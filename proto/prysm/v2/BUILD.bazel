##############################################################################
# Common
##############################################################################

load("@rules_proto//proto:defs.bzl", "proto_library")

##############################################################################
# Go
##############################################################################
# gazelle:ignore
load("@io_bazel_rules_go//go:def.bzl", "go_library")
load("@io_bazel_rules_go//proto:def.bzl", "go_proto_library")
load("//proto:ssz_proto_library.bzl", "ssz_proto_files")
load("//tools:ssz.bzl", "SSZ_DEPS", "ssz_gen_marshal")

##############################################################################
# OpenAPI (Swagger) V2
##############################################################################
load("@com_github_grpc_ecosystem_grpc_gateway_v2//protoc-gen-openapiv2:defs.bzl", "protoc_gen_openapiv2")

proto_library(
    name = "proto",
    srcs = [
        "beacon_chain.proto",
        "validator.proto",
        "finalized_block_root_container.proto",
        "powchain.proto",
        "keymanager.proto",
        "web_api.proto",
        "debug.proto",
        "health.proto",
        "slasher.proto",
        ":ssz_proto_files",
    ],
    visibility = ["//visibility:public"],
    deps = [
        "//proto/eth/ext:proto",
        "//proto/beacon/p2p/v1:v1_proto",
        "//proto/prysm/v1alpha1:proto",
        "//proto/beacon/p2p/v1:v1_proto",
        "@com_github_grpc_ecosystem_grpc_gateway_v2//protoc-gen-openapiv2/options:options_proto",
        "@com_google_protobuf//:any_proto",
        "@com_google_protobuf//:descriptor_proto",
        "@com_google_protobuf//:empty_proto",
        "@com_google_protobuf//:timestamp_proto",
        "@go_googleapis//google/api:annotations_proto",
    ],
)

##############################################################################
# Go
##############################################################################
ssz_gen_marshal(
    name = "ssz_generated_files",
    go_proto = ":go_proto",
    includes = [
        "//proto/prysm/v1alpha1:go_default_library",
        "@com_github_prysmaticlabs_eth2_types//:go_default_library",
        "@com_github_prysmaticlabs_go_bitfield//:go_default_library",
    ],
    objs = [
        "BeaconBlockAltair",
        "BeaconBlockBodyAltair",
        "SignedBeaconBlockAltair",
        "SyncAggregate",
        "SyncCommitteeMessage",
        "SyncCommitteeContribution",
        "ContributionAndProof",
        "SignedContributionAndProof",
    ],
)

go_proto_library(
    name = "go_proto",
    compilers = [
        "@com_github_prysmaticlabs_protoc_gen_go_cast//:go_cast_grpc",
    ],
    importpath = "github.com/prysmaticlabs/prysm/proto/prysm/v2",
    proto = ":proto",
    visibility = ["//visibility:public"],
    deps = [
        "//proto/eth/ext:go_default_library",
        "//proto/prysm/v1alpha1:go_default_library",
        "//proto/beacon/p2p/v1:go_default_library",
<<<<<<< HEAD
=======
        "//proto/beacon/rpc/v1:go_default_library",
>>>>>>> b7919b31
        "@com_github_golang_protobuf//proto:go_default_library",
        "@com_github_grpc_ecosystem_grpc_gateway_v2//protoc-gen-openapiv2/options:options_go_proto",
        "@com_github_prysmaticlabs_eth2_types//:go_default_library",
        "@com_github_prysmaticlabs_go_bitfield//:go_default_library",
        "@go_googleapis//google/api:annotations_go_proto",
        "@io_bazel_rules_go//proto/wkt:descriptor_go_proto",
        "@io_bazel_rules_go//proto/wkt:empty_go_proto",
        "@io_bazel_rules_go//proto/wkt:timestamp_go_proto",
        "@org_golang_google_protobuf//reflect/protoreflect:go_default_library",
        "@org_golang_google_protobuf//runtime/protoimpl:go_default_library",
        "@org_golang_google_protobuf//types/known/timestamppb:go_default_library",
    ],
)

go_proto_library(
    name = "go_grpc_gateway_library",
    compilers = [
        "@com_github_grpc_ecosystem_grpc_gateway_v2//protoc-gen-grpc-gateway:go_gen_grpc_gateway",
    ],
    embed = [":go_proto"],
    importpath = "github.com/prysmaticlabs/prysm/proto/prysm/v2",
    protos = [":proto"],
    visibility = ["//visibility:private"],
    deps = [
        "//proto/eth/ext:go_default_library",
        "//proto/prysm/v1alpha1:go_default_library",
        "//proto/beacon/p2p/v1:go_default_library",
<<<<<<< HEAD
=======
        "//proto/beacon/rpc/v1:go_default_library",
>>>>>>> b7919b31
        "@com_github_grpc_ecosystem_grpc_gateway_v2//protoc-gen-openapiv2/options:options_go_proto",
        "@com_github_prysmaticlabs_go_bitfield//:go_default_library",
        "@go_googleapis//google/api:annotations_go_proto",
        "@io_bazel_rules_go//proto/wkt:descriptor_go_proto",
        "@io_bazel_rules_go//proto/wkt:empty_go_proto",
        "@io_bazel_rules_go//proto/wkt:timestamp_go_proto",
    ],
)

go_library(
    name = "go_default_library",
    srcs = [
        "aliases.go",
        "sync_committee_mainnet.go",
        "sync_committee_minimal.go",
        ":ssz_generated_files",  # keep
    ],
    embed = [
        ":go_grpc_gateway_library",
    ],
    importpath = "github.com/prysmaticlabs/prysm/proto/prysm/v2",
    visibility = ["//visibility:public"],
    deps = SSZ_DEPS + [
        "//proto/eth/ext:go_default_library",
        "//proto/prysm/v1alpha1:go_default_library",
        "//proto/beacon/p2p/v1:go_default_library",
<<<<<<< HEAD
=======
        "//proto/beacon/rpc/v1:go_default_library",
>>>>>>> b7919b31
        "@com_github_grpc_ecosystem_grpc_gateway_v2//runtime:go_default_library",
        "@com_github_grpc_ecosystem_grpc_gateway_v2//utilities:go_default_library",
        "@io_bazel_rules_go//proto/wkt:empty_go_proto",
        "@org_golang_google_grpc//:go_default_library",
        "@org_golang_google_grpc//codes:go_default_library",
        "@org_golang_google_grpc//grpclog:go_default_library",
        "@org_golang_google_grpc//metadata:go_default_library",
        "@org_golang_google_grpc//status:go_default_library",
        "@io_bazel_rules_go//proto/wkt:descriptor_go_proto",
        "@com_github_golang_protobuf//proto:go_default_library",
        "@io_bazel_rules_go//proto/wkt:timestamp_go_proto",
        "@com_github_prysmaticlabs_go_bitfield//:go_default_library",  # keep
        "@go_googleapis//google/api:annotations_go_proto",
        "@org_golang_google_protobuf//reflect/protoreflect:go_default_library",
        "@org_golang_google_protobuf//runtime/protoimpl:go_default_library",
        "@com_github_grpc_ecosystem_grpc_gateway_v2//protoc-gen-openapiv2/options:options_go_proto",
    ],  # keep
)

ssz_proto_files(
    name = "ssz_proto_files",
    srcs = [
        "beacon_block.proto",
        "sync_committee.proto",
    ],
    config = select({
        "//conditions:default": "mainnet",
        "//proto:ssz_mainnet": "mainnet",
        "//proto:ssz_minimal": "minimal",
    }),
)<|MERGE_RESOLUTION|>--- conflicted
+++ resolved
@@ -37,7 +37,6 @@
         "//proto/eth/ext:proto",
         "//proto/beacon/p2p/v1:v1_proto",
         "//proto/prysm/v1alpha1:proto",
-        "//proto/beacon/p2p/v1:v1_proto",
         "@com_github_grpc_ecosystem_grpc_gateway_v2//protoc-gen-openapiv2/options:options_proto",
         "@com_google_protobuf//:any_proto",
         "@com_google_protobuf//:descriptor_proto",
@@ -82,10 +81,6 @@
         "//proto/eth/ext:go_default_library",
         "//proto/prysm/v1alpha1:go_default_library",
         "//proto/beacon/p2p/v1:go_default_library",
-<<<<<<< HEAD
-=======
-        "//proto/beacon/rpc/v1:go_default_library",
->>>>>>> b7919b31
         "@com_github_golang_protobuf//proto:go_default_library",
         "@com_github_grpc_ecosystem_grpc_gateway_v2//protoc-gen-openapiv2/options:options_go_proto",
         "@com_github_prysmaticlabs_eth2_types//:go_default_library",
@@ -113,10 +108,6 @@
         "//proto/eth/ext:go_default_library",
         "//proto/prysm/v1alpha1:go_default_library",
         "//proto/beacon/p2p/v1:go_default_library",
-<<<<<<< HEAD
-=======
-        "//proto/beacon/rpc/v1:go_default_library",
->>>>>>> b7919b31
         "@com_github_grpc_ecosystem_grpc_gateway_v2//protoc-gen-openapiv2/options:options_go_proto",
         "@com_github_prysmaticlabs_go_bitfield//:go_default_library",
         "@go_googleapis//google/api:annotations_go_proto",
@@ -143,10 +134,6 @@
         "//proto/eth/ext:go_default_library",
         "//proto/prysm/v1alpha1:go_default_library",
         "//proto/beacon/p2p/v1:go_default_library",
-<<<<<<< HEAD
-=======
-        "//proto/beacon/rpc/v1:go_default_library",
->>>>>>> b7919b31
         "@com_github_grpc_ecosystem_grpc_gateway_v2//runtime:go_default_library",
         "@com_github_grpc_ecosystem_grpc_gateway_v2//utilities:go_default_library",
         "@io_bazel_rules_go//proto/wkt:empty_go_proto",
