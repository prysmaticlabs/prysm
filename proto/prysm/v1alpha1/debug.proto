syntax = "proto3";

package ethereum.eth.v1alpha1;

import "proto/eth/ext/options.proto";
import "proto/prysm/v1alpha1/node.proto";
import "proto/prysm/v1alpha1/p2p_messages.proto";
import "google/api/annotations.proto";
import "google/protobuf/empty.proto";

option csharp_namespace = "Ethereum.Eth.V1alpha1";
option go_package = "github.com/prysmaticlabs/prysm/v3/proto/prysm/v1alpha1;eth";
option java_multiple_files = true;
option java_outer_classname = "DebugProto";
option java_package = "org.ethereum.eth.v1alpha1";
option php_namespace = "Ethereum\\Eth\\v1alpha1";

// Debug service API
//
// The debug service in Prysm provides API access to various utilities
// for debugging the beacon node's functionality at runtime, such as being able
// to retrieve the beacon state by block root or state root from the node directly.
service Debug {
    // Returns a beacon state by filter criteria from the beacon node.
    rpc GetBeaconState(BeaconStateRequest) returns (SSZResponse) {
        option (google.api.http) = {
            get: "/eth/v1alpha1/debug/state"
        };
    }
    // Returns a beacon state by filter criteria from the beacon node.
    rpc GetBlock(BlockRequestByRoot) returns (SSZResponse) {
        option (google.api.http) = {
            get: "/eth/v1alpha1/debug/block"
        };
    }
    // SetLoggingLevel sets the log-level of the beacon node programmatically.
    rpc SetLoggingLevel(LoggingLevelRequest) returns (google.protobuf.Empty) {
        option (google.api.http) = {
            post: "/eth/v1alpha1/debug/logging"
        };
    }
    // Returns all the related data for every peer tracked by the host node.
    rpc ListPeers(google.protobuf.Empty) returns (DebugPeerResponses){
        option (google.api.http) = {
            get: "/eth/v1alpha1/debug/peers"
        };
    }
    // Returns requested peer with specified peer id if it exists.
    rpc GetPeer(ethereum.eth.v1alpha1.PeerRequest) returns (DebugPeerResponse) {
        option (google.api.http) = {
            get: "/eth/v1alpha1/debug/peer"
        };
    }
    // Returns the inclusion slot of a given attester id and slot.
    rpc GetInclusionSlot(InclusionSlotRequest) returns (InclusionSlotResponse) {
        option (google.api.http) = {
            get: "/eth/v1alpha1/debug/inclusion"
        };
    }
}

message InclusionSlotRequest {
    uint64 id = 1;
    uint64 slot = 2 [(ethereum.eth.ext.cast_type) = "github.com/prysmaticlabs/prysm/v3/consensus-types/primitives.Slot"];
}

message InclusionSlotResponse {
    uint64 slot = 2 [(ethereum.eth.ext.cast_type) = "github.com/prysmaticlabs/prysm/v3/consensus-types/primitives.Slot"];
}

message BeaconStateRequest {
    oneof query_filter {
        // The slot corresponding to a desired beacon state.
        uint64 slot = 1 [(ethereum.eth.ext.cast_type) = "github.com/prysmaticlabs/prysm/v3/consensus-types/primitives.Slot"];

        // The block root corresponding to a desired beacon state.
        bytes block_root = 2;
    }
}

message BlockRequestByRoot {
    bytes block_root = 1;
}

message SSZResponse {
    // Returns an ssz-encoded byte slice as a response.
    bytes encoded = 1;
}

message LoggingLevelRequest {
    // The logging levels available in Prysm as an enum.
    enum Level {
        INFO = 0;
        DEBUG = 1;
        TRACE = 2;
    }
    Level level = 1;
}

<<<<<<< HEAD
message ForkChoiceResponse {
    // Latest justified epoch in forkchoice store.
    uint64 justified_epoch = 1 [(ethereum.eth.ext.cast_type) = "github.com/prysmaticlabs/prysm/v3/consensus-types/primitives.Epoch"];
    // Latest finalized epoch in forkchoice store.
    uint64 finalized_epoch = 2 [(ethereum.eth.ext.cast_type) = "github.com/prysmaticlabs/prysm/v3/consensus-types/primitives.Epoch"];
    // The list of the forkchoice nodes in store.
    repeated ForkChoiceNode forkchoice_nodes = 4;
}

message ForkChoiceNode {
    // Slot of the forkchoice node.
    uint64 slot = 1 [(ethereum.eth.ext.cast_type) = "github.com/prysmaticlabs/prysm/v3/consensus-types/primitives.Slot"];
    // Root of the forkchoice node.
    bytes root = 2;
    // Parent of the forkchoice node.
    bytes parent = 3;
    // Justified epoch of the current forkchoice node.
    uint64 justified_epoch = 4 [(ethereum.eth.ext.cast_type) = "github.com/prysmaticlabs/prysm/v3/consensus-types/primitives.Epoch"];
    // finalized epoch of the current forkchoice node.
    uint64 finalized_epoch = 5 [(ethereum.eth.ext.cast_type) = "github.com/prysmaticlabs/prysm/v3/consensus-types/primitives.Epoch"];
    // Current weight of the current forkchoice node.
    uint64 weight = 6;
    // Best descendant of the forkchoice node.
    bytes best_descendant = 7;
}

=======
>>>>>>> 155d60dd
message DebugPeerResponses {
 repeated DebugPeerResponse responses = 1;
}

message DebugPeerResponse {
    // Peer related metadata that is useful for debugging.
    message PeerInfo {
        // Metadata of the peer, containing their bitfield
        // and sequence number.
        MetaDataV0 metadataV0 = 1;
        MetaDataV1 metadataV1 = 2;
        // List of protocols the peer supports.
        repeated string protocols = 3;
        // Number of times peer has been penalised.
        uint64 fault_count = 4;
        // Protocol Version peer is running.
        string protocol_version = 5;
        // Agent Version peer is running.
        string agent_version = 6;
        // Latency of responses from peer(in ms).
        uint64 peer_latency = 7;
    }
    // Listening addresses know of the peer.
    repeated string listening_addresses = 1;
    // Direction of current connection.
    ethereum.eth.v1alpha1.PeerDirection direction = 2;
    // Current connection between host and peer.
    ethereum.eth.v1alpha1.ConnectionState connection_state = 3;
    // Peer ID of peer.
    string peer_id = 4;
    // ENR of peer at the current moment.
    string enr = 5;
    // Peer Info of the peer containing all relevant metadata.
    PeerInfo peer_info = 6;
    // Peer Status of the peer.
    Status peer_status = 7;
    // Last know update time for peer status.
    uint64 last_updated = 8;
    // Score Info of the peer.
    ScoreInfo score_info = 9;
}

// The Scoring related information of the particular peer.
message ScoreInfo {
    float overall_score = 1;
    // Amount of processed blocks provided by
    // the peer.
    uint64 processed_blocks = 2;
    // Related block provider score.
    float block_provider_score = 3;
    // Relevant scores by particular topic.
    map<string,TopicScoreSnapshot> topic_scores = 4;
    // Gossip Score for peer.
    float gossip_score = 5;
    // Behaviour penalty of peer.
    float behaviour_penalty = 6;
    // Returns the current validation error(if it exists).
    string validation_error = 7;
}

message TopicScoreSnapshot {
    // Time a peer has spent in the gossip mesh.
    uint64 time_in_mesh = 1;
    // This is the number of first message deliveries in the topic.
    float first_message_deliveries = 2;
    // This is the number of message deliveries in the mesh, within the MeshMessageDeliveriesWindow of
    // message validation.It effectively tracks first and near-first
    // deliveries, ie a message seen from a mesh peer before we have forwarded it to them.
    float mesh_message_deliveries = 3;
    // This is the number of invalid messages in the topic from the peer.
    float invalid_message_deliveries = 4;
}<|MERGE_RESOLUTION|>--- conflicted
+++ resolved
@@ -97,35 +97,6 @@
     Level level = 1;
 }
 
-<<<<<<< HEAD
-message ForkChoiceResponse {
-    // Latest justified epoch in forkchoice store.
-    uint64 justified_epoch = 1 [(ethereum.eth.ext.cast_type) = "github.com/prysmaticlabs/prysm/v3/consensus-types/primitives.Epoch"];
-    // Latest finalized epoch in forkchoice store.
-    uint64 finalized_epoch = 2 [(ethereum.eth.ext.cast_type) = "github.com/prysmaticlabs/prysm/v3/consensus-types/primitives.Epoch"];
-    // The list of the forkchoice nodes in store.
-    repeated ForkChoiceNode forkchoice_nodes = 4;
-}
-
-message ForkChoiceNode {
-    // Slot of the forkchoice node.
-    uint64 slot = 1 [(ethereum.eth.ext.cast_type) = "github.com/prysmaticlabs/prysm/v3/consensus-types/primitives.Slot"];
-    // Root of the forkchoice node.
-    bytes root = 2;
-    // Parent of the forkchoice node.
-    bytes parent = 3;
-    // Justified epoch of the current forkchoice node.
-    uint64 justified_epoch = 4 [(ethereum.eth.ext.cast_type) = "github.com/prysmaticlabs/prysm/v3/consensus-types/primitives.Epoch"];
-    // finalized epoch of the current forkchoice node.
-    uint64 finalized_epoch = 5 [(ethereum.eth.ext.cast_type) = "github.com/prysmaticlabs/prysm/v3/consensus-types/primitives.Epoch"];
-    // Current weight of the current forkchoice node.
-    uint64 weight = 6;
-    // Best descendant of the forkchoice node.
-    bytes best_descendant = 7;
-}
-
-=======
->>>>>>> 155d60dd
 message DebugPeerResponses {
  repeated DebugPeerResponse responses = 1;
 }
