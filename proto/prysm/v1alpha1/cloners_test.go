package eth_test

import (
	"math/rand"
	"reflect"
	"testing"

	enginev1 "github.com/prysmaticlabs/prysm/v3/proto/engine/v1"
	v1alpha1 "github.com/prysmaticlabs/prysm/v3/proto/prysm/v1alpha1"
	"github.com/prysmaticlabs/prysm/v3/testing/assert"
)

func TestCopyETH1Data(t *testing.T) {
	data := genEth1Data()

	got := v1alpha1.CopyETH1Data(data)
	if !reflect.DeepEqual(got, data) {
		t.Errorf("CopyETH1Data() = %v, want %v", got, data)
	}
	assert.NotEmpty(t, got, "Copied eth1data has empty fields")
}

func TestCopyPendingAttestation(t *testing.T) {
	pa := genPendingAttestation()

	got := v1alpha1.CopyPendingAttestation(pa)
	if !reflect.DeepEqual(got, pa) {
		t.Errorf("CopyPendingAttestation() = %v, want %v", got, pa)
	}
	assert.NotEmpty(t, got, "Copied pending attestation has empty fields")
}

func TestCopyAttestation(t *testing.T) {
	att := genAttestation()

	got := v1alpha1.CopyAttestation(att)
	if !reflect.DeepEqual(got, att) {
		t.Errorf("CopyAttestation() = %v, want %v", got, att)
	}
	assert.NotEmpty(t, got, "Copied attestation has empty fields")
}
func TestCopyAttestationData(t *testing.T) {
	att := genAttData()

	got := v1alpha1.CopyAttestationData(att)
	if !reflect.DeepEqual(got, att) {
		t.Errorf("CopyAttestationData() = %v, want %v", got, att)
	}
	assert.NotEmpty(t, got, "Copied attestation data has empty fields")
}

func TestCopyCheckpoint(t *testing.T) {
	cp := genCheckpoint()

	got := v1alpha1.CopyCheckpoint(cp)
	if !reflect.DeepEqual(got, cp) {
		t.Errorf("CopyCheckpoint() = %v, want %v", got, cp)
	}
	assert.NotEmpty(t, got, "Copied checkpoint has empty fields")
}

func TestCopySignedBeaconBlock(t *testing.T) {
	blk := genSignedBeaconBlock()

	got := v1alpha1.CopySignedBeaconBlock(blk)
	if !reflect.DeepEqual(got, blk) {
		t.Errorf("CopySignedBeaconBlock() = %v, want %v", got, blk)
	}
	assert.NotEmpty(t, got, "Copied signed beacon block has empty fields")
}

func TestCopyBeaconBlock(t *testing.T) {
	blk := genBeaconBlock()

	got := v1alpha1.CopyBeaconBlock(blk)
	if !reflect.DeepEqual(got, blk) {
		t.Errorf("CopyBeaconBlock() = %v, want %v", got, blk)
	}
	assert.NotEmpty(t, got, "Copied beacon block has empty fields")
}

func TestCopyBeaconBlockBody(t *testing.T) {
	body := genBeaconBlockBody()

	got := v1alpha1.CopyBeaconBlockBody(body)
	if !reflect.DeepEqual(got, body) {
		t.Errorf("CopyBeaconBlockBody() = %v, want %v", got, body)
	}
	assert.NotEmpty(t, got, "Copied beacon block body has empty fields")
}

func TestCopySignedBeaconBlockAltair(t *testing.T) {
	sbb := genSignedBeaconBlockAltair()

	got := v1alpha1.CopySignedBeaconBlockAltair(sbb)
	if !reflect.DeepEqual(got, sbb) {
		t.Errorf("CopySignedBeaconBlockAltair() = %v, want %v", got, sbb)
	}
	assert.NotEmpty(t, sbb, "Copied signed beacon block altair has empty fields")
}

func TestCopyBeaconBlockAltair(t *testing.T) {
	b := genBeaconBlockAltair()

	got := v1alpha1.CopyBeaconBlockAltair(b)
	if !reflect.DeepEqual(got, b) {
		t.Errorf("CopyBeaconBlockAltair() = %v, want %v", got, b)
	}
	assert.NotEmpty(t, b, "Copied beacon block altair has empty fields")
}

func TestCopyBeaconBlockBodyAltair(t *testing.T) {
	bb := genBeaconBlockBodyAltair()

	got := v1alpha1.CopyBeaconBlockBodyAltair(bb)
	if !reflect.DeepEqual(got, bb) {
		t.Errorf("CopyBeaconBlockBodyAltair() = %v, want %v", got, bb)
	}
	assert.NotEmpty(t, bb, "Copied beacon block body altair has empty fields")
}

func TestCopyProposerSlashings(t *testing.T) {
	ps := genProposerSlashings(10)

	got := v1alpha1.CopyProposerSlashings(ps)
	if !reflect.DeepEqual(got, ps) {
		t.Errorf("CopyProposerSlashings() = %v, want %v", got, ps)
	}
	assert.NotEmpty(t, got, "Copied proposer slashings have empty fields")
}

func TestCopyProposerSlashing(t *testing.T) {
	ps := genProposerSlashing()

	got := v1alpha1.CopyProposerSlashing(ps)
	if !reflect.DeepEqual(got, ps) {
		t.Errorf("CopyProposerSlashing() = %v, want %v", got, ps)
	}
	assert.NotEmpty(t, got, "Copied proposer slashing has empty fields")
}

func TestCopySignedBeaconBlockHeader(t *testing.T) {
	sbh := genSignedBeaconBlockHeader()

	got := v1alpha1.CopySignedBeaconBlockHeader(sbh)
	if !reflect.DeepEqual(got, sbh) {
		t.Errorf("CopySignedBeaconBlockHeader() = %v, want %v", got, sbh)
	}
	assert.NotEmpty(t, got, "Copied signed beacon block header has empty fields")
}

func TestCopyBeaconBlockHeader(t *testing.T) {
	bh := genBeaconBlockHeader()

	got := v1alpha1.CopyBeaconBlockHeader(bh)
	if !reflect.DeepEqual(got, bh) {
		t.Errorf("CopyBeaconBlockHeader() = %v, want %v", got, bh)
	}
	assert.NotEmpty(t, got, "Copied beacon block header has empty fields")
}

func TestCopyAttesterSlashings(t *testing.T) {
	as := genAttesterSlashings(10)

	got := v1alpha1.CopyAttesterSlashings(as)
	if !reflect.DeepEqual(got, as) {
		t.Errorf("CopyAttesterSlashings() = %v, want %v", got, as)
	}
	assert.NotEmpty(t, got, "Copied attester slashings have empty fields")
}

func TestCopyIndexedAttestation(t *testing.T) {
	ia := genIndexedAttestation()

	got := v1alpha1.CopyIndexedAttestation(ia)
	if !reflect.DeepEqual(got, ia) {
		t.Errorf("CopyIndexedAttestation() = %v, want %v", got, ia)
	}
	assert.NotEmpty(t, got, "Copied indexed attestation has empty fields")
}

func TestCopyAttestations(t *testing.T) {
	atts := genAttestations(10)

	got := v1alpha1.CopyAttestations(atts)
	if !reflect.DeepEqual(got, atts) {
		t.Errorf("CopyAttestations() = %v, want %v", got, atts)
	}
	assert.NotEmpty(t, got, "Copied attestations have empty fields")
}

func TestCopyDeposits(t *testing.T) {
	d := genDeposits(10)

	got := v1alpha1.CopyDeposits(d)
	if !reflect.DeepEqual(got, d) {
		t.Errorf("CopyDeposits() = %v, want %v", got, d)
	}
	assert.NotEmpty(t, got, "Copied deposits have empty fields")
}

func TestCopyDeposit(t *testing.T) {
	d := genDeposit()

	got := v1alpha1.CopyDeposit(d)
	if !reflect.DeepEqual(got, d) {
		t.Errorf("CopyDeposit() = %v, want %v", got, d)
	}
	assert.NotEmpty(t, got, "Copied deposit has empty fields")
}

func TestCopyDepositData(t *testing.T) {
	dd := genDepositData()

	got := v1alpha1.CopyDepositData(dd)
	if !reflect.DeepEqual(got, dd) {
		t.Errorf("CopyDepositData() = %v, want %v", got, dd)
	}
	assert.NotEmpty(t, got, "Copied deposit data has empty fields")
}

func TestCopySignedVoluntaryExits(t *testing.T) {
	sv := genSignedVoluntaryExits(10)

	got := v1alpha1.CopySignedVoluntaryExits(sv)
	if !reflect.DeepEqual(got, sv) {
		t.Errorf("CopySignedVoluntaryExits() = %v, want %v", got, sv)
	}
	assert.NotEmpty(t, got, "Copied signed voluntary exits have empty fields")
}

func TestCopySignedVoluntaryExit(t *testing.T) {
	sv := genSignedVoluntaryExit()

	got := v1alpha1.CopySignedVoluntaryExit(sv)
	if !reflect.DeepEqual(got, sv) {
		t.Errorf("CopySignedVoluntaryExit() = %v, want %v", got, sv)
	}
	assert.NotEmpty(t, got, "Copied signed voluntary exit has empty fields")
}

func TestCopyValidator(t *testing.T) {
	v := genValidator()

	got := v1alpha1.CopyValidator(v)
	if !reflect.DeepEqual(got, v) {
		t.Errorf("CopyValidator() = %v, want %v", got, v)
	}
	assert.NotEmpty(t, got, "Copied validator has empty fields")
}

func TestCopySyncCommitteeMessage(t *testing.T) {
	scm := genSyncCommitteeMessage()

	got := v1alpha1.CopySyncCommitteeMessage(scm)
	if !reflect.DeepEqual(got, scm) {
		t.Errorf("CopySyncCommitteeMessage() = %v, want %v", got, scm)
	}
	assert.NotEmpty(t, got, "Copied sync committee message has empty fields")
}

func TestCopySyncCommitteeContribution(t *testing.T) {
	scc := genSyncCommitteeContribution()

	got := v1alpha1.CopySyncCommitteeContribution(scc)
	if !reflect.DeepEqual(got, scc) {
		t.Errorf("CopySyncCommitteeContribution() = %v, want %v", got, scc)
	}
	assert.NotEmpty(t, got, "Copied sync committee contribution has empty fields")
}

func TestCopySyncAggregate(t *testing.T) {
	sa := genSyncAggregate()

	got := v1alpha1.CopySyncAggregate(sa)
	if !reflect.DeepEqual(got, sa) {
		t.Errorf("CopySyncAggregate() = %v, want %v", got, sa)
	}
	assert.NotEmpty(t, got, "Copied sync aggregate has empty fields")
}

func TestCopyPendingAttestationSlice(t *testing.T) {
	tests := []struct {
		name  string
		input []*v1alpha1.PendingAttestation
	}{
		{
			name:  "nil",
			input: nil,
		},
		{
			name:  "empty",
			input: []*v1alpha1.PendingAttestation{},
		},
		{
			name: "correct copy",
			input: []*v1alpha1.PendingAttestation{
				genPendingAttestation(),
				genPendingAttestation(),
			},
		},
	}
	for _, tt := range tests {
		t.Run(tt.name, func(t *testing.T) {
			if got := v1alpha1.CopyPendingAttestationSlice(tt.input); !reflect.DeepEqual(got, tt.input) {
				t.Errorf("CopyPendingAttestationSlice() = %v, want %v", got, tt.input)
			}
		})
	}
}

func TestCopyPayloadHeader(t *testing.T) {
	p := genPayloadHeader()

	got := v1alpha1.CopyExecutionPayloadHeader(p)
	if !reflect.DeepEqual(got, p) {
		t.Errorf("CopyExecutionPayloadHeader() = %v, want %v", got, p)
	}
	assert.NotEmpty(t, got, "Copied execution payload header has empty fields")
}

func TestCopyPayloadHeaderCapella(t *testing.T) {
	p := genPayloadHeaderCapella()

	got := v1alpha1.CopyExecutionPayloadHeaderCapella(p)
	if !reflect.DeepEqual(got, p) {
		t.Errorf("TestCopyPayloadHeaderCapella() = %v, want %v", got, p)
	}
	assert.NotEmpty(t, got, "Copied execution payload header has empty fields")
}

func TestCopySignedBeaconBlockBellatrix(t *testing.T) {
	sbb := genSignedBeaconBlockBellatrix()

	got := v1alpha1.CopySignedBeaconBlockBellatrix(sbb)
	if !reflect.DeepEqual(got, sbb) {
		t.Errorf("CopySignedBeaconBlockBellatrix() = %v, want %v", got, sbb)
	}
	assert.NotEmpty(t, sbb, "Copied signed beacon block Bellatrix has empty fields")
}

func TestCopyBeaconBlockBellatrix(t *testing.T) {
	b := genBeaconBlockBellatrix()

	got := v1alpha1.CopyBeaconBlockBellatrix(b)
	if !reflect.DeepEqual(got, b) {
		t.Errorf("CopyBeaconBlockBellatrix() = %v, want %v", got, b)
	}
	assert.NotEmpty(t, b, "Copied beacon block Bellatrix has empty fields")
}

func TestCopyBeaconBlockBodyBellatrix(t *testing.T) {
	bb := genBeaconBlockBodyBellatrix()

	got := v1alpha1.CopyBeaconBlockBodyBellatrix(bb)
	if !reflect.DeepEqual(got, bb) {
		t.Errorf("CopyBeaconBlockBodyBellatrix() = %v, want %v", got, bb)
	}
	assert.NotEmpty(t, bb, "Copied beacon block body Bellatrix has empty fields")
}

func TestCopySignedBlindedBeaconBlockBellatrix(t *testing.T) {
	sbb := genSignedBeaconBlockBellatrix()

	got := v1alpha1.CopySignedBeaconBlockBellatrix(sbb)
	if !reflect.DeepEqual(got, sbb) {
		t.Errorf("CopySignedBeaconBlockBellatrix() = %v, want %v", got, sbb)
	}
	assert.NotEmpty(t, sbb, "Copied signed blinded beacon block Bellatrix has empty fields")
}

func TestCopyBlindedBeaconBlockBellatrix(t *testing.T) {
	b := genBeaconBlockBellatrix()

	got := v1alpha1.CopyBeaconBlockBellatrix(b)
	if !reflect.DeepEqual(got, b) {
		t.Errorf("CopyBeaconBlockBellatrix() = %v, want %v", got, b)
	}
	assert.NotEmpty(t, b, "Copied blinded beacon block Bellatrix has empty fields")
}

func TestCopyBlindedBeaconBlockBodyBellatrix(t *testing.T) {
	bb := genBeaconBlockBodyBellatrix()

	got := v1alpha1.CopyBeaconBlockBodyBellatrix(bb)
	if !reflect.DeepEqual(got, bb) {
		t.Errorf("CopyBeaconBlockBodyBellatrix() = %v, want %v", got, bb)
	}
	assert.NotEmpty(t, bb, "Copied blinded beacon block body Bellatrix has empty fields")
}

func bytes(length int) []byte {
	b := make([]byte, length)
	_, err := rand.Read(b)
	if err != nil {
		panic(err)
	}
	for i := 0; i < length; i++ {
		if b[i] == 0x00 {
			b[i] = uint8(rand.Int())
		}
	}
	return b
}

func TestCopyWithdrawals(t *testing.T) {
	ws := genWithdrawals(10)

	got := v1alpha1.CopyWithdrawalSlice(ws)
	if !reflect.DeepEqual(got, ws) {
		t.Errorf("TestCopyWithdrawals() = %v, want %v", got, ws)
	}
	assert.NotEmpty(t, got, "Copied withdrawals have empty fields")
}

func TestCopyWithdrawal(t *testing.T) {
	w := genWithdrawal()

	got := v1alpha1.CopyWithdrawal(w)
	if !reflect.DeepEqual(got, w) {
		t.Errorf("TestCopyWithdrawal() = %v, want %v", got, w)
	}
	assert.NotEmpty(t, got, "Copied withdrawal has empty fields")
}

func genAttestation() *v1alpha1.Attestation {
	return &v1alpha1.Attestation{
		AggregationBits: bytes(32),
		Data:            genAttData(),
		Signature:       bytes(32),
	}
}

func genAttestations(num int) []*v1alpha1.Attestation {
	atts := make([]*v1alpha1.Attestation, num)
	for i := 0; i < num; i++ {
		atts[i] = genAttestation()
	}
	return atts
}

func genAttData() *v1alpha1.AttestationData {
	return &v1alpha1.AttestationData{
		Slot:            1,
		CommitteeIndex:  2,
		BeaconBlockRoot: bytes(32),
		Source:          genCheckpoint(),
		Target:          genCheckpoint(),
	}
}

func genCheckpoint() *v1alpha1.Checkpoint {
	return &v1alpha1.Checkpoint{
		Epoch: 1,
		Root:  bytes(32),
	}
}

func genEth1Data() *v1alpha1.Eth1Data {
	return &v1alpha1.Eth1Data{
		DepositRoot:  bytes(32),
		DepositCount: 4,
		BlockHash:    bytes(32),
	}
}

func genPendingAttestation() *v1alpha1.PendingAttestation {
	return &v1alpha1.PendingAttestation{
		AggregationBits: bytes(32),
		Data:            genAttData(),
		InclusionDelay:  3,
		ProposerIndex:   5,
	}
}

func genSignedBeaconBlock() *v1alpha1.SignedBeaconBlock {
	return &v1alpha1.SignedBeaconBlock{
		Block:     genBeaconBlock(),
		Signature: bytes(32),
	}
}

func genBeaconBlock() *v1alpha1.BeaconBlock {
	return &v1alpha1.BeaconBlock{
		Slot:          4,
		ProposerIndex: 5,
		ParentRoot:    bytes(32),
		StateRoot:     bytes(32),
		Body:          genBeaconBlockBody(),
	}
}

func genBeaconBlockBody() *v1alpha1.BeaconBlockBody {
	return &v1alpha1.BeaconBlockBody{
		RandaoReveal:      bytes(32),
		Eth1Data:          genEth1Data(),
		Graffiti:          bytes(32),
		ProposerSlashings: genProposerSlashings(5),
		AttesterSlashings: genAttesterSlashings(5),
		Attestations:      genAttestations(5),
		Deposits:          genDeposits(5),
		VoluntaryExits:    genSignedVoluntaryExits(5),
	}
}

func genProposerSlashing() *v1alpha1.ProposerSlashing {
	return &v1alpha1.ProposerSlashing{
		Header_1: genSignedBeaconBlockHeader(),
		Header_2: genSignedBeaconBlockHeader(),
	}
}

func genProposerSlashings(num int) []*v1alpha1.ProposerSlashing {
	ps := make([]*v1alpha1.ProposerSlashing, num)
	for i := 0; i < num; i++ {
		ps[i] = genProposerSlashing()
	}
	return ps
}

func genAttesterSlashing() *v1alpha1.AttesterSlashing {
	return &v1alpha1.AttesterSlashing{
		Attestation_1: genIndexedAttestation(),
		Attestation_2: genIndexedAttestation(),
	}
}

func genIndexedAttestation() *v1alpha1.IndexedAttestation {
	return &v1alpha1.IndexedAttestation{
		AttestingIndices: []uint64{1, 2, 3},
		Data:             genAttData(),
		Signature:        bytes(32),
	}
}

func genAttesterSlashings(num int) []*v1alpha1.AttesterSlashing {
	as := make([]*v1alpha1.AttesterSlashing, num)
	for i := 0; i < num; i++ {
		as[i] = genAttesterSlashing()
	}
	return as
}

func genBeaconBlockHeader() *v1alpha1.BeaconBlockHeader {
	return &v1alpha1.BeaconBlockHeader{
		Slot:          10,
		ProposerIndex: 15,
		ParentRoot:    bytes(32),
		StateRoot:     bytes(32),
		BodyRoot:      bytes(32),
	}
}

func genSignedBeaconBlockHeader() *v1alpha1.SignedBeaconBlockHeader {
	return &v1alpha1.SignedBeaconBlockHeader{
		Header:    genBeaconBlockHeader(),
		Signature: bytes(32),
	}
}

func genDepositData() *v1alpha1.Deposit_Data {
	return &v1alpha1.Deposit_Data{
		PublicKey:             bytes(32),
		WithdrawalCredentials: bytes(32),
		Amount:                20000,
		Signature:             bytes(32),
	}
}

func genDeposit() *v1alpha1.Deposit {
	return &v1alpha1.Deposit{
		Data:  genDepositData(),
		Proof: [][]byte{bytes(32), bytes(32), bytes(32), bytes(32)},
	}
}

func genDeposits(num int) []*v1alpha1.Deposit {
	d := make([]*v1alpha1.Deposit, num)
	for i := 0; i < num; i++ {
		d[i] = genDeposit()
	}
	return d
}

func genVoluntaryExit() *v1alpha1.VoluntaryExit {
	return &v1alpha1.VoluntaryExit{
		Epoch:          5432,
		ValidatorIndex: 888888,
	}
}

func genSignedVoluntaryExit() *v1alpha1.SignedVoluntaryExit {
	return &v1alpha1.SignedVoluntaryExit{
		Exit:      genVoluntaryExit(),
		Signature: bytes(32),
	}
}

func genSignedVoluntaryExits(num int) []*v1alpha1.SignedVoluntaryExit {
	sv := make([]*v1alpha1.SignedVoluntaryExit, num)
	for i := 0; i < num; i++ {
		sv[i] = genSignedVoluntaryExit()
	}
	return sv
}

func genValidator() *v1alpha1.Validator {
	return &v1alpha1.Validator{
		PublicKey:                  bytes(32),
		WithdrawalCredentials:      bytes(32),
		EffectiveBalance:           12345,
		Slashed:                    true,
		ActivationEligibilityEpoch: 14322,
		ActivationEpoch:            14325,
		ExitEpoch:                  23425,
		WithdrawableEpoch:          30000,
	}
}

func genSyncCommitteeContribution() *v1alpha1.SyncCommitteeContribution {
	return &v1alpha1.SyncCommitteeContribution{
		Slot:              12333,
		BlockRoot:         bytes(32),
		SubcommitteeIndex: 4444,
		AggregationBits:   bytes(32),
		Signature:         bytes(32),
	}
}

func genSyncAggregate() *v1alpha1.SyncAggregate {
	return &v1alpha1.SyncAggregate{
		SyncCommitteeBits:      bytes(32),
		SyncCommitteeSignature: bytes(32),
	}
}

func genBeaconBlockBodyAltair() *v1alpha1.BeaconBlockBodyAltair {
	return &v1alpha1.BeaconBlockBodyAltair{
		RandaoReveal:      bytes(32),
		Eth1Data:          genEth1Data(),
		Graffiti:          bytes(32),
		ProposerSlashings: genProposerSlashings(5),
		AttesterSlashings: genAttesterSlashings(5),
		Attestations:      genAttestations(10),
		Deposits:          genDeposits(5),
		VoluntaryExits:    genSignedVoluntaryExits(12),
		SyncAggregate:     genSyncAggregate(),
	}
}

func genBeaconBlockAltair() *v1alpha1.BeaconBlockAltair {
	return &v1alpha1.BeaconBlockAltair{
		Slot:          123455,
		ProposerIndex: 55433,
		ParentRoot:    bytes(32),
		StateRoot:     bytes(32),
		Body:          genBeaconBlockBodyAltair(),
	}
}

func genSignedBeaconBlockAltair() *v1alpha1.SignedBeaconBlockAltair {
	return &v1alpha1.SignedBeaconBlockAltair{
		Block:     genBeaconBlockAltair(),
		Signature: bytes(32),
	}
}

func genBeaconBlockBodyBellatrix() *v1alpha1.BeaconBlockBodyBellatrix {
	return &v1alpha1.BeaconBlockBodyBellatrix{
		RandaoReveal:      bytes(32),
		Eth1Data:          genEth1Data(),
		Graffiti:          bytes(32),
		ProposerSlashings: genProposerSlashings(5),
		AttesterSlashings: genAttesterSlashings(5),
		Attestations:      genAttestations(10),
		Deposits:          genDeposits(5),
		VoluntaryExits:    genSignedVoluntaryExits(12),
		SyncAggregate:     genSyncAggregate(),
		ExecutionPayload:  genPayload(),
	}
}

func genBeaconBlockBellatrix() *v1alpha1.BeaconBlockBellatrix {
	return &v1alpha1.BeaconBlockBellatrix{
		Slot:          123455,
		ProposerIndex: 55433,
		ParentRoot:    bytes(32),
		StateRoot:     bytes(32),
		Body:          genBeaconBlockBodyBellatrix(),
	}
}

func genSignedBeaconBlockBellatrix() *v1alpha1.SignedBeaconBlockBellatrix {
	return &v1alpha1.SignedBeaconBlockBellatrix{
		Block:     genBeaconBlockBellatrix(),
		Signature: bytes(32),
	}
}

func genBlindedBeaconBlockBodyBellatrix() *v1alpha1.BlindedBeaconBlockBodyBellatrix {
	return &v1alpha1.BlindedBeaconBlockBodyBellatrix{
		RandaoReveal:           bytes(32),
		Eth1Data:               genEth1Data(),
		Graffiti:               bytes(32),
		ProposerSlashings:      genProposerSlashings(5),
		AttesterSlashings:      genAttesterSlashings(5),
		Attestations:           genAttestations(10),
		Deposits:               genDeposits(5),
		VoluntaryExits:         genSignedVoluntaryExits(12),
		SyncAggregate:          genSyncAggregate(),
		ExecutionPayloadHeader: genPayloadHeader(),
	}
}

<<<<<<< HEAD
func genBlindedBeaconBlockBellatrix() *v1alpha1.BlindedBeaconBlockBellatrix {
	return &v1alpha1.BlindedBeaconBlockBellatrix{
		Slot:          123455,
		ProposerIndex: 55433,
		ParentRoot:    bytes(32),
		StateRoot:     bytes(32),
		Body:          genBlindedBeaconBlockBodyBellatrix(),
	}
}

=======
>>>>>>> 805473cb
func genSyncCommitteeMessage() *v1alpha1.SyncCommitteeMessage {
	return &v1alpha1.SyncCommitteeMessage{
		Slot:           424555,
		BlockRoot:      bytes(32),
		ValidatorIndex: 5443,
		Signature:      bytes(32),
	}
}

func genPayload() *enginev1.ExecutionPayload {
	return &enginev1.ExecutionPayload{
		ParentHash:    bytes(32),
		FeeRecipient:  bytes(32),
		StateRoot:     bytes(32),
		ReceiptsRoot:  bytes(32),
		LogsBloom:     bytes(32),
		PrevRandao:    bytes(32),
		BlockNumber:   1,
		GasLimit:      2,
		GasUsed:       3,
		Timestamp:     4,
		ExtraData:     bytes(32),
		BaseFeePerGas: bytes(32),
		BlockHash:     bytes(32),
		Transactions:  [][]byte{{'a'}, {'b'}, {'c'}},
	}
}

func genPayloadHeader() *enginev1.ExecutionPayloadHeader {
	return &enginev1.ExecutionPayloadHeader{
		ParentHash:       bytes(32),
		FeeRecipient:     bytes(32),
		StateRoot:        bytes(32),
		ReceiptsRoot:     bytes(32),
		LogsBloom:        bytes(32),
		PrevRandao:       bytes(32),
		BlockNumber:      1,
		GasLimit:         2,
		GasUsed:          3,
		Timestamp:        4,
		ExtraData:        bytes(32),
		BaseFeePerGas:    bytes(32),
		BlockHash:        bytes(32),
		TransactionsRoot: bytes(32),
	}
}

func genPayloadHeaderCapella() *enginev1.ExecutionPayloadHeaderCapella {
	return &enginev1.ExecutionPayloadHeaderCapella{
		ParentHash:       bytes(32),
		FeeRecipient:     bytes(32),
		StateRoot:        bytes(32),
		ReceiptsRoot:     bytes(32),
		LogsBloom:        bytes(32),
		PrevRandao:       bytes(32),
		BlockNumber:      1,
		GasLimit:         2,
		GasUsed:          3,
		Timestamp:        4,
		ExtraData:        bytes(32),
		BaseFeePerGas:    bytes(32),
		BlockHash:        bytes(32),
		TransactionsRoot: bytes(32),
		WithdrawalsRoot:  bytes(32),
	}
}

func genWithdrawals(num int) []*enginev1.Withdrawal {
	ws := make([]*enginev1.Withdrawal, num)
	for i := 0; i < num; i++ {
		ws[i] = genWithdrawal()
	}
	return ws
}

func genWithdrawal() *enginev1.Withdrawal {
	return &enginev1.Withdrawal{
		WithdrawalIndex:  123456,
		ExecutionAddress: bytes(20),
		Amount:           55555,
	}
}<|MERGE_RESOLUTION|>--- conflicted
+++ resolved
@@ -712,19 +712,6 @@
 	}
 }
 
-<<<<<<< HEAD
-func genBlindedBeaconBlockBellatrix() *v1alpha1.BlindedBeaconBlockBellatrix {
-	return &v1alpha1.BlindedBeaconBlockBellatrix{
-		Slot:          123455,
-		ProposerIndex: 55433,
-		ParentRoot:    bytes(32),
-		StateRoot:     bytes(32),
-		Body:          genBlindedBeaconBlockBodyBellatrix(),
-	}
-}
-
-=======
->>>>>>> 805473cb
 func genSyncCommitteeMessage() *v1alpha1.SyncCommitteeMessage {
 	return &v1alpha1.SyncCommitteeMessage{
 		Slot:           424555,
