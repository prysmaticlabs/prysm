--- conflicted
+++ resolved
@@ -697,24 +697,6 @@
 	}
 }
 
-<<<<<<< HEAD
-=======
-func genBlindedBeaconBlockBodyBellatrix() *v1alpha1.BlindedBeaconBlockBodyBellatrix {
-	return &v1alpha1.BlindedBeaconBlockBodyBellatrix{
-		RandaoReveal:           bytes(32),
-		Eth1Data:               genEth1Data(),
-		Graffiti:               bytes(32),
-		ProposerSlashings:      genProposerSlashings(5),
-		AttesterSlashings:      genAttesterSlashings(5),
-		Attestations:           genAttestations(10),
-		Deposits:               genDeposits(5),
-		VoluntaryExits:         genSignedVoluntaryExits(12),
-		SyncAggregate:          genSyncAggregate(),
-		ExecutionPayloadHeader: genPayloadHeader(),
-	}
-}
-
->>>>>>> cafe0bd1
 func genSyncCommitteeMessage() *v1alpha1.SyncCommitteeMessage {
 	return &v1alpha1.SyncCommitteeMessage{
 		Slot:           424555,
