package attestations

import (
	"github.com/pkg/errors"
	"github.com/prysmaticlabs/prysm/v5/consensus-types/interfaces"
	"github.com/prysmaticlabs/prysm/v5/crypto/bls"
	ethpb "github.com/prysmaticlabs/prysm/v5/proto/prysm/v1alpha1"
	"github.com/prysmaticlabs/prysm/v5/proto/prysm/v1alpha1/attestation/aggregation"
	"github.com/sirupsen/logrus"
)

// attList represents list of attestations, defined for easier en masse operations (filtering, sorting).
<<<<<<< HEAD
type attList []interfaces.Attestation
=======
type attList []ethpb.Att
>>>>>>> 80e3c4d4

// BLS aggregate signature aliases for testing / benchmark substitution. These methods are
// significantly more expensive than the inner logic of AggregateAttestations so they must be
// substituted for benchmarks which analyze AggregateAttestations.
var aggregateSignatures = bls.AggregateSignatures
var signatureFromBytes = bls.SignatureFromBytesNoValidation

var _ = logrus.WithField("prefix", "aggregation.attestations")

// ErrInvalidAttestationCount is returned when insufficient number
// of attestations is provided for aggregation.
var ErrInvalidAttestationCount = errors.New("invalid number of attestations")

// Aggregate aggregates attestations. The minimal number of attestations is returned.
// Aggregation occurs in-place i.e. contents of input array will be modified. Should you need to
// preserve input attestations, clone them before aggregating:
//
//	clonedAtts := make([]*ethpb.Attestation, len(atts))
//	for i, a := range atts {
//	    clonedAtts[i] = stateTrie.CopyAttestation(a)
//	}
//	aggregatedAtts, err := attaggregation.Aggregate(clonedAtts)
<<<<<<< HEAD
func Aggregate(atts []interfaces.Attestation) ([]interfaces.Attestation, error) {
=======
func Aggregate(atts []ethpb.Att) ([]ethpb.Att, error) {
>>>>>>> 80e3c4d4
	return MaxCoverAttestationAggregation(atts)
}

// AggregateDisjointOneBitAtts aggregates unaggregated attestations with the
// exact same attestation data.
<<<<<<< HEAD
func AggregateDisjointOneBitAtts(atts []interfaces.Attestation) (interfaces.Attestation, error) {
=======
func AggregateDisjointOneBitAtts(atts []ethpb.Att) (ethpb.Att, error) {
>>>>>>> 80e3c4d4
	if len(atts) == 0 {
		return nil, nil
	}
	if len(atts) == 1 {
		return atts[0], nil
	}
	coverage, err := atts[0].GetAggregationBits().ToBitlist64()
	if err != nil {
		return nil, errors.Wrap(err, "could not get aggregation bits")
	}
	for _, att := range atts[1:] {
		bits, err := att.GetAggregationBits().ToBitlist64()
		if err != nil {
			return nil, errors.Wrap(err, "could not get aggregation bits")
		}
		err = coverage.NoAllocOr(bits, coverage)
		if err != nil {
			return nil, errors.Wrap(err, "could not get aggregation bits")
		}
	}
	keys := make([]int, len(atts))
	for i := 0; i < len(atts); i++ {
		keys[i] = i
	}
	idx, err := aggregateAttestations(atts, keys, coverage)
	if err != nil {
		return nil, errors.Wrap(err, "could not aggregate attestations")
	}
	if idx != 0 {
		return nil, errors.New("could not aggregate attestations, obtained non zero index")
	}
	return atts[0], nil
}

// AggregatePair aggregates pair of attestations a1 and a2 together.
func AggregatePair(a1, a2 *ethpb.Attestation) (*ethpb.Attestation, error) {
	o, err := a1.AggregationBits.Overlaps(a2.AggregationBits)
	if err != nil {
		return nil, err
	}
	if o {
		return nil, aggregation.ErrBitsOverlap
	}

	baseAtt := ethpb.CopyAttestation(a1)
	newAtt := ethpb.CopyAttestation(a2)
	if newAtt.AggregationBits.Count() > baseAtt.AggregationBits.Count() {
		baseAtt, newAtt = newAtt, baseAtt
	}

	c, err := baseAtt.AggregationBits.Contains(newAtt.AggregationBits)
	if err != nil {
		return nil, err
	}
	if c {
		return baseAtt, nil
	}

	newBits, err := baseAtt.AggregationBits.Or(newAtt.AggregationBits)
	if err != nil {
		return nil, err
	}
	newSig, err := signatureFromBytes(newAtt.Signature)
	if err != nil {
		return nil, err
	}
	baseSig, err := signatureFromBytes(baseAtt.Signature)
	if err != nil {
		return nil, err
	}

	aggregatedSig := aggregateSignatures([]bls.Signature{baseSig, newSig})
	baseAtt.Signature = aggregatedSig.Marshal()
	baseAtt.AggregationBits = newBits

	return baseAtt, nil
}<|MERGE_RESOLUTION|>--- conflicted
+++ resolved
@@ -10,11 +10,7 @@
 )
 
 // attList represents list of attestations, defined for easier en masse operations (filtering, sorting).
-<<<<<<< HEAD
-type attList []interfaces.Attestation
-=======
 type attList []ethpb.Att
->>>>>>> 80e3c4d4
 
 // BLS aggregate signature aliases for testing / benchmark substitution. These methods are
 // significantly more expensive than the inner logic of AggregateAttestations so they must be
@@ -37,21 +33,13 @@
 //	    clonedAtts[i] = stateTrie.CopyAttestation(a)
 //	}
 //	aggregatedAtts, err := attaggregation.Aggregate(clonedAtts)
-<<<<<<< HEAD
-func Aggregate(atts []interfaces.Attestation) ([]interfaces.Attestation, error) {
-=======
 func Aggregate(atts []ethpb.Att) ([]ethpb.Att, error) {
->>>>>>> 80e3c4d4
 	return MaxCoverAttestationAggregation(atts)
 }
 
 // AggregateDisjointOneBitAtts aggregates unaggregated attestations with the
 // exact same attestation data.
-<<<<<<< HEAD
-func AggregateDisjointOneBitAtts(atts []interfaces.Attestation) (interfaces.Attestation, error) {
-=======
 func AggregateDisjointOneBitAtts(atts []ethpb.Att) (ethpb.Att, error) {
->>>>>>> 80e3c4d4
 	if len(atts) == 0 {
 		return nil, nil
 	}
