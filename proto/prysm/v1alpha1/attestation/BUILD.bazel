load("@prysm//tools/go:def.bzl", "go_library", "go_test")

go_library(
    name = "go_default_library",
    srcs = [
        "attestation_utils.go",
        "id.go",
    ],
    importpath = "github.com/prysmaticlabs/prysm/v5/proto/prysm/v1alpha1/attestation",
    visibility = ["//visibility:public"],
    deps = [
        "//beacon-chain/core/helpers:go_default_library",
        "//beacon-chain/core/signing:go_default_library",
        "//config/params:go_default_library",
        "//consensus-types/primitives:go_default_library",
        "//crypto/bls:go_default_library",
<<<<<<< HEAD
        "//monitoring/tracing/trace:go_default_library",
=======
        "//crypto/hash:go_default_library",
>>>>>>> a7c86a6d
        "//proto/prysm/v1alpha1:go_default_library",
        "//runtime/version:go_default_library",
        "@com_github_pkg_errors//:go_default_library",
        "@com_github_prysmaticlabs_go_bitfield//:go_default_library",
    ],
)

go_test(
    name = "go_default_test",
    srcs = [
        "attestation_utils_test.go",
        "id_test.go",
    ],
    deps = [
        ":go_default_library",
        "//config/fieldparams:go_default_library",
        "//config/params:go_default_library",
        "//consensus-types/primitives:go_default_library",
        "//proto/prysm/v1alpha1:go_default_library",
        "//testing/assert:go_default_library",
        "//testing/require:go_default_library",
        "//testing/util:go_default_library",
        "@com_github_prysmaticlabs_go_bitfield//:go_default_library",
    ],
)<|MERGE_RESOLUTION|>--- conflicted
+++ resolved
@@ -14,11 +14,8 @@
         "//config/params:go_default_library",
         "//consensus-types/primitives:go_default_library",
         "//crypto/bls:go_default_library",
-<<<<<<< HEAD
+        "//crypto/hash:go_default_library",
         "//monitoring/tracing/trace:go_default_library",
-=======
-        "//crypto/hash:go_default_library",
->>>>>>> a7c86a6d
         "//proto/prysm/v1alpha1:go_default_library",
         "//runtime/version:go_default_library",
         "@com_github_pkg_errors//:go_default_library",
