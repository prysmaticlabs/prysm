--- conflicted
+++ resolved
@@ -74,11 +74,7 @@
 	}
 }
 
-<<<<<<< HEAD
-// CopyBeaconBlockEPBS copies the provided CopyBeaconBlockEPBS.
-=======
 // CopyBeaconBlockEPBS copies the provided BeaconBlockEPBS.
->>>>>>> 74faa44c
 func CopyBeaconBlockEPBS(block *BeaconBlockEpbs) *BeaconBlockEpbs {
 	if block == nil {
 		return nil
@@ -92,11 +88,7 @@
 	}
 }
 
-<<<<<<< HEAD
-// CopyBeaconBlockBodyEPBS copies the provided CopyBeaconBlockBodyEPBS.
-=======
 // CopyBeaconBlockBodyEPBS copies the provided BeaconBlockBodyEPBS.
->>>>>>> 74faa44c
 func CopyBeaconBlockBodyEPBS(body *BeaconBlockBodyEpbs) *BeaconBlockBodyEpbs {
 	if body == nil {
 		return nil
@@ -113,11 +105,7 @@
 		SyncAggregate:                body.SyncAggregate.Copy(),
 		BlsToExecutionChanges:        CopySlice(body.BlsToExecutionChanges),
 		SignedExecutionPayloadHeader: CopySignedExecutionPayloadHeader(body.SignedExecutionPayloadHeader),
-<<<<<<< HEAD
-		PayloadAttestations:          CopyPayloadAttestation(body.PayloadAttestations),
-=======
 		PayloadAttestations:          CopyPayloadAttestations(body.PayloadAttestations),
->>>>>>> 74faa44c
 	}
 }
 
@@ -149,27 +137,14 @@
 	}
 }
 
-<<<<<<< HEAD
-// CopyPayloadAttestation copies the provided PayloadAttestation array.
-func CopyPayloadAttestation(attestations []*PayloadAttestation) []*PayloadAttestation {
-=======
 // CopyPayloadAttestations copies the provided PayloadAttestation array.
 func CopyPayloadAttestations(attestations []*PayloadAttestation) []*PayloadAttestation {
->>>>>>> 74faa44c
 	if attestations == nil {
 		return nil
 	}
 	newAttestations := make([]*PayloadAttestation, len(attestations))
 	for i, att := range attestations {
-<<<<<<< HEAD
-		newAttestations[i] = &PayloadAttestation{
-			AggregationBits: bytesutil.SafeCopyBytes(att.AggregationBits),
-			Data:            CopyPayloadAttestationData(att.Data),
-			Signature:       bytesutil.SafeCopyBytes(att.Signature),
-		}
-=======
 		newAttestations[i] = CopyPayloadAttestation(att)
->>>>>>> 74faa44c
 	}
 	return newAttestations
 }
@@ -184,8 +159,6 @@
 		Slot:            data.Slot,
 		PayloadStatus:   data.PayloadStatus,
 	}
-<<<<<<< HEAD
-=======
 }
 
 // CopyPayloadAttestation copies the provided PayloadAttestation.
@@ -198,5 +171,4 @@
 		Data:            CopyPayloadAttestationData(a.Data),
 		Signature:       bytesutil.SafeCopyBytes(a.Signature),
 	}
->>>>>>> 74faa44c
 }