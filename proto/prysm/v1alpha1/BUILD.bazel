##############################################################################
# Common
##############################################################################

load("@rules_proto//proto:defs.bzl", "proto_library")

##############################################################################
# Go
##############################################################################
# gazelle:ignore
load("@io_bazel_rules_go//go:def.bzl", "go_library", "go_test")
load("@io_bazel_rules_go//proto:def.bzl", "go_proto_library")
load("//proto:ssz_proto_library.bzl", "ssz_proto_files")
load("//tools:ssz.bzl", "SSZ_DEPS", "ssz_gen_marshal")

##############################################################################
# OpenAPI (Swagger) V2
##############################################################################
load("@com_github_grpc_ecosystem_grpc_gateway_v2//protoc-gen-openapiv2:defs.bzl", "protoc_gen_openapiv2")

proto_library(
    name = "proto",
    srcs = [
        "node.proto",
        "beacon_chain.proto",
        "debug.proto",
        "finalized_block_root_container.proto",
        "health.proto",
        "powchain.proto",
        "slasher.proto",
        "validator.proto",
        "p2p_messages.proto",
        ":ssz_proto_files",
        #        ":generated_swagger_proto",
    ],
    visibility = ["//visibility:public"],
    deps = [
        "//proto/eth/ext:proto",
        "//proto/engine/v1:proto",
        "@com_github_grpc_ecosystem_grpc_gateway_v2//protoc-gen-openapiv2/options:options_proto",
        "@com_google_protobuf//:any_proto",
        "@com_google_protobuf//:descriptor_proto",
        "@com_google_protobuf//:empty_proto",
        "@com_google_protobuf//:timestamp_proto",
        "@go_googleapis//google/api:annotations_proto",
    ],
)

##############################################################################
# Go
##############################################################################
ssz_gen_marshal(
    name = "ssz_generated_files",
    go_proto = ":go_proto",
    includes = [
        "//consensus-types/primitives:go_default_library",
        "//proto/engine/v1:go_default_library",
    ],
    objs = [
        "BeaconBlockAltair",
        "BeaconBlockBodyAltair",
        "SignedBeaconBlockAltair",
        "BeaconBlockBellatrix",
        "BeaconBlockBodyBellatrix",
        "SignedBeaconBlockBellatrix",
        "SyncAggregate",
        "SyncCommitteeMessage",
        "SyncCommitteeContribution",
        "ContributionAndProof",
        "SignedContributionAndProof",
        "BeaconBlocksByRangeRequest",
        "ENRForkID",
        "MetaDataV0",
        "MetaDataV1",
        "Status",
        "AggregateAttestationAndProof",
        "Attestation",
        "AttestationData",
        "AttesterSlashing",
        "BeaconBlock",
        "BeaconBlockHeader",
        "Checkpoint",
        "Deposit",
        "Eth1Data",
        "IndexedAttestation",
        "ProposerSlashing",
        "SignedAggregateAttestationAndProof",
        "SignedBeaconBlock",
        "SignedBeaconBlockHeader",
        "SignedVoluntaryExit",
        "Validator",
        "VoluntaryExit",
        "ContributionAndProof",
        "SignedContributionAndProof",
        "DepositMessage",
        "Fork",
        "ForkData",
        "HistoricalBatch",
        "Status",
        "BeaconState",
        "BeaconStateAltair",
        "BeaconStateBellatrix",
        "SigningData",
        "SyncCommittee",
        "SyncAggregatorSelectionData",
        "PowBlock",
<<<<<<< HEAD
        "SignedBlindedBeaconBlockBellatrix",
        "BlindedBeaconBlockBellatrix",
        "BlindedBeaconBlockBodyBellatrix",
        "SignedValidatorRegistrationV1",
        "ValidatorRegistrationV1",
=======
        "SignedBeaconBlockWithBlobKZGs",
        "BeaconBlockWithBlobKZGs",
        "BeaconBlockBodyWithBlobKZGs",
        "BeaconBlockAndBlobs",
        "SignedBeaconBlockAndBlobs",
        "Blob",
>>>>>>> 80546f83
    ],
)

go_proto_library(
    name = "go_proto",
    compilers = [
        "@com_github_prysmaticlabs_protoc_gen_go_cast//:go_cast_grpc",
    ],
    importpath = "github.com/prysmaticlabs/prysm/proto/prysm/v1alpha1",
    proto = ":proto",
    visibility = ["//visibility:public"],
    deps = [
        "//proto/eth/ext:go_default_library",
        "//proto/engine/v1:go_default_library",
        "@com_github_golang_protobuf//proto:go_default_library",
        "@com_github_grpc_ecosystem_grpc_gateway_v2//protoc-gen-openapiv2/options:options_go_proto",
        "//consensus-types/primitives:go_default_library",
        "@com_github_prysmaticlabs_go_bitfield//:go_default_library",
        "@go_googleapis//google/api:annotations_go_proto",
        "@io_bazel_rules_go//proto/wkt:descriptor_go_proto",
        "@io_bazel_rules_go//proto/wkt:empty_go_proto",
        "@io_bazel_rules_go//proto/wkt:timestamp_go_proto",
        "@org_golang_google_protobuf//reflect/protoreflect:go_default_library",
        "@org_golang_google_protobuf//runtime/protoimpl:go_default_library",
        "@org_golang_google_protobuf//types/known/timestamppb:go_default_library",
    ],
)

go_proto_library(
    name = "go_grpc_gateway_library",
    compilers = [
        "@com_github_grpc_ecosystem_grpc_gateway_v2//protoc-gen-grpc-gateway:go_gen_grpc_gateway",
    ],
    embed = [":go_proto"],
    importpath = "github.com/prysmaticlabs/prysm/proto/prysm/v1alpha1",
    protos = [":proto"],
    visibility = ["//visibility:private"],
    deps = [
        "//proto/eth/ext:go_default_library",
        "//proto/engine/v1:go_default_library",
        "@com_github_grpc_ecosystem_grpc_gateway_v2//protoc-gen-openapiv2/options:options_go_proto",
        "@com_github_prysmaticlabs_go_bitfield//:go_default_library",
        "@go_googleapis//google/api:annotations_go_proto",
        "@io_bazel_rules_go//proto/wkt:descriptor_go_proto",
        "@io_bazel_rules_go//proto/wkt:empty_go_proto",
        "@io_bazel_rules_go//proto/wkt:timestamp_go_proto",
    ],
)

go_library(
    name = "go_default_library",
    srcs = [
        "cloners.go",
        "sync_committee_mainnet.go",
        "sync_committee_minimal.go",  # keep
        ":ssz_generated_files",  # keep
    ],
    embed = [
        ":go_grpc_gateway_library",
    ],
    importpath = "github.com/prysmaticlabs/prysm/proto/prysm/v1alpha1",
    visibility = ["//visibility:public"],
    deps = SSZ_DEPS + [
        "//proto/eth/ext:go_default_library",
        "//proto/engine/v1:go_default_library",
        "//encoding/bytesutil:go_default_library",
        "@com_github_grpc_ecosystem_grpc_gateway_v2//runtime:go_default_library",
        "@com_github_grpc_ecosystem_grpc_gateway_v2//utilities:go_default_library",
        "@io_bazel_rules_go//proto/wkt:empty_go_proto",
        "@org_golang_google_grpc//:go_default_library",
        "@org_golang_google_grpc//codes:go_default_library",
        "@org_golang_google_grpc//grpclog:go_default_library",
        "@org_golang_google_grpc//metadata:go_default_library",
        "@org_golang_google_grpc//status:go_default_library",
        "@io_bazel_rules_go//proto/wkt:descriptor_go_proto",
        "@com_github_golang_protobuf//proto:go_default_library",
        "@io_bazel_rules_go//proto/wkt:timestamp_go_proto",
        "@com_github_prysmaticlabs_go_bitfield//:go_default_library",  # keep
        "@go_googleapis//google/api:annotations_go_proto",
        "@org_golang_google_protobuf//reflect/protoreflect:go_default_library",
        "@org_golang_google_protobuf//runtime/protoimpl:go_default_library",
        "@com_github_grpc_ecosystem_grpc_gateway_v2//protoc-gen-openapiv2/options:options_go_proto",
    ],
)

ssz_proto_files(
    name = "ssz_proto_files",
    srcs = [
        "attestation.proto",
        "beacon_block.proto",
        "beacon_state.proto",
        "sync_committee.proto",
    ],
    config = select({
        "//conditions:default": "mainnet",
        "//proto:ssz_mainnet": "mainnet",
        "//proto:ssz_minimal": "minimal",
    }),
)

go_test(
    name = "go_default_test",
    srcs = ["cloners_test.go"],
    embed = [":go_default_library"],
    deps = [
        "//testing/assert:go_default_library",
    ],
)<|MERGE_RESOLUTION|>--- conflicted
+++ resolved
@@ -104,20 +104,17 @@
         "SyncCommittee",
         "SyncAggregatorSelectionData",
         "PowBlock",
-<<<<<<< HEAD
         "SignedBlindedBeaconBlockBellatrix",
         "BlindedBeaconBlockBellatrix",
         "BlindedBeaconBlockBodyBellatrix",
         "SignedValidatorRegistrationV1",
         "ValidatorRegistrationV1",
-=======
         "SignedBeaconBlockWithBlobKZGs",
         "BeaconBlockWithBlobKZGs",
         "BeaconBlockBodyWithBlobKZGs",
         "BeaconBlockAndBlobs",
         "SignedBeaconBlockAndBlobs",
         "Blob",
->>>>>>> 80546f83
     ],
 )
 
