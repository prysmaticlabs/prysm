--- conflicted
+++ resolved
@@ -159,15 +159,10 @@
     "BlindedBeaconBlockElectra",
     "Consolidation",
     "IndexedAttestationElectra",
-<<<<<<< HEAD
     "LightClientBootstrapElectra",
     "LightClientUpdateElectra",
-    "PendingBalanceDeposit",
-    "PendingBalanceDeposits",
-=======
     "PendingDeposit",
     "PendingDeposits",
->>>>>>> 80cafaa6
     "PendingConsolidation",
     "PendingPartialWithdrawal",
     "SignedAggregateAttestationAndProofElectra",
