--- conflicted
+++ resolved
@@ -64,10 +64,7 @@
         // Electra objects.
         ethereum.eth.v1alpha1.BeaconBlockElectra block_electra = 118;
         ethereum.eth.v1alpha1.BlindedBeaconBlockElectra blinded_block_electra = 119;
-<<<<<<< HEAD
-=======
         ethereum.eth.v1alpha1.AggregateAttestationAndProofElectra aggregate_attestation_and_proof_electra = 120;
->>>>>>> 80e3c4d4
     }
     reserved 4, 5; // Reserving old, deleted fields.
     uint64 signing_slot = 6 [(ethereum.eth.ext.cast_type) = "github.com/prysmaticlabs/prysm/v5/consensus-types/primitives.Slot"];
