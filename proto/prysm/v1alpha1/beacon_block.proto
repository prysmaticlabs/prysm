--- conflicted
+++ resolved
@@ -368,9 +368,8 @@
     uint64 gas_used = 9;
     uint64 timestamp = 10;
     bytes extra_data = 11 [(ethereum.eth.ext.ssz_max) = "32"];
-<<<<<<< HEAD
-    bytes base_fee_per_gas = 12 [(ethereum.eth.ext.ssz_size) = "32"];
-    bytes block_hash = 13 [(ethereum.eth.ext.ssz_size) = "32"];
+    bytes base_fee_per_gas = 12 [(ethereum.eth.ext.ssz_size) = "32"]; //base fee introduced in EIP-1559, little-endian serialized
+    bytes block_hash = 13 [(ethereum.eth.ext.ssz_size) = "32"]; // Hash of execution block
     //repeated bytes transactions = 14  [(ethereum.eth.ext.ssz_size) = "?,?", (ethereum.eth.ext.ssz_max)  = "16384,1048576"];
     repeated Transaction transactions = 14 [(ethereum.eth.ext.ssz_max) = "16384"];
 }
@@ -379,10 +378,4 @@
     oneof transaction_oneof {
         bytes opaque_transaction = 1 [(ethereum.eth.ext.ssz_max) = "1048576"];
     }
-=======
-    bytes base_fee_per_gas = 12 [(ethereum.eth.ext.ssz_size) = "32"]; //base fee introduced in EIP-1559, little-endian serialized
-    // Extra payload fields
-    bytes block_hash = 13 [(ethereum.eth.ext.ssz_size) = "32"]; // Hash of execution block
-    repeated bytes transactions = 14  [(ethereum.eth.ext.ssz_size) = "33,32"]; // TODO_MERGE: wrongly stubbed to unblock interop
->>>>>>> 0146c531
 }