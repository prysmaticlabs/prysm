// Copyright 2020 Prysmatic Labs.
//
// Licensed under the Apache License, Version 2.0 (the "License");
// you may not use this file except in compliance with the License.
// You may obtain a copy of the License at
//
//     http://www.apache.org/licenses/LICENSE-2.0
//
// Unless required by applicable law or agreed to in writing, software
// distributed under the License is distributed on an "AS IS" BASIS,
// WITHOUT WARRANTIES OR CONDITIONS OF ANY KIND, either express or implied.
// See the License for the specific language governing permissions and
// limitations under the License.
syntax = "proto3";

package ethereum.eth.v1alpha1;

import "google/api/annotations.proto";
import "google/protobuf/empty.proto";
import "google/protobuf/wrappers.proto";

import "proto/eth/ext/options.proto";

import "proto/prysm/v1alpha1/beacon_block.proto";
import "proto/prysm/v1alpha1/sync_committee.proto";
import "proto/prysm/v1alpha1/attestation.proto";

option csharp_namespace = "Ethereum.Eth.V1";
option go_package = "github.com/prysmaticlabs/prysm/v5/proto/prysm/v1alpha1;eth";
option java_multiple_files = true;
option java_outer_classname = "ValidatorProto";
option java_package = "org.ethereum.eth.v1alpha1";
option php_namespace = "Ethereum\\Eth\\v1alpha1";

// Beacon node validator API
//
// The beacon node validator API enables a validator to connect
// and perform its obligations on the Ethereum Beacon Chain.
service BeaconNodeValidator {
    // Retrieves validator duties for the requested validators.
    //
    // The duties consist of:
    //   Proposer - the validator that creates a beacon chain block.
    //   Attester — a validator that is part of a committee that needs to sign off on a beacon chain
    //    block while simultaneously creating a cross link to a recent shard block on a particular shard chain.
    // The server returns a list of duties which are the actions should be performed by validators for a given epoch.
    // Validator duties should be polled every epoch, but due to chain reorg of >MIN_SEED_LOOKAHEAD could occur,
    // the validator duties could chain. For complete safety, it is recommended to poll at every slot to ensure
    // validator is fully aware of any sudden chain reorg.
    rpc GetDuties(DutiesRequest) returns (DutiesResponse) {
        option (google.api.http) = {
            get: "/eth/v1alpha1/validator/duties"
        };
    }

    // DomainData fetches the current BLS signature domain version information from the
    // running beacon node's state. This information is used when validators sign
    // blocks and attestations appropriately based on their duty.
    rpc DomainData(DomainRequest) returns (DomainResponse) {
        option (google.api.http) = {
            get: "/eth/v1alpha1/validator/domain"
        };
    }

    // WaitForChainStart queries the logs of the Validator Deposit Contract on the Ethereum
    // proof-of-work chain to verify the beacon chain has started its runtime and
    // validators are ready to begin their responsibilities.
    //
    // If the chain has not yet started, this endpoint starts a server-side stream which updates
    // the client when the beacon chain is ready.
    rpc WaitForChainStart(google.protobuf.Empty) returns (stream ChainStartResponse) {
        option deprecated = true;
        option (google.api.http) = {
            get: "/eth/v1alpha1/validator/chainstart/stream"
        };
    }

    // WaitForActivation checks if a validator public key exists in the active validator
    // registry of the current beacon state. If the validator is NOT yet active, it starts a
    // server-side stream which updates the client whenever the validator becomes active in
    // the beacon node's state.
    //
    // The input to this endpoint is a list of validator public keys, and the corresponding
    // stream will respond until at least a single corresponding validator to those
    // keys is activated.
    rpc WaitForActivation(ValidatorActivationRequest) returns (stream ValidatorActivationResponse) {
        option (google.api.http) = {
            get: "/eth/v1alpha1/validator/activation/stream"
        };
    }

    // ValidatorIndex retrieves a validator's index location in the beacon state's
    // validator registry looking up whether the validator exists based on its
    // public key. This method returns NOT_FOUND if no index is found for the public key
    // specified in the request.
    rpc ValidatorIndex(ValidatorIndexRequest) returns (ValidatorIndexResponse) {
        option (google.api.http) = {
            get: "/eth/v1alpha1/validator/index"
        };
    }

    // ValidatorStatus returns a validator's status based on the current epoch.
    // The request can specify either a validator's public key or validator index.
    //
    // The status response can be one of the following:
    //	DEPOSITED - validator's deposit has been recognized by Ethereum 1, not yet recognized by Ethereum.
    //	PENDING - validator is in Ethereum's activation queue.
    //	ACTIVE - validator is active.
    //	EXITING - validator has initiated an an exit request, or has dropped below the ejection balance and is being kicked out.
    //	EXITED - validator is no longer validating.
    //	SLASHING - validator has been kicked out due to meeting a slashing condition.
    //	UNKNOWN_STATUS - validator does not have a known status in the network.
    rpc ValidatorStatus(ValidatorStatusRequest) returns (ValidatorStatusResponse) {
        option (google.api.http) = {
            get: "/eth/v1alpha1/validator/status"
        };
    }

    // MultipleValidatorStatus returns a list of validator statuses on the current epoch.
    // The request can specify a list of validator public keys.
    //
    // Returns a list of ValidatorStatusResponses.
    rpc MultipleValidatorStatus(MultipleValidatorStatusRequest) returns (MultipleValidatorStatusResponse) {
        option (google.api.http) = {
            get: "/eth/v1alpha1/validator/statuses"
        };
    }

    // Retrieves the latest valid beacon block to be proposed on the beacon chain.
    //
    // The server returns a new beacon block, without proposer signature, that can be
    // proposed on the beacon chain. The block should be filled with all the necessary
    // data for proposer to sign.
    rpc GetBeaconBlock(BlockRequest) returns (GenericBeaconBlock) {
        option (google.api.http) = {
            get: "/eth/v1alpha2/validator/block"
        };
    }

    // Sends the newly signed beacon block to beacon node.
    //
    // The validator sends the newly signed beacon block to the beacon node so the beacon block can
    // be included in the beacon chain. The beacon node is expected to validate and process the
    // beacon block into its state.
    rpc ProposeBeaconBlock(GenericSignedBeaconBlock) returns (ProposeResponse) {
        option (google.api.http) = {
            post: "/eth/v1alpha2/validator/block"
            body: "*"
        };
    }

    // PrepareBeaconProposer submits fee recipient information to be used when preparing block
    // proposal execution payloads.
    rpc PrepareBeaconProposer(PrepareBeaconProposerRequest) returns (google.protobuf.Empty) {
        option (google.api.http) = {
            post: "/eth/v1alpha1/validator/prepare_beacon_proposer"
            body: "*"
        };
    }

    // GetFeeRecipientByPubKey returns a fee recipient from the beacon node's settings or db based on a given public key
    rpc GetFeeRecipientByPubKey(FeeRecipientByPubKeyRequest) returns (FeeRecipientByPubKeyResponse){
        option (google.api.http) = {
            post: "/eth/v1alpha1/validator/fee_recipient_by_pub_key"
            body: "*"
        };
    }

    // Retrieves the latest valid attestation data to be attested on the beacon chain.
    //
    // The server returns the latest valid data which represents the correct vote
    // for the head of the beacon chain.
    rpc GetAttestationData(AttestationDataRequest) returns (AttestationData) {
        option (google.api.http) = {
            get: "/eth/v1alpha1/validator/attestation"
        };
    }

    // Sends the newly signed attestation to beacon node.
    //
    // The validator sends the newly signed attestation to the beacon node for the attestation to
    // be included in the beacon chain. The beacon node is expected to validate and publish attestation on
    // appropriate committee subnet.
    rpc ProposeAttestation(Attestation) returns (AttestResponse) {
        option (google.api.http) = {
            post: "/eth/v1alpha1/validator/attestation"
            body: "*"
        };
    }


    // Submit selection proof to the beacon node to aggregate all matching wire attestations with the same data root.
    // the beacon node responses with an aggregate and proof object back to validator to sign over.
    rpc SubmitAggregateSelectionProof(AggregateSelectionRequest) returns (AggregateSelectionResponse) {
        option (google.api.http) = {
            post: "/eth/v1alpha1/validator/aggregate"
            body: "*"
        };
    }

    // Submit a signed aggregate and proof object, the beacon node will broadcast the
    // signed aggregated attestation and proof object.
    rpc SubmitSignedAggregateSelectionProof(SignedAggregateSubmitRequest) returns (SignedAggregateSubmitResponse) {
        option (google.api.http) = {
            post: "/eth/v1alpha1/validator/aggregate"
            body: "*"
        };
    }

    // Propose to leave the list of active validators.
    //
    // The beacon node is expected to validate the request and make it available for inclusion in
    // the next proposed block.
    rpc ProposeExit(SignedVoluntaryExit) returns (ProposeExitResponse) {
        option (google.api.http) = {
            post: "/eth/v1alpha1/validator/exit"
            body: "*"
        };
    }

    // Subscribe to particular committee ID subnets given validator's duty.
    //
    // The beacon node is expected to subscribe to the committee ID subnet given by the request. With this,
    // beacon node serving attesters can find persistent peers on the subnet to publish attestation,
    // and beacon node serving aggregator can join the subnet.
    rpc SubscribeCommitteeSubnets(CommitteeSubnetsSubscribeRequest) returns (google.protobuf.Empty) {
        option (google.api.http) = {
            post: "/eth/v1alpha1/validator/subnet/subscribe"
            body: "*"
        };
    }

    // Checks the beacon node if another instance of the provided validator keys have been
    // attesting/proposing for you.
    rpc CheckDoppelGanger(DoppelGangerRequest) returns (DoppelGangerResponse) {
        option (google.api.http) = {
            get: "/eth/v1alpha1/validator/doppelganger"
        };
    }

    // Retrieves a sync committee message block root to be signed over as part of sync committee duty.
    rpc GetSyncMessageBlockRoot(google.protobuf.Empty) returns (SyncMessageBlockRootResponse) {
        option (google.api.http) = {
            get: "/eth/v1alpha1/validator/sync_message_block_root"
        };
    }

    // Submits a sync committee message to be broadcasted over network. This is part of sync committee duty.
    rpc SubmitSyncMessage(SyncCommitteeMessage) returns (google.protobuf.Empty) {
        option (google.api.http) = {
            post: "/eth/v1alpha1/validator/sync_message"
            body: "*"
        };
    }

    // Retrieves the sync subcommittee index of a given validator.
    //
    // The server returns the sync subcommittee index given the validator public key,
    // if the validator does not exist in the sync committee then an error would be returned.
    // The subcommittee index is used for the aggregation of sync committee message.
    rpc GetSyncSubcommitteeIndex(SyncSubcommitteeIndexRequest) returns (SyncSubcommitteeIndexResponse) {
        option (google.api.http) = {
            get: "/eth/v1alpha1/sync_subcommittee_index"
        };
    }

    // Retrieve sync committee contribution to the beacon node to aggregate all matching sync committee messages with the same slot and root.
    // the beacon node responses with a sync committee contribution object for the validator to sign over.
    rpc GetSyncCommitteeContribution(SyncCommitteeContributionRequest) returns (SyncCommitteeContribution) {
        option (google.api.http) = {
            post: "/eth/v1alpha1/validator/contribution_and_proof"
            body: "*"
        };
    }

    // Submit a signed sync committee contribution and proof object, the beacon node will broadcast the
    // signed contribution and proof object.
    rpc SubmitSignedContributionAndProof(SignedContributionAndProof) returns (google.protobuf.Empty) {
        option (google.api.http) = {
            post: "/eth/v1alpha1/validator/signed_contribution_and_proof"
            body: "*"
        };
    }

    // Server-side stream of all slots of valid blocks as they are received by
    // the beacon chain node.
    // DEPRECATED: This endpoint is superseded by the /eth/v1/events Beacon API endpoint
    rpc StreamSlots(StreamSlotsRequest) returns (stream StreamSlotsResponse) {
        option (google.api.http) = {
            get: "/eth/v1alpha1/validator/blocks/stream_slots"
        };
        option deprecated = true;
    }

    // Server-side stream of all signed blocks as they are received by
    // the beacon chain node.
    // DEPRECATED: This endpoint is superseded by the /eth/v1/events Beacon API endpoint
    rpc StreamBlocksAltair(StreamBlocksRequest) returns (stream StreamBlocksResponse) {
        option (google.api.http) = {
            get: "/eth/v1alpha1/validator/blocks/stream"
        };
        option deprecated = true;
    }

    rpc SubmitValidatorRegistrations(SignedValidatorRegistrationsV1) returns (google.protobuf.Empty) {
        option (google.api.http) = {
            post: "/eth/v1alpha1/validator/registration"
            body: "*"
        };
    }

    rpc AssignValidatorToSubnet(AssignValidatorToSubnetRequest) returns (google.protobuf.Empty) {
        option (google.api.http) = {
            post: "/eth/v1alpha1/validator/blocks/assign_validator_to_subnet"
            body: "*"
        };
    }

    rpc AggregatedSigAndAggregationBits(AggregatedSigAndAggregationBitsRequest) returns (AggregatedSigAndAggregationBitsResponse) {
        option (google.api.http) = {
            get: "/eth/v1alpha1/validator/blocks/aggregated_sig_and_aggregation_bits"
        };
    }
}

// SyncMessageBlockRootResponse for beacon chain validator to retrieve and
// to sign over the block root as part of sync committee duty to facilitate light client.
message SyncMessageBlockRootResponse {
    // The block root of the head block.
    bytes root = 1 [(ethereum.eth.ext.ssz_size) = "32"];
}

// SyncSubcommitteeIndexRequest requests sync subcommittee index given the validator public key.
message SyncSubcommitteeIndexRequest {
    // The validator's public key.
    bytes public_key = 1 [(ethereum.eth.ext.ssz_size) = "48"];
    // The slot of validator's assignment.
    uint64 slot = 2 [(ethereum.eth.ext.cast_type) = "github.com/prysmaticlabs/prysm/v5/consensus-types/primitives.Slot"];
}

message SyncCommitteeContributionRequest {
    // Slot for which the aggregation request applies.
    uint64 slot = 1 [(ethereum.eth.ext.cast_type) = "github.com/prysmaticlabs/prysm/v5/consensus-types/primitives.Slot"];
    // 48 byte public key of the validator.
    bytes public_key = 2 [(ethereum.eth.ext.ssz_size) = "48", (ethereum.eth.ext.spec_name) = "pubkey"];
    // Subnet ID of where this contribution and proof should be broadcast to.
    uint64 subnet_id = 3;
}

// SyncSubcommitteeIndexResponse responds index of the sync subcommittee of a given validator.
message SyncSubcommitteeIndexResponse {
    // The subcommittee index itself.
    // If the total validator count is not sufficient, there could be more than one index.
    repeated uint64 indices = 1 [(ethereum.eth.ext.cast_type) = "github.com/prysmaticlabs/prysm/v5/consensus-types/primitives.CommitteeIndex"];
}

// DEPRECATED: This endpoint StreamSlots is superseded by the /eth/v1/events Beacon API endpoint
message StreamSlotsResponse {
    option deprecated = true;
    uint64 slot = 1 [(ethereum.eth.ext.cast_type) = "github.com/prysmaticlabs/prysm/v5/consensus-types/primitives.Slot"];
}

// DEPRECATED: This endpoint StreamBlocks is superseded by the /eth/v1/events Beacon API endpoint
message StreamBlocksResponse {
    option deprecated = true;
    oneof block {
        // Representing a phase 0 block.
        SignedBeaconBlock phase0_block = 1 ;

        // Representing an altair block.
        SignedBeaconBlockAltair altair_block = 2;

        // Representing a bellatrix block.
        SignedBeaconBlockBellatrix bellatrix_block = 3;

        // Representing a capella block.
        SignedBeaconBlockCapella capella_block = 4;

        // Representing a deneb block.
        SignedBeaconBlockDeneb deneb_block = 5;
    }
}

message DomainRequest {
    // The epoch for which the domain is being requested.
    uint64 epoch = 1 [(ethereum.eth.ext.cast_type) = "github.com/prysmaticlabs/prysm/v5/consensus-types/primitives.Epoch"];

    // The bytes domain specified by the validator.
    bytes domain = 2;
}

message DomainResponse {
    // The signature domain is a byte array used by validators when
    // signing data related to block proposals and attestations.
    bytes signature_domain = 1;
}

message ValidatorActivationRequest {
    // A list of 48 byte validator public keys.
    repeated bytes public_keys = 1 [(ethereum.eth.ext.ssz_size) = "?,48"];
}

message ValidatorActivationResponse {
    message Status {
        // A 48 byte validator public key.
        bytes public_key = 1;

        // A wrapper representing a validator's status object.
        ValidatorStatusResponse status = 2;

        // The validators index in the beacon state.
        uint64 index = 3 [(ethereum.eth.ext.cast_type) = "github.com/prysmaticlabs/prysm/v5/consensus-types/primitives.ValidatorIndex"];
    }
    // A list of validator statuses mapped 1-to-1 with the public keys
    // in the request.
    repeated Status statuses = 1;
}

message ChainStartResponse {
    // A boolean specifying whether or not the chain has started.
    bool started = 1;

    // The genesis time of the beacon chain.
    uint64 genesis_time = 2;

    // 32 byte hash tree root of the genesis validator set.
    bytes genesis_validators_root = 3 [(ethereum.eth.ext.ssz_size) = "32"];
}

message SyncedResponse {
    // A boolean specifying whether or not the beacon node is synced and ready for the validator.
    bool synced = 1;

    // The genesis time of the beacon chain.
    uint64 genesis_time = 2;
}

message ValidatorIndexRequest {
    // A 48 byte validator public key.
    bytes public_key = 1 [(ethereum.eth.ext.ssz_size) = "48"];
}

message ValidatorIndexResponse {
    // The validator's index in the beacon chain state's validator registry.
    uint64 index = 1  [(ethereum.eth.ext.cast_type) = "github.com/prysmaticlabs/prysm/v5/consensus-types/primitives.ValidatorIndex"];
}

message ValidatorStatusRequest {
    // A 48 byte validator public key.
    bytes public_key = 1 [(ethereum.eth.ext.ssz_size) = "48"];
}

enum ValidatorStatus {
    UNKNOWN_STATUS = 0;
    DEPOSITED = 1;
    PENDING = 2;
    ACTIVE = 3;
    EXITING = 4;
    SLASHING = 5;
    EXITED = 6;
    INVALID = 7;
    PARTIALLY_DEPOSITED = 8;
}

message ValidatorStatusResponse {
    // The corresponding validator status.
    ValidatorStatus status = 1;

    // The block number of the Ethereum proof-of-work chain
    // where the deposit for the validator was included.
    uint64 eth1_deposit_block_number = 2;

    // The slot in the beacon chain in which the validator's
    // deposit was included in a block.
    uint64 deposit_inclusion_slot = 3 [(ethereum.eth.ext.cast_type) = "github.com/prysmaticlabs/prysm/v5/consensus-types/primitives.Slot"];

    // The epoch in the beacon chain in which the validator
    // is determined as active.
    uint64 activation_epoch = 4 [(ethereum.eth.ext.cast_type) = "github.com/prysmaticlabs/prysm/v5/consensus-types/primitives.Epoch"];

    // The position in the activation queue of pending validators.
    uint64 position_in_activation_queue = 5;
}

message MultipleValidatorStatusRequest {
    // A list of 48 byte validator public keys.
    repeated bytes public_keys = 1 [(ethereum.eth.ext.ssz_size) = "?,48"];
    // A list of validator indices.
    repeated int64 indices = 2;
}

message MultipleValidatorStatusResponse {
    // A list of 48 byte validator public keys.
    repeated bytes public_keys = 1 [(ethereum.eth.ext.ssz_size) = "?,48"];
    // A list of ValidatorStatusResponses mapped 1-to-1 with the public keys.
    repeated ValidatorStatusResponse statuses = 2;
    // A list of validator indices.
    repeated uint64 indices = 3  [(ethereum.eth.ext.cast_type) = "github.com/prysmaticlabs/prysm/v5/consensus-types/primitives.ValidatorIndex"];
}

message DutiesRequest {
    // Epoch at which validators should perform their duties.
    uint64 epoch = 1 [(ethereum.eth.ext.cast_type) = "github.com/prysmaticlabs/prysm/v5/consensus-types/primitives.Epoch"];

    // Array of byte encoded BLS public keys.
    repeated bytes public_keys = 2 [(ethereum.eth.ext.ssz_size) = "?,48"];
}

message DutiesResponse {
    reserved 1; // Deprecated fields

    repeated Duty current_epoch_duties = 2;

    repeated Duty next_epoch_duties = 3;

    message Duty {
        // The committee a validator is assigned to.
        repeated uint64 committee = 1 [(ethereum.eth.ext.cast_type) = "github.com/prysmaticlabs/prysm/v5/consensus-types/primitives.ValidatorIndex"];

        // The index into the committee where the validator belongs in.
        uint64 committee_index = 2  [(ethereum.eth.ext.cast_type) = "github.com/prysmaticlabs/prysm/v5/consensus-types/primitives.CommitteeIndex"];

        // Slot at which a validator must attest.
        uint64 attester_slot = 3 [(ethereum.eth.ext.cast_type) = "github.com/prysmaticlabs/prysm/v5/consensus-types/primitives.Slot"];

        // Slots at which a validator must propose a beacon chain block.
        repeated uint64 proposer_slots = 4 [(ethereum.eth.ext.cast_type) = "github.com/prysmaticlabs/prysm/v5/consensus-types/primitives.Slot"];

        // 48 byte BLS public key for the validator who's assigned to perform a duty.
        bytes public_key = 5 [(ethereum.eth.ext.ssz_size) = "48"];

        // The current status of the validator assigned to perform the duty.
        ValidatorStatus status = 6;

        // The index of the validator in the beacon state.
        uint64 validator_index = 7  [(ethereum.eth.ext.cast_type) = "github.com/prysmaticlabs/prysm/v5/consensus-types/primitives.ValidatorIndex"];

        // Whether the validator belongs in the sync committee and has to perform sync committee duty.
        bool is_sync_committee = 8;

<<<<<<< HEAD
=======
        // The number of committees in the duty's slot.
>>>>>>> 9e735270
        uint64 committees_at_slot = 9;
    }
}

message BlockRequest {
    // Slot for which the block should be proposed.
    uint64 slot = 1 [(ethereum.eth.ext.cast_type) = "github.com/prysmaticlabs/prysm/v5/consensus-types/primitives.Slot"];

    // Validator's 32 byte randao reveal secret of the current epoch.
    bytes randao_reveal = 2 [(ethereum.eth.ext.ssz_size) = "48"];

    // Validator's 32 byte graffiti message for the new block.
    bytes graffiti = 3 [(ethereum.eth.ext.ssz_size) = "32"];

    // Signal server to skip outsourcing block request from mev-boost/relayer so that returned block will always be a local block.
    bool skip_mev_boost = 4;

    // Percentage multiplier to apply to the builder's payload value when choosing between a builder payload header and payload from the paired execution node
    google.protobuf.UInt64Value builder_boost_factor = 5;
}

message ProposeResponse {
    // The block root of the successfully proposed beacon block.
    bytes block_root = 1 [(ethereum.eth.ext.ssz_size) = "32"];
}

message ProposeExitResponse {
    // The root of the successfully proposed voluntary exit.
    bytes exit_root = 1 [(ethereum.eth.ext.ssz_size) = "32"];
}

message AttestationDataRequest {
    // Slot for which the attestation should be created.
    uint64 slot = 1 [(ethereum.eth.ext.cast_type) = "github.com/prysmaticlabs/prysm/v5/consensus-types/primitives.Slot"];

    // Committee index the attestation should be created for.
    uint64 committee_index = 2  [(ethereum.eth.ext.cast_type) = "github.com/prysmaticlabs/prysm/v5/consensus-types/primitives.CommitteeIndex"];
}

message AttestResponse {
    // The root of the attestation data successfully submitted to the beacon node.
    bytes attestation_data_root = 1 [(ethereum.eth.ext.ssz_size) = "32"];
}

message AggregateSelectionRequest {
    // Slot for which the aggregation request applies.
    uint64 slot = 1 [(ethereum.eth.ext.cast_type) = "github.com/prysmaticlabs/prysm/v5/consensus-types/primitives.Slot"];
    // Committee index of the validator at the given slot.
    uint64 committee_index = 2  [(ethereum.eth.ext.cast_type) = "github.com/prysmaticlabs/prysm/v5/consensus-types/primitives.CommitteeIndex"];
    // 48 byte public key of the validator.
    bytes public_key = 3 [(ethereum.eth.ext.ssz_size) = "48", (ethereum.eth.ext.spec_name) = "pubkey"];
    // 96 byte signature of the validator on the slot. This is used as proof that the validator is
    // an aggregator for the given slot.
    bytes slot_signature = 4 [(ethereum.eth.ext.ssz_size) = "96"];
}

message AggregateSelectionResponse {
    // The aggregate and proof message without the signature.
    AggregateAttestationAndProof aggregate_and_proof = 1;
}

message SignedAggregateSubmitRequest {
    // The signed aggregate and proof message with the signature.
    SignedAggregateAttestationAndProof signed_aggregate_and_proof = 1;
}

message SignedAggregateSubmitResponse {
    // The 32 byte hash tree root of the aggregated attestation data.
    bytes attestation_data_root = 1  [(ethereum.eth.ext.ssz_size) = "32"];
}

message CommitteeSubnetsSubscribeRequest {
    // A list of intended slots to subscribe.
    repeated uint64 slots = 1 [(ethereum.eth.ext.cast_type) = "github.com/prysmaticlabs/prysm/v5/consensus-types/primitives.Slot"];
    // A list of intended committee ids to subscribe. It is mapped 1-to-1 with the slots
    repeated uint64 committee_ids = 2 [(ethereum.eth.ext.cast_type) = "github.com/prysmaticlabs/prysm/v5/consensus-types/primitives.CommitteeIndex"];
    // Whether to subscribe as an aggregator or by default attester.
    // It is mapped 1-to-1 with the slots and committee ids.
    // Subscribe as an aggregator means to join the subnet.
    // Subscribe as an attester means finding persistent peers on the subnet to be able to publish attestations.
    repeated bool is_aggregator = 3;
}

// An Ethereum validator.
message Validator {
    // 48 byte BLS public key used for the validator's activities.
    bytes public_key = 1 [(ethereum.eth.ext.ssz_size) = "48", (ethereum.eth.ext.spec_name) = "pubkey"];

    // 32 byte hash of the withdrawal destination public key.
    bytes withdrawal_credentials = 2 [(ethereum.eth.ext.ssz_size) = "32"];

    // The validators current effective balance in gwei.
    uint64 effective_balance = 3;

    // Whether or not the validator has been slashed.
    bool slashed = 4;

    // Epoch when the validator became eligible for activation. This field may
    // be zero if the validator was present in the Ethereum proof of stake genesis. This
    // field is FAR_FUTURE_EPOCH if the validator has not been activated.
    uint64 activation_eligibility_epoch = 5 [(ethereum.eth.ext.cast_type) = "github.com/prysmaticlabs/prysm/v5/consensus-types/primitives.Epoch"];

    // Epoch when the validator was activated. This field may be zero if the
    // validator was present in the Ethereum proof of stake genesis. This field is
    // FAR_FUTURE_EPOCH if the validator has not been activated.
    uint64 activation_epoch = 6 [(ethereum.eth.ext.cast_type) = "github.com/prysmaticlabs/prysm/v5/consensus-types/primitives.Epoch"];

    // Epoch when the validator was exited. This field is FAR_FUTURE_EPOCH if
    // the validator has not exited.
    // FAR_FUTURE_EPOCH is a constant defined by the official Ethereum Beacon Chain specification:
    // https://github.com/ethereum/consensus-specs/blob/v0.9.2/specs/core/0_beacon-chain.md#constants
    uint64 exit_epoch = 7 [(ethereum.eth.ext.cast_type) = "github.com/prysmaticlabs/prysm/v5/consensus-types/primitives.Epoch"];

    // Epoch when the validator is eligible to withdraw their funds. This field
    // is FAR_FUTURE_EPOCH if the validator has not exited.
    // FAR_FUTURE_EPOCH is a constant defined by the official Ethereum Beacon Chain specification:
    // https://github.com/ethereum/consensus-specs/blob/v0.9.2/specs/core/0_beacon-chain.md#constants
    uint64 withdrawable_epoch = 8 [(ethereum.eth.ext.cast_type) = "github.com/prysmaticlabs/prysm/v5/consensus-types/primitives.Epoch"];
}

// ValidatorParticipation stores participation metrics during a given epoch.
message ValidatorParticipation {
    // Percentage of validator participation in the given epoch. This field
    // contains a value between 0 and 1.
    float global_participation_rate = 1  [deprecated = true];
    // The total amount of ether, in gwei, that has been used in voting.
    uint64 voted_ether = 2 [deprecated = true];
    // The total amount of ether, in gwei, that is eligible for voting.
    uint64 eligible_ether = 3 [deprecated = true];
    // Total staked gwei that was active (i.e. eligible to vote) during the current epoch.
    uint64 current_epoch_active_gwei = 4;
    // Total staked gwei that had attestations included in a block during the current epoch,
    // attestations by the same validator do not increase this figure.
    uint64 current_epoch_attesting_gwei = 5;
    // Total staked gwei that attested to the majority-elected Casper FFG target epoch during the current epoch.
    uint64 current_epoch_target_attesting_gwei = 6;
    // Same as current_epoch_active_gwei but for previous epoch.
    uint64 previous_epoch_active_gwei = 7;
    // Same as current_epoch_attesting_gwei but for previous epoch.
    uint64 previous_epoch_attesting_gwei = 8;
    // Same as current_epoch_target_attesting_gwei but for previous epoch.
    uint64 previous_epoch_target_attesting_gwei = 9;
    // Total staked gwei that attested to a head beacon block that is in the canonical chain.
    uint64 previous_epoch_head_attesting_gwei = 10;
}

// ValidatorInfo gives information about the state of a validator at a certain epoch.
message ValidatorInfo {
    // The validator's 48 byte BLS public key.
    bytes public_key = 1;

    // The validator's index in the beacon state.
    uint64 index = 2 [(ethereum.eth.ext.cast_type) = "github.com/prysmaticlabs/prysm/v5/consensus-types/primitives.ValidatorIndex"];

    // The epoch for which the information pertains.
    uint64 epoch = 3 [(ethereum.eth.ext.cast_type) = "github.com/prysmaticlabs/prysm/v5/consensus-types/primitives.Epoch"];

    // The validator's current status.
    ValidatorStatus status = 4;

    // The unix timestamp when the validator enters the next state.
    // This could be in the past.  Some values depend on chain operation and so will vary from epoch to epoch.
    // Specific times for each state are as follows:
    // - state == DEPOSITED: time at which Ethereum 1 deposit will be stored on-chain by Ethereum (variable, can be 0).
    // - state == PENDING: time at which validator will be activated (variable).
    // - state == ACTIVE: no value (next transition depends on user and network actions).
    // - state == EXITING: time at which validator will exit.
    // - state == SLASHING: time at which validator will exit.
    // - state == EXITED: time at which validator funds will be withdrawable.
    uint64 transition_timestamp = 5;

    // The validator's current balance in GWei.
    uint64 balance = 6;

    // The validator's current effective balance in GWei.
    // Only valid for states ACTIVE, EXITING, SLASHING.
    uint64 effective_balance = 7;
}

// DoppelGangerRequest represents the request sent by the validator in order to determine
// if there is any duplicate instance of it running in the network.
message DoppelGangerRequest {
    repeated ValidatorRequest validator_requests = 1;

    // ValidatorRequest data type which represents a request for each validator.
    message ValidatorRequest {
        // The validator's 48 byte BLS public key.
        bytes public_key = 1 [(ethereum.eth.ext.ssz_size) = "48", (ethereum.eth.ext.spec_name) = "pubkey"];
        // The validator's last recorded epoch to attest.
        uint64 epoch = 3 [(ethereum.eth.ext.cast_type) = "github.com/prysmaticlabs/prysm/v5/consensus-types/primitives.Epoch"];
        // The validator's last recorded signed root.
        bytes signed_root = 2 [(ethereum.eth.ext.ssz_size) = "32"];
    }
}

// DoppelGangerResponse is the response payload sent by the beacon node
// after it has checked for all duplicate keys in the network.
message DoppelGangerResponse {
    message ValidatorResponse {
        // The validator's 48 byte BLS public key.
        bytes public_key = 1 [(ethereum.eth.ext.ssz_size) = "48", (ethereum.eth.ext.spec_name) = "pubkey"];
        // Whether a duplicate of the validator exists.
        bool duplicate_exists = 2;
    }
    repeated ValidatorResponse responses = 1;
}

// Request to only return slots with blocks that where verified by the beacon node.
// DEPRECATED: This endpoint StreamSlots is superseded by the /eth/v1/events Beacon API endpoint.
message StreamSlotsRequest {
    option deprecated = true;
    bool verified_only = 1;
}

// Request to only return blocks that is verified by the beacon node.
// DEPRECATED: This endpoint StreamBlocks is superseded by the /eth/v1/events Beacon API endpoint
message StreamBlocksRequest {
    option deprecated = true;
    bool verified_only = 1;
}

message PrepareBeaconProposerRequest {
    message FeeRecipientContainer {
        // The address of the fee recipient.
        bytes fee_recipient = 1 [(ethereum.eth.ext.ssz_size) = "20"];

        // The proposer validator index.
        uint64 validator_index = 2 [(ethereum.eth.ext.cast_type) = "github.com/prysmaticlabs/prysm/v5/consensus-types/primitives.ValidatorIndex"];
    }
    repeated FeeRecipientContainer recipients = 1;
}

message FeeRecipientByPubKeyRequest {
    bytes public_key = 1 [(ethereum.eth.ext.ssz_size) = "48", (ethereum.eth.ext.spec_name) = "pubkey"];
}

message FeeRecipientByPubKeyResponse {
    bytes fee_recipient = 1 [(ethereum.eth.ext.ssz_size) = "20"];
}

message AssignValidatorToSubnetRequest {
    bytes public_key = 1 [(ethereum.eth.ext.ssz_size) = "48", (ethereum.eth.ext.spec_name) = "pubkey"];
    ValidatorStatus status = 2;
}

message AggregatedSigAndAggregationBitsRequest {
    repeated SyncCommitteeMessage msgs = 1;
    uint64 slot = 2 [(ethereum.eth.ext.cast_type) = "github.com/prysmaticlabs/prysm/v5/consensus-types/primitives.Slot"];
    uint64 subnet_id = 3;
    bytes block_root = 4 [(ethereum.eth.ext.ssz_size) = "32"];
}

message AggregatedSigAndAggregationBitsResponse {
    bytes aggregated_sig = 1;
    bytes bits = 2;
}<|MERGE_RESOLUTION|>--- conflicted
+++ resolved
@@ -538,10 +538,7 @@
         // Whether the validator belongs in the sync committee and has to perform sync committee duty.
         bool is_sync_committee = 8;
 
-<<<<<<< HEAD
-=======
         // The number of committees in the duty's slot.
->>>>>>> 9e735270
         uint64 committees_at_slot = 9;
     }
 }
