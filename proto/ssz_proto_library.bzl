--- conflicted
+++ resolved
@@ -25,12 +25,8 @@
     "logs_bloom.size": "256",
     "extra_data.size": "32",
     "max_blobs_per_block.size": "6",
-<<<<<<< HEAD
-    "max_blob_commitments.size": "4096",
-=======
     "max_blob_commitments.size":"4096",
     "kzg_commitment_inclusion_proof_depth.size": "17",
->>>>>>> 57eda1de
 }
 
 minimal = {
@@ -51,12 +47,8 @@
     "logs_bloom.size": "256",
     "extra_data.size": "32",
     "max_blobs_per_block.size": "6",
-<<<<<<< HEAD
-    "max_blob_commitments.size": "16",
-=======
     "max_blob_commitments.size":"16",
     "kzg_commitment_inclusion_proof_depth.size": "9",
->>>>>>> 57eda1de
 }
 
 ###### Rules definitions #######
