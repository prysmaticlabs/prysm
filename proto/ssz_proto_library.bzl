--- conflicted
+++ resolved
@@ -20,13 +20,10 @@
     "sync_committee_bits.type": "github.com/prysmaticlabs/go-bitfield.Bitvector512",
     "sync_committee_aggregate_bytes.size": "16",
     "sync_committee_aggregate_bits.type": "github.com/prysmaticlabs/go-bitfield.Bitvector128",
-<<<<<<< HEAD
+    "withdrawal.size": "16",
     "current_sync_committee_branch.depth": "5",  # CURRENT_SYNC_COMMITTEE_INDEX = 54, configured value is floorlog2(CURRENT_SYNC_COMMITTEE_INDEX)
     "next_sync_committee_branch.depth": "5",  # NEXT_SYNC_COMMITTEE_INDEX = 55, configured value is floorlog2(NEXT_SYNC_COMMITTEE_INDEX)
     "finality_branch.depth": "6",  # FINALIZED_ROOT_INDEX = 105, configured value is floorlog2(FINALIZED_ROOT_INDEX)
-=======
-    "withdrawal.size": "16",
->>>>>>> 83f48350
 }
 
 minimal = {
