syntax = "proto3";

package ethereum.beacon.p2p.v1;

import "proto/beacon/p2p/v1/types.proto";
import "proto/eth/v1alpha1/attestation.proto";
import "proto/eth/v1alpha1/beacon_block.proto";
import "google/protobuf/timestamp.proto";
import "github.com/gogo/protobuf/gogoproto/gogo.proto";


enum Topic {
  UNKNOWN = 0;
  BEACON_BLOCK_ANNOUNCE = 1;
  BEACON_BLOCK_REQUEST = 2;
  BEACON_BLOCK_REQUEST_BY_SLOT_NUMBER = 3;
  BEACON_BLOCK_RESPONSE = 4;
  BATCHED_BEACON_BLOCK_REQUEST = 5;
  BATCHED_BEACON_BLOCK_RESPONSE = 6;
  CHAIN_HEAD_REQUEST = 7;
  CHAIN_HEAD_RESPONSE = 8;
  BEACON_STATE_HASH_ANNOUNCE = 9;
  BEACON_STATE_REQUEST = 10;
  BEACON_STATE_RESPONSE = 11;
  BEACON_ATTESTATION = 12;
}

message Envelope {
  bytes span_context = 1;
  bytes payload = 2;
  google.protobuf.Timestamp timestamp = 3;
}

message BeaconBlockAnnounce {
  bytes hash = 1;
  uint64 slot_number = 2;
}

message BeaconBlockRequest {
  bytes hash = 1;
}

message BeaconBlockRequestBySlotNumber {
  uint64 slot_number = 1;
}

message BeaconBlockResponse {
  ethereum.eth.v1alpha1.BeaconBlock block = 1;
  ethereum.eth.v1alpha1.Attestation attestation = 2;
}

message BatchedBeaconBlockRequest {
  uint64 start_slot = 1 [deprecated=true];
  uint64 end_slot = 2 [deprecated=true];
  bytes finalized_root = 3;
  bytes canonical_root = 4;
}

message BatchedBeaconBlockResponse {
  repeated ethereum.eth.v1alpha1.BeaconBlock batched_blocks = 1;
}

message ChainHeadRequest {}

message ChainHeadResponse {
  uint64 canonical_slot = 1;
  bytes canonical_state_root_hash32 = 2;
  bytes finalized_state_root_hash32s = 3;
  bytes canonical_block_root = 4;
  bytes finalized_block_root = 5;
}

message BeaconStateHashAnnounce {
  bytes hash = 1;
}

message BeaconStateRequest {
  bytes finalized_state_root_hash32s = 1;
}

message BeaconStateResponse {
  BeaconState finalized_state = 1;
  ethereum.eth.v1alpha1.BeaconBlock finalized_block = 2;
}

<<<<<<< HEAD
message AttestationAnnounce {
  bytes hash = 1;
  bytes aggregation_bits = 2 [(gogoproto.moretags) = "ssz-max:\"4096\"", (gogoproto.casttype) = "github.com/prysmaticlabs/go-bitfield.Bitlist"];

}

message AttestationRequest {
  bytes hash = 1;
}

message AttestationResponse {
  bytes hash = 1;
  ethereum.eth.v1alpha1.Attestation attestation = 2;
}

=======
>>>>>>> d153abd9
message FinalizedStateAnnounce {
  bytes block_root = 1;
  bytes state_root = 2;
  uint64 slot = 3;
}

message ProposerSlashingAnnounce {
  bytes hash = 1;
}

message ProposerSlashingRequest {
  bytes hash = 1;
}

message ProposerSlashingResponse {
  bytes hash = 1;
  ethereum.eth.v1alpha1.ProposerSlashing proposer_slashing = 2;
}

message AttesterSlashingAnnounce {
  bytes hash = 1;
}

message AttesterSlashingRequest {
  bytes hash = 1;
}

message AttesterSlashingResponse {
  bytes hash = 1;
  ethereum.eth.v1alpha1.AttesterSlashing Attester_slashing = 2;
}

message DepositAnnounce {
  bytes hash = 1;
}

message DepositRequest {
  bytes hash = 1;
}

message DepositResponse {
  bytes hash = 1;
  ethereum.eth.v1alpha1.Deposit deposit = 2;
}

message ExitAnnounce {
  bytes hash = 1;
}

message ExitRequest {
  bytes hash = 1;
}

message ExitResponse {
  bytes hash = 1;
  ethereum.eth.v1alpha1.VoluntaryExit voluntary_exit = 2;
}

message Handshake {
  string deposit_contract_address = 1;
}<|MERGE_RESOLUTION|>--- conflicted
+++ resolved
@@ -83,24 +83,6 @@
   ethereum.eth.v1alpha1.BeaconBlock finalized_block = 2;
 }
 
-<<<<<<< HEAD
-message AttestationAnnounce {
-  bytes hash = 1;
-  bytes aggregation_bits = 2 [(gogoproto.moretags) = "ssz-max:\"4096\"", (gogoproto.casttype) = "github.com/prysmaticlabs/go-bitfield.Bitlist"];
-
-}
-
-message AttestationRequest {
-  bytes hash = 1;
-}
-
-message AttestationResponse {
-  bytes hash = 1;
-  ethereum.eth.v1alpha1.Attestation attestation = 2;
-}
-
-=======
->>>>>>> d153abd9
 message FinalizedStateAnnounce {
   bytes block_root = 1;
   bytes state_root = 2;
