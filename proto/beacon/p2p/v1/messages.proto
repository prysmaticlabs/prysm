syntax = "proto3";

package ethereum.beacon.p2p.v1;

import "google/protobuf/timestamp.proto";

enum Topic {
  UNKNOWN = 0;
  BEACON_BLOCK_HASH_ANNOUNCE = 1;
  BEACON_BLOCK_REQUEST = 2;
  BEACON_BLOCK_REQUEST_BY_SLOT_NUMBER = 3;
  BEACON_BLOCK_RESPONSE = 4;
  CRYSTALLIZED_STATE_HASH_ANNOUNCE = 5;
  CRYSTALLIZED_STATE_REQUEST = 6;
  CRYSTALLIZED_STATE_RESPONSE = 7;
  ACTIVE_STATE_HASH_ANNOUNCE = 8;
  ACTIVE_STATE_REQUEST = 9;
  ACTIVE_STATE_RESPONSE = 10;
} 

message BeaconBlockHashAnnounce {
  bytes hash = 1;
}

message BeaconBlockRequest {
  bytes hash = 1;
}

message BeaconBlockRequestBySlotNumber{
  uint64 slot_number = 1;
}

message BeaconBlockResponse {
  BeaconBlock block = 1;
}

message BeaconBlock {
  bytes parent_hash = 1;
  uint64 slot_number = 2;
  bytes randao_reveal = 3;
  bytes pow_chain_ref = 4;
  bytes active_state_hash = 5;
  bytes crystallized_state_hash = 6;
  google.protobuf.Timestamp timestamp = 7;
  repeated AttestationRecord attestations = 8;
}

message CrystallizedStateHashAnnounce {
  bytes hash = 1;
}

message CrystallizedStateRequest {
  bytes hash = 1;
}

message CrystallizedStateResponse {
  CrystallizedState crystallized_state = 1;
}

message CrystallizedState {
  uint64 last_state_recalc = 1;
  uint64 justified_streak = 2;
  uint64 last_justified_slot = 3;
  uint64 last_finalized_slot = 4;
  uint64 current_dynasty = 5;
  uint64 crosslinking_start_shard = 6;
  uint64 total_deposits = 7;
  bytes dynasty_seed = 8;
  uint64 dynasty_seed_last_reset = 9;
  repeated CrosslinkRecord crosslink_records = 10;
  repeated ValidatorRecord validators = 11;
  repeated ShardAndCommitteeArray indices_for_slots = 12;
}

message ShardAndCommitteeArray {
  repeated ShardAndCommittee array_shard_and_committee = 1;
}

message ActiveStateHashAnnounce {
  bytes hash = 1;
}

message ActiveStateRequest {
  bytes hash = 1;
}

message ShardAndCommittee {
  uint64 shard_id = 1;
  repeated uint32 committee = 2;
}

message ActiveStateResponse {
  ActiveState active_state = 1;
}

message ActiveState {
  repeated AttestationRecord pending_attestations = 1;
  repeated bytes recent_block_hashes = 2;
}

message ValidatorRecord {
  uint64 public_key = 1;
  uint64 withdrawal_shard = 2;
  bytes withdrawal_address = 3;
  bytes randao_commitment = 4;
  uint64 balance = 5;
  uint64 start_dynasty = 6;
  uint64 end_dynasty = 7;
}

message AttestationRecord {
  uint64 slot = 1;
  uint64 shard_id = 2;
  uint64 justified_slot = 3;
  bytes justified_block_hash = 4;
  bytes shard_block_hash = 5;
  bytes attester_bitfield = 6;
  repeated bytes oblique_parent_hashes = 7;
  repeated uint64 aggregate_sig = 8;
}

message CrosslinkRecord {
  uint64 dynasty = 1;
  bytes blockhash = 2;
<<<<<<< HEAD
}

message AttestationHashes {
  repeated bytes attestation_hash = 1;
=======
  uint64 slot = 3;
>>>>>>> d4209b73
}<|MERGE_RESOLUTION|>--- conflicted
+++ resolved
@@ -122,12 +122,9 @@
 message CrosslinkRecord {
   uint64 dynasty = 1;
   bytes blockhash = 2;
-<<<<<<< HEAD
+  uint64 slot = 3;
 }
 
 message AttestationHashes {
   repeated bytes attestation_hash = 1;
-=======
-  uint64 slot = 3;
->>>>>>> d4209b73
 }