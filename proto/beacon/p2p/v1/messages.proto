syntax = "proto3";

package ethereum.beacon.p2p.v1;

import "proto/beacon/p2p/v1/types.proto";

enum Topic {
  UNKNOWN = 0;
  BEACON_BLOCK_ANNOUNCE = 1;
  BEACON_BLOCK_REQUEST = 2;
  BEACON_BLOCK_REQUEST_BY_SLOT_NUMBER = 3;
  BEACON_BLOCK_RESPONSE = 4;
<<<<<<< HEAD
  BATCHED_BEACON_BLOCK_REQUEST = 5;
  BATCHED_BEACON_BLOCK_RESPONSE = 6;
  CHAIN_HEAD_REQUEST = 7;
  CHAIN_HEAD_RESPONSE = 8;
  CRYSTALLIZED_STATE_HASH_ANNOUNCE = 9;
  CRYSTALLIZED_STATE_REQUEST = 10;
  CRYSTALLIZED_STATE_RESPONSE = 11;
  ACTIVE_STATE_HASH_ANNOUNCE = 12;
  ACTIVE_STATE_REQUEST = 13;
  ACTIVE_STATE_RESPONSE = 14;
=======
  CHAIN_HEAD_REQUEST = 5;
  CHAIN_HEAD_RESPONSE = 6;
  BEACON_STATE_HASH_ANNOUNCE = 7;
  BEACON_STATE_REQUEST = 8;
  BEACON_STATE_RESPONSE = 9;
>>>>>>> 84259fc2
}

message BeaconBlockAnnounce {
  bytes hash = 1;
  uint64 slot_number = 2;
}

message BeaconBlockRequest {
  bytes hash = 1;
}

message BeaconBlockRequestBySlotNumber{
  uint64 slot_number = 1;
}

message BeaconBlockResponse {
  BeaconBlock block = 1;
  AggregatedAttestation attestation = 2;
}

message BatchedBeaconBlockRequest {
  uint64 start_slot = 1;
  uint64 end_slot =2;
}

message BatchedBeaconBlockResponse {
  repeated BeaconBlock batched_blocks = 1;
}

message ChainHeadRequest {}

message ChainHeadResponse {
  bytes hash = 1;
  uint64 slot = 2;
  BeaconBlock block = 3;
}

message BeaconStateHashAnnounce {
  bytes hash = 1;
}

message BeaconStateRequest {
  bytes hash = 1;
}

message BeaconStateResponse {
  BeaconState beacon_state = 1;
}<|MERGE_RESOLUTION|>--- conflicted
+++ resolved
@@ -10,24 +10,13 @@
   BEACON_BLOCK_REQUEST = 2;
   BEACON_BLOCK_REQUEST_BY_SLOT_NUMBER = 3;
   BEACON_BLOCK_RESPONSE = 4;
-<<<<<<< HEAD
   BATCHED_BEACON_BLOCK_REQUEST = 5;
   BATCHED_BEACON_BLOCK_RESPONSE = 6;
   CHAIN_HEAD_REQUEST = 7;
   CHAIN_HEAD_RESPONSE = 8;
-  CRYSTALLIZED_STATE_HASH_ANNOUNCE = 9;
-  CRYSTALLIZED_STATE_REQUEST = 10;
-  CRYSTALLIZED_STATE_RESPONSE = 11;
-  ACTIVE_STATE_HASH_ANNOUNCE = 12;
-  ACTIVE_STATE_REQUEST = 13;
-  ACTIVE_STATE_RESPONSE = 14;
-=======
-  CHAIN_HEAD_REQUEST = 5;
-  CHAIN_HEAD_RESPONSE = 6;
-  BEACON_STATE_HASH_ANNOUNCE = 7;
-  BEACON_STATE_REQUEST = 8;
-  BEACON_STATE_RESPONSE = 9;
->>>>>>> 84259fc2
+  BEACON_STATE_HASH_ANNOUNCE = 9;
+  BEACON_STATE_REQUEST = 10;
+  BEACON_STATE_RESPONSE = 11;
 }
 
 message BeaconBlockAnnounce {
