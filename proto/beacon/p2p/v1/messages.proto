--- conflicted
+++ resolved
@@ -45,11 +45,7 @@
  attnets: Bitvector[ATTESTATION_SUBNET_COUNT]
  )
 */
-<<<<<<< HEAD
-message MetaDataV2 {
-=======
 message MetaDataV1 {
->>>>>>> 41433f8b
   uint64 seq_number = 1;
   bytes attnets = 2 [(ethereum.eth.ext.ssz_size) = "8", (ethereum.eth.ext.cast_type) = "github.com/prysmaticlabs/go-bitfield.Bitvector64"];
   bytes syncnets = 3 [(ethereum.eth.ext.ssz_size) = "64", (ethereum.eth.ext.cast_type) = "github.com/prysmaticlabs/go-bitfield.Bitvector512"];
