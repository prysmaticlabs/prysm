--- conflicted
+++ resolved
@@ -209,10 +209,6 @@
 message Eth1DataVote {
   Eth1Data eth1_data = 1;
   uint64 vote_count = 2;
-<<<<<<< HEAD
-}
-
-message CustodyChallenge {} // Empty until phase 1
-=======
-}
->>>>>>> 5b209a2b
+}
+
+message CustodyChallenge {} // Empty until phase 1