--- conflicted
+++ resolved
@@ -4,79 +4,68 @@
 import "eth/v1alpha1/attestation.proto";
 import "eth/v1alpha1/beacon_block.proto";
 import "eth/v1alpha1/validator.proto";
-import "eth/v1alpha1/options.proto";
+import "eth/ext/options.proto";
 
 message BeaconState {
   // Versioning [1001-2000]
   uint64 genesis_time = 1001;
-<<<<<<< HEAD
-  bytes genesis_validators_root = 1002 [(ethereum.eth.v1alpha1.ssz_size) = "32"];
-  uint64 slot = 1003;
-=======
-  bytes genesis_validators_root = 1002 [(gogoproto.moretags) = "ssz-size:\"32\""];
-  uint64 slot = 1003 [(gogoproto.casttype) = "github.com/prysmaticlabs/eth2-types.Slot"];
->>>>>>> d7103fde
+  bytes genesis_validators_root = 1002 [(ethereum.eth.ext.ssz_size) = "32"];
+  uint64 slot = 1003 [(ethereum.eth.ext.cast_type) = "github.com/prysmaticlabs/eth2-types.Slot"];
   Fork fork = 1004;
 
   // History [2001-3000]
   ethereum.eth.v1alpha1.BeaconBlockHeader latest_block_header = 2001;
-  repeated bytes block_roots = 2002 [(ethereum.eth.v1alpha1.ssz_size) = "block_roots.size"];
-  repeated bytes state_roots = 2003 [(ethereum.eth.v1alpha1.ssz_size) = "state_roots.size"];
-  repeated bytes historical_roots = 2004 [(ethereum.eth.v1alpha1.ssz_size) = "?,32", (ethereum.eth.v1alpha1.ssz_max)  = "16777216"];
+  repeated bytes block_roots = 2002 [(ethereum.eth.ext.ssz_size) = "block_roots.size"];
+  repeated bytes state_roots = 2003 [(ethereum.eth.ext.ssz_size) = "state_roots.size"];
+  repeated bytes historical_roots = 2004 [(ethereum.eth.ext.ssz_size) = "?,32", (ethereum.eth.ext.ssz_max)  = "16777216"];
 
   // Eth1 [3001-4000]
   ethereum.eth.v1alpha1.Eth1Data eth1_data = 3001;
-  repeated ethereum.eth.v1alpha1.Eth1Data eth1_data_votes = 3002 [(ethereum.eth.v1alpha1.ssz_max) = "eth1_data_votes.size"];
+  repeated ethereum.eth.v1alpha1.Eth1Data eth1_data_votes = 3002 [(ethereum.eth.ext.ssz_max) = "eth1_data_votes.size"];
   uint64 eth1_deposit_index = 3003;
 
   // Registry [4001-5000]
-  repeated ethereum.eth.v1alpha1.Validator validators = 4001 [(ethereum.eth.v1alpha1.ssz_max) = "1099511627776"];
-  repeated uint64 balances = 4002 [(ethereum.eth.v1alpha1.ssz_max) = "1099511627776"];
+  repeated ethereum.eth.v1alpha1.Validator validators = 4001 [(ethereum.eth.ext.ssz_max) = "1099511627776"];
+  repeated uint64 balances = 4002 [(ethereum.eth.ext.ssz_max) = "1099511627776"];
 
   // Randomness [5001-6000]
-  repeated bytes randao_mixes = 5001 [(ethereum.eth.v1alpha1.ssz_size) = "randao_mixes.size"];
+  repeated bytes randao_mixes = 5001 [(ethereum.eth.ext.ssz_size) = "randao_mixes.size"];
 
   // Slashings [6001-7000]
-  repeated uint64 slashings = 6001 [(ethereum.eth.v1alpha1.ssz_size) = "slashings.size"];
+  repeated uint64 slashings = 6001 [(ethereum.eth.ext.ssz_size) = "slashings.size"];
 
   // Attestations [7001-8000]
-  repeated PendingAttestation previous_epoch_attestations = 7001 [(ethereum.eth.v1alpha1.ssz_max) = "previous_epoch_attestations.max"];
-  repeated PendingAttestation current_epoch_attestations = 7002 [(ethereum.eth.v1alpha1.ssz_max) = "current_epoch_attestations.max"];
+  repeated PendingAttestation previous_epoch_attestations = 7001 [(ethereum.eth.ext.ssz_max) = "previous_epoch_attestations.max"];
+  repeated PendingAttestation current_epoch_attestations = 7002 [(ethereum.eth.ext.ssz_max) = "current_epoch_attestations.max"];
 
   // Finality [8001-9000]
   // Spec type [4]Bitvector which means this would be a fixed size of 4 bits.
-  bytes justification_bits = 8001 [(ethereum.eth.v1alpha1.ssz_size) = "1", (ethereum.eth.v1alpha1.cast_type) = "github.com/prysmaticlabs/go-bitfield.Bitvector4"];
+  bytes justification_bits = 8001 [(ethereum.eth.ext.ssz_size) = "1", (ethereum.eth.ext.cast_type) = "github.com/prysmaticlabs/go-bitfield.Bitvector4"];
   ethereum.eth.v1alpha1.Checkpoint previous_justified_checkpoint = 8002;
   ethereum.eth.v1alpha1.Checkpoint current_justified_checkpoint = 8003;
   ethereum.eth.v1alpha1.Checkpoint finalized_checkpoint = 8004;
 }
 
 message Fork {
-<<<<<<< HEAD
-  bytes previous_version = 1 [(ethereum.eth.v1alpha1.ssz_size) = "4"];
-  bytes current_version = 2 [(ethereum.eth.v1alpha1.ssz_size) = "4"];
-  uint64 epoch = 3;
-=======
-  bytes previous_version = 1 [(gogoproto.moretags) = "ssz-size:\"4\""];
-  bytes current_version = 2 [(gogoproto.moretags) = "ssz-size:\"4\""];
-  uint64 epoch = 3 [(gogoproto.casttype) = "github.com/prysmaticlabs/eth2-types.Epoch"];
->>>>>>> d7103fde
+  bytes previous_version = 1 [(ethereum.eth.ext.ssz_size) = "4"];
+  bytes current_version = 2 [(ethereum.eth.ext.ssz_size) = "4"];
+  uint64 epoch = 3 [(ethereum.eth.ext.cast_type) = "github.com/prysmaticlabs/eth2-types.Epoch"];
 }
 
 message PendingAttestation {
   // Bitfield representation of validator indices that have voted exactly
   // the same vote and have been aggregated into this attestation.
-  bytes aggregation_bits = 1 [(ethereum.eth.v1alpha1.ssz_max) = "2048", (ethereum.eth.v1alpha1.cast_type) = "github.com/prysmaticlabs/go-bitfield.Bitlist"];
+  bytes aggregation_bits = 1 [(ethereum.eth.ext.ssz_max) = "2048", (ethereum.eth.ext.cast_type) = "github.com/prysmaticlabs/go-bitfield.Bitlist"];
   ethereum.eth.v1alpha1.AttestationData data = 2;
   // The difference of when attestation gets created and get included on chain.
-  uint64 inclusion_delay = 3 [(gogoproto.casttype) = "github.com/prysmaticlabs/eth2-types.Slot"];
+  uint64 inclusion_delay = 3 [(ethereum.eth.ext.cast_type) = "github.com/prysmaticlabs/eth2-types.Slot"];
   // The proposer who included the attestation in the block.
-  uint64 proposer_index = 4 [(gogoproto.casttype) = "github.com/prysmaticlabs/eth2-types.ValidatorIndex"];
+  uint64 proposer_index = 4 [(ethereum.eth.ext.cast_type) = "github.com/prysmaticlabs/eth2-types.ValidatorIndex"];
 }
 
 message HistoricalBatch {
-  repeated bytes block_roots = 1 [(ethereum.eth.v1alpha1.ssz_size) = "block_roots.size"];
-  repeated bytes state_roots = 2 [(ethereum.eth.v1alpha1.ssz_size) = "state_roots.size"];
+  repeated bytes block_roots = 1 [(ethereum.eth.ext.ssz_size) = "block_roots.size"];
+  repeated bytes state_roots = 2 [(ethereum.eth.ext.ssz_size) = "state_roots.size"];
 }
 
 // The state summary object is defined for summarizing a state
@@ -85,23 +74,23 @@
 // and blocks.
 message StateSummary {
   // The slot of the state.
-  uint64 slot = 1 [(gogoproto.casttype) = "github.com/prysmaticlabs/eth2-types.Slot"];
+  uint64 slot = 1 [(ethereum.eth.ext.cast_type) = "github.com/prysmaticlabs/eth2-types.Slot"];
   // The block root of the state.
   bytes root = 2;
 }
 
 message SigningData {
   // The root of the object being signed.
-  bytes object_root = 1 [(ethereum.eth.v1alpha1.ssz_size) = "32"];
+  bytes object_root = 1 [(ethereum.eth.ext.ssz_size) = "32"];
   // The domain for the particular object being signed.
-  bytes domain = 2 [(ethereum.eth.v1alpha1.ssz_size) = "32"];
+  bytes domain = 2 [(ethereum.eth.ext.ssz_size) = "32"];
 }
 
 message ForkData {
   // The current version of the fork.
-  bytes current_version = 4 [(ethereum.eth.v1alpha1.ssz_size) = "4"];
+  bytes current_version = 4 [(ethereum.eth.ext.ssz_size) = "4"];
   // The genesis validators root of the fork.
-  bytes genesis_validators_root = 2 [(ethereum.eth.v1alpha1.ssz_size) = "32"];
+  bytes genesis_validators_root = 2 [(ethereum.eth.ext.ssz_size) = "32"];
 }
 
 message CheckPtInfo {
@@ -120,10 +109,10 @@
 // DepositMessage serves as a subset of deposit data in order to derive the signing root.
 message DepositMessage {
   // 48 byte BLS public key of the validator.
-  bytes public_key = 1 [(gogoproto.moretags) = "ssz-size:\"48\" spec-name:\"pubkey\""];
+  bytes public_key = 1 [(ethereum.eth.ext.ssz_size) = "48", (ethereum.eth.ext.spec_name) = "pubkey"];
 
   // A 32 byte hash of the withdrawal address public key.
-  bytes withdrawal_credentials = 2 [(gogoproto.moretags) = "ssz-size:\"32\""];
+  bytes withdrawal_credentials = 2 [(ethereum.eth.ext.ssz_size) = "32"];
 
   // Deposit amount in gwei.
   uint64 amount = 3;
