--- conflicted
+++ resolved
@@ -12,23 +12,13 @@
   Fork fork = 1003;
 
   // History [2001-3000]
-  BeaconBlockHeader latest_block_header = 2001;
-<<<<<<< HEAD
-  repeated bytes block_roots = 2002 [(gogoproto.moretags) = "ssz-size:\"8192, 32\""];
-  repeated bytes state_roots = 2003 [(gogoproto.moretags) = "ssz-size:\"8192, 32\""];
-=======
   repeated bytes block_roots = 2002 [(gogoproto.moretags) = "ssz-size:\"8192,32\""];
   repeated bytes state_roots = 2003 [(gogoproto.moretags) = "ssz-size:\"8192,32\""];
->>>>>>> f34ef8c5
   repeated bytes historical_roots = 2004 [(gogoproto.moretags) = "ssz-size:\"?,32\" ssz-max:\"16777216\""];
 
   // Eth1 [3001-4000]
   Eth1Data eth1_data = 3001;
-<<<<<<< HEAD
-  repeated Eth1Data eth1_data_votes = 3002 [(gogoproto.moretags) = "ssz-max:\"16\""];
-=======
   repeated Eth1Data eth1_data_votes = 3002 [(gogoproto.moretags) = "ssz-max:\"1024\""];
->>>>>>> f34ef8c5
   uint64 eth1_deposit_index = 3003;
 
   // Registry [4001-5000]
@@ -37,27 +27,16 @@
 
   // Shuffling [5001-6000]
   uint64 start_shard = 5001;
-<<<<<<< HEAD
-  repeated bytes randao_mixes = 5002 [(gogoproto.moretags) = "ssz-size:\"8192,32\""];
-  repeated bytes active_index_roots = 5003 [(gogoproto.moretags) = "ssz-size:\"8192,32\""];
-  repeated bytes compact_committees_roots = 5004 [(gogoproto.moretags) = "ssz-size:\"8192,32\""];
-=======
   repeated bytes randao_mixes = 5002 [(gogoproto.moretags) = "ssz-size:\"65536,32\""];
   repeated bytes active_index_roots = 5003 [(gogoproto.moretags) = "ssz-size:\"65536,32\""];
   repeated bytes compact_committees_roots = 5004 [(gogoproto.moretags) = "ssz-size:\"65536,32\""];
->>>>>>> f34ef8c5
 
   // Slashings [6001-7000]
   repeated uint64 slashings = 6001 [(gogoproto.moretags) = "ssz:\"size=8192\""];
 
   // Attestations [7001-8000]
-<<<<<<< HEAD
-  repeated PendingAttestation previous_epoch_attestations = 7001 [(gogoproto.moretags) = "ssz-max:\"1024\""];
-  repeated PendingAttestation current_epoch_attestations = 7002 [(gogoproto.moretags) = "ssz-max:\"1024\""];
-=======
   repeated PendingAttestation previous_epoch_attestations = 7001 [(gogoproto.moretags) = "ssz-max:\"8192\""];
   repeated PendingAttestation current_epoch_attestations = 7002 [(gogoproto.moretags) = "ssz-max:\"8192\""];
->>>>>>> f34ef8c5
 
   // Crosslinks [8001-9000]
   repeated Crosslink previous_crosslinks = 8001 [(gogoproto.moretags) = "ssz-size:\"1024\""];
@@ -317,11 +296,4 @@
   repeated bytes pubkeys = 1 [(gogoproto.moretags) = "ssz-size:\"?,48\" ssz-max:\"4096\""];
   // The list of the validator indices in the committee.
   repeated uint64 compact_validators = 2 [(gogoproto.moretags) = "ssz-size:\"4096\""];
-<<<<<<< HEAD
-}
-
-message ValidatorIndices {
-  repeated uint64 indices = 1 [(gogoproto.moretags) = "ssz-max:\"1099511627776\""];
-=======
->>>>>>> f34ef8c5
 }