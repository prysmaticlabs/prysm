syntax = "proto3";

package ethereum.beacon.p2p.v1;

import "proto/common/messages.proto";
import "github.com/gogo/protobuf/gogoproto/gogo.proto";

message BeaconState {
  // Miscellaneous [1001-2000]
  uint64 genesis_time = 1001;
  Fork fork = 1002;
  uint64 slot = 1003;

  // Validator registry [2001-3000]
  repeated Validator validator_registry = 2001;
  // Balances in Gwei
  repeated uint64 balances = 2002;

  // Randomness and committees [3001-4000]
  repeated bytes latest_randao_mixes = 3001 [(gogoproto.moretags) = "ssz:\"size=64,32\""];
  uint64 latest_start_shard = 3002;

  // Finality [4001-5000]
  repeated PendingAttestation previous_epoch_attestations = 4001;
  repeated PendingAttestation current_epoch_attestations = 4002;
  uint64 previous_justified_epoch = 4003;
  uint64 current_justified_epoch = 4004;
  bytes previous_justified_root = 4005 [(gogoproto.moretags) = "ssz:\"size=32\""];
  bytes current_justified_root = 4006 [(gogoproto.moretags) = "ssz:\"size=32\""];
  uint64 justification_bitfield = 4007;
  uint64 finalized_epoch = 4008;
  bytes finalized_root = 4009 [(gogoproto.moretags) = "ssz:\"size=32\""];

  // Recent state [5001-6000]
  repeated Crosslink current_crosslinks = 5001;
  repeated Crosslink previous_crosslinks = 5002;
  repeated bytes latest_block_roots = 5003 [(gogoproto.moretags) = "ssz:\"size=64,32\""];
  repeated bytes latest_state_roots = 5004 [(gogoproto.moretags) = "ssz:\"size=64,32\""];
  repeated bytes latest_active_index_roots = 5005 [(gogoproto.moretags) = "ssz:\"size=64,32\""];
  repeated uint64 latest_slashed_balances = 5006 [(gogoproto.moretags) = "ssz:\"size=64\""];
  BeaconBlockHeader latest_block_header = 5007;
  repeated bytes historical_roots = 5008 [(gogoproto.moretags) = "ssz:\"size=?,32\""];

  // Ethereum 1.0 chain data [6001-7000]
  Eth1Data latest_eth1_data = 6001;
  repeated Eth1Data eth1_data_votes = 6002;
  uint64 deposit_index = 6003;
}

message Fork {
  bytes previous_version = 1 [(gogoproto.moretags) = "ssz:\"size=4\""];
  bytes current_version = 2 [(gogoproto.moretags) = "ssz:\"size=4\""];
  uint64 epoch = 3;
}

message PendingAttestation {
  bytes aggregation_bitfield = 1;
  AttestationData data = 2;
  uint64 inclusion_delay = 3;
  uint64 proposer_index = 4;
}

message Attestation {
  bytes aggregation_bitfield = 1;
  AttestationData data = 2;
  bytes custody_bitfield = 3;
  bytes signature = 4 [(gogoproto.moretags) = "ssz:\"size=96\""];
}

message AttestationData {
  // LMD GHOST vote
  bytes beacon_block_root = 1 [(gogoproto.moretags) = "ssz:\"size=32\""];

  // FFG vote
  uint64 source_epoch = 2;
  bytes source_root = 3 [(gogoproto.moretags) = "ssz:\"size=32\""];
  uint64 target_epoch = 4;
  bytes target_root = 5 [(gogoproto.moretags) = "ssz:\"size=32\""];

  // Crosslink vote
  Crosslink crosslink = 6;
}

message AttestationTarget {
  uint64 slot = 1;
  bytes block_root = 2 [(gogoproto.moretags) = "ssz:\"size=32\""];
  bytes parent_root = 3 [(gogoproto.moretags) = "ssz:\"size=32\""];
}

message AttestationDataAndCustodyBit {
  AttestationData data = 1;
  bool custody_bit = 2;
}

message IndexedAttestation {
  // Validator indices
  repeated uint64 custody_bit_0_indices = 1;
  repeated uint64 custody_bit_1_indices = 2;
  AttestationData data = 3;
  // Aggregate signature
  bytes signature = 4 [(gogoproto.moretags) = "ssz:\"size=96\""];
}

message Validator {
  bytes pubkey = 1 [(gogoproto.moretags) = "ssz:\"size=48\""];
  bytes withdrawal_credentials = 2[(gogoproto.moretags) = "ssz:\"size=32\""];
  // Epoch when became eligible for activation
  uint64 activation_eligibility_epoch = 3;
  // Epoch when validator activated
  uint64 activation_epoch = 4;
  // Epoch when validator exited
  uint64 exit_epoch = 5;
  // Epoch when validator is eligible to withdraw
  uint64 withdrawable_epoch = 6;
  // Was the validator slashed
  bool slashed = 7;
  // Effective balance
  uint64 effective_balance = 8;
}

message ShardReassignmentRecord {
  uint64 validator_index = 1;
  uint64 shard = 2;
  uint64 slot = 3;
}

message Crosslink {
  uint64 shard = 1;
  uint64 start_epoch = 2;
  uint64 end_epoch = 3;
  bytes parent_root = 4 [(gogoproto.moretags) = "ssz:\"size=32\""];
  bytes data_root = 5 [(gogoproto.moretags) = "ssz:\"size=32\""];
}

message BeaconBlockHeader {
  uint64 slot = 1;
  bytes parent_root = 2 [(gogoproto.moretags) = "ssz:\"size=32\""];
  bytes state_root = 3 [(gogoproto.moretags) = "ssz:\"size=32\""];
  bytes body_root = 4 [(gogoproto.moretags) = "ssz:\"size=32\""];
  bytes signature = 5 [(gogoproto.moretags) = "ssz:\"size=96\""];
}

message BeaconBlock {
  uint64 slot = 1;
  bytes parent_root = 2 [(gogoproto.moretags) = "ssz:\"size=32\""];
  bytes state_root = 3 [(gogoproto.moretags) = "ssz:\"size=32\""];
  BeaconBlockBody body = 4;
  bytes signature = 5 [(gogoproto.moretags) = "ssz:\"size=96\""];
}

message BeaconBlockBody {
  bytes randao_reveal = 1 [(gogoproto.moretags) = "ssz:\"size=96\""];
  Eth1Data eth1_data = 2;
  bytes graffiti = 3 [(gogoproto.moretags) = "ssz:\"size=32\""];
  repeated Attestation attestations = 4;
  repeated ProposerSlashing proposer_slashings  = 5;
  repeated AttesterSlashing attester_slashings = 6;
  repeated Deposit deposits = 7;
  repeated VoluntaryExit voluntary_exits = 8;
  repeated Transfer transfers = 9;
}

message SlashableAttestation {
  repeated uint64 validator_indices = 1;
  bytes custody_bitfield = 2;
  AttestationData data = 3;
  bytes signature = 4 [(gogoproto.moretags) = "ssz:\"size=96\""];
}

message DepositData {
  bytes pubkey = 1 [(gogoproto.moretags) = "ssz:\"size=48\""];
  bytes withdrawal_credentials = 2 [(gogoproto.moretags) = "ssz:\"size=32\""];
  // Amount in Gwei
  uint64 amount = 3;
  bytes signature = 4 [(gogoproto.moretags) = "ssz:\"size=96\""];
}

message ProposerSlashing {
  uint64 proposer_index = 1;
  BeaconBlockHeader header_1 = 2;
  BeaconBlockHeader header_2 = 3;
}

message AttesterSlashing {
  IndexedAttestation attestation_1 = 1;
  IndexedAttestation attestation_2 = 2;
}

message Deposit {
  // Branch in the deposit tree
<<<<<<< HEAD
  repeated bytes proof = 1;
  DepositData data = 2;
=======
  repeated bytes proof = 1 [(gogoproto.moretags) = "ssz:\"size=32,32\""];
  DepositData data = 3;
>>>>>>> f59563cf
}

message VoluntaryExit {
  // Minimum epoch for processing exit
  uint64 epoch = 1;
  uint64 validator_index = 2;
  bytes signature = 3 [(gogoproto.moretags) = "ssz:\"size=96\""];
}

message Transfer {
  uint64 sender = 1;
  uint64 recipient = 2;
  // Amount in Gwei
  uint64 amount = 3;
  // Fee in Gwei for block proposer
  uint64 fee = 4;
  // Inclusion slot
  uint64 slot = 5;
  // Sender withdrawal pubkey and signature
  bytes pubkey = 6 [(gogoproto.moretags) = "ssz:\"size=48\""];
  // Sender signature
  bytes signature = 7 [(gogoproto.moretags) = "ssz:\"size=96\""];
}

message Eth1Data {
  // Root of the deposit tree
  bytes deposit_root = 1 [(gogoproto.moretags) = "ssz:\"size=32\""];
  // Total number of deposits
  uint64 deposit_count = 2;
  // Block hash
  bytes block_hash = 3 [(gogoproto.moretags) = "ssz:\"size=32\""];
}

message Eth1DataVote {
  Eth1Data eth1_data = 1;
  uint64 vote_count = 2;
}

message HistoricalBatch {
  repeated bytes block_roots = 1 [(gogoproto.moretags) = "ssz:\"size=64,32\""];
  repeated bytes state_roots = 2 [(gogoproto.moretags) = "ssz:\"size=64,32\""];
}<|MERGE_RESOLUTION|>--- conflicted
+++ resolved
@@ -7,9 +7,9 @@
 
 message BeaconState {
   // Miscellaneous [1001-2000]
-  uint64 genesis_time = 1001;
-  Fork fork = 1002;
-  uint64 slot = 1003;
+  uint64 slot = 1001;
+  uint64 genesis_time = 1002;
+  Fork fork = 1003;
 
   // Validator registry [2001-3000]
   repeated Validator validator_registry = 2001;
@@ -32,8 +32,8 @@
   bytes finalized_root = 4009 [(gogoproto.moretags) = "ssz:\"size=32\""];
 
   // Recent state [5001-6000]
-  repeated Crosslink current_crosslinks = 5001;
-  repeated Crosslink previous_crosslinks = 5002;
+  repeated Crosslink current_crosslinks = 5001 [(gogoproto.moretags) = "ssz:\"size=8\""];
+  repeated Crosslink previous_crosslinks = 5002 [(gogoproto.moretags) = "ssz:\"size=8\""];
   repeated bytes latest_block_roots = 5003 [(gogoproto.moretags) = "ssz:\"size=64,32\""];
   repeated bytes latest_state_roots = 5004 [(gogoproto.moretags) = "ssz:\"size=64,32\""];
   repeated bytes latest_active_index_roots = 5005 [(gogoproto.moretags) = "ssz:\"size=64,32\""];
@@ -152,9 +152,9 @@
   bytes randao_reveal = 1 [(gogoproto.moretags) = "ssz:\"size=96\""];
   Eth1Data eth1_data = 2;
   bytes graffiti = 3 [(gogoproto.moretags) = "ssz:\"size=32\""];
-  repeated Attestation attestations = 4;
-  repeated ProposerSlashing proposer_slashings  = 5;
-  repeated AttesterSlashing attester_slashings = 6;
+  repeated ProposerSlashing proposer_slashings  = 4;
+  repeated AttesterSlashing attester_slashings = 5;
+  repeated Attestation attestations = 6;
   repeated Deposit deposits = 7;
   repeated VoluntaryExit voluntary_exits = 8;
   repeated Transfer transfers = 9;
@@ -188,13 +188,8 @@
 
 message Deposit {
   // Branch in the deposit tree
-<<<<<<< HEAD
-  repeated bytes proof = 1;
-  DepositData data = 2;
-=======
   repeated bytes proof = 1 [(gogoproto.moretags) = "ssz:\"size=32,32\""];
   DepositData data = 3;
->>>>>>> f59563cf
 }
 
 message VoluntaryExit {
