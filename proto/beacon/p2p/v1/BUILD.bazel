load("@rules_proto//proto:defs.bzl", "proto_library")

# gazelle:ignore
load("@io_bazel_rules_go//go:def.bzl", "go_library")
load("@io_bazel_rules_go//proto:def.bzl", "go_proto_library")
load("//proto:ssz_proto_library.bzl", "ssz_proto_files")
load("@com_github_prysmaticlabs_ethereumapis//tools:ssz.bzl", "SSZ_DEPS", "ssz_gen_marshal")

go_proto_library(
    name = "v1_go_proto",
    compiler = "//:proto_compiler",
    importpath = "github.com/prysmaticlabs/prysm/proto/beacon/p2p/v1",
    proto = ":v1_proto",
    visibility = ["//visibility:public"],
    deps = [
        "@com_github_prysmaticlabs_ethereumapis//eth/v1alpha1:go_default_library",
        "@com_github_prysmaticlabs_go_bitfield//:go_default_library",
    ],
)

ssz_gen_marshal(
    name = "ssz_generated_files",
    go_proto = ":v1_go_proto",
    includes = [
        "@com_github_prysmaticlabs_ethereumapis//eth/v1alpha1:go_default_library",
    ],
    objs = [
        "BeaconBlocksByRangeRequest",
        "BeaconBlocksByRootRequest",
        "ErrorResponse",
        "ENRForkID",
        "MetaData",
        "Fork",
        "ForkData",
        "HistoricalBatch",
        "Status",
        "BeaconState",
        "SigningData",
<<<<<<< HEAD
        "SignedAggregateAndProof",
        "PendingAttestation",
=======
>>>>>>> dc17b7ab
    ],
)

go_library(
    name = "go_default_library",
    srcs = [":ssz_generated_files"],
    embed = [":v1_go_proto"],
    visibility = ["//visibility:public"],
    deps = SSZ_DEPS,
)

ssz_proto_files(
    name = "ssz_proto_files",
    srcs = [
        "messages.proto",
        "types.proto",
    ],
    config = select({
        "//conditions:default": "mainnet",
        "//proto:ssz_mainnet": "mainnet",
        "//proto:ssz_minimal": "minimal",
    }),
)

proto_library(
    name = "v1_proto",
    srcs = [":ssz_proto_files"],
    visibility = ["//visibility:public"],
    deps = [
        "@com_github_prysmaticlabs_ethereumapis//eth/v1alpha1:proto",
        "@com_google_protobuf//:timestamp_proto",
        "@gogo_special_proto//github.com/gogo/protobuf/gogoproto",
    ],
)<|MERGE_RESOLUTION|>--- conflicted
+++ resolved
@@ -31,16 +31,10 @@
         "ENRForkID",
         "MetaData",
         "Fork",
-        "ForkData",
         "HistoricalBatch",
         "Status",
         "BeaconState",
         "SigningData",
-<<<<<<< HEAD
-        "SignedAggregateAndProof",
-        "PendingAttestation",
-=======
->>>>>>> dc17b7ab
     ],
 )
 
