--- conflicted
+++ resolved
@@ -466,11 +466,7 @@
 
 	result := &ethpbv1.BeaconState{
 		GenesisTime:           state.GenesisTime(),
-<<<<<<< HEAD
-		GenesisValidatorsRoot: bytesutil.SafeCopy32Bytes(state.GenesisValidatorRoot()),
-=======
 		GenesisValidatorsRoot: state.GenesisValidatorRoot(),
->>>>>>> fd885126
 		Slot:                  state.Slot(),
 		Fork: &ethpbv1.Fork{
 			PreviousVersion: bytesutil.SafeCopyBytes(sourceFork.PreviousVersion),
@@ -573,11 +569,7 @@
 
 	result := &ethpbv2.BeaconStateV2{
 		GenesisTime:           altairState.GenesisTime(),
-<<<<<<< HEAD
-		GenesisValidatorsRoot: bytesutil.SafeCopy32Bytes(altairState.GenesisValidatorRoot()),
-=======
 		GenesisValidatorsRoot: altairState.GenesisValidatorRoot(),
->>>>>>> fd885126
 		Slot:                  altairState.Slot(),
 		Fork: &ethpbv1.Fork{
 			PreviousVersion: bytesutil.SafeCopyBytes(sourceFork.PreviousVersion),
