load("@prysm//tools/go:def.bzl", "go_library", "go_test")

go_library(
    name = "go_default_library",
    srcs = [
        "enums.go",
        "v1alpha1_to_v1.go",
        "v1alpha1_to_v2.go",
    ],
    importpath = "github.com/prysmaticlabs/prysm/proto/migration",
    visibility = ["//visibility:public"],
    deps = [
        "//beacon-chain/state:go_default_library",
<<<<<<< HEAD
        "//consensus-types/block:go_default_library",
=======
        "//consensus-types/interfaces:go_default_library",
>>>>>>> cb2033bb
        "//encoding/bytesutil:go_default_library",
        "//encoding/ssz:go_default_library",
        "//proto/engine/v1:go_default_library",
        "//proto/eth/v1:go_default_library",
        "//proto/eth/v2:go_default_library",
        "//proto/prysm/v1alpha1:go_default_library",
        "@com_github_pkg_errors//:go_default_library",
        "@org_golang_google_protobuf//proto:go_default_library",
    ],
)

go_test(
    name = "go_default_test",
    srcs = [
        "enums_test.go",
        "v1alpha1_to_v1_test.go",
        "v1alpha1_to_v2_test.go",
    ],
    embed = [":go_default_library"],
    deps = [
        "//config/fieldparams:go_default_library",
        "//consensus-types/primitives:go_default_library",
        "//consensus-types/wrapper:go_default_library",
        "//encoding/bytesutil:go_default_library",
        "//proto/engine/v1:go_default_library",
        "//proto/eth/v1:go_default_library",
        "//proto/eth/v2:go_default_library",
        "//proto/prysm/v1alpha1:go_default_library",
        "//testing/assert:go_default_library",
        "//testing/require:go_default_library",
        "//testing/util:go_default_library",
        "@com_github_prysmaticlabs_go_bitfield//:go_default_library",
    ],
)<|MERGE_RESOLUTION|>--- conflicted
+++ resolved
@@ -11,11 +11,7 @@
     visibility = ["//visibility:public"],
     deps = [
         "//beacon-chain/state:go_default_library",
-<<<<<<< HEAD
-        "//consensus-types/block:go_default_library",
-=======
         "//consensus-types/interfaces:go_default_library",
->>>>>>> cb2033bb
         "//encoding/bytesutil:go_default_library",
         "//encoding/ssz:go_default_library",
         "//proto/engine/v1:go_default_library",
