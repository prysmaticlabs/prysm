--- conflicted
+++ resolved
@@ -31,10 +31,6 @@
     ],
     embed = [":go_default_library"],
     deps = [
-<<<<<<< HEAD
-        "//beacon-chain/state:go_default_library",
-=======
->>>>>>> ceabee01
         "//config/fieldparams:go_default_library",
         "//encoding/bytesutil:go_default_library",
         "//proto/eth/v1:go_default_library",
