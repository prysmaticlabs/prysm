--- conflicted
+++ resolved
@@ -479,11 +479,7 @@
 			ParentHash:       bytesutil.SafeCopyBytes(sourceLatestExecutionPaylodHeader.ParentHash),
 			FeeRecipient:     bytesutil.SafeCopyBytes(sourceLatestExecutionPaylodHeader.FeeRecipient),
 			StateRoot:        bytesutil.SafeCopyBytes(sourceLatestExecutionPaylodHeader.StateRoot),
-<<<<<<< HEAD
-			ReceiptsRoot:     bytesutil.SafeCopyBytes(sourceLatestExecutionPaylodHeader.ReceiptRoot),
-=======
 			ReceiptsRoot:     bytesutil.SafeCopyBytes(sourceLatestExecutionPaylodHeader.ReceiptsRoot),
->>>>>>> 642de455
 			LogsBloom:        bytesutil.SafeCopyBytes(sourceLatestExecutionPaylodHeader.LogsBloom),
 			PrevRandao:       bytesutil.SafeCopyBytes(sourceLatestExecutionPaylodHeader.PrevRandao),
 			BlockNumber:      sourceLatestExecutionPaylodHeader.BlockNumber,
