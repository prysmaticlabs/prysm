package migration

import (
	"github.com/pkg/errors"
	"github.com/prysmaticlabs/prysm/v3/beacon-chain/state"
	"github.com/prysmaticlabs/prysm/v3/encoding/bytesutil"
	"github.com/prysmaticlabs/prysm/v3/encoding/ssz"
	enginev1 "github.com/prysmaticlabs/prysm/v3/proto/engine/v1"
	ethpbv1 "github.com/prysmaticlabs/prysm/v3/proto/eth/v1"
	ethpbv2 "github.com/prysmaticlabs/prysm/v3/proto/eth/v2"
	ethpbalpha "github.com/prysmaticlabs/prysm/v3/proto/prysm/v1alpha1"
	"google.golang.org/protobuf/proto"
)

// V1Alpha1BeaconBlockAltairToV2 converts a v1alpha1 Altair beacon block to a v2 Altair block.
func V1Alpha1BeaconBlockAltairToV2(v1alpha1Block *ethpbalpha.BeaconBlockAltair) (*ethpbv2.BeaconBlockAltair, error) {
	marshaledBlk, err := proto.Marshal(v1alpha1Block)
	if err != nil {
		return nil, errors.Wrap(err, "could not marshal block")
	}
	v2Block := &ethpbv2.BeaconBlockAltair{}
	if err := proto.Unmarshal(marshaledBlk, v2Block); err != nil {
		return nil, errors.Wrap(err, "could not unmarshal block")
	}
	return v2Block, nil
}

// AltairToV1Alpha1SignedBlock converts a v2 SignedBeaconBlockAltair proto to a v1alpha1 proto.
func AltairToV1Alpha1SignedBlock(altairBlk *ethpbv2.SignedBeaconBlockAltair) (*ethpbalpha.SignedBeaconBlockAltair, error) {
	marshaledBlk, err := proto.Marshal(altairBlk)
	if err != nil {
		return nil, errors.Wrap(err, "could not marshal block")
	}
	v1alpha1Block := &ethpbalpha.SignedBeaconBlockAltair{}
	if err := proto.Unmarshal(marshaledBlk, v1alpha1Block); err != nil {
		return nil, errors.Wrap(err, "could not unmarshal block")
	}
	return v1alpha1Block, nil
}

// BellatrixToV1Alpha1SignedBlock converts a v2 SignedBeaconBlockBellatrix proto to a v1alpha1 proto.
func BellatrixToV1Alpha1SignedBlock(bellatrixBlk *ethpbv2.SignedBeaconBlockBellatrix) (*ethpbalpha.SignedBeaconBlockBellatrix, error) {
	marshaledBlk, err := proto.Marshal(bellatrixBlk)
	if err != nil {
		return nil, errors.Wrap(err, "could not marshal block")
	}
	v1alpha1Block := &ethpbalpha.SignedBeaconBlockBellatrix{}
	if err := proto.Unmarshal(marshaledBlk, v1alpha1Block); err != nil {
		return nil, errors.Wrap(err, "could not unmarshal block")
	}
	return v1alpha1Block, nil
}

// BlindedBellatrixToV1Alpha1SignedBlock converts a v2 SignedBlindedBeaconBlockBellatrix proto to a v1alpha1 proto.
func BlindedBellatrixToV1Alpha1SignedBlock(bellatrixBlk *ethpbv2.SignedBlindedBeaconBlockBellatrix) (*ethpbalpha.SignedBlindedBeaconBlockBellatrix, error) {
	marshaledBlk, err := proto.Marshal(bellatrixBlk)
	if err != nil {
		return nil, errors.Wrap(err, "could not marshal block")
	}
	v1alpha1Block := &ethpbalpha.SignedBlindedBeaconBlockBellatrix{}
	if err := proto.Unmarshal(marshaledBlk, v1alpha1Block); err != nil {
		return nil, errors.Wrap(err, "could not unmarshal block")
	}
	return v1alpha1Block, nil
}

// V1Alpha1BeaconBlockBellatrixToV2 converts a v1alpha1 Bellatrix beacon block to a v2
// Bellatrix block.
func V1Alpha1BeaconBlockBellatrixToV2(v1alpha1Block *ethpbalpha.BeaconBlockBellatrix) (*ethpbv2.BeaconBlockBellatrix, error) {
	marshaledBlk, err := proto.Marshal(v1alpha1Block)
	if err != nil {
		return nil, errors.Wrap(err, "could not marshal block")
	}
	v2Block := &ethpbv2.BeaconBlockBellatrix{}
	if err := proto.Unmarshal(marshaledBlk, v2Block); err != nil {
		return nil, errors.Wrap(err, "could not unmarshal block")
	}
	return v2Block, nil
}

// V1Alpha1BeaconBlockBlindedBellatrixToV2Blinded converts a v1alpha1 Blinded Bellatrix beacon block to a v2 Blinded Bellatrix block.
func V1Alpha1BeaconBlockBlindedBellatrixToV2Blinded(v1alpha1Block *ethpbalpha.BlindedBeaconBlockBellatrix) (*ethpbv2.BlindedBeaconBlockBellatrix, error) {
	marshaledBlk, err := proto.Marshal(v1alpha1Block)
	if err != nil {
		return nil, errors.Wrap(err, "could not marshal block")
	}
	v2Block := &ethpbv2.BlindedBeaconBlockBellatrix{}
	if err := proto.Unmarshal(marshaledBlk, v2Block); err != nil {
		return nil, errors.Wrap(err, "could not unmarshal block")
	}
	return v2Block, nil
}

// V1Alpha1BeaconBlockBellatrixToV2Blinded converts a v1alpha1 Bellatrix beacon block to a v2
// blinded Bellatrix block.
func V1Alpha1BeaconBlockBellatrixToV2Blinded(v1alpha1Block *ethpbalpha.BeaconBlockBellatrix) (*ethpbv2.BlindedBeaconBlockBellatrix, error) {
	sourceProposerSlashings := v1alpha1Block.Body.ProposerSlashings
	resultProposerSlashings := make([]*ethpbv1.ProposerSlashing, len(sourceProposerSlashings))
	for i, s := range sourceProposerSlashings {
		resultProposerSlashings[i] = &ethpbv1.ProposerSlashing{
			SignedHeader_1: &ethpbv1.SignedBeaconBlockHeader{
				Message: &ethpbv1.BeaconBlockHeader{
					Slot:          s.Header_1.Header.Slot,
					ProposerIndex: s.Header_1.Header.ProposerIndex,
					ParentRoot:    bytesutil.SafeCopyBytes(s.Header_1.Header.ParentRoot),
					StateRoot:     bytesutil.SafeCopyBytes(s.Header_1.Header.StateRoot),
					BodyRoot:      bytesutil.SafeCopyBytes(s.Header_1.Header.BodyRoot),
				},
				Signature: bytesutil.SafeCopyBytes(s.Header_1.Signature),
			},
			SignedHeader_2: &ethpbv1.SignedBeaconBlockHeader{
				Message: &ethpbv1.BeaconBlockHeader{
					Slot:          s.Header_2.Header.Slot,
					ProposerIndex: s.Header_2.Header.ProposerIndex,
					ParentRoot:    bytesutil.SafeCopyBytes(s.Header_2.Header.ParentRoot),
					StateRoot:     bytesutil.SafeCopyBytes(s.Header_2.Header.StateRoot),
					BodyRoot:      bytesutil.SafeCopyBytes(s.Header_2.Header.BodyRoot),
				},
				Signature: bytesutil.SafeCopyBytes(s.Header_2.Signature),
			},
		}
	}

	sourceAttesterSlashings := v1alpha1Block.Body.AttesterSlashings
	resultAttesterSlashings := make([]*ethpbv1.AttesterSlashing, len(sourceAttesterSlashings))
	for i, s := range sourceAttesterSlashings {
		att1Indices := make([]uint64, len(s.Attestation_1.AttestingIndices))
		copy(att1Indices, s.Attestation_1.AttestingIndices)
		att2Indices := make([]uint64, len(s.Attestation_2.AttestingIndices))
		copy(att2Indices, s.Attestation_2.AttestingIndices)
		resultAttesterSlashings[i] = &ethpbv1.AttesterSlashing{
			Attestation_1: &ethpbv1.IndexedAttestation{
				AttestingIndices: att1Indices,
				Data: &ethpbv1.AttestationData{
					Slot:            s.Attestation_1.Data.Slot,
					Index:           s.Attestation_1.Data.CommitteeIndex,
					BeaconBlockRoot: bytesutil.SafeCopyBytes(s.Attestation_1.Data.BeaconBlockRoot),
					Source: &ethpbv1.Checkpoint{
						Epoch: s.Attestation_1.Data.Source.Epoch,
						Root:  bytesutil.SafeCopyBytes(s.Attestation_1.Data.Source.Root),
					},
					Target: &ethpbv1.Checkpoint{
						Epoch: s.Attestation_1.Data.Target.Epoch,
						Root:  bytesutil.SafeCopyBytes(s.Attestation_1.Data.Target.Root),
					},
				},
				Signature: bytesutil.SafeCopyBytes(s.Attestation_1.Signature),
			},
			Attestation_2: &ethpbv1.IndexedAttestation{
				AttestingIndices: att2Indices,
				Data: &ethpbv1.AttestationData{
					Slot:            s.Attestation_2.Data.Slot,
					Index:           s.Attestation_2.Data.CommitteeIndex,
					BeaconBlockRoot: bytesutil.SafeCopyBytes(s.Attestation_2.Data.BeaconBlockRoot),
					Source: &ethpbv1.Checkpoint{
						Epoch: s.Attestation_2.Data.Source.Epoch,
						Root:  bytesutil.SafeCopyBytes(s.Attestation_2.Data.Source.Root),
					},
					Target: &ethpbv1.Checkpoint{
						Epoch: s.Attestation_2.Data.Target.Epoch,
						Root:  bytesutil.SafeCopyBytes(s.Attestation_2.Data.Target.Root),
					},
				},
				Signature: bytesutil.SafeCopyBytes(s.Attestation_2.Signature),
			},
		}
	}

	sourceAttestations := v1alpha1Block.Body.Attestations
	resultAttestations := make([]*ethpbv1.Attestation, len(sourceAttestations))
	for i, a := range sourceAttestations {
		resultAttestations[i] = &ethpbv1.Attestation{
			AggregationBits: bytesutil.SafeCopyBytes(a.AggregationBits),
			Data: &ethpbv1.AttestationData{
				Slot:            a.Data.Slot,
				Index:           a.Data.CommitteeIndex,
				BeaconBlockRoot: bytesutil.SafeCopyBytes(a.Data.BeaconBlockRoot),
				Source: &ethpbv1.Checkpoint{
					Epoch: a.Data.Source.Epoch,
					Root:  bytesutil.SafeCopyBytes(a.Data.Source.Root),
				},
				Target: &ethpbv1.Checkpoint{
					Epoch: a.Data.Target.Epoch,
					Root:  bytesutil.SafeCopyBytes(a.Data.Target.Root),
				},
			},
			Signature: bytesutil.SafeCopyBytes(a.Signature),
		}
	}

	sourceDeposits := v1alpha1Block.Body.Deposits
	resultDeposits := make([]*ethpbv1.Deposit, len(sourceDeposits))
	for i, d := range sourceDeposits {
		resultDeposits[i] = &ethpbv1.Deposit{
			Proof: bytesutil.SafeCopy2dBytes(d.Proof),
			Data: &ethpbv1.Deposit_Data{
				Pubkey:                bytesutil.SafeCopyBytes(d.Data.PublicKey),
				WithdrawalCredentials: bytesutil.SafeCopyBytes(d.Data.WithdrawalCredentials),
				Amount:                d.Data.Amount,
				Signature:             bytesutil.SafeCopyBytes(d.Data.Signature),
			},
		}
	}

	sourceExits := v1alpha1Block.Body.VoluntaryExits
	resultExits := make([]*ethpbv1.SignedVoluntaryExit, len(sourceExits))
	for i, e := range sourceExits {
		resultExits[i] = &ethpbv1.SignedVoluntaryExit{
			Message: &ethpbv1.VoluntaryExit{
				Epoch:          e.Exit.Epoch,
				ValidatorIndex: e.Exit.ValidatorIndex,
			},
			Signature: bytesutil.SafeCopyBytes(e.Signature),
		}
	}

	transactionsRoot, err := ssz.TransactionsRoot(v1alpha1Block.Body.ExecutionPayload.Transactions)
	if err != nil {
		return nil, errors.Wrapf(err, "could not calculate transactions root")
	}

	resultBlockBody := &ethpbv2.BlindedBeaconBlockBodyBellatrix{
		RandaoReveal: bytesutil.SafeCopyBytes(v1alpha1Block.Body.RandaoReveal),
		Eth1Data: &ethpbv1.Eth1Data{
			DepositRoot:  bytesutil.SafeCopyBytes(v1alpha1Block.Body.Eth1Data.DepositRoot),
			DepositCount: v1alpha1Block.Body.Eth1Data.DepositCount,
			BlockHash:    bytesutil.SafeCopyBytes(v1alpha1Block.Body.Eth1Data.BlockHash),
		},
		Graffiti:          bytesutil.SafeCopyBytes(v1alpha1Block.Body.Graffiti),
		ProposerSlashings: resultProposerSlashings,
		AttesterSlashings: resultAttesterSlashings,
		Attestations:      resultAttestations,
		Deposits:          resultDeposits,
		VoluntaryExits:    resultExits,
		SyncAggregate: &ethpbv1.SyncAggregate{
			SyncCommitteeBits:      bytesutil.SafeCopyBytes(v1alpha1Block.Body.SyncAggregate.SyncCommitteeBits),
			SyncCommitteeSignature: bytesutil.SafeCopyBytes(v1alpha1Block.Body.SyncAggregate.SyncCommitteeSignature),
		},
		ExecutionPayloadHeader: &enginev1.ExecutionPayloadHeader{
			ParentHash:       bytesutil.SafeCopyBytes(v1alpha1Block.Body.ExecutionPayload.ParentHash),
			FeeRecipient:     bytesutil.SafeCopyBytes(v1alpha1Block.Body.ExecutionPayload.FeeRecipient),
			StateRoot:        bytesutil.SafeCopyBytes(v1alpha1Block.Body.ExecutionPayload.StateRoot),
			ReceiptsRoot:     bytesutil.SafeCopyBytes(v1alpha1Block.Body.ExecutionPayload.ReceiptsRoot),
			LogsBloom:        bytesutil.SafeCopyBytes(v1alpha1Block.Body.ExecutionPayload.LogsBloom),
			PrevRandao:       bytesutil.SafeCopyBytes(v1alpha1Block.Body.ExecutionPayload.PrevRandao),
			BlockNumber:      v1alpha1Block.Body.ExecutionPayload.BlockNumber,
			GasLimit:         v1alpha1Block.Body.ExecutionPayload.GasLimit,
			GasUsed:          v1alpha1Block.Body.ExecutionPayload.GasUsed,
			Timestamp:        v1alpha1Block.Body.ExecutionPayload.Timestamp,
			ExtraData:        bytesutil.SafeCopyBytes(v1alpha1Block.Body.ExecutionPayload.ExtraData),
			BaseFeePerGas:    bytesutil.SafeCopyBytes(v1alpha1Block.Body.ExecutionPayload.BaseFeePerGas),
			BlockHash:        bytesutil.SafeCopyBytes(v1alpha1Block.Body.ExecutionPayload.BlockHash),
			TransactionsRoot: transactionsRoot[:],
		},
	}
	v2Block := &ethpbv2.BlindedBeaconBlockBellatrix{
		Slot:          v1alpha1Block.Slot,
		ProposerIndex: v1alpha1Block.ProposerIndex,
		ParentRoot:    bytesutil.SafeCopyBytes(v1alpha1Block.ParentRoot),
		StateRoot:     bytesutil.SafeCopyBytes(v1alpha1Block.StateRoot),
		Body:          resultBlockBody,
	}
	return v2Block, nil
}

// BeaconStateAltairToProto converts a state.BeaconState object to its protobuf equivalent.
func BeaconStateAltairToProto(altairState state.BeaconState) (*ethpbv2.BeaconState, error) {
	sourceFork := altairState.Fork()
	sourceLatestBlockHeader := altairState.LatestBlockHeader()
	sourceEth1Data := altairState.Eth1Data()
	sourceEth1DataVotes := altairState.Eth1DataVotes()
	sourceValidators := altairState.Validators()
	sourceJustificationBits := altairState.JustificationBits()
	sourcePrevJustifiedCheckpoint := altairState.PreviousJustifiedCheckpoint()
	sourceCurrJustifiedCheckpoint := altairState.CurrentJustifiedCheckpoint()
	sourceFinalizedCheckpoint := altairState.FinalizedCheckpoint()

	resultEth1DataVotes := make([]*ethpbv1.Eth1Data, len(sourceEth1DataVotes))
	for i, vote := range sourceEth1DataVotes {
		resultEth1DataVotes[i] = &ethpbv1.Eth1Data{
			DepositRoot:  bytesutil.SafeCopyBytes(vote.DepositRoot),
			DepositCount: vote.DepositCount,
			BlockHash:    bytesutil.SafeCopyBytes(vote.BlockHash),
		}
	}
	resultValidators := make([]*ethpbv1.Validator, len(sourceValidators))
	for i, validator := range sourceValidators {
		resultValidators[i] = &ethpbv1.Validator{
			Pubkey:                     bytesutil.SafeCopyBytes(validator.PublicKey),
			WithdrawalCredentials:      bytesutil.SafeCopyBytes(validator.WithdrawalCredentials),
			EffectiveBalance:           validator.EffectiveBalance,
			Slashed:                    validator.Slashed,
			ActivationEligibilityEpoch: validator.ActivationEligibilityEpoch,
			ActivationEpoch:            validator.ActivationEpoch,
			ExitEpoch:                  validator.ExitEpoch,
			WithdrawableEpoch:          validator.WithdrawableEpoch,
		}
	}

	sourcePrevEpochParticipation, err := altairState.PreviousEpochParticipation()
	if err != nil {
		return nil, errors.Wrap(err, "could not get previous epoch participation")
	}
	sourceCurrEpochParticipation, err := altairState.CurrentEpochParticipation()
	if err != nil {
		return nil, errors.Wrap(err, "could not get current epoch participation")
	}
	sourceInactivityScores, err := altairState.InactivityScores()
	if err != nil {
		return nil, errors.Wrap(err, "could not get inactivity scores")
	}
	sourceCurrSyncCommittee, err := altairState.CurrentSyncCommittee()
	if err != nil {
		return nil, errors.Wrap(err, "could not get current sync committee")
	}
	sourceNextSyncCommittee, err := altairState.NextSyncCommittee()
	if err != nil {
		return nil, errors.Wrap(err, "could not get next sync committee")
	}

	result := &ethpbv2.BeaconState{
		GenesisTime:           altairState.GenesisTime(),
		GenesisValidatorsRoot: bytesutil.SafeCopyBytes(altairState.GenesisValidatorsRoot()),
		Slot:                  altairState.Slot(),
		Fork: &ethpbv1.Fork{
			PreviousVersion: bytesutil.SafeCopyBytes(sourceFork.PreviousVersion),
			CurrentVersion:  bytesutil.SafeCopyBytes(sourceFork.CurrentVersion),
			Epoch:           sourceFork.Epoch,
		},
		LatestBlockHeader: &ethpbv1.BeaconBlockHeader{
			Slot:          sourceLatestBlockHeader.Slot,
			ProposerIndex: sourceLatestBlockHeader.ProposerIndex,
			ParentRoot:    bytesutil.SafeCopyBytes(sourceLatestBlockHeader.ParentRoot),
			StateRoot:     bytesutil.SafeCopyBytes(sourceLatestBlockHeader.StateRoot),
			BodyRoot:      bytesutil.SafeCopyBytes(sourceLatestBlockHeader.BodyRoot),
		},
		BlockRoots:      bytesutil.SafeCopy2dBytes(altairState.BlockRoots()),
		StateRoots:      bytesutil.SafeCopy2dBytes(altairState.StateRoots()),
		HistoricalRoots: bytesutil.SafeCopy2dBytes(altairState.HistoricalRoots()),
		Eth1Data: &ethpbv1.Eth1Data{
			DepositRoot:  bytesutil.SafeCopyBytes(sourceEth1Data.DepositRoot),
			DepositCount: sourceEth1Data.DepositCount,
			BlockHash:    bytesutil.SafeCopyBytes(sourceEth1Data.BlockHash),
		},
		Eth1DataVotes:              resultEth1DataVotes,
		Eth1DepositIndex:           altairState.Eth1DepositIndex(),
		Validators:                 resultValidators,
		Balances:                   altairState.Balances(),
		RandaoMixes:                bytesutil.SafeCopy2dBytes(altairState.RandaoMixes()),
		Slashings:                  altairState.Slashings(),
		PreviousEpochParticipation: bytesutil.SafeCopyBytes(sourcePrevEpochParticipation),
		CurrentEpochParticipation:  bytesutil.SafeCopyBytes(sourceCurrEpochParticipation),
		JustificationBits:          bytesutil.SafeCopyBytes(sourceJustificationBits),
		PreviousJustifiedCheckpoint: &ethpbv1.Checkpoint{
			Epoch: sourcePrevJustifiedCheckpoint.Epoch,
			Root:  bytesutil.SafeCopyBytes(sourcePrevJustifiedCheckpoint.Root),
		},
		CurrentJustifiedCheckpoint: &ethpbv1.Checkpoint{
			Epoch: sourceCurrJustifiedCheckpoint.Epoch,
			Root:  bytesutil.SafeCopyBytes(sourceCurrJustifiedCheckpoint.Root),
		},
		FinalizedCheckpoint: &ethpbv1.Checkpoint{
			Epoch: sourceFinalizedCheckpoint.Epoch,
			Root:  bytesutil.SafeCopyBytes(sourceFinalizedCheckpoint.Root),
		},
		InactivityScores: sourceInactivityScores,
		CurrentSyncCommittee: &ethpbv2.SyncCommittee{
			Pubkeys:         bytesutil.SafeCopy2dBytes(sourceCurrSyncCommittee.Pubkeys),
			AggregatePubkey: bytesutil.SafeCopyBytes(sourceCurrSyncCommittee.AggregatePubkey),
		},
		NextSyncCommittee: &ethpbv2.SyncCommittee{
			Pubkeys:         bytesutil.SafeCopy2dBytes(sourceNextSyncCommittee.Pubkeys),
			AggregatePubkey: bytesutil.SafeCopyBytes(sourceNextSyncCommittee.AggregatePubkey),
		},
	}

	return result, nil
}

// BeaconStateBellatrixToProto converts a state.BeaconState object to its protobuf equivalent.
func BeaconStateBellatrixToProto(st state.BeaconState) (*ethpbv2.BeaconStateBellatrix, error) {
	sourceFork := st.Fork()
	sourceLatestBlockHeader := st.LatestBlockHeader()
	sourceEth1Data := st.Eth1Data()
	sourceEth1DataVotes := st.Eth1DataVotes()
	sourceValidators := st.Validators()
	sourceJustificationBits := st.JustificationBits()
	sourcePrevJustifiedCheckpoint := st.PreviousJustifiedCheckpoint()
	sourceCurrJustifiedCheckpoint := st.CurrentJustifiedCheckpoint()
	sourceFinalizedCheckpoint := st.FinalizedCheckpoint()

	resultEth1DataVotes := make([]*ethpbv1.Eth1Data, len(sourceEth1DataVotes))
	for i, vote := range sourceEth1DataVotes {
		resultEth1DataVotes[i] = &ethpbv1.Eth1Data{
			DepositRoot:  bytesutil.SafeCopyBytes(vote.DepositRoot),
			DepositCount: vote.DepositCount,
			BlockHash:    bytesutil.SafeCopyBytes(vote.BlockHash),
		}
	}
	resultValidators := make([]*ethpbv1.Validator, len(sourceValidators))
	for i, validator := range sourceValidators {
		resultValidators[i] = &ethpbv1.Validator{
			Pubkey:                     bytesutil.SafeCopyBytes(validator.PublicKey),
			WithdrawalCredentials:      bytesutil.SafeCopyBytes(validator.WithdrawalCredentials),
			EffectiveBalance:           validator.EffectiveBalance,
			Slashed:                    validator.Slashed,
			ActivationEligibilityEpoch: validator.ActivationEligibilityEpoch,
			ActivationEpoch:            validator.ActivationEpoch,
			ExitEpoch:                  validator.ExitEpoch,
			WithdrawableEpoch:          validator.WithdrawableEpoch,
		}
	}

	sourcePrevEpochParticipation, err := st.PreviousEpochParticipation()
	if err != nil {
		return nil, errors.Wrap(err, "could not get previous epoch participation")
	}
	sourceCurrEpochParticipation, err := st.CurrentEpochParticipation()
	if err != nil {
		return nil, errors.Wrap(err, "could not get current epoch participation")
	}
	sourceInactivityScores, err := st.InactivityScores()
	if err != nil {
		return nil, errors.Wrap(err, "could not get inactivity scores")
	}
	sourceCurrSyncCommittee, err := st.CurrentSyncCommittee()
	if err != nil {
		return nil, errors.Wrap(err, "could not get current sync committee")
	}
	sourceNextSyncCommittee, err := st.NextSyncCommittee()
	if err != nil {
		return nil, errors.Wrap(err, "could not get next sync committee")
	}
<<<<<<< HEAD
	executionPayloadHeaderInterface, err := st.LatestExecutionPayloadHeader()
=======
	sourceLatestExecutionPayloadHeader, err := st.LatestExecutionPayloadHeader()
>>>>>>> 805473cb
	if err != nil {
		return nil, errors.Wrap(err, "could not get latest execution payload header")
	}
	sourceLatestExecutionPayloadHeader, ok := executionPayloadHeaderInterface.Proto().(*enginev1.ExecutionPayloadHeader)
	if !ok {
		return nil, errors.New("execution payload header has incorrect type")
	}

	result := &ethpbv2.BeaconStateBellatrix{
		GenesisTime:           st.GenesisTime(),
		GenesisValidatorsRoot: bytesutil.SafeCopyBytes(st.GenesisValidatorsRoot()),
		Slot:                  st.Slot(),
		Fork: &ethpbv1.Fork{
			PreviousVersion: bytesutil.SafeCopyBytes(sourceFork.PreviousVersion),
			CurrentVersion:  bytesutil.SafeCopyBytes(sourceFork.CurrentVersion),
			Epoch:           sourceFork.Epoch,
		},
		LatestBlockHeader: &ethpbv1.BeaconBlockHeader{
			Slot:          sourceLatestBlockHeader.Slot,
			ProposerIndex: sourceLatestBlockHeader.ProposerIndex,
			ParentRoot:    bytesutil.SafeCopyBytes(sourceLatestBlockHeader.ParentRoot),
			StateRoot:     bytesutil.SafeCopyBytes(sourceLatestBlockHeader.StateRoot),
			BodyRoot:      bytesutil.SafeCopyBytes(sourceLatestBlockHeader.BodyRoot),
		},
		BlockRoots:      bytesutil.SafeCopy2dBytes(st.BlockRoots()),
		StateRoots:      bytesutil.SafeCopy2dBytes(st.StateRoots()),
		HistoricalRoots: bytesutil.SafeCopy2dBytes(st.HistoricalRoots()),
		Eth1Data: &ethpbv1.Eth1Data{
			DepositRoot:  bytesutil.SafeCopyBytes(sourceEth1Data.DepositRoot),
			DepositCount: sourceEth1Data.DepositCount,
			BlockHash:    bytesutil.SafeCopyBytes(sourceEth1Data.BlockHash),
		},
		Eth1DataVotes:              resultEth1DataVotes,
		Eth1DepositIndex:           st.Eth1DepositIndex(),
		Validators:                 resultValidators,
		Balances:                   st.Balances(),
		RandaoMixes:                bytesutil.SafeCopy2dBytes(st.RandaoMixes()),
		Slashings:                  st.Slashings(),
		PreviousEpochParticipation: bytesutil.SafeCopyBytes(sourcePrevEpochParticipation),
		CurrentEpochParticipation:  bytesutil.SafeCopyBytes(sourceCurrEpochParticipation),
		JustificationBits:          bytesutil.SafeCopyBytes(sourceJustificationBits),
		PreviousJustifiedCheckpoint: &ethpbv1.Checkpoint{
			Epoch: sourcePrevJustifiedCheckpoint.Epoch,
			Root:  bytesutil.SafeCopyBytes(sourcePrevJustifiedCheckpoint.Root),
		},
		CurrentJustifiedCheckpoint: &ethpbv1.Checkpoint{
			Epoch: sourceCurrJustifiedCheckpoint.Epoch,
			Root:  bytesutil.SafeCopyBytes(sourceCurrJustifiedCheckpoint.Root),
		},
		FinalizedCheckpoint: &ethpbv1.Checkpoint{
			Epoch: sourceFinalizedCheckpoint.Epoch,
			Root:  bytesutil.SafeCopyBytes(sourceFinalizedCheckpoint.Root),
		},
		InactivityScores: sourceInactivityScores,
		CurrentSyncCommittee: &ethpbv2.SyncCommittee{
			Pubkeys:         bytesutil.SafeCopy2dBytes(sourceCurrSyncCommittee.Pubkeys),
			AggregatePubkey: bytesutil.SafeCopyBytes(sourceCurrSyncCommittee.AggregatePubkey),
		},
		NextSyncCommittee: &ethpbv2.SyncCommittee{
			Pubkeys:         bytesutil.SafeCopy2dBytes(sourceNextSyncCommittee.Pubkeys),
			AggregatePubkey: bytesutil.SafeCopyBytes(sourceNextSyncCommittee.AggregatePubkey),
		},
		LatestExecutionPayloadHeader: &enginev1.ExecutionPayloadHeader{
			ParentHash:       bytesutil.SafeCopyBytes(sourceLatestExecutionPayloadHeader.ParentHash),
			FeeRecipient:     bytesutil.SafeCopyBytes(sourceLatestExecutionPayloadHeader.FeeRecipient),
			StateRoot:        bytesutil.SafeCopyBytes(sourceLatestExecutionPayloadHeader.StateRoot),
			ReceiptsRoot:     bytesutil.SafeCopyBytes(sourceLatestExecutionPayloadHeader.ReceiptsRoot),
			LogsBloom:        bytesutil.SafeCopyBytes(sourceLatestExecutionPayloadHeader.LogsBloom),
			PrevRandao:       bytesutil.SafeCopyBytes(sourceLatestExecutionPayloadHeader.PrevRandao),
			BlockNumber:      sourceLatestExecutionPayloadHeader.BlockNumber,
			GasLimit:         sourceLatestExecutionPayloadHeader.GasLimit,
			GasUsed:          sourceLatestExecutionPayloadHeader.GasUsed,
			Timestamp:        sourceLatestExecutionPayloadHeader.Timestamp,
			ExtraData:        bytesutil.SafeCopyBytes(sourceLatestExecutionPayloadHeader.ExtraData),
			BaseFeePerGas:    bytesutil.SafeCopyBytes(sourceLatestExecutionPayloadHeader.BaseFeePerGas),
			BlockHash:        bytesutil.SafeCopyBytes(sourceLatestExecutionPayloadHeader.BlockHash),
			TransactionsRoot: bytesutil.SafeCopyBytes(sourceLatestExecutionPayloadHeader.TransactionsRoot),
		},
	}

	return result, nil
}

func V1Alpha1SignedContributionAndProofToV2(alphaContribution *ethpbalpha.SignedContributionAndProof) *ethpbv2.SignedContributionAndProof {
	result := &ethpbv2.SignedContributionAndProof{
		Message: &ethpbv2.ContributionAndProof{
			AggregatorIndex: alphaContribution.Message.AggregatorIndex,
			Contribution: &ethpbv2.SyncCommitteeContribution{
				Slot:              alphaContribution.Message.Contribution.Slot,
				BeaconBlockRoot:   alphaContribution.Message.Contribution.BlockRoot,
				SubcommitteeIndex: alphaContribution.Message.Contribution.SubcommitteeIndex,
				AggregationBits:   alphaContribution.Message.Contribution.AggregationBits,
				Signature:         alphaContribution.Message.Contribution.Signature,
			},
			SelectionProof: alphaContribution.Message.SelectionProof,
		},
		Signature: alphaContribution.Signature,
	}
	return result
}<|MERGE_RESOLUTION|>--- conflicted
+++ resolved
@@ -431,11 +431,7 @@
 	if err != nil {
 		return nil, errors.Wrap(err, "could not get next sync committee")
 	}
-<<<<<<< HEAD
 	executionPayloadHeaderInterface, err := st.LatestExecutionPayloadHeader()
-=======
-	sourceLatestExecutionPayloadHeader, err := st.LatestExecutionPayloadHeader()
->>>>>>> 805473cb
 	if err != nil {
 		return nil, errors.Wrap(err, "could not get latest execution payload header")
 	}
