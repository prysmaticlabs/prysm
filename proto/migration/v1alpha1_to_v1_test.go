--- conflicted
+++ resolved
@@ -379,7 +379,6 @@
 	assert.DeepEqual(t, v1Root, v1Alpha1Root)
 }
 
-<<<<<<< HEAD
 func Test_V1Alpha1ValidatorToV1(t *testing.T) {
 	v1Alpha1Validator := &ethpb_alpha.Validator{
 		PublicKey:                  []byte("pubkey"),
@@ -426,7 +425,8 @@
 	assert.Equal(t, types.Epoch(11), v1Alpha1Validator.ActivationEpoch)
 	assert.Equal(t, types.Epoch(111), v1Alpha1Validator.ExitEpoch)
 	assert.Equal(t, types.Epoch(1111), v1Alpha1Validator.WithdrawableEpoch)
-=======
+}
+
 func Test_V1SignedAggregateAttAndProofToV1Alpha1(t *testing.T) {
 	v1Att := &ethpb.SignedAggregateAttestationAndProof{
 		Message: &ethpb.AggregateAttestationAndProof{
@@ -454,5 +454,4 @@
 	v1Alpha1Root, err := v1Alpha1Att.HashTreeRoot()
 	require.NoError(t, err)
 	assert.DeepEqual(t, v1Root, v1Alpha1Root)
->>>>>>> 6e9faa36
 }