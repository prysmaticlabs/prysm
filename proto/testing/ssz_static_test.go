--- conflicted
+++ resolved
@@ -64,7 +64,6 @@
 				if rootsYaml.SigningRoot == "" {
 					return
 				}
-<<<<<<< HEAD
 
 				var signingRoot [32]byte
 				if v, ok := object.(fssz.HashRoot); ok {
@@ -73,13 +72,7 @@
 					t.Fatal("object does not meet fssz.HashRoot")
 				}
 
-				if err != nil {
-					t.Fatal(err)
-				}
-=======
-				signingRoot, err := ssz.HashTreeRoot(object)
 				require.NoError(t, err)
->>>>>>> e95393f6
 				signingRootBytes, err := hex.DecodeString(rootsYaml.SigningRoot[2:])
 				require.NoError(t, err)
 				require.DeepEqual(t, signingRootBytes, signingRoot[:], "Did not receive expected signing root")
