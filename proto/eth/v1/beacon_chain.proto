--- conflicted
+++ resolved
@@ -35,47 +35,6 @@
     // The state id which can be any of: "head" (canonical head in node's view),
     // "genesis", "finalized", "justified", <slot>, <hex encoded stateRoot with 0x prefix>.
     bytes state_id = 1;
-}
-
-<<<<<<< HEAD
-message StateRootResponse {
-    StateRoot data = 1;
-    bool execution_optimistic = 2;
-    bool finalized = 3;
-
-    message StateRoot {
-        // SSZ encoded state root for the requested state.
-        bytes root = 1 [(ethereum.eth.ext.ssz_size) = "32"];
-    }
-=======
-// Beacon Block API related messages.
-
-message BlockAttestationsResponse {
-    repeated ethereum.eth.v1.Attestation data = 1;
-    bool execution_optimistic = 2;
-    bool finalized  = 3;
-}
-
-message BlockRequest {
-    // The block identifier. Can be one of: "head" (canonical head in node's view), "genesis",
-    // "finalized", <slot>, <hex encoded blockRoot with 0x prefix>.
-    bytes block_id = 1;
-}
-
-message BlockResponse {
-    BeaconBlockContainer data = 1;
-}
-
-message BlockSSZResponse {
-    bytes data = 1;
-}
-
-message BeaconBlockContainer {
-    BeaconBlock message = 1;
-
-    // 96 byte BLS signature from the validator that produced this block.
-    bytes signature = 2 [(ethereum.eth.ext.ssz_size) = "96"];
->>>>>>> be9b6ea8
 }
 
 // Beacon Pool related API service.
