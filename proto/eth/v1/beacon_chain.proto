// Copyright 2021 Prysmatic Labs.
//
// Licensed under the Apache License, Version 2.0 (the "License");
// you may not use this file except in compliance with the License.
// You may obtain a copy of the License at
//
//     http://www.apache.org/licenses/LICENSE-2.0
//
// Unless required by applicable law or agreed to in writing, software
// distributed under the License is distributed on an "AS IS" BASIS,
// WITHOUT WARRANTIES OR CONDITIONS OF ANY KIND, either express or implied.
// See the License for the specific language governing permissions and
// limitations under the License.
syntax = "proto3";

package ethereum.eth.v1;

import "google/protobuf/descriptor.proto";

import "proto/eth/ext/options.proto";
import "proto/eth/v1/attestation.proto";
import "proto/eth/v1/beacon_block.proto";

option csharp_namespace = "Ethereum.Eth.V1";
option go_package = "github.com/prysmaticlabs/prysm/v4/proto/eth/v1";
option java_multiple_files = true;
option java_outer_classname = "BeaconChainProto";
option java_package = "org.ethereum.eth.v1";
option php_namespace = "Ethereum\\Eth\\v1";

// Beacon State API related messages.

message StateRequest {
    // The state id which can be any of: "head" (canonical head in node's view),
    // "genesis", "finalized", "justified", <slot>, <hex encoded stateRoot with 0x prefix>.
    bytes state_id = 1;
}

<<<<<<< HEAD
// Beacon Pool related API service.

message AttesterSlashingsPoolResponse {
    repeated AttesterSlashing data = 1;
}

message ProposerSlashingPoolResponse {
    repeated ProposerSlashing data = 1;
=======
// Beacon Config API related messages.

message ForkScheduleResponse {
    // The fork data used for beacon chain versioning.
    repeated Fork data = 1;
}

// Spec response is a generic flat map of key values.
// Values are returned with following format:
// - any value starting with 0x in the spec is returned as a hex string
// - all other values are returned as string-number
message SpecResponse {
    map<string, string> data = 1;
}

message DepositContractResponse {
    DepositContract data = 1;
}

message DepositContract {
    // The chain_id of the network.
    uint64 chain_id = 1;

    // The address of the deployed deposit contract in use.
    string address = 2;
>>>>>>> 0946b585
}

// DEPRECATED: GetWeakSubjectivity endpoint is no longer be supported
message WeakSubjectivityResponse {
    option deprecated = true;
	WeakSubjectivityData data = 1;
}

// DEPRECATED: GetWeakSubjectivity endpoint is no longer be supported
message WeakSubjectivityData {
    option deprecated = true;
    ethereum.eth.v1.Checkpoint ws_checkpoint = 1;
    bytes state_root = 2;
}<|MERGE_RESOLUTION|>--- conflicted
+++ resolved
@@ -36,44 +36,6 @@
     bytes state_id = 1;
 }
 
-<<<<<<< HEAD
-// Beacon Pool related API service.
-
-message AttesterSlashingsPoolResponse {
-    repeated AttesterSlashing data = 1;
-}
-
-message ProposerSlashingPoolResponse {
-    repeated ProposerSlashing data = 1;
-=======
-// Beacon Config API related messages.
-
-message ForkScheduleResponse {
-    // The fork data used for beacon chain versioning.
-    repeated Fork data = 1;
-}
-
-// Spec response is a generic flat map of key values.
-// Values are returned with following format:
-// - any value starting with 0x in the spec is returned as a hex string
-// - all other values are returned as string-number
-message SpecResponse {
-    map<string, string> data = 1;
-}
-
-message DepositContractResponse {
-    DepositContract data = 1;
-}
-
-message DepositContract {
-    // The chain_id of the network.
-    uint64 chain_id = 1;
-
-    // The address of the deployed deposit contract in use.
-    string address = 2;
->>>>>>> 0946b585
-}
-
 // DEPRECATED: GetWeakSubjectivity endpoint is no longer be supported
 message WeakSubjectivityResponse {
     option deprecated = true;
