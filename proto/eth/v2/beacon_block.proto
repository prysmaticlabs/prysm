--- conflicted
+++ resolved
@@ -68,11 +68,7 @@
     BeaconBlockAltair altair_block = 2;
     BlindedBeaconBlockBellatrix bellatrix_block = 3;
     BlindedBeaconBlockCapella capella_block = 4;
-<<<<<<< HEAD
     BlindedBeaconBlockDeneb deneb_block = 5;
-=======
-    BlindedBeaconBlockDeneb deneb_block = 5; // is contents
->>>>>>> bc107a61
   }
 }
 
@@ -533,20 +529,12 @@
 
 message SignedBeaconBlockContentsDeneb {
   SignedBeaconBlockDeneb signed_block = 1;
-<<<<<<< HEAD
   repeated bytes kzg_proofs = 2 [(ethereum.eth.ext.ssz_size) = "?,48", (ethereum.eth.ext.ssz_max)  = "4096"];
   repeated bytes blobs = 3 [(ethereum.eth.ext.ssz_size) = "?,blob.size", (ethereum.eth.ext.ssz_max)  = "4096"];
-=======
-  repeated SignedBlobSidecar signed_blob_sidecars = 2 [(ethereum.eth.ext.ssz_max) = "max_blobs_per_block.size"];
->>>>>>> bc107a61
 }
 
 message BeaconBlockContentsDeneb {
   BeaconBlockDeneb block = 1;
-<<<<<<< HEAD
   repeated bytes kzg_proofs = 2 [(ethereum.eth.ext.ssz_size) = "?,48", (ethereum.eth.ext.ssz_max)  = "4096"];
   repeated bytes blobs = 3 [(ethereum.eth.ext.ssz_size) = "?,blob.size", (ethereum.eth.ext.ssz_max)  = "4096"];
-=======
-  repeated BlobSidecar blob_sidecars = 2 [(ethereum.eth.ext.ssz_max) = "max_blobs_per_block.size"];
->>>>>>> bc107a61
 }