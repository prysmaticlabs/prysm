--- conflicted
+++ resolved
@@ -7,11 +7,6 @@
 proto_library(
     name = "proto",
     srcs = [
-<<<<<<< HEAD
-        "beacon_chain_service.proto",
-=======
-        "events_service.proto",
->>>>>>> 80526a18
     ],
     visibility = ["//visibility:public"],
     deps = [
