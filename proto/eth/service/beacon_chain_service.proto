--- conflicted
+++ resolved
@@ -61,43 +61,6 @@
     };
   }
 
-<<<<<<< HEAD
-  // GetFinalityCheckpoints returns finality checkpoints for state with given 'stateId'. In case finality is
-  // not yet achieved, checkpoint should return epoch 0 and ZERO_HASH as root.
-  //
-  // Spec: https://ethereum.github.io/beacon-APIs/?urls.primaryName=v2.3.0#/Beacon/getStateFinalityCheckpoints
-  rpc GetFinalityCheckpoints(v1.StateRequest) returns (v1.StateFinalityCheckpointResponse) {
-    option (google.api.http) = {
-      get: "/internal/eth/v1/beacon/states/{state_id}/finality_checkpoints"
-=======
-  // ListValidators returns a filterable list of validators with their balance, status and index.
-  //
-  // Spec: https://ethereum.github.io/beacon-APIs/?urls.primaryName=v2.3.0#/Beacon/getStateValidators
-  rpc ListValidators(v1.StateValidatorsRequest) returns (v1.StateValidatorsResponse) {
-    option (google.api.http) = {
-      get: "/internal/eth/v1/beacon/states/{state_id}/validators"
-    };
-  }
-
-  // GetValidator returns a validator specified by state and id or public key along with status and balance.
-  //
-  // Spec: https://ethereum.github.io/beacon-APIs/?urls.primaryName=v2.3.0#/Beacon/getStateValidator
-  rpc GetValidator(v1.StateValidatorRequest) returns (v1.StateValidatorResponse) {
-    option (google.api.http) = {
-      get: "/internal/eth/v1/beacon/states/{state_id}/validators/{validator_id}"
-    };
-  }
-
-  // ListValidators returns a filterable list of validator balances.
-  //
-  // Spec: https://ethereum.github.io/beacon-APIs/?urls.primaryName=v2.3.0#/Beacon/getStateValidatorBalances
-  rpc ListValidatorBalances(v1.ValidatorBalancesRequest) returns (v1.ValidatorBalancesResponse) {
-    option (google.api.http) = {
-      get: "/internal/eth/v1/beacon/states/{state_id}/validator_balances"
->>>>>>> 14f040de
-    };
-  }
-
   // ListSyncCommittees retrieves the sync committees for the given state at the given epoch.
   //
   // Spec: https://ethereum.github.io/beacon-APIs/?urls.primaryName=v2.3.0#/Beacon/getEpochSyncCommittees
