module github.com/prysmaticlabs/prysm/v3

go 1.19

require (
	contrib.go.opencensus.io/exporter/jaeger v0.2.1
	github.com/MariusVanDerWijden/FuzzyVM v0.0.0-20220901111237-4348e62e228d
	github.com/MariusVanDerWijden/tx-fuzz v0.0.0-00010101000000-000000000000
	github.com/aristanetworks/goarista v0.0.0-20200805130819-fd197cf57d96
	github.com/bazelbuild/rules_go v0.23.2
	github.com/btcsuite/btcd/btcec/v2 v2.3.2
	github.com/d4l3k/messagediff v1.2.1
	github.com/dgraph-io/ristretto v0.0.4-0.20210318174700-74754f61e018
	github.com/dustin/go-humanize v1.0.0
	github.com/emicklei/dot v0.11.0
	github.com/ethereum/go-ethereum v1.11.2
	github.com/fjl/memsize v0.0.0-20190710130421-bcb5799ab5e5
	github.com/fsnotify/fsnotify v1.6.0
	github.com/ghodss/yaml v1.0.0
	github.com/go-yaml/yaml v2.1.0+incompatible
	github.com/gogo/protobuf v1.3.2
	github.com/golang-jwt/jwt/v4 v4.3.0
	github.com/golang/gddo v0.0.0-20200528160355-8d077c1d8f4c
	github.com/golang/mock v1.6.0
	github.com/golang/protobuf v1.5.2
	github.com/golang/snappy v0.0.4
	github.com/google/gofuzz v1.2.0
	github.com/google/uuid v1.3.0
	github.com/gorilla/mux v1.8.0
	github.com/gostaticanalysis/comment v1.4.2
	github.com/grpc-ecosystem/go-grpc-middleware v1.2.2
	github.com/grpc-ecosystem/go-grpc-prometheus v1.2.0
	github.com/grpc-ecosystem/grpc-gateway/v2 v2.0.1
	github.com/hashicorp/golang-lru v0.5.5-0.20210104140557-80c98217689d
	github.com/herumi/bls-eth-go-binary v0.0.0-20210917013441-d37c07cfda4e
	github.com/holiman/uint256 v1.2.0
	github.com/ianlancetaylor/cgosymbolizer v0.0.0-20200424224625-be1b05b0b279
	github.com/ipfs/go-log/v2 v2.5.1
	github.com/joonix/log v0.0.0-20200409080653-9c1d2ceb5f1d
	github.com/json-iterator/go v1.1.12
	github.com/k0kubun/go-ansi v0.0.0-20180517002512-3bf9e2903213
	github.com/kr/pretty v0.3.1
	github.com/libp2p/go-libp2p v0.24.0
	github.com/libp2p/go-libp2p-pubsub v0.8.0
	github.com/logrusorgru/aurora v2.0.3+incompatible
	github.com/manifoldco/promptui v0.7.0
	github.com/mgutz/ansi v0.0.0-20170206155736-9520e82c474b
	github.com/minio/highwayhash v1.0.1
	github.com/minio/sha256-simd v1.0.0
	github.com/mohae/deepcopy v0.0.0-20170929034955-c48cc78d4826
	github.com/multiformats/go-multiaddr v0.8.0
	github.com/onsi/ginkgo v1.16.5
	github.com/onsi/gomega v1.24.0
	github.com/patrickmn/go-cache v2.1.0+incompatible
	github.com/paulbellamy/ratecounter v0.2.0
	github.com/pborman/uuid v1.2.1
	github.com/pkg/errors v0.9.1
	github.com/prometheus/client_golang v1.14.0
	github.com/prometheus/client_model v0.3.0
	github.com/prometheus/prom2json v1.3.0
	github.com/prysmaticlabs/fastssz v0.0.0-20220628121656-93dfe28febab
	github.com/prysmaticlabs/go-bitfield v0.0.0-20210809151128-385d8c5e3fb7
	github.com/prysmaticlabs/prombbolt v0.0.0-20210126082820-9b7adba6db7c
	github.com/prysmaticlabs/protoc-gen-go-cast v0.0.0-20230228205207-28762a7b9294
	github.com/r3labs/sse v0.0.0-20210224172625-26fe804710bc
	github.com/rs/cors v1.7.0
	github.com/schollz/progressbar/v3 v3.3.4
	github.com/sirupsen/logrus v1.9.0
	github.com/status-im/keycard-go v0.2.0
	github.com/stretchr/testify v1.8.1
	github.com/supranational/blst v0.3.8-0.20220526154634-513d2456b344
	github.com/thomaso-mirodin/intmath v0.0.0-20160323211736-5dc6d854e46e
	github.com/trailofbits/go-mutexasserts v0.0.0-20200708152505-19999e7d3cef
	github.com/tyler-smith/go-bip39 v1.1.0
	github.com/urfave/cli/v2 v2.17.2-0.20221006022127-8f469abc00aa
	github.com/uudashr/gocognit v1.0.5
	github.com/wealdtech/go-bytesutil v1.1.1
	github.com/wealdtech/go-eth2-util v1.6.3
	github.com/wealdtech/go-eth2-wallet-encryptor-keystorev4 v1.1.3
	github.com/wercker/journalhook v0.0.0-20180428041537-5d0a5ae867b3
	go.etcd.io/bbolt v1.3.5
	go.opencensus.io v0.24.0
	go.uber.org/automaxprocs v1.3.0
	golang.org/x/crypto v0.5.0
	golang.org/x/exp v0.0.0-20230206171751-46f607a40771
	golang.org/x/mod v0.8.0
	golang.org/x/sync v0.1.0
	golang.org/x/tools v0.6.0
	google.golang.org/genproto v0.0.0-20210624195500-8bfb893ecb84
	google.golang.org/grpc v1.40.0
	google.golang.org/protobuf v1.28.1
	gopkg.in/d4l3k/messagediff.v1 v1.2.1
	gopkg.in/yaml.v2 v2.4.0
	k8s.io/client-go v0.18.3
)

require (
	github.com/BurntSushi/toml v1.2.0 // indirect
	github.com/DataDog/zstd v1.5.2 // indirect
	github.com/VictoriaMetrics/fastcache v1.10.0 // indirect
	github.com/benbjohnson/clock v1.3.0 // indirect
	github.com/beorn7/perks v1.0.1 // indirect
	github.com/cespare/xxhash v1.1.0 // indirect
	github.com/cespare/xxhash/v2 v2.2.0 // indirect
	github.com/chzyer/readline v1.5.0 // indirect
	github.com/cockroachdb/errors v1.9.1 // indirect
	github.com/cockroachdb/logtags v0.0.0-20230118201751-21c54148d20b // indirect
	github.com/cockroachdb/pebble v0.0.0-20230209160836-829675f94811 // indirect
	github.com/cockroachdb/redact v1.1.3 // indirect
	github.com/containerd/cgroups v1.0.4 // indirect
	github.com/coreos/go-systemd/v22 v22.5.0 // indirect
	github.com/cpuguy83/go-md2man/v2 v2.0.2 // indirect
	github.com/davecgh/go-spew v1.1.1 // indirect
	github.com/davidlazar/go-crypto v0.0.0-20200604182044-b73af7476f6c // indirect
	github.com/deckarep/golang-set/v2 v2.1.0 // indirect
	github.com/decred/dcrd/dcrec/secp256k1/v4 v4.1.0 // indirect
	github.com/deepmap/oapi-codegen v1.8.2 // indirect
	github.com/dlclark/regexp2 v1.7.0 // indirect
	github.com/docker/go-units v0.5.0 // indirect
	github.com/dop251/goja v0.0.0-20230122112309-96b1610dd4f7 // indirect
	github.com/edsrzf/mmap-go v1.1.0 // indirect
	github.com/elastic/gosigar v0.14.2 // indirect
	github.com/ferranbt/fastssz v0.0.0-20210120143747-11b9eff30ea9 // indirect
	github.com/flynn/noise v1.0.0 // indirect
	github.com/francoispqt/gojay v1.2.13 // indirect
	github.com/getsentry/sentry-go v0.18.0 // indirect
	github.com/go-playground/locales v0.14.0 // indirect
	github.com/go-playground/universal-translator v0.18.0 // indirect
	github.com/go-sourcemap/sourcemap v2.1.3+incompatible // indirect
	github.com/go-stack/stack v1.8.1 // indirect
	github.com/go-task/slim-sprig v0.0.0-20210107165309-348f09dbbbc0 // indirect
	github.com/godbus/dbus/v5 v5.1.0 // indirect
	github.com/golang/groupcache v0.0.0-20200121045136-8c9f03a8e57e // indirect
	github.com/google/go-cmp v0.5.9 // indirect
	github.com/google/gopacket v1.1.19 // indirect
	github.com/google/pprof v0.0.0-20221203041831-ce31453925ec // indirect
	github.com/gorilla/websocket v1.5.0 // indirect
	github.com/graph-gophers/graphql-go v1.3.0 // indirect
	github.com/hashicorp/go-bexpr v0.1.10 // indirect
	github.com/holiman/big v0.0.0-20221017200358-a027dc42d04e // indirect
	github.com/holiman/bloomfilter/v2 v2.0.3 // indirect
	github.com/holiman/goevmlab v0.0.0-20220902091028-02faf03e18e4 // indirect
	github.com/huin/goupnp v1.0.3 // indirect
	github.com/influxdata/influxdb v1.8.3 // indirect
	github.com/influxdata/influxdb-client-go/v2 v2.4.0 // indirect
	github.com/influxdata/line-protocol v0.0.0-20210311194329-9aa0e372d097 // indirect
	github.com/ipfs/go-cid v0.3.2 // indirect
	github.com/ipfs/go-log v1.0.5 // indirect
	github.com/jackpal/go-nat-pmp v1.0.2 // indirect
	github.com/jbenet/go-temp-err-catcher v0.1.0 // indirect
	github.com/juju/ansiterm v0.0.0-20180109212912-720a0952cc2a // indirect
	github.com/karalabe/usb v0.0.2 // indirect
	github.com/klauspost/compress v1.15.15 // indirect
	github.com/klauspost/cpuid/v2 v2.2.1 // indirect
	github.com/koron/go-ssdp v0.0.3 // indirect
	github.com/kr/text v0.2.0 // indirect
	github.com/leodido/go-urn v1.2.1 // indirect
	github.com/libp2p/go-buffer-pool v0.1.0 // indirect
	github.com/libp2p/go-cidranger v1.1.0 // indirect
	github.com/libp2p/go-flow-metrics v0.1.0 // indirect
	github.com/libp2p/go-libp2p-asn-util v0.2.0 // indirect
	github.com/libp2p/go-mplex v0.7.0 // indirect
	github.com/libp2p/go-msgio v0.2.0 // indirect
	github.com/libp2p/go-nat v0.1.0 // indirect
	github.com/libp2p/go-netroute v0.2.1 // indirect
	github.com/libp2p/go-openssl v0.1.0 // indirect
	github.com/libp2p/go-reuseport v0.2.0 // indirect
	github.com/libp2p/go-yamux/v4 v4.0.0 // indirect
	github.com/lucas-clemente/quic-go v0.31.0 // indirect
	github.com/lunixbochs/vtclean v1.0.0 // indirect
	github.com/marten-seemann/qtls-go1-18 v0.1.3 // indirect
	github.com/marten-seemann/qtls-go1-19 v0.1.1 // indirect
	github.com/marten-seemann/tcp v0.0.0-20210406111302-dfbc87cc63fd // indirect
	github.com/mattn/go-colorable v0.1.13 // indirect
	github.com/mattn/go-isatty v0.0.16 // indirect
	github.com/mattn/go-pointer v0.0.1 // indirect
	github.com/mattn/go-runewidth v0.0.13 // indirect
	github.com/matttproud/golang_protobuf_extensions v1.0.4 // indirect
	github.com/miekg/dns v1.1.50 // indirect
	github.com/mikioh/tcpinfo v0.0.0-20190314235526-30a79bb1804b // indirect
	github.com/mikioh/tcpopt v0.0.0-20190314235656-172688c1accc // indirect
	github.com/mitchellh/colorstring v0.0.0-20190213212951-d06e56a500db // indirect
	github.com/mitchellh/mapstructure v1.4.1 // indirect
	github.com/mitchellh/pointerstructure v1.2.0 // indirect
	github.com/modern-go/concurrent v0.0.0-20180306012644-bacd9c7ef1dd // indirect
	github.com/modern-go/reflect2 v1.0.2 // indirect
	github.com/mr-tron/base58 v1.2.0 // indirect
	github.com/multiformats/go-base32 v0.1.0 // indirect
	github.com/multiformats/go-base36 v0.2.0 // indirect
	github.com/multiformats/go-multiaddr-dns v0.3.1 // indirect
	github.com/multiformats/go-multiaddr-fmt v0.1.0 // indirect
	github.com/multiformats/go-multibase v0.1.1 // indirect
	github.com/multiformats/go-multicodec v0.7.0 // indirect
	github.com/multiformats/go-multihash v0.2.1 // indirect
	github.com/multiformats/go-multistream v0.3.3 // indirect
	github.com/multiformats/go-varint v0.0.7 // indirect
	github.com/nxadm/tail v1.4.8 // indirect
	github.com/olekukonko/tablewriter v0.0.5 // indirect
	github.com/onsi/ginkgo/v2 v2.5.1 // indirect
	github.com/opencontainers/runtime-spec v1.0.2 // indirect
	github.com/opentracing/opentracing-go v1.2.0 // indirect
	github.com/pbnjay/memory v0.0.0-20210728143218-7b4eea64cf58 // indirect
	github.com/pmezard/go-difflib v1.0.0 // indirect
	github.com/prometheus/common v0.39.0 // indirect
	github.com/prometheus/procfs v0.9.0 // indirect
	github.com/raulk/go-watchdog v1.3.0 // indirect
	github.com/rivo/uniseg v0.3.4 // indirect
	github.com/rogpeppe/go-internal v1.9.0 // indirect
	github.com/russross/blackfriday/v2 v2.1.0 // indirect
	github.com/shirou/gopsutil v3.21.11+incompatible // indirect
	github.com/spacemonkeygo/spacelog v0.0.0-20180420211403-2296661a0572 // indirect
	github.com/spaolacci/murmur3 v1.1.0 // indirect
	github.com/syndtr/goleveldb v1.0.1-0.20220721030215-126854af5e6d // indirect
	github.com/tklauser/go-sysconf v0.3.10 // indirect
	github.com/tklauser/numcpus v0.5.0 // indirect
	github.com/uber/jaeger-client-go v2.25.0+incompatible // indirect
	github.com/wealdtech/go-eth2-types/v2 v2.5.2 // indirect
	github.com/whyrusleeping/timecache v0.0.0-20160911033111-cfcb2f1abfee // indirect
	github.com/xrash/smetrics v0.0.0-20201216005158-039620a65673 // indirect
	github.com/yusufpapurcu/wmi v1.2.2 // indirect
	go.uber.org/atomic v1.10.0 // indirect
	go.uber.org/dig v1.15.0 // indirect
	go.uber.org/fx v1.18.2 // indirect
	go.uber.org/multierr v1.8.0 // indirect
	go.uber.org/zap v1.24.0 // indirect
<<<<<<< HEAD
	golang.org/x/net v0.7.0 // indirect
	golang.org/x/oauth2 v0.0.0-20220223155221-ee480838109b // indirect
=======
	golang.org/x/net v0.6.0 // indirect
	golang.org/x/oauth2 v0.3.0 // indirect
>>>>>>> 25d06d41
	golang.org/x/term v0.5.0 // indirect
	golang.org/x/text v0.7.0 // indirect
	golang.org/x/time v0.0.0-20220922220347-f3bd1da661af // indirect
	gopkg.in/cenkalti/backoff.v1 v1.1.0 // indirect
	gopkg.in/inf.v0 v0.9.1 // indirect
	gopkg.in/natefinch/npipe.v2 v2.0.0-20160621034901-c1b8fa8bdcce // indirect
	gopkg.in/tomb.v1 v1.0.0-20141024135613-dd632973f1e7 // indirect
	gopkg.in/yaml.v3 v3.0.1 // indirect
	k8s.io/apimachinery v0.18.3 // indirect
	k8s.io/klog v1.0.0 // indirect
	lukechampine.com/blake3 v1.1.7 // indirect
	sigs.k8s.io/structured-merge-diff/v3 v3.0.0 // indirect
	sigs.k8s.io/yaml v1.2.0 // indirect
)

require (
	github.com/cespare/cp v1.1.1 // indirect
	github.com/coreos/go-systemd v0.0.0-20191104093116-d3cd4ed1dbcf // indirect
	github.com/fatih/color v1.9.0 // indirect
	github.com/gballet/go-libpcsclite v0.0.0-20191108122812-4678299bea08 // indirect
	github.com/go-logr/logr v1.2.3 // indirect
	github.com/go-ole/go-ole v1.2.6 // indirect
	github.com/go-playground/validator/v10 v10.11.1
	github.com/peterh/liner v1.2.0 // indirect
	github.com/prometheus/tsdb v0.10.0 // indirect
	github.com/prysmaticlabs/gohashtree v0.0.2-alpha
	golang.org/x/sys v0.5.0 // indirect
	google.golang.org/api v0.34.0 // indirect
	google.golang.org/appengine v1.6.7 // indirect
	k8s.io/klog/v2 v2.80.0 // indirect
	k8s.io/utils v0.0.0-20200520001619-278ece378a50 // indirect
)

replace github.com/json-iterator/go => github.com/prestonvanloon/go v1.1.7-0.20190722034630-4f2e55fcf87b

replace github.com/MariusVanDerWijden/tx-fuzz => github.com/marcopolo/tx-fuzz v0.0.0-20220927011827-b5c461bc7cae

// See https://github.com/prysmaticlabs/grpc-gateway/issues/2
replace github.com/grpc-ecosystem/grpc-gateway/v2 => github.com/prysmaticlabs/grpc-gateway/v2 v2.3.1-0.20220721162526-0d1c40b5f064<|MERGE_RESOLUTION|>--- conflicted
+++ resolved
@@ -223,13 +223,8 @@
 	go.uber.org/fx v1.18.2 // indirect
 	go.uber.org/multierr v1.8.0 // indirect
 	go.uber.org/zap v1.24.0 // indirect
-<<<<<<< HEAD
 	golang.org/x/net v0.7.0 // indirect
 	golang.org/x/oauth2 v0.0.0-20220223155221-ee480838109b // indirect
-=======
-	golang.org/x/net v0.6.0 // indirect
-	golang.org/x/oauth2 v0.3.0 // indirect
->>>>>>> 25d06d41
 	golang.org/x/term v0.5.0 // indirect
 	golang.org/x/text v0.7.0 // indirect
 	golang.org/x/time v0.0.0-20220922220347-f3bd1da661af // indirect
