#!/bin/bash

set -eu

# Use this script to download the latest Prysm release binary.
# Usage: ./prysm.sh PROCESS FLAGS
#   PROCESS can be one of beacon-chain or validator.
#   FLAGS are the flags or arguments passed to the PROCESS.
# Downloaded binaries are saved to ./dist. 
# Use USE_PRYSM_VERSION to specify a specific release version. 
#   Example: USE_PRYSM_VERSION=v0.3.3 ./prysm.sh beacon-chain

readonly PRYLABS_SIGNING_KEY=0AE0051D647BA3C1A917AF4072E33E4DF1A5036E 

function color() {
      # Usage: color "31;5" "string"
      # Some valid values for color:
      # - 5 blink, 1 strong, 4 underlined
      # - fg: 31 red,  32 green, 33 yellow, 34 blue, 35 purple, 36 cyan, 37 white
      # - bg: 40 black, 41 red, 44 blue, 45 purple
      printf '\033[%sm%s\033[0m\n' "$@"
}

# `readlink -f` that works on OSX too.
function get_realpath() {
    if [ "$(uname -s)" == "Darwin" ]; then
        local queue="$1"
        if [[ "${queue}" != /* ]] ; then
            # Make sure we start with an absolute path.
            queue="${PWD}/${queue}"
        fi
        local current=""
        while [ -n "${queue}" ]; do
            # Removing a trailing /.
            queue="${queue#/}"
            # Pull the first path segment off of queue.
            local segment="${queue%%/*}"
            # If this is the last segment.
            if [[ "${queue}" != */* ]] ; then
                segment="${queue}"
                queue=""
            else
                # Remove that first segment.
                queue="${queue#*/}"
            fi
            local link="${current}/${segment}"
            if [ -h "${link}" ] ; then
                link="$(readlink "${link}")"
                queue="${link}/${queue}"
                if [[ "${link}" == /* ]] ; then
                    current=""
                fi
            else
                current="${link}"
            fi
        done

        echo "${current}"
    else
        readlink -f "$1"
    fi
}

# Complain if no arguments were provided.
if [ "$#" -lt 1 ]; then
    color "31" "Usage: ./prysm.sh PROCESS FLAGS."
    color "31" "PROCESS can be beacon-chain, validator, or slasher."
    exit 1
fi


readonly wrapper_dir="$(dirname "$(get_realpath "${BASH_SOURCE[0]}")")/dist"
arch=$(uname -m)
arch=${arch/x86_64/amd64}
arch=${arch/aarch64/arm64}
readonly os_arch_suffix="$(uname -s | tr '[:upper:]' '[:lower:]')-$arch"

system=""
case "$OSTYPE" in
  darwin*)  system="darwin" ;; 
  linux*)   system="linux" ;;
  msys*)    system="windows" ;;
  cygwin*)  system="windows" ;;
  *)        exit 1 ;;
esac
readonly system

if [ "$system" == "windows" ]; then
	arch="amd64.exe"
elif [[ "$os_arch_suffix" == *"arm64"* ]]; then
  arch="arm64"
fi

mkdir -p $wrapper_dir

function get_prysm_version() {
  if [[ -n ${USE_PRYSM_VERSION:-} ]]; then
    readonly reason="specified in \$USE_PRYSM_VERSION"
    readonly prysm_version="${USE_PRYSM_VERSION}"
  else
    # Find the latest Prysm version available for download.
    readonly reason="automatically selected latest available version"
    prysm_version=$(curl -s https://prysmaticlabs.com/releases/latest)
    readonly prysm_version
  fi
}

function verify() {
  file=$1

  hash shasum 2>/dev/null || { echo >&2 "shasum is not available. Not verifying integrity of downloaded binary."; return failed_verification; }
  hash gpg 2>/dev/null || { echo >&2 "gpg is not available. Not verifying integrity of downloaded binary."; return failed_verification; }

  color "37" "Verifying binary integrity."

  gpg --list-keys $PRYLABS_SIGNING_KEY >/dev/null 2>&1 || curl --silent https://prysmaticlabs.com/releases/pgp_keys.asc | gpg --import
  (cd $wrapper_dir; shasum -a 256 -c "${file}.sha256" || failed_verification)
  (cd $wrapper_dir; gpg -u $PRYLABS_SIGNING_KEY --verify "${file}.sig" $file || failed_verification)

  color "32;1" "Verified ${file} has been signed by Prysmatic Labs."
}

function failed_verification() {
  skip=${PRYSM_ALLOW_UNVERIFIED_BINARIES-0}
  if [[ $skip == 1 ]]; then
    return 0
  fi
  color "31" "Failed to verify Prysm binary. Please erase downloads in the \
dist directory and run this script again. Alternatively, you can use a \
A prior version by specifying environment variable USE_PRYSM_VERSION \
with the specific version, as desired. Example: USE_PRYSM_VERSION=v1.0.0-alpha.5 \
If you must wish to continue running an unverified binary, specific the \
environment variable PRYSM_ALLOW_UNVERIFIED_BINARIES=1"
  exit 1
}

get_prysm_version

color "37" "Latest Prysm version is $prysm_version."

BEACON_CHAIN_REAL="${wrapper_dir}/beacon-chain-${prysm_version}-${system}-${arch}"
VALIDATOR_REAL="${wrapper_dir}/validator-${prysm_version}-${system}-${arch}"
SLASHER_REAL="${wrapper_dir}/slasher-${prysm_version}-${system}-${arch}"

if [[ $1 == beacon-chain ]]; then 
  if [[ ! -x $BEACON_CHAIN_REAL ]]; then 
      color "34" "Downloading beacon chain@${prysm_version} to ${BEACON_CHAIN_REAL} (${reason})"
      file=beacon-chain-${prysm_version}-${system}-${arch}
      curl -L "https://prysmaticlabs.com/releases/${file}" -o $BEACON_CHAIN_REAL
      curl --silent -L "https://prysmaticlabs.com/releases/${file}.sha256" -o "${wrapper_dir}/${file}.sha256"
      curl --silent -L "https://prysmaticlabs.com/releases/${file}.sig" -o "${wrapper_dir}/${file}.sig"
      chmod +x $BEACON_CHAIN_REAL
  else
      color "37" "Beacon chain is up to date."
  fi
fi

if  [[ $1 == validator ]]; then 
  if [[ ! -x $VALIDATOR_REAL ]]; then 
      color "34" "Downloading validator@${prysm_version} to ${VALIDATOR_REAL} (${reason})"

      file=validator-${prysm_version}-${system}-${arch}
      curl -L "https://prysmaticlabs.com/releases/${file}" -o $VALIDATOR_REAL
      curl --silent -L "https://prysmaticlabs.com/releases/${file}.sha256" -o "${wrapper_dir}/${file}.sha256"
      curl --silent -L "https://prysmaticlabs.com/releases/${file}.sig" -o "${wrapper_dir}/${file}.sig"
      chmod +x $VALIDATOR_REAL
  else
      color "37" "Validator is up to date."
  fi
fi

if [[ $1 == slasher ]]; then
  if [[ ! -x $SLASHER_REAL ]]; then 
      color "34" "Downloading slasher@${prysm_version} to ${SLASHER_REAL} (${reason})"

      file=slasher-${prysm_version}-${system}-${arch}
      curl -L "https://prysmaticlabs.com/releases/${file}" -o $SLASHER_REAL
      curl --silent -L "https://prysmaticlabs.com/releases/${file}.sha256" -o "${wrapper_dir}/${file}.sha256"
      curl --silent -L "https://prysmaticlabs.com/releases/${file}.sig" -o "${wrapper_dir}/${file}.sig"
      chmod +x $SLASHER_REAL
  else
      color "37" "Slasher is up to date."
  fi
fi

case $1 in
  beacon-chain)
    readonly process=$BEACON_CHAIN_REAL
    ;;

  validator)
    readonly process=$VALIDATOR_REAL
    ;;

  slasher)
    readonly process=$SLASHER_REAL
    ;;

  *)
    color "31" "Usage: ./prysm.sh PROCESS FLAGS."
    color "31" "PROCESS can be beacon-chain, validator, or slasher."
    ;;
esac

<<<<<<< HEAD
color "36" "Starting Prysm $1 ${*:2}"
=======
verify $process

color "36" "Starting Prysm $1 ${@:2}"
>>>>>>> a6a2ad44
exec -a "$0" "${process}" "${@:2}"<|MERGE_RESOLUTION|>--- conflicted
+++ resolved
@@ -202,11 +202,7 @@
     ;;
 esac
 
-<<<<<<< HEAD
+verify $process
+
 color "36" "Starting Prysm $1 ${*:2}"
-=======
-verify $process
-
-color "36" "Starting Prysm $1 ${@:2}"
->>>>>>> a6a2ad44
 exec -a "$0" "${process}" "${@:2}"