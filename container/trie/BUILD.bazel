load("@prysm//tools/go:def.bzl", "go_library", "go_test")

go_library(
    name = "go_default_library",
    srcs = [
        "sparse_merkle.go",
        "zerohashes.go",
    ],
    importpath = "github.com/prysmaticlabs/prysm/container/trie",
    visibility = ["//visibility:public"],
    deps = [
        "//crypto/hash:go_default_library",
        "//math:go_default_library",
        "//proto/prysm/v1alpha1:go_default_library",
        "//shared/bytesutil:go_default_library",
    ],
)

go_test(
    name = "go_default_test",
    size = "small",
    srcs = ["sparse_merkle_test.go"],
    deps = [
        ":go_default_library",
<<<<<<< HEAD
        "//contracts/deposit:go_default_library",
=======
        "//config/params:go_default_library",
        "//contracts/deposit-contract:go_default_library",
>>>>>>> 8e3e6d01
        "//crypto/hash:go_default_library",
        "//proto/prysm/v1alpha1:go_default_library",
        "//shared/bytesutil:go_default_library",
        "//shared/testutil/require:go_default_library",
        "@com_github_ethereum_go_ethereum//accounts/abi/bind:go_default_library",
    ],
)<|MERGE_RESOLUTION|>--- conflicted
+++ resolved
@@ -22,12 +22,8 @@
     srcs = ["sparse_merkle_test.go"],
     deps = [
         ":go_default_library",
-<<<<<<< HEAD
+        "//config/params:go_default_library",
         "//contracts/deposit:go_default_library",
-=======
-        "//config/params:go_default_library",
-        "//contracts/deposit-contract:go_default_library",
->>>>>>> 8e3e6d01
         "//crypto/hash:go_default_library",
         "//proto/prysm/v1alpha1:go_default_library",
         "//shared/bytesutil:go_default_library",
