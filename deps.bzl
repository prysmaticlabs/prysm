load("@prysm//tools/go:def.bzl", "go_repository", "maybe")  # gazelle:keep
load("@bazel_tools//tools/build_defs/repo:http.bzl", "http_archive")  # gazelle:keep
load("@bazel_tools//tools/build_defs/repo:git.bzl", "git_repository")

# Prysm's third party / external dependencies.
#
##################################################################
#
#                    ██████████████████
#                  ██                  ██
#                ██  ██████████████████  ██
#              ██  ██████████████████████  ██
#            ██  ██████████████████████████  ██
#          ██  ██████████████████████████████  ██
#        ██  ██████████████████████████████████  ██
#      ██  ██████████████████████████████████████  ██
#      ██  ██████    ██      ████  ████    ██████  ██
#      ██  ████  ████████  ████  ██  ██  ██  ████  ██
#      ██  ████  ████████  ████  ██  ██  ██  ████  ██
#      ██  ██████  ██████  ████  ██  ██    ██████  ██
#      ██  ████████  ████  ████  ██  ██  ████████  ██
#      ██  ████████  ████  ████  ██  ██  ████████  ██
#      ██  ████    ██████  ██████  ████  ████████  ██
#      ██  ██████████████████████████████████████  ██
#        ██  ██████████████████████████████████  ██
#          ██  ██████████████████████████████  ██
#            ██  ██████████████████████████  ██
#              ██  ██████████████████████  ██
#                ██  ██████████████████  ██
#                  ██                  ██
#                    ██████████████████
#
##################################################################
#           Make sure you have read DEPENDENCIES.md!
##################################################################
def prysm_deps():
    go_repository(
        name = "co_honnef_go_tools",
        importpath = "honnef.co/go/tools",
        sum = "h1:UoveltGrhghAA7ePc+e+QYDHXrBps2PqFZiHkGR/xK8=",
        version = "v0.0.1-2020.1.4",
    )

    go_repository(
        name = "com_github_afex_hystrix_go",
        importpath = "github.com/afex/hystrix-go",
        sum = "h1:rFw4nCn9iMW+Vajsk51NtYIcwSTkXr+JGrMd36kTDJw=",
        version = "v0.0.0-20180502004556-fa1af6a1f4f5",
    )
    go_repository(
        name = "com_github_ajg_form",
        importpath = "github.com/ajg/form",
        sum = "h1:t9c7v8JUKu/XxOGBU0yjNpaMloxGEJhUkqFRq0ibGeU=",
        version = "v1.5.1",
    )

    go_repository(
        name = "com_github_ajstarks_svgo",
        importpath = "github.com/ajstarks/svgo",
        sum = "h1:wVe6/Ea46ZMeNkQjjBW6xcqyQA/j5e0D6GytH95g0gQ=",
        version = "v0.0.0-20180226025133-644b8db467af",
    )

    go_repository(
        name = "com_github_alecthomas_template",
        importpath = "github.com/alecthomas/template",
        sum = "h1:JYp7IbQjafoB+tBA3gMyHYHrpOtNuDiK/uB5uXxq5wM=",
        version = "v0.0.0-20190718012654-fb15b899a751",
    )
    go_repository(
        name = "com_github_alecthomas_units",
        importpath = "github.com/alecthomas/units",
        sum = "h1:UQZhZ2O0vMHr2cI+DC1Mbh0TJxzA3RcLoMsFw+aXw7E=",
        version = "v0.0.0-20190924025748-f65c72e2690d",
    )
    go_repository(
        name = "com_github_allegro_bigcache",
        importpath = "github.com/allegro/bigcache",
        sum = "h1:hg1sY1raCwic3Vnsvje6TT7/pnZba83LeFck5NrFKSc=",
        version = "v1.2.1",
    )
    go_repository(
        name = "com_github_andreasbriese_bbloom",
        importpath = "github.com/AndreasBriese/bbloom",
        sum = "h1:cTp8I5+VIoKjsnZuH8vjyaysT/ses3EvZeaV/1UkF2M=",
        version = "v0.0.0-20190825152654-46b345b51c96",
    )

    go_repository(
        name = "com_github_andreyvit_diff",
        importpath = "github.com/andreyvit/diff",
        sum = "h1:bvNMNQO63//z+xNgfBlViaCIJKLlCJ6/fmUseuG0wVQ=",
        version = "v0.0.0-20170406064948-c7f18ee00883",
    )
    go_repository(
        name = "com_github_andybalholm_brotli",
        importpath = "github.com/andybalholm/brotli",
        sum = "h1:V7DdXeJtZscaqfNuAdSRuRFzuiKlHSC/Zh3zl9qY3JY=",
        version = "v1.0.4",
    )

    go_repository(
        name = "com_github_anmitsu_go_shlex",
        importpath = "github.com/anmitsu/go-shlex",
        sum = "h1:kFOfPq6dUM1hTo4JG6LR5AXSUEsOjtdm0kw0FtQtMJA=",
        version = "v0.0.0-20161002113705-648efa622239",
    )

    go_repository(
        name = "com_github_antihax_optional",
        importpath = "github.com/antihax/optional",
        sum = "h1:xK2lYat7ZLaVVcIuj82J8kIro4V6kDe0AUDFboUCwcg=",
        version = "v1.0.0",
    )

    go_repository(
        name = "com_github_apache_arrow_go_arrow",
        importpath = "github.com/apache/arrow/go/arrow",
        sum = "h1:nxAtV4VajJDhKysp2kdcJZsq8Ss1xSA0vZTkVHHJd0E=",
        version = "v0.0.0-20191024131854-af6fa24be0db",
    )
    go_repository(
        name = "com_github_apache_thrift",
        importpath = "github.com/apache/thrift",
        sum = "h1:5hryIiq9gtn+MiLVn0wP37kb/uTeRZgN08WoCsAhIhI=",
        version = "v0.13.0",
    )

    go_repository(
        name = "com_github_aristanetworks_fsnotify",
        importpath = "github.com/aristanetworks/fsnotify",
        sum = "h1:it2ydpY6k0aXB7qjb4vGhOYOL6YDC/sr8vhqwokFQwQ=",
        version = "v1.4.2",
    )
    go_repository(
        name = "com_github_aristanetworks_glog",
        importpath = "github.com/aristanetworks/glog",
        sum = "h1:Bmjk+DjIi3tTAU0wxGaFbfjGUqlxxSXARq9A96Kgoos=",
        version = "v0.0.0-20191112221043-67e8567f59f3",
    )

    go_repository(
        name = "com_github_aristanetworks_goarista",
        importpath = "github.com/aristanetworks/goarista",
        sum = "h1:XJH0YfVFKbq782tlNThzN/Ud5qm/cx6LXOA/P6RkTxc=",
        version = "v0.0.0-20200805130819-fd197cf57d96",
    )
    go_repository(
        name = "com_github_aristanetworks_splunk_hec_go",
        importpath = "github.com/aristanetworks/splunk-hec-go",
        sum = "h1:O7zlcm4ve7JvqTyEK3vSBh1LngLezraqcxv8Ya6tQFY=",
        version = "v0.3.3",
    )
    go_repository(
        name = "com_github_armon_circbuf",
        importpath = "github.com/armon/circbuf",
        sum = "h1:QEF07wC0T1rKkctt1RINW/+RMTVmiwxETico2l3gxJA=",
        version = "v0.0.0-20150827004946-bbbad097214e",
    )
    go_repository(
        name = "com_github_armon_consul_api",
        importpath = "github.com/armon/consul-api",
        sum = "h1:G1bPvciwNyF7IUmKXNt9Ak3m6u9DE1rF+RmtIkBpVdA=",
        version = "v0.0.0-20180202201655-eb2c6b5be1b6",
    )

    go_repository(
        name = "com_github_armon_go_metrics",
        importpath = "github.com/armon/go-metrics",
        sum = "h1:8GUt8eRujhVEGZFFEjBj46YV4rDjvGrNxb0KMWYkL2I=",
        version = "v0.0.0-20180917152333-f0300d1749da",
    )
    go_repository(
        name = "com_github_armon_go_radix",
        importpath = "github.com/armon/go-radix",
        sum = "h1:BUAU3CGlLvorLI26FmByPp2eC2qla6E1Tw+scpcg/to=",
        version = "v0.0.0-20180808171621-7fddfc383310",
    )
    go_repository(
        name = "com_github_aryann_difflib",
        importpath = "github.com/aryann/difflib",
        sum = "h1:pv34s756C4pEXnjgPfGYgdhg/ZdajGhyOvzx8k+23nw=",
        version = "v0.0.0-20170710044230-e206f873d14a",
    )

    go_repository(
        name = "com_github_aws_aws_lambda_go",
        importpath = "github.com/aws/aws-lambda-go",
        sum = "h1:SuCy7H3NLyp+1Mrfp+m80jcbi9KYWAs9/BXwppwRDzY=",
        version = "v1.13.3",
    )

    go_repository(
        name = "com_github_aws_aws_sdk_go",
        importpath = "github.com/aws/aws-sdk-go",
        sum = "h1:0xphMHGMLBrPMfxR2AmVjZKcMEESEgWF8Kru94BNByk=",
        version = "v1.27.0",
    )
    go_repository(
        name = "com_github_aws_aws_sdk_go_v2",
        importpath = "github.com/aws/aws-sdk-go-v2",
        sum = "h1:BS+UYpbsElC82gB+2E2jiCBg36i8HlubTB/dO/moQ9c=",
        version = "v1.2.0",
    )
    go_repository(
        name = "com_github_aws_aws_sdk_go_v2_config",
        importpath = "github.com/aws/aws-sdk-go-v2/config",
        sum = "h1:ZAoq32boMzcaTW9bcUacBswAmHTbvlvDJICgHFZuECo=",
        version = "v1.1.1",
    )
    go_repository(
        name = "com_github_aws_aws_sdk_go_v2_credentials",
        importpath = "github.com/aws/aws-sdk-go-v2/credentials",
        sum = "h1:NbvWIM1Mx6sNPTxowHgS2ewXCRp+NGTzUYb/96FZJbY=",
        version = "v1.1.1",
    )
    go_repository(
        name = "com_github_aws_aws_sdk_go_v2_feature_ec2_imds",
        importpath = "github.com/aws/aws-sdk-go-v2/feature/ec2/imds",
        sum = "h1:EtEU7WRaWliitZh2nmuxEXrN0Cb8EgPUFGIoTMeqbzI=",
        version = "v1.0.2",
    )
    go_repository(
        name = "com_github_aws_aws_sdk_go_v2_service_internal_presigned_url",
        importpath = "github.com/aws/aws-sdk-go-v2/service/internal/presigned-url",
        sum = "h1:4AH9fFjUlVktQMznF+YN33aWNXaR4VgDXyP28qokJC0=",
        version = "v1.0.2",
    )
    go_repository(
        name = "com_github_aws_aws_sdk_go_v2_service_route53",
        importpath = "github.com/aws/aws-sdk-go-v2/service/route53",
        sum = "h1:cKr6St+CtC3/dl/rEBJvlk7A/IN5D5F02GNkGzfbtVU=",
        version = "v1.1.1",
    )
    go_repository(
        name = "com_github_aws_aws_sdk_go_v2_service_sso",
        importpath = "github.com/aws/aws-sdk-go-v2/service/sso",
        sum = "h1:37QubsarExl5ZuCBlnRP+7l1tNwZPBSTqpTBrPH98RU=",
        version = "v1.1.1",
    )
    go_repository(
        name = "com_github_aws_aws_sdk_go_v2_service_sts",
        importpath = "github.com/aws/aws-sdk-go-v2/service/sts",
        sum = "h1:TJoIfnIFubCX0ACVeJ0w46HEH5MwjwYN4iFhuYIhfIY=",
        version = "v1.1.1",
    )
    go_repository(
        name = "com_github_aws_smithy_go",
        importpath = "github.com/aws/smithy-go",
        sum = "h1:D6CSsM3gdxaGaqXnPgOBCeL6Mophqzu7KJOu7zW78sU=",
        version = "v1.1.0",
    )
    go_repository(
        name = "com_github_aymerick_douceur",
        importpath = "github.com/aymerick/douceur",
        sum = "h1:Mv+mAeH1Q+n9Fr+oyamOlAkUNPWPlA8PPGR0QAaYuPk=",
        version = "v0.2.0",
    )
    go_repository(
        name = "com_github_aymerick_raymond",
        importpath = "github.com/aymerick/raymond",
        sum = "h1:Ppm0npCCsmuR9oQaBtRuZcmILVE74aXE+AmrJj8L2ns=",
        version = "v2.0.3-0.20180322193309-b565731e1464+incompatible",
    )

    go_repository(
        name = "com_github_azure_azure_sdk_for_go_sdk_azcore",
        importpath = "github.com/Azure/azure-sdk-for-go/sdk/azcore",
        sum = "h1:qoVeMsc9/fh/yhxVaA0obYjVH/oI/ihrOoMwsLS9KSA=",
        version = "v0.21.1",
    )
    go_repository(
        name = "com_github_azure_azure_sdk_for_go_sdk_internal",
        importpath = "github.com/Azure/azure-sdk-for-go/sdk/internal",
        sum = "h1:E+m3SkZCN0Bf5q7YdTs5lSm2CYY3CK4spn5OmUIiQtk=",
        version = "v0.8.3",
    )
    go_repository(
        name = "com_github_azure_azure_sdk_for_go_sdk_storage_azblob",
        importpath = "github.com/Azure/azure-sdk-for-go/sdk/storage/azblob",
        sum = "h1:Px2UA+2RvSSvv+RvJNuUB6n7rs5Wsel4dXLe90Um2n4=",
        version = "v0.3.0",
    )

    go_repository(
        name = "com_github_azure_go_autorest_autorest",
        importpath = "github.com/Azure/go-autorest/autorest",
        sum = "h1:MRvx8gncNaXJqOoLmhNjUAKh33JJF8LyxPhomEtOsjs=",
        version = "v0.9.0",
    )
    go_repository(
        name = "com_github_azure_go_autorest_autorest_adal",
        importpath = "github.com/Azure/go-autorest/autorest/adal",
        sum = "h1:q2gDruN08/guU9vAjuPWff0+QIrpH6ediguzdAzXAUU=",
        version = "v0.5.0",
    )

    go_repository(
        name = "com_github_azure_go_autorest_autorest_date",
        importpath = "github.com/Azure/go-autorest/autorest/date",
        sum = "h1:YGrhWfrgtFs84+h0o46rJrlmsZtyZRg470CqAXTZaGM=",
        version = "v0.1.0",
    )
    go_repository(
        name = "com_github_azure_go_autorest_autorest_mocks",
        importpath = "github.com/Azure/go-autorest/autorest/mocks",
        sum = "h1:Ww5g4zThfD/6cLb4z6xxgeyDa7QDkizMkJKe0ysZXp0=",
        version = "v0.2.0",
    )
    go_repository(
        name = "com_github_azure_go_autorest_logger",
        importpath = "github.com/Azure/go-autorest/logger",
        sum = "h1:ruG4BSDXONFRrZZJ2GUXDiUyVpayPmb1GnWeHDdaNKY=",
        version = "v0.1.0",
    )
    go_repository(
        name = "com_github_azure_go_autorest_tracing",
        importpath = "github.com/Azure/go-autorest/tracing",
        sum = "h1:TRn4WjSnkcSy5AEG3pnbtFSwNtwzjr4VYyQflFE619k=",
        version = "v0.5.0",
    )
    go_repository(
        name = "com_github_bazelbuild_rules_go",
        importpath = "github.com/bazelbuild/rules_go",
        sum = "h1:Wxu7JjqnF78cKZbsBsARLSXx/jlGaSLCnUV3mTlyHvM=",
        version = "v0.23.2",
    )
    go_repository(
        name = "com_github_benbjohnson_clock",
        importpath = "github.com/benbjohnson/clock",
        sum = "h1:ip6w0uFQkncKQ979AypyG0ER7mqUSBdKLOgAle/AT8A=",
        version = "v1.3.0",
    )

    go_repository(
        name = "com_github_beorn7_perks",
        importpath = "github.com/beorn7/perks",
        sum = "h1:VlbKKnNfV8bJzeqoa4cOKqO6bYr3WgKZxO8Z16+hsOM=",
        version = "v1.0.1",
    )
    go_repository(
        name = "com_github_bgentry_go_netrc",
        importpath = "github.com/bgentry/go-netrc",
        sum = "h1:xDfNPAt8lFiC1UJrqV3uuy861HCTo708pDMbjHHdCas=",
        version = "v0.0.0-20140422174119-9fd32a8b3d3d",
    )

    go_repository(
        name = "com_github_bgentry_speakeasy",
        importpath = "github.com/bgentry/speakeasy",
        sum = "h1:ByYyxL9InA1OWqxJqqp2A5pYHUrCiAL6K3J+LKSsQkY=",
        version = "v0.1.0",
    )

    go_repository(
        name = "com_github_bketelsen_crypt",
        importpath = "github.com/bketelsen/crypt",
        sum = "h1:w/jqZtC9YD4DS/Vp9GhWfWcCpuAL58oTnLoI8vE9YHU=",
        version = "v0.0.4",
    )
    go_repository(
        name = "com_github_blang_semver_v4",
        importpath = "github.com/blang/semver/v4",
        sum = "h1:1PFHFE6yCCTv8C1TeyNNarDzntLi7wMI5i/pzqYIsAM=",
        version = "v4.0.0",
    )

    go_repository(
        name = "com_github_bmizerany_pat",
        importpath = "github.com/bmizerany/pat",
        sum = "h1:y4B3+GPxKlrigF1ha5FFErxK+sr6sWxQovRMzwMhejo=",
        version = "v0.0.0-20170815010413-6226ea591a40",
    )
    go_repository(
        name = "com_github_boltdb_bolt",
        importpath = "github.com/boltdb/bolt",
        sum = "h1:JQmyP4ZBrce+ZQu0dY660FMfatumYDLun9hBCUVIkF4=",
        version = "v1.3.1",
    )
    go_repository(
        name = "com_github_bradfitz_go_smtpd",
        importpath = "github.com/bradfitz/go-smtpd",
        sum = "h1:ckJgFhFWywOx+YLEMIJsTb+NV6NexWICk5+AMSuz3ss=",
        version = "v0.0.0-20170404230938-deb6d6237625",
    )

    go_repository(
        name = "com_github_bradfitz_gomemcache",
        importpath = "github.com/bradfitz/gomemcache",
        sum = "h1:7IjN4QP3c38xhg6wz8R3YjoU+6S9e7xBc0DAVLLIpHE=",
        version = "v0.0.0-20170208213004-1952afaa557d",
    )

    go_repository(
        name = "com_github_btcsuite_btcd_btcec_v2",
        importpath = "github.com/btcsuite/btcd/btcec/v2",
        sum = "h1:5n0X6hX0Zk+6omWcihdYvdAlGf2DfasC0GMf7DClJ3U=",
        version = "v2.3.2",
    )

    go_repository(
        name = "com_github_btcsuite_btcd_chaincfg_chainhash",
        importpath = "github.com/btcsuite/btcd/chaincfg/chainhash",
        sum = "h1:q0rUy8C/TYNBQS1+CGKw68tLOFYSNEs0TFnxxnS9+4U=",
        version = "v1.0.1",
    )

    go_repository(
        name = "com_github_bufbuild_buf",
        importpath = "github.com/bufbuild/buf",
        sum = "h1:11zJVA0D4uJVGOC9h+oOVHrKKoBgMYIqJJ0d1Xt6oeQ=",
        version = "v0.37.0",
    )
    go_repository(
        name = "com_github_buger_jsonparser",
        importpath = "github.com/buger/jsonparser",
        sum = "h1:D21IyuvjDCshj1/qq+pCNd3VZOAEI9jy6Bi131YlXgI=",
        version = "v0.0.0-20181115193947-bf1c66bbce23",
    )

    go_repository(
        name = "com_github_burntsushi_toml",
        importpath = "github.com/BurntSushi/toml",
        sum = "h1:9F2/+DoOYIOksmaJFPw1tGFy1eDnIJXg+UHjuD8lTak=",
        version = "v1.2.1",
    )
    go_repository(
        name = "com_github_burntsushi_xgb",
        importpath = "github.com/BurntSushi/xgb",
        sum = "h1:1BDTz0u9nC3//pOCMdNH+CiXJVYJh5UQNCOBG7jbELc=",
        version = "v0.0.0-20160522181843-27f122750802",
    )

    go_repository(
        name = "com_github_c_bata_go_prompt",
        importpath = "github.com/c-bata/go-prompt",
        sum = "h1:uyKRz6Z6DUyj49QVijyM339UJV9yhbr70gESwbNU3e0=",
        version = "v0.2.2",
    )
    go_repository(
        name = "com_github_casbin_casbin_v2",
        importpath = "github.com/casbin/casbin/v2",
        sum = "h1:bTwon/ECRx9dwBy2ewRVr5OiqjeXSGiTUY74sDPQi/g=",
        version = "v2.1.2",
    )
    go_repository(
        name = "com_github_cenkalti_backoff",
        importpath = "github.com/cenkalti/backoff",
        sum = "h1:tNowT99t7UNflLxfYYSlKYsBpXdEet03Pg2g16Swow4=",
        version = "v2.2.1+incompatible",
    )

    go_repository(
        name = "com_github_census_instrumentation_opencensus_proto",
        importpath = "github.com/census-instrumentation/opencensus-proto",
        sum = "h1:glEXhBS5PSLLv4IXzLA5yPRVX4bilULVyxxbrfOtDAk=",
        version = "v0.2.1",
    )
    go_repository(
        name = "com_github_cespare_cp",
        importpath = "github.com/cespare/cp",
        sum = "h1:nCb6ZLdB7NRaqsm91JtQTAme2SKJzXVsdPIPkyJr1MU=",
        version = "v1.1.1",
    )

    go_repository(
        name = "com_github_cespare_xxhash",
        importpath = "github.com/cespare/xxhash",
        sum = "h1:a6HrQnmkObjyL+Gs60czilIUGqrzKutQD6XZog3p+ko=",
        version = "v1.1.0",
    )
    go_repository(
        name = "com_github_cespare_xxhash_v2",
        importpath = "github.com/cespare/xxhash/v2",
        sum = "h1:DC2CZ1Ep5Y4k3ZQ899DldepgrayRUGE6BBZ/cd9Cj44=",
        version = "v2.2.0",
    )
<<<<<<< HEAD
    go_repository(
        name = "com_github_cheekybits_genny",
        importpath = "github.com/cheekybits/genny",
        sum = "h1:uGGa4nei+j20rOSeDeP5Of12XVm7TGUd4dJA9RDitfE=",
        version = "v1.0.0",
    )
    go_repository(
        name = "com_github_cheekybits_is",
        importpath = "github.com/cheekybits/is",
        sum = "h1:SKI1/fuSdodxmNNyVBR8d7X/HuLnRpvvFO0AgyQk764=",
        version = "v0.0.0-20150225183255-68e9c0620927",
    )
=======
>>>>>>> 5eaa1525

    go_repository(
        name = "com_github_chzyer_logex",
        importpath = "github.com/chzyer/logex",
        sum = "h1:+eqR0HfOetur4tgnC8ftU5imRnhi4te+BadWS95c5AM=",
        version = "v1.2.0",
    )
    go_repository(
        name = "com_github_chzyer_readline",
        importpath = "github.com/chzyer/readline",
        sum = "h1:lSwwFrbNviGePhkewF1az4oLmcwqCZijQ2/Wi3BGHAI=",
        version = "v1.5.0",
    )
    go_repository(
        name = "com_github_chzyer_test",
        importpath = "github.com/chzyer/test",
        sum = "h1:dZ0/VyGgQdVGAss6Ju0dt5P0QltE0SFY5Woh6hbIfiQ=",
        version = "v0.0.0-20210722231415-061457976a23",
    )
    go_repository(
        name = "com_github_cilium_ebpf",
        importpath = "github.com/cilium/ebpf",
        sum = "h1:QlHdikaxALkqWasW8hAC1mfR0jdmvbfaBdBPFmRSglA=",
        version = "v0.4.0",
    )

    go_repository(
        name = "com_github_clbanning_x2j",
        importpath = "github.com/clbanning/x2j",
        sum = "h1:EdRZT3IeKQmfCSrgo8SZ8V3MEnskuJP0wCYNpe+aiXo=",
        version = "v0.0.0-20191024224557-825249438eec",
    )

    go_repository(
        name = "com_github_client9_misspell",
        importpath = "github.com/client9/misspell",
        sum = "h1:ta993UF76GwbvJcIo3Y68y/M3WxlpEHPWIGDkJYwzJI=",
        version = "v0.3.4",
    )
    go_repository(
        name = "com_github_cloudflare_cloudflare_go",
        importpath = "github.com/cloudflare/cloudflare-go",
        sum = "h1:gFqGlGl/5f9UGXAaKapCGUfaTCgRKKnzu2VvzMZlOFA=",
        version = "v0.14.0",
    )
    go_repository(
        name = "com_github_cloudykit_fastprinter",
        importpath = "github.com/CloudyKit/fastprinter",
        sum = "h1:sR+/8Yb4slttB4vD+b9btVEnWgL3Q00OBTzVT8B9C0c=",
        version = "v0.0.0-20200109182630-33d98a066a53",
    )
    go_repository(
        name = "com_github_cloudykit_jet",
        importpath = "github.com/CloudyKit/jet",
        sum = "h1:rZgFj+Gtf3NMi/U5FvCvhzaxzW/TaPYgUYx3bAPz9DE=",
        version = "v2.1.3-0.20180809161101-62edd43e4f88+incompatible",
    )

    go_repository(
        name = "com_github_cloudykit_jet_v3",
        importpath = "github.com/CloudyKit/jet/v3",
        sum = "h1:1PwO5w5VCtlUUl+KTOBsTGZlhjWkcybsGaAau52tOy8=",
        version = "v3.0.0",
    )
    go_repository(
        name = "com_github_cloudykit_jet_v6",
        importpath = "github.com/CloudyKit/jet/v6",
        sum = "h1:hvO96X345XagdH1fAoBjpBYG4a1ghhL/QzalkduPuXk=",
        version = "v6.1.0",
    )

    go_repository(
        name = "com_github_cncf_udpa_go",
        importpath = "github.com/cncf/udpa/go",
        sum = "h1:cqQfy1jclcSy/FwLjemeg3SR1yaINm74aQyupQ0Bl8M=",
        version = "v0.0.0-20201120205902-5459f2c99403",
    )
    go_repository(
        name = "com_github_cncf_xds_go",
        importpath = "github.com/cncf/xds/go",
        sum = "h1:OZmjad4L3H8ncOIR8rnb5MREYqG8ixi5+WbeUsquF0c=",
        version = "v0.0.0-20210312221358-fbca930ec8ed",
    )

    go_repository(
        name = "com_github_cockroachdb_datadriven",
        importpath = "github.com/cockroachdb/datadriven",
        sum = "h1:H9MtNqVoVhvd9nCBwOyDjUEdZCREqbIdCJD93PBm/jA=",
        version = "v1.0.2",
    )
    go_repository(
        name = "com_github_cockroachdb_errors",
        build_file_proto_mode = "disable_global",
        importpath = "github.com/cockroachdb/errors",
        sum = "h1:yFVvsI0VxmRShfawbt/laCIDy/mtTqqnvoNgiy5bEV8=",
        version = "v1.9.1",
    )
    go_repository(
        name = "com_github_cockroachdb_logtags",
        importpath = "github.com/cockroachdb/logtags",
        sum = "h1:r6VH0faHjZeQy818SGhaone5OnYfxFR/+AzdY3sf5aE=",
        version = "v0.0.0-20230118201751-21c54148d20b",
    )
    go_repository(
        name = "com_github_cockroachdb_pebble",
        importpath = "github.com/cockroachdb/pebble",
        sum = "h1:ytcWPaNPhNoGMWEhDvS3zToKcDpRsLuRolQJBVGdozk=",
        version = "v0.0.0-20230209160836-829675f94811",
    )
    go_repository(
        name = "com_github_cockroachdb_redact",
        importpath = "github.com/cockroachdb/redact",
        sum = "h1:AKZds10rFSIj7qADf0g46UixK8NNLwWTNdCIGS5wfSQ=",
        version = "v1.1.3",
    )
    go_repository(
        name = "com_github_cockroachdb_sentry_go",
        importpath = "github.com/cockroachdb/sentry-go",
        sum = "h1:IKgmqgMQlVJIZj19CdocBeSfSaiCbEBZGKODaixqtHM=",
        version = "v0.6.1-cockroachdb.2",
    )

    go_repository(
        name = "com_github_codahale_hdrhistogram",
        importpath = "github.com/codahale/hdrhistogram",
        sum = "h1:qMd81Ts1T2OTKmB4acZcyKaMtRnY5Y44NuXGX2GFJ1w=",
        version = "v0.0.0-20161010025455-3a0bb77429bd",
    )
    go_repository(
        name = "com_github_codegangsta_inject",
        importpath = "github.com/codegangsta/inject",
        sum = "h1:sDMmm+q/3+BukdIpxwO365v/Rbspp2Nt5XntgQRXq8Q=",
        version = "v0.0.0-20150114235600-33e0aa1cb7c0",
    )

    go_repository(
        name = "com_github_consensys_bavard",
        importpath = "github.com/consensys/bavard",
        sum = "h1:oLhMLOFGTLdlda/kma4VOJazblc7IM5y5QPd2A/YjhQ=",
        version = "v0.1.13",
    )
    go_repository(
        name = "com_github_consensys_gnark_crypto",
        importpath = "github.com/consensys/gnark-crypto",
        sum = "h1:llSLg4o9EgH3SrXky+Q5BqEYqV76NGKo07K5Ps2pIKo=",
        version = "v0.9.1-0.20230105202408-1a7a29904a7c",
    )

    go_repository(
        name = "com_github_containerd_cgroups",
        build_file_proto_mode = "disable_global",
        importpath = "github.com/containerd/cgroups",
        sum = "h1:jN/mbWBEaz+T1pi5OFtnkQ+8qnmEbAr1Oo1FRm5B0dA=",
        version = "v1.0.4",
    )

    go_repository(
        name = "com_github_coreos_bbolt",
        importpath = "github.com/coreos/bbolt",
        sum = "h1:wZwiHHUieZCquLkDL0B8UhzreNWsPHooDAG3q34zk0s=",
        version = "v1.3.2",
    )
    go_repository(
        name = "com_github_coreos_etcd",
        importpath = "github.com/coreos/etcd",
        sum = "h1:8F3hqu9fGYLBifCmRCJsicFqDx/D68Rt3q1JMazcgBQ=",
        version = "v3.3.13+incompatible",
    )
    go_repository(
        name = "com_github_coreos_go_etcd",
        importpath = "github.com/coreos/go-etcd",
        sum = "h1:bXhRBIXoTm9BYHS3gE0TtQuyNZyeEMux2sDi4oo5YOo=",
        version = "v2.0.0+incompatible",
    )

    go_repository(
        name = "com_github_coreos_go_semver",
        importpath = "github.com/coreos/go-semver",
        sum = "h1:wkHLiw0WNATZnSG7epLsujiMCgPAc9xhjJ4tgnAxmfM=",
        version = "v0.3.0",
    )
    go_repository(
        name = "com_github_coreos_go_systemd",
        importpath = "github.com/coreos/go-systemd",
        sum = "h1:iW4rZ826su+pqaw19uhpSCzhj44qo35pNgKFGqzDKkU=",
        version = "v0.0.0-20191104093116-d3cd4ed1dbcf",
    )
    go_repository(
        name = "com_github_coreos_go_systemd_v22",
        importpath = "github.com/coreos/go-systemd/v22",
        sum = "h1:RrqgGjYQKalulkV8NGVIfkXQf6YYmOyiJKk8iXXhfZs=",
        version = "v22.5.0",
    )

    go_repository(
        name = "com_github_coreos_pkg",
        importpath = "github.com/coreos/pkg",
        sum = "h1:lBNOc5arjvs8E5mO2tbpBpLoyyu8B6e44T7hJy6potg=",
        version = "v0.0.0-20180928190104-399ea9e2e55f",
    )
    go_repository(
        name = "com_github_cpuguy83_go_md2man",
        importpath = "github.com/cpuguy83/go-md2man",
        sum = "h1:BSKMNlYxDvnunlTymqtgONjNnaRV1sTpcovwwjF22jk=",
        version = "v1.0.10",
    )

    go_repository(
        name = "com_github_cpuguy83_go_md2man_v2",
        importpath = "github.com/cpuguy83/go-md2man/v2",
        sum = "h1:p1EgwI/C7NhT0JmVkwCD2ZBK8j4aeHQX2pMHHBfMQ6w=",
        version = "v2.0.2",
    )
    go_repository(
        name = "com_github_crate_crypto_go_ipa",
        importpath = "github.com/crate-crypto/go-ipa",
        sum = "h1:6IrxszG5G+O7zhtkWxq6+unVvnrm1fqV2Pe+T95DUzw=",
        version = "v0.0.0-20220523130400-f11357ae11c7",
    )
    go_repository(
        name = "com_github_crate_crypto_go_proto_danksharding_crypto",
        importpath = "github.com/crate-crypto/go-proto-danksharding-crypto",
        sum = "h1:c+QZmGarRVSxlZNpCaJQEddyy1zNM1vgMZPoQD/a9cc=",
        version = "v0.0.0-20230213123031-bc4b91aed74e",
    )

    go_repository(
        name = "com_github_creack_pty",
        importpath = "github.com/creack/pty",
        sum = "h1:uDmaGzcdjhF4i/plgjmEsriH11Y0o7RKapEf/LDaM3w=",
        version = "v1.1.9",
    )
    go_repository(
        name = "com_github_cyberdelia_templates",
        importpath = "github.com/cyberdelia/templates",
        sum = "h1:/ovYnF02fwL0kvspmy9AuyKg1JhdTRUgPw4nUxd9oZM=",
        version = "v0.0.0-20141128023046-ca7fffd4298c",
    )

    go_repository(
        name = "com_github_d4l3k_messagediff",
        importpath = "github.com/d4l3k/messagediff",
        sum = "h1:ZcAIMYsUg0EAp9X+tt8/enBE/Q8Yd5kzPynLyKptt9U=",
        version = "v1.2.1",
    )

    go_repository(
        name = "com_github_data_dog_go_sqlmock",
        importpath = "github.com/DATA-DOG/go-sqlmock",
        sum = "h1:CWUqKXe0s8A2z6qCgkP4Kru7wC11YoAnoupUKFDnH08=",
        version = "v1.3.3",
    )
    go_repository(
        name = "com_github_datadog_zstd",
        build_file_generation = "off",
        importpath = "github.com/DataDog/zstd",
        patch_args = ["-p1"],
        patches = ["//third_party:com_github_datadog_zstd.patch"],  # https://github.com/tals/bazel-rulesgo-broken-asm-repro
        sum = "h1:vUG4lAyuPCXO0TLbXvPv7EB7cNK1QV/luu55UHLrrn8=",
        version = "v1.5.2",
    )

    go_repository(
        name = "com_github_dave_jennifer",
        importpath = "github.com/dave/jennifer",
        sum = "h1:S15ZkFMRoJ36mGAQgWL1tnr0NQJh9rZ8qatseX/VbBc=",
        version = "v1.2.0",
    )
    go_repository(
        name = "com_github_davecgh_go_spew",
        importpath = "github.com/davecgh/go-spew",
        sum = "h1:vj9j/u1bqnvCEfJOwUhtlOARqs3+rkHYY13jYWTU97c=",
        version = "v1.1.1",
    )
    go_repository(
        name = "com_github_davidlazar_go_crypto",
        importpath = "github.com/davidlazar/go-crypto",
        sum = "h1:pFUpOrbxDR6AkioZ1ySsx5yxlDQZ8stG2b88gTPxgJU=",
        version = "v0.0.0-20200604182044-b73af7476f6c",
    )

    go_repository(
        name = "com_github_deckarep_golang_set",
        importpath = "github.com/deckarep/golang-set",
        sum = "h1:sk9/l/KqpunDwP7pSjUg0keiOOLEnOBHzykLrsPppp4=",
        version = "v1.8.0",
    )
    go_repository(
        name = "com_github_deckarep_golang_set_v2",
        importpath = "github.com/deckarep/golang-set/v2",
        sum = "h1:g47V4Or+DUdzbs8FxCCmgb6VYd+ptPAngjM6dtGktsI=",
        version = "v2.1.0",
    )

    go_repository(
        name = "com_github_decred_dcrd_crypto_blake256",
        importpath = "github.com/decred/dcrd/crypto/blake256",
        sum = "h1:/8DMNYp9SGi5f0w7uCm6d6M4OU2rGFK09Y2A4Xv7EE0=",
        version = "v1.0.0",
    )
    go_repository(
        name = "com_github_decred_dcrd_dcrec_secp256k1_v4",
        importpath = "github.com/decred/dcrd/dcrec/secp256k1/v4",
        sum = "h1:HbphB4TFFXpv7MNrT52FGrrgVXF1owhMVTHFZIlnvd4=",
        version = "v4.1.0",
    )

    go_repository(
        name = "com_github_deepmap_oapi_codegen",
        importpath = "github.com/deepmap/oapi-codegen",
        sum = "h1:SegyeYGcdi0jLLrpbCMoJxnUUn8GBXHsvr4rbzjuhfU=",
        version = "v1.8.2",
    )
    go_repository(
        name = "com_github_dgraph_io_badger",
        importpath = "github.com/dgraph-io/badger",
        sum = "h1:mNw0qs90GVgGGWylh0umH5iag1j6n/PeJtNvL6KY/x8=",
        version = "v1.6.2",
    )
    go_repository(
        name = "com_github_dgraph_io_badger_v2",
        importpath = "github.com/dgraph-io/badger/v2",
        sum = "h1:TRWBQg8UrlUhaFdco01nO2uXwzKS7zd+HVdwV/GHc4o=",
        version = "v2.2007.4",
    )

    go_repository(
        name = "com_github_dgraph_io_ristretto",
        importpath = "github.com/dgraph-io/ristretto",
        sum = "h1:cNcG4c2n5xanQzp2hMyxDxPYVQmZ91y4WN6fJFlndLo=",
        version = "v0.0.4-0.20210318174700-74754f61e018",
    )
    go_repository(
        name = "com_github_dgrijalva_jwt_go",
        importpath = "github.com/dgrijalva/jwt-go",
        sum = "h1:7qlOGliEKZXTDg6OTjfoBKDXWrumCAMpl/TFQ4/5kLM=",
        version = "v3.2.0+incompatible",
    )

    go_repository(
        name = "com_github_dgryski_go_bitstream",
        importpath = "github.com/dgryski/go-bitstream",
        sum = "h1:akOQj8IVgoeFfBTzGOEQakCYshWD6RNo1M5pivFXt70=",
        version = "v0.0.0-20180413035011-3522498ce2c8",
    )
    go_repository(
        name = "com_github_dgryski_go_farm",
        importpath = "github.com/dgryski/go-farm",
        sum = "h1:tdlZCpZ/P9DhczCTSixgIKmwPv6+wP5DGjqLYw5SUiA=",
        version = "v0.0.0-20190423205320-6a90982ecee2",
    )
    go_repository(
        name = "com_github_dgryski_go_rendezvous",
        importpath = "github.com/dgryski/go-rendezvous",
        sum = "h1:lO4WD4F/rVNCu3HqELle0jiPLLBs70cWOduZpkS1E78=",
        version = "v0.0.0-20200823014737-9f7001d12a5f",
    )

    go_repository(
        name = "com_github_dgryski_go_sip13",
        importpath = "github.com/dgryski/go-sip13",
        sum = "h1:RMLoZVzv4GliuWafOuPuQDKSm1SJph7uCRnnS61JAn4=",
        version = "v0.0.0-20181026042036-e10d5fee7954",
    )
    go_repository(
        name = "com_github_djherbis_atime",
        importpath = "github.com/djherbis/atime",
        sum = "h1:rgwVbP/5by8BvvjBNrbh64Qz33idKT3pSnMSJsxhi0g=",
        version = "v1.1.0",
    )

    go_repository(
        name = "com_github_dlclark_regexp2",
        importpath = "github.com/dlclark/regexp2",
        sum = "h1:7lJfhqlPssTb1WQx4yvTHN0uElPEv52sbaECrAQxjAo=",
        version = "v1.7.0",
    )
    go_repository(
        name = "com_github_dnaeon_go_vcr",
        importpath = "github.com/dnaeon/go-vcr",
        sum = "h1:zHCHvJYTMh1N7xnV7zf1m1GPBF9Ad0Jk/whtQ1663qI=",
        version = "v1.2.0",
    )
    go_repository(
        name = "com_github_docker_docker",
        importpath = "github.com/docker/docker",
        sum = "h1:HlFGsy+9/xrgMmhmN+NGhCc5SHGJ7I+kHosRR1xc/aI=",
        version = "v1.6.2",
    )

    go_repository(
        name = "com_github_docker_go_units",
        importpath = "github.com/docker/go-units",
        sum = "h1:69rxXcBk27SvSaaxTtLh/8llcHD8vYHT7WSdRZ/jvr4=",
        version = "v0.5.0",
    )

    go_repository(
        name = "com_github_docker_spdystream",
        importpath = "github.com/docker/spdystream",
        sum = "h1:cenwrSVm+Z7QLSV/BsnenAOcDXdX4cMv4wP0B/5QbPg=",
        version = "v0.0.0-20160310174837-449fdfce4d96",
    )

    go_repository(
        name = "com_github_dop251_goja",
        importpath = "github.com/dop251/goja",
        sum = "h1:kgvzE5wLsLa7XKfV85VZl40QXaMCaeFtHpPwJ8fhotY=",
        version = "v0.0.0-20230122112309-96b1610dd4f7",
    )
    go_repository(
        name = "com_github_dop251_goja_nodejs",
        importpath = "github.com/dop251/goja_nodejs",
        sum = "h1:W1n4DvpzZGOISgp7wWNtraLcHtnmnTwBlJidqtMIuwQ=",
        version = "v0.0.0-20211022123610-8dd9abb0616d",
    )

    go_repository(
        name = "com_github_dustin_go_humanize",
        importpath = "github.com/dustin/go-humanize",
        sum = "h1:VSnTsYCnlFHaM2/igO1h6X3HA71jcobQuxemgkq4zYo=",
        version = "v1.0.0",
    )
    go_repository(
        name = "com_github_dvyukov_go_fuzz",
        importpath = "github.com/dvyukov/go-fuzz",
        sum = "h1:sE4tvxWw01v7K3MAHwKF2UF3xQbgy23PRURntuV1CkU=",
        version = "v0.0.0-20220726122315-1d375ef9f9f6",
    )

    go_repository(
        name = "com_github_eapache_go_resiliency",
        importpath = "github.com/eapache/go-resiliency",
        sum = "h1:v7g92e/KSN71Rq7vSThKaWIq68fL4YHvWyiUKorFR1Q=",
        version = "v1.2.0",
    )
    go_repository(
        name = "com_github_eapache_go_xerial_snappy",
        importpath = "github.com/eapache/go-xerial-snappy",
        sum = "h1:YEetp8/yCZMuEPMUDHG0CW/brkkEp8mzqk2+ODEitlw=",
        version = "v0.0.0-20180814174437-776d5712da21",
    )
    go_repository(
        name = "com_github_eapache_queue",
        importpath = "github.com/eapache/queue",
        sum = "h1:YOEu7KNc61ntiQlcEeUIoDTJ2o8mQznoNvUhiigpIqc=",
        version = "v1.1.0",
    )

    go_repository(
        name = "com_github_eclipse_paho_mqtt_golang",
        importpath = "github.com/eclipse/paho.mqtt.golang",
        sum = "h1:1F8mhG9+aO5/xpdtFkW4SxOJB67ukuDC3t2y2qayIX0=",
        version = "v1.2.0",
    )
    go_repository(
        name = "com_github_edsrzf_mmap_go",
        importpath = "github.com/edsrzf/mmap-go",
        sum = "h1:6EUwBLQ/Mcr1EYLE4Tn1VdW1A4ckqCQWZBw8Hr0kjpQ=",
        version = "v1.1.0",
    )
    go_repository(
        name = "com_github_eknkc_amber",
        importpath = "github.com/eknkc/amber",
        sum = "h1:clC1lXBpe2kTj2VHdaIu9ajZQe4kcEY9j0NsnDDBZ3o=",
        version = "v0.0.0-20171010120322-cdade1c07385",
    )

    go_repository(
        name = "com_github_elastic_gosigar",
        importpath = "github.com/elastic/gosigar",
        sum = "h1:Dg80n8cr90OZ7x+bAax/QjoW/XqTI11RmA79ZwIm9/4=",
        version = "v0.14.2",
    )

    go_repository(
        name = "com_github_elazarl_goproxy",
        importpath = "github.com/elazarl/goproxy",
        sum = "h1:yUdfgN0XgIJw7foRItutHYUIhlcKzcSf5vDpdhQAKTc=",
        version = "v0.0.0-20180725130230-947c36da3153",
    )

    go_repository(
        name = "com_github_emicklei_dot",
        importpath = "github.com/emicklei/dot",
        sum = "h1:Ase39UD9T9fRBOb5ptgpixrxfx8abVzNWZi2+lr53PI=",
        version = "v0.11.0",
    )
    go_repository(
        name = "com_github_emicklei_go_restful",
        importpath = "github.com/emicklei/go-restful",
        sum = "h1:H2pdYOb3KQ1/YsqVWoWNLQO+fusocsw354rqGTZtAgw=",
        version = "v0.0.0-20170410110728-ff4f55a20633",
    )
    go_repository(
        name = "com_github_emirpasic_gods",
        importpath = "github.com/emirpasic/gods",
        sum = "h1:FXtiHYKDGKCW2KzwZKx0iC0PQmdlorYgdFG9jPXJ1Bc=",
        version = "v1.18.1",
    )

    go_repository(
        name = "com_github_envoyproxy_go_control_plane",
        importpath = "github.com/envoyproxy/go-control-plane",
        sum = "h1:dulLQAYQFYtG5MTplgNGHWuV2D+OBD+Z8lmDBmbLg+s=",
        version = "v0.9.9-0.20210512163311-63b5d3c536b0",
    )
    go_repository(
        name = "com_github_envoyproxy_protoc_gen_validate",
        importpath = "github.com/envoyproxy/protoc-gen-validate",
        sum = "h1:EQciDnbrYxy13PgWoY8AqoxGiPrpgBZ1R8UNe3ddc+A=",
        version = "v0.1.0",
    )
    go_repository(
        name = "com_github_etcd_io_bbolt",
        importpath = "github.com/etcd-io/bbolt",
        sum = "h1:gSJmxrs37LgTqR/oyJBWok6k6SvXEUerFTbltIhXkBM=",
        version = "v1.3.3",
    )

    go_repository(
        name = "com_github_ethereum_go_ethereum",
        build_directives = [
            "gazelle:resolve go github.com/karalabe/usb @prysm//third_party/usb:go_default_library",
        ],
        importpath = "github.com/ethereum/go-ethereum",
        patch_args = ["-p1"],
        patches = [
            "//third_party:com_github_ethereum_go_ethereum_secp256k1.patch",
        ],
        replace = "github.com/mdehoog/go-ethereum",
        sum = "h1:dX6zyW5gdoy1aWkzQmC5OOB9iQr40FoHfg543X7bCOA=",
        version = "v1.10.19-0.20230216205250-5ee27387530f",
    )

    go_repository(
        name = "com_github_evanphx_json_patch",
        importpath = "github.com/evanphx/json-patch",
        sum = "h1:fUDGZCv/7iAN7u0puUVhvKCcsR6vRfwrJatElLBEf0I=",
        version = "v4.2.0+incompatible",
    )
    go_repository(
        name = "com_github_fasthttp_contrib_websocket",
        importpath = "github.com/fasthttp-contrib/websocket",
        sum = "h1:DddqAaWDpywytcG8w/qoQ5sAN8X12d3Z3koB0C3Rxsc=",
        version = "v0.0.0-20160511215533-1f3b11f56072",
    )

    go_repository(
        name = "com_github_fatih_color",
        importpath = "github.com/fatih/color",
        sum = "h1:8xPHl4/q1VyqGIPif1F+1V3Y3lSmrq01EabUW3CoW5s=",
        version = "v1.9.0",
    )
    go_repository(
        name = "com_github_fatih_structs",
        importpath = "github.com/fatih/structs",
        sum = "h1:Q7juDM0QtcnhCpeyLGQKyg4TOIghuNXrkL32pHAUMxo=",
        version = "v1.1.0",
    )

    go_repository(
        name = "com_github_ferranbt_fastssz",
        importpath = "github.com/ferranbt/fastssz",
        sum = "h1:9VDpsWq096+oGMDTT/SgBD/VgZYf4pTF+KTPmZ+OaKM=",
        version = "v0.0.0-20210120143747-11b9eff30ea9",
    )
    go_repository(
        name = "com_github_fjl_gencodec",
        importpath = "github.com/fjl/gencodec",
        sum = "h1:CndMRAH4JIwxbW8KYq6Q+cGWcGHz0FjGR3QqcInWcW0=",
        version = "v0.0.0-20220412091415-8bb9e558978c",
    )

    go_repository(
        name = "com_github_fjl_memsize",
        importpath = "github.com/fjl/memsize",
        sum = "h1:FtmdgXiUlNeRsoNMFlKLDt+S+6hbjVMEW6RGQ7aUf7c=",
        version = "v0.0.0-20190710130421-bcb5799ab5e5",
    )
    go_repository(
        name = "com_github_flosch_pongo2",
        importpath = "github.com/flosch/pongo2",
        sum = "h1:GY1+t5Dr9OKADM64SYnQjw/w99HMYvQ0A8/JoUkxVmc=",
        version = "v0.0.0-20190707114632-bbf5a6c351f4",
    )

    go_repository(
        name = "com_github_flosch_pongo2_v4",
        importpath = "github.com/flosch/pongo2/v4",
        sum = "h1:gv+5Pe3vaSVmiJvh/BZa82b7/00YUGm0PIyVVLop0Hw=",
        version = "v4.0.2",
    )

    go_repository(
        name = "com_github_flynn_go_shlex",
        importpath = "github.com/flynn/go-shlex",
        sum = "h1:BHsljHzVlRcyQhjrss6TZTdY2VfCqZPbv5k3iBFa2ZQ=",
        version = "v0.0.0-20150515145356-3f9db97f8568",
    )

    go_repository(
        name = "com_github_flynn_noise",
        importpath = "github.com/flynn/noise",
        sum = "h1:DlTHqmzmvcEiKj+4RYo/imoswx/4r6iBlCMfVtrMXpQ=",
        version = "v1.0.0",
    )

    go_repository(
        name = "com_github_fogleman_gg",
        importpath = "github.com/fogleman/gg",
        sum = "h1:WXb3TSNmHp2vHoCroCIB1foO/yQ36swABL8aOVeDpgg=",
        version = "v1.2.1-0.20190220221249-0403632d5b90",
    )

    go_repository(
        name = "com_github_fortytw2_leaktest",
        importpath = "github.com/fortytw2/leaktest",
        sum = "h1:u8491cBMTQ8ft8aeV+adlcytMZylmA5nnwwkRZjI8vw=",
        version = "v1.3.0",
    )
    go_repository(
        name = "com_github_francoispqt_gojay",
        importpath = "github.com/francoispqt/gojay",
        sum = "h1:d2m3sFjloqoIUQU3TsHBgj6qg/BVGlTBeHDUmyJnXKk=",
        version = "v1.2.13",
    )

    go_repository(
        name = "com_github_franela_goblin",
        importpath = "github.com/franela/goblin",
        sum = "h1:gb2Z18BhTPJPpLQWj4T+rfKHYCHxRHCtRxhKKjRidVw=",
        version = "v0.0.0-20200105215937-c9ffbefa60db",
    )
    go_repository(
        name = "com_github_franela_goreq",
        importpath = "github.com/franela/goreq",
        sum = "h1:a9ENSRDFBUPkJ5lCgVZh26+ZbGyoVJG7yb5SSzF5H54=",
        version = "v0.0.0-20171204163338-bcd34c9993f8",
    )

    go_repository(
        name = "com_github_frankban_quicktest",
        importpath = "github.com/frankban/quicktest",
        sum = "h1:2QxQoC1TS09S7fhCPsrvqYdvP1H5M1P1ih5ABm3BTYk=",
        version = "v1.7.2",
    )
    go_repository(
        name = "com_github_fsnotify_fsnotify",
        importpath = "github.com/fsnotify/fsnotify",
        sum = "h1:n+5WquG0fcWoWp6xPWfHdbskMCQaFnG6PfBrh1Ky4HY=",
        version = "v1.6.0",
    )
    go_repository(
        name = "com_github_garslo_gogen",
        importpath = "github.com/garslo/gogen",
        sum = "h1:IZqZOB2fydHte3kUgxrzK5E1fW7RQGeDwE8F/ZZnUYc=",
        version = "v0.0.0-20170306192744-1d203ffc1f61",
    )

    go_repository(
        name = "com_github_garyburd_redigo",
        importpath = "github.com/garyburd/redigo",
        sum = "h1:0VruCpn7yAIIu7pWVClQC8wxCJEcG3nyzpMSHKi1PQc=",
        version = "v1.6.0",
    )
    go_repository(
        name = "com_github_gavv_httpexpect",
        importpath = "github.com/gavv/httpexpect",
        sum = "h1:1X9kcRshkSKEjNJJxX9Y9mQ5BRfbxU5kORdjhlA1yX8=",
        version = "v2.0.0+incompatible",
    )

    go_repository(
        name = "com_github_gballet_go_libpcsclite",
        importpath = "github.com/gballet/go-libpcsclite",
        sum = "h1:f6D9Hr8xV8uYKlyuj8XIruxlh9WjVjdh1gIicAS7ays=",
        version = "v0.0.0-20191108122812-4678299bea08",
    )
    go_repository(
        name = "com_github_gballet_go_verkle",
        importpath = "github.com/gballet/go-verkle",
        sum = "h1:AB7YjNrzlVHsYz06zCULVV2zYCEft82P86dSmtwxKL0=",
        version = "v0.0.0-20220902153445-097bd83b7732",
    )

    go_repository(
        name = "com_github_gdamore_encoding",
        importpath = "github.com/gdamore/encoding",
        sum = "h1:+7OoQ1Bc6eTm5niUzBa0Ctsh6JbMW6Ra+YNuAtDBdko=",
        version = "v1.0.0",
    )
    go_repository(
        name = "com_github_gdamore_tcell_v2",
        importpath = "github.com/gdamore/tcell/v2",
        sum = "h1:b9XQrT6QGbgI7JvZOJXFNczOQeIYbo8BfeSMzt2sAV0=",
        version = "v2.5.3",
    )

    go_repository(
        name = "com_github_getkin_kin_openapi",
        importpath = "github.com/getkin/kin-openapi",
        sum = "h1:6awGqF5nG5zkVpMsAih1QH4VgzS8phTxECUWIFo7zko=",
        version = "v0.61.0",
    )
    go_repository(
        name = "com_github_getsentry_sentry_go",
        importpath = "github.com/getsentry/sentry-go",
        sum = "h1:MtBW5H9QgdcJabtZcuJG80BMOwaBpkRDZkxRkNC1sN0=",
        version = "v0.18.0",
    )
    go_repository(
        name = "com_github_ghemawat_stream",
        importpath = "github.com/ghemawat/stream",
        sum = "h1:r5GgOLGbza2wVHRzK7aAj6lWZjfbAwiu/RDCVOKjRyM=",
        version = "v0.0.0-20171120220530-696b145b53b9",
    )

    go_repository(
        name = "com_github_ghodss_yaml",
        importpath = "github.com/ghodss/yaml",
        sum = "h1:wQHKEahhL6wmXdzwWG11gIVCkOv05bNOh+Rxn0yngAk=",
        version = "v1.0.0",
    )
    go_repository(
        name = "com_github_gin_contrib_sse",
        importpath = "github.com/gin-contrib/sse",
        sum = "h1:Y/yl/+YNO8GZSjAhjMsSuLt29uWRFHdHYUb5lYOV9qE=",
        version = "v0.1.0",
    )
    go_repository(
        name = "com_github_gin_gonic_gin",
        importpath = "github.com/gin-gonic/gin",
        sum = "h1:4+fr/el88TOO3ewCmQr8cx/CtZ/umlIRIs5M4NTNjf8=",
        version = "v1.8.1",
    )

    go_repository(
        name = "com_github_gliderlabs_ssh",
        importpath = "github.com/gliderlabs/ssh",
        sum = "h1:j3L6gSLQalDETeEg/Jg0mGY0/y/N6zI2xX1978P0Uqw=",
        version = "v0.1.1",
    )

    go_repository(
        name = "com_github_glycerine_go_unsnap_stream",
        importpath = "github.com/glycerine/go-unsnap-stream",
        sum = "h1:r04MMPyLHj/QwZuMJ5+7tJcBr1AQjpiAK/rZWRrQT7o=",
        version = "v0.0.0-20180323001048-9f0cb55181dd",
    )
    go_repository(
        name = "com_github_glycerine_goconvey",
        importpath = "github.com/glycerine/goconvey",
        sum = "h1:gclg6gY70GLy3PbkQ1AERPfmLMMagS60DKF78eWwLn8=",
        version = "v0.0.0-20190410193231-58a59202ab31",
    )
    go_repository(
        name = "com_github_go_check_check",
        importpath = "github.com/go-check/check",
        sum = "h1:0gkP6mzaMqkmpcJYCFOLkIBwI7xFExG03bbkOkCvUPI=",
        version = "v0.0.0-20180628173108-788fd7840127",
    )

    go_repository(
        name = "com_github_go_chi_chi_v5",
        importpath = "github.com/go-chi/chi/v5",
        sum = "h1:DBPx88FjZJH3FsICfDAfIfnb7XxKIYVGG6lOPlhENAg=",
        version = "v5.0.0",
    )

    go_repository(
        name = "com_github_go_errors_errors",
        importpath = "github.com/go-errors/errors",
        sum = "h1:J6MZopCL4uSllY1OfXM374weqZFFItUbrImctkmUxIA=",
        version = "v1.4.2",
    )

    go_repository(
        name = "com_github_go_gl_glfw",
        importpath = "github.com/go-gl/glfw",
        sum = "h1:QbL/5oDUmRBzO9/Z7Seo6zf912W/a6Sr4Eu0G/3Jho0=",
        version = "v0.0.0-20190409004039-e6da0acd62b1",
    )
    go_repository(
        name = "com_github_go_gl_glfw_v3_3_glfw",
        importpath = "github.com/go-gl/glfw/v3.3/glfw",
        sum = "h1:WtGNWLvXpe6ZudgnXrq0barxBImvnnJoMEhXAzcbM0I=",
        version = "v0.0.0-20200222043503-6f7a984d4dc4",
    )
    go_repository(
        name = "com_github_go_kit_kit",
        importpath = "github.com/go-kit/kit",
        sum = "h1:dXFJfIHVvUcpSgDOV+Ne6t7jXri8Tfv2uOLHUZ2XNuo=",
        version = "v0.10.0",
    )
    go_repository(
        name = "com_github_go_kit_log",
        importpath = "github.com/go-kit/log",
        sum = "h1:MRVx0/zhvdseW+Gza6N9rVzU/IVzaeE1SFI4raAhmBU=",
        version = "v0.2.1",
    )

    go_repository(
        name = "com_github_go_logfmt_logfmt",
        importpath = "github.com/go-logfmt/logfmt",
        sum = "h1:otpy5pqBCBZ1ng9RQ0dPu4PN7ba75Y/aA+UpowDyNVA=",
        version = "v0.5.1",
    )
    go_repository(
        name = "com_github_go_logr_logr",
        importpath = "github.com/go-logr/logr",
        sum = "h1:2DntVwHkVopvECVRSlL5PSo9eG+cAkDCuckLubN+rq0=",
        version = "v1.2.3",
    )
    go_repository(
        name = "com_github_go_martini_martini",
        importpath = "github.com/go-martini/martini",
        sum = "h1:xveKWz2iaueeTaUgdetzel+U7exyigDYBryyVfV/rZk=",
        version = "v0.0.0-20170121215854-22fa46961aab",
    )

    go_repository(
        name = "com_github_go_ole_go_ole",
        importpath = "github.com/go-ole/go-ole",
        sum = "h1:/Fpf6oFPoeFik9ty7siob0G6Ke8QvQEuVcuChpwXzpY=",
        version = "v1.2.6",
    )
    go_repository(
        name = "com_github_go_openapi_jsonpointer",
        importpath = "github.com/go-openapi/jsonpointer",
        sum = "h1:gZr+CIYByUqjcgeLXnQu2gHYQC9o73G2XUeOFYEICuY=",
        version = "v0.19.5",
    )
    go_repository(
        name = "com_github_go_openapi_jsonreference",
        importpath = "github.com/go-openapi/jsonreference",
        sum = "h1:tF+augKRWlWx0J0B7ZyyKSiTyV6E1zZe+7b3qQlcEf8=",
        version = "v0.0.0-20160704190145-13c6e3589ad9",
    )
    go_repository(
        name = "com_github_go_openapi_spec",
        importpath = "github.com/go-openapi/spec",
        sum = "h1:C1JKChikHGpXwT5UQDFaryIpDtyyGL/CR6C2kB7F1oc=",
        version = "v0.0.0-20160808142527-6aced65f8501",
    )
    go_repository(
        name = "com_github_go_openapi_swag",
        importpath = "github.com/go-openapi/swag",
        sum = "h1:lTz6Ys4CmqqCQmZPBlbQENR1/GucA2bzYTE12Pw4tFY=",
        version = "v0.19.5",
    )
    go_repository(
        name = "com_github_go_playground_assert_v2",
        importpath = "github.com/go-playground/assert/v2",
        sum = "h1:MsBgLAaY856+nPRTKrp3/OZK38U/wa0CcBYNjji3q3A=",
        version = "v2.0.1",
    )
    go_repository(
        name = "com_github_go_playground_locales",
        importpath = "github.com/go-playground/locales",
        sum = "h1:u50s323jtVGugKlcYeyzC0etD1HifMjqmJqb8WugfUU=",
        version = "v0.14.0",
    )
    go_repository(
        name = "com_github_go_playground_universal_translator",
        importpath = "github.com/go-playground/universal-translator",
        sum = "h1:82dyy6p4OuJq4/CByFNOn/jYrnRPArHwAcmLoJZxyho=",
        version = "v0.18.0",
    )
    go_repository(
        name = "com_github_go_playground_validator_v10",
        importpath = "github.com/go-playground/validator/v10",
        sum = "h1:prmOlTVv+YjZjmRmNSF3VmspqJIxJWXmqUsHwfTRRkQ=",
        version = "v10.11.1",
    )
    go_repository(
        name = "com_github_go_redis_redis_v8",
        importpath = "github.com/go-redis/redis/v8",
        sum = "h1:AcZZR7igkdvfVmQTPnu9WE37LRrO/YrBH5zWyjDC0oI=",
        version = "v8.11.5",
    )

    go_repository(
        name = "com_github_go_sourcemap_sourcemap",
        importpath = "github.com/go-sourcemap/sourcemap",
        sum = "h1:W1iEw64niKVGogNgBN3ePyLFfuisuzeidWPMPWmECqU=",
        version = "v2.1.3+incompatible",
    )
    go_repository(
        name = "com_github_go_sql_driver_mysql",
        importpath = "github.com/go-sql-driver/mysql",
        sum = "h1:g24URVg0OFbNUTx9qqY1IRZ9D9z3iPyi5zKhQZpNwpA=",
        version = "v1.4.1",
    )

    go_repository(
        name = "com_github_go_stack_stack",
        importpath = "github.com/go-stack/stack",
        sum = "h1:ntEHSVwIt7PNXNpgPmVfMrNhLtgjlmnZha2kOpuRiDw=",
        version = "v1.8.1",
    )
    go_repository(
        name = "com_github_go_task_slim_sprig",
        importpath = "github.com/go-task/slim-sprig",
        sum = "h1:p104kn46Q8WdvHunIJ9dAyjPVtrBPhSr3KT2yUst43I=",
        version = "v0.0.0-20210107165309-348f09dbbbc0",
    )

    go_repository(
        name = "com_github_go_yaml_yaml",
        importpath = "github.com/go-yaml/yaml",
        sum = "h1:RYi2hDdss1u4YE7GwixGzWwVo47T8UQwnTLB6vQiq+o=",
        version = "v2.1.0+incompatible",
    )
    go_repository(
        name = "com_github_gobwas_httphead",
        importpath = "github.com/gobwas/httphead",
        sum = "h1:exrUm0f4YX0L7EBwZHuCF4GDp8aJfVeBrlLQrs6NqWU=",
        version = "v0.1.0",
    )
    go_repository(
        name = "com_github_gobwas_pool",
        importpath = "github.com/gobwas/pool",
        sum = "h1:xfeeEhW7pwmX8nuLVlqbzVc7udMDrwetjEv+TZIz1og=",
        version = "v0.2.1",
    )
    go_repository(
        name = "com_github_gobwas_ws",
        importpath = "github.com/gobwas/ws",
        sum = "h1:7RFti/xnNkMJnrK7D1yQ/iCIB5OrrY/54/H930kIbHA=",
        version = "v1.1.0",
    )
    go_repository(
        name = "com_github_goccy_go_json",
        importpath = "github.com/goccy/go-json",
        sum = "h1:/pAaQDLHEoCq/5FFmSKBswWmK6H0e8g4159Kc/X/nqk=",
        version = "v0.9.11",
    )

    go_repository(
        name = "com_github_godbus_dbus_v5",
        importpath = "github.com/godbus/dbus/v5",
        sum = "h1:4KLkAxT3aOY8Li4FRJe/KvhoNFFxo0m6fNuFUO8QJUk=",
        version = "v5.1.0",
    )

    go_repository(
        name = "com_github_gofrs_flock",
        importpath = "github.com/gofrs/flock",
        sum = "h1:MSdYClljsF3PbENUUEx85nkWfJSGfzYI9yEBZOJz6CY=",
        version = "v0.8.0",
    )
    go_repository(
        name = "com_github_gofrs_uuid",
        importpath = "github.com/gofrs/uuid",
        sum = "h1:1SD/1F5pU8p29ybwgQSwpQk+mwdRrXCYuPhW6m+TnJw=",
        version = "v4.0.0+incompatible",
    )

    go_repository(
        name = "com_github_gogo_googleapis",
        importpath = "github.com/gogo/googleapis",
        sum = "h1:1Yx4Myt7BxzvUr5ldGSbwYiZG6t9wGBZ+8/fX3Wvtq0=",
        version = "v1.4.1",
    )

    go_repository(
        name = "com_github_gogo_protobuf",
        importpath = "github.com/gogo/protobuf",
        sum = "h1:Ov1cvc58UF3b5XjBnZv7+opcTcQFZebYjWzi34vdm4Q=",
        version = "v1.3.2",
    )
    go_repository(
        name = "com_github_gogo_status",
        importpath = "github.com/gogo/status",
        sum = "h1:+eIkrewn5q6b30y+g/BJINVVdi2xH7je5MPJ3ZPK3JA=",
        version = "v1.1.0",
    )

    go_repository(
        name = "com_github_golang_freetype",
        importpath = "github.com/golang/freetype",
        sum = "h1:DACJavvAHhabrF08vX0COfcOBJRhZ8lUbR+ZWIs0Y5g=",
        version = "v0.0.0-20170609003504-e2365dfdc4a0",
    )
    go_repository(
        name = "com_github_golang_gddo",
        importpath = "github.com/golang/gddo",
        sum = "h1:HoqgYR60VYu5+0BuG6pjeGp7LKEPZnHt+dUClx9PeIs=",
        version = "v0.0.0-20200528160355-8d077c1d8f4c",
    )

    go_repository(
        name = "com_github_golang_geo",
        importpath = "github.com/golang/geo",
        sum = "h1:lJwO/92dFXWeXOZdoGXgptLmNLwynMSHUmU6besqtiw=",
        version = "v0.0.0-20190916061304-5b978397cfec",
    )
    go_repository(
        name = "com_github_golang_glog",
        importpath = "github.com/golang/glog",
        sum = "h1:VKtxabqXZkF25pY9ekfRL6a582T4P37/31XEstQ5p58=",
        version = "v0.0.0-20160126235308-23def4e6c14b",
    )
    go_repository(
        name = "com_github_golang_groupcache",
        importpath = "github.com/golang/groupcache",
        sum = "h1:1r7pUrabqp18hOBcwBwiTsbnFeTZHV9eER/QT5JVZxY=",
        version = "v0.0.0-20200121045136-8c9f03a8e57e",
    )
    go_repository(
        name = "com_github_golang_jwt_jwt",
        importpath = "github.com/golang-jwt/jwt",
        sum = "h1:IfV12K8xAKAnZqdXVzCZ+TOjboZ2keLg81eXfW3O+oY=",
        version = "v3.2.2+incompatible",
    )

    go_repository(
        name = "com_github_golang_jwt_jwt_v4",
        importpath = "github.com/golang-jwt/jwt/v4",
        sum = "h1:kHL1vqdqWNfATmA0FNMdmZNMyZI1U6O31X4rlIPoBog=",
        version = "v4.3.0",
    )
    go_repository(
        name = "com_github_golang_lint",
        importpath = "github.com/golang/lint",
        sum = "h1:2hRPrmiwPrp3fQX967rNJIhQPtiGXdlQWAxKbKw3VHA=",
        version = "v0.0.0-20180702182130-06c8688daad7",
    )

    go_repository(
        name = "com_github_golang_mock",
        importpath = "github.com/golang/mock",
        sum = "h1:ErTB+efbowRARo13NNdxyJji2egdxLGQhRaY+DUumQc=",
        version = "v1.6.0",
    )
    go_repository(
        name = "com_github_golang_protobuf",
        importpath = "github.com/golang/protobuf",
        patch_args = ["-p1"],
        patches = ["@io_bazel_rules_go//third_party:com_github_golang_protobuf-extras.patch"],
        sum = "h1:ROPKBNFfQgOUMifHyP+KYbvpjbdoFNs+aK7DXlji0Tw=",
        version = "v1.5.2",
    )

    go_repository(
        name = "com_github_golang_snappy",
        importpath = "github.com/golang/snappy",
        sum = "h1:yAGX7huGHXlcLOEtBnF4w7FQwA26wojNCwOYAEhLjQM=",
        version = "v0.0.4",
    )
    go_repository(
        name = "com_github_golangci_lint_1",
        importpath = "github.com/golangci/lint-1",
        sum = "h1:utua3L2IbQJmauC5IXdEA547bcoU5dozgQAfc8Onsg4=",
        version = "v0.0.0-20181222135242-d2cdd8c08219",
    )
    go_repository(
        name = "com_github_gomodule_redigo",
        importpath = "github.com/gomodule/redigo",
        sum = "h1:y0Wmhvml7cGnzPa9nocn/fMraMH/lMDdeG+rkx4VgYY=",
        version = "v1.7.1-0.20190724094224-574c33c3df38",
    )

    go_repository(
        name = "com_github_google_btree",
        importpath = "github.com/google/btree",
        sum = "h1:0udJVsspx3VBr5FwtLhQQtuAsVc79tTq0ocGIPAU6qo=",
        version = "v1.0.0",
    )

    go_repository(
        name = "com_github_google_flatbuffers",
        importpath = "github.com/google/flatbuffers",
        sum = "h1:O7CEyB8Cb3/DmtxODGtLHcEvpr81Jm5qLg/hsHnxA2A=",
        version = "v1.11.0",
    )
    go_repository(
        name = "com_github_google_go_cmp",
        importpath = "github.com/google/go-cmp",
        sum = "h1:O2Tfq5qg4qc4AmwVlvv0oLiVAGB7enBSJ2x2DqQFi38=",
        version = "v0.5.9",
    )
    go_repository(
        name = "com_github_google_go_github",
        importpath = "github.com/google/go-github",
        sum = "h1:N0LgJ1j65A7kfXrZnUDaYCs/Sf4rEjNlfyDHW9dolSY=",
        version = "v17.0.0+incompatible",
    )
    go_repository(
        name = "com_github_google_go_querystring",
        importpath = "github.com/google/go-querystring",
        sum = "h1:AnCroh3fv4ZBgVIf1Iwtovgjaw/GiKJo8M8yD/fhyJ8=",
        version = "v1.1.0",
    )

    go_repository(
        name = "com_github_google_gofuzz",
        importpath = "github.com/google/gofuzz",
        sum = "h1:xRy4A+RhZaiKjJ1bPfwQ8sedCA+YS2YcCHW6ec7JMi0=",
        version = "v1.2.0",
    )
    go_repository(
        name = "com_github_google_gopacket",
        importpath = "github.com/google/gopacket",
        sum = "h1:ves8RnFZPGiFnTS0uPQStjwru6uO6h+nlr9j6fL7kF8=",
        version = "v1.1.19",
    )
    go_repository(
        name = "com_github_google_martian",
        importpath = "github.com/google/martian",
        sum = "h1:/CP5g8u/VJHijgedC/Legn3BAbAaWPgecwXBIDzw5no=",
        version = "v2.1.0+incompatible",
    )

    go_repository(
        name = "com_github_google_martian_v3",
        importpath = "github.com/google/martian/v3",
        sum = "h1:wCKgOCHuUEVfsaQLpPSJb7VdYCdTVZQAuOdYm1yc/60=",
        version = "v3.1.0",
    )
    go_repository(
        name = "com_github_google_pprof",
        importpath = "github.com/google/pprof",
        sum = "h1:fR20TYVVwhK4O7r7y+McjRYyaTH6/vjwJOajE+XhlzM=",
        version = "v0.0.0-20221203041831-ce31453925ec",
    )
    go_repository(
        name = "com_github_google_renameio",
        importpath = "github.com/google/renameio",
        sum = "h1:GOZbcHa3HfsPKPlmyPyN2KEohoMXOhdMbHrvbpl2QaA=",
        version = "v0.1.0",
    )
    go_repository(
        name = "com_github_google_subcommands",
        importpath = "github.com/google/subcommands",
        sum = "h1:vWQspBTo2nEqTUFita5/KeEWlUL8kQObDFbub/EN9oE=",
        version = "v1.2.0",
    )

    go_repository(
        name = "com_github_google_uuid",
        importpath = "github.com/google/uuid",
        sum = "h1:t6JiXgmwXMjEs8VusXIJk2BXHsn+wx8BZdTaoZ5fu7I=",
        version = "v1.3.0",
    )
    go_repository(
        name = "com_github_googleapis_gax_go",
        importpath = "github.com/googleapis/gax-go",
        sum = "h1:j0GKcs05QVmm7yesiZq2+9cxHkNK9YM6zKx4D2qucQU=",
        version = "v2.0.0+incompatible",
    )

    go_repository(
        name = "com_github_googleapis_gax_go_v2",
        importpath = "github.com/googleapis/gax-go/v2",
        sum = "h1:sjZBwGj9Jlw33ImPtvFviGYvseOtDM7hkSKB7+Tv3SM=",
        version = "v2.0.5",
    )
    go_repository(
        name = "com_github_googleapis_gnostic",
        build_directives = [
            "gazelle:resolve go github.com/googleapis/gnostic/extensions //extensions:go_default_library",
        ],
        build_naming_convention = "go_default_library",
        importpath = "github.com/googleapis/gnostic",
        sum = "h1:rVsPeBmXbYv4If/cumu1AzZPwV58q433hvONV1UEZoI=",
        version = "v0.1.0",
    )
    go_repository(
        name = "com_github_gophercloud_gophercloud",
        importpath = "github.com/gophercloud/gophercloud",
        sum = "h1:P/nh25+rzXouhytV2pUHBb65fnds26Ghl8/391+sT5o=",
        version = "v0.1.0",
    )
    go_repository(
        name = "com_github_gopherjs_gopherjs",
        importpath = "github.com/gopherjs/gopherjs",
        sum = "h1:fQnZVsXk8uxXIStYb0N4bGk7jeyTalG/wsZjQ25dO0g=",
        version = "v1.17.2",
    )
    go_repository(
        name = "com_github_gordonklaus_ineffassign",
        importpath = "github.com/gordonklaus/ineffassign",
        sum = "h1:vc7Dmrk4JwS0ZPS6WZvWlwDflgDTA26jItmbSj83nug=",
        version = "v0.0.0-20200309095847-7953dde2c7bf",
    )
    go_repository(
        name = "com_github_gorilla_context",
        importpath = "github.com/gorilla/context",
        sum = "h1:AWwleXJkX/nhcU9bZSnZoi3h/qGYqQAGhq6zZe/aQW8=",
        version = "v1.1.1",
    )
    go_repository(
        name = "com_github_gorilla_css",
        importpath = "github.com/gorilla/css",
        sum = "h1:BQqNyPTi50JCFMTw/b67hByjMVXZRwGha6wxVGkeihY=",
        version = "v1.0.0",
    )

    go_repository(
        name = "com_github_gorilla_mux",
        importpath = "github.com/gorilla/mux",
        sum = "h1:i40aqfkR1h2SlN9hojwV5ZA91wcXFOvkdNIeFDP5koI=",
        version = "v1.8.0",
    )
    go_repository(
        name = "com_github_gorilla_securecookie",
        importpath = "github.com/gorilla/securecookie",
        sum = "h1:miw7JPhV+b/lAHSXz4qd/nN9jRiAFV5FwjeKyCS8BvQ=",
        version = "v1.1.1",
    )

    go_repository(
        name = "com_github_gorilla_websocket",
        importpath = "github.com/gorilla/websocket",
        sum = "h1:PPwGk2jz7EePpoHN/+ClbZu8SPxiqlu12wZP/3sWmnc=",
        version = "v1.5.0",
    )
    go_repository(
        name = "com_github_gostaticanalysis_comment",
        importpath = "github.com/gostaticanalysis/comment",
        sum = "h1:hlnx5+S2fY9Zo9ePo4AhgYsYHbM2+eAv8m/s1JiCd6Q=",
        version = "v1.4.2",
    )
    go_repository(
        name = "com_github_gostaticanalysis_testutil",
        importpath = "github.com/gostaticanalysis/testutil",
        sum = "h1:d2/eIbH9XjD1fFwD5SHv8x168fjbQ9PB8hvs8DSEC08=",
        version = "v0.3.1-0.20210208050101-bfb5c8eec0e4",
    )

    go_repository(
        name = "com_github_graph_gophers_graphql_go",
        importpath = "github.com/graph-gophers/graphql-go",
        sum = "h1:Eb9x/q6MFpCLz7jBCiP/WTxjSDrYLR1QY41SORZyNJ0=",
        version = "v1.3.0",
    )
    go_repository(
        name = "com_github_gregjones_httpcache",
        importpath = "github.com/gregjones/httpcache",
        sum = "h1:pdN6V1QBWetyv/0+wjACpqVH+eVULgEjkurDLq3goeM=",
        version = "v0.0.0-20180305231024-9cad4c3443a7",
    )

    go_repository(
        name = "com_github_grpc_ecosystem_go_grpc_middleware",
        importpath = "github.com/grpc-ecosystem/go-grpc-middleware",
        sum = "h1:FlFbCRLd5Jr4iYXZufAvgWN6Ao0JrI5chLINnUXDDr0=",
        version = "v1.2.2",
    )
    go_repository(
        name = "com_github_grpc_ecosystem_go_grpc_prometheus",
        importpath = "github.com/grpc-ecosystem/go-grpc-prometheus",
        sum = "h1:Ovs26xHkKqVztRpIrF/92BcuyuQ/YW4NSIpoGtfXNho=",
        version = "v1.2.0",
    )
    go_repository(
        name = "com_github_grpc_ecosystem_grpc_gateway",
        importpath = "github.com/grpc-ecosystem/grpc-gateway",
        sum = "h1:gmcG1KaJ57LophUzW0Hy8NmPhnMZb4M0+kPpLofRdBo=",
        version = "v1.16.0",
    )
    go_repository(
        name = "com_github_grpc_ecosystem_grpc_gateway_v2",
        importpath = "github.com/grpc-ecosystem/grpc-gateway/v2",
        replace = "github.com/prysmaticlabs/grpc-gateway/v2",
        sum = "h1:elSfkWAcpL94zg7B9J2ozu+WcbMxD1rZ3rzUjYAy6R8=",
        version = "v2.3.1-0.20220721162526-0d1c40b5f064",
    )

    go_repository(
        name = "com_github_hashicorp_consul_api",
        importpath = "github.com/hashicorp/consul/api",
        sum = "h1:HXNYlRkkM/t+Y/Yhxtwcy02dlYwIaoxzvxPnS+cqy78=",
        version = "v1.3.0",
    )
    go_repository(
        name = "com_github_hashicorp_consul_sdk",
        importpath = "github.com/hashicorp/consul/sdk",
        sum = "h1:UOxjlb4xVNF93jak1mzzoBatyFju9nrkxpVwIp/QqxQ=",
        version = "v0.3.0",
    )
    go_repository(
        name = "com_github_hashicorp_errwrap",
        importpath = "github.com/hashicorp/errwrap",
        sum = "h1:hLrqtEDnRye3+sgx6z4qVLNuviH3MR5aQ0ykNJa/UYA=",
        version = "v1.0.0",
    )
    go_repository(
        name = "com_github_hashicorp_go_bexpr",
        importpath = "github.com/hashicorp/go-bexpr",
        sum = "h1:9kuI5PFotCboP3dkDYFr/wi0gg0QVbSNz5oFRpxn4uE=",
        version = "v0.1.10",
    )

    go_repository(
        name = "com_github_hashicorp_go_cleanhttp",
        importpath = "github.com/hashicorp/go-cleanhttp",
        sum = "h1:dH3aiDG9Jvb5r5+bYHsikaOUIpcM0xvgMXVoDkXMzJM=",
        version = "v0.5.1",
    )
    go_repository(
        name = "com_github_hashicorp_go_immutable_radix",
        importpath = "github.com/hashicorp/go-immutable-radix",
        sum = "h1:AKDB1HM5PWEA7i4nhcpwOrO2byshxBjXVn/J/3+z5/0=",
        version = "v1.0.0",
    )
    go_repository(
        name = "com_github_hashicorp_go_msgpack",
        importpath = "github.com/hashicorp/go-msgpack",
        sum = "h1:zKjpN5BK/P5lMYrLmBHdBULWbJ0XpYR+7NGzqkZzoD4=",
        version = "v0.5.3",
    )
    go_repository(
        name = "com_github_hashicorp_go_multierror",
        importpath = "github.com/hashicorp/go-multierror",
        sum = "h1:iVjPR7a6H0tWELX5NxNe7bYopibicUzc7uPribsnS6o=",
        version = "v1.0.0",
    )
    go_repository(
        name = "com_github_hashicorp_go_net",
        importpath = "github.com/hashicorp/go.net",
        sum = "h1:sNCoNyDEvN1xa+X0baata4RdcpKwcMS6DH+xwfqPgjw=",
        version = "v0.0.1",
    )
    go_repository(
        name = "com_github_hashicorp_go_rootcerts",
        importpath = "github.com/hashicorp/go-rootcerts",
        sum = "h1:Rqb66Oo1X/eSV1x66xbDccZjhJigjg0+e82kpwzSwCI=",
        version = "v1.0.0",
    )
    go_repository(
        name = "com_github_hashicorp_go_sockaddr",
        importpath = "github.com/hashicorp/go-sockaddr",
        sum = "h1:GeH6tui99pF4NJgfnhp+L6+FfobzVW3Ah46sLo0ICXs=",
        version = "v1.0.0",
    )
    go_repository(
        name = "com_github_hashicorp_go_syslog",
        importpath = "github.com/hashicorp/go-syslog",
        sum = "h1:KaodqZuhUoZereWVIYmpUgZysurB1kBLX2j0MwMrUAE=",
        version = "v1.0.0",
    )

    go_repository(
        name = "com_github_hashicorp_go_uuid",
        importpath = "github.com/hashicorp/go-uuid",
        sum = "h1:cfejS+Tpcp13yd5nYHWDI6qVCny6wyX2Mt5SGur2IGE=",
        version = "v1.0.2",
    )
    go_repository(
        name = "com_github_hashicorp_go_version",
        importpath = "github.com/hashicorp/go-version",
        sum = "h1:zEfKbn2+PDgroKdiOzqiE8rsmLqU2uwi5PB5pBJ3TkI=",
        version = "v1.2.1",
    )

    go_repository(
        name = "com_github_hashicorp_golang_lru",
        importpath = "github.com/hashicorp/golang-lru",
        sum = "h1:dg1dEPuWpEqDnvIw251EVy4zlP8gWbsGj4BsUKCRpYs=",
        version = "v0.5.5-0.20210104140557-80c98217689d",
    )
    go_repository(
        name = "com_github_hashicorp_golang_lru_v2",
        importpath = "github.com/hashicorp/golang-lru/v2",
        sum = "h1:5pv5N1lT1fjLg2VQ5KWc7kmucp2x/kvFOnxuVTqZ6x4=",
        version = "v2.0.1",
    )

    go_repository(
        name = "com_github_hashicorp_hcl",
        importpath = "github.com/hashicorp/hcl",
        sum = "h1:0Anlzjpi4vEasTeNFn2mLJgTSwt0+6sfsiTG8qcWGx4=",
        version = "v1.0.0",
    )
    go_repository(
        name = "com_github_hashicorp_logutils",
        importpath = "github.com/hashicorp/logutils",
        sum = "h1:dLEQVugN8vlakKOUE3ihGLTZJRB4j+M2cdTm/ORI65Y=",
        version = "v1.0.0",
    )
    go_repository(
        name = "com_github_hashicorp_mdns",
        importpath = "github.com/hashicorp/mdns",
        sum = "h1:WhIgCr5a7AaVH6jPUwjtRuuE7/RDufnUvzIr48smyxs=",
        version = "v1.0.0",
    )
    go_repository(
        name = "com_github_hashicorp_memberlist",
        importpath = "github.com/hashicorp/memberlist",
        sum = "h1:EmmoJme1matNzb+hMpDuR/0sbJSUisxyqBGG676r31M=",
        version = "v0.1.3",
    )
    go_repository(
        name = "com_github_hashicorp_serf",
        importpath = "github.com/hashicorp/serf",
        sum = "h1:YZ7UKsJv+hKjqGVUUbtE3HNj79Eln2oQ75tniF6iPt0=",
        version = "v0.8.2",
    )
    go_repository(
        name = "com_github_hdrhistogram_hdrhistogram_go",
        importpath = "github.com/HdrHistogram/hdrhistogram-go",
        sum = "h1:5IcZpTvzydCQeHzK4Ef/D5rrSqwxob0t8PQPMybUNFM=",
        version = "v1.1.2",
    )

    go_repository(
        name = "com_github_herumi_bls_eth_go_binary",
        importpath = "github.com/herumi/bls-eth-go-binary",
        sum = "h1:fcIZ48y5EE9973k05XjE8+P3YiQgjZz4JI/YabAm8KA=",
        version = "v1.28.1",
    )
    go_repository(
        name = "com_github_holiman_big",
        importpath = "github.com/holiman/big",
        sum = "h1:pIYdhNkDh+YENVNi3gto8n9hAmRxKxoar0iE6BLucjw=",
        version = "v0.0.0-20221017200358-a027dc42d04e",
    )

    go_repository(
        name = "com_github_holiman_bloomfilter_v2",
        importpath = "github.com/holiman/bloomfilter/v2",
        sum = "h1:73e0e/V0tCydx14a0SCYS/EWCxgwLZ18CZcZKVu0fao=",
        version = "v2.0.3",
    )
    go_repository(
        name = "com_github_holiman_goevmlab",
        importpath = "github.com/holiman/goevmlab",
<<<<<<< HEAD
        sum = "h1:5hdO7umeGUFvlTaxdzFZT/Ci8aTo3H9jCvzpfhx40JQ=",
        version = "v0.0.0-20221201133036-b31966a5267d",
=======
        sum = "h1:WZmIv3jvH/3MJDtOaHyE3SCzYHchDXVP6Hlcyh/+dQw=",
        version = "v0.0.0-20221207202144-89074274e1b7",
>>>>>>> 5eaa1525
    )

    go_repository(
        name = "com_github_holiman_uint256",
        importpath = "github.com/holiman/uint256",
        sum = "h1:XRtyuda/zw2l+Bq/38n5XUoEF72aSOu/77Thd9pPp2o=",
        version = "v1.2.1",
    )
    go_repository(
        name = "com_github_hpcloud_tail",
        importpath = "github.com/hpcloud/tail",
        sum = "h1:nfCOvKYfkgYP8hkirhJocXT2+zOD8yUNjXaWfTlyFKI=",
        version = "v1.0.0",
    )
    go_repository(
        name = "com_github_hudl_fargo",
        importpath = "github.com/hudl/fargo",
        sum = "h1:0U6+BtN6LhaYuTnIJq4Wyq5cpn6O2kWrxAtcqBmYY6w=",
        version = "v1.3.0",
    )

    go_repository(
        name = "com_github_huin_goupnp",
        importpath = "github.com/huin/goupnp",
        sum = "h1:N8No57ls+MnjlB+JPiCVSOyy/ot7MJTqlo7rn+NYSqQ=",
        version = "v1.0.3",
    )
    go_repository(
        name = "com_github_huin_goutil",
        importpath = "github.com/huin/goutil",
        sum = "h1:vlNjIqmUZ9CMAWsbURYl3a6wZbw7q5RHVvlXTNS/Bs8=",
        version = "v0.0.0-20170803182201-1ca381bf3150",
    )
    go_repository(
        name = "com_github_hydrogen18_memlistener",
        importpath = "github.com/hydrogen18/memlistener",
        sum = "h1:KyZDvZ/GGn+r+Y3DKZ7UOQ/TP4xV6HNkrwiVMB1GnNY=",
        version = "v0.0.0-20200120041712-dcc25e7acd91",
    )

    go_repository(
        name = "com_github_ianlancetaylor_cgosymbolizer",
        importpath = "github.com/ianlancetaylor/cgosymbolizer",
        sum = "h1:IpTHAzWv1pKDDWeJDY5VOHvqc2T9d3C8cPKEf2VPqHE=",
        version = "v0.0.0-20200424224625-be1b05b0b279",
    )
    go_repository(
        name = "com_github_ianlancetaylor_demangle",
        importpath = "github.com/ianlancetaylor/demangle",
        sum = "h1:rcanfLhLDA8nozr/K289V1zcntHr3V+SHlXwzz1ZI2g=",
        version = "v0.0.0-20220319035150-800ac71e25c2",
    )

    go_repository(
        name = "com_github_imdario_mergo",
        importpath = "github.com/imdario/mergo",
        sum = "h1:JboBksRwiiAJWvIYJVo46AfV+IAIKZpfrSzVKj42R4Q=",
        version = "v0.3.5",
    )
    go_repository(
        name = "com_github_imkira_go_interpol",
        importpath = "github.com/imkira/go-interpol",
        sum = "h1:KIiKr0VSG2CUW1hl1jpiyuzuJeKUUpC8iM1AIE7N1Vk=",
        version = "v1.1.0",
    )

    go_repository(
        name = "com_github_inconshreveable_log15",
        importpath = "github.com/inconshreveable/log15",
        sum = "h1:g/SJtZVYc1cxSB8lgrgqeOlIdi4MhqNNHYRAC8y+g4c=",
        version = "v0.0.0-20170622235902-74a0988b5f80",
    )

    go_repository(
        name = "com_github_inconshreveable_mousetrap",
        importpath = "github.com/inconshreveable/mousetrap",
        sum = "h1:Z8tu5sraLXCXIcARxBp/8cbvlwVa7Z1NHg9XEKhtSvM=",
        version = "v1.0.0",
    )

    go_repository(
        name = "com_github_influxdata_flux",
        importpath = "github.com/influxdata/flux",
        sum = "h1:77BcVUCzvN5HMm8+j9PRBQ4iZcu98Dl4Y9rf+J5vhnc=",
        version = "v0.65.1",
    )
    go_repository(
        name = "com_github_influxdata_influxdb",
        importpath = "github.com/influxdata/influxdb",
        sum = "h1:WEypI1BQFTT4teLM+1qkEcvUi0dAvopAI/ir0vAiBg8=",
        version = "v1.8.3",
    )
    go_repository(
        name = "com_github_influxdata_influxdb1_client",
        importpath = "github.com/influxdata/influxdb1-client",
        sum = "h1:/WZQPMZNsjZ7IlCpsLGdQBINg5bxKQ1K1sh6awxLtkA=",
        version = "v0.0.0-20191209144304-8bf82d3c094d",
    )
    go_repository(
        name = "com_github_influxdata_influxdb_client_go_v2",
        importpath = "github.com/influxdata/influxdb-client-go/v2",
        sum = "h1:HGBfZYStlx3Kqvsv1h2pJixbCl/jhnFtxpKFAv9Tu5k=",
        version = "v2.4.0",
    )

    go_repository(
        name = "com_github_influxdata_influxql",
        importpath = "github.com/influxdata/influxql",
        sum = "h1:ED4e5Cc3z5vSN2Tz2GkOHN7vs4Sxe2yds6CXvDnvZFE=",
        version = "v1.1.1-0.20200828144457-65d3ef77d385",
    )
    go_repository(
        name = "com_github_influxdata_line_protocol",
        importpath = "github.com/influxdata/line-protocol",
        sum = "h1:vilfsDSy7TDxedi9gyBkMvAirat/oRcL0lFdJBf6tdM=",
        version = "v0.0.0-20210311194329-9aa0e372d097",
    )
    go_repository(
        name = "com_github_influxdata_promql_v2",
        importpath = "github.com/influxdata/promql/v2",
        sum = "h1:kXn3p0D7zPw16rOtfDR+wo6aaiH8tSMfhPwONTxrlEc=",
        version = "v2.12.0",
    )
    go_repository(
        name = "com_github_influxdata_roaring",
        importpath = "github.com/influxdata/roaring",
        sum = "h1:UzJnB7VRL4PSkUJHwsyzseGOmrO/r4yA+AuxGJxiZmA=",
        version = "v0.4.13-0.20180809181101-fc520f41fab6",
    )
    go_repository(
        name = "com_github_influxdata_tdigest",
        importpath = "github.com/influxdata/tdigest",
        sum = "h1:MHTrDWmQpHq/hkq+7cw9oYAt2PqUw52TZazRA0N7PGE=",
        version = "v0.0.0-20181121200506-bf2b5ad3c0a9",
    )
    go_repository(
        name = "com_github_influxdata_usage_client",
        importpath = "github.com/influxdata/usage-client",
        sum = "h1:+TUUmaFa4YD1Q+7bH9o5NCHQGPMqZCYJiNW6lIIS9z4=",
        version = "v0.0.0-20160829180054-6d3895376368",
    )
    go_repository(
        name = "com_github_ipfs_go_cid",
        importpath = "github.com/ipfs/go-cid",
        sum = "h1:OGgOd+JCFM+y1DjWPmVH+2/4POtpDzwcr7VgnB7mZXc=",
        version = "v0.3.2",
    )
    go_repository(
        name = "com_github_ipfs_go_datastore",
        importpath = "github.com/ipfs/go-datastore",
        sum = "h1:JKyz+Gvz1QEZw0LsX1IBn+JFCJQH4SJVFtM4uWU0Myk=",
        version = "v0.6.0",
    )

    go_repository(
        name = "com_github_ipfs_go_detect_race",
        importpath = "github.com/ipfs/go-detect-race",
        sum = "h1:qX/xay2W3E4Q1U7d9lNs1sU9nvguX0a7319XbyQ6cOk=",
        version = "v0.0.1",
    )
    go_repository(
        name = "com_github_ipfs_go_ds_badger",
        importpath = "github.com/ipfs/go-ds-badger",
        sum = "h1:xREL3V0EH9S219kFFueOYJJTcjgNSZ2HY1iSvN7U1Ro=",
        version = "v0.3.0",
    )
    go_repository(
        name = "com_github_ipfs_go_ds_leveldb",
        importpath = "github.com/ipfs/go-ds-leveldb",
        sum = "h1:s++MEBbD3ZKc9/8/njrn4flZLnCuY9I79v94gBUNumo=",
        version = "v0.5.0",
    )

    go_repository(
        name = "com_github_ipfs_go_ipfs_util",
        importpath = "github.com/ipfs/go-ipfs-util",
        sum = "h1:59Sswnk1MFaiq+VcaknX7aYEyGyGDAA73ilhEK2POp8=",
        version = "v0.0.2",
    )

    go_repository(
        name = "com_github_ipfs_go_log_v2",
        build_file_proto_mode = "disable_global",
        importpath = "github.com/ipfs/go-log/v2",
        sum = "h1:1XdUzF7048prq4aBjDQQ4SL5RxftpRGdXhNRwKSAlcY=",
        version = "v2.5.1",
    )
    go_repository(
        name = "com_github_iris_contrib_blackfriday",
        importpath = "github.com/iris-contrib/blackfriday",
        sum = "h1:o5sHQHHm0ToHUlAJSTjW9UWicjJSDDauOOQ2AHuIVp4=",
        version = "v2.0.0+incompatible",
    )
    go_repository(
        name = "com_github_iris_contrib_go_uuid",
        importpath = "github.com/iris-contrib/go.uuid",
        sum = "h1:XZubAYg61/JwnJNbZilGjf3b3pB80+OQg2qf6c8BfWE=",
        version = "v2.0.0+incompatible",
    )
    go_repository(
        name = "com_github_iris_contrib_httpexpect_v2",
        importpath = "github.com/iris-contrib/httpexpect/v2",
        sum = "h1:A69ilxKGW1jDRKK5UAhjTL4uJYh3RjD4qzt9vNZ7fpY=",
        version = "v2.3.1",
    )
    go_repository(
        name = "com_github_iris_contrib_i18n",
        importpath = "github.com/iris-contrib/i18n",
        sum = "h1:Kyp9KiXwsyZRTeoNjgVCrWks7D8ht9+kg6yCjh8K97o=",
        version = "v0.0.0-20171121225848-987a633949d0",
    )

    go_repository(
        name = "com_github_iris_contrib_jade",
        importpath = "github.com/iris-contrib/jade",
        sum = "h1:WoYdfyJFfZIUgqNAeOyRfTNQZOksSlZ6+FnXR3AEpX0=",
        version = "v1.1.4",
    )
    go_repository(
        name = "com_github_iris_contrib_pongo2",
        importpath = "github.com/iris-contrib/pongo2",
        sum = "h1:zGP7pW51oi5eQZMIlGA3I+FHY9/HOQWDB+572yin0to=",
        version = "v0.0.1",
    )
    go_repository(
        name = "com_github_iris_contrib_schema",
        importpath = "github.com/iris-contrib/schema",
        sum = "h1:CPSBLyx2e91H2yJzPuhGuifVRnZBBJ3pCOMbOvPZaTw=",
        version = "v0.0.6",
    )

    go_repository(
        name = "com_github_jackpal_go_nat_pmp",
        importpath = "github.com/jackpal/go-nat-pmp",
        sum = "h1:KzKSgb7qkJvOUTqYl9/Hg/me3pWgBmERKrTGD7BdWus=",
        version = "v1.0.2",
    )

    go_repository(
        name = "com_github_jbenet_go_temp_err_catcher",
        importpath = "github.com/jbenet/go-temp-err-catcher",
        sum = "h1:zpb3ZH6wIE8Shj2sKS+khgRvf7T7RABoLk/+KKHggpk=",
        version = "v0.1.0",
    )
    go_repository(
        name = "com_github_jbenet_goprocess",
        importpath = "github.com/jbenet/goprocess",
        sum = "h1:DRGOFReOMqqDNXwW70QkacFW0YN9QnwLV0Vqk+3oU0o=",
        version = "v0.1.4",
    )

    go_repository(
        name = "com_github_jcmturner_gofork",
        importpath = "github.com/jcmturner/gofork",
        sum = "h1:J7uCkflzTEhUZ64xqKnkDxq3kzc96ajM1Gli5ktUem8=",
        version = "v1.0.0",
    )
    go_repository(
        name = "com_github_jedisct1_go_minisign",
        importpath = "github.com/jedisct1/go-minisign",
        sum = "h1:UvSe12bq+Uj2hWd8aOlwPmoZ+CITRFrdit+sDGfAg8U=",
        version = "v0.0.0-20190909160543-45766022959e",
    )

    go_repository(
        name = "com_github_jellevandenhooff_dkim",
        importpath = "github.com/jellevandenhooff/dkim",
        sum = "h1:ujPKutqRlJtcfWk6toYVYagwra7HQHbXOaS171b4Tg8=",
        version = "v0.0.0-20150330215556-f50fe3d243e1",
    )

    go_repository(
        name = "com_github_jhump_protoreflect",
        importpath = "github.com/jhump/protoreflect",
        sum = "h1:z7Ciiz3Bz37zSd485fbiTW8ABafIasyOWZI0N9EUUdo=",
        version = "v1.8.1",
    )
    go_repository(
        name = "com_github_jmespath_go_jmespath",
        importpath = "github.com/jmespath/go-jmespath",
        sum = "h1:BEgLn5cpjn8UN1mAw4NjwDrS35OdebyEtFe+9YPoQUg=",
        version = "v0.4.0",
    )
    go_repository(
        name = "com_github_jmespath_go_jmespath_internal_testify",
        importpath = "github.com/jmespath/go-jmespath/internal/testify",
        sum = "h1:shLQSRRSCCPj3f2gpwzGwWFoC7ycTf1rcQZHOlsJ6N8=",
        version = "v1.5.1",
    )
    go_repository(
        name = "com_github_joker_hpp",
        importpath = "github.com/Joker/hpp",
        sum = "h1:65+iuJYdRXv/XyN62C1uEmmOx3432rNG/rKlX6V7Kkc=",
        version = "v1.0.0",
    )
    go_repository(
        name = "com_github_joker_jade",
        importpath = "github.com/Joker/jade",
        sum = "h1:mreN1m/5VJ/Zc3b4pzj9qU6D9SRQ6Vm+3KfI328t3S8=",
        version = "v1.0.1-0.20190614124447-d475f43051e7",
    )

    go_repository(
        name = "com_github_jonboulle_clockwork",
        importpath = "github.com/jonboulle/clockwork",
        sum = "h1:VKV+ZcuP6l3yW9doeqz6ziZGgcynBVQO+obU0+0hcPo=",
        version = "v0.1.0",
    )

    go_repository(
        name = "com_github_joonix_log",
        importpath = "github.com/joonix/log",
        sum = "h1:k+SfYbN66Ev/GDVq39wYOXVW5RNd5kzzairbCe9dK5Q=",
        version = "v0.0.0-20200409080653-9c1d2ceb5f1d",
    )
    go_repository(
        name = "com_github_josharian_intern",
        importpath = "github.com/josharian/intern",
        sum = "h1:vlS4z54oSdjm0bgjRigI+G1HpF+tI+9rE5LLzOg8HmY=",
        version = "v1.0.0",
    )

    go_repository(
        name = "com_github_jpillora_backoff",
        importpath = "github.com/jpillora/backoff",
        sum = "h1:uvFg412JmmHBHw7iwprIxkPMI+sGQ4kzOWsMeHnm2EA=",
        version = "v1.0.0",
    )

    go_repository(
        name = "com_github_json_iterator_go",
        importpath = "github.com/json-iterator/go",
        replace = "github.com/prestonvanloon/go",
        sum = "h1:Bt5PzQCqfP4xiLXDSrMoqAfj6CBr3N9DAyyq8OiIWsc=",
        version = "v1.1.7-0.20190722034630-4f2e55fcf87b",
    )
    go_repository(
        name = "com_github_jstemmer_go_junit_report",
        importpath = "github.com/jstemmer/go-junit-report",
        sum = "h1:6QPYqodiu3GuPL+7mfx+NwDdp2eTkp9IfEUpgAwUN0o=",
        version = "v0.9.1",
    )

    go_repository(
        name = "com_github_jsternberg_zap_logfmt",
        importpath = "github.com/jsternberg/zap-logfmt",
        sum = "h1:0Dz2s/eturmdUS34GM82JwNEdQ9hPoJgqptcEKcbpzY=",
        version = "v1.0.0",
    )
    go_repository(
        name = "com_github_jtolds_gls",
        importpath = "github.com/jtolds/gls",
        sum = "h1:xdiiI2gbIgH/gLH7ADydsJ1uDOEzR8yvV7C0MuV77Wo=",
        version = "v4.20.0+incompatible",
    )

    go_repository(
        name = "com_github_juju_ansiterm",
        importpath = "github.com/juju/ansiterm",
        sum = "h1:FaWFmfWdAUKbSCtOU2QjDaorUexogfaMgbipgYATUMU=",
        version = "v0.0.0-20180109212912-720a0952cc2a",
    )
    go_repository(
        name = "com_github_juju_errors",
        importpath = "github.com/juju/errors",
        sum = "h1:rhqTjzJlm7EbkELJDKMTU7udov+Se0xZkWmugr6zGok=",
        version = "v0.0.0-20181118221551-089d3ea4e4d5",
    )
    go_repository(
        name = "com_github_juju_loggo",
        importpath = "github.com/juju/loggo",
        sum = "h1:MK144iBQF9hTSwBW/9eJm034bVoG30IshVm688T2hi8=",
        version = "v0.0.0-20180524022052-584905176618",
    )
    go_repository(
        name = "com_github_juju_testing",
        importpath = "github.com/juju/testing",
        sum = "h1:WQM1NildKThwdP7qWrNAFGzp4ijNLw8RlgENkaI4MJs=",
        version = "v0.0.0-20180920084828-472a3e8b2073",
    )

    go_repository(
        name = "com_github_julienschmidt_httprouter",
        importpath = "github.com/julienschmidt/httprouter",
        sum = "h1:U0609e9tgbseu3rBINet9P48AI/D3oJs4dN7jwJOQ1U=",
        version = "v1.3.0",
    )

    go_repository(
        name = "com_github_jung_kurt_gofpdf",
        importpath = "github.com/jung-kurt/gofpdf",
        sum = "h1:PJr+ZMXIecYc1Ey2zucXdR73SMBtgjPgwa31099IMv0=",
        version = "v1.0.3-0.20190309125859-24315acbbda5",
    )
    go_repository(
        name = "com_github_jwilder_encoding",
        importpath = "github.com/jwilder/encoding",
        sum = "h1:2jNeR4YUziVtswNP9sEFAI913cVrzH85T+8Q6LpYbT0=",
        version = "v0.0.0-20170811194829-b4e1701a28ef",
    )
    go_repository(
        name = "com_github_k0kubun_colorstring",
        importpath = "github.com/k0kubun/colorstring",
        sum = "h1:uC1QfSlInpQF+M0ao65imhwqKnz3Q2z/d8PWZRMQvDM=",
        version = "v0.0.0-20150214042306-9440f1994b88",
    )

    go_repository(
        name = "com_github_k0kubun_go_ansi",
        importpath = "github.com/k0kubun/go-ansi",
        sum = "h1:qGQQKEcAR99REcMpsXCp3lJ03zYT1PkRd3kQGPn9GVg=",
        version = "v0.0.0-20180517002512-3bf9e2903213",
    )

    go_repository(
        name = "com_github_karalabe_usb",
        importpath = "github.com/karalabe/usb",
        sum = "h1:M6QQBNxF+CQ8OFvxrT90BA0qBOXymndZnk5q235mFc4=",
        version = "v0.0.2",
    )
    go_repository(
        name = "com_github_kataras_blocks",
        importpath = "github.com/kataras/blocks",
        sum = "h1:cF3RDY/vxnSRezc7vLFlQFTYXG/yAr1o7WImJuZbzC4=",
        version = "v0.0.7",
    )
    go_repository(
        name = "com_github_kataras_golog",
        importpath = "github.com/kataras/golog",
        sum = "h1:0TY5tHn5L5DlRIikepcaRR/6oInIr9AiWsxzt0vvlBE=",
        version = "v0.1.7",
    )
    go_repository(
        name = "com_github_kataras_iris_v12",
        importpath = "github.com/kataras/iris/v12",
        sum = "h1:grB/oCf5baZhmYIeDMfgN3LYrtEcmK8pbxlRvEZ2pgw=",
        version = "v12.2.0-beta5",
    )
    go_repository(
        name = "com_github_kataras_jwt",
        importpath = "github.com/kataras/jwt",
        sum = "h1:u71baOsYD22HWeSOg32tCHbczPjdCk7V4MMeJqTtmGk=",
        version = "v0.1.8",
    )

    go_repository(
        name = "com_github_kataras_neffos",
        importpath = "github.com/kataras/neffos",
        sum = "h1:swTzKZ3Mo2sIQ8ATKSKf0xDG1tuhr6w4tZmmRsvCYlg=",
        version = "v0.0.20",
    )
    go_repository(
        name = "com_github_kataras_pio",
        importpath = "github.com/kataras/pio",
        sum = "h1:kqreJ5KOEXGMwHAWHDwIl+mjfNCPhAwZPa8gK7MKlyw=",
        version = "v0.0.11",
    )
    go_repository(
        name = "com_github_kataras_sitemap",
        importpath = "github.com/kataras/sitemap",
        sum = "h1:w71CRMMKYMJh6LR2wTgnk5hSgjVNB9KL60n5e2KHvLY=",
        version = "v0.0.6",
    )
    go_repository(
        name = "com_github_kataras_tunnel",
        importpath = "github.com/kataras/tunnel",
        sum = "h1:sCAqWuJV7nPzGrlb0os3j49lk2JhILT0rID38NHNLpA=",
        version = "v0.0.4",
    )

    go_repository(
        name = "com_github_kilic_bls12_381",
        importpath = "github.com/kilic/bls12-381",
        sum = "h1:xWK4TZ4bRL05WQUU/3x6TG1l+IYAqdXpAeSLt/zZJc4=",
        version = "v0.1.1-0.20220929213557-ca162e8a70f4",
    )
    go_repository(
        name = "com_github_kisielk_errcheck",
        importpath = "github.com/kisielk/errcheck",
        sum = "h1:e8esj/e4R+SAOwFwN+n3zr0nYeCyeweozKfO23MvHzY=",
        version = "v1.5.0",
    )
    go_repository(
        name = "com_github_kisielk_gotool",
        importpath = "github.com/kisielk/gotool",
        sum = "h1:AV2c/EiW3KqPNT9ZKl07ehoAGi4C5/01Cfbblndcapg=",
        version = "v1.0.0",
    )

    go_repository(
        name = "com_github_klauspost_compress",
        importpath = "github.com/klauspost/compress",
        sum = "h1:EF27CXIuDsYJ6mmvtBRlEuB2UVOqHG1tAXgZ7yIO+lw=",
        version = "v1.15.15",
    )

    go_repository(
        name = "com_github_klauspost_cpuid",
        importpath = "github.com/klauspost/cpuid",
        sum = "h1:CCtW0xUnWGVINKvE/WWOYKdsPV6mawAtvQuSl8guwQs=",
        version = "v1.2.3",
    )

    go_repository(
        name = "com_github_klauspost_cpuid_v2",
        importpath = "github.com/klauspost/cpuid/v2",
        sum = "h1:U33DW0aiEj633gHYw3LoDNfkDiYnE5Q8M/TKJn2f2jI=",
        version = "v2.2.1",
    )
    go_repository(
        name = "com_github_klauspost_crc32",
        importpath = "github.com/klauspost/crc32",
        sum = "h1:KAZ1BW2TCmT6PRihDPpocIy1QTtsAsrx6TneU/4+CMg=",
        version = "v0.0.0-20161016154125-cb6bfca970f6",
    )
    go_repository(
        name = "com_github_klauspost_pgzip",
        importpath = "github.com/klauspost/pgzip",
        sum = "h1:qnWYvvKqedOF2ulHpMG72XQol4ILEJ8k2wwRl/Km8oE=",
        version = "v1.2.5",
    )
    go_repository(
        name = "com_github_klauspost_reedsolomon",
        importpath = "github.com/klauspost/reedsolomon",
        sum = "h1:N/VzgeMfHmLc+KHMD1UL/tNkfXAt8FnUqlgXGIduwAY=",
        version = "v1.9.3",
    )
    go_repository(
        name = "com_github_knetic_govaluate",
        importpath = "github.com/Knetic/govaluate",
        sum = "h1:1G1pk05UrOh0NlF1oeaaix1x8XzrfjIDK47TY0Zehcw=",
        version = "v3.0.1-0.20171022003610-9aa49832a739+incompatible",
    )

    go_repository(
        name = "com_github_konsorten_go_windows_terminal_sequences",
        importpath = "github.com/konsorten/go-windows-terminal-sequences",
        sum = "h1:CE8S1cTafDpPvMhIxNJKvHsGVBgn1xWYf1NbHQhywc8=",
        version = "v1.0.3",
    )
    go_repository(
        name = "com_github_koron_go_ssdp",
        importpath = "github.com/koron/go-ssdp",
        sum = "h1:JivLMY45N76b4p/vsWGOKewBQu6uf39y8l+AQ7sDKx8=",
        version = "v0.0.3",
    )
    go_repository(
        name = "com_github_korovkin_limiter",
        importpath = "github.com/korovkin/limiter",
        sum = "h1:30n5Eq2aBsT+cmDxl8F4PcfptcBxW5J22lbVErc/X9c=",
        version = "v0.0.0-20221015170604-22eb1ceceddc",
<<<<<<< HEAD
    )
    go_repository(
        name = "com_github_kr_fs",
        importpath = "github.com/kr/fs",
        sum = "h1:Jskdu9ieNAYnjxsi0LbQp1ulIKZV1LAFgK1tWhpZgl8=",
        version = "v0.1.0",
=======
>>>>>>> 5eaa1525
    )

    go_repository(
        name = "com_github_kr_logfmt",
        importpath = "github.com/kr/logfmt",
        sum = "h1:T+h1c/A9Gawja4Y9mFVWj2vyii2bbUNDw3kt9VxK2EY=",
        version = "v0.0.0-20140226030751-b84e30acd515",
    )
    go_repository(
        name = "com_github_kr_pretty",
        importpath = "github.com/kr/pretty",
        sum = "h1:flRD4NNwYAUpkphVc1HcthR4KEIFJ65n8Mw5qdRn3LE=",
        version = "v0.3.1",
    )
    go_repository(
        name = "com_github_kr_pty",
        importpath = "github.com/kr/pty",
        sum = "h1:/Um6a/ZmD5tF7peoOJ5oN5KMQ0DrGVQSXLNwyckutPk=",
        version = "v1.1.3",
    )
    go_repository(
        name = "com_github_kr_text",
        importpath = "github.com/kr/text",
        sum = "h1:5Nx0Ya0ZqY2ygV366QzturHI13Jq95ApcVaJBhpS+AY=",
        version = "v0.2.0",
    )

    go_repository(
        name = "com_github_kylelemons_godebug",
        importpath = "github.com/kylelemons/godebug",
        sum = "h1:RPNrshWIDI6G2gRW9EHilWtl7Z6Sb1BR0xunSBf0SNc=",
        version = "v1.1.0",
    )
    go_repository(
        name = "com_github_labstack_echo_v4",
        importpath = "github.com/labstack/echo/v4",
        sum = "h1:wPOF1CE6gvt/kmbMR4dGzWvHMPT+sAEUJOwOTtvITVY=",
        version = "v4.9.0",
    )
    go_repository(
        name = "com_github_labstack_gommon",
        importpath = "github.com/labstack/gommon",
        sum = "h1:OomWaJXm7xR6L1HmEtGyQf26TEn7V6X88mktX9kee9o=",
        version = "v0.3.1",
    )
    go_repository(
        name = "com_github_leanovate_gopter",
        importpath = "github.com/leanovate/gopter",
        sum = "h1:fQjYxZaynp97ozCzfOyOuAGOU4aU/z37zf/tOujFk7c=",
        version = "v0.2.9",
    )

    go_repository(
        name = "com_github_leodido_go_urn",
        importpath = "github.com/leodido/go-urn",
        sum = "h1:BqpAaACuzVSgi/VLzGZIobT2z4v53pjosyNd9Yv6n/w=",
        version = "v1.2.1",
    )

    go_repository(
        name = "com_github_lib_pq",
        importpath = "github.com/lib/pq",
        sum = "h1:X5PMW56eZitiTeO7tKzZxFCSpbFZJtkMMooicw2us9A=",
        version = "v1.0.0",
    )

    go_repository(
        name = "com_github_libp2p_go_buffer_pool",
        importpath = "github.com/libp2p/go-buffer-pool",
        sum = "h1:oK4mSFcQz7cTQIfqbe4MIj9gLW+mnanjyFtc6cdF0Y8=",
        version = "v0.1.0",
    )
    go_repository(
        name = "com_github_libp2p_go_cidranger",
        importpath = "github.com/libp2p/go-cidranger",
        sum = "h1:ewPN8EZ0dd1LSnrtuwd4709PXVcITVeuwbag38yPW7c=",
        version = "v1.1.0",
    )

    go_repository(
        name = "com_github_libp2p_go_flow_metrics",
        importpath = "github.com/libp2p/go-flow-metrics",
        sum = "h1:0iPhMI8PskQwzh57jB9WxIuIOQ0r+15PChFGkx3Q3WM=",
        version = "v0.1.0",
    )
    go_repository(
        name = "com_github_libp2p_go_libp2p",
        build_directives = [
            "gazelle:exclude tools.go",
        ],
        build_file_proto_mode = "disable_global",
        importpath = "github.com/libp2p/go-libp2p",
        sum = "h1:eHEoW/696FP7/6DxOvcrKfTD6Bi0DExxiMSZUJxswA0=",
        version = "v0.26.2",
    )
    go_repository(
        name = "com_github_libp2p_go_libp2p_asn_util",
        importpath = "github.com/libp2p/go-libp2p-asn-util",
        sum = "h1:rg3+Os8jbnO5DxkC7K/Utdi+DkY3q/d1/1q+8WeNAsw=",
        version = "v0.2.0",
    )

    go_repository(
        name = "com_github_libp2p_go_libp2p_pubsub",
        build_file_proto_mode = "disable_global",
        importpath = "github.com/libp2p/go-libp2p-pubsub",
        sum = "h1:CoWrvqtIbk+8iTLk1yCN8zODMgBSCqRgyVCvHaGJx8Y=",
        version = "v0.9.2",
    )

    go_repository(
        name = "com_github_libp2p_go_libp2p_testing",
        importpath = "github.com/libp2p/go-libp2p-testing",
        sum = "h1:EPvBb4kKMWO29qP4mZGyhVzUyR25dvfUIK5WDu6iPUA=",
        version = "v0.12.0",
    )

    go_repository(
        name = "com_github_libp2p_go_mplex",
        importpath = "github.com/libp2p/go-mplex",
        sum = "h1:BDhFZdlk5tbr0oyFq/xv/NPGfjbnrsDam1EvutpBDbY=",
        version = "v0.7.0",
    )
    go_repository(
        name = "com_github_libp2p_go_msgio",
        importpath = "github.com/libp2p/go-msgio",
        sum = "h1:mf3Z8B1xcFN314sWX+2vOTShIE0Mmn2TXn3YCUQGNj0=",
        version = "v0.3.0",
    )
    go_repository(
        name = "com_github_libp2p_go_nat",
        importpath = "github.com/libp2p/go-nat",
        sum = "h1:MfVsH6DLcpa04Xr+p8hmVRG4juse0s3J8HyNWYHffXg=",
        version = "v0.1.0",
    )
    go_repository(
        name = "com_github_libp2p_go_netroute",
        importpath = "github.com/libp2p/go-netroute",
        sum = "h1:V8kVrpD8GK0Riv15/7VN6RbUQ3URNZVosw7H2v9tksU=",
        version = "v0.2.1",
    )

    go_repository(
        name = "com_github_libp2p_go_reuseport",
        importpath = "github.com/libp2p/go-reuseport",
        sum = "h1:18PRvIMlpY6ZK85nIAicSBuXXvrYoSw3dsBAR7zc560=",
        version = "v0.2.0",
    )

    go_repository(
        name = "com_github_libp2p_go_sockaddr",
        importpath = "github.com/libp2p/go-sockaddr",
        sum = "h1:tCuXfpA9rq7llM/v834RKc/Xvovy/AqM9kHvTV/jY/Q=",
        version = "v0.0.2",
    )

    go_repository(
        name = "com_github_libp2p_go_yamux_v4",
        importpath = "github.com/libp2p/go-yamux/v4",
        sum = "h1:+Y80dV2Yx/kv7Y7JKu0LECyVdMXm1VUoko+VQ9rBfZQ=",
        version = "v4.0.0",
    )
    go_repository(
        name = "com_github_libp2p_zeroconf_v2",
        importpath = "github.com/libp2p/zeroconf/v2",
        sum = "h1:Cup06Jv6u81HLhIj1KasuNM/RHHrJ8T7wOTS4+Tv53Q=",
        version = "v2.2.0",
    )

    go_repository(
        name = "com_github_lightstep_lightstep_tracer_common_golang_gogo",
        importpath = "github.com/lightstep/lightstep-tracer-common/golang/gogo",
        sum = "h1:143Bb8f8DuGWck/xpNUOckBVYfFbBTnLevfRZ1aVVqo=",
        version = "v0.0.0-20190605223551-bc2310a04743",
    )
    go_repository(
        name = "com_github_lightstep_lightstep_tracer_go",
        importpath = "github.com/lightstep/lightstep-tracer-go",
        sum = "h1:vi1F1IQ8N7hNWytK9DpJsUfQhGuNSc19z330K6vl4zk=",
        version = "v0.18.1",
    )

    go_repository(
        name = "com_github_logrusorgru_aurora",
        importpath = "github.com/logrusorgru/aurora",
        sum = "h1:tOpm7WcpBTn4fjmVfgpQq0EfczGlG91VSDkswnjF5A8=",
        version = "v2.0.3+incompatible",
    )

    go_repository(
        name = "com_github_lucasb_eyer_go_colorful",
        importpath = "github.com/lucasb-eyer/go-colorful",
        sum = "h1:1nnpGOrhyZZuNyfu1QjKiUICQ74+3FNCN69Aj6K7nkY=",
        version = "v1.2.0",
    )
    go_repository(
        name = "com_github_lufia_plan9stats",
        importpath = "github.com/lufia/plan9stats",
        sum = "h1:6E+4a0GO5zZEnZ81pIr0yLvtUWk2if982qA3F3QD6H4=",
        version = "v0.0.0-20211012122336-39d0f177ccd0",
    )

    go_repository(
        name = "com_github_lunixbochs_vtclean",
        importpath = "github.com/lunixbochs/vtclean",
        sum = "h1:xu2sLAri4lGiovBDQKxl5mrXyESr3gUr5m5SM5+LVb8=",
        version = "v1.0.0",
    )
    go_repository(
        name = "com_github_lyft_protoc_gen_validate",
        importpath = "github.com/lyft/protoc-gen-validate",
        sum = "h1:KNt/RhmQTOLr7Aj8PsJ7mTronaFyx80mRTT9qF261dA=",
        version = "v0.0.13",
    )

    go_repository(
        name = "com_github_magiconair_properties",
        importpath = "github.com/magiconair/properties",
        sum = "h1:b6kJs+EmPFMYGkow9GiUyCyOvIwYetYJ3fSaWak/Gls=",
        version = "v1.8.5",
    )
    go_repository(
        name = "com_github_mailgun_raymond_v2",
        importpath = "github.com/mailgun/raymond/v2",
        sum = "h1:aOYHhvTpF5USySJ0o7cpPno/Uh2I5qg2115K25A+Ft4=",
        version = "v2.0.46",
    )

    go_repository(
        name = "com_github_mailru_easyjson",
        importpath = "github.com/mailru/easyjson",
        sum = "h1:UGYAvKxe3sBsEDzO8ZeWOSlIQfWFlxbzLZe7hwFURr0=",
        version = "v0.7.7",
    )

    go_repository(
        name = "com_github_manifoldco_promptui",
        importpath = "github.com/manifoldco/promptui",
        sum = "h1:3l11YT8tm9MnwGFQ4kETwkzpAwY2Jt9lCrumCUW4+z4=",
        version = "v0.7.0",
    )
    go_repository(
        name = "com_github_mariusvanderwijden_fuzzyvm",
        importpath = "github.com/MariusVanDerWijden/FuzzyVM",
        sum = "h1:DyFNUJjW7jX3w+QPsDw4cdwZ2j6BapkuQpiUg5IefzE=",
        version = "v0.0.0-20221202121132-bd37e8fb1d0d",
    )
    go_repository(
        name = "com_github_mariusvanderwijden_tx_fuzz",
        importpath = "github.com/MariusVanDerWijden/tx-fuzz",
        sum = "h1:H/C75+C305sWTF2ZoC4wZlJrMOpQ1YIdUBPL48ILIWI=",
        version = "v1.0.2",
    )

    go_repository(
        name = "com_github_marten_seemann_tcp",
        importpath = "github.com/marten-seemann/tcp",
        sum = "h1:br0buuQ854V8u83wA0rVZ8ttrq5CpaPZdvrK0LP2lOk=",
        version = "v0.0.0-20210406111302-dfbc87cc63fd",
    )

    go_repository(
        name = "com_github_matryer_moq",
        importpath = "github.com/matryer/moq",
        sum = "h1:HvFwW+cm9bCbZ/+vuGNq7CRWXql8c0y8nGeYpqmpvmk=",
        version = "v0.0.0-20190312154309-6cfb0558e1bd",
    )
    go_repository(
        name = "com_github_matryer_try",
        importpath = "github.com/matryer/try",
        sum = "h1:JAEbJn3j/FrhdWA9jW8B5ajsLIjeuEHLi8xE4fk997o=",
        version = "v0.0.0-20161228173917-9ac251b645a2",
    )

    go_repository(
        name = "com_github_mattn_go_colorable",
        importpath = "github.com/mattn/go-colorable",
        sum = "h1:fFA4WZxdEF4tXPZVKMLwD8oUnCTTo08duU7wxecdEvA=",
        version = "v0.1.13",
    )

    go_repository(
        name = "com_github_mattn_go_isatty",
        importpath = "github.com/mattn/go-isatty",
        sum = "h1:bq3VjFmv/sOjHtdEhmkEV4x1AJtvUvOJ2PFAZ5+peKQ=",
        version = "v0.0.16",
    )

    go_repository(
        name = "com_github_mattn_go_runewidth",
        importpath = "github.com/mattn/go-runewidth",
        sum = "h1:+xnbZSEeDbOIg5/mE6JF0w6n9duR1l3/WmbinWVwUuU=",
        version = "v0.0.14",
    )

    go_repository(
        name = "com_github_mattn_go_sqlite3",
        importpath = "github.com/mattn/go-sqlite3",
        sum = "h1:LDdKkqtYlom37fkvqs8rMPFKAMe8+SgjbwZ6ex1/A/Q=",
        version = "v1.11.0",
    )
    go_repository(
        name = "com_github_mattn_go_tty",
        importpath = "github.com/mattn/go-tty",
        sum = "h1:d8RFOZ2IiFtFWBcKEHAFYJcPTf0wY5q0exFNJZVWa1U=",
        version = "v0.0.0-20180907095812-13ff1204f104",
    )
    go_repository(
        name = "com_github_mattn_goveralls",
        importpath = "github.com/mattn/goveralls",
        sum = "h1:7eJB6EqsPhRVxvwEXGnqdO2sJI0PTsrWoTMXEk9/OQc=",
        version = "v0.0.2",
    )

    go_repository(
        name = "com_github_matttproud_golang_protobuf_extensions",
        importpath = "github.com/matttproud/golang_protobuf_extensions",
        sum = "h1:mmDVorXM7PCGKw94cs5zkfA9PSy5pEvNWRP0ET0TIVo=",
        version = "v1.0.4",
    )
    go_repository(
        name = "com_github_mediocregopher_mediocre_go_lib",
        importpath = "github.com/mediocregopher/mediocre-go-lib",
        sum = "h1:3dQJqqDouawQgl3gBE1PNHKFkJYGEuFb1DbSlaxdosE=",
        version = "v0.0.0-20181029021733-cb65787f37ed",
    )

    go_repository(
        name = "com_github_mediocregopher_radix_v3",
        importpath = "github.com/mediocregopher/radix/v3",
        sum = "h1:HI8EgkaM7WzsrFpYAkOXIgUKbjNonb2Ne7K6Le61Pmg=",
        version = "v3.8.0",
    )

    go_repository(
        name = "com_github_mgutz_ansi",
        importpath = "github.com/mgutz/ansi",
        sum = "h1:j7+1HpAFS1zy5+Q4qx1fWh90gTKwiN4QCGoY9TWyyO4=",
        version = "v0.0.0-20170206155736-9520e82c474b",
    )
    go_repository(
        name = "com_github_microcosm_cc_bluemonday",
        importpath = "github.com/microcosm-cc/bluemonday",
        sum = "h1:dNH3e4PSyE4vNX+KlRGHT5KrSvjeUkoNPwEORjffHJg=",
        version = "v1.0.21",
    )

    go_repository(
        name = "com_github_miekg_dns",
        importpath = "github.com/miekg/dns",
        sum = "h1:DQUfb9uc6smULcREF09Uc+/Gd46YWqJd5DbpPE9xkcA=",
        version = "v1.1.50",
    )
    go_repository(
        name = "com_github_mikioh_tcp",
        importpath = "github.com/mikioh/tcp",
        sum = "h1:bzE/A84HN25pxAuk9Eej1Kz9OUelF97nAc82bDquQI8=",
        version = "v0.0.0-20190314235350-803a9b46060c",
    )
    go_repository(
        name = "com_github_mikioh_tcpinfo",
        importpath = "github.com/mikioh/tcpinfo",
        sum = "h1:z78hV3sbSMAUoyUMM0I83AUIT6Hu17AWfgjzIbtrYFc=",
        version = "v0.0.0-20190314235526-30a79bb1804b",
    )
    go_repository(
        name = "com_github_mikioh_tcpopt",
        importpath = "github.com/mikioh/tcpopt",
        sum = "h1:PTfri+PuQmWDqERdnNMiD9ZejrlswWrCpBEZgWOiTrc=",
        version = "v0.0.0-20190314235656-172688c1accc",
    )

    go_repository(
        name = "com_github_minio_blake2b_simd",
        importpath = "github.com/minio/blake2b-simd",
        sum = "h1:lYpkrQH5ajf0OXOcUbGjvZxxijuBwbbmlSxLiuofa+g=",
        version = "v0.0.0-20160723061019-3f5f724cb5b1",
    )
    go_repository(
        name = "com_github_minio_highwayhash",
        importpath = "github.com/minio/highwayhash",
        sum = "h1:Aak5U0nElisjDCfPSG79Tgzkn2gl66NxOMspRrKnA/g=",
        version = "v1.0.2",
    )
    go_repository(
        name = "com_github_minio_sha256_simd",
        importpath = "github.com/minio/sha256-simd",
        sum = "h1:v1ta+49hkWZyvaKwrQB8elexRqm6Y0aMLjCNsrYxo6g=",
        version = "v1.0.0",
    )
    go_repository(
        name = "com_github_mitchellh_cli",
        importpath = "github.com/mitchellh/cli",
        sum = "h1:iGBIsUe3+HZ/AD/Vd7DErOt5sU9fa8Uj7A2s1aggv1Y=",
        version = "v1.0.0",
    )

    go_repository(
        name = "com_github_mitchellh_colorstring",
        importpath = "github.com/mitchellh/colorstring",
        sum = "h1:62I3jR2EmQ4l5rM/4FEfDWcRD+abF5XlKShorW5LRoQ=",
        version = "v0.0.0-20190213212951-d06e56a500db",
    )

    go_repository(
        name = "com_github_mitchellh_go_homedir",
        importpath = "github.com/mitchellh/go-homedir",
        sum = "h1:lukF9ziXFxDFPkA1vsr5zpc1XuPDn/wFntq5mG+4E0Y=",
        version = "v1.1.0",
    )
    go_repository(
        name = "com_github_mitchellh_go_testing_interface",
        importpath = "github.com/mitchellh/go-testing-interface",
        sum = "h1:fzU/JVNcaqHQEcVFAKeR41fkiLdIPrefOvVG1VZ96U0=",
        version = "v1.0.0",
    )
    go_repository(
        name = "com_github_mitchellh_gox",
        importpath = "github.com/mitchellh/gox",
        sum = "h1:lfGJxY7ToLJQjHHwi0EX6uYBdK78egf954SQl13PQJc=",
        version = "v0.4.0",
    )
    go_repository(
        name = "com_github_mitchellh_iochan",
        importpath = "github.com/mitchellh/iochan",
        sum = "h1:C+X3KsSTLFVBr/tK1eYN/vs4rJcvsiLU338UhYPJWeY=",
        version = "v1.0.0",
    )

    go_repository(
        name = "com_github_mitchellh_mapstructure",
        importpath = "github.com/mitchellh/mapstructure",
        sum = "h1:CpVNEelQCZBooIPDn+AR3NpivK/TIKU8bDxdASFVQag=",
        version = "v1.4.1",
    )
    go_repository(
        name = "com_github_mitchellh_pointerstructure",
        importpath = "github.com/mitchellh/pointerstructure",
        sum = "h1:O+i9nHnXS3l/9Wu7r4NrEdwA2VFTicjUEN1uBnDo34A=",
        version = "v1.2.0",
    )
    go_repository(
        name = "com_github_mmcloughlin_addchain",
        importpath = "github.com/mmcloughlin/addchain",
        sum = "h1:SobOdjm2xLj1KkXN5/n0xTIWyZA2+s99UCY1iPfkHRY=",
        version = "v0.4.0",
    )
    go_repository(
        name = "com_github_mmcloughlin_profile",
        importpath = "github.com/mmcloughlin/profile",
        sum = "h1:jhDmAqPyebOsVDOCICJoINoLb/AnLBaUw58nFzxWS2w=",
        version = "v0.1.1",
    )

    go_repository(
        name = "com_github_modern_go_concurrent",
        importpath = "github.com/modern-go/concurrent",
        sum = "h1:TRLaZ9cD/w8PVh93nsPXa1VrQ6jlwL5oN8l14QlcNfg=",
        version = "v0.0.0-20180306012644-bacd9c7ef1dd",
    )
    go_repository(
        name = "com_github_modern_go_reflect2",
        importpath = "github.com/modern-go/reflect2",
        sum = "h1:xBagoLtFs94CBntxluKeaWgTMpvLxC4ur3nMaC9Gz0M=",
        version = "v1.0.2",
    )
    go_repository(
        name = "com_github_modocache_gover",
        importpath = "github.com/modocache/gover",
        sum = "h1:8Q0qkMVC/MmWkpIdlvZgcv2o2jrlF6zqVOh7W5YHdMA=",
        version = "v0.0.0-20171022184752-b58185e213c5",
    )

    go_repository(
        name = "com_github_mohae_deepcopy",
        importpath = "github.com/mohae/deepcopy",
        sum = "h1:RWengNIwukTxcDr9M+97sNutRR1RKhG96O6jWumTTnw=",
        version = "v0.0.0-20170929034955-c48cc78d4826",
    )
    go_repository(
        name = "com_github_moul_http2curl",
        importpath = "github.com/moul/http2curl",
        sum = "h1:dRMWoAtb+ePxMlLkrCbAqh4TlPHXvoGUSQ323/9Zahs=",
        version = "v1.0.0",
    )

    go_repository(
        name = "com_github_mr_tron_base58",
        importpath = "github.com/mr-tron/base58",
        sum = "h1:T/HDJBh4ZCPbU39/+c3rRvE0uKBQlU27+QI8LJ4t64o=",
        version = "v1.2.0",
    )

    go_repository(
        name = "com_github_mschoch_smat",
        importpath = "github.com/mschoch/smat",
        sum = "h1:VeRdUYdCw49yizlSbMEn2SZ+gT+3IUKx8BqxyQdz+BY=",
        version = "v0.0.0-20160514031455-90eadee771ae",
    )
    go_repository(
        name = "com_github_multiformats_go_base32",
        importpath = "github.com/multiformats/go-base32",
        sum = "h1:pVx9xoSPqEIQG8o+UbAe7DNi51oej1NtK+aGkbLYxPE=",
        version = "v0.1.0",
    )
    go_repository(
        name = "com_github_multiformats_go_base36",
        importpath = "github.com/multiformats/go-base36",
        sum = "h1:lFsAbNOGeKtuKozrtBsAkSVhv1p9D0/qedU9rQyccr0=",
        version = "v0.2.0",
    )

    go_repository(
        name = "com_github_multiformats_go_multiaddr",
        importpath = "github.com/multiformats/go-multiaddr",
        sum = "h1:aqjksEcqK+iD/Foe1RRFsGZh8+XFiGo7FgUCZlpv3LU=",
        version = "v0.8.0",
    )
    go_repository(
        name = "com_github_multiformats_go_multiaddr_dns",
        importpath = "github.com/multiformats/go-multiaddr-dns",
        sum = "h1:QgQgR+LQVt3NPTjbrLLpsaT2ufAA2y0Mkk+QRVJbW3A=",
        version = "v0.3.1",
    )
    go_repository(
        name = "com_github_multiformats_go_multiaddr_fmt",
        importpath = "github.com/multiformats/go-multiaddr-fmt",
        sum = "h1:WLEFClPycPkp4fnIzoFoV9FVd49/eQsuaL3/CWe167E=",
        version = "v0.1.0",
    )

    go_repository(
        name = "com_github_multiformats_go_multibase",
        importpath = "github.com/multiformats/go-multibase",
        sum = "h1:3ASCDsuLX8+j4kx58qnJ4YFq/JWTJpCyDW27ztsVTOI=",
        version = "v0.1.1",
    )
    go_repository(
        name = "com_github_multiformats_go_multicodec",
        build_directives = [
            "gazelle:exclude gen.go",
        ],
        importpath = "github.com/multiformats/go-multicodec",
        sum = "h1:rTUjGOwjlhGHbEMbPoSUJowG1spZTVsITRANCjKTUAQ=",
        version = "v0.7.0",
    )

    go_repository(
        name = "com_github_multiformats_go_multihash",
        importpath = "github.com/multiformats/go-multihash",
        sum = "h1:aem8ZT0VA2nCHHk7bPJ1BjUbHNciqZC/d16Vve9l108=",
        version = "v0.2.1",
    )
    go_repository(
        name = "com_github_multiformats_go_multistream",
        importpath = "github.com/multiformats/go-multistream",
        sum = "h1:rFy0Iiyn3YT0asivDUIR05leAdwZq3de4741sbiSdfo=",
        version = "v0.4.1",
    )
    go_repository(
        name = "com_github_multiformats_go_varint",
        importpath = "github.com/multiformats/go-varint",
        sum = "h1:sWSGR+f/eu5ABZA2ZpYKBILXTTs9JWpdEM/nEGOHFS8=",
        version = "v0.0.7",
    )
    go_repository(
        name = "com_github_munnerz_goautoneg",
        importpath = "github.com/munnerz/goautoneg",
        sum = "h1:7PxY7LVfSZm7PEeBTyK1rj1gABdCO2mbri6GKO1cMDs=",
        version = "v0.0.0-20120707110453-a547fc61f48d",
    )
    go_repository(
        name = "com_github_mwitkow_go_conntrack",
        importpath = "github.com/mwitkow/go-conntrack",
        sum = "h1:KUppIJq7/+SVif2QVs3tOP0zanoHgBEVAwHxUSIzRqU=",
        version = "v0.0.0-20190716064945-2f068394615f",
    )
    go_repository(
        name = "com_github_mxk_go_flowrate",
        importpath = "github.com/mxk/go-flowrate",
        sum = "h1:y5//uYreIhSUg3J1GEMiLbxo1LJaP8RfCpH6pymGZus=",
        version = "v0.0.0-20140419014527-cca7078d478f",
    )
    go_repository(
        name = "com_github_naoina_go_stringutil",
        importpath = "github.com/naoina/go-stringutil",
        sum = "h1:rCUeRUHjBjGTSHl0VC00jUPLz8/F9dDzYI70Hzifhks=",
        version = "v0.1.0",
    )

    go_repository(
        name = "com_github_naoina_toml",
        importpath = "github.com/naoina/toml",
        sum = "h1:shk/vn9oCoOTmwcouEdwIeOtOGA/ELRUw/GwvxwfT+0=",
        version = "v0.1.2-0.20170918210437-9fafd6967416",
    )
    go_repository(
        name = "com_github_nats_io_jwt",
        importpath = "github.com/nats-io/jwt",
        sum = "h1:+RB5hMpXUUA2dfxuhBTEkMOrYmM+gKIZYS1KjSostMI=",
        version = "v0.3.2",
    )
    go_repository(
        name = "com_github_nats_io_jwt_v2",
        importpath = "github.com/nats-io/jwt/v2",
        sum = "h1:z2mA1a7tIf5ShggOFlR1oBPgd6hGqcDYsISxZByUzdI=",
        version = "v2.3.0",
    )

    go_repository(
        name = "com_github_nats_io_nats_go",
        importpath = "github.com/nats-io/nats.go",
        sum = "h1:zvLE7fGBQYW6MWaFaRdsgm9qT39PJDQoju+DS8KsO1g=",
        version = "v1.16.0",
    )
    go_repository(
        name = "com_github_nats_io_nats_server_v2",
        importpath = "github.com/nats-io/nats-server/v2",
        sum = "h1:0jQzze1T9mECg8YZEl8+WYUXb9JKluJfCBriPUtluB4=",
        version = "v2.8.4",
    )
    go_repository(
        name = "com_github_nats_io_nkeys",
        importpath = "github.com/nats-io/nkeys",
        sum = "h1:cgM5tL53EvYRU+2YLXIK0G2mJtK12Ft9oeooSZMA2G8=",
        version = "v0.3.0",
    )
    go_repository(
        name = "com_github_nats_io_nuid",
        importpath = "github.com/nats-io/nuid",
        sum = "h1:5iA8DT8V7q8WK2EScv2padNa/rTESc1KdnPw4TC2paw=",
        version = "v1.0.1",
    )

    go_repository(
        name = "com_github_neelance_astrewrite",
        importpath = "github.com/neelance/astrewrite",
        sum = "h1:D6paGObi5Wud7xg83MaEFyjxQB1W5bz5d0IFppr+ymk=",
        version = "v0.0.0-20160511093645-99348263ae86",
    )
    go_repository(
        name = "com_github_neelance_sourcemap",
        importpath = "github.com/neelance/sourcemap",
        sum = "h1:bY6ktFuJkt+ZXkX0RChQch2FtHpWQLVS8Qo1YasiIVk=",
        version = "v0.0.0-20200213170602-2833bce08e4c",
    )
    go_repository(
        name = "com_github_niemeyer_pretty",
        importpath = "github.com/niemeyer/pretty",
        sum = "h1:fD57ERR4JtEqsWbfPhv4DMiApHyliiK5xCTNVSPiaAs=",
        version = "v0.0.0-20200227124842-a10e7caefd8e",
    )

    go_repository(
        name = "com_github_nishanths_predeclared",
        importpath = "github.com/nishanths/predeclared",
        sum = "h1:3f0nxAmdj/VoCGN/ijdMy7bj6SBagaqYg1B0hu8clMA=",
        version = "v0.0.0-20200524104333-86fad755b4d3",
    )

    go_repository(
        name = "com_github_nxadm_tail",
        importpath = "github.com/nxadm/tail",
        sum = "h1:nPr65rt6Y5JFSKQO7qToXr7pePgD6Gwiw05lkbyAQTE=",
        version = "v1.4.8",
    )
    go_repository(
        name = "com_github_nytimes_gziphandler",
        importpath = "github.com/NYTimes/gziphandler",
        sum = "h1:lsxEuwrXEAokXB9qhlbKWPpo3KMLZQ5WB5WLQRW1uq0=",
        version = "v0.0.0-20170623195520-56545f4a5d46",
    )
    go_repository(
        name = "com_github_oklog_oklog",
        importpath = "github.com/oklog/oklog",
        sum = "h1:wVfs8F+in6nTBMkA7CbRw+zZMIB7nNM825cM1wuzoTk=",
        version = "v0.3.2",
    )
    go_repository(
        name = "com_github_oklog_run",
        importpath = "github.com/oklog/run",
        sum = "h1:Ru7dDtJNOyC66gQ5dQmaCa0qIsAUFY3sFpK1Xk8igrw=",
        version = "v1.0.0",
    )

    go_repository(
        name = "com_github_oklog_ulid",
        importpath = "github.com/oklog/ulid",
        sum = "h1:EGfNDEx6MqHz8B3uNV6QAib1UR2Lm97sHi3ocA6ESJ4=",
        version = "v1.3.1",
    )
    go_repository(
        name = "com_github_olekukonko_tablewriter",
        importpath = "github.com/olekukonko/tablewriter",
        sum = "h1:P2Ga83D34wi1o9J6Wh1mRuqd4mF/x/lgBS7N7AbDhec=",
        version = "v0.0.5",
    )
    go_repository(
        name = "com_github_oneofone_xxhash",
        importpath = "github.com/OneOfOne/xxhash",
        sum = "h1:KMrpdQIwFcEqXDklaen+P1axHaj9BSKzvpUUfnHldSE=",
        version = "v1.2.2",
    )
    go_repository(
        name = "com_github_onsi_ginkgo",
        importpath = "github.com/onsi/ginkgo",
        sum = "h1:8xi0RTUf59SOSfEtZMvwTvXYMzG4gV23XVHOZiXNtnE=",
        version = "v1.16.5",
    )
    go_repository(
        name = "com_github_onsi_ginkgo_v2",
        importpath = "github.com/onsi/ginkgo/v2",
        sum = "h1:auzK7OI497k6x4OvWq+TKAcpcSAlod0doAH72oIN0Jw=",
        version = "v2.5.1",
    )

    go_repository(
        name = "com_github_onsi_gomega",
        importpath = "github.com/onsi/gomega",
        sum = "h1:+0glovB9Jd6z3VR+ScSwQqXVTIfJcGA9UBM8yzQxhqg=",
        version = "v1.24.0",
    )
    go_repository(
        name = "com_github_op_go_logging",
        importpath = "github.com/op/go-logging",
        sum = "h1:lDH9UUVJtmYCjyT0CI4q8xvlXPxeZ0gYCVvWbmPlp88=",
        version = "v0.0.0-20160315200505-970db520ece7",
    )

    go_repository(
        name = "com_github_openconfig_gnmi",
        importpath = "github.com/openconfig/gnmi",
        sum = "h1:a380JP+B7xlMbEQOlha1buKhzBPXFqgFXplyWCEIGEY=",
        version = "v0.0.0-20190823184014-89b2bf29312c",
    )
    go_repository(
        name = "com_github_openconfig_reference",
        importpath = "github.com/openconfig/reference",
        sum = "h1:yHCGAHg2zMaW8olLrqEt3SAHGcEx2aJPEQWMRCyravY=",
        version = "v0.0.0-20190727015836-8dfd928c9696",
    )
    go_repository(
        name = "com_github_opencontainers_runtime_spec",
        importpath = "github.com/opencontainers/runtime-spec",
        sum = "h1:UfAcuLBJB9Coz72x1hgl8O5RVzTdNiaglX6v2DM6FI0=",
        version = "v1.0.2",
    )

    go_repository(
        name = "com_github_opentracing_basictracer_go",
        importpath = "github.com/opentracing/basictracer-go",
        sum = "h1:YyUAhaEfjoWXclZVJ9sGoNct7j4TVk7lZWlQw5UXuoo=",
        version = "v1.0.0",
    )
    go_repository(
        name = "com_github_opentracing_contrib_go_observer",
        importpath = "github.com/opentracing-contrib/go-observer",
        sum = "h1:lM6RxxfUMrYL/f8bWEUqdXrANWtrL7Nndbm9iFN0DlU=",
        version = "v0.0.0-20170622124052-a52f23424492",
    )

    go_repository(
        name = "com_github_opentracing_opentracing_go",
        importpath = "github.com/opentracing/opentracing-go",
        sum = "h1:uEJPy/1a5RIPAJ0Ov+OIO8OxWu77jEv+1B0VhjKrZUs=",
        version = "v1.2.0",
    )
    go_repository(
        name = "com_github_openzipkin_contrib_zipkin_go_opentracing",
        importpath = "github.com/openzipkin-contrib/zipkin-go-opentracing",
        sum = "h1:ZCnq+JUrvXcDVhX/xRolRBZifmabN1HcS1wrPSvxhrU=",
        version = "v0.4.5",
    )
    go_repository(
        name = "com_github_openzipkin_zipkin_go",
        importpath = "github.com/openzipkin/zipkin-go",
        sum = "h1:nY8Hti+WKaP0cRsSeQ026wU03QsM762XBeCXBb9NAWI=",
        version = "v0.2.2",
    )
    go_repository(
        name = "com_github_otiai10_copy",
        importpath = "github.com/otiai10/copy",
        sum = "h1:HvG945u96iNadPoG2/Ja2+AUJeW5YuFQMixq9yirC+k=",
        version = "v1.2.0",
    )
    go_repository(
        name = "com_github_otiai10_curr",
        importpath = "github.com/otiai10/curr",
        sum = "h1:TJIWdbX0B+kpNagQrjgq8bCMrbhiuX73M2XwgtDMoOI=",
        version = "v1.0.0",
    )
    go_repository(
        name = "com_github_otiai10_mint",
        importpath = "github.com/otiai10/mint",
        sum = "h1:BCmzIS3n71sGfHB5NMNDB3lHYPz8fWSkCAErHed//qc=",
        version = "v1.3.1",
    )

    go_repository(
        name = "com_github_pact_foundation_pact_go",
        importpath = "github.com/pact-foundation/pact-go",
        sum = "h1:OYkFijGHoZAYbOIb1LWXrwKQbMMRUv1oQ89blD2Mh2Q=",
        version = "v1.0.4",
    )
    go_repository(
        name = "com_github_pascaldekloe_goe",
        importpath = "github.com/pascaldekloe/goe",
        sum = "h1:Lgl0gzECD8GnQ5QCWA8o6BtfL6mDH5rQgM4/fX3avOs=",
        version = "v0.0.0-20180627143212-57f6aae5913c",
    )

    go_repository(
        name = "com_github_patrickmn_go_cache",
        importpath = "github.com/patrickmn/go-cache",
        sum = "h1:HRMgzkcYKYpi3C8ajMPV8OFXaaRUnok+kx1WdO15EQc=",
        version = "v2.1.0+incompatible",
    )
    go_repository(
        name = "com_github_paulbellamy_ratecounter",
        importpath = "github.com/paulbellamy/ratecounter",
        sum = "h1:2L/RhJq+HA8gBQImDXtLPrDXK5qAj6ozWVK/zFXVJGs=",
        version = "v0.2.0",
    )
    go_repository(
        name = "com_github_pbnjay_memory",
        importpath = "github.com/pbnjay/memory",
        sum = "h1:onHthvaw9LFnH4t2DcNVpwGmV9E1BkGknEliJkfwQj0=",
        version = "v0.0.0-20210728143218-7b4eea64cf58",
    )

    go_repository(
        name = "com_github_pborman_uuid",
        importpath = "github.com/pborman/uuid",
        sum = "h1:+ZZIw58t/ozdjRaXh/3awHfmWRbzYxJoAdNJxe/3pvw=",
        version = "v1.2.1",
    )
    go_repository(
        name = "com_github_pelletier_go_toml",
        importpath = "github.com/pelletier/go-toml",
        sum = "h1:zeC5b1GviRUyKYd6OJPvBU/mcVDVoL1OhT17FCt5dSQ=",
        version = "v1.9.3",
    )
    go_repository(
        name = "com_github_pelletier_go_toml_v2",
        importpath = "github.com/pelletier/go-toml/v2",
        sum = "h1:ipoSadvV8oGUjnUbMub59IDPPwfxF694nG/jwbMiyQg=",
        version = "v2.0.5",
    )

    go_repository(
        name = "com_github_performancecopilot_speed",
        importpath = "github.com/performancecopilot/speed",
        sum = "h1:2WnRzIquHa5QxaJKShDkLM+sc0JPuwhXzK8OYOyt3Vg=",
        version = "v3.0.0+incompatible",
    )

    go_repository(
        name = "com_github_peterbourgon_diskv",
        importpath = "github.com/peterbourgon/diskv",
        sum = "h1:UBdAOUP5p4RWqPBg048CAvpKN+vxiaj6gdUUzhl4XmI=",
        version = "v2.0.1+incompatible",
    )

    go_repository(
        name = "com_github_peterh_liner",
        importpath = "github.com/peterh/liner",
        sum = "h1:w/UPXyl5GfahFxcTOz2j9wCIHNI+pUPr2laqpojKNCg=",
        version = "v1.2.0",
    )

    go_repository(
        name = "com_github_philhofer_fwd",
        importpath = "github.com/philhofer/fwd",
        sum = "h1:UbZqGr5Y38ApvM/V/jEljVxwocdweyH+vmYvRPBnbqQ=",
        version = "v1.0.0",
    )

    go_repository(
        name = "com_github_pierrec_lz4",
        importpath = "github.com/pierrec/lz4",
        sum = "h1:mFe7ttWaflA46Mhqh+jUfjp2qTbPYxLB2/OyBppH9dg=",
        version = "v2.4.1+incompatible",
    )
    go_repository(
        name = "com_github_pingcap_errors",
        importpath = "github.com/pingcap/errors",
        sum = "h1:lFuQV/oaUMGcD2tqt+01ROSmJs75VG1ToEOkZIZ4nE4=",
        version = "v0.11.4",
    )

    go_repository(
        name = "com_github_pkg_diff",
        importpath = "github.com/pkg/diff",
        sum = "h1:aoZm08cpOy4WuID//EZDgcC4zIxODThtZNPirFr42+A=",
        version = "v0.0.0-20210226163009-20ebb0f2a09e",
    )

    go_repository(
        name = "com_github_pkg_errors",
        importpath = "github.com/pkg/errors",
        sum = "h1:FEBLx1zS214owpjy7qsBeixbURkuhQAwrK5UwLGTwt4=",
        version = "v0.9.1",
    )
    go_repository(
        name = "com_github_pkg_profile",
        importpath = "github.com/pkg/profile",
        sum = "h1:042Buzk+NhDI+DeSAA62RwJL8VAuZUMQZUjCsRz1Mug=",
        version = "v1.5.0",
    )
    go_repository(
        name = "com_github_pkg_sftp",
        importpath = "github.com/pkg/sftp",
        sum = "h1:VasscCm72135zRysgrJDKsntdmPN+OuU3+nnHYA9wyc=",
        version = "v1.10.1",
    )

    go_repository(
        name = "com_github_pkg_term",
        importpath = "github.com/pkg/term",
        sum = "h1:tFwafIEMf0B7NlcxV/zJ6leBIa81D3hgGSgsE5hCkOQ=",
        version = "v0.0.0-20180730021639-bffc007b7fd5",
    )
    go_repository(
        name = "com_github_pmezard_go_difflib",
        importpath = "github.com/pmezard/go-difflib",
        sum = "h1:4DBwDE0NGyQoBHbLQYPwSUPoCMWR5BEzIk/f1lZbAQM=",
        version = "v1.0.0",
    )
    go_repository(
        name = "com_github_posener_complete",
        importpath = "github.com/posener/complete",
        sum = "h1:ccV59UEOTzVDnDUEFdT95ZzHVZ+5+158q8+SJb2QV5w=",
        version = "v1.1.1",
    )
    go_repository(
        name = "com_github_power_devops_perfstat",
        importpath = "github.com/power-devops/perfstat",
        sum = "h1:ncq/mPwQF4JjgDlrVEn3C11VoGHZN7m8qihwgMEtzYw=",
        version = "v0.0.0-20210106213030-5aafc221ea8c",
    )

    go_repository(
        name = "com_github_prometheus_client_golang",
        importpath = "github.com/prometheus/client_golang",
        sum = "h1:nJdhIvne2eSX/XRAFV9PcvFFRbrjbcTUj0VP62TMhnw=",
        version = "v1.14.0",
    )
    go_repository(
        name = "com_github_prometheus_client_model",
        importpath = "github.com/prometheus/client_model",
        sum = "h1:UBgGFHqYdG/TPFD1B1ogZywDqEkwp3fBMvqdiQ7Xew4=",
        version = "v0.3.0",
    )
    go_repository(
        name = "com_github_prometheus_common",
        importpath = "github.com/prometheus/common",
        sum = "h1:oOyhkDq05hPZKItWVBkJ6g6AtGxi+fy7F4JvUV8uhsI=",
        version = "v0.39.0",
    )
    go_repository(
        name = "com_github_prometheus_procfs",
        importpath = "github.com/prometheus/procfs",
        sum = "h1:wzCHvIvM5SxWqYvwgVL7yJY8Lz3PKn49KQtpgMYJfhI=",
        version = "v0.9.0",
    )
    go_repository(
        name = "com_github_prometheus_prom2json",
        importpath = "github.com/prometheus/prom2json",
        sum = "h1:BlqrtbT9lLH3ZsOVhXPsHzFrApCTKRifB7gjJuypu6Y=",
        version = "v1.3.0",
    )

    go_repository(
        name = "com_github_prometheus_tsdb",
        importpath = "github.com/prometheus/tsdb",
        sum = "h1:If5rVCMTp6W2SiRAQFlbpJNgVlgMEd+U2GZckwK38ic=",
        version = "v0.10.0",
    )
    go_repository(
        name = "com_github_protolambda_go_kzg",
        importpath = "github.com/protolambda/go-kzg",
        sum = "h1:DDaoou46n4krrbtDkymmqFAx2iqxatt2Sk+B1ZOM45A=",
        version = "v0.0.0-20221129234330-612948a21fb0",
    )
    go_repository(
        name = "com_github_protolambda_ztyp",
        importpath = "github.com/protolambda/ztyp",
        sum = "h1:+rfw75/Zh8EopNlG652TGDXlLgJflj6XWxJ9yCVpJws=",
        version = "v0.2.1",
    )

    go_repository(
        name = "com_github_prysmaticlabs_fastssz",
        importpath = "github.com/prysmaticlabs/fastssz",
        sum = "h1:c3p3UzV4vFA7xaCDphnDWOjpxcadrQ26l5b+ypsvyxo=",
        version = "v0.0.0-20221107182844-78142813af44",
    )

    go_repository(
        name = "com_github_prysmaticlabs_go_bitfield",
        importpath = "github.com/prysmaticlabs/go-bitfield",
        sum = "h1:0tVE4tdWQK9ZpYygoV7+vS6QkDvQVySboMVEIxBJmXw=",
        version = "v0.0.0-20210809151128-385d8c5e3fb7",
    )
    go_repository(
        name = "com_github_prysmaticlabs_gohashtree",
        importpath = "github.com/prysmaticlabs/gohashtree",
        sum = "h1:hk5ZsDQuSkyUMhTd55qB396P1+dtyIKiSwMmYE/hyEU=",
        version = "v0.0.2-alpha",
    )

    go_repository(
        name = "com_github_prysmaticlabs_prombbolt",
        importpath = "github.com/prysmaticlabs/prombbolt",
        sum = "h1:9PHRCuO/VN0s9k+RmLykho7AjDxblNYI5bYKed16NPU=",
        version = "v0.0.0-20210126082820-9b7adba6db7c",
    )
    go_repository(
        name = "com_github_prysmaticlabs_protoc_gen_go_cast",
        importpath = "github.com/prysmaticlabs/protoc-gen-go-cast",
        sum = "h1:q9wE0ZZRdTUAAeyFP/w0SwBEnCqlVy2+on6X2/e+eAU=",
        version = "v0.0.0-20230228205207-28762a7b9294",
    )

    go_repository(
        name = "com_github_puerkitobio_purell",
        importpath = "github.com/PuerkitoBio/purell",
        sum = "h1:0GoNN3taZV6QI81IXgCbxMyEaJDXMSIjArYBCYzVVvs=",
        version = "v1.0.0",
    )
    go_repository(
        name = "com_github_puerkitobio_urlesc",
        importpath = "github.com/PuerkitoBio/urlesc",
        sum = "h1:JCHLVE3B+kJde7bIEo5N4J+ZbLhp0J1Fs+ulyRws4gE=",
        version = "v0.0.0-20160726150825-5bd2802263f2",
    )
    go_repository(
        name = "com_github_quic_go_qpack",
        build_directives = [
            "gazelle:exclude tools.go",
        ],
        importpath = "github.com/quic-go/qpack",
        sum = "h1:Cr9BXA1sQS2SmDUWjSofMPNKmvF6IiIfDRmgU0w1ZCo=",
        version = "v0.4.0",
    )
    go_repository(
        name = "com_github_quic_go_qtls_go1_18",
        build_directives = [
            "gazelle:exclude generate_cert.go",
        ],
        importpath = "github.com/quic-go/qtls-go1-18",
        sum = "h1:5ViXqBZ90wpUcZS0ge79rf029yx0dYB0McyPJwqqj7U=",
        version = "v0.2.0",
    )
    go_repository(
        name = "com_github_quic_go_qtls_go1_19",
        build_directives = [
            "gazelle:exclude generate_cert.go",
        ],
        importpath = "github.com/quic-go/qtls-go1-19",
        sum = "h1:aJcKNMkH5ASEJB9FXNeZCyTEIHU1J7MmHyz1Q1TSG1A=",
        version = "v0.2.1",
    )

    go_repository(
        name = "com_github_quic_go_qtls_go1_20",
        build_directives = [
            "gazelle:exclude generate_cert.go",
        ],
        importpath = "github.com/quic-go/qtls-go1-20",
        sum = "h1:KbChDlg82d3IHqaj2bn6GfKRj84Per2VGf5XV3wSwQk=",
        version = "v0.1.1",
    )

    go_repository(
        name = "com_github_quic_go_quic_go",
        build_directives = [
            "gazelle:exclude mockgen.go",
            "gazelle:exclude tools.go",
            "gazelle:exclude internal/qtls/go120.go",  # Disabled until go1.20 is supported in Prysm.
        ],
        importpath = "github.com/quic-go/quic-go",
        sum = "h1:ItNoTDN/Fm/zBlq769lLJc8ECe9gYaW40veHCCco7y0=",
        version = "v0.33.0",
    )
    go_repository(
        name = "com_github_quic_go_webtransport_go",
        importpath = "github.com/quic-go/webtransport-go",
        sum = "h1:GA6Bl6oZY+g/flt00Pnu0XtivSD8vukOu3lYhJjnGEk=",
        version = "v0.5.2",
    )

    go_repository(
        name = "com_github_r3labs_sse",
        importpath = "github.com/r3labs/sse",
        sum = "h1:zAsgcP8MhzAbhMnB1QQ2O7ZhWYVGYSR2iVcjzQuPV+o=",
        version = "v0.0.0-20210224172625-26fe804710bc",
    )

    go_repository(
        name = "com_github_raulk_go_watchdog",
        importpath = "github.com/raulk/go-watchdog",
        sum = "h1:oUmdlHxdkXRJlwfG0O9omj8ukerm8MEQavSiDTEtBsk=",
        version = "v1.3.0",
    )

    go_repository(
        name = "com_github_rcrowley_go_metrics",
        importpath = "github.com/rcrowley/go-metrics",
        sum = "h1:dY6ETXrvDG7Sa4vE8ZQG4yqWg6UnOcbqTAahkV813vQ=",
        version = "v0.0.0-20190826022208-cac0b30c2563",
    )

    go_repository(
        name = "com_github_retailnext_hllpp",
        importpath = "github.com/retailnext/hllpp",
        sum = "h1:RnWNS9Hlm8BIkjr6wx8li5abe0fr73jljLycdfemTp0=",
        version = "v1.0.1-0.20180308014038-101a6d2f8b52",
    )
    go_repository(
        name = "com_github_rivo_tview",
        importpath = "github.com/rivo/tview",
        sum = "h1:0nVxhPi+jdqG11c3n4zTcZQbjGy0yi60ym/6B+NITPU=",
        version = "v0.0.0-20221117065207-09f052e6ca98",
    )
    go_repository(
        name = "com_github_rivo_uniseg",
        build_directives = [
            "gazelle:exclude gen_breaktest.go",
            "gazelle:exclude gen_properties.go",
        ],
        importpath = "github.com/rivo/uniseg",
        sum = "h1:utMvzDsuh3suAEnhH0RdHmoPbU648o6CvXxTx4SBMOw=",
        version = "v0.4.3",
<<<<<<< HEAD
=======
    )
    go_repository(
        name = "com_github_rjeczalik_notify",
        importpath = "github.com/rjeczalik/notify",
        sum = "h1:CLCKso/QK1snAlnhNR/CNvNiFU2saUtjV0bx3EwNeCE=",
        version = "v0.9.1",
>>>>>>> 5eaa1525
    )

    go_repository(
        name = "com_github_rogpeppe_fastuuid",
        importpath = "github.com/rogpeppe/fastuuid",
        sum = "h1:Ppwyp6VYCF1nvBTXL3trRso7mXMlRrw9ooo375wvi2s=",
        version = "v1.2.0",
    )
    go_repository(
        name = "com_github_rogpeppe_go_internal",
        importpath = "github.com/rogpeppe/go-internal",
        sum = "h1:73kH8U+JUqXU8lRuOHeVHaa/SZPifC7BkcraZVejAe8=",
        version = "v1.9.0",
    )

    go_repository(
        name = "com_github_rs_cors",
        importpath = "github.com/rs/cors",
        sum = "h1:+88SsELBHx5r+hZ8TCkggzSstaWNbDvThkVK8H6f9ik=",
        version = "v1.7.0",
    )

    go_repository(
        name = "com_github_russross_blackfriday",
        importpath = "github.com/russross/blackfriday",
        sum = "h1:HyvC0ARfnZBqnXwABFeSZHpKvJHJJfPz81GNueLj0oo=",
        version = "v1.5.2",
    )

    go_repository(
        name = "com_github_russross_blackfriday_v2",
        importpath = "github.com/russross/blackfriday/v2",
        sum = "h1:JIOH55/0cWyOuilr9/qlrm0BSXldqnqwMsf35Ld67mk=",
        version = "v2.1.0",
    )
    go_repository(
        name = "com_github_ryanuber_columnize",
        importpath = "github.com/ryanuber/columnize",
        sum = "h1:j1Wcmh8OrK4Q7GXY+V7SVSY8nUWQxHW5TkBe7YUl+2s=",
        version = "v2.1.0+incompatible",
    )
    go_repository(
        name = "com_github_samuel_go_zookeeper",
        importpath = "github.com/samuel/go-zookeeper",
        sum = "h1:p3Vo3i64TCLY7gIfzeQaUJ+kppEO5WQG3cL8iE8tGHU=",
        version = "v0.0.0-20190923202752-2cc03de413da",
    )

    go_repository(
        name = "com_github_satori_go_uuid",
        importpath = "github.com/satori/go.uuid",
        sum = "h1:0uYX9dsZ2yD7q2RtLRtPSdGDWzjeM3TbMJP9utgA0ww=",
        version = "v1.2.0",
    )
    go_repository(
        name = "com_github_schollz_closestmatch",
        importpath = "github.com/schollz/closestmatch",
        sum = "h1:Uel2GXEpJqOWBrlyI+oY9LTiyyjYS17cCYRqP13/SHk=",
        version = "v2.1.0+incompatible",
    )

    go_repository(
        name = "com_github_schollz_progressbar_v3",
        importpath = "github.com/schollz/progressbar/v3",
        sum = "h1:nMinx+JaEm/zJz4cEyClQeAw5rsYSB5th3xv+5lV6Vg=",
        version = "v3.3.4",
    )
    go_repository(
        name = "com_github_sclevine_agouti",
        importpath = "github.com/sclevine/agouti",
        sum = "h1:8IBJS6PWz3uTlMP3YBIR5f+KAldcGuOeFkFbUWfBgK4=",
        version = "v3.0.0+incompatible",
    )

    go_repository(
        name = "com_github_sean_seed",
        importpath = "github.com/sean-/seed",
        sum = "h1:nn5Wsu0esKSJiIVhscUtVbo7ada43DJhG55ua/hjS5I=",
        version = "v0.0.0-20170313163322-e2103e2c3529",
    )
    go_repository(
        name = "com_github_segmentio_kafka_go",
        importpath = "github.com/segmentio/kafka-go",
        sum = "h1:HtCSf6B4gN/87yc5qTl7WsxPKQIIGXLPPM1bMCPOsoY=",
        version = "v0.2.0",
    )

    go_repository(
        name = "com_github_sergi_go_diff",
        importpath = "github.com/sergi/go-diff",
        sum = "h1:XU+rvMAioB0UC3q1MFrIQy4Vo5/4VsRDQQXHsEya6xQ=",
        version = "v1.2.0",
    )

    go_repository(
        name = "com_github_shirou_gopsutil",
        importpath = "github.com/shirou/gopsutil",
        sum = "h1:+1+c1VGhc88SSonWP6foOcLhvnKlUeu/erjjvaPEYiI=",
        version = "v3.21.11+incompatible",
    )
    go_repository(
        name = "com_github_shirou_gopsutil_v3",
        importpath = "github.com/shirou/gopsutil/v3",
        sum = "h1:a4s3hXogo5mE2PfdfJIonDbstO/P+9JszdfhAHSzD9Y=",
        version = "v3.22.8",
    )

    go_repository(
        name = "com_github_shopify_goreferrer",
        importpath = "github.com/Shopify/goreferrer",
        sum = "h1:KkH3I3sJuOLP3TjA/dfr4NAY8bghDwnXiU7cTKxQqo0=",
        version = "v0.0.0-20220729165902-8cddb4f5de06",
    )

    go_repository(
        name = "com_github_shopify_sarama",
        importpath = "github.com/Shopify/sarama",
        sum = "h1:3jnfWKD7gVwbB1KSy/lE0szA9duPuSFLViK0o/d3DgA=",
        version = "v1.26.1",
    )
    go_repository(
        name = "com_github_shopify_toxiproxy",
        importpath = "github.com/Shopify/toxiproxy",
        sum = "h1:TKdv8HiTLgE5wdJuEML90aBgNWsokNbMijUGhmcoBJc=",
        version = "v2.1.4+incompatible",
    )
    go_repository(
        name = "com_github_shurcool_component",
        importpath = "github.com/shurcooL/component",
        sum = "h1:Fth6mevc5rX7glNLpbAMJnqKlfIkcTjZCSHEeqvKbcI=",
        version = "v0.0.0-20170202220835-f88ec8f54cc4",
    )
    go_repository(
        name = "com_github_shurcool_events",
        importpath = "github.com/shurcooL/events",
        sum = "h1:vabduItPAIz9px5iryD5peyx7O3Ya8TBThapgXim98o=",
        version = "v0.0.0-20181021180414-410e4ca65f48",
    )
    go_repository(
        name = "com_github_shurcool_github_flavored_markdown",
        importpath = "github.com/shurcooL/github_flavored_markdown",
        sum = "h1:qb9IthCFBmROJ6YBS31BEMeSYjOscSiG+EO+JVNTz64=",
        version = "v0.0.0-20181002035957-2122de532470",
    )
    go_repository(
        name = "com_github_shurcool_go",
        importpath = "github.com/shurcooL/go",
        sum = "h1:aSISeOcal5irEhJd1M+IrApc0PdcN7e7Aj4yuEnOrfQ=",
        version = "v0.0.0-20200502201357-93f07166e636",
    )
    go_repository(
        name = "com_github_shurcool_go_goon",
        importpath = "github.com/shurcooL/go-goon",
        sum = "h1:llrF3Fs4018ePo4+G/HV/uQUqEI1HMDjCeOf2V6puPc=",
        version = "v0.0.0-20170922171312-37c2f522c041",
    )
    go_repository(
        name = "com_github_shurcool_gofontwoff",
        importpath = "github.com/shurcooL/gofontwoff",
        sum = "h1:Yoy/IzG4lULT6qZg62sVC+qyBL8DQkmD2zv6i7OImrc=",
        version = "v0.0.0-20180329035133-29b52fc0a18d",
    )
    go_repository(
        name = "com_github_shurcool_gopherjslib",
        importpath = "github.com/shurcooL/gopherjslib",
        sum = "h1:UOk+nlt1BJtTcH15CT7iNO7YVWTfTv/DNwEAQHLIaDQ=",
        version = "v0.0.0-20160914041154-feb6d3990c2c",
    )
    go_repository(
        name = "com_github_shurcool_highlight_diff",
        importpath = "github.com/shurcooL/highlight_diff",
        sum = "h1:vYEG87HxbU6dXj5npkeulCS96Dtz5xg3jcfCgpcvbIw=",
        version = "v0.0.0-20170515013008-09bb4053de1b",
    )
    go_repository(
        name = "com_github_shurcool_highlight_go",
        importpath = "github.com/shurcooL/highlight_go",
        sum = "h1:7pDq9pAMCQgRohFmd25X8hIH8VxmT3TaDm+r9LHxgBk=",
        version = "v0.0.0-20181028180052-98c3abbbae20",
    )
    go_repository(
        name = "com_github_shurcool_home",
        importpath = "github.com/shurcooL/home",
        sum = "h1:MPblCbqA5+z6XARjScMfz1TqtJC7TuTRj0U9VqIBs6k=",
        version = "v0.0.0-20181020052607-80b7ffcb30f9",
    )
    go_repository(
        name = "com_github_shurcool_htmlg",
        importpath = "github.com/shurcooL/htmlg",
        sum = "h1:crYRwvwjdVh1biHzzciFHe8DrZcYrVcZFlJtykhRctg=",
        version = "v0.0.0-20170918183704-d01228ac9e50",
    )
    go_repository(
        name = "com_github_shurcool_httperror",
        importpath = "github.com/shurcooL/httperror",
        sum = "h1:eHRtZoIi6n9Wo1uR+RU44C247msLWwyA89hVKwRLkMk=",
        version = "v0.0.0-20170206035902-86b7830d14cc",
    )
    go_repository(
        name = "com_github_shurcool_httpfs",
        importpath = "github.com/shurcooL/httpfs",
        sum = "h1:bUGsEnyNbVPw06Bs80sCeARAlK8lhwqGyi6UT8ymuGk=",
        version = "v0.0.0-20190707220628-8d4bc4ba7749",
    )
    go_repository(
        name = "com_github_shurcool_httpgzip",
        importpath = "github.com/shurcooL/httpgzip",
        sum = "h1:fxoFD0in0/CBzXoyNhMTjvBZYW6ilSnTw7N7y/8vkmM=",
        version = "v0.0.0-20180522190206-b1c53ac65af9",
    )
    go_repository(
        name = "com_github_shurcool_issues",
        importpath = "github.com/shurcooL/issues",
        sum = "h1:T4wuULTrzCKMFlg3HmKHgXAF8oStFb/+lOIupLV2v+o=",
        version = "v0.0.0-20181008053335-6292fdc1e191",
    )
    go_repository(
        name = "com_github_shurcool_issuesapp",
        importpath = "github.com/shurcooL/issuesapp",
        sum = "h1:Y+TeIabU8sJD10Qwd/zMty2/LEaT9GNDaA6nyZf+jgo=",
        version = "v0.0.0-20180602232740-048589ce2241",
    )
    go_repository(
        name = "com_github_shurcool_notifications",
        importpath = "github.com/shurcooL/notifications",
        sum = "h1:TQVQrsyNaimGwF7bIhzoVC9QkKm4KsWd8cECGzFx8gI=",
        version = "v0.0.0-20181007000457-627ab5aea122",
    )
    go_repository(
        name = "com_github_shurcool_octicon",
        importpath = "github.com/shurcooL/octicon",
        sum = "h1:bu666BQci+y4S0tVRVjsHUeRon6vUXmsGBwdowgMrg4=",
        version = "v0.0.0-20181028054416-fa4f57f9efb2",
    )
    go_repository(
        name = "com_github_shurcool_reactions",
        importpath = "github.com/shurcooL/reactions",
        sum = "h1:LneqU9PHDsg/AkPDU3AkqMxnMYL+imaqkpflHu73us8=",
        version = "v0.0.0-20181006231557-f2e0b4ca5b82",
    )

    go_repository(
        name = "com_github_shurcool_sanitized_anchor_name",
        importpath = "github.com/shurcooL/sanitized_anchor_name",
        sum = "h1:PdmoCO6wvbs+7yrJyMORt4/BmY5IYyJwS/kOiWx8mHo=",
        version = "v1.0.0",
    )
    go_repository(
        name = "com_github_shurcool_users",
        importpath = "github.com/shurcooL/users",
        sum = "h1:YGaxtkYjb8mnTvtufv2LKLwCQu2/C7qFB7UtrOlTWOY=",
        version = "v0.0.0-20180125191416-49c67e49c537",
    )
    go_repository(
        name = "com_github_shurcool_vfsgen",
        importpath = "github.com/shurcooL/vfsgen",
        sum = "h1:pXY9qYc/MP5zdvqWEUH6SjNiu7VhSjuVFTFiTcphaLU=",
        version = "v0.0.0-20200824052919-0d455de96546",
    )

    go_repository(
        name = "com_github_shurcool_webdavfs",
        importpath = "github.com/shurcooL/webdavfs",
        sum = "h1:JtcyT0rk/9PKOdnKQzuDR+FSjh7SGtJwpgVpfZBRKlQ=",
        version = "v0.0.0-20170829043945-18c3829fa133",
    )

    go_repository(
        name = "com_github_sirupsen_logrus",
        importpath = "github.com/sirupsen/logrus",
        sum = "h1:trlNQbNUG3OdDrDil03MCb1H2o9nJ1x4/5LYw7byDE0=",
        version = "v1.9.0",
    )

    go_repository(
        name = "com_github_smartystreets_assertions",
        importpath = "github.com/smartystreets/assertions",
        sum = "h1:Dx1kYM01xsSqKPno3aqLnrwac2LetPvN23diwyr69Qs=",
        version = "v1.13.0",
    )
    go_repository(
        name = "com_github_smartystreets_goconvey",
        importpath = "github.com/smartystreets/goconvey",
        sum = "h1:9RBaZCeXEQ3UselpuwUQHltGVXvdwm6cv1hgR6gDIPg=",
        version = "v1.7.2",
    )

    go_repository(
        name = "com_github_soheilhy_cmux",
        importpath = "github.com/soheilhy/cmux",
        sum = "h1:0HKaf1o97UwFjHH9o5XsHUOF+tqmdA7KEzXLpiyaw0E=",
        version = "v0.1.4",
    )
    go_repository(
        name = "com_github_sony_gobreaker",
        importpath = "github.com/sony/gobreaker",
        sum = "h1:oMnRNZXX5j85zso6xCPRNPtmAycat+WcoKbklScLDgQ=",
        version = "v0.4.1",
    )
    go_repository(
        name = "com_github_sourcegraph_annotate",
        importpath = "github.com/sourcegraph/annotate",
        sum = "h1:yKm7XZV6j9Ev6lojP2XaIshpT4ymkqhMeSghO5Ps00E=",
        version = "v0.0.0-20160123013949-f4cad6c6324d",
    )
    go_repository(
        name = "com_github_sourcegraph_syntaxhighlight",
        importpath = "github.com/sourcegraph/syntaxhighlight",
        sum = "h1:qpG93cPwA5f7s/ZPBJnGOYQNK/vKsaDaseuKT5Asee8=",
        version = "v0.0.0-20170531221838-bd320f5d308e",
    )

    go_repository(
        name = "com_github_spaolacci_murmur3",
        importpath = "github.com/spaolacci/murmur3",
        sum = "h1:7c1g84S4BPRrfL5Xrdp6fOJ206sU9y293DDHaoy0bLI=",
        version = "v1.1.0",
    )
    go_repository(
        name = "com_github_spf13_afero",
        importpath = "github.com/spf13/afero",
        sum = "h1:xoax2sJ2DT8S8xA2paPFjDCScCNeWsg75VG0DLRreiY=",
        version = "v1.6.0",
    )
    go_repository(
        name = "com_github_spf13_cast",
        importpath = "github.com/spf13/cast",
        sum = "h1:nFm6S0SMdyzrzcmThSipiEubIDy8WEXKNZ0UOgiRpng=",
        version = "v1.3.1",
    )

    go_repository(
        name = "com_github_spf13_cobra",
        importpath = "github.com/spf13/cobra",
        sum = "h1:X+jTBEBqF0bHN+9cSMgmfuvv2VHJ9ezmFNf9Y/XstYU=",
        version = "v1.5.0",
    )
    go_repository(
        name = "com_github_spf13_jwalterweatherman",
        importpath = "github.com/spf13/jwalterweatherman",
        sum = "h1:ue6voC5bR5F8YxI5S67j9i582FU4Qvo2bmqnqMYADFk=",
        version = "v1.1.0",
    )

    go_repository(
        name = "com_github_spf13_pflag",
        importpath = "github.com/spf13/pflag",
        sum = "h1:iy+VFUOCP1a+8yFto/drg2CJ5u0yRoB7fZw3DKv/JXA=",
        version = "v1.0.5",
    )
    go_repository(
        name = "com_github_spf13_viper",
        importpath = "github.com/spf13/viper",
        sum = "h1:Kq1fyeebqsBfbjZj4EL7gj2IO0mMaiyjYUWcUsl2O44=",
        version = "v1.8.1",
    )

    go_repository(
        name = "com_github_stackexchange_wmi",
        importpath = "github.com/StackExchange/wmi",
        sum = "h1:VIkavFPXSjcnS+O8yTq7NI32k0R5Aj+v39y29VYDOSA=",
        version = "v1.2.1",
    )
    go_repository(
        name = "com_github_status_im_keycard_go",
        importpath = "github.com/status-im/keycard-go",
        sum = "h1:QDLFswOQu1r5jsycloeQh3bVU8n/NatHHaZobtDnDzA=",
        version = "v0.2.0",
    )

    go_repository(
        name = "com_github_streadway_amqp",
        importpath = "github.com/streadway/amqp",
        sum = "h1:WhxRHzgeVGETMlmVfqhRn8RIeeNoPr2Czh33I4Zdccw=",
        version = "v0.0.0-20190827072141-edfb9018d271",
    )
    go_repository(
        name = "com_github_streadway_handy",
        importpath = "github.com/streadway/handy",
        sum = "h1:AhmOdSHeswKHBjhsLs/7+1voOxT+LLrSk/Nxvk35fug=",
        version = "v0.0.0-20190108123426-d5acb3125c2a",
    )

    go_repository(
        name = "com_github_stretchr_objx",
        importpath = "github.com/stretchr/objx",
        sum = "h1:1zr/of2m5FGMsad5YfcqgdqdWrIhu+EBEJRhR1U7z/c=",
        version = "v0.5.0",
    )
    go_repository(
        name = "com_github_stretchr_testify",
        importpath = "github.com/stretchr/testify",
        sum = "h1:w7B6lhMri9wdJUVmEZPGGhZzrYTPvgJArz7wNPgYKsk=",
        version = "v1.8.1",
    )

    go_repository(
        name = "com_github_subosito_gotenv",
        importpath = "github.com/subosito/gotenv",
        sum = "h1:Slr1R9HxAlEKefgq5jn9U+DnETlIUa6HfgEzj0g5d7s=",
        version = "v1.2.0",
    )
    http_archive(
        name = "com_github_supranational_blst",
        urls = [
            "https://github.com/supranational/blst/archive/61758ce4e1d18e6929658ac3a29fa39ad91cd294.tar.gz",
        ],
        strip_prefix = "blst-61758ce4e1d18e6929658ac3a29fa39ad91cd294",
        build_file = "//third_party:blst/blst.BUILD",
        sha256 = "acc022ddcf6181f8f402365d6382ea66c4352a10fe5490defd53b0db89739c42",
    )
    go_repository(
        name = "com_github_syndtr_goleveldb",
        importpath = "github.com/syndtr/goleveldb",
        sum = "h1:vfofYNRScrDdvS342BElfbETmL1Aiz3i2t0zfRj16Hs=",
        version = "v1.0.1-0.20220721030215-126854af5e6d",
    )
    go_repository(
        name = "com_github_tarm_serial",
        importpath = "github.com/tarm/serial",
        sum = "h1:UyzmZLoiDWMRywV4DUYb9Fbt8uiOSooupjTq10vpvnU=",
        version = "v0.0.0-20180830185346-98f6abe2eb07",
    )
    go_repository(
        name = "com_github_tdewolff_minify_v2",
        importpath = "github.com/tdewolff/minify/v2",
        sum = "h1:kejsHQMM17n6/gwdw53qsi6lg0TGddZADVyQOz1KMdE=",
        version = "v2.12.4",
    )
    go_repository(
        name = "com_github_tdewolff_parse_v2",
        importpath = "github.com/tdewolff/parse/v2",
        sum = "h1:KCkDvNUMof10e3QExio9OPZJT8SbdKojLBumw8YZycQ=",
        version = "v2.6.4",
    )
    go_repository(
        name = "com_github_tdewolff_test",
        importpath = "github.com/tdewolff/test",
        sum = "h1:8Vs0142DmPFW/bQeHRP3MV19m1gvndjUb1sn8yy74LM=",
        version = "v1.0.7",
    )

    go_repository(
        name = "com_github_templexxx_cpufeat",
        importpath = "github.com/templexxx/cpufeat",
        sum = "h1:89CEmDvlq/F7SJEOqkIdNDGJXrQIhuIx9D2DBXjavSU=",
        version = "v0.0.0-20180724012125-cef66df7f161",
    )
    go_repository(
        name = "com_github_templexxx_xor",
        importpath = "github.com/templexxx/xor",
        sum = "h1:fj5tQ8acgNUr6O8LEplsxDhUIe2573iLkJc+PqnzZTI=",
        version = "v0.0.0-20191217153810-f85b25db303b",
    )
    go_repository(
        name = "com_github_tenntenn_modver",
        importpath = "github.com/tenntenn/modver",
        sum = "h1:2klLppGhDgzJrScMpkj9Ujy3rXPUspSjAcev9tSEBgA=",
        version = "v1.0.1",
    )
    go_repository(
        name = "com_github_tenntenn_text_transform",
        importpath = "github.com/tenntenn/text/transform",
        sum = "h1:f+jULpRQGxTSkNYKJ51yaw6ChIqO+Je8UqsTKN/cDag=",
        version = "v0.0.0-20200319021203-7eef512accb3",
    )

    go_repository(
        name = "com_github_thomaso_mirodin_intmath",
        importpath = "github.com/thomaso-mirodin/intmath",
        sum = "h1:cR8/SYRgyQCt5cNCMniB/ZScMkhI9nk8U5C7SbISXjo=",
        version = "v0.0.0-20160323211736-5dc6d854e46e",
    )

    go_repository(
        name = "com_github_tinylib_msgp",
        importpath = "github.com/tinylib/msgp",
        sum = "h1:DfdQrzQa7Yh2es9SuLkixqxuXS2SxsdYn0KbdrOGWD8=",
        version = "v1.0.2",
    )
    go_repository(
        name = "com_github_tjfoc_gmsm",
        importpath = "github.com/tjfoc/gmsm",
        sum = "h1:i7c6Za/IlgBvnGxYpfD7L3TGuaS+v6oGcgq+J9/ecEA=",
        version = "v1.3.0",
    )
    go_repository(
        name = "com_github_tklauser_go_sysconf",
        importpath = "github.com/tklauser/go-sysconf",
        sum = "h1:89WgdJhk5SNwJfu+GKyYveZ4IaJ7xAkecBo+KdJV0CM=",
        version = "v0.3.11",
    )
    go_repository(
        name = "com_github_tklauser_numcpus",
        importpath = "github.com/tklauser/numcpus",
        sum = "h1:kebhY2Qt+3U6RNK7UqpYNA+tJ23IBEGKkB7JQBfDYms=",
        version = "v0.6.0",
    )

    go_repository(
        name = "com_github_tmc_grpc_websocket_proxy",
        importpath = "github.com/tmc/grpc-websocket-proxy",
        sum = "h1:LnC5Kc/wtumK+WB441p7ynQJzVuNRJiqddSIE3IlSEQ=",
        version = "v0.0.0-20190109142713-0ad062ec5ee5",
    )

    go_repository(
        name = "com_github_trailofbits_go_mutexasserts",
        importpath = "github.com/trailofbits/go-mutexasserts",
        sum = "h1:8LRP+2JK8piIUU16ZDgWDXwjJcuJNTtCzadjTZj8Jf0=",
        version = "v0.0.0-20200708152505-19999e7d3cef",
    )
    go_repository(
        name = "com_github_twitchtv_twirp",
        importpath = "github.com/twitchtv/twirp",
        sum = "h1:3fNSDoSPyq+fTrifIvGue9XM/tptzuhiGY83rxPVNUg=",
        version = "v7.1.0+incompatible",
    )
    go_repository(
        name = "com_github_tyler_smith_go_bip39",
        importpath = "github.com/tyler-smith/go-bip39",
        sum = "h1:5eUemwrMargf3BSLRRCalXT93Ns6pQJIjYQN2nyfOP8=",
        version = "v1.1.0",
    )

    go_repository(
        name = "com_github_uber_jaeger_client_go",
        importpath = "github.com/uber/jaeger-client-go",
        sum = "h1:IxcNZ7WRY1Y3G4poYlx24szfsn/3LvK9QHCq9oQw8+U=",
        version = "v2.25.0+incompatible",
    )
    go_repository(
        name = "com_github_ugorji_go",
        importpath = "github.com/ugorji/go",
        sum = "h1:qYhyWUUd6WbiM+C6JZAUkIJt/1WrjzNHY9+KCIjVqTo=",
        version = "v1.2.7",
    )
    go_repository(
        name = "com_github_ugorji_go_codec",
        importpath = "github.com/ugorji/go/codec",
        sum = "h1:YPXUKf7fYbp/y8xloBqZOw2qaVggbfwMlI8WM3wZUJ0=",
        version = "v1.2.7",
    )

    go_repository(
        name = "com_github_urfave_cli",
        importpath = "github.com/urfave/cli",
        sum = "h1:gsqYFH8bb9ekPA12kRo0hfjngWQjkJPlN9R0N78BoUo=",
        version = "v1.22.2",
    )
    go_repository(
        name = "com_github_urfave_cli_v2",
        importpath = "github.com/urfave/cli/v2",
<<<<<<< HEAD
        sum = "h1:xbrU7tAYviSpqeR3X4nEFWUdB/uDZ6DE+HxmRU7Xtyw=",
        version = "v2.23.5",
=======
        sum = "h1:YHDQ46s3VghFHFf1DdF+Sh7H4RqhcM+t0TmZRJx4oJY=",
        version = "v2.23.7",
>>>>>>> 5eaa1525
    )
    go_repository(
        name = "com_github_urfave_negroni",
        importpath = "github.com/urfave/negroni",
        sum = "h1:kIimOitoypq34K7TG7DUaJ9kq/N4Ofuwi1sjz0KipXc=",
        version = "v1.0.0",
    )

    go_repository(
        name = "com_github_uudashr_gocognit",
        importpath = "github.com/uudashr/gocognit",
        sum = "h1:rrSex7oHr3/pPLQ0xoWq108XMU8s678FJcQ+aSfOHa4=",
        version = "v1.0.5",
    )

    go_repository(
        name = "com_github_valyala_bytebufferpool",
        importpath = "github.com/valyala/bytebufferpool",
        sum = "h1:GqA5TC/0021Y/b9FG4Oi9Mr3q7XYx6KllzawFIhcdPw=",
        version = "v1.0.0",
    )
    go_repository(
        name = "com_github_valyala_fasthttp",
        importpath = "github.com/valyala/fasthttp",
        sum = "h1:CRq/00MfruPGFLTQKY8b+8SfdK60TxNztjRMnH0t1Yc=",
        version = "v1.40.0",
    )

    go_repository(
        name = "com_github_valyala_fasttemplate",
        importpath = "github.com/valyala/fasttemplate",
        sum = "h1:TVEnxayobAdVkhQfrfes2IzOB6o+z4roRkPF52WA1u4=",
        version = "v1.2.1",
    )
    go_repository(
        name = "com_github_valyala_tcplisten",
        importpath = "github.com/valyala/tcplisten",
        sum = "h1:rBHj/Xf+E1tRGZyWIWwJDiRY0zc1Js+CV5DqwacVSA8=",
        version = "v1.0.0",
    )

    go_repository(
        name = "com_github_viant_assertly",
        importpath = "github.com/viant/assertly",
        sum = "h1:5x1GzBaRteIwTr5RAGFVG14uNeRFxVNbXPWrK2qAgpc=",
        version = "v0.4.8",
    )
    go_repository(
        name = "com_github_viant_toolbox",
        importpath = "github.com/viant/toolbox",
        sum = "h1:6TteTDQ68CjgcCe8wH3D3ZhUQQOJXMTbj/D9rkk2a1k=",
        version = "v0.24.0",
    )

    go_repository(
        name = "com_github_victoriametrics_fastcache",
        importpath = "github.com/VictoriaMetrics/fastcache",
        sum = "h1:vnVi/y9yKDcD9akmc4NqAoqgQhJrOwUF+j9LTgn4QDE=",
        version = "v1.12.0",
    )
    go_repository(
        name = "com_github_vividcortex_gohistogram",
        importpath = "github.com/VividCortex/gohistogram",
        sum = "h1:6+hBz+qvs0JOrrNhhmR7lFxo5sINxBCGXrdtl/UvroE=",
        version = "v1.0.0",
    )
    go_repository(
        name = "com_github_vmihailenco_msgpack_v5",
        importpath = "github.com/vmihailenco/msgpack/v5",
        sum = "h1:5gO0H1iULLWGhs2H5tbAHIZTV8/cYafcFOr9znI5mJU=",
        version = "v5.3.5",
    )
    go_repository(
        name = "com_github_vmihailenco_tagparser_v2",
        importpath = "github.com/vmihailenco/tagparser/v2",
        sum = "h1:y09buUbR+b5aycVFQs/g70pqKVZNBmxwAhO7/IwNM9g=",
        version = "v2.0.0",
    )

    go_repository(
        name = "com_github_wealdtech_go_bytesutil",
        importpath = "github.com/wealdtech/go-bytesutil",
        sum = "h1:ocEg3Ke2GkZ4vQw5lp46rmO+pfqCCTgq35gqOy8JKVc=",
        version = "v1.1.1",
    )

    go_repository(
        name = "com_github_wealdtech_go_eth2_types_v2",
        build_directives = [
            "gazelle:resolve go github.com/herumi/bls-eth-go-binary/bls @herumi_bls_eth_go_binary//:go_default_library",
        ],
        importpath = "github.com/wealdtech/go-eth2-types/v2",
        sum = "h1:tiA6T88M6XQIbrV5Zz53l1G5HtRERcxQfmET225V4Ls=",
        version = "v2.5.2",
    )
    go_repository(
        name = "com_github_wealdtech_go_eth2_util",
        importpath = "github.com/wealdtech/go-eth2-util",
        sum = "h1:2INPeOR35x5LdFFpSzyw954WzTD+DFyHe3yKlJnG5As=",
        version = "v1.6.3",
    )

    go_repository(
        name = "com_github_wealdtech_go_eth2_wallet_encryptor_keystorev4",
        importpath = "github.com/wealdtech/go-eth2-wallet-encryptor-keystorev4",
        sum = "h1:SxrDVSr+oXuT1x8kZt4uWqNCvv5xXEGV9zd7cuSrZS8=",
        version = "v1.1.3",
    )

    go_repository(
        name = "com_github_wealdtech_go_eth2_wallet_types_v2",
        importpath = "github.com/wealdtech/go-eth2-wallet-types/v2",
        sum = "h1:264/meVYWt1wFw6Mtn+xwkZkXjID42gNra4rycoiDXI=",
        version = "v2.8.2",
    )
    go_repository(
        name = "com_github_wercker_journalhook",
        importpath = "github.com/wercker/journalhook",
        sum = "h1:shC1HB1UogxN5Ech3Yqaaxj1X/P656PPCB4RbojIJqc=",
        version = "v0.0.0-20180428041537-5d0a5ae867b3",
    )

    go_repository(
        name = "com_github_willf_bitset",
        importpath = "github.com/willf/bitset",
        sum = "h1:ekJIKh6+YbUIVt9DfNbkR5d6aFcFTLDRyJNAACURBg8=",
        version = "v1.1.3",
    )

    go_repository(
        name = "com_github_xdg_scram",
        importpath = "github.com/xdg/scram",
        sum = "h1:u40Z8hqBAAQyv+vATcGgV0YCnDjqSL7/q/JyPhhJSPk=",
        version = "v0.0.0-20180814205039-7eeb5667e42c",
    )
    go_repository(
        name = "com_github_xdg_stringprep",
        importpath = "github.com/xdg/stringprep",
        sum = "h1:d9X0esnoa3dFsV0FG35rAT0RIhYFlPq7MiP+DW89La0=",
        version = "v1.0.0",
    )
    go_repository(
        name = "com_github_xeipuuv_gojsonpointer",
        importpath = "github.com/xeipuuv/gojsonpointer",
        sum = "h1:J9EGpcZtP0E/raorCMxlFGSTBrsSlaDGf3jU/qvAE2c=",
        version = "v0.0.0-20180127040702-4e3ac2762d5f",
    )
    go_repository(
        name = "com_github_xeipuuv_gojsonreference",
        importpath = "github.com/xeipuuv/gojsonreference",
        sum = "h1:EzJWgHovont7NscjpAxXsDA8S8BMYve8Y5+7cuRE7R0=",
        version = "v0.0.0-20180127040603-bd5ef7bd5415",
    )
    go_repository(
        name = "com_github_xeipuuv_gojsonschema",
        importpath = "github.com/xeipuuv/gojsonschema",
        sum = "h1:LhYJRs+L4fBtjZUfuSZIKGeVu0QRy8e5Xi7D17UxZ74=",
        version = "v1.2.0",
    )

    go_repository(
        name = "com_github_xiang90_probing",
        importpath = "github.com/xiang90/probing",
        sum = "h1:eY9dn8+vbi4tKz5Qo6v2eYzo7kUS51QINcR5jNpbZS8=",
        version = "v0.0.0-20190116061207-43a291ad63a2",
    )

    go_repository(
        name = "com_github_xlab_treeprint",
        importpath = "github.com/xlab/treeprint",
        sum = "h1:YdYsPAZ2pC6Tow/nPZOPQ96O3hm/ToAkGsPLzedXERk=",
        version = "v0.0.0-20180616005107-d6fb6747feb6",
    )
    go_repository(
        name = "com_github_xordataexchange_crypt",
        importpath = "github.com/xordataexchange/crypt",
        sum = "h1:ESFSdwYZvkeru3RtdrYueztKhOBCSAAzS4Gf+k0tEow=",
        version = "v0.0.3-0.20170626215501-b2862e3d0a77",
    )

    go_repository(
        name = "com_github_xrash_smetrics",
        importpath = "github.com/xrash/smetrics",
        sum = "h1:bAn7/zixMGCfxrRTfdpNzjtPYqr8smhKouy9mxVdGPU=",
        version = "v0.0.0-20201216005158-039620a65673",
    )

    go_repository(
        name = "com_github_xtaci_kcp_go",
        importpath = "github.com/xtaci/kcp-go",
        sum = "h1:TN1uey3Raw0sTz0Fg8GkfM0uH3YwzhnZWQ1bABv5xAg=",
        version = "v5.4.20+incompatible",
    )
    go_repository(
        name = "com_github_xtaci_lossyconn",
        importpath = "github.com/xtaci/lossyconn",
        sum = "h1:J0GxkO96kL4WF+AIT3M4mfUVinOCPgf2uUWYFUzN0sM=",
        version = "v0.0.0-20190602105132-8df528c0c9ae",
    )
    go_repository(
        name = "com_github_yalp_jsonpath",
        importpath = "github.com/yalp/jsonpath",
        sum = "h1:6fRhSjgLCkTD3JnJxvaJ4Sj+TYblw757bqYgZaOq5ZY=",
        version = "v0.0.0-20180802001716-5cc68e5049a0",
    )
    go_repository(
        name = "com_github_yosssi_ace",
        importpath = "github.com/yosssi/ace",
        sum = "h1:tUkIP/BLdKqrlrPwcmH0shwEEhTRHoGnc1wFIWmaBUA=",
        version = "v0.0.5",
    )
    go_repository(
        name = "com_github_yudai_gojsondiff",
        importpath = "github.com/yudai/gojsondiff",
        sum = "h1:27cbfqXLVEJ1o8I6v3y9lg8Ydm53EKqHXAOMxEGlCOA=",
        version = "v1.0.0",
    )
    go_repository(
        name = "com_github_yudai_golcs",
        importpath = "github.com/yudai/golcs",
        sum = "h1:BHyfKlQyqbsFN5p3IfnEUduWvb9is428/nNb5L3U01M=",
        version = "v0.0.0-20170316035057-ecda9a501e82",
    )
    go_repository(
        name = "com_github_yudai_pp",
        importpath = "github.com/yudai/pp",
        sum = "h1:Q4//iY4pNF6yPLZIigmvcl7k/bPgrcTPIFIcmawg5bI=",
        version = "v2.0.1+incompatible",
    )

    go_repository(
        name = "com_github_yuin_goldmark",
        importpath = "github.com/yuin/goldmark",
        sum = "h1:fVcFKWvrslecOb/tg+Cc05dkeYx540o0FuFt3nUVDoE=",
        version = "v1.4.13",
    )
    go_repository(
        name = "com_github_yusufpapurcu_wmi",
        importpath = "github.com/yusufpapurcu/wmi",
        sum = "h1:KBNDSne4vP5mbSWnJbO+51IMOXJB67QiYCSBrubbPRg=",
        version = "v1.2.2",
    )

    go_repository(
        name = "com_google_cloud_go",
        importpath = "cloud.google.com/go",
        sum = "h1:at8Tk2zUz63cLPR0JPWm5vp77pEZmzxEQBEfRKn1VV8=",
        version = "v0.81.0",
    )

    go_repository(
        name = "com_google_cloud_go_bigquery",
        importpath = "cloud.google.com/go/bigquery",
        sum = "h1:PQcPefKFdaIzjQFbiyOgAqyx8q5djaE7x9Sqe712DPA=",
        version = "v1.8.0",
    )
    go_repository(
        name = "com_google_cloud_go_bigtable",
        importpath = "cloud.google.com/go/bigtable",
        sum = "h1:F4cCmA4nuV84V5zYQ3MKY+M1Cw1avHDuf3S/LcZPA9c=",
        version = "v1.2.0",
    )
    go_repository(
        name = "com_google_cloud_go_compute_metadata",
        importpath = "cloud.google.com/go/compute/metadata",
        sum = "h1:nBbNSZyDpkNlo3DepaaLKVuO7ClyifSAmNloSCZrHnQ=",
        version = "v0.2.0",
    )

    go_repository(
        name = "com_google_cloud_go_datastore",
        importpath = "cloud.google.com/go/datastore",
        sum = "h1:/May9ojXjRkPBNVrq+oWLqmWCkr4OU5uRY29bu0mRyQ=",
        version = "v1.1.0",
    )

    go_repository(
        name = "com_google_cloud_go_firestore",
        importpath = "cloud.google.com/go/firestore",
        sum = "h1:9x7Bx0A9R5/M9jibeJeZWqjeVEIxYW9fZYqB9a70/bY=",
        version = "v1.1.0",
    )
    go_repository(
        name = "com_google_cloud_go_pubsub",
        importpath = "cloud.google.com/go/pubsub",
        sum = "h1:ukjixP1wl0LpnZ6LWtZJ0mX5tBmjp1f8Sqer8Z2OMUU=",
        version = "v1.3.1",
    )
    go_repository(
        name = "com_google_cloud_go_storage",
        importpath = "cloud.google.com/go/storage",
        sum = "h1:STgFzyU5/8miMl0//zKh2aQeTyeaUH3WN9bSUiJ09bA=",
        version = "v1.10.0",
    )
    go_repository(
        name = "com_lukechampine_blake3",
        importpath = "lukechampine.com/blake3",
        sum = "h1:GgRMhmdsuK8+ii6UZFDL8Nb+VyMwadAgcJyfYHxG6n0=",
        version = "v1.1.7",
    )

    go_repository(
        name = "com_shuralyov_dmitri_app_changes",
        importpath = "dmitri.shuralyov.com/app/changes",
        sum = "h1:hJiie5Bf3QucGRa4ymsAUOxyhYwGEz1xrsVk0P8erlw=",
        version = "v0.0.0-20180602232624-0a106ad413e3",
    )

    go_repository(
        name = "com_shuralyov_dmitri_gpu_mtl",
        importpath = "dmitri.shuralyov.com/gpu/mtl",
        sum = "h1:VpgP7xuJadIUuKccphEpTJnWhS2jkQyMt6Y7pJCD7fY=",
        version = "v0.0.0-20190408044501-666a987793e9",
    )
    go_repository(
        name = "com_shuralyov_dmitri_html_belt",
        importpath = "dmitri.shuralyov.com/html/belt",
        sum = "h1:SPOUaucgtVls75mg+X7CXigS71EnsfVUK/2CgVrwqgw=",
        version = "v0.0.0-20180602232347-f7d459c86be0",
    )
    go_repository(
        name = "com_shuralyov_dmitri_service_change",
        importpath = "dmitri.shuralyov.com/service/change",
        sum = "h1:GvWw74lx5noHocd+f6HBMXK6DuggBB1dhVkuGZbv7qM=",
        version = "v0.0.0-20181023043359-a85b471d5412",
    )
    go_repository(
        name = "com_shuralyov_dmitri_state",
        importpath = "dmitri.shuralyov.com/state",
        sum = "h1:ivON6cwHK1OH26MZyWDCnbTRZZf0IhNsENoNAKFS1g4=",
        version = "v0.0.0-20180228185332-28bcc343414c",
    )

    go_repository(
        name = "com_sourcegraph_sourcegraph_appdash",
        importpath = "sourcegraph.com/sourcegraph/appdash",
        sum = "h1:ucqkfpjg9WzSUubAO62csmucvxl4/JeW3F4I4909XkM=",
        version = "v0.0.0-20190731080439-ebfcffb1b5c0",
    )
    go_repository(
        name = "com_sourcegraph_sourcegraph_go_diff",
        importpath = "sourcegraph.com/sourcegraph/go-diff",
        sum = "h1:eTiIR0CoWjGzJcnQ3OkhIl/b9GJovq4lSAVRt0ZFEG8=",
        version = "v0.5.0",
    )
    go_repository(
        name = "com_sourcegraph_sqs_pbtypes",
        importpath = "sourcegraph.com/sqs/pbtypes",
        sum = "h1:JPJh2pk3+X4lXAkZIk2RuE/7/FoK9maXw+TNPJhVS/c=",
        version = "v0.0.0-20180604144634-d3ebe8f20ae4",
    )

    go_repository(
        name = "in_gopkg_alecthomas_kingpin_v2",
        importpath = "gopkg.in/alecthomas/kingpin.v2",
        sum = "h1:jMFz6MfLP0/4fUyZle81rXUoxOBFi19VUFKVDOQfozc=",
        version = "v2.2.6",
    )
    go_repository(
        name = "in_gopkg_bsm_ratelimit_v1",
        importpath = "gopkg.in/bsm/ratelimit.v1",
        sum = "h1:stTHdEoWg1pQ8riaP5ROrjS6zy6wewH/Q2iwnLCQUXY=",
        version = "v1.0.0-20160220154919-db14e161995a",
    )
    go_repository(
        name = "in_gopkg_cenkalti_backoff_v1",
        importpath = "gopkg.in/cenkalti/backoff.v1",
        sum = "h1:Arh75ttbsvlpVA7WtVpH4u9h6Zl46xuptxqLxPiSo4Y=",
        version = "v1.1.0",
    )

    go_repository(
        name = "in_gopkg_check_v1",
        importpath = "gopkg.in/check.v1",
        sum = "h1:Hei/4ADfdWqJk1ZMxUNpqntNwaWcugrBjAiHlqqRiVk=",
        version = "v1.0.0-20201130134442-10cb98267c6c",
    )
    go_repository(
        name = "in_gopkg_cheggaaa_pb_v1",
        importpath = "gopkg.in/cheggaaa/pb.v1",
        sum = "h1:Ev7yu1/f6+d+b3pi5vPdRPc6nNtP1umSfcWiEfRqv6I=",
        version = "v1.0.25",
    )
    go_repository(
        name = "in_gopkg_d4l3k_messagediff_v1",
        importpath = "gopkg.in/d4l3k/messagediff.v1",
        sum = "h1:70AthpjunwzUiarMHyED52mj9UwtAnE89l1Gmrt3EU0=",
        version = "v1.2.1",
    )
    go_repository(
        name = "in_gopkg_errgo_v2",
        importpath = "gopkg.in/errgo.v2",
        sum = "h1:0vLT13EuvQ0hNvakwLuFZ/jYrLp5F3kcWHXdRggjCE8=",
        version = "v2.1.0",
    )
    go_repository(
        name = "in_gopkg_fsnotify_v1",
        importpath = "gopkg.in/fsnotify.v1",
        sum = "h1:xOHLXZwVvI9hhs+cLKq5+I5onOuwQLhQwiu63xxlHs4=",
        version = "v1.4.7",
    )
    go_repository(
        name = "in_gopkg_gcfg_v1",
        importpath = "gopkg.in/gcfg.v1",
        sum = "h1:m8OOJ4ccYHnx2f4gQwpno8nAX5OGOh7RLaaz0pj3Ogs=",
        version = "v1.2.3",
    )
    go_repository(
        name = "in_gopkg_go_playground_assert_v1",
        importpath = "gopkg.in/go-playground/assert.v1",
        sum = "h1:xoYuJVE7KT85PYWrN730RguIQO0ePzVRfFMXadIrXTM=",
        version = "v1.2.1",
    )
    go_repository(
        name = "in_gopkg_go_playground_validator_v8",
        importpath = "gopkg.in/go-playground/validator.v8",
        sum = "h1:lFB4DoMU6B626w8ny76MV7VX6W2VHct2GVOI3xgiMrQ=",
        version = "v8.18.2",
    )

    go_repository(
        name = "in_gopkg_inf_v0",
        importpath = "gopkg.in/inf.v0",
        sum = "h1:73M5CoZyi3ZLMOyDlQh031Cx6N9NDJ2Vvfl76EDAgDc=",
        version = "v0.9.1",
    )

    go_repository(
        name = "in_gopkg_ini_v1",
        importpath = "gopkg.in/ini.v1",
        sum = "h1:Dgnx+6+nfE+IfzjUEISNeydPJh9AXNNsWbGP9KzCsOA=",
        version = "v1.67.0",
    )
    go_repository(
        name = "in_gopkg_jcmturner_aescts_v1",
        importpath = "gopkg.in/jcmturner/aescts.v1",
        sum = "h1:cVVZBK2b1zY26haWB4vbBiZrfFQnfbTVrE3xZq6hrEw=",
        version = "v1.0.1",
    )
    go_repository(
        name = "in_gopkg_jcmturner_dnsutils_v1",
        importpath = "gopkg.in/jcmturner/dnsutils.v1",
        sum = "h1:cIuC1OLRGZrld+16ZJvvZxVJeKPsvd5eUIvxfoN5hSM=",
        version = "v1.0.1",
    )
    go_repository(
        name = "in_gopkg_jcmturner_goidentity_v3",
        importpath = "gopkg.in/jcmturner/goidentity.v3",
        sum = "h1:1duIyWiTaYvVx3YX2CYtpJbUFd7/UuPYCfgXtQ3VTbI=",
        version = "v3.0.0",
    )
    go_repository(
        name = "in_gopkg_jcmturner_gokrb5_v7",
        importpath = "gopkg.in/jcmturner/gokrb5.v7",
        sum = "h1:a9tsXlIDD9SKxotJMK3niV7rPZAJeX2aD/0yg3qlIrg=",
        version = "v7.5.0",
    )
    go_repository(
        name = "in_gopkg_jcmturner_rpc_v1",
        importpath = "gopkg.in/jcmturner/rpc.v1",
        sum = "h1:QHIUxTX1ISuAv9dD2wJ9HWQVuWDX/Zc0PfeC2tjc4rU=",
        version = "v1.1.0",
    )
    go_repository(
        name = "in_gopkg_mgo_v2",
        importpath = "gopkg.in/mgo.v2",
        sum = "h1:xcEWjVhvbDy+nHP67nPDDpbYrY+ILlfndk4bRioVHaU=",
        version = "v2.0.0-20180705113604-9856a29383ce",
    )

    go_repository(
        name = "in_gopkg_natefinch_npipe_v2",
        importpath = "gopkg.in/natefinch/npipe.v2",
        sum = "h1:+JknDZhAj8YMt7GC73Ei8pv4MzjDUNPHgQWJdtMAaDU=",
        version = "v2.0.0-20160621034901-c1b8fa8bdcce",
    )

    go_repository(
        name = "in_gopkg_redis_v4",
        importpath = "gopkg.in/redis.v4",
        sum = "h1:y3XbwQAiHwgNLUng56mgWYK39vsPqo8sT84XTEcxjr0=",
        version = "v4.2.4",
    )
    go_repository(
        name = "in_gopkg_resty_v1",
        importpath = "gopkg.in/resty.v1",
        sum = "h1:CuXP0Pjfw9rOuY6EP+UvtNvt5DSqHpIxILZKT/quCZI=",
        version = "v1.12.0",
    )

    go_repository(
        name = "in_gopkg_tomb_v1",
        importpath = "gopkg.in/tomb.v1",
        sum = "h1:uRGJdciOHaEIrze2W8Q3AKkepLTh2hOroT7a+7czfdQ=",
        version = "v1.0.0-20141024135613-dd632973f1e7",
    )

    go_repository(
        name = "in_gopkg_warnings_v0",
        importpath = "gopkg.in/warnings.v0",
        sum = "h1:wFXVbFY8DY5/xOe1ECiWdKCzZlxgshcYVNkBHstARME=",
        version = "v0.1.2",
    )

    go_repository(
        name = "in_gopkg_yaml_v2",
        importpath = "gopkg.in/yaml.v2",
        sum = "h1:D8xgwECY7CYvx+Y2n4sBz93Jn9JRvxdiyyo8CTfuKaY=",
        version = "v2.4.0",
    )

    go_repository(
        name = "in_gopkg_yaml_v3",
        importpath = "gopkg.in/yaml.v3",
        sum = "h1:fxVm/GzAzEWqLHuvctI91KS9hhNmmWOoWu0XTYJS7CA=",
        version = "v3.0.1",
    )
    go_repository(
        name = "io_etcd_go_bbolt",
        importpath = "go.etcd.io/bbolt",
        sum = "h1:/ecaJf0sk1l4l6V4awd65v2C3ILy7MSj+s/x1ADCIMU=",
        version = "v1.3.6",
    )
    go_repository(
        name = "io_etcd_go_etcd",
        importpath = "go.etcd.io/etcd",
        sum = "h1:VcrIfasaLFkyjk6KNlXQSzO+B0fZcnECiDrKJsfxka0=",
        version = "v0.0.0-20191023171146-3cf2f69b5738",
    )
    go_repository(
        name = "io_etcd_go_etcd_api_v3",
        importpath = "go.etcd.io/etcd/api/v3",
        sum = "h1:GsV3S+OfZEOCNXdtNkBSR7kgLobAa/SO6tCxRa0GAYw=",
        version = "v3.5.0",
    )
    go_repository(
        name = "io_etcd_go_etcd_client_pkg_v3",
        importpath = "go.etcd.io/etcd/client/pkg/v3",
        sum = "h1:2aQv6F436YnN7I4VbI8PPYrBhu+SmrTaADcf8Mi/6PU=",
        version = "v3.5.0",
    )
    go_repository(
        name = "io_etcd_go_etcd_client_v2",
        importpath = "go.etcd.io/etcd/client/v2",
        sum = "h1:ftQ0nOOHMcbMS3KIaDQ0g5Qcd6bhaBrQT6b89DfwLTs=",
        version = "v2.305.0",
    )

    go_repository(
        name = "io_k8s_api",
        build_file_proto_mode = "disable_global",
        importpath = "k8s.io/api",
        sum = "h1:2AJaUQdgUZLoDZHrun21PW2Nx9+ll6cUzvn3IKhSIn0=",
        version = "v0.18.3",
    )
    go_repository(
        name = "io_k8s_apimachinery",
        build_file_proto_mode = "disable_global",
        importpath = "k8s.io/apimachinery",
        sum = "h1:pOGcbVAhxADgUYnjS08EFXs9QMl8qaH5U4fr5LGUrSk=",
        version = "v0.18.3",
    )
    go_repository(
        name = "io_k8s_client_go",
        build_extra_args = ["-exclude=vendor"],
        build_naming_convention = "go_default_library",
        importpath = "k8s.io/client-go",
        sum = "h1:QaJzz92tsN67oorwzmoB0a9r9ZVHuD5ryjbCKP0U22k=",
        version = "v0.18.3",
    )
    go_repository(
        name = "io_k8s_gengo",
        importpath = "k8s.io/gengo",
        sum = "h1:4s3/R4+OYYYUKptXPhZKjQ04WJ6EhQQVFdjOFvCazDk=",
        version = "v0.0.0-20190128074634-0689ccc1d7d6",
    )

    go_repository(
        name = "io_k8s_klog",
        importpath = "k8s.io/klog",
        sum = "h1:Pt+yjF5aB1xDSVbau4VsWe+dQNzA0qv1LlXdC2dF6Q8=",
        version = "v1.0.0",
    )
    go_repository(
        name = "io_k8s_klog_v2",
        importpath = "k8s.io/klog/v2",
        sum = "h1:lyJt0TWMPaGoODa8B8bUuxgHS3W/m/bNr2cca3brA/g=",
        version = "v2.80.0",
    )
    go_repository(
        name = "io_k8s_kube_openapi",
        importpath = "k8s.io/kube-openapi",
        sum = "h1:Oh3Mzx5pJ+yIumsAD0MOECPVeXsVot0UkiaCGVyfGQY=",
        version = "v0.0.0-20200410145947-61e04a5be9a6",
    )

    go_repository(
        name = "io_k8s_sigs_structured_merge_diff_v3",
        importpath = "sigs.k8s.io/structured-merge-diff/v3",
        sum = "h1:dOmIZBMfhcHS09XZkMyUgkq5trg3/jRyJYFZUiaOp8E=",
        version = "v3.0.0",
    )

    go_repository(
        name = "io_k8s_sigs_yaml",
        importpath = "sigs.k8s.io/yaml",
        sum = "h1:kr/MCeFWJWTwyaHoR9c8EjH9OumOmoF9YGiZd7lFm/Q=",
        version = "v1.2.0",
    )
    go_repository(
        name = "io_k8s_utils",
        importpath = "k8s.io/utils",
        sum = "h1:ZtTUW5+ZWaoqjR3zOpRa7oFJ5d4aA22l4me/xArfOIc=",
        version = "v0.0.0-20200520001619-278ece378a50",
    )
    go_repository(
<<<<<<< HEAD
        name = "io_moul_http2curl",
        importpath = "moul.io/http2curl",
        sum = "h1:6XwpyZOYsgZJrU8exnG87ncVkU1FVCcTRpwzOkTDUi8=",
        version = "v1.0.0",
=======
        name = "io_nhooyr_websocket",
        importpath = "nhooyr.io/websocket",
        sum = "h1:usjR2uOr/zjjkVMy0lW+PPohFok7PCow5sDjLgX4P4g=",
        version = "v1.8.7",
>>>>>>> 5eaa1525
    )

    go_repository(
        name = "io_opencensus_go",
        importpath = "go.opencensus.io",
        sum = "h1:y73uSU6J157QMP2kn2r30vwW1A2W2WFwSCGnAVxeaD0=",
        version = "v0.24.0",
    )
    go_repository(
        name = "io_opencensus_go_contrib_exporter_jaeger",
        importpath = "contrib.go.opencensus.io/exporter/jaeger",
        sum = "h1:yGBYzYMewVL0yO9qqJv3Z5+IRhPdU7e9o/2oKpX4YvI=",
        version = "v0.2.1",
    )
    go_repository(
        name = "io_opentelemetry_go_proto_otlp",
        importpath = "go.opentelemetry.io/proto/otlp",
        sum = "h1:rwOQPCuKAKmwGKq2aVNnYIibI6wnV7EvzgfTCzcdGg8=",
        version = "v0.7.0",
    )

    go_repository(
        name = "io_rsc_binaryregexp",
        importpath = "rsc.io/binaryregexp",
        sum = "h1:HfqmD5MEmC0zvwBuF187nq9mdnXjXsSivRiXN7SmRkE=",
        version = "v0.2.0",
    )
    go_repository(
        name = "io_rsc_pdf",
        importpath = "rsc.io/pdf",
        sum = "h1:k1MczvYDUvJBe93bYd7wrZLLUEcLZAuF824/I4e5Xr4=",
        version = "v0.1.1",
    )
    go_repository(
        name = "io_rsc_quote_v3",
        importpath = "rsc.io/quote/v3",
        sum = "h1:9JKUTTIUgS6kzR9mK1YuGKv6Nl+DijDNIc0ghT58FaY=",
        version = "v3.1.0",
    )
    go_repository(
        name = "io_rsc_sampler",
        importpath = "rsc.io/sampler",
        sum = "h1:7uVkIFmeBqHfdjD+gZwtXXI+RODJ2Wc4O7MPEh/QiW4=",
        version = "v1.3.0",
    )
    go_repository(
        name = "io_rsc_tmplfunc",
        importpath = "rsc.io/tmplfunc",
        sum = "h1:53XFQh69AfOa8Tw0Jm7t+GV7KZhOi6jzsCzTtKbMvzU=",
        version = "v0.0.3",
    )

    go_repository(
        name = "org_apache_git_thrift_git",
        importpath = "git.apache.org/thrift.git",
        sum = "h1:OR8VhtwhcAI3U48/rzBsVOuHi0zDPzYI1xASVcdSgR8=",
        version = "v0.0.0-20180902110319-2566ecd5d999",
    )

    go_repository(
        name = "org_collectd",
        importpath = "collectd.org",
        sum = "h1:iNBHGw1VvPJxH2B6RiFWFZ+vsjo1lCdRszBeOuwGi00=",
        version = "v0.3.0",
    )
    go_repository(
        name = "org_go4",
        importpath = "go4.org",
        sum = "h1:+hE86LblG4AyDgwMCLTE6FOlM9+qjHSYS+rKqxUVdsM=",
        version = "v0.0.0-20180809161055-417644f6feb5",
    )
    go_repository(
        name = "org_go4_grpc",
        importpath = "grpc.go4.org",
        sum = "h1:tmXTu+dfa+d9Evp8NpJdgOy6+rt8/x4yG7qPBrtNfLY=",
        version = "v0.0.0-20170609214715-11d0a25b4919",
    )

    go_repository(
        name = "org_golang_google_api",
        importpath = "google.golang.org/api",
        sum = "h1:URs6qR1lAxDsqWITsQXI4ZkGiYJ5dHtRNiCpfs2OeKA=",
        version = "v0.44.0",
    )
    go_repository(
        name = "org_golang_google_appengine",
        importpath = "google.golang.org/appengine",
        sum = "h1:FZR1q0exgwxzPzp/aF+VccGrSfxfPpkBqjIIEq3ru6c=",
        version = "v1.6.7",
    )
    go_repository(
        name = "org_golang_google_genproto",
        importpath = "google.golang.org/genproto",
        sum = "h1:R1r5J0u6Cx+RNl/6mezTw6oA14cmKC96FeUwL6A9bd4=",
        version = "v0.0.0-20210624195500-8bfb893ecb84",
    )

    go_repository(
        name = "org_golang_google_grpc",
        build_file_proto_mode = "disable",
        importpath = "google.golang.org/grpc",
        sum = "h1:AGJ0Ih4mHjSeibYkFGh1dD9KJ/eOtZ93I6hoHhukQ5Q=",
        version = "v1.40.0",
    )
    go_repository(
        name = "org_golang_google_grpc_cmd_protoc_gen_go_grpc",
        importpath = "google.golang.org/grpc/cmd/protoc-gen-go-grpc",
        sum = "h1:lQ+dE99pFsb8osbJB3oRfE5eW4Hx6a/lZQr8Jh+eoT4=",
        version = "v1.0.0",
    )
    go_repository(
        name = "org_golang_google_protobuf",
        importpath = "google.golang.org/protobuf",
        sum = "h1:d0NfwRgPtno5B1Wa6L2DAG+KivqkdutMf1UhdNx175w=",
        version = "v1.28.1",
    )
    go_repository(
        name = "org_golang_x_build",
        importpath = "golang.org/x/build",
        sum = "h1:E2M5QgjZ/Jg+ObCQAudsXxuTsLj7Nl5RV/lZcQZmKSo=",
        version = "v0.0.0-20190111050920-041ab4dc3f9d",
    )

    go_repository(
        name = "org_golang_x_crypto",
        importpath = "golang.org/x/crypto",
        sum = "h1:U/0M97KRkSFvyD/3FSmdP5W5swImpNgle/EHFhOsQPE=",
        version = "v0.5.0",
    )
    go_repository(
        name = "org_golang_x_exp",
        importpath = "golang.org/x/exp",
        sum = "h1:xP7rWLUr1e1n2xkK5YB4LI0hPEy3LJC6Wk+D4pGlOJg=",
        version = "v0.0.0-20230206171751-46f607a40771",
    )
    go_repository(
        name = "org_golang_x_image",
        importpath = "golang.org/x/image",
        sum = "h1:+qEpEAPhDZ1o0x3tHzZTQDArnOixOzGD9HUJfcg0mb4=",
        version = "v0.0.0-20190802002840-cff245a6509b",
    )

    go_repository(
        name = "org_golang_x_lint",
        importpath = "golang.org/x/lint",
        sum = "h1:VLliZ0d+/avPrXXH+OakdXhpJuEoBZuwh1m2j7U6Iug=",
        version = "v0.0.0-20210508222113-6edffad5e616",
    )
    go_repository(
        name = "org_golang_x_mobile",
        importpath = "golang.org/x/mobile",
        sum = "h1:4+4C/Iv2U4fMZBiMCc98MG1In4gJY5YRhtpDNeDeHWs=",
        version = "v0.0.0-20190719004257-d2bd2a29d028",
    )

    go_repository(
        name = "org_golang_x_mod",
        importpath = "golang.org/x/mod",
        sum = "h1:LUYupSeNrTNCGzR/hVBk2NHZO4hXcVaW1k4Qx7rjPx8=",
        version = "v0.8.0",
    )

    go_repository(
        name = "org_golang_x_net",
        importpath = "golang.org/x/net",
        sum = "h1:rJrUqqhjsgNp7KqAIc25s9pZnjU7TUcSY7HcVZjdn1g=",
        version = "v0.7.0",
    )
    go_repository(
        name = "org_golang_x_oauth2",
        importpath = "golang.org/x/oauth2",
        sum = "h1:6l90koy8/LaBLmLu8jpHeHexzMwEita0zFfYlggy2F8=",
        version = "v0.3.0",
    )
    go_repository(
        name = "org_golang_x_perf",
        importpath = "golang.org/x/perf",
        sum = "h1:xYq6+9AtI+xP3M4r0N1hCkHrInHDBohhquRgx9Kk6gI=",
        version = "v0.0.0-20180704124530-6e6d33e29852",
    )

    go_repository(
        name = "org_golang_x_sync",
        importpath = "golang.org/x/sync",
        sum = "h1:wsuoTGHzEhffawBOhz5CYhcrV4IdKZbEyZjBMuTp12o=",
        version = "v0.1.0",
    )
    go_repository(
        name = "org_golang_x_sys",
        importpath = "golang.org/x/sys",
        sum = "h1:MUK/U/4lj1t1oPg0HfuXDN/Z1wv31ZJ/YcPiGccS4DU=",
        version = "v0.5.0",
    )
    go_repository(
        name = "org_golang_x_term",
        importpath = "golang.org/x/term",
        sum = "h1:n2a8QNdAb0sZNpU9R1ALUXBbY+w51fCQDN+7EdxNBsY=",
        version = "v0.5.0",
    )

    go_repository(
        name = "org_golang_x_text",
        importpath = "golang.org/x/text",
        sum = "h1:4BRB4x83lYWy72KwLD/qYDuTu7q9PjSagHvijDw7cLo=",
        version = "v0.7.0",
    )
    go_repository(
        name = "org_golang_x_time",
        importpath = "golang.org/x/time",
        sum = "h1:Yx9k8YCG3dvF87UAn2tu2HQLf2dt/eR1bXxpLMWeH+Y=",
        version = "v0.0.0-20220922220347-f3bd1da661af",
    )
    go_repository(
        name = "org_golang_x_tools",
        importpath = "golang.org/x/tools",
        sum = "h1:BOw41kyTf3PuCW1pVQf8+Cyg8pMlkYB1oo9iJ6D/lKM=",
        version = "v0.6.0",
    )

    go_repository(
        name = "org_golang_x_xerrors",
        importpath = "golang.org/x/xerrors",
        sum = "h1:5Pf6pFKu98ODmgnpvkJ3kFUOQGGLIzLIkbzUHp47618=",
        version = "v0.0.0-20220517211312-f3a8303e98df",
    )

    go_repository(
        name = "org_gonum_v1_gonum",
        importpath = "gonum.org/v1/gonum",
        sum = "h1:CCXrcPKiGGotvnN6jfUsKk4rRqm7q09/YbKb5xCEvtM=",
        version = "v0.8.2",
    )
    go_repository(
        name = "org_gonum_v1_netlib",
        importpath = "gonum.org/v1/netlib",
        sum = "h1:OE9mWmgKkjJyEmDAAtGMPjXu+YNeGvK9VTSHY6+Qihc=",
        version = "v0.0.0-20190313105609-8cb42192e0e0",
    )
    go_repository(
        name = "org_gonum_v1_plot",
        importpath = "gonum.org/v1/plot",
        sum = "h1:Qh4dB5D/WpoUUp3lSod7qgoyEHbDGPUWjIbnqdqqe1k=",
        version = "v0.0.0-20190515093506-e2840ee46a6b",
    )
    go_repository(
        name = "org_uber_go_atomic",
        importpath = "go.uber.org/atomic",
        sum = "h1:9qC72Qh0+3MqyJbAn8YU5xVq1frD8bn3JtD2oXtafVQ=",
        version = "v1.10.0",
    )

    go_repository(
        name = "org_uber_go_automaxprocs",
        build_directives = [
            # Do not use this library directly.
            # Rather, load maxprocs from github.com/prysmaticlabs/runtime/maxprocs.
            "gazelle:go_visibility @prysm//runtime/maxprocs:__pkg__",
        ],
        importpath = "go.uber.org/automaxprocs",
        sum = "h1:II28aZoGdaglS5vVNnspf28lnZpXScxtIozx1lAjdb0=",
        version = "v1.3.0",
    )
    go_repository(
        name = "org_uber_go_dig",
        importpath = "go.uber.org/dig",
        sum = "h1:vq3YWr8zRj1eFGC7Gvf907hE0eRjPTZ1d3xHadD6liE=",
        version = "v1.15.0",
    )
    go_repository(
        name = "org_uber_go_fx",
        importpath = "go.uber.org/fx",
        sum = "h1:bUNI6oShr+OVFQeU8cDNbnN7VFsu+SsjHzUF51V/GAU=",
        version = "v1.18.2",
    )

    go_repository(
        name = "org_uber_go_goleak",
        importpath = "go.uber.org/goleak",
        sum = "h1:gZAh5/EyT/HQwlpkCy6wTpqfH9H8Lz8zbm3dZh+OyzA=",
        version = "v1.1.12",
    )
    go_repository(
        name = "org_uber_go_multierr",
        importpath = "go.uber.org/multierr",
        sum = "h1:dg6GjLku4EH+249NNmoIciG9N/jURbDG+pFlTkhzIC8=",
        version = "v1.8.0",
    )
    go_repository(
        name = "org_uber_go_tools",
        importpath = "go.uber.org/tools",
        sum = "h1:0mgffUl7nfd+FpvXMVz4IDEaUSmT1ysygQC7qYo7sG4=",
        version = "v0.0.0-20190618225709-2cfd321de3ee",
    )
    go_repository(
        name = "org_uber_go_zap",
        importpath = "go.uber.org/zap",
        sum = "h1:FiJd5l1UOLj0wCgbSE0rwwXHzEdAZS6hiiSnxJN/D60=",
        version = "v1.24.0",
    )

    # Note: go_repository is already wrapped with maybe!
    maybe(
        git_repository,
        name = "vaticle_bazel_distribution",
        commit = "96424c85195a97dad81f69fdbbef2e1574bf8801",
        remote = "https://github.com/vaticle/bazel-distribution",
        shallow_since = "1569509514 +0300",
    )<|MERGE_RESOLUTION|>--- conflicted
+++ resolved
@@ -475,21 +475,12 @@
         sum = "h1:DC2CZ1Ep5Y4k3ZQ899DldepgrayRUGE6BBZ/cd9Cj44=",
         version = "v2.2.0",
     )
-<<<<<<< HEAD
-    go_repository(
-        name = "com_github_cheekybits_genny",
-        importpath = "github.com/cheekybits/genny",
-        sum = "h1:uGGa4nei+j20rOSeDeP5Of12XVm7TGUd4dJA9RDitfE=",
-        version = "v1.0.0",
-    )
     go_repository(
         name = "com_github_cheekybits_is",
         importpath = "github.com/cheekybits/is",
         sum = "h1:SKI1/fuSdodxmNNyVBR8d7X/HuLnRpvvFO0AgyQk764=",
         version = "v0.0.0-20150225183255-68e9c0620927",
     )
-=======
->>>>>>> 5eaa1525
 
     go_repository(
         name = "com_github_chzyer_logex",
@@ -1920,13 +1911,8 @@
     go_repository(
         name = "com_github_holiman_goevmlab",
         importpath = "github.com/holiman/goevmlab",
-<<<<<<< HEAD
-        sum = "h1:5hdO7umeGUFvlTaxdzFZT/Ci8aTo3H9jCvzpfhx40JQ=",
-        version = "v0.0.0-20221201133036-b31966a5267d",
-=======
         sum = "h1:WZmIv3jvH/3MJDtOaHyE3SCzYHchDXVP6Hlcyh/+dQw=",
         version = "v0.0.0-20221207202144-89074274e1b7",
->>>>>>> 5eaa1525
     )
 
     go_repository(
@@ -2478,15 +2464,12 @@
         importpath = "github.com/korovkin/limiter",
         sum = "h1:30n5Eq2aBsT+cmDxl8F4PcfptcBxW5J22lbVErc/X9c=",
         version = "v0.0.0-20221015170604-22eb1ceceddc",
-<<<<<<< HEAD
     )
     go_repository(
         name = "com_github_kr_fs",
         importpath = "github.com/kr/fs",
         sum = "h1:Jskdu9ieNAYnjxsi0LbQp1ulIKZV1LAFgK1tWhpZgl8=",
         version = "v0.1.0",
-=======
->>>>>>> 5eaa1525
     )
 
     go_repository(
@@ -3621,15 +3604,12 @@
         importpath = "github.com/rivo/uniseg",
         sum = "h1:utMvzDsuh3suAEnhH0RdHmoPbU648o6CvXxTx4SBMOw=",
         version = "v0.4.3",
-<<<<<<< HEAD
-=======
     )
     go_repository(
         name = "com_github_rjeczalik_notify",
         importpath = "github.com/rjeczalik/notify",
         sum = "h1:CLCKso/QK1snAlnhNR/CNvNiFU2saUtjV0bx3EwNeCE=",
         version = "v0.9.1",
->>>>>>> 5eaa1525
     )
 
     go_repository(
@@ -4183,13 +4163,8 @@
     go_repository(
         name = "com_github_urfave_cli_v2",
         importpath = "github.com/urfave/cli/v2",
-<<<<<<< HEAD
-        sum = "h1:xbrU7tAYviSpqeR3X4nEFWUdB/uDZ6DE+HxmRU7Xtyw=",
-        version = "v2.23.5",
-=======
         sum = "h1:YHDQ46s3VghFHFf1DdF+Sh7H4RqhcM+t0TmZRJx4oJY=",
         version = "v2.23.7",
->>>>>>> 5eaa1525
     )
     go_repository(
         name = "com_github_urfave_negroni",
@@ -4806,17 +4781,17 @@
         version = "v0.0.0-20200520001619-278ece378a50",
     )
     go_repository(
-<<<<<<< HEAD
         name = "io_moul_http2curl",
         importpath = "moul.io/http2curl",
         sum = "h1:6XwpyZOYsgZJrU8exnG87ncVkU1FVCcTRpwzOkTDUi8=",
         version = "v1.0.0",
-=======
+    )
+
+    go_repository(
         name = "io_nhooyr_websocket",
         importpath = "nhooyr.io/websocket",
         sum = "h1:usjR2uOr/zjjkVMy0lW+PPohFok7PCow5sDjLgX4P4g=",
         version = "v1.8.7",
->>>>>>> 5eaa1525
     )
 
     go_repository(
