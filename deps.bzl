load("@prysm//tools/go:def.bzl", "go_repository", "maybe")  # gazelle:keep
load("@bazel_tools//tools/build_defs/repo:http.bzl", "http_archive")  # gazelle:keep
load("@bazel_tools//tools/build_defs/repo:git.bzl", "git_repository")

# Prysm's third party / external dependencies.
#
##################################################################
#
#                    ██████████████████
#                  ██                  ██
#                ██  ██████████████████  ██
#              ██  ██████████████████████  ██
#            ██  ██████████████████████████  ██
#          ██  ██████████████████████████████  ██
#        ██  ██████████████████████████████████  ██
#      ██  ██████████████████████████████████████  ██
#      ██  ██████    ██      ████  ████    ██████  ██
#      ██  ████  ████████  ████  ██  ██  ██  ████  ██
#      ██  ████  ████████  ████  ██  ██  ██  ████  ██
#      ██  ██████  ██████  ████  ██  ██    ██████  ██
#      ██  ████████  ████  ████  ██  ██  ████████  ██
#      ██  ████████  ████  ████  ██  ██  ████████  ██
#      ██  ████    ██████  ██████  ████  ████████  ██
#      ██  ██████████████████████████████████████  ██
#        ██  ██████████████████████████████████  ██
#          ██  ██████████████████████████████  ██
#            ██  ██████████████████████████  ██
#              ██  ██████████████████████  ██
#                ██  ██████████████████  ██
#                  ██                  ██
#                    ██████████████████
#
##################################################################
#           Make sure you have read DEPENDENCIES.md!
##################################################################
def prysm_deps():
    go_repository(
        name = "co_honnef_go_tools",
        importpath = "honnef.co/go/tools",
        sum = "h1:UoveltGrhghAA7ePc+e+QYDHXrBps2PqFZiHkGR/xK8=",
        version = "v0.0.1-2020.1.4",
    )
    go_repository(
        name = "com_github_aead_siphash",
        importpath = "github.com/aead/siphash",
        sum = "h1:FwHfE/T45KPKYuuSAKyyvE+oPWcaQ+CUmFW0bPlM+kg=",
        version = "v1.0.1",
    )
    go_repository(
        name = "com_github_afex_hystrix_go",
        importpath = "github.com/afex/hystrix-go",
        sum = "h1:rFw4nCn9iMW+Vajsk51NtYIcwSTkXr+JGrMd36kTDJw=",
        version = "v0.0.0-20180502004556-fa1af6a1f4f5",
    )

    go_repository(
        name = "com_github_ajstarks_svgo",
        importpath = "github.com/ajstarks/svgo",
        sum = "h1:wVe6/Ea46ZMeNkQjjBW6xcqyQA/j5e0D6GytH95g0gQ=",
        version = "v0.0.0-20180226025133-644b8db467af",
    )

    go_repository(
        name = "com_github_alecthomas_template",
        importpath = "github.com/alecthomas/template",
        sum = "h1:JYp7IbQjafoB+tBA3gMyHYHrpOtNuDiK/uB5uXxq5wM=",
        version = "v0.0.0-20190718012654-fb15b899a751",
    )
    go_repository(
        name = "com_github_alecthomas_units",
        importpath = "github.com/alecthomas/units",
        sum = "h1:UQZhZ2O0vMHr2cI+DC1Mbh0TJxzA3RcLoMsFw+aXw7E=",
        version = "v0.0.0-20190924025748-f65c72e2690d",
    )
    go_repository(
        name = "com_github_allegro_bigcache",
        importpath = "github.com/allegro/bigcache",
        sum = "h1:hg1sY1raCwic3Vnsvje6TT7/pnZba83LeFck5NrFKSc=",
        version = "v1.2.1",
    )
    go_repository(
        name = "com_github_andreasbriese_bbloom",
        importpath = "github.com/AndreasBriese/bbloom",
        sum = "h1:HD8gA2tkByhMAwYaFAX9w2l7vxvBQ5NMoxDrkhqhtn4=",
        version = "v0.0.0-20190306092124-e2d15f34fcf9",
    )

    go_repository(
        name = "com_github_andreyvit_diff",
        importpath = "github.com/andreyvit/diff",
        sum = "h1:bvNMNQO63//z+xNgfBlViaCIJKLlCJ6/fmUseuG0wVQ=",
        version = "v0.0.0-20170406064948-c7f18ee00883",
    )

    go_repository(
        name = "com_github_antihax_optional",
        importpath = "github.com/antihax/optional",
        sum = "h1:xK2lYat7ZLaVVcIuj82J8kIro4V6kDe0AUDFboUCwcg=",
        version = "v1.0.0",
    )

    go_repository(
        name = "com_github_apache_arrow_go_arrow",
        importpath = "github.com/apache/arrow/go/arrow",
        sum = "h1:nxAtV4VajJDhKysp2kdcJZsq8Ss1xSA0vZTkVHHJd0E=",
        version = "v0.0.0-20191024131854-af6fa24be0db",
    )
    go_repository(
        name = "com_github_apache_thrift",
        importpath = "github.com/apache/thrift",
        sum = "h1:5hryIiq9gtn+MiLVn0wP37kb/uTeRZgN08WoCsAhIhI=",
        version = "v0.13.0",
    )

    go_repository(
        name = "com_github_aristanetworks_fsnotify",
        importpath = "github.com/aristanetworks/fsnotify",
        sum = "h1:it2ydpY6k0aXB7qjb4vGhOYOL6YDC/sr8vhqwokFQwQ=",
        version = "v1.4.2",
    )
    go_repository(
        name = "com_github_aristanetworks_glog",
        importpath = "github.com/aristanetworks/glog",
        sum = "h1:Bmjk+DjIi3tTAU0wxGaFbfjGUqlxxSXARq9A96Kgoos=",
        version = "v0.0.0-20191112221043-67e8567f59f3",
    )

    go_repository(
        name = "com_github_aristanetworks_goarista",
        importpath = "github.com/aristanetworks/goarista",
        sum = "h1:cgk6xsRVshE29qzHDCQ+tqmu7ny8GnjPQhAw/RTk/Co=",
        version = "v0.0.0-20200521140103-6c3304613b30",
    )
    go_repository(
        name = "com_github_aristanetworks_splunk_hec_go",
        importpath = "github.com/aristanetworks/splunk-hec-go",
        sum = "h1:O7zlcm4ve7JvqTyEK3vSBh1LngLezraqcxv8Ya6tQFY=",
        version = "v0.3.3",
    )
    go_repository(
        name = "com_github_armon_circbuf",
        importpath = "github.com/armon/circbuf",
        sum = "h1:QEF07wC0T1rKkctt1RINW/+RMTVmiwxETico2l3gxJA=",
        version = "v0.0.0-20150827004946-bbbad097214e",
    )

    go_repository(
        name = "com_github_armon_consul_api",
        importpath = "github.com/armon/consul-api",
        sum = "h1:G1bPvciwNyF7IUmKXNt9Ak3m6u9DE1rF+RmtIkBpVdA=",
        version = "v0.0.0-20180202201655-eb2c6b5be1b6",
    )
    go_repository(
        name = "com_github_armon_go_metrics",
        importpath = "github.com/armon/go-metrics",
        sum = "h1:8GUt8eRujhVEGZFFEjBj46YV4rDjvGrNxb0KMWYkL2I=",
        version = "v0.0.0-20180917152333-f0300d1749da",
    )
    go_repository(
        name = "com_github_armon_go_radix",
        importpath = "github.com/armon/go-radix",
        sum = "h1:BUAU3CGlLvorLI26FmByPp2eC2qla6E1Tw+scpcg/to=",
        version = "v0.0.0-20180808171621-7fddfc383310",
    )
    go_repository(
        name = "com_github_aryann_difflib",
        importpath = "github.com/aryann/difflib",
        sum = "h1:pv34s756C4pEXnjgPfGYgdhg/ZdajGhyOvzx8k+23nw=",
        version = "v0.0.0-20170710044230-e206f873d14a",
    )

    go_repository(
        name = "com_github_aws_aws_lambda_go",
        importpath = "github.com/aws/aws-lambda-go",
        sum = "h1:SuCy7H3NLyp+1Mrfp+m80jcbi9KYWAs9/BXwppwRDzY=",
        version = "v1.13.3",
    )

    go_repository(
        name = "com_github_aws_aws_sdk_go",
        importpath = "github.com/aws/aws-sdk-go",
        sum = "h1:0xphMHGMLBrPMfxR2AmVjZKcMEESEgWF8Kru94BNByk=",
        version = "v1.27.0",
    )
    go_repository(
        name = "com_github_aws_aws_sdk_go_v2",
        importpath = "github.com/aws/aws-sdk-go-v2",
        sum = "h1:BS+UYpbsElC82gB+2E2jiCBg36i8HlubTB/dO/moQ9c=",
        version = "v1.2.0",
    )

    go_repository(
        name = "com_github_aws_aws_sdk_go_v2_config",
        importpath = "github.com/aws/aws-sdk-go-v2/config",
        sum = "h1:ZAoq32boMzcaTW9bcUacBswAmHTbvlvDJICgHFZuECo=",
        version = "v1.1.1",
    )
    go_repository(
        name = "com_github_aws_aws_sdk_go_v2_credentials",
        importpath = "github.com/aws/aws-sdk-go-v2/credentials",
        sum = "h1:NbvWIM1Mx6sNPTxowHgS2ewXCRp+NGTzUYb/96FZJbY=",
        version = "v1.1.1",
    )
    go_repository(
        name = "com_github_aws_aws_sdk_go_v2_feature_ec2_imds",
        importpath = "github.com/aws/aws-sdk-go-v2/feature/ec2/imds",
        sum = "h1:EtEU7WRaWliitZh2nmuxEXrN0Cb8EgPUFGIoTMeqbzI=",
        version = "v1.0.2",
    )
    go_repository(
        name = "com_github_aws_aws_sdk_go_v2_service_internal_presigned_url",
        importpath = "github.com/aws/aws-sdk-go-v2/service/internal/presigned-url",
        sum = "h1:4AH9fFjUlVktQMznF+YN33aWNXaR4VgDXyP28qokJC0=",
        version = "v1.0.2",
    )
    go_repository(
        name = "com_github_aws_aws_sdk_go_v2_service_route53",
        importpath = "github.com/aws/aws-sdk-go-v2/service/route53",
        sum = "h1:cKr6St+CtC3/dl/rEBJvlk7A/IN5D5F02GNkGzfbtVU=",
        version = "v1.1.1",
    )
    go_repository(
        name = "com_github_aws_aws_sdk_go_v2_service_sso",
        importpath = "github.com/aws/aws-sdk-go-v2/service/sso",
        sum = "h1:37QubsarExl5ZuCBlnRP+7l1tNwZPBSTqpTBrPH98RU=",
        version = "v1.1.1",
    )
    go_repository(
        name = "com_github_aws_aws_sdk_go_v2_service_sts",
        importpath = "github.com/aws/aws-sdk-go-v2/service/sts",
        sum = "h1:TJoIfnIFubCX0ACVeJ0w46HEH5MwjwYN4iFhuYIhfIY=",
        version = "v1.1.1",
    )
    go_repository(
        name = "com_github_aws_smithy_go",
        importpath = "github.com/aws/smithy-go",
        sum = "h1:D6CSsM3gdxaGaqXnPgOBCeL6Mophqzu7KJOu7zW78sU=",
        version = "v1.1.0",
    )
    go_repository(
        name = "com_github_azure_azure_pipeline_go",
        importpath = "github.com/Azure/azure-pipeline-go",
        sum = "h1:OLBdZJ3yvOn2MezlWvbrBMTEUQC72zAftRZOMdj5HYo=",
        version = "v0.2.1",
    )
    go_repository(
        name = "com_github_azure_azure_storage_blob_go",
        importpath = "github.com/Azure/azure-storage-blob-go",
        sum = "h1:MuueVOYkufCxJw5YZzF842DY2MBsp+hLuh2apKY0mck=",
        version = "v0.7.0",
    )
    go_repository(
        name = "com_github_azure_go_autorest_autorest",
        importpath = "github.com/Azure/go-autorest/autorest",
        sum = "h1:MRvx8gncNaXJqOoLmhNjUAKh33JJF8LyxPhomEtOsjs=",
        version = "v0.9.0",
    )
    go_repository(
        name = "com_github_azure_go_autorest_autorest_adal",
        importpath = "github.com/Azure/go-autorest/autorest/adal",
        sum = "h1:q2gDruN08/guU9vAjuPWff0+QIrpH6ediguzdAzXAUU=",
        version = "v0.5.0",
    )
    go_repository(
        name = "com_github_azure_go_autorest_autorest_date",
        importpath = "github.com/Azure/go-autorest/autorest/date",
        sum = "h1:YGrhWfrgtFs84+h0o46rJrlmsZtyZRg470CqAXTZaGM=",
        version = "v0.1.0",
    )
    go_repository(
        name = "com_github_azure_go_autorest_autorest_mocks",
        importpath = "github.com/Azure/go-autorest/autorest/mocks",
        sum = "h1:Ww5g4zThfD/6cLb4z6xxgeyDa7QDkizMkJKe0ysZXp0=",
        version = "v0.2.0",
    )
    go_repository(
        name = "com_github_azure_go_autorest_logger",
        importpath = "github.com/Azure/go-autorest/logger",
        sum = "h1:ruG4BSDXONFRrZZJ2GUXDiUyVpayPmb1GnWeHDdaNKY=",
        version = "v0.1.0",
    )
    go_repository(
        name = "com_github_azure_go_autorest_tracing",
        importpath = "github.com/Azure/go-autorest/tracing",
        sum = "h1:TRn4WjSnkcSy5AEG3pnbtFSwNtwzjr4VYyQflFE619k=",
        version = "v0.5.0",
    )
    go_repository(
        name = "com_github_bazelbuild_rules_go",
        importpath = "github.com/bazelbuild/rules_go",
        sum = "h1:Wxu7JjqnF78cKZbsBsARLSXx/jlGaSLCnUV3mTlyHvM=",
        version = "v0.23.2",
    )
    go_repository(
        name = "com_github_benbjohnson_clock",
        importpath = "github.com/benbjohnson/clock",
        sum = "h1:vkLuvpK4fmtSCuo60+yC63p7y0BmQ8gm5ZXGuBCJyXg=",
        version = "v1.0.3",
    )

    go_repository(
        name = "com_github_beorn7_perks",
        importpath = "github.com/beorn7/perks",
        sum = "h1:VlbKKnNfV8bJzeqoa4cOKqO6bYr3WgKZxO8Z16+hsOM=",
        version = "v1.0.1",
    )
    go_repository(
        name = "com_github_bgentry_go_netrc",
        importpath = "github.com/bgentry/go-netrc",
        sum = "h1:xDfNPAt8lFiC1UJrqV3uuy861HCTo708pDMbjHHdCas=",
        version = "v0.0.0-20140422174119-9fd32a8b3d3d",
    )

    go_repository(
        name = "com_github_bgentry_speakeasy",
        importpath = "github.com/bgentry/speakeasy",
        sum = "h1:ByYyxL9InA1OWqxJqqp2A5pYHUrCiAL6K3J+LKSsQkY=",
        version = "v0.1.0",
    )

    go_repository(
        name = "com_github_bketelsen_crypt",
        importpath = "github.com/bketelsen/crypt",
        sum = "h1:+0HFd5KSZ/mm3JmhmrDukiId5iR6w4+BdFtfSy4yWIc=",
        version = "v0.0.3-0.20200106085610-5cbc8cc4026c",
    )
    go_repository(
        name = "com_github_bmizerany_pat",
        importpath = "github.com/bmizerany/pat",
        sum = "h1:y4B3+GPxKlrigF1ha5FFErxK+sr6sWxQovRMzwMhejo=",
        version = "v0.0.0-20170815010413-6226ea591a40",
    )
    go_repository(
        name = "com_github_boltdb_bolt",
        importpath = "github.com/boltdb/bolt",
        sum = "h1:JQmyP4ZBrce+ZQu0dY660FMfatumYDLun9hBCUVIkF4=",
        version = "v1.3.1",
    )

    go_repository(
        name = "com_github_bradfitz_gomemcache",
        importpath = "github.com/bradfitz/gomemcache",
        sum = "h1:7IjN4QP3c38xhg6wz8R3YjoU+6S9e7xBc0DAVLLIpHE=",
        version = "v0.0.0-20170208213004-1952afaa557d",
    )

    go_repository(
        name = "com_github_btcsuite_btcd",
        importpath = "github.com/btcsuite/btcd",
        sum = "h1:At9hIZdJW0s9E/fAz28nrz6AmcNlSVucCH796ZteX1M=",
        version = "v0.21.0-beta",
    )
    go_repository(
        name = "com_github_btcsuite_btclog",
        importpath = "github.com/btcsuite/btclog",
        sum = "h1:bAs4lUbRJpnnkd9VhRV3jjAVU7DJVjMaK+IsvSeZvFo=",
        version = "v0.0.0-20170628155309-84c8d2346e9f",
    )
    go_repository(
        name = "com_github_btcsuite_btcutil",
        importpath = "github.com/btcsuite/btcutil",
        sum = "h1:9iZ1Terx9fMIOtq1VrwdqfsATL9MC2l8ZrUY6YZ2uts=",
        version = "v1.0.2",
    )
    go_repository(
        name = "com_github_btcsuite_go_socks",
        importpath = "github.com/btcsuite/go-socks",
        sum = "h1:R/opQEbFEy9JGkIguV40SvRY1uliPX8ifOvi6ICsFCw=",
        version = "v0.0.0-20170105172521-4720035b7bfd",
    )
    go_repository(
        name = "com_github_btcsuite_goleveldb",
        importpath = "github.com/btcsuite/goleveldb",
        sum = "h1:Tvd0BfvqX9o823q1j2UZ/epQo09eJh6dTcRp79ilIN4=",
        version = "v1.0.0",
    )
    go_repository(
        name = "com_github_btcsuite_snappy_go",
        importpath = "github.com/btcsuite/snappy-go",
        sum = "h1:ZxaA6lo2EpxGddsA8JwWOcxlzRybb444sgmeJQMJGQE=",
        version = "v1.0.0",
    )

    go_repository(
        name = "com_github_btcsuite_websocket",
        importpath = "github.com/btcsuite/websocket",
        sum = "h1:R8vQdOQdZ9Y3SkEwmHoWBmX1DNXhXZqlTpq6s4tyJGc=",
        version = "v0.0.0-20150119174127-31079b680792",
    )
    go_repository(
        name = "com_github_btcsuite_winsvc",
        importpath = "github.com/btcsuite/winsvc",
        sum = "h1:J9B4L7e3oqhXOcm+2IuNApwzQec85lE+QaikUcCs+dk=",
        version = "v1.0.0",
    )
    go_repository(
        name = "com_github_bufbuild_buf",
        importpath = "github.com/bufbuild/buf",
        sum = "h1:11zJVA0D4uJVGOC9h+oOVHrKKoBgMYIqJJ0d1Xt6oeQ=",
        version = "v0.37.0",
    )

    go_repository(
        name = "com_github_burntsushi_toml",
        importpath = "github.com/BurntSushi/toml",
        sum = "h1:WXkYYl6Yr3qBf1K79EBnL4mak0OimBfB0XUf9Vl28OQ=",
        version = "v0.3.1",
    )
    go_repository(
        name = "com_github_burntsushi_xgb",
        importpath = "github.com/BurntSushi/xgb",
        sum = "h1:1BDTz0u9nC3//pOCMdNH+CiXJVYJh5UQNCOBG7jbELc=",
        version = "v0.0.0-20160522181843-27f122750802",
    )

    go_repository(
        name = "com_github_c_bata_go_prompt",
        importpath = "github.com/c-bata/go-prompt",
        sum = "h1:uyKRz6Z6DUyj49QVijyM339UJV9yhbr70gESwbNU3e0=",
        version = "v0.2.2",
    )
    go_repository(
        name = "com_github_casbin_casbin_v2",
        importpath = "github.com/casbin/casbin/v2",
        sum = "h1:bTwon/ECRx9dwBy2ewRVr5OiqjeXSGiTUY74sDPQi/g=",
        version = "v2.1.2",
    )
    go_repository(
        name = "com_github_cenkalti_backoff",
        importpath = "github.com/cenkalti/backoff",
        sum = "h1:tNowT99t7UNflLxfYYSlKYsBpXdEet03Pg2g16Swow4=",
        version = "v2.2.1+incompatible",
    )

    go_repository(
        name = "com_github_census_instrumentation_opencensus_proto",
        importpath = "github.com/census-instrumentation/opencensus-proto",
        sum = "h1:glEXhBS5PSLLv4IXzLA5yPRVX4bilULVyxxbrfOtDAk=",
        version = "v0.2.1",
    )
    go_repository(
        name = "com_github_cespare_cp",
        importpath = "github.com/cespare/cp",
        sum = "h1:nCb6ZLdB7NRaqsm91JtQTAme2SKJzXVsdPIPkyJr1MU=",
        version = "v1.1.1",
    )

    go_repository(
        name = "com_github_cespare_xxhash",
        importpath = "github.com/cespare/xxhash",
        sum = "h1:a6HrQnmkObjyL+Gs60czilIUGqrzKutQD6XZog3p+ko=",
        version = "v1.1.0",
    )
    go_repository(
        name = "com_github_cespare_xxhash_v2",
        importpath = "github.com/cespare/xxhash/v2",
        sum = "h1:6MnRN8NT7+YBpUIWxHtefFZOKTAPgGjpQSxqLNn0+qY=",
        version = "v2.1.1",
    )

    go_repository(
        name = "com_github_chzyer_logex",
        importpath = "github.com/chzyer/logex",
        sum = "h1:Swpa1K6QvQznwJRcfTfQJmTE72DqScAa40E+fbHEXEE=",
        version = "v1.1.10",
    )
    go_repository(
        name = "com_github_chzyer_readline",
        importpath = "github.com/chzyer/readline",
        sum = "h1:fY5BOSpyZCqRo5OhCuC+XN+r/bBCmeuuJtjz+bCNIf8=",
        version = "v0.0.0-20180603132655-2972be24d48e",
    )
    go_repository(
        name = "com_github_chzyer_test",
        importpath = "github.com/chzyer/test",
        sum = "h1:q763qf9huN11kDQavWsoZXJNW3xEE4JJyHa5Q25/sd8=",
        version = "v0.0.0-20180213035817-a1ea475d72b1",
    )
    go_repository(
        name = "com_github_clbanning_x2j",
        importpath = "github.com/clbanning/x2j",
        sum = "h1:EdRZT3IeKQmfCSrgo8SZ8V3MEnskuJP0wCYNpe+aiXo=",
        version = "v0.0.0-20191024224557-825249438eec",
    )

    go_repository(
        name = "com_github_client9_misspell",
        importpath = "github.com/client9/misspell",
        sum = "h1:ta993UF76GwbvJcIo3Y68y/M3WxlpEHPWIGDkJYwzJI=",
        version = "v0.3.4",
    )

    go_repository(
        name = "com_github_cloudflare_cloudflare_go",
        importpath = "github.com/cloudflare/cloudflare-go",
        sum = "h1:gFqGlGl/5f9UGXAaKapCGUfaTCgRKKnzu2VvzMZlOFA=",
        version = "v0.14.0",
    )
    go_repository(
        name = "com_github_cncf_udpa_go",
        importpath = "github.com/cncf/udpa/go",
        sum = "h1:cqQfy1jclcSy/FwLjemeg3SR1yaINm74aQyupQ0Bl8M=",
        version = "v0.0.0-20201120205902-5459f2c99403",
    )
    go_repository(
        name = "com_github_cockroachdb_datadriven",
        importpath = "github.com/cockroachdb/datadriven",
        sum = "h1:OaNxuTZr7kxeODyLWsRMC+OD03aFUH+mW6r2d+MWa5Y=",
        version = "v0.0.0-20190809214429-80d97fb3cbaa",
    )
    go_repository(
        name = "com_github_codahale_hdrhistogram",
        importpath = "github.com/codahale/hdrhistogram",
        sum = "h1:qMd81Ts1T2OTKmB4acZcyKaMtRnY5Y44NuXGX2GFJ1w=",
        version = "v0.0.0-20161010025455-3a0bb77429bd",
    )

    go_repository(
        name = "com_github_confluentinc_confluent_kafka_go",
        importpath = "github.com/confluentinc/confluent-kafka-go",
        patch_args = ["-p1"],
        patches = ["@prysm//third_party:in_gopkg_confluentinc_confluent_kafka_go_v1.patch"],
        sum = "h1:13EK9RTujF7lVkvHQ5Hbu6bM+Yfrq8L0MkJNnjHSd4Q=",
        version = "v1.4.2",
    )

    go_repository(
        name = "com_github_consensys_bavard",
        importpath = "github.com/consensys/bavard",
        sum = "h1:Ulx+x6FcZnw25LXxuohvLeu7B1xGQIGrOy12Z+QCAjU=",
        version = "v0.1.8-0.20210105233146-c16790d2aa8b",
    )
    go_repository(
        name = "com_github_consensys_goff",
        importpath = "github.com/consensys/goff",
        sum = "h1:eatQPk1I/aVec+F5qs47id17bWZsQFIjxu7C9MsrIHY=",
        version = "v0.3.10",
    )
    go_repository(
        name = "com_github_consensys_gurvy",
        importpath = "github.com/consensys/gurvy",
        sum = "h1:H2hvjvT2OFMgdMn5ZbhXqHt+F8DJ2clZW7Vmc0kFFxc=",
        version = "v0.3.8",
    )
    go_repository(
        name = "com_github_coreos_bbolt",
        importpath = "github.com/coreos/bbolt",
        sum = "h1:wZwiHHUieZCquLkDL0B8UhzreNWsPHooDAG3q34zk0s=",
        version = "v1.3.2",
    )
    go_repository(
        name = "com_github_coreos_etcd",
        importpath = "github.com/coreos/etcd",
        sum = "h1:8F3hqu9fGYLBifCmRCJsicFqDx/D68Rt3q1JMazcgBQ=",
        version = "v3.3.13+incompatible",
    )
    go_repository(
        name = "com_github_coreos_go_etcd",
        importpath = "github.com/coreos/go-etcd",
        sum = "h1:bXhRBIXoTm9BYHS3gE0TtQuyNZyeEMux2sDi4oo5YOo=",
        version = "v2.0.0+incompatible",
    )

    go_repository(
        name = "com_github_coreos_go_semver",
        importpath = "github.com/coreos/go-semver",
        sum = "h1:wkHLiw0WNATZnSG7epLsujiMCgPAc9xhjJ4tgnAxmfM=",
        version = "v0.3.0",
    )
    go_repository(
        name = "com_github_coreos_go_systemd",
        importpath = "github.com/coreos/go-systemd",
        sum = "h1:iW4rZ826su+pqaw19uhpSCzhj44qo35pNgKFGqzDKkU=",
        version = "v0.0.0-20191104093116-d3cd4ed1dbcf",
    )
    go_repository(
        name = "com_github_coreos_pkg",
        importpath = "github.com/coreos/pkg",
        sum = "h1:lBNOc5arjvs8E5mO2tbpBpLoyyu8B6e44T7hJy6potg=",
        version = "v0.0.0-20180928190104-399ea9e2e55f",
    )

    go_repository(
        name = "com_github_cpuguy83_go_md2man",
        importpath = "github.com/cpuguy83/go-md2man",
        sum = "h1:BSKMNlYxDvnunlTymqtgONjNnaRV1sTpcovwwjF22jk=",
        version = "v1.0.10",
    )

    go_repository(
        name = "com_github_cpuguy83_go_md2man_v2",
        importpath = "github.com/cpuguy83/go-md2man/v2",
        sum = "h1:EoUDS0afbrsXAZ9YQ9jdu/mZ2sXgT1/2yyNng4PGlyM=",
        version = "v2.0.0",
    )

    go_repository(
        name = "com_github_creack_pty",
        importpath = "github.com/creack/pty",
        sum = "h1:uDmaGzcdjhF4i/plgjmEsriH11Y0o7RKapEf/LDaM3w=",
        version = "v1.1.9",
    )
    go_repository(
        name = "com_github_d4l3k_messagediff",
        importpath = "github.com/d4l3k/messagediff",
        sum = "h1:ZcAIMYsUg0EAp9X+tt8/enBE/Q8Yd5kzPynLyKptt9U=",
        version = "v1.2.1",
    )

    go_repository(
        name = "com_github_data_dog_go_sqlmock",
        importpath = "github.com/DATA-DOG/go-sqlmock",
        sum = "h1:CWUqKXe0s8A2z6qCgkP4Kru7wC11YoAnoupUKFDnH08=",
        version = "v1.3.3",
    )
    go_repository(
        name = "com_github_dave_jennifer",
        importpath = "github.com/dave/jennifer",
        sum = "h1:S15ZkFMRoJ36mGAQgWL1tnr0NQJh9rZ8qatseX/VbBc=",
        version = "v1.2.0",
    )
    go_repository(
        name = "com_github_davecgh_go_spew",
        importpath = "github.com/davecgh/go-spew",
        sum = "h1:vj9j/u1bqnvCEfJOwUhtlOARqs3+rkHYY13jYWTU97c=",
        version = "v1.1.1",
    )
    go_repository(
        name = "com_github_davidlazar_go_crypto",
        importpath = "github.com/davidlazar/go-crypto",
        sum = "h1:pFUpOrbxDR6AkioZ1ySsx5yxlDQZ8stG2b88gTPxgJU=",
        version = "v0.0.0-20200604182044-b73af7476f6c",
    )

    go_repository(
        name = "com_github_deckarep_golang_set",
        importpath = "github.com/deckarep/golang-set",
        sum = "h1:SCQV0S6gTtp6itiFrTqI+pfmJ4LN85S1YzhDf9rTHJQ=",
        version = "v1.7.1",
    )

    go_repository(
        name = "com_github_decred_dcrd_lru",
        importpath = "github.com/decred/dcrd/lru",
        sum = "h1:Kbsb1SFDsIlaupWPwsPp+dkxiBY1frcS07PCPgotKz8=",
        version = "v1.0.0",
    )
    go_repository(
        name = "com_github_dgraph_io_badger",
        importpath = "github.com/dgraph-io/badger",
        sum = "h1:w9pSFNSdq/JPM1N12Fz/F/bzo993Is1W+Q7HjPzi7yg=",
        version = "v1.6.1",
    )

    go_repository(
        name = "com_github_dgraph_io_ristretto",
        importpath = "github.com/dgraph-io/ristretto",
        sum = "h1:cNcG4c2n5xanQzp2hMyxDxPYVQmZ91y4WN6fJFlndLo=",
        version = "v0.0.4-0.20210318174700-74754f61e018",
    )
    go_repository(
        name = "com_github_dgrijalva_jwt_go",
        importpath = "github.com/dgrijalva/jwt-go",
        sum = "h1:7qlOGliEKZXTDg6OTjfoBKDXWrumCAMpl/TFQ4/5kLM=",
        version = "v3.2.0+incompatible",
    )

    go_repository(
        name = "com_github_dgryski_go_bitstream",
        importpath = "github.com/dgryski/go-bitstream",
        sum = "h1:akOQj8IVgoeFfBTzGOEQakCYshWD6RNo1M5pivFXt70=",
        version = "v0.0.0-20180413035011-3522498ce2c8",
    )
    go_repository(
        name = "com_github_dgryski_go_farm",
        importpath = "github.com/dgryski/go-farm",
        sum = "h1:tdlZCpZ/P9DhczCTSixgIKmwPv6+wP5DGjqLYw5SUiA=",
        version = "v0.0.0-20190423205320-6a90982ecee2",
    )
    go_repository(
        name = "com_github_dgryski_go_sip13",
        importpath = "github.com/dgryski/go-sip13",
        sum = "h1:RMLoZVzv4GliuWafOuPuQDKSm1SJph7uCRnnS61JAn4=",
        version = "v0.0.0-20181026042036-e10d5fee7954",
    )
    go_repository(
        name = "com_github_dlclark_regexp2",
        importpath = "github.com/dlclark/regexp2",
        sum = "h1:F1rxgk7p4uKjwIQxBs9oAXe5CqrXlCduYEJvrF4u93E=",
        version = "v1.4.0",
    )

    go_repository(
        name = "com_github_docker_docker",
        importpath = "github.com/docker/docker",
        sum = "h1:sh8rkQZavChcmakYiSlqu2425CHyFXLZZnvm7PDpU8M=",
        version = "v1.4.2-0.20180625184442-8e610b2b55bf",
    )
    go_repository(
        name = "com_github_docker_spdystream",
        importpath = "github.com/docker/spdystream",
        sum = "h1:cenwrSVm+Z7QLSV/BsnenAOcDXdX4cMv4wP0B/5QbPg=",
        version = "v0.0.0-20160310174837-449fdfce4d96",
    )

    go_repository(
        name = "com_github_dop251_goja",
        importpath = "github.com/dop251/goja",
        sum = "h1:Y9vTBSsV4hSwPSj4bacAU/eSnV3dAxVpepaghAdhGoQ=",
        version = "v0.0.0-20200721192441-a695b0cdd498",
    )
    go_repository(
        name = "com_github_dustin_go_humanize",
        importpath = "github.com/dustin/go-humanize",
        sum = "h1:VSnTsYCnlFHaM2/igO1h6X3HA71jcobQuxemgkq4zYo=",
        version = "v1.0.0",
    )

    go_repository(
        name = "com_github_eapache_go_resiliency",
        importpath = "github.com/eapache/go-resiliency",
        sum = "h1:v7g92e/KSN71Rq7vSThKaWIq68fL4YHvWyiUKorFR1Q=",
        version = "v1.2.0",
    )
    go_repository(
        name = "com_github_eapache_go_xerial_snappy",
        importpath = "github.com/eapache/go-xerial-snappy",
        sum = "h1:YEetp8/yCZMuEPMUDHG0CW/brkkEp8mzqk2+ODEitlw=",
        version = "v0.0.0-20180814174437-776d5712da21",
    )
    go_repository(
        name = "com_github_eapache_queue",
        importpath = "github.com/eapache/queue",
        sum = "h1:YOEu7KNc61ntiQlcEeUIoDTJ2o8mQznoNvUhiigpIqc=",
        version = "v1.1.0",
    )

    go_repository(
        name = "com_github_eclipse_paho_mqtt_golang",
        importpath = "github.com/eclipse/paho.mqtt.golang",
        sum = "h1:1F8mhG9+aO5/xpdtFkW4SxOJB67ukuDC3t2y2qayIX0=",
        version = "v1.2.0",
    )
    go_repository(
        name = "com_github_edsrzf_mmap_go",
        importpath = "github.com/edsrzf/mmap-go",
        sum = "h1:CEBF7HpRnUCSJgGUb5h1Gm7e3VkmVDrR8lvWVLtrOFw=",
        version = "v1.0.0",
    )

    go_repository(
        name = "com_github_elazarl_goproxy",
        importpath = "github.com/elazarl/goproxy",
        sum = "h1:yUdfgN0XgIJw7foRItutHYUIhlcKzcSf5vDpdhQAKTc=",
        version = "v0.0.0-20180725130230-947c36da3153",
    )

    go_repository(
        name = "com_github_emicklei_dot",
        importpath = "github.com/emicklei/dot",
        sum = "h1:Ase39UD9T9fRBOb5ptgpixrxfx8abVzNWZi2+lr53PI=",
        version = "v0.11.0",
    )
    go_repository(
        name = "com_github_emicklei_go_restful",
        importpath = "github.com/emicklei/go-restful",
        sum = "h1:H2pdYOb3KQ1/YsqVWoWNLQO+fusocsw354rqGTZtAgw=",
        version = "v0.0.0-20170410110728-ff4f55a20633",
    )
    go_repository(
        name = "com_github_envoyproxy_go_control_plane",
        importpath = "github.com/envoyproxy/go-control-plane",
        sum = "h1:QyzYnTnPE15SQyUeqU6qLbWxMkwyAyu+vGksa0b7j00=",
        version = "v0.9.9-0.20210217033140-668b12f5399d",
    )
    go_repository(
        name = "com_github_envoyproxy_protoc_gen_validate",
        importpath = "github.com/envoyproxy/protoc-gen-validate",
        sum = "h1:EQciDnbrYxy13PgWoY8AqoxGiPrpgBZ1R8UNe3ddc+A=",
        version = "v0.1.0",
    )

    # Note: It is required to define com_github_ethereum_go_ethereum like this for some reason...
    # Note: The keep directives help gazelle leave this alone.
    go_repository(
        name = "com_github_ethereum_go_ethereum",
        commit = "f4dfc974428879b1ad5294c8463d370923be988a",  # keep
        importpath = "github.com/ethereum/go-ethereum",  # keep
        # Note: go-ethereum is not bazel-friendly with regards to cgo. We have a
        # a fork that has resolved these issues by disabling HID/USB support and
        # some manual fixes for c imports in the crypto package. This is forked
        # branch should be updated from time to time with the latest go-ethereum
        # code.
        remote = "https://github.com/prysmaticlabs/bazel-go-ethereum",  # keep
        replace = None,  # keep
        sum = None,  # keep
        vcs = "git",  # keep
        version = None,  # keep
    )

    go_repository(
        name = "com_github_evanphx_json_patch",
        importpath = "github.com/evanphx/json-patch",
        sum = "h1:fUDGZCv/7iAN7u0puUVhvKCcsR6vRfwrJatElLBEf0I=",
        version = "v4.2.0+incompatible",
    )

    go_repository(
        name = "com_github_fatih_color",
        importpath = "github.com/fatih/color",
        sum = "h1:8xPHl4/q1VyqGIPif1F+1V3Y3lSmrq01EabUW3CoW5s=",
        version = "v1.9.0",
    )
    go_repository(
        name = "com_github_ferranbt_fastssz",
        importpath = "github.com/ferranbt/fastssz",
        nofuzz = True,
        sum = "h1:zhTRgKvm7CQxlGwJ7KfqT1AYDr2Q/caS6qrC7fwEtxU=",
        version = "v0.0.0-20210526181520-7df50c8568f8",
    )

    go_repository(
        name = "com_github_fjl_memsize",
        importpath = "github.com/fjl/memsize",
        sum = "h1:FtmdgXiUlNeRsoNMFlKLDt+S+6hbjVMEW6RGQ7aUf7c=",
        version = "v0.0.0-20190710130421-bcb5799ab5e5",
    )

    go_repository(
        name = "com_github_flynn_noise",
        importpath = "github.com/flynn/noise",
        sum = "h1:u/UEqS66A5ckRmS4yNpjmVH56sVtS/RfclBAYocb4as=",
        version = "v0.0.0-20180327030543-2492fe189ae6",
    )

    go_repository(
        name = "com_github_fogleman_gg",
        importpath = "github.com/fogleman/gg",
        sum = "h1:WXb3TSNmHp2vHoCroCIB1foO/yQ36swABL8aOVeDpgg=",
        version = "v1.2.1-0.20190220221249-0403632d5b90",
    )
    go_repository(
        name = "com_github_fortytw2_leaktest",
        importpath = "github.com/fortytw2/leaktest",
        sum = "h1:u8491cBMTQ8ft8aeV+adlcytMZylmA5nnwwkRZjI8vw=",
        version = "v1.3.0",
    )
    go_repository(
        name = "com_github_franela_goblin",
        importpath = "github.com/franela/goblin",
        sum = "h1:gb2Z18BhTPJPpLQWj4T+rfKHYCHxRHCtRxhKKjRidVw=",
        version = "v0.0.0-20200105215937-c9ffbefa60db",
    )
    go_repository(
        name = "com_github_franela_goreq",
        importpath = "github.com/franela/goreq",
        sum = "h1:a9ENSRDFBUPkJ5lCgVZh26+ZbGyoVJG7yb5SSzF5H54=",
        version = "v0.0.0-20171204163338-bcd34c9993f8",
    )

    go_repository(
        name = "com_github_frankban_quicktest",
        importpath = "github.com/frankban/quicktest",
        sum = "h1:2QxQoC1TS09S7fhCPsrvqYdvP1H5M1P1ih5ABm3BTYk=",
        version = "v1.7.2",
    )
    go_repository(
        name = "com_github_fsnotify_fsnotify",
        importpath = "github.com/fsnotify/fsnotify",
        sum = "h1:hsms1Qyu0jgnwNXIxa+/V/PDsU6CfLf6CNO8H7IWoS4=",
        version = "v1.4.9",
    )
    go_repository(
        name = "com_github_garyburd_redigo",
        importpath = "github.com/garyburd/redigo",
        sum = "h1:0VruCpn7yAIIu7pWVClQC8wxCJEcG3nyzpMSHKi1PQc=",
        version = "v1.6.0",
    )
    go_repository(
        name = "com_github_gballet_go_libpcsclite",
        importpath = "github.com/gballet/go-libpcsclite",
        sum = "h1:f6D9Hr8xV8uYKlyuj8XIruxlh9WjVjdh1gIicAS7ays=",
        version = "v0.0.0-20191108122812-4678299bea08",
    )

    go_repository(
        name = "com_github_ghodss_yaml",
        importpath = "github.com/ghodss/yaml",
        sum = "h1:wQHKEahhL6wmXdzwWG11gIVCkOv05bNOh+Rxn0yngAk=",
        version = "v1.0.0",
    )

    go_repository(
        name = "com_github_glycerine_go_unsnap_stream",
        importpath = "github.com/glycerine/go-unsnap-stream",
        sum = "h1:r04MMPyLHj/QwZuMJ5+7tJcBr1AQjpiAK/rZWRrQT7o=",
        version = "v0.0.0-20180323001048-9f0cb55181dd",
    )
    go_repository(
        name = "com_github_glycerine_goconvey",
        importpath = "github.com/glycerine/goconvey",
        sum = "h1:gclg6gY70GLy3PbkQ1AERPfmLMMagS60DKF78eWwLn8=",
        version = "v0.0.0-20190410193231-58a59202ab31",
    )
    go_repository(
        name = "com_github_go_check_check",
        importpath = "github.com/go-check/check",
        sum = "h1:0gkP6mzaMqkmpcJYCFOLkIBwI7xFExG03bbkOkCvUPI=",
        version = "v0.0.0-20180628173108-788fd7840127",
    )

    go_repository(
        name = "com_github_go_gl_glfw",
        importpath = "github.com/go-gl/glfw",
        sum = "h1:QbL/5oDUmRBzO9/Z7Seo6zf912W/a6Sr4Eu0G/3Jho0=",
        version = "v0.0.0-20190409004039-e6da0acd62b1",
    )
    go_repository(
        name = "com_github_go_gl_glfw_v3_3_glfw",
        importpath = "github.com/go-gl/glfw/v3.3/glfw",
        sum = "h1:WtGNWLvXpe6ZudgnXrq0barxBImvnnJoMEhXAzcbM0I=",
        version = "v0.0.0-20200222043503-6f7a984d4dc4",
    )
    go_repository(
        name = "com_github_go_kit_kit",
        importpath = "github.com/go-kit/kit",
        sum = "h1:dXFJfIHVvUcpSgDOV+Ne6t7jXri8Tfv2uOLHUZ2XNuo=",
        version = "v0.10.0",
    )
    go_repository(
        name = "com_github_go_logfmt_logfmt",
        importpath = "github.com/go-logfmt/logfmt",
        sum = "h1:TrB8swr/68K7m9CcGut2g3UOihhbcbiMAYiuTXdEih4=",
        version = "v0.5.0",
    )
    go_repository(
        name = "com_github_go_logr_logr",
        importpath = "github.com/go-logr/logr",
        sum = "h1:fV3MLmabKIZ383XifUjFSwcoGee0v9qgPp8wy5svibE=",
        version = "v0.2.1",
    )
    go_repository(
        name = "com_github_go_ole_go_ole",
        importpath = "github.com/go-ole/go-ole",
        sum = "h1:t4MGB5xEDZvXI+0rMjjsfBsD7yAgp/s9ZDkL1JndXwY=",
        version = "v1.2.5",
    )
    go_repository(
        name = "com_github_go_openapi_jsonpointer",
        importpath = "github.com/go-openapi/jsonpointer",
        sum = "h1:wSt/4CYxs70xbATrGXhokKF1i0tZjENLOo1ioIO13zk=",
        version = "v0.0.0-20160704185906-46af16f9f7b1",
    )
    go_repository(
        name = "com_github_go_openapi_jsonreference",
        importpath = "github.com/go-openapi/jsonreference",
        sum = "h1:tF+augKRWlWx0J0B7ZyyKSiTyV6E1zZe+7b3qQlcEf8=",
        version = "v0.0.0-20160704190145-13c6e3589ad9",
    )
    go_repository(
        name = "com_github_go_openapi_spec",
        importpath = "github.com/go-openapi/spec",
        sum = "h1:C1JKChikHGpXwT5UQDFaryIpDtyyGL/CR6C2kB7F1oc=",
        version = "v0.0.0-20160808142527-6aced65f8501",
    )
    go_repository(
        name = "com_github_go_openapi_swag",
        importpath = "github.com/go-openapi/swag",
        sum = "h1:zP3nY8Tk2E6RTkqGYrarZXuzh+ffyLDljLxCy1iJw80=",
        version = "v0.0.0-20160704191624-1d0bd113de87",
    )
    go_repository(
        name = "com_github_go_sourcemap_sourcemap",
        importpath = "github.com/go-sourcemap/sourcemap",
        sum = "h1:W1iEw64niKVGogNgBN3ePyLFfuisuzeidWPMPWmECqU=",
        version = "v2.1.3+incompatible",
    )
    go_repository(
        name = "com_github_go_sql_driver_mysql",
        importpath = "github.com/go-sql-driver/mysql",
        sum = "h1:g24URVg0OFbNUTx9qqY1IRZ9D9z3iPyi5zKhQZpNwpA=",
        version = "v1.4.1",
    )

    go_repository(
        name = "com_github_go_stack_stack",
        importpath = "github.com/go-stack/stack",
        sum = "h1:5SgMzNM5HxrEjV0ww2lTmX6E2Izsfxas4+YHWRs3Lsk=",
        version = "v1.8.0",
    )
    go_repository(
        name = "com_github_go_yaml_yaml",
        importpath = "github.com/go-yaml/yaml",
        sum = "h1:RYi2hDdss1u4YE7GwixGzWwVo47T8UQwnTLB6vQiq+o=",
        version = "v2.1.0+incompatible",
    )

    go_repository(
        name = "com_github_gofrs_flock",
        importpath = "github.com/gofrs/flock",
        sum = "h1:MSdYClljsF3PbENUUEx85nkWfJSGfzYI9yEBZOJz6CY=",
        version = "v0.8.0",
    )
    go_repository(
        name = "com_github_gofrs_uuid",
        importpath = "github.com/gofrs/uuid",
        sum = "h1:1SD/1F5pU8p29ybwgQSwpQk+mwdRrXCYuPhW6m+TnJw=",
        version = "v4.0.0+incompatible",
    )

    go_repository(
        name = "com_github_gogo_googleapis",
        importpath = "github.com/gogo/googleapis",
        sum = "h1:kFkMAZBNAn4j7K0GiZr8cRYzejq68VbheufiV3YuyFI=",
        version = "v1.1.0",
    )

    go_repository(
        name = "com_github_golang_freetype",
        importpath = "github.com/golang/freetype",
        sum = "h1:DACJavvAHhabrF08vX0COfcOBJRhZ8lUbR+ZWIs0Y5g=",
        version = "v0.0.0-20170609003504-e2365dfdc4a0",
    )
    go_repository(
        name = "com_github_golang_gddo",
        importpath = "github.com/golang/gddo",
        sum = "h1:HoqgYR60VYu5+0BuG6pjeGp7LKEPZnHt+dUClx9PeIs=",
        version = "v0.0.0-20200528160355-8d077c1d8f4c",
    )

    go_repository(
        name = "com_github_golang_geo",
        importpath = "github.com/golang/geo",
        sum = "h1:lJwO/92dFXWeXOZdoGXgptLmNLwynMSHUmU6besqtiw=",
        version = "v0.0.0-20190916061304-5b978397cfec",
    )
    go_repository(
        name = "com_github_golang_glog",
        importpath = "github.com/golang/glog",
        nofuzz = True,
        sum = "h1:VKtxabqXZkF25pY9ekfRL6a582T4P37/31XEstQ5p58=",
        version = "v0.0.0-20160126235308-23def4e6c14b",
    )
    go_repository(
        name = "com_github_golang_groupcache",
        importpath = "github.com/golang/groupcache",
        sum = "h1:1r7pUrabqp18hOBcwBwiTsbnFeTZHV9eER/QT5JVZxY=",
        version = "v0.0.0-20200121045136-8c9f03a8e57e",
    )
    go_repository(
        name = "com_github_golang_lint",
        importpath = "github.com/golang/lint",
        sum = "h1:ior8LN6127GsA53E9mD9nH/oP/LVbJplmLH5V8o+/Uk=",
        version = "v0.0.0-20170918230701-e5d664eb928e",
    )

    go_repository(
        name = "com_github_golang_mock",
        importpath = "github.com/golang/mock",
        sum = "h1:l75CXGRSwbaYNpl/Z2X1XIIAMSCquvXgpVZDhwEIJsc=",
        version = "v1.4.4",
    )
    go_repository(
        name = "com_github_golang_protobuf",
        importpath = "github.com/golang/protobuf",
        patch_args = ["-p1"],
        patches = ["@io_bazel_rules_go//third_party:com_github_golang_protobuf-extras.patch"],
        sum = "h1:ROPKBNFfQgOUMifHyP+KYbvpjbdoFNs+aK7DXlji0Tw=",
        version = "v1.5.2",
    )

    go_repository(
        name = "com_github_golang_snappy",
        importpath = "github.com/golang/snappy",
        sum = "h1:fHPg5GQYlCeLIPB9BZqMVR5nR9A+IM5zcgeTdjMYmLA=",
        version = "v0.0.3",
    )
    go_repository(
        name = "com_github_google_btree",
        importpath = "github.com/google/btree",
        sum = "h1:0udJVsspx3VBr5FwtLhQQtuAsVc79tTq0ocGIPAU6qo=",
        version = "v1.0.0",
    )

    go_repository(
        name = "com_github_google_flatbuffers",
        importpath = "github.com/google/flatbuffers",
        sum = "h1:O7CEyB8Cb3/DmtxODGtLHcEvpr81Jm5qLg/hsHnxA2A=",
        version = "v1.11.0",
    )
    go_repository(
        name = "com_github_google_go_cmp",
        importpath = "github.com/google/go-cmp",
        sum = "h1:Khx7svrCpmxxtHBq5j2mp/xVjsi8hQMfNLvJFAlrGgU=",
        version = "v0.5.5",
    )

    go_repository(
        name = "com_github_google_gofuzz",
        importpath = "github.com/google/gofuzz",
        sum = "h1:xRy4A+RhZaiKjJ1bPfwQ8sedCA+YS2YcCHW6ec7JMi0=",
        version = "v1.2.0",
    )
    go_repository(
        name = "com_github_google_gopacket",
        importpath = "github.com/google/gopacket",
        sum = "h1:ves8RnFZPGiFnTS0uPQStjwru6uO6h+nlr9j6fL7kF8=",
        version = "v1.1.19",
    )
    go_repository(
        name = "com_github_google_martian",
        importpath = "github.com/google/martian",
        sum = "h1:/CP5g8u/VJHijgedC/Legn3BAbAaWPgecwXBIDzw5no=",
        version = "v2.1.0+incompatible",
    )

    go_repository(
        name = "com_github_google_martian_v3",
        importpath = "github.com/google/martian/v3",
        sum = "h1:pMen7vLs8nvgEYhywH3KDWJIJTeEr2ULsVWHWYHQyBs=",
        version = "v3.0.0",
    )
    go_repository(
        name = "com_github_google_pprof",
        importpath = "github.com/google/pprof",
        sum = "h1:Ak8CrdlwwXwAZxzS66vgPt4U8yUZX7JwLvVR58FN5jM=",
        version = "v0.0.0-20200708004538-1a94d8640e99",
    )
    go_repository(
        name = "com_github_google_renameio",
        importpath = "github.com/google/renameio",
        sum = "h1:GOZbcHa3HfsPKPlmyPyN2KEohoMXOhdMbHrvbpl2QaA=",
        version = "v0.1.0",
    )

    go_repository(
        name = "com_github_google_uuid",
        importpath = "github.com/google/uuid",
        sum = "h1:qJYtXnJRWmpe7m/3XlyhrsLrEURqHRM2kxzoxXqyUDs=",
        version = "v1.2.0",
    )
    go_repository(
        name = "com_github_googleapis_gax_go",
        importpath = "github.com/googleapis/gax-go",
        sum = "h1:j0GKcs05QVmm7yesiZq2+9cxHkNK9YM6zKx4D2qucQU=",
        version = "v2.0.0+incompatible",
    )

    go_repository(
        name = "com_github_googleapis_gax_go_v2",
        importpath = "github.com/googleapis/gax-go/v2",
        sum = "h1:sjZBwGj9Jlw33ImPtvFviGYvseOtDM7hkSKB7+Tv3SM=",
        version = "v2.0.5",
    )
    go_repository(
        name = "com_github_googleapis_gnostic",
        build_directives = [
            "gazelle:resolve go github.com/googleapis/gnostic/extensions //extensions:go_default_library",
        ],
        build_naming_convention = "go_default_library",
        importpath = "github.com/googleapis/gnostic",
        sum = "h1:rVsPeBmXbYv4If/cumu1AzZPwV58q433hvONV1UEZoI=",
        version = "v0.1.0",
    )
    go_repository(
        name = "com_github_gophercloud_gophercloud",
        importpath = "github.com/gophercloud/gophercloud",
        sum = "h1:P/nh25+rzXouhytV2pUHBb65fnds26Ghl8/391+sT5o=",
        version = "v0.1.0",
    )
    go_repository(
        name = "com_github_gopherjs_gopherjs",
        importpath = "github.com/gopherjs/gopherjs",
        sum = "h1:EGx4pi6eqNxGaHF6qqu48+N2wcFQ5qg5FXgOdqsJ5d8=",
        version = "v0.0.0-20181017120253-0766667cb4d1",
    )
    go_repository(
        name = "com_github_gordonklaus_ineffassign",
        importpath = "github.com/gordonklaus/ineffassign",
        sum = "h1:vc7Dmrk4JwS0ZPS6WZvWlwDflgDTA26jItmbSj83nug=",
        version = "v0.0.0-20200309095847-7953dde2c7bf",
    )
    go_repository(
        name = "com_github_gorilla_context",
        importpath = "github.com/gorilla/context",
        sum = "h1:AWwleXJkX/nhcU9bZSnZoi3h/qGYqQAGhq6zZe/aQW8=",
        version = "v1.1.1",
    )
    go_repository(
        name = "com_github_gorilla_mux",
        importpath = "github.com/gorilla/mux",
        sum = "h1:gnP5JzjVOuiZD07fKKToCAOjS0yOpj/qPETTXCCS6hw=",
        version = "v1.7.3",
    )

    go_repository(
        name = "com_github_gorilla_websocket",
        importpath = "github.com/gorilla/websocket",
        sum = "h1:+/TMaTYc4QFitKJxsQ7Yye35DkWvkdLcvGKqM+x0Ufc=",
        version = "v1.4.2",
    )

    go_repository(
        name = "com_github_graph_gophers_graphql_go",
        importpath = "github.com/graph-gophers/graphql-go",
        sum = "h1:sezaKhEfPFg8W0Enm61B9Gs911H8iesGY5R8NDPtd1M=",
        version = "v0.0.0-20201113091052-beb923fada29",
    )
    go_repository(
        name = "com_github_gregjones_httpcache",
        importpath = "github.com/gregjones/httpcache",
        sum = "h1:pdN6V1QBWetyv/0+wjACpqVH+eVULgEjkurDLq3goeM=",
        version = "v0.0.0-20180305231024-9cad4c3443a7",
    )

    go_repository(
        name = "com_github_grpc_ecosystem_go_grpc_middleware",
        importpath = "github.com/grpc-ecosystem/go-grpc-middleware",
        sum = "h1:FlFbCRLd5Jr4iYXZufAvgWN6Ao0JrI5chLINnUXDDr0=",
        version = "v1.2.2",
    )
    go_repository(
        name = "com_github_grpc_ecosystem_go_grpc_prometheus",
        importpath = "github.com/grpc-ecosystem/go-grpc-prometheus",
        sum = "h1:Ovs26xHkKqVztRpIrF/92BcuyuQ/YW4NSIpoGtfXNho=",
        version = "v1.2.0",
    )
    go_repository(
        name = "com_github_grpc_ecosystem_grpc_gateway",
        importpath = "github.com/grpc-ecosystem/grpc-gateway",
        sum = "h1:UImYN5qQ8tuGpGE16ZmjvcTtTw24zw1QAp/SlnNrZhI=",
        version = "v1.9.5",
    )
    go_repository(
        name = "com_github_grpc_ecosystem_grpc_gateway_v2",
        importpath = "github.com/grpc-ecosystem/grpc-gateway/v2",
        replace = "github.com/prysmaticlabs/grpc-gateway/v2",
<<<<<<< HEAD
        sum = "h1:zIz0JPxLmzbJvAN1YXRUWtmeNdEJXdrzaeVt71nFo+U=",
        version = "v2.3.1-0.20210525022610-1ac10182f2b3",
=======
        sum = "h1:QzTDCXA7FV2tIJ7TGHfEsYfa8QaAeMB1F4B5jAsGQNg=",
        version = "v2.3.1-0.20210604200058-f148bcf3f503",
>>>>>>> c3646dee
    )
    go_repository(
        name = "com_github_gxed_hashland_keccakpg",
        importpath = "github.com/gxed/hashland/keccakpg",
        sum = "h1:wrk3uMNaMxbXiHibbPO4S0ymqJMm41WiudyFSs7UnsU=",
        version = "v0.0.1",
    )
    go_repository(
        name = "com_github_gxed_hashland_murmur3",
        importpath = "github.com/gxed/hashland/murmur3",
        sum = "h1:SheiaIt0sda5K+8FLz952/1iWS9zrnKsEJaOJu4ZbSc=",
        version = "v0.0.1",
    )
    go_repository(
        name = "com_github_hashicorp_consul_api",
        importpath = "github.com/hashicorp/consul/api",
        sum = "h1:HXNYlRkkM/t+Y/Yhxtwcy02dlYwIaoxzvxPnS+cqy78=",
        version = "v1.3.0",
    )
    go_repository(
        name = "com_github_hashicorp_consul_sdk",
        importpath = "github.com/hashicorp/consul/sdk",
        sum = "h1:UOxjlb4xVNF93jak1mzzoBatyFju9nrkxpVwIp/QqxQ=",
        version = "v0.3.0",
    )
    go_repository(
        name = "com_github_hashicorp_errwrap",
        importpath = "github.com/hashicorp/errwrap",
        sum = "h1:hLrqtEDnRye3+sgx6z4qVLNuviH3MR5aQ0ykNJa/UYA=",
        version = "v1.0.0",
    )
    go_repository(
        name = "com_github_hashicorp_go_cleanhttp",
        importpath = "github.com/hashicorp/go-cleanhttp",
        sum = "h1:dH3aiDG9Jvb5r5+bYHsikaOUIpcM0xvgMXVoDkXMzJM=",
        version = "v0.5.1",
    )
    go_repository(
        name = "com_github_hashicorp_go_immutable_radix",
        importpath = "github.com/hashicorp/go-immutable-radix",
        sum = "h1:AKDB1HM5PWEA7i4nhcpwOrO2byshxBjXVn/J/3+z5/0=",
        version = "v1.0.0",
    )
    go_repository(
        name = "com_github_hashicorp_go_msgpack",
        importpath = "github.com/hashicorp/go-msgpack",
        sum = "h1:zKjpN5BK/P5lMYrLmBHdBULWbJ0XpYR+7NGzqkZzoD4=",
        version = "v0.5.3",
    )
    go_repository(
        name = "com_github_hashicorp_go_multierror",
        importpath = "github.com/hashicorp/go-multierror",
        sum = "h1:iVjPR7a6H0tWELX5NxNe7bYopibicUzc7uPribsnS6o=",
        version = "v1.0.0",
    )
    go_repository(
        name = "com_github_hashicorp_go_net",
        importpath = "github.com/hashicorp/go.net",
        sum = "h1:sNCoNyDEvN1xa+X0baata4RdcpKwcMS6DH+xwfqPgjw=",
        version = "v0.0.1",
    )
    go_repository(
        name = "com_github_hashicorp_go_rootcerts",
        importpath = "github.com/hashicorp/go-rootcerts",
        sum = "h1:Rqb66Oo1X/eSV1x66xbDccZjhJigjg0+e82kpwzSwCI=",
        version = "v1.0.0",
    )
    go_repository(
        name = "com_github_hashicorp_go_sockaddr",
        importpath = "github.com/hashicorp/go-sockaddr",
        sum = "h1:GeH6tui99pF4NJgfnhp+L6+FfobzVW3Ah46sLo0ICXs=",
        version = "v1.0.0",
    )
    go_repository(
        name = "com_github_hashicorp_go_syslog",
        importpath = "github.com/hashicorp/go-syslog",
        sum = "h1:KaodqZuhUoZereWVIYmpUgZysurB1kBLX2j0MwMrUAE=",
        version = "v1.0.0",
    )

    go_repository(
        name = "com_github_hashicorp_go_uuid",
        importpath = "github.com/hashicorp/go-uuid",
        sum = "h1:cfejS+Tpcp13yd5nYHWDI6qVCny6wyX2Mt5SGur2IGE=",
        version = "v1.0.2",
    )
    go_repository(
        name = "com_github_hashicorp_go_version",
        importpath = "github.com/hashicorp/go-version",
        sum = "h1:3vNe/fWF5CBgRIguda1meWhsZHy3m8gCJ5wx+dIzX/E=",
        version = "v1.2.0",
    )

    go_repository(
        name = "com_github_hashicorp_golang_lru",
        importpath = "github.com/hashicorp/golang-lru",
        sum = "h1:dg1dEPuWpEqDnvIw251EVy4zlP8gWbsGj4BsUKCRpYs=",
        version = "v0.5.5-0.20210104140557-80c98217689d",
    )
    go_repository(
        name = "com_github_hashicorp_hcl",
        importpath = "github.com/hashicorp/hcl",
        sum = "h1:0Anlzjpi4vEasTeNFn2mLJgTSwt0+6sfsiTG8qcWGx4=",
        version = "v1.0.0",
    )
    go_repository(
        name = "com_github_hashicorp_logutils",
        importpath = "github.com/hashicorp/logutils",
        sum = "h1:dLEQVugN8vlakKOUE3ihGLTZJRB4j+M2cdTm/ORI65Y=",
        version = "v1.0.0",
    )
    go_repository(
        name = "com_github_hashicorp_mdns",
        importpath = "github.com/hashicorp/mdns",
        sum = "h1:WhIgCr5a7AaVH6jPUwjtRuuE7/RDufnUvzIr48smyxs=",
        version = "v1.0.0",
    )
    go_repository(
        name = "com_github_hashicorp_memberlist",
        importpath = "github.com/hashicorp/memberlist",
        sum = "h1:EmmoJme1matNzb+hMpDuR/0sbJSUisxyqBGG676r31M=",
        version = "v0.1.3",
    )
    go_repository(
        name = "com_github_hashicorp_serf",
        importpath = "github.com/hashicorp/serf",
        sum = "h1:YZ7UKsJv+hKjqGVUUbtE3HNj79Eln2oQ75tniF6iPt0=",
        version = "v0.8.2",
    )

    go_repository(
        name = "com_github_herumi_bls_eth_go_binary",
        importpath = "github.com/herumi/bls-eth-go-binary",
        sum = "h1:LEw2KkKciJEr3eKDLzdZ/rjzSR6Y+BS6xKxdA78Bq6s=",
        version = "v0.0.0-20210130185500-57372fb27371",
    )

    go_repository(
        name = "com_github_holiman_bloomfilter_v2",
        importpath = "github.com/holiman/bloomfilter/v2",
        sum = "h1:73e0e/V0tCydx14a0SCYS/EWCxgwLZ18CZcZKVu0fao=",
        version = "v2.0.3",
    )
    go_repository(
        name = "com_github_holiman_uint256",
        importpath = "github.com/holiman/uint256",
        sum = "h1:4JywC80b+/hSfljFlEBLHrrh+CIONLDz9NuFl0af4Mw=",
        version = "v1.1.1",
    )
    go_repository(
        name = "com_github_hpcloud_tail",
        importpath = "github.com/hpcloud/tail",
        sum = "h1:nfCOvKYfkgYP8hkirhJocXT2+zOD8yUNjXaWfTlyFKI=",
        version = "v1.0.0",
    )
    go_repository(
        name = "com_github_hudl_fargo",
        importpath = "github.com/hudl/fargo",
        sum = "h1:0U6+BtN6LhaYuTnIJq4Wyq5cpn6O2kWrxAtcqBmYY6w=",
        version = "v1.3.0",
    )

    go_repository(
        name = "com_github_huin_goupnp",
        importpath = "github.com/huin/goupnp",
        sum = "h1:bcAj8KroPf552TScjFPIakjH2/tdIrIH8F+cc4v4SRo=",
        version = "v1.0.1-0.20210310174557-0ca763054c88",
    )
    go_repository(
        name = "com_github_huin_goutil",
        importpath = "github.com/huin/goutil",
        sum = "h1:vlNjIqmUZ9CMAWsbURYl3a6wZbw7q5RHVvlXTNS/Bs8=",
        version = "v0.0.0-20170803182201-1ca381bf3150",
    )
    go_repository(
        name = "com_github_iancoleman_strcase",
        importpath = "github.com/iancoleman/strcase",
        nofuzz = True,
        sum = "h1:dJBk1m2/qjL1twPLf68JND55vvivMupZ4wIzE8CTdBw=",
        version = "v0.1.3",
        )

    go_repository(
        name = "com_github_ianlancetaylor_cgosymbolizer",
        importpath = "github.com/ianlancetaylor/cgosymbolizer",
        sum = "h1:IpTHAzWv1pKDDWeJDY5VOHvqc2T9d3C8cPKEf2VPqHE=",
        version = "v0.0.0-20200424224625-be1b05b0b279",
    )
    go_repository(
        name = "com_github_ianlancetaylor_demangle",
        importpath = "github.com/ianlancetaylor/demangle",
        sum = "h1:UDMh68UUwekSh5iP2OMhRRZJiiBccgV7axzUG8vi56c=",
        version = "v0.0.0-20181102032728-5e5cf60278f6",
    )

    go_repository(
        name = "com_github_imdario_mergo",
        importpath = "github.com/imdario/mergo",
        sum = "h1:JboBksRwiiAJWvIYJVo46AfV+IAIKZpfrSzVKj42R4Q=",
        version = "v0.3.5",
    )
    go_repository(
        name = "com_github_inconshreveable_log15",
        importpath = "github.com/inconshreveable/log15",
        sum = "h1:g/SJtZVYc1cxSB8lgrgqeOlIdi4MhqNNHYRAC8y+g4c=",
        version = "v0.0.0-20170622235902-74a0988b5f80",
    )

    go_repository(
        name = "com_github_inconshreveable_mousetrap",
        importpath = "github.com/inconshreveable/mousetrap",
        sum = "h1:Z8tu5sraLXCXIcARxBp/8cbvlwVa7Z1NHg9XEKhtSvM=",
        version = "v1.0.0",
    )

    go_repository(
        name = "com_github_influxdata_flux",
        importpath = "github.com/influxdata/flux",
        sum = "h1:77BcVUCzvN5HMm8+j9PRBQ4iZcu98Dl4Y9rf+J5vhnc=",
        version = "v0.65.1",
    )
    go_repository(
        name = "com_github_influxdata_influxdb",
        importpath = "github.com/influxdata/influxdb",
        sum = "h1:WEypI1BQFTT4teLM+1qkEcvUi0dAvopAI/ir0vAiBg8=",
        version = "v1.8.3",
    )
    go_repository(
        name = "com_github_influxdata_influxdb1_client",
        importpath = "github.com/influxdata/influxdb1-client",
        sum = "h1:/WZQPMZNsjZ7IlCpsLGdQBINg5bxKQ1K1sh6awxLtkA=",
        version = "v0.0.0-20191209144304-8bf82d3c094d",
    )

    go_repository(
        name = "com_github_influxdata_influxql",
        importpath = "github.com/influxdata/influxql",
        sum = "h1:ED4e5Cc3z5vSN2Tz2GkOHN7vs4Sxe2yds6CXvDnvZFE=",
        version = "v1.1.1-0.20200828144457-65d3ef77d385",
    )
    go_repository(
        name = "com_github_influxdata_line_protocol",
        importpath = "github.com/influxdata/line-protocol",
        sum = "h1:/o3vQtpWJhvnIbXley4/jwzzqNeigJK9z+LZcJZ9zfM=",
        version = "v0.0.0-20180522152040-32c6aa80de5e",
    )
    go_repository(
        name = "com_github_influxdata_promql_v2",
        importpath = "github.com/influxdata/promql/v2",
        sum = "h1:kXn3p0D7zPw16rOtfDR+wo6aaiH8tSMfhPwONTxrlEc=",
        version = "v2.12.0",
    )
    go_repository(
        name = "com_github_influxdata_roaring",
        importpath = "github.com/influxdata/roaring",
        sum = "h1:UzJnB7VRL4PSkUJHwsyzseGOmrO/r4yA+AuxGJxiZmA=",
        version = "v0.4.13-0.20180809181101-fc520f41fab6",
    )
    go_repository(
        name = "com_github_influxdata_tdigest",
        importpath = "github.com/influxdata/tdigest",
        sum = "h1:MHTrDWmQpHq/hkq+7cw9oYAt2PqUw52TZazRA0N7PGE=",
        version = "v0.0.0-20181121200506-bf2b5ad3c0a9",
    )
    go_repository(
        name = "com_github_influxdata_usage_client",
        importpath = "github.com/influxdata/usage-client",
        sum = "h1:+TUUmaFa4YD1Q+7bH9o5NCHQGPMqZCYJiNW6lIIS9z4=",
        version = "v0.0.0-20160829180054-6d3895376368",
    )
    go_repository(
        name = "com_github_ipfs_go_cid",
        importpath = "github.com/ipfs/go-cid",
        sum = "h1:ysQJVJA3fNDF1qigJbsSQOdjhVLsOEoPdh0+R97k3jY=",
        version = "v0.0.7",
    )
    go_repository(
        name = "com_github_ipfs_go_datastore",
        importpath = "github.com/ipfs/go-datastore",
        sum = "h1:rjvQ9+muFaJ+QZ7dN5B1MSDNQ0JVZKkkES/rMZmA8X8=",
        version = "v0.4.4",
    )
    go_repository(
        name = "com_github_ipfs_go_detect_race",
        importpath = "github.com/ipfs/go-detect-race",
        sum = "h1:qX/xay2W3E4Q1U7d9lNs1sU9nvguX0a7319XbyQ6cOk=",
        version = "v0.0.1",
    )
    go_repository(
        name = "com_github_ipfs_go_ds_badger",
        importpath = "github.com/ipfs/go-ds-badger",
        sum = "h1:J27YvAcpuA5IvZUbeBxOcQgqnYHUPxoygc6QxxkodZ4=",
        version = "v0.2.3",
    )
    go_repository(
        name = "com_github_ipfs_go_ds_leveldb",
        importpath = "github.com/ipfs/go-ds-leveldb",
        sum = "h1:QmQoAJ9WkPMUfBLnu1sBVy0xWWlJPg0m4kRAiJL9iaw=",
        version = "v0.4.2",
    )

    go_repository(
        name = "com_github_ipfs_go_ipfs_addr",
        importpath = "github.com/ipfs/go-ipfs-addr",
        sum = "h1:DpDFybnho9v3/a1dzJ5KnWdThWD1HrFLpQ+tWIyBaFI=",
        version = "v0.0.1",
    )
    go_repository(
        name = "com_github_ipfs_go_ipfs_delay",
        importpath = "github.com/ipfs/go-ipfs-delay",
        sum = "h1:NAviDvJ0WXgD+yiL2Rj35AmnfgI11+pHXbdciD917U0=",
        version = "v0.0.0-20181109222059-70721b86a9a8",
    )

    go_repository(
        name = "com_github_ipfs_go_ipfs_util",
        importpath = "github.com/ipfs/go-ipfs-util",
        sum = "h1:59Sswnk1MFaiq+VcaknX7aYEyGyGDAA73ilhEK2POp8=",
        version = "v0.0.2",
    )

    go_repository(
        name = "com_github_ipfs_go_log",
        build_file_proto_mode = "disable_global",
        importpath = "github.com/ipfs/go-log",
        sum = "h1:6nLQdX4W8P9yZZFH7mO+X/PzjN8Laozm/lMJ6esdgzY=",
        version = "v1.0.4",
    )
    go_repository(
        name = "com_github_ipfs_go_log_v2",
        build_file_proto_mode = "disable_global",
        importpath = "github.com/ipfs/go-log/v2",
        sum = "h1:G4TtqN+V9y9HY9TA6BwbCVyyBZ2B9MbCjR2MtGx8FR0=",
        version = "v2.1.1",
    )

    go_repository(
        name = "com_github_jackpal_gateway",
        importpath = "github.com/jackpal/gateway",
        sum = "h1:qzXWUJfuMdlLMtt0a3Dgt+xkWQiA5itDEITVJtuSwMc=",
        version = "v1.0.5",
    )

    go_repository(
        name = "com_github_jackpal_go_nat_pmp",
        importpath = "github.com/jackpal/go-nat-pmp",
        sum = "h1:KzKSgb7qkJvOUTqYl9/Hg/me3pWgBmERKrTGD7BdWus=",
        version = "v1.0.2",
    )
    go_repository(
        name = "com_github_jbenet_go_cienv",
        importpath = "github.com/jbenet/go-cienv",
        sum = "h1:Vc/s0QbQtoxX8MwwSLWWh+xNNZvM3Lw7NsTcHrvvhMc=",
        version = "v0.1.0",
    )

    go_repository(
        name = "com_github_jbenet_go_temp_err_catcher",
        importpath = "github.com/jbenet/go-temp-err-catcher",
        sum = "h1:zpb3ZH6wIE8Shj2sKS+khgRvf7T7RABoLk/+KKHggpk=",
        version = "v0.1.0",
    )
    go_repository(
        name = "com_github_jbenet_goprocess",
        importpath = "github.com/jbenet/goprocess",
        sum = "h1:DRGOFReOMqqDNXwW70QkacFW0YN9QnwLV0Vqk+3oU0o=",
        version = "v0.1.4",
    )
    go_repository(
        name = "com_github_jcmturner_gofork",
        importpath = "github.com/jcmturner/gofork",
        sum = "h1:J7uCkflzTEhUZ64xqKnkDxq3kzc96ajM1Gli5ktUem8=",
        version = "v1.0.0",
    )

    go_repository(
        name = "com_github_jedisct1_go_minisign",
        importpath = "github.com/jedisct1/go-minisign",
        sum = "h1:UvSe12bq+Uj2hWd8aOlwPmoZ+CITRFrdit+sDGfAg8U=",
        version = "v0.0.0-20190909160543-45766022959e",
    )
    go_repository(
        name = "com_github_jessevdk_go_flags",
        importpath = "github.com/jessevdk/go-flags",
        sum = "h1:4IU2WS7AumrZ/40jfhf4QVDMsQwqA7VEHozFRrGARJA=",
        version = "v1.4.0",
    )
    go_repository(
        name = "com_github_jhump_protoreflect",
        importpath = "github.com/jhump/protoreflect",
        sum = "h1:z7Ciiz3Bz37zSd485fbiTW8ABafIasyOWZI0N9EUUdo=",
        version = "v1.8.1",
    )
    go_repository(
        name = "com_github_jmespath_go_jmespath",
        importpath = "github.com/jmespath/go-jmespath",
        sum = "h1:BEgLn5cpjn8UN1mAw4NjwDrS35OdebyEtFe+9YPoQUg=",
        version = "v0.4.0",
    )

    go_repository(
        name = "com_github_jmespath_go_jmespath_internal_testify",
        importpath = "github.com/jmespath/go-jmespath/internal/testify",
        sum = "h1:shLQSRRSCCPj3f2gpwzGwWFoC7ycTf1rcQZHOlsJ6N8=",
        version = "v1.5.1",
    )
    go_repository(
        name = "com_github_jonboulle_clockwork",
        importpath = "github.com/jonboulle/clockwork",
        sum = "h1:VKV+ZcuP6l3yW9doeqz6ziZGgcynBVQO+obU0+0hcPo=",
        version = "v0.1.0",
    )

    go_repository(
        name = "com_github_joonix_log",
        importpath = "github.com/joonix/log",
        sum = "h1:k+SfYbN66Ev/GDVq39wYOXVW5RNd5kzzairbCe9dK5Q=",
        version = "v0.0.0-20200409080653-9c1d2ceb5f1d",
    )
    go_repository(
        name = "com_github_jpillora_backoff",
        importpath = "github.com/jpillora/backoff",
        sum = "h1:uvFg412JmmHBHw7iwprIxkPMI+sGQ4kzOWsMeHnm2EA=",
        version = "v1.0.0",
    )

    go_repository(
        name = "com_github_jrick_logrotate",
        importpath = "github.com/jrick/logrotate",
        sum = "h1:lQ1bL/n9mBNeIXoTUoYRlK4dHuNJVofX9oWqBtPnSzI=",
        version = "v1.0.0",
    )

    go_repository(
        name = "com_github_json_iterator_go",
        importpath = "github.com/json-iterator/go",
        replace = "github.com/prestonvanloon/go",
        sum = "h1:Bt5PzQCqfP4xiLXDSrMoqAfj6CBr3N9DAyyq8OiIWsc=",
        version = "v1.1.7-0.20190722034630-4f2e55fcf87b",
    )
    go_repository(
        name = "com_github_jstemmer_go_junit_report",
        importpath = "github.com/jstemmer/go-junit-report",
        sum = "h1:6QPYqodiu3GuPL+7mfx+NwDdp2eTkp9IfEUpgAwUN0o=",
        version = "v0.9.1",
    )

    go_repository(
        name = "com_github_jsternberg_zap_logfmt",
        importpath = "github.com/jsternberg/zap-logfmt",
        sum = "h1:0Dz2s/eturmdUS34GM82JwNEdQ9hPoJgqptcEKcbpzY=",
        version = "v1.0.0",
    )
    go_repository(
        name = "com_github_jtolds_gls",
        importpath = "github.com/jtolds/gls",
        sum = "h1:xdiiI2gbIgH/gLH7ADydsJ1uDOEzR8yvV7C0MuV77Wo=",
        version = "v4.20.0+incompatible",
    )

    go_repository(
        name = "com_github_juju_ansiterm",
        importpath = "github.com/juju/ansiterm",
        sum = "h1:FaWFmfWdAUKbSCtOU2QjDaorUexogfaMgbipgYATUMU=",
        version = "v0.0.0-20180109212912-720a0952cc2a",
    )
    go_repository(
        name = "com_github_julienschmidt_httprouter",
        importpath = "github.com/julienschmidt/httprouter",
        sum = "h1:U0609e9tgbseu3rBINet9P48AI/D3oJs4dN7jwJOQ1U=",
        version = "v1.3.0",
    )

    go_repository(
        name = "com_github_jung_kurt_gofpdf",
        importpath = "github.com/jung-kurt/gofpdf",
        sum = "h1:PJr+ZMXIecYc1Ey2zucXdR73SMBtgjPgwa31099IMv0=",
        version = "v1.0.3-0.20190309125859-24315acbbda5",
    )
    go_repository(
        name = "com_github_jwilder_encoding",
        importpath = "github.com/jwilder/encoding",
        sum = "h1:2jNeR4YUziVtswNP9sEFAI913cVrzH85T+8Q6LpYbT0=",
        version = "v0.0.0-20170811194829-b4e1701a28ef",
    )

    go_repository(
        name = "com_github_k0kubun_go_ansi",
        importpath = "github.com/k0kubun/go-ansi",
        sum = "h1:qGQQKEcAR99REcMpsXCp3lJ03zYT1PkRd3kQGPn9GVg=",
        version = "v0.0.0-20180517002512-3bf9e2903213",
    )
    go_repository(
        name = "com_github_kami_zh_go_capturer",
        importpath = "github.com/kami-zh/go-capturer",
        sum = "h1:cVtBfNW5XTHiKQe7jDaDBSh/EVM4XLPutLAGboIXuM0=",
        version = "v0.0.0-20171211120116-e492ea43421d",
    )
    go_repository(
        name = "com_github_karalabe_usb",
        importpath = "github.com/karalabe/usb",
        sum = "h1:ZHuwnjpP8LsVsUYqTqeVAI+GfDfJ6UNPrExZF+vX/DQ=",
        version = "v0.0.0-20191104083709-911d15fe12a9",
    )

    go_repository(
        name = "com_github_kevinms_leakybucket_go",
        importpath = "github.com/kevinms/leakybucket-go",
        sum = "h1:qNtd6alRqd3qOdPrKXMZImV192ngQ0WSh1briEO33Tk=",
        version = "v0.0.0-20200115003610-082473db97ca",
    )

    go_repository(
        name = "com_github_kilic_bls12_381",
        importpath = "github.com/kilic/bls12-381",
        sum = "h1:eZB80d/IKkIPjCTLUBT6+Imzn2zLpXtJFzY986jlHV4=",
        version = "v0.0.0-20201226121925-69dacb279461",
    )
    go_repository(
        name = "com_github_kisielk_errcheck",
        importpath = "github.com/kisielk/errcheck",
        sum = "h1:e8esj/e4R+SAOwFwN+n3zr0nYeCyeweozKfO23MvHzY=",
        version = "v1.5.0",
    )
    go_repository(
        name = "com_github_kisielk_gotool",
        importpath = "github.com/kisielk/gotool",
        sum = "h1:AV2c/EiW3KqPNT9ZKl07ehoAGi4C5/01Cfbblndcapg=",
        version = "v1.0.0",
    )
    go_repository(
        name = "com_github_kkdai_bstream",
        importpath = "github.com/kkdai/bstream",
        sum = "h1:FOOIBWrEkLgmlgGfMuZT83xIwfPDxEI2OHu6xUmJMFE=",
        version = "v0.0.0-20161212061736-f391b8402d23",
    )
    go_repository(
        name = "com_github_klauspost_compress",
        importpath = "github.com/klauspost/compress",
        sum = "h1:0hzRabrMN4tSTvMfnL3SCv1ZGeAP23ynzodBgaHeMeg=",
        version = "v1.11.7",
    )
    go_repository(
        name = "com_github_klauspost_cpuid",
        importpath = "github.com/klauspost/cpuid",
        sum = "h1:CCtW0xUnWGVINKvE/WWOYKdsPV6mawAtvQuSl8guwQs=",
        version = "v1.2.3",
    )
    go_repository(
        name = "com_github_klauspost_cpuid_v2",
        importpath = "github.com/klauspost/cpuid/v2",
        sum = "h1:dQ5ueTiftKxp0gyjKSx5+8BtPWkyQbd95m8Gys/RarI=",
        version = "v2.0.6",
    )

    go_repository(
        name = "com_github_klauspost_crc32",
        importpath = "github.com/klauspost/crc32",
        sum = "h1:KAZ1BW2TCmT6PRihDPpocIy1QTtsAsrx6TneU/4+CMg=",
        version = "v0.0.0-20161016154125-cb6bfca970f6",
    )
    go_repository(
        name = "com_github_klauspost_pgzip",
        importpath = "github.com/klauspost/pgzip",
        sum = "h1:qnWYvvKqedOF2ulHpMG72XQol4ILEJ8k2wwRl/Km8oE=",
        version = "v1.2.5",
    )
    go_repository(
        name = "com_github_klauspost_reedsolomon",
        importpath = "github.com/klauspost/reedsolomon",
        sum = "h1:N/VzgeMfHmLc+KHMD1UL/tNkfXAt8FnUqlgXGIduwAY=",
        version = "v1.9.3",
    )
    go_repository(
        name = "com_github_knetic_govaluate",
        importpath = "github.com/Knetic/govaluate",
        sum = "h1:1G1pk05UrOh0NlF1oeaaix1x8XzrfjIDK47TY0Zehcw=",
        version = "v3.0.1-0.20171022003610-9aa49832a739+incompatible",
    )

    go_repository(
        name = "com_github_konsorten_go_windows_terminal_sequences",
        importpath = "github.com/konsorten/go-windows-terminal-sequences",
        sum = "h1:CE8S1cTafDpPvMhIxNJKvHsGVBgn1xWYf1NbHQhywc8=",
        version = "v1.0.3",
    )
    go_repository(
        name = "com_github_koron_go_ssdp",
        importpath = "github.com/koron/go-ssdp",
        sum = "h1:fL3wAoyT6hXHQlORyXUW4Q23kkQpJRgEAYcZB5BR71o=",
        version = "v0.0.2",
    )
    go_repository(
        name = "com_github_kr_logfmt",
        importpath = "github.com/kr/logfmt",
        sum = "h1:T+h1c/A9Gawja4Y9mFVWj2vyii2bbUNDw3kt9VxK2EY=",
        version = "v0.0.0-20140226030751-b84e30acd515",
    )
    go_repository(
        name = "com_github_kr_pretty",
        importpath = "github.com/kr/pretty",
        sum = "h1:Fmg33tUaq4/8ym9TJN1x7sLJnHVwhP33CNkpYV/7rwI=",
        version = "v0.2.1",
    )
    go_repository(
        name = "com_github_kr_pty",
        importpath = "github.com/kr/pty",
        sum = "h1:VkoXIwSboBpnk99O/KFauAEILuNHv5DVFKZMBN/gUgw=",
        version = "v1.1.1",
    )
    go_repository(
        name = "com_github_kr_text",
        importpath = "github.com/kr/text",
        sum = "h1:5Nx0Ya0ZqY2ygV366QzturHI13Jq95ApcVaJBhpS+AY=",
        version = "v0.2.0",
    )
    go_repository(
        name = "com_github_kubuxu_go_os_helper",
        importpath = "github.com/Kubuxu/go-os-helper",
        sum = "h1:EJiD2VUQyh5A9hWJLmc6iWg6yIcJ7jpBcwC8GMGXfDk=",
        version = "v0.0.1",
    )
    go_repository(
        name = "com_github_kylelemons_godebug",
        importpath = "github.com/kylelemons/godebug",
        sum = "h1:RPNrshWIDI6G2gRW9EHilWtl7Z6Sb1BR0xunSBf0SNc=",
        version = "v1.1.0",
    )

    go_repository(
        name = "com_github_leanovate_gopter",
        importpath = "github.com/leanovate/gopter",
        sum = "h1:fQjYxZaynp97ozCzfOyOuAGOU4aU/z37zf/tOujFk7c=",
        version = "v0.2.9",
    )
    go_repository(
        name = "com_github_lib_pq",
        importpath = "github.com/lib/pq",
        sum = "h1:X5PMW56eZitiTeO7tKzZxFCSpbFZJtkMMooicw2us9A=",
        version = "v1.0.0",
    )
    go_repository(
        name = "com_github_libp2p_go_addr_util",
        importpath = "github.com/libp2p/go-addr-util",
        sum = "h1:7cWK5cdA5x72jX0g8iLrQWm5TRJZ6CzGdPEhWj7plWU=",
        version = "v0.0.2",
    )
    go_repository(
        name = "com_github_libp2p_go_buffer_pool",
        importpath = "github.com/libp2p/go-buffer-pool",
        sum = "h1:QNK2iAFa8gjAe1SPz6mHSMuCcjs+X1wlHzeOSqcmlfs=",
        version = "v0.0.2",
    )

    go_repository(
        name = "com_github_libp2p_go_conn_security_multistream",
        importpath = "github.com/libp2p/go-conn-security-multistream",
        sum = "h1:uNiDjS58vrvJTg9jO6bySd1rMKejieG7v45ekqHbZ1M=",
        version = "v0.2.0",
    )
    go_repository(
        name = "com_github_libp2p_go_eventbus",
        importpath = "github.com/libp2p/go-eventbus",
        sum = "h1:VanAdErQnpTioN2TowqNcOijf6YwhuODe4pPKSDpxGc=",
        version = "v0.2.1",
    )
    go_repository(
        name = "com_github_libp2p_go_flow_metrics",
        importpath = "github.com/libp2p/go-flow-metrics",
        sum = "h1:8tAs/hSdNvUiLgtlSy3mxwxWP4I9y/jlkPFT7epKdeM=",
        version = "v0.0.3",
    )
    go_repository(
        name = "com_github_libp2p_go_libp2p",
        build_file_proto_mode = "disable_global",
        importpath = "github.com/libp2p/go-libp2p",
        sum = "h1:D5/bCjvlhGRZ4+8nyLINzaPWm/iF5iULRIfSU1MypJI=",
        version = "v0.12.1-0.20201208224947-3155ff3089c0",
    )

    go_repository(
        name = "com_github_libp2p_go_libp2p_autonat",
        build_file_proto_mode = "disable_global",
        importpath = "github.com/libp2p/go-libp2p-autonat",
        sum = "h1:3y8XQbpr+ssX8QfZUHekjHCYK64sj6/4hnf/awD4+Ug=",
        version = "v0.4.0",
    )
    go_repository(
        name = "com_github_libp2p_go_libp2p_blankhost",
        importpath = "github.com/libp2p/go-libp2p-blankhost",
        sum = "h1:3EsGAi0CBGcZ33GwRuXEYJLLPoVWyXJ1bcJzAJjINkk=",
        version = "v0.2.0",
    )
    go_repository(
        name = "com_github_libp2p_go_libp2p_circuit",
        build_file_proto_mode = "disable_global",
        importpath = "github.com/libp2p/go-libp2p-circuit",
        sum = "h1:eqQ3sEYkGTtybWgr6JLqJY6QLtPWRErvFjFDfAOO1wc=",
        version = "v0.4.0",
    )
    go_repository(
        name = "com_github_libp2p_go_libp2p_connmgr",
        importpath = "github.com/libp2p/go-libp2p-connmgr",
        sum = "h1:TMS0vc0TCBomtQJyWr7fYxcVYYhx+q/2gF++G5Jkl/w=",
        version = "v0.2.4",
    )
    go_repository(
        name = "com_github_libp2p_go_libp2p_core",
        build_file_proto_mode = "disable_global",
        importpath = "github.com/libp2p/go-libp2p-core",
        sum = "h1:4a0TMjrWNTZlNvcqxZmrMRDi/NQWrhwO2pkTuLSQ/IQ=",
        version = "v0.7.0",
    )
    go_repository(
        name = "com_github_libp2p_go_libp2p_crypto",
        importpath = "github.com/libp2p/go-libp2p-crypto",
        sum = "h1:k9MFy+o2zGDNGsaoZl0MA3iZ75qXxr9OOoAZF+sD5OQ=",
        version = "v0.1.0",
    )
    go_repository(
        name = "com_github_libp2p_go_libp2p_discovery",
        importpath = "github.com/libp2p/go-libp2p-discovery",
        sum = "h1:Qfl+e5+lfDgwdrXdu4YNCWyEo3fWuP+WgN9mN0iWviQ=",
        version = "v0.5.0",
    )

    go_repository(
        name = "com_github_libp2p_go_libp2p_loggables",
        importpath = "github.com/libp2p/go-libp2p-loggables",
        sum = "h1:h3w8QFfCt2UJl/0/NW4K829HX/0S4KD31PQ7m8UXXO8=",
        version = "v0.1.0",
    )
    go_repository(
        name = "com_github_libp2p_go_libp2p_mplex",
        importpath = "github.com/libp2p/go-libp2p-mplex",
        sum = "h1:CZyqqKP0BSGQyPLvpRQougbfXaaaJZdGgzhCpJNuNSk=",
        version = "v0.3.0",
    )
    go_repository(
        name = "com_github_libp2p_go_libp2p_nat",
        importpath = "github.com/libp2p/go-libp2p-nat",
        sum = "h1:wMWis3kYynCbHoyKLPBEMu4YRLltbm8Mk08HGSfvTkU=",
        version = "v0.0.6",
    )

    go_repository(
        name = "com_github_libp2p_go_libp2p_netutil",
        importpath = "github.com/libp2p/go-libp2p-netutil",
        sum = "h1:zscYDNVEcGxyUpMd0JReUZTrpMfia8PmLKcKF72EAMQ=",
        version = "v0.1.0",
    )

    go_repository(
        name = "com_github_libp2p_go_libp2p_noise",
        build_file_proto_mode = "disable_global",
        importpath = "github.com/libp2p/go-libp2p-noise",
        sum = "h1:IH9GRihQJTx56obm+GnpdPX4KeVIlvpXrP6xnJ0wxWk=",
        version = "v0.1.2",
    )
    go_repository(
        name = "com_github_libp2p_go_libp2p_peer",
        importpath = "github.com/libp2p/go-libp2p-peer",
        sum = "h1:EQ8kMjaCUwt/Y5uLgjT8iY2qg0mGUT0N1zUjer50DsY=",
        version = "v0.2.0",
    )
    go_repository(
        name = "com_github_libp2p_go_libp2p_peerstore",
        importpath = "github.com/libp2p/go-libp2p-peerstore",
        sum = "h1:2ACefBX23iMdJU9Ke+dcXt3w86MIryes9v7In4+Qq3U=",
        version = "v0.2.6",
    )
    go_repository(
        name = "com_github_libp2p_go_libp2p_pnet",
        importpath = "github.com/libp2p/go-libp2p-pnet",
        sum = "h1:J6htxttBipJujEjz1y0a5+eYoiPcFHhSYHH6na5f0/k=",
        version = "v0.2.0",
    )

    go_repository(
        name = "com_github_libp2p_go_libp2p_pubsub",
        build_file_proto_mode = "disable_global",
        importpath = "github.com/libp2p/go-libp2p-pubsub",
        sum = "h1:YNVRyXqBgv9i4RG88jzoTtkSOaSB45CqHkL29NNBZb4=",
        version = "v0.4.0",
    )

    go_repository(
        name = "com_github_libp2p_go_libp2p_secio",
        build_file_proto_mode = "disable_global",
        importpath = "github.com/libp2p/go-libp2p-secio",
        sum = "h1:rLLPvShPQAcY6eNurKNZq3eZjPWfU9kXF2eI9jIYdrg=",
        version = "v0.2.2",
    )
    go_repository(
        name = "com_github_libp2p_go_libp2p_swarm",
        build_file_proto_mode = "disable_global",
        importpath = "github.com/libp2p/go-libp2p-swarm",
        sum = "h1:UTobu+oQHGdXTOGpZ4RefuVqYoJXcT0EBtSR74m2LkI=",
        version = "v0.3.1",
    )
    go_repository(
        name = "com_github_libp2p_go_libp2p_testing",
        importpath = "github.com/libp2p/go-libp2p-testing",
        sum = "h1:ZiBYstPamsi7y6NJZebRudUzsYmVkt998hltyLqf8+g=",
        version = "v0.3.0",
    )
    go_repository(
        name = "com_github_libp2p_go_libp2p_tls",
        importpath = "github.com/libp2p/go-libp2p-tls",
        patch_args = ["-p1"],
        patches = [
            "@prysm//third_party:libp2p_tls.patch",  # See: https://github.com/libp2p/go-libp2p-tls/issues/66
        ],
        sum = "h1:Ge/2CYttU7XdkPPqQ7e3TiuMFneLie1rM/UjRxPPGsI=",
        version = "v0.1.4-0.20200421131144-8a8ad624a291",
    )

    go_repository(
        name = "com_github_libp2p_go_libp2p_transport_upgrader",
        importpath = "github.com/libp2p/go-libp2p-transport-upgrader",
        sum = "h1:q3ULhsknEQ34eVDhv4YwKS8iet69ffs9+Fir6a7weN4=",
        version = "v0.3.0",
    )
    go_repository(
        name = "com_github_libp2p_go_libp2p_yamux",
        importpath = "github.com/libp2p/go-libp2p-yamux",
        sum = "h1:TJxRVPY9SjH7TNrNC80l1OJMBiWhs1qpKmeB+1Ug3xU=",
        version = "v0.4.1",
    )
    go_repository(
        name = "com_github_libp2p_go_maddr_filter",
        importpath = "github.com/libp2p/go-maddr-filter",
        sum = "h1:4ACqZKw8AqiuJfwFGq1CYDFugfXTOos+qQ3DETkhtCE=",
        version = "v0.1.0",
    )
    go_repository(
        name = "com_github_libp2p_go_mplex",
        importpath = "github.com/libp2p/go-mplex",
        sum = "h1:Ov/D+8oBlbRkjBs1R1Iua8hJ8cUfbdiW8EOdZuxcgaI=",
        version = "v0.2.0",
    )
    go_repository(
        name = "com_github_libp2p_go_msgio",
        importpath = "github.com/libp2p/go-msgio",
        sum = "h1:lQ7Uc0kS1wb1EfRxO2Eir/RJoHkHn7t6o+EiwsYIKJA=",
        version = "v0.0.6",
    )
    go_repository(
        name = "com_github_libp2p_go_nat",
        importpath = "github.com/libp2p/go-nat",
        sum = "h1:qxnwkco8RLKqVh1NmjQ+tJ8p8khNLFxuElYG/TwqW4Q=",
        version = "v0.0.5",
    )
    go_repository(
        name = "com_github_libp2p_go_netroute",
        importpath = "github.com/libp2p/go-netroute",
        sum = "h1:47V0+hJfYaqj1WO0A+cDkRc9xr9qKiK7i8zaoGv8Mmo=",
        version = "v0.1.4",
    )
    go_repository(
        name = "com_github_libp2p_go_openssl",
        importpath = "github.com/libp2p/go-openssl",
        sum = "h1:eCAzdLejcNVBzP/iZM9vqHnQm+XyCEbSSIheIPRGNsw=",
        version = "v0.0.7",
    )

    go_repository(
        name = "com_github_libp2p_go_reuseport",
        importpath = "github.com/libp2p/go-reuseport",
        sum = "h1:XSG94b1FJfGA01BUrT82imejHQyTxO4jEWqheyCXYvU=",
        version = "v0.0.2",
    )
    go_repository(
        name = "com_github_libp2p_go_reuseport_transport",
        importpath = "github.com/libp2p/go-reuseport-transport",
        sum = "h1:OZGz0RB620QDGpv300n1zaOcKGGAoGVf8h9txtt/1uM=",
        version = "v0.0.4",
    )
    go_repository(
        name = "com_github_libp2p_go_sockaddr",
        importpath = "github.com/libp2p/go-sockaddr",
        sum = "h1:Y4s3/jNoryVRKEBrkJ576F17CPOaMIzUeCsg7dlTDj0=",
        version = "v0.1.0",
    )
    go_repository(
        name = "com_github_libp2p_go_stream_muxer",
        importpath = "github.com/libp2p/go-stream-muxer",
        sum = "h1:Ce6e2Pyu+b5MC1k3eeFtAax0pW4gc6MosYSLV05UeLw=",
        version = "v0.0.1",
    )

    go_repository(
        name = "com_github_libp2p_go_stream_muxer_multistream",
        importpath = "github.com/libp2p/go-stream-muxer-multistream",
        sum = "h1:TqnSHPJEIqDEO7h1wZZ0p3DXdvDSiLHQidKKUGZtiOY=",
        version = "v0.3.0",
    )
    go_repository(
        name = "com_github_libp2p_go_tcp_transport",
        importpath = "github.com/libp2p/go-tcp-transport",
        sum = "h1:ExZiVQV+h+qL16fzCWtd1HSzPsqWottJ8KXwWaVi8Ns=",
        version = "v0.2.1",
    )

    go_repository(
        name = "com_github_libp2p_go_ws_transport",
        importpath = "github.com/libp2p/go-ws-transport",
        sum = "h1:ZX5rWB8nhRRJVaPO6tmkGI/Xx8XNboYX20PW5hXIscw=",
        version = "v0.3.1",
    )
    go_repository(
        name = "com_github_libp2p_go_yamux",
        importpath = "github.com/libp2p/go-yamux",
        sum = "h1:P1Fe9vF4th5JOxxgQvfbOHkrGqIZniTLf+ddhZp8YTI=",
        version = "v1.4.1",
    )
    go_repository(
        name = "com_github_lightstep_lightstep_tracer_common_golang_gogo",
        importpath = "github.com/lightstep/lightstep-tracer-common/golang/gogo",
        sum = "h1:143Bb8f8DuGWck/xpNUOckBVYfFbBTnLevfRZ1aVVqo=",
        version = "v0.0.0-20190605223551-bc2310a04743",
    )
    go_repository(
        name = "com_github_lightstep_lightstep_tracer_go",
        importpath = "github.com/lightstep/lightstep-tracer-go",
        sum = "h1:vi1F1IQ8N7hNWytK9DpJsUfQhGuNSc19z330K6vl4zk=",
        version = "v0.18.1",
    )

    go_repository(
        name = "com_github_logrusorgru_aurora",
        importpath = "github.com/logrusorgru/aurora",
        sum = "h1:tOpm7WcpBTn4fjmVfgpQq0EfczGlG91VSDkswnjF5A8=",
        version = "v2.0.3+incompatible",
    )

    go_repository(
        name = "com_github_lunixbochs_vtclean",
        importpath = "github.com/lunixbochs/vtclean",
        sum = "h1:xu2sLAri4lGiovBDQKxl5mrXyESr3gUr5m5SM5+LVb8=",
        version = "v1.0.0",
    )
    go_repository(
        name = "com_github_lyft_protoc_gen_validate",
        importpath = "github.com/lyft/protoc-gen-validate",
        sum = "h1:KNt/RhmQTOLr7Aj8PsJ7mTronaFyx80mRTT9qF261dA=",
        version = "v0.0.13",
    )

    go_repository(
        name = "com_github_magiconair_properties",
        importpath = "github.com/magiconair/properties",
        sum = "h1:ZC2Vc7/ZFkGmsVC9KvOjumD+G5lXy2RtTKyzRKO2BQ4=",
        version = "v1.8.1",
    )
    go_repository(
        name = "com_github_mailru_easyjson",
        importpath = "github.com/mailru/easyjson",
        sum = "h1:2gxZ0XQIU/5z3Z3bUBu+FXuk2pFbkN6tcwi/pjyaDic=",
        version = "v0.0.0-20180823135443-60711f1a8329",
    )

    go_repository(
        name = "com_github_manifoldco_promptui",
        importpath = "github.com/manifoldco/promptui",
        sum = "h1:3l11YT8tm9MnwGFQ4kETwkzpAwY2Jt9lCrumCUW4+z4=",
        version = "v0.7.0",
    )

    go_repository(
        name = "com_github_mattn_go_colorable",
        importpath = "github.com/mattn/go-colorable",
        sum = "h1:snbPLB8fVfU9iwbbo30TPtbLRzwWu6aJS6Xh4eaaviA=",
        version = "v0.1.4",
    )
    go_repository(
        name = "com_github_mattn_go_ieproxy",
        importpath = "github.com/mattn/go-ieproxy",
        sum = "h1:HfxbT6/JcvIljmERptWhwa8XzP7H3T+Z2N26gTsaDaA=",
        version = "v0.0.0-20190610004146-91bb50d98149",
    )

    go_repository(
        name = "com_github_mattn_go_isatty",
        importpath = "github.com/mattn/go-isatty",
        sum = "h1:wuysRhFDzyxgEmMf5xjvJ2M9dZoWAXNNr5LSBS7uHXY=",
        version = "v0.0.12",
    )
    go_repository(
        name = "com_github_mattn_go_runewidth",
        importpath = "github.com/mattn/go-runewidth",
        sum = "h1:Lm995f3rfxdpd6TSmuVCHVb/QhupuXlYr8sCI/QdE+0=",
        version = "v0.0.9",
    )

    go_repository(
        name = "com_github_mattn_go_sqlite3",
        importpath = "github.com/mattn/go-sqlite3",
        sum = "h1:LDdKkqtYlom37fkvqs8rMPFKAMe8+SgjbwZ6ex1/A/Q=",
        version = "v1.11.0",
    )
    go_repository(
        name = "com_github_mattn_go_tty",
        importpath = "github.com/mattn/go-tty",
        sum = "h1:d8RFOZ2IiFtFWBcKEHAFYJcPTf0wY5q0exFNJZVWa1U=",
        version = "v0.0.0-20180907095812-13ff1204f104",
    )
    go_repository(
        name = "com_github_matttproud_golang_protobuf_extensions",
        importpath = "github.com/matttproud/golang_protobuf_extensions",
        sum = "h1:4hp9jkHxhMHkqkrB3Ix0jegS5sx/RkqARlsWZ6pIwiU=",
        version = "v1.0.1",
    )
    go_repository(
        name = "com_github_mgutz_ansi",
        importpath = "github.com/mgutz/ansi",
        sum = "h1:j7+1HpAFS1zy5+Q4qx1fWh90gTKwiN4QCGoY9TWyyO4=",
        version = "v0.0.0-20170206155736-9520e82c474b",
    )

    go_repository(
        name = "com_github_miekg_dns",
        importpath = "github.com/miekg/dns",
        sum = "h1:sJFOl9BgwbYAWOGEwr61FU28pqsBNdpRBnhGXtO06Oo=",
        version = "v1.1.31",
    )

    go_repository(
        name = "com_github_minio_blake2b_simd",
        importpath = "github.com/minio/blake2b-simd",
        sum = "h1:lYpkrQH5ajf0OXOcUbGjvZxxijuBwbbmlSxLiuofa+g=",
        version = "v0.0.0-20160723061019-3f5f724cb5b1",
    )
    go_repository(
        name = "com_github_minio_highwayhash",
        importpath = "github.com/minio/highwayhash",
        sum = "h1:dZ6IIu8Z14VlC0VpfKofAhCy74wu/Qb5gcn52yWoz/0=",
        version = "v1.0.1",
    )
    go_repository(
        name = "com_github_minio_sha256_simd",
        importpath = "github.com/minio/sha256-simd",
        sum = "h1:v1ta+49hkWZyvaKwrQB8elexRqm6Y0aMLjCNsrYxo6g=",
        version = "v1.0.0",
    )
    go_repository(
        name = "com_github_mitchellh_cli",
        importpath = "github.com/mitchellh/cli",
        sum = "h1:iGBIsUe3+HZ/AD/Vd7DErOt5sU9fa8Uj7A2s1aggv1Y=",
        version = "v1.0.0",
    )

    go_repository(
        name = "com_github_mitchellh_colorstring",
        importpath = "github.com/mitchellh/colorstring",
        sum = "h1:62I3jR2EmQ4l5rM/4FEfDWcRD+abF5XlKShorW5LRoQ=",
        version = "v0.0.0-20190213212951-d06e56a500db",
    )
    go_repository(
        name = "com_github_mitchellh_go_homedir",
        importpath = "github.com/mitchellh/go-homedir",
        sum = "h1:lukF9ziXFxDFPkA1vsr5zpc1XuPDn/wFntq5mG+4E0Y=",
        version = "v1.1.0",
    )
    go_repository(
        name = "com_github_mitchellh_go_testing_interface",
        importpath = "github.com/mitchellh/go-testing-interface",
        sum = "h1:fzU/JVNcaqHQEcVFAKeR41fkiLdIPrefOvVG1VZ96U0=",
        version = "v1.0.0",
    )
    go_repository(
        name = "com_github_mitchellh_gox",
        importpath = "github.com/mitchellh/gox",
        sum = "h1:lfGJxY7ToLJQjHHwi0EX6uYBdK78egf954SQl13PQJc=",
        version = "v0.4.0",
    )
    go_repository(
        name = "com_github_mitchellh_iochan",
        importpath = "github.com/mitchellh/iochan",
        sum = "h1:C+X3KsSTLFVBr/tK1eYN/vs4rJcvsiLU338UhYPJWeY=",
        version = "v1.0.0",
    )

    go_repository(
        name = "com_github_mitchellh_mapstructure",
        importpath = "github.com/mitchellh/mapstructure",
        sum = "h1:CpVNEelQCZBooIPDn+AR3NpivK/TIKU8bDxdASFVQag=",
        version = "v1.4.1",
    )

    go_repository(
        name = "com_github_modern_go_concurrent",
        importpath = "github.com/modern-go/concurrent",
        sum = "h1:TRLaZ9cD/w8PVh93nsPXa1VrQ6jlwL5oN8l14QlcNfg=",
        version = "v0.0.0-20180306012644-bacd9c7ef1dd",
    )
    go_repository(
        name = "com_github_modern_go_reflect2",
        importpath = "github.com/modern-go/reflect2",
        sum = "h1:9f412s+6RmYXLWZSEzVVgPGK7C2PphHj5RJrvfx9AWI=",
        version = "v1.0.1",
    )
    go_repository(
        name = "com_github_mohae_deepcopy",
        importpath = "github.com/mohae/deepcopy",
        sum = "h1:RWengNIwukTxcDr9M+97sNutRR1RKhG96O6jWumTTnw=",
        version = "v0.0.0-20170929034955-c48cc78d4826",
    )
    go_repository(
        name = "com_github_mr_tron_base58",
        importpath = "github.com/mr-tron/base58",
        sum = "h1:T/HDJBh4ZCPbU39/+c3rRvE0uKBQlU27+QI8LJ4t64o=",
        version = "v1.2.0",
    )

    go_repository(
        name = "com_github_mschoch_smat",
        importpath = "github.com/mschoch/smat",
        sum = "h1:VeRdUYdCw49yizlSbMEn2SZ+gT+3IUKx8BqxyQdz+BY=",
        version = "v0.0.0-20160514031455-90eadee771ae",
    )
    go_repository(
        name = "com_github_multiformats_go_base32",
        importpath = "github.com/multiformats/go-base32",
        sum = "h1:tw5+NhuwaOjJCC5Pp82QuXbrmLzWg7uxlMFp8Nq/kkI=",
        version = "v0.0.3",
    )
    go_repository(
        name = "com_github_multiformats_go_base36",
        importpath = "github.com/multiformats/go-base36",
        sum = "h1:JR6TyF7JjGd3m6FbLU2cOxhC0Li8z8dLNGQ89tUg4F4=",
        version = "v0.1.0",
    )

    go_repository(
        name = "com_github_multiformats_go_multiaddr",
        importpath = "github.com/multiformats/go-multiaddr",
        sum = "h1:1bxa+W7j9wZKTZREySx1vPMs2TqrYWjVZ7zE6/XLG1I=",
        version = "v0.3.1",
    )
    go_repository(
        name = "com_github_multiformats_go_multiaddr_dns",
        importpath = "github.com/multiformats/go-multiaddr-dns",
        sum = "h1:YWJoIDwLePniH7OU5hBnDZV6SWuvJqJ0YtN6pLeH9zA=",
        version = "v0.2.0",
    )
    go_repository(
        name = "com_github_multiformats_go_multiaddr_fmt",
        importpath = "github.com/multiformats/go-multiaddr-fmt",
        sum = "h1:WLEFClPycPkp4fnIzoFoV9FVd49/eQsuaL3/CWe167E=",
        version = "v0.1.0",
    )
    go_repository(
        name = "com_github_multiformats_go_multiaddr_net",
        importpath = "github.com/multiformats/go-multiaddr-net",
        sum = "h1:MSXRGN0mFymt6B1yo/6BPnIRpLPEnKgQNvVfCX5VDJk=",
        version = "v0.2.0",
    )
    go_repository(
        name = "com_github_multiformats_go_multibase",
        importpath = "github.com/multiformats/go-multibase",
        sum = "h1:l/B6bJDQjvQ5G52jw4QGSYeOTZoAwIO77RblWplfIqk=",
        version = "v0.0.3",
    )
    go_repository(
        name = "com_github_multiformats_go_multihash",
        importpath = "github.com/multiformats/go-multihash",
        sum = "h1:QoBceQYQQtNUuf6s7wHxnE2c8bhbMqhfGzNI032se/I=",
        version = "v0.0.14",
    )
    go_repository(
        name = "com_github_multiformats_go_multistream",
        importpath = "github.com/multiformats/go-multistream",
        sum = "h1:6AuNmQVKUkRnddw2YiDjt5Elit40SFxMJkVnhmETXtU=",
        version = "v0.2.0",
    )
    go_repository(
        name = "com_github_multiformats_go_varint",
        importpath = "github.com/multiformats/go-varint",
        sum = "h1:gk85QWKxh3TazbLxED/NlDVv8+q+ReFJk7Y2W/KhfNY=",
        version = "v0.0.6",
    )
    go_repository(
        name = "com_github_munnerz_goautoneg",
        importpath = "github.com/munnerz/goautoneg",
        sum = "h1:7PxY7LVfSZm7PEeBTyK1rj1gABdCO2mbri6GKO1cMDs=",
        version = "v0.0.0-20120707110453-a547fc61f48d",
    )
    go_repository(
        name = "com_github_mwitkow_go_conntrack",
        importpath = "github.com/mwitkow/go-conntrack",
        sum = "h1:KUppIJq7/+SVif2QVs3tOP0zanoHgBEVAwHxUSIzRqU=",
        version = "v0.0.0-20190716064945-2f068394615f",
    )
    go_repository(
        name = "com_github_mxk_go_flowrate",
        importpath = "github.com/mxk/go-flowrate",
        sum = "h1:y5//uYreIhSUg3J1GEMiLbxo1LJaP8RfCpH6pymGZus=",
        version = "v0.0.0-20140419014527-cca7078d478f",
    )

    go_repository(
        name = "com_github_naoina_toml",
        importpath = "github.com/naoina/toml",
        sum = "h1:shk/vn9oCoOTmwcouEdwIeOtOGA/ELRUw/GwvxwfT+0=",
        version = "v0.1.2-0.20170918210437-9fafd6967416",
    )
    go_repository(
        name = "com_github_nats_io_jwt",
        importpath = "github.com/nats-io/jwt",
        sum = "h1:+RB5hMpXUUA2dfxuhBTEkMOrYmM+gKIZYS1KjSostMI=",
        version = "v0.3.2",
    )
    go_repository(
        name = "com_github_nats_io_nats_go",
        importpath = "github.com/nats-io/nats.go",
        sum = "h1:ik3HbLhZ0YABLto7iX80pZLPw/6dx3T+++MZJwLnMrQ=",
        version = "v1.9.1",
    )
    go_repository(
        name = "com_github_nats_io_nats_server_v2",
        importpath = "github.com/nats-io/nats-server/v2",
        sum = "h1:i2Ly0B+1+rzNZHHWtD4ZwKi+OU5l+uQo1iDHZ2PmiIc=",
        version = "v2.1.2",
    )
    go_repository(
        name = "com_github_nats_io_nkeys",
        importpath = "github.com/nats-io/nkeys",
        sum = "h1:6JrEfig+HzTH85yxzhSVbjHRJv9cn0p6n3IngIcM5/k=",
        version = "v0.1.3",
    )
    go_repository(
        name = "com_github_nats_io_nuid",
        importpath = "github.com/nats-io/nuid",
        sum = "h1:5iA8DT8V7q8WK2EScv2padNa/rTESc1KdnPw4TC2paw=",
        version = "v1.0.1",
    )

    go_repository(
        name = "com_github_nbutton23_zxcvbn_go",
        importpath = "github.com/nbutton23/zxcvbn-go",
        sum = "h1:AREM5mwr4u1ORQBMvzfzBgpsctsbQikCVpvC+tX285E=",
        version = "v0.0.0-20180912185939-ae427f1e4c1d",
    )
    go_repository(
        name = "com_github_nishanths_predeclared",
        importpath = "github.com/nishanths/predeclared",
        sum = "h1:3f0nxAmdj/VoCGN/ijdMy7bj6SBagaqYg1B0hu8clMA=",
        version = "v0.0.0-20200524104333-86fad755b4d3",
    )

    go_repository(
        name = "com_github_nxadm_tail",
        importpath = "github.com/nxadm/tail",
        sum = "h1:DQuhQpB1tVlglWS2hLQ5OV6B5r8aGxSrPc5Qo6uTN78=",
        version = "v1.4.4",
    )
    go_repository(
        name = "com_github_nytimes_gziphandler",
        importpath = "github.com/NYTimes/gziphandler",
        sum = "h1:lsxEuwrXEAokXB9qhlbKWPpo3KMLZQ5WB5WLQRW1uq0=",
        version = "v0.0.0-20170623195520-56545f4a5d46",
    )
    go_repository(
        name = "com_github_oklog_oklog",
        importpath = "github.com/oklog/oklog",
        sum = "h1:wVfs8F+in6nTBMkA7CbRw+zZMIB7nNM825cM1wuzoTk=",
        version = "v0.3.2",
    )
    go_repository(
        name = "com_github_oklog_run",
        importpath = "github.com/oklog/run",
        sum = "h1:Ru7dDtJNOyC66gQ5dQmaCa0qIsAUFY3sFpK1Xk8igrw=",
        version = "v1.0.0",
    )

    go_repository(
        name = "com_github_oklog_ulid",
        importpath = "github.com/oklog/ulid",
        sum = "h1:EGfNDEx6MqHz8B3uNV6QAib1UR2Lm97sHi3ocA6ESJ4=",
        version = "v1.3.1",
    )
    go_repository(
        name = "com_github_olekukonko_tablewriter",
        importpath = "github.com/olekukonko/tablewriter",
        sum = "h1:P2Ga83D34wi1o9J6Wh1mRuqd4mF/x/lgBS7N7AbDhec=",
        version = "v0.0.5",
    )
    go_repository(
        name = "com_github_oneofone_xxhash",
        importpath = "github.com/OneOfOne/xxhash",
        sum = "h1:KMrpdQIwFcEqXDklaen+P1axHaj9BSKzvpUUfnHldSE=",
        version = "v1.2.2",
    )
    go_repository(
        name = "com_github_onsi_ginkgo",
        importpath = "github.com/onsi/ginkgo",
        sum = "h1:2mOpI4JVVPBN+WQRa0WKH2eXR+Ey+uK4n7Zj0aYpIQA=",
        version = "v1.14.0",
    )
    go_repository(
        name = "com_github_onsi_gomega",
        importpath = "github.com/onsi/gomega",
        sum = "h1:o0+MgICZLuZ7xjH7Vx6zS/zcu93/BEp1VwkIW1mEXCE=",
        version = "v1.10.1",
    )
    go_repository(
        name = "com_github_op_go_logging",
        importpath = "github.com/op/go-logging",
        sum = "h1:lDH9UUVJtmYCjyT0CI4q8xvlXPxeZ0gYCVvWbmPlp88=",
        version = "v0.0.0-20160315200505-970db520ece7",
    )

    go_repository(
        name = "com_github_openconfig_gnmi",
        importpath = "github.com/openconfig/gnmi",
        sum = "h1:a380JP+B7xlMbEQOlha1buKhzBPXFqgFXplyWCEIGEY=",
        version = "v0.0.0-20190823184014-89b2bf29312c",
    )
    go_repository(
        name = "com_github_openconfig_reference",
        importpath = "github.com/openconfig/reference",
        sum = "h1:yHCGAHg2zMaW8olLrqEt3SAHGcEx2aJPEQWMRCyravY=",
        version = "v0.0.0-20190727015836-8dfd928c9696",
    )
    go_repository(
        name = "com_github_opentracing_basictracer_go",
        importpath = "github.com/opentracing/basictracer-go",
        sum = "h1:YyUAhaEfjoWXclZVJ9sGoNct7j4TVk7lZWlQw5UXuoo=",
        version = "v1.0.0",
    )
    go_repository(
        name = "com_github_opentracing_contrib_go_observer",
        importpath = "github.com/opentracing-contrib/go-observer",
        sum = "h1:lM6RxxfUMrYL/f8bWEUqdXrANWtrL7Nndbm9iFN0DlU=",
        version = "v0.0.0-20170622124052-a52f23424492",
    )

    go_repository(
        name = "com_github_opentracing_opentracing_go",
        importpath = "github.com/opentracing/opentracing-go",
        sum = "h1:uEJPy/1a5RIPAJ0Ov+OIO8OxWu77jEv+1B0VhjKrZUs=",
        version = "v1.2.0",
    )
    go_repository(
        name = "com_github_openzipkin_contrib_zipkin_go_opentracing",
        importpath = "github.com/openzipkin-contrib/zipkin-go-opentracing",
        sum = "h1:ZCnq+JUrvXcDVhX/xRolRBZifmabN1HcS1wrPSvxhrU=",
        version = "v0.4.5",
    )
    go_repository(
        name = "com_github_openzipkin_zipkin_go",
        importpath = "github.com/openzipkin/zipkin-go",
        sum = "h1:nY8Hti+WKaP0cRsSeQ026wU03QsM762XBeCXBb9NAWI=",
        version = "v0.2.2",
    )
    go_repository(
        name = "com_github_pact_foundation_pact_go",
        importpath = "github.com/pact-foundation/pact-go",
        sum = "h1:OYkFijGHoZAYbOIb1LWXrwKQbMMRUv1oQ89blD2Mh2Q=",
        version = "v1.0.4",
    )
    go_repository(
        name = "com_github_pascaldekloe_goe",
        importpath = "github.com/pascaldekloe/goe",
        sum = "h1:Lgl0gzECD8GnQ5QCWA8o6BtfL6mDH5rQgM4/fX3avOs=",
        version = "v0.0.0-20180627143212-57f6aae5913c",
    )

    go_repository(
        name = "com_github_patrickmn_go_cache",
        importpath = "github.com/patrickmn/go-cache",
        sum = "h1:HRMgzkcYKYpi3C8ajMPV8OFXaaRUnok+kx1WdO15EQc=",
        version = "v2.1.0+incompatible",
    )
    go_repository(
        name = "com_github_paulbellamy_ratecounter",
        importpath = "github.com/paulbellamy/ratecounter",
        sum = "h1:2L/RhJq+HA8gBQImDXtLPrDXK5qAj6ozWVK/zFXVJGs=",
        version = "v0.2.0",
    )

    go_repository(
        name = "com_github_pborman_uuid",
        importpath = "github.com/pborman/uuid",
        sum = "h1:+ZZIw58t/ozdjRaXh/3awHfmWRbzYxJoAdNJxe/3pvw=",
        version = "v1.2.1",
    )
    go_repository(
        name = "com_github_pelletier_go_toml",
        importpath = "github.com/pelletier/go-toml",
        sum = "h1:T5zMGML61Wp+FlcbWjRDT7yAxhJNAiPPLOFECq181zc=",
        version = "v1.2.0",
    )
    go_repository(
        name = "com_github_performancecopilot_speed",
        importpath = "github.com/performancecopilot/speed",
        sum = "h1:2WnRzIquHa5QxaJKShDkLM+sc0JPuwhXzK8OYOyt3Vg=",
        version = "v3.0.0+incompatible",
    )

    go_repository(
        name = "com_github_peterbourgon_diskv",
        importpath = "github.com/peterbourgon/diskv",
        sum = "h1:UBdAOUP5p4RWqPBg048CAvpKN+vxiaj6gdUUzhl4XmI=",
        version = "v2.0.1+incompatible",
    )

    go_repository(
        name = "com_github_peterh_liner",
        importpath = "github.com/peterh/liner",
        sum = "h1:w/UPXyl5GfahFxcTOz2j9wCIHNI+pUPr2laqpojKNCg=",
        version = "v1.2.0",
    )

    go_repository(
        name = "com_github_philhofer_fwd",
        importpath = "github.com/philhofer/fwd",
        sum = "h1:UbZqGr5Y38ApvM/V/jEljVxwocdweyH+vmYvRPBnbqQ=",
        version = "v1.0.0",
    )

    go_repository(
        name = "com_github_pierrec_lz4",
        importpath = "github.com/pierrec/lz4",
        sum = "h1:mFe7ttWaflA46Mhqh+jUfjp2qTbPYxLB2/OyBppH9dg=",
        version = "v2.4.1+incompatible",
    )

    go_repository(
        name = "com_github_pkg_errors",
        importpath = "github.com/pkg/errors",
        sum = "h1:FEBLx1zS214owpjy7qsBeixbURkuhQAwrK5UwLGTwt4=",
        version = "v0.9.1",
    )
    go_repository(
        name = "com_github_pkg_profile",
        importpath = "github.com/pkg/profile",
        sum = "h1:042Buzk+NhDI+DeSAA62RwJL8VAuZUMQZUjCsRz1Mug=",
        version = "v1.5.0",
    )

    go_repository(
        name = "com_github_pkg_term",
        importpath = "github.com/pkg/term",
        sum = "h1:tFwafIEMf0B7NlcxV/zJ6leBIa81D3hgGSgsE5hCkOQ=",
        version = "v0.0.0-20180730021639-bffc007b7fd5",
    )
    go_repository(
        name = "com_github_pmezard_go_difflib",
        importpath = "github.com/pmezard/go-difflib",
        sum = "h1:4DBwDE0NGyQoBHbLQYPwSUPoCMWR5BEzIk/f1lZbAQM=",
        version = "v1.0.0",
    )
    go_repository(
        name = "com_github_posener_complete",
        importpath = "github.com/posener/complete",
        sum = "h1:ccV59UEOTzVDnDUEFdT95ZzHVZ+5+158q8+SJb2QV5w=",
        version = "v1.1.1",
    )

    go_repository(
        name = "com_github_prestonvanloon_go_recaptcha",
        importpath = "github.com/prestonvanloon/go-recaptcha",
        sum = "h1:/JK1WfWJGBNDKY70uiB53iKKbFqxBx2CuYgj9hK2O70=",
        version = "v0.0.0-20190217191114-0834cef6e8bd",
    )
    go_repository(
        name = "com_github_prometheus_client_golang",
        importpath = "github.com/prometheus/client_golang",
        sum = "h1:Rrch9mh17XcxvEu9D9DEpb4isxjGBtcevQjKvxPRQIU=",
        version = "v1.9.0",
    )
    go_repository(
        name = "com_github_prometheus_client_model",
        importpath = "github.com/prometheus/client_model",
        sum = "h1:uq5h0d+GuxiXLJLNABMgp2qUWDPiLvgCzz2dUR+/W/M=",
        version = "v0.2.0",
    )
    go_repository(
        name = "com_github_prometheus_common",
        importpath = "github.com/prometheus/common",
        sum = "h1:4fgOnadei3EZvgRwxJ7RMpG1k1pOZth5Pc13tyspaKM=",
        version = "v0.15.0",
    )
    go_repository(
        name = "com_github_prometheus_procfs",
        importpath = "github.com/prometheus/procfs",
        sum = "h1:Uehi/mxLK0eiUc0H0++5tpMGTexB8wZ598MIgU8VpDM=",
        version = "v0.3.0",
    )
    go_repository(
        name = "com_github_prometheus_prom2json",
        importpath = "github.com/prometheus/prom2json",
        sum = "h1:BlqrtbT9lLH3ZsOVhXPsHzFrApCTKRifB7gjJuypu6Y=",
        version = "v1.3.0",
    )

    go_repository(
        name = "com_github_prometheus_tsdb",
        importpath = "github.com/prometheus/tsdb",
        sum = "h1:If5rVCMTp6W2SiRAQFlbpJNgVlgMEd+U2GZckwK38ic=",
        version = "v0.10.0",
    )
    go_repository(
        name = "com_github_prysmaticlabs_eth2_types",
        importpath = "github.com/prysmaticlabs/eth2-types",
        sum = "h1:1dN7YAqMN3oAJ0LceWcyv/U4jHLh+5urnSnr4br6zg4=",
        version = "v0.0.0-20210303084904-c9735a06829d",
    )
    go_repository(
<<<<<<< HEAD
        name = "com_github_prysmaticlabs_ethereumapis",
        build_file_generation = "off",
        importpath = "github.com/prysmaticlabs/ethereumapis",
        sum = "h1:fCWc5aFo394/puO+1v5o5f2BZayRYcB4N3XKWbU660Q=",
        version = "v0.0.0-20210603205207-9dd2f03bb006",
    )
    go_repository(
=======
>>>>>>> c3646dee
        name = "com_github_prysmaticlabs_go_bitfield",
        importpath = "github.com/prysmaticlabs/go-bitfield",
        sum = "h1:n1fCZPIMlcNQ3iCN5w4vxmFFNWhEdEz3ICTerxjUFvA=",
        version = "v0.0.0-20210515192923-def021850363",
    )
    go_repository(
        name = "com_github_prysmaticlabs_prombbolt",
        importpath = "github.com/prysmaticlabs/prombbolt",
        sum = "h1:9PHRCuO/VN0s9k+RmLykho7AjDxblNYI5bYKed16NPU=",
        version = "v0.0.0-20210126082820-9b7adba6db7c",
    )
    go_repository(
        name = "com_github_prysmaticlabs_protoc_gen_go_cast",
        importpath = "github.com/prysmaticlabs/protoc-gen-go-cast",
        sum = "h1:o79JO4UMwfc1hYbRO0fGkYD9mpLvN9pif7ez8jMLZiM=",
        version = "v0.0.0-20210505221644-3b823fdaca7f",
    )

    go_repository(
        name = "com_github_puerkitobio_purell",
        importpath = "github.com/PuerkitoBio/purell",
        sum = "h1:0GoNN3taZV6QI81IXgCbxMyEaJDXMSIjArYBCYzVVvs=",
        version = "v1.0.0",
    )
    go_repository(
        name = "com_github_puerkitobio_urlesc",
        importpath = "github.com/PuerkitoBio/urlesc",
        sum = "h1:JCHLVE3B+kJde7bIEo5N4J+ZbLhp0J1Fs+ulyRws4gE=",
        version = "v0.0.0-20160726150825-5bd2802263f2",
    )
    go_repository(
        name = "com_github_rcrowley_go_metrics",
        importpath = "github.com/rcrowley/go-metrics",
        sum = "h1:dY6ETXrvDG7Sa4vE8ZQG4yqWg6UnOcbqTAahkV813vQ=",
        version = "v0.0.0-20190826022208-cac0b30c2563",
    )

    go_repository(
        name = "com_github_retailnext_hllpp",
        importpath = "github.com/retailnext/hllpp",
        sum = "h1:RnWNS9Hlm8BIkjr6wx8li5abe0fr73jljLycdfemTp0=",
        version = "v1.0.1-0.20180308014038-101a6d2f8b52",
    )
    go_repository(
        name = "com_github_rjeczalik_notify",
        importpath = "github.com/rjeczalik/notify",
        sum = "h1:CLCKso/QK1snAlnhNR/CNvNiFU2saUtjV0bx3EwNeCE=",
        version = "v0.9.1",
    )
    go_repository(
        name = "com_github_rogpeppe_fastuuid",
        importpath = "github.com/rogpeppe/fastuuid",
        sum = "h1:Ppwyp6VYCF1nvBTXL3trRso7mXMlRrw9ooo375wvi2s=",
        version = "v1.2.0",
    )
    go_repository(
        name = "com_github_rogpeppe_go_internal",
        importpath = "github.com/rogpeppe/go-internal",
        sum = "h1:RR9dF3JtopPvtkroDZuVD7qquD0bnHlKSqaQhgwt8yk=",
        version = "v1.3.0",
    )

    go_repository(
        name = "com_github_rs_cors",
        importpath = "github.com/rs/cors",
        sum = "h1:+88SsELBHx5r+hZ8TCkggzSstaWNbDvThkVK8H6f9ik=",
        version = "v1.7.0",
    )

    go_repository(
        name = "com_github_russross_blackfriday",
        importpath = "github.com/russross/blackfriday",
        sum = "h1:HyvC0ARfnZBqnXwABFeSZHpKvJHJJfPz81GNueLj0oo=",
        version = "v1.5.2",
    )

    go_repository(
        name = "com_github_russross_blackfriday_v2",
        importpath = "github.com/russross/blackfriday/v2",
        sum = "h1:lPqVAte+HuHNfhJ/0LC98ESWRz8afy9tM/0RK8m9o+Q=",
        version = "v2.0.1",
    )
    go_repository(
        name = "com_github_ryanuber_columnize",
        importpath = "github.com/ryanuber/columnize",
        sum = "h1:UFr9zpz4xgTnIE5yIMtWAMngCdZ9p/+q6lTbgelo80M=",
        version = "v0.0.0-20160712163229-9b3edd62028f",
    )
    go_repository(
        name = "com_github_samuel_go_zookeeper",
        importpath = "github.com/samuel/go-zookeeper",
        sum = "h1:p3Vo3i64TCLY7gIfzeQaUJ+kppEO5WQG3cL8iE8tGHU=",
        version = "v0.0.0-20190923202752-2cc03de413da",
    )

    go_repository(
        name = "com_github_satori_go_uuid",
        importpath = "github.com/satori/go.uuid",
        sum = "h1:0uYX9dsZ2yD7q2RtLRtPSdGDWzjeM3TbMJP9utgA0ww=",
        version = "v1.2.0",
    )

    go_repository(
        name = "com_github_schollz_progressbar_v3",
        importpath = "github.com/schollz/progressbar/v3",
        sum = "h1:nMinx+JaEm/zJz4cEyClQeAw5rsYSB5th3xv+5lV6Vg=",
        version = "v3.3.4",
    )
    go_repository(
        name = "com_github_sean_seed",
        importpath = "github.com/sean-/seed",
        sum = "h1:nn5Wsu0esKSJiIVhscUtVbo7ada43DJhG55ua/hjS5I=",
        version = "v0.0.0-20170313163322-e2103e2c3529",
    )

    go_repository(
        name = "com_github_segmentio_kafka_go",
        importpath = "github.com/segmentio/kafka-go",
        sum = "h1:HtCSf6B4gN/87yc5qTl7WsxPKQIIGXLPPM1bMCPOsoY=",
        version = "v0.2.0",
    )
    go_repository(
        name = "com_github_sergi_go_diff",
        importpath = "github.com/sergi/go-diff",
        sum = "h1:Kpca3qRNrduNnOQeazBd0ysaKrUJiIuISHxogkT9RPQ=",
        version = "v1.0.0",
    )

    go_repository(
        name = "com_github_shirou_gopsutil",
        importpath = "github.com/shirou/gopsutil",
        sum = "h1:tYH07UPoQt0OCQdgWWMgYHy3/a9bcxNpBIysykNIP7I=",
        version = "v2.20.5+incompatible",
    )
    go_repository(
        name = "com_github_shopify_sarama",
        importpath = "github.com/Shopify/sarama",
        sum = "h1:3jnfWKD7gVwbB1KSy/lE0szA9duPuSFLViK0o/d3DgA=",
        version = "v1.26.1",
    )
    go_repository(
        name = "com_github_shopify_toxiproxy",
        importpath = "github.com/Shopify/toxiproxy",
        sum = "h1:TKdv8HiTLgE5wdJuEML90aBgNWsokNbMijUGhmcoBJc=",
        version = "v2.1.4+incompatible",
    )

    go_repository(
        name = "com_github_shurcool_sanitized_anchor_name",
        importpath = "github.com/shurcooL/sanitized_anchor_name",
        sum = "h1:PdmoCO6wvbs+7yrJyMORt4/BmY5IYyJwS/kOiWx8mHo=",
        version = "v1.0.0",
    )

    go_repository(
        name = "com_github_sirupsen_logrus",
        importpath = "github.com/sirupsen/logrus",
        sum = "h1:UBcNElsrwanuuMsnGSlYmtmgbb23qDR5dG+6X6Oo89I=",
        version = "v1.6.0",
    )

    go_repository(
        name = "com_github_smartystreets_assertions",
        importpath = "github.com/smartystreets/assertions",
        sum = "h1:zE9ykElWQ6/NYmHa3jpm/yHnI4xSofP+UP6SpjHcSeM=",
        version = "v0.0.0-20180927180507-b2de0cb4f26d",
    )
    go_repository(
        name = "com_github_smartystreets_goconvey",
        importpath = "github.com/smartystreets/goconvey",
        sum = "h1:fv0U8FUIMPNf1L9lnHLvLhgicrIVChEkdzIKYqbNC9s=",
        version = "v1.6.4",
    )
    go_repository(
        name = "com_github_smola_gocompat",
        importpath = "github.com/smola/gocompat",
        sum = "h1:6b1oIMlUXIpz//VKEDzPVBK8KG7beVwmHIUEBIs/Pns=",
        version = "v0.2.0",
    )
    go_repository(
        name = "com_github_soheilhy_cmux",
        importpath = "github.com/soheilhy/cmux",
        sum = "h1:0HKaf1o97UwFjHH9o5XsHUOF+tqmdA7KEzXLpiyaw0E=",
        version = "v0.1.4",
    )
    go_repository(
        name = "com_github_sony_gobreaker",
        importpath = "github.com/sony/gobreaker",
        sum = "h1:oMnRNZXX5j85zso6xCPRNPtmAycat+WcoKbklScLDgQ=",
        version = "v0.4.1",
    )

    go_repository(
        name = "com_github_spacemonkeygo_openssl",
        importpath = "github.com/spacemonkeygo/openssl",
        sum = "h1:/eS3yfGjQKG+9kayBkj0ip1BGhq6zJ3eaVksphxAaek=",
        version = "v0.0.0-20181017203307-c2dcc5cca94a",
    )
    go_repository(
        name = "com_github_spacemonkeygo_spacelog",
        importpath = "github.com/spacemonkeygo/spacelog",
        sum = "h1:RC6RW7j+1+HkWaX/Yh71Ee5ZHaHYt7ZP4sQgUrm6cDU=",
        version = "v0.0.0-20180420211403-2296661a0572",
    )

    go_repository(
        name = "com_github_spaolacci_murmur3",
        importpath = "github.com/spaolacci/murmur3",
        sum = "h1:7c1g84S4BPRrfL5Xrdp6fOJ206sU9y293DDHaoy0bLI=",
        version = "v1.1.0",
    )
    go_repository(
        name = "com_github_spf13_afero",
        importpath = "github.com/spf13/afero",
        sum = "h1:5jhuqJyZCZf2JRofRvN/nIFgIWNzPa3/Vz8mYylgbWc=",
        version = "v1.2.2",
    )
    go_repository(
        name = "com_github_spf13_cast",
        importpath = "github.com/spf13/cast",
        sum = "h1:oget//CVOEoFewqQxwr0Ej5yjygnqGkvggSE/gB35Q8=",
        version = "v1.3.0",
    )

    go_repository(
        name = "com_github_spf13_cobra",
        importpath = "github.com/spf13/cobra",
        sum = "h1:KfztREH0tPxJJ+geloSLaAkaPkr4ki2Er5quFV1TDo4=",
        version = "v1.1.1",
    )
    go_repository(
        name = "com_github_spf13_jwalterweatherman",
        importpath = "github.com/spf13/jwalterweatherman",
        sum = "h1:XHEdyB+EcvlqZamSM4ZOMGlc93t6AcsBEu9Gc1vn7yk=",
        version = "v1.0.0",
    )

    go_repository(
        name = "com_github_spf13_pflag",
        importpath = "github.com/spf13/pflag",
        sum = "h1:iy+VFUOCP1a+8yFto/drg2CJ5u0yRoB7fZw3DKv/JXA=",
        version = "v1.0.5",
    )
    go_repository(
        name = "com_github_spf13_viper",
        importpath = "github.com/spf13/viper",
        sum = "h1:xVKxvI7ouOI5I+U9s2eeiUfMaWBVoXA3AWskkrqK0VM=",
        version = "v1.7.0",
    )
    go_repository(
        name = "com_github_src_d_envconfig",
        importpath = "github.com/src-d/envconfig",
        sum = "h1:/AJi6DtjFhZKNx3OB2qMsq7y4yT5//AeSZIe7rk+PX8=",
        version = "v1.0.0",
    )
    go_repository(
        name = "com_github_stackexchange_wmi",
        importpath = "github.com/StackExchange/wmi",
        sum = "h1:5sXbqlSomvdjlRbWyNqkPsJ3Fg+tQZCbgeX1VGljbQY=",
        version = "v0.0.0-20210224194228-fe8f1750fd46",
    )
    go_repository(
        name = "com_github_status_im_keycard_go",
        importpath = "github.com/status-im/keycard-go",
        sum = "h1:Oo2KZNP70KE0+IUJSidPj/BFS/RXNHmKIJOdckzml2E=",
        version = "v0.0.0-20200402102358-957c09536969",
    )

    go_repository(
        name = "com_github_streadway_amqp",
        importpath = "github.com/streadway/amqp",
        sum = "h1:WhxRHzgeVGETMlmVfqhRn8RIeeNoPr2Czh33I4Zdccw=",
        version = "v0.0.0-20190827072141-edfb9018d271",
    )
    go_repository(
        name = "com_github_streadway_handy",
        importpath = "github.com/streadway/handy",
        sum = "h1:AhmOdSHeswKHBjhsLs/7+1voOxT+LLrSk/Nxvk35fug=",
        version = "v0.0.0-20190108123426-d5acb3125c2a",
    )

    go_repository(
        name = "com_github_stretchr_objx",
        importpath = "github.com/stretchr/objx",
        sum = "h1:2vfRuCMp5sSVIDSqO8oNnWJq7mPa6KVP3iPIwFBuy8A=",
        version = "v0.1.1",
    )
    go_repository(
        name = "com_github_stretchr_testify",
        importpath = "github.com/stretchr/testify",
        sum = "h1:nwc3DEeHmmLAfoZucVR881uASk0Mfjw8xYJ99tb5CcY=",
        version = "v1.7.0",
    )

    go_repository(
        name = "com_github_subosito_gotenv",
        importpath = "github.com/subosito/gotenv",
        sum = "h1:Slr1R9HxAlEKefgq5jn9U+DnETlIUa6HfgEzj0g5d7s=",
        version = "v1.2.0",
    )
    http_archive(
        name = "com_github_supranational_blst",
        urls = [
            "https://github.com/supranational/blst/archive/624d0351000111276aa70a32145945d2645e49a9.tar.gz",
        ],
        strip_prefix = "blst-624d0351000111276aa70a32145945d2645e49a9",
        build_file = "//third_party:blst/blst.BUILD",
        sha256 = "6118737ddc0652f3a874fbe29e09a80c66c604d933b8cd478e5f2b7454860c6e",
    )
    go_repository(
        name = "com_github_syndtr_goleveldb",
        importpath = "github.com/syndtr/goleveldb",
        sum = "h1:xQdMZ1WLrgkkvOZ/LDQxjVxMLdby7osSh4ZEVa5sIjs=",
        version = "v1.0.1-0.20210305035536-64b5b1c73954",
    )

    go_repository(
        name = "com_github_templexxx_cpufeat",
        importpath = "github.com/templexxx/cpufeat",
        sum = "h1:89CEmDvlq/F7SJEOqkIdNDGJXrQIhuIx9D2DBXjavSU=",
        version = "v0.0.0-20180724012125-cef66df7f161",
    )
    go_repository(
        name = "com_github_templexxx_xor",
        importpath = "github.com/templexxx/xor",
        sum = "h1:fj5tQ8acgNUr6O8LEplsxDhUIe2573iLkJc+PqnzZTI=",
        version = "v0.0.0-20191217153810-f85b25db303b",
    )
    go_repository(
        name = "com_github_thomaso_mirodin_intmath",
        importpath = "github.com/thomaso-mirodin/intmath",
        sum = "h1:cR8/SYRgyQCt5cNCMniB/ZScMkhI9nk8U5C7SbISXjo=",
        version = "v0.0.0-20160323211736-5dc6d854e46e",
    )

    go_repository(
        name = "com_github_tinylib_msgp",
        importpath = "github.com/tinylib/msgp",
        sum = "h1:DfdQrzQa7Yh2es9SuLkixqxuXS2SxsdYn0KbdrOGWD8=",
        version = "v1.0.2",
    )
    go_repository(
        name = "com_github_tjfoc_gmsm",
        importpath = "github.com/tjfoc/gmsm",
        sum = "h1:i7c6Za/IlgBvnGxYpfD7L3TGuaS+v6oGcgq+J9/ecEA=",
        version = "v1.3.0",
    )
    go_repository(
        name = "com_github_tmc_grpc_websocket_proxy",
        importpath = "github.com/tmc/grpc-websocket-proxy",
        sum = "h1:LnC5Kc/wtumK+WB441p7ynQJzVuNRJiqddSIE3IlSEQ=",
        version = "v0.0.0-20190109142713-0ad062ec5ee5",
    )

    go_repository(
        name = "com_github_trailofbits_go_mutexasserts",
        importpath = "github.com/trailofbits/go-mutexasserts",
        sum = "h1:8LRP+2JK8piIUU16ZDgWDXwjJcuJNTtCzadjTZj8Jf0=",
        version = "v0.0.0-20200708152505-19999e7d3cef",
    )
    go_repository(
        name = "com_github_twitchtv_twirp",
        importpath = "github.com/twitchtv/twirp",
        sum = "h1:3fNSDoSPyq+fTrifIvGue9XM/tptzuhiGY83rxPVNUg=",
        version = "v7.1.0+incompatible",
    )
    go_repository(
        name = "com_github_tyler_smith_go_bip39",
        importpath = "github.com/tyler-smith/go-bip39",
        sum = "h1:5eUemwrMargf3BSLRRCalXT93Ns6pQJIjYQN2nyfOP8=",
        version = "v1.1.0",
    )

    go_repository(
        name = "com_github_uber_jaeger_client_go",
        importpath = "github.com/uber/jaeger-client-go",
        sum = "h1:IxcNZ7WRY1Y3G4poYlx24szfsn/3LvK9QHCq9oQw8+U=",
        version = "v2.25.0+incompatible",
    )
    go_repository(
        name = "com_github_ugorji_go_codec",
        importpath = "github.com/ugorji/go/codec",
        sum = "h1:3SVOIvH7Ae1KRYyQWRjXWJEA9sS/c/pjvH++55Gr648=",
        version = "v0.0.0-20181204163529-d75b2dcb6bc8",
    )

    go_repository(
        name = "com_github_urfave_cli",
        importpath = "github.com/urfave/cli",
        sum = "h1:+mkCCcOFKPnCmVYVcURKps1Xe+3zP90gSYGNfRkjoIY=",
        version = "v1.22.1",
    )
    go_repository(
        name = "com_github_urfave_cli_v2",
        importpath = "github.com/urfave/cli/v2",
        sum = "h1:qph92Y649prgesehzOrQjdWyxFOp/QVM+6imKHad91M=",
        version = "v2.3.0",
    )

    go_repository(
        name = "com_github_victoriametrics_fastcache",
        importpath = "github.com/VictoriaMetrics/fastcache",
        sum = "h1:4y6y0G8PRzszQUYIQHHssv/jgPHAb5qQuuDNdCbyAgw=",
        version = "v1.5.7",
    )
    go_repository(
        name = "com_github_vividcortex_gohistogram",
        importpath = "github.com/VividCortex/gohistogram",
        sum = "h1:6+hBz+qvs0JOrrNhhmR7lFxo5sINxBCGXrdtl/UvroE=",
        version = "v1.0.0",
    )

    go_repository(
        name = "com_github_wealdtech_go_bytesutil",
        importpath = "github.com/wealdtech/go-bytesutil",
        sum = "h1:ocEg3Ke2GkZ4vQw5lp46rmO+pfqCCTgq35gqOy8JKVc=",
        version = "v1.1.1",
    )

    go_repository(
        name = "com_github_wealdtech_go_eth2_types_v2",
        build_directives = [
            "gazelle:resolve go github.com/herumi/bls-eth-go-binary/bls @herumi_bls_eth_go_binary//:go_default_library",
        ],
        importpath = "github.com/wealdtech/go-eth2-types/v2",
        sum = "h1:tiA6T88M6XQIbrV5Zz53l1G5HtRERcxQfmET225V4Ls=",
        version = "v2.5.2",
    )
    go_repository(
        name = "com_github_wealdtech_go_eth2_util",
        importpath = "github.com/wealdtech/go-eth2-util",
        sum = "h1:2INPeOR35x5LdFFpSzyw954WzTD+DFyHe3yKlJnG5As=",
        version = "v1.6.3",
    )

    go_repository(
        name = "com_github_wealdtech_go_eth2_wallet_encryptor_keystorev4",
        importpath = "github.com/wealdtech/go-eth2-wallet-encryptor-keystorev4",
        sum = "h1:SxrDVSr+oXuT1x8kZt4uWqNCvv5xXEGV9zd7cuSrZS8=",
        version = "v1.1.3",
    )

    go_repository(
        name = "com_github_wealdtech_go_eth2_wallet_types_v2",
        importpath = "github.com/wealdtech/go-eth2-wallet-types/v2",
        sum = "h1:264/meVYWt1wFw6Mtn+xwkZkXjID42gNra4rycoiDXI=",
        version = "v2.8.2",
    )
    go_repository(
        name = "com_github_wercker_journalhook",
        importpath = "github.com/wercker/journalhook",
        sum = "h1:shC1HB1UogxN5Ech3Yqaaxj1X/P656PPCB4RbojIJqc=",
        version = "v0.0.0-20180428041537-5d0a5ae867b3",
    )

    go_repository(
        name = "com_github_whyrusleeping_go_keyspace",
        importpath = "github.com/whyrusleeping/go-keyspace",
        sum = "h1:EKhdznlJHPMoKr0XTrX+IlJs1LH3lyx2nfr1dOlZ79k=",
        version = "v0.0.0-20160322163242-5b898ac5add1",
    )
    go_repository(
        name = "com_github_whyrusleeping_go_logging",
        importpath = "github.com/whyrusleeping/go-logging",
        sum = "h1:fwpzlmT0kRC/Fmd0MdmGgJG/CXIZ6gFq46FQZjprUcc=",
        version = "v0.0.1",
    )

    go_repository(
        name = "com_github_whyrusleeping_mafmt",
        importpath = "github.com/whyrusleeping/mafmt",
        sum = "h1:TCghSl5kkwEE0j+sU/gudyhVMRlpBin8fMBBHg59EbA=",
        version = "v1.2.8",
    )
    go_repository(
        name = "com_github_whyrusleeping_mdns",
        importpath = "github.com/whyrusleeping/mdns",
        sum = "h1:Y1/FEOpaCpD21WxrmfeIYCFPuVPRCY2XZTWzTNHGw30=",
        version = "v0.0.0-20190826153040-b9b60ed33aa9",
    )

    go_repository(
        name = "com_github_whyrusleeping_multiaddr_filter",
        importpath = "github.com/whyrusleeping/multiaddr-filter",
        sum = "h1:E9S12nwJwEOXe2d6gT6qxdvqMnNq+VnSsKPgm2ZZNds=",
        version = "v0.0.0-20160516205228-e903e4adabd7",
    )
    go_repository(
        name = "com_github_whyrusleeping_timecache",
        importpath = "github.com/whyrusleeping/timecache",
        sum = "h1:lYbXeSvJi5zk5GLKVuid9TVjS9a0OmLIDKTfoZBL6Ow=",
        version = "v0.0.0-20160911033111-cfcb2f1abfee",
    )

    go_repository(
        name = "com_github_willf_bitset",
        importpath = "github.com/willf/bitset",
        sum = "h1:ekJIKh6+YbUIVt9DfNbkR5d6aFcFTLDRyJNAACURBg8=",
        version = "v1.1.3",
    )

    go_repository(
        name = "com_github_x_cray_logrus_prefixed_formatter",
        importpath = "github.com/x-cray/logrus-prefixed-formatter",
        sum = "h1:00txxvfBM9muc0jiLIEAkAcIMJzfthRT6usrui8uGmg=",
        version = "v0.5.2",
    )
    go_repository(
        name = "com_github_xdg_scram",
        importpath = "github.com/xdg/scram",
        sum = "h1:u40Z8hqBAAQyv+vATcGgV0YCnDjqSL7/q/JyPhhJSPk=",
        version = "v0.0.0-20180814205039-7eeb5667e42c",
    )
    go_repository(
        name = "com_github_xdg_stringprep",
        importpath = "github.com/xdg/stringprep",
        sum = "h1:d9X0esnoa3dFsV0FG35rAT0RIhYFlPq7MiP+DW89La0=",
        version = "v1.0.0",
    )
    go_repository(
        name = "com_github_xiang90_probing",
        importpath = "github.com/xiang90/probing",
        sum = "h1:eY9dn8+vbi4tKz5Qo6v2eYzo7kUS51QINcR5jNpbZS8=",
        version = "v0.0.0-20190116061207-43a291ad63a2",
    )

    go_repository(
        name = "com_github_xlab_treeprint",
        importpath = "github.com/xlab/treeprint",
        sum = "h1:YdYsPAZ2pC6Tow/nPZOPQ96O3hm/ToAkGsPLzedXERk=",
        version = "v0.0.0-20180616005107-d6fb6747feb6",
    )
    go_repository(
        name = "com_github_xordataexchange_crypt",
        importpath = "github.com/xordataexchange/crypt",
        sum = "h1:ESFSdwYZvkeru3RtdrYueztKhOBCSAAzS4Gf+k0tEow=",
        version = "v0.0.3-0.20170626215501-b2862e3d0a77",
    )
    go_repository(
        name = "com_github_xtaci_kcp_go",
        importpath = "github.com/xtaci/kcp-go",
        sum = "h1:TN1uey3Raw0sTz0Fg8GkfM0uH3YwzhnZWQ1bABv5xAg=",
        version = "v5.4.20+incompatible",
    )
    go_repository(
        name = "com_github_xtaci_lossyconn",
        importpath = "github.com/xtaci/lossyconn",
        sum = "h1:J0GxkO96kL4WF+AIT3M4mfUVinOCPgf2uUWYFUzN0sM=",
        version = "v0.0.0-20190602105132-8df528c0c9ae",
    )
    go_repository(
        name = "com_github_yuin_goldmark",
        importpath = "github.com/yuin/goldmark",
        sum = "h1:dPmz1Snjq0kmkz159iL7S6WzdahUTHnHB5M56WFVifs=",
        version = "v1.3.5",
    )

    go_repository(
        name = "com_google_cloud_go",
        importpath = "cloud.google.com/go",
        sum = "h1:Dg9iHVQfrhq82rUNu9ZxUDrJLaxFUe/HlCVaLyRruq8=",
        version = "v0.65.0",
    )

    go_repository(
        name = "com_google_cloud_go_bigquery",
        importpath = "cloud.google.com/go/bigquery",
        sum = "h1:PQcPefKFdaIzjQFbiyOgAqyx8q5djaE7x9Sqe712DPA=",
        version = "v1.8.0",
    )
    go_repository(
        name = "com_google_cloud_go_bigtable",
        importpath = "cloud.google.com/go/bigtable",
        sum = "h1:F4cCmA4nuV84V5zYQ3MKY+M1Cw1avHDuf3S/LcZPA9c=",
        version = "v1.2.0",
    )
    go_repository(
        name = "com_google_cloud_go_datastore",
        importpath = "cloud.google.com/go/datastore",
        sum = "h1:/May9ojXjRkPBNVrq+oWLqmWCkr4OU5uRY29bu0mRyQ=",
        version = "v1.1.0",
    )

    go_repository(
        name = "com_google_cloud_go_firestore",
        importpath = "cloud.google.com/go/firestore",
        sum = "h1:9x7Bx0A9R5/M9jibeJeZWqjeVEIxYW9fZYqB9a70/bY=",
        version = "v1.1.0",
    )
    go_repository(
        name = "com_google_cloud_go_pubsub",
        importpath = "cloud.google.com/go/pubsub",
        sum = "h1:ukjixP1wl0LpnZ6LWtZJ0mX5tBmjp1f8Sqer8Z2OMUU=",
        version = "v1.3.1",
    )
    go_repository(
        name = "com_google_cloud_go_storage",
        importpath = "cloud.google.com/go/storage",
        sum = "h1:STgFzyU5/8miMl0//zKh2aQeTyeaUH3WN9bSUiJ09bA=",
        version = "v1.10.0",
    )

    go_repository(
        name = "com_shuralyov_dmitri_gpu_mtl",
        importpath = "dmitri.shuralyov.com/gpu/mtl",
        sum = "h1:VpgP7xuJadIUuKccphEpTJnWhS2jkQyMt6Y7pJCD7fY=",
        version = "v0.0.0-20190408044501-666a987793e9",
    )
    go_repository(
        name = "com_sourcegraph_sourcegraph_appdash",
        importpath = "sourcegraph.com/sourcegraph/appdash",
        sum = "h1:ucqkfpjg9WzSUubAO62csmucvxl4/JeW3F4I4909XkM=",
        version = "v0.0.0-20190731080439-ebfcffb1b5c0",
    )

    # Note: go_repository is already wrapped with maybe!
    maybe(
        git_repository,
        name = "graknlabs_bazel_distribution",
        commit = "962f3a7e56942430c0ec120c24f9e9f2a9c2ce1a",
        remote = "https://github.com/graknlabs/bazel-distribution",
        shallow_since = "1569509514 +0300",
    )

    go_repository(
        name = "in_gopkg_alecthomas_kingpin_v2",
        importpath = "gopkg.in/alecthomas/kingpin.v2",
        sum = "h1:jMFz6MfLP0/4fUyZle81rXUoxOBFi19VUFKVDOQfozc=",
        version = "v2.2.6",
    )
    go_repository(
        name = "in_gopkg_bsm_ratelimit_v1",
        importpath = "gopkg.in/bsm/ratelimit.v1",
        sum = "h1:stTHdEoWg1pQ8riaP5ROrjS6zy6wewH/Q2iwnLCQUXY=",
        version = "v1.0.0-20160220154919-db14e161995a",
    )
    go_repository(
        name = "in_gopkg_check_v1",
        importpath = "gopkg.in/check.v1",
        sum = "h1:YR8cESwS4TdDjEe65xsg0ogRM/Nc3DYOhEAlW+xobZo=",
        version = "v1.0.0-20190902080502-41f04d3bba15",
    )
    go_repository(
        name = "in_gopkg_cheggaaa_pb_v1",
        importpath = "gopkg.in/cheggaaa/pb.v1",
        sum = "h1:Ev7yu1/f6+d+b3pi5vPdRPc6nNtP1umSfcWiEfRqv6I=",
        version = "v1.0.25",
    )

    go_repository(
        name = "in_gopkg_confluentinc_confluent_kafka_go_v1",
        importpath = "gopkg.in/confluentinc/confluent-kafka-go.v1",
        patch_args = ["-p1"],
        patches = ["@prysm//third_party:in_gopkg_confluentinc_confluent_kafka_go_v1.patch"],
        sum = "h1:JabkIV98VYFqYKHHzXtgGMFuRgFBNTNzBytbGByzrJI=",
        version = "v1.4.2",
    )
    go_repository(
        name = "in_gopkg_d4l3k_messagediff_v1",
        importpath = "gopkg.in/d4l3k/messagediff.v1",
        sum = "h1:70AthpjunwzUiarMHyED52mj9UwtAnE89l1Gmrt3EU0=",
        version = "v1.2.1",
    )
    go_repository(
        name = "in_gopkg_errgo_v2",
        importpath = "gopkg.in/errgo.v2",
        sum = "h1:0vLT13EuvQ0hNvakwLuFZ/jYrLp5F3kcWHXdRggjCE8=",
        version = "v2.1.0",
    )
    go_repository(
        name = "in_gopkg_fsnotify_v1",
        importpath = "gopkg.in/fsnotify.v1",
        sum = "h1:xOHLXZwVvI9hhs+cLKq5+I5onOuwQLhQwiu63xxlHs4=",
        version = "v1.4.7",
    )
    go_repository(
        name = "in_gopkg_gcfg_v1",
        importpath = "gopkg.in/gcfg.v1",
        sum = "h1:m8OOJ4ccYHnx2f4gQwpno8nAX5OGOh7RLaaz0pj3Ogs=",
        version = "v1.2.3",
    )

    go_repository(
        name = "in_gopkg_inf_v0",
        importpath = "gopkg.in/inf.v0",
        sum = "h1:73M5CoZyi3ZLMOyDlQh031Cx6N9NDJ2Vvfl76EDAgDc=",
        version = "v0.9.1",
    )

    go_repository(
        name = "in_gopkg_ini_v1",
        importpath = "gopkg.in/ini.v1",
        sum = "h1:AQvPpx3LzTDM0AjnIRlVFwFFGC+npRopjZxLJj6gdno=",
        version = "v1.51.0",
    )
    go_repository(
        name = "in_gopkg_jcmturner_aescts_v1",
        importpath = "gopkg.in/jcmturner/aescts.v1",
        sum = "h1:cVVZBK2b1zY26haWB4vbBiZrfFQnfbTVrE3xZq6hrEw=",
        version = "v1.0.1",
    )
    go_repository(
        name = "in_gopkg_jcmturner_dnsutils_v1",
        importpath = "gopkg.in/jcmturner/dnsutils.v1",
        sum = "h1:cIuC1OLRGZrld+16ZJvvZxVJeKPsvd5eUIvxfoN5hSM=",
        version = "v1.0.1",
    )
    go_repository(
        name = "in_gopkg_jcmturner_goidentity_v3",
        importpath = "gopkg.in/jcmturner/goidentity.v3",
        sum = "h1:1duIyWiTaYvVx3YX2CYtpJbUFd7/UuPYCfgXtQ3VTbI=",
        version = "v3.0.0",
    )
    go_repository(
        name = "in_gopkg_jcmturner_gokrb5_v7",
        importpath = "gopkg.in/jcmturner/gokrb5.v7",
        sum = "h1:a9tsXlIDD9SKxotJMK3niV7rPZAJeX2aD/0yg3qlIrg=",
        version = "v7.5.0",
    )
    go_repository(
        name = "in_gopkg_jcmturner_rpc_v1",
        importpath = "gopkg.in/jcmturner/rpc.v1",
        sum = "h1:QHIUxTX1ISuAv9dD2wJ9HWQVuWDX/Zc0PfeC2tjc4rU=",
        version = "v1.1.0",
    )

    go_repository(
        name = "in_gopkg_natefinch_npipe_v2",
        importpath = "gopkg.in/natefinch/npipe.v2",
        sum = "h1:+JknDZhAj8YMt7GC73Ei8pv4MzjDUNPHgQWJdtMAaDU=",
        version = "v2.0.0-20160621034901-c1b8fa8bdcce",
    )
    go_repository(
        name = "in_gopkg_olebedev_go_duktape_v3",
        importpath = "gopkg.in/olebedev/go-duktape.v3",
        sum = "h1:a6cXbcDDUkSBlpnkWV1bJ+vv3mOgQEltEJ2rPxroVu0=",
        version = "v3.0.0-20200619000410-60c24ae608a6",
    )
    go_repository(
        name = "in_gopkg_redis_v4",
        importpath = "gopkg.in/redis.v4",
        sum = "h1:y3XbwQAiHwgNLUng56mgWYK39vsPqo8sT84XTEcxjr0=",
        version = "v4.2.4",
    )
    go_repository(
        name = "in_gopkg_resty_v1",
        importpath = "gopkg.in/resty.v1",
        sum = "h1:CuXP0Pjfw9rOuY6EP+UvtNvt5DSqHpIxILZKT/quCZI=",
        version = "v1.12.0",
    )

    go_repository(
        name = "in_gopkg_src_d_go_cli_v0",
        importpath = "gopkg.in/src-d/go-cli.v0",
        sum = "h1:mXa4inJUuWOoA4uEROxtJ3VMELMlVkIxIfcR0HBekAM=",
        version = "v0.0.0-20181105080154-d492247bbc0d",
    )
    go_repository(
        name = "in_gopkg_src_d_go_log_v1",
        importpath = "gopkg.in/src-d/go-log.v1",
        sum = "h1:heWvX7J6qbGWbeFS/aRmiy1eYaT+QMV6wNvHDyMjQV4=",
        version = "v1.0.1",
    )
    go_repository(
        name = "in_gopkg_tomb_v1",
        importpath = "gopkg.in/tomb.v1",
        sum = "h1:uRGJdciOHaEIrze2W8Q3AKkepLTh2hOroT7a+7czfdQ=",
        version = "v1.0.0-20141024135613-dd632973f1e7",
    )

    go_repository(
        name = "in_gopkg_urfave_cli_v1",
        importpath = "gopkg.in/urfave/cli.v1",
        sum = "h1:NdAVW6RYxDif9DhDHaAortIu956m2c0v+09AZBPTbE0=",
        version = "v1.20.0",
    )
    go_repository(
        name = "in_gopkg_warnings_v0",
        importpath = "gopkg.in/warnings.v0",
        sum = "h1:wFXVbFY8DY5/xOe1ECiWdKCzZlxgshcYVNkBHstARME=",
        version = "v0.1.2",
    )

    go_repository(
        name = "in_gopkg_yaml_v2",
        importpath = "gopkg.in/yaml.v2",
        sum = "h1:D8xgwECY7CYvx+Y2n4sBz93Jn9JRvxdiyyo8CTfuKaY=",
        version = "v2.4.0",
    )

    go_repository(
        name = "in_gopkg_yaml_v3",
        importpath = "gopkg.in/yaml.v3",
        sum = "h1:h8qDotaEPuJATrMmW04NCwg7v22aHH28wwpauUhK9Oo=",
        version = "v3.0.0-20210107192922-496545a6307b",
    )
    go_repository(
        name = "io_etcd_go_bbolt",
        importpath = "go.etcd.io/bbolt",
        sum = "h1:XAzx9gjCb0Rxj7EoqcClPD1d5ZBxZJk0jbuoPHenBt0=",
        version = "v1.3.5",
    )
    go_repository(
        name = "io_etcd_go_etcd",
        importpath = "go.etcd.io/etcd",
        sum = "h1:VcrIfasaLFkyjk6KNlXQSzO+B0fZcnECiDrKJsfxka0=",
        version = "v0.0.0-20191023171146-3cf2f69b5738",
    )

    go_repository(
        name = "io_k8s_api",
        build_file_proto_mode = "disable_global",
        importpath = "k8s.io/api",
        sum = "h1:2AJaUQdgUZLoDZHrun21PW2Nx9+ll6cUzvn3IKhSIn0=",
        version = "v0.18.3",
    )
    go_repository(
        name = "io_k8s_apimachinery",
        build_file_proto_mode = "disable_global",
        importpath = "k8s.io/apimachinery",
        sum = "h1:pOGcbVAhxADgUYnjS08EFXs9QMl8qaH5U4fr5LGUrSk=",
        version = "v0.18.3",
    )
    go_repository(
        name = "io_k8s_client_go",
        build_extra_args = ["-exclude=vendor"],
        build_naming_convention = "go_default_library",
        importpath = "k8s.io/client-go",
        sum = "h1:QaJzz92tsN67oorwzmoB0a9r9ZVHuD5ryjbCKP0U22k=",
        version = "v0.18.3",
    )
    go_repository(
        name = "io_k8s_gengo",
        importpath = "k8s.io/gengo",
        sum = "h1:4s3/R4+OYYYUKptXPhZKjQ04WJ6EhQQVFdjOFvCazDk=",
        version = "v0.0.0-20190128074634-0689ccc1d7d6",
    )

    go_repository(
        name = "io_k8s_klog",
        importpath = "k8s.io/klog",
        sum = "h1:Pt+yjF5aB1xDSVbau4VsWe+dQNzA0qv1LlXdC2dF6Q8=",
        version = "v1.0.0",
    )
    go_repository(
        name = "io_k8s_klog_v2",
        importpath = "k8s.io/klog/v2",
        sum = "h1:WmkrnW7fdrm0/DMClc+HIxtftvxVIPAhlVwMQo5yLco=",
        version = "v2.3.0",
    )
    go_repository(
        name = "io_k8s_kube_openapi",
        importpath = "k8s.io/kube-openapi",
        sum = "h1:Oh3Mzx5pJ+yIumsAD0MOECPVeXsVot0UkiaCGVyfGQY=",
        version = "v0.0.0-20200410145947-61e04a5be9a6",
    )

    go_repository(
        name = "io_k8s_sigs_structured_merge_diff_v3",
        importpath = "sigs.k8s.io/structured-merge-diff/v3",
        sum = "h1:dOmIZBMfhcHS09XZkMyUgkq5trg3/jRyJYFZUiaOp8E=",
        version = "v3.0.0",
    )

    go_repository(
        name = "io_k8s_sigs_yaml",
        importpath = "sigs.k8s.io/yaml",
        sum = "h1:kr/MCeFWJWTwyaHoR9c8EjH9OumOmoF9YGiZd7lFm/Q=",
        version = "v1.2.0",
    )
    go_repository(
        name = "io_k8s_utils",
        importpath = "k8s.io/utils",
        sum = "h1:ZtTUW5+ZWaoqjR3zOpRa7oFJ5d4aA22l4me/xArfOIc=",
        version = "v0.0.0-20200520001619-278ece378a50",
    )
    go_repository(
        name = "io_opencensus_go",
        importpath = "go.opencensus.io",
        sum = "h1:BdkrbWrzDlV9dnbzoP7sfN+dHheJ4J9JOaYxcUDL+ok=",
        version = "v0.22.6",
    )
    go_repository(
        name = "io_opencensus_go_contrib_exporter_jaeger",
        importpath = "contrib.go.opencensus.io/exporter/jaeger",
        sum = "h1:yGBYzYMewVL0yO9qqJv3Z5+IRhPdU7e9o/2oKpX4YvI=",
        version = "v0.2.1",
    )

    go_repository(
        name = "io_rsc_binaryregexp",
        importpath = "rsc.io/binaryregexp",
        sum = "h1:HfqmD5MEmC0zvwBuF187nq9mdnXjXsSivRiXN7SmRkE=",
        version = "v0.2.0",
    )
    go_repository(
        name = "io_rsc_pdf",
        importpath = "rsc.io/pdf",
        sum = "h1:k1MczvYDUvJBe93bYd7wrZLLUEcLZAuF824/I4e5Xr4=",
        version = "v0.1.1",
    )
    go_repository(
        name = "io_rsc_quote_v3",
        importpath = "rsc.io/quote/v3",
        sum = "h1:9JKUTTIUgS6kzR9mK1YuGKv6Nl+DijDNIc0ghT58FaY=",
        version = "v3.1.0",
    )
    go_repository(
        name = "io_rsc_sampler",
        importpath = "rsc.io/sampler",
        sum = "h1:7uVkIFmeBqHfdjD+gZwtXXI+RODJ2Wc4O7MPEh/QiW4=",
        version = "v1.3.0",
    )

    go_repository(
        name = "org_collectd",
        importpath = "collectd.org",
        sum = "h1:iNBHGw1VvPJxH2B6RiFWFZ+vsjo1lCdRszBeOuwGi00=",
        version = "v0.3.0",
    )

    go_repository(
        name = "org_golang_google_api",
        importpath = "google.golang.org/api",
        sum = "h1:k40adF3uR+6x/+hO5Dh4ZFUqFp67vxvbpafFiJxl10A=",
        version = "v0.34.0",
    )
    go_repository(
        name = "org_golang_google_appengine",
        importpath = "google.golang.org/appengine",
        sum = "h1:FZR1q0exgwxzPzp/aF+VccGrSfxfPpkBqjIIEq3ru6c=",
        version = "v1.6.7",
    )
    go_repository(
        name = "org_golang_google_genproto",
        importpath = "google.golang.org/genproto",
        sum = "h1:KMgpo2lWy1vfrYjtxPAzR0aNWeAR1UdQykt6sj/hpBY=",
        version = "v0.0.0-20210426193834-eac7f76ac494",
    )

    go_repository(
        name = "org_golang_google_grpc",
        build_file_proto_mode = "disable",
        importpath = "google.golang.org/grpc",
        sum = "h1:uSZWeQJX5j11bIQ4AJoj+McDBo29cY1MCoC1wO3ts+c=",
        version = "v1.37.0",
    )
    go_repository(
        name = "org_golang_google_grpc_cmd_protoc_gen_go_grpc",
        importpath = "google.golang.org/grpc/cmd/protoc-gen-go-grpc",
        sum = "h1:lQ+dE99pFsb8osbJB3oRfE5eW4Hx6a/lZQr8Jh+eoT4=",
        version = "v1.0.0",
    )
    go_repository(
        name = "org_golang_google_protobuf",
        importpath = "google.golang.org/protobuf",
        sum = "h1:bxAC2xTBsZGibn2RTntX0oH50xLsqy1OxA9tTL3p/lk=",
        version = "v1.26.0",
    )

    go_repository(
        name = "org_golang_x_crypto",
        importpath = "golang.org/x/crypto",
        sum = "h1:DN0cp81fZ3njFcrLCytUHRSUkqBjfTo4Tx9RJTWs0EY=",
        version = "v0.0.0-20201221181555-eec23a3978ad",
    )
    go_repository(
        name = "org_golang_x_exp",
        importpath = "golang.org/x/exp",
        sum = "h1:rMqLP+9XLy+LdbCXHjJHAmTfXCr93W7oruWA6Hq1Alc=",
        version = "v0.0.0-20200513190911-00229845015e",
    )
    go_repository(
        name = "org_golang_x_image",
        importpath = "golang.org/x/image",
        sum = "h1:+qEpEAPhDZ1o0x3tHzZTQDArnOixOzGD9HUJfcg0mb4=",
        version = "v0.0.0-20190802002840-cff245a6509b",
    )

    go_repository(
        name = "org_golang_x_lint",
        importpath = "golang.org/x/lint",
        sum = "h1:2M3HP5CCK1Si9FQhwnzYhXdG6DXeebvUHFpre8QvbyI=",
        version = "v0.0.0-20201208152925-83fdc39ff7b5",
    )
    go_repository(
        name = "org_golang_x_mobile",
        importpath = "golang.org/x/mobile",
        sum = "h1:4+4C/Iv2U4fMZBiMCc98MG1In4gJY5YRhtpDNeDeHWs=",
        version = "v0.0.0-20190719004257-d2bd2a29d028",
    )

    go_repository(
        name = "org_golang_x_mod",
        importpath = "golang.org/x/mod",
        sum = "h1:Gz96sIWK3OalVv/I/qNygP42zyoKp3xptRVCWRFEBvo=",
        version = "v0.4.2",
    )

    go_repository(
        name = "org_golang_x_net",
        importpath = "golang.org/x/net",
        sum = "h1:4nGaVu0QrbjT/AK2PRLuQfQuh6DJve+pELhqTdAj3x0=",
        version = "v0.0.0-20210405180319-a5a99cb37ef4",
    )
    go_repository(
        name = "org_golang_x_oauth2",
        importpath = "golang.org/x/oauth2",
        sum = "h1:SgVl/sCtkicsS7psKkje4H9YtjdEl3xsYh7N+5TDHqY=",
        version = "v0.0.0-20210427180440-81ed05c6b58c",
    )

    go_repository(
        name = "org_golang_x_sync",
        importpath = "golang.org/x/sync",
        sum = "h1:5KslGYwFpkhGh+Q16bwMP3cOontH8FOep7tGV86Y7SQ=",
        version = "v0.0.0-20210220032951-036812b2e83c",
    )
    go_repository(
        name = "org_golang_x_sys",
        importpath = "golang.org/x/sys",
        sum = "h1:gG67DSER+11cZvqIMb8S8bt0vZtiN6xWYARwirrOSfE=",
        version = "v0.0.0-20210510120138-977fb7262007",
    )
    go_repository(
        name = "org_golang_x_term",
        importpath = "golang.org/x/term",
        sum = "h1:v+OssWQX+hTHEmOBgwxdZxK4zHq3yOs8F9J7mk0PY8E=",
        version = "v0.0.0-20201126162022-7de9c90e9dd1",
    )

    go_repository(
        name = "org_golang_x_text",
        importpath = "golang.org/x/text",
        sum = "h1:i6eZZ+zk0SOf0xgBpEpPD18qWcJda6q1sxt3S0kzyUQ=",
        version = "v0.3.5",
    )
    go_repository(
        name = "org_golang_x_time",
        importpath = "golang.org/x/time",
        sum = "h1:Hir2P/De0WpUhtrKGGjvSb2YxUgyZ7EFOSLIcSSpiwE=",
        version = "v0.0.0-20201208040808-7e3f01d25324",
    )
    go_repository(
        name = "org_golang_x_tools",
        importpath = "golang.org/x/tools",
        sum = "h1:wGiQel/hW0NnEkJUk8lbzkX2gFJU6PFxf1v5OlCfuOs=",
        version = "v0.1.1",
    )

    go_repository(
        name = "org_golang_x_xerrors",
        importpath = "golang.org/x/xerrors",
        sum = "h1:go1bK/D/BFZV2I8cIQd1NKEZ+0owSTG1fDTci4IqFcE=",
        version = "v0.0.0-20200804184101-5ec99f83aff1",
    )

    go_repository(
        name = "org_gonum_v1_gonum",
        importpath = "gonum.org/v1/gonum",
        sum = "h1:DJy6UzXbahnGUf1ujUNkh/NEtK14qMo2nvlBPs4U5yw=",
        version = "v0.6.0",
    )
    go_repository(
        name = "org_gonum_v1_netlib",
        importpath = "gonum.org/v1/netlib",
        sum = "h1:OE9mWmgKkjJyEmDAAtGMPjXu+YNeGvK9VTSHY6+Qihc=",
        version = "v0.0.0-20190313105609-8cb42192e0e0",
    )
    go_repository(
        name = "org_gonum_v1_plot",
        importpath = "gonum.org/v1/plot",
        sum = "h1:Qh4dB5D/WpoUUp3lSod7qgoyEHbDGPUWjIbnqdqqe1k=",
        version = "v0.0.0-20190515093506-e2840ee46a6b",
    )
    go_repository(
        name = "org_uber_go_atomic",
        importpath = "go.uber.org/atomic",
        sum = "h1:ADUqmZGgLDDfbSL9ZmPxKTybcoEYHgpYfELNoN+7hsw=",
        version = "v1.7.0",
    )

    go_repository(
        name = "org_uber_go_automaxprocs",
        build_directives = [
            # Do not use this library directly.
            # Rather, load maxprocs from github.com/prysmaticlabs/shared/maxprocs.
            "gazelle:go_visibility @prysm//shared/maxprocs:__pkg__",
        ],
        importpath = "go.uber.org/automaxprocs",
        sum = "h1:II28aZoGdaglS5vVNnspf28lnZpXScxtIozx1lAjdb0=",
        version = "v1.3.0",
    )
    go_repository(
        name = "org_uber_go_goleak",
        importpath = "go.uber.org/goleak",
        sum = "h1:qsup4IcBdlmsnGfqyLl4Ntn3C2XCCuKAE7DwHpScyUo=",
        version = "v1.0.0",
    )
    go_repository(
        name = "org_uber_go_multierr",
        importpath = "go.uber.org/multierr",
        sum = "h1:y6IPFStTAIT5Ytl7/XYmHvzXQ7S3g/IeZW9hyZ5thw4=",
        version = "v1.6.0",
    )
    go_repository(
        name = "org_uber_go_tools",
        importpath = "go.uber.org/tools",
        sum = "h1:0mgffUl7nfd+FpvXMVz4IDEaUSmT1ysygQC7qYo7sG4=",
        version = "v0.0.0-20190618225709-2cfd321de3ee",
    )
    go_repository(
        name = "org_uber_go_zap",
        importpath = "go.uber.org/zap",
        sum = "h1:uFRZXykJGK9lLY4HtgSw44DnIcAM+kRBP7x5m+NpAOM=",
        version = "v1.16.0",
    )
    go_repository(
        name = "com_github_klauspost_cpuid_v2",
        importpath = "github.com/klauspost/cpuid/v2",
        sum = "h1:g0I61F2K2DjRHz1cnxlkNSBIaePVoJIjjnHui8QHbiw=",
        version = "v2.0.4",
    )<|MERGE_RESOLUTION|>--- conflicted
+++ resolved
@@ -1235,13 +1235,8 @@
         name = "com_github_grpc_ecosystem_grpc_gateway_v2",
         importpath = "github.com/grpc-ecosystem/grpc-gateway/v2",
         replace = "github.com/prysmaticlabs/grpc-gateway/v2",
-<<<<<<< HEAD
-        sum = "h1:zIz0JPxLmzbJvAN1YXRUWtmeNdEJXdrzaeVt71nFo+U=",
-        version = "v2.3.1-0.20210525022610-1ac10182f2b3",
-=======
         sum = "h1:QzTDCXA7FV2tIJ7TGHfEsYfa8QaAeMB1F4B5jAsGQNg=",
         version = "v2.3.1-0.20210604200058-f148bcf3f503",
->>>>>>> c3646dee
     )
     go_repository(
         name = "com_github_gxed_hashland_keccakpg",
@@ -2753,16 +2748,6 @@
         version = "v0.0.0-20210303084904-c9735a06829d",
     )
     go_repository(
-<<<<<<< HEAD
-        name = "com_github_prysmaticlabs_ethereumapis",
-        build_file_generation = "off",
-        importpath = "github.com/prysmaticlabs/ethereumapis",
-        sum = "h1:fCWc5aFo394/puO+1v5o5f2BZayRYcB4N3XKWbU660Q=",
-        version = "v0.0.0-20210603205207-9dd2f03bb006",
-    )
-    go_repository(
-=======
->>>>>>> c3646dee
         name = "com_github_prysmaticlabs_go_bitfield",
         importpath = "github.com/prysmaticlabs/go-bitfield",
         sum = "h1:n1fCZPIMlcNQ3iCN5w4vxmFFNWhEdEz3ICTerxjUFvA=",
@@ -3879,10 +3864,4 @@
         importpath = "go.uber.org/zap",
         sum = "h1:uFRZXykJGK9lLY4HtgSw44DnIcAM+kRBP7x5m+NpAOM=",
         version = "v1.16.0",
-    )
-    go_repository(
-        name = "com_github_klauspost_cpuid_v2",
-        importpath = "github.com/klauspost/cpuid/v2",
-        sum = "h1:g0I61F2K2DjRHz1cnxlkNSBIaePVoJIjjnHui8QHbiw=",
-        version = "v2.0.4",
     )