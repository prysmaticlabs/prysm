load("@bazel_tools//tools/build_defs/repo:git.bzl", "git_repository")
load("@bazel_tools//tools/build_defs/repo:http.bzl", "http_archive")  # gazelle:keep
load("@prysm//tools/go:def.bzl", "go_repository", "maybe")  # gazelle:keep

# Prysm's third party / external dependencies.
#
##################################################################
#
#                    ██████████████████
#                  ██                  ██
#                ██  ██████████████████  ██
#              ██  ██████████████████████  ██
#            ██  ██████████████████████████  ██
#          ██  ██████████████████████████████  ██
#        ██  ██████████████████████████████████  ██
#      ██  ██████████████████████████████████████  ██
#      ██  ██████    ██      ████  ████    ██████  ██
#      ██  ████  ████████  ████  ██  ██  ██  ████  ██
#      ██  ████  ████████  ████  ██  ██  ██  ████  ██
#      ██  ██████  ██████  ████  ██  ██    ██████  ██
#      ██  ████████  ████  ████  ██  ██  ████████  ██
#      ██  ████████  ████  ████  ██  ██  ████████  ██
#      ██  ████    ██████  ██████  ████  ████████  ██
#      ██  ██████████████████████████████████████  ██
#        ██  ██████████████████████████████████  ██
#          ██  ██████████████████████████████  ██
#            ██  ██████████████████████████  ██
#              ██  ██████████████████████  ██
#                ██  ██████████████████  ██
#                  ██                  ██
#                    ██████████████████
#
##################################################################
#           Make sure you have read DEPENDENCIES.md!
##################################################################
def prysm_deps():
    go_repository(
        name = "co_honnef_go_tools",
        importpath = "honnef.co/go/tools",
        sum = "h1:VUeHARd+9362HPYyFWjsRa6jBIAf2xWbDv6QXMRztbQ=",
        version = "v0.5.0-0.dev.0.20231205170804-aef76f4feee2",
    )
    go_repository(
        name = "com_github_aclements_go_moremath",
        importpath = "github.com/aclements/go-moremath",
        sum = "h1:xlwdaKcTNVW4PtpQb8aKA4Pjy0CdJHEqvFbAnvR5m2g=",
        version = "v0.0.0-20210112150236-f10218a38794",
    )
    go_repository(
        name = "com_github_afex_hystrix_go",
        importpath = "github.com/afex/hystrix-go",
        sum = "h1:rFw4nCn9iMW+Vajsk51NtYIcwSTkXr+JGrMd36kTDJw=",
        version = "v0.0.0-20180502004556-fa1af6a1f4f5",
    )
    go_repository(
        name = "com_github_alecthomas_kingpin_v2",
        importpath = "github.com/alecthomas/kingpin/v2",
        sum = "h1:f48lwail6p8zpO1bC4TxtqACaGqHYA22qkHjHpqDjYY=",
        version = "v2.4.0",
    )
    go_repository(
        name = "com_github_alecthomas_template",
        importpath = "github.com/alecthomas/template",
        sum = "h1:JYp7IbQjafoB+tBA3gMyHYHrpOtNuDiK/uB5uXxq5wM=",
        version = "v0.0.0-20190718012654-fb15b899a751",
    )
    go_repository(
        name = "com_github_alecthomas_units",
        importpath = "github.com/alecthomas/units",
        sum = "h1:s6gZFSlWYmbqAuRjVTiNNhvNRfY2Wxp9nhfyel4rklc=",
        version = "v0.0.0-20211218093645-b94a6e3cc137",
    )
    go_repository(
        name = "com_github_allegro_bigcache",
        importpath = "github.com/allegro/bigcache",
        sum = "h1:hg1sY1raCwic3Vnsvje6TT7/pnZba83LeFck5NrFKSc=",
        version = "v1.2.1",
    )
    go_repository(
        name = "com_github_andreasbriese_bbloom",
        importpath = "github.com/AndreasBriese/bbloom",
        sum = "h1:cTp8I5+VIoKjsnZuH8vjyaysT/ses3EvZeaV/1UkF2M=",
        version = "v0.0.0-20190825152654-46b345b51c96",
    )
    go_repository(
        name = "com_github_andybalholm_brotli",
        importpath = "github.com/andybalholm/brotli",
        sum = "h1:8uQZIdzKmjc/iuPu7O2ioW48L81FgatrcpfFmiq/cCs=",
        version = "v1.0.5",
    )
    go_repository(
        name = "com_github_anmitsu_go_shlex",
        importpath = "github.com/anmitsu/go-shlex",
        sum = "h1:kFOfPq6dUM1hTo4JG6LR5AXSUEsOjtdm0kw0FtQtMJA=",
        version = "v0.0.0-20161002113705-648efa622239",
    )
    go_repository(
        name = "com_github_apache_thrift",
        importpath = "github.com/apache/thrift",
        sum = "h1:5hryIiq9gtn+MiLVn0wP37kb/uTeRZgN08WoCsAhIhI=",
        version = "v0.13.0",
    )
    go_repository(
        name = "com_github_aristanetworks_fsnotify",
        importpath = "github.com/aristanetworks/fsnotify",
        sum = "h1:it2ydpY6k0aXB7qjb4vGhOYOL6YDC/sr8vhqwokFQwQ=",
        version = "v1.4.2",
    )
    go_repository(
        name = "com_github_aristanetworks_glog",
        importpath = "github.com/aristanetworks/glog",
        sum = "h1:Bmjk+DjIi3tTAU0wxGaFbfjGUqlxxSXARq9A96Kgoos=",
        version = "v0.0.0-20191112221043-67e8567f59f3",
    )
    go_repository(
        name = "com_github_aristanetworks_goarista",
        importpath = "github.com/aristanetworks/goarista",
        sum = "h1:XJH0YfVFKbq782tlNThzN/Ud5qm/cx6LXOA/P6RkTxc=",
        version = "v0.0.0-20200805130819-fd197cf57d96",
    )
    go_repository(
        name = "com_github_aristanetworks_splunk_hec_go",
        importpath = "github.com/aristanetworks/splunk-hec-go",
        sum = "h1:O7zlcm4ve7JvqTyEK3vSBh1LngLezraqcxv8Ya6tQFY=",
        version = "v0.3.3",
    )
    go_repository(
        name = "com_github_armon_circbuf",
        importpath = "github.com/armon/circbuf",
        sum = "h1:QEF07wC0T1rKkctt1RINW/+RMTVmiwxETico2l3gxJA=",
        version = "v0.0.0-20150827004946-bbbad097214e",
    )
    go_repository(
        name = "com_github_armon_go_metrics",
        importpath = "github.com/armon/go-metrics",
        sum = "h1:8GUt8eRujhVEGZFFEjBj46YV4rDjvGrNxb0KMWYkL2I=",
        version = "v0.0.0-20180917152333-f0300d1749da",
    )
    go_repository(
        name = "com_github_armon_go_radix",
        importpath = "github.com/armon/go-radix",
        sum = "h1:BUAU3CGlLvorLI26FmByPp2eC2qla6E1Tw+scpcg/to=",
        version = "v0.0.0-20180808171621-7fddfc383310",
    )
    go_repository(
        name = "com_github_armon_go_socks5",
        importpath = "github.com/armon/go-socks5",
        sum = "h1:0CwZNZbxp69SHPdPJAN/hZIm0C4OItdklCFmMRWYpio=",
        version = "v0.0.0-20160902184237-e75332964ef5",
    )
    go_repository(
        name = "com_github_aryann_difflib",
        importpath = "github.com/aryann/difflib",
        sum = "h1:pv34s756C4pEXnjgPfGYgdhg/ZdajGhyOvzx8k+23nw=",
        version = "v0.0.0-20170710044230-e206f873d14a",
    )
    go_repository(
        name = "com_github_aws_aws_lambda_go",
        importpath = "github.com/aws/aws-lambda-go",
        sum = "h1:SuCy7H3NLyp+1Mrfp+m80jcbi9KYWAs9/BXwppwRDzY=",
        version = "v1.13.3",
    )
    go_repository(
        name = "com_github_aws_aws_sdk_go",
        importpath = "github.com/aws/aws-sdk-go",
        sum = "h1:0xphMHGMLBrPMfxR2AmVjZKcMEESEgWF8Kru94BNByk=",
        version = "v1.27.0",
    )
    go_repository(
        name = "com_github_aws_aws_sdk_go_v2",
        importpath = "github.com/aws/aws-sdk-go-v2",
        sum = "h1:+LXZ0sgo8quN9UOKXXzAWRT3FWd4NxeXWOZom9pE7GA=",
        version = "v1.21.2",
    )
    go_repository(
        name = "com_github_aws_aws_sdk_go_v2_config",
        importpath = "github.com/aws/aws-sdk-go-v2/config",
        sum = "h1:Aka9bI7n8ysuwPeFdm77nfbyHCAKQ3z9ghB3S/38zes=",
        version = "v1.18.45",
    )
    go_repository(
        name = "com_github_aws_aws_sdk_go_v2_credentials",
        importpath = "github.com/aws/aws-sdk-go-v2/credentials",
        sum = "h1:LU8vo40zBlo3R7bAvBVy/ku4nxGEyZe9N8MqAeFTzF8=",
        version = "v1.13.43",
    )
    go_repository(
        name = "com_github_aws_aws_sdk_go_v2_feature_ec2_imds",
        importpath = "github.com/aws/aws-sdk-go-v2/feature/ec2/imds",
        sum = "h1:PIktER+hwIG286DqXyvVENjgLTAwGgoeriLDD5C+YlQ=",
        version = "v1.13.13",
    )
    go_repository(
        name = "com_github_aws_aws_sdk_go_v2_internal_configsources",
        importpath = "github.com/aws/aws-sdk-go-v2/internal/configsources",
        sum = "h1:nFBQlGtkbPzp/NjZLuFxRqmT91rLJkgvsEQs68h962Y=",
        version = "v1.1.43",
    )
    go_repository(
        name = "com_github_aws_aws_sdk_go_v2_internal_endpoints_v2",
        importpath = "github.com/aws/aws-sdk-go-v2/internal/endpoints/v2",
        sum = "h1:JRVhO25+r3ar2mKGP7E0LDl8K9/G36gjlqca5iQbaqc=",
        version = "v2.4.37",
    )
    go_repository(
        name = "com_github_aws_aws_sdk_go_v2_internal_ini",
        importpath = "github.com/aws/aws-sdk-go-v2/internal/ini",
        sum = "h1:hze8YsjSh8Wl1rYa1CJpRmXP21BvOBuc76YhW0HsuQ4=",
        version = "v1.3.45",
    )
    go_repository(
        name = "com_github_aws_aws_sdk_go_v2_service_internal_presigned_url",
        importpath = "github.com/aws/aws-sdk-go-v2/service/internal/presigned-url",
        sum = "h1:WWZA/I2K4ptBS1kg0kV1JbBtG/umed0vwHRrmcr9z7k=",
        version = "v1.9.37",
    )
    go_repository(
        name = "com_github_aws_aws_sdk_go_v2_service_route53",
        importpath = "github.com/aws/aws-sdk-go-v2/service/route53",
        sum = "h1:/RPQNjh1sDIezpXaFIkZb7MlXnSyAqjVdAwcJuGYTqg=",
        version = "v1.30.2",
    )
    go_repository(
        name = "com_github_aws_aws_sdk_go_v2_service_sso",
        importpath = "github.com/aws/aws-sdk-go-v2/service/sso",
        sum = "h1:JuPGc7IkOP4AaqcZSIcyqLpFSqBWK32rM9+a1g6u73k=",
        version = "v1.15.2",
    )
    go_repository(
        name = "com_github_aws_aws_sdk_go_v2_service_ssooidc",
        importpath = "github.com/aws/aws-sdk-go-v2/service/ssooidc",
        sum = "h1:HFiiRkf1SdaAmV3/BHOFZ9DjFynPHj8G/UIO1lQS+fk=",
        version = "v1.17.3",
    )
    go_repository(
        name = "com_github_aws_aws_sdk_go_v2_service_sts",
        importpath = "github.com/aws/aws-sdk-go-v2/service/sts",
        sum = "h1:0BkLfgeDjfZnZ+MhB3ONb01u9pwFYTCZVhlsSSBvlbU=",
        version = "v1.23.2",
    )
    go_repository(
        name = "com_github_aws_smithy_go",
        importpath = "github.com/aws/smithy-go",
        sum = "h1:PS/durmlzvAFpQHDs4wi4sNNP9ExsqZh6IlfdHXgKK8=",
        version = "v1.15.0",
    )
    go_repository(
        name = "com_github_aymerick_douceur",
        importpath = "github.com/aymerick/douceur",
        sum = "h1:Mv+mAeH1Q+n9Fr+oyamOlAkUNPWPlA8PPGR0QAaYuPk=",
        version = "v0.2.0",
    )
    go_repository(
        name = "com_github_azure_azure_sdk_for_go_sdk_azcore",
        importpath = "github.com/Azure/azure-sdk-for-go/sdk/azcore",
        sum = "h1:8q4SaHjFsClSvuVne0ID/5Ka8u3fcIHyqkLjcFpNRHQ=",
        version = "v1.7.0",
    )
    go_repository(
        name = "com_github_azure_azure_sdk_for_go_sdk_internal",
        importpath = "github.com/Azure/azure-sdk-for-go/sdk/internal",
        sum = "h1:sXr+ck84g/ZlZUOZiNELInmMgOsuGwdjjVkEIde0OtY=",
        version = "v1.3.0",
    )
    go_repository(
        name = "com_github_azure_azure_sdk_for_go_sdk_storage_azblob",
        importpath = "github.com/Azure/azure-sdk-for-go/sdk/storage/azblob",
        sum = "h1:gggzg0SUMs6SQbEw+3LoSsYf9YMjkupeAnHMX8O9mmY=",
        version = "v1.2.0",
    )
    go_repository(
        name = "com_github_bazelbuild_rules_go",
        importpath = "github.com/bazelbuild/rules_go",
        sum = "h1:Wxu7JjqnF78cKZbsBsARLSXx/jlGaSLCnUV3mTlyHvM=",
        version = "v0.23.2",
    )
    go_repository(
        name = "com_github_benbjohnson_clock",
        importpath = "github.com/benbjohnson/clock",
        sum = "h1:VvXlSJBzZpA/zum6Sj74hxwYI2DIxRWuNIoXAzHZz5o=",
        version = "v1.3.5",
    )
    go_repository(
        name = "com_github_beorn7_perks",
        importpath = "github.com/beorn7/perks",
        sum = "h1:VlbKKnNfV8bJzeqoa4cOKqO6bYr3WgKZxO8Z16+hsOM=",
        version = "v1.0.1",
    )
    go_repository(
        name = "com_github_bgentry_speakeasy",
        importpath = "github.com/bgentry/speakeasy",
        sum = "h1:ByYyxL9InA1OWqxJqqp2A5pYHUrCiAL6K3J+LKSsQkY=",
        version = "v0.1.0",
    )
    go_repository(
        name = "com_github_bits_and_blooms_bitset",
        importpath = "github.com/bits-and-blooms/bitset",
        sum = "h1:bAQ9OPNFYbGHV6Nez0tmNI0RiEu7/hxlYJRUA0wFAVE=",
        version = "v1.13.0",
    )
    go_repository(
        name = "com_github_bradfitz_go_smtpd",
        importpath = "github.com/bradfitz/go-smtpd",
        sum = "h1:ckJgFhFWywOx+YLEMIJsTb+NV6NexWICk5+AMSuz3ss=",
        version = "v0.0.0-20170404230938-deb6d6237625",
    )
    go_repository(
        name = "com_github_bradfitz_gomemcache",
        importpath = "github.com/bradfitz/gomemcache",
        sum = "h1:7IjN4QP3c38xhg6wz8R3YjoU+6S9e7xBc0DAVLLIpHE=",
        version = "v0.0.0-20170208213004-1952afaa557d",
    )
    go_repository(
        name = "com_github_btcsuite_btcd_btcec_v2",
        importpath = "github.com/btcsuite/btcd/btcec/v2",
        sum = "h1:3EJjcN70HCu/mwqlUsGK8GcNVyLVxFDlWurTXGPFfiQ=",
        version = "v2.3.4",
    )
    go_repository(
        name = "com_github_btcsuite_btcd_chaincfg_chainhash",
        importpath = "github.com/btcsuite/btcd/chaincfg/chainhash",
        sum = "h1:q0rUy8C/TYNBQS1+CGKw68tLOFYSNEs0TFnxxnS9+4U=",
        version = "v1.0.1",
    )
    go_repository(
        name = "com_github_buger_jsonparser",
        importpath = "github.com/buger/jsonparser",
        sum = "h1:D21IyuvjDCshj1/qq+pCNd3VZOAEI9jy6Bi131YlXgI=",
        version = "v0.0.0-20181115193947-bf1c66bbce23",
    )
    go_repository(
        name = "com_github_burntsushi_toml",
        importpath = "github.com/BurntSushi/toml",
        sum = "h1:o7IhLm0Msx3BaB+n3Ag7L8EVlByGnpq14C4YWiu/gL8=",
        version = "v1.3.2",
    )
    go_repository(
        name = "com_github_burntsushi_xgb",
        importpath = "github.com/BurntSushi/xgb",
        sum = "h1:1BDTz0u9nC3//pOCMdNH+CiXJVYJh5UQNCOBG7jbELc=",
        version = "v0.0.0-20160522181843-27f122750802",
    )
    go_repository(
        name = "com_github_casbin_casbin_v2",
        importpath = "github.com/casbin/casbin/v2",
        sum = "h1:bTwon/ECRx9dwBy2ewRVr5OiqjeXSGiTUY74sDPQi/g=",
        version = "v2.1.2",
    )
    go_repository(
        name = "com_github_cenkalti_backoff",
        importpath = "github.com/cenkalti/backoff",
        sum = "h1:tNowT99t7UNflLxfYYSlKYsBpXdEet03Pg2g16Swow4=",
        version = "v2.2.1+incompatible",
    )
    go_repository(
        name = "com_github_census_instrumentation_opencensus_proto",
        importpath = "github.com/census-instrumentation/opencensus-proto",
        sum = "h1:iKLQ0xPNFxR/2hzXZMrBo8f1j86j5WHzznCCQxV/b8g=",
        version = "v0.4.1",
    )
    go_repository(
        name = "com_github_cespare_cp",
        importpath = "github.com/cespare/cp",
        sum = "h1:nCb6ZLdB7NRaqsm91JtQTAme2SKJzXVsdPIPkyJr1MU=",
        version = "v1.1.1",
    )
    go_repository(
        name = "com_github_cespare_xxhash",
        importpath = "github.com/cespare/xxhash",
        sum = "h1:a6HrQnmkObjyL+Gs60czilIUGqrzKutQD6XZog3p+ko=",
        version = "v1.1.0",
    )
    go_repository(
        name = "com_github_cespare_xxhash_v2",
        importpath = "github.com/cespare/xxhash/v2",
        sum = "h1:UL815xU9SqsFlibzuggzjXhog7bL6oX9BbNZnL2UFvs=",
        version = "v2.3.0",
    )
    go_repository(
        name = "com_github_chzyer_logex",
        importpath = "github.com/chzyer/logex",
        sum = "h1:XHDu3E6q+gdHgsdTPH6ImJMIp436vR6MPtH8gP05QzM=",
        version = "v1.2.1",
    )
    go_repository(
        name = "com_github_chzyer_readline",
        importpath = "github.com/chzyer/readline",
        sum = "h1:upd/6fQk4src78LMRzh5vItIt361/o4uq553V8B5sGI=",
        version = "v1.5.1",
    )
    go_repository(
        name = "com_github_chzyer_test",
        importpath = "github.com/chzyer/test",
        sum = "h1:p3BQDXSxOhOG0P9z6/hGnII4LGiEPOYBhs8asl/fC04=",
        version = "v1.0.0",
    )
    go_repository(
        name = "com_github_cilium_ebpf",
        importpath = "github.com/cilium/ebpf",
        sum = "h1:64sn2K3UKw8NbP/blsixRpF3nXuyhz/VjRlRzvlBRu4=",
        version = "v0.9.1",
    )
    go_repository(
        name = "com_github_clbanning_x2j",
        importpath = "github.com/clbanning/x2j",
        sum = "h1:EdRZT3IeKQmfCSrgo8SZ8V3MEnskuJP0wCYNpe+aiXo=",
        version = "v0.0.0-20191024224557-825249438eec",
    )
    go_repository(
        name = "com_github_client9_misspell",
        importpath = "github.com/client9/misspell",
        sum = "h1:ta993UF76GwbvJcIo3Y68y/M3WxlpEHPWIGDkJYwzJI=",
        version = "v0.3.4",
    )
    go_repository(
        name = "com_github_cloudflare_cloudflare_go",
        importpath = "github.com/cloudflare/cloudflare-go",
        sum = "h1:ErwCYDjFCYppDJlDJ/5WhsSmzegAUe2+K9qgFyQDg3M=",
        version = "v0.79.0",
    )
    go_repository(
        name = "com_github_cloudykit_fastprinter",
        importpath = "github.com/CloudyKit/fastprinter",
        sum = "h1:sR+/8Yb4slttB4vD+b9btVEnWgL3Q00OBTzVT8B9C0c=",
        version = "v0.0.0-20200109182630-33d98a066a53",
    )
    go_repository(
        name = "com_github_cloudykit_jet_v6",
        importpath = "github.com/CloudyKit/jet/v6",
        sum = "h1:EpcZ6SR9n28BUGtNJSvlBqf90IpjeFr36Tizxhn/oME=",
        version = "v6.2.0",
    )
    go_repository(
        name = "com_github_cncf_udpa_go",
        importpath = "github.com/cncf/udpa/go",
        sum = "h1:QQ3GSy+MqSHxm/d8nCtnAiZdYFd45cYZPs8vOOIYKfk=",
        version = "v0.0.0-20220112060539-c52dc94e7fbe",
    )
    go_repository(
        name = "com_github_cncf_xds_go",
        importpath = "github.com/cncf/xds/go",
        sum = "h1:/inchEIKaYC1Akx+H+gqO04wryn5h75LSazbRlnya1k=",
        version = "v0.0.0-20230607035331-e9ce68804cb4",
    )
    go_repository(
        name = "com_github_cockroachdb_datadriven",
        importpath = "github.com/cockroachdb/datadriven",
        sum = "h1:otljaYPt5hWxV3MUfO5dFPFiOXg9CyG5/kCfayTqsJ4=",
        version = "v1.0.3-0.20230413201302-be42291fc80f",
    )
    go_repository(
        name = "com_github_cockroachdb_errors",
        build_file_proto_mode = "disable_global",
        importpath = "github.com/cockroachdb/errors",
        sum = "h1:5bA+k2Y6r+oz/6Z/RFlNeVCesGARKuC6YymtcDrbC/I=",
        version = "v1.11.3",
    )
    go_repository(
        name = "com_github_cockroachdb_fifo",
        importpath = "github.com/cockroachdb/fifo",
        sum = "h1:giXvy4KSc/6g/esnpM7Geqxka4WSqI1SZc7sMJFd3y4=",
        version = "v0.0.0-20240606204812-0bbfbd93a7ce",
    )
    go_repository(
        name = "com_github_cockroachdb_logtags",
        importpath = "github.com/cockroachdb/logtags",
        sum = "h1:r6VH0faHjZeQy818SGhaone5OnYfxFR/+AzdY3sf5aE=",
        version = "v0.0.0-20230118201751-21c54148d20b",
    )
    go_repository(
        name = "com_github_cockroachdb_pebble",
        importpath = "github.com/cockroachdb/pebble",
        sum = "h1:CUh2IPtR4swHlEj48Rhfzw6l/d0qA31fItcIszQVIsA=",
        version = "v1.1.2",
    )
    go_repository(
        name = "com_github_cockroachdb_redact",
        importpath = "github.com/cockroachdb/redact",
        sum = "h1:u1PMllDkdFfPWaNGMyLD1+so+aq3uUItthCFqzwPJ30=",
        version = "v1.1.5",
    )
    go_repository(
        name = "com_github_cockroachdb_tokenbucket",
        importpath = "github.com/cockroachdb/tokenbucket",
        sum = "h1:zuQyyAKVxetITBuuhv3BI9cMrmStnpT18zmgmTxunpo=",
        version = "v0.0.0-20230807174530-cc333fc44b06",
    )
    go_repository(
        name = "com_github_codahale_hdrhistogram",
        importpath = "github.com/codahale/hdrhistogram",
        sum = "h1:qMd81Ts1T2OTKmB4acZcyKaMtRnY5Y44NuXGX2GFJ1w=",
        version = "v0.0.0-20161010025455-3a0bb77429bd",
    )
    go_repository(
        name = "com_github_codegangsta_inject",
        importpath = "github.com/codegangsta/inject",
        sum = "h1:sDMmm+q/3+BukdIpxwO365v/Rbspp2Nt5XntgQRXq8Q=",
        version = "v0.0.0-20150114235600-33e0aa1cb7c0",
    )
    go_repository(
        name = "com_github_consensys_bavard",
        importpath = "github.com/consensys/bavard",
        sum = "h1:oLhMLOFGTLdlda/kma4VOJazblc7IM5y5QPd2A/YjhQ=",
        version = "v0.1.13",
    )
    go_repository(
        name = "com_github_consensys_gnark_crypto",
        importpath = "github.com/consensys/gnark-crypto",
        sum = "h1:lHH39WuuFgVHONRl3J0LRBtuYdQTumFSDtJF7HpyG8M=",
        version = "v0.12.1",
    )
    go_repository(
        name = "com_github_containerd_cgroups",
        build_file_proto_mode = "disable_global",
        importpath = "github.com/containerd/cgroups",
        sum = "h1:v8rEWFl6EoqHB+swVNjVoCJE8o3jX7e8nqBGPLaDFBM=",
        version = "v1.1.0",
    )
    go_repository(
        name = "com_github_coreos_go_semver",
        importpath = "github.com/coreos/go-semver",
        sum = "h1:3Jm3tLmsgAYcjC+4Up7hJrFBPr+n7rAqYeSw/SZazuY=",
        version = "v0.2.0",
    )
    go_repository(
        name = "com_github_coreos_go_systemd",
        importpath = "github.com/coreos/go-systemd",
        sum = "h1:iW4rZ826su+pqaw19uhpSCzhj44qo35pNgKFGqzDKkU=",
        version = "v0.0.0-20191104093116-d3cd4ed1dbcf",
    )
    go_repository(
        name = "com_github_coreos_go_systemd_v22",
        importpath = "github.com/coreos/go-systemd/v22",
        sum = "h1:RrqgGjYQKalulkV8NGVIfkXQf6YYmOyiJKk8iXXhfZs=",
        version = "v22.5.0",
    )
    go_repository(
        name = "com_github_coreos_pkg",
        importpath = "github.com/coreos/pkg",
        sum = "h1:CAKfRE2YtTUIjjh1bkBtyYFaUT/WmOqsJjgtihT0vMI=",
        version = "v0.0.0-20160727233714-3ac0863d7acf",
    )
    go_repository(
        name = "com_github_cpuguy83_go_md2man_v2",
        importpath = "github.com/cpuguy83/go-md2man/v2",
        sum = "h1:qMCsGGgs+MAzDFyp9LpAe1Lqy/fY/qCovCm0qnXZOBM=",
        version = "v2.0.3",
    )
    go_repository(
        name = "com_github_crate_crypto_go_ipa",
        importpath = "github.com/crate-crypto/go-ipa",
        sum = "h1:uQYC5Z1mdLRPrZhHjHxufI8+2UG/i25QG92j0Er9p6I=",
        version = "v0.0.0-20240223125850-b1e8a79f509c",
    )
    go_repository(
        name = "com_github_crate_crypto_go_kzg_4844",
        importpath = "github.com/crate-crypto/go-kzg-4844",
        sum = "h1:TsSgHwrkTKecKJ4kadtHi4b3xHW5dCFUDFnUp1TsawI=",
        version = "v1.0.0",
    )
    go_repository(
        name = "com_github_creack_pty",
        importpath = "github.com/creack/pty",
        sum = "h1:uDmaGzcdjhF4i/plgjmEsriH11Y0o7RKapEf/LDaM3w=",
        version = "v1.1.9",
    )
    go_repository(
        name = "com_github_cyberdelia_templates",
        importpath = "github.com/cyberdelia/templates",
        sum = "h1:/ovYnF02fwL0kvspmy9AuyKg1JhdTRUgPw4nUxd9oZM=",
        version = "v0.0.0-20141128023046-ca7fffd4298c",
    )
    go_repository(
        name = "com_github_d4l3k_messagediff",
        importpath = "github.com/d4l3k/messagediff",
        sum = "h1:ZcAIMYsUg0EAp9X+tt8/enBE/Q8Yd5kzPynLyKptt9U=",
        version = "v1.2.1",
    )
    go_repository(
        name = "com_github_datadog_zstd",
        importpath = "github.com/DataDog/zstd",
        sum = "h1:oWf5W7GtOLgp6bciQYDmhHHjdhYkALu6S/5Ni9ZgSvQ=",
        version = "v1.5.5",
    )
    go_repository(
        name = "com_github_davecgh_go_spew",
        importpath = "github.com/davecgh/go-spew",
        sum = "h1:vj9j/u1bqnvCEfJOwUhtlOARqs3+rkHYY13jYWTU97c=",
        version = "v1.1.1",
    )
    go_repository(
        name = "com_github_davidlazar_go_crypto",
        importpath = "github.com/davidlazar/go-crypto",
        sum = "h1:pFUpOrbxDR6AkioZ1ySsx5yxlDQZ8stG2b88gTPxgJU=",
        version = "v0.0.0-20200604182044-b73af7476f6c",
    )
    go_repository(
        name = "com_github_deckarep_golang_set_v2",
        importpath = "github.com/deckarep/golang-set/v2",
        sum = "h1:XfcQbWM1LlMB8BsJ8N9vW5ehnnPVIw0je80NsVHagjM=",
        version = "v2.6.0",
    )
    go_repository(
        name = "com_github_decred_dcrd_crypto_blake256",
        importpath = "github.com/decred/dcrd/crypto/blake256",
        sum = "h1:7PltbUIQB7u/FfZ39+DGa/ShuMyJ5ilcvdfma9wOH6Y=",
        version = "v1.0.1",
    )
    go_repository(
        name = "com_github_decred_dcrd_dcrec_secp256k1_v4",
        importpath = "github.com/decred/dcrd/dcrec/secp256k1/v4",
        sum = "h1:rpfIENRNNilwHwZeG5+P150SMrnNEcHYvcCuK6dPZSg=",
        version = "v4.3.0",
    )
    go_repository(
        name = "com_github_deepmap_oapi_codegen",
        importpath = "github.com/deepmap/oapi-codegen",
        sum = "h1:SegyeYGcdi0jLLrpbCMoJxnUUn8GBXHsvr4rbzjuhfU=",
        version = "v1.8.2",
    )
    go_repository(
        name = "com_github_dgraph_io_badger",
        importpath = "github.com/dgraph-io/badger",
        sum = "h1:mNw0qs90GVgGGWylh0umH5iag1j6n/PeJtNvL6KY/x8=",
        version = "v1.6.2",
    )
    go_repository(
        name = "com_github_dgraph_io_ristretto",
        importpath = "github.com/dgraph-io/ristretto",
        sum = "h1:cNcG4c2n5xanQzp2hMyxDxPYVQmZ91y4WN6fJFlndLo=",
        version = "v0.0.4-0.20210318174700-74754f61e018",
    )
    go_repository(
        name = "com_github_dgrijalva_jwt_go",
        importpath = "github.com/dgrijalva/jwt-go",
        sum = "h1:7qlOGliEKZXTDg6OTjfoBKDXWrumCAMpl/TFQ4/5kLM=",
        version = "v3.2.0+incompatible",
    )
    go_repository(
        name = "com_github_dgryski_go_farm",
        importpath = "github.com/dgryski/go-farm",
        sum = "h1:tdlZCpZ/P9DhczCTSixgIKmwPv6+wP5DGjqLYw5SUiA=",
        version = "v0.0.0-20190423205320-6a90982ecee2",
    )
    go_repository(
        name = "com_github_dlclark_regexp2",
        importpath = "github.com/dlclark/regexp2",
        sum = "h1:7lJfhqlPssTb1WQx4yvTHN0uElPEv52sbaECrAQxjAo=",
        version = "v1.7.0",
    )
    go_repository(
        name = "com_github_docker_go_units",
        importpath = "github.com/docker/go-units",
        sum = "h1:69rxXcBk27SvSaaxTtLh/8llcHD8vYHT7WSdRZ/jvr4=",
        version = "v0.5.0",
    )
    go_repository(
<<<<<<< HEAD
        name = "com_github_docker_spdystream",
        importpath = "github.com/docker/spdystream",
        sum = "h1:cenwrSVm+Z7QLSV/BsnenAOcDXdX4cMv4wP0B/5QbPg=",
        version = "v0.0.0-20160310174837-449fdfce4d96",
    )
    go_repository(
        name = "com_github_docopt_docopt_go",
        importpath = "github.com/docopt/docopt-go",
        sum = "h1:bWDMxwH3px2JBh6AyO7hdCn/PkvCZXii8TGj7sbtEbQ=",
        version = "v0.0.0-20180111231733-ee0de3bc6815",
    )
    go_repository(
=======
>>>>>>> 146b4bc3
        name = "com_github_donovanhide_eventsource",
        importpath = "github.com/donovanhide/eventsource",
        sum = "h1:C7t6eeMaEQVy6e8CarIhscYQlNmw5e3G36y7l7Y21Ao=",
        version = "v0.0.0-20210830082556-c59027999da0",
    )
    go_repository(
        name = "com_github_dop251_goja",
        importpath = "github.com/dop251/goja",
        sum = "h1:qwcF+vdFrvPSEUDSX5RVoRccG8a5DhOdWdQ4zN62zzo=",
        version = "v0.0.0-20230806174421-c933cf95e127",
    )
    go_repository(
        name = "com_github_dop251_goja_nodejs",
        importpath = "github.com/dop251/goja_nodejs",
        sum = "h1:W1n4DvpzZGOISgp7wWNtraLcHtnmnTwBlJidqtMIuwQ=",
        version = "v0.0.0-20211022123610-8dd9abb0616d",
    )
    go_repository(
        name = "com_github_dustin_go_humanize",
        importpath = "github.com/dustin/go-humanize",
        sum = "h1:VSnTsYCnlFHaM2/igO1h6X3HA71jcobQuxemgkq4zYo=",
        version = "v1.0.0",
    )
    go_repository(
        name = "com_github_eapache_go_resiliency",
        importpath = "github.com/eapache/go-resiliency",
        sum = "h1:v7g92e/KSN71Rq7vSThKaWIq68fL4YHvWyiUKorFR1Q=",
        version = "v1.2.0",
    )
    go_repository(
        name = "com_github_eapache_go_xerial_snappy",
        importpath = "github.com/eapache/go-xerial-snappy",
        sum = "h1:YEetp8/yCZMuEPMUDHG0CW/brkkEp8mzqk2+ODEitlw=",
        version = "v0.0.0-20180814174437-776d5712da21",
    )
    go_repository(
        name = "com_github_eapache_queue",
        importpath = "github.com/eapache/queue",
        sum = "h1:YOEu7KNc61ntiQlcEeUIoDTJ2o8mQznoNvUhiigpIqc=",
        version = "v1.1.0",
    )
    go_repository(
        name = "com_github_edsrzf_mmap_go",
        importpath = "github.com/edsrzf/mmap-go",
        sum = "h1:CEBF7HpRnUCSJgGUb5h1Gm7e3VkmVDrR8lvWVLtrOFw=",
        version = "v1.0.0",
    )
    go_repository(
        name = "com_github_eknkc_amber",
        importpath = "github.com/eknkc/amber",
        sum = "h1:clC1lXBpe2kTj2VHdaIu9ajZQe4kcEY9j0NsnDDBZ3o=",
        version = "v0.0.0-20171010120322-cdade1c07385",
    )
    go_repository(
        name = "com_github_elastic_gosigar",
        importpath = "github.com/elastic/gosigar",
        sum = "h1:xwkKwPia+hSfg9GqrCUKYdId102m9qTJIIr7egmK/uo=",
        version = "v0.14.3",
    )
    go_repository(
        name = "com_github_emicklei_dot",
        importpath = "github.com/emicklei/dot",
        sum = "h1:Ase39UD9T9fRBOb5ptgpixrxfx8abVzNWZi2+lr53PI=",
        version = "v0.11.0",
    )
    go_repository(
        name = "com_github_emicklei_go_restful_v3",
        importpath = "github.com/emicklei/go-restful/v3",
        sum = "h1:rAQeMHw1c7zTmncogyy8VvRZwtkmkZ4FxERmMY4rD+g=",
        version = "v3.11.0",
    )
    go_repository(
        name = "com_github_envoyproxy_go_control_plane",
        importpath = "github.com/envoyproxy/go-control-plane",
        sum = "h1:7T++XKzy4xg7PKy+bM+Sa9/oe1OC88yz2hXQUISoXfA=",
        version = "v0.11.1-0.20230524094728-9239064ad72f",
    )
    go_repository(
        name = "com_github_envoyproxy_protoc_gen_validate",
        importpath = "github.com/envoyproxy/protoc-gen-validate",
        sum = "h1:c0g45+xCJhdgFGw7a5QAfdS4byAbud7miNWJ1WwEVf8=",
        version = "v0.10.1",
    )
    go_repository(
        name = "com_github_ethereum_c_kzg_4844",
        build_directives = [
            "gazelle:resolve go github.com/supranational/blst/bindings/go @com_github_supranational_blst//:go_default_library",
        ],
        importpath = "github.com/ethereum/c-kzg-4844",
        patch_args = ["-p1"],
        patches = ["//third_party:com_github_ethereum_c_kzg_4844.patch"],
        sum = "h1:0X1LBXxaEtYD9xsyj9B9ctQEZIpnvVDeoBx8aHEwTNA=",
        version = "v1.0.0",
    )
    go_repository(
        name = "com_github_ethereum_go_ethereum",
<<<<<<< HEAD
=======
        build_directives = [
            "gazelle:resolve go github.com/karalabe/usb @prysm//third_party/usb:go_default_library",
            "gazelle:resolve go github.com/karalabe/hid @prysm//third_party/hid:go_default_library",
        ],
>>>>>>> 146b4bc3
        importpath = "github.com/ethereum/go-ethereum",
        patch_args = ["-p1"],
        patches = [
            "//third_party:com_github_ethereum_go_ethereum_secp256k1.patch",
        ],
        sum = "h1:8nFDCUUE67rPc6AKxFj7JKaOa2W/W1Rse3oS6LvvxEY=",
        version = "v1.14.11",
    )
    go_repository(
        name = "com_github_ethereum_go_verkle",
        importpath = "github.com/ethereum/go-verkle",
        sum = "h1:8NfxH2iXvJ60YRB8ChToFTUzl8awsc3cJ8CbLjGIl/A=",
        version = "v0.1.1-0.20240829091221-dffa7562dbe9",
    )
    go_repository(
        name = "com_github_evanphx_json_patch",
        importpath = "github.com/evanphx/json-patch",
        sum = "h1:4onqiflcdA9EOZ4RxV643DvftH5pOlLGNtQ5lPWQu84=",
        version = "v4.12.0+incompatible",
    )
    go_repository(
        name = "com_github_fatih_color",
        importpath = "github.com/fatih/color",
        sum = "h1:zmkK9Ngbjj+K0yRhTVONQh1p/HknKYSlNT+vZCzyokM=",
        version = "v1.16.0",
    )
    go_repository(
        name = "com_github_fatih_structs",
        importpath = "github.com/fatih/structs",
        sum = "h1:Q7juDM0QtcnhCpeyLGQKyg4TOIghuNXrkL32pHAUMxo=",
        version = "v1.1.0",
    )
    go_repository(
        name = "com_github_felixge_fgprof",
        importpath = "github.com/felixge/fgprof",
        sum = "h1:VvyZxILNuCiUCSXtPtYmmtGvb65nqXh2QFWc0Wpf2/g=",
        version = "v0.9.3",
    )
    go_repository(
        name = "com_github_ferranbt_fastssz",
        importpath = "github.com/ferranbt/fastssz",
        sum = "h1:ZI+z3JH05h4kgmFXdHuR1aWYsgrg7o+Fw7/NCzM16Mo=",
        version = "v0.1.3",
    )
    go_repository(
        name = "com_github_fjl_gencodec",
        importpath = "github.com/fjl/gencodec",
        sum = "h1:bBLctRc7kr01YGvaDfgLbTwjFNW5jdp5y5rj8XXBHfY=",
        version = "v0.0.0-20230517082657-f9840df7b83e",
    )
    go_repository(
        name = "com_github_flosch_pongo2_v4",
        importpath = "github.com/flosch/pongo2/v4",
        sum = "h1:gv+5Pe3vaSVmiJvh/BZa82b7/00YUGm0PIyVVLop0Hw=",
        version = "v4.0.2",
    )
    go_repository(
        name = "com_github_flynn_go_shlex",
        importpath = "github.com/flynn/go-shlex",
        sum = "h1:BHsljHzVlRcyQhjrss6TZTdY2VfCqZPbv5k3iBFa2ZQ=",
        version = "v0.0.0-20150515145356-3f9db97f8568",
    )
    go_repository(
        name = "com_github_flynn_noise",
        importpath = "github.com/flynn/noise",
        sum = "h1:KjPQoQCEFdZDiP03phOvGi11+SVVhBG2wOWAorLsstg=",
        version = "v1.1.0",
    )
    go_repository(
        name = "com_github_fortytw2_leaktest",
        importpath = "github.com/fortytw2/leaktest",
        sum = "h1:u8491cBMTQ8ft8aeV+adlcytMZylmA5nnwwkRZjI8vw=",
        version = "v1.3.0",
    )
    go_repository(
        name = "com_github_francoispqt_gojay",
        importpath = "github.com/francoispqt/gojay",
        sum = "h1:d2m3sFjloqoIUQU3TsHBgj6qg/BVGlTBeHDUmyJnXKk=",
        version = "v1.2.13",
    )
    go_repository(
        name = "com_github_franela_goblin",
        importpath = "github.com/franela/goblin",
        sum = "h1:gb2Z18BhTPJPpLQWj4T+rfKHYCHxRHCtRxhKKjRidVw=",
        version = "v0.0.0-20200105215937-c9ffbefa60db",
    )
    go_repository(
        name = "com_github_franela_goreq",
        importpath = "github.com/franela/goreq",
        sum = "h1:a9ENSRDFBUPkJ5lCgVZh26+ZbGyoVJG7yb5SSzF5H54=",
        version = "v0.0.0-20171204163338-bcd34c9993f8",
    )
    go_repository(
        name = "com_github_frankban_quicktest",
        importpath = "github.com/frankban/quicktest",
        sum = "h1:2QxQoC1TS09S7fhCPsrvqYdvP1H5M1P1ih5ABm3BTYk=",
        version = "v1.7.2",
    )
    go_repository(
        name = "com_github_fsnotify_fsnotify",
        importpath = "github.com/fsnotify/fsnotify",
        sum = "h1:n+5WquG0fcWoWp6xPWfHdbskMCQaFnG6PfBrh1Ky4HY=",
        version = "v1.6.0",
    )
    go_repository(
        name = "com_github_fxamacker_cbor_v2",
        importpath = "github.com/fxamacker/cbor/v2",
        sum = "h1:sU6J2usfADwWlYDAFhZBQ6TnLFBHxgesMrQfQgk1tWA=",
        version = "v2.6.0",
    )
    go_repository(
        name = "com_github_garslo_gogen",
        importpath = "github.com/garslo/gogen",
        sum = "h1:IZqZOB2fydHte3kUgxrzK5E1fW7RQGeDwE8F/ZZnUYc=",
        version = "v0.0.0-20170306192744-1d203ffc1f61",
    )
    go_repository(
        name = "com_github_garyburd_redigo",
        importpath = "github.com/garyburd/redigo",
        sum = "h1:0VruCpn7yAIIu7pWVClQC8wxCJEcG3nyzpMSHKi1PQc=",
        version = "v1.6.0",
    )
    go_repository(
        name = "com_github_gballet_go_libpcsclite",
        importpath = "github.com/gballet/go-libpcsclite",
        sum = "h1:f6D9Hr8xV8uYKlyuj8XIruxlh9WjVjdh1gIicAS7ays=",
        version = "v0.0.0-20191108122812-4678299bea08",
    )
    go_repository(
        name = "com_github_gballet_go_verkle",
        importpath = "github.com/gballet/go-verkle",
        sum = "h1:BAIP2GihuqhwdILrV+7GJel5lyPV3u1+PgzrWLc0TkE=",
        version = "v0.1.1-0.20231031103413-a67434b50f46",
    )
    go_repository(
        name = "com_github_gdamore_encoding",
        importpath = "github.com/gdamore/encoding",
        sum = "h1:+7OoQ1Bc6eTm5niUzBa0Ctsh6JbMW6Ra+YNuAtDBdko=",
        version = "v1.0.0",
    )
    go_repository(
        name = "com_github_gdamore_tcell_v2",
        importpath = "github.com/gdamore/tcell/v2",
        sum = "h1:I5LiGTQuwrysAt1KS9wg1yFfOI3arI3ucFrxtd/xqaA=",
        version = "v2.7.0",
    )
    go_repository(
        name = "com_github_getkin_kin_openapi",
        importpath = "github.com/getkin/kin-openapi",
        sum = "h1:6awGqF5nG5zkVpMsAih1QH4VgzS8phTxECUWIFo7zko=",
        version = "v0.61.0",
    )
    go_repository(
        name = "com_github_getsentry_sentry_go",
        importpath = "github.com/getsentry/sentry-go",
        sum = "h1:Pv98CIbtB3LkMWmXi4Joa5OOcwbmnX88sF5qbK3r3Ps=",
        version = "v0.27.0",
    )
    go_repository(
        name = "com_github_ghemawat_stream",
        importpath = "github.com/ghemawat/stream",
        sum = "h1:r5GgOLGbza2wVHRzK7aAj6lWZjfbAwiu/RDCVOKjRyM=",
        version = "v0.0.0-20171120220530-696b145b53b9",
    )
    go_repository(
        name = "com_github_ghodss_yaml",
        importpath = "github.com/ghodss/yaml",
        sum = "h1:wQHKEahhL6wmXdzwWG11gIVCkOv05bNOh+Rxn0yngAk=",
        version = "v1.0.0",
    )
    go_repository(
        name = "com_github_gin_contrib_sse",
        importpath = "github.com/gin-contrib/sse",
        sum = "h1:Y/yl/+YNO8GZSjAhjMsSuLt29uWRFHdHYUb5lYOV9qE=",
        version = "v0.1.0",
    )
    go_repository(
        name = "com_github_gin_gonic_gin",
        importpath = "github.com/gin-gonic/gin",
        sum = "h1:4+fr/el88TOO3ewCmQr8cx/CtZ/umlIRIs5M4NTNjf8=",
        version = "v1.8.1",
    )
    go_repository(
        name = "com_github_gliderlabs_ssh",
        importpath = "github.com/gliderlabs/ssh",
        sum = "h1:j3L6gSLQalDETeEg/Jg0mGY0/y/N6zI2xX1978P0Uqw=",
        version = "v0.1.1",
    )
    go_repository(
        name = "com_github_go_chi_chi_v5",
        importpath = "github.com/go-chi/chi/v5",
        sum = "h1:DBPx88FjZJH3FsICfDAfIfnb7XxKIYVGG6lOPlhENAg=",
        version = "v5.0.0",
    )
    go_repository(
        name = "com_github_go_errors_errors",
        importpath = "github.com/go-errors/errors",
        sum = "h1:J6MZopCL4uSllY1OfXM374weqZFFItUbrImctkmUxIA=",
        version = "v1.4.2",
    )
    go_repository(
        name = "com_github_go_gl_glfw",
        importpath = "github.com/go-gl/glfw",
        sum = "h1:QbL/5oDUmRBzO9/Z7Seo6zf912W/a6Sr4Eu0G/3Jho0=",
        version = "v0.0.0-20190409004039-e6da0acd62b1",
    )
    go_repository(
        name = "com_github_go_gl_glfw_v3_3_glfw",
        importpath = "github.com/go-gl/glfw/v3.3/glfw",
        sum = "h1:WtGNWLvXpe6ZudgnXrq0barxBImvnnJoMEhXAzcbM0I=",
        version = "v0.0.0-20200222043503-6f7a984d4dc4",
    )
    go_repository(
        name = "com_github_go_kit_kit",
        importpath = "github.com/go-kit/kit",
        sum = "h1:dXFJfIHVvUcpSgDOV+Ne6t7jXri8Tfv2uOLHUZ2XNuo=",
        version = "v0.10.0",
    )
    go_repository(
        name = "com_github_go_kit_log",
        importpath = "github.com/go-kit/log",
        sum = "h1:MRVx0/zhvdseW+Gza6N9rVzU/IVzaeE1SFI4raAhmBU=",
        version = "v0.2.1",
    )
    go_repository(
        name = "com_github_go_logfmt_logfmt",
        importpath = "github.com/go-logfmt/logfmt",
        sum = "h1:otpy5pqBCBZ1ng9RQ0dPu4PN7ba75Y/aA+UpowDyNVA=",
        version = "v0.5.1",
    )
    go_repository(
        name = "com_github_go_logr_logr",
        importpath = "github.com/go-logr/logr",
        sum = "h1:6pFjapn8bFcIbiKo3XT4j/BhANplGihG6tvd+8rYgrY=",
        version = "v1.4.2",
    )
    go_repository(
        name = "com_github_go_logr_stdr",
        importpath = "github.com/go-logr/stdr",
        sum = "h1:hSWxHoqTgW2S2qGc0LTAI563KZ5YKYRhT3MFKZMbjag=",
        version = "v1.2.2",
    )
    go_repository(
        name = "com_github_go_martini_martini",
        importpath = "github.com/go-martini/martini",
        sum = "h1:xveKWz2iaueeTaUgdetzel+U7exyigDYBryyVfV/rZk=",
        version = "v0.0.0-20170121215854-22fa46961aab",
    )
    go_repository(
        name = "com_github_go_ole_go_ole",
        importpath = "github.com/go-ole/go-ole",
        sum = "h1:Dt6ye7+vXGIKZ7Xtk4s6/xVdGDQynvom7xCFEdWr6uE=",
        version = "v1.3.0",
    )
    go_repository(
        name = "com_github_go_openapi_jsonpointer",
        importpath = "github.com/go-openapi/jsonpointer",
        sum = "h1:eCs3fxoIi3Wh6vtgmLTOjdhSpiqphQ+DaPn38N2ZdrE=",
        version = "v0.19.6",
    )
    go_repository(
        name = "com_github_go_openapi_jsonreference",
        importpath = "github.com/go-openapi/jsonreference",
        sum = "h1:3sVjiK66+uXK/6oQ8xgcRKcFgQ5KXa2KvnJRumpMGbE=",
        version = "v0.20.2",
    )
    go_repository(
        name = "com_github_go_openapi_swag",
        importpath = "github.com/go-openapi/swag",
        sum = "h1:yMBqmnQ0gyZvEb/+KzuWZOXgllrXT4SADYbvDaXHv/g=",
        version = "v0.22.3",
    )
    go_repository(
        name = "com_github_go_playground_assert_v2",
        importpath = "github.com/go-playground/assert/v2",
        sum = "h1:JvknZsQTYeFEAhQwI4qEt9cyV5ONwRHC+lYKSsYSR8s=",
        version = "v2.2.0",
    )
    go_repository(
        name = "com_github_go_playground_locales",
        importpath = "github.com/go-playground/locales",
        sum = "h1:EWaQ/wswjilfKLTECiXz7Rh+3BjFhfDFKv/oXslEjJA=",
        version = "v0.14.1",
    )
    go_repository(
        name = "com_github_go_playground_universal_translator",
        importpath = "github.com/go-playground/universal-translator",
        sum = "h1:Bcnm0ZwsGyWbCzImXv+pAJnYK9S473LQFuzCbDbfSFY=",
        version = "v0.18.1",
    )
    go_repository(
        name = "com_github_go_playground_validator_v10",
        importpath = "github.com/go-playground/validator/v10",
        sum = "h1:cFRQdfaSMCOSfGCCLB20MHvuoHb/s5G8L5pu2ppK5AQ=",
        version = "v10.13.0",
    )
    go_repository(
        name = "com_github_go_sourcemap_sourcemap",
        importpath = "github.com/go-sourcemap/sourcemap",
        sum = "h1:W1iEw64niKVGogNgBN3ePyLFfuisuzeidWPMPWmECqU=",
        version = "v2.1.3+incompatible",
    )
    go_repository(
        name = "com_github_go_sql_driver_mysql",
        importpath = "github.com/go-sql-driver/mysql",
        sum = "h1:7LxgVwFb2hIQtMm87NdgAVfXjnt4OePseqT1tKx+opk=",
        version = "v1.4.0",
    )
    go_repository(
        name = "com_github_go_stack_stack",
        importpath = "github.com/go-stack/stack",
        sum = "h1:ntEHSVwIt7PNXNpgPmVfMrNhLtgjlmnZha2kOpuRiDw=",
        version = "v1.8.1",
    )
    go_repository(
        name = "com_github_go_task_slim_sprig",
        importpath = "github.com/go-task/slim-sprig",
        sum = "h1:tfuBGBXKqDEevZMzYi5KSi8KkcZtzBcTgAUUtapy0OI=",
        version = "v0.0.0-20230315185526-52ccab3ef572",
    )
    go_repository(
        name = "com_github_go_task_slim_sprig_v3",
        importpath = "github.com/go-task/slim-sprig/v3",
        sum = "h1:sUs3vkvUymDpBKi3qH1YSqBQk9+9D/8M2mN1vB6EwHI=",
        version = "v3.0.0",
    )
    go_repository(
        name = "com_github_go_yaml_yaml",
        importpath = "github.com/go-yaml/yaml",
        sum = "h1:RYi2hDdss1u4YE7GwixGzWwVo47T8UQwnTLB6vQiq+o=",
        version = "v2.1.0+incompatible",
    )
    go_repository(
        name = "com_github_goccy_go_json",
        importpath = "github.com/goccy/go-json",
        sum = "h1:CrxCmQqYDkv1z7lO7Wbh2HN93uovUHgrECaO5ZrCXAU=",
        version = "v0.10.2",
    )
    go_repository(
        name = "com_github_godbus_dbus_v5",
        importpath = "github.com/godbus/dbus/v5",
        sum = "h1:4KLkAxT3aOY8Li4FRJe/KvhoNFFxo0m6fNuFUO8QJUk=",
        version = "v5.1.0",
    )
    go_repository(
        name = "com_github_gofrs_flock",
        importpath = "github.com/gofrs/flock",
        sum = "h1:+gYjHKf32LDeiEEFhQaotPbLuUXjY5ZqxKgXy7n59aw=",
        version = "v0.8.1",
    )
    go_repository(
        name = "com_github_gogo_googleapis",
        importpath = "github.com/gogo/googleapis",
        sum = "h1:1Yx4Myt7BxzvUr5ldGSbwYiZG6t9wGBZ+8/fX3Wvtq0=",
        version = "v1.4.1",
    )
    go_repository(
        name = "com_github_gogo_protobuf",
        importpath = "github.com/gogo/protobuf",
        sum = "h1:Ov1cvc58UF3b5XjBnZv7+opcTcQFZebYjWzi34vdm4Q=",
        version = "v1.3.2",
    )
    go_repository(
        name = "com_github_gogo_status",
        importpath = "github.com/gogo/status",
        sum = "h1:+eIkrewn5q6b30y+g/BJINVVdi2xH7je5MPJ3ZPK3JA=",
        version = "v1.1.0",
    )
    go_repository(
        name = "com_github_golang_gddo",
        importpath = "github.com/golang/gddo",
        sum = "h1:HoqgYR60VYu5+0BuG6pjeGp7LKEPZnHt+dUClx9PeIs=",
        version = "v0.0.0-20200528160355-8d077c1d8f4c",
    )
    go_repository(
        name = "com_github_golang_glog",
        importpath = "github.com/golang/glog",
        sum = "h1:/d3pCKDPWNnvIWe0vVUpNP32qc8U3PDVxySP/y360qE=",
        version = "v1.1.0",
    )
    go_repository(
        name = "com_github_golang_groupcache",
        importpath = "github.com/golang/groupcache",
        sum = "h1:oI5xCqsCo564l8iNU+DwB5epxmsaqB+rhGL0m5jtYqE=",
        version = "v0.0.0-20210331224755-41bb18bfe9da",
    )
    go_repository(
        name = "com_github_golang_jwt_jwt_v4",
        importpath = "github.com/golang-jwt/jwt/v4",
        sum = "h1:7cYmW1XlMY7h7ii7UhUyChSgS5wUJEnm9uZVTGqOWzg=",
        version = "v4.5.0",
    )
    go_repository(
        name = "com_github_golang_lint",
        importpath = "github.com/golang/lint",
        sum = "h1:2hRPrmiwPrp3fQX967rNJIhQPtiGXdlQWAxKbKw3VHA=",
        version = "v0.0.0-20180702182130-06c8688daad7",
    )
    go_repository(
        name = "com_github_golang_mock",
        importpath = "github.com/golang/mock",
        sum = "h1:l75CXGRSwbaYNpl/Z2X1XIIAMSCquvXgpVZDhwEIJsc=",
        version = "v1.4.4",
    )
    go_repository(
        name = "com_github_golang_protobuf",
        importpath = "github.com/golang/protobuf",
        patch_args = ["-p1"],
        patches = ["@io_bazel_rules_go//third_party:com_github_golang_protobuf-extras.patch"],
        sum = "h1:i7eJL8qZTpSEXOPTxNKhASYpMn+8e5Q6AdndVa1dWek=",
        version = "v1.5.4",
    )
    go_repository(
        name = "com_github_golang_snappy",
        importpath = "github.com/golang/snappy",
        sum = "h1:4bw4WeyTYPp0smaXiJZCNnLrvVBqirQVreixayXezGc=",
        version = "v0.0.5-0.20231225225746-43d5d4cd4e0e",
    )
    go_repository(
        name = "com_github_golangci_lint_1",
        importpath = "github.com/golangci/lint-1",
        sum = "h1:utua3L2IbQJmauC5IXdEA547bcoU5dozgQAfc8Onsg4=",
        version = "v0.0.0-20181222135242-d2cdd8c08219",
    )
    go_repository(
        name = "com_github_google_btree",
        importpath = "github.com/google/btree",
        sum = "h1:gK4Kx5IaGY9CD5sPJ36FHiBJ6ZXl0kilRiiCj+jdYp4=",
        version = "v1.0.1",
    )
    go_repository(
        name = "com_github_google_gnostic_models",
        importpath = "github.com/google/gnostic-models",
        sum = "h1:yo/ABAfM5IMRsS1VnXjTBvUb61tFIHozhlYvRgGre9I=",
        version = "v0.6.8",
    )
    go_repository(
        name = "com_github_google_go_cmp",
        importpath = "github.com/google/go-cmp",
        sum = "h1:ofyhxvXcZhMsU5ulbFiLKl/XBFqE1GSq7atu8tAmTRI=",
        version = "v0.6.0",
    )
    go_repository(
        name = "com_github_google_go_github",
        importpath = "github.com/google/go-github",
        sum = "h1:N0LgJ1j65A7kfXrZnUDaYCs/Sf4rEjNlfyDHW9dolSY=",
        version = "v17.0.0+incompatible",
    )
    go_repository(
        name = "com_github_google_go_querystring",
        importpath = "github.com/google/go-querystring",
        sum = "h1:AnCroh3fv4ZBgVIf1Iwtovgjaw/GiKJo8M8yD/fhyJ8=",
        version = "v1.1.0",
    )
    go_repository(
        name = "com_github_google_gofuzz",
        importpath = "github.com/google/gofuzz",
        sum = "h1:xRy4A+RhZaiKjJ1bPfwQ8sedCA+YS2YcCHW6ec7JMi0=",
        version = "v1.2.0",
    )
    go_repository(
        name = "com_github_google_gopacket",
        importpath = "github.com/google/gopacket",
        sum = "h1:ves8RnFZPGiFnTS0uPQStjwru6uO6h+nlr9j6fL7kF8=",
        version = "v1.1.19",
    )
    go_repository(
        name = "com_github_google_martian",
        importpath = "github.com/google/martian",
        sum = "h1:/CP5g8u/VJHijgedC/Legn3BAbAaWPgecwXBIDzw5no=",
        version = "v2.1.0+incompatible",
    )
    go_repository(
        name = "com_github_google_martian_v3",
        importpath = "github.com/google/martian/v3",
        sum = "h1:wCKgOCHuUEVfsaQLpPSJb7VdYCdTVZQAuOdYm1yc/60=",
        version = "v3.1.0",
    )
    go_repository(
        name = "com_github_google_pprof",
        importpath = "github.com/google/pprof",
        sum = "h1:FKHo8hFI3A+7w0aUQuYXQ+6EN5stWmeY/AZqtM8xk9k=",
        version = "v0.0.0-20240727154555-813a5fbdbec8",
    )
    go_repository(
        name = "com_github_google_renameio",
        importpath = "github.com/google/renameio",
        sum = "h1:GOZbcHa3HfsPKPlmyPyN2KEohoMXOhdMbHrvbpl2QaA=",
        version = "v0.1.0",
    )
    go_repository(
        name = "com_github_google_subcommands",
        importpath = "github.com/google/subcommands",
        sum = "h1:vWQspBTo2nEqTUFita5/KeEWlUL8kQObDFbub/EN9oE=",
        version = "v1.2.0",
    )
    go_repository(
        name = "com_github_google_uuid",
        importpath = "github.com/google/uuid",
        sum = "h1:NIvaJDMOsjHA8n1jAhLSgzrAzy1Hgr+hNrb57e+94F0=",
        version = "v1.6.0",
    )
    go_repository(
        name = "com_github_googleapis_gax_go",
        importpath = "github.com/googleapis/gax-go",
        sum = "h1:j0GKcs05QVmm7yesiZq2+9cxHkNK9YM6zKx4D2qucQU=",
        version = "v2.0.0+incompatible",
    )
    go_repository(
        name = "com_github_googleapis_gax_go_v2",
        importpath = "github.com/googleapis/gax-go/v2",
        sum = "h1:sjZBwGj9Jlw33ImPtvFviGYvseOtDM7hkSKB7+Tv3SM=",
        version = "v2.0.5",
    )
    go_repository(
        name = "com_github_googleapis_google_cloud_go_testing",
        importpath = "github.com/googleapis/google-cloud-go-testing",
        sum = "h1:tlyzajkF3030q6M8SvmJSemC9DTHL/xaMa18b65+JM4=",
        version = "v0.0.0-20200911160855-bcd43fbb19e8",
    )
    go_repository(
        name = "com_github_gopherjs_gopherjs",
        importpath = "github.com/gopherjs/gopherjs",
        sum = "h1:EGx4pi6eqNxGaHF6qqu48+N2wcFQ5qg5FXgOdqsJ5d8=",
        version = "v0.0.0-20181017120253-0766667cb4d1",
    )
    go_repository(
        name = "com_github_gorilla_context",
        importpath = "github.com/gorilla/context",
        sum = "h1:AWwleXJkX/nhcU9bZSnZoi3h/qGYqQAGhq6zZe/aQW8=",
        version = "v1.1.1",
    )
    go_repository(
        name = "com_github_gorilla_css",
        importpath = "github.com/gorilla/css",
        sum = "h1:BQqNyPTi50JCFMTw/b67hByjMVXZRwGha6wxVGkeihY=",
        version = "v1.0.0",
    )
    go_repository(
        name = "com_github_gorilla_mux",
        importpath = "github.com/gorilla/mux",
        sum = "h1:i40aqfkR1h2SlN9hojwV5ZA91wcXFOvkdNIeFDP5koI=",
        version = "v1.8.0",
    )
    go_repository(
        name = "com_github_gorilla_websocket",
        importpath = "github.com/gorilla/websocket",
        sum = "h1:saDtZ6Pbx/0u+bgYQ3q96pZgCzfhKXGPqt7kZ72aNNg=",
        version = "v1.5.3",
    )
    go_repository(
        name = "com_github_gostaticanalysis_comment",
        importpath = "github.com/gostaticanalysis/comment",
        sum = "h1:hlnx5+S2fY9Zo9ePo4AhgYsYHbM2+eAv8m/s1JiCd6Q=",
        version = "v1.4.2",
    )
    go_repository(
        name = "com_github_gostaticanalysis_testutil",
        importpath = "github.com/gostaticanalysis/testutil",
        sum = "h1:d2/eIbH9XjD1fFwD5SHv8x168fjbQ9PB8hvs8DSEC08=",
        version = "v0.3.1-0.20210208050101-bfb5c8eec0e4",
    )
    go_repository(
        name = "com_github_graph_gophers_graphql_go",
        importpath = "github.com/graph-gophers/graphql-go",
        sum = "h1:Eb9x/q6MFpCLz7jBCiP/WTxjSDrYLR1QY41SORZyNJ0=",
        version = "v1.3.0",
    )
    go_repository(
        name = "com_github_gregjones_httpcache",
        importpath = "github.com/gregjones/httpcache",
        sum = "h1:pdN6V1QBWetyv/0+wjACpqVH+eVULgEjkurDLq3goeM=",
        version = "v0.0.0-20180305231024-9cad4c3443a7",
    )
    go_repository(
        name = "com_github_grpc_ecosystem_go_grpc_middleware",
        importpath = "github.com/grpc-ecosystem/go-grpc-middleware",
        sum = "h1:FlFbCRLd5Jr4iYXZufAvgWN6Ao0JrI5chLINnUXDDr0=",
        version = "v1.2.2",
    )
    go_repository(
        name = "com_github_grpc_ecosystem_go_grpc_prometheus",
        importpath = "github.com/grpc-ecosystem/go-grpc-prometheus",
        sum = "h1:Ovs26xHkKqVztRpIrF/92BcuyuQ/YW4NSIpoGtfXNho=",
        version = "v1.2.0",
    )
    go_repository(
        name = "com_github_grpc_ecosystem_grpc_gateway",
        importpath = "github.com/grpc-ecosystem/grpc-gateway",
        sum = "h1:UImYN5qQ8tuGpGE16ZmjvcTtTw24zw1QAp/SlnNrZhI=",
        version = "v1.9.5",
    )
    go_repository(
        name = "com_github_guptarohit_asciigraph",
        importpath = "github.com/guptarohit/asciigraph",
        sum = "h1:ccFnUF8xYIOUPPY3tmdvRyHqmn1MYI9iv1pLKX+/ZkQ=",
        version = "v0.5.5",
    )
    go_repository(
        name = "com_github_hashicorp_consul_api",
        importpath = "github.com/hashicorp/consul/api",
        sum = "h1:HXNYlRkkM/t+Y/Yhxtwcy02dlYwIaoxzvxPnS+cqy78=",
        version = "v1.3.0",
    )
    go_repository(
        name = "com_github_hashicorp_consul_sdk",
        importpath = "github.com/hashicorp/consul/sdk",
        sum = "h1:UOxjlb4xVNF93jak1mzzoBatyFju9nrkxpVwIp/QqxQ=",
        version = "v0.3.0",
    )
    go_repository(
        name = "com_github_hashicorp_errwrap",
        importpath = "github.com/hashicorp/errwrap",
        sum = "h1:hLrqtEDnRye3+sgx6z4qVLNuviH3MR5aQ0ykNJa/UYA=",
        version = "v1.0.0",
    )
    go_repository(
        name = "com_github_hashicorp_go_bexpr",
        importpath = "github.com/hashicorp/go-bexpr",
        sum = "h1:9kuI5PFotCboP3dkDYFr/wi0gg0QVbSNz5oFRpxn4uE=",
        version = "v0.1.10",
    )
    go_repository(
        name = "com_github_hashicorp_go_cleanhttp",
        importpath = "github.com/hashicorp/go-cleanhttp",
        sum = "h1:035FKYIWjmULyFRBKPs8TBQoi0x6d9G4xc9neXJWAZQ=",
        version = "v0.5.2",
    )
    go_repository(
        name = "com_github_hashicorp_go_immutable_radix",
        importpath = "github.com/hashicorp/go-immutable-radix",
        sum = "h1:AKDB1HM5PWEA7i4nhcpwOrO2byshxBjXVn/J/3+z5/0=",
        version = "v1.0.0",
    )
    go_repository(
        name = "com_github_hashicorp_go_msgpack",
        importpath = "github.com/hashicorp/go-msgpack",
        sum = "h1:zKjpN5BK/P5lMYrLmBHdBULWbJ0XpYR+7NGzqkZzoD4=",
        version = "v0.5.3",
    )
    go_repository(
        name = "com_github_hashicorp_go_multierror",
        importpath = "github.com/hashicorp/go-multierror",
        sum = "h1:iVjPR7a6H0tWELX5NxNe7bYopibicUzc7uPribsnS6o=",
        version = "v1.0.0",
    )
    go_repository(
        name = "com_github_hashicorp_go_net",
        importpath = "github.com/hashicorp/go.net",
        sum = "h1:sNCoNyDEvN1xa+X0baata4RdcpKwcMS6DH+xwfqPgjw=",
        version = "v0.0.1",
    )
    go_repository(
        name = "com_github_hashicorp_go_retryablehttp",
        importpath = "github.com/hashicorp/go-retryablehttp",
        sum = "h1:ZQgVdpTdAL7WpMIwLzCfbalOcSUdkDZnpUv3/+BxzFA=",
        version = "v0.7.4",
    )
    go_repository(
        name = "com_github_hashicorp_go_rootcerts",
        importpath = "github.com/hashicorp/go-rootcerts",
        sum = "h1:Rqb66Oo1X/eSV1x66xbDccZjhJigjg0+e82kpwzSwCI=",
        version = "v1.0.0",
    )
    go_repository(
        name = "com_github_hashicorp_go_sockaddr",
        importpath = "github.com/hashicorp/go-sockaddr",
        sum = "h1:GeH6tui99pF4NJgfnhp+L6+FfobzVW3Ah46sLo0ICXs=",
        version = "v1.0.0",
    )
    go_repository(
        name = "com_github_hashicorp_go_syslog",
        importpath = "github.com/hashicorp/go-syslog",
        sum = "h1:KaodqZuhUoZereWVIYmpUgZysurB1kBLX2j0MwMrUAE=",
        version = "v1.0.0",
    )
    go_repository(
        name = "com_github_hashicorp_go_uuid",
        importpath = "github.com/hashicorp/go-uuid",
        sum = "h1:cfejS+Tpcp13yd5nYHWDI6qVCny6wyX2Mt5SGur2IGE=",
        version = "v1.0.2",
    )
    go_repository(
        name = "com_github_hashicorp_go_version",
        importpath = "github.com/hashicorp/go-version",
        sum = "h1:zEfKbn2+PDgroKdiOzqiE8rsmLqU2uwi5PB5pBJ3TkI=",
        version = "v1.2.1",
    )
    go_repository(
        name = "com_github_hashicorp_golang_lru",
        importpath = "github.com/hashicorp/golang-lru",
        sum = "h1:dg1dEPuWpEqDnvIw251EVy4zlP8gWbsGj4BsUKCRpYs=",
        version = "v0.5.5-0.20210104140557-80c98217689d",
    )
    go_repository(
        name = "com_github_hashicorp_golang_lru_arc_v2",
        importpath = "github.com/hashicorp/golang-lru/arc/v2",
        sum = "h1:QxkVTxwColcduO+LP7eJO56r2hFiG8zEbfAAzRv52KQ=",
        version = "v2.0.7",
    )
    go_repository(
        name = "com_github_hashicorp_golang_lru_v2",
        importpath = "github.com/hashicorp/golang-lru/v2",
        sum = "h1:a+bsQ5rvGLjzHuww6tVxozPZFVghXaHOwFs4luLUK2k=",
        version = "v2.0.7",
    )
    go_repository(
        name = "com_github_hashicorp_hcl",
        importpath = "github.com/hashicorp/hcl",
        sum = "h1:LFTfzwAUSKPijQbJrMWZm/CysECsF/U1UUniUeXxzFw=",
        version = "v0.0.0-20170914154624-68e816d1c783",
    )
    go_repository(
        name = "com_github_hashicorp_logutils",
        importpath = "github.com/hashicorp/logutils",
        sum = "h1:dLEQVugN8vlakKOUE3ihGLTZJRB4j+M2cdTm/ORI65Y=",
        version = "v1.0.0",
    )
    go_repository(
        name = "com_github_hashicorp_mdns",
        importpath = "github.com/hashicorp/mdns",
        sum = "h1:WhIgCr5a7AaVH6jPUwjtRuuE7/RDufnUvzIr48smyxs=",
        version = "v1.0.0",
    )
    go_repository(
        name = "com_github_hashicorp_memberlist",
        importpath = "github.com/hashicorp/memberlist",
        sum = "h1:EmmoJme1matNzb+hMpDuR/0sbJSUisxyqBGG676r31M=",
        version = "v0.1.3",
    )
    go_repository(
        name = "com_github_hashicorp_serf",
        importpath = "github.com/hashicorp/serf",
        sum = "h1:YZ7UKsJv+hKjqGVUUbtE3HNj79Eln2oQ75tniF6iPt0=",
        version = "v0.8.2",
    )
    go_repository(
        name = "com_github_hdrhistogram_hdrhistogram_go",
        importpath = "github.com/HdrHistogram/hdrhistogram-go",
        sum = "h1:5IcZpTvzydCQeHzK4Ef/D5rrSqwxob0t8PQPMybUNFM=",
        version = "v1.1.2",
    )
    go_repository(
        name = "com_github_herumi_bls_eth_go_binary",
        importpath = "github.com/herumi/bls-eth-go-binary",
        sum = "h1:9eeW3EA4epCb7FIHt2luENpAW69MvKGL5jieHlBiP+w=",
        version = "v1.31.0",
    )
    go_repository(
        name = "com_github_holiman_billy",
        importpath = "github.com/holiman/billy",
        sum = "h1:X4egAf/gcS1zATw6wn4Ej8vjuVGxeHdan+bRb2ebyv4=",
        version = "v0.0.0-20240216141850-2abb0c79d3c4",
    )
    go_repository(
        name = "com_github_holiman_bloomfilter_v2",
        importpath = "github.com/holiman/bloomfilter/v2",
        sum = "h1:73e0e/V0tCydx14a0SCYS/EWCxgwLZ18CZcZKVu0fao=",
        version = "v2.0.3",
    )
    go_repository(
        name = "com_github_holiman_goevmlab",
        importpath = "github.com/holiman/goevmlab",
        sum = "h1:MnqrjbCnYO6ImEJiqza1vTcSFJno9cErjWG9ONXJgoc=",
        version = "v0.0.0-20240515165425-8414a52dc9d4",
    )
    go_repository(
        name = "com_github_holiman_uint256",
        importpath = "github.com/holiman/uint256",
        sum = "h1:JfTzmih28bittyHM8z360dCjIA9dbPIBlcTI6lmctQs=",
        version = "v1.3.1",
    )
    go_repository(
        name = "com_github_hpcloud_tail",
        importpath = "github.com/hpcloud/tail",
        sum = "h1:nfCOvKYfkgYP8hkirhJocXT2+zOD8yUNjXaWfTlyFKI=",
        version = "v1.0.0",
    )
    go_repository(
        name = "com_github_hudl_fargo",
        importpath = "github.com/hudl/fargo",
        sum = "h1:0U6+BtN6LhaYuTnIJq4Wyq5cpn6O2kWrxAtcqBmYY6w=",
        version = "v1.3.0",
    )
    go_repository(
        name = "com_github_huin_goupnp",
        importpath = "github.com/huin/goupnp",
        sum = "h1:UvLUlWDNpoUdYzb2TCn+MuTWtcjXKSza2n6CBdQ0xXc=",
        version = "v1.3.0",
    )
    go_repository(
        name = "com_github_hydrogen18_memlistener",
        importpath = "github.com/hydrogen18/memlistener",
        sum = "h1:JR7eDj8HD6eXrc5fWLbSUnfcQFL06PYvCc0DKQnWfaU=",
        version = "v1.0.0",
    )
    go_repository(
        name = "com_github_ianlancetaylor_cgosymbolizer",
        importpath = "github.com/ianlancetaylor/cgosymbolizer",
        sum = "h1:IpTHAzWv1pKDDWeJDY5VOHvqc2T9d3C8cPKEf2VPqHE=",
        version = "v0.0.0-20200424224625-be1b05b0b279",
    )
    go_repository(
        name = "com_github_ianlancetaylor_demangle",
        importpath = "github.com/ianlancetaylor/demangle",
        sum = "h1:KwWnWVWCNtNq/ewIX7HIKnELmEx2nDP42yskD/pi7QE=",
        version = "v0.0.0-20240312041847-bd984b5ce465",
    )
    go_repository(
        name = "com_github_imdario_mergo",
        importpath = "github.com/imdario/mergo",
        sum = "h1:xTNEAn+kxVO7dTZGu0CegyqKZmoWFI0rF8UxjlB2d28=",
        version = "v0.3.6",
    )
    go_repository(
        name = "com_github_inconshreveable_log15",
        importpath = "github.com/inconshreveable/log15",
        sum = "h1:g/SJtZVYc1cxSB8lgrgqeOlIdi4MhqNNHYRAC8y+g4c=",
        version = "v0.0.0-20170622235902-74a0988b5f80",
    )
    go_repository(
        name = "com_github_inconshreveable_mousetrap",
        importpath = "github.com/inconshreveable/mousetrap",
        sum = "h1:Z8tu5sraLXCXIcARxBp/8cbvlwVa7Z1NHg9XEKhtSvM=",
        version = "v1.0.0",
    )
    go_repository(
        name = "com_github_influxdata_influxdb1_client",
        importpath = "github.com/influxdata/influxdb1-client",
        sum = "h1:qSHzRbhzK8RdXOsAdfDgO49TtqC1oZ+acxPrkfTxcCs=",
        version = "v0.0.0-20220302092344-a9ab5670611c",
    )
    go_repository(
        name = "com_github_influxdata_influxdb_client_go_v2",
        importpath = "github.com/influxdata/influxdb-client-go/v2",
        sum = "h1:HGBfZYStlx3Kqvsv1h2pJixbCl/jhnFtxpKFAv9Tu5k=",
        version = "v2.4.0",
    )
    go_repository(
        name = "com_github_influxdata_line_protocol",
        importpath = "github.com/influxdata/line-protocol",
        sum = "h1:vilfsDSy7TDxedi9gyBkMvAirat/oRcL0lFdJBf6tdM=",
        version = "v0.0.0-20210311194329-9aa0e372d097",
    )
    go_repository(
        name = "com_github_ipfs_go_cid",
        importpath = "github.com/ipfs/go-cid",
        sum = "h1:A/T3qGvxi4kpKWWcPC/PgbvDA2bjVLO7n4UeVwnbs/s=",
        version = "v0.4.1",
    )
    go_repository(
        name = "com_github_ipfs_go_datastore",
        importpath = "github.com/ipfs/go-datastore",
        sum = "h1:JKyz+Gvz1QEZw0LsX1IBn+JFCJQH4SJVFtM4uWU0Myk=",
        version = "v0.6.0",
    )
    go_repository(
        name = "com_github_ipfs_go_ds_badger",
        importpath = "github.com/ipfs/go-ds-badger",
        sum = "h1:xREL3V0EH9S219kFFueOYJJTcjgNSZ2HY1iSvN7U1Ro=",
        version = "v0.3.0",
    )
    go_repository(
        name = "com_github_ipfs_go_ds_leveldb",
        importpath = "github.com/ipfs/go-ds-leveldb",
        sum = "h1:s++MEBbD3ZKc9/8/njrn4flZLnCuY9I79v94gBUNumo=",
        version = "v0.5.0",
    )
    go_repository(
        name = "com_github_ipfs_go_log_v2",
        build_file_proto_mode = "disable_global",
        importpath = "github.com/ipfs/go-log/v2",
        sum = "h1:1XdUzF7048prq4aBjDQQ4SL5RxftpRGdXhNRwKSAlcY=",
        version = "v2.5.1",
    )
    go_repository(
        name = "com_github_iris_contrib_schema",
        importpath = "github.com/iris-contrib/schema",
        sum = "h1:CPSBLyx2e91H2yJzPuhGuifVRnZBBJ3pCOMbOvPZaTw=",
        version = "v0.0.6",
    )
    go_repository(
        name = "com_github_jackpal_go_nat_pmp",
        importpath = "github.com/jackpal/go-nat-pmp",
        sum = "h1:KzKSgb7qkJvOUTqYl9/Hg/me3pWgBmERKrTGD7BdWus=",
        version = "v1.0.2",
    )
    go_repository(
        name = "com_github_jbenet_go_temp_err_catcher",
        importpath = "github.com/jbenet/go-temp-err-catcher",
        sum = "h1:zpb3ZH6wIE8Shj2sKS+khgRvf7T7RABoLk/+KKHggpk=",
        version = "v0.1.0",
    )
    go_repository(
        name = "com_github_jbenet_goprocess",
        importpath = "github.com/jbenet/goprocess",
        sum = "h1:DRGOFReOMqqDNXwW70QkacFW0YN9QnwLV0Vqk+3oU0o=",
        version = "v0.1.4",
    )
    go_repository(
        name = "com_github_jcmturner_gofork",
        importpath = "github.com/jcmturner/gofork",
        sum = "h1:J7uCkflzTEhUZ64xqKnkDxq3kzc96ajM1Gli5ktUem8=",
        version = "v1.0.0",
    )
    go_repository(
        name = "com_github_jedib0t_go_pretty_v6",
        importpath = "github.com/jedib0t/go-pretty/v6",
        sum = "h1:gOGo0613MoqUcf0xCj+h/V3sHDaZasfv152G6/5l91s=",
        version = "v6.5.4",
    )
    go_repository(
        name = "com_github_jedisct1_go_minisign",
        importpath = "github.com/jedisct1/go-minisign",
        sum = "h1:TMtDYDHKYY15rFihtRfck/bfFqNfvcabqvXAFQfAUpY=",
        version = "v0.0.0-20230811132847-661be99b8267",
    )
    go_repository(
        name = "com_github_jellevandenhooff_dkim",
        importpath = "github.com/jellevandenhooff/dkim",
        sum = "h1:ujPKutqRlJtcfWk6toYVYagwra7HQHbXOaS171b4Tg8=",
        version = "v0.0.0-20150330215556-f50fe3d243e1",
    )
    go_repository(
        name = "com_github_jmespath_go_jmespath",
        importpath = "github.com/jmespath/go-jmespath",
        sum = "h1:BEgLn5cpjn8UN1mAw4NjwDrS35OdebyEtFe+9YPoQUg=",
        version = "v0.4.0",
    )
    go_repository(
        name = "com_github_joker_jade",
        importpath = "github.com/Joker/jade",
        sum = "h1:Qbeh12Vq6BxURXT1qZBRHsDxeURB8ztcL6f3EXSGeHk=",
        version = "v1.1.3",
    )
    go_repository(
        name = "com_github_jonboulle_clockwork",
        importpath = "github.com/jonboulle/clockwork",
        sum = "h1:VKV+ZcuP6l3yW9doeqz6ziZGgcynBVQO+obU0+0hcPo=",
        version = "v0.1.0",
    )
    go_repository(
        name = "com_github_joonix_log",
        importpath = "github.com/joonix/log",
        sum = "h1:k+SfYbN66Ev/GDVq39wYOXVW5RNd5kzzairbCe9dK5Q=",
        version = "v0.0.0-20200409080653-9c1d2ceb5f1d",
    )
    go_repository(
        name = "com_github_josharian_intern",
        importpath = "github.com/josharian/intern",
        sum = "h1:vlS4z54oSdjm0bgjRigI+G1HpF+tI+9rE5LLzOg8HmY=",
        version = "v1.0.0",
    )
    go_repository(
        name = "com_github_jpillora_backoff",
        importpath = "github.com/jpillora/backoff",
        sum = "h1:uvFg412JmmHBHw7iwprIxkPMI+sGQ4kzOWsMeHnm2EA=",
        version = "v1.0.0",
    )
    go_repository(
        name = "com_github_json_iterator_go",
        importpath = "github.com/json-iterator/go",
        replace = "github.com/prestonvanloon/go",
        sum = "h1:Bt5PzQCqfP4xiLXDSrMoqAfj6CBr3N9DAyyq8OiIWsc=",
        version = "v1.1.7-0.20190722034630-4f2e55fcf87b",
    )
    go_repository(
        name = "com_github_jstemmer_go_junit_report",
        importpath = "github.com/jstemmer/go-junit-report",
        sum = "h1:6QPYqodiu3GuPL+7mfx+NwDdp2eTkp9IfEUpgAwUN0o=",
        version = "v0.9.1",
    )
    go_repository(
        name = "com_github_jtolds_gls",
        importpath = "github.com/jtolds/gls",
        sum = "h1:xdiiI2gbIgH/gLH7ADydsJ1uDOEzR8yvV7C0MuV77Wo=",
        version = "v4.20.0+incompatible",
    )
    go_repository(
        name = "com_github_juju_ansiterm",
        importpath = "github.com/juju/ansiterm",
        sum = "h1:FaWFmfWdAUKbSCtOU2QjDaorUexogfaMgbipgYATUMU=",
        version = "v0.0.0-20180109212912-720a0952cc2a",
    )
    go_repository(
        name = "com_github_julienschmidt_httprouter",
        importpath = "github.com/julienschmidt/httprouter",
        sum = "h1:U0609e9tgbseu3rBINet9P48AI/D3oJs4dN7jwJOQ1U=",
        version = "v1.3.0",
    )
    go_repository(
        name = "com_github_k0kubun_go_ansi",
        importpath = "github.com/k0kubun/go-ansi",
        sum = "h1:qGQQKEcAR99REcMpsXCp3lJ03zYT1PkRd3kQGPn9GVg=",
        version = "v0.0.0-20180517002512-3bf9e2903213",
    )
    go_repository(
        name = "com_github_karalabe_hid",
        importpath = "github.com/karalabe/hid",
<<<<<<< HEAD
        patch_args = ["-p1"],
        patches = [
            # This patch disables the cgo aspects of this library.
            "//third_party:com_github_karalabe_hid.patch",
        ],
=======
>>>>>>> 146b4bc3
        sum = "h1:msKODTL1m0wigztaqILOtla9HeW1ciscYG4xjLtvk5I=",
        version = "v1.0.1-0.20240306101548-573246063e52",
    )
    go_repository(
        name = "com_github_kataras_blocks",
        importpath = "github.com/kataras/blocks",
        sum = "h1:cF3RDY/vxnSRezc7vLFlQFTYXG/yAr1o7WImJuZbzC4=",
        version = "v0.0.7",
    )
    go_repository(
        name = "com_github_kataras_golog",
        importpath = "github.com/kataras/golog",
        sum = "h1:isP8th4PJH2SrbkciKnylaND9xoTtfxv++NB+DF0l9g=",
        version = "v0.1.8",
    )
    go_repository(
        name = "com_github_kataras_iris_v12",
        importpath = "github.com/kataras/iris/v12",
        sum = "h1:WzDY5nGuW/LgVaFS5BtTkW3crdSKJ/FEgWnxPnIVVLI=",
        version = "v12.2.0",
    )
    go_repository(
        name = "com_github_kataras_pio",
        importpath = "github.com/kataras/pio",
        sum = "h1:kqreJ5KOEXGMwHAWHDwIl+mjfNCPhAwZPa8gK7MKlyw=",
        version = "v0.0.11",
    )
    go_repository(
        name = "com_github_kataras_sitemap",
        importpath = "github.com/kataras/sitemap",
        sum = "h1:w71CRMMKYMJh6LR2wTgnk5hSgjVNB9KL60n5e2KHvLY=",
        version = "v0.0.6",
    )
    go_repository(
        name = "com_github_kataras_tunnel",
        importpath = "github.com/kataras/tunnel",
        sum = "h1:sCAqWuJV7nPzGrlb0os3j49lk2JhILT0rID38NHNLpA=",
        version = "v0.0.4",
    )
    go_repository(
        name = "com_github_kilic_bls12_381",
        importpath = "github.com/kilic/bls12-381",
        sum = "h1:encrdjqKMEvabVQ7qYOKu1OvhqpK4s47wDYtNiPtlp4=",
        version = "v0.1.0",
    )
    go_repository(
        name = "com_github_kisielk_errcheck",
        importpath = "github.com/kisielk/errcheck",
        sum = "h1:e8esj/e4R+SAOwFwN+n3zr0nYeCyeweozKfO23MvHzY=",
        version = "v1.5.0",
    )
    go_repository(
        name = "com_github_kisielk_gotool",
        importpath = "github.com/kisielk/gotool",
        sum = "h1:AV2c/EiW3KqPNT9ZKl07ehoAGi4C5/01Cfbblndcapg=",
        version = "v1.0.0",
    )
    go_repository(
        name = "com_github_klauspost_compress",
        importpath = "github.com/klauspost/compress",
        sum = "h1:6KIumPrER1LHsvBVuDa0r5xaG0Es51mhhB9BQB2qeMA=",
        version = "v1.17.9",
    )
    go_repository(
        name = "com_github_klauspost_cpuid",
        importpath = "github.com/klauspost/cpuid",
        sum = "h1:CCtW0xUnWGVINKvE/WWOYKdsPV6mawAtvQuSl8guwQs=",
        version = "v1.2.3",
    )
    go_repository(
        name = "com_github_klauspost_cpuid_v2",
        importpath = "github.com/klauspost/cpuid/v2",
        sum = "h1:+StwCXwm9PdpiEkPyzBXIy+M9KUb4ODm0Zarf1kS5BM=",
        version = "v2.2.8",
    )
    go_repository(
        name = "com_github_klauspost_reedsolomon",
        importpath = "github.com/klauspost/reedsolomon",
        sum = "h1:N/VzgeMfHmLc+KHMD1UL/tNkfXAt8FnUqlgXGIduwAY=",
        version = "v1.9.3",
    )
    go_repository(
        name = "com_github_knetic_govaluate",
        importpath = "github.com/Knetic/govaluate",
        sum = "h1:1G1pk05UrOh0NlF1oeaaix1x8XzrfjIDK47TY0Zehcw=",
        version = "v3.0.1-0.20171022003610-9aa49832a739+incompatible",
    )
    go_repository(
        name = "com_github_konsorten_go_windows_terminal_sequences",
        importpath = "github.com/konsorten/go-windows-terminal-sequences",
        sum = "h1:CE8S1cTafDpPvMhIxNJKvHsGVBgn1xWYf1NbHQhywc8=",
        version = "v1.0.3",
    )
    go_repository(
        name = "com_github_koron_go_ssdp",
        importpath = "github.com/koron/go-ssdp",
        sum = "h1:1IDwrghSKYM7yLf7XCzbByg2sJ/JcNOZRXS2jczTwz0=",
        version = "v0.0.4",
    )
    go_repository(
        name = "com_github_korovkin_limiter",
        importpath = "github.com/korovkin/limiter",
        sum = "h1:7CfsXfFpCG1wrUpuyOzG8+vpL1ZqH2goz23wZ9pboGE=",
        version = "v0.0.0-20230307205149-3d4b2b34c99d",
    )
    go_repository(
        name = "com_github_kr_fs",
        importpath = "github.com/kr/fs",
        sum = "h1:Jskdu9ieNAYnjxsi0LbQp1ulIKZV1LAFgK1tWhpZgl8=",
        version = "v0.1.0",
    )
    go_repository(
        name = "com_github_kr_logfmt",
        importpath = "github.com/kr/logfmt",
        sum = "h1:T+h1c/A9Gawja4Y9mFVWj2vyii2bbUNDw3kt9VxK2EY=",
        version = "v0.0.0-20140226030751-b84e30acd515",
    )
    go_repository(
        name = "com_github_kr_pretty",
        importpath = "github.com/kr/pretty",
        sum = "h1:flRD4NNwYAUpkphVc1HcthR4KEIFJ65n8Mw5qdRn3LE=",
        version = "v0.3.1",
    )
    go_repository(
        name = "com_github_kr_pty",
        importpath = "github.com/kr/pty",
        sum = "h1:/Um6a/ZmD5tF7peoOJ5oN5KMQ0DrGVQSXLNwyckutPk=",
        version = "v1.1.3",
    )
    go_repository(
        name = "com_github_kr_text",
        importpath = "github.com/kr/text",
        sum = "h1:5Nx0Ya0ZqY2ygV366QzturHI13Jq95ApcVaJBhpS+AY=",
        version = "v0.2.0",
    )
    go_repository(
        name = "com_github_kylelemons_godebug",
        importpath = "github.com/kylelemons/godebug",
        sum = "h1:RPNrshWIDI6G2gRW9EHilWtl7Z6Sb1BR0xunSBf0SNc=",
        version = "v1.1.0",
    )
    go_repository(
        name = "com_github_labstack_echo_v4",
        importpath = "github.com/labstack/echo/v4",
        sum = "h1:5CiyngihEO4HXsz3vVsJn7f8xAlWwRr3aY6Ih280ZKA=",
        version = "v4.10.0",
    )
    go_repository(
        name = "com_github_labstack_gommon",
        importpath = "github.com/labstack/gommon",
        sum = "h1:y7cvthEAEbU0yHOf4axH8ZG2NH8knB9iNSoTO8dyIk8=",
        version = "v0.4.0",
    )
    go_repository(
        name = "com_github_leanovate_gopter",
        importpath = "github.com/leanovate/gopter",
        sum = "h1:fQjYxZaynp97ozCzfOyOuAGOU4aU/z37zf/tOujFk7c=",
        version = "v0.2.9",
    )
    go_repository(
        name = "com_github_leodido_go_urn",
        importpath = "github.com/leodido/go-urn",
        sum = "h1:6BE2vPT0lqoz3fmOesHZiaiFh7889ssCo2GMvLCfiuA=",
        version = "v1.2.3",
    )
    go_repository(
        name = "com_github_libp2p_go_buffer_pool",
        importpath = "github.com/libp2p/go-buffer-pool",
        sum = "h1:oK4mSFcQz7cTQIfqbe4MIj9gLW+mnanjyFtc6cdF0Y8=",
        version = "v0.1.0",
    )
    go_repository(
        name = "com_github_libp2p_go_flow_metrics",
        importpath = "github.com/libp2p/go-flow-metrics",
        sum = "h1:0iPhMI8PskQwzh57jB9WxIuIOQ0r+15PChFGkx3Q3WM=",
        version = "v0.1.0",
    )
    go_repository(
        name = "com_github_libp2p_go_libp2p",
        build_directives = [
            "gazelle:exclude tools.go",
        ],
        build_file_proto_mode = "disable_global",
        importpath = "github.com/libp2p/go-libp2p",
        sum = "h1:BbqRkDaGC3/5xfaJakLV/BrpjlAuYqSB0lRvtzL3B/U=",
        version = "v0.36.2",
    )
    go_repository(
        name = "com_github_libp2p_go_libp2p_asn_util",
        importpath = "github.com/libp2p/go-libp2p-asn-util",
        sum = "h1:xqL7++IKD9TBFMgnLPZR6/6iYhawHKHl950SO9L6n94=",
        version = "v0.4.1",
    )
    go_repository(
        name = "com_github_libp2p_go_libp2p_mplex",
        importpath = "github.com/libp2p/go-libp2p-mplex",
        sum = "h1:R58pDRAmuBXkYugbSSXR9wrTX3+1pFM1xP2bLuodIq8=",
        version = "v0.9.0",
    )
    go_repository(
        name = "com_github_libp2p_go_libp2p_pubsub",
        build_file_proto_mode = "disable_global",
        importpath = "github.com/libp2p/go-libp2p-pubsub",
        sum = "h1:PENNZjSfk8KYxANRlpipdS7+BfLmOl3L2E/6vSNjbdI=",
        version = "v0.12.0",
    )
    go_repository(
        name = "com_github_libp2p_go_libp2p_testing",
        importpath = "github.com/libp2p/go-libp2p-testing",
        sum = "h1:EPvBb4kKMWO29qP4mZGyhVzUyR25dvfUIK5WDu6iPUA=",
        version = "v0.12.0",
    )
    go_repository(
        name = "com_github_libp2p_go_mplex",
        importpath = "github.com/libp2p/go-mplex",
        sum = "h1:BDhFZdlk5tbr0oyFq/xv/NPGfjbnrsDam1EvutpBDbY=",
        version = "v0.7.0",
    )
    go_repository(
        name = "com_github_libp2p_go_msgio",
        importpath = "github.com/libp2p/go-msgio",
        sum = "h1:mf3Z8B1xcFN314sWX+2vOTShIE0Mmn2TXn3YCUQGNj0=",
        version = "v0.3.0",
    )
    go_repository(
        name = "com_github_libp2p_go_nat",
        importpath = "github.com/libp2p/go-nat",
        sum = "h1:Tyz+bUFAYqGyJ/ppPPymMGbIgNRH+WqC5QrT5fKrrGk=",
        version = "v0.2.0",
    )
    go_repository(
        name = "com_github_libp2p_go_netroute",
        importpath = "github.com/libp2p/go-netroute",
        sum = "h1:V8kVrpD8GK0Riv15/7VN6RbUQ3URNZVosw7H2v9tksU=",
        version = "v0.2.1",
    )
    go_repository(
        name = "com_github_libp2p_go_reuseport",
        importpath = "github.com/libp2p/go-reuseport",
        sum = "h1:nR5KU7hD0WxXCJbmw7r2rhRYruNRl2koHw8fQscQm2s=",
        version = "v0.4.0",
    )
    go_repository(
        name = "com_github_libp2p_go_yamux_v4",
        importpath = "github.com/libp2p/go-yamux/v4",
        sum = "h1:FfDR4S1wj6Bw2Pqbc8Uz7pCxeRBPbwsBbEdfwiCypkQ=",
        version = "v4.0.1",
    )
    go_repository(
        name = "com_github_libp2p_zeroconf_v2",
        importpath = "github.com/libp2p/zeroconf/v2",
        sum = "h1:Cup06Jv6u81HLhIj1KasuNM/RHHrJ8T7wOTS4+Tv53Q=",
        version = "v2.2.0",
    )
    go_repository(
        name = "com_github_lightstep_lightstep_tracer_common_golang_gogo",
        importpath = "github.com/lightstep/lightstep-tracer-common/golang/gogo",
        sum = "h1:143Bb8f8DuGWck/xpNUOckBVYfFbBTnLevfRZ1aVVqo=",
        version = "v0.0.0-20190605223551-bc2310a04743",
    )
    go_repository(
        name = "com_github_lightstep_lightstep_tracer_go",
        importpath = "github.com/lightstep/lightstep-tracer-go",
        sum = "h1:vi1F1IQ8N7hNWytK9DpJsUfQhGuNSc19z330K6vl4zk=",
        version = "v0.18.1",
    )
    go_repository(
        name = "com_github_logrusorgru_aurora",
        importpath = "github.com/logrusorgru/aurora",
        sum = "h1:tOpm7WcpBTn4fjmVfgpQq0EfczGlG91VSDkswnjF5A8=",
        version = "v2.0.3+incompatible",
    )
    go_repository(
        name = "com_github_lucasb_eyer_go_colorful",
        importpath = "github.com/lucasb-eyer/go-colorful",
        sum = "h1:1nnpGOrhyZZuNyfu1QjKiUICQ74+3FNCN69Aj6K7nkY=",
        version = "v1.2.0",
    )
    go_repository(
        name = "com_github_lunixbochs_vtclean",
        importpath = "github.com/lunixbochs/vtclean",
        sum = "h1:xu2sLAri4lGiovBDQKxl5mrXyESr3gUr5m5SM5+LVb8=",
        version = "v1.0.0",
    )
    go_repository(
        name = "com_github_lyft_protoc_gen_validate",
        importpath = "github.com/lyft/protoc-gen-validate",
        sum = "h1:KNt/RhmQTOLr7Aj8PsJ7mTronaFyx80mRTT9qF261dA=",
        version = "v0.0.13",
    )
    go_repository(
        name = "com_github_magiconair_properties",
        importpath = "github.com/magiconair/properties",
        sum = "h1:SesWF0c8l/IKQX0NlsED38qoBhUpneg5HIHNdy5LyEE=",
        version = "v1.7.4-0.20170902060319-8d7837e64d3c",
    )
    go_repository(
        name = "com_github_mailgun_raymond_v2",
        importpath = "github.com/mailgun/raymond/v2",
        sum = "h1:5dmlB680ZkFG2RN/0lvTAghrSxIESeu9/2aeDqACtjw=",
        version = "v2.0.48",
    )
    go_repository(
        name = "com_github_mailru_easyjson",
        importpath = "github.com/mailru/easyjson",
        sum = "h1:UGYAvKxe3sBsEDzO8ZeWOSlIQfWFlxbzLZe7hwFURr0=",
        version = "v0.7.7",
    )
    go_repository(
        name = "com_github_manifoldco_promptui",
        importpath = "github.com/manifoldco/promptui",
        sum = "h1:3l11YT8tm9MnwGFQ4kETwkzpAwY2Jt9lCrumCUW4+z4=",
        version = "v0.7.0",
    )
    go_repository(
        name = "com_github_mariusvanderwijden_fuzzyvm",
        importpath = "github.com/MariusVanDerWijden/FuzzyVM",
        sum = "h1:RQtzNvriR3Yu5CvVBTJPwDmfItBT90TWZ3fFondhc08=",
        version = "v0.0.0-20240516070431-7828990cad7d",
    )
    go_repository(
        name = "com_github_mariusvanderwijden_tx_fuzz",
        importpath = "github.com/MariusVanDerWijden/tx-fuzz",
<<<<<<< HEAD
        sum = "h1:ZPtYGiT50Zcd52AXItJKQ3wVze9yq/LCI7DIZWLKFXg=",
        version = "v1.3.3-0.20240521060658-cbe8f24a510a",
=======
        sum = "h1:Tq4lXivsR8mtoP4RpasUDIUpDLHfN1YhFge/kzrzK78=",
        version = "v1.4.0",
>>>>>>> 146b4bc3
    )
    go_repository(
        name = "com_github_marten_seemann_tcp",
        importpath = "github.com/marten-seemann/tcp",
        sum = "h1:br0buuQ854V8u83wA0rVZ8ttrq5CpaPZdvrK0LP2lOk=",
        version = "v0.0.0-20210406111302-dfbc87cc63fd",
    )
    go_repository(
        name = "com_github_matryer_moq",
        importpath = "github.com/matryer/moq",
        sum = "h1:HvFwW+cm9bCbZ/+vuGNq7CRWXql8c0y8nGeYpqmpvmk=",
        version = "v0.0.0-20190312154309-6cfb0558e1bd",
    )
    go_repository(
        name = "com_github_mattn_go_colorable",
        importpath = "github.com/mattn/go-colorable",
        sum = "h1:fFA4WZxdEF4tXPZVKMLwD8oUnCTTo08duU7wxecdEvA=",
        version = "v0.1.13",
    )
    go_repository(
        name = "com_github_mattn_go_isatty",
        importpath = "github.com/mattn/go-isatty",
        sum = "h1:xfD0iDuEKnDkl03q4limB+vH+GxLEtL/jb4xVJSWWEY=",
        version = "v0.0.20",
    )
    go_repository(
        name = "com_github_mattn_go_runewidth",
        importpath = "github.com/mattn/go-runewidth",
        sum = "h1:UNAjwbU9l54TA3KzvqLGxwWjHmMgBUVhBiTjelZgg3U=",
        version = "v0.0.15",
    )
    go_repository(
        name = "com_github_matttproud_golang_protobuf_extensions",
        importpath = "github.com/matttproud/golang_protobuf_extensions",
        sum = "h1:mmDVorXM7PCGKw94cs5zkfA9PSy5pEvNWRP0ET0TIVo=",
        version = "v1.0.4",
    )
    go_repository(
        name = "com_github_matttproud_golang_protobuf_extensions_v2",
        importpath = "github.com/matttproud/golang_protobuf_extensions/v2",
        sum = "h1:jWpvCLoY8Z/e3VKvlsiIGKtc+UG6U5vzxaoagmhXfyg=",
        version = "v2.0.0",
    )
    go_repository(
        name = "com_github_mgutz_ansi",
        importpath = "github.com/mgutz/ansi",
        sum = "h1:j7+1HpAFS1zy5+Q4qx1fWh90gTKwiN4QCGoY9TWyyO4=",
        version = "v0.0.0-20170206155736-9520e82c474b",
    )
    go_repository(
        name = "com_github_microcosm_cc_bluemonday",
        importpath = "github.com/microcosm-cc/bluemonday",
        sum = "h1:SMZe2IGa0NuHvnVNAZ+6B38gsTbi5e4sViiWJyDDqFY=",
        version = "v1.0.23",
    )
    go_repository(
        name = "com_github_microsoft_go_winio",
        importpath = "github.com/Microsoft/go-winio",
        sum = "h1:F2VQgta7ecxGYO8k3ZZz3RS8fVIXVxONVUPlNERoyfY=",
        version = "v0.6.2",
    )
    go_repository(
        name = "com_github_miekg_dns",
        importpath = "github.com/miekg/dns",
        sum = "h1:cN8OuEF1/x5Rq6Np+h1epln8OiyPWV+lROx9LxcGgIQ=",
        version = "v1.1.62",
    )
    go_repository(
        name = "com_github_mikioh_tcp",
        importpath = "github.com/mikioh/tcp",
        sum = "h1:bzE/A84HN25pxAuk9Eej1Kz9OUelF97nAc82bDquQI8=",
        version = "v0.0.0-20190314235350-803a9b46060c",
    )
    go_repository(
        name = "com_github_mikioh_tcpinfo",
        importpath = "github.com/mikioh/tcpinfo",
        sum = "h1:z78hV3sbSMAUoyUMM0I83AUIT6Hu17AWfgjzIbtrYFc=",
        version = "v0.0.0-20190314235526-30a79bb1804b",
    )
    go_repository(
        name = "com_github_mikioh_tcpopt",
        importpath = "github.com/mikioh/tcpopt",
        sum = "h1:PTfri+PuQmWDqERdnNMiD9ZejrlswWrCpBEZgWOiTrc=",
        version = "v0.0.0-20190314235656-172688c1accc",
    )
    go_repository(
        name = "com_github_minio_blake2b_simd",
        importpath = "github.com/minio/blake2b-simd",
        sum = "h1:lYpkrQH5ajf0OXOcUbGjvZxxijuBwbbmlSxLiuofa+g=",
        version = "v0.0.0-20160723061019-3f5f724cb5b1",
    )
    go_repository(
        name = "com_github_minio_highwayhash",
        importpath = "github.com/minio/highwayhash",
        sum = "h1:Aak5U0nElisjDCfPSG79Tgzkn2gl66NxOMspRrKnA/g=",
        version = "v1.0.2",
    )
    go_repository(
        name = "com_github_minio_sha256_simd",
        importpath = "github.com/minio/sha256-simd",
        sum = "h1:6kaan5IFmwTNynnKKpDHe6FWHohJOHhCPchzK49dzMM=",
        version = "v1.0.1",
    )
    go_repository(
        name = "com_github_mitchellh_cli",
        importpath = "github.com/mitchellh/cli",
        sum = "h1:iGBIsUe3+HZ/AD/Vd7DErOt5sU9fa8Uj7A2s1aggv1Y=",
        version = "v1.0.0",
    )
    go_repository(
        name = "com_github_mitchellh_colorstring",
        importpath = "github.com/mitchellh/colorstring",
        sum = "h1:62I3jR2EmQ4l5rM/4FEfDWcRD+abF5XlKShorW5LRoQ=",
        version = "v0.0.0-20190213212951-d06e56a500db",
    )
    go_repository(
        name = "com_github_mitchellh_go_homedir",
        importpath = "github.com/mitchellh/go-homedir",
        sum = "h1:vKb8ShqSby24Yrqr/yDYkuFz8d0WUjys40rvnGC8aR0=",
        version = "v1.0.0",
    )
    go_repository(
        name = "com_github_mitchellh_go_testing_interface",
        importpath = "github.com/mitchellh/go-testing-interface",
        sum = "h1:fzU/JVNcaqHQEcVFAKeR41fkiLdIPrefOvVG1VZ96U0=",
        version = "v1.0.0",
    )
    go_repository(
        name = "com_github_mitchellh_gox",
        importpath = "github.com/mitchellh/gox",
        sum = "h1:lfGJxY7ToLJQjHHwi0EX6uYBdK78egf954SQl13PQJc=",
        version = "v0.4.0",
    )
    go_repository(
        name = "com_github_mitchellh_iochan",
        importpath = "github.com/mitchellh/iochan",
        sum = "h1:C+X3KsSTLFVBr/tK1eYN/vs4rJcvsiLU338UhYPJWeY=",
        version = "v1.0.0",
    )
    go_repository(
        name = "com_github_mitchellh_mapstructure",
        importpath = "github.com/mitchellh/mapstructure",
        sum = "h1:jeMsZIYE/09sWLaz43PL7Gy6RuMjD2eJVyuac5Z2hdY=",
        version = "v1.5.0",
    )
    go_repository(
        name = "com_github_mitchellh_pointerstructure",
        importpath = "github.com/mitchellh/pointerstructure",
        sum = "h1:O+i9nHnXS3l/9Wu7r4NrEdwA2VFTicjUEN1uBnDo34A=",
        version = "v1.2.0",
    )
    go_repository(
        name = "com_github_mmcloughlin_addchain",
        importpath = "github.com/mmcloughlin/addchain",
        sum = "h1:SobOdjm2xLj1KkXN5/n0xTIWyZA2+s99UCY1iPfkHRY=",
        version = "v0.4.0",
    )
    go_repository(
        name = "com_github_mmcloughlin_profile",
        importpath = "github.com/mmcloughlin/profile",
        sum = "h1:jhDmAqPyebOsVDOCICJoINoLb/AnLBaUw58nFzxWS2w=",
        version = "v0.1.1",
    )
    go_repository(
        name = "com_github_moby_spdystream",
        importpath = "github.com/moby/spdystream",
        sum = "h1:cjW1zVyyoiM0T7b6UoySUFqzXMoqRckQtXwGPiBhOM8=",
        version = "v0.2.0",
    )
    go_repository(
        name = "com_github_modern_go_concurrent",
        importpath = "github.com/modern-go/concurrent",
        sum = "h1:TRLaZ9cD/w8PVh93nsPXa1VrQ6jlwL5oN8l14QlcNfg=",
        version = "v0.0.0-20180306012644-bacd9c7ef1dd",
    )
    go_repository(
        name = "com_github_modern_go_reflect2",
        importpath = "github.com/modern-go/reflect2",
        sum = "h1:xBagoLtFs94CBntxluKeaWgTMpvLxC4ur3nMaC9Gz0M=",
        version = "v1.0.2",
    )
    go_repository(
        name = "com_github_mohae_deepcopy",
        importpath = "github.com/mohae/deepcopy",
        sum = "h1:RWengNIwukTxcDr9M+97sNutRR1RKhG96O6jWumTTnw=",
        version = "v0.0.0-20170929034955-c48cc78d4826",
    )
    go_repository(
        name = "com_github_mr_tron_base58",
        importpath = "github.com/mr-tron/base58",
        sum = "h1:T/HDJBh4ZCPbU39/+c3rRvE0uKBQlU27+QI8LJ4t64o=",
        version = "v1.2.0",
    )
    go_repository(
        name = "com_github_multiformats_go_base32",
        importpath = "github.com/multiformats/go-base32",
        sum = "h1:pVx9xoSPqEIQG8o+UbAe7DNi51oej1NtK+aGkbLYxPE=",
        version = "v0.1.0",
    )
    go_repository(
        name = "com_github_multiformats_go_base36",
        importpath = "github.com/multiformats/go-base36",
        sum = "h1:lFsAbNOGeKtuKozrtBsAkSVhv1p9D0/qedU9rQyccr0=",
        version = "v0.2.0",
    )
    go_repository(
        name = "com_github_multiformats_go_multiaddr",
        importpath = "github.com/multiformats/go-multiaddr",
        sum = "h1:BCBzs61E3AGHcYYTv8dqRH43ZfyrqM8RXVPT8t13tLQ=",
        version = "v0.13.0",
    )
    go_repository(
        name = "com_github_multiformats_go_multiaddr_dns",
        importpath = "github.com/multiformats/go-multiaddr-dns",
        sum = "h1:QgQgR+LQVt3NPTjbrLLpsaT2ufAA2y0Mkk+QRVJbW3A=",
        version = "v0.3.1",
    )
    go_repository(
        name = "com_github_multiformats_go_multiaddr_fmt",
        importpath = "github.com/multiformats/go-multiaddr-fmt",
        sum = "h1:WLEFClPycPkp4fnIzoFoV9FVd49/eQsuaL3/CWe167E=",
        version = "v0.1.0",
    )
    go_repository(
        name = "com_github_multiformats_go_multibase",
        importpath = "github.com/multiformats/go-multibase",
        sum = "h1:isdYCVLvksgWlMW9OZRYJEa9pZETFivncJHmHnnd87g=",
        version = "v0.2.0",
    )
    go_repository(
        name = "com_github_multiformats_go_multicodec",
        build_directives = [
            "gazelle:exclude gen.go",
        ],
        importpath = "github.com/multiformats/go-multicodec",
        sum = "h1:pb/dlPnzee/Sxv/j4PmkDRxCOi3hXTz3IbPKOXWJkmg=",
        version = "v0.9.0",
    )
    go_repository(
        name = "com_github_multiformats_go_multihash",
        importpath = "github.com/multiformats/go-multihash",
        sum = "h1:7Lyc8XfX/IY2jWb/gI7JP+o7JEq9hOa7BFvVU9RSh+U=",
        version = "v0.2.3",
    )
    go_repository(
        name = "com_github_multiformats_go_multistream",
        importpath = "github.com/multiformats/go-multistream",
        sum = "h1:5htLSLl7lvJk3xx3qT/8Zm9J4K8vEOf/QGkvOGQAyiE=",
        version = "v0.5.0",
    )
    go_repository(
        name = "com_github_multiformats_go_varint",
        importpath = "github.com/multiformats/go-varint",
        sum = "h1:sWSGR+f/eu5ABZA2ZpYKBILXTTs9JWpdEM/nEGOHFS8=",
        version = "v0.0.7",
    )
    go_repository(
        name = "com_github_munnerz_goautoneg",
        importpath = "github.com/munnerz/goautoneg",
        sum = "h1:C3w9PqII01/Oq1c1nUAm88MOHcQC9l5mIlSMApZMrHA=",
        version = "v0.0.0-20191010083416-a7dc8b61c822",
    )
    go_repository(
        name = "com_github_mwitkow_go_conntrack",
        importpath = "github.com/mwitkow/go-conntrack",
        sum = "h1:KUppIJq7/+SVif2QVs3tOP0zanoHgBEVAwHxUSIzRqU=",
        version = "v0.0.0-20190716064945-2f068394615f",
    )
    go_repository(
        name = "com_github_mxk_go_flowrate",
        importpath = "github.com/mxk/go-flowrate",
        sum = "h1:y5//uYreIhSUg3J1GEMiLbxo1LJaP8RfCpH6pymGZus=",
        version = "v0.0.0-20140419014527-cca7078d478f",
    )
    go_repository(
        name = "com_github_naoina_go_stringutil",
        importpath = "github.com/naoina/go-stringutil",
        sum = "h1:rCUeRUHjBjGTSHl0VC00jUPLz8/F9dDzYI70Hzifhks=",
        version = "v0.1.0",
    )
    go_repository(
        name = "com_github_naoina_toml",
        importpath = "github.com/naoina/toml",
        sum = "h1:shk/vn9oCoOTmwcouEdwIeOtOGA/ELRUw/GwvxwfT+0=",
        version = "v0.1.2-0.20170918210437-9fafd6967416",
    )
    go_repository(
        name = "com_github_nats_io_jwt",
        importpath = "github.com/nats-io/jwt",
        sum = "h1:+RB5hMpXUUA2dfxuhBTEkMOrYmM+gKIZYS1KjSostMI=",
        version = "v0.3.2",
    )
    go_repository(
        name = "com_github_nats_io_nats_go",
        importpath = "github.com/nats-io/nats.go",
        sum = "h1:ik3HbLhZ0YABLto7iX80pZLPw/6dx3T+++MZJwLnMrQ=",
        version = "v1.9.1",
    )
    go_repository(
        name = "com_github_nats_io_nats_server_v2",
        importpath = "github.com/nats-io/nats-server/v2",
        sum = "h1:i2Ly0B+1+rzNZHHWtD4ZwKi+OU5l+uQo1iDHZ2PmiIc=",
        version = "v2.1.2",
    )
    go_repository(
        name = "com_github_nats_io_nkeys",
        importpath = "github.com/nats-io/nkeys",
        sum = "h1:6JrEfig+HzTH85yxzhSVbjHRJv9cn0p6n3IngIcM5/k=",
        version = "v0.1.3",
    )
    go_repository(
        name = "com_github_nats_io_nuid",
        importpath = "github.com/nats-io/nuid",
        sum = "h1:5iA8DT8V7q8WK2EScv2padNa/rTESc1KdnPw4TC2paw=",
        version = "v1.0.1",
    )
    go_repository(
        name = "com_github_neelance_astrewrite",
        importpath = "github.com/neelance/astrewrite",
        sum = "h1:D6paGObi5Wud7xg83MaEFyjxQB1W5bz5d0IFppr+ymk=",
        version = "v0.0.0-20160511093645-99348263ae86",
    )
    go_repository(
        name = "com_github_neelance_sourcemap",
        importpath = "github.com/neelance/sourcemap",
        sum = "h1:eFXv9Nu1lGbrNbj619aWwZfVF5HBrm9Plte8aNptuTI=",
        version = "v0.0.0-20151028013722-8c68805598ab",
    )
    go_repository(
        name = "com_github_nxadm_tail",
        importpath = "github.com/nxadm/tail",
        sum = "h1:8feyoE3OzPrcshW5/MJ4sGESc5cqmGkGCWlco4l0bqY=",
        version = "v1.4.11",
    )
    go_repository(
        name = "com_github_oklog_oklog",
        importpath = "github.com/oklog/oklog",
        sum = "h1:wVfs8F+in6nTBMkA7CbRw+zZMIB7nNM825cM1wuzoTk=",
        version = "v0.3.2",
    )
    go_repository(
        name = "com_github_oklog_run",
        importpath = "github.com/oklog/run",
        sum = "h1:Ru7dDtJNOyC66gQ5dQmaCa0qIsAUFY3sFpK1Xk8igrw=",
        version = "v1.0.0",
    )
    go_repository(
        name = "com_github_olekukonko_tablewriter",
        importpath = "github.com/olekukonko/tablewriter",
        sum = "h1:P2Ga83D34wi1o9J6Wh1mRuqd4mF/x/lgBS7N7AbDhec=",
        version = "v0.0.5",
    )
    go_repository(
        name = "com_github_oneofone_xxhash",
        importpath = "github.com/OneOfOne/xxhash",
        sum = "h1:KMrpdQIwFcEqXDklaen+P1axHaj9BSKzvpUUfnHldSE=",
        version = "v1.2.2",
    )
    go_repository(
        name = "com_github_onsi_ginkgo",
        importpath = "github.com/onsi/ginkgo",
        sum = "h1:8xi0RTUf59SOSfEtZMvwTvXYMzG4gV23XVHOZiXNtnE=",
        version = "v1.16.5",
    )
    go_repository(
        name = "com_github_onsi_ginkgo_v2",
        importpath = "github.com/onsi/ginkgo/v2",
        sum = "h1:PE84V2mHqoT1sglvHc8ZdQtPcwmvvt29WLEEO3xmdZw=",
        version = "v2.20.0",
    )
    go_repository(
        name = "com_github_onsi_gomega",
        importpath = "github.com/onsi/gomega",
        sum = "h1:EUMJIKUjM8sKjYbtxQI9A4z2o+rruxnzNvpknOXie6k=",
        version = "v1.34.1",
    )
    go_repository(
        name = "com_github_op_go_logging",
        importpath = "github.com/op/go-logging",
        sum = "h1:lDH9UUVJtmYCjyT0CI4q8xvlXPxeZ0gYCVvWbmPlp88=",
        version = "v0.0.0-20160315200505-970db520ece7",
    )
    go_repository(
        name = "com_github_openconfig_gnmi",
        importpath = "github.com/openconfig/gnmi",
        sum = "h1:a380JP+B7xlMbEQOlha1buKhzBPXFqgFXplyWCEIGEY=",
        version = "v0.0.0-20190823184014-89b2bf29312c",
    )
    go_repository(
        name = "com_github_openconfig_reference",
        importpath = "github.com/openconfig/reference",
        sum = "h1:yHCGAHg2zMaW8olLrqEt3SAHGcEx2aJPEQWMRCyravY=",
        version = "v0.0.0-20190727015836-8dfd928c9696",
    )
    go_repository(
        name = "com_github_opencontainers_runtime_spec",
        importpath = "github.com/opencontainers/runtime-spec",
        sum = "h1:z97+pHb3uELt/yiAWD691HNHQIF07bE7dzrbT927iTk=",
        version = "v1.2.0",
    )
    go_repository(
        name = "com_github_opentracing_basictracer_go",
        importpath = "github.com/opentracing/basictracer-go",
        sum = "h1:YyUAhaEfjoWXclZVJ9sGoNct7j4TVk7lZWlQw5UXuoo=",
        version = "v1.0.0",
    )
    go_repository(
        name = "com_github_opentracing_contrib_go_observer",
        importpath = "github.com/opentracing-contrib/go-observer",
        sum = "h1:lM6RxxfUMrYL/f8bWEUqdXrANWtrL7Nndbm9iFN0DlU=",
        version = "v0.0.0-20170622124052-a52f23424492",
    )
    go_repository(
        name = "com_github_opentracing_opentracing_go",
        importpath = "github.com/opentracing/opentracing-go",
        sum = "h1:uEJPy/1a5RIPAJ0Ov+OIO8OxWu77jEv+1B0VhjKrZUs=",
        version = "v1.2.0",
    )
    go_repository(
        name = "com_github_openzipkin_contrib_zipkin_go_opentracing",
        importpath = "github.com/openzipkin-contrib/zipkin-go-opentracing",
        sum = "h1:ZCnq+JUrvXcDVhX/xRolRBZifmabN1HcS1wrPSvxhrU=",
        version = "v0.4.5",
    )
    go_repository(
        name = "com_github_openzipkin_zipkin_go",
        importpath = "github.com/openzipkin/zipkin-go",
        sum = "h1:nY8Hti+WKaP0cRsSeQ026wU03QsM762XBeCXBb9NAWI=",
        version = "v0.2.2",
    )
    go_repository(
        name = "com_github_otiai10_copy",
        importpath = "github.com/otiai10/copy",
        sum = "h1:HvG945u96iNadPoG2/Ja2+AUJeW5YuFQMixq9yirC+k=",
        version = "v1.2.0",
    )
    go_repository(
        name = "com_github_otiai10_curr",
        importpath = "github.com/otiai10/curr",
        sum = "h1:TJIWdbX0B+kpNagQrjgq8bCMrbhiuX73M2XwgtDMoOI=",
        version = "v1.0.0",
    )
    go_repository(
        name = "com_github_otiai10_mint",
        importpath = "github.com/otiai10/mint",
        sum = "h1:BCmzIS3n71sGfHB5NMNDB3lHYPz8fWSkCAErHed//qc=",
        version = "v1.3.1",
    )
    go_repository(
        name = "com_github_pact_foundation_pact_go",
        importpath = "github.com/pact-foundation/pact-go",
        sum = "h1:OYkFijGHoZAYbOIb1LWXrwKQbMMRUv1oQ89blD2Mh2Q=",
        version = "v1.0.4",
    )
    go_repository(
        name = "com_github_pascaldekloe_goe",
        importpath = "github.com/pascaldekloe/goe",
        sum = "h1:Lgl0gzECD8GnQ5QCWA8o6BtfL6mDH5rQgM4/fX3avOs=",
        version = "v0.0.0-20180627143212-57f6aae5913c",
    )
    go_repository(
        name = "com_github_patrickmn_go_cache",
        importpath = "github.com/patrickmn/go-cache",
        sum = "h1:HRMgzkcYKYpi3C8ajMPV8OFXaaRUnok+kx1WdO15EQc=",
        version = "v2.1.0+incompatible",
    )
    go_repository(
        name = "com_github_paulbellamy_ratecounter",
        importpath = "github.com/paulbellamy/ratecounter",
        sum = "h1:2L/RhJq+HA8gBQImDXtLPrDXK5qAj6ozWVK/zFXVJGs=",
        version = "v0.2.0",
    )
    go_repository(
        name = "com_github_pbnjay_memory",
        importpath = "github.com/pbnjay/memory",
        sum = "h1:onHthvaw9LFnH4t2DcNVpwGmV9E1BkGknEliJkfwQj0=",
        version = "v0.0.0-20210728143218-7b4eea64cf58",
    )
    go_repository(
        name = "com_github_pborman_uuid",
        importpath = "github.com/pborman/uuid",
        sum = "h1:+ZZIw58t/ozdjRaXh/3awHfmWRbzYxJoAdNJxe/3pvw=",
        version = "v1.2.1",
    )
    go_repository(
        name = "com_github_pelletier_go_toml",
        importpath = "github.com/pelletier/go-toml",
        sum = "h1:6P7XZEBu/ZWizC/liUX4UYm4nEAACofmSkOzY39RBxM=",
        version = "v1.0.1-0.20170904195809-1d6b12b7cb29",
    )
    go_repository(
        name = "com_github_pelletier_go_toml_v2",
        importpath = "github.com/pelletier/go-toml/v2",
        sum = "h1:ipoSadvV8oGUjnUbMub59IDPPwfxF694nG/jwbMiyQg=",
        version = "v2.0.5",
    )
    go_repository(
        name = "com_github_performancecopilot_speed",
        importpath = "github.com/performancecopilot/speed",
        sum = "h1:2WnRzIquHa5QxaJKShDkLM+sc0JPuwhXzK8OYOyt3Vg=",
        version = "v3.0.0+incompatible",
    )
    go_repository(
        name = "com_github_peterbourgon_diskv",
        importpath = "github.com/peterbourgon/diskv",
        sum = "h1:UBdAOUP5p4RWqPBg048CAvpKN+vxiaj6gdUUzhl4XmI=",
        version = "v2.0.1+incompatible",
    )
    go_repository(
        name = "com_github_peterh_liner",
        importpath = "github.com/peterh/liner",
        sum = "h1:w/UPXyl5GfahFxcTOz2j9wCIHNI+pUPr2laqpojKNCg=",
        version = "v1.2.0",
    )
    go_repository(
        name = "com_github_pierrec_lz4",
        importpath = "github.com/pierrec/lz4",
        sum = "h1:mFe7ttWaflA46Mhqh+jUfjp2qTbPYxLB2/OyBppH9dg=",
        version = "v2.4.1+incompatible",
    )
    go_repository(
        name = "com_github_pingcap_errors",
        importpath = "github.com/pingcap/errors",
        sum = "h1:lFuQV/oaUMGcD2tqt+01ROSmJs75VG1ToEOkZIZ4nE4=",
        version = "v0.11.4",
    )
    go_repository(
        name = "com_github_pion_datachannel",
        importpath = "github.com/pion/datachannel",
        sum = "h1:ph1P1NsGkazkjrvyMfhRBUAWMxugJjq2HfQifaOoSNo=",
        version = "v1.5.8",
    )
    go_repository(
        name = "com_github_pion_dtls_v2",
        importpath = "github.com/pion/dtls/v2",
        sum = "h1:KP7H5/c1EiVAAKUmXyCzPiQe5+bCJrpOeKg/L05dunk=",
        version = "v2.2.12",
    )
    go_repository(
        name = "com_github_pion_ice_v2",
        importpath = "github.com/pion/ice/v2",
        sum = "h1:Ic1ppYCj4tUOcPAp76U6F3fVrlSw8A9JtRXLqw6BbUM=",
        version = "v2.3.34",
    )
    go_repository(
        name = "com_github_pion_interceptor",
        importpath = "github.com/pion/interceptor",
        sum = "h1:au5rlVHsgmxNi+v/mjOPazbW1SHzfx7/hYOEYQnUcxA=",
        version = "v0.1.30",
    )
    go_repository(
        name = "com_github_pion_logging",
        importpath = "github.com/pion/logging",
        sum = "h1:M9+AIj/+pxNsDfAT64+MAVgJO0rsyLnoJKCqf//DoeY=",
        version = "v0.2.2",
    )
    go_repository(
        name = "com_github_pion_mdns",
        importpath = "github.com/pion/mdns",
        sum = "h1:CiMYlY+O0azojWDmxdNr7ADGrnZ+V6Ilfner+6mSVK8=",
        version = "v0.0.12",
    )
    go_repository(
        name = "com_github_pion_randutil",
        importpath = "github.com/pion/randutil",
        sum = "h1:CFG1UdESneORglEsnimhUjf33Rwjubwj6xfiOXBa3mA=",
        version = "v0.1.0",
    )
    go_repository(
        name = "com_github_pion_rtcp",
        importpath = "github.com/pion/rtcp",
        sum = "h1:KCkGV3vJ+4DAJmvP0vaQShsb0xkRfWkO540Gy102KyE=",
        version = "v1.2.14",
    )
    go_repository(
        name = "com_github_pion_rtp",
        importpath = "github.com/pion/rtp",
        sum = "h1:E2HX740TZKaqdcPmf4pw6ZZuG8u5RlMMt+l3dxeu6Wk=",
        version = "v1.8.9",
    )
    go_repository(
        name = "com_github_pion_sctp",
        importpath = "github.com/pion/sctp",
        sum = "h1:dSE4wX6uTJBcNm8+YlMg7lw1wqyKHggsP5uKbdj+NZw=",
        version = "v1.8.33",
    )
    go_repository(
        name = "com_github_pion_sdp_v3",
        importpath = "github.com/pion/sdp/v3",
        sum = "h1:pX++dCHoHUwq43kuwf3PyJfHlwIj4hXA7Vrifiq0IJY=",
        version = "v3.0.9",
    )
    go_repository(
        name = "com_github_pion_srtp_v2",
        importpath = "github.com/pion/srtp/v2",
        sum = "h1:HNNny4s+OUmG280ETrCdgFndp4ufx3/uy85EawYEhTk=",
        version = "v2.0.20",
    )
    go_repository(
        name = "com_github_pion_stun",
        importpath = "github.com/pion/stun",
        sum = "h1:8lp6YejULeHBF8NmV8e2787BogQhduZugh5PdhDyyN4=",
        version = "v0.6.1",
    )
    go_repository(
        name = "com_github_pion_transport_v2",
        importpath = "github.com/pion/transport/v2",
        sum = "h1:ucLBLE8nuxiHfvkFKnkDQRYWYfp8ejf4YBOPfaQpw6Q=",
        version = "v2.2.10",
    )
    go_repository(
        name = "com_github_pion_transport_v3",
        importpath = "github.com/pion/transport/v3",
        sum = "h1:iRbMH05BzSNwhILHoBoAPxoB9xQgOaJk+591KC9P1o0=",
        version = "v3.0.7",
    )
    go_repository(
        name = "com_github_pion_turn_v2",
        importpath = "github.com/pion/turn/v2",
        sum = "h1:Xr2niVsiPTB0FPtt+yAWKFUkU1eotQbGgpTIld4x1Gc=",
        version = "v2.1.6",
    )
    go_repository(
        name = "com_github_pion_webrtc_v3",
        importpath = "github.com/pion/webrtc/v3",
        sum = "h1:Rf4u6n6U5t5sUxhYPQk/samzU/oDv7jk6BA5hyO2F9I=",
        version = "v3.3.0",
    )
    go_repository(
        name = "com_github_pkg_diff",
        importpath = "github.com/pkg/diff",
        sum = "h1:aoZm08cpOy4WuID//EZDgcC4zIxODThtZNPirFr42+A=",
        version = "v0.0.0-20210226163009-20ebb0f2a09e",
    )
    go_repository(
        name = "com_github_pkg_errors",
        importpath = "github.com/pkg/errors",
        sum = "h1:FEBLx1zS214owpjy7qsBeixbURkuhQAwrK5UwLGTwt4=",
        version = "v0.9.1",
    )
    go_repository(
        name = "com_github_pkg_profile",
        importpath = "github.com/pkg/profile",
        sum = "h1:hnbDkaNWPCLMO9wGLdBFTIZvzDrDfBM2072E1S9gJkA=",
        version = "v1.7.0",
    )
    go_repository(
        name = "com_github_pkg_sftp",
        importpath = "github.com/pkg/sftp",
        sum = "h1:I2qBYMChEhIjOgazfJmV3/mZM256btk6wkCDRmW7JYs=",
        version = "v1.13.1",
    )
    go_repository(
        name = "com_github_pmezard_go_difflib",
        importpath = "github.com/pmezard/go-difflib",
        sum = "h1:4DBwDE0NGyQoBHbLQYPwSUPoCMWR5BEzIk/f1lZbAQM=",
        version = "v1.0.0",
    )
    go_repository(
        name = "com_github_posener_complete",
        importpath = "github.com/posener/complete",
        sum = "h1:ccV59UEOTzVDnDUEFdT95ZzHVZ+5+158q8+SJb2QV5w=",
        version = "v1.1.1",
    )
    go_repository(
        name = "com_github_prashantv_gostub",
        importpath = "github.com/prashantv/gostub",
        sum = "h1:BTyx3RfQjRHnUWaGF9oQos79AlQ5k8WNktv7VGvVH4g=",
        version = "v1.1.0",
    )
    go_repository(
        name = "com_github_prometheus_client_golang",
        importpath = "github.com/prometheus/client_golang",
        sum = "h1:jBzTZ7B099Rg24tny+qngoynol8LtVYlA2bqx3vEloI=",
        version = "v1.20.0",
    )
    go_repository(
        name = "com_github_prometheus_client_model",
        importpath = "github.com/prometheus/client_model",
        sum = "h1:ZKSh/rekM+n3CeS952MLRAdFwIKqeY8b62p8ais2e9E=",
        version = "v0.6.1",
    )
    go_repository(
        name = "com_github_prometheus_common",
        importpath = "github.com/prometheus/common",
        sum = "h1:KEi6DK7lXW/m7Ig5i47x0vRzuBsHuvJdi5ee6Y3G1dc=",
        version = "v0.55.0",
    )
    go_repository(
        name = "com_github_prometheus_procfs",
        importpath = "github.com/prometheus/procfs",
        sum = "h1:YagwOFzUgYfKKHX6Dr+sHT7km/hxC76UB0learggepc=",
        version = "v0.15.1",
    )
    go_repository(
        name = "com_github_prometheus_prom2json",
        importpath = "github.com/prometheus/prom2json",
        sum = "h1:BlqrtbT9lLH3ZsOVhXPsHzFrApCTKRifB7gjJuypu6Y=",
        version = "v1.3.0",
    )
    go_repository(
        name = "com_github_protolambda_bls12_381_util",
        importpath = "github.com/protolambda/bls12-381-util",
        sum = "h1:05DU2wJN7DTU7z28+Q+zejXkIsA/MF8JZQGhtBZZiWk=",
        version = "v0.1.0",
    )
    go_repository(
        name = "com_github_protolambda_zrnt",
        importpath = "github.com/protolambda/zrnt",
        sum = "h1:KZ48T+3UhsPXNdtE/5QEvGc9DGjUaRI17nJaoznoIaM=",
        version = "v0.32.2",
    )
    go_repository(
        name = "com_github_protolambda_ztyp",
        importpath = "github.com/protolambda/ztyp",
        sum = "h1:rVcL3vBu9W/aV646zF6caLS/dyn9BN8NYiuJzicLNyY=",
        version = "v0.2.2",
    )
    go_repository(
        name = "com_github_prysmaticlabs_fastssz",
        importpath = "github.com/prysmaticlabs/fastssz",
        sum = "h1:xuVAdtz5ShYblG2sPyb4gw01DF8InbOI/kBCQjk7NiM=",
        version = "v0.0.0-20241008181541-518c4ce73516",
    )
    go_repository(
        name = "com_github_prysmaticlabs_go_bitfield",
        importpath = "github.com/prysmaticlabs/go-bitfield",
        sum = "h1:ATgOe+abbzfx9kCPeXIW4fiWyDdxlwHw07j8UGhdTd4=",
        version = "v0.0.0-20240328144219-a1caa50c3a1e",
    )
    go_repository(
        name = "com_github_prysmaticlabs_gohashtree",
        importpath = "github.com/prysmaticlabs/gohashtree",
        sum = "h1:VK7thFOnhxAZ/5aolr5Os4beiubuD08WiuiHyRqgwks=",
        version = "v0.0.4-beta.0.20240624100937-73632381301b",
    )
    go_repository(
        name = "com_github_prysmaticlabs_prombbolt",
        importpath = "github.com/prysmaticlabs/prombbolt",
        sum = "h1:9PHRCuO/VN0s9k+RmLykho7AjDxblNYI5bYKed16NPU=",
        version = "v0.0.0-20210126082820-9b7adba6db7c",
    )
    go_repository(
        name = "com_github_prysmaticlabs_protoc_gen_go_cast",
        importpath = "github.com/prysmaticlabs/protoc-gen-go-cast",
        sum = "h1:q9wE0ZZRdTUAAeyFP/w0SwBEnCqlVy2+on6X2/e+eAU=",
        version = "v0.0.0-20230228205207-28762a7b9294",
    )
    go_repository(
        name = "com_github_quic_go_qpack",
        build_directives = [
            "gazelle:exclude tools.go",
        ],
        importpath = "github.com/quic-go/qpack",
        sum = "h1:Cr9BXA1sQS2SmDUWjSofMPNKmvF6IiIfDRmgU0w1ZCo=",
        version = "v0.4.0",
    )
    go_repository(
        name = "com_github_quic_go_quic_go",
        build_directives = [
            "gazelle:exclude mockgen.go",
            "gazelle:exclude tools.go",
        ],
        importpath = "github.com/quic-go/quic-go",
        sum = "h1:uuwLClEEyk1DNvchH8uCByQVjo3yKL9opKulExNDs7Y=",
        version = "v0.46.0",
    )
    go_repository(
        name = "com_github_quic_go_webtransport_go",
        importpath = "github.com/quic-go/webtransport-go",
        sum = "h1:HxSrwun11U+LlmwpgM1kEqIqH90IT4N8auv/cD7QFJg=",
        version = "v0.8.0",
    )
    go_repository(
        name = "com_github_r3labs_sse_v2",
        importpath = "github.com/r3labs/sse/v2",
        sum = "h1:hFEkLLFY4LDifoHdiCN/LlGBAdVJYsANaLqNYa1l/v0=",
        version = "v2.10.0",
    )
    go_repository(
        name = "com_github_raulk_go_watchdog",
        importpath = "github.com/raulk/go-watchdog",
        sum = "h1:oUmdlHxdkXRJlwfG0O9omj8ukerm8MEQavSiDTEtBsk=",
        version = "v1.3.0",
    )
    go_repository(
        name = "com_github_rcrowley_go_metrics",
        importpath = "github.com/rcrowley/go-metrics",
        sum = "h1:dY6ETXrvDG7Sa4vE8ZQG4yqWg6UnOcbqTAahkV813vQ=",
        version = "v0.0.0-20190826022208-cac0b30c2563",
    )
    go_repository(
        name = "com_github_rivo_tview",
        importpath = "github.com/rivo/tview",
        sum = "h1:QLKAX9JLJ9RJVjnywcVg/U8nKNZvdftCtJRv1qzALYI=",
        version = "v0.0.0-20240118093911-742cf086196e",
    )
    go_repository(
        name = "com_github_rivo_uniseg",
        build_directives = [
            "gazelle:exclude gen_breaktest.go",
            "gazelle:exclude gen_properties.go",
        ],
        importpath = "github.com/rivo/uniseg",
        sum = "h1:8TfxU8dW6PdqD27gjM8MVNuicgxIjxpm4K7x4jp8sis=",
        version = "v0.4.4",
    )
    go_repository(
        name = "com_github_rogpeppe_fastuuid",
        importpath = "github.com/rogpeppe/fastuuid",
        sum = "h1:gu+uRPtBe88sKxUCEXRoeCvVG90TJmwhiqRpvdhQFng=",
        version = "v0.0.0-20150106093220-6724a57986af",
    )
    go_repository(
        name = "com_github_rogpeppe_go_internal",
        importpath = "github.com/rogpeppe/go-internal",
        sum = "h1:exVL4IDcn6na9z1rAb56Vxr+CgyK3nn3O+epU5NdKM8=",
        version = "v1.12.0",
    )
    go_repository(
        name = "com_github_rs_cors",
        importpath = "github.com/rs/cors",
        sum = "h1:+88SsELBHx5r+hZ8TCkggzSstaWNbDvThkVK8H6f9ik=",
        version = "v1.7.0",
    )
    go_repository(
        name = "com_github_russross_blackfriday",
        importpath = "github.com/russross/blackfriday",
        sum = "h1:HyvC0ARfnZBqnXwABFeSZHpKvJHJJfPz81GNueLj0oo=",
        version = "v1.5.2",
    )
    go_repository(
        name = "com_github_russross_blackfriday_v2",
        importpath = "github.com/russross/blackfriday/v2",
        sum = "h1:JIOH55/0cWyOuilr9/qlrm0BSXldqnqwMsf35Ld67mk=",
        version = "v2.1.0",
    )
    go_repository(
        name = "com_github_ryanuber_columnize",
        importpath = "github.com/ryanuber/columnize",
        sum = "h1:UFr9zpz4xgTnIE5yIMtWAMngCdZ9p/+q6lTbgelo80M=",
        version = "v0.0.0-20160712163229-9b3edd62028f",
    )
    go_repository(
        name = "com_github_samuel_go_zookeeper",
        importpath = "github.com/samuel/go-zookeeper",
        sum = "h1:p3Vo3i64TCLY7gIfzeQaUJ+kppEO5WQG3cL8iE8tGHU=",
        version = "v0.0.0-20190923202752-2cc03de413da",
    )
    go_repository(
        name = "com_github_satori_go_uuid",
        importpath = "github.com/satori/go.uuid",
        sum = "h1:0uYX9dsZ2yD7q2RtLRtPSdGDWzjeM3TbMJP9utgA0ww=",
        version = "v1.2.0",
    )
    go_repository(
        name = "com_github_schollz_closestmatch",
        importpath = "github.com/schollz/closestmatch",
        sum = "h1:Uel2GXEpJqOWBrlyI+oY9LTiyyjYS17cCYRqP13/SHk=",
        version = "v2.1.0+incompatible",
    )
    go_repository(
        name = "com_github_schollz_progressbar_v3",
        importpath = "github.com/schollz/progressbar/v3",
        sum = "h1:nMinx+JaEm/zJz4cEyClQeAw5rsYSB5th3xv+5lV6Vg=",
        version = "v3.3.4",
    )
    go_repository(
        name = "com_github_sclevine_agouti",
        importpath = "github.com/sclevine/agouti",
        sum = "h1:8IBJS6PWz3uTlMP3YBIR5f+KAldcGuOeFkFbUWfBgK4=",
        version = "v3.0.0+incompatible",
    )
    go_repository(
        name = "com_github_sean_seed",
        importpath = "github.com/sean-/seed",
        sum = "h1:nn5Wsu0esKSJiIVhscUtVbo7ada43DJhG55ua/hjS5I=",
        version = "v0.0.0-20170313163322-e2103e2c3529",
    )
    go_repository(
        name = "com_github_sergi_go_diff",
        importpath = "github.com/sergi/go-diff",
        sum = "h1:Kpca3qRNrduNnOQeazBd0ysaKrUJiIuISHxogkT9RPQ=",
        version = "v1.0.0",
    )
    go_repository(
        name = "com_github_shirou_gopsutil",
        importpath = "github.com/shirou/gopsutil",
        sum = "h1:+1+c1VGhc88SSonWP6foOcLhvnKlUeu/erjjvaPEYiI=",
        version = "v3.21.11+incompatible",
    )
    go_repository(
        name = "com_github_shopify_goreferrer",
        importpath = "github.com/Shopify/goreferrer",
        sum = "h1:KkH3I3sJuOLP3TjA/dfr4NAY8bghDwnXiU7cTKxQqo0=",
        version = "v0.0.0-20220729165902-8cddb4f5de06",
    )
    go_repository(
        name = "com_github_shopify_sarama",
        importpath = "github.com/Shopify/sarama",
        sum = "h1:3jnfWKD7gVwbB1KSy/lE0szA9duPuSFLViK0o/d3DgA=",
        version = "v1.26.1",
    )
    go_repository(
        name = "com_github_shopify_toxiproxy",
        importpath = "github.com/Shopify/toxiproxy",
        sum = "h1:TKdv8HiTLgE5wdJuEML90aBgNWsokNbMijUGhmcoBJc=",
        version = "v2.1.4+incompatible",
    )
    go_repository(
        name = "com_github_shurcool_component",
        importpath = "github.com/shurcooL/component",
        sum = "h1:Fth6mevc5rX7glNLpbAMJnqKlfIkcTjZCSHEeqvKbcI=",
        version = "v0.0.0-20170202220835-f88ec8f54cc4",
    )
    go_repository(
        name = "com_github_shurcool_events",
        importpath = "github.com/shurcooL/events",
        sum = "h1:vabduItPAIz9px5iryD5peyx7O3Ya8TBThapgXim98o=",
        version = "v0.0.0-20181021180414-410e4ca65f48",
    )
    go_repository(
        name = "com_github_shurcool_github_flavored_markdown",
        importpath = "github.com/shurcooL/github_flavored_markdown",
        sum = "h1:qb9IthCFBmROJ6YBS31BEMeSYjOscSiG+EO+JVNTz64=",
        version = "v0.0.0-20181002035957-2122de532470",
    )
    go_repository(
        name = "com_github_shurcool_go",
        importpath = "github.com/shurcooL/go",
        sum = "h1:MZM7FHLqUHYI0Y/mQAt3d2aYa0SiNms/hFqC9qJYolM=",
        version = "v0.0.0-20180423040247-9e1955d9fb6e",
    )
    go_repository(
        name = "com_github_shurcool_go_goon",
        importpath = "github.com/shurcooL/go-goon",
        sum = "h1:llrF3Fs4018ePo4+G/HV/uQUqEI1HMDjCeOf2V6puPc=",
        version = "v0.0.0-20170922171312-37c2f522c041",
    )
    go_repository(
        name = "com_github_shurcool_gofontwoff",
        importpath = "github.com/shurcooL/gofontwoff",
        sum = "h1:Yoy/IzG4lULT6qZg62sVC+qyBL8DQkmD2zv6i7OImrc=",
        version = "v0.0.0-20180329035133-29b52fc0a18d",
    )
    go_repository(
        name = "com_github_shurcool_gopherjslib",
        importpath = "github.com/shurcooL/gopherjslib",
        sum = "h1:UOk+nlt1BJtTcH15CT7iNO7YVWTfTv/DNwEAQHLIaDQ=",
        version = "v0.0.0-20160914041154-feb6d3990c2c",
    )
    go_repository(
        name = "com_github_shurcool_highlight_diff",
        importpath = "github.com/shurcooL/highlight_diff",
        sum = "h1:vYEG87HxbU6dXj5npkeulCS96Dtz5xg3jcfCgpcvbIw=",
        version = "v0.0.0-20170515013008-09bb4053de1b",
    )
    go_repository(
        name = "com_github_shurcool_highlight_go",
        importpath = "github.com/shurcooL/highlight_go",
        sum = "h1:7pDq9pAMCQgRohFmd25X8hIH8VxmT3TaDm+r9LHxgBk=",
        version = "v0.0.0-20181028180052-98c3abbbae20",
    )
    go_repository(
        name = "com_github_shurcool_home",
        importpath = "github.com/shurcooL/home",
        sum = "h1:MPblCbqA5+z6XARjScMfz1TqtJC7TuTRj0U9VqIBs6k=",
        version = "v0.0.0-20181020052607-80b7ffcb30f9",
    )
    go_repository(
        name = "com_github_shurcool_htmlg",
        importpath = "github.com/shurcooL/htmlg",
        sum = "h1:crYRwvwjdVh1biHzzciFHe8DrZcYrVcZFlJtykhRctg=",
        version = "v0.0.0-20170918183704-d01228ac9e50",
    )
    go_repository(
        name = "com_github_shurcool_httperror",
        importpath = "github.com/shurcooL/httperror",
        sum = "h1:eHRtZoIi6n9Wo1uR+RU44C247msLWwyA89hVKwRLkMk=",
        version = "v0.0.0-20170206035902-86b7830d14cc",
    )
    go_repository(
        name = "com_github_shurcool_httpfs",
        importpath = "github.com/shurcooL/httpfs",
        sum = "h1:SWV2fHctRpRrp49VXJ6UZja7gU9QLHwRpIPBN89SKEo=",
        version = "v0.0.0-20171119174359-809beceb2371",
    )
    go_repository(
        name = "com_github_shurcool_httpgzip",
        importpath = "github.com/shurcooL/httpgzip",
        sum = "h1:fxoFD0in0/CBzXoyNhMTjvBZYW6ilSnTw7N7y/8vkmM=",
        version = "v0.0.0-20180522190206-b1c53ac65af9",
    )
    go_repository(
        name = "com_github_shurcool_issues",
        importpath = "github.com/shurcooL/issues",
        sum = "h1:T4wuULTrzCKMFlg3HmKHgXAF8oStFb/+lOIupLV2v+o=",
        version = "v0.0.0-20181008053335-6292fdc1e191",
    )
    go_repository(
        name = "com_github_shurcool_issuesapp",
        importpath = "github.com/shurcooL/issuesapp",
        sum = "h1:Y+TeIabU8sJD10Qwd/zMty2/LEaT9GNDaA6nyZf+jgo=",
        version = "v0.0.0-20180602232740-048589ce2241",
    )
    go_repository(
        name = "com_github_shurcool_notifications",
        importpath = "github.com/shurcooL/notifications",
        sum = "h1:TQVQrsyNaimGwF7bIhzoVC9QkKm4KsWd8cECGzFx8gI=",
        version = "v0.0.0-20181007000457-627ab5aea122",
    )
    go_repository(
        name = "com_github_shurcool_octicon",
        importpath = "github.com/shurcooL/octicon",
        sum = "h1:bu666BQci+y4S0tVRVjsHUeRon6vUXmsGBwdowgMrg4=",
        version = "v0.0.0-20181028054416-fa4f57f9efb2",
    )
    go_repository(
        name = "com_github_shurcool_reactions",
        importpath = "github.com/shurcooL/reactions",
        sum = "h1:LneqU9PHDsg/AkPDU3AkqMxnMYL+imaqkpflHu73us8=",
        version = "v0.0.0-20181006231557-f2e0b4ca5b82",
    )
    go_repository(
        name = "com_github_shurcool_sanitized_anchor_name",
        importpath = "github.com/shurcooL/sanitized_anchor_name",
        sum = "h1:PdmoCO6wvbs+7yrJyMORt4/BmY5IYyJwS/kOiWx8mHo=",
        version = "v1.0.0",
    )
    go_repository(
        name = "com_github_shurcool_users",
        importpath = "github.com/shurcooL/users",
        sum = "h1:YGaxtkYjb8mnTvtufv2LKLwCQu2/C7qFB7UtrOlTWOY=",
        version = "v0.0.0-20180125191416-49c67e49c537",
    )
    go_repository(
        name = "com_github_shurcool_webdavfs",
        importpath = "github.com/shurcooL/webdavfs",
        sum = "h1:JtcyT0rk/9PKOdnKQzuDR+FSjh7SGtJwpgVpfZBRKlQ=",
        version = "v0.0.0-20170829043945-18c3829fa133",
    )
    go_repository(
        name = "com_github_sirupsen_logrus",
        importpath = "github.com/sirupsen/logrus",
        sum = "h1:dueUQJ1C2q9oE3F7wvmSGAaVtTmUizReu6fjN8uqzbQ=",
        version = "v1.9.3",
    )
    go_repository(
        name = "com_github_smartystreets_assertions",
        importpath = "github.com/smartystreets/assertions",
        sum = "h1:zE9ykElWQ6/NYmHa3jpm/yHnI4xSofP+UP6SpjHcSeM=",
        version = "v0.0.0-20180927180507-b2de0cb4f26d",
    )
    go_repository(
        name = "com_github_smartystreets_goconvey",
        importpath = "github.com/smartystreets/goconvey",
        sum = "h1:fv0U8FUIMPNf1L9lnHLvLhgicrIVChEkdzIKYqbNC9s=",
        version = "v1.6.4",
    )
    go_repository(
        name = "com_github_soheilhy_cmux",
        importpath = "github.com/soheilhy/cmux",
        sum = "h1:0HKaf1o97UwFjHH9o5XsHUOF+tqmdA7KEzXLpiyaw0E=",
        version = "v0.1.4",
    )
    go_repository(
        name = "com_github_sony_gobreaker",
        importpath = "github.com/sony/gobreaker",
        sum = "h1:oMnRNZXX5j85zso6xCPRNPtmAycat+WcoKbklScLDgQ=",
        version = "v0.4.1",
    )
    go_repository(
        name = "com_github_sourcegraph_annotate",
        importpath = "github.com/sourcegraph/annotate",
        sum = "h1:yKm7XZV6j9Ev6lojP2XaIshpT4ymkqhMeSghO5Ps00E=",
        version = "v0.0.0-20160123013949-f4cad6c6324d",
    )
    go_repository(
        name = "com_github_sourcegraph_syntaxhighlight",
        importpath = "github.com/sourcegraph/syntaxhighlight",
        sum = "h1:qpG93cPwA5f7s/ZPBJnGOYQNK/vKsaDaseuKT5Asee8=",
        version = "v0.0.0-20170531221838-bd320f5d308e",
    )
    go_repository(
        name = "com_github_spaolacci_murmur3",
        importpath = "github.com/spaolacci/murmur3",
        sum = "h1:7c1g84S4BPRrfL5Xrdp6fOJ206sU9y293DDHaoy0bLI=",
        version = "v1.1.0",
    )
    go_repository(
        name = "com_github_spf13_afero",
        importpath = "github.com/spf13/afero",
        sum = "h1:EaGW2JJh15aKOejeuJ+wpFSHnbd7GE6Wvp3TsNhb6LY=",
        version = "v1.10.0",
    )
    go_repository(
        name = "com_github_spf13_cast",
        importpath = "github.com/spf13/cast",
        sum = "h1:0Rhw4d6C8J9VPu6cjZLIhZ8+aAOHcDvGeKn+cq5Aq3k=",
        version = "v1.1.0",
    )
    go_repository(
        name = "com_github_spf13_cobra",
        importpath = "github.com/spf13/cobra",
        sum = "h1:X+jTBEBqF0bHN+9cSMgmfuvv2VHJ9ezmFNf9Y/XstYU=",
        version = "v1.5.0",
    )
    go_repository(
        name = "com_github_spf13_jwalterweatherman",
        importpath = "github.com/spf13/jwalterweatherman",
        sum = "h1:zBoLErXXAvWnNsu+pWkRYl6Cx1KXmIfAVsIuYkPN6aY=",
        version = "v0.0.0-20170901151539-12bd96e66386",
    )
    go_repository(
        name = "com_github_spf13_pflag",
        importpath = "github.com/spf13/pflag",
        sum = "h1:iy+VFUOCP1a+8yFto/drg2CJ5u0yRoB7fZw3DKv/JXA=",
        version = "v1.0.5",
    )
    go_repository(
        name = "com_github_spf13_viper",
        importpath = "github.com/spf13/viper",
        sum = "h1:RUA/ghS2i64rlnn4ydTfblY8Og8QzcPtCcHvgMn+w/I=",
        version = "v1.0.0",
    )
    go_repository(
        name = "com_github_stackexchange_wmi",
        importpath = "github.com/StackExchange/wmi",
        sum = "h1:VIkavFPXSjcnS+O8yTq7NI32k0R5Aj+v39y29VYDOSA=",
        version = "v1.2.1",
    )
    go_repository(
        name = "com_github_status_im_keycard_go",
        importpath = "github.com/status-im/keycard-go",
        sum = "h1:QDLFswOQu1r5jsycloeQh3bVU8n/NatHHaZobtDnDzA=",
        version = "v0.2.0",
    )
    go_repository(
        name = "com_github_streadway_amqp",
        importpath = "github.com/streadway/amqp",
        sum = "h1:WhxRHzgeVGETMlmVfqhRn8RIeeNoPr2Czh33I4Zdccw=",
        version = "v0.0.0-20190827072141-edfb9018d271",
    )
    go_repository(
        name = "com_github_streadway_handy",
        importpath = "github.com/streadway/handy",
        sum = "h1:AhmOdSHeswKHBjhsLs/7+1voOxT+LLrSk/Nxvk35fug=",
        version = "v0.0.0-20190108123426-d5acb3125c2a",
    )
    go_repository(
        name = "com_github_stretchr_objx",
        importpath = "github.com/stretchr/objx",
        sum = "h1:xuMeJ0Sdp5ZMRXx/aWO6RZxdr3beISkG5/G/aIRr3pY=",
        version = "v0.5.2",
    )
    go_repository(
        name = "com_github_stretchr_testify",
        importpath = "github.com/stretchr/testify",
        sum = "h1:HtqpIVDClZ4nwg75+f6Lvsy/wHu+3BoSGCbBAcpTsTg=",
        version = "v1.9.0",
    )
    go_repository(
        name = "com_github_syndtr_goleveldb",
        importpath = "github.com/syndtr/goleveldb",
        sum = "h1:epCh84lMvA70Z7CTTCmYQn2CKbY8j86K7/FAIr141uY=",
        version = "v1.0.1-0.20210819022825-2ae1ddf74ef7",
    )
    go_repository(
        name = "com_github_tarm_serial",
        importpath = "github.com/tarm/serial",
        sum = "h1:UyzmZLoiDWMRywV4DUYb9Fbt8uiOSooupjTq10vpvnU=",
        version = "v0.0.0-20180830185346-98f6abe2eb07",
    )
    go_repository(
        name = "com_github_tdewolff_minify_v2",
        importpath = "github.com/tdewolff/minify/v2",
        sum = "h1:kejsHQMM17n6/gwdw53qsi6lg0TGddZADVyQOz1KMdE=",
        version = "v2.12.4",
    )
    go_repository(
        name = "com_github_tdewolff_parse_v2",
        importpath = "github.com/tdewolff/parse/v2",
        sum = "h1:KCkDvNUMof10e3QExio9OPZJT8SbdKojLBumw8YZycQ=",
        version = "v2.6.4",
    )
    go_repository(
        name = "com_github_templexxx_cpufeat",
        importpath = "github.com/templexxx/cpufeat",
        sum = "h1:89CEmDvlq/F7SJEOqkIdNDGJXrQIhuIx9D2DBXjavSU=",
        version = "v0.0.0-20180724012125-cef66df7f161",
    )
    go_repository(
        name = "com_github_templexxx_xor",
        importpath = "github.com/templexxx/xor",
        sum = "h1:fj5tQ8acgNUr6O8LEplsxDhUIe2573iLkJc+PqnzZTI=",
        version = "v0.0.0-20191217153810-f85b25db303b",
    )
    go_repository(
        name = "com_github_tenntenn_modver",
        importpath = "github.com/tenntenn/modver",
        sum = "h1:2klLppGhDgzJrScMpkj9Ujy3rXPUspSjAcev9tSEBgA=",
        version = "v1.0.1",
    )
    go_repository(
        name = "com_github_tenntenn_text_transform",
        importpath = "github.com/tenntenn/text/transform",
        sum = "h1:f+jULpRQGxTSkNYKJ51yaw6ChIqO+Je8UqsTKN/cDag=",
        version = "v0.0.0-20200319021203-7eef512accb3",
    )
    go_repository(
        name = "com_github_thomaso_mirodin_intmath",
        importpath = "github.com/thomaso-mirodin/intmath",
        sum = "h1:cR8/SYRgyQCt5cNCMniB/ZScMkhI9nk8U5C7SbISXjo=",
        version = "v0.0.0-20160323211736-5dc6d854e46e",
    )
    go_repository(
        name = "com_github_tjfoc_gmsm",
        importpath = "github.com/tjfoc/gmsm",
        sum = "h1:i7c6Za/IlgBvnGxYpfD7L3TGuaS+v6oGcgq+J9/ecEA=",
        version = "v1.3.0",
    )
    go_repository(
        name = "com_github_tklauser_go_sysconf",
        importpath = "github.com/tklauser/go-sysconf",
        sum = "h1:GBUpcahXSpR2xN01jhkNAbTLRk2Yzgggk8IM08lq3r4=",
        version = "v0.3.13",
    )
    go_repository(
        name = "com_github_tklauser_numcpus",
        importpath = "github.com/tklauser/numcpus",
        sum = "h1:yjuerZP127QG9m5Zh/mSO4wqurYil27tHrqwRoRjpr4=",
        version = "v0.7.0",
    )
    go_repository(
        name = "com_github_tmc_grpc_websocket_proxy",
        importpath = "github.com/tmc/grpc-websocket-proxy",
        sum = "h1:ndzgwNDnKIqyCvHTXaCqh9KlOWKvBry6nuXMJmonVsE=",
        version = "v0.0.0-20170815181823-89b8d40f7ca8",
    )
    go_repository(
        name = "com_github_trailofbits_go_mutexasserts",
        importpath = "github.com/trailofbits/go-mutexasserts",
        sum = "h1:+LynomhWB+14Plp/bOONEAZCtvCZk4leRbTvNzNVkL0=",
        version = "v0.0.0-20230328101604-8cdbc5f3d279",
    )
    go_repository(
        name = "com_github_tyler_smith_go_bip39",
        importpath = "github.com/tyler-smith/go-bip39",
        sum = "h1:5eUemwrMargf3BSLRRCalXT93Ns6pQJIjYQN2nyfOP8=",
        version = "v1.1.0",
    )
    go_repository(
        name = "com_github_ugorji_go_codec",
        importpath = "github.com/ugorji/go/codec",
        sum = "h1:YPXUKf7fYbp/y8xloBqZOw2qaVggbfwMlI8WM3wZUJ0=",
        version = "v1.2.7",
    )
    go_repository(
        name = "com_github_umbracle_gohashtree",
        importpath = "github.com/umbracle/gohashtree",
        sum = "h1:CQh33pStIp/E30b7TxDlXfM0145bn2e8boI30IxAhTg=",
        version = "v0.0.2-alpha.0.20230207094856-5b775a815c10",
    )
    go_repository(
        name = "com_github_urfave_cli",
        importpath = "github.com/urfave/cli",
        sum = "h1:gsqYFH8bb9ekPA12kRo0hfjngWQjkJPlN9R0N78BoUo=",
        version = "v1.22.2",
    )
    go_repository(
        name = "com_github_urfave_cli_v2",
        importpath = "github.com/urfave/cli/v2",
        sum = "h1:8xSQ6szndafKVRmfyeUMxkNUJQMjL1F2zmsZ+qHpfho=",
        version = "v2.27.1",
    )
    go_repository(
        name = "com_github_urfave_negroni",
        importpath = "github.com/urfave/negroni",
        sum = "h1:kIimOitoypq34K7TG7DUaJ9kq/N4Ofuwi1sjz0KipXc=",
        version = "v1.0.0",
    )
    go_repository(
        name = "com_github_uudashr_gocognit",
        importpath = "github.com/uudashr/gocognit",
        sum = "h1:rrSex7oHr3/pPLQ0xoWq108XMU8s678FJcQ+aSfOHa4=",
        version = "v1.0.5",
    )
    go_repository(
        name = "com_github_valyala_bytebufferpool",
        importpath = "github.com/valyala/bytebufferpool",
        sum = "h1:GqA5TC/0021Y/b9FG4Oi9Mr3q7XYx6KllzawFIhcdPw=",
        version = "v1.0.0",
    )
    go_repository(
        name = "com_github_valyala_fasthttp",
        importpath = "github.com/valyala/fasthttp",
        sum = "h1:CRq/00MfruPGFLTQKY8b+8SfdK60TxNztjRMnH0t1Yc=",
        version = "v1.40.0",
    )
    go_repository(
        name = "com_github_valyala_fasttemplate",
        importpath = "github.com/valyala/fasttemplate",
        sum = "h1:lxLXG0uE3Qnshl9QyaK6XJxMXlQZELvChBOCmQD0Loo=",
        version = "v1.2.2",
    )
    go_repository(
        name = "com_github_viant_assertly",
        importpath = "github.com/viant/assertly",
        sum = "h1:5x1GzBaRteIwTr5RAGFVG14uNeRFxVNbXPWrK2qAgpc=",
        version = "v0.4.8",
    )
    go_repository(
        name = "com_github_viant_toolbox",
        importpath = "github.com/viant/toolbox",
        sum = "h1:6TteTDQ68CjgcCe8wH3D3ZhUQQOJXMTbj/D9rkk2a1k=",
        version = "v0.24.0",
    )
    go_repository(
        name = "com_github_victoriametrics_fastcache",
        importpath = "github.com/VictoriaMetrics/fastcache",
        sum = "h1:N0y9ASrJ0F6h0QaC3o6uJb3NIZ9VKLjCM7NQbSmF7WI=",
        version = "v1.12.2",
    )
    go_repository(
        name = "com_github_vividcortex_gohistogram",
        importpath = "github.com/VividCortex/gohistogram",
        sum = "h1:6+hBz+qvs0JOrrNhhmR7lFxo5sINxBCGXrdtl/UvroE=",
        version = "v1.0.0",
    )
    go_repository(
        name = "com_github_vmihailenco_msgpack_v5",
        importpath = "github.com/vmihailenco/msgpack/v5",
        sum = "h1:5gO0H1iULLWGhs2H5tbAHIZTV8/cYafcFOr9znI5mJU=",
        version = "v5.3.5",
    )
    go_repository(
        name = "com_github_vmihailenco_tagparser_v2",
        importpath = "github.com/vmihailenco/tagparser/v2",
        sum = "h1:y09buUbR+b5aycVFQs/g70pqKVZNBmxwAhO7/IwNM9g=",
        version = "v2.0.0",
    )
    go_repository(
        name = "com_github_wealdtech_go_bytesutil",
        importpath = "github.com/wealdtech/go-bytesutil",
        sum = "h1:TjuRzcG5KaPwaR5JB7L/OgJqMQWvlrblA1n0GfcXFSY=",
        version = "v1.2.1",
    )
    go_repository(
        name = "com_github_wealdtech_go_eth2_types_v2",
        build_directives = [
            "gazelle:resolve go github.com/herumi/bls-eth-go-binary/bls @herumi_bls_eth_go_binary//:go_default_library",
        ],
        importpath = "github.com/wealdtech/go-eth2-types/v2",
        sum = "h1:b5aXlNBLKgjAg/Fft9VvGlqAUCQMP5LzYhlHRrr4yPg=",
        version = "v2.8.2",
    )
    go_repository(
        name = "com_github_wealdtech_go_eth2_util",
        importpath = "github.com/wealdtech/go-eth2-util",
        sum = "h1:gq+JMrnadifyKadUr75wmfP7+usiqMu9t3VVoob5Dvo=",
        version = "v1.8.2",
    )
    go_repository(
        name = "com_github_wealdtech_go_eth2_wallet_encryptor_keystorev4",
        importpath = "github.com/wealdtech/go-eth2-wallet-encryptor-keystorev4",
        sum = "h1:SxrDVSr+oXuT1x8kZt4uWqNCvv5xXEGV9zd7cuSrZS8=",
        version = "v1.1.3",
    )
    go_repository(
        name = "com_github_wealdtech_go_eth2_wallet_types_v2",
        importpath = "github.com/wealdtech/go-eth2-wallet-types/v2",
        sum = "h1:264/meVYWt1wFw6Mtn+xwkZkXjID42gNra4rycoiDXI=",
        version = "v2.8.2",
    )
    go_repository(
        name = "com_github_wlynxg_anet",
        importpath = "github.com/wlynxg/anet",
        sum = "h1:0de1OFQxnNqAu+x2FAKKCVIrnfGKQbs7FQz++tB0+Uw=",
        version = "v0.0.4",
    )
    go_repository(
        name = "com_github_x448_float16",
        importpath = "github.com/x448/float16",
        sum = "h1:qLwI1I70+NjRFUR3zs1JPUCgaCXSh3SW62uAKT1mSBM=",
        version = "v0.8.4",
    )
    go_repository(
        name = "com_github_xdg_scram",
        importpath = "github.com/xdg/scram",
        sum = "h1:u40Z8hqBAAQyv+vATcGgV0YCnDjqSL7/q/JyPhhJSPk=",
        version = "v0.0.0-20180814205039-7eeb5667e42c",
    )
    go_repository(
        name = "com_github_xdg_stringprep",
        importpath = "github.com/xdg/stringprep",
        sum = "h1:d9X0esnoa3dFsV0FG35rAT0RIhYFlPq7MiP+DW89La0=",
        version = "v1.0.0",
    )
    go_repository(
        name = "com_github_xhit_go_str2duration_v2",
        importpath = "github.com/xhit/go-str2duration/v2",
        sum = "h1:lxklc02Drh6ynqX+DdPyp5pCKLUQpRT8bp8Ydu2Bstc=",
        version = "v2.1.0",
    )
    go_repository(
        name = "com_github_xiang90_probing",
        importpath = "github.com/xiang90/probing",
        sum = "h1:eY9dn8+vbi4tKz5Qo6v2eYzo7kUS51QINcR5jNpbZS8=",
        version = "v0.0.0-20190116061207-43a291ad63a2",
    )
    go_repository(
        name = "com_github_xrash_smetrics",
        importpath = "github.com/xrash/smetrics",
        sum = "h1:bAn7/zixMGCfxrRTfdpNzjtPYqr8smhKouy9mxVdGPU=",
        version = "v0.0.0-20201216005158-039620a65673",
    )
    go_repository(
        name = "com_github_xtaci_kcp_go",
        importpath = "github.com/xtaci/kcp-go",
        sum = "h1:TN1uey3Raw0sTz0Fg8GkfM0uH3YwzhnZWQ1bABv5xAg=",
        version = "v5.4.20+incompatible",
    )
    go_repository(
        name = "com_github_xtaci_lossyconn",
        importpath = "github.com/xtaci/lossyconn",
        sum = "h1:J0GxkO96kL4WF+AIT3M4mfUVinOCPgf2uUWYFUzN0sM=",
        version = "v0.0.0-20190602105132-8df528c0c9ae",
    )
    go_repository(
        name = "com_github_yosssi_ace",
        importpath = "github.com/yosssi/ace",
        sum = "h1:tUkIP/BLdKqrlrPwcmH0shwEEhTRHoGnc1wFIWmaBUA=",
        version = "v0.0.5",
    )
    go_repository(
        name = "com_github_yuin_goldmark",
        importpath = "github.com/yuin/goldmark",
        sum = "h1:fVcFKWvrslecOb/tg+Cc05dkeYx540o0FuFt3nUVDoE=",
        version = "v1.4.13",
    )
    go_repository(
        name = "com_github_yusufpapurcu_wmi",
        importpath = "github.com/yusufpapurcu/wmi",
        sum = "h1:E1ctvB7uKFMOJw3fdOW32DwGE9I7t++CRUEMKvFoFiw=",
        version = "v1.2.3",
    )
    go_repository(
        name = "com_google_cloud_go",
        importpath = "cloud.google.com/go",
        sum = "h1:Zc8gqp3+a9/Eyph2KDmcGaPtbKRIoqq4YTlL4NMD0Ys=",
        version = "v0.110.0",
    )
    go_repository(
        name = "com_google_cloud_go_accessapproval",
        importpath = "cloud.google.com/go/accessapproval",
        sum = "h1:x0cEHro/JFPd7eS4BlEWNTMecIj2HdXjOVB5BtvwER0=",
        version = "v1.6.0",
    )
    go_repository(
        name = "com_google_cloud_go_accesscontextmanager",
        importpath = "cloud.google.com/go/accesscontextmanager",
        sum = "h1:MG60JgnEoawHJrbWw0jGdv6HLNSf6gQvYRiXpuzqgEA=",
        version = "v1.7.0",
    )
    go_repository(
        name = "com_google_cloud_go_aiplatform",
        importpath = "cloud.google.com/go/aiplatform",
        sum = "h1:zTw+suCVchgZyO+k847wjzdVjWmrAuehxdvcZvJwfGg=",
        version = "v1.37.0",
    )
    go_repository(
        name = "com_google_cloud_go_analytics",
        importpath = "cloud.google.com/go/analytics",
        sum = "h1:LqAo3tAh2FU9+w/r7vc3hBjU23Kv7GhO/PDIW7kIYgM=",
        version = "v0.19.0",
    )
    go_repository(
        name = "com_google_cloud_go_apigateway",
        importpath = "cloud.google.com/go/apigateway",
        sum = "h1:ZI9mVO7x3E9RK/BURm2p1aw9YTBSCQe3klmyP1WxWEg=",
        version = "v1.5.0",
    )
    go_repository(
        name = "com_google_cloud_go_apigeeconnect",
        importpath = "cloud.google.com/go/apigeeconnect",
        sum = "h1:sWOmgDyAsi1AZ48XRHcATC0tsi9SkPT7DA/+VCfkaeA=",
        version = "v1.5.0",
    )
    go_repository(
        name = "com_google_cloud_go_apigeeregistry",
        importpath = "cloud.google.com/go/apigeeregistry",
        sum = "h1:E43RdhhCxdlV+I161gUY2rI4eOaMzHTA5kNkvRsFXvc=",
        version = "v0.6.0",
    )
    go_repository(
        name = "com_google_cloud_go_apikeys",
        importpath = "cloud.google.com/go/apikeys",
        sum = "h1:B9CdHFZTFjVti89tmyXXrO+7vSNo2jvZuHG8zD5trdQ=",
        version = "v0.6.0",
    )
    go_repository(
        name = "com_google_cloud_go_appengine",
        importpath = "cloud.google.com/go/appengine",
        sum = "h1:aBGDKmRIaRRoWJ2tAoN0oVSHoWLhtO9aj/NvUyP4aYs=",
        version = "v1.7.1",
    )
    go_repository(
        name = "com_google_cloud_go_area120",
        importpath = "cloud.google.com/go/area120",
        sum = "h1:ugckkFh4XkHJMPhTIx0CyvdoBxmOpMe8rNs4Ok8GAag=",
        version = "v0.7.1",
    )
    go_repository(
        name = "com_google_cloud_go_artifactregistry",
        importpath = "cloud.google.com/go/artifactregistry",
        sum = "h1:o1Q80vqEB6Qp8WLEH3b8FBLNUCrGQ4k5RFj0sn/sgO8=",
        version = "v1.13.0",
    )
    go_repository(
        name = "com_google_cloud_go_asset",
        importpath = "cloud.google.com/go/asset",
        sum = "h1:YAsssO08BqZ6mncbb6FPlj9h6ACS7bJQUOlzciSfbNk=",
        version = "v1.13.0",
    )
    go_repository(
        name = "com_google_cloud_go_assuredworkloads",
        importpath = "cloud.google.com/go/assuredworkloads",
        sum = "h1:VLGnVFta+N4WM+ASHbhc14ZOItOabDLH1MSoDv+Xuag=",
        version = "v1.10.0",
    )
    go_repository(
        name = "com_google_cloud_go_automl",
        importpath = "cloud.google.com/go/automl",
        sum = "h1:50VugllC+U4IGl3tDNcZaWvApHBTrn/TvyHDJ0wM+Uw=",
        version = "v1.12.0",
    )
    go_repository(
        name = "com_google_cloud_go_baremetalsolution",
        importpath = "cloud.google.com/go/baremetalsolution",
        sum = "h1:2AipdYXL0VxMboelTTw8c1UJ7gYu35LZYUbuRv9Q28s=",
        version = "v0.5.0",
    )
    go_repository(
        name = "com_google_cloud_go_batch",
        importpath = "cloud.google.com/go/batch",
        sum = "h1:YbMt0E6BtqeD5FvSv1d56jbVsWEzlGm55lYte+M6Mzs=",
        version = "v0.7.0",
    )
    go_repository(
        name = "com_google_cloud_go_beyondcorp",
        importpath = "cloud.google.com/go/beyondcorp",
        sum = "h1:UkY2BTZkEUAVrgqnSdOJ4p3y9ZRBPEe1LkjgC8Bj/Pc=",
        version = "v0.5.0",
    )
    go_repository(
        name = "com_google_cloud_go_bigquery",
        importpath = "cloud.google.com/go/bigquery",
        sum = "h1:RscMV6LbnAmhAzD893Lv9nXXy2WCaJmbxYPWDLbGqNQ=",
        version = "v1.50.0",
    )
    go_repository(
        name = "com_google_cloud_go_billing",
        importpath = "cloud.google.com/go/billing",
        sum = "h1:JYj28UYF5w6VBAh0gQYlgHJ/OD1oA+JgW29YZQU+UHM=",
        version = "v1.13.0",
    )
    go_repository(
        name = "com_google_cloud_go_binaryauthorization",
        importpath = "cloud.google.com/go/binaryauthorization",
        sum = "h1:d3pMDBCCNivxt5a4eaV7FwL7cSH0H7RrEnFrTb1QKWs=",
        version = "v1.5.0",
    )
    go_repository(
        name = "com_google_cloud_go_certificatemanager",
        importpath = "cloud.google.com/go/certificatemanager",
        sum = "h1:5C5UWeSt8Jkgp7OWn2rCkLmYurar/vIWIoSQ2+LaTOc=",
        version = "v1.6.0",
    )
    go_repository(
        name = "com_google_cloud_go_channel",
        importpath = "cloud.google.com/go/channel",
        sum = "h1:GpcQY5UJKeOekYgsX3QXbzzAc/kRGtBq43fTmyKe6Uw=",
        version = "v1.12.0",
    )
    go_repository(
        name = "com_google_cloud_go_cloudbuild",
        importpath = "cloud.google.com/go/cloudbuild",
        sum = "h1:GHQCjV4WlPPVU/j3Rlpc8vNIDwThhd1U9qSY/NPZdko=",
        version = "v1.9.0",
    )
    go_repository(
        name = "com_google_cloud_go_clouddms",
        importpath = "cloud.google.com/go/clouddms",
        sum = "h1:E7v4TpDGUyEm1C/4KIrpVSOCTm0P6vWdHT0I4mostRA=",
        version = "v1.5.0",
    )
    go_repository(
        name = "com_google_cloud_go_cloudtasks",
        importpath = "cloud.google.com/go/cloudtasks",
        sum = "h1:uK5k6abf4yligFgYFnG0ni8msai/dSv6mDmiBulU0hU=",
        version = "v1.10.0",
    )
    go_repository(
        name = "com_google_cloud_go_compute",
        importpath = "cloud.google.com/go/compute",
        sum = "h1:am86mquDUgjGNWxiGn+5PGLbmgiWXlE/yNWpIpNvuXY=",
        version = "v1.19.1",
    )
    go_repository(
        name = "com_google_cloud_go_compute_metadata",
        importpath = "cloud.google.com/go/compute/metadata",
        sum = "h1:Tz+eQXMEqDIKRsmY3cHTL6FVaynIjX2QxYC4trgAKZc=",
        version = "v0.3.0",
    )
    go_repository(
        name = "com_google_cloud_go_contactcenterinsights",
        importpath = "cloud.google.com/go/contactcenterinsights",
        sum = "h1:jXIpfcH/VYSE1SYcPzO0n1VVb+sAamiLOgCw45JbOQk=",
        version = "v1.6.0",
    )
    go_repository(
        name = "com_google_cloud_go_container",
        importpath = "cloud.google.com/go/container",
        sum = "h1:NKlY/wCDapfVZlbVVaeuu2UZZED5Dy1z4Zx1KhEzm8c=",
        version = "v1.15.0",
    )
    go_repository(
        name = "com_google_cloud_go_containeranalysis",
        importpath = "cloud.google.com/go/containeranalysis",
        sum = "h1:EQ4FFxNaEAg8PqQCO7bVQfWz9NVwZCUKaM1b3ycfx3U=",
        version = "v0.9.0",
    )
    go_repository(
        name = "com_google_cloud_go_datacatalog",
        importpath = "cloud.google.com/go/datacatalog",
        sum = "h1:4H5IJiyUE0X6ShQBqgFFZvGGcrwGVndTwUSLP4c52gw=",
        version = "v1.13.0",
    )
    go_repository(
        name = "com_google_cloud_go_dataflow",
        importpath = "cloud.google.com/go/dataflow",
        sum = "h1:eYyD9o/8Nm6EttsKZaEGD84xC17bNgSKCu0ZxwqUbpg=",
        version = "v0.8.0",
    )
    go_repository(
        name = "com_google_cloud_go_dataform",
        importpath = "cloud.google.com/go/dataform",
        sum = "h1:Dyk+fufup1FR6cbHjFpMuP4SfPiF3LI3JtoIIALoq48=",
        version = "v0.7.0",
    )
    go_repository(
        name = "com_google_cloud_go_datafusion",
        importpath = "cloud.google.com/go/datafusion",
        sum = "h1:sZjRnS3TWkGsu1LjYPFD/fHeMLZNXDK6PDHi2s2s/bk=",
        version = "v1.6.0",
    )
    go_repository(
        name = "com_google_cloud_go_datalabeling",
        importpath = "cloud.google.com/go/datalabeling",
        sum = "h1:ch4qA2yvddGRUrlfwrNJCr79qLqhS9QBwofPHfFlDIk=",
        version = "v0.7.0",
    )
    go_repository(
        name = "com_google_cloud_go_dataplex",
        importpath = "cloud.google.com/go/dataplex",
        sum = "h1:RvoZ5T7gySwm1CHzAw7yY1QwwqaGswunmqEssPxU/AM=",
        version = "v1.6.0",
    )
    go_repository(
        name = "com_google_cloud_go_dataproc",
        importpath = "cloud.google.com/go/dataproc",
        sum = "h1:W47qHL3W4BPkAIbk4SWmIERwsWBaNnWm0P2sdx3YgGU=",
        version = "v1.12.0",
    )
    go_repository(
        name = "com_google_cloud_go_dataqna",
        importpath = "cloud.google.com/go/dataqna",
        sum = "h1:yFzi/YU4YAdjyo7pXkBE2FeHbgz5OQQBVDdbErEHmVQ=",
        version = "v0.7.0",
    )
    go_repository(
        name = "com_google_cloud_go_datastore",
        importpath = "cloud.google.com/go/datastore",
        sum = "h1:iF6I/HaLs3Ado8uRKMvZRvF/ZLkWaWE9i8AiHzbC774=",
        version = "v1.11.0",
    )
    go_repository(
        name = "com_google_cloud_go_datastream",
        importpath = "cloud.google.com/go/datastream",
        sum = "h1:BBCBTnWMDwwEzQQmipUXxATa7Cm7CA/gKjKcR2w35T0=",
        version = "v1.7.0",
    )
    go_repository(
        name = "com_google_cloud_go_deploy",
        importpath = "cloud.google.com/go/deploy",
        sum = "h1:otshdKEbmsi1ELYeCKNYppwV0UH5xD05drSdBm7ouTk=",
        version = "v1.8.0",
    )
    go_repository(
        name = "com_google_cloud_go_dialogflow",
        importpath = "cloud.google.com/go/dialogflow",
        sum = "h1:uVlKKzp6G/VtSW0E7IH1Y5o0H48/UOCmqksG2riYCwQ=",
        version = "v1.32.0",
    )
    go_repository(
        name = "com_google_cloud_go_dlp",
        importpath = "cloud.google.com/go/dlp",
        sum = "h1:1JoJqezlgu6NWCroBxr4rOZnwNFILXr4cB9dMaSKO4A=",
        version = "v1.9.0",
    )
    go_repository(
        name = "com_google_cloud_go_documentai",
        importpath = "cloud.google.com/go/documentai",
        sum = "h1:KM3Xh0QQyyEdC8Gs2vhZfU+rt6OCPF0dwVwxKgLmWfI=",
        version = "v1.18.0",
    )
    go_repository(
        name = "com_google_cloud_go_domains",
        importpath = "cloud.google.com/go/domains",
        sum = "h1:2ti/o9tlWL4N+wIuWUNH+LbfgpwxPr8J1sv9RHA4bYQ=",
        version = "v0.8.0",
    )
    go_repository(
        name = "com_google_cloud_go_edgecontainer",
        importpath = "cloud.google.com/go/edgecontainer",
        sum = "h1:O0YVE5v+O0Q/ODXYsQHmHb+sYM8KNjGZw2pjX2Ws41c=",
        version = "v1.0.0",
    )
    go_repository(
        name = "com_google_cloud_go_errorreporting",
        importpath = "cloud.google.com/go/errorreporting",
        sum = "h1:kj1XEWMu8P0qlLhm3FwcaFsUvXChV/OraZwA70trRR0=",
        version = "v0.3.0",
    )
    go_repository(
        name = "com_google_cloud_go_essentialcontacts",
        importpath = "cloud.google.com/go/essentialcontacts",
        sum = "h1:gIzEhCoOT7bi+6QZqZIzX1Erj4SswMPIteNvYVlu+pM=",
        version = "v1.5.0",
    )
    go_repository(
        name = "com_google_cloud_go_eventarc",
        importpath = "cloud.google.com/go/eventarc",
        sum = "h1:fsJmNeqvqtk74FsaVDU6cH79lyZNCYP8Rrv7EhaB/PU=",
        version = "v1.11.0",
    )
    go_repository(
        name = "com_google_cloud_go_filestore",
        importpath = "cloud.google.com/go/filestore",
        sum = "h1:ckTEXN5towyTMu4q0uQ1Mde/JwTHur0gXs8oaIZnKfw=",
        version = "v1.6.0",
    )
    go_repository(
        name = "com_google_cloud_go_firestore",
        importpath = "cloud.google.com/go/firestore",
        sum = "h1:IBlRyxgGySXu5VuW0RgGFlTtLukSnNkpDiEOMkQkmpA=",
        version = "v1.9.0",
    )
    go_repository(
        name = "com_google_cloud_go_functions",
        importpath = "cloud.google.com/go/functions",
        sum = "h1:pPDqtsXG2g9HeOQLoquLbmvmb82Y4Ezdo1GXuotFoWg=",
        version = "v1.13.0",
    )
    go_repository(
        name = "com_google_cloud_go_gaming",
        importpath = "cloud.google.com/go/gaming",
        sum = "h1:7vEhFnZmd931Mo7sZ6pJy7uQPDxF7m7v8xtBheG08tc=",
        version = "v1.9.0",
    )
    go_repository(
        name = "com_google_cloud_go_gkebackup",
        importpath = "cloud.google.com/go/gkebackup",
        sum = "h1:za3QZvw6ujR0uyqkhomKKKNoXDyqYGPJies3voUK8DA=",
        version = "v0.4.0",
    )
    go_repository(
        name = "com_google_cloud_go_gkeconnect",
        importpath = "cloud.google.com/go/gkeconnect",
        sum = "h1:gXYKciHS/Lgq0GJ5Kc9SzPA35NGc3yqu6SkjonpEr2Q=",
        version = "v0.7.0",
    )
    go_repository(
        name = "com_google_cloud_go_gkehub",
        importpath = "cloud.google.com/go/gkehub",
        sum = "h1:TqCSPsEBQ6oZSJgEYZ3XT8x2gUadbvfwI32YB0kuHCs=",
        version = "v0.12.0",
    )
    go_repository(
        name = "com_google_cloud_go_gkemulticloud",
        importpath = "cloud.google.com/go/gkemulticloud",
        sum = "h1:8I84Q4vl02rJRsFiinBxl7WCozfdLlUVBQuSrqr9Wtk=",
        version = "v0.5.0",
    )
    go_repository(
        name = "com_google_cloud_go_gsuiteaddons",
        importpath = "cloud.google.com/go/gsuiteaddons",
        sum = "h1:1mvhXqJzV0Vg5Fa95QwckljODJJfDFXV4pn+iL50zzA=",
        version = "v1.5.0",
    )
    go_repository(
        name = "com_google_cloud_go_iam",
        importpath = "cloud.google.com/go/iam",
        sum = "h1:+CmB+K0J/33d0zSQ9SlFWUeCCEn5XJA0ZMZ3pHE9u8k=",
        version = "v0.13.0",
    )
    go_repository(
        name = "com_google_cloud_go_iap",
        importpath = "cloud.google.com/go/iap",
        sum = "h1:PxVHFuMxmSZyfntKXHXhd8bo82WJ+LcATenq7HLdVnU=",
        version = "v1.7.1",
    )
    go_repository(
        name = "com_google_cloud_go_ids",
        importpath = "cloud.google.com/go/ids",
        sum = "h1:fodnCDtOXuMmS8LTC2y3h8t24U8F3eKWfhi+3LY6Qf0=",
        version = "v1.3.0",
    )
    go_repository(
        name = "com_google_cloud_go_iot",
        importpath = "cloud.google.com/go/iot",
        sum = "h1:39W5BFSarRNZfVG0eXI5LYux+OVQT8GkgpHCnrZL2vM=",
        version = "v1.6.0",
    )
    go_repository(
        name = "com_google_cloud_go_kms",
        importpath = "cloud.google.com/go/kms",
        sum = "h1:7hm1bRqGCA1GBRQUrp831TwJ9TWhP+tvLuP497CQS2g=",
        version = "v1.10.1",
    )
    go_repository(
        name = "com_google_cloud_go_language",
        importpath = "cloud.google.com/go/language",
        sum = "h1:7Ulo2mDk9huBoBi8zCE3ONOoBrL6UXfAI71CLQ9GEIM=",
        version = "v1.9.0",
    )
    go_repository(
        name = "com_google_cloud_go_lifesciences",
        importpath = "cloud.google.com/go/lifesciences",
        sum = "h1:uWrMjWTsGjLZpCTWEAzYvyXj+7fhiZST45u9AgasasI=",
        version = "v0.8.0",
    )
    go_repository(
        name = "com_google_cloud_go_logging",
        importpath = "cloud.google.com/go/logging",
        sum = "h1:CJYxlNNNNAMkHp9em/YEXcfJg+rPDg7YfwoRpMU+t5I=",
        version = "v1.7.0",
    )
    go_repository(
        name = "com_google_cloud_go_longrunning",
        importpath = "cloud.google.com/go/longrunning",
        sum = "h1:v+yFJOfKC3yZdY6ZUI933pIYdhyhV8S3NpWrXWmg7jM=",
        version = "v0.4.1",
    )
    go_repository(
        name = "com_google_cloud_go_managedidentities",
        importpath = "cloud.google.com/go/managedidentities",
        sum = "h1:ZRQ4k21/jAhrHBVKl/AY7SjgzeJwG1iZa+mJ82P+VNg=",
        version = "v1.5.0",
    )
    go_repository(
        name = "com_google_cloud_go_maps",
        importpath = "cloud.google.com/go/maps",
        sum = "h1:mv9YaczD4oZBZkM5XJl6fXQ984IkJNHPwkc8MUsdkBo=",
        version = "v0.7.0",
    )
    go_repository(
        name = "com_google_cloud_go_mediatranslation",
        importpath = "cloud.google.com/go/mediatranslation",
        sum = "h1:anPxH+/WWt8Yc3EdoEJhPMBRF7EhIdz426A+tuoA0OU=",
        version = "v0.7.0",
    )
    go_repository(
        name = "com_google_cloud_go_memcache",
        importpath = "cloud.google.com/go/memcache",
        sum = "h1:8/VEmWCpnETCrBwS3z4MhT+tIdKgR1Z4Tr2tvYH32rg=",
        version = "v1.9.0",
    )
    go_repository(
        name = "com_google_cloud_go_metastore",
        importpath = "cloud.google.com/go/metastore",
        sum = "h1:QCFhZVe2289KDBQ7WxaHV2rAmPrmRAdLC6gbjUd3HPo=",
        version = "v1.10.0",
    )
    go_repository(
        name = "com_google_cloud_go_monitoring",
        importpath = "cloud.google.com/go/monitoring",
        sum = "h1:2qsrgXGVoRXpP7otZ14eE1I568zAa92sJSDPyOJvwjM=",
        version = "v1.13.0",
    )
    go_repository(
        name = "com_google_cloud_go_networkconnectivity",
        importpath = "cloud.google.com/go/networkconnectivity",
        sum = "h1:ZD6b4Pk1jEtp/cx9nx0ZYcL3BKqDa+KixNDZ6Bjs1B8=",
        version = "v1.11.0",
    )
    go_repository(
        name = "com_google_cloud_go_networkmanagement",
        importpath = "cloud.google.com/go/networkmanagement",
        sum = "h1:8KWEUNGcpSX9WwZXq7FtciuNGPdPdPN/ruDm769yAEM=",
        version = "v1.6.0",
    )
    go_repository(
        name = "com_google_cloud_go_networksecurity",
        importpath = "cloud.google.com/go/networksecurity",
        sum = "h1:sOc42Ig1K2LiKlzG71GUVloeSJ0J3mffEBYmvu+P0eo=",
        version = "v0.8.0",
    )
    go_repository(
        name = "com_google_cloud_go_notebooks",
        importpath = "cloud.google.com/go/notebooks",
        sum = "h1:Kg2K3K7CbSXYJHZ1aGQpf1xi5x2GUvQWf2sFVuiZh8M=",
        version = "v1.8.0",
    )
    go_repository(
        name = "com_google_cloud_go_optimization",
        importpath = "cloud.google.com/go/optimization",
        sum = "h1:dj8O4VOJRB4CUwZXdmwNViH1OtI0WtWL867/lnYH248=",
        version = "v1.3.1",
    )
    go_repository(
        name = "com_google_cloud_go_orchestration",
        importpath = "cloud.google.com/go/orchestration",
        sum = "h1:Vw+CEXo8M/FZ1rb4EjcLv0gJqqw89b7+g+C/EmniTb8=",
        version = "v1.6.0",
    )
    go_repository(
        name = "com_google_cloud_go_orgpolicy",
        importpath = "cloud.google.com/go/orgpolicy",
        sum = "h1:XDriMWug7sd0kYT1QKofRpRHzjad0bK8Q8uA9q+XrU4=",
        version = "v1.10.0",
    )
    go_repository(
        name = "com_google_cloud_go_osconfig",
        importpath = "cloud.google.com/go/osconfig",
        sum = "h1:PkSQx4OHit5xz2bNyr11KGcaFccL5oqglFPdTboyqwQ=",
        version = "v1.11.0",
    )
    go_repository(
        name = "com_google_cloud_go_oslogin",
        importpath = "cloud.google.com/go/oslogin",
        sum = "h1:whP7vhpmc+ufZa90eVpkfbgzJRK/Xomjz+XCD4aGwWw=",
        version = "v1.9.0",
    )
    go_repository(
        name = "com_google_cloud_go_phishingprotection",
        importpath = "cloud.google.com/go/phishingprotection",
        sum = "h1:l6tDkT7qAEV49MNEJkEJTB6vOO/onbSOcNtAT09HPuA=",
        version = "v0.7.0",
    )
    go_repository(
        name = "com_google_cloud_go_policytroubleshooter",
        importpath = "cloud.google.com/go/policytroubleshooter",
        sum = "h1:yKAGC4p9O61ttZUswaq9GAn1SZnEzTd0vUYXD7ZBT7Y=",
        version = "v1.6.0",
    )
    go_repository(
        name = "com_google_cloud_go_privatecatalog",
        importpath = "cloud.google.com/go/privatecatalog",
        sum = "h1:EPEJ1DpEGXLDnmc7mnCAqFmkwUJbIsaLAiLHVOkkwtc=",
        version = "v0.8.0",
    )
    go_repository(
        name = "com_google_cloud_go_pubsub",
        importpath = "cloud.google.com/go/pubsub",
        sum = "h1:vCge8m7aUKBJYOgrZp7EsNDf6QMd2CAlXZqWTn3yq6s=",
        version = "v1.30.0",
    )
    go_repository(
        name = "com_google_cloud_go_pubsublite",
        importpath = "cloud.google.com/go/pubsublite",
        sum = "h1:cb9fsrtpINtETHiJ3ECeaVzrfIVhcGjhhJEjybHXHao=",
        version = "v1.7.0",
    )
    go_repository(
        name = "com_google_cloud_go_recaptchaenterprise_v2",
        importpath = "cloud.google.com/go/recaptchaenterprise/v2",
        sum = "h1:6iOCujSNJ0YS7oNymI64hXsjGq60T4FK1zdLugxbzvU=",
        version = "v2.7.0",
    )
    go_repository(
        name = "com_google_cloud_go_recommendationengine",
        importpath = "cloud.google.com/go/recommendationengine",
        sum = "h1:VibRFCwWXrFebEWKHfZAt2kta6pS7Tlimsnms0fjv7k=",
        version = "v0.7.0",
    )
    go_repository(
        name = "com_google_cloud_go_recommender",
        importpath = "cloud.google.com/go/recommender",
        sum = "h1:ZnFRY5R6zOVk2IDS1Jbv5Bw+DExCI5rFumsTnMXiu/A=",
        version = "v1.9.0",
    )
    go_repository(
        name = "com_google_cloud_go_redis",
        importpath = "cloud.google.com/go/redis",
        sum = "h1:JoAd3SkeDt3rLFAAxEvw6wV4t+8y4ZzfZcZmddqphQ8=",
        version = "v1.11.0",
    )
    go_repository(
        name = "com_google_cloud_go_resourcemanager",
        importpath = "cloud.google.com/go/resourcemanager",
        sum = "h1:NRM0p+RJkaQF9Ee9JMnUV9BQ2QBIOq/v8M+Pbv/wmCs=",
        version = "v1.7.0",
    )
    go_repository(
        name = "com_google_cloud_go_resourcesettings",
        importpath = "cloud.google.com/go/resourcesettings",
        sum = "h1:8Dua37kQt27CCWHm4h/Q1XqCF6ByD7Ouu49xg95qJzI=",
        version = "v1.5.0",
    )
    go_repository(
        name = "com_google_cloud_go_retail",
        importpath = "cloud.google.com/go/retail",
        sum = "h1:1Dda2OpFNzIb4qWgFZjYlpP7sxX3aLeypKG6A3H4Yys=",
        version = "v1.12.0",
    )
    go_repository(
        name = "com_google_cloud_go_run",
        importpath = "cloud.google.com/go/run",
        sum = "h1:ydJQo+k+MShYnBfhaRHSZYeD/SQKZzZLAROyfpeD9zw=",
        version = "v0.9.0",
    )
    go_repository(
        name = "com_google_cloud_go_scheduler",
        importpath = "cloud.google.com/go/scheduler",
        sum = "h1:NpQAHtx3sulByTLe2dMwWmah8PWgeoieFPpJpArwFV0=",
        version = "v1.9.0",
    )
    go_repository(
        name = "com_google_cloud_go_secretmanager",
        importpath = "cloud.google.com/go/secretmanager",
        sum = "h1:pu03bha7ukxF8otyPKTFdDz+rr9sE3YauS5PliDXK60=",
        version = "v1.10.0",
    )
    go_repository(
        name = "com_google_cloud_go_security",
        importpath = "cloud.google.com/go/security",
        sum = "h1:PYvDxopRQBfYAXKAuDpFCKBvDOWPWzp9k/H5nB3ud3o=",
        version = "v1.13.0",
    )
    go_repository(
        name = "com_google_cloud_go_securitycenter",
        importpath = "cloud.google.com/go/securitycenter",
        sum = "h1:AF3c2s3awNTMoBtMX3oCUoOMmGlYxGOeuXSYHNBkf14=",
        version = "v1.19.0",
    )
    go_repository(
        name = "com_google_cloud_go_servicecontrol",
        importpath = "cloud.google.com/go/servicecontrol",
        sum = "h1:d0uV7Qegtfaa7Z2ClDzr9HJmnbJW7jn0WhZ7wOX6hLE=",
        version = "v1.11.1",
    )
    go_repository(
        name = "com_google_cloud_go_servicedirectory",
        importpath = "cloud.google.com/go/servicedirectory",
        sum = "h1:SJwk0XX2e26o25ObYUORXx6torSFiYgsGkWSkZgkoSU=",
        version = "v1.9.0",
    )
    go_repository(
        name = "com_google_cloud_go_servicemanagement",
        importpath = "cloud.google.com/go/servicemanagement",
        sum = "h1:fopAQI/IAzlxnVeiKn/8WiV6zKndjFkvi+gzu+NjywY=",
        version = "v1.8.0",
    )
    go_repository(
        name = "com_google_cloud_go_serviceusage",
        importpath = "cloud.google.com/go/serviceusage",
        sum = "h1:rXyq+0+RSIm3HFypctp7WoXxIA563rn206CfMWdqXX4=",
        version = "v1.6.0",
    )
    go_repository(
        name = "com_google_cloud_go_shell",
        importpath = "cloud.google.com/go/shell",
        sum = "h1:wT0Uw7ib7+AgZST9eCDygwTJn4+bHMDtZo5fh7kGWDU=",
        version = "v1.6.0",
    )
    go_repository(
        name = "com_google_cloud_go_spanner",
        importpath = "cloud.google.com/go/spanner",
        sum = "h1:7VdjZ8zj4sHbDw55atp5dfY6kn1j9sam9DRNpPQhqR4=",
        version = "v1.45.0",
    )
    go_repository(
        name = "com_google_cloud_go_speech",
        importpath = "cloud.google.com/go/speech",
        sum = "h1:JEVoWGNnTF128kNty7T4aG4eqv2z86yiMJPT9Zjp+iw=",
        version = "v1.15.0",
    )
    go_repository(
        name = "com_google_cloud_go_storage",
        importpath = "cloud.google.com/go/storage",
        sum = "h1:6RRlFMv1omScs6iq2hfE3IvgE+l6RfJPampq8UZc5TU=",
        version = "v1.14.0",
    )
    go_repository(
        name = "com_google_cloud_go_storagetransfer",
        importpath = "cloud.google.com/go/storagetransfer",
        sum = "h1:5T+PM+3ECU3EY2y9Brv0Sf3oka8pKmsCfpQ07+91G9o=",
        version = "v1.8.0",
    )
    go_repository(
        name = "com_google_cloud_go_talent",
        importpath = "cloud.google.com/go/talent",
        sum = "h1:nI9sVZPjMKiO2q3Uu0KhTDVov3Xrlpt63fghP9XjyEM=",
        version = "v1.5.0",
    )
    go_repository(
        name = "com_google_cloud_go_texttospeech",
        importpath = "cloud.google.com/go/texttospeech",
        sum = "h1:H4g1ULStsbVtalbZGktyzXzw6jP26RjVGYx9RaYjBzc=",
        version = "v1.6.0",
    )
    go_repository(
        name = "com_google_cloud_go_tpu",
        importpath = "cloud.google.com/go/tpu",
        sum = "h1:/34T6CbSi+kTv5E19Q9zbU/ix8IviInZpzwz3rsFE+A=",
        version = "v1.5.0",
    )
    go_repository(
        name = "com_google_cloud_go_trace",
        importpath = "cloud.google.com/go/trace",
        sum = "h1:olxC0QHC59zgJVALtgqfD9tGk0lfeCP5/AGXL3Px/no=",
        version = "v1.9.0",
    )
    go_repository(
        name = "com_google_cloud_go_translate",
        importpath = "cloud.google.com/go/translate",
        sum = "h1:GvLP4oQ4uPdChBmBaUSa/SaZxCdyWELtlAaKzpHsXdA=",
        version = "v1.7.0",
    )
    go_repository(
        name = "com_google_cloud_go_video",
        importpath = "cloud.google.com/go/video",
        sum = "h1:upIbnGI0ZgACm58HPjAeBMleW3sl5cT84AbYQ8PWOgM=",
        version = "v1.15.0",
    )
    go_repository(
        name = "com_google_cloud_go_videointelligence",
        importpath = "cloud.google.com/go/videointelligence",
        sum = "h1:Uh5BdoET8XXqXX2uXIahGb+wTKbLkGH7s4GXR58RrG8=",
        version = "v1.10.0",
    )
    go_repository(
        name = "com_google_cloud_go_vision_v2",
        importpath = "cloud.google.com/go/vision/v2",
        sum = "h1:8C8RXUJoflCI4yVdqhTy9tRyygSHmp60aP363z23HKg=",
        version = "v2.7.0",
    )
    go_repository(
        name = "com_google_cloud_go_vmmigration",
        importpath = "cloud.google.com/go/vmmigration",
        sum = "h1:Azs5WKtfOC8pxvkyrDvt7J0/4DYBch0cVbuFfCCFt5k=",
        version = "v1.6.0",
    )
    go_repository(
        name = "com_google_cloud_go_vmwareengine",
        importpath = "cloud.google.com/go/vmwareengine",
        sum = "h1:b0NBu7S294l0gmtrT0nOJneMYgZapr5x9tVWvgDoVEM=",
        version = "v0.3.0",
    )
    go_repository(
        name = "com_google_cloud_go_vpcaccess",
        importpath = "cloud.google.com/go/vpcaccess",
        sum = "h1:FOe6CuiQD3BhHJWt7E8QlbBcaIzVRddupwJlp7eqmn4=",
        version = "v1.6.0",
    )
    go_repository(
        name = "com_google_cloud_go_webrisk",
        importpath = "cloud.google.com/go/webrisk",
        sum = "h1:IY+L2+UwxcVm2zayMAtBhZleecdIFLiC+QJMzgb0kT0=",
        version = "v1.8.0",
    )
    go_repository(
        name = "com_google_cloud_go_websecurityscanner",
        importpath = "cloud.google.com/go/websecurityscanner",
        sum = "h1:AHC1xmaNMOZtNqxI9Rmm87IJEyPaRkOxeI0gpAacXGk=",
        version = "v1.5.0",
    )
    go_repository(
        name = "com_google_cloud_go_workflows",
        importpath = "cloud.google.com/go/workflows",
        sum = "h1:FfGp9w0cYnaKZJhUOMqCOJCYT/WlvYBfTQhFWV3sRKI=",
        version = "v1.10.0",
    )
    go_repository(
        name = "com_lukechampine_blake3",
        importpath = "lukechampine.com/blake3",
        sum = "h1:sJ3XhFINmHSrYCgl958hscfIa3bw8x4DqMP3u1YvoYE=",
        version = "v1.3.0",
    )
    go_repository(
        name = "com_shuralyov_dmitri_app_changes",
        importpath = "dmitri.shuralyov.com/app/changes",
        sum = "h1:hJiie5Bf3QucGRa4ymsAUOxyhYwGEz1xrsVk0P8erlw=",
        version = "v0.0.0-20180602232624-0a106ad413e3",
    )
    go_repository(
        name = "com_shuralyov_dmitri_gpu_mtl",
        importpath = "dmitri.shuralyov.com/gpu/mtl",
        sum = "h1:VpgP7xuJadIUuKccphEpTJnWhS2jkQyMt6Y7pJCD7fY=",
        version = "v0.0.0-20190408044501-666a987793e9",
    )
    go_repository(
        name = "com_shuralyov_dmitri_html_belt",
        importpath = "dmitri.shuralyov.com/html/belt",
        sum = "h1:SPOUaucgtVls75mg+X7CXigS71EnsfVUK/2CgVrwqgw=",
        version = "v0.0.0-20180602232347-f7d459c86be0",
    )
    go_repository(
        name = "com_shuralyov_dmitri_service_change",
        importpath = "dmitri.shuralyov.com/service/change",
        sum = "h1:GvWw74lx5noHocd+f6HBMXK6DuggBB1dhVkuGZbv7qM=",
        version = "v0.0.0-20181023043359-a85b471d5412",
    )
    go_repository(
        name = "com_shuralyov_dmitri_state",
        importpath = "dmitri.shuralyov.com/state",
        sum = "h1:ivON6cwHK1OH26MZyWDCnbTRZZf0IhNsENoNAKFS1g4=",
        version = "v0.0.0-20180228185332-28bcc343414c",
    )
    go_repository(
        name = "com_sourcegraph_sourcegraph_appdash",
        importpath = "sourcegraph.com/sourcegraph/appdash",
        sum = "h1:ucqkfpjg9WzSUubAO62csmucvxl4/JeW3F4I4909XkM=",
        version = "v0.0.0-20190731080439-ebfcffb1b5c0",
    )
    go_repository(
        name = "com_sourcegraph_sourcegraph_go_diff",
        importpath = "sourcegraph.com/sourcegraph/go-diff",
        sum = "h1:eTiIR0CoWjGzJcnQ3OkhIl/b9GJovq4lSAVRt0ZFEG8=",
        version = "v0.5.0",
    )
    go_repository(
        name = "com_sourcegraph_sqs_pbtypes",
        importpath = "sourcegraph.com/sqs/pbtypes",
        sum = "h1:JPJh2pk3+X4lXAkZIk2RuE/7/FoK9maXw+TNPJhVS/c=",
        version = "v0.0.0-20180604144634-d3ebe8f20ae4",
    )
    go_repository(
        name = "dev_cel_expr",
        importpath = "cel.dev/expr",
        sum = "h1:O1jzfJCQBfL5BFoYktaxwIhuttaQPsVWerH9/EEKx0w=",
        version = "v0.15.0",
    )
    go_repository(
        name = "in_gopkg_alecthomas_kingpin_v2",
        importpath = "gopkg.in/alecthomas/kingpin.v2",
        sum = "h1:jMFz6MfLP0/4fUyZle81rXUoxOBFi19VUFKVDOQfozc=",
        version = "v2.2.6",
    )
    go_repository(
        name = "in_gopkg_bsm_ratelimit_v1",
        importpath = "gopkg.in/bsm/ratelimit.v1",
        sum = "h1:stTHdEoWg1pQ8riaP5ROrjS6zy6wewH/Q2iwnLCQUXY=",
        version = "v1.0.0-20160220154919-db14e161995a",
    )
    go_repository(
        name = "in_gopkg_cenkalti_backoff_v1",
        importpath = "gopkg.in/cenkalti/backoff.v1",
        sum = "h1:Arh75ttbsvlpVA7WtVpH4u9h6Zl46xuptxqLxPiSo4Y=",
        version = "v1.1.0",
    )
    go_repository(
        name = "in_gopkg_check_v1",
        importpath = "gopkg.in/check.v1",
        sum = "h1:Hei/4ADfdWqJk1ZMxUNpqntNwaWcugrBjAiHlqqRiVk=",
        version = "v1.0.0-20201130134442-10cb98267c6c",
    )
    go_repository(
        name = "in_gopkg_cheggaaa_pb_v1",
        importpath = "gopkg.in/cheggaaa/pb.v1",
        sum = "h1:Ev7yu1/f6+d+b3pi5vPdRPc6nNtP1umSfcWiEfRqv6I=",
        version = "v1.0.25",
    )
    go_repository(
        name = "in_gopkg_d4l3k_messagediff_v1",
        importpath = "gopkg.in/d4l3k/messagediff.v1",
        sum = "h1:70AthpjunwzUiarMHyED52mj9UwtAnE89l1Gmrt3EU0=",
        version = "v1.2.1",
    )
    go_repository(
        name = "in_gopkg_errgo_v2",
        importpath = "gopkg.in/errgo.v2",
        sum = "h1:0vLT13EuvQ0hNvakwLuFZ/jYrLp5F3kcWHXdRggjCE8=",
        version = "v2.1.0",
    )
    go_repository(
        name = "in_gopkg_fsnotify_v1",
        importpath = "gopkg.in/fsnotify.v1",
        sum = "h1:xOHLXZwVvI9hhs+cLKq5+I5onOuwQLhQwiu63xxlHs4=",
        version = "v1.4.7",
    )
    go_repository(
        name = "in_gopkg_gcfg_v1",
        importpath = "gopkg.in/gcfg.v1",
        sum = "h1:m8OOJ4ccYHnx2f4gQwpno8nAX5OGOh7RLaaz0pj3Ogs=",
        version = "v1.2.3",
    )
    go_repository(
        name = "in_gopkg_inf_v0",
        importpath = "gopkg.in/inf.v0",
        sum = "h1:73M5CoZyi3ZLMOyDlQh031Cx6N9NDJ2Vvfl76EDAgDc=",
        version = "v0.9.1",
    )
    go_repository(
        name = "in_gopkg_ini_v1",
        importpath = "gopkg.in/ini.v1",
        sum = "h1:Dgnx+6+nfE+IfzjUEISNeydPJh9AXNNsWbGP9KzCsOA=",
        version = "v1.67.0",
    )
    go_repository(
        name = "in_gopkg_jcmturner_aescts_v1",
        importpath = "gopkg.in/jcmturner/aescts.v1",
        sum = "h1:cVVZBK2b1zY26haWB4vbBiZrfFQnfbTVrE3xZq6hrEw=",
        version = "v1.0.1",
    )
    go_repository(
        name = "in_gopkg_jcmturner_dnsutils_v1",
        importpath = "gopkg.in/jcmturner/dnsutils.v1",
        sum = "h1:cIuC1OLRGZrld+16ZJvvZxVJeKPsvd5eUIvxfoN5hSM=",
        version = "v1.0.1",
    )
    go_repository(
        name = "in_gopkg_jcmturner_goidentity_v3",
        importpath = "gopkg.in/jcmturner/goidentity.v3",
        sum = "h1:1duIyWiTaYvVx3YX2CYtpJbUFd7/UuPYCfgXtQ3VTbI=",
        version = "v3.0.0",
    )
    go_repository(
        name = "in_gopkg_jcmturner_gokrb5_v7",
        importpath = "gopkg.in/jcmturner/gokrb5.v7",
        sum = "h1:a9tsXlIDD9SKxotJMK3niV7rPZAJeX2aD/0yg3qlIrg=",
        version = "v7.5.0",
    )
    go_repository(
        name = "in_gopkg_jcmturner_rpc_v1",
        importpath = "gopkg.in/jcmturner/rpc.v1",
        sum = "h1:QHIUxTX1ISuAv9dD2wJ9HWQVuWDX/Zc0PfeC2tjc4rU=",
        version = "v1.1.0",
    )
    go_repository(
        name = "in_gopkg_natefinch_lumberjack_v2",
        importpath = "gopkg.in/natefinch/lumberjack.v2",
        sum = "h1:bBRl1b0OH9s/DuPhuXpNl+VtCaJXFZ5/uEFST95x9zc=",
        version = "v2.2.1",
    )
    go_repository(
        name = "in_gopkg_redis_v4",
        importpath = "gopkg.in/redis.v4",
        sum = "h1:y3XbwQAiHwgNLUng56mgWYK39vsPqo8sT84XTEcxjr0=",
        version = "v4.2.4",
    )
    go_repository(
        name = "in_gopkg_resty_v1",
        importpath = "gopkg.in/resty.v1",
        sum = "h1:CuXP0Pjfw9rOuY6EP+UvtNvt5DSqHpIxILZKT/quCZI=",
        version = "v1.12.0",
    )
    go_repository(
        name = "in_gopkg_tomb_v1",
        importpath = "gopkg.in/tomb.v1",
        sum = "h1:uRGJdciOHaEIrze2W8Q3AKkepLTh2hOroT7a+7czfdQ=",
        version = "v1.0.0-20141024135613-dd632973f1e7",
    )
    go_repository(
        name = "in_gopkg_warnings_v0",
        importpath = "gopkg.in/warnings.v0",
        sum = "h1:wFXVbFY8DY5/xOe1ECiWdKCzZlxgshcYVNkBHstARME=",
        version = "v0.1.2",
    )
    go_repository(
        name = "in_gopkg_yaml_v2",
        importpath = "gopkg.in/yaml.v2",
        sum = "h1:D8xgwECY7CYvx+Y2n4sBz93Jn9JRvxdiyyo8CTfuKaY=",
        version = "v2.4.0",
    )
    go_repository(
        name = "in_gopkg_yaml_v3",
        importpath = "gopkg.in/yaml.v3",
        sum = "h1:fxVm/GzAzEWqLHuvctI91KS9hhNmmWOoWu0XTYJS7CA=",
        version = "v3.0.1",
    )
    go_repository(
        name = "io_etcd_go_bbolt",
        importpath = "go.etcd.io/bbolt",
        sum = "h1:/ecaJf0sk1l4l6V4awd65v2C3ILy7MSj+s/x1ADCIMU=",
        version = "v1.3.6",
    )
    go_repository(
        name = "io_etcd_go_etcd",
        importpath = "go.etcd.io/etcd",
        sum = "h1:VcrIfasaLFkyjk6KNlXQSzO+B0fZcnECiDrKJsfxka0=",
        version = "v0.0.0-20191023171146-3cf2f69b5738",
    )
    go_repository(
        name = "io_k8s_api",
        build_file_proto_mode = "disable_global",
        importpath = "k8s.io/api",
        sum = "h1:XASIELmW8w8q0i1Y4124LqPoWMycLjyQti/fdYHYjCs=",
        version = "v0.30.4",
    )
    go_repository(
        name = "io_k8s_apimachinery",
        build_file_proto_mode = "disable_global",
        importpath = "k8s.io/apimachinery",
        sum = "h1:5QHQI2tInzr8LsT4kU/2+fSeibH1eIHswNx480cqIoY=",
        version = "v0.30.4",
    )
    go_repository(
        name = "io_k8s_client_go",
        build_extra_args = ["-exclude=vendor"],
        build_naming_convention = "go_default_library",
        importpath = "k8s.io/client-go",
        sum = "h1:eculUe+HPQoPbixfwmaSZGsKcOf7D288tH6hDAdd+wY=",
        version = "v0.30.4",
    )
    go_repository(
        name = "io_k8s_klog_v2",
        importpath = "k8s.io/klog/v2",
        sum = "h1:QXU6cPEOIslTGvZaXvFWiP9VKyeet3sawzTOvdXb4Vw=",
        version = "v2.120.1",
    )
    go_repository(
        name = "io_k8s_kube_openapi",
        importpath = "k8s.io/kube-openapi",
        sum = "h1:BZqlfIlq5YbRMFko6/PM7FjZpUb45WallggurYhKGag=",
        version = "v0.0.0-20240228011516-70dd3763d340",
    )
    go_repository(
        name = "io_k8s_sigs_json",
        importpath = "sigs.k8s.io/json",
        sum = "h1:EDPBXCAspyGV4jQlpZSudPeMmr1bNJefnuqLsRAsHZo=",
        version = "v0.0.0-20221116044647-bc3834ca7abd",
    )
    go_repository(
        name = "io_k8s_sigs_structured_merge_diff_v4",
        importpath = "sigs.k8s.io/structured-merge-diff/v4",
        sum = "h1:150L+0vs/8DA78h1u02ooW1/fFq/Lwr+sGiqlzvrtq4=",
        version = "v4.4.1",
    )
    go_repository(
        name = "io_k8s_sigs_yaml",
        importpath = "sigs.k8s.io/yaml",
        sum = "h1:a2VclLzOGrwOHDiV8EfBGhvjHvP46CtW5j6POvhYGGo=",
        version = "v1.3.0",
    )
    go_repository(
        name = "io_k8s_utils",
        importpath = "k8s.io/utils",
        sum = "h1:sgn3ZU783SCgtaSJjpcVVlRqd6GSnlTLKgpAAttJvpI=",
        version = "v0.0.0-20230726121419-3b25d923346b",
    )
    go_repository(
        name = "io_opencensus_go",
        importpath = "go.opencensus.io",
        sum = "h1:y73uSU6J157QMP2kn2r30vwW1A2W2WFwSCGnAVxeaD0=",
        version = "v0.24.0",
    )
    go_repository(
        name = "io_opentelemetry_go_otel",
        importpath = "go.opentelemetry.io/otel",
        sum = "h1:PdomN/Al4q/lN6iBJEN3AwPvUiHPMlt93c8bqTG5Llw=",
        version = "v1.29.0",
    )
    go_repository(
        name = "io_opentelemetry_go_otel_exporters_jaeger",
        importpath = "go.opentelemetry.io/otel/exporters/jaeger",
        sum = "h1:D7UpUy2Xc2wsi1Ras6V40q806WM07rqoCWzXu7Sqy+4=",
        version = "v1.17.0",
    )
    go_repository(
        name = "io_opentelemetry_go_otel_metric",
        importpath = "go.opentelemetry.io/otel/metric",
        sum = "h1:vPf/HFWTNkPu1aYeIsc98l4ktOQaL6LeSoeV2g+8YLc=",
        version = "v1.29.0",
    )
    go_repository(
        name = "io_opentelemetry_go_otel_sdk",
        importpath = "go.opentelemetry.io/otel/sdk",
        sum = "h1:vkqKjk7gwhS8VaWb0POZKmIEDimRCMsopNYnriHyryo=",
        version = "v1.29.0",
    )
    go_repository(
        name = "io_opentelemetry_go_otel_trace",
        importpath = "go.opentelemetry.io/otel/trace",
        sum = "h1:J/8ZNK4XgR7a21DZUAsbF8pZ5Jcw1VhACmnYt39JTi4=",
        version = "v1.29.0",
    )
    go_repository(
        name = "io_rsc_binaryregexp",
        importpath = "rsc.io/binaryregexp",
        sum = "h1:HfqmD5MEmC0zvwBuF187nq9mdnXjXsSivRiXN7SmRkE=",
        version = "v0.2.0",
    )
    go_repository(
        name = "io_rsc_quote_v3",
        importpath = "rsc.io/quote/v3",
        sum = "h1:9JKUTTIUgS6kzR9mK1YuGKv6Nl+DijDNIc0ghT58FaY=",
        version = "v3.1.0",
    )
    go_repository(
        name = "io_rsc_sampler",
        importpath = "rsc.io/sampler",
        sum = "h1:7uVkIFmeBqHfdjD+gZwtXXI+RODJ2Wc4O7MPEh/QiW4=",
        version = "v1.3.0",
    )
    go_repository(
        name = "io_rsc_tmplfunc",
        importpath = "rsc.io/tmplfunc",
        sum = "h1:53XFQh69AfOa8Tw0Jm7t+GV7KZhOi6jzsCzTtKbMvzU=",
        version = "v0.0.3",
    )
    go_repository(
        name = "org_apache_git_thrift_git",
        importpath = "git.apache.org/thrift.git",
        sum = "h1:OR8VhtwhcAI3U48/rzBsVOuHi0zDPzYI1xASVcdSgR8=",
        version = "v0.0.0-20180902110319-2566ecd5d999",
    )
    go_repository(
        name = "org_go4",
        importpath = "go4.org",
        sum = "h1:+hE86LblG4AyDgwMCLTE6FOlM9+qjHSYS+rKqxUVdsM=",
        version = "v0.0.0-20180809161055-417644f6feb5",
    )
    go_repository(
        name = "org_go4_grpc",
        importpath = "grpc.go4.org",
        sum = "h1:tmXTu+dfa+d9Evp8NpJdgOy6+rt8/x4yG7qPBrtNfLY=",
        version = "v0.0.0-20170609214715-11d0a25b4919",
    )
    go_repository(
        name = "org_golang_google_api",
        importpath = "google.golang.org/api",
        sum = "h1:uWrpz12dpVPn7cojP82mk02XDgTJLDPc2KbVTxrWb4A=",
        version = "v0.40.0",
    )
    go_repository(
        name = "org_golang_google_appengine",
        importpath = "google.golang.org/appengine",
        sum = "h1:FZR1q0exgwxzPzp/aF+VccGrSfxfPpkBqjIIEq3ru6c=",
        version = "v1.6.7",
    )
    go_repository(
        name = "org_golang_google_genproto",
        importpath = "google.golang.org/genproto",
        sum = "h1:KpwkzHKEF7B9Zxg18WzOa7djJ+Ha5DzthMyZYQfEn2A=",
        version = "v0.0.0-20230410155749-daa745c078e1",
    )
    go_repository(
        name = "org_golang_google_genproto_googleapis_api",
        importpath = "google.golang.org/genproto/googleapis/api",
        sum = "h1:7whR9kGa5LUwFtpLm2ArCEejtnxlGeLbAyjFY8sGNFw=",
        version = "v0.0.0-20240528184218-531527333157",
    )
    go_repository(
        name = "org_golang_google_genproto_googleapis_rpc",
        importpath = "google.golang.org/genproto/googleapis/rpc",
        sum = "h1:Zy9XzmMEflZ/MAaA7vNcoebnRAld7FsPW1EeBB7V0m8=",
        version = "v0.0.0-20240528184218-531527333157",
    )
    go_repository(
        name = "org_golang_google_grpc",
        build_file_proto_mode = "disable",
        importpath = "google.golang.org/grpc",
        sum = "h1:8I4C0Yq1EjstUzUJzpcRVbuYA2mODtEmpWiQoN/b2nc=",
        version = "v1.56.3",
    )
    go_repository(
        name = "org_golang_google_protobuf",
        importpath = "google.golang.org/protobuf",
        sum = "h1:6xV6lTsCfpGD21XK49h7MhtcApnLqkfYgPcdHftf6hg=",
        version = "v1.34.2",
    )
    go_repository(
        name = "org_golang_x_build",
        importpath = "golang.org/x/build",
        sum = "h1:E2M5QgjZ/Jg+ObCQAudsXxuTsLj7Nl5RV/lZcQZmKSo=",
        version = "v0.0.0-20190111050920-041ab4dc3f9d",
    )
    go_repository(
        name = "org_golang_x_crypto",
        importpath = "golang.org/x/crypto",
        sum = "h1:RrRspgV4mU+YwB4FYnuBoKsUapNIL5cohGAmSH3azsw=",
        version = "v0.26.0",
    )
    go_repository(
        name = "org_golang_x_exp",
        importpath = "golang.org/x/exp",
        sum = "h1:ELnwvuAXPNtPk1TJRuGkI9fDTwym6AYBu0qzT8AcHdI=",
        version = "v0.0.0-20240808152545-0cdaa3abc0fa",
    )
    go_repository(
        name = "org_golang_x_exp_typeparams",
        importpath = "golang.org/x/exp/typeparams",
        sum = "h1:1P7xPZEwZMoBoz0Yze5Nx2/4pxj6nw9ZqHWXqP0iRgQ=",
        version = "v0.0.0-20231108232855-2478ac86f678",
    )
    go_repository(
        name = "org_golang_x_image",
        importpath = "golang.org/x/image",
        sum = "h1:+qEpEAPhDZ1o0x3tHzZTQDArnOixOzGD9HUJfcg0mb4=",
        version = "v0.0.0-20190802002840-cff245a6509b",
    )
    go_repository(
        name = "org_golang_x_lint",
        importpath = "golang.org/x/lint",
        sum = "h1:2M3HP5CCK1Si9FQhwnzYhXdG6DXeebvUHFpre8QvbyI=",
        version = "v0.0.0-20201208152925-83fdc39ff7b5",
    )
    go_repository(
        name = "org_golang_x_mobile",
        importpath = "golang.org/x/mobile",
        sum = "h1:4+4C/Iv2U4fMZBiMCc98MG1In4gJY5YRhtpDNeDeHWs=",
        version = "v0.0.0-20190719004257-d2bd2a29d028",
    )
    go_repository(
        name = "org_golang_x_mod",
        importpath = "golang.org/x/mod",
        sum = "h1:utOm6MM3R3dnawAiJgn0y+xvuYRsm1RKM/4giyfDgV0=",
        version = "v0.20.0",
    )
    go_repository(
        name = "org_golang_x_net",
        importpath = "golang.org/x/net",
        sum = "h1:a9JDOJc5GMUJ0+UDqmLT86WiEy7iWyIhz8gz8E4e5hE=",
        version = "v0.28.0",
    )
    go_repository(
        name = "org_golang_x_oauth2",
        importpath = "golang.org/x/oauth2",
        sum = "h1:tsimM75w1tF/uws5rbeHzIWxEqElMehnc+iW793zsZs=",
        version = "v0.21.0",
    )
    go_repository(
        name = "org_golang_x_perf",
        importpath = "golang.org/x/perf",
        sum = "h1:ObuXPmIgI4ZMyQLIz48cJYgSyWdjUXc2SZAdyJMwEAU=",
        version = "v0.0.0-20230113213139-801c7ef9e5c5",
    )
    go_repository(
        name = "org_golang_x_sync",
        importpath = "golang.org/x/sync",
        sum = "h1:3NFvSEYkUoMifnESzZl15y791HH1qU2xm6eCJU5ZPXQ=",
        version = "v0.8.0",
    )
    go_repository(
        name = "org_golang_x_sys",
        importpath = "golang.org/x/sys",
        sum = "h1:Twjiwq9dn6R1fQcyiK+wQyHWfaz/BJB+YIpzU/Cv3Xg=",
        version = "v0.24.0",
    )
    go_repository(
        name = "org_golang_x_telemetry",
        importpath = "golang.org/x/telemetry",
        sum = "h1:zf5N6UOrA487eEFacMePxjXAJctxKmyjKUsjA11Uzuk=",
        version = "v0.0.0-20240521205824-bda55230c457",
    )
    go_repository(
        name = "org_golang_x_term",
        importpath = "golang.org/x/term",
        sum = "h1:F6D4vR+EHoL9/sWAWgAR1H2DcHr4PareCbAaCo1RpuU=",
        version = "v0.23.0",
    )
    go_repository(
        name = "org_golang_x_text",
        importpath = "golang.org/x/text",
        sum = "h1:XtiM5bkSOt+ewxlOE/aE/AKEHibwj/6gvWMl9Rsh0Qc=",
        version = "v0.17.0",
    )
    go_repository(
        name = "org_golang_x_time",
        importpath = "golang.org/x/time",
        sum = "h1:o7cqy6amK/52YcAKIPlM3a+Fpj35zvRj2TP+e1xFSfk=",
        version = "v0.5.0",
    )
    go_repository(
        name = "org_golang_x_tools",
        importpath = "golang.org/x/tools",
        sum = "h1:J1shsA93PJUEVaUSaay7UXAyE8aimq3GW0pjlolpa24=",
        version = "v0.24.0",
    )
    go_repository(
        name = "org_golang_x_xerrors",
        importpath = "golang.org/x/xerrors",
        sum = "h1:go1bK/D/BFZV2I8cIQd1NKEZ+0owSTG1fDTci4IqFcE=",
        version = "v0.0.0-20200804184101-5ec99f83aff1",
    )
    go_repository(
        name = "org_uber_go_atomic",
        importpath = "go.uber.org/atomic",
        sum = "h1:ADUqmZGgLDDfbSL9ZmPxKTybcoEYHgpYfELNoN+7hsw=",
        version = "v1.7.0",
    )
    go_repository(
        name = "org_uber_go_automaxprocs",
        build_directives = [
            # Do not use this library directly.
            # Rather, load maxprocs from github.com/prysmaticlabs/runtime/maxprocs.
            "gazelle:go_visibility @prysm//runtime/maxprocs:__pkg__",
        ],
        importpath = "go.uber.org/automaxprocs",
        sum = "h1:2LxUOGiR3O6tw8ui5sZa2LAaHnsviZdVOUZw4fvbnME=",
        version = "v1.5.2",
    )
    go_repository(
        name = "org_uber_go_dig",
        importpath = "go.uber.org/dig",
        sum = "h1:imUL1UiY0Mg4bqbFfsRQO5G4CGRBec/ZujWTvSVp3pw=",
        version = "v1.18.0",
    )
    go_repository(
        name = "org_uber_go_fx",
        importpath = "go.uber.org/fx",
        sum = "h1:iPW+OPxv0G8w75OemJ1RAnTUrF55zOJlXlo1TbJ0Buw=",
        version = "v1.22.2",
    )
    go_repository(
        name = "org_uber_go_goleak",
        importpath = "go.uber.org/goleak",
        sum = "h1:2K3zAYmnTNqV73imy9J1T3WC+gmCePx2hEGkimedGto=",
        version = "v1.3.0",
    )
    go_repository(
        name = "org_uber_go_mock",
        importpath = "go.uber.org/mock",
        sum = "h1:VcM4ZOtdbR4f6VXfiOpwpVJDL6lCReaZ6mw31wqh7KU=",
        version = "v0.4.0",
    )
    go_repository(
        name = "org_uber_go_multierr",
        importpath = "go.uber.org/multierr",
        sum = "h1:blXXJkSxSSfBVBlC76pxqeO+LN3aDfLQo+309xJstO0=",
        version = "v1.11.0",
    )
    go_repository(
        name = "org_uber_go_tools",
        importpath = "go.uber.org/tools",
        sum = "h1:0mgffUl7nfd+FpvXMVz4IDEaUSmT1ysygQC7qYo7sG4=",
        version = "v0.0.0-20190618225709-2cfd321de3ee",
    )
    go_repository(
        name = "org_uber_go_zap",
        importpath = "go.uber.org/zap",
        sum = "h1:aJMhYGrd5QSmlpLMr2MftRKl7t8J8PTZPA732ud/XR8=",
        version = "v1.27.0",
    )

    http_archive(
        name = "com_github_supranational_blst",
        urls = [
            "https://github.com/supranational/blst/archive/3dd0f804b1819e5d03fb22ca2e6fac105932043a.tar.gz",
        ],
        strip_prefix = "blst-3dd0f804b1819e5d03fb22ca2e6fac105932043a",
        build_file = "//third_party:blst/blst.BUILD",
        sha256 = "132124c074e59ead77e1828cc54b587a182ea67b781b72198e802af4696d78fe",
    )<|MERGE_RESOLUTION|>--- conflicted
+++ resolved
@@ -433,14 +433,14 @@
     go_repository(
         name = "com_github_cncf_udpa_go",
         importpath = "github.com/cncf/udpa/go",
-        sum = "h1:QQ3GSy+MqSHxm/d8nCtnAiZdYFd45cYZPs8vOOIYKfk=",
-        version = "v0.0.0-20220112060539-c52dc94e7fbe",
+        sum = "h1:cqQfy1jclcSy/FwLjemeg3SR1yaINm74aQyupQ0Bl8M=",
+        version = "v0.0.0-20201120205902-5459f2c99403",
     )
     go_repository(
         name = "com_github_cncf_xds_go",
         importpath = "github.com/cncf/xds/go",
-        sum = "h1:/inchEIKaYC1Akx+H+gqO04wryn5h75LSazbRlnya1k=",
-        version = "v0.0.0-20230607035331-e9ce68804cb4",
+        sum = "h1:ga8SEFjZ60pxLcmhnThWgvH2wg8376yUJmPhEH4H3kw=",
+        version = "v0.0.0-20240423153145-555b57ec207b",
     )
     go_repository(
         name = "com_github_cockroachdb_datadriven",
@@ -655,21 +655,6 @@
         version = "v0.5.0",
     )
     go_repository(
-<<<<<<< HEAD
-        name = "com_github_docker_spdystream",
-        importpath = "github.com/docker/spdystream",
-        sum = "h1:cenwrSVm+Z7QLSV/BsnenAOcDXdX4cMv4wP0B/5QbPg=",
-        version = "v0.0.0-20160310174837-449fdfce4d96",
-    )
-    go_repository(
-        name = "com_github_docopt_docopt_go",
-        importpath = "github.com/docopt/docopt-go",
-        sum = "h1:bWDMxwH3px2JBh6AyO7hdCn/PkvCZXii8TGj7sbtEbQ=",
-        version = "v0.0.0-20180111231733-ee0de3bc6815",
-    )
-    go_repository(
-=======
->>>>>>> 146b4bc3
         name = "com_github_donovanhide_eventsource",
         importpath = "github.com/donovanhide/eventsource",
         sum = "h1:C7t6eeMaEQVy6e8CarIhscYQlNmw5e3G36y7l7Y21Ao=",
@@ -744,14 +729,14 @@
     go_repository(
         name = "com_github_envoyproxy_go_control_plane",
         importpath = "github.com/envoyproxy/go-control-plane",
-        sum = "h1:7T++XKzy4xg7PKy+bM+Sa9/oe1OC88yz2hXQUISoXfA=",
-        version = "v0.11.1-0.20230524094728-9239064ad72f",
+        sum = "h1:4X+VP1GHd1Mhj6IB5mMeGbLCleqxjletLK6K0rbxyZI=",
+        version = "v0.12.0",
     )
     go_repository(
         name = "com_github_envoyproxy_protoc_gen_validate",
         importpath = "github.com/envoyproxy/protoc-gen-validate",
-        sum = "h1:c0g45+xCJhdgFGw7a5QAfdS4byAbud7miNWJ1WwEVf8=",
-        version = "v0.10.1",
+        sum = "h1:gVPz/FMfvh57HdSJQyvBtF00j8JU4zdyUgIUNhlgg0A=",
+        version = "v1.0.4",
     )
     go_repository(
         name = "com_github_ethereum_c_kzg_4844",
@@ -766,13 +751,10 @@
     )
     go_repository(
         name = "com_github_ethereum_go_ethereum",
-<<<<<<< HEAD
-=======
         build_directives = [
             "gazelle:resolve go github.com/karalabe/usb @prysm//third_party/usb:go_default_library",
             "gazelle:resolve go github.com/karalabe/hid @prysm//third_party/hid:go_default_library",
         ],
->>>>>>> 146b4bc3
         importpath = "github.com/ethereum/go-ethereum",
         patch_args = ["-p1"],
         patches = [
@@ -1150,8 +1132,8 @@
     go_repository(
         name = "com_github_golang_glog",
         importpath = "github.com/golang/glog",
-        sum = "h1:/d3pCKDPWNnvIWe0vVUpNP32qc8U3PDVxySP/y360qE=",
-        version = "v1.1.0",
+        sum = "h1:OptwRhECazUx5ix5TTWC3EZhsZEHWcYWY4FQHTIubm4=",
+        version = "v1.2.1",
     )
     go_repository(
         name = "com_github_golang_groupcache",
@@ -1772,14 +1754,6 @@
     go_repository(
         name = "com_github_karalabe_hid",
         importpath = "github.com/karalabe/hid",
-<<<<<<< HEAD
-        patch_args = ["-p1"],
-        patches = [
-            # This patch disables the cgo aspects of this library.
-            "//third_party:com_github_karalabe_hid.patch",
-        ],
-=======
->>>>>>> 146b4bc3
         sum = "h1:msKODTL1m0wigztaqILOtla9HeW1ciscYG4xjLtvk5I=",
         version = "v1.0.1-0.20240306101548-573246063e52",
     )
@@ -2103,13 +2077,8 @@
     go_repository(
         name = "com_github_mariusvanderwijden_tx_fuzz",
         importpath = "github.com/MariusVanDerWijden/tx-fuzz",
-<<<<<<< HEAD
-        sum = "h1:ZPtYGiT50Zcd52AXItJKQ3wVze9yq/LCI7DIZWLKFXg=",
-        version = "v1.3.3-0.20240521060658-cbe8f24a510a",
-=======
         sum = "h1:Tq4lXivsR8mtoP4RpasUDIUpDLHfN1YhFge/kzrzK78=",
         version = "v1.4.0",
->>>>>>> 146b4bc3
     )
     go_repository(
         name = "com_github_marten_seemann_tcp",
@@ -2252,8 +2221,8 @@
     go_repository(
         name = "com_github_mitchellh_mapstructure",
         importpath = "github.com/mitchellh/mapstructure",
-        sum = "h1:jeMsZIYE/09sWLaz43PL7Gy6RuMjD2eJVyuac5Z2hdY=",
-        version = "v1.5.0",
+        sum = "h1:CpVNEelQCZBooIPDn+AR3NpivK/TIKU8bDxdASFVQag=",
+        version = "v1.4.1",
     )
     go_repository(
         name = "com_github_mitchellh_pointerstructure",
@@ -3454,8 +3423,8 @@
     go_repository(
         name = "com_github_wealdtech_go_bytesutil",
         importpath = "github.com/wealdtech/go-bytesutil",
-        sum = "h1:TjuRzcG5KaPwaR5JB7L/OgJqMQWvlrblA1n0GfcXFSY=",
-        version = "v1.2.1",
+        sum = "h1:ocEg3Ke2GkZ4vQw5lp46rmO+pfqCCTgq35gqOy8JKVc=",
+        version = "v1.1.1",
     )
     go_repository(
         name = "com_github_wealdtech_go_eth2_types_v2",
@@ -3469,8 +3438,8 @@
     go_repository(
         name = "com_github_wealdtech_go_eth2_util",
         importpath = "github.com/wealdtech/go-eth2-util",
-        sum = "h1:gq+JMrnadifyKadUr75wmfP7+usiqMu9t3VVoob5Dvo=",
-        version = "v1.8.2",
+        sum = "h1:2INPeOR35x5LdFFpSzyw954WzTD+DFyHe3yKlJnG5As=",
+        version = "v1.6.3",
     )
     go_repository(
         name = "com_github_wealdtech_go_eth2_wallet_encryptor_keystorev4",
@@ -3715,8 +3684,8 @@
     go_repository(
         name = "com_google_cloud_go_compute",
         importpath = "cloud.google.com/go/compute",
-        sum = "h1:am86mquDUgjGNWxiGn+5PGLbmgiWXlE/yNWpIpNvuXY=",
-        version = "v1.19.1",
+        sum = "h1:+9zda3WGgW1ZSTlVppLCYFIr48Pa35q1uG2N1itbCEQ=",
+        version = "v1.19.0",
     )
     go_repository(
         name = "com_google_cloud_go_compute_metadata",
@@ -4674,8 +4643,8 @@
         name = "org_golang_google_grpc",
         build_file_proto_mode = "disable",
         importpath = "google.golang.org/grpc",
-        sum = "h1:8I4C0Yq1EjstUzUJzpcRVbuYA2mODtEmpWiQoN/b2nc=",
-        version = "v1.56.3",
+        sum = "h1:bs/cUb4lp1G5iImFFd3u5ixQzweKizoZJAwBNLR42lc=",
+        version = "v1.65.0",
     )
     go_repository(
         name = "org_golang_google_protobuf",
