--- conflicted
+++ resolved
@@ -3173,14 +3173,8 @@
     go_repository(
         name = "com_github_protolambda_go_kzg",
         importpath = "github.com/protolambda/go-kzg",
-<<<<<<< HEAD
-        replace = "github.com/Inphi/go-kzg",
-        sum = "h1:zchOC48Wc674BrtSrurC4lt7kw9ukqPOt5gZ/nY+80I=",
-        version = "v0.0.0-20220922202249-3c7bb745d469",
-=======
         sum = "h1:9PBJD0rbR2dsgzUoi7GGbCJ3PZssM2eK//tHaAVS5Ds=",
         version = "v0.0.0-20221025081131-f3a74d3b1d0c",
->>>>>>> e4cae54b
     )
     go_repository(
         name = "com_github_protolambda_ztyp",
