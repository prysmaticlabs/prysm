--- conflicted
+++ resolved
@@ -2573,13 +2573,8 @@
         name = "com_github_prysmaticlabs_ethereumapis",
         build_file_generation = "off",
         importpath = "github.com/prysmaticlabs/ethereumapis",
-<<<<<<< HEAD
         sum = "h1:8JextKmdTvGNssBlrhAxXCvweq+5RrpRmr7v8YH8DfM=",
         version = "v0.0.0-20210128193050-6099ed957f29",
-=======
-        sum = "h1:W8MMbOp3rkI972HrLaJDBgOzolv8K8S7SUf9reFtqtw=",
-        version = "v0.0.0-20210127105958-025470485ece",
->>>>>>> caac08df
     )
     go_repository(
         name = "com_github_prysmaticlabs_go_bitfield",
