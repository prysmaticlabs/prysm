load("@prysm//tools/go:def.bzl", "go_repository", "maybe")  # gazelle:keep
load("@bazel_tools//tools/build_defs/repo:http.bzl", "http_archive")  # gazelle:keep
load("@bazel_tools//tools/build_defs/repo:git.bzl", "git_repository")

# Prysm's third party / external dependencies.
#
##################################################################
#
#                    ██████████████████
#                  ██                  ██
#                ██  ██████████████████  ██
#              ██  ██████████████████████  ██
#            ██  ██████████████████████████  ██
#          ██  ██████████████████████████████  ██
#        ██  ██████████████████████████████████  ██
#      ██  ██████████████████████████████████████  ██
#      ██  ██████    ██      ████  ████    ██████  ██
#      ██  ████  ████████  ████  ██  ██  ██  ████  ██
#      ██  ████  ████████  ████  ██  ██  ██  ████  ██
#      ██  ██████  ██████  ████  ██  ██    ██████  ██
#      ██  ████████  ████  ████  ██  ██  ████████  ██
#      ██  ████████  ████  ████  ██  ██  ████████  ██
#      ██  ████    ██████  ██████  ████  ████████  ██
#      ██  ██████████████████████████████████████  ██
#        ██  ██████████████████████████████████  ██
#          ██  ██████████████████████████████  ██
#            ██  ██████████████████████████  ██
#              ██  ██████████████████████  ██
#                ██  ██████████████████  ██
#                  ██                  ██
#                    ██████████████████
#
##################################################################
#           Make sure you have read DEPENDENCIES.md!
##################################################################
def prysm_deps():
    go_repository(
        name = "co_honnef_go_tools",
        importpath = "honnef.co/go/tools",
        sum = "h1:UoveltGrhghAA7ePc+e+QYDHXrBps2PqFZiHkGR/xK8=",
        version = "v0.0.1-2020.1.4",
    )
    go_repository(
        name = "com_github_aead_siphash",
        importpath = "github.com/aead/siphash",
        sum = "h1:FwHfE/T45KPKYuuSAKyyvE+oPWcaQ+CUmFW0bPlM+kg=",
        version = "v1.0.1",
    )
    go_repository(
        name = "com_github_afex_hystrix_go",
        importpath = "github.com/afex/hystrix-go",
        sum = "h1:rFw4nCn9iMW+Vajsk51NtYIcwSTkXr+JGrMd36kTDJw=",
        version = "v0.0.0-20180502004556-fa1af6a1f4f5",
    )

    go_repository(
        name = "com_github_ajstarks_svgo",
        importpath = "github.com/ajstarks/svgo",
        sum = "h1:wVe6/Ea46ZMeNkQjjBW6xcqyQA/j5e0D6GytH95g0gQ=",
        version = "v0.0.0-20180226025133-644b8db467af",
    )

    go_repository(
        name = "com_github_alecthomas_template",
        importpath = "github.com/alecthomas/template",
        sum = "h1:JYp7IbQjafoB+tBA3gMyHYHrpOtNuDiK/uB5uXxq5wM=",
        version = "v0.0.0-20190718012654-fb15b899a751",
    )
    go_repository(
        name = "com_github_alecthomas_units",
        importpath = "github.com/alecthomas/units",
        sum = "h1:UQZhZ2O0vMHr2cI+DC1Mbh0TJxzA3RcLoMsFw+aXw7E=",
        version = "v0.0.0-20190924025748-f65c72e2690d",
    )
    go_repository(
        name = "com_github_allegro_bigcache",
        importpath = "github.com/allegro/bigcache",
        sum = "h1:hg1sY1raCwic3Vnsvje6TT7/pnZba83LeFck5NrFKSc=",
        version = "v1.2.1",
    )
    go_repository(
        name = "com_github_andreasbriese_bbloom",
        importpath = "github.com/AndreasBriese/bbloom",
        sum = "h1:HD8gA2tkByhMAwYaFAX9w2l7vxvBQ5NMoxDrkhqhtn4=",
        version = "v0.0.0-20190306092124-e2d15f34fcf9",
    )

    go_repository(
        name = "com_github_andreyvit_diff",
        importpath = "github.com/andreyvit/diff",
        sum = "h1:bvNMNQO63//z+xNgfBlViaCIJKLlCJ6/fmUseuG0wVQ=",
        version = "v0.0.0-20170406064948-c7f18ee00883",
    )

    go_repository(
        name = "com_github_antihax_optional",
        importpath = "github.com/antihax/optional",
        sum = "h1:xK2lYat7ZLaVVcIuj82J8kIro4V6kDe0AUDFboUCwcg=",
        version = "v1.0.0",
    )

    go_repository(
        name = "com_github_apache_arrow_go_arrow",
        importpath = "github.com/apache/arrow/go/arrow",
        sum = "h1:nxAtV4VajJDhKysp2kdcJZsq8Ss1xSA0vZTkVHHJd0E=",
        version = "v0.0.0-20191024131854-af6fa24be0db",
    )
    go_repository(
        name = "com_github_apache_thrift",
        importpath = "github.com/apache/thrift",
        sum = "h1:5hryIiq9gtn+MiLVn0wP37kb/uTeRZgN08WoCsAhIhI=",
        version = "v0.13.0",
    )

    go_repository(
        name = "com_github_aristanetworks_fsnotify",
        importpath = "github.com/aristanetworks/fsnotify",
        sum = "h1:it2ydpY6k0aXB7qjb4vGhOYOL6YDC/sr8vhqwokFQwQ=",
        version = "v1.4.2",
    )
    go_repository(
        name = "com_github_aristanetworks_glog",
        importpath = "github.com/aristanetworks/glog",
        sum = "h1:Bmjk+DjIi3tTAU0wxGaFbfjGUqlxxSXARq9A96Kgoos=",
        version = "v0.0.0-20191112221043-67e8567f59f3",
    )

    go_repository(
        name = "com_github_aristanetworks_goarista",
        importpath = "github.com/aristanetworks/goarista",
        sum = "h1:cgk6xsRVshE29qzHDCQ+tqmu7ny8GnjPQhAw/RTk/Co=",
        version = "v0.0.0-20200521140103-6c3304613b30",
    )
    go_repository(
        name = "com_github_aristanetworks_splunk_hec_go",
        importpath = "github.com/aristanetworks/splunk-hec-go",
        sum = "h1:O7zlcm4ve7JvqTyEK3vSBh1LngLezraqcxv8Ya6tQFY=",
        version = "v0.3.3",
    )
    go_repository(
        name = "com_github_armon_circbuf",
        importpath = "github.com/armon/circbuf",
        sum = "h1:QEF07wC0T1rKkctt1RINW/+RMTVmiwxETico2l3gxJA=",
        version = "v0.0.0-20150827004946-bbbad097214e",
    )

    go_repository(
        name = "com_github_armon_consul_api",
        importpath = "github.com/armon/consul-api",
        sum = "h1:G1bPvciwNyF7IUmKXNt9Ak3m6u9DE1rF+RmtIkBpVdA=",
        version = "v0.0.0-20180202201655-eb2c6b5be1b6",
    )
    go_repository(
        name = "com_github_armon_go_metrics",
        importpath = "github.com/armon/go-metrics",
        sum = "h1:8GUt8eRujhVEGZFFEjBj46YV4rDjvGrNxb0KMWYkL2I=",
        version = "v0.0.0-20180917152333-f0300d1749da",
    )
    go_repository(
        name = "com_github_armon_go_radix",
        importpath = "github.com/armon/go-radix",
        sum = "h1:BUAU3CGlLvorLI26FmByPp2eC2qla6E1Tw+scpcg/to=",
        version = "v0.0.0-20180808171621-7fddfc383310",
    )
    go_repository(
        name = "com_github_aryann_difflib",
        importpath = "github.com/aryann/difflib",
        sum = "h1:pv34s756C4pEXnjgPfGYgdhg/ZdajGhyOvzx8k+23nw=",
        version = "v0.0.0-20170710044230-e206f873d14a",
    )
    go_repository(
        name = "com_github_aws_aws_lambda_go",
        importpath = "github.com/aws/aws-lambda-go",
        sum = "h1:SuCy7H3NLyp+1Mrfp+m80jcbi9KYWAs9/BXwppwRDzY=",
        version = "v1.13.3",
    )

    go_repository(
        name = "com_github_aws_aws_sdk_go",
        importpath = "github.com/aws/aws-sdk-go",
        sum = "h1:0xphMHGMLBrPMfxR2AmVjZKcMEESEgWF8Kru94BNByk=",
        version = "v1.27.0",
    )
    go_repository(
        name = "com_github_aws_aws_sdk_go_v2",
        importpath = "github.com/aws/aws-sdk-go-v2",
        sum = "h1:qZ+woO4SamnH/eEbjM2IDLhRNwIwND/RQyVlBLp3Jqg=",
        version = "v0.18.0",
    )

    go_repository(
        name = "com_github_azure_azure_pipeline_go",
        importpath = "github.com/Azure/azure-pipeline-go",
        sum = "h1:6oiIS9yaG6XCCzhgAgKFfIWyo4LLCiDhZot6ltoThhY=",
        version = "v0.2.2",
    )
    go_repository(
        name = "com_github_azure_azure_storage_blob_go",
        importpath = "github.com/Azure/azure-storage-blob-go",
        sum = "h1:MuueVOYkufCxJw5YZzF842DY2MBsp+hLuh2apKY0mck=",
        version = "v0.7.0",
    )
    go_repository(
        name = "com_github_azure_go_autorest_autorest",
        importpath = "github.com/Azure/go-autorest/autorest",
        sum = "h1:MRvx8gncNaXJqOoLmhNjUAKh33JJF8LyxPhomEtOsjs=",
        version = "v0.9.0",
    )
    go_repository(
        name = "com_github_azure_go_autorest_autorest_adal",
        importpath = "github.com/Azure/go-autorest/autorest/adal",
        sum = "h1:CxTzQrySOxDnKpLjFJeZAS5Qrv/qFPkgLjx5bOAi//I=",
        version = "v0.8.0",
    )
    go_repository(
        name = "com_github_azure_go_autorest_autorest_date",
        importpath = "github.com/Azure/go-autorest/autorest/date",
        sum = "h1:yW+Zlqf26583pE43KhfnhFcdmSWlm5Ew6bxipnr/tbM=",
        version = "v0.2.0",
    )
    go_repository(
        name = "com_github_azure_go_autorest_autorest_mocks",
        importpath = "github.com/Azure/go-autorest/autorest/mocks",
        sum = "h1:qJumjCaCudz+OcqE9/XtEPfvtOjOmKaui4EOpFI6zZc=",
        version = "v0.3.0",
    )
    go_repository(
        name = "com_github_azure_go_autorest_logger",
        importpath = "github.com/Azure/go-autorest/logger",
        sum = "h1:ruG4BSDXONFRrZZJ2GUXDiUyVpayPmb1GnWeHDdaNKY=",
        version = "v0.1.0",
    )
    go_repository(
        name = "com_github_azure_go_autorest_tracing",
        importpath = "github.com/Azure/go-autorest/tracing",
        sum = "h1:TRn4WjSnkcSy5AEG3pnbtFSwNtwzjr4VYyQflFE619k=",
        version = "v0.5.0",
    )
    go_repository(
        name = "com_github_bazelbuild_rules_go",
        importpath = "github.com/bazelbuild/rules_go",
        sum = "h1:Wxu7JjqnF78cKZbsBsARLSXx/jlGaSLCnUV3mTlyHvM=",
        version = "v0.23.2",
    )
    go_repository(
        name = "com_github_benbjohnson_clock",
        importpath = "github.com/benbjohnson/clock",
        sum = "h1:vkLuvpK4fmtSCuo60+yC63p7y0BmQ8gm5ZXGuBCJyXg=",
        version = "v1.0.3",
    )

    go_repository(
        name = "com_github_beorn7_perks",
        importpath = "github.com/beorn7/perks",
        sum = "h1:VlbKKnNfV8bJzeqoa4cOKqO6bYr3WgKZxO8Z16+hsOM=",
        version = "v1.0.1",
    )
    go_repository(
        name = "com_github_bgentry_speakeasy",
        importpath = "github.com/bgentry/speakeasy",
        sum = "h1:ByYyxL9InA1OWqxJqqp2A5pYHUrCiAL6K3J+LKSsQkY=",
        version = "v0.1.0",
    )

    go_repository(
        name = "com_github_bmizerany_pat",
        importpath = "github.com/bmizerany/pat",
        sum = "h1:y4B3+GPxKlrigF1ha5FFErxK+sr6sWxQovRMzwMhejo=",
        version = "v0.0.0-20170815010413-6226ea591a40",
    )
    go_repository(
        name = "com_github_boltdb_bolt",
        importpath = "github.com/boltdb/bolt",
        sum = "h1:JQmyP4ZBrce+ZQu0dY660FMfatumYDLun9hBCUVIkF4=",
        version = "v1.3.1",
    )

    go_repository(
        name = "com_github_bradfitz_gomemcache",
        importpath = "github.com/bradfitz/gomemcache",
        sum = "h1:7IjN4QP3c38xhg6wz8R3YjoU+6S9e7xBc0DAVLLIpHE=",
        version = "v0.0.0-20170208213004-1952afaa557d",
    )

    go_repository(
        name = "com_github_btcsuite_btcd",
        importpath = "github.com/btcsuite/btcd",
        sum = "h1:At9hIZdJW0s9E/fAz28nrz6AmcNlSVucCH796ZteX1M=",
        version = "v0.21.0-beta",
    )
    go_repository(
        name = "com_github_btcsuite_btclog",
        importpath = "github.com/btcsuite/btclog",
        sum = "h1:bAs4lUbRJpnnkd9VhRV3jjAVU7DJVjMaK+IsvSeZvFo=",
        version = "v0.0.0-20170628155309-84c8d2346e9f",
    )
    go_repository(
        name = "com_github_btcsuite_btcutil",
        importpath = "github.com/btcsuite/btcutil",
        sum = "h1:9iZ1Terx9fMIOtq1VrwdqfsATL9MC2l8ZrUY6YZ2uts=",
        version = "v1.0.2",
    )
    go_repository(
        name = "com_github_btcsuite_go_socks",
        importpath = "github.com/btcsuite/go-socks",
        sum = "h1:R/opQEbFEy9JGkIguV40SvRY1uliPX8ifOvi6ICsFCw=",
        version = "v0.0.0-20170105172521-4720035b7bfd",
    )
    go_repository(
        name = "com_github_btcsuite_goleveldb",
        importpath = "github.com/btcsuite/goleveldb",
        sum = "h1:Tvd0BfvqX9o823q1j2UZ/epQo09eJh6dTcRp79ilIN4=",
        version = "v1.0.0",
    )
    go_repository(
        name = "com_github_btcsuite_snappy_go",
        importpath = "github.com/btcsuite/snappy-go",
        sum = "h1:ZxaA6lo2EpxGddsA8JwWOcxlzRybb444sgmeJQMJGQE=",
        version = "v1.0.0",
    )

    go_repository(
        name = "com_github_btcsuite_websocket",
        importpath = "github.com/btcsuite/websocket",
        sum = "h1:R8vQdOQdZ9Y3SkEwmHoWBmX1DNXhXZqlTpq6s4tyJGc=",
        version = "v0.0.0-20150119174127-31079b680792",
    )
    go_repository(
        name = "com_github_btcsuite_winsvc",
        importpath = "github.com/btcsuite/winsvc",
        sum = "h1:J9B4L7e3oqhXOcm+2IuNApwzQec85lE+QaikUcCs+dk=",
        version = "v1.0.0",
    )

    go_repository(
        name = "com_github_burntsushi_toml",
        importpath = "github.com/BurntSushi/toml",
        sum = "h1:WXkYYl6Yr3qBf1K79EBnL4mak0OimBfB0XUf9Vl28OQ=",
        version = "v0.3.1",
    )
    go_repository(
        name = "com_github_burntsushi_xgb",
        importpath = "github.com/BurntSushi/xgb",
        sum = "h1:1BDTz0u9nC3//pOCMdNH+CiXJVYJh5UQNCOBG7jbELc=",
        version = "v0.0.0-20160522181843-27f122750802",
    )

    go_repository(
        name = "com_github_c_bata_go_prompt",
        importpath = "github.com/c-bata/go-prompt",
        sum = "h1:uyKRz6Z6DUyj49QVijyM339UJV9yhbr70gESwbNU3e0=",
        version = "v0.2.2",
    )
    go_repository(
        name = "com_github_casbin_casbin_v2",
        importpath = "github.com/casbin/casbin/v2",
        sum = "h1:bTwon/ECRx9dwBy2ewRVr5OiqjeXSGiTUY74sDPQi/g=",
        version = "v2.1.2",
    )
    go_repository(
        name = "com_github_cenkalti_backoff",
        importpath = "github.com/cenkalti/backoff",
        sum = "h1:tNowT99t7UNflLxfYYSlKYsBpXdEet03Pg2g16Swow4=",
        version = "v2.2.1+incompatible",
    )

    go_repository(
        name = "com_github_census_instrumentation_opencensus_proto",
        importpath = "github.com/census-instrumentation/opencensus-proto",
        sum = "h1:glEXhBS5PSLLv4IXzLA5yPRVX4bilULVyxxbrfOtDAk=",
        version = "v0.2.1",
    )
    go_repository(
        name = "com_github_cespare_cp",
        importpath = "github.com/cespare/cp",
        sum = "h1:nCb6ZLdB7NRaqsm91JtQTAme2SKJzXVsdPIPkyJr1MU=",
        version = "v1.1.1",
    )

    go_repository(
        name = "com_github_cespare_xxhash",
        importpath = "github.com/cespare/xxhash",
        sum = "h1:a6HrQnmkObjyL+Gs60czilIUGqrzKutQD6XZog3p+ko=",
        version = "v1.1.0",
    )
    go_repository(
        name = "com_github_cespare_xxhash_v2",
        importpath = "github.com/cespare/xxhash/v2",
        sum = "h1:6MnRN8NT7+YBpUIWxHtefFZOKTAPgGjpQSxqLNn0+qY=",
        version = "v2.1.1",
    )

    go_repository(
        name = "com_github_chzyer_logex",
        importpath = "github.com/chzyer/logex",
        sum = "h1:Swpa1K6QvQznwJRcfTfQJmTE72DqScAa40E+fbHEXEE=",
        version = "v1.1.10",
    )
    go_repository(
        name = "com_github_chzyer_readline",
        importpath = "github.com/chzyer/readline",
        sum = "h1:fY5BOSpyZCqRo5OhCuC+XN+r/bBCmeuuJtjz+bCNIf8=",
        version = "v0.0.0-20180603132655-2972be24d48e",
    )
    go_repository(
        name = "com_github_chzyer_test",
        importpath = "github.com/chzyer/test",
        sum = "h1:q763qf9huN11kDQavWsoZXJNW3xEE4JJyHa5Q25/sd8=",
        version = "v0.0.0-20180213035817-a1ea475d72b1",
    )
    go_repository(
        name = "com_github_clbanning_x2j",
        importpath = "github.com/clbanning/x2j",
        sum = "h1:EdRZT3IeKQmfCSrgo8SZ8V3MEnskuJP0wCYNpe+aiXo=",
        version = "v0.0.0-20191024224557-825249438eec",
    )

    go_repository(
        name = "com_github_client9_misspell",
        importpath = "github.com/client9/misspell",
        sum = "h1:ta993UF76GwbvJcIo3Y68y/M3WxlpEHPWIGDkJYwzJI=",
        version = "v0.3.4",
    )

    go_repository(
        name = "com_github_cloudflare_cloudflare_go",
        importpath = "github.com/cloudflare/cloudflare-go",
        sum = "h1:J82+/8rub3qSy0HxEnoYD8cs+HDlHWYrqYXe2Vqxluk=",
        version = "v0.10.2-0.20190916151808-a80f83b9add9",
    )
    go_repository(
        name = "com_github_cncf_udpa_go",
        importpath = "github.com/cncf/udpa/go",
        sum = "h1:WBZRG4aNOuI15bLRrCgN8fCq8E5Xuty6jGbmSNEvSsU=",
        version = "v0.0.0-20191209042840-269d4d468f6f",
    )
    go_repository(
        name = "com_github_cockroachdb_datadriven",
        importpath = "github.com/cockroachdb/datadriven",
        sum = "h1:OaNxuTZr7kxeODyLWsRMC+OD03aFUH+mW6r2d+MWa5Y=",
        version = "v0.0.0-20190809214429-80d97fb3cbaa",
    )
    go_repository(
        name = "com_github_codahale_hdrhistogram",
        importpath = "github.com/codahale/hdrhistogram",
        sum = "h1:qMd81Ts1T2OTKmB4acZcyKaMtRnY5Y44NuXGX2GFJ1w=",
        version = "v0.0.0-20161010025455-3a0bb77429bd",
    )

    go_repository(
        name = "com_github_confluentinc_confluent_kafka_go",
        importpath = "github.com/confluentinc/confluent-kafka-go",
        patch_args = ["-p1"],
        patches = ["@prysm//third_party:in_gopkg_confluentinc_confluent_kafka_go_v1.patch"],
        sum = "h1:13EK9RTujF7lVkvHQ5Hbu6bM+Yfrq8L0MkJNnjHSd4Q=",
        version = "v1.4.2",
    )
    go_repository(
        name = "com_github_coreos_etcd",
        importpath = "github.com/coreos/etcd",
        sum = "h1:jFneRYjIvLMLhDLCzuTuU4rSJUjRplcJQ7pD7MnhC04=",
        version = "v3.3.10+incompatible",
    )
    go_repository(
        name = "com_github_coreos_go_etcd",
        importpath = "github.com/coreos/go-etcd",
        sum = "h1:bXhRBIXoTm9BYHS3gE0TtQuyNZyeEMux2sDi4oo5YOo=",
        version = "v2.0.0+incompatible",
    )

    go_repository(
        name = "com_github_coreos_go_semver",
        importpath = "github.com/coreos/go-semver",
        sum = "h1:wkHLiw0WNATZnSG7epLsujiMCgPAc9xhjJ4tgnAxmfM=",
        version = "v0.3.0",
    )
    go_repository(
        name = "com_github_coreos_go_systemd",
        importpath = "github.com/coreos/go-systemd",
        sum = "h1:iW4rZ826su+pqaw19uhpSCzhj44qo35pNgKFGqzDKkU=",
        version = "v0.0.0-20191104093116-d3cd4ed1dbcf",
    )
    go_repository(
        name = "com_github_coreos_pkg",
        importpath = "github.com/coreos/pkg",
        sum = "h1:CAKfRE2YtTUIjjh1bkBtyYFaUT/WmOqsJjgtihT0vMI=",
        version = "v0.0.0-20160727233714-3ac0863d7acf",
    )

    go_repository(
        name = "com_github_cpuguy83_go_md2man",
        importpath = "github.com/cpuguy83/go-md2man",
        sum = "h1:BSKMNlYxDvnunlTymqtgONjNnaRV1sTpcovwwjF22jk=",
        version = "v1.0.10",
    )

    go_repository(
        name = "com_github_cpuguy83_go_md2man_v2",
        importpath = "github.com/cpuguy83/go-md2man/v2",
        sum = "h1:U+s90UTSYgptZMwQh2aRr3LuazLJIa+Pg3Kc1ylSYVY=",
        version = "v2.0.0-20190314233015-f79a8a8ca69d",
    )

    go_repository(
        name = "com_github_creack_pty",
        importpath = "github.com/creack/pty",
        sum = "h1:uDmaGzcdjhF4i/plgjmEsriH11Y0o7RKapEf/LDaM3w=",
        version = "v1.1.9",
    )
    go_repository(
        name = "com_github_d4l3k_messagediff",
        importpath = "github.com/d4l3k/messagediff",
        sum = "h1:ZcAIMYsUg0EAp9X+tt8/enBE/Q8Yd5kzPynLyKptt9U=",
        version = "v1.2.1",
    )

    go_repository(
        name = "com_github_data_dog_go_sqlmock",
        importpath = "github.com/DATA-DOG/go-sqlmock",
        sum = "h1:CWUqKXe0s8A2z6qCgkP4Kru7wC11YoAnoupUKFDnH08=",
        version = "v1.3.3",
    )
    go_repository(
        name = "com_github_dave_jennifer",
        importpath = "github.com/dave/jennifer",
        sum = "h1:S15ZkFMRoJ36mGAQgWL1tnr0NQJh9rZ8qatseX/VbBc=",
        version = "v1.2.0",
    )
    go_repository(
        name = "com_github_davecgh_go_spew",
        importpath = "github.com/davecgh/go-spew",
        sum = "h1:vj9j/u1bqnvCEfJOwUhtlOARqs3+rkHYY13jYWTU97c=",
        version = "v1.1.1",
    )
    go_repository(
        name = "com_github_davidlazar_go_crypto",
        importpath = "github.com/davidlazar/go-crypto",
        sum = "h1:pFUpOrbxDR6AkioZ1ySsx5yxlDQZ8stG2b88gTPxgJU=",
        version = "v0.0.0-20200604182044-b73af7476f6c",
    )

    go_repository(
        name = "com_github_deckarep_golang_set",
        importpath = "github.com/deckarep/golang-set",
        sum = "h1:SCQV0S6gTtp6itiFrTqI+pfmJ4LN85S1YzhDf9rTHJQ=",
        version = "v1.7.1",
    )

    go_repository(
        name = "com_github_decred_dcrd_lru",
        importpath = "github.com/decred/dcrd/lru",
        sum = "h1:Kbsb1SFDsIlaupWPwsPp+dkxiBY1frcS07PCPgotKz8=",
        version = "v1.0.0",
    )
    go_repository(
        name = "com_github_dgraph_io_badger",
        importpath = "github.com/dgraph-io/badger",
        sum = "h1:w9pSFNSdq/JPM1N12Fz/F/bzo993Is1W+Q7HjPzi7yg=",
        version = "v1.6.1",
    )

    go_repository(
        name = "com_github_dgraph_io_ristretto",
        importpath = "github.com/dgraph-io/ristretto",
        sum = "h1:jh22xisGBjrEVnRZ1DVTpBVQm0Xndu8sMl0CWDzSIBI=",
        version = "v0.0.3",
    )
    go_repository(
        name = "com_github_dgrijalva_jwt_go",
        importpath = "github.com/dgrijalva/jwt-go",
        sum = "h1:7qlOGliEKZXTDg6OTjfoBKDXWrumCAMpl/TFQ4/5kLM=",
        version = "v3.2.0+incompatible",
    )

    go_repository(
        name = "com_github_dgryski_go_bitstream",
        importpath = "github.com/dgryski/go-bitstream",
        sum = "h1:akOQj8IVgoeFfBTzGOEQakCYshWD6RNo1M5pivFXt70=",
        version = "v0.0.0-20180413035011-3522498ce2c8",
    )
    go_repository(
        name = "com_github_dgryski_go_farm",
        importpath = "github.com/dgryski/go-farm",
        sum = "h1:tdlZCpZ/P9DhczCTSixgIKmwPv6+wP5DGjqLYw5SUiA=",
        version = "v0.0.0-20190423205320-6a90982ecee2",
    )
    go_repository(
        name = "com_github_dgryski_go_sip13",
        importpath = "github.com/dgryski/go-sip13",
        sum = "h1:RMLoZVzv4GliuWafOuPuQDKSm1SJph7uCRnnS61JAn4=",
        version = "v0.0.0-20181026042036-e10d5fee7954",
    )
    go_repository(
        name = "com_github_dlclark_regexp2",
        importpath = "github.com/dlclark/regexp2",
        sum = "h1:8sAhBGEM0dRWogWqWyQeIJnxjWO6oIjl8FKqREDsGfk=",
        version = "v1.2.0",
    )

    go_repository(
        name = "com_github_docker_docker",
        importpath = "github.com/docker/docker",
        sum = "h1:sh8rkQZavChcmakYiSlqu2425CHyFXLZZnvm7PDpU8M=",
        version = "v1.4.2-0.20180625184442-8e610b2b55bf",
    )
    go_repository(
        name = "com_github_docker_spdystream",
        importpath = "github.com/docker/spdystream",
        sum = "h1:cenwrSVm+Z7QLSV/BsnenAOcDXdX4cMv4wP0B/5QbPg=",
        version = "v0.0.0-20160310174837-449fdfce4d96",
    )

    go_repository(
        name = "com_github_dop251_goja",
        importpath = "github.com/dop251/goja",
        sum = "h1:Y9vTBSsV4hSwPSj4bacAU/eSnV3dAxVpepaghAdhGoQ=",
        version = "v0.0.0-20200721192441-a695b0cdd498",
    )
    go_repository(
        name = "com_github_dustin_go_humanize",
        importpath = "github.com/dustin/go-humanize",
        sum = "h1:VSnTsYCnlFHaM2/igO1h6X3HA71jcobQuxemgkq4zYo=",
        version = "v1.0.0",
    )

    go_repository(
        name = "com_github_dvyukov_go_fuzz",
        importpath = "github.com/dvyukov/go-fuzz",
        sum = "h1:NgO45/5mBLRVfiXerEFzH6ikcZ7DNRPS639xFg3ENzU=",
        version = "v0.0.0-20200318091601-be3528f3a813",
    )
    go_repository(
        name = "com_github_eapache_go_resiliency",
        importpath = "github.com/eapache/go-resiliency",
        sum = "h1:v7g92e/KSN71Rq7vSThKaWIq68fL4YHvWyiUKorFR1Q=",
        version = "v1.2.0",
    )
    go_repository(
        name = "com_github_eapache_go_xerial_snappy",
        importpath = "github.com/eapache/go-xerial-snappy",
        sum = "h1:YEetp8/yCZMuEPMUDHG0CW/brkkEp8mzqk2+ODEitlw=",
        version = "v0.0.0-20180814174437-776d5712da21",
    )
    go_repository(
        name = "com_github_eapache_queue",
        importpath = "github.com/eapache/queue",
        sum = "h1:YOEu7KNc61ntiQlcEeUIoDTJ2o8mQznoNvUhiigpIqc=",
        version = "v1.1.0",
    )

    go_repository(
        name = "com_github_eclipse_paho_mqtt_golang",
        importpath = "github.com/eclipse/paho.mqtt.golang",
        sum = "h1:1F8mhG9+aO5/xpdtFkW4SxOJB67ukuDC3t2y2qayIX0=",
        version = "v1.2.0",
    )
    go_repository(
        name = "com_github_edsrzf_mmap_go",
        importpath = "github.com/edsrzf/mmap-go",
        sum = "h1:CEBF7HpRnUCSJgGUb5h1Gm7e3VkmVDrR8lvWVLtrOFw=",
        version = "v1.0.0",
    )

    go_repository(
        name = "com_github_elazarl_goproxy",
        importpath = "github.com/elazarl/goproxy",
        sum = "h1:yUdfgN0XgIJw7foRItutHYUIhlcKzcSf5vDpdhQAKTc=",
        version = "v0.0.0-20180725130230-947c36da3153",
    )

    go_repository(
        name = "com_github_emicklei_dot",
        importpath = "github.com/emicklei/dot",
        sum = "h1:Ase39UD9T9fRBOb5ptgpixrxfx8abVzNWZi2+lr53PI=",
        version = "v0.11.0",
    )
    go_repository(
        name = "com_github_emicklei_go_restful",
        importpath = "github.com/emicklei/go-restful",
        sum = "h1:H2pdYOb3KQ1/YsqVWoWNLQO+fusocsw354rqGTZtAgw=",
        version = "v0.0.0-20170410110728-ff4f55a20633",
    )
    go_repository(
        name = "com_github_envoyproxy_go_control_plane",
        importpath = "github.com/envoyproxy/go-control-plane",
        sum = "h1:rEvIZUSZ3fx39WIi3JkQqQBitGwpELBIYWeBVh6wn+E=",
        version = "v0.9.4",
    )
    go_repository(
        name = "com_github_envoyproxy_protoc_gen_validate",
        importpath = "github.com/envoyproxy/protoc-gen-validate",
        sum = "h1:EQciDnbrYxy13PgWoY8AqoxGiPrpgBZ1R8UNe3ddc+A=",
        version = "v0.1.0",
    )

    # Note: It is required to define com_github_ethereum_go_ethereum like this for some reason...
    # Note: The keep directives help gazelle leave this alone.
    go_repository(
        name = "com_github_ethereum_go_ethereum",
        commit = "1fb46e30795130091776dcb1359e75bd3ba7a356",  # keep
        importpath = "github.com/ethereum/go-ethereum",  # keep
        # Note: go-ethereum is not bazel-friendly with regards to cgo. We have a
        # a fork that has resolved these issues by disabling HID/USB support and
        # some manual fixes for c imports in the crypto package. This is forked
        # branch should be updated from time to time with the latest go-ethereum
        # code.
        remote = "https://github.com/prysmaticlabs/bazel-go-ethereum",  # keep
        replace = None,  # keep
        sum = None,  # keep
        vcs = "git",  # keep
        version = None,  # keep
    )

    go_repository(
        name = "com_github_evanphx_json_patch",
        importpath = "github.com/evanphx/json-patch",
        sum = "h1:fUDGZCv/7iAN7u0puUVhvKCcsR6vRfwrJatElLBEf0I=",
        version = "v4.2.0+incompatible",
    )

    go_repository(
        name = "com_github_fatih_color",
        importpath = "github.com/fatih/color",
        sum = "h1:8xPHl4/q1VyqGIPif1F+1V3Y3lSmrq01EabUW3CoW5s=",
        version = "v1.9.0",
    )
    go_repository(
        name = "com_github_ferranbt_fastssz",
        importpath = "github.com/ferranbt/fastssz",
        nofuzz = True,
        sum = "h1:9VDpsWq096+oGMDTT/SgBD/VgZYf4pTF+KTPmZ+OaKM=",
        version = "v0.0.0-20210120143747-11b9eff30ea9",
    )

    go_repository(
        name = "com_github_fjl_memsize",
        importpath = "github.com/fjl/memsize",
        sum = "h1:FtmdgXiUlNeRsoNMFlKLDt+S+6hbjVMEW6RGQ7aUf7c=",
        version = "v0.0.0-20190710130421-bcb5799ab5e5",
    )

    go_repository(
        name = "com_github_flynn_noise",
        importpath = "github.com/flynn/noise",
        sum = "h1:u/UEqS66A5ckRmS4yNpjmVH56sVtS/RfclBAYocb4as=",
        version = "v0.0.0-20180327030543-2492fe189ae6",
    )

    go_repository(
        name = "com_github_fogleman_gg",
        importpath = "github.com/fogleman/gg",
        sum = "h1:WXb3TSNmHp2vHoCroCIB1foO/yQ36swABL8aOVeDpgg=",
        version = "v1.2.1-0.20190220221249-0403632d5b90",
    )
    go_repository(
        name = "com_github_fortytw2_leaktest",
        importpath = "github.com/fortytw2/leaktest",
        sum = "h1:u8491cBMTQ8ft8aeV+adlcytMZylmA5nnwwkRZjI8vw=",
        version = "v1.3.0",
    )
    go_repository(
        name = "com_github_franela_goblin",
        importpath = "github.com/franela/goblin",
        sum = "h1:gb2Z18BhTPJPpLQWj4T+rfKHYCHxRHCtRxhKKjRidVw=",
        version = "v0.0.0-20200105215937-c9ffbefa60db",
    )
    go_repository(
        name = "com_github_franela_goreq",
        importpath = "github.com/franela/goreq",
        sum = "h1:a9ENSRDFBUPkJ5lCgVZh26+ZbGyoVJG7yb5SSzF5H54=",
        version = "v0.0.0-20171204163338-bcd34c9993f8",
    )

    go_repository(
        name = "com_github_frankban_quicktest",
        importpath = "github.com/frankban/quicktest",
        sum = "h1:2QxQoC1TS09S7fhCPsrvqYdvP1H5M1P1ih5ABm3BTYk=",
        version = "v1.7.2",
    )
    go_repository(
        name = "com_github_fsnotify_fsnotify",
        importpath = "github.com/fsnotify/fsnotify",
        sum = "h1:hsms1Qyu0jgnwNXIxa+/V/PDsU6CfLf6CNO8H7IWoS4=",
        version = "v1.4.9",
    )
    go_repository(
        name = "com_github_garyburd_redigo",
        importpath = "github.com/garyburd/redigo",
        sum = "h1:0VruCpn7yAIIu7pWVClQC8wxCJEcG3nyzpMSHKi1PQc=",
        version = "v1.6.0",
    )
    go_repository(
        name = "com_github_gballet_go_libpcsclite",
        importpath = "github.com/gballet/go-libpcsclite",
        sum = "h1:f6D9Hr8xV8uYKlyuj8XIruxlh9WjVjdh1gIicAS7ays=",
        version = "v0.0.0-20191108122812-4678299bea08",
    )

    go_repository(
        name = "com_github_ghodss_yaml",
        importpath = "github.com/ghodss/yaml",
        sum = "h1:wQHKEahhL6wmXdzwWG11gIVCkOv05bNOh+Rxn0yngAk=",
        version = "v1.0.0",
    )

    go_repository(
        name = "com_github_glycerine_go_unsnap_stream",
        importpath = "github.com/glycerine/go-unsnap-stream",
        sum = "h1:r04MMPyLHj/QwZuMJ5+7tJcBr1AQjpiAK/rZWRrQT7o=",
        version = "v0.0.0-20180323001048-9f0cb55181dd",
    )
    go_repository(
        name = "com_github_glycerine_goconvey",
        importpath = "github.com/glycerine/goconvey",
        sum = "h1:gclg6gY70GLy3PbkQ1AERPfmLMMagS60DKF78eWwLn8=",
        version = "v0.0.0-20190410193231-58a59202ab31",
    )
    go_repository(
        name = "com_github_go_check_check",
        importpath = "github.com/go-check/check",
        sum = "h1:0gkP6mzaMqkmpcJYCFOLkIBwI7xFExG03bbkOkCvUPI=",
        version = "v0.0.0-20180628173108-788fd7840127",
    )

    go_repository(
        name = "com_github_go_gl_glfw",
        importpath = "github.com/go-gl/glfw",
        sum = "h1:QbL/5oDUmRBzO9/Z7Seo6zf912W/a6Sr4Eu0G/3Jho0=",
        version = "v0.0.0-20190409004039-e6da0acd62b1",
    )
    go_repository(
        name = "com_github_go_gl_glfw_v3_3_glfw",
        importpath = "github.com/go-gl/glfw/v3.3/glfw",
        sum = "h1:WtGNWLvXpe6ZudgnXrq0barxBImvnnJoMEhXAzcbM0I=",
        version = "v0.0.0-20200222043503-6f7a984d4dc4",
    )
    go_repository(
        name = "com_github_go_kit_kit",
        importpath = "github.com/go-kit/kit",
        sum = "h1:dXFJfIHVvUcpSgDOV+Ne6t7jXri8Tfv2uOLHUZ2XNuo=",
        version = "v0.10.0",
    )
    go_repository(
        name = "com_github_go_logfmt_logfmt",
        importpath = "github.com/go-logfmt/logfmt",
        sum = "h1:TrB8swr/68K7m9CcGut2g3UOihhbcbiMAYiuTXdEih4=",
        version = "v0.5.0",
    )
    go_repository(
        name = "com_github_go_logr_logr",
        importpath = "github.com/go-logr/logr",
        sum = "h1:fV3MLmabKIZ383XifUjFSwcoGee0v9qgPp8wy5svibE=",
        version = "v0.2.1",
    )
    go_repository(
        name = "com_github_go_ole_go_ole",
        importpath = "github.com/go-ole/go-ole",
        sum = "h1:2lOsA72HgjxAuMlKpFiCbHTvu44PIVkZ5hqm3RSdI/E=",
        version = "v1.2.1",
    )
    go_repository(
        name = "com_github_go_openapi_jsonpointer",
        importpath = "github.com/go-openapi/jsonpointer",
        sum = "h1:wSt/4CYxs70xbATrGXhokKF1i0tZjENLOo1ioIO13zk=",
        version = "v0.0.0-20160704185906-46af16f9f7b1",
    )
    go_repository(
        name = "com_github_go_openapi_jsonreference",
        importpath = "github.com/go-openapi/jsonreference",
        sum = "h1:tF+augKRWlWx0J0B7ZyyKSiTyV6E1zZe+7b3qQlcEf8=",
        version = "v0.0.0-20160704190145-13c6e3589ad9",
    )
    go_repository(
        name = "com_github_go_openapi_spec",
        importpath = "github.com/go-openapi/spec",
        sum = "h1:C1JKChikHGpXwT5UQDFaryIpDtyyGL/CR6C2kB7F1oc=",
        version = "v0.0.0-20160808142527-6aced65f8501",
    )
    go_repository(
        name = "com_github_go_openapi_swag",
        importpath = "github.com/go-openapi/swag",
        sum = "h1:zP3nY8Tk2E6RTkqGYrarZXuzh+ffyLDljLxCy1iJw80=",
        version = "v0.0.0-20160704191624-1d0bd113de87",
    )
    go_repository(
        name = "com_github_go_sourcemap_sourcemap",
        importpath = "github.com/go-sourcemap/sourcemap",
        sum = "h1:0b/xya7BKGhXuqFESKM4oIiRo9WOt2ebz7KxfreD6ug=",
        version = "v2.1.2+incompatible",
    )
    go_repository(
        name = "com_github_go_sql_driver_mysql",
        importpath = "github.com/go-sql-driver/mysql",
        sum = "h1:g24URVg0OFbNUTx9qqY1IRZ9D9z3iPyi5zKhQZpNwpA=",
        version = "v1.4.1",
    )

    go_repository(
        name = "com_github_go_stack_stack",
        importpath = "github.com/go-stack/stack",
        sum = "h1:5SgMzNM5HxrEjV0ww2lTmX6E2Izsfxas4+YHWRs3Lsk=",
        version = "v1.8.0",
    )
    go_repository(
        name = "com_github_go_yaml_yaml",
        importpath = "github.com/go-yaml/yaml",
        sum = "h1:RYi2hDdss1u4YE7GwixGzWwVo47T8UQwnTLB6vQiq+o=",
        version = "v2.1.0+incompatible",
    )
    go_repository(
        name = "com_github_gogo_googleapis",
        importpath = "github.com/gogo/googleapis",
        sum = "h1:kFkMAZBNAn4j7K0GiZr8cRYzejq68VbheufiV3YuyFI=",
        version = "v1.1.0",
    )

    go_repository(
        name = "com_github_golang_freetype",
        importpath = "github.com/golang/freetype",
        sum = "h1:DACJavvAHhabrF08vX0COfcOBJRhZ8lUbR+ZWIs0Y5g=",
        version = "v0.0.0-20170609003504-e2365dfdc4a0",
    )
    go_repository(
        name = "com_github_golang_gddo",
        importpath = "github.com/golang/gddo",
        sum = "h1:HoqgYR60VYu5+0BuG6pjeGp7LKEPZnHt+dUClx9PeIs=",
        version = "v0.0.0-20200528160355-8d077c1d8f4c",
    )

    go_repository(
        name = "com_github_golang_geo",
        importpath = "github.com/golang/geo",
        sum = "h1:lJwO/92dFXWeXOZdoGXgptLmNLwynMSHUmU6besqtiw=",
        version = "v0.0.0-20190916061304-5b978397cfec",
    )
    go_repository(
        name = "com_github_golang_glog",
        importpath = "github.com/golang/glog",
        sum = "h1:VKtxabqXZkF25pY9ekfRL6a582T4P37/31XEstQ5p58=",
        version = "v0.0.0-20160126235308-23def4e6c14b",
    )
    go_repository(
        name = "com_github_golang_groupcache",
        importpath = "github.com/golang/groupcache",
        sum = "h1:1r7pUrabqp18hOBcwBwiTsbnFeTZHV9eER/QT5JVZxY=",
        version = "v0.0.0-20200121045136-8c9f03a8e57e",
    )
    go_repository(
        name = "com_github_golang_lint",
        importpath = "github.com/golang/lint",
        sum = "h1:ior8LN6127GsA53E9mD9nH/oP/LVbJplmLH5V8o+/Uk=",
        version = "v0.0.0-20170918230701-e5d664eb928e",
    )

    go_repository(
        name = "com_github_golang_mock",
        importpath = "github.com/golang/mock",
        sum = "h1:l75CXGRSwbaYNpl/Z2X1XIIAMSCquvXgpVZDhwEIJsc=",
        version = "v1.4.4",
    )
    go_repository(
        name = "com_github_golang_protobuf",
        importpath = "github.com/golang/protobuf",
        sum = "h1:JjCZWpVbqXDqFVmTfYWEVTMIYrL/NPdPSCHPJ0T/raM=",
        version = "v1.4.3",
    )

    go_repository(
        name = "com_github_golang_snappy",
        importpath = "github.com/golang/snappy",
        sum = "h1:aeE13tS0IiQgFjYdoL8qN3K1N2bXXtI6Vi51/y7BpMw=",
        version = "v0.0.2",
    )
    go_repository(
        name = "com_github_google_btree",
        importpath = "github.com/google/btree",
        sum = "h1:0udJVsspx3VBr5FwtLhQQtuAsVc79tTq0ocGIPAU6qo=",
        version = "v1.0.0",
    )

    go_repository(
        name = "com_github_google_flatbuffers",
        importpath = "github.com/google/flatbuffers",
        sum = "h1:O7CEyB8Cb3/DmtxODGtLHcEvpr81Jm5qLg/hsHnxA2A=",
        version = "v1.11.0",
    )
    go_repository(
        name = "com_github_google_go_cmp",
        importpath = "github.com/google/go-cmp",
        sum = "h1:X2ev0eStA3AbceY54o37/0PQ/UWqKEiiO2dKL5OPaFM=",
        version = "v0.5.2",
    )

    go_repository(
        name = "com_github_google_gofuzz",
        importpath = "github.com/google/gofuzz",
        sum = "h1:xRy4A+RhZaiKjJ1bPfwQ8sedCA+YS2YcCHW6ec7JMi0=",
        version = "v1.2.0",
    )
    go_repository(
        name = "com_github_google_gopacket",
        importpath = "github.com/google/gopacket",
        sum = "h1:ves8RnFZPGiFnTS0uPQStjwru6uO6h+nlr9j6fL7kF8=",
        version = "v1.1.19",
    )
    go_repository(
        name = "com_github_google_martian",
        importpath = "github.com/google/martian",
        sum = "h1:/CP5g8u/VJHijgedC/Legn3BAbAaWPgecwXBIDzw5no=",
        version = "v2.1.0+incompatible",
    )

    go_repository(
        name = "com_github_google_martian_v3",
        importpath = "github.com/google/martian/v3",
        sum = "h1:pMen7vLs8nvgEYhywH3KDWJIJTeEr2ULsVWHWYHQyBs=",
        version = "v3.0.0",
    )
    go_repository(
        name = "com_github_google_pprof",
        importpath = "github.com/google/pprof",
        sum = "h1:Ak8CrdlwwXwAZxzS66vgPt4U8yUZX7JwLvVR58FN5jM=",
        version = "v0.0.0-20200708004538-1a94d8640e99",
    )
    go_repository(
        name = "com_github_google_renameio",
        importpath = "github.com/google/renameio",
        sum = "h1:GOZbcHa3HfsPKPlmyPyN2KEohoMXOhdMbHrvbpl2QaA=",
        version = "v0.1.0",
    )

    go_repository(
        name = "com_github_google_shlex",
        importpath = "github.com/google/shlex",
        sum = "h1:El6M4kTTCOh6aBiKaUGG7oYTSPP8MxqL4YI3kZKwcP4=",
        version = "v0.0.0-20191202100458-e7afc7fbc510",
    )
    go_repository(
        name = "com_github_google_uuid",
        importpath = "github.com/google/uuid",
        sum = "h1:qJYtXnJRWmpe7m/3XlyhrsLrEURqHRM2kxzoxXqyUDs=",
        version = "v1.2.0",
    )
    go_repository(
        name = "com_github_googleapis_gax_go",
        importpath = "github.com/googleapis/gax-go",
        sum = "h1:j0GKcs05QVmm7yesiZq2+9cxHkNK9YM6zKx4D2qucQU=",
        version = "v2.0.0+incompatible",
    )

    go_repository(
        name = "com_github_googleapis_gax_go_v2",
        importpath = "github.com/googleapis/gax-go/v2",
        sum = "h1:sjZBwGj9Jlw33ImPtvFviGYvseOtDM7hkSKB7+Tv3SM=",
        version = "v2.0.5",
    )
    go_repository(
        name = "com_github_googleapis_gnostic",
        importpath = "github.com/googleapis/gnostic",
        sum = "h1:rVsPeBmXbYv4If/cumu1AzZPwV58q433hvONV1UEZoI=",
        version = "v0.1.0",
    )
    go_repository(
        name = "com_github_gophercloud_gophercloud",
        importpath = "github.com/gophercloud/gophercloud",
        sum = "h1:P/nh25+rzXouhytV2pUHBb65fnds26Ghl8/391+sT5o=",
        version = "v0.1.0",
    )
    go_repository(
        name = "com_github_gopherjs_gopherjs",
        importpath = "github.com/gopherjs/gopherjs",
        sum = "h1:EGx4pi6eqNxGaHF6qqu48+N2wcFQ5qg5FXgOdqsJ5d8=",
        version = "v0.0.0-20181017120253-0766667cb4d1",
    )
    go_repository(
        name = "com_github_gorilla_context",
        importpath = "github.com/gorilla/context",
        sum = "h1:AWwleXJkX/nhcU9bZSnZoi3h/qGYqQAGhq6zZe/aQW8=",
        version = "v1.1.1",
    )
    go_repository(
        name = "com_github_gorilla_mux",
        importpath = "github.com/gorilla/mux",
        sum = "h1:gnP5JzjVOuiZD07fKKToCAOjS0yOpj/qPETTXCCS6hw=",
        version = "v1.7.3",
    )

    go_repository(
        name = "com_github_gorilla_websocket",
        importpath = "github.com/gorilla/websocket",
        sum = "h1:+/TMaTYc4QFitKJxsQ7Yye35DkWvkdLcvGKqM+x0Ufc=",
        version = "v1.4.2",
    )

    go_repository(
        name = "com_github_graph_gophers_graphql_go",
        importpath = "github.com/graph-gophers/graphql-go",
        sum = "h1:kLnsdud6Fl1/7ZX/5oD23cqYAzBfuZBhNkGr2NvuEsU=",
        version = "v0.0.0-20200309224638-dae41bde9ef9",
    )
    go_repository(
        name = "com_github_gregjones_httpcache",
        importpath = "github.com/gregjones/httpcache",
        sum = "h1:pdN6V1QBWetyv/0+wjACpqVH+eVULgEjkurDLq3goeM=",
        version = "v0.0.0-20180305231024-9cad4c3443a7",
    )

    go_repository(
        name = "com_github_grpc_ecosystem_go_grpc_middleware",
        importpath = "github.com/grpc-ecosystem/go-grpc-middleware",
        sum = "h1:FlFbCRLd5Jr4iYXZufAvgWN6Ao0JrI5chLINnUXDDr0=",
        version = "v1.2.2",
    )
    go_repository(
        name = "com_github_grpc_ecosystem_go_grpc_prometheus",
        importpath = "github.com/grpc-ecosystem/go-grpc-prometheus",
        sum = "h1:Ovs26xHkKqVztRpIrF/92BcuyuQ/YW4NSIpoGtfXNho=",
        version = "v1.2.0",
    )
    go_repository(
        name = "com_github_grpc_ecosystem_grpc_gateway",
        importpath = "github.com/grpc-ecosystem/grpc-gateway",
        sum = "h1:8ERzHx8aj1Sc47mu9n/AksaKCSWrMchFtkdrS4BIj5o=",
        version = "v1.14.6",
    )
    go_repository(
        name = "com_github_gxed_hashland_keccakpg",
        importpath = "github.com/gxed/hashland/keccakpg",
        sum = "h1:wrk3uMNaMxbXiHibbPO4S0ymqJMm41WiudyFSs7UnsU=",
        version = "v0.0.1",
    )
    go_repository(
        name = "com_github_gxed_hashland_murmur3",
        importpath = "github.com/gxed/hashland/murmur3",
        sum = "h1:SheiaIt0sda5K+8FLz952/1iWS9zrnKsEJaOJu4ZbSc=",
        version = "v0.0.1",
    )
    go_repository(
        name = "com_github_hashicorp_consul_api",
        importpath = "github.com/hashicorp/consul/api",
        sum = "h1:HXNYlRkkM/t+Y/Yhxtwcy02dlYwIaoxzvxPnS+cqy78=",
        version = "v1.3.0",
    )
    go_repository(
        name = "com_github_hashicorp_consul_sdk",
        importpath = "github.com/hashicorp/consul/sdk",
        sum = "h1:UOxjlb4xVNF93jak1mzzoBatyFju9nrkxpVwIp/QqxQ=",
        version = "v0.3.0",
    )
    go_repository(
        name = "com_github_hashicorp_errwrap",
        importpath = "github.com/hashicorp/errwrap",
        sum = "h1:hLrqtEDnRye3+sgx6z4qVLNuviH3MR5aQ0ykNJa/UYA=",
        version = "v1.0.0",
    )
    go_repository(
        name = "com_github_hashicorp_go_cleanhttp",
        importpath = "github.com/hashicorp/go-cleanhttp",
        sum = "h1:dH3aiDG9Jvb5r5+bYHsikaOUIpcM0xvgMXVoDkXMzJM=",
        version = "v0.5.1",
    )
    go_repository(
        name = "com_github_hashicorp_go_immutable_radix",
        importpath = "github.com/hashicorp/go-immutable-radix",
        sum = "h1:AKDB1HM5PWEA7i4nhcpwOrO2byshxBjXVn/J/3+z5/0=",
        version = "v1.0.0",
    )
    go_repository(
        name = "com_github_hashicorp_go_msgpack",
        importpath = "github.com/hashicorp/go-msgpack",
        sum = "h1:zKjpN5BK/P5lMYrLmBHdBULWbJ0XpYR+7NGzqkZzoD4=",
        version = "v0.5.3",
    )
    go_repository(
        name = "com_github_hashicorp_go_multierror",
        importpath = "github.com/hashicorp/go-multierror",
        sum = "h1:iVjPR7a6H0tWELX5NxNe7bYopibicUzc7uPribsnS6o=",
        version = "v1.0.0",
    )
    go_repository(
        name = "com_github_hashicorp_go_net",
        importpath = "github.com/hashicorp/go.net",
        sum = "h1:sNCoNyDEvN1xa+X0baata4RdcpKwcMS6DH+xwfqPgjw=",
        version = "v0.0.1",
    )
    go_repository(
        name = "com_github_hashicorp_go_rootcerts",
        importpath = "github.com/hashicorp/go-rootcerts",
        sum = "h1:Rqb66Oo1X/eSV1x66xbDccZjhJigjg0+e82kpwzSwCI=",
        version = "v1.0.0",
    )
    go_repository(
        name = "com_github_hashicorp_go_sockaddr",
        importpath = "github.com/hashicorp/go-sockaddr",
        sum = "h1:GeH6tui99pF4NJgfnhp+L6+FfobzVW3Ah46sLo0ICXs=",
        version = "v1.0.0",
    )
    go_repository(
        name = "com_github_hashicorp_go_syslog",
        importpath = "github.com/hashicorp/go-syslog",
        sum = "h1:KaodqZuhUoZereWVIYmpUgZysurB1kBLX2j0MwMrUAE=",
        version = "v1.0.0",
    )

    go_repository(
        name = "com_github_hashicorp_go_uuid",
        importpath = "github.com/hashicorp/go-uuid",
        sum = "h1:cfejS+Tpcp13yd5nYHWDI6qVCny6wyX2Mt5SGur2IGE=",
        version = "v1.0.2",
    )
    go_repository(
        name = "com_github_hashicorp_go_version",
        importpath = "github.com/hashicorp/go-version",
        sum = "h1:3vNe/fWF5CBgRIguda1meWhsZHy3m8gCJ5wx+dIzX/E=",
        version = "v1.2.0",
    )

    go_repository(
        name = "com_github_hashicorp_golang_lru",
        importpath = "github.com/hashicorp/golang-lru",
        sum = "h1:YDjusn29QI/Das2iO9M0BHnIbxPeyuCHsjMW+lJfyTc=",
        version = "v0.5.4",
    )
    go_repository(
        name = "com_github_hashicorp_hcl",
        importpath = "github.com/hashicorp/hcl",
        sum = "h1:0Anlzjpi4vEasTeNFn2mLJgTSwt0+6sfsiTG8qcWGx4=",
        version = "v1.0.0",
    )
    go_repository(
        name = "com_github_hashicorp_logutils",
        importpath = "github.com/hashicorp/logutils",
        sum = "h1:dLEQVugN8vlakKOUE3ihGLTZJRB4j+M2cdTm/ORI65Y=",
        version = "v1.0.0",
    )
    go_repository(
        name = "com_github_hashicorp_mdns",
        importpath = "github.com/hashicorp/mdns",
        sum = "h1:WhIgCr5a7AaVH6jPUwjtRuuE7/RDufnUvzIr48smyxs=",
        version = "v1.0.0",
    )
    go_repository(
        name = "com_github_hashicorp_memberlist",
        importpath = "github.com/hashicorp/memberlist",
        sum = "h1:EmmoJme1matNzb+hMpDuR/0sbJSUisxyqBGG676r31M=",
        version = "v0.1.3",
    )
    go_repository(
        name = "com_github_hashicorp_serf",
        importpath = "github.com/hashicorp/serf",
        sum = "h1:YZ7UKsJv+hKjqGVUUbtE3HNj79Eln2oQ75tniF6iPt0=",
        version = "v0.8.2",
    )

    go_repository(
        name = "com_github_herumi_bls_eth_go_binary",
        importpath = "github.com/herumi/bls-eth-go-binary",
        sum = "h1:LEw2KkKciJEr3eKDLzdZ/rjzSR6Y+BS6xKxdA78Bq6s=",
        version = "v0.0.0-20210130185500-57372fb27371",
    )

    go_repository(
        name = "com_github_holiman_uint256",
        importpath = "github.com/holiman/uint256",
        sum = "h1:4JywC80b+/hSfljFlEBLHrrh+CIONLDz9NuFl0af4Mw=",
        version = "v1.1.1",
    )
    go_repository(
        name = "com_github_hpcloud_tail",
        importpath = "github.com/hpcloud/tail",
        sum = "h1:nfCOvKYfkgYP8hkirhJocXT2+zOD8yUNjXaWfTlyFKI=",
        version = "v1.0.0",
    )
    go_repository(
        name = "com_github_hudl_fargo",
        importpath = "github.com/hudl/fargo",
        sum = "h1:0U6+BtN6LhaYuTnIJq4Wyq5cpn6O2kWrxAtcqBmYY6w=",
        version = "v1.3.0",
    )

    go_repository(
        name = "com_github_huin_goupnp",
        importpath = "github.com/huin/goupnp",
        sum = "h1:wg75sLpL6DZqwHQN6E1Cfk6mtfzS45z8OV+ic+DtHRo=",
        version = "v1.0.0",
    )
    go_repository(
        name = "com_github_huin_goutil",
        importpath = "github.com/huin/goutil",
        sum = "h1:vlNjIqmUZ9CMAWsbURYl3a6wZbw7q5RHVvlXTNS/Bs8=",
        version = "v0.0.0-20170803182201-1ca381bf3150",
    )

    go_repository(
        name = "com_github_ianlancetaylor_cgosymbolizer",
        importpath = "github.com/ianlancetaylor/cgosymbolizer",
        sum = "h1:IpTHAzWv1pKDDWeJDY5VOHvqc2T9d3C8cPKEf2VPqHE=",
        version = "v0.0.0-20200424224625-be1b05b0b279",
    )
    go_repository(
        name = "com_github_ianlancetaylor_demangle",
        importpath = "github.com/ianlancetaylor/demangle",
        sum = "h1:UDMh68UUwekSh5iP2OMhRRZJiiBccgV7axzUG8vi56c=",
        version = "v0.0.0-20181102032728-5e5cf60278f6",
    )

    go_repository(
        name = "com_github_imdario_mergo",
        importpath = "github.com/imdario/mergo",
        sum = "h1:JboBksRwiiAJWvIYJVo46AfV+IAIKZpfrSzVKj42R4Q=",
        version = "v0.3.5",
    )
    go_repository(
        name = "com_github_inconshreveable_log15",
        importpath = "github.com/inconshreveable/log15",
        sum = "h1:g/SJtZVYc1cxSB8lgrgqeOlIdi4MhqNNHYRAC8y+g4c=",
        version = "v0.0.0-20170622235902-74a0988b5f80",
    )

    go_repository(
        name = "com_github_inconshreveable_mousetrap",
        importpath = "github.com/inconshreveable/mousetrap",
        sum = "h1:Z8tu5sraLXCXIcARxBp/8cbvlwVa7Z1NHg9XEKhtSvM=",
        version = "v1.0.0",
    )

    go_repository(
        name = "com_github_influxdata_flux",
        importpath = "github.com/influxdata/flux",
        sum = "h1:57tk1Oo4gpGIDbV12vUAPCMtLtThhaXzub1XRIuqv6A=",
        version = "v0.65.0",
    )
    go_repository(
        name = "com_github_influxdata_influxdb",
        importpath = "github.com/influxdata/influxdb",
        sum = "h1:/X+G+i3udzHVxpBMuXdPZcUbkIE0ouT+6U+CzQTsOys=",
        version = "v1.8.0",
    )
    go_repository(
        name = "com_github_influxdata_influxdb1_client",
        importpath = "github.com/influxdata/influxdb1-client",
        sum = "h1:/WZQPMZNsjZ7IlCpsLGdQBINg5bxKQ1K1sh6awxLtkA=",
        version = "v0.0.0-20191209144304-8bf82d3c094d",
    )

    go_repository(
        name = "com_github_influxdata_influxql",
        importpath = "github.com/influxdata/influxql",
        sum = "h1:sPsaumLFRPMwR5QtD3Up54HXpNND8Eu7G1vQFmi3quQ=",
        version = "v1.1.0",
    )
    go_repository(
        name = "com_github_influxdata_line_protocol",
        importpath = "github.com/influxdata/line-protocol",
        sum = "h1:/o3vQtpWJhvnIbXley4/jwzzqNeigJK9z+LZcJZ9zfM=",
        version = "v0.0.0-20180522152040-32c6aa80de5e",
    )
    go_repository(
        name = "com_github_influxdata_promql_v2",
        importpath = "github.com/influxdata/promql/v2",
        sum = "h1:kXn3p0D7zPw16rOtfDR+wo6aaiH8tSMfhPwONTxrlEc=",
        version = "v2.12.0",
    )
    go_repository(
        name = "com_github_influxdata_roaring",
        importpath = "github.com/influxdata/roaring",
        sum = "h1:UzJnB7VRL4PSkUJHwsyzseGOmrO/r4yA+AuxGJxiZmA=",
        version = "v0.4.13-0.20180809181101-fc520f41fab6",
    )
    go_repository(
        name = "com_github_influxdata_tdigest",
        importpath = "github.com/influxdata/tdigest",
        sum = "h1:MHTrDWmQpHq/hkq+7cw9oYAt2PqUw52TZazRA0N7PGE=",
        version = "v0.0.0-20181121200506-bf2b5ad3c0a9",
    )
    go_repository(
        name = "com_github_influxdata_usage_client",
        importpath = "github.com/influxdata/usage-client",
        sum = "h1:+TUUmaFa4YD1Q+7bH9o5NCHQGPMqZCYJiNW6lIIS9z4=",
        version = "v0.0.0-20160829180054-6d3895376368",
    )
    go_repository(
        name = "com_github_ipfs_go_cid",
        importpath = "github.com/ipfs/go-cid",
        sum = "h1:ysQJVJA3fNDF1qigJbsSQOdjhVLsOEoPdh0+R97k3jY=",
        version = "v0.0.7",
    )
    go_repository(
        name = "com_github_ipfs_go_datastore",
        importpath = "github.com/ipfs/go-datastore",
        sum = "h1:rjvQ9+muFaJ+QZ7dN5B1MSDNQ0JVZKkkES/rMZmA8X8=",
        version = "v0.4.4",
    )
    go_repository(
        name = "com_github_ipfs_go_detect_race",
        importpath = "github.com/ipfs/go-detect-race",
        sum = "h1:qX/xay2W3E4Q1U7d9lNs1sU9nvguX0a7319XbyQ6cOk=",
        version = "v0.0.1",
    )
    go_repository(
        name = "com_github_ipfs_go_ds_badger",
        importpath = "github.com/ipfs/go-ds-badger",
        sum = "h1:J27YvAcpuA5IvZUbeBxOcQgqnYHUPxoygc6QxxkodZ4=",
        version = "v0.2.3",
    )
    go_repository(
        name = "com_github_ipfs_go_ds_leveldb",
        importpath = "github.com/ipfs/go-ds-leveldb",
        sum = "h1:QmQoAJ9WkPMUfBLnu1sBVy0xWWlJPg0m4kRAiJL9iaw=",
        version = "v0.4.2",
    )

    go_repository(
        name = "com_github_ipfs_go_ipfs_addr",
        importpath = "github.com/ipfs/go-ipfs-addr",
        sum = "h1:DpDFybnho9v3/a1dzJ5KnWdThWD1HrFLpQ+tWIyBaFI=",
        version = "v0.0.1",
    )
    go_repository(
        name = "com_github_ipfs_go_ipfs_delay",
        importpath = "github.com/ipfs/go-ipfs-delay",
        sum = "h1:NAviDvJ0WXgD+yiL2Rj35AmnfgI11+pHXbdciD917U0=",
        version = "v0.0.0-20181109222059-70721b86a9a8",
    )

    go_repository(
        name = "com_github_ipfs_go_ipfs_util",
        importpath = "github.com/ipfs/go-ipfs-util",
        sum = "h1:59Sswnk1MFaiq+VcaknX7aYEyGyGDAA73ilhEK2POp8=",
        version = "v0.0.2",
    )

    go_repository(
        name = "com_github_ipfs_go_log",
        build_file_proto_mode = "disable_global",
        importpath = "github.com/ipfs/go-log",
        sum = "h1:6nLQdX4W8P9yZZFH7mO+X/PzjN8Laozm/lMJ6esdgzY=",
        version = "v1.0.4",
    )
    go_repository(
        name = "com_github_ipfs_go_log_v2",
        build_file_proto_mode = "disable_global",
        importpath = "github.com/ipfs/go-log/v2",
        sum = "h1:G4TtqN+V9y9HY9TA6BwbCVyyBZ2B9MbCjR2MtGx8FR0=",
        version = "v2.1.1",
    )

    go_repository(
        name = "com_github_jackpal_gateway",
        importpath = "github.com/jackpal/gateway",
        sum = "h1:qzXWUJfuMdlLMtt0a3Dgt+xkWQiA5itDEITVJtuSwMc=",
        version = "v1.0.5",
    )

    go_repository(
        name = "com_github_jackpal_go_nat_pmp",
        importpath = "github.com/jackpal/go-nat-pmp",
        sum = "h1:KzKSgb7qkJvOUTqYl9/Hg/me3pWgBmERKrTGD7BdWus=",
        version = "v1.0.2",
    )
    go_repository(
        name = "com_github_jbenet_go_cienv",
        importpath = "github.com/jbenet/go-cienv",
        sum = "h1:Vc/s0QbQtoxX8MwwSLWWh+xNNZvM3Lw7NsTcHrvvhMc=",
        version = "v0.1.0",
    )

    go_repository(
        name = "com_github_jbenet_go_temp_err_catcher",
        importpath = "github.com/jbenet/go-temp-err-catcher",
        sum = "h1:zpb3ZH6wIE8Shj2sKS+khgRvf7T7RABoLk/+KKHggpk=",
        version = "v0.1.0",
    )
    go_repository(
        name = "com_github_jbenet_goprocess",
        importpath = "github.com/jbenet/goprocess",
        sum = "h1:DRGOFReOMqqDNXwW70QkacFW0YN9QnwLV0Vqk+3oU0o=",
        version = "v0.1.4",
    )
    go_repository(
        name = "com_github_jcmturner_gofork",
        importpath = "github.com/jcmturner/gofork",
        sum = "h1:J7uCkflzTEhUZ64xqKnkDxq3kzc96ajM1Gli5ktUem8=",
        version = "v1.0.0",
    )

    go_repository(
        name = "com_github_jessevdk_go_flags",
        importpath = "github.com/jessevdk/go-flags",
        sum = "h1:4IU2WS7AumrZ/40jfhf4QVDMsQwqA7VEHozFRrGARJA=",
        version = "v1.4.0",
    )
    go_repository(
        name = "com_github_jmespath_go_jmespath",
        importpath = "github.com/jmespath/go-jmespath",
        sum = "h1:pmfjZENx5imkbgOkpRUYLnmbU7UEFbjtDA2hxJ1ichM=",
        version = "v0.0.0-20180206201540-c2b33e8439af",
    )
    go_repository(
        name = "com_github_jonboulle_clockwork",
        importpath = "github.com/jonboulle/clockwork",
        sum = "h1:VKV+ZcuP6l3yW9doeqz6ziZGgcynBVQO+obU0+0hcPo=",
        version = "v0.1.0",
    )

    go_repository(
        name = "com_github_joonix_log",
        importpath = "github.com/joonix/log",
        sum = "h1:k+SfYbN66Ev/GDVq39wYOXVW5RNd5kzzairbCe9dK5Q=",
        version = "v0.0.0-20200409080653-9c1d2ceb5f1d",
    )
    go_repository(
        name = "com_github_jpillora_backoff",
        importpath = "github.com/jpillora/backoff",
        sum = "h1:uvFg412JmmHBHw7iwprIxkPMI+sGQ4kzOWsMeHnm2EA=",
        version = "v1.0.0",
    )

    go_repository(
        name = "com_github_jrick_logrotate",
        importpath = "github.com/jrick/logrotate",
        sum = "h1:lQ1bL/n9mBNeIXoTUoYRlK4dHuNJVofX9oWqBtPnSzI=",
        version = "v1.0.0",
    )

    go_repository(
        name = "com_github_json_iterator_go",
        importpath = "github.com/json-iterator/go",
        replace = "github.com/prestonvanloon/go",
        sum = "h1:Bt5PzQCqfP4xiLXDSrMoqAfj6CBr3N9DAyyq8OiIWsc=",
        version = "v1.1.7-0.20190722034630-4f2e55fcf87b",
    )
    go_repository(
        name = "com_github_jstemmer_go_junit_report",
        importpath = "github.com/jstemmer/go-junit-report",
        sum = "h1:6QPYqodiu3GuPL+7mfx+NwDdp2eTkp9IfEUpgAwUN0o=",
        version = "v0.9.1",
    )

    go_repository(
        name = "com_github_jsternberg_zap_logfmt",
        importpath = "github.com/jsternberg/zap-logfmt",
        sum = "h1:0Dz2s/eturmdUS34GM82JwNEdQ9hPoJgqptcEKcbpzY=",
        version = "v1.0.0",
    )
    go_repository(
        name = "com_github_jtolds_gls",
        importpath = "github.com/jtolds/gls",
        sum = "h1:xdiiI2gbIgH/gLH7ADydsJ1uDOEzR8yvV7C0MuV77Wo=",
        version = "v4.20.0+incompatible",
    )

    go_repository(
        name = "com_github_juju_ansiterm",
        importpath = "github.com/juju/ansiterm",
        sum = "h1:FaWFmfWdAUKbSCtOU2QjDaorUexogfaMgbipgYATUMU=",
        version = "v0.0.0-20180109212912-720a0952cc2a",
    )
    go_repository(
        name = "com_github_julienschmidt_httprouter",
        importpath = "github.com/julienschmidt/httprouter",
        sum = "h1:U0609e9tgbseu3rBINet9P48AI/D3oJs4dN7jwJOQ1U=",
        version = "v1.3.0",
    )

    go_repository(
        name = "com_github_jung_kurt_gofpdf",
        importpath = "github.com/jung-kurt/gofpdf",
        sum = "h1:PJr+ZMXIecYc1Ey2zucXdR73SMBtgjPgwa31099IMv0=",
        version = "v1.0.3-0.20190309125859-24315acbbda5",
    )
    go_repository(
        name = "com_github_jwilder_encoding",
        importpath = "github.com/jwilder/encoding",
        sum = "h1:2jNeR4YUziVtswNP9sEFAI913cVrzH85T+8Q6LpYbT0=",
        version = "v0.0.0-20170811194829-b4e1701a28ef",
    )

    go_repository(
        name = "com_github_k0kubun_go_ansi",
        importpath = "github.com/k0kubun/go-ansi",
        sum = "h1:qGQQKEcAR99REcMpsXCp3lJ03zYT1PkRd3kQGPn9GVg=",
        version = "v0.0.0-20180517002512-3bf9e2903213",
    )
    go_repository(
        name = "com_github_kami_zh_go_capturer",
        importpath = "github.com/kami-zh/go-capturer",
        sum = "h1:cVtBfNW5XTHiKQe7jDaDBSh/EVM4XLPutLAGboIXuM0=",
        version = "v0.0.0-20171211120116-e492ea43421d",
    )
    go_repository(
        name = "com_github_karalabe_usb",
        importpath = "github.com/karalabe/usb",
        sum = "h1:ZHuwnjpP8LsVsUYqTqeVAI+GfDfJ6UNPrExZF+vX/DQ=",
        version = "v0.0.0-20191104083709-911d15fe12a9",
    )

    go_repository(
        name = "com_github_kevinms_leakybucket_go",
        importpath = "github.com/kevinms/leakybucket-go",
        sum = "h1:qNtd6alRqd3qOdPrKXMZImV192ngQ0WSh1briEO33Tk=",
        version = "v0.0.0-20200115003610-082473db97ca",
    )
    go_repository(
        name = "com_github_kisielk_errcheck",
        importpath = "github.com/kisielk/errcheck",
        sum = "h1:e8esj/e4R+SAOwFwN+n3zr0nYeCyeweozKfO23MvHzY=",
        version = "v1.5.0",
    )
    go_repository(
        name = "com_github_kisielk_gotool",
        importpath = "github.com/kisielk/gotool",
        sum = "h1:AV2c/EiW3KqPNT9ZKl07ehoAGi4C5/01Cfbblndcapg=",
        version = "v1.0.0",
    )
    go_repository(
        name = "com_github_kkdai_bstream",
        importpath = "github.com/kkdai/bstream",
        sum = "h1:FOOIBWrEkLgmlgGfMuZT83xIwfPDxEI2OHu6xUmJMFE=",
        version = "v0.0.0-20161212061736-f391b8402d23",
    )
    go_repository(
        name = "com_github_klauspost_compress",
        importpath = "github.com/klauspost/compress",
        sum = "h1:a/QY0o9S6wCi0XhxaMX/QmusicNUqCqFugR6WKPOSoQ=",
        version = "v1.10.1",
    )
    go_repository(
        name = "com_github_klauspost_cpuid",
        importpath = "github.com/klauspost/cpuid",
        sum = "h1:CCtW0xUnWGVINKvE/WWOYKdsPV6mawAtvQuSl8guwQs=",
        version = "v1.2.3",
    )

    go_repository(
        name = "com_github_klauspost_crc32",
        importpath = "github.com/klauspost/crc32",
        sum = "h1:KAZ1BW2TCmT6PRihDPpocIy1QTtsAsrx6TneU/4+CMg=",
        version = "v0.0.0-20161016154125-cb6bfca970f6",
    )
    go_repository(
        name = "com_github_klauspost_pgzip",
        importpath = "github.com/klauspost/pgzip",
        sum = "h1:3L+neHp83cTjegPdCiOxVOJtRIy7/8RldvMTsyPYH10=",
        version = "v1.0.2-0.20170402124221-0bf5dcad4ada",
    )
    go_repository(
        name = "com_github_klauspost_reedsolomon",
        importpath = "github.com/klauspost/reedsolomon",
        sum = "h1:N/VzgeMfHmLc+KHMD1UL/tNkfXAt8FnUqlgXGIduwAY=",
        version = "v1.9.3",
    )
    go_repository(
        name = "com_github_knetic_govaluate",
        importpath = "github.com/Knetic/govaluate",
        sum = "h1:1G1pk05UrOh0NlF1oeaaix1x8XzrfjIDK47TY0Zehcw=",
        version = "v3.0.1-0.20171022003610-9aa49832a739+incompatible",
    )

    go_repository(
        name = "com_github_konsorten_go_windows_terminal_sequences",
        importpath = "github.com/konsorten/go-windows-terminal-sequences",
        sum = "h1:CE8S1cTafDpPvMhIxNJKvHsGVBgn1xWYf1NbHQhywc8=",
        version = "v1.0.3",
    )
    go_repository(
        name = "com_github_koron_go_ssdp",
        importpath = "github.com/koron/go-ssdp",
        sum = "h1:fL3wAoyT6hXHQlORyXUW4Q23kkQpJRgEAYcZB5BR71o=",
        version = "v0.0.2",
    )
    go_repository(
        name = "com_github_kr_logfmt",
        importpath = "github.com/kr/logfmt",
        sum = "h1:T+h1c/A9Gawja4Y9mFVWj2vyii2bbUNDw3kt9VxK2EY=",
        version = "v0.0.0-20140226030751-b84e30acd515",
    )
    go_repository(
        name = "com_github_kr_pretty",
        importpath = "github.com/kr/pretty",
        sum = "h1:Fmg33tUaq4/8ym9TJN1x7sLJnHVwhP33CNkpYV/7rwI=",
        version = "v0.2.1",
    )
    go_repository(
        name = "com_github_kr_pty",
        importpath = "github.com/kr/pty",
        sum = "h1:VkoXIwSboBpnk99O/KFauAEILuNHv5DVFKZMBN/gUgw=",
        version = "v1.1.1",
    )
    go_repository(
        name = "com_github_kr_text",
        importpath = "github.com/kr/text",
        sum = "h1:5Nx0Ya0ZqY2ygV366QzturHI13Jq95ApcVaJBhpS+AY=",
        version = "v0.2.0",
    )
    go_repository(
        name = "com_github_kubuxu_go_os_helper",
        importpath = "github.com/Kubuxu/go-os-helper",
        sum = "h1:EJiD2VUQyh5A9hWJLmc6iWg6yIcJ7jpBcwC8GMGXfDk=",
        version = "v0.0.1",
    )
    go_repository(
        name = "com_github_kylelemons_godebug",
        importpath = "github.com/kylelemons/godebug",
        sum = "h1:RPNrshWIDI6G2gRW9EHilWtl7Z6Sb1BR0xunSBf0SNc=",
        version = "v1.1.0",
    )

    go_repository(
        name = "com_github_lib_pq",
        importpath = "github.com/lib/pq",
        sum = "h1:X5PMW56eZitiTeO7tKzZxFCSpbFZJtkMMooicw2us9A=",
        version = "v1.0.0",
    )
    go_repository(
        name = "com_github_libp2p_go_addr_util",
        importpath = "github.com/libp2p/go-addr-util",
        sum = "h1:7cWK5cdA5x72jX0g8iLrQWm5TRJZ6CzGdPEhWj7plWU=",
        version = "v0.0.2",
    )
    go_repository(
        name = "com_github_libp2p_go_buffer_pool",
        importpath = "github.com/libp2p/go-buffer-pool",
        sum = "h1:QNK2iAFa8gjAe1SPz6mHSMuCcjs+X1wlHzeOSqcmlfs=",
        version = "v0.0.2",
    )

    go_repository(
        name = "com_github_libp2p_go_conn_security_multistream",
        importpath = "github.com/libp2p/go-conn-security-multistream",
        sum = "h1:uNiDjS58vrvJTg9jO6bySd1rMKejieG7v45ekqHbZ1M=",
        version = "v0.2.0",
    )
    go_repository(
        name = "com_github_libp2p_go_eventbus",
        importpath = "github.com/libp2p/go-eventbus",
        sum = "h1:VanAdErQnpTioN2TowqNcOijf6YwhuODe4pPKSDpxGc=",
        version = "v0.2.1",
    )
    go_repository(
        name = "com_github_libp2p_go_flow_metrics",
        importpath = "github.com/libp2p/go-flow-metrics",
        sum = "h1:8tAs/hSdNvUiLgtlSy3mxwxWP4I9y/jlkPFT7epKdeM=",
        version = "v0.0.3",
    )
    go_repository(
        name = "com_github_libp2p_go_libp2p",
        build_file_proto_mode = "disable_global",
        importpath = "github.com/libp2p/go-libp2p",
        sum = "h1:D5/bCjvlhGRZ4+8nyLINzaPWm/iF5iULRIfSU1MypJI=",
        version = "v0.12.1-0.20201208224947-3155ff3089c0",
    )

    go_repository(
        name = "com_github_libp2p_go_libp2p_autonat",
        build_file_proto_mode = "disable_global",
        importpath = "github.com/libp2p/go-libp2p-autonat",
        sum = "h1:3y8XQbpr+ssX8QfZUHekjHCYK64sj6/4hnf/awD4+Ug=",
        version = "v0.4.0",
    )
    go_repository(
        name = "com_github_libp2p_go_libp2p_blankhost",
        importpath = "github.com/libp2p/go-libp2p-blankhost",
        sum = "h1:3EsGAi0CBGcZ33GwRuXEYJLLPoVWyXJ1bcJzAJjINkk=",
        version = "v0.2.0",
    )
    go_repository(
        name = "com_github_libp2p_go_libp2p_circuit",
        build_file_proto_mode = "disable_global",
        importpath = "github.com/libp2p/go-libp2p-circuit",
        sum = "h1:eqQ3sEYkGTtybWgr6JLqJY6QLtPWRErvFjFDfAOO1wc=",
        version = "v0.4.0",
    )
    go_repository(
        name = "com_github_libp2p_go_libp2p_connmgr",
        importpath = "github.com/libp2p/go-libp2p-connmgr",
        sum = "h1:TMS0vc0TCBomtQJyWr7fYxcVYYhx+q/2gF++G5Jkl/w=",
        version = "v0.2.4",
    )
    go_repository(
        name = "com_github_libp2p_go_libp2p_core",
        build_file_proto_mode = "disable_global",
        importpath = "github.com/libp2p/go-libp2p-core",
        sum = "h1:4a0TMjrWNTZlNvcqxZmrMRDi/NQWrhwO2pkTuLSQ/IQ=",
        version = "v0.7.0",
    )
    go_repository(
        name = "com_github_libp2p_go_libp2p_crypto",
        importpath = "github.com/libp2p/go-libp2p-crypto",
        sum = "h1:k9MFy+o2zGDNGsaoZl0MA3iZ75qXxr9OOoAZF+sD5OQ=",
        version = "v0.1.0",
    )
    go_repository(
        name = "com_github_libp2p_go_libp2p_discovery",
        importpath = "github.com/libp2p/go-libp2p-discovery",
        sum = "h1:Qfl+e5+lfDgwdrXdu4YNCWyEo3fWuP+WgN9mN0iWviQ=",
        version = "v0.5.0",
    )

    go_repository(
        name = "com_github_libp2p_go_libp2p_loggables",
        importpath = "github.com/libp2p/go-libp2p-loggables",
        sum = "h1:h3w8QFfCt2UJl/0/NW4K829HX/0S4KD31PQ7m8UXXO8=",
        version = "v0.1.0",
    )
    go_repository(
        name = "com_github_libp2p_go_libp2p_mplex",
        importpath = "github.com/libp2p/go-libp2p-mplex",
        sum = "h1:CZyqqKP0BSGQyPLvpRQougbfXaaaJZdGgzhCpJNuNSk=",
        version = "v0.3.0",
    )
    go_repository(
        name = "com_github_libp2p_go_libp2p_nat",
        importpath = "github.com/libp2p/go-libp2p-nat",
        sum = "h1:wMWis3kYynCbHoyKLPBEMu4YRLltbm8Mk08HGSfvTkU=",
        version = "v0.0.6",
    )

    go_repository(
        name = "com_github_libp2p_go_libp2p_netutil",
        importpath = "github.com/libp2p/go-libp2p-netutil",
        sum = "h1:zscYDNVEcGxyUpMd0JReUZTrpMfia8PmLKcKF72EAMQ=",
        version = "v0.1.0",
    )

    go_repository(
        name = "com_github_libp2p_go_libp2p_noise",
        build_file_proto_mode = "disable_global",
        importpath = "github.com/libp2p/go-libp2p-noise",
        sum = "h1:IH9GRihQJTx56obm+GnpdPX4KeVIlvpXrP6xnJ0wxWk=",
        version = "v0.1.2",
    )
    go_repository(
        name = "com_github_libp2p_go_libp2p_peer",
        importpath = "github.com/libp2p/go-libp2p-peer",
        sum = "h1:EQ8kMjaCUwt/Y5uLgjT8iY2qg0mGUT0N1zUjer50DsY=",
        version = "v0.2.0",
    )
    go_repository(
        name = "com_github_libp2p_go_libp2p_peerstore",
        importpath = "github.com/libp2p/go-libp2p-peerstore",
        sum = "h1:2ACefBX23iMdJU9Ke+dcXt3w86MIryes9v7In4+Qq3U=",
        version = "v0.2.6",
    )
    go_repository(
        name = "com_github_libp2p_go_libp2p_pnet",
        importpath = "github.com/libp2p/go-libp2p-pnet",
        sum = "h1:J6htxttBipJujEjz1y0a5+eYoiPcFHhSYHH6na5f0/k=",
        version = "v0.2.0",
    )

    go_repository(
        name = "com_github_libp2p_go_libp2p_pubsub",
        build_file_proto_mode = "disable_global",
        importpath = "github.com/libp2p/go-libp2p-pubsub",
        sum = "h1:YNVRyXqBgv9i4RG88jzoTtkSOaSB45CqHkL29NNBZb4=",
        version = "v0.4.0",
    )

    go_repository(
        name = "com_github_libp2p_go_libp2p_secio",
        build_file_proto_mode = "disable_global",
        importpath = "github.com/libp2p/go-libp2p-secio",
        sum = "h1:rLLPvShPQAcY6eNurKNZq3eZjPWfU9kXF2eI9jIYdrg=",
        version = "v0.2.2",
    )
    go_repository(
        name = "com_github_libp2p_go_libp2p_swarm",
        build_file_proto_mode = "disable_global",
        importpath = "github.com/libp2p/go-libp2p-swarm",
        sum = "h1:UTobu+oQHGdXTOGpZ4RefuVqYoJXcT0EBtSR74m2LkI=",
        version = "v0.3.1",
    )
    go_repository(
        name = "com_github_libp2p_go_libp2p_testing",
        importpath = "github.com/libp2p/go-libp2p-testing",
        sum = "h1:ZiBYstPamsi7y6NJZebRudUzsYmVkt998hltyLqf8+g=",
        version = "v0.3.0",
    )
    go_repository(
        name = "com_github_libp2p_go_libp2p_tls",
        importpath = "github.com/libp2p/go-libp2p-tls",
        patch_args = ["-p1"],
        patches = [
            "@prysm//third_party:libp2p_tls.patch",  # See: https://github.com/libp2p/go-libp2p-tls/issues/66
        ],
        sum = "h1:Ge/2CYttU7XdkPPqQ7e3TiuMFneLie1rM/UjRxPPGsI=",
        version = "v0.1.4-0.20200421131144-8a8ad624a291",
    )

    go_repository(
        name = "com_github_libp2p_go_libp2p_transport_upgrader",
        importpath = "github.com/libp2p/go-libp2p-transport-upgrader",
        sum = "h1:q3ULhsknEQ34eVDhv4YwKS8iet69ffs9+Fir6a7weN4=",
        version = "v0.3.0",
    )
    go_repository(
        name = "com_github_libp2p_go_libp2p_yamux",
        importpath = "github.com/libp2p/go-libp2p-yamux",
        sum = "h1:TJxRVPY9SjH7TNrNC80l1OJMBiWhs1qpKmeB+1Ug3xU=",
        version = "v0.4.1",
    )
    go_repository(
        name = "com_github_libp2p_go_maddr_filter",
        importpath = "github.com/libp2p/go-maddr-filter",
        sum = "h1:4ACqZKw8AqiuJfwFGq1CYDFugfXTOos+qQ3DETkhtCE=",
        version = "v0.1.0",
    )
    go_repository(
        name = "com_github_libp2p_go_mplex",
        importpath = "github.com/libp2p/go-mplex",
        sum = "h1:Ov/D+8oBlbRkjBs1R1Iua8hJ8cUfbdiW8EOdZuxcgaI=",
        version = "v0.2.0",
    )
    go_repository(
        name = "com_github_libp2p_go_msgio",
        importpath = "github.com/libp2p/go-msgio",
        sum = "h1:lQ7Uc0kS1wb1EfRxO2Eir/RJoHkHn7t6o+EiwsYIKJA=",
        version = "v0.0.6",
    )
    go_repository(
        name = "com_github_libp2p_go_nat",
        importpath = "github.com/libp2p/go-nat",
        sum = "h1:qxnwkco8RLKqVh1NmjQ+tJ8p8khNLFxuElYG/TwqW4Q=",
        version = "v0.0.5",
    )
    go_repository(
        name = "com_github_libp2p_go_netroute",
        importpath = "github.com/libp2p/go-netroute",
        sum = "h1:47V0+hJfYaqj1WO0A+cDkRc9xr9qKiK7i8zaoGv8Mmo=",
        version = "v0.1.4",
    )
    go_repository(
        name = "com_github_libp2p_go_openssl",
        importpath = "github.com/libp2p/go-openssl",
        sum = "h1:eCAzdLejcNVBzP/iZM9vqHnQm+XyCEbSSIheIPRGNsw=",
        version = "v0.0.7",
    )

    go_repository(
        name = "com_github_libp2p_go_reuseport",
        importpath = "github.com/libp2p/go-reuseport",
        sum = "h1:XSG94b1FJfGA01BUrT82imejHQyTxO4jEWqheyCXYvU=",
        version = "v0.0.2",
    )
    go_repository(
        name = "com_github_libp2p_go_reuseport_transport",
        importpath = "github.com/libp2p/go-reuseport-transport",
        sum = "h1:OZGz0RB620QDGpv300n1zaOcKGGAoGVf8h9txtt/1uM=",
        version = "v0.0.4",
    )
    go_repository(
        name = "com_github_libp2p_go_sockaddr",
        importpath = "github.com/libp2p/go-sockaddr",
        sum = "h1:Y4s3/jNoryVRKEBrkJ576F17CPOaMIzUeCsg7dlTDj0=",
        version = "v0.1.0",
    )
    go_repository(
        name = "com_github_libp2p_go_stream_muxer",
        importpath = "github.com/libp2p/go-stream-muxer",
        sum = "h1:Ce6e2Pyu+b5MC1k3eeFtAax0pW4gc6MosYSLV05UeLw=",
        version = "v0.0.1",
    )

    go_repository(
        name = "com_github_libp2p_go_stream_muxer_multistream",
        importpath = "github.com/libp2p/go-stream-muxer-multistream",
        sum = "h1:TqnSHPJEIqDEO7h1wZZ0p3DXdvDSiLHQidKKUGZtiOY=",
        version = "v0.3.0",
    )
    go_repository(
        name = "com_github_libp2p_go_tcp_transport",
        importpath = "github.com/libp2p/go-tcp-transport",
        sum = "h1:ExZiVQV+h+qL16fzCWtd1HSzPsqWottJ8KXwWaVi8Ns=",
        version = "v0.2.1",
    )

    go_repository(
        name = "com_github_libp2p_go_ws_transport",
        importpath = "github.com/libp2p/go-ws-transport",
        sum = "h1:ZX5rWB8nhRRJVaPO6tmkGI/Xx8XNboYX20PW5hXIscw=",
        version = "v0.3.1",
    )
    go_repository(
        name = "com_github_libp2p_go_yamux",
        importpath = "github.com/libp2p/go-yamux",
        sum = "h1:P1Fe9vF4th5JOxxgQvfbOHkrGqIZniTLf+ddhZp8YTI=",
        version = "v1.4.1",
    )
    go_repository(
        name = "com_github_lightstep_lightstep_tracer_common_golang_gogo",
        importpath = "github.com/lightstep/lightstep-tracer-common/golang/gogo",
        sum = "h1:143Bb8f8DuGWck/xpNUOckBVYfFbBTnLevfRZ1aVVqo=",
        version = "v0.0.0-20190605223551-bc2310a04743",
    )
    go_repository(
        name = "com_github_lightstep_lightstep_tracer_go",
        importpath = "github.com/lightstep/lightstep-tracer-go",
        sum = "h1:vi1F1IQ8N7hNWytK9DpJsUfQhGuNSc19z330K6vl4zk=",
        version = "v0.18.1",
    )

    go_repository(
        name = "com_github_logrusorgru_aurora",
        importpath = "github.com/logrusorgru/aurora",
        sum = "h1:tOpm7WcpBTn4fjmVfgpQq0EfczGlG91VSDkswnjF5A8=",
        version = "v2.0.3+incompatible",
    )

    go_repository(
        name = "com_github_lunixbochs_vtclean",
        importpath = "github.com/lunixbochs/vtclean",
        sum = "h1:xu2sLAri4lGiovBDQKxl5mrXyESr3gUr5m5SM5+LVb8=",
        version = "v1.0.0",
    )
    go_repository(
        name = "com_github_lyft_protoc_gen_validate",
        importpath = "github.com/lyft/protoc-gen-validate",
        sum = "h1:KNt/RhmQTOLr7Aj8PsJ7mTronaFyx80mRTT9qF261dA=",
        version = "v0.0.13",
    )

    go_repository(
        name = "com_github_magiconair_properties",
        importpath = "github.com/magiconair/properties",
        sum = "h1:LLgXmsheXeRoUOBOjtwPQCWIYqM/LU1ayDtDePerRcY=",
        version = "v1.8.0",
    )
    go_repository(
        name = "com_github_mailru_easyjson",
        importpath = "github.com/mailru/easyjson",
        sum = "h1:2gxZ0XQIU/5z3Z3bUBu+FXuk2pFbkN6tcwi/pjyaDic=",
        version = "v0.0.0-20180823135443-60711f1a8329",
    )

    go_repository(
        name = "com_github_manifoldco_promptui",
        importpath = "github.com/manifoldco/promptui",
        sum = "h1:3l11YT8tm9MnwGFQ4kETwkzpAwY2Jt9lCrumCUW4+z4=",
        version = "v0.7.0",
    )

    go_repository(
        name = "com_github_mattn_go_colorable",
        importpath = "github.com/mattn/go-colorable",
        sum = "h1:snbPLB8fVfU9iwbbo30TPtbLRzwWu6aJS6Xh4eaaviA=",
        version = "v0.1.4",
    )
    go_repository(
        name = "com_github_mattn_go_ieproxy",
        importpath = "github.com/mattn/go-ieproxy",
        sum = "h1:oNAwILwmgWKFpuU+dXvI6dl9jG2mAWAZLX3r9s0PPiw=",
        version = "v0.0.0-20190702010315-6dee0af9227d",
    )

    go_repository(
        name = "com_github_mattn_go_isatty",
        importpath = "github.com/mattn/go-isatty",
        sum = "h1:wuysRhFDzyxgEmMf5xjvJ2M9dZoWAXNNr5LSBS7uHXY=",
        version = "v0.0.12",
    )
    go_repository(
        name = "com_github_mattn_go_runewidth",
        importpath = "github.com/mattn/go-runewidth",
        sum = "h1:Lm995f3rfxdpd6TSmuVCHVb/QhupuXlYr8sCI/QdE+0=",
        version = "v0.0.9",
    )

    go_repository(
        name = "com_github_mattn_go_sqlite3",
        importpath = "github.com/mattn/go-sqlite3",
        sum = "h1:LDdKkqtYlom37fkvqs8rMPFKAMe8+SgjbwZ6ex1/A/Q=",
        version = "v1.11.0",
    )
    go_repository(
        name = "com_github_mattn_go_tty",
        importpath = "github.com/mattn/go-tty",
        sum = "h1:d8RFOZ2IiFtFWBcKEHAFYJcPTf0wY5q0exFNJZVWa1U=",
        version = "v0.0.0-20180907095812-13ff1204f104",
    )
    go_repository(
        name = "com_github_matttproud_golang_protobuf_extensions",
        importpath = "github.com/matttproud/golang_protobuf_extensions",
        sum = "h1:4hp9jkHxhMHkqkrB3Ix0jegS5sx/RkqARlsWZ6pIwiU=",
        version = "v1.0.1",
    )
    go_repository(
        name = "com_github_mgutz_ansi",
        importpath = "github.com/mgutz/ansi",
        sum = "h1:j7+1HpAFS1zy5+Q4qx1fWh90gTKwiN4QCGoY9TWyyO4=",
        version = "v0.0.0-20170206155736-9520e82c474b",
    )

    go_repository(
        name = "com_github_miekg_dns",
        importpath = "github.com/miekg/dns",
        sum = "h1:sJFOl9BgwbYAWOGEwr61FU28pqsBNdpRBnhGXtO06Oo=",
        version = "v1.1.31",
    )

    go_repository(
        name = "com_github_minio_blake2b_simd",
        importpath = "github.com/minio/blake2b-simd",
        sum = "h1:lYpkrQH5ajf0OXOcUbGjvZxxijuBwbbmlSxLiuofa+g=",
        version = "v0.0.0-20160723061019-3f5f724cb5b1",
    )
    go_repository(
        name = "com_github_minio_highwayhash",
        importpath = "github.com/minio/highwayhash",
        sum = "h1:dZ6IIu8Z14VlC0VpfKofAhCy74wu/Qb5gcn52yWoz/0=",
        version = "v1.0.1",
    )
    go_repository(
        name = "com_github_minio_sha256_simd",
        importpath = "github.com/minio/sha256-simd",
        sum = "h1:5QHSlgo3nt5yKOJrC7W8w7X+NFl8cMPZm96iu8kKUJU=",
        version = "v0.1.1",
    )
    go_repository(
        name = "com_github_mitchellh_cli",
        importpath = "github.com/mitchellh/cli",
        sum = "h1:iGBIsUe3+HZ/AD/Vd7DErOt5sU9fa8Uj7A2s1aggv1Y=",
        version = "v1.0.0",
    )

    go_repository(
        name = "com_github_mitchellh_colorstring",
        importpath = "github.com/mitchellh/colorstring",
        sum = "h1:62I3jR2EmQ4l5rM/4FEfDWcRD+abF5XlKShorW5LRoQ=",
        version = "v0.0.0-20190213212951-d06e56a500db",
    )
    go_repository(
        name = "com_github_mitchellh_go_homedir",
        importpath = "github.com/mitchellh/go-homedir",
        sum = "h1:lukF9ziXFxDFPkA1vsr5zpc1XuPDn/wFntq5mG+4E0Y=",
        version = "v1.1.0",
    )
    go_repository(
        name = "com_github_mitchellh_go_testing_interface",
        importpath = "github.com/mitchellh/go-testing-interface",
        sum = "h1:fzU/JVNcaqHQEcVFAKeR41fkiLdIPrefOvVG1VZ96U0=",
        version = "v1.0.0",
    )
    go_repository(
        name = "com_github_mitchellh_gox",
        importpath = "github.com/mitchellh/gox",
        sum = "h1:lfGJxY7ToLJQjHHwi0EX6uYBdK78egf954SQl13PQJc=",
        version = "v0.4.0",
    )
    go_repository(
        name = "com_github_mitchellh_iochan",
        importpath = "github.com/mitchellh/iochan",
        sum = "h1:C+X3KsSTLFVBr/tK1eYN/vs4rJcvsiLU338UhYPJWeY=",
        version = "v1.0.0",
    )

    go_repository(
        name = "com_github_mitchellh_mapstructure",
        importpath = "github.com/mitchellh/mapstructure",
        sum = "h1:CpVNEelQCZBooIPDn+AR3NpivK/TIKU8bDxdASFVQag=",
        version = "v1.4.1",
    )

    go_repository(
        name = "com_github_modern_go_concurrent",
        importpath = "github.com/modern-go/concurrent",
        sum = "h1:TRLaZ9cD/w8PVh93nsPXa1VrQ6jlwL5oN8l14QlcNfg=",
        version = "v0.0.0-20180306012644-bacd9c7ef1dd",
    )
    go_repository(
        name = "com_github_modern_go_reflect2",
        importpath = "github.com/modern-go/reflect2",
        sum = "h1:9f412s+6RmYXLWZSEzVVgPGK7C2PphHj5RJrvfx9AWI=",
        version = "v1.0.1",
    )
    go_repository(
        name = "com_github_mohae_deepcopy",
        importpath = "github.com/mohae/deepcopy",
        sum = "h1:RWengNIwukTxcDr9M+97sNutRR1RKhG96O6jWumTTnw=",
        version = "v0.0.0-20170929034955-c48cc78d4826",
    )
    go_repository(
        name = "com_github_mr_tron_base58",
        importpath = "github.com/mr-tron/base58",
        sum = "h1:T/HDJBh4ZCPbU39/+c3rRvE0uKBQlU27+QI8LJ4t64o=",
        version = "v1.2.0",
    )

    go_repository(
        name = "com_github_mschoch_smat",
        importpath = "github.com/mschoch/smat",
        sum = "h1:VeRdUYdCw49yizlSbMEn2SZ+gT+3IUKx8BqxyQdz+BY=",
        version = "v0.0.0-20160514031455-90eadee771ae",
    )
    go_repository(
        name = "com_github_multiformats_go_base32",
        importpath = "github.com/multiformats/go-base32",
        sum = "h1:tw5+NhuwaOjJCC5Pp82QuXbrmLzWg7uxlMFp8Nq/kkI=",
        version = "v0.0.3",
    )
    go_repository(
        name = "com_github_multiformats_go_base36",
        importpath = "github.com/multiformats/go-base36",
        sum = "h1:JR6TyF7JjGd3m6FbLU2cOxhC0Li8z8dLNGQ89tUg4F4=",
        version = "v0.1.0",
    )

    go_repository(
        name = "com_github_multiformats_go_multiaddr",
        importpath = "github.com/multiformats/go-multiaddr",
        sum = "h1:1bxa+W7j9wZKTZREySx1vPMs2TqrYWjVZ7zE6/XLG1I=",
        version = "v0.3.1",
    )
    go_repository(
        name = "com_github_multiformats_go_multiaddr_dns",
        importpath = "github.com/multiformats/go-multiaddr-dns",
        sum = "h1:YWJoIDwLePniH7OU5hBnDZV6SWuvJqJ0YtN6pLeH9zA=",
        version = "v0.2.0",
    )
    go_repository(
        name = "com_github_multiformats_go_multiaddr_fmt",
        importpath = "github.com/multiformats/go-multiaddr-fmt",
        sum = "h1:WLEFClPycPkp4fnIzoFoV9FVd49/eQsuaL3/CWe167E=",
        version = "v0.1.0",
    )
    go_repository(
        name = "com_github_multiformats_go_multiaddr_net",
        importpath = "github.com/multiformats/go-multiaddr-net",
        sum = "h1:MSXRGN0mFymt6B1yo/6BPnIRpLPEnKgQNvVfCX5VDJk=",
        version = "v0.2.0",
    )
    go_repository(
        name = "com_github_multiformats_go_multibase",
        importpath = "github.com/multiformats/go-multibase",
        sum = "h1:l/B6bJDQjvQ5G52jw4QGSYeOTZoAwIO77RblWplfIqk=",
        version = "v0.0.3",
    )
    go_repository(
        name = "com_github_multiformats_go_multihash",
        importpath = "github.com/multiformats/go-multihash",
        sum = "h1:QoBceQYQQtNUuf6s7wHxnE2c8bhbMqhfGzNI032se/I=",
        version = "v0.0.14",
    )
    go_repository(
        name = "com_github_multiformats_go_multistream",
        importpath = "github.com/multiformats/go-multistream",
        sum = "h1:6AuNmQVKUkRnddw2YiDjt5Elit40SFxMJkVnhmETXtU=",
        version = "v0.2.0",
    )
    go_repository(
        name = "com_github_multiformats_go_varint",
        importpath = "github.com/multiformats/go-varint",
        sum = "h1:gk85QWKxh3TazbLxED/NlDVv8+q+ReFJk7Y2W/KhfNY=",
        version = "v0.0.6",
    )
    go_repository(
        name = "com_github_munnerz_goautoneg",
        importpath = "github.com/munnerz/goautoneg",
        sum = "h1:7PxY7LVfSZm7PEeBTyK1rj1gABdCO2mbri6GKO1cMDs=",
        version = "v0.0.0-20120707110453-a547fc61f48d",
    )
    go_repository(
        name = "com_github_mwitkow_go_conntrack",
        importpath = "github.com/mwitkow/go-conntrack",
        sum = "h1:KUppIJq7/+SVif2QVs3tOP0zanoHgBEVAwHxUSIzRqU=",
        version = "v0.0.0-20190716064945-2f068394615f",
    )
    go_repository(
        name = "com_github_mxk_go_flowrate",
        importpath = "github.com/mxk/go-flowrate",
        sum = "h1:y5//uYreIhSUg3J1GEMiLbxo1LJaP8RfCpH6pymGZus=",
        version = "v0.0.0-20140419014527-cca7078d478f",
    )

    go_repository(
        name = "com_github_naoina_go_stringutil",
        importpath = "github.com/naoina/go-stringutil",
        sum = "h1:rCUeRUHjBjGTSHl0VC00jUPLz8/F9dDzYI70Hzifhks=",
        version = "v0.1.0",
    )
    go_repository(
        name = "com_github_naoina_toml",
        importpath = "github.com/naoina/toml",
        sum = "h1:shk/vn9oCoOTmwcouEdwIeOtOGA/ELRUw/GwvxwfT+0=",
        version = "v0.1.2-0.20170918210437-9fafd6967416",
    )
    go_repository(
        name = "com_github_nats_io_jwt",
        importpath = "github.com/nats-io/jwt",
        sum = "h1:+RB5hMpXUUA2dfxuhBTEkMOrYmM+gKIZYS1KjSostMI=",
        version = "v0.3.2",
    )
    go_repository(
        name = "com_github_nats_io_nats_go",
        importpath = "github.com/nats-io/nats.go",
        sum = "h1:ik3HbLhZ0YABLto7iX80pZLPw/6dx3T+++MZJwLnMrQ=",
        version = "v1.9.1",
    )
    go_repository(
        name = "com_github_nats_io_nats_server_v2",
        importpath = "github.com/nats-io/nats-server/v2",
        sum = "h1:i2Ly0B+1+rzNZHHWtD4ZwKi+OU5l+uQo1iDHZ2PmiIc=",
        version = "v2.1.2",
    )
    go_repository(
        name = "com_github_nats_io_nkeys",
        importpath = "github.com/nats-io/nkeys",
        sum = "h1:6JrEfig+HzTH85yxzhSVbjHRJv9cn0p6n3IngIcM5/k=",
        version = "v0.1.3",
    )
    go_repository(
        name = "com_github_nats_io_nuid",
        importpath = "github.com/nats-io/nuid",
        sum = "h1:5iA8DT8V7q8WK2EScv2padNa/rTESc1KdnPw4TC2paw=",
        version = "v1.0.1",
    )

    go_repository(
        name = "com_github_nbutton23_zxcvbn_go",
        importpath = "github.com/nbutton23/zxcvbn-go",
        sum = "h1:AREM5mwr4u1ORQBMvzfzBgpsctsbQikCVpvC+tX285E=",
        version = "v0.0.0-20180912185939-ae427f1e4c1d",
    )

    go_repository(
        name = "com_github_nxadm_tail",
        importpath = "github.com/nxadm/tail",
        sum = "h1:DQuhQpB1tVlglWS2hLQ5OV6B5r8aGxSrPc5Qo6uTN78=",
        version = "v1.4.4",
    )
    go_repository(
        name = "com_github_nytimes_gziphandler",
        importpath = "github.com/NYTimes/gziphandler",
        sum = "h1:lsxEuwrXEAokXB9qhlbKWPpo3KMLZQ5WB5WLQRW1uq0=",
        version = "v0.0.0-20170623195520-56545f4a5d46",
    )
    go_repository(
        name = "com_github_oklog_oklog",
        importpath = "github.com/oklog/oklog",
        sum = "h1:wVfs8F+in6nTBMkA7CbRw+zZMIB7nNM825cM1wuzoTk=",
        version = "v0.3.2",
    )
    go_repository(
        name = "com_github_oklog_run",
        importpath = "github.com/oklog/run",
        sum = "h1:Ru7dDtJNOyC66gQ5dQmaCa0qIsAUFY3sFpK1Xk8igrw=",
        version = "v1.0.0",
    )

    go_repository(
        name = "com_github_oklog_ulid",
        importpath = "github.com/oklog/ulid",
        sum = "h1:EGfNDEx6MqHz8B3uNV6QAib1UR2Lm97sHi3ocA6ESJ4=",
        version = "v1.3.1",
    )
    go_repository(
        name = "com_github_olekukonko_tablewriter",
        importpath = "github.com/olekukonko/tablewriter",
        sum = "h1:vHD/YYe1Wolo78koG299f7V/VAS08c6IpCLn+Ejf/w8=",
        version = "v0.0.4",
    )
    go_repository(
        name = "com_github_oneofone_xxhash",
        importpath = "github.com/OneOfOne/xxhash",
        sum = "h1:KMrpdQIwFcEqXDklaen+P1axHaj9BSKzvpUUfnHldSE=",
        version = "v1.2.2",
    )
    go_repository(
        name = "com_github_onsi_ginkgo",
        importpath = "github.com/onsi/ginkgo",
        sum = "h1:2mOpI4JVVPBN+WQRa0WKH2eXR+Ey+uK4n7Zj0aYpIQA=",
        version = "v1.14.0",
    )
    go_repository(
        name = "com_github_onsi_gomega",
        importpath = "github.com/onsi/gomega",
        sum = "h1:o0+MgICZLuZ7xjH7Vx6zS/zcu93/BEp1VwkIW1mEXCE=",
        version = "v1.10.1",
    )
    go_repository(
        name = "com_github_op_go_logging",
        importpath = "github.com/op/go-logging",
        sum = "h1:lDH9UUVJtmYCjyT0CI4q8xvlXPxeZ0gYCVvWbmPlp88=",
        version = "v0.0.0-20160315200505-970db520ece7",
    )

    go_repository(
        name = "com_github_openconfig_gnmi",
        importpath = "github.com/openconfig/gnmi",
        sum = "h1:a380JP+B7xlMbEQOlha1buKhzBPXFqgFXplyWCEIGEY=",
        version = "v0.0.0-20190823184014-89b2bf29312c",
    )
    go_repository(
        name = "com_github_openconfig_reference",
        importpath = "github.com/openconfig/reference",
        sum = "h1:yHCGAHg2zMaW8olLrqEt3SAHGcEx2aJPEQWMRCyravY=",
        version = "v0.0.0-20190727015836-8dfd928c9696",
    )
    go_repository(
        name = "com_github_opentracing_basictracer_go",
        importpath = "github.com/opentracing/basictracer-go",
        sum = "h1:YyUAhaEfjoWXclZVJ9sGoNct7j4TVk7lZWlQw5UXuoo=",
        version = "v1.0.0",
    )
    go_repository(
        name = "com_github_opentracing_contrib_go_observer",
        importpath = "github.com/opentracing-contrib/go-observer",
        sum = "h1:lM6RxxfUMrYL/f8bWEUqdXrANWtrL7Nndbm9iFN0DlU=",
        version = "v0.0.0-20170622124052-a52f23424492",
    )

    go_repository(
        name = "com_github_opentracing_opentracing_go",
        importpath = "github.com/opentracing/opentracing-go",
        sum = "h1:uEJPy/1a5RIPAJ0Ov+OIO8OxWu77jEv+1B0VhjKrZUs=",
        version = "v1.2.0",
    )
    go_repository(
        name = "com_github_openzipkin_contrib_zipkin_go_opentracing",
        importpath = "github.com/openzipkin-contrib/zipkin-go-opentracing",
        sum = "h1:ZCnq+JUrvXcDVhX/xRolRBZifmabN1HcS1wrPSvxhrU=",
        version = "v0.4.5",
    )
    go_repository(
        name = "com_github_openzipkin_zipkin_go",
        importpath = "github.com/openzipkin/zipkin-go",
        sum = "h1:nY8Hti+WKaP0cRsSeQ026wU03QsM762XBeCXBb9NAWI=",
        version = "v0.2.2",
    )
    go_repository(
        name = "com_github_pact_foundation_pact_go",
        importpath = "github.com/pact-foundation/pact-go",
        sum = "h1:OYkFijGHoZAYbOIb1LWXrwKQbMMRUv1oQ89blD2Mh2Q=",
        version = "v1.0.4",
    )
    go_repository(
        name = "com_github_pascaldekloe_goe",
        importpath = "github.com/pascaldekloe/goe",
        sum = "h1:Lgl0gzECD8GnQ5QCWA8o6BtfL6mDH5rQgM4/fX3avOs=",
        version = "v0.0.0-20180627143212-57f6aae5913c",
    )

    go_repository(
        name = "com_github_patrickmn_go_cache",
        importpath = "github.com/patrickmn/go-cache",
        sum = "h1:HRMgzkcYKYpi3C8ajMPV8OFXaaRUnok+kx1WdO15EQc=",
        version = "v2.1.0+incompatible",
    )
    go_repository(
        name = "com_github_paulbellamy_ratecounter",
        importpath = "github.com/paulbellamy/ratecounter",
        sum = "h1:2L/RhJq+HA8gBQImDXtLPrDXK5qAj6ozWVK/zFXVJGs=",
        version = "v0.2.0",
    )

    go_repository(
        name = "com_github_pborman_uuid",
        importpath = "github.com/pborman/uuid",
        sum = "h1:+ZZIw58t/ozdjRaXh/3awHfmWRbzYxJoAdNJxe/3pvw=",
        version = "v1.2.1",
    )
    go_repository(
        name = "com_github_pelletier_go_toml",
        importpath = "github.com/pelletier/go-toml",
        sum = "h1:T5zMGML61Wp+FlcbWjRDT7yAxhJNAiPPLOFECq181zc=",
        version = "v1.2.0",
    )
    go_repository(
        name = "com_github_performancecopilot_speed",
        importpath = "github.com/performancecopilot/speed",
        sum = "h1:2WnRzIquHa5QxaJKShDkLM+sc0JPuwhXzK8OYOyt3Vg=",
        version = "v3.0.0+incompatible",
    )

    go_repository(
        name = "com_github_peterbourgon_diskv",
        importpath = "github.com/peterbourgon/diskv",
        sum = "h1:UBdAOUP5p4RWqPBg048CAvpKN+vxiaj6gdUUzhl4XmI=",
        version = "v2.0.1+incompatible",
    )

    go_repository(
        name = "com_github_peterh_liner",
        importpath = "github.com/peterh/liner",
        sum = "h1:w/UPXyl5GfahFxcTOz2j9wCIHNI+pUPr2laqpojKNCg=",
        version = "v1.2.0",
    )

    go_repository(
        name = "com_github_philhofer_fwd",
        importpath = "github.com/philhofer/fwd",
        sum = "h1:UbZqGr5Y38ApvM/V/jEljVxwocdweyH+vmYvRPBnbqQ=",
        version = "v1.0.0",
    )

    go_repository(
        name = "com_github_pierrec_lz4",
        importpath = "github.com/pierrec/lz4",
        sum = "h1:mFe7ttWaflA46Mhqh+jUfjp2qTbPYxLB2/OyBppH9dg=",
        version = "v2.4.1+incompatible",
    )

    go_repository(
        name = "com_github_pkg_errors",
        importpath = "github.com/pkg/errors",
        sum = "h1:FEBLx1zS214owpjy7qsBeixbURkuhQAwrK5UwLGTwt4=",
        version = "v0.9.1",
    )
    go_repository(
        name = "com_github_pkg_profile",
        importpath = "github.com/pkg/profile",
        sum = "h1:F++O52m40owAmADcojzM+9gyjmMOY/T4oYJkgFDH8RE=",
        version = "v1.2.1",
    )

    go_repository(
        name = "com_github_pkg_term",
        importpath = "github.com/pkg/term",
        sum = "h1:tFwafIEMf0B7NlcxV/zJ6leBIa81D3hgGSgsE5hCkOQ=",
        version = "v0.0.0-20180730021639-bffc007b7fd5",
    )
    go_repository(
        name = "com_github_pmezard_go_difflib",
        importpath = "github.com/pmezard/go-difflib",
        sum = "h1:4DBwDE0NGyQoBHbLQYPwSUPoCMWR5BEzIk/f1lZbAQM=",
        version = "v1.0.0",
    )
    go_repository(
        name = "com_github_posener_complete",
        importpath = "github.com/posener/complete",
        sum = "h1:ccV59UEOTzVDnDUEFdT95ZzHVZ+5+158q8+SJb2QV5w=",
        version = "v1.1.1",
    )

    go_repository(
        name = "com_github_prestonvanloon_go_recaptcha",
        importpath = "github.com/prestonvanloon/go-recaptcha",
        sum = "h1:/JK1WfWJGBNDKY70uiB53iKKbFqxBx2CuYgj9hK2O70=",
        version = "v0.0.0-20190217191114-0834cef6e8bd",
    )
    go_repository(
        name = "com_github_prometheus_client_golang",
        importpath = "github.com/prometheus/client_golang",
        sum = "h1:Rrch9mh17XcxvEu9D9DEpb4isxjGBtcevQjKvxPRQIU=",
        version = "v1.9.0",
    )
    go_repository(
        name = "com_github_prometheus_client_model",
        importpath = "github.com/prometheus/client_model",
        sum = "h1:uq5h0d+GuxiXLJLNABMgp2qUWDPiLvgCzz2dUR+/W/M=",
        version = "v0.2.0",
    )
    go_repository(
        name = "com_github_prometheus_common",
        importpath = "github.com/prometheus/common",
        sum = "h1:4fgOnadei3EZvgRwxJ7RMpG1k1pOZth5Pc13tyspaKM=",
        version = "v0.15.0",
    )
    go_repository(
        name = "com_github_prometheus_procfs",
        importpath = "github.com/prometheus/procfs",
        sum = "h1:Uehi/mxLK0eiUc0H0++5tpMGTexB8wZ598MIgU8VpDM=",
        version = "v0.3.0",
    )
    go_repository(
        name = "com_github_prometheus_tsdb",
        importpath = "github.com/prometheus/tsdb",
        sum = "h1:If5rVCMTp6W2SiRAQFlbpJNgVlgMEd+U2GZckwK38ic=",
        version = "v0.10.0",
    )
    go_repository(
        name = "com_github_prysmaticlabs_eth2_types",
        importpath = "github.com/prysmaticlabs/eth2-types",
        sum = "h1:n/ZI+/bZfkMoGoV2Rult3YvS5LT4dvpAFOuISq+I+GY=",
        version = "v0.0.0-20210127031309-22cbe426eba6",
    )
    go_repository(
        name = "com_github_prysmaticlabs_ethereumapis",
        build_file_generation = "off",
        importpath = "github.com/prysmaticlabs/ethereumapis",
<<<<<<< HEAD
        sum = "h1:iiLmzQ0tSh0ShqrzdZm2T2xJdHze7wu8dAMywl/8Ynw=",
        version = "v0.0.0-20210201130911-92b2a467c108",
=======
        sum = "h1:PrH+xowCzrpZteDwab4SNgJgL/+z8Tz7lcsKOuwlR1A=",
        version = "v0.0.0-20210204190026-013b3e2be070",
>>>>>>> a8e501b3
    )
    go_repository(
        name = "com_github_prysmaticlabs_go_bitfield",
        importpath = "github.com/prysmaticlabs/go-bitfield",
        sum = "h1:18+Qqobq3HAUY0hgIhPGSqmLFnaLLocemmU7+Sj2aYQ=",
        version = "v0.0.0-20210202205921-7fcea7c45dc8",
    )

    go_repository(
        name = "com_github_prysmaticlabs_prombbolt",
        importpath = "github.com/prysmaticlabs/prombbolt",
        sum = "h1:9PHRCuO/VN0s9k+RmLykho7AjDxblNYI5bYKed16NPU=",
        version = "v0.0.0-20210126082820-9b7adba6db7c",
    )
    go_repository(
        name = "com_github_puerkitobio_purell",
        importpath = "github.com/PuerkitoBio/purell",
        sum = "h1:0GoNN3taZV6QI81IXgCbxMyEaJDXMSIjArYBCYzVVvs=",
        version = "v1.0.0",
    )
    go_repository(
        name = "com_github_puerkitobio_urlesc",
        importpath = "github.com/PuerkitoBio/urlesc",
        sum = "h1:JCHLVE3B+kJde7bIEo5N4J+ZbLhp0J1Fs+ulyRws4gE=",
        version = "v0.0.0-20160726150825-5bd2802263f2",
    )
    go_repository(
        name = "com_github_rcrowley_go_metrics",
        importpath = "github.com/rcrowley/go-metrics",
        sum = "h1:dY6ETXrvDG7Sa4vE8ZQG4yqWg6UnOcbqTAahkV813vQ=",
        version = "v0.0.0-20190826022208-cac0b30c2563",
    )

    go_repository(
        name = "com_github_retailnext_hllpp",
        importpath = "github.com/retailnext/hllpp",
        sum = "h1:RnWNS9Hlm8BIkjr6wx8li5abe0fr73jljLycdfemTp0=",
        version = "v1.0.1-0.20180308014038-101a6d2f8b52",
    )
    go_repository(
        name = "com_github_rjeczalik_notify",
        importpath = "github.com/rjeczalik/notify",
        sum = "h1:CLCKso/QK1snAlnhNR/CNvNiFU2saUtjV0bx3EwNeCE=",
        version = "v0.9.1",
    )
    go_repository(
        name = "com_github_rogpeppe_fastuuid",
        importpath = "github.com/rogpeppe/fastuuid",
        sum = "h1:Ppwyp6VYCF1nvBTXL3trRso7mXMlRrw9ooo375wvi2s=",
        version = "v1.2.0",
    )
    go_repository(
        name = "com_github_rogpeppe_go_internal",
        importpath = "github.com/rogpeppe/go-internal",
        sum = "h1:RR9dF3JtopPvtkroDZuVD7qquD0bnHlKSqaQhgwt8yk=",
        version = "v1.3.0",
    )

    go_repository(
        name = "com_github_rs_cors",
        importpath = "github.com/rs/cors",
        sum = "h1:+88SsELBHx5r+hZ8TCkggzSstaWNbDvThkVK8H6f9ik=",
        version = "v1.7.0",
    )
    go_repository(
        name = "com_github_rs_xhandler",
        importpath = "github.com/rs/xhandler",
        sum = "h1:3hxavr+IHMsQBrYUPQM5v0CgENFktkkbg1sfpgM3h20=",
        version = "v0.0.0-20160618193221-ed27b6fd6521",
    )
    go_repository(
        name = "com_github_russross_blackfriday",
        importpath = "github.com/russross/blackfriday",
        sum = "h1:HyvC0ARfnZBqnXwABFeSZHpKvJHJJfPz81GNueLj0oo=",
        version = "v1.5.2",
    )

    go_repository(
        name = "com_github_russross_blackfriday_v2",
        importpath = "github.com/russross/blackfriday/v2",
        sum = "h1:lPqVAte+HuHNfhJ/0LC98ESWRz8afy9tM/0RK8m9o+Q=",
        version = "v2.0.1",
    )
    go_repository(
        name = "com_github_ryanuber_columnize",
        importpath = "github.com/ryanuber/columnize",
        sum = "h1:UFr9zpz4xgTnIE5yIMtWAMngCdZ9p/+q6lTbgelo80M=",
        version = "v0.0.0-20160712163229-9b3edd62028f",
    )
    go_repository(
        name = "com_github_samuel_go_zookeeper",
        importpath = "github.com/samuel/go-zookeeper",
        sum = "h1:p3Vo3i64TCLY7gIfzeQaUJ+kppEO5WQG3cL8iE8tGHU=",
        version = "v0.0.0-20190923202752-2cc03de413da",
    )

    go_repository(
        name = "com_github_satori_go_uuid",
        importpath = "github.com/satori/go.uuid",
        sum = "h1:gQZ0qzfKHQIybLANtM3mBXNUtOfsCFXeTsnBqCsx1KM=",
        version = "v1.2.1-0.20181028125025-b2ce2384e17b",
    )

    go_repository(
        name = "com_github_schollz_progressbar_v3",
        importpath = "github.com/schollz/progressbar/v3",
        sum = "h1:nMinx+JaEm/zJz4cEyClQeAw5rsYSB5th3xv+5lV6Vg=",
        version = "v3.3.4",
    )
    go_repository(
        name = "com_github_sean_seed",
        importpath = "github.com/sean-/seed",
        sum = "h1:nn5Wsu0esKSJiIVhscUtVbo7ada43DJhG55ua/hjS5I=",
        version = "v0.0.0-20170313163322-e2103e2c3529",
    )

    go_repository(
        name = "com_github_segmentio_kafka_go",
        importpath = "github.com/segmentio/kafka-go",
        sum = "h1:HtCSf6B4gN/87yc5qTl7WsxPKQIIGXLPPM1bMCPOsoY=",
        version = "v0.2.0",
    )
    go_repository(
        name = "com_github_sergi_go_diff",
        importpath = "github.com/sergi/go-diff",
        sum = "h1:Kpca3qRNrduNnOQeazBd0ysaKrUJiIuISHxogkT9RPQ=",
        version = "v1.0.0",
    )

    go_repository(
        name = "com_github_shirou_gopsutil",
        importpath = "github.com/shirou/gopsutil",
        sum = "h1:tYH07UPoQt0OCQdgWWMgYHy3/a9bcxNpBIysykNIP7I=",
        version = "v2.20.5+incompatible",
    )
    go_repository(
        name = "com_github_shopify_sarama",
        importpath = "github.com/Shopify/sarama",
        sum = "h1:3jnfWKD7gVwbB1KSy/lE0szA9duPuSFLViK0o/d3DgA=",
        version = "v1.26.1",
    )
    go_repository(
        name = "com_github_shopify_toxiproxy",
        importpath = "github.com/Shopify/toxiproxy",
        sum = "h1:TKdv8HiTLgE5wdJuEML90aBgNWsokNbMijUGhmcoBJc=",
        version = "v2.1.4+incompatible",
    )

    go_repository(
        name = "com_github_shurcool_sanitized_anchor_name",
        importpath = "github.com/shurcooL/sanitized_anchor_name",
        sum = "h1:PdmoCO6wvbs+7yrJyMORt4/BmY5IYyJwS/kOiWx8mHo=",
        version = "v1.0.0",
    )

    go_repository(
        name = "com_github_sirupsen_logrus",
        importpath = "github.com/sirupsen/logrus",
        sum = "h1:UBcNElsrwanuuMsnGSlYmtmgbb23qDR5dG+6X6Oo89I=",
        version = "v1.6.0",
    )

    go_repository(
        name = "com_github_smartystreets_assertions",
        importpath = "github.com/smartystreets/assertions",
        sum = "h1:zE9ykElWQ6/NYmHa3jpm/yHnI4xSofP+UP6SpjHcSeM=",
        version = "v0.0.0-20180927180507-b2de0cb4f26d",
    )
    go_repository(
        name = "com_github_smartystreets_goconvey",
        importpath = "github.com/smartystreets/goconvey",
        sum = "h1:fv0U8FUIMPNf1L9lnHLvLhgicrIVChEkdzIKYqbNC9s=",
        version = "v1.6.4",
    )
    go_repository(
        name = "com_github_smola_gocompat",
        importpath = "github.com/smola/gocompat",
        sum = "h1:6b1oIMlUXIpz//VKEDzPVBK8KG7beVwmHIUEBIs/Pns=",
        version = "v0.2.0",
    )
    go_repository(
        name = "com_github_soheilhy_cmux",
        importpath = "github.com/soheilhy/cmux",
        sum = "h1:0HKaf1o97UwFjHH9o5XsHUOF+tqmdA7KEzXLpiyaw0E=",
        version = "v0.1.4",
    )
    go_repository(
        name = "com_github_sony_gobreaker",
        importpath = "github.com/sony/gobreaker",
        sum = "h1:oMnRNZXX5j85zso6xCPRNPtmAycat+WcoKbklScLDgQ=",
        version = "v0.4.1",
    )

    go_repository(
        name = "com_github_spacemonkeygo_openssl",
        importpath = "github.com/spacemonkeygo/openssl",
        sum = "h1:/eS3yfGjQKG+9kayBkj0ip1BGhq6zJ3eaVksphxAaek=",
        version = "v0.0.0-20181017203307-c2dcc5cca94a",
    )
    go_repository(
        name = "com_github_spacemonkeygo_spacelog",
        importpath = "github.com/spacemonkeygo/spacelog",
        sum = "h1:RC6RW7j+1+HkWaX/Yh71Ee5ZHaHYt7ZP4sQgUrm6cDU=",
        version = "v0.0.0-20180420211403-2296661a0572",
    )

    go_repository(
        name = "com_github_spaolacci_murmur3",
        importpath = "github.com/spaolacci/murmur3",
        sum = "h1:7c1g84S4BPRrfL5Xrdp6fOJ206sU9y293DDHaoy0bLI=",
        version = "v1.1.0",
    )
    go_repository(
        name = "com_github_spf13_afero",
        importpath = "github.com/spf13/afero",
        sum = "h1:5jhuqJyZCZf2JRofRvN/nIFgIWNzPa3/Vz8mYylgbWc=",
        version = "v1.2.2",
    )
    go_repository(
        name = "com_github_spf13_cast",
        importpath = "github.com/spf13/cast",
        sum = "h1:oget//CVOEoFewqQxwr0Ej5yjygnqGkvggSE/gB35Q8=",
        version = "v1.3.0",
    )

    go_repository(
        name = "com_github_spf13_cobra",
        importpath = "github.com/spf13/cobra",
        sum = "h1:f0B+LkLX6DtmRH1isoNA9VTtNUK9K8xYd28JNNfOv/s=",
        version = "v0.0.5",
    )
    go_repository(
        name = "com_github_spf13_jwalterweatherman",
        importpath = "github.com/spf13/jwalterweatherman",
        sum = "h1:XHEdyB+EcvlqZamSM4ZOMGlc93t6AcsBEu9Gc1vn7yk=",
        version = "v1.0.0",
    )

    go_repository(
        name = "com_github_spf13_pflag",
        importpath = "github.com/spf13/pflag",
        sum = "h1:iy+VFUOCP1a+8yFto/drg2CJ5u0yRoB7fZw3DKv/JXA=",
        version = "v1.0.5",
    )
    go_repository(
        name = "com_github_spf13_viper",
        importpath = "github.com/spf13/viper",
        sum = "h1:VUFqw5KcqRf7i70GOzW7N+Q7+gxVBkSSqiXB12+JQ4M=",
        version = "v1.3.2",
    )
    go_repository(
        name = "com_github_src_d_envconfig",
        importpath = "github.com/src-d/envconfig",
        sum = "h1:/AJi6DtjFhZKNx3OB2qMsq7y4yT5//AeSZIe7rk+PX8=",
        version = "v1.0.0",
    )
    go_repository(
        name = "com_github_stackexchange_wmi",
        importpath = "github.com/StackExchange/wmi",
        sum = "h1:fLjPD/aNc3UIOA6tDi6QXUemppXK3P9BI7mr2hd6gx8=",
        version = "v0.0.0-20180116203802-5d049714c4a6",
    )
    go_repository(
        name = "com_github_status_im_keycard_go",
        importpath = "github.com/status-im/keycard-go",
        sum = "h1:Oo2KZNP70KE0+IUJSidPj/BFS/RXNHmKIJOdckzml2E=",
        version = "v0.0.0-20200402102358-957c09536969",
    )
    go_repository(
        name = "com_github_steakknife_bloomfilter",
        importpath = "github.com/steakknife/bloomfilter",
        sum = "h1:gIlAHnH1vJb5vwEjIp5kBj/eu99p/bl0Ay2goiPe5xE=",
        version = "v0.0.0-20180922174646-6819c0d2a570",
    )
    go_repository(
        name = "com_github_steakknife_hamming",
        importpath = "github.com/steakknife/hamming",
        sum = "h1:njlZPzLwU639dk2kqnCPPv+wNjq7Xb6EfUxe/oX0/NM=",
        version = "v0.0.0-20180906055917-c99c65617cd3",
    )
    go_repository(
        name = "com_github_streadway_amqp",
        importpath = "github.com/streadway/amqp",
        sum = "h1:WhxRHzgeVGETMlmVfqhRn8RIeeNoPr2Czh33I4Zdccw=",
        version = "v0.0.0-20190827072141-edfb9018d271",
    )
    go_repository(
        name = "com_github_streadway_handy",
        importpath = "github.com/streadway/handy",
        sum = "h1:AhmOdSHeswKHBjhsLs/7+1voOxT+LLrSk/Nxvk35fug=",
        version = "v0.0.0-20190108123426-d5acb3125c2a",
    )

    go_repository(
        name = "com_github_stretchr_objx",
        importpath = "github.com/stretchr/objx",
        sum = "h1:2vfRuCMp5sSVIDSqO8oNnWJq7mPa6KVP3iPIwFBuy8A=",
        version = "v0.1.1",
    )
    go_repository(
        name = "com_github_stretchr_testify",
        importpath = "github.com/stretchr/testify",
        sum = "h1:hDPOHmpOpP40lSULcqw7IrRb/u7w6RpDC9399XyoNd0=",
        version = "v1.6.1",
    )
    http_archive(
        name = "com_github_supranational_blst",
        urls = [
            "https://github.com/supranational/blst/archive/97e8ce0396161f306cdc9038af983ae78409213c.tar.gz",
        ],
        strip_prefix = "blst-97e8ce0396161f306cdc9038af983ae78409213c",
        build_file = "//third_party:blst/blst.BUILD",
        sha256 = "f86cce48d1c0c393399121034b2190b807e08ba7ad09a4b856e708df01e05c19",
    )
    go_repository(
        name = "com_github_syndtr_goleveldb",
        importpath = "github.com/syndtr/goleveldb",
        sum = "h1:Ld/zXl5t4+D69SiV4JoN7kkfvJdOWlPpfxrzxpLMoUk=",
        version = "v1.0.1-0.20200815110645-5c35d600f0ca",
    )

    go_repository(
        name = "com_github_templexxx_cpufeat",
        importpath = "github.com/templexxx/cpufeat",
        sum = "h1:89CEmDvlq/F7SJEOqkIdNDGJXrQIhuIx9D2DBXjavSU=",
        version = "v0.0.0-20180724012125-cef66df7f161",
    )
    go_repository(
        name = "com_github_templexxx_xor",
        importpath = "github.com/templexxx/xor",
        sum = "h1:fj5tQ8acgNUr6O8LEplsxDhUIe2573iLkJc+PqnzZTI=",
        version = "v0.0.0-20191217153810-f85b25db303b",
    )

    go_repository(
        name = "com_github_tinylib_msgp",
        importpath = "github.com/tinylib/msgp",
        sum = "h1:DfdQrzQa7Yh2es9SuLkixqxuXS2SxsdYn0KbdrOGWD8=",
        version = "v1.0.2",
    )
    go_repository(
        name = "com_github_tjfoc_gmsm",
        importpath = "github.com/tjfoc/gmsm",
        sum = "h1:i7c6Za/IlgBvnGxYpfD7L3TGuaS+v6oGcgq+J9/ecEA=",
        version = "v1.3.0",
    )
    go_repository(
        name = "com_github_tmc_grpc_websocket_proxy",
        importpath = "github.com/tmc/grpc-websocket-proxy",
        sum = "h1:ndzgwNDnKIqyCvHTXaCqh9KlOWKvBry6nuXMJmonVsE=",
        version = "v0.0.0-20170815181823-89b8d40f7ca8",
    )

    go_repository(
        name = "com_github_trailofbits_go_mutexasserts",
        importpath = "github.com/trailofbits/go-mutexasserts",
        sum = "h1:8LRP+2JK8piIUU16ZDgWDXwjJcuJNTtCzadjTZj8Jf0=",
        version = "v0.0.0-20200708152505-19999e7d3cef",
    )
    go_repository(
        name = "com_github_tyler_smith_go_bip39",
        importpath = "github.com/tyler-smith/go-bip39",
        sum = "h1:+t3w+KwLXO6154GNJY+qUtIxLTmFjfUmpguQT1OlOT8=",
        version = "v1.0.2",
    )

    go_repository(
        name = "com_github_uber_jaeger_client_go",
        importpath = "github.com/uber/jaeger-client-go",
        sum = "h1:IxcNZ7WRY1Y3G4poYlx24szfsn/3LvK9QHCq9oQw8+U=",
        version = "v2.25.0+incompatible",
    )
    go_repository(
        name = "com_github_ugorji_go_codec",
        importpath = "github.com/ugorji/go/codec",
        sum = "h1:3SVOIvH7Ae1KRYyQWRjXWJEA9sS/c/pjvH++55Gr648=",
        version = "v0.0.0-20181204163529-d75b2dcb6bc8",
    )

    go_repository(
        name = "com_github_urfave_cli",
        importpath = "github.com/urfave/cli",
        sum = "h1:+mkCCcOFKPnCmVYVcURKps1Xe+3zP90gSYGNfRkjoIY=",
        version = "v1.22.1",
    )
    go_repository(
        name = "com_github_urfave_cli_v2",
        importpath = "github.com/urfave/cli/v2",
        sum = "h1:JTTnM6wKzdA0Jqodd966MVj4vWbbquZykeX1sKbe2C4=",
        version = "v2.2.0",
    )

    go_repository(
        name = "com_github_victoriametrics_fastcache",
        importpath = "github.com/VictoriaMetrics/fastcache",
        sum = "h1:4y6y0G8PRzszQUYIQHHssv/jgPHAb5qQuuDNdCbyAgw=",
        version = "v1.5.7",
    )
    go_repository(
        name = "com_github_vividcortex_gohistogram",
        importpath = "github.com/VividCortex/gohistogram",
        sum = "h1:6+hBz+qvs0JOrrNhhmR7lFxo5sINxBCGXrdtl/UvroE=",
        version = "v1.0.0",
    )

    go_repository(
        name = "com_github_wealdtech_go_bytesutil",
        importpath = "github.com/wealdtech/go-bytesutil",
        sum = "h1:ocEg3Ke2GkZ4vQw5lp46rmO+pfqCCTgq35gqOy8JKVc=",
        version = "v1.1.1",
    )

    go_repository(
        name = "com_github_wealdtech_go_eth2_types_v2",
        build_directives = [
            "gazelle:resolve go github.com/herumi/bls-eth-go-binary/bls @herumi_bls_eth_go_binary//:go_default_library",
        ],
        importpath = "github.com/wealdtech/go-eth2-types/v2",
        sum = "h1:tiA6T88M6XQIbrV5Zz53l1G5HtRERcxQfmET225V4Ls=",
        version = "v2.5.2",
    )
    go_repository(
        name = "com_github_wealdtech_go_eth2_util",
        importpath = "github.com/wealdtech/go-eth2-util",
        sum = "h1:2INPeOR35x5LdFFpSzyw954WzTD+DFyHe3yKlJnG5As=",
        version = "v1.6.3",
    )

    go_repository(
        name = "com_github_wealdtech_go_eth2_wallet_encryptor_keystorev4",
        importpath = "github.com/wealdtech/go-eth2-wallet-encryptor-keystorev4",
        sum = "h1:SxrDVSr+oXuT1x8kZt4uWqNCvv5xXEGV9zd7cuSrZS8=",
        version = "v1.1.3",
    )

    go_repository(
        name = "com_github_wealdtech_go_eth2_wallet_types_v2",
        importpath = "github.com/wealdtech/go-eth2-wallet-types/v2",
        sum = "h1:264/meVYWt1wFw6Mtn+xwkZkXjID42gNra4rycoiDXI=",
        version = "v2.8.2",
    )
    go_repository(
        name = "com_github_wercker_journalhook",
        importpath = "github.com/wercker/journalhook",
        sum = "h1:shC1HB1UogxN5Ech3Yqaaxj1X/P656PPCB4RbojIJqc=",
        version = "v0.0.0-20180428041537-5d0a5ae867b3",
    )

    go_repository(
        name = "com_github_whyrusleeping_go_keyspace",
        importpath = "github.com/whyrusleeping/go-keyspace",
        sum = "h1:EKhdznlJHPMoKr0XTrX+IlJs1LH3lyx2nfr1dOlZ79k=",
        version = "v0.0.0-20160322163242-5b898ac5add1",
    )
    go_repository(
        name = "com_github_whyrusleeping_go_logging",
        importpath = "github.com/whyrusleeping/go-logging",
        sum = "h1:fwpzlmT0kRC/Fmd0MdmGgJG/CXIZ6gFq46FQZjprUcc=",
        version = "v0.0.1",
    )

    go_repository(
        name = "com_github_whyrusleeping_mafmt",
        importpath = "github.com/whyrusleeping/mafmt",
        sum = "h1:TCghSl5kkwEE0j+sU/gudyhVMRlpBin8fMBBHg59EbA=",
        version = "v1.2.8",
    )
    go_repository(
        name = "com_github_whyrusleeping_mdns",
        importpath = "github.com/whyrusleeping/mdns",
        sum = "h1:Y1/FEOpaCpD21WxrmfeIYCFPuVPRCY2XZTWzTNHGw30=",
        version = "v0.0.0-20190826153040-b9b60ed33aa9",
    )

    go_repository(
        name = "com_github_whyrusleeping_multiaddr_filter",
        importpath = "github.com/whyrusleeping/multiaddr-filter",
        sum = "h1:E9S12nwJwEOXe2d6gT6qxdvqMnNq+VnSsKPgm2ZZNds=",
        version = "v0.0.0-20160516205228-e903e4adabd7",
    )
    go_repository(
        name = "com_github_whyrusleeping_timecache",
        importpath = "github.com/whyrusleeping/timecache",
        sum = "h1:lYbXeSvJi5zk5GLKVuid9TVjS9a0OmLIDKTfoZBL6Ow=",
        version = "v0.0.0-20160911033111-cfcb2f1abfee",
    )

    go_repository(
        name = "com_github_willf_bitset",
        importpath = "github.com/willf/bitset",
        sum = "h1:ekJIKh6+YbUIVt9DfNbkR5d6aFcFTLDRyJNAACURBg8=",
        version = "v1.1.3",
    )
    go_repository(
        name = "com_github_wsddn_go_ecdh",
        importpath = "github.com/wsddn/go-ecdh",
        sum = "h1:1cngl9mPEoITZG8s8cVcUy5CeIBYhEESkOB7m6Gmkrk=",
        version = "v0.0.0-20161211032359-48726bab9208",
    )

    go_repository(
        name = "com_github_x_cray_logrus_prefixed_formatter",
        importpath = "github.com/x-cray/logrus-prefixed-formatter",
        sum = "h1:00txxvfBM9muc0jiLIEAkAcIMJzfthRT6usrui8uGmg=",
        version = "v0.5.2",
    )
    go_repository(
        name = "com_github_xdg_scram",
        importpath = "github.com/xdg/scram",
        sum = "h1:u40Z8hqBAAQyv+vATcGgV0YCnDjqSL7/q/JyPhhJSPk=",
        version = "v0.0.0-20180814205039-7eeb5667e42c",
    )
    go_repository(
        name = "com_github_xdg_stringprep",
        importpath = "github.com/xdg/stringprep",
        sum = "h1:d9X0esnoa3dFsV0FG35rAT0RIhYFlPq7MiP+DW89La0=",
        version = "v1.0.0",
    )
    go_repository(
        name = "com_github_xiang90_probing",
        importpath = "github.com/xiang90/probing",
        sum = "h1:eY9dn8+vbi4tKz5Qo6v2eYzo7kUS51QINcR5jNpbZS8=",
        version = "v0.0.0-20190116061207-43a291ad63a2",
    )

    go_repository(
        name = "com_github_xlab_treeprint",
        importpath = "github.com/xlab/treeprint",
        sum = "h1:YdYsPAZ2pC6Tow/nPZOPQ96O3hm/ToAkGsPLzedXERk=",
        version = "v0.0.0-20180616005107-d6fb6747feb6",
    )
    go_repository(
        name = "com_github_xordataexchange_crypt",
        importpath = "github.com/xordataexchange/crypt",
        sum = "h1:ESFSdwYZvkeru3RtdrYueztKhOBCSAAzS4Gf+k0tEow=",
        version = "v0.0.3-0.20170626215501-b2862e3d0a77",
    )
    go_repository(
        name = "com_github_xtaci_kcp_go",
        importpath = "github.com/xtaci/kcp-go",
        sum = "h1:TN1uey3Raw0sTz0Fg8GkfM0uH3YwzhnZWQ1bABv5xAg=",
        version = "v5.4.20+incompatible",
    )
    go_repository(
        name = "com_github_xtaci_lossyconn",
        importpath = "github.com/xtaci/lossyconn",
        sum = "h1:J0GxkO96kL4WF+AIT3M4mfUVinOCPgf2uUWYFUzN0sM=",
        version = "v0.0.0-20190602105132-8df528c0c9ae",
    )
    go_repository(
        name = "com_github_yuin_goldmark",
        importpath = "github.com/yuin/goldmark",
        sum = "h1:ruQGxdhGHe7FWOJPT0mKs5+pD2Xs1Bm/kdGlHO04FmM=",
        version = "v1.2.1",
    )

    go_repository(
        name = "com_google_cloud_go",
        importpath = "cloud.google.com/go",
        sum = "h1:Dg9iHVQfrhq82rUNu9ZxUDrJLaxFUe/HlCVaLyRruq8=",
        version = "v0.65.0",
    )

    go_repository(
        name = "com_google_cloud_go_bigquery",
        importpath = "cloud.google.com/go/bigquery",
        sum = "h1:PQcPefKFdaIzjQFbiyOgAqyx8q5djaE7x9Sqe712DPA=",
        version = "v1.8.0",
    )
    go_repository(
        name = "com_google_cloud_go_bigtable",
        importpath = "cloud.google.com/go/bigtable",
        sum = "h1:F4cCmA4nuV84V5zYQ3MKY+M1Cw1avHDuf3S/LcZPA9c=",
        version = "v1.2.0",
    )
    go_repository(
        name = "com_google_cloud_go_datastore",
        importpath = "cloud.google.com/go/datastore",
        sum = "h1:/May9ojXjRkPBNVrq+oWLqmWCkr4OU5uRY29bu0mRyQ=",
        version = "v1.1.0",
    )
    go_repository(
        name = "com_google_cloud_go_pubsub",
        importpath = "cloud.google.com/go/pubsub",
        sum = "h1:ukjixP1wl0LpnZ6LWtZJ0mX5tBmjp1f8Sqer8Z2OMUU=",
        version = "v1.3.1",
    )
    go_repository(
        name = "com_google_cloud_go_storage",
        importpath = "cloud.google.com/go/storage",
        sum = "h1:STgFzyU5/8miMl0//zKh2aQeTyeaUH3WN9bSUiJ09bA=",
        version = "v1.10.0",
    )

    go_repository(
        name = "com_shuralyov_dmitri_gpu_mtl",
        importpath = "dmitri.shuralyov.com/gpu/mtl",
        sum = "h1:VpgP7xuJadIUuKccphEpTJnWhS2jkQyMt6Y7pJCD7fY=",
        version = "v0.0.0-20190408044501-666a987793e9",
    )
    go_repository(
        name = "com_sourcegraph_sourcegraph_appdash",
        importpath = "sourcegraph.com/sourcegraph/appdash",
        sum = "h1:ucqkfpjg9WzSUubAO62csmucvxl4/JeW3F4I4909XkM=",
        version = "v0.0.0-20190731080439-ebfcffb1b5c0",
    )

    # Note: go_repository is already wrapped with maybe!
    maybe(
        git_repository,
        name = "graknlabs_bazel_distribution",
        commit = "962f3a7e56942430c0ec120c24f9e9f2a9c2ce1a",
        remote = "https://github.com/graknlabs/bazel-distribution",
        shallow_since = "1569509514 +0300",
    )

    go_repository(
        name = "in_gopkg_alecthomas_kingpin_v2",
        importpath = "gopkg.in/alecthomas/kingpin.v2",
        sum = "h1:jMFz6MfLP0/4fUyZle81rXUoxOBFi19VUFKVDOQfozc=",
        version = "v2.2.6",
    )
    go_repository(
        name = "in_gopkg_bsm_ratelimit_v1",
        importpath = "gopkg.in/bsm/ratelimit.v1",
        sum = "h1:stTHdEoWg1pQ8riaP5ROrjS6zy6wewH/Q2iwnLCQUXY=",
        version = "v1.0.0-20160220154919-db14e161995a",
    )
    go_repository(
        name = "in_gopkg_check_v1",
        importpath = "gopkg.in/check.v1",
        sum = "h1:YR8cESwS4TdDjEe65xsg0ogRM/Nc3DYOhEAlW+xobZo=",
        version = "v1.0.0-20190902080502-41f04d3bba15",
    )
    go_repository(
        name = "in_gopkg_cheggaaa_pb_v1",
        importpath = "gopkg.in/cheggaaa/pb.v1",
        sum = "h1:Ev7yu1/f6+d+b3pi5vPdRPc6nNtP1umSfcWiEfRqv6I=",
        version = "v1.0.25",
    )

    go_repository(
        name = "in_gopkg_confluentinc_confluent_kafka_go_v1",
        importpath = "gopkg.in/confluentinc/confluent-kafka-go.v1",
        patch_args = ["-p1"],
        patches = ["@prysm//third_party:in_gopkg_confluentinc_confluent_kafka_go_v1.patch"],
        sum = "h1:JabkIV98VYFqYKHHzXtgGMFuRgFBNTNzBytbGByzrJI=",
        version = "v1.4.2",
    )
    go_repository(
        name = "in_gopkg_d4l3k_messagediff_v1",
        importpath = "gopkg.in/d4l3k/messagediff.v1",
        sum = "h1:70AthpjunwzUiarMHyED52mj9UwtAnE89l1Gmrt3EU0=",
        version = "v1.2.1",
    )
    go_repository(
        name = "in_gopkg_errgo_v2",
        importpath = "gopkg.in/errgo.v2",
        sum = "h1:0vLT13EuvQ0hNvakwLuFZ/jYrLp5F3kcWHXdRggjCE8=",
        version = "v2.1.0",
    )
    go_repository(
        name = "in_gopkg_fsnotify_v1",
        importpath = "gopkg.in/fsnotify.v1",
        sum = "h1:xOHLXZwVvI9hhs+cLKq5+I5onOuwQLhQwiu63xxlHs4=",
        version = "v1.4.7",
    )
    go_repository(
        name = "in_gopkg_gcfg_v1",
        importpath = "gopkg.in/gcfg.v1",
        sum = "h1:m8OOJ4ccYHnx2f4gQwpno8nAX5OGOh7RLaaz0pj3Ogs=",
        version = "v1.2.3",
    )

    go_repository(
        name = "in_gopkg_inf_v0",
        importpath = "gopkg.in/inf.v0",
        sum = "h1:73M5CoZyi3ZLMOyDlQh031Cx6N9NDJ2Vvfl76EDAgDc=",
        version = "v0.9.1",
    )
    go_repository(
        name = "in_gopkg_jcmturner_aescts_v1",
        importpath = "gopkg.in/jcmturner/aescts.v1",
        sum = "h1:cVVZBK2b1zY26haWB4vbBiZrfFQnfbTVrE3xZq6hrEw=",
        version = "v1.0.1",
    )
    go_repository(
        name = "in_gopkg_jcmturner_dnsutils_v1",
        importpath = "gopkg.in/jcmturner/dnsutils.v1",
        sum = "h1:cIuC1OLRGZrld+16ZJvvZxVJeKPsvd5eUIvxfoN5hSM=",
        version = "v1.0.1",
    )
    go_repository(
        name = "in_gopkg_jcmturner_goidentity_v3",
        importpath = "gopkg.in/jcmturner/goidentity.v3",
        sum = "h1:1duIyWiTaYvVx3YX2CYtpJbUFd7/UuPYCfgXtQ3VTbI=",
        version = "v3.0.0",
    )
    go_repository(
        name = "in_gopkg_jcmturner_gokrb5_v7",
        importpath = "gopkg.in/jcmturner/gokrb5.v7",
        sum = "h1:a9tsXlIDD9SKxotJMK3niV7rPZAJeX2aD/0yg3qlIrg=",
        version = "v7.5.0",
    )
    go_repository(
        name = "in_gopkg_jcmturner_rpc_v1",
        importpath = "gopkg.in/jcmturner/rpc.v1",
        sum = "h1:QHIUxTX1ISuAv9dD2wJ9HWQVuWDX/Zc0PfeC2tjc4rU=",
        version = "v1.1.0",
    )

    go_repository(
        name = "in_gopkg_natefinch_npipe_v2",
        importpath = "gopkg.in/natefinch/npipe.v2",
        sum = "h1:+JknDZhAj8YMt7GC73Ei8pv4MzjDUNPHgQWJdtMAaDU=",
        version = "v2.0.0-20160621034901-c1b8fa8bdcce",
    )
    go_repository(
        name = "in_gopkg_olebedev_go_duktape_v3",
        importpath = "gopkg.in/olebedev/go-duktape.v3",
        sum = "h1:a6cXbcDDUkSBlpnkWV1bJ+vv3mOgQEltEJ2rPxroVu0=",
        version = "v3.0.0-20200619000410-60c24ae608a6",
    )
    go_repository(
        name = "in_gopkg_redis_v4",
        importpath = "gopkg.in/redis.v4",
        sum = "h1:y3XbwQAiHwgNLUng56mgWYK39vsPqo8sT84XTEcxjr0=",
        version = "v4.2.4",
    )
    go_repository(
        name = "in_gopkg_resty_v1",
        importpath = "gopkg.in/resty.v1",
        sum = "h1:CuXP0Pjfw9rOuY6EP+UvtNvt5DSqHpIxILZKT/quCZI=",
        version = "v1.12.0",
    )

    go_repository(
        name = "in_gopkg_src_d_go_cli_v0",
        importpath = "gopkg.in/src-d/go-cli.v0",
        sum = "h1:mXa4inJUuWOoA4uEROxtJ3VMELMlVkIxIfcR0HBekAM=",
        version = "v0.0.0-20181105080154-d492247bbc0d",
    )
    go_repository(
        name = "in_gopkg_src_d_go_log_v1",
        importpath = "gopkg.in/src-d/go-log.v1",
        sum = "h1:heWvX7J6qbGWbeFS/aRmiy1eYaT+QMV6wNvHDyMjQV4=",
        version = "v1.0.1",
    )
    go_repository(
        name = "in_gopkg_tomb_v1",
        importpath = "gopkg.in/tomb.v1",
        sum = "h1:uRGJdciOHaEIrze2W8Q3AKkepLTh2hOroT7a+7czfdQ=",
        version = "v1.0.0-20141024135613-dd632973f1e7",
    )

    go_repository(
        name = "in_gopkg_urfave_cli_v1",
        importpath = "gopkg.in/urfave/cli.v1",
        sum = "h1:NdAVW6RYxDif9DhDHaAortIu956m2c0v+09AZBPTbE0=",
        version = "v1.20.0",
    )
    go_repository(
        name = "in_gopkg_warnings_v0",
        importpath = "gopkg.in/warnings.v0",
        sum = "h1:wFXVbFY8DY5/xOe1ECiWdKCzZlxgshcYVNkBHstARME=",
        version = "v0.1.2",
    )

    go_repository(
        name = "in_gopkg_yaml_v2",
        importpath = "gopkg.in/yaml.v2",
        sum = "h1:D8xgwECY7CYvx+Y2n4sBz93Jn9JRvxdiyyo8CTfuKaY=",
        version = "v2.4.0",
    )

    go_repository(
        name = "in_gopkg_yaml_v3",
        importpath = "gopkg.in/yaml.v3",
        sum = "h1:dUUwHk2QECo/6vqA44rthZ8ie2QXMNeKRTHCNY2nXvo=",
        version = "v3.0.0-20200313102051-9f266ea9e77c",
    )
    go_repository(
        name = "io_etcd_go_bbolt",
        importpath = "go.etcd.io/bbolt",
        sum = "h1:XAzx9gjCb0Rxj7EoqcClPD1d5ZBxZJk0jbuoPHenBt0=",
        version = "v1.3.5",
    )
    go_repository(
        name = "io_etcd_go_etcd",
        importpath = "go.etcd.io/etcd",
        sum = "h1:VcrIfasaLFkyjk6KNlXQSzO+B0fZcnECiDrKJsfxka0=",
        version = "v0.0.0-20191023171146-3cf2f69b5738",
    )

    go_repository(
        name = "io_k8s_api",
        build_file_proto_mode = "disable_global",
        importpath = "k8s.io/api",
        sum = "h1:2AJaUQdgUZLoDZHrun21PW2Nx9+ll6cUzvn3IKhSIn0=",
        version = "v0.18.3",
    )
    go_repository(
        name = "io_k8s_apimachinery",
        build_file_proto_mode = "disable_global",
        importpath = "k8s.io/apimachinery",
        sum = "h1:pOGcbVAhxADgUYnjS08EFXs9QMl8qaH5U4fr5LGUrSk=",
        version = "v0.18.3",
    )
    go_repository(
        name = "io_k8s_client_go",
        build_extra_args = ["-exclude=vendor"],
        importpath = "k8s.io/client-go",
        sum = "h1:QaJzz92tsN67oorwzmoB0a9r9ZVHuD5ryjbCKP0U22k=",
        version = "v0.18.3",
    )
    go_repository(
        name = "io_k8s_gengo",
        importpath = "k8s.io/gengo",
        sum = "h1:4s3/R4+OYYYUKptXPhZKjQ04WJ6EhQQVFdjOFvCazDk=",
        version = "v0.0.0-20190128074634-0689ccc1d7d6",
    )

    go_repository(
        name = "io_k8s_klog",
        importpath = "k8s.io/klog",
        sum = "h1:Pt+yjF5aB1xDSVbau4VsWe+dQNzA0qv1LlXdC2dF6Q8=",
        version = "v1.0.0",
    )
    go_repository(
        name = "io_k8s_klog_v2",
        importpath = "k8s.io/klog/v2",
        sum = "h1:WmkrnW7fdrm0/DMClc+HIxtftvxVIPAhlVwMQo5yLco=",
        version = "v2.3.0",
    )
    go_repository(
        name = "io_k8s_kube_openapi",
        importpath = "k8s.io/kube-openapi",
        sum = "h1:Oh3Mzx5pJ+yIumsAD0MOECPVeXsVot0UkiaCGVyfGQY=",
        version = "v0.0.0-20200410145947-61e04a5be9a6",
    )

    go_repository(
        name = "io_k8s_sigs_structured_merge_diff_v3",
        importpath = "sigs.k8s.io/structured-merge-diff/v3",
        sum = "h1:dOmIZBMfhcHS09XZkMyUgkq5trg3/jRyJYFZUiaOp8E=",
        version = "v3.0.0",
    )

    go_repository(
        name = "io_k8s_sigs_yaml",
        importpath = "sigs.k8s.io/yaml",
        sum = "h1:kr/MCeFWJWTwyaHoR9c8EjH9OumOmoF9YGiZd7lFm/Q=",
        version = "v1.2.0",
    )
    go_repository(
        name = "io_k8s_utils",
        importpath = "k8s.io/utils",
        sum = "h1:ZtTUW5+ZWaoqjR3zOpRa7oFJ5d4aA22l4me/xArfOIc=",
        version = "v0.0.0-20200520001619-278ece378a50",
    )
    go_repository(
        name = "io_opencensus_go",
        importpath = "go.opencensus.io",
        sum = "h1:dntmOdLpSpHlVqbW5Eay97DelsZHe+55D+xC6i0dDS0=",
        version = "v0.22.5",
    )
    go_repository(
        name = "io_opencensus_go_contrib_exporter_jaeger",
        importpath = "contrib.go.opencensus.io/exporter/jaeger",
        sum = "h1:yGBYzYMewVL0yO9qqJv3Z5+IRhPdU7e9o/2oKpX4YvI=",
        version = "v0.2.1",
    )

    go_repository(
        name = "io_rsc_binaryregexp",
        importpath = "rsc.io/binaryregexp",
        sum = "h1:HfqmD5MEmC0zvwBuF187nq9mdnXjXsSivRiXN7SmRkE=",
        version = "v0.2.0",
    )
    go_repository(
        name = "io_rsc_pdf",
        importpath = "rsc.io/pdf",
        sum = "h1:k1MczvYDUvJBe93bYd7wrZLLUEcLZAuF824/I4e5Xr4=",
        version = "v0.1.1",
    )
    go_repository(
        name = "io_rsc_quote_v3",
        importpath = "rsc.io/quote/v3",
        sum = "h1:9JKUTTIUgS6kzR9mK1YuGKv6Nl+DijDNIc0ghT58FaY=",
        version = "v3.1.0",
    )
    go_repository(
        name = "io_rsc_sampler",
        importpath = "rsc.io/sampler",
        sum = "h1:7uVkIFmeBqHfdjD+gZwtXXI+RODJ2Wc4O7MPEh/QiW4=",
        version = "v1.3.0",
    )

    go_repository(
        name = "org_collectd",
        importpath = "collectd.org",
        sum = "h1:iNBHGw1VvPJxH2B6RiFWFZ+vsjo1lCdRszBeOuwGi00=",
        version = "v0.3.0",
    )

    go_repository(
        name = "org_golang_google_api",
        importpath = "google.golang.org/api",
        sum = "h1:k40adF3uR+6x/+hO5Dh4ZFUqFp67vxvbpafFiJxl10A=",
        version = "v0.34.0",
    )
    go_repository(
        name = "org_golang_google_appengine",
        importpath = "google.golang.org/appengine",
        sum = "h1:FZR1q0exgwxzPzp/aF+VccGrSfxfPpkBqjIIEq3ru6c=",
        version = "v1.6.7",
    )
    go_repository(
        name = "org_golang_google_genproto",
        importpath = "google.golang.org/genproto",
        sum = "h1:d4k3uIU763E31Rk4UZPA47oOoBymMsDImV3U4mGhX9E=",
        version = "v0.0.0-20201026171402-d4b8fe4fd877",
    )

    go_repository(
        name = "org_golang_google_grpc",
        build_file_proto_mode = "disable_global",
        importpath = "google.golang.org/grpc",
        sum = "h1:DGeFlSan2f+WEtCERJ4J9GJWk15TxUi8QGagfI87Xyc=",
        version = "v1.33.1",
    )
    go_repository(
        name = "org_golang_google_protobuf",
        importpath = "google.golang.org/protobuf",
        sum = "h1:Ejskq+SyPohKW+1uil0JJMtmHCgJPJ/qWTxr8qp+R4c=",
        version = "v1.25.0",
    )

    go_repository(
        name = "org_golang_x_crypto",
        importpath = "golang.org/x/crypto",
        sum = "h1:DN0cp81fZ3njFcrLCytUHRSUkqBjfTo4Tx9RJTWs0EY=",
        version = "v0.0.0-20201221181555-eec23a3978ad",
    )
    go_repository(
        name = "org_golang_x_exp",
        importpath = "golang.org/x/exp",
        sum = "h1:rMqLP+9XLy+LdbCXHjJHAmTfXCr93W7oruWA6Hq1Alc=",
        version = "v0.0.0-20200513190911-00229845015e",
    )
    go_repository(
        name = "org_golang_x_image",
        importpath = "golang.org/x/image",
        sum = "h1:+qEpEAPhDZ1o0x3tHzZTQDArnOixOzGD9HUJfcg0mb4=",
        version = "v0.0.0-20190802002840-cff245a6509b",
    )

    go_repository(
        name = "org_golang_x_lint",
        importpath = "golang.org/x/lint",
        sum = "h1:Wh+f8QHJXR411sJR8/vRBTZ7YapZaRvUcLFFJhusH0k=",
        version = "v0.0.0-20200302205851-738671d3881b",
    )
    go_repository(
        name = "org_golang_x_mobile",
        importpath = "golang.org/x/mobile",
        sum = "h1:OVJ6QQUBAesB8CZijKDSsXX7xYVtUhrkY0gwMfbi4p4=",
        version = "v0.0.0-20200801112145-973feb4309de",
    )

    go_repository(
        name = "org_golang_x_mod",
        importpath = "golang.org/x/mod",
        sum = "h1:RM4zey1++hCTbCVQfnWeKs9/IEsaBLA8vTkd0WVtmH4=",
        version = "v0.3.0",
    )

    go_repository(
        name = "org_golang_x_net",
        importpath = "golang.org/x/net",
        sum = "h1:lwlPPsmjDKK0J6eG6xDWd5XPehI0R024zxjDnw3esPA=",
        version = "v0.0.0-20201209123823-ac852fbbde11",
    )
    go_repository(
        name = "org_golang_x_oauth2",
        importpath = "golang.org/x/oauth2",
        sum = "h1:ld7aEMNHoBnnDAX15v1T6z31v8HwR2A9FYOuAhWqkwc=",
        version = "v0.0.0-20200902213428-5d25da1a8d43",
    )

    go_repository(
        name = "org_golang_x_sync",
        importpath = "golang.org/x/sync",
        sum = "h1:SQFwaSi55rU7vdNs9Yr0Z324VNlrF+0wMqRXT4St8ck=",
        version = "v0.0.0-20201020160332-67f06af15bc9",
    )
    go_repository(
        name = "org_golang_x_sys",
        importpath = "golang.org/x/sys",
        sum = "h1:VwygUrnw9jn88c4u8GD3rZQbqrP/tgas88tPUbBxQrk=",
        version = "v0.0.0-20210124154548-22da62e12c0c",
    )
    go_repository(
        name = "org_golang_x_term",
        importpath = "golang.org/x/term",
        sum = "h1:v+OssWQX+hTHEmOBgwxdZxK4zHq3yOs8F9J7mk0PY8E=",
        version = "v0.0.0-20201126162022-7de9c90e9dd1",
    )

    go_repository(
        name = "org_golang_x_text",
        importpath = "golang.org/x/text",
        sum = "h1:i6eZZ+zk0SOf0xgBpEpPD18qWcJda6q1sxt3S0kzyUQ=",
        version = "v0.3.5",
    )
    go_repository(
        name = "org_golang_x_time",
        importpath = "golang.org/x/time",
        sum = "h1:EHBhcS0mlXEAVwNyO2dLfjToGsyY4j24pTs2ScHnX7s=",
        version = "v0.0.0-20200630173020-3af7569d3a1e",
    )
    go_repository(
        name = "org_golang_x_tools",
        importpath = "golang.org/x/tools",
        sum = "h1:CB3a9Nez8M13wwlr/E2YtwoU+qYHKfC+JrDa45RXXoQ=",
        version = "v0.0.0-20210106214847-113979e3529a",
    )

    go_repository(
        name = "org_golang_x_xerrors",
        importpath = "golang.org/x/xerrors",
        sum = "h1:go1bK/D/BFZV2I8cIQd1NKEZ+0owSTG1fDTci4IqFcE=",
        version = "v0.0.0-20200804184101-5ec99f83aff1",
    )

    go_repository(
        name = "org_gonum_v1_gonum",
        importpath = "gonum.org/v1/gonum",
        sum = "h1:DJy6UzXbahnGUf1ujUNkh/NEtK14qMo2nvlBPs4U5yw=",
        version = "v0.6.0",
    )
    go_repository(
        name = "org_gonum_v1_netlib",
        importpath = "gonum.org/v1/netlib",
        sum = "h1:OE9mWmgKkjJyEmDAAtGMPjXu+YNeGvK9VTSHY6+Qihc=",
        version = "v0.0.0-20190313105609-8cb42192e0e0",
    )
    go_repository(
        name = "org_gonum_v1_plot",
        importpath = "gonum.org/v1/plot",
        sum = "h1:Qh4dB5D/WpoUUp3lSod7qgoyEHbDGPUWjIbnqdqqe1k=",
        version = "v0.0.0-20190515093506-e2840ee46a6b",
    )
    go_repository(
        name = "org_uber_go_atomic",
        importpath = "go.uber.org/atomic",
        sum = "h1:ADUqmZGgLDDfbSL9ZmPxKTybcoEYHgpYfELNoN+7hsw=",
        version = "v1.7.0",
    )

    go_repository(
        name = "org_uber_go_automaxprocs",
        build_directives = [
            # Do not use this library directly.
            # Rather, load maxprocs from github.com/prysmaticlabs/shared/maxprocs.
            "gazelle:go_visibility @prysm//shared/maxprocs:__pkg__",
        ],
        importpath = "go.uber.org/automaxprocs",
        sum = "h1:II28aZoGdaglS5vVNnspf28lnZpXScxtIozx1lAjdb0=",
        version = "v1.3.0",
    )
    go_repository(
        name = "org_uber_go_goleak",
        importpath = "go.uber.org/goleak",
        sum = "h1:qsup4IcBdlmsnGfqyLl4Ntn3C2XCCuKAE7DwHpScyUo=",
        version = "v1.0.0",
    )
    go_repository(
        name = "org_uber_go_multierr",
        importpath = "go.uber.org/multierr",
        sum = "h1:y6IPFStTAIT5Ytl7/XYmHvzXQ7S3g/IeZW9hyZ5thw4=",
        version = "v1.6.0",
    )
    go_repository(
        name = "org_uber_go_tools",
        importpath = "go.uber.org/tools",
        sum = "h1:0mgffUl7nfd+FpvXMVz4IDEaUSmT1ysygQC7qYo7sG4=",
        version = "v0.0.0-20190618225709-2cfd321de3ee",
    )
    go_repository(
        name = "org_uber_go_zap",
        importpath = "go.uber.org/zap",
        sum = "h1:uFRZXykJGK9lLY4HtgSw44DnIcAM+kRBP7x5m+NpAOM=",
        version = "v1.16.0",
    )
    go_repository(
        name = "tools_gotest",
        importpath = "gotest.tools",
        sum = "h1:VsBPFP1AI068pPrMxtb/S8Zkgf9xEmTLJjfM+P5UIEo=",
        version = "v2.2.0+incompatible",
    )<|MERGE_RESOLUTION|>--- conflicted
+++ resolved
@@ -2578,13 +2578,8 @@
         name = "com_github_prysmaticlabs_ethereumapis",
         build_file_generation = "off",
         importpath = "github.com/prysmaticlabs/ethereumapis",
-<<<<<<< HEAD
-        sum = "h1:iiLmzQ0tSh0ShqrzdZm2T2xJdHze7wu8dAMywl/8Ynw=",
-        version = "v0.0.0-20210201130911-92b2a467c108",
-=======
         sum = "h1:PrH+xowCzrpZteDwab4SNgJgL/+z8Tz7lcsKOuwlR1A=",
         version = "v0.0.0-20210204190026-013b3e2be070",
->>>>>>> a8e501b3
     )
     go_repository(
         name = "com_github_prysmaticlabs_go_bitfield",
