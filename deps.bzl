--- conflicted
+++ resolved
@@ -1005,7 +1005,6 @@
     go_repository(
         name = "com_github_go_logr_logr",
         importpath = "github.com/go-logr/logr",
-<<<<<<< HEAD
         sum = "h1:6pFjapn8bFcIbiKo3XT4j/BhANplGihG6tvd+8rYgrY=",
         version = "v1.4.2",
     )
@@ -1014,10 +1013,6 @@
         importpath = "github.com/go-logr/stdr",
         sum = "h1:hSWxHoqTgW2S2qGc0LTAI563KZ5YKYRhT3MFKZMbjag=",
         version = "v1.2.2",
-=======
-        sum = "h1:pKouT5E8xu9zeFC39JXRDukb6JFQPXM5p5I91188VAQ=",
-        version = "v1.4.1",
->>>>>>> b5cfd0d3
     )
     go_repository(
         name = "com_github_go_martini_martini",
