load("@prysm//tools/go:def.bzl", "go_repository", "maybe")  # gazelle:keep
load("@bazel_tools//tools/build_defs/repo:http.bzl", "http_archive")  # gazelle:keep
load("@bazel_tools//tools/build_defs/repo:git.bzl", "git_repository")

# Prysm's third party / external dependencies.
#
##################################################################
#
#                    ██████████████████
#                  ██                  ██
#                ██  ██████████████████  ██
#              ██  ██████████████████████  ██
#            ██  ██████████████████████████  ██
#          ██  ██████████████████████████████  ██
#        ██  ██████████████████████████████████  ██
#      ██  ██████████████████████████████████████  ██
#      ██  ██████    ██      ████  ████    ██████  ██
#      ██  ████  ████████  ████  ██  ██  ██  ████  ██
#      ██  ████  ████████  ████  ██  ██  ██  ████  ██
#      ██  ██████  ██████  ████  ██  ██    ██████  ██
#      ██  ████████  ████  ████  ██  ██  ████████  ██
#      ██  ████████  ████  ████  ██  ██  ████████  ██
#      ██  ████    ██████  ██████  ████  ████████  ██
#      ██  ██████████████████████████████████████  ██
#        ██  ██████████████████████████████████  ██
#          ██  ██████████████████████████████  ██
#            ██  ██████████████████████████  ██
#              ██  ██████████████████████  ██
#                ██  ██████████████████  ██
#                  ██                  ██
#                    ██████████████████
#
##################################################################
#           Make sure you have read DEPENDENCIES.md!
##################################################################
def prysm_deps():
    go_repository(
        name = "co_honnef_go_tools",
        importpath = "honnef.co/go/tools",
        sum = "h1:qTakTkI6ni6LFD5sBwwsdSO+AQqbSIxOauHTTQKZ/7o=",
        version = "v0.1.3",
    )
    go_repository(
        name = "com_github_aead_siphash",
        importpath = "github.com/aead/siphash",
        sum = "h1:FwHfE/T45KPKYuuSAKyyvE+oPWcaQ+CUmFW0bPlM+kg=",
        version = "v1.0.1",
    )
    go_repository(
        name = "com_github_afex_hystrix_go",
        importpath = "github.com/afex/hystrix-go",
        sum = "h1:rFw4nCn9iMW+Vajsk51NtYIcwSTkXr+JGrMd36kTDJw=",
        version = "v0.0.0-20180502004556-fa1af6a1f4f5",
    )

    go_repository(
        name = "com_github_ajstarks_svgo",
        importpath = "github.com/ajstarks/svgo",
        sum = "h1:wVe6/Ea46ZMeNkQjjBW6xcqyQA/j5e0D6GytH95g0gQ=",
        version = "v0.0.0-20180226025133-644b8db467af",
    )

    go_repository(
        name = "com_github_alecthomas_template",
        importpath = "github.com/alecthomas/template",
        sum = "h1:JYp7IbQjafoB+tBA3gMyHYHrpOtNuDiK/uB5uXxq5wM=",
        version = "v0.0.0-20190718012654-fb15b899a751",
    )
    go_repository(
        name = "com_github_alecthomas_units",
        importpath = "github.com/alecthomas/units",
        sum = "h1:UQZhZ2O0vMHr2cI+DC1Mbh0TJxzA3RcLoMsFw+aXw7E=",
        version = "v0.0.0-20190924025748-f65c72e2690d",
    )
    go_repository(
        name = "com_github_allegro_bigcache",
        importpath = "github.com/allegro/bigcache",
        sum = "h1:hg1sY1raCwic3Vnsvje6TT7/pnZba83LeFck5NrFKSc=",
        version = "v1.2.1",
    )
    go_repository(
        name = "com_github_andreasbriese_bbloom",
        importpath = "github.com/AndreasBriese/bbloom",
        sum = "h1:HD8gA2tkByhMAwYaFAX9w2l7vxvBQ5NMoxDrkhqhtn4=",
        version = "v0.0.0-20190306092124-e2d15f34fcf9",
    )

    go_repository(
        name = "com_github_andreyvit_diff",
        importpath = "github.com/andreyvit/diff",
        sum = "h1:bvNMNQO63//z+xNgfBlViaCIJKLlCJ6/fmUseuG0wVQ=",
        version = "v0.0.0-20170406064948-c7f18ee00883",
    )
    go_repository(
        name = "com_github_anmitsu_go_shlex",
        importpath = "github.com/anmitsu/go-shlex",
        sum = "h1:kFOfPq6dUM1hTo4JG6LR5AXSUEsOjtdm0kw0FtQtMJA=",
        version = "v0.0.0-20161002113705-648efa622239",
    )

    go_repository(
        name = "com_github_antihax_optional",
        importpath = "github.com/antihax/optional",
        sum = "h1:xK2lYat7ZLaVVcIuj82J8kIro4V6kDe0AUDFboUCwcg=",
        version = "v1.0.0",
    )

    go_repository(
        name = "com_github_apache_arrow_go_arrow",
        importpath = "github.com/apache/arrow/go/arrow",
        sum = "h1:nxAtV4VajJDhKysp2kdcJZsq8Ss1xSA0vZTkVHHJd0E=",
        version = "v0.0.0-20191024131854-af6fa24be0db",
    )
    go_repository(
        name = "com_github_apache_thrift",
        importpath = "github.com/apache/thrift",
        sum = "h1:5hryIiq9gtn+MiLVn0wP37kb/uTeRZgN08WoCsAhIhI=",
        version = "v0.13.0",
    )

    go_repository(
        name = "com_github_aristanetworks_fsnotify",
        importpath = "github.com/aristanetworks/fsnotify",
        sum = "h1:it2ydpY6k0aXB7qjb4vGhOYOL6YDC/sr8vhqwokFQwQ=",
        version = "v1.4.2",
    )
    go_repository(
        name = "com_github_aristanetworks_glog",
        importpath = "github.com/aristanetworks/glog",
        sum = "h1:Bmjk+DjIi3tTAU0wxGaFbfjGUqlxxSXARq9A96Kgoos=",
        version = "v0.0.0-20191112221043-67e8567f59f3",
    )

    go_repository(
        name = "com_github_aristanetworks_goarista",
        importpath = "github.com/aristanetworks/goarista",
        sum = "h1:cgk6xsRVshE29qzHDCQ+tqmu7ny8GnjPQhAw/RTk/Co=",
        version = "v0.0.0-20200521140103-6c3304613b30",
    )
    go_repository(
        name = "com_github_aristanetworks_splunk_hec_go",
        importpath = "github.com/aristanetworks/splunk-hec-go",
        sum = "h1:O7zlcm4ve7JvqTyEK3vSBh1LngLezraqcxv8Ya6tQFY=",
        version = "v0.3.3",
    )
    go_repository(
        name = "com_github_armon_circbuf",
        importpath = "github.com/armon/circbuf",
        sum = "h1:QEF07wC0T1rKkctt1RINW/+RMTVmiwxETico2l3gxJA=",
        version = "v0.0.0-20150827004946-bbbad097214e",
    )

    go_repository(
        name = "com_github_armon_consul_api",
        importpath = "github.com/armon/consul-api",
        sum = "h1:G1bPvciwNyF7IUmKXNt9Ak3m6u9DE1rF+RmtIkBpVdA=",
        version = "v0.0.0-20180202201655-eb2c6b5be1b6",
    )
    go_repository(
        name = "com_github_armon_go_metrics",
        importpath = "github.com/armon/go-metrics",
        sum = "h1:8GUt8eRujhVEGZFFEjBj46YV4rDjvGrNxb0KMWYkL2I=",
        version = "v0.0.0-20180917152333-f0300d1749da",
    )
    go_repository(
        name = "com_github_armon_go_radix",
        importpath = "github.com/armon/go-radix",
        sum = "h1:BUAU3CGlLvorLI26FmByPp2eC2qla6E1Tw+scpcg/to=",
        version = "v0.0.0-20180808171621-7fddfc383310",
    )
    go_repository(
        name = "com_github_aryann_difflib",
        importpath = "github.com/aryann/difflib",
        sum = "h1:pv34s756C4pEXnjgPfGYgdhg/ZdajGhyOvzx8k+23nw=",
        version = "v0.0.0-20170710044230-e206f873d14a",
    )

    go_repository(
        name = "com_github_aws_aws_lambda_go",
        importpath = "github.com/aws/aws-lambda-go",
        sum = "h1:SuCy7H3NLyp+1Mrfp+m80jcbi9KYWAs9/BXwppwRDzY=",
        version = "v1.13.3",
    )

    go_repository(
        name = "com_github_aws_aws_sdk_go",
        importpath = "github.com/aws/aws-sdk-go",
        sum = "h1:0xphMHGMLBrPMfxR2AmVjZKcMEESEgWF8Kru94BNByk=",
        version = "v1.27.0",
    )
    go_repository(
        name = "com_github_aws_aws_sdk_go_v2",
        importpath = "github.com/aws/aws-sdk-go-v2",
        sum = "h1:BS+UYpbsElC82gB+2E2jiCBg36i8HlubTB/dO/moQ9c=",
        version = "v1.2.0",
    )

    go_repository(
        name = "com_github_aws_aws_sdk_go_v2_config",
        importpath = "github.com/aws/aws-sdk-go-v2/config",
        sum = "h1:ZAoq32boMzcaTW9bcUacBswAmHTbvlvDJICgHFZuECo=",
        version = "v1.1.1",
    )
    go_repository(
        name = "com_github_aws_aws_sdk_go_v2_credentials",
        importpath = "github.com/aws/aws-sdk-go-v2/credentials",
        sum = "h1:NbvWIM1Mx6sNPTxowHgS2ewXCRp+NGTzUYb/96FZJbY=",
        version = "v1.1.1",
    )
    go_repository(
        name = "com_github_aws_aws_sdk_go_v2_feature_ec2_imds",
        importpath = "github.com/aws/aws-sdk-go-v2/feature/ec2/imds",
        sum = "h1:EtEU7WRaWliitZh2nmuxEXrN0Cb8EgPUFGIoTMeqbzI=",
        version = "v1.0.2",
    )
    go_repository(
        name = "com_github_aws_aws_sdk_go_v2_service_internal_presigned_url",
        importpath = "github.com/aws/aws-sdk-go-v2/service/internal/presigned-url",
        sum = "h1:4AH9fFjUlVktQMznF+YN33aWNXaR4VgDXyP28qokJC0=",
        version = "v1.0.2",
    )
    go_repository(
        name = "com_github_aws_aws_sdk_go_v2_service_route53",
        importpath = "github.com/aws/aws-sdk-go-v2/service/route53",
        sum = "h1:cKr6St+CtC3/dl/rEBJvlk7A/IN5D5F02GNkGzfbtVU=",
        version = "v1.1.1",
    )
    go_repository(
        name = "com_github_aws_aws_sdk_go_v2_service_sso",
        importpath = "github.com/aws/aws-sdk-go-v2/service/sso",
        sum = "h1:37QubsarExl5ZuCBlnRP+7l1tNwZPBSTqpTBrPH98RU=",
        version = "v1.1.1",
    )
    go_repository(
        name = "com_github_aws_aws_sdk_go_v2_service_sts",
        importpath = "github.com/aws/aws-sdk-go-v2/service/sts",
        sum = "h1:TJoIfnIFubCX0ACVeJ0w46HEH5MwjwYN4iFhuYIhfIY=",
        version = "v1.1.1",
    )
    go_repository(
        name = "com_github_aws_smithy_go",
        importpath = "github.com/aws/smithy-go",
        sum = "h1:D6CSsM3gdxaGaqXnPgOBCeL6Mophqzu7KJOu7zW78sU=",
        version = "v1.1.0",
    )
    go_repository(
        name = "com_github_azure_azure_pipeline_go",
        importpath = "github.com/Azure/azure-pipeline-go",
        sum = "h1:6oiIS9yaG6XCCzhgAgKFfIWyo4LLCiDhZot6ltoThhY=",
        version = "v0.2.2",
    )
    go_repository(
        name = "com_github_azure_azure_storage_blob_go",
        importpath = "github.com/Azure/azure-storage-blob-go",
        sum = "h1:MuueVOYkufCxJw5YZzF842DY2MBsp+hLuh2apKY0mck=",
        version = "v0.7.0",
    )
    go_repository(
        name = "com_github_azure_go_autorest_autorest",
        importpath = "github.com/Azure/go-autorest/autorest",
        sum = "h1:MRvx8gncNaXJqOoLmhNjUAKh33JJF8LyxPhomEtOsjs=",
        version = "v0.9.0",
    )
    go_repository(
        name = "com_github_azure_go_autorest_autorest_adal",
        importpath = "github.com/Azure/go-autorest/autorest/adal",
        sum = "h1:CxTzQrySOxDnKpLjFJeZAS5Qrv/qFPkgLjx5bOAi//I=",
        version = "v0.8.0",
    )
    go_repository(
        name = "com_github_azure_go_autorest_autorest_date",
        importpath = "github.com/Azure/go-autorest/autorest/date",
        sum = "h1:yW+Zlqf26583pE43KhfnhFcdmSWlm5Ew6bxipnr/tbM=",
        version = "v0.2.0",
    )
    go_repository(
        name = "com_github_azure_go_autorest_autorest_mocks",
        importpath = "github.com/Azure/go-autorest/autorest/mocks",
        sum = "h1:qJumjCaCudz+OcqE9/XtEPfvtOjOmKaui4EOpFI6zZc=",
        version = "v0.3.0",
    )
    go_repository(
        name = "com_github_azure_go_autorest_logger",
        importpath = "github.com/Azure/go-autorest/logger",
        sum = "h1:ruG4BSDXONFRrZZJ2GUXDiUyVpayPmb1GnWeHDdaNKY=",
        version = "v0.1.0",
    )
    go_repository(
        name = "com_github_azure_go_autorest_tracing",
        importpath = "github.com/Azure/go-autorest/tracing",
        sum = "h1:TRn4WjSnkcSy5AEG3pnbtFSwNtwzjr4VYyQflFE619k=",
        version = "v0.5.0",
    )
    go_repository(
        name = "com_github_bazelbuild_rules_go",
        importpath = "github.com/bazelbuild/rules_go",
        sum = "h1:Wxu7JjqnF78cKZbsBsARLSXx/jlGaSLCnUV3mTlyHvM=",
        version = "v0.23.2",
    )
    go_repository(
        name = "com_github_benbjohnson_clock",
        importpath = "github.com/benbjohnson/clock",
        sum = "h1:vkLuvpK4fmtSCuo60+yC63p7y0BmQ8gm5ZXGuBCJyXg=",
        version = "v1.0.3",
    )

    go_repository(
        name = "com_github_beorn7_perks",
        importpath = "github.com/beorn7/perks",
        sum = "h1:VlbKKnNfV8bJzeqoa4cOKqO6bYr3WgKZxO8Z16+hsOM=",
        version = "v1.0.1",
    )
    go_repository(
        name = "com_github_bgentry_go_netrc",
        importpath = "github.com/bgentry/go-netrc",
        sum = "h1:xDfNPAt8lFiC1UJrqV3uuy861HCTo708pDMbjHHdCas=",
        version = "v0.0.0-20140422174119-9fd32a8b3d3d",
    )

    go_repository(
        name = "com_github_bgentry_speakeasy",
        importpath = "github.com/bgentry/speakeasy",
        sum = "h1:ByYyxL9InA1OWqxJqqp2A5pYHUrCiAL6K3J+LKSsQkY=",
        version = "v0.1.0",
    )

    go_repository(
        name = "com_github_bketelsen_crypt",
        importpath = "github.com/bketelsen/crypt",
        sum = "h1:+0HFd5KSZ/mm3JmhmrDukiId5iR6w4+BdFtfSy4yWIc=",
        version = "v0.0.3-0.20200106085610-5cbc8cc4026c",
    )
    go_repository(
        name = "com_github_bmizerany_pat",
        importpath = "github.com/bmizerany/pat",
        sum = "h1:y4B3+GPxKlrigF1ha5FFErxK+sr6sWxQovRMzwMhejo=",
        version = "v0.0.0-20170815010413-6226ea591a40",
    )
    go_repository(
        name = "com_github_boltdb_bolt",
        importpath = "github.com/boltdb/bolt",
        sum = "h1:JQmyP4ZBrce+ZQu0dY660FMfatumYDLun9hBCUVIkF4=",
        version = "v1.3.1",
    )
    go_repository(
        name = "com_github_bradfitz_go_smtpd",
        importpath = "github.com/bradfitz/go-smtpd",
        sum = "h1:ckJgFhFWywOx+YLEMIJsTb+NV6NexWICk5+AMSuz3ss=",
        version = "v0.0.0-20170404230938-deb6d6237625",
    )

    go_repository(
        name = "com_github_bradfitz_gomemcache",
        importpath = "github.com/bradfitz/gomemcache",
        sum = "h1:7IjN4QP3c38xhg6wz8R3YjoU+6S9e7xBc0DAVLLIpHE=",
        version = "v0.0.0-20170208213004-1952afaa557d",
    )

    go_repository(
        name = "com_github_btcsuite_btcd",
        importpath = "github.com/btcsuite/btcd",
        sum = "h1:LTDpDKUM5EeOFBPM8IXpinEcmZ6FWfNZbE3lfrfdnWo=",
        version = "v0.22.0-beta",
    )
    go_repository(
        name = "com_github_btcsuite_btclog",
        importpath = "github.com/btcsuite/btclog",
        sum = "h1:bAs4lUbRJpnnkd9VhRV3jjAVU7DJVjMaK+IsvSeZvFo=",
        version = "v0.0.0-20170628155309-84c8d2346e9f",
    )
    go_repository(
        name = "com_github_btcsuite_btcutil",
        importpath = "github.com/btcsuite/btcutil",
        sum = "h1:YtWJF7RHm2pYCvA5t0RPmAaLUhREsKuKd+SLhxFbFeQ=",
        version = "v1.0.3-0.20201208143702-a53e38424cce",
    )
    go_repository(
        name = "com_github_btcsuite_go_socks",
        importpath = "github.com/btcsuite/go-socks",
        sum = "h1:R/opQEbFEy9JGkIguV40SvRY1uliPX8ifOvi6ICsFCw=",
        version = "v0.0.0-20170105172521-4720035b7bfd",
    )
    go_repository(
        name = "com_github_btcsuite_goleveldb",
        importpath = "github.com/btcsuite/goleveldb",
        sum = "h1:Tvd0BfvqX9o823q1j2UZ/epQo09eJh6dTcRp79ilIN4=",
        version = "v1.0.0",
    )
    go_repository(
        name = "com_github_btcsuite_snappy_go",
        importpath = "github.com/btcsuite/snappy-go",
        sum = "h1:ZxaA6lo2EpxGddsA8JwWOcxlzRybb444sgmeJQMJGQE=",
        version = "v1.0.0",
    )

    go_repository(
        name = "com_github_btcsuite_websocket",
        importpath = "github.com/btcsuite/websocket",
        sum = "h1:R8vQdOQdZ9Y3SkEwmHoWBmX1DNXhXZqlTpq6s4tyJGc=",
        version = "v0.0.0-20150119174127-31079b680792",
    )
    go_repository(
        name = "com_github_btcsuite_winsvc",
        importpath = "github.com/btcsuite/winsvc",
        sum = "h1:J9B4L7e3oqhXOcm+2IuNApwzQec85lE+QaikUcCs+dk=",
        version = "v1.0.0",
    )
    go_repository(
        name = "com_github_bufbuild_buf",
        importpath = "github.com/bufbuild/buf",
        sum = "h1:11zJVA0D4uJVGOC9h+oOVHrKKoBgMYIqJJ0d1Xt6oeQ=",
        version = "v0.37.0",
    )
    go_repository(
        name = "com_github_buger_jsonparser",
        importpath = "github.com/buger/jsonparser",
        sum = "h1:D21IyuvjDCshj1/qq+pCNd3VZOAEI9jy6Bi131YlXgI=",
        version = "v0.0.0-20181115193947-bf1c66bbce23",
    )

    go_repository(
        name = "com_github_burntsushi_toml",
        importpath = "github.com/BurntSushi/toml",
        sum = "h1:WXkYYl6Yr3qBf1K79EBnL4mak0OimBfB0XUf9Vl28OQ=",
        version = "v0.3.1",
    )
    go_repository(
        name = "com_github_burntsushi_xgb",
        importpath = "github.com/BurntSushi/xgb",
        sum = "h1:1BDTz0u9nC3//pOCMdNH+CiXJVYJh5UQNCOBG7jbELc=",
        version = "v0.0.0-20160522181843-27f122750802",
    )

    go_repository(
        name = "com_github_c_bata_go_prompt",
        importpath = "github.com/c-bata/go-prompt",
        sum = "h1:uyKRz6Z6DUyj49QVijyM339UJV9yhbr70gESwbNU3e0=",
        version = "v0.2.2",
    )
    go_repository(
        name = "com_github_casbin_casbin_v2",
        importpath = "github.com/casbin/casbin/v2",
        sum = "h1:bTwon/ECRx9dwBy2ewRVr5OiqjeXSGiTUY74sDPQi/g=",
        version = "v2.1.2",
    )
    go_repository(
        name = "com_github_cenkalti_backoff",
        importpath = "github.com/cenkalti/backoff",
        sum = "h1:tNowT99t7UNflLxfYYSlKYsBpXdEet03Pg2g16Swow4=",
        version = "v2.2.1+incompatible",
    )

    go_repository(
        name = "com_github_census_instrumentation_opencensus_proto",
        importpath = "github.com/census-instrumentation/opencensus-proto",
        sum = "h1:glEXhBS5PSLLv4IXzLA5yPRVX4bilULVyxxbrfOtDAk=",
        version = "v0.2.1",
    )
    go_repository(
        name = "com_github_cespare_cp",
        importpath = "github.com/cespare/cp",
        sum = "h1:nCb6ZLdB7NRaqsm91JtQTAme2SKJzXVsdPIPkyJr1MU=",
        version = "v1.1.1",
    )

    go_repository(
        name = "com_github_cespare_xxhash",
        importpath = "github.com/cespare/xxhash",
        sum = "h1:a6HrQnmkObjyL+Gs60czilIUGqrzKutQD6XZog3p+ko=",
        version = "v1.1.0",
    )
    go_repository(
        name = "com_github_cespare_xxhash_v2",
        importpath = "github.com/cespare/xxhash/v2",
        sum = "h1:6MnRN8NT7+YBpUIWxHtefFZOKTAPgGjpQSxqLNn0+qY=",
        version = "v2.1.1",
    )
    go_repository(
        name = "com_github_cheekybits_genny",
        importpath = "github.com/cheekybits/genny",
        sum = "h1:uGGa4nei+j20rOSeDeP5Of12XVm7TGUd4dJA9RDitfE=",
        version = "v1.0.0",
    )

    go_repository(
        name = "com_github_chzyer_logex",
        importpath = "github.com/chzyer/logex",
        sum = "h1:Swpa1K6QvQznwJRcfTfQJmTE72DqScAa40E+fbHEXEE=",
        version = "v1.1.10",
    )
    go_repository(
        name = "com_github_chzyer_readline",
        importpath = "github.com/chzyer/readline",
        sum = "h1:fY5BOSpyZCqRo5OhCuC+XN+r/bBCmeuuJtjz+bCNIf8=",
        version = "v0.0.0-20180603132655-2972be24d48e",
    )
    go_repository(
        name = "com_github_chzyer_test",
        importpath = "github.com/chzyer/test",
        sum = "h1:q763qf9huN11kDQavWsoZXJNW3xEE4JJyHa5Q25/sd8=",
        version = "v0.0.0-20180213035817-a1ea475d72b1",
    )
    go_repository(
        name = "com_github_clbanning_x2j",
        importpath = "github.com/clbanning/x2j",
        sum = "h1:EdRZT3IeKQmfCSrgo8SZ8V3MEnskuJP0wCYNpe+aiXo=",
        version = "v0.0.0-20191024224557-825249438eec",
    )

    go_repository(
        name = "com_github_client9_misspell",
        importpath = "github.com/client9/misspell",
        sum = "h1:ta993UF76GwbvJcIo3Y68y/M3WxlpEHPWIGDkJYwzJI=",
        version = "v0.3.4",
    )

    go_repository(
        name = "com_github_cloudflare_cloudflare_go",
        importpath = "github.com/cloudflare/cloudflare-go",
        sum = "h1:gFqGlGl/5f9UGXAaKapCGUfaTCgRKKnzu2VvzMZlOFA=",
        version = "v0.14.0",
    )
    go_repository(
        name = "com_github_cncf_udpa_go",
        importpath = "github.com/cncf/udpa/go",
        sum = "h1:cqQfy1jclcSy/FwLjemeg3SR1yaINm74aQyupQ0Bl8M=",
        version = "v0.0.0-20201120205902-5459f2c99403",
    )
    go_repository(
        name = "com_github_cockroachdb_datadriven",
        importpath = "github.com/cockroachdb/datadriven",
        sum = "h1:OaNxuTZr7kxeODyLWsRMC+OD03aFUH+mW6r2d+MWa5Y=",
        version = "v0.0.0-20190809214429-80d97fb3cbaa",
    )
    go_repository(
        name = "com_github_codahale_hdrhistogram",
        importpath = "github.com/codahale/hdrhistogram",
        sum = "h1:qMd81Ts1T2OTKmB4acZcyKaMtRnY5Y44NuXGX2GFJ1w=",
        version = "v0.0.0-20161010025455-3a0bb77429bd",
    )

    go_repository(
        name = "com_github_confluentinc_confluent_kafka_go",
        importpath = "github.com/confluentinc/confluent-kafka-go",
        patch_args = ["-p1"],
        patches = ["@prysm//third_party:in_gopkg_confluentinc_confluent_kafka_go_v1.patch"],
        sum = "h1:13EK9RTujF7lVkvHQ5Hbu6bM+Yfrq8L0MkJNnjHSd4Q=",
        version = "v1.4.2",
    )

    go_repository(
        name = "com_github_consensys_bavard",
        importpath = "github.com/consensys/bavard",
        sum = "h1:+R8G1+Ftumd0DaveLgMIjrFPcAS4G8MsVXWXiyZL5BY=",
        version = "v0.1.8-0.20210406032232-f3452dc9b572",
    )
    go_repository(
        name = "com_github_consensys_gnark_crypto",
        importpath = "github.com/consensys/gnark-crypto",
        sum = "h1:C43yEtQ6NIf4ftFXD/V55gnGFgPbMQobd//YlnLjUJ8=",
        version = "v0.4.1-0.20210426202927-39ac3d4b3f1f",
    )

    go_repository(
        name = "com_github_consensys_goff",
        importpath = "github.com/consensys/goff",
        sum = "h1:eatQPk1I/aVec+F5qs47id17bWZsQFIjxu7C9MsrIHY=",
        version = "v0.3.10",
    )
    go_repository(
        name = "com_github_consensys_gurvy",
        importpath = "github.com/consensys/gurvy",
        sum = "h1:H2hvjvT2OFMgdMn5ZbhXqHt+F8DJ2clZW7Vmc0kFFxc=",
        version = "v0.3.8",
    )
    go_repository(
        name = "com_github_coreos_bbolt",
        importpath = "github.com/coreos/bbolt",
        sum = "h1:wZwiHHUieZCquLkDL0B8UhzreNWsPHooDAG3q34zk0s=",
        version = "v1.3.2",
    )
    go_repository(
        name = "com_github_coreos_etcd",
        importpath = "github.com/coreos/etcd",
        sum = "h1:8F3hqu9fGYLBifCmRCJsicFqDx/D68Rt3q1JMazcgBQ=",
        version = "v3.3.13+incompatible",
    )
    go_repository(
        name = "com_github_coreos_go_etcd",
        importpath = "github.com/coreos/go-etcd",
        sum = "h1:bXhRBIXoTm9BYHS3gE0TtQuyNZyeEMux2sDi4oo5YOo=",
        version = "v2.0.0+incompatible",
    )

    go_repository(
        name = "com_github_coreos_go_semver",
        importpath = "github.com/coreos/go-semver",
        sum = "h1:wkHLiw0WNATZnSG7epLsujiMCgPAc9xhjJ4tgnAxmfM=",
        version = "v0.3.0",
    )
    go_repository(
        name = "com_github_coreos_go_systemd",
        importpath = "github.com/coreos/go-systemd",
        sum = "h1:iW4rZ826su+pqaw19uhpSCzhj44qo35pNgKFGqzDKkU=",
        version = "v0.0.0-20191104093116-d3cd4ed1dbcf",
    )
    go_repository(
        name = "com_github_coreos_pkg",
        importpath = "github.com/coreos/pkg",
        sum = "h1:lBNOc5arjvs8E5mO2tbpBpLoyyu8B6e44T7hJy6potg=",
        version = "v0.0.0-20180928190104-399ea9e2e55f",
    )

    go_repository(
        name = "com_github_cpuguy83_go_md2man",
        importpath = "github.com/cpuguy83/go-md2man",
        sum = "h1:BSKMNlYxDvnunlTymqtgONjNnaRV1sTpcovwwjF22jk=",
        version = "v1.0.10",
    )

    go_repository(
        name = "com_github_cpuguy83_go_md2man_v2",
        importpath = "github.com/cpuguy83/go-md2man/v2",
        sum = "h1:EoUDS0afbrsXAZ9YQ9jdu/mZ2sXgT1/2yyNng4PGlyM=",
        version = "v2.0.0",
    )

    go_repository(
        name = "com_github_creack_pty",
        importpath = "github.com/creack/pty",
        sum = "h1:6pwm8kMQKCmgUg0ZHTm5+/YvRK0s3THD/28+T6/kk4A=",
        version = "v1.1.7",
    )
    go_repository(
        name = "com_github_d4l3k_messagediff",
        importpath = "github.com/d4l3k/messagediff",
        sum = "h1:ZcAIMYsUg0EAp9X+tt8/enBE/Q8Yd5kzPynLyKptt9U=",
        version = "v1.2.1",
    )

    go_repository(
        name = "com_github_data_dog_go_sqlmock",
        importpath = "github.com/DATA-DOG/go-sqlmock",
        sum = "h1:CWUqKXe0s8A2z6qCgkP4Kru7wC11YoAnoupUKFDnH08=",
        version = "v1.3.3",
    )
    go_repository(
        name = "com_github_dave_jennifer",
        importpath = "github.com/dave/jennifer",
        sum = "h1:S15ZkFMRoJ36mGAQgWL1tnr0NQJh9rZ8qatseX/VbBc=",
        version = "v1.2.0",
    )
    go_repository(
        name = "com_github_davecgh_go_spew",
        importpath = "github.com/davecgh/go-spew",
        sum = "h1:vj9j/u1bqnvCEfJOwUhtlOARqs3+rkHYY13jYWTU97c=",
        version = "v1.1.1",
    )
    go_repository(
        name = "com_github_davidlazar_go_crypto",
        importpath = "github.com/davidlazar/go-crypto",
        sum = "h1:pFUpOrbxDR6AkioZ1ySsx5yxlDQZ8stG2b88gTPxgJU=",
        version = "v0.0.0-20200604182044-b73af7476f6c",
    )

    go_repository(
        name = "com_github_deckarep_golang_set",
        importpath = "github.com/deckarep/golang-set",
        sum = "h1:SCQV0S6gTtp6itiFrTqI+pfmJ4LN85S1YzhDf9rTHJQ=",
        version = "v1.7.1",
    )

    go_repository(
        name = "com_github_decred_dcrd_lru",
        importpath = "github.com/decred/dcrd/lru",
        sum = "h1:Kbsb1SFDsIlaupWPwsPp+dkxiBY1frcS07PCPgotKz8=",
        version = "v1.0.0",
    )
    go_repository(
        name = "com_github_dgraph_io_badger",
        importpath = "github.com/dgraph-io/badger",
        sum = "h1:w9pSFNSdq/JPM1N12Fz/F/bzo993Is1W+Q7HjPzi7yg=",
        version = "v1.6.1",
    )

    go_repository(
        name = "com_github_dgraph_io_ristretto",
        importpath = "github.com/dgraph-io/ristretto",
        sum = "h1:cNcG4c2n5xanQzp2hMyxDxPYVQmZ91y4WN6fJFlndLo=",
        version = "v0.0.4-0.20210318174700-74754f61e018",
    )
    go_repository(
        name = "com_github_dgrijalva_jwt_go",
        importpath = "github.com/dgrijalva/jwt-go",
        sum = "h1:7qlOGliEKZXTDg6OTjfoBKDXWrumCAMpl/TFQ4/5kLM=",
        version = "v3.2.0+incompatible",
    )

    go_repository(
        name = "com_github_dgryski_go_bitstream",
        importpath = "github.com/dgryski/go-bitstream",
        sum = "h1:akOQj8IVgoeFfBTzGOEQakCYshWD6RNo1M5pivFXt70=",
        version = "v0.0.0-20180413035011-3522498ce2c8",
    )
    go_repository(
        name = "com_github_dgryski_go_farm",
        importpath = "github.com/dgryski/go-farm",
        sum = "h1:tdlZCpZ/P9DhczCTSixgIKmwPv6+wP5DGjqLYw5SUiA=",
        version = "v0.0.0-20190423205320-6a90982ecee2",
    )
    go_repository(
        name = "com_github_dgryski_go_sip13",
        importpath = "github.com/dgryski/go-sip13",
        sum = "h1:RMLoZVzv4GliuWafOuPuQDKSm1SJph7uCRnnS61JAn4=",
        version = "v0.0.0-20181026042036-e10d5fee7954",
    )
    go_repository(
        name = "com_github_dlclark_regexp2",
        importpath = "github.com/dlclark/regexp2",
        sum = "h1:F1rxgk7p4uKjwIQxBs9oAXe5CqrXlCduYEJvrF4u93E=",
        version = "v1.4.0",
    )

    go_repository(
        name = "com_github_docker_docker",
        importpath = "github.com/docker/docker",
        sum = "h1:sh8rkQZavChcmakYiSlqu2425CHyFXLZZnvm7PDpU8M=",
        version = "v1.4.2-0.20180625184442-8e610b2b55bf",
    )
    go_repository(
        name = "com_github_docker_spdystream",
        importpath = "github.com/docker/spdystream",
        sum = "h1:cenwrSVm+Z7QLSV/BsnenAOcDXdX4cMv4wP0B/5QbPg=",
        version = "v0.0.0-20160310174837-449fdfce4d96",
    )

    go_repository(
        name = "com_github_dop251_goja",
        importpath = "github.com/dop251/goja",
        sum = "h1:Y9vTBSsV4hSwPSj4bacAU/eSnV3dAxVpepaghAdhGoQ=",
        version = "v0.0.0-20200721192441-a695b0cdd498",
    )
    go_repository(
        name = "com_github_dustin_go_humanize",
        importpath = "github.com/dustin/go-humanize",
        sum = "h1:VSnTsYCnlFHaM2/igO1h6X3HA71jcobQuxemgkq4zYo=",
        version = "v1.0.0",
    )

    go_repository(
        name = "com_github_eapache_go_resiliency",
        importpath = "github.com/eapache/go-resiliency",
        sum = "h1:v7g92e/KSN71Rq7vSThKaWIq68fL4YHvWyiUKorFR1Q=",
        version = "v1.2.0",
    )
    go_repository(
        name = "com_github_eapache_go_xerial_snappy",
        importpath = "github.com/eapache/go-xerial-snappy",
        sum = "h1:YEetp8/yCZMuEPMUDHG0CW/brkkEp8mzqk2+ODEitlw=",
        version = "v0.0.0-20180814174437-776d5712da21",
    )
    go_repository(
        name = "com_github_eapache_queue",
        importpath = "github.com/eapache/queue",
        sum = "h1:YOEu7KNc61ntiQlcEeUIoDTJ2o8mQznoNvUhiigpIqc=",
        version = "v1.1.0",
    )

    go_repository(
        name = "com_github_eclipse_paho_mqtt_golang",
        importpath = "github.com/eclipse/paho.mqtt.golang",
        sum = "h1:1F8mhG9+aO5/xpdtFkW4SxOJB67ukuDC3t2y2qayIX0=",
        version = "v1.2.0",
    )
    go_repository(
        name = "com_github_edsrzf_mmap_go",
        importpath = "github.com/edsrzf/mmap-go",
        sum = "h1:CEBF7HpRnUCSJgGUb5h1Gm7e3VkmVDrR8lvWVLtrOFw=",
        version = "v1.0.0",
    )

    go_repository(
        name = "com_github_elazarl_goproxy",
        importpath = "github.com/elazarl/goproxy",
        sum = "h1:yUdfgN0XgIJw7foRItutHYUIhlcKzcSf5vDpdhQAKTc=",
        version = "v0.0.0-20180725130230-947c36da3153",
    )

    go_repository(
        name = "com_github_emicklei_dot",
        importpath = "github.com/emicklei/dot",
        sum = "h1:Ase39UD9T9fRBOb5ptgpixrxfx8abVzNWZi2+lr53PI=",
        version = "v0.11.0",
    )
    go_repository(
        name = "com_github_emicklei_go_restful",
        importpath = "github.com/emicklei/go-restful",
        sum = "h1:H2pdYOb3KQ1/YsqVWoWNLQO+fusocsw354rqGTZtAgw=",
        version = "v0.0.0-20170410110728-ff4f55a20633",
    )
    go_repository(
        name = "com_github_envoyproxy_go_control_plane",
        importpath = "github.com/envoyproxy/go-control-plane",
        sum = "h1:QyzYnTnPE15SQyUeqU6qLbWxMkwyAyu+vGksa0b7j00=",
        version = "v0.9.9-0.20210217033140-668b12f5399d",
    )
    go_repository(
        name = "com_github_envoyproxy_protoc_gen_validate",
        importpath = "github.com/envoyproxy/protoc-gen-validate",
        sum = "h1:EQciDnbrYxy13PgWoY8AqoxGiPrpgBZ1R8UNe3ddc+A=",
        version = "v0.1.0",
    )

    # Note: It is required to define com_github_ethereum_go_ethereum like this for some reason...
    # Note: The keep directives help gazelle leave this alone.
    go_repository(
        name = "com_github_ethereum_go_ethereum",
        commit = "e8523651bf6f6abd5bde56b087954463ee13e4ca",  # keep
        importpath = "github.com/ethereum/go-ethereum",  # keep
        # Note: go-ethereum is not bazel-friendly with regards to cgo. We have a
        # a fork that has resolved these issues by disabling HID/USB support and
        # some manual fixes for c imports in the crypto package. This is forked
        # branch should be updated from time to time with the latest go-ethereum
        # code.
        remote = "https://github.com/prysmaticlabs/bazel-go-ethereum",  # keep
        replace = None,  # keep
        sum = None,  # keep
        vcs = "git",  # keep
        version = None,  # keep
    )

    go_repository(
        name = "com_github_evanphx_json_patch",
        importpath = "github.com/evanphx/json-patch",
        sum = "h1:fUDGZCv/7iAN7u0puUVhvKCcsR6vRfwrJatElLBEf0I=",
        version = "v4.2.0+incompatible",
    )

    go_repository(
        name = "com_github_fatih_color",
        importpath = "github.com/fatih/color",
        sum = "h1:8xPHl4/q1VyqGIPif1F+1V3Y3lSmrq01EabUW3CoW5s=",
        version = "v1.9.0",
    )
    go_repository(
        name = "com_github_ferranbt_fastssz",
        importpath = "github.com/ferranbt/fastssz",
        nofuzz = True,
        replace = "github.com/rauljordan/fastssz",
        sum = "h1:CoD/RaM9s8qfHA7jAqntW3jv+z9zPBXaxCaCByrKOmg=",
        version = "v0.0.0-20210622230010-a131010e198f",
    )

    go_repository(
        name = "com_github_fjl_memsize",
        importpath = "github.com/fjl/memsize",
        sum = "h1:FtmdgXiUlNeRsoNMFlKLDt+S+6hbjVMEW6RGQ7aUf7c=",
        version = "v0.0.0-20190710130421-bcb5799ab5e5",
    )
    go_repository(
        name = "com_github_flynn_go_shlex",
        importpath = "github.com/flynn/go-shlex",
        sum = "h1:BHsljHzVlRcyQhjrss6TZTdY2VfCqZPbv5k3iBFa2ZQ=",
        version = "v0.0.0-20150515145356-3f9db97f8568",
    )

    go_repository(
        name = "com_github_flynn_noise",
        importpath = "github.com/flynn/noise",
        sum = "h1:DlTHqmzmvcEiKj+4RYo/imoswx/4r6iBlCMfVtrMXpQ=",
        version = "v1.0.0",
    )

    go_repository(
        name = "com_github_fogleman_gg",
        importpath = "github.com/fogleman/gg",
        sum = "h1:WXb3TSNmHp2vHoCroCIB1foO/yQ36swABL8aOVeDpgg=",
        version = "v1.2.1-0.20190220221249-0403632d5b90",
    )
    go_repository(
        name = "com_github_form3tech_oss_jwt_go",
        importpath = "github.com/form3tech-oss/jwt-go",
        sum = "h1:xdtqez379uWVJ9P3qQMX8W+F/nqsTdUvyMZB36tnacA=",
        version = "v3.2.1+incompatible",
    )

    go_repository(
        name = "com_github_fortytw2_leaktest",
        importpath = "github.com/fortytw2/leaktest",
        sum = "h1:u8491cBMTQ8ft8aeV+adlcytMZylmA5nnwwkRZjI8vw=",
        version = "v1.3.0",
    )
    go_repository(
        name = "com_github_francoispqt_gojay",
        importpath = "github.com/francoispqt/gojay",
        sum = "h1:d2m3sFjloqoIUQU3TsHBgj6qg/BVGlTBeHDUmyJnXKk=",
        version = "v1.2.13",
    )

    go_repository(
        name = "com_github_franela_goblin",
        importpath = "github.com/franela/goblin",
        sum = "h1:gb2Z18BhTPJPpLQWj4T+rfKHYCHxRHCtRxhKKjRidVw=",
        version = "v0.0.0-20200105215937-c9ffbefa60db",
    )
    go_repository(
        name = "com_github_franela_goreq",
        importpath = "github.com/franela/goreq",
        sum = "h1:a9ENSRDFBUPkJ5lCgVZh26+ZbGyoVJG7yb5SSzF5H54=",
        version = "v0.0.0-20171204163338-bcd34c9993f8",
    )

    go_repository(
        name = "com_github_frankban_quicktest",
        importpath = "github.com/frankban/quicktest",
        sum = "h1:2QxQoC1TS09S7fhCPsrvqYdvP1H5M1P1ih5ABm3BTYk=",
        version = "v1.7.2",
    )
    go_repository(
        name = "com_github_fsnotify_fsnotify",
        importpath = "github.com/fsnotify/fsnotify",
        sum = "h1:hsms1Qyu0jgnwNXIxa+/V/PDsU6CfLf6CNO8H7IWoS4=",
        version = "v1.4.9",
    )
    go_repository(
        name = "com_github_garyburd_redigo",
        importpath = "github.com/garyburd/redigo",
        sum = "h1:0VruCpn7yAIIu7pWVClQC8wxCJEcG3nyzpMSHKi1PQc=",
        version = "v1.6.0",
    )
    go_repository(
        name = "com_github_gballet_go_libpcsclite",
        importpath = "github.com/gballet/go-libpcsclite",
        sum = "h1:f6D9Hr8xV8uYKlyuj8XIruxlh9WjVjdh1gIicAS7ays=",
        version = "v0.0.0-20191108122812-4678299bea08",
    )

    go_repository(
        name = "com_github_ghodss_yaml",
        importpath = "github.com/ghodss/yaml",
        nofuzz = True,
        sum = "h1:wQHKEahhL6wmXdzwWG11gIVCkOv05bNOh+Rxn0yngAk=",
        version = "v1.0.0",
    )
    go_repository(
        name = "com_github_gliderlabs_ssh",
        importpath = "github.com/gliderlabs/ssh",
        sum = "h1:j3L6gSLQalDETeEg/Jg0mGY0/y/N6zI2xX1978P0Uqw=",
        version = "v0.1.1",
    )

    go_repository(
        name = "com_github_glycerine_go_unsnap_stream",
        importpath = "github.com/glycerine/go-unsnap-stream",
        sum = "h1:r04MMPyLHj/QwZuMJ5+7tJcBr1AQjpiAK/rZWRrQT7o=",
        version = "v0.0.0-20180323001048-9f0cb55181dd",
    )
    go_repository(
        name = "com_github_glycerine_goconvey",
        importpath = "github.com/glycerine/goconvey",
        sum = "h1:gclg6gY70GLy3PbkQ1AERPfmLMMagS60DKF78eWwLn8=",
        version = "v0.0.0-20190410193231-58a59202ab31",
    )
    go_repository(
        name = "com_github_go_check_check",
        importpath = "github.com/go-check/check",
        sum = "h1:0gkP6mzaMqkmpcJYCFOLkIBwI7xFExG03bbkOkCvUPI=",
        version = "v0.0.0-20180628173108-788fd7840127",
    )
    go_repository(
        name = "com_github_go_errors_errors",
        importpath = "github.com/go-errors/errors",
        sum = "h1:LUHzmkK3GUKUrL/1gfBUxAHzcev3apQlezX/+O7ma6w=",
        version = "v1.0.1",
    )

    go_repository(
        name = "com_github_go_gl_glfw",
        importpath = "github.com/go-gl/glfw",
        sum = "h1:QbL/5oDUmRBzO9/Z7Seo6zf912W/a6Sr4Eu0G/3Jho0=",
        version = "v0.0.0-20190409004039-e6da0acd62b1",
    )
    go_repository(
        name = "com_github_go_gl_glfw_v3_3_glfw",
        importpath = "github.com/go-gl/glfw/v3.3/glfw",
        sum = "h1:WtGNWLvXpe6ZudgnXrq0barxBImvnnJoMEhXAzcbM0I=",
        version = "v0.0.0-20200222043503-6f7a984d4dc4",
    )
    go_repository(
        name = "com_github_go_kit_kit",
        importpath = "github.com/go-kit/kit",
        sum = "h1:dXFJfIHVvUcpSgDOV+Ne6t7jXri8Tfv2uOLHUZ2XNuo=",
        version = "v0.10.0",
    )
    go_repository(
        name = "com_github_go_kit_log",
        importpath = "github.com/go-kit/log",
        sum = "h1:DGJh0Sm43HbOeYDNnVZFl8BvcYVvjD5bqYJvp0REbwQ=",
        version = "v0.1.0",
    )

    go_repository(
        name = "com_github_go_logfmt_logfmt",
        importpath = "github.com/go-logfmt/logfmt",
        sum = "h1:TrB8swr/68K7m9CcGut2g3UOihhbcbiMAYiuTXdEih4=",
        version = "v0.5.0",
    )
    go_repository(
        name = "com_github_go_logr_logr",
        importpath = "github.com/go-logr/logr",
        sum = "h1:fV3MLmabKIZ383XifUjFSwcoGee0v9qgPp8wy5svibE=",
        version = "v0.2.1",
    )
    go_repository(
        name = "com_github_go_ole_go_ole",
        importpath = "github.com/go-ole/go-ole",
        sum = "h1:t4MGB5xEDZvXI+0rMjjsfBsD7yAgp/s9ZDkL1JndXwY=",
        version = "v1.2.5",
    )
    go_repository(
        name = "com_github_go_openapi_jsonpointer",
        importpath = "github.com/go-openapi/jsonpointer",
        sum = "h1:wSt/4CYxs70xbATrGXhokKF1i0tZjENLOo1ioIO13zk=",
        version = "v0.0.0-20160704185906-46af16f9f7b1",
    )
    go_repository(
        name = "com_github_go_openapi_jsonreference",
        importpath = "github.com/go-openapi/jsonreference",
        sum = "h1:tF+augKRWlWx0J0B7ZyyKSiTyV6E1zZe+7b3qQlcEf8=",
        version = "v0.0.0-20160704190145-13c6e3589ad9",
    )
    go_repository(
        name = "com_github_go_openapi_spec",
        importpath = "github.com/go-openapi/spec",
        sum = "h1:C1JKChikHGpXwT5UQDFaryIpDtyyGL/CR6C2kB7F1oc=",
        version = "v0.0.0-20160808142527-6aced65f8501",
    )
    go_repository(
        name = "com_github_go_openapi_swag",
        importpath = "github.com/go-openapi/swag",
        sum = "h1:zP3nY8Tk2E6RTkqGYrarZXuzh+ffyLDljLxCy1iJw80=",
        version = "v0.0.0-20160704191624-1d0bd113de87",
    )
    go_repository(
        name = "com_github_go_sourcemap_sourcemap",
        importpath = "github.com/go-sourcemap/sourcemap",
        sum = "h1:W1iEw64niKVGogNgBN3ePyLFfuisuzeidWPMPWmECqU=",
        version = "v2.1.3+incompatible",
    )
    go_repository(
        name = "com_github_go_sql_driver_mysql",
        importpath = "github.com/go-sql-driver/mysql",
        sum = "h1:g24URVg0OFbNUTx9qqY1IRZ9D9z3iPyi5zKhQZpNwpA=",
        version = "v1.4.1",
    )

    go_repository(
        name = "com_github_go_stack_stack",
        importpath = "github.com/go-stack/stack",
        sum = "h1:5SgMzNM5HxrEjV0ww2lTmX6E2Izsfxas4+YHWRs3Lsk=",
        version = "v1.8.0",
    )
    go_repository(
        name = "com_github_go_yaml_yaml",
        importpath = "github.com/go-yaml/yaml",
        sum = "h1:RYi2hDdss1u4YE7GwixGzWwVo47T8UQwnTLB6vQiq+o=",
        version = "v2.1.0+incompatible",
    )

    go_repository(
        name = "com_github_gofrs_flock",
        importpath = "github.com/gofrs/flock",
        sum = "h1:MSdYClljsF3PbENUUEx85nkWfJSGfzYI9yEBZOJz6CY=",
        version = "v0.8.0",
    )
    go_repository(
        name = "com_github_gofrs_uuid",
        importpath = "github.com/gofrs/uuid",
        sum = "h1:1SD/1F5pU8p29ybwgQSwpQk+mwdRrXCYuPhW6m+TnJw=",
        version = "v4.0.0+incompatible",
    )

    go_repository(
        name = "com_github_gogo_googleapis",
        importpath = "github.com/gogo/googleapis",
        sum = "h1:kFkMAZBNAn4j7K0GiZr8cRYzejq68VbheufiV3YuyFI=",
        version = "v1.1.0",
    )

    go_repository(
        name = "com_github_golang_freetype",
        importpath = "github.com/golang/freetype",
        sum = "h1:DACJavvAHhabrF08vX0COfcOBJRhZ8lUbR+ZWIs0Y5g=",
        version = "v0.0.0-20170609003504-e2365dfdc4a0",
    )
    go_repository(
        name = "com_github_golang_gddo",
        importpath = "github.com/golang/gddo",
        sum = "h1:HoqgYR60VYu5+0BuG6pjeGp7LKEPZnHt+dUClx9PeIs=",
        version = "v0.0.0-20200528160355-8d077c1d8f4c",
    )

    go_repository(
        name = "com_github_golang_geo",
        importpath = "github.com/golang/geo",
        sum = "h1:lJwO/92dFXWeXOZdoGXgptLmNLwynMSHUmU6besqtiw=",
        version = "v0.0.0-20190916061304-5b978397cfec",
    )
    go_repository(
        name = "com_github_golang_glog",
        importpath = "github.com/golang/glog",
        nofuzz = True,
        sum = "h1:VKtxabqXZkF25pY9ekfRL6a582T4P37/31XEstQ5p58=",
        version = "v0.0.0-20160126235308-23def4e6c14b",
    )
    go_repository(
        name = "com_github_golang_groupcache",
        importpath = "github.com/golang/groupcache",
        sum = "h1:1r7pUrabqp18hOBcwBwiTsbnFeTZHV9eER/QT5JVZxY=",
        version = "v0.0.0-20200121045136-8c9f03a8e57e",
    )
    go_repository(
        name = "com_github_golang_lint",
        importpath = "github.com/golang/lint",
        sum = "h1:2hRPrmiwPrp3fQX967rNJIhQPtiGXdlQWAxKbKw3VHA=",
        version = "v0.0.0-20180702182130-06c8688daad7",
    )

    go_repository(
        name = "com_github_golang_mock",
        importpath = "github.com/golang/mock",
        sum = "h1:ErTB+efbowRARo13NNdxyJji2egdxLGQhRaY+DUumQc=",
        version = "v1.6.0",
    )
    go_repository(
        name = "com_github_golang_protobuf",
        importpath = "github.com/golang/protobuf",
        patch_args = ["-p1"],
        patches = ["@io_bazel_rules_go//third_party:com_github_golang_protobuf-extras.patch"],
        sum = "h1:ROPKBNFfQgOUMifHyP+KYbvpjbdoFNs+aK7DXlji0Tw=",
        version = "v1.5.2",
    )

    go_repository(
        name = "com_github_golang_snappy",
        importpath = "github.com/golang/snappy",
        sum = "h1:fHPg5GQYlCeLIPB9BZqMVR5nR9A+IM5zcgeTdjMYmLA=",
        version = "v0.0.3",
    )
    go_repository(
        name = "com_github_google_btree",
        importpath = "github.com/google/btree",
        sum = "h1:0udJVsspx3VBr5FwtLhQQtuAsVc79tTq0ocGIPAU6qo=",
        version = "v1.0.0",
    )

    go_repository(
        name = "com_github_google_flatbuffers",
        importpath = "github.com/google/flatbuffers",
        sum = "h1:O7CEyB8Cb3/DmtxODGtLHcEvpr81Jm5qLg/hsHnxA2A=",
        version = "v1.11.0",
    )
    go_repository(
        name = "com_github_google_go_cmp",
        importpath = "github.com/google/go-cmp",
        sum = "h1:Khx7svrCpmxxtHBq5j2mp/xVjsi8hQMfNLvJFAlrGgU=",
        version = "v0.5.5",
    )
    go_repository(
        name = "com_github_google_go_github",
        importpath = "github.com/google/go-github",
        sum = "h1:N0LgJ1j65A7kfXrZnUDaYCs/Sf4rEjNlfyDHW9dolSY=",
        version = "v17.0.0+incompatible",
    )
    go_repository(
        name = "com_github_google_go_querystring",
        importpath = "github.com/google/go-querystring",
        sum = "h1:Xkwi/a1rcvNg1PPYe5vI8GbeBY/jrVuDX5ASuANWTrk=",
        version = "v1.0.0",
    )

    go_repository(
        name = "com_github_google_gofuzz",
        importpath = "github.com/google/gofuzz",
        sum = "h1:xRy4A+RhZaiKjJ1bPfwQ8sedCA+YS2YcCHW6ec7JMi0=",
        version = "v1.2.0",
    )
    go_repository(
        name = "com_github_google_gopacket",
        importpath = "github.com/google/gopacket",
        sum = "h1:ves8RnFZPGiFnTS0uPQStjwru6uO6h+nlr9j6fL7kF8=",
        version = "v1.1.19",
    )
    go_repository(
        name = "com_github_google_martian",
        importpath = "github.com/google/martian",
        sum = "h1:/CP5g8u/VJHijgedC/Legn3BAbAaWPgecwXBIDzw5no=",
        version = "v2.1.0+incompatible",
    )

    go_repository(
        name = "com_github_google_martian_v3",
        importpath = "github.com/google/martian/v3",
        sum = "h1:pMen7vLs8nvgEYhywH3KDWJIJTeEr2ULsVWHWYHQyBs=",
        version = "v3.0.0",
    )
    go_repository(
        name = "com_github_google_pprof",
        importpath = "github.com/google/pprof",
        sum = "h1:Ak8CrdlwwXwAZxzS66vgPt4U8yUZX7JwLvVR58FN5jM=",
        version = "v0.0.0-20200708004538-1a94d8640e99",
    )
    go_repository(
        name = "com_github_google_renameio",
        importpath = "github.com/google/renameio",
        sum = "h1:GOZbcHa3HfsPKPlmyPyN2KEohoMXOhdMbHrvbpl2QaA=",
        version = "v0.1.0",
    )

    go_repository(
        name = "com_github_google_uuid",
        importpath = "github.com/google/uuid",
        sum = "h1:qJYtXnJRWmpe7m/3XlyhrsLrEURqHRM2kxzoxXqyUDs=",
        version = "v1.2.0",
    )
    go_repository(
        name = "com_github_googleapis_gax_go",
        importpath = "github.com/googleapis/gax-go",
        sum = "h1:j0GKcs05QVmm7yesiZq2+9cxHkNK9YM6zKx4D2qucQU=",
        version = "v2.0.0+incompatible",
    )

    go_repository(
        name = "com_github_googleapis_gax_go_v2",
        importpath = "github.com/googleapis/gax-go/v2",
        sum = "h1:sjZBwGj9Jlw33ImPtvFviGYvseOtDM7hkSKB7+Tv3SM=",
        version = "v2.0.5",
    )
    go_repository(
        name = "com_github_googleapis_gnostic",
        build_directives = [
            "gazelle:resolve go github.com/googleapis/gnostic/extensions //extensions:go_default_library",
        ],
        build_naming_convention = "go_default_library",
        importpath = "github.com/googleapis/gnostic",
        sum = "h1:rVsPeBmXbYv4If/cumu1AzZPwV58q433hvONV1UEZoI=",
        version = "v0.1.0",
    )
    go_repository(
        name = "com_github_gophercloud_gophercloud",
        importpath = "github.com/gophercloud/gophercloud",
        sum = "h1:P/nh25+rzXouhytV2pUHBb65fnds26Ghl8/391+sT5o=",
        version = "v0.1.0",
    )
    go_repository(
        name = "com_github_gopherjs_gopherjs",
        importpath = "github.com/gopherjs/gopherjs",
        sum = "h1:EGx4pi6eqNxGaHF6qqu48+N2wcFQ5qg5FXgOdqsJ5d8=",
        version = "v0.0.0-20181017120253-0766667cb4d1",
    )
    go_repository(
        name = "com_github_gordonklaus_ineffassign",
        importpath = "github.com/gordonklaus/ineffassign",
        sum = "h1:vc7Dmrk4JwS0ZPS6WZvWlwDflgDTA26jItmbSj83nug=",
        version = "v0.0.0-20200309095847-7953dde2c7bf",
    )
    go_repository(
        name = "com_github_gorilla_context",
        importpath = "github.com/gorilla/context",
        sum = "h1:AWwleXJkX/nhcU9bZSnZoi3h/qGYqQAGhq6zZe/aQW8=",
        version = "v1.1.1",
    )
    go_repository(
        name = "com_github_gorilla_mux",
        importpath = "github.com/gorilla/mux",
        sum = "h1:gnP5JzjVOuiZD07fKKToCAOjS0yOpj/qPETTXCCS6hw=",
        version = "v1.7.3",
    )

    go_repository(
        name = "com_github_gorilla_websocket",
        importpath = "github.com/gorilla/websocket",
        sum = "h1:+/TMaTYc4QFitKJxsQ7Yye35DkWvkdLcvGKqM+x0Ufc=",
        version = "v1.4.2",
    )

    go_repository(
        name = "com_github_graph_gophers_graphql_go",
        importpath = "github.com/graph-gophers/graphql-go",
        sum = "h1:sezaKhEfPFg8W0Enm61B9Gs911H8iesGY5R8NDPtd1M=",
        version = "v0.0.0-20201113091052-beb923fada29",
    )
    go_repository(
        name = "com_github_gregjones_httpcache",
        importpath = "github.com/gregjones/httpcache",
        sum = "h1:pdN6V1QBWetyv/0+wjACpqVH+eVULgEjkurDLq3goeM=",
        version = "v0.0.0-20180305231024-9cad4c3443a7",
    )

    go_repository(
        name = "com_github_grpc_ecosystem_go_grpc_middleware",
        importpath = "github.com/grpc-ecosystem/go-grpc-middleware",
        sum = "h1:FlFbCRLd5Jr4iYXZufAvgWN6Ao0JrI5chLINnUXDDr0=",
        version = "v1.2.2",
    )
    go_repository(
        name = "com_github_grpc_ecosystem_go_grpc_prometheus",
        importpath = "github.com/grpc-ecosystem/go-grpc-prometheus",
        sum = "h1:Ovs26xHkKqVztRpIrF/92BcuyuQ/YW4NSIpoGtfXNho=",
        version = "v1.2.0",
    )
    go_repository(
        name = "com_github_grpc_ecosystem_grpc_gateway",
        importpath = "github.com/grpc-ecosystem/grpc-gateway",
        sum = "h1:UImYN5qQ8tuGpGE16ZmjvcTtTw24zw1QAp/SlnNrZhI=",
        version = "v1.9.5",
    )
    go_repository(
        name = "com_github_grpc_ecosystem_grpc_gateway_v2",
        importpath = "github.com/grpc-ecosystem/grpc-gateway/v2",
        replace = "github.com/prysmaticlabs/grpc-gateway/v2",
        sum = "h1:QzTDCXA7FV2tIJ7TGHfEsYfa8QaAeMB1F4B5jAsGQNg=",
        version = "v2.3.1-0.20210604200058-f148bcf3f503",
    )
    go_repository(
        name = "com_github_gxed_hashland_keccakpg",
        importpath = "github.com/gxed/hashland/keccakpg",
        sum = "h1:wrk3uMNaMxbXiHibbPO4S0ymqJMm41WiudyFSs7UnsU=",
        version = "v0.0.1",
    )
    go_repository(
        name = "com_github_gxed_hashland_murmur3",
        importpath = "github.com/gxed/hashland/murmur3",
        sum = "h1:SheiaIt0sda5K+8FLz952/1iWS9zrnKsEJaOJu4ZbSc=",
        version = "v0.0.1",
    )
    go_repository(
        name = "com_github_hashicorp_consul_api",
        importpath = "github.com/hashicorp/consul/api",
        sum = "h1:HXNYlRkkM/t+Y/Yhxtwcy02dlYwIaoxzvxPnS+cqy78=",
        version = "v1.3.0",
    )
    go_repository(
        name = "com_github_hashicorp_consul_sdk",
        importpath = "github.com/hashicorp/consul/sdk",
        sum = "h1:UOxjlb4xVNF93jak1mzzoBatyFju9nrkxpVwIp/QqxQ=",
        version = "v0.3.0",
    )
    go_repository(
        name = "com_github_hashicorp_errwrap",
        importpath = "github.com/hashicorp/errwrap",
        sum = "h1:hLrqtEDnRye3+sgx6z4qVLNuviH3MR5aQ0ykNJa/UYA=",
        version = "v1.0.0",
    )
    go_repository(
        name = "com_github_hashicorp_go_cleanhttp",
        importpath = "github.com/hashicorp/go-cleanhttp",
        sum = "h1:dH3aiDG9Jvb5r5+bYHsikaOUIpcM0xvgMXVoDkXMzJM=",
        version = "v0.5.1",
    )
    go_repository(
        name = "com_github_hashicorp_go_immutable_radix",
        importpath = "github.com/hashicorp/go-immutable-radix",
        sum = "h1:AKDB1HM5PWEA7i4nhcpwOrO2byshxBjXVn/J/3+z5/0=",
        version = "v1.0.0",
    )
    go_repository(
        name = "com_github_hashicorp_go_msgpack",
        importpath = "github.com/hashicorp/go-msgpack",
        sum = "h1:zKjpN5BK/P5lMYrLmBHdBULWbJ0XpYR+7NGzqkZzoD4=",
        version = "v0.5.3",
    )
    go_repository(
        name = "com_github_hashicorp_go_multierror",
        importpath = "github.com/hashicorp/go-multierror",
        sum = "h1:iVjPR7a6H0tWELX5NxNe7bYopibicUzc7uPribsnS6o=",
        version = "v1.0.0",
    )
    go_repository(
        name = "com_github_hashicorp_go_net",
        importpath = "github.com/hashicorp/go.net",
        sum = "h1:sNCoNyDEvN1xa+X0baata4RdcpKwcMS6DH+xwfqPgjw=",
        version = "v0.0.1",
    )
    go_repository(
        name = "com_github_hashicorp_go_rootcerts",
        importpath = "github.com/hashicorp/go-rootcerts",
        sum = "h1:Rqb66Oo1X/eSV1x66xbDccZjhJigjg0+e82kpwzSwCI=",
        version = "v1.0.0",
    )
    go_repository(
        name = "com_github_hashicorp_go_sockaddr",
        importpath = "github.com/hashicorp/go-sockaddr",
        sum = "h1:GeH6tui99pF4NJgfnhp+L6+FfobzVW3Ah46sLo0ICXs=",
        version = "v1.0.0",
    )
    go_repository(
        name = "com_github_hashicorp_go_syslog",
        importpath = "github.com/hashicorp/go-syslog",
        sum = "h1:KaodqZuhUoZereWVIYmpUgZysurB1kBLX2j0MwMrUAE=",
        version = "v1.0.0",
    )

    go_repository(
        name = "com_github_hashicorp_go_uuid",
        importpath = "github.com/hashicorp/go-uuid",
        sum = "h1:cfejS+Tpcp13yd5nYHWDI6qVCny6wyX2Mt5SGur2IGE=",
        version = "v1.0.2",
    )
    go_repository(
        name = "com_github_hashicorp_go_version",
        importpath = "github.com/hashicorp/go-version",
        sum = "h1:3vNe/fWF5CBgRIguda1meWhsZHy3m8gCJ5wx+dIzX/E=",
        version = "v1.2.0",
    )

    go_repository(
        name = "com_github_hashicorp_golang_lru",
        importpath = "github.com/hashicorp/golang-lru",
        sum = "h1:dg1dEPuWpEqDnvIw251EVy4zlP8gWbsGj4BsUKCRpYs=",
        version = "v0.5.5-0.20210104140557-80c98217689d",
    )
    go_repository(
        name = "com_github_hashicorp_hcl",
        importpath = "github.com/hashicorp/hcl",
        sum = "h1:0Anlzjpi4vEasTeNFn2mLJgTSwt0+6sfsiTG8qcWGx4=",
        version = "v1.0.0",
    )
    go_repository(
        name = "com_github_hashicorp_logutils",
        importpath = "github.com/hashicorp/logutils",
        sum = "h1:dLEQVugN8vlakKOUE3ihGLTZJRB4j+M2cdTm/ORI65Y=",
        version = "v1.0.0",
    )
    go_repository(
        name = "com_github_hashicorp_mdns",
        importpath = "github.com/hashicorp/mdns",
        sum = "h1:WhIgCr5a7AaVH6jPUwjtRuuE7/RDufnUvzIr48smyxs=",
        version = "v1.0.0",
    )
    go_repository(
        name = "com_github_hashicorp_memberlist",
        importpath = "github.com/hashicorp/memberlist",
        sum = "h1:EmmoJme1matNzb+hMpDuR/0sbJSUisxyqBGG676r31M=",
        version = "v0.1.3",
    )
    go_repository(
        name = "com_github_hashicorp_serf",
        importpath = "github.com/hashicorp/serf",
        sum = "h1:YZ7UKsJv+hKjqGVUUbtE3HNj79Eln2oQ75tniF6iPt0=",
        version = "v0.8.2",
    )

    go_repository(
        name = "com_github_herumi_bls_eth_go_binary",
        importpath = "github.com/herumi/bls-eth-go-binary",
        sum = "h1:LEw2KkKciJEr3eKDLzdZ/rjzSR6Y+BS6xKxdA78Bq6s=",
        version = "v0.0.0-20210130185500-57372fb27371",
    )

    go_repository(
        name = "com_github_holiman_bloomfilter_v2",
        importpath = "github.com/holiman/bloomfilter/v2",
        sum = "h1:73e0e/V0tCydx14a0SCYS/EWCxgwLZ18CZcZKVu0fao=",
        version = "v2.0.3",
    )
    go_repository(
        name = "com_github_holiman_uint256",
        importpath = "github.com/holiman/uint256",
        sum = "h1:gpSYcPLWGv4sG43I2mVLiDZCNDh/EpGjSk8tmtxitHM=",
        version = "v1.2.0",
    )
    go_repository(
        name = "com_github_hpcloud_tail",
        importpath = "github.com/hpcloud/tail",
        sum = "h1:nfCOvKYfkgYP8hkirhJocXT2+zOD8yUNjXaWfTlyFKI=",
        version = "v1.0.0",
    )
    go_repository(
        name = "com_github_hudl_fargo",
        importpath = "github.com/hudl/fargo",
        sum = "h1:0U6+BtN6LhaYuTnIJq4Wyq5cpn6O2kWrxAtcqBmYY6w=",
        version = "v1.3.0",
    )

    go_repository(
        name = "com_github_huin_goupnp",
        importpath = "github.com/huin/goupnp",
        sum = "h1:bcAj8KroPf552TScjFPIakjH2/tdIrIH8F+cc4v4SRo=",
        version = "v1.0.1-0.20210310174557-0ca763054c88",
    )
    go_repository(
        name = "com_github_huin_goutil",
        importpath = "github.com/huin/goutil",
        sum = "h1:vlNjIqmUZ9CMAWsbURYl3a6wZbw7q5RHVvlXTNS/Bs8=",
        version = "v0.0.0-20170803182201-1ca381bf3150",
    )
    go_repository(
        name = "com_github_iancoleman_strcase",
        importpath = "github.com/iancoleman/strcase",
        nofuzz = True,
        sum = "h1:dJBk1m2/qjL1twPLf68JND55vvivMupZ4wIzE8CTdBw=",
        version = "v0.1.3",
    )

    go_repository(
        name = "com_github_ianlancetaylor_cgosymbolizer",
        importpath = "github.com/ianlancetaylor/cgosymbolizer",
        sum = "h1:IpTHAzWv1pKDDWeJDY5VOHvqc2T9d3C8cPKEf2VPqHE=",
        version = "v0.0.0-20200424224625-be1b05b0b279",
    )
    go_repository(
        name = "com_github_ianlancetaylor_demangle",
        importpath = "github.com/ianlancetaylor/demangle",
        sum = "h1:UDMh68UUwekSh5iP2OMhRRZJiiBccgV7axzUG8vi56c=",
        version = "v0.0.0-20181102032728-5e5cf60278f6",
    )

    go_repository(
        name = "com_github_imdario_mergo",
        importpath = "github.com/imdario/mergo",
        sum = "h1:JboBksRwiiAJWvIYJVo46AfV+IAIKZpfrSzVKj42R4Q=",
        version = "v0.3.5",
    )
    go_repository(
        name = "com_github_inconshreveable_log15",
        importpath = "github.com/inconshreveable/log15",
        sum = "h1:g/SJtZVYc1cxSB8lgrgqeOlIdi4MhqNNHYRAC8y+g4c=",
        version = "v0.0.0-20170622235902-74a0988b5f80",
    )

    go_repository(
        name = "com_github_inconshreveable_mousetrap",
        importpath = "github.com/inconshreveable/mousetrap",
        sum = "h1:Z8tu5sraLXCXIcARxBp/8cbvlwVa7Z1NHg9XEKhtSvM=",
        version = "v1.0.0",
    )

    go_repository(
        name = "com_github_influxdata_flux",
        importpath = "github.com/influxdata/flux",
        sum = "h1:77BcVUCzvN5HMm8+j9PRBQ4iZcu98Dl4Y9rf+J5vhnc=",
        version = "v0.65.1",
    )
    go_repository(
        name = "com_github_influxdata_influxdb",
        importpath = "github.com/influxdata/influxdb",
        sum = "h1:WEypI1BQFTT4teLM+1qkEcvUi0dAvopAI/ir0vAiBg8=",
        version = "v1.8.3",
    )
    go_repository(
        name = "com_github_influxdata_influxdb1_client",
        importpath = "github.com/influxdata/influxdb1-client",
        sum = "h1:/WZQPMZNsjZ7IlCpsLGdQBINg5bxKQ1K1sh6awxLtkA=",
        version = "v0.0.0-20191209144304-8bf82d3c094d",
    )

    go_repository(
        name = "com_github_influxdata_influxql",
        importpath = "github.com/influxdata/influxql",
        sum = "h1:ED4e5Cc3z5vSN2Tz2GkOHN7vs4Sxe2yds6CXvDnvZFE=",
        version = "v1.1.1-0.20200828144457-65d3ef77d385",
    )
    go_repository(
        name = "com_github_influxdata_line_protocol",
        importpath = "github.com/influxdata/line-protocol",
        sum = "h1:/o3vQtpWJhvnIbXley4/jwzzqNeigJK9z+LZcJZ9zfM=",
        version = "v0.0.0-20180522152040-32c6aa80de5e",
    )
    go_repository(
        name = "com_github_influxdata_promql_v2",
        importpath = "github.com/influxdata/promql/v2",
        sum = "h1:kXn3p0D7zPw16rOtfDR+wo6aaiH8tSMfhPwONTxrlEc=",
        version = "v2.12.0",
    )
    go_repository(
        name = "com_github_influxdata_roaring",
        importpath = "github.com/influxdata/roaring",
        sum = "h1:UzJnB7VRL4PSkUJHwsyzseGOmrO/r4yA+AuxGJxiZmA=",
        version = "v0.4.13-0.20180809181101-fc520f41fab6",
    )
    go_repository(
        name = "com_github_influxdata_tdigest",
        importpath = "github.com/influxdata/tdigest",
        sum = "h1:MHTrDWmQpHq/hkq+7cw9oYAt2PqUw52TZazRA0N7PGE=",
        version = "v0.0.0-20181121200506-bf2b5ad3c0a9",
    )
    go_repository(
        name = "com_github_influxdata_usage_client",
        importpath = "github.com/influxdata/usage-client",
        sum = "h1:+TUUmaFa4YD1Q+7bH9o5NCHQGPMqZCYJiNW6lIIS9z4=",
        version = "v0.0.0-20160829180054-6d3895376368",
    )
    go_repository(
        name = "com_github_ipfs_go_cid",
        importpath = "github.com/ipfs/go-cid",
        sum = "h1:ysQJVJA3fNDF1qigJbsSQOdjhVLsOEoPdh0+R97k3jY=",
        version = "v0.0.7",
    )
    go_repository(
        name = "com_github_ipfs_go_datastore",
        importpath = "github.com/ipfs/go-datastore",
        sum = "h1:cwOUcGMLdLPWgu3SlrCckCMznaGADbPqE0r8h768/Dg=",
        version = "v0.4.5",
    )
    go_repository(
        name = "com_github_ipfs_go_detect_race",
        importpath = "github.com/ipfs/go-detect-race",
        sum = "h1:qX/xay2W3E4Q1U7d9lNs1sU9nvguX0a7319XbyQ6cOk=",
        version = "v0.0.1",
    )
    go_repository(
        name = "com_github_ipfs_go_ds_badger",
        importpath = "github.com/ipfs/go-ds-badger",
        sum = "h1:J27YvAcpuA5IvZUbeBxOcQgqnYHUPxoygc6QxxkodZ4=",
        version = "v0.2.3",
    )
    go_repository(
        name = "com_github_ipfs_go_ds_leveldb",
        importpath = "github.com/ipfs/go-ds-leveldb",
        sum = "h1:QmQoAJ9WkPMUfBLnu1sBVy0xWWlJPg0m4kRAiJL9iaw=",
        version = "v0.4.2",
    )

    go_repository(
        name = "com_github_ipfs_go_ipfs_addr",
        importpath = "github.com/ipfs/go-ipfs-addr",
        sum = "h1:DpDFybnho9v3/a1dzJ5KnWdThWD1HrFLpQ+tWIyBaFI=",
        version = "v0.0.1",
    )
    go_repository(
        name = "com_github_ipfs_go_ipfs_delay",
        importpath = "github.com/ipfs/go-ipfs-delay",
        sum = "h1:NAviDvJ0WXgD+yiL2Rj35AmnfgI11+pHXbdciD917U0=",
        version = "v0.0.0-20181109222059-70721b86a9a8",
    )

    go_repository(
        name = "com_github_ipfs_go_ipfs_util",
        importpath = "github.com/ipfs/go-ipfs-util",
        sum = "h1:59Sswnk1MFaiq+VcaknX7aYEyGyGDAA73ilhEK2POp8=",
        version = "v0.0.2",
    )

    go_repository(
        name = "com_github_ipfs_go_log",
        build_file_proto_mode = "disable_global",
        importpath = "github.com/ipfs/go-log",
        sum = "h1:2dOuUCB1Z7uoczMWgAyDck5JLb72zHzrMnGnCNNbvY8=",
        version = "v1.0.5",
    )
    go_repository(
        name = "com_github_ipfs_go_log_v2",
        build_file_proto_mode = "disable_global",
        importpath = "github.com/ipfs/go-log/v2",
        sum = "h1:1iS3IU7aXRlbgUpN8yTTpJ53NXYjAe37vcI5+5nYrzk=",
        version = "v2.1.3",
    )

    go_repository(
        name = "com_github_jackpal_gateway",
        importpath = "github.com/jackpal/gateway",
        sum = "h1:qzXWUJfuMdlLMtt0a3Dgt+xkWQiA5itDEITVJtuSwMc=",
        version = "v1.0.5",
    )

    go_repository(
        name = "com_github_jackpal_go_nat_pmp",
        importpath = "github.com/jackpal/go-nat-pmp",
        sum = "h1:KzKSgb7qkJvOUTqYl9/Hg/me3pWgBmERKrTGD7BdWus=",
        version = "v1.0.2",
    )
    go_repository(
        name = "com_github_jbenet_go_cienv",
        importpath = "github.com/jbenet/go-cienv",
        sum = "h1:Vc/s0QbQtoxX8MwwSLWWh+xNNZvM3Lw7NsTcHrvvhMc=",
        version = "v0.1.0",
    )

    go_repository(
        name = "com_github_jbenet_go_temp_err_catcher",
        importpath = "github.com/jbenet/go-temp-err-catcher",
        sum = "h1:zpb3ZH6wIE8Shj2sKS+khgRvf7T7RABoLk/+KKHggpk=",
        version = "v0.1.0",
    )
    go_repository(
        name = "com_github_jbenet_goprocess",
        importpath = "github.com/jbenet/goprocess",
        sum = "h1:DRGOFReOMqqDNXwW70QkacFW0YN9QnwLV0Vqk+3oU0o=",
        version = "v0.1.4",
    )
    go_repository(
        name = "com_github_jcmturner_gofork",
        importpath = "github.com/jcmturner/gofork",
        sum = "h1:J7uCkflzTEhUZ64xqKnkDxq3kzc96ajM1Gli5ktUem8=",
        version = "v1.0.0",
    )

    go_repository(
        name = "com_github_jedisct1_go_minisign",
        importpath = "github.com/jedisct1/go-minisign",
        sum = "h1:UvSe12bq+Uj2hWd8aOlwPmoZ+CITRFrdit+sDGfAg8U=",
        version = "v0.0.0-20190909160543-45766022959e",
    )
    go_repository(
        name = "com_github_jellevandenhooff_dkim",
        importpath = "github.com/jellevandenhooff/dkim",
        sum = "h1:ujPKutqRlJtcfWk6toYVYagwra7HQHbXOaS171b4Tg8=",
        version = "v0.0.0-20150330215556-f50fe3d243e1",
    )

    go_repository(
        name = "com_github_jessevdk_go_flags",
        importpath = "github.com/jessevdk/go-flags",
        sum = "h1:4IU2WS7AumrZ/40jfhf4QVDMsQwqA7VEHozFRrGARJA=",
        version = "v1.4.0",
    )
    go_repository(
        name = "com_github_jhump_protoreflect",
        importpath = "github.com/jhump/protoreflect",
        sum = "h1:z7Ciiz3Bz37zSd485fbiTW8ABafIasyOWZI0N9EUUdo=",
        version = "v1.8.1",
    )
    go_repository(
        name = "com_github_jmespath_go_jmespath",
        importpath = "github.com/jmespath/go-jmespath",
        sum = "h1:BEgLn5cpjn8UN1mAw4NjwDrS35OdebyEtFe+9YPoQUg=",
        version = "v0.4.0",
    )

    go_repository(
        name = "com_github_jmespath_go_jmespath_internal_testify",
        importpath = "github.com/jmespath/go-jmespath/internal/testify",
        sum = "h1:shLQSRRSCCPj3f2gpwzGwWFoC7ycTf1rcQZHOlsJ6N8=",
        version = "v1.5.1",
    )
    go_repository(
        name = "com_github_jonboulle_clockwork",
        importpath = "github.com/jonboulle/clockwork",
        sum = "h1:VKV+ZcuP6l3yW9doeqz6ziZGgcynBVQO+obU0+0hcPo=",
        version = "v0.1.0",
    )

    go_repository(
        name = "com_github_joonix_log",
        importpath = "github.com/joonix/log",
        sum = "h1:k+SfYbN66Ev/GDVq39wYOXVW5RNd5kzzairbCe9dK5Q=",
        version = "v0.0.0-20200409080653-9c1d2ceb5f1d",
    )
    go_repository(
        name = "com_github_jpillora_backoff",
        importpath = "github.com/jpillora/backoff",
        sum = "h1:uvFg412JmmHBHw7iwprIxkPMI+sGQ4kzOWsMeHnm2EA=",
        version = "v1.0.0",
    )

    go_repository(
        name = "com_github_jrick_logrotate",
        importpath = "github.com/jrick/logrotate",
        sum = "h1:lQ1bL/n9mBNeIXoTUoYRlK4dHuNJVofX9oWqBtPnSzI=",
        version = "v1.0.0",
    )

    go_repository(
        name = "com_github_json_iterator_go",
        importpath = "github.com/json-iterator/go",
        replace = "github.com/prestonvanloon/go",
        sum = "h1:Bt5PzQCqfP4xiLXDSrMoqAfj6CBr3N9DAyyq8OiIWsc=",
        version = "v1.1.7-0.20190722034630-4f2e55fcf87b",
    )
    go_repository(
        name = "com_github_jstemmer_go_junit_report",
        importpath = "github.com/jstemmer/go-junit-report",
        sum = "h1:6QPYqodiu3GuPL+7mfx+NwDdp2eTkp9IfEUpgAwUN0o=",
        version = "v0.9.1",
    )

    go_repository(
        name = "com_github_jsternberg_zap_logfmt",
        importpath = "github.com/jsternberg/zap-logfmt",
        sum = "h1:0Dz2s/eturmdUS34GM82JwNEdQ9hPoJgqptcEKcbpzY=",
        version = "v1.0.0",
    )
    go_repository(
        name = "com_github_jtolds_gls",
        importpath = "github.com/jtolds/gls",
        sum = "h1:xdiiI2gbIgH/gLH7ADydsJ1uDOEzR8yvV7C0MuV77Wo=",
        version = "v4.20.0+incompatible",
    )

    go_repository(
        name = "com_github_juju_ansiterm",
        importpath = "github.com/juju/ansiterm",
        sum = "h1:FaWFmfWdAUKbSCtOU2QjDaorUexogfaMgbipgYATUMU=",
        version = "v0.0.0-20180109212912-720a0952cc2a",
    )
    go_repository(
        name = "com_github_julienschmidt_httprouter",
        importpath = "github.com/julienschmidt/httprouter",
        sum = "h1:U0609e9tgbseu3rBINet9P48AI/D3oJs4dN7jwJOQ1U=",
        version = "v1.3.0",
    )

    go_repository(
        name = "com_github_jung_kurt_gofpdf",
        importpath = "github.com/jung-kurt/gofpdf",
        sum = "h1:PJr+ZMXIecYc1Ey2zucXdR73SMBtgjPgwa31099IMv0=",
        version = "v1.0.3-0.20190309125859-24315acbbda5",
    )
    go_repository(
        name = "com_github_jwilder_encoding",
        importpath = "github.com/jwilder/encoding",
        sum = "h1:2jNeR4YUziVtswNP9sEFAI913cVrzH85T+8Q6LpYbT0=",
        version = "v0.0.0-20170811194829-b4e1701a28ef",
    )

    go_repository(
        name = "com_github_k0kubun_go_ansi",
        importpath = "github.com/k0kubun/go-ansi",
        sum = "h1:qGQQKEcAR99REcMpsXCp3lJ03zYT1PkRd3kQGPn9GVg=",
        version = "v0.0.0-20180517002512-3bf9e2903213",
    )
    go_repository(
        name = "com_github_kami_zh_go_capturer",
        importpath = "github.com/kami-zh/go-capturer",
        sum = "h1:cVtBfNW5XTHiKQe7jDaDBSh/EVM4XLPutLAGboIXuM0=",
        version = "v0.0.0-20171211120116-e492ea43421d",
    )
    go_repository(
        name = "com_github_karalabe_usb",
        importpath = "github.com/karalabe/usb",
        sum = "h1:ZHuwnjpP8LsVsUYqTqeVAI+GfDfJ6UNPrExZF+vX/DQ=",
        version = "v0.0.0-20191104083709-911d15fe12a9",
    )

    go_repository(
        name = "com_github_kevinms_leakybucket_go",
        importpath = "github.com/kevinms/leakybucket-go",
        sum = "h1:qNtd6alRqd3qOdPrKXMZImV192ngQ0WSh1briEO33Tk=",
        version = "v0.0.0-20200115003610-082473db97ca",
    )

    go_repository(
        name = "com_github_kilic_bls12_381",
        importpath = "github.com/kilic/bls12-381",
        sum = "h1:eZB80d/IKkIPjCTLUBT6+Imzn2zLpXtJFzY986jlHV4=",
        version = "v0.0.0-20201226121925-69dacb279461",
    )
    go_repository(
        name = "com_github_kisielk_errcheck",
        importpath = "github.com/kisielk/errcheck",
        sum = "h1:e8esj/e4R+SAOwFwN+n3zr0nYeCyeweozKfO23MvHzY=",
        version = "v1.5.0",
    )
    go_repository(
        name = "com_github_kisielk_gotool",
        importpath = "github.com/kisielk/gotool",
        sum = "h1:AV2c/EiW3KqPNT9ZKl07ehoAGi4C5/01Cfbblndcapg=",
        version = "v1.0.0",
    )
    go_repository(
        name = "com_github_kkdai_bstream",
        importpath = "github.com/kkdai/bstream",
        sum = "h1:FOOIBWrEkLgmlgGfMuZT83xIwfPDxEI2OHu6xUmJMFE=",
        version = "v0.0.0-20161212061736-f391b8402d23",
    )
    go_repository(
        name = "com_github_klauspost_compress",
        importpath = "github.com/klauspost/compress",
        sum = "h1:0hzRabrMN4tSTvMfnL3SCv1ZGeAP23ynzodBgaHeMeg=",
        version = "v1.11.7",
    )

    go_repository(
        name = "com_github_klauspost_cpuid",
        importpath = "github.com/klauspost/cpuid",
        sum = "h1:CCtW0xUnWGVINKvE/WWOYKdsPV6mawAtvQuSl8guwQs=",
        version = "v1.2.3",
    )

    go_repository(
        name = "com_github_klauspost_cpuid_v2",
        importpath = "github.com/klauspost/cpuid/v2",
        sum = "h1:dQ5ueTiftKxp0gyjKSx5+8BtPWkyQbd95m8Gys/RarI=",
        version = "v2.0.6",
    )
    go_repository(
        name = "com_github_klauspost_crc32",
        importpath = "github.com/klauspost/crc32",
        sum = "h1:KAZ1BW2TCmT6PRihDPpocIy1QTtsAsrx6TneU/4+CMg=",
        version = "v0.0.0-20161016154125-cb6bfca970f6",
    )
    go_repository(
        name = "com_github_klauspost_pgzip",
        importpath = "github.com/klauspost/pgzip",
        sum = "h1:qnWYvvKqedOF2ulHpMG72XQol4ILEJ8k2wwRl/Km8oE=",
        version = "v1.2.5",
    )
    go_repository(
        name = "com_github_klauspost_reedsolomon",
        importpath = "github.com/klauspost/reedsolomon",
        sum = "h1:N/VzgeMfHmLc+KHMD1UL/tNkfXAt8FnUqlgXGIduwAY=",
        version = "v1.9.3",
    )
    go_repository(
        name = "com_github_knetic_govaluate",
        importpath = "github.com/Knetic/govaluate",
        sum = "h1:1G1pk05UrOh0NlF1oeaaix1x8XzrfjIDK47TY0Zehcw=",
        version = "v3.0.1-0.20171022003610-9aa49832a739+incompatible",
    )

    go_repository(
        name = "com_github_konsorten_go_windows_terminal_sequences",
        importpath = "github.com/konsorten/go-windows-terminal-sequences",
        sum = "h1:CE8S1cTafDpPvMhIxNJKvHsGVBgn1xWYf1NbHQhywc8=",
        version = "v1.0.3",
    )
    go_repository(
        name = "com_github_koron_go_ssdp",
        importpath = "github.com/koron/go-ssdp",
        sum = "h1:fL3wAoyT6hXHQlORyXUW4Q23kkQpJRgEAYcZB5BR71o=",
        version = "v0.0.2",
    )
    go_repository(
        name = "com_github_kr_logfmt",
        importpath = "github.com/kr/logfmt",
        sum = "h1:T+h1c/A9Gawja4Y9mFVWj2vyii2bbUNDw3kt9VxK2EY=",
        version = "v0.0.0-20140226030751-b84e30acd515",
    )
    go_repository(
        name = "com_github_kr_pretty",
        importpath = "github.com/kr/pretty",
        sum = "h1:Fmg33tUaq4/8ym9TJN1x7sLJnHVwhP33CNkpYV/7rwI=",
        version = "v0.2.1",
    )
    go_repository(
        name = "com_github_kr_pty",
        importpath = "github.com/kr/pty",
        sum = "h1:/Um6a/ZmD5tF7peoOJ5oN5KMQ0DrGVQSXLNwyckutPk=",
        version = "v1.1.3",
    )
    go_repository(
        name = "com_github_kr_text",
        importpath = "github.com/kr/text",
        sum = "h1:45sCR5RtlFHMR4UwH9sdQ5TC8v0qDQCHnXt+kaKSTVE=",
        version = "v0.1.0",
    )
    go_repository(
        name = "com_github_kubuxu_go_os_helper",
        importpath = "github.com/Kubuxu/go-os-helper",
        sum = "h1:EJiD2VUQyh5A9hWJLmc6iWg6yIcJ7jpBcwC8GMGXfDk=",
        version = "v0.0.1",
    )
    go_repository(
        name = "com_github_kylelemons_godebug",
        importpath = "github.com/kylelemons/godebug",
        sum = "h1:RPNrshWIDI6G2gRW9EHilWtl7Z6Sb1BR0xunSBf0SNc=",
        version = "v1.1.0",
    )

    go_repository(
        name = "com_github_leanovate_gopter",
        importpath = "github.com/leanovate/gopter",
        sum = "h1:fQjYxZaynp97ozCzfOyOuAGOU4aU/z37zf/tOujFk7c=",
        version = "v0.2.9",
    )
    go_repository(
        name = "com_github_lib_pq",
        importpath = "github.com/lib/pq",
        sum = "h1:X5PMW56eZitiTeO7tKzZxFCSpbFZJtkMMooicw2us9A=",
        version = "v1.0.0",
    )
    go_repository(
        name = "com_github_libp2p_go_addr_util",
        importpath = "github.com/libp2p/go-addr-util",
        sum = "h1:7cWK5cdA5x72jX0g8iLrQWm5TRJZ6CzGdPEhWj7plWU=",
        version = "v0.0.2",
    )
    go_repository(
        name = "com_github_libp2p_go_buffer_pool",
        importpath = "github.com/libp2p/go-buffer-pool",
        sum = "h1:QNK2iAFa8gjAe1SPz6mHSMuCcjs+X1wlHzeOSqcmlfs=",
        version = "v0.0.2",
    )

    go_repository(
        name = "com_github_libp2p_go_conn_security_multistream",
        importpath = "github.com/libp2p/go-conn-security-multistream",
        sum = "h1:ft6/POSK7F+vl/2qzegnHDaXFU0iWB4yVTYrioC6Zy0=",
        version = "v0.2.1",
    )
    go_repository(
        name = "com_github_libp2p_go_eventbus",
        importpath = "github.com/libp2p/go-eventbus",
        sum = "h1:VanAdErQnpTioN2TowqNcOijf6YwhuODe4pPKSDpxGc=",
        version = "v0.2.1",
    )
    go_repository(
        name = "com_github_libp2p_go_flow_metrics",
        importpath = "github.com/libp2p/go-flow-metrics",
        sum = "h1:8tAs/hSdNvUiLgtlSy3mxwxWP4I9y/jlkPFT7epKdeM=",
        version = "v0.0.3",
    )
    go_repository(
        name = "com_github_libp2p_go_libp2p",
        build_file_proto_mode = "disable_global",
        importpath = "github.com/libp2p/go-libp2p",
        sum = "h1:NST/bkwGSyaOt+stT7GBHY1+OqaANZ+QUOjpsmjXVC4=",
        version = "v0.14.3",
    )

    go_repository(
        name = "com_github_libp2p_go_libp2p_autonat",
        build_file_proto_mode = "disable_global",
        importpath = "github.com/libp2p/go-libp2p-autonat",
        sum = "h1:YMp7StMi2dof+baaxkbxaizXjY1RPvU71CXfxExzcUU=",
        version = "v0.4.2",
    )
    go_repository(
        name = "com_github_libp2p_go_libp2p_blankhost",
        importpath = "github.com/libp2p/go-libp2p-blankhost",
        sum = "h1:3EsGAi0CBGcZ33GwRuXEYJLLPoVWyXJ1bcJzAJjINkk=",
        version = "v0.2.0",
    )
    go_repository(
        name = "com_github_libp2p_go_libp2p_circuit",
        build_file_proto_mode = "disable_global",
        importpath = "github.com/libp2p/go-libp2p-circuit",
        sum = "h1:eqQ3sEYkGTtybWgr6JLqJY6QLtPWRErvFjFDfAOO1wc=",
        version = "v0.4.0",
    )
    go_repository(
        name = "com_github_libp2p_go_libp2p_connmgr",
        importpath = "github.com/libp2p/go-libp2p-connmgr",
        sum = "h1:TMS0vc0TCBomtQJyWr7fYxcVYYhx+q/2gF++G5Jkl/w=",
        version = "v0.2.4",
    )
    go_repository(
        name = "com_github_libp2p_go_libp2p_core",
        build_file_proto_mode = "disable_global",
        importpath = "github.com/libp2p/go-libp2p-core",
        sum = "h1:aEgbIcPGsKy6zYcC+5AJivYFedhYa4sW7mIpWpUaLKw=",
        version = "v0.8.5",
    )
    go_repository(
        name = "com_github_libp2p_go_libp2p_crypto",
        importpath = "github.com/libp2p/go-libp2p-crypto",
        sum = "h1:k9MFy+o2zGDNGsaoZl0MA3iZ75qXxr9OOoAZF+sD5OQ=",
        version = "v0.1.0",
    )
    go_repository(
        name = "com_github_libp2p_go_libp2p_discovery",
        importpath = "github.com/libp2p/go-libp2p-discovery",
        sum = "h1:CJylx+h2+4+s68GvrM4pGNyfNhOYviWBPtVv5PA7sfo=",
        version = "v0.5.1",
    )

    go_repository(
        name = "com_github_libp2p_go_libp2p_loggables",
        importpath = "github.com/libp2p/go-libp2p-loggables",
        sum = "h1:h3w8QFfCt2UJl/0/NW4K829HX/0S4KD31PQ7m8UXXO8=",
        version = "v0.1.0",
    )
    go_repository(
        name = "com_github_libp2p_go_libp2p_mplex",
        importpath = "github.com/libp2p/go-libp2p-mplex",
        sum = "h1:/pyhkP1nLwjG3OM+VuaNJkQT/Pqq73WzB3aDN3Fx1sc=",
        version = "v0.4.1",
    )
    go_repository(
        name = "com_github_libp2p_go_libp2p_nat",
        importpath = "github.com/libp2p/go-libp2p-nat",
        sum = "h1:wMWis3kYynCbHoyKLPBEMu4YRLltbm8Mk08HGSfvTkU=",
        version = "v0.0.6",
    )

    go_repository(
        name = "com_github_libp2p_go_libp2p_netutil",
        importpath = "github.com/libp2p/go-libp2p-netutil",
        sum = "h1:zscYDNVEcGxyUpMd0JReUZTrpMfia8PmLKcKF72EAMQ=",
        version = "v0.1.0",
    )

    go_repository(
        name = "com_github_libp2p_go_libp2p_noise",
        build_file_proto_mode = "disable_global",
        importpath = "github.com/libp2p/go-libp2p-noise",
        sum = "h1:wmk5nhB9a2w2RxMOyvsoKjizgJOEaJdfAakr0jN8gds=",
        version = "v0.2.0",
    )
    go_repository(
        name = "com_github_libp2p_go_libp2p_peer",
        importpath = "github.com/libp2p/go-libp2p-peer",
        sum = "h1:EQ8kMjaCUwt/Y5uLgjT8iY2qg0mGUT0N1zUjer50DsY=",
        version = "v0.2.0",
    )
    go_repository(
        name = "com_github_libp2p_go_libp2p_peerstore",
        importpath = "github.com/libp2p/go-libp2p-peerstore",
        sum = "h1:83JoLxyR9OYTnNfB5vvFqvMUv/xDNa6NoPHnENhBsGw=",
        version = "v0.2.7",
    )
    go_repository(
        name = "com_github_libp2p_go_libp2p_pnet",
        importpath = "github.com/libp2p/go-libp2p-pnet",
        sum = "h1:J6htxttBipJujEjz1y0a5+eYoiPcFHhSYHH6na5f0/k=",
        version = "v0.2.0",
    )

    go_repository(
        name = "com_github_libp2p_go_libp2p_pubsub",
        build_file_proto_mode = "disable_global",
        importpath = "github.com/libp2p/go-libp2p-pubsub",
        sum = "h1:YNVRyXqBgv9i4RG88jzoTtkSOaSB45CqHkL29NNBZb4=",
        version = "v0.4.0",
    )
    go_repository(
        name = "com_github_libp2p_go_libp2p_quic_transport",
        importpath = "github.com/libp2p/go-libp2p-quic-transport",
        sum = "h1:koDCbWD9CCHwcHZL3/WEvP2A+e/o5/W5L3QS/2SPMA0=",
        version = "v0.10.0",
    )

    go_repository(
        name = "com_github_libp2p_go_libp2p_secio",
        build_file_proto_mode = "disable_global",
        importpath = "github.com/libp2p/go-libp2p-secio",
        sum = "h1:rLLPvShPQAcY6eNurKNZq3eZjPWfU9kXF2eI9jIYdrg=",
        version = "v0.2.2",
    )
    go_repository(
        name = "com_github_libp2p_go_libp2p_swarm",
        build_file_proto_mode = "disable_global",
        importpath = "github.com/libp2p/go-libp2p-swarm",
        sum = "h1:HIK0z3Eqoo8ugmN8YqWAhD2RORgR+3iNXYG4U2PFd1E=",
        version = "v0.5.0",
    )
    go_repository(
        name = "com_github_libp2p_go_libp2p_testing",
        importpath = "github.com/libp2p/go-libp2p-testing",
        sum = "h1:PrwHRi0IGqOwVQWR3xzgigSlhlLfxgfXgkHxr77EghQ=",
        version = "v0.4.0",
    )
    go_repository(
        name = "com_github_libp2p_go_libp2p_tls",
        importpath = "github.com/libp2p/go-libp2p-tls",
        patch_args = ["-p1"],
        patches = [
            "@prysm//third_party:libp2p_tls.patch",  # See: https://github.com/libp2p/go-libp2p-tls/issues/66
        ],
        sum = "h1:Ge/2CYttU7XdkPPqQ7e3TiuMFneLie1rM/UjRxPPGsI=",
        version = "v0.1.4-0.20200421131144-8a8ad624a291",
    )

    go_repository(
        name = "com_github_libp2p_go_libp2p_transport_upgrader",
        importpath = "github.com/libp2p/go-libp2p-transport-upgrader",
        sum = "h1:4JsnbfJzgZeRS9AWN7B9dPqn/LY/HoQTlO9gtdJTIYM=",
        version = "v0.4.2",
    )
    go_repository(
        name = "com_github_libp2p_go_libp2p_yamux",
        importpath = "github.com/libp2p/go-libp2p-yamux",
        sum = "h1:/UOPtT/6DHPtr3TtKXBHa6g0Le0szYuI33Xc/Xpd7fQ=",
        version = "v0.5.4",
    )
    go_repository(
        name = "com_github_libp2p_go_maddr_filter",
        importpath = "github.com/libp2p/go-maddr-filter",
        sum = "h1:4ACqZKw8AqiuJfwFGq1CYDFugfXTOos+qQ3DETkhtCE=",
        version = "v0.1.0",
    )
    go_repository(
        name = "com_github_libp2p_go_mplex",
        importpath = "github.com/libp2p/go-mplex",
        sum = "h1:U1T+vmCYJaEoDJPV1aq31N56hS+lJgb397GsylNSgrU=",
        version = "v0.3.0",
    )
    go_repository(
        name = "com_github_libp2p_go_msgio",
        importpath = "github.com/libp2p/go-msgio",
        sum = "h1:lQ7Uc0kS1wb1EfRxO2Eir/RJoHkHn7t6o+EiwsYIKJA=",
        version = "v0.0.6",
    )
    go_repository(
        name = "com_github_libp2p_go_nat",
        importpath = "github.com/libp2p/go-nat",
        sum = "h1:qxnwkco8RLKqVh1NmjQ+tJ8p8khNLFxuElYG/TwqW4Q=",
        version = "v0.0.5",
    )
    go_repository(
        name = "com_github_libp2p_go_netroute",
        importpath = "github.com/libp2p/go-netroute",
        sum = "h1:ruPJStbYyXVYGQ81uzEDzuvbYRLKRrLvTYd33yomC38=",
        version = "v0.1.6",
    )
    go_repository(
        name = "com_github_libp2p_go_openssl",
        importpath = "github.com/libp2p/go-openssl",
        sum = "h1:eCAzdLejcNVBzP/iZM9vqHnQm+XyCEbSSIheIPRGNsw=",
        version = "v0.0.7",
    )

    go_repository(
        name = "com_github_libp2p_go_reuseport",
        importpath = "github.com/libp2p/go-reuseport",
        sum = "h1:XSG94b1FJfGA01BUrT82imejHQyTxO4jEWqheyCXYvU=",
        version = "v0.0.2",
    )
    go_repository(
        name = "com_github_libp2p_go_reuseport_transport",
        importpath = "github.com/libp2p/go-reuseport-transport",
        sum = "h1:OZGz0RB620QDGpv300n1zaOcKGGAoGVf8h9txtt/1uM=",
        version = "v0.0.4",
    )
    go_repository(
        name = "com_github_libp2p_go_sockaddr",
        importpath = "github.com/libp2p/go-sockaddr",
        sum = "h1:yD80l2ZOdGksnOyHrhxDdTDFrf7Oy+v3FMVArIRgZxQ=",
        version = "v0.1.1",
    )
    go_repository(
        name = "com_github_libp2p_go_stream_muxer",
        importpath = "github.com/libp2p/go-stream-muxer",
        sum = "h1:Ce6e2Pyu+b5MC1k3eeFtAax0pW4gc6MosYSLV05UeLw=",
        version = "v0.0.1",
    )

    go_repository(
        name = "com_github_libp2p_go_stream_muxer_multistream",
        importpath = "github.com/libp2p/go-stream-muxer-multistream",
        sum = "h1:TqnSHPJEIqDEO7h1wZZ0p3DXdvDSiLHQidKKUGZtiOY=",
        version = "v0.3.0",
    )
    go_repository(
        name = "com_github_libp2p_go_tcp_transport",
        importpath = "github.com/libp2p/go-tcp-transport",
        sum = "h1:Esfw8dbK3zwdZItnIJGmOOg1YGDYja4eOmJcoDx29uU=",
        version = "v0.2.3",
    )

    go_repository(
        name = "com_github_libp2p_go_ws_transport",
        importpath = "github.com/libp2p/go-ws-transport",
        sum = "h1:9tvtQ9xbws6cA5LvqdE6Ne3vcmGB4f1z9SByggk4s0k=",
        version = "v0.4.0",
    )
    go_repository(
        name = "com_github_libp2p_go_yamux",
        importpath = "github.com/libp2p/go-yamux",
        sum = "h1:P1Fe9vF4th5JOxxgQvfbOHkrGqIZniTLf+ddhZp8YTI=",
        version = "v1.4.1",
    )
    go_repository(
        name = "com_github_libp2p_go_yamux_v2",
        importpath = "github.com/libp2p/go-yamux/v2",
        sum = "h1:RwtpYZ2/wVviZ5+3pjC8qdQ4TKnrak0/E01N1UWoAFU=",
        version = "v2.2.0",
    )

    go_repository(
        name = "com_github_lightstep_lightstep_tracer_common_golang_gogo",
        importpath = "github.com/lightstep/lightstep-tracer-common/golang/gogo",
        sum = "h1:143Bb8f8DuGWck/xpNUOckBVYfFbBTnLevfRZ1aVVqo=",
        version = "v0.0.0-20190605223551-bc2310a04743",
    )
    go_repository(
        name = "com_github_lightstep_lightstep_tracer_go",
        importpath = "github.com/lightstep/lightstep-tracer-go",
        sum = "h1:vi1F1IQ8N7hNWytK9DpJsUfQhGuNSc19z330K6vl4zk=",
        version = "v0.18.1",
    )

    go_repository(
        name = "com_github_logrusorgru_aurora",
        importpath = "github.com/logrusorgru/aurora",
        sum = "h1:tOpm7WcpBTn4fjmVfgpQq0EfczGlG91VSDkswnjF5A8=",
        version = "v2.0.3+incompatible",
    )
    go_repository(
        name = "com_github_lucas_clemente_quic_go",
        importpath = "github.com/lucas-clemente/quic-go",
        sum = "h1:eCDQqvGBB+kCTkA0XrAFtNe81FMa0/fn4QSoeAbmiF4=",
        version = "v0.19.3",
    )

    go_repository(
        name = "com_github_lunixbochs_vtclean",
        importpath = "github.com/lunixbochs/vtclean",
        sum = "h1:xu2sLAri4lGiovBDQKxl5mrXyESr3gUr5m5SM5+LVb8=",
        version = "v1.0.0",
    )
    go_repository(
        name = "com_github_lyft_protoc_gen_validate",
        importpath = "github.com/lyft/protoc-gen-validate",
        sum = "h1:KNt/RhmQTOLr7Aj8PsJ7mTronaFyx80mRTT9qF261dA=",
        version = "v0.0.13",
    )

    go_repository(
        name = "com_github_magiconair_properties",
        importpath = "github.com/magiconair/properties",
        sum = "h1:ZC2Vc7/ZFkGmsVC9KvOjumD+G5lXy2RtTKyzRKO2BQ4=",
        version = "v1.8.1",
    )
    go_repository(
        name = "com_github_mailru_easyjson",
        importpath = "github.com/mailru/easyjson",
        sum = "h1:W/GaMY0y69G4cFlmsC6B9sbuo2fP8OFP1ABjt4kPz+w=",
        version = "v0.0.0-20190312143242-1de009706dbe",
    )

    go_repository(
        name = "com_github_manifoldco_promptui",
        importpath = "github.com/manifoldco/promptui",
        sum = "h1:3l11YT8tm9MnwGFQ4kETwkzpAwY2Jt9lCrumCUW4+z4=",
        version = "v0.7.0",
    )
    go_repository(
        name = "com_github_marten_seemann_qpack",
        importpath = "github.com/marten-seemann/qpack",
        sum = "h1:jvTsT/HpCn2UZJdP+UUB53FfUUgeOyG5K1ns0OJOGVs=",
        version = "v0.2.1",
    )
    go_repository(
        name = "com_github_marten_seemann_qtls",
        importpath = "github.com/marten-seemann/qtls",
        sum = "h1:ECsuYUKalRL240rRD4Ri33ISb7kAQ3qGDlrrl55b2pc=",
        version = "v0.10.0",
    )
    go_repository(
        name = "com_github_marten_seemann_qtls_go1_15",
        importpath = "github.com/marten-seemann/qtls-go1-15",
        sum = "h1:LIH6K34bPVttyXnUWixk0bzH6/N07VxbSabxn5A5gZQ=",
        version = "v0.1.1",
    )
    go_repository(
        name = "com_github_marten_seemann_tcp",
        importpath = "github.com/marten-seemann/tcp",
        sum = "h1:br0buuQ854V8u83wA0rVZ8ttrq5CpaPZdvrK0LP2lOk=",
        version = "v0.0.0-20210406111302-dfbc87cc63fd",
    )

    go_repository(
        name = "com_github_mattn_go_colorable",
        importpath = "github.com/mattn/go-colorable",
        sum = "h1:snbPLB8fVfU9iwbbo30TPtbLRzwWu6aJS6Xh4eaaviA=",
        version = "v0.1.4",
    )
    go_repository(
        name = "com_github_mattn_go_ieproxy",
        importpath = "github.com/mattn/go-ieproxy",
        sum = "h1:oNAwILwmgWKFpuU+dXvI6dl9jG2mAWAZLX3r9s0PPiw=",
        version = "v0.0.0-20190702010315-6dee0af9227d",
    )

    go_repository(
        name = "com_github_mattn_go_isatty",
        importpath = "github.com/mattn/go-isatty",
        sum = "h1:wuysRhFDzyxgEmMf5xjvJ2M9dZoWAXNNr5LSBS7uHXY=",
        version = "v0.0.12",
    )
    go_repository(
        name = "com_github_mattn_go_runewidth",
        importpath = "github.com/mattn/go-runewidth",
        sum = "h1:Lm995f3rfxdpd6TSmuVCHVb/QhupuXlYr8sCI/QdE+0=",
        version = "v0.0.9",
    )

    go_repository(
        name = "com_github_mattn_go_sqlite3",
        importpath = "github.com/mattn/go-sqlite3",
        sum = "h1:LDdKkqtYlom37fkvqs8rMPFKAMe8+SgjbwZ6ex1/A/Q=",
        version = "v1.11.0",
    )
    go_repository(
        name = "com_github_mattn_go_tty",
        importpath = "github.com/mattn/go-tty",
        sum = "h1:d8RFOZ2IiFtFWBcKEHAFYJcPTf0wY5q0exFNJZVWa1U=",
        version = "v0.0.0-20180907095812-13ff1204f104",
    )
    go_repository(
        name = "com_github_matttproud_golang_protobuf_extensions",
        importpath = "github.com/matttproud/golang_protobuf_extensions",
        sum = "h1:4hp9jkHxhMHkqkrB3Ix0jegS5sx/RkqARlsWZ6pIwiU=",
        version = "v1.0.1",
    )
    go_repository(
        name = "com_github_mgutz_ansi",
        importpath = "github.com/mgutz/ansi",
        sum = "h1:j7+1HpAFS1zy5+Q4qx1fWh90gTKwiN4QCGoY9TWyyO4=",
        version = "v0.0.0-20170206155736-9520e82c474b",
    )
    go_repository(
        name = "com_github_microcosm_cc_bluemonday",
        importpath = "github.com/microcosm-cc/bluemonday",
        sum = "h1:SIYunPjnlXcW+gVfvm0IlSeR5U3WZUOLfVmqg85Go44=",
        version = "v1.0.1",
    )

    go_repository(
        name = "com_github_miekg_dns",
        importpath = "github.com/miekg/dns",
        sum = "h1:JKfpVSCB84vrAmHzyrsxB5NAr5kLoMXZArPSw7Qlgyg=",
        version = "v1.1.43",
    )
    go_repository(
        name = "com_github_mikioh_tcp",
        importpath = "github.com/mikioh/tcp",
        sum = "h1:bzE/A84HN25pxAuk9Eej1Kz9OUelF97nAc82bDquQI8=",
        version = "v0.0.0-20190314235350-803a9b46060c",
    )
    go_repository(
        name = "com_github_mikioh_tcpinfo",
        importpath = "github.com/mikioh/tcpinfo",
        sum = "h1:z78hV3sbSMAUoyUMM0I83AUIT6Hu17AWfgjzIbtrYFc=",
        version = "v0.0.0-20190314235526-30a79bb1804b",
    )
    go_repository(
        name = "com_github_mikioh_tcpopt",
        importpath = "github.com/mikioh/tcpopt",
        sum = "h1:PTfri+PuQmWDqERdnNMiD9ZejrlswWrCpBEZgWOiTrc=",
        version = "v0.0.0-20190314235656-172688c1accc",
    )

    go_repository(
        name = "com_github_minio_blake2b_simd",
        importpath = "github.com/minio/blake2b-simd",
        sum = "h1:lYpkrQH5ajf0OXOcUbGjvZxxijuBwbbmlSxLiuofa+g=",
        version = "v0.0.0-20160723061019-3f5f724cb5b1",
    )
    go_repository(
        name = "com_github_minio_highwayhash",
        importpath = "github.com/minio/highwayhash",
        sum = "h1:dZ6IIu8Z14VlC0VpfKofAhCy74wu/Qb5gcn52yWoz/0=",
        version = "v1.0.1",
    )
    go_repository(
        name = "com_github_minio_sha256_simd",
        importpath = "github.com/minio/sha256-simd",
        sum = "h1:v1ta+49hkWZyvaKwrQB8elexRqm6Y0aMLjCNsrYxo6g=",
        version = "v1.0.0",
    )
    go_repository(
        name = "com_github_mitchellh_cli",
        importpath = "github.com/mitchellh/cli",
        sum = "h1:iGBIsUe3+HZ/AD/Vd7DErOt5sU9fa8Uj7A2s1aggv1Y=",
        version = "v1.0.0",
    )

    go_repository(
        name = "com_github_mitchellh_colorstring",
        importpath = "github.com/mitchellh/colorstring",
        sum = "h1:62I3jR2EmQ4l5rM/4FEfDWcRD+abF5XlKShorW5LRoQ=",
        version = "v0.0.0-20190213212951-d06e56a500db",
    )

    go_repository(
        name = "com_github_mitchellh_go_homedir",
        importpath = "github.com/mitchellh/go-homedir",
        sum = "h1:lukF9ziXFxDFPkA1vsr5zpc1XuPDn/wFntq5mG+4E0Y=",
        version = "v1.1.0",
    )
    go_repository(
        name = "com_github_mitchellh_go_testing_interface",
        importpath = "github.com/mitchellh/go-testing-interface",
        sum = "h1:fzU/JVNcaqHQEcVFAKeR41fkiLdIPrefOvVG1VZ96U0=",
        version = "v1.0.0",
    )
    go_repository(
        name = "com_github_mitchellh_gox",
        importpath = "github.com/mitchellh/gox",
        sum = "h1:lfGJxY7ToLJQjHHwi0EX6uYBdK78egf954SQl13PQJc=",
        version = "v0.4.0",
    )
    go_repository(
        name = "com_github_mitchellh_iochan",
        importpath = "github.com/mitchellh/iochan",
        sum = "h1:C+X3KsSTLFVBr/tK1eYN/vs4rJcvsiLU338UhYPJWeY=",
        version = "v1.0.0",
    )

    go_repository(
        name = "com_github_mitchellh_mapstructure",
        importpath = "github.com/mitchellh/mapstructure",
        sum = "h1:CpVNEelQCZBooIPDn+AR3NpivK/TIKU8bDxdASFVQag=",
        version = "v1.4.1",
    )

    go_repository(
        name = "com_github_modern_go_concurrent",
        importpath = "github.com/modern-go/concurrent",
        sum = "h1:TRLaZ9cD/w8PVh93nsPXa1VrQ6jlwL5oN8l14QlcNfg=",
        version = "v0.0.0-20180306012644-bacd9c7ef1dd",
    )
    go_repository(
        name = "com_github_modern_go_reflect2",
        importpath = "github.com/modern-go/reflect2",
        sum = "h1:9f412s+6RmYXLWZSEzVVgPGK7C2PphHj5RJrvfx9AWI=",
        version = "v1.0.1",
    )
    go_repository(
        name = "com_github_mohae_deepcopy",
        importpath = "github.com/mohae/deepcopy",
        sum = "h1:RWengNIwukTxcDr9M+97sNutRR1RKhG96O6jWumTTnw=",
        version = "v0.0.0-20170929034955-c48cc78d4826",
    )
    go_repository(
        name = "com_github_mr_tron_base58",
        importpath = "github.com/mr-tron/base58",
        sum = "h1:T/HDJBh4ZCPbU39/+c3rRvE0uKBQlU27+QI8LJ4t64o=",
        version = "v1.2.0",
    )

    go_repository(
        name = "com_github_mschoch_smat",
        importpath = "github.com/mschoch/smat",
        sum = "h1:VeRdUYdCw49yizlSbMEn2SZ+gT+3IUKx8BqxyQdz+BY=",
        version = "v0.0.0-20160514031455-90eadee771ae",
    )
    go_repository(
        name = "com_github_multiformats_go_base32",
        importpath = "github.com/multiformats/go-base32",
        sum = "h1:tw5+NhuwaOjJCC5Pp82QuXbrmLzWg7uxlMFp8Nq/kkI=",
        version = "v0.0.3",
    )
    go_repository(
        name = "com_github_multiformats_go_base36",
        importpath = "github.com/multiformats/go-base36",
        sum = "h1:JR6TyF7JjGd3m6FbLU2cOxhC0Li8z8dLNGQ89tUg4F4=",
        version = "v0.1.0",
    )

    go_repository(
        name = "com_github_multiformats_go_multiaddr",
        importpath = "github.com/multiformats/go-multiaddr",
        sum = "h1:vo2OTSAqnENB2rLk79pLtr+uhj+VAzSe3uef5q0lRSs=",
        version = "v0.3.3",
    )
    go_repository(
        name = "com_github_multiformats_go_multiaddr_dns",
        importpath = "github.com/multiformats/go-multiaddr-dns",
        sum = "h1:QgQgR+LQVt3NPTjbrLLpsaT2ufAA2y0Mkk+QRVJbW3A=",
        version = "v0.3.1",
    )
    go_repository(
        name = "com_github_multiformats_go_multiaddr_fmt",
        importpath = "github.com/multiformats/go-multiaddr-fmt",
        sum = "h1:WLEFClPycPkp4fnIzoFoV9FVd49/eQsuaL3/CWe167E=",
        version = "v0.1.0",
    )
    go_repository(
        name = "com_github_multiformats_go_multiaddr_net",
        importpath = "github.com/multiformats/go-multiaddr-net",
        sum = "h1:MSXRGN0mFymt6B1yo/6BPnIRpLPEnKgQNvVfCX5VDJk=",
        version = "v0.2.0",
    )
    go_repository(
        name = "com_github_multiformats_go_multibase",
        importpath = "github.com/multiformats/go-multibase",
        sum = "h1:l/B6bJDQjvQ5G52jw4QGSYeOTZoAwIO77RblWplfIqk=",
        version = "v0.0.3",
    )
    go_repository(
        name = "com_github_multiformats_go_multihash",
        importpath = "github.com/multiformats/go-multihash",
        sum = "h1:hWOPdrNqDjwHDx82vsYGSDZNyktOJJ2dzZJzFkOV1jM=",
        version = "v0.0.15",
    )
    go_repository(
        name = "com_github_multiformats_go_multistream",
        importpath = "github.com/multiformats/go-multistream",
        sum = "h1:TCYu1BHTDr1F/Qm75qwYISQdzGcRdC21nFgQW7l7GBo=",
        version = "v0.2.2",
    )
    go_repository(
        name = "com_github_multiformats_go_varint",
        importpath = "github.com/multiformats/go-varint",
        sum = "h1:gk85QWKxh3TazbLxED/NlDVv8+q+ReFJk7Y2W/KhfNY=",
        version = "v0.0.6",
    )
    go_repository(
        name = "com_github_munnerz_goautoneg",
        importpath = "github.com/munnerz/goautoneg",
        sum = "h1:7PxY7LVfSZm7PEeBTyK1rj1gABdCO2mbri6GKO1cMDs=",
        version = "v0.0.0-20120707110453-a547fc61f48d",
    )
    go_repository(
        name = "com_github_mwitkow_go_conntrack",
        importpath = "github.com/mwitkow/go-conntrack",
        sum = "h1:KUppIJq7/+SVif2QVs3tOP0zanoHgBEVAwHxUSIzRqU=",
        version = "v0.0.0-20190716064945-2f068394615f",
    )
    go_repository(
        name = "com_github_mxk_go_flowrate",
        importpath = "github.com/mxk/go-flowrate",
        sum = "h1:y5//uYreIhSUg3J1GEMiLbxo1LJaP8RfCpH6pymGZus=",
        version = "v0.0.0-20140419014527-cca7078d478f",
    )
    go_repository(
        name = "com_github_naoina_go_stringutil",
        importpath = "github.com/naoina/go-stringutil",
        sum = "h1:rCUeRUHjBjGTSHl0VC00jUPLz8/F9dDzYI70Hzifhks=",
        version = "v0.1.0",
    )

    go_repository(
        name = "com_github_naoina_toml",
        importpath = "github.com/naoina/toml",
        sum = "h1:shk/vn9oCoOTmwcouEdwIeOtOGA/ELRUw/GwvxwfT+0=",
        version = "v0.1.2-0.20170918210437-9fafd6967416",
    )
    go_repository(
        name = "com_github_nats_io_jwt",
        importpath = "github.com/nats-io/jwt",
        sum = "h1:+RB5hMpXUUA2dfxuhBTEkMOrYmM+gKIZYS1KjSostMI=",
        version = "v0.3.2",
    )
    go_repository(
        name = "com_github_nats_io_nats_go",
        importpath = "github.com/nats-io/nats.go",
        sum = "h1:ik3HbLhZ0YABLto7iX80pZLPw/6dx3T+++MZJwLnMrQ=",
        version = "v1.9.1",
    )
    go_repository(
        name = "com_github_nats_io_nats_server_v2",
        importpath = "github.com/nats-io/nats-server/v2",
        sum = "h1:i2Ly0B+1+rzNZHHWtD4ZwKi+OU5l+uQo1iDHZ2PmiIc=",
        version = "v2.1.2",
    )
    go_repository(
        name = "com_github_nats_io_nkeys",
        importpath = "github.com/nats-io/nkeys",
        sum = "h1:6JrEfig+HzTH85yxzhSVbjHRJv9cn0p6n3IngIcM5/k=",
        version = "v0.1.3",
    )
    go_repository(
        name = "com_github_nats_io_nuid",
        importpath = "github.com/nats-io/nuid",
        sum = "h1:5iA8DT8V7q8WK2EScv2padNa/rTESc1KdnPw4TC2paw=",
        version = "v1.0.1",
    )

    go_repository(
        name = "com_github_nbutton23_zxcvbn_go",
        importpath = "github.com/nbutton23/zxcvbn-go",
        sum = "h1:AREM5mwr4u1ORQBMvzfzBgpsctsbQikCVpvC+tX285E=",
        version = "v0.0.0-20180912185939-ae427f1e4c1d",
    )
    go_repository(
        name = "com_github_neelance_astrewrite",
        importpath = "github.com/neelance/astrewrite",
        sum = "h1:D6paGObi5Wud7xg83MaEFyjxQB1W5bz5d0IFppr+ymk=",
        version = "v0.0.0-20160511093645-99348263ae86",
    )
    go_repository(
        name = "com_github_neelance_sourcemap",
        importpath = "github.com/neelance/sourcemap",
        sum = "h1:eFXv9Nu1lGbrNbj619aWwZfVF5HBrm9Plte8aNptuTI=",
        version = "v0.0.0-20151028013722-8c68805598ab",
    )

    go_repository(
        name = "com_github_nishanths_predeclared",
        importpath = "github.com/nishanths/predeclared",
        sum = "h1:3f0nxAmdj/VoCGN/ijdMy7bj6SBagaqYg1B0hu8clMA=",
        version = "v0.0.0-20200524104333-86fad755b4d3",
    )

    go_repository(
        name = "com_github_nxadm_tail",
        importpath = "github.com/nxadm/tail",
        sum = "h1:DQuhQpB1tVlglWS2hLQ5OV6B5r8aGxSrPc5Qo6uTN78=",
        version = "v1.4.4",
    )
    go_repository(
        name = "com_github_nytimes_gziphandler",
        importpath = "github.com/NYTimes/gziphandler",
        sum = "h1:lsxEuwrXEAokXB9qhlbKWPpo3KMLZQ5WB5WLQRW1uq0=",
        version = "v0.0.0-20170623195520-56545f4a5d46",
    )
    go_repository(
        name = "com_github_oklog_oklog",
        importpath = "github.com/oklog/oklog",
        sum = "h1:wVfs8F+in6nTBMkA7CbRw+zZMIB7nNM825cM1wuzoTk=",
        version = "v0.3.2",
    )
    go_repository(
        name = "com_github_oklog_run",
        importpath = "github.com/oklog/run",
        sum = "h1:Ru7dDtJNOyC66gQ5dQmaCa0qIsAUFY3sFpK1Xk8igrw=",
        version = "v1.0.0",
    )

    go_repository(
        name = "com_github_oklog_ulid",
        importpath = "github.com/oklog/ulid",
        sum = "h1:EGfNDEx6MqHz8B3uNV6QAib1UR2Lm97sHi3ocA6ESJ4=",
        version = "v1.3.1",
    )
    go_repository(
        name = "com_github_olekukonko_tablewriter",
        importpath = "github.com/olekukonko/tablewriter",
        sum = "h1:P2Ga83D34wi1o9J6Wh1mRuqd4mF/x/lgBS7N7AbDhec=",
        version = "v0.0.5",
    )
    go_repository(
        name = "com_github_oneofone_xxhash",
        importpath = "github.com/OneOfOne/xxhash",
        sum = "h1:KMrpdQIwFcEqXDklaen+P1axHaj9BSKzvpUUfnHldSE=",
        version = "v1.2.2",
    )
    go_repository(
        name = "com_github_onsi_ginkgo",
        importpath = "github.com/onsi/ginkgo",
        sum = "h1:2mOpI4JVVPBN+WQRa0WKH2eXR+Ey+uK4n7Zj0aYpIQA=",
        version = "v1.14.0",
    )
    go_repository(
        name = "com_github_onsi_gomega",
        importpath = "github.com/onsi/gomega",
        sum = "h1:o0+MgICZLuZ7xjH7Vx6zS/zcu93/BEp1VwkIW1mEXCE=",
        version = "v1.10.1",
    )
    go_repository(
        name = "com_github_op_go_logging",
        importpath = "github.com/op/go-logging",
        sum = "h1:lDH9UUVJtmYCjyT0CI4q8xvlXPxeZ0gYCVvWbmPlp88=",
        version = "v0.0.0-20160315200505-970db520ece7",
    )

    go_repository(
        name = "com_github_openconfig_gnmi",
        importpath = "github.com/openconfig/gnmi",
        sum = "h1:a380JP+B7xlMbEQOlha1buKhzBPXFqgFXplyWCEIGEY=",
        version = "v0.0.0-20190823184014-89b2bf29312c",
    )
    go_repository(
        name = "com_github_openconfig_reference",
        importpath = "github.com/openconfig/reference",
        sum = "h1:yHCGAHg2zMaW8olLrqEt3SAHGcEx2aJPEQWMRCyravY=",
        version = "v0.0.0-20190727015836-8dfd928c9696",
    )
    go_repository(
        name = "com_github_opentracing_basictracer_go",
        importpath = "github.com/opentracing/basictracer-go",
        sum = "h1:YyUAhaEfjoWXclZVJ9sGoNct7j4TVk7lZWlQw5UXuoo=",
        version = "v1.0.0",
    )
    go_repository(
        name = "com_github_opentracing_contrib_go_observer",
        importpath = "github.com/opentracing-contrib/go-observer",
        sum = "h1:lM6RxxfUMrYL/f8bWEUqdXrANWtrL7Nndbm9iFN0DlU=",
        version = "v0.0.0-20170622124052-a52f23424492",
    )

    go_repository(
        name = "com_github_opentracing_opentracing_go",
        importpath = "github.com/opentracing/opentracing-go",
        sum = "h1:uEJPy/1a5RIPAJ0Ov+OIO8OxWu77jEv+1B0VhjKrZUs=",
        version = "v1.2.0",
    )
    go_repository(
        name = "com_github_openzipkin_contrib_zipkin_go_opentracing",
        importpath = "github.com/openzipkin-contrib/zipkin-go-opentracing",
        sum = "h1:ZCnq+JUrvXcDVhX/xRolRBZifmabN1HcS1wrPSvxhrU=",
        version = "v0.4.5",
    )
    go_repository(
        name = "com_github_openzipkin_zipkin_go",
        importpath = "github.com/openzipkin/zipkin-go",
        sum = "h1:nY8Hti+WKaP0cRsSeQ026wU03QsM762XBeCXBb9NAWI=",
        version = "v0.2.2",
    )
    go_repository(
        name = "com_github_pact_foundation_pact_go",
        importpath = "github.com/pact-foundation/pact-go",
        sum = "h1:OYkFijGHoZAYbOIb1LWXrwKQbMMRUv1oQ89blD2Mh2Q=",
        version = "v1.0.4",
    )
    go_repository(
        name = "com_github_pascaldekloe_goe",
        importpath = "github.com/pascaldekloe/goe",
        sum = "h1:Lgl0gzECD8GnQ5QCWA8o6BtfL6mDH5rQgM4/fX3avOs=",
        version = "v0.0.0-20180627143212-57f6aae5913c",
    )

    go_repository(
        name = "com_github_patrickmn_go_cache",
        importpath = "github.com/patrickmn/go-cache",
        sum = "h1:HRMgzkcYKYpi3C8ajMPV8OFXaaRUnok+kx1WdO15EQc=",
        version = "v2.1.0+incompatible",
    )
    go_repository(
        name = "com_github_paulbellamy_ratecounter",
        importpath = "github.com/paulbellamy/ratecounter",
        sum = "h1:2L/RhJq+HA8gBQImDXtLPrDXK5qAj6ozWVK/zFXVJGs=",
        version = "v0.2.0",
    )

    go_repository(
        name = "com_github_pborman_uuid",
        importpath = "github.com/pborman/uuid",
        sum = "h1:+ZZIw58t/ozdjRaXh/3awHfmWRbzYxJoAdNJxe/3pvw=",
        version = "v1.2.1",
    )
    go_repository(
        name = "com_github_pelletier_go_toml",
        importpath = "github.com/pelletier/go-toml",
        sum = "h1:T5zMGML61Wp+FlcbWjRDT7yAxhJNAiPPLOFECq181zc=",
        version = "v1.2.0",
    )
    go_repository(
        name = "com_github_performancecopilot_speed",
        importpath = "github.com/performancecopilot/speed",
        sum = "h1:2WnRzIquHa5QxaJKShDkLM+sc0JPuwhXzK8OYOyt3Vg=",
        version = "v3.0.0+incompatible",
    )

    go_repository(
        name = "com_github_peterbourgon_diskv",
        importpath = "github.com/peterbourgon/diskv",
        sum = "h1:UBdAOUP5p4RWqPBg048CAvpKN+vxiaj6gdUUzhl4XmI=",
        version = "v2.0.1+incompatible",
    )

    go_repository(
        name = "com_github_peterh_liner",
        importpath = "github.com/peterh/liner",
        sum = "h1:w/UPXyl5GfahFxcTOz2j9wCIHNI+pUPr2laqpojKNCg=",
        version = "v1.2.0",
    )

    go_repository(
        name = "com_github_philhofer_fwd",
        importpath = "github.com/philhofer/fwd",
        sum = "h1:UbZqGr5Y38ApvM/V/jEljVxwocdweyH+vmYvRPBnbqQ=",
        version = "v1.0.0",
    )

    go_repository(
        name = "com_github_pierrec_lz4",
        importpath = "github.com/pierrec/lz4",
        sum = "h1:mFe7ttWaflA46Mhqh+jUfjp2qTbPYxLB2/OyBppH9dg=",
        version = "v2.4.1+incompatible",
    )

    go_repository(
        name = "com_github_pkg_errors",
        importpath = "github.com/pkg/errors",
        sum = "h1:FEBLx1zS214owpjy7qsBeixbURkuhQAwrK5UwLGTwt4=",
        version = "v0.9.1",
    )
    go_repository(
        name = "com_github_pkg_profile",
        importpath = "github.com/pkg/profile",
        sum = "h1:042Buzk+NhDI+DeSAA62RwJL8VAuZUMQZUjCsRz1Mug=",
        version = "v1.5.0",
    )

    go_repository(
        name = "com_github_pkg_term",
        importpath = "github.com/pkg/term",
        sum = "h1:tFwafIEMf0B7NlcxV/zJ6leBIa81D3hgGSgsE5hCkOQ=",
        version = "v0.0.0-20180730021639-bffc007b7fd5",
    )
    go_repository(
        name = "com_github_pmezard_go_difflib",
        importpath = "github.com/pmezard/go-difflib",
        sum = "h1:4DBwDE0NGyQoBHbLQYPwSUPoCMWR5BEzIk/f1lZbAQM=",
        version = "v1.0.0",
    )
    go_repository(
        name = "com_github_posener_complete",
        importpath = "github.com/posener/complete",
        sum = "h1:ccV59UEOTzVDnDUEFdT95ZzHVZ+5+158q8+SJb2QV5w=",
        version = "v1.1.1",
    )

    go_repository(
        name = "com_github_prestonvanloon_go_recaptcha",
        importpath = "github.com/prestonvanloon/go-recaptcha",
        sum = "h1:/JK1WfWJGBNDKY70uiB53iKKbFqxBx2CuYgj9hK2O70=",
        version = "v0.0.0-20190217191114-0834cef6e8bd",
    )
    go_repository(
        name = "com_github_prometheus_client_golang",
        importpath = "github.com/prometheus/client_golang",
        sum = "h1:HNkLOAEQMIDv/K+04rukrLx6ch7msSRwf3/SASFAGtQ=",
        version = "v1.11.0",
    )
    go_repository(
        name = "com_github_prometheus_client_model",
        importpath = "github.com/prometheus/client_model",
        sum = "h1:uq5h0d+GuxiXLJLNABMgp2qUWDPiLvgCzz2dUR+/W/M=",
        version = "v0.2.0",
    )
    go_repository(
        name = "com_github_prometheus_common",
        importpath = "github.com/prometheus/common",
        sum = "h1:3jqPBvKT4OHAbje2Ql7KeaaSicDBCxMYwEJU1zRJceE=",
        version = "v0.29.0",
    )
    go_repository(
        name = "com_github_prometheus_procfs",
        importpath = "github.com/prometheus/procfs",
        sum = "h1:mxy4L2jP6qMonqmq+aTtOx1ifVWUgG/TAmntgbh3xv4=",
        version = "v0.6.0",
    )
    go_repository(
        name = "com_github_prometheus_prom2json",
        importpath = "github.com/prometheus/prom2json",
        sum = "h1:BlqrtbT9lLH3ZsOVhXPsHzFrApCTKRifB7gjJuypu6Y=",
        version = "v1.3.0",
    )

    go_repository(
        name = "com_github_prometheus_tsdb",
        importpath = "github.com/prometheus/tsdb",
        sum = "h1:If5rVCMTp6W2SiRAQFlbpJNgVlgMEd+U2GZckwK38ic=",
        version = "v0.10.0",
    )
    go_repository(
        name = "com_github_prysmaticlabs_eth2_types",
        importpath = "github.com/prysmaticlabs/eth2-types",
        sum = "h1:1dN7YAqMN3oAJ0LceWcyv/U4jHLh+5urnSnr4br6zg4=",
        version = "v0.0.0-20210303084904-c9735a06829d",
    )
    go_repository(
        name = "com_github_prysmaticlabs_go_bitfield",
        importpath = "github.com/prysmaticlabs/go-bitfield",
        sum = "h1:9rrmgQval2GOmtMAgGLdqcCEZLraNaN3k2mY+07cx64=",
        version = "v0.0.0-20210706153858-5cb5ce8bdbfe",
    )
    go_repository(
        name = "com_github_prysmaticlabs_prombbolt",
        importpath = "github.com/prysmaticlabs/prombbolt",
        sum = "h1:9PHRCuO/VN0s9k+RmLykho7AjDxblNYI5bYKed16NPU=",
        version = "v0.0.0-20210126082820-9b7adba6db7c",
    )
    go_repository(
        name = "com_github_prysmaticlabs_protoc_gen_go_cast",
        importpath = "github.com/prysmaticlabs/protoc-gen-go-cast",
        sum = "h1:k7CCMwN7VooQ7GhfySnaVyI4/9+QbhJTdasoC6VOZOI=",
        version = "v0.0.0-20210504233148-1e141af6a0a1",
    )

    go_repository(
        name = "com_github_puerkitobio_purell",
        importpath = "github.com/PuerkitoBio/purell",
        sum = "h1:0GoNN3taZV6QI81IXgCbxMyEaJDXMSIjArYBCYzVVvs=",
        version = "v1.0.0",
    )
    go_repository(
        name = "com_github_puerkitobio_urlesc",
        importpath = "github.com/PuerkitoBio/urlesc",
        sum = "h1:JCHLVE3B+kJde7bIEo5N4J+ZbLhp0J1Fs+ulyRws4gE=",
        version = "v0.0.0-20160726150825-5bd2802263f2",
    )
    go_repository(
        name = "com_github_r3labs_sse",
        importpath = "github.com/r3labs/sse",
        sum = "h1:zAsgcP8MhzAbhMnB1QQ2O7ZhWYVGYSR2iVcjzQuPV+o=",
        version = "v0.0.0-20210224172625-26fe804710bc",
    )

    go_repository(
        name = "com_github_rcrowley_go_metrics",
        importpath = "github.com/rcrowley/go-metrics",
        sum = "h1:dY6ETXrvDG7Sa4vE8ZQG4yqWg6UnOcbqTAahkV813vQ=",
        version = "v0.0.0-20190826022208-cac0b30c2563",
    )

    go_repository(
        name = "com_github_retailnext_hllpp",
        importpath = "github.com/retailnext/hllpp",
        sum = "h1:RnWNS9Hlm8BIkjr6wx8li5abe0fr73jljLycdfemTp0=",
        version = "v1.0.1-0.20180308014038-101a6d2f8b52",
    )
    go_repository(
        name = "com_github_rjeczalik_notify",
        importpath = "github.com/rjeczalik/notify",
        sum = "h1:CLCKso/QK1snAlnhNR/CNvNiFU2saUtjV0bx3EwNeCE=",
        version = "v0.9.1",
    )
    go_repository(
        name = "com_github_rogpeppe_fastuuid",
        importpath = "github.com/rogpeppe/fastuuid",
        sum = "h1:Ppwyp6VYCF1nvBTXL3trRso7mXMlRrw9ooo375wvi2s=",
        version = "v1.2.0",
    )
    go_repository(
        name = "com_github_rogpeppe_go_internal",
        importpath = "github.com/rogpeppe/go-internal",
        sum = "h1:RR9dF3JtopPvtkroDZuVD7qquD0bnHlKSqaQhgwt8yk=",
        version = "v1.3.0",
    )

    go_repository(
        name = "com_github_rs_cors",
        importpath = "github.com/rs/cors",
        sum = "h1:+88SsELBHx5r+hZ8TCkggzSstaWNbDvThkVK8H6f9ik=",
        version = "v1.7.0",
    )

    go_repository(
        name = "com_github_russross_blackfriday",
        importpath = "github.com/russross/blackfriday",
        sum = "h1:HyvC0ARfnZBqnXwABFeSZHpKvJHJJfPz81GNueLj0oo=",
        version = "v1.5.2",
    )

    go_repository(
        name = "com_github_russross_blackfriday_v2",
        importpath = "github.com/russross/blackfriday/v2",
        sum = "h1:lPqVAte+HuHNfhJ/0LC98ESWRz8afy9tM/0RK8m9o+Q=",
        version = "v2.0.1",
    )
    go_repository(
        name = "com_github_ryanuber_columnize",
        importpath = "github.com/ryanuber/columnize",
        sum = "h1:UFr9zpz4xgTnIE5yIMtWAMngCdZ9p/+q6lTbgelo80M=",
        version = "v0.0.0-20160712163229-9b3edd62028f",
    )
    go_repository(
        name = "com_github_samuel_go_zookeeper",
        importpath = "github.com/samuel/go-zookeeper",
        sum = "h1:p3Vo3i64TCLY7gIfzeQaUJ+kppEO5WQG3cL8iE8tGHU=",
        version = "v0.0.0-20190923202752-2cc03de413da",
    )

    go_repository(
        name = "com_github_satori_go_uuid",
        importpath = "github.com/satori/go.uuid",
        sum = "h1:0uYX9dsZ2yD7q2RtLRtPSdGDWzjeM3TbMJP9utgA0ww=",
        version = "v1.2.0",
    )

    go_repository(
        name = "com_github_schollz_progressbar_v3",
        importpath = "github.com/schollz/progressbar/v3",
        sum = "h1:nMinx+JaEm/zJz4cEyClQeAw5rsYSB5th3xv+5lV6Vg=",
        version = "v3.3.4",
    )
    go_repository(
        name = "com_github_sean_seed",
        importpath = "github.com/sean-/seed",
        sum = "h1:nn5Wsu0esKSJiIVhscUtVbo7ada43DJhG55ua/hjS5I=",
        version = "v0.0.0-20170313163322-e2103e2c3529",
    )

    go_repository(
        name = "com_github_segmentio_kafka_go",
        importpath = "github.com/segmentio/kafka-go",
        sum = "h1:HtCSf6B4gN/87yc5qTl7WsxPKQIIGXLPPM1bMCPOsoY=",
        version = "v0.2.0",
    )
    go_repository(
        name = "com_github_sergi_go_diff",
        importpath = "github.com/sergi/go-diff",
        sum = "h1:Kpca3qRNrduNnOQeazBd0ysaKrUJiIuISHxogkT9RPQ=",
        version = "v1.0.0",
    )

    go_repository(
        name = "com_github_shirou_gopsutil",
        importpath = "github.com/shirou/gopsutil",
        sum = "h1:Bn1aCHHRnjv4Bl16T8rcaFjYSrGrIZvpiGO6P3Q4GpU=",
        version = "v3.21.4-0.20210419000835-c7a38de76ee5+incompatible",
    )
    go_repository(
        name = "com_github_shopify_sarama",
        importpath = "github.com/Shopify/sarama",
        sum = "h1:3jnfWKD7gVwbB1KSy/lE0szA9duPuSFLViK0o/d3DgA=",
        version = "v1.26.1",
    )
    go_repository(
        name = "com_github_shopify_toxiproxy",
        importpath = "github.com/Shopify/toxiproxy",
        sum = "h1:TKdv8HiTLgE5wdJuEML90aBgNWsokNbMijUGhmcoBJc=",
        version = "v2.1.4+incompatible",
    )
    go_repository(
        name = "com_github_shurcool_component",
        importpath = "github.com/shurcooL/component",
        sum = "h1:Fth6mevc5rX7glNLpbAMJnqKlfIkcTjZCSHEeqvKbcI=",
        version = "v0.0.0-20170202220835-f88ec8f54cc4",
    )
    go_repository(
        name = "com_github_shurcool_events",
        importpath = "github.com/shurcooL/events",
        sum = "h1:vabduItPAIz9px5iryD5peyx7O3Ya8TBThapgXim98o=",
        version = "v0.0.0-20181021180414-410e4ca65f48",
    )
    go_repository(
        name = "com_github_shurcool_github_flavored_markdown",
        importpath = "github.com/shurcooL/github_flavored_markdown",
        sum = "h1:qb9IthCFBmROJ6YBS31BEMeSYjOscSiG+EO+JVNTz64=",
        version = "v0.0.0-20181002035957-2122de532470",
    )
    go_repository(
        name = "com_github_shurcool_go",
        importpath = "github.com/shurcooL/go",
        sum = "h1:MZM7FHLqUHYI0Y/mQAt3d2aYa0SiNms/hFqC9qJYolM=",
        version = "v0.0.0-20180423040247-9e1955d9fb6e",
    )
    go_repository(
        name = "com_github_shurcool_go_goon",
        importpath = "github.com/shurcooL/go-goon",
        sum = "h1:llrF3Fs4018ePo4+G/HV/uQUqEI1HMDjCeOf2V6puPc=",
        version = "v0.0.0-20170922171312-37c2f522c041",
    )
    go_repository(
        name = "com_github_shurcool_gofontwoff",
        importpath = "github.com/shurcooL/gofontwoff",
        sum = "h1:Yoy/IzG4lULT6qZg62sVC+qyBL8DQkmD2zv6i7OImrc=",
        version = "v0.0.0-20180329035133-29b52fc0a18d",
    )
    go_repository(
        name = "com_github_shurcool_gopherjslib",
        importpath = "github.com/shurcooL/gopherjslib",
        sum = "h1:UOk+nlt1BJtTcH15CT7iNO7YVWTfTv/DNwEAQHLIaDQ=",
        version = "v0.0.0-20160914041154-feb6d3990c2c",
    )
    go_repository(
        name = "com_github_shurcool_highlight_diff",
        importpath = "github.com/shurcooL/highlight_diff",
        sum = "h1:vYEG87HxbU6dXj5npkeulCS96Dtz5xg3jcfCgpcvbIw=",
        version = "v0.0.0-20170515013008-09bb4053de1b",
    )
    go_repository(
        name = "com_github_shurcool_highlight_go",
        importpath = "github.com/shurcooL/highlight_go",
        sum = "h1:7pDq9pAMCQgRohFmd25X8hIH8VxmT3TaDm+r9LHxgBk=",
        version = "v0.0.0-20181028180052-98c3abbbae20",
    )
    go_repository(
        name = "com_github_shurcool_home",
        importpath = "github.com/shurcooL/home",
        sum = "h1:MPblCbqA5+z6XARjScMfz1TqtJC7TuTRj0U9VqIBs6k=",
        version = "v0.0.0-20181020052607-80b7ffcb30f9",
    )
    go_repository(
        name = "com_github_shurcool_htmlg",
        importpath = "github.com/shurcooL/htmlg",
        sum = "h1:crYRwvwjdVh1biHzzciFHe8DrZcYrVcZFlJtykhRctg=",
        version = "v0.0.0-20170918183704-d01228ac9e50",
    )
    go_repository(
        name = "com_github_shurcool_httperror",
        importpath = "github.com/shurcooL/httperror",
        sum = "h1:eHRtZoIi6n9Wo1uR+RU44C247msLWwyA89hVKwRLkMk=",
        version = "v0.0.0-20170206035902-86b7830d14cc",
    )
    go_repository(
        name = "com_github_shurcool_httpfs",
        importpath = "github.com/shurcooL/httpfs",
        sum = "h1:SWV2fHctRpRrp49VXJ6UZja7gU9QLHwRpIPBN89SKEo=",
        version = "v0.0.0-20171119174359-809beceb2371",
    )
    go_repository(
        name = "com_github_shurcool_httpgzip",
        importpath = "github.com/shurcooL/httpgzip",
        sum = "h1:fxoFD0in0/CBzXoyNhMTjvBZYW6ilSnTw7N7y/8vkmM=",
        version = "v0.0.0-20180522190206-b1c53ac65af9",
    )
    go_repository(
        name = "com_github_shurcool_issues",
        importpath = "github.com/shurcooL/issues",
        sum = "h1:T4wuULTrzCKMFlg3HmKHgXAF8oStFb/+lOIupLV2v+o=",
        version = "v0.0.0-20181008053335-6292fdc1e191",
    )
    go_repository(
        name = "com_github_shurcool_issuesapp",
        importpath = "github.com/shurcooL/issuesapp",
        sum = "h1:Y+TeIabU8sJD10Qwd/zMty2/LEaT9GNDaA6nyZf+jgo=",
        version = "v0.0.0-20180602232740-048589ce2241",
    )
    go_repository(
        name = "com_github_shurcool_notifications",
        importpath = "github.com/shurcooL/notifications",
        sum = "h1:TQVQrsyNaimGwF7bIhzoVC9QkKm4KsWd8cECGzFx8gI=",
        version = "v0.0.0-20181007000457-627ab5aea122",
    )
    go_repository(
        name = "com_github_shurcool_octicon",
        importpath = "github.com/shurcooL/octicon",
        sum = "h1:bu666BQci+y4S0tVRVjsHUeRon6vUXmsGBwdowgMrg4=",
        version = "v0.0.0-20181028054416-fa4f57f9efb2",
    )
    go_repository(
        name = "com_github_shurcool_reactions",
        importpath = "github.com/shurcooL/reactions",
        sum = "h1:LneqU9PHDsg/AkPDU3AkqMxnMYL+imaqkpflHu73us8=",
        version = "v0.0.0-20181006231557-f2e0b4ca5b82",
    )

    go_repository(
        name = "com_github_shurcool_sanitized_anchor_name",
        importpath = "github.com/shurcooL/sanitized_anchor_name",
        sum = "h1:PdmoCO6wvbs+7yrJyMORt4/BmY5IYyJwS/kOiWx8mHo=",
        version = "v1.0.0",
    )
    go_repository(
        name = "com_github_shurcool_users",
        importpath = "github.com/shurcooL/users",
        sum = "h1:YGaxtkYjb8mnTvtufv2LKLwCQu2/C7qFB7UtrOlTWOY=",
        version = "v0.0.0-20180125191416-49c67e49c537",
    )
    go_repository(
        name = "com_github_shurcool_webdavfs",
        importpath = "github.com/shurcooL/webdavfs",
        sum = "h1:JtcyT0rk/9PKOdnKQzuDR+FSjh7SGtJwpgVpfZBRKlQ=",
        version = "v0.0.0-20170829043945-18c3829fa133",
    )

    go_repository(
        name = "com_github_sirupsen_logrus",
        importpath = "github.com/sirupsen/logrus",
        sum = "h1:UBcNElsrwanuuMsnGSlYmtmgbb23qDR5dG+6X6Oo89I=",
        version = "v1.6.0",
    )

    go_repository(
        name = "com_github_smartystreets_assertions",
        importpath = "github.com/smartystreets/assertions",
        sum = "h1:zE9ykElWQ6/NYmHa3jpm/yHnI4xSofP+UP6SpjHcSeM=",
        version = "v0.0.0-20180927180507-b2de0cb4f26d",
    )
    go_repository(
        name = "com_github_smartystreets_goconvey",
        importpath = "github.com/smartystreets/goconvey",
        sum = "h1:fv0U8FUIMPNf1L9lnHLvLhgicrIVChEkdzIKYqbNC9s=",
        version = "v1.6.4",
    )
    go_repository(
        name = "com_github_smola_gocompat",
        importpath = "github.com/smola/gocompat",
        sum = "h1:6b1oIMlUXIpz//VKEDzPVBK8KG7beVwmHIUEBIs/Pns=",
        version = "v0.2.0",
    )
    go_repository(
        name = "com_github_soheilhy_cmux",
        importpath = "github.com/soheilhy/cmux",
        sum = "h1:0HKaf1o97UwFjHH9o5XsHUOF+tqmdA7KEzXLpiyaw0E=",
        version = "v0.1.4",
    )
    go_repository(
        name = "com_github_sony_gobreaker",
        importpath = "github.com/sony/gobreaker",
        sum = "h1:oMnRNZXX5j85zso6xCPRNPtmAycat+WcoKbklScLDgQ=",
        version = "v0.4.1",
    )
    go_repository(
        name = "com_github_sourcegraph_annotate",
        importpath = "github.com/sourcegraph/annotate",
        sum = "h1:yKm7XZV6j9Ev6lojP2XaIshpT4ymkqhMeSghO5Ps00E=",
        version = "v0.0.0-20160123013949-f4cad6c6324d",
    )
    go_repository(
        name = "com_github_sourcegraph_syntaxhighlight",
        importpath = "github.com/sourcegraph/syntaxhighlight",
        sum = "h1:qpG93cPwA5f7s/ZPBJnGOYQNK/vKsaDaseuKT5Asee8=",
        version = "v0.0.0-20170531221838-bd320f5d308e",
    )

    go_repository(
        name = "com_github_spacemonkeygo_openssl",
        importpath = "github.com/spacemonkeygo/openssl",
        sum = "h1:/eS3yfGjQKG+9kayBkj0ip1BGhq6zJ3eaVksphxAaek=",
        version = "v0.0.0-20181017203307-c2dcc5cca94a",
    )
    go_repository(
        name = "com_github_spacemonkeygo_spacelog",
        importpath = "github.com/spacemonkeygo/spacelog",
        sum = "h1:RC6RW7j+1+HkWaX/Yh71Ee5ZHaHYt7ZP4sQgUrm6cDU=",
        version = "v0.0.0-20180420211403-2296661a0572",
    )

    go_repository(
        name = "com_github_spaolacci_murmur3",
        importpath = "github.com/spaolacci/murmur3",
        sum = "h1:7c1g84S4BPRrfL5Xrdp6fOJ206sU9y293DDHaoy0bLI=",
        version = "v1.1.0",
    )
    go_repository(
        name = "com_github_spf13_afero",
        importpath = "github.com/spf13/afero",
        sum = "h1:5jhuqJyZCZf2JRofRvN/nIFgIWNzPa3/Vz8mYylgbWc=",
        version = "v1.2.2",
    )
    go_repository(
        name = "com_github_spf13_cast",
        importpath = "github.com/spf13/cast",
        sum = "h1:oget//CVOEoFewqQxwr0Ej5yjygnqGkvggSE/gB35Q8=",
        version = "v1.3.0",
    )

    go_repository(
        name = "com_github_spf13_cobra",
        importpath = "github.com/spf13/cobra",
        sum = "h1:O63eWlXlvyw4YdsuatjRIU6emvJ2fqz+PTdMEoxIT2s=",
        version = "v1.0.1-0.20201006035406-b97b5ead31f7",
    )
    go_repository(
        name = "com_github_spf13_jwalterweatherman",
        importpath = "github.com/spf13/jwalterweatherman",
        sum = "h1:XHEdyB+EcvlqZamSM4ZOMGlc93t6AcsBEu9Gc1vn7yk=",
        version = "v1.0.0",
    )

    go_repository(
        name = "com_github_spf13_pflag",
        importpath = "github.com/spf13/pflag",
        sum = "h1:iy+VFUOCP1a+8yFto/drg2CJ5u0yRoB7fZw3DKv/JXA=",
        version = "v1.0.5",
    )
    go_repository(
        name = "com_github_spf13_viper",
        importpath = "github.com/spf13/viper",
        sum = "h1:xVKxvI7ouOI5I+U9s2eeiUfMaWBVoXA3AWskkrqK0VM=",
        version = "v1.7.0",
    )
    go_repository(
        name = "com_github_src_d_envconfig",
        importpath = "github.com/src-d/envconfig",
        sum = "h1:/AJi6DtjFhZKNx3OB2qMsq7y4yT5//AeSZIe7rk+PX8=",
        version = "v1.0.0",
    )
    go_repository(
        name = "com_github_stackexchange_wmi",
        importpath = "github.com/StackExchange/wmi",
        sum = "h1:5sXbqlSomvdjlRbWyNqkPsJ3Fg+tQZCbgeX1VGljbQY=",
        version = "v0.0.0-20210224194228-fe8f1750fd46",
    )
    go_repository(
        name = "com_github_status_im_keycard_go",
        importpath = "github.com/status-im/keycard-go",
        sum = "h1:Oo2KZNP70KE0+IUJSidPj/BFS/RXNHmKIJOdckzml2E=",
        version = "v0.0.0-20200402102358-957c09536969",
    )

    go_repository(
        name = "com_github_streadway_amqp",
        importpath = "github.com/streadway/amqp",
        sum = "h1:WhxRHzgeVGETMlmVfqhRn8RIeeNoPr2Czh33I4Zdccw=",
        version = "v0.0.0-20190827072141-edfb9018d271",
    )
    go_repository(
        name = "com_github_streadway_handy",
        importpath = "github.com/streadway/handy",
        sum = "h1:AhmOdSHeswKHBjhsLs/7+1voOxT+LLrSk/Nxvk35fug=",
        version = "v0.0.0-20190108123426-d5acb3125c2a",
    )

    go_repository(
        name = "com_github_stretchr_objx",
        importpath = "github.com/stretchr/objx",
        sum = "h1:2vfRuCMp5sSVIDSqO8oNnWJq7mPa6KVP3iPIwFBuy8A=",
        version = "v0.1.1",
    )
    go_repository(
        name = "com_github_stretchr_testify",
        importpath = "github.com/stretchr/testify",
        sum = "h1:nwc3DEeHmmLAfoZucVR881uASk0Mfjw8xYJ99tb5CcY=",
        version = "v1.7.0",
    )

    go_repository(
        name = "com_github_subosito_gotenv",
        importpath = "github.com/subosito/gotenv",
        sum = "h1:Slr1R9HxAlEKefgq5jn9U+DnETlIUa6HfgEzj0g5d7s=",
        version = "v1.2.0",
    )
    http_archive(
        name = "com_github_supranational_blst",
        urls = [
            "https://github.com/supranational/blst/archive/624d0351000111276aa70a32145945d2645e49a9.tar.gz",
        ],
        strip_prefix = "blst-624d0351000111276aa70a32145945d2645e49a9",
        build_file = "//third_party:blst/blst.BUILD",
        sha256 = "6118737ddc0652f3a874fbe29e09a80c66c604d933b8cd478e5f2b7454860c6e",
    )
    go_repository(
        name = "com_github_syndtr_goleveldb",
        importpath = "github.com/syndtr/goleveldb",
        sum = "h1:xQdMZ1WLrgkkvOZ/LDQxjVxMLdby7osSh4ZEVa5sIjs=",
        version = "v1.0.1-0.20210305035536-64b5b1c73954",
    )
    go_repository(
        name = "com_github_tarm_serial",
        importpath = "github.com/tarm/serial",
        sum = "h1:UyzmZLoiDWMRywV4DUYb9Fbt8uiOSooupjTq10vpvnU=",
        version = "v0.0.0-20180830185346-98f6abe2eb07",
    )

    go_repository(
        name = "com_github_templexxx_cpufeat",
        importpath = "github.com/templexxx/cpufeat",
        sum = "h1:89CEmDvlq/F7SJEOqkIdNDGJXrQIhuIx9D2DBXjavSU=",
        version = "v0.0.0-20180724012125-cef66df7f161",
    )
    go_repository(
        name = "com_github_templexxx_xor",
        importpath = "github.com/templexxx/xor",
        sum = "h1:fj5tQ8acgNUr6O8LEplsxDhUIe2573iLkJc+PqnzZTI=",
        version = "v0.0.0-20191217153810-f85b25db303b",
    )
    go_repository(
        name = "com_github_thomaso_mirodin_intmath",
        importpath = "github.com/thomaso-mirodin/intmath",
        sum = "h1:cR8/SYRgyQCt5cNCMniB/ZScMkhI9nk8U5C7SbISXjo=",
        version = "v0.0.0-20160323211736-5dc6d854e46e",
    )

    go_repository(
        name = "com_github_tinylib_msgp",
        importpath = "github.com/tinylib/msgp",
        sum = "h1:DfdQrzQa7Yh2es9SuLkixqxuXS2SxsdYn0KbdrOGWD8=",
        version = "v1.0.2",
    )
    go_repository(
        name = "com_github_tjfoc_gmsm",
        importpath = "github.com/tjfoc/gmsm",
        sum = "h1:i7c6Za/IlgBvnGxYpfD7L3TGuaS+v6oGcgq+J9/ecEA=",
        version = "v1.3.0",
    )
    go_repository(
        name = "com_github_tklauser_go_sysconf",
        importpath = "github.com/tklauser/go-sysconf",
        sum = "h1:uu3Xl4nkLzQfXNsWn15rPc/HQCJKObbt1dKJeWp3vU4=",
        version = "v0.3.5",
    )
    go_repository(
        name = "com_github_tklauser_numcpus",
        importpath = "github.com/tklauser/numcpus",
        sum = "h1:oyhllyrScuYI6g+h/zUvNXNp1wy7x8qQy3t/piefldA=",
        version = "v0.2.2",
    )

    go_repository(
        name = "com_github_tmc_grpc_websocket_proxy",
        importpath = "github.com/tmc/grpc-websocket-proxy",
        sum = "h1:LnC5Kc/wtumK+WB441p7ynQJzVuNRJiqddSIE3IlSEQ=",
        version = "v0.0.0-20190109142713-0ad062ec5ee5",
    )

    go_repository(
        name = "com_github_trailofbits_go_mutexasserts",
        importpath = "github.com/trailofbits/go-mutexasserts",
        sum = "h1:8LRP+2JK8piIUU16ZDgWDXwjJcuJNTtCzadjTZj8Jf0=",
        version = "v0.0.0-20200708152505-19999e7d3cef",
    )
    go_repository(
        name = "com_github_twitchtv_twirp",
        importpath = "github.com/twitchtv/twirp",
        sum = "h1:3fNSDoSPyq+fTrifIvGue9XM/tptzuhiGY83rxPVNUg=",
        version = "v7.1.0+incompatible",
    )
    go_repository(
        name = "com_github_tyler_smith_go_bip39",
        importpath = "github.com/tyler-smith/go-bip39",
        sum = "h1:5eUemwrMargf3BSLRRCalXT93Ns6pQJIjYQN2nyfOP8=",
        version = "v1.1.0",
    )

    go_repository(
        name = "com_github_uber_jaeger_client_go",
        importpath = "github.com/uber/jaeger-client-go",
        sum = "h1:IxcNZ7WRY1Y3G4poYlx24szfsn/3LvK9QHCq9oQw8+U=",
        version = "v2.25.0+incompatible",
    )
    go_repository(
        name = "com_github_ugorji_go_codec",
        importpath = "github.com/ugorji/go/codec",
        sum = "h1:3SVOIvH7Ae1KRYyQWRjXWJEA9sS/c/pjvH++55Gr648=",
        version = "v0.0.0-20181204163529-d75b2dcb6bc8",
    )

    go_repository(
        name = "com_github_urfave_cli",
        importpath = "github.com/urfave/cli",
        sum = "h1:+mkCCcOFKPnCmVYVcURKps1Xe+3zP90gSYGNfRkjoIY=",
        version = "v1.22.1",
    )
    go_repository(
        name = "com_github_urfave_cli_v2",
        importpath = "github.com/urfave/cli/v2",
        sum = "h1:qph92Y649prgesehzOrQjdWyxFOp/QVM+6imKHad91M=",
        version = "v2.3.0",
    )
    go_repository(
        name = "com_github_viant_assertly",
        importpath = "github.com/viant/assertly",
        sum = "h1:5x1GzBaRteIwTr5RAGFVG14uNeRFxVNbXPWrK2qAgpc=",
        version = "v0.4.8",
    )
    go_repository(
        name = "com_github_viant_toolbox",
        importpath = "github.com/viant/toolbox",
        sum = "h1:6TteTDQ68CjgcCe8wH3D3ZhUQQOJXMTbj/D9rkk2a1k=",
        version = "v0.24.0",
    )

    go_repository(
        name = "com_github_victoriametrics_fastcache",
        importpath = "github.com/VictoriaMetrics/fastcache",
        sum = "h1:C/3Oi3EiBCqufydp1neRZkqcwmEiuRT9c3fqvvgKm5o=",
        version = "v1.6.0",
    )
    go_repository(
        name = "com_github_vividcortex_gohistogram",
        importpath = "github.com/VividCortex/gohistogram",
        sum = "h1:6+hBz+qvs0JOrrNhhmR7lFxo5sINxBCGXrdtl/UvroE=",
        version = "v1.0.0",
    )

    go_repository(
        name = "com_github_wealdtech_go_bytesutil",
        importpath = "github.com/wealdtech/go-bytesutil",
        sum = "h1:ocEg3Ke2GkZ4vQw5lp46rmO+pfqCCTgq35gqOy8JKVc=",
        version = "v1.1.1",
    )

    go_repository(
        name = "com_github_wealdtech_go_eth2_types_v2",
        build_directives = [
            "gazelle:resolve go github.com/herumi/bls-eth-go-binary/bls @herumi_bls_eth_go_binary//:go_default_library",
        ],
        importpath = "github.com/wealdtech/go-eth2-types/v2",
        sum = "h1:tiA6T88M6XQIbrV5Zz53l1G5HtRERcxQfmET225V4Ls=",
        version = "v2.5.2",
    )
    go_repository(
        name = "com_github_wealdtech_go_eth2_util",
        importpath = "github.com/wealdtech/go-eth2-util",
        sum = "h1:2INPeOR35x5LdFFpSzyw954WzTD+DFyHe3yKlJnG5As=",
        version = "v1.6.3",
    )

    go_repository(
        name = "com_github_wealdtech_go_eth2_wallet_encryptor_keystorev4",
        importpath = "github.com/wealdtech/go-eth2-wallet-encryptor-keystorev4",
        sum = "h1:SxrDVSr+oXuT1x8kZt4uWqNCvv5xXEGV9zd7cuSrZS8=",
        version = "v1.1.3",
    )

    go_repository(
        name = "com_github_wealdtech_go_eth2_wallet_types_v2",
        importpath = "github.com/wealdtech/go-eth2-wallet-types/v2",
        sum = "h1:264/meVYWt1wFw6Mtn+xwkZkXjID42gNra4rycoiDXI=",
        version = "v2.8.2",
    )
    go_repository(
        name = "com_github_wercker_journalhook",
        importpath = "github.com/wercker/journalhook",
        sum = "h1:shC1HB1UogxN5Ech3Yqaaxj1X/P656PPCB4RbojIJqc=",
        version = "v0.0.0-20180428041537-5d0a5ae867b3",
    )

    go_repository(
        name = "com_github_whyrusleeping_go_keyspace",
        importpath = "github.com/whyrusleeping/go-keyspace",
        sum = "h1:EKhdznlJHPMoKr0XTrX+IlJs1LH3lyx2nfr1dOlZ79k=",
        version = "v0.0.0-20160322163242-5b898ac5add1",
    )
    go_repository(
        name = "com_github_whyrusleeping_go_logging",
        importpath = "github.com/whyrusleeping/go-logging",
        sum = "h1:fwpzlmT0kRC/Fmd0MdmGgJG/CXIZ6gFq46FQZjprUcc=",
        version = "v0.0.1",
    )

    go_repository(
        name = "com_github_whyrusleeping_mafmt",
        importpath = "github.com/whyrusleeping/mafmt",
        sum = "h1:TCghSl5kkwEE0j+sU/gudyhVMRlpBin8fMBBHg59EbA=",
        version = "v1.2.8",
    )
    go_repository(
        name = "com_github_whyrusleeping_mdns",
        importpath = "github.com/whyrusleeping/mdns",
        sum = "h1:Y1/FEOpaCpD21WxrmfeIYCFPuVPRCY2XZTWzTNHGw30=",
        version = "v0.0.0-20190826153040-b9b60ed33aa9",
    )

    go_repository(
        name = "com_github_whyrusleeping_multiaddr_filter",
        importpath = "github.com/whyrusleeping/multiaddr-filter",
        sum = "h1:E9S12nwJwEOXe2d6gT6qxdvqMnNq+VnSsKPgm2ZZNds=",
        version = "v0.0.0-20160516205228-e903e4adabd7",
    )
    go_repository(
        name = "com_github_whyrusleeping_timecache",
        importpath = "github.com/whyrusleeping/timecache",
        sum = "h1:lYbXeSvJi5zk5GLKVuid9TVjS9a0OmLIDKTfoZBL6Ow=",
        version = "v0.0.0-20160911033111-cfcb2f1abfee",
    )

    go_repository(
        name = "com_github_willf_bitset",
        importpath = "github.com/willf/bitset",
        sum = "h1:ekJIKh6+YbUIVt9DfNbkR5d6aFcFTLDRyJNAACURBg8=",
        version = "v1.1.3",
    )

    go_repository(
        name = "com_github_x_cray_logrus_prefixed_formatter",
        importpath = "github.com/x-cray/logrus-prefixed-formatter",
        sum = "h1:00txxvfBM9muc0jiLIEAkAcIMJzfthRT6usrui8uGmg=",
        version = "v0.5.2",
    )
    go_repository(
        name = "com_github_xdg_scram",
        importpath = "github.com/xdg/scram",
        sum = "h1:u40Z8hqBAAQyv+vATcGgV0YCnDjqSL7/q/JyPhhJSPk=",
        version = "v0.0.0-20180814205039-7eeb5667e42c",
    )
    go_repository(
        name = "com_github_xdg_stringprep",
        importpath = "github.com/xdg/stringprep",
        sum = "h1:d9X0esnoa3dFsV0FG35rAT0RIhYFlPq7MiP+DW89La0=",
        version = "v1.0.0",
    )
    go_repository(
        name = "com_github_xiang90_probing",
        importpath = "github.com/xiang90/probing",
        sum = "h1:eY9dn8+vbi4tKz5Qo6v2eYzo7kUS51QINcR5jNpbZS8=",
        version = "v0.0.0-20190116061207-43a291ad63a2",
    )

    go_repository(
        name = "com_github_xlab_treeprint",
        importpath = "github.com/xlab/treeprint",
        sum = "h1:YdYsPAZ2pC6Tow/nPZOPQ96O3hm/ToAkGsPLzedXERk=",
        version = "v0.0.0-20180616005107-d6fb6747feb6",
    )
    go_repository(
        name = "com_github_xordataexchange_crypt",
        importpath = "github.com/xordataexchange/crypt",
        sum = "h1:ESFSdwYZvkeru3RtdrYueztKhOBCSAAzS4Gf+k0tEow=",
        version = "v0.0.3-0.20170626215501-b2862e3d0a77",
    )
    go_repository(
        name = "com_github_xtaci_kcp_go",
        importpath = "github.com/xtaci/kcp-go",
        sum = "h1:TN1uey3Raw0sTz0Fg8GkfM0uH3YwzhnZWQ1bABv5xAg=",
        version = "v5.4.20+incompatible",
    )
    go_repository(
        name = "com_github_xtaci_lossyconn",
        importpath = "github.com/xtaci/lossyconn",
        sum = "h1:J0GxkO96kL4WF+AIT3M4mfUVinOCPgf2uUWYFUzN0sM=",
        version = "v0.0.0-20190602105132-8df528c0c9ae",
    )
    go_repository(
        name = "com_github_yuin_goldmark",
        importpath = "github.com/yuin/goldmark",
        sum = "h1:dPmz1Snjq0kmkz159iL7S6WzdahUTHnHB5M56WFVifs=",
        version = "v1.3.5",
    )

    go_repository(
        name = "com_google_cloud_go",
        importpath = "cloud.google.com/go",
        sum = "h1:Dg9iHVQfrhq82rUNu9ZxUDrJLaxFUe/HlCVaLyRruq8=",
        version = "v0.65.0",
    )

    go_repository(
        name = "com_google_cloud_go_bigquery",
        importpath = "cloud.google.com/go/bigquery",
        sum = "h1:PQcPefKFdaIzjQFbiyOgAqyx8q5djaE7x9Sqe712DPA=",
        version = "v1.8.0",
    )
    go_repository(
        name = "com_google_cloud_go_bigtable",
        importpath = "cloud.google.com/go/bigtable",
        sum = "h1:F4cCmA4nuV84V5zYQ3MKY+M1Cw1avHDuf3S/LcZPA9c=",
        version = "v1.2.0",
    )
    go_repository(
        name = "com_google_cloud_go_datastore",
        importpath = "cloud.google.com/go/datastore",
        sum = "h1:/May9ojXjRkPBNVrq+oWLqmWCkr4OU5uRY29bu0mRyQ=",
        version = "v1.1.0",
    )

    go_repository(
        name = "com_google_cloud_go_firestore",
        importpath = "cloud.google.com/go/firestore",
        sum = "h1:9x7Bx0A9R5/M9jibeJeZWqjeVEIxYW9fZYqB9a70/bY=",
        version = "v1.1.0",
    )
    go_repository(
        name = "com_google_cloud_go_pubsub",
        importpath = "cloud.google.com/go/pubsub",
        sum = "h1:ukjixP1wl0LpnZ6LWtZJ0mX5tBmjp1f8Sqer8Z2OMUU=",
        version = "v1.3.1",
    )
    go_repository(
        name = "com_google_cloud_go_storage",
        importpath = "cloud.google.com/go/storage",
        sum = "h1:STgFzyU5/8miMl0//zKh2aQeTyeaUH3WN9bSUiJ09bA=",
        version = "v1.10.0",
    )
    go_repository(
        name = "com_shuralyov_dmitri_app_changes",
        importpath = "dmitri.shuralyov.com/app/changes",
        sum = "h1:hJiie5Bf3QucGRa4ymsAUOxyhYwGEz1xrsVk0P8erlw=",
        version = "v0.0.0-20180602232624-0a106ad413e3",
    )

    go_repository(
        name = "com_shuralyov_dmitri_gpu_mtl",
        importpath = "dmitri.shuralyov.com/gpu/mtl",
        sum = "h1:VpgP7xuJadIUuKccphEpTJnWhS2jkQyMt6Y7pJCD7fY=",
        version = "v0.0.0-20190408044501-666a987793e9",
    )
    go_repository(
        name = "com_shuralyov_dmitri_html_belt",
        importpath = "dmitri.shuralyov.com/html/belt",
        sum = "h1:SPOUaucgtVls75mg+X7CXigS71EnsfVUK/2CgVrwqgw=",
        version = "v0.0.0-20180602232347-f7d459c86be0",
    )
    go_repository(
        name = "com_shuralyov_dmitri_service_change",
        importpath = "dmitri.shuralyov.com/service/change",
        sum = "h1:GvWw74lx5noHocd+f6HBMXK6DuggBB1dhVkuGZbv7qM=",
        version = "v0.0.0-20181023043359-a85b471d5412",
    )
    go_repository(
        name = "com_shuralyov_dmitri_state",
        importpath = "dmitri.shuralyov.com/state",
        sum = "h1:ivON6cwHK1OH26MZyWDCnbTRZZf0IhNsENoNAKFS1g4=",
        version = "v0.0.0-20180228185332-28bcc343414c",
    )

    go_repository(
        name = "com_sourcegraph_sourcegraph_appdash",
        importpath = "sourcegraph.com/sourcegraph/appdash",
        sum = "h1:ucqkfpjg9WzSUubAO62csmucvxl4/JeW3F4I4909XkM=",
        version = "v0.0.0-20190731080439-ebfcffb1b5c0",
    )
    go_repository(
        name = "com_sourcegraph_sourcegraph_go_diff",
        importpath = "sourcegraph.com/sourcegraph/go-diff",
        sum = "h1:eTiIR0CoWjGzJcnQ3OkhIl/b9GJovq4lSAVRt0ZFEG8=",
        version = "v0.5.0",
    )
    go_repository(
        name = "com_sourcegraph_sqs_pbtypes",
        importpath = "sourcegraph.com/sqs/pbtypes",
        sum = "h1:JPJh2pk3+X4lXAkZIk2RuE/7/FoK9maXw+TNPJhVS/c=",
        version = "v0.0.0-20180604144634-d3ebe8f20ae4",
    )

    # Note: go_repository is already wrapped with maybe!
    maybe(
        git_repository,
        name = "graknlabs_bazel_distribution",
        commit = "962f3a7e56942430c0ec120c24f9e9f2a9c2ce1a",
        remote = "https://github.com/graknlabs/bazel-distribution",
        shallow_since = "1569509514 +0300",
    )

    go_repository(
        name = "in_gopkg_alecthomas_kingpin_v2",
        importpath = "gopkg.in/alecthomas/kingpin.v2",
        sum = "h1:jMFz6MfLP0/4fUyZle81rXUoxOBFi19VUFKVDOQfozc=",
        version = "v2.2.6",
    )
    go_repository(
        name = "in_gopkg_bsm_ratelimit_v1",
        importpath = "gopkg.in/bsm/ratelimit.v1",
        sum = "h1:stTHdEoWg1pQ8riaP5ROrjS6zy6wewH/Q2iwnLCQUXY=",
        version = "v1.0.0-20160220154919-db14e161995a",
    )
    go_repository(
        name = "in_gopkg_cenkalti_backoff_v1",
        importpath = "gopkg.in/cenkalti/backoff.v1",
        sum = "h1:Arh75ttbsvlpVA7WtVpH4u9h6Zl46xuptxqLxPiSo4Y=",
        version = "v1.1.0",
    )

    go_repository(
        name = "in_gopkg_check_v1",
        importpath = "gopkg.in/check.v1",
        sum = "h1:Hei/4ADfdWqJk1ZMxUNpqntNwaWcugrBjAiHlqqRiVk=",
        version = "v1.0.0-20201130134442-10cb98267c6c",
    )
    go_repository(
        name = "in_gopkg_cheggaaa_pb_v1",
        importpath = "gopkg.in/cheggaaa/pb.v1",
        sum = "h1:Ev7yu1/f6+d+b3pi5vPdRPc6nNtP1umSfcWiEfRqv6I=",
        version = "v1.0.25",
    )

    go_repository(
        name = "in_gopkg_confluentinc_confluent_kafka_go_v1",
        importpath = "gopkg.in/confluentinc/confluent-kafka-go.v1",
        patch_args = ["-p1"],
        patches = ["@prysm//third_party:in_gopkg_confluentinc_confluent_kafka_go_v1.patch"],
        sum = "h1:JabkIV98VYFqYKHHzXtgGMFuRgFBNTNzBytbGByzrJI=",
        version = "v1.4.2",
    )
    go_repository(
        name = "in_gopkg_d4l3k_messagediff_v1",
        importpath = "gopkg.in/d4l3k/messagediff.v1",
        sum = "h1:70AthpjunwzUiarMHyED52mj9UwtAnE89l1Gmrt3EU0=",
        version = "v1.2.1",
    )
    go_repository(
        name = "in_gopkg_errgo_v2",
        importpath = "gopkg.in/errgo.v2",
        sum = "h1:0vLT13EuvQ0hNvakwLuFZ/jYrLp5F3kcWHXdRggjCE8=",
        version = "v2.1.0",
    )
    go_repository(
        name = "in_gopkg_fsnotify_v1",
        importpath = "gopkg.in/fsnotify.v1",
        sum = "h1:xOHLXZwVvI9hhs+cLKq5+I5onOuwQLhQwiu63xxlHs4=",
        version = "v1.4.7",
    )
    go_repository(
        name = "in_gopkg_gcfg_v1",
        importpath = "gopkg.in/gcfg.v1",
        sum = "h1:m8OOJ4ccYHnx2f4gQwpno8nAX5OGOh7RLaaz0pj3Ogs=",
        version = "v1.2.3",
    )

    go_repository(
        name = "in_gopkg_inf_v0",
        importpath = "gopkg.in/inf.v0",
        sum = "h1:73M5CoZyi3ZLMOyDlQh031Cx6N9NDJ2Vvfl76EDAgDc=",
        version = "v0.9.1",
    )

    go_repository(
        name = "in_gopkg_ini_v1",
        importpath = "gopkg.in/ini.v1",
        sum = "h1:AQvPpx3LzTDM0AjnIRlVFwFFGC+npRopjZxLJj6gdno=",
        version = "v1.51.0",
    )
    go_repository(
        name = "in_gopkg_jcmturner_aescts_v1",
        importpath = "gopkg.in/jcmturner/aescts.v1",
        sum = "h1:cVVZBK2b1zY26haWB4vbBiZrfFQnfbTVrE3xZq6hrEw=",
        version = "v1.0.1",
    )
    go_repository(
        name = "in_gopkg_jcmturner_dnsutils_v1",
        importpath = "gopkg.in/jcmturner/dnsutils.v1",
        sum = "h1:cIuC1OLRGZrld+16ZJvvZxVJeKPsvd5eUIvxfoN5hSM=",
        version = "v1.0.1",
    )
    go_repository(
        name = "in_gopkg_jcmturner_goidentity_v3",
        importpath = "gopkg.in/jcmturner/goidentity.v3",
        sum = "h1:1duIyWiTaYvVx3YX2CYtpJbUFd7/UuPYCfgXtQ3VTbI=",
        version = "v3.0.0",
    )
    go_repository(
        name = "in_gopkg_jcmturner_gokrb5_v7",
        importpath = "gopkg.in/jcmturner/gokrb5.v7",
        sum = "h1:a9tsXlIDD9SKxotJMK3niV7rPZAJeX2aD/0yg3qlIrg=",
        version = "v7.5.0",
    )
    go_repository(
        name = "in_gopkg_jcmturner_rpc_v1",
        importpath = "gopkg.in/jcmturner/rpc.v1",
        sum = "h1:QHIUxTX1ISuAv9dD2wJ9HWQVuWDX/Zc0PfeC2tjc4rU=",
        version = "v1.1.0",
    )

    go_repository(
        name = "in_gopkg_natefinch_npipe_v2",
        importpath = "gopkg.in/natefinch/npipe.v2",
        sum = "h1:+JknDZhAj8YMt7GC73Ei8pv4MzjDUNPHgQWJdtMAaDU=",
        version = "v2.0.0-20160621034901-c1b8fa8bdcce",
    )
    go_repository(
        name = "in_gopkg_olebedev_go_duktape_v3",
        importpath = "gopkg.in/olebedev/go-duktape.v3",
        sum = "h1:a6cXbcDDUkSBlpnkWV1bJ+vv3mOgQEltEJ2rPxroVu0=",
        version = "v3.0.0-20200619000410-60c24ae608a6",
    )
    go_repository(
        name = "in_gopkg_redis_v4",
        importpath = "gopkg.in/redis.v4",
        sum = "h1:y3XbwQAiHwgNLUng56mgWYK39vsPqo8sT84XTEcxjr0=",
        version = "v4.2.4",
    )
    go_repository(
        name = "in_gopkg_resty_v1",
        importpath = "gopkg.in/resty.v1",
        sum = "h1:CuXP0Pjfw9rOuY6EP+UvtNvt5DSqHpIxILZKT/quCZI=",
        version = "v1.12.0",
    )

    go_repository(
        name = "in_gopkg_src_d_go_cli_v0",
        importpath = "gopkg.in/src-d/go-cli.v0",
        sum = "h1:mXa4inJUuWOoA4uEROxtJ3VMELMlVkIxIfcR0HBekAM=",
        version = "v0.0.0-20181105080154-d492247bbc0d",
    )
    go_repository(
        name = "in_gopkg_src_d_go_log_v1",
        importpath = "gopkg.in/src-d/go-log.v1",
        sum = "h1:heWvX7J6qbGWbeFS/aRmiy1eYaT+QMV6wNvHDyMjQV4=",
        version = "v1.0.1",
    )
    go_repository(
        name = "in_gopkg_tomb_v1",
        importpath = "gopkg.in/tomb.v1",
        sum = "h1:uRGJdciOHaEIrze2W8Q3AKkepLTh2hOroT7a+7czfdQ=",
        version = "v1.0.0-20141024135613-dd632973f1e7",
    )

    go_repository(
        name = "in_gopkg_urfave_cli_v1",
        importpath = "gopkg.in/urfave/cli.v1",
        sum = "h1:NdAVW6RYxDif9DhDHaAortIu956m2c0v+09AZBPTbE0=",
        version = "v1.20.0",
    )
    go_repository(
        name = "in_gopkg_warnings_v0",
        importpath = "gopkg.in/warnings.v0",
        sum = "h1:wFXVbFY8DY5/xOe1ECiWdKCzZlxgshcYVNkBHstARME=",
        version = "v0.1.2",
    )

    go_repository(
        name = "in_gopkg_yaml_v2",
        importpath = "gopkg.in/yaml.v2",
        nofuzz = True,
        sum = "h1:D8xgwECY7CYvx+Y2n4sBz93Jn9JRvxdiyyo8CTfuKaY=",
        version = "v2.4.0",
    )

    go_repository(
        name = "in_gopkg_yaml_v3",
        importpath = "gopkg.in/yaml.v3",
        sum = "h1:h8qDotaEPuJATrMmW04NCwg7v22aHH28wwpauUhK9Oo=",
        version = "v3.0.0-20210107192922-496545a6307b",
    )
    go_repository(
        name = "io_etcd_go_bbolt",
        importpath = "go.etcd.io/bbolt",
        sum = "h1:XAzx9gjCb0Rxj7EoqcClPD1d5ZBxZJk0jbuoPHenBt0=",
        version = "v1.3.5",
    )
    go_repository(
        name = "io_etcd_go_etcd",
        importpath = "go.etcd.io/etcd",
        sum = "h1:VcrIfasaLFkyjk6KNlXQSzO+B0fZcnECiDrKJsfxka0=",
        version = "v0.0.0-20191023171146-3cf2f69b5738",
    )

    go_repository(
        name = "io_k8s_api",
        build_file_proto_mode = "disable_global",
        importpath = "k8s.io/api",
        sum = "h1:2AJaUQdgUZLoDZHrun21PW2Nx9+ll6cUzvn3IKhSIn0=",
        version = "v0.18.3",
    )
    go_repository(
        name = "io_k8s_apimachinery",
        build_file_proto_mode = "disable_global",
        importpath = "k8s.io/apimachinery",
        sum = "h1:pOGcbVAhxADgUYnjS08EFXs9QMl8qaH5U4fr5LGUrSk=",
        version = "v0.18.3",
    )
    go_repository(
        name = "io_k8s_client_go",
        build_extra_args = ["-exclude=vendor"],
        build_naming_convention = "go_default_library",
        importpath = "k8s.io/client-go",
        sum = "h1:QaJzz92tsN67oorwzmoB0a9r9ZVHuD5ryjbCKP0U22k=",
        version = "v0.18.3",
    )
    go_repository(
        name = "io_k8s_gengo",
        importpath = "k8s.io/gengo",
        sum = "h1:4s3/R4+OYYYUKptXPhZKjQ04WJ6EhQQVFdjOFvCazDk=",
        version = "v0.0.0-20190128074634-0689ccc1d7d6",
    )

    go_repository(
        name = "io_k8s_klog",
        importpath = "k8s.io/klog",
        sum = "h1:Pt+yjF5aB1xDSVbau4VsWe+dQNzA0qv1LlXdC2dF6Q8=",
        version = "v1.0.0",
    )
    go_repository(
        name = "io_k8s_klog_v2",
        importpath = "k8s.io/klog/v2",
        sum = "h1:WmkrnW7fdrm0/DMClc+HIxtftvxVIPAhlVwMQo5yLco=",
        version = "v2.3.0",
    )
    go_repository(
        name = "io_k8s_kube_openapi",
        importpath = "k8s.io/kube-openapi",
        sum = "h1:Oh3Mzx5pJ+yIumsAD0MOECPVeXsVot0UkiaCGVyfGQY=",
        version = "v0.0.0-20200410145947-61e04a5be9a6",
    )

    go_repository(
        name = "io_k8s_sigs_structured_merge_diff_v3",
        importpath = "sigs.k8s.io/structured-merge-diff/v3",
        sum = "h1:dOmIZBMfhcHS09XZkMyUgkq5trg3/jRyJYFZUiaOp8E=",
        version = "v3.0.0",
    )

    go_repository(
        name = "io_k8s_sigs_yaml",
        importpath = "sigs.k8s.io/yaml",
        sum = "h1:kr/MCeFWJWTwyaHoR9c8EjH9OumOmoF9YGiZd7lFm/Q=",
        version = "v1.2.0",
    )
    go_repository(
        name = "io_k8s_utils",
        importpath = "k8s.io/utils",
        sum = "h1:ZtTUW5+ZWaoqjR3zOpRa7oFJ5d4aA22l4me/xArfOIc=",
        version = "v0.0.0-20200520001619-278ece378a50",
    )
    go_repository(
        name = "io_opencensus_go",
        importpath = "go.opencensus.io",
        sum = "h1:gqCw0LfLxScz8irSi8exQc7fyQ0fKQU/qnC/X8+V/1M=",
        version = "v0.23.0",
    )
    go_repository(
        name = "io_opencensus_go_contrib_exporter_jaeger",
        importpath = "contrib.go.opencensus.io/exporter/jaeger",
        sum = "h1:yGBYzYMewVL0yO9qqJv3Z5+IRhPdU7e9o/2oKpX4YvI=",
        version = "v0.2.1",
    )

    go_repository(
        name = "io_rsc_binaryregexp",
        importpath = "rsc.io/binaryregexp",
        sum = "h1:HfqmD5MEmC0zvwBuF187nq9mdnXjXsSivRiXN7SmRkE=",
        version = "v0.2.0",
    )
    go_repository(
        name = "io_rsc_pdf",
        importpath = "rsc.io/pdf",
        sum = "h1:k1MczvYDUvJBe93bYd7wrZLLUEcLZAuF824/I4e5Xr4=",
        version = "v0.1.1",
    )
    go_repository(
        name = "io_rsc_quote_v3",
        importpath = "rsc.io/quote/v3",
        sum = "h1:9JKUTTIUgS6kzR9mK1YuGKv6Nl+DijDNIc0ghT58FaY=",
        version = "v3.1.0",
    )
    go_repository(
        name = "io_rsc_sampler",
        importpath = "rsc.io/sampler",
        sum = "h1:7uVkIFmeBqHfdjD+gZwtXXI+RODJ2Wc4O7MPEh/QiW4=",
        version = "v1.3.0",
    )
    go_repository(
        name = "org_apache_git_thrift_git",
        importpath = "git.apache.org/thrift.git",
        sum = "h1:OR8VhtwhcAI3U48/rzBsVOuHi0zDPzYI1xASVcdSgR8=",
        version = "v0.0.0-20180902110319-2566ecd5d999",
    )

    go_repository(
        name = "org_collectd",
        importpath = "collectd.org",
        sum = "h1:iNBHGw1VvPJxH2B6RiFWFZ+vsjo1lCdRszBeOuwGi00=",
        version = "v0.3.0",
    )
    go_repository(
        name = "org_go4",
        importpath = "go4.org",
        sum = "h1:+hE86LblG4AyDgwMCLTE6FOlM9+qjHSYS+rKqxUVdsM=",
        version = "v0.0.0-20180809161055-417644f6feb5",
    )
    go_repository(
        name = "org_go4_grpc",
        importpath = "grpc.go4.org",
        sum = "h1:tmXTu+dfa+d9Evp8NpJdgOy6+rt8/x4yG7qPBrtNfLY=",
        version = "v0.0.0-20170609214715-11d0a25b4919",
    )

    go_repository(
        name = "org_golang_google_api",
        importpath = "google.golang.org/api",
        sum = "h1:k40adF3uR+6x/+hO5Dh4ZFUqFp67vxvbpafFiJxl10A=",
        version = "v0.34.0",
    )
    go_repository(
        name = "org_golang_google_appengine",
        importpath = "google.golang.org/appengine",
        sum = "h1:FZR1q0exgwxzPzp/aF+VccGrSfxfPpkBqjIIEq3ru6c=",
        version = "v1.6.7",
    )
    go_repository(
        name = "org_golang_google_genproto",
        importpath = "google.golang.org/genproto",
        sum = "h1:KMgpo2lWy1vfrYjtxPAzR0aNWeAR1UdQykt6sj/hpBY=",
        version = "v0.0.0-20210426193834-eac7f76ac494",
    )

    go_repository(
        name = "org_golang_google_grpc",
        build_file_proto_mode = "disable",
        importpath = "google.golang.org/grpc",
        sum = "h1:uSZWeQJX5j11bIQ4AJoj+McDBo29cY1MCoC1wO3ts+c=",
        version = "v1.37.0",
    )
    go_repository(
        name = "org_golang_google_grpc_cmd_protoc_gen_go_grpc",
        importpath = "google.golang.org/grpc/cmd/protoc-gen-go-grpc",
        sum = "h1:lQ+dE99pFsb8osbJB3oRfE5eW4Hx6a/lZQr8Jh+eoT4=",
        version = "v1.0.0",
    )
    go_repository(
        name = "org_golang_google_protobuf",
        importpath = "google.golang.org/protobuf",
        sum = "h1:KhgSLlr/moiqjv0qUsSnLvdUL7NH7PHW8aZGn7Jpjko=",
        version = "v1.27.0",
    )
    go_repository(
        name = "org_golang_x_build",
        importpath = "golang.org/x/build",
        sum = "h1:E2M5QgjZ/Jg+ObCQAudsXxuTsLj7Nl5RV/lZcQZmKSo=",
        version = "v0.0.0-20190111050920-041ab4dc3f9d",
    )

    go_repository(
        name = "org_golang_x_crypto",
        importpath = "golang.org/x/crypto",
        sum = "h1:It14KIkyBFYkHkwZ7k45minvA9aorojkyjGk9KJ5B/w=",
        version = "v0.0.0-20210322153248-0c34fe9e7dc2",
    )
    go_repository(
        name = "org_golang_x_exp",
        importpath = "golang.org/x/exp",
        sum = "h1:rMqLP+9XLy+LdbCXHjJHAmTfXCr93W7oruWA6Hq1Alc=",
        version = "v0.0.0-20200513190911-00229845015e",
    )
    go_repository(
        name = "org_golang_x_image",
        importpath = "golang.org/x/image",
        sum = "h1:+qEpEAPhDZ1o0x3tHzZTQDArnOixOzGD9HUJfcg0mb4=",
        version = "v0.0.0-20190802002840-cff245a6509b",
    )

    go_repository(
        name = "org_golang_x_lint",
        importpath = "golang.org/x/lint",
        sum = "h1:2M3HP5CCK1Si9FQhwnzYhXdG6DXeebvUHFpre8QvbyI=",
        version = "v0.0.0-20201208152925-83fdc39ff7b5",
    )
    go_repository(
        name = "org_golang_x_mobile",
        importpath = "golang.org/x/mobile",
        sum = "h1:4+4C/Iv2U4fMZBiMCc98MG1In4gJY5YRhtpDNeDeHWs=",
        version = "v0.0.0-20190719004257-d2bd2a29d028",
    )

    go_repository(
        name = "org_golang_x_mod",
        importpath = "golang.org/x/mod",
        sum = "h1:Gz96sIWK3OalVv/I/qNygP42zyoKp3xptRVCWRFEBvo=",
        version = "v0.4.2",
    )

    go_repository(
        name = "org_golang_x_net",
        importpath = "golang.org/x/net",
        sum = "h1:XpT3nA5TvE525Ne3hInMh6+GETgn27Zfm9dxsThnX2Q=",
        version = "v0.0.0-20210614182718-04defd469f4e",
    )
    go_repository(
        name = "org_golang_x_oauth2",
        importpath = "golang.org/x/oauth2",
        sum = "h1:pkQiBZBvdos9qq4wBAHqlzuZHEXo07pqV06ef90u1WI=",
        version = "v0.0.0-20210514164344-f6687ab2804c",
    )
    go_repository(
        name = "org_golang_x_perf",
        importpath = "golang.org/x/perf",
        sum = "h1:xYq6+9AtI+xP3M4r0N1hCkHrInHDBohhquRgx9Kk6gI=",
        version = "v0.0.0-20180704124530-6e6d33e29852",
    )

    go_repository(
        name = "org_golang_x_sync",
        importpath = "golang.org/x/sync",
        sum = "h1:5KslGYwFpkhGh+Q16bwMP3cOontH8FOep7tGV86Y7SQ=",
        version = "v0.0.0-20210220032951-036812b2e83c",
    )
    go_repository(
        name = "org_golang_x_sys",
        importpath = "golang.org/x/sys",
        sum = "h1:RqytpXGR1iVNX7psjB3ff8y7sNFinVFvkx1c8SjBkio=",
        version = "v0.0.0-20210616094352-59db8d763f22",
    )
    go_repository(
        name = "org_golang_x_term",
        importpath = "golang.org/x/term",
        sum = "h1:v+OssWQX+hTHEmOBgwxdZxK4zHq3yOs8F9J7mk0PY8E=",
        version = "v0.0.0-20201126162022-7de9c90e9dd1",
    )

    go_repository(
        name = "org_golang_x_text",
        importpath = "golang.org/x/text",
        sum = "h1:aRYxNxv6iGQlyVaZmk6ZgYEDa+Jg18DxebPSrd6bg1M=",
        version = "v0.3.6",
    )
    go_repository(
        name = "org_golang_x_time",
        importpath = "golang.org/x/time",
        sum = "h1:Hir2P/De0WpUhtrKGGjvSb2YxUgyZ7EFOSLIcSSpiwE=",
        version = "v0.0.0-20201208040808-7e3f01d25324",
    )
    go_repository(
        name = "org_golang_x_tools",
        importpath = "golang.org/x/tools",
        sum = "h1:wGiQel/hW0NnEkJUk8lbzkX2gFJU6PFxf1v5OlCfuOs=",
        version = "v0.1.1",
    )

    go_repository(
        name = "org_golang_x_xerrors",
        importpath = "golang.org/x/xerrors",
        sum = "h1:go1bK/D/BFZV2I8cIQd1NKEZ+0owSTG1fDTci4IqFcE=",
        version = "v0.0.0-20200804184101-5ec99f83aff1",
    )

    go_repository(
        name = "org_gonum_v1_gonum",
        importpath = "gonum.org/v1/gonum",
        sum = "h1:DJy6UzXbahnGUf1ujUNkh/NEtK14qMo2nvlBPs4U5yw=",
        version = "v0.6.0",
    )
    go_repository(
        name = "org_gonum_v1_netlib",
        importpath = "gonum.org/v1/netlib",
        sum = "h1:OE9mWmgKkjJyEmDAAtGMPjXu+YNeGvK9VTSHY6+Qihc=",
        version = "v0.0.0-20190313105609-8cb42192e0e0",
    )
    go_repository(
        name = "org_gonum_v1_plot",
        importpath = "gonum.org/v1/plot",
        sum = "h1:Qh4dB5D/WpoUUp3lSod7qgoyEHbDGPUWjIbnqdqqe1k=",
        version = "v0.0.0-20190515093506-e2840ee46a6b",
    )
    go_repository(
        name = "org_uber_go_atomic",
        importpath = "go.uber.org/atomic",
        sum = "h1:CUhrE4N1rqSE6FM9ecihEjRkLQu8cDfgDyoOs83mEY4=",
        version = "v1.8.0",
    )

    go_repository(
        name = "org_uber_go_automaxprocs",
        build_directives = [
            # Do not use this library directly.
            # Rather, load maxprocs from github.com/prysmaticlabs/shared/maxprocs.
            "gazelle:go_visibility @prysm//shared/maxprocs:__pkg__",
        ],
        importpath = "go.uber.org/automaxprocs",
        sum = "h1:II28aZoGdaglS5vVNnspf28lnZpXScxtIozx1lAjdb0=",
        version = "v1.3.0",
    )
    go_repository(
        name = "org_uber_go_goleak",
        importpath = "go.uber.org/goleak",
        sum = "h1:qsup4IcBdlmsnGfqyLl4Ntn3C2XCCuKAE7DwHpScyUo=",
        version = "v1.0.0",
    )
    go_repository(
        name = "org_uber_go_multierr",
        importpath = "go.uber.org/multierr",
        sum = "h1:zaiO/rmgFjbmCXdSYJWQcdvOCsthmdaHfr3Gm2Kx4Ec=",
        version = "v1.7.0",
    )
    go_repository(
        name = "org_uber_go_tools",
        importpath = "go.uber.org/tools",
        sum = "h1:0mgffUl7nfd+FpvXMVz4IDEaUSmT1ysygQC7qYo7sG4=",
        version = "v0.0.0-20190618225709-2cfd321de3ee",
    )
    go_repository(
        name = "org_uber_go_zap",
        importpath = "go.uber.org/zap",
<<<<<<< HEAD
        sum = "h1:MTjgFu6ZLKvY6Pvaqk97GlxNBuMpV4Hy/3P6tRGlI2U=",
        version = "v1.17.0",
=======
        sum = "h1:uFRZXykJGK9lLY4HtgSw44DnIcAM+kRBP7x5m+NpAOM=",
        version = "v1.16.0",
    )
    go_repository(
        name = "tools_gotest",
        importpath = "gotest.tools",
        sum = "h1:VsBPFP1AI068pPrMxtb/S8Zkgf9xEmTLJjfM+P5UIEo=",
        version = "v2.2.0+incompatible",
>>>>>>> 15bfcf8f
    )<|MERGE_RESOLUTION|>--- conflicted
+++ resolved
@@ -4292,17 +4292,12 @@
     go_repository(
         name = "org_uber_go_zap",
         importpath = "go.uber.org/zap",
-<<<<<<< HEAD
         sum = "h1:MTjgFu6ZLKvY6Pvaqk97GlxNBuMpV4Hy/3P6tRGlI2U=",
         version = "v1.17.0",
-=======
-        sum = "h1:uFRZXykJGK9lLY4HtgSw44DnIcAM+kRBP7x5m+NpAOM=",
-        version = "v1.16.0",
     )
     go_repository(
         name = "tools_gotest",
         importpath = "gotest.tools",
         sum = "h1:VsBPFP1AI068pPrMxtb/S8Zkgf9xEmTLJjfM+P5UIEo=",
         version = "v2.2.0+incompatible",
->>>>>>> 15bfcf8f
     )