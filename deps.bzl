load("@prysm//tools/go:def.bzl", "go_repository", "maybe")  # gazelle:keep
load("@bazel_tools//tools/build_defs/repo:http.bzl", "http_archive")  # gazelle:keep
load("@bazel_tools//tools/build_defs/repo:git.bzl", "git_repository")

# Prysm's third party / external dependencies.
#
##################################################################
#
#                    ██████████████████
#                  ██                  ██
#                ██  ██████████████████  ██
#              ██  ██████████████████████  ██
#            ██  ██████████████████████████  ██
#          ██  ██████████████████████████████  ██
#        ██  ██████████████████████████████████  ██
#      ██  ██████████████████████████████████████  ██
#      ██  ██████    ██      ████  ████    ██████  ██
#      ██  ████  ████████  ████  ██  ██  ██  ████  ██
#      ██  ████  ████████  ████  ██  ██  ██  ████  ██
#      ██  ██████  ██████  ████  ██  ██    ██████  ██
#      ██  ████████  ████  ████  ██  ██  ████████  ██
#      ██  ████████  ████  ████  ██  ██  ████████  ██
#      ██  ████    ██████  ██████  ████  ████████  ██
#      ██  ██████████████████████████████████████  ██
#        ██  ██████████████████████████████████  ██
#          ██  ██████████████████████████████  ██
#            ██  ██████████████████████████  ██
#              ██  ██████████████████████  ██
#                ██  ██████████████████  ██
#                  ██                  ██
#                    ██████████████████
#
##################################################################
#           Make sure you have read DEPENDENCIES.md!
##################################################################
def prysm_deps():
    # Note: go_repository is already wrapped with maybe!
    maybe(
        git_repository,
        name = "graknlabs_bazel_distribution",
        commit = "962f3a7e56942430c0ec120c24f9e9f2a9c2ce1a",
        remote = "https://github.com/graknlabs/bazel-distribution",
        shallow_since = "1569509514 +0300",
    )
    go_repository(
        name = "com_github_ferranbt_fastssz",
        importpath = "github.com/ferranbt/fastssz",
        nofuzz = True,
        sum = "h1:8DS7uDmUkGF6UKNU1HivEsjrTusxLPb05KUr/D8ONWQ=",
        version = "v0.0.0-20200826142241-3a913c5a1313",
    )
    go_repository(
        name = "com_github_prysmaticlabs_bazel_go_ethereum",
        build_file_generation = "off",
        importpath = "github.com/prysmaticlabs/bazel-go-ethereum",
        replace = "github.com/ethereum/go-ethereum",
        sum = "h1:+AspXGWVJzMtcy24DkGEJqut1grik397nnb7JybNBy8=",
        version = "v0.0.0-20201016095414-974cbc1dd92e",
    )

    # Note: It is required to define com_github_ethereum_go_ethereum like this for some reason...
    # Note: The keep directives help gazelle leave this alone.
    go_repository(
        name = "com_github_ethereum_go_ethereum",
        commit = "974cbc1dd92e929f7856092b29d3f725dfab9803",  # keep
        importpath = "github.com/ethereum/go-ethereum",  # keep
        # Note: go-ethereum is not bazel-friendly with regards to cgo. We have a
        # a fork that has resolved these issues by disabling HID/USB support and
        # some manual fixes for c imports in the crypto package. This is forked
        # branch should be updated from time to time with the latest go-ethereum
        # code.
        remote = "https://github.com/prysmaticlabs/bazel-go-ethereum",  # keep
        replace = None,  # keep
        sum = None,  # keep
        vcs = "git",  # keep
        version = None,  # keep
    )
    go_repository(
        name = "co_honnef_go_tools",
        importpath = "honnef.co/go/tools",
        sum = "h1:3JgtbtFHMiCmsznwGVTUWbgGov+pVqnlf1dEJTNAXeM=",
        version = "v0.0.1-2019.2.3",
    )
    go_repository(
        name = "com_github_bloxapp_key_vault",
        importpath = "github.com/bloxapp/key-vault",
        sum = "h1:QYtYNtMBheCRhWxtHEhPchQ4f3nbKFW+aueZrtk9x0U=",
        version = "v0.1.4",
    )
    go_repository(
        name = "com_github_aead_siphash",
        importpath = "github.com/aead/siphash",
        sum = "h1:FwHfE/T45KPKYuuSAKyyvE+oPWcaQ+CUmFW0bPlM+kg=",
        version = "v1.0.1",
    )
    go_repository(
        name = "com_github_alangpierce_go_forceexport",
        importpath = "github.com/alangpierce/go-forceexport",
        sum = "h1:3ILjVyslFbc4jl1w5TWuvvslFD/nDfR2H8tVaMVLrEY=",
        version = "v0.0.0-20160317203124-8f1d6941cd75",
    )
    go_repository(
        name = "com_github_alecthomas_template",
        importpath = "github.com/alecthomas/template",
        sum = "h1:JYp7IbQjafoB+tBA3gMyHYHrpOtNuDiK/uB5uXxq5wM=",
        version = "v0.0.0-20190718012654-fb15b899a751",
    )
    go_repository(
        name = "com_github_alecthomas_units",
        importpath = "github.com/alecthomas/units",
        sum = "h1:Hs82Z41s6SdL1CELW+XaDYmOH4hkBN4/N9og/AsOv7E=",
        version = "v0.0.0-20190717042225-c3de453c63f4",
    )
    go_repository(
        name = "com_github_allegro_bigcache",
        importpath = "github.com/allegro/bigcache",
        sum = "h1:hg1sY1raCwic3Vnsvje6TT7/pnZba83LeFck5NrFKSc=",
        version = "v1.2.1",
    )
    go_repository(
        name = "com_github_andreasbriese_bbloom",
        importpath = "github.com/AndreasBriese/bbloom",
        sum = "h1:HD8gA2tkByhMAwYaFAX9w2l7vxvBQ5NMoxDrkhqhtn4=",
        version = "v0.0.0-20190306092124-e2d15f34fcf9",
    )
    go_repository(
        name = "com_github_anmitsu_go_shlex",
        importpath = "github.com/anmitsu/go-shlex",
        sum = "h1:kFOfPq6dUM1hTo4JG6LR5AXSUEsOjtdm0kw0FtQtMJA=",
        version = "v0.0.0-20161002113705-648efa622239",
    )
    go_repository(
        name = "com_github_antihax_optional",
        importpath = "github.com/antihax/optional",
        sum = "h1:xK2lYat7ZLaVVcIuj82J8kIro4V6kDe0AUDFboUCwcg=",
        version = "v1.0.0",
    )
    go_repository(
        name = "com_github_aristanetworks_fsnotify",
        importpath = "github.com/aristanetworks/fsnotify",
        sum = "h1:it2ydpY6k0aXB7qjb4vGhOYOL6YDC/sr8vhqwokFQwQ=",
        version = "v1.4.2",
    )
    go_repository(
        name = "com_github_aristanetworks_glog",
        importpath = "github.com/aristanetworks/glog",
        sum = "h1:Bmjk+DjIi3tTAU0wxGaFbfjGUqlxxSXARq9A96Kgoos=",
        version = "v0.0.0-20191112221043-67e8567f59f3",
    )
    go_repository(
        name = "com_github_aristanetworks_splunk_hec_go",
        importpath = "github.com/aristanetworks/splunk-hec-go",
        sum = "h1:O7zlcm4ve7JvqTyEK3vSBh1LngLezraqcxv8Ya6tQFY=",
        version = "v0.3.3",
    )
    go_repository(
        name = "com_github_armon_consul_api",
        importpath = "github.com/armon/consul-api",
        sum = "h1:G1bPvciwNyF7IUmKXNt9Ak3m6u9DE1rF+RmtIkBpVdA=",
        version = "v0.0.0-20180202201655-eb2c6b5be1b6",
    )
    go_repository(
        name = "com_github_azure_azure_pipeline_go",
        importpath = "github.com/Azure/azure-pipeline-go",
        sum = "h1:6oiIS9yaG6XCCzhgAgKFfIWyo4LLCiDhZot6ltoThhY=",
        version = "v0.2.2",
    )
    go_repository(
        name = "com_github_azure_azure_storage_blob_go",
        importpath = "github.com/Azure/azure-storage-blob-go",
        sum = "h1:MuueVOYkufCxJw5YZzF842DY2MBsp+hLuh2apKY0mck=",
        version = "v0.7.0",
    )
    go_repository(
        name = "com_github_azure_go_autorest_autorest",
        importpath = "github.com/Azure/go-autorest/autorest",
        sum = "h1:MRvx8gncNaXJqOoLmhNjUAKh33JJF8LyxPhomEtOsjs=",
        version = "v0.9.0",
    )
    go_repository(
        name = "com_github_azure_go_autorest_autorest_adal",
        importpath = "github.com/Azure/go-autorest/autorest/adal",
        sum = "h1:CxTzQrySOxDnKpLjFJeZAS5Qrv/qFPkgLjx5bOAi//I=",
        version = "v0.8.0",
    )
    go_repository(
        name = "com_github_azure_go_autorest_autorest_date",
        importpath = "github.com/Azure/go-autorest/autorest/date",
        sum = "h1:yW+Zlqf26583pE43KhfnhFcdmSWlm5Ew6bxipnr/tbM=",
        version = "v0.2.0",
    )
    go_repository(
        name = "com_github_azure_go_autorest_autorest_mocks",
        importpath = "github.com/Azure/go-autorest/autorest/mocks",
        sum = "h1:qJumjCaCudz+OcqE9/XtEPfvtOjOmKaui4EOpFI6zZc=",
        version = "v0.3.0",
    )
    go_repository(
        name = "com_github_azure_go_autorest_logger",
        importpath = "github.com/Azure/go-autorest/logger",
        sum = "h1:ruG4BSDXONFRrZZJ2GUXDiUyVpayPmb1GnWeHDdaNKY=",
        version = "v0.1.0",
    )
    go_repository(
        name = "com_github_azure_go_autorest_tracing",
        importpath = "github.com/Azure/go-autorest/tracing",
        sum = "h1:TRn4WjSnkcSy5AEG3pnbtFSwNtwzjr4VYyQflFE619k=",
        version = "v0.5.0",
    )
    go_repository(
        name = "com_github_bazelbuild_rules_go",
        importpath = "github.com/bazelbuild/rules_go",
        sum = "h1:Wxu7JjqnF78cKZbsBsARLSXx/jlGaSLCnUV3mTlyHvM=",
        version = "v0.23.2",
    )
    go_repository(
        name = "com_github_benbjohnson_clock",
        importpath = "github.com/benbjohnson/clock",
        sum = "h1:vkLuvpK4fmtSCuo60+yC63p7y0BmQ8gm5ZXGuBCJyXg=",
        version = "v1.0.3",
    )
    go_repository(
        name = "com_github_bradfitz_go_smtpd",
        importpath = "github.com/bradfitz/go-smtpd",
        sum = "h1:ckJgFhFWywOx+YLEMIJsTb+NV6NexWICk5+AMSuz3ss=",
        version = "v0.0.0-20170404230938-deb6d6237625",
    )
    go_repository(
        name = "com_github_bradfitz_gomemcache",
        importpath = "github.com/bradfitz/gomemcache",
        sum = "h1:7IjN4QP3c38xhg6wz8R3YjoU+6S9e7xBc0DAVLLIpHE=",
        version = "v0.0.0-20170208213004-1952afaa557d",
    )
    go_repository(
        name = "com_github_btcsuite_btclog",
        importpath = "github.com/btcsuite/btclog",
        sum = "h1:bAs4lUbRJpnnkd9VhRV3jjAVU7DJVjMaK+IsvSeZvFo=",
        version = "v0.0.0-20170628155309-84c8d2346e9f",
    )
    go_repository(
        name = "com_github_btcsuite_btcutil",
        importpath = "github.com/btcsuite/btcutil",
        sum = "h1:yJzD/yFppdVCf6ApMkVy8cUxV0XrxdP9rVf6D87/Mng=",
        version = "v0.0.0-20190425235716-9e5f4b9a998d",
    )
    go_repository(
        name = "com_github_btcsuite_go_socks",
        importpath = "github.com/btcsuite/go-socks",
        sum = "h1:R/opQEbFEy9JGkIguV40SvRY1uliPX8ifOvi6ICsFCw=",
        version = "v0.0.0-20170105172521-4720035b7bfd",
    )
    go_repository(
        name = "com_github_btcsuite_goleveldb",
        importpath = "github.com/btcsuite/goleveldb",
        sum = "h1:qdGvebPBDuYDPGi1WCPjy1tGyMpmDK8IEapSsszn7HE=",
        version = "v0.0.0-20160330041536-7834afc9e8cd",
    )
    go_repository(
        name = "com_github_btcsuite_snappy_go",
        importpath = "github.com/btcsuite/snappy-go",
        sum = "h1:ZA/jbKoGcVAnER6pCHPEkGdZOV7U1oLUedErBHCUMs0=",
        version = "v0.0.0-20151229074030-0bdef8d06723",
    )
    go_repository(
        name = "com_github_btcsuite_winsvc",
        importpath = "github.com/btcsuite/winsvc",
        sum = "h1:J9B4L7e3oqhXOcm+2IuNApwzQec85lE+QaikUcCs+dk=",
        version = "v1.0.0",
    )
    go_repository(
        name = "com_github_buger_jsonparser",
        importpath = "github.com/buger/jsonparser",
        sum = "h1:D21IyuvjDCshj1/qq+pCNd3VZOAEI9jy6Bi131YlXgI=",
        version = "v0.0.0-20181115193947-bf1c66bbce23",
    )
    go_repository(
        name = "com_github_burntsushi_xgb",
        importpath = "github.com/BurntSushi/xgb",
        sum = "h1:1BDTz0u9nC3//pOCMdNH+CiXJVYJh5UQNCOBG7jbELc=",
        version = "v0.0.0-20160522181843-27f122750802",
    )
    go_repository(
        name = "com_github_campoy_embedmd",
        importpath = "github.com/campoy/embedmd",
        sum = "h1:V4kI2qTJJLf4J29RzI/MAt2c3Bl4dQSYPuflzwFH2hY=",
        version = "v1.0.0",
    )
    go_repository(
        name = "com_github_census_instrumentation_opencensus_proto",
        importpath = "github.com/census-instrumentation/opencensus-proto",
        sum = "h1:glEXhBS5PSLLv4IXzLA5yPRVX4bilULVyxxbrfOtDAk=",
        version = "v0.2.1",
    )
    go_repository(
        name = "com_github_cespare_cp",
        importpath = "github.com/cespare/cp",
        sum = "h1:nCb6ZLdB7NRaqsm91JtQTAme2SKJzXVsdPIPkyJr1MU=",
        version = "v1.1.1",
    )
    go_repository(
        name = "com_github_cheekybits_genny",
        importpath = "github.com/cheekybits/genny",
        sum = "h1:uGGa4nei+j20rOSeDeP5Of12XVm7TGUd4dJA9RDitfE=",
        version = "v1.0.0",
    )
    go_repository(
        name = "com_github_client9_misspell",
        importpath = "github.com/client9/misspell",
        sum = "h1:ta993UF76GwbvJcIo3Y68y/M3WxlpEHPWIGDkJYwzJI=",
        version = "v0.3.4",
    )
    go_repository(
        name = "com_github_cncf_udpa_go",
        importpath = "github.com/cncf/udpa/go",
        sum = "h1:WBZRG4aNOuI15bLRrCgN8fCq8E5Xuty6jGbmSNEvSsU=",
        version = "v0.0.0-20191209042840-269d4d468f6f",
    )
    go_repository(
        name = "com_github_confluentinc_confluent_kafka_go",
        importpath = "github.com/confluentinc/confluent-kafka-go",
        patch_args = ["-p1"],
        patches = ["@prysm//third_party:in_gopkg_confluentinc_confluent_kafka_go_v1.patch"],
        sum = "h1:13EK9RTujF7lVkvHQ5Hbu6bM+Yfrq8L0MkJNnjHSd4Q=",
        version = "v1.4.2",
    )
    go_repository(
        name = "com_github_coreos_etcd",
        importpath = "github.com/coreos/etcd",
        sum = "h1:jFneRYjIvLMLhDLCzuTuU4rSJUjRplcJQ7pD7MnhC04=",
        version = "v3.3.10+incompatible",
    )
    go_repository(
        name = "com_github_coreos_go_etcd",
        importpath = "github.com/coreos/go-etcd",
        sum = "h1:bXhRBIXoTm9BYHS3gE0TtQuyNZyeEMux2sDi4oo5YOo=",
        version = "v2.0.0+incompatible",
    )
    go_repository(
        name = "com_github_coreos_go_systemd",
        importpath = "github.com/coreos/go-systemd",
<<<<<<< HEAD
        sum = "h1:Wf6HqHfScWJN9/ZjdUKyjop4mf3Qdd+1TvvltAvM3m8=",
        version = "v0.0.0-20190321100706-95778dfbb74e",
=======
        sum = "h1:iW4rZ826su+pqaw19uhpSCzhj44qo35pNgKFGqzDKkU=",
        version = "v0.0.0-20191104093116-d3cd4ed1dbcf",
>>>>>>> ddc8dc36
    )
    go_repository(
        name = "com_github_cpuguy83_go_md2man",
        importpath = "github.com/cpuguy83/go-md2man",
        sum = "h1:BSKMNlYxDvnunlTymqtgONjNnaRV1sTpcovwwjF22jk=",
        version = "v1.0.10",
    )
    go_repository(
        name = "com_github_d4l3k_messagediff",
        importpath = "github.com/d4l3k/messagediff",
        sum = "h1:ZcAIMYsUg0EAp9X+tt8/enBE/Q8Yd5kzPynLyKptt9U=",
        version = "v1.2.1",
    )
    go_repository(
        name = "com_github_davidlazar_go_crypto",
        importpath = "github.com/davidlazar/go-crypto",
        sum = "h1:pFUpOrbxDR6AkioZ1ySsx5yxlDQZ8stG2b88gTPxgJU=",
        version = "v0.0.0-20200604182044-b73af7476f6c",
    )
    go_repository(
        name = "com_github_dgraph_io_badger",
        importpath = "github.com/dgraph-io/badger",
        sum = "h1:w9pSFNSdq/JPM1N12Fz/F/bzo993Is1W+Q7HjPzi7yg=",
        version = "v1.6.1",
    )
    go_repository(
        name = "com_github_dgrijalva_jwt_go",
        importpath = "github.com/dgrijalva/jwt-go",
        sum = "h1:7qlOGliEKZXTDg6OTjfoBKDXWrumCAMpl/TFQ4/5kLM=",
        version = "v3.2.0+incompatible",
    )
    go_repository(
        name = "com_github_dgryski_go_farm",
        importpath = "github.com/dgryski/go-farm",
        sum = "h1:tdlZCpZ/P9DhczCTSixgIKmwPv6+wP5DGjqLYw5SUiA=",
        version = "v0.0.0-20190423205320-6a90982ecee2",
    )
    go_repository(
        name = "com_github_dgryski_go_sip13",
        importpath = "github.com/dgryski/go-sip13",
        sum = "h1:RMLoZVzv4GliuWafOuPuQDKSm1SJph7uCRnnS61JAn4=",
        version = "v0.0.0-20181026042036-e10d5fee7954",
    )
    go_repository(
        name = "com_github_dlclark_regexp2",
        importpath = "github.com/dlclark/regexp2",
        sum = "h1:8sAhBGEM0dRWogWqWyQeIJnxjWO6oIjl8FKqREDsGfk=",
        version = "v1.2.0",
    )
    go_repository(
        name = "com_github_dlespiau_covertool",
        importpath = "github.com/dlespiau/covertool",
        sum = "h1:+cYgqwB++gEE09SluRYGqJyDhWmLmdWZ2cXlOXSGV8w=",
        version = "v0.0.0-20180314162135-b0c4c6d0583a",
    )
    go_repository(
        name = "com_github_docker_docker",
        importpath = "github.com/docker/docker",
        sum = "h1:iWPIG7pWIsCwT6ZtHnTUpoVMnete7O/pzd9HFE3+tn8=",
        version = "v17.12.0-ce-rc1.0.20200618181300-9dc6525e6118+incompatible",
    )
    go_repository(
        name = "com_github_docker_spdystream",
        importpath = "github.com/docker/spdystream",
        sum = "h1:cenwrSVm+Z7QLSV/BsnenAOcDXdX4cMv4wP0B/5QbPg=",
        version = "v0.0.0-20160310174837-449fdfce4d96",
    )
    go_repository(
        name = "com_github_dop251_goja",
        importpath = "github.com/dop251/goja",
        sum = "h1:Y9vTBSsV4hSwPSj4bacAU/eSnV3dAxVpepaghAdhGoQ=",
        version = "v0.0.0-20200721192441-a695b0cdd498",
    )
    go_repository(
        name = "com_github_dustin_go_humanize",
        importpath = "github.com/dustin/go-humanize",
        sum = "h1:VSnTsYCnlFHaM2/igO1h6X3HA71jcobQuxemgkq4zYo=",
        version = "v1.0.0",
    )
    go_repository(
        name = "com_github_eapache_go_resiliency",
        importpath = "github.com/eapache/go-resiliency",
        sum = "h1:v7g92e/KSN71Rq7vSThKaWIq68fL4YHvWyiUKorFR1Q=",
        version = "v1.2.0",
    )
    go_repository(
        name = "com_github_eapache_go_xerial_snappy",
        importpath = "github.com/eapache/go-xerial-snappy",
        sum = "h1:YEetp8/yCZMuEPMUDHG0CW/brkkEp8mzqk2+ODEitlw=",
        version = "v0.0.0-20180814174437-776d5712da21",
    )
    go_repository(
        name = "com_github_eapache_queue",
        importpath = "github.com/eapache/queue",
        sum = "h1:YOEu7KNc61ntiQlcEeUIoDTJ2o8mQznoNvUhiigpIqc=",
        version = "v1.1.0",
    )
    go_repository(
        name = "com_github_elazarl_goproxy",
        importpath = "github.com/elazarl/goproxy",
        sum = "h1:yUdfgN0XgIJw7foRItutHYUIhlcKzcSf5vDpdhQAKTc=",
        version = "v0.0.0-20180725130230-947c36da3153",
    )
    go_repository(
        name = "com_github_emicklei_go_restful",
        importpath = "github.com/emicklei/go-restful",
        sum = "h1:H2pdYOb3KQ1/YsqVWoWNLQO+fusocsw354rqGTZtAgw=",
        version = "v0.0.0-20170410110728-ff4f55a20633",
    )
    go_repository(
        name = "com_github_envoyproxy_go_control_plane",
        importpath = "github.com/envoyproxy/go-control-plane",
        sum = "h1:rEvIZUSZ3fx39WIi3JkQqQBitGwpELBIYWeBVh6wn+E=",
        version = "v0.9.4",
    )
    go_repository(
        name = "com_github_envoyproxy_protoc_gen_validate",
        importpath = "github.com/envoyproxy/protoc-gen-validate",
        sum = "h1:EQciDnbrYxy13PgWoY8AqoxGiPrpgBZ1R8UNe3ddc+A=",
        version = "v0.1.0",
    )
    go_repository(
        name = "com_github_evanphx_json_patch",
        importpath = "github.com/evanphx/json-patch",
        sum = "h1:fUDGZCv/7iAN7u0puUVhvKCcsR6vRfwrJatElLBEf0I=",
        version = "v4.2.0+incompatible",
    )
    go_repository(
        name = "com_github_flynn_go_shlex",
        importpath = "github.com/flynn/go-shlex",
        sum = "h1:BHsljHzVlRcyQhjrss6TZTdY2VfCqZPbv5k3iBFa2ZQ=",
        version = "v0.0.0-20150515145356-3f9db97f8568",
    )
    go_repository(
        name = "com_github_flynn_noise",
        importpath = "github.com/flynn/noise",
        sum = "h1:u/UEqS66A5ckRmS4yNpjmVH56sVtS/RfclBAYocb4as=",
        version = "v0.0.0-20180327030543-2492fe189ae6",
    )
    go_repository(
        name = "com_github_fortytw2_leaktest",
        importpath = "github.com/fortytw2/leaktest",
        sum = "h1:u8491cBMTQ8ft8aeV+adlcytMZylmA5nnwwkRZjI8vw=",
        version = "v1.3.0",
    )
    go_repository(
        name = "com_github_francoispqt_gojay",
        importpath = "github.com/francoispqt/gojay",
        sum = "h1:d2m3sFjloqoIUQU3TsHBgj6qg/BVGlTBeHDUmyJnXKk=",
        version = "v1.2.13",
    )
    go_repository(
        name = "com_github_frankban_quicktest",
        importpath = "github.com/frankban/quicktest",
        sum = "h1:2QxQoC1TS09S7fhCPsrvqYdvP1H5M1P1ih5ABm3BTYk=",
        version = "v1.7.2",
    )
    go_repository(
        name = "com_github_fsnotify_fsnotify",
        importpath = "github.com/fsnotify/fsnotify",
        sum = "h1:hsms1Qyu0jgnwNXIxa+/V/PDsU6CfLf6CNO8H7IWoS4=",
        version = "v1.4.9",
    )
    go_repository(
        name = "com_github_garyburd_redigo",
        importpath = "github.com/garyburd/redigo",
        sum = "h1:0VruCpn7yAIIu7pWVClQC8wxCJEcG3nyzpMSHKi1PQc=",
        version = "v1.6.0",
    )
    go_repository(
        name = "com_github_gballet_go_libpcsclite",
        importpath = "github.com/gballet/go-libpcsclite",
        sum = "h1:f6D9Hr8xV8uYKlyuj8XIruxlh9WjVjdh1gIicAS7ays=",
        version = "v0.0.0-20191108122812-4678299bea08",
    )
    go_repository(
        name = "com_github_gliderlabs_ssh",
        importpath = "github.com/gliderlabs/ssh",
        sum = "h1:j3L6gSLQalDETeEg/Jg0mGY0/y/N6zI2xX1978P0Uqw=",
        version = "v0.1.1",
    )
    go_repository(
        name = "com_github_go_check_check",
        importpath = "github.com/go-check/check",
        sum = "h1:0gkP6mzaMqkmpcJYCFOLkIBwI7xFExG03bbkOkCvUPI=",
        version = "v0.0.0-20180628173108-788fd7840127",
    )
    go_repository(
        name = "com_github_go_errors_errors",
        importpath = "github.com/go-errors/errors",
        sum = "h1:LUHzmkK3GUKUrL/1gfBUxAHzcev3apQlezX/+O7ma6w=",
        version = "v1.0.1",
    )
    go_repository(
        name = "com_github_go_gl_glfw_v3_3_glfw",
        importpath = "github.com/go-gl/glfw/v3.3/glfw",
        sum = "h1:WtGNWLvXpe6ZudgnXrq0barxBImvnnJoMEhXAzcbM0I=",
        version = "v0.0.0-20200222043503-6f7a984d4dc4",
    )
    go_repository(
        name = "com_github_go_kit_kit",
        importpath = "github.com/go-kit/kit",
        sum = "h1:wDJmvq38kDhkVxi50ni9ykkdUr1PKgqKOoi01fa0Mdk=",
        version = "v0.9.0",
    )
    go_repository(
        name = "com_github_go_logfmt_logfmt",
        importpath = "github.com/go-logfmt/logfmt",
        sum = "h1:MP4Eh7ZCb31lleYCFuwm0oe4/YGak+5l1vA2NOE80nA=",
        version = "v0.4.0",
    )
    go_repository(
        name = "com_github_go_logr_logr",
        importpath = "github.com/go-logr/logr",
        sum = "h1:M1Tv3VzNlEHg6uyACnRdtrploV2P7wZqH8BoQMtz0cg=",
        version = "v0.1.0",
    )
    go_repository(
        name = "com_github_go_ole_go_ole",
        importpath = "github.com/go-ole/go-ole",
        sum = "h1:2lOsA72HgjxAuMlKpFiCbHTvu44PIVkZ5hqm3RSdI/E=",
        version = "v1.2.1",
    )
    go_repository(
        name = "com_github_go_openapi_jsonpointer",
        importpath = "github.com/go-openapi/jsonpointer",
        sum = "h1:wSt/4CYxs70xbATrGXhokKF1i0tZjENLOo1ioIO13zk=",
        version = "v0.0.0-20160704185906-46af16f9f7b1",
    )
    go_repository(
        name = "com_github_go_openapi_jsonreference",
        importpath = "github.com/go-openapi/jsonreference",
        sum = "h1:tF+augKRWlWx0J0B7ZyyKSiTyV6E1zZe+7b3qQlcEf8=",
        version = "v0.0.0-20160704190145-13c6e3589ad9",
    )
    go_repository(
        name = "com_github_go_openapi_spec",
        importpath = "github.com/go-openapi/spec",
        sum = "h1:C1JKChikHGpXwT5UQDFaryIpDtyyGL/CR6C2kB7F1oc=",
        version = "v0.0.0-20160808142527-6aced65f8501",
    )
    go_repository(
        name = "com_github_go_openapi_swag",
        importpath = "github.com/go-openapi/swag",
        sum = "h1:zP3nY8Tk2E6RTkqGYrarZXuzh+ffyLDljLxCy1iJw80=",
        version = "v0.0.0-20160704191624-1d0bd113de87",
    )
    go_repository(
        name = "com_github_go_sourcemap_sourcemap",
        importpath = "github.com/go-sourcemap/sourcemap",
        sum = "h1:0b/xya7BKGhXuqFESKM4oIiRo9WOt2ebz7KxfreD6ug=",
        version = "v2.1.2+incompatible",
    )
    go_repository(
        name = "com_github_go_sql_driver_mysql",
        importpath = "github.com/go-sql-driver/mysql",
        sum = "h1:g24URVg0OFbNUTx9qqY1IRZ9D9z3iPyi5zKhQZpNwpA=",
        version = "v1.4.1",
    )
    go_repository(
        name = "com_github_golang_protobuf",
        importpath = "github.com/golang/protobuf",
        sum = "h1:+Z5KGCizgyZCbGh1KZqA0fcLLkwbsjIzS4aV2v7wJX0=",
        version = "v1.4.2",
    )
    go_repository(
        name = "com_github_google_btree",
        importpath = "github.com/google/btree",
        sum = "h1:0udJVsspx3VBr5FwtLhQQtuAsVc79tTq0ocGIPAU6qo=",
        version = "v1.0.0",
    )
    go_repository(
        name = "com_github_google_go_github",
        importpath = "github.com/google/go-github",
        sum = "h1:N0LgJ1j65A7kfXrZnUDaYCs/Sf4rEjNlfyDHW9dolSY=",
        version = "v17.0.0+incompatible",
    )
    go_repository(
        name = "com_github_google_go_querystring",
        importpath = "github.com/google/go-querystring",
        sum = "h1:Xkwi/a1rcvNg1PPYe5vI8GbeBY/jrVuDX5ASuANWTrk=",
        version = "v1.0.0",
    )
    go_repository(
        name = "com_github_google_gopacket",
        importpath = "github.com/google/gopacket",
        sum = "h1:lum7VRA9kdlvBi7/v2p7/zcbkduHaCH/SVVyurs7OpY=",
        version = "v1.1.18",
    )
    go_repository(
        name = "com_github_google_martian",
        importpath = "github.com/google/martian",
        sum = "h1:/CP5g8u/VJHijgedC/Legn3BAbAaWPgecwXBIDzw5no=",
        version = "v2.1.0+incompatible",
    )
    go_repository(
        name = "com_github_google_pprof",
        importpath = "github.com/google/pprof",
        sum = "h1:DLpL8pWq0v4JYoRpEhDfsJhhJyGKCcQM2WPW2TJs31c=",
        version = "v0.0.0-20191218002539-d4f498aebedc",
    )
    go_repository(
        name = "com_github_google_renameio",
        importpath = "github.com/google/renameio",
        sum = "h1:GOZbcHa3HfsPKPlmyPyN2KEohoMXOhdMbHrvbpl2QaA=",
        version = "v0.1.0",
    )
    go_repository(
        name = "com_github_googleapis_gax_go",
        importpath = "github.com/googleapis/gax-go",
        sum = "h1:j0GKcs05QVmm7yesiZq2+9cxHkNK9YM6zKx4D2qucQU=",
        version = "v2.0.0+incompatible",
    )
    go_repository(
        name = "com_github_gopherjs_gopherjs",
        importpath = "github.com/gopherjs/gopherjs",
        sum = "h1:EGx4pi6eqNxGaHF6qqu48+N2wcFQ5qg5FXgOdqsJ5d8=",
        version = "v0.0.0-20181017120253-0766667cb4d1",
    )
    go_repository(
        name = "com_github_gregjones_httpcache",
        importpath = "github.com/gregjones/httpcache",
        sum = "h1:pdN6V1QBWetyv/0+wjACpqVH+eVULgEjkurDLq3goeM=",
        version = "v0.0.0-20180305231024-9cad4c3443a7",
    )
    go_repository(
        name = "com_github_grpc_ecosystem_grpc_gateway",
        importpath = "github.com/grpc-ecosystem/grpc-gateway",
        sum = "h1:8ERzHx8aj1Sc47mu9n/AksaKCSWrMchFtkdrS4BIj5o=",
        version = "v1.14.6",
    )
    go_repository(
        name = "com_github_gxed_hashland_keccakpg",
        importpath = "github.com/gxed/hashland/keccakpg",
        sum = "h1:wrk3uMNaMxbXiHibbPO4S0ymqJMm41WiudyFSs7UnsU=",
        version = "v0.0.1",
    )
    go_repository(
        name = "com_github_gxed_hashland_murmur3",
        importpath = "github.com/gxed/hashland/murmur3",
        sum = "h1:SheiaIt0sda5K+8FLz952/1iWS9zrnKsEJaOJu4ZbSc=",
        version = "v0.0.1",
    )
    go_repository(
        name = "com_github_hashicorp_go_uuid",
        importpath = "github.com/hashicorp/go-uuid",
        sum = "h1:cfejS+Tpcp13yd5nYHWDI6qVCny6wyX2Mt5SGur2IGE=",
        version = "v1.0.2",
    )
    go_repository(
        name = "com_github_hashicorp_hcl",
        importpath = "github.com/hashicorp/hcl",
        sum = "h1:0Anlzjpi4vEasTeNFn2mLJgTSwt0+6sfsiTG8qcWGx4=",
        version = "v1.0.0",
    )
    go_repository(
        name = "com_github_herumi_bls_eth_go_binary",
        importpath = "github.com/herumi/bls-eth-go-binary",
        sum = "h1:KUHKqKMt9r78Ko07pTvlvEW6vPq24+efv1YXWk9Ba1U=",
        version = "v0.0.0-20201008062400-71567a52ad65",
    )
    go_repository(
        name = "com_github_hpcloud_tail",
        importpath = "github.com/hpcloud/tail",
        sum = "h1:nfCOvKYfkgYP8hkirhJocXT2+zOD8yUNjXaWfTlyFKI=",
        version = "v1.0.0",
    )
    go_repository(
        name = "com_github_huin_goutil",
        importpath = "github.com/huin/goutil",
        sum = "h1:vlNjIqmUZ9CMAWsbURYl3a6wZbw7q5RHVvlXTNS/Bs8=",
        version = "v0.0.0-20170803182201-1ca381bf3150",
    )
    go_repository(
        name = "com_github_ianlancetaylor_demangle",
        importpath = "github.com/ianlancetaylor/demangle",
        sum = "h1:UDMh68UUwekSh5iP2OMhRRZJiiBccgV7axzUG8vi56c=",
        version = "v0.0.0-20181102032728-5e5cf60278f6",
    )
    go_repository(
        name = "com_github_inconshreveable_log15",
        importpath = "github.com/inconshreveable/log15",
        sum = "h1:g/SJtZVYc1cxSB8lgrgqeOlIdi4MhqNNHYRAC8y+g4c=",
        version = "v0.0.0-20170622235902-74a0988b5f80",
    )
    go_repository(
        name = "com_github_influxdata_influxdb1_client",
        importpath = "github.com/influxdata/influxdb1-client",
        sum = "h1:/WZQPMZNsjZ7IlCpsLGdQBINg5bxKQ1K1sh6awxLtkA=",
        version = "v0.0.0-20191209144304-8bf82d3c094d",
    )
    go_repository(
        name = "com_github_ipfs_go_ds_badger",
        importpath = "github.com/ipfs/go-ds-badger",
        sum = "h1:J27YvAcpuA5IvZUbeBxOcQgqnYHUPxoygc6QxxkodZ4=",
        version = "v0.2.3",
    )
    go_repository(
        name = "com_github_ipfs_go_ds_leveldb",
        importpath = "github.com/ipfs/go-ds-leveldb",
        sum = "h1:QmQoAJ9WkPMUfBLnu1sBVy0xWWlJPg0m4kRAiJL9iaw=",
        version = "v0.4.2",
    )
    go_repository(
        name = "com_github_ipfs_go_ipfs_delay",
        importpath = "github.com/ipfs/go-ipfs-delay",
        sum = "h1:NAviDvJ0WXgD+yiL2Rj35AmnfgI11+pHXbdciD917U0=",
        version = "v0.0.0-20181109222059-70721b86a9a8",
    )
    go_repository(
        name = "com_github_ipfs_go_ipns",
        build_file_proto_mode = "disable_global",
        importpath = "github.com/ipfs/go-ipns",
        sum = "h1:oq4ErrV4hNQ2Eim257RTYRgfOSV/s8BDaf9iIl4NwFs=",
        version = "v0.0.2",
    )
    go_repository(
        name = "com_github_ipfs_go_log_v2",
        build_file_proto_mode = "disable_global",
        importpath = "github.com/ipfs/go-log/v2",
        sum = "h1:G4TtqN+V9y9HY9TA6BwbCVyyBZ2B9MbCjR2MtGx8FR0=",
        version = "v2.1.1",
    )
    go_repository(
        name = "com_github_jbenet_go_cienv",
        importpath = "github.com/jbenet/go-cienv",
        sum = "h1:Vc/s0QbQtoxX8MwwSLWWh+xNNZvM3Lw7NsTcHrvvhMc=",
        version = "v0.1.0",
    )
    go_repository(
        name = "com_github_jcmturner_gofork",
        importpath = "github.com/jcmturner/gofork",
        sum = "h1:J7uCkflzTEhUZ64xqKnkDxq3kzc96ajM1Gli5ktUem8=",
        version = "v1.0.0",
    )
    go_repository(
        name = "com_github_jellevandenhooff_dkim",
        importpath = "github.com/jellevandenhooff/dkim",
        sum = "h1:ujPKutqRlJtcfWk6toYVYagwra7HQHbXOaS171b4Tg8=",
        version = "v0.0.0-20150330215556-f50fe3d243e1",
    )
    go_repository(
        name = "com_github_jessevdk_go_flags",
        importpath = "github.com/jessevdk/go-flags",
        sum = "h1:4IU2WS7AumrZ/40jfhf4QVDMsQwqA7VEHozFRrGARJA=",
        version = "v1.4.0",
    )
    go_repository(
        name = "com_github_jmespath_go_jmespath",
        importpath = "github.com/jmespath/go-jmespath",
        sum = "h1:pmfjZENx5imkbgOkpRUYLnmbU7UEFbjtDA2hxJ1ichM=",
        version = "v0.0.0-20180206201540-c2b33e8439af",
    )
    go_repository(
        name = "com_github_jrick_logrotate",
        importpath = "github.com/jrick/logrotate",
        sum = "h1:lQ1bL/n9mBNeIXoTUoYRlK4dHuNJVofX9oWqBtPnSzI=",
        version = "v1.0.0",
    )
    go_repository(
        name = "com_github_jstemmer_go_junit_report",
        importpath = "github.com/jstemmer/go-junit-report",
        sum = "h1:6QPYqodiu3GuPL+7mfx+NwDdp2eTkp9IfEUpgAwUN0o=",
        version = "v0.9.1",
    )
    go_repository(
        name = "com_github_julienschmidt_httprouter",
        importpath = "github.com/julienschmidt/httprouter",
        sum = "h1:TDTW5Yz1mjftljbcKqRcrYhd4XeOoI98t+9HbQbYf7g=",
        version = "v1.2.0",
    )
    go_repository(
        name = "com_github_kami_zh_go_capturer",
        importpath = "github.com/kami-zh/go-capturer",
        sum = "h1:cVtBfNW5XTHiKQe7jDaDBSh/EVM4XLPutLAGboIXuM0=",
        version = "v0.0.0-20171211120116-e492ea43421d",
    )
    go_repository(
        name = "com_github_karalabe_usb",
        importpath = "github.com/karalabe/usb",
        sum = "h1:ZHuwnjpP8LsVsUYqTqeVAI+GfDfJ6UNPrExZF+vX/DQ=",
        version = "v0.0.0-20191104083709-911d15fe12a9",
    )
    go_repository(
        name = "com_github_kisielk_errcheck",
        importpath = "github.com/kisielk/errcheck",
        sum = "h1:reN85Pxc5larApoH1keMBiu2GWtPqXQ1nc9gx+jOU+E=",
        version = "v1.2.0",
    )
    go_repository(
        name = "com_github_kisielk_gotool",
        importpath = "github.com/kisielk/gotool",
        sum = "h1:AV2c/EiW3KqPNT9ZKl07ehoAGi4C5/01Cfbblndcapg=",
        version = "v1.0.0",
    )
    go_repository(
        name = "com_github_kkdai_bstream",
        importpath = "github.com/kkdai/bstream",
        sum = "h1:FOOIBWrEkLgmlgGfMuZT83xIwfPDxEI2OHu6xUmJMFE=",
        version = "v0.0.0-20161212061736-f391b8402d23",
    )
    go_repository(
        name = "com_github_klauspost_compress",
        importpath = "github.com/klauspost/compress",
        sum = "h1:a/QY0o9S6wCi0XhxaMX/QmusicNUqCqFugR6WKPOSoQ=",
        version = "v1.10.1",
    )
    go_repository(
        name = "com_github_klauspost_cpuid",
        importpath = "github.com/klauspost/cpuid",
        sum = "h1:CCtW0xUnWGVINKvE/WWOYKdsPV6mawAtvQuSl8guwQs=",
        version = "v1.2.3",
    )
    go_repository(
        name = "com_github_klauspost_reedsolomon",
        importpath = "github.com/klauspost/reedsolomon",
        sum = "h1:N/VzgeMfHmLc+KHMD1UL/tNkfXAt8FnUqlgXGIduwAY=",
        version = "v1.9.3",
    )
    go_repository(
        name = "com_github_kr_logfmt",
        importpath = "github.com/kr/logfmt",
        sum = "h1:T+h1c/A9Gawja4Y9mFVWj2vyii2bbUNDw3kt9VxK2EY=",
        version = "v0.0.0-20140226030751-b84e30acd515",
    )
    go_repository(
        name = "com_github_kr_pretty",
        importpath = "github.com/kr/pretty",
        sum = "h1:s5hAObm+yFO5uHYt5dYjxi2rXrsnmRpJx4OYvIWUaQs=",
        version = "v0.2.0",
    )
    go_repository(
        name = "com_github_kr_pty",
        importpath = "github.com/kr/pty",
        sum = "h1:VkoXIwSboBpnk99O/KFauAEILuNHv5DVFKZMBN/gUgw=",
        version = "v1.1.1",
    )
    go_repository(
        name = "com_github_kr_text",
        importpath = "github.com/kr/text",
        sum = "h1:45sCR5RtlFHMR4UwH9sdQ5TC8v0qDQCHnXt+kaKSTVE=",
        version = "v0.1.0",
    )
    go_repository(
        name = "com_github_kubuxu_go_os_helper",
        importpath = "github.com/Kubuxu/go-os-helper",
        sum = "h1:EJiD2VUQyh5A9hWJLmc6iWg6yIcJ7jpBcwC8GMGXfDk=",
        version = "v0.0.1",
    )
    go_repository(
        name = "com_github_kylelemons_godebug",
        importpath = "github.com/kylelemons/godebug",
        sum = "h1:RPNrshWIDI6G2gRW9EHilWtl7Z6Sb1BR0xunSBf0SNc=",
        version = "v1.1.0",
    )
    go_repository(
        name = "com_github_libp2p_go_conn_security",
        importpath = "github.com/libp2p/go-conn-security",
        sum = "h1:q8ii9TUOtSBD1gIoKTSOZIzPFP/agPM28amrCCoeIIA=",
        version = "v0.1.0",
    )
    go_repository(
        name = "com_github_libp2p_go_libp2p_netutil",
        importpath = "github.com/libp2p/go-libp2p-netutil",
        sum = "h1:zscYDNVEcGxyUpMd0JReUZTrpMfia8PmLKcKF72EAMQ=",
        version = "v0.1.0",
    )
    go_repository(
        name = "com_github_libp2p_go_libp2p_pnet",
        importpath = "github.com/libp2p/go-libp2p-pnet",
        sum = "h1:J6htxttBipJujEjz1y0a5+eYoiPcFHhSYHH6na5f0/k=",
        version = "v0.2.0",
    )
    go_repository(
        name = "com_github_libp2p_go_libp2p_quic_transport",
        importpath = "github.com/libp2p/go-libp2p-quic-transport",
        sum = "h1:BUN1lgYNUrtv4WLLQ5rQmC9MCJ6uEXusezGvYRNoJXE=",
        version = "v0.5.0",
    )
    go_repository(
        name = "com_github_libp2p_go_libp2p_routing_helpers",
        importpath = "github.com/libp2p/go-libp2p-routing-helpers",
        sum = "h1:xY61alxJ6PurSi+MXbywZpelvuU4U4p/gPTxjqCqTzY=",
        version = "v0.2.3",
    )
    go_repository(
        name = "com_github_libp2p_go_libp2p_tls",
        importpath = "github.com/libp2p/go-libp2p-tls",
        sum = "h1:Ge/2CYttU7XdkPPqQ7e3TiuMFneLie1rM/UjRxPPGsI=",
        version = "v0.1.4-0.20200421131144-8a8ad624a291",
        patch_args = ["-p1"],
        patches = [
            "@prysm//third_party:libp2p_tls.patch",  # See: https://github.com/libp2p/go-libp2p-tls/issues/66
        ],
    )
    go_repository(
        name = "com_github_libp2p_go_netroute",
        importpath = "github.com/libp2p/go-netroute",
        sum = "h1:1ngWRx61us/EpaKkdqkMjKk/ufr/JlIFYQAxV2XX8Ig=",
        version = "v0.1.3",
    )
    go_repository(
        name = "com_github_libp2p_go_openssl",
        importpath = "github.com/libp2p/go-openssl",
        sum = "h1:eCAzdLejcNVBzP/iZM9vqHnQm+XyCEbSSIheIPRGNsw=",
        version = "v0.0.7",
    )
    go_repository(
        name = "com_github_libp2p_go_sockaddr",
        importpath = "github.com/libp2p/go-sockaddr",
        sum = "h1:Y4s3/jNoryVRKEBrkJ576F17CPOaMIzUeCsg7dlTDj0=",
        version = "v0.1.0",
    )
    go_repository(
        name = "com_github_libp2p_go_stream_muxer",
        importpath = "github.com/libp2p/go-stream-muxer",
        sum = "h1:Ce6e2Pyu+b5MC1k3eeFtAax0pW4gc6MosYSLV05UeLw=",
        version = "v0.0.1",
    )
    go_repository(
        name = "com_github_libp2p_go_testutil",
        importpath = "github.com/libp2p/go-testutil",
        sum = "h1:4QhjaWGO89udplblLVpgGDOQjzFlRavZOjuEnz2rLMc=",
        version = "v0.1.0",
    )
    go_repository(
        name = "com_github_lucas_clemente_quic_go",
        importpath = "github.com/lucas-clemente/quic-go",
        sum = "h1:jJw36wfzGJhmOhAOaOC2lS36WgeqXQszH47A7spo1LI=",
        version = "v0.16.0",
    )
    go_repository(
        name = "com_github_lunixbochs_vtclean",
        importpath = "github.com/lunixbochs/vtclean",
        sum = "h1:xu2sLAri4lGiovBDQKxl5mrXyESr3gUr5m5SM5+LVb8=",
        version = "v1.0.0",
    )
    go_repository(
        name = "com_github_magiconair_properties",
        importpath = "github.com/magiconair/properties",
        sum = "h1:LLgXmsheXeRoUOBOjtwPQCWIYqM/LU1ayDtDePerRcY=",
        version = "v1.8.0",
    )
    go_repository(
        name = "com_github_mailru_easyjson",
        importpath = "github.com/mailru/easyjson",
        sum = "h1:2gxZ0XQIU/5z3Z3bUBu+FXuk2pFbkN6tcwi/pjyaDic=",
        version = "v0.0.0-20180823135443-60711f1a8329",
    )
    go_repository(
        name = "com_github_marten_seemann_qpack",
        importpath = "github.com/marten-seemann/qpack",
        sum = "h1:/0M7lkda/6mus9B8u34Asqm8ZhHAAt9Ho0vniNuVSVg=",
        version = "v0.1.0",
    )
    go_repository(
        name = "com_github_marten_seemann_qtls",
        importpath = "github.com/marten-seemann/qtls",
        sum = "h1:O0YKQxNVPaiFgMng0suWEOY2Sb4LT2sRn9Qimq3Z1IQ=",
        version = "v0.9.1",
    )
    go_repository(
        name = "com_github_mattn_go_ieproxy",
        importpath = "github.com/mattn/go-ieproxy",
        sum = "h1:oNAwILwmgWKFpuU+dXvI6dl9jG2mAWAZLX3r9s0PPiw=",
        version = "v0.0.0-20190702010315-6dee0af9227d",
    )
    go_repository(
        name = "com_github_microcosm_cc_bluemonday",
        importpath = "github.com/microcosm-cc/bluemonday",
        sum = "h1:SIYunPjnlXcW+gVfvm0IlSeR5U3WZUOLfVmqg85Go44=",
        version = "v1.0.1",
    )
    go_repository(
        name = "com_github_miekg_dns",
        importpath = "github.com/miekg/dns",
        sum = "h1:Qww6FseFn8PRfw07jueqIXqodm0JKiiKuK0DeXSqfyo=",
        version = "v1.1.30",
    )
    go_repository(
        name = "com_github_mitchellh_go_homedir",
        importpath = "github.com/mitchellh/go-homedir",
        sum = "h1:lukF9ziXFxDFPkA1vsr5zpc1XuPDn/wFntq5mG+4E0Y=",
        version = "v1.1.0",
    )
    go_repository(
        name = "com_github_mitchellh_mapstructure",
        importpath = "github.com/mitchellh/mapstructure",
        sum = "h1:SzB1nHZ2Xi+17FP0zVQBHIZqvwRN9408fJO8h+eeNA8=",
        version = "v1.3.3",
    )
    go_repository(
        name = "com_github_mmcloughlin_avo",
        importpath = "github.com/mmcloughlin/avo",
        sum = "h1:XLTjQs5eQIHvDj8ou86eyqBXr13UdC2Z+zDVAwfT2i0=",
        version = "v0.0.0-20190318053554-7a0eb66183da",
    )
    go_repository(
        name = "com_github_munnerz_goautoneg",
        importpath = "github.com/munnerz/goautoneg",
        sum = "h1:7PxY7LVfSZm7PEeBTyK1rj1gABdCO2mbri6GKO1cMDs=",
        version = "v0.0.0-20120707110453-a547fc61f48d",
    )
    go_repository(
        name = "com_github_mwitkow_go_conntrack",
        importpath = "github.com/mwitkow/go-conntrack",
        sum = "h1:F9x/1yl3T2AeKLr2AMdilSD8+f9bvMnNN8VS5iDtovc=",
        version = "v0.0.0-20161129095857-cc309e4a2223",
    )
    go_repository(
        name = "com_github_mxk_go_flowrate",
        importpath = "github.com/mxk/go-flowrate",
        sum = "h1:y5//uYreIhSUg3J1GEMiLbxo1LJaP8RfCpH6pymGZus=",
        version = "v0.0.0-20140419014527-cca7078d478f",
    )
    go_repository(
        name = "com_github_neelance_astrewrite",
        importpath = "github.com/neelance/astrewrite",
        sum = "h1:D6paGObi5Wud7xg83MaEFyjxQB1W5bz5d0IFppr+ymk=",
        version = "v0.0.0-20160511093645-99348263ae86",
    )
    go_repository(
        name = "com_github_neelance_sourcemap",
        importpath = "github.com/neelance/sourcemap",
        sum = "h1:eFXv9Nu1lGbrNbj619aWwZfVF5HBrm9Plte8aNptuTI=",
        version = "v0.0.0-20151028013722-8c68805598ab",
    )
    go_repository(
        name = "com_github_nytimes_gziphandler",
        importpath = "github.com/NYTimes/gziphandler",
        sum = "h1:lsxEuwrXEAokXB9qhlbKWPpo3KMLZQ5WB5WLQRW1uq0=",
        version = "v0.0.0-20170623195520-56545f4a5d46",
    )
    go_repository(
        name = "com_github_oklog_ulid",
        importpath = "github.com/oklog/ulid",
        sum = "h1:EGfNDEx6MqHz8B3uNV6QAib1UR2Lm97sHi3ocA6ESJ4=",
        version = "v1.3.1",
    )
    go_repository(
        name = "com_github_olekukonko_tablewriter",
        importpath = "github.com/olekukonko/tablewriter",
        sum = "h1:vHD/YYe1Wolo78koG299f7V/VAS08c6IpCLn+Ejf/w8=",
        version = "v0.0.4",
    )
    go_repository(
        name = "com_github_oneofone_xxhash",
        importpath = "github.com/OneOfOne/xxhash",
        sum = "h1:KMrpdQIwFcEqXDklaen+P1axHaj9BSKzvpUUfnHldSE=",
        version = "v1.2.2",
    )
    go_repository(
        name = "com_github_onsi_ginkgo",
        importpath = "github.com/onsi/ginkgo",
        sum = "h1:2mOpI4JVVPBN+WQRa0WKH2eXR+Ey+uK4n7Zj0aYpIQA=",
        version = "v1.14.0",
    )
    go_repository(
        name = "com_github_onsi_gomega",
        importpath = "github.com/onsi/gomega",
        sum = "h1:o0+MgICZLuZ7xjH7Vx6zS/zcu93/BEp1VwkIW1mEXCE=",
        version = "v1.10.1",
    )
    go_repository(
        name = "com_github_openconfig_gnmi",
        importpath = "github.com/openconfig/gnmi",
        sum = "h1:a380JP+B7xlMbEQOlha1buKhzBPXFqgFXplyWCEIGEY=",
        version = "v0.0.0-20190823184014-89b2bf29312c",
    )
    go_repository(
        name = "com_github_openconfig_reference",
        importpath = "github.com/openconfig/reference",
        sum = "h1:yHCGAHg2zMaW8olLrqEt3SAHGcEx2aJPEQWMRCyravY=",
        version = "v0.0.0-20190727015836-8dfd928c9696",
    )
    go_repository(
        name = "com_github_openzipkin_zipkin_go",
        importpath = "github.com/openzipkin/zipkin-go",
        sum = "h1:A/ADD6HaPnAKj3yS7HjGHRK77qi41Hi0DirOOIQAeIw=",
        version = "v0.1.1",
    )
    go_repository(
        name = "com_github_pelletier_go_toml",
        importpath = "github.com/pelletier/go-toml",
        sum = "h1:T5zMGML61Wp+FlcbWjRDT7yAxhJNAiPPLOFECq181zc=",
        version = "v1.2.0",
    )
    go_repository(
        name = "com_github_pierrec_lz4",
        importpath = "github.com/pierrec/lz4",
        sum = "h1:mFe7ttWaflA46Mhqh+jUfjp2qTbPYxLB2/OyBppH9dg=",
        version = "v2.4.1+incompatible",
    )
    go_repository(
        name = "com_github_pmezard_go_difflib",
        importpath = "github.com/pmezard/go-difflib",
        sum = "h1:4DBwDE0NGyQoBHbLQYPwSUPoCMWR5BEzIk/f1lZbAQM=",
        version = "v1.0.0",
    )
    go_repository(
        name = "com_github_prometheus_tsdb",
        importpath = "github.com/prometheus/tsdb",
        sum = "h1:If5rVCMTp6W2SiRAQFlbpJNgVlgMEd+U2GZckwK38ic=",
        version = "v0.10.0",
    )
    go_repository(
        name = "com_github_puerkitobio_purell",
        importpath = "github.com/PuerkitoBio/purell",
        sum = "h1:0GoNN3taZV6QI81IXgCbxMyEaJDXMSIjArYBCYzVVvs=",
        version = "v1.0.0",
    )
    go_repository(
        name = "com_github_puerkitobio_urlesc",
        importpath = "github.com/PuerkitoBio/urlesc",
        sum = "h1:JCHLVE3B+kJde7bIEo5N4J+ZbLhp0J1Fs+ulyRws4gE=",
        version = "v0.0.0-20160726150825-5bd2802263f2",
    )
    go_repository(
        name = "com_github_rcrowley_go_metrics",
        importpath = "github.com/rcrowley/go-metrics",
        sum = "h1:dY6ETXrvDG7Sa4vE8ZQG4yqWg6UnOcbqTAahkV813vQ=",
        version = "v0.0.0-20190826022208-cac0b30c2563",
    )
    go_repository(
        name = "com_github_rogpeppe_fastuuid",
        importpath = "github.com/rogpeppe/fastuuid",
        sum = "h1:Ppwyp6VYCF1nvBTXL3trRso7mXMlRrw9ooo375wvi2s=",
        version = "v1.2.0",
    )
    go_repository(
        name = "com_github_rogpeppe_go_internal",
        importpath = "github.com/rogpeppe/go-internal",
        sum = "h1:RR9dF3JtopPvtkroDZuVD7qquD0bnHlKSqaQhgwt8yk=",
        version = "v1.3.0",
    )
    go_repository(
        name = "com_github_rs_xhandler",
        importpath = "github.com/rs/xhandler",
        sum = "h1:3hxavr+IHMsQBrYUPQM5v0CgENFktkkbg1sfpgM3h20=",
        version = "v0.0.0-20160618193221-ed27b6fd6521",
    )
    go_repository(
        name = "com_github_russross_blackfriday",
        importpath = "github.com/russross/blackfriday",
        sum = "h1:HyvC0ARfnZBqnXwABFeSZHpKvJHJJfPz81GNueLj0oo=",
        version = "v1.5.2",
    )
    go_repository(
        name = "com_github_satori_go_uuid",
        importpath = "github.com/satori/go.uuid",
        sum = "h1:gQZ0qzfKHQIybLANtM3mBXNUtOfsCFXeTsnBqCsx1KM=",
        version = "v1.2.1-0.20181028125025-b2ce2384e17b",
    )
    go_repository(
        name = "com_github_sergi_go_diff",
        importpath = "github.com/sergi/go-diff",
        sum = "h1:Kpca3qRNrduNnOQeazBd0ysaKrUJiIuISHxogkT9RPQ=",
        version = "v1.0.0",
    )
    go_repository(
        name = "com_github_shopify_sarama",
        importpath = "github.com/Shopify/sarama",
        sum = "h1:3jnfWKD7gVwbB1KSy/lE0szA9duPuSFLViK0o/d3DgA=",
        version = "v1.26.1",
    )
    go_repository(
        name = "com_github_shopify_toxiproxy",
        importpath = "github.com/Shopify/toxiproxy",
        sum = "h1:TKdv8HiTLgE5wdJuEML90aBgNWsokNbMijUGhmcoBJc=",
        version = "v2.1.4+incompatible",
    )
    go_repository(
        name = "com_github_shurcool_component",
        importpath = "github.com/shurcooL/component",
        sum = "h1:Fth6mevc5rX7glNLpbAMJnqKlfIkcTjZCSHEeqvKbcI=",
        version = "v0.0.0-20170202220835-f88ec8f54cc4",
    )
    go_repository(
        name = "com_github_shurcool_events",
        importpath = "github.com/shurcooL/events",
        sum = "h1:vabduItPAIz9px5iryD5peyx7O3Ya8TBThapgXim98o=",
        version = "v0.0.0-20181021180414-410e4ca65f48",
    )
    go_repository(
        name = "com_github_shurcool_github_flavored_markdown",
        importpath = "github.com/shurcooL/github_flavored_markdown",
        sum = "h1:qb9IthCFBmROJ6YBS31BEMeSYjOscSiG+EO+JVNTz64=",
        version = "v0.0.0-20181002035957-2122de532470",
    )
    go_repository(
        name = "com_github_shurcool_go",
        importpath = "github.com/shurcooL/go",
        sum = "h1:MZM7FHLqUHYI0Y/mQAt3d2aYa0SiNms/hFqC9qJYolM=",
        version = "v0.0.0-20180423040247-9e1955d9fb6e",
    )
    go_repository(
        name = "com_github_shurcool_go_goon",
        importpath = "github.com/shurcooL/go-goon",
        sum = "h1:llrF3Fs4018ePo4+G/HV/uQUqEI1HMDjCeOf2V6puPc=",
        version = "v0.0.0-20170922171312-37c2f522c041",
    )
    go_repository(
        name = "com_github_shurcool_gofontwoff",
        importpath = "github.com/shurcooL/gofontwoff",
        sum = "h1:Yoy/IzG4lULT6qZg62sVC+qyBL8DQkmD2zv6i7OImrc=",
        version = "v0.0.0-20180329035133-29b52fc0a18d",
    )
    go_repository(
        name = "com_github_shurcool_gopherjslib",
        importpath = "github.com/shurcooL/gopherjslib",
        sum = "h1:UOk+nlt1BJtTcH15CT7iNO7YVWTfTv/DNwEAQHLIaDQ=",
        version = "v0.0.0-20160914041154-feb6d3990c2c",
    )
    go_repository(
        name = "com_github_shurcool_highlight_diff",
        importpath = "github.com/shurcooL/highlight_diff",
        sum = "h1:vYEG87HxbU6dXj5npkeulCS96Dtz5xg3jcfCgpcvbIw=",
        version = "v0.0.0-20170515013008-09bb4053de1b",
    )
    go_repository(
        name = "com_github_shurcool_highlight_go",
        importpath = "github.com/shurcooL/highlight_go",
        sum = "h1:7pDq9pAMCQgRohFmd25X8hIH8VxmT3TaDm+r9LHxgBk=",
        version = "v0.0.0-20181028180052-98c3abbbae20",
    )
    go_repository(
        name = "com_github_shurcool_home",
        importpath = "github.com/shurcooL/home",
        sum = "h1:MPblCbqA5+z6XARjScMfz1TqtJC7TuTRj0U9VqIBs6k=",
        version = "v0.0.0-20181020052607-80b7ffcb30f9",
    )
    go_repository(
        name = "com_github_shurcool_htmlg",
        importpath = "github.com/shurcooL/htmlg",
        sum = "h1:crYRwvwjdVh1biHzzciFHe8DrZcYrVcZFlJtykhRctg=",
        version = "v0.0.0-20170918183704-d01228ac9e50",
    )
    go_repository(
        name = "com_github_shurcool_httperror",
        importpath = "github.com/shurcooL/httperror",
        sum = "h1:eHRtZoIi6n9Wo1uR+RU44C247msLWwyA89hVKwRLkMk=",
        version = "v0.0.0-20170206035902-86b7830d14cc",
    )
    go_repository(
        name = "com_github_shurcool_httpfs",
        importpath = "github.com/shurcooL/httpfs",
        sum = "h1:SWV2fHctRpRrp49VXJ6UZja7gU9QLHwRpIPBN89SKEo=",
        version = "v0.0.0-20171119174359-809beceb2371",
    )
    go_repository(
        name = "com_github_shurcool_httpgzip",
        importpath = "github.com/shurcooL/httpgzip",
        sum = "h1:fxoFD0in0/CBzXoyNhMTjvBZYW6ilSnTw7N7y/8vkmM=",
        version = "v0.0.0-20180522190206-b1c53ac65af9",
    )
    go_repository(
        name = "com_github_shurcool_issues",
        importpath = "github.com/shurcooL/issues",
        sum = "h1:T4wuULTrzCKMFlg3HmKHgXAF8oStFb/+lOIupLV2v+o=",
        version = "v0.0.0-20181008053335-6292fdc1e191",
    )
    go_repository(
        name = "com_github_shurcool_issuesapp",
        importpath = "github.com/shurcooL/issuesapp",
        sum = "h1:Y+TeIabU8sJD10Qwd/zMty2/LEaT9GNDaA6nyZf+jgo=",
        version = "v0.0.0-20180602232740-048589ce2241",
    )
    go_repository(
        name = "com_github_shurcool_notifications",
        importpath = "github.com/shurcooL/notifications",
        sum = "h1:TQVQrsyNaimGwF7bIhzoVC9QkKm4KsWd8cECGzFx8gI=",
        version = "v0.0.0-20181007000457-627ab5aea122",
    )
    go_repository(
        name = "com_github_shurcool_octicon",
        importpath = "github.com/shurcooL/octicon",
        sum = "h1:bu666BQci+y4S0tVRVjsHUeRon6vUXmsGBwdowgMrg4=",
        version = "v0.0.0-20181028054416-fa4f57f9efb2",
    )
    go_repository(
        name = "com_github_shurcool_reactions",
        importpath = "github.com/shurcooL/reactions",
        sum = "h1:LneqU9PHDsg/AkPDU3AkqMxnMYL+imaqkpflHu73us8=",
        version = "v0.0.0-20181006231557-f2e0b4ca5b82",
    )
    go_repository(
        name = "com_github_shurcool_users",
        importpath = "github.com/shurcooL/users",
        sum = "h1:YGaxtkYjb8mnTvtufv2LKLwCQu2/C7qFB7UtrOlTWOY=",
        version = "v0.0.0-20180125191416-49c67e49c537",
    )
    go_repository(
        name = "com_github_shurcool_webdavfs",
        importpath = "github.com/shurcooL/webdavfs",
        sum = "h1:JtcyT0rk/9PKOdnKQzuDR+FSjh7SGtJwpgVpfZBRKlQ=",
        version = "v0.0.0-20170829043945-18c3829fa133",
    )
    go_repository(
        name = "com_github_smola_gocompat",
        importpath = "github.com/smola/gocompat",
        sum = "h1:6b1oIMlUXIpz//VKEDzPVBK8KG7beVwmHIUEBIs/Pns=",
        version = "v0.2.0",
    )
    go_repository(
        name = "com_github_sourcegraph_annotate",
        importpath = "github.com/sourcegraph/annotate",
        sum = "h1:yKm7XZV6j9Ev6lojP2XaIshpT4ymkqhMeSghO5Ps00E=",
        version = "v0.0.0-20160123013949-f4cad6c6324d",
    )
    go_repository(
        name = "com_github_sourcegraph_syntaxhighlight",
        importpath = "github.com/sourcegraph/syntaxhighlight",
        sum = "h1:qpG93cPwA5f7s/ZPBJnGOYQNK/vKsaDaseuKT5Asee8=",
        version = "v0.0.0-20170531221838-bd320f5d308e",
    )
    go_repository(
        name = "com_github_spacemonkeygo_openssl",
        importpath = "github.com/spacemonkeygo/openssl",
        sum = "h1:/eS3yfGjQKG+9kayBkj0ip1BGhq6zJ3eaVksphxAaek=",
        version = "v0.0.0-20181017203307-c2dcc5cca94a",
    )
    go_repository(
        name = "com_github_spacemonkeygo_spacelog",
        importpath = "github.com/spacemonkeygo/spacelog",
        sum = "h1:RC6RW7j+1+HkWaX/Yh71Ee5ZHaHYt7ZP4sQgUrm6cDU=",
        version = "v0.0.0-20180420211403-2296661a0572",
    )
    go_repository(
        name = "com_github_spf13_afero",
        importpath = "github.com/spf13/afero",
        sum = "h1:5jhuqJyZCZf2JRofRvN/nIFgIWNzPa3/Vz8mYylgbWc=",
        version = "v1.2.2",
    )
    go_repository(
        name = "com_github_spf13_cast",
        importpath = "github.com/spf13/cast",
        sum = "h1:oget//CVOEoFewqQxwr0Ej5yjygnqGkvggSE/gB35Q8=",
        version = "v1.3.0",
    )
    go_repository(
        name = "com_github_spf13_jwalterweatherman",
        importpath = "github.com/spf13/jwalterweatherman",
        sum = "h1:XHEdyB+EcvlqZamSM4ZOMGlc93t6AcsBEu9Gc1vn7yk=",
        version = "v1.0.0",
    )
    go_repository(
        name = "com_github_spf13_viper",
        importpath = "github.com/spf13/viper",
        sum = "h1:yXHLWeravcrgGyFSyCgdYpXQ9dR9c/WED3pg1RhxqEU=",
        version = "v1.4.0",
    )
    go_repository(
        name = "com_github_src_d_envconfig",
        importpath = "github.com/src-d/envconfig",
        sum = "h1:/AJi6DtjFhZKNx3OB2qMsq7y4yT5//AeSZIe7rk+PX8=",
        version = "v1.0.0",
    )
    go_repository(
        name = "com_github_stackexchange_wmi",
        importpath = "github.com/StackExchange/wmi",
        sum = "h1:fLjPD/aNc3UIOA6tDi6QXUemppXK3P9BI7mr2hd6gx8=",
        version = "v0.0.0-20180116203802-5d049714c4a6",
    )
    go_repository(
        name = "com_github_status_im_keycard_go",
        importpath = "github.com/status-im/keycard-go",
        sum = "h1:Oo2KZNP70KE0+IUJSidPj/BFS/RXNHmKIJOdckzml2E=",
        version = "v0.0.0-20200402102358-957c09536969",
    )
    go_repository(
        name = "com_github_steakknife_bloomfilter",
        importpath = "github.com/steakknife/bloomfilter",
        sum = "h1:gIlAHnH1vJb5vwEjIp5kBj/eu99p/bl0Ay2goiPe5xE=",
        version = "v0.0.0-20180922174646-6819c0d2a570",
    )
    go_repository(
        name = "com_github_steakknife_hamming",
        importpath = "github.com/steakknife/hamming",
        sum = "h1:njlZPzLwU639dk2kqnCPPv+wNjq7Xb6EfUxe/oX0/NM=",
        version = "v0.0.0-20180906055917-c99c65617cd3",
    )
    go_repository(
        name = "com_github_stretchr_objx",
        importpath = "github.com/stretchr/objx",
        sum = "h1:2vfRuCMp5sSVIDSqO8oNnWJq7mPa6KVP3iPIwFBuy8A=",
        version = "v0.1.1",
    )
    go_repository(
        name = "com_github_stretchr_testify",
        importpath = "github.com/stretchr/testify",
        sum = "h1:hDPOHmpOpP40lSULcqw7IrRb/u7w6RpDC9399XyoNd0=",
        version = "v1.6.1",
    )
    go_repository(
        name = "com_github_tarm_serial",
        importpath = "github.com/tarm/serial",
        sum = "h1:UyzmZLoiDWMRywV4DUYb9Fbt8uiOSooupjTq10vpvnU=",
        version = "v0.0.0-20180830185346-98f6abe2eb07",
    )
    go_repository(
        name = "com_github_templexxx_cpufeat",
        importpath = "github.com/templexxx/cpufeat",
        sum = "h1:89CEmDvlq/F7SJEOqkIdNDGJXrQIhuIx9D2DBXjavSU=",
        version = "v0.0.0-20180724012125-cef66df7f161",
    )
    go_repository(
        name = "com_github_templexxx_xor",
        importpath = "github.com/templexxx/xor",
        sum = "h1:fj5tQ8acgNUr6O8LEplsxDhUIe2573iLkJc+PqnzZTI=",
        version = "v0.0.0-20191217153810-f85b25db303b",
    )
    go_repository(
        name = "com_github_tjfoc_gmsm",
        importpath = "github.com/tjfoc/gmsm",
        sum = "h1:i7c6Za/IlgBvnGxYpfD7L3TGuaS+v6oGcgq+J9/ecEA=",
        version = "v1.3.0",
    )
    go_repository(
        name = "com_github_tyler_smith_go_bip39",
        importpath = "github.com/tyler-smith/go-bip39",
        sum = "h1:+t3w+KwLXO6154GNJY+qUtIxLTmFjfUmpguQT1OlOT8=",
        version = "v1.0.2",
    )
    go_repository(
        name = "com_github_ugorji_go_codec",
        importpath = "github.com/ugorji/go/codec",
        sum = "h1:3SVOIvH7Ae1KRYyQWRjXWJEA9sS/c/pjvH++55Gr648=",
        version = "v0.0.0-20181204163529-d75b2dcb6bc8",
    )
    go_repository(
        name = "com_github_viant_assertly",
        importpath = "github.com/viant/assertly",
        sum = "h1:5x1GzBaRteIwTr5RAGFVG14uNeRFxVNbXPWrK2qAgpc=",
        version = "v0.4.8",
    )
    go_repository(
        name = "com_github_viant_toolbox",
        importpath = "github.com/viant/toolbox",
        sum = "h1:6TteTDQ68CjgcCe8wH3D3ZhUQQOJXMTbj/D9rkk2a1k=",
        version = "v0.24.0",
    )
    go_repository(
        name = "com_github_victoriametrics_fastcache",
        importpath = "github.com/VictoriaMetrics/fastcache",
        sum = "h1:4y6y0G8PRzszQUYIQHHssv/jgPHAb5qQuuDNdCbyAgw=",
        version = "v1.5.7",
    )
    go_repository(
        name = "com_github_wangjia184_sortedset",
        importpath = "github.com/wangjia184/sortedset",
        sum = "h1:kZiWylALnUy4kzoKJemjH8eqwCl3RjW1r1ITCjjW7G8=",
        version = "v0.0.0-20160527075905-f5d03557ba30",
    )
    go_repository(
        name = "com_github_whyrusleeping_go_smux_multiplex",
        importpath = "github.com/whyrusleeping/go-smux-multiplex",
        sum = "h1:iqksILj8STw03EJQe7Laj4ubnw+ojOyik18cd5vPL1o=",
        version = "v3.0.16+incompatible",
    )
    go_repository(
        name = "com_github_whyrusleeping_go_smux_multistream",
        importpath = "github.com/whyrusleeping/go-smux-multistream",
        sum = "h1:BdYHctE9HJZLquG9tpTdwWcbG4FaX6tVKPGjCGgiVxo=",
        version = "v2.0.2+incompatible",
    )
    go_repository(
        name = "com_github_whyrusleeping_go_smux_yamux",
        importpath = "github.com/whyrusleeping/go-smux-yamux",
        sum = "h1:nVkExQ7pYlN9e45LcqTCOiDD0904fjtm0flnHZGbXkw=",
        version = "v2.0.9+incompatible",
    )
    go_repository(
        name = "com_github_whyrusleeping_mdns",
        importpath = "github.com/whyrusleeping/mdns",
        sum = "h1:Y1/FEOpaCpD21WxrmfeIYCFPuVPRCY2XZTWzTNHGw30=",
        version = "v0.0.0-20190826153040-b9b60ed33aa9",
    )
    go_repository(
        name = "com_github_whyrusleeping_yamux",
        importpath = "github.com/whyrusleeping/yamux",
        sum = "h1:PzUrk7/Z0g/N5V4/+DesmKXYcCToALgj+SbATgs0B34=",
        version = "v1.2.0",
    )
    go_repository(
        name = "com_github_wsddn_go_ecdh",
        importpath = "github.com/wsddn/go-ecdh",
        sum = "h1:1cngl9mPEoITZG8s8cVcUy5CeIBYhEESkOB7m6Gmkrk=",
        version = "v0.0.0-20161211032359-48726bab9208",
    )
    go_repository(
        name = "com_github_xdg_scram",
        importpath = "github.com/xdg/scram",
        sum = "h1:u40Z8hqBAAQyv+vATcGgV0YCnDjqSL7/q/JyPhhJSPk=",
        version = "v0.0.0-20180814205039-7eeb5667e42c",
    )
    go_repository(
        name = "com_github_xdg_stringprep",
        importpath = "github.com/xdg/stringprep",
        sum = "h1:d9X0esnoa3dFsV0FG35rAT0RIhYFlPq7MiP+DW89La0=",
        version = "v1.0.0",
    )
    go_repository(
        name = "com_github_xordataexchange_crypt",
        importpath = "github.com/xordataexchange/crypt",
        sum = "h1:ESFSdwYZvkeru3RtdrYueztKhOBCSAAzS4Gf+k0tEow=",
        version = "v0.0.3-0.20170626215501-b2862e3d0a77",
    )
    go_repository(
        name = "com_github_xtaci_kcp_go",
        importpath = "github.com/xtaci/kcp-go",
        sum = "h1:TN1uey3Raw0sTz0Fg8GkfM0uH3YwzhnZWQ1bABv5xAg=",
        version = "v5.4.20+incompatible",
    )
    go_repository(
        name = "com_github_xtaci_lossyconn",
        importpath = "github.com/xtaci/lossyconn",
        sum = "h1:J0GxkO96kL4WF+AIT3M4mfUVinOCPgf2uUWYFUzN0sM=",
        version = "v0.0.0-20190602105132-8df528c0c9ae",
    )
    go_repository(
        name = "com_github_yuin_goldmark",
        importpath = "github.com/yuin/goldmark",
        sum = "h1:nqDD4MMMQA0lmWq03Z2/myGPYLQoXtmi0rGVs95ntbo=",
        version = "v1.1.27",
    )
    go_repository(
        name = "com_shuralyov_dmitri_app_changes",
        importpath = "dmitri.shuralyov.com/app/changes",
        sum = "h1:hJiie5Bf3QucGRa4ymsAUOxyhYwGEz1xrsVk0P8erlw=",
        version = "v0.0.0-20180602232624-0a106ad413e3",
    )
    go_repository(
        name = "com_shuralyov_dmitri_gpu_mtl",
        importpath = "dmitri.shuralyov.com/gpu/mtl",
        sum = "h1:VpgP7xuJadIUuKccphEpTJnWhS2jkQyMt6Y7pJCD7fY=",
        version = "v0.0.0-20190408044501-666a987793e9",
    )
    go_repository(
        name = "com_shuralyov_dmitri_html_belt",
        importpath = "dmitri.shuralyov.com/html/belt",
        sum = "h1:SPOUaucgtVls75mg+X7CXigS71EnsfVUK/2CgVrwqgw=",
        version = "v0.0.0-20180602232347-f7d459c86be0",
    )
    go_repository(
        name = "com_shuralyov_dmitri_service_change",
        importpath = "dmitri.shuralyov.com/service/change",
        sum = "h1:GvWw74lx5noHocd+f6HBMXK6DuggBB1dhVkuGZbv7qM=",
        version = "v0.0.0-20181023043359-a85b471d5412",
    )
    go_repository(
        name = "com_shuralyov_dmitri_state",
        importpath = "dmitri.shuralyov.com/state",
        sum = "h1:ivON6cwHK1OH26MZyWDCnbTRZZf0IhNsENoNAKFS1g4=",
        version = "v0.0.0-20180228185332-28bcc343414c",
    )
    go_repository(
        name = "com_sourcegraph_sourcegraph_go_diff",
        importpath = "sourcegraph.com/sourcegraph/go-diff",
        sum = "h1:eTiIR0CoWjGzJcnQ3OkhIl/b9GJovq4lSAVRt0ZFEG8=",
        version = "v0.5.0",
    )
    go_repository(
        name = "com_sourcegraph_sqs_pbtypes",
        importpath = "sourcegraph.com/sqs/pbtypes",
        sum = "h1:JPJh2pk3+X4lXAkZIk2RuE/7/FoK9maXw+TNPJhVS/c=",
        version = "v0.0.0-20180604144634-d3ebe8f20ae4",
    )
    go_repository(
        name = "in_gopkg_alecthomas_kingpin_v2",
        importpath = "gopkg.in/alecthomas/kingpin.v2",
        sum = "h1:jMFz6MfLP0/4fUyZle81rXUoxOBFi19VUFKVDOQfozc=",
        version = "v2.2.6",
    )
    go_repository(
        name = "in_gopkg_bsm_ratelimit_v1",
        importpath = "gopkg.in/bsm/ratelimit.v1",
        sum = "h1:stTHdEoWg1pQ8riaP5ROrjS6zy6wewH/Q2iwnLCQUXY=",
        version = "v1.0.0-20160220154919-db14e161995a",
    )
    go_repository(
        name = "in_gopkg_check_v1",
        importpath = "gopkg.in/check.v1",
        sum = "h1:YR8cESwS4TdDjEe65xsg0ogRM/Nc3DYOhEAlW+xobZo=",
        version = "v1.0.0-20190902080502-41f04d3bba15",
    )
    go_repository(
        name = "in_gopkg_errgo_v2",
        importpath = "gopkg.in/errgo.v2",
        sum = "h1:0vLT13EuvQ0hNvakwLuFZ/jYrLp5F3kcWHXdRggjCE8=",
        version = "v2.1.0",
    )
    go_repository(
        name = "in_gopkg_fsnotify_v1",
        importpath = "gopkg.in/fsnotify.v1",
        sum = "h1:xOHLXZwVvI9hhs+cLKq5+I5onOuwQLhQwiu63xxlHs4=",
        version = "v1.4.7",
    )
    go_repository(
        name = "in_gopkg_jcmturner_aescts_v1",
        importpath = "gopkg.in/jcmturner/aescts.v1",
        sum = "h1:cVVZBK2b1zY26haWB4vbBiZrfFQnfbTVrE3xZq6hrEw=",
        version = "v1.0.1",
    )
    go_repository(
        name = "in_gopkg_jcmturner_dnsutils_v1",
        importpath = "gopkg.in/jcmturner/dnsutils.v1",
        sum = "h1:cIuC1OLRGZrld+16ZJvvZxVJeKPsvd5eUIvxfoN5hSM=",
        version = "v1.0.1",
    )
    go_repository(
        name = "in_gopkg_jcmturner_goidentity_v3",
        importpath = "gopkg.in/jcmturner/goidentity.v3",
        sum = "h1:1duIyWiTaYvVx3YX2CYtpJbUFd7/UuPYCfgXtQ3VTbI=",
        version = "v3.0.0",
    )
    go_repository(
        name = "in_gopkg_jcmturner_gokrb5_v7",
        importpath = "gopkg.in/jcmturner/gokrb5.v7",
        sum = "h1:a9tsXlIDD9SKxotJMK3niV7rPZAJeX2aD/0yg3qlIrg=",
        version = "v7.5.0",
    )
    go_repository(
        name = "in_gopkg_jcmturner_rpc_v1",
        importpath = "gopkg.in/jcmturner/rpc.v1",
        sum = "h1:QHIUxTX1ISuAv9dD2wJ9HWQVuWDX/Zc0PfeC2tjc4rU=",
        version = "v1.1.0",
    )
    go_repository(
        name = "in_gopkg_redis_v4",
        importpath = "gopkg.in/redis.v4",
        sum = "h1:y3XbwQAiHwgNLUng56mgWYK39vsPqo8sT84XTEcxjr0=",
        version = "v4.2.4",
    )
    go_repository(
        name = "in_gopkg_src_d_go_cli_v0",
        importpath = "gopkg.in/src-d/go-cli.v0",
        sum = "h1:mXa4inJUuWOoA4uEROxtJ3VMELMlVkIxIfcR0HBekAM=",
        version = "v0.0.0-20181105080154-d492247bbc0d",
    )
    go_repository(
        name = "in_gopkg_src_d_go_log_v1",
        importpath = "gopkg.in/src-d/go-log.v1",
        sum = "h1:heWvX7J6qbGWbeFS/aRmiy1eYaT+QMV6wNvHDyMjQV4=",
        version = "v1.0.1",
    )
    go_repository(
        name = "in_gopkg_tomb_v1",
        importpath = "gopkg.in/tomb.v1",
        sum = "h1:uRGJdciOHaEIrze2W8Q3AKkepLTh2hOroT7a+7czfdQ=",
        version = "v1.0.0-20141024135613-dd632973f1e7",
    )
    go_repository(
        name = "io_k8s_gengo",
        importpath = "k8s.io/gengo",
        sum = "h1:4s3/R4+OYYYUKptXPhZKjQ04WJ6EhQQVFdjOFvCazDk=",
        version = "v0.0.0-20190128074634-0689ccc1d7d6",
    )
    go_repository(
        name = "io_k8s_klog_v2",
        importpath = "k8s.io/klog/v2",
        sum = "h1:Foj74zO6RbjjP4hBEKjnYtjjAhGg4jNynUdYF6fJrok=",
        version = "v2.0.0",
    )
    go_repository(
        name = "io_k8s_kube_openapi",
        importpath = "k8s.io/kube-openapi",
        sum = "h1:Oh3Mzx5pJ+yIumsAD0MOECPVeXsVot0UkiaCGVyfGQY=",
        version = "v0.0.0-20200410145947-61e04a5be9a6",
    )
    go_repository(
        name = "io_k8s_sigs_structured_merge_diff_v3",
        importpath = "sigs.k8s.io/structured-merge-diff/v3",
        sum = "h1:dOmIZBMfhcHS09XZkMyUgkq5trg3/jRyJYFZUiaOp8E=",
        version = "v3.0.0",
    )
    go_repository(
        name = "io_rsc_pdf",
        importpath = "rsc.io/pdf",
        sum = "h1:k1MczvYDUvJBe93bYd7wrZLLUEcLZAuF824/I4e5Xr4=",
        version = "v0.1.1",
    )
    go_repository(
        name = "io_rsc_quote_v3",
        importpath = "rsc.io/quote/v3",
        sum = "h1:9JKUTTIUgS6kzR9mK1YuGKv6Nl+DijDNIc0ghT58FaY=",
        version = "v3.1.0",
    )
    go_repository(
        name = "io_rsc_sampler",
        importpath = "rsc.io/sampler",
        sum = "h1:7uVkIFmeBqHfdjD+gZwtXXI+RODJ2Wc4O7MPEh/QiW4=",
        version = "v1.3.0",
    )
    go_repository(
        name = "org_apache_git_thrift_git",
        importpath = "git.apache.org/thrift.git",
        sum = "h1:OR8VhtwhcAI3U48/rzBsVOuHi0zDPzYI1xASVcdSgR8=",
        version = "v0.0.0-20180902110319-2566ecd5d999",
    )
    go_repository(
        name = "org_go4",
        importpath = "go4.org",
        sum = "h1:+hE86LblG4AyDgwMCLTE6FOlM9+qjHSYS+rKqxUVdsM=",
        version = "v0.0.0-20180809161055-417644f6feb5",
    )
    go_repository(
        name = "org_go4_grpc",
        importpath = "grpc.go4.org",
        sum = "h1:tmXTu+dfa+d9Evp8NpJdgOy6+rt8/x4yG7qPBrtNfLY=",
        version = "v0.0.0-20170609214715-11d0a25b4919",
    )
    go_repository(
        name = "org_golang_google_appengine",
        importpath = "google.golang.org/appengine",
        sum = "h1:tycE03LOZYQNhDpS27tcQdAzLCVMaj7QT2SXxebnpCM=",
        version = "v1.6.5",
    )
    go_repository(
        name = "org_golang_google_genproto",
        importpath = "google.golang.org/genproto",
        sum = "h1:Q0pgDmaT3uO0cF7R0ctyAlhLj2I/xJ+FZyDBOZux0xk=",
        version = "v0.0.0-20200730144737-007c33dbd381",
    )
    go_repository(
        name = "org_golang_google_protobuf",
        importpath = "google.golang.org/protobuf",
        sum = "h1:Ejskq+SyPohKW+1uil0JJMtmHCgJPJ/qWTxr8qp+R4c=",
        version = "v1.25.0",
    )
    go_repository(
        name = "org_golang_x_arch",
        importpath = "golang.org/x/arch",
        sum = "h1:Rx/HTKi09myZ25t1SOlDHmHOy/mKxNAcu0hP1oPX9qM=",
        version = "v0.0.0-20190312162104-788fe5ffcd8c",
    )
    go_repository(
        name = "org_golang_x_build",
        importpath = "golang.org/x/build",
        sum = "h1:E2M5QgjZ/Jg+ObCQAudsXxuTsLj7Nl5RV/lZcQZmKSo=",
        version = "v0.0.0-20190111050920-041ab4dc3f9d",
    )
    go_repository(
        name = "org_golang_x_image",
        importpath = "golang.org/x/image",
        sum = "h1:+qEpEAPhDZ1o0x3tHzZTQDArnOixOzGD9HUJfcg0mb4=",
        version = "v0.0.0-20190802002840-cff245a6509b",
    )
    go_repository(
        name = "org_golang_x_mobile",
        importpath = "golang.org/x/mobile",
        sum = "h1:OVJ6QQUBAesB8CZijKDSsXX7xYVtUhrkY0gwMfbi4p4=",
        version = "v0.0.0-20200801112145-973feb4309de",
    )
    go_repository(
        name = "org_golang_x_perf",
        importpath = "golang.org/x/perf",
        sum = "h1:xYq6+9AtI+xP3M4r0N1hCkHrInHDBohhquRgx9Kk6gI=",
        version = "v0.0.0-20180704124530-6e6d33e29852",
    )
    go_repository(
        name = "org_golang_x_tools",
        importpath = "golang.org/x/tools",
        sum = "h1:jTL1CJ2kmavapMVdBKy6oVrhBHByRCMfykS45+lEFQk=",
        version = "v0.0.0-20200528185414-6be401e3f76e",
    )
    go_repository(
        name = "org_uber_go_atomic",
        importpath = "go.uber.org/atomic",
        sum = "h1:Ezj3JGmsOnG1MoRWQkPBsKLe9DwWD9QeXzTRzzldNVk=",
        version = "v1.6.0",
    )
    go_repository(
        name = "org_uber_go_goleak",
        importpath = "go.uber.org/goleak",
        sum = "h1:qsup4IcBdlmsnGfqyLl4Ntn3C2XCCuKAE7DwHpScyUo=",
        version = "v1.0.0",
    )
    go_repository(
        name = "org_uber_go_multierr",
        importpath = "go.uber.org/multierr",
        sum = "h1:KCa4XfM8CWFCpxXRGok+Q0SS/0XBhMDbHHGABQLvD2A=",
        version = "v1.5.0",
    )
    go_repository(
        name = "org_uber_go_tools",
        importpath = "go.uber.org/tools",
        sum = "h1:0mgffUl7nfd+FpvXMVz4IDEaUSmT1ysygQC7qYo7sG4=",
        version = "v0.0.0-20190618225709-2cfd321de3ee",
    )
    go_repository(
        name = "org_uber_go_zap",
        importpath = "go.uber.org/zap",
        sum = "h1:ZZCA22JRF2gQE5FoNmhmrf7jeJJ2uhqDUNRYKm8dvmM=",
        version = "v1.15.0",
    )
    go_repository(
        name = "tools_gotest",
        importpath = "gotest.tools",
        sum = "h1:VsBPFP1AI068pPrMxtb/S8Zkgf9xEmTLJjfM+P5UIEo=",
        version = "v2.2.0+incompatible",
    )
    go_repository(
        name = "com_github_prysmaticlabs_prombbolt",
        importpath = "github.com/prysmaticlabs/prombbolt",
        sum = "h1:bVD46NhbqEE6bsIqj42TCS3ELUdumti3WfAw9DXNtkg=",
        version = "v0.0.0-20200324184628-09789ef63796",
    )
    go_repository(
        name = "com_github_burntsushi_toml",
        importpath = "github.com/BurntSushi/toml",
        sum = "h1:WXkYYl6Yr3qBf1K79EBnL4mak0OimBfB0XUf9Vl28OQ=",
        version = "v0.3.1",
    )
    go_repository(
        name = "com_github_cpuguy83_go_md2man_v2",
        importpath = "github.com/cpuguy83/go-md2man/v2",
        sum = "h1:EoUDS0afbrsXAZ9YQ9jdu/mZ2sXgT1/2yyNng4PGlyM=",
        version = "v2.0.0",
    )
    go_repository(
        name = "com_github_russross_blackfriday_v2",
        importpath = "github.com/russross/blackfriday/v2",
        sum = "h1:lPqVAte+HuHNfhJ/0LC98ESWRz8afy9tM/0RK8m9o+Q=",
        version = "v2.0.1",
    )
    go_repository(
        name = "com_github_shurcool_sanitized_anchor_name",
        importpath = "github.com/shurcooL/sanitized_anchor_name",
        sum = "h1:PdmoCO6wvbs+7yrJyMORt4/BmY5IYyJwS/kOiWx8mHo=",
        version = "v1.0.0",
    )
    go_repository(
        name = "com_github_ianlancetaylor_cgosymbolizer",
        importpath = "github.com/ianlancetaylor/cgosymbolizer",
        sum = "h1:IpTHAzWv1pKDDWeJDY5VOHvqc2T9d3C8cPKEf2VPqHE=",
        version = "v0.0.0-20200424224625-be1b05b0b279",
    )
    go_repository(
        name = "org_golang_x_mod",
        importpath = "golang.org/x/mod",
        sum = "h1:KU7oHjnv3XNWfa5COkzUifxZmxp1TyI7ImMXqFxLwvQ=",
        version = "v0.2.0",
    )
    go_repository(
        name = "com_github_golang_gddo",
        importpath = "github.com/golang/gddo",
        sum = "h1:HoqgYR60VYu5+0BuG6pjeGp7LKEPZnHt+dUClx9PeIs=",
        version = "v0.0.0-20200528160355-8d077c1d8f4c",
    )
    go_repository(
        name = "com_github_urfave_cli_v2",
        importpath = "github.com/urfave/cli/v2",
        sum = "h1:JTTnM6wKzdA0Jqodd966MVj4vWbbquZykeX1sKbe2C4=",
        version = "v2.2.0",
    )
    go_repository(
        name = "com_github_multiformats_go_base36",
        importpath = "github.com/multiformats/go-base36",
        sum = "h1:JR6TyF7JjGd3m6FbLU2cOxhC0Li8z8dLNGQ89tUg4F4=",
        version = "v0.1.0",
    )
    go_repository(
        name = "com_github_gophercloud_gophercloud",
        importpath = "github.com/gophercloud/gophercloud",
        sum = "h1:P/nh25+rzXouhytV2pUHBb65fnds26Ghl8/391+sT5o=",
        version = "v0.1.0",
    )
    go_repository(
        name = "com_github_imdario_mergo",
        importpath = "github.com/imdario/mergo",
        sum = "h1:JboBksRwiiAJWvIYJVo46AfV+IAIKZpfrSzVKj42R4Q=",
        version = "v0.3.5",
    )
    go_repository(
        name = "com_github_peterbourgon_diskv",
        importpath = "github.com/peterbourgon/diskv",
        sum = "h1:UBdAOUP5p4RWqPBg048CAvpKN+vxiaj6gdUUzhl4XmI=",
        version = "v2.0.1+incompatible",
    )
    go_repository(
        name = "com_github_aws_aws_sdk_go",
        importpath = "github.com/aws/aws-sdk-go",
        sum = "h1:J82DYDGZHOKHdhx6hD24Tm30c2C3GchYGfN0mf9iKUk=",
        version = "v1.25.48",
    )
    go_repository(
        name = "com_github_beorn7_perks",
        importpath = "github.com/beorn7/perks",
        sum = "h1:VlbKKnNfV8bJzeqoa4cOKqO6bYr3WgKZxO8Z16+hsOM=",
        version = "v1.0.1",
    )
    go_repository(
        name = "com_github_coreos_go_semver",
        importpath = "github.com/coreos/go-semver",
        sum = "h1:wkHLiw0WNATZnSG7epLsujiMCgPAc9xhjJ4tgnAxmfM=",
        version = "v0.3.0",
    )
    go_repository(
        name = "com_github_deckarep_golang_set",
        importpath = "github.com/deckarep/golang-set",
        sum = "h1:SCQV0S6gTtp6itiFrTqI+pfmJ4LN85S1YzhDf9rTHJQ=",
        version = "v1.7.1",
    )
    go_repository(
        name = "com_github_dgraph_io_ristretto",
        importpath = "github.com/dgraph-io/ristretto",
        sum = "h1:jh22xisGBjrEVnRZ1DVTpBVQm0Xndu8sMl0CWDzSIBI=",
        version = "v0.0.3",
    )
    go_repository(
        name = "com_github_emicklei_dot",
        importpath = "github.com/emicklei/dot",
        sum = "h1:Ase39UD9T9fRBOb5ptgpixrxfx8abVzNWZi2+lr53PI=",
        version = "v0.11.0",
    )
    go_repository(
        name = "com_github_ghodss_yaml",
        importpath = "github.com/ghodss/yaml",
        sum = "h1:wQHKEahhL6wmXdzwWG11gIVCkOv05bNOh+Rxn0yngAk=",
        version = "v1.0.0",
    )
    go_repository(
        name = "com_github_go_yaml_yaml",
        importpath = "github.com/go-yaml/yaml",
        sum = "h1:RYi2hDdss1u4YE7GwixGzWwVo47T8UQwnTLB6vQiq+o=",
        version = "v2.1.0+incompatible",
    )
    go_repository(
        name = "com_github_golang_glog",
        importpath = "github.com/golang/glog",
        sum = "h1:VKtxabqXZkF25pY9ekfRL6a582T4P37/31XEstQ5p58=",
        version = "v0.0.0-20160126235308-23def4e6c14b",
    )
    go_repository(
        name = "com_github_golang_groupcache",
        importpath = "github.com/golang/groupcache",
        sum = "h1:5ZkaAPbicIKTF2I64qf5Fh8Aa83Q/dnOafMYV0OMwjA=",
        version = "v0.0.0-20191227052852-215e87163ea7",
    )
    go_repository(
        name = "com_github_golang_lint",
        importpath = "github.com/golang/lint",
        sum = "h1:ior8LN6127GsA53E9mD9nH/oP/LVbJplmLH5V8o+/Uk=",
        version = "v0.0.0-20170918230701-e5d664eb928e",
    )
    go_repository(
        name = "com_github_golang_snappy",
        importpath = "github.com/golang/snappy",
        sum = "h1:lMm2hD9Fy0ynom5+85/pbdkiYcBqM1JWmhpAXLmy0fw=",
        version = "v0.0.2-0.20200707131729-196ae77b8a26",
    )
    go_repository(
        name = "com_github_google_go_cmp",
        importpath = "github.com/google/go-cmp",
        sum = "h1:/QaMHBdZ26BB3SSst0Iwl10Epc+xhTquomWX0oZEB6w=",
        version = "v0.5.0",
    )
    go_repository(
        name = "com_github_google_gofuzz",
        importpath = "github.com/google/gofuzz",
        sum = "h1:Q75Upo5UN4JbPFURXZ8nLKYUvF85dyFRop/vQ0Rv+64=",
        version = "v1.1.1-0.20200604201612-c04b05f3adfa",
    )
    go_repository(
        name = "com_github_googleapis_gax_go_v2",
        importpath = "github.com/googleapis/gax-go/v2",
        sum = "h1:sjZBwGj9Jlw33ImPtvFviGYvseOtDM7hkSKB7+Tv3SM=",
        version = "v2.0.5",
    )
    go_repository(
        name = "com_github_googleapis_gnostic",
        importpath = "github.com/googleapis/gnostic",
        sum = "h1:rVsPeBmXbYv4If/cumu1AzZPwV58q433hvONV1UEZoI=",
        version = "v0.1.0",
    )
    go_repository(
        name = "com_github_gorilla_websocket",
        importpath = "github.com/gorilla/websocket",
        sum = "h1:+/TMaTYc4QFitKJxsQ7Yye35DkWvkdLcvGKqM+x0Ufc=",
        version = "v1.4.2",
    )
    go_repository(
        name = "com_github_grpc_ecosystem_go_grpc_middleware",
        importpath = "github.com/grpc-ecosystem/go-grpc-middleware",
        sum = "h1:0IKlLyQ3Hs9nDaiK5cSHAGmcQEIC8l2Ts1u6x5Dfrqg=",
        version = "v1.2.0",
    )
    go_repository(
        name = "com_github_grpc_ecosystem_go_grpc_prometheus",
        importpath = "github.com/grpc-ecosystem/go-grpc-prometheus",
        sum = "h1:Ovs26xHkKqVztRpIrF/92BcuyuQ/YW4NSIpoGtfXNho=",
        version = "v1.2.0",
    )
    go_repository(
        name = "com_github_hashicorp_errwrap",
        importpath = "github.com/hashicorp/errwrap",
        sum = "h1:hLrqtEDnRye3+sgx6z4qVLNuviH3MR5aQ0ykNJa/UYA=",
        version = "v1.0.0",
    )
    go_repository(
        name = "com_github_hashicorp_go_multierror",
        importpath = "github.com/hashicorp/go-multierror",
        sum = "h1:B9UzwGQJehnUY1yNrnwREHc3fGbC2xefo8g4TbElacI=",
        version = "v1.1.0",
    )
    go_repository(
        name = "com_github_hashicorp_golang_lru",
        importpath = "github.com/hashicorp/golang-lru",
        sum = "h1:YDjusn29QI/Das2iO9M0BHnIbxPeyuCHsjMW+lJfyTc=",
        version = "v0.5.4",
    )
    go_repository(
        name = "com_github_inconshreveable_mousetrap",
        importpath = "github.com/inconshreveable/mousetrap",
        sum = "h1:Z8tu5sraLXCXIcARxBp/8cbvlwVa7Z1NHg9XEKhtSvM=",
        version = "v1.0.0",
    )
    go_repository(
        name = "com_github_ipfs_go_cid",
        importpath = "github.com/ipfs/go-cid",
        sum = "h1:ysQJVJA3fNDF1qigJbsSQOdjhVLsOEoPdh0+R97k3jY=",
        version = "v0.0.7",
    )
    go_repository(
        name = "com_github_ipfs_go_datastore",
        importpath = "github.com/ipfs/go-datastore",
        sum = "h1:rjvQ9+muFaJ+QZ7dN5B1MSDNQ0JVZKkkES/rMZmA8X8=",
        version = "v0.4.4",
    )
    go_repository(
        name = "com_github_ipfs_go_detect_race",
        importpath = "github.com/ipfs/go-detect-race",
        sum = "h1:qX/xay2W3E4Q1U7d9lNs1sU9nvguX0a7319XbyQ6cOk=",
        version = "v0.0.1",
    )
    go_repository(
        name = "com_github_ipfs_go_ipfs_addr",
        importpath = "github.com/ipfs/go-ipfs-addr",
        sum = "h1:DpDFybnho9v3/a1dzJ5KnWdThWD1HrFLpQ+tWIyBaFI=",
        version = "v0.0.1",
    )
    go_repository(
        name = "com_github_ipfs_go_ipfs_util",
        importpath = "github.com/ipfs/go-ipfs-util",
        sum = "h1:59Sswnk1MFaiq+VcaknX7aYEyGyGDAA73ilhEK2POp8=",
        version = "v0.0.2",
    )
    go_repository(
        name = "com_github_ipfs_go_log",
        build_file_proto_mode = "disable_global",
        importpath = "github.com/ipfs/go-log",
        sum = "h1:6nLQdX4W8P9yZZFH7mO+X/PzjN8Laozm/lMJ6esdgzY=",
        version = "v1.0.4",
    )
    go_repository(
        name = "com_github_jackpal_gateway",
        importpath = "github.com/jackpal/gateway",
        sum = "h1:qzXWUJfuMdlLMtt0a3Dgt+xkWQiA5itDEITVJtuSwMc=",
        version = "v1.0.5",
    )
    go_repository(
        name = "com_github_jbenet_go_temp_err_catcher",
        importpath = "github.com/jbenet/go-temp-err-catcher",
        sum = "h1:zpb3ZH6wIE8Shj2sKS+khgRvf7T7RABoLk/+KKHggpk=",
        version = "v0.1.0",
    )
    go_repository(
        name = "com_github_jbenet_goprocess",
        importpath = "github.com/jbenet/goprocess",
        sum = "h1:DRGOFReOMqqDNXwW70QkacFW0YN9QnwLV0Vqk+3oU0o=",
        version = "v0.1.4",
    )
    go_repository(
        name = "com_github_joonix_log",
        importpath = "github.com/joonix/log",
        sum = "h1:k+SfYbN66Ev/GDVq39wYOXVW5RNd5kzzairbCe9dK5Q=",
        version = "v0.0.0-20200409080653-9c1d2ceb5f1d",
    )
    go_repository(
        name = "com_github_json_iterator_go",
        importpath = "github.com/json-iterator/go",
        replace = "github.com/prestonvanloon/go",
        sum = "h1:Bt5PzQCqfP4xiLXDSrMoqAfj6CBr3N9DAyyq8OiIWsc=",
        version = "v1.1.7-0.20190722034630-4f2e55fcf87b",
    )
    go_repository(
        name = "com_github_kevinms_leakybucket_go",
        importpath = "github.com/kevinms/leakybucket-go",
        sum = "h1:qNtd6alRqd3qOdPrKXMZImV192ngQ0WSh1briEO33Tk=",
        version = "v0.0.0-20200115003610-082473db97ca",
    )
    go_repository(
        name = "com_github_konsorten_go_windows_terminal_sequences",
        importpath = "github.com/konsorten/go-windows-terminal-sequences",
        sum = "h1:CE8S1cTafDpPvMhIxNJKvHsGVBgn1xWYf1NbHQhywc8=",
        version = "v1.0.3",
    )
    go_repository(
        name = "com_github_koron_go_ssdp",
        importpath = "github.com/koron/go-ssdp",
        sum = "h1:68u9r4wEvL3gYg2jvAOgROwZ3H+Y3hIDk4tbbmIjcYQ=",
        version = "v0.0.0-20191105050749-2e1c40ed0b5d",
    )
    go_repository(
        name = "com_github_libp2p_go_addr_util",
        importpath = "github.com/libp2p/go-addr-util",
        sum = "h1:7cWK5cdA5x72jX0g8iLrQWm5TRJZ6CzGdPEhWj7plWU=",
        version = "v0.0.2",
    )
    go_repository(
        name = "com_github_libp2p_go_buffer_pool",
        importpath = "github.com/libp2p/go-buffer-pool",
        sum = "h1:QNK2iAFa8gjAe1SPz6mHSMuCcjs+X1wlHzeOSqcmlfs=",
        version = "v0.0.2",
    )
    go_repository(
        name = "com_github_libp2p_go_conn_security_multistream",
        importpath = "github.com/libp2p/go-conn-security-multistream",
        sum = "h1:uNiDjS58vrvJTg9jO6bySd1rMKejieG7v45ekqHbZ1M=",
        version = "v0.2.0",
    )
    go_repository(
        name = "com_github_libp2p_go_eventbus",
        importpath = "github.com/libp2p/go-eventbus",
        sum = "h1:VanAdErQnpTioN2TowqNcOijf6YwhuODe4pPKSDpxGc=",
        version = "v0.2.1",
    )
    go_repository(
        name = "com_github_libp2p_go_flow_metrics",
        importpath = "github.com/libp2p/go-flow-metrics",
        sum = "h1:8tAs/hSdNvUiLgtlSy3mxwxWP4I9y/jlkPFT7epKdeM=",
        version = "v0.0.3",
    )
    go_repository(
        name = "com_github_libp2p_go_libp2p",
        build_file_proto_mode = "disable_global",
        importpath = "github.com/libp2p/go-libp2p",
        sum = "h1:VQOo/Pbj9Ijco9jiMYN5ImAg236IjTXfnUPJ2OvbpLM=",
        version = "v0.10.2",
    )
    go_repository(
        name = "com_github_libp2p_go_libp2p_autonat",
        build_file_proto_mode = "disable_global",
        importpath = "github.com/libp2p/go-libp2p-autonat",
        sum = "h1:60sc3NuQz+RxEb4ZVCRp/7uPtD7gnlLcOIKYNulzSIo=",
        version = "v0.3.1",
    )
    go_repository(
        name = "com_github_libp2p_go_libp2p_blankhost",
        importpath = "github.com/libp2p/go-libp2p-blankhost",
        sum = "h1:3EsGAi0CBGcZ33GwRuXEYJLLPoVWyXJ1bcJzAJjINkk=",
        version = "v0.2.0",
    )
    go_repository(
        name = "com_github_libp2p_go_libp2p_circuit",
        build_file_proto_mode = "disable_global",
        importpath = "github.com/libp2p/go-libp2p-circuit",
        sum = "h1:69ENDoGnNN45BNDnBd+8SXSetDuw0eJFcGmOvvtOgBw=",
        version = "v0.3.1",
    )
    go_repository(
        name = "com_github_libp2p_go_libp2p_connmgr",
        importpath = "github.com/libp2p/go-libp2p-connmgr",
        sum = "h1:TMS0vc0TCBomtQJyWr7fYxcVYYhx+q/2gF++G5Jkl/w=",
        version = "v0.2.4",
    )
    go_repository(
        name = "com_github_libp2p_go_libp2p_core",
        build_file_proto_mode = "disable_global",
        importpath = "github.com/libp2p/go-libp2p-core",
        sum = "h1:XS+Goh+QegCDojUZp00CaPMfiEADCrLjNZskWE7pvqs=",
        version = "v0.6.1",
    )
    go_repository(
        name = "com_github_libp2p_go_libp2p_crypto",
        importpath = "github.com/libp2p/go-libp2p-crypto",
        sum = "h1:k9MFy+o2zGDNGsaoZl0MA3iZ75qXxr9OOoAZF+sD5OQ=",
        version = "v0.1.0",
    )
    go_repository(
        name = "com_github_libp2p_go_libp2p_discovery",
        importpath = "github.com/libp2p/go-libp2p-discovery",
        sum = "h1:Qfl+e5+lfDgwdrXdu4YNCWyEo3fWuP+WgN9mN0iWviQ=",
        version = "v0.5.0",
    )
    go_repository(
        name = "com_github_libp2p_go_libp2p_host",
        importpath = "github.com/libp2p/go-libp2p-host",
        sum = "h1:OZwENiFm6JOK3YR5PZJxkXlJE8a5u8g4YvAUrEV2MjM=",
        version = "v0.1.0",
    )
    go_repository(
        name = "com_github_libp2p_go_libp2p_kbucket",
        importpath = "github.com/libp2p/go-libp2p-kbucket",
        sum = "h1:wg+VPpCtY61bCasGRexCuXOmEmdKjN+k1w+JtTwu9gA=",
        version = "v0.4.2",
    )
    go_repository(
        name = "com_github_libp2p_go_libp2p_loggables",
        importpath = "github.com/libp2p/go-libp2p-loggables",
        sum = "h1:h3w8QFfCt2UJl/0/NW4K829HX/0S4KD31PQ7m8UXXO8=",
        version = "v0.1.0",
    )
    go_repository(
        name = "com_github_libp2p_go_libp2p_mplex",
        importpath = "github.com/libp2p/go-libp2p-mplex",
        sum = "h1:XFFXaN4jhqnIuJVjYOR3k6bnRj0mFfJOlIuDVww+4Zo=",
        version = "v0.2.4",
    )
    go_repository(
        name = "com_github_libp2p_go_libp2p_nat",
        importpath = "github.com/libp2p/go-libp2p-nat",
        sum = "h1:wMWis3kYynCbHoyKLPBEMu4YRLltbm8Mk08HGSfvTkU=",
        version = "v0.0.6",
    )
    go_repository(
        name = "com_github_libp2p_go_libp2p_net",
        importpath = "github.com/libp2p/go-libp2p-net",
        sum = "h1:3t23V5cR4GXcNoFriNoZKFdUZEUDZgUkvfwkD2INvQE=",
        version = "v0.1.0",
    )
    go_repository(
        name = "com_github_libp2p_go_libp2p_noise",
        build_file_proto_mode = "disable_global",
        importpath = "github.com/libp2p/go-libp2p-noise",
        sum = "h1:vqYQWvnIcHpIoWJKC7Al4D6Hgj0H012TuXRhPwSMGpQ=",
        version = "v0.1.1",
    )
    go_repository(
        name = "com_github_libp2p_go_libp2p_peer",
        importpath = "github.com/libp2p/go-libp2p-peer",
        sum = "h1:EQ8kMjaCUwt/Y5uLgjT8iY2qg0mGUT0N1zUjer50DsY=",
        version = "v0.2.0",
    )
    go_repository(
        name = "com_github_libp2p_go_libp2p_peerstore",
        importpath = "github.com/libp2p/go-libp2p-peerstore",
        sum = "h1:2ACefBX23iMdJU9Ke+dcXt3w86MIryes9v7In4+Qq3U=",
        version = "v0.2.6",
    )
    go_repository(
        name = "com_github_libp2p_go_libp2p_pubsub",
        build_file_proto_mode = "disable_global",
        importpath = "github.com/libp2p/go-libp2p-pubsub",
        sum = "h1:9oO8W7qIWCYQYyz5z8nUsPcb3rrFehBlkbqvbSVjBxY=",
        version = "v0.3.6",
    )
    go_repository(
        name = "com_github_libp2p_go_libp2p_record",
        build_file_proto_mode = "disable_global",
        importpath = "github.com/libp2p/go-libp2p-record",
        sum = "h1:R27hoScIhQf/A8XJZ8lYpnqh9LatJ5YbHs28kCIfql0=",
        version = "v0.1.3",
    )
    go_repository(
        name = "com_github_libp2p_go_libp2p_secio",
        build_file_proto_mode = "disable_global",
        importpath = "github.com/libp2p/go-libp2p-secio",
        sum = "h1:rLLPvShPQAcY6eNurKNZq3eZjPWfU9kXF2eI9jIYdrg=",
        version = "v0.2.2",
    )
    go_repository(
        name = "com_github_libp2p_go_libp2p_swarm",
        build_file_proto_mode = "disable_global",
        importpath = "github.com/libp2p/go-libp2p-swarm",
        sum = "h1:cIUUvytBzNQmGSjnXFlI6UpoBGsaud82mJPIJVfkDlg=",
        version = "v0.2.8",
    )
    go_repository(
        name = "com_github_libp2p_go_libp2p_testing",
        importpath = "github.com/libp2p/go-libp2p-testing",
        sum = "h1:v4dvk7YEW8buwCdIVWnhpv0Hp/AAJKRWIxBhmLRZrsk=",
        version = "v0.1.2-0.20200422005655-8775583591d8",
    )
    go_repository(
        name = "com_github_libp2p_go_libp2p_transport_upgrader",
        importpath = "github.com/libp2p/go-libp2p-transport-upgrader",
        sum = "h1:q3ULhsknEQ34eVDhv4YwKS8iet69ffs9+Fir6a7weN4=",
        version = "v0.3.0",
    )
    go_repository(
        name = "com_github_libp2p_go_libp2p_yamux",
        importpath = "github.com/libp2p/go-libp2p-yamux",
        sum = "h1:0s3ELSLu2O7hWKfX1YjzudBKCP0kZ+m9e2+0veXzkn4=",
        version = "v0.2.8",
    )
    go_repository(
        name = "com_github_libp2p_go_maddr_filter",
        importpath = "github.com/libp2p/go-maddr-filter",
        sum = "h1:CW3AgbMO6vUvT4kf87y4N+0P8KUl2aqLYhrGyDUbLSg=",
        version = "v0.0.5",
    )
    go_repository(
        name = "com_github_libp2p_go_mplex",
        importpath = "github.com/libp2p/go-mplex",
        sum = "h1:noyLUCtHtSsPOLACCo0AO0q79H4pba1UHlLxbfBPv2w=",
        version = "v0.1.3",
    )
    go_repository(
        name = "com_github_libp2p_go_msgio",
        importpath = "github.com/libp2p/go-msgio",
        sum = "h1:lQ7Uc0kS1wb1EfRxO2Eir/RJoHkHn7t6o+EiwsYIKJA=",
        version = "v0.0.6",
    )
    go_repository(
        name = "com_github_libp2p_go_nat",
        importpath = "github.com/libp2p/go-nat",
        sum = "h1:qxnwkco8RLKqVh1NmjQ+tJ8p8khNLFxuElYG/TwqW4Q=",
        version = "v0.0.5",
    )
    go_repository(
        name = "com_github_libp2p_go_reuseport",
        importpath = "github.com/libp2p/go-reuseport",
        sum = "h1:XSG94b1FJfGA01BUrT82imejHQyTxO4jEWqheyCXYvU=",
        version = "v0.0.2",
    )
    go_repository(
        name = "com_github_libp2p_go_reuseport_transport",
        importpath = "github.com/libp2p/go-reuseport-transport",
        sum = "h1:OZGz0RB620QDGpv300n1zaOcKGGAoGVf8h9txtt/1uM=",
        version = "v0.0.4",
    )
    go_repository(
        name = "com_github_libp2p_go_stream_muxer_multistream",
        importpath = "github.com/libp2p/go-stream-muxer-multistream",
        sum = "h1:TqnSHPJEIqDEO7h1wZZ0p3DXdvDSiLHQidKKUGZtiOY=",
        version = "v0.3.0",
    )
    go_repository(
        name = "com_github_libp2p_go_tcp_transport",
        importpath = "github.com/libp2p/go-tcp-transport",
        sum = "h1:YoThc549fzmNJIh7XjHVtMIFaEDRtIrtWciG5LyYAPo=",
        version = "v0.2.0",
    )
    go_repository(
        name = "com_github_libp2p_go_ws_transport",
        importpath = "github.com/libp2p/go-ws-transport",
        sum = "h1:ZX5rWB8nhRRJVaPO6tmkGI/Xx8XNboYX20PW5hXIscw=",
        version = "v0.3.1",
    )
    go_repository(
        name = "com_github_libp2p_go_yamux",
        importpath = "github.com/libp2p/go-yamux",
        sum = "h1:aw0ZXyawL//qvrshGT9v/Mc82sKiD6hBYZ6OBHWXe5s=",
        version = "v1.3.8",
    )
    go_repository(
        name = "com_github_matttproud_golang_protobuf_extensions",
        importpath = "github.com/matttproud/golang_protobuf_extensions",
        sum = "h1:4hp9jkHxhMHkqkrB3Ix0jegS5sx/RkqARlsWZ6pIwiU=",
        version = "v1.0.1",
    )
    go_repository(
        name = "com_github_mgutz_ansi",
        importpath = "github.com/mgutz/ansi",
        sum = "h1:j7+1HpAFS1zy5+Q4qx1fWh90gTKwiN4QCGoY9TWyyO4=",
        version = "v0.0.0-20170206155736-9520e82c474b",
    )
    go_repository(
        name = "com_github_minio_blake2b_simd",
        importpath = "github.com/minio/blake2b-simd",
        sum = "h1:lYpkrQH5ajf0OXOcUbGjvZxxijuBwbbmlSxLiuofa+g=",
        version = "v0.0.0-20160723061019-3f5f724cb5b1",
    )
    go_repository(
        name = "com_github_minio_highwayhash",
        importpath = "github.com/minio/highwayhash",
        sum = "h1:dZ6IIu8Z14VlC0VpfKofAhCy74wu/Qb5gcn52yWoz/0=",
        version = "v1.0.1",
    )
    go_repository(
        name = "com_github_minio_sha256_simd",
        importpath = "github.com/minio/sha256-simd",
        sum = "h1:5QHSlgo3nt5yKOJrC7W8w7X+NFl8cMPZm96iu8kKUJU=",
        version = "v0.1.1",
    )
    go_repository(
        name = "com_github_modern_go_concurrent",
        importpath = "github.com/modern-go/concurrent",
        sum = "h1:TRLaZ9cD/w8PVh93nsPXa1VrQ6jlwL5oN8l14QlcNfg=",
        version = "v0.0.0-20180306012644-bacd9c7ef1dd",
    )
    go_repository(
        name = "com_github_modern_go_reflect2",
        importpath = "github.com/modern-go/reflect2",
        sum = "h1:9f412s+6RmYXLWZSEzVVgPGK7C2PphHj5RJrvfx9AWI=",
        version = "v1.0.1",
    )
    go_repository(
        name = "com_github_mohae_deepcopy",
        importpath = "github.com/mohae/deepcopy",
        sum = "h1:RWengNIwukTxcDr9M+97sNutRR1RKhG96O6jWumTTnw=",
        version = "v0.0.0-20170929034955-c48cc78d4826",
    )
    go_repository(
        name = "com_github_mr_tron_base58",
        importpath = "github.com/mr-tron/base58",
        sum = "h1:T/HDJBh4ZCPbU39/+c3rRvE0uKBQlU27+QI8LJ4t64o=",
        version = "v1.2.0",
    )
    go_repository(
        name = "com_github_multiformats_go_base32",
        importpath = "github.com/multiformats/go-base32",
        sum = "h1:tw5+NhuwaOjJCC5Pp82QuXbrmLzWg7uxlMFp8Nq/kkI=",
        version = "v0.0.3",
    )
    go_repository(
        name = "com_github_multiformats_go_multiaddr",
        importpath = "github.com/multiformats/go-multiaddr",
        sum = "h1:XZLDTszBIJe6m0zF6ITBrEcZR73OPUhCBBS9rYAuUzI=",
        version = "v0.2.2",
    )
    go_repository(
        name = "com_github_multiformats_go_multiaddr_dns",
        importpath = "github.com/multiformats/go-multiaddr-dns",
        sum = "h1:YWJoIDwLePniH7OU5hBnDZV6SWuvJqJ0YtN6pLeH9zA=",
        version = "v0.2.0",
    )
    go_repository(
        name = "com_github_multiformats_go_multiaddr_fmt",
        importpath = "github.com/multiformats/go-multiaddr-fmt",
        sum = "h1:WLEFClPycPkp4fnIzoFoV9FVd49/eQsuaL3/CWe167E=",
        version = "v0.1.0",
    )
    go_repository(
        name = "com_github_multiformats_go_multiaddr_net",
        importpath = "github.com/multiformats/go-multiaddr-net",
        sum = "h1:QoRKvu0xHN1FCFJcMQLbG/yQE2z441L5urvG3+qyz7g=",
        version = "v0.1.5",
    )
    go_repository(
        name = "com_github_multiformats_go_multibase",
        importpath = "github.com/multiformats/go-multibase",
        sum = "h1:l/B6bJDQjvQ5G52jw4QGSYeOTZoAwIO77RblWplfIqk=",
        version = "v0.0.3",
    )
    go_repository(
        name = "com_github_multiformats_go_multihash",
        importpath = "github.com/multiformats/go-multihash",
        sum = "h1:QoBceQYQQtNUuf6s7wHxnE2c8bhbMqhfGzNI032se/I=",
        version = "v0.0.14",
    )
    go_repository(
        name = "com_github_multiformats_go_multistream",
        importpath = "github.com/multiformats/go-multistream",
        sum = "h1:knyamLYMPFPngQjGQ0lhnlys3jtVR/3xV6TREUJr+fE=",
        version = "v0.1.2",
    )
    go_repository(
        name = "com_github_multiformats_go_varint",
        importpath = "github.com/multiformats/go-varint",
        sum = "h1:gk85QWKxh3TazbLxED/NlDVv8+q+ReFJk7Y2W/KhfNY=",
        version = "v0.0.6",
    )
    go_repository(
        name = "com_github_patrickmn_go_cache",
        importpath = "github.com/patrickmn/go-cache",
        sum = "h1:HRMgzkcYKYpi3C8ajMPV8OFXaaRUnok+kx1WdO15EQc=",
        version = "v2.1.0+incompatible",
    )
    go_repository(
        name = "com_github_paulbellamy_ratecounter",
        importpath = "github.com/paulbellamy/ratecounter",
        sum = "h1:2L/RhJq+HA8gBQImDXtLPrDXK5qAj6ozWVK/zFXVJGs=",
        version = "v0.2.0",
    )
    go_repository(
        name = "com_github_phoreproject_bls",
        importpath = "github.com/phoreproject/bls",
        sum = "h1:Yflyn+XFLEu7RPzxovgEVLP6Es8JLJrHqdXunpm2ak4=",
        version = "v0.0.0-20200525203911-a88a5ae26844",
    )
    go_repository(
        name = "com_github_pkg_errors",
        importpath = "github.com/pkg/errors",
        sum = "h1:FEBLx1zS214owpjy7qsBeixbURkuhQAwrK5UwLGTwt4=",
        version = "v0.9.1",
    )
    go_repository(
        name = "com_github_prestonvanloon_go_recaptcha",
        importpath = "github.com/prestonvanloon/go-recaptcha",
        sum = "h1:/JK1WfWJGBNDKY70uiB53iKKbFqxBx2CuYgj9hK2O70=",
        version = "v0.0.0-20190217191114-0834cef6e8bd",
    )
    go_repository(
        name = "com_github_prometheus_client_golang",
        importpath = "github.com/prometheus/client_golang",
        sum = "h1:NTGy1Ja9pByO+xAeH/qiWnLrKtr3hJPNjaVUwnjpdpA=",
        version = "v1.7.1",
    )
    go_repository(
        name = "com_github_prometheus_client_model",
        importpath = "github.com/prometheus/client_model",
        sum = "h1:uq5h0d+GuxiXLJLNABMgp2qUWDPiLvgCzz2dUR+/W/M=",
        version = "v0.2.0",
    )
    go_repository(
        name = "com_github_prometheus_common",
        importpath = "github.com/prometheus/common",
        sum = "h1:RyRA7RzGXQZiW+tGMr7sxa85G1z0yOpM1qq5c8lNawc=",
        version = "v0.10.0",
    )
    go_repository(
        name = "com_github_prometheus_procfs",
        importpath = "github.com/prometheus/procfs",
        sum = "h1:F0+tqvhOksq22sc6iCHF5WGlWjdwj92p0udFh1VFBS8=",
        version = "v0.1.3",
    )
    go_repository(
        name = "com_github_protolambda_zssz",
        importpath = "github.com/protolambda/zssz",
        sum = "h1:7fjJjissZIIaa2QcvmhS/pZISMX21zVITt49sW1ouek=",
        version = "v0.1.5",
    )
    go_repository(
        name = "com_github_prysmaticlabs_ethereumapis",
        build_file_generation = "off",
        importpath = "github.com/prysmaticlabs/ethereumapis",
        sum = "h1:dGeuKeaXxCepTbwsz7kYSfP1yazw1uRMn58CqNCcPP4=",
        version = "v0.0.0-20201003171600-a72e5f77d233",
    )
    go_repository(
        name = "com_github_prysmaticlabs_go_bitfield",
        importpath = "github.com/prysmaticlabs/go-bitfield",
        sum = "h1:hJfAWrlxx7SKpn4S/h2JGl2HHwA1a2wSS3HAzzZ0F+U=",
        version = "v0.0.0-20200618145306-2ae0807bef65",
    )
    go_repository(
        name = "com_github_shibukawa_configdir",
        importpath = "github.com/shibukawa/configdir",
        sum = "h1:Xuk8ma/ibJ1fOy4Ee11vHhUFHQNpHhrBneOCNHVXS5w=",
        version = "v0.0.0-20170330084843-e180dbdc8da0",
    )
    go_repository(
        name = "com_github_sirupsen_logrus",
        importpath = "github.com/sirupsen/logrus",
        sum = "h1:UBcNElsrwanuuMsnGSlYmtmgbb23qDR5dG+6X6Oo89I=",
        version = "v1.6.0",
    )
    go_repository(
        name = "com_github_spaolacci_murmur3",
        importpath = "github.com/spaolacci/murmur3",
        sum = "h1:7c1g84S4BPRrfL5Xrdp6fOJ206sU9y293DDHaoy0bLI=",
        version = "v1.1.0",
    )
    go_repository(
        name = "com_github_spf13_cobra",
        importpath = "github.com/spf13/cobra",
        sum = "h1:6m/oheQuQ13N9ks4hubMG6BnvwOeaJrqSPLahSnczz8=",
        version = "v1.0.0",
    )
    go_repository(
        name = "com_github_spf13_pflag",
        importpath = "github.com/spf13/pflag",
        sum = "h1:iy+VFUOCP1a+8yFto/drg2CJ5u0yRoB7fZw3DKv/JXA=",
        version = "v1.0.5",
    )
    go_repository(
        name = "com_github_uber_jaeger_client_go",
        importpath = "github.com/uber/jaeger-client-go",
        sum = "h1:NP3qsSqNxh8VYr956ur1N/1C1PjvOJnJykCzcD5QHbk=",
        version = "v2.15.0+incompatible",
    )
    go_repository(
        name = "com_github_whyrusleeping_go_keyspace",
        importpath = "github.com/whyrusleeping/go-keyspace",
        sum = "h1:EKhdznlJHPMoKr0XTrX+IlJs1LH3lyx2nfr1dOlZ79k=",
        version = "v0.0.0-20160322163242-5b898ac5add1",
    )
    go_repository(
        name = "com_github_whyrusleeping_go_logging",
        importpath = "github.com/whyrusleeping/go-logging",
        sum = "h1:fwpzlmT0kRC/Fmd0MdmGgJG/CXIZ6gFq46FQZjprUcc=",
        version = "v0.0.1",
    )
    go_repository(
        name = "com_github_whyrusleeping_mafmt",
        importpath = "github.com/whyrusleeping/mafmt",
        sum = "h1:TCghSl5kkwEE0j+sU/gudyhVMRlpBin8fMBBHg59EbA=",
        version = "v1.2.8",
    )
    go_repository(
        name = "com_github_whyrusleeping_multiaddr_filter",
        importpath = "github.com/whyrusleeping/multiaddr-filter",
        sum = "h1:E9S12nwJwEOXe2d6gT6qxdvqMnNq+VnSsKPgm2ZZNds=",
        version = "v0.0.0-20160516205228-e903e4adabd7",
    )
    go_repository(
        name = "com_github_whyrusleeping_timecache",
        importpath = "github.com/whyrusleeping/timecache",
        sum = "h1:lYbXeSvJi5zk5GLKVuid9TVjS9a0OmLIDKTfoZBL6Ow=",
        version = "v0.0.0-20160911033111-cfcb2f1abfee",
    )
    go_repository(
        name = "com_github_x_cray_logrus_prefixed_formatter",
        importpath = "github.com/x-cray/logrus-prefixed-formatter",
        sum = "h1:00txxvfBM9muc0jiLIEAkAcIMJzfthRT6usrui8uGmg=",
        version = "v0.5.2",
    )
    go_repository(
        name = "com_google_cloud_go",
        importpath = "cloud.google.com/go",
        sum = "h1:PvKAVQWCtlGUSlZkGW3QLelKaWq7KYv/MW1EboG8bfM=",
        version = "v0.51.0",
    )
    go_repository(
        name = "in_gopkg_d4l3k_messagediff_v1",
        importpath = "gopkg.in/d4l3k/messagediff.v1",
        sum = "h1:70AthpjunwzUiarMHyED52mj9UwtAnE89l1Gmrt3EU0=",
        version = "v1.2.1",
    )
    go_repository(
        name = "in_gopkg_inf_v0",
        importpath = "gopkg.in/inf.v0",
        sum = "h1:73M5CoZyi3ZLMOyDlQh031Cx6N9NDJ2Vvfl76EDAgDc=",
        version = "v0.9.1",
    )
    go_repository(
        name = "in_gopkg_yaml_v2",
        importpath = "gopkg.in/yaml.v2",
        sum = "h1:clyUAQHOM3G0M3f5vQj7LuJrETvjVot3Z5el9nffUtU=",
        version = "v2.3.0",
    )
    go_repository(
        name = "io_etcd_go_bbolt",
        importpath = "go.etcd.io/bbolt",
        sum = "h1:hi1bXHMVrlQh6WwxAy+qZCV/SYIlqo+Ushwdpa4tAKg=",
        version = "v1.3.4",
    )
    go_repository(
        name = "io_k8s_klog",
        importpath = "k8s.io/klog",
        sum = "h1:Pt+yjF5aB1xDSVbau4VsWe+dQNzA0qv1LlXdC2dF6Q8=",
        version = "v1.0.0",
    )
    go_repository(
        name = "io_k8s_sigs_yaml",
        importpath = "sigs.k8s.io/yaml",
        sum = "h1:kr/MCeFWJWTwyaHoR9c8EjH9OumOmoF9YGiZd7lFm/Q=",
        version = "v1.2.0",
    )
    go_repository(
        name = "io_k8s_utils",
        importpath = "k8s.io/utils",
        sum = "h1:ZtTUW5+ZWaoqjR3zOpRa7oFJ5d4aA22l4me/xArfOIc=",
        version = "v0.0.0-20200520001619-278ece378a50",
    )
    go_repository(
        name = "io_opencensus_go",
        importpath = "go.opencensus.io",
        sum = "h1:LYy1Hy3MJdrCdMwwzxA/dRok4ejH+RwNGbuoD9fCjto=",
        version = "v0.22.4",
    )
    go_repository(
        name = "io_opencensus_go_contrib_exporter_jaeger",
        importpath = "contrib.go.opencensus.io/exporter/jaeger",
        sum = "h1:nhTv/Ry3lGmqbJ/JGvCjWxBl5ozRfqo86Ngz59UAlfk=",
        version = "v0.2.0",
    )
    go_repository(
        name = "org_golang_google_api",
        importpath = "google.golang.org/api",
        sum = "h1:yzlyyDW/J0w8yNFJIhiAJy4kq74S+1DOLdawELNxFMA=",
        version = "v0.15.0",
    )
    go_repository(
        name = "org_golang_google_grpc",
        build_file_proto_mode = "disable_global",
        importpath = "google.golang.org/grpc",
        sum = "h1:EC2SB8S04d2r73uptxphDSUG+kTKVgjRPF+N3xpxRB4=",
        version = "v1.29.1",
    )
    go_repository(
        name = "org_golang_x_crypto",
        importpath = "golang.org/x/crypto",
        sum = "h1:4yd7jl+vXjalO5ztz6Vc1VADv+S/80LGJmyl1ROJ2AI=",
        version = "v0.0.0-20201012173705-84dcc777aaee",
    )
    go_repository(
        name = "org_golang_x_exp",
        importpath = "golang.org/x/exp",
        sum = "h1:rMqLP+9XLy+LdbCXHjJHAmTfXCr93W7oruWA6Hq1Alc=",
        version = "v0.0.0-20200513190911-00229845015e",
    )
    go_repository(
        name = "org_golang_x_lint",
        importpath = "golang.org/x/lint",
        sum = "h1:J5lckAjkw6qYlOZNj90mLYNTEKDvWeuc1yieZ8qUzUE=",
        version = "v0.0.0-20191125180803-fdd1cda4f05f",
    )
    go_repository(
        name = "org_golang_x_net",
        importpath = "golang.org/x/net",
        sum = "h1:VvcQYSHwXgi7W+TpUR6A9g6Up98WAHf3f/ulnJ62IyA=",
        version = "v0.0.0-20200822124328-c89045814202",
    )
    go_repository(
        name = "org_golang_x_oauth2",
        importpath = "golang.org/x/oauth2",
        sum = "h1:TzXSXBo42m9gQenoE3b9BGiEpg5IG2JkU5FkPIawgtw=",
        version = "v0.0.0-20200107190931-bf48bf16ab8d",
    )
    go_repository(
        name = "org_golang_x_sync",
        importpath = "golang.org/x/sync",
        sum = "h1:WXEvlFVvvGxCJLG6REjsT03iWnKLEWinaScsxF2Vm2o=",
        version = "v0.0.0-20200317015054-43a5402ce75a",
    )
    go_repository(
        name = "org_golang_x_sys",
        importpath = "golang.org/x/sys",
        sum = "h1:HS9IzC4UFbpMBLQUDSQcU+ViVT1vdFCQVjdPVpTlZrs=",
        version = "v0.0.0-20201013132646-2da7054afaeb",
    )
    go_repository(
        name = "org_golang_x_text",
        importpath = "golang.org/x/text",
        sum = "h1:cokOdA+Jmi5PJGXLlLllQSgYigAEfHXJAERHVMaCc2k=",
        version = "v0.3.3",
    )
    go_repository(
        name = "org_golang_x_time",
        importpath = "golang.org/x/time",
        sum = "h1:/5xXl8Y5W96D+TtHSlonuFqGHIWVuyCkGJLwGh9JJFs=",
        version = "v0.0.0-20191024005414-555d28b269f0",
    )
    go_repository(
        name = "org_golang_x_xerrors",
        importpath = "golang.org/x/xerrors",
        sum = "h1:go1bK/D/BFZV2I8cIQd1NKEZ+0owSTG1fDTci4IqFcE=",
        version = "v0.0.0-20200804184101-5ec99f83aff1",
    )
    go_repository(
        name = "org_uber_go_automaxprocs",
        build_directives = [
            # Do not use this library directly.
            # Rather, load maxprocs from github.com/prysmaticlabs/shared/maxprocs.
            "gazelle:go_visibility @prysm//shared/maxprocs:__pkg__",
        ],
        importpath = "go.uber.org/automaxprocs",
        sum = "h1:II28aZoGdaglS5vVNnspf28lnZpXScxtIozx1lAjdb0=",
        version = "v1.3.0",
    )
    go_repository(
        name = "com_github_prysmaticlabs_go_ssz",
        importpath = "github.com/prysmaticlabs/go-ssz",
        sum = "h1:7qd0Af1ozWKBU3c93YW2RH+/09hJns9+ftqWUZyts9c=",
        version = "v0.0.0-20200612203617-6d5c9aa213ae",
    )
    go_repository(
        name = "io_k8s_client_go",
        build_extra_args = ["-exclude=vendor"],
        importpath = "k8s.io/client-go",
        sum = "h1:QaJzz92tsN67oorwzmoB0a9r9ZVHuD5ryjbCKP0U22k=",
        version = "v0.18.3",
    )
    go_repository(
        name = "io_k8s_apimachinery",
        build_file_proto_mode = "disable_global",
        importpath = "k8s.io/apimachinery",
        sum = "h1:pOGcbVAhxADgUYnjS08EFXs9QMl8qaH5U4fr5LGUrSk=",
        version = "v0.18.3",
    )
    go_repository(
        name = "io_k8s_api",
        build_file_proto_mode = "disable_global",
        importpath = "k8s.io/api",
        sum = "h1:2AJaUQdgUZLoDZHrun21PW2Nx9+ll6cUzvn3IKhSIn0=",
        version = "v0.18.3",
    )
    go_repository(
        name = "in_gopkg_confluentinc_confluent_kafka_go_v1",
        importpath = "gopkg.in/confluentinc/confluent-kafka-go.v1",
        patch_args = ["-p1"],
        patches = ["@prysm//third_party:in_gopkg_confluentinc_confluent_kafka_go_v1.patch"],
        sum = "h1:JabkIV98VYFqYKHHzXtgGMFuRgFBNTNzBytbGByzrJI=",
        version = "v1.4.2",
    )
    go_repository(
        name = "com_github_libp2p_go_libp2p_tls",
        importpath = "github.com/libp2p/go-libp2p-tls",
        build_file_proto_mode = "disable_global",
        patch_args = ["-p1"],
        patches = [
            "@prysm//third_party:libp2p_tls.patch",
        ],
        sum = "h1:twKMhMu44jQO+HgQK9X8NHO5HkeJu2QbhLzLJpa8oNM=",
        version = "v0.1.3",
    )
    go_repository(
        name = "com_github_golang_mock",
        importpath = "github.com/golang/mock",
        sum = "h1:GV+pQPG/EUUbkh47niozDcADz6go/dUwhVzdUQHIVRw=",
        version = "v1.4.3",
    )
    go_repository(
        name = "com_github_posener_complete",
        importpath = "github.com/posener/complete",
        sum = "h1:ccV59UEOTzVDnDUEFdT95ZzHVZ+5+158q8+SJb2QV5w=",
        version = "v1.1.1",
    )
    go_repository(
        name = "io_k8s_sigs_structured_merge_diff",
        importpath = "sigs.k8s.io/structured-merge-diff",
        sum = "h1:4Z09Hglb792X0kfOBBJUPFEyvVfQWrYT/l8h5EKA6JQ=",
        version = "v0.0.0-20190525122527-15d366b2352e",
    )
    go_repository(
        name = "com_github_aristanetworks_goarista",
        importpath = "github.com/aristanetworks/goarista",
        sum = "h1:cgk6xsRVshE29qzHDCQ+tqmu7ny8GnjPQhAw/RTk/Co=",
        version = "v0.0.0-20200521140103-6c3304613b30",
    )
    go_repository(
        name = "com_github_btcsuite_btcd",
        importpath = "github.com/btcsuite/btcd",
        sum = "h1:Ik4hyJqN8Jfyv3S4AGBOmyouMsYE3EdYODkMbQjwPGw=",
        version = "v0.20.1-beta",
    )
    go_repository(
        name = "com_github_btcsuite_websocket",
        importpath = "github.com/btcsuite/websocket",
        sum = "h1:R8vQdOQdZ9Y3SkEwmHoWBmX1DNXhXZqlTpq6s4tyJGc=",
        version = "v0.0.0-20150119174127-31079b680792",
    )
    go_repository(
        name = "com_github_cespare_xxhash",
        importpath = "github.com/cespare/xxhash",
        sum = "h1:a6HrQnmkObjyL+Gs60czilIUGqrzKutQD6XZog3p+ko=",
        version = "v1.1.0",
    )
    go_repository(
        name = "com_github_cespare_xxhash_v2",
        importpath = "github.com/cespare/xxhash/v2",
        sum = "h1:6MnRN8NT7+YBpUIWxHtefFZOKTAPgGjpQSxqLNn0+qY=",
        version = "v2.1.1",
    )
    go_repository(
        name = "com_github_davecgh_go_spew",
        importpath = "github.com/davecgh/go-spew",
        sum = "h1:vj9j/u1bqnvCEfJOwUhtlOARqs3+rkHYY13jYWTU97c=",
        version = "v1.1.1",
    )
    go_repository(
        name = "com_github_edsrzf_mmap_go",
        importpath = "github.com/edsrzf/mmap-go",
        sum = "h1:CEBF7HpRnUCSJgGUb5h1Gm7e3VkmVDrR8lvWVLtrOFw=",
        version = "v1.0.0",
    )
    go_repository(
        name = "com_github_elastic_gosigar",
        importpath = "github.com/elastic/gosigar",
        sum = "h1:GzPQ+78RaAb4J63unidA/JavQRKrB6s8IOzN6Ib59jo=",
        version = "v0.10.5",
    )
    go_repository(
        name = "com_github_fatih_color",
        importpath = "github.com/fatih/color",
        sum = "h1:8xPHl4/q1VyqGIPif1F+1V3Y3lSmrq01EabUW3CoW5s=",
        version = "v1.9.0",
    )
    go_repository(
        name = "com_github_fjl_memsize",
        importpath = "github.com/fjl/memsize",
        sum = "h1:FtmdgXiUlNeRsoNMFlKLDt+S+6hbjVMEW6RGQ7aUf7c=",
        version = "v0.0.0-20190710130421-bcb5799ab5e5",
    )
    go_repository(
        name = "com_github_go_stack_stack",
        importpath = "github.com/go-stack/stack",
        sum = "h1:5SgMzNM5HxrEjV0ww2lTmX6E2Izsfxas4+YHWRs3Lsk=",
        version = "v1.8.0",
    )
    go_repository(
        name = "com_github_google_uuid",
        importpath = "github.com/google/uuid",
        sum = "h1:EVhdT+1Kseyi1/pUmXKaFxYsDNy9RQYkMWRH68J/W7Y=",
        version = "v1.1.2",
    )
    go_repository(
        name = "com_github_graph_gophers_graphql_go",
        importpath = "github.com/graph-gophers/graphql-go",
        sum = "h1:kLnsdud6Fl1/7ZX/5oD23cqYAzBfuZBhNkGr2NvuEsU=",
        version = "v0.0.0-20200309224638-dae41bde9ef9",
    )
    go_repository(
        name = "com_github_huin_goupnp",
        importpath = "github.com/huin/goupnp",
        sum = "h1:wg75sLpL6DZqwHQN6E1Cfk6mtfzS45z8OV+ic+DtHRo=",
        version = "v1.0.0",
    )
    go_repository(
        name = "com_github_influxdata_influxdb",
        importpath = "github.com/influxdata/influxdb",
        sum = "h1:/X+G+i3udzHVxpBMuXdPZcUbkIE0ouT+6U+CzQTsOys=",
        version = "v1.8.0",
    )
    go_repository(
        name = "com_github_ipfs_go_todocounter",
        importpath = "github.com/ipfs/go-todocounter",
        sum = "h1:kITWA5ZcQZfrUnDNkRn04Xzh0YFaDFXsoO2A81Eb6Lw=",
        version = "v0.0.1",
    )
    go_repository(
        name = "com_github_jackpal_go_nat_pmp",
        importpath = "github.com/jackpal/go-nat-pmp",
        sum = "h1:KzKSgb7qkJvOUTqYl9/Hg/me3pWgBmERKrTGD7BdWus=",
        version = "v1.0.2",
    )
    go_repository(
        name = "com_github_libp2p_go_libp2p_routing",
        importpath = "github.com/libp2p/go-libp2p-routing",
        sum = "h1:hFnj3WR3E2tOcKaGpyzfP4gvFZ3t8JkQmbapN0Ct+oU=",
        version = "v0.1.0",
    )
    go_repository(
        name = "com_github_libp2p_go_libp2p_kad_dht",
        build_file_proto_mode = "disable_global",
        importpath = "github.com/libp2p/go-libp2p-kad-dht",
        sum = "h1:ceK5ML6s/I8UAcw6veoNsuEHdHvfo88leU/5uWOIFWs=",
        version = "v0.8.3",
    )
    go_repository(
        name = "com_github_mattn_go_colorable",
        importpath = "github.com/mattn/go-colorable",
        sum = "h1:snbPLB8fVfU9iwbbo30TPtbLRzwWu6aJS6Xh4eaaviA=",
        version = "v0.1.4",
    )
    go_repository(
        name = "com_github_mattn_go_isatty",
        importpath = "github.com/mattn/go-isatty",
        sum = "h1:wuysRhFDzyxgEmMf5xjvJ2M9dZoWAXNNr5LSBS7uHXY=",
        version = "v0.0.12",
    )
    go_repository(
        name = "com_github_mattn_go_runewidth",
        importpath = "github.com/mattn/go-runewidth",
        sum = "h1:Lm995f3rfxdpd6TSmuVCHVb/QhupuXlYr8sCI/QdE+0=",
        version = "v0.0.9",
    )
    go_repository(
        name = "com_github_naoina_go_stringutil",
        importpath = "github.com/naoina/go-stringutil",
        sum = "h1:rCUeRUHjBjGTSHl0VC00jUPLz8/F9dDzYI70Hzifhks=",
        version = "v0.1.0",
    )
    go_repository(
        name = "com_github_naoina_toml",
        importpath = "github.com/naoina/toml",
        sum = "h1:shk/vn9oCoOTmwcouEdwIeOtOGA/ELRUw/GwvxwfT+0=",
        version = "v0.1.2-0.20170918210437-9fafd6967416",
    )
    go_repository(
        name = "com_github_opentracing_opentracing_go",
        importpath = "github.com/opentracing/opentracing-go",
        sum = "h1:uEJPy/1a5RIPAJ0Ov+OIO8OxWu77jEv+1B0VhjKrZUs=",
        version = "v1.2.0",
    )
    go_repository(
        name = "com_github_pborman_uuid",
        importpath = "github.com/pborman/uuid",
        sum = "h1:J7Q5mO4ysT1dv8hyrUGHb9+ooztCXu1D8MY8DZYsu3g=",
        version = "v1.2.0",
    )
    go_repository(
        name = "com_github_peterh_liner",
        importpath = "github.com/peterh/liner",
        sum = "h1:w/UPXyl5GfahFxcTOz2j9wCIHNI+pUPr2laqpojKNCg=",
        version = "v1.2.0",
    )
    go_repository(
        name = "com_github_rjeczalik_notify",
        importpath = "github.com/rjeczalik/notify",
        sum = "h1:CLCKso/QK1snAlnhNR/CNvNiFU2saUtjV0bx3EwNeCE=",
        version = "v0.9.1",
    )
    go_repository(
        name = "com_github_rs_cors",
        importpath = "github.com/rs/cors",
        sum = "h1:+88SsELBHx5r+hZ8TCkggzSstaWNbDvThkVK8H6f9ik=",
        version = "v1.7.0",
    )
    go_repository(
        name = "com_github_syndtr_goleveldb",
        importpath = "github.com/syndtr/goleveldb",
        sum = "h1:Ld/zXl5t4+D69SiV4JoN7kkfvJdOWlPpfxrzxpLMoUk=",
        version = "v1.0.1-0.20200815110645-5c35d600f0ca",
    )
    go_repository(
        name = "com_github_urfave_cli",
        importpath = "github.com/urfave/cli",
        sum = "h1:+mkCCcOFKPnCmVYVcURKps1Xe+3zP90gSYGNfRkjoIY=",
        version = "v1.22.1",
    )
    go_repository(
        name = "com_github_whyrusleeping_base32",
        importpath = "github.com/whyrusleeping/base32",
        sum = "h1:BCPnHtcboadS0DvysUuJXZ4lWVv5Bh5i7+tbIyi+ck4=",
        version = "v0.0.0-20170828182744-c30ac30633cc",
    )
    go_repository(
        name = "com_github_whyrusleeping_go_notifier",
        importpath = "github.com/whyrusleeping/go-notifier",
        sum = "h1:M/lL30eFZTKnomXY6huvM6G0+gVquFNf6mxghaWlFUg=",
        version = "v0.0.0-20170827234753-097c5d47330f",
    )
    go_repository(
        name = "in_gopkg_natefinch_npipe_v2",
        importpath = "gopkg.in/natefinch/npipe.v2",
        sum = "h1:+JknDZhAj8YMt7GC73Ei8pv4MzjDUNPHgQWJdtMAaDU=",
        version = "v2.0.0-20160621034901-c1b8fa8bdcce",
    )
    go_repository(
        name = "in_gopkg_olebedev_go_duktape_v3",
        importpath = "gopkg.in/olebedev/go-duktape.v3",
        sum = "h1:a6cXbcDDUkSBlpnkWV1bJ+vv3mOgQEltEJ2rPxroVu0=",
        version = "v3.0.0-20200619000410-60c24ae608a6",
    )
    go_repository(
        name = "in_gopkg_urfave_cli_v1",
        importpath = "gopkg.in/urfave/cli.v1",
        sum = "h1:NdAVW6RYxDif9DhDHaAortIu956m2c0v+09AZBPTbE0=",
        version = "v1.20.0",
    )
    go_repository(
        name = "com_github_ajstarks_svgo",
        importpath = "github.com/ajstarks/svgo",
        sum = "h1:wVe6/Ea46ZMeNkQjjBW6xcqyQA/j5e0D6GytH95g0gQ=",
        version = "v0.0.0-20180226025133-644b8db467af",
    )
    go_repository(
        name = "com_github_andreyvit_diff",
        importpath = "github.com/andreyvit/diff",
        sum = "h1:bvNMNQO63//z+xNgfBlViaCIJKLlCJ6/fmUseuG0wVQ=",
        version = "v0.0.0-20170406064948-c7f18ee00883",
    )
    go_repository(
        name = "com_github_apache_arrow_go_arrow",
        importpath = "github.com/apache/arrow/go/arrow",
        sum = "h1:nxAtV4VajJDhKysp2kdcJZsq8Ss1xSA0vZTkVHHJd0E=",
        version = "v0.0.0-20191024131854-af6fa24be0db",
    )
    go_repository(
        name = "com_github_bmizerany_pat",
        importpath = "github.com/bmizerany/pat",
        sum = "h1:y4B3+GPxKlrigF1ha5FFErxK+sr6sWxQovRMzwMhejo=",
        version = "v0.0.0-20170815010413-6226ea591a40",
    )
    go_repository(
        name = "com_github_boltdb_bolt",
        importpath = "github.com/boltdb/bolt",
        sum = "h1:JQmyP4ZBrce+ZQu0dY660FMfatumYDLun9hBCUVIkF4=",
        version = "v1.3.1",
    )
    go_repository(
        name = "com_github_c_bata_go_prompt",
        importpath = "github.com/c-bata/go-prompt",
        sum = "h1:uyKRz6Z6DUyj49QVijyM339UJV9yhbr70gESwbNU3e0=",
        version = "v0.2.2",
    )
    go_repository(
        name = "com_github_chzyer_logex",
        importpath = "github.com/chzyer/logex",
        sum = "h1:Swpa1K6QvQznwJRcfTfQJmTE72DqScAa40E+fbHEXEE=",
        version = "v1.1.10",
    )
    go_repository(
        name = "com_github_chzyer_readline",
        importpath = "github.com/chzyer/readline",
        sum = "h1:fY5BOSpyZCqRo5OhCuC+XN+r/bBCmeuuJtjz+bCNIf8=",
        version = "v0.0.0-20180603132655-2972be24d48e",
    )
    go_repository(
        name = "com_github_chzyer_test",
        importpath = "github.com/chzyer/test",
        sum = "h1:q763qf9huN11kDQavWsoZXJNW3xEE4JJyHa5Q25/sd8=",
        version = "v0.0.0-20180213035817-a1ea475d72b1",
    )
    go_repository(
        name = "com_github_data_dog_go_sqlmock",
        importpath = "github.com/DATA-DOG/go-sqlmock",
        sum = "h1:CWUqKXe0s8A2z6qCgkP4Kru7wC11YoAnoupUKFDnH08=",
        version = "v1.3.3",
    )
    go_repository(
        name = "com_github_dave_jennifer",
        importpath = "github.com/dave/jennifer",
        sum = "h1:S15ZkFMRoJ36mGAQgWL1tnr0NQJh9rZ8qatseX/VbBc=",
        version = "v1.2.0",
    )
    go_repository(
        name = "com_github_dgryski_go_bitstream",
        importpath = "github.com/dgryski/go-bitstream",
        sum = "h1:akOQj8IVgoeFfBTzGOEQakCYshWD6RNo1M5pivFXt70=",
        version = "v0.0.0-20180413035011-3522498ce2c8",
    )
    go_repository(
        name = "com_github_eclipse_paho_mqtt_golang",
        importpath = "github.com/eclipse/paho.mqtt.golang",
        sum = "h1:1F8mhG9+aO5/xpdtFkW4SxOJB67ukuDC3t2y2qayIX0=",
        version = "v1.2.0",
    )
    go_repository(
        name = "com_github_fogleman_gg",
        importpath = "github.com/fogleman/gg",
        sum = "h1:WXb3TSNmHp2vHoCroCIB1foO/yQ36swABL8aOVeDpgg=",
        version = "v1.2.1-0.20190220221249-0403632d5b90",
    )
    go_repository(
        name = "com_github_glycerine_go_unsnap_stream",
        importpath = "github.com/glycerine/go-unsnap-stream",
        sum = "h1:r04MMPyLHj/QwZuMJ5+7tJcBr1AQjpiAK/rZWRrQT7o=",
        version = "v0.0.0-20180323001048-9f0cb55181dd",
    )
    go_repository(
        name = "com_github_glycerine_goconvey",
        importpath = "github.com/glycerine/goconvey",
        sum = "h1:gclg6gY70GLy3PbkQ1AERPfmLMMagS60DKF78eWwLn8=",
        version = "v0.0.0-20190410193231-58a59202ab31",
    )
    go_repository(
        name = "com_github_go_gl_glfw",
        importpath = "github.com/go-gl/glfw",
        sum = "h1:QbL/5oDUmRBzO9/Z7Seo6zf912W/a6Sr4Eu0G/3Jho0=",
        version = "v0.0.0-20190409004039-e6da0acd62b1",
    )
    go_repository(
        name = "com_github_golang_freetype",
        importpath = "github.com/golang/freetype",
        sum = "h1:DACJavvAHhabrF08vX0COfcOBJRhZ8lUbR+ZWIs0Y5g=",
        version = "v0.0.0-20170609003504-e2365dfdc4a0",
    )
    go_repository(
        name = "com_github_golang_geo",
        importpath = "github.com/golang/geo",
        sum = "h1:lJwO/92dFXWeXOZdoGXgptLmNLwynMSHUmU6besqtiw=",
        version = "v0.0.0-20190916061304-5b978397cfec",
    )
    go_repository(
        name = "com_github_google_flatbuffers",
        importpath = "github.com/google/flatbuffers",
        sum = "h1:O7CEyB8Cb3/DmtxODGtLHcEvpr81Jm5qLg/hsHnxA2A=",
        version = "v1.11.0",
    )
    go_repository(
        name = "com_github_influxdata_flux",
        importpath = "github.com/influxdata/flux",
        sum = "h1:57tk1Oo4gpGIDbV12vUAPCMtLtThhaXzub1XRIuqv6A=",
        version = "v0.65.0",
    )
    go_repository(
        name = "com_github_influxdata_influxql",
        importpath = "github.com/influxdata/influxql",
        sum = "h1:sPsaumLFRPMwR5QtD3Up54HXpNND8Eu7G1vQFmi3quQ=",
        version = "v1.1.0",
    )
    go_repository(
        name = "com_github_influxdata_line_protocol",
        importpath = "github.com/influxdata/line-protocol",
        sum = "h1:/o3vQtpWJhvnIbXley4/jwzzqNeigJK9z+LZcJZ9zfM=",
        version = "v0.0.0-20180522152040-32c6aa80de5e",
    )
    go_repository(
        name = "com_github_influxdata_promql_v2",
        importpath = "github.com/influxdata/promql/v2",
        sum = "h1:kXn3p0D7zPw16rOtfDR+wo6aaiH8tSMfhPwONTxrlEc=",
        version = "v2.12.0",
    )
    go_repository(
        name = "com_github_influxdata_roaring",
        importpath = "github.com/influxdata/roaring",
        sum = "h1:UzJnB7VRL4PSkUJHwsyzseGOmrO/r4yA+AuxGJxiZmA=",
        version = "v0.4.13-0.20180809181101-fc520f41fab6",
    )
    go_repository(
        name = "com_github_influxdata_tdigest",
        importpath = "github.com/influxdata/tdigest",
        sum = "h1:MHTrDWmQpHq/hkq+7cw9oYAt2PqUw52TZazRA0N7PGE=",
        version = "v0.0.0-20181121200506-bf2b5ad3c0a9",
    )
    go_repository(
        name = "com_github_influxdata_usage_client",
        importpath = "github.com/influxdata/usage-client",
        sum = "h1:+TUUmaFa4YD1Q+7bH9o5NCHQGPMqZCYJiNW6lIIS9z4=",
        version = "v0.0.0-20160829180054-6d3895376368",
    )
    go_repository(
        name = "com_github_jsternberg_zap_logfmt",
        importpath = "github.com/jsternberg/zap-logfmt",
        sum = "h1:0Dz2s/eturmdUS34GM82JwNEdQ9hPoJgqptcEKcbpzY=",
        version = "v1.0.0",
    )
    go_repository(
        name = "com_github_jtolds_gls",
        importpath = "github.com/jtolds/gls",
        sum = "h1:xdiiI2gbIgH/gLH7ADydsJ1uDOEzR8yvV7C0MuV77Wo=",
        version = "v4.20.0+incompatible",
    )
    go_repository(
        name = "com_github_jung_kurt_gofpdf",
        importpath = "github.com/jung-kurt/gofpdf",
        sum = "h1:PJr+ZMXIecYc1Ey2zucXdR73SMBtgjPgwa31099IMv0=",
        version = "v1.0.3-0.20190309125859-24315acbbda5",
    )
    go_repository(
        name = "com_github_jwilder_encoding",
        importpath = "github.com/jwilder/encoding",
        sum = "h1:2jNeR4YUziVtswNP9sEFAI913cVrzH85T+8Q6LpYbT0=",
        version = "v0.0.0-20170811194829-b4e1701a28ef",
    )
    go_repository(
        name = "com_github_klauspost_crc32",
        importpath = "github.com/klauspost/crc32",
        sum = "h1:KAZ1BW2TCmT6PRihDPpocIy1QTtsAsrx6TneU/4+CMg=",
        version = "v0.0.0-20161016154125-cb6bfca970f6",
    )
    go_repository(
        name = "com_github_klauspost_pgzip",
        importpath = "github.com/klauspost/pgzip",
        sum = "h1:3L+neHp83cTjegPdCiOxVOJtRIy7/8RldvMTsyPYH10=",
        version = "v1.0.2-0.20170402124221-0bf5dcad4ada",
    )
    go_repository(
        name = "com_github_lib_pq",
        importpath = "github.com/lib/pq",
        sum = "h1:X5PMW56eZitiTeO7tKzZxFCSpbFZJtkMMooicw2us9A=",
        version = "v1.0.0",
    )
    go_repository(
        name = "com_github_mattn_go_sqlite3",
        importpath = "github.com/mattn/go-sqlite3",
        sum = "h1:LDdKkqtYlom37fkvqs8rMPFKAMe8+SgjbwZ6ex1/A/Q=",
        version = "v1.11.0",
    )
    go_repository(
        name = "com_github_mattn_go_tty",
        importpath = "github.com/mattn/go-tty",
        sum = "h1:d8RFOZ2IiFtFWBcKEHAFYJcPTf0wY5q0exFNJZVWa1U=",
        version = "v0.0.0-20180907095812-13ff1204f104",
    )
    go_repository(
        name = "com_github_mschoch_smat",
        importpath = "github.com/mschoch/smat",
        sum = "h1:VeRdUYdCw49yizlSbMEn2SZ+gT+3IUKx8BqxyQdz+BY=",
        version = "v0.0.0-20160514031455-90eadee771ae",
    )
    go_repository(
        name = "com_github_philhofer_fwd",
        importpath = "github.com/philhofer/fwd",
        sum = "h1:UbZqGr5Y38ApvM/V/jEljVxwocdweyH+vmYvRPBnbqQ=",
        version = "v1.0.0",
    )
    go_repository(
        name = "com_github_pkg_term",
        importpath = "github.com/pkg/term",
        sum = "h1:tFwafIEMf0B7NlcxV/zJ6leBIa81D3hgGSgsE5hCkOQ=",
        version = "v0.0.0-20180730021639-bffc007b7fd5",
    )
    go_repository(
        name = "com_github_retailnext_hllpp",
        importpath = "github.com/retailnext/hllpp",
        sum = "h1:RnWNS9Hlm8BIkjr6wx8li5abe0fr73jljLycdfemTp0=",
        version = "v1.0.1-0.20180308014038-101a6d2f8b52",
    )
    go_repository(
        name = "com_github_segmentio_kafka_go",
        importpath = "github.com/segmentio/kafka-go",
        sum = "h1:HtCSf6B4gN/87yc5qTl7WsxPKQIIGXLPPM1bMCPOsoY=",
        version = "v0.2.0",
    )
    go_repository(
        name = "com_github_smartystreets_assertions",
        importpath = "github.com/smartystreets/assertions",
        sum = "h1:zE9ykElWQ6/NYmHa3jpm/yHnI4xSofP+UP6SpjHcSeM=",
        version = "v0.0.0-20180927180507-b2de0cb4f26d",
    )
    go_repository(
        name = "com_github_smartystreets_goconvey",
        importpath = "github.com/smartystreets/goconvey",
        sum = "h1:fv0U8FUIMPNf1L9lnHLvLhgicrIVChEkdzIKYqbNC9s=",
        version = "v1.6.4",
    )
    go_repository(
        name = "com_github_tinylib_msgp",
        importpath = "github.com/tinylib/msgp",
        sum = "h1:DfdQrzQa7Yh2es9SuLkixqxuXS2SxsdYn0KbdrOGWD8=",
        version = "v1.0.2",
    )
    go_repository(
        name = "com_github_willf_bitset",
        importpath = "github.com/willf/bitset",
        sum = "h1:ekJIKh6+YbUIVt9DfNbkR5d6aFcFTLDRyJNAACURBg8=",
        version = "v1.1.3",
    )
    go_repository(
        name = "com_github_xlab_treeprint",
        importpath = "github.com/xlab/treeprint",
        sum = "h1:YdYsPAZ2pC6Tow/nPZOPQ96O3hm/ToAkGsPLzedXERk=",
        version = "v0.0.0-20180616005107-d6fb6747feb6",
    )
    go_repository(
        name = "com_google_cloud_go_bigquery",
        importpath = "cloud.google.com/go/bigquery",
        sum = "h1:sAbMqjY1PEQKZBWfbu6Y6bsupJ9c4QdHnzg/VvYTLcE=",
        version = "v1.3.0",
    )
    go_repository(
        name = "com_google_cloud_go_bigtable",
        importpath = "cloud.google.com/go/bigtable",
        sum = "h1:F4cCmA4nuV84V5zYQ3MKY+M1Cw1avHDuf3S/LcZPA9c=",
        version = "v1.2.0",
    )
    go_repository(
        name = "com_google_cloud_go_datastore",
        importpath = "cloud.google.com/go/datastore",
        sum = "h1:Kt+gOPPp2LEPWp8CSfxhsM8ik9CcyE/gYu+0r+RnZvM=",
        version = "v1.0.0",
    )
    go_repository(
        name = "com_google_cloud_go_pubsub",
        importpath = "cloud.google.com/go/pubsub",
        sum = "h1:9/vpR43S4aJaROxqQHQ3nH9lfyKKV0dC3vOmnw8ebQQ=",
        version = "v1.1.0",
    )
    go_repository(
        name = "com_google_cloud_go_storage",
        importpath = "cloud.google.com/go/storage",
        sum = "h1:RPUcBvDeYgQFMfQu1eBMq6piD1SXmLH+vK3qjewZPus=",
        version = "v1.5.0",
    )
    go_repository(
        name = "io_rsc_binaryregexp",
        importpath = "rsc.io/binaryregexp",
        sum = "h1:HfqmD5MEmC0zvwBuF187nq9mdnXjXsSivRiXN7SmRkE=",
        version = "v0.2.0",
    )
    go_repository(
        name = "org_collectd",
        importpath = "collectd.org",
        sum = "h1:iNBHGw1VvPJxH2B6RiFWFZ+vsjo1lCdRszBeOuwGi00=",
        version = "v0.3.0",
    )
    go_repository(
        name = "org_gonum_v1_gonum",
        importpath = "gonum.org/v1/gonum",
        sum = "h1:DJy6UzXbahnGUf1ujUNkh/NEtK14qMo2nvlBPs4U5yw=",
        version = "v0.6.0",
    )
    go_repository(
        name = "org_gonum_v1_netlib",
        importpath = "gonum.org/v1/netlib",
        sum = "h1:OE9mWmgKkjJyEmDAAtGMPjXu+YNeGvK9VTSHY6+Qihc=",
        version = "v0.0.0-20190313105609-8cb42192e0e0",
    )
    go_repository(
        name = "org_gonum_v1_plot",
        importpath = "gonum.org/v1/plot",
        sum = "h1:Qh4dB5D/WpoUUp3lSod7qgoyEHbDGPUWjIbnqdqqe1k=",
        version = "v0.0.0-20190515093506-e2840ee46a6b",
    )
    go_repository(
        name = "com_github_juju_ansiterm",
        importpath = "github.com/juju/ansiterm",
        sum = "h1:FaWFmfWdAUKbSCtOU2QjDaorUexogfaMgbipgYATUMU=",
        version = "v0.0.0-20180109212912-720a0952cc2a",
    )
    go_repository(
        name = "com_github_manifoldco_promptui",
        importpath = "github.com/manifoldco/promptui",
        sum = "h1:3l11YT8tm9MnwGFQ4kETwkzpAwY2Jt9lCrumCUW4+z4=",
        version = "v0.7.0",
    )
    go_repository(
        name = "com_github_dustinkirkland_golang_petname",
        importpath = "github.com/dustinkirkland/golang-petname",
        sum = "h1:90Ly+6UfUypEF6vvvW5rQIv9opIL8CbmW9FT20LDQoY=",
        version = "v0.0.0-20191129215211-8e5a1ed0cff0",
    )
    http_archive(
        name = "com_github_supranational_blst",
        urls = [
            "https://github.com/supranational/blst/archive/cd0847a7580b22677e9069f671a79f0d874442b3.tar.gz",
        ],
        strip_prefix = "blst-cd0847a7580b22677e9069f671a79f0d874442b3",
        build_file = "//third_party:blst/blst.BUILD",
        sha256 = "047aee659f6228b7d0d8a1c963d0e75de6e5d605756ff9cc1f3aafd2ea2b378b",
    )
    go_repository(
        name = "com_github_nbutton23_zxcvbn_go",
        importpath = "github.com/nbutton23/zxcvbn-go",
        sum = "h1:AREM5mwr4u1ORQBMvzfzBgpsctsbQikCVpvC+tX285E=",
        version = "v0.0.0-20180912185939-ae427f1e4c1d",
    )
    go_repository(
        name = "com_github_brianium_mnemonic",
        importpath = "github.com/brianium/mnemonic",
        sum = "h1:futFTqrUAf1IanFLU+jK4D1NpgE/+gCbnCG7Fl0rHs0=",
        version = "v0.0.0-20180124190051-72af92c51f88",
    )
    go_repository(
        name = "com_github_logrusorgru_aurora",
        importpath = "github.com/logrusorgru/aurora",
        sum = "h1:tOpm7WcpBTn4fjmVfgpQq0EfczGlG91VSDkswnjF5A8=",
        version = "v2.0.3+incompatible",
    )
    go_repository(
        name = "com_github_k0kubun_go_ansi",
        importpath = "github.com/k0kubun/go-ansi",
        sum = "h1:qGQQKEcAR99REcMpsXCp3lJ03zYT1PkRd3kQGPn9GVg=",
        version = "v0.0.0-20180517002512-3bf9e2903213",
    )
    go_repository(
        name = "com_github_mitchellh_colorstring",
        importpath = "github.com/mitchellh/colorstring",
        sum = "h1:62I3jR2EmQ4l5rM/4FEfDWcRD+abF5XlKShorW5LRoQ=",
        version = "v0.0.0-20190213212951-d06e56a500db",
    )
    go_repository(
        name = "com_github_schollz_progressbar_v3",
        importpath = "github.com/schollz/progressbar/v3",
        sum = "h1:nMinx+JaEm/zJz4cEyClQeAw5rsYSB5th3xv+5lV6Vg=",
        version = "v3.3.4",
    )
    go_repository(
        name = "com_github_wealdtech_go_eth2_wallet_distributed",
        importpath = "github.com/wealdtech/go-eth2-wallet-distributed",
        sum = "h1:KSaNQbtj5XXjttTVHe1oy+LgvHmi4NHNfLl+jaTM8fU=",
        version = "v1.1.1",
    )
    go_repository(
        name = "com_github_wealdtech_go_eth2_types",
        importpath = "github.com/wealdtech/go-eth2-types",
        sum = "h1:ggrbQ5HeFcxVm20zxVWr8Sc3uCditaetzWB/Ax/4g0w=",
        version = "v1.0.0",
    )
    go_repository(
        name = "com_github_wealdtech_eth2_signer_api",
        build_file_proto_mode = "disable_global",
        importpath = "github.com/wealdtech/eth2-signer-api",
        sum = "h1:3jw8MW0r7KlX9bme0q6j+QMa8osRhEnKLkgkECH6xcU=",
        version = "v1.5.2",
    )
    go_repository(
        name = "com_github_wealdtech_go_bytesutil",
        importpath = "github.com/wealdtech/go-bytesutil",
        sum = "h1:ocEg3Ke2GkZ4vQw5lp46rmO+pfqCCTgq35gqOy8JKVc=",
        version = "v1.1.1",
    )
    go_repository(
        name = "com_github_wealdtech_go_ecodec",
        importpath = "github.com/wealdtech/go-ecodec",
        sum = "h1:yggrTSckcPJRaxxOxQF7FPm21kgE8WA6+f5jdq5Kr8o=",
        version = "v1.1.0",
    )
    go_repository(
        name = "com_github_wealdtech_go_eth2_types_v2",
        build_directives = [
            "gazelle:resolve go github.com/herumi/bls-eth-go-binary/bls @herumi_bls_eth_go_binary//:go_default_library",
        ],
        importpath = "github.com/wealdtech/go-eth2-types/v2",
        sum = "h1:L8sl3yoICAbn3134CBLNUt0o5h2voe0Es2KD5O9r8YQ=",
        version = "v2.5.0",
    )
    go_repository(
        name = "com_github_wealdtech_go_eth2_util",
        importpath = "github.com/wealdtech/go-eth2-util",
        sum = "h1:l2OR0SqfYdEnb1I1Ggnk0w+B9/LA5aHdQ2KK2FPnGkY=",
        version = "v1.6.0",
    )
    go_repository(
        name = "com_github_wealdtech_go_eth2_wallet",
        importpath = "github.com/wealdtech/go-eth2-wallet",
        sum = "h1:0XQ6Bc2vZQCvDMg4qD6usObsXEVUPaNdv31qpwHpm0g=",
        version = "v1.14.1",
    )
    go_repository(
        name = "com_github_wealdtech_go_eth2_wallet_encryptor_keystorev4",
        importpath = "github.com/wealdtech/go-eth2-wallet-encryptor-keystorev4",
        sum = "h1:PYwMOCt92iWEHXdnsBaAk1/xygPfuBMkrXEgO8WtFdw=",
        version = "v1.1.1",
    )
    go_repository(
        name = "com_github_wealdtech_go_eth2_wallet_hd_v2",
        importpath = "github.com/wealdtech/go-eth2-wallet-hd/v2",
        sum = "h1:QoIyyVQ/vaztkeG88L1vOZKkKMM43Wo8hutH+qn8jA4=",
        version = "v2.5.1",
    )
    go_repository(
        name = "com_github_wealdtech_go_eth2_wallet_store_filesystem",
        importpath = "github.com/wealdtech/go-eth2-wallet-store-filesystem",
        sum = "h1:l9YV6OBqcxp5fjscK63lzuCUIye8ANACjJdpm5ULGS8=",
        version = "v1.16.1",
    )
    go_repository(
        name = "com_github_wealdtech_go_eth2_wallet_store_s3",
        importpath = "github.com/wealdtech/go-eth2-wallet-store-s3",
        sum = "h1:O5211UskLbK1WDecTXwugUlINDBQ26MqtiFn6u66fmA=",
        version = "v1.9.0",
    )
    go_repository(
        name = "com_github_wealdtech_go_eth2_wallet_store_scratch",
        importpath = "github.com/wealdtech/go-eth2-wallet-store-scratch",
        sum = "h1:41H6hnVsI/csBx20UHpI2pY922N7Vhcro35DFS+slj0=",
        version = "v1.6.0",
    )
    go_repository(
        name = "com_github_wealdtech_go_indexer",
        importpath = "github.com/wealdtech/go-indexer",
        sum = "h1:/S4rfWQbSOnnYmwnvuTVatDibZ8o1s9bmTCHO16XINg=",
        version = "v1.0.0",
    )
    go_repository(
        name = "com_github_wealdtech_go_eth2_wallet_nd_v2",
        importpath = "github.com/wealdtech/go-eth2-wallet-nd/v2",
        sum = "h1:inSu0xN3LQN9/nEXTri5IbGLfhsvHwyrXiCI3rAHTzc=",
        version = "v2.3.1",
    )
    go_repository(
        name = "com_github_wealdtech_go_eth2_wallet_types_v2",
        importpath = "github.com/wealdtech/go-eth2-wallet-types/v2",
        sum = "h1:30sYrHQBchcOv+N2yIB2APnqf1RjwAbgXK+IzmXS6cw=",
        version = "v2.8.0",
    )
    go_repository(
        name = "in_gopkg_yaml_v3",
        importpath = "gopkg.in/yaml.v3",
        sum = "h1:dUUwHk2QECo/6vqA44rthZ8ie2QXMNeKRTHCNY2nXvo=",
        version = "v3.0.0-20200313102051-9f266ea9e77c",
    )
    go_repository(
        name = "com_github_libp2p_go_cidranger",
        importpath = "github.com/libp2p/go-cidranger",
        sum = "h1:EHrUPBAmseAjEKl+aqaonm0u6eZ04+Cvw2UejIhg3lE=",
        version = "v1.0.0",
    )
    go_repository(
        name = "com_github_libp2p_go_libp2p_asn_util",
        importpath = "github.com/libp2p/go-libp2p-asn-util",
        sum = "h1:nf8vB9BDuXCSIPq2dykC6+zRhToq/M7Mib02w23ifwQ=",
        version = "v0.0.0-20200606034824-1b967eb41be7",
    )
    go_repository(
        name = "com_github_nxadm_tail",
        importpath = "github.com/nxadm/tail",
        sum = "h1:DQuhQpB1tVlglWS2hLQ5OV6B5r8aGxSrPc5Qo6uTN78=",
        version = "v1.4.4",
    )
    go_repository(
        name = "com_github_ipfs_go_ipfs_ds_help",
        importpath = "github.com/ipfs/go-ipfs-ds-help",
        sum = "h1:bEQ8hMGs80h0sR8O4tfDgV6B01aaF9qeTrujrTLYV3g=",
        version = "v1.0.0",
    )
    go_repository(
        name = "com_github_libp2p_go_libp2p_pubsub_router",
        importpath = "github.com/libp2p/go-libp2p-pubsub-router",
        sum = "h1:QS7JPTys1Fsg01oQDOZLNRwGJZTYHr1Eyb0TKmHI6SY=",
        version = "v0.3.1",
    )
    go_repository(
        name = "com_github_gofrs_flock",
        importpath = "github.com/gofrs/flock",
        sum = "h1:DP+LD/t0njgoPBvT5MJLeliUIVQR03hiKR6vezdwHlc=",
        version = "v0.7.1",
    )
    go_repository(
        name = "com_github_go_fsnotify_fsnotify",
        importpath = "github.com/go-fsnotify/fsnotify",
        sum = "h1:PeVNzgTRtWGm6fVic5i21t+n5ptPGCZuMcSPVMyTWjs=",
        version = "v0.0.0-20180321022601-755488143dae",
    )
    go_repository(
<<<<<<< HEAD
        name = "com_github_armon_go_metrics",
        importpath = "github.com/armon/go-metrics",
        sum = "h1:8GUt8eRujhVEGZFFEjBj46YV4rDjvGrNxb0KMWYkL2I=",
        version = "v0.0.0-20180917152333-f0300d1749da",
    )
    go_repository(
        name = "com_github_armon_go_radix",
        importpath = "github.com/armon/go-radix",
        sum = "h1:BUAU3CGlLvorLI26FmByPp2eC2qla6E1Tw+scpcg/to=",
        version = "v0.0.0-20180808171621-7fddfc383310",
    )
    go_repository(
        name = "com_github_azure_go_ansiterm",
        importpath = "github.com/Azure/go-ansiterm",
        sum = "h1:w+iIsaOQNcT7OZ575w+acHgRric5iCyQh+xv+KJ4HB8=",
        version = "v0.0.0-20170929234023-d6e3b3328b78",
    )
    go_repository(
        name = "com_github_bgentry_speakeasy",
        importpath = "github.com/bgentry/speakeasy",
        sum = "h1:ByYyxL9InA1OWqxJqqp2A5pYHUrCiAL6K3J+LKSsQkY=",
        version = "v0.1.0",
    )
    go_repository(
        name = "com_github_bloxapp_eth2_key_manager",
        importpath = "github.com/bloxapp/eth2-key-manager",
        sum = "h1:xjsZmegbj7obJULvHAPM+tFwcW6+ppWrkL2jAxZGueE=",
        version = "v0.2.9",
    )
    go_repository(
        name = "com_github_containerd_cgroups",
        importpath = "github.com/containerd/cgroups",
        sum = "h1:tSNMc+rJDfmYntojat8lljbt1mgKNpTxUZJsSzJ9Y1s=",
        version = "v0.0.0-20190919134610-bf292b21730f",
    )
    go_repository(
        name = "com_github_containerd_console",
        importpath = "github.com/containerd/console",
        sum = "h1:uict5mhHFTzKLUCufdSLym7z/J0CbBJT59lYbP9wtbg=",
        version = "v0.0.0-20180822173158-c12b1e7919c1",
    )
    go_repository(
        name = "com_github_containerd_containerd",
        importpath = "github.com/containerd/containerd",
        sum = "h1:aWJB3lbDEaOxg1mkTBAINY2a+NsoKbAeRYefJPPRY+o=",
        version = "v1.4.0",
    )
    go_repository(
        name = "com_github_containerd_continuity",
        importpath = "github.com/containerd/continuity",
        sum = "h1:PEmIrUvwG9Yyv+0WKZqjXfSFDeZjs/q15g0m08BYS9k=",
        version = "v0.0.0-20200710164510-efbc4488d8fe",
    )
    go_repository(
        name = "com_github_containerd_fifo",
        importpath = "github.com/containerd/fifo",
        sum = "h1:PUD50EuOMkXVcpBIA/R95d56duJR9VxhwncsFbNnxW4=",
        version = "v0.0.0-20190226154929-a9fb20d87448",
    )
    go_repository(
        name = "com_github_containerd_go_runc",
        importpath = "github.com/containerd/go-runc",
        sum = "h1:esQOJREg8nw8aXj6uCN5dfW5cKUBiEJ/+nni1Q/D/sw=",
        version = "v0.0.0-20180907222934-5a6d9f37cfa3",
    )
    go_repository(
        name = "com_github_containerd_ttrpc",
        importpath = "github.com/containerd/ttrpc",
        sum = "h1:dlfGmNcE3jDAecLqwKPMNX6nk2qh1c1Vg1/YTzpOOF4=",
        version = "v0.0.0-20190828154514-0e0f228740de",
    )
    go_repository(
        name = "com_github_containerd_typeurl",
        importpath = "github.com/containerd/typeurl",
        sum = "h1:JNn81o/xG+8NEo3bC/vx9pbi/g2WI8mtP2/nXzu297Y=",
        version = "v0.0.0-20180627222232-a93fcdb778cd",
    )
    go_repository(
        name = "com_github_coreos_bbolt",
        importpath = "github.com/coreos/bbolt",
        sum = "h1:wZwiHHUieZCquLkDL0B8UhzreNWsPHooDAG3q34zk0s=",
        version = "v1.3.2",
    )
    go_repository(
        name = "com_github_coreos_pkg",
        importpath = "github.com/coreos/pkg",
        sum = "h1:lBNOc5arjvs8E5mO2tbpBpLoyyu8B6e44T7hJy6potg=",
        version = "v0.0.0-20180928190104-399ea9e2e55f",
    )
    go_repository(
        name = "com_github_docker_distribution",
        importpath = "github.com/docker/distribution",
        sum = "h1:a5mlkVzth6W5A4fOsS3D2EO5BUmsJpcB+cRlLU7cSug=",
        version = "v2.7.1+incompatible",
    )
    go_repository(
        name = "com_github_docker_go_connections",
        importpath = "github.com/docker/go-connections",
        sum = "h1:El9xVISelRB7BuFusrZozjnkIM5YnzCViNKohAFqRJQ=",
        version = "v0.4.0",
    )
    go_repository(
        name = "com_github_docker_go_units",
        importpath = "github.com/docker/go-units",
        sum = "h1:3uh0PgVws3nIA0Q+MwDC8yjEPf9zjRfZZWXZYDct3Tw=",
        version = "v0.4.0",
    )
    go_repository(
        name = "com_github_fatih_structs",
        importpath = "github.com/fatih/structs",
        sum = "h1:Q7juDM0QtcnhCpeyLGQKyg4TOIghuNXrkL32pHAUMxo=",
        version = "v1.1.0",
    )
    go_repository(
        name = "com_github_go_ldap_ldap",
        importpath = "github.com/go-ldap/ldap",
        sum = "h1:kD5HQcAzlQ7yrhfn+h+MSABeAy/jAJhvIJ/QDllP44g=",
        version = "v3.0.2+incompatible",
    )
    go_repository(
        name = "com_github_go_test_deep",
        importpath = "github.com/go-test/deep",
        sum = "h1:28FVBuwkwowZMjbA7M0wXsI6t3PYulRTMio3SO+eKCM=",
        version = "v1.0.2-0.20181118220953-042da051cf31",
    )
    go_repository(
        name = "com_github_godbus_dbus",
        importpath = "github.com/godbus/dbus",
        sum = "h1:BWhy2j3IXJhjCbC68FptL43tDKIq8FladmaTs3Xs7Z8=",
        version = "v0.0.0-20190422162347-ade71ed3457e",
    )
    go_repository(
        name = "com_github_gorilla_mux",
        importpath = "github.com/gorilla/mux",
        sum = "h1:i40aqfkR1h2SlN9hojwV5ZA91wcXFOvkdNIeFDP5koI=",
        version = "v1.8.0",
    )
    go_repository(
        name = "com_github_hashicorp_go_cleanhttp",
        importpath = "github.com/hashicorp/go-cleanhttp",
        sum = "h1:dH3aiDG9Jvb5r5+bYHsikaOUIpcM0xvgMXVoDkXMzJM=",
        version = "v0.5.1",
    )
    go_repository(
        name = "com_github_hashicorp_go_hclog",
        importpath = "github.com/hashicorp/go-hclog",
        sum = "h1:nQcJDQwIAGnmoUWp8ubocEX40cCml/17YkF6csQLReU=",
        version = "v0.14.1",
    )
    go_repository(
        name = "com_github_hashicorp_go_immutable_radix",
        importpath = "github.com/hashicorp/go-immutable-radix",
        sum = "h1:AKDB1HM5PWEA7i4nhcpwOrO2byshxBjXVn/J/3+z5/0=",
        version = "v1.0.0",
    )
    go_repository(
        name = "com_github_hashicorp_go_plugin",
        importpath = "github.com/hashicorp/go-plugin",
        sum = "h1:4OtAfUGbnKC6yS48p0CtMX2oFYtzFZVv6rok3cRWgnE=",
        version = "v1.0.1",
    )
    go_repository(
        name = "com_github_hashicorp_go_retryablehttp",
        importpath = "github.com/hashicorp/go-retryablehttp",
        sum = "h1:8/CAEZt/+F7kR7GevNHulKkUjLht3CPmn7egmhieNKo=",
        version = "v0.6.7",
    )
    go_repository(
        name = "com_github_hashicorp_go_rootcerts",
        importpath = "github.com/hashicorp/go-rootcerts",
        sum = "h1:DMo4fmknnz0E0evoNYnV48RjWndOsmd6OW+09R3cEP8=",
        version = "v1.0.1",
    )
    go_repository(
        name = "com_github_hashicorp_go_sockaddr",
        importpath = "github.com/hashicorp/go-sockaddr",
        sum = "h1:ztczhD1jLxIRjVejw8gFomI1BQZOe2WoVOu0SyteCQc=",
        version = "v1.0.2",
    )
    go_repository(
        name = "com_github_hashicorp_go_version",
        importpath = "github.com/hashicorp/go-version",
        sum = "h1:bPIoEKD27tNdebFGGxxYwcL4nepeY4j1QP23PFRGzg0=",
        version = "v1.1.0",
    )
    go_repository(
        name = "com_github_hashicorp_vault_api",
        importpath = "github.com/hashicorp/vault/api",
        sum = "h1:j08Or/wryXT4AcHj1oCbMd7IijXcKzYUGw59LGu9onU=",
        version = "v1.0.4",
    )
    go_repository(
        name = "com_github_hashicorp_vault_sdk",
        importpath = "github.com/hashicorp/vault/sdk",
        sum = "h1:mOEPeOhT7jl0J4AMl1E705+BcmeRs1VmKNb9F0sMLy8=",
        version = "v0.1.13",
    )
    go_repository(
        name = "com_github_hashicorp_yamux",
        importpath = "github.com/hashicorp/yamux",
        sum = "h1:kJCB4vdITiW1eC1vq2e6IsrXKrZit1bv/TDYFGMp4BQ=",
        version = "v0.0.0-20181012175058-2f1d1f20f75d",
    )
    go_repository(
        name = "com_github_jonboulle_clockwork",
        importpath = "github.com/jonboulle/clockwork",
        sum = "h1:VKV+ZcuP6l3yW9doeqz6ziZGgcynBVQO+obU0+0hcPo=",
        version = "v0.1.0",
    )
    go_repository(
        name = "com_github_microsoft_go_winio",
        importpath = "github.com/Microsoft/go-winio",
        sum = "h1:ygIc8M6trr62pF5DucadTWGdEB4mEyvzi0e2nbcmcyA=",
        version = "v0.4.15-0.20190919025122-fc70bd9a86b5",
    )
    go_repository(
        name = "com_github_microsoft_hcsshim",
        importpath = "github.com/Microsoft/hcsshim",
        sum = "h1:VrfodqvztU8YSOvygU+DN1BGaSGxmrNfqOv5oOuX2Bk=",
        version = "v0.8.9",
    )
    go_repository(
        name = "com_github_mitchellh_cli",
        importpath = "github.com/mitchellh/cli",
        sum = "h1:iGBIsUe3+HZ/AD/Vd7DErOt5sU9fa8Uj7A2s1aggv1Y=",
        version = "v1.0.0",
    )
    go_repository(
        name = "com_github_mitchellh_copystructure",
        importpath = "github.com/mitchellh/copystructure",
        sum = "h1:Laisrj+bAB6b/yJwB5Bt3ITZhGJdqmxquMKeZ+mmkFQ=",
        version = "v1.0.0",
    )
    go_repository(
        name = "com_github_mitchellh_go_testing_interface",
        importpath = "github.com/mitchellh/go-testing-interface",
        sum = "h1:fzU/JVNcaqHQEcVFAKeR41fkiLdIPrefOvVG1VZ96U0=",
        version = "v1.0.0",
    )
    go_repository(
        name = "com_github_mitchellh_go_wordwrap",
        importpath = "github.com/mitchellh/go-wordwrap",
        sum = "h1:6GlHJ/LTGMrIJbwgdqdl2eEH8o+Exx/0m8ir9Gns0u4=",
        version = "v1.0.0",
    )
    go_repository(
        name = "com_github_mitchellh_reflectwalk",
        importpath = "github.com/mitchellh/reflectwalk",
        sum = "h1:9D+8oIskB4VJBN5SFlmc27fSlIBZaov1Wpk/IfikLNY=",
        version = "v1.0.0",
    )
    go_repository(
        name = "com_github_morikuni_aec",
        importpath = "github.com/morikuni/aec",
        sum = "h1:nP9CBfwrvYnBRgY6qfDQkygYDmYwOilePFkwzv4dU8A=",
        version = "v1.0.0",
    )
    go_repository(
        name = "com_github_oklog_run",
        importpath = "github.com/oklog/run",
        sum = "h1:Ru7dDtJNOyC66gQ5dQmaCa0qIsAUFY3sFpK1Xk8igrw=",
        version = "v1.0.0",
    )
    go_repository(
        name = "com_github_opencontainers_go_digest",
        importpath = "github.com/opencontainers/go-digest",
        sum = "h1:apOUWs51W5PlhuyGyz9FCeeBIOUDA/6nW8Oi/yOhh5U=",
        version = "v1.0.0",
    )
    go_repository(
        name = "com_github_opencontainers_image_spec",
        importpath = "github.com/opencontainers/image-spec",
        sum = "h1:JMemWkRwHx4Zj+fVxWoMCFm/8sYGGrUVojFA6h/TRcI=",
        version = "v1.0.1",
    )
    go_repository(
        name = "com_github_opencontainers_runc",
        importpath = "github.com/opencontainers/runc",
        sum = "h1:GlxAyO6x8rfZYN9Tt0Kti5a/cP41iuiO2yYT0IJGY8Y=",
        version = "v0.1.1",
    )
    go_repository(
        name = "com_github_opencontainers_runtime_spec",
        importpath = "github.com/opencontainers/runtime-spec",
        sum = "h1:eNUVfm/RFLIi1G7flU5/ZRTHvd4kcVuzfRnL6OFlzCI=",
        version = "v0.1.2-0.20190507144316-5b71a03e2700",
    )
    go_repository(
        name = "com_github_pascaldekloe_goe",
        importpath = "github.com/pascaldekloe/goe",
        sum = "h1:cBOtyMzM9HTpWjXfbbunk26uA6nG3a8n06Wieeh0MwY=",
        version = "v0.1.0",
    )
    go_repository(
        name = "com_github_ryanuber_columnize",
        importpath = "github.com/ryanuber/columnize",
        sum = "h1:j1Wcmh8OrK4Q7GXY+V7SVSY8nUWQxHW5TkBe7YUl+2s=",
        version = "v2.1.0+incompatible",
    )
    go_repository(
        name = "com_github_ryanuber_go_glob",
        importpath = "github.com/ryanuber/go-glob",
        sum = "h1:iQh3xXAumdQ+4Ufa5b25cRpC5TYKlno6hsv6Cb3pkBk=",
        version = "v1.0.0",
    )
    go_repository(
        name = "com_github_soheilhy_cmux",
        importpath = "github.com/soheilhy/cmux",
        sum = "h1:0HKaf1o97UwFjHH9o5XsHUOF+tqmdA7KEzXLpiyaw0E=",
        version = "v0.1.4",
    )
    go_repository(
        name = "com_github_tmc_grpc_websocket_proxy",
        importpath = "github.com/tmc/grpc-websocket-proxy",
        sum = "h1:LnC5Kc/wtumK+WB441p7ynQJzVuNRJiqddSIE3IlSEQ=",
        version = "v0.0.0-20190109142713-0ad062ec5ee5",
    )
    go_repository(
        name = "com_github_ugorji_go",
        importpath = "github.com/ugorji/go",
        sum = "h1:j4s+tAvLfL3bZyefP2SEWmhBzmuIlH/eqNuPdFPgngw=",
        version = "v1.1.4",
    )
    go_repository(
        name = "com_github_xiang90_probing",
        importpath = "github.com/xiang90/probing",
        sum = "h1:eY9dn8+vbi4tKz5Qo6v2eYzo7kUS51QINcR5jNpbZS8=",
        version = "v0.0.0-20190116061207-43a291ad63a2",
    )
    go_repository(
        name = "in_gopkg_airbrake_gobrake_v2",
        importpath = "gopkg.in/airbrake/gobrake.v2",
        sum = "h1:7z2uVWwn7oVeeugY1DtlPAy5H+KYgB1KeKTnqjNatLo=",
        version = "v2.0.9",
    )
    go_repository(
        name = "in_gopkg_asn1_ber_v1",
        importpath = "gopkg.in/asn1-ber.v1",
        sum = "h1:TxyelI5cVkbREznMhfzycHdkp5cLA7DpE+GKjSslYhM=",
        version = "v1.0.0-20181015200546-f715ec2f112d",
    )
    go_repository(
        name = "in_gopkg_gemnasium_logrus_airbrake_hook_v2",
        importpath = "gopkg.in/gemnasium/logrus-airbrake-hook.v2",
        sum = "h1:OAj3g0cR6Dx/R07QgQe8wkA9RNjB2u4i700xBkIT4e0=",
        version = "v2.1.2",
    )
    go_repository(
        name = "in_gopkg_resty_v1",
        importpath = "gopkg.in/resty.v1",
        sum = "h1:CuXP0Pjfw9rOuY6EP+UvtNvt5DSqHpIxILZKT/quCZI=",
        version = "v1.12.0",
    )
    go_repository(
        name = "in_gopkg_square_go_jose_v2",
        importpath = "gopkg.in/square/go-jose.v2",
        sum = "h1:SK5KegNXmKmqE342YYN2qPHEnUYeoMiXXl1poUlI+o4=",
        version = "v2.3.1",
    )
    go_repository(
        name = "org_bazil_fuse",
        importpath = "bazil.org/fuse",
        sum = "h1:SC+c6A1qTFstO9qmB86mPV2IpYme/2ZoEQ0hrP+wo+Q=",
        version = "v0.0.0-20160811212531-371fbbdaa898",
=======
        name = "com_github_cloudflare_cloudflare_go",
        importpath = "github.com/cloudflare/cloudflare-go",
        sum = "h1:J82+/8rub3qSy0HxEnoYD8cs+HDlHWYrqYXe2Vqxluk=",
        version = "v0.10.2-0.20190916151808-a80f83b9add9",
    )
    go_repository(
        name = "com_github_dvyukov_go_fuzz",
        importpath = "github.com/dvyukov/go-fuzz",
        sum = "h1:NgO45/5mBLRVfiXerEFzH6ikcZ7DNRPS639xFg3ENzU=",
        version = "v0.0.0-20200318091601-be3528f3a813",
    )
    go_repository(
        name = "com_github_holiman_uint256",
        importpath = "github.com/holiman/uint256",
        sum = "h1:4JywC80b+/hSfljFlEBLHrrh+CIONLDz9NuFl0af4Mw=",
        version = "v1.1.1",
    )
    go_repository(
        name = "com_github_shirou_gopsutil",
        importpath = "github.com/shirou/gopsutil",
        sum = "h1:tYH07UPoQt0OCQdgWWMgYHy3/a9bcxNpBIysykNIP7I=",
        version = "v2.20.5+incompatible",
    )
    go_repository(
        name = "com_github_wadey_gocovmerge",
        importpath = "github.com/wadey/gocovmerge",
        sum = "h1:W0LEBv82YCGEtcmPA3uNZBI33/qF//HAAs3MawDjRa0=",
        version = "v0.0.0-20160331181800-b5bfa59ec0ad",
    )
    go_repository(
        name = "com_github_google_shlex",
        importpath = "github.com/google/shlex",
        sum = "h1:El6M4kTTCOh6aBiKaUGG7oYTSPP8MxqL4YI3kZKwcP4=",
        version = "v0.0.0-20191202100458-e7afc7fbc510",
    )
    go_repository(
        name = "com_github_wercker_journalhook",
        importpath = "github.com/wercker/journalhook",
        sum = "h1:shC1HB1UogxN5Ech3Yqaaxj1X/P656PPCB4RbojIJqc=",
        version = "v0.0.0-20180428041537-5d0a5ae867b3",
    )
    go_repository(
        name = "com_github_jmespath_go_jmespath_internal_testify",
        importpath = "github.com/jmespath/go-jmespath/internal/testify",
        sum = "h1:shLQSRRSCCPj3f2gpwzGwWFoC7ycTf1rcQZHOlsJ6N8=",
        version = "v1.5.1",
    )
    go_repository(
        name = "com_github_trailofbits_go_mutexasserts",
        importpath = "github.com/trailofbits/go-mutexasserts",
        sum = "h1:8LRP+2JK8piIUU16ZDgWDXwjJcuJNTtCzadjTZj8Jf0=",
        version = "v0.0.0-20200708152505-19999e7d3cef",
>>>>>>> ddc8dc36
    )<|MERGE_RESOLUTION|>--- conflicted
+++ resolved
@@ -82,12 +82,6 @@
         version = "v0.0.1-2019.2.3",
     )
     go_repository(
-        name = "com_github_bloxapp_key_vault",
-        importpath = "github.com/bloxapp/key-vault",
-        sum = "h1:QYtYNtMBheCRhWxtHEhPchQ4f3nbKFW+aueZrtk9x0U=",
-        version = "v0.1.4",
-    )
-    go_repository(
         name = "com_github_aead_siphash",
         importpath = "github.com/aead/siphash",
         sum = "h1:FwHfE/T45KPKYuuSAKyyvE+oPWcaQ+CUmFW0bPlM+kg=",
@@ -338,13 +332,8 @@
     go_repository(
         name = "com_github_coreos_go_systemd",
         importpath = "github.com/coreos/go-systemd",
-<<<<<<< HEAD
-        sum = "h1:Wf6HqHfScWJN9/ZjdUKyjop4mf3Qdd+1TvvltAvM3m8=",
-        version = "v0.0.0-20190321100706-95778dfbb74e",
-=======
         sum = "h1:iW4rZ826su+pqaw19uhpSCzhj44qo35pNgKFGqzDKkU=",
         version = "v0.0.0-20191104093116-d3cd4ed1dbcf",
->>>>>>> ddc8dc36
     )
     go_repository(
         name = "com_github_cpuguy83_go_md2man",
@@ -403,8 +392,8 @@
     go_repository(
         name = "com_github_docker_docker",
         importpath = "github.com/docker/docker",
-        sum = "h1:iWPIG7pWIsCwT6ZtHnTUpoVMnete7O/pzd9HFE3+tn8=",
-        version = "v17.12.0-ce-rc1.0.20200618181300-9dc6525e6118+incompatible",
+        sum = "h1:sh8rkQZavChcmakYiSlqu2425CHyFXLZZnvm7PDpU8M=",
+        version = "v1.4.2-0.20180625184442-8e610b2b55bf",
     )
     go_repository(
         name = "com_github_docker_spdystream",
@@ -1393,8 +1382,8 @@
     go_repository(
         name = "com_github_spf13_viper",
         importpath = "github.com/spf13/viper",
-        sum = "h1:yXHLWeravcrgGyFSyCgdYpXQ9dR9c/WED3pg1RhxqEU=",
-        version = "v1.4.0",
+        sum = "h1:VUFqw5KcqRf7i70GOzW7N+Q7+gxVBkSSqiXB12+JQ4M=",
+        version = "v1.3.2",
     )
     go_repository(
         name = "com_github_src_d_envconfig",
@@ -1861,8 +1850,8 @@
     go_repository(
         name = "com_github_cpuguy83_go_md2man_v2",
         importpath = "github.com/cpuguy83/go-md2man/v2",
-        sum = "h1:EoUDS0afbrsXAZ9YQ9jdu/mZ2sXgT1/2yyNng4PGlyM=",
-        version = "v2.0.0",
+        sum = "h1:U+s90UTSYgptZMwQh2aRr3LuazLJIa+Pg3Kc1ylSYVY=",
+        version = "v2.0.0-20190314233015-f79a8a8ca69d",
     )
     go_repository(
         name = "com_github_russross_blackfriday_v2",
@@ -2593,8 +2582,8 @@
     go_repository(
         name = "com_github_spf13_cobra",
         importpath = "github.com/spf13/cobra",
-        sum = "h1:6m/oheQuQ13N9ks4hubMG6BnvwOeaJrqSPLahSnczz8=",
-        version = "v1.0.0",
+        sum = "h1:f0B+LkLX6DtmRH1isoNA9VTtNUK9K8xYd28JNNfOv/s=",
+        version = "v0.0.5",
     )
     go_repository(
         name = "com_github_spf13_pflag",
@@ -2842,9 +2831,10 @@
     )
     go_repository(
         name = "com_github_posener_complete",
+        commit = "699ede78373dfb0168f00170591b698042378437",
         importpath = "github.com/posener/complete",
-        sum = "h1:ccV59UEOTzVDnDUEFdT95ZzHVZ+5+158q8+SJb2QV5w=",
-        version = "v1.1.1",
+        remote = "https://github.com/shyiko/complete",
+        vcs = "git",
     )
     go_repository(
         name = "io_k8s_sigs_structured_merge_diff",
@@ -3484,8 +3474,8 @@
         name = "com_github_wealdtech_eth2_signer_api",
         build_file_proto_mode = "disable_global",
         importpath = "github.com/wealdtech/eth2-signer-api",
-        sum = "h1:3jw8MW0r7KlX9bme0q6j+QMa8osRhEnKLkgkECH6xcU=",
-        version = "v1.5.2",
+        sum = "h1:Fs0GfrdhboBKW7zaMvIvUHJaOB1ibpAmRG3lkB53in4=",
+        version = "v1.3.0",
     )
     go_repository(
         name = "com_github_wealdtech_go_bytesutil",
@@ -3617,372 +3607,6 @@
         version = "v0.0.0-20180321022601-755488143dae",
     )
     go_repository(
-<<<<<<< HEAD
-        name = "com_github_armon_go_metrics",
-        importpath = "github.com/armon/go-metrics",
-        sum = "h1:8GUt8eRujhVEGZFFEjBj46YV4rDjvGrNxb0KMWYkL2I=",
-        version = "v0.0.0-20180917152333-f0300d1749da",
-    )
-    go_repository(
-        name = "com_github_armon_go_radix",
-        importpath = "github.com/armon/go-radix",
-        sum = "h1:BUAU3CGlLvorLI26FmByPp2eC2qla6E1Tw+scpcg/to=",
-        version = "v0.0.0-20180808171621-7fddfc383310",
-    )
-    go_repository(
-        name = "com_github_azure_go_ansiterm",
-        importpath = "github.com/Azure/go-ansiterm",
-        sum = "h1:w+iIsaOQNcT7OZ575w+acHgRric5iCyQh+xv+KJ4HB8=",
-        version = "v0.0.0-20170929234023-d6e3b3328b78",
-    )
-    go_repository(
-        name = "com_github_bgentry_speakeasy",
-        importpath = "github.com/bgentry/speakeasy",
-        sum = "h1:ByYyxL9InA1OWqxJqqp2A5pYHUrCiAL6K3J+LKSsQkY=",
-        version = "v0.1.0",
-    )
-    go_repository(
-        name = "com_github_bloxapp_eth2_key_manager",
-        importpath = "github.com/bloxapp/eth2-key-manager",
-        sum = "h1:xjsZmegbj7obJULvHAPM+tFwcW6+ppWrkL2jAxZGueE=",
-        version = "v0.2.9",
-    )
-    go_repository(
-        name = "com_github_containerd_cgroups",
-        importpath = "github.com/containerd/cgroups",
-        sum = "h1:tSNMc+rJDfmYntojat8lljbt1mgKNpTxUZJsSzJ9Y1s=",
-        version = "v0.0.0-20190919134610-bf292b21730f",
-    )
-    go_repository(
-        name = "com_github_containerd_console",
-        importpath = "github.com/containerd/console",
-        sum = "h1:uict5mhHFTzKLUCufdSLym7z/J0CbBJT59lYbP9wtbg=",
-        version = "v0.0.0-20180822173158-c12b1e7919c1",
-    )
-    go_repository(
-        name = "com_github_containerd_containerd",
-        importpath = "github.com/containerd/containerd",
-        sum = "h1:aWJB3lbDEaOxg1mkTBAINY2a+NsoKbAeRYefJPPRY+o=",
-        version = "v1.4.0",
-    )
-    go_repository(
-        name = "com_github_containerd_continuity",
-        importpath = "github.com/containerd/continuity",
-        sum = "h1:PEmIrUvwG9Yyv+0WKZqjXfSFDeZjs/q15g0m08BYS9k=",
-        version = "v0.0.0-20200710164510-efbc4488d8fe",
-    )
-    go_repository(
-        name = "com_github_containerd_fifo",
-        importpath = "github.com/containerd/fifo",
-        sum = "h1:PUD50EuOMkXVcpBIA/R95d56duJR9VxhwncsFbNnxW4=",
-        version = "v0.0.0-20190226154929-a9fb20d87448",
-    )
-    go_repository(
-        name = "com_github_containerd_go_runc",
-        importpath = "github.com/containerd/go-runc",
-        sum = "h1:esQOJREg8nw8aXj6uCN5dfW5cKUBiEJ/+nni1Q/D/sw=",
-        version = "v0.0.0-20180907222934-5a6d9f37cfa3",
-    )
-    go_repository(
-        name = "com_github_containerd_ttrpc",
-        importpath = "github.com/containerd/ttrpc",
-        sum = "h1:dlfGmNcE3jDAecLqwKPMNX6nk2qh1c1Vg1/YTzpOOF4=",
-        version = "v0.0.0-20190828154514-0e0f228740de",
-    )
-    go_repository(
-        name = "com_github_containerd_typeurl",
-        importpath = "github.com/containerd/typeurl",
-        sum = "h1:JNn81o/xG+8NEo3bC/vx9pbi/g2WI8mtP2/nXzu297Y=",
-        version = "v0.0.0-20180627222232-a93fcdb778cd",
-    )
-    go_repository(
-        name = "com_github_coreos_bbolt",
-        importpath = "github.com/coreos/bbolt",
-        sum = "h1:wZwiHHUieZCquLkDL0B8UhzreNWsPHooDAG3q34zk0s=",
-        version = "v1.3.2",
-    )
-    go_repository(
-        name = "com_github_coreos_pkg",
-        importpath = "github.com/coreos/pkg",
-        sum = "h1:lBNOc5arjvs8E5mO2tbpBpLoyyu8B6e44T7hJy6potg=",
-        version = "v0.0.0-20180928190104-399ea9e2e55f",
-    )
-    go_repository(
-        name = "com_github_docker_distribution",
-        importpath = "github.com/docker/distribution",
-        sum = "h1:a5mlkVzth6W5A4fOsS3D2EO5BUmsJpcB+cRlLU7cSug=",
-        version = "v2.7.1+incompatible",
-    )
-    go_repository(
-        name = "com_github_docker_go_connections",
-        importpath = "github.com/docker/go-connections",
-        sum = "h1:El9xVISelRB7BuFusrZozjnkIM5YnzCViNKohAFqRJQ=",
-        version = "v0.4.0",
-    )
-    go_repository(
-        name = "com_github_docker_go_units",
-        importpath = "github.com/docker/go-units",
-        sum = "h1:3uh0PgVws3nIA0Q+MwDC8yjEPf9zjRfZZWXZYDct3Tw=",
-        version = "v0.4.0",
-    )
-    go_repository(
-        name = "com_github_fatih_structs",
-        importpath = "github.com/fatih/structs",
-        sum = "h1:Q7juDM0QtcnhCpeyLGQKyg4TOIghuNXrkL32pHAUMxo=",
-        version = "v1.1.0",
-    )
-    go_repository(
-        name = "com_github_go_ldap_ldap",
-        importpath = "github.com/go-ldap/ldap",
-        sum = "h1:kD5HQcAzlQ7yrhfn+h+MSABeAy/jAJhvIJ/QDllP44g=",
-        version = "v3.0.2+incompatible",
-    )
-    go_repository(
-        name = "com_github_go_test_deep",
-        importpath = "github.com/go-test/deep",
-        sum = "h1:28FVBuwkwowZMjbA7M0wXsI6t3PYulRTMio3SO+eKCM=",
-        version = "v1.0.2-0.20181118220953-042da051cf31",
-    )
-    go_repository(
-        name = "com_github_godbus_dbus",
-        importpath = "github.com/godbus/dbus",
-        sum = "h1:BWhy2j3IXJhjCbC68FptL43tDKIq8FladmaTs3Xs7Z8=",
-        version = "v0.0.0-20190422162347-ade71ed3457e",
-    )
-    go_repository(
-        name = "com_github_gorilla_mux",
-        importpath = "github.com/gorilla/mux",
-        sum = "h1:i40aqfkR1h2SlN9hojwV5ZA91wcXFOvkdNIeFDP5koI=",
-        version = "v1.8.0",
-    )
-    go_repository(
-        name = "com_github_hashicorp_go_cleanhttp",
-        importpath = "github.com/hashicorp/go-cleanhttp",
-        sum = "h1:dH3aiDG9Jvb5r5+bYHsikaOUIpcM0xvgMXVoDkXMzJM=",
-        version = "v0.5.1",
-    )
-    go_repository(
-        name = "com_github_hashicorp_go_hclog",
-        importpath = "github.com/hashicorp/go-hclog",
-        sum = "h1:nQcJDQwIAGnmoUWp8ubocEX40cCml/17YkF6csQLReU=",
-        version = "v0.14.1",
-    )
-    go_repository(
-        name = "com_github_hashicorp_go_immutable_radix",
-        importpath = "github.com/hashicorp/go-immutable-radix",
-        sum = "h1:AKDB1HM5PWEA7i4nhcpwOrO2byshxBjXVn/J/3+z5/0=",
-        version = "v1.0.0",
-    )
-    go_repository(
-        name = "com_github_hashicorp_go_plugin",
-        importpath = "github.com/hashicorp/go-plugin",
-        sum = "h1:4OtAfUGbnKC6yS48p0CtMX2oFYtzFZVv6rok3cRWgnE=",
-        version = "v1.0.1",
-    )
-    go_repository(
-        name = "com_github_hashicorp_go_retryablehttp",
-        importpath = "github.com/hashicorp/go-retryablehttp",
-        sum = "h1:8/CAEZt/+F7kR7GevNHulKkUjLht3CPmn7egmhieNKo=",
-        version = "v0.6.7",
-    )
-    go_repository(
-        name = "com_github_hashicorp_go_rootcerts",
-        importpath = "github.com/hashicorp/go-rootcerts",
-        sum = "h1:DMo4fmknnz0E0evoNYnV48RjWndOsmd6OW+09R3cEP8=",
-        version = "v1.0.1",
-    )
-    go_repository(
-        name = "com_github_hashicorp_go_sockaddr",
-        importpath = "github.com/hashicorp/go-sockaddr",
-        sum = "h1:ztczhD1jLxIRjVejw8gFomI1BQZOe2WoVOu0SyteCQc=",
-        version = "v1.0.2",
-    )
-    go_repository(
-        name = "com_github_hashicorp_go_version",
-        importpath = "github.com/hashicorp/go-version",
-        sum = "h1:bPIoEKD27tNdebFGGxxYwcL4nepeY4j1QP23PFRGzg0=",
-        version = "v1.1.0",
-    )
-    go_repository(
-        name = "com_github_hashicorp_vault_api",
-        importpath = "github.com/hashicorp/vault/api",
-        sum = "h1:j08Or/wryXT4AcHj1oCbMd7IijXcKzYUGw59LGu9onU=",
-        version = "v1.0.4",
-    )
-    go_repository(
-        name = "com_github_hashicorp_vault_sdk",
-        importpath = "github.com/hashicorp/vault/sdk",
-        sum = "h1:mOEPeOhT7jl0J4AMl1E705+BcmeRs1VmKNb9F0sMLy8=",
-        version = "v0.1.13",
-    )
-    go_repository(
-        name = "com_github_hashicorp_yamux",
-        importpath = "github.com/hashicorp/yamux",
-        sum = "h1:kJCB4vdITiW1eC1vq2e6IsrXKrZit1bv/TDYFGMp4BQ=",
-        version = "v0.0.0-20181012175058-2f1d1f20f75d",
-    )
-    go_repository(
-        name = "com_github_jonboulle_clockwork",
-        importpath = "github.com/jonboulle/clockwork",
-        sum = "h1:VKV+ZcuP6l3yW9doeqz6ziZGgcynBVQO+obU0+0hcPo=",
-        version = "v0.1.0",
-    )
-    go_repository(
-        name = "com_github_microsoft_go_winio",
-        importpath = "github.com/Microsoft/go-winio",
-        sum = "h1:ygIc8M6trr62pF5DucadTWGdEB4mEyvzi0e2nbcmcyA=",
-        version = "v0.4.15-0.20190919025122-fc70bd9a86b5",
-    )
-    go_repository(
-        name = "com_github_microsoft_hcsshim",
-        importpath = "github.com/Microsoft/hcsshim",
-        sum = "h1:VrfodqvztU8YSOvygU+DN1BGaSGxmrNfqOv5oOuX2Bk=",
-        version = "v0.8.9",
-    )
-    go_repository(
-        name = "com_github_mitchellh_cli",
-        importpath = "github.com/mitchellh/cli",
-        sum = "h1:iGBIsUe3+HZ/AD/Vd7DErOt5sU9fa8Uj7A2s1aggv1Y=",
-        version = "v1.0.0",
-    )
-    go_repository(
-        name = "com_github_mitchellh_copystructure",
-        importpath = "github.com/mitchellh/copystructure",
-        sum = "h1:Laisrj+bAB6b/yJwB5Bt3ITZhGJdqmxquMKeZ+mmkFQ=",
-        version = "v1.0.0",
-    )
-    go_repository(
-        name = "com_github_mitchellh_go_testing_interface",
-        importpath = "github.com/mitchellh/go-testing-interface",
-        sum = "h1:fzU/JVNcaqHQEcVFAKeR41fkiLdIPrefOvVG1VZ96U0=",
-        version = "v1.0.0",
-    )
-    go_repository(
-        name = "com_github_mitchellh_go_wordwrap",
-        importpath = "github.com/mitchellh/go-wordwrap",
-        sum = "h1:6GlHJ/LTGMrIJbwgdqdl2eEH8o+Exx/0m8ir9Gns0u4=",
-        version = "v1.0.0",
-    )
-    go_repository(
-        name = "com_github_mitchellh_reflectwalk",
-        importpath = "github.com/mitchellh/reflectwalk",
-        sum = "h1:9D+8oIskB4VJBN5SFlmc27fSlIBZaov1Wpk/IfikLNY=",
-        version = "v1.0.0",
-    )
-    go_repository(
-        name = "com_github_morikuni_aec",
-        importpath = "github.com/morikuni/aec",
-        sum = "h1:nP9CBfwrvYnBRgY6qfDQkygYDmYwOilePFkwzv4dU8A=",
-        version = "v1.0.0",
-    )
-    go_repository(
-        name = "com_github_oklog_run",
-        importpath = "github.com/oklog/run",
-        sum = "h1:Ru7dDtJNOyC66gQ5dQmaCa0qIsAUFY3sFpK1Xk8igrw=",
-        version = "v1.0.0",
-    )
-    go_repository(
-        name = "com_github_opencontainers_go_digest",
-        importpath = "github.com/opencontainers/go-digest",
-        sum = "h1:apOUWs51W5PlhuyGyz9FCeeBIOUDA/6nW8Oi/yOhh5U=",
-        version = "v1.0.0",
-    )
-    go_repository(
-        name = "com_github_opencontainers_image_spec",
-        importpath = "github.com/opencontainers/image-spec",
-        sum = "h1:JMemWkRwHx4Zj+fVxWoMCFm/8sYGGrUVojFA6h/TRcI=",
-        version = "v1.0.1",
-    )
-    go_repository(
-        name = "com_github_opencontainers_runc",
-        importpath = "github.com/opencontainers/runc",
-        sum = "h1:GlxAyO6x8rfZYN9Tt0Kti5a/cP41iuiO2yYT0IJGY8Y=",
-        version = "v0.1.1",
-    )
-    go_repository(
-        name = "com_github_opencontainers_runtime_spec",
-        importpath = "github.com/opencontainers/runtime-spec",
-        sum = "h1:eNUVfm/RFLIi1G7flU5/ZRTHvd4kcVuzfRnL6OFlzCI=",
-        version = "v0.1.2-0.20190507144316-5b71a03e2700",
-    )
-    go_repository(
-        name = "com_github_pascaldekloe_goe",
-        importpath = "github.com/pascaldekloe/goe",
-        sum = "h1:cBOtyMzM9HTpWjXfbbunk26uA6nG3a8n06Wieeh0MwY=",
-        version = "v0.1.0",
-    )
-    go_repository(
-        name = "com_github_ryanuber_columnize",
-        importpath = "github.com/ryanuber/columnize",
-        sum = "h1:j1Wcmh8OrK4Q7GXY+V7SVSY8nUWQxHW5TkBe7YUl+2s=",
-        version = "v2.1.0+incompatible",
-    )
-    go_repository(
-        name = "com_github_ryanuber_go_glob",
-        importpath = "github.com/ryanuber/go-glob",
-        sum = "h1:iQh3xXAumdQ+4Ufa5b25cRpC5TYKlno6hsv6Cb3pkBk=",
-        version = "v1.0.0",
-    )
-    go_repository(
-        name = "com_github_soheilhy_cmux",
-        importpath = "github.com/soheilhy/cmux",
-        sum = "h1:0HKaf1o97UwFjHH9o5XsHUOF+tqmdA7KEzXLpiyaw0E=",
-        version = "v0.1.4",
-    )
-    go_repository(
-        name = "com_github_tmc_grpc_websocket_proxy",
-        importpath = "github.com/tmc/grpc-websocket-proxy",
-        sum = "h1:LnC5Kc/wtumK+WB441p7ynQJzVuNRJiqddSIE3IlSEQ=",
-        version = "v0.0.0-20190109142713-0ad062ec5ee5",
-    )
-    go_repository(
-        name = "com_github_ugorji_go",
-        importpath = "github.com/ugorji/go",
-        sum = "h1:j4s+tAvLfL3bZyefP2SEWmhBzmuIlH/eqNuPdFPgngw=",
-        version = "v1.1.4",
-    )
-    go_repository(
-        name = "com_github_xiang90_probing",
-        importpath = "github.com/xiang90/probing",
-        sum = "h1:eY9dn8+vbi4tKz5Qo6v2eYzo7kUS51QINcR5jNpbZS8=",
-        version = "v0.0.0-20190116061207-43a291ad63a2",
-    )
-    go_repository(
-        name = "in_gopkg_airbrake_gobrake_v2",
-        importpath = "gopkg.in/airbrake/gobrake.v2",
-        sum = "h1:7z2uVWwn7oVeeugY1DtlPAy5H+KYgB1KeKTnqjNatLo=",
-        version = "v2.0.9",
-    )
-    go_repository(
-        name = "in_gopkg_asn1_ber_v1",
-        importpath = "gopkg.in/asn1-ber.v1",
-        sum = "h1:TxyelI5cVkbREznMhfzycHdkp5cLA7DpE+GKjSslYhM=",
-        version = "v1.0.0-20181015200546-f715ec2f112d",
-    )
-    go_repository(
-        name = "in_gopkg_gemnasium_logrus_airbrake_hook_v2",
-        importpath = "gopkg.in/gemnasium/logrus-airbrake-hook.v2",
-        sum = "h1:OAj3g0cR6Dx/R07QgQe8wkA9RNjB2u4i700xBkIT4e0=",
-        version = "v2.1.2",
-    )
-    go_repository(
-        name = "in_gopkg_resty_v1",
-        importpath = "gopkg.in/resty.v1",
-        sum = "h1:CuXP0Pjfw9rOuY6EP+UvtNvt5DSqHpIxILZKT/quCZI=",
-        version = "v1.12.0",
-    )
-    go_repository(
-        name = "in_gopkg_square_go_jose_v2",
-        importpath = "gopkg.in/square/go-jose.v2",
-        sum = "h1:SK5KegNXmKmqE342YYN2qPHEnUYeoMiXXl1poUlI+o4=",
-        version = "v2.3.1",
-    )
-    go_repository(
-        name = "org_bazil_fuse",
-        importpath = "bazil.org/fuse",
-        sum = "h1:SC+c6A1qTFstO9qmB86mPV2IpYme/2ZoEQ0hrP+wo+Q=",
-        version = "v0.0.0-20160811212531-371fbbdaa898",
-=======
         name = "com_github_cloudflare_cloudflare_go",
         importpath = "github.com/cloudflare/cloudflare-go",
         sum = "h1:J82+/8rub3qSy0HxEnoYD8cs+HDlHWYrqYXe2Vqxluk=",
@@ -4035,5 +3659,4 @@
         importpath = "github.com/trailofbits/go-mutexasserts",
         sum = "h1:8LRP+2JK8piIUU16ZDgWDXwjJcuJNTtCzadjTZj8Jf0=",
         version = "v0.0.0-20200708152505-19999e7d3cef",
->>>>>>> ddc8dc36
     )