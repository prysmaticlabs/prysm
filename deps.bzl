load("@prysm//tools/go:def.bzl", "go_repository", "maybe")  # gazelle:keep
load("@bazel_tools//tools/build_defs/repo:http.bzl", "http_archive")  # gazelle:keep
load("@bazel_tools//tools/build_defs/repo:git.bzl", "git_repository")

# Prysm's third party / external dependencies.
#
##################################################################
#
#                    ██████████████████
#                  ██                  ██
#                ██  ██████████████████  ██
#              ██  ██████████████████████  ██
#            ██  ██████████████████████████  ██
#          ██  ██████████████████████████████  ██
#        ██  ██████████████████████████████████  ██
#      ██  ██████████████████████████████████████  ██
#      ██  ██████    ██      ████  ████    ██████  ██
#      ██  ████  ████████  ████  ██  ██  ██  ████  ██
#      ██  ████  ████████  ████  ██  ██  ██  ████  ██
#      ██  ██████  ██████  ████  ██  ██    ██████  ██
#      ██  ████████  ████  ████  ██  ██  ████████  ██
#      ██  ████████  ████  ████  ██  ██  ████████  ██
#      ██  ████    ██████  ██████  ████  ████████  ██
#      ██  ██████████████████████████████████████  ██
#        ██  ██████████████████████████████████  ██
#          ██  ██████████████████████████████  ██
#            ██  ██████████████████████████  ██
#              ██  ██████████████████████  ██
#                ██  ██████████████████  ██
#                  ██                  ██
#                    ██████████████████
#
##################################################################
#           Make sure you have read DEPENDENCIES.md!
##################################################################
def prysm_deps():
    go_repository(
        name = "co_honnef_go_tools",
        importpath = "honnef.co/go/tools",
        sum = "h1:UoveltGrhghAA7ePc+e+QYDHXrBps2PqFZiHkGR/xK8=",
        version = "v0.0.1-2020.1.4",
    )
    go_repository(
        name = "com_github_aead_siphash",
        importpath = "github.com/aead/siphash",
        sum = "h1:FwHfE/T45KPKYuuSAKyyvE+oPWcaQ+CUmFW0bPlM+kg=",
        version = "v1.0.1",
    )
    go_repository(
        name = "com_github_afex_hystrix_go",
        importpath = "github.com/afex/hystrix-go",
        sum = "h1:rFw4nCn9iMW+Vajsk51NtYIcwSTkXr+JGrMd36kTDJw=",
        version = "v0.0.0-20180502004556-fa1af6a1f4f5",
    )

    go_repository(
        name = "com_github_ajstarks_svgo",
        importpath = "github.com/ajstarks/svgo",
        sum = "h1:wVe6/Ea46ZMeNkQjjBW6xcqyQA/j5e0D6GytH95g0gQ=",
        version = "v0.0.0-20180226025133-644b8db467af",
    )

    go_repository(
        name = "com_github_alecthomas_template",
        importpath = "github.com/alecthomas/template",
        sum = "h1:JYp7IbQjafoB+tBA3gMyHYHrpOtNuDiK/uB5uXxq5wM=",
        version = "v0.0.0-20190718012654-fb15b899a751",
    )
    go_repository(
        name = "com_github_alecthomas_units",
        importpath = "github.com/alecthomas/units",
        sum = "h1:UQZhZ2O0vMHr2cI+DC1Mbh0TJxzA3RcLoMsFw+aXw7E=",
        version = "v0.0.0-20190924025748-f65c72e2690d",
    )
    go_repository(
        name = "com_github_allegro_bigcache",
        importpath = "github.com/allegro/bigcache",
        sum = "h1:hg1sY1raCwic3Vnsvje6TT7/pnZba83LeFck5NrFKSc=",
        version = "v1.2.1",
    )
    go_repository(
        name = "com_github_andreasbriese_bbloom",
        importpath = "github.com/AndreasBriese/bbloom",
        sum = "h1:cTp8I5+VIoKjsnZuH8vjyaysT/ses3EvZeaV/1UkF2M=",
        version = "v0.0.0-20190825152654-46b345b51c96",
    )

    go_repository(
        name = "com_github_andreyvit_diff",
        importpath = "github.com/andreyvit/diff",
        sum = "h1:bvNMNQO63//z+xNgfBlViaCIJKLlCJ6/fmUseuG0wVQ=",
        version = "v0.0.0-20170406064948-c7f18ee00883",
    )
    go_repository(
        name = "com_github_anmitsu_go_shlex",
        importpath = "github.com/anmitsu/go-shlex",
        sum = "h1:kFOfPq6dUM1hTo4JG6LR5AXSUEsOjtdm0kw0FtQtMJA=",
        version = "v0.0.0-20161002113705-648efa622239",
    )

    go_repository(
        name = "com_github_antihax_optional",
        importpath = "github.com/antihax/optional",
        sum = "h1:xK2lYat7ZLaVVcIuj82J8kIro4V6kDe0AUDFboUCwcg=",
        version = "v1.0.0",
    )

    go_repository(
        name = "com_github_apache_arrow_go_arrow",
        importpath = "github.com/apache/arrow/go/arrow",
        sum = "h1:nxAtV4VajJDhKysp2kdcJZsq8Ss1xSA0vZTkVHHJd0E=",
        version = "v0.0.0-20191024131854-af6fa24be0db",
    )
    go_repository(
        name = "com_github_apache_thrift",
        importpath = "github.com/apache/thrift",
        sum = "h1:5hryIiq9gtn+MiLVn0wP37kb/uTeRZgN08WoCsAhIhI=",
        version = "v0.13.0",
    )

    go_repository(
        name = "com_github_aristanetworks_fsnotify",
        importpath = "github.com/aristanetworks/fsnotify",
        sum = "h1:it2ydpY6k0aXB7qjb4vGhOYOL6YDC/sr8vhqwokFQwQ=",
        version = "v1.4.2",
    )
    go_repository(
        name = "com_github_aristanetworks_glog",
        importpath = "github.com/aristanetworks/glog",
        sum = "h1:Bmjk+DjIi3tTAU0wxGaFbfjGUqlxxSXARq9A96Kgoos=",
        version = "v0.0.0-20191112221043-67e8567f59f3",
    )

    go_repository(
        name = "com_github_aristanetworks_goarista",
        importpath = "github.com/aristanetworks/goarista",
        sum = "h1:XJH0YfVFKbq782tlNThzN/Ud5qm/cx6LXOA/P6RkTxc=",
        version = "v0.0.0-20200805130819-fd197cf57d96",
    )
    go_repository(
        name = "com_github_aristanetworks_splunk_hec_go",
        importpath = "github.com/aristanetworks/splunk-hec-go",
        sum = "h1:O7zlcm4ve7JvqTyEK3vSBh1LngLezraqcxv8Ya6tQFY=",
        version = "v0.3.3",
    )
    go_repository(
        name = "com_github_armon_circbuf",
        importpath = "github.com/armon/circbuf",
        sum = "h1:QEF07wC0T1rKkctt1RINW/+RMTVmiwxETico2l3gxJA=",
        version = "v0.0.0-20150827004946-bbbad097214e",
    )

    go_repository(
        name = "com_github_armon_consul_api",
        importpath = "github.com/armon/consul-api",
        sum = "h1:G1bPvciwNyF7IUmKXNt9Ak3m6u9DE1rF+RmtIkBpVdA=",
        version = "v0.0.0-20180202201655-eb2c6b5be1b6",
    )
    go_repository(
        name = "com_github_armon_go_metrics",
        importpath = "github.com/armon/go-metrics",
        sum = "h1:8GUt8eRujhVEGZFFEjBj46YV4rDjvGrNxb0KMWYkL2I=",
        version = "v0.0.0-20180917152333-f0300d1749da",
    )
    go_repository(
        name = "com_github_armon_go_radix",
        importpath = "github.com/armon/go-radix",
        sum = "h1:BUAU3CGlLvorLI26FmByPp2eC2qla6E1Tw+scpcg/to=",
        version = "v0.0.0-20180808171621-7fddfc383310",
    )
    go_repository(
        name = "com_github_aryann_difflib",
        importpath = "github.com/aryann/difflib",
        sum = "h1:pv34s756C4pEXnjgPfGYgdhg/ZdajGhyOvzx8k+23nw=",
        version = "v0.0.0-20170710044230-e206f873d14a",
    )

    go_repository(
        name = "com_github_aws_aws_lambda_go",
        importpath = "github.com/aws/aws-lambda-go",
        sum = "h1:SuCy7H3NLyp+1Mrfp+m80jcbi9KYWAs9/BXwppwRDzY=",
        version = "v1.13.3",
    )

    go_repository(
        name = "com_github_aws_aws_sdk_go",
        importpath = "github.com/aws/aws-sdk-go",
        sum = "h1:0xphMHGMLBrPMfxR2AmVjZKcMEESEgWF8Kru94BNByk=",
        version = "v1.27.0",
    )
    go_repository(
        name = "com_github_aws_aws_sdk_go_v2",
        importpath = "github.com/aws/aws-sdk-go-v2",
        sum = "h1:BS+UYpbsElC82gB+2E2jiCBg36i8HlubTB/dO/moQ9c=",
        version = "v1.2.0",
    )

    go_repository(
        name = "com_github_aws_aws_sdk_go_v2_config",
        importpath = "github.com/aws/aws-sdk-go-v2/config",
        sum = "h1:ZAoq32boMzcaTW9bcUacBswAmHTbvlvDJICgHFZuECo=",
        version = "v1.1.1",
    )
    go_repository(
        name = "com_github_aws_aws_sdk_go_v2_credentials",
        importpath = "github.com/aws/aws-sdk-go-v2/credentials",
        sum = "h1:NbvWIM1Mx6sNPTxowHgS2ewXCRp+NGTzUYb/96FZJbY=",
        version = "v1.1.1",
    )
    go_repository(
        name = "com_github_aws_aws_sdk_go_v2_feature_ec2_imds",
        importpath = "github.com/aws/aws-sdk-go-v2/feature/ec2/imds",
        sum = "h1:EtEU7WRaWliitZh2nmuxEXrN0Cb8EgPUFGIoTMeqbzI=",
        version = "v1.0.2",
    )
    go_repository(
        name = "com_github_aws_aws_sdk_go_v2_service_internal_presigned_url",
        importpath = "github.com/aws/aws-sdk-go-v2/service/internal/presigned-url",
        sum = "h1:4AH9fFjUlVktQMznF+YN33aWNXaR4VgDXyP28qokJC0=",
        version = "v1.0.2",
    )
    go_repository(
        name = "com_github_aws_aws_sdk_go_v2_service_route53",
        importpath = "github.com/aws/aws-sdk-go-v2/service/route53",
        sum = "h1:cKr6St+CtC3/dl/rEBJvlk7A/IN5D5F02GNkGzfbtVU=",
        version = "v1.1.1",
    )
    go_repository(
        name = "com_github_aws_aws_sdk_go_v2_service_sso",
        importpath = "github.com/aws/aws-sdk-go-v2/service/sso",
        sum = "h1:37QubsarExl5ZuCBlnRP+7l1tNwZPBSTqpTBrPH98RU=",
        version = "v1.1.1",
    )
    go_repository(
        name = "com_github_aws_aws_sdk_go_v2_service_sts",
        importpath = "github.com/aws/aws-sdk-go-v2/service/sts",
        sum = "h1:TJoIfnIFubCX0ACVeJ0w46HEH5MwjwYN4iFhuYIhfIY=",
        version = "v1.1.1",
    )
    go_repository(
        name = "com_github_aws_smithy_go",
        importpath = "github.com/aws/smithy-go",
        sum = "h1:D6CSsM3gdxaGaqXnPgOBCeL6Mophqzu7KJOu7zW78sU=",
        version = "v1.1.0",
    )
<<<<<<< HEAD

=======
    go_repository(
        name = "com_github_azure_azure_pipeline_go",
        importpath = "github.com/Azure/azure-pipeline-go",
        sum = "h1:6oiIS9yaG6XCCzhgAgKFfIWyo4LLCiDhZot6ltoThhY=",
        version = "v0.2.2",
    )
>>>>>>> 7a8d7808
    go_repository(
        name = "com_github_azure_azure_sdk_for_go_sdk_azcore",
        importpath = "github.com/Azure/azure-sdk-for-go/sdk/azcore",
        sum = "h1:qoVeMsc9/fh/yhxVaA0obYjVH/oI/ihrOoMwsLS9KSA=",
        version = "v0.21.1",
    )
    go_repository(
        name = "com_github_azure_azure_sdk_for_go_sdk_internal",
        importpath = "github.com/Azure/azure-sdk-for-go/sdk/internal",
        sum = "h1:E+m3SkZCN0Bf5q7YdTs5lSm2CYY3CK4spn5OmUIiQtk=",
        version = "v0.8.3",
    )
    go_repository(
        name = "com_github_azure_azure_sdk_for_go_sdk_storage_azblob",
        importpath = "github.com/Azure/azure-sdk-for-go/sdk/storage/azblob",
        sum = "h1:Px2UA+2RvSSvv+RvJNuUB6n7rs5Wsel4dXLe90Um2n4=",
        version = "v0.3.0",
    )
<<<<<<< HEAD
=======

    go_repository(
        name = "com_github_azure_azure_storage_blob_go",
        importpath = "github.com/Azure/azure-storage-blob-go",
        sum = "h1:MuueVOYkufCxJw5YZzF842DY2MBsp+hLuh2apKY0mck=",
        version = "v0.7.0",
    )
>>>>>>> 7a8d7808

    go_repository(
        name = "com_github_azure_go_autorest_autorest",
        importpath = "github.com/Azure/go-autorest/autorest",
        sum = "h1:MRvx8gncNaXJqOoLmhNjUAKh33JJF8LyxPhomEtOsjs=",
        version = "v0.9.0",
    )
    go_repository(
        name = "com_github_azure_go_autorest_autorest_adal",
        importpath = "github.com/Azure/go-autorest/autorest/adal",
        sum = "h1:q2gDruN08/guU9vAjuPWff0+QIrpH6ediguzdAzXAUU=",
        version = "v0.5.0",
    )
    go_repository(
        name = "com_github_azure_go_autorest_autorest_date",
        importpath = "github.com/Azure/go-autorest/autorest/date",
        sum = "h1:YGrhWfrgtFs84+h0o46rJrlmsZtyZRg470CqAXTZaGM=",
        version = "v0.1.0",
    )
    go_repository(
        name = "com_github_azure_go_autorest_autorest_mocks",
        importpath = "github.com/Azure/go-autorest/autorest/mocks",
        sum = "h1:Ww5g4zThfD/6cLb4z6xxgeyDa7QDkizMkJKe0ysZXp0=",
        version = "v0.2.0",
    )
    go_repository(
        name = "com_github_azure_go_autorest_logger",
        importpath = "github.com/Azure/go-autorest/logger",
        sum = "h1:ruG4BSDXONFRrZZJ2GUXDiUyVpayPmb1GnWeHDdaNKY=",
        version = "v0.1.0",
    )
    go_repository(
        name = "com_github_azure_go_autorest_tracing",
        importpath = "github.com/Azure/go-autorest/tracing",
        sum = "h1:TRn4WjSnkcSy5AEG3pnbtFSwNtwzjr4VYyQflFE619k=",
        version = "v0.5.0",
    )
    go_repository(
        name = "com_github_bazelbuild_rules_go",
        importpath = "github.com/bazelbuild/rules_go",
        sum = "h1:Wxu7JjqnF78cKZbsBsARLSXx/jlGaSLCnUV3mTlyHvM=",
        version = "v0.23.2",
    )
    go_repository(
        name = "com_github_benbjohnson_clock",
        importpath = "github.com/benbjohnson/clock",
        sum = "h1:ip6w0uFQkncKQ979AypyG0ER7mqUSBdKLOgAle/AT8A=",
        version = "v1.3.0",
    )

    go_repository(
        name = "com_github_beorn7_perks",
        importpath = "github.com/beorn7/perks",
        sum = "h1:VlbKKnNfV8bJzeqoa4cOKqO6bYr3WgKZxO8Z16+hsOM=",
        version = "v1.0.1",
    )
    go_repository(
        name = "com_github_bgentry_go_netrc",
        importpath = "github.com/bgentry/go-netrc",
        sum = "h1:xDfNPAt8lFiC1UJrqV3uuy861HCTo708pDMbjHHdCas=",
        version = "v0.0.0-20140422174119-9fd32a8b3d3d",
    )

    go_repository(
        name = "com_github_bgentry_speakeasy",
        importpath = "github.com/bgentry/speakeasy",
        sum = "h1:ByYyxL9InA1OWqxJqqp2A5pYHUrCiAL6K3J+LKSsQkY=",
        version = "v0.1.0",
    )

    go_repository(
        name = "com_github_bketelsen_crypt",
        importpath = "github.com/bketelsen/crypt",
        sum = "h1:+0HFd5KSZ/mm3JmhmrDukiId5iR6w4+BdFtfSy4yWIc=",
        version = "v0.0.3-0.20200106085610-5cbc8cc4026c",
    )
    go_repository(
        name = "com_github_bmizerany_pat",
        importpath = "github.com/bmizerany/pat",
        sum = "h1:y4B3+GPxKlrigF1ha5FFErxK+sr6sWxQovRMzwMhejo=",
        version = "v0.0.0-20170815010413-6226ea591a40",
    )
    go_repository(
        name = "com_github_boltdb_bolt",
        importpath = "github.com/boltdb/bolt",
        sum = "h1:JQmyP4ZBrce+ZQu0dY660FMfatumYDLun9hBCUVIkF4=",
        version = "v1.3.1",
    )
    go_repository(
        name = "com_github_bradfitz_go_smtpd",
        importpath = "github.com/bradfitz/go-smtpd",
        sum = "h1:ckJgFhFWywOx+YLEMIJsTb+NV6NexWICk5+AMSuz3ss=",
        version = "v0.0.0-20170404230938-deb6d6237625",
    )

    go_repository(
        name = "com_github_bradfitz_gomemcache",
        importpath = "github.com/bradfitz/gomemcache",
        sum = "h1:7IjN4QP3c38xhg6wz8R3YjoU+6S9e7xBc0DAVLLIpHE=",
        version = "v0.0.0-20170208213004-1952afaa557d",
    )

    go_repository(
        name = "com_github_btcsuite_btcd",
        importpath = "github.com/btcsuite/btcd",
        sum = "h1:IB8cVQcC2X5mHbnfirLG5IZnkWYNTPlLZVrxUYSotbE=",
        version = "v0.23.1",
    )
    go_repository(
        name = "com_github_btcsuite_btcd_btcec_v2",
        importpath = "github.com/btcsuite/btcd/btcec/v2",
        sum = "h1:fzn1qaOt32TuLjFlkzYSsBC35Q3KUjT1SwPxiMSCF5k=",
        version = "v2.2.0",
    )
    go_repository(
        name = "com_github_btcsuite_btcd_btcutil",
        importpath = "github.com/btcsuite/btcd/btcutil",
        sum = "h1:MO4klnGY+EWJdoWF12Wkuf4AWDBPMpZNeN/jRLrklUU=",
        version = "v1.1.0",
    )

    go_repository(
        name = "com_github_btcsuite_btcd_chaincfg_chainhash",
        importpath = "github.com/btcsuite/btcd/chaincfg/chainhash",
        sum = "h1:q0rUy8C/TYNBQS1+CGKw68tLOFYSNEs0TFnxxnS9+4U=",
        version = "v1.0.1",
    )

    go_repository(
        name = "com_github_btcsuite_btclog",
        importpath = "github.com/btcsuite/btclog",
        sum = "h1:bAs4lUbRJpnnkd9VhRV3jjAVU7DJVjMaK+IsvSeZvFo=",
        version = "v0.0.0-20170628155309-84c8d2346e9f",
    )
    go_repository(
        name = "com_github_btcsuite_btcutil",
        importpath = "github.com/btcsuite/btcutil",
        sum = "h1:YtWJF7RHm2pYCvA5t0RPmAaLUhREsKuKd+SLhxFbFeQ=",
        version = "v1.0.3-0.20201208143702-a53e38424cce",
    )
    go_repository(
        name = "com_github_btcsuite_go_socks",
        importpath = "github.com/btcsuite/go-socks",
        sum = "h1:R/opQEbFEy9JGkIguV40SvRY1uliPX8ifOvi6ICsFCw=",
        version = "v0.0.0-20170105172521-4720035b7bfd",
    )
    go_repository(
        name = "com_github_btcsuite_goleveldb",
        importpath = "github.com/btcsuite/goleveldb",
        sum = "h1:Tvd0BfvqX9o823q1j2UZ/epQo09eJh6dTcRp79ilIN4=",
        version = "v1.0.0",
    )
    go_repository(
        name = "com_github_btcsuite_snappy_go",
        importpath = "github.com/btcsuite/snappy-go",
        sum = "h1:ZxaA6lo2EpxGddsA8JwWOcxlzRybb444sgmeJQMJGQE=",
        version = "v1.0.0",
    )

    go_repository(
        name = "com_github_btcsuite_websocket",
        importpath = "github.com/btcsuite/websocket",
        sum = "h1:R8vQdOQdZ9Y3SkEwmHoWBmX1DNXhXZqlTpq6s4tyJGc=",
        version = "v0.0.0-20150119174127-31079b680792",
    )
    go_repository(
        name = "com_github_btcsuite_winsvc",
        importpath = "github.com/btcsuite/winsvc",
        sum = "h1:J9B4L7e3oqhXOcm+2IuNApwzQec85lE+QaikUcCs+dk=",
        version = "v1.0.0",
    )
    go_repository(
        name = "com_github_bufbuild_buf",
        importpath = "github.com/bufbuild/buf",
        sum = "h1:11zJVA0D4uJVGOC9h+oOVHrKKoBgMYIqJJ0d1Xt6oeQ=",
        version = "v0.37.0",
    )
    go_repository(
        name = "com_github_buger_jsonparser",
        importpath = "github.com/buger/jsonparser",
        sum = "h1:D21IyuvjDCshj1/qq+pCNd3VZOAEI9jy6Bi131YlXgI=",
        version = "v0.0.0-20181115193947-bf1c66bbce23",
    )

    go_repository(
        name = "com_github_burntsushi_toml",
        importpath = "github.com/BurntSushi/toml",
        sum = "h1:ksErzDEI1khOiGPgpwuI7x2ebx/uXQNw7xJpn9Eq1+I=",
        version = "v1.1.0",
    )
    go_repository(
        name = "com_github_burntsushi_xgb",
        importpath = "github.com/BurntSushi/xgb",
        sum = "h1:1BDTz0u9nC3//pOCMdNH+CiXJVYJh5UQNCOBG7jbELc=",
        version = "v0.0.0-20160522181843-27f122750802",
    )

    go_repository(
        name = "com_github_c_bata_go_prompt",
        importpath = "github.com/c-bata/go-prompt",
        sum = "h1:uyKRz6Z6DUyj49QVijyM339UJV9yhbr70gESwbNU3e0=",
        version = "v0.2.2",
    )
    go_repository(
        name = "com_github_casbin_casbin_v2",
        importpath = "github.com/casbin/casbin/v2",
        sum = "h1:bTwon/ECRx9dwBy2ewRVr5OiqjeXSGiTUY74sDPQi/g=",
        version = "v2.1.2",
    )
    go_repository(
        name = "com_github_cenkalti_backoff",
        importpath = "github.com/cenkalti/backoff",
        sum = "h1:tNowT99t7UNflLxfYYSlKYsBpXdEet03Pg2g16Swow4=",
        version = "v2.2.1+incompatible",
    )

    go_repository(
        name = "com_github_census_instrumentation_opencensus_proto",
        importpath = "github.com/census-instrumentation/opencensus-proto",
        sum = "h1:glEXhBS5PSLLv4IXzLA5yPRVX4bilULVyxxbrfOtDAk=",
        version = "v0.2.1",
    )
    go_repository(
        name = "com_github_cespare_cp",
        importpath = "github.com/cespare/cp",
        sum = "h1:nCb6ZLdB7NRaqsm91JtQTAme2SKJzXVsdPIPkyJr1MU=",
        version = "v1.1.1",
    )

    go_repository(
        name = "com_github_cespare_xxhash",
        importpath = "github.com/cespare/xxhash",
        sum = "h1:a6HrQnmkObjyL+Gs60czilIUGqrzKutQD6XZog3p+ko=",
        version = "v1.1.0",
    )
    go_repository(
        name = "com_github_cespare_xxhash_v2",
        importpath = "github.com/cespare/xxhash/v2",
        sum = "h1:YRXhKfTDauu4ajMg1TPgFO5jnlC2HCbmLXMcTG5cbYE=",
        version = "v2.1.2",
    )
    go_repository(
        name = "com_github_cheekybits_genny",
        importpath = "github.com/cheekybits/genny",
        sum = "h1:uGGa4nei+j20rOSeDeP5Of12XVm7TGUd4dJA9RDitfE=",
        version = "v1.0.0",
    )

    go_repository(
        name = "com_github_chzyer_logex",
        importpath = "github.com/chzyer/logex",
        sum = "h1:Swpa1K6QvQznwJRcfTfQJmTE72DqScAa40E+fbHEXEE=",
        version = "v1.1.10",
    )
    go_repository(
        name = "com_github_chzyer_readline",
        importpath = "github.com/chzyer/readline",
        sum = "h1:fY5BOSpyZCqRo5OhCuC+XN+r/bBCmeuuJtjz+bCNIf8=",
        version = "v0.0.0-20180603132655-2972be24d48e",
    )
    go_repository(
        name = "com_github_chzyer_test",
        importpath = "github.com/chzyer/test",
        sum = "h1:q763qf9huN11kDQavWsoZXJNW3xEE4JJyHa5Q25/sd8=",
        version = "v0.0.0-20180213035817-a1ea475d72b1",
    )
    go_repository(
        name = "com_github_cilium_ebpf",
        importpath = "github.com/cilium/ebpf",
        sum = "h1:QlHdikaxALkqWasW8hAC1mfR0jdmvbfaBdBPFmRSglA=",
        version = "v0.4.0",
    )

    go_repository(
        name = "com_github_clbanning_x2j",
        importpath = "github.com/clbanning/x2j",
        sum = "h1:EdRZT3IeKQmfCSrgo8SZ8V3MEnskuJP0wCYNpe+aiXo=",
        version = "v0.0.0-20191024224557-825249438eec",
    )

    go_repository(
        name = "com_github_client9_misspell",
        importpath = "github.com/client9/misspell",
        sum = "h1:ta993UF76GwbvJcIo3Y68y/M3WxlpEHPWIGDkJYwzJI=",
        version = "v0.3.4",
    )

    go_repository(
        name = "com_github_cncf_udpa_go",
        importpath = "github.com/cncf/udpa/go",
        sum = "h1:cqQfy1jclcSy/FwLjemeg3SR1yaINm74aQyupQ0Bl8M=",
        version = "v0.0.0-20201120205902-5459f2c99403",
    )
    go_repository(
        name = "com_github_cncf_xds_go",
        importpath = "github.com/cncf/xds/go",
        sum = "h1:OZmjad4L3H8ncOIR8rnb5MREYqG8ixi5+WbeUsquF0c=",
        version = "v0.0.0-20210312221358-fbca930ec8ed",
    )

    go_repository(
        name = "com_github_cockroachdb_datadriven",
        importpath = "github.com/cockroachdb/datadriven",
        sum = "h1:OaNxuTZr7kxeODyLWsRMC+OD03aFUH+mW6r2d+MWa5Y=",
        version = "v0.0.0-20190809214429-80d97fb3cbaa",
    )
    go_repository(
        name = "com_github_codahale_hdrhistogram",
        importpath = "github.com/codahale/hdrhistogram",
        sum = "h1:qMd81Ts1T2OTKmB4acZcyKaMtRnY5Y44NuXGX2GFJ1w=",
        version = "v0.0.0-20161010025455-3a0bb77429bd",
    )

    go_repository(
        name = "com_github_consensys_bavard",
        importpath = "github.com/consensys/bavard",
        sum = "h1:+R8G1+Ftumd0DaveLgMIjrFPcAS4G8MsVXWXiyZL5BY=",
        version = "v0.1.8-0.20210406032232-f3452dc9b572",
    )
    go_repository(
        name = "com_github_consensys_gnark_crypto",
        importpath = "github.com/consensys/gnark-crypto",
        sum = "h1:C43yEtQ6NIf4ftFXD/V55gnGFgPbMQobd//YlnLjUJ8=",
        version = "v0.4.1-0.20210426202927-39ac3d4b3f1f",
    )

    go_repository(
        name = "com_github_containerd_cgroups",
        build_file_proto_mode = "disable_global",
        importpath = "github.com/containerd/cgroups",
        sum = "h1:jN/mbWBEaz+T1pi5OFtnkQ+8qnmEbAr1Oo1FRm5B0dA=",
        version = "v1.0.4",
    )

    go_repository(
        name = "com_github_coreos_bbolt",
        importpath = "github.com/coreos/bbolt",
        sum = "h1:wZwiHHUieZCquLkDL0B8UhzreNWsPHooDAG3q34zk0s=",
        version = "v1.3.2",
    )
    go_repository(
        name = "com_github_coreos_etcd",
        importpath = "github.com/coreos/etcd",
        sum = "h1:8F3hqu9fGYLBifCmRCJsicFqDx/D68Rt3q1JMazcgBQ=",
        version = "v3.3.13+incompatible",
    )
    go_repository(
        name = "com_github_coreos_go_etcd",
        importpath = "github.com/coreos/go-etcd",
        sum = "h1:bXhRBIXoTm9BYHS3gE0TtQuyNZyeEMux2sDi4oo5YOo=",
        version = "v2.0.0+incompatible",
    )

    go_repository(
        name = "com_github_coreos_go_semver",
        importpath = "github.com/coreos/go-semver",
        sum = "h1:wkHLiw0WNATZnSG7epLsujiMCgPAc9xhjJ4tgnAxmfM=",
        version = "v0.3.0",
    )
    go_repository(
        name = "com_github_coreos_go_systemd",
        importpath = "github.com/coreos/go-systemd",
        sum = "h1:iW4rZ826su+pqaw19uhpSCzhj44qo35pNgKFGqzDKkU=",
        version = "v0.0.0-20191104093116-d3cd4ed1dbcf",
    )
    go_repository(
        name = "com_github_coreos_go_systemd_v22",
        importpath = "github.com/coreos/go-systemd/v22",
        sum = "h1:D9/bQk5vlXQFZ6Kwuu6zaiXJ9oTPe68++AzAJc1DzSI=",
        version = "v22.3.2",
    )

    go_repository(
        name = "com_github_coreos_pkg",
        importpath = "github.com/coreos/pkg",
        sum = "h1:lBNOc5arjvs8E5mO2tbpBpLoyyu8B6e44T7hJy6potg=",
        version = "v0.0.0-20180928190104-399ea9e2e55f",
    )

    go_repository(
        name = "com_github_cpuguy83_go_md2man",
        importpath = "github.com/cpuguy83/go-md2man",
        sum = "h1:BSKMNlYxDvnunlTymqtgONjNnaRV1sTpcovwwjF22jk=",
        version = "v1.0.10",
    )

    go_repository(
        name = "com_github_cpuguy83_go_md2man_v2",
        importpath = "github.com/cpuguy83/go-md2man/v2",
        sum = "h1:p1EgwI/C7NhT0JmVkwCD2ZBK8j4aeHQX2pMHHBfMQ6w=",
        version = "v2.0.2",
    )

    go_repository(
        name = "com_github_creack_pty",
        importpath = "github.com/creack/pty",
        sum = "h1:uDmaGzcdjhF4i/plgjmEsriH11Y0o7RKapEf/LDaM3w=",
        version = "v1.1.9",
    )
    go_repository(
        name = "com_github_cyberdelia_templates",
        importpath = "github.com/cyberdelia/templates",
        sum = "h1:/ovYnF02fwL0kvspmy9AuyKg1JhdTRUgPw4nUxd9oZM=",
        version = "v0.0.0-20141128023046-ca7fffd4298c",
    )

    go_repository(
        name = "com_github_d4l3k_messagediff",
        importpath = "github.com/d4l3k/messagediff",
        sum = "h1:ZcAIMYsUg0EAp9X+tt8/enBE/Q8Yd5kzPynLyKptt9U=",
        version = "v1.2.1",
    )

    go_repository(
        name = "com_github_data_dog_go_sqlmock",
        importpath = "github.com/DATA-DOG/go-sqlmock",
        sum = "h1:CWUqKXe0s8A2z6qCgkP4Kru7wC11YoAnoupUKFDnH08=",
        version = "v1.3.3",
    )
    go_repository(
        name = "com_github_dave_jennifer",
        importpath = "github.com/dave/jennifer",
        sum = "h1:S15ZkFMRoJ36mGAQgWL1tnr0NQJh9rZ8qatseX/VbBc=",
        version = "v1.2.0",
    )
    go_repository(
        name = "com_github_davecgh_go_spew",
        importpath = "github.com/davecgh/go-spew",
        sum = "h1:vj9j/u1bqnvCEfJOwUhtlOARqs3+rkHYY13jYWTU97c=",
        version = "v1.1.1",
    )
    go_repository(
        name = "com_github_davidlazar_go_crypto",
        importpath = "github.com/davidlazar/go-crypto",
        sum = "h1:pFUpOrbxDR6AkioZ1ySsx5yxlDQZ8stG2b88gTPxgJU=",
        version = "v0.0.0-20200604182044-b73af7476f6c",
    )

    go_repository(
        name = "com_github_deckarep_golang_set",
        importpath = "github.com/deckarep/golang-set",
        sum = "h1:sk9/l/KqpunDwP7pSjUg0keiOOLEnOBHzykLrsPppp4=",
        version = "v1.8.0",
    )
    go_repository(
        name = "com_github_decred_dcrd_crypto_blake256",
        importpath = "github.com/decred/dcrd/crypto/blake256",
        sum = "h1:/8DMNYp9SGi5f0w7uCm6d6M4OU2rGFK09Y2A4Xv7EE0=",
        version = "v1.0.0",
    )
    go_repository(
        name = "com_github_decred_dcrd_dcrec_secp256k1_v4",
        importpath = "github.com/decred/dcrd/dcrec/secp256k1/v4",
        sum = "h1:YLtO71vCjJRCBcrPMtQ9nqBsqpA1m5sE92cU+pd5Mcc=",
        version = "v4.0.1",
    )

    go_repository(
        name = "com_github_decred_dcrd_lru",
        importpath = "github.com/decred/dcrd/lru",
        sum = "h1:Kbsb1SFDsIlaupWPwsPp+dkxiBY1frcS07PCPgotKz8=",
        version = "v1.0.0",
    )
    go_repository(
        name = "com_github_deepmap_oapi_codegen",
        importpath = "github.com/deepmap/oapi-codegen",
        sum = "h1:SegyeYGcdi0jLLrpbCMoJxnUUn8GBXHsvr4rbzjuhfU=",
        version = "v1.8.2",
    )

    go_repository(
        name = "com_github_dgraph_io_badger",
        importpath = "github.com/dgraph-io/badger",
        sum = "h1:mNw0qs90GVgGGWylh0umH5iag1j6n/PeJtNvL6KY/x8=",
        version = "v1.6.2",
    )

    go_repository(
        name = "com_github_dgraph_io_ristretto",
        importpath = "github.com/dgraph-io/ristretto",
        sum = "h1:cNcG4c2n5xanQzp2hMyxDxPYVQmZ91y4WN6fJFlndLo=",
        version = "v0.0.4-0.20210318174700-74754f61e018",
    )
    go_repository(
        name = "com_github_dgrijalva_jwt_go",
        importpath = "github.com/dgrijalva/jwt-go",
        sum = "h1:7qlOGliEKZXTDg6OTjfoBKDXWrumCAMpl/TFQ4/5kLM=",
        version = "v3.2.0+incompatible",
    )

    go_repository(
        name = "com_github_dgryski_go_bitstream",
        importpath = "github.com/dgryski/go-bitstream",
        sum = "h1:akOQj8IVgoeFfBTzGOEQakCYshWD6RNo1M5pivFXt70=",
        version = "v0.0.0-20180413035011-3522498ce2c8",
    )
    go_repository(
        name = "com_github_dgryski_go_farm",
        importpath = "github.com/dgryski/go-farm",
        sum = "h1:tdlZCpZ/P9DhczCTSixgIKmwPv6+wP5DGjqLYw5SUiA=",
        version = "v0.0.0-20190423205320-6a90982ecee2",
    )
    go_repository(
        name = "com_github_dgryski_go_sip13",
        importpath = "github.com/dgryski/go-sip13",
        sum = "h1:RMLoZVzv4GliuWafOuPuQDKSm1SJph7uCRnnS61JAn4=",
        version = "v0.0.0-20181026042036-e10d5fee7954",
    )
    go_repository(
        name = "com_github_dlclark_regexp2",
        importpath = "github.com/dlclark/regexp2",
        sum = "h1:Izz0+t1Z5nI16/II7vuEo/nHjodOg0p7+OiDpjX5t1E=",
        version = "v1.4.1-0.20201116162257-a2a8dda75c91",
    )

    go_repository(
        name = "com_github_docker_docker",
        importpath = "github.com/docker/docker",
        sum = "h1:HlFGsy+9/xrgMmhmN+NGhCc5SHGJ7I+kHosRR1xc/aI=",
        version = "v1.6.2",
    )
    go_repository(
        name = "com_github_docker_go_units",
        importpath = "github.com/docker/go-units",
        sum = "h1:3uh0PgVws3nIA0Q+MwDC8yjEPf9zjRfZZWXZYDct3Tw=",
        version = "v0.4.0",
    )

    go_repository(
        name = "com_github_docker_spdystream",
        importpath = "github.com/docker/spdystream",
        sum = "h1:cenwrSVm+Z7QLSV/BsnenAOcDXdX4cMv4wP0B/5QbPg=",
        version = "v0.0.0-20160310174837-449fdfce4d96",
    )

    go_repository(
        name = "com_github_dop251_goja",
        importpath = "github.com/dop251/goja",
        sum = "h1:Yt+4K30SdjOkRoRRm3vYNQgR+/ZIy0RmeUDZo7Y8zeQ=",
        version = "v0.0.0-20220405120441-9037c2b61cbf",
    )
    go_repository(
        name = "com_github_dop251_goja_nodejs",
        importpath = "github.com/dop251/goja_nodejs",
        sum = "h1:tYwu/z8Y0NkkzGEh3z21mSWggMg4LwLRFucLS7TjARg=",
        version = "v0.0.0-20210225215109-d91c329300e7",
    )

    go_repository(
        name = "com_github_dustin_go_humanize",
        importpath = "github.com/dustin/go-humanize",
        sum = "h1:VSnTsYCnlFHaM2/igO1h6X3HA71jcobQuxemgkq4zYo=",
        version = "v1.0.0",
    )

    go_repository(
        name = "com_github_eapache_go_resiliency",
        importpath = "github.com/eapache/go-resiliency",
        sum = "h1:v7g92e/KSN71Rq7vSThKaWIq68fL4YHvWyiUKorFR1Q=",
        version = "v1.2.0",
    )
    go_repository(
        name = "com_github_eapache_go_xerial_snappy",
        importpath = "github.com/eapache/go-xerial-snappy",
        sum = "h1:YEetp8/yCZMuEPMUDHG0CW/brkkEp8mzqk2+ODEitlw=",
        version = "v0.0.0-20180814174437-776d5712da21",
    )
    go_repository(
        name = "com_github_eapache_queue",
        importpath = "github.com/eapache/queue",
        sum = "h1:YOEu7KNc61ntiQlcEeUIoDTJ2o8mQznoNvUhiigpIqc=",
        version = "v1.1.0",
    )

    go_repository(
        name = "com_github_eclipse_paho_mqtt_golang",
        importpath = "github.com/eclipse/paho.mqtt.golang",
        sum = "h1:1F8mhG9+aO5/xpdtFkW4SxOJB67ukuDC3t2y2qayIX0=",
        version = "v1.2.0",
    )
    go_repository(
        name = "com_github_edsrzf_mmap_go",
        importpath = "github.com/edsrzf/mmap-go",
        sum = "h1:CEBF7HpRnUCSJgGUb5h1Gm7e3VkmVDrR8lvWVLtrOFw=",
        version = "v1.0.0",
    )
    go_repository(
        name = "com_github_elastic_gosigar",
        importpath = "github.com/elastic/gosigar",
        sum = "h1:Dg80n8cr90OZ7x+bAax/QjoW/XqTI11RmA79ZwIm9/4=",
        version = "v0.14.2",
    )

    go_repository(
        name = "com_github_elazarl_goproxy",
        importpath = "github.com/elazarl/goproxy",
        sum = "h1:yUdfgN0XgIJw7foRItutHYUIhlcKzcSf5vDpdhQAKTc=",
        version = "v0.0.0-20180725130230-947c36da3153",
    )

    go_repository(
        name = "com_github_emicklei_dot",
        importpath = "github.com/emicklei/dot",
        sum = "h1:Ase39UD9T9fRBOb5ptgpixrxfx8abVzNWZi2+lr53PI=",
        version = "v0.11.0",
    )
    go_repository(
        name = "com_github_emicklei_go_restful",
        importpath = "github.com/emicklei/go-restful",
        sum = "h1:H2pdYOb3KQ1/YsqVWoWNLQO+fusocsw354rqGTZtAgw=",
        version = "v0.0.0-20170410110728-ff4f55a20633",
    )
    go_repository(
        name = "com_github_envoyproxy_go_control_plane",
        importpath = "github.com/envoyproxy/go-control-plane",
        sum = "h1:dulLQAYQFYtG5MTplgNGHWuV2D+OBD+Z8lmDBmbLg+s=",
        version = "v0.9.9-0.20210512163311-63b5d3c536b0",
    )
    go_repository(
        name = "com_github_envoyproxy_protoc_gen_validate",
        importpath = "github.com/envoyproxy/protoc-gen-validate",
        sum = "h1:EQciDnbrYxy13PgWoY8AqoxGiPrpgBZ1R8UNe3ddc+A=",
        version = "v0.1.0",
    )
    go_repository(
        name = "com_github_ethereum_go_ethereum",
        build_directives = [
            "gazelle:resolve go github.com/karalabe/usb @prysm//third_party/usb:go_default_library",
        ],
        importpath = "github.com/ethereum/go-ethereum",
        patch_args = ["-p1"],
        patches = [
            "//third_party:com_github_ethereum_go_ethereum_secp256k1.patch",
        ],
<<<<<<< HEAD
        replace = "github.com/mdehoog/go-ethereum",
        sum = "h1:sqau71NbS6icnNeas4mqbLLbu3ihQHt9FfCvZCG9v58=",
        version = "v1.10.19-0.20220719053341-c76d2bd57d77",
=======
        sum = "h1:Xk8XAT4/UuqcjMLIMF+7imjkg32kfVFKoeyQDaO2yWM=",
        version = "v1.10.23",
>>>>>>> 7a8d7808
    )

    go_repository(
        name = "com_github_evanphx_json_patch",
        importpath = "github.com/evanphx/json-patch",
        sum = "h1:fUDGZCv/7iAN7u0puUVhvKCcsR6vRfwrJatElLBEf0I=",
        version = "v4.2.0+incompatible",
    )

    go_repository(
        name = "com_github_fatih_color",
        importpath = "github.com/fatih/color",
        sum = "h1:8xPHl4/q1VyqGIPif1F+1V3Y3lSmrq01EabUW3CoW5s=",
        version = "v1.9.0",
    )
    go_repository(
        name = "com_github_ferranbt_fastssz",
        importpath = "github.com/ferranbt/fastssz",
        sum = "h1:9VDpsWq096+oGMDTT/SgBD/VgZYf4pTF+KTPmZ+OaKM=",
        version = "v0.0.0-20210120143747-11b9eff30ea9",
    )
    go_repository(
        name = "com_github_fjl_gencodec",
        importpath = "github.com/fjl/gencodec",
        sum = "h1:CndMRAH4JIwxbW8KYq6Q+cGWcGHz0FjGR3QqcInWcW0=",
        version = "v0.0.0-20220412091415-8bb9e558978c",
    )

    go_repository(
        name = "com_github_fjl_memsize",
        importpath = "github.com/fjl/memsize",
        sum = "h1:FtmdgXiUlNeRsoNMFlKLDt+S+6hbjVMEW6RGQ7aUf7c=",
        version = "v0.0.0-20190710130421-bcb5799ab5e5",
    )
    go_repository(
        name = "com_github_flynn_go_shlex",
        importpath = "github.com/flynn/go-shlex",
        sum = "h1:BHsljHzVlRcyQhjrss6TZTdY2VfCqZPbv5k3iBFa2ZQ=",
        version = "v0.0.0-20150515145356-3f9db97f8568",
    )

    go_repository(
        name = "com_github_flynn_noise",
        importpath = "github.com/flynn/noise",
        sum = "h1:DlTHqmzmvcEiKj+4RYo/imoswx/4r6iBlCMfVtrMXpQ=",
        version = "v1.0.0",
    )
    go_repository(
        name = "com_github_prysmaticlabs_fastssz",
        importpath = "github.com/prysmaticlabs/fastssz",
        sum = "h1:Y3PcvUrnneMWLuypZpwPz8P70/DQsz6KgV9JveKpyZs=",
        version = "v0.0.0-20220628121656-93dfe28febab",
    )
    go_repository(
        name = "com_github_fogleman_gg",
        importpath = "github.com/fogleman/gg",
        sum = "h1:WXb3TSNmHp2vHoCroCIB1foO/yQ36swABL8aOVeDpgg=",
        version = "v1.2.1-0.20190220221249-0403632d5b90",
    )

    go_repository(
        name = "com_github_fortytw2_leaktest",
        importpath = "github.com/fortytw2/leaktest",
        sum = "h1:u8491cBMTQ8ft8aeV+adlcytMZylmA5nnwwkRZjI8vw=",
        version = "v1.3.0",
    )
    go_repository(
        name = "com_github_francoispqt_gojay",
        importpath = "github.com/francoispqt/gojay",
        sum = "h1:d2m3sFjloqoIUQU3TsHBgj6qg/BVGlTBeHDUmyJnXKk=",
        version = "v1.2.13",
    )

    go_repository(
        name = "com_github_franela_goblin",
        importpath = "github.com/franela/goblin",
        sum = "h1:gb2Z18BhTPJPpLQWj4T+rfKHYCHxRHCtRxhKKjRidVw=",
        version = "v0.0.0-20200105215937-c9ffbefa60db",
    )
    go_repository(
        name = "com_github_franela_goreq",
        importpath = "github.com/franela/goreq",
        sum = "h1:a9ENSRDFBUPkJ5lCgVZh26+ZbGyoVJG7yb5SSzF5H54=",
        version = "v0.0.0-20171204163338-bcd34c9993f8",
    )

    go_repository(
        name = "com_github_frankban_quicktest",
        importpath = "github.com/frankban/quicktest",
        sum = "h1:2QxQoC1TS09S7fhCPsrvqYdvP1H5M1P1ih5ABm3BTYk=",
        version = "v1.7.2",
    )
    go_repository(
        name = "com_github_fsnotify_fsnotify",
        importpath = "github.com/fsnotify/fsnotify",
        sum = "h1:jRbGcIw6P2Meqdwuo0H1p6JVLbL5DHKAKlYndzMwVZI=",
        version = "v1.5.4",
    )
    go_repository(
        name = "com_github_garslo_gogen",
        importpath = "github.com/garslo/gogen",
        sum = "h1:IZqZOB2fydHte3kUgxrzK5E1fW7RQGeDwE8F/ZZnUYc=",
        version = "v0.0.0-20170306192744-1d203ffc1f61",
    )

    go_repository(
        name = "com_github_garyburd_redigo",
        importpath = "github.com/garyburd/redigo",
        sum = "h1:0VruCpn7yAIIu7pWVClQC8wxCJEcG3nyzpMSHKi1PQc=",
        version = "v1.6.0",
    )
    go_repository(
        name = "com_github_gballet_go_libpcsclite",
        importpath = "github.com/gballet/go-libpcsclite",
        sum = "h1:f6D9Hr8xV8uYKlyuj8XIruxlh9WjVjdh1gIicAS7ays=",
        version = "v0.0.0-20191108122812-4678299bea08",
    )
    go_repository(
        name = "com_github_gdamore_encoding",
        importpath = "github.com/gdamore/encoding",
        sum = "h1:+7OoQ1Bc6eTm5niUzBa0Ctsh6JbMW6Ra+YNuAtDBdko=",
        version = "v1.0.0",
    )
    go_repository(
        name = "com_github_gdamore_tcell",
        importpath = "github.com/gdamore/tcell",
        sum = "h1:r35w0JBADPZCVQijYebl6YMWWtHRqVEGt7kL2eBADRM=",
        version = "v1.3.0",
    )

    go_repository(
        name = "com_github_getkin_kin_openapi",
        importpath = "github.com/getkin/kin-openapi",
        sum = "h1:6awGqF5nG5zkVpMsAih1QH4VgzS8phTxECUWIFo7zko=",
        version = "v0.61.0",
    )

    go_repository(
        name = "com_github_ghodss_yaml",
        importpath = "github.com/ghodss/yaml",
        sum = "h1:wQHKEahhL6wmXdzwWG11gIVCkOv05bNOh+Rxn0yngAk=",
        version = "v1.0.0",
    )
    go_repository(
        name = "com_github_gliderlabs_ssh",
        importpath = "github.com/gliderlabs/ssh",
        sum = "h1:j3L6gSLQalDETeEg/Jg0mGY0/y/N6zI2xX1978P0Uqw=",
        version = "v0.1.1",
    )

    go_repository(
        name = "com_github_glycerine_go_unsnap_stream",
        importpath = "github.com/glycerine/go-unsnap-stream",
        sum = "h1:r04MMPyLHj/QwZuMJ5+7tJcBr1AQjpiAK/rZWRrQT7o=",
        version = "v0.0.0-20180323001048-9f0cb55181dd",
    )
    go_repository(
        name = "com_github_glycerine_goconvey",
        importpath = "github.com/glycerine/goconvey",
        sum = "h1:gclg6gY70GLy3PbkQ1AERPfmLMMagS60DKF78eWwLn8=",
        version = "v0.0.0-20190410193231-58a59202ab31",
    )

    go_repository(
        name = "com_github_go_chi_chi_v5",
        importpath = "github.com/go-chi/chi/v5",
        sum = "h1:DBPx88FjZJH3FsICfDAfIfnb7XxKIYVGG6lOPlhENAg=",
        version = "v5.0.0",
    )

    go_repository(
        name = "com_github_go_errors_errors",
        importpath = "github.com/go-errors/errors",
        sum = "h1:LUHzmkK3GUKUrL/1gfBUxAHzcev3apQlezX/+O7ma6w=",
        version = "v1.0.1",
    )

    go_repository(
        name = "com_github_go_gl_glfw",
        importpath = "github.com/go-gl/glfw",
        sum = "h1:QbL/5oDUmRBzO9/Z7Seo6zf912W/a6Sr4Eu0G/3Jho0=",
        version = "v0.0.0-20190409004039-e6da0acd62b1",
    )
    go_repository(
        name = "com_github_go_gl_glfw_v3_3_glfw",
        importpath = "github.com/go-gl/glfw/v3.3/glfw",
        sum = "h1:WtGNWLvXpe6ZudgnXrq0barxBImvnnJoMEhXAzcbM0I=",
        version = "v0.0.0-20200222043503-6f7a984d4dc4",
    )
    go_repository(
        name = "com_github_go_kit_kit",
        importpath = "github.com/go-kit/kit",
        sum = "h1:dXFJfIHVvUcpSgDOV+Ne6t7jXri8Tfv2uOLHUZ2XNuo=",
        version = "v0.10.0",
    )
    go_repository(
        name = "com_github_go_kit_log",
        importpath = "github.com/go-kit/log",
        sum = "h1:7i2K3eKTos3Vc0enKCfnVcgHh2olr/MyfboYq7cAcFw=",
        version = "v0.2.0",
    )

    go_repository(
        name = "com_github_go_logfmt_logfmt",
        importpath = "github.com/go-logfmt/logfmt",
        sum = "h1:otpy5pqBCBZ1ng9RQ0dPu4PN7ba75Y/aA+UpowDyNVA=",
        version = "v0.5.1",
    )
    go_repository(
        name = "com_github_go_logr_logr",
        importpath = "github.com/go-logr/logr",
        sum = "h1:fV3MLmabKIZ383XifUjFSwcoGee0v9qgPp8wy5svibE=",
        version = "v0.2.1",
    )
    go_repository(
        name = "com_github_go_ole_go_ole",
        importpath = "github.com/go-ole/go-ole",
        sum = "h1:t4MGB5xEDZvXI+0rMjjsfBsD7yAgp/s9ZDkL1JndXwY=",
        version = "v1.2.5",
    )
    go_repository(
        name = "com_github_go_openapi_jsonpointer",
        importpath = "github.com/go-openapi/jsonpointer",
        sum = "h1:gZr+CIYByUqjcgeLXnQu2gHYQC9o73G2XUeOFYEICuY=",
        version = "v0.19.5",
    )
    go_repository(
        name = "com_github_go_openapi_jsonreference",
        importpath = "github.com/go-openapi/jsonreference",
        sum = "h1:tF+augKRWlWx0J0B7ZyyKSiTyV6E1zZe+7b3qQlcEf8=",
        version = "v0.0.0-20160704190145-13c6e3589ad9",
    )
    go_repository(
        name = "com_github_go_openapi_spec",
        importpath = "github.com/go-openapi/spec",
        sum = "h1:C1JKChikHGpXwT5UQDFaryIpDtyyGL/CR6C2kB7F1oc=",
        version = "v0.0.0-20160808142527-6aced65f8501",
    )
    go_repository(
        name = "com_github_go_openapi_swag",
        importpath = "github.com/go-openapi/swag",
        sum = "h1:lTz6Ys4CmqqCQmZPBlbQENR1/GucA2bzYTE12Pw4tFY=",
        version = "v0.19.5",
    )
    go_repository(
        name = "com_github_go_playground_assert_v2",
        importpath = "github.com/go-playground/assert/v2",
        sum = "h1:MsBgLAaY856+nPRTKrp3/OZK38U/wa0CcBYNjji3q3A=",
        version = "v2.0.1",
    )
    go_repository(
        name = "com_github_go_playground_locales",
        importpath = "github.com/go-playground/locales",
        sum = "h1:u50s323jtVGugKlcYeyzC0etD1HifMjqmJqb8WugfUU=",
        version = "v0.14.0",
    )
    go_repository(
        name = "com_github_go_playground_universal_translator",
        importpath = "github.com/go-playground/universal-translator",
        sum = "h1:82dyy6p4OuJq4/CByFNOn/jYrnRPArHwAcmLoJZxyho=",
        version = "v0.18.0",
    )
    go_repository(
        name = "com_github_go_playground_validator_v10",
        importpath = "github.com/go-playground/validator/v10",
        sum = "h1:I7mrTYv78z8k8VXa/qJlOlEXn/nBh+BF8dHX5nt/dr0=",
        version = "v10.10.0",
    )

    go_repository(
        name = "com_github_go_sourcemap_sourcemap",
        importpath = "github.com/go-sourcemap/sourcemap",
        sum = "h1:W1iEw64niKVGogNgBN3ePyLFfuisuzeidWPMPWmECqU=",
        version = "v2.1.3+incompatible",
    )
    go_repository(
        name = "com_github_go_sql_driver_mysql",
        importpath = "github.com/go-sql-driver/mysql",
        sum = "h1:g24URVg0OFbNUTx9qqY1IRZ9D9z3iPyi5zKhQZpNwpA=",
        version = "v1.4.1",
    )

    go_repository(
        name = "com_github_go_stack_stack",
        importpath = "github.com/go-stack/stack",
        sum = "h1:5SgMzNM5HxrEjV0ww2lTmX6E2Izsfxas4+YHWRs3Lsk=",
        version = "v1.8.0",
    )
    go_repository(
        name = "com_github_go_task_slim_sprig",
        importpath = "github.com/go-task/slim-sprig",
        sum = "h1:p104kn46Q8WdvHunIJ9dAyjPVtrBPhSr3KT2yUst43I=",
        version = "v0.0.0-20210107165309-348f09dbbbc0",
    )

    go_repository(
        name = "com_github_go_yaml_yaml",
        importpath = "github.com/go-yaml/yaml",
        sum = "h1:RYi2hDdss1u4YE7GwixGzWwVo47T8UQwnTLB6vQiq+o=",
        version = "v2.1.0+incompatible",
    )
    go_repository(
        name = "com_github_godbus_dbus_v5",
        importpath = "github.com/godbus/dbus/v5",
        sum = "h1:4KLkAxT3aOY8Li4FRJe/KvhoNFFxo0m6fNuFUO8QJUk=",
        version = "v5.1.0",
    )

    go_repository(
        name = "com_github_gofrs_flock",
        importpath = "github.com/gofrs/flock",
        sum = "h1:MSdYClljsF3PbENUUEx85nkWfJSGfzYI9yEBZOJz6CY=",
        version = "v0.8.0",
    )
    go_repository(
        name = "com_github_gofrs_uuid",
        importpath = "github.com/gofrs/uuid",
        sum = "h1:1SD/1F5pU8p29ybwgQSwpQk+mwdRrXCYuPhW6m+TnJw=",
        version = "v4.0.0+incompatible",
    )

    go_repository(
        name = "com_github_gogo_googleapis",
        importpath = "github.com/gogo/googleapis",
        sum = "h1:kFkMAZBNAn4j7K0GiZr8cRYzejq68VbheufiV3YuyFI=",
        version = "v1.1.0",
    )

    go_repository(
        name = "com_github_gogo_protobuf",
        importpath = "github.com/gogo/protobuf",
        sum = "h1:Ov1cvc58UF3b5XjBnZv7+opcTcQFZebYjWzi34vdm4Q=",
        version = "v1.3.2",
    )

    go_repository(
        name = "com_github_golang_freetype",
        importpath = "github.com/golang/freetype",
        sum = "h1:DACJavvAHhabrF08vX0COfcOBJRhZ8lUbR+ZWIs0Y5g=",
        version = "v0.0.0-20170609003504-e2365dfdc4a0",
    )
    go_repository(
        name = "com_github_golang_gddo",
        importpath = "github.com/golang/gddo",
        sum = "h1:HoqgYR60VYu5+0BuG6pjeGp7LKEPZnHt+dUClx9PeIs=",
        version = "v0.0.0-20200528160355-8d077c1d8f4c",
    )

    go_repository(
        name = "com_github_golang_geo",
        importpath = "github.com/golang/geo",
        sum = "h1:lJwO/92dFXWeXOZdoGXgptLmNLwynMSHUmU6besqtiw=",
        version = "v0.0.0-20190916061304-5b978397cfec",
    )
    go_repository(
        name = "com_github_golang_glog",
        importpath = "github.com/golang/glog",
        sum = "h1:VKtxabqXZkF25pY9ekfRL6a582T4P37/31XEstQ5p58=",
        version = "v0.0.0-20160126235308-23def4e6c14b",
    )
    go_repository(
        name = "com_github_golang_groupcache",
        importpath = "github.com/golang/groupcache",
        sum = "h1:1r7pUrabqp18hOBcwBwiTsbnFeTZHV9eER/QT5JVZxY=",
        version = "v0.0.0-20200121045136-8c9f03a8e57e",
    )
    go_repository(
        name = "com_github_golang_jwt_jwt_v4",
        importpath = "github.com/golang-jwt/jwt/v4",
        sum = "h1:kHL1vqdqWNfATmA0FNMdmZNMyZI1U6O31X4rlIPoBog=",
        version = "v4.3.0",
    )
    go_repository(
        name = "com_github_golang_lint",
        importpath = "github.com/golang/lint",
        sum = "h1:2hRPrmiwPrp3fQX967rNJIhQPtiGXdlQWAxKbKw3VHA=",
        version = "v0.0.0-20180702182130-06c8688daad7",
    )

    go_repository(
        name = "com_github_golang_mock",
        importpath = "github.com/golang/mock",
        sum = "h1:ErTB+efbowRARo13NNdxyJji2egdxLGQhRaY+DUumQc=",
        version = "v1.6.0",
    )
    go_repository(
        name = "com_github_golang_protobuf",
        importpath = "github.com/golang/protobuf",
        patch_args = ["-p1"],
        patches = ["@io_bazel_rules_go//third_party:com_github_golang_protobuf-extras.patch"],
        sum = "h1:ROPKBNFfQgOUMifHyP+KYbvpjbdoFNs+aK7DXlji0Tw=",
        version = "v1.5.2",
    )

    go_repository(
        name = "com_github_golang_snappy",
        importpath = "github.com/golang/snappy",
        sum = "h1:yAGX7huGHXlcLOEtBnF4w7FQwA26wojNCwOYAEhLjQM=",
        version = "v0.0.4",
    )
    go_repository(
        name = "com_github_golangci_lint_1",
        importpath = "github.com/golangci/lint-1",
        sum = "h1:utua3L2IbQJmauC5IXdEA547bcoU5dozgQAfc8Onsg4=",
        version = "v0.0.0-20181222135242-d2cdd8c08219",
    )

    go_repository(
        name = "com_github_google_btree",
        importpath = "github.com/google/btree",
        sum = "h1:0udJVsspx3VBr5FwtLhQQtuAsVc79tTq0ocGIPAU6qo=",
        version = "v1.0.0",
    )

    go_repository(
        name = "com_github_google_flatbuffers",
        importpath = "github.com/google/flatbuffers",
        sum = "h1:O7CEyB8Cb3/DmtxODGtLHcEvpr81Jm5qLg/hsHnxA2A=",
        version = "v1.11.0",
    )
    go_repository(
        name = "com_github_google_go_cmp",
        importpath = "github.com/google/go-cmp",
        sum = "h1:Khx7svrCpmxxtHBq5j2mp/xVjsi8hQMfNLvJFAlrGgU=",
        version = "v0.5.5",
    )
    go_repository(
        name = "com_github_google_go_github",
        importpath = "github.com/google/go-github",
        sum = "h1:N0LgJ1j65A7kfXrZnUDaYCs/Sf4rEjNlfyDHW9dolSY=",
        version = "v17.0.0+incompatible",
    )
    go_repository(
        name = "com_github_google_go_querystring",
        importpath = "github.com/google/go-querystring",
        sum = "h1:Xkwi/a1rcvNg1PPYe5vI8GbeBY/jrVuDX5ASuANWTrk=",
        version = "v1.0.0",
    )

    go_repository(
        name = "com_github_google_gofuzz",
        importpath = "github.com/google/gofuzz",
        sum = "h1:xRy4A+RhZaiKjJ1bPfwQ8sedCA+YS2YcCHW6ec7JMi0=",
        version = "v1.2.0",
    )
    go_repository(
        name = "com_github_google_gopacket",
        importpath = "github.com/google/gopacket",
        sum = "h1:ves8RnFZPGiFnTS0uPQStjwru6uO6h+nlr9j6fL7kF8=",
        version = "v1.1.19",
    )
    go_repository(
        name = "com_github_google_martian",
        importpath = "github.com/google/martian",
        sum = "h1:/CP5g8u/VJHijgedC/Legn3BAbAaWPgecwXBIDzw5no=",
        version = "v2.1.0+incompatible",
    )

    go_repository(
        name = "com_github_google_martian_v3",
        importpath = "github.com/google/martian/v3",
        sum = "h1:pMen7vLs8nvgEYhywH3KDWJIJTeEr2ULsVWHWYHQyBs=",
        version = "v3.0.0",
    )
    go_repository(
        name = "com_github_google_pprof",
        importpath = "github.com/google/pprof",
        sum = "h1:yAJXTCF9TqKcTiHJAE8dj7HMvPfh66eeA2JYW7eFpSE=",
        version = "v0.0.0-20210407192527-94a9f03dee38",
    )
    go_repository(
        name = "com_github_google_renameio",
        importpath = "github.com/google/renameio",
        sum = "h1:GOZbcHa3HfsPKPlmyPyN2KEohoMXOhdMbHrvbpl2QaA=",
        version = "v0.1.0",
    )

    go_repository(
        name = "com_github_google_uuid",
        importpath = "github.com/google/uuid",
        sum = "h1:t6JiXgmwXMjEs8VusXIJk2BXHsn+wx8BZdTaoZ5fu7I=",
        version = "v1.3.0",
    )
    go_repository(
        name = "com_github_googleapis_gax_go",
        importpath = "github.com/googleapis/gax-go",
        sum = "h1:j0GKcs05QVmm7yesiZq2+9cxHkNK9YM6zKx4D2qucQU=",
        version = "v2.0.0+incompatible",
    )

    go_repository(
        name = "com_github_googleapis_gax_go_v2",
        importpath = "github.com/googleapis/gax-go/v2",
        sum = "h1:sjZBwGj9Jlw33ImPtvFviGYvseOtDM7hkSKB7+Tv3SM=",
        version = "v2.0.5",
    )
    go_repository(
        name = "com_github_googleapis_gnostic",
        build_directives = [
            "gazelle:resolve go github.com/googleapis/gnostic/extensions //extensions:go_default_library",
        ],
        build_naming_convention = "go_default_library",
        importpath = "github.com/googleapis/gnostic",
        sum = "h1:rVsPeBmXbYv4If/cumu1AzZPwV58q433hvONV1UEZoI=",
        version = "v0.1.0",
    )
    go_repository(
        name = "com_github_gophercloud_gophercloud",
        importpath = "github.com/gophercloud/gophercloud",
        sum = "h1:P/nh25+rzXouhytV2pUHBb65fnds26Ghl8/391+sT5o=",
        version = "v0.1.0",
    )
    go_repository(
        name = "com_github_gopherjs_gopherjs",
        importpath = "github.com/gopherjs/gopherjs",
        sum = "h1:EGx4pi6eqNxGaHF6qqu48+N2wcFQ5qg5FXgOdqsJ5d8=",
        version = "v0.0.0-20181017120253-0766667cb4d1",
    )
    go_repository(
        name = "com_github_gordonklaus_ineffassign",
        importpath = "github.com/gordonklaus/ineffassign",
        sum = "h1:vc7Dmrk4JwS0ZPS6WZvWlwDflgDTA26jItmbSj83nug=",
        version = "v0.0.0-20200309095847-7953dde2c7bf",
    )
    go_repository(
        name = "com_github_gorilla_context",
        importpath = "github.com/gorilla/context",
        sum = "h1:AWwleXJkX/nhcU9bZSnZoi3h/qGYqQAGhq6zZe/aQW8=",
        version = "v1.1.1",
    )
    go_repository(
        name = "com_github_gorilla_mux",
        importpath = "github.com/gorilla/mux",
        sum = "h1:i40aqfkR1h2SlN9hojwV5ZA91wcXFOvkdNIeFDP5koI=",
        version = "v1.8.0",
    )

    go_repository(
        name = "com_github_gorilla_websocket",
        importpath = "github.com/gorilla/websocket",
        sum = "h1:PPwGk2jz7EePpoHN/+ClbZu8SPxiqlu12wZP/3sWmnc=",
        version = "v1.5.0",
    )
    go_repository(
        name = "com_github_gostaticanalysis_comment",
        importpath = "github.com/gostaticanalysis/comment",
        sum = "h1:hlnx5+S2fY9Zo9ePo4AhgYsYHbM2+eAv8m/s1JiCd6Q=",
        version = "v1.4.2",
    )
    go_repository(
        name = "com_github_gostaticanalysis_testutil",
        importpath = "github.com/gostaticanalysis/testutil",
        sum = "h1:d2/eIbH9XjD1fFwD5SHv8x168fjbQ9PB8hvs8DSEC08=",
        version = "v0.3.1-0.20210208050101-bfb5c8eec0e4",
    )

    go_repository(
        name = "com_github_graph_gophers_graphql_go",
        importpath = "github.com/graph-gophers/graphql-go",
        sum = "h1:Eb9x/q6MFpCLz7jBCiP/WTxjSDrYLR1QY41SORZyNJ0=",
        version = "v1.3.0",
    )
    go_repository(
        name = "com_github_gregjones_httpcache",
        importpath = "github.com/gregjones/httpcache",
        sum = "h1:pdN6V1QBWetyv/0+wjACpqVH+eVULgEjkurDLq3goeM=",
        version = "v0.0.0-20180305231024-9cad4c3443a7",
    )

    go_repository(
        name = "com_github_grpc_ecosystem_go_grpc_middleware",
        importpath = "github.com/grpc-ecosystem/go-grpc-middleware",
        sum = "h1:FlFbCRLd5Jr4iYXZufAvgWN6Ao0JrI5chLINnUXDDr0=",
        version = "v1.2.2",
    )
    go_repository(
        name = "com_github_grpc_ecosystem_go_grpc_prometheus",
        importpath = "github.com/grpc-ecosystem/go-grpc-prometheus",
        sum = "h1:Ovs26xHkKqVztRpIrF/92BcuyuQ/YW4NSIpoGtfXNho=",
        version = "v1.2.0",
    )
    go_repository(
        name = "com_github_grpc_ecosystem_grpc_gateway",
        importpath = "github.com/grpc-ecosystem/grpc-gateway",
        sum = "h1:gmcG1KaJ57LophUzW0Hy8NmPhnMZb4M0+kPpLofRdBo=",
        version = "v1.16.0",
    )
    go_repository(
        name = "com_github_grpc_ecosystem_grpc_gateway_v2",
        importpath = "github.com/grpc-ecosystem/grpc-gateway/v2",
        replace = "github.com/prysmaticlabs/grpc-gateway/v2",
        sum = "h1:elSfkWAcpL94zg7B9J2ozu+WcbMxD1rZ3rzUjYAy6R8=",
        version = "v2.3.1-0.20220721162526-0d1c40b5f064",
    )
    go_repository(
        name = "com_github_gxed_hashland_keccakpg",
        importpath = "github.com/gxed/hashland/keccakpg",
        sum = "h1:wrk3uMNaMxbXiHibbPO4S0ymqJMm41WiudyFSs7UnsU=",
        version = "v0.0.1",
    )
    go_repository(
        name = "com_github_gxed_hashland_murmur3",
        importpath = "github.com/gxed/hashland/murmur3",
        sum = "h1:SheiaIt0sda5K+8FLz952/1iWS9zrnKsEJaOJu4ZbSc=",
        version = "v0.0.1",
    )
    go_repository(
        name = "com_github_hashicorp_consul_api",
        importpath = "github.com/hashicorp/consul/api",
        sum = "h1:HXNYlRkkM/t+Y/Yhxtwcy02dlYwIaoxzvxPnS+cqy78=",
        version = "v1.3.0",
    )
    go_repository(
        name = "com_github_hashicorp_consul_sdk",
        importpath = "github.com/hashicorp/consul/sdk",
        sum = "h1:UOxjlb4xVNF93jak1mzzoBatyFju9nrkxpVwIp/QqxQ=",
        version = "v0.3.0",
    )
    go_repository(
        name = "com_github_hashicorp_errwrap",
        importpath = "github.com/hashicorp/errwrap",
        sum = "h1:hLrqtEDnRye3+sgx6z4qVLNuviH3MR5aQ0ykNJa/UYA=",
        version = "v1.0.0",
    )
    go_repository(
        name = "com_github_hashicorp_go_bexpr",
        importpath = "github.com/hashicorp/go-bexpr",
        sum = "h1:9kuI5PFotCboP3dkDYFr/wi0gg0QVbSNz5oFRpxn4uE=",
        version = "v0.1.10",
    )

    go_repository(
        name = "com_github_hashicorp_go_cleanhttp",
        importpath = "github.com/hashicorp/go-cleanhttp",
        sum = "h1:dH3aiDG9Jvb5r5+bYHsikaOUIpcM0xvgMXVoDkXMzJM=",
        version = "v0.5.1",
    )
    go_repository(
        name = "com_github_hashicorp_go_immutable_radix",
        importpath = "github.com/hashicorp/go-immutable-radix",
        sum = "h1:AKDB1HM5PWEA7i4nhcpwOrO2byshxBjXVn/J/3+z5/0=",
        version = "v1.0.0",
    )
    go_repository(
        name = "com_github_hashicorp_go_msgpack",
        importpath = "github.com/hashicorp/go-msgpack",
        sum = "h1:zKjpN5BK/P5lMYrLmBHdBULWbJ0XpYR+7NGzqkZzoD4=",
        version = "v0.5.3",
    )
    go_repository(
        name = "com_github_hashicorp_go_multierror",
        importpath = "github.com/hashicorp/go-multierror",
        sum = "h1:iVjPR7a6H0tWELX5NxNe7bYopibicUzc7uPribsnS6o=",
        version = "v1.0.0",
    )
    go_repository(
        name = "com_github_hashicorp_go_net",
        importpath = "github.com/hashicorp/go.net",
        sum = "h1:sNCoNyDEvN1xa+X0baata4RdcpKwcMS6DH+xwfqPgjw=",
        version = "v0.0.1",
    )
    go_repository(
        name = "com_github_hashicorp_go_rootcerts",
        importpath = "github.com/hashicorp/go-rootcerts",
        sum = "h1:Rqb66Oo1X/eSV1x66xbDccZjhJigjg0+e82kpwzSwCI=",
        version = "v1.0.0",
    )
    go_repository(
        name = "com_github_hashicorp_go_sockaddr",
        importpath = "github.com/hashicorp/go-sockaddr",
        sum = "h1:GeH6tui99pF4NJgfnhp+L6+FfobzVW3Ah46sLo0ICXs=",
        version = "v1.0.0",
    )
    go_repository(
        name = "com_github_hashicorp_go_syslog",
        importpath = "github.com/hashicorp/go-syslog",
        sum = "h1:KaodqZuhUoZereWVIYmpUgZysurB1kBLX2j0MwMrUAE=",
        version = "v1.0.0",
    )

    go_repository(
        name = "com_github_hashicorp_go_uuid",
        importpath = "github.com/hashicorp/go-uuid",
        sum = "h1:cfejS+Tpcp13yd5nYHWDI6qVCny6wyX2Mt5SGur2IGE=",
        version = "v1.0.2",
    )
    go_repository(
        name = "com_github_hashicorp_go_version",
        importpath = "github.com/hashicorp/go-version",
        sum = "h1:zEfKbn2+PDgroKdiOzqiE8rsmLqU2uwi5PB5pBJ3TkI=",
        version = "v1.2.1",
    )

    go_repository(
        name = "com_github_hashicorp_golang_lru",
        importpath = "github.com/hashicorp/golang-lru",
        sum = "h1:dg1dEPuWpEqDnvIw251EVy4zlP8gWbsGj4BsUKCRpYs=",
        version = "v0.5.5-0.20210104140557-80c98217689d",
    )
    go_repository(
        name = "com_github_hashicorp_hcl",
        importpath = "github.com/hashicorp/hcl",
        sum = "h1:0Anlzjpi4vEasTeNFn2mLJgTSwt0+6sfsiTG8qcWGx4=",
        version = "v1.0.0",
    )
    go_repository(
        name = "com_github_hashicorp_logutils",
        importpath = "github.com/hashicorp/logutils",
        sum = "h1:dLEQVugN8vlakKOUE3ihGLTZJRB4j+M2cdTm/ORI65Y=",
        version = "v1.0.0",
    )
    go_repository(
        name = "com_github_hashicorp_mdns",
        importpath = "github.com/hashicorp/mdns",
        sum = "h1:WhIgCr5a7AaVH6jPUwjtRuuE7/RDufnUvzIr48smyxs=",
        version = "v1.0.0",
    )
    go_repository(
        name = "com_github_hashicorp_memberlist",
        importpath = "github.com/hashicorp/memberlist",
        sum = "h1:EmmoJme1matNzb+hMpDuR/0sbJSUisxyqBGG676r31M=",
        version = "v0.1.3",
    )
    go_repository(
        name = "com_github_hashicorp_serf",
        importpath = "github.com/hashicorp/serf",
        sum = "h1:YZ7UKsJv+hKjqGVUUbtE3HNj79Eln2oQ75tniF6iPt0=",
        version = "v0.8.2",
    )

    go_repository(
        name = "com_github_herumi_bls_eth_go_binary",
        importpath = "github.com/herumi/bls-eth-go-binary",
        sum = "h1:grF9w60kNiJxs2Vk97UsM+Sr/Qb1EfOop6Uh3aKDldg=",
        version = "v0.0.0-20220216073600-600054663ec1",
    )

    go_repository(
        name = "com_github_holiman_bloomfilter_v2",
        importpath = "github.com/holiman/bloomfilter/v2",
        sum = "h1:73e0e/V0tCydx14a0SCYS/EWCxgwLZ18CZcZKVu0fao=",
        version = "v2.0.3",
    )
    go_repository(
        name = "com_github_holiman_goevmlab",
        importpath = "github.com/holiman/goevmlab",
        sum = "h1:VwUWx8Yz53Ch/vYauEr4PM//bFWSeivjP5HVgPQuz00=",
        version = "v0.0.0-20211215113238-06157bc85f7d",
    )

    go_repository(
        name = "com_github_holiman_uint256",
        importpath = "github.com/holiman/uint256",
        sum = "h1:gpSYcPLWGv4sG43I2mVLiDZCNDh/EpGjSk8tmtxitHM=",
        version = "v1.2.0",
    )
    go_repository(
        name = "com_github_hpcloud_tail",
        importpath = "github.com/hpcloud/tail",
        sum = "h1:nfCOvKYfkgYP8hkirhJocXT2+zOD8yUNjXaWfTlyFKI=",
        version = "v1.0.0",
    )
    go_repository(
        name = "com_github_hudl_fargo",
        importpath = "github.com/hudl/fargo",
        sum = "h1:0U6+BtN6LhaYuTnIJq4Wyq5cpn6O2kWrxAtcqBmYY6w=",
        version = "v1.3.0",
    )

    go_repository(
        name = "com_github_huin_goupnp",
        importpath = "github.com/huin/goupnp",
        sum = "h1:N8No57ls+MnjlB+JPiCVSOyy/ot7MJTqlo7rn+NYSqQ=",
        version = "v1.0.3",
    )
    go_repository(
        name = "com_github_huin_goutil",
        importpath = "github.com/huin/goutil",
        sum = "h1:vlNjIqmUZ9CMAWsbURYl3a6wZbw7q5RHVvlXTNS/Bs8=",
        version = "v0.0.0-20170803182201-1ca381bf3150",
    )

    go_repository(
        name = "com_github_ianlancetaylor_cgosymbolizer",
        importpath = "github.com/ianlancetaylor/cgosymbolizer",
        sum = "h1:IpTHAzWv1pKDDWeJDY5VOHvqc2T9d3C8cPKEf2VPqHE=",
        version = "v0.0.0-20200424224625-be1b05b0b279",
    )
    go_repository(
        name = "com_github_ianlancetaylor_demangle",
        importpath = "github.com/ianlancetaylor/demangle",
        sum = "h1:mV02weKRL81bEnm8A0HT1/CAelMQDBuQIfLw8n+d6xI=",
        version = "v0.0.0-20200824232613-28f6c0f3b639",
    )

    go_repository(
        name = "com_github_imdario_mergo",
        importpath = "github.com/imdario/mergo",
        sum = "h1:JboBksRwiiAJWvIYJVo46AfV+IAIKZpfrSzVKj42R4Q=",
        version = "v0.3.5",
    )
    go_repository(
        name = "com_github_inconshreveable_log15",
        importpath = "github.com/inconshreveable/log15",
        sum = "h1:g/SJtZVYc1cxSB8lgrgqeOlIdi4MhqNNHYRAC8y+g4c=",
        version = "v0.0.0-20170622235902-74a0988b5f80",
    )

    go_repository(
        name = "com_github_inconshreveable_mousetrap",
        importpath = "github.com/inconshreveable/mousetrap",
        sum = "h1:Z8tu5sraLXCXIcARxBp/8cbvlwVa7Z1NHg9XEKhtSvM=",
        version = "v1.0.0",
    )

    go_repository(
        name = "com_github_influxdata_flux",
        importpath = "github.com/influxdata/flux",
        sum = "h1:77BcVUCzvN5HMm8+j9PRBQ4iZcu98Dl4Y9rf+J5vhnc=",
        version = "v0.65.1",
    )
    go_repository(
        name = "com_github_influxdata_influxdb",
        importpath = "github.com/influxdata/influxdb",
        sum = "h1:WEypI1BQFTT4teLM+1qkEcvUi0dAvopAI/ir0vAiBg8=",
        version = "v1.8.3",
    )
    go_repository(
        name = "com_github_influxdata_influxdb1_client",
        importpath = "github.com/influxdata/influxdb1-client",
        sum = "h1:/WZQPMZNsjZ7IlCpsLGdQBINg5bxKQ1K1sh6awxLtkA=",
        version = "v0.0.0-20191209144304-8bf82d3c094d",
    )
    go_repository(
        name = "com_github_influxdata_influxdb_client_go_v2",
        importpath = "github.com/influxdata/influxdb-client-go/v2",
        sum = "h1:HGBfZYStlx3Kqvsv1h2pJixbCl/jhnFtxpKFAv9Tu5k=",
        version = "v2.4.0",
    )

    go_repository(
        name = "com_github_influxdata_influxql",
        importpath = "github.com/influxdata/influxql",
        sum = "h1:ED4e5Cc3z5vSN2Tz2GkOHN7vs4Sxe2yds6CXvDnvZFE=",
        version = "v1.1.1-0.20200828144457-65d3ef77d385",
    )
    go_repository(
        name = "com_github_influxdata_line_protocol",
        importpath = "github.com/influxdata/line-protocol",
        sum = "h1:vilfsDSy7TDxedi9gyBkMvAirat/oRcL0lFdJBf6tdM=",
        version = "v0.0.0-20210311194329-9aa0e372d097",
    )
    go_repository(
        name = "com_github_influxdata_promql_v2",
        importpath = "github.com/influxdata/promql/v2",
        sum = "h1:kXn3p0D7zPw16rOtfDR+wo6aaiH8tSMfhPwONTxrlEc=",
        version = "v2.12.0",
    )
    go_repository(
        name = "com_github_influxdata_roaring",
        importpath = "github.com/influxdata/roaring",
        sum = "h1:UzJnB7VRL4PSkUJHwsyzseGOmrO/r4yA+AuxGJxiZmA=",
        version = "v0.4.13-0.20180809181101-fc520f41fab6",
    )
    go_repository(
        name = "com_github_influxdata_tdigest",
        importpath = "github.com/influxdata/tdigest",
        sum = "h1:MHTrDWmQpHq/hkq+7cw9oYAt2PqUw52TZazRA0N7PGE=",
        version = "v0.0.0-20181121200506-bf2b5ad3c0a9",
    )
    go_repository(
        name = "com_github_influxdata_usage_client",
        importpath = "github.com/influxdata/usage-client",
        sum = "h1:+TUUmaFa4YD1Q+7bH9o5NCHQGPMqZCYJiNW6lIIS9z4=",
        version = "v0.0.0-20160829180054-6d3895376368",
    )
    go_repository(
        name = "com_github_ipfs_go_cid",
        importpath = "github.com/ipfs/go-cid",
        sum = "h1:01JTiihFq9en9Vz0lc0VDWvZe/uBonGpzo4THP0vcQ0=",
        version = "v0.2.0",
    )
    go_repository(
        name = "com_github_ipfs_go_datastore",
        importpath = "github.com/ipfs/go-datastore",
        sum = "h1:WkRhLuISI+XPD0uk3OskB0fYFSyqK8Ob5ZYew9Qa1nQ=",
        version = "v0.5.1",
    )
    go_repository(
        name = "com_github_ipfs_go_detect_race",
        importpath = "github.com/ipfs/go-detect-race",
        sum = "h1:qX/xay2W3E4Q1U7d9lNs1sU9nvguX0a7319XbyQ6cOk=",
        version = "v0.0.1",
    )
    go_repository(
        name = "com_github_ipfs_go_ds_badger",
        importpath = "github.com/ipfs/go-ds-badger",
        sum = "h1:xREL3V0EH9S219kFFueOYJJTcjgNSZ2HY1iSvN7U1Ro=",
        version = "v0.3.0",
    )
    go_repository(
        name = "com_github_ipfs_go_ds_leveldb",
        importpath = "github.com/ipfs/go-ds-leveldb",
        sum = "h1:s++MEBbD3ZKc9/8/njrn4flZLnCuY9I79v94gBUNumo=",
        version = "v0.5.0",
    )

    go_repository(
        name = "com_github_ipfs_go_ipfs_delay",
        importpath = "github.com/ipfs/go-ipfs-delay",
        sum = "h1:NAviDvJ0WXgD+yiL2Rj35AmnfgI11+pHXbdciD917U0=",
        version = "v0.0.0-20181109222059-70721b86a9a8",
    )

    go_repository(
        name = "com_github_ipfs_go_ipfs_util",
        importpath = "github.com/ipfs/go-ipfs-util",
        sum = "h1:59Sswnk1MFaiq+VcaknX7aYEyGyGDAA73ilhEK2POp8=",
        version = "v0.0.2",
    )

    go_repository(
        name = "com_github_ipfs_go_log",
        build_file_proto_mode = "disable_global",
        importpath = "github.com/ipfs/go-log",
        sum = "h1:2dOuUCB1Z7uoczMWgAyDck5JLb72zHzrMnGnCNNbvY8=",
        version = "v1.0.5",
    )
    go_repository(
        name = "com_github_ipfs_go_log_v2",
        build_file_proto_mode = "disable_global",
        importpath = "github.com/ipfs/go-log/v2",
        sum = "h1:1XdUzF7048prq4aBjDQQ4SL5RxftpRGdXhNRwKSAlcY=",
        version = "v2.5.1",
    )

    go_repository(
        name = "com_github_jackpal_go_nat_pmp",
        importpath = "github.com/jackpal/go-nat-pmp",
        sum = "h1:KzKSgb7qkJvOUTqYl9/Hg/me3pWgBmERKrTGD7BdWus=",
        version = "v1.0.2",
    )
    go_repository(
        name = "com_github_jbenet_go_cienv",
        importpath = "github.com/jbenet/go-cienv",
        sum = "h1:Vc/s0QbQtoxX8MwwSLWWh+xNNZvM3Lw7NsTcHrvvhMc=",
        version = "v0.1.0",
    )

    go_repository(
        name = "com_github_jbenet_go_temp_err_catcher",
        importpath = "github.com/jbenet/go-temp-err-catcher",
        sum = "h1:zpb3ZH6wIE8Shj2sKS+khgRvf7T7RABoLk/+KKHggpk=",
        version = "v0.1.0",
    )
    go_repository(
        name = "com_github_jbenet_goprocess",
        importpath = "github.com/jbenet/goprocess",
        sum = "h1:DRGOFReOMqqDNXwW70QkacFW0YN9QnwLV0Vqk+3oU0o=",
        version = "v0.1.4",
    )
    go_repository(
        name = "com_github_jcmturner_gofork",
        importpath = "github.com/jcmturner/gofork",
        sum = "h1:J7uCkflzTEhUZ64xqKnkDxq3kzc96ajM1Gli5ktUem8=",
        version = "v1.0.0",
    )

    go_repository(
        name = "com_github_jellevandenhooff_dkim",
        importpath = "github.com/jellevandenhooff/dkim",
        sum = "h1:ujPKutqRlJtcfWk6toYVYagwra7HQHbXOaS171b4Tg8=",
        version = "v0.0.0-20150330215556-f50fe3d243e1",
    )

    go_repository(
        name = "com_github_jessevdk_go_flags",
        importpath = "github.com/jessevdk/go-flags",
        sum = "h1:4IU2WS7AumrZ/40jfhf4QVDMsQwqA7VEHozFRrGARJA=",
        version = "v1.4.0",
    )
    go_repository(
        name = "com_github_jhump_protoreflect",
        importpath = "github.com/jhump/protoreflect",
        sum = "h1:z7Ciiz3Bz37zSd485fbiTW8ABafIasyOWZI0N9EUUdo=",
        version = "v1.8.1",
    )
    go_repository(
        name = "com_github_jmespath_go_jmespath",
        importpath = "github.com/jmespath/go-jmespath",
        sum = "h1:pmfjZENx5imkbgOkpRUYLnmbU7UEFbjtDA2hxJ1ichM=",
        version = "v0.0.0-20180206201540-c2b33e8439af",
    )

    go_repository(
        name = "com_github_jonboulle_clockwork",
        importpath = "github.com/jonboulle/clockwork",
        sum = "h1:VKV+ZcuP6l3yW9doeqz6ziZGgcynBVQO+obU0+0hcPo=",
        version = "v0.1.0",
    )

    go_repository(
        name = "com_github_joonix_log",
        importpath = "github.com/joonix/log",
        sum = "h1:k+SfYbN66Ev/GDVq39wYOXVW5RNd5kzzairbCe9dK5Q=",
        version = "v0.0.0-20200409080653-9c1d2ceb5f1d",
    )
    go_repository(
        name = "com_github_jpillora_backoff",
        importpath = "github.com/jpillora/backoff",
        sum = "h1:uvFg412JmmHBHw7iwprIxkPMI+sGQ4kzOWsMeHnm2EA=",
        version = "v1.0.0",
    )

    go_repository(
        name = "com_github_jrick_logrotate",
        importpath = "github.com/jrick/logrotate",
        sum = "h1:lQ1bL/n9mBNeIXoTUoYRlK4dHuNJVofX9oWqBtPnSzI=",
        version = "v1.0.0",
    )

    go_repository(
        name = "com_github_json_iterator_go",
        importpath = "github.com/json-iterator/go",
        replace = "github.com/prestonvanloon/go",
        sum = "h1:Bt5PzQCqfP4xiLXDSrMoqAfj6CBr3N9DAyyq8OiIWsc=",
        version = "v1.1.7-0.20190722034630-4f2e55fcf87b",
    )
    go_repository(
        name = "com_github_jstemmer_go_junit_report",
        importpath = "github.com/jstemmer/go-junit-report",
        sum = "h1:6QPYqodiu3GuPL+7mfx+NwDdp2eTkp9IfEUpgAwUN0o=",
        version = "v0.9.1",
    )

    go_repository(
        name = "com_github_jsternberg_zap_logfmt",
        importpath = "github.com/jsternberg/zap-logfmt",
        sum = "h1:0Dz2s/eturmdUS34GM82JwNEdQ9hPoJgqptcEKcbpzY=",
        version = "v1.0.0",
    )
    go_repository(
        name = "com_github_jtolds_gls",
        importpath = "github.com/jtolds/gls",
        sum = "h1:xdiiI2gbIgH/gLH7ADydsJ1uDOEzR8yvV7C0MuV77Wo=",
        version = "v4.20.0+incompatible",
    )

    go_repository(
        name = "com_github_juju_ansiterm",
        importpath = "github.com/juju/ansiterm",
        sum = "h1:FaWFmfWdAUKbSCtOU2QjDaorUexogfaMgbipgYATUMU=",
        version = "v0.0.0-20180109212912-720a0952cc2a",
    )
    go_repository(
        name = "com_github_julienschmidt_httprouter",
        importpath = "github.com/julienschmidt/httprouter",
        sum = "h1:U0609e9tgbseu3rBINet9P48AI/D3oJs4dN7jwJOQ1U=",
        version = "v1.3.0",
    )

    go_repository(
        name = "com_github_jung_kurt_gofpdf",
        importpath = "github.com/jung-kurt/gofpdf",
        sum = "h1:PJr+ZMXIecYc1Ey2zucXdR73SMBtgjPgwa31099IMv0=",
        version = "v1.0.3-0.20190309125859-24315acbbda5",
    )
    go_repository(
        name = "com_github_jwilder_encoding",
        importpath = "github.com/jwilder/encoding",
        sum = "h1:2jNeR4YUziVtswNP9sEFAI913cVrzH85T+8Q6LpYbT0=",
        version = "v0.0.0-20170811194829-b4e1701a28ef",
    )

    go_repository(
        name = "com_github_k0kubun_go_ansi",
        importpath = "github.com/k0kubun/go-ansi",
        sum = "h1:qGQQKEcAR99REcMpsXCp3lJ03zYT1PkRd3kQGPn9GVg=",
        version = "v0.0.0-20180517002512-3bf9e2903213",
    )
    go_repository(
        name = "com_github_kami_zh_go_capturer",
        importpath = "github.com/kami-zh/go-capturer",
        sum = "h1:cVtBfNW5XTHiKQe7jDaDBSh/EVM4XLPutLAGboIXuM0=",
        version = "v0.0.0-20171211120116-e492ea43421d",
    )
    go_repository(
        name = "com_github_karalabe_usb",
        importpath = "github.com/karalabe/usb",
        sum = "h1:M6QQBNxF+CQ8OFvxrT90BA0qBOXymndZnk5q235mFc4=",
        version = "v0.0.2",
    )

    go_repository(
        name = "com_github_kevinms_leakybucket_go",
        importpath = "github.com/kevinms/leakybucket-go",
        sum = "h1:qNtd6alRqd3qOdPrKXMZImV192ngQ0WSh1briEO33Tk=",
        version = "v0.0.0-20200115003610-082473db97ca",
    )
    go_repository(
        name = "com_github_kilic_bls12_381",
        importpath = "github.com/kilic/bls12-381",
        sum = "h1:ac3KEjgHrX671Q7gW6aGmiQcDrYzmwrdq76HElwyewA=",
        version = "v0.1.1-0.20210208205449-6045b0235e36",
    )

    go_repository(
        name = "com_github_kisielk_errcheck",
        importpath = "github.com/kisielk/errcheck",
        sum = "h1:e8esj/e4R+SAOwFwN+n3zr0nYeCyeweozKfO23MvHzY=",
        version = "v1.5.0",
    )
    go_repository(
        name = "com_github_kisielk_gotool",
        importpath = "github.com/kisielk/gotool",
        sum = "h1:AV2c/EiW3KqPNT9ZKl07ehoAGi4C5/01Cfbblndcapg=",
        version = "v1.0.0",
    )
    go_repository(
        name = "com_github_kkdai_bstream",
        importpath = "github.com/kkdai/bstream",
        sum = "h1:FOOIBWrEkLgmlgGfMuZT83xIwfPDxEI2OHu6xUmJMFE=",
        version = "v0.0.0-20161212061736-f391b8402d23",
    )
    go_repository(
        name = "com_github_klauspost_compress",
        importpath = "github.com/klauspost/compress",
        sum = "h1:7cgTQxJCU/vy+oP/E3B9RGbQTgbiVzIJWIKOLoAsPok=",
        version = "v1.15.7",
    )

    go_repository(
        name = "com_github_klauspost_cpuid",
        importpath = "github.com/klauspost/cpuid",
        sum = "h1:CCtW0xUnWGVINKvE/WWOYKdsPV6mawAtvQuSl8guwQs=",
        version = "v1.2.3",
    )

    go_repository(
        name = "com_github_klauspost_cpuid_v2",
        importpath = "github.com/klauspost/cpuid/v2",
        sum = "h1:QRqdp6bb9M9S5yyKeYteXKuoKE4p0tGlra81fKOpWH8=",
        version = "v2.0.14",
    )
    go_repository(
        name = "com_github_klauspost_crc32",
        importpath = "github.com/klauspost/crc32",
        sum = "h1:KAZ1BW2TCmT6PRihDPpocIy1QTtsAsrx6TneU/4+CMg=",
        version = "v0.0.0-20161016154125-cb6bfca970f6",
    )
    go_repository(
        name = "com_github_klauspost_pgzip",
        importpath = "github.com/klauspost/pgzip",
        sum = "h1:qnWYvvKqedOF2ulHpMG72XQol4ILEJ8k2wwRl/Km8oE=",
        version = "v1.2.5",
    )
    go_repository(
        name = "com_github_klauspost_reedsolomon",
        importpath = "github.com/klauspost/reedsolomon",
        sum = "h1:N/VzgeMfHmLc+KHMD1UL/tNkfXAt8FnUqlgXGIduwAY=",
        version = "v1.9.3",
    )
    go_repository(
        name = "com_github_knetic_govaluate",
        importpath = "github.com/Knetic/govaluate",
        sum = "h1:1G1pk05UrOh0NlF1oeaaix1x8XzrfjIDK47TY0Zehcw=",
        version = "v3.0.1-0.20171022003610-9aa49832a739+incompatible",
    )

    go_repository(
        name = "com_github_konsorten_go_windows_terminal_sequences",
        importpath = "github.com/konsorten/go-windows-terminal-sequences",
        sum = "h1:CE8S1cTafDpPvMhIxNJKvHsGVBgn1xWYf1NbHQhywc8=",
        version = "v1.0.3",
    )
    go_repository(
        name = "com_github_koron_go_ssdp",
        importpath = "github.com/koron/go-ssdp",
        sum = "h1:JivLMY45N76b4p/vsWGOKewBQu6uf39y8l+AQ7sDKx8=",
        version = "v0.0.3",
    )
    go_repository(
        name = "com_github_korovkin_limiter",
        importpath = "github.com/korovkin/limiter",
        sum = "h1:QwKnpk6xFW80HVFKqiIHTzK19UF62mRWejcUr/q6z4I=",
        version = "v0.0.0-20190919045942-dac5a6b2a536",
    )

    go_repository(
        name = "com_github_kr_logfmt",
        importpath = "github.com/kr/logfmt",
        sum = "h1:T+h1c/A9Gawja4Y9mFVWj2vyii2bbUNDw3kt9VxK2EY=",
        version = "v0.0.0-20140226030751-b84e30acd515",
    )
    go_repository(
        name = "com_github_kr_pretty",
        importpath = "github.com/kr/pretty",
        sum = "h1:WgNl7dwNpEZ6jJ9k1snq4pZsg7DOEN8hP9Xw0Tsjwk0=",
        version = "v0.3.0",
    )
    go_repository(
        name = "com_github_kr_pty",
        importpath = "github.com/kr/pty",
        sum = "h1:/Um6a/ZmD5tF7peoOJ5oN5KMQ0DrGVQSXLNwyckutPk=",
        version = "v1.1.3",
    )
    go_repository(
        name = "com_github_kr_text",
        importpath = "github.com/kr/text",
        sum = "h1:5Nx0Ya0ZqY2ygV366QzturHI13Jq95ApcVaJBhpS+AY=",
        version = "v0.2.0",
    )

    go_repository(
        name = "com_github_kylelemons_godebug",
        importpath = "github.com/kylelemons/godebug",
        sum = "h1:RPNrshWIDI6G2gRW9EHilWtl7Z6Sb1BR0xunSBf0SNc=",
        version = "v1.1.0",
    )
    go_repository(
        name = "com_github_labstack_echo_v4",
        importpath = "github.com/labstack/echo/v4",
        sum = "h1:LF5Iq7t/jrtUuSutNuiEWtB5eiHfZ5gSe2pcu5exjQw=",
        version = "v4.2.1",
    )
    go_repository(
        name = "com_github_labstack_gommon",
        importpath = "github.com/labstack/gommon",
        sum = "h1:JEeO0bvc78PKdyHxloTKiF8BD5iGrH8T6MSeGvSgob0=",
        version = "v0.3.0",
    )

    go_repository(
        name = "com_github_leodido_go_urn",
        importpath = "github.com/leodido/go-urn",
        sum = "h1:BqpAaACuzVSgi/VLzGZIobT2z4v53pjosyNd9Yv6n/w=",
        version = "v1.2.1",
    )

    go_repository(
        name = "com_github_lib_pq",
        importpath = "github.com/lib/pq",
        sum = "h1:X5PMW56eZitiTeO7tKzZxFCSpbFZJtkMMooicw2us9A=",
        version = "v1.0.0",
    )

    go_repository(
        name = "com_github_libp2p_go_buffer_pool",
        importpath = "github.com/libp2p/go-buffer-pool",
        sum = "h1:oK4mSFcQz7cTQIfqbe4MIj9gLW+mnanjyFtc6cdF0Y8=",
        version = "v0.1.0",
    )
    go_repository(
        name = "com_github_libp2p_go_cidranger",
        importpath = "github.com/libp2p/go-cidranger",
        sum = "h1:ewPN8EZ0dd1LSnrtuwd4709PXVcITVeuwbag38yPW7c=",
        version = "v1.1.0",
    )

    go_repository(
        name = "com_github_libp2p_go_conn_security_multistream",
        importpath = "github.com/libp2p/go-conn-security-multistream",
        sum = "h1:9UCIKlBL1hC9u7nkMXpD1nkc/T53PKMAn3/k9ivBAVc=",
        version = "v0.3.0",
    )
    go_repository(
        name = "com_github_libp2p_go_eventbus",
        importpath = "github.com/libp2p/go-eventbus",
        sum = "h1:VanAdErQnpTioN2TowqNcOijf6YwhuODe4pPKSDpxGc=",
        version = "v0.2.1",
    )
    go_repository(
        name = "com_github_libp2p_go_flow_metrics",
        importpath = "github.com/libp2p/go-flow-metrics",
        sum = "h1:8tAs/hSdNvUiLgtlSy3mxwxWP4I9y/jlkPFT7epKdeM=",
        version = "v0.0.3",
    )
    go_repository(
        name = "com_github_libp2p_go_libp2p",
        build_file_proto_mode = "disable_global",
        importpath = "github.com/libp2p/go-libp2p",
        sum = "h1:tjjDNfp7FqdI/7v1rXtB/BtELaPlAThL2uzlj18kcrw=",
        version = "v0.20.3",
    )
    go_repository(
        name = "com_github_libp2p_go_libp2p_asn_util",
        importpath = "github.com/libp2p/go-libp2p-asn-util",
        sum = "h1:rg3+Os8jbnO5DxkC7K/Utdi+DkY3q/d1/1q+8WeNAsw=",
        version = "v0.2.0",
    )

    go_repository(
        name = "com_github_libp2p_go_libp2p_blankhost",
        importpath = "github.com/libp2p/go-libp2p-blankhost",
        sum = "h1:3EsGAi0CBGcZ33GwRuXEYJLLPoVWyXJ1bcJzAJjINkk=",
        version = "v0.2.0",
    )
    go_repository(
        name = "com_github_libp2p_go_libp2p_circuit",
        build_file_proto_mode = "disable_global",
        importpath = "github.com/libp2p/go-libp2p-circuit",
        sum = "h1:rw/HlhmUB3OktS/Ygz6+2XABOmHKzZpPUuMNUMosj8w=",
        version = "v0.6.0",
    )
    go_repository(
        name = "com_github_libp2p_go_libp2p_connmgr",
        importpath = "github.com/libp2p/go-libp2p-connmgr",
        sum = "h1:TMS0vc0TCBomtQJyWr7fYxcVYYhx+q/2gF++G5Jkl/w=",
        version = "v0.2.4",
    )

    go_repository(
        name = "com_github_libp2p_go_libp2p_core",
        build_directives = [
            "gazelle:resolve go github.com/btcsuite/btcd/btcec @com_github_btcsuite_btcd//btcec:btcec",
        ],
        build_file_proto_mode = "disable_global",
        importpath = "github.com/libp2p/go-libp2p-core",
        sum = "h1:QGU8mlxHytwTc4pq/aVQX9VDoAPiCHxfe/oOSwF+YDg=",
        version = "v0.17.0",
    )

    go_repository(
        name = "com_github_libp2p_go_libp2p_mplex",
        importpath = "github.com/libp2p/go-libp2p-mplex",
        sum = "h1:vt3k4E4HSND9XH4Z8rUpacPJFSAgLOv6HDvG8W9Ks9E=",
        version = "v0.5.0",
    )

    go_repository(
        name = "com_github_libp2p_go_libp2p_peerstore",
        importpath = "github.com/libp2p/go-libp2p-peerstore",
        sum = "h1:2iIUwok3vtmnWJTZeTeLgnBO6GbkXcwSRwgZHEKrQZs=",
        version = "v0.7.0",
    )
    go_repository(
        name = "com_github_libp2p_go_libp2p_pnet",
        importpath = "github.com/libp2p/go-libp2p-pnet",
        sum = "h1:J6htxttBipJujEjz1y0a5+eYoiPcFHhSYHH6na5f0/k=",
        version = "v0.2.0",
    )

    go_repository(
        name = "com_github_libp2p_go_libp2p_pubsub",
        build_file_proto_mode = "disable_global",
        importpath = "github.com/libp2p/go-libp2p-pubsub",
        sum = "h1:Om2zX4v6lQo7CIT99xkCVTSXeSwjfPtzzN3nzQRlApA=",
        version = "v0.7.1-0.20220701163738-60cf38003244",
    )
    go_repository(
        name = "com_github_libp2p_go_libp2p_quic_transport",
        importpath = "github.com/libp2p/go-libp2p-quic-transport",
        sum = "h1:aVg9/jr+R2esov5sH7wkXrmYmqJiUjtLMLYX3L9KYdY=",
        version = "v0.16.0",
    )
    go_repository(
        name = "com_github_libp2p_go_libp2p_resource_manager",
        importpath = "github.com/libp2p/go-libp2p-resource-manager",
        sum = "h1:2+cYxUNi33tcydsVLt6K5Fv2E3OTiVeafltecAj15E0=",
        version = "v0.3.0",
    )

    go_repository(
        name = "com_github_libp2p_go_libp2p_swarm",
        build_file_proto_mode = "disable_global",
        importpath = "github.com/libp2p/go-libp2p-swarm",
        sum = "h1:1yr7UCwxCN92cw9g9Q+fnJSlk7lOB1RetoEewxhGVL0=",
        version = "v0.10.0",
    )
    go_repository(
        name = "com_github_libp2p_go_libp2p_testing",
        importpath = "github.com/libp2p/go-libp2p-testing",
        sum = "h1:dCpODRtRaDZKF8HXT9qqqgON+OMEB423Knrgeod8j84=",
        version = "v0.9.2",
    )
    go_repository(
        name = "com_github_libp2p_go_libp2p_tls",
        importpath = "github.com/libp2p/go-libp2p-tls",
        sum = "h1:8BgvUJiOTcj0Gp6XvEicF0rL5aUtRg/UzEdeZDmDlC8=",
        version = "v0.3.0",
    )

    go_repository(
        name = "com_github_libp2p_go_libp2p_transport_upgrader",
        importpath = "github.com/libp2p/go-libp2p-transport-upgrader",
        sum = "h1:ADnLrL7fC4Vy7HPjk9oGof7nDeTqGXuof85Ar6kin9Q=",
        version = "v0.7.0",
    )
    go_repository(
        name = "com_github_libp2p_go_libp2p_yamux",
        importpath = "github.com/libp2p/go-libp2p-yamux",
        sum = "h1:APQYlttIj+Rr5sfa6siojwsi0ZwcIh/exHIUl9hZr6o=",
        version = "v0.8.0",
    )
    go_repository(
        name = "com_github_libp2p_go_maddr_filter",
        importpath = "github.com/libp2p/go-maddr-filter",
        sum = "h1:4ACqZKw8AqiuJfwFGq1CYDFugfXTOos+qQ3DETkhtCE=",
        version = "v0.1.0",
    )
    go_repository(
        name = "com_github_libp2p_go_mplex",
        importpath = "github.com/libp2p/go-mplex",
        sum = "h1:BDhFZdlk5tbr0oyFq/xv/NPGfjbnrsDam1EvutpBDbY=",
        version = "v0.7.0",
    )
    go_repository(
        name = "com_github_libp2p_go_msgio",
        importpath = "github.com/libp2p/go-msgio",
        sum = "h1:W6shmB+FeynDrUVl2dgFQvzfBZcXiyqY4VmpQLu9FqU=",
        version = "v0.2.0",
    )
    go_repository(
        name = "com_github_libp2p_go_nat",
        importpath = "github.com/libp2p/go-nat",
        sum = "h1:MfVsH6DLcpa04Xr+p8hmVRG4juse0s3J8HyNWYHffXg=",
        version = "v0.1.0",
    )
    go_repository(
        name = "com_github_libp2p_go_netroute",
        importpath = "github.com/libp2p/go-netroute",
        sum = "h1:0FpsbsvuSnAhXFnCY0VLFbJOzaK0VnP0r1QT/o4nWRE=",
        version = "v0.2.0",
    )
    go_repository(
        name = "com_github_libp2p_go_openssl",
        importpath = "github.com/libp2p/go-openssl",
        sum = "h1:eCAzdLejcNVBzP/iZM9vqHnQm+XyCEbSSIheIPRGNsw=",
        version = "v0.0.7",
    )

    go_repository(
        name = "com_github_libp2p_go_reuseport",
        importpath = "github.com/libp2p/go-reuseport",
        sum = "h1:18PRvIMlpY6ZK85nIAicSBuXXvrYoSw3dsBAR7zc560=",
        version = "v0.2.0",
    )
    go_repository(
        name = "com_github_libp2p_go_reuseport_transport",
        importpath = "github.com/libp2p/go-reuseport-transport",
        sum = "h1:C3PHeHjmnz8m6f0uydObj02tMEoi7CyD1zuN7xQT8gc=",
        version = "v0.1.0",
    )
    go_repository(
        name = "com_github_libp2p_go_sockaddr",
        importpath = "github.com/libp2p/go-sockaddr",
        sum = "h1:Y4s3/jNoryVRKEBrkJ576F17CPOaMIzUeCsg7dlTDj0=",
        version = "v0.1.0",
    )

    go_repository(
        name = "com_github_libp2p_go_stream_muxer_multistream",
        importpath = "github.com/libp2p/go-stream-muxer-multistream",
        sum = "h1:HsM/9OdtqnIzjVXcxTXjmqKrj3gJ8kacaOJwJS1ipaY=",
        version = "v0.4.0",
    )
    go_repository(
        name = "com_github_libp2p_go_tcp_transport",
        importpath = "github.com/libp2p/go-tcp-transport",
        sum = "h1:3ZPW8HAuyRAuFzyabE0hSrCXKKSWzROnZZX7DtcIatY=",
        version = "v0.5.0",
    )

    go_repository(
        name = "com_github_libp2p_go_yamux_v3",
        importpath = "github.com/libp2p/go-yamux/v3",
        sum = "h1:lNEy28MBk1HavUAlzKgShp+F6mn/ea1nDYWftZhFW9Q=",
        version = "v3.1.2",
    )

    go_repository(
        name = "com_github_libp2p_zeroconf_v2",
        importpath = "github.com/libp2p/zeroconf/v2",
        sum = "h1:XAuSczA96MYkVwH+LqqqCUZb2yH3krobMJ1YE+0hG2s=",
        version = "v2.1.1",
    )

    go_repository(
        name = "com_github_lightstep_lightstep_tracer_common_golang_gogo",
        importpath = "github.com/lightstep/lightstep-tracer-common/golang/gogo",
        sum = "h1:143Bb8f8DuGWck/xpNUOckBVYfFbBTnLevfRZ1aVVqo=",
        version = "v0.0.0-20190605223551-bc2310a04743",
    )
    go_repository(
        name = "com_github_lightstep_lightstep_tracer_go",
        importpath = "github.com/lightstep/lightstep-tracer-go",
        sum = "h1:vi1F1IQ8N7hNWytK9DpJsUfQhGuNSc19z330K6vl4zk=",
        version = "v0.18.1",
    )

    go_repository(
        name = "com_github_logrusorgru_aurora",
        importpath = "github.com/logrusorgru/aurora",
        sum = "h1:tOpm7WcpBTn4fjmVfgpQq0EfczGlG91VSDkswnjF5A8=",
        version = "v2.0.3+incompatible",
    )
    go_repository(
        name = "com_github_lucas_clemente_quic_go",
        importpath = "github.com/lucas-clemente/quic-go",
        sum = "h1:zsMwwniyybb8B/UDNXRSYee7WpQJVOcjQEGgpw2ikXs=",
        version = "v0.27.2",
    )
    go_repository(
        name = "com_github_lucasb_eyer_go_colorful",
        importpath = "github.com/lucasb-eyer/go-colorful",
        sum = "h1:QIbQXiugsb+q10B+MI+7DI1oQLdmnep86tWFlaaUAac=",
        version = "v1.0.3",
    )

    go_repository(
        name = "com_github_lunixbochs_vtclean",
        importpath = "github.com/lunixbochs/vtclean",
        sum = "h1:xu2sLAri4lGiovBDQKxl5mrXyESr3gUr5m5SM5+LVb8=",
        version = "v1.0.0",
    )
    go_repository(
        name = "com_github_lyft_protoc_gen_validate",
        importpath = "github.com/lyft/protoc-gen-validate",
        sum = "h1:KNt/RhmQTOLr7Aj8PsJ7mTronaFyx80mRTT9qF261dA=",
        version = "v0.0.13",
    )

    go_repository(
        name = "com_github_magiconair_properties",
        importpath = "github.com/magiconair/properties",
        sum = "h1:ZC2Vc7/ZFkGmsVC9KvOjumD+G5lXy2RtTKyzRKO2BQ4=",
        version = "v1.8.1",
    )
    go_repository(
        name = "com_github_mailru_easyjson",
        importpath = "github.com/mailru/easyjson",
        sum = "h1:hB2xlXdHp/pmPZq0y3QnmWAArdw9PqbmotexnWx/FU8=",
        version = "v0.0.0-20190626092158-b2ccc519800e",
    )

    go_repository(
        name = "com_github_manifoldco_promptui",
        importpath = "github.com/manifoldco/promptui",
        sum = "h1:3l11YT8tm9MnwGFQ4kETwkzpAwY2Jt9lCrumCUW4+z4=",
        version = "v0.7.0",
    )
    go_repository(
        name = "com_github_mariusvanderwijden_fuzzyvm",
        importpath = "github.com/MariusVanDerWijden/FuzzyVM",
        sum = "h1:HKOeocqWNWitsHPVPdCUJRalFmDNVHs2xTKmse4svwU=",
        version = "v0.0.0-20220304110512-764253afa8c2",
    )
    go_repository(
        name = "com_github_mariusvanderwijden_tx_fuzz",
        importpath = "github.com/MariusVanDerWijden/tx-fuzz",
        sum = "h1:sVb99a9AUxf26t06VNnDO5DReatE0lXCp6amDOaalXM=",
        version = "v0.0.0-20220321065247-ebb195301a27",
    )

    go_repository(
        name = "com_github_marten_seemann_qpack",
        importpath = "github.com/marten-seemann/qpack",
        sum = "h1:jvTsT/HpCn2UZJdP+UUB53FfUUgeOyG5K1ns0OJOGVs=",
        version = "v0.2.1",
    )

    go_repository(
        name = "com_github_marten_seemann_qtls_go1_15",
        importpath = "github.com/marten-seemann/qtls-go1-15",
        sum = "h1:RehYMOyRW8hPVEja1KBVsFVNSm35Jj9Mvs5yNoZZ28A=",
        version = "v0.1.4",
    )
    go_repository(
        name = "com_github_marten_seemann_qtls_go1_16",
        importpath = "github.com/marten-seemann/qtls-go1-16",
        sum = "h1:o9JrYPPco/Nukd/HpOHMHZoBDXQqoNtUCmny98/1uqQ=",
        version = "v0.1.5",
    )
    go_repository(
        name = "com_github_marten_seemann_qtls_go1_17",
        importpath = "github.com/marten-seemann/qtls-go1-17",
        sum = "h1:JADBlm0LYiVbuSySCHeY863dNkcpMmDR7s0bLKJeYlQ=",
        version = "v0.1.2",
    )
    go_repository(
        name = "com_github_marten_seemann_qtls_go1_18",
        build_directives = [
            "gazelle:exclude generate_cert.go",
        ],
        importpath = "github.com/marten-seemann/qtls-go1-18",
        sum = "h1:JH6jmzbduz0ITVQ7ShevK10Av5+jBEKAHMntXmIV7kM=",
        version = "v0.1.2",
    )

    go_repository(
        name = "com_github_marten_seemann_tcp",
        importpath = "github.com/marten-seemann/tcp",
        sum = "h1:br0buuQ854V8u83wA0rVZ8ttrq5CpaPZdvrK0LP2lOk=",
        version = "v0.0.0-20210406111302-dfbc87cc63fd",
    )
    go_repository(
        name = "com_github_matryer_moq",
        importpath = "github.com/matryer/moq",
        sum = "h1:HvFwW+cm9bCbZ/+vuGNq7CRWXql8c0y8nGeYpqmpvmk=",
        version = "v0.0.0-20190312154309-6cfb0558e1bd",
    )

    go_repository(
        name = "com_github_mattn_go_colorable",
        importpath = "github.com/mattn/go-colorable",
        sum = "h1:c1ghPdyEDarC70ftn0y+A/Ee++9zz8ljHG1b13eJ0s8=",
        version = "v0.1.8",
    )

    go_repository(
        name = "com_github_mattn_go_isatty",
        importpath = "github.com/mattn/go-isatty",
        sum = "h1:yVuAays6BHfxijgZPzw+3Zlu5yQgKGP2/hcQbHb7S9Y=",
        version = "v0.0.14",
    )
    go_repository(
        name = "com_github_mattn_go_runewidth",
        importpath = "github.com/mattn/go-runewidth",
        sum = "h1:Lm995f3rfxdpd6TSmuVCHVb/QhupuXlYr8sCI/QdE+0=",
        version = "v0.0.9",
    )

    go_repository(
        name = "com_github_mattn_go_sqlite3",
        importpath = "github.com/mattn/go-sqlite3",
        sum = "h1:LDdKkqtYlom37fkvqs8rMPFKAMe8+SgjbwZ6ex1/A/Q=",
        version = "v1.11.0",
    )
    go_repository(
        name = "com_github_mattn_go_tty",
        importpath = "github.com/mattn/go-tty",
        sum = "h1:d8RFOZ2IiFtFWBcKEHAFYJcPTf0wY5q0exFNJZVWa1U=",
        version = "v0.0.0-20180907095812-13ff1204f104",
    )
    go_repository(
        name = "com_github_matttproud_golang_protobuf_extensions",
        importpath = "github.com/matttproud/golang_protobuf_extensions",
        sum = "h1:4hp9jkHxhMHkqkrB3Ix0jegS5sx/RkqARlsWZ6pIwiU=",
        version = "v1.0.1",
    )
    go_repository(
        name = "com_github_mgutz_ansi",
        importpath = "github.com/mgutz/ansi",
        sum = "h1:j7+1HpAFS1zy5+Q4qx1fWh90gTKwiN4QCGoY9TWyyO4=",
        version = "v0.0.0-20170206155736-9520e82c474b",
    )
    go_repository(
        name = "com_github_microcosm_cc_bluemonday",
        importpath = "github.com/microcosm-cc/bluemonday",
        sum = "h1:SIYunPjnlXcW+gVfvm0IlSeR5U3WZUOLfVmqg85Go44=",
        version = "v1.0.1",
    )

    go_repository(
        name = "com_github_miekg_dns",
        importpath = "github.com/miekg/dns",
        sum = "h1:DQUfb9uc6smULcREF09Uc+/Gd46YWqJd5DbpPE9xkcA=",
        version = "v1.1.50",
    )
    go_repository(
        name = "com_github_mikioh_tcp",
        importpath = "github.com/mikioh/tcp",
        sum = "h1:bzE/A84HN25pxAuk9Eej1Kz9OUelF97nAc82bDquQI8=",
        version = "v0.0.0-20190314235350-803a9b46060c",
    )
    go_repository(
        name = "com_github_mikioh_tcpinfo",
        importpath = "github.com/mikioh/tcpinfo",
        sum = "h1:z78hV3sbSMAUoyUMM0I83AUIT6Hu17AWfgjzIbtrYFc=",
        version = "v0.0.0-20190314235526-30a79bb1804b",
    )
    go_repository(
        name = "com_github_mikioh_tcpopt",
        importpath = "github.com/mikioh/tcpopt",
        sum = "h1:PTfri+PuQmWDqERdnNMiD9ZejrlswWrCpBEZgWOiTrc=",
        version = "v0.0.0-20190314235656-172688c1accc",
    )

    go_repository(
        name = "com_github_minio_blake2b_simd",
        importpath = "github.com/minio/blake2b-simd",
        sum = "h1:lYpkrQH5ajf0OXOcUbGjvZxxijuBwbbmlSxLiuofa+g=",
        version = "v0.0.0-20160723061019-3f5f724cb5b1",
    )
    go_repository(
        name = "com_github_minio_highwayhash",
        importpath = "github.com/minio/highwayhash",
        sum = "h1:dZ6IIu8Z14VlC0VpfKofAhCy74wu/Qb5gcn52yWoz/0=",
        version = "v1.0.1",
    )
    go_repository(
        name = "com_github_minio_sha256_simd",
        importpath = "github.com/minio/sha256-simd",
        sum = "h1:v1ta+49hkWZyvaKwrQB8elexRqm6Y0aMLjCNsrYxo6g=",
        version = "v1.0.0",
    )
    go_repository(
        name = "com_github_mitchellh_cli",
        importpath = "github.com/mitchellh/cli",
        sum = "h1:iGBIsUe3+HZ/AD/Vd7DErOt5sU9fa8Uj7A2s1aggv1Y=",
        version = "v1.0.0",
    )

    go_repository(
        name = "com_github_mitchellh_colorstring",
        importpath = "github.com/mitchellh/colorstring",
        sum = "h1:62I3jR2EmQ4l5rM/4FEfDWcRD+abF5XlKShorW5LRoQ=",
        version = "v0.0.0-20190213212951-d06e56a500db",
    )

    go_repository(
        name = "com_github_mitchellh_go_homedir",
        importpath = "github.com/mitchellh/go-homedir",
        sum = "h1:lukF9ziXFxDFPkA1vsr5zpc1XuPDn/wFntq5mG+4E0Y=",
        version = "v1.1.0",
    )
    go_repository(
        name = "com_github_mitchellh_go_testing_interface",
        importpath = "github.com/mitchellh/go-testing-interface",
        sum = "h1:fzU/JVNcaqHQEcVFAKeR41fkiLdIPrefOvVG1VZ96U0=",
        version = "v1.0.0",
    )
    go_repository(
        name = "com_github_mitchellh_gox",
        importpath = "github.com/mitchellh/gox",
        sum = "h1:lfGJxY7ToLJQjHHwi0EX6uYBdK78egf954SQl13PQJc=",
        version = "v0.4.0",
    )
    go_repository(
        name = "com_github_mitchellh_iochan",
        importpath = "github.com/mitchellh/iochan",
        sum = "h1:C+X3KsSTLFVBr/tK1eYN/vs4rJcvsiLU338UhYPJWeY=",
        version = "v1.0.0",
    )

    go_repository(
        name = "com_github_mitchellh_mapstructure",
        importpath = "github.com/mitchellh/mapstructure",
        sum = "h1:CpVNEelQCZBooIPDn+AR3NpivK/TIKU8bDxdASFVQag=",
        version = "v1.4.1",
    )
    go_repository(
        name = "com_github_mitchellh_pointerstructure",
        importpath = "github.com/mitchellh/pointerstructure",
        sum = "h1:O+i9nHnXS3l/9Wu7r4NrEdwA2VFTicjUEN1uBnDo34A=",
        version = "v1.2.0",
    )

    go_repository(
        name = "com_github_modern_go_concurrent",
        importpath = "github.com/modern-go/concurrent",
        sum = "h1:TRLaZ9cD/w8PVh93nsPXa1VrQ6jlwL5oN8l14QlcNfg=",
        version = "v0.0.0-20180306012644-bacd9c7ef1dd",
    )
    go_repository(
        name = "com_github_modern_go_reflect2",
        importpath = "github.com/modern-go/reflect2",
        sum = "h1:9f412s+6RmYXLWZSEzVVgPGK7C2PphHj5RJrvfx9AWI=",
        version = "v1.0.1",
    )

    go_repository(
        name = "com_github_mohae_deepcopy",
        importpath = "github.com/mohae/deepcopy",
        sum = "h1:RWengNIwukTxcDr9M+97sNutRR1RKhG96O6jWumTTnw=",
        version = "v0.0.0-20170929034955-c48cc78d4826",
    )
    go_repository(
        name = "com_github_mr_tron_base58",
        importpath = "github.com/mr-tron/base58",
        sum = "h1:T/HDJBh4ZCPbU39/+c3rRvE0uKBQlU27+QI8LJ4t64o=",
        version = "v1.2.0",
    )

    go_repository(
        name = "com_github_mschoch_smat",
        importpath = "github.com/mschoch/smat",
        sum = "h1:VeRdUYdCw49yizlSbMEn2SZ+gT+3IUKx8BqxyQdz+BY=",
        version = "v0.0.0-20160514031455-90eadee771ae",
    )
    go_repository(
        name = "com_github_multiformats_go_base32",
        importpath = "github.com/multiformats/go-base32",
        sum = "h1:+qMh4a2f37b4xTNs6mqitDinryCI+tfO2dRVMN9mjSE=",
        version = "v0.0.4",
    )
    go_repository(
        name = "com_github_multiformats_go_base36",
        importpath = "github.com/multiformats/go-base36",
        sum = "h1:JR6TyF7JjGd3m6FbLU2cOxhC0Li8z8dLNGQ89tUg4F4=",
        version = "v0.1.0",
    )

    go_repository(
        name = "com_github_multiformats_go_multiaddr",
        importpath = "github.com/multiformats/go-multiaddr",
        sum = "h1:qMnoOPj2s8xxPU5kZ57Cqdr0hHhARz7mFsPMIiYNqzg=",
        version = "v0.6.0",
    )
    go_repository(
        name = "com_github_multiformats_go_multiaddr_dns",
        importpath = "github.com/multiformats/go-multiaddr-dns",
        sum = "h1:QgQgR+LQVt3NPTjbrLLpsaT2ufAA2y0Mkk+QRVJbW3A=",
        version = "v0.3.1",
    )
    go_repository(
        name = "com_github_multiformats_go_multiaddr_fmt",
        importpath = "github.com/multiformats/go-multiaddr-fmt",
        sum = "h1:WLEFClPycPkp4fnIzoFoV9FVd49/eQsuaL3/CWe167E=",
        version = "v0.1.0",
    )
    go_repository(
        name = "com_github_multiformats_go_multiaddr_net",
        importpath = "github.com/multiformats/go-multiaddr-net",
        sum = "h1:MSXRGN0mFymt6B1yo/6BPnIRpLPEnKgQNvVfCX5VDJk=",
        version = "v0.2.0",
    )
    go_repository(
        name = "com_github_multiformats_go_multibase",
        importpath = "github.com/multiformats/go-multibase",
        sum = "h1:3ASCDsuLX8+j4kx58qnJ4YFq/JWTJpCyDW27ztsVTOI=",
        version = "v0.1.1",
    )
    go_repository(
        name = "com_github_multiformats_go_multicodec",
        importpath = "github.com/multiformats/go-multicodec",
        sum = "h1:EgU6cBe/D7WRwQb1KmnBvU7lrcFGMggZVTPtOW9dDHs=",
        version = "v0.5.0",
    )

    go_repository(
        name = "com_github_multiformats_go_multihash",
        importpath = "github.com/multiformats/go-multihash",
        sum = "h1:oytJb9ZA1OUW0r0f9ea18GiaPOo4SXyc7p2movyUuo4=",
        version = "v0.2.0",
    )
    go_repository(
        name = "com_github_multiformats_go_multistream",
        importpath = "github.com/multiformats/go-multistream",
        sum = "h1:d5PZpjwRgVlbwfdTDjife7XszfZd8KYWfROYFlGcR8o=",
        version = "v0.3.3",
    )
    go_repository(
        name = "com_github_multiformats_go_varint",
        importpath = "github.com/multiformats/go-varint",
        sum = "h1:gk85QWKxh3TazbLxED/NlDVv8+q+ReFJk7Y2W/KhfNY=",
        version = "v0.0.6",
    )
    go_repository(
        name = "com_github_munnerz_goautoneg",
        importpath = "github.com/munnerz/goautoneg",
        sum = "h1:7PxY7LVfSZm7PEeBTyK1rj1gABdCO2mbri6GKO1cMDs=",
        version = "v0.0.0-20120707110453-a547fc61f48d",
    )
    go_repository(
        name = "com_github_mwitkow_go_conntrack",
        importpath = "github.com/mwitkow/go-conntrack",
        sum = "h1:KUppIJq7/+SVif2QVs3tOP0zanoHgBEVAwHxUSIzRqU=",
        version = "v0.0.0-20190716064945-2f068394615f",
    )
    go_repository(
        name = "com_github_mxk_go_flowrate",
        importpath = "github.com/mxk/go-flowrate",
        sum = "h1:y5//uYreIhSUg3J1GEMiLbxo1LJaP8RfCpH6pymGZus=",
        version = "v0.0.0-20140419014527-cca7078d478f",
    )

    go_repository(
        name = "com_github_naoina_toml",
        importpath = "github.com/naoina/toml",
        sum = "h1:shk/vn9oCoOTmwcouEdwIeOtOGA/ELRUw/GwvxwfT+0=",
        version = "v0.1.2-0.20170918210437-9fafd6967416",
    )
    go_repository(
        name = "com_github_nats_io_jwt",
        importpath = "github.com/nats-io/jwt",
        sum = "h1:+RB5hMpXUUA2dfxuhBTEkMOrYmM+gKIZYS1KjSostMI=",
        version = "v0.3.2",
    )
    go_repository(
        name = "com_github_nats_io_nats_go",
        importpath = "github.com/nats-io/nats.go",
        sum = "h1:ik3HbLhZ0YABLto7iX80pZLPw/6dx3T+++MZJwLnMrQ=",
        version = "v1.9.1",
    )
    go_repository(
        name = "com_github_nats_io_nats_server_v2",
        importpath = "github.com/nats-io/nats-server/v2",
        sum = "h1:i2Ly0B+1+rzNZHHWtD4ZwKi+OU5l+uQo1iDHZ2PmiIc=",
        version = "v2.1.2",
    )
    go_repository(
        name = "com_github_nats_io_nkeys",
        importpath = "github.com/nats-io/nkeys",
        sum = "h1:6JrEfig+HzTH85yxzhSVbjHRJv9cn0p6n3IngIcM5/k=",
        version = "v0.1.3",
    )
    go_repository(
        name = "com_github_nats_io_nuid",
        importpath = "github.com/nats-io/nuid",
        sum = "h1:5iA8DT8V7q8WK2EScv2padNa/rTESc1KdnPw4TC2paw=",
        version = "v1.0.1",
    )

    go_repository(
        name = "com_github_neelance_astrewrite",
        importpath = "github.com/neelance/astrewrite",
        sum = "h1:D6paGObi5Wud7xg83MaEFyjxQB1W5bz5d0IFppr+ymk=",
        version = "v0.0.0-20160511093645-99348263ae86",
    )
    go_repository(
        name = "com_github_neelance_sourcemap",
        importpath = "github.com/neelance/sourcemap",
        sum = "h1:eFXv9Nu1lGbrNbj619aWwZfVF5HBrm9Plte8aNptuTI=",
        version = "v0.0.0-20151028013722-8c68805598ab",
    )

    go_repository(
        name = "com_github_nishanths_predeclared",
        importpath = "github.com/nishanths/predeclared",
        sum = "h1:3f0nxAmdj/VoCGN/ijdMy7bj6SBagaqYg1B0hu8clMA=",
        version = "v0.0.0-20200524104333-86fad755b4d3",
    )

    go_repository(
        name = "com_github_nxadm_tail",
        importpath = "github.com/nxadm/tail",
        sum = "h1:nPr65rt6Y5JFSKQO7qToXr7pePgD6Gwiw05lkbyAQTE=",
        version = "v1.4.8",
    )
    go_repository(
        name = "com_github_nytimes_gziphandler",
        importpath = "github.com/NYTimes/gziphandler",
        sum = "h1:lsxEuwrXEAokXB9qhlbKWPpo3KMLZQ5WB5WLQRW1uq0=",
        version = "v0.0.0-20170623195520-56545f4a5d46",
    )
    go_repository(
        name = "com_github_oklog_oklog",
        importpath = "github.com/oklog/oklog",
        sum = "h1:wVfs8F+in6nTBMkA7CbRw+zZMIB7nNM825cM1wuzoTk=",
        version = "v0.3.2",
    )
    go_repository(
        name = "com_github_oklog_run",
        importpath = "github.com/oklog/run",
        sum = "h1:Ru7dDtJNOyC66gQ5dQmaCa0qIsAUFY3sFpK1Xk8igrw=",
        version = "v1.0.0",
    )

    go_repository(
        name = "com_github_oklog_ulid",
        importpath = "github.com/oklog/ulid",
        sum = "h1:EGfNDEx6MqHz8B3uNV6QAib1UR2Lm97sHi3ocA6ESJ4=",
        version = "v1.3.1",
    )
    go_repository(
        name = "com_github_olekukonko_tablewriter",
        importpath = "github.com/olekukonko/tablewriter",
        sum = "h1:P2Ga83D34wi1o9J6Wh1mRuqd4mF/x/lgBS7N7AbDhec=",
        version = "v0.0.5",
    )
    go_repository(
        name = "com_github_oneofone_xxhash",
        importpath = "github.com/OneOfOne/xxhash",
        sum = "h1:KMrpdQIwFcEqXDklaen+P1axHaj9BSKzvpUUfnHldSE=",
        version = "v1.2.2",
    )
    go_repository(
        name = "com_github_onsi_ginkgo",
        importpath = "github.com/onsi/ginkgo",
        sum = "h1:8xi0RTUf59SOSfEtZMvwTvXYMzG4gV23XVHOZiXNtnE=",
        version = "v1.16.5",
    )
    go_repository(
        name = "com_github_onsi_ginkgo_v2",
        importpath = "github.com/onsi/ginkgo/v2",
        sum = "h1:e/3Cwtogj0HA+25nMP1jCMDIf8RtRYbGwGGuBIFztkc=",
        version = "v2.1.3",
    )

    go_repository(
        name = "com_github_onsi_gomega",
        importpath = "github.com/onsi/gomega",
        sum = "h1:4ieX6qQjPP/BfC3mpsAtIGGlxTWPeA3Inl/7DtXw1tw=",
        version = "v1.19.0",
    )
    go_repository(
        name = "com_github_op_go_logging",
        importpath = "github.com/op/go-logging",
        sum = "h1:lDH9UUVJtmYCjyT0CI4q8xvlXPxeZ0gYCVvWbmPlp88=",
        version = "v0.0.0-20160315200505-970db520ece7",
    )

    go_repository(
        name = "com_github_openconfig_gnmi",
        importpath = "github.com/openconfig/gnmi",
        sum = "h1:a380JP+B7xlMbEQOlha1buKhzBPXFqgFXplyWCEIGEY=",
        version = "v0.0.0-20190823184014-89b2bf29312c",
    )
    go_repository(
        name = "com_github_openconfig_reference",
        importpath = "github.com/openconfig/reference",
        sum = "h1:yHCGAHg2zMaW8olLrqEt3SAHGcEx2aJPEQWMRCyravY=",
        version = "v0.0.0-20190727015836-8dfd928c9696",
    )
    go_repository(
        name = "com_github_opencontainers_runtime_spec",
        importpath = "github.com/opencontainers/runtime-spec",
        sum = "h1:UfAcuLBJB9Coz72x1hgl8O5RVzTdNiaglX6v2DM6FI0=",
        version = "v1.0.2",
    )

    go_repository(
        name = "com_github_opentracing_basictracer_go",
        importpath = "github.com/opentracing/basictracer-go",
        sum = "h1:YyUAhaEfjoWXclZVJ9sGoNct7j4TVk7lZWlQw5UXuoo=",
        version = "v1.0.0",
    )
    go_repository(
        name = "com_github_opentracing_contrib_go_observer",
        importpath = "github.com/opentracing-contrib/go-observer",
        sum = "h1:lM6RxxfUMrYL/f8bWEUqdXrANWtrL7Nndbm9iFN0DlU=",
        version = "v0.0.0-20170622124052-a52f23424492",
    )

    go_repository(
        name = "com_github_opentracing_opentracing_go",
        importpath = "github.com/opentracing/opentracing-go",
        sum = "h1:uEJPy/1a5RIPAJ0Ov+OIO8OxWu77jEv+1B0VhjKrZUs=",
        version = "v1.2.0",
    )
    go_repository(
        name = "com_github_openzipkin_contrib_zipkin_go_opentracing",
        importpath = "github.com/openzipkin-contrib/zipkin-go-opentracing",
        sum = "h1:ZCnq+JUrvXcDVhX/xRolRBZifmabN1HcS1wrPSvxhrU=",
        version = "v0.4.5",
    )
    go_repository(
        name = "com_github_openzipkin_zipkin_go",
        importpath = "github.com/openzipkin/zipkin-go",
        sum = "h1:nY8Hti+WKaP0cRsSeQ026wU03QsM762XBeCXBb9NAWI=",
        version = "v0.2.2",
    )
    go_repository(
        name = "com_github_otiai10_copy",
        importpath = "github.com/otiai10/copy",
        sum = "h1:HvG945u96iNadPoG2/Ja2+AUJeW5YuFQMixq9yirC+k=",
        version = "v1.2.0",
    )
    go_repository(
        name = "com_github_otiai10_curr",
        importpath = "github.com/otiai10/curr",
        sum = "h1:TJIWdbX0B+kpNagQrjgq8bCMrbhiuX73M2XwgtDMoOI=",
        version = "v1.0.0",
    )
    go_repository(
        name = "com_github_otiai10_mint",
        importpath = "github.com/otiai10/mint",
        sum = "h1:BCmzIS3n71sGfHB5NMNDB3lHYPz8fWSkCAErHed//qc=",
        version = "v1.3.1",
    )

    go_repository(
        name = "com_github_pact_foundation_pact_go",
        importpath = "github.com/pact-foundation/pact-go",
        sum = "h1:OYkFijGHoZAYbOIb1LWXrwKQbMMRUv1oQ89blD2Mh2Q=",
        version = "v1.0.4",
    )
    go_repository(
        name = "com_github_pascaldekloe_goe",
        importpath = "github.com/pascaldekloe/goe",
        sum = "h1:Lgl0gzECD8GnQ5QCWA8o6BtfL6mDH5rQgM4/fX3avOs=",
        version = "v0.0.0-20180627143212-57f6aae5913c",
    )

    go_repository(
        name = "com_github_patrickmn_go_cache",
        importpath = "github.com/patrickmn/go-cache",
        sum = "h1:HRMgzkcYKYpi3C8ajMPV8OFXaaRUnok+kx1WdO15EQc=",
        version = "v2.1.0+incompatible",
    )
    go_repository(
        name = "com_github_paulbellamy_ratecounter",
        importpath = "github.com/paulbellamy/ratecounter",
        sum = "h1:2L/RhJq+HA8gBQImDXtLPrDXK5qAj6ozWVK/zFXVJGs=",
        version = "v0.2.0",
    )
    go_repository(
        name = "com_github_pbnjay_memory",
        importpath = "github.com/pbnjay/memory",
        sum = "h1:onHthvaw9LFnH4t2DcNVpwGmV9E1BkGknEliJkfwQj0=",
        version = "v0.0.0-20210728143218-7b4eea64cf58",
    )

    go_repository(
        name = "com_github_pborman_uuid",
        importpath = "github.com/pborman/uuid",
        sum = "h1:+ZZIw58t/ozdjRaXh/3awHfmWRbzYxJoAdNJxe/3pvw=",
        version = "v1.2.1",
    )
    go_repository(
        name = "com_github_pelletier_go_toml",
        importpath = "github.com/pelletier/go-toml",
        sum = "h1:T5zMGML61Wp+FlcbWjRDT7yAxhJNAiPPLOFECq181zc=",
        version = "v1.2.0",
    )
    go_repository(
        name = "com_github_performancecopilot_speed",
        importpath = "github.com/performancecopilot/speed",
        sum = "h1:2WnRzIquHa5QxaJKShDkLM+sc0JPuwhXzK8OYOyt3Vg=",
        version = "v3.0.0+incompatible",
    )

    go_repository(
        name = "com_github_peterbourgon_diskv",
        importpath = "github.com/peterbourgon/diskv",
        sum = "h1:UBdAOUP5p4RWqPBg048CAvpKN+vxiaj6gdUUzhl4XmI=",
        version = "v2.0.1+incompatible",
    )

    go_repository(
        name = "com_github_peterh_liner",
        importpath = "github.com/peterh/liner",
        sum = "h1:w/UPXyl5GfahFxcTOz2j9wCIHNI+pUPr2laqpojKNCg=",
        version = "v1.2.0",
    )

    go_repository(
        name = "com_github_philhofer_fwd",
        importpath = "github.com/philhofer/fwd",
        sum = "h1:UbZqGr5Y38ApvM/V/jEljVxwocdweyH+vmYvRPBnbqQ=",
        version = "v1.0.0",
    )

    go_repository(
        name = "com_github_pierrec_lz4",
        importpath = "github.com/pierrec/lz4",
        sum = "h1:mFe7ttWaflA46Mhqh+jUfjp2qTbPYxLB2/OyBppH9dg=",
        version = "v2.4.1+incompatible",
    )
    go_repository(
        name = "com_github_pkg_diff",
        importpath = "github.com/pkg/diff",
        sum = "h1:aoZm08cpOy4WuID//EZDgcC4zIxODThtZNPirFr42+A=",
        version = "v0.0.0-20210226163009-20ebb0f2a09e",
    )

    go_repository(
        name = "com_github_pkg_errors",
        importpath = "github.com/pkg/errors",
        sum = "h1:FEBLx1zS214owpjy7qsBeixbURkuhQAwrK5UwLGTwt4=",
        version = "v0.9.1",
    )
    go_repository(
        name = "com_github_pkg_profile",
        importpath = "github.com/pkg/profile",
        sum = "h1:042Buzk+NhDI+DeSAA62RwJL8VAuZUMQZUjCsRz1Mug=",
        version = "v1.5.0",
    )

    go_repository(
        name = "com_github_pkg_term",
        importpath = "github.com/pkg/term",
        sum = "h1:tFwafIEMf0B7NlcxV/zJ6leBIa81D3hgGSgsE5hCkOQ=",
        version = "v0.0.0-20180730021639-bffc007b7fd5",
    )
    go_repository(
        name = "com_github_pmezard_go_difflib",
        importpath = "github.com/pmezard/go-difflib",
        sum = "h1:4DBwDE0NGyQoBHbLQYPwSUPoCMWR5BEzIk/f1lZbAQM=",
        version = "v1.0.0",
    )
    go_repository(
        name = "com_github_posener_complete",
        importpath = "github.com/posener/complete",
        sum = "h1:ccV59UEOTzVDnDUEFdT95ZzHVZ+5+158q8+SJb2QV5w=",
        version = "v1.1.1",
    )

    go_repository(
        name = "com_github_prometheus_client_golang",
        importpath = "github.com/prometheus/client_golang",
        sum = "h1:51L9cDoUHVrXx4zWYlcLQIZ+d+VXHgqnYKkIuq4g/34=",
        version = "v1.12.2",
    )
    go_repository(
        name = "com_github_prometheus_client_model",
        importpath = "github.com/prometheus/client_model",
        sum = "h1:uq5h0d+GuxiXLJLNABMgp2qUWDPiLvgCzz2dUR+/W/M=",
        version = "v0.2.0",
    )
    go_repository(
        name = "com_github_prometheus_common",
        importpath = "github.com/prometheus/common",
        sum = "h1:Eyr+Pw2VymWejHqCugNaQXkAi6KayVNxaHeu6khmFBE=",
        version = "v0.35.0",
    )
    go_repository(
        name = "com_github_prometheus_procfs",
        importpath = "github.com/prometheus/procfs",
        sum = "h1:4jVXhlkAyzOScmCkXBTOLRLTz8EeU+eyjrwB/EPq0VU=",
        version = "v0.7.3",
    )
    go_repository(
        name = "com_github_prometheus_prom2json",
        importpath = "github.com/prometheus/prom2json",
        sum = "h1:BlqrtbT9lLH3ZsOVhXPsHzFrApCTKRifB7gjJuypu6Y=",
        version = "v1.3.0",
    )

    go_repository(
        name = "com_github_prometheus_tsdb",
        importpath = "github.com/prometheus/tsdb",
        sum = "h1:If5rVCMTp6W2SiRAQFlbpJNgVlgMEd+U2GZckwK38ic=",
        version = "v0.10.0",
    )
    go_repository(
        name = "com_github_protolambda_go_kzg",
        importpath = "github.com/protolambda/go-kzg",
        sum = "h1:lkbqhxyUcDtzxqylImpylMUCkigRLQ4791yn6OLy2/g=",
        version = "v0.0.0-20220220065500-36404333406f",
    )
    go_repository(
        name = "com_github_protolambda_ztyp",
        importpath = "github.com/protolambda/ztyp",
        sum = "h1:+rfw75/Zh8EopNlG652TGDXlLgJflj6XWxJ9yCVpJws=",
        version = "v0.2.1",
    )

    go_repository(
        name = "com_github_prysmaticlabs_go_bitfield",
        importpath = "github.com/prysmaticlabs/go-bitfield",
        sum = "h1:0tVE4tdWQK9ZpYygoV7+vS6QkDvQVySboMVEIxBJmXw=",
        version = "v0.0.0-20210809151128-385d8c5e3fb7",
    )
    go_repository(
        name = "com_github_prysmaticlabs_gohashtree",
        importpath = "github.com/prysmaticlabs/gohashtree",
        sum = "h1:hk5ZsDQuSkyUMhTd55qB396P1+dtyIKiSwMmYE/hyEU=",
        version = "v0.0.2-alpha",
    )

    go_repository(
        name = "com_github_prysmaticlabs_prombbolt",
        importpath = "github.com/prysmaticlabs/prombbolt",
        sum = "h1:9PHRCuO/VN0s9k+RmLykho7AjDxblNYI5bYKed16NPU=",
        version = "v0.0.0-20210126082820-9b7adba6db7c",
    )
    go_repository(
        name = "com_github_prysmaticlabs_protoc_gen_go_cast",
        importpath = "github.com/prysmaticlabs/protoc-gen-go-cast",
        sum = "h1:+jhXLjEYVW4qU2z5SOxlxN+Hv/A9FDf0HpfDurfMEz0=",
        version = "v0.0.0-20211014160335-757fae4f38c6",
    )

    go_repository(
        name = "com_github_puerkitobio_purell",
        importpath = "github.com/PuerkitoBio/purell",
        sum = "h1:0GoNN3taZV6QI81IXgCbxMyEaJDXMSIjArYBCYzVVvs=",
        version = "v1.0.0",
    )
    go_repository(
        name = "com_github_puerkitobio_urlesc",
        importpath = "github.com/PuerkitoBio/urlesc",
        sum = "h1:JCHLVE3B+kJde7bIEo5N4J+ZbLhp0J1Fs+ulyRws4gE=",
        version = "v0.0.0-20160726150825-5bd2802263f2",
    )
    go_repository(
        name = "com_github_r3labs_sse",
        importpath = "github.com/r3labs/sse",
        sum = "h1:zAsgcP8MhzAbhMnB1QQ2O7ZhWYVGYSR2iVcjzQuPV+o=",
        version = "v0.0.0-20210224172625-26fe804710bc",
    )
    go_repository(
        name = "com_github_raulk_clock",
        importpath = "github.com/raulk/clock",
        sum = "h1:dpb29+UKMbLqiU/jqIJptgLR1nn23HLgMY0sTCDza5Y=",
        version = "v1.1.0",
    )
    go_repository(
        name = "com_github_raulk_go_watchdog",
        importpath = "github.com/raulk/go-watchdog",
        sum = "h1:konN75pw2BMmZ+AfuAm5rtFsWcJpKF3m02rKituuXNo=",
        version = "v1.2.0",
    )

    go_repository(
        name = "com_github_rcrowley_go_metrics",
        importpath = "github.com/rcrowley/go-metrics",
        sum = "h1:dY6ETXrvDG7Sa4vE8ZQG4yqWg6UnOcbqTAahkV813vQ=",
        version = "v0.0.0-20190826022208-cac0b30c2563",
    )

    go_repository(
        name = "com_github_retailnext_hllpp",
        importpath = "github.com/retailnext/hllpp",
        sum = "h1:RnWNS9Hlm8BIkjr6wx8li5abe0fr73jljLycdfemTp0=",
        version = "v1.0.1-0.20180308014038-101a6d2f8b52",
    )
    go_repository(
        name = "com_github_rivo_tview",
        importpath = "github.com/rivo/tview",
        sum = "h1:rqaqSUdaW+OBbjnsrOoiaJv43mSRARuvsAuirmdxu7E=",
        version = "v0.0.0-20200712113419-c65badfc3d92",
    )
    go_repository(
        name = "com_github_rivo_uniseg",
        importpath = "github.com/rivo/uniseg",
        sum = "h1:+2KBaVoUmb9XzDsrx/Ct0W/EYOSFf/nWTauy++DprtY=",
        version = "v0.1.0",
    )

    go_repository(
        name = "com_github_rjeczalik_notify",
        importpath = "github.com/rjeczalik/notify",
        sum = "h1:CLCKso/QK1snAlnhNR/CNvNiFU2saUtjV0bx3EwNeCE=",
        version = "v0.9.1",
    )

    go_repository(
        name = "com_github_rogpeppe_fastuuid",
        importpath = "github.com/rogpeppe/fastuuid",
        sum = "h1:Ppwyp6VYCF1nvBTXL3trRso7mXMlRrw9ooo375wvi2s=",
        version = "v1.2.0",
    )
    go_repository(
        name = "com_github_rogpeppe_go_internal",
        importpath = "github.com/rogpeppe/go-internal",
        sum = "h1:FCbCCtXNOY3UtUuHUYaghJg4y7Fd14rXifAYUAtL9R8=",
        version = "v1.8.0",
    )

    go_repository(
        name = "com_github_rs_cors",
        importpath = "github.com/rs/cors",
        sum = "h1:+88SsELBHx5r+hZ8TCkggzSstaWNbDvThkVK8H6f9ik=",
        version = "v1.7.0",
    )

    go_repository(
        name = "com_github_russross_blackfriday",
        importpath = "github.com/russross/blackfriday",
        sum = "h1:HyvC0ARfnZBqnXwABFeSZHpKvJHJJfPz81GNueLj0oo=",
        version = "v1.5.2",
    )

    go_repository(
        name = "com_github_russross_blackfriday_v2",
        importpath = "github.com/russross/blackfriday/v2",
        sum = "h1:JIOH55/0cWyOuilr9/qlrm0BSXldqnqwMsf35Ld67mk=",
        version = "v2.1.0",
    )
    go_repository(
        name = "com_github_ryanuber_columnize",
        importpath = "github.com/ryanuber/columnize",
        sum = "h1:UFr9zpz4xgTnIE5yIMtWAMngCdZ9p/+q6lTbgelo80M=",
        version = "v0.0.0-20160712163229-9b3edd62028f",
    )
    go_repository(
        name = "com_github_samuel_go_zookeeper",
        importpath = "github.com/samuel/go-zookeeper",
        sum = "h1:p3Vo3i64TCLY7gIfzeQaUJ+kppEO5WQG3cL8iE8tGHU=",
        version = "v0.0.0-20190923202752-2cc03de413da",
    )

    go_repository(
        name = "com_github_satori_go_uuid",
        importpath = "github.com/satori/go.uuid",
        sum = "h1:0uYX9dsZ2yD7q2RtLRtPSdGDWzjeM3TbMJP9utgA0ww=",
        version = "v1.2.0",
    )

    go_repository(
        name = "com_github_schollz_progressbar_v3",
        importpath = "github.com/schollz/progressbar/v3",
        sum = "h1:nMinx+JaEm/zJz4cEyClQeAw5rsYSB5th3xv+5lV6Vg=",
        version = "v3.3.4",
    )
    go_repository(
        name = "com_github_sean_seed",
        importpath = "github.com/sean-/seed",
        sum = "h1:nn5Wsu0esKSJiIVhscUtVbo7ada43DJhG55ua/hjS5I=",
        version = "v0.0.0-20170313163322-e2103e2c3529",
    )
    go_repository(
        name = "com_github_segmentio_kafka_go",
        importpath = "github.com/segmentio/kafka-go",
        sum = "h1:HtCSf6B4gN/87yc5qTl7WsxPKQIIGXLPPM1bMCPOsoY=",
        version = "v0.2.0",
    )

    go_repository(
        name = "com_github_sergi_go_diff",
        importpath = "github.com/sergi/go-diff",
        sum = "h1:Kpca3qRNrduNnOQeazBd0ysaKrUJiIuISHxogkT9RPQ=",
        version = "v1.0.0",
    )

    go_repository(
        name = "com_github_shirou_gopsutil",
        importpath = "github.com/shirou/gopsutil",
        sum = "h1:Bn1aCHHRnjv4Bl16T8rcaFjYSrGrIZvpiGO6P3Q4GpU=",
        version = "v3.21.4-0.20210419000835-c7a38de76ee5+incompatible",
    )
    go_repository(
        name = "com_github_shopify_sarama",
        importpath = "github.com/Shopify/sarama",
        sum = "h1:3jnfWKD7gVwbB1KSy/lE0szA9duPuSFLViK0o/d3DgA=",
        version = "v1.26.1",
    )
    go_repository(
        name = "com_github_shopify_toxiproxy",
        importpath = "github.com/Shopify/toxiproxy",
        sum = "h1:TKdv8HiTLgE5wdJuEML90aBgNWsokNbMijUGhmcoBJc=",
        version = "v2.1.4+incompatible",
    )
    go_repository(
        name = "com_github_shurcool_component",
        importpath = "github.com/shurcooL/component",
        sum = "h1:Fth6mevc5rX7glNLpbAMJnqKlfIkcTjZCSHEeqvKbcI=",
        version = "v0.0.0-20170202220835-f88ec8f54cc4",
    )
    go_repository(
        name = "com_github_shurcool_events",
        importpath = "github.com/shurcooL/events",
        sum = "h1:vabduItPAIz9px5iryD5peyx7O3Ya8TBThapgXim98o=",
        version = "v0.0.0-20181021180414-410e4ca65f48",
    )
    go_repository(
        name = "com_github_shurcool_github_flavored_markdown",
        importpath = "github.com/shurcooL/github_flavored_markdown",
        sum = "h1:qb9IthCFBmROJ6YBS31BEMeSYjOscSiG+EO+JVNTz64=",
        version = "v0.0.0-20181002035957-2122de532470",
    )
    go_repository(
        name = "com_github_shurcool_go",
        importpath = "github.com/shurcooL/go",
        sum = "h1:MZM7FHLqUHYI0Y/mQAt3d2aYa0SiNms/hFqC9qJYolM=",
        version = "v0.0.0-20180423040247-9e1955d9fb6e",
    )
    go_repository(
        name = "com_github_shurcool_go_goon",
        importpath = "github.com/shurcooL/go-goon",
        sum = "h1:llrF3Fs4018ePo4+G/HV/uQUqEI1HMDjCeOf2V6puPc=",
        version = "v0.0.0-20170922171312-37c2f522c041",
    )
    go_repository(
        name = "com_github_shurcool_gofontwoff",
        importpath = "github.com/shurcooL/gofontwoff",
        sum = "h1:Yoy/IzG4lULT6qZg62sVC+qyBL8DQkmD2zv6i7OImrc=",
        version = "v0.0.0-20180329035133-29b52fc0a18d",
    )
    go_repository(
        name = "com_github_shurcool_gopherjslib",
        importpath = "github.com/shurcooL/gopherjslib",
        sum = "h1:UOk+nlt1BJtTcH15CT7iNO7YVWTfTv/DNwEAQHLIaDQ=",
        version = "v0.0.0-20160914041154-feb6d3990c2c",
    )
    go_repository(
        name = "com_github_shurcool_highlight_diff",
        importpath = "github.com/shurcooL/highlight_diff",
        sum = "h1:vYEG87HxbU6dXj5npkeulCS96Dtz5xg3jcfCgpcvbIw=",
        version = "v0.0.0-20170515013008-09bb4053de1b",
    )
    go_repository(
        name = "com_github_shurcool_highlight_go",
        importpath = "github.com/shurcooL/highlight_go",
        sum = "h1:7pDq9pAMCQgRohFmd25X8hIH8VxmT3TaDm+r9LHxgBk=",
        version = "v0.0.0-20181028180052-98c3abbbae20",
    )
    go_repository(
        name = "com_github_shurcool_home",
        importpath = "github.com/shurcooL/home",
        sum = "h1:MPblCbqA5+z6XARjScMfz1TqtJC7TuTRj0U9VqIBs6k=",
        version = "v0.0.0-20181020052607-80b7ffcb30f9",
    )
    go_repository(
        name = "com_github_shurcool_htmlg",
        importpath = "github.com/shurcooL/htmlg",
        sum = "h1:crYRwvwjdVh1biHzzciFHe8DrZcYrVcZFlJtykhRctg=",
        version = "v0.0.0-20170918183704-d01228ac9e50",
    )
    go_repository(
        name = "com_github_shurcool_httperror",
        importpath = "github.com/shurcooL/httperror",
        sum = "h1:eHRtZoIi6n9Wo1uR+RU44C247msLWwyA89hVKwRLkMk=",
        version = "v0.0.0-20170206035902-86b7830d14cc",
    )
    go_repository(
        name = "com_github_shurcool_httpfs",
        importpath = "github.com/shurcooL/httpfs",
        sum = "h1:SWV2fHctRpRrp49VXJ6UZja7gU9QLHwRpIPBN89SKEo=",
        version = "v0.0.0-20171119174359-809beceb2371",
    )
    go_repository(
        name = "com_github_shurcool_httpgzip",
        importpath = "github.com/shurcooL/httpgzip",
        sum = "h1:fxoFD0in0/CBzXoyNhMTjvBZYW6ilSnTw7N7y/8vkmM=",
        version = "v0.0.0-20180522190206-b1c53ac65af9",
    )
    go_repository(
        name = "com_github_shurcool_issues",
        importpath = "github.com/shurcooL/issues",
        sum = "h1:T4wuULTrzCKMFlg3HmKHgXAF8oStFb/+lOIupLV2v+o=",
        version = "v0.0.0-20181008053335-6292fdc1e191",
    )
    go_repository(
        name = "com_github_shurcool_issuesapp",
        importpath = "github.com/shurcooL/issuesapp",
        sum = "h1:Y+TeIabU8sJD10Qwd/zMty2/LEaT9GNDaA6nyZf+jgo=",
        version = "v0.0.0-20180602232740-048589ce2241",
    )
    go_repository(
        name = "com_github_shurcool_notifications",
        importpath = "github.com/shurcooL/notifications",
        sum = "h1:TQVQrsyNaimGwF7bIhzoVC9QkKm4KsWd8cECGzFx8gI=",
        version = "v0.0.0-20181007000457-627ab5aea122",
    )
    go_repository(
        name = "com_github_shurcool_octicon",
        importpath = "github.com/shurcooL/octicon",
        sum = "h1:bu666BQci+y4S0tVRVjsHUeRon6vUXmsGBwdowgMrg4=",
        version = "v0.0.0-20181028054416-fa4f57f9efb2",
    )
    go_repository(
        name = "com_github_shurcool_reactions",
        importpath = "github.com/shurcooL/reactions",
        sum = "h1:LneqU9PHDsg/AkPDU3AkqMxnMYL+imaqkpflHu73us8=",
        version = "v0.0.0-20181006231557-f2e0b4ca5b82",
    )

    go_repository(
        name = "com_github_shurcool_sanitized_anchor_name",
        importpath = "github.com/shurcooL/sanitized_anchor_name",
        sum = "h1:PdmoCO6wvbs+7yrJyMORt4/BmY5IYyJwS/kOiWx8mHo=",
        version = "v1.0.0",
    )
    go_repository(
        name = "com_github_shurcool_users",
        importpath = "github.com/shurcooL/users",
        sum = "h1:YGaxtkYjb8mnTvtufv2LKLwCQu2/C7qFB7UtrOlTWOY=",
        version = "v0.0.0-20180125191416-49c67e49c537",
    )
    go_repository(
        name = "com_github_shurcool_webdavfs",
        importpath = "github.com/shurcooL/webdavfs",
        sum = "h1:JtcyT0rk/9PKOdnKQzuDR+FSjh7SGtJwpgVpfZBRKlQ=",
        version = "v0.0.0-20170829043945-18c3829fa133",
    )

    go_repository(
        name = "com_github_sirupsen_logrus",
        importpath = "github.com/sirupsen/logrus",
        sum = "h1:dJKuHgqk1NNQlqoA6BTlM1Wf9DOH3NBjQyu0h9+AZZE=",
        version = "v1.8.1",
    )

    go_repository(
        name = "com_github_smartystreets_assertions",
        importpath = "github.com/smartystreets/assertions",
        sum = "h1:zE9ykElWQ6/NYmHa3jpm/yHnI4xSofP+UP6SpjHcSeM=",
        version = "v0.0.0-20180927180507-b2de0cb4f26d",
    )
    go_repository(
        name = "com_github_smartystreets_goconvey",
        importpath = "github.com/smartystreets/goconvey",
        sum = "h1:fv0U8FUIMPNf1L9lnHLvLhgicrIVChEkdzIKYqbNC9s=",
        version = "v1.6.4",
    )
    go_repository(
        name = "com_github_smola_gocompat",
        importpath = "github.com/smola/gocompat",
        sum = "h1:6b1oIMlUXIpz//VKEDzPVBK8KG7beVwmHIUEBIs/Pns=",
        version = "v0.2.0",
    )
    go_repository(
        name = "com_github_soheilhy_cmux",
        importpath = "github.com/soheilhy/cmux",
        sum = "h1:0HKaf1o97UwFjHH9o5XsHUOF+tqmdA7KEzXLpiyaw0E=",
        version = "v0.1.4",
    )
    go_repository(
        name = "com_github_sony_gobreaker",
        importpath = "github.com/sony/gobreaker",
        sum = "h1:oMnRNZXX5j85zso6xCPRNPtmAycat+WcoKbklScLDgQ=",
        version = "v0.4.1",
    )
    go_repository(
        name = "com_github_sourcegraph_annotate",
        importpath = "github.com/sourcegraph/annotate",
        sum = "h1:yKm7XZV6j9Ev6lojP2XaIshpT4ymkqhMeSghO5Ps00E=",
        version = "v0.0.0-20160123013949-f4cad6c6324d",
    )
    go_repository(
        name = "com_github_sourcegraph_syntaxhighlight",
        importpath = "github.com/sourcegraph/syntaxhighlight",
        sum = "h1:qpG93cPwA5f7s/ZPBJnGOYQNK/vKsaDaseuKT5Asee8=",
        version = "v0.0.0-20170531221838-bd320f5d308e",
    )

    go_repository(
        name = "com_github_spacemonkeygo_openssl",
        importpath = "github.com/spacemonkeygo/openssl",
        sum = "h1:/eS3yfGjQKG+9kayBkj0ip1BGhq6zJ3eaVksphxAaek=",
        version = "v0.0.0-20181017203307-c2dcc5cca94a",
    )
    go_repository(
        name = "com_github_spacemonkeygo_spacelog",
        importpath = "github.com/spacemonkeygo/spacelog",
        sum = "h1:RC6RW7j+1+HkWaX/Yh71Ee5ZHaHYt7ZP4sQgUrm6cDU=",
        version = "v0.0.0-20180420211403-2296661a0572",
    )

    go_repository(
        name = "com_github_spaolacci_murmur3",
        importpath = "github.com/spaolacci/murmur3",
        sum = "h1:7c1g84S4BPRrfL5Xrdp6fOJ206sU9y293DDHaoy0bLI=",
        version = "v1.1.0",
    )
    go_repository(
        name = "com_github_spf13_afero",
        importpath = "github.com/spf13/afero",
        sum = "h1:5jhuqJyZCZf2JRofRvN/nIFgIWNzPa3/Vz8mYylgbWc=",
        version = "v1.2.2",
    )
    go_repository(
        name = "com_github_spf13_cast",
        importpath = "github.com/spf13/cast",
        sum = "h1:oget//CVOEoFewqQxwr0Ej5yjygnqGkvggSE/gB35Q8=",
        version = "v1.3.0",
    )

    go_repository(
        name = "com_github_spf13_cobra",
        importpath = "github.com/spf13/cobra",
        sum = "h1:O63eWlXlvyw4YdsuatjRIU6emvJ2fqz+PTdMEoxIT2s=",
        version = "v1.0.1-0.20201006035406-b97b5ead31f7",
    )
    go_repository(
        name = "com_github_spf13_jwalterweatherman",
        importpath = "github.com/spf13/jwalterweatherman",
        sum = "h1:XHEdyB+EcvlqZamSM4ZOMGlc93t6AcsBEu9Gc1vn7yk=",
        version = "v1.0.0",
    )

    go_repository(
        name = "com_github_spf13_pflag",
        importpath = "github.com/spf13/pflag",
        sum = "h1:iy+VFUOCP1a+8yFto/drg2CJ5u0yRoB7fZw3DKv/JXA=",
        version = "v1.0.5",
    )
    go_repository(
        name = "com_github_spf13_viper",
        importpath = "github.com/spf13/viper",
        sum = "h1:xVKxvI7ouOI5I+U9s2eeiUfMaWBVoXA3AWskkrqK0VM=",
        version = "v1.7.0",
    )
    go_repository(
        name = "com_github_src_d_envconfig",
        importpath = "github.com/src-d/envconfig",
        sum = "h1:/AJi6DtjFhZKNx3OB2qMsq7y4yT5//AeSZIe7rk+PX8=",
        version = "v1.0.0",
    )
    go_repository(
        name = "com_github_stackexchange_wmi",
        importpath = "github.com/StackExchange/wmi",
        sum = "h1:5sXbqlSomvdjlRbWyNqkPsJ3Fg+tQZCbgeX1VGljbQY=",
        version = "v0.0.0-20210224194228-fe8f1750fd46",
    )
    go_repository(
        name = "com_github_status_im_keycard_go",
        importpath = "github.com/status-im/keycard-go",
        sum = "h1:Oo2KZNP70KE0+IUJSidPj/BFS/RXNHmKIJOdckzml2E=",
        version = "v0.0.0-20200402102358-957c09536969",
    )

    go_repository(
        name = "com_github_streadway_amqp",
        importpath = "github.com/streadway/amqp",
        sum = "h1:WhxRHzgeVGETMlmVfqhRn8RIeeNoPr2Czh33I4Zdccw=",
        version = "v0.0.0-20190827072141-edfb9018d271",
    )
    go_repository(
        name = "com_github_streadway_handy",
        importpath = "github.com/streadway/handy",
        sum = "h1:AhmOdSHeswKHBjhsLs/7+1voOxT+LLrSk/Nxvk35fug=",
        version = "v0.0.0-20190108123426-d5acb3125c2a",
    )

    go_repository(
        name = "com_github_stretchr_objx",
        importpath = "github.com/stretchr/objx",
        sum = "h1:2vfRuCMp5sSVIDSqO8oNnWJq7mPa6KVP3iPIwFBuy8A=",
        version = "v0.1.1",
    )
    go_repository(
        name = "com_github_stretchr_testify",
        importpath = "github.com/stretchr/testify",
        sum = "h1:4jaiDzPyXQvSd7D0EjG45355tLlV3VOECpq10pLC+8s=",
        version = "v1.7.2",
    )

    go_repository(
        name = "com_github_subosito_gotenv",
        importpath = "github.com/subosito/gotenv",
        sum = "h1:Slr1R9HxAlEKefgq5jn9U+DnETlIUa6HfgEzj0g5d7s=",
        version = "v1.2.0",
    )
    http_archive(
        name = "com_github_supranational_blst",
        urls = [
            "https://github.com/supranational/blst/archive/61758ce4e1d18e6929658ac3a29fa39ad91cd294.tar.gz",
        ],
        strip_prefix = "blst-61758ce4e1d18e6929658ac3a29fa39ad91cd294",
        build_file = "//third_party:blst/blst.BUILD",
        sha256 = "acc022ddcf6181f8f402365d6382ea66c4352a10fe5490defd53b0db89739c42",
    )
    go_repository(
        name = "com_github_syndtr_goleveldb",
        importpath = "github.com/syndtr/goleveldb",
        sum = "h1:1ur3QoCqvE5fl+nylMaIr9PVV1w343YRDtsy+Rwu7XI=",
        version = "v1.0.1-0.20220614013038-64ee5596c38a",
    )
    go_repository(
        name = "com_github_tarm_serial",
        importpath = "github.com/tarm/serial",
        sum = "h1:UyzmZLoiDWMRywV4DUYb9Fbt8uiOSooupjTq10vpvnU=",
        version = "v0.0.0-20180830185346-98f6abe2eb07",
    )

    go_repository(
        name = "com_github_templexxx_cpufeat",
        importpath = "github.com/templexxx/cpufeat",
        sum = "h1:89CEmDvlq/F7SJEOqkIdNDGJXrQIhuIx9D2DBXjavSU=",
        version = "v0.0.0-20180724012125-cef66df7f161",
    )
    go_repository(
        name = "com_github_templexxx_xor",
        importpath = "github.com/templexxx/xor",
        sum = "h1:fj5tQ8acgNUr6O8LEplsxDhUIe2573iLkJc+PqnzZTI=",
        version = "v0.0.0-20191217153810-f85b25db303b",
    )
    go_repository(
        name = "com_github_tenntenn_modver",
        importpath = "github.com/tenntenn/modver",
        sum = "h1:2klLppGhDgzJrScMpkj9Ujy3rXPUspSjAcev9tSEBgA=",
        version = "v1.0.1",
    )
    go_repository(
        name = "com_github_tenntenn_text_transform",
        importpath = "github.com/tenntenn/text/transform",
        sum = "h1:f+jULpRQGxTSkNYKJ51yaw6ChIqO+Je8UqsTKN/cDag=",
        version = "v0.0.0-20200319021203-7eef512accb3",
    )

    go_repository(
        name = "com_github_thomaso_mirodin_intmath",
        importpath = "github.com/thomaso-mirodin/intmath",
        sum = "h1:cR8/SYRgyQCt5cNCMniB/ZScMkhI9nk8U5C7SbISXjo=",
        version = "v0.0.0-20160323211736-5dc6d854e46e",
    )

    go_repository(
        name = "com_github_tinylib_msgp",
        importpath = "github.com/tinylib/msgp",
        sum = "h1:DfdQrzQa7Yh2es9SuLkixqxuXS2SxsdYn0KbdrOGWD8=",
        version = "v1.0.2",
    )
    go_repository(
        name = "com_github_tjfoc_gmsm",
        importpath = "github.com/tjfoc/gmsm",
        sum = "h1:i7c6Za/IlgBvnGxYpfD7L3TGuaS+v6oGcgq+J9/ecEA=",
        version = "v1.3.0",
    )
    go_repository(
        name = "com_github_tklauser_go_sysconf",
        importpath = "github.com/tklauser/go-sysconf",
        sum = "h1:uu3Xl4nkLzQfXNsWn15rPc/HQCJKObbt1dKJeWp3vU4=",
        version = "v0.3.5",
    )
    go_repository(
        name = "com_github_tklauser_numcpus",
        importpath = "github.com/tklauser/numcpus",
        sum = "h1:oyhllyrScuYI6g+h/zUvNXNp1wy7x8qQy3t/piefldA=",
        version = "v0.2.2",
    )

    go_repository(
        name = "com_github_tmc_grpc_websocket_proxy",
        importpath = "github.com/tmc/grpc-websocket-proxy",
        sum = "h1:LnC5Kc/wtumK+WB441p7ynQJzVuNRJiqddSIE3IlSEQ=",
        version = "v0.0.0-20190109142713-0ad062ec5ee5",
    )

    go_repository(
        name = "com_github_trailofbits_go_mutexasserts",
        importpath = "github.com/trailofbits/go-mutexasserts",
        sum = "h1:8LRP+2JK8piIUU16ZDgWDXwjJcuJNTtCzadjTZj8Jf0=",
        version = "v0.0.0-20200708152505-19999e7d3cef",
    )
    go_repository(
        name = "com_github_twitchtv_twirp",
        importpath = "github.com/twitchtv/twirp",
        sum = "h1:3fNSDoSPyq+fTrifIvGue9XM/tptzuhiGY83rxPVNUg=",
        version = "v7.1.0+incompatible",
    )
    go_repository(
        name = "com_github_tyler_smith_go_bip39",
        importpath = "github.com/tyler-smith/go-bip39",
        sum = "h1:5eUemwrMargf3BSLRRCalXT93Ns6pQJIjYQN2nyfOP8=",
        version = "v1.1.0",
    )

    go_repository(
        name = "com_github_uber_jaeger_client_go",
        importpath = "github.com/uber/jaeger-client-go",
        sum = "h1:IxcNZ7WRY1Y3G4poYlx24szfsn/3LvK9QHCq9oQw8+U=",
        version = "v2.25.0+incompatible",
    )
    go_repository(
        name = "com_github_ugorji_go_codec",
        importpath = "github.com/ugorji/go/codec",
        sum = "h1:3SVOIvH7Ae1KRYyQWRjXWJEA9sS/c/pjvH++55Gr648=",
        version = "v0.0.0-20181204163529-d75b2dcb6bc8",
    )

    go_repository(
        name = "com_github_urfave_cli",
        importpath = "github.com/urfave/cli",
        sum = "h1:gsqYFH8bb9ekPA12kRo0hfjngWQjkJPlN9R0N78BoUo=",
        version = "v1.22.2",
    )
    go_repository(
        name = "com_github_urfave_cli_v2",
        importpath = "github.com/urfave/cli/v2",
        sum = "h1:x3p8awjp/2arX+Nl/G2040AZpOCHS/eMJJ1/a+mye4Y=",
        version = "v2.10.2",
    )
    go_repository(
        name = "com_github_uudashr_gocognit",
        importpath = "github.com/uudashr/gocognit",
        sum = "h1:rrSex7oHr3/pPLQ0xoWq108XMU8s678FJcQ+aSfOHa4=",
        version = "v1.0.5",
    )

    go_repository(
        name = "com_github_valyala_bytebufferpool",
        importpath = "github.com/valyala/bytebufferpool",
        sum = "h1:GqA5TC/0021Y/b9FG4Oi9Mr3q7XYx6KllzawFIhcdPw=",
        version = "v1.0.0",
    )
    go_repository(
        name = "com_github_valyala_fasttemplate",
        importpath = "github.com/valyala/fasttemplate",
        sum = "h1:TVEnxayobAdVkhQfrfes2IzOB6o+z4roRkPF52WA1u4=",
        version = "v1.2.1",
    )

    go_repository(
        name = "com_github_viant_assertly",
        importpath = "github.com/viant/assertly",
        sum = "h1:5x1GzBaRteIwTr5RAGFVG14uNeRFxVNbXPWrK2qAgpc=",
        version = "v0.4.8",
    )
    go_repository(
        name = "com_github_viant_toolbox",
        importpath = "github.com/viant/toolbox",
        sum = "h1:6TteTDQ68CjgcCe8wH3D3ZhUQQOJXMTbj/D9rkk2a1k=",
        version = "v0.24.0",
    )

    go_repository(
        name = "com_github_victoriametrics_fastcache",
        importpath = "github.com/VictoriaMetrics/fastcache",
        sum = "h1:C/3Oi3EiBCqufydp1neRZkqcwmEiuRT9c3fqvvgKm5o=",
        version = "v1.6.0",
    )
    go_repository(
        name = "com_github_vividcortex_gohistogram",
        importpath = "github.com/VividCortex/gohistogram",
        sum = "h1:6+hBz+qvs0JOrrNhhmR7lFxo5sINxBCGXrdtl/UvroE=",
        version = "v1.0.0",
    )

    go_repository(
        name = "com_github_wealdtech_go_bytesutil",
        importpath = "github.com/wealdtech/go-bytesutil",
        sum = "h1:ocEg3Ke2GkZ4vQw5lp46rmO+pfqCCTgq35gqOy8JKVc=",
        version = "v1.1.1",
    )

    go_repository(
        name = "com_github_wealdtech_go_eth2_types_v2",
        build_directives = [
            "gazelle:resolve go github.com/herumi/bls-eth-go-binary/bls @herumi_bls_eth_go_binary//:go_default_library",
        ],
        importpath = "github.com/wealdtech/go-eth2-types/v2",
        sum = "h1:tiA6T88M6XQIbrV5Zz53l1G5HtRERcxQfmET225V4Ls=",
        version = "v2.5.2",
    )
    go_repository(
        name = "com_github_wealdtech_go_eth2_util",
        importpath = "github.com/wealdtech/go-eth2-util",
        sum = "h1:2INPeOR35x5LdFFpSzyw954WzTD+DFyHe3yKlJnG5As=",
        version = "v1.6.3",
    )

    go_repository(
        name = "com_github_wealdtech_go_eth2_wallet_encryptor_keystorev4",
        importpath = "github.com/wealdtech/go-eth2-wallet-encryptor-keystorev4",
        sum = "h1:SxrDVSr+oXuT1x8kZt4uWqNCvv5xXEGV9zd7cuSrZS8=",
        version = "v1.1.3",
    )

    go_repository(
        name = "com_github_wealdtech_go_eth2_wallet_types_v2",
        importpath = "github.com/wealdtech/go-eth2-wallet-types/v2",
        sum = "h1:264/meVYWt1wFw6Mtn+xwkZkXjID42gNra4rycoiDXI=",
        version = "v2.8.2",
    )
    go_repository(
        name = "com_github_wercker_journalhook",
        importpath = "github.com/wercker/journalhook",
        sum = "h1:shC1HB1UogxN5Ech3Yqaaxj1X/P656PPCB4RbojIJqc=",
        version = "v0.0.0-20180428041537-5d0a5ae867b3",
    )

    go_repository(
        name = "com_github_whyrusleeping_mdns",
        importpath = "github.com/whyrusleeping/mdns",
        sum = "h1:Y1/FEOpaCpD21WxrmfeIYCFPuVPRCY2XZTWzTNHGw30=",
        version = "v0.0.0-20190826153040-b9b60ed33aa9",
    )

    go_repository(
        name = "com_github_whyrusleeping_multiaddr_filter",
        importpath = "github.com/whyrusleeping/multiaddr-filter",
        sum = "h1:E9S12nwJwEOXe2d6gT6qxdvqMnNq+VnSsKPgm2ZZNds=",
        version = "v0.0.0-20160516205228-e903e4adabd7",
    )
    go_repository(
        name = "com_github_whyrusleeping_timecache",
        importpath = "github.com/whyrusleeping/timecache",
        sum = "h1:lYbXeSvJi5zk5GLKVuid9TVjS9a0OmLIDKTfoZBL6Ow=",
        version = "v0.0.0-20160911033111-cfcb2f1abfee",
    )

    go_repository(
        name = "com_github_willf_bitset",
        importpath = "github.com/willf/bitset",
        sum = "h1:ekJIKh6+YbUIVt9DfNbkR5d6aFcFTLDRyJNAACURBg8=",
        version = "v1.1.3",
    )

    go_repository(
        name = "com_github_x_cray_logrus_prefixed_formatter",
        importpath = "github.com/x-cray/logrus-prefixed-formatter",
        sum = "h1:00txxvfBM9muc0jiLIEAkAcIMJzfthRT6usrui8uGmg=",
        version = "v0.5.2",
    )
    go_repository(
        name = "com_github_xdg_scram",
        importpath = "github.com/xdg/scram",
        sum = "h1:u40Z8hqBAAQyv+vATcGgV0YCnDjqSL7/q/JyPhhJSPk=",
        version = "v0.0.0-20180814205039-7eeb5667e42c",
    )
    go_repository(
        name = "com_github_xdg_stringprep",
        importpath = "github.com/xdg/stringprep",
        sum = "h1:d9X0esnoa3dFsV0FG35rAT0RIhYFlPq7MiP+DW89La0=",
        version = "v1.0.0",
    )
    go_repository(
        name = "com_github_xiang90_probing",
        importpath = "github.com/xiang90/probing",
        sum = "h1:eY9dn8+vbi4tKz5Qo6v2eYzo7kUS51QINcR5jNpbZS8=",
        version = "v0.0.0-20190116061207-43a291ad63a2",
    )

    go_repository(
        name = "com_github_xlab_treeprint",
        importpath = "github.com/xlab/treeprint",
        sum = "h1:YdYsPAZ2pC6Tow/nPZOPQ96O3hm/ToAkGsPLzedXERk=",
        version = "v0.0.0-20180616005107-d6fb6747feb6",
    )
    go_repository(
        name = "com_github_xordataexchange_crypt",
        importpath = "github.com/xordataexchange/crypt",
        sum = "h1:ESFSdwYZvkeru3RtdrYueztKhOBCSAAzS4Gf+k0tEow=",
        version = "v0.0.3-0.20170626215501-b2862e3d0a77",
    )
    go_repository(
        name = "com_github_xrash_smetrics",
        importpath = "github.com/xrash/smetrics",
        sum = "h1:bAn7/zixMGCfxrRTfdpNzjtPYqr8smhKouy9mxVdGPU=",
        version = "v0.0.0-20201216005158-039620a65673",
    )

    go_repository(
        name = "com_github_xtaci_kcp_go",
        importpath = "github.com/xtaci/kcp-go",
        sum = "h1:TN1uey3Raw0sTz0Fg8GkfM0uH3YwzhnZWQ1bABv5xAg=",
        version = "v5.4.20+incompatible",
    )
    go_repository(
        name = "com_github_xtaci_lossyconn",
        importpath = "github.com/xtaci/lossyconn",
        sum = "h1:J0GxkO96kL4WF+AIT3M4mfUVinOCPgf2uUWYFUzN0sM=",
        version = "v0.0.0-20190602105132-8df528c0c9ae",
    )
    go_repository(
        name = "com_github_yuin_goldmark",
        importpath = "github.com/yuin/goldmark",
        sum = "h1:/vn0k+RBvwlxEmP5E7SZMqNxPhfMVFEJiykr15/0XKM=",
        version = "v1.4.1",
    )

    go_repository(
        name = "com_google_cloud_go",
        importpath = "cloud.google.com/go",
        sum = "h1:Dg9iHVQfrhq82rUNu9ZxUDrJLaxFUe/HlCVaLyRruq8=",
        version = "v0.65.0",
    )

    go_repository(
        name = "com_google_cloud_go_bigquery",
        importpath = "cloud.google.com/go/bigquery",
        sum = "h1:PQcPefKFdaIzjQFbiyOgAqyx8q5djaE7x9Sqe712DPA=",
        version = "v1.8.0",
    )
    go_repository(
        name = "com_google_cloud_go_bigtable",
        importpath = "cloud.google.com/go/bigtable",
        sum = "h1:F4cCmA4nuV84V5zYQ3MKY+M1Cw1avHDuf3S/LcZPA9c=",
        version = "v1.2.0",
    )
    go_repository(
        name = "com_google_cloud_go_datastore",
        importpath = "cloud.google.com/go/datastore",
        sum = "h1:/May9ojXjRkPBNVrq+oWLqmWCkr4OU5uRY29bu0mRyQ=",
        version = "v1.1.0",
    )

    go_repository(
        name = "com_google_cloud_go_firestore",
        importpath = "cloud.google.com/go/firestore",
        sum = "h1:9x7Bx0A9R5/M9jibeJeZWqjeVEIxYW9fZYqB9a70/bY=",
        version = "v1.1.0",
    )
    go_repository(
        name = "com_google_cloud_go_pubsub",
        importpath = "cloud.google.com/go/pubsub",
        sum = "h1:ukjixP1wl0LpnZ6LWtZJ0mX5tBmjp1f8Sqer8Z2OMUU=",
        version = "v1.3.1",
    )
    go_repository(
        name = "com_google_cloud_go_storage",
        importpath = "cloud.google.com/go/storage",
        sum = "h1:STgFzyU5/8miMl0//zKh2aQeTyeaUH3WN9bSUiJ09bA=",
        version = "v1.10.0",
    )
    go_repository(
        name = "com_lukechampine_blake3",
        importpath = "lukechampine.com/blake3",
        sum = "h1:GgRMhmdsuK8+ii6UZFDL8Nb+VyMwadAgcJyfYHxG6n0=",
        version = "v1.1.7",
    )

    go_repository(
        name = "com_shuralyov_dmitri_app_changes",
        importpath = "dmitri.shuralyov.com/app/changes",
        sum = "h1:hJiie5Bf3QucGRa4ymsAUOxyhYwGEz1xrsVk0P8erlw=",
        version = "v0.0.0-20180602232624-0a106ad413e3",
    )

    go_repository(
        name = "com_shuralyov_dmitri_gpu_mtl",
        importpath = "dmitri.shuralyov.com/gpu/mtl",
        sum = "h1:VpgP7xuJadIUuKccphEpTJnWhS2jkQyMt6Y7pJCD7fY=",
        version = "v0.0.0-20190408044501-666a987793e9",
    )
    go_repository(
        name = "com_shuralyov_dmitri_html_belt",
        importpath = "dmitri.shuralyov.com/html/belt",
        sum = "h1:SPOUaucgtVls75mg+X7CXigS71EnsfVUK/2CgVrwqgw=",
        version = "v0.0.0-20180602232347-f7d459c86be0",
    )
    go_repository(
        name = "com_shuralyov_dmitri_service_change",
        importpath = "dmitri.shuralyov.com/service/change",
        sum = "h1:GvWw74lx5noHocd+f6HBMXK6DuggBB1dhVkuGZbv7qM=",
        version = "v0.0.0-20181023043359-a85b471d5412",
    )
    go_repository(
        name = "com_shuralyov_dmitri_state",
        importpath = "dmitri.shuralyov.com/state",
        sum = "h1:ivON6cwHK1OH26MZyWDCnbTRZZf0IhNsENoNAKFS1g4=",
        version = "v0.0.0-20180228185332-28bcc343414c",
    )

    go_repository(
        name = "com_sourcegraph_sourcegraph_appdash",
        importpath = "sourcegraph.com/sourcegraph/appdash",
        sum = "h1:ucqkfpjg9WzSUubAO62csmucvxl4/JeW3F4I4909XkM=",
        version = "v0.0.0-20190731080439-ebfcffb1b5c0",
    )
    go_repository(
        name = "com_sourcegraph_sourcegraph_go_diff",
        importpath = "sourcegraph.com/sourcegraph/go-diff",
        sum = "h1:eTiIR0CoWjGzJcnQ3OkhIl/b9GJovq4lSAVRt0ZFEG8=",
        version = "v0.5.0",
    )
    go_repository(
        name = "com_sourcegraph_sqs_pbtypes",
        importpath = "sourcegraph.com/sqs/pbtypes",
        sum = "h1:JPJh2pk3+X4lXAkZIk2RuE/7/FoK9maXw+TNPJhVS/c=",
        version = "v0.0.0-20180604144634-d3ebe8f20ae4",
    )

    go_repository(
        name = "in_gopkg_alecthomas_kingpin_v2",
        importpath = "gopkg.in/alecthomas/kingpin.v2",
        sum = "h1:jMFz6MfLP0/4fUyZle81rXUoxOBFi19VUFKVDOQfozc=",
        version = "v2.2.6",
    )
    go_repository(
        name = "in_gopkg_bsm_ratelimit_v1",
        importpath = "gopkg.in/bsm/ratelimit.v1",
        sum = "h1:stTHdEoWg1pQ8riaP5ROrjS6zy6wewH/Q2iwnLCQUXY=",
        version = "v1.0.0-20160220154919-db14e161995a",
    )
    go_repository(
        name = "in_gopkg_cenkalti_backoff_v1",
        importpath = "gopkg.in/cenkalti/backoff.v1",
        sum = "h1:Arh75ttbsvlpVA7WtVpH4u9h6Zl46xuptxqLxPiSo4Y=",
        version = "v1.1.0",
    )

    go_repository(
        name = "in_gopkg_check_v1",
        importpath = "gopkg.in/check.v1",
        sum = "h1:Hei/4ADfdWqJk1ZMxUNpqntNwaWcugrBjAiHlqqRiVk=",
        version = "v1.0.0-20201130134442-10cb98267c6c",
    )
    go_repository(
        name = "in_gopkg_cheggaaa_pb_v1",
        importpath = "gopkg.in/cheggaaa/pb.v1",
        sum = "h1:Ev7yu1/f6+d+b3pi5vPdRPc6nNtP1umSfcWiEfRqv6I=",
        version = "v1.0.25",
    )
    go_repository(
        name = "in_gopkg_d4l3k_messagediff_v1",
        importpath = "gopkg.in/d4l3k/messagediff.v1",
        sum = "h1:70AthpjunwzUiarMHyED52mj9UwtAnE89l1Gmrt3EU0=",
        version = "v1.2.1",
    )
    go_repository(
        name = "in_gopkg_errgo_v2",
        importpath = "gopkg.in/errgo.v2",
        sum = "h1:0vLT13EuvQ0hNvakwLuFZ/jYrLp5F3kcWHXdRggjCE8=",
        version = "v2.1.0",
    )
    go_repository(
        name = "in_gopkg_fsnotify_v1",
        importpath = "gopkg.in/fsnotify.v1",
        sum = "h1:xOHLXZwVvI9hhs+cLKq5+I5onOuwQLhQwiu63xxlHs4=",
        version = "v1.4.7",
    )
    go_repository(
        name = "in_gopkg_gcfg_v1",
        importpath = "gopkg.in/gcfg.v1",
        sum = "h1:m8OOJ4ccYHnx2f4gQwpno8nAX5OGOh7RLaaz0pj3Ogs=",
        version = "v1.2.3",
    )

    go_repository(
        name = "in_gopkg_inf_v0",
        importpath = "gopkg.in/inf.v0",
        sum = "h1:73M5CoZyi3ZLMOyDlQh031Cx6N9NDJ2Vvfl76EDAgDc=",
        version = "v0.9.1",
    )

    go_repository(
        name = "in_gopkg_ini_v1",
        importpath = "gopkg.in/ini.v1",
        sum = "h1:AQvPpx3LzTDM0AjnIRlVFwFFGC+npRopjZxLJj6gdno=",
        version = "v1.51.0",
    )
    go_repository(
        name = "in_gopkg_jcmturner_aescts_v1",
        importpath = "gopkg.in/jcmturner/aescts.v1",
        sum = "h1:cVVZBK2b1zY26haWB4vbBiZrfFQnfbTVrE3xZq6hrEw=",
        version = "v1.0.1",
    )
    go_repository(
        name = "in_gopkg_jcmturner_dnsutils_v1",
        importpath = "gopkg.in/jcmturner/dnsutils.v1",
        sum = "h1:cIuC1OLRGZrld+16ZJvvZxVJeKPsvd5eUIvxfoN5hSM=",
        version = "v1.0.1",
    )
    go_repository(
        name = "in_gopkg_jcmturner_goidentity_v3",
        importpath = "gopkg.in/jcmturner/goidentity.v3",
        sum = "h1:1duIyWiTaYvVx3YX2CYtpJbUFd7/UuPYCfgXtQ3VTbI=",
        version = "v3.0.0",
    )
    go_repository(
        name = "in_gopkg_jcmturner_gokrb5_v7",
        importpath = "gopkg.in/jcmturner/gokrb5.v7",
        sum = "h1:a9tsXlIDD9SKxotJMK3niV7rPZAJeX2aD/0yg3qlIrg=",
        version = "v7.5.0",
    )
    go_repository(
        name = "in_gopkg_jcmturner_rpc_v1",
        importpath = "gopkg.in/jcmturner/rpc.v1",
        sum = "h1:QHIUxTX1ISuAv9dD2wJ9HWQVuWDX/Zc0PfeC2tjc4rU=",
        version = "v1.1.0",
    )

    go_repository(
        name = "in_gopkg_natefinch_npipe_v2",
        importpath = "gopkg.in/natefinch/npipe.v2",
        sum = "h1:+JknDZhAj8YMt7GC73Ei8pv4MzjDUNPHgQWJdtMAaDU=",
        version = "v2.0.0-20160621034901-c1b8fa8bdcce",
    )

    go_repository(
        name = "in_gopkg_redis_v4",
        importpath = "gopkg.in/redis.v4",
        sum = "h1:y3XbwQAiHwgNLUng56mgWYK39vsPqo8sT84XTEcxjr0=",
        version = "v4.2.4",
    )
    go_repository(
        name = "in_gopkg_resty_v1",
        importpath = "gopkg.in/resty.v1",
        sum = "h1:CuXP0Pjfw9rOuY6EP+UvtNvt5DSqHpIxILZKT/quCZI=",
        version = "v1.12.0",
    )

    go_repository(
        name = "in_gopkg_src_d_go_cli_v0",
        importpath = "gopkg.in/src-d/go-cli.v0",
        sum = "h1:mXa4inJUuWOoA4uEROxtJ3VMELMlVkIxIfcR0HBekAM=",
        version = "v0.0.0-20181105080154-d492247bbc0d",
    )
    go_repository(
        name = "in_gopkg_src_d_go_log_v1",
        importpath = "gopkg.in/src-d/go-log.v1",
        sum = "h1:heWvX7J6qbGWbeFS/aRmiy1eYaT+QMV6wNvHDyMjQV4=",
        version = "v1.0.1",
    )
    go_repository(
        name = "in_gopkg_tomb_v1",
        importpath = "gopkg.in/tomb.v1",
        sum = "h1:uRGJdciOHaEIrze2W8Q3AKkepLTh2hOroT7a+7czfdQ=",
        version = "v1.0.0-20141024135613-dd632973f1e7",
    )

    go_repository(
        name = "in_gopkg_urfave_cli_v1",
        importpath = "gopkg.in/urfave/cli.v1",
        sum = "h1:NdAVW6RYxDif9DhDHaAortIu956m2c0v+09AZBPTbE0=",
        version = "v1.20.0",
    )
    go_repository(
        name = "in_gopkg_warnings_v0",
        importpath = "gopkg.in/warnings.v0",
        sum = "h1:wFXVbFY8DY5/xOe1ECiWdKCzZlxgshcYVNkBHstARME=",
        version = "v0.1.2",
    )

    go_repository(
        name = "in_gopkg_yaml_v2",
        importpath = "gopkg.in/yaml.v2",
        sum = "h1:D8xgwECY7CYvx+Y2n4sBz93Jn9JRvxdiyyo8CTfuKaY=",
        version = "v2.4.0",
    )

    go_repository(
        name = "in_gopkg_yaml_v3",
        importpath = "gopkg.in/yaml.v3",
        sum = "h1:fxVm/GzAzEWqLHuvctI91KS9hhNmmWOoWu0XTYJS7CA=",
        version = "v3.0.1",
    )
    go_repository(
        name = "io_etcd_go_bbolt",
        importpath = "go.etcd.io/bbolt",
        sum = "h1:XAzx9gjCb0Rxj7EoqcClPD1d5ZBxZJk0jbuoPHenBt0=",
        version = "v1.3.5",
    )
    go_repository(
        name = "io_etcd_go_etcd",
        importpath = "go.etcd.io/etcd",
        sum = "h1:VcrIfasaLFkyjk6KNlXQSzO+B0fZcnECiDrKJsfxka0=",
        version = "v0.0.0-20191023171146-3cf2f69b5738",
    )

    go_repository(
        name = "io_k8s_api",
        build_file_proto_mode = "disable_global",
        importpath = "k8s.io/api",
        sum = "h1:2AJaUQdgUZLoDZHrun21PW2Nx9+ll6cUzvn3IKhSIn0=",
        version = "v0.18.3",
    )
    go_repository(
        name = "io_k8s_apimachinery",
        build_file_proto_mode = "disable_global",
        importpath = "k8s.io/apimachinery",
        sum = "h1:pOGcbVAhxADgUYnjS08EFXs9QMl8qaH5U4fr5LGUrSk=",
        version = "v0.18.3",
    )
    go_repository(
        name = "io_k8s_client_go",
        build_extra_args = ["-exclude=vendor"],
        build_naming_convention = "go_default_library",
        importpath = "k8s.io/client-go",
        sum = "h1:QaJzz92tsN67oorwzmoB0a9r9ZVHuD5ryjbCKP0U22k=",
        version = "v0.18.3",
    )
    go_repository(
        name = "io_k8s_gengo",
        importpath = "k8s.io/gengo",
        sum = "h1:4s3/R4+OYYYUKptXPhZKjQ04WJ6EhQQVFdjOFvCazDk=",
        version = "v0.0.0-20190128074634-0689ccc1d7d6",
    )

    go_repository(
        name = "io_k8s_klog",
        importpath = "k8s.io/klog",
        sum = "h1:Pt+yjF5aB1xDSVbau4VsWe+dQNzA0qv1LlXdC2dF6Q8=",
        version = "v1.0.0",
    )
    go_repository(
        name = "io_k8s_klog_v2",
        importpath = "k8s.io/klog/v2",
        sum = "h1:WmkrnW7fdrm0/DMClc+HIxtftvxVIPAhlVwMQo5yLco=",
        version = "v2.3.0",
    )
    go_repository(
        name = "io_k8s_kube_openapi",
        importpath = "k8s.io/kube-openapi",
        sum = "h1:Oh3Mzx5pJ+yIumsAD0MOECPVeXsVot0UkiaCGVyfGQY=",
        version = "v0.0.0-20200410145947-61e04a5be9a6",
    )

    go_repository(
        name = "io_k8s_sigs_structured_merge_diff_v3",
        importpath = "sigs.k8s.io/structured-merge-diff/v3",
        sum = "h1:dOmIZBMfhcHS09XZkMyUgkq5trg3/jRyJYFZUiaOp8E=",
        version = "v3.0.0",
    )

    go_repository(
        name = "io_k8s_sigs_yaml",
        importpath = "sigs.k8s.io/yaml",
        sum = "h1:kr/MCeFWJWTwyaHoR9c8EjH9OumOmoF9YGiZd7lFm/Q=",
        version = "v1.2.0",
    )
    go_repository(
        name = "io_k8s_utils",
        importpath = "k8s.io/utils",
        sum = "h1:ZtTUW5+ZWaoqjR3zOpRa7oFJ5d4aA22l4me/xArfOIc=",
        version = "v0.0.0-20200520001619-278ece378a50",
    )
    go_repository(
        name = "io_opencensus_go",
        importpath = "go.opencensus.io",
        sum = "h1:gqCw0LfLxScz8irSi8exQc7fyQ0fKQU/qnC/X8+V/1M=",
        version = "v0.23.0",
    )
    go_repository(
        name = "io_opencensus_go_contrib_exporter_jaeger",
        importpath = "contrib.go.opencensus.io/exporter/jaeger",
        sum = "h1:yGBYzYMewVL0yO9qqJv3Z5+IRhPdU7e9o/2oKpX4YvI=",
        version = "v0.2.1",
    )
    go_repository(
        name = "io_opentelemetry_go_proto_otlp",
        importpath = "go.opentelemetry.io/proto/otlp",
        sum = "h1:rwOQPCuKAKmwGKq2aVNnYIibI6wnV7EvzgfTCzcdGg8=",
        version = "v0.7.0",
    )

    go_repository(
        name = "io_rsc_binaryregexp",
        importpath = "rsc.io/binaryregexp",
        sum = "h1:HfqmD5MEmC0zvwBuF187nq9mdnXjXsSivRiXN7SmRkE=",
        version = "v0.2.0",
    )
    go_repository(
        name = "io_rsc_pdf",
        importpath = "rsc.io/pdf",
        sum = "h1:k1MczvYDUvJBe93bYd7wrZLLUEcLZAuF824/I4e5Xr4=",
        version = "v0.1.1",
    )
    go_repository(
        name = "io_rsc_quote_v3",
        importpath = "rsc.io/quote/v3",
        sum = "h1:9JKUTTIUgS6kzR9mK1YuGKv6Nl+DijDNIc0ghT58FaY=",
        version = "v3.1.0",
    )
    go_repository(
        name = "io_rsc_sampler",
        importpath = "rsc.io/sampler",
        sum = "h1:7uVkIFmeBqHfdjD+gZwtXXI+RODJ2Wc4O7MPEh/QiW4=",
        version = "v1.3.0",
    )
    go_repository(
        name = "org_apache_git_thrift_git",
        importpath = "git.apache.org/thrift.git",
        sum = "h1:OR8VhtwhcAI3U48/rzBsVOuHi0zDPzYI1xASVcdSgR8=",
        version = "v0.0.0-20180902110319-2566ecd5d999",
    )

    go_repository(
        name = "org_collectd",
        importpath = "collectd.org",
        sum = "h1:iNBHGw1VvPJxH2B6RiFWFZ+vsjo1lCdRszBeOuwGi00=",
        version = "v0.3.0",
    )
    go_repository(
        name = "org_go4",
        importpath = "go4.org",
        sum = "h1:+hE86LblG4AyDgwMCLTE6FOlM9+qjHSYS+rKqxUVdsM=",
        version = "v0.0.0-20180809161055-417644f6feb5",
    )
    go_repository(
        name = "org_go4_grpc",
        importpath = "grpc.go4.org",
        sum = "h1:tmXTu+dfa+d9Evp8NpJdgOy6+rt8/x4yG7qPBrtNfLY=",
        version = "v0.0.0-20170609214715-11d0a25b4919",
    )

    go_repository(
        name = "org_golang_google_api",
        importpath = "google.golang.org/api",
        sum = "h1:k40adF3uR+6x/+hO5Dh4ZFUqFp67vxvbpafFiJxl10A=",
        version = "v0.34.0",
    )
    go_repository(
        name = "org_golang_google_appengine",
        importpath = "google.golang.org/appengine",
        sum = "h1:FZR1q0exgwxzPzp/aF+VccGrSfxfPpkBqjIIEq3ru6c=",
        version = "v1.6.7",
    )
    go_repository(
        name = "org_golang_google_genproto",
        importpath = "google.golang.org/genproto",
        sum = "h1:KMgpo2lWy1vfrYjtxPAzR0aNWeAR1UdQykt6sj/hpBY=",
        version = "v0.0.0-20210426193834-eac7f76ac494",
    )

    go_repository(
        name = "org_golang_google_grpc",
        build_file_proto_mode = "disable",
        importpath = "google.golang.org/grpc",
        sum = "h1:AGJ0Ih4mHjSeibYkFGh1dD9KJ/eOtZ93I6hoHhukQ5Q=",
        version = "v1.40.0",
    )
    go_repository(
        name = "org_golang_google_grpc_cmd_protoc_gen_go_grpc",
        importpath = "google.golang.org/grpc/cmd/protoc-gen-go-grpc",
        sum = "h1:lQ+dE99pFsb8osbJB3oRfE5eW4Hx6a/lZQr8Jh+eoT4=",
        version = "v1.0.0",
    )
    go_repository(
        name = "org_golang_google_protobuf",
        importpath = "google.golang.org/protobuf",
        sum = "h1:w43yiav+6bVFTBQFZX0r7ipe9JQ1QsbMgHwbBziscLw=",
        version = "v1.28.0",
    )
    go_repository(
        name = "org_golang_x_build",
        importpath = "golang.org/x/build",
        sum = "h1:E2M5QgjZ/Jg+ObCQAudsXxuTsLj7Nl5RV/lZcQZmKSo=",
        version = "v0.0.0-20190111050920-041ab4dc3f9d",
    )

    go_repository(
        name = "org_golang_x_crypto",
        importpath = "golang.org/x/crypto",
        sum = "h1:sK3txAijHtOK88l68nt020reeT1ZdKLIYetKl95FzVY=",
        version = "v0.0.0-20220622213112-05595931fe9d",
    )
    go_repository(
        name = "org_golang_x_exp",
        importpath = "golang.org/x/exp",
        sum = "h1:rxKZ2gOnYxjfmakvUUqh9Gyb6KXfrj7JWTxORTYqb0E=",
        version = "v0.0.0-20220426173459-3bcf042a4bf5",
    )
    go_repository(
        name = "org_golang_x_image",
        importpath = "golang.org/x/image",
        sum = "h1:+qEpEAPhDZ1o0x3tHzZTQDArnOixOzGD9HUJfcg0mb4=",
        version = "v0.0.0-20190802002840-cff245a6509b",
    )

    go_repository(
        name = "org_golang_x_lint",
        importpath = "golang.org/x/lint",
        sum = "h1:2M3HP5CCK1Si9FQhwnzYhXdG6DXeebvUHFpre8QvbyI=",
        version = "v0.0.0-20201208152925-83fdc39ff7b5",
    )
    go_repository(
        name = "org_golang_x_mobile",
        importpath = "golang.org/x/mobile",
        sum = "h1:4+4C/Iv2U4fMZBiMCc98MG1In4gJY5YRhtpDNeDeHWs=",
        version = "v0.0.0-20190719004257-d2bd2a29d028",
    )

    go_repository(
        name = "org_golang_x_mod",
        importpath = "golang.org/x/mod",
        sum = "h1:6zppjxzCulZykYSLyVDYbneBfbaBIQPYMevg0bEwv2s=",
        version = "v0.6.0-dev.0.20220419223038-86c51ed26bb4",
    )

    go_repository(
        name = "org_golang_x_net",
        importpath = "golang.org/x/net",
        sum = "h1:TsQ7F31D3bUCLeqPT0u+yjp1guoArKaNKmCr22PYgTQ=",
        version = "v0.0.0-20220624214902-1bab6f366d9e",
    )
    go_repository(
        name = "org_golang_x_oauth2",
        importpath = "golang.org/x/oauth2",
        sum = "h1:clP8eMhB30EHdc0bd2Twtq6kgU7yl5ub2cQLSdrv1Dg=",
        version = "v0.0.0-20220223155221-ee480838109b",
    )
    go_repository(
        name = "org_golang_x_perf",
        importpath = "golang.org/x/perf",
        sum = "h1:xYq6+9AtI+xP3M4r0N1hCkHrInHDBohhquRgx9Kk6gI=",
        version = "v0.0.0-20180704124530-6e6d33e29852",
    )

    go_repository(
        name = "org_golang_x_sync",
        importpath = "golang.org/x/sync",
        sum = "h1:Ax0t5p6N38Ga0dThY21weqDEyz2oklo4IvDkpigvkD8=",
        version = "v0.0.0-20220601150217-0de741cfad7f",
    )
    go_repository(
        name = "org_golang_x_sys",
        importpath = "golang.org/x/sys",
        sum = "h1:xdsejrW/0Wf2diT5CPp3XmKUNbr7Xvw8kYilQ+6qjRY=",
        version = "v0.0.0-20220702020025-31831981b65f",
    )
    go_repository(
        name = "org_golang_x_term",
        importpath = "golang.org/x/term",
        sum = "h1:JGgROgKl9N8DuW20oFS5gxc+lE67/N3FcwmBPMe7ArY=",
        version = "v0.0.0-20210927222741-03fcf44c2211",
    )

    go_repository(
        name = "org_golang_x_text",
        importpath = "golang.org/x/text",
        sum = "h1:olpwvP2KacW1ZWvsR7uQhoyTYvKAupfQrRGBFM352Gk=",
        version = "v0.3.7",
    )
    go_repository(
        name = "org_golang_x_time",
        importpath = "golang.org/x/time",
        sum = "h1:O8mE0/t419eoIwhTFpKVkHiTs/Igowgfkj25AcZrtiE=",
        version = "v0.0.0-20210220033141-f8bda1e9f3ba",
    )
    go_repository(
        name = "org_golang_x_tools",
        importpath = "golang.org/x/tools",
        sum = "h1:loJ25fNOEhSXfHrpoGj91eCUThwdNX6u24rO1xnNteY=",
        version = "v0.1.11",
    )

    go_repository(
        name = "org_golang_x_xerrors",
        importpath = "golang.org/x/xerrors",
        sum = "h1:5Pf6pFKu98ODmgnpvkJ3kFUOQGGLIzLIkbzUHp47618=",
        version = "v0.0.0-20220517211312-f3a8303e98df",
    )

    go_repository(
        name = "org_gonum_v1_gonum",
        importpath = "gonum.org/v1/gonum",
        sum = "h1:DJy6UzXbahnGUf1ujUNkh/NEtK14qMo2nvlBPs4U5yw=",
        version = "v0.6.0",
    )
    go_repository(
        name = "org_gonum_v1_netlib",
        importpath = "gonum.org/v1/netlib",
        sum = "h1:OE9mWmgKkjJyEmDAAtGMPjXu+YNeGvK9VTSHY6+Qihc=",
        version = "v0.0.0-20190313105609-8cb42192e0e0",
    )
    go_repository(
        name = "org_gonum_v1_plot",
        importpath = "gonum.org/v1/plot",
        sum = "h1:Qh4dB5D/WpoUUp3lSod7qgoyEHbDGPUWjIbnqdqqe1k=",
        version = "v0.0.0-20190515093506-e2840ee46a6b",
    )
    go_repository(
        name = "org_uber_go_atomic",
        importpath = "go.uber.org/atomic",
        sum = "h1:ECmE8Bn/WFTYwEW/bpKD3M8VtR/zQVbavAoalC1PYyE=",
        version = "v1.9.0",
    )

    go_repository(
        name = "org_uber_go_automaxprocs",
        build_directives = [
            # Do not use this library directly.
            # Rather, load maxprocs from github.com/prysmaticlabs/runtime/maxprocs.
            "gazelle:go_visibility @prysm//runtime/maxprocs:__pkg__",
        ],
        importpath = "go.uber.org/automaxprocs",
        sum = "h1:II28aZoGdaglS5vVNnspf28lnZpXScxtIozx1lAjdb0=",
        version = "v1.3.0",
    )
    go_repository(
        name = "org_uber_go_goleak",
        importpath = "go.uber.org/goleak",
        sum = "h1:gZAh5/EyT/HQwlpkCy6wTpqfH9H8Lz8zbm3dZh+OyzA=",
        version = "v1.1.12",
    )
    go_repository(
        name = "org_uber_go_multierr",
        importpath = "go.uber.org/multierr",
        sum = "h1:dg6GjLku4EH+249NNmoIciG9N/jURbDG+pFlTkhzIC8=",
        version = "v1.8.0",
    )
    go_repository(
        name = "org_uber_go_tools",
        importpath = "go.uber.org/tools",
        sum = "h1:0mgffUl7nfd+FpvXMVz4IDEaUSmT1ysygQC7qYo7sG4=",
        version = "v0.0.0-20190618225709-2cfd321de3ee",
    )
    go_repository(
        name = "org_uber_go_zap",
        importpath = "go.uber.org/zap",
        sum = "h1:WefMeulhovoZ2sYXz7st6K0sLj7bBhpiFaud4r4zST8=",
        version = "v1.21.0",
    )

    # Note: go_repository is already wrapped with maybe!
    maybe(
        git_repository,
        name = "vaticle_bazel_distribution",
        commit = "96424c85195a97dad81f69fdbbef2e1574bf8801",
        remote = "https://github.com/vaticle/bazel-distribution",
        shallow_since = "1569509514 +0300",
    )<|MERGE_RESOLUTION|>--- conflicted
+++ resolved
@@ -37,8 +37,8 @@
     go_repository(
         name = "co_honnef_go_tools",
         importpath = "honnef.co/go/tools",
-        sum = "h1:UoveltGrhghAA7ePc+e+QYDHXrBps2PqFZiHkGR/xK8=",
-        version = "v0.0.1-2020.1.4",
+        sum = "h1:qTakTkI6ni6LFD5sBwwsdSO+AQqbSIxOauHTTQKZ/7o=",
+        version = "v0.1.3",
     )
     go_repository(
         name = "com_github_aead_siphash",
@@ -243,16 +243,12 @@
         sum = "h1:D6CSsM3gdxaGaqXnPgOBCeL6Mophqzu7KJOu7zW78sU=",
         version = "v1.1.0",
     )
-<<<<<<< HEAD
-
-=======
     go_repository(
         name = "com_github_azure_azure_pipeline_go",
         importpath = "github.com/Azure/azure-pipeline-go",
         sum = "h1:6oiIS9yaG6XCCzhgAgKFfIWyo4LLCiDhZot6ltoThhY=",
         version = "v0.2.2",
     )
->>>>>>> 7a8d7808
     go_repository(
         name = "com_github_azure_azure_sdk_for_go_sdk_azcore",
         importpath = "github.com/Azure/azure-sdk-for-go/sdk/azcore",
@@ -271,8 +267,6 @@
         sum = "h1:Px2UA+2RvSSvv+RvJNuUB6n7rs5Wsel4dXLe90Um2n4=",
         version = "v0.3.0",
     )
-<<<<<<< HEAD
-=======
 
     go_repository(
         name = "com_github_azure_azure_storage_blob_go",
@@ -280,7 +274,6 @@
         sum = "h1:MuueVOYkufCxJw5YZzF842DY2MBsp+hLuh2apKY0mck=",
         version = "v0.7.0",
     )
->>>>>>> 7a8d7808
 
     go_repository(
         name = "com_github_azure_go_autorest_autorest",
@@ -291,20 +284,20 @@
     go_repository(
         name = "com_github_azure_go_autorest_autorest_adal",
         importpath = "github.com/Azure/go-autorest/autorest/adal",
-        sum = "h1:q2gDruN08/guU9vAjuPWff0+QIrpH6ediguzdAzXAUU=",
-        version = "v0.5.0",
+        sum = "h1:CxTzQrySOxDnKpLjFJeZAS5Qrv/qFPkgLjx5bOAi//I=",
+        version = "v0.8.0",
     )
     go_repository(
         name = "com_github_azure_go_autorest_autorest_date",
         importpath = "github.com/Azure/go-autorest/autorest/date",
-        sum = "h1:YGrhWfrgtFs84+h0o46rJrlmsZtyZRg470CqAXTZaGM=",
-        version = "v0.1.0",
+        sum = "h1:yW+Zlqf26583pE43KhfnhFcdmSWlm5Ew6bxipnr/tbM=",
+        version = "v0.2.0",
     )
     go_repository(
         name = "com_github_azure_go_autorest_autorest_mocks",
         importpath = "github.com/Azure/go-autorest/autorest/mocks",
-        sum = "h1:Ww5g4zThfD/6cLb4z6xxgeyDa7QDkizMkJKe0ysZXp0=",
-        version = "v0.2.0",
+        sum = "h1:qJumjCaCudz+OcqE9/XtEPfvtOjOmKaui4EOpFI6zZc=",
+        version = "v0.3.0",
     )
     go_repository(
         name = "com_github_azure_go_autorest_logger",
@@ -605,6 +598,18 @@
         importpath = "github.com/consensys/gnark-crypto",
         sum = "h1:C43yEtQ6NIf4ftFXD/V55gnGFgPbMQobd//YlnLjUJ8=",
         version = "v0.4.1-0.20210426202927-39ac3d4b3f1f",
+    )
+    go_repository(
+        name = "com_github_consensys_goff",
+        importpath = "github.com/consensys/goff",
+        sum = "h1:eatQPk1I/aVec+F5qs47id17bWZsQFIjxu7C9MsrIHY=",
+        version = "v0.3.10",
+    )
+    go_repository(
+        name = "com_github_consensys_gurvy",
+        importpath = "github.com/consensys/gurvy",
+        sum = "h1:H2hvjvT2OFMgdMn5ZbhXqHt+F8DJ2clZW7Vmc0kFFxc=",
+        version = "v0.3.8",
     )
 
     go_repository(
@@ -834,6 +839,12 @@
         importpath = "github.com/dustin/go-humanize",
         sum = "h1:VSnTsYCnlFHaM2/igO1h6X3HA71jcobQuxemgkq4zYo=",
         version = "v1.0.0",
+    )
+    go_repository(
+        name = "com_github_dvyukov_go_fuzz",
+        importpath = "github.com/dvyukov/go-fuzz",
+        sum = "h1:NgO45/5mBLRVfiXerEFzH6ikcZ7DNRPS639xFg3ENzU=",
+        version = "v0.0.0-20200318091601-be3528f3a813",
     )
 
     go_repository(
@@ -915,14 +926,9 @@
         patches = [
             "//third_party:com_github_ethereum_go_ethereum_secp256k1.patch",
         ],
-<<<<<<< HEAD
         replace = "github.com/mdehoog/go-ethereum",
         sum = "h1:sqau71NbS6icnNeas4mqbLLbu3ihQHt9FfCvZCG9v58=",
         version = "v1.10.19-0.20220719053341-c76d2bd57d77",
-=======
-        sum = "h1:Xk8XAT4/UuqcjMLIMF+7imjkg32kfVFKoeyQDaO2yWM=",
-        version = "v1.10.23",
->>>>>>> 7a8d7808
     )
 
     go_repository(
@@ -1892,6 +1898,12 @@
     )
 
     go_repository(
+        name = "com_github_jedisct1_go_minisign",
+        importpath = "github.com/jedisct1/go-minisign",
+        sum = "h1:UvSe12bq+Uj2hWd8aOlwPmoZ+CITRFrdit+sDGfAg8U=",
+        version = "v0.0.0-20190909160543-45766022959e",
+    )
+    go_repository(
         name = "com_github_jellevandenhooff_dkim",
         importpath = "github.com/jellevandenhooff/dkim",
         sum = "h1:ujPKutqRlJtcfWk6toYVYagwra7HQHbXOaS171b4Tg8=",
@@ -1913,10 +1925,16 @@
     go_repository(
         name = "com_github_jmespath_go_jmespath",
         importpath = "github.com/jmespath/go-jmespath",
-        sum = "h1:pmfjZENx5imkbgOkpRUYLnmbU7UEFbjtDA2hxJ1ichM=",
-        version = "v0.0.0-20180206201540-c2b33e8439af",
-    )
-
+        sum = "h1:BEgLn5cpjn8UN1mAw4NjwDrS35OdebyEtFe+9YPoQUg=",
+        version = "v0.4.0",
+    )
+
+    go_repository(
+        name = "com_github_jmespath_go_jmespath_internal_testify",
+        importpath = "github.com/jmespath/go-jmespath/internal/testify",
+        sum = "h1:shLQSRRSCCPj3f2gpwzGwWFoC7ycTf1rcQZHOlsJ6N8=",
+        version = "v1.5.1",
+    )
     go_repository(
         name = "com_github_jonboulle_clockwork",
         importpath = "github.com/jonboulle/clockwork",
@@ -2155,6 +2173,12 @@
         version = "v0.3.0",
     )
 
+    go_repository(
+        name = "com_github_leanovate_gopter",
+        importpath = "github.com/leanovate/gopter",
+        sum = "h1:fQjYxZaynp97ozCzfOyOuAGOU4aU/z37zf/tOujFk7c=",
+        version = "v0.2.9",
+    )
     go_repository(
         name = "com_github_leodido_go_urn",
         importpath = "github.com/leodido/go-urn",
@@ -2531,6 +2555,12 @@
         sum = "h1:c1ghPdyEDarC70ftn0y+A/Ee++9zz8ljHG1b13eJ0s8=",
         version = "v0.1.8",
     )
+    go_repository(
+        name = "com_github_mattn_go_ieproxy",
+        importpath = "github.com/mattn/go-ieproxy",
+        sum = "h1:oNAwILwmgWKFpuU+dXvI6dl9jG2mAWAZLX3r9s0PPiw=",
+        version = "v0.0.0-20190702010315-6dee0af9227d",
+    )
 
     go_repository(
         name = "com_github_mattn_go_isatty",
@@ -2788,6 +2818,12 @@
         importpath = "github.com/mxk/go-flowrate",
         sum = "h1:y5//uYreIhSUg3J1GEMiLbxo1LJaP8RfCpH6pymGZus=",
         version = "v0.0.0-20140419014527-cca7078d478f",
+    )
+    go_repository(
+        name = "com_github_naoina_go_stringutil",
+        importpath = "github.com/naoina/go-stringutil",
+        sum = "h1:rCUeRUHjBjGTSHl0VC00jUPLz8/F9dDzYI70Hzifhks=",
+        version = "v0.1.0",
     )
 
     go_repository(
