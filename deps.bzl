load("@prysm//tools/go:def.bzl", "go_repository", "maybe")  # gazelle:keep
load("@bazel_tools//tools/build_defs/repo:http.bzl", "http_archive")  # gazelle:keep
load("@bazel_tools//tools/build_defs/repo:git.bzl", "git_repository")

# Prysm's third party / external dependencies.
#
##################################################################
#
#                    ██████████████████
#                  ██                  ██
#                ██  ██████████████████  ██
#              ██  ██████████████████████  ██
#            ██  ██████████████████████████  ██
#          ██  ██████████████████████████████  ██
#        ██  ██████████████████████████████████  ██
#      ██  ██████████████████████████████████████  ██
#      ██  ██████    ██      ████  ████    ██████  ██
#      ██  ████  ████████  ████  ██  ██  ██  ████  ██
#      ██  ████  ████████  ████  ██  ██  ██  ████  ██
#      ██  ██████  ██████  ████  ██  ██    ██████  ██
#      ██  ████████  ████  ████  ██  ██  ████████  ██
#      ██  ████████  ████  ████  ██  ██  ████████  ██
#      ██  ████    ██████  ██████  ████  ████████  ██
#      ██  ██████████████████████████████████████  ██
#        ██  ██████████████████████████████████  ██
#          ██  ██████████████████████████████  ██
#            ██  ██████████████████████████  ██
#              ██  ██████████████████████  ██
#                ██  ██████████████████  ██
#                  ██                  ██
#                    ██████████████████
#
##################################################################
#           Make sure you have read DEPENDENCIES.md!
##################################################################
def prysm_deps():
    go_repository(
        name = "co_honnef_go_tools",
        importpath = "honnef.co/go/tools",
        sum = "h1:qTakTkI6ni6LFD5sBwwsdSO+AQqbSIxOauHTTQKZ/7o=",
        version = "v0.1.3",
    )
    go_repository(
        name = "com_github_aead_siphash",
        importpath = "github.com/aead/siphash",
        sum = "h1:FwHfE/T45KPKYuuSAKyyvE+oPWcaQ+CUmFW0bPlM+kg=",
        version = "v1.0.1",
    )
    go_repository(
        name = "com_github_afex_hystrix_go",
        importpath = "github.com/afex/hystrix-go",
        sum = "h1:rFw4nCn9iMW+Vajsk51NtYIcwSTkXr+JGrMd36kTDJw=",
        version = "v0.0.0-20180502004556-fa1af6a1f4f5",
    )

    go_repository(
        name = "com_github_ajstarks_svgo",
        importpath = "github.com/ajstarks/svgo",
        sum = "h1:wVe6/Ea46ZMeNkQjjBW6xcqyQA/j5e0D6GytH95g0gQ=",
        version = "v0.0.0-20180226025133-644b8db467af",
    )

    go_repository(
        name = "com_github_alecthomas_template",
        importpath = "github.com/alecthomas/template",
        sum = "h1:JYp7IbQjafoB+tBA3gMyHYHrpOtNuDiK/uB5uXxq5wM=",
        version = "v0.0.0-20190718012654-fb15b899a751",
    )
    go_repository(
        name = "com_github_alecthomas_units",
        importpath = "github.com/alecthomas/units",
        sum = "h1:UQZhZ2O0vMHr2cI+DC1Mbh0TJxzA3RcLoMsFw+aXw7E=",
        version = "v0.0.0-20190924025748-f65c72e2690d",
    )
    go_repository(
        name = "com_github_allegro_bigcache",
        importpath = "github.com/allegro/bigcache",
        sum = "h1:hg1sY1raCwic3Vnsvje6TT7/pnZba83LeFck5NrFKSc=",
        version = "v1.2.1",
    )
    go_repository(
        name = "com_github_andreasbriese_bbloom",
        importpath = "github.com/AndreasBriese/bbloom",
        sum = "h1:cTp8I5+VIoKjsnZuH8vjyaysT/ses3EvZeaV/1UkF2M=",
        version = "v0.0.0-20190825152654-46b345b51c96",
    )

    go_repository(
        name = "com_github_andreyvit_diff",
        importpath = "github.com/andreyvit/diff",
        sum = "h1:bvNMNQO63//z+xNgfBlViaCIJKLlCJ6/fmUseuG0wVQ=",
        version = "v0.0.0-20170406064948-c7f18ee00883",
    )
    go_repository(
        name = "com_github_anmitsu_go_shlex",
        importpath = "github.com/anmitsu/go-shlex",
        sum = "h1:kFOfPq6dUM1hTo4JG6LR5AXSUEsOjtdm0kw0FtQtMJA=",
        version = "v0.0.0-20161002113705-648efa622239",
    )

    go_repository(
        name = "com_github_antihax_optional",
        importpath = "github.com/antihax/optional",
        sum = "h1:xK2lYat7ZLaVVcIuj82J8kIro4V6kDe0AUDFboUCwcg=",
        version = "v1.0.0",
    )

    go_repository(
        name = "com_github_apache_arrow_go_arrow",
        importpath = "github.com/apache/arrow/go/arrow",
        sum = "h1:nxAtV4VajJDhKysp2kdcJZsq8Ss1xSA0vZTkVHHJd0E=",
        version = "v0.0.0-20191024131854-af6fa24be0db",
    )
    go_repository(
        name = "com_github_apache_thrift",
        importpath = "github.com/apache/thrift",
        sum = "h1:5hryIiq9gtn+MiLVn0wP37kb/uTeRZgN08WoCsAhIhI=",
        version = "v0.13.0",
    )

    go_repository(
        name = "com_github_aristanetworks_fsnotify",
        importpath = "github.com/aristanetworks/fsnotify",
        sum = "h1:it2ydpY6k0aXB7qjb4vGhOYOL6YDC/sr8vhqwokFQwQ=",
        version = "v1.4.2",
    )
    go_repository(
        name = "com_github_aristanetworks_glog",
        importpath = "github.com/aristanetworks/glog",
        sum = "h1:Bmjk+DjIi3tTAU0wxGaFbfjGUqlxxSXARq9A96Kgoos=",
        version = "v0.0.0-20191112221043-67e8567f59f3",
    )

    go_repository(
        name = "com_github_aristanetworks_goarista",
        importpath = "github.com/aristanetworks/goarista",
        sum = "h1:cgk6xsRVshE29qzHDCQ+tqmu7ny8GnjPQhAw/RTk/Co=",
        version = "v0.0.0-20200521140103-6c3304613b30",
    )
    go_repository(
        name = "com_github_aristanetworks_splunk_hec_go",
        importpath = "github.com/aristanetworks/splunk-hec-go",
        sum = "h1:O7zlcm4ve7JvqTyEK3vSBh1LngLezraqcxv8Ya6tQFY=",
        version = "v0.3.3",
    )
    go_repository(
        name = "com_github_armon_circbuf",
        importpath = "github.com/armon/circbuf",
        sum = "h1:QEF07wC0T1rKkctt1RINW/+RMTVmiwxETico2l3gxJA=",
        version = "v0.0.0-20150827004946-bbbad097214e",
    )

    go_repository(
        name = "com_github_armon_consul_api",
        importpath = "github.com/armon/consul-api",
        sum = "h1:G1bPvciwNyF7IUmKXNt9Ak3m6u9DE1rF+RmtIkBpVdA=",
        version = "v0.0.0-20180202201655-eb2c6b5be1b6",
    )
    go_repository(
        name = "com_github_armon_go_metrics",
        importpath = "github.com/armon/go-metrics",
        sum = "h1:8GUt8eRujhVEGZFFEjBj46YV4rDjvGrNxb0KMWYkL2I=",
        version = "v0.0.0-20180917152333-f0300d1749da",
    )
    go_repository(
        name = "com_github_armon_go_radix",
        importpath = "github.com/armon/go-radix",
        sum = "h1:BUAU3CGlLvorLI26FmByPp2eC2qla6E1Tw+scpcg/to=",
        version = "v0.0.0-20180808171621-7fddfc383310",
    )
    go_repository(
        name = "com_github_aryann_difflib",
        importpath = "github.com/aryann/difflib",
        sum = "h1:pv34s756C4pEXnjgPfGYgdhg/ZdajGhyOvzx8k+23nw=",
        version = "v0.0.0-20170710044230-e206f873d14a",
    )

    go_repository(
        name = "com_github_aws_aws_lambda_go",
        importpath = "github.com/aws/aws-lambda-go",
        sum = "h1:SuCy7H3NLyp+1Mrfp+m80jcbi9KYWAs9/BXwppwRDzY=",
        version = "v1.13.3",
    )

    go_repository(
        name = "com_github_aws_aws_sdk_go",
        importpath = "github.com/aws/aws-sdk-go",
        sum = "h1:0xphMHGMLBrPMfxR2AmVjZKcMEESEgWF8Kru94BNByk=",
        version = "v1.27.0",
    )
    go_repository(
        name = "com_github_aws_aws_sdk_go_v2",
        importpath = "github.com/aws/aws-sdk-go-v2",
        sum = "h1:BS+UYpbsElC82gB+2E2jiCBg36i8HlubTB/dO/moQ9c=",
        version = "v1.2.0",
    )

    go_repository(
        name = "com_github_aws_aws_sdk_go_v2_config",
        importpath = "github.com/aws/aws-sdk-go-v2/config",
        sum = "h1:ZAoq32boMzcaTW9bcUacBswAmHTbvlvDJICgHFZuECo=",
        version = "v1.1.1",
    )
    go_repository(
        name = "com_github_aws_aws_sdk_go_v2_credentials",
        importpath = "github.com/aws/aws-sdk-go-v2/credentials",
        sum = "h1:NbvWIM1Mx6sNPTxowHgS2ewXCRp+NGTzUYb/96FZJbY=",
        version = "v1.1.1",
    )
    go_repository(
        name = "com_github_aws_aws_sdk_go_v2_feature_ec2_imds",
        importpath = "github.com/aws/aws-sdk-go-v2/feature/ec2/imds",
        sum = "h1:EtEU7WRaWliitZh2nmuxEXrN0Cb8EgPUFGIoTMeqbzI=",
        version = "v1.0.2",
    )
    go_repository(
        name = "com_github_aws_aws_sdk_go_v2_service_internal_presigned_url",
        importpath = "github.com/aws/aws-sdk-go-v2/service/internal/presigned-url",
        sum = "h1:4AH9fFjUlVktQMznF+YN33aWNXaR4VgDXyP28qokJC0=",
        version = "v1.0.2",
    )
    go_repository(
        name = "com_github_aws_aws_sdk_go_v2_service_route53",
        importpath = "github.com/aws/aws-sdk-go-v2/service/route53",
        sum = "h1:cKr6St+CtC3/dl/rEBJvlk7A/IN5D5F02GNkGzfbtVU=",
        version = "v1.1.1",
    )
    go_repository(
        name = "com_github_aws_aws_sdk_go_v2_service_sso",
        importpath = "github.com/aws/aws-sdk-go-v2/service/sso",
        sum = "h1:37QubsarExl5ZuCBlnRP+7l1tNwZPBSTqpTBrPH98RU=",
        version = "v1.1.1",
    )
    go_repository(
        name = "com_github_aws_aws_sdk_go_v2_service_sts",
        importpath = "github.com/aws/aws-sdk-go-v2/service/sts",
        sum = "h1:TJoIfnIFubCX0ACVeJ0w46HEH5MwjwYN4iFhuYIhfIY=",
        version = "v1.1.1",
    )
    go_repository(
        name = "com_github_aws_smithy_go",
        importpath = "github.com/aws/smithy-go",
        sum = "h1:D6CSsM3gdxaGaqXnPgOBCeL6Mophqzu7KJOu7zW78sU=",
        version = "v1.1.0",
    )
    go_repository(
        name = "com_github_azure_azure_pipeline_go",
        importpath = "github.com/Azure/azure-pipeline-go",
        sum = "h1:6oiIS9yaG6XCCzhgAgKFfIWyo4LLCiDhZot6ltoThhY=",
        version = "v0.2.2",
    )
    go_repository(
        name = "com_github_azure_azure_storage_blob_go",
        importpath = "github.com/Azure/azure-storage-blob-go",
        sum = "h1:MuueVOYkufCxJw5YZzF842DY2MBsp+hLuh2apKY0mck=",
        version = "v0.7.0",
    )
    go_repository(
        name = "com_github_azure_go_autorest_autorest",
        importpath = "github.com/Azure/go-autorest/autorest",
        sum = "h1:MRvx8gncNaXJqOoLmhNjUAKh33JJF8LyxPhomEtOsjs=",
        version = "v0.9.0",
    )
    go_repository(
        name = "com_github_azure_go_autorest_autorest_adal",
        importpath = "github.com/Azure/go-autorest/autorest/adal",
        sum = "h1:CxTzQrySOxDnKpLjFJeZAS5Qrv/qFPkgLjx5bOAi//I=",
        version = "v0.8.0",
    )
    go_repository(
        name = "com_github_azure_go_autorest_autorest_date",
        importpath = "github.com/Azure/go-autorest/autorest/date",
        sum = "h1:yW+Zlqf26583pE43KhfnhFcdmSWlm5Ew6bxipnr/tbM=",
        version = "v0.2.0",
    )
    go_repository(
        name = "com_github_azure_go_autorest_autorest_mocks",
        importpath = "github.com/Azure/go-autorest/autorest/mocks",
        sum = "h1:qJumjCaCudz+OcqE9/XtEPfvtOjOmKaui4EOpFI6zZc=",
        version = "v0.3.0",
    )
    go_repository(
        name = "com_github_azure_go_autorest_logger",
        importpath = "github.com/Azure/go-autorest/logger",
        sum = "h1:ruG4BSDXONFRrZZJ2GUXDiUyVpayPmb1GnWeHDdaNKY=",
        version = "v0.1.0",
    )
    go_repository(
        name = "com_github_azure_go_autorest_tracing",
        importpath = "github.com/Azure/go-autorest/tracing",
        sum = "h1:TRn4WjSnkcSy5AEG3pnbtFSwNtwzjr4VYyQflFE619k=",
        version = "v0.5.0",
    )
    go_repository(
        name = "com_github_bazelbuild_rules_go",
        importpath = "github.com/bazelbuild/rules_go",
        sum = "h1:Wxu7JjqnF78cKZbsBsARLSXx/jlGaSLCnUV3mTlyHvM=",
        version = "v0.23.2",
    )
    go_repository(
        name = "com_github_benbjohnson_clock",
        importpath = "github.com/benbjohnson/clock",
        sum = "h1:Q92kusRqC1XV2MjkWETPvjJVqKetz1OzxZB7mHJLju8=",
        version = "v1.1.0",
    )

    go_repository(
        name = "com_github_beorn7_perks",
        importpath = "github.com/beorn7/perks",
        sum = "h1:VlbKKnNfV8bJzeqoa4cOKqO6bYr3WgKZxO8Z16+hsOM=",
        version = "v1.0.1",
    )
    go_repository(
        name = "com_github_bgentry_go_netrc",
        importpath = "github.com/bgentry/go-netrc",
        sum = "h1:xDfNPAt8lFiC1UJrqV3uuy861HCTo708pDMbjHHdCas=",
        version = "v0.0.0-20140422174119-9fd32a8b3d3d",
    )

    go_repository(
        name = "com_github_bgentry_speakeasy",
        importpath = "github.com/bgentry/speakeasy",
        sum = "h1:ByYyxL9InA1OWqxJqqp2A5pYHUrCiAL6K3J+LKSsQkY=",
        version = "v0.1.0",
    )

    go_repository(
        name = "com_github_bketelsen_crypt",
        importpath = "github.com/bketelsen/crypt",
        sum = "h1:+0HFd5KSZ/mm3JmhmrDukiId5iR6w4+BdFtfSy4yWIc=",
        version = "v0.0.3-0.20200106085610-5cbc8cc4026c",
    )
    go_repository(
        name = "com_github_bmizerany_pat",
        importpath = "github.com/bmizerany/pat",
        sum = "h1:y4B3+GPxKlrigF1ha5FFErxK+sr6sWxQovRMzwMhejo=",
        version = "v0.0.0-20170815010413-6226ea591a40",
    )
    go_repository(
        name = "com_github_boltdb_bolt",
        importpath = "github.com/boltdb/bolt",
        sum = "h1:JQmyP4ZBrce+ZQu0dY660FMfatumYDLun9hBCUVIkF4=",
        version = "v1.3.1",
    )
    go_repository(
        name = "com_github_bradfitz_go_smtpd",
        importpath = "github.com/bradfitz/go-smtpd",
        sum = "h1:ckJgFhFWywOx+YLEMIJsTb+NV6NexWICk5+AMSuz3ss=",
        version = "v0.0.0-20170404230938-deb6d6237625",
    )

    go_repository(
        name = "com_github_bradfitz_gomemcache",
        importpath = "github.com/bradfitz/gomemcache",
        sum = "h1:7IjN4QP3c38xhg6wz8R3YjoU+6S9e7xBc0DAVLLIpHE=",
        version = "v0.0.0-20170208213004-1952afaa557d",
    )

    go_repository(
        name = "com_github_btcsuite_btcd",
        importpath = "github.com/btcsuite/btcd",
        sum = "h1:LTDpDKUM5EeOFBPM8IXpinEcmZ6FWfNZbE3lfrfdnWo=",
        version = "v0.22.0-beta",
    )
    go_repository(
        name = "com_github_btcsuite_btclog",
        importpath = "github.com/btcsuite/btclog",
        sum = "h1:bAs4lUbRJpnnkd9VhRV3jjAVU7DJVjMaK+IsvSeZvFo=",
        version = "v0.0.0-20170628155309-84c8d2346e9f",
    )
    go_repository(
        name = "com_github_btcsuite_btcutil",
        importpath = "github.com/btcsuite/btcutil",
        sum = "h1:YtWJF7RHm2pYCvA5t0RPmAaLUhREsKuKd+SLhxFbFeQ=",
        version = "v1.0.3-0.20201208143702-a53e38424cce",
    )
    go_repository(
        name = "com_github_btcsuite_go_socks",
        importpath = "github.com/btcsuite/go-socks",
        sum = "h1:R/opQEbFEy9JGkIguV40SvRY1uliPX8ifOvi6ICsFCw=",
        version = "v0.0.0-20170105172521-4720035b7bfd",
    )
    go_repository(
        name = "com_github_btcsuite_goleveldb",
        importpath = "github.com/btcsuite/goleveldb",
        sum = "h1:Tvd0BfvqX9o823q1j2UZ/epQo09eJh6dTcRp79ilIN4=",
        version = "v1.0.0",
    )
    go_repository(
        name = "com_github_btcsuite_snappy_go",
        importpath = "github.com/btcsuite/snappy-go",
        sum = "h1:ZxaA6lo2EpxGddsA8JwWOcxlzRybb444sgmeJQMJGQE=",
        version = "v1.0.0",
    )

    go_repository(
        name = "com_github_btcsuite_websocket",
        importpath = "github.com/btcsuite/websocket",
        sum = "h1:R8vQdOQdZ9Y3SkEwmHoWBmX1DNXhXZqlTpq6s4tyJGc=",
        version = "v0.0.0-20150119174127-31079b680792",
    )
    go_repository(
        name = "com_github_btcsuite_winsvc",
        importpath = "github.com/btcsuite/winsvc",
        sum = "h1:J9B4L7e3oqhXOcm+2IuNApwzQec85lE+QaikUcCs+dk=",
        version = "v1.0.0",
    )
    go_repository(
        name = "com_github_bufbuild_buf",
        importpath = "github.com/bufbuild/buf",
        sum = "h1:11zJVA0D4uJVGOC9h+oOVHrKKoBgMYIqJJ0d1Xt6oeQ=",
        version = "v0.37.0",
    )
    go_repository(
        name = "com_github_buger_jsonparser",
        importpath = "github.com/buger/jsonparser",
        sum = "h1:D21IyuvjDCshj1/qq+pCNd3VZOAEI9jy6Bi131YlXgI=",
        version = "v0.0.0-20181115193947-bf1c66bbce23",
    )

    go_repository(
        name = "com_github_burntsushi_toml",
        importpath = "github.com/BurntSushi/toml",
        sum = "h1:WXkYYl6Yr3qBf1K79EBnL4mak0OimBfB0XUf9Vl28OQ=",
        version = "v0.3.1",
    )
    go_repository(
        name = "com_github_burntsushi_xgb",
        importpath = "github.com/BurntSushi/xgb",
        sum = "h1:1BDTz0u9nC3//pOCMdNH+CiXJVYJh5UQNCOBG7jbELc=",
        version = "v0.0.0-20160522181843-27f122750802",
    )

    go_repository(
        name = "com_github_c_bata_go_prompt",
        importpath = "github.com/c-bata/go-prompt",
        sum = "h1:uyKRz6Z6DUyj49QVijyM339UJV9yhbr70gESwbNU3e0=",
        version = "v0.2.2",
    )
    go_repository(
        name = "com_github_casbin_casbin_v2",
        importpath = "github.com/casbin/casbin/v2",
        sum = "h1:bTwon/ECRx9dwBy2ewRVr5OiqjeXSGiTUY74sDPQi/g=",
        version = "v2.1.2",
    )
    go_repository(
        name = "com_github_cenkalti_backoff",
        importpath = "github.com/cenkalti/backoff",
        sum = "h1:tNowT99t7UNflLxfYYSlKYsBpXdEet03Pg2g16Swow4=",
        version = "v2.2.1+incompatible",
    )

    go_repository(
        name = "com_github_census_instrumentation_opencensus_proto",
        importpath = "github.com/census-instrumentation/opencensus-proto",
        sum = "h1:glEXhBS5PSLLv4IXzLA5yPRVX4bilULVyxxbrfOtDAk=",
        version = "v0.2.1",
    )
    go_repository(
        name = "com_github_cespare_cp",
        importpath = "github.com/cespare/cp",
        sum = "h1:nCb6ZLdB7NRaqsm91JtQTAme2SKJzXVsdPIPkyJr1MU=",
        version = "v1.1.1",
    )

    go_repository(
        name = "com_github_cespare_xxhash",
        importpath = "github.com/cespare/xxhash",
        sum = "h1:a6HrQnmkObjyL+Gs60czilIUGqrzKutQD6XZog3p+ko=",
        version = "v1.1.0",
    )
    go_repository(
        name = "com_github_cespare_xxhash_v2",
        importpath = "github.com/cespare/xxhash/v2",
        sum = "h1:6MnRN8NT7+YBpUIWxHtefFZOKTAPgGjpQSxqLNn0+qY=",
        version = "v2.1.1",
    )
    go_repository(
        name = "com_github_cheekybits_genny",
        importpath = "github.com/cheekybits/genny",
        sum = "h1:uGGa4nei+j20rOSeDeP5Of12XVm7TGUd4dJA9RDitfE=",
        version = "v1.0.0",
    )

    go_repository(
        name = "com_github_chzyer_logex",
        importpath = "github.com/chzyer/logex",
        sum = "h1:Swpa1K6QvQznwJRcfTfQJmTE72DqScAa40E+fbHEXEE=",
        version = "v1.1.10",
    )
    go_repository(
        name = "com_github_chzyer_readline",
        importpath = "github.com/chzyer/readline",
        sum = "h1:fY5BOSpyZCqRo5OhCuC+XN+r/bBCmeuuJtjz+bCNIf8=",
        version = "v0.0.0-20180603132655-2972be24d48e",
    )
    go_repository(
        name = "com_github_chzyer_test",
        importpath = "github.com/chzyer/test",
        sum = "h1:q763qf9huN11kDQavWsoZXJNW3xEE4JJyHa5Q25/sd8=",
        version = "v0.0.0-20180213035817-a1ea475d72b1",
    )
    go_repository(
        name = "com_github_clbanning_x2j",
        importpath = "github.com/clbanning/x2j",
        sum = "h1:EdRZT3IeKQmfCSrgo8SZ8V3MEnskuJP0wCYNpe+aiXo=",
        version = "v0.0.0-20191024224557-825249438eec",
    )

    go_repository(
        name = "com_github_client9_misspell",
        importpath = "github.com/client9/misspell",
        sum = "h1:ta993UF76GwbvJcIo3Y68y/M3WxlpEHPWIGDkJYwzJI=",
        version = "v0.3.4",
    )

    go_repository(
        name = "com_github_cloudflare_cloudflare_go",
        importpath = "github.com/cloudflare/cloudflare-go",
        sum = "h1:gFqGlGl/5f9UGXAaKapCGUfaTCgRKKnzu2VvzMZlOFA=",
        version = "v0.14.0",
    )
    go_repository(
        name = "com_github_cncf_udpa_go",
        importpath = "github.com/cncf/udpa/go",
        sum = "h1:cqQfy1jclcSy/FwLjemeg3SR1yaINm74aQyupQ0Bl8M=",
        version = "v0.0.0-20201120205902-5459f2c99403",
    )
    go_repository(
        name = "com_github_cncf_xds_go",
        importpath = "github.com/cncf/xds/go",
        sum = "h1:OZmjad4L3H8ncOIR8rnb5MREYqG8ixi5+WbeUsquF0c=",
        version = "v0.0.0-20210312221358-fbca930ec8ed",
    )

    go_repository(
        name = "com_github_cockroachdb_datadriven",
        importpath = "github.com/cockroachdb/datadriven",
        sum = "h1:OaNxuTZr7kxeODyLWsRMC+OD03aFUH+mW6r2d+MWa5Y=",
        version = "v0.0.0-20190809214429-80d97fb3cbaa",
    )
    go_repository(
        name = "com_github_codahale_hdrhistogram",
        importpath = "github.com/codahale/hdrhistogram",
        sum = "h1:qMd81Ts1T2OTKmB4acZcyKaMtRnY5Y44NuXGX2GFJ1w=",
        version = "v0.0.0-20161010025455-3a0bb77429bd",
    )

    go_repository(
        name = "com_github_consensys_bavard",
        importpath = "github.com/consensys/bavard",
        sum = "h1:+R8G1+Ftumd0DaveLgMIjrFPcAS4G8MsVXWXiyZL5BY=",
        version = "v0.1.8-0.20210406032232-f3452dc9b572",
    )
    go_repository(
        name = "com_github_consensys_gnark_crypto",
        importpath = "github.com/consensys/gnark-crypto",
        sum = "h1:C43yEtQ6NIf4ftFXD/V55gnGFgPbMQobd//YlnLjUJ8=",
        version = "v0.4.1-0.20210426202927-39ac3d4b3f1f",
    )

    go_repository(
        name = "com_github_coreos_bbolt",
        importpath = "github.com/coreos/bbolt",
        sum = "h1:wZwiHHUieZCquLkDL0B8UhzreNWsPHooDAG3q34zk0s=",
        version = "v1.3.2",
    )
    go_repository(
        name = "com_github_coreos_etcd",
        importpath = "github.com/coreos/etcd",
        sum = "h1:8F3hqu9fGYLBifCmRCJsicFqDx/D68Rt3q1JMazcgBQ=",
        version = "v3.3.13+incompatible",
    )
    go_repository(
        name = "com_github_coreos_go_etcd",
        importpath = "github.com/coreos/go-etcd",
        sum = "h1:bXhRBIXoTm9BYHS3gE0TtQuyNZyeEMux2sDi4oo5YOo=",
        version = "v2.0.0+incompatible",
    )

    go_repository(
        name = "com_github_coreos_go_semver",
        importpath = "github.com/coreos/go-semver",
        sum = "h1:wkHLiw0WNATZnSG7epLsujiMCgPAc9xhjJ4tgnAxmfM=",
        version = "v0.3.0",
    )
    go_repository(
        name = "com_github_coreos_go_systemd",
        importpath = "github.com/coreos/go-systemd",
        sum = "h1:iW4rZ826su+pqaw19uhpSCzhj44qo35pNgKFGqzDKkU=",
        version = "v0.0.0-20191104093116-d3cd4ed1dbcf",
    )
    go_repository(
        name = "com_github_coreos_pkg",
        importpath = "github.com/coreos/pkg",
        sum = "h1:lBNOc5arjvs8E5mO2tbpBpLoyyu8B6e44T7hJy6potg=",
        version = "v0.0.0-20180928190104-399ea9e2e55f",
    )

    go_repository(
        name = "com_github_cpuguy83_go_md2man",
        importpath = "github.com/cpuguy83/go-md2man",
        sum = "h1:BSKMNlYxDvnunlTymqtgONjNnaRV1sTpcovwwjF22jk=",
        version = "v1.0.10",
    )

    go_repository(
        name = "com_github_cpuguy83_go_md2man_v2",
        importpath = "github.com/cpuguy83/go-md2man/v2",
        sum = "h1:EoUDS0afbrsXAZ9YQ9jdu/mZ2sXgT1/2yyNng4PGlyM=",
        version = "v2.0.0",
    )

    go_repository(
        name = "com_github_creack_pty",
        importpath = "github.com/creack/pty",
        sum = "h1:uDmaGzcdjhF4i/plgjmEsriH11Y0o7RKapEf/LDaM3w=",
        version = "v1.1.9",
    )
    go_repository(
        name = "com_github_cyberdelia_templates",
        importpath = "github.com/cyberdelia/templates",
        sum = "h1:/ovYnF02fwL0kvspmy9AuyKg1JhdTRUgPw4nUxd9oZM=",
        version = "v0.0.0-20141128023046-ca7fffd4298c",
    )

    go_repository(
        name = "com_github_d4l3k_messagediff",
        importpath = "github.com/d4l3k/messagediff",
        sum = "h1:ZcAIMYsUg0EAp9X+tt8/enBE/Q8Yd5kzPynLyKptt9U=",
        version = "v1.2.1",
    )

    go_repository(
        name = "com_github_data_dog_go_sqlmock",
        importpath = "github.com/DATA-DOG/go-sqlmock",
        sum = "h1:CWUqKXe0s8A2z6qCgkP4Kru7wC11YoAnoupUKFDnH08=",
        version = "v1.3.3",
    )
    go_repository(
        name = "com_github_dave_jennifer",
        importpath = "github.com/dave/jennifer",
        sum = "h1:S15ZkFMRoJ36mGAQgWL1tnr0NQJh9rZ8qatseX/VbBc=",
        version = "v1.2.0",
    )
    go_repository(
        name = "com_github_davecgh_go_spew",
        importpath = "github.com/davecgh/go-spew",
        sum = "h1:vj9j/u1bqnvCEfJOwUhtlOARqs3+rkHYY13jYWTU97c=",
        version = "v1.1.1",
    )
    go_repository(
        name = "com_github_davidlazar_go_crypto",
        importpath = "github.com/davidlazar/go-crypto",
        sum = "h1:pFUpOrbxDR6AkioZ1ySsx5yxlDQZ8stG2b88gTPxgJU=",
        version = "v0.0.0-20200604182044-b73af7476f6c",
    )

    go_repository(
        name = "com_github_deckarep_golang_set",
        importpath = "github.com/deckarep/golang-set",
        sum = "h1:SCQV0S6gTtp6itiFrTqI+pfmJ4LN85S1YzhDf9rTHJQ=",
        version = "v1.7.1",
    )

    go_repository(
        name = "com_github_decred_dcrd_lru",
        importpath = "github.com/decred/dcrd/lru",
        sum = "h1:Kbsb1SFDsIlaupWPwsPp+dkxiBY1frcS07PCPgotKz8=",
        version = "v1.0.0",
    )
    go_repository(
        name = "com_github_deepmap_oapi_codegen",
        importpath = "github.com/deepmap/oapi-codegen",
        sum = "h1:SegyeYGcdi0jLLrpbCMoJxnUUn8GBXHsvr4rbzjuhfU=",
        version = "v1.8.2",
    )

    go_repository(
        name = "com_github_dgraph_io_badger",
        importpath = "github.com/dgraph-io/badger",
        sum = "h1:mNw0qs90GVgGGWylh0umH5iag1j6n/PeJtNvL6KY/x8=",
        version = "v1.6.2",
    )

    go_repository(
        name = "com_github_dgraph_io_ristretto",
        importpath = "github.com/dgraph-io/ristretto",
        sum = "h1:cNcG4c2n5xanQzp2hMyxDxPYVQmZ91y4WN6fJFlndLo=",
        version = "v0.0.4-0.20210318174700-74754f61e018",
    )
    go_repository(
        name = "com_github_dgrijalva_jwt_go",
        importpath = "github.com/dgrijalva/jwt-go",
        sum = "h1:7qlOGliEKZXTDg6OTjfoBKDXWrumCAMpl/TFQ4/5kLM=",
        version = "v3.2.0+incompatible",
    )

    go_repository(
        name = "com_github_dgryski_go_bitstream",
        importpath = "github.com/dgryski/go-bitstream",
        sum = "h1:akOQj8IVgoeFfBTzGOEQakCYshWD6RNo1M5pivFXt70=",
        version = "v0.0.0-20180413035011-3522498ce2c8",
    )
    go_repository(
        name = "com_github_dgryski_go_farm",
        importpath = "github.com/dgryski/go-farm",
        sum = "h1:tdlZCpZ/P9DhczCTSixgIKmwPv6+wP5DGjqLYw5SUiA=",
        version = "v0.0.0-20190423205320-6a90982ecee2",
    )
    go_repository(
        name = "com_github_dgryski_go_sip13",
        importpath = "github.com/dgryski/go-sip13",
        sum = "h1:RMLoZVzv4GliuWafOuPuQDKSm1SJph7uCRnnS61JAn4=",
        version = "v0.0.0-20181026042036-e10d5fee7954",
    )
    go_repository(
        name = "com_github_dlclark_regexp2",
        importpath = "github.com/dlclark/regexp2",
        sum = "h1:Izz0+t1Z5nI16/II7vuEo/nHjodOg0p7+OiDpjX5t1E=",
        version = "v1.4.1-0.20201116162257-a2a8dda75c91",
    )

    go_repository(
        name = "com_github_docker_docker",
        importpath = "github.com/docker/docker",
        sum = "h1:sh8rkQZavChcmakYiSlqu2425CHyFXLZZnvm7PDpU8M=",
        version = "v1.4.2-0.20180625184442-8e610b2b55bf",
    )
    go_repository(
        name = "com_github_docker_spdystream",
        importpath = "github.com/docker/spdystream",
        sum = "h1:cenwrSVm+Z7QLSV/BsnenAOcDXdX4cMv4wP0B/5QbPg=",
        version = "v0.0.0-20160310174837-449fdfce4d96",
    )

    go_repository(
        name = "com_github_dop251_goja",
        importpath = "github.com/dop251/goja",
        sum = "h1:iZOop7pqsg+56twTopWgwCGxdB5SI2yDO8Ti7eTRliQ=",
        version = "v0.0.0-20211011172007-d99e4b8cbf48",
    )
    go_repository(
        name = "com_github_dop251_goja_nodejs",
        importpath = "github.com/dop251/goja_nodejs",
        sum = "h1:tYwu/z8Y0NkkzGEh3z21mSWggMg4LwLRFucLS7TjARg=",
        version = "v0.0.0-20210225215109-d91c329300e7",
    )

    go_repository(
        name = "com_github_dustin_go_humanize",
        importpath = "github.com/dustin/go-humanize",
        sum = "h1:VSnTsYCnlFHaM2/igO1h6X3HA71jcobQuxemgkq4zYo=",
        version = "v1.0.0",
    )

    go_repository(
        name = "com_github_eapache_go_resiliency",
        importpath = "github.com/eapache/go-resiliency",
        sum = "h1:v7g92e/KSN71Rq7vSThKaWIq68fL4YHvWyiUKorFR1Q=",
        version = "v1.2.0",
    )
    go_repository(
        name = "com_github_eapache_go_xerial_snappy",
        importpath = "github.com/eapache/go-xerial-snappy",
        sum = "h1:YEetp8/yCZMuEPMUDHG0CW/brkkEp8mzqk2+ODEitlw=",
        version = "v0.0.0-20180814174437-776d5712da21",
    )
    go_repository(
        name = "com_github_eapache_queue",
        importpath = "github.com/eapache/queue",
        sum = "h1:YOEu7KNc61ntiQlcEeUIoDTJ2o8mQznoNvUhiigpIqc=",
        version = "v1.1.0",
    )

    go_repository(
        name = "com_github_eclipse_paho_mqtt_golang",
        importpath = "github.com/eclipse/paho.mqtt.golang",
        sum = "h1:1F8mhG9+aO5/xpdtFkW4SxOJB67ukuDC3t2y2qayIX0=",
        version = "v1.2.0",
    )
    go_repository(
        name = "com_github_edsrzf_mmap_go",
        importpath = "github.com/edsrzf/mmap-go",
        sum = "h1:CEBF7HpRnUCSJgGUb5h1Gm7e3VkmVDrR8lvWVLtrOFw=",
        version = "v1.0.0",
    )

    go_repository(
        name = "com_github_elazarl_goproxy",
        importpath = "github.com/elazarl/goproxy",
        sum = "h1:yUdfgN0XgIJw7foRItutHYUIhlcKzcSf5vDpdhQAKTc=",
        version = "v0.0.0-20180725130230-947c36da3153",
    )

    go_repository(
        name = "com_github_emicklei_dot",
        importpath = "github.com/emicklei/dot",
        sum = "h1:Ase39UD9T9fRBOb5ptgpixrxfx8abVzNWZi2+lr53PI=",
        version = "v0.11.0",
    )
    go_repository(
        name = "com_github_emicklei_go_restful",
        importpath = "github.com/emicklei/go-restful",
        sum = "h1:H2pdYOb3KQ1/YsqVWoWNLQO+fusocsw354rqGTZtAgw=",
        version = "v0.0.0-20170410110728-ff4f55a20633",
    )
    go_repository(
        name = "com_github_envoyproxy_go_control_plane",
        importpath = "github.com/envoyproxy/go-control-plane",
        sum = "h1:dulLQAYQFYtG5MTplgNGHWuV2D+OBD+Z8lmDBmbLg+s=",
        version = "v0.9.9-0.20210512163311-63b5d3c536b0",
    )
    go_repository(
        name = "com_github_envoyproxy_protoc_gen_validate",
        importpath = "github.com/envoyproxy/protoc-gen-validate",
        sum = "h1:EQciDnbrYxy13PgWoY8AqoxGiPrpgBZ1R8UNe3ddc+A=",
        version = "v0.1.0",
    )
    go_repository(
        name = "com_github_ethereum_go_ethereum",
        build_directives = [
            "gazelle:resolve go github.com/karalabe/usb @prysm//third_party/usb:go_default_library",
        ],
        importpath = "github.com/ethereum/go-ethereum",
        patch_args = ["-p1"],
        patches = ["//third_party:com_github_ethereum_go_ethereum_secp256k1.patch"],
        sum = "h1:DEYFP9zk+Gruf3ae1JOJVhNmxK28ee+sMELPLgYTXpA=",
        version = "v1.10.13",
    )

    go_repository(
        name = "com_github_evanphx_json_patch",
        importpath = "github.com/evanphx/json-patch",
        sum = "h1:fUDGZCv/7iAN7u0puUVhvKCcsR6vRfwrJatElLBEf0I=",
        version = "v4.2.0+incompatible",
    )

    go_repository(
        name = "com_github_fatih_color",
        importpath = "github.com/fatih/color",
        sum = "h1:8xPHl4/q1VyqGIPif1F+1V3Y3lSmrq01EabUW3CoW5s=",
        version = "v1.9.0",
    )
    go_repository(
        name = "com_github_ferranbt_fastssz",
        importpath = "github.com/ferranbt/fastssz",
        nofuzz = True,
        replace = "github.com/rkapka/fastssz",
<<<<<<< HEAD
        sum = "h1:oUUUWCSCBzoFvIAghK2bJHZaofTL7klm7pXC2vFARMc=",
        version = "v0.0.0-20211201172730-704c2d849538",
=======
        sum = "h1:qYiOaivmMvCV9dy5TZmlBpg0tZAOsVbuJhLodQt9HPg=",
        version = "v0.0.0-20211202172403-56ee4a0f2daa",
>>>>>>> 85b7baf3
    )

    go_repository(
        name = "com_github_fjl_memsize",
        importpath = "github.com/fjl/memsize",
        sum = "h1:FtmdgXiUlNeRsoNMFlKLDt+S+6hbjVMEW6RGQ7aUf7c=",
        version = "v0.0.0-20190710130421-bcb5799ab5e5",
    )
    go_repository(
        name = "com_github_flynn_go_shlex",
        importpath = "github.com/flynn/go-shlex",
        sum = "h1:BHsljHzVlRcyQhjrss6TZTdY2VfCqZPbv5k3iBFa2ZQ=",
        version = "v0.0.0-20150515145356-3f9db97f8568",
    )

    go_repository(
        name = "com_github_flynn_noise",
        importpath = "github.com/flynn/noise",
        sum = "h1:DlTHqmzmvcEiKj+4RYo/imoswx/4r6iBlCMfVtrMXpQ=",
        version = "v1.0.0",
    )

    go_repository(
        name = "com_github_fogleman_gg",
        importpath = "github.com/fogleman/gg",
        sum = "h1:WXb3TSNmHp2vHoCroCIB1foO/yQ36swABL8aOVeDpgg=",
        version = "v1.2.1-0.20190220221249-0403632d5b90",
    )

    go_repository(
        name = "com_github_fortytw2_leaktest",
        importpath = "github.com/fortytw2/leaktest",
        sum = "h1:u8491cBMTQ8ft8aeV+adlcytMZylmA5nnwwkRZjI8vw=",
        version = "v1.3.0",
    )
    go_repository(
        name = "com_github_francoispqt_gojay",
        importpath = "github.com/francoispqt/gojay",
        sum = "h1:d2m3sFjloqoIUQU3TsHBgj6qg/BVGlTBeHDUmyJnXKk=",
        version = "v1.2.13",
    )

    go_repository(
        name = "com_github_franela_goblin",
        importpath = "github.com/franela/goblin",
        sum = "h1:gb2Z18BhTPJPpLQWj4T+rfKHYCHxRHCtRxhKKjRidVw=",
        version = "v0.0.0-20200105215937-c9ffbefa60db",
    )
    go_repository(
        name = "com_github_franela_goreq",
        importpath = "github.com/franela/goreq",
        sum = "h1:a9ENSRDFBUPkJ5lCgVZh26+ZbGyoVJG7yb5SSzF5H54=",
        version = "v0.0.0-20171204163338-bcd34c9993f8",
    )

    go_repository(
        name = "com_github_frankban_quicktest",
        importpath = "github.com/frankban/quicktest",
        sum = "h1:2QxQoC1TS09S7fhCPsrvqYdvP1H5M1P1ih5ABm3BTYk=",
        version = "v1.7.2",
    )
    go_repository(
        name = "com_github_fsnotify_fsnotify",
        importpath = "github.com/fsnotify/fsnotify",
        sum = "h1:hsms1Qyu0jgnwNXIxa+/V/PDsU6CfLf6CNO8H7IWoS4=",
        version = "v1.4.9",
    )
    go_repository(
        name = "com_github_garyburd_redigo",
        importpath = "github.com/garyburd/redigo",
        sum = "h1:0VruCpn7yAIIu7pWVClQC8wxCJEcG3nyzpMSHKi1PQc=",
        version = "v1.6.0",
    )
    go_repository(
        name = "com_github_gballet_go_libpcsclite",
        importpath = "github.com/gballet/go-libpcsclite",
        sum = "h1:f6D9Hr8xV8uYKlyuj8XIruxlh9WjVjdh1gIicAS7ays=",
        version = "v0.0.0-20191108122812-4678299bea08",
    )
    go_repository(
        name = "com_github_getkin_kin_openapi",
        importpath = "github.com/getkin/kin-openapi",
        sum = "h1:6awGqF5nG5zkVpMsAih1QH4VgzS8phTxECUWIFo7zko=",
        version = "v0.61.0",
    )

    go_repository(
        name = "com_github_ghodss_yaml",
        importpath = "github.com/ghodss/yaml",
        nofuzz = True,
        sum = "h1:wQHKEahhL6wmXdzwWG11gIVCkOv05bNOh+Rxn0yngAk=",
        version = "v1.0.0",
    )
    go_repository(
        name = "com_github_gliderlabs_ssh",
        importpath = "github.com/gliderlabs/ssh",
        sum = "h1:j3L6gSLQalDETeEg/Jg0mGY0/y/N6zI2xX1978P0Uqw=",
        version = "v0.1.1",
    )

    go_repository(
        name = "com_github_glycerine_go_unsnap_stream",
        importpath = "github.com/glycerine/go-unsnap-stream",
        sum = "h1:r04MMPyLHj/QwZuMJ5+7tJcBr1AQjpiAK/rZWRrQT7o=",
        version = "v0.0.0-20180323001048-9f0cb55181dd",
    )
    go_repository(
        name = "com_github_glycerine_goconvey",
        importpath = "github.com/glycerine/goconvey",
        sum = "h1:gclg6gY70GLy3PbkQ1AERPfmLMMagS60DKF78eWwLn8=",
        version = "v0.0.0-20190410193231-58a59202ab31",
    )
    go_repository(
        name = "com_github_go_check_check",
        importpath = "github.com/go-check/check",
        sum = "h1:0gkP6mzaMqkmpcJYCFOLkIBwI7xFExG03bbkOkCvUPI=",
        version = "v0.0.0-20180628173108-788fd7840127",
    )
    go_repository(
        name = "com_github_go_chi_chi_v5",
        importpath = "github.com/go-chi/chi/v5",
        sum = "h1:DBPx88FjZJH3FsICfDAfIfnb7XxKIYVGG6lOPlhENAg=",
        version = "v5.0.0",
    )

    go_repository(
        name = "com_github_go_errors_errors",
        importpath = "github.com/go-errors/errors",
        sum = "h1:LUHzmkK3GUKUrL/1gfBUxAHzcev3apQlezX/+O7ma6w=",
        version = "v1.0.1",
    )

    go_repository(
        name = "com_github_go_gl_glfw",
        importpath = "github.com/go-gl/glfw",
        sum = "h1:QbL/5oDUmRBzO9/Z7Seo6zf912W/a6Sr4Eu0G/3Jho0=",
        version = "v0.0.0-20190409004039-e6da0acd62b1",
    )
    go_repository(
        name = "com_github_go_gl_glfw_v3_3_glfw",
        importpath = "github.com/go-gl/glfw/v3.3/glfw",
        sum = "h1:WtGNWLvXpe6ZudgnXrq0barxBImvnnJoMEhXAzcbM0I=",
        version = "v0.0.0-20200222043503-6f7a984d4dc4",
    )
    go_repository(
        name = "com_github_go_kit_kit",
        importpath = "github.com/go-kit/kit",
        sum = "h1:dXFJfIHVvUcpSgDOV+Ne6t7jXri8Tfv2uOLHUZ2XNuo=",
        version = "v0.10.0",
    )
    go_repository(
        name = "com_github_go_kit_log",
        importpath = "github.com/go-kit/log",
        sum = "h1:DGJh0Sm43HbOeYDNnVZFl8BvcYVvjD5bqYJvp0REbwQ=",
        version = "v0.1.0",
    )

    go_repository(
        name = "com_github_go_logfmt_logfmt",
        importpath = "github.com/go-logfmt/logfmt",
        sum = "h1:TrB8swr/68K7m9CcGut2g3UOihhbcbiMAYiuTXdEih4=",
        version = "v0.5.0",
    )
    go_repository(
        name = "com_github_go_logr_logr",
        importpath = "github.com/go-logr/logr",
        sum = "h1:fV3MLmabKIZ383XifUjFSwcoGee0v9qgPp8wy5svibE=",
        version = "v0.2.1",
    )
    go_repository(
        name = "com_github_go_ole_go_ole",
        importpath = "github.com/go-ole/go-ole",
        sum = "h1:t4MGB5xEDZvXI+0rMjjsfBsD7yAgp/s9ZDkL1JndXwY=",
        version = "v1.2.5",
    )
    go_repository(
        name = "com_github_go_openapi_jsonpointer",
        importpath = "github.com/go-openapi/jsonpointer",
        sum = "h1:gZr+CIYByUqjcgeLXnQu2gHYQC9o73G2XUeOFYEICuY=",
        version = "v0.19.5",
    )
    go_repository(
        name = "com_github_go_openapi_jsonreference",
        importpath = "github.com/go-openapi/jsonreference",
        sum = "h1:tF+augKRWlWx0J0B7ZyyKSiTyV6E1zZe+7b3qQlcEf8=",
        version = "v0.0.0-20160704190145-13c6e3589ad9",
    )
    go_repository(
        name = "com_github_go_openapi_spec",
        importpath = "github.com/go-openapi/spec",
        sum = "h1:C1JKChikHGpXwT5UQDFaryIpDtyyGL/CR6C2kB7F1oc=",
        version = "v0.0.0-20160808142527-6aced65f8501",
    )
    go_repository(
        name = "com_github_go_openapi_swag",
        importpath = "github.com/go-openapi/swag",
        sum = "h1:lTz6Ys4CmqqCQmZPBlbQENR1/GucA2bzYTE12Pw4tFY=",
        version = "v0.19.5",
    )
    go_repository(
        name = "com_github_go_sourcemap_sourcemap",
        importpath = "github.com/go-sourcemap/sourcemap",
        sum = "h1:W1iEw64niKVGogNgBN3ePyLFfuisuzeidWPMPWmECqU=",
        version = "v2.1.3+incompatible",
    )
    go_repository(
        name = "com_github_go_sql_driver_mysql",
        importpath = "github.com/go-sql-driver/mysql",
        sum = "h1:g24URVg0OFbNUTx9qqY1IRZ9D9z3iPyi5zKhQZpNwpA=",
        version = "v1.4.1",
    )

    go_repository(
        name = "com_github_go_stack_stack",
        importpath = "github.com/go-stack/stack",
        sum = "h1:5SgMzNM5HxrEjV0ww2lTmX6E2Izsfxas4+YHWRs3Lsk=",
        version = "v1.8.0",
    )
    go_repository(
        name = "com_github_go_task_slim_sprig",
        importpath = "github.com/go-task/slim-sprig",
        sum = "h1:p104kn46Q8WdvHunIJ9dAyjPVtrBPhSr3KT2yUst43I=",
        version = "v0.0.0-20210107165309-348f09dbbbc0",
    )

    go_repository(
        name = "com_github_go_yaml_yaml",
        importpath = "github.com/go-yaml/yaml",
        sum = "h1:RYi2hDdss1u4YE7GwixGzWwVo47T8UQwnTLB6vQiq+o=",
        version = "v2.1.0+incompatible",
    )

    go_repository(
        name = "com_github_gofrs_flock",
        importpath = "github.com/gofrs/flock",
        sum = "h1:MSdYClljsF3PbENUUEx85nkWfJSGfzYI9yEBZOJz6CY=",
        version = "v0.8.0",
    )
    go_repository(
        name = "com_github_gofrs_uuid",
        importpath = "github.com/gofrs/uuid",
        sum = "h1:1SD/1F5pU8p29ybwgQSwpQk+mwdRrXCYuPhW6m+TnJw=",
        version = "v4.0.0+incompatible",
    )

    go_repository(
        name = "com_github_gogo_googleapis",
        importpath = "github.com/gogo/googleapis",
        sum = "h1:kFkMAZBNAn4j7K0GiZr8cRYzejq68VbheufiV3YuyFI=",
        version = "v1.1.0",
    )

    go_repository(
        name = "com_github_golang_freetype",
        importpath = "github.com/golang/freetype",
        sum = "h1:DACJavvAHhabrF08vX0COfcOBJRhZ8lUbR+ZWIs0Y5g=",
        version = "v0.0.0-20170609003504-e2365dfdc4a0",
    )
    go_repository(
        name = "com_github_golang_gddo",
        importpath = "github.com/golang/gddo",
        sum = "h1:HoqgYR60VYu5+0BuG6pjeGp7LKEPZnHt+dUClx9PeIs=",
        version = "v0.0.0-20200528160355-8d077c1d8f4c",
    )

    go_repository(
        name = "com_github_golang_geo",
        importpath = "github.com/golang/geo",
        sum = "h1:lJwO/92dFXWeXOZdoGXgptLmNLwynMSHUmU6besqtiw=",
        version = "v0.0.0-20190916061304-5b978397cfec",
    )
    go_repository(
        name = "com_github_golang_glog",
        importpath = "github.com/golang/glog",
        nofuzz = True,
        sum = "h1:VKtxabqXZkF25pY9ekfRL6a582T4P37/31XEstQ5p58=",
        version = "v0.0.0-20160126235308-23def4e6c14b",
    )
    go_repository(
        name = "com_github_golang_groupcache",
        importpath = "github.com/golang/groupcache",
        sum = "h1:1r7pUrabqp18hOBcwBwiTsbnFeTZHV9eER/QT5JVZxY=",
        version = "v0.0.0-20200121045136-8c9f03a8e57e",
    )

    go_repository(
        name = "com_github_golang_jwt_jwt",
        importpath = "github.com/golang-jwt/jwt",
        sum = "h1:IfV12K8xAKAnZqdXVzCZ+TOjboZ2keLg81eXfW3O+oY=",
        version = "v3.2.2+incompatible",
    )
    go_repository(
        name = "com_github_golang_lint",
        importpath = "github.com/golang/lint",
        sum = "h1:2hRPrmiwPrp3fQX967rNJIhQPtiGXdlQWAxKbKw3VHA=",
        version = "v0.0.0-20180702182130-06c8688daad7",
    )

    go_repository(
        name = "com_github_golang_mock",
        importpath = "github.com/golang/mock",
        sum = "h1:ErTB+efbowRARo13NNdxyJji2egdxLGQhRaY+DUumQc=",
        version = "v1.6.0",
    )
    go_repository(
        name = "com_github_golang_protobuf",
        importpath = "github.com/golang/protobuf",
        patch_args = ["-p1"],
        patches = ["@io_bazel_rules_go//third_party:com_github_golang_protobuf-extras.patch"],
        sum = "h1:ROPKBNFfQgOUMifHyP+KYbvpjbdoFNs+aK7DXlji0Tw=",
        version = "v1.5.2",
    )

    go_repository(
        name = "com_github_golang_snappy",
        importpath = "github.com/golang/snappy",
        sum = "h1:yAGX7huGHXlcLOEtBnF4w7FQwA26wojNCwOYAEhLjQM=",
        version = "v0.0.4",
    )
    go_repository(
        name = "com_github_golangci_lint_1",
        importpath = "github.com/golangci/lint-1",
        sum = "h1:utua3L2IbQJmauC5IXdEA547bcoU5dozgQAfc8Onsg4=",
        version = "v0.0.0-20181222135242-d2cdd8c08219",
    )

    go_repository(
        name = "com_github_google_btree",
        importpath = "github.com/google/btree",
        sum = "h1:0udJVsspx3VBr5FwtLhQQtuAsVc79tTq0ocGIPAU6qo=",
        version = "v1.0.0",
    )

    go_repository(
        name = "com_github_google_flatbuffers",
        importpath = "github.com/google/flatbuffers",
        sum = "h1:O7CEyB8Cb3/DmtxODGtLHcEvpr81Jm5qLg/hsHnxA2A=",
        version = "v1.11.0",
    )
    go_repository(
        name = "com_github_google_go_cmp",
        importpath = "github.com/google/go-cmp",
        sum = "h1:Khx7svrCpmxxtHBq5j2mp/xVjsi8hQMfNLvJFAlrGgU=",
        version = "v0.5.5",
    )
    go_repository(
        name = "com_github_google_go_github",
        importpath = "github.com/google/go-github",
        sum = "h1:N0LgJ1j65A7kfXrZnUDaYCs/Sf4rEjNlfyDHW9dolSY=",
        version = "v17.0.0+incompatible",
    )
    go_repository(
        name = "com_github_google_go_querystring",
        importpath = "github.com/google/go-querystring",
        sum = "h1:Xkwi/a1rcvNg1PPYe5vI8GbeBY/jrVuDX5ASuANWTrk=",
        version = "v1.0.0",
    )

    go_repository(
        name = "com_github_google_gofuzz",
        importpath = "github.com/google/gofuzz",
        sum = "h1:xRy4A+RhZaiKjJ1bPfwQ8sedCA+YS2YcCHW6ec7JMi0=",
        version = "v1.2.0",
    )
    go_repository(
        name = "com_github_google_gopacket",
        importpath = "github.com/google/gopacket",
        sum = "h1:ves8RnFZPGiFnTS0uPQStjwru6uO6h+nlr9j6fL7kF8=",
        version = "v1.1.19",
    )
    go_repository(
        name = "com_github_google_martian",
        importpath = "github.com/google/martian",
        sum = "h1:/CP5g8u/VJHijgedC/Legn3BAbAaWPgecwXBIDzw5no=",
        version = "v2.1.0+incompatible",
    )

    go_repository(
        name = "com_github_google_martian_v3",
        importpath = "github.com/google/martian/v3",
        sum = "h1:pMen7vLs8nvgEYhywH3KDWJIJTeEr2ULsVWHWYHQyBs=",
        version = "v3.0.0",
    )
    go_repository(
        name = "com_github_google_pprof",
        importpath = "github.com/google/pprof",
        sum = "h1:Ak8CrdlwwXwAZxzS66vgPt4U8yUZX7JwLvVR58FN5jM=",
        version = "v0.0.0-20200708004538-1a94d8640e99",
    )
    go_repository(
        name = "com_github_google_renameio",
        importpath = "github.com/google/renameio",
        sum = "h1:GOZbcHa3HfsPKPlmyPyN2KEohoMXOhdMbHrvbpl2QaA=",
        version = "v0.1.0",
    )

    go_repository(
        name = "com_github_google_uuid",
        importpath = "github.com/google/uuid",
        sum = "h1:t6JiXgmwXMjEs8VusXIJk2BXHsn+wx8BZdTaoZ5fu7I=",
        version = "v1.3.0",
    )
    go_repository(
        name = "com_github_googleapis_gax_go",
        importpath = "github.com/googleapis/gax-go",
        sum = "h1:j0GKcs05QVmm7yesiZq2+9cxHkNK9YM6zKx4D2qucQU=",
        version = "v2.0.0+incompatible",
    )

    go_repository(
        name = "com_github_googleapis_gax_go_v2",
        importpath = "github.com/googleapis/gax-go/v2",
        sum = "h1:sjZBwGj9Jlw33ImPtvFviGYvseOtDM7hkSKB7+Tv3SM=",
        version = "v2.0.5",
    )
    go_repository(
        name = "com_github_googleapis_gnostic",
        build_directives = [
            "gazelle:resolve go github.com/googleapis/gnostic/extensions //extensions:go_default_library",
        ],
        build_naming_convention = "go_default_library",
        importpath = "github.com/googleapis/gnostic",
        sum = "h1:rVsPeBmXbYv4If/cumu1AzZPwV58q433hvONV1UEZoI=",
        version = "v0.1.0",
    )
    go_repository(
        name = "com_github_gophercloud_gophercloud",
        importpath = "github.com/gophercloud/gophercloud",
        sum = "h1:P/nh25+rzXouhytV2pUHBb65fnds26Ghl8/391+sT5o=",
        version = "v0.1.0",
    )
    go_repository(
        name = "com_github_gopherjs_gopherjs",
        importpath = "github.com/gopherjs/gopherjs",
        sum = "h1:EGx4pi6eqNxGaHF6qqu48+N2wcFQ5qg5FXgOdqsJ5d8=",
        version = "v0.0.0-20181017120253-0766667cb4d1",
    )
    go_repository(
        name = "com_github_gordonklaus_ineffassign",
        importpath = "github.com/gordonklaus/ineffassign",
        sum = "h1:vc7Dmrk4JwS0ZPS6WZvWlwDflgDTA26jItmbSj83nug=",
        version = "v0.0.0-20200309095847-7953dde2c7bf",
    )
    go_repository(
        name = "com_github_gorilla_context",
        importpath = "github.com/gorilla/context",
        sum = "h1:AWwleXJkX/nhcU9bZSnZoi3h/qGYqQAGhq6zZe/aQW8=",
        version = "v1.1.1",
    )
    go_repository(
        name = "com_github_gorilla_mux",
        importpath = "github.com/gorilla/mux",
        sum = "h1:i40aqfkR1h2SlN9hojwV5ZA91wcXFOvkdNIeFDP5koI=",
        version = "v1.8.0",
    )

    go_repository(
        name = "com_github_gorilla_websocket",
        importpath = "github.com/gorilla/websocket",
        sum = "h1:+/TMaTYc4QFitKJxsQ7Yye35DkWvkdLcvGKqM+x0Ufc=",
        version = "v1.4.2",
    )

    go_repository(
        name = "com_github_graph_gophers_graphql_go",
        importpath = "github.com/graph-gophers/graphql-go",
        sum = "h1:sezaKhEfPFg8W0Enm61B9Gs911H8iesGY5R8NDPtd1M=",
        version = "v0.0.0-20201113091052-beb923fada29",
    )
    go_repository(
        name = "com_github_gregjones_httpcache",
        importpath = "github.com/gregjones/httpcache",
        sum = "h1:pdN6V1QBWetyv/0+wjACpqVH+eVULgEjkurDLq3goeM=",
        version = "v0.0.0-20180305231024-9cad4c3443a7",
    )

    go_repository(
        name = "com_github_grpc_ecosystem_go_grpc_middleware",
        importpath = "github.com/grpc-ecosystem/go-grpc-middleware",
        sum = "h1:FlFbCRLd5Jr4iYXZufAvgWN6Ao0JrI5chLINnUXDDr0=",
        version = "v1.2.2",
    )
    go_repository(
        name = "com_github_grpc_ecosystem_go_grpc_prometheus",
        importpath = "github.com/grpc-ecosystem/go-grpc-prometheus",
        sum = "h1:Ovs26xHkKqVztRpIrF/92BcuyuQ/YW4NSIpoGtfXNho=",
        version = "v1.2.0",
    )
    go_repository(
        name = "com_github_grpc_ecosystem_grpc_gateway",
        importpath = "github.com/grpc-ecosystem/grpc-gateway",
        sum = "h1:gmcG1KaJ57LophUzW0Hy8NmPhnMZb4M0+kPpLofRdBo=",
        version = "v1.16.0",
    )
    go_repository(
        name = "com_github_grpc_ecosystem_grpc_gateway_v2",
        importpath = "github.com/grpc-ecosystem/grpc-gateway/v2",
        replace = "github.com/prysmaticlabs/grpc-gateway/v2",
        sum = "h1:xcu59yYL6AWWTl6jtejBfE0y8uF35fArCBeZjRlvJss=",
        version = "v2.3.1-0.20210702154020-550e1cd83ec1",
    )
    go_repository(
        name = "com_github_gxed_hashland_keccakpg",
        importpath = "github.com/gxed/hashland/keccakpg",
        sum = "h1:wrk3uMNaMxbXiHibbPO4S0ymqJMm41WiudyFSs7UnsU=",
        version = "v0.0.1",
    )
    go_repository(
        name = "com_github_gxed_hashland_murmur3",
        importpath = "github.com/gxed/hashland/murmur3",
        sum = "h1:SheiaIt0sda5K+8FLz952/1iWS9zrnKsEJaOJu4ZbSc=",
        version = "v0.0.1",
    )
    go_repository(
        name = "com_github_hashicorp_consul_api",
        importpath = "github.com/hashicorp/consul/api",
        sum = "h1:HXNYlRkkM/t+Y/Yhxtwcy02dlYwIaoxzvxPnS+cqy78=",
        version = "v1.3.0",
    )
    go_repository(
        name = "com_github_hashicorp_consul_sdk",
        importpath = "github.com/hashicorp/consul/sdk",
        sum = "h1:UOxjlb4xVNF93jak1mzzoBatyFju9nrkxpVwIp/QqxQ=",
        version = "v0.3.0",
    )
    go_repository(
        name = "com_github_hashicorp_errwrap",
        importpath = "github.com/hashicorp/errwrap",
        sum = "h1:hLrqtEDnRye3+sgx6z4qVLNuviH3MR5aQ0ykNJa/UYA=",
        version = "v1.0.0",
    )
    go_repository(
        name = "com_github_hashicorp_go_bexpr",
        importpath = "github.com/hashicorp/go-bexpr",
        sum = "h1:9kuI5PFotCboP3dkDYFr/wi0gg0QVbSNz5oFRpxn4uE=",
        version = "v0.1.10",
    )

    go_repository(
        name = "com_github_hashicorp_go_cleanhttp",
        importpath = "github.com/hashicorp/go-cleanhttp",
        sum = "h1:dH3aiDG9Jvb5r5+bYHsikaOUIpcM0xvgMXVoDkXMzJM=",
        version = "v0.5.1",
    )
    go_repository(
        name = "com_github_hashicorp_go_immutable_radix",
        importpath = "github.com/hashicorp/go-immutable-radix",
        sum = "h1:AKDB1HM5PWEA7i4nhcpwOrO2byshxBjXVn/J/3+z5/0=",
        version = "v1.0.0",
    )
    go_repository(
        name = "com_github_hashicorp_go_msgpack",
        importpath = "github.com/hashicorp/go-msgpack",
        sum = "h1:zKjpN5BK/P5lMYrLmBHdBULWbJ0XpYR+7NGzqkZzoD4=",
        version = "v0.5.3",
    )
    go_repository(
        name = "com_github_hashicorp_go_multierror",
        importpath = "github.com/hashicorp/go-multierror",
        sum = "h1:iVjPR7a6H0tWELX5NxNe7bYopibicUzc7uPribsnS6o=",
        version = "v1.0.0",
    )
    go_repository(
        name = "com_github_hashicorp_go_net",
        importpath = "github.com/hashicorp/go.net",
        sum = "h1:sNCoNyDEvN1xa+X0baata4RdcpKwcMS6DH+xwfqPgjw=",
        version = "v0.0.1",
    )
    go_repository(
        name = "com_github_hashicorp_go_rootcerts",
        importpath = "github.com/hashicorp/go-rootcerts",
        sum = "h1:Rqb66Oo1X/eSV1x66xbDccZjhJigjg0+e82kpwzSwCI=",
        version = "v1.0.0",
    )
    go_repository(
        name = "com_github_hashicorp_go_sockaddr",
        importpath = "github.com/hashicorp/go-sockaddr",
        sum = "h1:GeH6tui99pF4NJgfnhp+L6+FfobzVW3Ah46sLo0ICXs=",
        version = "v1.0.0",
    )
    go_repository(
        name = "com_github_hashicorp_go_syslog",
        importpath = "github.com/hashicorp/go-syslog",
        sum = "h1:KaodqZuhUoZereWVIYmpUgZysurB1kBLX2j0MwMrUAE=",
        version = "v1.0.0",
    )

    go_repository(
        name = "com_github_hashicorp_go_uuid",
        importpath = "github.com/hashicorp/go-uuid",
        sum = "h1:cfejS+Tpcp13yd5nYHWDI6qVCny6wyX2Mt5SGur2IGE=",
        version = "v1.0.2",
    )
    go_repository(
        name = "com_github_hashicorp_go_version",
        importpath = "github.com/hashicorp/go-version",
        sum = "h1:3vNe/fWF5CBgRIguda1meWhsZHy3m8gCJ5wx+dIzX/E=",
        version = "v1.2.0",
    )

    go_repository(
        name = "com_github_hashicorp_golang_lru",
        importpath = "github.com/hashicorp/golang-lru",
        sum = "h1:dg1dEPuWpEqDnvIw251EVy4zlP8gWbsGj4BsUKCRpYs=",
        version = "v0.5.5-0.20210104140557-80c98217689d",
    )
    go_repository(
        name = "com_github_hashicorp_hcl",
        importpath = "github.com/hashicorp/hcl",
        sum = "h1:0Anlzjpi4vEasTeNFn2mLJgTSwt0+6sfsiTG8qcWGx4=",
        version = "v1.0.0",
    )
    go_repository(
        name = "com_github_hashicorp_logutils",
        importpath = "github.com/hashicorp/logutils",
        sum = "h1:dLEQVugN8vlakKOUE3ihGLTZJRB4j+M2cdTm/ORI65Y=",
        version = "v1.0.0",
    )
    go_repository(
        name = "com_github_hashicorp_mdns",
        importpath = "github.com/hashicorp/mdns",
        sum = "h1:WhIgCr5a7AaVH6jPUwjtRuuE7/RDufnUvzIr48smyxs=",
        version = "v1.0.0",
    )
    go_repository(
        name = "com_github_hashicorp_memberlist",
        importpath = "github.com/hashicorp/memberlist",
        sum = "h1:EmmoJme1matNzb+hMpDuR/0sbJSUisxyqBGG676r31M=",
        version = "v0.1.3",
    )
    go_repository(
        name = "com_github_hashicorp_serf",
        importpath = "github.com/hashicorp/serf",
        sum = "h1:YZ7UKsJv+hKjqGVUUbtE3HNj79Eln2oQ75tniF6iPt0=",
        version = "v0.8.2",
    )

    go_repository(
        name = "com_github_herumi_bls_eth_go_binary",
        importpath = "github.com/herumi/bls-eth-go-binary",
        sum = "h1:wCMygKUQhmcQAjlk2Gquzq6dLmyMv2kF+llRspoRgrk=",
        version = "v0.0.0-20210917013441-d37c07cfda4e",
    )

    go_repository(
        name = "com_github_holiman_bloomfilter_v2",
        importpath = "github.com/holiman/bloomfilter/v2",
        sum = "h1:73e0e/V0tCydx14a0SCYS/EWCxgwLZ18CZcZKVu0fao=",
        version = "v2.0.3",
    )
    go_repository(
        name = "com_github_holiman_uint256",
        importpath = "github.com/holiman/uint256",
        sum = "h1:gpSYcPLWGv4sG43I2mVLiDZCNDh/EpGjSk8tmtxitHM=",
        version = "v1.2.0",
    )
    go_repository(
        name = "com_github_hpcloud_tail",
        importpath = "github.com/hpcloud/tail",
        sum = "h1:nfCOvKYfkgYP8hkirhJocXT2+zOD8yUNjXaWfTlyFKI=",
        version = "v1.0.0",
    )
    go_repository(
        name = "com_github_hudl_fargo",
        importpath = "github.com/hudl/fargo",
        sum = "h1:0U6+BtN6LhaYuTnIJq4Wyq5cpn6O2kWrxAtcqBmYY6w=",
        version = "v1.3.0",
    )

    go_repository(
        name = "com_github_huin_goupnp",
        importpath = "github.com/huin/goupnp",
        sum = "h1:RfGLP+h3mvisuWEyybxNq5Eft3NWhHLPeUN72kpKZoI=",
        version = "v1.0.2",
    )
    go_repository(
        name = "com_github_huin_goutil",
        importpath = "github.com/huin/goutil",
        sum = "h1:vlNjIqmUZ9CMAWsbURYl3a6wZbw7q5RHVvlXTNS/Bs8=",
        version = "v0.0.0-20170803182201-1ca381bf3150",
    )

    go_repository(
        name = "com_github_ianlancetaylor_cgosymbolizer",
        importpath = "github.com/ianlancetaylor/cgosymbolizer",
        sum = "h1:IpTHAzWv1pKDDWeJDY5VOHvqc2T9d3C8cPKEf2VPqHE=",
        version = "v0.0.0-20200424224625-be1b05b0b279",
    )
    go_repository(
        name = "com_github_ianlancetaylor_demangle",
        importpath = "github.com/ianlancetaylor/demangle",
        sum = "h1:UDMh68UUwekSh5iP2OMhRRZJiiBccgV7axzUG8vi56c=",
        version = "v0.0.0-20181102032728-5e5cf60278f6",
    )

    go_repository(
        name = "com_github_imdario_mergo",
        importpath = "github.com/imdario/mergo",
        sum = "h1:JboBksRwiiAJWvIYJVo46AfV+IAIKZpfrSzVKj42R4Q=",
        version = "v0.3.5",
    )
    go_repository(
        name = "com_github_inconshreveable_log15",
        importpath = "github.com/inconshreveable/log15",
        sum = "h1:g/SJtZVYc1cxSB8lgrgqeOlIdi4MhqNNHYRAC8y+g4c=",
        version = "v0.0.0-20170622235902-74a0988b5f80",
    )

    go_repository(
        name = "com_github_inconshreveable_mousetrap",
        importpath = "github.com/inconshreveable/mousetrap",
        sum = "h1:Z8tu5sraLXCXIcARxBp/8cbvlwVa7Z1NHg9XEKhtSvM=",
        version = "v1.0.0",
    )

    go_repository(
        name = "com_github_influxdata_flux",
        importpath = "github.com/influxdata/flux",
        sum = "h1:77BcVUCzvN5HMm8+j9PRBQ4iZcu98Dl4Y9rf+J5vhnc=",
        version = "v0.65.1",
    )
    go_repository(
        name = "com_github_influxdata_influxdb",
        importpath = "github.com/influxdata/influxdb",
        sum = "h1:WEypI1BQFTT4teLM+1qkEcvUi0dAvopAI/ir0vAiBg8=",
        version = "v1.8.3",
    )
    go_repository(
        name = "com_github_influxdata_influxdb1_client",
        importpath = "github.com/influxdata/influxdb1-client",
        sum = "h1:/WZQPMZNsjZ7IlCpsLGdQBINg5bxKQ1K1sh6awxLtkA=",
        version = "v0.0.0-20191209144304-8bf82d3c094d",
    )
    go_repository(
        name = "com_github_influxdata_influxdb_client_go_v2",
        importpath = "github.com/influxdata/influxdb-client-go/v2",
        sum = "h1:HGBfZYStlx3Kqvsv1h2pJixbCl/jhnFtxpKFAv9Tu5k=",
        version = "v2.4.0",
    )

    go_repository(
        name = "com_github_influxdata_influxql",
        importpath = "github.com/influxdata/influxql",
        sum = "h1:ED4e5Cc3z5vSN2Tz2GkOHN7vs4Sxe2yds6CXvDnvZFE=",
        version = "v1.1.1-0.20200828144457-65d3ef77d385",
    )
    go_repository(
        name = "com_github_influxdata_line_protocol",
        importpath = "github.com/influxdata/line-protocol",
        sum = "h1:vilfsDSy7TDxedi9gyBkMvAirat/oRcL0lFdJBf6tdM=",
        version = "v0.0.0-20210311194329-9aa0e372d097",
    )
    go_repository(
        name = "com_github_influxdata_promql_v2",
        importpath = "github.com/influxdata/promql/v2",
        sum = "h1:kXn3p0D7zPw16rOtfDR+wo6aaiH8tSMfhPwONTxrlEc=",
        version = "v2.12.0",
    )
    go_repository(
        name = "com_github_influxdata_roaring",
        importpath = "github.com/influxdata/roaring",
        sum = "h1:UzJnB7VRL4PSkUJHwsyzseGOmrO/r4yA+AuxGJxiZmA=",
        version = "v0.4.13-0.20180809181101-fc520f41fab6",
    )
    go_repository(
        name = "com_github_influxdata_tdigest",
        importpath = "github.com/influxdata/tdigest",
        sum = "h1:MHTrDWmQpHq/hkq+7cw9oYAt2PqUw52TZazRA0N7PGE=",
        version = "v0.0.0-20181121200506-bf2b5ad3c0a9",
    )
    go_repository(
        name = "com_github_influxdata_usage_client",
        importpath = "github.com/influxdata/usage-client",
        sum = "h1:+TUUmaFa4YD1Q+7bH9o5NCHQGPMqZCYJiNW6lIIS9z4=",
        version = "v0.0.0-20160829180054-6d3895376368",
    )
    go_repository(
        name = "com_github_ipfs_go_cid",
        importpath = "github.com/ipfs/go-cid",
        sum = "h1:ysQJVJA3fNDF1qigJbsSQOdjhVLsOEoPdh0+R97k3jY=",
        version = "v0.0.7",
    )
    go_repository(
        name = "com_github_ipfs_go_datastore",
        importpath = "github.com/ipfs/go-datastore",
        sum = "h1:zU2cmweykxJ+ziXnA2cPtsLe8rdR/vrthOipLPuf6kc=",
        version = "v0.4.6",
    )
    go_repository(
        name = "com_github_ipfs_go_detect_race",
        importpath = "github.com/ipfs/go-detect-race",
        sum = "h1:qX/xay2W3E4Q1U7d9lNs1sU9nvguX0a7319XbyQ6cOk=",
        version = "v0.0.1",
    )
    go_repository(
        name = "com_github_ipfs_go_ds_badger",
        importpath = "github.com/ipfs/go-ds-badger",
        sum = "h1:ju5REfIm+v+wgVnQ19xGLYPHYHbYLR6qJfmMbCDSK1I=",
        version = "v0.2.7",
    )
    go_repository(
        name = "com_github_ipfs_go_ds_leveldb",
        importpath = "github.com/ipfs/go-ds-leveldb",
        sum = "h1:QmQoAJ9WkPMUfBLnu1sBVy0xWWlJPg0m4kRAiJL9iaw=",
        version = "v0.4.2",
    )

    go_repository(
        name = "com_github_ipfs_go_ipfs_delay",
        importpath = "github.com/ipfs/go-ipfs-delay",
        sum = "h1:NAviDvJ0WXgD+yiL2Rj35AmnfgI11+pHXbdciD917U0=",
        version = "v0.0.0-20181109222059-70721b86a9a8",
    )

    go_repository(
        name = "com_github_ipfs_go_ipfs_util",
        importpath = "github.com/ipfs/go-ipfs-util",
        sum = "h1:59Sswnk1MFaiq+VcaknX7aYEyGyGDAA73ilhEK2POp8=",
        version = "v0.0.2",
    )

    go_repository(
        name = "com_github_ipfs_go_log",
        build_file_proto_mode = "disable_global",
        importpath = "github.com/ipfs/go-log",
        sum = "h1:2dOuUCB1Z7uoczMWgAyDck5JLb72zHzrMnGnCNNbvY8=",
        version = "v1.0.5",
    )
    go_repository(
        name = "com_github_ipfs_go_log_v2",
        build_file_proto_mode = "disable_global",
        importpath = "github.com/ipfs/go-log/v2",
        sum = "h1:31Re/cPqFHpsRHgyVwjWADPoF0otB1WrjTy8ZFYwEZU=",
        version = "v2.3.0",
    )

    go_repository(
        name = "com_github_jackpal_gateway",
        importpath = "github.com/jackpal/gateway",
        sum = "h1:qzXWUJfuMdlLMtt0a3Dgt+xkWQiA5itDEITVJtuSwMc=",
        version = "v1.0.5",
    )

    go_repository(
        name = "com_github_jackpal_go_nat_pmp",
        importpath = "github.com/jackpal/go-nat-pmp",
        sum = "h1:KzKSgb7qkJvOUTqYl9/Hg/me3pWgBmERKrTGD7BdWus=",
        version = "v1.0.2",
    )
    go_repository(
        name = "com_github_jbenet_go_cienv",
        importpath = "github.com/jbenet/go-cienv",
        sum = "h1:Vc/s0QbQtoxX8MwwSLWWh+xNNZvM3Lw7NsTcHrvvhMc=",
        version = "v0.1.0",
    )

    go_repository(
        name = "com_github_jbenet_go_temp_err_catcher",
        importpath = "github.com/jbenet/go-temp-err-catcher",
        sum = "h1:zpb3ZH6wIE8Shj2sKS+khgRvf7T7RABoLk/+KKHggpk=",
        version = "v0.1.0",
    )
    go_repository(
        name = "com_github_jbenet_goprocess",
        importpath = "github.com/jbenet/goprocess",
        sum = "h1:DRGOFReOMqqDNXwW70QkacFW0YN9QnwLV0Vqk+3oU0o=",
        version = "v0.1.4",
    )
    go_repository(
        name = "com_github_jcmturner_gofork",
        importpath = "github.com/jcmturner/gofork",
        sum = "h1:J7uCkflzTEhUZ64xqKnkDxq3kzc96ajM1Gli5ktUem8=",
        version = "v1.0.0",
    )

    go_repository(
        name = "com_github_jedisct1_go_minisign",
        importpath = "github.com/jedisct1/go-minisign",
        sum = "h1:UvSe12bq+Uj2hWd8aOlwPmoZ+CITRFrdit+sDGfAg8U=",
        version = "v0.0.0-20190909160543-45766022959e",
    )
    go_repository(
        name = "com_github_jellevandenhooff_dkim",
        importpath = "github.com/jellevandenhooff/dkim",
        sum = "h1:ujPKutqRlJtcfWk6toYVYagwra7HQHbXOaS171b4Tg8=",
        version = "v0.0.0-20150330215556-f50fe3d243e1",
    )

    go_repository(
        name = "com_github_jessevdk_go_flags",
        importpath = "github.com/jessevdk/go-flags",
        sum = "h1:4IU2WS7AumrZ/40jfhf4QVDMsQwqA7VEHozFRrGARJA=",
        version = "v1.4.0",
    )
    go_repository(
        name = "com_github_jhump_protoreflect",
        importpath = "github.com/jhump/protoreflect",
        sum = "h1:z7Ciiz3Bz37zSd485fbiTW8ABafIasyOWZI0N9EUUdo=",
        version = "v1.8.1",
    )
    go_repository(
        name = "com_github_jmespath_go_jmespath",
        importpath = "github.com/jmespath/go-jmespath",
        sum = "h1:BEgLn5cpjn8UN1mAw4NjwDrS35OdebyEtFe+9YPoQUg=",
        version = "v0.4.0",
    )

    go_repository(
        name = "com_github_jmespath_go_jmespath_internal_testify",
        importpath = "github.com/jmespath/go-jmespath/internal/testify",
        sum = "h1:shLQSRRSCCPj3f2gpwzGwWFoC7ycTf1rcQZHOlsJ6N8=",
        version = "v1.5.1",
    )
    go_repository(
        name = "com_github_jonboulle_clockwork",
        importpath = "github.com/jonboulle/clockwork",
        sum = "h1:VKV+ZcuP6l3yW9doeqz6ziZGgcynBVQO+obU0+0hcPo=",
        version = "v0.1.0",
    )

    go_repository(
        name = "com_github_joonix_log",
        importpath = "github.com/joonix/log",
        sum = "h1:k+SfYbN66Ev/GDVq39wYOXVW5RNd5kzzairbCe9dK5Q=",
        version = "v0.0.0-20200409080653-9c1d2ceb5f1d",
    )
    go_repository(
        name = "com_github_jpillora_backoff",
        importpath = "github.com/jpillora/backoff",
        sum = "h1:uvFg412JmmHBHw7iwprIxkPMI+sGQ4kzOWsMeHnm2EA=",
        version = "v1.0.0",
    )

    go_repository(
        name = "com_github_jrick_logrotate",
        importpath = "github.com/jrick/logrotate",
        sum = "h1:lQ1bL/n9mBNeIXoTUoYRlK4dHuNJVofX9oWqBtPnSzI=",
        version = "v1.0.0",
    )

    go_repository(
        name = "com_github_json_iterator_go",
        importpath = "github.com/json-iterator/go",
        replace = "github.com/prestonvanloon/go",
        sum = "h1:Bt5PzQCqfP4xiLXDSrMoqAfj6CBr3N9DAyyq8OiIWsc=",
        version = "v1.1.7-0.20190722034630-4f2e55fcf87b",
    )
    go_repository(
        name = "com_github_jstemmer_go_junit_report",
        importpath = "github.com/jstemmer/go-junit-report",
        sum = "h1:6QPYqodiu3GuPL+7mfx+NwDdp2eTkp9IfEUpgAwUN0o=",
        version = "v0.9.1",
    )

    go_repository(
        name = "com_github_jsternberg_zap_logfmt",
        importpath = "github.com/jsternberg/zap-logfmt",
        sum = "h1:0Dz2s/eturmdUS34GM82JwNEdQ9hPoJgqptcEKcbpzY=",
        version = "v1.0.0",
    )
    go_repository(
        name = "com_github_jtolds_gls",
        importpath = "github.com/jtolds/gls",
        sum = "h1:xdiiI2gbIgH/gLH7ADydsJ1uDOEzR8yvV7C0MuV77Wo=",
        version = "v4.20.0+incompatible",
    )

    go_repository(
        name = "com_github_juju_ansiterm",
        importpath = "github.com/juju/ansiterm",
        sum = "h1:FaWFmfWdAUKbSCtOU2QjDaorUexogfaMgbipgYATUMU=",
        version = "v0.0.0-20180109212912-720a0952cc2a",
    )
    go_repository(
        name = "com_github_julienschmidt_httprouter",
        importpath = "github.com/julienschmidt/httprouter",
        sum = "h1:U0609e9tgbseu3rBINet9P48AI/D3oJs4dN7jwJOQ1U=",
        version = "v1.3.0",
    )

    go_repository(
        name = "com_github_jung_kurt_gofpdf",
        importpath = "github.com/jung-kurt/gofpdf",
        sum = "h1:PJr+ZMXIecYc1Ey2zucXdR73SMBtgjPgwa31099IMv0=",
        version = "v1.0.3-0.20190309125859-24315acbbda5",
    )
    go_repository(
        name = "com_github_jwilder_encoding",
        importpath = "github.com/jwilder/encoding",
        sum = "h1:2jNeR4YUziVtswNP9sEFAI913cVrzH85T+8Q6LpYbT0=",
        version = "v0.0.0-20170811194829-b4e1701a28ef",
    )

    go_repository(
        name = "com_github_k0kubun_go_ansi",
        importpath = "github.com/k0kubun/go-ansi",
        sum = "h1:qGQQKEcAR99REcMpsXCp3lJ03zYT1PkRd3kQGPn9GVg=",
        version = "v0.0.0-20180517002512-3bf9e2903213",
    )
    go_repository(
        name = "com_github_kami_zh_go_capturer",
        importpath = "github.com/kami-zh/go-capturer",
        sum = "h1:cVtBfNW5XTHiKQe7jDaDBSh/EVM4XLPutLAGboIXuM0=",
        version = "v0.0.0-20171211120116-e492ea43421d",
    )
    go_repository(
        name = "com_github_karalabe_usb",
        importpath = "github.com/karalabe/usb",
        sum = "h1:0VWDXPNE0brOek1Q8bLfzKkvOzwbQE/snjGojlCr8CY=",
        version = "v0.0.0-20211005121534-4c5740d64559",
    )

    go_repository(
        name = "com_github_kevinms_leakybucket_go",
        importpath = "github.com/kevinms/leakybucket-go",
        sum = "h1:qNtd6alRqd3qOdPrKXMZImV192ngQ0WSh1briEO33Tk=",
        version = "v0.0.0-20200115003610-082473db97ca",
    )

    go_repository(
        name = "com_github_kisielk_errcheck",
        importpath = "github.com/kisielk/errcheck",
        sum = "h1:e8esj/e4R+SAOwFwN+n3zr0nYeCyeweozKfO23MvHzY=",
        version = "v1.5.0",
    )
    go_repository(
        name = "com_github_kisielk_gotool",
        importpath = "github.com/kisielk/gotool",
        sum = "h1:AV2c/EiW3KqPNT9ZKl07ehoAGi4C5/01Cfbblndcapg=",
        version = "v1.0.0",
    )
    go_repository(
        name = "com_github_kkdai_bstream",
        importpath = "github.com/kkdai/bstream",
        sum = "h1:FOOIBWrEkLgmlgGfMuZT83xIwfPDxEI2OHu6xUmJMFE=",
        version = "v0.0.0-20161212061736-f391b8402d23",
    )
    go_repository(
        name = "com_github_klauspost_compress",
        importpath = "github.com/klauspost/compress",
        sum = "h1:0hzRabrMN4tSTvMfnL3SCv1ZGeAP23ynzodBgaHeMeg=",
        version = "v1.11.7",
    )

    go_repository(
        name = "com_github_klauspost_cpuid",
        importpath = "github.com/klauspost/cpuid",
        sum = "h1:CCtW0xUnWGVINKvE/WWOYKdsPV6mawAtvQuSl8guwQs=",
        version = "v1.2.3",
    )

    go_repository(
        name = "com_github_klauspost_cpuid_v2",
        importpath = "github.com/klauspost/cpuid/v2",
        sum = "h1:lgaqFMSdTdQYdZ04uHyN2d/eKdOMyi2YLSvlQIBFYa4=",
        version = "v2.0.9",
    )
    go_repository(
        name = "com_github_klauspost_crc32",
        importpath = "github.com/klauspost/crc32",
        sum = "h1:KAZ1BW2TCmT6PRihDPpocIy1QTtsAsrx6TneU/4+CMg=",
        version = "v0.0.0-20161016154125-cb6bfca970f6",
    )
    go_repository(
        name = "com_github_klauspost_pgzip",
        importpath = "github.com/klauspost/pgzip",
        sum = "h1:qnWYvvKqedOF2ulHpMG72XQol4ILEJ8k2wwRl/Km8oE=",
        version = "v1.2.5",
    )
    go_repository(
        name = "com_github_klauspost_reedsolomon",
        importpath = "github.com/klauspost/reedsolomon",
        sum = "h1:N/VzgeMfHmLc+KHMD1UL/tNkfXAt8FnUqlgXGIduwAY=",
        version = "v1.9.3",
    )
    go_repository(
        name = "com_github_knetic_govaluate",
        importpath = "github.com/Knetic/govaluate",
        sum = "h1:1G1pk05UrOh0NlF1oeaaix1x8XzrfjIDK47TY0Zehcw=",
        version = "v3.0.1-0.20171022003610-9aa49832a739+incompatible",
    )

    go_repository(
        name = "com_github_konsorten_go_windows_terminal_sequences",
        importpath = "github.com/konsorten/go-windows-terminal-sequences",
        sum = "h1:CE8S1cTafDpPvMhIxNJKvHsGVBgn1xWYf1NbHQhywc8=",
        version = "v1.0.3",
    )
    go_repository(
        name = "com_github_koron_go_ssdp",
        importpath = "github.com/koron/go-ssdp",
        sum = "h1:fL3wAoyT6hXHQlORyXUW4Q23kkQpJRgEAYcZB5BR71o=",
        version = "v0.0.2",
    )
    go_repository(
        name = "com_github_kr_logfmt",
        importpath = "github.com/kr/logfmt",
        sum = "h1:T+h1c/A9Gawja4Y9mFVWj2vyii2bbUNDw3kt9VxK2EY=",
        version = "v0.0.0-20140226030751-b84e30acd515",
    )
    go_repository(
        name = "com_github_kr_pretty",
        importpath = "github.com/kr/pretty",
        sum = "h1:Fmg33tUaq4/8ym9TJN1x7sLJnHVwhP33CNkpYV/7rwI=",
        version = "v0.2.1",
    )
    go_repository(
        name = "com_github_kr_pty",
        importpath = "github.com/kr/pty",
        sum = "h1:/Um6a/ZmD5tF7peoOJ5oN5KMQ0DrGVQSXLNwyckutPk=",
        version = "v1.1.3",
    )
    go_repository(
        name = "com_github_kr_text",
        importpath = "github.com/kr/text",
        sum = "h1:5Nx0Ya0ZqY2ygV366QzturHI13Jq95ApcVaJBhpS+AY=",
        version = "v0.2.0",
    )
    go_repository(
        name = "com_github_kubuxu_go_os_helper",
        importpath = "github.com/Kubuxu/go-os-helper",
        sum = "h1:EJiD2VUQyh5A9hWJLmc6iWg6yIcJ7jpBcwC8GMGXfDk=",
        version = "v0.0.1",
    )
    go_repository(
        name = "com_github_kylelemons_godebug",
        importpath = "github.com/kylelemons/godebug",
        sum = "h1:RPNrshWIDI6G2gRW9EHilWtl7Z6Sb1BR0xunSBf0SNc=",
        version = "v1.1.0",
    )
    go_repository(
        name = "com_github_labstack_echo_v4",
        importpath = "github.com/labstack/echo/v4",
        sum = "h1:LF5Iq7t/jrtUuSutNuiEWtB5eiHfZ5gSe2pcu5exjQw=",
        version = "v4.2.1",
    )
    go_repository(
        name = "com_github_labstack_gommon",
        importpath = "github.com/labstack/gommon",
        sum = "h1:JEeO0bvc78PKdyHxloTKiF8BD5iGrH8T6MSeGvSgob0=",
        version = "v0.3.0",
    )

    go_repository(
        name = "com_github_leanovate_gopter",
        importpath = "github.com/leanovate/gopter",
        sum = "h1:fQjYxZaynp97ozCzfOyOuAGOU4aU/z37zf/tOujFk7c=",
        version = "v0.2.9",
    )
    go_repository(
        name = "com_github_lib_pq",
        importpath = "github.com/lib/pq",
        sum = "h1:X5PMW56eZitiTeO7tKzZxFCSpbFZJtkMMooicw2us9A=",
        version = "v1.0.0",
    )
    go_repository(
        name = "com_github_libp2p_go_addr_util",
        importpath = "github.com/libp2p/go-addr-util",
        sum = "h1:acKsntI33w2bTU7tC9a0SaPimJGfSI0bFKC18ChxeVI=",
        version = "v0.1.0",
    )
    go_repository(
        name = "com_github_libp2p_go_buffer_pool",
        importpath = "github.com/libp2p/go-buffer-pool",
        sum = "h1:QNK2iAFa8gjAe1SPz6mHSMuCcjs+X1wlHzeOSqcmlfs=",
        version = "v0.0.2",
    )

    go_repository(
        name = "com_github_libp2p_go_conn_security_multistream",
        importpath = "github.com/libp2p/go-conn-security-multistream",
        sum = "h1:ft6/POSK7F+vl/2qzegnHDaXFU0iWB4yVTYrioC6Zy0=",
        version = "v0.2.1",
    )
    go_repository(
        name = "com_github_libp2p_go_eventbus",
        importpath = "github.com/libp2p/go-eventbus",
        sum = "h1:VanAdErQnpTioN2TowqNcOijf6YwhuODe4pPKSDpxGc=",
        version = "v0.2.1",
    )
    go_repository(
        name = "com_github_libp2p_go_flow_metrics",
        importpath = "github.com/libp2p/go-flow-metrics",
        sum = "h1:8tAs/hSdNvUiLgtlSy3mxwxWP4I9y/jlkPFT7epKdeM=",
        version = "v0.0.3",
    )
    go_repository(
        name = "com_github_libp2p_go_libp2p",
        build_file_proto_mode = "disable_global",
        importpath = "github.com/libp2p/go-libp2p",
        sum = "h1:wSC//fziln3aMTwgF2vOl0v+hTSFfsdr686Fl0uD3ug=",
        version = "v0.15.1",
    )

    go_repository(
        name = "com_github_libp2p_go_libp2p_autonat",
        build_file_proto_mode = "disable_global",
        importpath = "github.com/libp2p/go-libp2p-autonat",
        sum = "h1:YMp7StMi2dof+baaxkbxaizXjY1RPvU71CXfxExzcUU=",
        version = "v0.4.2",
    )
    go_repository(
        name = "com_github_libp2p_go_libp2p_blankhost",
        importpath = "github.com/libp2p/go-libp2p-blankhost",
        sum = "h1:3EsGAi0CBGcZ33GwRuXEYJLLPoVWyXJ1bcJzAJjINkk=",
        version = "v0.2.0",
    )
    go_repository(
        name = "com_github_libp2p_go_libp2p_circuit",
        build_file_proto_mode = "disable_global",
        importpath = "github.com/libp2p/go-libp2p-circuit",
        sum = "h1:eqQ3sEYkGTtybWgr6JLqJY6QLtPWRErvFjFDfAOO1wc=",
        version = "v0.4.0",
    )
    go_repository(
        name = "com_github_libp2p_go_libp2p_connmgr",
        importpath = "github.com/libp2p/go-libp2p-connmgr",
        sum = "h1:TMS0vc0TCBomtQJyWr7fYxcVYYhx+q/2gF++G5Jkl/w=",
        version = "v0.2.4",
    )
    go_repository(
        name = "com_github_libp2p_go_libp2p_core",
        build_file_proto_mode = "disable_global",
        importpath = "github.com/libp2p/go-libp2p-core",
        sum = "h1:t97Mv0LIBZlP2FXVRNKKVzHJCIjbIWGxYptGId4+htU=",
        version = "v0.9.0",
    )
    go_repository(
        name = "com_github_libp2p_go_libp2p_crypto",
        importpath = "github.com/libp2p/go-libp2p-crypto",
        sum = "h1:k9MFy+o2zGDNGsaoZl0MA3iZ75qXxr9OOoAZF+sD5OQ=",
        version = "v0.1.0",
    )

    go_repository(
        name = "com_github_libp2p_go_libp2p_discovery",
        importpath = "github.com/libp2p/go-libp2p-discovery",
        sum = "h1:CJylx+h2+4+s68GvrM4pGNyfNhOYviWBPtVv5PA7sfo=",
        version = "v0.5.1",
    )

    go_repository(
        name = "com_github_libp2p_go_libp2p_loggables",
        importpath = "github.com/libp2p/go-libp2p-loggables",
        sum = "h1:h3w8QFfCt2UJl/0/NW4K829HX/0S4KD31PQ7m8UXXO8=",
        version = "v0.1.0",
    )
    go_repository(
        name = "com_github_libp2p_go_libp2p_mplex",
        importpath = "github.com/libp2p/go-libp2p-mplex",
        sum = "h1:/pyhkP1nLwjG3OM+VuaNJkQT/Pqq73WzB3aDN3Fx1sc=",
        version = "v0.4.1",
    )
    go_repository(
        name = "com_github_libp2p_go_libp2p_nat",
        importpath = "github.com/libp2p/go-libp2p-nat",
        sum = "h1:wMWis3kYynCbHoyKLPBEMu4YRLltbm8Mk08HGSfvTkU=",
        version = "v0.0.6",
    )

    go_repository(
        name = "com_github_libp2p_go_libp2p_netutil",
        importpath = "github.com/libp2p/go-libp2p-netutil",
        sum = "h1:zscYDNVEcGxyUpMd0JReUZTrpMfia8PmLKcKF72EAMQ=",
        version = "v0.1.0",
    )

    go_repository(
        name = "com_github_libp2p_go_libp2p_noise",
        build_file_proto_mode = "disable_global",
        importpath = "github.com/libp2p/go-libp2p-noise",
        sum = "h1:MRt5XGfYziDXIUy2udtMWfPmzZqUDYoC1FZoKnqPzwk=",
        version = "v0.2.2",
    )
    go_repository(
        name = "com_github_libp2p_go_libp2p_peer",
        importpath = "github.com/libp2p/go-libp2p-peer",
        sum = "h1:EQ8kMjaCUwt/Y5uLgjT8iY2qg0mGUT0N1zUjer50DsY=",
        version = "v0.2.0",
    )
    go_repository(
        name = "com_github_libp2p_go_libp2p_peerstore",
        importpath = "github.com/libp2p/go-libp2p-peerstore",
        sum = "h1:nJghUlUkFVvyk7ccsM67oFA6kqUkwyCM1G4WPVMCWYA=",
        version = "v0.2.8",
    )
    go_repository(
        name = "com_github_libp2p_go_libp2p_pnet",
        importpath = "github.com/libp2p/go-libp2p-pnet",
        sum = "h1:J6htxttBipJujEjz1y0a5+eYoiPcFHhSYHH6na5f0/k=",
        version = "v0.2.0",
    )

    go_repository(
        name = "com_github_libp2p_go_libp2p_pubsub",
        build_file_proto_mode = "disable_global",
        importpath = "github.com/libp2p/go-libp2p-pubsub",
        sum = "h1:YkO3gG9J1mQBEMRrM5obiG3JD0L8RcrzIpoeLeiYqH8=",
        version = "v0.5.6",
    )
    go_repository(
        name = "com_github_libp2p_go_libp2p_quic_transport",
        importpath = "github.com/libp2p/go-libp2p-quic-transport",
        sum = "h1:p1YQDZRHH4Cv2LPtHubqlQ9ggz4CKng/REZuXZbZMhM=",
        version = "v0.11.2",
    )

    go_repository(
        name = "com_github_libp2p_go_libp2p_secio",
        build_file_proto_mode = "disable_global",
        importpath = "github.com/libp2p/go-libp2p-secio",
        sum = "h1:rLLPvShPQAcY6eNurKNZq3eZjPWfU9kXF2eI9jIYdrg=",
        version = "v0.2.2",
    )
    go_repository(
        name = "com_github_libp2p_go_libp2p_swarm",
        build_file_proto_mode = "disable_global",
        importpath = "github.com/libp2p/go-libp2p-swarm",
        sum = "h1:hsYaD/y6+kZff1o1Mc56NcuwSg80lIphTS/zDk3mO4M=",
        version = "v0.5.3",
    )
    go_repository(
        name = "com_github_libp2p_go_libp2p_testing",
        importpath = "github.com/libp2p/go-libp2p-testing",
        sum = "h1:IOiA5mMigi+eEjf4J+B7fepDhsjtsoWA9QbsCqbNp5U=",
        version = "v0.4.2",
    )
    go_repository(
        name = "com_github_libp2p_go_libp2p_tls",
        importpath = "github.com/libp2p/go-libp2p-tls",
        sum = "h1:N8i5wPiHudA+02sfW85R2nUbybPm7agjAywZc6pd3xA=",
        version = "v0.2.0",
    )

    go_repository(
        name = "com_github_libp2p_go_libp2p_transport_upgrader",
        importpath = "github.com/libp2p/go-libp2p-transport-upgrader",
        sum = "h1:SHt3g0FslnqIkEWF25YOB8UCOCTpGAVvHRWQYJ+veiI=",
        version = "v0.4.6",
    )
    go_repository(
        name = "com_github_libp2p_go_libp2p_yamux",
        importpath = "github.com/libp2p/go-libp2p-yamux",
        sum = "h1:/UOPtT/6DHPtr3TtKXBHa6g0Le0szYuI33Xc/Xpd7fQ=",
        version = "v0.5.4",
    )
    go_repository(
        name = "com_github_libp2p_go_maddr_filter",
        importpath = "github.com/libp2p/go-maddr-filter",
        sum = "h1:4ACqZKw8AqiuJfwFGq1CYDFugfXTOos+qQ3DETkhtCE=",
        version = "v0.1.0",
    )
    go_repository(
        name = "com_github_libp2p_go_mplex",
        importpath = "github.com/libp2p/go-mplex",
        sum = "h1:U1T+vmCYJaEoDJPV1aq31N56hS+lJgb397GsylNSgrU=",
        version = "v0.3.0",
    )
    go_repository(
        name = "com_github_libp2p_go_msgio",
        importpath = "github.com/libp2p/go-msgio",
        sum = "h1:lQ7Uc0kS1wb1EfRxO2Eir/RJoHkHn7t6o+EiwsYIKJA=",
        version = "v0.0.6",
    )
    go_repository(
        name = "com_github_libp2p_go_nat",
        importpath = "github.com/libp2p/go-nat",
        sum = "h1:qxnwkco8RLKqVh1NmjQ+tJ8p8khNLFxuElYG/TwqW4Q=",
        version = "v0.0.5",
    )
    go_repository(
        name = "com_github_libp2p_go_netroute",
        importpath = "github.com/libp2p/go-netroute",
        sum = "h1:ruPJStbYyXVYGQ81uzEDzuvbYRLKRrLvTYd33yomC38=",
        version = "v0.1.6",
    )
    go_repository(
        name = "com_github_libp2p_go_openssl",
        importpath = "github.com/libp2p/go-openssl",
        sum = "h1:eCAzdLejcNVBzP/iZM9vqHnQm+XyCEbSSIheIPRGNsw=",
        version = "v0.0.7",
    )

    go_repository(
        name = "com_github_libp2p_go_reuseport",
        importpath = "github.com/libp2p/go-reuseport",
        sum = "h1:XSG94b1FJfGA01BUrT82imejHQyTxO4jEWqheyCXYvU=",
        version = "v0.0.2",
    )
    go_repository(
        name = "com_github_libp2p_go_reuseport_transport",
        importpath = "github.com/libp2p/go-reuseport-transport",
        sum = "h1:lJzi+vSYbyJj2faPKLxNGWEIBcaV/uJmyvsUxXy2mLw=",
        version = "v0.0.5",
    )
    go_repository(
        name = "com_github_libp2p_go_sockaddr",
        importpath = "github.com/libp2p/go-sockaddr",
        sum = "h1:yD80l2ZOdGksnOyHrhxDdTDFrf7Oy+v3FMVArIRgZxQ=",
        version = "v0.1.1",
    )
    go_repository(
        name = "com_github_libp2p_go_stream_muxer",
        importpath = "github.com/libp2p/go-stream-muxer",
        sum = "h1:Ce6e2Pyu+b5MC1k3eeFtAax0pW4gc6MosYSLV05UeLw=",
        version = "v0.0.1",
    )

    go_repository(
        name = "com_github_libp2p_go_stream_muxer_multistream",
        importpath = "github.com/libp2p/go-stream-muxer-multistream",
        sum = "h1:TqnSHPJEIqDEO7h1wZZ0p3DXdvDSiLHQidKKUGZtiOY=",
        version = "v0.3.0",
    )
    go_repository(
        name = "com_github_libp2p_go_tcp_transport",
        importpath = "github.com/libp2p/go-tcp-transport",
        sum = "h1:aLjX+Nkz+kIz3uA56WtlGKRSAnKDvnqKmv1qF4EyyE4=",
        version = "v0.2.8",
    )

    go_repository(
        name = "com_github_libp2p_go_ws_transport",
        importpath = "github.com/libp2p/go-ws-transport",
        sum = "h1:cO6x4P0v6PfxbKnxmf5cY2Ny4OPDGYkUqNvZzp/zdlo=",
        version = "v0.5.0",
    )
    go_repository(
        name = "com_github_libp2p_go_yamux",
        importpath = "github.com/libp2p/go-yamux",
        sum = "h1:P1Fe9vF4th5JOxxgQvfbOHkrGqIZniTLf+ddhZp8YTI=",
        version = "v1.4.1",
    )
    go_repository(
        name = "com_github_libp2p_go_yamux_v2",
        importpath = "github.com/libp2p/go-yamux/v2",
        sum = "h1:RwtpYZ2/wVviZ5+3pjC8qdQ4TKnrak0/E01N1UWoAFU=",
        version = "v2.2.0",
    )
    go_repository(
        name = "com_github_libp2p_zeroconf_v2",
        importpath = "github.com/libp2p/zeroconf/v2",
        sum = "h1:9aZt2jwaBjkAJ/1cZnRTvzfN0eCDYaJWTjHST5tZIlk=",
        version = "v2.1.0",
    )

    go_repository(
        name = "com_github_lightstep_lightstep_tracer_common_golang_gogo",
        importpath = "github.com/lightstep/lightstep-tracer-common/golang/gogo",
        sum = "h1:143Bb8f8DuGWck/xpNUOckBVYfFbBTnLevfRZ1aVVqo=",
        version = "v0.0.0-20190605223551-bc2310a04743",
    )
    go_repository(
        name = "com_github_lightstep_lightstep_tracer_go",
        importpath = "github.com/lightstep/lightstep-tracer-go",
        sum = "h1:vi1F1IQ8N7hNWytK9DpJsUfQhGuNSc19z330K6vl4zk=",
        version = "v0.18.1",
    )

    go_repository(
        name = "com_github_logrusorgru_aurora",
        importpath = "github.com/logrusorgru/aurora",
        sum = "h1:tOpm7WcpBTn4fjmVfgpQq0EfczGlG91VSDkswnjF5A8=",
        version = "v2.0.3+incompatible",
    )
    go_repository(
        name = "com_github_lucas_clemente_quic_go",
        importpath = "github.com/lucas-clemente/quic-go",
        sum = "h1:8LqqL7nBQFDUINadW0fHV/xSaCQJgmJC0Gv+qUnjd78=",
        version = "v0.21.2",
    )

    go_repository(
        name = "com_github_lunixbochs_vtclean",
        importpath = "github.com/lunixbochs/vtclean",
        sum = "h1:xu2sLAri4lGiovBDQKxl5mrXyESr3gUr5m5SM5+LVb8=",
        version = "v1.0.0",
    )
    go_repository(
        name = "com_github_lyft_protoc_gen_validate",
        importpath = "github.com/lyft/protoc-gen-validate",
        sum = "h1:KNt/RhmQTOLr7Aj8PsJ7mTronaFyx80mRTT9qF261dA=",
        version = "v0.0.13",
    )

    go_repository(
        name = "com_github_magiconair_properties",
        importpath = "github.com/magiconair/properties",
        sum = "h1:ZC2Vc7/ZFkGmsVC9KvOjumD+G5lXy2RtTKyzRKO2BQ4=",
        version = "v1.8.1",
    )
    go_repository(
        name = "com_github_mailru_easyjson",
        importpath = "github.com/mailru/easyjson",
        sum = "h1:hB2xlXdHp/pmPZq0y3QnmWAArdw9PqbmotexnWx/FU8=",
        version = "v0.0.0-20190626092158-b2ccc519800e",
    )

    go_repository(
        name = "com_github_manifoldco_promptui",
        importpath = "github.com/manifoldco/promptui",
        sum = "h1:3l11YT8tm9MnwGFQ4kETwkzpAwY2Jt9lCrumCUW4+z4=",
        version = "v0.7.0",
    )
    go_repository(
        name = "com_github_marten_seemann_qpack",
        importpath = "github.com/marten-seemann/qpack",
        sum = "h1:jvTsT/HpCn2UZJdP+UUB53FfUUgeOyG5K1ns0OJOGVs=",
        version = "v0.2.1",
    )

    go_repository(
        name = "com_github_marten_seemann_qtls_go1_15",
        importpath = "github.com/marten-seemann/qtls-go1-15",
        sum = "h1:Ci4EIUN6Rlb+D6GmLdej/bCQ4nPYNtVXQB+xjiXE1nk=",
        version = "v0.1.5",
    )
    go_repository(
        name = "com_github_marten_seemann_qtls_go1_16",
        importpath = "github.com/marten-seemann/qtls-go1-16",
        sum = "h1:xbHbOGGhrenVtII6Co8akhLEdrawwB2iHl5yhJRpnco=",
        version = "v0.1.4",
    )
    go_repository(
        name = "com_github_marten_seemann_qtls_go1_17",
        importpath = "github.com/marten-seemann/qtls-go1-17",
        sum = "h1:/rpmWuGvceLwwWuaKPdjpR4JJEUH0tq64/I3hvzaNLM=",
        version = "v0.1.0-rc.1",
    )

    go_repository(
        name = "com_github_marten_seemann_tcp",
        importpath = "github.com/marten-seemann/tcp",
        sum = "h1:br0buuQ854V8u83wA0rVZ8ttrq5CpaPZdvrK0LP2lOk=",
        version = "v0.0.0-20210406111302-dfbc87cc63fd",
    )
    go_repository(
        name = "com_github_matryer_moq",
        importpath = "github.com/matryer/moq",
        sum = "h1:HvFwW+cm9bCbZ/+vuGNq7CRWXql8c0y8nGeYpqmpvmk=",
        version = "v0.0.0-20190312154309-6cfb0558e1bd",
    )

    go_repository(
        name = "com_github_mattn_go_colorable",
        importpath = "github.com/mattn/go-colorable",
        sum = "h1:c1ghPdyEDarC70ftn0y+A/Ee++9zz8ljHG1b13eJ0s8=",
        version = "v0.1.8",
    )
    go_repository(
        name = "com_github_mattn_go_ieproxy",
        importpath = "github.com/mattn/go-ieproxy",
        sum = "h1:oNAwILwmgWKFpuU+dXvI6dl9jG2mAWAZLX3r9s0PPiw=",
        version = "v0.0.0-20190702010315-6dee0af9227d",
    )

    go_repository(
        name = "com_github_mattn_go_isatty",
        importpath = "github.com/mattn/go-isatty",
        sum = "h1:qdl+GuBjcsKKDco5BsxPJlId98mSWNKqYA+Co0SC1yA=",
        version = "v0.0.13",
    )
    go_repository(
        name = "com_github_mattn_go_runewidth",
        importpath = "github.com/mattn/go-runewidth",
        sum = "h1:Lm995f3rfxdpd6TSmuVCHVb/QhupuXlYr8sCI/QdE+0=",
        version = "v0.0.9",
    )

    go_repository(
        name = "com_github_mattn_go_sqlite3",
        importpath = "github.com/mattn/go-sqlite3",
        sum = "h1:LDdKkqtYlom37fkvqs8rMPFKAMe8+SgjbwZ6ex1/A/Q=",
        version = "v1.11.0",
    )
    go_repository(
        name = "com_github_mattn_go_tty",
        importpath = "github.com/mattn/go-tty",
        sum = "h1:d8RFOZ2IiFtFWBcKEHAFYJcPTf0wY5q0exFNJZVWa1U=",
        version = "v0.0.0-20180907095812-13ff1204f104",
    )
    go_repository(
        name = "com_github_matttproud_golang_protobuf_extensions",
        importpath = "github.com/matttproud/golang_protobuf_extensions",
        sum = "h1:4hp9jkHxhMHkqkrB3Ix0jegS5sx/RkqARlsWZ6pIwiU=",
        version = "v1.0.1",
    )
    go_repository(
        name = "com_github_mgutz_ansi",
        importpath = "github.com/mgutz/ansi",
        sum = "h1:j7+1HpAFS1zy5+Q4qx1fWh90gTKwiN4QCGoY9TWyyO4=",
        version = "v0.0.0-20170206155736-9520e82c474b",
    )
    go_repository(
        name = "com_github_microcosm_cc_bluemonday",
        importpath = "github.com/microcosm-cc/bluemonday",
        sum = "h1:SIYunPjnlXcW+gVfvm0IlSeR5U3WZUOLfVmqg85Go44=",
        version = "v1.0.1",
    )

    go_repository(
        name = "com_github_miekg_dns",
        importpath = "github.com/miekg/dns",
        sum = "h1:JKfpVSCB84vrAmHzyrsxB5NAr5kLoMXZArPSw7Qlgyg=",
        version = "v1.1.43",
    )
    go_repository(
        name = "com_github_mikioh_tcp",
        importpath = "github.com/mikioh/tcp",
        sum = "h1:bzE/A84HN25pxAuk9Eej1Kz9OUelF97nAc82bDquQI8=",
        version = "v0.0.0-20190314235350-803a9b46060c",
    )
    go_repository(
        name = "com_github_mikioh_tcpinfo",
        importpath = "github.com/mikioh/tcpinfo",
        sum = "h1:z78hV3sbSMAUoyUMM0I83AUIT6Hu17AWfgjzIbtrYFc=",
        version = "v0.0.0-20190314235526-30a79bb1804b",
    )
    go_repository(
        name = "com_github_mikioh_tcpopt",
        importpath = "github.com/mikioh/tcpopt",
        sum = "h1:PTfri+PuQmWDqERdnNMiD9ZejrlswWrCpBEZgWOiTrc=",
        version = "v0.0.0-20190314235656-172688c1accc",
    )

    go_repository(
        name = "com_github_minio_blake2b_simd",
        importpath = "github.com/minio/blake2b-simd",
        sum = "h1:lYpkrQH5ajf0OXOcUbGjvZxxijuBwbbmlSxLiuofa+g=",
        version = "v0.0.0-20160723061019-3f5f724cb5b1",
    )
    go_repository(
        name = "com_github_minio_highwayhash",
        importpath = "github.com/minio/highwayhash",
        sum = "h1:dZ6IIu8Z14VlC0VpfKofAhCy74wu/Qb5gcn52yWoz/0=",
        version = "v1.0.1",
    )
    go_repository(
        name = "com_github_minio_sha256_simd",
        importpath = "github.com/minio/sha256-simd",
        sum = "h1:v1ta+49hkWZyvaKwrQB8elexRqm6Y0aMLjCNsrYxo6g=",
        version = "v1.0.0",
    )
    go_repository(
        name = "com_github_mitchellh_cli",
        importpath = "github.com/mitchellh/cli",
        sum = "h1:iGBIsUe3+HZ/AD/Vd7DErOt5sU9fa8Uj7A2s1aggv1Y=",
        version = "v1.0.0",
    )

    go_repository(
        name = "com_github_mitchellh_colorstring",
        importpath = "github.com/mitchellh/colorstring",
        sum = "h1:62I3jR2EmQ4l5rM/4FEfDWcRD+abF5XlKShorW5LRoQ=",
        version = "v0.0.0-20190213212951-d06e56a500db",
    )

    go_repository(
        name = "com_github_mitchellh_go_homedir",
        importpath = "github.com/mitchellh/go-homedir",
        sum = "h1:lukF9ziXFxDFPkA1vsr5zpc1XuPDn/wFntq5mG+4E0Y=",
        version = "v1.1.0",
    )
    go_repository(
        name = "com_github_mitchellh_go_testing_interface",
        importpath = "github.com/mitchellh/go-testing-interface",
        sum = "h1:fzU/JVNcaqHQEcVFAKeR41fkiLdIPrefOvVG1VZ96U0=",
        version = "v1.0.0",
    )
    go_repository(
        name = "com_github_mitchellh_gox",
        importpath = "github.com/mitchellh/gox",
        sum = "h1:lfGJxY7ToLJQjHHwi0EX6uYBdK78egf954SQl13PQJc=",
        version = "v0.4.0",
    )
    go_repository(
        name = "com_github_mitchellh_iochan",
        importpath = "github.com/mitchellh/iochan",
        sum = "h1:C+X3KsSTLFVBr/tK1eYN/vs4rJcvsiLU338UhYPJWeY=",
        version = "v1.0.0",
    )

    go_repository(
        name = "com_github_mitchellh_mapstructure",
        importpath = "github.com/mitchellh/mapstructure",
        sum = "h1:CpVNEelQCZBooIPDn+AR3NpivK/TIKU8bDxdASFVQag=",
        version = "v1.4.1",
    )
    go_repository(
        name = "com_github_mitchellh_pointerstructure",
        importpath = "github.com/mitchellh/pointerstructure",
        sum = "h1:O+i9nHnXS3l/9Wu7r4NrEdwA2VFTicjUEN1uBnDo34A=",
        version = "v1.2.0",
    )

    go_repository(
        name = "com_github_modern_go_concurrent",
        importpath = "github.com/modern-go/concurrent",
        sum = "h1:TRLaZ9cD/w8PVh93nsPXa1VrQ6jlwL5oN8l14QlcNfg=",
        version = "v0.0.0-20180306012644-bacd9c7ef1dd",
    )
    go_repository(
        name = "com_github_modern_go_reflect2",
        importpath = "github.com/modern-go/reflect2",
        sum = "h1:9f412s+6RmYXLWZSEzVVgPGK7C2PphHj5RJrvfx9AWI=",
        version = "v1.0.1",
    )
    go_repository(
        name = "com_github_mohae_deepcopy",
        importpath = "github.com/mohae/deepcopy",
        sum = "h1:RWengNIwukTxcDr9M+97sNutRR1RKhG96O6jWumTTnw=",
        version = "v0.0.0-20170929034955-c48cc78d4826",
    )
    go_repository(
        name = "com_github_mr_tron_base58",
        importpath = "github.com/mr-tron/base58",
        sum = "h1:T/HDJBh4ZCPbU39/+c3rRvE0uKBQlU27+QI8LJ4t64o=",
        version = "v1.2.0",
    )

    go_repository(
        name = "com_github_mschoch_smat",
        importpath = "github.com/mschoch/smat",
        sum = "h1:VeRdUYdCw49yizlSbMEn2SZ+gT+3IUKx8BqxyQdz+BY=",
        version = "v0.0.0-20160514031455-90eadee771ae",
    )
    go_repository(
        name = "com_github_multiformats_go_base32",
        importpath = "github.com/multiformats/go-base32",
        sum = "h1:tw5+NhuwaOjJCC5Pp82QuXbrmLzWg7uxlMFp8Nq/kkI=",
        version = "v0.0.3",
    )
    go_repository(
        name = "com_github_multiformats_go_base36",
        importpath = "github.com/multiformats/go-base36",
        sum = "h1:JR6TyF7JjGd3m6FbLU2cOxhC0Li8z8dLNGQ89tUg4F4=",
        version = "v0.1.0",
    )

    go_repository(
        name = "com_github_multiformats_go_multiaddr",
        importpath = "github.com/multiformats/go-multiaddr",
        sum = "h1:hL/K4ZJhJ5PTw3nwylq9lGU5yArzcAroZmex1ghSEkQ=",
        version = "v0.4.0",
    )
    go_repository(
        name = "com_github_multiformats_go_multiaddr_dns",
        importpath = "github.com/multiformats/go-multiaddr-dns",
        sum = "h1:QgQgR+LQVt3NPTjbrLLpsaT2ufAA2y0Mkk+QRVJbW3A=",
        version = "v0.3.1",
    )
    go_repository(
        name = "com_github_multiformats_go_multiaddr_fmt",
        importpath = "github.com/multiformats/go-multiaddr-fmt",
        sum = "h1:WLEFClPycPkp4fnIzoFoV9FVd49/eQsuaL3/CWe167E=",
        version = "v0.1.0",
    )
    go_repository(
        name = "com_github_multiformats_go_multiaddr_net",
        importpath = "github.com/multiformats/go-multiaddr-net",
        sum = "h1:MSXRGN0mFymt6B1yo/6BPnIRpLPEnKgQNvVfCX5VDJk=",
        version = "v0.2.0",
    )
    go_repository(
        name = "com_github_multiformats_go_multibase",
        importpath = "github.com/multiformats/go-multibase",
        sum = "h1:l/B6bJDQjvQ5G52jw4QGSYeOTZoAwIO77RblWplfIqk=",
        version = "v0.0.3",
    )
    go_repository(
        name = "com_github_multiformats_go_multihash",
        importpath = "github.com/multiformats/go-multihash",
        sum = "h1:hWOPdrNqDjwHDx82vsYGSDZNyktOJJ2dzZJzFkOV1jM=",
        version = "v0.0.15",
    )
    go_repository(
        name = "com_github_multiformats_go_multistream",
        importpath = "github.com/multiformats/go-multistream",
        sum = "h1:TCYu1BHTDr1F/Qm75qwYISQdzGcRdC21nFgQW7l7GBo=",
        version = "v0.2.2",
    )
    go_repository(
        name = "com_github_multiformats_go_varint",
        importpath = "github.com/multiformats/go-varint",
        sum = "h1:gk85QWKxh3TazbLxED/NlDVv8+q+ReFJk7Y2W/KhfNY=",
        version = "v0.0.6",
    )
    go_repository(
        name = "com_github_munnerz_goautoneg",
        importpath = "github.com/munnerz/goautoneg",
        sum = "h1:7PxY7LVfSZm7PEeBTyK1rj1gABdCO2mbri6GKO1cMDs=",
        version = "v0.0.0-20120707110453-a547fc61f48d",
    )
    go_repository(
        name = "com_github_mwitkow_go_conntrack",
        importpath = "github.com/mwitkow/go-conntrack",
        sum = "h1:KUppIJq7/+SVif2QVs3tOP0zanoHgBEVAwHxUSIzRqU=",
        version = "v0.0.0-20190716064945-2f068394615f",
    )
    go_repository(
        name = "com_github_mxk_go_flowrate",
        importpath = "github.com/mxk/go-flowrate",
        sum = "h1:y5//uYreIhSUg3J1GEMiLbxo1LJaP8RfCpH6pymGZus=",
        version = "v0.0.0-20140419014527-cca7078d478f",
    )
    go_repository(
        name = "com_github_naoina_go_stringutil",
        importpath = "github.com/naoina/go-stringutil",
        sum = "h1:rCUeRUHjBjGTSHl0VC00jUPLz8/F9dDzYI70Hzifhks=",
        version = "v0.1.0",
    )

    go_repository(
        name = "com_github_naoina_toml",
        importpath = "github.com/naoina/toml",
        sum = "h1:shk/vn9oCoOTmwcouEdwIeOtOGA/ELRUw/GwvxwfT+0=",
        version = "v0.1.2-0.20170918210437-9fafd6967416",
    )
    go_repository(
        name = "com_github_nats_io_jwt",
        importpath = "github.com/nats-io/jwt",
        sum = "h1:+RB5hMpXUUA2dfxuhBTEkMOrYmM+gKIZYS1KjSostMI=",
        version = "v0.3.2",
    )
    go_repository(
        name = "com_github_nats_io_nats_go",
        importpath = "github.com/nats-io/nats.go",
        sum = "h1:ik3HbLhZ0YABLto7iX80pZLPw/6dx3T+++MZJwLnMrQ=",
        version = "v1.9.1",
    )
    go_repository(
        name = "com_github_nats_io_nats_server_v2",
        importpath = "github.com/nats-io/nats-server/v2",
        sum = "h1:i2Ly0B+1+rzNZHHWtD4ZwKi+OU5l+uQo1iDHZ2PmiIc=",
        version = "v2.1.2",
    )
    go_repository(
        name = "com_github_nats_io_nkeys",
        importpath = "github.com/nats-io/nkeys",
        sum = "h1:6JrEfig+HzTH85yxzhSVbjHRJv9cn0p6n3IngIcM5/k=",
        version = "v0.1.3",
    )
    go_repository(
        name = "com_github_nats_io_nuid",
        importpath = "github.com/nats-io/nuid",
        sum = "h1:5iA8DT8V7q8WK2EScv2padNa/rTESc1KdnPw4TC2paw=",
        version = "v1.0.1",
    )

    go_repository(
        name = "com_github_neelance_astrewrite",
        importpath = "github.com/neelance/astrewrite",
        sum = "h1:D6paGObi5Wud7xg83MaEFyjxQB1W5bz5d0IFppr+ymk=",
        version = "v0.0.0-20160511093645-99348263ae86",
    )
    go_repository(
        name = "com_github_neelance_sourcemap",
        importpath = "github.com/neelance/sourcemap",
        sum = "h1:eFXv9Nu1lGbrNbj619aWwZfVF5HBrm9Plte8aNptuTI=",
        version = "v0.0.0-20151028013722-8c68805598ab",
    )

    go_repository(
        name = "com_github_nishanths_predeclared",
        importpath = "github.com/nishanths/predeclared",
        sum = "h1:3f0nxAmdj/VoCGN/ijdMy7bj6SBagaqYg1B0hu8clMA=",
        version = "v0.0.0-20200524104333-86fad755b4d3",
    )

    go_repository(
        name = "com_github_nxadm_tail",
        importpath = "github.com/nxadm/tail",
        sum = "h1:nPr65rt6Y5JFSKQO7qToXr7pePgD6Gwiw05lkbyAQTE=",
        version = "v1.4.8",
    )
    go_repository(
        name = "com_github_nytimes_gziphandler",
        importpath = "github.com/NYTimes/gziphandler",
        sum = "h1:lsxEuwrXEAokXB9qhlbKWPpo3KMLZQ5WB5WLQRW1uq0=",
        version = "v0.0.0-20170623195520-56545f4a5d46",
    )
    go_repository(
        name = "com_github_oklog_oklog",
        importpath = "github.com/oklog/oklog",
        sum = "h1:wVfs8F+in6nTBMkA7CbRw+zZMIB7nNM825cM1wuzoTk=",
        version = "v0.3.2",
    )
    go_repository(
        name = "com_github_oklog_run",
        importpath = "github.com/oklog/run",
        sum = "h1:Ru7dDtJNOyC66gQ5dQmaCa0qIsAUFY3sFpK1Xk8igrw=",
        version = "v1.0.0",
    )

    go_repository(
        name = "com_github_oklog_ulid",
        importpath = "github.com/oklog/ulid",
        sum = "h1:EGfNDEx6MqHz8B3uNV6QAib1UR2Lm97sHi3ocA6ESJ4=",
        version = "v1.3.1",
    )
    go_repository(
        name = "com_github_olekukonko_tablewriter",
        importpath = "github.com/olekukonko/tablewriter",
        sum = "h1:P2Ga83D34wi1o9J6Wh1mRuqd4mF/x/lgBS7N7AbDhec=",
        version = "v0.0.5",
    )
    go_repository(
        name = "com_github_oneofone_xxhash",
        importpath = "github.com/OneOfOne/xxhash",
        sum = "h1:KMrpdQIwFcEqXDklaen+P1axHaj9BSKzvpUUfnHldSE=",
        version = "v1.2.2",
    )
    go_repository(
        name = "com_github_onsi_ginkgo",
        importpath = "github.com/onsi/ginkgo",
        sum = "h1:29JGrr5oVBm5ulCWet69zQkzWipVXIol6ygQUe/EzNc=",
        version = "v1.16.4",
    )
    go_repository(
        name = "com_github_onsi_gomega",
        importpath = "github.com/onsi/gomega",
        sum = "h1:7lLHu94wT9Ij0o6EWWclhu0aOh32VxhkwEJvzuWPeak=",
        version = "v1.13.0",
    )
    go_repository(
        name = "com_github_op_go_logging",
        importpath = "github.com/op/go-logging",
        sum = "h1:lDH9UUVJtmYCjyT0CI4q8xvlXPxeZ0gYCVvWbmPlp88=",
        version = "v0.0.0-20160315200505-970db520ece7",
    )

    go_repository(
        name = "com_github_openconfig_gnmi",
        importpath = "github.com/openconfig/gnmi",
        sum = "h1:a380JP+B7xlMbEQOlha1buKhzBPXFqgFXplyWCEIGEY=",
        version = "v0.0.0-20190823184014-89b2bf29312c",
    )
    go_repository(
        name = "com_github_openconfig_reference",
        importpath = "github.com/openconfig/reference",
        sum = "h1:yHCGAHg2zMaW8olLrqEt3SAHGcEx2aJPEQWMRCyravY=",
        version = "v0.0.0-20190727015836-8dfd928c9696",
    )
    go_repository(
        name = "com_github_opentracing_basictracer_go",
        importpath = "github.com/opentracing/basictracer-go",
        sum = "h1:YyUAhaEfjoWXclZVJ9sGoNct7j4TVk7lZWlQw5UXuoo=",
        version = "v1.0.0",
    )
    go_repository(
        name = "com_github_opentracing_contrib_go_observer",
        importpath = "github.com/opentracing-contrib/go-observer",
        sum = "h1:lM6RxxfUMrYL/f8bWEUqdXrANWtrL7Nndbm9iFN0DlU=",
        version = "v0.0.0-20170622124052-a52f23424492",
    )

    go_repository(
        name = "com_github_opentracing_opentracing_go",
        importpath = "github.com/opentracing/opentracing-go",
        sum = "h1:uEJPy/1a5RIPAJ0Ov+OIO8OxWu77jEv+1B0VhjKrZUs=",
        version = "v1.2.0",
    )
    go_repository(
        name = "com_github_openzipkin_contrib_zipkin_go_opentracing",
        importpath = "github.com/openzipkin-contrib/zipkin-go-opentracing",
        sum = "h1:ZCnq+JUrvXcDVhX/xRolRBZifmabN1HcS1wrPSvxhrU=",
        version = "v0.4.5",
    )
    go_repository(
        name = "com_github_openzipkin_zipkin_go",
        importpath = "github.com/openzipkin/zipkin-go",
        sum = "h1:nY8Hti+WKaP0cRsSeQ026wU03QsM762XBeCXBb9NAWI=",
        version = "v0.2.2",
    )
    go_repository(
        name = "com_github_pact_foundation_pact_go",
        importpath = "github.com/pact-foundation/pact-go",
        sum = "h1:OYkFijGHoZAYbOIb1LWXrwKQbMMRUv1oQ89blD2Mh2Q=",
        version = "v1.0.4",
    )
    go_repository(
        name = "com_github_pascaldekloe_goe",
        importpath = "github.com/pascaldekloe/goe",
        sum = "h1:Lgl0gzECD8GnQ5QCWA8o6BtfL6mDH5rQgM4/fX3avOs=",
        version = "v0.0.0-20180627143212-57f6aae5913c",
    )

    go_repository(
        name = "com_github_patrickmn_go_cache",
        importpath = "github.com/patrickmn/go-cache",
        sum = "h1:HRMgzkcYKYpi3C8ajMPV8OFXaaRUnok+kx1WdO15EQc=",
        version = "v2.1.0+incompatible",
    )
    go_repository(
        name = "com_github_paulbellamy_ratecounter",
        importpath = "github.com/paulbellamy/ratecounter",
        sum = "h1:2L/RhJq+HA8gBQImDXtLPrDXK5qAj6ozWVK/zFXVJGs=",
        version = "v0.2.0",
    )

    go_repository(
        name = "com_github_pborman_uuid",
        importpath = "github.com/pborman/uuid",
        sum = "h1:+ZZIw58t/ozdjRaXh/3awHfmWRbzYxJoAdNJxe/3pvw=",
        version = "v1.2.1",
    )
    go_repository(
        name = "com_github_pelletier_go_toml",
        importpath = "github.com/pelletier/go-toml",
        sum = "h1:T5zMGML61Wp+FlcbWjRDT7yAxhJNAiPPLOFECq181zc=",
        version = "v1.2.0",
    )
    go_repository(
        name = "com_github_performancecopilot_speed",
        importpath = "github.com/performancecopilot/speed",
        sum = "h1:2WnRzIquHa5QxaJKShDkLM+sc0JPuwhXzK8OYOyt3Vg=",
        version = "v3.0.0+incompatible",
    )

    go_repository(
        name = "com_github_peterbourgon_diskv",
        importpath = "github.com/peterbourgon/diskv",
        sum = "h1:UBdAOUP5p4RWqPBg048CAvpKN+vxiaj6gdUUzhl4XmI=",
        version = "v2.0.1+incompatible",
    )

    go_repository(
        name = "com_github_peterh_liner",
        importpath = "github.com/peterh/liner",
        sum = "h1:w/UPXyl5GfahFxcTOz2j9wCIHNI+pUPr2laqpojKNCg=",
        version = "v1.2.0",
    )

    go_repository(
        name = "com_github_philhofer_fwd",
        importpath = "github.com/philhofer/fwd",
        sum = "h1:UbZqGr5Y38ApvM/V/jEljVxwocdweyH+vmYvRPBnbqQ=",
        version = "v1.0.0",
    )

    go_repository(
        name = "com_github_pierrec_lz4",
        importpath = "github.com/pierrec/lz4",
        sum = "h1:mFe7ttWaflA46Mhqh+jUfjp2qTbPYxLB2/OyBppH9dg=",
        version = "v2.4.1+incompatible",
    )

    go_repository(
        name = "com_github_pkg_errors",
        importpath = "github.com/pkg/errors",
        sum = "h1:FEBLx1zS214owpjy7qsBeixbURkuhQAwrK5UwLGTwt4=",
        version = "v0.9.1",
    )
    go_repository(
        name = "com_github_pkg_profile",
        importpath = "github.com/pkg/profile",
        sum = "h1:042Buzk+NhDI+DeSAA62RwJL8VAuZUMQZUjCsRz1Mug=",
        version = "v1.5.0",
    )

    go_repository(
        name = "com_github_pkg_term",
        importpath = "github.com/pkg/term",
        sum = "h1:tFwafIEMf0B7NlcxV/zJ6leBIa81D3hgGSgsE5hCkOQ=",
        version = "v0.0.0-20180730021639-bffc007b7fd5",
    )
    go_repository(
        name = "com_github_pmezard_go_difflib",
        importpath = "github.com/pmezard/go-difflib",
        sum = "h1:4DBwDE0NGyQoBHbLQYPwSUPoCMWR5BEzIk/f1lZbAQM=",
        version = "v1.0.0",
    )
    go_repository(
        name = "com_github_posener_complete",
        importpath = "github.com/posener/complete",
        sum = "h1:ccV59UEOTzVDnDUEFdT95ZzHVZ+5+158q8+SJb2QV5w=",
        version = "v1.1.1",
    )

    go_repository(
        name = "com_github_prometheus_client_golang",
        importpath = "github.com/prometheus/client_golang",
        sum = "h1:HNkLOAEQMIDv/K+04rukrLx6ch7msSRwf3/SASFAGtQ=",
        version = "v1.11.0",
    )
    go_repository(
        name = "com_github_prometheus_client_model",
        importpath = "github.com/prometheus/client_model",
        sum = "h1:uq5h0d+GuxiXLJLNABMgp2qUWDPiLvgCzz2dUR+/W/M=",
        version = "v0.2.0",
    )
    go_repository(
        name = "com_github_prometheus_common",
        importpath = "github.com/prometheus/common",
        sum = "h1:JEkYlQnpzrzQFxi6gnukFPdQ+ac82oRhzMcIduJu/Ug=",
        version = "v0.30.0",
    )
    go_repository(
        name = "com_github_prometheus_procfs",
        importpath = "github.com/prometheus/procfs",
        sum = "h1:4jVXhlkAyzOScmCkXBTOLRLTz8EeU+eyjrwB/EPq0VU=",
        version = "v0.7.3",
    )
    go_repository(
        name = "com_github_prometheus_prom2json",
        importpath = "github.com/prometheus/prom2json",
        sum = "h1:BlqrtbT9lLH3ZsOVhXPsHzFrApCTKRifB7gjJuypu6Y=",
        version = "v1.3.0",
    )

    go_repository(
        name = "com_github_prometheus_tsdb",
        importpath = "github.com/prometheus/tsdb",
        sum = "h1:If5rVCMTp6W2SiRAQFlbpJNgVlgMEd+U2GZckwK38ic=",
        version = "v0.10.0",
    )
    go_repository(
        name = "com_github_prysmaticlabs_eth2_types",
        importpath = "github.com/prysmaticlabs/eth2-types",
        sum = "h1:1dN7YAqMN3oAJ0LceWcyv/U4jHLh+5urnSnr4br6zg4=",
        version = "v0.0.0-20210303084904-c9735a06829d",
    )
    go_repository(
        name = "com_github_prysmaticlabs_go_bitfield",
        importpath = "github.com/prysmaticlabs/go-bitfield",
        sum = "h1:0tVE4tdWQK9ZpYygoV7+vS6QkDvQVySboMVEIxBJmXw=",
        version = "v0.0.0-20210809151128-385d8c5e3fb7",
    )
    go_repository(
        name = "com_github_prysmaticlabs_prombbolt",
        importpath = "github.com/prysmaticlabs/prombbolt",
        sum = "h1:9PHRCuO/VN0s9k+RmLykho7AjDxblNYI5bYKed16NPU=",
        version = "v0.0.0-20210126082820-9b7adba6db7c",
    )
    go_repository(
        name = "com_github_prysmaticlabs_protoc_gen_go_cast",
        importpath = "github.com/prysmaticlabs/protoc-gen-go-cast",
        sum = "h1:6xG5INLLQSYqNzUU/7GIQLim4ukeIePwNTLqCbl0hnI=",
        version = "v0.0.0-20211104110150-80401559c886",
    )

    go_repository(
        name = "com_github_puerkitobio_purell",
        importpath = "github.com/PuerkitoBio/purell",
        sum = "h1:0GoNN3taZV6QI81IXgCbxMyEaJDXMSIjArYBCYzVVvs=",
        version = "v1.0.0",
    )
    go_repository(
        name = "com_github_puerkitobio_urlesc",
        importpath = "github.com/PuerkitoBio/urlesc",
        sum = "h1:JCHLVE3B+kJde7bIEo5N4J+ZbLhp0J1Fs+ulyRws4gE=",
        version = "v0.0.0-20160726150825-5bd2802263f2",
    )
    go_repository(
        name = "com_github_r3labs_sse",
        importpath = "github.com/r3labs/sse",
        sum = "h1:zAsgcP8MhzAbhMnB1QQ2O7ZhWYVGYSR2iVcjzQuPV+o=",
        version = "v0.0.0-20210224172625-26fe804710bc",
    )

    go_repository(
        name = "com_github_rcrowley_go_metrics",
        importpath = "github.com/rcrowley/go-metrics",
        sum = "h1:dY6ETXrvDG7Sa4vE8ZQG4yqWg6UnOcbqTAahkV813vQ=",
        version = "v0.0.0-20190826022208-cac0b30c2563",
    )

    go_repository(
        name = "com_github_retailnext_hllpp",
        importpath = "github.com/retailnext/hllpp",
        sum = "h1:RnWNS9Hlm8BIkjr6wx8li5abe0fr73jljLycdfemTp0=",
        version = "v1.0.1-0.20180308014038-101a6d2f8b52",
    )
    go_repository(
        name = "com_github_rjeczalik_notify",
        importpath = "github.com/rjeczalik/notify",
        sum = "h1:CLCKso/QK1snAlnhNR/CNvNiFU2saUtjV0bx3EwNeCE=",
        version = "v0.9.1",
    )

    go_repository(
        name = "com_github_rogpeppe_fastuuid",
        importpath = "github.com/rogpeppe/fastuuid",
        sum = "h1:Ppwyp6VYCF1nvBTXL3trRso7mXMlRrw9ooo375wvi2s=",
        version = "v1.2.0",
    )
    go_repository(
        name = "com_github_rogpeppe_go_internal",
        importpath = "github.com/rogpeppe/go-internal",
        sum = "h1:RR9dF3JtopPvtkroDZuVD7qquD0bnHlKSqaQhgwt8yk=",
        version = "v1.3.0",
    )

    go_repository(
        name = "com_github_rs_cors",
        importpath = "github.com/rs/cors",
        sum = "h1:+88SsELBHx5r+hZ8TCkggzSstaWNbDvThkVK8H6f9ik=",
        version = "v1.7.0",
    )

    go_repository(
        name = "com_github_russross_blackfriday",
        importpath = "github.com/russross/blackfriday",
        sum = "h1:HyvC0ARfnZBqnXwABFeSZHpKvJHJJfPz81GNueLj0oo=",
        version = "v1.5.2",
    )

    go_repository(
        name = "com_github_russross_blackfriday_v2",
        importpath = "github.com/russross/blackfriday/v2",
        sum = "h1:lPqVAte+HuHNfhJ/0LC98ESWRz8afy9tM/0RK8m9o+Q=",
        version = "v2.0.1",
    )
    go_repository(
        name = "com_github_ryanuber_columnize",
        importpath = "github.com/ryanuber/columnize",
        sum = "h1:UFr9zpz4xgTnIE5yIMtWAMngCdZ9p/+q6lTbgelo80M=",
        version = "v0.0.0-20160712163229-9b3edd62028f",
    )
    go_repository(
        name = "com_github_samuel_go_zookeeper",
        importpath = "github.com/samuel/go-zookeeper",
        sum = "h1:p3Vo3i64TCLY7gIfzeQaUJ+kppEO5WQG3cL8iE8tGHU=",
        version = "v0.0.0-20190923202752-2cc03de413da",
    )

    go_repository(
        name = "com_github_satori_go_uuid",
        importpath = "github.com/satori/go.uuid",
        sum = "h1:0uYX9dsZ2yD7q2RtLRtPSdGDWzjeM3TbMJP9utgA0ww=",
        version = "v1.2.0",
    )

    go_repository(
        name = "com_github_schollz_progressbar_v3",
        importpath = "github.com/schollz/progressbar/v3",
        sum = "h1:nMinx+JaEm/zJz4cEyClQeAw5rsYSB5th3xv+5lV6Vg=",
        version = "v3.3.4",
    )
    go_repository(
        name = "com_github_sean_seed",
        importpath = "github.com/sean-/seed",
        sum = "h1:nn5Wsu0esKSJiIVhscUtVbo7ada43DJhG55ua/hjS5I=",
        version = "v0.0.0-20170313163322-e2103e2c3529",
    )
    go_repository(
        name = "com_github_segmentio_kafka_go",
        importpath = "github.com/segmentio/kafka-go",
        sum = "h1:HtCSf6B4gN/87yc5qTl7WsxPKQIIGXLPPM1bMCPOsoY=",
        version = "v0.2.0",
    )

    go_repository(
        name = "com_github_sergi_go_diff",
        importpath = "github.com/sergi/go-diff",
        sum = "h1:Kpca3qRNrduNnOQeazBd0ysaKrUJiIuISHxogkT9RPQ=",
        version = "v1.0.0",
    )

    go_repository(
        name = "com_github_shirou_gopsutil",
        importpath = "github.com/shirou/gopsutil",
        sum = "h1:Bn1aCHHRnjv4Bl16T8rcaFjYSrGrIZvpiGO6P3Q4GpU=",
        version = "v3.21.4-0.20210419000835-c7a38de76ee5+incompatible",
    )
    go_repository(
        name = "com_github_shopify_sarama",
        importpath = "github.com/Shopify/sarama",
        sum = "h1:3jnfWKD7gVwbB1KSy/lE0szA9duPuSFLViK0o/d3DgA=",
        version = "v1.26.1",
    )
    go_repository(
        name = "com_github_shopify_toxiproxy",
        importpath = "github.com/Shopify/toxiproxy",
        sum = "h1:TKdv8HiTLgE5wdJuEML90aBgNWsokNbMijUGhmcoBJc=",
        version = "v2.1.4+incompatible",
    )
    go_repository(
        name = "com_github_shurcool_component",
        importpath = "github.com/shurcooL/component",
        sum = "h1:Fth6mevc5rX7glNLpbAMJnqKlfIkcTjZCSHEeqvKbcI=",
        version = "v0.0.0-20170202220835-f88ec8f54cc4",
    )
    go_repository(
        name = "com_github_shurcool_events",
        importpath = "github.com/shurcooL/events",
        sum = "h1:vabduItPAIz9px5iryD5peyx7O3Ya8TBThapgXim98o=",
        version = "v0.0.0-20181021180414-410e4ca65f48",
    )
    go_repository(
        name = "com_github_shurcool_github_flavored_markdown",
        importpath = "github.com/shurcooL/github_flavored_markdown",
        sum = "h1:qb9IthCFBmROJ6YBS31BEMeSYjOscSiG+EO+JVNTz64=",
        version = "v0.0.0-20181002035957-2122de532470",
    )
    go_repository(
        name = "com_github_shurcool_go",
        importpath = "github.com/shurcooL/go",
        sum = "h1:MZM7FHLqUHYI0Y/mQAt3d2aYa0SiNms/hFqC9qJYolM=",
        version = "v0.0.0-20180423040247-9e1955d9fb6e",
    )
    go_repository(
        name = "com_github_shurcool_go_goon",
        importpath = "github.com/shurcooL/go-goon",
        sum = "h1:llrF3Fs4018ePo4+G/HV/uQUqEI1HMDjCeOf2V6puPc=",
        version = "v0.0.0-20170922171312-37c2f522c041",
    )
    go_repository(
        name = "com_github_shurcool_gofontwoff",
        importpath = "github.com/shurcooL/gofontwoff",
        sum = "h1:Yoy/IzG4lULT6qZg62sVC+qyBL8DQkmD2zv6i7OImrc=",
        version = "v0.0.0-20180329035133-29b52fc0a18d",
    )
    go_repository(
        name = "com_github_shurcool_gopherjslib",
        importpath = "github.com/shurcooL/gopherjslib",
        sum = "h1:UOk+nlt1BJtTcH15CT7iNO7YVWTfTv/DNwEAQHLIaDQ=",
        version = "v0.0.0-20160914041154-feb6d3990c2c",
    )
    go_repository(
        name = "com_github_shurcool_highlight_diff",
        importpath = "github.com/shurcooL/highlight_diff",
        sum = "h1:vYEG87HxbU6dXj5npkeulCS96Dtz5xg3jcfCgpcvbIw=",
        version = "v0.0.0-20170515013008-09bb4053de1b",
    )
    go_repository(
        name = "com_github_shurcool_highlight_go",
        importpath = "github.com/shurcooL/highlight_go",
        sum = "h1:7pDq9pAMCQgRohFmd25X8hIH8VxmT3TaDm+r9LHxgBk=",
        version = "v0.0.0-20181028180052-98c3abbbae20",
    )
    go_repository(
        name = "com_github_shurcool_home",
        importpath = "github.com/shurcooL/home",
        sum = "h1:MPblCbqA5+z6XARjScMfz1TqtJC7TuTRj0U9VqIBs6k=",
        version = "v0.0.0-20181020052607-80b7ffcb30f9",
    )
    go_repository(
        name = "com_github_shurcool_htmlg",
        importpath = "github.com/shurcooL/htmlg",
        sum = "h1:crYRwvwjdVh1biHzzciFHe8DrZcYrVcZFlJtykhRctg=",
        version = "v0.0.0-20170918183704-d01228ac9e50",
    )
    go_repository(
        name = "com_github_shurcool_httperror",
        importpath = "github.com/shurcooL/httperror",
        sum = "h1:eHRtZoIi6n9Wo1uR+RU44C247msLWwyA89hVKwRLkMk=",
        version = "v0.0.0-20170206035902-86b7830d14cc",
    )
    go_repository(
        name = "com_github_shurcool_httpfs",
        importpath = "github.com/shurcooL/httpfs",
        sum = "h1:SWV2fHctRpRrp49VXJ6UZja7gU9QLHwRpIPBN89SKEo=",
        version = "v0.0.0-20171119174359-809beceb2371",
    )
    go_repository(
        name = "com_github_shurcool_httpgzip",
        importpath = "github.com/shurcooL/httpgzip",
        sum = "h1:fxoFD0in0/CBzXoyNhMTjvBZYW6ilSnTw7N7y/8vkmM=",
        version = "v0.0.0-20180522190206-b1c53ac65af9",
    )
    go_repository(
        name = "com_github_shurcool_issues",
        importpath = "github.com/shurcooL/issues",
        sum = "h1:T4wuULTrzCKMFlg3HmKHgXAF8oStFb/+lOIupLV2v+o=",
        version = "v0.0.0-20181008053335-6292fdc1e191",
    )
    go_repository(
        name = "com_github_shurcool_issuesapp",
        importpath = "github.com/shurcooL/issuesapp",
        sum = "h1:Y+TeIabU8sJD10Qwd/zMty2/LEaT9GNDaA6nyZf+jgo=",
        version = "v0.0.0-20180602232740-048589ce2241",
    )
    go_repository(
        name = "com_github_shurcool_notifications",
        importpath = "github.com/shurcooL/notifications",
        sum = "h1:TQVQrsyNaimGwF7bIhzoVC9QkKm4KsWd8cECGzFx8gI=",
        version = "v0.0.0-20181007000457-627ab5aea122",
    )
    go_repository(
        name = "com_github_shurcool_octicon",
        importpath = "github.com/shurcooL/octicon",
        sum = "h1:bu666BQci+y4S0tVRVjsHUeRon6vUXmsGBwdowgMrg4=",
        version = "v0.0.0-20181028054416-fa4f57f9efb2",
    )
    go_repository(
        name = "com_github_shurcool_reactions",
        importpath = "github.com/shurcooL/reactions",
        sum = "h1:LneqU9PHDsg/AkPDU3AkqMxnMYL+imaqkpflHu73us8=",
        version = "v0.0.0-20181006231557-f2e0b4ca5b82",
    )

    go_repository(
        name = "com_github_shurcool_sanitized_anchor_name",
        importpath = "github.com/shurcooL/sanitized_anchor_name",
        sum = "h1:PdmoCO6wvbs+7yrJyMORt4/BmY5IYyJwS/kOiWx8mHo=",
        version = "v1.0.0",
    )
    go_repository(
        name = "com_github_shurcool_users",
        importpath = "github.com/shurcooL/users",
        sum = "h1:YGaxtkYjb8mnTvtufv2LKLwCQu2/C7qFB7UtrOlTWOY=",
        version = "v0.0.0-20180125191416-49c67e49c537",
    )
    go_repository(
        name = "com_github_shurcool_webdavfs",
        importpath = "github.com/shurcooL/webdavfs",
        sum = "h1:JtcyT0rk/9PKOdnKQzuDR+FSjh7SGtJwpgVpfZBRKlQ=",
        version = "v0.0.0-20170829043945-18c3829fa133",
    )

    go_repository(
        name = "com_github_sirupsen_logrus",
        importpath = "github.com/sirupsen/logrus",
        sum = "h1:UBcNElsrwanuuMsnGSlYmtmgbb23qDR5dG+6X6Oo89I=",
        version = "v1.6.0",
    )

    go_repository(
        name = "com_github_smartystreets_assertions",
        importpath = "github.com/smartystreets/assertions",
        sum = "h1:zE9ykElWQ6/NYmHa3jpm/yHnI4xSofP+UP6SpjHcSeM=",
        version = "v0.0.0-20180927180507-b2de0cb4f26d",
    )
    go_repository(
        name = "com_github_smartystreets_goconvey",
        importpath = "github.com/smartystreets/goconvey",
        sum = "h1:fv0U8FUIMPNf1L9lnHLvLhgicrIVChEkdzIKYqbNC9s=",
        version = "v1.6.4",
    )
    go_repository(
        name = "com_github_smola_gocompat",
        importpath = "github.com/smola/gocompat",
        sum = "h1:6b1oIMlUXIpz//VKEDzPVBK8KG7beVwmHIUEBIs/Pns=",
        version = "v0.2.0",
    )
    go_repository(
        name = "com_github_soheilhy_cmux",
        importpath = "github.com/soheilhy/cmux",
        sum = "h1:0HKaf1o97UwFjHH9o5XsHUOF+tqmdA7KEzXLpiyaw0E=",
        version = "v0.1.4",
    )
    go_repository(
        name = "com_github_sony_gobreaker",
        importpath = "github.com/sony/gobreaker",
        sum = "h1:oMnRNZXX5j85zso6xCPRNPtmAycat+WcoKbklScLDgQ=",
        version = "v0.4.1",
    )
    go_repository(
        name = "com_github_sourcegraph_annotate",
        importpath = "github.com/sourcegraph/annotate",
        sum = "h1:yKm7XZV6j9Ev6lojP2XaIshpT4ymkqhMeSghO5Ps00E=",
        version = "v0.0.0-20160123013949-f4cad6c6324d",
    )
    go_repository(
        name = "com_github_sourcegraph_syntaxhighlight",
        importpath = "github.com/sourcegraph/syntaxhighlight",
        sum = "h1:qpG93cPwA5f7s/ZPBJnGOYQNK/vKsaDaseuKT5Asee8=",
        version = "v0.0.0-20170531221838-bd320f5d308e",
    )

    go_repository(
        name = "com_github_spacemonkeygo_openssl",
        importpath = "github.com/spacemonkeygo/openssl",
        sum = "h1:/eS3yfGjQKG+9kayBkj0ip1BGhq6zJ3eaVksphxAaek=",
        version = "v0.0.0-20181017203307-c2dcc5cca94a",
    )
    go_repository(
        name = "com_github_spacemonkeygo_spacelog",
        importpath = "github.com/spacemonkeygo/spacelog",
        sum = "h1:RC6RW7j+1+HkWaX/Yh71Ee5ZHaHYt7ZP4sQgUrm6cDU=",
        version = "v0.0.0-20180420211403-2296661a0572",
    )

    go_repository(
        name = "com_github_spaolacci_murmur3",
        importpath = "github.com/spaolacci/murmur3",
        sum = "h1:7c1g84S4BPRrfL5Xrdp6fOJ206sU9y293DDHaoy0bLI=",
        version = "v1.1.0",
    )
    go_repository(
        name = "com_github_spf13_afero",
        importpath = "github.com/spf13/afero",
        sum = "h1:5jhuqJyZCZf2JRofRvN/nIFgIWNzPa3/Vz8mYylgbWc=",
        version = "v1.2.2",
    )
    go_repository(
        name = "com_github_spf13_cast",
        importpath = "github.com/spf13/cast",
        sum = "h1:oget//CVOEoFewqQxwr0Ej5yjygnqGkvggSE/gB35Q8=",
        version = "v1.3.0",
    )

    go_repository(
        name = "com_github_spf13_cobra",
        importpath = "github.com/spf13/cobra",
        sum = "h1:O63eWlXlvyw4YdsuatjRIU6emvJ2fqz+PTdMEoxIT2s=",
        version = "v1.0.1-0.20201006035406-b97b5ead31f7",
    )
    go_repository(
        name = "com_github_spf13_jwalterweatherman",
        importpath = "github.com/spf13/jwalterweatherman",
        sum = "h1:XHEdyB+EcvlqZamSM4ZOMGlc93t6AcsBEu9Gc1vn7yk=",
        version = "v1.0.0",
    )

    go_repository(
        name = "com_github_spf13_pflag",
        importpath = "github.com/spf13/pflag",
        sum = "h1:iy+VFUOCP1a+8yFto/drg2CJ5u0yRoB7fZw3DKv/JXA=",
        version = "v1.0.5",
    )
    go_repository(
        name = "com_github_spf13_viper",
        importpath = "github.com/spf13/viper",
        sum = "h1:xVKxvI7ouOI5I+U9s2eeiUfMaWBVoXA3AWskkrqK0VM=",
        version = "v1.7.0",
    )
    go_repository(
        name = "com_github_src_d_envconfig",
        importpath = "github.com/src-d/envconfig",
        sum = "h1:/AJi6DtjFhZKNx3OB2qMsq7y4yT5//AeSZIe7rk+PX8=",
        version = "v1.0.0",
    )
    go_repository(
        name = "com_github_stackexchange_wmi",
        importpath = "github.com/StackExchange/wmi",
        sum = "h1:5sXbqlSomvdjlRbWyNqkPsJ3Fg+tQZCbgeX1VGljbQY=",
        version = "v0.0.0-20210224194228-fe8f1750fd46",
    )
    go_repository(
        name = "com_github_status_im_keycard_go",
        importpath = "github.com/status-im/keycard-go",
        sum = "h1:Oo2KZNP70KE0+IUJSidPj/BFS/RXNHmKIJOdckzml2E=",
        version = "v0.0.0-20200402102358-957c09536969",
    )

    go_repository(
        name = "com_github_streadway_amqp",
        importpath = "github.com/streadway/amqp",
        sum = "h1:WhxRHzgeVGETMlmVfqhRn8RIeeNoPr2Czh33I4Zdccw=",
        version = "v0.0.0-20190827072141-edfb9018d271",
    )
    go_repository(
        name = "com_github_streadway_handy",
        importpath = "github.com/streadway/handy",
        sum = "h1:AhmOdSHeswKHBjhsLs/7+1voOxT+LLrSk/Nxvk35fug=",
        version = "v0.0.0-20190108123426-d5acb3125c2a",
    )

    go_repository(
        name = "com_github_stretchr_objx",
        importpath = "github.com/stretchr/objx",
        sum = "h1:2vfRuCMp5sSVIDSqO8oNnWJq7mPa6KVP3iPIwFBuy8A=",
        version = "v0.1.1",
    )
    go_repository(
        name = "com_github_stretchr_testify",
        importpath = "github.com/stretchr/testify",
        sum = "h1:nwc3DEeHmmLAfoZucVR881uASk0Mfjw8xYJ99tb5CcY=",
        version = "v1.7.0",
    )

    go_repository(
        name = "com_github_subosito_gotenv",
        importpath = "github.com/subosito/gotenv",
        sum = "h1:Slr1R9HxAlEKefgq5jn9U+DnETlIUa6HfgEzj0g5d7s=",
        version = "v1.2.0",
    )
    http_archive(
        name = "com_github_supranational_blst",
        urls = [
            "https://github.com/supranational/blst/archive/0eab29bb46449d45be14df98ce38cbb8f9a05918.tar.gz",
        ],
        strip_prefix = "blst-0eab29bb46449d45be14df98ce38cbb8f9a05918",
        build_file = "//third_party:blst/blst.BUILD",
        sha256 = "29e818ea9636a604d86f53a2bab7ad5cba20ff043606edb81f3a384ff58393cd",
    )
    go_repository(
        name = "com_github_syndtr_goleveldb",
        importpath = "github.com/syndtr/goleveldb",
        sum = "h1:epCh84lMvA70Z7CTTCmYQn2CKbY8j86K7/FAIr141uY=",
        version = "v1.0.1-0.20210819022825-2ae1ddf74ef7",
    )
    go_repository(
        name = "com_github_tarm_serial",
        importpath = "github.com/tarm/serial",
        sum = "h1:UyzmZLoiDWMRywV4DUYb9Fbt8uiOSooupjTq10vpvnU=",
        version = "v0.0.0-20180830185346-98f6abe2eb07",
    )

    go_repository(
        name = "com_github_templexxx_cpufeat",
        importpath = "github.com/templexxx/cpufeat",
        sum = "h1:89CEmDvlq/F7SJEOqkIdNDGJXrQIhuIx9D2DBXjavSU=",
        version = "v0.0.0-20180724012125-cef66df7f161",
    )
    go_repository(
        name = "com_github_templexxx_xor",
        importpath = "github.com/templexxx/xor",
        sum = "h1:fj5tQ8acgNUr6O8LEplsxDhUIe2573iLkJc+PqnzZTI=",
        version = "v0.0.0-20191217153810-f85b25db303b",
    )
    go_repository(
        name = "com_github_thomaso_mirodin_intmath",
        importpath = "github.com/thomaso-mirodin/intmath",
        sum = "h1:cR8/SYRgyQCt5cNCMniB/ZScMkhI9nk8U5C7SbISXjo=",
        version = "v0.0.0-20160323211736-5dc6d854e46e",
    )

    go_repository(
        name = "com_github_tinylib_msgp",
        importpath = "github.com/tinylib/msgp",
        sum = "h1:DfdQrzQa7Yh2es9SuLkixqxuXS2SxsdYn0KbdrOGWD8=",
        version = "v1.0.2",
    )
    go_repository(
        name = "com_github_tjfoc_gmsm",
        importpath = "github.com/tjfoc/gmsm",
        sum = "h1:i7c6Za/IlgBvnGxYpfD7L3TGuaS+v6oGcgq+J9/ecEA=",
        version = "v1.3.0",
    )
    go_repository(
        name = "com_github_tklauser_go_sysconf",
        importpath = "github.com/tklauser/go-sysconf",
        sum = "h1:uu3Xl4nkLzQfXNsWn15rPc/HQCJKObbt1dKJeWp3vU4=",
        version = "v0.3.5",
    )
    go_repository(
        name = "com_github_tklauser_numcpus",
        importpath = "github.com/tklauser/numcpus",
        sum = "h1:oyhllyrScuYI6g+h/zUvNXNp1wy7x8qQy3t/piefldA=",
        version = "v0.2.2",
    )

    go_repository(
        name = "com_github_tmc_grpc_websocket_proxy",
        importpath = "github.com/tmc/grpc-websocket-proxy",
        sum = "h1:LnC5Kc/wtumK+WB441p7ynQJzVuNRJiqddSIE3IlSEQ=",
        version = "v0.0.0-20190109142713-0ad062ec5ee5",
    )

    go_repository(
        name = "com_github_trailofbits_go_mutexasserts",
        importpath = "github.com/trailofbits/go-mutexasserts",
        sum = "h1:8LRP+2JK8piIUU16ZDgWDXwjJcuJNTtCzadjTZj8Jf0=",
        version = "v0.0.0-20200708152505-19999e7d3cef",
    )
    go_repository(
        name = "com_github_twitchtv_twirp",
        importpath = "github.com/twitchtv/twirp",
        sum = "h1:3fNSDoSPyq+fTrifIvGue9XM/tptzuhiGY83rxPVNUg=",
        version = "v7.1.0+incompatible",
    )
    go_repository(
        name = "com_github_tyler_smith_go_bip39",
        importpath = "github.com/tyler-smith/go-bip39",
        sum = "h1:5eUemwrMargf3BSLRRCalXT93Ns6pQJIjYQN2nyfOP8=",
        version = "v1.1.0",
    )

    go_repository(
        name = "com_github_uber_jaeger_client_go",
        importpath = "github.com/uber/jaeger-client-go",
        sum = "h1:IxcNZ7WRY1Y3G4poYlx24szfsn/3LvK9QHCq9oQw8+U=",
        version = "v2.25.0+incompatible",
    )
    go_repository(
        name = "com_github_ugorji_go_codec",
        importpath = "github.com/ugorji/go/codec",
        sum = "h1:3SVOIvH7Ae1KRYyQWRjXWJEA9sS/c/pjvH++55Gr648=",
        version = "v0.0.0-20181204163529-d75b2dcb6bc8",
    )

    go_repository(
        name = "com_github_urfave_cli",
        importpath = "github.com/urfave/cli",
        sum = "h1:+mkCCcOFKPnCmVYVcURKps1Xe+3zP90gSYGNfRkjoIY=",
        version = "v1.22.1",
    )
    go_repository(
        name = "com_github_urfave_cli_v2",
        importpath = "github.com/urfave/cli/v2",
        sum = "h1:qph92Y649prgesehzOrQjdWyxFOp/QVM+6imKHad91M=",
        version = "v2.3.0",
    )
    go_repository(
        name = "com_github_valyala_bytebufferpool",
        importpath = "github.com/valyala/bytebufferpool",
        sum = "h1:GqA5TC/0021Y/b9FG4Oi9Mr3q7XYx6KllzawFIhcdPw=",
        version = "v1.0.0",
    )
    go_repository(
        name = "com_github_valyala_fasttemplate",
        importpath = "github.com/valyala/fasttemplate",
        sum = "h1:TVEnxayobAdVkhQfrfes2IzOB6o+z4roRkPF52WA1u4=",
        version = "v1.2.1",
    )

    go_repository(
        name = "com_github_viant_assertly",
        importpath = "github.com/viant/assertly",
        sum = "h1:5x1GzBaRteIwTr5RAGFVG14uNeRFxVNbXPWrK2qAgpc=",
        version = "v0.4.8",
    )
    go_repository(
        name = "com_github_viant_toolbox",
        importpath = "github.com/viant/toolbox",
        sum = "h1:6TteTDQ68CjgcCe8wH3D3ZhUQQOJXMTbj/D9rkk2a1k=",
        version = "v0.24.0",
    )

    go_repository(
        name = "com_github_victoriametrics_fastcache",
        importpath = "github.com/VictoriaMetrics/fastcache",
        sum = "h1:C/3Oi3EiBCqufydp1neRZkqcwmEiuRT9c3fqvvgKm5o=",
        version = "v1.6.0",
    )
    go_repository(
        name = "com_github_vividcortex_gohistogram",
        importpath = "github.com/VividCortex/gohistogram",
        sum = "h1:6+hBz+qvs0JOrrNhhmR7lFxo5sINxBCGXrdtl/UvroE=",
        version = "v1.0.0",
    )

    go_repository(
        name = "com_github_wealdtech_go_bytesutil",
        importpath = "github.com/wealdtech/go-bytesutil",
        sum = "h1:ocEg3Ke2GkZ4vQw5lp46rmO+pfqCCTgq35gqOy8JKVc=",
        version = "v1.1.1",
    )

    go_repository(
        name = "com_github_wealdtech_go_eth2_types_v2",
        build_directives = [
            "gazelle:resolve go github.com/herumi/bls-eth-go-binary/bls @herumi_bls_eth_go_binary//:go_default_library",
        ],
        importpath = "github.com/wealdtech/go-eth2-types/v2",
        sum = "h1:tiA6T88M6XQIbrV5Zz53l1G5HtRERcxQfmET225V4Ls=",
        version = "v2.5.2",
    )
    go_repository(
        name = "com_github_wealdtech_go_eth2_util",
        importpath = "github.com/wealdtech/go-eth2-util",
        sum = "h1:2INPeOR35x5LdFFpSzyw954WzTD+DFyHe3yKlJnG5As=",
        version = "v1.6.3",
    )

    go_repository(
        name = "com_github_wealdtech_go_eth2_wallet_encryptor_keystorev4",
        importpath = "github.com/wealdtech/go-eth2-wallet-encryptor-keystorev4",
        sum = "h1:SxrDVSr+oXuT1x8kZt4uWqNCvv5xXEGV9zd7cuSrZS8=",
        version = "v1.1.3",
    )

    go_repository(
        name = "com_github_wealdtech_go_eth2_wallet_types_v2",
        importpath = "github.com/wealdtech/go-eth2-wallet-types/v2",
        sum = "h1:264/meVYWt1wFw6Mtn+xwkZkXjID42gNra4rycoiDXI=",
        version = "v2.8.2",
    )
    go_repository(
        name = "com_github_wercker_journalhook",
        importpath = "github.com/wercker/journalhook",
        sum = "h1:shC1HB1UogxN5Ech3Yqaaxj1X/P656PPCB4RbojIJqc=",
        version = "v0.0.0-20180428041537-5d0a5ae867b3",
    )

    go_repository(
        name = "com_github_whyrusleeping_go_keyspace",
        importpath = "github.com/whyrusleeping/go-keyspace",
        sum = "h1:EKhdznlJHPMoKr0XTrX+IlJs1LH3lyx2nfr1dOlZ79k=",
        version = "v0.0.0-20160322163242-5b898ac5add1",
    )
    go_repository(
        name = "com_github_whyrusleeping_go_logging",
        importpath = "github.com/whyrusleeping/go-logging",
        sum = "h1:fwpzlmT0kRC/Fmd0MdmGgJG/CXIZ6gFq46FQZjprUcc=",
        version = "v0.0.1",
    )

    go_repository(
        name = "com_github_whyrusleeping_mafmt",
        importpath = "github.com/whyrusleeping/mafmt",
        sum = "h1:TCghSl5kkwEE0j+sU/gudyhVMRlpBin8fMBBHg59EbA=",
        version = "v1.2.8",
    )
    go_repository(
        name = "com_github_whyrusleeping_mdns",
        importpath = "github.com/whyrusleeping/mdns",
        sum = "h1:Y1/FEOpaCpD21WxrmfeIYCFPuVPRCY2XZTWzTNHGw30=",
        version = "v0.0.0-20190826153040-b9b60ed33aa9",
    )

    go_repository(
        name = "com_github_whyrusleeping_multiaddr_filter",
        importpath = "github.com/whyrusleeping/multiaddr-filter",
        sum = "h1:E9S12nwJwEOXe2d6gT6qxdvqMnNq+VnSsKPgm2ZZNds=",
        version = "v0.0.0-20160516205228-e903e4adabd7",
    )
    go_repository(
        name = "com_github_whyrusleeping_timecache",
        importpath = "github.com/whyrusleeping/timecache",
        sum = "h1:lYbXeSvJi5zk5GLKVuid9TVjS9a0OmLIDKTfoZBL6Ow=",
        version = "v0.0.0-20160911033111-cfcb2f1abfee",
    )

    go_repository(
        name = "com_github_willf_bitset",
        importpath = "github.com/willf/bitset",
        sum = "h1:ekJIKh6+YbUIVt9DfNbkR5d6aFcFTLDRyJNAACURBg8=",
        version = "v1.1.3",
    )

    go_repository(
        name = "com_github_x_cray_logrus_prefixed_formatter",
        importpath = "github.com/x-cray/logrus-prefixed-formatter",
        sum = "h1:00txxvfBM9muc0jiLIEAkAcIMJzfthRT6usrui8uGmg=",
        version = "v0.5.2",
    )
    go_repository(
        name = "com_github_xdg_scram",
        importpath = "github.com/xdg/scram",
        sum = "h1:u40Z8hqBAAQyv+vATcGgV0YCnDjqSL7/q/JyPhhJSPk=",
        version = "v0.0.0-20180814205039-7eeb5667e42c",
    )
    go_repository(
        name = "com_github_xdg_stringprep",
        importpath = "github.com/xdg/stringprep",
        sum = "h1:d9X0esnoa3dFsV0FG35rAT0RIhYFlPq7MiP+DW89La0=",
        version = "v1.0.0",
    )
    go_repository(
        name = "com_github_xiang90_probing",
        importpath = "github.com/xiang90/probing",
        sum = "h1:eY9dn8+vbi4tKz5Qo6v2eYzo7kUS51QINcR5jNpbZS8=",
        version = "v0.0.0-20190116061207-43a291ad63a2",
    )

    go_repository(
        name = "com_github_xlab_treeprint",
        importpath = "github.com/xlab/treeprint",
        sum = "h1:YdYsPAZ2pC6Tow/nPZOPQ96O3hm/ToAkGsPLzedXERk=",
        version = "v0.0.0-20180616005107-d6fb6747feb6",
    )
    go_repository(
        name = "com_github_xordataexchange_crypt",
        importpath = "github.com/xordataexchange/crypt",
        sum = "h1:ESFSdwYZvkeru3RtdrYueztKhOBCSAAzS4Gf+k0tEow=",
        version = "v0.0.3-0.20170626215501-b2862e3d0a77",
    )
    go_repository(
        name = "com_github_xtaci_kcp_go",
        importpath = "github.com/xtaci/kcp-go",
        sum = "h1:TN1uey3Raw0sTz0Fg8GkfM0uH3YwzhnZWQ1bABv5xAg=",
        version = "v5.4.20+incompatible",
    )
    go_repository(
        name = "com_github_xtaci_lossyconn",
        importpath = "github.com/xtaci/lossyconn",
        sum = "h1:J0GxkO96kL4WF+AIT3M4mfUVinOCPgf2uUWYFUzN0sM=",
        version = "v0.0.0-20190602105132-8df528c0c9ae",
    )
    go_repository(
        name = "com_github_yuin_goldmark",
        importpath = "github.com/yuin/goldmark",
        sum = "h1:dPmz1Snjq0kmkz159iL7S6WzdahUTHnHB5M56WFVifs=",
        version = "v1.3.5",
    )

    go_repository(
        name = "com_google_cloud_go",
        importpath = "cloud.google.com/go",
        sum = "h1:Dg9iHVQfrhq82rUNu9ZxUDrJLaxFUe/HlCVaLyRruq8=",
        version = "v0.65.0",
    )

    go_repository(
        name = "com_google_cloud_go_bigquery",
        importpath = "cloud.google.com/go/bigquery",
        sum = "h1:PQcPefKFdaIzjQFbiyOgAqyx8q5djaE7x9Sqe712DPA=",
        version = "v1.8.0",
    )
    go_repository(
        name = "com_google_cloud_go_bigtable",
        importpath = "cloud.google.com/go/bigtable",
        sum = "h1:F4cCmA4nuV84V5zYQ3MKY+M1Cw1avHDuf3S/LcZPA9c=",
        version = "v1.2.0",
    )
    go_repository(
        name = "com_google_cloud_go_datastore",
        importpath = "cloud.google.com/go/datastore",
        sum = "h1:/May9ojXjRkPBNVrq+oWLqmWCkr4OU5uRY29bu0mRyQ=",
        version = "v1.1.0",
    )

    go_repository(
        name = "com_google_cloud_go_firestore",
        importpath = "cloud.google.com/go/firestore",
        sum = "h1:9x7Bx0A9R5/M9jibeJeZWqjeVEIxYW9fZYqB9a70/bY=",
        version = "v1.1.0",
    )
    go_repository(
        name = "com_google_cloud_go_pubsub",
        importpath = "cloud.google.com/go/pubsub",
        sum = "h1:ukjixP1wl0LpnZ6LWtZJ0mX5tBmjp1f8Sqer8Z2OMUU=",
        version = "v1.3.1",
    )
    go_repository(
        name = "com_google_cloud_go_storage",
        importpath = "cloud.google.com/go/storage",
        sum = "h1:STgFzyU5/8miMl0//zKh2aQeTyeaUH3WN9bSUiJ09bA=",
        version = "v1.10.0",
    )
    go_repository(
        name = "com_shuralyov_dmitri_app_changes",
        importpath = "dmitri.shuralyov.com/app/changes",
        sum = "h1:hJiie5Bf3QucGRa4ymsAUOxyhYwGEz1xrsVk0P8erlw=",
        version = "v0.0.0-20180602232624-0a106ad413e3",
    )

    go_repository(
        name = "com_shuralyov_dmitri_gpu_mtl",
        importpath = "dmitri.shuralyov.com/gpu/mtl",
        sum = "h1:VpgP7xuJadIUuKccphEpTJnWhS2jkQyMt6Y7pJCD7fY=",
        version = "v0.0.0-20190408044501-666a987793e9",
    )
    go_repository(
        name = "com_shuralyov_dmitri_html_belt",
        importpath = "dmitri.shuralyov.com/html/belt",
        sum = "h1:SPOUaucgtVls75mg+X7CXigS71EnsfVUK/2CgVrwqgw=",
        version = "v0.0.0-20180602232347-f7d459c86be0",
    )
    go_repository(
        name = "com_shuralyov_dmitri_service_change",
        importpath = "dmitri.shuralyov.com/service/change",
        sum = "h1:GvWw74lx5noHocd+f6HBMXK6DuggBB1dhVkuGZbv7qM=",
        version = "v0.0.0-20181023043359-a85b471d5412",
    )
    go_repository(
        name = "com_shuralyov_dmitri_state",
        importpath = "dmitri.shuralyov.com/state",
        sum = "h1:ivON6cwHK1OH26MZyWDCnbTRZZf0IhNsENoNAKFS1g4=",
        version = "v0.0.0-20180228185332-28bcc343414c",
    )

    go_repository(
        name = "com_sourcegraph_sourcegraph_appdash",
        importpath = "sourcegraph.com/sourcegraph/appdash",
        sum = "h1:ucqkfpjg9WzSUubAO62csmucvxl4/JeW3F4I4909XkM=",
        version = "v0.0.0-20190731080439-ebfcffb1b5c0",
    )
    go_repository(
        name = "com_sourcegraph_sourcegraph_go_diff",
        importpath = "sourcegraph.com/sourcegraph/go-diff",
        sum = "h1:eTiIR0CoWjGzJcnQ3OkhIl/b9GJovq4lSAVRt0ZFEG8=",
        version = "v0.5.0",
    )
    go_repository(
        name = "com_sourcegraph_sqs_pbtypes",
        importpath = "sourcegraph.com/sqs/pbtypes",
        sum = "h1:JPJh2pk3+X4lXAkZIk2RuE/7/FoK9maXw+TNPJhVS/c=",
        version = "v0.0.0-20180604144634-d3ebe8f20ae4",
    )

    # Note: go_repository is already wrapped with maybe!
    maybe(
        git_repository,
        name = "graknlabs_bazel_distribution",
        commit = "962f3a7e56942430c0ec120c24f9e9f2a9c2ce1a",
        remote = "https://github.com/graknlabs/bazel-distribution",
        shallow_since = "1569509514 +0300",
    )

    go_repository(
        name = "in_gopkg_alecthomas_kingpin_v2",
        importpath = "gopkg.in/alecthomas/kingpin.v2",
        sum = "h1:jMFz6MfLP0/4fUyZle81rXUoxOBFi19VUFKVDOQfozc=",
        version = "v2.2.6",
    )
    go_repository(
        name = "in_gopkg_bsm_ratelimit_v1",
        importpath = "gopkg.in/bsm/ratelimit.v1",
        sum = "h1:stTHdEoWg1pQ8riaP5ROrjS6zy6wewH/Q2iwnLCQUXY=",
        version = "v1.0.0-20160220154919-db14e161995a",
    )
    go_repository(
        name = "in_gopkg_cenkalti_backoff_v1",
        importpath = "gopkg.in/cenkalti/backoff.v1",
        sum = "h1:Arh75ttbsvlpVA7WtVpH4u9h6Zl46xuptxqLxPiSo4Y=",
        version = "v1.1.0",
    )

    go_repository(
        name = "in_gopkg_check_v1",
        importpath = "gopkg.in/check.v1",
        sum = "h1:Hei/4ADfdWqJk1ZMxUNpqntNwaWcugrBjAiHlqqRiVk=",
        version = "v1.0.0-20201130134442-10cb98267c6c",
    )
    go_repository(
        name = "in_gopkg_cheggaaa_pb_v1",
        importpath = "gopkg.in/cheggaaa/pb.v1",
        sum = "h1:Ev7yu1/f6+d+b3pi5vPdRPc6nNtP1umSfcWiEfRqv6I=",
        version = "v1.0.25",
    )
    go_repository(
        name = "in_gopkg_d4l3k_messagediff_v1",
        importpath = "gopkg.in/d4l3k/messagediff.v1",
        sum = "h1:70AthpjunwzUiarMHyED52mj9UwtAnE89l1Gmrt3EU0=",
        version = "v1.2.1",
    )
    go_repository(
        name = "in_gopkg_errgo_v2",
        importpath = "gopkg.in/errgo.v2",
        sum = "h1:0vLT13EuvQ0hNvakwLuFZ/jYrLp5F3kcWHXdRggjCE8=",
        version = "v2.1.0",
    )
    go_repository(
        name = "in_gopkg_fsnotify_v1",
        importpath = "gopkg.in/fsnotify.v1",
        sum = "h1:xOHLXZwVvI9hhs+cLKq5+I5onOuwQLhQwiu63xxlHs4=",
        version = "v1.4.7",
    )
    go_repository(
        name = "in_gopkg_gcfg_v1",
        importpath = "gopkg.in/gcfg.v1",
        sum = "h1:m8OOJ4ccYHnx2f4gQwpno8nAX5OGOh7RLaaz0pj3Ogs=",
        version = "v1.2.3",
    )

    go_repository(
        name = "in_gopkg_inf_v0",
        importpath = "gopkg.in/inf.v0",
        sum = "h1:73M5CoZyi3ZLMOyDlQh031Cx6N9NDJ2Vvfl76EDAgDc=",
        version = "v0.9.1",
    )

    go_repository(
        name = "in_gopkg_ini_v1",
        importpath = "gopkg.in/ini.v1",
        sum = "h1:AQvPpx3LzTDM0AjnIRlVFwFFGC+npRopjZxLJj6gdno=",
        version = "v1.51.0",
    )
    go_repository(
        name = "in_gopkg_jcmturner_aescts_v1",
        importpath = "gopkg.in/jcmturner/aescts.v1",
        sum = "h1:cVVZBK2b1zY26haWB4vbBiZrfFQnfbTVrE3xZq6hrEw=",
        version = "v1.0.1",
    )
    go_repository(
        name = "in_gopkg_jcmturner_dnsutils_v1",
        importpath = "gopkg.in/jcmturner/dnsutils.v1",
        sum = "h1:cIuC1OLRGZrld+16ZJvvZxVJeKPsvd5eUIvxfoN5hSM=",
        version = "v1.0.1",
    )
    go_repository(
        name = "in_gopkg_jcmturner_goidentity_v3",
        importpath = "gopkg.in/jcmturner/goidentity.v3",
        sum = "h1:1duIyWiTaYvVx3YX2CYtpJbUFd7/UuPYCfgXtQ3VTbI=",
        version = "v3.0.0",
    )
    go_repository(
        name = "in_gopkg_jcmturner_gokrb5_v7",
        importpath = "gopkg.in/jcmturner/gokrb5.v7",
        sum = "h1:a9tsXlIDD9SKxotJMK3niV7rPZAJeX2aD/0yg3qlIrg=",
        version = "v7.5.0",
    )
    go_repository(
        name = "in_gopkg_jcmturner_rpc_v1",
        importpath = "gopkg.in/jcmturner/rpc.v1",
        sum = "h1:QHIUxTX1ISuAv9dD2wJ9HWQVuWDX/Zc0PfeC2tjc4rU=",
        version = "v1.1.0",
    )

    go_repository(
        name = "in_gopkg_natefinch_npipe_v2",
        importpath = "gopkg.in/natefinch/npipe.v2",
        sum = "h1:+JknDZhAj8YMt7GC73Ei8pv4MzjDUNPHgQWJdtMAaDU=",
        version = "v2.0.0-20160621034901-c1b8fa8bdcce",
    )
    go_repository(
        name = "in_gopkg_olebedev_go_duktape_v3",
        importpath = "gopkg.in/olebedev/go-duktape.v3",
        sum = "h1:a6cXbcDDUkSBlpnkWV1bJ+vv3mOgQEltEJ2rPxroVu0=",
        version = "v3.0.0-20200619000410-60c24ae608a6",
    )
    go_repository(
        name = "in_gopkg_redis_v4",
        importpath = "gopkg.in/redis.v4",
        sum = "h1:y3XbwQAiHwgNLUng56mgWYK39vsPqo8sT84XTEcxjr0=",
        version = "v4.2.4",
    )
    go_repository(
        name = "in_gopkg_resty_v1",
        importpath = "gopkg.in/resty.v1",
        sum = "h1:CuXP0Pjfw9rOuY6EP+UvtNvt5DSqHpIxILZKT/quCZI=",
        version = "v1.12.0",
    )

    go_repository(
        name = "in_gopkg_src_d_go_cli_v0",
        importpath = "gopkg.in/src-d/go-cli.v0",
        sum = "h1:mXa4inJUuWOoA4uEROxtJ3VMELMlVkIxIfcR0HBekAM=",
        version = "v0.0.0-20181105080154-d492247bbc0d",
    )
    go_repository(
        name = "in_gopkg_src_d_go_log_v1",
        importpath = "gopkg.in/src-d/go-log.v1",
        sum = "h1:heWvX7J6qbGWbeFS/aRmiy1eYaT+QMV6wNvHDyMjQV4=",
        version = "v1.0.1",
    )
    go_repository(
        name = "in_gopkg_tomb_v1",
        importpath = "gopkg.in/tomb.v1",
        sum = "h1:uRGJdciOHaEIrze2W8Q3AKkepLTh2hOroT7a+7czfdQ=",
        version = "v1.0.0-20141024135613-dd632973f1e7",
    )

    go_repository(
        name = "in_gopkg_urfave_cli_v1",
        importpath = "gopkg.in/urfave/cli.v1",
        sum = "h1:NdAVW6RYxDif9DhDHaAortIu956m2c0v+09AZBPTbE0=",
        version = "v1.20.0",
    )
    go_repository(
        name = "in_gopkg_warnings_v0",
        importpath = "gopkg.in/warnings.v0",
        sum = "h1:wFXVbFY8DY5/xOe1ECiWdKCzZlxgshcYVNkBHstARME=",
        version = "v0.1.2",
    )

    go_repository(
        name = "in_gopkg_yaml_v2",
        importpath = "gopkg.in/yaml.v2",
        nofuzz = True,
        sum = "h1:D8xgwECY7CYvx+Y2n4sBz93Jn9JRvxdiyyo8CTfuKaY=",
        version = "v2.4.0",
    )

    go_repository(
        name = "in_gopkg_yaml_v3",
        importpath = "gopkg.in/yaml.v3",
        sum = "h1:h8qDotaEPuJATrMmW04NCwg7v22aHH28wwpauUhK9Oo=",
        version = "v3.0.0-20210107192922-496545a6307b",
    )
    go_repository(
        name = "io_etcd_go_bbolt",
        importpath = "go.etcd.io/bbolt",
        sum = "h1:XAzx9gjCb0Rxj7EoqcClPD1d5ZBxZJk0jbuoPHenBt0=",
        version = "v1.3.5",
    )
    go_repository(
        name = "io_etcd_go_etcd",
        importpath = "go.etcd.io/etcd",
        sum = "h1:VcrIfasaLFkyjk6KNlXQSzO+B0fZcnECiDrKJsfxka0=",
        version = "v0.0.0-20191023171146-3cf2f69b5738",
    )

    go_repository(
        name = "io_k8s_api",
        build_file_proto_mode = "disable_global",
        importpath = "k8s.io/api",
        sum = "h1:2AJaUQdgUZLoDZHrun21PW2Nx9+ll6cUzvn3IKhSIn0=",
        version = "v0.18.3",
    )
    go_repository(
        name = "io_k8s_apimachinery",
        build_file_proto_mode = "disable_global",
        importpath = "k8s.io/apimachinery",
        sum = "h1:pOGcbVAhxADgUYnjS08EFXs9QMl8qaH5U4fr5LGUrSk=",
        version = "v0.18.3",
    )
    go_repository(
        name = "io_k8s_client_go",
        build_extra_args = ["-exclude=vendor"],
        build_naming_convention = "go_default_library",
        importpath = "k8s.io/client-go",
        sum = "h1:QaJzz92tsN67oorwzmoB0a9r9ZVHuD5ryjbCKP0U22k=",
        version = "v0.18.3",
    )
    go_repository(
        name = "io_k8s_gengo",
        importpath = "k8s.io/gengo",
        sum = "h1:4s3/R4+OYYYUKptXPhZKjQ04WJ6EhQQVFdjOFvCazDk=",
        version = "v0.0.0-20190128074634-0689ccc1d7d6",
    )

    go_repository(
        name = "io_k8s_klog",
        importpath = "k8s.io/klog",
        sum = "h1:Pt+yjF5aB1xDSVbau4VsWe+dQNzA0qv1LlXdC2dF6Q8=",
        version = "v1.0.0",
    )
    go_repository(
        name = "io_k8s_klog_v2",
        importpath = "k8s.io/klog/v2",
        sum = "h1:WmkrnW7fdrm0/DMClc+HIxtftvxVIPAhlVwMQo5yLco=",
        version = "v2.3.0",
    )
    go_repository(
        name = "io_k8s_kube_openapi",
        importpath = "k8s.io/kube-openapi",
        sum = "h1:Oh3Mzx5pJ+yIumsAD0MOECPVeXsVot0UkiaCGVyfGQY=",
        version = "v0.0.0-20200410145947-61e04a5be9a6",
    )

    go_repository(
        name = "io_k8s_sigs_structured_merge_diff_v3",
        importpath = "sigs.k8s.io/structured-merge-diff/v3",
        sum = "h1:dOmIZBMfhcHS09XZkMyUgkq5trg3/jRyJYFZUiaOp8E=",
        version = "v3.0.0",
    )

    go_repository(
        name = "io_k8s_sigs_yaml",
        importpath = "sigs.k8s.io/yaml",
        sum = "h1:kr/MCeFWJWTwyaHoR9c8EjH9OumOmoF9YGiZd7lFm/Q=",
        version = "v1.2.0",
    )
    go_repository(
        name = "io_k8s_utils",
        importpath = "k8s.io/utils",
        sum = "h1:ZtTUW5+ZWaoqjR3zOpRa7oFJ5d4aA22l4me/xArfOIc=",
        version = "v0.0.0-20200520001619-278ece378a50",
    )
    go_repository(
        name = "io_opencensus_go",
        importpath = "go.opencensus.io",
        sum = "h1:gqCw0LfLxScz8irSi8exQc7fyQ0fKQU/qnC/X8+V/1M=",
        version = "v0.23.0",
    )
    go_repository(
        name = "io_opencensus_go_contrib_exporter_jaeger",
        importpath = "contrib.go.opencensus.io/exporter/jaeger",
        sum = "h1:yGBYzYMewVL0yO9qqJv3Z5+IRhPdU7e9o/2oKpX4YvI=",
        version = "v0.2.1",
    )
    go_repository(
        name = "io_opentelemetry_go_proto_otlp",
        importpath = "go.opentelemetry.io/proto/otlp",
        sum = "h1:rwOQPCuKAKmwGKq2aVNnYIibI6wnV7EvzgfTCzcdGg8=",
        version = "v0.7.0",
    )

    go_repository(
        name = "io_rsc_binaryregexp",
        importpath = "rsc.io/binaryregexp",
        sum = "h1:HfqmD5MEmC0zvwBuF187nq9mdnXjXsSivRiXN7SmRkE=",
        version = "v0.2.0",
    )
    go_repository(
        name = "io_rsc_pdf",
        importpath = "rsc.io/pdf",
        sum = "h1:k1MczvYDUvJBe93bYd7wrZLLUEcLZAuF824/I4e5Xr4=",
        version = "v0.1.1",
    )
    go_repository(
        name = "io_rsc_quote_v3",
        importpath = "rsc.io/quote/v3",
        sum = "h1:9JKUTTIUgS6kzR9mK1YuGKv6Nl+DijDNIc0ghT58FaY=",
        version = "v3.1.0",
    )
    go_repository(
        name = "io_rsc_sampler",
        importpath = "rsc.io/sampler",
        sum = "h1:7uVkIFmeBqHfdjD+gZwtXXI+RODJ2Wc4O7MPEh/QiW4=",
        version = "v1.3.0",
    )
    go_repository(
        name = "org_apache_git_thrift_git",
        importpath = "git.apache.org/thrift.git",
        sum = "h1:OR8VhtwhcAI3U48/rzBsVOuHi0zDPzYI1xASVcdSgR8=",
        version = "v0.0.0-20180902110319-2566ecd5d999",
    )

    go_repository(
        name = "org_collectd",
        importpath = "collectd.org",
        sum = "h1:iNBHGw1VvPJxH2B6RiFWFZ+vsjo1lCdRszBeOuwGi00=",
        version = "v0.3.0",
    )
    go_repository(
        name = "org_go4",
        importpath = "go4.org",
        sum = "h1:+hE86LblG4AyDgwMCLTE6FOlM9+qjHSYS+rKqxUVdsM=",
        version = "v0.0.0-20180809161055-417644f6feb5",
    )
    go_repository(
        name = "org_go4_grpc",
        importpath = "grpc.go4.org",
        sum = "h1:tmXTu+dfa+d9Evp8NpJdgOy6+rt8/x4yG7qPBrtNfLY=",
        version = "v0.0.0-20170609214715-11d0a25b4919",
    )

    go_repository(
        name = "org_golang_google_api",
        importpath = "google.golang.org/api",
        sum = "h1:k40adF3uR+6x/+hO5Dh4ZFUqFp67vxvbpafFiJxl10A=",
        version = "v0.34.0",
    )
    go_repository(
        name = "org_golang_google_appengine",
        importpath = "google.golang.org/appengine",
        sum = "h1:FZR1q0exgwxzPzp/aF+VccGrSfxfPpkBqjIIEq3ru6c=",
        version = "v1.6.7",
    )
    go_repository(
        name = "org_golang_google_genproto",
        importpath = "google.golang.org/genproto",
        sum = "h1:KMgpo2lWy1vfrYjtxPAzR0aNWeAR1UdQykt6sj/hpBY=",
        version = "v0.0.0-20210426193834-eac7f76ac494",
    )

    go_repository(
        name = "org_golang_google_grpc",
        build_file_proto_mode = "disable",
        importpath = "google.golang.org/grpc",
        sum = "h1:AGJ0Ih4mHjSeibYkFGh1dD9KJ/eOtZ93I6hoHhukQ5Q=",
        version = "v1.40.0",
    )
    go_repository(
        name = "org_golang_google_grpc_cmd_protoc_gen_go_grpc",
        importpath = "google.golang.org/grpc/cmd/protoc-gen-go-grpc",
        sum = "h1:lQ+dE99pFsb8osbJB3oRfE5eW4Hx6a/lZQr8Jh+eoT4=",
        version = "v1.0.0",
    )
    go_repository(
        name = "org_golang_google_protobuf",
        importpath = "google.golang.org/protobuf",
        sum = "h1:SnqbnDw1V7RiZcXPx5MEeqPv2s79L9i7BJUlG/+RurQ=",
        version = "v1.27.1",
    )
    go_repository(
        name = "org_golang_x_build",
        importpath = "golang.org/x/build",
        sum = "h1:E2M5QgjZ/Jg+ObCQAudsXxuTsLj7Nl5RV/lZcQZmKSo=",
        version = "v0.0.0-20190111050920-041ab4dc3f9d",
    )

    go_repository(
        name = "org_golang_x_crypto",
        importpath = "golang.org/x/crypto",
        sum = "h1:/pEO3GD/ABYAjuakUS6xSEmmlyVS4kxBNkeA9tLJiTI=",
        version = "v0.0.0-20211117183948-ae814b36b871",
    )
    go_repository(
        name = "org_golang_x_exp",
        importpath = "golang.org/x/exp",
        sum = "h1:rMqLP+9XLy+LdbCXHjJHAmTfXCr93W7oruWA6Hq1Alc=",
        version = "v0.0.0-20200513190911-00229845015e",
    )
    go_repository(
        name = "org_golang_x_image",
        importpath = "golang.org/x/image",
        sum = "h1:+qEpEAPhDZ1o0x3tHzZTQDArnOixOzGD9HUJfcg0mb4=",
        version = "v0.0.0-20190802002840-cff245a6509b",
    )

    go_repository(
        name = "org_golang_x_lint",
        importpath = "golang.org/x/lint",
        sum = "h1:2M3HP5CCK1Si9FQhwnzYhXdG6DXeebvUHFpre8QvbyI=",
        version = "v0.0.0-20201208152925-83fdc39ff7b5",
    )
    go_repository(
        name = "org_golang_x_mobile",
        importpath = "golang.org/x/mobile",
        sum = "h1:4+4C/Iv2U4fMZBiMCc98MG1In4gJY5YRhtpDNeDeHWs=",
        version = "v0.0.0-20190719004257-d2bd2a29d028",
    )

    go_repository(
        name = "org_golang_x_mod",
        importpath = "golang.org/x/mod",
        sum = "h1:Gz96sIWK3OalVv/I/qNygP42zyoKp3xptRVCWRFEBvo=",
        version = "v0.4.2",
    )

    go_repository(
        name = "org_golang_x_net",
        importpath = "golang.org/x/net",
        sum = "h1:CIJ76btIcR3eFI5EgSo6k1qKw9KJexJuRLI9G7Hp5wE=",
        version = "v0.0.0-20211112202133-69e39bad7dc2",
    )
    go_repository(
        name = "org_golang_x_oauth2",
        importpath = "golang.org/x/oauth2",
        sum = "h1:pkQiBZBvdos9qq4wBAHqlzuZHEXo07pqV06ef90u1WI=",
        version = "v0.0.0-20210514164344-f6687ab2804c",
    )
    go_repository(
        name = "org_golang_x_perf",
        importpath = "golang.org/x/perf",
        sum = "h1:xYq6+9AtI+xP3M4r0N1hCkHrInHDBohhquRgx9Kk6gI=",
        version = "v0.0.0-20180704124530-6e6d33e29852",
    )

    go_repository(
        name = "org_golang_x_sync",
        importpath = "golang.org/x/sync",
        sum = "h1:5KslGYwFpkhGh+Q16bwMP3cOontH8FOep7tGV86Y7SQ=",
        version = "v0.0.0-20210220032951-036812b2e83c",
    )
    go_repository(
        name = "org_golang_x_sys",
        importpath = "golang.org/x/sys",
        sum = "h1:TyHqChC80pFkXWraUUf6RuB5IqFdQieMLwwCJokV2pc=",
        version = "v0.0.0-20211124211545-fe61309f8881",
    )
    go_repository(
        name = "org_golang_x_term",
        importpath = "golang.org/x/term",
        sum = "h1:v+OssWQX+hTHEmOBgwxdZxK4zHq3yOs8F9J7mk0PY8E=",
        version = "v0.0.0-20201126162022-7de9c90e9dd1",
    )

    go_repository(
        name = "org_golang_x_text",
        importpath = "golang.org/x/text",
        sum = "h1:olpwvP2KacW1ZWvsR7uQhoyTYvKAupfQrRGBFM352Gk=",
        version = "v0.3.7",
    )
    go_repository(
        name = "org_golang_x_time",
        importpath = "golang.org/x/time",
        sum = "h1:O8mE0/t419eoIwhTFpKVkHiTs/Igowgfkj25AcZrtiE=",
        version = "v0.0.0-20210220033141-f8bda1e9f3ba",
    )
    go_repository(
        name = "org_golang_x_tools",
        importpath = "golang.org/x/tools",
        sum = "h1:wGiQel/hW0NnEkJUk8lbzkX2gFJU6PFxf1v5OlCfuOs=",
        version = "v0.1.1",
    )

    go_repository(
        name = "org_golang_x_xerrors",
        importpath = "golang.org/x/xerrors",
        sum = "h1:go1bK/D/BFZV2I8cIQd1NKEZ+0owSTG1fDTci4IqFcE=",
        version = "v0.0.0-20200804184101-5ec99f83aff1",
    )

    go_repository(
        name = "org_gonum_v1_gonum",
        importpath = "gonum.org/v1/gonum",
        sum = "h1:DJy6UzXbahnGUf1ujUNkh/NEtK14qMo2nvlBPs4U5yw=",
        version = "v0.6.0",
    )
    go_repository(
        name = "org_gonum_v1_netlib",
        importpath = "gonum.org/v1/netlib",
        sum = "h1:OE9mWmgKkjJyEmDAAtGMPjXu+YNeGvK9VTSHY6+Qihc=",
        version = "v0.0.0-20190313105609-8cb42192e0e0",
    )
    go_repository(
        name = "org_gonum_v1_plot",
        importpath = "gonum.org/v1/plot",
        sum = "h1:Qh4dB5D/WpoUUp3lSod7qgoyEHbDGPUWjIbnqdqqe1k=",
        version = "v0.0.0-20190515093506-e2840ee46a6b",
    )
    go_repository(
        name = "org_uber_go_atomic",
        importpath = "go.uber.org/atomic",
        sum = "h1:ECmE8Bn/WFTYwEW/bpKD3M8VtR/zQVbavAoalC1PYyE=",
        version = "v1.9.0",
    )

    go_repository(
        name = "org_uber_go_automaxprocs",
        build_directives = [
            # Do not use this library directly.
            # Rather, load maxprocs from github.com/prysmaticlabs/runtime/maxprocs.
            "gazelle:go_visibility @prysm//runtime/maxprocs:__pkg__",
        ],
        importpath = "go.uber.org/automaxprocs",
        sum = "h1:II28aZoGdaglS5vVNnspf28lnZpXScxtIozx1lAjdb0=",
        version = "v1.3.0",
    )
    go_repository(
        name = "org_uber_go_goleak",
        importpath = "go.uber.org/goleak",
        sum = "h1:z+mqJhf6ss6BSfSM671tgKyZBFPTTJM+HLxnhPC3wu0=",
        version = "v1.1.10",
    )
    go_repository(
        name = "org_uber_go_multierr",
        importpath = "go.uber.org/multierr",
        sum = "h1:zaiO/rmgFjbmCXdSYJWQcdvOCsthmdaHfr3Gm2Kx4Ec=",
        version = "v1.7.0",
    )
    go_repository(
        name = "org_uber_go_tools",
        importpath = "go.uber.org/tools",
        sum = "h1:0mgffUl7nfd+FpvXMVz4IDEaUSmT1ysygQC7qYo7sG4=",
        version = "v0.0.0-20190618225709-2cfd321de3ee",
    )
    go_repository(
        name = "org_uber_go_zap",
        importpath = "go.uber.org/zap",
        sum = "h1:mZQZefskPPCMIBCSEH0v2/iUqqLrYtaeqwD6FUGUnFE=",
        version = "v1.19.0",
    )
    go_repository(
        name = "tools_gotest",
        importpath = "gotest.tools",
        sum = "h1:VsBPFP1AI068pPrMxtb/S8Zkgf9xEmTLJjfM+P5UIEo=",
        version = "v2.2.0+incompatible",
    )<|MERGE_RESOLUTION|>--- conflicted
+++ resolved
@@ -847,13 +847,8 @@
         importpath = "github.com/ferranbt/fastssz",
         nofuzz = True,
         replace = "github.com/rkapka/fastssz",
-<<<<<<< HEAD
-        sum = "h1:oUUUWCSCBzoFvIAghK2bJHZaofTL7klm7pXC2vFARMc=",
-        version = "v0.0.0-20211201172730-704c2d849538",
-=======
         sum = "h1:qYiOaivmMvCV9dy5TZmlBpg0tZAOsVbuJhLodQt9HPg=",
         version = "v0.0.0-20211202172403-56ee4a0f2daa",
->>>>>>> 85b7baf3
     )
 
     go_repository(
