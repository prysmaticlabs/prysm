--- conflicted
+++ resolved
@@ -846,15 +846,9 @@
         name = "com_github_ferranbt_fastssz",
         importpath = "github.com/ferranbt/fastssz",
         nofuzz = True,
-<<<<<<< HEAD
         replace = "github.com/rkapka/fastssz",
         sum = "h1:uV/0Mu8suy/BFheMB83Mtpq+YkWiK/Of3krp7Ghbsp8=",
         version = "v0.0.0-20211123092124-80e4d34d8c47",
-=======
-        replace = "github.com/prysmaticlabs/fastssz",
-        sum = "h1:BC9nIbhpQMyFlmLUJsVv8/+UewAVIjJegtvgaP9bV/M=",
-        version = "v0.0.0-20211123050228-97d96f38caae",
->>>>>>> d3c97da4
     )
 
     go_repository(
@@ -2992,13 +2986,8 @@
     go_repository(
         name = "com_github_prysmaticlabs_protoc_gen_go_cast",
         importpath = "github.com/prysmaticlabs/protoc-gen-go-cast",
-<<<<<<< HEAD
         sum = "h1:6xG5INLLQSYqNzUU/7GIQLim4ukeIePwNTLqCbl0hnI=",
         version = "v0.0.0-20211104110150-80401559c886",
-=======
-        sum = "h1:+jhXLjEYVW4qU2z5SOxlxN+Hv/A9FDf0HpfDurfMEz0=",
-        version = "v0.0.0-20211014160335-757fae4f38c6",
->>>>>>> d3c97da4
     )
 
     go_repository(
