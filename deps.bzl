--- conflicted
+++ resolved
@@ -2578,13 +2578,8 @@
         name = "com_github_prysmaticlabs_ethereumapis",
         build_file_generation = "off",
         importpath = "github.com/prysmaticlabs/ethereumapis",
-<<<<<<< HEAD
-        sum = "h1:0JSOkWO7IEu7vZjKMLi9clV6YYo7NBIOYkZSOoKFa8Q=",
-        version = "v0.0.0-20210208095542-95e683d0aa9f",
-=======
         sum = "h1:AjiLsftpd4nv8D/nd12ZhGBTxV64P3UNSEMfAt8rS70=",
         version = "v0.0.0-20210209145421-7f5672c50eaa",
->>>>>>> ed9c69ec
     )
     go_repository(
         name = "com_github_prysmaticlabs_go_bitfield",
