load("@bazel_tools//tools/build_defs/repo:git.bzl", "git_repository")
load("@bazel_tools//tools/build_defs/repo:http.bzl", "http_archive")  # gazelle:keep
load("@prysm//tools/go:def.bzl", "go_repository", "maybe")  # gazelle:keep

# Prysm's third party / external dependencies.
#
##################################################################
#
#                    ██████████████████
#                  ██                  ██
#                ██  ██████████████████  ██
#              ██  ██████████████████████  ██
#            ██  ██████████████████████████  ██
#          ██  ██████████████████████████████  ██
#        ██  ██████████████████████████████████  ██
#      ██  ██████████████████████████████████████  ██
#      ██  ██████    ██      ████  ████    ██████  ██
#      ██  ████  ████████  ████  ██  ██  ██  ████  ██
#      ██  ████  ████████  ████  ██  ██  ██  ████  ██
#      ██  ██████  ██████  ████  ██  ██    ██████  ██
#      ██  ████████  ████  ████  ██  ██  ████████  ██
#      ██  ████████  ████  ████  ██  ██  ████████  ██
#      ██  ████    ██████  ██████  ████  ████████  ██
#      ██  ██████████████████████████████████████  ██
#        ██  ██████████████████████████████████  ██
#          ██  ██████████████████████████████  ██
#            ██  ██████████████████████████  ██
#              ██  ██████████████████████  ██
#                ██  ██████████████████  ██
#                  ██                  ██
#                    ██████████████████
#
##################################################################
#           Make sure you have read DEPENDENCIES.md!
##################################################################
def prysm_deps():
    go_repository(
        name = "co_honnef_go_tools",
        importpath = "honnef.co/go/tools",
        sum = "h1:VUeHARd+9362HPYyFWjsRa6jBIAf2xWbDv6QXMRztbQ=",
        version = "v0.5.0-0.dev.0.20231205170804-aef76f4feee2",
    )
    go_repository(
        name = "com_github_aclements_go_moremath",
        importpath = "github.com/aclements/go-moremath",
        sum = "h1:xlwdaKcTNVW4PtpQb8aKA4Pjy0CdJHEqvFbAnvR5m2g=",
        version = "v0.0.0-20210112150236-f10218a38794",
    )
    go_repository(
        name = "com_github_afex_hystrix_go",
        importpath = "github.com/afex/hystrix-go",
        sum = "h1:rFw4nCn9iMW+Vajsk51NtYIcwSTkXr+JGrMd36kTDJw=",
        version = "v0.0.0-20180502004556-fa1af6a1f4f5",
    )
    go_repository(
        name = "com_github_alecthomas_kingpin_v2",
        importpath = "github.com/alecthomas/kingpin/v2",
        sum = "h1:f48lwail6p8zpO1bC4TxtqACaGqHYA22qkHjHpqDjYY=",
        version = "v2.4.0",
    )
    go_repository(
        name = "com_github_alecthomas_template",
        importpath = "github.com/alecthomas/template",
        sum = "h1:JYp7IbQjafoB+tBA3gMyHYHrpOtNuDiK/uB5uXxq5wM=",
        version = "v0.0.0-20190718012654-fb15b899a751",
    )
    go_repository(
        name = "com_github_alecthomas_units",
        importpath = "github.com/alecthomas/units",
        sum = "h1:s6gZFSlWYmbqAuRjVTiNNhvNRfY2Wxp9nhfyel4rklc=",
        version = "v0.0.0-20211218093645-b94a6e3cc137",
    )
    go_repository(
        name = "com_github_allegro_bigcache",
        importpath = "github.com/allegro/bigcache",
        sum = "h1:hg1sY1raCwic3Vnsvje6TT7/pnZba83LeFck5NrFKSc=",
        version = "v1.2.1",
    )
    go_repository(
        name = "com_github_andreasbriese_bbloom",
        importpath = "github.com/AndreasBriese/bbloom",
        sum = "h1:cTp8I5+VIoKjsnZuH8vjyaysT/ses3EvZeaV/1UkF2M=",
        version = "v0.0.0-20190825152654-46b345b51c96",
    )
    go_repository(
        name = "com_github_andybalholm_brotli",
        importpath = "github.com/andybalholm/brotli",
        sum = "h1:8uQZIdzKmjc/iuPu7O2ioW48L81FgatrcpfFmiq/cCs=",
        version = "v1.0.5",
    )
    go_repository(
        name = "com_github_anmitsu_go_shlex",
        importpath = "github.com/anmitsu/go-shlex",
        sum = "h1:kFOfPq6dUM1hTo4JG6LR5AXSUEsOjtdm0kw0FtQtMJA=",
        version = "v0.0.0-20161002113705-648efa622239",
    )
    go_repository(
        name = "com_github_apache_thrift",
        importpath = "github.com/apache/thrift",
        sum = "h1:5hryIiq9gtn+MiLVn0wP37kb/uTeRZgN08WoCsAhIhI=",
        version = "v0.13.0",
    )
    go_repository(
        name = "com_github_aristanetworks_fsnotify",
        importpath = "github.com/aristanetworks/fsnotify",
        sum = "h1:it2ydpY6k0aXB7qjb4vGhOYOL6YDC/sr8vhqwokFQwQ=",
        version = "v1.4.2",
    )
    go_repository(
        name = "com_github_aristanetworks_glog",
        importpath = "github.com/aristanetworks/glog",
        sum = "h1:Bmjk+DjIi3tTAU0wxGaFbfjGUqlxxSXARq9A96Kgoos=",
        version = "v0.0.0-20191112221043-67e8567f59f3",
    )
    go_repository(
        name = "com_github_aristanetworks_goarista",
        importpath = "github.com/aristanetworks/goarista",
        sum = "h1:XJH0YfVFKbq782tlNThzN/Ud5qm/cx6LXOA/P6RkTxc=",
        version = "v0.0.0-20200805130819-fd197cf57d96",
    )
    go_repository(
        name = "com_github_aristanetworks_splunk_hec_go",
        importpath = "github.com/aristanetworks/splunk-hec-go",
        sum = "h1:O7zlcm4ve7JvqTyEK3vSBh1LngLezraqcxv8Ya6tQFY=",
        version = "v0.3.3",
    )
    go_repository(
        name = "com_github_armon_circbuf",
        importpath = "github.com/armon/circbuf",
        sum = "h1:QEF07wC0T1rKkctt1RINW/+RMTVmiwxETico2l3gxJA=",
        version = "v0.0.0-20150827004946-bbbad097214e",
    )
    go_repository(
        name = "com_github_armon_go_metrics",
        importpath = "github.com/armon/go-metrics",
        sum = "h1:8GUt8eRujhVEGZFFEjBj46YV4rDjvGrNxb0KMWYkL2I=",
        version = "v0.0.0-20180917152333-f0300d1749da",
    )
    go_repository(
        name = "com_github_armon_go_radix",
        importpath = "github.com/armon/go-radix",
        sum = "h1:BUAU3CGlLvorLI26FmByPp2eC2qla6E1Tw+scpcg/to=",
        version = "v0.0.0-20180808171621-7fddfc383310",
    )
    go_repository(
        name = "com_github_armon_go_socks5",
        importpath = "github.com/armon/go-socks5",
        sum = "h1:0CwZNZbxp69SHPdPJAN/hZIm0C4OItdklCFmMRWYpio=",
        version = "v0.0.0-20160902184237-e75332964ef5",
    )
    go_repository(
        name = "com_github_aryann_difflib",
        importpath = "github.com/aryann/difflib",
        sum = "h1:pv34s756C4pEXnjgPfGYgdhg/ZdajGhyOvzx8k+23nw=",
        version = "v0.0.0-20170710044230-e206f873d14a",
    )
    go_repository(
        name = "com_github_aws_aws_lambda_go",
        importpath = "github.com/aws/aws-lambda-go",
        sum = "h1:SuCy7H3NLyp+1Mrfp+m80jcbi9KYWAs9/BXwppwRDzY=",
        version = "v1.13.3",
    )
    go_repository(
        name = "com_github_aws_aws_sdk_go",
        importpath = "github.com/aws/aws-sdk-go",
        sum = "h1:0xphMHGMLBrPMfxR2AmVjZKcMEESEgWF8Kru94BNByk=",
        version = "v1.27.0",
    )
    go_repository(
        name = "com_github_aws_aws_sdk_go_v2",
        importpath = "github.com/aws/aws-sdk-go-v2",
        sum = "h1:+LXZ0sgo8quN9UOKXXzAWRT3FWd4NxeXWOZom9pE7GA=",
        version = "v1.21.2",
    )
    go_repository(
        name = "com_github_aws_aws_sdk_go_v2_config",
        importpath = "github.com/aws/aws-sdk-go-v2/config",
        sum = "h1:Aka9bI7n8ysuwPeFdm77nfbyHCAKQ3z9ghB3S/38zes=",
        version = "v1.18.45",
    )
    go_repository(
        name = "com_github_aws_aws_sdk_go_v2_credentials",
        importpath = "github.com/aws/aws-sdk-go-v2/credentials",
        sum = "h1:LU8vo40zBlo3R7bAvBVy/ku4nxGEyZe9N8MqAeFTzF8=",
        version = "v1.13.43",
    )
    go_repository(
        name = "com_github_aws_aws_sdk_go_v2_feature_ec2_imds",
        importpath = "github.com/aws/aws-sdk-go-v2/feature/ec2/imds",
        sum = "h1:PIktER+hwIG286DqXyvVENjgLTAwGgoeriLDD5C+YlQ=",
        version = "v1.13.13",
    )
    go_repository(
        name = "com_github_aws_aws_sdk_go_v2_internal_configsources",
        importpath = "github.com/aws/aws-sdk-go-v2/internal/configsources",
        sum = "h1:nFBQlGtkbPzp/NjZLuFxRqmT91rLJkgvsEQs68h962Y=",
        version = "v1.1.43",
    )
    go_repository(
        name = "com_github_aws_aws_sdk_go_v2_internal_endpoints_v2",
        importpath = "github.com/aws/aws-sdk-go-v2/internal/endpoints/v2",
        sum = "h1:JRVhO25+r3ar2mKGP7E0LDl8K9/G36gjlqca5iQbaqc=",
        version = "v2.4.37",
    )
    go_repository(
        name = "com_github_aws_aws_sdk_go_v2_internal_ini",
        importpath = "github.com/aws/aws-sdk-go-v2/internal/ini",
        sum = "h1:hze8YsjSh8Wl1rYa1CJpRmXP21BvOBuc76YhW0HsuQ4=",
        version = "v1.3.45",
    )
    go_repository(
        name = "com_github_aws_aws_sdk_go_v2_service_internal_presigned_url",
        importpath = "github.com/aws/aws-sdk-go-v2/service/internal/presigned-url",
        sum = "h1:WWZA/I2K4ptBS1kg0kV1JbBtG/umed0vwHRrmcr9z7k=",
        version = "v1.9.37",
    )
    go_repository(
        name = "com_github_aws_aws_sdk_go_v2_service_route53",
        importpath = "github.com/aws/aws-sdk-go-v2/service/route53",
        sum = "h1:/RPQNjh1sDIezpXaFIkZb7MlXnSyAqjVdAwcJuGYTqg=",
        version = "v1.30.2",
    )
    go_repository(
        name = "com_github_aws_aws_sdk_go_v2_service_sso",
        importpath = "github.com/aws/aws-sdk-go-v2/service/sso",
        sum = "h1:JuPGc7IkOP4AaqcZSIcyqLpFSqBWK32rM9+a1g6u73k=",
        version = "v1.15.2",
    )
    go_repository(
        name = "com_github_aws_aws_sdk_go_v2_service_ssooidc",
        importpath = "github.com/aws/aws-sdk-go-v2/service/ssooidc",
        sum = "h1:HFiiRkf1SdaAmV3/BHOFZ9DjFynPHj8G/UIO1lQS+fk=",
        version = "v1.17.3",
    )
    go_repository(
        name = "com_github_aws_aws_sdk_go_v2_service_sts",
        importpath = "github.com/aws/aws-sdk-go-v2/service/sts",
        sum = "h1:0BkLfgeDjfZnZ+MhB3ONb01u9pwFYTCZVhlsSSBvlbU=",
        version = "v1.23.2",
    )
    go_repository(
        name = "com_github_aws_smithy_go",
        importpath = "github.com/aws/smithy-go",
        sum = "h1:PS/durmlzvAFpQHDs4wi4sNNP9ExsqZh6IlfdHXgKK8=",
        version = "v1.15.0",
    )
    go_repository(
        name = "com_github_aymerick_douceur",
        importpath = "github.com/aymerick/douceur",
        sum = "h1:Mv+mAeH1Q+n9Fr+oyamOlAkUNPWPlA8PPGR0QAaYuPk=",
        version = "v0.2.0",
    )
    go_repository(
        name = "com_github_azure_azure_sdk_for_go_sdk_azcore",
        importpath = "github.com/Azure/azure-sdk-for-go/sdk/azcore",
        sum = "h1:8q4SaHjFsClSvuVne0ID/5Ka8u3fcIHyqkLjcFpNRHQ=",
        version = "v1.7.0",
    )
    go_repository(
        name = "com_github_azure_azure_sdk_for_go_sdk_internal",
        importpath = "github.com/Azure/azure-sdk-for-go/sdk/internal",
        sum = "h1:sXr+ck84g/ZlZUOZiNELInmMgOsuGwdjjVkEIde0OtY=",
        version = "v1.3.0",
    )
    go_repository(
        name = "com_github_azure_azure_sdk_for_go_sdk_storage_azblob",
        importpath = "github.com/Azure/azure-sdk-for-go/sdk/storage/azblob",
        sum = "h1:gggzg0SUMs6SQbEw+3LoSsYf9YMjkupeAnHMX8O9mmY=",
        version = "v1.2.0",
    )
    go_repository(
        name = "com_github_bazelbuild_rules_go",
        importpath = "github.com/bazelbuild/rules_go",
        sum = "h1:Wxu7JjqnF78cKZbsBsARLSXx/jlGaSLCnUV3mTlyHvM=",
        version = "v0.23.2",
    )
    go_repository(
        name = "com_github_benbjohnson_clock",
        importpath = "github.com/benbjohnson/clock",
        sum = "h1:VvXlSJBzZpA/zum6Sj74hxwYI2DIxRWuNIoXAzHZz5o=",
        version = "v1.3.5",
    )
    go_repository(
        name = "com_github_beorn7_perks",
        importpath = "github.com/beorn7/perks",
        sum = "h1:VlbKKnNfV8bJzeqoa4cOKqO6bYr3WgKZxO8Z16+hsOM=",
        version = "v1.0.1",
    )
    go_repository(
        name = "com_github_bgentry_speakeasy",
        importpath = "github.com/bgentry/speakeasy",
        sum = "h1:ByYyxL9InA1OWqxJqqp2A5pYHUrCiAL6K3J+LKSsQkY=",
        version = "v0.1.0",
    )
    go_repository(
        name = "com_github_bits_and_blooms_bitset",
        importpath = "github.com/bits-and-blooms/bitset",
        sum = "h1:RMyy2mBBShArUAhfVRZJ2xyBO58KCBCtZFShw3umo6k=",
        version = "v1.11.0",
    )
    go_repository(
        name = "com_github_bradfitz_go_smtpd",
        importpath = "github.com/bradfitz/go-smtpd",
        sum = "h1:ckJgFhFWywOx+YLEMIJsTb+NV6NexWICk5+AMSuz3ss=",
        version = "v0.0.0-20170404230938-deb6d6237625",
    )
    go_repository(
        name = "com_github_bradfitz_gomemcache",
        importpath = "github.com/bradfitz/gomemcache",
        sum = "h1:7IjN4QP3c38xhg6wz8R3YjoU+6S9e7xBc0DAVLLIpHE=",
        version = "v0.0.0-20170208213004-1952afaa557d",
    )
    go_repository(
        name = "com_github_btcsuite_btcd_btcec_v2",
        importpath = "github.com/btcsuite/btcd/btcec/v2",
        sum = "h1:3EJjcN70HCu/mwqlUsGK8GcNVyLVxFDlWurTXGPFfiQ=",
        version = "v2.3.4",
    )
    go_repository(
        name = "com_github_btcsuite_btcd_chaincfg_chainhash",
        importpath = "github.com/btcsuite/btcd/chaincfg/chainhash",
        sum = "h1:q0rUy8C/TYNBQS1+CGKw68tLOFYSNEs0TFnxxnS9+4U=",
        version = "v1.0.1",
    )
    go_repository(
        name = "com_github_buger_jsonparser",
        importpath = "github.com/buger/jsonparser",
        sum = "h1:D21IyuvjDCshj1/qq+pCNd3VZOAEI9jy6Bi131YlXgI=",
        version = "v0.0.0-20181115193947-bf1c66bbce23",
    )
    go_repository(
        name = "com_github_burntsushi_toml",
        importpath = "github.com/BurntSushi/toml",
        sum = "h1:o7IhLm0Msx3BaB+n3Ag7L8EVlByGnpq14C4YWiu/gL8=",
        version = "v1.3.2",
    )
    go_repository(
        name = "com_github_burntsushi_xgb",
        importpath = "github.com/BurntSushi/xgb",
        sum = "h1:1BDTz0u9nC3//pOCMdNH+CiXJVYJh5UQNCOBG7jbELc=",
        version = "v0.0.0-20160522181843-27f122750802",
    )
    go_repository(
        name = "com_github_casbin_casbin_v2",
        importpath = "github.com/casbin/casbin/v2",
        sum = "h1:bTwon/ECRx9dwBy2ewRVr5OiqjeXSGiTUY74sDPQi/g=",
        version = "v2.1.2",
    )
    go_repository(
        name = "com_github_cenkalti_backoff",
        importpath = "github.com/cenkalti/backoff",
        sum = "h1:tNowT99t7UNflLxfYYSlKYsBpXdEet03Pg2g16Swow4=",
        version = "v2.2.1+incompatible",
    )
    go_repository(
        name = "com_github_census_instrumentation_opencensus_proto",
        importpath = "github.com/census-instrumentation/opencensus-proto",
        sum = "h1:iKLQ0xPNFxR/2hzXZMrBo8f1j86j5WHzznCCQxV/b8g=",
        version = "v0.4.1",
    )
    go_repository(
        name = "com_github_cespare_cp",
        importpath = "github.com/cespare/cp",
        sum = "h1:nCb6ZLdB7NRaqsm91JtQTAme2SKJzXVsdPIPkyJr1MU=",
        version = "v1.1.1",
    )
    go_repository(
        name = "com_github_cespare_xxhash",
        importpath = "github.com/cespare/xxhash",
        sum = "h1:a6HrQnmkObjyL+Gs60czilIUGqrzKutQD6XZog3p+ko=",
        version = "v1.1.0",
    )
    go_repository(
        name = "com_github_cespare_xxhash_v2",
        importpath = "github.com/cespare/xxhash/v2",
        sum = "h1:UL815xU9SqsFlibzuggzjXhog7bL6oX9BbNZnL2UFvs=",
        version = "v2.3.0",
    )
    go_repository(
        name = "com_github_chromedp_cdproto",
        importpath = "github.com/chromedp/cdproto",
        sum = "h1:aPflPkRFkVwbW6dmcVqfgwp1i+UWGFH6VgR1Jim5Ygc=",
        version = "v0.0.0-20230802225258-3cf4e6d46a89",
    )
    go_repository(
        name = "com_github_chromedp_chromedp",
        importpath = "github.com/chromedp/chromedp",
        sum = "h1:dKtNz4kApb06KuSXoTQIyUC2TrA0fhGDwNZf3bcgfKw=",
        version = "v0.9.2",
    )
    go_repository(
        name = "com_github_chromedp_sysutil",
        importpath = "github.com/chromedp/sysutil",
        sum = "h1:+ZxhTpfpZlmchB58ih/LBHX52ky7w2VhQVKQMucy3Ic=",
        version = "v1.0.0",
    )
    go_repository(
        name = "com_github_chzyer_logex",
        importpath = "github.com/chzyer/logex",
        sum = "h1:XHDu3E6q+gdHgsdTPH6ImJMIp436vR6MPtH8gP05QzM=",
        version = "v1.2.1",
    )
    go_repository(
        name = "com_github_chzyer_readline",
        importpath = "github.com/chzyer/readline",
        sum = "h1:upd/6fQk4src78LMRzh5vItIt361/o4uq553V8B5sGI=",
        version = "v1.5.1",
    )
    go_repository(
        name = "com_github_chzyer_test",
        importpath = "github.com/chzyer/test",
        sum = "h1:p3BQDXSxOhOG0P9z6/hGnII4LGiEPOYBhs8asl/fC04=",
        version = "v1.0.0",
    )
    go_repository(
        name = "com_github_cilium_ebpf",
        importpath = "github.com/cilium/ebpf",
        sum = "h1:64sn2K3UKw8NbP/blsixRpF3nXuyhz/VjRlRzvlBRu4=",
        version = "v0.9.1",
    )
    go_repository(
        name = "com_github_clbanning_x2j",
        importpath = "github.com/clbanning/x2j",
        sum = "h1:EdRZT3IeKQmfCSrgo8SZ8V3MEnskuJP0wCYNpe+aiXo=",
        version = "v0.0.0-20191024224557-825249438eec",
    )
    go_repository(
        name = "com_github_client9_misspell",
        importpath = "github.com/client9/misspell",
        sum = "h1:ta993UF76GwbvJcIo3Y68y/M3WxlpEHPWIGDkJYwzJI=",
        version = "v0.3.4",
    )
    go_repository(
        name = "com_github_cloudflare_cloudflare_go",
        importpath = "github.com/cloudflare/cloudflare-go",
        sum = "h1:ErwCYDjFCYppDJlDJ/5WhsSmzegAUe2+K9qgFyQDg3M=",
        version = "v0.79.0",
    )
    go_repository(
        name = "com_github_cloudykit_fastprinter",
        importpath = "github.com/CloudyKit/fastprinter",
        sum = "h1:sR+/8Yb4slttB4vD+b9btVEnWgL3Q00OBTzVT8B9C0c=",
        version = "v0.0.0-20200109182630-33d98a066a53",
    )
    go_repository(
        name = "com_github_cloudykit_jet_v6",
        importpath = "github.com/CloudyKit/jet/v6",
        sum = "h1:EpcZ6SR9n28BUGtNJSvlBqf90IpjeFr36Tizxhn/oME=",
        version = "v6.2.0",
    )
    go_repository(
        name = "com_github_cncf_udpa_go",
        importpath = "github.com/cncf/udpa/go",
        sum = "h1:cqQfy1jclcSy/FwLjemeg3SR1yaINm74aQyupQ0Bl8M=",
        version = "v0.0.0-20201120205902-5459f2c99403",
    )
    go_repository(
        name = "com_github_cncf_xds_go",
        importpath = "github.com/cncf/xds/go",
        sum = "h1:ga8SEFjZ60pxLcmhnThWgvH2wg8376yUJmPhEH4H3kw=",
        version = "v0.0.0-20240423153145-555b57ec207b",
    )
    go_repository(
        name = "com_github_cockroachdb_datadriven",
        importpath = "github.com/cockroachdb/datadriven",
        sum = "h1:otljaYPt5hWxV3MUfO5dFPFiOXg9CyG5/kCfayTqsJ4=",
        version = "v1.0.3-0.20230413201302-be42291fc80f",
    )
    go_repository(
        name = "com_github_cockroachdb_errors",
        build_file_proto_mode = "disable_global",
        importpath = "github.com/cockroachdb/errors",
        sum = "h1:5bA+k2Y6r+oz/6Z/RFlNeVCesGARKuC6YymtcDrbC/I=",
        version = "v1.11.3",
    )
    go_repository(
        name = "com_github_cockroachdb_fifo",
        importpath = "github.com/cockroachdb/fifo",
        sum = "h1:giXvy4KSc/6g/esnpM7Geqxka4WSqI1SZc7sMJFd3y4=",
        version = "v0.0.0-20240606204812-0bbfbd93a7ce",
    )
    go_repository(
        name = "com_github_cockroachdb_logtags",
        importpath = "github.com/cockroachdb/logtags",
        sum = "h1:r6VH0faHjZeQy818SGhaone5OnYfxFR/+AzdY3sf5aE=",
        version = "v0.0.0-20230118201751-21c54148d20b",
    )
    go_repository(
        name = "com_github_cockroachdb_pebble",
        importpath = "github.com/cockroachdb/pebble",
        sum = "h1:XnKU22oiCLy2Xn8vp1re67cXg4SAasg/WDt1NtcRFaw=",
        version = "v1.1.1",
    )
    go_repository(
        name = "com_github_cockroachdb_redact",
        importpath = "github.com/cockroachdb/redact",
        sum = "h1:u1PMllDkdFfPWaNGMyLD1+so+aq3uUItthCFqzwPJ30=",
        version = "v1.1.5",
    )
    go_repository(
        name = "com_github_cockroachdb_tokenbucket",
        importpath = "github.com/cockroachdb/tokenbucket",
        sum = "h1:zuQyyAKVxetITBuuhv3BI9cMrmStnpT18zmgmTxunpo=",
        version = "v0.0.0-20230807174530-cc333fc44b06",
    )
    go_repository(
        name = "com_github_codahale_hdrhistogram",
        importpath = "github.com/codahale/hdrhistogram",
        sum = "h1:qMd81Ts1T2OTKmB4acZcyKaMtRnY5Y44NuXGX2GFJ1w=",
        version = "v0.0.0-20161010025455-3a0bb77429bd",
    )
    go_repository(
        name = "com_github_codegangsta_inject",
        importpath = "github.com/codegangsta/inject",
        sum = "h1:sDMmm+q/3+BukdIpxwO365v/Rbspp2Nt5XntgQRXq8Q=",
        version = "v0.0.0-20150114235600-33e0aa1cb7c0",
    )
    go_repository(
        name = "com_github_consensys_bavard",
        importpath = "github.com/consensys/bavard",
        sum = "h1:oLhMLOFGTLdlda/kma4VOJazblc7IM5y5QPd2A/YjhQ=",
        version = "v0.1.13",
    )
    go_repository(
        name = "com_github_consensys_gnark_crypto",
        importpath = "github.com/consensys/gnark-crypto",
        sum = "h1:lHH39WuuFgVHONRl3J0LRBtuYdQTumFSDtJF7HpyG8M=",
        version = "v0.12.1",
    )
    go_repository(
        name = "com_github_containerd_cgroups",
        build_file_proto_mode = "disable_global",
        importpath = "github.com/containerd/cgroups",
        sum = "h1:v8rEWFl6EoqHB+swVNjVoCJE8o3jX7e8nqBGPLaDFBM=",
        version = "v1.1.0",
    )
    go_repository(
        name = "com_github_coreos_go_semver",
        importpath = "github.com/coreos/go-semver",
        sum = "h1:3Jm3tLmsgAYcjC+4Up7hJrFBPr+n7rAqYeSw/SZazuY=",
        version = "v0.2.0",
    )
    go_repository(
        name = "com_github_coreos_go_systemd",
        importpath = "github.com/coreos/go-systemd",
        sum = "h1:iW4rZ826su+pqaw19uhpSCzhj44qo35pNgKFGqzDKkU=",
        version = "v0.0.0-20191104093116-d3cd4ed1dbcf",
    )
    go_repository(
        name = "com_github_coreos_go_systemd_v22",
        importpath = "github.com/coreos/go-systemd/v22",
        sum = "h1:RrqgGjYQKalulkV8NGVIfkXQf6YYmOyiJKk8iXXhfZs=",
        version = "v22.5.0",
    )
    go_repository(
        name = "com_github_coreos_pkg",
        importpath = "github.com/coreos/pkg",
        sum = "h1:CAKfRE2YtTUIjjh1bkBtyYFaUT/WmOqsJjgtihT0vMI=",
        version = "v0.0.0-20160727233714-3ac0863d7acf",
    )
    go_repository(
        name = "com_github_cpuguy83_go_md2man_v2",
        importpath = "github.com/cpuguy83/go-md2man/v2",
        sum = "h1:qMCsGGgs+MAzDFyp9LpAe1Lqy/fY/qCovCm0qnXZOBM=",
        version = "v2.0.3",
    )
    go_repository(
        name = "com_github_crate_crypto_go_ipa",
        importpath = "github.com/crate-crypto/go-ipa",
        sum = "h1:uQYC5Z1mdLRPrZhHjHxufI8+2UG/i25QG92j0Er9p6I=",
        version = "v0.0.0-20240223125850-b1e8a79f509c",
    )
    go_repository(
        name = "com_github_crate_crypto_go_kzg_4844",
        importpath = "github.com/crate-crypto/go-kzg-4844",
        sum = "h1:TsSgHwrkTKecKJ4kadtHi4b3xHW5dCFUDFnUp1TsawI=",
        version = "v1.0.0",
    )
    go_repository(
        name = "com_github_creack_pty",
        importpath = "github.com/creack/pty",
        sum = "h1:uDmaGzcdjhF4i/plgjmEsriH11Y0o7RKapEf/LDaM3w=",
        version = "v1.1.9",
    )
    go_repository(
        name = "com_github_cyberdelia_templates",
        importpath = "github.com/cyberdelia/templates",
        sum = "h1:/ovYnF02fwL0kvspmy9AuyKg1JhdTRUgPw4nUxd9oZM=",
        version = "v0.0.0-20141128023046-ca7fffd4298c",
    )
    go_repository(
        name = "com_github_d4l3k_messagediff",
        importpath = "github.com/d4l3k/messagediff",
        sum = "h1:ZcAIMYsUg0EAp9X+tt8/enBE/Q8Yd5kzPynLyKptt9U=",
        version = "v1.2.1",
    )
    go_repository(
        name = "com_github_datadog_zstd",
        importpath = "github.com/DataDog/zstd",
        sum = "h1:oWf5W7GtOLgp6bciQYDmhHHjdhYkALu6S/5Ni9ZgSvQ=",
        version = "v1.5.5",
    )
    go_repository(
        name = "com_github_davecgh_go_spew",
        importpath = "github.com/davecgh/go-spew",
        sum = "h1:vj9j/u1bqnvCEfJOwUhtlOARqs3+rkHYY13jYWTU97c=",
        version = "v1.1.1",
    )
    go_repository(
        name = "com_github_davidlazar_go_crypto",
        importpath = "github.com/davidlazar/go-crypto",
        sum = "h1:pFUpOrbxDR6AkioZ1ySsx5yxlDQZ8stG2b88gTPxgJU=",
        version = "v0.0.0-20200604182044-b73af7476f6c",
    )
    go_repository(
        name = "com_github_deckarep_golang_set_v2",
        importpath = "github.com/deckarep/golang-set/v2",
        sum = "h1:XfcQbWM1LlMB8BsJ8N9vW5ehnnPVIw0je80NsVHagjM=",
        version = "v2.6.0",
    )
    go_repository(
        name = "com_github_decred_dcrd_crypto_blake256",
        importpath = "github.com/decred/dcrd/crypto/blake256",
        sum = "h1:7PltbUIQB7u/FfZ39+DGa/ShuMyJ5ilcvdfma9wOH6Y=",
        version = "v1.0.1",
    )
    go_repository(
        name = "com_github_decred_dcrd_dcrec_secp256k1_v4",
        importpath = "github.com/decred/dcrd/dcrec/secp256k1/v4",
        sum = "h1:rpfIENRNNilwHwZeG5+P150SMrnNEcHYvcCuK6dPZSg=",
        version = "v4.3.0",
    )
    go_repository(
        name = "com_github_deepmap_oapi_codegen",
        importpath = "github.com/deepmap/oapi-codegen",
        sum = "h1:SegyeYGcdi0jLLrpbCMoJxnUUn8GBXHsvr4rbzjuhfU=",
        version = "v1.8.2",
    )
    go_repository(
        name = "com_github_dgraph_io_badger",
        importpath = "github.com/dgraph-io/badger",
        sum = "h1:mNw0qs90GVgGGWylh0umH5iag1j6n/PeJtNvL6KY/x8=",
        version = "v1.6.2",
    )
    go_repository(
        name = "com_github_dgraph_io_ristretto",
        importpath = "github.com/dgraph-io/ristretto",
        sum = "h1:cNcG4c2n5xanQzp2hMyxDxPYVQmZ91y4WN6fJFlndLo=",
        version = "v0.0.4-0.20210318174700-74754f61e018",
    )
    go_repository(
        name = "com_github_dgrijalva_jwt_go",
        importpath = "github.com/dgrijalva/jwt-go",
        sum = "h1:7qlOGliEKZXTDg6OTjfoBKDXWrumCAMpl/TFQ4/5kLM=",
        version = "v3.2.0+incompatible",
    )
    go_repository(
        name = "com_github_dgryski_go_farm",
        importpath = "github.com/dgryski/go-farm",
        sum = "h1:tdlZCpZ/P9DhczCTSixgIKmwPv6+wP5DGjqLYw5SUiA=",
        version = "v0.0.0-20190423205320-6a90982ecee2",
    )
    go_repository(
        name = "com_github_dlclark_regexp2",
        importpath = "github.com/dlclark/regexp2",
        sum = "h1:7lJfhqlPssTb1WQx4yvTHN0uElPEv52sbaECrAQxjAo=",
        version = "v1.7.0",
    )
    go_repository(
        name = "com_github_docker_go_units",
        importpath = "github.com/docker/go-units",
        sum = "h1:69rxXcBk27SvSaaxTtLh/8llcHD8vYHT7WSdRZ/jvr4=",
        version = "v0.5.0",
    )
    go_repository(
<<<<<<< HEAD
        name = "com_github_docker_spdystream",
        importpath = "github.com/docker/spdystream",
        sum = "h1:cenwrSVm+Z7QLSV/BsnenAOcDXdX4cMv4wP0B/5QbPg=",
        version = "v0.0.0-20160310174837-449fdfce4d96",
    )
    go_repository(
        name = "com_github_docopt_docopt_go",
        importpath = "github.com/docopt/docopt-go",
        sum = "h1:bWDMxwH3px2JBh6AyO7hdCn/PkvCZXii8TGj7sbtEbQ=",
        version = "v0.0.0-20180111231733-ee0de3bc6815",
    )
    go_repository(
        name = "com_github_donovanhide_eventsource",
        importpath = "github.com/donovanhide/eventsource",
        sum = "h1:C7t6eeMaEQVy6e8CarIhscYQlNmw5e3G36y7l7Y21Ao=",
        version = "v0.0.0-20210830082556-c59027999da0",
    )
    go_repository(
=======
>>>>>>> bc9c7193
        name = "com_github_dop251_goja",
        importpath = "github.com/dop251/goja",
        sum = "h1:qwcF+vdFrvPSEUDSX5RVoRccG8a5DhOdWdQ4zN62zzo=",
        version = "v0.0.0-20230806174421-c933cf95e127",
    )
    go_repository(
        name = "com_github_dop251_goja_nodejs",
        importpath = "github.com/dop251/goja_nodejs",
        sum = "h1:W1n4DvpzZGOISgp7wWNtraLcHtnmnTwBlJidqtMIuwQ=",
        version = "v0.0.0-20211022123610-8dd9abb0616d",
    )
    go_repository(
        name = "com_github_dustin_go_humanize",
        importpath = "github.com/dustin/go-humanize",
        sum = "h1:VSnTsYCnlFHaM2/igO1h6X3HA71jcobQuxemgkq4zYo=",
        version = "v1.0.0",
    )
    go_repository(
        name = "com_github_eapache_go_resiliency",
        importpath = "github.com/eapache/go-resiliency",
        sum = "h1:v7g92e/KSN71Rq7vSThKaWIq68fL4YHvWyiUKorFR1Q=",
        version = "v1.2.0",
    )
    go_repository(
        name = "com_github_eapache_go_xerial_snappy",
        importpath = "github.com/eapache/go-xerial-snappy",
        sum = "h1:YEetp8/yCZMuEPMUDHG0CW/brkkEp8mzqk2+ODEitlw=",
        version = "v0.0.0-20180814174437-776d5712da21",
    )
    go_repository(
        name = "com_github_eapache_queue",
        importpath = "github.com/eapache/queue",
        sum = "h1:YOEu7KNc61ntiQlcEeUIoDTJ2o8mQznoNvUhiigpIqc=",
        version = "v1.1.0",
    )
    go_repository(
        name = "com_github_edsrzf_mmap_go",
        importpath = "github.com/edsrzf/mmap-go",
        sum = "h1:CEBF7HpRnUCSJgGUb5h1Gm7e3VkmVDrR8lvWVLtrOFw=",
        version = "v1.0.0",
    )
    go_repository(
        name = "com_github_eknkc_amber",
        importpath = "github.com/eknkc/amber",
        sum = "h1:clC1lXBpe2kTj2VHdaIu9ajZQe4kcEY9j0NsnDDBZ3o=",
        version = "v0.0.0-20171010120322-cdade1c07385",
    )
    go_repository(
        name = "com_github_elastic_gosigar",
        importpath = "github.com/elastic/gosigar",
        sum = "h1:Dg80n8cr90OZ7x+bAax/QjoW/XqTI11RmA79ZwIm9/4=",
        version = "v0.14.2",
    )
    go_repository(
        name = "com_github_emicklei_dot",
        importpath = "github.com/emicklei/dot",
        sum = "h1:Ase39UD9T9fRBOb5ptgpixrxfx8abVzNWZi2+lr53PI=",
        version = "v0.11.0",
    )
    go_repository(
        name = "com_github_emicklei_go_restful_v3",
        importpath = "github.com/emicklei/go-restful/v3",
        sum = "h1:rAQeMHw1c7zTmncogyy8VvRZwtkmkZ4FxERmMY4rD+g=",
        version = "v3.11.0",
    )
    go_repository(
        name = "com_github_envoyproxy_go_control_plane",
        importpath = "github.com/envoyproxy/go-control-plane",
        sum = "h1:4X+VP1GHd1Mhj6IB5mMeGbLCleqxjletLK6K0rbxyZI=",
        version = "v0.12.0",
    )
    go_repository(
        name = "com_github_envoyproxy_protoc_gen_validate",
        importpath = "github.com/envoyproxy/protoc-gen-validate",
        sum = "h1:gVPz/FMfvh57HdSJQyvBtF00j8JU4zdyUgIUNhlgg0A=",
        version = "v1.0.4",
    )
    go_repository(
        name = "com_github_ethereum_c_kzg_4844",
        build_directives = [
            "gazelle:resolve go github.com/supranational/blst/bindings/go @com_github_supranational_blst//:go_default_library",
        ],
        importpath = "github.com/ethereum/c-kzg-4844",
        patch_args = ["-p1"],
        patches = ["//third_party:com_github_ethereum_c_kzg_4844.patch"],
        sum = "h1:0X1LBXxaEtYD9xsyj9B9ctQEZIpnvVDeoBx8aHEwTNA=",
        version = "v1.0.0",
    )
    go_repository(
        name = "com_github_ethereum_go_ethereum",
        importpath = "github.com/ethereum/go-ethereum",
        patch_args = ["-p1"],
        patches = [
            "//third_party:com_github_ethereum_go_ethereum_secp256k1.patch",
        ],
        sum = "h1:NgOWvXS+lauK+zFukEvi85UmmsS/OkV0N23UZ1VTIig=",
        version = "v1.14.8",
    )
    go_repository(
        name = "com_github_ethereum_go_verkle",
        importpath = "github.com/ethereum/go-verkle",
        sum = "h1:KrE8I4reeVvf7C1tm8elRjj4BdscTYzz/WAbYyf/JI4=",
        version = "v0.1.1-0.20240306133620-7d920df305f0",
    )
    go_repository(
        name = "com_github_evanphx_json_patch",
        importpath = "github.com/evanphx/json-patch",
        sum = "h1:4onqiflcdA9EOZ4RxV643DvftH5pOlLGNtQ5lPWQu84=",
        version = "v4.12.0+incompatible",
    )
    go_repository(
        name = "com_github_fatih_color",
        importpath = "github.com/fatih/color",
        sum = "h1:zmkK9Ngbjj+K0yRhTVONQh1p/HknKYSlNT+vZCzyokM=",
        version = "v1.16.0",
    )
    go_repository(
        name = "com_github_fatih_structs",
        importpath = "github.com/fatih/structs",
        sum = "h1:Q7juDM0QtcnhCpeyLGQKyg4TOIghuNXrkL32pHAUMxo=",
        version = "v1.1.0",
    )
    go_repository(
        name = "com_github_felixge_fgprof",
        importpath = "github.com/felixge/fgprof",
        sum = "h1:VvyZxILNuCiUCSXtPtYmmtGvb65nqXh2QFWc0Wpf2/g=",
        version = "v0.9.3",
    )
    go_repository(
        name = "com_github_ferranbt_fastssz",
        importpath = "github.com/ferranbt/fastssz",
        sum = "h1:ZI+z3JH05h4kgmFXdHuR1aWYsgrg7o+Fw7/NCzM16Mo=",
        version = "v0.1.3",
    )
    go_repository(
        name = "com_github_fjl_gencodec",
        importpath = "github.com/fjl/gencodec",
        sum = "h1:bBLctRc7kr01YGvaDfgLbTwjFNW5jdp5y5rj8XXBHfY=",
        version = "v0.0.0-20230517082657-f9840df7b83e",
    )
    go_repository(
        name = "com_github_fjl_memsize",
        importpath = "github.com/fjl/memsize",
        sum = "h1:FtmdgXiUlNeRsoNMFlKLDt+S+6hbjVMEW6RGQ7aUf7c=",
        version = "v0.0.0-20190710130421-bcb5799ab5e5",
    )
    go_repository(
        name = "com_github_flosch_pongo2_v4",
        importpath = "github.com/flosch/pongo2/v4",
        sum = "h1:gv+5Pe3vaSVmiJvh/BZa82b7/00YUGm0PIyVVLop0Hw=",
        version = "v4.0.2",
    )
    go_repository(
        name = "com_github_flynn_go_shlex",
        importpath = "github.com/flynn/go-shlex",
        sum = "h1:BHsljHzVlRcyQhjrss6TZTdY2VfCqZPbv5k3iBFa2ZQ=",
        version = "v0.0.0-20150515145356-3f9db97f8568",
    )
    go_repository(
        name = "com_github_flynn_noise",
        importpath = "github.com/flynn/noise",
        sum = "h1:KjPQoQCEFdZDiP03phOvGi11+SVVhBG2wOWAorLsstg=",
        version = "v1.1.0",
    )
    go_repository(
        name = "com_github_fortytw2_leaktest",
        importpath = "github.com/fortytw2/leaktest",
        sum = "h1:u8491cBMTQ8ft8aeV+adlcytMZylmA5nnwwkRZjI8vw=",
        version = "v1.3.0",
    )
    go_repository(
        name = "com_github_francoispqt_gojay",
        importpath = "github.com/francoispqt/gojay",
        sum = "h1:d2m3sFjloqoIUQU3TsHBgj6qg/BVGlTBeHDUmyJnXKk=",
        version = "v1.2.13",
    )
    go_repository(
        name = "com_github_franela_goblin",
        importpath = "github.com/franela/goblin",
        sum = "h1:gb2Z18BhTPJPpLQWj4T+rfKHYCHxRHCtRxhKKjRidVw=",
        version = "v0.0.0-20200105215937-c9ffbefa60db",
    )
    go_repository(
        name = "com_github_franela_goreq",
        importpath = "github.com/franela/goreq",
        sum = "h1:a9ENSRDFBUPkJ5lCgVZh26+ZbGyoVJG7yb5SSzF5H54=",
        version = "v0.0.0-20171204163338-bcd34c9993f8",
    )
    go_repository(
        name = "com_github_frankban_quicktest",
        importpath = "github.com/frankban/quicktest",
        sum = "h1:2QxQoC1TS09S7fhCPsrvqYdvP1H5M1P1ih5ABm3BTYk=",
        version = "v1.7.2",
    )
    go_repository(
        name = "com_github_fsnotify_fsnotify",
        importpath = "github.com/fsnotify/fsnotify",
        sum = "h1:n+5WquG0fcWoWp6xPWfHdbskMCQaFnG6PfBrh1Ky4HY=",
        version = "v1.6.0",
    )
    go_repository(
        name = "com_github_fxamacker_cbor_v2",
        importpath = "github.com/fxamacker/cbor/v2",
        sum = "h1:sU6J2usfADwWlYDAFhZBQ6TnLFBHxgesMrQfQgk1tWA=",
        version = "v2.6.0",
    )
    go_repository(
        name = "com_github_garslo_gogen",
        importpath = "github.com/garslo/gogen",
        sum = "h1:IZqZOB2fydHte3kUgxrzK5E1fW7RQGeDwE8F/ZZnUYc=",
        version = "v0.0.0-20170306192744-1d203ffc1f61",
    )
    go_repository(
        name = "com_github_garyburd_redigo",
        importpath = "github.com/garyburd/redigo",
        sum = "h1:0VruCpn7yAIIu7pWVClQC8wxCJEcG3nyzpMSHKi1PQc=",
        version = "v1.6.0",
    )
    go_repository(
        name = "com_github_gballet_go_libpcsclite",
        importpath = "github.com/gballet/go-libpcsclite",
        sum = "h1:f6D9Hr8xV8uYKlyuj8XIruxlh9WjVjdh1gIicAS7ays=",
        version = "v0.0.0-20191108122812-4678299bea08",
    )
    go_repository(
        name = "com_github_gballet_go_verkle",
        importpath = "github.com/gballet/go-verkle",
        sum = "h1:BAIP2GihuqhwdILrV+7GJel5lyPV3u1+PgzrWLc0TkE=",
        version = "v0.1.1-0.20231031103413-a67434b50f46",
    )
    go_repository(
        name = "com_github_gdamore_encoding",
        importpath = "github.com/gdamore/encoding",
        sum = "h1:+7OoQ1Bc6eTm5niUzBa0Ctsh6JbMW6Ra+YNuAtDBdko=",
        version = "v1.0.0",
    )
    go_repository(
        name = "com_github_gdamore_tcell_v2",
        importpath = "github.com/gdamore/tcell/v2",
        sum = "h1:I5LiGTQuwrysAt1KS9wg1yFfOI3arI3ucFrxtd/xqaA=",
        version = "v2.7.0",
    )
    go_repository(
        name = "com_github_getkin_kin_openapi",
        importpath = "github.com/getkin/kin-openapi",
        sum = "h1:6awGqF5nG5zkVpMsAih1QH4VgzS8phTxECUWIFo7zko=",
        version = "v0.61.0",
    )
    go_repository(
        name = "com_github_getsentry_sentry_go",
        importpath = "github.com/getsentry/sentry-go",
        sum = "h1:Pv98CIbtB3LkMWmXi4Joa5OOcwbmnX88sF5qbK3r3Ps=",
        version = "v0.27.0",
    )
    go_repository(
        name = "com_github_ghemawat_stream",
        importpath = "github.com/ghemawat/stream",
        sum = "h1:r5GgOLGbza2wVHRzK7aAj6lWZjfbAwiu/RDCVOKjRyM=",
        version = "v0.0.0-20171120220530-696b145b53b9",
    )
    go_repository(
        name = "com_github_ghodss_yaml",
        importpath = "github.com/ghodss/yaml",
        sum = "h1:wQHKEahhL6wmXdzwWG11gIVCkOv05bNOh+Rxn0yngAk=",
        version = "v1.0.0",
    )
    go_repository(
        name = "com_github_gin_contrib_sse",
        importpath = "github.com/gin-contrib/sse",
        sum = "h1:Y/yl/+YNO8GZSjAhjMsSuLt29uWRFHdHYUb5lYOV9qE=",
        version = "v0.1.0",
    )
    go_repository(
        name = "com_github_gin_gonic_gin",
        importpath = "github.com/gin-gonic/gin",
        sum = "h1:4+fr/el88TOO3ewCmQr8cx/CtZ/umlIRIs5M4NTNjf8=",
        version = "v1.8.1",
    )
    go_repository(
        name = "com_github_gliderlabs_ssh",
        importpath = "github.com/gliderlabs/ssh",
        sum = "h1:j3L6gSLQalDETeEg/Jg0mGY0/y/N6zI2xX1978P0Uqw=",
        version = "v0.1.1",
    )
    go_repository(
        name = "com_github_go_chi_chi_v5",
        importpath = "github.com/go-chi/chi/v5",
        sum = "h1:DBPx88FjZJH3FsICfDAfIfnb7XxKIYVGG6lOPlhENAg=",
        version = "v5.0.0",
    )
    go_repository(
        name = "com_github_go_errors_errors",
        importpath = "github.com/go-errors/errors",
        sum = "h1:J6MZopCL4uSllY1OfXM374weqZFFItUbrImctkmUxIA=",
        version = "v1.4.2",
    )
    go_repository(
        name = "com_github_go_gl_glfw",
        importpath = "github.com/go-gl/glfw",
        sum = "h1:QbL/5oDUmRBzO9/Z7Seo6zf912W/a6Sr4Eu0G/3Jho0=",
        version = "v0.0.0-20190409004039-e6da0acd62b1",
    )
    go_repository(
        name = "com_github_go_gl_glfw_v3_3_glfw",
        importpath = "github.com/go-gl/glfw/v3.3/glfw",
        sum = "h1:WtGNWLvXpe6ZudgnXrq0barxBImvnnJoMEhXAzcbM0I=",
        version = "v0.0.0-20200222043503-6f7a984d4dc4",
    )
    go_repository(
        name = "com_github_go_kit_kit",
        importpath = "github.com/go-kit/kit",
        sum = "h1:dXFJfIHVvUcpSgDOV+Ne6t7jXri8Tfv2uOLHUZ2XNuo=",
        version = "v0.10.0",
    )
    go_repository(
        name = "com_github_go_kit_log",
        importpath = "github.com/go-kit/log",
        sum = "h1:MRVx0/zhvdseW+Gza6N9rVzU/IVzaeE1SFI4raAhmBU=",
        version = "v0.2.1",
    )
    go_repository(
        name = "com_github_go_logfmt_logfmt",
        importpath = "github.com/go-logfmt/logfmt",
        sum = "h1:otpy5pqBCBZ1ng9RQ0dPu4PN7ba75Y/aA+UpowDyNVA=",
        version = "v0.5.1",
    )
    go_repository(
        name = "com_github_go_logr_logr",
        importpath = "github.com/go-logr/logr",
        sum = "h1:6pFjapn8bFcIbiKo3XT4j/BhANplGihG6tvd+8rYgrY=",
        version = "v1.4.2",
    )
    go_repository(
        name = "com_github_go_logr_stdr",
        importpath = "github.com/go-logr/stdr",
        sum = "h1:hSWxHoqTgW2S2qGc0LTAI563KZ5YKYRhT3MFKZMbjag=",
        version = "v1.2.2",
    )
    go_repository(
        name = "com_github_go_martini_martini",
        importpath = "github.com/go-martini/martini",
        sum = "h1:xveKWz2iaueeTaUgdetzel+U7exyigDYBryyVfV/rZk=",
        version = "v0.0.0-20170121215854-22fa46961aab",
    )
    go_repository(
        name = "com_github_go_ole_go_ole",
        importpath = "github.com/go-ole/go-ole",
        sum = "h1:Dt6ye7+vXGIKZ7Xtk4s6/xVdGDQynvom7xCFEdWr6uE=",
        version = "v1.3.0",
    )
    go_repository(
        name = "com_github_go_openapi_jsonpointer",
        importpath = "github.com/go-openapi/jsonpointer",
        sum = "h1:eCs3fxoIi3Wh6vtgmLTOjdhSpiqphQ+DaPn38N2ZdrE=",
        version = "v0.19.6",
    )
    go_repository(
        name = "com_github_go_openapi_jsonreference",
        importpath = "github.com/go-openapi/jsonreference",
        sum = "h1:3sVjiK66+uXK/6oQ8xgcRKcFgQ5KXa2KvnJRumpMGbE=",
        version = "v0.20.2",
    )
    go_repository(
        name = "com_github_go_openapi_swag",
        importpath = "github.com/go-openapi/swag",
        sum = "h1:yMBqmnQ0gyZvEb/+KzuWZOXgllrXT4SADYbvDaXHv/g=",
        version = "v0.22.3",
    )
    go_repository(
        name = "com_github_go_playground_assert_v2",
        importpath = "github.com/go-playground/assert/v2",
        sum = "h1:JvknZsQTYeFEAhQwI4qEt9cyV5ONwRHC+lYKSsYSR8s=",
        version = "v2.2.0",
    )
    go_repository(
        name = "com_github_go_playground_locales",
        importpath = "github.com/go-playground/locales",
        sum = "h1:EWaQ/wswjilfKLTECiXz7Rh+3BjFhfDFKv/oXslEjJA=",
        version = "v0.14.1",
    )
    go_repository(
        name = "com_github_go_playground_universal_translator",
        importpath = "github.com/go-playground/universal-translator",
        sum = "h1:Bcnm0ZwsGyWbCzImXv+pAJnYK9S473LQFuzCbDbfSFY=",
        version = "v0.18.1",
    )
    go_repository(
        name = "com_github_go_playground_validator_v10",
        importpath = "github.com/go-playground/validator/v10",
        sum = "h1:cFRQdfaSMCOSfGCCLB20MHvuoHb/s5G8L5pu2ppK5AQ=",
        version = "v10.13.0",
    )
    go_repository(
        name = "com_github_go_sourcemap_sourcemap",
        importpath = "github.com/go-sourcemap/sourcemap",
        sum = "h1:W1iEw64niKVGogNgBN3ePyLFfuisuzeidWPMPWmECqU=",
        version = "v2.1.3+incompatible",
    )
    go_repository(
        name = "com_github_go_sql_driver_mysql",
        importpath = "github.com/go-sql-driver/mysql",
        sum = "h1:7LxgVwFb2hIQtMm87NdgAVfXjnt4OePseqT1tKx+opk=",
        version = "v1.4.0",
    )
    go_repository(
        name = "com_github_go_stack_stack",
        importpath = "github.com/go-stack/stack",
        sum = "h1:ntEHSVwIt7PNXNpgPmVfMrNhLtgjlmnZha2kOpuRiDw=",
        version = "v1.8.1",
    )
    go_repository(
        name = "com_github_go_task_slim_sprig",
        importpath = "github.com/go-task/slim-sprig",
        sum = "h1:tfuBGBXKqDEevZMzYi5KSi8KkcZtzBcTgAUUtapy0OI=",
        version = "v0.0.0-20230315185526-52ccab3ef572",
    )
    go_repository(
        name = "com_github_go_yaml_yaml",
        importpath = "github.com/go-yaml/yaml",
        sum = "h1:RYi2hDdss1u4YE7GwixGzWwVo47T8UQwnTLB6vQiq+o=",
        version = "v2.1.0+incompatible",
    )
    go_repository(
        name = "com_github_gobwas_httphead",
        importpath = "github.com/gobwas/httphead",
        sum = "h1:exrUm0f4YX0L7EBwZHuCF4GDp8aJfVeBrlLQrs6NqWU=",
        version = "v0.1.0",
    )
    go_repository(
        name = "com_github_gobwas_pool",
        importpath = "github.com/gobwas/pool",
        sum = "h1:xfeeEhW7pwmX8nuLVlqbzVc7udMDrwetjEv+TZIz1og=",
        version = "v0.2.1",
    )
    go_repository(
        name = "com_github_gobwas_ws",
        importpath = "github.com/gobwas/ws",
        sum = "h1:F2aeBZrm2NDsc7vbovKrWSogd4wvfAxg0FQ89/iqOTk=",
        version = "v1.2.1",
    )
    go_repository(
        name = "com_github_goccy_go_json",
        importpath = "github.com/goccy/go-json",
        sum = "h1:CrxCmQqYDkv1z7lO7Wbh2HN93uovUHgrECaO5ZrCXAU=",
        version = "v0.10.2",
    )
    go_repository(
        name = "com_github_godbus_dbus_v5",
        importpath = "github.com/godbus/dbus/v5",
        sum = "h1:4KLkAxT3aOY8Li4FRJe/KvhoNFFxo0m6fNuFUO8QJUk=",
        version = "v5.1.0",
    )
    go_repository(
        name = "com_github_gofrs_flock",
        importpath = "github.com/gofrs/flock",
        sum = "h1:+gYjHKf32LDeiEEFhQaotPbLuUXjY5ZqxKgXy7n59aw=",
        version = "v0.8.1",
    )
    go_repository(
        name = "com_github_gogo_googleapis",
        importpath = "github.com/gogo/googleapis",
        sum = "h1:1Yx4Myt7BxzvUr5ldGSbwYiZG6t9wGBZ+8/fX3Wvtq0=",
        version = "v1.4.1",
    )
    go_repository(
        name = "com_github_gogo_protobuf",
        importpath = "github.com/gogo/protobuf",
        sum = "h1:Ov1cvc58UF3b5XjBnZv7+opcTcQFZebYjWzi34vdm4Q=",
        version = "v1.3.2",
    )
    go_repository(
        name = "com_github_gogo_status",
        importpath = "github.com/gogo/status",
        sum = "h1:+eIkrewn5q6b30y+g/BJINVVdi2xH7je5MPJ3ZPK3JA=",
        version = "v1.1.0",
    )
    go_repository(
        name = "com_github_golang_gddo",
        importpath = "github.com/golang/gddo",
        sum = "h1:HoqgYR60VYu5+0BuG6pjeGp7LKEPZnHt+dUClx9PeIs=",
        version = "v0.0.0-20200528160355-8d077c1d8f4c",
    )
    go_repository(
        name = "com_github_golang_glog",
        importpath = "github.com/golang/glog",
        sum = "h1:OptwRhECazUx5ix5TTWC3EZhsZEHWcYWY4FQHTIubm4=",
        version = "v1.2.1",
    )
    go_repository(
        name = "com_github_golang_groupcache",
        importpath = "github.com/golang/groupcache",
        sum = "h1:oI5xCqsCo564l8iNU+DwB5epxmsaqB+rhGL0m5jtYqE=",
        version = "v0.0.0-20210331224755-41bb18bfe9da",
    )
    go_repository(
        name = "com_github_golang_jwt_jwt_v4",
        importpath = "github.com/golang-jwt/jwt/v4",
        sum = "h1:7cYmW1XlMY7h7ii7UhUyChSgS5wUJEnm9uZVTGqOWzg=",
        version = "v4.5.0",
    )
    go_repository(
        name = "com_github_golang_lint",
        importpath = "github.com/golang/lint",
        sum = "h1:2hRPrmiwPrp3fQX967rNJIhQPtiGXdlQWAxKbKw3VHA=",
        version = "v0.0.0-20180702182130-06c8688daad7",
    )
    go_repository(
        name = "com_github_golang_mock",
        importpath = "github.com/golang/mock",
        sum = "h1:l75CXGRSwbaYNpl/Z2X1XIIAMSCquvXgpVZDhwEIJsc=",
        version = "v1.4.4",
    )
    go_repository(
        name = "com_github_golang_protobuf",
        importpath = "github.com/golang/protobuf",
        patch_args = ["-p1"],
        patches = ["@io_bazel_rules_go//third_party:com_github_golang_protobuf-extras.patch"],
        sum = "h1:i7eJL8qZTpSEXOPTxNKhASYpMn+8e5Q6AdndVa1dWek=",
        version = "v1.5.4",
    )
    go_repository(
        name = "com_github_golang_snappy",
        importpath = "github.com/golang/snappy",
        sum = "h1:4bw4WeyTYPp0smaXiJZCNnLrvVBqirQVreixayXezGc=",
        version = "v0.0.5-0.20231225225746-43d5d4cd4e0e",
    )
    go_repository(
        name = "com_github_golangci_lint_1",
        importpath = "github.com/golangci/lint-1",
        sum = "h1:utua3L2IbQJmauC5IXdEA547bcoU5dozgQAfc8Onsg4=",
        version = "v0.0.0-20181222135242-d2cdd8c08219",
    )
    go_repository(
        name = "com_github_google_btree",
        importpath = "github.com/google/btree",
        sum = "h1:gK4Kx5IaGY9CD5sPJ36FHiBJ6ZXl0kilRiiCj+jdYp4=",
        version = "v1.0.1",
    )
    go_repository(
        name = "com_github_google_gnostic_models",
        importpath = "github.com/google/gnostic-models",
        sum = "h1:yo/ABAfM5IMRsS1VnXjTBvUb61tFIHozhlYvRgGre9I=",
        version = "v0.6.8",
    )
    go_repository(
        name = "com_github_google_go_cmp",
        importpath = "github.com/google/go-cmp",
        sum = "h1:ofyhxvXcZhMsU5ulbFiLKl/XBFqE1GSq7atu8tAmTRI=",
        version = "v0.6.0",
    )
    go_repository(
        name = "com_github_google_go_github",
        importpath = "github.com/google/go-github",
        sum = "h1:N0LgJ1j65A7kfXrZnUDaYCs/Sf4rEjNlfyDHW9dolSY=",
        version = "v17.0.0+incompatible",
    )
    go_repository(
        name = "com_github_google_go_querystring",
        importpath = "github.com/google/go-querystring",
        sum = "h1:AnCroh3fv4ZBgVIf1Iwtovgjaw/GiKJo8M8yD/fhyJ8=",
        version = "v1.1.0",
    )
    go_repository(
        name = "com_github_google_gofuzz",
        importpath = "github.com/google/gofuzz",
        sum = "h1:xRy4A+RhZaiKjJ1bPfwQ8sedCA+YS2YcCHW6ec7JMi0=",
        version = "v1.2.0",
    )
    go_repository(
        name = "com_github_google_gopacket",
        importpath = "github.com/google/gopacket",
        sum = "h1:ves8RnFZPGiFnTS0uPQStjwru6uO6h+nlr9j6fL7kF8=",
        version = "v1.1.19",
    )
    go_repository(
        name = "com_github_google_martian",
        importpath = "github.com/google/martian",
        sum = "h1:/CP5g8u/VJHijgedC/Legn3BAbAaWPgecwXBIDzw5no=",
        version = "v2.1.0+incompatible",
    )
    go_repository(
        name = "com_github_google_martian_v3",
        importpath = "github.com/google/martian/v3",
        sum = "h1:wCKgOCHuUEVfsaQLpPSJb7VdYCdTVZQAuOdYm1yc/60=",
        version = "v3.1.0",
    )
    go_repository(
        name = "com_github_google_pprof",
        importpath = "github.com/google/pprof",
        sum = "h1:E/LAvt58di64hlYjx7AsNS6C/ysHWYo+2qPCZKTQhRo=",
        version = "v0.0.0-20240207164012-fb44976bdcd5",
    )
    go_repository(
        name = "com_github_google_renameio",
        importpath = "github.com/google/renameio",
        sum = "h1:GOZbcHa3HfsPKPlmyPyN2KEohoMXOhdMbHrvbpl2QaA=",
        version = "v0.1.0",
    )
    go_repository(
        name = "com_github_google_subcommands",
        importpath = "github.com/google/subcommands",
        sum = "h1:vWQspBTo2nEqTUFita5/KeEWlUL8kQObDFbub/EN9oE=",
        version = "v1.2.0",
    )
    go_repository(
        name = "com_github_google_uuid",
        importpath = "github.com/google/uuid",
        sum = "h1:NIvaJDMOsjHA8n1jAhLSgzrAzy1Hgr+hNrb57e+94F0=",
        version = "v1.6.0",
    )
    go_repository(
        name = "com_github_googleapis_gax_go",
        importpath = "github.com/googleapis/gax-go",
        sum = "h1:j0GKcs05QVmm7yesiZq2+9cxHkNK9YM6zKx4D2qucQU=",
        version = "v2.0.0+incompatible",
    )
    go_repository(
        name = "com_github_googleapis_gax_go_v2",
        importpath = "github.com/googleapis/gax-go/v2",
        sum = "h1:sjZBwGj9Jlw33ImPtvFviGYvseOtDM7hkSKB7+Tv3SM=",
        version = "v2.0.5",
    )
    go_repository(
        name = "com_github_googleapis_google_cloud_go_testing",
        importpath = "github.com/googleapis/google-cloud-go-testing",
        sum = "h1:tlyzajkF3030q6M8SvmJSemC9DTHL/xaMa18b65+JM4=",
        version = "v0.0.0-20200911160855-bcd43fbb19e8",
    )
    go_repository(
        name = "com_github_gopherjs_gopherjs",
        importpath = "github.com/gopherjs/gopherjs",
        sum = "h1:EGx4pi6eqNxGaHF6qqu48+N2wcFQ5qg5FXgOdqsJ5d8=",
        version = "v0.0.0-20181017120253-0766667cb4d1",
    )
    go_repository(
        name = "com_github_gorilla_context",
        importpath = "github.com/gorilla/context",
        sum = "h1:AWwleXJkX/nhcU9bZSnZoi3h/qGYqQAGhq6zZe/aQW8=",
        version = "v1.1.1",
    )
    go_repository(
        name = "com_github_gorilla_css",
        importpath = "github.com/gorilla/css",
        sum = "h1:BQqNyPTi50JCFMTw/b67hByjMVXZRwGha6wxVGkeihY=",
        version = "v1.0.0",
    )
    go_repository(
        name = "com_github_gorilla_mux",
        importpath = "github.com/gorilla/mux",
        sum = "h1:i40aqfkR1h2SlN9hojwV5ZA91wcXFOvkdNIeFDP5koI=",
        version = "v1.8.0",
    )
    go_repository(
        name = "com_github_gorilla_websocket",
        importpath = "github.com/gorilla/websocket",
        sum = "h1:saDtZ6Pbx/0u+bgYQ3q96pZgCzfhKXGPqt7kZ72aNNg=",
        version = "v1.5.3",
    )
    go_repository(
        name = "com_github_gostaticanalysis_comment",
        importpath = "github.com/gostaticanalysis/comment",
        sum = "h1:hlnx5+S2fY9Zo9ePo4AhgYsYHbM2+eAv8m/s1JiCd6Q=",
        version = "v1.4.2",
    )
    go_repository(
        name = "com_github_gostaticanalysis_testutil",
        importpath = "github.com/gostaticanalysis/testutil",
        sum = "h1:d2/eIbH9XjD1fFwD5SHv8x168fjbQ9PB8hvs8DSEC08=",
        version = "v0.3.1-0.20210208050101-bfb5c8eec0e4",
    )
    go_repository(
        name = "com_github_graph_gophers_graphql_go",
        importpath = "github.com/graph-gophers/graphql-go",
        sum = "h1:Eb9x/q6MFpCLz7jBCiP/WTxjSDrYLR1QY41SORZyNJ0=",
        version = "v1.3.0",
    )
    go_repository(
        name = "com_github_gregjones_httpcache",
        importpath = "github.com/gregjones/httpcache",
        sum = "h1:pdN6V1QBWetyv/0+wjACpqVH+eVULgEjkurDLq3goeM=",
        version = "v0.0.0-20180305231024-9cad4c3443a7",
    )
    go_repository(
        name = "com_github_grpc_ecosystem_go_grpc_middleware",
        importpath = "github.com/grpc-ecosystem/go-grpc-middleware",
        sum = "h1:FlFbCRLd5Jr4iYXZufAvgWN6Ao0JrI5chLINnUXDDr0=",
        version = "v1.2.2",
    )
    go_repository(
        name = "com_github_grpc_ecosystem_go_grpc_prometheus",
        importpath = "github.com/grpc-ecosystem/go-grpc-prometheus",
        sum = "h1:Ovs26xHkKqVztRpIrF/92BcuyuQ/YW4NSIpoGtfXNho=",
        version = "v1.2.0",
    )
    go_repository(
        name = "com_github_grpc_ecosystem_grpc_gateway",
        importpath = "github.com/grpc-ecosystem/grpc-gateway",
        sum = "h1:UImYN5qQ8tuGpGE16ZmjvcTtTw24zw1QAp/SlnNrZhI=",
        version = "v1.9.5",
    )
    go_repository(
        name = "com_github_guptarohit_asciigraph",
        importpath = "github.com/guptarohit/asciigraph",
        sum = "h1:ccFnUF8xYIOUPPY3tmdvRyHqmn1MYI9iv1pLKX+/ZkQ=",
        version = "v0.5.5",
    )
    go_repository(
        name = "com_github_hashicorp_consul_api",
        importpath = "github.com/hashicorp/consul/api",
        sum = "h1:HXNYlRkkM/t+Y/Yhxtwcy02dlYwIaoxzvxPnS+cqy78=",
        version = "v1.3.0",
    )
    go_repository(
        name = "com_github_hashicorp_consul_sdk",
        importpath = "github.com/hashicorp/consul/sdk",
        sum = "h1:UOxjlb4xVNF93jak1mzzoBatyFju9nrkxpVwIp/QqxQ=",
        version = "v0.3.0",
    )
    go_repository(
        name = "com_github_hashicorp_errwrap",
        importpath = "github.com/hashicorp/errwrap",
        sum = "h1:hLrqtEDnRye3+sgx6z4qVLNuviH3MR5aQ0ykNJa/UYA=",
        version = "v1.0.0",
    )
    go_repository(
        name = "com_github_hashicorp_go_bexpr",
        importpath = "github.com/hashicorp/go-bexpr",
        sum = "h1:9kuI5PFotCboP3dkDYFr/wi0gg0QVbSNz5oFRpxn4uE=",
        version = "v0.1.10",
    )
    go_repository(
        name = "com_github_hashicorp_go_cleanhttp",
        importpath = "github.com/hashicorp/go-cleanhttp",
        sum = "h1:035FKYIWjmULyFRBKPs8TBQoi0x6d9G4xc9neXJWAZQ=",
        version = "v0.5.2",
    )
    go_repository(
        name = "com_github_hashicorp_go_immutable_radix",
        importpath = "github.com/hashicorp/go-immutable-radix",
        sum = "h1:AKDB1HM5PWEA7i4nhcpwOrO2byshxBjXVn/J/3+z5/0=",
        version = "v1.0.0",
    )
    go_repository(
        name = "com_github_hashicorp_go_msgpack",
        importpath = "github.com/hashicorp/go-msgpack",
        sum = "h1:zKjpN5BK/P5lMYrLmBHdBULWbJ0XpYR+7NGzqkZzoD4=",
        version = "v0.5.3",
    )
    go_repository(
        name = "com_github_hashicorp_go_multierror",
        importpath = "github.com/hashicorp/go-multierror",
        sum = "h1:iVjPR7a6H0tWELX5NxNe7bYopibicUzc7uPribsnS6o=",
        version = "v1.0.0",
    )
    go_repository(
        name = "com_github_hashicorp_go_net",
        importpath = "github.com/hashicorp/go.net",
        sum = "h1:sNCoNyDEvN1xa+X0baata4RdcpKwcMS6DH+xwfqPgjw=",
        version = "v0.0.1",
    )
    go_repository(
        name = "com_github_hashicorp_go_retryablehttp",
        importpath = "github.com/hashicorp/go-retryablehttp",
        sum = "h1:ZQgVdpTdAL7WpMIwLzCfbalOcSUdkDZnpUv3/+BxzFA=",
        version = "v0.7.4",
    )
    go_repository(
        name = "com_github_hashicorp_go_rootcerts",
        importpath = "github.com/hashicorp/go-rootcerts",
        sum = "h1:Rqb66Oo1X/eSV1x66xbDccZjhJigjg0+e82kpwzSwCI=",
        version = "v1.0.0",
    )
    go_repository(
        name = "com_github_hashicorp_go_sockaddr",
        importpath = "github.com/hashicorp/go-sockaddr",
        sum = "h1:GeH6tui99pF4NJgfnhp+L6+FfobzVW3Ah46sLo0ICXs=",
        version = "v1.0.0",
    )
    go_repository(
        name = "com_github_hashicorp_go_syslog",
        importpath = "github.com/hashicorp/go-syslog",
        sum = "h1:KaodqZuhUoZereWVIYmpUgZysurB1kBLX2j0MwMrUAE=",
        version = "v1.0.0",
    )
    go_repository(
        name = "com_github_hashicorp_go_uuid",
        importpath = "github.com/hashicorp/go-uuid",
        sum = "h1:cfejS+Tpcp13yd5nYHWDI6qVCny6wyX2Mt5SGur2IGE=",
        version = "v1.0.2",
    )
    go_repository(
        name = "com_github_hashicorp_go_version",
        importpath = "github.com/hashicorp/go-version",
        sum = "h1:zEfKbn2+PDgroKdiOzqiE8rsmLqU2uwi5PB5pBJ3TkI=",
        version = "v1.2.1",
    )
    go_repository(
        name = "com_github_hashicorp_golang_lru",
        importpath = "github.com/hashicorp/golang-lru",
        sum = "h1:dg1dEPuWpEqDnvIw251EVy4zlP8gWbsGj4BsUKCRpYs=",
        version = "v0.5.5-0.20210104140557-80c98217689d",
    )
    go_repository(
        name = "com_github_hashicorp_golang_lru_arc_v2",
        importpath = "github.com/hashicorp/golang-lru/arc/v2",
        sum = "h1:QxkVTxwColcduO+LP7eJO56r2hFiG8zEbfAAzRv52KQ=",
        version = "v2.0.7",
    )
    go_repository(
        name = "com_github_hashicorp_golang_lru_v2",
        importpath = "github.com/hashicorp/golang-lru/v2",
        sum = "h1:a+bsQ5rvGLjzHuww6tVxozPZFVghXaHOwFs4luLUK2k=",
        version = "v2.0.7",
    )
    go_repository(
        name = "com_github_hashicorp_hcl",
        importpath = "github.com/hashicorp/hcl",
        sum = "h1:LFTfzwAUSKPijQbJrMWZm/CysECsF/U1UUniUeXxzFw=",
        version = "v0.0.0-20170914154624-68e816d1c783",
    )
    go_repository(
        name = "com_github_hashicorp_logutils",
        importpath = "github.com/hashicorp/logutils",
        sum = "h1:dLEQVugN8vlakKOUE3ihGLTZJRB4j+M2cdTm/ORI65Y=",
        version = "v1.0.0",
    )
    go_repository(
        name = "com_github_hashicorp_mdns",
        importpath = "github.com/hashicorp/mdns",
        sum = "h1:WhIgCr5a7AaVH6jPUwjtRuuE7/RDufnUvzIr48smyxs=",
        version = "v1.0.0",
    )
    go_repository(
        name = "com_github_hashicorp_memberlist",
        importpath = "github.com/hashicorp/memberlist",
        sum = "h1:EmmoJme1matNzb+hMpDuR/0sbJSUisxyqBGG676r31M=",
        version = "v0.1.3",
    )
    go_repository(
        name = "com_github_hashicorp_serf",
        importpath = "github.com/hashicorp/serf",
        sum = "h1:YZ7UKsJv+hKjqGVUUbtE3HNj79Eln2oQ75tniF6iPt0=",
        version = "v0.8.2",
    )
    go_repository(
        name = "com_github_hdrhistogram_hdrhistogram_go",
        importpath = "github.com/HdrHistogram/hdrhistogram-go",
        sum = "h1:5IcZpTvzydCQeHzK4Ef/D5rrSqwxob0t8PQPMybUNFM=",
        version = "v1.1.2",
    )
    go_repository(
        name = "com_github_herumi_bls_eth_go_binary",
        importpath = "github.com/herumi/bls-eth-go-binary",
        sum = "h1:9eeW3EA4epCb7FIHt2luENpAW69MvKGL5jieHlBiP+w=",
        version = "v1.31.0",
    )
    go_repository(
        name = "com_github_holiman_billy",
        importpath = "github.com/holiman/billy",
        sum = "h1:X4egAf/gcS1zATw6wn4Ej8vjuVGxeHdan+bRb2ebyv4=",
        version = "v0.0.0-20240216141850-2abb0c79d3c4",
    )
    go_repository(
        name = "com_github_holiman_bloomfilter_v2",
        importpath = "github.com/holiman/bloomfilter/v2",
        sum = "h1:73e0e/V0tCydx14a0SCYS/EWCxgwLZ18CZcZKVu0fao=",
        version = "v2.0.3",
    )
    go_repository(
        name = "com_github_holiman_goevmlab",
        importpath = "github.com/holiman/goevmlab",
        sum = "h1:MnqrjbCnYO6ImEJiqza1vTcSFJno9cErjWG9ONXJgoc=",
        version = "v0.0.0-20240515165425-8414a52dc9d4",
    )
    go_repository(
        name = "com_github_holiman_uint256",
        importpath = "github.com/holiman/uint256",
        sum = "h1:JfTzmih28bittyHM8z360dCjIA9dbPIBlcTI6lmctQs=",
        version = "v1.3.1",
    )
    go_repository(
        name = "com_github_hpcloud_tail",
        importpath = "github.com/hpcloud/tail",
        sum = "h1:nfCOvKYfkgYP8hkirhJocXT2+zOD8yUNjXaWfTlyFKI=",
        version = "v1.0.0",
    )
    go_repository(
        name = "com_github_hudl_fargo",
        importpath = "github.com/hudl/fargo",
        sum = "h1:0U6+BtN6LhaYuTnIJq4Wyq5cpn6O2kWrxAtcqBmYY6w=",
        version = "v1.3.0",
    )
    go_repository(
        name = "com_github_huin_goupnp",
        importpath = "github.com/huin/goupnp",
        sum = "h1:UvLUlWDNpoUdYzb2TCn+MuTWtcjXKSza2n6CBdQ0xXc=",
        version = "v1.3.0",
    )
    go_repository(
        name = "com_github_hydrogen18_memlistener",
        importpath = "github.com/hydrogen18/memlistener",
        sum = "h1:JR7eDj8HD6eXrc5fWLbSUnfcQFL06PYvCc0DKQnWfaU=",
        version = "v1.0.0",
    )
    go_repository(
        name = "com_github_ianlancetaylor_cgosymbolizer",
        importpath = "github.com/ianlancetaylor/cgosymbolizer",
        sum = "h1:IpTHAzWv1pKDDWeJDY5VOHvqc2T9d3C8cPKEf2VPqHE=",
        version = "v0.0.0-20200424224625-be1b05b0b279",
    )
    go_repository(
        name = "com_github_ianlancetaylor_demangle",
        importpath = "github.com/ianlancetaylor/demangle",
        sum = "h1:BA4a7pe6ZTd9F8kXETBoijjFJ/ntaa//1wiH9BZu4zU=",
        version = "v0.0.0-20230524184225-eabc099b10ab",
    )
    go_repository(
        name = "com_github_imdario_mergo",
        importpath = "github.com/imdario/mergo",
        sum = "h1:xTNEAn+kxVO7dTZGu0CegyqKZmoWFI0rF8UxjlB2d28=",
        version = "v0.3.6",
    )
    go_repository(
        name = "com_github_inconshreveable_log15",
        importpath = "github.com/inconshreveable/log15",
        sum = "h1:g/SJtZVYc1cxSB8lgrgqeOlIdi4MhqNNHYRAC8y+g4c=",
        version = "v0.0.0-20170622235902-74a0988b5f80",
    )
    go_repository(
        name = "com_github_inconshreveable_mousetrap",
        importpath = "github.com/inconshreveable/mousetrap",
        sum = "h1:Z8tu5sraLXCXIcARxBp/8cbvlwVa7Z1NHg9XEKhtSvM=",
        version = "v1.0.0",
    )
    go_repository(
        name = "com_github_influxdata_influxdb1_client",
        importpath = "github.com/influxdata/influxdb1-client",
        sum = "h1:qSHzRbhzK8RdXOsAdfDgO49TtqC1oZ+acxPrkfTxcCs=",
        version = "v0.0.0-20220302092344-a9ab5670611c",
    )
    go_repository(
        name = "com_github_influxdata_influxdb_client_go_v2",
        importpath = "github.com/influxdata/influxdb-client-go/v2",
        sum = "h1:HGBfZYStlx3Kqvsv1h2pJixbCl/jhnFtxpKFAv9Tu5k=",
        version = "v2.4.0",
    )
    go_repository(
        name = "com_github_influxdata_line_protocol",
        importpath = "github.com/influxdata/line-protocol",
        sum = "h1:vilfsDSy7TDxedi9gyBkMvAirat/oRcL0lFdJBf6tdM=",
        version = "v0.0.0-20210311194329-9aa0e372d097",
    )
    go_repository(
        name = "com_github_ipfs_go_cid",
        importpath = "github.com/ipfs/go-cid",
        sum = "h1:A/T3qGvxi4kpKWWcPC/PgbvDA2bjVLO7n4UeVwnbs/s=",
        version = "v0.4.1",
    )
    go_repository(
        name = "com_github_ipfs_go_datastore",
        importpath = "github.com/ipfs/go-datastore",
        sum = "h1:JKyz+Gvz1QEZw0LsX1IBn+JFCJQH4SJVFtM4uWU0Myk=",
        version = "v0.6.0",
    )
    go_repository(
        name = "com_github_ipfs_go_ds_badger",
        importpath = "github.com/ipfs/go-ds-badger",
        sum = "h1:xREL3V0EH9S219kFFueOYJJTcjgNSZ2HY1iSvN7U1Ro=",
        version = "v0.3.0",
    )
    go_repository(
        name = "com_github_ipfs_go_ds_leveldb",
        importpath = "github.com/ipfs/go-ds-leveldb",
        sum = "h1:s++MEBbD3ZKc9/8/njrn4flZLnCuY9I79v94gBUNumo=",
        version = "v0.5.0",
    )
    go_repository(
        name = "com_github_ipfs_go_log_v2",
        build_file_proto_mode = "disable_global",
        importpath = "github.com/ipfs/go-log/v2",
        sum = "h1:1XdUzF7048prq4aBjDQQ4SL5RxftpRGdXhNRwKSAlcY=",
        version = "v2.5.1",
    )
    go_repository(
        name = "com_github_iris_contrib_schema",
        importpath = "github.com/iris-contrib/schema",
        sum = "h1:CPSBLyx2e91H2yJzPuhGuifVRnZBBJ3pCOMbOvPZaTw=",
        version = "v0.0.6",
    )
    go_repository(
        name = "com_github_jackpal_go_nat_pmp",
        importpath = "github.com/jackpal/go-nat-pmp",
        sum = "h1:KzKSgb7qkJvOUTqYl9/Hg/me3pWgBmERKrTGD7BdWus=",
        version = "v1.0.2",
    )
    go_repository(
        name = "com_github_jbenet_go_temp_err_catcher",
        importpath = "github.com/jbenet/go-temp-err-catcher",
        sum = "h1:zpb3ZH6wIE8Shj2sKS+khgRvf7T7RABoLk/+KKHggpk=",
        version = "v0.1.0",
    )
    go_repository(
        name = "com_github_jbenet_goprocess",
        importpath = "github.com/jbenet/goprocess",
        sum = "h1:DRGOFReOMqqDNXwW70QkacFW0YN9QnwLV0Vqk+3oU0o=",
        version = "v0.1.4",
    )
    go_repository(
        name = "com_github_jcmturner_gofork",
        importpath = "github.com/jcmturner/gofork",
        sum = "h1:J7uCkflzTEhUZ64xqKnkDxq3kzc96ajM1Gli5ktUem8=",
        version = "v1.0.0",
    )
    go_repository(
        name = "com_github_jedib0t_go_pretty_v6",
        importpath = "github.com/jedib0t/go-pretty/v6",
        sum = "h1:gOGo0613MoqUcf0xCj+h/V3sHDaZasfv152G6/5l91s=",
        version = "v6.5.4",
    )
    go_repository(
        name = "com_github_jedisct1_go_minisign",
        importpath = "github.com/jedisct1/go-minisign",
        sum = "h1:TMtDYDHKYY15rFihtRfck/bfFqNfvcabqvXAFQfAUpY=",
        version = "v0.0.0-20230811132847-661be99b8267",
    )
    go_repository(
        name = "com_github_jellevandenhooff_dkim",
        importpath = "github.com/jellevandenhooff/dkim",
        sum = "h1:ujPKutqRlJtcfWk6toYVYagwra7HQHbXOaS171b4Tg8=",
        version = "v0.0.0-20150330215556-f50fe3d243e1",
    )
    go_repository(
        name = "com_github_jmespath_go_jmespath",
        importpath = "github.com/jmespath/go-jmespath",
        sum = "h1:BEgLn5cpjn8UN1mAw4NjwDrS35OdebyEtFe+9YPoQUg=",
        version = "v0.4.0",
    )
    go_repository(
        name = "com_github_joker_jade",
        importpath = "github.com/Joker/jade",
        sum = "h1:Qbeh12Vq6BxURXT1qZBRHsDxeURB8ztcL6f3EXSGeHk=",
        version = "v1.1.3",
    )
    go_repository(
        name = "com_github_jonboulle_clockwork",
        importpath = "github.com/jonboulle/clockwork",
        sum = "h1:VKV+ZcuP6l3yW9doeqz6ziZGgcynBVQO+obU0+0hcPo=",
        version = "v0.1.0",
    )
    go_repository(
        name = "com_github_joonix_log",
        importpath = "github.com/joonix/log",
        sum = "h1:k+SfYbN66Ev/GDVq39wYOXVW5RNd5kzzairbCe9dK5Q=",
        version = "v0.0.0-20200409080653-9c1d2ceb5f1d",
    )
    go_repository(
        name = "com_github_josharian_intern",
        importpath = "github.com/josharian/intern",
        sum = "h1:vlS4z54oSdjm0bgjRigI+G1HpF+tI+9rE5LLzOg8HmY=",
        version = "v1.0.0",
    )
    go_repository(
        name = "com_github_jpillora_backoff",
        importpath = "github.com/jpillora/backoff",
        sum = "h1:uvFg412JmmHBHw7iwprIxkPMI+sGQ4kzOWsMeHnm2EA=",
        version = "v1.0.0",
    )
    go_repository(
        name = "com_github_json_iterator_go",
        importpath = "github.com/json-iterator/go",
        replace = "github.com/prestonvanloon/go",
        sum = "h1:Bt5PzQCqfP4xiLXDSrMoqAfj6CBr3N9DAyyq8OiIWsc=",
        version = "v1.1.7-0.20190722034630-4f2e55fcf87b",
    )
    go_repository(
        name = "com_github_jstemmer_go_junit_report",
        importpath = "github.com/jstemmer/go-junit-report",
        sum = "h1:6QPYqodiu3GuPL+7mfx+NwDdp2eTkp9IfEUpgAwUN0o=",
        version = "v0.9.1",
    )
    go_repository(
        name = "com_github_jtolds_gls",
        importpath = "github.com/jtolds/gls",
        sum = "h1:xdiiI2gbIgH/gLH7ADydsJ1uDOEzR8yvV7C0MuV77Wo=",
        version = "v4.20.0+incompatible",
    )
    go_repository(
        name = "com_github_juju_ansiterm",
        importpath = "github.com/juju/ansiterm",
        sum = "h1:FaWFmfWdAUKbSCtOU2QjDaorUexogfaMgbipgYATUMU=",
        version = "v0.0.0-20180109212912-720a0952cc2a",
    )
    go_repository(
        name = "com_github_julienschmidt_httprouter",
        importpath = "github.com/julienschmidt/httprouter",
        sum = "h1:U0609e9tgbseu3rBINet9P48AI/D3oJs4dN7jwJOQ1U=",
        version = "v1.3.0",
    )
    go_repository(
        name = "com_github_k0kubun_go_ansi",
        importpath = "github.com/k0kubun/go-ansi",
        sum = "h1:qGQQKEcAR99REcMpsXCp3lJ03zYT1PkRd3kQGPn9GVg=",
        version = "v0.0.0-20180517002512-3bf9e2903213",
    )
    go_repository(
        name = "com_github_karalabe_hid",
        importpath = "github.com/karalabe/hid",
        sum = "h1:msKODTL1m0wigztaqILOtla9HeW1ciscYG4xjLtvk5I=",
        version = "v1.0.1-0.20240306101548-573246063e52",
        patch_args = ["-p1"],
        patches = [
            # This patch disables the cgo aspects of this library.
            "//third_party:com_github_karalabe_hid.patch",
        ],
    )
    go_repository(
        name = "com_github_kataras_blocks",
        importpath = "github.com/kataras/blocks",
        sum = "h1:cF3RDY/vxnSRezc7vLFlQFTYXG/yAr1o7WImJuZbzC4=",
        version = "v0.0.7",
    )
    go_repository(
        name = "com_github_kataras_golog",
        importpath = "github.com/kataras/golog",
        sum = "h1:isP8th4PJH2SrbkciKnylaND9xoTtfxv++NB+DF0l9g=",
        version = "v0.1.8",
    )
    go_repository(
        name = "com_github_kataras_iris_v12",
        importpath = "github.com/kataras/iris/v12",
        sum = "h1:WzDY5nGuW/LgVaFS5BtTkW3crdSKJ/FEgWnxPnIVVLI=",
        version = "v12.2.0",
    )
    go_repository(
        name = "com_github_kataras_pio",
        importpath = "github.com/kataras/pio",
        sum = "h1:kqreJ5KOEXGMwHAWHDwIl+mjfNCPhAwZPa8gK7MKlyw=",
        version = "v0.0.11",
    )
    go_repository(
        name = "com_github_kataras_sitemap",
        importpath = "github.com/kataras/sitemap",
        sum = "h1:w71CRMMKYMJh6LR2wTgnk5hSgjVNB9KL60n5e2KHvLY=",
        version = "v0.0.6",
    )
    go_repository(
        name = "com_github_kataras_tunnel",
        importpath = "github.com/kataras/tunnel",
        sum = "h1:sCAqWuJV7nPzGrlb0os3j49lk2JhILT0rID38NHNLpA=",
        version = "v0.0.4",
    )
    go_repository(
        name = "com_github_kilic_bls12_381",
        importpath = "github.com/kilic/bls12-381",
        sum = "h1:encrdjqKMEvabVQ7qYOKu1OvhqpK4s47wDYtNiPtlp4=",
        version = "v0.1.0",
    )
    go_repository(
        name = "com_github_kisielk_errcheck",
        importpath = "github.com/kisielk/errcheck",
        sum = "h1:e8esj/e4R+SAOwFwN+n3zr0nYeCyeweozKfO23MvHzY=",
        version = "v1.5.0",
    )
    go_repository(
        name = "com_github_kisielk_gotool",
        importpath = "github.com/kisielk/gotool",
        sum = "h1:AV2c/EiW3KqPNT9ZKl07ehoAGi4C5/01Cfbblndcapg=",
        version = "v1.0.0",
    )
    go_repository(
        name = "com_github_klauspost_compress",
        importpath = "github.com/klauspost/compress",
        sum = "h1:YcnTYrq7MikUT7k0Yb5eceMmALQPYBW/Xltxn0NAMnU=",
        version = "v1.17.8",
    )
    go_repository(
        name = "com_github_klauspost_cpuid",
        importpath = "github.com/klauspost/cpuid",
        sum = "h1:CCtW0xUnWGVINKvE/WWOYKdsPV6mawAtvQuSl8guwQs=",
        version = "v1.2.3",
    )
    go_repository(
        name = "com_github_klauspost_cpuid_v2",
        importpath = "github.com/klauspost/cpuid/v2",
        sum = "h1:ZWSB3igEs+d0qvnxR/ZBzXVmxkgt8DdzP6m9pfuVLDM=",
        version = "v2.2.7",
    )
    go_repository(
        name = "com_github_klauspost_reedsolomon",
        importpath = "github.com/klauspost/reedsolomon",
        sum = "h1:N/VzgeMfHmLc+KHMD1UL/tNkfXAt8FnUqlgXGIduwAY=",
        version = "v1.9.3",
    )
    go_repository(
        name = "com_github_knetic_govaluate",
        importpath = "github.com/Knetic/govaluate",
        sum = "h1:1G1pk05UrOh0NlF1oeaaix1x8XzrfjIDK47TY0Zehcw=",
        version = "v3.0.1-0.20171022003610-9aa49832a739+incompatible",
    )
    go_repository(
        name = "com_github_konsorten_go_windows_terminal_sequences",
        importpath = "github.com/konsorten/go-windows-terminal-sequences",
        sum = "h1:CE8S1cTafDpPvMhIxNJKvHsGVBgn1xWYf1NbHQhywc8=",
        version = "v1.0.3",
    )
    go_repository(
        name = "com_github_koron_go_ssdp",
        importpath = "github.com/koron/go-ssdp",
        sum = "h1:1IDwrghSKYM7yLf7XCzbByg2sJ/JcNOZRXS2jczTwz0=",
        version = "v0.0.4",
    )
    go_repository(
        name = "com_github_korovkin_limiter",
        importpath = "github.com/korovkin/limiter",
        sum = "h1:7CfsXfFpCG1wrUpuyOzG8+vpL1ZqH2goz23wZ9pboGE=",
        version = "v0.0.0-20230307205149-3d4b2b34c99d",
    )
    go_repository(
        name = "com_github_kr_fs",
        importpath = "github.com/kr/fs",
        sum = "h1:Jskdu9ieNAYnjxsi0LbQp1ulIKZV1LAFgK1tWhpZgl8=",
        version = "v0.1.0",
    )
    go_repository(
        name = "com_github_kr_logfmt",
        importpath = "github.com/kr/logfmt",
        sum = "h1:T+h1c/A9Gawja4Y9mFVWj2vyii2bbUNDw3kt9VxK2EY=",
        version = "v0.0.0-20140226030751-b84e30acd515",
    )
    go_repository(
        name = "com_github_kr_pretty",
        importpath = "github.com/kr/pretty",
        sum = "h1:flRD4NNwYAUpkphVc1HcthR4KEIFJ65n8Mw5qdRn3LE=",
        version = "v0.3.1",
    )
    go_repository(
        name = "com_github_kr_pty",
        importpath = "github.com/kr/pty",
        sum = "h1:/Um6a/ZmD5tF7peoOJ5oN5KMQ0DrGVQSXLNwyckutPk=",
        version = "v1.1.3",
    )
    go_repository(
        name = "com_github_kr_text",
        importpath = "github.com/kr/text",
        sum = "h1:5Nx0Ya0ZqY2ygV366QzturHI13Jq95ApcVaJBhpS+AY=",
        version = "v0.2.0",
    )
    go_repository(
        name = "com_github_kylelemons_godebug",
        importpath = "github.com/kylelemons/godebug",
        sum = "h1:RPNrshWIDI6G2gRW9EHilWtl7Z6Sb1BR0xunSBf0SNc=",
        version = "v1.1.0",
    )
    go_repository(
        name = "com_github_labstack_echo_v4",
        importpath = "github.com/labstack/echo/v4",
        sum = "h1:5CiyngihEO4HXsz3vVsJn7f8xAlWwRr3aY6Ih280ZKA=",
        version = "v4.10.0",
    )
    go_repository(
        name = "com_github_labstack_gommon",
        importpath = "github.com/labstack/gommon",
        sum = "h1:y7cvthEAEbU0yHOf4axH8ZG2NH8knB9iNSoTO8dyIk8=",
        version = "v0.4.0",
    )
    go_repository(
        name = "com_github_leanovate_gopter",
        importpath = "github.com/leanovate/gopter",
        sum = "h1:fQjYxZaynp97ozCzfOyOuAGOU4aU/z37zf/tOujFk7c=",
        version = "v0.2.9",
    )
    go_repository(
        name = "com_github_leodido_go_urn",
        importpath = "github.com/leodido/go-urn",
        sum = "h1:6BE2vPT0lqoz3fmOesHZiaiFh7889ssCo2GMvLCfiuA=",
        version = "v1.2.3",
    )
    go_repository(
        name = "com_github_libp2p_go_buffer_pool",
        importpath = "github.com/libp2p/go-buffer-pool",
        sum = "h1:oK4mSFcQz7cTQIfqbe4MIj9gLW+mnanjyFtc6cdF0Y8=",
        version = "v0.1.0",
    )
    go_repository(
        name = "com_github_libp2p_go_flow_metrics",
        importpath = "github.com/libp2p/go-flow-metrics",
        sum = "h1:0iPhMI8PskQwzh57jB9WxIuIOQ0r+15PChFGkx3Q3WM=",
        version = "v0.1.0",
    )
    go_repository(
        name = "com_github_libp2p_go_libp2p",
        build_directives = [
            "gazelle:exclude tools.go",
        ],
        build_file_proto_mode = "disable_global",
        importpath = "github.com/libp2p/go-libp2p",
        sum = "h1:287oHbuplkrLdAF+syB0n/qDgd50AUBtEODqS0e0HDs=",
        version = "v0.35.2",
    )
    go_repository(
        name = "com_github_libp2p_go_libp2p_asn_util",
        importpath = "github.com/libp2p/go-libp2p-asn-util",
        sum = "h1:xqL7++IKD9TBFMgnLPZR6/6iYhawHKHl950SO9L6n94=",
        version = "v0.4.1",
    )
    go_repository(
        name = "com_github_libp2p_go_libp2p_mplex",
        importpath = "github.com/libp2p/go-libp2p-mplex",
        sum = "h1:R58pDRAmuBXkYugbSSXR9wrTX3+1pFM1xP2bLuodIq8=",
        version = "v0.9.0",
    )
    go_repository(
        name = "com_github_libp2p_go_libp2p_pubsub",
        build_file_proto_mode = "disable_global",
        importpath = "github.com/libp2p/go-libp2p-pubsub",
        sum = "h1:+JvS8Kty0OiyUiN0i8H5JbaCgjnJTRnTHe4rU88dLFc=",
        version = "v0.11.0",
    )
    go_repository(
        name = "com_github_libp2p_go_libp2p_testing",
        importpath = "github.com/libp2p/go-libp2p-testing",
        sum = "h1:EPvBb4kKMWO29qP4mZGyhVzUyR25dvfUIK5WDu6iPUA=",
        version = "v0.12.0",
    )
    go_repository(
        name = "com_github_libp2p_go_mplex",
        importpath = "github.com/libp2p/go-mplex",
        sum = "h1:BDhFZdlk5tbr0oyFq/xv/NPGfjbnrsDam1EvutpBDbY=",
        version = "v0.7.0",
    )
    go_repository(
        name = "com_github_libp2p_go_msgio",
        importpath = "github.com/libp2p/go-msgio",
        sum = "h1:mf3Z8B1xcFN314sWX+2vOTShIE0Mmn2TXn3YCUQGNj0=",
        version = "v0.3.0",
    )
    go_repository(
        name = "com_github_libp2p_go_nat",
        importpath = "github.com/libp2p/go-nat",
        sum = "h1:Tyz+bUFAYqGyJ/ppPPymMGbIgNRH+WqC5QrT5fKrrGk=",
        version = "v0.2.0",
    )
    go_repository(
        name = "com_github_libp2p_go_netroute",
        importpath = "github.com/libp2p/go-netroute",
        sum = "h1:V8kVrpD8GK0Riv15/7VN6RbUQ3URNZVosw7H2v9tksU=",
        version = "v0.2.1",
    )
    go_repository(
        name = "com_github_libp2p_go_reuseport",
        importpath = "github.com/libp2p/go-reuseport",
        sum = "h1:nR5KU7hD0WxXCJbmw7r2rhRYruNRl2koHw8fQscQm2s=",
        version = "v0.4.0",
    )
    go_repository(
        name = "com_github_libp2p_go_yamux_v4",
        importpath = "github.com/libp2p/go-yamux/v4",
        sum = "h1:FfDR4S1wj6Bw2Pqbc8Uz7pCxeRBPbwsBbEdfwiCypkQ=",
        version = "v4.0.1",
    )
    go_repository(
        name = "com_github_libp2p_zeroconf_v2",
        importpath = "github.com/libp2p/zeroconf/v2",
        sum = "h1:Cup06Jv6u81HLhIj1KasuNM/RHHrJ8T7wOTS4+Tv53Q=",
        version = "v2.2.0",
    )
    go_repository(
        name = "com_github_lightstep_lightstep_tracer_common_golang_gogo",
        importpath = "github.com/lightstep/lightstep-tracer-common/golang/gogo",
        sum = "h1:143Bb8f8DuGWck/xpNUOckBVYfFbBTnLevfRZ1aVVqo=",
        version = "v0.0.0-20190605223551-bc2310a04743",
    )
    go_repository(
        name = "com_github_lightstep_lightstep_tracer_go",
        importpath = "github.com/lightstep/lightstep-tracer-go",
        sum = "h1:vi1F1IQ8N7hNWytK9DpJsUfQhGuNSc19z330K6vl4zk=",
        version = "v0.18.1",
    )
    go_repository(
        name = "com_github_logrusorgru_aurora",
        importpath = "github.com/logrusorgru/aurora",
        sum = "h1:tOpm7WcpBTn4fjmVfgpQq0EfczGlG91VSDkswnjF5A8=",
        version = "v2.0.3+incompatible",
    )
    go_repository(
        name = "com_github_lucasb_eyer_go_colorful",
        importpath = "github.com/lucasb-eyer/go-colorful",
        sum = "h1:1nnpGOrhyZZuNyfu1QjKiUICQ74+3FNCN69Aj6K7nkY=",
        version = "v1.2.0",
    )
    go_repository(
        name = "com_github_lunixbochs_vtclean",
        importpath = "github.com/lunixbochs/vtclean",
        sum = "h1:xu2sLAri4lGiovBDQKxl5mrXyESr3gUr5m5SM5+LVb8=",
        version = "v1.0.0",
    )
    go_repository(
        name = "com_github_lyft_protoc_gen_validate",
        importpath = "github.com/lyft/protoc-gen-validate",
        sum = "h1:KNt/RhmQTOLr7Aj8PsJ7mTronaFyx80mRTT9qF261dA=",
        version = "v0.0.13",
    )
    go_repository(
        name = "com_github_magiconair_properties",
        importpath = "github.com/magiconair/properties",
        sum = "h1:SesWF0c8l/IKQX0NlsED38qoBhUpneg5HIHNdy5LyEE=",
        version = "v1.7.4-0.20170902060319-8d7837e64d3c",
    )
    go_repository(
        name = "com_github_mailgun_raymond_v2",
        importpath = "github.com/mailgun/raymond/v2",
        sum = "h1:5dmlB680ZkFG2RN/0lvTAghrSxIESeu9/2aeDqACtjw=",
        version = "v2.0.48",
    )
    go_repository(
        name = "com_github_mailru_easyjson",
        importpath = "github.com/mailru/easyjson",
        sum = "h1:UGYAvKxe3sBsEDzO8ZeWOSlIQfWFlxbzLZe7hwFURr0=",
        version = "v0.7.7",
    )
    go_repository(
        name = "com_github_manifoldco_promptui",
        importpath = "github.com/manifoldco/promptui",
        sum = "h1:3l11YT8tm9MnwGFQ4kETwkzpAwY2Jt9lCrumCUW4+z4=",
        version = "v0.7.0",
    )
    go_repository(
        name = "com_github_mariusvanderwijden_fuzzyvm",
        importpath = "github.com/MariusVanDerWijden/FuzzyVM",
        sum = "h1:RQtzNvriR3Yu5CvVBTJPwDmfItBT90TWZ3fFondhc08=",
        version = "v0.0.0-20240516070431-7828990cad7d",
    )
    go_repository(
        name = "com_github_mariusvanderwijden_tx_fuzz",
        importpath = "github.com/MariusVanDerWijden/tx-fuzz",
        sum = "h1:ZPtYGiT50Zcd52AXItJKQ3wVze9yq/LCI7DIZWLKFXg=",
        version = "v1.3.3-0.20240521060658-cbe8f24a510a",
    )
    go_repository(
        name = "com_github_marten_seemann_tcp",
        importpath = "github.com/marten-seemann/tcp",
        sum = "h1:br0buuQ854V8u83wA0rVZ8ttrq5CpaPZdvrK0LP2lOk=",
        version = "v0.0.0-20210406111302-dfbc87cc63fd",
    )
    go_repository(
        name = "com_github_matryer_moq",
        importpath = "github.com/matryer/moq",
        sum = "h1:HvFwW+cm9bCbZ/+vuGNq7CRWXql8c0y8nGeYpqmpvmk=",
        version = "v0.0.0-20190312154309-6cfb0558e1bd",
    )
    go_repository(
        name = "com_github_mattn_go_colorable",
        importpath = "github.com/mattn/go-colorable",
        sum = "h1:fFA4WZxdEF4tXPZVKMLwD8oUnCTTo08duU7wxecdEvA=",
        version = "v0.1.13",
    )
    go_repository(
        name = "com_github_mattn_go_isatty",
        importpath = "github.com/mattn/go-isatty",
        sum = "h1:xfD0iDuEKnDkl03q4limB+vH+GxLEtL/jb4xVJSWWEY=",
        version = "v0.0.20",
    )
    go_repository(
        name = "com_github_mattn_go_runewidth",
        importpath = "github.com/mattn/go-runewidth",
        sum = "h1:UNAjwbU9l54TA3KzvqLGxwWjHmMgBUVhBiTjelZgg3U=",
        version = "v0.0.15",
    )
    go_repository(
        name = "com_github_matttproud_golang_protobuf_extensions",
        importpath = "github.com/matttproud/golang_protobuf_extensions",
        sum = "h1:mmDVorXM7PCGKw94cs5zkfA9PSy5pEvNWRP0ET0TIVo=",
        version = "v1.0.4",
    )
    go_repository(
        name = "com_github_matttproud_golang_protobuf_extensions_v2",
        importpath = "github.com/matttproud/golang_protobuf_extensions/v2",
        sum = "h1:jWpvCLoY8Z/e3VKvlsiIGKtc+UG6U5vzxaoagmhXfyg=",
        version = "v2.0.0",
    )
    go_repository(
        name = "com_github_mgutz_ansi",
        importpath = "github.com/mgutz/ansi",
        sum = "h1:j7+1HpAFS1zy5+Q4qx1fWh90gTKwiN4QCGoY9TWyyO4=",
        version = "v0.0.0-20170206155736-9520e82c474b",
    )
    go_repository(
        name = "com_github_microcosm_cc_bluemonday",
        importpath = "github.com/microcosm-cc/bluemonday",
        sum = "h1:SMZe2IGa0NuHvnVNAZ+6B38gsTbi5e4sViiWJyDDqFY=",
        version = "v1.0.23",
    )
    go_repository(
        name = "com_github_microsoft_go_winio",
        importpath = "github.com/Microsoft/go-winio",
        sum = "h1:F2VQgta7ecxGYO8k3ZZz3RS8fVIXVxONVUPlNERoyfY=",
        version = "v0.6.2",
    )
    go_repository(
        name = "com_github_miekg_dns",
        importpath = "github.com/miekg/dns",
        sum = "h1:ca2Hdkz+cDg/7eNF6V56jjzuZ4aCAE+DbVkILdQWG/4=",
        version = "v1.1.58",
    )
    go_repository(
        name = "com_github_mikioh_tcp",
        importpath = "github.com/mikioh/tcp",
        sum = "h1:bzE/A84HN25pxAuk9Eej1Kz9OUelF97nAc82bDquQI8=",
        version = "v0.0.0-20190314235350-803a9b46060c",
    )
    go_repository(
        name = "com_github_mikioh_tcpinfo",
        importpath = "github.com/mikioh/tcpinfo",
        sum = "h1:z78hV3sbSMAUoyUMM0I83AUIT6Hu17AWfgjzIbtrYFc=",
        version = "v0.0.0-20190314235526-30a79bb1804b",
    )
    go_repository(
        name = "com_github_mikioh_tcpopt",
        importpath = "github.com/mikioh/tcpopt",
        sum = "h1:PTfri+PuQmWDqERdnNMiD9ZejrlswWrCpBEZgWOiTrc=",
        version = "v0.0.0-20190314235656-172688c1accc",
    )
    go_repository(
        name = "com_github_minio_blake2b_simd",
        importpath = "github.com/minio/blake2b-simd",
        sum = "h1:lYpkrQH5ajf0OXOcUbGjvZxxijuBwbbmlSxLiuofa+g=",
        version = "v0.0.0-20160723061019-3f5f724cb5b1",
    )
    go_repository(
        name = "com_github_minio_highwayhash",
        importpath = "github.com/minio/highwayhash",
        sum = "h1:Aak5U0nElisjDCfPSG79Tgzkn2gl66NxOMspRrKnA/g=",
        version = "v1.0.2",
    )
    go_repository(
        name = "com_github_minio_sha256_simd",
        importpath = "github.com/minio/sha256-simd",
        sum = "h1:6kaan5IFmwTNynnKKpDHe6FWHohJOHhCPchzK49dzMM=",
        version = "v1.0.1",
    )
    go_repository(
        name = "com_github_mitchellh_cli",
        importpath = "github.com/mitchellh/cli",
        sum = "h1:iGBIsUe3+HZ/AD/Vd7DErOt5sU9fa8Uj7A2s1aggv1Y=",
        version = "v1.0.0",
    )
    go_repository(
        name = "com_github_mitchellh_colorstring",
        importpath = "github.com/mitchellh/colorstring",
        sum = "h1:62I3jR2EmQ4l5rM/4FEfDWcRD+abF5XlKShorW5LRoQ=",
        version = "v0.0.0-20190213212951-d06e56a500db",
    )
    go_repository(
        name = "com_github_mitchellh_go_homedir",
        importpath = "github.com/mitchellh/go-homedir",
        sum = "h1:vKb8ShqSby24Yrqr/yDYkuFz8d0WUjys40rvnGC8aR0=",
        version = "v1.0.0",
    )
    go_repository(
        name = "com_github_mitchellh_go_testing_interface",
        importpath = "github.com/mitchellh/go-testing-interface",
        sum = "h1:fzU/JVNcaqHQEcVFAKeR41fkiLdIPrefOvVG1VZ96U0=",
        version = "v1.0.0",
    )
    go_repository(
        name = "com_github_mitchellh_gox",
        importpath = "github.com/mitchellh/gox",
        sum = "h1:lfGJxY7ToLJQjHHwi0EX6uYBdK78egf954SQl13PQJc=",
        version = "v0.4.0",
    )
    go_repository(
        name = "com_github_mitchellh_iochan",
        importpath = "github.com/mitchellh/iochan",
        sum = "h1:C+X3KsSTLFVBr/tK1eYN/vs4rJcvsiLU338UhYPJWeY=",
        version = "v1.0.0",
    )
    go_repository(
        name = "com_github_mitchellh_mapstructure",
        importpath = "github.com/mitchellh/mapstructure",
        sum = "h1:jeMsZIYE/09sWLaz43PL7Gy6RuMjD2eJVyuac5Z2hdY=",
        version = "v1.5.0",
    )
    go_repository(
        name = "com_github_mitchellh_pointerstructure",
        importpath = "github.com/mitchellh/pointerstructure",
        sum = "h1:O+i9nHnXS3l/9Wu7r4NrEdwA2VFTicjUEN1uBnDo34A=",
        version = "v1.2.0",
    )
    go_repository(
        name = "com_github_mmcloughlin_addchain",
        importpath = "github.com/mmcloughlin/addchain",
        sum = "h1:SobOdjm2xLj1KkXN5/n0xTIWyZA2+s99UCY1iPfkHRY=",
        version = "v0.4.0",
    )
    go_repository(
        name = "com_github_mmcloughlin_profile",
        importpath = "github.com/mmcloughlin/profile",
        sum = "h1:jhDmAqPyebOsVDOCICJoINoLb/AnLBaUw58nFzxWS2w=",
        version = "v0.1.1",
    )
    go_repository(
        name = "com_github_moby_spdystream",
        importpath = "github.com/moby/spdystream",
        sum = "h1:cjW1zVyyoiM0T7b6UoySUFqzXMoqRckQtXwGPiBhOM8=",
        version = "v0.2.0",
    )
    go_repository(
        name = "com_github_modern_go_concurrent",
        importpath = "github.com/modern-go/concurrent",
        sum = "h1:TRLaZ9cD/w8PVh93nsPXa1VrQ6jlwL5oN8l14QlcNfg=",
        version = "v0.0.0-20180306012644-bacd9c7ef1dd",
    )
    go_repository(
        name = "com_github_modern_go_reflect2",
        importpath = "github.com/modern-go/reflect2",
        sum = "h1:xBagoLtFs94CBntxluKeaWgTMpvLxC4ur3nMaC9Gz0M=",
        version = "v1.0.2",
    )
    go_repository(
        name = "com_github_mohae_deepcopy",
        importpath = "github.com/mohae/deepcopy",
        sum = "h1:RWengNIwukTxcDr9M+97sNutRR1RKhG96O6jWumTTnw=",
        version = "v0.0.0-20170929034955-c48cc78d4826",
    )
    go_repository(
        name = "com_github_mr_tron_base58",
        importpath = "github.com/mr-tron/base58",
        sum = "h1:T/HDJBh4ZCPbU39/+c3rRvE0uKBQlU27+QI8LJ4t64o=",
        version = "v1.2.0",
    )
    go_repository(
        name = "com_github_multiformats_go_base32",
        importpath = "github.com/multiformats/go-base32",
        sum = "h1:pVx9xoSPqEIQG8o+UbAe7DNi51oej1NtK+aGkbLYxPE=",
        version = "v0.1.0",
    )
    go_repository(
        name = "com_github_multiformats_go_base36",
        importpath = "github.com/multiformats/go-base36",
        sum = "h1:lFsAbNOGeKtuKozrtBsAkSVhv1p9D0/qedU9rQyccr0=",
        version = "v0.2.0",
    )
    go_repository(
        name = "com_github_multiformats_go_multiaddr",
        importpath = "github.com/multiformats/go-multiaddr",
        sum = "h1:rrKqpY9h+n80EwhhC/kkcunCZZ7URIF8yN1WEUt2Hvc=",
        version = "v0.12.4",
    )
    go_repository(
        name = "com_github_multiformats_go_multiaddr_dns",
        importpath = "github.com/multiformats/go-multiaddr-dns",
        sum = "h1:QgQgR+LQVt3NPTjbrLLpsaT2ufAA2y0Mkk+QRVJbW3A=",
        version = "v0.3.1",
    )
    go_repository(
        name = "com_github_multiformats_go_multiaddr_fmt",
        importpath = "github.com/multiformats/go-multiaddr-fmt",
        sum = "h1:WLEFClPycPkp4fnIzoFoV9FVd49/eQsuaL3/CWe167E=",
        version = "v0.1.0",
    )
    go_repository(
        name = "com_github_multiformats_go_multibase",
        importpath = "github.com/multiformats/go-multibase",
        sum = "h1:isdYCVLvksgWlMW9OZRYJEa9pZETFivncJHmHnnd87g=",
        version = "v0.2.0",
    )
    go_repository(
        name = "com_github_multiformats_go_multicodec",
        build_directives = [
            "gazelle:exclude gen.go",
        ],
        importpath = "github.com/multiformats/go-multicodec",
        sum = "h1:pb/dlPnzee/Sxv/j4PmkDRxCOi3hXTz3IbPKOXWJkmg=",
        version = "v0.9.0",
    )
    go_repository(
        name = "com_github_multiformats_go_multihash",
        importpath = "github.com/multiformats/go-multihash",
        sum = "h1:7Lyc8XfX/IY2jWb/gI7JP+o7JEq9hOa7BFvVU9RSh+U=",
        version = "v0.2.3",
    )
    go_repository(
        name = "com_github_multiformats_go_multistream",
        importpath = "github.com/multiformats/go-multistream",
        sum = "h1:5htLSLl7lvJk3xx3qT/8Zm9J4K8vEOf/QGkvOGQAyiE=",
        version = "v0.5.0",
    )
    go_repository(
        name = "com_github_multiformats_go_varint",
        importpath = "github.com/multiformats/go-varint",
        sum = "h1:sWSGR+f/eu5ABZA2ZpYKBILXTTs9JWpdEM/nEGOHFS8=",
        version = "v0.0.7",
    )
    go_repository(
        name = "com_github_munnerz_goautoneg",
        importpath = "github.com/munnerz/goautoneg",
        sum = "h1:C3w9PqII01/Oq1c1nUAm88MOHcQC9l5mIlSMApZMrHA=",
        version = "v0.0.0-20191010083416-a7dc8b61c822",
    )
    go_repository(
        name = "com_github_mwitkow_go_conntrack",
        importpath = "github.com/mwitkow/go-conntrack",
        sum = "h1:KUppIJq7/+SVif2QVs3tOP0zanoHgBEVAwHxUSIzRqU=",
        version = "v0.0.0-20190716064945-2f068394615f",
    )
    go_repository(
        name = "com_github_mxk_go_flowrate",
        importpath = "github.com/mxk/go-flowrate",
        sum = "h1:y5//uYreIhSUg3J1GEMiLbxo1LJaP8RfCpH6pymGZus=",
        version = "v0.0.0-20140419014527-cca7078d478f",
    )
    go_repository(
        name = "com_github_naoina_go_stringutil",
        importpath = "github.com/naoina/go-stringutil",
        sum = "h1:rCUeRUHjBjGTSHl0VC00jUPLz8/F9dDzYI70Hzifhks=",
        version = "v0.1.0",
    )
    go_repository(
        name = "com_github_naoina_toml",
        importpath = "github.com/naoina/toml",
        sum = "h1:shk/vn9oCoOTmwcouEdwIeOtOGA/ELRUw/GwvxwfT+0=",
        version = "v0.1.2-0.20170918210437-9fafd6967416",
    )
    go_repository(
        name = "com_github_nats_io_jwt",
        importpath = "github.com/nats-io/jwt",
        sum = "h1:+RB5hMpXUUA2dfxuhBTEkMOrYmM+gKIZYS1KjSostMI=",
        version = "v0.3.2",
    )
    go_repository(
        name = "com_github_nats_io_nats_go",
        importpath = "github.com/nats-io/nats.go",
        sum = "h1:ik3HbLhZ0YABLto7iX80pZLPw/6dx3T+++MZJwLnMrQ=",
        version = "v1.9.1",
    )
    go_repository(
        name = "com_github_nats_io_nats_server_v2",
        importpath = "github.com/nats-io/nats-server/v2",
        sum = "h1:i2Ly0B+1+rzNZHHWtD4ZwKi+OU5l+uQo1iDHZ2PmiIc=",
        version = "v2.1.2",
    )
    go_repository(
        name = "com_github_nats_io_nkeys",
        importpath = "github.com/nats-io/nkeys",
        sum = "h1:6JrEfig+HzTH85yxzhSVbjHRJv9cn0p6n3IngIcM5/k=",
        version = "v0.1.3",
    )
    go_repository(
        name = "com_github_nats_io_nuid",
        importpath = "github.com/nats-io/nuid",
        sum = "h1:5iA8DT8V7q8WK2EScv2padNa/rTESc1KdnPw4TC2paw=",
        version = "v1.0.1",
    )
    go_repository(
        name = "com_github_neelance_astrewrite",
        importpath = "github.com/neelance/astrewrite",
        sum = "h1:D6paGObi5Wud7xg83MaEFyjxQB1W5bz5d0IFppr+ymk=",
        version = "v0.0.0-20160511093645-99348263ae86",
    )
    go_repository(
        name = "com_github_neelance_sourcemap",
        importpath = "github.com/neelance/sourcemap",
        sum = "h1:eFXv9Nu1lGbrNbj619aWwZfVF5HBrm9Plte8aNptuTI=",
        version = "v0.0.0-20151028013722-8c68805598ab",
    )
    go_repository(
        name = "com_github_nxadm_tail",
        importpath = "github.com/nxadm/tail",
        sum = "h1:8feyoE3OzPrcshW5/MJ4sGESc5cqmGkGCWlco4l0bqY=",
        version = "v1.4.11",
    )
    go_repository(
        name = "com_github_oklog_oklog",
        importpath = "github.com/oklog/oklog",
        sum = "h1:wVfs8F+in6nTBMkA7CbRw+zZMIB7nNM825cM1wuzoTk=",
        version = "v0.3.2",
    )
    go_repository(
        name = "com_github_oklog_run",
        importpath = "github.com/oklog/run",
        sum = "h1:Ru7dDtJNOyC66gQ5dQmaCa0qIsAUFY3sFpK1Xk8igrw=",
        version = "v1.0.0",
    )
    go_repository(
        name = "com_github_olekukonko_tablewriter",
        importpath = "github.com/olekukonko/tablewriter",
        sum = "h1:P2Ga83D34wi1o9J6Wh1mRuqd4mF/x/lgBS7N7AbDhec=",
        version = "v0.0.5",
    )
    go_repository(
        name = "com_github_oneofone_xxhash",
        importpath = "github.com/OneOfOne/xxhash",
        sum = "h1:KMrpdQIwFcEqXDklaen+P1axHaj9BSKzvpUUfnHldSE=",
        version = "v1.2.2",
    )
    go_repository(
        name = "com_github_onsi_ginkgo",
        importpath = "github.com/onsi/ginkgo",
        sum = "h1:8xi0RTUf59SOSfEtZMvwTvXYMzG4gV23XVHOZiXNtnE=",
        version = "v1.16.5",
    )
    go_repository(
        name = "com_github_onsi_ginkgo_v2",
        importpath = "github.com/onsi/ginkgo/v2",
        sum = "h1:79HwNRBAZHOEwrczrgSOPy+eFTTlIGELKy5as+ClttY=",
        version = "v2.15.0",
    )
    go_repository(
        name = "com_github_onsi_gomega",
        importpath = "github.com/onsi/gomega",
        sum = "h1:54UJxxj6cPInHS3a35wm6BK/F9nHYueZ1NVujHDrnXE=",
        version = "v1.31.0",
    )
    go_repository(
        name = "com_github_op_go_logging",
        importpath = "github.com/op/go-logging",
        sum = "h1:lDH9UUVJtmYCjyT0CI4q8xvlXPxeZ0gYCVvWbmPlp88=",
        version = "v0.0.0-20160315200505-970db520ece7",
    )
    go_repository(
        name = "com_github_openconfig_gnmi",
        importpath = "github.com/openconfig/gnmi",
        sum = "h1:a380JP+B7xlMbEQOlha1buKhzBPXFqgFXplyWCEIGEY=",
        version = "v0.0.0-20190823184014-89b2bf29312c",
    )
    go_repository(
        name = "com_github_openconfig_reference",
        importpath = "github.com/openconfig/reference",
        sum = "h1:yHCGAHg2zMaW8olLrqEt3SAHGcEx2aJPEQWMRCyravY=",
        version = "v0.0.0-20190727015836-8dfd928c9696",
    )
    go_repository(
        name = "com_github_opencontainers_runtime_spec",
        importpath = "github.com/opencontainers/runtime-spec",
        sum = "h1:z97+pHb3uELt/yiAWD691HNHQIF07bE7dzrbT927iTk=",
        version = "v1.2.0",
    )
    go_repository(
        name = "com_github_opentracing_basictracer_go",
        importpath = "github.com/opentracing/basictracer-go",
        sum = "h1:YyUAhaEfjoWXclZVJ9sGoNct7j4TVk7lZWlQw5UXuoo=",
        version = "v1.0.0",
    )
    go_repository(
        name = "com_github_opentracing_contrib_go_observer",
        importpath = "github.com/opentracing-contrib/go-observer",
        sum = "h1:lM6RxxfUMrYL/f8bWEUqdXrANWtrL7Nndbm9iFN0DlU=",
        version = "v0.0.0-20170622124052-a52f23424492",
    )
    go_repository(
        name = "com_github_opentracing_opentracing_go",
        importpath = "github.com/opentracing/opentracing-go",
        sum = "h1:uEJPy/1a5RIPAJ0Ov+OIO8OxWu77jEv+1B0VhjKrZUs=",
        version = "v1.2.0",
    )
    go_repository(
        name = "com_github_openzipkin_contrib_zipkin_go_opentracing",
        importpath = "github.com/openzipkin-contrib/zipkin-go-opentracing",
        sum = "h1:ZCnq+JUrvXcDVhX/xRolRBZifmabN1HcS1wrPSvxhrU=",
        version = "v0.4.5",
    )
    go_repository(
        name = "com_github_openzipkin_zipkin_go",
        importpath = "github.com/openzipkin/zipkin-go",
        sum = "h1:nY8Hti+WKaP0cRsSeQ026wU03QsM762XBeCXBb9NAWI=",
        version = "v0.2.2",
    )
    go_repository(
        name = "com_github_otiai10_copy",
        importpath = "github.com/otiai10/copy",
        sum = "h1:HvG945u96iNadPoG2/Ja2+AUJeW5YuFQMixq9yirC+k=",
        version = "v1.2.0",
    )
    go_repository(
        name = "com_github_otiai10_curr",
        importpath = "github.com/otiai10/curr",
        sum = "h1:TJIWdbX0B+kpNagQrjgq8bCMrbhiuX73M2XwgtDMoOI=",
        version = "v1.0.0",
    )
    go_repository(
        name = "com_github_otiai10_mint",
        importpath = "github.com/otiai10/mint",
        sum = "h1:BCmzIS3n71sGfHB5NMNDB3lHYPz8fWSkCAErHed//qc=",
        version = "v1.3.1",
    )
    go_repository(
        name = "com_github_pact_foundation_pact_go",
        importpath = "github.com/pact-foundation/pact-go",
        sum = "h1:OYkFijGHoZAYbOIb1LWXrwKQbMMRUv1oQ89blD2Mh2Q=",
        version = "v1.0.4",
    )
    go_repository(
        name = "com_github_pascaldekloe_goe",
        importpath = "github.com/pascaldekloe/goe",
        sum = "h1:Lgl0gzECD8GnQ5QCWA8o6BtfL6mDH5rQgM4/fX3avOs=",
        version = "v0.0.0-20180627143212-57f6aae5913c",
    )
    go_repository(
        name = "com_github_patrickmn_go_cache",
        importpath = "github.com/patrickmn/go-cache",
        sum = "h1:HRMgzkcYKYpi3C8ajMPV8OFXaaRUnok+kx1WdO15EQc=",
        version = "v2.1.0+incompatible",
    )
    go_repository(
        name = "com_github_paulbellamy_ratecounter",
        importpath = "github.com/paulbellamy/ratecounter",
        sum = "h1:2L/RhJq+HA8gBQImDXtLPrDXK5qAj6ozWVK/zFXVJGs=",
        version = "v0.2.0",
    )
    go_repository(
        name = "com_github_pbnjay_memory",
        importpath = "github.com/pbnjay/memory",
        sum = "h1:onHthvaw9LFnH4t2DcNVpwGmV9E1BkGknEliJkfwQj0=",
        version = "v0.0.0-20210728143218-7b4eea64cf58",
    )
    go_repository(
        name = "com_github_pborman_uuid",
        importpath = "github.com/pborman/uuid",
        sum = "h1:+ZZIw58t/ozdjRaXh/3awHfmWRbzYxJoAdNJxe/3pvw=",
        version = "v1.2.1",
    )
    go_repository(
        name = "com_github_pelletier_go_toml",
        importpath = "github.com/pelletier/go-toml",
        sum = "h1:6P7XZEBu/ZWizC/liUX4UYm4nEAACofmSkOzY39RBxM=",
        version = "v1.0.1-0.20170904195809-1d6b12b7cb29",
    )
    go_repository(
        name = "com_github_pelletier_go_toml_v2",
        importpath = "github.com/pelletier/go-toml/v2",
        sum = "h1:ipoSadvV8oGUjnUbMub59IDPPwfxF694nG/jwbMiyQg=",
        version = "v2.0.5",
    )
    go_repository(
        name = "com_github_performancecopilot_speed",
        importpath = "github.com/performancecopilot/speed",
        sum = "h1:2WnRzIquHa5QxaJKShDkLM+sc0JPuwhXzK8OYOyt3Vg=",
        version = "v3.0.0+incompatible",
    )
    go_repository(
        name = "com_github_peterbourgon_diskv",
        importpath = "github.com/peterbourgon/diskv",
        sum = "h1:UBdAOUP5p4RWqPBg048CAvpKN+vxiaj6gdUUzhl4XmI=",
        version = "v2.0.1+incompatible",
    )
    go_repository(
        name = "com_github_peterh_liner",
        importpath = "github.com/peterh/liner",
        sum = "h1:w/UPXyl5GfahFxcTOz2j9wCIHNI+pUPr2laqpojKNCg=",
        version = "v1.2.0",
    )
    go_repository(
        name = "com_github_pierrec_lz4",
        importpath = "github.com/pierrec/lz4",
        sum = "h1:mFe7ttWaflA46Mhqh+jUfjp2qTbPYxLB2/OyBppH9dg=",
        version = "v2.4.1+incompatible",
    )
    go_repository(
        name = "com_github_pingcap_errors",
        importpath = "github.com/pingcap/errors",
        sum = "h1:lFuQV/oaUMGcD2tqt+01ROSmJs75VG1ToEOkZIZ4nE4=",
        version = "v0.11.4",
    )
    go_repository(
        name = "com_github_pion_datachannel",
        importpath = "github.com/pion/datachannel",
        sum = "h1:1IxKJntfSlYkpUj8LlYRSWpYiTTC02nUrOE8T3DqGeg=",
        version = "v1.5.6",
    )
    go_repository(
        name = "com_github_pion_dtls_v2",
        importpath = "github.com/pion/dtls/v2",
        sum = "h1:9U/dpCYl1ySttROPWJgqWKEylUdT0fXp/xst6JwY5Ks=",
        version = "v2.2.11",
    )
    go_repository(
        name = "com_github_pion_ice_v2",
        importpath = "github.com/pion/ice/v2",
        sum = "h1:M5rJA07dqhi3nobJIg+uPtcVjFECTrhcR3n0ns8kDZs=",
        version = "v2.3.25",
    )
    go_repository(
        name = "com_github_pion_interceptor",
        importpath = "github.com/pion/interceptor",
        sum = "h1:39fsnlP1U8gw2JzOFWdfCU82vHvhW9o0rZnZF56wF+M=",
        version = "v0.1.29",
    )
    go_repository(
        name = "com_github_pion_logging",
        importpath = "github.com/pion/logging",
        sum = "h1:M9+AIj/+pxNsDfAT64+MAVgJO0rsyLnoJKCqf//DoeY=",
        version = "v0.2.2",
    )
    go_repository(
        name = "com_github_pion_mdns",
        importpath = "github.com/pion/mdns",
        sum = "h1:CiMYlY+O0azojWDmxdNr7ADGrnZ+V6Ilfner+6mSVK8=",
        version = "v0.0.12",
    )
    go_repository(
        name = "com_github_pion_randutil",
        importpath = "github.com/pion/randutil",
        sum = "h1:CFG1UdESneORglEsnimhUjf33Rwjubwj6xfiOXBa3mA=",
        version = "v0.1.0",
    )
    go_repository(
        name = "com_github_pion_rtcp",
        importpath = "github.com/pion/rtcp",
        sum = "h1:KCkGV3vJ+4DAJmvP0vaQShsb0xkRfWkO540Gy102KyE=",
        version = "v1.2.14",
    )
    go_repository(
        name = "com_github_pion_rtp",
        importpath = "github.com/pion/rtp",
        sum = "h1:MTmn/b0aWWsAzux2AmP8WGllusBVw4NPYPVFFd7jUPw=",
        version = "v1.8.6",
    )
    go_repository(
        name = "com_github_pion_sctp",
        importpath = "github.com/pion/sctp",
        sum = "h1:PKrMs+o9EMLRvFfXq59WFsC+V8mN1wnKzqrv+3D/gYY=",
        version = "v1.8.16",
    )
    go_repository(
        name = "com_github_pion_sdp_v3",
        importpath = "github.com/pion/sdp/v3",
        sum = "h1:pX++dCHoHUwq43kuwf3PyJfHlwIj4hXA7Vrifiq0IJY=",
        version = "v3.0.9",
    )
    go_repository(
        name = "com_github_pion_srtp_v2",
        importpath = "github.com/pion/srtp/v2",
        sum = "h1:vKpAXfawO9RtTRKZJbG4y0v1b11NZxQnxRl85kGuUlo=",
        version = "v2.0.18",
    )
    go_repository(
        name = "com_github_pion_stun",
        importpath = "github.com/pion/stun",
        sum = "h1:8lp6YejULeHBF8NmV8e2787BogQhduZugh5PdhDyyN4=",
        version = "v0.6.1",
    )
    go_repository(
        name = "com_github_pion_transport_v2",
        importpath = "github.com/pion/transport/v2",
        sum = "h1:iyi25i/21gQck4hfRhomF6SktmUQjRsRW4WJdhfc3Kc=",
        version = "v2.2.5",
    )
    go_repository(
        name = "com_github_pion_transport_v3",
        importpath = "github.com/pion/transport/v3",
        sum = "h1:r+40RJR25S9w3jbA6/5uEPTzcdn7ncyU44RWCbHkLg4=",
        version = "v3.0.2",
    )
    go_repository(
        name = "com_github_pion_turn_v2",
        importpath = "github.com/pion/turn/v2",
        sum = "h1:Xr2niVsiPTB0FPtt+yAWKFUkU1eotQbGgpTIld4x1Gc=",
        version = "v2.1.6",
    )
    go_repository(
        name = "com_github_pion_webrtc_v3",
        importpath = "github.com/pion/webrtc/v3",
        sum = "h1:Wtfi6AZMQg+624cvCXUuSmrKWepSB7zfgYDOYqsSOVU=",
        version = "v3.2.40",
    )
    go_repository(
        name = "com_github_pkg_diff",
        importpath = "github.com/pkg/diff",
        sum = "h1:aoZm08cpOy4WuID//EZDgcC4zIxODThtZNPirFr42+A=",
        version = "v0.0.0-20210226163009-20ebb0f2a09e",
    )
    go_repository(
        name = "com_github_pkg_errors",
        importpath = "github.com/pkg/errors",
        sum = "h1:FEBLx1zS214owpjy7qsBeixbURkuhQAwrK5UwLGTwt4=",
        version = "v0.9.1",
    )
    go_repository(
        name = "com_github_pkg_profile",
        importpath = "github.com/pkg/profile",
        sum = "h1:hnbDkaNWPCLMO9wGLdBFTIZvzDrDfBM2072E1S9gJkA=",
        version = "v1.7.0",
    )
    go_repository(
        name = "com_github_pkg_sftp",
        importpath = "github.com/pkg/sftp",
        sum = "h1:I2qBYMChEhIjOgazfJmV3/mZM256btk6wkCDRmW7JYs=",
        version = "v1.13.1",
    )
    go_repository(
        name = "com_github_pmezard_go_difflib",
        importpath = "github.com/pmezard/go-difflib",
        sum = "h1:4DBwDE0NGyQoBHbLQYPwSUPoCMWR5BEzIk/f1lZbAQM=",
        version = "v1.0.0",
    )
    go_repository(
        name = "com_github_posener_complete",
        importpath = "github.com/posener/complete",
        sum = "h1:ccV59UEOTzVDnDUEFdT95ZzHVZ+5+158q8+SJb2QV5w=",
        version = "v1.1.1",
    )
    go_repository(
        name = "com_github_prashantv_gostub",
        importpath = "github.com/prashantv/gostub",
        sum = "h1:BTyx3RfQjRHnUWaGF9oQos79AlQ5k8WNktv7VGvVH4g=",
        version = "v1.1.0",
    )
    go_repository(
        name = "com_github_prometheus_client_golang",
        importpath = "github.com/prometheus/client_golang",
        sum = "h1:wZWJDwK+NameRJuPGDhlnFgx8e8HN3XHQeLaYJFJBOE=",
        version = "v1.19.1",
    )
    go_repository(
        name = "com_github_prometheus_client_model",
        importpath = "github.com/prometheus/client_model",
        sum = "h1:ZKSh/rekM+n3CeS952MLRAdFwIKqeY8b62p8ais2e9E=",
        version = "v0.6.1",
    )
    go_repository(
        name = "com_github_prometheus_common",
        importpath = "github.com/prometheus/common",
        sum = "h1:QO8U2CdOzSn1BBsmXJXduaaW+dY/5QLjfB8svtSzKKE=",
        version = "v0.48.0",
    )
    go_repository(
        name = "com_github_prometheus_procfs",
        importpath = "github.com/prometheus/procfs",
        sum = "h1:jluTpSng7V9hY0O2R9DzzJHYb2xULk9VTR1V1R/k6Bo=",
        version = "v0.12.0",
    )
    go_repository(
        name = "com_github_prometheus_prom2json",
        importpath = "github.com/prometheus/prom2json",
        sum = "h1:BlqrtbT9lLH3ZsOVhXPsHzFrApCTKRifB7gjJuypu6Y=",
        version = "v1.3.0",
    )
    go_repository(
        name = "com_github_protolambda_bls12_381_util",
        importpath = "github.com/protolambda/bls12-381-util",
        sum = "h1:05DU2wJN7DTU7z28+Q+zejXkIsA/MF8JZQGhtBZZiWk=",
        version = "v0.1.0",
    )
    go_repository(
        name = "com_github_protolambda_zrnt",
        importpath = "github.com/protolambda/zrnt",
        sum = "h1:KZ48T+3UhsPXNdtE/5QEvGc9DGjUaRI17nJaoznoIaM=",
        version = "v0.32.2",
    )
    go_repository(
        name = "com_github_protolambda_ztyp",
        importpath = "github.com/protolambda/ztyp",
        sum = "h1:rVcL3vBu9W/aV646zF6caLS/dyn9BN8NYiuJzicLNyY=",
        version = "v0.2.2",
    )
    go_repository(
        name = "com_github_prysmaticlabs_fastssz",
        importpath = "github.com/prysmaticlabs/fastssz",
        sum = "h1:0LZAwwHnsZFfXm4IK4rzFV4N5IVSKZKLmuBMA4kAlFk=",
        version = "v0.0.0-20240620202422-a981b8ef89d3",
    )
    go_repository(
        name = "com_github_prysmaticlabs_go_bitfield",
        importpath = "github.com/prysmaticlabs/go-bitfield",
        sum = "h1:ATgOe+abbzfx9kCPeXIW4fiWyDdxlwHw07j8UGhdTd4=",
        version = "v0.0.0-20240328144219-a1caa50c3a1e",
    )
    go_repository(
        name = "com_github_prysmaticlabs_gohashtree",
        importpath = "github.com/prysmaticlabs/gohashtree",
        sum = "h1:VK7thFOnhxAZ/5aolr5Os4beiubuD08WiuiHyRqgwks=",
        version = "v0.0.4-beta.0.20240624100937-73632381301b",
    )
    go_repository(
        name = "com_github_prysmaticlabs_prombbolt",
        importpath = "github.com/prysmaticlabs/prombbolt",
        sum = "h1:9PHRCuO/VN0s9k+RmLykho7AjDxblNYI5bYKed16NPU=",
        version = "v0.0.0-20210126082820-9b7adba6db7c",
    )
    go_repository(
        name = "com_github_prysmaticlabs_protoc_gen_go_cast",
        importpath = "github.com/prysmaticlabs/protoc-gen-go-cast",
        sum = "h1:q9wE0ZZRdTUAAeyFP/w0SwBEnCqlVy2+on6X2/e+eAU=",
        version = "v0.0.0-20230228205207-28762a7b9294",
    )
    go_repository(
        name = "com_github_quic_go_qpack",
        build_directives = [
            "gazelle:exclude tools.go",
        ],
        importpath = "github.com/quic-go/qpack",
        sum = "h1:Cr9BXA1sQS2SmDUWjSofMPNKmvF6IiIfDRmgU0w1ZCo=",
        version = "v0.4.0",
    )
    go_repository(
        name = "com_github_quic_go_quic_go",
        build_directives = [
            "gazelle:exclude mockgen.go",
            "gazelle:exclude tools.go",
        ],
        importpath = "github.com/quic-go/quic-go",
        sum = "h1:So5wOr7jyO4vzL2sd8/pD9Kesciv91zSk8BoFngItQ0=",
        version = "v0.44.0",
    )
    go_repository(
        name = "com_github_quic_go_webtransport_go",
        importpath = "github.com/quic-go/webtransport-go",
        sum = "h1:HxSrwun11U+LlmwpgM1kEqIqH90IT4N8auv/cD7QFJg=",
        version = "v0.8.0",
    )
    go_repository(
        name = "com_github_raulk_go_watchdog",
        importpath = "github.com/raulk/go-watchdog",
        sum = "h1:oUmdlHxdkXRJlwfG0O9omj8ukerm8MEQavSiDTEtBsk=",
        version = "v1.3.0",
    )
    go_repository(
        name = "com_github_rcrowley_go_metrics",
        importpath = "github.com/rcrowley/go-metrics",
        sum = "h1:dY6ETXrvDG7Sa4vE8ZQG4yqWg6UnOcbqTAahkV813vQ=",
        version = "v0.0.0-20190826022208-cac0b30c2563",
    )
    go_repository(
        name = "com_github_rivo_tview",
        importpath = "github.com/rivo/tview",
        sum = "h1:QLKAX9JLJ9RJVjnywcVg/U8nKNZvdftCtJRv1qzALYI=",
        version = "v0.0.0-20240118093911-742cf086196e",
    )
    go_repository(
        name = "com_github_rivo_uniseg",
        build_directives = [
            "gazelle:exclude gen_breaktest.go",
            "gazelle:exclude gen_properties.go",
        ],
        importpath = "github.com/rivo/uniseg",
        sum = "h1:8TfxU8dW6PdqD27gjM8MVNuicgxIjxpm4K7x4jp8sis=",
        version = "v0.4.4",
    )
    go_repository(
        name = "com_github_rogpeppe_fastuuid",
        importpath = "github.com/rogpeppe/fastuuid",
        sum = "h1:gu+uRPtBe88sKxUCEXRoeCvVG90TJmwhiqRpvdhQFng=",
        version = "v0.0.0-20150106093220-6724a57986af",
    )
    go_repository(
        name = "com_github_rogpeppe_go_internal",
        importpath = "github.com/rogpeppe/go-internal",
        sum = "h1:exVL4IDcn6na9z1rAb56Vxr+CgyK3nn3O+epU5NdKM8=",
        version = "v1.12.0",
    )
    go_repository(
        name = "com_github_rs_cors",
        importpath = "github.com/rs/cors",
        sum = "h1:+88SsELBHx5r+hZ8TCkggzSstaWNbDvThkVK8H6f9ik=",
        version = "v1.7.0",
    )
    go_repository(
        name = "com_github_russross_blackfriday",
        importpath = "github.com/russross/blackfriday",
        sum = "h1:HyvC0ARfnZBqnXwABFeSZHpKvJHJJfPz81GNueLj0oo=",
        version = "v1.5.2",
    )
    go_repository(
        name = "com_github_russross_blackfriday_v2",
        importpath = "github.com/russross/blackfriday/v2",
        sum = "h1:JIOH55/0cWyOuilr9/qlrm0BSXldqnqwMsf35Ld67mk=",
        version = "v2.1.0",
    )
    go_repository(
        name = "com_github_ryanuber_columnize",
        importpath = "github.com/ryanuber/columnize",
        sum = "h1:UFr9zpz4xgTnIE5yIMtWAMngCdZ9p/+q6lTbgelo80M=",
        version = "v0.0.0-20160712163229-9b3edd62028f",
    )
    go_repository(
        name = "com_github_samuel_go_zookeeper",
        importpath = "github.com/samuel/go-zookeeper",
        sum = "h1:p3Vo3i64TCLY7gIfzeQaUJ+kppEO5WQG3cL8iE8tGHU=",
        version = "v0.0.0-20190923202752-2cc03de413da",
    )
    go_repository(
        name = "com_github_satori_go_uuid",
        importpath = "github.com/satori/go.uuid",
        sum = "h1:0uYX9dsZ2yD7q2RtLRtPSdGDWzjeM3TbMJP9utgA0ww=",
        version = "v1.2.0",
    )
    go_repository(
        name = "com_github_schollz_closestmatch",
        importpath = "github.com/schollz/closestmatch",
        sum = "h1:Uel2GXEpJqOWBrlyI+oY9LTiyyjYS17cCYRqP13/SHk=",
        version = "v2.1.0+incompatible",
    )
    go_repository(
        name = "com_github_schollz_progressbar_v3",
        importpath = "github.com/schollz/progressbar/v3",
        sum = "h1:nMinx+JaEm/zJz4cEyClQeAw5rsYSB5th3xv+5lV6Vg=",
        version = "v3.3.4",
    )
    go_repository(
        name = "com_github_sclevine_agouti",
        importpath = "github.com/sclevine/agouti",
        sum = "h1:8IBJS6PWz3uTlMP3YBIR5f+KAldcGuOeFkFbUWfBgK4=",
        version = "v3.0.0+incompatible",
    )
    go_repository(
        name = "com_github_sean_seed",
        importpath = "github.com/sean-/seed",
        sum = "h1:nn5Wsu0esKSJiIVhscUtVbo7ada43DJhG55ua/hjS5I=",
        version = "v0.0.0-20170313163322-e2103e2c3529",
    )
    go_repository(
        name = "com_github_sergi_go_diff",
        importpath = "github.com/sergi/go-diff",
        sum = "h1:Kpca3qRNrduNnOQeazBd0ysaKrUJiIuISHxogkT9RPQ=",
        version = "v1.0.0",
    )
    go_repository(
        name = "com_github_shirou_gopsutil",
        importpath = "github.com/shirou/gopsutil",
        sum = "h1:+1+c1VGhc88SSonWP6foOcLhvnKlUeu/erjjvaPEYiI=",
        version = "v3.21.11+incompatible",
    )
    go_repository(
        name = "com_github_shopify_goreferrer",
        importpath = "github.com/Shopify/goreferrer",
        sum = "h1:KkH3I3sJuOLP3TjA/dfr4NAY8bghDwnXiU7cTKxQqo0=",
        version = "v0.0.0-20220729165902-8cddb4f5de06",
    )
    go_repository(
        name = "com_github_shopify_sarama",
        importpath = "github.com/Shopify/sarama",
        sum = "h1:3jnfWKD7gVwbB1KSy/lE0szA9duPuSFLViK0o/d3DgA=",
        version = "v1.26.1",
    )
    go_repository(
        name = "com_github_shopify_toxiproxy",
        importpath = "github.com/Shopify/toxiproxy",
        sum = "h1:TKdv8HiTLgE5wdJuEML90aBgNWsokNbMijUGhmcoBJc=",
        version = "v2.1.4+incompatible",
    )
    go_repository(
        name = "com_github_shurcool_component",
        importpath = "github.com/shurcooL/component",
        sum = "h1:Fth6mevc5rX7glNLpbAMJnqKlfIkcTjZCSHEeqvKbcI=",
        version = "v0.0.0-20170202220835-f88ec8f54cc4",
    )
    go_repository(
        name = "com_github_shurcool_events",
        importpath = "github.com/shurcooL/events",
        sum = "h1:vabduItPAIz9px5iryD5peyx7O3Ya8TBThapgXim98o=",
        version = "v0.0.0-20181021180414-410e4ca65f48",
    )
    go_repository(
        name = "com_github_shurcool_github_flavored_markdown",
        importpath = "github.com/shurcooL/github_flavored_markdown",
        sum = "h1:qb9IthCFBmROJ6YBS31BEMeSYjOscSiG+EO+JVNTz64=",
        version = "v0.0.0-20181002035957-2122de532470",
    )
    go_repository(
        name = "com_github_shurcool_go",
        importpath = "github.com/shurcooL/go",
        sum = "h1:MZM7FHLqUHYI0Y/mQAt3d2aYa0SiNms/hFqC9qJYolM=",
        version = "v0.0.0-20180423040247-9e1955d9fb6e",
    )
    go_repository(
        name = "com_github_shurcool_go_goon",
        importpath = "github.com/shurcooL/go-goon",
        sum = "h1:llrF3Fs4018ePo4+G/HV/uQUqEI1HMDjCeOf2V6puPc=",
        version = "v0.0.0-20170922171312-37c2f522c041",
    )
    go_repository(
        name = "com_github_shurcool_gofontwoff",
        importpath = "github.com/shurcooL/gofontwoff",
        sum = "h1:Yoy/IzG4lULT6qZg62sVC+qyBL8DQkmD2zv6i7OImrc=",
        version = "v0.0.0-20180329035133-29b52fc0a18d",
    )
    go_repository(
        name = "com_github_shurcool_gopherjslib",
        importpath = "github.com/shurcooL/gopherjslib",
        sum = "h1:UOk+nlt1BJtTcH15CT7iNO7YVWTfTv/DNwEAQHLIaDQ=",
        version = "v0.0.0-20160914041154-feb6d3990c2c",
    )
    go_repository(
        name = "com_github_shurcool_highlight_diff",
        importpath = "github.com/shurcooL/highlight_diff",
        sum = "h1:vYEG87HxbU6dXj5npkeulCS96Dtz5xg3jcfCgpcvbIw=",
        version = "v0.0.0-20170515013008-09bb4053de1b",
    )
    go_repository(
        name = "com_github_shurcool_highlight_go",
        importpath = "github.com/shurcooL/highlight_go",
        sum = "h1:7pDq9pAMCQgRohFmd25X8hIH8VxmT3TaDm+r9LHxgBk=",
        version = "v0.0.0-20181028180052-98c3abbbae20",
    )
    go_repository(
        name = "com_github_shurcool_home",
        importpath = "github.com/shurcooL/home",
        sum = "h1:MPblCbqA5+z6XARjScMfz1TqtJC7TuTRj0U9VqIBs6k=",
        version = "v0.0.0-20181020052607-80b7ffcb30f9",
    )
    go_repository(
        name = "com_github_shurcool_htmlg",
        importpath = "github.com/shurcooL/htmlg",
        sum = "h1:crYRwvwjdVh1biHzzciFHe8DrZcYrVcZFlJtykhRctg=",
        version = "v0.0.0-20170918183704-d01228ac9e50",
    )
    go_repository(
        name = "com_github_shurcool_httperror",
        importpath = "github.com/shurcooL/httperror",
        sum = "h1:eHRtZoIi6n9Wo1uR+RU44C247msLWwyA89hVKwRLkMk=",
        version = "v0.0.0-20170206035902-86b7830d14cc",
    )
    go_repository(
        name = "com_github_shurcool_httpfs",
        importpath = "github.com/shurcooL/httpfs",
        sum = "h1:SWV2fHctRpRrp49VXJ6UZja7gU9QLHwRpIPBN89SKEo=",
        version = "v0.0.0-20171119174359-809beceb2371",
    )
    go_repository(
        name = "com_github_shurcool_httpgzip",
        importpath = "github.com/shurcooL/httpgzip",
        sum = "h1:fxoFD0in0/CBzXoyNhMTjvBZYW6ilSnTw7N7y/8vkmM=",
        version = "v0.0.0-20180522190206-b1c53ac65af9",
    )
    go_repository(
        name = "com_github_shurcool_issues",
        importpath = "github.com/shurcooL/issues",
        sum = "h1:T4wuULTrzCKMFlg3HmKHgXAF8oStFb/+lOIupLV2v+o=",
        version = "v0.0.0-20181008053335-6292fdc1e191",
    )
    go_repository(
        name = "com_github_shurcool_issuesapp",
        importpath = "github.com/shurcooL/issuesapp",
        sum = "h1:Y+TeIabU8sJD10Qwd/zMty2/LEaT9GNDaA6nyZf+jgo=",
        version = "v0.0.0-20180602232740-048589ce2241",
    )
    go_repository(
        name = "com_github_shurcool_notifications",
        importpath = "github.com/shurcooL/notifications",
        sum = "h1:TQVQrsyNaimGwF7bIhzoVC9QkKm4KsWd8cECGzFx8gI=",
        version = "v0.0.0-20181007000457-627ab5aea122",
    )
    go_repository(
        name = "com_github_shurcool_octicon",
        importpath = "github.com/shurcooL/octicon",
        sum = "h1:bu666BQci+y4S0tVRVjsHUeRon6vUXmsGBwdowgMrg4=",
        version = "v0.0.0-20181028054416-fa4f57f9efb2",
    )
    go_repository(
        name = "com_github_shurcool_reactions",
        importpath = "github.com/shurcooL/reactions",
        sum = "h1:LneqU9PHDsg/AkPDU3AkqMxnMYL+imaqkpflHu73us8=",
        version = "v0.0.0-20181006231557-f2e0b4ca5b82",
    )
    go_repository(
        name = "com_github_shurcool_sanitized_anchor_name",
        importpath = "github.com/shurcooL/sanitized_anchor_name",
        sum = "h1:PdmoCO6wvbs+7yrJyMORt4/BmY5IYyJwS/kOiWx8mHo=",
        version = "v1.0.0",
    )
    go_repository(
        name = "com_github_shurcool_users",
        importpath = "github.com/shurcooL/users",
        sum = "h1:YGaxtkYjb8mnTvtufv2LKLwCQu2/C7qFB7UtrOlTWOY=",
        version = "v0.0.0-20180125191416-49c67e49c537",
    )
    go_repository(
        name = "com_github_shurcool_webdavfs",
        importpath = "github.com/shurcooL/webdavfs",
        sum = "h1:JtcyT0rk/9PKOdnKQzuDR+FSjh7SGtJwpgVpfZBRKlQ=",
        version = "v0.0.0-20170829043945-18c3829fa133",
    )
    go_repository(
        name = "com_github_sirupsen_logrus",
        importpath = "github.com/sirupsen/logrus",
        sum = "h1:dueUQJ1C2q9oE3F7wvmSGAaVtTmUizReu6fjN8uqzbQ=",
        version = "v1.9.3",
    )
    go_repository(
        name = "com_github_smartystreets_assertions",
        importpath = "github.com/smartystreets/assertions",
        sum = "h1:zE9ykElWQ6/NYmHa3jpm/yHnI4xSofP+UP6SpjHcSeM=",
        version = "v0.0.0-20180927180507-b2de0cb4f26d",
    )
    go_repository(
        name = "com_github_smartystreets_goconvey",
        importpath = "github.com/smartystreets/goconvey",
        sum = "h1:fv0U8FUIMPNf1L9lnHLvLhgicrIVChEkdzIKYqbNC9s=",
        version = "v1.6.4",
    )
    go_repository(
        name = "com_github_soheilhy_cmux",
        importpath = "github.com/soheilhy/cmux",
        sum = "h1:0HKaf1o97UwFjHH9o5XsHUOF+tqmdA7KEzXLpiyaw0E=",
        version = "v0.1.4",
    )
    go_repository(
        name = "com_github_sony_gobreaker",
        importpath = "github.com/sony/gobreaker",
        sum = "h1:oMnRNZXX5j85zso6xCPRNPtmAycat+WcoKbklScLDgQ=",
        version = "v0.4.1",
    )
    go_repository(
        name = "com_github_sourcegraph_annotate",
        importpath = "github.com/sourcegraph/annotate",
        sum = "h1:yKm7XZV6j9Ev6lojP2XaIshpT4ymkqhMeSghO5Ps00E=",
        version = "v0.0.0-20160123013949-f4cad6c6324d",
    )
    go_repository(
        name = "com_github_sourcegraph_syntaxhighlight",
        importpath = "github.com/sourcegraph/syntaxhighlight",
        sum = "h1:qpG93cPwA5f7s/ZPBJnGOYQNK/vKsaDaseuKT5Asee8=",
        version = "v0.0.0-20170531221838-bd320f5d308e",
    )
    go_repository(
        name = "com_github_spaolacci_murmur3",
        importpath = "github.com/spaolacci/murmur3",
        sum = "h1:7c1g84S4BPRrfL5Xrdp6fOJ206sU9y293DDHaoy0bLI=",
        version = "v1.1.0",
    )
    go_repository(
        name = "com_github_spf13_afero",
        importpath = "github.com/spf13/afero",
        sum = "h1:EaGW2JJh15aKOejeuJ+wpFSHnbd7GE6Wvp3TsNhb6LY=",
        version = "v1.10.0",
    )
    go_repository(
        name = "com_github_spf13_cast",
        importpath = "github.com/spf13/cast",
        sum = "h1:0Rhw4d6C8J9VPu6cjZLIhZ8+aAOHcDvGeKn+cq5Aq3k=",
        version = "v1.1.0",
    )
    go_repository(
        name = "com_github_spf13_cobra",
        importpath = "github.com/spf13/cobra",
        sum = "h1:X+jTBEBqF0bHN+9cSMgmfuvv2VHJ9ezmFNf9Y/XstYU=",
        version = "v1.5.0",
    )
    go_repository(
        name = "com_github_spf13_jwalterweatherman",
        importpath = "github.com/spf13/jwalterweatherman",
        sum = "h1:zBoLErXXAvWnNsu+pWkRYl6Cx1KXmIfAVsIuYkPN6aY=",
        version = "v0.0.0-20170901151539-12bd96e66386",
    )
    go_repository(
        name = "com_github_spf13_pflag",
        importpath = "github.com/spf13/pflag",
        sum = "h1:iy+VFUOCP1a+8yFto/drg2CJ5u0yRoB7fZw3DKv/JXA=",
        version = "v1.0.5",
    )
    go_repository(
        name = "com_github_spf13_viper",
        importpath = "github.com/spf13/viper",
        sum = "h1:RUA/ghS2i64rlnn4ydTfblY8Og8QzcPtCcHvgMn+w/I=",
        version = "v1.0.0",
    )
    go_repository(
        name = "com_github_stackexchange_wmi",
        importpath = "github.com/StackExchange/wmi",
        sum = "h1:VIkavFPXSjcnS+O8yTq7NI32k0R5Aj+v39y29VYDOSA=",
        version = "v1.2.1",
    )
    go_repository(
        name = "com_github_status_im_keycard_go",
        importpath = "github.com/status-im/keycard-go",
        sum = "h1:QDLFswOQu1r5jsycloeQh3bVU8n/NatHHaZobtDnDzA=",
        version = "v0.2.0",
    )
    go_repository(
        name = "com_github_streadway_amqp",
        importpath = "github.com/streadway/amqp",
        sum = "h1:WhxRHzgeVGETMlmVfqhRn8RIeeNoPr2Czh33I4Zdccw=",
        version = "v0.0.0-20190827072141-edfb9018d271",
    )
    go_repository(
        name = "com_github_streadway_handy",
        importpath = "github.com/streadway/handy",
        sum = "h1:AhmOdSHeswKHBjhsLs/7+1voOxT+LLrSk/Nxvk35fug=",
        version = "v0.0.0-20190108123426-d5acb3125c2a",
    )
    go_repository(
        name = "com_github_stretchr_objx",
        importpath = "github.com/stretchr/objx",
        sum = "h1:xuMeJ0Sdp5ZMRXx/aWO6RZxdr3beISkG5/G/aIRr3pY=",
        version = "v0.5.2",
    )
    go_repository(
        name = "com_github_stretchr_testify",
        importpath = "github.com/stretchr/testify",
        sum = "h1:HtqpIVDClZ4nwg75+f6Lvsy/wHu+3BoSGCbBAcpTsTg=",
        version = "v1.9.0",
    )
    go_repository(
        name = "com_github_syndtr_goleveldb",
        importpath = "github.com/syndtr/goleveldb",
        sum = "h1:epCh84lMvA70Z7CTTCmYQn2CKbY8j86K7/FAIr141uY=",
        version = "v1.0.1-0.20210819022825-2ae1ddf74ef7",
    )
    go_repository(
        name = "com_github_tarm_serial",
        importpath = "github.com/tarm/serial",
        sum = "h1:UyzmZLoiDWMRywV4DUYb9Fbt8uiOSooupjTq10vpvnU=",
        version = "v0.0.0-20180830185346-98f6abe2eb07",
    )
    go_repository(
        name = "com_github_tdewolff_minify_v2",
        importpath = "github.com/tdewolff/minify/v2",
        sum = "h1:kejsHQMM17n6/gwdw53qsi6lg0TGddZADVyQOz1KMdE=",
        version = "v2.12.4",
    )
    go_repository(
        name = "com_github_tdewolff_parse_v2",
        importpath = "github.com/tdewolff/parse/v2",
        sum = "h1:KCkDvNUMof10e3QExio9OPZJT8SbdKojLBumw8YZycQ=",
        version = "v2.6.4",
    )
    go_repository(
        name = "com_github_templexxx_cpufeat",
        importpath = "github.com/templexxx/cpufeat",
        sum = "h1:89CEmDvlq/F7SJEOqkIdNDGJXrQIhuIx9D2DBXjavSU=",
        version = "v0.0.0-20180724012125-cef66df7f161",
    )
    go_repository(
        name = "com_github_templexxx_xor",
        importpath = "github.com/templexxx/xor",
        sum = "h1:fj5tQ8acgNUr6O8LEplsxDhUIe2573iLkJc+PqnzZTI=",
        version = "v0.0.0-20191217153810-f85b25db303b",
    )
    go_repository(
        name = "com_github_tenntenn_modver",
        importpath = "github.com/tenntenn/modver",
        sum = "h1:2klLppGhDgzJrScMpkj9Ujy3rXPUspSjAcev9tSEBgA=",
        version = "v1.0.1",
    )
    go_repository(
        name = "com_github_tenntenn_text_transform",
        importpath = "github.com/tenntenn/text/transform",
        sum = "h1:f+jULpRQGxTSkNYKJ51yaw6ChIqO+Je8UqsTKN/cDag=",
        version = "v0.0.0-20200319021203-7eef512accb3",
    )
    go_repository(
        name = "com_github_thomaso_mirodin_intmath",
        importpath = "github.com/thomaso-mirodin/intmath",
        sum = "h1:cR8/SYRgyQCt5cNCMniB/ZScMkhI9nk8U5C7SbISXjo=",
        version = "v0.0.0-20160323211736-5dc6d854e46e",
    )
    go_repository(
        name = "com_github_tjfoc_gmsm",
        importpath = "github.com/tjfoc/gmsm",
        sum = "h1:i7c6Za/IlgBvnGxYpfD7L3TGuaS+v6oGcgq+J9/ecEA=",
        version = "v1.3.0",
    )
    go_repository(
        name = "com_github_tklauser_go_sysconf",
        importpath = "github.com/tklauser/go-sysconf",
        sum = "h1:GBUpcahXSpR2xN01jhkNAbTLRk2Yzgggk8IM08lq3r4=",
        version = "v0.3.13",
    )
    go_repository(
        name = "com_github_tklauser_numcpus",
        importpath = "github.com/tklauser/numcpus",
        sum = "h1:yjuerZP127QG9m5Zh/mSO4wqurYil27tHrqwRoRjpr4=",
        version = "v0.7.0",
    )
    go_repository(
        name = "com_github_tmc_grpc_websocket_proxy",
        importpath = "github.com/tmc/grpc-websocket-proxy",
        sum = "h1:ndzgwNDnKIqyCvHTXaCqh9KlOWKvBry6nuXMJmonVsE=",
        version = "v0.0.0-20170815181823-89b8d40f7ca8",
    )
    go_repository(
        name = "com_github_trailofbits_go_mutexasserts",
        importpath = "github.com/trailofbits/go-mutexasserts",
        sum = "h1:+LynomhWB+14Plp/bOONEAZCtvCZk4leRbTvNzNVkL0=",
        version = "v0.0.0-20230328101604-8cdbc5f3d279",
    )
    go_repository(
        name = "com_github_tyler_smith_go_bip39",
        importpath = "github.com/tyler-smith/go-bip39",
        sum = "h1:5eUemwrMargf3BSLRRCalXT93Ns6pQJIjYQN2nyfOP8=",
        version = "v1.1.0",
    )
    go_repository(
        name = "com_github_ugorji_go_codec",
        importpath = "github.com/ugorji/go/codec",
        sum = "h1:YPXUKf7fYbp/y8xloBqZOw2qaVggbfwMlI8WM3wZUJ0=",
        version = "v1.2.7",
    )
    go_repository(
        name = "com_github_umbracle_gohashtree",
        importpath = "github.com/umbracle/gohashtree",
        sum = "h1:CQh33pStIp/E30b7TxDlXfM0145bn2e8boI30IxAhTg=",
        version = "v0.0.2-alpha.0.20230207094856-5b775a815c10",
    )
    go_repository(
        name = "com_github_urfave_cli",
        importpath = "github.com/urfave/cli",
        sum = "h1:gsqYFH8bb9ekPA12kRo0hfjngWQjkJPlN9R0N78BoUo=",
        version = "v1.22.2",
    )
    go_repository(
        name = "com_github_urfave_cli_v2",
        importpath = "github.com/urfave/cli/v2",
        sum = "h1:8xSQ6szndafKVRmfyeUMxkNUJQMjL1F2zmsZ+qHpfho=",
        version = "v2.27.1",
    )
    go_repository(
        name = "com_github_urfave_negroni",
        importpath = "github.com/urfave/negroni",
        sum = "h1:kIimOitoypq34K7TG7DUaJ9kq/N4Ofuwi1sjz0KipXc=",
        version = "v1.0.0",
    )
    go_repository(
        name = "com_github_uudashr_gocognit",
        importpath = "github.com/uudashr/gocognit",
        sum = "h1:rrSex7oHr3/pPLQ0xoWq108XMU8s678FJcQ+aSfOHa4=",
        version = "v1.0.5",
    )
    go_repository(
        name = "com_github_valyala_bytebufferpool",
        importpath = "github.com/valyala/bytebufferpool",
        sum = "h1:GqA5TC/0021Y/b9FG4Oi9Mr3q7XYx6KllzawFIhcdPw=",
        version = "v1.0.0",
    )
    go_repository(
        name = "com_github_valyala_fasthttp",
        importpath = "github.com/valyala/fasthttp",
        sum = "h1:CRq/00MfruPGFLTQKY8b+8SfdK60TxNztjRMnH0t1Yc=",
        version = "v1.40.0",
    )
    go_repository(
        name = "com_github_valyala_fasttemplate",
        importpath = "github.com/valyala/fasttemplate",
        sum = "h1:lxLXG0uE3Qnshl9QyaK6XJxMXlQZELvChBOCmQD0Loo=",
        version = "v1.2.2",
    )
    go_repository(
        name = "com_github_viant_assertly",
        importpath = "github.com/viant/assertly",
        sum = "h1:5x1GzBaRteIwTr5RAGFVG14uNeRFxVNbXPWrK2qAgpc=",
        version = "v0.4.8",
    )
    go_repository(
        name = "com_github_viant_toolbox",
        importpath = "github.com/viant/toolbox",
        sum = "h1:6TteTDQ68CjgcCe8wH3D3ZhUQQOJXMTbj/D9rkk2a1k=",
        version = "v0.24.0",
    )
    go_repository(
        name = "com_github_victoriametrics_fastcache",
        importpath = "github.com/VictoriaMetrics/fastcache",
        sum = "h1:N0y9ASrJ0F6h0QaC3o6uJb3NIZ9VKLjCM7NQbSmF7WI=",
        version = "v1.12.2",
    )
    go_repository(
        name = "com_github_vividcortex_gohistogram",
        importpath = "github.com/VividCortex/gohistogram",
        sum = "h1:6+hBz+qvs0JOrrNhhmR7lFxo5sINxBCGXrdtl/UvroE=",
        version = "v1.0.0",
    )
    go_repository(
        name = "com_github_vmihailenco_msgpack_v5",
        importpath = "github.com/vmihailenco/msgpack/v5",
        sum = "h1:5gO0H1iULLWGhs2H5tbAHIZTV8/cYafcFOr9znI5mJU=",
        version = "v5.3.5",
    )
    go_repository(
        name = "com_github_vmihailenco_tagparser_v2",
        importpath = "github.com/vmihailenco/tagparser/v2",
        sum = "h1:y09buUbR+b5aycVFQs/g70pqKVZNBmxwAhO7/IwNM9g=",
        version = "v2.0.0",
    )
    go_repository(
        name = "com_github_wealdtech_go_bytesutil",
        importpath = "github.com/wealdtech/go-bytesutil",
        sum = "h1:TjuRzcG5KaPwaR5JB7L/OgJqMQWvlrblA1n0GfcXFSY=",
        version = "v1.2.1",
    )
    go_repository(
        name = "com_github_wealdtech_go_eth2_types_v2",
        build_directives = [
            "gazelle:resolve go github.com/herumi/bls-eth-go-binary/bls @herumi_bls_eth_go_binary//:go_default_library",
        ],
        importpath = "github.com/wealdtech/go-eth2-types/v2",
        sum = "h1:b5aXlNBLKgjAg/Fft9VvGlqAUCQMP5LzYhlHRrr4yPg=",
        version = "v2.8.2",
    )
    go_repository(
        name = "com_github_wealdtech_go_eth2_util",
        importpath = "github.com/wealdtech/go-eth2-util",
        sum = "h1:gq+JMrnadifyKadUr75wmfP7+usiqMu9t3VVoob5Dvo=",
        version = "v1.8.2",
    )
    go_repository(
        name = "com_github_wealdtech_go_eth2_wallet_encryptor_keystorev4",
        importpath = "github.com/wealdtech/go-eth2-wallet-encryptor-keystorev4",
        sum = "h1:SxrDVSr+oXuT1x8kZt4uWqNCvv5xXEGV9zd7cuSrZS8=",
        version = "v1.1.3",
    )
    go_repository(
        name = "com_github_wealdtech_go_eth2_wallet_types_v2",
        importpath = "github.com/wealdtech/go-eth2-wallet-types/v2",
        sum = "h1:264/meVYWt1wFw6Mtn+xwkZkXjID42gNra4rycoiDXI=",
        version = "v2.8.2",
    )
    go_repository(
        name = "com_github_x448_float16",
        importpath = "github.com/x448/float16",
        sum = "h1:qLwI1I70+NjRFUR3zs1JPUCgaCXSh3SW62uAKT1mSBM=",
        version = "v0.8.4",
    )
    go_repository(
        name = "com_github_xdg_scram",
        importpath = "github.com/xdg/scram",
        sum = "h1:u40Z8hqBAAQyv+vATcGgV0YCnDjqSL7/q/JyPhhJSPk=",
        version = "v0.0.0-20180814205039-7eeb5667e42c",
    )
    go_repository(
        name = "com_github_xdg_stringprep",
        importpath = "github.com/xdg/stringprep",
        sum = "h1:d9X0esnoa3dFsV0FG35rAT0RIhYFlPq7MiP+DW89La0=",
        version = "v1.0.0",
    )
    go_repository(
        name = "com_github_xhit_go_str2duration_v2",
        importpath = "github.com/xhit/go-str2duration/v2",
        sum = "h1:lxklc02Drh6ynqX+DdPyp5pCKLUQpRT8bp8Ydu2Bstc=",
        version = "v2.1.0",
    )
    go_repository(
        name = "com_github_xiang90_probing",
        importpath = "github.com/xiang90/probing",
        sum = "h1:eY9dn8+vbi4tKz5Qo6v2eYzo7kUS51QINcR5jNpbZS8=",
        version = "v0.0.0-20190116061207-43a291ad63a2",
    )
    go_repository(
        name = "com_github_xrash_smetrics",
        importpath = "github.com/xrash/smetrics",
        sum = "h1:bAn7/zixMGCfxrRTfdpNzjtPYqr8smhKouy9mxVdGPU=",
        version = "v0.0.0-20201216005158-039620a65673",
    )
    go_repository(
        name = "com_github_xtaci_kcp_go",
        importpath = "github.com/xtaci/kcp-go",
        sum = "h1:TN1uey3Raw0sTz0Fg8GkfM0uH3YwzhnZWQ1bABv5xAg=",
        version = "v5.4.20+incompatible",
    )
    go_repository(
        name = "com_github_xtaci_lossyconn",
        importpath = "github.com/xtaci/lossyconn",
        sum = "h1:J0GxkO96kL4WF+AIT3M4mfUVinOCPgf2uUWYFUzN0sM=",
        version = "v0.0.0-20190602105132-8df528c0c9ae",
    )
    go_repository(
        name = "com_github_yosssi_ace",
        importpath = "github.com/yosssi/ace",
        sum = "h1:tUkIP/BLdKqrlrPwcmH0shwEEhTRHoGnc1wFIWmaBUA=",
        version = "v0.0.5",
    )
    go_repository(
        name = "com_github_yuin_goldmark",
        importpath = "github.com/yuin/goldmark",
        sum = "h1:fVcFKWvrslecOb/tg+Cc05dkeYx540o0FuFt3nUVDoE=",
        version = "v1.4.13",
    )
    go_repository(
        name = "com_github_yusufpapurcu_wmi",
        importpath = "github.com/yusufpapurcu/wmi",
        sum = "h1:E1ctvB7uKFMOJw3fdOW32DwGE9I7t++CRUEMKvFoFiw=",
        version = "v1.2.3",
    )
    go_repository(
        name = "com_google_cloud_go",
        importpath = "cloud.google.com/go",
        sum = "h1:Zc8gqp3+a9/Eyph2KDmcGaPtbKRIoqq4YTlL4NMD0Ys=",
        version = "v0.110.0",
    )
    go_repository(
        name = "com_google_cloud_go_accessapproval",
        importpath = "cloud.google.com/go/accessapproval",
        sum = "h1:x0cEHro/JFPd7eS4BlEWNTMecIj2HdXjOVB5BtvwER0=",
        version = "v1.6.0",
    )
    go_repository(
        name = "com_google_cloud_go_accesscontextmanager",
        importpath = "cloud.google.com/go/accesscontextmanager",
        sum = "h1:MG60JgnEoawHJrbWw0jGdv6HLNSf6gQvYRiXpuzqgEA=",
        version = "v1.7.0",
    )
    go_repository(
        name = "com_google_cloud_go_aiplatform",
        importpath = "cloud.google.com/go/aiplatform",
        sum = "h1:zTw+suCVchgZyO+k847wjzdVjWmrAuehxdvcZvJwfGg=",
        version = "v1.37.0",
    )
    go_repository(
        name = "com_google_cloud_go_analytics",
        importpath = "cloud.google.com/go/analytics",
        sum = "h1:LqAo3tAh2FU9+w/r7vc3hBjU23Kv7GhO/PDIW7kIYgM=",
        version = "v0.19.0",
    )
    go_repository(
        name = "com_google_cloud_go_apigateway",
        importpath = "cloud.google.com/go/apigateway",
        sum = "h1:ZI9mVO7x3E9RK/BURm2p1aw9YTBSCQe3klmyP1WxWEg=",
        version = "v1.5.0",
    )
    go_repository(
        name = "com_google_cloud_go_apigeeconnect",
        importpath = "cloud.google.com/go/apigeeconnect",
        sum = "h1:sWOmgDyAsi1AZ48XRHcATC0tsi9SkPT7DA/+VCfkaeA=",
        version = "v1.5.0",
    )
    go_repository(
        name = "com_google_cloud_go_apigeeregistry",
        importpath = "cloud.google.com/go/apigeeregistry",
        sum = "h1:E43RdhhCxdlV+I161gUY2rI4eOaMzHTA5kNkvRsFXvc=",
        version = "v0.6.0",
    )
    go_repository(
        name = "com_google_cloud_go_apikeys",
        importpath = "cloud.google.com/go/apikeys",
        sum = "h1:B9CdHFZTFjVti89tmyXXrO+7vSNo2jvZuHG8zD5trdQ=",
        version = "v0.6.0",
    )
    go_repository(
        name = "com_google_cloud_go_appengine",
        importpath = "cloud.google.com/go/appengine",
        sum = "h1:aBGDKmRIaRRoWJ2tAoN0oVSHoWLhtO9aj/NvUyP4aYs=",
        version = "v1.7.1",
    )
    go_repository(
        name = "com_google_cloud_go_area120",
        importpath = "cloud.google.com/go/area120",
        sum = "h1:ugckkFh4XkHJMPhTIx0CyvdoBxmOpMe8rNs4Ok8GAag=",
        version = "v0.7.1",
    )
    go_repository(
        name = "com_google_cloud_go_artifactregistry",
        importpath = "cloud.google.com/go/artifactregistry",
        sum = "h1:o1Q80vqEB6Qp8WLEH3b8FBLNUCrGQ4k5RFj0sn/sgO8=",
        version = "v1.13.0",
    )
    go_repository(
        name = "com_google_cloud_go_asset",
        importpath = "cloud.google.com/go/asset",
        sum = "h1:YAsssO08BqZ6mncbb6FPlj9h6ACS7bJQUOlzciSfbNk=",
        version = "v1.13.0",
    )
    go_repository(
        name = "com_google_cloud_go_assuredworkloads",
        importpath = "cloud.google.com/go/assuredworkloads",
        sum = "h1:VLGnVFta+N4WM+ASHbhc14ZOItOabDLH1MSoDv+Xuag=",
        version = "v1.10.0",
    )
    go_repository(
        name = "com_google_cloud_go_automl",
        importpath = "cloud.google.com/go/automl",
        sum = "h1:50VugllC+U4IGl3tDNcZaWvApHBTrn/TvyHDJ0wM+Uw=",
        version = "v1.12.0",
    )
    go_repository(
        name = "com_google_cloud_go_baremetalsolution",
        importpath = "cloud.google.com/go/baremetalsolution",
        sum = "h1:2AipdYXL0VxMboelTTw8c1UJ7gYu35LZYUbuRv9Q28s=",
        version = "v0.5.0",
    )
    go_repository(
        name = "com_google_cloud_go_batch",
        importpath = "cloud.google.com/go/batch",
        sum = "h1:YbMt0E6BtqeD5FvSv1d56jbVsWEzlGm55lYte+M6Mzs=",
        version = "v0.7.0",
    )
    go_repository(
        name = "com_google_cloud_go_beyondcorp",
        importpath = "cloud.google.com/go/beyondcorp",
        sum = "h1:UkY2BTZkEUAVrgqnSdOJ4p3y9ZRBPEe1LkjgC8Bj/Pc=",
        version = "v0.5.0",
    )
    go_repository(
        name = "com_google_cloud_go_bigquery",
        importpath = "cloud.google.com/go/bigquery",
        sum = "h1:RscMV6LbnAmhAzD893Lv9nXXy2WCaJmbxYPWDLbGqNQ=",
        version = "v1.50.0",
    )
    go_repository(
        name = "com_google_cloud_go_billing",
        importpath = "cloud.google.com/go/billing",
        sum = "h1:JYj28UYF5w6VBAh0gQYlgHJ/OD1oA+JgW29YZQU+UHM=",
        version = "v1.13.0",
    )
    go_repository(
        name = "com_google_cloud_go_binaryauthorization",
        importpath = "cloud.google.com/go/binaryauthorization",
        sum = "h1:d3pMDBCCNivxt5a4eaV7FwL7cSH0H7RrEnFrTb1QKWs=",
        version = "v1.5.0",
    )
    go_repository(
        name = "com_google_cloud_go_certificatemanager",
        importpath = "cloud.google.com/go/certificatemanager",
        sum = "h1:5C5UWeSt8Jkgp7OWn2rCkLmYurar/vIWIoSQ2+LaTOc=",
        version = "v1.6.0",
    )
    go_repository(
        name = "com_google_cloud_go_channel",
        importpath = "cloud.google.com/go/channel",
        sum = "h1:GpcQY5UJKeOekYgsX3QXbzzAc/kRGtBq43fTmyKe6Uw=",
        version = "v1.12.0",
    )
    go_repository(
        name = "com_google_cloud_go_cloudbuild",
        importpath = "cloud.google.com/go/cloudbuild",
        sum = "h1:GHQCjV4WlPPVU/j3Rlpc8vNIDwThhd1U9qSY/NPZdko=",
        version = "v1.9.0",
    )
    go_repository(
        name = "com_google_cloud_go_clouddms",
        importpath = "cloud.google.com/go/clouddms",
        sum = "h1:E7v4TpDGUyEm1C/4KIrpVSOCTm0P6vWdHT0I4mostRA=",
        version = "v1.5.0",
    )
    go_repository(
        name = "com_google_cloud_go_cloudtasks",
        importpath = "cloud.google.com/go/cloudtasks",
        sum = "h1:uK5k6abf4yligFgYFnG0ni8msai/dSv6mDmiBulU0hU=",
        version = "v1.10.0",
    )
    go_repository(
        name = "com_google_cloud_go_compute",
        importpath = "cloud.google.com/go/compute",
        sum = "h1:+9zda3WGgW1ZSTlVppLCYFIr48Pa35q1uG2N1itbCEQ=",
        version = "v1.19.0",
    )
    go_repository(
        name = "com_google_cloud_go_compute_metadata",
        importpath = "cloud.google.com/go/compute/metadata",
        sum = "h1:Tz+eQXMEqDIKRsmY3cHTL6FVaynIjX2QxYC4trgAKZc=",
        version = "v0.3.0",
    )
    go_repository(
        name = "com_google_cloud_go_contactcenterinsights",
        importpath = "cloud.google.com/go/contactcenterinsights",
        sum = "h1:jXIpfcH/VYSE1SYcPzO0n1VVb+sAamiLOgCw45JbOQk=",
        version = "v1.6.0",
    )
    go_repository(
        name = "com_google_cloud_go_container",
        importpath = "cloud.google.com/go/container",
        sum = "h1:NKlY/wCDapfVZlbVVaeuu2UZZED5Dy1z4Zx1KhEzm8c=",
        version = "v1.15.0",
    )
    go_repository(
        name = "com_google_cloud_go_containeranalysis",
        importpath = "cloud.google.com/go/containeranalysis",
        sum = "h1:EQ4FFxNaEAg8PqQCO7bVQfWz9NVwZCUKaM1b3ycfx3U=",
        version = "v0.9.0",
    )
    go_repository(
        name = "com_google_cloud_go_datacatalog",
        importpath = "cloud.google.com/go/datacatalog",
        sum = "h1:4H5IJiyUE0X6ShQBqgFFZvGGcrwGVndTwUSLP4c52gw=",
        version = "v1.13.0",
    )
    go_repository(
        name = "com_google_cloud_go_dataflow",
        importpath = "cloud.google.com/go/dataflow",
        sum = "h1:eYyD9o/8Nm6EttsKZaEGD84xC17bNgSKCu0ZxwqUbpg=",
        version = "v0.8.0",
    )
    go_repository(
        name = "com_google_cloud_go_dataform",
        importpath = "cloud.google.com/go/dataform",
        sum = "h1:Dyk+fufup1FR6cbHjFpMuP4SfPiF3LI3JtoIIALoq48=",
        version = "v0.7.0",
    )
    go_repository(
        name = "com_google_cloud_go_datafusion",
        importpath = "cloud.google.com/go/datafusion",
        sum = "h1:sZjRnS3TWkGsu1LjYPFD/fHeMLZNXDK6PDHi2s2s/bk=",
        version = "v1.6.0",
    )
    go_repository(
        name = "com_google_cloud_go_datalabeling",
        importpath = "cloud.google.com/go/datalabeling",
        sum = "h1:ch4qA2yvddGRUrlfwrNJCr79qLqhS9QBwofPHfFlDIk=",
        version = "v0.7.0",
    )
    go_repository(
        name = "com_google_cloud_go_dataplex",
        importpath = "cloud.google.com/go/dataplex",
        sum = "h1:RvoZ5T7gySwm1CHzAw7yY1QwwqaGswunmqEssPxU/AM=",
        version = "v1.6.0",
    )
    go_repository(
        name = "com_google_cloud_go_dataproc",
        importpath = "cloud.google.com/go/dataproc",
        sum = "h1:W47qHL3W4BPkAIbk4SWmIERwsWBaNnWm0P2sdx3YgGU=",
        version = "v1.12.0",
    )
    go_repository(
        name = "com_google_cloud_go_dataqna",
        importpath = "cloud.google.com/go/dataqna",
        sum = "h1:yFzi/YU4YAdjyo7pXkBE2FeHbgz5OQQBVDdbErEHmVQ=",
        version = "v0.7.0",
    )
    go_repository(
        name = "com_google_cloud_go_datastore",
        importpath = "cloud.google.com/go/datastore",
        sum = "h1:iF6I/HaLs3Ado8uRKMvZRvF/ZLkWaWE9i8AiHzbC774=",
        version = "v1.11.0",
    )
    go_repository(
        name = "com_google_cloud_go_datastream",
        importpath = "cloud.google.com/go/datastream",
        sum = "h1:BBCBTnWMDwwEzQQmipUXxATa7Cm7CA/gKjKcR2w35T0=",
        version = "v1.7.0",
    )
    go_repository(
        name = "com_google_cloud_go_deploy",
        importpath = "cloud.google.com/go/deploy",
        sum = "h1:otshdKEbmsi1ELYeCKNYppwV0UH5xD05drSdBm7ouTk=",
        version = "v1.8.0",
    )
    go_repository(
        name = "com_google_cloud_go_dialogflow",
        importpath = "cloud.google.com/go/dialogflow",
        sum = "h1:uVlKKzp6G/VtSW0E7IH1Y5o0H48/UOCmqksG2riYCwQ=",
        version = "v1.32.0",
    )
    go_repository(
        name = "com_google_cloud_go_dlp",
        importpath = "cloud.google.com/go/dlp",
        sum = "h1:1JoJqezlgu6NWCroBxr4rOZnwNFILXr4cB9dMaSKO4A=",
        version = "v1.9.0",
    )
    go_repository(
        name = "com_google_cloud_go_documentai",
        importpath = "cloud.google.com/go/documentai",
        sum = "h1:KM3Xh0QQyyEdC8Gs2vhZfU+rt6OCPF0dwVwxKgLmWfI=",
        version = "v1.18.0",
    )
    go_repository(
        name = "com_google_cloud_go_domains",
        importpath = "cloud.google.com/go/domains",
        sum = "h1:2ti/o9tlWL4N+wIuWUNH+LbfgpwxPr8J1sv9RHA4bYQ=",
        version = "v0.8.0",
    )
    go_repository(
        name = "com_google_cloud_go_edgecontainer",
        importpath = "cloud.google.com/go/edgecontainer",
        sum = "h1:O0YVE5v+O0Q/ODXYsQHmHb+sYM8KNjGZw2pjX2Ws41c=",
        version = "v1.0.0",
    )
    go_repository(
        name = "com_google_cloud_go_errorreporting",
        importpath = "cloud.google.com/go/errorreporting",
        sum = "h1:kj1XEWMu8P0qlLhm3FwcaFsUvXChV/OraZwA70trRR0=",
        version = "v0.3.0",
    )
    go_repository(
        name = "com_google_cloud_go_essentialcontacts",
        importpath = "cloud.google.com/go/essentialcontacts",
        sum = "h1:gIzEhCoOT7bi+6QZqZIzX1Erj4SswMPIteNvYVlu+pM=",
        version = "v1.5.0",
    )
    go_repository(
        name = "com_google_cloud_go_eventarc",
        importpath = "cloud.google.com/go/eventarc",
        sum = "h1:fsJmNeqvqtk74FsaVDU6cH79lyZNCYP8Rrv7EhaB/PU=",
        version = "v1.11.0",
    )
    go_repository(
        name = "com_google_cloud_go_filestore",
        importpath = "cloud.google.com/go/filestore",
        sum = "h1:ckTEXN5towyTMu4q0uQ1Mde/JwTHur0gXs8oaIZnKfw=",
        version = "v1.6.0",
    )
    go_repository(
        name = "com_google_cloud_go_firestore",
        importpath = "cloud.google.com/go/firestore",
        sum = "h1:IBlRyxgGySXu5VuW0RgGFlTtLukSnNkpDiEOMkQkmpA=",
        version = "v1.9.0",
    )
    go_repository(
        name = "com_google_cloud_go_functions",
        importpath = "cloud.google.com/go/functions",
        sum = "h1:pPDqtsXG2g9HeOQLoquLbmvmb82Y4Ezdo1GXuotFoWg=",
        version = "v1.13.0",
    )
    go_repository(
        name = "com_google_cloud_go_gaming",
        importpath = "cloud.google.com/go/gaming",
        sum = "h1:7vEhFnZmd931Mo7sZ6pJy7uQPDxF7m7v8xtBheG08tc=",
        version = "v1.9.0",
    )
    go_repository(
        name = "com_google_cloud_go_gkebackup",
        importpath = "cloud.google.com/go/gkebackup",
        sum = "h1:za3QZvw6ujR0uyqkhomKKKNoXDyqYGPJies3voUK8DA=",
        version = "v0.4.0",
    )
    go_repository(
        name = "com_google_cloud_go_gkeconnect",
        importpath = "cloud.google.com/go/gkeconnect",
        sum = "h1:gXYKciHS/Lgq0GJ5Kc9SzPA35NGc3yqu6SkjonpEr2Q=",
        version = "v0.7.0",
    )
    go_repository(
        name = "com_google_cloud_go_gkehub",
        importpath = "cloud.google.com/go/gkehub",
        sum = "h1:TqCSPsEBQ6oZSJgEYZ3XT8x2gUadbvfwI32YB0kuHCs=",
        version = "v0.12.0",
    )
    go_repository(
        name = "com_google_cloud_go_gkemulticloud",
        importpath = "cloud.google.com/go/gkemulticloud",
        sum = "h1:8I84Q4vl02rJRsFiinBxl7WCozfdLlUVBQuSrqr9Wtk=",
        version = "v0.5.0",
    )
    go_repository(
        name = "com_google_cloud_go_gsuiteaddons",
        importpath = "cloud.google.com/go/gsuiteaddons",
        sum = "h1:1mvhXqJzV0Vg5Fa95QwckljODJJfDFXV4pn+iL50zzA=",
        version = "v1.5.0",
    )
    go_repository(
        name = "com_google_cloud_go_iam",
        importpath = "cloud.google.com/go/iam",
        sum = "h1:+CmB+K0J/33d0zSQ9SlFWUeCCEn5XJA0ZMZ3pHE9u8k=",
        version = "v0.13.0",
    )
    go_repository(
        name = "com_google_cloud_go_iap",
        importpath = "cloud.google.com/go/iap",
        sum = "h1:PxVHFuMxmSZyfntKXHXhd8bo82WJ+LcATenq7HLdVnU=",
        version = "v1.7.1",
    )
    go_repository(
        name = "com_google_cloud_go_ids",
        importpath = "cloud.google.com/go/ids",
        sum = "h1:fodnCDtOXuMmS8LTC2y3h8t24U8F3eKWfhi+3LY6Qf0=",
        version = "v1.3.0",
    )
    go_repository(
        name = "com_google_cloud_go_iot",
        importpath = "cloud.google.com/go/iot",
        sum = "h1:39W5BFSarRNZfVG0eXI5LYux+OVQT8GkgpHCnrZL2vM=",
        version = "v1.6.0",
    )
    go_repository(
        name = "com_google_cloud_go_kms",
        importpath = "cloud.google.com/go/kms",
        sum = "h1:7hm1bRqGCA1GBRQUrp831TwJ9TWhP+tvLuP497CQS2g=",
        version = "v1.10.1",
    )
    go_repository(
        name = "com_google_cloud_go_language",
        importpath = "cloud.google.com/go/language",
        sum = "h1:7Ulo2mDk9huBoBi8zCE3ONOoBrL6UXfAI71CLQ9GEIM=",
        version = "v1.9.0",
    )
    go_repository(
        name = "com_google_cloud_go_lifesciences",
        importpath = "cloud.google.com/go/lifesciences",
        sum = "h1:uWrMjWTsGjLZpCTWEAzYvyXj+7fhiZST45u9AgasasI=",
        version = "v0.8.0",
    )
    go_repository(
        name = "com_google_cloud_go_logging",
        importpath = "cloud.google.com/go/logging",
        sum = "h1:CJYxlNNNNAMkHp9em/YEXcfJg+rPDg7YfwoRpMU+t5I=",
        version = "v1.7.0",
    )
    go_repository(
        name = "com_google_cloud_go_longrunning",
        importpath = "cloud.google.com/go/longrunning",
        sum = "h1:v+yFJOfKC3yZdY6ZUI933pIYdhyhV8S3NpWrXWmg7jM=",
        version = "v0.4.1",
    )
    go_repository(
        name = "com_google_cloud_go_managedidentities",
        importpath = "cloud.google.com/go/managedidentities",
        sum = "h1:ZRQ4k21/jAhrHBVKl/AY7SjgzeJwG1iZa+mJ82P+VNg=",
        version = "v1.5.0",
    )
    go_repository(
        name = "com_google_cloud_go_maps",
        importpath = "cloud.google.com/go/maps",
        sum = "h1:mv9YaczD4oZBZkM5XJl6fXQ984IkJNHPwkc8MUsdkBo=",
        version = "v0.7.0",
    )
    go_repository(
        name = "com_google_cloud_go_mediatranslation",
        importpath = "cloud.google.com/go/mediatranslation",
        sum = "h1:anPxH+/WWt8Yc3EdoEJhPMBRF7EhIdz426A+tuoA0OU=",
        version = "v0.7.0",
    )
    go_repository(
        name = "com_google_cloud_go_memcache",
        importpath = "cloud.google.com/go/memcache",
        sum = "h1:8/VEmWCpnETCrBwS3z4MhT+tIdKgR1Z4Tr2tvYH32rg=",
        version = "v1.9.0",
    )
    go_repository(
        name = "com_google_cloud_go_metastore",
        importpath = "cloud.google.com/go/metastore",
        sum = "h1:QCFhZVe2289KDBQ7WxaHV2rAmPrmRAdLC6gbjUd3HPo=",
        version = "v1.10.0",
    )
    go_repository(
        name = "com_google_cloud_go_monitoring",
        importpath = "cloud.google.com/go/monitoring",
        sum = "h1:2qsrgXGVoRXpP7otZ14eE1I568zAa92sJSDPyOJvwjM=",
        version = "v1.13.0",
    )
    go_repository(
        name = "com_google_cloud_go_networkconnectivity",
        importpath = "cloud.google.com/go/networkconnectivity",
        sum = "h1:ZD6b4Pk1jEtp/cx9nx0ZYcL3BKqDa+KixNDZ6Bjs1B8=",
        version = "v1.11.0",
    )
    go_repository(
        name = "com_google_cloud_go_networkmanagement",
        importpath = "cloud.google.com/go/networkmanagement",
        sum = "h1:8KWEUNGcpSX9WwZXq7FtciuNGPdPdPN/ruDm769yAEM=",
        version = "v1.6.0",
    )
    go_repository(
        name = "com_google_cloud_go_networksecurity",
        importpath = "cloud.google.com/go/networksecurity",
        sum = "h1:sOc42Ig1K2LiKlzG71GUVloeSJ0J3mffEBYmvu+P0eo=",
        version = "v0.8.0",
    )
    go_repository(
        name = "com_google_cloud_go_notebooks",
        importpath = "cloud.google.com/go/notebooks",
        sum = "h1:Kg2K3K7CbSXYJHZ1aGQpf1xi5x2GUvQWf2sFVuiZh8M=",
        version = "v1.8.0",
    )
    go_repository(
        name = "com_google_cloud_go_optimization",
        importpath = "cloud.google.com/go/optimization",
        sum = "h1:dj8O4VOJRB4CUwZXdmwNViH1OtI0WtWL867/lnYH248=",
        version = "v1.3.1",
    )
    go_repository(
        name = "com_google_cloud_go_orchestration",
        importpath = "cloud.google.com/go/orchestration",
        sum = "h1:Vw+CEXo8M/FZ1rb4EjcLv0gJqqw89b7+g+C/EmniTb8=",
        version = "v1.6.0",
    )
    go_repository(
        name = "com_google_cloud_go_orgpolicy",
        importpath = "cloud.google.com/go/orgpolicy",
        sum = "h1:XDriMWug7sd0kYT1QKofRpRHzjad0bK8Q8uA9q+XrU4=",
        version = "v1.10.0",
    )
    go_repository(
        name = "com_google_cloud_go_osconfig",
        importpath = "cloud.google.com/go/osconfig",
        sum = "h1:PkSQx4OHit5xz2bNyr11KGcaFccL5oqglFPdTboyqwQ=",
        version = "v1.11.0",
    )
    go_repository(
        name = "com_google_cloud_go_oslogin",
        importpath = "cloud.google.com/go/oslogin",
        sum = "h1:whP7vhpmc+ufZa90eVpkfbgzJRK/Xomjz+XCD4aGwWw=",
        version = "v1.9.0",
    )
    go_repository(
        name = "com_google_cloud_go_phishingprotection",
        importpath = "cloud.google.com/go/phishingprotection",
        sum = "h1:l6tDkT7qAEV49MNEJkEJTB6vOO/onbSOcNtAT09HPuA=",
        version = "v0.7.0",
    )
    go_repository(
        name = "com_google_cloud_go_policytroubleshooter",
        importpath = "cloud.google.com/go/policytroubleshooter",
        sum = "h1:yKAGC4p9O61ttZUswaq9GAn1SZnEzTd0vUYXD7ZBT7Y=",
        version = "v1.6.0",
    )
    go_repository(
        name = "com_google_cloud_go_privatecatalog",
        importpath = "cloud.google.com/go/privatecatalog",
        sum = "h1:EPEJ1DpEGXLDnmc7mnCAqFmkwUJbIsaLAiLHVOkkwtc=",
        version = "v0.8.0",
    )
    go_repository(
        name = "com_google_cloud_go_pubsub",
        importpath = "cloud.google.com/go/pubsub",
        sum = "h1:vCge8m7aUKBJYOgrZp7EsNDf6QMd2CAlXZqWTn3yq6s=",
        version = "v1.30.0",
    )
    go_repository(
        name = "com_google_cloud_go_pubsublite",
        importpath = "cloud.google.com/go/pubsublite",
        sum = "h1:cb9fsrtpINtETHiJ3ECeaVzrfIVhcGjhhJEjybHXHao=",
        version = "v1.7.0",
    )
    go_repository(
        name = "com_google_cloud_go_recaptchaenterprise_v2",
        importpath = "cloud.google.com/go/recaptchaenterprise/v2",
        sum = "h1:6iOCujSNJ0YS7oNymI64hXsjGq60T4FK1zdLugxbzvU=",
        version = "v2.7.0",
    )
    go_repository(
        name = "com_google_cloud_go_recommendationengine",
        importpath = "cloud.google.com/go/recommendationengine",
        sum = "h1:VibRFCwWXrFebEWKHfZAt2kta6pS7Tlimsnms0fjv7k=",
        version = "v0.7.0",
    )
    go_repository(
        name = "com_google_cloud_go_recommender",
        importpath = "cloud.google.com/go/recommender",
        sum = "h1:ZnFRY5R6zOVk2IDS1Jbv5Bw+DExCI5rFumsTnMXiu/A=",
        version = "v1.9.0",
    )
    go_repository(
        name = "com_google_cloud_go_redis",
        importpath = "cloud.google.com/go/redis",
        sum = "h1:JoAd3SkeDt3rLFAAxEvw6wV4t+8y4ZzfZcZmddqphQ8=",
        version = "v1.11.0",
    )
    go_repository(
        name = "com_google_cloud_go_resourcemanager",
        importpath = "cloud.google.com/go/resourcemanager",
        sum = "h1:NRM0p+RJkaQF9Ee9JMnUV9BQ2QBIOq/v8M+Pbv/wmCs=",
        version = "v1.7.0",
    )
    go_repository(
        name = "com_google_cloud_go_resourcesettings",
        importpath = "cloud.google.com/go/resourcesettings",
        sum = "h1:8Dua37kQt27CCWHm4h/Q1XqCF6ByD7Ouu49xg95qJzI=",
        version = "v1.5.0",
    )
    go_repository(
        name = "com_google_cloud_go_retail",
        importpath = "cloud.google.com/go/retail",
        sum = "h1:1Dda2OpFNzIb4qWgFZjYlpP7sxX3aLeypKG6A3H4Yys=",
        version = "v1.12.0",
    )
    go_repository(
        name = "com_google_cloud_go_run",
        importpath = "cloud.google.com/go/run",
        sum = "h1:ydJQo+k+MShYnBfhaRHSZYeD/SQKZzZLAROyfpeD9zw=",
        version = "v0.9.0",
    )
    go_repository(
        name = "com_google_cloud_go_scheduler",
        importpath = "cloud.google.com/go/scheduler",
        sum = "h1:NpQAHtx3sulByTLe2dMwWmah8PWgeoieFPpJpArwFV0=",
        version = "v1.9.0",
    )
    go_repository(
        name = "com_google_cloud_go_secretmanager",
        importpath = "cloud.google.com/go/secretmanager",
        sum = "h1:pu03bha7ukxF8otyPKTFdDz+rr9sE3YauS5PliDXK60=",
        version = "v1.10.0",
    )
    go_repository(
        name = "com_google_cloud_go_security",
        importpath = "cloud.google.com/go/security",
        sum = "h1:PYvDxopRQBfYAXKAuDpFCKBvDOWPWzp9k/H5nB3ud3o=",
        version = "v1.13.0",
    )
    go_repository(
        name = "com_google_cloud_go_securitycenter",
        importpath = "cloud.google.com/go/securitycenter",
        sum = "h1:AF3c2s3awNTMoBtMX3oCUoOMmGlYxGOeuXSYHNBkf14=",
        version = "v1.19.0",
    )
    go_repository(
        name = "com_google_cloud_go_servicecontrol",
        importpath = "cloud.google.com/go/servicecontrol",
        sum = "h1:d0uV7Qegtfaa7Z2ClDzr9HJmnbJW7jn0WhZ7wOX6hLE=",
        version = "v1.11.1",
    )
    go_repository(
        name = "com_google_cloud_go_servicedirectory",
        importpath = "cloud.google.com/go/servicedirectory",
        sum = "h1:SJwk0XX2e26o25ObYUORXx6torSFiYgsGkWSkZgkoSU=",
        version = "v1.9.0",
    )
    go_repository(
        name = "com_google_cloud_go_servicemanagement",
        importpath = "cloud.google.com/go/servicemanagement",
        sum = "h1:fopAQI/IAzlxnVeiKn/8WiV6zKndjFkvi+gzu+NjywY=",
        version = "v1.8.0",
    )
    go_repository(
        name = "com_google_cloud_go_serviceusage",
        importpath = "cloud.google.com/go/serviceusage",
        sum = "h1:rXyq+0+RSIm3HFypctp7WoXxIA563rn206CfMWdqXX4=",
        version = "v1.6.0",
    )
    go_repository(
        name = "com_google_cloud_go_shell",
        importpath = "cloud.google.com/go/shell",
        sum = "h1:wT0Uw7ib7+AgZST9eCDygwTJn4+bHMDtZo5fh7kGWDU=",
        version = "v1.6.0",
    )
    go_repository(
        name = "com_google_cloud_go_spanner",
        importpath = "cloud.google.com/go/spanner",
        sum = "h1:7VdjZ8zj4sHbDw55atp5dfY6kn1j9sam9DRNpPQhqR4=",
        version = "v1.45.0",
    )
    go_repository(
        name = "com_google_cloud_go_speech",
        importpath = "cloud.google.com/go/speech",
        sum = "h1:JEVoWGNnTF128kNty7T4aG4eqv2z86yiMJPT9Zjp+iw=",
        version = "v1.15.0",
    )
    go_repository(
        name = "com_google_cloud_go_storage",
        importpath = "cloud.google.com/go/storage",
        sum = "h1:6RRlFMv1omScs6iq2hfE3IvgE+l6RfJPampq8UZc5TU=",
        version = "v1.14.0",
    )
    go_repository(
        name = "com_google_cloud_go_storagetransfer",
        importpath = "cloud.google.com/go/storagetransfer",
        sum = "h1:5T+PM+3ECU3EY2y9Brv0Sf3oka8pKmsCfpQ07+91G9o=",
        version = "v1.8.0",
    )
    go_repository(
        name = "com_google_cloud_go_talent",
        importpath = "cloud.google.com/go/talent",
        sum = "h1:nI9sVZPjMKiO2q3Uu0KhTDVov3Xrlpt63fghP9XjyEM=",
        version = "v1.5.0",
    )
    go_repository(
        name = "com_google_cloud_go_texttospeech",
        importpath = "cloud.google.com/go/texttospeech",
        sum = "h1:H4g1ULStsbVtalbZGktyzXzw6jP26RjVGYx9RaYjBzc=",
        version = "v1.6.0",
    )
    go_repository(
        name = "com_google_cloud_go_tpu",
        importpath = "cloud.google.com/go/tpu",
        sum = "h1:/34T6CbSi+kTv5E19Q9zbU/ix8IviInZpzwz3rsFE+A=",
        version = "v1.5.0",
    )
    go_repository(
        name = "com_google_cloud_go_trace",
        importpath = "cloud.google.com/go/trace",
        sum = "h1:olxC0QHC59zgJVALtgqfD9tGk0lfeCP5/AGXL3Px/no=",
        version = "v1.9.0",
    )
    go_repository(
        name = "com_google_cloud_go_translate",
        importpath = "cloud.google.com/go/translate",
        sum = "h1:GvLP4oQ4uPdChBmBaUSa/SaZxCdyWELtlAaKzpHsXdA=",
        version = "v1.7.0",
    )
    go_repository(
        name = "com_google_cloud_go_video",
        importpath = "cloud.google.com/go/video",
        sum = "h1:upIbnGI0ZgACm58HPjAeBMleW3sl5cT84AbYQ8PWOgM=",
        version = "v1.15.0",
    )
    go_repository(
        name = "com_google_cloud_go_videointelligence",
        importpath = "cloud.google.com/go/videointelligence",
        sum = "h1:Uh5BdoET8XXqXX2uXIahGb+wTKbLkGH7s4GXR58RrG8=",
        version = "v1.10.0",
    )
    go_repository(
        name = "com_google_cloud_go_vision_v2",
        importpath = "cloud.google.com/go/vision/v2",
        sum = "h1:8C8RXUJoflCI4yVdqhTy9tRyygSHmp60aP363z23HKg=",
        version = "v2.7.0",
    )
    go_repository(
        name = "com_google_cloud_go_vmmigration",
        importpath = "cloud.google.com/go/vmmigration",
        sum = "h1:Azs5WKtfOC8pxvkyrDvt7J0/4DYBch0cVbuFfCCFt5k=",
        version = "v1.6.0",
    )
    go_repository(
        name = "com_google_cloud_go_vmwareengine",
        importpath = "cloud.google.com/go/vmwareengine",
        sum = "h1:b0NBu7S294l0gmtrT0nOJneMYgZapr5x9tVWvgDoVEM=",
        version = "v0.3.0",
    )
    go_repository(
        name = "com_google_cloud_go_vpcaccess",
        importpath = "cloud.google.com/go/vpcaccess",
        sum = "h1:FOe6CuiQD3BhHJWt7E8QlbBcaIzVRddupwJlp7eqmn4=",
        version = "v1.6.0",
    )
    go_repository(
        name = "com_google_cloud_go_webrisk",
        importpath = "cloud.google.com/go/webrisk",
        sum = "h1:IY+L2+UwxcVm2zayMAtBhZleecdIFLiC+QJMzgb0kT0=",
        version = "v1.8.0",
    )
    go_repository(
        name = "com_google_cloud_go_websecurityscanner",
        importpath = "cloud.google.com/go/websecurityscanner",
        sum = "h1:AHC1xmaNMOZtNqxI9Rmm87IJEyPaRkOxeI0gpAacXGk=",
        version = "v1.5.0",
    )
    go_repository(
        name = "com_google_cloud_go_workflows",
        importpath = "cloud.google.com/go/workflows",
        sum = "h1:FfGp9w0cYnaKZJhUOMqCOJCYT/WlvYBfTQhFWV3sRKI=",
        version = "v1.10.0",
    )
    go_repository(
        name = "com_lukechampine_blake3",
        importpath = "lukechampine.com/blake3",
        sum = "h1:YuqqRuaqsGV71BV/nm9xlI0MKUv4QC54jQnBChWbGnI=",
        version = "v1.2.1",
    )
    go_repository(
        name = "com_shuralyov_dmitri_app_changes",
        importpath = "dmitri.shuralyov.com/app/changes",
        sum = "h1:hJiie5Bf3QucGRa4ymsAUOxyhYwGEz1xrsVk0P8erlw=",
        version = "v0.0.0-20180602232624-0a106ad413e3",
    )
    go_repository(
        name = "com_shuralyov_dmitri_gpu_mtl",
        importpath = "dmitri.shuralyov.com/gpu/mtl",
        sum = "h1:VpgP7xuJadIUuKccphEpTJnWhS2jkQyMt6Y7pJCD7fY=",
        version = "v0.0.0-20190408044501-666a987793e9",
    )
    go_repository(
        name = "com_shuralyov_dmitri_html_belt",
        importpath = "dmitri.shuralyov.com/html/belt",
        sum = "h1:SPOUaucgtVls75mg+X7CXigS71EnsfVUK/2CgVrwqgw=",
        version = "v0.0.0-20180602232347-f7d459c86be0",
    )
    go_repository(
        name = "com_shuralyov_dmitri_service_change",
        importpath = "dmitri.shuralyov.com/service/change",
        sum = "h1:GvWw74lx5noHocd+f6HBMXK6DuggBB1dhVkuGZbv7qM=",
        version = "v0.0.0-20181023043359-a85b471d5412",
    )
    go_repository(
        name = "com_shuralyov_dmitri_state",
        importpath = "dmitri.shuralyov.com/state",
        sum = "h1:ivON6cwHK1OH26MZyWDCnbTRZZf0IhNsENoNAKFS1g4=",
        version = "v0.0.0-20180228185332-28bcc343414c",
    )
    go_repository(
        name = "com_sourcegraph_sourcegraph_appdash",
        importpath = "sourcegraph.com/sourcegraph/appdash",
        sum = "h1:ucqkfpjg9WzSUubAO62csmucvxl4/JeW3F4I4909XkM=",
        version = "v0.0.0-20190731080439-ebfcffb1b5c0",
    )
    go_repository(
        name = "com_sourcegraph_sourcegraph_go_diff",
        importpath = "sourcegraph.com/sourcegraph/go-diff",
        sum = "h1:eTiIR0CoWjGzJcnQ3OkhIl/b9GJovq4lSAVRt0ZFEG8=",
        version = "v0.5.0",
    )
    go_repository(
        name = "com_sourcegraph_sqs_pbtypes",
        importpath = "sourcegraph.com/sqs/pbtypes",
        sum = "h1:JPJh2pk3+X4lXAkZIk2RuE/7/FoK9maXw+TNPJhVS/c=",
        version = "v0.0.0-20180604144634-d3ebe8f20ae4",
    )
    go_repository(
        name = "dev_cel_expr",
        importpath = "cel.dev/expr",
        sum = "h1:O1jzfJCQBfL5BFoYktaxwIhuttaQPsVWerH9/EEKx0w=",
        version = "v0.15.0",
    )
    go_repository(
        name = "in_gopkg_alecthomas_kingpin_v2",
        importpath = "gopkg.in/alecthomas/kingpin.v2",
        sum = "h1:jMFz6MfLP0/4fUyZle81rXUoxOBFi19VUFKVDOQfozc=",
        version = "v2.2.6",
    )
    go_repository(
        name = "in_gopkg_bsm_ratelimit_v1",
        importpath = "gopkg.in/bsm/ratelimit.v1",
        sum = "h1:stTHdEoWg1pQ8riaP5ROrjS6zy6wewH/Q2iwnLCQUXY=",
        version = "v1.0.0-20160220154919-db14e161995a",
    )
    go_repository(
        name = "in_gopkg_check_v1",
        importpath = "gopkg.in/check.v1",
        sum = "h1:Hei/4ADfdWqJk1ZMxUNpqntNwaWcugrBjAiHlqqRiVk=",
        version = "v1.0.0-20201130134442-10cb98267c6c",
    )
    go_repository(
        name = "in_gopkg_cheggaaa_pb_v1",
        importpath = "gopkg.in/cheggaaa/pb.v1",
        sum = "h1:Ev7yu1/f6+d+b3pi5vPdRPc6nNtP1umSfcWiEfRqv6I=",
        version = "v1.0.25",
    )
    go_repository(
        name = "in_gopkg_d4l3k_messagediff_v1",
        importpath = "gopkg.in/d4l3k/messagediff.v1",
        sum = "h1:70AthpjunwzUiarMHyED52mj9UwtAnE89l1Gmrt3EU0=",
        version = "v1.2.1",
    )
    go_repository(
        name = "in_gopkg_errgo_v2",
        importpath = "gopkg.in/errgo.v2",
        sum = "h1:0vLT13EuvQ0hNvakwLuFZ/jYrLp5F3kcWHXdRggjCE8=",
        version = "v2.1.0",
    )
    go_repository(
        name = "in_gopkg_fsnotify_v1",
        importpath = "gopkg.in/fsnotify.v1",
        sum = "h1:xOHLXZwVvI9hhs+cLKq5+I5onOuwQLhQwiu63xxlHs4=",
        version = "v1.4.7",
    )
    go_repository(
        name = "in_gopkg_gcfg_v1",
        importpath = "gopkg.in/gcfg.v1",
        sum = "h1:m8OOJ4ccYHnx2f4gQwpno8nAX5OGOh7RLaaz0pj3Ogs=",
        version = "v1.2.3",
    )
    go_repository(
        name = "in_gopkg_inf_v0",
        importpath = "gopkg.in/inf.v0",
        sum = "h1:73M5CoZyi3ZLMOyDlQh031Cx6N9NDJ2Vvfl76EDAgDc=",
        version = "v0.9.1",
    )
    go_repository(
        name = "in_gopkg_ini_v1",
        importpath = "gopkg.in/ini.v1",
        sum = "h1:Dgnx+6+nfE+IfzjUEISNeydPJh9AXNNsWbGP9KzCsOA=",
        version = "v1.67.0",
    )
    go_repository(
        name = "in_gopkg_jcmturner_aescts_v1",
        importpath = "gopkg.in/jcmturner/aescts.v1",
        sum = "h1:cVVZBK2b1zY26haWB4vbBiZrfFQnfbTVrE3xZq6hrEw=",
        version = "v1.0.1",
    )
    go_repository(
        name = "in_gopkg_jcmturner_dnsutils_v1",
        importpath = "gopkg.in/jcmturner/dnsutils.v1",
        sum = "h1:cIuC1OLRGZrld+16ZJvvZxVJeKPsvd5eUIvxfoN5hSM=",
        version = "v1.0.1",
    )
    go_repository(
        name = "in_gopkg_jcmturner_goidentity_v3",
        importpath = "gopkg.in/jcmturner/goidentity.v3",
        sum = "h1:1duIyWiTaYvVx3YX2CYtpJbUFd7/UuPYCfgXtQ3VTbI=",
        version = "v3.0.0",
    )
    go_repository(
        name = "in_gopkg_jcmturner_gokrb5_v7",
        importpath = "gopkg.in/jcmturner/gokrb5.v7",
        sum = "h1:a9tsXlIDD9SKxotJMK3niV7rPZAJeX2aD/0yg3qlIrg=",
        version = "v7.5.0",
    )
    go_repository(
        name = "in_gopkg_jcmturner_rpc_v1",
        importpath = "gopkg.in/jcmturner/rpc.v1",
        sum = "h1:QHIUxTX1ISuAv9dD2wJ9HWQVuWDX/Zc0PfeC2tjc4rU=",
        version = "v1.1.0",
    )
    go_repository(
        name = "in_gopkg_natefinch_lumberjack_v2",
        importpath = "gopkg.in/natefinch/lumberjack.v2",
        sum = "h1:bBRl1b0OH9s/DuPhuXpNl+VtCaJXFZ5/uEFST95x9zc=",
        version = "v2.2.1",
    )
    go_repository(
        name = "in_gopkg_redis_v4",
        importpath = "gopkg.in/redis.v4",
        sum = "h1:y3XbwQAiHwgNLUng56mgWYK39vsPqo8sT84XTEcxjr0=",
        version = "v4.2.4",
    )
    go_repository(
        name = "in_gopkg_resty_v1",
        importpath = "gopkg.in/resty.v1",
        sum = "h1:CuXP0Pjfw9rOuY6EP+UvtNvt5DSqHpIxILZKT/quCZI=",
        version = "v1.12.0",
    )
    go_repository(
        name = "in_gopkg_tomb_v1",
        importpath = "gopkg.in/tomb.v1",
        sum = "h1:uRGJdciOHaEIrze2W8Q3AKkepLTh2hOroT7a+7czfdQ=",
        version = "v1.0.0-20141024135613-dd632973f1e7",
    )
    go_repository(
        name = "in_gopkg_warnings_v0",
        importpath = "gopkg.in/warnings.v0",
        sum = "h1:wFXVbFY8DY5/xOe1ECiWdKCzZlxgshcYVNkBHstARME=",
        version = "v0.1.2",
    )
    go_repository(
        name = "in_gopkg_yaml_v2",
        importpath = "gopkg.in/yaml.v2",
        sum = "h1:D8xgwECY7CYvx+Y2n4sBz93Jn9JRvxdiyyo8CTfuKaY=",
        version = "v2.4.0",
    )
    go_repository(
        name = "in_gopkg_yaml_v3",
        importpath = "gopkg.in/yaml.v3",
        sum = "h1:fxVm/GzAzEWqLHuvctI91KS9hhNmmWOoWu0XTYJS7CA=",
        version = "v3.0.1",
    )
    go_repository(
        name = "io_etcd_go_bbolt",
        importpath = "go.etcd.io/bbolt",
        sum = "h1:/ecaJf0sk1l4l6V4awd65v2C3ILy7MSj+s/x1ADCIMU=",
        version = "v1.3.6",
    )
    go_repository(
        name = "io_etcd_go_etcd",
        importpath = "go.etcd.io/etcd",
        sum = "h1:VcrIfasaLFkyjk6KNlXQSzO+B0fZcnECiDrKJsfxka0=",
        version = "v0.0.0-20191023171146-3cf2f69b5738",
    )
    go_repository(
        name = "io_k8s_api",
        build_file_proto_mode = "disable_global",
        importpath = "k8s.io/api",
        sum = "h1:XASIELmW8w8q0i1Y4124LqPoWMycLjyQti/fdYHYjCs=",
        version = "v0.30.4",
    )
    go_repository(
        name = "io_k8s_apimachinery",
        build_file_proto_mode = "disable_global",
        importpath = "k8s.io/apimachinery",
        sum = "h1:5QHQI2tInzr8LsT4kU/2+fSeibH1eIHswNx480cqIoY=",
        version = "v0.30.4",
    )
    go_repository(
        name = "io_k8s_client_go",
        build_extra_args = ["-exclude=vendor"],
        build_naming_convention = "go_default_library",
        importpath = "k8s.io/client-go",
        sum = "h1:eculUe+HPQoPbixfwmaSZGsKcOf7D288tH6hDAdd+wY=",
        version = "v0.30.4",
    )
    go_repository(
        name = "io_k8s_klog_v2",
        importpath = "k8s.io/klog/v2",
        sum = "h1:QXU6cPEOIslTGvZaXvFWiP9VKyeet3sawzTOvdXb4Vw=",
        version = "v2.120.1",
    )
    go_repository(
        name = "io_k8s_kube_openapi",
        importpath = "k8s.io/kube-openapi",
        sum = "h1:BZqlfIlq5YbRMFko6/PM7FjZpUb45WallggurYhKGag=",
        version = "v0.0.0-20240228011516-70dd3763d340",
    )
    go_repository(
        name = "io_k8s_sigs_json",
        importpath = "sigs.k8s.io/json",
        sum = "h1:EDPBXCAspyGV4jQlpZSudPeMmr1bNJefnuqLsRAsHZo=",
        version = "v0.0.0-20221116044647-bc3834ca7abd",
    )
    go_repository(
        name = "io_k8s_sigs_structured_merge_diff_v4",
        importpath = "sigs.k8s.io/structured-merge-diff/v4",
        sum = "h1:150L+0vs/8DA78h1u02ooW1/fFq/Lwr+sGiqlzvrtq4=",
        version = "v4.4.1",
    )
    go_repository(
        name = "io_k8s_sigs_yaml",
        importpath = "sigs.k8s.io/yaml",
        sum = "h1:a2VclLzOGrwOHDiV8EfBGhvjHvP46CtW5j6POvhYGGo=",
        version = "v1.3.0",
    )
    go_repository(
        name = "io_k8s_utils",
        importpath = "k8s.io/utils",
        sum = "h1:sgn3ZU783SCgtaSJjpcVVlRqd6GSnlTLKgpAAttJvpI=",
        version = "v0.0.0-20230726121419-3b25d923346b",
    )
    go_repository(
        name = "io_opencensus_go",
        importpath = "go.opencensus.io",
        sum = "h1:y73uSU6J157QMP2kn2r30vwW1A2W2WFwSCGnAVxeaD0=",
        version = "v0.24.0",
    )
    go_repository(
        name = "io_opentelemetry_go_otel",
        importpath = "go.opentelemetry.io/otel",
        sum = "h1:PdomN/Al4q/lN6iBJEN3AwPvUiHPMlt93c8bqTG5Llw=",
        version = "v1.29.0",
    )
    go_repository(
        name = "io_opentelemetry_go_otel_exporters_jaeger",
        importpath = "go.opentelemetry.io/otel/exporters/jaeger",
        sum = "h1:D7UpUy2Xc2wsi1Ras6V40q806WM07rqoCWzXu7Sqy+4=",
        version = "v1.17.0",
    )
    go_repository(
        name = "io_opentelemetry_go_otel_metric",
        importpath = "go.opentelemetry.io/otel/metric",
        sum = "h1:vPf/HFWTNkPu1aYeIsc98l4ktOQaL6LeSoeV2g+8YLc=",
        version = "v1.29.0",
    )
    go_repository(
        name = "io_opentelemetry_go_otel_sdk",
        importpath = "go.opentelemetry.io/otel/sdk",
        sum = "h1:vkqKjk7gwhS8VaWb0POZKmIEDimRCMsopNYnriHyryo=",
        version = "v1.29.0",
    )
    go_repository(
        name = "io_opentelemetry_go_otel_trace",
        importpath = "go.opentelemetry.io/otel/trace",
        sum = "h1:J/8ZNK4XgR7a21DZUAsbF8pZ5Jcw1VhACmnYt39JTi4=",
        version = "v1.29.0",
    )
    go_repository(
        name = "io_rsc_binaryregexp",
        importpath = "rsc.io/binaryregexp",
        sum = "h1:HfqmD5MEmC0zvwBuF187nq9mdnXjXsSivRiXN7SmRkE=",
        version = "v0.2.0",
    )
    go_repository(
        name = "io_rsc_quote_v3",
        importpath = "rsc.io/quote/v3",
        sum = "h1:9JKUTTIUgS6kzR9mK1YuGKv6Nl+DijDNIc0ghT58FaY=",
        version = "v3.1.0",
    )
    go_repository(
        name = "io_rsc_sampler",
        importpath = "rsc.io/sampler",
        sum = "h1:7uVkIFmeBqHfdjD+gZwtXXI+RODJ2Wc4O7MPEh/QiW4=",
        version = "v1.3.0",
    )
    go_repository(
        name = "io_rsc_tmplfunc",
        importpath = "rsc.io/tmplfunc",
        sum = "h1:53XFQh69AfOa8Tw0Jm7t+GV7KZhOi6jzsCzTtKbMvzU=",
        version = "v0.0.3",
    )
    go_repository(
        name = "org_apache_git_thrift_git",
        importpath = "git.apache.org/thrift.git",
        sum = "h1:OR8VhtwhcAI3U48/rzBsVOuHi0zDPzYI1xASVcdSgR8=",
        version = "v0.0.0-20180902110319-2566ecd5d999",
    )
    go_repository(
        name = "org_go4",
        importpath = "go4.org",
        sum = "h1:+hE86LblG4AyDgwMCLTE6FOlM9+qjHSYS+rKqxUVdsM=",
        version = "v0.0.0-20180809161055-417644f6feb5",
    )
    go_repository(
        name = "org_go4_grpc",
        importpath = "grpc.go4.org",
        sum = "h1:tmXTu+dfa+d9Evp8NpJdgOy6+rt8/x4yG7qPBrtNfLY=",
        version = "v0.0.0-20170609214715-11d0a25b4919",
    )
    go_repository(
        name = "org_golang_google_api",
        importpath = "google.golang.org/api",
        sum = "h1:uWrpz12dpVPn7cojP82mk02XDgTJLDPc2KbVTxrWb4A=",
        version = "v0.40.0",
    )
    go_repository(
        name = "org_golang_google_appengine",
        importpath = "google.golang.org/appengine",
        sum = "h1:FZR1q0exgwxzPzp/aF+VccGrSfxfPpkBqjIIEq3ru6c=",
        version = "v1.6.7",
    )
    go_repository(
        name = "org_golang_google_genproto",
        importpath = "google.golang.org/genproto",
        sum = "h1:KpwkzHKEF7B9Zxg18WzOa7djJ+Ha5DzthMyZYQfEn2A=",
        version = "v0.0.0-20230410155749-daa745c078e1",
    )
    go_repository(
        name = "org_golang_google_genproto_googleapis_api",
        importpath = "google.golang.org/genproto/googleapis/api",
        sum = "h1:7whR9kGa5LUwFtpLm2ArCEejtnxlGeLbAyjFY8sGNFw=",
        version = "v0.0.0-20240528184218-531527333157",
    )
    go_repository(
        name = "org_golang_google_genproto_googleapis_rpc",
        importpath = "google.golang.org/genproto/googleapis/rpc",
        sum = "h1:Zy9XzmMEflZ/MAaA7vNcoebnRAld7FsPW1EeBB7V0m8=",
        version = "v0.0.0-20240528184218-531527333157",
    )
    go_repository(
        name = "org_golang_google_grpc",
        build_file_proto_mode = "disable",
        importpath = "google.golang.org/grpc",
        sum = "h1:bs/cUb4lp1G5iImFFd3u5ixQzweKizoZJAwBNLR42lc=",
        version = "v1.65.0",
    )
    go_repository(
        name = "org_golang_google_protobuf",
        importpath = "google.golang.org/protobuf",
        sum = "h1:6xV6lTsCfpGD21XK49h7MhtcApnLqkfYgPcdHftf6hg=",
        version = "v1.34.2",
    )
    go_repository(
        name = "org_golang_x_build",
        importpath = "golang.org/x/build",
        sum = "h1:E2M5QgjZ/Jg+ObCQAudsXxuTsLj7Nl5RV/lZcQZmKSo=",
        version = "v0.0.0-20190111050920-041ab4dc3f9d",
    )
    go_repository(
        name = "org_golang_x_crypto",
        importpath = "golang.org/x/crypto",
        sum = "h1:RrRspgV4mU+YwB4FYnuBoKsUapNIL5cohGAmSH3azsw=",
        version = "v0.26.0",
    )
    go_repository(
        name = "org_golang_x_exp",
        importpath = "golang.org/x/exp",
        sum = "h1:vr/HnozRka3pE4EsMEg1lgkXJkTFJCVUX+S/ZT6wYzM=",
        version = "v0.0.0-20240506185415-9bf2ced13842",
    )
    go_repository(
        name = "org_golang_x_exp_typeparams",
        importpath = "golang.org/x/exp/typeparams",
        sum = "h1:1P7xPZEwZMoBoz0Yze5Nx2/4pxj6nw9ZqHWXqP0iRgQ=",
        version = "v0.0.0-20231108232855-2478ac86f678",
    )
    go_repository(
        name = "org_golang_x_image",
        importpath = "golang.org/x/image",
        sum = "h1:+qEpEAPhDZ1o0x3tHzZTQDArnOixOzGD9HUJfcg0mb4=",
        version = "v0.0.0-20190802002840-cff245a6509b",
    )
    go_repository(
        name = "org_golang_x_lint",
        importpath = "golang.org/x/lint",
        sum = "h1:2M3HP5CCK1Si9FQhwnzYhXdG6DXeebvUHFpre8QvbyI=",
        version = "v0.0.0-20201208152925-83fdc39ff7b5",
    )
    go_repository(
        name = "org_golang_x_mobile",
        importpath = "golang.org/x/mobile",
        sum = "h1:4+4C/Iv2U4fMZBiMCc98MG1In4gJY5YRhtpDNeDeHWs=",
        version = "v0.0.0-20190719004257-d2bd2a29d028",
    )
    go_repository(
        name = "org_golang_x_mod",
        importpath = "golang.org/x/mod",
        sum = "h1:zY54UmvipHiNd+pm+m0x9KhZ9hl1/7QNMyxXbc6ICqA=",
        version = "v0.17.0",
    )
    go_repository(
        name = "org_golang_x_net",
        importpath = "golang.org/x/net",
        sum = "h1:a9JDOJc5GMUJ0+UDqmLT86WiEy7iWyIhz8gz8E4e5hE=",
        version = "v0.28.0",
    )
    go_repository(
        name = "org_golang_x_oauth2",
        importpath = "golang.org/x/oauth2",
        sum = "h1:4mQdhULixXKP1rwYBW0vAijoXnkTG0BLCDRzfe1idMo=",
        version = "v0.20.0",
    )
    go_repository(
        name = "org_golang_x_perf",
        importpath = "golang.org/x/perf",
        sum = "h1:ObuXPmIgI4ZMyQLIz48cJYgSyWdjUXc2SZAdyJMwEAU=",
        version = "v0.0.0-20230113213139-801c7ef9e5c5",
    )
    go_repository(
        name = "org_golang_x_sync",
        importpath = "golang.org/x/sync",
        sum = "h1:3NFvSEYkUoMifnESzZl15y791HH1qU2xm6eCJU5ZPXQ=",
        version = "v0.8.0",
    )
    go_repository(
        name = "org_golang_x_sys",
        importpath = "golang.org/x/sys",
        sum = "h1:Twjiwq9dn6R1fQcyiK+wQyHWfaz/BJB+YIpzU/Cv3Xg=",
        version = "v0.24.0",
    )
    go_repository(
        name = "org_golang_x_telemetry",
        importpath = "golang.org/x/telemetry",
        sum = "h1:IRJeR9r1pYWsHKTRe/IInb7lYvbBVIqOgsX/u0mbOWY=",
        version = "v0.0.0-20240228155512-f48c80bd79b2",
    )
    go_repository(
        name = "org_golang_x_term",
        importpath = "golang.org/x/term",
        sum = "h1:F6D4vR+EHoL9/sWAWgAR1H2DcHr4PareCbAaCo1RpuU=",
        version = "v0.23.0",
    )
    go_repository(
        name = "org_golang_x_text",
        importpath = "golang.org/x/text",
        sum = "h1:XtiM5bkSOt+ewxlOE/aE/AKEHibwj/6gvWMl9Rsh0Qc=",
        version = "v0.17.0",
    )
    go_repository(
        name = "org_golang_x_time",
        importpath = "golang.org/x/time",
        sum = "h1:o7cqy6amK/52YcAKIPlM3a+Fpj35zvRj2TP+e1xFSfk=",
        version = "v0.5.0",
    )
    go_repository(
        name = "org_golang_x_tools",
        importpath = "golang.org/x/tools",
        sum = "h1:vU5i/LfpvrRCpgM/VPfJLg5KjxD3E+hfT1SH+d9zLwg=",
        version = "v0.21.1-0.20240508182429-e35e4ccd0d2d",
    )
    go_repository(
        name = "org_golang_x_xerrors",
        importpath = "golang.org/x/xerrors",
        sum = "h1:go1bK/D/BFZV2I8cIQd1NKEZ+0owSTG1fDTci4IqFcE=",
        version = "v0.0.0-20200804184101-5ec99f83aff1",
    )
    go_repository(
        name = "org_uber_go_atomic",
        importpath = "go.uber.org/atomic",
        sum = "h1:ADUqmZGgLDDfbSL9ZmPxKTybcoEYHgpYfELNoN+7hsw=",
        version = "v1.7.0",
    )
    go_repository(
        name = "org_uber_go_automaxprocs",
        build_directives = [
            # Do not use this library directly.
            # Rather, load maxprocs from github.com/prysmaticlabs/runtime/maxprocs.
            "gazelle:go_visibility @prysm//runtime/maxprocs:__pkg__",
        ],
        importpath = "go.uber.org/automaxprocs",
        sum = "h1:2LxUOGiR3O6tw8ui5sZa2LAaHnsviZdVOUZw4fvbnME=",
        version = "v1.5.2",
    )
    go_repository(
        name = "org_uber_go_dig",
        importpath = "go.uber.org/dig",
        sum = "h1:Tga8Lz8PcYNsWsyHMZ1Vm0OQOUaJNDyvPImgbAu9YSc=",
        version = "v1.17.1",
    )
    go_repository(
        name = "org_uber_go_fx",
        importpath = "go.uber.org/fx",
        sum = "h1:nvvln7mwyT5s1q201YE29V/BFrGor6vMiDNpU/78Mys=",
        version = "v1.22.1",
    )
    go_repository(
        name = "org_uber_go_goleak",
        importpath = "go.uber.org/goleak",
        sum = "h1:2K3zAYmnTNqV73imy9J1T3WC+gmCePx2hEGkimedGto=",
        version = "v1.3.0",
    )
    go_repository(
        name = "org_uber_go_mock",
        importpath = "go.uber.org/mock",
        sum = "h1:VcM4ZOtdbR4f6VXfiOpwpVJDL6lCReaZ6mw31wqh7KU=",
        version = "v0.4.0",
    )
    go_repository(
        name = "org_uber_go_multierr",
        importpath = "go.uber.org/multierr",
        sum = "h1:blXXJkSxSSfBVBlC76pxqeO+LN3aDfLQo+309xJstO0=",
        version = "v1.11.0",
    )
    go_repository(
        name = "org_uber_go_tools",
        importpath = "go.uber.org/tools",
        sum = "h1:0mgffUl7nfd+FpvXMVz4IDEaUSmT1ysygQC7qYo7sG4=",
        version = "v0.0.0-20190618225709-2cfd321de3ee",
    )
    go_repository(
        name = "org_uber_go_zap",
        importpath = "go.uber.org/zap",
        sum = "h1:aJMhYGrd5QSmlpLMr2MftRKl7t8J8PTZPA732ud/XR8=",
        version = "v1.27.0",
    )

    http_archive(
        name = "com_github_supranational_blst",
        urls = [
            "https://github.com/supranational/blst/archive/3dd0f804b1819e5d03fb22ca2e6fac105932043a.tar.gz",
        ],
        strip_prefix = "blst-3dd0f804b1819e5d03fb22ca2e6fac105932043a",
        build_file = "//third_party:blst/blst.BUILD",
        sha256 = "132124c074e59ead77e1828cc54b587a182ea67b781b72198e802af4696d78fe",
    )<|MERGE_RESOLUTION|>--- conflicted
+++ resolved
@@ -673,7 +673,6 @@
         version = "v0.5.0",
     )
     go_repository(
-<<<<<<< HEAD
         name = "com_github_docker_spdystream",
         importpath = "github.com/docker/spdystream",
         sum = "h1:cenwrSVm+Z7QLSV/BsnenAOcDXdX4cMv4wP0B/5QbPg=",
@@ -692,8 +691,6 @@
         version = "v0.0.0-20210830082556-c59027999da0",
     )
     go_repository(
-=======
->>>>>>> bc9c7193
         name = "com_github_dop251_goja",
         importpath = "github.com/dop251/goja",
         sum = "h1:qwcF+vdFrvPSEUDSX5RVoRccG8a5DhOdWdQ4zN62zzo=",
