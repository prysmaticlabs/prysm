--- conflicted
+++ resolved
@@ -244,18 +244,18 @@
         version = "v1.1.0",
     )
     go_repository(
+        name = "com_github_azure_azure_pipeline_go",
+        importpath = "github.com/Azure/azure-pipeline-go",
+        sum = "h1:6oiIS9yaG6XCCzhgAgKFfIWyo4LLCiDhZot6ltoThhY=",
+        version = "v0.2.2",
+    )
+
+    go_repository(
         name = "com_github_azure_azure_sdk_for_go_sdk_azcore",
         importpath = "github.com/Azure/azure-sdk-for-go/sdk/azcore",
         sum = "h1:qoVeMsc9/fh/yhxVaA0obYjVH/oI/ihrOoMwsLS9KSA=",
         version = "v0.21.1",
     )
-
-    go_repository(
-        name = "com_github_azure_azure_sdk_for_go_sdk_azcore",
-        importpath = "github.com/Azure/azure-sdk-for-go/sdk/azcore",
-        sum = "h1:qoVeMsc9/fh/yhxVaA0obYjVH/oI/ihrOoMwsLS9KSA=",
-        version = "v0.21.1",
-    )
     go_repository(
         name = "com_github_azure_azure_sdk_for_go_sdk_internal",
         importpath = "github.com/Azure/azure-sdk-for-go/sdk/internal",
@@ -269,17 +269,10 @@
         version = "v0.3.0",
     )
     go_repository(
-        name = "com_github_azure_azure_sdk_for_go_sdk_internal",
-        importpath = "github.com/Azure/azure-sdk-for-go/sdk/internal",
-        sum = "h1:E+m3SkZCN0Bf5q7YdTs5lSm2CYY3CK4spn5OmUIiQtk=",
-        version = "v0.8.3",
-    )
-
-    go_repository(
-        name = "com_github_azure_azure_sdk_for_go_sdk_storage_azblob",
-        importpath = "github.com/Azure/azure-sdk-for-go/sdk/storage/azblob",
-        sum = "h1:Px2UA+2RvSSvv+RvJNuUB6n7rs5Wsel4dXLe90Um2n4=",
-        version = "v0.3.0",
+        name = "com_github_azure_azure_storage_blob_go",
+        importpath = "github.com/Azure/azure-storage-blob-go",
+        sum = "h1:MuueVOYkufCxJw5YZzF842DY2MBsp+hLuh2apKY0mck=",
+        version = "v0.7.0",
     )
 
     go_repository(
@@ -291,20 +284,20 @@
     go_repository(
         name = "com_github_azure_go_autorest_autorest_adal",
         importpath = "github.com/Azure/go-autorest/autorest/adal",
-        sum = "h1:q2gDruN08/guU9vAjuPWff0+QIrpH6ediguzdAzXAUU=",
-        version = "v0.5.0",
+        sum = "h1:CxTzQrySOxDnKpLjFJeZAS5Qrv/qFPkgLjx5bOAi//I=",
+        version = "v0.8.0",
     )
     go_repository(
         name = "com_github_azure_go_autorest_autorest_date",
         importpath = "github.com/Azure/go-autorest/autorest/date",
-        sum = "h1:YGrhWfrgtFs84+h0o46rJrlmsZtyZRg470CqAXTZaGM=",
-        version = "v0.1.0",
+        sum = "h1:yW+Zlqf26583pE43KhfnhFcdmSWlm5Ew6bxipnr/tbM=",
+        version = "v0.2.0",
     )
     go_repository(
         name = "com_github_azure_go_autorest_autorest_mocks",
         importpath = "github.com/Azure/go-autorest/autorest/mocks",
-        sum = "h1:Ww5g4zThfD/6cLb4z6xxgeyDa7QDkizMkJKe0ysZXp0=",
-        version = "v0.2.0",
+        sum = "h1:qJumjCaCudz+OcqE9/XtEPfvtOjOmKaui4EOpFI6zZc=",
+        version = "v0.3.0",
     )
     go_repository(
         name = "com_github_azure_go_autorest_logger",
@@ -713,8 +706,6 @@
         importpath = "github.com/deckarep/golang-set",
         sum = "h1:sk9/l/KqpunDwP7pSjUg0keiOOLEnOBHzykLrsPppp4=",
         version = "v1.8.0",
-<<<<<<< HEAD
-=======
     )
     go_repository(
         name = "com_github_decred_dcrd_crypto_blake256",
@@ -727,7 +718,6 @@
         importpath = "github.com/decred/dcrd/dcrec/secp256k1/v4",
         sum = "h1:YLtO71vCjJRCBcrPMtQ9nqBsqpA1m5sE92cU+pd5Mcc=",
         version = "v4.0.1",
->>>>>>> 00b92e01
     )
 
     go_repository(
@@ -903,18 +893,11 @@
         ],
         importpath = "github.com/ethereum/go-ethereum",
         patch_args = ["-p1"],
-<<<<<<< HEAD
-        patches = ["//third_party:com_github_ethereum_go_ethereum_secp256k1.patch"],
-        replace = "github.com/MariusVanDerWijden/go-ethereum",
-        sum = "h1:lk3QScfS9ueTshQBpLQ0mhrHKkr6Ky15ilQH4VXmP4U=",
-        version = "v1.8.22-0.20220311140157-b951e9cbea24",
-=======
         patches = [
             "//third_party:com_github_ethereum_go_ethereum_secp256k1.patch",
         ],
         sum = "h1:dZ/6iVmQ9XIKyp5V8TGoQmnpckp5bd2y/No31jZGhZU=",
         version = "v1.10.17-0.20220323200026-535f25d65fa0",
->>>>>>> 00b92e01
     )
 
     go_repository(
@@ -2552,6 +2535,12 @@
         importpath = "github.com/mattn/go-colorable",
         sum = "h1:c1ghPdyEDarC70ftn0y+A/Ee++9zz8ljHG1b13eJ0s8=",
         version = "v0.1.8",
+    )
+    go_repository(
+        name = "com_github_mattn_go_ieproxy",
+        importpath = "github.com/mattn/go-ieproxy",
+        sum = "h1:oNAwILwmgWKFpuU+dXvI6dl9jG2mAWAZLX3r9s0PPiw=",
+        version = "v0.0.0-20190702010315-6dee0af9227d",
     )
 
     go_repository(
