package notary

import (
	"context"
	"math/big"
	"testing"

	ethereum "github.com/ethereum/go-ethereum"
	"github.com/ethereum/go-ethereum/accounts"
	"github.com/ethereum/go-ethereum/accounts/abi/bind"
	"github.com/ethereum/go-ethereum/accounts/abi/bind/backends"
	"github.com/ethereum/go-ethereum/core"
	"github.com/ethereum/go-ethereum/crypto"
	"github.com/ethereum/go-ethereum/sharding"
	"github.com/ethereum/go-ethereum/sharding/contracts"
	"github.com/ethereum/go-ethereum/sharding/params"
)

var (
	key, _                   = crypto.HexToECDSA("b71c71a67e1177ad4e901695e1b4b9ee17ae16c6668d313eac2f96dbcda3f291")
	addr                     = crypto.PubkeyToAddress(key.PublicKey)
	accountBalance1001Eth, _ = new(big.Int).SetString("1001000000000000000000", 10)
)

// Verifies that Notary implements the Actor interface.
var _ = sharding.Actor(&Notary{})

type newBackend struct {
	backend     *backends.SimulatedBackend
	blocknumber int64
}

// Mock client for testing notary. Should this go into sharding/client/testing?
type smcClient struct {
	smc         *contracts.SMC
	depositFlag bool
	t           *testing.T
	backend     *newBackend
}

func (s *smcClient) SubscribeNewHead(ctx context.Context, ch chan<- *types.Header) (ethereum.Subscription, error) {
	return nil, nil
}

func (s *smcClient) Account() *accounts.Account {
	return &accounts.Account{Address: addr}
}

func (s *smcClient) SMCCaller() *contracts.SMCCaller {
	return &s.smc.SMCCaller
}

func (s *smcClient) ChainReader() ethereum.ChainReader {
	return nil
}

func (s *smcClient) SMCTransactor() *contracts.SMCTransactor {
	return &s.smc.SMCTransactor
}

<<<<<<< HEAD
func (s *smcClient) SMCFilterer() *contracts.SMCFilterer {
	return &s.smc.SMCFilterer
}

func (s *smcClient) WaitForTransaction(ctx context.Context, hash common.Hash, durationInSeconds int64) error {
	return nil
}

func (s *smcClient) TransactionReceipt(hash common.Hash) (*types.Receipt, error) {
	return s.backend.backend.TransactionReceipt(context.Background(), hash)
}

=======
>>>>>>> 55e9cc48
func (s *smcClient) CreateTXOpts(value *big.Int) (*bind.TransactOpts, error) {
	txOpts := transactOpts()
	txOpts.Value = value
	return txOpts, nil
}

<<<<<<< HEAD
func (s *smcClient) DepositFlag() bool {
	return s.depositFlag
}

func (s *smcClient) SetDepositFlag(deposit bool) {
	s.depositFlag = deposit
}

func (m *smcClient) Sign(hash common.Hash) ([]byte, error) {
	return nil, nil
}

// Unused mockClient methods.
func (m *smcClient) Start() error {
	m.t.Fatal("Start called")
	return nil
}

func (m *smcClient) Close() {
	m.t.Fatal("Close called")
}

func (s *smcClient) DataDirPath() string {
	return "/tmp/datadir"
}

func (b *newBackend) CommitWithBlock() {
	b.backend.Commit()
	b.blocknumber++
}

=======
>>>>>>> 55e9cc48
func (s *smcClient) GetShardCount() (int64, error) {
	return 100, nil
}

// Helper/setup methods.
// TODO: consider moving these to common sharding testing package as the notary and smc tests
// use them.
func transactOpts() *bind.TransactOpts {
	return bind.NewKeyedTransactor(key)
}

func setup() (*newBackend, *contracts.SMC) {
	backend := newBackend{backends.NewSimulatedBackend(core.GenesisAlloc{addr: {Balance: accountBalance1001Eth}}), 0}
	_, _, smc, _ := contracts.DeploySMC(transactOpts(), backend.backend)
	backend.CommitWithBlock()
	return &backend, smc
}

func TestHasAccountBeenDeregistered(t *testing.T) {
	backend, smc := setup()
	client := &smcClient{smc: smc, t: t, backend: backend}

	client.SetDepositFlag(true)
	err := joinNotaryPool(client)
	if err != nil {
		t.Error(err)
	}
	backend.CommitWithBlock()

	err = leaveNotaryPool(client)
	backend.CommitWithBlock()

	if err != nil {
		t.Error(err)
	}

	dreg, err := hasAccountBeenDeregistered(client)

	if err != nil {
		t.Error(err)
	}

	if !dreg {
		t.Error("account unable to be deregistered from notary pool")

	}

}

func TestIsLockupOver(t *testing.T) {
	backend, smc := setup()
	client := &smcClient{smc: smc, t: t, backend: backend}

	client.SetDepositFlag(true)
	err := joinNotaryPool(client)
	if err != nil {
		t.Error(err)
	}
	backend.CommitWithBlock()

	err = leaveNotaryPool(client)
	backend.CommitWithBlock()

	if err != nil {
		t.Error(err)
	}

	err = releaseNotary(client, big.NewInt(backend.blocknumber))

	if err != nil {
		t.Error(err)
	}

	lockup, err := isLockUpOver(client, big.NewInt(backend.blocknumber))

	if err != nil {
		t.Error(err)
	}

	if !lockup {
		t.Error("lockup period is not over despite account being relased from registry")
	}

}

func TestIsAccountInNotaryPool(t *testing.T) {
	backend, smc := setup()
	client := &smcClient{smc: smc, t: t}

	// address should not be in pool initially.
	b, err := isAccountInNotaryPool(client, client.Account())
	if err != nil {
		t.Fatal(err)
	}
	if b {
		t.Fatal("account unexpectedly in notary pool")
	}

	txOpts := transactOpts()
	// deposit in notary pool, then it should return true.
	txOpts.Value = params.DefaultConfig.NotaryDeposit
	if _, err := smc.RegisterNotary(txOpts); err != nil {
		t.Fatalf("Failed to deposit: %v", err)
	}
<<<<<<< HEAD
	backend.CommitWithBlock()
	b, err = isAccountInNotaryPool(client)
=======
	backend.Commit()
	b, err = isAccountInNotaryPool(client, client.Account())
>>>>>>> 55e9cc48
	if err != nil {
		t.Error(err)
	}
	if !b {
		t.Error("account not in notary pool when expected to be")
	}
}

func TestJoinNotaryPool(t *testing.T) {
	backend, smc := setup()
	client := &smcClient{smc: smc, depositFlag: false, t: t, backend: backend}
	// There should be no notary initially.
	numNotaries, err := smc.NotaryPoolLength(&bind.CallOpts{})
	if err != nil {
		t.Error(err)
	}
	if big.NewInt(0).Cmp(numNotaries) != 0 {
		t.Errorf("unexpected number of notaries. Got %d, wanted 0.", numNotaries)
	}

<<<<<<< HEAD
	client.SetDepositFlag(false)
	err = joinNotaryPool(params.DefaultConfig, client)
	if err == nil {
		t.Error("joined notary pool while --deposit was not present")
	}

	client.SetDepositFlag(true)
	err = joinNotaryPool(params.DefaultConfig, client)
=======
	err = joinNotaryPool(client, client.Account(), params.DefaultConfig)
>>>>>>> 55e9cc48
	if err != nil {
		t.Error(err)
	}
	backend.CommitWithBlock()

	// Now there should be one notary.
	numNotaries, err = smc.NotaryPoolLength(&bind.CallOpts{})
	if err != nil {
		t.Error(err)
	}
	if big.NewInt(1).Cmp(numNotaries) != 0 {
		t.Errorf("unexpected number of notaries. Got %d, wanted 1", numNotaries)
	}

	// Trying to join while deposited should do nothing
	err = joinNotaryPool(client, client.Account(), params.DefaultConfig)
	if err != nil {
		t.Error(err)
	}
	backend.CommitWithBlock()

	numNotaries, err = smc.NotaryPoolLength(&bind.CallOpts{})
	if err != nil {
		t.Error(err)
	}
	if big.NewInt(1).Cmp(numNotaries) != 0 {
		t.Errorf("unexpected number of notaries. Got %d, wanted 1", numNotaries)
	}

}

func TestLeaveNotaryPool(t *testing.T) {
	backend, smc := setup()
	client := &smcClient{smc: smc, t: t, depositFlag: true, backend: backend}

	// Test Leaving Notary Pool Before Joining it

	err := leaveNotaryPool(client)
	if err == nil {
		t.Error("able to leave notary pool despite having not joined it")
	}

	// Roundtrip Test , Join and leave pool

	err = joinNotaryPool(client)
	if err != nil {
		t.Error(err)
	}
	backend.CommitWithBlock()

	// Now there should be one notary.
	numNotaries, err := smc.NotaryPoolLength(&bind.CallOpts{})
	if err != nil {
		t.Error(err)
	}
	if big.NewInt(1).Cmp(numNotaries) != 0 {
		t.Errorf("unexpected number of notaries. Got %d, wanted 1", numNotaries)
	}

	err = leaveNotaryPool(client)
	if err != nil {
		t.Error(err)
	}
	backend.CommitWithBlock()

	numNotaries, err = smc.NotaryPoolLength(&bind.CallOpts{})
	if err != nil {
		t.Error(err)
	}
	if big.NewInt(0).Cmp(numNotaries) != 0 {
		t.Errorf("unexpected number of notaries. Got %d, wanted 0", numNotaries)
	}

}

func TestReleaseNotary(t *testing.T) {
	backend, smc := setup()
	client := &smcClient{smc: smc, t: t, depositFlag: true, backend: backend}

	// Test Release Notary Before Joining it

	err := releaseNotary(client, big.NewInt(0))
	if err == nil {
		t.Error("released From notary despite never joining pool")
	}

	// Roundtrip Test , Join and leave pool and release Notary

	err = joinNotaryPool(client)
	if err != nil {
		t.Error(err)
	}
	backend.CommitWithBlock()

	err = leaveNotaryPool(client)
	backend.CommitWithBlock()

	if err != nil {

		t.Error(err)
	}

	balance, err := backend.backend.BalanceAt(context.Background(), addr, nil)
	if err != nil {
		t.Error("unable to retrieve balance")
	}

	err = releaseNotary(client, big.NewInt(backend.blocknumber))
	backend.CommitWithBlock()

	if err != nil {

		t.Fatal(err)
	}

	nreg, err := smc.NotaryRegistry(&bind.CallOpts{}, addr)
	if err != nil {
		t.Fatal(err)
	}
	if nreg.Deposited {
		t.Error("Unable to release Notary and deposit money back")
	}

	newbalance, err := backend.backend.BalanceAt(context.Background(), addr, nil)
	if err != nil {
		t.Error("unable to retrieve balance")
	}

	if balance.Cmp(newbalance) != 1 {
		t.Errorf("Deposit was not returned, balance is currently:", newbalance)
	}

}

func TestSubmitVote(t *testing.T) {
	backend, smc := setup()
	client := &smcClient{smc: smc, t: t, depositFlag: true, backend: backend}

	err := joinNotaryPool(client)
	if err != nil {
		t.Error(err)
	}
	backend.CommitWithBlock()

	// TODO: vote Test is unable to continue until chainreader is implemented as
	// finding the current period requires knowing the latest blocknumber on the
	// chain #164
}<|MERGE_RESOLUTION|>--- conflicted
+++ resolved
@@ -58,7 +58,6 @@
 	return &s.smc.SMCTransactor
 }
 
-<<<<<<< HEAD
 func (s *smcClient) SMCFilterer() *contracts.SMCFilterer {
 	return &s.smc.SMCFilterer
 }
@@ -71,15 +70,12 @@
 	return s.backend.backend.TransactionReceipt(context.Background(), hash)
 }
 
-=======
->>>>>>> 55e9cc48
 func (s *smcClient) CreateTXOpts(value *big.Int) (*bind.TransactOpts, error) {
 	txOpts := transactOpts()
 	txOpts.Value = value
 	return txOpts, nil
 }
 
-<<<<<<< HEAD
 func (s *smcClient) DepositFlag() bool {
 	return s.depositFlag
 }
@@ -111,8 +107,6 @@
 	b.blocknumber++
 }
 
-=======
->>>>>>> 55e9cc48
 func (s *smcClient) GetShardCount() (int64, error) {
 	return 100, nil
 }
@@ -217,13 +211,8 @@
 	if _, err := smc.RegisterNotary(txOpts); err != nil {
 		t.Fatalf("Failed to deposit: %v", err)
 	}
-<<<<<<< HEAD
-	backend.CommitWithBlock()
-	b, err = isAccountInNotaryPool(client)
-=======
-	backend.Commit()
+	backend.CommitWithBlock()
 	b, err = isAccountInNotaryPool(client, client.Account())
->>>>>>> 55e9cc48
 	if err != nil {
 		t.Error(err)
 	}
@@ -244,18 +233,14 @@
 		t.Errorf("unexpected number of notaries. Got %d, wanted 0.", numNotaries)
 	}
 
-<<<<<<< HEAD
 	client.SetDepositFlag(false)
-	err = joinNotaryPool(params.DefaultConfig, client)
+	err = joinNotaryPool(client, client.Account(), params.DefaultConfig)
 	if err == nil {
 		t.Error("joined notary pool while --deposit was not present")
 	}
 
 	client.SetDepositFlag(true)
-	err = joinNotaryPool(params.DefaultConfig, client)
-=======
 	err = joinNotaryPool(client, client.Account(), params.DefaultConfig)
->>>>>>> 55e9cc48
 	if err != nil {
 		t.Error(err)
 	}
