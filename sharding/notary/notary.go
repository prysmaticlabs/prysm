--- conflicted
+++ resolved
@@ -85,15 +85,15 @@
 	return nil
 }
 
-func getNotaryRegistry(n node.Node) (struct {
+func getNotaryRegistry(client mainchain.Client) (struct {
 	DeregisteredPeriod *big.Int
 	PoolIndex          *big.Int
 	Balance            *big.Int
 	Deposited          bool
 }, error) {
-	account := n.Account()
-
-	nreg, err := n.SMCCaller().NotaryRegistry(&bind.CallOpts{}, account.Address)
+	account := client.Account()
+
+	nreg, err := client.SMCCaller().NotaryRegistry(&bind.CallOpts{}, account.Address)
 	if err != nil {
 		return nreg, fmt.Errorf("Unable to retrieve notary registry: %v", err)
 	}
@@ -106,30 +106,22 @@
 // we can't guarantee our tx for deposit will be in the next block header we receive.
 // The function calls IsNotaryDeposited from the SMC and returns true if
 // the user is in the notary pool.
-<<<<<<< HEAD
-func isAccountInNotaryPool(n node.Node) (bool, error) {
-
-	nreg, err := getNotaryRegistry(n)
+func isAccountInNotaryPool(client mainchain.Client) (bool, error) {
+
+	nreg, err := getNotaryRegistry(client)
 	if err != nil {
 		return false, err
 	}
 
 	if !nreg.Deposited {
-		log.Warn(fmt.Sprintf("Account %s not in notary pool.", n.Account().Address.String()))
-=======
-func isAccountInNotaryPool(client mainchain.Client) (bool, error) {
-	account := client.Account()
-	// Checks if our deposit has gone through according to the SMC.
-	nreg, err := client.SMCCaller().NotaryRegistry(&bind.CallOpts{}, account.Address)
-	if !nreg.Deposited && err != nil {
-		log.Warn(fmt.Sprintf("Account %s not in notary pool.", account.Address.String()))
->>>>>>> 2f167c11
-	}
-	return nreg.Deposited, err
-}
-
-func hasAccountBeenDeregistered(n node.Node) (bool, error) {
-	nreg, err := getNotaryRegistry(n)
+		log.Warn(fmt.Sprintf("Account %s not in notary pool.", client.Account().Address.String()))
+		return false, nil
+	}
+	return true, nil
+}
+
+func hasAccountBeenDeregistered(client mainchain.Client) (bool, error) {
+	nreg, err := getNotaryRegistry(client)
 
 	if err != nil {
 		return false, err
@@ -138,12 +130,12 @@
 	return nreg.DeregisteredPeriod != big.NewInt(0), err
 }
 
-func isLockUpOver(n node.Node) (bool, error) {
-	block, err := n.ChainReader().BlockByNumber(context.Background(), nil)
+func isLockUpOver(client mainchain.Client) (bool, error) {
+	block, err := client.ChainReader().BlockByNumber(context.Background(), nil)
 	if err != nil {
 		return false, fmt.Errorf("Unable to retrieve last block: %v", err)
 	}
-	nreg, err := getNotaryRegistry(n)
+	nreg, err := getNotaryRegistry(client)
 	if err != nil {
 		return false, err
 	}
@@ -190,17 +182,11 @@
 		return errors.New("joinNotaryPool called when deposit flag was not set")
 	}
 
-<<<<<<< HEAD
-	if b, err := isAccountInNotaryPool(n); b || err != nil {
+	if b, err := isAccountInNotaryPool(client); b || err != nil {
 		if b {
 
 			return errors.New("Account has already deposited into the Notary Pool")
 		}
-
-=======
-	if b, err := isAccountInNotaryPool(client); b || err != nil {
->>>>>>> 2f167c11
-		return err
 	}
 
 	log.Info("Joining notary pool")
@@ -213,7 +199,7 @@
 	if err != nil {
 		return fmt.Errorf("unable to deposit eth and become a notary: %v", err)
 	}
-	receipt, err := n.TransactionReceipt(tx.Hash())
+	receipt, err := client.TransactionReceipt(tx.Hash())
 	if err != nil {
 		return err
 	}
@@ -223,7 +209,7 @@
 
 	}
 
-	if inPool, err := isAccountInNotaryPool(n); !inPool || err != nil {
+	if inPool, err := isAccountInNotaryPool(client); !inPool || err != nil {
 		if !inPool {
 
 			return errors.New("Account has not been able to be deposited in Notary Pool")
@@ -240,9 +226,9 @@
 // leaveNotaryPool checks if the account is a Notary in  the SMC.
 // if it is then it checks if it has deposited , if it has it deregisters
 // itself from the pool and the lockup period counts down.
-func leaveNotaryPool(n node.Node) error {
-
-	nreg, err := getNotaryRegistry(n)
+func leaveNotaryPool(client mainchain.Client) error {
+
+	nreg, err := getNotaryRegistry(client)
 	if err != nil {
 		return err
 	}
@@ -251,17 +237,17 @@
 		return errors.New("Account has not deposited in the Notary Pool")
 	}
 
-	txOps, err := n.CreateTXOpts(nil)
+	txOps, err := client.CreateTXOpts(nil)
 	if err != nil {
 		return fmt.Errorf("unable to create txOpts: %v", err)
 	}
-	tx, err := n.SMCTransactor().DeregisterNotary(txOps)
+	tx, err := client.SMCTransactor().DeregisterNotary(txOps)
 
 	if err != nil {
 		return fmt.Errorf("Unable to deregister Notary: %v", err)
 	}
 
-	receipt, err := n.TransactionReceipt(tx.Hash())
+	receipt, err := client.TransactionReceipt(tx.Hash())
 	if err != nil {
 		return err
 	}
@@ -272,7 +258,7 @@
 
 	}
 
-	if dreg, err := hasAccountBeenDeregistered(n); dreg || err != nil {
+	if dreg, err := hasAccountBeenDeregistered(client); dreg || err != nil {
 		if !dreg {
 
 			return errors.New("Notary unable to be Deregistered Succesfully from Pool")
@@ -286,8 +272,8 @@
 
 }
 
-func releaseNotary(n node.Node) error {
-	nreg, err := getNotaryRegistry(n)
+func releaseNotary(client mainchain.Client) error {
+	nreg, err := getNotaryRegistry(client)
 	if err != nil {
 		return err
 	}
@@ -301,24 +287,24 @@
 
 	}
 
-	if lockup, err := isLockUpOver(n); !lockup || err != nil {
+	if lockup, err := isLockUpOver(client); !lockup || err != nil {
 		if !lockup {
 			return errors.New("Lockup period is not over")
 		}
 		return err
 	}
 
-	txOps, err := n.CreateTXOpts(nil)
+	txOps, err := client.CreateTXOpts(nil)
 	if err != nil {
 		return fmt.Errorf("unable to create txOpts: %v", err)
 	}
-	tx, err := n.SMCTransactor().ReleaseNotary(txOps)
+	tx, err := client.SMCTransactor().ReleaseNotary(txOps)
 
 	if err != nil {
 		return fmt.Errorf("Unable to Release Notary: %v", err)
 	}
 
-	receipt, err := n.TransactionReceipt(tx.Hash())
+	receipt, err := client.TransactionReceipt(tx.Hash())
 	if err != nil {
 		return err
 	}
@@ -329,7 +315,7 @@
 
 	}
 
-	nreg, err = getNotaryRegistry(n)
+	nreg, err = getNotaryRegistry(client)
 
 	if err != nil {
 
@@ -343,7 +329,7 @@
 
 	}
 
-	log.Info(fmt.Sprintf("Notary with address: %s released from pool", n.Account().Address.String()))
+	log.Info(fmt.Sprintf("Notary with address: %s released from pool", client.Account().Address.String()))
 
 	return nil
 
