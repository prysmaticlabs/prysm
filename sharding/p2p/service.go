--- conflicted
+++ resolved
@@ -28,15 +28,12 @@
 	mdns "github.com/libp2p/go-libp2p/p2p/discovery"
 )
 
-<<<<<<< HEAD
 var logger = log.New()
-=======
 // Sender represents a struct that is able to relay information via shardp2p.
 // Server implements this interface.
 type Sender interface {
 	Send(msg interface{}, peer Peer)
 }
->>>>>>> f896d0dc
 
 // Server is a placeholder for a p2p service. To be designed.
 type Server struct {
