// Package node defines a backend for a sharding-enabled, Ethereum blockchain.
// It defines a struct which handles the lifecycle of services in the
// sharding system, providing a bridge to the main Ethereum blockchain,
// as well as instantiating peer-to-peer networking for shards.
package node

import (
	"fmt"
	"os"
	"os/signal"
	"reflect"
	"sync"
	"syscall"
	"time"

	"github.com/ethereum/go-ethereum/event"
	"github.com/ethereum/go-ethereum/node"
	"github.com/prysmaticlabs/geth-sharding/sharding/database"
	"github.com/prysmaticlabs/geth-sharding/sharding/mainchain"
	"github.com/prysmaticlabs/geth-sharding/sharding/notary"
	"github.com/prysmaticlabs/geth-sharding/sharding/observer"
	"github.com/prysmaticlabs/geth-sharding/sharding/p2p"
	"github.com/prysmaticlabs/geth-sharding/sharding/params"
	"github.com/prysmaticlabs/geth-sharding/sharding/proposer"
	"github.com/prysmaticlabs/geth-sharding/sharding/simulator"
	"github.com/prysmaticlabs/geth-sharding/sharding/syncer"
	"github.com/prysmaticlabs/geth-sharding/sharding/txpool"
	"github.com/prysmaticlabs/geth-sharding/sharding/types"
	"github.com/prysmaticlabs/geth-sharding/sharding/utils"
	log "github.com/sirupsen/logrus"
	"github.com/urfave/cli"
)

const shardChainDBName = "shardchaindata"

// ShardEthereum is a service that is registered and started when geth is launched.
// it contains APIs and fields that handle the different components of the sharded
// Ethereum network.
type ShardEthereum struct {
	shardConfig *params.Config // Holds necessary information to configure shards.
	txPool      *txpool.TXPool // Defines the sharding-specific txpool. To be designed.
	actor       types.Actor    // Either notary, proposer, or observer.
	eventFeed   *event.Feed    // Used to enable P2P related interactions via different sharding actors.

	// Lifecycle and service stores.
	services     map[reflect.Type]types.Service // Service registry.
	serviceTypes []reflect.Type                 // Keeps an ordered slice of registered service types.
	lock         sync.RWMutex
	stop         chan struct{} // Channel to wait for termination notifications
}

// New creates a new sharding-enabled Ethereum instance. This is called in the main
// geth sharding entrypoint.
func New(ctx *cli.Context) (*ShardEthereum, error) {
	shardEthereum := &ShardEthereum{
		services: make(map[reflect.Type]types.Service),
		stop:     make(chan struct{}),
	}

	// Configure shardConfig by loading the default.
	shardEthereum.shardConfig = params.DefaultConfig

	if err := shardEthereum.registerShardChainDB(ctx); err != nil {
		return nil, err
	}

	if err := shardEthereum.registerP2P(); err != nil {
		return nil, err
	}

	if err := shardEthereum.registerMainchainClient(ctx); err != nil {
		return nil, err
	}

	shardIDFlag := ctx.GlobalInt(utils.ShardIDFlag.Name)
	if err := shardEthereum.registerSyncerService(shardEthereum.shardConfig, shardIDFlag); err != nil {
		return nil, err
	}

	actorFlag := ctx.GlobalString(utils.ActorFlag.Name)
	if err := shardEthereum.registerTXPool(actorFlag); err != nil {
		return nil, err
	}

	if err := shardEthereum.registerActorService(shardEthereum.shardConfig, actorFlag, shardIDFlag); err != nil {
		return nil, err
	}

	if err := shardEthereum.registerSimulatorService(actorFlag, shardEthereum.shardConfig, shardIDFlag); err != nil {
		return nil, err
	}

	return shardEthereum, nil
}

// Start the ShardEthereum service and kicks off the p2p and actor's main loop.
func (s *ShardEthereum) Start() {
	s.lock.Lock()

	log.Info("Starting sharding node")

	for _, kind := range s.serviceTypes {
		// Start each service in order of registration.
		s.services[kind].Start()
	}

	stop := s.stop
	s.lock.Unlock()

	go func() {
		sigc := make(chan os.Signal, 1)
		signal.Notify(sigc, syscall.SIGINT, syscall.SIGTERM)
		defer signal.Stop(sigc)
		<-sigc
		log.Info("Got interrupt, shutting down...")
		go s.Close()
		for i := 10; i > 0; i-- {
			<-sigc
			if i > 1 {
				log.Info("Already shutting down, interrupt more to panic.", "times", i-1)
			}
		}
		// ensure trace and CPU profile data is flushed.
		panic("Panic closing the sharding node")
	}()

	// Wait for stop channel to be closed
	<-stop
}

// Close handles graceful shutdown of the system.
func (s *ShardEthereum) Close() {
	s.lock.Lock()
	defer s.lock.Unlock()

	for kind, service := range s.services {
		if err := service.Stop(); err != nil {
			log.Panicf("Could not stop the following service: %v, %v", kind, err)
		}
	}
	log.Info("Stopping sharding node")

	// unblock n.Wait
	close(s.stop)
}

// registerService appends a service constructor function to the service registry of the
// sharding node.
func (s *ShardEthereum) registerService(service types.Service) error {
	kind := reflect.TypeOf(service)
	if _, exists := s.services[kind]; exists {
		return fmt.Errorf("service already exists: %v", kind)
	}
	s.services[kind] = service
	s.serviceTypes = append(s.serviceTypes, kind)
	return nil
}

// fetchService takes in a struct pointer and sets the value of that pointer
// to a service currently stored in the service registry. This ensures the input argument is
// set to the right pointer that refers to the originally registered service.
func (s *ShardEthereum) fetchService(service interface{}) error {
	if reflect.TypeOf(service).Kind() != reflect.Ptr {
		return fmt.Errorf("input must be of pointer type, received value type instead: %T", service)
	}
	element := reflect.ValueOf(service).Elem()
	if running, ok := s.services[element.Type()]; ok {
		element.Set(reflect.ValueOf(running))
		return nil
	}
	return fmt.Errorf("unknown service: %T", service)
}

// registerShardChainDB attaches a LevelDB wrapped object to the shardEthereum instance.
func (s *ShardEthereum) registerShardChainDB(ctx *cli.Context) error {
	path := node.DefaultDataDir()
	if ctx.GlobalIsSet(utils.DataDirFlag.Name) {
		path = ctx.GlobalString(utils.DataDirFlag.Name)
	}
	shardDB, err := database.NewShardDB(path, shardChainDBName, false)
	if err != nil {
		return fmt.Errorf("could not register shardDB service: %v", err)
	}
	return s.registerService(shardDB)
}

// registerP2P attaches a p2p server to the ShardEthereum instance.
// TODO: Design this p2p service and the methods it should expose as well as
// its event loop.
func (s *ShardEthereum) registerP2P() error {
	shardp2p, err := p2p.NewServer()
	if err != nil {
		return fmt.Errorf("could not register shardp2p service: %v", err)
	}
	return s.registerService(shardp2p)
}

// registerMainchainClient
func (s *ShardEthereum) registerMainchainClient(ctx *cli.Context) error {
	path := node.DefaultDataDir()
	if ctx.GlobalIsSet(utils.DataDirFlag.Name) {
		path = ctx.GlobalString(utils.DataDirFlag.Name)
	}

	endpoint := ctx.Args().First()
	if endpoint == "" {
		endpoint = fmt.Sprintf("%s/%s.ipc", path, mainchain.ClientIdentifier)
	}
	if ctx.GlobalIsSet(utils.IPCPathFlag.Name) {
		endpoint = ctx.GlobalString(utils.IPCPathFlag.Name)
	}
	passwordFile := ctx.GlobalString(utils.PasswordFileFlag.Name)
	depositFlag := ctx.GlobalBool(utils.DepositFlag.Name)

	client, err := mainchain.NewSMCClient(endpoint, path, depositFlag, passwordFile)
	if err != nil {
		return fmt.Errorf("could not register smc client service: %v", err)
	}
	return s.registerService(client)
}

// registerTXPool is only relevant to proposers in the sharded system. It will
// spin up a transaction pool that will relay incoming transactions via an
// event feed. For our first releases, this can just relay test/fake transaction data
// the proposer can serialize into collation blobs.
// TODO: design this txpool system for our first release.
func (s *ShardEthereum) registerTXPool(actor string) error {
	if actor != "proposer" {
		return nil
	}
	var shardp2p *p2p.Server
	if err := s.fetchService(&shardp2p); err != nil {
		return err
	}
	pool, err := txpool.NewTXPool(shardp2p)
	if err != nil {
		return fmt.Errorf("could not register shard txpool service: %v", err)
	}
	return s.registerService(pool)
}

// Registers the actor according to CLI flags. Either notary/proposer/observer.
func (s *ShardEthereum) registerActorService(config *params.Config, actor string, shardID int) error {
	var shardp2p *p2p.Server
	if err := s.fetchService(&shardp2p); err != nil {
		return err
	}
	var client *mainchain.SMCClient
	if err := s.fetchService(&client); err != nil {
		return err
	}

	var shardChainDB *database.ShardDB
	if err := s.fetchService(&shardChainDB); err != nil {
		return err
	}
<<<<<<< HEAD
	var sync *syncer.Syncer
	if err := s.fetchService(&sync); err != nil {
		return err
	}

=======
  
  var sync *syncer.Syncer
	if err := s.fetchService(&sync); err != nil {
		return err
	}
  
>>>>>>> 8e6a7816
	switch actor {
	case "notary":
		not, err := notary.NewNotary(config, client, shardp2p, shardChainDB)
		if err != nil {
			return fmt.Errorf("could not register notary service: %v", err)
		}
		return s.registerService(not)
	case "proposer":
		var pool *txpool.TXPool
		if err := s.fetchService(&pool); err != nil {
			return err
		}

		prop, err := proposer.NewProposer(config, client, shardp2p, pool, shardChainDB, shardID, sync)
		if err != nil {
			return fmt.Errorf("could not register proposer service: %v", err)
		}
		return s.registerService(prop)
	case "simulator":
		sim, err := simulator.NewSimulator(config, client, shardp2p, shardID, 15) // 15 second delay between simulator requests.
		if err != nil {
			return fmt.Errorf("could not register simulator service: %v", err)
		}
		return s.registerService(sim)
	default:
		obs, err := observer.NewObserver(shardp2p, shardChainDB, shardID, sync, client)
		if err != nil {
			return fmt.Errorf("could not register observer service: %v", err)
		}
		return s.registerService(obs)
	}
}

func (s *ShardEthereum) registerSimulatorService(actorFlag string, config *params.Config, shardID int) error {
	// Should not trigger simulation requests if actor is a notary, as this
	// is supposed to "simulate" notaries sending requests via p2p.
	if actorFlag == "notary" {
		return nil
	}

	var shardp2p *p2p.Server
	if err := s.fetchService(&shardp2p); err != nil {
		return err
	}
	var client *mainchain.SMCClient
	if err := s.fetchService(&client); err != nil {
		return err
	}

	// 15 second delay between simulator requests.
	sim, err := simulator.NewSimulator(config, client, shardp2p, shardID, 15*time.Second)
	if err != nil {
		return fmt.Errorf("could not register simulator service: %v", err)
	}
	return s.registerService(sim)
}

func (s *ShardEthereum) registerSyncerService(config *params.Config, shardID int) error {
	var shardp2p *p2p.Server
	if err := s.fetchService(&shardp2p); err != nil {
		return err
	}
	var client *mainchain.SMCClient
	if err := s.fetchService(&client); err != nil {
		return err
	}

	var shardChainDB *database.ShardDB
	if err := s.fetchService(&shardChainDB); err != nil {
		return err
	}

	sync, err := syncer.NewSyncer(config, client, shardp2p, shardChainDB, shardID)
	if err != nil {
		return fmt.Errorf("could not register syncer service: %v", err)
	}
	return s.registerService(sync)
}<|MERGE_RESOLUTION|>--- conflicted
+++ resolved
@@ -254,20 +254,12 @@
 	if err := s.fetchService(&shardChainDB); err != nil {
 		return err
 	}
-<<<<<<< HEAD
+
 	var sync *syncer.Syncer
 	if err := s.fetchService(&sync); err != nil {
 		return err
 	}
 
-=======
-  
-  var sync *syncer.Syncer
-	if err := s.fetchService(&sync); err != nil {
-		return err
-	}
-  
->>>>>>> 8e6a7816
 	switch actor {
 	case "notary":
 		not, err := notary.NewNotary(config, client, shardp2p, shardChainDB)
