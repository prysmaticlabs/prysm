--- conflicted
+++ resolved
@@ -11,11 +11,7 @@
 	"github.com/ethereum/go-ethereum/common"
 	"github.com/ethereum/go-ethereum/core/types"
 	"github.com/ethereum/go-ethereum/log"
-<<<<<<< HEAD
 	"github.com/ethereum/go-ethereum/sharding"
-=======
-	"github.com/ethereum/go-ethereum/sharding/database"
->>>>>>> 61449daa
 	"github.com/ethereum/go-ethereum/sharding/mainchain"
 	"github.com/ethereum/go-ethereum/sharding/p2p"
 	"github.com/ethereum/go-ethereum/sharding/params"
@@ -26,7 +22,6 @@
 // in a sharded system. Must satisfy the Service interface defined in
 // sharding/service.go.
 type Proposer struct {
-<<<<<<< HEAD
 	config *params.Config
 	client *mainchain.SMCClient
 	p2p    *p2p.Server
@@ -43,21 +38,6 @@
 	ctx, cancel := context.WithCancel(context.Background())
 	shard := sharding.NewShard(big.NewInt(int64(shardID)), shardChainDb)
 	return &Proposer{config, client, p2p, txpool, shard, ctx, cancel}, nil
-=======
-	config       *params.Config
-	client       *mainchain.SMCClient
-	p2p          *p2p.Server
-	txpool       *txpool.TXPool
-	shardChainDb *database.ShardDB
-	shardID      int
-}
-
-// NewProposer creates a struct instance of a proposer service.
-// It will have access to a mainchain client, a p2p network,
-// and a shard transaction pool.
-func NewProposer(config *params.Config, client *mainchain.SMCClient, p2p *p2p.Server, txpool *txpool.TXPool, shardChainDb *database.ShardDB, shardID int) (*Proposer, error) {
-	return &Proposer{config, client, p2p, txpool, shardChainDb, shardID}, nil
->>>>>>> 61449daa
 }
 
 // Start the main loop for proposing collations.
