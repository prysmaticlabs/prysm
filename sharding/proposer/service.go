--- conflicted
+++ resolved
@@ -8,11 +8,7 @@
 	"math/big"
 
 	"github.com/ethereum/go-ethereum/core/types"
-<<<<<<< HEAD
-	"github.com/ethereum/go-ethereum/ethdb"
 	"github.com/ethereum/go-ethereum/event"
-=======
->>>>>>> 61449daa
 	"github.com/ethereum/go-ethereum/log"
 	"github.com/ethereum/go-ethereum/sharding/database"
 	"github.com/ethereum/go-ethereum/sharding/mainchain"
@@ -29,12 +25,8 @@
 	client       *mainchain.SMCClient
 	p2p          *p2p.Server
 	txpool       *txpool.TXPool
-<<<<<<< HEAD
 	txpoolSub    event.Subscription
-	shardChainDb ethdb.Database
-=======
 	shardChainDb *database.ShardDB
->>>>>>> 61449daa
 	shardID      int
 	ctx          context.Context
 	cancel       context.CancelFunc
@@ -43,8 +35,7 @@
 // NewProposer creates a struct instance of a proposer service.
 // It will have access to a mainchain client, a p2p network,
 // and a shard transaction pool.
-<<<<<<< HEAD
-func NewProposer(config *params.Config, client *mainchain.SMCClient, p2p *p2p.Server, txpool *txpool.TXPool, shardChainDb ethdb.Database, shardID int) (*Proposer, error) {
+func NewProposer(config *params.Config, client *mainchain.SMCClient, p2p *p2p.Server, txpool *txpool.TXPool, shardChainDb *database.ShardDB, shardID int) (*Proposer, error) {
 	ctx, cancel := context.WithCancel(context.Background())
 	return &Proposer{
 		config,
@@ -56,10 +47,6 @@
 		shardID,
 		ctx,
 		cancel}, nil
-=======
-func NewProposer(config *params.Config, client *mainchain.SMCClient, p2p *p2p.Server, txpool *txpool.TXPool, shardChainDb *database.ShardDB, shardID int) (*Proposer, error) {
-	return &Proposer{config, client, p2p, txpool, shardChainDb, shardID}, nil
->>>>>>> 61449daa
 }
 
 // Start the main loop for proposing collations.
