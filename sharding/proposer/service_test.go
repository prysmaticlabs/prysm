--- conflicted
+++ resolved
@@ -1,11 +1,8 @@
 package proposer
 
 import (
-<<<<<<< HEAD
 	"context"
-=======
 	"crypto/rand"
->>>>>>> 55e9cc48
 	"math/big"
 	"testing"
 
@@ -47,7 +44,6 @@
 	return nil
 }
 
-<<<<<<< HEAD
 func (s *mockNode) SMCTransactor() *contracts.SMCTransactor {
 	return &s.smc.SMCTransactor
 }
@@ -62,10 +58,8 @@
 
 func (s *mockNode) TransactionReceipt(hash common.Hash) (*types.Receipt, error) {
 	return nil, nil
-=======
 func (m *mockNode) SMCTransactor() *contracts.SMCTransactor {
 	return &m.smc.SMCTransactor
->>>>>>> 55e9cc48
 }
 
 func (m *mockNode) CreateTXOpts(value *big.Int) (*bind.TransactOpts, error) {
