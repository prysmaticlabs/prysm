--- conflicted
+++ resolved
@@ -24,14 +24,8 @@
 type Syncer struct {
 	config       *params.Config
 	client       *mainchain.SMCClient
-<<<<<<< HEAD
-	dbService    *database.ShardDB
-	shardID      int
-	shard        *sharding.Shard
-=======
 	shardID      int
 	shardChainDB *database.ShardDB
->>>>>>> 48d7384d
 	p2p          *p2p.Server
 	ctx          context.Context
 	cancel       context.CancelFunc
@@ -43,30 +37,15 @@
 // NewSyncer creates a struct instance of a syncer service.
 // It will have access to config, a signer, a p2p server,
 // a shardChainDb, and a shardID.
-<<<<<<< HEAD
-func NewSyncer(config *params.Config, client *mainchain.SMCClient, p2p *p2p.Server, dbService *database.ShardDB, shardID int) (*Syncer, error) {
-	ctx, cancel := context.WithCancel(context.Background())
-	errChan := make(chan error)
-	responseSent := make(chan int)
-	return &Syncer{config, client, dbService, shardID, nil, p2p, ctx, cancel, errChan, responseSent}, nil
-=======
 func NewSyncer(config *params.Config, client *mainchain.SMCClient, p2p *p2p.Server, shardChainDB *database.ShardDB, shardID int) (*Syncer, error) {
 	ctx, cancel := context.WithCancel(context.Background())
 	errChan := make(chan error)
 	return &Syncer{config, client, shardID, shardChainDB, p2p, ctx, cancel, nil, nil, errChan}, nil
->>>>>>> 48d7384d
 }
 
 // Start the main loop for handling shard chain data requests.
 func (s *Syncer) Start() {
 	log.Info("Starting sync service")
-<<<<<<< HEAD
-	shard := sharding.NewShard(big.NewInt(int64(s.shardID)), s.dbService.DB())
-	s.shard = shard
-
-	go s.handleCollationBodyRequests(s.client, s.p2p.Feed(messages.CollationBodyRequest{}))
-	go s.handleServiceErrors()
-=======
 
 	shard := sharding.NewShard(big.NewInt(int64(s.shardID)), s.shardChainDB.DB())
 
@@ -74,7 +53,6 @@
 	s.bodyRequests = s.p2p.Feed(messages.CollationBodyRequest{}).Subscribe(s.msgChan)
 	go s.handleCollationBodyRequests(s.client, shard)
 	go utils.HandleServiceErrors(s.ctx.Done(), s.errChan)
->>>>>>> 48d7384d
 }
 
 // Stop the main loop.
