--- conflicted
+++ resolved
@@ -7,21 +7,16 @@
 	"testing"
 
 	"github.com/ethereum/go-ethereum/sharding/mainchain"
-	"github.com/ethereum/go-ethereum/sharding/params"
-
 	"github.com/ethereum/go-ethereum/common"
 	"github.com/ethereum/go-ethereum/core/types"
 	"github.com/ethereum/go-ethereum/log"
 	"github.com/ethereum/go-ethereum/sharding"
 	"github.com/ethereum/go-ethereum/sharding/database"
 	"github.com/ethereum/go-ethereum/sharding/p2p"
-<<<<<<< HEAD
 	"github.com/ethereum/go-ethereum/sharding/params"
+	"github.com/ethereum/go-ethereum/sharding/internal"
 
-	internal "github.com/ethereum/go-ethereum/sharding/internal"
 	pb "github.com/ethereum/go-ethereum/sharding/p2p/proto"
-=======
->>>>>>> f896d0dc
 )
 
 var _ = sharding.Service(&Syncer{})
@@ -45,7 +40,7 @@
 		t.Fatalf("Unable to setup sync service: %v", err)
 	}
 
-	feed := server.Feed(messages.CollationBodyRequest{})
+	feed := server.Feed(pb.CollationBodyRequest{})
 	syncer.msgChan = make(chan p2p.Message)
 	syncer.errChan = make(chan error)
 	syncer.bodyRequests = feed.Subscribe(syncer.msgChan)
@@ -84,27 +79,7 @@
 		t.Fatalf("Unable to setup syncer service: %v", err)
 	}
 
-<<<<<<< HEAD
 	feed := server.Feed(pb.CollationBodyRequest{})
-
-	go syncer.handleCollationBodyRequests(&faultySigner{}, feed)
-
-	go func() {
-		for {
-			select {
-			case <-syncer.ctx.Done():
-				return
-			default:
-				msg := p2p.Message{
-					Peer: p2p.Peer{},
-					Data: pb.CollationBodyRequest{},
-				}
-				feed.Send(msg)
-			}
-		}
-	}()
-=======
-	feed := server.Feed(messages.CollationBodyRequest{})
 	shard := sharding.NewShard(big.NewInt(int64(shardID)), shardChainDB.DB())
 
 	syncer.msgChan = make(chan p2p.Message)
@@ -112,11 +87,10 @@
 	syncer.bodyRequests = feed.Subscribe(syncer.msgChan)
 
 	go syncer.handleCollationBodyRequests(&faultySigner{}, shard)
->>>>>>> f896d0dc
 
 	msg := p2p.Message{
 		Peer: p2p.Peer{},
-		Data: messages.CollationBodyRequest{},
+		Data: pb.CollationBodyRequest{},
 	}
 	syncer.msgChan <- msg
 	receivedErr := <-syncer.errChan
@@ -181,60 +155,19 @@
 
 	feed := server.Feed(pb.CollationBodyRequest{})
 
-<<<<<<< HEAD
-	go syncer.handleCollationBodyRequests(&mockSigner{}, feed)
-
-	go func() {
-		for {
-			select {
-			case <-syncer.ctx.Done():
-				return
-			default:
-				msg := p2p.Message{
-					Peer: p2p.Peer{},
-					Data: pb.CollationBodyRequest{
-						ChunkRoot:       chunkRoot.Bytes(),
-						ShardId:         shardID.Uint64(),
-						Period:          period.Uint64(),
-						ProposerAddress: proposerAddress.Bytes(),
-					},
-				}
-				feed.Send(msg)
-			}
-		}
-	}()
-
-	<-syncer.responseSent
-	h.VerifyLogMsg(fmt.Sprintf("Received p2p request of type: %T", p2p.Message{}))
-	h.VerifyLogMsg(fmt.Sprintf("Responding to p2p request with collation with headerHash: %v", header.Hash().Hex()))
-	syncer.cancel()
-	// The context should have been canceled.
-	if syncer.ctx.Err() == nil {
-		t.Fatal("Context was not canceled")
-	}
-}
-
-// TODO: Move this to the utils package along with the handleServiceErrors
-// function.
-func TestHandleServiceErrors(t *testing.T) {
-
-	h := internal.NewLogHandler(t)
-	log.Root().SetHandler(h)
-=======
 	syncer.msgChan = make(chan p2p.Message)
 	syncer.errChan = make(chan error)
 	syncer.bodyRequests = feed.Subscribe(syncer.msgChan)
->>>>>>> f896d0dc
 
 	go syncer.handleCollationBodyRequests(&mockSigner{}, shard)
 
 	msg := p2p.Message{
 		Peer: p2p.Peer{},
-		Data: messages.CollationBodyRequest{
-			ChunkRoot: &chunkRoot,
-			ShardID:   shardID,
-			Period:    period,
-			Proposer:  &proposerAddress,
+		Data: pb.CollationBodyRequest{
+			ChunkRoot:       chunkRoot.Bytes(),
+			ShardId:         shardID.Uint64(),
+			Period:          period.Uint64(),
+			ProposerAddress: proposerAddress.Bytes(),
 		},
 	}
 	syncer.msgChan <- msg
