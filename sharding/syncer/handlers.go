--- conflicted
+++ resolved
@@ -6,51 +6,30 @@
 
 	"github.com/ethereum/go-ethereum/accounts/abi/bind"
 	"github.com/ethereum/go-ethereum/common"
-<<<<<<< HEAD
-	"github.com/ethereum/go-ethereum/sharding"
-	"github.com/ethereum/go-ethereum/sharding/mainchain"
-	"github.com/ethereum/go-ethereum/sharding/p2p"
-
-	pb "github.com/ethereum/go-ethereum/sharding/p2p/proto"
-=======
 	"github.com/prysmaticlabs/geth-sharding/sharding"
 	"github.com/prysmaticlabs/geth-sharding/sharding/mainchain"
 	"github.com/prysmaticlabs/geth-sharding/sharding/p2p"
-	"github.com/prysmaticlabs/geth-sharding/sharding/p2p/messages"
->>>>>>> f89c63dd
+	pb "github.com/prysmaticlabs/geth-sharding/sharding/p2p/proto"
 )
 
 // RespondCollationBody is called by a node responding to another node's request
 // for a collation body given a (shardID, chunkRoot, period, proposerAddress) tuple.
 // The proposer will fetch the corresponding data from persistent storage (shardDB) by
 // constructing a collation header from the input and calculating its hash.
-<<<<<<< HEAD
-func RespondCollationBody(req p2p.Message, signer mainchain.Signer, collationFetcher sharding.CollationFetcher) (*pb.CollationBodyResponse, error) {
-=======
-func RespondCollationBody(req p2p.Message, collationFetcher sharding.CollationFetcher) (*messages.CollationBodyResponse, error) {
->>>>>>> f89c63dd
+func RespondCollationBody(req p2p.Message, collationFetcher sharding.CollationFetcher) (*pb.CollationBodyResponse, error) {
 	// Type assertion helps us catch incorrect data requests.
 	msg, ok := req.Data.(pb.CollationBodyRequest)
 	if !ok {
 		return nil, fmt.Errorf("received incorrect data request type: %v", msg)
 	}
 
-<<<<<<< HEAD
 	shardID := new(big.Int).SetUint64(msg.ShardId)
 	chunkRoot := common.BytesToHash(msg.ChunkRoot)
 	period := new(big.Int).SetUint64(msg.Period)
 	proposer := common.BytesToAddress(msg.ProposerAddress)
-	header := sharding.NewCollationHeader(shardID, &chunkRoot, period, &proposer, nil)
-	sig, err := signer.Sign(header.Hash())
-	if err != nil {
-		return nil, fmt.Errorf("could not sign received header: %v", err)
-	}
-
-	// Adds the signature to the header before calculating the hash used for db lookups.
-	header.AddSig(sig)
-=======
-	header := sharding.NewCollationHeader(msg.ShardID, msg.ChunkRoot, msg.Period, msg.Proposer, msg.Signature)
->>>>>>> f89c63dd
+	var sig [32]byte
+	copy(sig[:], msg.Signature[0:32])
+	header := sharding.NewCollationHeader(shardID, &chunkRoot, period, &proposer, sig)
 
 	// Fetch the collation by its header hash from the shardChainDB.
 	headerHash := header.Hash()
