// Package mainchain defines services that interacts with a Geth node via RPC.
// This package is useful for an actor in a sharded system to interact with
// a Sharding Manager Contract.
package mainchain

import (
	"bufio"
	"context"
	"errors"
	"fmt"
	"math/big"
	"os"
	"sync"
	"time"

	ethereum "github.com/ethereum/go-ethereum"
	"github.com/ethereum/go-ethereum/accounts"
	"github.com/ethereum/go-ethereum/accounts/abi/bind"
	"github.com/ethereum/go-ethereum/accounts/keystore"
	"github.com/ethereum/go-ethereum/common"
	"github.com/ethereum/go-ethereum/core/types"
	"github.com/ethereum/go-ethereum/ethclient"
	"github.com/ethereum/go-ethereum/log"
	"github.com/ethereum/go-ethereum/node"
	"github.com/ethereum/go-ethereum/rpc"
	"github.com/ethereum/go-ethereum/sharding/contracts"
)

// ClientIdentifier tells us what client the node we interact with over RPC is running.
const ClientIdentifier = "geth"

<<<<<<< HEAD
// Signer defines an interface that can read from the Ethereum mainchain as well call
// read-only methods and functions from the Sharding Manager Contract.
type Signer interface {
	Sign(hash common.Hash) ([]byte, error)
}

// ContractCaller defines an interface that can read from a contract on the
// Ethereum mainchain as well as call its read-only methods and functions.
type ContractCaller interface {
	SMCCaller() *contracts.SMCCaller
}

// ContractTransactor defines an interface that can transact with a contract on the
// Ethereum mainchain as well as call its methods and functions.
type ContractTransactor interface {
	SMCTransactor() *contracts.SMCTransactor
	CreateTXOpts(value *big.Int) (*bind.TransactOpts, error)
}

// Reader defines an interface for a struct that can read mainchain information
// such as blocks, transactions, receipts, and more. Useful for testing.
type Reader interface {
	BlockByNumber(ctx context.Context, number *big.Int) (*types.Block, error)
}

// Client contains useful methods for a sharding node to interact with
// an Ethereum client running on the mainchain.
// TODO: Eliminate this in a separate PR and abstract all of these methods into smaller
// interfaces.
type Client interface {
	Account() *accounts.Account
	CreateTXOpts(value *big.Int) (*bind.TransactOpts, error)
	SMCCaller() *contracts.SMCCaller
	SMCTransactor() *contracts.SMCTransactor
	SMCFilterer() *contracts.SMCFilterer
	TransactionReceipt(common.Hash) (*types.Receipt, error)
	ChainReader() ethereum.ChainReader
	DepositFlag() bool
	SetDepositFlag(deposit bool)
	DataDirPath() string
	Sign(hash common.Hash) ([]byte, error)
	GetShardCount() (int64, error)
}

=======
>>>>>>> 0ac6de56
// SMCClient defines a struct that interacts with a
// mainchain node via RPC. Specifically, it aids in SMC bindings that are useful
// to other sharding services.
type SMCClient struct {
	endpoint     string             // Endpoint to JSON RPC.
	dataDirPath  string             // Path to the data directory.
	depositFlag  bool               // Keeps track of the deposit option passed in as via CLI flags.
	passwordFile string             // Path to the account password file.
	client       *ethclient.Client  // Ethereum RPC client.
	keystore     *keystore.KeyStore // Keystore containing the single signer.
	smc          *contracts.SMC     // The deployed sharding management contract.
	rpcClient    *rpc.Client        // The RPC client connection to the main geth node.
	lock         sync.Mutex         // Mutex lock for concurrency management.
}

// NewSMCClient constructs a new instance of an SMCClient.
func NewSMCClient(endpoint string, dataDirPath string, depositFlag bool, passwordFile string) (*SMCClient, error) {
	config := &node.Config{
		DataDir: dataDirPath,
	}

	scryptN, scryptP, keydir, err := config.AccountConfig()
	if err != nil {
		return nil, err
	}

	ks := keystore.NewKeyStore(keydir, scryptN, scryptP)

	smcClient := &SMCClient{
		keystore:     ks,
		endpoint:     endpoint,
		depositFlag:  depositFlag,
		dataDirPath:  dataDirPath,
		passwordFile: passwordFile,
	}

	return smcClient, nil
}

// Start the SMC Client and connect to running geth node.
func (s *SMCClient) Start() {
	// Sets up a connection to a Geth node via RPC.
	rpcClient, err := dialRPC(s.endpoint)
	if err != nil {
		log.Crit(fmt.Sprintf("Cannot start rpc client: %v", err))
		return
	}

	s.rpcClient = rpcClient
	s.client = ethclient.NewClient(rpcClient)

	// Check account existence and unlock account before starting.
	accounts := s.keystore.Accounts()
	if len(accounts) == 0 {
		log.Crit("No accounts found")
		return
	}

	if err := s.unlockAccount(accounts[0]); err != nil {
		log.Crit(fmt.Sprintf("Cannot unlock account: %v", err))
		return
	}

	// Initializes bindings to SMC.
	smc, err := initSMC(s)
	if err != nil {
		log.Crit(fmt.Sprintf("Failed to initialize SMC: %v", err))
		return
	}

	s.smc = smc
}

// Stop SMCClient immediately. This cancels any pending RPC connections.
func (s *SMCClient) Stop() error {
	s.rpcClient.Close()
	return nil
}

// CreateTXOpts creates a *TransactOpts with a signer using the default account on the keystore.
func (s *SMCClient) CreateTXOpts(value *big.Int) (*bind.TransactOpts, error) {
	account := s.Account()

	return &bind.TransactOpts{
		From:  account.Address,
		Value: value,
		Signer: func(signer types.Signer, addr common.Address, tx *types.Transaction) (*types.Transaction, error) {
			networkID, err := s.client.NetworkID(context.Background())
			if err != nil {
				return nil, fmt.Errorf("unable to fetch networkID: %v", err)
			}
			return s.keystore.SignTx(*account, tx, networkID /* chainID */)
		},
	}, nil
}

// Account to use for sharding transactions.
func (s *SMCClient) Account() *accounts.Account {
	accounts := s.keystore.Accounts()
	return &accounts[0]
}

// ChainReader for interacting with the chain.
func (s *SMCClient) ChainReader() ethereum.ChainReader {
	return ethereum.ChainReader(s.client)
}

// SMCCaller to interact with the sharding manager contract.
func (s *SMCClient) SMCCaller() *contracts.SMCCaller {
	return &s.smc.SMCCaller
}

// SMCTransactor allows us to send tx's to the SMC programmatically.
func (s *SMCClient) SMCTransactor() *contracts.SMCTransactor {
	return &s.smc.SMCTransactor
}

// SMCFilterer allows for easy filtering of events from the Sharding Manager Contract.
func (s *SMCClient) SMCFilterer() *contracts.SMCFilterer {
	return &s.smc.SMCFilterer
}

// TransactionReceipt allows an SMCClient to retrieve transaction receipts on
// the mainchain by hash.
func (s *SMCClient) TransactionReceipt(hash common.Hash) (*types.Receipt, error) {

	for pending, err := true, error(nil); pending; _, pending, err = s.client.TransactionByHash(context.Background(), hash) {
		if err != nil {
			return nil, fmt.Errorf("Unable to retrieve transaction: %v", err)
		}
		time.Sleep(1 * time.Second)
	}
	log.Info(fmt.Sprintf("Transaction: %s has been mined", hash.Hex()))

	receipt, err := s.client.TransactionReceipt(context.Background(), hash)
	if err != nil {
		return nil, err
	}

	return receipt, err
}

// DepositFlag returns true for cli flag --deposit.
func (s *SMCClient) DepositFlag() bool {
	return s.depositFlag
}

// SetDepositFlag updates the deposit flag property of SMCClient.
func (s *SMCClient) SetDepositFlag(deposit bool) {
	s.depositFlag = deposit
}

// DataDirPath returns the datadir flag as a string.
func (s *SMCClient) DataDirPath() string {
	return s.dataDirPath
}

// Client to interact with a geth node via JSON-RPC.
func (s *SMCClient) ethereumClient() *ethclient.Client {
	return s.client
}

// unlockAccount will unlock the specified account using utils.PasswordFileFlag
// or empty string if unset.
func (s *SMCClient) unlockAccount(account accounts.Account) error {
	pass := ""

	if s.passwordFile != "" {
		file, err := os.Open(s.passwordFile)
		if err != nil {
			return fmt.Errorf("unable to open file containing account password %s. %v", s.passwordFile, err)
		}
		scanner := bufio.NewScanner(file)
		scanner.Split(bufio.ScanWords)
		if !scanner.Scan() {
			err = scanner.Err()
			if err != nil {
				return fmt.Errorf("unable to read contents of file %v", err)
			}
			return errors.New("password not found in file")
		}

		pass = scanner.Text()
	}

	return s.keystore.Unlock(account, pass)
}

// Sign signs the hash of collationHeader contents by
// using default account on keystore and returns signed signature.
func (s *SMCClient) Sign(hash common.Hash) ([]byte, error) {
	account := s.Account()
	return s.keystore.SignHash(*account, hash.Bytes())
}

// GetShardCount gets the count of the total shards
// currently operating in the sharded universe.
func (s *SMCClient) GetShardCount() (int64, error) {
	shardCount, err := s.SMCCaller().ShardCount(&bind.CallOpts{})
	if err != nil {
		return 0, err
	}
	return shardCount.Int64(), nil
}<|MERGE_RESOLUTION|>--- conflicted
+++ resolved
@@ -29,53 +29,6 @@
 // ClientIdentifier tells us what client the node we interact with over RPC is running.
 const ClientIdentifier = "geth"
 
-<<<<<<< HEAD
-// Signer defines an interface that can read from the Ethereum mainchain as well call
-// read-only methods and functions from the Sharding Manager Contract.
-type Signer interface {
-	Sign(hash common.Hash) ([]byte, error)
-}
-
-// ContractCaller defines an interface that can read from a contract on the
-// Ethereum mainchain as well as call its read-only methods and functions.
-type ContractCaller interface {
-	SMCCaller() *contracts.SMCCaller
-}
-
-// ContractTransactor defines an interface that can transact with a contract on the
-// Ethereum mainchain as well as call its methods and functions.
-type ContractTransactor interface {
-	SMCTransactor() *contracts.SMCTransactor
-	CreateTXOpts(value *big.Int) (*bind.TransactOpts, error)
-}
-
-// Reader defines an interface for a struct that can read mainchain information
-// such as blocks, transactions, receipts, and more. Useful for testing.
-type Reader interface {
-	BlockByNumber(ctx context.Context, number *big.Int) (*types.Block, error)
-}
-
-// Client contains useful methods for a sharding node to interact with
-// an Ethereum client running on the mainchain.
-// TODO: Eliminate this in a separate PR and abstract all of these methods into smaller
-// interfaces.
-type Client interface {
-	Account() *accounts.Account
-	CreateTXOpts(value *big.Int) (*bind.TransactOpts, error)
-	SMCCaller() *contracts.SMCCaller
-	SMCTransactor() *contracts.SMCTransactor
-	SMCFilterer() *contracts.SMCFilterer
-	TransactionReceipt(common.Hash) (*types.Receipt, error)
-	ChainReader() ethereum.ChainReader
-	DepositFlag() bool
-	SetDepositFlag(deposit bool)
-	DataDirPath() string
-	Sign(hash common.Hash) ([]byte, error)
-	GetShardCount() (int64, error)
-}
-
-=======
->>>>>>> 0ac6de56
 // SMCClient defines a struct that interacts with a
 // mainchain node via RPC. Specifically, it aids in SMC bindings that are useful
 // to other sharding services.
