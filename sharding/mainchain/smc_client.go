// Package mainchain defines services that interacts with a Geth node via RPC.
// This package is useful for an actor in a sharded system to interact with
// a Sharding Manager Contract.
package mainchain

import (
	"bufio"
	"context"
	"errors"
	"fmt"
	"math/big"
	"os"
	"sync"
	"time"

	ethereum "github.com/ethereum/go-ethereum"
	"github.com/ethereum/go-ethereum/accounts"
	"github.com/ethereum/go-ethereum/accounts/abi/bind"
	"github.com/ethereum/go-ethereum/accounts/keystore"
	"github.com/ethereum/go-ethereum/common"
	"github.com/ethereum/go-ethereum/core/types"
	"github.com/ethereum/go-ethereum/ethclient"
	"github.com/ethereum/go-ethereum/log"
	"github.com/ethereum/go-ethereum/node"
	"github.com/ethereum/go-ethereum/rpc"
	"github.com/ethereum/go-ethereum/sharding/contracts"
)

// ClientIdentifier tells us what client the node we interact with over RPC is running.
const ClientIdentifier = "geth"

// SMCClient defines a struct that interacts with a
// mainchain node via RPC. Specifically, it aids in SMC bindings that are useful
// to other sharding services.
type SMCClient struct {
	endpoint     string             // Endpoint to JSON RPC.
	dataDirPath  string             // Path to the data directory.
	depositFlag  bool               // Keeps track of the deposit option passed in as via CLI flags.
	passwordFile string             // Path to the account password file.
	client       *ethclient.Client  // Ethereum RPC client.
	keystore     *keystore.KeyStore // Keystore containing the single signer.
	smc          *contracts.SMC     // The deployed sharding management contract.
	rpcClient    *rpc.Client        // The RPC client connection to the main geth node.
	lock         sync.Mutex         // Mutex lock for concurrency management.
}

// NewSMCClient constructs a new instance of an SMCClient.
func NewSMCClient(endpoint string, dataDirPath string, depositFlag bool, passwordFile string) (*SMCClient, error) {
	config := &node.Config{
		DataDir: dataDirPath,
	}

	scryptN, scryptP, keydir, err := config.AccountConfig()
	if err != nil {
		return nil, err
	}

	ks := keystore.NewKeyStore(keydir, scryptN, scryptP)

	smcClient := &SMCClient{
		keystore:     ks,
		endpoint:     endpoint,
		depositFlag:  depositFlag,
		dataDirPath:  dataDirPath,
		passwordFile: passwordFile,
	}

	return smcClient, nil
}

// Start the SMC Client and connect to running geth node.
func (s *SMCClient) Start() {
	// Sets up a connection to a Geth node via RPC.
	rpcClient, err := dialRPC(s.endpoint)
	if err != nil {
		log.Crit(fmt.Sprintf("Cannot start rpc client: %v", err))
		return
	}

	s.rpcClient = rpcClient
	s.client = ethclient.NewClient(rpcClient)

	// Check account existence and unlock account before starting.
	accounts := s.keystore.Accounts()
	if len(accounts) == 0 {
		log.Crit("No accounts found")
		return
	}

	if err := s.unlockAccount(accounts[0]); err != nil {
		log.Crit(fmt.Sprintf("Cannot unlock account: %v", err))
		return
	}

	// Initializes bindings to SMC.
	smc, err := initSMC(s)
	if err != nil {
		log.Crit(fmt.Sprintf("Failed to initialize SMC: %v", err))
		return
	}

	s.smc = smc
}

// Stop SMCClient immediately. This cancels any pending RPC connections.
func (s *SMCClient) Stop() error {
	s.rpcClient.Close()
	return nil
}

// CreateTXOpts creates a *TransactOpts with a signer using the default account on the keystore.
func (s *SMCClient) CreateTXOpts(value *big.Int) (*bind.TransactOpts, error) {
	account := s.Account()

	return &bind.TransactOpts{
		From:  account.Address,
		Value: value,
		Signer: func(signer types.Signer, addr common.Address, tx *types.Transaction) (*types.Transaction, error) {
			networkID, err := s.client.NetworkID(context.Background())
			if err != nil {
				return nil, fmt.Errorf("unable to fetch networkID: %v", err)
			}
			return s.keystore.SignTx(*account, tx, networkID /* chainID */)
		},
	}, nil
}

// Account to use for sharding transactions.
func (s *SMCClient) Account() *accounts.Account {
	accounts := s.keystore.Accounts()
	return &accounts[0]
}

// ChainReader for interacting with the chain.
func (s *SMCClient) ChainReader() ethereum.ChainReader {
	return ethereum.ChainReader(s.client)
}

// SMCCaller to interact with the sharding manager contract.
func (s *SMCClient) SMCCaller() *contracts.SMCCaller {
	return &s.smc.SMCCaller
}

// SMCTransactor allows us to send tx's to the SMC programmatically.
func (s *SMCClient) SMCTransactor() *contracts.SMCTransactor {
	return &s.smc.SMCTransactor
}

// SMCFilterer allows for easy filtering of events from the Sharding Manager Contract.
func (s *SMCClient) SMCFilterer() *contracts.SMCFilterer {
	return &s.smc.SMCFilterer
}

// WaitForTransaction waits for transaction to be mined and returns an error if it takes
<<<<<<< HEAD
// too long
func (s *SMCClient) WaitForTransaction(ctx context.Context, hash common.Hash, durationInSeconds int64) error {

	ctxTimeout, cancel := context.WithTimeout(ctx, time.Duration(durationInSeconds)*time.Second)
=======
// too long.
func (s *SMCClient) WaitForTransaction(ctx context.Context, hash common.Hash, durationInSeconds time.Duration) error {
>>>>>>> 85cfbb59

	ctxTimeout, cancel := context.WithTimeout(ctx, durationInSeconds*time.Second)

	for pending, err := true, error(nil); pending; _, pending, err = s.client.TransactionByHash(ctxTimeout, hash) {
		if err != nil {
			cancel()
			return fmt.Errorf("unable to retrieve transaction: %v", err)
		}
		if ctxTimeout.Err() != nil {
			cancel()
			return fmt.Errorf("transaction timed out, transaction was not able to be mined in the duration: %v", ctxTimeout.Err())
		}
	}
	cancel()
	ctxTimeout.Done()
	log.Info(fmt.Sprintf("Transaction: %s has been mined", hash.Hex()))
	return nil
}

// TransactionReceipt allows an SMCClient to retrieve transaction receipts on
// the mainchain by hash.
func (s *SMCClient) TransactionReceipt(hash common.Hash) (*types.Receipt, error) {

	receipt, err := s.client.TransactionReceipt(context.Background(), hash)
	if err != nil {
		return nil, err
	}

	return receipt, err
}

// DepositFlag returns true for cli flag --deposit.
func (s *SMCClient) DepositFlag() bool {
	return s.depositFlag
}

// SetDepositFlag updates the deposit flag property of SMCClient.
func (s *SMCClient) SetDepositFlag(deposit bool) {
	s.depositFlag = deposit
}

// DataDirPath returns the datadir flag as a string.
func (s *SMCClient) DataDirPath() string {
	return s.dataDirPath
}

// Client to interact with a geth node via JSON-RPC.
func (s *SMCClient) ethereumClient() *ethclient.Client {
	return s.client
}

// unlockAccount will unlock the specified account using utils.PasswordFileFlag
// or empty string if unset.
func (s *SMCClient) unlockAccount(account accounts.Account) error {
	pass := ""

	if s.passwordFile != "" {
		file, err := os.Open(s.passwordFile)
		if err != nil {
			return fmt.Errorf("unable to open file containing account password %s. %v", s.passwordFile, err)
		}
		scanner := bufio.NewScanner(file)
		scanner.Split(bufio.ScanWords)
		if !scanner.Scan() {
			err = scanner.Err()
			if err != nil {
				return fmt.Errorf("unable to read contents of file %v", err)
			}
			return errors.New("password not found in file")
		}

		pass = scanner.Text()
	}

	return s.keystore.Unlock(account, pass)
}

// Sign signs the hash of collationHeader contents by
// using default account on keystore and returns signed signature.
func (s *SMCClient) Sign(hash common.Hash) ([]byte, error) {
	account := s.Account()
	return s.keystore.SignHash(*account, hash.Bytes())
}

// GetShardCount gets the count of the total shards
// currently operating in the sharded universe.
func (s *SMCClient) GetShardCount() (int64, error) {
	shardCount, err := s.SMCCaller().ShardCount(&bind.CallOpts{})
	if err != nil {
		return 0, err
	}
	return shardCount.Int64(), nil
}<|MERGE_RESOLUTION|>--- conflicted
+++ resolved
@@ -152,15 +152,8 @@
 }
 
 // WaitForTransaction waits for transaction to be mined and returns an error if it takes
-<<<<<<< HEAD
-// too long
-func (s *SMCClient) WaitForTransaction(ctx context.Context, hash common.Hash, durationInSeconds int64) error {
-
-	ctxTimeout, cancel := context.WithTimeout(ctx, time.Duration(durationInSeconds)*time.Second)
-=======
 // too long.
 func (s *SMCClient) WaitForTransaction(ctx context.Context, hash common.Hash, durationInSeconds time.Duration) error {
->>>>>>> 85cfbb59
 
 	ctxTimeout, cancel := context.WithTimeout(ctx, durationInSeconds*time.Second)
 
