package simulator

import (
	"context"
	"errors"
	"fmt"
	"math/big"
	"testing"
	"time"

	"github.com/prysmaticlabs/geth-sharding/sharding/mainchain"

	ethereum "github.com/ethereum/go-ethereum"
	"github.com/ethereum/go-ethereum/accounts/abi/bind"
	"github.com/ethereum/go-ethereum/common"
	gethTypes "github.com/ethereum/go-ethereum/core/types"
	"github.com/prysmaticlabs/geth-sharding/sharding/p2p/messages"

	"github.com/prysmaticlabs/geth-sharding/sharding/p2p"
	"github.com/prysmaticlabs/geth-sharding/sharding/params"
	"github.com/prysmaticlabs/geth-sharding/sharding/types"
	logTest "github.com/sirupsen/logrus/hooks/test"
)

var _ = types.Service(&Simulator{})

type faultyReader struct{}
type goodReader struct{}

type faultySMCCaller struct{}
type goodSMCCaller struct{}

func (f *faultySMCCaller) CollationRecords(opts *bind.CallOpts, arg0 *big.Int, arg1 *big.Int) (struct {
	ChunkRoot [32]byte
	Proposer  common.Address
	IsElected bool
	Signature [32]byte
}, error) {
	res := new(struct {
		ChunkRoot [32]byte
		Proposer  common.Address
		IsElected bool
		Signature [32]byte
	})
	return *res, errors.New("error fetching collation record")
}

func (g *goodSMCCaller) CollationRecords(opts *bind.CallOpts, arg0 *big.Int, arg1 *big.Int) (struct {
	ChunkRoot [32]byte
	Proposer  common.Address
	IsElected bool
	Signature [32]byte
}, error) {
	res := new(struct {
		ChunkRoot [32]byte
		Proposer  common.Address
		IsElected bool
		Signature [32]byte
	})
	body := []byte{1, 2, 3, 4, 5}
	res.ChunkRoot = [32]byte(gethTypes.DeriveSha(types.Chunks(body)))
	res.Proposer = common.BytesToAddress([]byte{})
	res.IsElected = false
	return *res, nil
}

func (f *faultyReader) BlockByNumber(ctx context.Context, number *big.Int) (*gethTypes.Block, error) {
	return nil, fmt.Errorf("cannot fetch block by number")
}

func (f *faultyReader) SubscribeNewHead(ctx context.Context, ch chan<- *gethTypes.Header) (ethereum.Subscription, error) {
	return nil, nil
}

func (g *goodReader) BlockByNumber(ctx context.Context, number *big.Int) (*gethTypes.Block, error) {
	return gethTypes.NewBlock(&gethTypes.Header{Number: big.NewInt(0)}, nil, nil, nil), nil
}

func (g *goodReader) SubscribeNewHead(ctx context.Context, ch chan<- *gethTypes.Header) (ethereum.Subscription, error) {
	return nil, nil
}

func TestStartStop(t *testing.T) {
	hook := logTest.NewGlobal()

	shardID := 0
	server, err := p2p.NewServer()
	if err != nil {
		t.Fatalf("Unable to setup p2p server: %v", err)
	}

	simulator, err := NewSimulator(params.DefaultConfig, &mainchain.SMCClient{}, server, shardID, 0)
	if err != nil {
		t.Fatalf("Unable to setup simulator service: %v", err)
	}

	if err := simulator.Stop(); err != nil {
		t.Fatalf("Unable to stop simulator service: %v", err)
	}

	msg := hook.LastEntry().Message
	if msg != "Stopping simulator service" {
		t.Errorf("incorrect log, expected %s, got %s", "Stopping simulator service", msg)
	}

	// The context should have been canceled.
	if simulator.ctx.Err() == nil {
		t.Error("Context was not canceled")
	}
	hook.Reset()
}

// This test uses a faulty chain reader in order to trigger an error
// in the simulateNotaryRequests goroutine when reading the block number from
// the mainchain via RPC.
func TestSimulateNotaryRequests_FaultyReader(t *testing.T) {
	hook := logTest.NewGlobal()

	shardID := 0
	server, err := p2p.NewServer()
	if err != nil {
		t.Fatalf("Unable to setup p2p server: %v", err)
	}

	simulator, err := NewSimulator(params.DefaultConfig, &mainchain.SMCClient{}, server, shardID, 0)
	if err != nil {
		t.Fatalf("Unable to setup simulator service: %v", err)
	}

	simulator.requestFeed = server.Feed(messages.CollationBodyRequest{})

	delayChan := make(chan time.Time)
	doneChan := make(chan struct{})
	exitRoutine := make(chan bool)
	go func() {
		simulator.simulateNotaryRequests(&goodSMCCaller{}, &faultyReader{}, delayChan, doneChan)
		<-exitRoutine
	}()

	delayChan <- time.Time{}
	doneChan <- struct{}{}

	msg := hook.AllEntries()[0].Message
	want := "Could not fetch current block number: cannot fetch block by number"
	if msg != want {
		t.Errorf("incorrect log, expected %s, got %s", want, msg)
	}

	exitRoutine <- true
	hook.Reset()
}

// This test uses a faulty SMCCaller in order to trigger an error
// in the simulateNotaryRequests goroutine when reading the collation records
// from the SMC.
func TestSimulateNotaryRequests_FaultyCaller(t *testing.T) {
	hook := logTest.NewGlobal()

	shardID := 0
	server, err := p2p.NewServer()
	if err != nil {
		t.Fatalf("Unable to setup p2p server: %v", err)
	}

	simulator, err := NewSimulator(params.DefaultConfig, &mainchain.SMCClient{}, server, shardID, 0)
	if err != nil {
		t.Fatalf("Unable to setup simulator service: %v", err)
	}

	simulator.requestFeed = server.Feed(messages.CollationBodyRequest{})

	delayChan := make(chan time.Time)
	doneChan := make(chan struct{})
	exitRoutine := make(chan bool)
	go func() {
		simulator.simulateNotaryRequests(&faultySMCCaller{}, &goodReader{}, delayChan, doneChan)
		<-exitRoutine
	}()

	delayChan <- time.Time{}
	doneChan <- struct{}{}

	msg := hook.AllEntries()[0].Message
	want := "Error constructing collation body request: could not fetch collation record from SMC: error fetching collation record"
	if msg != want {
		t.Errorf("incorrect log, expected %s, got %s", want, msg)
	}

	exitRoutine <- true
	hook.Reset()
}

// This test checks the proper functioning of the simulateNotaryRequests goroutine
// by listening to the requestSent channel which occurs after successful
// construction and sending of a request via p2p.
func TestSimulateNotaryRequests(t *testing.T) {
	hook := logTest.NewGlobal()

	shardID := 0
	server, err := p2p.NewServer()
	if err != nil {
		t.Fatalf("Unable to setup p2p server: %v", err)
	}

	simulator, err := NewSimulator(params.DefaultConfig, &mainchain.SMCClient{}, server, shardID, 0)
	if err != nil {
		t.Fatalf("Unable to setup simulator service: %v", err)
	}

	simulator.requestFeed = server.Feed(messages.CollationBodyRequest{})
	delayChan := make(chan time.Time)
	doneChan := make(chan struct{})
	exitRoutine := make(chan bool)

	go func() {
		simulator.simulateNotaryRequests(&goodSMCCaller{}, &goodReader{}, delayChan, doneChan)
		<-exitRoutine
	}()

	delayChan <- time.Time{}
	doneChan <- struct{}{}

	msg := hook.AllEntries()[0].Message
	want := "Sent request for collation body via a shardp2p feed"
	if msg != want {
		t.Errorf("incorrect log, expected %s, got %s", want, msg)
	}
<<<<<<< HEAD
}

// This test verifies actor simulator can successfully broadcast
// transactions to rest of the peers.
func TestBroadcastTransactions(t *testing.T) {
	h := internal.NewLogHandler(t)
	log.Root().SetHandler(h)

	shardID := 0
	server, err := p2p.NewServer()
	if err != nil {
		t.Fatalf("Unable to setup p2p server: %v", err)
	}

	simulator, err := NewSimulator(params.DefaultConfig, &mainchain.SMCClient{}, server, shardID, 1)
	if err != nil {
		t.Fatalf("Unable to setup simulator service: %v", err)
	}

	delayChan := make(chan time.Time)
	simulator.errChan = make(chan error)
	go simulator.broadcastTransactions(delayChan)

	delayChan <- time.Time{}
	delayChan <- time.Time{}

	h.VerifyLogMsg("Transaction broadcasted")

	simulator.cancel()
	// The context should have been canceled.
	if simulator.ctx.Err() == nil {
		t.Error("Context was not canceled")
	}
=======

	exitRoutine <- true
	hook.Reset()
>>>>>>> a25577e3
}<|MERGE_RESOLUTION|>--- conflicted
+++ resolved
@@ -10,7 +10,7 @@
 
 	"github.com/prysmaticlabs/geth-sharding/sharding/mainchain"
 
-	ethereum "github.com/ethereum/go-ethereum"
+	"github.com/ethereum/go-ethereum"
 	"github.com/ethereum/go-ethereum/accounts/abi/bind"
 	"github.com/ethereum/go-ethereum/common"
 	gethTypes "github.com/ethereum/go-ethereum/core/types"
@@ -225,14 +225,15 @@
 	if msg != want {
 		t.Errorf("incorrect log, expected %s, got %s", want, msg)
 	}
-<<<<<<< HEAD
+
+	exitRoutine <- true
+	hook.Reset()
 }
 
 // This test verifies actor simulator can successfully broadcast
 // transactions to rest of the peers.
 func TestBroadcastTransactions(t *testing.T) {
-	h := internal.NewLogHandler(t)
-	log.Root().SetHandler(h)
+	hook := logTest.NewGlobal()
 
 	shardID := 0
 	server, err := p2p.NewServer()
@@ -246,22 +247,23 @@
 	}
 
 	delayChan := make(chan time.Time)
-	simulator.errChan = make(chan error)
-	go simulator.broadcastTransactions(delayChan)
-
-	delayChan <- time.Time{}
-	delayChan <- time.Time{}
-
-	h.VerifyLogMsg("Transaction broadcasted")
-
-	simulator.cancel()
-	// The context should have been canceled.
-	if simulator.ctx.Err() == nil {
-		t.Error("Context was not canceled")
-	}
-=======
-
-	exitRoutine <- true
-	hook.Reset()
->>>>>>> a25577e3
+	doneChan := make(chan struct{})
+	exitRoutine := make(chan bool)
+
+	go func() {
+		simulator.broadcastTransactions(delayChan, doneChan)
+		<-exitRoutine
+	}()
+
+	delayChan <- time.Time{}
+	doneChan <- struct{}{}
+
+	msg := hook.AllEntries()[0].Message
+	want := "Transaction broadcasted"
+	if msg != want {
+		t.Errorf("incorrect log, expected %s, got %s", want, msg)
+	}
+
+	exitRoutine <- true
+	hook.Reset()
 }