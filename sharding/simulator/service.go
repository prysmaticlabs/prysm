package simulator

import (
	"context"
	"fmt"
	"math/big"
	"time"

	"github.com/ethereum/go-ethereum/event"
	"github.com/ethereum/go-ethereum/log"
	"github.com/ethereum/go-ethereum/sharding/mainchain"
	"github.com/ethereum/go-ethereum/sharding/p2p"
	"github.com/ethereum/go-ethereum/sharding/p2p/messages"
	"github.com/ethereum/go-ethereum/sharding/params"
	"github.com/ethereum/go-ethereum/sharding/syncer"
	"github.com/ethereum/go-ethereum/sharding/utils"
)

// Simulator is a service in a shard node that simulates requests from
// remote notes coming over the shardp2p network. For example, if
// we are running a proposer service, we would want to simulate notary requests
// requests coming to us via a p2p feed. This service will be removed
// once p2p internals and end-to-end testing across remote
// nodes have been implemented.
type Simulator struct {
<<<<<<< HEAD
	config  *params.Config
	client  *mainchain.SMCClient
	p2p     *p2p.Server
	shardID int
	ctx     context.Context
	cancel  context.CancelFunc
	errChan chan error    // Useful channel for handling errors at the service layer.
	delay   time.Duration // The delay (in seconds) between simulator requests sent via p2p.
=======
	config      *params.Config
	reader      mainchain.Reader
	fetcher     mainchain.RecordFetcher
	p2p         *p2p.Server
	shardID     int
	ctx         context.Context
	cancel      context.CancelFunc
	errChan     chan error    // Useful channel for handling errors at the service layer.
	delay       time.Duration // The delay (in seconds) between simulator requests sent via p2p.
	requestSent chan int      // Useful channel for handling outgoing requests from the service.
>>>>>>> a350a2f4
}

// NewSimulator creates a struct instance of a simulator service.
// It will have access to config, a mainchain client, a p2p server,
// and a shardID.
func NewSimulator(config *params.Config, reader mainchain.Reader, fetcher mainchain.RecordFetcher, p2p *p2p.Server, shardID int, delay time.Duration) (*Simulator, error) {
	ctx, cancel := context.WithCancel(context.Background())
	errChan := make(chan error)
<<<<<<< HEAD
	return &Simulator{config, client, p2p, shardID, ctx, cancel, errChan, delay}, nil
=======
	requestSent := make(chan int)
	return &Simulator{config, reader, fetcher, p2p, shardID, ctx, cancel, errChan, delay, requestSent}, nil
>>>>>>> a350a2f4
}

// Start the main loop for simulating p2p requests.
func (s *Simulator) Start() {
	log.Info("Starting simulator service")
	feed := s.p2p.Feed(messages.CollationBodyRequest{})
<<<<<<< HEAD
	periodLength := big.NewInt(s.config.PeriodLength)
	shardID := big.NewInt(int64(s.shardID))
	go utils.HandleServiceErrors(s.ctx.Done(), s.errChan)
	go simulateNotaryRequests(s.client.SMCCaller(), s.client.ChainReader(), feed, periodLength, shardID, s.ctx.Done(), time.After(time.Second*s.delay), s.errChan)
=======
	go s.simulateNotaryRequests(s.fetcher, s.reader, feed)
	go s.handleServiceErrors()
>>>>>>> a350a2f4
}

// Stop the main loop for simulator requests.
func (s *Simulator) Stop() error {
	// Triggers a cancel call in the service's context which shuts down every goroutine
	// in this service.
	defer s.cancel()
	defer close(s.errChan)
	log.Warn("Stopping simulator service")
	return nil
}

// simulateNotaryRequests simulates p2p message sent out by notaries
// once the system is in production. Notaries will be performing
// this action within their own service when they are selected on a shard, period
// pair to perform their responsibilities. This function in particular simulates
// requests for collation bodies that will be relayed to the appropriate proposer
// by the p2p feed layer.
func simulateNotaryRequests(fetcher mainchain.RecordFetcher, reader mainchain.Reader, feed *event.Feed, periodLength *big.Int, shardID *big.Int, done <-chan struct{}, delay <-chan time.Time, errChan chan<- error) {
	for {
		select {
		// Makes sure to close this goroutine when the service stops.
		case <-done:
			return
		case <-delay:
			blockNumber, err := reader.BlockByNumber(context.Background(), nil)
			if err != nil {
				errChan <- fmt.Errorf("could not fetch current block number: %v", err)
				continue
			}

			period := new(big.Int).Div(blockNumber.Number(), periodLength)
			req, err := syncer.RequestCollationBody(fetcher, shardID, period)
			if err != nil {
				errChan <- fmt.Errorf("error constructing collation body request: %v", err)
				continue
			}
			if req != nil {
				msg := p2p.Message{
					Peer: p2p.Peer{},
					Data: *req,
				}
				feed.Send(msg)
				log.Info("Sent request for collation body via a shardp2p feed")
			}
		}
	}
}<|MERGE_RESOLUTION|>--- conflicted
+++ resolved
@@ -23,7 +23,6 @@
 // once p2p internals and end-to-end testing across remote
 // nodes have been implemented.
 type Simulator struct {
-<<<<<<< HEAD
 	config  *params.Config
 	client  *mainchain.SMCClient
 	p2p     *p2p.Server
@@ -32,18 +31,6 @@
 	cancel  context.CancelFunc
 	errChan chan error    // Useful channel for handling errors at the service layer.
 	delay   time.Duration // The delay (in seconds) between simulator requests sent via p2p.
-=======
-	config      *params.Config
-	reader      mainchain.Reader
-	fetcher     mainchain.RecordFetcher
-	p2p         *p2p.Server
-	shardID     int
-	ctx         context.Context
-	cancel      context.CancelFunc
-	errChan     chan error    // Useful channel for handling errors at the service layer.
-	delay       time.Duration // The delay (in seconds) between simulator requests sent via p2p.
-	requestSent chan int      // Useful channel for handling outgoing requests from the service.
->>>>>>> a350a2f4
 }
 
 // NewSimulator creates a struct instance of a simulator service.
@@ -52,27 +39,17 @@
 func NewSimulator(config *params.Config, reader mainchain.Reader, fetcher mainchain.RecordFetcher, p2p *p2p.Server, shardID int, delay time.Duration) (*Simulator, error) {
 	ctx, cancel := context.WithCancel(context.Background())
 	errChan := make(chan error)
-<<<<<<< HEAD
 	return &Simulator{config, client, p2p, shardID, ctx, cancel, errChan, delay}, nil
-=======
-	requestSent := make(chan int)
-	return &Simulator{config, reader, fetcher, p2p, shardID, ctx, cancel, errChan, delay, requestSent}, nil
->>>>>>> a350a2f4
 }
 
 // Start the main loop for simulating p2p requests.
 func (s *Simulator) Start() {
 	log.Info("Starting simulator service")
 	feed := s.p2p.Feed(messages.CollationBodyRequest{})
-<<<<<<< HEAD
 	periodLength := big.NewInt(s.config.PeriodLength)
 	shardID := big.NewInt(int64(s.shardID))
 	go utils.HandleServiceErrors(s.ctx.Done(), s.errChan)
 	go simulateNotaryRequests(s.client.SMCCaller(), s.client.ChainReader(), feed, periodLength, shardID, s.ctx.Done(), time.After(time.Second*s.delay), s.errChan)
-=======
-	go s.simulateNotaryRequests(s.fetcher, s.reader, feed)
-	go s.handleServiceErrors()
->>>>>>> a350a2f4
 }
 
 // Stop the main loop for simulator requests.
