--- conflicted
+++ resolved
@@ -288,13 +288,8 @@
 }
 
 // HashFile calculates and returns the hash of a file.
-<<<<<<< HEAD
-func HashFile(filepath string) ([]byte, error) {
-	f, err := os.Open(filepath)
-=======
 func HashFile(filePath string) ([]byte, error) {
 	f, err := os.Open(filepath.Clean(filePath))
->>>>>>> f663f605
 	if err != nil {
 		return nil, err
 	}
