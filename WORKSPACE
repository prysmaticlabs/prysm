workspace(name = "prysm")

load("@bazel_tools//tools/build_defs/repo:http.bzl", "http_archive")
load("@bazel_tools//tools/build_defs/repo:git.bzl", "git_repository")

http_archive(
    name = "bazel_toolchains",
    sha256 = "144290c4166bd67e76a54f96cd504ed86416ca3ca82030282760f0823c10be48",
    strip_prefix = "bazel-toolchains-3.1.1",
    urls = [
        "https://github.com/bazelbuild/bazel-toolchains/releases/download/3.1.1/bazel-toolchains-3.1.1.tar.gz",
        "https://mirror.bazel.build/github.com/bazelbuild/bazel-toolchains/archive/3.1.1.tar.gz",
    ],
)

http_archive(
    name = "com_grail_bazel_toolchain",
    sha256 = "0bec89e35d8a141c87f28cfc506d6d344785c8eb2ff3a453140a1fe972ada79d",
    strip_prefix = "bazel-toolchain-77a87103145f86f03f90475d19c2c8854398a444",
    urls = ["https://github.com/grailbio/bazel-toolchain/archive/77a87103145f86f03f90475d19c2c8854398a444.tar.gz"],
)

load("@com_grail_bazel_toolchain//toolchain:deps.bzl", "bazel_toolchain_dependencies")

bazel_toolchain_dependencies()

load("@com_grail_bazel_toolchain//toolchain:rules.bzl", "llvm_toolchain")

llvm_toolchain(
    name = "llvm_toolchain",
    llvm_version = "9.0.0",
)

load("@llvm_toolchain//:toolchains.bzl", "llvm_register_toolchains")

llvm_register_toolchains()

load("@prysm//tools/cross-toolchain:prysm_toolchains.bzl", "configure_prysm_toolchains")

configure_prysm_toolchains()

load("@prysm//tools/cross-toolchain:rbe_toolchains_config.bzl", "rbe_toolchains_config")

rbe_toolchains_config()

load("@bazel_tools//tools/build_defs/repo:http.bzl", "http_archive")

http_archive(
    name = "bazel_skylib",
    sha256 = "97e70364e9249702246c0e9444bccdc4b847bed1eb03c5a3ece4f83dfe6abc44",
    urls = [
        "https://mirror.bazel.build/github.com/bazelbuild/bazel-skylib/releases/download/1.0.2/bazel-skylib-1.0.2.tar.gz",
        "https://github.com/bazelbuild/bazel-skylib/releases/download/1.0.2/bazel-skylib-1.0.2.tar.gz",
    ],
)

load("@bazel_skylib//:workspace.bzl", "bazel_skylib_workspace")

bazel_skylib_workspace()

http_archive(
    name = "bazel_gazelle",
    sha256 = "d8c45ee70ec39a57e7a05e5027c32b1576cc7f16d9dd37135b0eddde45cf1b10",
    urls = [
        "https://storage.googleapis.com/bazel-mirror/github.com/bazelbuild/bazel-gazelle/releases/download/v0.20.0/bazel-gazelle-v0.20.0.tar.gz",
        "https://github.com/bazelbuild/bazel-gazelle/releases/download/v0.20.0/bazel-gazelle-v0.20.0.tar.gz",
    ],
)

http_archive(
    name = "com_github_atlassian_bazel_tools",
    sha256 = "60821f298a7399450b51b9020394904bbad477c18718d2ad6c789f231e5b8b45",
    strip_prefix = "bazel-tools-a2138311856f55add11cd7009a5abc8d4fd6f163",
    urls = ["https://github.com/atlassian/bazel-tools/archive/a2138311856f55add11cd7009a5abc8d4fd6f163.tar.gz"],
)

http_archive(
    name = "io_bazel_rules_docker",
    sha256 = "dc97fccceacd4c6be14e800b2a00693d5e8d07f69ee187babfd04a80a9f8e250",
    strip_prefix = "rules_docker-0.14.1",
    url = "https://github.com/bazelbuild/rules_docker/archive/v0.14.1.tar.gz",
)

http_archive(
    name = "io_bazel_rules_go",
    sha256 = "7b9bbe3ea1fccb46dcfa6c3f3e29ba7ec740d8733370e21cdc8937467b4a4349",
    urls = [
        "https://mirror.bazel.build/github.com/bazelbuild/rules_go/releases/download/v0.22.4/rules_go-v0.22.4.tar.gz",
        "https://github.com/bazelbuild/rules_go/releases/download/v0.22.4/rules_go-v0.22.4.tar.gz",
    ],
)

http_archive(
    name = "fuzzit_linux",
    build_file_content = "exports_files([\"fuzzit\"])",
    sha256 = "9ca76ac1c22d9360936006efddf992977ebf8e4788ded8e5f9d511285c9ac774",
    urls = ["https://github.com/fuzzitdev/fuzzit/releases/download/v2.4.76/fuzzit_Linux_x86_64.zip"],
)

git_repository(
    name = "graknlabs_bazel_distribution",
    commit = "962f3a7e56942430c0ec120c24f9e9f2a9c2ce1a",
    remote = "https://github.com/graknlabs/bazel-distribution",
    shallow_since = "1569509514 +0300",
)

# Override default import in rules_go with special patch until
# https://github.com/gogo/protobuf/pull/582 is merged.
git_repository(
    name = "com_github_gogo_protobuf",
    commit = "5628607bb4c51c3157aacc3a50f0ab707582b805",
    patch_args = ["-p1"],
    patches = [
        "@io_bazel_rules_go//third_party:com_github_gogo_protobuf-gazelle.patch",
        "//third_party:com_github_gogo_protobuf-equal.patch",
    ],
    remote = "https://github.com/gogo/protobuf",
    shallow_since = "1571033717 +0200",
    # gazelle args: -go_prefix github.com/gogo/protobuf -proto legacy
)

load(
    "@io_bazel_rules_docker//repositories:repositories.bzl",
    container_repositories = "repositories",
)

container_repositories()

load(
    "@io_bazel_rules_docker//container:container.bzl",
    "container_pull",
)

container_pull(
    name = "alpine_cc_linux_amd64",
    digest = "sha256:d5cee45549351be7a03a96c7b319b9c1808979b10888b79acca4435cc068005e",
    registry = "index.docker.io",
    repository = "frolvlad/alpine-glibc",
)

container_pull(
    name = "fuzzit_base",
    digest = "sha256:24a39a4360b07b8f0121eb55674a2e757ab09f0baff5569332fefd227ee4338f",
    registry = "gcr.io",
    repository = "fuzzit-public/stretch-llvm8",
)

load("@prysm//third_party/herumi:herumi.bzl", "bls_dependencies")

bls_dependencies()

load("@io_bazel_rules_go//go:deps.bzl", "go_register_toolchains", "go_rules_dependencies")

go_rules_dependencies()

go_register_toolchains(nogo = "@//:nogo")

load("@bazel_gazelle//:deps.bzl", "gazelle_dependencies")
load("@prysm//tools/go:def.bzl", "go_repository")

gazelle_dependencies()

load("@com_github_atlassian_bazel_tools//gometalinter:deps.bzl", "gometalinter_dependencies")

gometalinter_dependencies()

load(
    "@io_bazel_rules_docker//go:image.bzl",
    _go_image_repos = "repositories",
)

# Golang images
# This is using gcr.io/distroless/base
_go_image_repos()

# CC images
# This is using gcr.io/distroless/base
load(
    "@io_bazel_rules_docker//cc:image.bzl",
    _cc_image_repos = "repositories",
)

_cc_image_repos()

http_archive(
    name = "prysm_testnet_site",
    build_file_content = """
proto_library(
  name = "faucet_proto",
  srcs = ["src/proto/faucet.proto"],
  visibility = ["//visibility:public"],
)""",
    sha256 = "29742136ff9faf47343073c4569a7cf21b8ed138f726929e09e3c38ab83544f7",
    strip_prefix = "prysm-testnet-site-5c711600f0a77fc553b18cf37b880eaffef4afdb",
    url = "https://github.com/prestonvanloon/prysm-testnet-site/archive/5c711600f0a77fc553b18cf37b880eaffef4afdb.tar.gz",
)

http_archive(
    name = "io_kubernetes_build",
    sha256 = "b84fbd1173acee9d02a7d3698ad269fdf4f7aa081e9cecd40e012ad0ad8cfa2a",
    strip_prefix = "repo-infra-6537f2101fb432b679f3d103ee729dd8ac5d30a0",
    url = "https://github.com/kubernetes/repo-infra/archive/6537f2101fb432b679f3d103ee729dd8ac5d30a0.tar.gz",
)

http_archive(
    name = "eth2_spec_tests_general",
    build_file_content = """
filegroup(
    name = "test_data",
    srcs = glob([
        "**/*.ssz",
        "**/*.yaml",
    ]),
    visibility = ["//visibility:public"],
)
    """,
    sha256 = "b90221d87b3b4cb17d7f195f8852f5dd8fec1cf623d42443b97bdb5a216ae61d",
    url = "https://github.com/ethereum/eth2.0-spec-tests/releases/download/v0.11.1/general.tar.gz",
)

http_archive(
    name = "eth2_spec_tests_minimal",
    build_file_content = """
filegroup(
    name = "test_data",
    srcs = glob([
        "**/*.ssz",
        "**/*.yaml",
    ]),
    visibility = ["//visibility:public"],
)
    """,
    sha256 = "316b227c0198f55872e46d601a578afeac88aab36ed38e3f01af753e98db156f",
    url = "https://github.com/ethereum/eth2.0-spec-tests/releases/download/v0.11.1/minimal.tar.gz",
)

http_archive(
    name = "eth2_spec_tests_mainnet",
    build_file_content = """
filegroup(
    name = "test_data",
    srcs = glob([
        "**/*.ssz",
        "**/*.yaml",
    ]),
    visibility = ["//visibility:public"],
)
    """,
    sha256 = "b9c52f60293bcc1acfd4f8ab7ddf8bf8222ddd6a105e93d384542d1396e1b07a",
    url = "https://github.com/ethereum/eth2.0-spec-tests/releases/download/v0.11.1/mainnet.tar.gz",
)

http_archive(
    name = "com_github_bazelbuild_buildtools",
    sha256 = "b5d7dbc6832f11b6468328a376de05959a1a9e4e9f5622499d3bab509c26b46a",
    strip_prefix = "buildtools-bf564b4925ab5876a3f64d8b90fab7f769013d42",
    url = "https://github.com/bazelbuild/buildtools/archive/bf564b4925ab5876a3f64d8b90fab7f769013d42.zip",
)

load("@com_github_bazelbuild_buildtools//buildifier:deps.bzl", "buildifier_dependencies")

buildifier_dependencies()

go_repository(
    name = "com_github_golang_mock",
    commit = "d74b93584564161b2de771089ee697f07d8bd5b5",  # v1.3.1
    importpath = "github.com/golang/mock",
)

git_repository(
    name = "com_google_protobuf",
    commit = "4059c61f27eb1b06c4ee979546a238be792df0a4",
    remote = "https://github.com/protocolbuffers/protobuf",
    shallow_since = "1558721209 -0700",
)

load("@com_google_protobuf//:protobuf_deps.bzl", "protobuf_deps")

protobuf_deps()

# Group the sources of the library so that CMake rule have access to it
all_content = """filegroup(name = "all", srcs = glob(["**"]), visibility = ["//visibility:public"])"""

http_archive(
    name = "rules_foreign_cc",
    sha256 = "b85ce66a3410f7370d1a9a61dfe3a29c7532b7637caeb2877d8d0dfd41d77abb",
    strip_prefix = "rules_foreign_cc-3515b20a2417c4dd51c8a4a8cac1f6ecf3c6d934",
    url = "https://github.com/bazelbuild/rules_foreign_cc/archive/3515b20a2417c4dd51c8a4a8cac1f6ecf3c6d934.zip",
)

load("@rules_foreign_cc//:workspace_definitions.bzl", "rules_foreign_cc_dependencies")

rules_foreign_cc_dependencies([
    "@prysm//:built_cmake_toolchain",
])

http_archive(
    name = "librdkafka",
    build_file_content = all_content,
    sha256 = "f6be27772babfdacbbf2e4c5432ea46c57ef5b7d82e52a81b885e7b804781fd6",
    strip_prefix = "librdkafka-1.2.1",
    urls = ["https://github.com/edenhill/librdkafka/archive/v1.2.1.tar.gz"],
)

http_archive(
    name = "sigp_beacon_fuzz_corpora",
    build_file = "//third_party:beacon-fuzz/corpora.BUILD",
    sha256 = "42993d0901a316afda45b4ba6d53c7c21f30c551dcec290a4ca131c24453d1ef",
    strip_prefix = "beacon-fuzz-corpora-bac24ad78d45cc3664c0172241feac969c1ac29b",
    urls = [
        "https://github.com/sigp/beacon-fuzz-corpora/archive/bac24ad78d45cc3664c0172241feac969c1ac29b.tar.gz",
    ],
)

# External dependencies

go_repository(
    name = "com_github_ethereum_go_ethereum",
    commit = "0beb54b2147b3473a4c55e5ce6f02643ce403b14",
    importpath = "github.com/ethereum/go-ethereum",
    # Note: go-ethereum is not bazel-friendly with regards to cgo. We have a
    # a fork that has resolved these issues by disabling HID/USB support and
    # some manual fixes for c imports in the crypto package. This is forked
    # branch should be updated from time to time with the latest go-ethereum
    # code.
    remote = "https://github.com/prysmaticlabs/bazel-go-ethereum",
    vcs = "git",
)

go_repository(
    name = "com_github_prysmaticlabs_go_ssz",
    commit = "e24db4d9e9637cf88ee9e4a779e339a1686a84ee",
    importpath = "github.com/prysmaticlabs/go-ssz",
    patch_args = ["-p1"],
    patches = [
        "//third_party:com_github_prysmaticlabs_go_ssz.patch",
    ],
)

go_repository(
    name = "com_github_go_yaml_yaml",
    commit = "f221b8435cfb71e54062f6c6e99e9ade30b124d5",  # v2.2.4
    importpath = "github.com/go-yaml/yaml",
)

go_repository(
    name = "com_github_x_cray_logrus_prefixed_formatter",
    commit = "bb2702d423886830dee131692131d35648c382e2",  # v0.5.2
    importpath = "github.com/x-cray/logrus-prefixed-formatter",
)

go_repository(
    name = "com_github_mgutz_ansi",
    commit = "9520e82c474b0a04dd04f8a40959027271bab992",
    importpath = "github.com/mgutz/ansi",
)

go_repository(
    name = "com_github_fjl_memsize",
    commit = "2a09253e352a56f419bd88effab0483f52da4c7d",
    importpath = "github.com/fjl/memsize",
)

go_repository(
    name = "com_github_libp2p_go_libp2p",
    commit = "76944c4fc848530530f6be36fb22b70431ca506c",  # v0.5.1
    importpath = "github.com/libp2p/go-libp2p",
)

go_repository(
    name = "com_github_libp2p_go_libp2p_peer",
    commit = "62676d8fb785a8fc279878cbe8e03b878f005910",  # v0.2.0
    importpath = "github.com/libp2p/go-libp2p-peer",
)

go_repository(
    name = "com_github_libp2p_go_libp2p_crypto",
    build_file_proto_mode = "disable_global",
    commit = "ddb6d72b5ad0ae81bf1ee77b628eac1d7237536a",  # v0.1.0
    importpath = "github.com/libp2p/go-libp2p-crypto",
)

go_repository(
    name = "com_github_multiformats_go_multiaddr",
    commit = "8c6cee15b340d7210c30a82a19231ee333b69b1d",  # v0.2.0
    importpath = "github.com/multiformats/go-multiaddr",
)

go_repository(
    name = "com_github_ipfs_go_log",
    commit = "91b837264c0f35dd4e2be341d711316b91d3573d",  # v0.0.1
    importpath = "github.com/ipfs/go-log",
)

go_repository(
    name = "com_github_multiformats_go_multihash",
    commit = "6b39927dce4869bc1726861b65ada415ee1f7fc7",  # v0.0.13
    importpath = "github.com/multiformats/go-multihash",
)

go_repository(
    name = "com_github_libp2p_go_libp2p_swarm",
    commit = "4f59859086ea4bfd750cf40ff2598fe8e6256f78",  # v0.2.2
    importpath = "github.com/libp2p/go-libp2p-swarm",
)

go_repository(
    name = "com_github_libp2p_go_libp2p_host",
    commit = "fb741ff65522f904e7d46f527c9a823f32346f83",  # v0.1.0
    importpath = "github.com/libp2p/go-libp2p-host",
)

go_repository(
    name = "com_github_libp2p_go_libp2p_peerstore",
    commit = "dee88d7532302c001604811fa3fbb5a7f83225e7",  # v0.1.4
    importpath = "github.com/libp2p/go-libp2p-peerstore",
)

go_repository(
    name = "com_github_libp2p_go_libp2p_circuit",
    commit = "61af9db0dd78e01e53b9fb044be44dcc7255667e",  # v0.1.4
    importpath = "github.com/libp2p/go-libp2p-circuit",
)

go_repository(
    name = "com_github_coreos_go_semver",
    commit = "e214231b295a8ea9479f11b70b35d5acf3556d9b",  # v0.3.0
    importpath = "github.com/coreos/go-semver",
)

go_repository(
    name = "com_github_libp2p_go_libp2p_interface_connmgr",
    commit = "ad0549099b57dc8a5f0fe2f596467960ed1ed66b",  # v0.1.0
    importpath = "github.com/libp2p/go-libp2p-interface-connmgr",
)

go_repository(
    name = "com_github_libp2p_go_conn_security_multistream",
    commit = "09b4134a655b5fc883a5bdd62ea12db6e0a1b095",  # v0.1.0
    importpath = "github.com/libp2p/go-conn-security-multistream",
)

go_repository(
    name = "com_github_libp2p_go_libp2p_metrics",
    commit = "2551ab4747111d6c216a06d963c575cebdfd5c9f",  # v0.1.0
    importpath = "github.com/libp2p/go-libp2p-metrics",
)

go_repository(
    name = "com_github_libp2p_go_libp2p_net",
    commit = "e8fc79d2ba74e10b386a79ba9176b88680f8acb0",  # v0.1.0
    importpath = "github.com/libp2p/go-libp2p-net",
)

go_repository(
    name = "com_github_whyrusleeping_mafmt",
    commit = "7aa7fad2ede4e7157818e3e7af5061f866a9ae23",  # v1.2.8
    importpath = "github.com/whyrusleeping/mafmt",
)

go_repository(
    name = "com_github_multiformats_go_multiaddr_net",
    commit = "c9acf9f27c5020e78925937dc3de142d2d393cd1",  # v0.1.1
    importpath = "github.com/multiformats/go-multiaddr-net",
)

go_repository(
    name = "com_github_minio_blake2b_simd",
    commit = "3f5f724cb5b182a5c278d6d3d55b40e7f8c2efb4",
    importpath = "github.com/minio/blake2b-simd",
)

go_repository(
    name = "com_github_mattn_go_colorable",
    commit = "98ec13f34aabf44cc914c65a1cfb7b9bc815aef1",  # v0.1.4
    importpath = "github.com/mattn/go-colorable",
)

go_repository(
    name = "com_github_btcsuite_btcd",
    commit = "306aecffea325e97f513b3ff0cf7895a5310651d",
    importpath = "github.com/btcsuite/btcd",
)

go_repository(
    name = "com_github_minio_sha256_simd",
    commit = "6de4475307716de15b286880ff321c9547086fdd",  # v0.1.1
    importpath = "github.com/minio/sha256-simd",
)

go_repository(
    name = "com_github_mr_tron_base58",
    commit = "d504ab2e22d97cb9f10b1d146a1e6a063f4a5f43",  # v1.1.2
    importpath = "github.com/mr-tron/base58",
)

go_repository(
    name = "com_github_libp2p_go_libp2p_secio",
    build_file_proto_mode = "disable_global",
    commit = "6f83420d5715a8b1c4082aaf9c5c7785923e702e",  # v0.2.1
    importpath = "github.com/libp2p/go-libp2p-secio",
)

go_repository(
    name = "com_github_libp2p_go_tcp_transport",
    commit = "4da01758afabe2347b015cc12d3478a384ebc909",  # v0.1.1
    importpath = "github.com/libp2p/go-tcp-transport",
)

go_repository(
    name = "com_github_libp2p_go_libp2p_protocol",
    commit = "25288782ae7dd539248ffa7dc62d521027ea311b",  # v0.1.0
    importpath = "github.com/libp2p/go-libp2p-protocol",
)

go_repository(
    name = "com_github_jbenet_goprocess",
    commit = "7f9d9ed286badffcf2122cfeb383ec37daf92508",
    importpath = "github.com/jbenet/goprocess",
)

go_repository(
    name = "com_github_multiformats_go_multistream",
    commit = "039807e4901c4b2041f40a0e4aa32d72939608aa",  # v0.1.0
    importpath = "github.com/multiformats/go-multistream",
)

go_repository(
    name = "com_github_libp2p_go_libp2p_loggables",
    commit = "814642b01726ff6f9302e8ce9eeeb00d25409520",  # v0.1.0
    importpath = "github.com/libp2p/go-libp2p-loggables",
)

go_repository(
    name = "com_github_libp2p_go_libp2p_nat",
    commit = "873ef75f6ab6273821d77197660c1fb3af4cc02e",  # v0.0.5
    importpath = "github.com/libp2p/go-libp2p-nat",
)

go_repository(
    name = "com_github_multiformats_go_multiaddr_dns",
    commit = "aeb5743691b968cfa3365c9da59ef872a3133c87",  # v0.2.0
    importpath = "github.com/multiformats/go-multiaddr-dns",
)

go_repository(
    name = "com_github_whyrusleeping_go_logging",
    commit = "d89ec39241781fab261571aeddb2a4177bb57bf3",  # v0.0.1
    importpath = "github.com/whyrusleeping/go-logging",
)

go_repository(
    name = "com_github_mattn_go_isatty",
    commit = "7b513a986450394f7bbf1476909911b3aa3a55ce",
    importpath = "github.com/mattn/go-isatty",
)

go_repository(
    name = "com_github_libp2p_go_libp2p_transport_upgrader",
    commit = "07ed92ccf9aba3a2e4b2fddc4c17ced060524922",  # v0.1.1
    importpath = "github.com/libp2p/go-libp2p-transport-upgrader",
)

go_repository(
    name = "com_github_libp2p_go_maddr_filter",
    commit = "4d5679194bce9c87a81d3b9948a4b5edd5ddc094",  # v0.0.5
    importpath = "github.com/libp2p/go-maddr-filter",
)

go_repository(
    name = "com_github_libp2p_go_libp2p_transport",
    commit = "2406e91c260757c7cf63c70ad20073f5a7b29af4",  # v0.1.0
    importpath = "github.com/libp2p/go-libp2p-transport",
)

go_repository(
    name = "com_github_libp2p_go_addr_util",
    commit = "4cd36c0f325f9e38f1e31ff7a10b9d94d53a11cf",  # v0.0.1
    importpath = "github.com/libp2p/go-addr-util",
)

go_repository(
    name = "com_github_libp2p_go_libp2p_interface_pnet",
    commit = "1357b4bb4b863afcc688f7820c88564ad79818be",  # v0.1.0
    importpath = "github.com/libp2p/go-libp2p-interface-pnet",
)

go_repository(
    name = "com_github_whyrusleeping_timecache",
    commit = "cfcb2f1abfee846c430233aef0b630a946e0a5a6",
    importpath = "github.com/whyrusleeping/timecache",
)

go_repository(
    name = "com_github_opentracing_opentracing_go",
    commit = "659c90643e714681897ec2521c60567dd21da733",  # v1.1.0
    importpath = "github.com/opentracing/opentracing-go",
)

go_repository(
    name = "com_github_libp2p_go_reuseport",
    commit = "3e6d618acfdfacbbeff71cb2bd70fc188f897a0f",  # v0.0.1
    importpath = "github.com/libp2p/go-reuseport",
)

go_repository(
    name = "com_github_huin_goupnp",
    commit = "656e61dfadd241c7cbdd22a023fa81ecb6860ea8",  # v1.0.0
    importpath = "github.com/huin/goupnp",
)

go_repository(
    name = "com_github_spaolacci_murmur3",
    commit = "f09979ecbc725b9e6d41a297405f65e7e8804acc",  # v1.1.0
    importpath = "github.com/spaolacci/murmur3",
)

go_repository(
    name = "com_github_jbenet_go_temp_err_catcher",
    commit = "aac704a3f4f27190b4ccc05f303a4931fd1241ff",
    importpath = "github.com/jbenet/go-temp-err-catcher",
)

go_repository(
    name = "com_github_sirupsen_logrus",
    commit = "839c75faf7f98a33d445d181f3018b5c3409a45e",  # v1.4.2
    importpath = "github.com/sirupsen/logrus",
)

go_repository(
    name = "org_golang_x_sys",
    commit = "fae7ac547cb717d141c433a2a173315e216b64c4",
    importpath = "golang.org/x/sys",
)

go_repository(
    name = "com_github_libp2p_go_flow_metrics",
    commit = "e5a6a4db89199d99b2a74b8da198277a826241d8",  # v0.0.3
    importpath = "github.com/libp2p/go-flow-metrics",
)

go_repository(
    name = "com_github_libp2p_go_msgio",
    commit = "9142103f7d8dc5a74a91116b8f927fe8d8bf4a96",  # v0.0.4
    importpath = "github.com/libp2p/go-msgio",
)

go_repository(
    name = "com_github_jackpal_gateway",
    commit = "cbcf4e3f3baee7952fc386c8b2534af4d267c875",  # v1.0.5
    importpath = "github.com/jackpal/gateway",
)

go_repository(
    name = "com_github_whyrusleeping_multiaddr_filter",
    commit = "e903e4adabd70b78bc9293b6ee4f359afb3f9f59",
    importpath = "github.com/whyrusleeping/multiaddr-filter",
)

go_repository(
    name = "com_github_libp2p_go_ws_transport",
    commit = "370d1a3a7420e27423417c37630cad3754ad5702",  # v0.2.0
    importpath = "github.com/libp2p/go-ws-transport",
)

go_repository(
    name = "org_golang_x_crypto",
    importpath = "golang.org/x/crypto",
    sum = "h1:1ZiEyfaQIg3Qh0EoqpwAakHVhecoE5wlSg5GjnafJGw=",
    version = "v0.0.0-20200221231518-2aa609cf4a9d",
)

go_repository(
    name = "com_github_jackpal_go_nat_pmp",
    commit = "d89d09f6f3329bc3c2479aa3cafd76a5aa93a35c",
    importpath = "github.com/jackpal/go-nat-pmp",
)

go_repository(
    name = "com_github_libp2p_go_reuseport_transport",
    commit = "c7583c88df654a2ecd621e863f661783d79b64d1",  # v0.0.2
    importpath = "github.com/libp2p/go-reuseport-transport",
)

go_repository(
    name = "com_github_whyrusleeping_go_notifier",
    commit = "097c5d47330ff6a823f67e3515faa13566a62c6f",
    importpath = "github.com/whyrusleeping/go-notifier",
)

go_repository(
    name = "com_github_gorilla_websocket",
    commit = "c3e18be99d19e6b3e8f1559eea2c161a665c4b6b",  # v1.4.1
    importpath = "github.com/gorilla/websocket",
)

go_repository(
    name = "com_github_syndtr_goleveldb",
    commit = "9d007e481048296f09f59bd19bb7ae584563cd95",  # v1.0.0
    importpath = "github.com/syndtr/goleveldb",
)

go_repository(
    name = "com_github_emicklei_dot",
    commit = "5810de2f2ab7aac98cd7bcbd59147a7ca6071768",
    importpath = "github.com/emicklei/dot",
)

go_repository(
    name = "com_github_libp2p_go_libp2p_blankhost",
    commit = "da3b45205dfce3ef3926054ffd5dee76f5903382",  # v0.1.4
    importpath = "github.com/libp2p/go-libp2p-blankhost",
)

go_repository(
    name = "io_opencensus_go",
    importpath = "go.opencensus.io",
    sum = "h1:75k/FF0Q2YM8QYo07VPddOLBslDt1MZOdEslOHvmzAs=",
    version = "v0.22.2",
)

go_repository(
    name = "io_opencensus_go_contrib_exporter_jaeger",
    importpath = "contrib.go.opencensus.io/exporter/jaeger",
    sum = "h1:nhTv/Ry3lGmqbJ/JGvCjWxBl5ozRfqo86Ngz59UAlfk=",
    version = "v0.2.0",
)

go_repository(
    name = "org_golang_google_api",
    importpath = "google.golang.org/api",
    sum = "h1:uMf5uLi4eQMRrMKhCplNik4U4H8Z6C1br3zOtAa/aDE=",
    version = "v0.14.0",
)

go_repository(
    name = "org_golang_x_sync",
    commit = "e225da77a7e68af35c70ccbf71af2b83e6acac3c",
    importpath = "golang.org/x/sync",
)

go_repository(
    name = "com_github_golang_lint",
    commit = "5b3e6a55c961c61f4836ae6868c17b070744c590",
    importpath = "github.com/golang/lint",
)

go_repository(
    name = "org_golang_x_lint",
    commit = "5b3e6a55c961c61f4836ae6868c17b070744c590",
    importpath = "golang.org/x/lint",
)

go_repository(
    name = "com_github_aristanetworks_goarista",
    commit = "728bce664cf5dfb921941b240828f989a2c8f8e3",
    importpath = "github.com/aristanetworks/goarista",
)

go_repository(
    name = "com_github_prometheus_client_golang",
    commit = "4ab88e80c249ed361d3299e2930427d9ac43ef8d",  # v1.0.0
    importpath = "github.com/prometheus/client_golang",
)

go_repository(
    name = "com_github_prometheus_client_model",
    commit = "7bc5445566f0fe75b15de23e6b93886e982d7bf9",
    importpath = "github.com/prometheus/client_model",
)

go_repository(
    name = "com_github_prometheus_common",
    commit = "d978bcb1309602d68bb4ba69cf3f8ed900e07308",
    importpath = "github.com/prometheus/common",
)

go_repository(
    name = "com_github_prometheus_procfs",
    commit = "6d489fc7f1d9cd890a250f3ea3431b1744b9623f",
    importpath = "github.com/prometheus/procfs",
)

go_repository(
    name = "com_github_beorn7_perks",
    commit = "37c8de3658fcb183f997c4e13e8337516ab753e6",  # v1.0.1
    importpath = "github.com/beorn7/perks",
)

go_repository(
    name = "com_github_matttproud_golang_protobuf_extensions",
    commit = "c12348ce28de40eed0136aa2b644d0ee0650e56c",  # v1.0.1
    importpath = "github.com/matttproud/golang_protobuf_extensions",
)

go_repository(
    name = "com_github_pborman_uuid",
    commit = "8b1b92947f46224e3b97bb1a3a5b0382be00d31e",  # v1.2.0
    importpath = "github.com/pborman/uuid",
)

go_repository(
    name = "com_github_libp2p_go_buffer_pool",
    commit = "c4a5988a1e475884367015e1a2d0bd5fa4c491f4",  # v0.0.2
    importpath = "github.com/libp2p/go-buffer-pool",
)

go_repository(
    name = "com_github_libp2p_go_mplex",
    commit = "62fe9554facaec3f80333b61ea8d694fe615705f",  # v0.1.0
    importpath = "github.com/libp2p/go-mplex",
)

go_repository(
    name = "com_github_libp2p_go_libp2p_pubsub",
    build_file_proto_mode = "disable_global",
    importpath = "github.com/libp2p/go-libp2p-pubsub",
    sum = "h1:+Iz8zeI1KO6HX8cexU9g98cCGjae52Vujeg087SkuME=",
    version = "v0.2.6-0.20191219233527-97846b574895",
)

go_repository(
    name = "com_github_ipfs_go_ipfs_util",
    commit = "a4bb5361e49427531f9a716ead2ce4bd9bdd7959",  # v0.0.1
    importpath = "github.com/ipfs/go-ipfs-util",
)

go_repository(
    name = "com_github_google_uuid",
    commit = "0cd6bf5da1e1c83f8b45653022c74f71af0538a4",  # v1.1.1
    importpath = "github.com/google/uuid",
)

go_repository(
    name = "com_github_libp2p_go_libp2p_kad_dht",
    build_file_proto_mode = "disable_global",
    commit = "e216d3cf6cfadfc91b8c3bec6ac9492ea40908d0",  # v0.2.1
    importpath = "github.com/libp2p/go-libp2p-kad-dht",
)

go_repository(
    name = "com_github_ipfs_go_datastore",
    commit = "e7a498916ccca1b0b40fb08630659cd4d68a01e8",  # v0.3.1
    importpath = "github.com/ipfs/go-datastore",
)

go_repository(
    name = "com_github_whyrusleeping_base32",
    commit = "c30ac30633ccdabefe87eb12465113f06f1bab75",
    importpath = "github.com/whyrusleeping/base32",
)

go_repository(
    name = "com_github_ipfs_go_cid",
    commit = "3da5bbbe45260437a44f777e6b2e5effa2606901",  # v0.0.4
    importpath = "github.com/ipfs/go-cid",
)

go_repository(
    name = "com_github_libp2p_go_libp2p_record",
    build_file_proto_mode = "disable_global",
    commit = "8ccbca30634f70a8f03d133ac64cbf245d079e1e",  # v0.1.2
    importpath = "github.com/libp2p/go-libp2p-record",
)

go_repository(
    name = "com_github_libp2p_go_libp2p_routing",
    commit = "f4ece6c1baa8e77ee488b25014fcb1059955ed0f",  # v0.1.0
    importpath = "github.com/libp2p/go-libp2p-routing",
)

go_repository(
    name = "com_github_libp2p_go_libp2p_kbucket",
    commit = "a0cac6f63c491504b18eeba24be2ac0bbbfa0e5c",  # v0.2.3
    importpath = "github.com/libp2p/go-libp2p-kbucket",
)

go_repository(
    name = "com_github_ipfs_go_todocounter",
    commit = "742667602a47ab3a2b7f17d935019c3255719dce",  # v0.0.2
    importpath = "github.com/ipfs/go-todocounter",
)

go_repository(
    name = "com_github_whyrusleeping_go_keyspace",
    commit = "5b898ac5add1da7178a4a98e69cb7b9205c085ee",
    importpath = "github.com/whyrusleeping/go-keyspace",
)

go_repository(
    name = "com_github_multiformats_go_multibase",
    commit = "d63641945dc1749baa23686ad0564ad63fef0493",  # v0.0.1
    importpath = "github.com/multiformats/go-multibase",
)

go_repository(
    name = "com_github_hashicorp_golang_lru",
    commit = "14eae340515388ca95aa8e7b86f0de668e981f54",  # v0.5.4
    importpath = "github.com/hashicorp/golang-lru",
)

go_repository(
    name = "com_github_ipfs_go_ipfs_addr",
    commit = "ac4881d4db36effbbeebf93d9172fcb20ed04c15",  # v0.0.1
    importpath = "github.com/ipfs/go-ipfs-addr",
)

go_repository(
    name = "com_github_libp2p_go_libp2p_discovery",
    importpath = "github.com/libp2p/go-libp2p-discovery",
    sum = "h1:1p3YSOq7VsgaL+xVHPi8XAmtGyas6D2J6rWBEfz/aiY=",
    version = "v0.2.0",
)

go_repository(
    name = "com_github_libp2p_go_libp2p_autonat",
    commit = "60bf479cf6bc73c939f4db97ad711756e949e522",  # v0.1.1
    importpath = "github.com/libp2p/go-libp2p-autonat",
)

go_repository(
    name = "com_github_konsorten_go_windows_terminal_sequences",
    commit = "f55edac94c9bbba5d6182a4be46d86a2c9b5b50e",  # v1.0.2
    importpath = "github.com/konsorten/go-windows-terminal-sequences",
)

go_repository(
    name = "com_github_libp2p_go_libp2p_interface_conn",
    commit = "c7cda99284db0bea441058da8fd1f1373c763ed6",
    importpath = "github.com/libp2p/go-libp2p-interface-conn",
)

go_repository(
    name = "io_k8s_client_go",
    build_extra_args = ["-exclude=vendor"],
    commit = "c1ea390cb7f7ca6d6345b4d3bcfd5546028cee20",  # v12.0.0
    importpath = "k8s.io/client-go",
)

go_repository(
    name = "io_etcd_go_bbolt",
    importpath = "go.etcd.io/bbolt",
    sum = "h1:hi1bXHMVrlQh6WwxAy+qZCV/SYIlqo+Ushwdpa4tAKg=",
    version = "v1.3.4",
)

go_repository(
    name = "io_k8s_apimachinery",
    build_file_proto_mode = "disable_global",
    commit = "79c2a76c473a20cdc4ce59cae4b72529b5d9d16b",  # v0.17.2
    importpath = "k8s.io/apimachinery",
)

go_repository(
    name = "io_k8s_klog",
    commit = "2ca9ad30301bf30a8a6e0fa2110db6b8df699a91",  # v1.0.0
    importpath = "k8s.io/klog",
)

go_repository(
    name = "com_github_google_gofuzz",
    importpath = "github.com/google/gofuzz",
    sum = "h1:Hsa8mG0dQ46ij8Sl2AYJDUv1oA9/d6Vk+3LG99Oe02g=",
    version = "v1.1.0",
)

go_repository(
    name = "io_k8s_api",
    build_file_proto_mode = "disable_global",
    commit = "3043179095b6baa0087e8735d796bd6dfa881f8e",
    importpath = "k8s.io/api",
)

go_repository(
    name = "com_github_shyiko_kubesec",
    commit = "7718facdb5e5529cecff1fe42fc3aaa4cc837d5d",
    importpath = "github.com/shyiko/kubesec",
)

go_repository(
    name = "in_gopkg_yaml_v2",
    commit = "f221b8435cfb71e54062f6c6e99e9ade30b124d5",  # v2.2.4
    importpath = "gopkg.in/yaml.v2",
)

go_repository(
    name = "com_github_spf13_pflag",
    commit = "2e9d26c8c37aae03e3f9d4e90b7116f5accb7cab",  # v1.0.5
    importpath = "github.com/spf13/pflag",
)

go_repository(
    name = "com_github_spf13_cobra",
    commit = "f2b07da1e2c38d5f12845a4f607e2e1018cbb1f5",  # v0.0.5
    importpath = "github.com/spf13/cobra",
)

go_repository(
    name = "com_github_aws_aws_sdk_go",
    commit = "36cc7fd7051ac4707bd56c8774825df9e8de5918",
    importpath = "github.com/aws/aws-sdk-go",
)

go_repository(
    name = "com_github_posener_complete",
    commit = "699ede78373dfb0168f00170591b698042378437",
    importpath = "github.com/posener/complete",
    remote = "https://github.com/shyiko/complete",
    vcs = "git",
)

go_repository(
    name = "org_golang_x_oauth2",
    commit = "e64efc72b421e893cbf63f17ba2221e7d6d0b0f3",
    importpath = "golang.org/x/oauth2",
)

go_repository(
    name = "com_github_hashicorp_go_multierror",
    commit = "886a7fbe3eb1c874d46f623bfa70af45f425b3d1",  # v1.0.0
    importpath = "github.com/hashicorp/go-multierror",
)

go_repository(
    name = "com_github_hashicorp_errwrap",
    commit = "8a6fb523712970c966eefc6b39ed2c5e74880354",  # v1.0.0
    importpath = "github.com/hashicorp/errwrap",
)

go_repository(
    name = "com_google_cloud_go",
    commit = "6daa679260d92196ffca2362d652c924fdcb7a22",  # v0.52.0
    importpath = "cloud.google.com/go",
)

go_repository(
    name = "com_github_inconshreveable_mousetrap",
    commit = "76626ae9c91c4f2a10f34cad8ce83ea42c93bb75",  # v1.0.0
    importpath = "github.com/inconshreveable/mousetrap",
)

go_repository(
    name = "com_github_deckarep_golang_set",
    commit = "cbaa98ba5575e67703b32b4b19f73c91f3c4159e",  # v1.7.1
    importpath = "github.com/deckarep/golang-set",
)

go_repository(
    name = "com_github_go_stack_stack",
    commit = "2fee6af1a9795aafbe0253a0cfbdf668e1fb8a9a",  # v1.8.0
    importpath = "github.com/go-stack/stack",
)

go_repository(
    name = "com_github_rs_cors",
    commit = "db0fe48135e83b5812a5a31be0eea66984b1b521",  # v1.7.0
    importpath = "github.com/rs/cors",
)

go_repository(
    name = "com_github_golang_snappy",
    commit = "2a8bb927dd31d8daada140a5d09578521ce5c36a",  # v0.0.1
    importpath = "github.com/golang/snappy",
)

go_repository(
    name = "com_github_edsrzf_mmap_go",
    commit = "188cc3b666ba704534fa4f96e9e61f21f1e1ba7c",  # v1.0.0
    importpath = "github.com/edsrzf/mmap-go",
)

go_repository(
    name = "com_github_pkg_errors",
    commit = "614d223910a179a466c1767a985424175c39b465",  # v0.9.1
    importpath = "github.com/pkg/errors",
)

go_repository(
    name = "in_gopkg_natefinch_npipe_v2",
    commit = "c1b8fa8bdccecb0b8db834ee0b92fdbcfa606dd6",
    importpath = "gopkg.in/natefinch/npipe.v2",
)

go_repository(
    name = "com_github_prestonvanloon_go_recaptcha",
    commit = "0834cef6e8bd3a7ebdb3ac7def9440ee47d501a4",
    importpath = "github.com/prestonvanloon/go-recaptcha",
)

go_repository(
    name = "com_github_phoreproject_bls",
    commit = "da95d4798b09e9f45a29dc53124b2a0b4c1dfc13",
    importpath = "github.com/phoreproject/bls",
)

go_repository(
    name = "com_github_multiformats_go_base32",
    commit = "a9c2755c3d1672dbe6a7e4a5d182169fa30b6a8e",  # v0.0.3
    importpath = "github.com/multiformats/go-base32",
)

go_repository(
    name = "org_golang_x_xerrors",
    commit = "a5947ffaace3e882f334c1750858b4a6a7e52422",
    importpath = "golang.org/x/xerrors",
)

go_repository(
    name = "com_github_grpc_ecosystem_go_grpc_middleware",
    commit = "dd15ed025b6054e5253963e355991f3070d4e593",  # v1.1.0
    importpath = "github.com/grpc-ecosystem/go-grpc-middleware",
)

go_repository(
    name = "com_github_apache_thrift",
    commit = "cecee50308fc7e6f77f55b3fd906c1c6c471fa2f",  # v0.13.0
    importpath = "github.com/apache/thrift",
)

go_repository(
    name = "com_github_grpc_ecosystem_go_grpc_prometheus",
    commit = "c225b8c3b01faf2899099b768856a9e916e5087b",  # v1.2.0
    importpath = "github.com/grpc-ecosystem/go-grpc-prometheus",
)

go_repository(
    name = "com_github_libp2p_go_libp2p_connmgr",
    commit = "273839464339f1885413b385feee35301c5cb76f",  # v0.2.1
    importpath = "github.com/libp2p/go-libp2p-connmgr",
)

go_repository(
    name = "com_github_joonix_log",
    commit = "13fe31bbdd7a6f706b9114e188cdb53856be4d64",
    importpath = "github.com/joonix/log",
)

go_repository(
    name = "grpc_ecosystem_grpc_gateway",
    importpath = "github.com/grpc-ecosystem/grpc-gateway",
    sum = "h1:IOPK2xMPP3aV6/NPt4jt//ELFo3Vv8sDVD8j3+tleDU=",
    version = "v1.14.4",
)

go_repository(
    name = "com_github_ghodss_yaml",
    commit = "0ca9ea5df5451ffdf184b4428c902747c2c11cd7",  # v1.0.0
    importpath = "github.com/ghodss/yaml",
)

go_repository(
    name = "org_uber_go_automaxprocs",
    commit = "946a8391268aea0a60a86403988ff3ab4b604a83",  # v1.2.0
    importpath = "go.uber.org/automaxprocs",
)

go_repository(
    name = "com_github_libp2p_go_libp2p_core",
    build_file_proto_mode = "disable_global",
    commit = "f7f724862d85ec9f9ee7c58b0f79836abdee8cd9",  # v0.3.0
    importpath = "github.com/libp2p/go-libp2p-core",
)

go_repository(
    name = "com_github_libp2p_go_libp2p_testing",
    commit = "82713a62880a5fe72d438bd58d737f0d3c4b7f36",  # v0.1.1
    importpath = "github.com/libp2p/go-libp2p-testing",
)

go_repository(
    name = "com_github_libp2p_go_libp2p_yamux",
    commit = "a61e80cb5770aa0d9b1bafe94da1278f58baa2c5",  # v0.2.1
    importpath = "github.com/libp2p/go-libp2p-yamux",
)

go_repository(
    name = "com_github_libp2p_go_libp2p_mplex",
    commit = "811729f15f0af13fe3f0d9e410c22f6a4bc5c686",  # v0.2.1
    importpath = "github.com/libp2p/go-libp2p-mplex",
)

go_repository(
    name = "com_github_libp2p_go_stream_muxer_multistream",
    commit = "2439b02deee2de8bb1fe24473d3d8333008a714a",  # v0.2.0
    importpath = "github.com/libp2p/go-stream-muxer-multistream",
)

go_repository(
    name = "com_github_multiformats_go_multiaddr_fmt",
    commit = "113ed87ed03cfff94f29fd95236be3ccd933fd36",  # v0.1.0
    importpath = "github.com/multiformats/go-multiaddr-fmt",
)

go_repository(
    name = "com_github_multiformats_go_varint",
    commit = "0aa688902217dff2cba0f678c7e4a0f547b4983e",
    importpath = "github.com/multiformats/go-varint",
)

go_repository(
    name = "com_github_libp2p_go_yamux",
    commit = "663972181d409e7263040f0b668462f87c85e1bd",  # v1.2.3
    importpath = "github.com/libp2p/go-yamux",
)

go_repository(
    name = "com_github_libp2p_go_nat",
    commit = "4b355d438085545df006ad9349686f30d8d37a27",  # v0.0.4
    importpath = "github.com/libp2p/go-nat",
)

go_repository(
    name = "com_github_koron_go_ssdp",
    commit = "4a0ed625a78b6858dc8d3a55fb7728968b712122",
    importpath = "github.com/koron/go-ssdp",
)

go_repository(
    name = "com_github_libp2p_go_eventbus",
    commit = "d34a18eba211bd65b32a4a7a06390fc441257cbd",  # v0.1.0
    importpath = "github.com/libp2p/go-eventbus",
)

go_repository(
    name = "in_gopkg_d4l3k_messagediff_v1",
    commit = "29f32d820d112dbd66e58492a6ffb7cc3106312b",  # v1.2.1
    importpath = "gopkg.in/d4l3k/messagediff.v1",
)

go_repository(
    name = "com_github_prysmaticlabs_go_bitfield",
    commit = "62c2aee7166951c456888f92237aee4303ba1b9d",
    importpath = "github.com/prysmaticlabs/go-bitfield",
)

load("@com_github_prysmaticlabs_go_ssz//:deps.bzl", "go_ssz_dependencies")

go_ssz_dependencies()

go_repository(
    name = "org_golang_google_grpc",
    build_file_proto_mode = "disable",
    importpath = "google.golang.org/grpc",
    sum = "h1:zvIju4sqAGvwKspUQOhwnpcqSbzi7/H6QomNNjTL4sk=",
    version = "v1.27.1",
)

go_repository(
    name = "org_golang_x_net",
    commit = "da137c7871d730100384dbcf36e6f8fa493aef5b",
    importpath = "golang.org/x/net",
)

go_repository(
    name = "org_golang_x_text",
    commit = "342b2e1fbaa52c93f31447ad2c6abc048c63e475",  # v0.3.2
    importpath = "golang.org/x/text",
)

go_repository(
    name = "com_github_golang_glog",
    commit = "23def4e6c14b4da8ac2ed8007337bc5eb5007998",
    importpath = "github.com/golang/glog",
)

go_repository(
    name = "org_golang_x_time",
    commit = "9d24e82272b4f38b78bc8cff74fa936d31ccd8ef",
    importpath = "golang.org/x/time",
)

go_repository(
    name = "com_github_googleapis_gnostic",
    commit = "896953e6749863beec38e27029c804e88c3144b8",  # v0.4.1
    importpath = "github.com/googleapis/gnostic",
)

go_repository(
    name = "in_gopkg_inf_v0",
    commit = "d2d2541c53f18d2a059457998ce2876cc8e67cbf",  # v0.9.1
    importpath = "gopkg.in/inf.v0",
)

go_repository(
    name = "com_github_davecgh_go_spew",
    commit = "8991bc29aa16c548c550c7ff78260e27b9ab7c73",  # v1.1.1
    importpath = "github.com/davecgh/go-spew",
)

go_repository(
    name = "io_k8s_sigs_yaml",
    commit = "fd68e9863619f6ec2fdd8625fe1f02e7c877e480",  # v1.1.0
    importpath = "sigs.k8s.io/yaml",
)

go_repository(
    name = "com_github_google_go_cmp",
    commit = "5a6f75716e1203a923a78c9efb94089d857df0f6",  # v0.4.0
    importpath = "github.com/google/go-cmp",
)

go_repository(
    name = "com_github_modern_go_reflect2",
    commit = "94122c33edd36123c84d5368cfb2b69df93a0ec8",  # v1.0.1
    importpath = "github.com/modern-go/reflect2",
)

go_repository(
    name = "com_github_json_iterator_go",
    commit = "4f2e55fcf87ba29ab80379002316db67620ff622",
    importpath = "github.com/json-iterator/go",
    remote = "https://github.com/prestonvanloon/go",
    vcs = "git",
)

go_repository(
    name = "com_github_modern_go_concurrent",
    commit = "bacd9c7ef1dd9b15be4a9909b8ac7a4e313eec94",
    importpath = "github.com/modern-go/concurrent",
)

go_repository(
    name = "io_k8s_utils",
    commit = "3dccf664f023863740c508fb4284e49742bedfa4",
    importpath = "k8s.io/utils",
)

go_repository(
    name = "com_github_patrickmn_go_cache",
    commit = "46f407853014144407b6c2ec7ccc76bf67958d93",
    importpath = "github.com/patrickmn/go-cache",
)

go_repository(
    name = "com_github_prysmaticlabs_ethereumapis",
<<<<<<< HEAD
    commit = "ce33f6e688a57c8de257f21e05fe919d1e41b1ec",
=======
    commit = "df460bd3d84be4ff3df0658395c7dc9d2a7e7b3d",
>>>>>>> ef4dead3
    importpath = "github.com/prysmaticlabs/ethereumapis",
)

go_repository(
    name = "com_github_cloudflare_roughtime",
    importpath = "github.com/cloudflare/roughtime",
    sum = "h1:jeSxE3fepJdhASERvBHI6RFkMhISv6Ir2JUybYLIVXs=",
    version = "v0.0.0-20200205191924-a69ef1dab727",
)

go_repository(
    name = "com_googlesource_roughtime_roughtime_git",
    build_file_generation = "on",
    commit = "51f6971f5f06ec101e5fbcabe5a49477708540f3",
    importpath = "roughtime.googlesource.com/roughtime.git",
)

go_repository(
    name = "com_github_paulbellamy_ratecounter",
    commit = "524851a93235ac051e3540563ed7909357fe24ab",  # v0.2.0
    importpath = "github.com/paulbellamy/ratecounter",
)

go_repository(
    name = "com_github_mattn_go_runewidth",
    importpath = "github.com/mattn/go-runewidth",
    sum = "h1:2BvfKmzob6Bmd4YsL0zygOqfdFnK7GR4QL06Do4/p7Y=",
    version = "v0.0.4",
)

go_repository(
    name = "com_github_minio_highwayhash",
    importpath = "github.com/minio/highwayhash",
    sum = "h1:iMSDhgUILCr0TNm8LWlSjF8N0ZIj2qbO8WHp6Q/J2BA=",
    version = "v1.0.0",
)

go_repository(
    name = "org_golang_x_exp",
    importpath = "golang.org/x/exp",
    sum = "h1:n9HxLrNxWWtEb1cA950nuEEj3QnKbtsCJ6KjcgisNUs=",
    version = "v0.0.0-20191002040644-a1355ae1e2c3",
)

go_repository(
    name = "in_gopkg_confluentinc_confluent_kafka_go_v1",
    importpath = "gopkg.in/confluentinc/confluent-kafka-go.v1",
    patch_args = ["-p1"],
    patches = ["//third_party:in_gopkg_confluentinc_confluent_kafka_go_v1.patch"],
    sum = "h1:roy97m/3wj9/o8OuU3sZ5wildk30ep38k2x8nhNbKrI=",
    version = "v1.1.0",
)

go_repository(
    name = "com_github_naoina_toml",
    importpath = "github.com/naoina/toml",
    sum = "h1:PT/lllxVVN0gzzSqSlHEmP8MJB4MY2U7STGxiouV4X8=",
    version = "v0.1.1",
)

go_repository(
    name = "com_github_elastic_gosigar",
    importpath = "github.com/elastic/gosigar",
    sum = "h1:GzPQ+78RaAb4J63unidA/JavQRKrB6s8IOzN6Ib59jo=",
    version = "v0.10.5",
)

go_repository(
    name = "com_github_naoina_go_stringutil",
    importpath = "github.com/naoina/go-stringutil",
    sum = "h1:rCUeRUHjBjGTSHl0VC00jUPLz8/F9dDzYI70Hzifhks=",
    version = "v0.1.0",
)

go_repository(
    name = "com_github_influxdata_influxdb",
    importpath = "github.com/influxdata/influxdb",
    sum = "h1:uSeBTNO4rBkbp1Be5FKRsAmglM9nlx25TzVQRQt1An4=",
    version = "v1.7.9",
)

go_repository(
    name = "com_github_robertkrimen_otto",
    importpath = "github.com/robertkrimen/otto",
    sum = "h1:1VUlQbCfkoSGv7qP7Y+ro3ap1P1pPZxgdGVqiTVy5C4=",
    version = "v0.0.0-20180617131154-15f95af6e78d",
)

go_repository(
    name = "com_github_peterh_liner",
    importpath = "github.com/peterh/liner",
    sum = "h1:f+aAedNJA6uk7+6rXsYBnhdo4Xux7ESLe+kcuVUF5os=",
    version = "v1.1.0",
)

go_repository(
    name = "com_github_graph_gophers_graphql_go",
    importpath = "github.com/graph-gophers/graphql-go",
    sum = "h1:HwRCZlPXN00r58jaIPE11HXn7EvhheQrE+Cxw0vkrH0=",
    version = "v0.0.0-20191031232829-adde0d0f76a3",
)

go_repository(
    name = "com_github_rjeczalik_notify",
    importpath = "github.com/rjeczalik/notify",
    sum = "h1:MiTWrPj55mNDHEiIX5YUSKefw/+lCQVoAFmD6oQm5w8=",
    version = "v0.9.2",
)

go_repository(
    name = "com_github_mohae_deepcopy",
    importpath = "github.com/mohae/deepcopy",
    sum = "h1:RWengNIwukTxcDr9M+97sNutRR1RKhG96O6jWumTTnw=",
    version = "v0.0.0-20170929034955-c48cc78d4826",
)

go_repository(
    name = "in_gopkg_olebedev_go_duktape_v3",
    importpath = "gopkg.in/olebedev/go-duktape.v3",
    sum = "h1:uuol9OUzSvZntY1v963NAbVd7A+PHLMz1FlCe3Lorcs=",
    version = "v3.0.0-20190709231704-1e4459ed25ff",
)

go_repository(
    name = "in_gopkg_sourcemap_v1",
    importpath = "gopkg.in/sourcemap.v1",
    sum = "h1:inv58fC9f9J3TK2Y2R1NPntXEn3/wjWHkonhIUODNTI=",
    version = "v1.0.5",
)

go_repository(
    name = "com_github_fatih_color",
    importpath = "github.com/fatih/color",
    sum = "h1:DkWD4oS2D8LGGgTQ6IvwJJXSL5Vp2ffcQg58nFV38Ys=",
    version = "v1.7.0",
)

go_repository(
    name = "com_github_protolambda_zssz",
    commit = "632f11e5e281660402bd0ac58f76090f3503def0",
    importpath = "github.com/protolambda/zssz",
)

go_repository(
    name = "com_github_googleapis_gnostic",
    commit = "25d8b0b6698593f520d9d8dc5a88e6b16ca9ecc0",
    importpath = "github.com/googleapis/gnostic",
)

go_repository(
    name = "com_github_googleapis_gax_go_v2",
    importpath = "github.com/googleapis/gax-go/v2",
    sum = "h1:sjZBwGj9Jlw33ImPtvFviGYvseOtDM7hkSKB7+Tv3SM=",
    version = "v2.0.5",
)

go_repository(
    name = "com_github_golang_groupcache",
    importpath = "github.com/golang/groupcache",
    sum = "h1:uHTyIjqVhYRhLbJ8nIiOJHkEZZ+5YoOsAbD3sk82NiE=",
    version = "v0.0.0-20191027212112-611e8accdfc9",
)

go_repository(
    name = "com_github_uber_jaeger_client_go",
    importpath = "github.com/uber/jaeger-client-go",
    sum = "h1:HgqpYBng0n7tLJIlyT4kPCIv5XgCsF+kai1NnnrJzEU=",
    version = "v2.20.1+incompatible",
)

go_repository(
    name = "com_github_dgraph_io_ristretto",
    commit = "99d1bbbf28e64530eb246be0568fc7709a35ebdd",  # v0.0.1
    importpath = "github.com/dgraph-io/ristretto",
)

go_repository(
    name = "com_github_cespare_xxhash",
    commit = "d7df74196a9e781ede915320c11c378c1b2f3a1f",
    importpath = "github.com/cespare/xxhash",
)

go_repository(
    name = "com_github_ipfs_go_detect_race",
    importpath = "github.com/ipfs/go-detect-race",
    sum = "h1:qX/xay2W3E4Q1U7d9lNs1sU9nvguX0a7319XbyQ6cOk=",
    version = "v0.0.1",
)

go_repository(
    name = "com_github_kevinms_leakybucket_go",
    importpath = "github.com/kevinms/leakybucket-go",
    sum = "h1:oq6BiN7v0MfWCRcJAxSV+hesVMAAV8COrQbTjYNnso4=",
    version = "v0.0.0-20190611015032-8a3d0352aa79",
)

go_repository(
    name = "com_github_wealdtech_go_eth2_wallet",
    importpath = "github.com/wealdtech/go-eth2-wallet",
    sum = "h1:Hna/w4EKBJIs86VprIq7ez063A6kwk31d/O3Gs+MpYc=",
    version = "v1.9.3",
)

go_repository(
    name = "com_github_wealdtech_go_eth2_wallet_hd_v2",
    importpath = "github.com/wealdtech/go-eth2-wallet-hd/v2",
    sum = "h1:kiCvdexK3zRC2GwZHSHq+hS+irVNtMs5pNADyumeeRM=",
    version = "v2.0.1",
)

go_repository(
    name = "com_github_wealdtech_go_eth2_wallet_nd_v2",
    importpath = "github.com/wealdtech/go-eth2-wallet-nd/v2",
    sum = "h1:4lB6GY5oHQn5xwn/Sxm1e9SeVCaxa7q/0hqXUQYUNwU=",
    version = "v2.0.1",
)

go_repository(
    name = "com_github_wealdtech_go_eth2_wallet_store_filesystem",
    importpath = "github.com/wealdtech/go-eth2-wallet-store-filesystem",
    sum = "h1:Lc6wVTjIYeD+2hLAIzq1SugTWR527vEX4tEr5v3zxJc=",
    version = "v1.7.2",
)

go_repository(
    name = "com_github_wealdtech_go_eth2_wallet_store_s3",
    importpath = "github.com/wealdtech/go-eth2-wallet-store-s3",
    sum = "h1:xzyQDxbe5nr7xG0ByevTV2S8qkeOZvvjp+leBJcpxXQ=",
    version = "v1.6.2",
)

go_repository(
    name = "com_github_wealdtech_go_eth2_wallet_encryptor_keystorev4",
    importpath = "github.com/wealdtech/go-eth2-wallet-encryptor-keystorev4",
    sum = "h1:IcpS4VpXhYz+TVupB5n6C6IQzaKwG+Rc8nvgCa/da4c=",
    version = "v1.0.0",
)

go_repository(
    name = "com_github_wealdtech_go_eth2_wallet_types_v2",
    importpath = "github.com/wealdtech/go-eth2-wallet-types/v2",
    sum = "h1:Ct3RrNJTapBiG2GxVl53Kfgy96f0GEUV7bediTu91u8=",
    version = "v2.0.1",
)

go_repository(
    name = "com_github_wealdtech_go_eth2_types_v2",
    build_directives = [
        "gazelle:resolve go github.com/herumi/bls-eth-go-binary/bls @herumi_bls_eth_go_binary//:go_default_library",
    ],
    importpath = "github.com/wealdtech/go-eth2-types/v2",
    sum = "h1:qfmgaCBkH2N11LHCXsRWYz7OOxc+1QXrKHlS9yDnFsw=",
    version = "v2.3.0",
)

go_repository(
    name = "com_github_wealdtech_go_eth2_util",
    importpath = "github.com/wealdtech/go-eth2-util",
    sum = "h1:MyM16V7Qhd9q2ZaRa0WteBg2bWb8UplIKjZr8aeBZP0=",
    version = "v1.1.4",
)

go_repository(
    name = "com_github_wealdtech_go_ecodec",
    importpath = "github.com/wealdtech/go-ecodec",
    sum = "h1:yggrTSckcPJRaxxOxQF7FPm21kgE8WA6+f5jdq5Kr8o=",
    version = "v1.1.0",
)

go_repository(
    name = "com_github_wealdtech_go_bytesutil",
    importpath = "github.com/wealdtech/go-bytesutil",
    sum = "h1:ocEg3Ke2GkZ4vQw5lp46rmO+pfqCCTgq35gqOy8JKVc=",
    version = "v1.1.1",
)

go_repository(
    name = "com_github_wealdtech_go_indexer",
    importpath = "github.com/wealdtech/go-indexer",
    sum = "h1:/S4rfWQbSOnnYmwnvuTVatDibZ8o1s9bmTCHO16XINg=",
    version = "v1.0.0",
)

go_repository(
    name = "com_github_shibukawa_configdir",
    commit = "e180dbdc8da04c4fa04272e875ce64949f38bd3e",
    importpath = "github.com/shibukawa/configdir",
)

go_repository(
    name = "com_github_libp2p_go_libp2p_noise",
    importpath = "github.com/libp2p/go-libp2p-noise",
    sum = "h1:J1gHJRNFEk7NdiaPQQqAvxEy+7hhCsVv3uzduWybmqY=",
    version = "v0.0.0-20200302201340-8c54356e12c9",
)

go_repository(
    name = "com_github_ferranbt_fastssz",
    commit = "06015a5d84f9e4eefe2c21377ca678fa8f1a1b09",
    importpath = "github.com/ferranbt/fastssz",
    nofuzz = True,
)

http_archive(
    name = "sszgen",  # Hack because we don't want to build this binary with libfuzzer, but need it to build.
    build_file_content = """
load("@io_bazel_rules_go//go:def.bzl", "go_library", "go_binary")

go_library(
    name = "go_default_library",
    srcs = [
        "sszgen/main.go",
        "sszgen/marshal.go",
        "sszgen/size.go",
        "sszgen/unmarshal.go",
    ],
    importpath = "github.com/ferranbt/fastssz/sszgen",
    visibility = ["//visibility:private"],
)

go_binary(
    name = "sszgen",
    embed = [":go_default_library"],
    visibility = ["//visibility:public"],
)
    """,
    strip_prefix = "fastssz-06015a5d84f9e4eefe2c21377ca678fa8f1a1b09",
    urls = ["https://github.com/ferranbt/fastssz/archive/06015a5d84f9e4eefe2c21377ca678fa8f1a1b09.tar.gz"],
)

go_repository(
    name = "com_github_burntsushi_toml",
    importpath = "github.com/BurntSushi/toml",
    sum = "h1:WXkYYl6Yr3qBf1K79EBnL4mak0OimBfB0XUf9Vl28OQ=",
    version = "v0.3.1",
)

go_repository(
    name = "com_github_cpuguy83_go_md2man_v2",
    importpath = "github.com/cpuguy83/go-md2man/v2",
    sum = "h1:EoUDS0afbrsXAZ9YQ9jdu/mZ2sXgT1/2yyNng4PGlyM=",
    version = "v2.0.0",
)

go_repository(
    name = "com_github_russross_blackfriday_v2",
    importpath = "github.com/russross/blackfriday/v2",
    sum = "h1:lPqVAte+HuHNfhJ/0LC98ESWRz8afy9tM/0RK8m9o+Q=",
    version = "v2.0.1",
)

go_repository(
    name = "com_github_shurcool_sanitized_anchor_name",
    importpath = "github.com/shurcooL/sanitized_anchor_name",
    sum = "h1:PdmoCO6wvbs+7yrJyMORt4/BmY5IYyJwS/kOiWx8mHo=",
    version = "v1.0.0",
)

go_repository(
    name = "in_gopkg_urfave_cli_v2",
    importpath = "gopkg.in/urfave/cli.v2",
    sum = "h1:OvXt/p4cdwNl+mwcWMq/AxaKFkhdxcjx+tx+qf4EOvY=",
    version = "v2.0.0-20190806201727-b62605953717",
)

go_repository(
    name = "in_gopkg_urfave_cli_v1",
    importpath = "gopkg.in/urfave/cli.v1",
    sum = "h1:NdAVW6RYxDif9DhDHaAortIu956m2c0v+09AZBPTbE0=",
    version = "v1.20.0",
)

go_repository(
    name = "com_github_wealdtech_eth2_signer_api",
    build_file_proto_mode = "disable_global",
    importpath = "github.com/wealdtech/eth2-signer-api",
    sum = "h1:Fs0GfrdhboBKW7zaMvIvUHJaOB1ibpAmRG3lkB53in4=",
    version = "v1.3.0",
)

go_repository(
    name = "com_github_prysmaticlabs_prombbolt",
    importpath = "github.com/prysmaticlabs/prombbolt",
    sum = "h1:bVD46NhbqEE6bsIqj42TCS3ELUdumti3WfAw9DXNtkg=",
    version = "v0.0.0-20200324184628-09789ef63796",
)

load("@com_github_prysmaticlabs_prombbolt//:repositories.bzl", "prombbolt_dependencies")

prombbolt_dependencies()

go_repository(
    name = "com_github_ianlancetaylor_cgosymbolizer",
    importpath = "github.com/ianlancetaylor/cgosymbolizer",
    sum = "h1:GWsU1WjSE2rtvyTYGcndqmPPkQkBNV7pEuZdnGtwtu4=",
    version = "v0.0.0-20200321040036-d43e30eacb43",
)

go_repository(
    name = "org_golang_x_mod",
    importpath = "golang.org/x/mod",
    sum = "h1:KU7oHjnv3XNWfa5COkzUifxZmxp1TyI7ImMXqFxLwvQ=",
    version = "v0.2.0",
)

go_repository(
    name = "com_github_golang_gddo",
    commit = "3c2cc9a6329d9842b3bbdaf307a8110d740cf94c",
    importpath = "github.com/golang/gddo",
)<|MERGE_RESOLUTION|>--- conflicted
+++ resolved
@@ -1333,11 +1333,7 @@
 
 go_repository(
     name = "com_github_prysmaticlabs_ethereumapis",
-<<<<<<< HEAD
-    commit = "ce33f6e688a57c8de257f21e05fe919d1e41b1ec",
-=======
     commit = "df460bd3d84be4ff3df0658395c7dc9d2a7e7b3d",
->>>>>>> ef4dead3
     importpath = "github.com/prysmaticlabs/ethereumapis",
 )
 
