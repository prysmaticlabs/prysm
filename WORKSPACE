workspace(name = "prysm")

load("@bazel_tools//tools/build_defs/repo:http.bzl", "http_archive")
load("@bazel_tools//tools/build_defs/repo:git.bzl", "git_repository")

http_archive(
    name = "bazel_skylib",
    sha256 = "2ea8a5ed2b448baf4a6855d3ce049c4c452a6470b1efd1504fdb7c1c134d220a",
    strip_prefix = "bazel-skylib-0.8.0",
    url = "https://github.com/bazelbuild/bazel-skylib/archive/0.8.0.tar.gz",
)

http_archive(
    name = "bazel_gazelle",
    sha256 = "86c6d481b3f7aedc1d60c1c211c6f76da282ae197c3b3160f54bd3a8f847896f",
    urls = [
        "https://storage.googleapis.com/bazel-mirror/github.com/bazelbuild/bazel-gazelle/releases/download/v0.19.1/bazel-gazelle-v0.19.1.tar.gz",
        "https://github.com/bazelbuild/bazel-gazelle/releases/download/v0.19.1/bazel-gazelle-v0.19.1.tar.gz",
    ],
)

http_archive(
    name = "com_github_atlassian_bazel_tools",
    sha256 = "60821f298a7399450b51b9020394904bbad477c18718d2ad6c789f231e5b8b45",
    strip_prefix = "bazel-tools-a2138311856f55add11cd7009a5abc8d4fd6f163",
    urls = ["https://github.com/atlassian/bazel-tools/archive/a2138311856f55add11cd7009a5abc8d4fd6f163.tar.gz"],
)

http_archive(
    name = "io_bazel_rules_docker",
    #    sha256 = "9ff889216e28c918811b77999257d4ac001c26c1f7c7fb17a79bc28abf74182e",
    strip_prefix = "rules_docker-0.12.1",
    url = "https://github.com/bazelbuild/rules_docker/archive/v0.12.1.tar.gz",
)

http_archive(
    name = "io_bazel_rules_go",
    sha256 = "e88471aea3a3a4f19ec1310a55ba94772d087e9ce46e41ae38ecebe17935de7b",
    urls = [
        "https://storage.googleapis.com/bazel-mirror/github.com/bazelbuild/rules_go/releases/download/v0.20.3/rules_go-v0.20.3.tar.gz",
        "https://github.com/bazelbuild/rules_go/releases/download/v0.20.3/rules_go-v0.20.3.tar.gz",
    ],
)

http_archive(
    name = "build_bazel_rules_nodejs",
    sha256 = "0942d188f4d0de6ddb743b9f6642a26ce1ad89f09c0035a9a5ca5ba9615c96aa",
    urls = ["https://github.com/bazelbuild/rules_nodejs/releases/download/0.38.1/rules_nodejs-0.38.1.tar.gz"],
)

git_repository(
    name = "graknlabs_bazel_distribution",
    commit = "962f3a7e56942430c0ec120c24f9e9f2a9c2ce1a",
    remote = "https://github.com/graknlabs/bazel-distribution",
    shallow_since = "1563544980 +0300",
)

# Override default import in rules_go with special patch until
# https://github.com/gogo/protobuf/pull/582 is merged.
git_repository(
    name = "com_github_gogo_protobuf",
    # v1.3.0 (latest) as of 2019-10-05
    commit = "0ca988a254f991240804bf9821f3450d87ccbb1b",
    patch_args = ["-p1"],
    patches = [
        "@io_bazel_rules_go//third_party:com_github_gogo_protobuf-gazelle.patch",
        "//third_party:com_github_gogo_protobuf-equal.patch",
    ],
    remote = "https://github.com/gogo/protobuf",
    shallow_since = "1567336231 +0200",
    # gazelle args: -go_prefix github.com/gogo/protobuf -proto legacy
)

load(
    "@io_bazel_rules_docker//repositories:repositories.bzl",
    container_repositories = "repositories",
)

container_repositories()

load("@io_bazel_rules_go//go:deps.bzl", "go_register_toolchains", "go_rules_dependencies")

go_rules_dependencies()

go_register_toolchains(nogo = "@//:nogo")

load("@bazel_gazelle//:deps.bzl", "gazelle_dependencies", "go_repository")

gazelle_dependencies()

load("@com_github_atlassian_bazel_tools//gometalinter:deps.bzl", "gometalinter_dependencies")

gometalinter_dependencies()

load(
    "@io_bazel_rules_docker//go:image.bzl",
    _go_image_repos = "repositories",
)

_go_image_repos()

# Golang images
# This is using gcr.io/distroless/base
load(
    "@io_bazel_rules_docker//go:image.bzl",
    _go_image_repos = "repositories",
)

_go_image_repos()

# CC images
# This is using gcr.io/distroless/base
load(
    "@io_bazel_rules_docker//cc:image.bzl",
    _cc_image_repos = "repositories",
)

_cc_image_repos()

http_archive(
    name = "prysm_testnet_site",
    build_file_content = """
proto_library(
  name = "faucet_proto",
  srcs = ["src/proto/faucet.proto"],
  visibility = ["//visibility:public"],
)""",
    sha256 = "1184e44a7a9b8b172e68e82c02cc3b15a80122340e05a92bd1edeafe5e68debe",
    strip_prefix = "prysm-testnet-site-ec6a4a4e421bf4445845969167d06e93ee8d7acc",
    url = "https://github.com/prestonvanloon/prysm-testnet-site/archive/ec6a4a4e421bf4445845969167d06e93ee8d7acc.tar.gz",
)

http_archive(
    name = "io_kubernetes_build",
    sha256 = "5ab110312cd7665a1940ba0523b67b9fbb6053beb9dd4e147643867bebd7e809",
    strip_prefix = "repo-infra-db6ceb5f992254db76af7c25db2edc5469b5ea82",
    url = "https://github.com/kubernetes/repo-infra/archive/db6ceb5f992254db76af7c25db2edc5469b5ea82.tar.gz",
)

http_archive(
    name = "eth2_spec_tests_general",
    build_file_content = """
filegroup(
    name = "test_data",
    srcs = glob([
        "**/*.ssz",
        "**/*.yaml",
    ]),
    visibility = ["//visibility:public"],
)
    """,
    sha256 = "72c6ee3c20d19736b1203f364a6eb0ddee2c173073e20bee2beccd288fdc42be",
    url = "https://github.com/ethereum/eth2.0-spec-tests/releases/download/v0.9.4/general.tar.gz",
)

http_archive(
    name = "eth2_spec_tests_minimal",
    build_file_content = """
filegroup(
    name = "test_data",
    srcs = glob([
        "**/*.ssz",
        "**/*.yaml",
    ]),
    visibility = ["//visibility:public"],
)
    """,
    sha256 = "a3cc860a3679f6f62ee57b65677a9b48a65fdebb151cdcbf50f23852632845ef",
    url = "https://github.com/ethereum/eth2.0-spec-tests/releases/download/v0.9.4/minimal.tar.gz",
)

http_archive(
    name = "eth2_spec_tests_mainnet",
    build_file_content = """
filegroup(
    name = "test_data",
    srcs = glob([
        "**/*.ssz",
        "**/*.yaml",
    ]),
    visibility = ["//visibility:public"],
)
    """,
    sha256 = "8fc1b6220973ca30fa4ddc4ed24d66b1719abadca8bedb5e06c3bd9bc0df28e9",
    url = "https://github.com/ethereum/eth2.0-spec-tests/releases/download/v0.9.4/mainnet.tar.gz",
)

http_archive(
    name = "com_github_bazelbuild_buildtools",
    sha256 = "b5d7dbc6832f11b6468328a376de05959a1a9e4e9f5622499d3bab509c26b46a",
    strip_prefix = "buildtools-bf564b4925ab5876a3f64d8b90fab7f769013d42",
    url = "https://github.com/bazelbuild/buildtools/archive/bf564b4925ab5876a3f64d8b90fab7f769013d42.zip",
)

http_archive(
    name = "com_github_herumi_bls_eth_go_binary",
    sha256 = "15a41ddb0bf7d142ebffae68337f19c16e747676cb56794c5d80dbe388ce004c",
    strip_prefix = "bls-go-binary-ac038c7cb6d3185c4a46f3bca0c99ebf7b191e16",
    url = "https://github.com/nisdas/bls-go-binary/archive/ac038c7cb6d3185c4a46f3bca0c99ebf7b191e16.zip",
)

load("@com_github_bazelbuild_buildtools//buildifier:deps.bzl", "buildifier_dependencies")

buildifier_dependencies()

go_repository(
    name = "com_github_golang_mock",
    commit = "d74b93584564161b2de771089ee697f07d8bd5b5",  # v1.3.1
    importpath = "github.com/golang/mock",
)

git_repository(
    name = "com_google_protobuf",
    commit = "d09d649aea36f02c03f8396ba39a8d4db8a607e4",
    remote = "https://github.com/protocolbuffers/protobuf",
    shallow_since = "1558721209 -0700",
)

load("@com_google_protobuf//:protobuf_deps.bzl", "protobuf_deps")

protobuf_deps()

# Group the sources of the library so that CMake rule have access to it
all_content = """filegroup(name = "all", srcs = glob(["**"]), visibility = ["//visibility:public"])"""

http_archive(
    name = "rules_foreign_cc",
    strip_prefix = "rules_foreign_cc-master",
    url = "https://github.com/bazelbuild/rules_foreign_cc/archive/master.zip",
)

load("@rules_foreign_cc//:workspace_definitions.bzl", "rules_foreign_cc_dependencies")

rules_foreign_cc_dependencies([
    "@prysm//:built_cmake_toolchain",
])

http_archive(
    name = "librdkafka",
    build_file_content = all_content,
    strip_prefix = "librdkafka-1.2.1",
    urls = ["https://github.com/edenhill/librdkafka/archive/v1.2.1.tar.gz"],
)

# External dependencies

go_repository(
    name = "com_github_ethereum_go_ethereum",
    commit = "40beaeef26d5a2a0918dec2b960c2556c71a90a0",
    importpath = "github.com/ethereum/go-ethereum",
    # Note: go-ethereum is not bazel-friendly with regards to cgo. We have a
    # a fork that has resolved these issues by disabling HID/USB support and
    # some manual fixes for c imports in the crypto package. This is forked
    # branch should be updated from time to time with the latest go-ethereum
    # code.
    remote = "https://github.com/prysmaticlabs/bazel-go-ethereum",
    vcs = "git",
)

go_repository(
    name = "com_github_prysmaticlabs_go_ssz",
    commit = "e24db4d9e9637cf88ee9e4a779e339a1686a84ee",
    importpath = "github.com/prysmaticlabs/go-ssz",
)

go_repository(
    name = "com_github_urfave_cli",
    commit = "e6cf83ec39f6e1158ced1927d4ed14578fda8edb",  # v1.21.0
    importpath = "github.com/urfave/cli",
)

go_repository(
    name = "com_github_go_yaml_yaml",
    commit = "f221b8435cfb71e54062f6c6e99e9ade30b124d5",  # v2.2.4
    importpath = "github.com/go-yaml/yaml",
)

go_repository(
    name = "com_github_x_cray_logrus_prefixed_formatter",
    commit = "bb2702d423886830dee131692131d35648c382e2",  # v0.5.2
    importpath = "github.com/x-cray/logrus-prefixed-formatter",
)

go_repository(
    name = "com_github_mgutz_ansi",
    commit = "9520e82c474b0a04dd04f8a40959027271bab992",
    importpath = "github.com/mgutz/ansi",
)

go_repository(
    name = "com_github_fjl_memsize",
    commit = "2a09253e352a56f419bd88effab0483f52da4c7d",
    importpath = "github.com/fjl/memsize",
)

go_repository(
    name = "com_github_libp2p_go_libp2p",
    commit = "c1687281a5c19b61ee5e0dc07fad15697c3bde94",  # v0.4.0
    importpath = "github.com/libp2p/go-libp2p",
)

go_repository(
    name = "com_github_libp2p_go_libp2p_peer",
    commit = "62676d8fb785a8fc279878cbe8e03b878f005910",  # v0.2.0
    importpath = "github.com/libp2p/go-libp2p-peer",
)

go_repository(
    name = "com_github_libp2p_go_libp2p_crypto",
    build_file_proto_mode = "disable_global",
    commit = "ddb6d72b5ad0ae81bf1ee77b628eac1d7237536a",  # v0.1.0
    importpath = "github.com/libp2p/go-libp2p-crypto",
)

go_repository(
    name = "com_github_multiformats_go_multiaddr",
    commit = "f96df18bf0c217c77f6cc0f9e810a178cea12f38",  # v0.1.1
    importpath = "github.com/multiformats/go-multiaddr",
)

go_repository(
    name = "com_github_ipfs_go_log",
    commit = "91b837264c0f35dd4e2be341d711316b91d3573d",  # v0.0.1
    importpath = "github.com/ipfs/go-log",
)

go_repository(
    name = "com_github_multiformats_go_multihash",
    commit = "249ead2008065c476a2ee45e8e75e8b85d846a72",  # v0.0.8
    importpath = "github.com/multiformats/go-multihash",
)

go_repository(
    name = "com_github_libp2p_go_libp2p_swarm",
    commit = "4f59859086ea4bfd750cf40ff2598fe8e6256f78",  # v0.2.2
    importpath = "github.com/libp2p/go-libp2p-swarm",
)

go_repository(
    name = "com_github_libp2p_go_libp2p_host",
    commit = "fb741ff65522f904e7d46f527c9a823f32346f83",  # v0.1.0
    importpath = "github.com/libp2p/go-libp2p-host",
)

go_repository(
    name = "com_github_libp2p_go_libp2p_peerstore",
    commit = "f4c9af195c69379f1cf284dba31985482a56f78e",  # v0.1.3
    importpath = "github.com/libp2p/go-libp2p-peerstore",
)

go_repository(
    name = "com_github_libp2p_go_libp2p_circuit",
    commit = "0305622f3f146485f0ff6df0ae6c010787331ca7",  # v0.1.3
    importpath = "github.com/libp2p/go-libp2p-circuit",
)

go_repository(
    name = "com_github_coreos_go_semver",
    commit = "e214231b295a8ea9479f11b70b35d5acf3556d9b",  # v0.3.0
    importpath = "github.com/coreos/go-semver",
)

go_repository(
    name = "com_github_libp2p_go_libp2p_interface_connmgr",
    commit = "ad0549099b57dc8a5f0fe2f596467960ed1ed66b",  # v0.1.0
    importpath = "github.com/libp2p/go-libp2p-interface-connmgr",
)

go_repository(
    name = "com_github_libp2p_go_conn_security_multistream",
    commit = "09b4134a655b5fc883a5bdd62ea12db6e0a1b095",  # v0.1.0
    importpath = "github.com/libp2p/go-conn-security-multistream",
)

go_repository(
    name = "com_github_libp2p_go_libp2p_metrics",
    commit = "2551ab4747111d6c216a06d963c575cebdfd5c9f",  # v0.1.0
    importpath = "github.com/libp2p/go-libp2p-metrics",
)

go_repository(
    name = "com_github_libp2p_go_libp2p_net",
    commit = "e8fc79d2ba74e10b386a79ba9176b88680f8acb0",  # v0.1.0
    importpath = "github.com/libp2p/go-libp2p-net",
)

go_repository(
    name = "com_github_whyrusleeping_mafmt",
    commit = "7aa7fad2ede4e7157818e3e7af5061f866a9ae23",  # v1.2.8
    importpath = "github.com/whyrusleeping/mafmt",
)

go_repository(
    name = "com_github_multiformats_go_multiaddr_net",
    commit = "c9acf9f27c5020e78925937dc3de142d2d393cd1",  # v0.1.1
    importpath = "github.com/multiformats/go-multiaddr-net",
)

go_repository(
    name = "com_github_minio_blake2b_simd",
    commit = "3f5f724cb5b182a5c278d6d3d55b40e7f8c2efb4",
    importpath = "github.com/minio/blake2b-simd",
)

go_repository(
    name = "com_github_mattn_go_colorable",
    commit = "98ec13f34aabf44cc914c65a1cfb7b9bc815aef1",  # v0.1.4
    importpath = "github.com/mattn/go-colorable",
)

go_repository(
    name = "com_github_btcsuite_btcd",
    commit = "306aecffea325e97f513b3ff0cf7895a5310651d",
    importpath = "github.com/btcsuite/btcd",
)

go_repository(
    name = "com_github_minio_sha256_simd",
    commit = "6de4475307716de15b286880ff321c9547086fdd",  # v0.1.1
    importpath = "github.com/minio/sha256-simd",
)

go_repository(
    name = "com_github_mr_tron_base58",
    commit = "d504ab2e22d97cb9f10b1d146a1e6a063f4a5f43",  # v1.1.2
    importpath = "github.com/mr-tron/base58",
)

go_repository(
    name = "com_github_libp2p_go_libp2p_secio",
    build_file_proto_mode = "disable_global",
    commit = "7c3f577d99debb69c3b68be35fe14d9445a6569c",  # v0.2.0
    importpath = "github.com/libp2p/go-libp2p-secio",
)

go_repository(
    name = "com_github_libp2p_go_tcp_transport",
    commit = "4da01758afabe2347b015cc12d3478a384ebc909",  # v0.1.1
    importpath = "github.com/libp2p/go-tcp-transport",
)

go_repository(
    name = "com_github_libp2p_go_libp2p_protocol",
    commit = "25288782ae7dd539248ffa7dc62d521027ea311b",  # v0.1.0
    importpath = "github.com/libp2p/go-libp2p-protocol",
)

go_repository(
    name = "com_github_jbenet_goprocess",
    commit = "1dc239722b2ba3784472fb5301f62640fa5a8bc3",  # v0.1.3
    importpath = "github.com/jbenet/goprocess",
)

go_repository(
    name = "com_github_multiformats_go_multistream",
    commit = "039807e4901c4b2041f40a0e4aa32d72939608aa",  # v0.1.0
    importpath = "github.com/multiformats/go-multistream",
)

go_repository(
    name = "com_github_libp2p_go_libp2p_loggables",
    commit = "814642b01726ff6f9302e8ce9eeeb00d25409520",  # v0.1.0
    importpath = "github.com/libp2p/go-libp2p-loggables",
)

go_repository(
    name = "com_github_libp2p_go_libp2p_nat",
    commit = "c50c291a61bceccb914366d93eb24f58594e9134",  # v0.0.4
    importpath = "github.com/libp2p/go-libp2p-nat",
)

go_repository(
    name = "com_github_multiformats_go_multiaddr_dns",
    commit = "aeb5743691b968cfa3365c9da59ef872a3133c87",  # v0.2.0
    importpath = "github.com/multiformats/go-multiaddr-dns",
)

go_repository(
    name = "com_github_whyrusleeping_go_logging",
    commit = "d89ec39241781fab261571aeddb2a4177bb57bf3",  # v0.0.1
    importpath = "github.com/whyrusleeping/go-logging",
)

go_repository(
    name = "com_github_mattn_go_isatty",
    commit = "e1f7b56ace729e4a73a29a6b4fac6cd5fcda7ab3",  # v0.0.9
    importpath = "github.com/mattn/go-isatty",
)

go_repository(
    name = "com_github_libp2p_go_libp2p_transport_upgrader",
    commit = "07ed92ccf9aba3a2e4b2fddc4c17ced060524922",  # v0.1.1
    importpath = "github.com/libp2p/go-libp2p-transport-upgrader",
)

go_repository(
    name = "com_github_libp2p_go_maddr_filter",
    commit = "4d5679194bce9c87a81d3b9948a4b5edd5ddc094",  # v0.0.5
    importpath = "github.com/libp2p/go-maddr-filter",
)

go_repository(
    name = "com_github_libp2p_go_libp2p_transport",
    commit = "2406e91c260757c7cf63c70ad20073f5a7b29af4",  # v0.1.0
    importpath = "github.com/libp2p/go-libp2p-transport",
)

go_repository(
    name = "com_github_libp2p_go_addr_util",
    commit = "4cd36c0f325f9e38f1e31ff7a10b9d94d53a11cf",  # v0.0.1
    importpath = "github.com/libp2p/go-addr-util",
)

go_repository(
    name = "com_github_libp2p_go_libp2p_interface_pnet",
    commit = "1357b4bb4b863afcc688f7820c88564ad79818be",  # v0.1.0
    importpath = "github.com/libp2p/go-libp2p-interface-pnet",
)

go_repository(
    name = "com_github_whyrusleeping_timecache",
    commit = "cfcb2f1abfee846c430233aef0b630a946e0a5a6",
    importpath = "github.com/whyrusleeping/timecache",
)

go_repository(
    name = "com_github_opentracing_opentracing_go",
    commit = "659c90643e714681897ec2521c60567dd21da733",  # v1.1.0
    importpath = "github.com/opentracing/opentracing-go",
)

go_repository(
    name = "com_github_libp2p_go_reuseport",
    commit = "3e6d618acfdfacbbeff71cb2bd70fc188f897a0f",  # v0.0.1
    importpath = "github.com/libp2p/go-reuseport",
)

go_repository(
    name = "com_github_huin_goupnp",
    commit = "656e61dfadd241c7cbdd22a023fa81ecb6860ea8",  # v1.0.0
    importpath = "github.com/huin/goupnp",
)

go_repository(
    name = "com_github_spaolacci_murmur3",
    commit = "f09979ecbc725b9e6d41a297405f65e7e8804acc",  # v1.1.0
    importpath = "github.com/spaolacci/murmur3",
)

go_repository(
    name = "com_github_jbenet_go_temp_err_catcher",
    commit = "aac704a3f4f27190b4ccc05f303a4931fd1241ff",
    importpath = "github.com/jbenet/go-temp-err-catcher",
)

go_repository(
    name = "com_github_sirupsen_logrus",
    commit = "839c75faf7f98a33d445d181f3018b5c3409a45e",  # v1.4.2
    importpath = "github.com/sirupsen/logrus",
)

go_repository(
    name = "org_golang_x_sys",
    commit = "fae7ac547cb717d141c433a2a173315e216b64c4",
    importpath = "golang.org/x/sys",
)

go_repository(
    name = "com_github_libp2p_go_flow_metrics",
    commit = "1f5b3acc846b2c8ce4c4e713296af74f5c24df55",  # v0.0.1
    importpath = "github.com/libp2p/go-flow-metrics",
)

go_repository(
    name = "com_github_libp2p_go_msgio",
    commit = "9142103f7d8dc5a74a91116b8f927fe8d8bf4a96",  # v0.0.4
    importpath = "github.com/libp2p/go-msgio",
)

go_repository(
    name = "com_github_jackpal_gateway",
    commit = "cbcf4e3f3baee7952fc386c8b2534af4d267c875",  # v1.0.5
    importpath = "github.com/jackpal/gateway",
)

go_repository(
    name = "com_github_whyrusleeping_multiaddr_filter",
    commit = "e903e4adabd70b78bc9293b6ee4f359afb3f9f59",
    importpath = "github.com/whyrusleeping/multiaddr-filter",
)

go_repository(
    name = "com_github_libp2p_go_ws_transport",
    commit = "8cca0dbc7f3533b122bd2cbeaa4a9b07c2913b9d",  # v0.1.2
    importpath = "github.com/libp2p/go-ws-transport",
)

go_repository(
    name = "org_golang_x_crypto",
    commit = "4def268fd1a49955bfb3dda92fe3db4f924f2285",
    importpath = "golang.org/x/crypto",
)

go_repository(
    name = "com_github_jackpal_go_nat_pmp",
    commit = "d89d09f6f3329bc3c2479aa3cafd76a5aa93a35c",
    importpath = "github.com/jackpal/go-nat-pmp",
)

go_repository(
    name = "com_github_libp2p_go_reuseport_transport",
    commit = "c7583c88df654a2ecd621e863f661783d79b64d1",  # v0.0.2
    importpath = "github.com/libp2p/go-reuseport-transport",
)

go_repository(
    name = "com_github_whyrusleeping_go_notifier",
    commit = "097c5d47330ff6a823f67e3515faa13566a62c6f",
    importpath = "github.com/whyrusleeping/go-notifier",
)

go_repository(
    name = "com_github_gorilla_websocket",
    commit = "c3e18be99d19e6b3e8f1559eea2c161a665c4b6b",  # v1.4.1
    importpath = "github.com/gorilla/websocket",
)

go_repository(
    name = "com_github_syndtr_goleveldb",
    commit = "9d007e481048296f09f59bd19bb7ae584563cd95",  # v1.0.0
    importpath = "github.com/syndtr/goleveldb",
)

go_repository(
    name = "com_github_libp2p_go_libp2p_blankhost",
    commit = "da3b45205dfce3ef3926054ffd5dee76f5903382",  # v0.1.4
    importpath = "github.com/libp2p/go-libp2p-blankhost",
)

go_repository(
    name = "io_opencensus_go",
    importpath = "go.opencensus.io",
    sum = "h1:75k/FF0Q2YM8QYo07VPddOLBslDt1MZOdEslOHvmzAs=",
    version = "v0.22.2",
)

go_repository(
    name = "io_opencensus_go_contrib_exporter_jaeger",
    importpath = "contrib.go.opencensus.io/exporter/jaeger",
    sum = "h1:nhTv/Ry3lGmqbJ/JGvCjWxBl5ozRfqo86Ngz59UAlfk=",
    version = "v0.2.0",
)

go_repository(
    name = "org_golang_google_api",
    importpath = "google.golang.org/api",
    sum = "h1:uMf5uLi4eQMRrMKhCplNik4U4H8Z6C1br3zOtAa/aDE=",
    version = "v0.14.0",
)

go_repository(
    name = "org_golang_x_sync",
    commit = "e225da77a7e68af35c70ccbf71af2b83e6acac3c",
    importpath = "golang.org/x/sync",
)

go_repository(
    name = "com_github_golang_lint",
    commit = "5b3e6a55c961c61f4836ae6868c17b070744c590",
    importpath = "github.com/golang/lint",
)

go_repository(
    name = "org_golang_x_lint",
    commit = "5b3e6a55c961c61f4836ae6868c17b070744c590",
    importpath = "golang.org/x/lint",
)

go_repository(
    name = "com_github_aristanetworks_goarista",
    commit = "728bce664cf5dfb921941b240828f989a2c8f8e3",
    importpath = "github.com/aristanetworks/goarista",
)

go_repository(
    name = "com_github_prometheus_client_golang",
    commit = "4ab88e80c249ed361d3299e2930427d9ac43ef8d",  # v1.0.0
    importpath = "github.com/prometheus/client_golang",
)

go_repository(
    name = "com_github_prometheus_client_model",
    commit = "fd36f4220a901265f90734c3183c5f0c91daa0b8",
    importpath = "github.com/prometheus/client_model",
)

go_repository(
    name = "com_github_prometheus_common",
    commit = "287d3e634a1e550c9e463dd7e5a75a422c614505",  # v0.7.0
    importpath = "github.com/prometheus/common",
)

go_repository(
    name = "com_github_prometheus_procfs",
    commit = "499c85531f756d1129edd26485a5f73871eeb308",  # v0.0.5
    importpath = "github.com/prometheus/procfs",
)

go_repository(
    name = "com_github_beorn7_perks",
    commit = "37c8de3658fcb183f997c4e13e8337516ab753e6",  # v1.0.1
    importpath = "github.com/beorn7/perks",
)

go_repository(
    name = "com_github_matttproud_golang_protobuf_extensions",
    commit = "c12348ce28de40eed0136aa2b644d0ee0650e56c",  # v1.0.1
    importpath = "github.com/matttproud/golang_protobuf_extensions",
)

go_repository(
    name = "com_github_boltdb_bolt",
    commit = "2f1ce7a837dcb8da3ec595b1dac9d0632f0f99e8",  # v1.3.1
    importpath = "github.com/boltdb/bolt",
)

go_repository(
    name = "com_github_pborman_uuid",
    commit = "8b1b92947f46224e3b97bb1a3a5b0382be00d31e",  # v1.2.0
    importpath = "github.com/pborman/uuid",
)

go_repository(
    name = "com_github_libp2p_go_buffer_pool",
    commit = "c4a5988a1e475884367015e1a2d0bd5fa4c491f4",  # v0.0.2
    importpath = "github.com/libp2p/go-buffer-pool",
)

go_repository(
    name = "com_github_libp2p_go_mplex",
    commit = "62fe9554facaec3f80333b61ea8d694fe615705f",  # v0.1.0
    importpath = "github.com/libp2p/go-mplex",
)

go_repository(
    name = "com_github_libp2p_go_libp2p_pubsub",
    build_file_proto_mode = "disable_global",
    importpath = "github.com/libp2p/go-libp2p-pubsub",
    sum = "h1:+Iz8zeI1KO6HX8cexU9g98cCGjae52Vujeg087SkuME=",
    version = "v0.2.6-0.20191219233527-97846b574895",
)

go_repository(
    name = "com_github_ipfs_go_ipfs_util",
    commit = "a4bb5361e49427531f9a716ead2ce4bd9bdd7959",  # v0.0.1
    importpath = "github.com/ipfs/go-ipfs-util",
)

go_repository(
    name = "com_github_google_uuid",
    commit = "0cd6bf5da1e1c83f8b45653022c74f71af0538a4",  # v1.1.1
    importpath = "github.com/google/uuid",
)

go_repository(
    name = "com_github_libp2p_go_libp2p_kad_dht",
    build_file_proto_mode = "disable_global",
    commit = "e216d3cf6cfadfc91b8c3bec6ac9492ea40908d0",  # v0.2.1
    importpath = "github.com/libp2p/go-libp2p-kad-dht",
)

go_repository(
    name = "com_github_ipfs_go_datastore",
    commit = "d0ca9bc39f9d5b77bd602abe1a897473e105be7f",  # v0.1.1
    importpath = "github.com/ipfs/go-datastore",
)

go_repository(
    name = "com_github_whyrusleeping_base32",
    commit = "c30ac30633ccdabefe87eb12465113f06f1bab75",
    importpath = "github.com/whyrusleeping/base32",
)

go_repository(
    name = "com_github_ipfs_go_cid",
    commit = "9bb7ea69202c6c9553479eb355ab8a8a97d43a2e",  # v0.0.3
    importpath = "github.com/ipfs/go-cid",
)

go_repository(
    name = "com_github_libp2p_go_libp2p_record",
    build_file_proto_mode = "disable_global",
    commit = "3f535b1abcdf698e11ac16f618c2e64c4e5a114a",  # v0.1.1
    importpath = "github.com/libp2p/go-libp2p-record",
)

go_repository(
    name = "com_github_libp2p_go_libp2p_routing",
    commit = "f4ece6c1baa8e77ee488b25014fcb1059955ed0f",  # v0.1.0
    importpath = "github.com/libp2p/go-libp2p-routing",
)

go_repository(
    name = "com_github_libp2p_go_libp2p_kbucket",
    commit = "8b77351e0f784a5f71749d23000897c8aee71a76",  # v0.2.1
    importpath = "github.com/libp2p/go-libp2p-kbucket",
)

go_repository(
    name = "com_github_ipfs_go_todocounter",
    commit = "742667602a47ab3a2b7f17d935019c3255719dce",  # v0.0.2
    importpath = "github.com/ipfs/go-todocounter",
)

go_repository(
    name = "com_github_whyrusleeping_go_keyspace",
    commit = "5b898ac5add1da7178a4a98e69cb7b9205c085ee",
    importpath = "github.com/whyrusleeping/go-keyspace",
)

go_repository(
    name = "com_github_multiformats_go_multibase",
    commit = "d63641945dc1749baa23686ad0564ad63fef0493",  # v0.0.1
    importpath = "github.com/multiformats/go-multibase",
)

go_repository(
    name = "com_github_hashicorp_golang_lru",
    commit = "7f827b33c0f158ec5dfbba01bb0b14a4541fd81d",  # v0.5.3
    importpath = "github.com/hashicorp/golang-lru",
)

go_repository(
    name = "com_github_ipfs_go_ipfs_addr",
    commit = "ac4881d4db36effbbeebf93d9172fcb20ed04c15",  # v0.0.1
    importpath = "github.com/ipfs/go-ipfs-addr",
)

go_repository(
    name = "com_github_libp2p_go_libp2p_discovery",
    importpath = "github.com/libp2p/go-libp2p-discovery",
    sum = "h1:1p3YSOq7VsgaL+xVHPi8XAmtGyas6D2J6rWBEfz/aiY=",
    version = "v0.2.0",
)

go_repository(
    name = "com_github_libp2p_go_libp2p_autonat",
    commit = "3464f9b4f7bfbd7bb008813eacb626c7ab7fb9a3",  # v0.1.0
    importpath = "github.com/libp2p/go-libp2p-autonat",
)

go_repository(
    name = "com_github_konsorten_go_windows_terminal_sequences",
    commit = "f55edac94c9bbba5d6182a4be46d86a2c9b5b50e",  # v1.0.2
    importpath = "github.com/konsorten/go-windows-terminal-sequences",
)

go_repository(
    name = "com_github_libp2p_go_libp2p_interface_conn",
    commit = "c7cda99284db0bea441058da8fd1f1373c763ed6",
    importpath = "github.com/libp2p/go-libp2p-interface-conn",
)

go_repository(
    name = "io_k8s_client_go",
    build_extra_args = ["-exclude=vendor"],
    commit = "c1ea390cb7f7ca6d6345b4d3bcfd5546028cee20",  # v12.0.0
    importpath = "k8s.io/client-go",
)

go_repository(
    name = "io_k8s_apimachinery",
    build_file_proto_mode = "disable_global",
    commit = "bfcf53abc9f82bad3e534fcb1c36599d3c989ebf",
    importpath = "k8s.io/apimachinery",
)

go_repository(
    name = "io_k8s_klog",
    commit = "2ca9ad30301bf30a8a6e0fa2110db6b8df699a91",  # v1.0.0
    importpath = "k8s.io/klog",
)

go_repository(
    name = "com_github_google_gofuzz",
    importpath = "github.com/google/gofuzz",
    sum = "h1:A8PeW59pxE9IoFRqBp37U+mSNaQoZ46F1f0f863XSXw=",
    version = "v1.0.0",
)

go_repository(
    name = "io_k8s_api",
    build_file_proto_mode = "disable_global",
    commit = "3043179095b6baa0087e8735d796bd6dfa881f8e",
    importpath = "k8s.io/api",
)

go_repository(
    name = "com_github_shyiko_kubesec",
    commit = "7718facdb5e5529cecff1fe42fc3aaa4cc837d5d",
    importpath = "github.com/shyiko/kubesec",
)

go_repository(
    name = "in_gopkg_yaml_v2",
    commit = "f221b8435cfb71e54062f6c6e99e9ade30b124d5",  # v2.2.4
    importpath = "gopkg.in/yaml.v2",
)

go_repository(
    name = "com_github_spf13_pflag",
    commit = "2e9d26c8c37aae03e3f9d4e90b7116f5accb7cab",  # v1.0.5
    importpath = "github.com/spf13/pflag",
)

go_repository(
    name = "com_github_spf13_cobra",
    commit = "f2b07da1e2c38d5f12845a4f607e2e1018cbb1f5",  # v0.0.5
    importpath = "github.com/spf13/cobra",
)

go_repository(
    name = "com_github_aws_aws_sdk_go",
    commit = "36cc7fd7051ac4707bd56c8774825df9e8de5918",
    importpath = "github.com/aws/aws-sdk-go",
)

go_repository(
    name = "com_github_posener_complete",
    commit = "699ede78373dfb0168f00170591b698042378437",
    importpath = "github.com/posener/complete",
    remote = "https://github.com/shyiko/complete",
    vcs = "git",
)

go_repository(
    name = "org_golang_x_oauth2",
    commit = "e64efc72b421e893cbf63f17ba2221e7d6d0b0f3",
    importpath = "golang.org/x/oauth2",
)

go_repository(
    name = "com_github_hashicorp_go_multierror",
    commit = "886a7fbe3eb1c874d46f623bfa70af45f425b3d1",  # v1.0.0
    importpath = "github.com/hashicorp/go-multierror",
)

go_repository(
    name = "com_github_hashicorp_errwrap",
    commit = "8a6fb523712970c966eefc6b39ed2c5e74880354",  # v1.0.0
    importpath = "github.com/hashicorp/errwrap",
)

go_repository(
    name = "com_google_cloud_go",
    commit = "264def2dd949cdb8a803bb9f50fa29a67b798a6a",  # v0.46.3
    importpath = "cloud.google.com/go",
)

go_repository(
    name = "com_github_inconshreveable_mousetrap",
    commit = "76626ae9c91c4f2a10f34cad8ce83ea42c93bb75",  # v1.0.0
    importpath = "github.com/inconshreveable/mousetrap",
)

go_repository(
    name = "com_github_deckarep_golang_set",
    commit = "cbaa98ba5575e67703b32b4b19f73c91f3c4159e",  # v1.7.1
    importpath = "github.com/deckarep/golang-set",
)

go_repository(
    name = "com_github_go_stack_stack",
    commit = "2fee6af1a9795aafbe0253a0cfbdf668e1fb8a9a",  # v1.8.0
    importpath = "github.com/go-stack/stack",
)

go_repository(
    name = "com_github_rs_cors",
    commit = "db0fe48135e83b5812a5a31be0eea66984b1b521",  # v1.7.0
    importpath = "github.com/rs/cors",
)

go_repository(
    name = "com_github_golang_snappy",
    commit = "2a8bb927dd31d8daada140a5d09578521ce5c36a",  # v0.0.1
    importpath = "github.com/golang/snappy",
)

go_repository(
    name = "com_github_edsrzf_mmap_go",
    commit = "188cc3b666ba704534fa4f96e9e61f21f1e1ba7c",  # v1.0.0
    importpath = "github.com/edsrzf/mmap-go",
)

go_repository(
    name = "com_github_pkg_errors",
    commit = "ba968bfe8b2f7e042a574c888954fccecfa385b4",  # v0.8.1
    importpath = "github.com/pkg/errors",
)

go_repository(
    name = "in_gopkg_natefinch_npipe_v2",
    commit = "c1b8fa8bdccecb0b8db834ee0b92fdbcfa606dd6",
    importpath = "gopkg.in/natefinch/npipe.v2",
)

go_repository(
    name = "com_github_prestonvanloon_go_recaptcha",
    commit = "0834cef6e8bd3a7ebdb3ac7def9440ee47d501a4",
    importpath = "github.com/prestonvanloon/go-recaptcha",
)

go_repository(
    name = "com_github_phoreproject_bls",
    commit = "da95d4798b09e9f45a29dc53124b2a0b4c1dfc13",
    importpath = "github.com/phoreproject/bls",
)

go_repository(
    name = "com_github_multiformats_go_base32",
    commit = "a9c2755c3d1672dbe6a7e4a5d182169fa30b6a8e",  # v0.0.3
    importpath = "github.com/multiformats/go-base32",
)

go_repository(
    name = "org_golang_x_xerrors",
    commit = "a5947ffaace3e882f334c1750858b4a6a7e52422",
    importpath = "golang.org/x/xerrors",
)

go_repository(
    name = "com_github_grpc_ecosystem_go_grpc_middleware",
    commit = "dd15ed025b6054e5253963e355991f3070d4e593",  # v1.1.0
    importpath = "github.com/grpc-ecosystem/go-grpc-middleware",
)

go_repository(
    name = "com_github_apache_thrift",
    commit = "384647d290e2e4a55a14b1b7ef1b7e66293a2c33",  # v0.12.0
    importpath = "github.com/apache/thrift",
)

go_repository(
    name = "com_github_grpc_ecosystem_go_grpc_prometheus",
    commit = "c225b8c3b01faf2899099b768856a9e916e5087b",  # v1.2.0
    importpath = "github.com/grpc-ecosystem/go-grpc-prometheus",
)

go_repository(
    name = "com_github_libp2p_go_libp2p_connmgr",
    commit = "b46e9bdbcd8436b4fe4b30a53ec913c07e5e09c9",  # v0.1.1
    importpath = "github.com/libp2p/go-libp2p-connmgr",
)

go_repository(
    name = "com_github_joonix_log",
    commit = "13fe31bbdd7a6f706b9114e188cdb53856be4d64",
    importpath = "github.com/joonix/log",
)

go_repository(
    name = "grpc_ecosystem_grpc_gateway",
    commit = "da7a886035e25b2f274f89b6f3c64bf70a9f6780",
    importpath = "github.com/grpc-ecosystem/grpc-gateway",
)

go_repository(
    name = "com_github_ghodss_yaml",
    commit = "0ca9ea5df5451ffdf184b4428c902747c2c11cd7",  # v1.0.0
    importpath = "github.com/ghodss/yaml",
)

go_repository(
    name = "org_uber_go_automaxprocs",
    commit = "946a8391268aea0a60a86403988ff3ab4b604a83",  # v1.2.0
    importpath = "go.uber.org/automaxprocs",
)

go_repository(
    name = "com_github_libp2p_go_libp2p_core",
    build_file_proto_mode = "disable_global",
    commit = "26b960839df84e2783f8f6125fa822a9978c2b8f",  # v0.2.3
    importpath = "github.com/libp2p/go-libp2p-core",
)

go_repository(
    name = "com_github_libp2p_go_libp2p_testing",
    commit = "1fa303da162dc57872d8fc553497f7602aa11c10",  # v0.1.0
    importpath = "github.com/libp2p/go-libp2p-testing",
)

go_repository(
    name = "com_github_libp2p_go_libp2p_yamux",
    commit = "a61e80cb5770aa0d9b1bafe94da1278f58baa2c5",  # v0.2.1
    importpath = "github.com/libp2p/go-libp2p-yamux",
)

go_repository(
    name = "com_github_libp2p_go_libp2p_mplex",
    commit = "811729f15f0af13fe3f0d9e410c22f6a4bc5c686",  # v0.2.1
    importpath = "github.com/libp2p/go-libp2p-mplex",
)

go_repository(
    name = "com_github_libp2p_go_stream_muxer_multistream",
    commit = "2439b02deee2de8bb1fe24473d3d8333008a714a",  # v0.2.0
    importpath = "github.com/libp2p/go-stream-muxer-multistream",
)

go_repository(
    name = "com_github_multiformats_go_multiaddr_fmt",
    commit = "113ed87ed03cfff94f29fd95236be3ccd933fd36",  # v0.1.0
    importpath = "github.com/multiformats/go-multiaddr-fmt",
)

go_repository(
    name = "com_github_libp2p_go_yamux",
    commit = "663972181d409e7263040f0b668462f87c85e1bd",  # v1.2.3
    importpath = "github.com/libp2p/go-yamux",
)

go_repository(
    name = "com_github_libp2p_go_nat",
    commit = "d13fdefb3bbb2fde2c6fc090a7ea992cec8b26df",  # v0.0.3
    importpath = "github.com/libp2p/go-nat",
)

go_repository(
    name = "com_github_koron_go_ssdp",
    commit = "4a0ed625a78b6858dc8d3a55fb7728968b712122",
    importpath = "github.com/koron/go-ssdp",
)

go_repository(
    name = "com_github_libp2p_go_eventbus",
    commit = "d34a18eba211bd65b32a4a7a06390fc441257cbd",  # v0.1.0
    importpath = "github.com/libp2p/go-eventbus",
)

go_repository(
    name = "in_gopkg_d4l3k_messagediff_v1",
    commit = "29f32d820d112dbd66e58492a6ffb7cc3106312b",  # v1.2.1
    importpath = "gopkg.in/d4l3k/messagediff.v1",
)

go_repository(
    name = "com_github_prysmaticlabs_go_bitfield",
    commit = "dbb55b15e92f897ee230360c8d9695e2f224b117",
    importpath = "github.com/prysmaticlabs/go-bitfield",
)

load("@com_github_prysmaticlabs_go_ssz//:deps.bzl", "go_ssz_dependencies")

go_ssz_dependencies()

go_repository(
    name = "org_golang_google_grpc",
    build_file_proto_mode = "disable",
    commit = "1d89a3c832915b2314551c1d2a506874d62e53f7",  # v1.22.0
    importpath = "google.golang.org/grpc",
)

go_repository(
    name = "org_golang_x_net",
    commit = "da137c7871d730100384dbcf36e6f8fa493aef5b",
    importpath = "golang.org/x/net",
)

go_repository(
    name = "org_golang_x_text",
    commit = "342b2e1fbaa52c93f31447ad2c6abc048c63e475",  # v0.3.2
    importpath = "golang.org/x/text",
)

go_repository(
    name = "com_github_golang_glog",
    commit = "23def4e6c14b4da8ac2ed8007337bc5eb5007998",
    importpath = "github.com/golang/glog",
)

go_repository(
    name = "org_golang_x_time",
    commit = "9d24e82272b4f38b78bc8cff74fa936d31ccd8ef",
    importpath = "golang.org/x/time",
)

go_repository(
    name = "com_github_googleapis_gnostic",
    commit = "ab0dd09aa10e2952b28e12ecd35681b20463ebab",  # v0.3.1
    importpath = "github.com/googleapis/gnostic",
)

go_repository(
    name = "in_gopkg_inf_v0",
    commit = "d2d2541c53f18d2a059457998ce2876cc8e67cbf",  # v0.9.1
    importpath = "gopkg.in/inf.v0",
)

go_repository(
    name = "com_github_davecgh_go_spew",
    commit = "8991bc29aa16c548c550c7ff78260e27b9ab7c73",  # v1.1.1
    importpath = "github.com/davecgh/go-spew",
)

go_repository(
    name = "io_k8s_sigs_yaml",
    commit = "fd68e9863619f6ec2fdd8625fe1f02e7c877e480",  # v1.1.0
    importpath = "sigs.k8s.io/yaml",
)

go_repository(
    name = "com_github_google_go_cmp",
    commit = "2d0692c2e9617365a95b295612ac0d4415ba4627",  # v0.3.1
    importpath = "github.com/google/go-cmp",
)

go_repository(
    name = "com_github_modern_go_reflect2",
    commit = "94122c33edd36123c84d5368cfb2b69df93a0ec8",  # v1.0.1
    importpath = "github.com/modern-go/reflect2",
)

go_repository(
    name = "com_github_json_iterator_go",
    commit = "4f2e55fcf87ba29ab80379002316db67620ff622",
    importpath = "github.com/json-iterator/go",
    remote = "https://github.com/prestonvanloon/go",
    vcs = "git",
)

go_repository(
    name = "com_github_modern_go_concurrent",
    commit = "bacd9c7ef1dd9b15be4a9909b8ac7a4e313eec94",
    importpath = "github.com/modern-go/concurrent",
)

go_repository(
    name = "io_k8s_utils",
    commit = "3dccf664f023863740c508fb4284e49742bedfa4",
    importpath = "k8s.io/utils",
)

go_repository(
    name = "com_github_googleapis_gnostic",
    commit = "25d8b0b6698593f520d9d8dc5a88e6b16ca9ecc0",
    importpath = "github.com/googleapis/gnostic",
)

go_repository(
    name = "com_github_patrickmn_go_cache",
    commit = "46f407853014144407b6c2ec7ccc76bf67958d93",
    importpath = "github.com/patrickmn/go-cache",
)

go_repository(
    name = "com_github_prysmaticlabs_ethereumapis",
    commit = "87118fb893cc6f32b25793d819790fd3bcce3221",
    importpath = "github.com/prysmaticlabs/ethereumapis",
    patch_args = ["-p1"],
    patches = [
        "//third_party:com_github_prysmaticlabs_ethereumapis-tags.patch",
    ],
)

go_repository(
    name = "com_github_cloudflare_roughtime",
    commit = "d41fdcee702eb3e5c3296288a453b9340184d37e",
    importpath = "github.com/cloudflare/roughtime",
)

go_repository(
    name = "com_googlesource_roughtime_roughtime_git",
    build_file_generation = "on",
    commit = "51f6971f5f06ec101e5fbcabe5a49477708540f3",
    importpath = "roughtime.googlesource.com/roughtime.git",
)

go_repository(
    name = "com_github_paulbellamy_ratecounter",
    commit = "524851a93235ac051e3540563ed7909357fe24ab",  # v0.2.0
    importpath = "github.com/paulbellamy/ratecounter",
)

go_repository(
    name = "com_github_mattn_go_runewidth",
    importpath = "github.com/mattn/go-runewidth",
    sum = "h1:2BvfKmzob6Bmd4YsL0zygOqfdFnK7GR4QL06Do4/p7Y=",
    version = "v0.0.4",
)

go_repository(
    name = "com_github_mdlayher_prombolt",
    importpath = "github.com/mdlayher/prombolt",
    sum = "h1:N257g6TTx0LxYoskSDFxvkSJ3NOZpy9IF1xQ7Gu+K8I=",
    version = "v0.0.0-20161005185022-dfcf01d20ee9",
)

go_repository(
    name = "com_github_minio_highwayhash",
    importpath = "github.com/minio/highwayhash",
    sum = "h1:iMSDhgUILCr0TNm8LWlSjF8N0ZIj2qbO8WHp6Q/J2BA=",
    version = "v1.0.0",
)

go_repository(
    name = "org_golang_x_exp",
    importpath = "golang.org/x/exp",
    sum = "h1:n9HxLrNxWWtEb1cA950nuEEj3QnKbtsCJ6KjcgisNUs=",
    version = "v0.0.0-20191002040644-a1355ae1e2c3",
)

go_repository(
    name = "in_gopkg_confluentinc_confluent_kafka_go_v1",
    importpath = "gopkg.in/confluentinc/confluent-kafka-go.v1",
    patch_args = ["-p1"],
    patches = ["//third_party:in_gopkg_confluentinc_confluent_kafka_go_v1.patch"],
    sum = "h1:roy97m/3wj9/o8OuU3sZ5wildk30ep38k2x8nhNbKrI=",
    version = "v1.1.0",
)

go_repository(
    name = "com_github_naoina_toml",
    importpath = "github.com/naoina/toml",
    sum = "h1:PT/lllxVVN0gzzSqSlHEmP8MJB4MY2U7STGxiouV4X8=",
    version = "v0.1.1",
)

go_repository(
    name = "com_github_elastic_gosigar",
    importpath = "github.com/elastic/gosigar",
    sum = "h1:GzPQ+78RaAb4J63unidA/JavQRKrB6s8IOzN6Ib59jo=",
    version = "v0.10.5",
)

go_repository(
    name = "in_gopkg_urfave_cli_v1",
    importpath = "gopkg.in/urfave/cli.v1",
    sum = "h1:NdAVW6RYxDif9DhDHaAortIu956m2c0v+09AZBPTbE0=",
    version = "v1.20.0",
)

go_repository(
    name = "com_github_naoina_go_stringutil",
    importpath = "github.com/naoina/go-stringutil",
    sum = "h1:rCUeRUHjBjGTSHl0VC00jUPLz8/F9dDzYI70Hzifhks=",
    version = "v0.1.0",
)

go_repository(
    name = "com_github_influxdata_influxdb",
    importpath = "github.com/influxdata/influxdb",
    sum = "h1:uSeBTNO4rBkbp1Be5FKRsAmglM9nlx25TzVQRQt1An4=",
    version = "v1.7.9",
)

go_repository(
    name = "com_github_robertkrimen_otto",
    importpath = "github.com/robertkrimen/otto",
    sum = "h1:1VUlQbCfkoSGv7qP7Y+ro3ap1P1pPZxgdGVqiTVy5C4=",
    version = "v0.0.0-20180617131154-15f95af6e78d",
)

go_repository(
    name = "com_github_peterh_liner",
    importpath = "github.com/peterh/liner",
    sum = "h1:f+aAedNJA6uk7+6rXsYBnhdo4Xux7ESLe+kcuVUF5os=",
    version = "v1.1.0",
)

go_repository(
    name = "com_github_graph_gophers_graphql_go",
    importpath = "github.com/graph-gophers/graphql-go",
    sum = "h1:HwRCZlPXN00r58jaIPE11HXn7EvhheQrE+Cxw0vkrH0=",
    version = "v0.0.0-20191031232829-adde0d0f76a3",
)

go_repository(
    name = "com_github_rjeczalik_notify",
    importpath = "github.com/rjeczalik/notify",
    sum = "h1:MiTWrPj55mNDHEiIX5YUSKefw/+lCQVoAFmD6oQm5w8=",
    version = "v0.9.2",
)

go_repository(
    name = "com_github_mohae_deepcopy",
    importpath = "github.com/mohae/deepcopy",
    sum = "h1:RWengNIwukTxcDr9M+97sNutRR1RKhG96O6jWumTTnw=",
    version = "v0.0.0-20170929034955-c48cc78d4826",
)

go_repository(
    name = "in_gopkg_olebedev_go_duktape_v3",
    importpath = "gopkg.in/olebedev/go-duktape.v3",
    sum = "h1:uuol9OUzSvZntY1v963NAbVd7A+PHLMz1FlCe3Lorcs=",
    version = "v3.0.0-20190709231704-1e4459ed25ff",
)

go_repository(
    name = "in_gopkg_sourcemap_v1",
    importpath = "gopkg.in/sourcemap.v1",
    sum = "h1:inv58fC9f9J3TK2Y2R1NPntXEn3/wjWHkonhIUODNTI=",
    version = "v1.0.5",
)

go_repository(
    name = "com_github_fatih_color",
    importpath = "github.com/fatih/color",
    sum = "h1:DkWD4oS2D8LGGgTQ6IvwJJXSL5Vp2ffcQg58nFV38Ys=",
    version = "v1.7.0",
)

go_repository(
    name = "com_github_protolambda_zssz",
    commit = "632f11e5e281660402bd0ac58f76090f3503def0",
    importpath = "github.com/protolambda/zssz",
)

go_repository(
    name = "com_github_emicklei_dot",
    commit = "f4a04130244d60cef56086d2f649b4b55e9624aa",
    importpath = "github.com/emicklei/dot",
)

go_repository(
    name = "com_github_googleapis_gax_go_v2",
    importpath = "github.com/googleapis/gax-go/v2",
    sum = "h1:sjZBwGj9Jlw33ImPtvFviGYvseOtDM7hkSKB7+Tv3SM=",
    version = "v2.0.5",
)

go_repository(
    name = "com_github_golang_groupcache",
    importpath = "github.com/golang/groupcache",
    sum = "h1:uHTyIjqVhYRhLbJ8nIiOJHkEZZ+5YoOsAbD3sk82NiE=",
    version = "v0.0.0-20191027212112-611e8accdfc9",
)

go_repository(
    name = "com_github_uber_jaeger_client_go",
    importpath = "github.com/uber/jaeger-client-go",
    sum = "h1:HgqpYBng0n7tLJIlyT4kPCIv5XgCsF+kai1NnnrJzEU=",
    version = "v2.20.1+incompatible",
)

go_repository(
    name = "com_github_dgraph_io_ristretto",
    commit = "99d1bbbf28e64530eb246be0568fc7709a35ebdd",
    importpath = "github.com/dgraph-io/ristretto",
)

go_repository(
    name = "com_github_cespare_xxhash",
    commit = "d7df74196a9e781ede915320c11c378c1b2f3a1f",
    importpath = "github.com/cespare/xxhash",
)

go_repository(
    name = "com_github_ipfs_go_detect_race",
    importpath = "github.com/ipfs/go-detect-race",
    sum = "h1:qX/xay2W3E4Q1U7d9lNs1sU9nvguX0a7319XbyQ6cOk=",
    version = "v0.0.1",
)

go_repository(
    name = "com_github_dgraph_io_ristretto",
    commit = "99d1bbbf28e64530eb246be0568fc7709a35ebdd",
    importpath = "github.com/dgraph-io/ristretto",
)

go_repository(
    name = "com_github_cespare_xxhash",
    commit = "d7df74196a9e781ede915320c11c378c1b2f3a1f",
    importpath = "github.com/cespare/xxhash",
)

go_repository(
<<<<<<< HEAD
    name = "com_github_karlseguin_ccache",
    commit = "ec06cd93a07565b373789b0078ba88fe697fddd9",  # v2.0.3
    importpath = "github.com/karlseguin/ccache",
=======
    name = "com_github_kevinms_leakybucket_go",
    importpath = "github.com/kevinms/leakybucket-go",
    sum = "h1:oq6BiN7v0MfWCRcJAxSV+hesVMAAV8COrQbTjYNnso4=",
    version = "v0.0.0-20190611015032-8a3d0352aa79",
>>>>>>> 2e5429c9
)<|MERGE_RESOLUTION|>--- conflicted
+++ resolved
@@ -1475,14 +1475,8 @@
 )
 
 go_repository(
-<<<<<<< HEAD
-    name = "com_github_karlseguin_ccache",
-    commit = "ec06cd93a07565b373789b0078ba88fe697fddd9",  # v2.0.3
-    importpath = "github.com/karlseguin/ccache",
-=======
     name = "com_github_kevinms_leakybucket_go",
     importpath = "github.com/kevinms/leakybucket-go",
     sum = "h1:oq6BiN7v0MfWCRcJAxSV+hesVMAAV8COrQbTjYNnso4=",
     version = "v0.0.0-20190611015032-8a3d0352aa79",
->>>>>>> 2e5429c9
 )