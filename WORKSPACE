load("@bazel_tools//tools/build_defs/repo:http.bzl", "http_archive")

http_archive(
    name = "io_bazel_rules_go",
    url = "https://github.com/bazelbuild/rules_go/releases/download/0.16.2/rules_go-0.16.2.tar.gz",
    sha256 = "f87fa87475ea107b3c69196f39c82b7bbf58fe27c62a338684c20ca17d1d8613",
)

http_archive(
    name = "bazel_gazelle",
    urls = ["https://github.com/bazelbuild/bazel-gazelle/releases/download/0.15.0/bazel-gazelle-0.15.0.tar.gz"],
    sha256 = "6e875ab4b6bf64a38c352887760f21203ab054676d9c1b274963907e0768740d",
)

http_archive(
    name = "com_github_atlassian_bazel_tools",
    strip_prefix = "bazel-tools-6fef37f33dfa0189be9df4d3d60e6291bfe71177",
    urls = ["https://github.com/atlassian/bazel-tools/archive/6fef37f33dfa0189be9df4d3d60e6291bfe71177.zip"],
)

git_repository(
    name = "io_bazel_rules_docker",
    commit = "7401cb256222615c497c0dee5a4de5724a4f4cc7",  # 2018-06-22
    remote = "https://github.com/bazelbuild/rules_docker.git",
)

load("@io_bazel_rules_docker//docker:docker.bzl", "docker_repositories")

docker_repositories()

git_repository(
    name = "build_bazel_rules_nodejs",
    remote = "https://github.com/bazelbuild/rules_nodejs.git",
    tag = "0.16.2",
)

load("@build_bazel_rules_nodejs//:package.bzl", "rules_nodejs_dependencies")

rules_nodejs_dependencies()

load("@build_bazel_rules_nodejs//:defs.bzl", "node_repositories", "yarn_install")

node_repositories()

yarn_install(
    name = "npm",
    package_json = "//:package.json",
    yarn_lock = "//:yarn.lock",
)

# This requires rules_docker to be fully instantiated before it is pulled in.
git_repository(
    name = "io_bazel_rules_k8s",
    commit = "2054f7bf4d51f9e439313c56d7a208960a8a179f",  # 2018-07-29
    remote = "https://github.com/bazelbuild/rules_k8s.git",
)

load("@io_bazel_rules_k8s//k8s:k8s.bzl", "k8s_repositories", "k8s_defaults")

k8s_repositories()

_CLUSTER = "minikube"

_NAMESPACE = "default"

[k8s_defaults(
    name = "k8s_" + kind,
    cluster = _CLUSTER,
    #context = _CONTEXT,
    kind = kind,
    namespace = _NAMESPACE,
) for kind in [
    "deploy",
    "service",
    "secret",
    "priority_class",
    "pod",
]]

load("@io_bazel_rules_go//go:def.bzl", "go_rules_dependencies", "go_register_toolchains")

go_rules_dependencies()

go_register_toolchains()

load("@bazel_gazelle//:deps.bzl", "gazelle_dependencies", "go_repository")

gazelle_dependencies()

load("@com_github_atlassian_bazel_tools//gometalinter:deps.bzl", "gometalinter_dependencies")

gometalinter_dependencies()

load(
    "@io_bazel_rules_docker//go:image.bzl",
    _go_image_repos = "repositories",
)

_go_image_repos()

git_repository(
    name = "io_kubernetes_build",
    commit = "4ce715fbe67d8fbed05ec2bb47a148e754100a4b",
    remote = "https://github.com/kubernetes/repo-infra.git",
)

git_repository(
    name = "com_github_jmhodges_bazel_gomock",
    commit = "5b73edb74e569ff404b3beffc809d6d9f205e0e4",
    remote = "https://github.com/jmhodges/bazel_gomock.git",
)

go_repository(
    name = "com_github_golang_mock",
    tag = "v1.1.1",
    importpath = "github.com/golang/mock",
)

# External dependencies

go_repository(
    name = "com_github_ethereum_go_ethereum",
    importpath = "github.com/ethereum/go-ethereum",
    # Note: go-ethereum is not bazel-friendly with regards to cgo. We have a
    # a fork that has resolved these issues by disabling HID/USB support and
    # some manual fixes for c imports in the crypto package. This is forked
    # branch should be updated from time to time with the latest go-ethereum
    # code.
    remote = "https://github.com/prysmaticlabs/bazel-go-ethereum",
    vcs = "git",
    commit = "f4b3f83362a4cf2928e57914af040aea76c8a7d6",
)

go_repository(
    name = "com_github_urfave_cli",
    commit = "b67dcf995b6a7b7f14fad5fcb7cc5441b05e814b",
    importpath = "github.com/urfave/cli",
)

go_repository(
    name = "com_github_go_yaml_yaml",
    tag = "v2.2.1",
    importpath = "github.com/go-yaml/yaml",
    commit = "51d6538a90f86fe93ac480b35f37b2be17fef232",
)

go_repository(
    name = "com_github_x_cray_logrus_prefixed_formatter",
    tag = "v0.5.2",
    importpath = "github.com/x-cray/logrus-prefixed-formatter",
)

go_repository(
    name = "com_github_mgutz_ansi",
    commit = "9520e82c474b0a04dd04f8a40959027271bab992",
    importpath = "github.com/mgutz/ansi",
)

go_repository(
    name = "com_github_fjl_memsize",
    commit = "2a09253e352a56f419bd88effab0483f52da4c7d",
    importpath = "github.com/fjl/memsize",
)

go_repository(
    name = "com_github_libp2p_go_libp2p",
    tag = "v6.0.23",
    importpath = "github.com/libp2p/go-libp2p",
)

go_repository(
    name = "com_github_libp2p_go_libp2p_peer",
    tag = "v2.4.0",
    importpath = "github.com/libp2p/go-libp2p-peer",
)

go_repository(
    name = "com_github_libp2p_go_libp2p_crypto",
    build_file_proto_mode = "disable_global",
    tag = "v2.0.1",
    importpath = "github.com/libp2p/go-libp2p-crypto",
)

go_repository(
    name = "com_github_multiformats_go_multiaddr",
    commit = "ec8630b6b7436b5d7f6c1c2366d3d7214d1b29e2",
    importpath = "github.com/multiformats/go-multiaddr",
)

go_repository(
    name = "com_github_ipfs_go_log",
    tag = "v1.5.7",
    importpath = "github.com/ipfs/go-log",
)

go_repository(
    name = "com_github_multiformats_go_multihash",
    tag = "v1.0.8",
    importpath = "github.com/multiformats/go-multihash",
)

go_repository(
    name = "com_github_libp2p_go_libp2p_swarm",
    tag = "v3.0.22",
    importpath = "github.com/libp2p/go-libp2p-swarm",
)

go_repository(
    name = "com_github_libp2p_go_libp2p_host",
    tag = "v3.0.15",
    importpath = "github.com/libp2p/go-libp2p-host",
)

go_repository(
    name = "com_github_libp2p_go_libp2p_peerstore",
    tag = "v2.0.6",
    importpath = "github.com/libp2p/go-libp2p-peerstore",
)

go_repository(
    name = "com_github_libp2p_go_libp2p_circuit",
    tag = "v2.3.2",
    importpath = "github.com/libp2p/go-libp2p-circuit",
)

go_repository(
    name = "com_github_coreos_go_semver",
    tag = "v0.2.0",
    importpath = "github.com/coreos/go-semver",
)

go_repository(
    name = "com_github_libp2p_go_libp2p_interface_connmgr",
    tag = "v0.0.21",
    importpath = "github.com/libp2p/go-libp2p-interface-connmgr",
)

go_repository(
    name = "com_github_libp2p_go_conn_security_multistream",
    tag = "v0.1.15",
    importpath = "github.com/libp2p/go-conn-security-multistream",
)

go_repository(
    name = "com_github_libp2p_go_libp2p_metrics",
    tag = "v2.1.7",
    importpath = "github.com/libp2p/go-libp2p-metrics",
)

go_repository(
    name = "com_github_libp2p_go_libp2p_net",
    tag = "v3.0.15",
    importpath = "github.com/libp2p/go-libp2p-net",
)

go_repository(
    name = "com_github_whyrusleeping_mafmt",
    commit = "c75a64cef2f64e7d538e6d43a8c58449ba2ab735",
    importpath = "github.com/whyrusleeping/mafmt",
)

go_repository(
    name = "com_github_multiformats_go_multiaddr_net",
    commit = "f0af4033635f1241179700537dacdc04f2803df8",
    importpath = "github.com/multiformats/go-multiaddr-net",
)

go_repository(
    name = "com_github_agl_ed25519",
    commit = "5312a61534124124185d41f09206b9fef1d88403",
    importpath = "github.com/agl/ed25519",
)

go_repository(
    name = "com_github_minio_blake2b_simd",
    commit = "3f5f724cb5b182a5c278d6d3d55b40e7f8c2efb4",
    importpath = "github.com/minio/blake2b-simd",
)

go_repository(
    name = "com_github_gxed_hashland",
    commit = "d9f6b97f8db22dd1e090fd0bbbe98f09cc7dd0a8",
    importpath = "github.com/gxed/hashland",
)

go_repository(
    name = "com_github_mattn_go_colorable",
    tag = "v0.0.9",
    importpath = "github.com/mattn/go-colorable",
)

go_repository(
    name = "com_github_whyrusleeping_mdns",
    commit = "ef14215e6b30606f4ce84174ed7a644a05cb1af3",
    importpath = "github.com/whyrusleeping/mdns",
)

go_repository(
    name = "com_github_btcsuite_btcd",
    commit = "67e573d211ace594f1366b4ce9d39726c4b19bd0",
    importpath = "github.com/btcsuite/btcd",
)

go_repository(
    name = "com_github_minio_sha256_simd",
    commit = "51976451ce1942acbb55707a983ed232fa027110",
    importpath = "github.com/minio/sha256-simd",
)

go_repository(
    name = "com_github_mr_tron_base58",
    commit = "c8897612421d88a51012eaa53bf7267686173ae5",
    importpath = "github.com/mr-tron/base58",
)

go_repository(
    name = "com_github_whyrusleeping_go_smux_yamux",
    commit = "49458276a01f7fbc32ff62c8955fa3e852b8e772",
    importpath = "github.com/whyrusleeping/go-smux-yamux",
)

go_repository(
    name = "com_github_libp2p_go_libp2p_secio",
    build_file_proto_mode = "disable_global",
    tag = "v2.0.17",
    importpath = "github.com/libp2p/go-libp2p-secio",
)

go_repository(
    name = "com_github_libp2p_go_tcp_transport",
    tag = "v2.0.16",
    importpath = "github.com/libp2p/go-tcp-transport",
)

go_repository(
    name = "com_github_libp2p_go_libp2p_protocol",
    tag = "v1.0.0",
    importpath = "github.com/libp2p/go-libp2p-protocol",
)

go_repository(
    name = "com_github_jbenet_goprocess",
    commit = "b497e2f366b8624394fb2e89c10ab607bebdde0b",
    importpath = "github.com/jbenet/goprocess",
)

go_repository(
    name = "com_github_multiformats_go_multistream",
    commit = "0c61f185f3d6e16bcda416874e7a0fca4696e7e0",
    importpath = "github.com/multiformats/go-multistream",
)

go_repository(
    name = "com_github_libp2p_go_libp2p_loggables",
    tag = "v1.1.24",
    importpath = "github.com/libp2p/go-libp2p-loggables",
)

go_repository(
    name = "com_github_libp2p_go_libp2p_nat",
    tag = "v0.8.8",
    importpath = "github.com/libp2p/go-libp2p-nat",
)

go_repository(
    name = "com_github_multiformats_go_multiaddr_dns",
    tag = "v0.2.5",
    importpath = "github.com/multiformats/go-multiaddr-dns",
)

go_repository(
    name = "com_github_fd_go_nat",
    tag = "v1.0.0",
    importpath = "github.com/fd/go-nat",
)

go_repository(
    name = "com_github_whyrusleeping_go_logging",
    commit = "0457bb6b88fc1973573aaf6b5145d8d3ae972390",
    importpath = "github.com/whyrusleeping/go-logging",
)

go_repository(
    name = "com_github_mattn_go_isatty",
    tag = "v0.0.4",
    importpath = "github.com/mattn/go-isatty",
)

go_repository(
    name = "com_github_libp2p_go_stream_muxer",
    tag = "v3.0.1",
    importpath = "github.com/libp2p/go-stream-muxer",
)

go_repository(
    name = "com_github_libp2p_go_libp2p_transport_upgrader",
    tag = "v0.1.16",
    importpath = "github.com/libp2p/go-libp2p-transport-upgrader",
)

go_repository(
    name = "com_github_libp2p_go_testutil",
    tag = "v1.2.10",
    importpath = "github.com/libp2p/go-testutil",
)

go_repository(
    name = "com_github_whyrusleeping_go_smux_multistream",
    commit = "e799b10bc6eea2cc5ce18f7b7b4d8e1a0439476d",
    importpath = "github.com/whyrusleeping/go-smux-multistream",
)

go_repository(
    name = "com_github_libp2p_go_maddr_filter",
    tag = "v1.1.10",
    importpath = "github.com/libp2p/go-maddr-filter",
)

go_repository(
    name = "com_github_libp2p_go_libp2p_transport",
    tag = "v3.0.15",
    importpath = "github.com/libp2p/go-libp2p-transport",
)

go_repository(
    name = "com_github_libp2p_go_addr_util",
    tag = "v2.0.7",
    importpath = "github.com/libp2p/go-addr-util",
)

go_repository(
    name = "com_github_libp2p_go_libp2p_interface_pnet",
    tag = "v3.0.0",
    importpath = "github.com/libp2p/go-libp2p-interface-pnet",
)

go_repository(
    name = "com_github_libp2p_go_conn_security",
    tag = "v0.1.15",
    importpath = "github.com/libp2p/go-conn-security",
)

go_repository(
    name = "com_github_whyrusleeping_timecache",
    commit = "cfcb2f1abfee846c430233aef0b630a946e0a5a6",
    importpath = "github.com/whyrusleeping/timecache",
)

go_repository(
    name = "com_github_miekg_dns",
    tag = "v1.0.15",
    importpath = "github.com/miekg/dns",
)

go_repository(
    name = "com_github_opentracing_opentracing_go",
    commit = "be550b025b433cdfa2f11efb962afa2ea3c4d967",
    importpath = "github.com/opentracing/opentracing-go",
)

go_repository(
    name = "com_github_libp2p_go_reuseport",
    tag = "v0.1.18",
    importpath = "github.com/libp2p/go-reuseport",
)

go_repository(
    name = "com_github_huin_goupnp",
    tag = "v1.0.0",
    importpath = "github.com/huin/goupnp",
)

go_repository(
    name = "com_github_spaolacci_murmur3",
    commit = "f09979ecbc725b9e6d41a297405f65e7e8804acc",
    importpath = "github.com/spaolacci/murmur3",
)

go_repository(
    name = "com_github_jbenet_go_temp_err_catcher",
    commit = "aac704a3f4f27190b4ccc05f303a4931fd1241ff",
    importpath = "github.com/jbenet/go-temp-err-catcher",
)

go_repository(
    name = "com_github_satori_go_uuid",
    commit = "b2ce2384e17bbe0c6d34077efa39dbab3e09123b",
    importpath = "github.com/satori/go.uuid",
)

go_repository(
    name = "com_github_sirupsen_logrus",
    tag = "v1.2.0",
    importpath = "github.com/sirupsen/logrus",
)

go_repository(
    name = "org_golang_x_sys",
    commit = "62eef0e2fa9b2c385f7b2778e763486da6880d37",
    importpath = "golang.org/x/sys",
)

go_repository(
    name = "com_github_whyrusleeping_yamux",
    commit = "5364a42fe4b5efa5967c11c8f9b0f049cac0c4a9",
    importpath = "github.com/whyrusleeping/yamux",
)

go_repository(
    name = "com_github_libp2p_go_flow_metrics",
    tag = "v0.2.0",
    importpath = "github.com/libp2p/go-flow-metrics",
)

go_repository(
    name = "com_github_libp2p_go_msgio",
    tag = "v0.0.6",
    importpath = "github.com/libp2p/go-msgio",
)

go_repository(
    name = "com_github_jackpal_gateway",
    tag = "v1.0.5",
    importpath = "github.com/jackpal/gateway",
)

go_repository(
    name = "com_github_whyrusleeping_multiaddr_filter",
    commit = "e903e4adabd70b78bc9293b6ee4f359afb3f9f59",
    importpath = "github.com/whyrusleeping/multiaddr-filter",
)

go_repository(
    name = "com_github_libp2p_go_ws_transport",
    tag = "v2.0.15",
    importpath = "github.com/libp2p/go-ws-transport",
)

go_repository(
    name = "org_golang_x_crypto",
    commit = "3d3f9f413869b949e48070b5bc593aa22cc2b8f2",
    importpath = "golang.org/x/crypto",
)

go_repository(
    name = "com_github_jackpal_go_nat_pmp",
    tag = "v1.0.1",
    importpath = "github.com/jackpal/go-nat-pmp",
)

go_repository(
    name = "com_github_libp2p_go_reuseport_transport",
    tag = "v0.1.11",
    importpath = "github.com/libp2p/go-reuseport-transport",
)

go_repository(
    name = "com_github_libp2p_go_sockaddr",
    tag = "v1.0.3",
    importpath = "github.com/libp2p/go-sockaddr",
)

go_repository(
    name = "com_github_whyrusleeping_go_notifier",
    commit = "097c5d47330ff6a823f67e3515faa13566a62c6f",
    importpath = "github.com/whyrusleeping/go-notifier",
)

go_repository(
    name = "com_github_gorilla_websocket",
    tag = "v1.4.0",
    importpath = "github.com/gorilla/websocket",
)

go_repository(
    name = "com_github_whyrusleeping_go_smux_multiplex",
    commit = "c9680d872b8e73a2fc8d9bba3eacabf1e8add80d",
    importpath = "github.com/whyrusleeping/go-smux-multiplex",
)

go_repository(
    name = "com_github_gxed_eventfd",
    commit = "80a92cca79a8041496ccc9dd773fcb52a57ec6f9",
    importpath = "github.com/gxed/eventfd",
)

go_repository(
    name = "com_github_gxed_goendian",
    commit = "0f5c6873267e5abf306ffcdfcfa4bf77517ef4a7",
    importpath = "github.com/gxed/GoEndian",
)

go_repository(
    name = "com_github_syndtr_goleveldb",
    commit = "f9080354173f192dfc8821931eacf9cfd6819253",
    importpath = "github.com/syndtr/goleveldb",
)

go_repository(
    name = "com_github_libp2p_go_libp2p_blankhost",
    tag = "v0.3.15",
    importpath = "github.com/libp2p/go-libp2p-blankhost",
)

go_repository(
    name = "com_github_steakknife_hamming",
    tag = "0.2.5",
    importpath = "github.com/steakknife/hamming",
)

go_repository(
    name = "io_opencensus_go",
    tag = "v0.18.0",
    importpath = "go.opencensus.io",
)

go_repository(
    name = "org_golang_google_api",
    commit = "faade3cbb06a30202f2da53a8a5e3c4afe60b0c2",
    importpath = "google.golang.org/api",
)

go_repository(
    name = "org_golang_x_sync",
    commit = "42b317875d0fa942474b76e1b46a6060d720ae6e",
    importpath = "golang.org/x/sync",
)

go_repository(
    name = "com_github_golang_lint",
    commit = "c67002cb31c3a748b7688c27f20d8358b4193582",
    importpath = "github.com/golang/lint",
)

go_repository(
    name = "org_golang_x_lint",
    commit = "c67002cb31c3a748b7688c27f20d8358b4193582",
    importpath = "golang.org/x/lint",
)

go_repository(
    name = "com_github_aristanetworks_goarista",
    commit = "5faa74ffbed7096292069fdcd0eae96146a3158a",
    importpath = "github.com/aristanetworks/goarista",
)

go_repository(
    name = "com_github_prometheus_client_golang",
    commit = "3fb53dff765f8a3e0f9d8b1d5b86d4f8c4eb3a09",
    importpath = "github.com/prometheus/client_golang",
)

go_repository(
    name = "com_github_prometheus_client_model",
    commit = "5c3871d89910bfb32f5fcab2aa4b9ec68e65a99f",
    importpath = "github.com/prometheus/client_model",
)

go_repository(
    name = "com_github_prometheus_common",
    commit = "1f2c4f3cd6db5fd6f68f36af6b6d5d936fd93c4e",
    importpath = "github.com/prometheus/common",
)

go_repository(
    name = "com_github_prometheus_procfs",
    commit = "185b4288413d2a0dd0806f78c90dde719829e5ae",
    importpath = "github.com/prometheus/procfs",
)

go_repository(
    name = "com_github_prometheus_prometheus",
    tag = "0.20.0",
    importpath = "github.com/prometheus/prometheus",
)

go_repository(
    name = "com_github_beorn7_perks",
    commit = "3a771d992973f24aa725d07868b467d1ddfceafb",
    importpath = "github.com/beorn7/perks",
)

go_repository(
    name = "com_github_matttproud_golang_protobuf_extensions",
    tag = "v1.0.1",
    importpath = "github.com/matttproud/golang_protobuf_extensions",
)

go_repository(
    name = "com_github_boltdb_bolt",
    tag = "v1.3.1",
    importpath = "github.com/boltdb/bolt",
)

go_repository(
    name = "com_github_pborman_uuid",
    commit = "8b1b92947f46224e3b97bb1a3a5b0382be00d31e",
    importpath = "github.com/pborman/uuid",
)

go_repository(
    name = "com_github_libp2p_go_buffer_pool",
    tag = "v0.1.1",
    importpath = "github.com/libp2p/go-buffer-pool",
)

go_repository(
    name = "com_github_libp2p_go_mplex",
    tag = "v0.2.30",
    importpath = "github.com/libp2p/go-mplex",
)

go_repository(
    name = "com_github_libp2p_go_libp2p_pubsub",
    build_file_proto_mode = "disable_global",
    tag = "v0.10.2",
    importpath = "github.com/libp2p/go-libp2p-pubsub",
)

go_repository(
    name = "com_github_ipfs_go_ipfs_util",
    tag = "v1.2.8",
    importpath = "github.com/ipfs/go-ipfs-util",
)

go_repository(
    name = "com_github_google_uuid",
    tag = "v1.1.0",
    importpath = "github.com/google/uuid",
)

go_repository(
    name = "com_github_libp2p_go_libp2p_kad_dht",
    build_file_proto_mode = "disable_global",
    tag = "v4.4.12",
    importpath = "github.com/libp2p/go-libp2p-kad-dht",
)

go_repository(
    name = "com_github_ipfs_go_datastore",
<<<<<<< HEAD
    tag = "v3.2.0",
=======
    tag = "v0.3.0",
>>>>>>> 8cd33658
    importpath = "github.com/ipfs/go-datastore",
)

go_repository(
    name = "com_github_whyrusleeping_base32",
    commit = "c30ac30633ccdabefe87eb12465113f06f1bab75",
    importpath = "github.com/whyrusleeping/base32",
)

go_repository(
    name = "com_github_ipfs_go_cid",
    tag = "v0.9.0",
    importpath = "github.com/ipfs/go-cid",
)

go_repository(
    name = "com_github_libp2p_go_libp2p_record",
    build_file_proto_mode = "disable_global",
    tag = "v4.1.7",
    importpath = "github.com/libp2p/go-libp2p-record",
)

go_repository(
    name = "com_github_libp2p_go_libp2p_routing",
    tag = "v2.7.1",
    importpath = "github.com/libp2p/go-libp2p-routing",
)

go_repository(
    name = "com_github_libp2p_go_libp2p_kbucket",
    tag = "v2.2.12",
    importpath = "github.com/libp2p/go-libp2p-kbucket",
)

go_repository(
    name = "com_github_jbenet_go_context",
    commit = "d14ea06fba99483203c19d92cfcd13ebe73135f4",
    importpath = "github.com/jbenet/go-context",
)

go_repository(
    name = "com_github_ipfs_go_todocounter",
    tag = "v1.0.1",
    importpath = "github.com/ipfs/go-todocounter",
)

go_repository(
    name = "com_github_whyrusleeping_go_keyspace",
    commit = "5b898ac5add1da7178a4a98e69cb7b9205c085ee",
    importpath = "github.com/whyrusleeping/go-keyspace",
)

go_repository(
    name = "com_github_multiformats_go_multibase",
    tag = "v0.3.0",
    importpath = "github.com/multiformats/go-multibase",
)

go_repository(
    name = "com_github_hashicorp_golang_lru",
    tag = "v0.5.0",
    importpath = "github.com/hashicorp/golang-lru",
)

go_repository(
    name = "com_github_ipfs_go_ipfs_addr",
    tag = "v0.1.25",
    importpath = "github.com/ipfs/go-ipfs-addr",
)

go_repository(
    name = "com_github_libp2p_go_libp2p_discovery",
    commit = "7153173e40fcf3aa2c6845f00c54119bea8b427f",
    importpath = "github.com/libp2p/go-libp2p-discovery",
)

go_repository(
    name = "com_github_libp2p_go_libp2p_autonat",
    commit = "c09caf7c16407d3f68a3b8c467cf1d7445443328",
    importpath = "github.com/libp2p/go-libp2p-autonat",
)

go_repository(
    name = "com_github_konsorten_go_windows_terminal_sequences",
    tag = "v1.0.1",
    importpath = "github.com/konsorten/go-windows-terminal-sequences",
)

go_repository(
    name = "com_github_libp2p_go_libp2p_interface_conn",
    commit = "c7cda99284db0bea441058da8fd1f1373c763ed6",
    importpath = "github.com/libp2p/go-libp2p-interface-conn",
)<|MERGE_RESOLUTION|>--- conflicted
+++ resolved
@@ -738,11 +738,7 @@
 
 go_repository(
     name = "com_github_ipfs_go_datastore",
-<<<<<<< HEAD
-    tag = "v3.2.0",
-=======
     tag = "v0.3.0",
->>>>>>> 8cd33658
     importpath = "github.com/ipfs/go-datastore",
 )
 
