load("@bazel_tools//tools/build_defs/repo:http.bzl", "http_archive")

http_archive(
    name = "io_bazel_rules_go",
    url = "https://github.com/bazelbuild/rules_go/releases/download/0.16.2/rules_go-0.16.2.tar.gz",
    sha256 = "f87fa87475ea107b3c69196f39c82b7bbf58fe27c62a338684c20ca17d1d8613",
)

http_archive(
    name = "bazel_gazelle",
    urls = ["https://github.com/bazelbuild/bazel-gazelle/releases/download/0.15.0/bazel-gazelle-0.15.0.tar.gz"],
    sha256 = "6e875ab4b6bf64a38c352887760f21203ab054676d9c1b274963907e0768740d",
)

http_archive(
    name = "com_github_atlassian_bazel_tools",
    strip_prefix = "bazel-tools-6fef37f33dfa0189be9df4d3d60e6291bfe71177",
    urls = ["https://github.com/atlassian/bazel-tools/archive/6fef37f33dfa0189be9df4d3d60e6291bfe71177.zip"],
)

git_repository(
    name = "io_bazel_rules_docker",
    commit = "7401cb256222615c497c0dee5a4de5724a4f4cc7",  # 2018-06-22
    remote = "https://github.com/bazelbuild/rules_docker.git",
)

load("@io_bazel_rules_docker//docker:docker.bzl", "docker_repositories")

docker_repositories()

git_repository(
    name = "build_bazel_rules_nodejs",
    remote = "https://github.com/bazelbuild/rules_nodejs.git",
    tag = "0.16.2",
)

load("@build_bazel_rules_nodejs//:package.bzl", "rules_nodejs_dependencies")

rules_nodejs_dependencies()

load("@build_bazel_rules_nodejs//:defs.bzl", "node_repositories", "yarn_install")

node_repositories()

yarn_install(
    name = "npm",
    package_json = "//:package.json",
    yarn_lock = "//:yarn.lock",
)

# This requires rules_docker to be fully instantiated before it is pulled in.
git_repository(
    name = "io_bazel_rules_k8s",
    commit = "2054f7bf4d51f9e439313c56d7a208960a8a179f",  # 2018-07-29
    remote = "https://github.com/bazelbuild/rules_k8s.git",
)

load("@io_bazel_rules_k8s//k8s:k8s.bzl", "k8s_repositories", "k8s_defaults")

k8s_repositories()

_CLUSTER = "minikube"

_NAMESPACE = "default"

[k8s_defaults(
    name = "k8s_" + kind,
    cluster = _CLUSTER,
    #context = _CONTEXT,
    kind = kind,
    namespace = _NAMESPACE,
) for kind in [
    "deploy",
    "service",
    "secret",
    "priority_class",
    "pod",
]]

load("@io_bazel_rules_go//go:def.bzl", "go_rules_dependencies", "go_register_toolchains")

go_rules_dependencies()

go_register_toolchains()

load("@bazel_gazelle//:deps.bzl", "gazelle_dependencies", "go_repository")

gazelle_dependencies()

load("@com_github_atlassian_bazel_tools//gometalinter:deps.bzl", "gometalinter_dependencies")

gometalinter_dependencies()

load(
    "@io_bazel_rules_docker//go:image.bzl",
    _go_image_repos = "repositories",
)

_go_image_repos()

git_repository(
    name = "io_kubernetes_build",
    commit = "4ce715fbe67d8fbed05ec2bb47a148e754100a4b",
    remote = "https://github.com/kubernetes/repo-infra.git",
)

git_repository(
    name = "com_github_jmhodges_bazel_gomock",
    commit = "5b73edb74e569ff404b3beffc809d6d9f205e0e4",
    remote = "https://github.com/jmhodges/bazel_gomock.git",
)

go_repository(
    name = "com_github_golang_mock",
    commit = "8a44ef6e8be577e050008c7886f24fc705d709fb",
    importpath = "github.com/golang/mock",
)

# External dependencies

go_repository(
    name = "com_github_ethereum_go_ethereum",
    importpath = "github.com/ethereum/go-ethereum",
    # Note: go-ethereum is not bazel-friendly with regards to cgo. We have a
    # a fork that has resolved these issues by disabling HID/USB support and
    # some manual fixes for c imports in the crypto package. This is forked
    # branch should be updated from time to time with the latest go-ethereum
    # code.
    remote = "https://github.com/prysmaticlabs/bazel-go-ethereum",
    vcs = "git",
    commit = "f4b3f83362a4cf2928e57914af040aea76c8a7d6",
)

go_repository(
    name = "com_github_urfave_cli",
    commit = "b67dcf995b6a7b7f14fad5fcb7cc5441b05e814b",
    importpath = "github.com/urfave/cli",
)

go_repository(
    name = "com_github_go_yaml_yaml",
    commit = "51d6538a90f86fe93ac480b35f37b2be17fef232",
    importpath = "github.com/go-yaml/yaml",
    commit = "51d6538a90f86fe93ac480b35f37b2be17fef232",
)

go_repository(
    name = "com_github_x_cray_logrus_prefixed_formatter",
    commit = "bb2702d423886830dee131692131d35648c382e2",
    importpath = "github.com/x-cray/logrus-prefixed-formatter",
)

go_repository(
    name = "com_github_mgutz_ansi",
    commit = "9520e82c474b0a04dd04f8a40959027271bab992",
    importpath = "github.com/mgutz/ansi",
)

go_repository(
    name = "com_github_fjl_memsize",
    commit = "2a09253e352a56f419bd88effab0483f52da4c7d",
    importpath = "github.com/fjl/memsize",
)

go_repository(
    name = "com_github_libp2p_go_libp2p",
    commit = "4341acb1b16d14020571f9cb99b4987e7c11a4df",
    importpath = "github.com/libp2p/go-libp2p",
)

go_repository(
    name = "com_github_libp2p_go_libp2p_peer",
    commit = "d3df4bca884d7a9c2d350c8120240db3c2b0f2ee",
    importpath = "github.com/libp2p/go-libp2p-peer",
)

go_repository(
    name = "com_github_libp2p_go_libp2p_crypto",
    build_file_proto_mode = "disable_global",
    commit = "3120e9f9526fe05f2d3905961a5e0701b85579d9",
    importpath = "github.com/libp2p/go-libp2p-crypto",
)

go_repository(
    name = "com_github_multiformats_go_multiaddr",
    tag = "0.1.2",
    importpath = "github.com/multiformats/go-multiaddr",
)

go_repository(
    name = "com_github_ipfs_go_log",
    commit = "de9a213953d6ec0e053b56e9d79800565c3fc9ca",
    importpath = "github.com/ipfs/go-log",
)

go_repository(
    name = "com_github_multiformats_go_multihash",
    tag = "0.1.0",
    importpath = "github.com/multiformats/go-multihash",
)

go_repository(
    name = "com_github_libp2p_go_libp2p_swarm",
    commit = "9e6ea7ee4ce0a5e969bf4bfea6b43b4d823726e8",
    importpath = "github.com/libp2p/go-libp2p-swarm",
)

go_repository(
    name = "com_github_libp2p_go_libp2p_host",
    commit = "5ab1f4ea0a8ad6f9cd7264bc9a3b6d908d07e21a",
    importpath = "github.com/libp2p/go-libp2p-host",
)

go_repository(
    name = "com_github_libp2p_go_libp2p_peerstore",
    commit = "0c6cf4a7990d7356fcb2c68ddd39083b893c51e6",
    importpath = "github.com/libp2p/go-libp2p-peerstore",
)

go_repository(
    name = "com_github_libp2p_go_libp2p_circuit",
    commit = "f83937ed3384bb289ba39ee0c4f428f26013390a",
    importpath = "github.com/libp2p/go-libp2p-circuit",
)

go_repository(
    name = "com_github_coreos_go_semver",
    tag = "v0.2.0",
    importpath = "github.com/coreos/go-semver",
)

go_repository(
    name = "com_github_libp2p_go_libp2p_interface_connmgr",
    tag = "v0.0.21",
    importpath = "github.com/libp2p/go-libp2p-interface-connmgr",
)

go_repository(
    name = "com_github_libp2p_go_conn_security_multistream",
    tag = "v0.1.15",
    importpath = "github.com/libp2p/go-conn-security-multistream",
)

go_repository(
    name = "com_github_libp2p_go_libp2p_metrics",
    commit = "2d5733beaa2a9fdd05ef696d7a734aa61549fb2a",
    importpath = "github.com/libp2p/go-libp2p-metrics",
)

go_repository(
    name = "com_github_libp2p_go_libp2p_net",
    commit = "41fb1c9f3f0e6214f93e2a2f9ee87db05e193fb7",
    importpath = "github.com/libp2p/go-libp2p-net",
)

go_repository(
    name = "com_github_whyrusleeping_mafmt",
    commit = "c75a64cef2f64e7d538e6d43a8c58449ba2ab735",
    importpath = "github.com/whyrusleeping/mafmt",
)

go_repository(
    name = "com_github_multiformats_go_multiaddr_net",
    commit = "f0af4033635f1241179700537dacdc04f2803df8",
    importpath = "github.com/multiformats/go-multiaddr-net",
)

go_repository(
    name = "com_github_agl_ed25519",
    commit = "5312a61534124124185d41f09206b9fef1d88403",
    importpath = "github.com/agl/ed25519",
)

go_repository(
    name = "com_github_minio_blake2b_simd",
    commit = "3f5f724cb5b182a5c278d6d3d55b40e7f8c2efb4",
    importpath = "github.com/minio/blake2b-simd",
)

go_repository(
    name = "com_github_gxed_hashland",
    commit = "d9f6b97f8db22dd1e090fd0bbbe98f09cc7dd0a8",
    importpath = "github.com/gxed/hashland",
)

go_repository(
    name = "com_github_mattn_go_colorable",
    tag = "v0.0.9",
    importpath = "github.com/mattn/go-colorable",
)

go_repository(
    name = "com_github_whyrusleeping_mdns",
    commit = "ef14215e6b30606f4ce84174ed7a644a05cb1af3",
    importpath = "github.com/whyrusleeping/mdns",
)

go_repository(
    name = "com_github_btcsuite_btcd",
    commit = "67e573d211ace594f1366b4ce9d39726c4b19bd0",
    importpath = "github.com/btcsuite/btcd",
)

go_repository(
    name = "com_github_minio_sha256_simd",
    commit = "51976451ce1942acbb55707a983ed232fa027110",
    importpath = "github.com/minio/sha256-simd",
)

go_repository(
    name = "com_github_mr_tron_base58",
    commit = "c8897612421d88a51012eaa53bf7267686173ae5",
    importpath = "github.com/mr-tron/base58",
)

go_repository(
    name = "com_github_whyrusleeping_go_smux_yamux",
    commit = "49458276a01f7fbc32ff62c8955fa3e852b8e772",
    importpath = "github.com/whyrusleeping/go-smux-yamux",
)

go_repository(
    name = "com_github_libp2p_go_libp2p_secio",
    build_file_proto_mode = "disable_global",
    commit = "eef79c8345f3960fba6c64b0d9f0b4edb71eeb89",
    importpath = "github.com/libp2p/go-libp2p-secio",
)

go_repository(
    name = "com_github_libp2p_go_tcp_transport",
    commit = "d8a1795b81e6c037cfdc3a31bf81d1b925104751",
    importpath = "github.com/libp2p/go-tcp-transport",
)

go_repository(
    name = "com_github_libp2p_go_libp2p_protocol",
    commit = "b29f3d97e3a2fb8b29c5d04290e6cb5c5018004b",
    importpath = "github.com/libp2p/go-libp2p-protocol",
)

go_repository(
    name = "com_github_jbenet_goprocess",
    commit = "b497e2f366b8624394fb2e89c10ab607bebdde0b",
    importpath = "github.com/jbenet/goprocess",
)

go_repository(
    name = "com_github_multiformats_go_multistream",
    commit = "0c61f185f3d6e16bcda416874e7a0fca4696e7e0",
    importpath = "github.com/multiformats/go-multistream",
)

go_repository(
    name = "com_github_libp2p_go_libp2p_loggables",
    commit = "024fce320cf7e720445c400721c6fa6d68c9aaa7",
    importpath = "github.com/libp2p/go-libp2p-loggables",
)

go_repository(
    name = "com_github_libp2p_go_libp2p_nat",
    tag = "v0.8.8",
    importpath = "github.com/libp2p/go-libp2p-nat",
)

go_repository(
    name = "com_github_multiformats_go_multiaddr_dns",
    tag = "v0.2.5",
    importpath = "github.com/multiformats/go-multiaddr-dns",
)

go_repository(
    name = "com_github_fd_go_nat",
    tag = "v1.0.0",
    importpath = "github.com/fd/go-nat",
)

go_repository(
    name = "com_github_whyrusleeping_go_logging",
    commit = "0457bb6b88fc1973573aaf6b5145d8d3ae972390",
    importpath = "github.com/whyrusleeping/go-logging",
)

go_repository(
    name = "com_github_mattn_go_isatty",
    tag = "v0.0.4",
    importpath = "github.com/mattn/go-isatty",
)

go_repository(
    name = "com_github_libp2p_go_stream_muxer",
    commit = "9c6bd93eecbbab56630bb2688bb435d9fd1dfeb1",
    importpath = "github.com/libp2p/go-stream-muxer",
)

go_repository(
    name = "com_github_libp2p_go_libp2p_transport_upgrader",
    tag = "v0.1.16",
    importpath = "github.com/libp2p/go-libp2p-transport-upgrader",
)

go_repository(
    name = "com_github_libp2p_go_testutil",
    commit = "39e561a7a13ac9fa9253ea87bb98caba72f392d1",
    importpath = "github.com/libp2p/go-testutil",
)

go_repository(
    name = "com_github_whyrusleeping_go_smux_multistream",
    commit = "e799b10bc6eea2cc5ce18f7b7b4d8e1a0439476d",
    importpath = "github.com/whyrusleeping/go-smux-multistream",
)

go_repository(
    name = "com_github_libp2p_go_maddr_filter",
    commit = "9e2c18e714b119399bf9ba45cd26805321bf22b5",
    importpath = "github.com/libp2p/go-maddr-filter",
)

go_repository(
    name = "com_github_libp2p_go_libp2p_transport",
    commit = "7400b517a07e9f4fceb2674a23ca7b420ee1dd7c",
    importpath = "github.com/libp2p/go-libp2p-transport",
)

go_repository(
    name = "com_github_libp2p_go_addr_util",
    commit = "6e2ee01c0ae21694bcc33aaa7d6ce214279134f6",
    importpath = "github.com/libp2p/go-addr-util",
)

go_repository(
    name = "com_github_libp2p_go_libp2p_interface_pnet",
    tag = "v0.2.0",
    importpath = "github.com/libp2p/go-libp2p-interface-pnet",
)

go_repository(
    name = "com_github_libp2p_go_conn_security",
    tag = "v0.1.15",
    importpath = "github.com/libp2p/go-conn-security",
)

go_repository(
    name = "com_github_whyrusleeping_timecache",
    commit = "cfcb2f1abfee846c430233aef0b630a946e0a5a6",
    importpath = "github.com/whyrusleeping/timecache",
)

go_repository(
    name = "com_github_miekg_dns",
    commit = "1c9c9bf4c93ee029810272d3e5b8a126aee5bf1f",
    importpath = "github.com/miekg/dns",
)

go_repository(
    name = "com_github_opentracing_opentracing_go",
    commit = "be550b025b433cdfa2f11efb962afa2ea3c4d967",
    importpath = "github.com/opentracing/opentracing-go",
)

go_repository(
    name = "com_github_libp2p_go_reuseport",
    tag = "v0.1.18",
    importpath = "github.com/libp2p/go-reuseport",
)

go_repository(
    name = "com_github_huin_goupnp",
    commit = "656e61dfadd241c7cbdd22a023fa81ecb6860ea8",
    importpath = "github.com/huin/goupnp",
)

go_repository(
    name = "com_github_spaolacci_murmur3",
    commit = "f09979ecbc725b9e6d41a297405f65e7e8804acc",
    importpath = "github.com/spaolacci/murmur3",
)

go_repository(
    name = "com_github_jbenet_go_temp_err_catcher",
    commit = "aac704a3f4f27190b4ccc05f303a4931fd1241ff",
    importpath = "github.com/jbenet/go-temp-err-catcher",
)

go_repository(
    name = "com_github_satori_go_uuid",
    commit = "b2ce2384e17bbe0c6d34077efa39dbab3e09123b",
    importpath = "github.com/satori/go.uuid",
)

go_repository(
    name = "com_github_sirupsen_logrus",
    commit = "91da99df23e3bad7f384338a5a8f636d04093d9a",
    importpath = "github.com/sirupsen/logrus",
)

go_repository(
    name = "org_golang_x_sys",
    commit = "0cf1ed9e522b7dbb416f080a5c8003de9b702bf4",
    importpath = "golang.org/x/sys",
)

go_repository(
    name = "com_github_whyrusleeping_yamux",
    commit = "5364a42fe4b5efa5967c11c8f9b0f049cac0c4a9",
    importpath = "github.com/whyrusleeping/yamux",
)

go_repository(
    name = "com_github_libp2p_go_flow_metrics",
    tag = "v0.2.0",
    importpath = "github.com/libp2p/go-flow-metrics",
)

go_repository(
    name = "com_github_libp2p_go_msgio",
    tag = "v0.0.6",
    importpath = "github.com/libp2p/go-msgio",
)

go_repository(
    name = "com_github_jackpal_gateway",
    commit = "cbcf4e3f3baee7952fc386c8b2534af4d267c875",
    importpath = "github.com/jackpal/gateway",
)

go_repository(
    name = "com_github_whyrusleeping_multiaddr_filter",
    commit = "e903e4adabd70b78bc9293b6ee4f359afb3f9f59",
    importpath = "github.com/whyrusleeping/multiaddr-filter",
)

go_repository(
    name = "com_github_libp2p_go_ws_transport",
    commit = "e61db42a8bd8cab398d3a6a982a4db9ad4de4aa0",
    importpath = "github.com/libp2p/go-ws-transport",
)

go_repository(
    name = "org_golang_x_crypto",
    commit = "3d3f9f413869b949e48070b5bc593aa22cc2b8f2",
    importpath = "golang.org/x/crypto",
)

go_repository(
    name = "com_github_jackpal_go_nat_pmp",
    commit = "d89d09f6f3329bc3c2479aa3cafd76a5aa93a35c",
    importpath = "github.com/jackpal/go-nat-pmp",
)

go_repository(
    name = "com_github_libp2p_go_reuseport_transport",
    tag = "v0.1.11",
    importpath = "github.com/libp2p/go-reuseport-transport",
)

go_repository(
    name = "com_github_libp2p_go_sockaddr",
    commit = "a7494d4eefeb607c8bc491cf8850a6e8dbd41cab",
    importpath = "github.com/libp2p/go-sockaddr",
)

go_repository(
    name = "com_github_whyrusleeping_go_notifier",
    commit = "097c5d47330ff6a823f67e3515faa13566a62c6f",
    importpath = "github.com/whyrusleeping/go-notifier",
)

go_repository(
    name = "com_github_gorilla_websocket",
    commit = "483fb8d7c32fcb4b5636cd293a92e3935932e2f4",
    importpath = "github.com/gorilla/websocket",
)

go_repository(
    name = "com_github_whyrusleeping_go_smux_multiplex",
    commit = "c9680d872b8e73a2fc8d9bba3eacabf1e8add80d",
    importpath = "github.com/whyrusleeping/go-smux-multiplex",
)

go_repository(
    name = "com_github_gxed_eventfd",
    commit = "80a92cca79a8041496ccc9dd773fcb52a57ec6f9",
    importpath = "github.com/gxed/eventfd",
)

go_repository(
    name = "com_github_gxed_goendian",
    commit = "0f5c6873267e5abf306ffcdfcfa4bf77517ef4a7",
    importpath = "github.com/gxed/GoEndian",
)

go_repository(
    name = "com_github_syndtr_goleveldb",
    commit = "f9080354173f192dfc8821931eacf9cfd6819253",
    importpath = "github.com/syndtr/goleveldb",
)

go_repository(
    name = "com_github_libp2p_go_libp2p_blankhost",
    tag = "v0.3.15",
    importpath = "github.com/libp2p/go-libp2p-blankhost",
)

go_repository(
    name = "com_github_steakknife_hamming",
    commit = "c99c65617cd3d686aea8365fe563d6542f01d940",
    importpath = "github.com/steakknife/hamming",
)

go_repository(
    name = "io_opencensus_go",
    commit = "91a0276ece6ad4cbdc4b46116f88d2b47a5f58e5",
    importpath = "go.opencensus.io",
)

go_repository(
    name = "org_golang_google_api",
    commit = "faade3cbb06a30202f2da53a8a5e3c4afe60b0c2",
    importpath = "google.golang.org/api",
)

go_repository(
    name = "org_golang_x_sync",
    commit = "42b317875d0fa942474b76e1b46a6060d720ae6e",
    importpath = "golang.org/x/sync",
)

go_repository(
    name = "com_github_golang_lint",
    commit = "c67002cb31c3a748b7688c27f20d8358b4193582",
    importpath = "github.com/golang/lint",
)

go_repository(
    name = "org_golang_x_lint",
    commit = "c67002cb31c3a748b7688c27f20d8358b4193582",
    importpath = "golang.org/x/lint",
)

go_repository(
    name = "com_github_aristanetworks_goarista",
    commit = "5faa74ffbed7096292069fdcd0eae96146a3158a",
    importpath = "github.com/aristanetworks/goarista",
)

go_repository(
    name = "com_github_prometheus_client_golang",
    commit = "3fb53dff765f8a3e0f9d8b1d5b86d4f8c4eb3a09",
    importpath = "github.com/prometheus/client_golang",
)

go_repository(
    name = "com_github_prometheus_client_model",
    commit = "5c3871d89910bfb32f5fcab2aa4b9ec68e65a99f",
    importpath = "github.com/prometheus/client_model",
)

go_repository(
    name = "com_github_prometheus_common",
    commit = "1f2c4f3cd6db5fd6f68f36af6b6d5d936fd93c4e",
    importpath = "github.com/prometheus/common",
)

go_repository(
    name = "com_github_prometheus_procfs",
    commit = "185b4288413d2a0dd0806f78c90dde719829e5ae",
    importpath = "github.com/prometheus/procfs",
)

go_repository(
    name = "com_github_prometheus_prometheus",
<<<<<<< HEAD
    tag = "0.20.0",
=======
    commit = "11b336e3ca5832b812725e050aa5b62655533517",
>>>>>>> 1613e50c
    importpath = "github.com/prometheus/prometheus",
)

go_repository(
    name = "com_github_beorn7_perks",
    commit = "3a771d992973f24aa725d07868b467d1ddfceafb",
    importpath = "github.com/beorn7/perks",
)

go_repository(
    name = "com_github_matttproud_golang_protobuf_extensions",
    commit = "c12348ce28de40eed0136aa2b644d0ee0650e56c",
    importpath = "github.com/matttproud/golang_protobuf_extensions",
)

go_repository(
    name = "com_github_boltdb_bolt",
    tag = "v1.3.1",
    importpath = "github.com/boltdb/bolt",
)

go_repository(
    name = "com_github_pborman_uuid",
    commit = "8b1b92947f46224e3b97bb1a3a5b0382be00d31e",
    importpath = "github.com/pborman/uuid",
)

go_repository(
    name = "com_github_libp2p_go_buffer_pool",
    tag = "v0.1.1",
    importpath = "github.com/libp2p/go-buffer-pool",
)

go_repository(
    name = "com_github_libp2p_go_mplex",
    tag = "v0.2.30",
    importpath = "github.com/libp2p/go-mplex",
)

go_repository(
    name = "com_github_libp2p_go_libp2p_pubsub",
    build_file_proto_mode = "disable_global",
    tag = "v0.10.2",
    importpath = "github.com/libp2p/go-libp2p-pubsub",
)

go_repository(
    name = "com_github_ipfs_go_ipfs_util",
    commit = "05b6094b6fa9c1e49b4b941061fdc147db1a21b7",
    importpath = "github.com/ipfs/go-ipfs-util",
)

go_repository(
    name = "com_github_google_uuid",
    commit = "9b3b1e0f5f99ae461456d768e7d301a7acdaa2d8",
    importpath = "github.com/google/uuid",
)

go_repository(
    name = "com_github_libp2p_go_libp2p_kad_dht",
    build_file_proto_mode = "disable_global",
    commit = "d70e92744b101ddf9ed93066a54ce128fa53aaa8",
    importpath = "github.com/libp2p/go-libp2p-kad-dht",
)

go_repository(
    name = "com_github_ipfs_go_datastore",
    tag = "v0.3.0",
    importpath = "github.com/ipfs/go-datastore",
)

go_repository(
    name = "com_github_whyrusleeping_base32",
    commit = "c30ac30633ccdabefe87eb12465113f06f1bab75",
    importpath = "github.com/whyrusleeping/base32",
)

go_repository(
    name = "com_github_ipfs_go_cid",
    tag = "v0.9.0",
    importpath = "github.com/ipfs/go-cid",
)

go_repository(
    name = "com_github_libp2p_go_libp2p_record",
    build_file_proto_mode = "disable_global",
    commit = "237ab9e10af172232eedad9e63ea8983c50859b1",
    importpath = "github.com/libp2p/go-libp2p-record",
)

go_repository(
    name = "com_github_libp2p_go_libp2p_routing",
    commit = "cb72d923dcde7c3af89d09032443515bd0fe7075",
    importpath = "github.com/libp2p/go-libp2p-routing",
)

go_repository(
    name = "com_github_libp2p_go_libp2p_kbucket",
    commit = "5a67fa0572539e1e65cc7d0772c887ceda0cfea8",
    importpath = "github.com/libp2p/go-libp2p-kbucket",
)

go_repository(
    name = "com_github_jbenet_go_context",
    commit = "d14ea06fba99483203c19d92cfcd13ebe73135f4",
    importpath = "github.com/jbenet/go-context",
)

go_repository(
    name = "com_github_ipfs_go_todocounter",
    commit = "1e832b829506383050e6eebd12e05ea41a451532",
    importpath = "github.com/ipfs/go-todocounter",
)

go_repository(
    name = "com_github_whyrusleeping_go_keyspace",
    commit = "5b898ac5add1da7178a4a98e69cb7b9205c085ee",
    importpath = "github.com/whyrusleeping/go-keyspace",
)

go_repository(
    name = "com_github_multiformats_go_multibase",
    tag = "v0.3.0",
    importpath = "github.com/multiformats/go-multibase",
)

go_repository(
    name = "com_github_hashicorp_golang_lru",
    tag = "v0.5.0",
    importpath = "github.com/hashicorp/golang-lru",
)

go_repository(
    name = "com_github_ipfs_go_ipfs_addr",
    tag = "v0.1.25",
    importpath = "github.com/ipfs/go-ipfs-addr",
)

go_repository(
    name = "com_github_libp2p_go_libp2p_discovery",
    commit = "7153173e40fcf3aa2c6845f00c54119bea8b427f",
    importpath = "github.com/libp2p/go-libp2p-discovery",
)

go_repository(
    name = "com_github_libp2p_go_libp2p_autonat",
    commit = "c09caf7c16407d3f68a3b8c467cf1d7445443328",
    importpath = "github.com/libp2p/go-libp2p-autonat",
)

go_repository(
    name = "com_github_konsorten_go_windows_terminal_sequences",
    commit = "5c8c8bd35d3832f5d134ae1e1e375b69a4d25242",
    importpath = "github.com/konsorten/go-windows-terminal-sequences",
)<|MERGE_RESOLUTION|>--- conflicted
+++ resolved
@@ -670,11 +670,7 @@
 
 go_repository(
     name = "com_github_prometheus_prometheus",
-<<<<<<< HEAD
-    tag = "0.20.0",
-=======
     commit = "11b336e3ca5832b812725e050aa5b62655533517",
->>>>>>> 1613e50c
     importpath = "github.com/prometheus/prometheus",
 )
 
