load("@bazel_tools//tools/build_defs/repo:http.bzl", "http_archive")

http_archive(
    name = "io_bazel_rules_go",
    url = "https://github.com/bazelbuild/rules_go/releases/download/0.16.2/rules_go-0.16.2.tar.gz",
    sha256 = "f87fa87475ea107b3c69196f39c82b7bbf58fe27c62a338684c20ca17d1d8613",
)

http_archive(
    name = "bazel_gazelle",
    urls = ["https://github.com/bazelbuild/bazel-gazelle/releases/download/0.15.0/bazel-gazelle-0.15.0.tar.gz"],
    sha256 = "6e875ab4b6bf64a38c352887760f21203ab054676d9c1b274963907e0768740d",
)

http_archive(
    name = "com_github_atlassian_bazel_tools",
    strip_prefix = "bazel-tools-6fef37f33dfa0189be9df4d3d60e6291bfe71177",
    urls = ["https://github.com/atlassian/bazel-tools/archive/6fef37f33dfa0189be9df4d3d60e6291bfe71177.zip"],
)

git_repository(
    name = "io_bazel_rules_docker",
    commit = "7401cb256222615c497c0dee5a4de5724a4f4cc7",  # 2018-06-22
    remote = "https://github.com/bazelbuild/rules_docker.git",
)

load("@io_bazel_rules_docker//docker:docker.bzl", "docker_repositories")

docker_repositories()

git_repository(
    name = "build_bazel_rules_nodejs",
    remote = "https://github.com/bazelbuild/rules_nodejs.git",
    tag = "0.16.2",
)

load("@build_bazel_rules_nodejs//:package.bzl", "rules_nodejs_dependencies")

rules_nodejs_dependencies()

load("@build_bazel_rules_nodejs//:defs.bzl", "node_repositories", "yarn_install")

node_repositories()

yarn_install(
    name = "npm",
    package_json = "//:package.json",
    yarn_lock = "//:yarn.lock",
)

# This requires rules_docker to be fully instantiated before it is pulled in.
git_repository(
    name = "io_bazel_rules_k8s",
    commit = "2054f7bf4d51f9e439313c56d7a208960a8a179f",  # 2018-07-29
    remote = "https://github.com/bazelbuild/rules_k8s.git",
)

load("@io_bazel_rules_k8s//k8s:k8s.bzl", "k8s_repositories", "k8s_defaults")

k8s_repositories()

_CLUSTER = "minikube"

_NAMESPACE = "default"

[k8s_defaults(
    name = "k8s_" + kind,
    cluster = _CLUSTER,
    #context = _CONTEXT,
    kind = kind,
    namespace = _NAMESPACE,
) for kind in [
    "deploy",
    "service",
    "secret",
    "priority_class",
    "pod",
]]

load("@io_bazel_rules_go//go:def.bzl", "go_rules_dependencies", "go_register_toolchains")

go_rules_dependencies()

go_register_toolchains()

load("@bazel_gazelle//:deps.bzl", "gazelle_dependencies", "go_repository")

gazelle_dependencies()

load("@com_github_atlassian_bazel_tools//gometalinter:deps.bzl", "gometalinter_dependencies")

gometalinter_dependencies()

load(
    "@io_bazel_rules_docker//go:image.bzl",
    _go_image_repos = "repositories",
)

_go_image_repos()

git_repository(
    name = "io_kubernetes_build",
    commit = "4ce715fbe67d8fbed05ec2bb47a148e754100a4b",
    remote = "https://github.com/kubernetes/repo-infra.git",
)

git_repository(
    name = "com_github_jmhodges_bazel_gomock",
    commit = "5b73edb74e569ff404b3beffc809d6d9f205e0e4",
    remote = "https://github.com/jmhodges/bazel_gomock.git",
)

go_repository(
    name = "com_github_golang_mock",
    tag = "v1.1.1",
    importpath = "github.com/golang/mock",
)

# External dependencies

go_repository(
    name = "com_github_ethereum_go_ethereum",
    importpath = "github.com/ethereum/go-ethereum",
    # Note: go-ethereum is not bazel-friendly with regards to cgo. We have a
    # a fork that has resolved these issues by disabling HID/USB support and
    # some manual fixes for c imports in the crypto package. This is forked
    # branch should be updated from time to time with the latest go-ethereum
    # code.
    remote = "https://github.com/prysmaticlabs/bazel-go-ethereum",
    vcs = "git",
    commit = "f4b3f83362a4cf2928e57914af040aea76c8a7d6",
)

go_repository(
    name = "com_github_urfave_cli",
    commit = "b67dcf995b6a7b7f14fad5fcb7cc5441b05e814b",
    importpath = "github.com/urfave/cli",
)

go_repository(
    name = "com_github_go_yaml_yaml",
    tag = "v2.2.1",
    importpath = "github.com/go-yaml/yaml",
    commit = "51d6538a90f86fe93ac480b35f37b2be17fef232",
)

go_repository(
    name = "com_github_x_cray_logrus_prefixed_formatter",
    tag = "v0.5.2",
    importpath = "github.com/x-cray/logrus-prefixed-formatter",
)

go_repository(
    name = "com_github_mgutz_ansi",
    commit = "9520e82c474b0a04dd04f8a40959027271bab992",
    importpath = "github.com/mgutz/ansi",
)

go_repository(
    name = "com_github_fjl_memsize",
    commit = "2a09253e352a56f419bd88effab0483f52da4c7d",
    importpath = "github.com/fjl/memsize",
)

go_repository(
    name = "com_github_libp2p_go_libp2p",
    tag = "v6.0.23",
    importpath = "github.com/libp2p/go-libp2p",
)

go_repository(
    name = "com_github_libp2p_go_libp2p_peer",
    tag = "v2.4.0",
    importpath = "github.com/libp2p/go-libp2p-peer",
)

go_repository(
    name = "com_github_libp2p_go_libp2p_crypto",
    build_file_proto_mode = "disable_global",
<<<<<<< HEAD
    tag = "v2.0.1",
=======
    commit = "3120e9f9526fe05f2d3905961a5e0701b85579d9",
>>>>>>> 78af14f3
    importpath = "github.com/libp2p/go-libp2p-crypto",
)

go_repository(
    name = "com_github_multiformats_go_multiaddr",
    commit = "ec8630b6b7436b5d7f6c1c2366d3d7214d1b29e2",
    importpath = "github.com/multiformats/go-multiaddr",
)

go_repository(
    name = "com_github_ipfs_go_log",
    tag = "v1.5.7",
    importpath = "github.com/ipfs/go-log",
)

go_repository(
    name = "com_github_multiformats_go_multihash",
    tag = "v1.0.8",
    importpath = "github.com/multiformats/go-multihash",
)

go_repository(
    name = "com_github_libp2p_go_libp2p_swarm",
    tag = "v3.0.22",
    importpath = "github.com/libp2p/go-libp2p-swarm",
)

go_repository(
    name = "com_github_libp2p_go_libp2p_host",
    tag = "v3.0.15",
    importpath = "github.com/libp2p/go-libp2p-host",
)

go_repository(
    name = "com_github_libp2p_go_libp2p_peerstore",
    tag = "v2.0.6",
    importpath = "github.com/libp2p/go-libp2p-peerstore",
)

go_repository(
    name = "com_github_libp2p_go_libp2p_circuit",
    commit = "f83937ed3384bb289ba39ee0c4f428f26013390a",
    importpath = "github.com/libp2p/go-libp2p-circuit",
)

go_repository(
    name = "com_github_coreos_go_semver",
    tag = "v0.2.0",
    importpath = "github.com/coreos/go-semver",
)

go_repository(
    name = "com_github_libp2p_go_libp2p_interface_connmgr",
    tag = "v0.0.21",
    importpath = "github.com/libp2p/go-libp2p-interface-connmgr",
)

go_repository(
    name = "com_github_libp2p_go_conn_security_multistream",
    tag = "v0.1.15",
    importpath = "github.com/libp2p/go-conn-security-multistream",
)

go_repository(
    name = "com_github_libp2p_go_libp2p_metrics",
    tag = "v2.1.7",
    importpath = "github.com/libp2p/go-libp2p-metrics",
)

go_repository(
    name = "com_github_libp2p_go_libp2p_net",
    tag = "v3.0.15",
    importpath = "github.com/libp2p/go-libp2p-net",
)

go_repository(
    name = "com_github_whyrusleeping_mafmt",
    commit = "c75a64cef2f64e7d538e6d43a8c58449ba2ab735",
    importpath = "github.com/whyrusleeping/mafmt",
)

go_repository(
    name = "com_github_multiformats_go_multiaddr_net",
    commit = "f0af4033635f1241179700537dacdc04f2803df8",
    importpath = "github.com/multiformats/go-multiaddr-net",
)

go_repository(
    name = "com_github_agl_ed25519",
    commit = "5312a61534124124185d41f09206b9fef1d88403",
    importpath = "github.com/agl/ed25519",
)

go_repository(
    name = "com_github_minio_blake2b_simd",
    commit = "3f5f724cb5b182a5c278d6d3d55b40e7f8c2efb4",
    importpath = "github.com/minio/blake2b-simd",
)

go_repository(
    name = "com_github_gxed_hashland",
    commit = "d9f6b97f8db22dd1e090fd0bbbe98f09cc7dd0a8",
    importpath = "github.com/gxed/hashland",
)

go_repository(
    name = "com_github_mattn_go_colorable",
    tag = "v0.0.9",
    importpath = "github.com/mattn/go-colorable",
)

go_repository(
    name = "com_github_whyrusleeping_mdns",
    commit = "ef14215e6b30606f4ce84174ed7a644a05cb1af3",
    importpath = "github.com/whyrusleeping/mdns",
)

go_repository(
    name = "com_github_btcsuite_btcd",
    commit = "67e573d211ace594f1366b4ce9d39726c4b19bd0",
    importpath = "github.com/btcsuite/btcd",
)

go_repository(
    name = "com_github_minio_sha256_simd",
    commit = "51976451ce1942acbb55707a983ed232fa027110",
    importpath = "github.com/minio/sha256-simd",
)

go_repository(
    name = "com_github_mr_tron_base58",
    commit = "c8897612421d88a51012eaa53bf7267686173ae5",
    importpath = "github.com/mr-tron/base58",
)

go_repository(
    name = "com_github_whyrusleeping_go_smux_yamux",
    commit = "49458276a01f7fbc32ff62c8955fa3e852b8e772",
    importpath = "github.com/whyrusleeping/go-smux-yamux",
)

go_repository(
    name = "com_github_libp2p_go_libp2p_secio",
    build_file_proto_mode = "disable_global",
    tag = "v2.0.17",
    importpath = "github.com/libp2p/go-libp2p-secio",
)

go_repository(
    name = "com_github_libp2p_go_tcp_transport",
    tag = "v2.0.16",
    importpath = "github.com/libp2p/go-tcp-transport",
)

go_repository(
    name = "com_github_libp2p_go_libp2p_protocol",
    tag = "v1.0.0",
    importpath = "github.com/libp2p/go-libp2p-protocol",
)

go_repository(
    name = "com_github_jbenet_goprocess",
    commit = "b497e2f366b8624394fb2e89c10ab607bebdde0b",
    importpath = "github.com/jbenet/goprocess",
)

go_repository(
    name = "com_github_multiformats_go_multistream",
    commit = "0c61f185f3d6e16bcda416874e7a0fca4696e7e0",
    importpath = "github.com/multiformats/go-multistream",
)

go_repository(
    name = "com_github_libp2p_go_libp2p_loggables",
    tag = "v1.1.24",
    importpath = "github.com/libp2p/go-libp2p-loggables",
)

go_repository(
    name = "com_github_libp2p_go_libp2p_nat",
    tag = "v0.8.8",
    importpath = "github.com/libp2p/go-libp2p-nat",
)

go_repository(
    name = "com_github_multiformats_go_multiaddr_dns",
    tag = "v0.2.5",
    importpath = "github.com/multiformats/go-multiaddr-dns",
)

go_repository(
    name = "com_github_fd_go_nat",
    tag = "v1.0.0",
    importpath = "github.com/fd/go-nat",
)

go_repository(
    name = "com_github_whyrusleeping_go_logging",
    commit = "0457bb6b88fc1973573aaf6b5145d8d3ae972390",
    importpath = "github.com/whyrusleeping/go-logging",
)

go_repository(
    name = "com_github_mattn_go_isatty",
    tag = "v0.0.4",
    importpath = "github.com/mattn/go-isatty",
)

go_repository(
    name = "com_github_libp2p_go_stream_muxer",
    tag = "v3.0.1",
    importpath = "github.com/libp2p/go-stream-muxer",
)

go_repository(
    name = "com_github_libp2p_go_libp2p_transport_upgrader",
    tag = "v0.1.16",
    importpath = "github.com/libp2p/go-libp2p-transport-upgrader",
)

go_repository(
    name = "com_github_libp2p_go_testutil",
    tag = "v1.2.10",
    importpath = "github.com/libp2p/go-testutil",
)

go_repository(
    name = "com_github_whyrusleeping_go_smux_multistream",
    commit = "e799b10bc6eea2cc5ce18f7b7b4d8e1a0439476d",
    importpath = "github.com/whyrusleeping/go-smux-multistream",
)

go_repository(
    name = "com_github_libp2p_go_maddr_filter",
    tag = "v1.1.10",
    importpath = "github.com/libp2p/go-maddr-filter",
)

go_repository(
    name = "com_github_libp2p_go_libp2p_transport",
    tag = "v3.0.15",
    importpath = "github.com/libp2p/go-libp2p-transport",
)

go_repository(
    name = "com_github_libp2p_go_addr_util",
    tag = "v2.0.7",
    importpath = "github.com/libp2p/go-addr-util",
)

go_repository(
    name = "com_github_libp2p_go_libp2p_interface_pnet",
    tag = "v3.0.0",
    importpath = "github.com/libp2p/go-libp2p-interface-pnet",
)

go_repository(
    name = "com_github_libp2p_go_conn_security",
    tag = "v0.1.15",
    importpath = "github.com/libp2p/go-conn-security",
)

go_repository(
    name = "com_github_whyrusleeping_timecache",
    commit = "cfcb2f1abfee846c430233aef0b630a946e0a5a6",
    importpath = "github.com/whyrusleeping/timecache",
)

go_repository(
    name = "com_github_miekg_dns",
    tag = "v1.0.15",
    importpath = "github.com/miekg/dns",
)

go_repository(
    name = "com_github_opentracing_opentracing_go",
    commit = "be550b025b433cdfa2f11efb962afa2ea3c4d967",
    importpath = "github.com/opentracing/opentracing-go",
)

go_repository(
    name = "com_github_libp2p_go_reuseport",
    tag = "v0.1.18",
    importpath = "github.com/libp2p/go-reuseport",
)

go_repository(
    name = "com_github_huin_goupnp",
    tag = "v1.0.0",
    importpath = "github.com/huin/goupnp",
)

go_repository(
    name = "com_github_spaolacci_murmur3",
    commit = "f09979ecbc725b9e6d41a297405f65e7e8804acc",
    importpath = "github.com/spaolacci/murmur3",
)

go_repository(
    name = "com_github_jbenet_go_temp_err_catcher",
    commit = "aac704a3f4f27190b4ccc05f303a4931fd1241ff",
    importpath = "github.com/jbenet/go-temp-err-catcher",
)

go_repository(
    name = "com_github_satori_go_uuid",
    commit = "b2ce2384e17bbe0c6d34077efa39dbab3e09123b",
    importpath = "github.com/satori/go.uuid",
)

go_repository(
    name = "com_github_sirupsen_logrus",
    tag = "v1.2.0",
    importpath = "github.com/sirupsen/logrus",
)

go_repository(
    name = "org_golang_x_sys",
    commit = "62eef0e2fa9b2c385f7b2778e763486da6880d37",
    importpath = "golang.org/x/sys",
)

go_repository(
    name = "com_github_whyrusleeping_yamux",
    commit = "5364a42fe4b5efa5967c11c8f9b0f049cac0c4a9",
    importpath = "github.com/whyrusleeping/yamux",
)

go_repository(
    name = "com_github_libp2p_go_flow_metrics",
    tag = "v0.2.0",
    importpath = "github.com/libp2p/go-flow-metrics",
)

go_repository(
    name = "com_github_libp2p_go_msgio",
    tag = "v0.0.6",
    importpath = "github.com/libp2p/go-msgio",
)

go_repository(
    name = "com_github_jackpal_gateway",
    tag = "v1.0.5",
    importpath = "github.com/jackpal/gateway",
)

go_repository(
    name = "com_github_whyrusleeping_multiaddr_filter",
    commit = "e903e4adabd70b78bc9293b6ee4f359afb3f9f59",
    importpath = "github.com/whyrusleeping/multiaddr-filter",
)

go_repository(
    name = "com_github_libp2p_go_ws_transport",
    tag = "v2.0.15",
    importpath = "github.com/libp2p/go-ws-transport",
)

go_repository(
    name = "org_golang_x_crypto",
    commit = "3d3f9f413869b949e48070b5bc593aa22cc2b8f2",
    importpath = "golang.org/x/crypto",
)

go_repository(
    name = "com_github_jackpal_go_nat_pmp",
    tag = "v1.0.1",
    importpath = "github.com/jackpal/go-nat-pmp",
)

go_repository(
    name = "com_github_libp2p_go_reuseport_transport",
    tag = "v0.1.11",
    importpath = "github.com/libp2p/go-reuseport-transport",
)

go_repository(
    name = "com_github_libp2p_go_sockaddr",
    tag = "v1.0.3",
    importpath = "github.com/libp2p/go-sockaddr",
)

go_repository(
    name = "com_github_whyrusleeping_go_notifier",
    commit = "097c5d47330ff6a823f67e3515faa13566a62c6f",
    importpath = "github.com/whyrusleeping/go-notifier",
)

go_repository(
    name = "com_github_gorilla_websocket",
    tag = "v1.4.0",
    importpath = "github.com/gorilla/websocket",
)

go_repository(
    name = "com_github_whyrusleeping_go_smux_multiplex",
    commit = "c9680d872b8e73a2fc8d9bba3eacabf1e8add80d",
    importpath = "github.com/whyrusleeping/go-smux-multiplex",
)

go_repository(
    name = "com_github_gxed_eventfd",
    commit = "80a92cca79a8041496ccc9dd773fcb52a57ec6f9",
    importpath = "github.com/gxed/eventfd",
)

go_repository(
    name = "com_github_gxed_goendian",
    commit = "0f5c6873267e5abf306ffcdfcfa4bf77517ef4a7",
    importpath = "github.com/gxed/GoEndian",
)

go_repository(
    name = "com_github_syndtr_goleveldb",
    commit = "f9080354173f192dfc8821931eacf9cfd6819253",
    importpath = "github.com/syndtr/goleveldb",
)

go_repository(
    name = "com_github_libp2p_go_libp2p_blankhost",
    tag = "v0.3.15",
    importpath = "github.com/libp2p/go-libp2p-blankhost",
)

go_repository(
    name = "com_github_steakknife_hamming",
    tag = "0.2.5",
    importpath = "github.com/steakknife/hamming",
)

go_repository(
    name = "io_opencensus_go",
    tag = "v0.18.0",
    importpath = "go.opencensus.io",
)

go_repository(
    name = "org_golang_google_api",
    commit = "faade3cbb06a30202f2da53a8a5e3c4afe60b0c2",
    importpath = "google.golang.org/api",
)

go_repository(
    name = "org_golang_x_sync",
    commit = "42b317875d0fa942474b76e1b46a6060d720ae6e",
    importpath = "golang.org/x/sync",
)

go_repository(
    name = "com_github_golang_lint",
    commit = "c67002cb31c3a748b7688c27f20d8358b4193582",
    importpath = "github.com/golang/lint",
)

go_repository(
    name = "org_golang_x_lint",
    commit = "c67002cb31c3a748b7688c27f20d8358b4193582",
    importpath = "golang.org/x/lint",
)

go_repository(
    name = "com_github_aristanetworks_goarista",
    commit = "5faa74ffbed7096292069fdcd0eae96146a3158a",
    importpath = "github.com/aristanetworks/goarista",
)

go_repository(
    name = "com_github_prometheus_client_golang",
    commit = "3fb53dff765f8a3e0f9d8b1d5b86d4f8c4eb3a09",
    importpath = "github.com/prometheus/client_golang",
)

go_repository(
    name = "com_github_prometheus_client_model",
    commit = "5c3871d89910bfb32f5fcab2aa4b9ec68e65a99f",
    importpath = "github.com/prometheus/client_model",
)

go_repository(
    name = "com_github_prometheus_common",
    commit = "1f2c4f3cd6db5fd6f68f36af6b6d5d936fd93c4e",
    importpath = "github.com/prometheus/common",
)

go_repository(
    name = "com_github_prometheus_procfs",
    commit = "185b4288413d2a0dd0806f78c90dde719829e5ae",
    importpath = "github.com/prometheus/procfs",
)

go_repository(
    name = "com_github_prometheus_prometheus",
    tag = "0.20.0",
    importpath = "github.com/prometheus/prometheus",
)

go_repository(
    name = "com_github_beorn7_perks",
    commit = "3a771d992973f24aa725d07868b467d1ddfceafb",
    importpath = "github.com/beorn7/perks",
)

go_repository(
    name = "com_github_matttproud_golang_protobuf_extensions",
    tag = "v1.0.1",
    importpath = "github.com/matttproud/golang_protobuf_extensions",
)

go_repository(
    name = "com_github_boltdb_bolt",
    tag = "v1.3.1",
    importpath = "github.com/boltdb/bolt",
)

go_repository(
    name = "com_github_pborman_uuid",
    commit = "8b1b92947f46224e3b97bb1a3a5b0382be00d31e",
    importpath = "github.com/pborman/uuid",
)

go_repository(
    name = "com_github_libp2p_go_buffer_pool",
    tag = "v0.1.1",
    importpath = "github.com/libp2p/go-buffer-pool",
)

go_repository(
    name = "com_github_libp2p_go_mplex",
    tag = "v0.2.30",
    importpath = "github.com/libp2p/go-mplex",
)

go_repository(
    name = "com_github_libp2p_go_libp2p_pubsub",
    build_file_proto_mode = "disable_global",
    tag = "v0.10.2",
    importpath = "github.com/libp2p/go-libp2p-pubsub",
)

go_repository(
    name = "com_github_ipfs_go_ipfs_util",
    tag = "v1.2.8",
    importpath = "github.com/ipfs/go-ipfs-util",
)

go_repository(
    name = "com_github_google_uuid",
    tag = "v1.1.0",
    importpath = "github.com/google/uuid",
)

go_repository(
    name = "com_github_libp2p_go_libp2p_kad_dht",
    build_file_proto_mode = "disable_global",
    tag = "v4.4.12",
    importpath = "github.com/libp2p/go-libp2p-kad-dht",
)

go_repository(
    name = "com_github_ipfs_go_datastore",
    tag = "v0.3.0",
    importpath = "github.com/ipfs/go-datastore",
)

go_repository(
    name = "com_github_whyrusleeping_base32",
    commit = "c30ac30633ccdabefe87eb12465113f06f1bab75",
    importpath = "github.com/whyrusleeping/base32",
)

go_repository(
    name = "com_github_ipfs_go_cid",
    tag = "v0.9.0",
    importpath = "github.com/ipfs/go-cid",
)

go_repository(
    name = "com_github_libp2p_go_libp2p_record",
    build_file_proto_mode = "disable_global",
    tag = "v4.1.7",
    importpath = "github.com/libp2p/go-libp2p-record",
)

go_repository(
    name = "com_github_libp2p_go_libp2p_routing",
    tag = "v2.7.1",
    importpath = "github.com/libp2p/go-libp2p-routing",
)

go_repository(
    name = "com_github_libp2p_go_libp2p_kbucket",
    tag = "v2.2.12",
    importpath = "github.com/libp2p/go-libp2p-kbucket",
)

go_repository(
    name = "com_github_jbenet_go_context",
    commit = "d14ea06fba99483203c19d92cfcd13ebe73135f4",
    importpath = "github.com/jbenet/go-context",
)

go_repository(
    name = "com_github_ipfs_go_todocounter",
    tag = "v1.0.1",
    importpath = "github.com/ipfs/go-todocounter",
)

go_repository(
    name = "com_github_whyrusleeping_go_keyspace",
    commit = "5b898ac5add1da7178a4a98e69cb7b9205c085ee",
    importpath = "github.com/whyrusleeping/go-keyspace",
)

go_repository(
    name = "com_github_multiformats_go_multibase",
    tag = "v0.3.0",
    importpath = "github.com/multiformats/go-multibase",
)

go_repository(
    name = "com_github_hashicorp_golang_lru",
    tag = "v0.5.0",
    importpath = "github.com/hashicorp/golang-lru",
)

go_repository(
    name = "com_github_ipfs_go_ipfs_addr",
    tag = "v0.1.25",
    importpath = "github.com/ipfs/go-ipfs-addr",
)

go_repository(
    name = "com_github_libp2p_go_libp2p_discovery",
    commit = "7153173e40fcf3aa2c6845f00c54119bea8b427f",
    importpath = "github.com/libp2p/go-libp2p-discovery",
)

go_repository(
    name = "com_github_libp2p_go_libp2p_autonat",
    commit = "c09caf7c16407d3f68a3b8c467cf1d7445443328",
    importpath = "github.com/libp2p/go-libp2p-autonat",
)

go_repository(
    name = "com_github_konsorten_go_windows_terminal_sequences",
    tag = "v1.0.1",
    importpath = "github.com/konsorten/go-windows-terminal-sequences",
)

go_repository(
    name = "com_github_libp2p_go_libp2p_interface_conn",
    commit = "c7cda99284db0bea441058da8fd1f1373c763ed6",
    importpath = "github.com/libp2p/go-libp2p-interface-conn",
)<|MERGE_RESOLUTION|>--- conflicted
+++ resolved
@@ -177,11 +177,7 @@
 go_repository(
     name = "com_github_libp2p_go_libp2p_crypto",
     build_file_proto_mode = "disable_global",
-<<<<<<< HEAD
-    tag = "v2.0.1",
-=======
     commit = "3120e9f9526fe05f2d3905961a5e0701b85579d9",
->>>>>>> 78af14f3
     importpath = "github.com/libp2p/go-libp2p-crypto",
 )
 
