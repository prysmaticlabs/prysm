--- conflicted
+++ resolved
@@ -646,11 +646,7 @@
 
 go_repository(
     name = "com_github_prometheus_client_golang",
-<<<<<<< HEAD
-    tag = "v0.9.1",
-=======
     commit = "3fb53dff765f8a3e0f9d8b1d5b86d4f8c4eb3a09",
->>>>>>> 7cee4416
     importpath = "github.com/prometheus/client_golang",
 )
 
