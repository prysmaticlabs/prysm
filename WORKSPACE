--- conflicted
+++ resolved
@@ -1333,11 +1333,7 @@
 
 go_repository(
     name = "com_github_prysmaticlabs_ethereumapis",
-<<<<<<< HEAD
-    commit = "636c8a881da3239a6ecbda1eb3aa6e2c02889b3b",
-=======
     commit = "df460bd3d84be4ff3df0658395c7dc9d2a7e7b3d",
->>>>>>> ef4dead3
     importpath = "github.com/prysmaticlabs/ethereumapis",
 )
 
