load("@bazel_tools//tools/build_defs/repo:http.bzl", "http_archive")

http_archive(
    name = "io_bazel_rules_go",
    url = "https://github.com/bazelbuild/rules_go/releases/download/0.16.2/rules_go-0.16.2.tar.gz",
    sha256 = "f87fa87475ea107b3c69196f39c82b7bbf58fe27c62a338684c20ca17d1d8613",
)

http_archive(
    name = "bazel_gazelle",
    urls = ["https://github.com/bazelbuild/bazel-gazelle/releases/download/0.15.0/bazel-gazelle-0.15.0.tar.gz"],
    sha256 = "6e875ab4b6bf64a38c352887760f21203ab054676d9c1b274963907e0768740d",
)

http_archive(
    name = "com_github_atlassian_bazel_tools",
    strip_prefix = "bazel-tools-6fef37f33dfa0189be9df4d3d60e6291bfe71177",
    urls = ["https://github.com/atlassian/bazel-tools/archive/6fef37f33dfa0189be9df4d3d60e6291bfe71177.zip"],
)

git_repository(
    name = "io_bazel_rules_docker",
    commit = "7401cb256222615c497c0dee5a4de5724a4f4cc7",  # 2018-06-22
    remote = "https://github.com/bazelbuild/rules_docker.git",
)

load("@io_bazel_rules_docker//docker:docker.bzl", "docker_repositories")

docker_repositories()

git_repository(
    name = "build_bazel_rules_nodejs",
    remote = "https://github.com/bazelbuild/rules_nodejs.git",
    tag = "0.15.3",
)

load("@build_bazel_rules_nodejs//:package.bzl", "rules_nodejs_dependencies")

rules_nodejs_dependencies()

load("@build_bazel_rules_nodejs//:defs.bzl", "node_repositories", "yarn_install")

node_repositories()

yarn_install(
    name = "npm",
    package_json = "//:package.json",
    yarn_lock = "//:yarn.lock",
)

# This requires rules_docker to be fully instantiated before it is pulled in.
git_repository(
    name = "io_bazel_rules_k8s",
    commit = "2054f7bf4d51f9e439313c56d7a208960a8a179f",  # 2018-07-29
    remote = "https://github.com/bazelbuild/rules_k8s.git",
)

load("@io_bazel_rules_k8s//k8s:k8s.bzl", "k8s_repositories", "k8s_defaults")

k8s_repositories()

_CLUSTER = "minikube"

_NAMESPACE = "default"

[k8s_defaults(
    name = "k8s_" + kind,
    cluster = _CLUSTER,
    #context = _CONTEXT,
    kind = kind,
    namespace = _NAMESPACE,
) for kind in [
    "deploy",
    "service",
    "secret",
    "priority_class",
    "pod",
]]

load("@io_bazel_rules_go//go:def.bzl", "go_rules_dependencies", "go_register_toolchains")

go_rules_dependencies()

go_register_toolchains()

load("@bazel_gazelle//:deps.bzl", "gazelle_dependencies", "go_repository")

gazelle_dependencies()

load("@com_github_atlassian_bazel_tools//gometalinter:deps.bzl", "gometalinter_dependencies")

gometalinter_dependencies()

load(
    "@io_bazel_rules_docker//go:image.bzl",
    _go_image_repos = "repositories",
)

_go_image_repos()

git_repository(
    name = "io_kubernetes_build",
    commit = "4ce715fbe67d8fbed05ec2bb47a148e754100a4b",
    remote = "https://github.com/kubernetes/repo-infra.git",
)

git_repository(
    name = "com_github_jmhodges_bazel_gomock",
    commit = "5b73edb74e569ff404b3beffc809d6d9f205e0e4",
    remote = "https://github.com/jmhodges/bazel_gomock.git",
)

go_repository(
    name = "com_github_golang_mock",
    commit = "503ea999614e3b9d10f0060b8182b6fc7ea664f8",
    importpath = "github.com/golang/mock",
)

# External dependencies

go_repository(
    name = "com_github_ethereum_go_ethereum",
    importpath = "github.com/ethereum/go-ethereum",
    # Note: go-ethereum is not bazel-friendly with regards to cgo. We have a
    # a fork that has resolved these issues by disabling HID/USB support and
    # some manual fixes for c imports in the crypto package. This is forked
    # branch should be updated from time to time with the latest go-ethereum
    # code.
    remote = "https://github.com/prysmaticlabs/bazel-go-ethereum",
    vcs = "git",
    # Last updated September 09, 2018
    commit = "f4b3f83362a4cf2928e57914af040aea76c8a7d6",
)

go_repository(
    name = "com_github_urfave_cli",
    importpath = "github.com/urfave/cli",
    commit = "8e01ec4cd3e2d84ab2fe90d8210528ffbb06d8ff",
)

go_repository(
    name = "com_github_x_cray_logrus_prefixed_formatter",
    importpath = "github.com/x-cray/logrus-prefixed-formatter",
    commit = "bb2702d423886830dee131692131d35648c382e2",
)

go_repository(
    name = "com_github_mgutz_ansi",
    importpath = "github.com/mgutz/ansi",
    commit = "9520e82c474b0a04dd04f8a40959027271bab992",
)

go_repository(
    name = "com_github_fjl_memsize",
    importpath = "github.com/fjl/memsize",
    commit = "ca190fb6ffbc076ff49197b7168a760f30182d2e",
)

go_repository(
    name = "com_github_libp2p_go_libp2p",
    commit = "9356373d00ab1aef3e20c8202b682f93799acf78",
    importpath = "github.com/libp2p/go-libp2p",
)

go_repository(
    name = "com_github_libp2p_go_libp2p_peer",
    commit = "dd9b45c0649b38aebe65f98cb460676b4214a42c",
    importpath = "github.com/libp2p/go-libp2p-peer",
)

go_repository(
    name = "com_github_libp2p_go_libp2p_crypto",
    build_file_proto_mode = "disable_global",
    commit = "d1252f9bfe49590ff7a6381e9f0d4e882b631e28",
    importpath = "github.com/libp2p/go-libp2p-crypto",
)

go_repository(
    name = "com_github_multiformats_go_multiaddr",
    commit = "96804982667ed1672985566d0d0c2a7ed6f10e1f",
    importpath = "github.com/multiformats/go-multiaddr",
)

go_repository(
    name = "com_github_ipfs_go_log",
    commit = "5dc2060baaf8db344f31dafd852340b93811d03f",
    importpath = "github.com/ipfs/go-log",
)

go_repository(
    name = "com_github_multiformats_go_multihash",
    commit = "8be2a682ab9f254311de1375145a2f78a809b07d",
    importpath = "github.com/multiformats/go-multihash",
)

go_repository(
    name = "com_github_libp2p_go_libp2p_swarm",
    commit = "839f88f8de4d0f8300facdcdf7aa2124d020b2b6",
    importpath = "github.com/libp2p/go-libp2p-swarm",
)

go_repository(
    name = "com_github_libp2p_go_libp2p_host",
    commit = "e758e0ca4ae1107e480c43a22bf91272a5432105",
    importpath = "github.com/libp2p/go-libp2p-host",
)

go_repository(
    name = "com_github_libp2p_go_libp2p_peerstore",
    commit = "6295e61c9fd2f13ad159c6241be3b371918045e2",
    importpath = "github.com/libp2p/go-libp2p-peerstore",
)

go_repository(
    name = "com_github_libp2p_go_libp2p_circuit",
    commit = "16eb677aaa62fd2e5e6d73d66388f8ac38bd6388",
    importpath = "github.com/libp2p/go-libp2p-circuit",
)

go_repository(
    name = "com_github_coreos_go_semver",
    commit = "e214231b295a8ea9479f11b70b35d5acf3556d9b",
    importpath = "github.com/coreos/go-semver",
)

go_repository(
    name = "com_github_libp2p_go_libp2p_interface_connmgr",
    commit = "61a030e46d8f6c82500b0992360d7a5c701d367a",
    importpath = "github.com/libp2p/go-libp2p-interface-connmgr",
)

go_repository(
    name = "com_github_libp2p_go_conn_security_multistream",
    commit = "578125a681eee24cac960d84827db34541e3f707",
    importpath = "github.com/libp2p/go-conn-security-multistream",
)

go_repository(
    name = "com_github_libp2p_go_libp2p_metrics",
    commit = "20c0e3fed14ddf84ac8192038accfd393610ed82",
    importpath = "github.com/libp2p/go-libp2p-metrics",
)

go_repository(
    name = "com_github_libp2p_go_libp2p_net",
    commit = "22c96766db92ab111e506ebcd9cc6511ed32e553",
    importpath = "github.com/libp2p/go-libp2p-net",
)

go_repository(
    name = "com_github_whyrusleeping_mafmt",
    commit = "3b86bcbec8cbb09d205c1492e898ce3d0e81c4d5",
    importpath = "github.com/whyrusleeping/mafmt",
)

go_repository(
    name = "com_github_multiformats_go_multiaddr_net",
    commit = "cba4f9fea8613343eb7ecc4ddadd8e7298a00c39",
    importpath = "github.com/multiformats/go-multiaddr-net",
)

go_repository(
    name = "com_github_agl_ed25519",
    commit = "5312a61534124124185d41f09206b9fef1d88403",
    importpath = "github.com/agl/ed25519",
)

go_repository(
    name = "com_github_minio_blake2b_simd",
    commit = "3f5f724cb5b182a5c278d6d3d55b40e7f8c2efb4",
    importpath = "github.com/minio/blake2b-simd",
)

go_repository(
    name = "com_github_gxed_hashland",
    commit = "d9f6b97f8db22dd1e090fd0bbbe98f09cc7dd0a8",
    importpath = "github.com/gxed/hashland",
)

go_repository(
    name = "com_github_mattn_go_colorable",
    commit = "efa589957cd060542a26d2dd7832fd6a6c6c3ade",
    importpath = "github.com/mattn/go-colorable",
)

go_repository(
    name = "com_github_whyrusleeping_mdns",
    commit = "ef14215e6b30606f4ce84174ed7a644a05cb1af3",
    importpath = "github.com/whyrusleeping/mdns",
)

go_repository(
    name = "com_github_btcsuite_btcd",
    commit = "fdfc19097e7ac6b57035062056f5b7b4638b8898",
    importpath = "github.com/btcsuite/btcd",
)

go_repository(
    name = "com_github_minio_sha256_simd",
    commit = "ad98a36ba0da87206e3378c556abbfeaeaa98668",
    importpath = "github.com/minio/sha256-simd",
)

go_repository(
    name = "com_github_mr_tron_base58",
    commit = "4df4dc6e86a912614d09719d10cad427b087cbfb",
    importpath = "github.com/mr-tron/base58",
)

go_repository(
    name = "com_github_whyrusleeping_go_smux_yamux",
    commit = "49458276a01f7fbc32ff62c8955fa3e852b8e772",
    importpath = "github.com/whyrusleeping/go-smux-yamux",
)

go_repository(
    name = "com_github_libp2p_go_libp2p_secio",
    build_file_proto_mode = "disable_global",
    commit = "8f95e95b9fedc69b1367362a14f1ad3b5bd5bd46",
    importpath = "github.com/libp2p/go-libp2p-secio",
)

go_repository(
    name = "com_github_libp2p_go_tcp_transport",
    commit = "4a25127ad66b71ae4c91f1f42205b2ce679dd926",
    importpath = "github.com/libp2p/go-tcp-transport",
)

go_repository(
    name = "com_github_libp2p_go_libp2p_protocol",
    commit = "b29f3d97e3a2fb8b29c5d04290e6cb5c5018004b",
    importpath = "github.com/libp2p/go-libp2p-protocol",
)

go_repository(
    name = "com_github_jbenet_goprocess",
    commit = "b497e2f366b8624394fb2e89c10ab607bebdde0b",
    importpath = "github.com/jbenet/goprocess",
)

go_repository(
    name = "com_github_multiformats_go_multistream",
    commit = "aea59cd120a7f60ed64cc98ffc1af2e6a84c470f",
    importpath = "github.com/multiformats/go-multistream",
)

go_repository(
    name = "com_github_libp2p_go_libp2p_loggables",
    commit = "2edffda90e410fab8ca3663511d33b59314d4b07",
    importpath = "github.com/libp2p/go-libp2p-loggables",
)

go_repository(
    name = "com_github_libp2p_go_libp2p_nat",
    commit = "b82aac8589e138824736b2a9d466981dbce6b0d4",
    importpath = "github.com/libp2p/go-libp2p-nat",
)

go_repository(
    name = "com_github_multiformats_go_multiaddr_dns",
    commit = "78f39e8892d4f8c5c9f18679cc06d0b40ecab8cf",
    importpath = "github.com/multiformats/go-multiaddr-dns",
)

go_repository(
    name = "com_github_fd_go_nat",
    commit = "bad65a492f32121a87197f4a085905c35e2a367e",
    importpath = "github.com/fd/go-nat",
)

go_repository(
    name = "com_github_whyrusleeping_go_logging",
    commit = "0457bb6b88fc1973573aaf6b5145d8d3ae972390",
    importpath = "github.com/whyrusleeping/go-logging",
)

go_repository(
    name = "com_github_mattn_go_isatty",
    commit = "6ca4dbf54d38eea1a992b3c722a76a5d1c4cb25c",
    importpath = "github.com/mattn/go-isatty",
)

go_repository(
    name = "com_github_libp2p_go_stream_muxer",
    commit = "9c6bd93eecbbab56630bb2688bb435d9fd1dfeb1",
    importpath = "github.com/libp2p/go-stream-muxer",
)

go_repository(
    name = "com_github_libp2p_go_libp2p_transport_upgrader",
    commit = "8dde02b5e75342c09725bc601cf28e9e98f920c7",
    importpath = "github.com/libp2p/go-libp2p-transport-upgrader",
)

go_repository(
    name = "com_github_libp2p_go_testutil",
    commit = "f967bbd5fcb7fb6337504e5d78c53c865e80733c",
    importpath = "github.com/libp2p/go-testutil",
)

go_repository(
    name = "com_github_whyrusleeping_go_smux_multistream",
    commit = "e799b10bc6eea2cc5ce18f7b7b4d8e1a0439476d",
    importpath = "github.com/whyrusleeping/go-smux-multistream",
)

go_repository(
    name = "com_github_libp2p_go_maddr_filter",
    commit = "7f7ca1e79c453741adb1cc10d8892b186952e9e1",
    importpath = "github.com/libp2p/go-maddr-filter",
)

go_repository(
    name = "com_github_libp2p_go_libp2p_transport",
    commit = "e6d021be15cb2bfc73fb24d3b16848bc2825bbf6",
    importpath = "github.com/libp2p/go-libp2p-transport",
)

go_repository(
    name = "com_github_libp2p_go_addr_util",
    commit = "94b4c8b41eba1c82140fee9cca456ad13ae81706",
    importpath = "github.com/libp2p/go-addr-util",
)

go_repository(
    name = "com_github_libp2p_go_libp2p_interface_pnet",
    commit = "d240acf619f63dfb776821a1d4d28a918f77edd5",
    importpath = "github.com/libp2p/go-libp2p-interface-pnet",
)

go_repository(
    name = "com_github_libp2p_go_conn_security",
    commit = "b7192598fc6d96e4aa1d6a565387cd17ab667987",
    importpath = "github.com/libp2p/go-conn-security",
)

go_repository(
    name = "com_github_whyrusleeping_timecache",
    commit = "cfcb2f1abfee846c430233aef0b630a946e0a5a6",
    importpath = "github.com/whyrusleeping/timecache",
)

go_repository(
    name = "com_github_miekg_dns",
    commit = "3e6e47bc11bc7f93f9e2f1c7bd6481ba4802808b",
    importpath = "github.com/miekg/dns",
)

go_repository(
    name = "com_github_opentracing_opentracing_go",
    commit = "bd9c3193394760d98b2fa6ebb2291f0cd1d06a7d",
    importpath = "github.com/opentracing/opentracing-go",
)

go_repository(
    name = "com_github_libp2p_go_reuseport",
    commit = "dd0c37d7767bc38280bd9813145b65f8bd560629",
    importpath = "github.com/libp2p/go-reuseport",
)

go_repository(
    name = "com_github_huin_goupnp",
    commit = "1395d1447324cbea88d249fbfcfd70ea878fdfca",
    importpath = "github.com/huin/goupnp",
)

go_repository(
    name = "com_github_spaolacci_murmur3",
    commit = "f09979ecbc725b9e6d41a297405f65e7e8804acc",
    importpath = "github.com/spaolacci/murmur3",
)

go_repository(
    name = "com_github_jbenet_go_temp_err_catcher",
    commit = "aac704a3f4f27190b4ccc05f303a4931fd1241ff",
    importpath = "github.com/jbenet/go-temp-err-catcher",
)

go_repository(
    name = "com_github_satori_go_uuid",
    commit = "36e9d2ebbde5e3f13ab2e25625fd453271d6522e",
    importpath = "github.com/satori/go.uuid",
)

go_repository(
    name = "com_github_sirupsen_logrus",
    importpath = "github.com/sirupsen/logrus",
    commit = "e54a77765aca7bbdd8e56c1c54f60579968b2dc9",
)

go_repository(
    name = "org_golang_x_sys",
    commit = "3c6ecd8f22c6f40fbeec94c000a069d7d87c7624",
    importpath = "golang.org/x/sys",
)

go_repository(
    name = "com_github_whyrusleeping_yamux",
    commit = "5364a42fe4b5efa5967c11c8f9b0f049cac0c4a9",
    importpath = "github.com/whyrusleeping/yamux",
)

go_repository(
    name = "com_github_libp2p_go_flow_metrics",
    commit = "7e5a55af485341567f98d6847a373eb5ddcdcd43",
    importpath = "github.com/libp2p/go-flow-metrics",
)

go_repository(
    name = "com_github_libp2p_go_msgio",
    commit = "031a413e66129d593337a3f5948d9364e7fc6d43",
    importpath = "github.com/libp2p/go-msgio",
)

go_repository(
    name = "com_github_jackpal_gateway",
    commit = "cbcf4e3f3baee7952fc386c8b2534af4d267c875",
    importpath = "github.com/jackpal/gateway",
)

go_repository(
    name = "com_github_whyrusleeping_multiaddr_filter",
    commit = "e903e4adabd70b78bc9293b6ee4f359afb3f9f59",
    importpath = "github.com/whyrusleeping/multiaddr-filter",
)

go_repository(
    name = "com_github_libp2p_go_ws_transport",
    commit = "246ec4b8bd9a5a539827eca50a6e6d4ce50bb056",
    importpath = "github.com/libp2p/go-ws-transport",
)

go_repository(
    name = "org_golang_x_crypto",
    commit = "a49355c7e3f8fe157a85be2f77e6e269a0f89602",
    importpath = "golang.org/x/crypto",
)

go_repository(
    name = "com_github_jackpal_go_nat_pmp",
    commit = "28a68d0c24adce1da43f8df6a57340909ecd7fdd",
    importpath = "github.com/jackpal/go-nat-pmp",
)

go_repository(
    name = "com_github_libp2p_go_reuseport_transport",
    commit = "58ea7103ffb4b5eb248c4421e60fdb30e9a56dad",
    importpath = "github.com/libp2p/go-reuseport-transport",
)

go_repository(
    name = "com_github_libp2p_go_sockaddr",
    commit = "a7494d4eefeb607c8bc491cf8850a6e8dbd41cab",
    importpath = "github.com/libp2p/go-sockaddr",
)

go_repository(
    name = "com_github_whyrusleeping_go_notifier",
    commit = "097c5d47330ff6a823f67e3515faa13566a62c6f",
    importpath = "github.com/whyrusleeping/go-notifier",
)

go_repository(
    name = "com_github_gorilla_websocket",
    commit = "5ed622c449da6d44c3c8329331ff47a9e5844f71",
    importpath = "github.com/gorilla/websocket",
)

go_repository(
    name = "com_github_whyrusleeping_go_smux_multiplex",
    commit = "2b855d4f3a3051b0133f7783bffe06e4b7833d1e",
    importpath = "github.com/whyrusleeping/go-smux-multiplex",
)

go_repository(
    name = "com_github_gxed_eventfd",
    commit = "80a92cca79a8041496ccc9dd773fcb52a57ec6f9",
    importpath = "github.com/gxed/eventfd",
)

go_repository(
    name = "com_github_gxed_goendian",
    commit = "0f5c6873267e5abf306ffcdfcfa4bf77517ef4a7",
    importpath = "github.com/gxed/GoEndian",
)

go_repository(
    name = "com_github_syndtr_goleveldb",
    commit = "c4c61651e9e37fa117f53c5a906d3b63090d8445",
    importpath = "github.com/syndtr/goleveldb",
)

go_repository(
    name = "com_github_libp2p_go_libp2p_blankhost",
    commit = "073f507db72de824e981aa0f15f158175a8d6be1",
    importpath = "github.com/libp2p/go-libp2p-blankhost",
)

go_repository(
    name = "com_github_steakknife_hamming",
    commit = "c99c65617cd3d686aea8365fe563d6542f01d940",
    importpath = "github.com/steakknife/hamming",
)

go_repository(
    name = "io_opencensus_go",
    commit = "f21fe3feadc5461b952191052818685a410428d4",
    importpath = "go.opencensus.io",
)

go_repository(
    name = "org_golang_google_api",
    commit = "7ca32eb868bf53ea2fc406698eb98583a8073d19",
    importpath = "google.golang.org/api",
)

go_repository(
    name = "org_golang_x_sync",
    commit = "1d60e4601c6fd243af51cc01ddf169918a5407ca",
    importpath = "golang.org/x/sync",
)

go_repository(
    name = "com_github_golang_lint",
    commit = "06c8688daad7faa9da5a0c2f163a3d14aac986ca",
    importpath = "github.com/golang/lint",
)

go_repository(
    name = "org_golang_x_lint",
    commit = "06c8688daad7faa9da5a0c2f163a3d14aac986ca",
    importpath = "golang.org/x/lint",
)

go_repository(
    name = "com_github_aristanetworks_goarista",
    commit = "ff33da284e760fcdb03c33d37a719e5ed30ba844",
    importpath = "github.com/aristanetworks/goarista",
)

go_repository(
    name = "com_github_boltdb_bolt",
    commit = "fd01fc79c553a8e99d512a07e8e0c63d4a3ccfc5",
    importpath = "github.com/boltdb/bolt",
)

go_repository(
<<<<<<< HEAD
    name = "com_github_pborman_uuid",
    commit = "8b1b92947f46224e3b97bb1a3a5b0382be00d31e",
    importpath = "github.com/pborman/uuid",
=======
    name = "com_github_libp2p_go_buffer_pool",
    commit = "058210c5a0d042677367d923eb8a6dc072a15f7f",
    importpath = "github.com/libp2p/go-buffer-pool",
)

go_repository(
    name = "com_github_libp2p_go_mplex",
    commit = "0ef5fed5ba589e7e8776c274510cfe0d806bac9c",
    importpath = "github.com/libp2p/go-mplex",
)

go_repository(
    name = "com_github_libp2p_go_libp2p_pubsub",
    build_file_proto_mode = "disable_global",
    commit = "067e546891ad5f1cf311070cb338670423e327d8",
    importpath = "github.com/libp2p/go-libp2p-pubsub",
)

go_repository(
    name = "com_github_ipfs_go_ipfs_util",
    commit = "10d786c5ed859afd22223df76a89bf57b24b2ee1",
    importpath = "github.com/ipfs/go-ipfs-util",
>>>>>>> 15563ae2
)

go_repository(
    name = "com_github_google_uuid",
    commit = "9b3b1e0f5f99ae461456d768e7d301a7acdaa2d8",
    importpath = "github.com/google/uuid",
)<|MERGE_RESOLUTION|>--- conflicted
+++ resolved
@@ -645,11 +645,11 @@
 )
 
 go_repository(
-<<<<<<< HEAD
     name = "com_github_pborman_uuid",
     commit = "8b1b92947f46224e3b97bb1a3a5b0382be00d31e",
     importpath = "github.com/pborman/uuid",
-=======
+)
+go_repository(
     name = "com_github_libp2p_go_buffer_pool",
     commit = "058210c5a0d042677367d923eb8a6dc072a15f7f",
     importpath = "github.com/libp2p/go-buffer-pool",
@@ -672,7 +672,6 @@
     name = "com_github_ipfs_go_ipfs_util",
     commit = "10d786c5ed859afd22223df76a89bf57b24b2ee1",
     importpath = "github.com/ipfs/go-ipfs-util",
->>>>>>> 15563ae2
 )
 
 go_repository(
