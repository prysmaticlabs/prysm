load("@bazel_tools//tools/build_defs/repo:http.bzl", "http_archive")

http_archive(
    name = "bazel_skylib",
    url = "https://github.com/bazelbuild/bazel-skylib/archive/0.6.0.tar.gz",
    sha256 = "eb5c57e4c12e68c0c20bc774bfbc60a568e800d025557bc4ea022c6479acc867",
    strip_prefix = "bazel-skylib-0.6.0",
)

http_archive(
    name = "io_bazel_rules_go",
    url = "https://github.com/bazelbuild/rules_go/releases/download/0.17.0/rules_go-0.17.0.tar.gz",
    sha256 = "492c3ac68ed9dcf527a07e6a1b2dcbf199c6bf8b35517951467ac32e421c06c1",
)

http_archive(
    name = "bazel_gazelle",
    urls = ["https://github.com/bazelbuild/bazel-gazelle/releases/download/0.16.0/bazel-gazelle-0.16.0.tar.gz"],
    sha256 = "7949fc6cc17b5b191103e97481cf8889217263acf52e00b560683413af204fcb",
)

http_archive(
    name = "com_github_atlassian_bazel_tools",
    strip_prefix = "bazel-tools-6fef37f33dfa0189be9df4d3d60e6291bfe71177",
    urls = ["https://github.com/atlassian/bazel-tools/archive/6fef37f33dfa0189be9df4d3d60e6291bfe71177.tar.gz"],
    sha256 = "e7d0c0e2963a7f9cb2c377e241502119dae24909708adef1918e8dcb70ae9e8c",
)

http_archive(
    name = "io_bazel_rules_docker",
    url = "https://github.com/bazelbuild/rules_docker/archive/v0.7.0.tar.gz",
    strip_prefix = "rules_docker-0.7.0",
    sha256 = "aed1c249d4ec8f703edddf35cbe9dfaca0b5f5ea6e4cd9e83e99f3b0d1136c3d",
)

http_archive(
    name = "build_bazel_rules_nodejs",
    url = "https://github.com/bazelbuild/rules_nodejs/archive/0.16.5.tar.gz",
    strip_prefix = "rules_nodejs-0.16.5",
    sha256 = "63f29855b5e85d0db77362e1477864299697e1f200be8be8fa5faa43230b80d0",
)

http_archive(
    name = "io_bazel_rules_k8s",
    url = "https://github.com/bazelbuild/rules_k8s/archive/2206972072d64e5d2d966d81cc6c5fb77fd58dcb.tar.gz",
    strip_prefix = "rules_k8s-2206972072d64e5d2d966d81cc6c5fb77fd58dcb",
    sha256 = "828fb1ac4c44280be95306b885a326e40110eeba50bffa05e72ddd3b5cdc5d33",
)

load(
    "@io_bazel_rules_docker//repositories:repositories.bzl",
    container_repositories = "repositories",
)

container_repositories()

load("@build_bazel_rules_nodejs//:package.bzl", "rules_nodejs_dependencies")

rules_nodejs_dependencies()

load("@build_bazel_rules_nodejs//:defs.bzl", "node_repositories", "yarn_install")

node_repositories()

yarn_install(
    name = "npm",
    package_json = "//:package.json",
    yarn_lock = "//:yarn.lock",
)

# This requires rules_docker to be fully instantiated before it is pulled in.
load("@io_bazel_rules_k8s//k8s:k8s.bzl", "k8s_repositories", "k8s_defaults")

k8s_repositories()

[k8s_defaults(
    name = "k8s_" + kind,
    cluster = "minikube",
    kind = kind,
) for kind in [
    "cluster_role",
    "configmap",
    "deploy",
    "ingress",
    "job",
    "namespace",
    "pod",
    "priority_class",
    "secret",
    "service",
    "service_account",
]]

load("@io_bazel_rules_go//go:deps.bzl", "go_rules_dependencies", "go_register_toolchains")

go_rules_dependencies()

go_register_toolchains()

load("@bazel_gazelle//:deps.bzl", "gazelle_dependencies", "go_repository")

gazelle_dependencies()

load("@com_github_atlassian_bazel_tools//gometalinter:deps.bzl", "gometalinter_dependencies")

gometalinter_dependencies()

load(
    "@io_bazel_rules_docker//go:image.bzl",
    _go_image_repos = "repositories",
)

_go_image_repos()

http_archive(
    name = "io_kubernetes_build",
    url = "https://github.com/kubernetes/repo-infra/archive/4ce715fbe67d8fbed05ec2bb47a148e754100a4b.tar.gz",
    strip_prefix = "repo-infra-4ce715fbe67d8fbed05ec2bb47a148e754100a4b",
    sha256 = "b4e7819861f2ec89b7309bd0c44fb3348c3a4a8ee494ec7668edb3960ff11814",
)

go_repository(
    name = "com_github_golang_mock",
    commit = "8a44ef6e8be577e050008c7886f24fc705d709fb",
    importpath = "github.com/golang/mock",
)

# External dependencies

go_repository(
    name = "com_github_ethereum_go_ethereum",
    importpath = "github.com/ethereum/go-ethereum",
    # Note: go-ethereum is not bazel-friendly with regards to cgo. We have a
    # a fork that has resolved these issues by disabling HID/USB support and
    # some manual fixes for c imports in the crypto package. This is forked
    # branch should be updated from time to time with the latest go-ethereum
    # code.
    remote = "https://github.com/prysmaticlabs/bazel-go-ethereum",
    vcs = "git",
    commit = "ec3d1d97a481e6cba542751a6defae7c76e322f1",
)

go_repository(
    name = "com_github_urfave_cli",
    tag = "v1.20.0",
    importpath = "github.com/urfave/cli",
)

go_repository(
    name = "com_github_go_yaml_yaml",
    tag = "v2.2.2",
    importpath = "github.com/go-yaml/yaml",
)

go_repository(
    name = "com_github_x_cray_logrus_prefixed_formatter",
    tag = "v0.5.2",
    importpath = "github.com/x-cray/logrus-prefixed-formatter",
)

go_repository(
    name = "com_github_mgutz_ansi",
    commit = "9520e82c474b0a04dd04f8a40959027271bab992",
    importpath = "github.com/mgutz/ansi",
)

go_repository(
    name = "com_github_fjl_memsize",
    commit = "2a09253e352a56f419bd88effab0483f52da4c7d",
    importpath = "github.com/fjl/memsize",
)

go_repository(
    name = "com_github_libp2p_go_libp2p",
    tag = "v6.0.29",
    importpath = "github.com/libp2p/go-libp2p",
)

go_repository(
    name = "com_github_libp2p_go_libp2p_peer",
    tag = "v2.4.0",
    importpath = "github.com/libp2p/go-libp2p-peer",
)

go_repository(
    name = "com_github_libp2p_go_libp2p_crypto",
    build_file_proto_mode = "disable_global",
    tag = "v2.0.1",
    importpath = "github.com/libp2p/go-libp2p-crypto",
)

go_repository(
    name = "com_github_multiformats_go_multiaddr",
    commit = "312b9db3552cf2045efb3ab5d10104c3ec8ff79d",
    importpath = "github.com/multiformats/go-multiaddr",
)

go_repository(
    name = "com_github_ipfs_go_log",
    tag = "v1.5.7",
    importpath = "github.com/ipfs/go-log",
)

go_repository(
    name = "com_github_multiformats_go_multihash",
    tag = "v1.0.8",
    importpath = "github.com/multiformats/go-multihash",
)

go_repository(
    name = "com_github_libp2p_go_libp2p_swarm",
    tag = "v3.0.22",
    importpath = "github.com/libp2p/go-libp2p-swarm",
)

go_repository(
    name = "com_github_libp2p_go_libp2p_host",
    tag = "v3.0.15",
    importpath = "github.com/libp2p/go-libp2p-host",
)

go_repository(
    name = "com_github_libp2p_go_libp2p_peerstore",
    tag = "v2.0.6",
    importpath = "github.com/libp2p/go-libp2p-peerstore",
)

go_repository(
    name = "com_github_libp2p_go_libp2p_circuit",
    tag = "v2.3.2",
    importpath = "github.com/libp2p/go-libp2p-circuit",
)

go_repository(
    name = "com_github_coreos_go_semver",
    tag = "v0.2.0",
    importpath = "github.com/coreos/go-semver",
)

go_repository(
    name = "com_github_libp2p_go_libp2p_interface_connmgr",
    tag = "v0.0.21",
    importpath = "github.com/libp2p/go-libp2p-interface-connmgr",
)

go_repository(
    name = "com_github_libp2p_go_conn_security_multistream",
    tag = "v0.1.15",
    importpath = "github.com/libp2p/go-conn-security-multistream",
)

go_repository(
    name = "com_github_libp2p_go_libp2p_metrics",
    tag = "v2.1.7",
    importpath = "github.com/libp2p/go-libp2p-metrics",
)

go_repository(
    name = "com_github_libp2p_go_libp2p_net",
    tag = "v3.0.15",
    importpath = "github.com/libp2p/go-libp2p-net",
)

go_repository(
    name = "com_github_whyrusleeping_mafmt",
    tag = "v1.2.8",
    importpath = "github.com/whyrusleeping/mafmt",
)

go_repository(
    name = "com_github_multiformats_go_multiaddr_net",
    commit = "c75d1cac17a0d84dbf8b2c53c61f0ebf0575183a",
    importpath = "github.com/multiformats/go-multiaddr-net",
)

go_repository(
    name = "com_github_agl_ed25519",
    commit = "5312a61534124124185d41f09206b9fef1d88403",
    importpath = "github.com/agl/ed25519",
)

go_repository(
    name = "com_github_minio_blake2b_simd",
    commit = "3f5f724cb5b182a5c278d6d3d55b40e7f8c2efb4",
    importpath = "github.com/minio/blake2b-simd",
)

go_repository(
    name = "com_github_gxed_hashland",
    commit = "d9f6b97f8db22dd1e090fd0bbbe98f09cc7dd0a8",
    importpath = "github.com/gxed/hashland",
)

go_repository(
    name = "com_github_mattn_go_colorable",
    tag = "v0.0.9",
    importpath = "github.com/mattn/go-colorable",
)

go_repository(
    name = "com_github_whyrusleeping_mdns",
    commit = "ef14215e6b30606f4ce84174ed7a644a05cb1af3",
    importpath = "github.com/whyrusleeping/mdns",
)

go_repository(
    name = "com_github_btcsuite_btcd",
    commit = "ed77733ec07dfc8a513741138419b8d9d3de9d2d",
    importpath = "github.com/btcsuite/btcd",
)

go_repository(
    name = "com_github_minio_sha256_simd",
    commit = "cc1980cb03383b1d46f518232672584432d7532d",
    importpath = "github.com/minio/sha256-simd",
)

go_repository(
    name = "com_github_mr_tron_base58",
    tag = "v1.1.0",
    importpath = "github.com/mr-tron/base58",
)

go_repository(
    name = "com_github_whyrusleeping_go_smux_yamux",
    tag = "v2.0.8",
    importpath = "github.com/whyrusleeping/go-smux-yamux",
)

go_repository(
    name = "com_github_libp2p_go_libp2p_secio",
    build_file_proto_mode = "disable_global",
    tag = "v2.0.17",
    importpath = "github.com/libp2p/go-libp2p-secio",
)

go_repository(
    name = "com_github_libp2p_go_tcp_transport",
    tag = "v2.0.16",
    importpath = "github.com/libp2p/go-tcp-transport",
)

go_repository(
    name = "com_github_libp2p_go_libp2p_protocol",
    tag = "v1.0.0",
    importpath = "github.com/libp2p/go-libp2p-protocol",
)

go_repository(
    name = "com_github_jbenet_goprocess",
    commit = "b497e2f366b8624394fb2e89c10ab607bebdde0b",
    importpath = "github.com/jbenet/goprocess",
)

go_repository(
    name = "com_github_multiformats_go_multistream",
    commit = "0c61f185f3d6e16bcda416874e7a0fca4696e7e0",
    importpath = "github.com/multiformats/go-multistream",
)

go_repository(
    name = "com_github_libp2p_go_libp2p_loggables",
    tag = "v1.1.24",
    importpath = "github.com/libp2p/go-libp2p-loggables",
)

go_repository(
    name = "com_github_libp2p_go_libp2p_nat",
    tag = "v0.8.8",
    importpath = "github.com/libp2p/go-libp2p-nat",
)

go_repository(
    name = "com_github_multiformats_go_multiaddr_dns",
    tag = "v0.2.5",
    importpath = "github.com/multiformats/go-multiaddr-dns",
)

go_repository(
    name = "com_github_fd_go_nat",
    tag = "v1.0.0",
    importpath = "github.com/fd/go-nat",
)

go_repository(
    name = "com_github_whyrusleeping_go_logging",
    commit = "0457bb6b88fc1973573aaf6b5145d8d3ae972390",
    importpath = "github.com/whyrusleeping/go-logging",
)

go_repository(
    name = "com_github_mattn_go_isatty",
    tag = "v0.0.4",
    importpath = "github.com/mattn/go-isatty",
)

go_repository(
    name = "com_github_libp2p_go_stream_muxer",
    tag = "v3.0.1",
    importpath = "github.com/libp2p/go-stream-muxer",
)

go_repository(
    name = "com_github_libp2p_go_libp2p_transport_upgrader",
    tag = "v0.1.16",
    importpath = "github.com/libp2p/go-libp2p-transport-upgrader",
)

go_repository(
    name = "com_github_libp2p_go_testutil",
    tag = "v1.2.10",
    importpath = "github.com/libp2p/go-testutil",
)

go_repository(
    name = "com_github_whyrusleeping_go_smux_multistream",
    tag = "v2.0.2",
    importpath = "github.com/whyrusleeping/go-smux-multistream",
)

go_repository(
    name = "com_github_libp2p_go_maddr_filter",
    tag = "v1.1.10",
    importpath = "github.com/libp2p/go-maddr-filter",
)

go_repository(
    name = "com_github_libp2p_go_libp2p_transport",
    tag = "v3.0.15",
    importpath = "github.com/libp2p/go-libp2p-transport",
)

go_repository(
    name = "com_github_libp2p_go_addr_util",
    tag = "v2.0.7",
    importpath = "github.com/libp2p/go-addr-util",
)

go_repository(
    name = "com_github_libp2p_go_libp2p_interface_pnet",
    tag = "v3.0.0",
    importpath = "github.com/libp2p/go-libp2p-interface-pnet",
)

go_repository(
    name = "com_github_libp2p_go_conn_security",
    tag = "v0.1.15",
    importpath = "github.com/libp2p/go-conn-security",
)

go_repository(
    name = "com_github_whyrusleeping_timecache",
    commit = "cfcb2f1abfee846c430233aef0b630a946e0a5a6",
    importpath = "github.com/whyrusleeping/timecache",
)

go_repository(
    name = "com_github_miekg_dns",
    tag = "v1.1.3",
    importpath = "github.com/miekg/dns",
)

go_repository(
    name = "com_github_opentracing_opentracing_go",
    tag = "v1.0.2",
    importpath = "github.com/opentracing/opentracing-go",
)

go_repository(
    name = "com_github_libp2p_go_reuseport",
    tag = "v0.2.0",
    importpath = "github.com/libp2p/go-reuseport",
)

go_repository(
    name = "com_github_huin_goupnp",
    tag = "v1.0.0",
    importpath = "github.com/huin/goupnp",
)

go_repository(
    name = "com_github_spaolacci_murmur3",
    commit = "f09979ecbc725b9e6d41a297405f65e7e8804acc",
    importpath = "github.com/spaolacci/murmur3",
)

go_repository(
    name = "com_github_jbenet_go_temp_err_catcher",
    commit = "aac704a3f4f27190b4ccc05f303a4931fd1241ff",
    importpath = "github.com/jbenet/go-temp-err-catcher",
)

go_repository(
    name = "com_github_satori_go_uuid",
    tag = "v1.2.0",
    importpath = "github.com/satori/go.uuid",
)

go_repository(
    name = "com_github_sirupsen_logrus",
    tag = "v1.3.0",
    importpath = "github.com/sirupsen/logrus",
)

go_repository(
    name = "org_golang_x_sys",
<<<<<<< HEAD
    commit = "11f53e03133963fb11ae0588e08b5e0b85be8be5",
=======
    commit = "302c3dd5f1cc82baae8e44d9c3178e89b6e2b345",
>>>>>>> 5b22e8f2
    importpath = "golang.org/x/sys",
)

go_repository(
    name = "com_github_whyrusleeping_yamux",
    tag = "v1.1.2",
    importpath = "github.com/whyrusleeping/yamux",
)

go_repository(
    name = "com_github_libp2p_go_flow_metrics",
    tag = "v0.2.0",
    importpath = "github.com/libp2p/go-flow-metrics",
)

go_repository(
    name = "com_github_libp2p_go_msgio",
    tag = "v0.0.6",
    importpath = "github.com/libp2p/go-msgio",
)

go_repository(
    name = "com_github_jackpal_gateway",
    tag = "v1.0.5",
    importpath = "github.com/jackpal/gateway",
)

go_repository(
    name = "com_github_whyrusleeping_multiaddr_filter",
    commit = "e903e4adabd70b78bc9293b6ee4f359afb3f9f59",
    importpath = "github.com/whyrusleeping/multiaddr-filter",
)

go_repository(
    name = "com_github_libp2p_go_ws_transport",
    tag = "v2.0.15",
    importpath = "github.com/libp2p/go-ws-transport",
)

go_repository(
    name = "org_golang_x_crypto",
    commit = "b01c7a72566457eb1420261cdafef86638fc3861",
    importpath = "golang.org/x/crypto",
)

go_repository(
    name = "com_github_jackpal_go_nat_pmp",
    tag = "v1.0.1",
    importpath = "github.com/jackpal/go-nat-pmp",
)

go_repository(
    name = "com_github_libp2p_go_reuseport_transport",
    tag = "v0.2.0",
    importpath = "github.com/libp2p/go-reuseport-transport",
)

go_repository(
    name = "com_github_libp2p_go_sockaddr",
    tag = "v1.0.3",
    importpath = "github.com/libp2p/go-sockaddr",
)

go_repository(
    name = "com_github_whyrusleeping_go_notifier",
    commit = "097c5d47330ff6a823f67e3515faa13566a62c6f",
    importpath = "github.com/whyrusleeping/go-notifier",
)

go_repository(
    name = "com_github_gorilla_websocket",
    tag = "v1.4.0",
    importpath = "github.com/gorilla/websocket",
)

go_repository(
    name = "com_github_whyrusleeping_go_smux_multiplex",
    tag = "v3.0.16",
    importpath = "github.com/whyrusleeping/go-smux-multiplex",
)

go_repository(
    name = "com_github_gxed_eventfd",
    commit = "80a92cca79a8041496ccc9dd773fcb52a57ec6f9",
    importpath = "github.com/gxed/eventfd",
)

go_repository(
    name = "com_github_gxed_goendian",
    commit = "0f5c6873267e5abf306ffcdfcfa4bf77517ef4a7",
    importpath = "github.com/gxed/GoEndian",
)

go_repository(
    name = "com_github_syndtr_goleveldb",
    commit = "b001fa50d6b27f3f0bb175a87d0cb55426d0a0ae",
    importpath = "github.com/syndtr/goleveldb",
)

go_repository(
    name = "com_github_libp2p_go_libp2p_blankhost",
    tag = "v0.3.15",
    importpath = "github.com/libp2p/go-libp2p-blankhost",
)

go_repository(
    name = "com_github_steakknife_hamming",
    tag = "0.2.5",
    importpath = "github.com/steakknife/hamming",
)

go_repository(
    name = "io_opencensus_go",
    tag = "v0.19.0",
    importpath = "go.opencensus.io",
)

go_repository(
    name = "org_golang_google_api",
    tag = "v0.1.0",
    importpath = "google.golang.org/api",
)

go_repository(
    name = "org_golang_x_sync",
    commit = "37e7f081c4d4c64e13b10787722085407fe5d15f",
    importpath = "golang.org/x/sync",
)

go_repository(
    name = "com_github_golang_lint",
    commit = "8f45f776aaf18cebc8d65861cc70c33c60471952",
    importpath = "github.com/golang/lint",
)

go_repository(
    name = "org_golang_x_lint",
    commit = "8f45f776aaf18cebc8d65861cc70c33c60471952",
    importpath = "golang.org/x/lint",
)

go_repository(
    name = "com_github_aristanetworks_goarista",
    commit = "8f049bdb8feb7d7d5f1a9b9cd854396112fb0c0e",
    importpath = "github.com/aristanetworks/goarista",
)

go_repository(
    name = "com_github_prometheus_client_golang",
    tag = "v0.9.2",
    importpath = "github.com/prometheus/client_golang",
)

go_repository(
    name = "com_github_prometheus_client_model",
<<<<<<< HEAD
    commit = "56726106282f1985ea77d5305743db7231b0c0a8",
=======
    commit = "fd36f4220a901265f90734c3183c5f0c91daa0b8",
>>>>>>> 5b22e8f2
    importpath = "github.com/prometheus/client_model",
)

go_repository(
    name = "com_github_prometheus_common",
    tag = "v0.2.0",
    importpath = "github.com/prometheus/common",
)

go_repository(
    name = "com_github_prometheus_procfs",
    commit = "316cf8ccfec56d206735d46333ca162eb374da8b",
    importpath = "github.com/prometheus/procfs",
)

go_repository(
    name = "com_github_prometheus_prometheus",
<<<<<<< HEAD
    tag = "v2.6.1",
=======
    tag = "v2.7.0",
>>>>>>> 5b22e8f2
    importpath = "github.com/prometheus/prometheus",
)

go_repository(
    name = "com_github_beorn7_perks",
    commit = "3a771d992973f24aa725d07868b467d1ddfceafb",
    importpath = "github.com/beorn7/perks",
)

go_repository(
    name = "com_github_matttproud_golang_protobuf_extensions",
    tag = "v1.0.1",
    importpath = "github.com/matttproud/golang_protobuf_extensions",
)

go_repository(
    name = "com_github_boltdb_bolt",
    tag = "v1.3.1",
    importpath = "github.com/boltdb/bolt",
)

go_repository(
    name = "com_github_pborman_uuid",
    tag = "v1.2.0",
    importpath = "github.com/pborman/uuid",
)

go_repository(
    name = "com_github_libp2p_go_buffer_pool",
    tag = "v0.1.1",
    importpath = "github.com/libp2p/go-buffer-pool",
)

go_repository(
    name = "com_github_libp2p_go_mplex",
    tag = "v0.2.30",
    importpath = "github.com/libp2p/go-mplex",
)

go_repository(
    name = "com_github_libp2p_go_libp2p_pubsub",
    build_file_proto_mode = "disable_global",
    tag = "v0.11.10",
    importpath = "github.com/libp2p/go-libp2p-pubsub",
)

go_repository(
    name = "com_github_ipfs_go_ipfs_util",
    tag = "v1.2.8",
    importpath = "github.com/ipfs/go-ipfs-util",
)

go_repository(
    name = "com_github_google_uuid",
    tag = "v1.1.0",
    importpath = "github.com/google/uuid",
)

go_repository(
    name = "com_github_libp2p_go_libp2p_kad_dht",
    build_file_proto_mode = "disable_global",
    tag = "v4.4.12",
    importpath = "github.com/libp2p/go-libp2p-kad-dht",
)

go_repository(
    name = "com_github_ipfs_go_datastore",
    tag = "v3.2.0",
    importpath = "github.com/ipfs/go-datastore",
)

go_repository(
    name = "com_github_whyrusleeping_base32",
    commit = "c30ac30633ccdabefe87eb12465113f06f1bab75",
    importpath = "github.com/whyrusleeping/base32",
)

go_repository(
    name = "com_github_ipfs_go_cid",
    tag = "v0.9.0",
    importpath = "github.com/ipfs/go-cid",
)

go_repository(
    name = "com_github_libp2p_go_libp2p_record",
    build_file_proto_mode = "disable_global",
    tag = "v4.1.7",
    importpath = "github.com/libp2p/go-libp2p-record",
)

go_repository(
    name = "com_github_libp2p_go_libp2p_routing",
    tag = "v2.7.1",
    importpath = "github.com/libp2p/go-libp2p-routing",
)

go_repository(
    name = "com_github_libp2p_go_libp2p_kbucket",
    tag = "v2.2.12",
    importpath = "github.com/libp2p/go-libp2p-kbucket",
)

go_repository(
    name = "com_github_jbenet_go_context",
    commit = "d14ea06fba99483203c19d92cfcd13ebe73135f4",
    importpath = "github.com/jbenet/go-context",
)

go_repository(
    name = "com_github_ipfs_go_todocounter",
    tag = "v1.0.1",
    importpath = "github.com/ipfs/go-todocounter",
)

go_repository(
    name = "com_github_whyrusleeping_go_keyspace",
    commit = "5b898ac5add1da7178a4a98e69cb7b9205c085ee",
    importpath = "github.com/whyrusleeping/go-keyspace",
)

go_repository(
    name = "com_github_multiformats_go_multibase",
    tag = "v0.3.0",
    importpath = "github.com/multiformats/go-multibase",
)

go_repository(
    name = "com_github_hashicorp_golang_lru",
    tag = "v0.5.0",
    importpath = "github.com/hashicorp/golang-lru",
)

go_repository(
    name = "com_github_ipfs_go_ipfs_addr",
    tag = "v0.1.25",
    importpath = "github.com/ipfs/go-ipfs-addr",
)

go_repository(
    name = "com_github_libp2p_go_libp2p_discovery",
    commit = "cc4105e21706452e5b0f7e05390f987017188d31",
    importpath = "github.com/libp2p/go-libp2p-discovery",
)

go_repository(
    name = "com_github_libp2p_go_libp2p_autonat",
    commit = "93b1787f76de807b9ab3a7c7edd45cf906139bdb",
    importpath = "github.com/libp2p/go-libp2p-autonat",
)

go_repository(
    name = "com_github_konsorten_go_windows_terminal_sequences",
    tag = "v1.0.1",
    importpath = "github.com/konsorten/go-windows-terminal-sequences",
)

go_repository(
    name = "com_github_libp2p_go_libp2p_interface_conn",
    commit = "c7cda99284db0bea441058da8fd1f1373c763ed6",
    importpath = "github.com/libp2p/go-libp2p-interface-conn",
)

go_repository(
    name = "io_k8s_client_go",
    commit = "8abb21031259350aad0799bb42ba213ee8bb3399",
    importpath = "k8s.io/client-go",
)

go_repository(
    name = "io_k8s_apimachinery",
    build_file_proto_mode = "disable_global",
    commit = "4a9a8137c0a17bc4594f544987b3f0d48b2e3d3a",
    importpath = "k8s.io/apimachinery",
)

go_repository(
    name = "io_k8s_klog",
    commit = "9be023858d57e1beb4d7c29fa54093cea2cf9583",
    importpath = "k8s.io/klog",
)

go_repository(
    name = "com_github_google_gofuzz",
    commit = "24818f796faf91cd76ec7bddd72458fbced7a6c1",
    importpath = "github.com/google/gofuzz",
)

go_repository(
    name = "io_k8s_api",
    build_file_proto_mode = "disable_global",
    commit = "b7bd5f2d334ce968edc54f5fdb2ac67ce39c56d5",
    importpath = "k8s.io/api",
)

go_repository(
    name = "com_github_shyiko_kubesec",
    commit = "60b9dc76b678673960bc26619e5eca38dfaa1ad1",
    importpath = "github.com/shyiko/kubesec",
)

go_repository(
    name = "in_gopkg_yaml_v2",
    tag = "v2.2.2",
    importpath = "gopkg.in/yaml.v2",
)

go_repository(
    name = "com_github_spf13_pflag",
    tag = "v1.0.3",
    importpath = "github.com/spf13/pflag",
)

go_repository(
    name = "com_github_spf13_cobra",
    tag = "v0.0.3",
    importpath = "github.com/spf13/cobra",
)

go_repository(
    name = "com_github_aws_aws_sdk_go",
    tag = "v1.16.9",
    importpath = "github.com/aws/aws-sdk-go",
)

go_repository(
    name = "com_github_posener_complete",
    commit = "699ede78373dfb0168f00170591b698042378437",
    importpath = "github.com/posener/complete",
    remote = "https://github.com/shyiko/complete",
    vcs = "git",
)

go_repository(
    name = "org_golang_x_oauth2",
<<<<<<< HEAD
    commit = "5dab4167f31cbd76b407f1486c86b40748bc5073",
=======
    commit = "99b60b757ec124ebb7d6b7e97f153b19c10ce163",
>>>>>>> 5b22e8f2
    importpath = "golang.org/x/oauth2",
)

go_repository(
    name = "com_github_hashicorp_go_multierror",
    tag = "v1.0.0",
    importpath = "github.com/hashicorp/go-multierror",
)

go_repository(
    name = "com_github_hashicorp_errwrap",
    tag = "v1.0.0",
    importpath = "github.com/hashicorp/errwrap",
)

go_repository(
    name = "com_google_cloud_go",
    tag = "v0.35.1",
    importpath = "cloud.google.com/go",
)

go_repository(
    name = "com_github_inconshreveable_mousetrap",
    tag = "v1.0.0",
    importpath = "github.com/inconshreveable/mousetrap",
)

go_repository(
    name = "com_github_deckarep_golang_set",
    tag = "v1.7.1",
    importpath = "github.com/deckarep/golang-set",
)

go_repository(
    name = "com_github_go_stack_stack",
    tag = "v1.8.0",
    importpath = "github.com/go-stack/stack",
)

go_repository(
    name = "com_github_rs_cors",
    tag = "v1.6.0",
    importpath = "github.com/rs/cors",
)

go_repository(
    name = "com_github_golang_snappy",
    commit = "2e65f85255dbc3072edf28d6b5b8efc472979f5a",
    importpath = "github.com/golang/snappy",
)

go_repository(
    name = "in_gopkg_urfave_cli_v1",
    tag = "v1.20.0",
    importpath = "gopkg.in/urfave/cli.v1",
)

go_repository(
    name = "com_github_rjeczalik_notify",
    tag = "v0.9.2",
    importpath = "github.com/rjeczalik/notify",
)

go_repository(
    name = "com_github_edsrzf_mmap_go",
    tag = "v1.0.0",
    importpath = "github.com/edsrzf/mmap-go",
)

go_repository(
    name = "com_github_pkg_errors",
    tag = "v0.8.1",
    importpath = "github.com/pkg/errors",
)

go_repository(
    name = "in_gopkg_natefinch_npipe_v2",
    commit = "c1b8fa8bdccecb0b8db834ee0b92fdbcfa606dd6",
    importpath = "gopkg.in/natefinch/npipe.v2",
)<|MERGE_RESOLUTION|>--- conflicted
+++ resolved
@@ -504,11 +504,7 @@
 
 go_repository(
     name = "org_golang_x_sys",
-<<<<<<< HEAD
-    commit = "11f53e03133963fb11ae0588e08b5e0b85be8be5",
-=======
     commit = "302c3dd5f1cc82baae8e44d9c3178e89b6e2b345",
->>>>>>> 5b22e8f2
     importpath = "golang.org/x/sys",
 )
 
@@ -664,11 +660,7 @@
 
 go_repository(
     name = "com_github_prometheus_client_model",
-<<<<<<< HEAD
-    commit = "56726106282f1985ea77d5305743db7231b0c0a8",
-=======
     commit = "fd36f4220a901265f90734c3183c5f0c91daa0b8",
->>>>>>> 5b22e8f2
     importpath = "github.com/prometheus/client_model",
 )
 
@@ -686,11 +678,7 @@
 
 go_repository(
     name = "com_github_prometheus_prometheus",
-<<<<<<< HEAD
-    tag = "v2.6.1",
-=======
     tag = "v2.7.0",
->>>>>>> 5b22e8f2
     importpath = "github.com/prometheus/prometheus",
 )
 
@@ -925,11 +913,7 @@
 
 go_repository(
     name = "org_golang_x_oauth2",
-<<<<<<< HEAD
-    commit = "5dab4167f31cbd76b407f1486c86b40748bc5073",
-=======
     commit = "99b60b757ec124ebb7d6b7e97f153b19c10ce163",
->>>>>>> 5b22e8f2
     importpath = "golang.org/x/oauth2",
 )
 
