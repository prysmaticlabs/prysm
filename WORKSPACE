--- conflicted
+++ resolved
@@ -183,11 +183,7 @@
 
 go_repository(
     name = "com_github_multiformats_go_multiaddr",
-<<<<<<< HEAD
-    tag = "0.1.2",
-=======
     tag = "v1.3.0",
->>>>>>> 35d27d27
     importpath = "github.com/multiformats/go-multiaddr",
 )
 
