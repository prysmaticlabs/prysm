load("@bazel_tools//tools/build_defs/repo:http.bzl", "http_archive")

http_archive(
    name = "bazel_skylib",
<<<<<<< HEAD
    sha256 = "eb5c57e4c12e68c0c20bc774bfbc60a568e800d025557bc4ea022c6479acc867",
    strip_prefix = "bazel-skylib-0.6.0",
    url = "https://github.com/bazelbuild/bazel-skylib/archive/0.6.0.tar.gz",
=======
    url = "https://github.com/bazelbuild/bazel-skylib/archive/0.7.0.tar.gz",
    sha256 = "2c62d8cd4ab1e65c08647eb4afe38f51591f43f7f0885e7769832fa137633dcb",
    strip_prefix = "bazel-skylib-0.7.0",
>>>>>>> e321fdfa
)

http_archive(
    name = "io_bazel_rules_go",
    url = "https://github.com/bazelbuild/rules_go/releases/download/0.17.0/rules_go-0.17.0.tar.gz",
    sha256 = "492c3ac68ed9dcf527a07e6a1b2dcbf199c6bf8b35517951467ac32e421c06c1",
)

http_archive(
    name = "bazel_gazelle",
    sha256 = "7949fc6cc17b5b191103e97481cf8889217263acf52e00b560683413af204fcb",
    urls = ["https://github.com/bazelbuild/bazel-gazelle/releases/download/0.16.0/bazel-gazelle-0.16.0.tar.gz"],
)

http_archive(
    name = "com_github_atlassian_bazel_tools",
    sha256 = "e7d0c0e2963a7f9cb2c377e241502119dae24909708adef1918e8dcb70ae9e8c",
    strip_prefix = "bazel-tools-6fef37f33dfa0189be9df4d3d60e6291bfe71177",
    urls = ["https://github.com/atlassian/bazel-tools/archive/6fef37f33dfa0189be9df4d3d60e6291bfe71177.tar.gz"],
)

http_archive(
    name = "io_bazel_rules_docker",
    url = "https://github.com/bazelbuild/rules_docker/archive/v0.7.0.tar.gz",
    strip_prefix = "rules_docker-0.7.0",
    sha256 = "aed1c249d4ec8f703edddf35cbe9dfaca0b5f5ea6e4cd9e83e99f3b0d1136c3d",
)

http_archive(
    name = "build_bazel_rules_nodejs",
    urls = ["https://github.com/bazelbuild/rules_nodejs/releases/download/0.18.4/rules_nodejs-0.18.4.tar.gz"],
    sha256 = "23987a5cf549146742aa6a0d2536e4906906e63a608d5b9b32dd9fe5523ef51c",
)

http_archive(
    name = "io_bazel_rules_k8s",
    sha256 = "828fb1ac4c44280be95306b885a326e40110eeba50bffa05e72ddd3b5cdc5d33",
    strip_prefix = "rules_k8s-2206972072d64e5d2d966d81cc6c5fb77fd58dcb",
    url = "https://github.com/bazelbuild/rules_k8s/archive/2206972072d64e5d2d966d81cc6c5fb77fd58dcb.tar.gz",
)

load(
    "@io_bazel_rules_docker//repositories:repositories.bzl",
    container_repositories = "repositories",
)

container_repositories()

load("@build_bazel_rules_nodejs//:defs.bzl", "node_repositories", "yarn_install")

node_repositories()

yarn_install(
    name = "npm",
    package_json = "//:package.json",
    yarn_lock = "//:yarn.lock",
)

# This requires rules_docker to be fully instantiated before it is pulled in.
load("@io_bazel_rules_k8s//k8s:k8s.bzl", "k8s_repositories", "k8s_defaults")

k8s_repositories()

[k8s_defaults(
    name = "k8s_" + kind,
    cluster = "minikube",
    kind = kind,
) for kind in [
    "cluster_role",
    "configmap",
    "deploy",
    "ingress",
    "job",
    "namespace",
    "pod",
    "priority_class",
    "secret",
    "service",
    "service_account",
]]

load("@io_bazel_rules_go//go:deps.bzl", "go_rules_dependencies", "go_register_toolchains")

go_rules_dependencies()

go_register_toolchains()

load("@bazel_gazelle//:deps.bzl", "gazelle_dependencies", "go_repository")

gazelle_dependencies()

load("@com_github_atlassian_bazel_tools//gometalinter:deps.bzl", "gometalinter_dependencies")

gometalinter_dependencies()

load(
    "@io_bazel_rules_docker//go:image.bzl",
    _go_image_repos = "repositories",
)

_go_image_repos()

http_archive(
    name = "io_kubernetes_build",
    sha256 = "b4e7819861f2ec89b7309bd0c44fb3348c3a4a8ee494ec7668edb3960ff11814",
    strip_prefix = "repo-infra-4ce715fbe67d8fbed05ec2bb47a148e754100a4b",
    url = "https://github.com/kubernetes/repo-infra/archive/4ce715fbe67d8fbed05ec2bb47a148e754100a4b.tar.gz",
)

go_repository(
    name = "com_github_golang_mock",
    commit = "c20582278a829e4b3259747a3ce0eceb1763ee13",
    importpath = "github.com/golang/mock",
)

# External dependencies

go_repository(
    name = "com_github_ethereum_go_ethereum",
    commit = "ec3d1d97a481e6cba542751a6defae7c76e322f1",
    importpath = "github.com/ethereum/go-ethereum",
    # Note: go-ethereum is not bazel-friendly with regards to cgo. We have a
    # a fork that has resolved these issues by disabling HID/USB support and
    # some manual fixes for c imports in the crypto package. This is forked
    # branch should be updated from time to time with the latest go-ethereum
    # code.
    remote = "https://github.com/prysmaticlabs/bazel-go-ethereum",
    vcs = "git",
)

go_repository(
    name = "com_github_urfave_cli",
    importpath = "github.com/urfave/cli",
    tag = "v1.20.0",
)

go_repository(
    name = "com_github_go_yaml_yaml",
    importpath = "github.com/go-yaml/yaml",
    tag = "v2.2.2",
)

go_repository(
    name = "com_github_x_cray_logrus_prefixed_formatter",
    importpath = "github.com/x-cray/logrus-prefixed-formatter",
    tag = "v0.5.2",
)

go_repository(
    name = "com_github_mgutz_ansi",
    commit = "9520e82c474b0a04dd04f8a40959027271bab992",
    importpath = "github.com/mgutz/ansi",
)

go_repository(
    name = "com_github_fjl_memsize",
    commit = "2a09253e352a56f419bd88effab0483f52da4c7d",
    importpath = "github.com/fjl/memsize",
)

go_repository(
    name = "com_github_libp2p_go_libp2p",
    importpath = "github.com/libp2p/go-libp2p",
    tag = "v6.0.29",
)

go_repository(
    name = "com_github_libp2p_go_libp2p_peer",
    importpath = "github.com/libp2p/go-libp2p-peer",
    tag = "v2.4.0",
)

go_repository(
    name = "com_github_libp2p_go_libp2p_crypto",
    build_file_proto_mode = "disable_global",
<<<<<<< HEAD
=======
    tag = "v2.0.5",
>>>>>>> e321fdfa
    importpath = "github.com/libp2p/go-libp2p-crypto",
    tag = "v2.0.1",
)

go_repository(
    name = "com_github_multiformats_go_multiaddr",
    commit = "312b9db3552cf2045efb3ab5d10104c3ec8ff79d",
    importpath = "github.com/multiformats/go-multiaddr",
)

go_repository(
    name = "com_github_ipfs_go_log",
    importpath = "github.com/ipfs/go-log",
    tag = "v1.5.7",
)

go_repository(
    name = "com_github_multiformats_go_multihash",
    importpath = "github.com/multiformats/go-multihash",
    tag = "v1.0.8",
)

go_repository(
    name = "com_github_libp2p_go_libp2p_swarm",
    importpath = "github.com/libp2p/go-libp2p-swarm",
    tag = "v3.0.22",
)

go_repository(
    name = "com_github_libp2p_go_libp2p_host",
    importpath = "github.com/libp2p/go-libp2p-host",
    tag = "v3.0.15",
)

go_repository(
    name = "com_github_libp2p_go_libp2p_peerstore",
    importpath = "github.com/libp2p/go-libp2p-peerstore",
    tag = "v2.0.6",
)

go_repository(
    name = "com_github_libp2p_go_libp2p_circuit",
    importpath = "github.com/libp2p/go-libp2p-circuit",
    tag = "v2.3.2",
)

go_repository(
    name = "com_github_coreos_go_semver",
    importpath = "github.com/coreos/go-semver",
    tag = "v0.2.0",
)

go_repository(
    name = "com_github_libp2p_go_libp2p_interface_connmgr",
    importpath = "github.com/libp2p/go-libp2p-interface-connmgr",
    tag = "v0.0.21",
)

go_repository(
    name = "com_github_libp2p_go_conn_security_multistream",
    importpath = "github.com/libp2p/go-conn-security-multistream",
    tag = "v0.1.15",
)

go_repository(
    name = "com_github_libp2p_go_libp2p_metrics",
    importpath = "github.com/libp2p/go-libp2p-metrics",
    tag = "v2.1.7",
)

go_repository(
    name = "com_github_libp2p_go_libp2p_net",
    importpath = "github.com/libp2p/go-libp2p-net",
    tag = "v3.0.15",
)

go_repository(
    name = "com_github_whyrusleeping_mafmt",
    importpath = "github.com/whyrusleeping/mafmt",
    tag = "v1.2.8",
)

go_repository(
    name = "com_github_multiformats_go_multiaddr_net",
    commit = "c75d1cac17a0d84dbf8b2c53c61f0ebf0575183a",
    importpath = "github.com/multiformats/go-multiaddr-net",
)

go_repository(
    name = "com_github_agl_ed25519",
    commit = "5312a61534124124185d41f09206b9fef1d88403",
    importpath = "github.com/agl/ed25519",
)

go_repository(
    name = "com_github_minio_blake2b_simd",
    commit = "3f5f724cb5b182a5c278d6d3d55b40e7f8c2efb4",
    importpath = "github.com/minio/blake2b-simd",
)

go_repository(
    name = "com_github_gxed_hashland",
    commit = "d9f6b97f8db22dd1e090fd0bbbe98f09cc7dd0a8",
    importpath = "github.com/gxed/hashland",
)

go_repository(
    name = "com_github_mattn_go_colorable",
    tag = "v0.1.0",
    importpath = "github.com/mattn/go-colorable",
)

go_repository(
    name = "com_github_whyrusleeping_mdns",
    commit = "ef14215e6b30606f4ce84174ed7a644a05cb1af3",
    importpath = "github.com/whyrusleeping/mdns",
)

go_repository(
    name = "com_github_btcsuite_btcd",
    commit = "12ce2fc7d32197bf00739e4167128285ae250124",
    importpath = "github.com/btcsuite/btcd",
)

go_repository(
    name = "com_github_minio_sha256_simd",
    commit = "2d45a736cd16732fe6a57563cc20d8b035193e58",
    importpath = "github.com/minio/sha256-simd",
)

go_repository(
    name = "com_github_mr_tron_base58",
    importpath = "github.com/mr-tron/base58",
    tag = "v1.1.0",
)

go_repository(
    name = "com_github_whyrusleeping_go_smux_yamux",
    importpath = "github.com/whyrusleeping/go-smux-yamux",
    tag = "v2.0.8",
)

go_repository(
    name = "com_github_libp2p_go_libp2p_secio",
    build_file_proto_mode = "disable_global",
    importpath = "github.com/libp2p/go-libp2p-secio",
    tag = "v2.0.17",
)

go_repository(
    name = "com_github_libp2p_go_tcp_transport",
    importpath = "github.com/libp2p/go-tcp-transport",
    tag = "v2.0.16",
)

go_repository(
    name = "com_github_libp2p_go_libp2p_protocol",
    importpath = "github.com/libp2p/go-libp2p-protocol",
    tag = "v1.0.0",
)

go_repository(
    name = "com_github_jbenet_goprocess",
    commit = "b497e2f366b8624394fb2e89c10ab607bebdde0b",
    importpath = "github.com/jbenet/goprocess",
)

go_repository(
    name = "com_github_multiformats_go_multistream",
    commit = "0c61f185f3d6e16bcda416874e7a0fca4696e7e0",
    importpath = "github.com/multiformats/go-multistream",
)

go_repository(
    name = "com_github_libp2p_go_libp2p_loggables",
    importpath = "github.com/libp2p/go-libp2p-loggables",
    tag = "v1.1.24",
)

go_repository(
    name = "com_github_libp2p_go_libp2p_nat",
    importpath = "github.com/libp2p/go-libp2p-nat",
    tag = "v0.8.8",
)

go_repository(
    name = "com_github_multiformats_go_multiaddr_dns",
    importpath = "github.com/multiformats/go-multiaddr-dns",
    tag = "v0.2.5",
)

go_repository(
    name = "com_github_fd_go_nat",
    importpath = "github.com/fd/go-nat",
    tag = "v1.0.0",
)

go_repository(
    name = "com_github_whyrusleeping_go_logging",
    commit = "0457bb6b88fc1973573aaf6b5145d8d3ae972390",
    importpath = "github.com/whyrusleeping/go-logging",
)

go_repository(
    name = "com_github_mattn_go_isatty",
    importpath = "github.com/mattn/go-isatty",
    tag = "v0.0.4",
)

go_repository(
    name = "com_github_libp2p_go_stream_muxer",
    importpath = "github.com/libp2p/go-stream-muxer",
    tag = "v3.0.1",
)

go_repository(
    name = "com_github_libp2p_go_libp2p_transport_upgrader",
    importpath = "github.com/libp2p/go-libp2p-transport-upgrader",
    tag = "v0.1.16",
)

go_repository(
    name = "com_github_libp2p_go_testutil",
    importpath = "github.com/libp2p/go-testutil",
    tag = "v1.2.10",
)

go_repository(
    name = "com_github_whyrusleeping_go_smux_multistream",
    importpath = "github.com/whyrusleeping/go-smux-multistream",
    tag = "v2.0.2",
)

go_repository(
    name = "com_github_libp2p_go_maddr_filter",
    importpath = "github.com/libp2p/go-maddr-filter",
    tag = "v1.1.10",
)

go_repository(
    name = "com_github_libp2p_go_libp2p_transport",
    importpath = "github.com/libp2p/go-libp2p-transport",
    tag = "v3.0.15",
)

go_repository(
    name = "com_github_libp2p_go_addr_util",
    importpath = "github.com/libp2p/go-addr-util",
    tag = "v2.0.7",
)

go_repository(
    name = "com_github_libp2p_go_libp2p_interface_pnet",
    importpath = "github.com/libp2p/go-libp2p-interface-pnet",
    tag = "v3.0.0",
)

go_repository(
    name = "com_github_libp2p_go_conn_security",
    importpath = "github.com/libp2p/go-conn-security",
    tag = "v0.1.15",
)

go_repository(
    name = "com_github_whyrusleeping_timecache",
    commit = "cfcb2f1abfee846c430233aef0b630a946e0a5a6",
    importpath = "github.com/whyrusleeping/timecache",
)

go_repository(
    name = "com_github_miekg_dns",
    tag = "v1.1.4",
    importpath = "github.com/miekg/dns",
)

go_repository(
    name = "com_github_opentracing_opentracing_go",
    importpath = "github.com/opentracing/opentracing-go",
    tag = "v1.0.2",
)

go_repository(
    name = "com_github_libp2p_go_reuseport",
    importpath = "github.com/libp2p/go-reuseport",
    tag = "v0.2.0",
)

go_repository(
    name = "com_github_huin_goupnp",
    importpath = "github.com/huin/goupnp",
    tag = "v1.0.0",
)

go_repository(
    name = "com_github_spaolacci_murmur3",
    commit = "f09979ecbc725b9e6d41a297405f65e7e8804acc",
    importpath = "github.com/spaolacci/murmur3",
)

go_repository(
    name = "com_github_jbenet_go_temp_err_catcher",
    commit = "aac704a3f4f27190b4ccc05f303a4931fd1241ff",
    importpath = "github.com/jbenet/go-temp-err-catcher",
)

go_repository(
    name = "com_github_satori_go_uuid",
    importpath = "github.com/satori/go.uuid",
    tag = "v1.2.0",
)

go_repository(
    name = "com_github_sirupsen_logrus",
    importpath = "github.com/sirupsen/logrus",
    tag = "v1.3.0",
)

go_repository(
    name = "org_golang_x_sys",
    commit = "3b5209105503162ded1863c307ac66fec31120dd",
    importpath = "golang.org/x/sys",
)

go_repository(
    name = "com_github_whyrusleeping_yamux",
    tag = "v1.1.5",
    importpath = "github.com/whyrusleeping/yamux",
)

go_repository(
    name = "com_github_libp2p_go_flow_metrics",
    importpath = "github.com/libp2p/go-flow-metrics",
    tag = "v0.2.0",
)

go_repository(
    name = "com_github_libp2p_go_msgio",
    importpath = "github.com/libp2p/go-msgio",
    tag = "v0.0.6",
)

go_repository(
    name = "com_github_jackpal_gateway",
    importpath = "github.com/jackpal/gateway",
    tag = "v1.0.5",
)

go_repository(
    name = "com_github_whyrusleeping_multiaddr_filter",
    commit = "e903e4adabd70b78bc9293b6ee4f359afb3f9f59",
    importpath = "github.com/whyrusleeping/multiaddr-filter",
)

go_repository(
    name = "com_github_libp2p_go_ws_transport",
    importpath = "github.com/libp2p/go-ws-transport",
    tag = "v2.0.15",
)

go_repository(
    name = "org_golang_x_crypto",
    commit = "193df9c0f06f8bb35fba505183eaf0acc0136505",
    importpath = "golang.org/x/crypto",
)

go_repository(
    name = "com_github_jackpal_go_nat_pmp",
    importpath = "github.com/jackpal/go-nat-pmp",
    tag = "v1.0.1",
)

go_repository(
    name = "com_github_libp2p_go_reuseport_transport",
    importpath = "github.com/libp2p/go-reuseport-transport",
    tag = "v0.2.0",
)

go_repository(
    name = "com_github_libp2p_go_sockaddr",
    importpath = "github.com/libp2p/go-sockaddr",
    tag = "v1.0.3",
)

go_repository(
    name = "com_github_whyrusleeping_go_notifier",
    commit = "097c5d47330ff6a823f67e3515faa13566a62c6f",
    importpath = "github.com/whyrusleeping/go-notifier",
)

go_repository(
    name = "com_github_gorilla_websocket",
    importpath = "github.com/gorilla/websocket",
    tag = "v1.4.0",
)

go_repository(
    name = "com_github_whyrusleeping_go_smux_multiplex",
    importpath = "github.com/whyrusleeping/go-smux-multiplex",
    tag = "v3.0.16",
)

go_repository(
    name = "com_github_gxed_eventfd",
    commit = "80a92cca79a8041496ccc9dd773fcb52a57ec6f9",
    importpath = "github.com/gxed/eventfd",
)

go_repository(
    name = "com_github_gxed_goendian",
    commit = "0f5c6873267e5abf306ffcdfcfa4bf77517ef4a7",
    importpath = "github.com/gxed/GoEndian",
)

go_repository(
    name = "com_github_syndtr_goleveldb",
    commit = "2f17a3356c6616cbfc4ae4c38147dc062a68fb0e",
    importpath = "github.com/syndtr/goleveldb",
)

go_repository(
    name = "com_github_libp2p_go_libp2p_blankhost",
    importpath = "github.com/libp2p/go-libp2p-blankhost",
    tag = "v0.3.15",
)

go_repository(
    name = "com_github_steakknife_hamming",
    importpath = "github.com/steakknife/hamming",
    tag = "0.2.5",
)

go_repository(
    name = "io_opencensus_go",
    importpath = "go.opencensus.io",
    tag = "v0.19.0",
)

go_repository(
    name = "org_golang_google_api",
    importpath = "google.golang.org/api",
    tag = "v0.1.0",
)

go_repository(
    name = "org_golang_x_sync",
    commit = "37e7f081c4d4c64e13b10787722085407fe5d15f",
    importpath = "golang.org/x/sync",
)

go_repository(
    name = "com_github_golang_lint",
    commit = "8f45f776aaf18cebc8d65861cc70c33c60471952",
    importpath = "github.com/golang/lint",
)

go_repository(
    name = "org_golang_x_lint",
    commit = "8f45f776aaf18cebc8d65861cc70c33c60471952",
    importpath = "golang.org/x/lint",
)

go_repository(
    name = "com_github_aristanetworks_goarista",
    commit = "2166578f34481200ec14ddd6b9c4115db36c7b62",
    importpath = "github.com/aristanetworks/goarista",
)

go_repository(
    name = "com_github_prometheus_client_golang",
    importpath = "github.com/prometheus/client_golang",
    tag = "v0.9.2",
)

go_repository(
    name = "com_github_prometheus_client_model",
    commit = "fd36f4220a901265f90734c3183c5f0c91daa0b8",
    importpath = "github.com/prometheus/client_model",
)

go_repository(
    name = "com_github_prometheus_common",
    tag = "v0.2.0",
    importpath = "github.com/prometheus/common",
)

go_repository(
    name = "com_github_prometheus_procfs",
    commit = "f8d8b3f739bd91a7c0462cb55235ef63c79c9abc",
    importpath = "github.com/prometheus/procfs",
)

go_repository(
    name = "com_github_prometheus_prometheus",
    tag = "v2.7.1",
    importpath = "github.com/prometheus/prometheus",
)

go_repository(
    name = "com_github_beorn7_perks",
    commit = "3a771d992973f24aa725d07868b467d1ddfceafb",
    importpath = "github.com/beorn7/perks",
)

go_repository(
    name = "com_github_matttproud_golang_protobuf_extensions",
    importpath = "github.com/matttproud/golang_protobuf_extensions",
    tag = "v1.0.1",
)

go_repository(
    name = "com_github_boltdb_bolt",
    importpath = "github.com/boltdb/bolt",
    tag = "v1.3.1",
)

go_repository(
    name = "com_github_pborman_uuid",
    importpath = "github.com/pborman/uuid",
    tag = "v1.2.0",
)

go_repository(
    name = "com_github_libp2p_go_buffer_pool",
    tag = "v0.1.3",
    importpath = "github.com/libp2p/go-buffer-pool",
)

go_repository(
    name = "com_github_libp2p_go_mplex",
    importpath = "github.com/libp2p/go-mplex",
    tag = "v0.2.30",
)

go_repository(
    name = "com_github_libp2p_go_libp2p_pubsub",
    build_file_proto_mode = "disable_global",
    importpath = "github.com/libp2p/go-libp2p-pubsub",
    tag = "v0.11.10",
)

go_repository(
    name = "com_github_ipfs_go_ipfs_util",
    importpath = "github.com/ipfs/go-ipfs-util",
    tag = "v1.2.8",
)

go_repository(
    name = "com_github_google_uuid",
    importpath = "github.com/google/uuid",
    tag = "v1.1.0",
)

go_repository(
    name = "com_github_libp2p_go_libp2p_kad_dht",
    build_file_proto_mode = "disable_global",
    importpath = "github.com/libp2p/go-libp2p-kad-dht",
    tag = "v4.4.12",
)

go_repository(
    name = "com_github_ipfs_go_datastore",
    importpath = "github.com/ipfs/go-datastore",
    tag = "v3.2.0",
)

go_repository(
    name = "com_github_whyrusleeping_base32",
    commit = "c30ac30633ccdabefe87eb12465113f06f1bab75",
    importpath = "github.com/whyrusleeping/base32",
)

go_repository(
    name = "com_github_ipfs_go_cid",
    importpath = "github.com/ipfs/go-cid",
    tag = "v0.9.0",
)

go_repository(
    name = "com_github_libp2p_go_libp2p_record",
    build_file_proto_mode = "disable_global",
    importpath = "github.com/libp2p/go-libp2p-record",
    tag = "v4.1.7",
)

go_repository(
    name = "com_github_libp2p_go_libp2p_routing",
    importpath = "github.com/libp2p/go-libp2p-routing",
    tag = "v2.7.1",
)

go_repository(
    name = "com_github_libp2p_go_libp2p_kbucket",
    importpath = "github.com/libp2p/go-libp2p-kbucket",
    tag = "v2.2.12",
)

go_repository(
    name = "com_github_jbenet_go_context",
    commit = "d14ea06fba99483203c19d92cfcd13ebe73135f4",
    importpath = "github.com/jbenet/go-context",
)

go_repository(
    name = "com_github_ipfs_go_todocounter",
    importpath = "github.com/ipfs/go-todocounter",
    tag = "v1.0.1",
)

go_repository(
    name = "com_github_whyrusleeping_go_keyspace",
    commit = "5b898ac5add1da7178a4a98e69cb7b9205c085ee",
    importpath = "github.com/whyrusleeping/go-keyspace",
)

go_repository(
    name = "com_github_multiformats_go_multibase",
    importpath = "github.com/multiformats/go-multibase",
    tag = "v0.3.0",
)

go_repository(
    name = "com_github_hashicorp_golang_lru",
    importpath = "github.com/hashicorp/golang-lru",
    tag = "v0.5.0",
)

go_repository(
    name = "com_github_ipfs_go_ipfs_addr",
    importpath = "github.com/ipfs/go-ipfs-addr",
    tag = "v0.1.25",
)

go_repository(
    name = "com_github_libp2p_go_libp2p_discovery",
    commit = "a666b9cafd4cd3c35405896c2121951c749979ea",
    importpath = "github.com/libp2p/go-libp2p-discovery",
)

go_repository(
    name = "com_github_libp2p_go_libp2p_autonat",
    commit = "494f7fce997b6f5be4750dcc24350e06d3b4d67a",
    importpath = "github.com/libp2p/go-libp2p-autonat",
)

go_repository(
    name = "com_github_konsorten_go_windows_terminal_sequences",
    importpath = "github.com/konsorten/go-windows-terminal-sequences",
    tag = "v1.0.1",
)

go_repository(
    name = "com_github_libp2p_go_libp2p_interface_conn",
    commit = "c7cda99284db0bea441058da8fd1f1373c763ed6",
    importpath = "github.com/libp2p/go-libp2p-interface-conn",
)

go_repository(
    name = "io_k8s_client_go",
    commit = "8abb21031259350aad0799bb42ba213ee8bb3399",
    importpath = "k8s.io/client-go",
)

go_repository(
    name = "io_k8s_apimachinery",
    build_file_proto_mode = "disable_global",
    commit = "4a9a8137c0a17bc4594f544987b3f0d48b2e3d3a",
    importpath = "k8s.io/apimachinery",
)

go_repository(
    name = "io_k8s_klog",
    commit = "9be023858d57e1beb4d7c29fa54093cea2cf9583",
    importpath = "k8s.io/klog",
)

go_repository(
    name = "com_github_google_gofuzz",
    commit = "24818f796faf91cd76ec7bddd72458fbced7a6c1",
    importpath = "github.com/google/gofuzz",
)

go_repository(
    name = "io_k8s_api",
    build_file_proto_mode = "disable_global",
    commit = "b7bd5f2d334ce968edc54f5fdb2ac67ce39c56d5",
    importpath = "k8s.io/api",
)

go_repository(
    name = "com_github_shyiko_kubesec",
    commit = "7718facdb5e5529cecff1fe42fc3aaa4cc837d5d",
    importpath = "github.com/shyiko/kubesec",
)

go_repository(
    name = "in_gopkg_yaml_v2",
    importpath = "gopkg.in/yaml.v2",
    tag = "v2.2.2",
)

go_repository(
    name = "com_github_spf13_pflag",
    importpath = "github.com/spf13/pflag",
    tag = "v1.0.3",
)

go_repository(
    name = "com_github_spf13_cobra",
    importpath = "github.com/spf13/cobra",
    tag = "v0.0.3",
)

go_repository(
    name = "com_github_aws_aws_sdk_go",
    importpath = "github.com/aws/aws-sdk-go",
    tag = "v1.16.9",
)

go_repository(
    name = "com_github_posener_complete",
    commit = "699ede78373dfb0168f00170591b698042378437",
    importpath = "github.com/posener/complete",
    remote = "https://github.com/shyiko/complete",
    vcs = "git",
)

go_repository(
    name = "org_golang_x_oauth2",
    commit = "99b60b757ec124ebb7d6b7e97f153b19c10ce163",
    importpath = "golang.org/x/oauth2",
)

go_repository(
    name = "com_github_hashicorp_go_multierror",
    importpath = "github.com/hashicorp/go-multierror",
    tag = "v1.0.0",
)

go_repository(
    name = "com_github_hashicorp_errwrap",
    importpath = "github.com/hashicorp/errwrap",
    tag = "v1.0.0",
)

go_repository(
    name = "com_google_cloud_go",
<<<<<<< HEAD
=======
    tag = "v0.36.0",
>>>>>>> e321fdfa
    importpath = "cloud.google.com/go",
    tag = "v0.35.1",
)

go_repository(
    name = "com_github_inconshreveable_mousetrap",
    importpath = "github.com/inconshreveable/mousetrap",
    tag = "v1.0.0",
)

go_repository(
    name = "com_github_deckarep_golang_set",
    importpath = "github.com/deckarep/golang-set",
    tag = "v1.7.1",
)

go_repository(
    name = "com_github_go_stack_stack",
    importpath = "github.com/go-stack/stack",
    tag = "v1.8.0",
)

go_repository(
    name = "com_github_rs_cors",
    importpath = "github.com/rs/cors",
    tag = "v1.6.0",
)

go_repository(
    name = "com_github_golang_snappy",
    commit = "2e65f85255dbc3072edf28d6b5b8efc472979f5a",
    importpath = "github.com/golang/snappy",
)

go_repository(
    name = "in_gopkg_urfave_cli_v1",
    importpath = "gopkg.in/urfave/cli.v1",
    tag = "v1.20.0",
)

go_repository(
    name = "com_github_rjeczalik_notify",
    importpath = "github.com/rjeczalik/notify",
    tag = "v0.9.2",
)

go_repository(
    name = "com_github_edsrzf_mmap_go",
    importpath = "github.com/edsrzf/mmap-go",
    tag = "v1.0.0",
)

go_repository(
    name = "com_github_pkg_errors",
    importpath = "github.com/pkg/errors",
    tag = "v0.8.1",
)

go_repository(
    name = "in_gopkg_natefinch_npipe_v2",
    commit = "c1b8fa8bdccecb0b8db834ee0b92fdbcfa606dd6",
    importpath = "gopkg.in/natefinch/npipe.v2",
)

go_repository(
    name = "com_github_prysmaticlabs_go_bls",
    commit = "76f5aa90f44469e06fc34a734a85e3c5f6e0bc8c",
    importpath = "github.com/prysmaticlabs/go-bls",
)

load("@bazel_tools//tools/build_defs/repo:git.bzl", "git_repository")

git_repository(
    name = "herumi_mcl",
    commit = "79b3a33e21072712f00985ed2adf34b3bcf0d74e",
    remote = "https://github.com/prysmaticlabs/mcl",
)

git_repository(
    name = "bazelify_gmp",
    commit = "bb4881b35e6864c90493980d035e1d984cafd093",
    remote = "https://github.com/robin-thomas/bazelify-gmp",
)

git_repository(
    name = "boringssl",
    commit = "fafc4482e85c09e7af5f71b2eb287b73ccd1020a",
    remote = "https://github.com/google/boringssl",
)

git_repository(
    name = "io_bazel_rules_m4",
    commit = "2bf69df77dfb6b3ba6b7fc95c304b0dc279375bc",
    remote = "https://github.com/jmillikin/rules_m4",
)

load("@io_bazel_rules_m4//:m4.bzl", "m4_register_toolchains")

m4_register_toolchains()<|MERGE_RESOLUTION|>--- conflicted
+++ resolved
@@ -2,15 +2,9 @@
 
 http_archive(
     name = "bazel_skylib",
-<<<<<<< HEAD
-    sha256 = "eb5c57e4c12e68c0c20bc774bfbc60a568e800d025557bc4ea022c6479acc867",
-    strip_prefix = "bazel-skylib-0.6.0",
-    url = "https://github.com/bazelbuild/bazel-skylib/archive/0.6.0.tar.gz",
-=======
     url = "https://github.com/bazelbuild/bazel-skylib/archive/0.7.0.tar.gz",
     sha256 = "2c62d8cd4ab1e65c08647eb4afe38f51591f43f7f0885e7769832fa137633dcb",
     strip_prefix = "bazel-skylib-0.7.0",
->>>>>>> e321fdfa
 )
 
 http_archive(
@@ -186,12 +180,8 @@
 go_repository(
     name = "com_github_libp2p_go_libp2p_crypto",
     build_file_proto_mode = "disable_global",
-<<<<<<< HEAD
-=======
     tag = "v2.0.5",
->>>>>>> e321fdfa
     importpath = "github.com/libp2p/go-libp2p-crypto",
-    tag = "v2.0.1",
 )
 
 go_repository(
@@ -936,12 +926,8 @@
 
 go_repository(
     name = "com_google_cloud_go",
-<<<<<<< HEAD
-=======
     tag = "v0.36.0",
->>>>>>> e321fdfa
     importpath = "cloud.google.com/go",
-    tag = "v0.35.1",
 )
 
 go_repository(
