--- conflicted
+++ resolved
@@ -1036,13 +1036,13 @@
 )
 
 go_repository(
-<<<<<<< HEAD
     name = "com_github_gbrlsnchs_jwt",
     commit = "ad902494bf9857ef93c4838d0c3c027e48fa6329",
     importpath = "github.com/gbrlsnchs/jwt",
-=======
+)
+
+go_repository(
     name = "com_github_allegro_bigcache",
     commit = "84a0ff3f153cbd7e280a19029a864bb04b504e62",  # v1.2.0
     importpath = "github.com/allegro/bigcache",
->>>>>>> 4194d78b
 )