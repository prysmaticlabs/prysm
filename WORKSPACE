load("@bazel_tools//tools/build_defs/repo:http.bzl", "http_archive")
load("@bazel_tools//tools/build_defs/repo:git.bzl", "git_repository")

http_archive(
    name = "bazel_skylib",
    sha256 = "2ea8a5ed2b448baf4a6855d3ce049c4c452a6470b1efd1504fdb7c1c134d220a",
    strip_prefix = "bazel-skylib-0.8.0",
    url = "https://github.com/bazelbuild/bazel-skylib/archive/0.8.0.tar.gz",
)

http_archive(
    name = "io_bazel_rules_go",
    sha256 = "8df59f11fb697743cbb3f26cfb8750395f30471e9eabde0d174c3aebc7a1cd39",
    urls = [
        "https://storage.googleapis.com/bazel-mirror/github.com/bazelbuild/rules_go/releases/download/0.19.1/rules_go-0.19.1.tar.gz",
        "https://github.com/bazelbuild/rules_go/releases/download/0.19.1/rules_go-0.19.1.tar.gz",
    ],
)

http_archive(
    name = "bazel_gazelle",
    sha256 = "3c681998538231a2d24d0c07ed5a7658cb72bfb5fd4bf9911157c0e9ac6a2687",
    urls = ["https://github.com/bazelbuild/bazel-gazelle/releases/download/0.17.0/bazel-gazelle-0.17.0.tar.gz"],
)

http_archive(
    name = "com_github_atlassian_bazel_tools",
    sha256 = "6b438f4d8c698f69ed4473cba12da3c3a7febf90ce8e3c383533d5a64d8c8f19",
    strip_prefix = "bazel-tools-6fbc36c639a8f376182bb0057dd557eb2440d4ed",
    urls = ["https://github.com/atlassian/bazel-tools/archive/6fbc36c639a8f376182bb0057dd557eb2440d4ed.tar.gz"],
)

http_archive(
    name = "io_bazel_rules_docker",
    sha256 = "e513c0ac6534810eb7a14bf025a0f159726753f97f74ab7863c650d26e01d677",
    strip_prefix = "rules_docker-0.9.0",
    url = "https://github.com/bazelbuild/rules_docker/archive/v0.9.0.tar.gz",
)

http_archive(
    name = "build_bazel_rules_nodejs",
    sha256 = "6625259f9f77ef90d795d20df1d0385d9b3ce63b6619325f702b6358abb4ab33",
    urls = ["https://github.com/bazelbuild/rules_nodejs/releases/download/0.35.0/rules_nodejs-0.35.0.tar.gz"],
)

http_archive(
    name = "io_bazel_rules_k8s",
    sha256 = "6ddad812eb6a8aa0902492c0b6fa12ce11c27fce50a38fcfd1dcdf04f57a1a1a",
    strip_prefix = "rules_k8s-5648b17d5f9b612cc47031a6fa961e6752fe50e8",
    url = "https://github.com/bazelbuild/rules_k8s/archive/5648b17d5f9b612cc47031a6fa961e6752fe50e8.tar.gz",
)

git_repository(
    name = "graknlabs_bazel_distribution",
    commit = "8dc6490f819d330361f46201e3390ce5457564a2",
    remote = "https://github.com/graknlabs/bazel-distribution",
    shallow_since = "1563544980 +0300",
)

# Override default import in rules_go with special patch until
# https://github.com/gogo/protobuf/pull/582 is merged.
git_repository(
    name = "com_github_gogo_protobuf",
    commit = "ba06b47c162d49f2af050fb4c75bcbc86a159d5c",  # v1.2.1, as of 2019-03-03
    patch_args = ["-p1"],
    patches = [
        "@io_bazel_rules_go//third_party:com_github_gogo_protobuf-gazelle.patch",
        "//third_party:com_github_gogo_protobuf-equal.patch",
    ],
    remote = "https://github.com/gogo/protobuf",
    shallow_since = "1550471403 +0200",
    # gazelle args: -go_prefix github.com/gogo/protobuf -proto legacy
)

load(
    "@io_bazel_rules_docker//repositories:repositories.bzl",
    container_repositories = "repositories",
)

container_repositories()

# This requires rules_docker to be fully instantiated before it is pulled in.
load("@io_bazel_rules_k8s//k8s:k8s.bzl", "k8s_defaults", "k8s_repositories")

k8s_repositories()

[k8s_defaults(
    name = "k8s_" + kind,
    cluster = "minikube",  # DO NOT CHANGE THIS!
    kind = kind,
) for kind in [
    "cluster_role",
    "configmap",
    "deploy",
    "ingress",
    "issuer",
    "job",
    "gateway",
    "namespace",
    "pod",
    "priority_class",
    "secret",
    "service",
    "service_account",
]]

load("@io_bazel_rules_go//go:deps.bzl", "go_register_toolchains", "go_rules_dependencies")

go_rules_dependencies()

go_register_toolchains(nogo = "@//:nogo")

load("@bazel_gazelle//:deps.bzl", "gazelle_dependencies", "go_repository")

gazelle_dependencies()

load("@com_github_atlassian_bazel_tools//gometalinter:deps.bzl", "gometalinter_dependencies")

gometalinter_dependencies()

load(
    "@io_bazel_rules_docker//go:image.bzl",
    _go_image_repos = "repositories",
)

_go_image_repos()

http_archive(
    name = "prysm_testnet_site",
    build_file_content = """
proto_library(
  name = "faucet_proto",
  srcs = ["src/proto/faucet.proto"],
  visibility = ["//visibility:public"],
)""",
    sha256 = "92c8e4d408704cd636ae528aeae9b4dd7da8448ae951e76ed93c2700e56d4735",
    strip_prefix = "prysm-testnet-site-5afe7bf22b10a2b65c4c6a7a767280c9f32c49a8",
    url = "https://github.com/prestonvanloon/prysm-testnet-site/archive/5afe7bf22b10a2b65c4c6a7a767280c9f32c49a8.tar.gz",
)

http_archive(
    name = "io_kubernetes_build",
    sha256 = "462dcc769f29e9eee16499edb818e2fc2ffc24efea28300d53bbc098d27d322c",
    strip_prefix = "repo-infra-f85734f673056977d8ba04b0386394b684ca2acb",
    url = "https://github.com/kubernetes/repo-infra/archive/f85734f673056977d8ba04b0386394b684ca2acb.tar.gz",
)

http_archive(
    name = "eth2_spec_tests",
    build_file_content = """
filegroup(
    name = "test_data",
    srcs = glob([
        "**/*.yaml",
    ]),
    visibility = ["//visibility:public"],
)
    """,
    sha256 = "a531804ac35d2398d37cfa755a686280d8cb3a9649e993e3cf89640f06191d5e",
    url = "https://github.com/prysmaticlabs/eth2.0-spec-tests/releases/download/v0.8.1/base64_encoded_archive.tar.gz",
)

http_archive(
    name = "com_github_bazelbuild_buildtools",
    sha256 = "b5d7dbc6832f11b6468328a376de05959a1a9e4e9f5622499d3bab509c26b46a",
    strip_prefix = "buildtools-bf564b4925ab5876a3f64d8b90fab7f769013d42",
    url = "https://github.com/bazelbuild/buildtools/archive/bf564b4925ab5876a3f64d8b90fab7f769013d42.zip",
)

load("@com_github_bazelbuild_buildtools//buildifier:deps.bzl", "buildifier_dependencies")

buildifier_dependencies()

go_repository(
    name = "com_github_golang_mock",
    commit = "51421b967af1f557f93a59e0057aaf15ca02e29c",  # v1.2.0
    importpath = "github.com/golang/mock",
)

git_repository(
    name = "com_google_protobuf",
    commit = "09745575a923640154bcf307fba8aedff47f240a",
    remote = "https://github.com/protocolbuffers/protobuf",
    shallow_since = "1558721209 -0700",
)

load("@com_google_protobuf//:protobuf_deps.bzl", "protobuf_deps")

protobuf_deps()

# External dependencies

go_repository(
    name = "com_github_ethereum_go_ethereum",
    commit = "981f27aaf9bdce45391d0cd8bb522df514e0b566",
    importpath = "github.com/ethereum/go-ethereum",
    # Note: go-ethereum is not bazel-friendly with regards to cgo. We have a
    # a fork that has resolved these issues by disabling HID/USB support and
    # some manual fixes for c imports in the crypto package. This is forked
    # branch should be updated from time to time with the latest go-ethereum
    # code.
    remote = "https://github.com/prysmaticlabs/bazel-go-ethereum",
    vcs = "git",
)

go_repository(
    name = "com_github_prysmaticlabs_go_ssz",
    commit = "36ed6616276a5b6721bb1eb2e45eb5eb4e04c695",
    importpath = "github.com/prysmaticlabs/go-ssz",
)

go_repository(
    name = "com_github_urfave_cli",
    commit = "e6cf83ec39f6e1158ced1927d4ed14578fda8edb",  # v1.21.0
    importpath = "github.com/urfave/cli",
)

go_repository(
    name = "com_github_go_yaml_yaml",
    commit = "51d6538a90f86fe93ac480b35f37b2be17fef232",  # v2.2.2
    importpath = "github.com/go-yaml/yaml",
)

go_repository(
    name = "com_github_x_cray_logrus_prefixed_formatter",
    commit = "bb2702d423886830dee131692131d35648c382e2",  # v0.5.2
    importpath = "github.com/x-cray/logrus-prefixed-formatter",
)

go_repository(
    name = "com_github_mgutz_ansi",
    commit = "9520e82c474b0a04dd04f8a40959027271bab992",
    importpath = "github.com/mgutz/ansi",
)

go_repository(
    name = "com_github_fjl_memsize",
    commit = "2a09253e352a56f419bd88effab0483f52da4c7d",
    importpath = "github.com/fjl/memsize",
)

go_repository(
    name = "com_github_libp2p_go_libp2p",
    commit = "071f7de0736eda0f57cc3b5643ca65af364cd01f",  # v0.3.0
    importpath = "github.com/libp2p/go-libp2p",
)

go_repository(
    name = "com_github_libp2p_go_libp2p_peer",
    commit = "62676d8fb785a8fc279878cbe8e03b878f005910",  # v0.2.0
    importpath = "github.com/libp2p/go-libp2p-peer",
)

go_repository(
    name = "com_github_libp2p_go_libp2p_crypto",
    build_file_proto_mode = "disable_global",
    commit = "ddb6d72b5ad0ae81bf1ee77b628eac1d7237536a",  # v0.1.0
    importpath = "github.com/libp2p/go-libp2p-crypto",
)

go_repository(
    name = "com_github_multiformats_go_multiaddr",
    commit = "5b1de2f51ff2368d5ce94a659f15ef26be273cd0",  # v0.0.4
    importpath = "github.com/multiformats/go-multiaddr",
)

go_repository(
    name = "com_github_ipfs_go_log",
    commit = "91b837264c0f35dd4e2be341d711316b91d3573d",  # v0.0.1
    importpath = "github.com/ipfs/go-log",
)

go_repository(
    name = "com_github_multiformats_go_multihash",
    commit = "0e239d8fa37b597bd150660e5b6845570aa5b833",  # v0.0.6
    importpath = "github.com/multiformats/go-multihash",
)

go_repository(
    name = "com_github_libp2p_go_libp2p_swarm",
    commit = "221d8d5e05a0252049203c8f74d4f38b64da9963",  # v0.2.0
    importpath = "github.com/libp2p/go-libp2p-swarm",
)

go_repository(
    name = "com_github_libp2p_go_libp2p_host",
    commit = "fb741ff65522f904e7d46f527c9a823f32346f83",  # v0.1.0
    importpath = "github.com/libp2p/go-libp2p-host",
)

go_repository(
    name = "com_github_libp2p_go_libp2p_peerstore",
    commit = "f4c9af195c69379f1cf284dba31985482a56f78e",  # v0.1.3
    importpath = "github.com/libp2p/go-libp2p-peerstore",
)

go_repository(
    name = "com_github_libp2p_go_libp2p_circuit",
    commit = "03491354d59e3025f1807236d55fe0ec7b82cd15",  # v0.1.1
    importpath = "github.com/libp2p/go-libp2p-circuit",
)

go_repository(
    name = "com_github_coreos_go_semver",
    commit = "6e25b691b0ebe9657dd0ee60d73a9f8716f0c6f5",  # v0.3.0
    importpath = "github.com/coreos/go-semver",
)

go_repository(
    name = "com_github_libp2p_go_libp2p_interface_connmgr",
    commit = "ad0549099b57dc8a5f0fe2f596467960ed1ed66b",  # v0.1.0
    importpath = "github.com/libp2p/go-libp2p-interface-connmgr",
)

go_repository(
    name = "com_github_libp2p_go_conn_security_multistream",
    commit = "09b4134a655b5fc883a5bdd62ea12db6e0a1b095",  # v0.1.0
    importpath = "github.com/libp2p/go-conn-security-multistream",
)

go_repository(
    name = "com_github_libp2p_go_libp2p_metrics",
    commit = "2551ab4747111d6c216a06d963c575cebdfd5c9f",  # v0.1.0
    importpath = "github.com/libp2p/go-libp2p-metrics",
)

go_repository(
    name = "com_github_libp2p_go_libp2p_net",
    commit = "e8fc79d2ba74e10b386a79ba9176b88680f8acb0",  # v0.1.0
    importpath = "github.com/libp2p/go-libp2p-net",
)

go_repository(
    name = "com_github_whyrusleeping_mafmt",
    commit = "7aa7fad2ede4e7157818e3e7af5061f866a9ae23",  # v1.2.8
    importpath = "github.com/whyrusleeping/mafmt",
)

go_repository(
    name = "com_github_multiformats_go_multiaddr_net",
    commit = "bd61b0499a3cfc893a8eb109c5669342b1671881",  # v0.0.1
    importpath = "github.com/multiformats/go-multiaddr-net",
)

go_repository(
    name = "com_github_minio_blake2b_simd",
    commit = "3f5f724cb5b182a5c278d6d3d55b40e7f8c2efb4",
    importpath = "github.com/minio/blake2b-simd",
)

go_repository(
    name = "com_github_mattn_go_colorable",
    commit = "8029fb3788e5a4a9c00e415f586a6d033f5d38b3",  # v0.1.2
    importpath = "github.com/mattn/go-colorable",
)

go_repository(
    name = "com_github_whyrusleeping_mdns",
    commit = "ef14215e6b30606f4ce84174ed7a644a05cb1af3",
    importpath = "github.com/whyrusleeping/mdns",
)

go_repository(
    name = "com_github_btcsuite_btcd",
    commit = "306aecffea325e97f513b3ff0cf7895a5310651d",
    importpath = "github.com/btcsuite/btcd",
)

go_repository(
    name = "com_github_minio_sha256_simd",
    commit = "05b4dd3047e5d6e86cb4e0477164b850cd896261",  # v0.1.0
    importpath = "github.com/minio/sha256-simd",
)

go_repository(
    name = "com_github_mr_tron_base58",
    commit = "d504ab2e22d97cb9f10b1d146a1e6a063f4a5f43",  # v1.1.2
    importpath = "github.com/mr-tron/base58",
)

go_repository(
    name = "com_github_libp2p_go_libp2p_secio",
    build_file_proto_mode = "disable_global",
    commit = "7c3f577d99debb69c3b68be35fe14d9445a6569c",  # v0.2.0
    importpath = "github.com/libp2p/go-libp2p-secio",
)

go_repository(
    name = "com_github_libp2p_go_tcp_transport",
    commit = "415627e90148700bf97890e54b193a42125c3b66",  # v0.1.0
    importpath = "github.com/libp2p/go-tcp-transport",
)

go_repository(
    name = "com_github_libp2p_go_libp2p_protocol",
    commit = "25288782ae7dd539248ffa7dc62d521027ea311b",  # v0.1.0
    importpath = "github.com/libp2p/go-libp2p-protocol",
)

go_repository(
    name = "com_github_jbenet_goprocess",
    commit = "1dc239722b2ba3784472fb5301f62640fa5a8bc3",  # v0.1.3
    importpath = "github.com/jbenet/goprocess",
)

go_repository(
    name = "com_github_multiformats_go_multistream",
    commit = "039807e4901c4b2041f40a0e4aa32d72939608aa",  # v0.1.0
    importpath = "github.com/multiformats/go-multistream",
)

go_repository(
    name = "com_github_libp2p_go_libp2p_loggables",
    commit = "814642b01726ff6f9302e8ce9eeeb00d25409520",  # v0.1.0
    importpath = "github.com/libp2p/go-libp2p-loggables",
)

go_repository(
    name = "com_github_libp2p_go_libp2p_nat",
    commit = "c50c291a61bceccb914366d93eb24f58594e9134",  # v0.0.4
    importpath = "github.com/libp2p/go-libp2p-nat",
)

go_repository(
    name = "com_github_multiformats_go_multiaddr_dns",
    commit = "3974bf3f84c52825588fdcc0fd0e0aa7953ab5ff",  # v0.0.3
    importpath = "github.com/multiformats/go-multiaddr-dns",
)

go_repository(
    name = "com_github_whyrusleeping_go_logging",
    commit = "0457bb6b88fc1973573aaf6b5145d8d3ae972390",
    importpath = "github.com/whyrusleeping/go-logging",
)

go_repository(
    name = "com_github_mattn_go_isatty",
    commit = "1311e847b0cb909da63b5fecfb5370aa66236465",  # v0.0.8
    importpath = "github.com/mattn/go-isatty",
)

go_repository(
    name = "com_github_libp2p_go_libp2p_transport_upgrader",
    commit = "07ed92ccf9aba3a2e4b2fddc4c17ced060524922",  # v0.1.1
    importpath = "github.com/libp2p/go-libp2p-transport-upgrader",
)

go_repository(
    name = "com_github_libp2p_go_testutil",
    commit = "9a5d4c55819de9fd3e07181003d1e722621f6b84",  # v0.1.0
    importpath = "github.com/libp2p/go-testutil",
)

go_repository(
    name = "com_github_libp2p_go_maddr_filter",
    commit = "4d5679194bce9c87a81d3b9948a4b5edd5ddc094",  # v0.0.5
    importpath = "github.com/libp2p/go-maddr-filter",
)

go_repository(
    name = "com_github_libp2p_go_libp2p_transport",
    commit = "2406e91c260757c7cf63c70ad20073f5a7b29af4",  # v0.1.0
    importpath = "github.com/libp2p/go-libp2p-transport",
)

go_repository(
    name = "com_github_libp2p_go_addr_util",
    commit = "4cd36c0f325f9e38f1e31ff7a10b9d94d53a11cf",  # v0.0.1
    importpath = "github.com/libp2p/go-addr-util",
)

go_repository(
    name = "com_github_libp2p_go_libp2p_interface_pnet",
    commit = "1357b4bb4b863afcc688f7820c88564ad79818be",  # v0.1.0
    importpath = "github.com/libp2p/go-libp2p-interface-pnet",
)

go_repository(
    name = "com_github_whyrusleeping_timecache",
    commit = "cfcb2f1abfee846c430233aef0b630a946e0a5a6",
    importpath = "github.com/whyrusleeping/timecache",
)

go_repository(
    name = "com_github_miekg_dns",
    commit = "b13675009d59c97f3721247d9efa8914e1866a5b",  # v1.1.15
    importpath = "github.com/miekg/dns",
)

go_repository(
    name = "com_github_opentracing_opentracing_go",
    commit = "659c90643e714681897ec2521c60567dd21da733",  # v1.1.0
    importpath = "github.com/opentracing/opentracing-go",
)

go_repository(
    name = "com_github_libp2p_go_reuseport",
    commit = "3e6d618acfdfacbbeff71cb2bd70fc188f897a0f",  # v0.0.1
    importpath = "github.com/libp2p/go-reuseport",
)

go_repository(
    name = "com_github_huin_goupnp",
    commit = "656e61dfadd241c7cbdd22a023fa81ecb6860ea8",  # v1.0.0
    importpath = "github.com/huin/goupnp",
)

go_repository(
    name = "com_github_spaolacci_murmur3",
    commit = "f09979ecbc725b9e6d41a297405f65e7e8804acc",  # v1.1.0
    importpath = "github.com/spaolacci/murmur3",
)

go_repository(
    name = "com_github_jbenet_go_temp_err_catcher",
    commit = "aac704a3f4f27190b4ccc05f303a4931fd1241ff",
    importpath = "github.com/jbenet/go-temp-err-catcher",
)

go_repository(
    name = "com_github_sirupsen_logrus",
    commit = "839c75faf7f98a33d445d181f3018b5c3409a45e",  # v1.4.2
    importpath = "github.com/sirupsen/logrus",
)

go_repository(
    name = "org_golang_x_sys",
    commit = "fae7ac547cb717d141c433a2a173315e216b64c4",
    importpath = "golang.org/x/sys",
)

go_repository(
    name = "com_github_libp2p_go_flow_metrics",
    commit = "1f5b3acc846b2c8ce4c4e713296af74f5c24df55",  # v0.0.1
    importpath = "github.com/libp2p/go-flow-metrics",
)

go_repository(
    name = "com_github_libp2p_go_msgio",
    commit = "9142103f7d8dc5a74a91116b8f927fe8d8bf4a96",  # v0.0.4
    importpath = "github.com/libp2p/go-msgio",
)

go_repository(
    name = "com_github_jackpal_gateway",
    commit = "cbcf4e3f3baee7952fc386c8b2534af4d267c875",  # v1.0.5
    importpath = "github.com/jackpal/gateway",
)

go_repository(
    name = "com_github_whyrusleeping_multiaddr_filter",
    commit = "e903e4adabd70b78bc9293b6ee4f359afb3f9f59",
    importpath = "github.com/whyrusleeping/multiaddr-filter",
)

go_repository(
    name = "com_github_libp2p_go_ws_transport",
    commit = "6efd965516262a6b6e46ea987b94904ef13e59bc",  # v0.1.0
    importpath = "github.com/libp2p/go-ws-transport",
)

go_repository(
    name = "org_golang_x_crypto",
    commit = "4def268fd1a49955bfb3dda92fe3db4f924f2285",
    importpath = "golang.org/x/crypto",
)

go_repository(
    name = "com_github_jackpal_go_nat_pmp",
    commit = "d89d09f6f3329bc3c2479aa3cafd76a5aa93a35c",
    importpath = "github.com/jackpal/go-nat-pmp",
)

go_repository(
    name = "com_github_libp2p_go_reuseport_transport",
    commit = "c7583c88df654a2ecd621e863f661783d79b64d1",  # v0.0.2
    importpath = "github.com/libp2p/go-reuseport-transport",
)

go_repository(
    name = "com_github_whyrusleeping_go_notifier",
    commit = "097c5d47330ff6a823f67e3515faa13566a62c6f",
    importpath = "github.com/whyrusleeping/go-notifier",
)

go_repository(
    name = "com_github_gorilla_websocket",
    commit = "66b9c49e59c6c48f0ffce28c2d8b8a5678502c6d",  # v1.4.0
    importpath = "github.com/gorilla/websocket",
)

go_repository(
    name = "com_github_syndtr_goleveldb",
    commit = "9d007e481048296f09f59bd19bb7ae584563cd95",  # v1.0.0
    importpath = "github.com/syndtr/goleveldb",
)

go_repository(
    name = "com_github_libp2p_go_libp2p_blankhost",
    commit = "a50d1c7d55c7bbc52879616e7e0c8cdf38747c1a",  # v0.1.3
    importpath = "github.com/libp2p/go-libp2p-blankhost",
)

go_repository(
    name = "com_github_steakknife_hamming",
    commit = "c99c65617cd3d686aea8365fe563d6542f01d940",
    importpath = "github.com/steakknife/hamming",
)

go_repository(
    name = "io_opencensus_go",
    commit = "7bbec1755a8162b5923fc214a494773a701d506a",  # v0.22.0
    importpath = "go.opencensus.io",
)

go_repository(
    name = "io_opencensus_go_contrib_exporter_jaeger",
    commit = "5b8293c22f362562285c2acbc52f4a1870a47a33",
    importpath = "contrib.go.opencensus.io/exporter/jaeger",
    remote = "http://github.com/census-ecosystem/opencensus-go-exporter-jaeger",
    vcs = "git",
)

go_repository(
    name = "org_golang_google_api",
    commit = "aac82e61c0c8fe133c297b4b59316b9f481e1f0a",  # v0.6.0
    importpath = "google.golang.org/api",
)

go_repository(
    name = "org_golang_x_sync",
    commit = "e225da77a7e68af35c70ccbf71af2b83e6acac3c",
    importpath = "golang.org/x/sync",
)

go_repository(
    name = "com_github_golang_lint",
    commit = "5b3e6a55c961c61f4836ae6868c17b070744c590",
    importpath = "github.com/golang/lint",
)

go_repository(
    name = "org_golang_x_lint",
    commit = "5b3e6a55c961c61f4836ae6868c17b070744c590",
    importpath = "golang.org/x/lint",
)

go_repository(
    name = "com_github_aristanetworks_goarista",
    commit = "728bce664cf5dfb921941b240828f989a2c8f8e3",
    importpath = "github.com/aristanetworks/goarista",
)

go_repository(
    name = "com_github_prometheus_client_golang",
    commit = "4ab88e80c249ed361d3299e2930427d9ac43ef8d",  # v1.0.0
    importpath = "github.com/prometheus/client_golang",
)

go_repository(
    name = "com_github_prometheus_client_model",
    commit = "fd36f4220a901265f90734c3183c5f0c91daa0b8",
    importpath = "github.com/prometheus/client_model",
)

go_repository(
    name = "com_github_prometheus_common",
    commit = "31bed53e4047fd6c510e43a941f90cb31be0972a",  # v0.6.0
    importpath = "github.com/prometheus/common",
)

go_repository(
    name = "com_github_prometheus_procfs",
    commit = "fc7f7514de80507d58d5359759cb9e5fb48b35d4",  # v0.0.2
    importpath = "github.com/prometheus/procfs",
)

go_repository(
    name = "com_github_beorn7_perks",
    commit = "4ded152d4a3e2847f17f185a27b2041ae7b63979",  # v1.0.0
    importpath = "github.com/beorn7/perks",
)

go_repository(
    name = "com_github_matttproud_golang_protobuf_extensions",
    commit = "c12348ce28de40eed0136aa2b644d0ee0650e56c",  # v1.0.1
    importpath = "github.com/matttproud/golang_protobuf_extensions",
)

go_repository(
    name = "com_github_boltdb_bolt",
    commit = "2f1ce7a837dcb8da3ec595b1dac9d0632f0f99e8",  # v1.3.1
    importpath = "github.com/boltdb/bolt",
)

go_repository(
    name = "com_github_pborman_uuid",
    commit = "8b1b92947f46224e3b97bb1a3a5b0382be00d31e",  # v1.2.0
    importpath = "github.com/pborman/uuid",
)

go_repository(
    name = "com_github_libp2p_go_buffer_pool",
    commit = "c4a5988a1e475884367015e1a2d0bd5fa4c491f4",  # v0.0.2
    importpath = "github.com/libp2p/go-buffer-pool",
)

go_repository(
    name = "com_github_libp2p_go_mplex",
    commit = "62fe9554facaec3f80333b61ea8d694fe615705f",  # v0.1.0
    importpath = "github.com/libp2p/go-mplex",
)

go_repository(
    name = "com_github_libp2p_go_libp2p_pubsub",
    build_file_proto_mode = "disable_global",
    commit = "49274b0e8aecdf6cad59d768e5702ff00aa48488",  # v0.1.0
    importpath = "github.com/libp2p/go-libp2p-pubsub",
)

go_repository(
    name = "com_github_ipfs_go_ipfs_util",
    commit = "a4bb5361e49427531f9a716ead2ce4bd9bdd7959",  # v0.0.1
    importpath = "github.com/ipfs/go-ipfs-util",
)

go_repository(
    name = "com_github_google_uuid",
    commit = "0cd6bf5da1e1c83f8b45653022c74f71af0538a4",  # v1.1.1
    importpath = "github.com/google/uuid",
)

go_repository(
    name = "com_github_libp2p_go_libp2p_kad_dht",
    build_file_proto_mode = "disable_global",
    commit = "a12e621d84028a4e0f165da8e2ca6be4f5af0502",  # v0.2.0
    importpath = "github.com/libp2p/go-libp2p-kad-dht",
)

go_repository(
    name = "com_github_ipfs_go_datastore",
    commit = "aa9190c18f1576be98e974359fd08c64ca0b5a94",  # v0.0.5
    importpath = "github.com/ipfs/go-datastore",
)

go_repository(
    name = "com_github_whyrusleeping_base32",
    commit = "c30ac30633ccdabefe87eb12465113f06f1bab75",
    importpath = "github.com/whyrusleeping/base32",
)

go_repository(
    name = "com_github_ipfs_go_cid",
    commit = "9bb7ea69202c6c9553479eb355ab8a8a97d43a2e",  # v0.0.3
    importpath = "github.com/ipfs/go-cid",
)

go_repository(
    name = "com_github_libp2p_go_libp2p_record",
    build_file_proto_mode = "disable_global",
    commit = "3f535b1abcdf698e11ac16f618c2e64c4e5a114a",  # v0.1.1
    importpath = "github.com/libp2p/go-libp2p-record",
)

go_repository(
    name = "com_github_libp2p_go_libp2p_routing",
    commit = "f4ece6c1baa8e77ee488b25014fcb1059955ed0f",  # v0.1.0
    importpath = "github.com/libp2p/go-libp2p-routing",
)

go_repository(
    name = "com_github_libp2p_go_libp2p_kbucket",
    commit = "3752ea0128fd84b4fef0a66739b8ca95c8a471b6",  # v0.2.0
    importpath = "github.com/libp2p/go-libp2p-kbucket",
)

go_repository(
    name = "com_github_ipfs_go_todocounter",
    commit = "bc75efcf13e6e50fbba27679ba5451585d70c954",  # v0.0.1
    importpath = "github.com/ipfs/go-todocounter",
)

go_repository(
    name = "com_github_whyrusleeping_go_keyspace",
    commit = "5b898ac5add1da7178a4a98e69cb7b9205c085ee",
    importpath = "github.com/whyrusleeping/go-keyspace",
)

go_repository(
    name = "com_github_multiformats_go_multibase",
    commit = "d63641945dc1749baa23686ad0564ad63fef0493",  # v0.0.1
    importpath = "github.com/multiformats/go-multibase",
)

go_repository(
    name = "com_github_hashicorp_golang_lru",
    commit = "7f827b33c0f158ec5dfbba01bb0b14a4541fd81d",  # v0.5.3
    importpath = "github.com/hashicorp/golang-lru",
)

go_repository(
    name = "com_github_ipfs_go_ipfs_addr",
    commit = "ac4881d4db36effbbeebf93d9172fcb20ed04c15",  # v0.0.1
    importpath = "github.com/ipfs/go-ipfs-addr",
)

go_repository(
    name = "com_github_libp2p_go_libp2p_discovery",
    commit = "d248d63b0af8c023307da18ad7000a12020e06f0",  # v0.1.0
    importpath = "github.com/libp2p/go-libp2p-discovery",
)

go_repository(
    name = "com_github_libp2p_go_libp2p_autonat",
    commit = "3464f9b4f7bfbd7bb008813eacb626c7ab7fb9a3",  # v0.1.0
    importpath = "github.com/libp2p/go-libp2p-autonat",
)

go_repository(
    name = "com_github_konsorten_go_windows_terminal_sequences",
    commit = "f55edac94c9bbba5d6182a4be46d86a2c9b5b50e",  # v1.0.2
    importpath = "github.com/konsorten/go-windows-terminal-sequences",
)

go_repository(
    name = "com_github_libp2p_go_libp2p_interface_conn",
    commit = "c7cda99284db0bea441058da8fd1f1373c763ed6",
    importpath = "github.com/libp2p/go-libp2p-interface-conn",
)

go_repository(
    name = "io_k8s_client_go",
    build_extra_args = ["-exclude=vendor"],
    commit = "0c47f9da00011ea9a8717671127ac21625c7a6c0",
    importpath = "k8s.io/client-go",
)

go_repository(
    name = "io_k8s_apimachinery",
    build_file_proto_mode = "disable_global",
    commit = "bfcf53abc9f82bad3e534fcb1c36599d3c989ebf",
    importpath = "k8s.io/apimachinery",
)

go_repository(
    name = "io_k8s_klog",
    commit = "9be023858d57e1beb4d7c29fa54093cea2cf9583",
    importpath = "k8s.io/klog",
)

go_repository(
    name = "com_github_google_gofuzz",
    commit = "f140a6486e521aad38f5917de355cbf147cc0496",  # v1.0.0
    importpath = "github.com/google/gofuzz",
)

go_repository(
    name = "io_k8s_api",
    build_file_proto_mode = "disable_global",
    commit = "3043179095b6baa0087e8735d796bd6dfa881f8e",
    importpath = "k8s.io/api",
)

go_repository(
    name = "com_github_shyiko_kubesec",
    commit = "7718facdb5e5529cecff1fe42fc3aaa4cc837d5d",
    importpath = "github.com/shyiko/kubesec",
)

go_repository(
    name = "in_gopkg_yaml_v2",
    commit = "51d6538a90f86fe93ac480b35f37b2be17fef232",  # v2.2.2
    importpath = "gopkg.in/yaml.v2",
)

go_repository(
    name = "com_github_spf13_pflag",
    commit = "298182f68c66c05229eb03ac171abe6e309ee79a",  # v1.0.3
    importpath = "github.com/spf13/pflag",
)

go_repository(
    name = "com_github_spf13_cobra",
    commit = "f2b07da1e2c38d5f12845a4f607e2e1018cbb1f5",  # v0.0.5
    importpath = "github.com/spf13/cobra",
)

go_repository(
    name = "com_github_aws_aws_sdk_go",
    commit = "36cc7fd7051ac4707bd56c8774825df9e8de5918",
    importpath = "github.com/aws/aws-sdk-go",
)

go_repository(
    name = "com_github_posener_complete",
    commit = "699ede78373dfb0168f00170591b698042378437",
    importpath = "github.com/posener/complete",
    remote = "https://github.com/shyiko/complete",
    vcs = "git",
)

go_repository(
    name = "org_golang_x_oauth2",
    commit = "e64efc72b421e893cbf63f17ba2221e7d6d0b0f3",
    importpath = "golang.org/x/oauth2",
)

go_repository(
    name = "com_github_hashicorp_go_multierror",
    commit = "886a7fbe3eb1c874d46f623bfa70af45f425b3d1",  # v1.0.0
    importpath = "github.com/hashicorp/go-multierror",
)

go_repository(
    name = "com_github_hashicorp_errwrap",
    commit = "8a6fb523712970c966eefc6b39ed2c5e74880354",  # v1.0.0
    importpath = "github.com/hashicorp/errwrap",
)

go_repository(
    name = "com_google_cloud_go",
    commit = "cdaaf98f9226c39dc162b8e55083b2fbc67b4674",  # v0.43.0
    importpath = "cloud.google.com/go",
)

go_repository(
    name = "com_github_inconshreveable_mousetrap",
    commit = "76626ae9c91c4f2a10f34cad8ce83ea42c93bb75",  # v1.0.0
    importpath = "github.com/inconshreveable/mousetrap",
)

go_repository(
    name = "com_github_deckarep_golang_set",
    commit = "cbaa98ba5575e67703b32b4b19f73c91f3c4159e",  # v1.7.1
    importpath = "github.com/deckarep/golang-set",
)

go_repository(
    name = "com_github_go_stack_stack",
    commit = "f66e05c21cd224e01c8a3ee7bc867aa79439e207",  # v1.8.0
    importpath = "github.com/go-stack/stack",
)

go_repository(
    name = "com_github_rs_cors",
    commit = "9a47f48565a795472d43519dd49aac781f3034fb",  # v1.6.0
    importpath = "github.com/rs/cors",
)

go_repository(
    name = "com_github_golang_snappy",
    commit = "2a8bb927dd31d8daada140a5d09578521ce5c36a",  # v0.0.1
    importpath = "github.com/golang/snappy",
)

go_repository(
    name = "com_github_rjeczalik_notify",
    commit = "69d839f37b13a8cb7a78366f7633a4071cb43be7",  # v0.9.2
    importpath = "github.com/rjeczalik/notify",
)

go_repository(
    name = "com_github_edsrzf_mmap_go",
    commit = "188cc3b666ba704534fa4f96e9e61f21f1e1ba7c",  # v1.0.0
    importpath = "github.com/edsrzf/mmap-go",
)

go_repository(
    name = "com_github_pkg_errors",
    commit = "27936f6d90f9c8e1145f11ed52ffffbfdb9e0af7",
    importpath = "github.com/pkg/errors",
)

go_repository(
    name = "in_gopkg_natefinch_npipe_v2",
    commit = "c1b8fa8bdccecb0b8db834ee0b92fdbcfa606dd6",
    importpath = "gopkg.in/natefinch/npipe.v2",
)

go_repository(
    name = "org_golang_x_exp",
    commit = "438050ddec5e7f808979ed57d041cebbc8e2d8a9",
    importpath = "golang.org/x/exp",
)

go_repository(
    name = "com_github_prestonvanloon_go_recaptcha",
    commit = "0834cef6e8bd3a7ebdb3ac7def9440ee47d501a4",
    importpath = "github.com/prestonvanloon/go-recaptcha",
)

go_repository(
    name = "com_github_phoreproject_bls",
    commit = "fb0e03c433000562a8f27e0e820667fd6c13d62b",
    importpath = "github.com/phoreproject/bls",
)

go_repository(
    name = "com_github_multiformats_go_base32",
    commit = "a9c2755c3d1672dbe6a7e4a5d182169fa30b6a8e",  # v0.0.3
    importpath = "github.com/multiformats/go-base32",
)

go_repository(
    name = "org_golang_x_xerrors",
    commit = "a5947ffaace3e882f334c1750858b4a6a7e52422",
    importpath = "golang.org/x/xerrors",
)

go_repository(
    name = "com_github_grpc_ecosystem_go_grpc_middleware",
    commit = "c250d6563d4d4c20252cd865923440e829844f4e",  # v1.0.0
    importpath = "github.com/grpc-ecosystem/go-grpc-middleware",
)

go_repository(
    name = "com_github_apache_thrift",
    commit = "384647d290e2e4a55a14b1b7ef1b7e66293a2c33",  # v0.12.0
    importpath = "github.com/apache/thrift",
)

go_repository(
    name = "com_github_grpc_ecosystem_go_grpc_prometheus",
    commit = "502116f1a0a0c1140aab04fd3787489209b357d3",  # v1.2.0
    importpath = "github.com/grpc-ecosystem/go-grpc-prometheus",
)

go_repository(
    name = "com_github_karlseguin_ccache",
    commit = "ec06cd93a07565b373789b0078ba88fe697fddd9",
    importpath = "github.com/karlseguin/ccache",
)

go_repository(
    name = "com_github_libp2p_go_libp2p_connmgr",
    commit = "152025a671fcc297333095f8e4afc98d90b30df7",  # v0.1.0
    importpath = "github.com/libp2p/go-libp2p-connmgr",
)

go_repository(
    name = "com_github_joonix_log",
    commit = "13fe31bbdd7a6f706b9114e188cdb53856be4d64",
    importpath = "github.com/joonix/log",
)

go_repository(
    name = "grpc_ecosystem_grpc_gateway",
    commit = "740ef2ee80c49ed4a272e8c3b54ebf352109f572",
    importpath = "github.com/grpc-ecosystem/grpc-gateway",
)

go_repository(
    name = "com_github_ghodss_yaml",
    commit = "0ca9ea5df5451ffdf184b4428c902747c2c11cd7",  # v1.0.0
    importpath = "github.com/ghodss/yaml",
)

go_repository(
    name = "org_uber_go_automaxprocs",
    commit = "946a8391268aea0a60a86403988ff3ab4b604a83",  # v1.2.0
    importpath = "go.uber.org/automaxprocs",
)

go_repository(
    name = "com_github_libp2p_go_libp2p_core",
    build_file_proto_mode = "disable_global",
    commit = "3390f7d16df07cee9e54c1700adeace090fede32",  # v0.2.0
    importpath = "github.com/libp2p/go-libp2p-core",
)

go_repository(
    name = "com_github_libp2p_go_libp2p_testing",
    commit = "1fa303da162dc57872d8fc553497f7602aa11c10",  # v0.1.0
    importpath = "github.com/libp2p/go-libp2p-testing",
)

go_repository(
    name = "com_github_libp2p_go_libp2p_yamux",
    commit = "a61e80cb5770aa0d9b1bafe94da1278f58baa2c5",  # v0.2.1
    importpath = "github.com/libp2p/go-libp2p-yamux",
)

go_repository(
    name = "com_github_libp2p_go_libp2p_mplex",
    commit = "811729f15f0af13fe3f0d9e410c22f6a4bc5c686",  # v0.2.1
    importpath = "github.com/libp2p/go-libp2p-mplex",
)

go_repository(
    name = "com_github_libp2p_go_stream_muxer_multistream",
    commit = "2439b02deee2de8bb1fe24473d3d8333008a714a",  # v0.2.0
    importpath = "github.com/libp2p/go-stream-muxer-multistream",
)

go_repository(
    name = "com_github_multiformats_go_multiaddr_fmt",
    commit = "7d8102a98552c80f8a5ccb9c01e670fac17fd6df",  # v0.0.1
    importpath = "github.com/multiformats/go-multiaddr-fmt",
)

go_repository(
    name = "com_github_libp2p_go_yamux",
    commit = "663972181d409e7263040f0b668462f87c85e1bd",  # v1.2.3
    importpath = "github.com/libp2p/go-yamux",
)

go_repository(
    name = "com_github_libp2p_go_nat",
    commit = "d13fdefb3bbb2fde2c6fc090a7ea992cec8b26df",  # v0.0.3
    importpath = "github.com/libp2p/go-nat",
)

go_repository(
    name = "com_github_koron_go_ssdp",
    commit = "4a0ed625a78b6858dc8d3a55fb7728968b712122",
    importpath = "github.com/koron/go-ssdp",
)

go_repository(
    name = "com_github_libp2p_go_eventbus",
    commit = "4afad1f6206cb9222914f2ec6ab9d0b414705c54",  # v0.0.3
    importpath = "github.com/libp2p/go-eventbus",
)

go_repository(
    name = "in_gopkg_d4l3k_messagediff_v1",
    commit = "29f32d820d112dbd66e58492a6ffb7cc3106312b",  # v1.2.1
    importpath = "gopkg.in/d4l3k/messagediff.v1",
)

go_repository(
    name = "com_github_prysmaticlabs_go_bitfield",
    commit = "a6479422943a734f4a0ba2729095fb20c6a233b2",
    importpath = "github.com/prysmaticlabs/go-bitfield",
)

load("@com_github_prysmaticlabs_go_ssz//:deps.bzl", "go_ssz_dependencies")

go_ssz_dependencies()

go_repository(
    name = "com_github_burntsushi_toml",
    commit = "3012a1dbe2e4bd1391d42b32f0577cb7bbc7f005",  # v0.3.1
    importpath = "github.com/BurntSushi/toml",
)

go_repository(
    name = "org_golang_google_grpc",
    build_file_proto_mode = "disable",
    commit = "1d89a3c832915b2314551c1d2a506874d62e53f7",  # v1.22.0
    importpath = "google.golang.org/grpc",
)

go_repository(
    name = "org_golang_x_net",
    commit = "da137c7871d730100384dbcf36e6f8fa493aef5b",
    importpath = "golang.org/x/net",
)

go_repository(
    name = "org_golang_x_text",
    commit = "342b2e1fbaa52c93f31447ad2c6abc048c63e475",  # v0.3.2
    importpath = "golang.org/x/text",
)

go_repository(
    name = "com_github_golang_glog",
    commit = "23def4e6c14b4da8ac2ed8007337bc5eb5007998",
    importpath = "github.com/golang/glog",
)

go_repository(
    name = "org_golang_x_time",
    commit = "9d24e82272b4f38b78bc8cff74fa936d31ccd8ef",
    importpath = "golang.org/x/time",
)

go_repository(
    name = "com_github_gregjones_httpcache",
    commit = "901d90724c7919163f472a9812253fb26761123d",
    importpath = "github.com/gregjones/httpcache",
)

go_repository(
    name = "com_github_peterbourgon_diskv",
    commit = "0be1b92a6df0e4f5cb0a5d15fb7f643d0ad93ce6",  # v3.0.0
    importpath = "github.com/peterbourgon/diskv",
)

go_repository(
    name = "com_github_googleapis_gnostic",
    commit = "e73c7ec21d36ddb0711cb36d1502d18363b5c2c9",  # v0.3.0
    importpath = "github.com/googleapis/gnostic",
)

go_repository(
    name = "com_github_google_btree",
    commit = "4030bb1f1f0c35b30ca7009e9ebd06849dd45306",  # v1.0.0
    importpath = "github.com/google/btree",
)

go_repository(
    name = "in_gopkg_inf_v0",
    commit = "d2d2541c53f18d2a059457998ce2876cc8e67cbf",  # v0.9.1
    importpath = "gopkg.in/inf.v0",
)

go_repository(
    name = "com_github_davecgh_go_spew",
    commit = "8991bc29aa16c548c550c7ff78260e27b9ab7c73",  # v1.1.1
    importpath = "github.com/davecgh/go-spew",
)

go_repository(
    name = "io_k8s_sigs_yaml",
    commit = "4cd0c284b15f1735b8cc247df097d262b8903f9f",
    importpath = "sigs.k8s.io/yaml",
)

go_repository(
    name = "com_github_google_go_cmp",
    commit = "6f77996f0c42f7b84e5a2b252227263f93432e9b",  # v0.3.0
    importpath = "github.com/google/go-cmp",
)

go_repository(
    name = "com_github_modern_go_reflect2",
    commit = "94122c33edd36123c84d5368cfb2b69df93a0ec8",  # v1.0.1
    importpath = "github.com/modern-go/reflect2",
)

go_repository(
    name = "com_github_json_iterator_go",
    commit = "4f2e55fcf87ba29ab80379002316db67620ff622",
    importpath = "github.com/json-iterator/go",
    remote = "https://github.com/prestonvanloon/go",
    vcs = "git",
)

go_repository(
    name = "com_github_modern_go_concurrent",
    commit = "bacd9c7ef1dd9b15be4a9909b8ac7a4e313eec94",
    importpath = "github.com/modern-go/concurrent",
)

go_repository(
    name = "io_k8s_utils",
    commit = "3dccf664f023863740c508fb4284e49742bedfa4",
    importpath = "k8s.io/utils",
)

go_repository(
    name = "com_github_googleapis_gnostic",
    commit = "25d8b0b6698593f520d9d8dc5a88e6b16ca9ecc0",
    importpath = "github.com/googleapis/gnostic",
)

go_repository(
    name = "com_github_prysmaticlabs_ethereumapis",
    commit = "11bc5ee7ad5de4bf1380f3103eebdd40db99a666",
    importpath = "github.com/prysmaticlabs/ethereumapis",
)

go_repository(
<<<<<<< HEAD
    name = "com_github_renaynay_go_hobbits",
    commit = "229eb82b5f691b080305ebb1123419bd2e21d5b8",
    importpath = "github.com/renaynay/go-hobbits",
)

go_repository(
    name = "com_github_renekroon_ttlcache",
    commit = "823b876cf6d187eefec1635650de1877e39e8cc6",
    importpath = "github.com/ReneKroon/ttlcache",
)

go_repository(
    name = "in_gopkg_mgo_v2",
    commit = "9856a29383ce1c59f308dd1cf0363a79b5bef6b5",
    importpath = "gopkg.in/mgo.v2",
=======
    name = "com_github_cloudflare_roughtime",
    commit = "6b7e31ac9cb2d6048096585d2e8563ee60b28f84",
    importpath = "github.com/cloudflare/roughtime",
)

go_repository(
    name = "com_googlesource_roughtime_roughtime_git",
    build_file_generation = "on",
    commit = "51f6971f5f06ec101e5fbcabe5a49477708540f3",
    importpath = "roughtime.googlesource.com/roughtime.git",
>>>>>>> dce9c410
)<|MERGE_RESOLUTION|>--- conflicted
+++ resolved
@@ -1262,7 +1262,6 @@
 )
 
 go_repository(
-<<<<<<< HEAD
     name = "com_github_renaynay_go_hobbits",
     commit = "229eb82b5f691b080305ebb1123419bd2e21d5b8",
     importpath = "github.com/renaynay/go-hobbits",
@@ -1278,16 +1277,15 @@
     name = "in_gopkg_mgo_v2",
     commit = "9856a29383ce1c59f308dd1cf0363a79b5bef6b5",
     importpath = "gopkg.in/mgo.v2",
-=======
+
+go_repository(
     name = "com_github_cloudflare_roughtime",
     commit = "6b7e31ac9cb2d6048096585d2e8563ee60b28f84",
     importpath = "github.com/cloudflare/roughtime",
-)
+
 
 go_repository(
     name = "com_googlesource_roughtime_roughtime_git",
     build_file_generation = "on",
     commit = "51f6971f5f06ec101e5fbcabe5a49477708540f3",
     importpath = "roughtime.googlesource.com/roughtime.git",
->>>>>>> dce9c410
-)