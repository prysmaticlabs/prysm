--- conflicted
+++ resolved
@@ -1023,11 +1023,12 @@
 )
 
 go_repository(
-<<<<<<< HEAD
     name = "org_uber_go_automaxprocs",
     commit = "823363ffcd16c8f3ebaa3a067550d97c70f52194",
     importpath = "go.uber.org/automaxprocs",
-=======
+)
+
+go_repository(
     name = "com_github_libp2p_go_libp2p_core",
     build_file_proto_mode = "disable_global",
     commit = "8f222f4b5a872d9af86f74f2ec0982c7356adce6",
@@ -1080,5 +1081,4 @@
     name = "com_github_koron_go_ssdp",
     commit = "4a0ed625a78b6858dc8d3a55fb7728968b712122",
     importpath = "github.com/koron/go-ssdp",
->>>>>>> 9793de59
 )