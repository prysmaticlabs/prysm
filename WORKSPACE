load("@bazel_tools//tools/build_defs/repo:http.bzl", "http_archive")

http_archive(
    name = "io_bazel_rules_go",
    url = "https://github.com/bazelbuild/rules_go/releases/download/0.16.2/rules_go-0.16.2.tar.gz",
    sha256 = "f87fa87475ea107b3c69196f39c82b7bbf58fe27c62a338684c20ca17d1d8613",
)

http_archive(
    name = "bazel_gazelle",
    urls = ["https://github.com/bazelbuild/bazel-gazelle/releases/download/0.15.0/bazel-gazelle-0.15.0.tar.gz"],
    sha256 = "6e875ab4b6bf64a38c352887760f21203ab054676d9c1b274963907e0768740d",
)

http_archive(
    name = "com_github_atlassian_bazel_tools",
    strip_prefix = "bazel-tools-6fef37f33dfa0189be9df4d3d60e6291bfe71177",
    urls = ["https://github.com/atlassian/bazel-tools/archive/6fef37f33dfa0189be9df4d3d60e6291bfe71177.zip"],
)

git_repository(
    name = "io_bazel_rules_docker",
    commit = "7401cb256222615c497c0dee5a4de5724a4f4cc7",  # 2018-06-22
    remote = "https://github.com/bazelbuild/rules_docker.git",
)

load("@io_bazel_rules_docker//docker:docker.bzl", "docker_repositories")

docker_repositories()

git_repository(
    name = "build_bazel_rules_nodejs",
    remote = "https://github.com/bazelbuild/rules_nodejs.git",
    tag = "0.16.2",
)

load("@build_bazel_rules_nodejs//:package.bzl", "rules_nodejs_dependencies")

rules_nodejs_dependencies()

load("@build_bazel_rules_nodejs//:defs.bzl", "node_repositories", "yarn_install")

node_repositories()

yarn_install(
    name = "npm",
    package_json = "//:package.json",
    yarn_lock = "//:yarn.lock",
)

# This requires rules_docker to be fully instantiated before it is pulled in.
git_repository(
    name = "io_bazel_rules_k8s",
    commit = "2054f7bf4d51f9e439313c56d7a208960a8a179f",  # 2018-07-29
    remote = "https://github.com/bazelbuild/rules_k8s.git",
)

load("@io_bazel_rules_k8s//k8s:k8s.bzl", "k8s_repositories", "k8s_defaults")

k8s_repositories()

_CLUSTER = "minikube"

_NAMESPACE = "default"

[k8s_defaults(
    name = "k8s_" + kind,
    cluster = _CLUSTER,
    #context = _CONTEXT,
    kind = kind,
    namespace = _NAMESPACE,
) for kind in [
    "deploy",
    "service",
    "secret",
    "priority_class",
    "pod",
]]

load("@io_bazel_rules_go//go:def.bzl", "go_rules_dependencies", "go_register_toolchains")

go_rules_dependencies()

go_register_toolchains()

load("@bazel_gazelle//:deps.bzl", "gazelle_dependencies", "go_repository")

gazelle_dependencies()

load("@com_github_atlassian_bazel_tools//gometalinter:deps.bzl", "gometalinter_dependencies")

gometalinter_dependencies()

load(
    "@io_bazel_rules_docker//go:image.bzl",
    _go_image_repos = "repositories",
)

_go_image_repos()

git_repository(
    name = "io_kubernetes_build",
    commit = "4ce715fbe67d8fbed05ec2bb47a148e754100a4b",
    remote = "https://github.com/kubernetes/repo-infra.git",
)

git_repository(
    name = "com_github_jmhodges_bazel_gomock",
    commit = "5b73edb74e569ff404b3beffc809d6d9f205e0e4",
    remote = "https://github.com/jmhodges/bazel_gomock.git",
)

go_repository(
    name = "com_github_golang_mock",
    tag = "v1.1.1",
    importpath = "github.com/golang/mock",
)

# External dependencies

go_repository(
    name = "com_github_ethereum_go_ethereum",
    importpath = "github.com/ethereum/go-ethereum",
    # Note: go-ethereum is not bazel-friendly with regards to cgo. We have a
    # a fork that has resolved these issues by disabling HID/USB support and
    # some manual fixes for c imports in the crypto package. This is forked
    # branch should be updated from time to time with the latest go-ethereum
    # code.
    remote = "https://github.com/prysmaticlabs/bazel-go-ethereum",
    vcs = "git",
    commit = "f4b3f83362a4cf2928e57914af040aea76c8a7d6",
)

go_repository(
    name = "com_github_urfave_cli",
    commit = "b67dcf995b6a7b7f14fad5fcb7cc5441b05e814b",
    importpath = "github.com/urfave/cli",
)

go_repository(
    name = "com_github_go_yaml_yaml",
    tag = "v2.2.1",
    importpath = "github.com/go-yaml/yaml",
    commit = "51d6538a90f86fe93ac480b35f37b2be17fef232",
)

go_repository(
    name = "com_github_x_cray_logrus_prefixed_formatter",
    tag = "v0.5.2",
    importpath = "github.com/x-cray/logrus-prefixed-formatter",
)

go_repository(
    name = "com_github_mgutz_ansi",
    commit = "9520e82c474b0a04dd04f8a40959027271bab992",
    importpath = "github.com/mgutz/ansi",
)

go_repository(
    name = "com_github_fjl_memsize",
    commit = "2a09253e352a56f419bd88effab0483f52da4c7d",
    importpath = "github.com/fjl/memsize",
)

go_repository(
    name = "com_github_libp2p_go_libp2p",
    tag = "v6.0.23",
    importpath = "github.com/libp2p/go-libp2p",
)

go_repository(
    name = "com_github_libp2p_go_libp2p_peer",
    tag = "v2.4.0",
    importpath = "github.com/libp2p/go-libp2p-peer",
)

go_repository(
    name = "com_github_libp2p_go_libp2p_crypto",
    build_file_proto_mode = "disable_global",
    commit = "3120e9f9526fe05f2d3905961a5e0701b85579d9",
    importpath = "github.com/libp2p/go-libp2p-crypto",
)

go_repository(
    name = "com_github_multiformats_go_multiaddr",
    tag = "v1.3.0",
    importpath = "github.com/multiformats/go-multiaddr",
)

go_repository(
    name = "com_github_ipfs_go_log",
    tag = "v1.5.7",
    importpath = "github.com/ipfs/go-log",
)

go_repository(
    name = "com_github_multiformats_go_multihash",
    tag = "0.1.0",
    importpath = "github.com/multiformats/go-multihash",
)

go_repository(
    name = "com_github_libp2p_go_libp2p_swarm",
    tag = "v3.0.22",
    importpath = "github.com/libp2p/go-libp2p-swarm",
)

go_repository(
    name = "com_github_libp2p_go_libp2p_host",
    tag = "v3.0.15",
    importpath = "github.com/libp2p/go-libp2p-host",
)

go_repository(
    name = "com_github_libp2p_go_libp2p_peerstore",
    tag = "v2.0.6",
    importpath = "github.com/libp2p/go-libp2p-peerstore",
)

go_repository(
    name = "com_github_libp2p_go_libp2p_circuit",
    commit = "f83937ed3384bb289ba39ee0c4f428f26013390a",
    importpath = "github.com/libp2p/go-libp2p-circuit",
)

go_repository(
    name = "com_github_coreos_go_semver",
    tag = "v0.2.0",
    importpath = "github.com/coreos/go-semver",
)

go_repository(
    name = "com_github_libp2p_go_libp2p_interface_connmgr",
    tag = "v0.0.21",
    importpath = "github.com/libp2p/go-libp2p-interface-connmgr",
)

go_repository(
    name = "com_github_libp2p_go_conn_security_multistream",
    tag = "v0.1.15",
    importpath = "github.com/libp2p/go-conn-security-multistream",
)

go_repository(
    name = "com_github_libp2p_go_libp2p_metrics",
    tag = "v2.1.7",
    importpath = "github.com/libp2p/go-libp2p-metrics",
)

go_repository(
    name = "com_github_libp2p_go_libp2p_net",
    tag = "v3.0.15",
    importpath = "github.com/libp2p/go-libp2p-net",
)

go_repository(
    name = "com_github_whyrusleeping_mafmt",
    commit = "c75a64cef2f64e7d538e6d43a8c58449ba2ab735",
    importpath = "github.com/whyrusleeping/mafmt",
)

go_repository(
    name = "com_github_multiformats_go_multiaddr_net",
    tag = "v1.6.3",
    importpath = "github.com/multiformats/go-multiaddr-net",
)

go_repository(
    name = "com_github_agl_ed25519",
    commit = "5312a61534124124185d41f09206b9fef1d88403",
    importpath = "github.com/agl/ed25519",
)

go_repository(
    name = "com_github_minio_blake2b_simd",
    commit = "3f5f724cb5b182a5c278d6d3d55b40e7f8c2efb4",
    importpath = "github.com/minio/blake2b-simd",
)

go_repository(
    name = "com_github_gxed_hashland",
    commit = "d9f6b97f8db22dd1e090fd0bbbe98f09cc7dd0a8",
    importpath = "github.com/gxed/hashland",
)

go_repository(
    name = "com_github_mattn_go_colorable",
    tag = "v0.0.9",
    importpath = "github.com/mattn/go-colorable",
)

go_repository(
    name = "com_github_whyrusleeping_mdns",
    commit = "ef14215e6b30606f4ce84174ed7a644a05cb1af3",
    importpath = "github.com/whyrusleeping/mdns",
)

go_repository(
    name = "com_github_btcsuite_btcd",
    commit = "67e573d211ace594f1366b4ce9d39726c4b19bd0",
    importpath = "github.com/btcsuite/btcd",
)

go_repository(
    name = "com_github_minio_sha256_simd",
    commit = "51976451ce1942acbb55707a983ed232fa027110",
    importpath = "github.com/minio/sha256-simd",
)

go_repository(
    name = "com_github_mr_tron_base58",
    tag = "v1.1.0",
    importpath = "github.com/mr-tron/base58",
)

go_repository(
    name = "com_github_whyrusleeping_go_smux_yamux",
    commit = "49458276a01f7fbc32ff62c8955fa3e852b8e772",
    importpath = "github.com/whyrusleeping/go-smux-yamux",
)

go_repository(
    name = "com_github_libp2p_go_libp2p_secio",
    build_file_proto_mode = "disable_global",
    tag = "v2.0.17",
    importpath = "github.com/libp2p/go-libp2p-secio",
)

go_repository(
    name = "com_github_libp2p_go_tcp_transport",
    tag = "v2.0.16",
    importpath = "github.com/libp2p/go-tcp-transport",
)

go_repository(
    name = "com_github_libp2p_go_libp2p_protocol",
    tag = "v1.0.0",
    importpath = "github.com/libp2p/go-libp2p-protocol",
)

go_repository(
    name = "com_github_jbenet_goprocess",
    commit = "b497e2f366b8624394fb2e89c10ab607bebdde0b",
    importpath = "github.com/jbenet/goprocess",
)

go_repository(
    name = "com_github_multiformats_go_multistream",
    commit = "0c61f185f3d6e16bcda416874e7a0fca4696e7e0",
    importpath = "github.com/multiformats/go-multistream",
)

go_repository(
    name = "com_github_libp2p_go_libp2p_loggables",
    tag = "v1.1.24",
    importpath = "github.com/libp2p/go-libp2p-loggables",
)

go_repository(
    name = "com_github_libp2p_go_libp2p_nat",
    tag = "v0.8.8",
    importpath = "github.com/libp2p/go-libp2p-nat",
)

go_repository(
    name = "com_github_multiformats_go_multiaddr_dns",
    tag = "v0.2.5",
    importpath = "github.com/multiformats/go-multiaddr-dns",
)

go_repository(
    name = "com_github_fd_go_nat",
    tag = "v1.0.0",
    importpath = "github.com/fd/go-nat",
)

go_repository(
    name = "com_github_whyrusleeping_go_logging",
    commit = "0457bb6b88fc1973573aaf6b5145d8d3ae972390",
    importpath = "github.com/whyrusleeping/go-logging",
)

go_repository(
    name = "com_github_mattn_go_isatty",
    tag = "v0.0.4",
    importpath = "github.com/mattn/go-isatty",
)

go_repository(
    name = "com_github_libp2p_go_stream_muxer",
    tag = "v3.0.1",
    importpath = "github.com/libp2p/go-stream-muxer",
)

go_repository(
    name = "com_github_libp2p_go_libp2p_transport_upgrader",
    tag = "v0.1.16",
    importpath = "github.com/libp2p/go-libp2p-transport-upgrader",
)

go_repository(
    name = "com_github_libp2p_go_testutil",
    tag = "v1.2.10",
    importpath = "github.com/libp2p/go-testutil",
)

go_repository(
    name = "com_github_whyrusleeping_go_smux_multistream",
    commit = "e799b10bc6eea2cc5ce18f7b7b4d8e1a0439476d",
    importpath = "github.com/whyrusleeping/go-smux-multistream",
)

go_repository(
    name = "com_github_libp2p_go_maddr_filter",
    tag = "v1.1.10",
    importpath = "github.com/libp2p/go-maddr-filter",
)

go_repository(
    name = "com_github_libp2p_go_libp2p_transport",
    tag = "v3.0.15",
    importpath = "github.com/libp2p/go-libp2p-transport",
)

go_repository(
    name = "com_github_libp2p_go_addr_util",
    tag = "v2.0.7",
    importpath = "github.com/libp2p/go-addr-util",
)

go_repository(
    name = "com_github_libp2p_go_libp2p_interface_pnet",
    tag = "v0.2.0",
    importpath = "github.com/libp2p/go-libp2p-interface-pnet",
)

go_repository(
    name = "com_github_libp2p_go_conn_security",
    tag = "v0.1.15",
    importpath = "github.com/libp2p/go-conn-security",
)

go_repository(
    name = "com_github_whyrusleeping_timecache",
    commit = "cfcb2f1abfee846c430233aef0b630a946e0a5a6",
    importpath = "github.com/whyrusleeping/timecache",
)

go_repository(
    name = "com_github_miekg_dns",
    tag = "v1.0.15",
    importpath = "github.com/miekg/dns",
)

go_repository(
    name = "com_github_opentracing_opentracing_go",
    commit = "be550b025b433cdfa2f11efb962afa2ea3c4d967",
    importpath = "github.com/opentracing/opentracing-go",
)

go_repository(
    name = "com_github_libp2p_go_reuseport",
    tag = "v0.1.18",
    importpath = "github.com/libp2p/go-reuseport",
)

go_repository(
    name = "com_github_huin_goupnp",
    tag = "v1.0.0",
    importpath = "github.com/huin/goupnp",
)

go_repository(
    name = "com_github_spaolacci_murmur3",
    commit = "f09979ecbc725b9e6d41a297405f65e7e8804acc",
    importpath = "github.com/spaolacci/murmur3",
)

go_repository(
    name = "com_github_jbenet_go_temp_err_catcher",
    commit = "aac704a3f4f27190b4ccc05f303a4931fd1241ff",
    importpath = "github.com/jbenet/go-temp-err-catcher",
)

go_repository(
    name = "com_github_satori_go_uuid",
    commit = "b2ce2384e17bbe0c6d34077efa39dbab3e09123b",
    importpath = "github.com/satori/go.uuid",
)

go_repository(
    name = "com_github_sirupsen_logrus",
<<<<<<< HEAD
    tag = "v1.2.0",
=======
    tag = "v0.11.5",
>>>>>>> 623f5dcb
    importpath = "github.com/sirupsen/logrus",
)

go_repository(
    name = "org_golang_x_sys",
    commit = "62eef0e2fa9b2c385f7b2778e763486da6880d37",
    importpath = "golang.org/x/sys",
)

go_repository(
    name = "com_github_whyrusleeping_yamux",
    commit = "5364a42fe4b5efa5967c11c8f9b0f049cac0c4a9",
    importpath = "github.com/whyrusleeping/yamux",
)

go_repository(
    name = "com_github_libp2p_go_flow_metrics",
    tag = "v0.2.0",
    importpath = "github.com/libp2p/go-flow-metrics",
)

go_repository(
    name = "com_github_libp2p_go_msgio",
    tag = "v0.0.6",
    importpath = "github.com/libp2p/go-msgio",
)

go_repository(
    name = "com_github_jackpal_gateway",
    tag = "v1.0.5",
    importpath = "github.com/jackpal/gateway",
)

go_repository(
    name = "com_github_whyrusleeping_multiaddr_filter",
    commit = "e903e4adabd70b78bc9293b6ee4f359afb3f9f59",
    importpath = "github.com/whyrusleeping/multiaddr-filter",
)

go_repository(
    name = "com_github_libp2p_go_ws_transport",
    tag = "v2.0.15",
    importpath = "github.com/libp2p/go-ws-transport",
)

go_repository(
    name = "org_golang_x_crypto",
    commit = "3d3f9f413869b949e48070b5bc593aa22cc2b8f2",
    importpath = "golang.org/x/crypto",
)

go_repository(
    name = "com_github_jackpal_go_nat_pmp",
    tag = "v1.0.1",
    importpath = "github.com/jackpal/go-nat-pmp",
)

go_repository(
    name = "com_github_libp2p_go_reuseport_transport",
    tag = "v0.1.11",
    importpath = "github.com/libp2p/go-reuseport-transport",
)

go_repository(
    name = "com_github_libp2p_go_sockaddr",
    tag = "v1.0.3",
    importpath = "github.com/libp2p/go-sockaddr",
)

go_repository(
    name = "com_github_whyrusleeping_go_notifier",
    commit = "097c5d47330ff6a823f67e3515faa13566a62c6f",
    importpath = "github.com/whyrusleeping/go-notifier",
)

go_repository(
    name = "com_github_gorilla_websocket",
    tag = "v1.4.0",
    importpath = "github.com/gorilla/websocket",
)

go_repository(
    name = "com_github_whyrusleeping_go_smux_multiplex",
    commit = "c9680d872b8e73a2fc8d9bba3eacabf1e8add80d",
    importpath = "github.com/whyrusleeping/go-smux-multiplex",
)

go_repository(
    name = "com_github_gxed_eventfd",
    commit = "80a92cca79a8041496ccc9dd773fcb52a57ec6f9",
    importpath = "github.com/gxed/eventfd",
)

go_repository(
    name = "com_github_gxed_goendian",
    commit = "0f5c6873267e5abf306ffcdfcfa4bf77517ef4a7",
    importpath = "github.com/gxed/GoEndian",
)

go_repository(
    name = "com_github_syndtr_goleveldb",
    commit = "f9080354173f192dfc8821931eacf9cfd6819253",
    importpath = "github.com/syndtr/goleveldb",
)

go_repository(
    name = "com_github_libp2p_go_libp2p_blankhost",
    tag = "v0.3.15",
    importpath = "github.com/libp2p/go-libp2p-blankhost",
)

go_repository(
    name = "com_github_steakknife_hamming",
    tag = "0.2.5",
    importpath = "github.com/steakknife/hamming",
)

go_repository(
    name = "io_opencensus_go",
    tag = "v0.18.0",
    importpath = "go.opencensus.io",
)

go_repository(
    name = "org_golang_google_api",
    commit = "faade3cbb06a30202f2da53a8a5e3c4afe60b0c2",
    importpath = "google.golang.org/api",
)

go_repository(
    name = "org_golang_x_sync",
    commit = "42b317875d0fa942474b76e1b46a6060d720ae6e",
    importpath = "golang.org/x/sync",
)

go_repository(
    name = "com_github_golang_lint",
    commit = "c67002cb31c3a748b7688c27f20d8358b4193582",
    importpath = "github.com/golang/lint",
)

go_repository(
    name = "org_golang_x_lint",
    commit = "c67002cb31c3a748b7688c27f20d8358b4193582",
    importpath = "golang.org/x/lint",
)

go_repository(
    name = "com_github_aristanetworks_goarista",
    commit = "5faa74ffbed7096292069fdcd0eae96146a3158a",
    importpath = "github.com/aristanetworks/goarista",
)

go_repository(
    name = "com_github_prometheus_client_golang",
    commit = "3fb53dff765f8a3e0f9d8b1d5b86d4f8c4eb3a09",
    importpath = "github.com/prometheus/client_golang",
)

go_repository(
    name = "com_github_prometheus_client_model",
    commit = "5c3871d89910bfb32f5fcab2aa4b9ec68e65a99f",
    importpath = "github.com/prometheus/client_model",
)

go_repository(
    name = "com_github_prometheus_common",
    commit = "1f2c4f3cd6db5fd6f68f36af6b6d5d936fd93c4e",
    importpath = "github.com/prometheus/common",
)

go_repository(
    name = "com_github_prometheus_procfs",
    commit = "185b4288413d2a0dd0806f78c90dde719829e5ae",
    importpath = "github.com/prometheus/procfs",
)

go_repository(
    name = "com_github_prometheus_prometheus",
    commit = "11b336e3ca5832b812725e050aa5b62655533517",
    importpath = "github.com/prometheus/prometheus",
)

go_repository(
    name = "com_github_beorn7_perks",
    commit = "3a771d992973f24aa725d07868b467d1ddfceafb",
    importpath = "github.com/beorn7/perks",
)

go_repository(
    name = "com_github_matttproud_golang_protobuf_extensions",
    tag = "v1.0.1",
    importpath = "github.com/matttproud/golang_protobuf_extensions",
)

go_repository(
    name = "com_github_boltdb_bolt",
    tag = "v1.3.1",
    importpath = "github.com/boltdb/bolt",
)

go_repository(
    name = "com_github_pborman_uuid",
    tag = "v1.2.0",
    importpath = "github.com/pborman/uuid",
)

go_repository(
    name = "com_github_libp2p_go_buffer_pool",
    tag = "v0.1.1",
    importpath = "github.com/libp2p/go-buffer-pool",
)

go_repository(
    name = "com_github_libp2p_go_mplex",
    tag = "v0.2.30",
    importpath = "github.com/libp2p/go-mplex",
)

go_repository(
    name = "com_github_libp2p_go_libp2p_pubsub",
    build_file_proto_mode = "disable_global",
    tag = "v0.10.2",
    importpath = "github.com/libp2p/go-libp2p-pubsub",
)

go_repository(
    name = "com_github_ipfs_go_ipfs_util",
    tag = "v1.2.8",
    importpath = "github.com/ipfs/go-ipfs-util",
)

go_repository(
    name = "com_github_google_uuid",
    tag = "v1.1.0",
    importpath = "github.com/google/uuid",
)

go_repository(
    name = "com_github_libp2p_go_libp2p_kad_dht",
    build_file_proto_mode = "disable_global",
    tag = "v4.4.12",
    importpath = "github.com/libp2p/go-libp2p-kad-dht",
)

go_repository(
    name = "com_github_ipfs_go_datastore",
    tag = "v0.3.0",
    importpath = "github.com/ipfs/go-datastore",
)

go_repository(
    name = "com_github_whyrusleeping_base32",
    commit = "c30ac30633ccdabefe87eb12465113f06f1bab75",
    importpath = "github.com/whyrusleeping/base32",
)

go_repository(
    name = "com_github_ipfs_go_cid",
    tag = "v0.9.0",
    importpath = "github.com/ipfs/go-cid",
)

go_repository(
    name = "com_github_libp2p_go_libp2p_record",
    build_file_proto_mode = "disable_global",
    tag = "v4.1.7",
    importpath = "github.com/libp2p/go-libp2p-record",
)

go_repository(
    name = "com_github_libp2p_go_libp2p_routing",
    tag = "v2.7.1",
    importpath = "github.com/libp2p/go-libp2p-routing",
)

go_repository(
    name = "com_github_libp2p_go_libp2p_kbucket",
    tag = "v2.2.12",
    importpath = "github.com/libp2p/go-libp2p-kbucket",
)

go_repository(
    name = "com_github_jbenet_go_context",
    commit = "d14ea06fba99483203c19d92cfcd13ebe73135f4",
    importpath = "github.com/jbenet/go-context",
)

go_repository(
    name = "com_github_ipfs_go_todocounter",
    tag = "v1.0.1",
    importpath = "github.com/ipfs/go-todocounter",
)

go_repository(
    name = "com_github_whyrusleeping_go_keyspace",
    commit = "5b898ac5add1da7178a4a98e69cb7b9205c085ee",
    importpath = "github.com/whyrusleeping/go-keyspace",
)

go_repository(
    name = "com_github_multiformats_go_multibase",
    tag = "v0.3.0",
    importpath = "github.com/multiformats/go-multibase",
)

go_repository(
    name = "com_github_hashicorp_golang_lru",
    tag = "v0.5.0",
    importpath = "github.com/hashicorp/golang-lru",
)

go_repository(
    name = "com_github_ipfs_go_ipfs_addr",
    tag = "v0.1.25",
    importpath = "github.com/ipfs/go-ipfs-addr",
)

go_repository(
    name = "com_github_libp2p_go_libp2p_discovery",
    commit = "7153173e40fcf3aa2c6845f00c54119bea8b427f",
    importpath = "github.com/libp2p/go-libp2p-discovery",
)

go_repository(
    name = "com_github_libp2p_go_libp2p_autonat",
    commit = "c09caf7c16407d3f68a3b8c467cf1d7445443328",
    importpath = "github.com/libp2p/go-libp2p-autonat",
)

go_repository(
    name = "com_github_konsorten_go_windows_terminal_sequences",
    tag = "v1.0.1",
    importpath = "github.com/konsorten/go-windows-terminal-sequences",
)

go_repository(
    name = "com_github_libp2p_go_libp2p_interface_conn",
    commit = "c7cda99284db0bea441058da8fd1f1373c763ed6",
    importpath = "github.com/libp2p/go-libp2p-interface-conn",
)<|MERGE_RESOLUTION|>--- conflicted
+++ resolved
@@ -490,11 +490,7 @@
 
 go_repository(
     name = "com_github_sirupsen_logrus",
-<<<<<<< HEAD
-    tag = "v1.2.0",
-=======
     tag = "v0.11.5",
->>>>>>> 623f5dcb
     importpath = "github.com/sirupsen/logrus",
 )
 
