load("@bazel_tools//tools/build_defs/repo:http.bzl", "http_archive")

http_archive(
    name = "bazel_skylib",
    sha256 = "2ea8a5ed2b448baf4a6855d3ce049c4c452a6470b1efd1504fdb7c1c134d220a",
    strip_prefix = "bazel-skylib-0.8.0",
    url = "https://github.com/bazelbuild/bazel-skylib/archive/0.8.0.tar.gz",
)

http_archive(
    name = "io_bazel_rules_go",
    sha256 = "f04d2373bcaf8aa09bccb08a98a57e721306c8f6043a2a0ee610fd6853dcde3d",
    url = "https://github.com/bazelbuild/rules_go/releases/download/0.18.6/rules_go-0.18.6.tar.gz",
)

http_archive(
    name = "bazel_gazelle",
    sha256 = "3c681998538231a2d24d0c07ed5a7658cb72bfb5fd4bf9911157c0e9ac6a2687",
    urls = ["https://github.com/bazelbuild/bazel-gazelle/releases/download/0.17.0/bazel-gazelle-0.17.0.tar.gz"],
)

http_archive(
    name = "com_github_atlassian_bazel_tools",
    sha256 = "6b438f4d8c698f69ed4473cba12da3c3a7febf90ce8e3c383533d5a64d8c8f19",
    strip_prefix = "bazel-tools-6fbc36c639a8f376182bb0057dd557eb2440d4ed",
    urls = ["https://github.com/atlassian/bazel-tools/archive/6fbc36c639a8f376182bb0057dd557eb2440d4ed.tar.gz"],
)

http_archive(
    name = "io_bazel_rules_docker",
    sha256 = "aed1c249d4ec8f703edddf35cbe9dfaca0b5f5ea6e4cd9e83e99f3b0d1136c3d",
    strip_prefix = "rules_docker-0.7.0",
    url = "https://github.com/bazelbuild/rules_docker/archive/v0.7.0.tar.gz",
)

http_archive(
    name = "build_bazel_rules_nodejs",
    sha256 = "1db950bbd27fb2581866e307c0130983471d4c3cd49c46063a2503ca7b6770a4",
    urls = ["https://github.com/bazelbuild/rules_nodejs/releases/download/0.29.0/rules_nodejs-0.29.0.tar.gz"],
)

http_archive(
    name = "io_bazel_rules_k8s",
    sha256 = "4c4fea5c7fb0768bd440e6bf0a893bdb0449f3f41707522eaa9ada3d1152402f",
    strip_prefix = "rules_k8s-7475ba20133e4a3f585a3648db6d055e7d1c5f78",
    url = "https://github.com/bazelbuild/rules_k8s/archive/7475ba20133e4a3f585a3648db6d055e7d1c5f78.tar.gz",
)

load(
    "@io_bazel_rules_docker//repositories:repositories.bzl",
    container_repositories = "repositories",
)

container_repositories()

load("@build_bazel_rules_nodejs//:defs.bzl", "node_repositories", "yarn_install")

node_repositories()

yarn_install(
    name = "npm",
    package_json = "//:package.json",
    yarn_lock = "//:yarn.lock",
)

# This requires rules_docker to be fully instantiated before it is pulled in.
load("@io_bazel_rules_k8s//k8s:k8s.bzl", "k8s_defaults", "k8s_repositories")

k8s_repositories()

[k8s_defaults(
    name = "k8s_" + kind,
    cluster = "minikube",  # DO NOT CHANGE THIS!
    kind = kind,
) for kind in [
    "cluster_role",
    "configmap",
    "deploy",
    "ingress",
    "issuer",
    "job",
    "gateway",
    "namespace",
    "pod",
    "priority_class",
    "secret",
    "service",
    "service_account",
]]

load("@io_bazel_rules_go//go:deps.bzl", "go_register_toolchains", "go_rules_dependencies")

go_rules_dependencies()

go_register_toolchains(nogo = "@//:nogo")

load("@bazel_gazelle//:deps.bzl", "gazelle_dependencies", "go_repository")

gazelle_dependencies()

load("@com_github_atlassian_bazel_tools//gometalinter:deps.bzl", "gometalinter_dependencies")

gometalinter_dependencies()

load(
    "@io_bazel_rules_docker//go:image.bzl",
    _go_image_repos = "repositories",
)

_go_image_repos()

http_archive(
    name = "prysm_testnet_site",
    build_file_content = """
proto_library(
  name = "faucet_proto",
  srcs = ["src/proto/faucet.proto"],
  visibility = ["//visibility:public"],
)""",
    sha256 = "92c8e4d408704cd636ae528aeae9b4dd7da8448ae951e76ed93c2700e56d4735",
    strip_prefix = "prysm-testnet-site-5afe7bf22b10a2b65c4c6a7a767280c9f32c49a8",
    url = "https://github.com/prestonvanloon/prysm-testnet-site/archive/5afe7bf22b10a2b65c4c6a7a767280c9f32c49a8.tar.gz",
)

http_archive(
    name = "io_kubernetes_build",
    sha256 = "4a8384320fba401cbf21fef177aa113ed8fe35952ace98e00b796cac87ae7868",
    strip_prefix = "repo-infra-df02ded38f9506e5bbcbf21702034b4fef815f2f",
    url = "https://github.com/kubernetes/repo-infra/archive/df02ded38f9506e5bbcbf21702034b4fef815f2f.tar.gz",
)

http_archive(
    name = "eth2_spec_tests",
    build_file_content = """
filegroup(
    name = "test_data",
    srcs = glob([
        "**/*.yaml",
    ]),
    visibility = ["//visibility:public"],
)
    """,
    sha256 = "56847989737e816ab7d23f3bb2422347dfa81271bae81a94de512c01461fab25",
    url = "https://github.com/prysmaticlabs/eth2.0-spec-tests/releases/download/v0.7.1/base64_encoded_archive.tar.gz",
)

http_archive(
    name = "com_github_bazelbuild_buildtools",
    strip_prefix = "buildtools-bf564b4925ab5876a3f64d8b90fab7f769013d42",
    url = "https://github.com/bazelbuild/buildtools/archive/bf564b4925ab5876a3f64d8b90fab7f769013d42.zip",
)

load("@com_github_bazelbuild_buildtools//buildifier:deps.bzl", "buildifier_dependencies")

buildifier_dependencies()

go_repository(
    name = "com_github_golang_mock",
    commit = "51421b967af1f557f93a59e0057aaf15ca02e29c",  # v1.2.0
    importpath = "github.com/golang/mock",
)

# External dependencies

go_repository(
    name = "com_github_ethereum_go_ethereum",
    commit = "099afb3fd89784f9e3e594b7c2ed11335ca02a9b",
    importpath = "github.com/ethereum/go-ethereum",
    # Note: go-ethereum is not bazel-friendly with regards to cgo. We have a
    # a fork that has resolved these issues by disabling HID/USB support and
    # some manual fixes for c imports in the crypto package. This is forked
    # branch should be updated from time to time with the latest go-ethereum
    # code.
    remote = "https://github.com/prysmaticlabs/bazel-go-ethereum",
    vcs = "git",
)

go_repository(
    name = "com_github_prysmaticlabs_go_ssz",
<<<<<<< HEAD
    commit = "f756ff3daa7974c01a3f3c190251dc1aec1514cf",
=======
    commit = "a2c7c20ea4b9f5ddfdc3122924822a8033e1db9d",
>>>>>>> 816d14f3
    importpath = "github.com/prysmaticlabs/go-ssz",
)

load("@com_github_prysmaticlabs_go_ssz//:deps.bzl", "go_ssz_dependencies")

go_ssz_dependencies()

go_repository(
    name = "com_github_urfave_cli",
    commit = "cfb38830724cc34fedffe9a2a29fb54fa9169cd1",  # v1.20.0
    importpath = "github.com/urfave/cli",
)

go_repository(
    name = "com_github_go_yaml_yaml",
    commit = "51d6538a90f86fe93ac480b35f37b2be17fef232",  # v2.2.2
    importpath = "github.com/go-yaml/yaml",
)

go_repository(
    name = "com_github_x_cray_logrus_prefixed_formatter",
    commit = "bb2702d423886830dee131692131d35648c382e2",  # v0.5.2
    importpath = "github.com/x-cray/logrus-prefixed-formatter",
)

go_repository(
    name = "com_github_mgutz_ansi",
    commit = "9520e82c474b0a04dd04f8a40959027271bab992",
    importpath = "github.com/mgutz/ansi",
)

go_repository(
    name = "com_github_fjl_memsize",
    commit = "2a09253e352a56f419bd88effab0483f52da4c7d",
    importpath = "github.com/fjl/memsize",
)

go_repository(
    name = "com_github_libp2p_go_libp2p",
    commit = "d69c889ad97b02883e04164c6acf77a7381634c2",  # v0.1.1
    importpath = "github.com/libp2p/go-libp2p",
)

go_repository(
    name = "com_github_libp2p_go_libp2p_peer",
    commit = "62676d8fb785a8fc279878cbe8e03b878f005910",  # v0.2.0
    importpath = "github.com/libp2p/go-libp2p-peer",
)

go_repository(
    name = "com_github_libp2p_go_libp2p_crypto",
    build_file_proto_mode = "disable_global",
    commit = "ddb6d72b5ad0ae81bf1ee77b628eac1d7237536a",  # v0.1.0
    importpath = "github.com/libp2p/go-libp2p-crypto",
)

go_repository(
    name = "com_github_multiformats_go_multiaddr",
    commit = "5b1de2f51ff2368d5ce94a659f15ef26be273cd0",  # v0.0.4
    importpath = "github.com/multiformats/go-multiaddr",
)

go_repository(
    name = "com_github_ipfs_go_log",
    commit = "91b837264c0f35dd4e2be341d711316b91d3573d",  # v0.0.1
    importpath = "github.com/ipfs/go-log",
)

go_repository(
    name = "com_github_multiformats_go_multihash",
    commit = "0e239d8fa37b597bd150660e5b6845570aa5b833",  # v0.0.6
    importpath = "github.com/multiformats/go-multihash",
)

go_repository(
    name = "com_github_libp2p_go_libp2p_swarm",
    commit = "99831444e78c8f23c9335c17d8f7c700ba25ca14",  # v0.1.0
    importpath = "github.com/libp2p/go-libp2p-swarm",
)

go_repository(
    name = "com_github_libp2p_go_libp2p_host",
    commit = "fb741ff65522f904e7d46f527c9a823f32346f83",  # v0.1.0
    importpath = "github.com/libp2p/go-libp2p-host",
)

go_repository(
    name = "com_github_libp2p_go_libp2p_peerstore",
    commit = "4353646945045d89f77d0b362cb5e5533cbd117e",  # v0.1.0
    importpath = "github.com/libp2p/go-libp2p-peerstore",
)

go_repository(
    name = "com_github_libp2p_go_libp2p_circuit",
    commit = "e65c36f3bb806cf658db0f0b612879899e2d28dc",  # v0.1.0
    importpath = "github.com/libp2p/go-libp2p-circuit",
)

go_repository(
    name = "com_github_coreos_go_semver",
    commit = "6e25b691b0ebe9657dd0ee60d73a9f8716f0c6f5",  # v0.3.0
    importpath = "github.com/coreos/go-semver",
)

go_repository(
    name = "com_github_libp2p_go_libp2p_interface_connmgr",
    commit = "ad0549099b57dc8a5f0fe2f596467960ed1ed66b",  # v0.1.0
    importpath = "github.com/libp2p/go-libp2p-interface-connmgr",
)

go_repository(
    name = "com_github_libp2p_go_conn_security_multistream",
    commit = "09b4134a655b5fc883a5bdd62ea12db6e0a1b095",  # v0.1.0
    importpath = "github.com/libp2p/go-conn-security-multistream",
)

go_repository(
    name = "com_github_libp2p_go_libp2p_metrics",
    commit = "2551ab4747111d6c216a06d963c575cebdfd5c9f",  # v0.1.0
    importpath = "github.com/libp2p/go-libp2p-metrics",
)

go_repository(
    name = "com_github_libp2p_go_libp2p_net",
    commit = "e8fc79d2ba74e10b386a79ba9176b88680f8acb0",  # v0.1.0
    importpath = "github.com/libp2p/go-libp2p-net",
)

go_repository(
    name = "com_github_whyrusleeping_mafmt",
    commit = "7aa7fad2ede4e7157818e3e7af5061f866a9ae23",  # v1.2.8
    importpath = "github.com/whyrusleeping/mafmt",
)

go_repository(
    name = "com_github_multiformats_go_multiaddr_net",
    commit = "bd61b0499a3cfc893a8eb109c5669342b1671881",  # v0.0.1
    importpath = "github.com/multiformats/go-multiaddr-net",
)

go_repository(
    name = "com_github_minio_blake2b_simd",
    commit = "3f5f724cb5b182a5c278d6d3d55b40e7f8c2efb4",
    importpath = "github.com/minio/blake2b-simd",
)

go_repository(
    name = "com_github_mattn_go_colorable",
    commit = "8029fb3788e5a4a9c00e415f586a6d033f5d38b3",  # v0.1.2
    importpath = "github.com/mattn/go-colorable",
)

go_repository(
    name = "com_github_whyrusleeping_mdns",
    commit = "ef14215e6b30606f4ce84174ed7a644a05cb1af3",
    importpath = "github.com/whyrusleeping/mdns",
)

go_repository(
    name = "com_github_btcsuite_btcd",
    commit = "306aecffea325e97f513b3ff0cf7895a5310651d",
    importpath = "github.com/btcsuite/btcd",
)

go_repository(
    name = "com_github_minio_sha256_simd",
    commit = "05b4dd3047e5d6e86cb4e0477164b850cd896261",  # v0.1.0
    importpath = "github.com/minio/sha256-simd",
)

go_repository(
    name = "com_github_mr_tron_base58",
    commit = "89529c6904fcd077434931b4eac8b4b2f0991baf",  # v1.1.0
    importpath = "github.com/mr-tron/base58",
)

go_repository(
    name = "com_github_libp2p_go_libp2p_secio",
    build_file_proto_mode = "disable_global",
    commit = "a158134b5708e33fa36545d8ba8e27ea1c8ae54e",  # v0.1.0
    importpath = "github.com/libp2p/go-libp2p-secio",
)

go_repository(
    name = "com_github_libp2p_go_tcp_transport",
    commit = "415627e90148700bf97890e54b193a42125c3b66",  # v0.1.0
    importpath = "github.com/libp2p/go-tcp-transport",
)

go_repository(
    name = "com_github_libp2p_go_libp2p_protocol",
    commit = "25288782ae7dd539248ffa7dc62d521027ea311b",  # v0.1.0
    importpath = "github.com/libp2p/go-libp2p-protocol",
)

go_repository(
    name = "com_github_jbenet_goprocess",
    commit = "1dc239722b2ba3784472fb5301f62640fa5a8bc3",  # v0.1.3
    importpath = "github.com/jbenet/goprocess",
)

go_repository(
    name = "com_github_multiformats_go_multistream",
    commit = "039807e4901c4b2041f40a0e4aa32d72939608aa",  # v0.1.0
    importpath = "github.com/multiformats/go-multistream",
)

go_repository(
    name = "com_github_libp2p_go_libp2p_loggables",
    commit = "814642b01726ff6f9302e8ce9eeeb00d25409520",  # v0.1.0
    importpath = "github.com/libp2p/go-libp2p-loggables",
)

go_repository(
    name = "com_github_libp2p_go_libp2p_nat",
    commit = "c50c291a61bceccb914366d93eb24f58594e9134",  # v0.0.4
    importpath = "github.com/libp2p/go-libp2p-nat",
)

go_repository(
    name = "com_github_multiformats_go_multiaddr_dns",
    commit = "e7c544d7a325c57bdbd7e9ba9c035a6701c5c7d2",  # v0.0.2
    importpath = "github.com/multiformats/go-multiaddr-dns",
)

go_repository(
    name = "com_github_whyrusleeping_go_logging",
    commit = "0457bb6b88fc1973573aaf6b5145d8d3ae972390",
    importpath = "github.com/whyrusleeping/go-logging",
)

go_repository(
    name = "com_github_mattn_go_isatty",
    commit = "1311e847b0cb909da63b5fecfb5370aa66236465",  # v0.0.8
    importpath = "github.com/mattn/go-isatty",
)

go_repository(
    name = "com_github_libp2p_go_libp2p_transport_upgrader",
    commit = "07ed92ccf9aba3a2e4b2fddc4c17ced060524922",  # v0.1.1
    importpath = "github.com/libp2p/go-libp2p-transport-upgrader",
)

go_repository(
    name = "com_github_libp2p_go_testutil",
    commit = "9a5d4c55819de9fd3e07181003d1e722621f6b84",  # v0.1.0
    importpath = "github.com/libp2p/go-testutil",
)

go_repository(
    name = "com_github_libp2p_go_maddr_filter",
    commit = "e3cdd802c04babcbec2c4711721d105cfe822cd3",  # v0.0.4
    importpath = "github.com/libp2p/go-maddr-filter",
)

go_repository(
    name = "com_github_libp2p_go_libp2p_transport",
    commit = "2406e91c260757c7cf63c70ad20073f5a7b29af4",  # v0.1.0
    importpath = "github.com/libp2p/go-libp2p-transport",
)

go_repository(
    name = "com_github_libp2p_go_addr_util",
    commit = "4cd36c0f325f9e38f1e31ff7a10b9d94d53a11cf",  # v0.0.1
    importpath = "github.com/libp2p/go-addr-util",
)

go_repository(
    name = "com_github_libp2p_go_libp2p_interface_pnet",
    commit = "1357b4bb4b863afcc688f7820c88564ad79818be",  # v0.1.0
    importpath = "github.com/libp2p/go-libp2p-interface-pnet",
)

go_repository(
    name = "com_github_whyrusleeping_timecache",
    commit = "cfcb2f1abfee846c430233aef0b630a946e0a5a6",
    importpath = "github.com/whyrusleeping/timecache",
)

go_repository(
    name = "com_github_miekg_dns",
    commit = "8fc2e5773bbd308ca2fcc962fd8d25c1bd0f6743",  # v1.1.4
    importpath = "github.com/miekg/dns",
)

go_repository(
    name = "com_github_opentracing_opentracing_go",
    commit = "1949ddbfd147afd4d964a9f00b24eb291e0e7c38",  # v1.0.2
    importpath = "github.com/opentracing/opentracing-go",
)

go_repository(
    name = "com_github_libp2p_go_reuseport",
    commit = "3e6d618acfdfacbbeff71cb2bd70fc188f897a0f",  # v0.0.1
    importpath = "github.com/libp2p/go-reuseport",
)

go_repository(
    name = "com_github_huin_goupnp",
    commit = "656e61dfadd241c7cbdd22a023fa81ecb6860ea8",  # v1.0.0
    importpath = "github.com/huin/goupnp",
)

go_repository(
    name = "com_github_spaolacci_murmur3",
    commit = "f09979ecbc725b9e6d41a297405f65e7e8804acc",  # v1.1.0
    importpath = "github.com/spaolacci/murmur3",
)

go_repository(
    name = "com_github_jbenet_go_temp_err_catcher",
    commit = "aac704a3f4f27190b4ccc05f303a4931fd1241ff",
    importpath = "github.com/jbenet/go-temp-err-catcher",
)

go_repository(
    name = "com_github_sirupsen_logrus",
    commit = "e1e72e9de974bd926e5c56f83753fba2df402ce5",  # v1.3.0
    importpath = "github.com/sirupsen/logrus",
)

go_repository(
    name = "org_golang_x_sys",
    commit = "a34e9553db1e492c9a76e60db2296ae7e5fbb772",
    importpath = "golang.org/x/sys",
)

go_repository(
    name = "com_github_libp2p_go_flow_metrics",
    commit = "1f5b3acc846b2c8ce4c4e713296af74f5c24df55",  # v0.0.1
    importpath = "github.com/libp2p/go-flow-metrics",
)

go_repository(
    name = "com_github_libp2p_go_msgio",
    commit = "9142103f7d8dc5a74a91116b8f927fe8d8bf4a96",  # v0.0.4
    importpath = "github.com/libp2p/go-msgio",
)

go_repository(
    name = "com_github_jackpal_gateway",
    commit = "bfe829fefc91f676644aee0dc057097c605ae5ab",  # v1.0.5
    importpath = "github.com/jackpal/gateway",
)

go_repository(
    name = "com_github_whyrusleeping_multiaddr_filter",
    commit = "e903e4adabd70b78bc9293b6ee4f359afb3f9f59",
    importpath = "github.com/whyrusleeping/multiaddr-filter",
)

go_repository(
    name = "com_github_libp2p_go_ws_transport",
    commit = "6efd965516262a6b6e46ea987b94904ef13e59bc",  # v0.1.0
    importpath = "github.com/libp2p/go-ws-transport",
)

go_repository(
    name = "org_golang_x_crypto",
    commit = "8dd112bcdc25174059e45e07517d9fc663123347",
    importpath = "golang.org/x/crypto",
)

go_repository(
    name = "com_github_jackpal_go_nat_pmp",
    commit = "d89d09f6f3329bc3c2479aa3cafd76a5aa93a35c",
    importpath = "github.com/jackpal/go-nat-pmp",
)

go_repository(
    name = "com_github_libp2p_go_reuseport_transport",
    commit = "c7583c88df654a2ecd621e863f661783d79b64d1",  # v0.0.2
    importpath = "github.com/libp2p/go-reuseport-transport",
)

go_repository(
    name = "com_github_whyrusleeping_go_notifier",
    commit = "097c5d47330ff6a823f67e3515faa13566a62c6f",
    importpath = "github.com/whyrusleeping/go-notifier",
)

go_repository(
    name = "com_github_gorilla_websocket",
    commit = "66b9c49e59c6c48f0ffce28c2d8b8a5678502c6d",  # v1.4.0
    importpath = "github.com/gorilla/websocket",
)

go_repository(
    name = "com_github_syndtr_goleveldb",
    commit = "4217c9f31f5816db02addc94e56061da77f288d8",
    importpath = "github.com/syndtr/goleveldb",
)

go_repository(
    name = "com_github_libp2p_go_libp2p_blankhost",
    commit = "faf05082a8ce97f46ab18c0455e141b28bcf0318",  # v0.1.1
    importpath = "github.com/libp2p/go-libp2p-blankhost",
)

go_repository(
    name = "com_github_steakknife_hamming",
    commit = "c99c65617cd3d686aea8365fe563d6542f01d940",
    importpath = "github.com/steakknife/hamming",
)

go_repository(
    name = "io_opencensus_go",
    commit = "7bbec1755a8162b5923fc214a494773a701d506a",  # v0.22.0
    importpath = "go.opencensus.io",
)

go_repository(
    name = "io_opencensus_go_contrib_exporter_jaeger",
    commit = "5b8293c22f362562285c2acbc52f4a1870a47a33",
    importpath = "contrib.go.opencensus.io/exporter/jaeger",
    remote = "http://github.com/census-ecosystem/opencensus-go-exporter-jaeger",
    vcs = "git",
)

go_repository(
    name = "org_golang_google_api",
    commit = "aac82e61c0c8fe133c297b4b59316b9f481e1f0a",  # v0.6.0
    importpath = "google.golang.org/api",
)

go_repository(
    name = "org_golang_x_sync",
    commit = "e225da77a7e68af35c70ccbf71af2b83e6acac3c",
    importpath = "golang.org/x/sync",
)

go_repository(
    name = "com_github_golang_lint",
    commit = "5b3e6a55c961c61f4836ae6868c17b070744c590",
    importpath = "github.com/golang/lint",
)

go_repository(
    name = "org_golang_x_lint",
    commit = "5b3e6a55c961c61f4836ae6868c17b070744c590",
    importpath = "golang.org/x/lint",
)

go_repository(
    name = "com_github_aristanetworks_goarista",
    commit = "728bce664cf5dfb921941b240828f989a2c8f8e3",
    importpath = "github.com/aristanetworks/goarista",
)

go_repository(
    name = "com_github_prometheus_client_golang",
    commit = "4ab88e80c249ed361d3299e2930427d9ac43ef8d",  # v1.0.0
    importpath = "github.com/prometheus/client_golang",
)

go_repository(
    name = "com_github_prometheus_client_model",
    commit = "fd36f4220a901265f90734c3183c5f0c91daa0b8",
    importpath = "github.com/prometheus/client_model",
)

go_repository(
    name = "com_github_prometheus_common",
    commit = "7d6a80ca5263a2575832c437c6f35181243c4bec",  # v0.4.1
    importpath = "github.com/prometheus/common",
)

go_repository(
    name = "com_github_prometheus_procfs",
    commit = "fc7f7514de80507d58d5359759cb9e5fb48b35d4",  # v0.0.2
    importpath = "github.com/prometheus/procfs",
)

go_repository(
    name = "com_github_beorn7_perks",
    commit = "4ded152d4a3e2847f17f185a27b2041ae7b63979",  # v1.0.0
    importpath = "github.com/beorn7/perks",
)

go_repository(
    name = "com_github_matttproud_golang_protobuf_extensions",
    commit = "c12348ce28de40eed0136aa2b644d0ee0650e56c",  # v1.0.1
    importpath = "github.com/matttproud/golang_protobuf_extensions",
)

go_repository(
    name = "com_github_boltdb_bolt",
    commit = "2f1ce7a837dcb8da3ec595b1dac9d0632f0f99e8",  # v1.3.1
    importpath = "github.com/boltdb/bolt",
)

go_repository(
    name = "com_github_pborman_uuid",
    commit = "8b1b92947f46224e3b97bb1a3a5b0382be00d31e",  # v1.2.0
    importpath = "github.com/pborman/uuid",
)

go_repository(
    name = "com_github_libp2p_go_buffer_pool",
    commit = "c4a5988a1e475884367015e1a2d0bd5fa4c491f4",  # v0.0.2
    importpath = "github.com/libp2p/go-buffer-pool",
)

go_repository(
    name = "com_github_libp2p_go_mplex",
    commit = "62fe9554facaec3f80333b61ea8d694fe615705f",  # v0.1.0
    importpath = "github.com/libp2p/go-mplex",
)

go_repository(
    name = "com_github_libp2p_go_libp2p_pubsub",
    build_file_proto_mode = "disable_global",
    commit = "49274b0e8aecdf6cad59d768e5702ff00aa48488",  # v0.1.0
    importpath = "github.com/libp2p/go-libp2p-pubsub",
)

go_repository(
    name = "com_github_ipfs_go_ipfs_util",
    commit = "a4bb5361e49427531f9a716ead2ce4bd9bdd7959",  # v0.0.1
    importpath = "github.com/ipfs/go-ipfs-util",
)

go_repository(
    name = "com_github_google_uuid",
    commit = "0cd6bf5da1e1c83f8b45653022c74f71af0538a4",  # v1.1.1
    importpath = "github.com/google/uuid",
)

go_repository(
    name = "com_github_libp2p_go_libp2p_kad_dht",
    build_file_proto_mode = "disable_global",
    commit = "31765355df17ef818381169dc36180c84c119928",  # v0.1.0
    importpath = "github.com/libp2p/go-libp2p-kad-dht",
)

go_repository(
    name = "com_github_ipfs_go_datastore",
    commit = "aa9190c18f1576be98e974359fd08c64ca0b5a94",  # v0.0.5
    importpath = "github.com/ipfs/go-datastore",
)

go_repository(
    name = "com_github_whyrusleeping_base32",
    commit = "c30ac30633ccdabefe87eb12465113f06f1bab75",
    importpath = "github.com/whyrusleeping/base32",
)

go_repository(
    name = "com_github_ipfs_go_cid",
    commit = "b1cc3e404d48791056147f118ea7e7ea94eb946f",  # v0.0.2
    importpath = "github.com/ipfs/go-cid",
)

go_repository(
    name = "com_github_libp2p_go_libp2p_record",
    build_file_proto_mode = "disable_global",
    commit = "4837430afd8f3864d4805d7a1675521abb1096b4",  # v0.1.0
    importpath = "github.com/libp2p/go-libp2p-record",
)

go_repository(
    name = "com_github_libp2p_go_libp2p_routing",
    commit = "f4ece6c1baa8e77ee488b25014fcb1059955ed0f",  # v0.1.0
    importpath = "github.com/libp2p/go-libp2p-routing",
)

go_repository(
    name = "com_github_libp2p_go_libp2p_kbucket",
    commit = "3752ea0128fd84b4fef0a66739b8ca95c8a471b6",  # v0.2.0
    importpath = "github.com/libp2p/go-libp2p-kbucket",
)

go_repository(
    name = "com_github_ipfs_go_todocounter",
    commit = "bc75efcf13e6e50fbba27679ba5451585d70c954",  # v0.0.1
    importpath = "github.com/ipfs/go-todocounter",
)

go_repository(
    name = "com_github_whyrusleeping_go_keyspace",
    commit = "5b898ac5add1da7178a4a98e69cb7b9205c085ee",
    importpath = "github.com/whyrusleeping/go-keyspace",
)

go_repository(
    name = "com_github_multiformats_go_multibase",
    commit = "d63641945dc1749baa23686ad0564ad63fef0493",  # v0.0.1
    importpath = "github.com/multiformats/go-multibase",
)

go_repository(
    name = "com_github_hashicorp_golang_lru",
    commit = "7087cb70de9f7a8bc0a10c375cb0d2280a8edf9c",
    importpath = "github.com/hashicorp/golang-lru",
)

go_repository(
    name = "com_github_ipfs_go_ipfs_addr",
    commit = "ac4881d4db36effbbeebf93d9172fcb20ed04c15",  # v0.0.1
    importpath = "github.com/ipfs/go-ipfs-addr",
)

go_repository(
    name = "com_github_libp2p_go_libp2p_discovery",
    commit = "d248d63b0af8c023307da18ad7000a12020e06f0",  # v0.1.0
    importpath = "github.com/libp2p/go-libp2p-discovery",
)

go_repository(
    name = "com_github_libp2p_go_libp2p_autonat",
    commit = "3464f9b4f7bfbd7bb008813eacb626c7ab7fb9a3",  # v0.1.0
    importpath = "github.com/libp2p/go-libp2p-autonat",
)

go_repository(
    name = "com_github_konsorten_go_windows_terminal_sequences",
    commit = "f55edac94c9bbba5d6182a4be46d86a2c9b5b50e",
    importpath = "github.com/konsorten/go-windows-terminal-sequences",
)

go_repository(
    name = "com_github_libp2p_go_libp2p_interface_conn",
    commit = "c7cda99284db0bea441058da8fd1f1373c763ed6",
    importpath = "github.com/libp2p/go-libp2p-interface-conn",
)

go_repository(
    name = "io_k8s_client_go",
    commit = "8abb21031259350aad0799bb42ba213ee8bb3399",
    importpath = "k8s.io/client-go",
)

go_repository(
    name = "io_k8s_apimachinery",
    build_file_proto_mode = "disable_global",
    commit = "4a9a8137c0a17bc4594f544987b3f0d48b2e3d3a",
    importpath = "k8s.io/apimachinery",
)

go_repository(
    name = "io_k8s_klog",
    commit = "9be023858d57e1beb4d7c29fa54093cea2cf9583",
    importpath = "k8s.io/klog",
)

go_repository(
    name = "com_github_google_gofuzz",
    commit = "f140a6486e521aad38f5917de355cbf147cc0496",  # v1.0.0
    importpath = "github.com/google/gofuzz",
)

go_repository(
    name = "io_k8s_api",
    build_file_proto_mode = "disable_global",
    commit = "b7bd5f2d334ce968edc54f5fdb2ac67ce39c56d5",
    importpath = "k8s.io/api",
)

go_repository(
    name = "com_github_shyiko_kubesec",
    commit = "7718facdb5e5529cecff1fe42fc3aaa4cc837d5d",
    importpath = "github.com/shyiko/kubesec",
)

go_repository(
    name = "in_gopkg_yaml_v2",
    commit = "51d6538a90f86fe93ac480b35f37b2be17fef232",  # v2.2.2
    importpath = "gopkg.in/yaml.v2",
)

go_repository(
    name = "com_github_spf13_pflag",
    commit = "298182f68c66c05229eb03ac171abe6e309ee79a",  # v1.0.3
    importpath = "github.com/spf13/pflag",
)

go_repository(
    name = "com_github_spf13_cobra",
    commit = "f2b07da1e2c38d5f12845a4f607e2e1018cbb1f5",  # v0.0.5
    importpath = "github.com/spf13/cobra",
)

go_repository(
    name = "com_github_aws_aws_sdk_go",
    commit = "36cc7fd7051ac4707bd56c8774825df9e8de5918",
    importpath = "github.com/aws/aws-sdk-go",
)

go_repository(
    name = "com_github_posener_complete",
    commit = "699ede78373dfb0168f00170591b698042378437",
    importpath = "github.com/posener/complete",
    remote = "https://github.com/shyiko/complete",
    vcs = "git",
)

go_repository(
    name = "org_golang_x_oauth2",
    commit = "e64efc72b421e893cbf63f17ba2221e7d6d0b0f3",
    importpath = "golang.org/x/oauth2",
)

go_repository(
    name = "com_github_hashicorp_go_multierror",
    commit = "886a7fbe3eb1c874d46f623bfa70af45f425b3d1",  # v1.0.0
    importpath = "github.com/hashicorp/go-multierror",
)

go_repository(
    name = "com_github_hashicorp_errwrap",
    commit = "8a6fb523712970c966eefc6b39ed2c5e74880354",  # v1.0.0
    importpath = "github.com/hashicorp/errwrap",
)

go_repository(
    name = "com_google_cloud_go",
    commit = "457ea5c15ccf3b87db582c450e80101989da35f7",  # v0.40.0
    importpath = "cloud.google.com/go",
)

go_repository(
    name = "com_github_inconshreveable_mousetrap",
    commit = "76626ae9c91c4f2a10f34cad8ce83ea42c93bb75",  # v1.0.0
    importpath = "github.com/inconshreveable/mousetrap",
)

go_repository(
    name = "com_github_deckarep_golang_set",
    commit = "cbaa98ba5575e67703b32b4b19f73c91f3c4159e",  # v1.7.1
    importpath = "github.com/deckarep/golang-set",
)

go_repository(
    name = "com_github_go_stack_stack",
    commit = "f66e05c21cd224e01c8a3ee7bc867aa79439e207",  # v1.8.0
    importpath = "github.com/go-stack/stack",
)

go_repository(
    name = "com_github_rs_cors",
    commit = "9a47f48565a795472d43519dd49aac781f3034fb",  # v1.6.0
    importpath = "github.com/rs/cors",
)

go_repository(
    name = "com_github_golang_snappy",
    commit = "2a8bb927dd31d8daada140a5d09578521ce5c36a",  # v0.0.1
    importpath = "github.com/golang/snappy",
)

go_repository(
    name = "com_github_rjeczalik_notify",
    commit = "69d839f37b13a8cb7a78366f7633a4071cb43be7",  # v0.9.2
    importpath = "github.com/rjeczalik/notify",
)

go_repository(
    name = "com_github_edsrzf_mmap_go",
    commit = "188cc3b666ba704534fa4f96e9e61f21f1e1ba7c",  # v1.0.0
    importpath = "github.com/edsrzf/mmap-go",
)

go_repository(
    name = "com_github_pkg_errors",
    commit = "27936f6d90f9c8e1145f11ed52ffffbfdb9e0af7",
    importpath = "github.com/pkg/errors",
)

go_repository(
    name = "in_gopkg_natefinch_npipe_v2",
    commit = "c1b8fa8bdccecb0b8db834ee0b92fdbcfa606dd6",
    importpath = "gopkg.in/natefinch/npipe.v2",
)

go_repository(
    name = "org_gonum_v1_gonum",
    commit = "70a1e933af10e87000d2ccabdd509b87d8626153",
    importpath = "gonum.org/v1/gonum",
)

go_repository(
    name = "org_golang_x_exp",
    commit = "438050ddec5e7f808979ed57d041cebbc8e2d8a9",
    importpath = "golang.org/x/exp",
)

go_repository(
    name = "com_github_prestonvanloon_go_recaptcha",
    commit = "0834cef6e8bd3a7ebdb3ac7def9440ee47d501a4",
    importpath = "github.com/prestonvanloon/go-recaptcha",
)

go_repository(
    name = "com_github_phoreproject_bls",
    commit = "b495094dc72c7043b549f511a798391201624b14",
    importpath = "github.com/phoreproject/bls",
)

go_repository(
    name = "com_github_multiformats_go_base32",
    commit = "a9c2755c3d1672dbe6a7e4a5d182169fa30b6a8e",  # v0.0.3
    importpath = "github.com/multiformats/go-base32",
)

go_repository(
    name = "org_golang_x_xerrors",
    commit = "a5947ffaace3e882f334c1750858b4a6a7e52422",
    importpath = "golang.org/x/xerrors",
)

go_repository(
    name = "com_github_grpc_ecosystem_go_grpc_middleware",
    commit = "c250d6563d4d4c20252cd865923440e829844f4e",  # v1.0.0
    importpath = "github.com/grpc-ecosystem/go-grpc-middleware",
)

go_repository(
    name = "com_github_apache_thrift",
    commit = "384647d290e2e4a55a14b1b7ef1b7e66293a2c33",  # v0.12.0
    importpath = "github.com/apache/thrift",
)

go_repository(
    name = "com_github_grpc_ecosystem_go_grpc_prometheus",
    commit = "502116f1a0a0c1140aab04fd3787489209b357d3",  # v1.2.0
    importpath = "github.com/grpc-ecosystem/go-grpc-prometheus",
)

go_repository(
    name = "com_github_karlseguin_ccache",
    commit = "ec06cd93a07565b373789b0078ba88fe697fddd9",
    importpath = "github.com/karlseguin/ccache",
)

go_repository(
    name = "com_github_libp2p_go_libp2p_connmgr",
    commit = "152025a671fcc297333095f8e4afc98d90b30df7",  # v0.1.0
    importpath = "github.com/libp2p/go-libp2p-connmgr",
)

go_repository(
    name = "com_github_joonix_log",
    commit = "13fe31bbdd7a6f706b9114e188cdb53856be4d64",
    importpath = "github.com/joonix/log",
)

go_repository(
    name = "grpc_ecosystem_grpc_gateway",
    commit = "8fd5fd9d19ce68183a6b0934519dfe7fe6269612",  # v1.9.0
    importpath = "github.com/grpc-ecosystem/grpc-gateway",
)

go_repository(
    name = "com_github_ghodss_yaml",
    commit = "0ca9ea5df5451ffdf184b4428c902747c2c11cd7",  # v1.0.0
    importpath = "github.com/ghodss/yaml",
)

go_repository(
    name = "org_uber_go_automaxprocs",
    commit = "946a8391268aea0a60a86403988ff3ab4b604a83",  # v1.2.0
    importpath = "go.uber.org/automaxprocs",
)

go_repository(
    name = "com_github_libp2p_go_libp2p_core",
    build_file_proto_mode = "disable_global",
    commit = "8f222f4b5a872d9af86f74f2ec0982c7356adce6",  # v0.0.3
    importpath = "github.com/libp2p/go-libp2p-core",
)

go_repository(
    name = "com_github_libp2p_go_libp2p_testing",
    commit = "6d4ca71943f35271918e28f9a9950002e17b4f16",  # v0.0.4
    importpath = "github.com/libp2p/go-libp2p-testing",
)

go_repository(
    name = "com_github_libp2p_go_libp2p_yamux",
    commit = "a61e80cb5770aa0d9b1bafe94da1278f58baa2c5",  # v0.2.1
    importpath = "github.com/libp2p/go-libp2p-yamux",
)

go_repository(
    name = "com_github_libp2p_go_libp2p_mplex",
    commit = "811729f15f0af13fe3f0d9e410c22f6a4bc5c686",  # v0.2.1
    importpath = "github.com/libp2p/go-libp2p-mplex",
)

go_repository(
    name = "com_github_libp2p_go_stream_muxer_multistream",
    commit = "2439b02deee2de8bb1fe24473d3d8333008a714a",  # v0.2.0
    importpath = "github.com/libp2p/go-stream-muxer-multistream",
)

go_repository(
    name = "com_github_multiformats_go_multiaddr_fmt",
    commit = "7d8102a98552c80f8a5ccb9c01e670fac17fd6df",  # v0.0.1
    importpath = "github.com/multiformats/go-multiaddr-fmt",
)

go_repository(
    name = "com_github_libp2p_go_yamux",
    commit = "663972181d409e7263040f0b668462f87c85e1bd",  # v1.2.3
    importpath = "github.com/libp2p/go-yamux",
)

go_repository(
    name = "com_github_libp2p_go_nat",
    commit = "d13fdefb3bbb2fde2c6fc090a7ea992cec8b26df",  # v0.0.3
    importpath = "github.com/libp2p/go-nat",
)

go_repository(
    name = "com_github_koron_go_ssdp",
    commit = "4a0ed625a78b6858dc8d3a55fb7728968b712122",
    importpath = "github.com/koron/go-ssdp",
)<|MERGE_RESOLUTION|>--- conflicted
+++ resolved
@@ -177,11 +177,7 @@
 
 go_repository(
     name = "com_github_prysmaticlabs_go_ssz",
-<<<<<<< HEAD
-    commit = "f756ff3daa7974c01a3f3c190251dc1aec1514cf",
-=======
     commit = "a2c7c20ea4b9f5ddfdc3122924822a8033e1db9d",
->>>>>>> 816d14f3
     importpath = "github.com/prysmaticlabs/go-ssz",
 )
 
