load("@bazel_tools//tools/build_defs/repo:http.bzl", "http_archive")
load("@bazel_tools//tools/build_defs/repo:git.bzl", "git_repository")

http_archive(
    name = "bazel_skylib",
    sha256 = "2ea8a5ed2b448baf4a6855d3ce049c4c452a6470b1efd1504fdb7c1c134d220a",
    strip_prefix = "bazel-skylib-0.8.0",
    url = "https://github.com/bazelbuild/bazel-skylib/archive/0.8.0.tar.gz",
)

http_archive(
    name = "io_bazel_rules_go",
    sha256 = "8df59f11fb697743cbb3f26cfb8750395f30471e9eabde0d174c3aebc7a1cd39",
    urls = [
        "https://storage.googleapis.com/bazel-mirror/github.com/bazelbuild/rules_go/releases/download/0.19.1/rules_go-0.19.1.tar.gz",
        "https://github.com/bazelbuild/rules_go/releases/download/0.19.1/rules_go-0.19.1.tar.gz",
    ],
)

http_archive(
    name = "bazel_gazelle",
    sha256 = "3c681998538231a2d24d0c07ed5a7658cb72bfb5fd4bf9911157c0e9ac6a2687",
    urls = ["https://github.com/bazelbuild/bazel-gazelle/releases/download/0.17.0/bazel-gazelle-0.17.0.tar.gz"],
)

http_archive(
    name = "com_github_atlassian_bazel_tools",
    sha256 = "6b438f4d8c698f69ed4473cba12da3c3a7febf90ce8e3c383533d5a64d8c8f19",
    strip_prefix = "bazel-tools-6fbc36c639a8f376182bb0057dd557eb2440d4ed",
    urls = ["https://github.com/atlassian/bazel-tools/archive/6fbc36c639a8f376182bb0057dd557eb2440d4ed.tar.gz"],
)

http_archive(
    name = "io_bazel_rules_docker",
    sha256 = "e513c0ac6534810eb7a14bf025a0f159726753f97f74ab7863c650d26e01d677",
    strip_prefix = "rules_docker-0.9.0",
    url = "https://github.com/bazelbuild/rules_docker/archive/v0.9.0.tar.gz",
)

http_archive(
    name = "build_bazel_rules_nodejs",
    sha256 = "6625259f9f77ef90d795d20df1d0385d9b3ce63b6619325f702b6358abb4ab33",
    urls = ["https://github.com/bazelbuild/rules_nodejs/releases/download/0.35.0/rules_nodejs-0.35.0.tar.gz"],
)

http_archive(
    name = "io_bazel_rules_k8s",
    sha256 = "c29481f98c7bb8e982e0488b35b2c5ccc99de56166f6711a9244a0720de9fdd7",
    strip_prefix = "rules_k8s-b815470f49deb431d2ce6c2d29df2d5cb5eb1f35",
    url = "https://github.com/bazelbuild/rules_k8s/archive/b815470f49deb431d2ce6c2d29df2d5cb5eb1f35.tar.gz",
)

git_repository(
    name = "graknlabs_bazel_distribution",
    commit = "8dc6490f819d330361f46201e3390ce5457564a2",
    remote = "https://github.com/graknlabs/bazel-distribution",
    shallow_since = "1563544980 +0300",
)

# Override default import in rules_go with special patch until
# https://github.com/gogo/protobuf/pull/582 is merged.
git_repository(
    name = "com_github_gogo_protobuf",
    commit = "ba06b47c162d49f2af050fb4c75bcbc86a159d5c",  # v1.2.1, as of 2019-03-03
    patch_args = ["-p1"],
    patches = [
        "@io_bazel_rules_go//third_party:com_github_gogo_protobuf-gazelle.patch",
        "//third_party:com_github_gogo_protobuf-equal.patch",
    ],
    remote = "https://github.com/gogo/protobuf",
    shallow_since = "1550471403 +0200",
    # gazelle args: -go_prefix github.com/gogo/protobuf -proto legacy
)

load(
    "@io_bazel_rules_docker//repositories:repositories.bzl",
    container_repositories = "repositories",
)

container_repositories()

# This requires rules_docker to be fully instantiated before it is pulled in.
load("@io_bazel_rules_k8s//k8s:k8s.bzl", "k8s_defaults", "k8s_repositories")

k8s_repositories()

[k8s_defaults(
    name = "k8s_" + kind,
    cluster = "minikube",  # DO NOT CHANGE THIS!
    kind = kind,
) for kind in [
    "cluster_role",
    "configmap",
    "deploy",
    "ingress",
    "issuer",
    "job",
    "gateway",
    "namespace",
    "pod",
    "priority_class",
    "secret",
    "service",
    "service_account",
]]

load("@io_bazel_rules_go//go:deps.bzl", "go_register_toolchains", "go_rules_dependencies")

go_rules_dependencies()

go_register_toolchains(nogo = "@//:nogo")

load("@bazel_gazelle//:deps.bzl", "gazelle_dependencies", "go_repository")

gazelle_dependencies()

load("@com_github_atlassian_bazel_tools//gometalinter:deps.bzl", "gometalinter_dependencies")

gometalinter_dependencies()

load(
    "@io_bazel_rules_docker//go:image.bzl",
    _go_image_repos = "repositories",
)

_go_image_repos()

http_archive(
    name = "prysm_testnet_site",
    build_file_content = """
proto_library(
  name = "faucet_proto",
  srcs = ["src/proto/faucet.proto"],
  visibility = ["//visibility:public"],
)""",
    sha256 = "92c8e4d408704cd636ae528aeae9b4dd7da8448ae951e76ed93c2700e56d4735",
    strip_prefix = "prysm-testnet-site-5afe7bf22b10a2b65c4c6a7a767280c9f32c49a8",
    url = "https://github.com/prestonvanloon/prysm-testnet-site/archive/5afe7bf22b10a2b65c4c6a7a767280c9f32c49a8.tar.gz",
)

http_archive(
    name = "io_kubernetes_build",
    sha256 = "f6d65480241ec0fd7a0d01f432938b97d7395aeb8eefbe859bb877c9b4eafa56",
    strip_prefix = "repo-infra-9f4571ad7242bf3ec4b47365062498c2528f9a5f",
    url = "https://github.com/kubernetes/repo-infra/archive/9f4571ad7242bf3ec4b47365062498c2528f9a5f.tar.gz",
)

http_archive(
    name = "eth2_spec_tests",
    build_file_content = """
filegroup(
    name = "test_data",
    srcs = glob([
        "**/*.yaml",
    ]),
    visibility = ["//visibility:public"],
)
    """,
    sha256 = "a531804ac35d2398d37cfa755a686280d8cb3a9649e993e3cf89640f06191d5e",
    url = "https://github.com/prysmaticlabs/eth2.0-spec-tests/releases/download/v0.8.1/base64_encoded_archive.tar.gz",
)

http_archive(
    name = "com_github_bazelbuild_buildtools",
    sha256 = "b5d7dbc6832f11b6468328a376de05959a1a9e4e9f5622499d3bab509c26b46a",
    strip_prefix = "buildtools-bf564b4925ab5876a3f64d8b90fab7f769013d42",
    url = "https://github.com/bazelbuild/buildtools/archive/bf564b4925ab5876a3f64d8b90fab7f769013d42.zip",
)

load("@com_github_bazelbuild_buildtools//buildifier:deps.bzl", "buildifier_dependencies")

buildifier_dependencies()

go_repository(
    name = "com_github_golang_mock",
    commit = "51421b967af1f557f93a59e0057aaf15ca02e29c",  # v1.2.0
    importpath = "github.com/golang/mock",
)

git_repository(
    name = "com_google_protobuf",
    commit = "09745575a923640154bcf307fba8aedff47f240a",
    remote = "https://github.com/protocolbuffers/protobuf",
    shallow_since = "1558721209 -0700",
)

load("@com_google_protobuf//:protobuf_deps.bzl", "protobuf_deps")

protobuf_deps()

# External dependencies

go_repository(
    name = "com_github_ethereum_go_ethereum",
    commit = "981f27aaf9bdce45391d0cd8bb522df514e0b566",
    importpath = "github.com/ethereum/go-ethereum",
    # Note: go-ethereum is not bazel-friendly with regards to cgo. We have a
    # a fork that has resolved these issues by disabling HID/USB support and
    # some manual fixes for c imports in the crypto package. This is forked
    # branch should be updated from time to time with the latest go-ethereum
    # code.
    remote = "https://github.com/prysmaticlabs/bazel-go-ethereum",
    vcs = "git",
)

go_repository(
    name = "com_github_prysmaticlabs_go_ssz",
    commit = "36ed6616276a5b6721bb1eb2e45eb5eb4e04c695",
    importpath = "github.com/prysmaticlabs/go-ssz",
)

go_repository(
    name = "com_github_urfave_cli",
    commit = "e6cf83ec39f6e1158ced1927d4ed14578fda8edb",  # v1.21.0
    importpath = "github.com/urfave/cli",
)

go_repository(
    name = "com_github_go_yaml_yaml",
    commit = "51d6538a90f86fe93ac480b35f37b2be17fef232",  # v2.2.2
    importpath = "github.com/go-yaml/yaml",
)

go_repository(
    name = "com_github_x_cray_logrus_prefixed_formatter",
    commit = "bb2702d423886830dee131692131d35648c382e2",  # v0.5.2
    importpath = "github.com/x-cray/logrus-prefixed-formatter",
)

go_repository(
    name = "com_github_mgutz_ansi",
    commit = "9520e82c474b0a04dd04f8a40959027271bab992",
    importpath = "github.com/mgutz/ansi",
)

go_repository(
    name = "com_github_fjl_memsize",
    commit = "2a09253e352a56f419bd88effab0483f52da4c7d",
    importpath = "github.com/fjl/memsize",
)

go_repository(
    name = "com_github_libp2p_go_libp2p",
    commit = "071f7de0736eda0f57cc3b5643ca65af364cd01f",  # v0.3.0
    importpath = "github.com/libp2p/go-libp2p",
)

go_repository(
    name = "com_github_libp2p_go_libp2p_peer",
    commit = "62676d8fb785a8fc279878cbe8e03b878f005910",  # v0.2.0
    importpath = "github.com/libp2p/go-libp2p-peer",
)

go_repository(
    name = "com_github_libp2p_go_libp2p_crypto",
    build_file_proto_mode = "disable_global",
    commit = "ddb6d72b5ad0ae81bf1ee77b628eac1d7237536a",  # v0.1.0
    importpath = "github.com/libp2p/go-libp2p-crypto",
)

go_repository(
    name = "com_github_multiformats_go_multiaddr",
    commit = "5b1de2f51ff2368d5ce94a659f15ef26be273cd0",  # v0.0.4
    importpath = "github.com/multiformats/go-multiaddr",
)

go_repository(
    name = "com_github_ipfs_go_log",
    commit = "91b837264c0f35dd4e2be341d711316b91d3573d",  # v0.0.1
    importpath = "github.com/ipfs/go-log",
)

go_repository(
    name = "com_github_multiformats_go_multihash",
    commit = "0e239d8fa37b597bd150660e5b6845570aa5b833",  # v0.0.6
    importpath = "github.com/multiformats/go-multihash",
)

go_repository(
    name = "com_github_libp2p_go_libp2p_swarm",
    commit = "221d8d5e05a0252049203c8f74d4f38b64da9963",  # v0.2.0
    importpath = "github.com/libp2p/go-libp2p-swarm",
)

go_repository(
    name = "com_github_libp2p_go_libp2p_host",
    commit = "fb741ff65522f904e7d46f527c9a823f32346f83",  # v0.1.0
    importpath = "github.com/libp2p/go-libp2p-host",
)

go_repository(
    name = "com_github_libp2p_go_libp2p_peerstore",
    commit = "f4c9af195c69379f1cf284dba31985482a56f78e",  # v0.1.3
    importpath = "github.com/libp2p/go-libp2p-peerstore",
)

go_repository(
    name = "com_github_libp2p_go_libp2p_circuit",
    commit = "03491354d59e3025f1807236d55fe0ec7b82cd15",  # v0.1.1
    importpath = "github.com/libp2p/go-libp2p-circuit",
)

go_repository(
    name = "com_github_coreos_go_semver",
    commit = "6e25b691b0ebe9657dd0ee60d73a9f8716f0c6f5",  # v0.3.0
    importpath = "github.com/coreos/go-semver",
)

go_repository(
    name = "com_github_libp2p_go_libp2p_interface_connmgr",
    commit = "ad0549099b57dc8a5f0fe2f596467960ed1ed66b",  # v0.1.0
    importpath = "github.com/libp2p/go-libp2p-interface-connmgr",
)

go_repository(
    name = "com_github_libp2p_go_conn_security_multistream",
    commit = "09b4134a655b5fc883a5bdd62ea12db6e0a1b095",  # v0.1.0
    importpath = "github.com/libp2p/go-conn-security-multistream",
)

go_repository(
    name = "com_github_libp2p_go_libp2p_metrics",
    commit = "2551ab4747111d6c216a06d963c575cebdfd5c9f",  # v0.1.0
    importpath = "github.com/libp2p/go-libp2p-metrics",
)

go_repository(
    name = "com_github_libp2p_go_libp2p_net",
    commit = "e8fc79d2ba74e10b386a79ba9176b88680f8acb0",  # v0.1.0
    importpath = "github.com/libp2p/go-libp2p-net",
)

go_repository(
    name = "com_github_whyrusleeping_mafmt",
    commit = "7aa7fad2ede4e7157818e3e7af5061f866a9ae23",  # v1.2.8
    importpath = "github.com/whyrusleeping/mafmt",
)

go_repository(
    name = "com_github_multiformats_go_multiaddr_net",
    commit = "bd61b0499a3cfc893a8eb109c5669342b1671881",  # v0.0.1
    importpath = "github.com/multiformats/go-multiaddr-net",
)

go_repository(
    name = "com_github_minio_blake2b_simd",
    commit = "3f5f724cb5b182a5c278d6d3d55b40e7f8c2efb4",
    importpath = "github.com/minio/blake2b-simd",
)

go_repository(
    name = "com_github_mattn_go_colorable",
    commit = "8029fb3788e5a4a9c00e415f586a6d033f5d38b3",  # v0.1.2
    importpath = "github.com/mattn/go-colorable",
)

go_repository(
    name = "com_github_whyrusleeping_mdns",
    commit = "ef14215e6b30606f4ce84174ed7a644a05cb1af3",
    importpath = "github.com/whyrusleeping/mdns",
)

go_repository(
    name = "com_github_btcsuite_btcd",
    commit = "306aecffea325e97f513b3ff0cf7895a5310651d",
    importpath = "github.com/btcsuite/btcd",
)

go_repository(
    name = "com_github_minio_sha256_simd",
    commit = "05b4dd3047e5d6e86cb4e0477164b850cd896261",  # v0.1.0
    importpath = "github.com/minio/sha256-simd",
)

go_repository(
    name = "com_github_mr_tron_base58",
    commit = "d504ab2e22d97cb9f10b1d146a1e6a063f4a5f43",  # v1.1.2
    importpath = "github.com/mr-tron/base58",
)

go_repository(
    name = "com_github_libp2p_go_libp2p_secio",
    build_file_proto_mode = "disable_global",
    commit = "7c3f577d99debb69c3b68be35fe14d9445a6569c",  # v0.2.0
    importpath = "github.com/libp2p/go-libp2p-secio",
)

go_repository(
    name = "com_github_libp2p_go_tcp_transport",
    commit = "415627e90148700bf97890e54b193a42125c3b66",  # v0.1.0
    importpath = "github.com/libp2p/go-tcp-transport",
)

go_repository(
    name = "com_github_libp2p_go_libp2p_protocol",
    commit = "25288782ae7dd539248ffa7dc62d521027ea311b",  # v0.1.0
    importpath = "github.com/libp2p/go-libp2p-protocol",
)

go_repository(
    name = "com_github_jbenet_goprocess",
    commit = "1dc239722b2ba3784472fb5301f62640fa5a8bc3",  # v0.1.3
    importpath = "github.com/jbenet/goprocess",
)

go_repository(
    name = "com_github_multiformats_go_multistream",
    commit = "039807e4901c4b2041f40a0e4aa32d72939608aa",  # v0.1.0
    importpath = "github.com/multiformats/go-multistream",
)

go_repository(
    name = "com_github_libp2p_go_libp2p_loggables",
    commit = "814642b01726ff6f9302e8ce9eeeb00d25409520",  # v0.1.0
    importpath = "github.com/libp2p/go-libp2p-loggables",
)

go_repository(
    name = "com_github_libp2p_go_libp2p_nat",
    commit = "c50c291a61bceccb914366d93eb24f58594e9134",  # v0.0.4
    importpath = "github.com/libp2p/go-libp2p-nat",
)

go_repository(
    name = "com_github_multiformats_go_multiaddr_dns",
    commit = "3974bf3f84c52825588fdcc0fd0e0aa7953ab5ff",  # v0.0.3
    importpath = "github.com/multiformats/go-multiaddr-dns",
)

go_repository(
    name = "com_github_whyrusleeping_go_logging",
    commit = "0457bb6b88fc1973573aaf6b5145d8d3ae972390",
    importpath = "github.com/whyrusleeping/go-logging",
)

go_repository(
    name = "com_github_mattn_go_isatty",
    commit = "1311e847b0cb909da63b5fecfb5370aa66236465",  # v0.0.8
    importpath = "github.com/mattn/go-isatty",
)

go_repository(
    name = "com_github_libp2p_go_libp2p_transport_upgrader",
    commit = "07ed92ccf9aba3a2e4b2fddc4c17ced060524922",  # v0.1.1
    importpath = "github.com/libp2p/go-libp2p-transport-upgrader",
)

go_repository(
    name = "com_github_libp2p_go_testutil",
    commit = "9a5d4c55819de9fd3e07181003d1e722621f6b84",  # v0.1.0
    importpath = "github.com/libp2p/go-testutil",
)

go_repository(
    name = "com_github_libp2p_go_maddr_filter",
    commit = "4d5679194bce9c87a81d3b9948a4b5edd5ddc094",  # v0.0.5
    importpath = "github.com/libp2p/go-maddr-filter",
)

go_repository(
    name = "com_github_libp2p_go_libp2p_transport",
    commit = "2406e91c260757c7cf63c70ad20073f5a7b29af4",  # v0.1.0
    importpath = "github.com/libp2p/go-libp2p-transport",
)

go_repository(
    name = "com_github_libp2p_go_addr_util",
    commit = "4cd36c0f325f9e38f1e31ff7a10b9d94d53a11cf",  # v0.0.1
    importpath = "github.com/libp2p/go-addr-util",
)

go_repository(
    name = "com_github_libp2p_go_libp2p_interface_pnet",
    commit = "1357b4bb4b863afcc688f7820c88564ad79818be",  # v0.1.0
    importpath = "github.com/libp2p/go-libp2p-interface-pnet",
)

go_repository(
    name = "com_github_whyrusleeping_timecache",
    commit = "cfcb2f1abfee846c430233aef0b630a946e0a5a6",
    importpath = "github.com/whyrusleeping/timecache",
)

go_repository(
    name = "com_github_miekg_dns",
    commit = "b13675009d59c97f3721247d9efa8914e1866a5b",  # v1.1.15
    importpath = "github.com/miekg/dns",
)

go_repository(
    name = "com_github_opentracing_opentracing_go",
    commit = "659c90643e714681897ec2521c60567dd21da733",  # v1.1.0
    importpath = "github.com/opentracing/opentracing-go",
)

go_repository(
    name = "com_github_libp2p_go_reuseport",
    commit = "3e6d618acfdfacbbeff71cb2bd70fc188f897a0f",  # v0.0.1
    importpath = "github.com/libp2p/go-reuseport",
)

go_repository(
    name = "com_github_huin_goupnp",
    commit = "656e61dfadd241c7cbdd22a023fa81ecb6860ea8",  # v1.0.0
    importpath = "github.com/huin/goupnp",
)

go_repository(
    name = "com_github_spaolacci_murmur3",
    commit = "539464a789e9b9f01bc857458ffe2c5c1a2ed382",  # v1.1.0
    importpath = "github.com/spaolacci/murmur3",
)

go_repository(
    name = "com_github_jbenet_go_temp_err_catcher",
    commit = "aac704a3f4f27190b4ccc05f303a4931fd1241ff",
    importpath = "github.com/jbenet/go-temp-err-catcher",
)

go_repository(
    name = "com_github_sirupsen_logrus",
    commit = "839c75faf7f98a33d445d181f3018b5c3409a45e",  # v1.4.2
    importpath = "github.com/sirupsen/logrus",
)

go_repository(
    name = "org_golang_x_sys",
    commit = "fae7ac547cb717d141c433a2a173315e216b64c4",
    importpath = "golang.org/x/sys",
)

go_repository(
    name = "com_github_libp2p_go_flow_metrics",
    commit = "1f5b3acc846b2c8ce4c4e713296af74f5c24df55",  # v0.0.1
    importpath = "github.com/libp2p/go-flow-metrics",
)

go_repository(
    name = "com_github_libp2p_go_msgio",
    commit = "9142103f7d8dc5a74a91116b8f927fe8d8bf4a96",  # v0.0.4
    importpath = "github.com/libp2p/go-msgio",
)

go_repository(
    name = "com_github_jackpal_gateway",
    commit = "cbcf4e3f3baee7952fc386c8b2534af4d267c875",  # v1.0.5
    importpath = "github.com/jackpal/gateway",
)

go_repository(
    name = "com_github_whyrusleeping_multiaddr_filter",
    commit = "e903e4adabd70b78bc9293b6ee4f359afb3f9f59",
    importpath = "github.com/whyrusleeping/multiaddr-filter",
)

go_repository(
    name = "com_github_libp2p_go_ws_transport",
    commit = "6efd965516262a6b6e46ea987b94904ef13e59bc",  # v0.1.0
    importpath = "github.com/libp2p/go-ws-transport",
)

go_repository(
    name = "org_golang_x_crypto",
    commit = "4def268fd1a49955bfb3dda92fe3db4f924f2285",
    importpath = "golang.org/x/crypto",
)

go_repository(
    name = "com_github_jackpal_go_nat_pmp",
    commit = "d89d09f6f3329bc3c2479aa3cafd76a5aa93a35c",
    importpath = "github.com/jackpal/go-nat-pmp",
)

go_repository(
    name = "com_github_libp2p_go_reuseport_transport",
    commit = "c7583c88df654a2ecd621e863f661783d79b64d1",  # v0.0.2
    importpath = "github.com/libp2p/go-reuseport-transport",
)

go_repository(
    name = "com_github_whyrusleeping_go_notifier",
    commit = "097c5d47330ff6a823f67e3515faa13566a62c6f",
    importpath = "github.com/whyrusleeping/go-notifier",
)

go_repository(
    name = "com_github_gorilla_websocket",
    commit = "66b9c49e59c6c48f0ffce28c2d8b8a5678502c6d",  # v1.4.0
    importpath = "github.com/gorilla/websocket",
)

go_repository(
    name = "com_github_syndtr_goleveldb",
    commit = "9d007e481048296f09f59bd19bb7ae584563cd95",  # v1.0.0
    importpath = "github.com/syndtr/goleveldb",
)

go_repository(
    name = "com_github_libp2p_go_libp2p_blankhost",
    commit = "a50d1c7d55c7bbc52879616e7e0c8cdf38747c1a",  # v0.1.3
    importpath = "github.com/libp2p/go-libp2p-blankhost",
)

go_repository(
    name = "com_github_steakknife_hamming",
    commit = "c99c65617cd3d686aea8365fe563d6542f01d940",
    importpath = "github.com/steakknife/hamming",
)

go_repository(
    name = "io_opencensus_go",
    commit = "7bbec1755a8162b5923fc214a494773a701d506a",  # v0.22.0
    importpath = "go.opencensus.io",
)

go_repository(
    name = "io_opencensus_go_contrib_exporter_jaeger",
    commit = "5b8293c22f362562285c2acbc52f4a1870a47a33",
    importpath = "contrib.go.opencensus.io/exporter/jaeger",
    remote = "http://github.com/census-ecosystem/opencensus-go-exporter-jaeger",
    vcs = "git",
)

go_repository(
    name = "org_golang_google_api",
    commit = "aac82e61c0c8fe133c297b4b59316b9f481e1f0a",  # v0.6.0
    importpath = "google.golang.org/api",
)

go_repository(
    name = "org_golang_x_sync",
    commit = "e225da77a7e68af35c70ccbf71af2b83e6acac3c",
    importpath = "golang.org/x/sync",
)

go_repository(
    name = "com_github_golang_lint",
    commit = "5b3e6a55c961c61f4836ae6868c17b070744c590",
    importpath = "github.com/golang/lint",
)

go_repository(
    name = "org_golang_x_lint",
    commit = "5b3e6a55c961c61f4836ae6868c17b070744c590",
    importpath = "golang.org/x/lint",
)

go_repository(
    name = "com_github_aristanetworks_goarista",
    commit = "728bce664cf5dfb921941b240828f989a2c8f8e3",
    importpath = "github.com/aristanetworks/goarista",
)

go_repository(
    name = "com_github_prometheus_client_golang",
    commit = "4ab88e80c249ed361d3299e2930427d9ac43ef8d",  # v1.0.0
    importpath = "github.com/prometheus/client_golang",
)

go_repository(
    name = "com_github_prometheus_client_model",
    commit = "fd36f4220a901265f90734c3183c5f0c91daa0b8",
    importpath = "github.com/prometheus/client_model",
)

go_repository(
    name = "com_github_prometheus_common",
    commit = "31bed53e4047fd6c510e43a941f90cb31be0972a",  # v0.6.0
    importpath = "github.com/prometheus/common",
)

go_repository(
    name = "com_github_prometheus_procfs",
    commit = "fc7f7514de80507d58d5359759cb9e5fb48b35d4",  # v0.0.2
    importpath = "github.com/prometheus/procfs",
)

go_repository(
    name = "com_github_beorn7_perks",
    commit = "4ded152d4a3e2847f17f185a27b2041ae7b63979",  # v1.0.0
    importpath = "github.com/beorn7/perks",
)

go_repository(
    name = "com_github_matttproud_golang_protobuf_extensions",
    commit = "c12348ce28de40eed0136aa2b644d0ee0650e56c",  # v1.0.1
    importpath = "github.com/matttproud/golang_protobuf_extensions",
)

go_repository(
    name = "com_github_boltdb_bolt",
    commit = "2f1ce7a837dcb8da3ec595b1dac9d0632f0f99e8",  # v1.3.1
    importpath = "github.com/boltdb/bolt",
)

go_repository(
    name = "com_github_pborman_uuid",
    commit = "8b1b92947f46224e3b97bb1a3a5b0382be00d31e",  # v1.2.0
    importpath = "github.com/pborman/uuid",
)

go_repository(
    name = "com_github_libp2p_go_buffer_pool",
    commit = "c4a5988a1e475884367015e1a2d0bd5fa4c491f4",  # v0.0.2
    importpath = "github.com/libp2p/go-buffer-pool",
)

go_repository(
    name = "com_github_libp2p_go_mplex",
    commit = "62fe9554facaec3f80333b61ea8d694fe615705f",  # v0.1.0
    importpath = "github.com/libp2p/go-mplex",
)

go_repository(
    name = "com_github_libp2p_go_libp2p_pubsub",
    build_file_proto_mode = "disable_global",
    commit = "49274b0e8aecdf6cad59d768e5702ff00aa48488",  # v0.1.0
    importpath = "github.com/libp2p/go-libp2p-pubsub",
)

go_repository(
    name = "com_github_ipfs_go_ipfs_util",
    commit = "a4bb5361e49427531f9a716ead2ce4bd9bdd7959",  # v0.0.1
    importpath = "github.com/ipfs/go-ipfs-util",
)

go_repository(
    name = "com_github_google_uuid",
    commit = "0cd6bf5da1e1c83f8b45653022c74f71af0538a4",  # v1.1.1
    importpath = "github.com/google/uuid",
)

go_repository(
    name = "com_github_libp2p_go_libp2p_kad_dht",
    build_file_proto_mode = "disable_global",
    commit = "a12e621d84028a4e0f165da8e2ca6be4f5af0502",  # v0.2.0
    importpath = "github.com/libp2p/go-libp2p-kad-dht",
)

go_repository(
    name = "com_github_ipfs_go_datastore",
    commit = "aa9190c18f1576be98e974359fd08c64ca0b5a94",  # v0.0.5
    importpath = "github.com/ipfs/go-datastore",
)

go_repository(
    name = "com_github_whyrusleeping_base32",
    commit = "c30ac30633ccdabefe87eb12465113f06f1bab75",
    importpath = "github.com/whyrusleeping/base32",
)

go_repository(
    name = "com_github_ipfs_go_cid",
    commit = "9bb7ea69202c6c9553479eb355ab8a8a97d43a2e",  # v0.0.3
    importpath = "github.com/ipfs/go-cid",
)

go_repository(
    name = "com_github_libp2p_go_libp2p_record",
    build_file_proto_mode = "disable_global",
    commit = "3f535b1abcdf698e11ac16f618c2e64c4e5a114a",  # v0.1.1
    importpath = "github.com/libp2p/go-libp2p-record",
)

go_repository(
    name = "com_github_libp2p_go_libp2p_routing",
    commit = "f4ece6c1baa8e77ee488b25014fcb1059955ed0f",  # v0.1.0
    importpath = "github.com/libp2p/go-libp2p-routing",
)

go_repository(
    name = "com_github_libp2p_go_libp2p_kbucket",
    commit = "3752ea0128fd84b4fef0a66739b8ca95c8a471b6",  # v0.2.0
    importpath = "github.com/libp2p/go-libp2p-kbucket",
)

go_repository(
    name = "com_github_ipfs_go_todocounter",
    commit = "bc75efcf13e6e50fbba27679ba5451585d70c954",  # v0.0.1
    importpath = "github.com/ipfs/go-todocounter",
)

go_repository(
    name = "com_github_whyrusleeping_go_keyspace",
    commit = "5b898ac5add1da7178a4a98e69cb7b9205c085ee",
    importpath = "github.com/whyrusleeping/go-keyspace",
)

go_repository(
    name = "com_github_multiformats_go_multibase",
    commit = "d63641945dc1749baa23686ad0564ad63fef0493",  # v0.0.1
    importpath = "github.com/multiformats/go-multibase",
)

go_repository(
    name = "com_github_hashicorp_golang_lru",
    commit = "7f827b33c0f158ec5dfbba01bb0b14a4541fd81d",  # v0.5.3
    importpath = "github.com/hashicorp/golang-lru",
)

go_repository(
    name = "com_github_ipfs_go_ipfs_addr",
    commit = "ac4881d4db36effbbeebf93d9172fcb20ed04c15",  # v0.0.1
    importpath = "github.com/ipfs/go-ipfs-addr",
)

go_repository(
    name = "com_github_libp2p_go_libp2p_discovery",
    commit = "d248d63b0af8c023307da18ad7000a12020e06f0",  # v0.1.0
    importpath = "github.com/libp2p/go-libp2p-discovery",
)

go_repository(
    name = "com_github_libp2p_go_libp2p_autonat",
    commit = "3464f9b4f7bfbd7bb008813eacb626c7ab7fb9a3",  # v0.1.0
    importpath = "github.com/libp2p/go-libp2p-autonat",
)

go_repository(
    name = "com_github_konsorten_go_windows_terminal_sequences",
    commit = "f55edac94c9bbba5d6182a4be46d86a2c9b5b50e",  # v1.0.2
    importpath = "github.com/konsorten/go-windows-terminal-sequences",
)

go_repository(
    name = "com_github_libp2p_go_libp2p_interface_conn",
    commit = "c7cda99284db0bea441058da8fd1f1373c763ed6",
    importpath = "github.com/libp2p/go-libp2p-interface-conn",
)

go_repository(
    name = "io_k8s_client_go",
    build_extra_args = ["-exclude=vendor"],
    commit = "0c47f9da00011ea9a8717671127ac21625c7a6c0",
    importpath = "k8s.io/client-go",
)

go_repository(
    name = "io_k8s_apimachinery",
    build_file_proto_mode = "disable_global",
    commit = "bfcf53abc9f82bad3e534fcb1c36599d3c989ebf",
    importpath = "k8s.io/apimachinery",
)

go_repository(
    name = "io_k8s_klog",
    commit = "9be023858d57e1beb4d7c29fa54093cea2cf9583",
    importpath = "k8s.io/klog",
)

go_repository(
    name = "com_github_google_gofuzz",
    commit = "f140a6486e521aad38f5917de355cbf147cc0496",  # v1.0.0
    importpath = "github.com/google/gofuzz",
)

go_repository(
    name = "io_k8s_api",
    build_file_proto_mode = "disable_global",
    commit = "3043179095b6baa0087e8735d796bd6dfa881f8e",
    importpath = "k8s.io/api",
)

go_repository(
    name = "com_github_shyiko_kubesec",
    commit = "7718facdb5e5529cecff1fe42fc3aaa4cc837d5d",
    importpath = "github.com/shyiko/kubesec",
)

go_repository(
    name = "in_gopkg_yaml_v2",
    commit = "51d6538a90f86fe93ac480b35f37b2be17fef232",  # v2.2.2
    importpath = "gopkg.in/yaml.v2",
)

go_repository(
    name = "com_github_spf13_pflag",
    commit = "298182f68c66c05229eb03ac171abe6e309ee79a",  # v1.0.3
    importpath = "github.com/spf13/pflag",
)

go_repository(
    name = "com_github_spf13_cobra",
    commit = "f2b07da1e2c38d5f12845a4f607e2e1018cbb1f5",  # v0.0.5
    importpath = "github.com/spf13/cobra",
)

go_repository(
    name = "com_github_aws_aws_sdk_go",
    commit = "36cc7fd7051ac4707bd56c8774825df9e8de5918",
    importpath = "github.com/aws/aws-sdk-go",
)

go_repository(
    name = "com_github_posener_complete",
    commit = "699ede78373dfb0168f00170591b698042378437",
    importpath = "github.com/posener/complete",
    remote = "https://github.com/shyiko/complete",
    vcs = "git",
)

go_repository(
    name = "org_golang_x_oauth2",
    commit = "e64efc72b421e893cbf63f17ba2221e7d6d0b0f3",
    importpath = "golang.org/x/oauth2",
)

go_repository(
    name = "com_github_hashicorp_go_multierror",
    commit = "886a7fbe3eb1c874d46f623bfa70af45f425b3d1",  # v1.0.0
    importpath = "github.com/hashicorp/go-multierror",
)

go_repository(
    name = "com_github_hashicorp_errwrap",
    commit = "8a6fb523712970c966eefc6b39ed2c5e74880354",  # v1.0.0
    importpath = "github.com/hashicorp/errwrap",
)

go_repository(
    name = "com_google_cloud_go",
    commit = "2b2aeece7979f19ee2809459e0411b337d02661a",  # v0.44.0
    importpath = "cloud.google.com/go",
)

go_repository(
    name = "com_github_inconshreveable_mousetrap",
    commit = "76626ae9c91c4f2a10f34cad8ce83ea42c93bb75",  # v1.0.0
    importpath = "github.com/inconshreveable/mousetrap",
)

go_repository(
    name = "com_github_deckarep_golang_set",
    commit = "cbaa98ba5575e67703b32b4b19f73c91f3c4159e",  # v1.7.1
    importpath = "github.com/deckarep/golang-set",
)

go_repository(
    name = "com_github_go_stack_stack",
    commit = "f66e05c21cd224e01c8a3ee7bc867aa79439e207",  # v1.8.0
    importpath = "github.com/go-stack/stack",
)

go_repository(
    name = "com_github_rs_cors",
    commit = "9a47f48565a795472d43519dd49aac781f3034fb",  # v1.6.0
    importpath = "github.com/rs/cors",
)

go_repository(
    name = "com_github_golang_snappy",
    commit = "2a8bb927dd31d8daada140a5d09578521ce5c36a",  # v0.0.1
    importpath = "github.com/golang/snappy",
)

go_repository(
    name = "com_github_rjeczalik_notify",
    commit = "69d839f37b13a8cb7a78366f7633a4071cb43be7",  # v0.9.2
    importpath = "github.com/rjeczalik/notify",
)

go_repository(
    name = "com_github_edsrzf_mmap_go",
    commit = "188cc3b666ba704534fa4f96e9e61f21f1e1ba7c",  # v1.0.0
    importpath = "github.com/edsrzf/mmap-go",
)

go_repository(
    name = "com_github_pkg_errors",
    commit = "27936f6d90f9c8e1145f11ed52ffffbfdb9e0af7",
    importpath = "github.com/pkg/errors",
)

go_repository(
    name = "in_gopkg_natefinch_npipe_v2",
    commit = "c1b8fa8bdccecb0b8db834ee0b92fdbcfa606dd6",
    importpath = "gopkg.in/natefinch/npipe.v2",
)

go_repository(
    name = "org_golang_x_exp",
    commit = "438050ddec5e7f808979ed57d041cebbc8e2d8a9",
    importpath = "golang.org/x/exp",
)

go_repository(
    name = "com_github_prestonvanloon_go_recaptcha",
    commit = "0834cef6e8bd3a7ebdb3ac7def9440ee47d501a4",
    importpath = "github.com/prestonvanloon/go-recaptcha",
)

go_repository(
    name = "com_github_phoreproject_bls",
    commit = "fb0e03c433000562a8f27e0e820667fd6c13d62b",
    importpath = "github.com/phoreproject/bls",
)

go_repository(
    name = "com_github_multiformats_go_base32",
    commit = "a9c2755c3d1672dbe6a7e4a5d182169fa30b6a8e",  # v0.0.3
    importpath = "github.com/multiformats/go-base32",
)

go_repository(
    name = "org_golang_x_xerrors",
    commit = "a5947ffaace3e882f334c1750858b4a6a7e52422",
    importpath = "golang.org/x/xerrors",
)

go_repository(
    name = "com_github_grpc_ecosystem_go_grpc_middleware",
    commit = "c250d6563d4d4c20252cd865923440e829844f4e",  # v1.0.0
    importpath = "github.com/grpc-ecosystem/go-grpc-middleware",
)

go_repository(
    name = "com_github_apache_thrift",
    commit = "384647d290e2e4a55a14b1b7ef1b7e66293a2c33",  # v0.12.0
    importpath = "github.com/apache/thrift",
)

go_repository(
    name = "com_github_grpc_ecosystem_go_grpc_prometheus",
    commit = "502116f1a0a0c1140aab04fd3787489209b357d3",  # v1.2.0
    importpath = "github.com/grpc-ecosystem/go-grpc-prometheus",
)

go_repository(
    name = "com_github_karlseguin_ccache",
    commit = "ec06cd93a07565b373789b0078ba88fe697fddd9",
    importpath = "github.com/karlseguin/ccache",
)

go_repository(
    name = "com_github_libp2p_go_libp2p_connmgr",
    commit = "b46e9bdbcd8436b4fe4b30a53ec913c07e5e09c9",  # v0.1.1
    importpath = "github.com/libp2p/go-libp2p-connmgr",
)

go_repository(
    name = "com_github_joonix_log",
    commit = "13fe31bbdd7a6f706b9114e188cdb53856be4d64",
    importpath = "github.com/joonix/log",
)

go_repository(
    name = "grpc_ecosystem_grpc_gateway",
    commit = "740ef2ee80c49ed4a272e8c3b54ebf352109f572",
    importpath = "github.com/grpc-ecosystem/grpc-gateway",
)

go_repository(
    name = "com_github_ghodss_yaml",
    commit = "0ca9ea5df5451ffdf184b4428c902747c2c11cd7",  # v1.0.0
    importpath = "github.com/ghodss/yaml",
)

go_repository(
    name = "org_uber_go_automaxprocs",
    commit = "946a8391268aea0a60a86403988ff3ab4b604a83",  # v1.2.0
    importpath = "go.uber.org/automaxprocs",
)

go_repository(
    name = "com_github_libp2p_go_libp2p_core",
    build_file_proto_mode = "disable_global",
    commit = "d204016fc64589d0ec2ba965dd686d768d7ab34a",  # v0.2.2
    importpath = "github.com/libp2p/go-libp2p-core",
)

go_repository(
    name = "com_github_libp2p_go_libp2p_testing",
    commit = "1fa303da162dc57872d8fc553497f7602aa11c10",  # v0.1.0
    importpath = "github.com/libp2p/go-libp2p-testing",
)

go_repository(
    name = "com_github_libp2p_go_libp2p_yamux",
    commit = "a61e80cb5770aa0d9b1bafe94da1278f58baa2c5",  # v0.2.1
    importpath = "github.com/libp2p/go-libp2p-yamux",
)

go_repository(
    name = "com_github_libp2p_go_libp2p_mplex",
    commit = "811729f15f0af13fe3f0d9e410c22f6a4bc5c686",  # v0.2.1
    importpath = "github.com/libp2p/go-libp2p-mplex",
)

go_repository(
    name = "com_github_libp2p_go_stream_muxer_multistream",
    commit = "2439b02deee2de8bb1fe24473d3d8333008a714a",  # v0.2.0
    importpath = "github.com/libp2p/go-stream-muxer-multistream",
)

go_repository(
    name = "com_github_multiformats_go_multiaddr_fmt",
    commit = "7d8102a98552c80f8a5ccb9c01e670fac17fd6df",  # v0.0.1
    importpath = "github.com/multiformats/go-multiaddr-fmt",
)

go_repository(
    name = "com_github_libp2p_go_yamux",
    commit = "663972181d409e7263040f0b668462f87c85e1bd",  # v1.2.3
    importpath = "github.com/libp2p/go-yamux",
)

go_repository(
    name = "com_github_libp2p_go_nat",
    commit = "d13fdefb3bbb2fde2c6fc090a7ea992cec8b26df",  # v0.0.3
    importpath = "github.com/libp2p/go-nat",
)

go_repository(
    name = "com_github_koron_go_ssdp",
    commit = "4a0ed625a78b6858dc8d3a55fb7728968b712122",
    importpath = "github.com/koron/go-ssdp",
)

go_repository(
    name = "com_github_libp2p_go_eventbus",
    commit = "d34a18eba211bd65b32a4a7a06390fc441257cbd",  # v0.1.0
    importpath = "github.com/libp2p/go-eventbus",
)

go_repository(
    name = "in_gopkg_d4l3k_messagediff_v1",
    commit = "29f32d820d112dbd66e58492a6ffb7cc3106312b",  # v1.2.1
    importpath = "gopkg.in/d4l3k/messagediff.v1",
)

go_repository(
    name = "com_github_prysmaticlabs_go_bitfield",
    commit = "a6479422943a734f4a0ba2729095fb20c6a233b2",
    importpath = "github.com/prysmaticlabs/go-bitfield",
)

load("@com_github_prysmaticlabs_go_ssz//:deps.bzl", "go_ssz_dependencies")

go_ssz_dependencies()

go_repository(
    name = "com_github_burntsushi_toml",
    commit = "3012a1dbe2e4bd1391d42b32f0577cb7bbc7f005",  # v0.3.1
    importpath = "github.com/BurntSushi/toml",
)

go_repository(
    name = "org_golang_google_grpc",
    build_file_proto_mode = "disable",
    commit = "1d89a3c832915b2314551c1d2a506874d62e53f7",  # v1.22.0
    importpath = "google.golang.org/grpc",
)

go_repository(
    name = "org_golang_x_net",
    commit = "da137c7871d730100384dbcf36e6f8fa493aef5b",
    importpath = "golang.org/x/net",
)

go_repository(
    name = "org_golang_x_text",
    commit = "342b2e1fbaa52c93f31447ad2c6abc048c63e475",  # v0.3.2
    importpath = "golang.org/x/text",
)

go_repository(
    name = "com_github_golang_glog",
    commit = "23def4e6c14b4da8ac2ed8007337bc5eb5007998",
    importpath = "github.com/golang/glog",
)

go_repository(
    name = "org_golang_x_time",
    commit = "9d24e82272b4f38b78bc8cff74fa936d31ccd8ef",
    importpath = "golang.org/x/time",
)

go_repository(
    name = "com_github_gregjones_httpcache",
    commit = "901d90724c7919163f472a9812253fb26761123d",
    importpath = "github.com/gregjones/httpcache",
)

go_repository(
    name = "com_github_peterbourgon_diskv",
    commit = "0be1b92a6df0e4f5cb0a5d15fb7f643d0ad93ce6",  # v3.0.0
    importpath = "github.com/peterbourgon/diskv",
)

go_repository(
    name = "com_github_googleapis_gnostic",
    commit = "e73c7ec21d36ddb0711cb36d1502d18363b5c2c9",  # v0.3.0
    importpath = "github.com/googleapis/gnostic",
)

go_repository(
    name = "com_github_google_btree",
    commit = "4030bb1f1f0c35b30ca7009e9ebd06849dd45306",  # v1.0.0
    importpath = "github.com/google/btree",
)

go_repository(
    name = "in_gopkg_inf_v0",
    commit = "d2d2541c53f18d2a059457998ce2876cc8e67cbf",  # v0.9.1
    importpath = "gopkg.in/inf.v0",
)

go_repository(
    name = "com_github_davecgh_go_spew",
    commit = "8991bc29aa16c548c550c7ff78260e27b9ab7c73",  # v1.1.1
    importpath = "github.com/davecgh/go-spew",
)

go_repository(
    name = "io_k8s_sigs_yaml",
    commit = "4cd0c284b15f1735b8cc247df097d262b8903f9f",
    importpath = "sigs.k8s.io/yaml",
)

go_repository(
    name = "com_github_google_go_cmp",
    commit = "2d0692c2e9617365a95b295612ac0d4415ba4627",  # v0.3.1
    importpath = "github.com/google/go-cmp",
)

go_repository(
    name = "com_github_modern_go_reflect2",
    commit = "94122c33edd36123c84d5368cfb2b69df93a0ec8",  # v1.0.1
    importpath = "github.com/modern-go/reflect2",
)

go_repository(
    name = "com_github_json_iterator_go",
    commit = "4f2e55fcf87ba29ab80379002316db67620ff622",
    importpath = "github.com/json-iterator/go",
    remote = "https://github.com/prestonvanloon/go",
    vcs = "git",
)

go_repository(
    name = "com_github_modern_go_concurrent",
    commit = "bacd9c7ef1dd9b15be4a9909b8ac7a4e313eec94",
    importpath = "github.com/modern-go/concurrent",
)

go_repository(
    name = "io_k8s_utils",
    commit = "3dccf664f023863740c508fb4284e49742bedfa4",
    importpath = "k8s.io/utils",
)

go_repository(
    name = "com_github_googleapis_gnostic",
    commit = "25d8b0b6698593f520d9d8dc5a88e6b16ca9ecc0",
    importpath = "github.com/googleapis/gnostic",
)

go_repository(
    name = "com_github_prysmaticlabs_ethereumapis",
    commit = "11bc5ee7ad5de4bf1380f3103eebdd40db99a666",
    importpath = "github.com/prysmaticlabs/ethereumapis",
)

go_repository(
<<<<<<< HEAD
    name = "com_github_petar_gollrb",
    commit = "33fb24c13b99c46c93183c291836c573ac382536",
    importpath = "github.com/petar/GoLLRB",
)

go_repository(
    name = "com_github_willf_bloom",
    commit = "25ba46ef8744ddeba999dcd048dbb8b0fa87edb3",
    importpath = "github.com/willf/bloom",
)

go_repository(
    name = "com_github_irfansharif_cfilter",
    commit = "d07d951ff29d52840ca5e798a17e80db4de8c820",
    importpath = "github.com/irfansharif/cfilter",
)

go_repository(
    name = "com_github_willf_bitset",
    commit = "77892cd8d53fa6524772426bc444dd2e3b4fb18f",
    importpath = "github.com/willf/bitset",
=======
    name = "com_github_cloudflare_roughtime",
    commit = "6b7e31ac9cb2d6048096585d2e8563ee60b28f84",
    importpath = "github.com/cloudflare/roughtime",
)

go_repository(
    name = "com_googlesource_roughtime_roughtime_git",
    build_file_generation = "on",
    commit = "51f6971f5f06ec101e5fbcabe5a49477708540f3",
    importpath = "roughtime.googlesource.com/roughtime.git",
>>>>>>> 551ed1d3
)<|MERGE_RESOLUTION|>--- conflicted
+++ resolved
@@ -1262,7 +1262,6 @@
 )
 
 go_repository(
-<<<<<<< HEAD
     name = "com_github_petar_gollrb",
     commit = "33fb24c13b99c46c93183c291836c573ac382536",
     importpath = "github.com/petar/GoLLRB",
@@ -1283,8 +1282,10 @@
 go_repository(
     name = "com_github_willf_bitset",
     commit = "77892cd8d53fa6524772426bc444dd2e3b4fb18f",
-    importpath = "github.com/willf/bitset",
-=======
+    imporpath = "github.com/willf/bitset",
+)
+
+go_repository(
     name = "com_github_cloudflare_roughtime",
     commit = "6b7e31ac9cb2d6048096585d2e8563ee60b28f84",
     importpath = "github.com/cloudflare/roughtime",
@@ -1295,5 +1296,4 @@
     build_file_generation = "on",
     commit = "51f6971f5f06ec101e5fbcabe5a49477708540f3",
     importpath = "roughtime.googlesource.com/roughtime.git",
->>>>>>> 551ed1d3
 )