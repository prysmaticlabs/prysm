--- conflicted
+++ resolved
@@ -287,7 +287,7 @@
 
 // SubmitBlindedBlock calls the builder API endpoint that binds the validator to the builder and submits the block.
 // The response is the full execution payload used to create the blinded block.
-func (c *Client) SubmitBlindedBlock(ctx context.Context, sb interfaces.ReadOnlySignedBeaconBlock) (interfaces.ExecutionData, *v1.BlobsBundle, error) {
+func (c *Client) SubmitBlindedBlock(ctx context.Context, sb interfaces.ReadOnlySignedBeaconBlock, blobs []*ethpb.SignedBlindedBlobSidecar) (interfaces.ExecutionData, *v1.BlobsBundle, error) {
 	if !sb.IsBlinded() {
 		return nil, nil, errNotBlinded
 	}
@@ -367,44 +367,6 @@
 		}
 		return payload, nil, nil
 	case version.Deneb:
-<<<<<<< HEAD
-		//psb, err := sb.PbBlindedDenebBlock()
-		//if err != nil {
-		//	return nil, nil, errors.Wrapf(err, "could not get protobuf block")
-		//}
-		//b, err := shared.SignedBlindedBeaconBlockContentsDenebFromConsensus(&ethpb.SignedBlindedBeaconBlockAndBlobsDeneb{SignedBlindedBlock: psb, SignedBlindedBlobSidecars: blobs})
-		//if err != nil {
-		//	return nil, nil, errors.Wrapf(err, "could not convert SignedBlindedBeaconBlockContentsDeneb to json marshalable type")
-		//}
-		//body, err := json.Marshal(b)
-		//if err != nil {
-		//	return nil, nil, errors.Wrap(err, "error encoding the SignedBlindedBeaconBlockDeneb value body in SubmitBlindedBlockDeneb")
-		//}
-		//
-		//versionOpt := func(r *http.Request) {
-		//	r.Header.Add("Eth-Consensus-Version", version.String(version.Deneb))
-		//}
-		//rb, err := c.do(ctx, http.MethodPost, postBlindedBeaconBlockPath, bytes.NewBuffer(body), versionOpt)
-		//if err != nil {
-		//	return nil, nil, errors.Wrap(err, "error posting the SignedBlindedBeaconBlockDeneb to the builder api")
-		//}
-		//ep := &ExecPayloadResponseDeneb{}
-		//if err := json.Unmarshal(rb, ep); err != nil {
-		//	return nil, nil, errors.Wrap(err, "error unmarshaling the builder SubmitBlindedBlockDeneb response")
-		//}
-		//if strings.ToLower(ep.Version) != version.String(version.Deneb) {
-		//	return nil, nil, errors.New("not a deneb payload")
-		//}
-		//p, blobBundle, err := ep.ToProto()
-		//if err != nil {
-		//	return nil, nil, errors.Wrapf(err, "could not extract proto message from payload")
-		//}
-		//payload, err := blocks.WrappedExecutionPayloadDeneb(p, 0)
-		//if err != nil {
-		//	return nil, nil, errors.Wrapf(err, "could not wrap execution payload in interface")
-		//}
-		return nil, nil, fmt.Errorf("unsupported block version %s", version.String(sb.Version()))
-=======
 		psb, err := sb.PbBlindedDenebBlock()
 		if err != nil {
 			return nil, nil, errors.Wrapf(err, "could not get protobuf block")
@@ -441,7 +403,6 @@
 			return nil, nil, errors.Wrapf(err, "could not wrap execution payload in interface")
 		}
 		return payload, blobBundle, nil
->>>>>>> bc107a61
 	default:
 		return nil, nil, fmt.Errorf("unsupported block version %s", version.String(sb.Version()))
 	}
