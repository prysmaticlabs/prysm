package builder

import (
	"bytes"
	"context"
	"encoding/json"
	"fmt"
	"io"
	"net"
	"net/http"
	"net/url"
	"strings"
	"text/template"
	"time"

	"github.com/pkg/errors"
	"github.com/prysmaticlabs/prysm/v3/consensus-types/blocks"
	"github.com/prysmaticlabs/prysm/v3/consensus-types/interfaces"
	"github.com/prysmaticlabs/prysm/v3/consensus-types/primitives"
	"github.com/prysmaticlabs/prysm/v3/monitoring/tracing"
	"github.com/prysmaticlabs/prysm/v3/network"
	"github.com/prysmaticlabs/prysm/v3/network/authorization"
	v1 "github.com/prysmaticlabs/prysm/v3/proto/engine/v1"
	ethpb "github.com/prysmaticlabs/prysm/v3/proto/prysm/v1alpha1"
	"github.com/prysmaticlabs/prysm/v3/runtime/version"
	log "github.com/sirupsen/logrus"
	"go.opencensus.io/trace"
)

const (
	getExecHeaderPath          = "/eth/v1/builder/header/{{.Slot}}/{{.ParentHash}}/{{.Pubkey}}"
	getStatus                  = "/eth/v1/builder/status"
	postBlindedBeaconBlockPath = "/eth/v1/builder/blinded_blocks"
	postRegisterValidatorPath  = "/eth/v1/builder/validators"
)

var errMalformedHostname = errors.New("hostname must include port, separated by one colon, like example.com:3500")
var errMalformedRequest = errors.New("required request data are missing")
var errNotBlinded = errors.New("submitted block is not blinded")
var submitBlindedBlockTimeout = 3 * time.Second

// ClientOpt is a functional option for the Client type (http.Client wrapper)
type ClientOpt func(*Client)

type observer interface {
	observe(r *http.Request) error
}

func WithObserver(m observer) ClientOpt {
	return func(c *Client) {
		c.obvs = append(c.obvs, m)
	}
}

type requestLogger struct{}

func (*requestLogger) observe(r *http.Request) (e error) {
	b := bytes.NewBuffer(nil)
	if r.Body == nil {
		log.WithFields(log.Fields{
			"body-base64": "(nil value)",
			"url":         r.URL.String(),
		}).Info("builder http request")
		return nil
	}
	t := io.TeeReader(r.Body, b)
	defer func() {
		if r.Body != nil {
			e = r.Body.Close()
		}
	}()
	body, err := io.ReadAll(t)
	if err != nil {
		return err
	}
	r.Body = io.NopCloser(b)
	log.WithFields(log.Fields{
		"body-base64": string(body),
		"url":         r.URL.String(),
	}).Info("builder http request")

	return nil
}

var _ observer = &requestLogger{}

// BuilderClient provides a collection of helper methods for calling Builder API endpoints.
type BuilderClient interface {
	NodeURL() string
<<<<<<< HEAD
	GetHeader(ctx context.Context, slot types.Slot, parentHash [32]byte, pubkey [48]byte) (*ethpb.SignedBuilderBid, error)
	GetHeaderCapella(ctx context.Context, slot types.Slot, parentHash [32]byte, pubkey [48]byte) (*ethpb.SignedBuilderBidCapella, error)
	RegisterValidator(ctx context.Context, svr []*ethpb.SignedValidatorRegistrationV1) error
	SubmitBlindedBlock(ctx context.Context, sb *ethpb.SignedBlindedBeaconBlockBellatrix) (*v1.ExecutionPayload, error)
	SubmitBlindedBlockCapella(ctx context.Context, sb *ethpb.SignedBlindedBeaconBlockCapella) (*v1.ExecutionPayloadCapella, error)
=======
	GetHeader(ctx context.Context, slot primitives.Slot, parentHash [32]byte, pubkey [48]byte) (SignedBid, error)
	RegisterValidator(ctx context.Context, svr []*ethpb.SignedValidatorRegistrationV1) error
	SubmitBlindedBlock(ctx context.Context, sb interfaces.SignedBeaconBlock) (interfaces.ExecutionData, error)
>>>>>>> 9529c73f
	Status(ctx context.Context) error
}

// Client provides a collection of helper methods for calling Builder API endpoints.
type Client struct {
	hc      *http.Client
	baseURL *url.URL
	obvs    []observer
}

// NewClient constructs a new client with the provided options (ex WithTimeout).
// `host` is the base host + port used to construct request urls. This value can be
// a URL string, or NewClient will assume an http endpoint if just `host:port` is used.
func NewClient(host string, opts ...ClientOpt) (*Client, error) {
	endpoint := covertEndPoint(host)
	u, err := urlForHost(endpoint.Url)
	if err != nil {
		return nil, err
	}
	c := &Client{
		hc:      &http.Client{},
		baseURL: u,
	}
	for _, o := range opts {
		o(c)
	}
	return c, nil
}

func urlForHost(h string) (*url.URL, error) {
	// try to parse as url (being permissive)
	u, err := url.Parse(h)
	if err == nil && u.Host != "" {
		return u, nil
	}
	// try to parse as host:port
	host, port, err := net.SplitHostPort(h)
	if err != nil {
		return nil, errMalformedHostname
	}
	return &url.URL{Host: net.JoinHostPort(host, port), Scheme: "http"}, nil
}

// NodeURL returns a human-readable string representation of the beacon node base url.
func (c *Client) NodeURL() string {
	return c.baseURL.String()
}

type reqOption func(*http.Request)

// do is a generic, opinionated request function to reduce boilerplate amongst the methods in this package api/client/builder/types.go.
func (c *Client) do(ctx context.Context, method string, path string, body io.Reader, opts ...reqOption) (res []byte, err error) {
	ctx, span := trace.StartSpan(ctx, "builder.client.do")
	defer func() {
		tracing.AnnotateError(span, err)
		span.End()
	}()

	u := c.baseURL.ResolveReference(&url.URL{Path: path})

	span.AddAttributes(trace.StringAttribute("url", u.String()),
		trace.StringAttribute("method", method))

	req, err := http.NewRequestWithContext(ctx, method, u.String(), body)
	if err != nil {
		return
	}
	for _, o := range opts {
		o(req)
	}
	for _, o := range c.obvs {
		if err = o.observe(req); err != nil {
			return
		}
	}
	r, err := c.hc.Do(req)
	if err != nil {
		return
	}
	defer func() {
		closeErr := r.Body.Close()
		if closeErr != nil {
			log.WithError(closeErr).Error("Failed to close response body")
		}
	}()
	if r.StatusCode != http.StatusOK {
		err = non200Err(r)
		return
	}
	res, err = io.ReadAll(r.Body)
	if err != nil {
		err = errors.Wrap(err, "error reading http response body from builder server")
		return
	}
	return
}

var execHeaderTemplate = template.Must(template.New("").Parse(getExecHeaderPath))

func execHeaderPath(slot primitives.Slot, parentHash [32]byte, pubkey [48]byte) (string, error) {
	v := struct {
		Slot       primitives.Slot
		ParentHash string
		Pubkey     string
	}{
		Slot:       slot,
		ParentHash: fmt.Sprintf("%#x", parentHash),
		Pubkey:     fmt.Sprintf("%#x", pubkey),
	}
	b := bytes.NewBuffer(nil)
	err := execHeaderTemplate.Execute(b, v)
	if err != nil {
		return "", errors.Wrapf(err, "error rendering exec header template with slot=%d, parentHash=%#x, pubkey=%#x", slot, parentHash, pubkey)
	}
	return b.String(), nil
}

// GetHeader is used by a proposing validator to request an execution payload header from the Builder node.
func (c *Client) GetHeader(ctx context.Context, slot primitives.Slot, parentHash [32]byte, pubkey [48]byte) (SignedBid, error) {
	path, err := execHeaderPath(slot, parentHash, pubkey)
	if err != nil {
		return nil, err
	}
	hb, err := c.do(ctx, http.MethodGet, path, nil)
	if err != nil {
		return nil, err
	}
	v := &VersionResponse{}
	if err := json.Unmarshal(hb, v); err != nil {
		return nil, errors.Wrapf(err, "error unmarshaling the builder GetHeader response, using slot=%d, parentHash=%#x, pubkey=%#x", slot, parentHash, pubkey)
	}
	switch strings.ToLower(v.Version) {
	case strings.ToLower(version.String(version.Capella)):
		hr := &ExecHeaderResponseCapella{}
		if err := json.Unmarshal(hb, hr); err != nil {
			return nil, errors.Wrapf(err, "error unmarshaling the builder GetHeader response, using slot=%d, parentHash=%#x, pubkey=%#x", slot, parentHash, pubkey)
		}
		p, err := hr.ToProto()
		if err != nil {
			return nil, errors.Wrapf(err, "could not extract proto message from header")
		}
		return WrappedSignedBuilderBidCapella(p)
	case strings.ToLower(version.String(version.Bellatrix)):
		hr := &ExecHeaderResponse{}
		if err := json.Unmarshal(hb, hr); err != nil {
			return nil, errors.Wrapf(err, "error unmarshaling the builder GetHeader response, using slot=%d, parentHash=%#x, pubkey=%#x", slot, parentHash, pubkey)
		}
		p, err := hr.ToProto()
		if err != nil {
			return nil, errors.Wrap(err, "could not extract proto message from header")
		}
		return WrappedSignedBuilderBid(p)
	default:
		return nil, fmt.Errorf("unsupported header version %s", strings.ToLower(v.Version))
	}

}

// GetHeaderCapella is used by a proposing validator to request an ExecutionPayloadHeaderCapella from the Builder node.
func (c *Client) GetHeaderCapella(ctx context.Context, slot types.Slot, parentHash [32]byte, pubkey [48]byte) (*ethpb.SignedBuilderBidCapella, error) {
	path, err := execHeaderPath(slot, parentHash, pubkey)
	if err != nil {
		return nil, err
	}
	hb, err := c.do(ctx, http.MethodGet, path, nil)
	if err != nil {
		return nil, err
	}
	hr := &ExecHeaderResponseCapella{}
	if err := json.Unmarshal(hb, hr); err != nil {
		return nil, errors.Wrapf(err, "error unmarshaling the builder GetHeader response, using slot=%d, parentHash=%#x, pubkey=%#x", slot, parentHash, pubkey)
	}
	return hr.ToProto()
}

// RegisterValidator encodes the SignedValidatorRegistrationV1 message to json (including hex-encoding the byte
// fields with 0x prefixes) and posts to the builder validator registration endpoint.
func (c *Client) RegisterValidator(ctx context.Context, svr []*ethpb.SignedValidatorRegistrationV1) error {
	ctx, span := trace.StartSpan(ctx, "builder.client.RegisterValidator")
	defer span.End()
	span.AddAttributes(trace.Int64Attribute("num_reqs", int64(len(svr))))

	if len(svr) == 0 {
		err := errors.Wrap(errMalformedRequest, "empty validator registration list")
		tracing.AnnotateError(span, err)
		return err
	}
	vs := make([]*SignedValidatorRegistration, len(svr))
	for i := 0; i < len(svr); i++ {
		vs[i] = &SignedValidatorRegistration{SignedValidatorRegistrationV1: svr[i]}
	}
	body, err := json.Marshal(vs)
	if err != nil {
		err := errors.Wrap(err, "error encoding the SignedValidatorRegistration value body in RegisterValidator")
		tracing.AnnotateError(span, err)
		return err
	}

	_, err = c.do(ctx, http.MethodPost, postRegisterValidatorPath, bytes.NewBuffer(body))
	return err
}

// SubmitBlindedBlock calls the builder API endpoint that binds the validator to the builder and submits the block.
// The response is the full execution payload used to create the blinded block.
func (c *Client) SubmitBlindedBlock(ctx context.Context, sb interfaces.SignedBeaconBlock) (interfaces.ExecutionData, error) {
	if !sb.IsBlinded() {
		return nil, errNotBlinded
	}
	switch sb.Version() {
	case version.Bellatrix:
		psb, err := sb.PbBlindedBellatrixBlock()
		if err != nil {
			return nil, errors.Wrapf(err, "could not get protobuf block")
		}
		b := &SignedBlindedBeaconBlockBellatrix{SignedBlindedBeaconBlockBellatrix: psb}
		body, err := json.Marshal(b)
		if err != nil {
			return nil, errors.Wrap(err, "error encoding the SignedBlindedBeaconBlockBellatrix value body in SubmitBlindedBlock")
		}

		ctx, cancel := context.WithTimeout(ctx, submitBlindedBlockTimeout)
		defer cancel()
		rb, err := c.do(ctx, http.MethodPost, postBlindedBeaconBlockPath, bytes.NewBuffer(body))

		if err != nil {
			return nil, errors.Wrap(err, "error posting the SignedBlindedBeaconBlockBellatrix to the builder api")
		}
		ep := &ExecPayloadResponse{}
		if err := json.Unmarshal(rb, ep); err != nil {
			return nil, errors.Wrap(err, "error unmarshaling the builder SubmitBlindedBlock response")
		}
		p, err := ep.ToProto()
		if err != nil {
			return nil, errors.Wrapf(err, "could not extract proto message from payload")
		}
		return blocks.WrappedExecutionPayload(p)
	case version.Capella:
		psb, err := sb.PbBlindedCapellaBlock()
		if err != nil {
			return nil, errors.Wrapf(err, "could not get protobuf block")
		}
		b := &SignedBlindedBeaconBlockCapella{SignedBlindedBeaconBlockCapella: psb}
		body, err := json.Marshal(b)
		if err != nil {
			return nil, errors.Wrap(err, "error encoding the SignedBlindedBeaconBlockCapella value body in SubmitBlindedBlockCapella")
		}

		ctx, cancel := context.WithTimeout(ctx, submitBlindedBlockTimeout)
		defer cancel()
		rb, err := c.do(ctx, http.MethodPost, postBlindedBeaconBlockPath, bytes.NewBuffer(body))

		if err != nil {
			return nil, errors.Wrap(err, "error posting the SignedBlindedBeaconBlockCapella to the builder api")
		}
		ep := &ExecPayloadResponseCapella{}
		if err := json.Unmarshal(rb, ep); err != nil {
			return nil, errors.Wrap(err, "error unmarshaling the builder SubmitBlindedBlockCapella response")
		}
		p, err := ep.ToProto()
		if err != nil {
			return nil, errors.Wrapf(err, "could not extract proto message from payload")
		}
		return blocks.WrappedExecutionPayloadCapella(p)
	default:
		return nil, fmt.Errorf("unsupported block version %s", version.String(sb.Version()))
	}
}

// SubmitBlindedBlockCapella calls the builder API endpoint that binds the validator to the builder and submits the block.
// The response is the full ExecutionPayloadCapella used to create the blinded block.
func (c *Client) SubmitBlindedBlockCapella(ctx context.Context, sb *ethpb.SignedBlindedBeaconBlockCapella) (*v1.ExecutionPayloadCapella, error) {
	v := &SignedBlindedBeaconBlockCapella{SignedBlindedBeaconBlockCapella: sb}
	body, err := json.Marshal(v)
	if err != nil {
		return nil, errors.Wrap(err, "error encoding the SignedBlindedBeaconBlockCapella value body in SubmitBlindedBlockCapella")
	}

	ctx, cancel := context.WithTimeout(ctx, submitBlindedBlockTimeout)
	defer cancel()
	rb, err := c.do(ctx, http.MethodPost, postBlindedBeaconBlockPath, bytes.NewBuffer(body))

	if err != nil {
		return nil, errors.Wrap(err, "error posting the SignedBlindedBeaconBlockBellatrix to the builder api")
	}
	ep := &ExecPayloadResponseCapella{}
	if err := json.Unmarshal(rb, ep); err != nil {
		return nil, errors.Wrap(err, "error unmarshaling the builder SubmitBlindedBlockCapella response")
	}
	return ep.ToProto()
}

// SubmitBlindedBlockCapella calls the builder API endpoint that binds the validator to the builder and submits the block.
// The response is the full ExecutionPayloadCapella used to create the blinded block.
func (c *Client) SubmitBlindedBlockCapella(ctx context.Context, sb *ethpb.SignedBlindedBeaconBlockCapella) (*v1.ExecutionPayloadCapella, error) {
	v := &SignedBlindedBeaconBlockCapella{SignedBlindedBeaconBlockCapella: sb}
	body, err := json.Marshal(v)
	if err != nil {
		return nil, errors.Wrap(err, "error encoding the SignedBlindedBeaconBlockCapella value body in SubmitBlindedBlockCapella")
	}

	ctx, cancel := context.WithTimeout(ctx, submitBlindedBlockTimeout)
	defer cancel()
	rb, err := c.do(ctx, http.MethodPost, postBlindedBeaconBlockPath, bytes.NewBuffer(body))

	if err != nil {
		return nil, errors.Wrap(err, "error posting the SignedBlindedBeaconBlockBellatrix to the builder api")
	}
	ep := &ExecPayloadResponseCapella{}
	if err := json.Unmarshal(rb, ep); err != nil {
		return nil, errors.Wrap(err, "error unmarshaling the builder SubmitBlindedBlockCapella response")
	}
	return ep.ToProto()
}

// Status asks the remote builder server for a health check. A response of 200 with an empty body is the success/healthy
// response, and an error response may have an error message. This method will return a nil value for error in the
// happy path, and an error with information about the server response body for a non-200 response.
func (c *Client) Status(ctx context.Context) error {
	_, err := c.do(ctx, http.MethodGet, getStatus, nil)
	return err
}

func non200Err(response *http.Response) error {
	bodyBytes, err := io.ReadAll(response.Body)
	var errMessage ErrorMessage
	var body string
	if err != nil {
		body = "(Unable to read response body.)"
	} else {
		body = "response body:\n" + string(bodyBytes)
	}
	msg := fmt.Sprintf("code=%d, url=%s, body=%s", response.StatusCode, response.Request.URL, body)
	switch response.StatusCode {
	case 204:
		log.WithError(ErrNoContent).Debug(msg)
		return ErrNoContent
	case 400:
		if jsonErr := json.Unmarshal(bodyBytes, &errMessage); jsonErr != nil {
			return errors.Wrap(jsonErr, "unable to read response body")
		}
		log.WithError(ErrBadRequest).Debug(msg)
		return errors.Wrap(ErrBadRequest, errMessage.Message)
	case 404:
		if jsonErr := json.Unmarshal(bodyBytes, &errMessage); jsonErr != nil {
			return errors.Wrap(jsonErr, "unable to read response body")
		}
		log.WithError(ErrNotFound).Debug(msg)
		return errors.Wrap(ErrNotFound, errMessage.Message)
	case 500:
		if jsonErr := json.Unmarshal(bodyBytes, &errMessage); jsonErr != nil {
			return errors.Wrap(jsonErr, "unable to read response body")
		}
		log.WithError(ErrNotOK).Debug(msg)
		return errors.Wrap(ErrNotOK, errMessage.Message)
	default:
		log.WithError(ErrNotOK).Debug(msg)
		return errors.Wrap(ErrNotOK, fmt.Sprintf("unsupported error code: %d", response.StatusCode))
	}
}

func covertEndPoint(ep string) network.Endpoint {
	return network.Endpoint{
		Url: ep,
		Auth: network.AuthorizationData{ // Auth is not used for builder.
			Method: authorization.None,
			Value:  "",
		}}
}<|MERGE_RESOLUTION|>--- conflicted
+++ resolved
@@ -87,17 +87,9 @@
 // BuilderClient provides a collection of helper methods for calling Builder API endpoints.
 type BuilderClient interface {
 	NodeURL() string
-<<<<<<< HEAD
-	GetHeader(ctx context.Context, slot types.Slot, parentHash [32]byte, pubkey [48]byte) (*ethpb.SignedBuilderBid, error)
-	GetHeaderCapella(ctx context.Context, slot types.Slot, parentHash [32]byte, pubkey [48]byte) (*ethpb.SignedBuilderBidCapella, error)
-	RegisterValidator(ctx context.Context, svr []*ethpb.SignedValidatorRegistrationV1) error
-	SubmitBlindedBlock(ctx context.Context, sb *ethpb.SignedBlindedBeaconBlockBellatrix) (*v1.ExecutionPayload, error)
-	SubmitBlindedBlockCapella(ctx context.Context, sb *ethpb.SignedBlindedBeaconBlockCapella) (*v1.ExecutionPayloadCapella, error)
-=======
 	GetHeader(ctx context.Context, slot primitives.Slot, parentHash [32]byte, pubkey [48]byte) (SignedBid, error)
 	RegisterValidator(ctx context.Context, svr []*ethpb.SignedValidatorRegistrationV1) error
 	SubmitBlindedBlock(ctx context.Context, sb interfaces.SignedBeaconBlock) (interfaces.ExecutionData, error)
->>>>>>> 9529c73f
 	Status(ctx context.Context) error
 }
 
@@ -256,23 +248,6 @@
 
 }
 
-// GetHeaderCapella is used by a proposing validator to request an ExecutionPayloadHeaderCapella from the Builder node.
-func (c *Client) GetHeaderCapella(ctx context.Context, slot types.Slot, parentHash [32]byte, pubkey [48]byte) (*ethpb.SignedBuilderBidCapella, error) {
-	path, err := execHeaderPath(slot, parentHash, pubkey)
-	if err != nil {
-		return nil, err
-	}
-	hb, err := c.do(ctx, http.MethodGet, path, nil)
-	if err != nil {
-		return nil, err
-	}
-	hr := &ExecHeaderResponseCapella{}
-	if err := json.Unmarshal(hb, hr); err != nil {
-		return nil, errors.Wrapf(err, "error unmarshaling the builder GetHeader response, using slot=%d, parentHash=%#x, pubkey=%#x", slot, parentHash, pubkey)
-	}
-	return hr.ToProto()
-}
-
 // RegisterValidator encodes the SignedValidatorRegistrationV1 message to json (including hex-encoding the byte
 // fields with 0x prefixes) and posts to the builder validator registration endpoint.
 func (c *Client) RegisterValidator(ctx context.Context, svr []*ethpb.SignedValidatorRegistrationV1) error {
@@ -364,29 +339,6 @@
 	default:
 		return nil, fmt.Errorf("unsupported block version %s", version.String(sb.Version()))
 	}
-}
-
-// SubmitBlindedBlockCapella calls the builder API endpoint that binds the validator to the builder and submits the block.
-// The response is the full ExecutionPayloadCapella used to create the blinded block.
-func (c *Client) SubmitBlindedBlockCapella(ctx context.Context, sb *ethpb.SignedBlindedBeaconBlockCapella) (*v1.ExecutionPayloadCapella, error) {
-	v := &SignedBlindedBeaconBlockCapella{SignedBlindedBeaconBlockCapella: sb}
-	body, err := json.Marshal(v)
-	if err != nil {
-		return nil, errors.Wrap(err, "error encoding the SignedBlindedBeaconBlockCapella value body in SubmitBlindedBlockCapella")
-	}
-
-	ctx, cancel := context.WithTimeout(ctx, submitBlindedBlockTimeout)
-	defer cancel()
-	rb, err := c.do(ctx, http.MethodPost, postBlindedBeaconBlockPath, bytes.NewBuffer(body))
-
-	if err != nil {
-		return nil, errors.Wrap(err, "error posting the SignedBlindedBeaconBlockBellatrix to the builder api")
-	}
-	ep := &ExecPayloadResponseCapella{}
-	if err := json.Unmarshal(rb, ep); err != nil {
-		return nil, errors.Wrap(err, "error unmarshaling the builder SubmitBlindedBlockCapella response")
-	}
-	return ep.ToProto()
 }
 
 // SubmitBlindedBlockCapella calls the builder API endpoint that binds the validator to the builder and submits the block.
