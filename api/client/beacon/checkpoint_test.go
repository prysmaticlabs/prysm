package beacon

import (
	"bytes"
	"context"
	"encoding/json"
	"fmt"
	"io"
	"net/http"
	"testing"

	"github.com/prysmaticlabs/prysm/v4/api/client"
	"github.com/prysmaticlabs/prysm/v4/beacon-chain/state"
	"github.com/prysmaticlabs/prysm/v4/consensus-types/blocks"
	blocktest "github.com/prysmaticlabs/prysm/v4/consensus-types/blocks/testing"
	"github.com/prysmaticlabs/prysm/v4/network/forks"
	ethpb "github.com/prysmaticlabs/prysm/v4/proto/prysm/v1alpha1"
	"github.com/prysmaticlabs/prysm/v4/testing/util"
	"github.com/prysmaticlabs/prysm/v4/time/slots"

	"github.com/prysmaticlabs/prysm/v4/config/params"
	"github.com/prysmaticlabs/prysm/v4/consensus-types/primitives"
	"github.com/prysmaticlabs/prysm/v4/encoding/ssz/detect"
	"github.com/prysmaticlabs/prysm/v4/runtime/version"

	"github.com/pkg/errors"
	"github.com/prysmaticlabs/prysm/v4/testing/require"
)

type testRT struct {
	rt func(*http.Request) (*http.Response, error)
}

func (rt *testRT) RoundTrip(req *http.Request) (*http.Response, error) {
	if rt.rt != nil {
		return rt.rt(req)
	}
	return nil, errors.New("RoundTripper not implemented")
}

var _ http.RoundTripper = &testRT{}

func marshalToEnvelope(val interface{}) ([]byte, error) {
	raw, err := json.Marshal(val)
	if err != nil {
		return nil, errors.Wrap(err, "error marshaling value to place in data envelope")
	}
	env := struct {
		Data json.RawMessage `json:"data"`
	}{
		Data: raw,
	}
	return json.Marshal(env)
}

func TestMarshalToEnvelope(t *testing.T) {
	d := struct {
		Version string `json:"version"`
	}{
		Version: "Prysm/v2.0.5 (linux amd64)",
	}
	encoded, err := marshalToEnvelope(d)
	require.NoError(t, err)
	expected := `{"data":{"version":"Prysm/v2.0.5 (linux amd64)"}}`
	require.Equal(t, expected, string(encoded))
}

func TestFallbackVersionCheck(t *testing.T) {
	trans := &testRT{rt: func(req *http.Request) (*http.Response, error) {
		res := &http.Response{Request: req}
		switch req.URL.Path {
		case getNodeVersionPath:
			res.StatusCode = http.StatusOK
			b := bytes.NewBuffer(nil)
			d := struct {
				Version string `json:"version"`
			}{
				Version: "Prysm/v2.0.5 (linux amd64)",
			}
			encoded, err := marshalToEnvelope(d)
			require.NoError(t, err)
			b.Write(encoded)
			res.Body = io.NopCloser(b)
		case getWeakSubjectivityPath:
			res.StatusCode = http.StatusNotFound
		}
		return res, nil
	}}

	c, err := NewClient("http://localhost:3500", client.WithRoundTripper(trans))
	require.NoError(t, err)
	ctx := context.Background()
	_, err = ComputeWeakSubjectivityCheckpoint(ctx, c)
	require.ErrorIs(t, err, errUnsupportedPrysmCheckpointVersion)
}

func TestFname(t *testing.T) {
	vu := &detect.VersionedUnmarshaler{
		Config: params.MainnetConfig(),
		Fork:   version.Phase0,
	}
	slot := primitives.Slot(23)
	prefix := "block"
	var root [32]byte
	copy(root[:], []byte{0x23, 0x23, 0x23})
	expected := "block_mainnet_phase0_23-0x2323230000000000000000000000000000000000000000000000000000000000.ssz"
	actual := fname(prefix, vu, slot, root)
	require.Equal(t, expected, actual)

	vu.Config = params.MinimalSpecConfig()
	vu.Fork = version.Altair
	slot = 17
	prefix = "state"
	copy(root[29:], []byte{0x17, 0x17, 0x17})
	expected = "state_minimal_altair_17-0x2323230000000000000000000000000000000000000000000000000000171717.ssz"
	actual = fname(prefix, vu, slot, root)
	require.Equal(t, expected, actual)
}

func TestDownloadWeakSubjectivityCheckpoint(t *testing.T) {
	ctx := context.Background()
	cfg := params.MainnetConfig().Copy()

	epoch := cfg.AltairForkEpoch - 1
	// set up checkpoint state, using the epoch that will be computed as the ws checkpoint state based on the head state
	wSlot, err := slots.EpochStart(epoch)
	require.NoError(t, err)
	wst, err := util.NewBeaconState()
	require.NoError(t, err)
	fork, err := forkForEpoch(cfg, epoch)
	require.NoError(t, wst.SetFork(fork))

	// set up checkpoint block
	b, err := blocks.NewSignedBeaconBlock(util.NewBeaconBlock())
	require.NoError(t, err)
	b, err = blocktest.SetBlockParentRoot(b, cfg.ZeroHash)
	require.NoError(t, err)
	b, err = blocktest.SetBlockSlot(b, wSlot)
	require.NoError(t, err)
	b, err = blocktest.SetProposerIndex(b, 0)
	require.NoError(t, err)

	// set up state header pointing at checkpoint block - this is how the block is downloaded by root
	header, err := b.Header()
	require.NoError(t, err)
	require.NoError(t, wst.SetLatestBlockHeader(header.Header))

	// order of operations can be confusing here:
	// - when computing the state root, make sure block header is complete, EXCEPT the state root should be zero-value
	// - before computing the block root (to match the request route), the block should include the state root
	//   *computed from the state with a header that does not have a state root set yet*
	wRoot, err := wst.HashTreeRoot(ctx)
	require.NoError(t, err)

	b, err = blocktest.SetBlockStateRoot(b, wRoot)
	require.NoError(t, err)
	serBlock, err := b.MarshalSSZ()
	require.NoError(t, err)
	bRoot, err := b.Block().HashTreeRoot()
	require.NoError(t, err)

	wsSerialized, err := wst.MarshalSSZ()
	require.NoError(t, err)
	expectedWSD := WeakSubjectivityData{
		BlockRoot: bRoot,
		StateRoot: wRoot,
		Epoch:     epoch,
	}

	trans := &testRT{rt: func(req *http.Request) (*http.Response, error) {
		res := &http.Response{Request: req}
		switch req.URL.Path {
		case getWeakSubjectivityPath:
			res.StatusCode = http.StatusOK
			cp := struct {
				Epoch string `json:"epoch"`
				Root  string `json:"root"`
			}{
				Epoch: fmt.Sprintf("%d", slots.ToEpoch(b.Block().Slot())),
				Root:  fmt.Sprintf("%#x", bRoot),
			}
			wsr := struct {
				Checkpoint interface{} `json:"ws_checkpoint"`
				StateRoot  string      `json:"state_root"`
			}{
				Checkpoint: cp,
				StateRoot:  fmt.Sprintf("%#x", wRoot),
			}
			rb, err := marshalToEnvelope(wsr)
			require.NoError(t, err)
			res.Body = io.NopCloser(bytes.NewBuffer(rb))
		case renderGetStatePath(IdFromSlot(wSlot)):
			res.StatusCode = http.StatusOK
			res.Body = io.NopCloser(bytes.NewBuffer(wsSerialized))
		case renderGetBlockPath(IdFromRoot(bRoot)):
			res.StatusCode = http.StatusOK
			res.Body = io.NopCloser(bytes.NewBuffer(serBlock))
		}

		return res, nil
	}}

	c, err := NewClient("http://localhost:3500", client.WithRoundTripper(trans))
	require.NoError(t, err)

	wsd, err := ComputeWeakSubjectivityCheckpoint(ctx, c)
	require.NoError(t, err)
	require.Equal(t, expectedWSD.Epoch, wsd.Epoch)
	require.Equal(t, expectedWSD.StateRoot, wsd.StateRoot)
	require.Equal(t, expectedWSD.BlockRoot, wsd.BlockRoot)
}

// runs computeBackwardsCompatible directly
// and via ComputeWeakSubjectivityCheckpoint with a round tripper that triggers the backwards compatible code path
func TestDownloadBackwardsCompatibleCombined(t *testing.T) {
	ctx := context.Background()
	cfg := params.MainnetConfig()

	st, expectedEpoch := defaultTestHeadState(t, cfg)
	serialized, err := st.MarshalSSZ()
	require.NoError(t, err)

	// set up checkpoint state, using the epoch that will be computed as the ws checkpoint state based on the head state
	wSlot, err := slots.EpochStart(expectedEpoch)
	require.NoError(t, err)
	wst, err := util.NewBeaconState()
	require.NoError(t, err)
	fork, err := forkForEpoch(cfg, cfg.GenesisEpoch)
	require.NoError(t, wst.SetFork(fork))

	// set up checkpoint block
	b, err := blocks.NewSignedBeaconBlock(util.NewBeaconBlock())
	require.NoError(t, err)
	b, err = blocktest.SetBlockParentRoot(b, cfg.ZeroHash)
	require.NoError(t, err)
	b, err = blocktest.SetBlockSlot(b, wSlot)
	require.NoError(t, err)
	b, err = blocktest.SetProposerIndex(b, 0)
	require.NoError(t, err)

	// set up state header pointing at checkpoint block - this is how the block is downloaded by root
	header, err := b.Header()
	require.NoError(t, err)
	require.NoError(t, wst.SetLatestBlockHeader(header.Header))

	// order of operations can be confusing here:
	// - when computing the state root, make sure block header is complete, EXCEPT the state root should be zero-value
	// - before computing the block root (to match the request route), the block should include the state root
	//   *computed from the state with a header that does not have a state root set yet*
	wRoot, err := wst.HashTreeRoot(ctx)
	require.NoError(t, err)

	b, err = blocktest.SetBlockStateRoot(b, wRoot)
	require.NoError(t, err)
	serBlock, err := b.MarshalSSZ()
	require.NoError(t, err)
	bRoot, err := b.Block().HashTreeRoot()
	require.NoError(t, err)

	wsSerialized, err := wst.MarshalSSZ()
	require.NoError(t, err)

	trans := &testRT{rt: func(req *http.Request) (*http.Response, error) {
		res := &http.Response{Request: req}
		switch req.URL.Path {
		case getNodeVersionPath:
			res.StatusCode = http.StatusOK
			b := bytes.NewBuffer(nil)
			d := struct {
				Version string `json:"version"`
			}{
				Version: "Lighthouse/v0.1.5 (Linux x86_64)",
			}
			encoded, err := marshalToEnvelope(d)
			require.NoError(t, err)
			b.Write(encoded)
			res.Body = io.NopCloser(b)
		case getWeakSubjectivityPath:
			res.StatusCode = http.StatusNotFound
		case renderGetStatePath(IdHead):
			res.StatusCode = http.StatusOK
			res.Body = io.NopCloser(bytes.NewBuffer(serialized))
		case renderGetStatePath(IdFromSlot(wSlot)):
			res.StatusCode = http.StatusOK
			res.Body = io.NopCloser(bytes.NewBuffer(wsSerialized))
		case renderGetBlockPath(IdFromRoot(bRoot)):
			res.StatusCode = http.StatusOK
			res.Body = io.NopCloser(bytes.NewBuffer(serBlock))
		}

		return res, nil
	}}

	c, err := NewClient("http://localhost:3500", client.WithRoundTripper(trans))
	require.NoError(t, err)

	wsPub, err := ComputeWeakSubjectivityCheckpoint(ctx, c)
	require.NoError(t, err)

	wsPriv, err := computeBackwardsCompatible(ctx, c)
	require.NoError(t, err)
	require.DeepEqual(t, wsPriv, wsPub)
}

func TestGetWeakSubjectivityEpochFromHead(t *testing.T) {
	st, expectedEpoch := defaultTestHeadState(t, params.MainnetConfig())
	serialized, err := st.MarshalSSZ()
	require.NoError(t, err)
	trans := &testRT{rt: func(req *http.Request) (*http.Response, error) {
		res := &http.Response{Request: req}
		if req.URL.Path == renderGetStatePath(IdHead) {
			res.StatusCode = http.StatusOK
			res.Body = io.NopCloser(bytes.NewBuffer(serialized))
		}
		return res, nil
	}}
	c, err := NewClient("http://localhost:3500", client.WithRoundTripper(trans))
	require.NoError(t, err)
	actualEpoch, err := getWeakSubjectivityEpochFromHead(context.Background(), c)
	require.NoError(t, err)
	require.Equal(t, expectedEpoch, actualEpoch)
}

func forkForEpoch(cfg *params.BeaconChainConfig, epoch primitives.Epoch) (*ethpb.Fork, error) {
	os := forks.NewOrderedSchedule(cfg)
	currentVersion, err := os.VersionForEpoch(epoch)
	if err != nil {
		return nil, err
	}
	prevVersion, err := os.Previous(currentVersion)
	if err != nil {
		if !errors.Is(err, forks.ErrNoPreviousVersion) {
			return nil, err
		}
		// use same version for both in the case of genesis
		prevVersion = currentVersion
	}
	forkEpoch := cfg.ForkVersionSchedule[currentVersion]
	return &ethpb.Fork{
		PreviousVersion: prevVersion[:],
		CurrentVersion:  currentVersion[:],
		Epoch:           forkEpoch,
	}, nil
}

func defaultTestHeadState(t *testing.T, cfg *params.BeaconChainConfig) (state.BeaconState, primitives.Epoch) {
	st, err := util.NewBeaconStateAltair()
	require.NoError(t, err)

	fork, err := forkForEpoch(cfg, cfg.AltairForkEpoch)
	require.NoError(t, err)
	require.NoError(t, st.SetFork(fork))

	slot, err := slots.EpochStart(cfg.AltairForkEpoch)
	require.NoError(t, err)
	require.NoError(t, st.SetSlot(slot))

	var validatorCount, avgBalance uint64 = 100, 35
	require.NoError(t, populateValidators(cfg, st, validatorCount, avgBalance))
	require.NoError(t, st.SetFinalizedCheckpoint(&ethpb.Checkpoint{
		Epoch: fork.Epoch - 10,
		Root:  make([]byte, 32),
	}))
	// to see the math for this, look at helpers.LatestWeakSubjectivityEpoch
	// and for the values use mainnet config values, the validatorCount and avgBalance above, and altair fork epoch
	expectedEpoch := slots.ToEpoch(st.Slot()) - 224
	return st, expectedEpoch
}

// TODO(10429): refactor beacon state options in testing/util to take a state.BeaconState so this can become an option
func populateValidators(cfg *params.BeaconChainConfig, st state.BeaconState, valCount, avgBalance uint64) error {
	validators := make([]*ethpb.Validator, valCount)
	balances := make([]uint64, len(validators))
	for i := uint64(0); i < valCount; i++ {
		validators[i] = &ethpb.Validator{
			PublicKey:             make([]byte, cfg.BLSPubkeyLength),
			WithdrawalCredentials: make([]byte, 32),
			EffectiveBalance:      avgBalance * 1e9,
			ExitEpoch:             cfg.FarFutureEpoch,
		}
		balances[i] = validators[i].EffectiveBalance
	}

	if err := st.SetValidators(validators); err != nil {
		return err
	}
	return st.SetBalances(balances)
}

func TestDownloadFinalizedData(t *testing.T) {
	ctx := context.Background()
	cfg := params.MainnetConfig().Copy()

	// avoid the altair zone because genesis tests are easier to set up
	epoch := cfg.AltairForkEpoch - 1
	// set up checkpoint state, using the epoch that will be computed as the ws checkpoint state based on the head state
	slot, err := slots.EpochStart(epoch)
	require.NoError(t, err)
	st, err := util.NewBeaconState()
	require.NoError(t, err)
	fork, err := forkForEpoch(cfg, epoch)
	require.NoError(t, st.SetFork(fork))
	require.NoError(t, st.SetSlot(slot))

	// set up checkpoint block
	b, err := blocks.NewSignedBeaconBlock(util.NewBeaconBlock())
	require.NoError(t, err)
	b, err = blocktest.SetBlockParentRoot(b, cfg.ZeroHash)
	require.NoError(t, err)
	b, err = blocktest.SetBlockSlot(b, slot)
	require.NoError(t, err)
	b, err = blocktest.SetProposerIndex(b, 0)
	require.NoError(t, err)

	// set up state header pointing at checkpoint block - this is how the block is downloaded by root
	header, err := b.Header()
	require.NoError(t, err)
	require.NoError(t, st.SetLatestBlockHeader(header.Header))

	// order of operations can be confusing here:
	// - when computing the state root, make sure block header is complete, EXCEPT the state root should be zero-value
	// - before computing the block root (to match the request route), the block should include the state root
	//   *computed from the state with a header that does not have a state root set yet*
	sr, err := st.HashTreeRoot(ctx)
	require.NoError(t, err)

	b, err = blocktest.SetBlockStateRoot(b, sr)
	require.NoError(t, err)
	mb, err := b.MarshalSSZ()
	require.NoError(t, err)
	br, err := b.Block().HashTreeRoot()
	require.NoError(t, err)

	ms, err := st.MarshalSSZ()
	require.NoError(t, err)

<<<<<<< HEAD
	hc := &http.Client{
		Transport: &testRT{rt: func(req *http.Request) (*http.Response, error) {
			res := &http.Response{Request: req}
			switch req.URL.Path {
			case renderGetStatePath(IdFinalized):
				res.StatusCode = http.StatusOK
				res.Body = io.NopCloser(bytes.NewBuffer(ms))
			case renderGetBlockPath(IdFromSlot(b.Block().Slot())):
				res.StatusCode = http.StatusOK
				res.Body = io.NopCloser(bytes.NewBuffer(mb))
			default:
				res.StatusCode = http.StatusInternalServerError
				res.Body = io.NopCloser(bytes.NewBufferString(""))
			}

			return res, nil
		}},
	}
	c := &Client{
		hc:      hc,
		baseURL: &url.URL{Host: "localhost:3500", Scheme: "http"},
	}
=======
	trans := &testRT{rt: func(req *http.Request) (*http.Response, error) {
		res := &http.Response{Request: req}
		switch req.URL.Path {
		case renderGetStatePath(IdFinalized):
			res.StatusCode = http.StatusOK
			res.Body = io.NopCloser(bytes.NewBuffer(ms))
		case renderGetBlockPath(IdFromRoot(br)):
			res.StatusCode = http.StatusOK
			res.Body = io.NopCloser(bytes.NewBuffer(mb))
		default:
			res.StatusCode = http.StatusInternalServerError
			res.Body = io.NopCloser(bytes.NewBufferString(""))
		}
>>>>>>> c1391f0d

		return res, nil
	}}
	c, err := NewClient("http://localhost:3500", client.WithRoundTripper(trans))
	require.NoError(t, err)
	// sanity check before we go through checkpoint
	// make sure we can download the state and unmarshal it with the VersionedUnmarshaler
	sb, err := c.GetState(ctx, IdFinalized)
	require.NoError(t, err)
	require.Equal(t, true, bytes.Equal(sb, ms))
	vu, err := detect.FromState(sb)
	require.NoError(t, err)
	us, err := vu.UnmarshalBeaconState(sb)
	require.NoError(t, err)
	ushtr, err := us.HashTreeRoot(ctx)
	require.NoError(t, err)
	require.Equal(t, sr, ushtr)

	expected := &OriginData{
		sb: ms,
		bb: mb,
		br: br,
		sr: sr,
	}
	od, err := DownloadFinalizedData(ctx, c)
	require.NoError(t, err)
	require.Equal(t, true, bytes.Equal(expected.sb, od.sb))
	require.Equal(t, true, bytes.Equal(expected.bb, od.bb))
	require.Equal(t, expected.br, od.br)
	require.Equal(t, expected.sr, od.sr)
}<|MERGE_RESOLUTION|>--- conflicted
+++ resolved
@@ -434,44 +434,19 @@
 	ms, err := st.MarshalSSZ()
 	require.NoError(t, err)
 
-<<<<<<< HEAD
-	hc := &http.Client{
-		Transport: &testRT{rt: func(req *http.Request) (*http.Response, error) {
-			res := &http.Response{Request: req}
-			switch req.URL.Path {
-			case renderGetStatePath(IdFinalized):
-				res.StatusCode = http.StatusOK
-				res.Body = io.NopCloser(bytes.NewBuffer(ms))
-			case renderGetBlockPath(IdFromSlot(b.Block().Slot())):
-				res.StatusCode = http.StatusOK
-				res.Body = io.NopCloser(bytes.NewBuffer(mb))
-			default:
-				res.StatusCode = http.StatusInternalServerError
-				res.Body = io.NopCloser(bytes.NewBufferString(""))
-			}
-
-			return res, nil
-		}},
-	}
-	c := &Client{
-		hc:      hc,
-		baseURL: &url.URL{Host: "localhost:3500", Scheme: "http"},
-	}
-=======
 	trans := &testRT{rt: func(req *http.Request) (*http.Response, error) {
 		res := &http.Response{Request: req}
 		switch req.URL.Path {
 		case renderGetStatePath(IdFinalized):
 			res.StatusCode = http.StatusOK
 			res.Body = io.NopCloser(bytes.NewBuffer(ms))
-		case renderGetBlockPath(IdFromRoot(br)):
+		case renderGetBlockPath(IdFromSlot(b.Block().Slot())):
 			res.StatusCode = http.StatusOK
 			res.Body = io.NopCloser(bytes.NewBuffer(mb))
 		default:
 			res.StatusCode = http.StatusInternalServerError
 			res.Body = io.NopCloser(bytes.NewBufferString(""))
 		}
->>>>>>> c1391f0d
 
 		return res, nil
 	}}
