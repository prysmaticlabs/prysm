package httprest

import (
	"time"

	"net/http"

	"github.com/prysmaticlabs/prysm/v5/api/server/middleware"
)

// Option --.
type Option func(g *Server) error

// WithMuxHandler --.
func WithMuxHandler(m httpHandler) Option {
	return func(g *Server) error {
		g.cfg.handler = m
		return nil
	}
}

<<<<<<< HEAD
func WithMiddlewares(mw []middleware.Middleware) Option {
	return func(g *Server) error {
		g.cfg.middlewares = mw
		return nil
	}
}

=======
// WithHTTPAddr --.
>>>>>>> 24425894
func WithHTTPAddr(addr string) Option {
	return func(g *Server) error {
		g.cfg.httpAddr = addr
		return nil
	}
}

// WithRouter --.
func WithRouter(r *http.ServeMux) Option {
	return func(g *Server) error {
		g.cfg.router = r
		return nil
	}
}

// WithTimeout allows changing the timeout value for API calls.
func WithTimeout(seconds uint64) Option {
	return func(g *Server) error {
		g.cfg.timeout = time.Second * time.Duration(seconds)
		return nil
	}
}<|MERGE_RESOLUTION|>--- conflicted
+++ resolved
@@ -19,17 +19,7 @@
 	}
 }
 
-<<<<<<< HEAD
-func WithMiddlewares(mw []middleware.Middleware) Option {
-	return func(g *Server) error {
-		g.cfg.middlewares = mw
-		return nil
-	}
-}
-
-=======
 // WithHTTPAddr --.
->>>>>>> 24425894
 func WithHTTPAddr(addr string) Option {
 	return func(g *Server) error {
 		g.cfg.httpAddr = addr
