--- conflicted
+++ resolved
@@ -15,22 +15,8 @@
 	params.UseDemoBeaconConfig()
 
 	demoConfig := &end2EndConfig{
-<<<<<<< HEAD
-		beaconFlags: []string{
-			"--enable-ssz-cache",
-			"--cache-proposer-indices",
-			"--cache-filtered-block-tree",
-			"--enable-skip-slots-cache",
-			"--enable-attestation-cache",
-		},
-		validatorFlags: []string{
-			"--protect-attester",
-			"--protect-proposer",
-		},
-=======
 		beaconFlags: featureconfig.E2EBeaconChainFlags,
 		validatorFlags: featureconfig.E2EValidatorFlags,
->>>>>>> 127f05d5
 		epochsToRun:    5,
 		numBeaconNodes: 2,
 		numValidators:  params.BeaconConfig().MinGenesisActiveValidatorCount,
