--- conflicted
+++ resolved
@@ -29,41 +29,23 @@
 const depositGasLimit = 4000000
 
 var _ e2etypes.ComponentRunner = (*ValidatorNode)(nil)
-<<<<<<< HEAD
-var _ e2etypes.ComponentRunner = (*ValidatorNodes)(nil)
-
-// ValidatorNodes represents set of validator nodes.
-type ValidatorNodes struct {
-=======
 var _ e2etypes.ComponentRunner = (*ValidatorNodeSet)(nil)
 
 // ValidatorNodeSet represents set of validator nodes.
 type ValidatorNodeSet struct {
->>>>>>> e56ab297
 	e2etypes.ComponentRunner
 	config  *e2etypes.E2EConfig
 	started chan struct{}
 }
 
-<<<<<<< HEAD
-// NewValidatorNodes creates and returns a set of validator nodes.
-func NewValidatorNodes(config *e2etypes.E2EConfig) *ValidatorNodes {
-	return &ValidatorNodes{
-=======
 // NewValidatorNodeSet creates and returns a set of validator nodes.
 func NewValidatorNodeSet(config *e2etypes.E2EConfig) *ValidatorNodeSet {
 	return &ValidatorNodeSet{
->>>>>>> e56ab297
 		config:  config,
 		started: make(chan struct{}, 1),
 	}
 }
 
-<<<<<<< HEAD
-// Start starts the configured amount of validators, also sending and mining their validator deposits.
-// Should only be used on initialization.
-func (s *ValidatorNodes) Start(ctx context.Context) error {
-=======
 // Start starts the configured amount of validators, also sending and mining their deposits.
 func (s *ValidatorNodeSet) Start(ctx context.Context) error {
 	// Always using genesis count since using anything else would be difficult to test for.
@@ -190,141 +172,6 @@
 	return v.started
 }
 
-// StartValidatorClients starts the configured amount of validators, also sending and mining their validator deposits.
-// Should only be used on initialization.
-// Deprecated: this method will be removed once ValidatorNodeSet component is used.
-func StartValidatorClients(t *testing.T, config *e2etypes.E2EConfig) {
->>>>>>> e56ab297
-	// Always using genesis count since using anything else would be difficult to test for.
-	validatorNum := int(params.BeaconConfig().MinGenesisActiveValidatorCount)
-	beaconNodeNum := e2e.TestParams.BeaconNodeCount
-	if validatorNum%beaconNodeNum != 0 {
-		return errors.New("validator count is not easily divisible by beacon node count")
-	}
-	validatorsPerNode := validatorNum / beaconNodeNum
-
-	// Create validator nodes.
-	nodes := make([]*ValidatorNode, beaconNodeNum)
-	for i := 0; i < beaconNodeNum; i++ {
-		nodes[i] = NewValidatorNode(s.config, validatorsPerNode, i, validatorsPerNode*i)
-	}
-
-	// Start all created validator nodes.
-	g, ctx := errgroup.WithContext(ctx)
-	for _, node := range nodes {
-		node := node
-		g.Go(func() error {
-			return node.Start(ctx)
-		})
-	}
-
-	// Mark set as ready (happens when all contained nodes report as started).
-	go func() {
-		for _, node := range nodes {
-			select {
-			case <-ctx.Done():
-				return
-			case <-node.Started():
-				continue
-			}
-		}
-		// Only close if all nodes are started. When context is cancelled, node is not considered as started.
-		// Stalled nodes do not pose problem -- after certain period of time main routine times out.
-		close(s.started)
-	}()
-
-	return g.Wait()
-}
-
-// Started checks whether validator node set is started and all nodes are ready to be queried.
-func (s *ValidatorNodes) Started() <-chan struct{} {
-	return s.started
-}
-
-// ValidatorNode represents a validator node.
-type ValidatorNode struct {
-	e2etypes.ComponentRunner
-	config       *e2etypes.E2EConfig
-	started      chan struct{}
-	validatorNum int
-	index        int
-	offset       int
-}
-
-<<<<<<< HEAD
-// NewValidatorNode creates and returns a validator node.
-func NewValidatorNode(config *e2etypes.E2EConfig, validatorNum, index, offset int) *ValidatorNode {
-	return &ValidatorNode{
-		config:       config,
-		validatorNum: validatorNum,
-		index:        index,
-		offset:       offset,
-		started:      make(chan struct{}, 1),
-	}
-}
-
-// StartNewValidatorNode starts a validator client with the passed in configuration.
-func (v *ValidatorNode) Start(ctx context.Context) error {
-=======
-// StartNewValidatorClient starts a validator client with the passed in configuration.
-// Deprecated: this method will be removed once ValidatorNode component is used.
-func StartNewValidatorClient(t *testing.T, config *e2etypes.E2EConfig, validatorNum, index, offset int) {
->>>>>>> e56ab297
-	binaryPath, found := bazel.FindBinary("cmd/validator", "validator")
-	if !found {
-		return errors.New("validator binary not found")
-	}
-
-	config, validatorNum, index, offset := v.config, v.validatorNum, v.index, v.offset
-	beaconRPCPort := e2e.TestParams.BeaconNodeRPCPort + index
-	if beaconRPCPort >= e2e.TestParams.BeaconNodeRPCPort+e2e.TestParams.BeaconNodeCount {
-		// Point any extra validator clients to a node we know is running.
-		beaconRPCPort = e2e.TestParams.BeaconNodeRPCPort
-	}
-
-	file, err := helpers.DeleteAndCreateFile(e2e.TestParams.LogPath, fmt.Sprintf(e2e.ValidatorLogFileName, index))
-	if err != nil {
-		return err
-	}
-	gFile, err := helpers.GraffitiYamlFile(e2e.TestParams.TestPath)
-	if err != nil {
-		return err
-	}
-	args := []string{
-		fmt.Sprintf("--datadir=%s/eth2-val-%d", e2e.TestParams.TestPath, index),
-		fmt.Sprintf("--log-file=%s", file.Name()),
-		fmt.Sprintf("--graffiti-file=%s", gFile),
-		fmt.Sprintf("--interop-num-validators=%d", validatorNum),
-		fmt.Sprintf("--interop-start-index=%d", offset),
-		fmt.Sprintf("--monitoring-port=%d", e2e.TestParams.ValidatorMetricsPort+index),
-		fmt.Sprintf("--grpc-gateway-port=%d", e2e.TestParams.ValidatorGatewayPort+index),
-		fmt.Sprintf("--beacon-rpc-provider=localhost:%d", beaconRPCPort),
-		"--grpc-headers=dummy=value,foo=bar", // Sending random headers shouldn't break anything.
-		"--force-clear-db",
-		"--e2e-config",
-		"--accept-terms-of-use",
-		"--verbosity=debug",
-	}
-	args = append(args, featureconfig.E2EValidatorFlags...)
-	args = append(args, config.ValidatorFlags...)
-
-	cmd := exec.CommandContext(ctx, binaryPath, args...)
-	log.Infof("Starting validator client %d with flags: %s", index, strings.Join(args[2:], " "))
-	if err = cmd.Start(); err != nil {
-		return err
-	}
-
-	// Mark node as ready.
-	close(v.started)
-
-	return cmd.Wait()
-}
-
-// Started checks whether validator node is started and ready to be queried.
-func (v *ValidatorNode) Started() <-chan struct{} {
-	return v.started
-}
-
 // SendAndMineDeposits sends the requested amount of deposits and mines the chain after to ensure the deposits are seen.
 func SendAndMineDeposits(keystorePath string, validatorNum, offset int, partial bool) error {
 	client, err := rpc.DialHTTP(fmt.Sprintf("http://127.0.0.1:%d", e2e.TestParams.Eth1RPCPort))
