--- conflicted
+++ resolved
@@ -13,13 +13,8 @@
     ],
     args = ["-test.v"],
     data = [
-<<<<<<< HEAD
-        "//beacon-chain",
+        "//cmd/beacon-chain",
         "//cmd/slasher",
-=======
-        "//cmd/beacon-chain",
-        "//slasher",
->>>>>>> 090fbbf1
         "//tools/bootnode",
         "//cmd/validator",
         "@com_github_ethereum_go_ethereum//cmd/geth",
