package interop

import (
	"context"

	"github.com/ethereum/go-ethereum/core/types"
	"github.com/pkg/errors"
	"github.com/prysmaticlabs/prysm/v5/beacon-chain/core/altair"
	"github.com/prysmaticlabs/prysm/v5/beacon-chain/core/helpers"
	"github.com/prysmaticlabs/prysm/v5/beacon-chain/state"
	state_native "github.com/prysmaticlabs/prysm/v5/beacon-chain/state/state-native"
	"github.com/prysmaticlabs/prysm/v5/beacon-chain/state/stateutil"
	fieldparams "github.com/prysmaticlabs/prysm/v5/config/fieldparams"
	"github.com/prysmaticlabs/prysm/v5/config/params"
	"github.com/prysmaticlabs/prysm/v5/consensus-types/blocks"
	"github.com/prysmaticlabs/prysm/v5/consensus-types/interfaces"
	"github.com/prysmaticlabs/prysm/v5/container/trie"
	"github.com/prysmaticlabs/prysm/v5/crypto/bls"
	"github.com/prysmaticlabs/prysm/v5/encoding/bytesutil"
	enginev1 "github.com/prysmaticlabs/prysm/v5/proto/engine/v1"
	ethpb "github.com/prysmaticlabs/prysm/v5/proto/prysm/v1alpha1"
	"github.com/prysmaticlabs/prysm/v5/runtime/version"
)

var errUnsupportedVersion = errors.New("schema version not supported by PremineGenesisConfig")

type PremineGenesisConfig struct {
	GenesisTime     uint64
	NVals           uint64
	PregenesisCreds uint64
	Version         int          // as in "github.com/prysmaticlabs/prysm/v5/runtime/version"
	GB              *types.Block // geth genesis block
	depositEntries  *depositEntries
}

type depositEntries struct {
	dds   []*ethpb.Deposit_Data
	roots [][]byte
}

type PremineGenesisOpt func(*PremineGenesisConfig)

func WithDepositData(dds []*ethpb.Deposit_Data, roots [][]byte) PremineGenesisOpt {
	return func(cfg *PremineGenesisConfig) {
		cfg.depositEntries = &depositEntries{
			dds:   dds,
			roots: roots,
		}
	}
}

// NewPreminedGenesis creates a genesis BeaconState at the given fork version, suitable for using as an e2e genesis.
func NewPreminedGenesis(ctx context.Context, t, nvals, pCreds uint64, version int, gb *types.Block, opts ...PremineGenesisOpt) (state.BeaconState, error) {
	cfg := &PremineGenesisConfig{
		GenesisTime:     t,
		NVals:           nvals,
		PregenesisCreds: pCreds,
		Version:         version,
		GB:              gb,
	}
	for _, o := range opts {
		o(cfg)
	}
	return cfg.prepare(ctx)
}

func (s *PremineGenesisConfig) prepare(ctx context.Context) (state.BeaconState, error) {
	switch s.Version {
	case version.Phase0, version.Altair, version.Bellatrix, version.Capella, version.Deneb, version.Electra:
	default:
		return nil, errors.Wrapf(errUnsupportedVersion, "version=%s", version.String(s.Version))
	}

	st, err := s.empty()
	if err != nil {
		return nil, err
	}
	if err = s.processDeposits(ctx, st); err != nil {
		return nil, err
	}
	if err = s.populate(st); err != nil {
		return nil, err
	}

	return st, nil
}

func (s *PremineGenesisConfig) empty() (state.BeaconState, error) {
	var e state.BeaconState
	var err error

	bRoots := make([][]byte, fieldparams.BlockRootsLength)
	for i := range bRoots {
		bRoots[i] = bytesutil.PadTo([]byte{}, 32)
	}
	sRoots := make([][]byte, fieldparams.StateRootsLength)
	for i := range sRoots {
		sRoots[i] = bytesutil.PadTo([]byte{}, 32)
	}
	mixes := make([][]byte, fieldparams.RandaoMixesLength)
	for i := range mixes {
		mixes[i] = bytesutil.PadTo([]byte{}, 32)
	}

	switch s.Version {
	case version.Phase0:
		e, err = state_native.InitializeFromProtoPhase0(&ethpb.BeaconState{
			BlockRoots:  bRoots,
			StateRoots:  sRoots,
			RandaoMixes: mixes,
			Balances:    []uint64{},
			Validators:  []*ethpb.Validator{},
		})
		if err != nil {
			return nil, err
		}
	case version.Altair:
		e, err = state_native.InitializeFromProtoAltair(&ethpb.BeaconStateAltair{
			BlockRoots:       bRoots,
			StateRoots:       sRoots,
			RandaoMixes:      mixes,
			Balances:         []uint64{},
			InactivityScores: []uint64{},
			Validators:       []*ethpb.Validator{},
		})
		if err != nil {
			return nil, err
		}
	case version.Bellatrix:
		e, err = state_native.InitializeFromProtoBellatrix(&ethpb.BeaconStateBellatrix{
			BlockRoots:       bRoots,
			StateRoots:       sRoots,
			RandaoMixes:      mixes,
			Balances:         []uint64{},
			InactivityScores: []uint64{},
			Validators:       []*ethpb.Validator{},
		})
		if err != nil {
			return nil, err
		}
	case version.Capella:
		e, err = state_native.InitializeFromProtoCapella(&ethpb.BeaconStateCapella{
			BlockRoots:       bRoots,
			StateRoots:       sRoots,
			RandaoMixes:      mixes,
			Balances:         []uint64{},
			InactivityScores: []uint64{},
			Validators:       []*ethpb.Validator{},
		})
		if err != nil {
			return nil, err
		}
	case version.Deneb:
		e, err = state_native.InitializeFromProtoDeneb(&ethpb.BeaconStateDeneb{})
		if err != nil {
			return nil, err
		}
	default:
		return nil, errUnsupportedVersion
	}
	if err = e.SetSlot(0); err != nil {
		return nil, err
	}
	if err = e.SetJustificationBits([]byte{0}); err != nil {
		return nil, err
	}
	if err = e.SetHistoricalRoots([][]byte{}); err != nil {
		return nil, err
	}
	zcp := &ethpb.Checkpoint{
		Epoch: 0,
		Root:  params.BeaconConfig().ZeroHash[:],
	}
	if err = e.SetPreviousJustifiedCheckpoint(zcp); err != nil {
		return nil, err
	}
	if err = e.SetCurrentJustifiedCheckpoint(zcp); err != nil {
		return nil, err
	}
	if err = e.SetFinalizedCheckpoint(zcp); err != nil {
		return nil, err
	}
	if err = e.SetEth1DataVotes([]*ethpb.Eth1Data{}); err != nil {
		return nil, err
	}
	if s.Version == version.Phase0 {
		if err = e.SetCurrentEpochAttestations([]*ethpb.PendingAttestation{}); err != nil {
			return nil, err
		}
		if err = e.SetPreviousEpochAttestations([]*ethpb.PendingAttestation{}); err != nil {
			return nil, err
		}
	}
	return e.Copy(), nil
}

func (s *PremineGenesisConfig) processDeposits(ctx context.Context, g state.BeaconState) error {
	deposits, err := s.deposits()
	if err != nil {
		return err
	}
	if err = s.setEth1Data(g); err != nil {
		return err
	}
	if _, err = helpers.UpdateGenesisEth1Data(g, deposits, g.Eth1Data()); err != nil {
		return err
	}
<<<<<<< HEAD
	// TODO: should be updated when electra E2E is updated
=======
>>>>>>> 4722446c
	_, err = altair.ProcessPreGenesisDeposits(ctx, g, deposits)
	if err != nil {
		return errors.Wrap(err, "could not process validator deposits")
	}
	return nil
}

func (s *PremineGenesisConfig) deposits() ([]*ethpb.Deposit, error) {
	if s.depositEntries == nil {
		prv, pub, err := s.keys()
		if err != nil {
			return nil, err
		}
		dds, roots, err := DepositDataFromKeysWithExecCreds(prv, pub, s.PregenesisCreds)
		if err != nil {
			return nil, errors.Wrap(err, "could not generate deposit data from keys")
		}
		s.depositEntries = &depositEntries{
			dds:   dds,
			roots: roots,
		}
	}

	t, err := trie.GenerateTrieFromItems(s.depositEntries.roots, params.BeaconConfig().DepositContractTreeDepth)
	if err != nil {
		return nil, errors.Wrap(err, "could not generate Merkle trie for deposit proofs")
	}
	deposits, err := GenerateDepositsFromData(s.depositEntries.dds, t)
	if err != nil {
		return nil, errors.Wrap(err, "could not generate deposits from the deposit data provided")
	}
	return deposits, nil
}

func (s *PremineGenesisConfig) keys() ([]bls.SecretKey, []bls.PublicKey, error) {
	prv, pub, err := DeterministicallyGenerateKeys(0, s.NVals)
	if err != nil {
		return nil, nil, errors.Wrapf(err, "could not deterministically generate keys for %d validators", s.NVals)
	}
	return prv, pub, nil
}

func (s *PremineGenesisConfig) setEth1Data(g state.BeaconState) error {
	if err := g.SetEth1DepositIndex(0); err != nil {
		return err
	}
	dr, err := emptyDepositRoot()
	if err != nil {
		return err
	}
	return g.SetEth1Data(&ethpb.Eth1Data{DepositRoot: dr[:], BlockHash: s.GB.Hash().Bytes()})
}

func emptyDepositRoot() ([32]byte, error) {
	t, err := trie.NewTrie(params.BeaconConfig().DepositContractTreeDepth)
	if err != nil {
		return [32]byte{}, err
	}
	return t.HashTreeRoot()
}

func (s *PremineGenesisConfig) populate(g state.BeaconState) error {
	if err := g.SetGenesisTime(s.GenesisTime); err != nil {
		return err
	}
	if err := s.setGenesisValidatorsRoot(g); err != nil {
		return err
	}
	if err := s.setFork(g); err != nil {
		return err
	}
	rao := nSetRoots(uint64(params.BeaconConfig().EpochsPerHistoricalVector), s.GB.Hash().Bytes())
	if err := g.SetRandaoMixes(rao); err != nil {
		return err
	}
	if err := g.SetBlockRoots(nZeroRoots(uint64(params.BeaconConfig().SlotsPerHistoricalRoot))); err != nil {
		return err
	}
	if err := g.SetStateRoots(nZeroRoots(uint64(params.BeaconConfig().SlotsPerHistoricalRoot))); err != nil {
		return err
	}
	if err := g.SetSlashings(make([]uint64, params.BeaconConfig().EpochsPerSlashingsVector)); err != nil {
		return err
	}
	if err := s.setLatestBlockHeader(g); err != nil {
		return err
	}
	if err := s.setInactivityScores(g); err != nil {
		return err
	}
	if err := s.setCurrentEpochParticipation(g); err != nil {
		return err
	}
	if err := s.setPrevEpochParticipation(g); err != nil {
		return err
	}
	if err := s.setSyncCommittees(g); err != nil {
		return err
	}
	if err := s.setExecutionPayload(g); err != nil {
		return err
	}

	// For pre-mined genesis, we want to keep the deposit root set to the root of an empty trie.
	// This needs to be set again because the methods used by processDeposits mutate the state's eth1data.
	return s.setEth1Data(g)
}

func (s *PremineGenesisConfig) setGenesisValidatorsRoot(g state.BeaconState) error {
	vroot, err := stateutil.ValidatorRegistryRoot(g.Validators())
	if err != nil {
		return err
	}
	return g.SetGenesisValidatorsRoot(vroot[:])
}

func (s *PremineGenesisConfig) setFork(g state.BeaconState) error {
	var pv, cv []byte
	switch s.Version {
	case version.Phase0:
		pv, cv = params.BeaconConfig().GenesisForkVersion, params.BeaconConfig().GenesisForkVersion
	case version.Altair:
		pv, cv = params.BeaconConfig().GenesisForkVersion, params.BeaconConfig().AltairForkVersion
	case version.Bellatrix:
		pv, cv = params.BeaconConfig().AltairForkVersion, params.BeaconConfig().BellatrixForkVersion
	case version.Capella:
		pv, cv = params.BeaconConfig().BellatrixForkVersion, params.BeaconConfig().CapellaForkVersion
	case version.Deneb:
		pv, cv = params.BeaconConfig().CapellaForkVersion, params.BeaconConfig().DenebForkVersion
	default:
		return errUnsupportedVersion
	}
	fork := &ethpb.Fork{
		PreviousVersion: pv,
		CurrentVersion:  cv,
		Epoch:           0,
	}
	return g.SetFork(fork)
}

func (s *PremineGenesisConfig) setInactivityScores(g state.BeaconState) error {
	if s.Version < version.Altair {
		return nil
	}

	scores, err := g.InactivityScores()
	if err != nil {
		return err
	}
	scoresMissing := len(g.Validators()) - len(scores)
	if scoresMissing > 0 {
		for i := 0; i < scoresMissing; i++ {
			scores = append(scores, 0)
		}
	}
	return g.SetInactivityScores(scores)
}

func (s *PremineGenesisConfig) setCurrentEpochParticipation(g state.BeaconState) error {
	if s.Version < version.Altair {
		return nil
	}

	p, err := g.CurrentEpochParticipation()
	if err != nil {
		return err
	}
	missing := len(g.Validators()) - len(p)
	if missing > 0 {
		for i := 0; i < missing; i++ {
			p = append(p, 0)
		}
	}
	return g.SetCurrentParticipationBits(p)
}

func (s *PremineGenesisConfig) setPrevEpochParticipation(g state.BeaconState) error {
	if s.Version < version.Altair {
		return nil
	}

	p, err := g.PreviousEpochParticipation()
	if err != nil {
		return err
	}
	missing := len(g.Validators()) - len(p)
	if missing > 0 {
		for i := 0; i < missing; i++ {
			p = append(p, 0)
		}
	}
	return g.SetPreviousParticipationBits(p)
}

func (s *PremineGenesisConfig) setSyncCommittees(g state.BeaconState) error {
	if s.Version < version.Altair {
		return nil
	}
	sc, err := altair.NextSyncCommittee(context.Background(), g)
	if err != nil {
		return err
	}
	if err = g.SetNextSyncCommittee(sc); err != nil {
		return err
	}
	return g.SetCurrentSyncCommittee(sc)
}

type rooter interface {
	HashTreeRoot() ([32]byte, error)
}

func (s *PremineGenesisConfig) setLatestBlockHeader(g state.BeaconState) error {
	var body rooter
	switch s.Version {
	case version.Phase0:
		body = &ethpb.BeaconBlockBody{
			RandaoReveal: make([]byte, 96),
			Eth1Data: &ethpb.Eth1Data{
				DepositRoot: make([]byte, 32),
				BlockHash:   make([]byte, 32),
			},
			Graffiti: make([]byte, 32),
		}
	case version.Altair:
		body = &ethpb.BeaconBlockBodyAltair{
			RandaoReveal: make([]byte, 96),
			Eth1Data: &ethpb.Eth1Data{
				DepositRoot: make([]byte, 32),
				BlockHash:   make([]byte, 32),
			},
			Graffiti: make([]byte, 32),
			SyncAggregate: &ethpb.SyncAggregate{
				SyncCommitteeBits:      make([]byte, fieldparams.SyncCommitteeLength/8),
				SyncCommitteeSignature: make([]byte, fieldparams.BLSSignatureLength),
			},
		}
	case version.Bellatrix:
		body = &ethpb.BeaconBlockBodyBellatrix{
			RandaoReveal: make([]byte, 96),
			Eth1Data: &ethpb.Eth1Data{
				DepositRoot: make([]byte, 32),
				BlockHash:   make([]byte, 32),
			},
			Graffiti: make([]byte, 32),
			SyncAggregate: &ethpb.SyncAggregate{
				SyncCommitteeBits:      make([]byte, fieldparams.SyncCommitteeLength/8),
				SyncCommitteeSignature: make([]byte, fieldparams.BLSSignatureLength),
			},
			ExecutionPayload: &enginev1.ExecutionPayload{
				ParentHash:    make([]byte, 32),
				FeeRecipient:  make([]byte, 20),
				StateRoot:     make([]byte, 32),
				ReceiptsRoot:  make([]byte, 32),
				LogsBloom:     make([]byte, 256),
				PrevRandao:    make([]byte, 32),
				ExtraData:     make([]byte, 0),
				BaseFeePerGas: make([]byte, 32),
				BlockHash:     make([]byte, 32),
				Transactions:  make([][]byte, 0),
			},
		}
	case version.Capella:
		body = &ethpb.BeaconBlockBodyCapella{
			RandaoReveal: make([]byte, 96),
			Eth1Data: &ethpb.Eth1Data{
				DepositRoot: make([]byte, 32),
				BlockHash:   make([]byte, 32),
			},
			Graffiti: make([]byte, 32),
			SyncAggregate: &ethpb.SyncAggregate{
				SyncCommitteeBits:      make([]byte, fieldparams.SyncCommitteeLength/8),
				SyncCommitteeSignature: make([]byte, fieldparams.BLSSignatureLength),
			},
			ExecutionPayload: &enginev1.ExecutionPayloadCapella{
				ParentHash:    make([]byte, 32),
				FeeRecipient:  make([]byte, 20),
				StateRoot:     make([]byte, 32),
				ReceiptsRoot:  make([]byte, 32),
				LogsBloom:     make([]byte, 256),
				PrevRandao:    make([]byte, 32),
				ExtraData:     make([]byte, 0),
				BaseFeePerGas: make([]byte, 32),
				BlockHash:     make([]byte, 32),
				Transactions:  make([][]byte, 0),
				Withdrawals:   make([]*enginev1.Withdrawal, 0),
			},
			BlsToExecutionChanges: make([]*ethpb.SignedBLSToExecutionChange, 0),
		}
	case version.Deneb:
		body = &ethpb.BeaconBlockBodyDeneb{
			RandaoReveal: make([]byte, 96),
			Eth1Data: &ethpb.Eth1Data{
				DepositRoot: make([]byte, 32),
				BlockHash:   make([]byte, 32),
			},
			Graffiti: make([]byte, 32),
			SyncAggregate: &ethpb.SyncAggregate{
				SyncCommitteeBits:      make([]byte, fieldparams.SyncCommitteeLength/8),
				SyncCommitteeSignature: make([]byte, fieldparams.BLSSignatureLength),
			},
			ExecutionPayload: &enginev1.ExecutionPayloadDeneb{
				ParentHash:    make([]byte, 32),
				FeeRecipient:  make([]byte, 20),
				StateRoot:     make([]byte, 32),
				ReceiptsRoot:  make([]byte, 32),
				LogsBloom:     make([]byte, 256),
				PrevRandao:    make([]byte, 32),
				ExtraData:     make([]byte, 0),
				BaseFeePerGas: make([]byte, 32),
				BlockHash:     make([]byte, 32),
				Transactions:  make([][]byte, 0),
				Withdrawals:   make([]*enginev1.Withdrawal, 0),
			},
			BlsToExecutionChanges: make([]*ethpb.SignedBLSToExecutionChange, 0),
			BlobKzgCommitments:    make([][]byte, 0),
		}
	default:
		return errUnsupportedVersion
	}

	root, err := body.HashTreeRoot()
	if err != nil {
		return errors.Wrap(err, "could not hash tree root empty block body")
	}
	lbh := &ethpb.BeaconBlockHeader{
		ParentRoot: params.BeaconConfig().ZeroHash[:],
		StateRoot:  params.BeaconConfig().ZeroHash[:],
		BodyRoot:   root[:],
	}
	return g.SetLatestBlockHeader(lbh)
}

func (s *PremineGenesisConfig) setExecutionPayload(g state.BeaconState) error {
	if s.Version < version.Bellatrix {
		return nil
	}

	gb := s.GB

	var ed interfaces.ExecutionData
	switch s.Version {
	case version.Bellatrix:
		payload := &enginev1.ExecutionPayload{
			ParentHash:    gb.ParentHash().Bytes(),
			FeeRecipient:  gb.Coinbase().Bytes(),
			StateRoot:     gb.Root().Bytes(),
			ReceiptsRoot:  gb.ReceiptHash().Bytes(),
			LogsBloom:     gb.Bloom().Bytes(),
			PrevRandao:    params.BeaconConfig().ZeroHash[:],
			BlockNumber:   gb.NumberU64(),
			GasLimit:      gb.GasLimit(),
			GasUsed:       gb.GasUsed(),
			Timestamp:     gb.Time(),
			ExtraData:     gb.Extra()[:32],
			BaseFeePerGas: bytesutil.PadTo(bytesutil.ReverseByteOrder(gb.BaseFee().Bytes()), fieldparams.RootLength),
			BlockHash:     gb.Hash().Bytes(),
			Transactions:  make([][]byte, 0),
		}
		wep, err := blocks.WrappedExecutionPayload(payload)
		if err != nil {
			return err
		}
		eph, err := blocks.PayloadToHeader(wep)
		if err != nil {
			return err
		}
		ed, err = blocks.WrappedExecutionPayloadHeader(eph)
		if err != nil {
			return err
		}
	case version.Capella:
		payload := &enginev1.ExecutionPayloadCapella{
			ParentHash:    gb.ParentHash().Bytes(),
			FeeRecipient:  gb.Coinbase().Bytes(),
			StateRoot:     gb.Root().Bytes(),
			ReceiptsRoot:  gb.ReceiptHash().Bytes(),
			LogsBloom:     gb.Bloom().Bytes(),
			PrevRandao:    params.BeaconConfig().ZeroHash[:],
			BlockNumber:   gb.NumberU64(),
			GasLimit:      gb.GasLimit(),
			GasUsed:       gb.GasUsed(),
			Timestamp:     gb.Time(),
			ExtraData:     gb.Extra()[:32],
			BaseFeePerGas: bytesutil.PadTo(bytesutil.ReverseByteOrder(gb.BaseFee().Bytes()), fieldparams.RootLength),
			BlockHash:     gb.Hash().Bytes(),
			Transactions:  make([][]byte, 0),
			Withdrawals:   make([]*enginev1.Withdrawal, 0),
		}
		wep, err := blocks.WrappedExecutionPayloadCapella(payload)
		if err != nil {
			return err
		}
		eph, err := blocks.PayloadToHeaderCapella(wep)
		if err != nil {
			return err
		}
		ed, err = blocks.WrappedExecutionPayloadHeaderCapella(eph)
		if err != nil {
			return err
		}
	case version.Deneb:
		payload := &enginev1.ExecutionPayloadDeneb{
			ParentHash:    gb.ParentHash().Bytes(),
			FeeRecipient:  gb.Coinbase().Bytes(),
			StateRoot:     gb.Root().Bytes(),
			ReceiptsRoot:  gb.ReceiptHash().Bytes(),
			LogsBloom:     gb.Bloom().Bytes(),
			PrevRandao:    params.BeaconConfig().ZeroHash[:],
			BlockNumber:   gb.NumberU64(),
			GasLimit:      gb.GasLimit(),
			GasUsed:       gb.GasUsed(),
			Timestamp:     gb.Time(),
			ExtraData:     gb.Extra()[:32],
			BaseFeePerGas: bytesutil.PadTo(bytesutil.ReverseByteOrder(gb.BaseFee().Bytes()), fieldparams.RootLength),
			BlockHash:     gb.Hash().Bytes(),
			Transactions:  make([][]byte, 0),
			Withdrawals:   make([]*enginev1.Withdrawal, 0),
			ExcessBlobGas: *gb.ExcessBlobGas(),
			BlobGasUsed:   *gb.BlobGasUsed(),
		}
		wep, err := blocks.WrappedExecutionPayloadDeneb(payload)
		if err != nil {
			return err
		}
		eph, err := blocks.PayloadToHeaderDeneb(wep)
		if err != nil {
			return err
		}
		ed, err = blocks.WrappedExecutionPayloadHeaderDeneb(eph)
		if err != nil {
			return err
		}
	default:
		return errUnsupportedVersion
	}
	return g.SetLatestExecutionPayloadHeader(ed)
}

func nZeroRoots(n uint64) [][]byte {
	roots := make([][]byte, n)
	zh := params.BeaconConfig().ZeroHash[:]
	for i := uint64(0); i < n; i++ {
		roots[i] = zh
	}
	return roots
}

func nSetRoots(n uint64, r []byte) [][]byte {
	roots := make([][]byte, n)
	for i := uint64(0); i < n; i++ {
		h := make([]byte, 32)
		copy(h, r)
		roots[i] = h
	}
	return roots
}<|MERGE_RESOLUTION|>--- conflicted
+++ resolved
@@ -205,10 +205,8 @@
 	if _, err = helpers.UpdateGenesisEth1Data(g, deposits, g.Eth1Data()); err != nil {
 		return err
 	}
-<<<<<<< HEAD
+
 	// TODO: should be updated when electra E2E is updated
-=======
->>>>>>> 4722446c
 	_, err = altair.ProcessPreGenesisDeposits(ctx, g, deposits)
 	if err != nil {
 		return errors.Wrap(err, "could not process validator deposits")
