--- conflicted
+++ resolved
@@ -342,11 +342,7 @@
 	case version.Deneb:
 		pv, cv = params.BeaconConfig().CapellaForkVersion, params.BeaconConfig().DenebForkVersion
 	case version.Electra:
-<<<<<<< HEAD
 		pv, cv = params.BeaconConfig().DenebForkVersion, params.BeaconConfig().ElectraForkVersion
-=======
-		pv, cv = params.BeaconConfig().ElectraForkVersion, params.BeaconConfig().ElectraForkVersion
->>>>>>> ffc443b5
 	default:
 		return errUnsupportedVersion
 	}
@@ -548,25 +544,6 @@
 				SyncCommitteeSignature: make([]byte, fieldparams.BLSSignatureLength),
 			},
 			ExecutionPayload: &enginev1.ExecutionPayloadElectra{
-<<<<<<< HEAD
-				ParentHash:            make([]byte, 32),
-				FeeRecipient:          make([]byte, 20),
-				StateRoot:             make([]byte, 32),
-				ReceiptsRoot:          make([]byte, 32),
-				LogsBloom:             make([]byte, 256),
-				PrevRandao:            make([]byte, 32),
-				ExtraData:             make([]byte, 0),
-				BaseFeePerGas:         make([]byte, 32),
-				BlockHash:             make([]byte, 32),
-				Transactions:          make([][]byte, 0),
-				Withdrawals:           make([]*enginev1.Withdrawal, 0),
-			},
-			BlsToExecutionChanges: make([]*ethpb.SignedBLSToExecutionChange, 0),
-			BlobKzgCommitments:    make([][]byte, 0),
-			ExecutionRequests:     &enginev1.ExecutionRequests{},
-		}
-
-=======
 				ParentHash:    make([]byte, 32),
 				FeeRecipient:  make([]byte, 20),
 				StateRoot:     make([]byte, 32),
@@ -587,7 +564,6 @@
 				Consolidations: make([]*enginev1.ConsolidationRequest, 0),
 			},
 		}
->>>>>>> ffc443b5
 	default:
 		return errUnsupportedVersion
 	}
@@ -721,13 +697,40 @@
 			BlockHash:     gb.Hash().Bytes(),
 			Transactions:  make([][]byte, 0),
 			Withdrawals:   make([]*enginev1.Withdrawal, 0),
-<<<<<<< HEAD
+			ExcessBlobGas: *gb.ExcessBlobGas(),
+			BlobGasUsed:   *gb.BlobGasUsed(),
+		}
+		wep, err := blocks.WrappedExecutionPayloadElectra(payload)
+		if err != nil {
+			return err
+		}
+		eph, err := blocks.PayloadToHeaderElectra(wep)
+		if err != nil {
+			return err
+		}
+		ed, err = blocks.WrappedExecutionPayloadHeaderElectra(eph)
+		if err != nil {
+			return err
+		}
+	case version.Electra:
+		payload := &enginev1.ExecutionPayloadElectra{
+			ParentHash:    gb.ParentHash().Bytes(),
+			FeeRecipient:  gb.Coinbase().Bytes(),
+			StateRoot:     gb.Root().Bytes(),
+			ReceiptsRoot:  gb.ReceiptHash().Bytes(),
+			LogsBloom:     gb.Bloom().Bytes(),
+			PrevRandao:    params.BeaconConfig().ZeroHash[:],
+			BlockNumber:   gb.NumberU64(),
+			GasLimit:      gb.GasLimit(),
+			GasUsed:       gb.GasUsed(),
+			Timestamp:     gb.Time(),
+			ExtraData:     gb.Extra()[:32],
+			BaseFeePerGas: bytesutil.PadTo(bytesutil.ReverseByteOrder(gb.BaseFee().Bytes()), fieldparams.RootLength),
+			BlockHash:     gb.Hash().Bytes(),
+			Transactions:  make([][]byte, 0),
+			Withdrawals:   make([]*enginev1.Withdrawal, 0),
 			ExcessBlobGas: unwrapUint64Ptr(gb.ExcessBlobGas()),
 			BlobGasUsed:   unwrapUint64Ptr(gb.BlobGasUsed()),
-=======
-			ExcessBlobGas: *gb.ExcessBlobGas(),
-			BlobGasUsed:   *gb.BlobGasUsed(),
->>>>>>> ffc443b5
 		}
 		wep, err := blocks.WrappedExecutionPayloadElectra(payload)
 		if err != nil {
@@ -741,10 +744,7 @@
 		if err != nil {
 			return err
 		}
-<<<<<<< HEAD
-
-=======
->>>>>>> ffc443b5
+
 	default:
 		return errUnsupportedVersion
 	}
