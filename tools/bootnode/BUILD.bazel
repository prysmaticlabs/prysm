load("@prysm//tools/go:def.bzl", "go_library", "go_test")
load("@io_bazel_rules_go//go:def.bzl", "go_binary")
load("@io_bazel_rules_docker//go:image.bzl", "go_image")
load("@io_bazel_rules_docker//container:container.bzl", "container_bundle")
load("@io_bazel_rules_docker//contrib:push-all.bzl", "docker_push")

go_library(
    name = "go_default_library",
    srcs = ["bootnode.go"],
    importpath = "github.com/prysmaticlabs/prysm/tools/bootnode",
    visibility = ["//visibility:private"],
    deps = [
        "//beacon-chain/core/helpers:go_default_library",
<<<<<<< HEAD
        "//io/logs:go_default_library",
=======
        "//network:go_default_library",
>>>>>>> f49637b0
        "//proto/prysm/v1alpha1:go_default_library",
        "//runtime/maxprocs:go_default_library",
        "//runtime/version:go_default_library",
        "//shared/bytesutil:go_default_library",
<<<<<<< HEAD
        "//shared/iputils:go_default_library",
=======
        "//shared/logutil:go_default_library",
>>>>>>> f49637b0
        "//shared/params:go_default_library",
        "//shared/runutil:go_default_library",
        "@com_github_ethereum_go_ethereum//crypto:go_default_library",
        "@com_github_ethereum_go_ethereum//log:go_default_library",
        "@com_github_ethereum_go_ethereum//p2p/discover:go_default_library",
        "@com_github_ethereum_go_ethereum//p2p/enode:go_default_library",
        "@com_github_ethereum_go_ethereum//p2p/enr:go_default_library",
        "@com_github_libp2p_go_libp2p_core//crypto:go_default_library",
        "@com_github_pkg_errors//:go_default_library",
        "@com_github_prometheus_client_golang//prometheus:go_default_library",
        "@com_github_prometheus_client_golang//prometheus/promauto:go_default_library",
        "@com_github_prysmaticlabs_go_bitfield//:go_default_library",
        "@com_github_sirupsen_logrus//:go_default_library",
    ],
)

go_image(
    name = "image",
    base = "//tools:cc_image",
    binary = ":bootnode",
    tags = ["manual"],
    visibility = ["//visibility:private"],
)

go_binary(
    name = "bootnode",
    embed = [":go_default_library"],
    visibility = ["//visibility:public"],
)

container_bundle(
    name = "image_bundle",
    images = {
        "gcr.io/prysmaticlabs/prysm/bootnode:latest": ":image",
        "gcr.io/prysmaticlabs/prysm/bootnode:{DOCKER_TAG}": ":image",
    },
    tags = ["manual"],
)

docker_push(
    name = "push_images",
    bundle = ":image_bundle",
    tags = ["manual"],
)

go_test(
    name = "go_default_test",
    srcs = ["bootnode_test.go"],
    embed = [":go_default_library"],
    flaky = True,
    deps = [
        "//network:go_default_library",
        "//runtime/maxprocs:go_default_library",
        "//shared/testutil/assert:go_default_library",
        "//shared/testutil/require:go_default_library",
        "@com_github_ethereum_go_ethereum//p2p/discover:go_default_library",
        "@com_github_ethereum_go_ethereum//p2p/enode:go_default_library",
        "@com_github_libp2p_go_libp2p_core//crypto:go_default_library",
        "@com_github_sirupsen_logrus//:go_default_library",
    ],
)<|MERGE_RESOLUTION|>--- conflicted
+++ resolved
@@ -11,20 +11,12 @@
     visibility = ["//visibility:private"],
     deps = [
         "//beacon-chain/core/helpers:go_default_library",
-<<<<<<< HEAD
         "//io/logs:go_default_library",
-=======
         "//network:go_default_library",
->>>>>>> f49637b0
         "//proto/prysm/v1alpha1:go_default_library",
         "//runtime/maxprocs:go_default_library",
         "//runtime/version:go_default_library",
         "//shared/bytesutil:go_default_library",
-<<<<<<< HEAD
-        "//shared/iputils:go_default_library",
-=======
-        "//shared/logutil:go_default_library",
->>>>>>> f49637b0
         "//shared/params:go_default_library",
         "//shared/runutil:go_default_library",
         "@com_github_ethereum_go_ethereum//crypto:go_default_library",
