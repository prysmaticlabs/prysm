--- conflicted
+++ resolved
@@ -326,13 +326,8 @@
 		log.Infof("value                         : compressed size = %s", humanize.Bytes(mst.valueSize))
 		t := time.Unix(int64(st.GenesisTime()), 0)
 		log.Infof("genesis_time                  : %s", t.Format(time.UnixDate))
-<<<<<<< HEAD
-		GenesisValidatorRoot := st.GenesisValidatorRoot()
-		log.Infof("genesis_validators_root       : %s", hexutils.BytesToHex(GenesisValidatorRoot[:]))
-=======
 		gvRoot := st.GenesisValidatorRoot()
 		log.Infof("genesis_validators_root       : %s", hexutils.BytesToHex(gvRoot[:]))
->>>>>>> fd885126
 		log.Infof("slot                          : %d", st.Slot())
 		log.Infof("fork                          : previous_version = %b,  current_version = %b", st.Fork().PreviousVersion, st.Fork().CurrentVersion)
 		log.Infof("latest_block_header           : sizeSSZ = %s", humanize.Bytes(uint64(st.LatestBlockHeader().SizeSSZ())))
