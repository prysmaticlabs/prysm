run:
  skip-files:
    - validator/web/site_data.go
    - .*_test.go
  skip-dirs:
    - proto
    - tools/analyzers
  timeout: 10m
  go: '1.19'

linters:
  disable-all: true
  enable:
    - gofmt
    - goimports
    - unused
    - errcheck
    - gosimple
    - gocognit
    - dupword
    - nilerr
    - whitespace
    - misspell
<<<<<<< HEAD
    - usestdlibvars
=======
    - errname
>>>>>>> 1962cca6

linters-settings:
  gocognit:
    # TODO: We should target for < 50
    min-complexity: 65

output:
  print-issued-lines: true
  sort-results: true<|MERGE_RESOLUTION|>--- conflicted
+++ resolved
@@ -21,11 +21,8 @@
     - nilerr
     - whitespace
     - misspell
-<<<<<<< HEAD
     - usestdlibvars
-=======
     - errname
->>>>>>> 1962cca6
 
 linters-settings:
   gocognit:
