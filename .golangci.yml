run:
  skip-files:
    - validator/web/site_data.go
    - .*_test.go
  skip-dirs:
    - proto
    - tools/analyzers
  timeout: 10m
  go: '1.19'

linters:
  disable-all: true
  enable:
    - gofmt
    - goimports
    - unused
    - errcheck
    - gosimple
    - gocognit
<<<<<<< HEAD
    - dupword
=======
    - nilerr
>>>>>>> b6181f8d
    - whitespace
    - misspell

linters-settings:
  gocognit:
    # TODO: We should target for < 50
    min-complexity: 65

output:
  print-issued-lines: true
  sort-results: true<|MERGE_RESOLUTION|>--- conflicted
+++ resolved
@@ -17,11 +17,8 @@
     - errcheck
     - gosimple
     - gocognit
-<<<<<<< HEAD
     - dupword
-=======
     - nilerr
->>>>>>> b6181f8d
     - whitespace
     - misspell
 
