--- conflicted
+++ resolved
@@ -17,11 +17,8 @@
     - errcheck
     - gosimple
     - gocognit
-<<<<<<< HEAD
     - whitespace
-=======
     - misspell
->>>>>>> 52d72c98
 
 linters-settings:
   gocognit:
