run:
  skip-files:
    - validator/web/site_data.go
    - .*_test.go
  skip-dirs:
    - proto
    - tools/analyzers
  timeout: 10m
  go: '1.19'

linters:
<<<<<<< HEAD
  enable-all: true
  disable:
    # Deprecated linters:
    - deadcode
    - exhaustivestruct
    - golint
    - govet
    - ifshort
    - interfacer
    - maligned
    - nosnakecase
    - scopelint
    - structcheck
    - varcheck

    # Disabled for now:
    - asasalint
    - bodyclose
    - containedctx
    - contextcheck
    - cyclop
    - depguard
    - dogsled
    - dupl
    - durationcheck
    - errorlint
    - exhaustive
    - exhaustruct
    - forbidigo
    - forcetypeassert
    - funlen
    - gci
    - gochecknoglobals
    - gochecknoinits
    - goconst
    - gocritic
    - gocyclo
    - godot
    - godox
    - goerr113
    - gofumpt
    - gomnd
    - gomoddirectives
    - inamedparam
    - interfacebloat
    - ireturn
    - lll
    - maintidx
    - makezero
    - mirror
    - musttag
    - nakedret
    - nestif
    - nilnil
    - nlreturn
    - noctx
    - nolintlint
    - nonamedreturns
    - nosprintfhostport
    - perfsprint
    - prealloc
    - predeclared
    - promlinter
    - protogetter
    - revive
    - staticcheck
    - stylecheck
    - tagalign
    - tagliatelle
    - thelper
    - unparam
    - usestdlibvars
    - varnamelen
    - wastedassign
    - wrapcheck
    - wsl
=======
  disable-all: true
  enable:
    - gofmt
    - goimports
    - unused
    - errcheck
    - gosimple
    - gocognit
    - dupword
    - nilerr
    - whitespace
    - misspell
    - usestdlibvars
    - errname
>>>>>>> c56abfb8

linters-settings:
  gocognit:
    # TODO: We should target for < 50
    min-complexity: 65

output:
  print-issued-lines: true
  sort-results: true<|MERGE_RESOLUTION|>--- conflicted
+++ resolved
@@ -9,7 +9,6 @@
   go: '1.19'
 
 linters:
-<<<<<<< HEAD
   enable-all: true
   disable:
     # Deprecated linters:
@@ -59,7 +58,6 @@
     - lll
     - maintidx
     - makezero
-    - mirror
     - musttag
     - nakedret
     - nestif
@@ -86,22 +84,6 @@
     - wastedassign
     - wrapcheck
     - wsl
-=======
-  disable-all: true
-  enable:
-    - gofmt
-    - goimports
-    - unused
-    - errcheck
-    - gosimple
-    - gocognit
-    - dupword
-    - nilerr
-    - whitespace
-    - misspell
-    - usestdlibvars
-    - errname
->>>>>>> c56abfb8
 
 linters-settings:
   gocognit:
