--- conflicted
+++ resolved
@@ -1,18 +1,3 @@
 # Slasher Implementation
 
-<<<<<<< HEAD
-### DEPRECATED: Slasher is now part of the beacon node. Run the beacon node with `--slasher` instead.
-=======
-This is the main project folder for a slasher implementation for Ethereum written in Go by [Prysmatic Labs](https://prysmaticlabs.com). A slasher listens for all broadcasted messages using a running beacon node in order to detect slashable attestations and block proposals. 
-It uses the [min-max-surround](https://github.com/protolambda/eth2-surround#min-max-surround) method by Protolambda.
-
-The slasher requires a connection to a synced beacon node in order to listen for attestations and block proposals. To run the slasher, type:
-```
-bazel run //slasher -- \
-    --datadir PATH/FOR/DB \
-    --span-map-cache \
-    --beacon-rpc-provider localhost:4000
-```
-
-The beacon node entered in `beacon-rpc-provider` will then receive slashings from the slasher client and send them to any requesting proposer to be put into a block. You can read more about configuration options for our slasher in our [documentation portal](https://docs.prylabs.network/docs/prysm-usage/slasher)
->>>>>>> 72886986
+### DEPRECATED: Slasher is now part of the beacon node. Run the beacon node with `--slasher` instead.