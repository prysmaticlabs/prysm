package beaconclient

import (
	"context"
	"errors"
	"fmt"
	"io"
	"time"

	ethpb "github.com/prysmaticlabs/ethereumapis/eth/v1alpha1"
	"github.com/prysmaticlabs/prysm/shared/slotutil"
	"github.com/sirupsen/logrus"
	"go.opencensus.io/trace"
	"google.golang.org/grpc/codes"
	"google.golang.org/grpc/connectivity"
	"google.golang.org/grpc/status"
	"google.golang.org/protobuf/types/known/emptypb"
)

// reconnectPeriod is the frequency that we try to restart our
// streams when the beacon chain is node does not respond.
var reconnectPeriod = 5 * time.Second

// ReceiveBlocks starts a gRPC client stream listener to obtain
// blocks from the beacon node. Upon receiving a block, the service
// broadcasts it to a feed for other services in slasher to subscribe to.
func (s *Service) ReceiveBlocks(ctx context.Context) {
	ctx, span := trace.StartSpan(ctx, "beaconclient.ReceiveBlocks")
	defer span.End()
	stream, err := s.beaconClient.StreamBlocks(ctx, &ethpb.StreamBlocksRequest{} /* Prefers unverified block to catch slashing */)
	if err != nil {
		log.WithError(err).Error("Failed to retrieve blocks stream")
		return
	}
	for {
		res, err := stream.Recv()
		// If the stream is closed, we stop the loop.
		if errors.Is(err, io.EOF) {
			break
		}
		// If context is canceled we stop the loop.
		if ctx.Err() == context.Canceled {
			log.WithError(ctx.Err()).Error("Context canceled - shutting down blocks receiver")
			return
		}
		if err != nil {
			if e, ok := status.FromError(err); ok {
				switch e.Code() {
				case codes.Canceled, codes.Internal, codes.Unavailable:
					log.WithError(err).Infof("Trying to restart connection. rpc status: %v", e.Code())
					err = s.restartBeaconConnection(ctx)
					if err != nil {
						log.WithError(err).Error("Could not restart beacon connection")
						return
					}
					stream, err = s.beaconClient.StreamBlocks(ctx, &ethpb.StreamBlocksRequest{} /* Prefers unverified block to catch slashing */)
					if err != nil {
						log.WithError(err).Error("Could not restart block stream")
						return
					}
					log.Info("Block stream restarted...")
				default:
					log.WithError(err).Errorf("Could not receive block from beacon node. rpc status: %v", e.Code())
					return
				}
			} else {
				log.WithError(err).Error("Could not receive blocks from beacon node")
				return
			}
		}
		if res == nil {
			continue
		}
		root, err := res.Block.HashTreeRoot()
		if err != nil {
			log.WithError(err).Error("Could not hash block")
			return
		}

		log.WithFields(logrus.Fields{
			"slot":           res.Block.Slot,
			"proposer_index": res.Block.ProposerIndex,
			"root":           fmt.Sprintf("%#x...", root[:8]),
		}).Info("Received block from beacon node")
		// We send the received block over the block feed.
		s.blockFeed.Send(res)
	}
}

// ReceiveAttestations starts a gRPC client stream listener to obtain
// attestations from the beacon node. Upon receiving an attestation, the service
// broadcasts it to a feed for other services in slasher to subscribe to.
func (s *Service) ReceiveAttestations(ctx context.Context) {
	ctx, span := trace.StartSpan(ctx, "beaconclient.ReceiveAttestations")
	defer span.End()
<<<<<<< HEAD
	stream, err := bs.beaconClient.StreamIndexedAttestations(ctx, &emptypb.Empty{})
=======
	stream, err := s.beaconClient.StreamIndexedAttestations(ctx, &ptypes.Empty{})
>>>>>>> 92932ae5
	if err != nil {
		log.WithError(err).Error("Failed to retrieve attestations stream")
		return
	}

	go s.collectReceivedAttestations(ctx)
	for {
		res, err := stream.Recv()
		// If the stream is closed, we stop the loop.
		if errors.Is(err, io.EOF) {
			log.Info("Attestation stream closed")
			break
		}
		// If context is canceled we stop the loop.
		if ctx.Err() == context.Canceled {
			log.WithError(ctx.Err()).Error("Context canceled - shutting down attestations receiver")
			return
		}
		if err != nil {
			if e, ok := status.FromError(err); ok {
				switch e.Code() {
				case codes.Canceled, codes.Internal, codes.Unavailable:
					log.WithError(err).Infof("Trying to restart connection. rpc status: %v", e.Code())
					err = s.restartBeaconConnection(ctx)
					if err != nil {
						log.WithError(err).Error("Could not restart beacon connection")
						return
					}
<<<<<<< HEAD
					stream, err = bs.beaconClient.StreamIndexedAttestations(ctx, &emptypb.Empty{})
=======
					stream, err = s.beaconClient.StreamIndexedAttestations(ctx, &ptypes.Empty{})
>>>>>>> 92932ae5
					if err != nil {
						log.WithError(err).Error("Could not restart attestation stream")
						return
					}
					log.Info("Attestation stream restarted...")
				default:
					log.WithError(err).Errorf("Could not receive attestations from beacon node. rpc status: %v", e.Code())
					return
				}
			} else {
				log.WithError(err).Error("Could not receive attestations from beacon node")
				return
			}
		}
		if res == nil {
			continue
		}
		s.receivedAttestationsBuffer <- res
	}
}

func (s *Service) collectReceivedAttestations(ctx context.Context) {
	ctx, span := trace.StartSpan(ctx, "beaconclient.collectReceivedAttestations")
	defer span.End()

	var atts []*ethpb.IndexedAttestation
	halfSlot := slotutil.DivideSlotBy(2 /* 1/2 slot duration */)
	ticker := time.NewTicker(halfSlot)
	defer ticker.Stop()
	for {
		select {
		case <-ticker.C:
			if len(atts) > 0 {
				s.collectedAttestationsBuffer <- atts
				atts = []*ethpb.IndexedAttestation{}
			}
		case att := <-s.receivedAttestationsBuffer:
			atts = append(atts, att)
		case collectedAtts := <-s.collectedAttestationsBuffer:
			if err := s.slasherDB.SaveIndexedAttestations(ctx, collectedAtts); err != nil {
				log.WithError(err).Error("Could not save indexed attestation")
				continue
			}
			log.WithFields(logrus.Fields{
				"amountSaved": len(collectedAtts),
				"slot":        collectedAtts[0].Data.Slot,
			}).Info("Attestations saved to slasher DB")
			slasherNumAttestationsReceived.Add(float64(len(collectedAtts)))

			// After saving, we send the received attestation over the attestation feed.
			for _, att := range collectedAtts {
				log.WithFields(logrus.Fields{
					"slot":    att.Data.Slot,
					"indices": att.AttestingIndices,
				}).Debug("Sending attestation to detection service")
				s.attestationFeed.Send(att)
			}
		case <-ctx.Done():
			return
		}
	}
}

func (s *Service) restartBeaconConnection(ctx context.Context) error {
	ticker := time.NewTicker(reconnectPeriod)
	defer ticker.Stop()
	for {
		select {
		case <-ticker.C:
			if s.conn.GetState() == connectivity.TransientFailure || s.conn.GetState() == connectivity.Idle {
				log.Debugf("Connection status %v", s.conn.GetState())
				log.Info("Beacon node is still down")
				continue
			}
<<<<<<< HEAD
			status, err := bs.nodeClient.GetSyncStatus(ctx, &emptypb.Empty{})
=======
			status, err := s.nodeClient.GetSyncStatus(ctx, &ptypes.Empty{})
>>>>>>> 92932ae5
			if err != nil {
				log.WithError(err).Error("Could not fetch sync status")
				continue
			}
			if status == nil || status.Syncing {
				log.Info("Waiting for beacon node to be fully synced...")
				continue
			}
			log.Info("Beacon node is fully synced")
			return nil
		case <-ctx.Done():
			log.Debug("Context closed, exiting reconnect routine")
			return errors.New("context closed, no longer attempting to restart stream")
		}
	}
}<|MERGE_RESOLUTION|>--- conflicted
+++ resolved
@@ -93,11 +93,7 @@
 func (s *Service) ReceiveAttestations(ctx context.Context) {
 	ctx, span := trace.StartSpan(ctx, "beaconclient.ReceiveAttestations")
 	defer span.End()
-<<<<<<< HEAD
-	stream, err := bs.beaconClient.StreamIndexedAttestations(ctx, &emptypb.Empty{})
-=======
-	stream, err := s.beaconClient.StreamIndexedAttestations(ctx, &ptypes.Empty{})
->>>>>>> 92932ae5
+	stream, err := s.beaconClient.StreamIndexedAttestations(ctx, &emptypb.Empty{})
 	if err != nil {
 		log.WithError(err).Error("Failed to retrieve attestations stream")
 		return
@@ -126,11 +122,7 @@
 						log.WithError(err).Error("Could not restart beacon connection")
 						return
 					}
-<<<<<<< HEAD
-					stream, err = bs.beaconClient.StreamIndexedAttestations(ctx, &emptypb.Empty{})
-=======
-					stream, err = s.beaconClient.StreamIndexedAttestations(ctx, &ptypes.Empty{})
->>>>>>> 92932ae5
+					stream, err = s.beaconClient.StreamIndexedAttestations(ctx, &emptypb.Empty{})
 					if err != nil {
 						log.WithError(err).Error("Could not restart attestation stream")
 						return
@@ -205,11 +197,7 @@
 				log.Info("Beacon node is still down")
 				continue
 			}
-<<<<<<< HEAD
-			status, err := bs.nodeClient.GetSyncStatus(ctx, &emptypb.Empty{})
-=======
-			status, err := s.nodeClient.GetSyncStatus(ctx, &ptypes.Empty{})
->>>>>>> 92932ae5
+			status, err := s.nodeClient.GetSyncStatus(ctx, &emptypb.Empty{})
 			if err != nil {
 				log.WithError(err).Error("Could not fetch sync status")
 				continue
