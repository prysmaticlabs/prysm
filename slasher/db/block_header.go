package db

import (
	"bytes"
<<<<<<< HEAD

	"github.com/prysmaticlabs/prysm/shared/params"
=======
>>>>>>> da630f34

	"github.com/boltdb/bolt"
	"github.com/gogo/protobuf/proto"
	"github.com/pkg/errors"
	ethpb "github.com/prysmaticlabs/prysm/proto/eth/v1alpha1"
	"github.com/prysmaticlabs/prysm/shared/bytesutil"
	"github.com/prysmaticlabs/prysm/shared/params"
)

func createBlockHeader(enc []byte) (*ethpb.BeaconBlockHeader, error) {
	protoBlockHeader := &ethpb.BeaconBlockHeader{}
	err := proto.Unmarshal(enc, protoBlockHeader)
	if err != nil {
		return nil, errors.Wrap(err, "failed to unmarshal encoding")
	}
	return protoBlockHeader, nil
}

// BlockHeader accepts an epoch and validator id and returns the corresponding block header array.
// Returns nil if the block header for those values does not exist.
func (db *Store) BlockHeader(epoch uint64, validatorID uint64) ([]*ethpb.BeaconBlockHeader, error) {
	var bha []*ethpb.BeaconBlockHeader
	err := db.view(func(tx *bolt.Tx) error {
		c := tx.Bucket(historicBlockHeadersBucket).Cursor()
		prefix := encodeEpochValidatorID(epoch, validatorID)
		for k, v := c.Seek(prefix); k != nil && bytes.HasPrefix(k, prefix); k, v = c.Next() {
			bh, err := createBlockHeader(v)
			if err != nil {
				return err
			}
			bha = append(bha, bh)
		}
		return nil
	})
	return bha, err
}

// HasBlockHeader accepts an epoch and validator id and returns true if the block header exists.
func (db *Store) HasBlockHeader(epoch uint64, validatorID uint64) bool {
	prefix := encodeEpochValidatorID(epoch, validatorID)
	var hasBlockHeader bool
	// #nosec G104
	_ = db.view(func(tx *bolt.Tx) error {
		c := tx.Bucket(historicBlockHeadersBucket).Cursor()
		for k, _ := c.Seek(prefix); k != nil && bytes.HasPrefix(k, prefix); k, _ = c.Next() {
			hasBlockHeader = true
			return nil
		}
		hasBlockHeader = false
		return nil
	})

	return hasBlockHeader
}

// SaveBlockHeader accepts a block header and writes it to disk.
func (db *Store) SaveBlockHeader(epoch uint64, validatorID uint64, blockHeader *ethpb.BeaconBlockHeader) error {
	key := encodeEpochValidatorIDSig(epoch, validatorID, blockHeader.Signature)
	enc, err := proto.Marshal(blockHeader)
	if err != nil {
		return errors.Wrap(err, "failed to encode block")
	}

	err = db.update(func(tx *bolt.Tx) error {
		bucket := tx.Bucket(historicBlockHeadersBucket)
		if err := bucket.Put(key, enc); err != nil {
			return errors.Wrap(err, "failed to include the block header in the historic block header bucket")
		}

		return err
	})

	// prune history to max size every 10th epoch
	if epoch%params.BeaconConfig().PruneSlasherStoragePeriod == 0 {
		err = db.pruneHistory(epoch, params.BeaconConfig().WeakSubjectivityPeriod)
	}
	return err
}

// DeleteBlockHeader deletes a block header using the epoch and validator id.
func (db *Store) DeleteBlockHeader(epoch uint64, validatorID uint64, blockHeader *ethpb.BeaconBlockHeader) error {

	key := encodeEpochValidatorIDSig(epoch, validatorID, blockHeader.Signature)

	return db.update(func(tx *bolt.Tx) error {
		bucket := tx.Bucket(historicBlockHeadersBucket)
		if err := bucket.Delete(key); err != nil {
			return errors.Wrap(err, "failed to delete the block header from historic block header bucket")
		}
		return bucket.Delete(key)
	})
}

func (db *Store) pruneHistory(currentEpoch uint64, historySize uint64) error {
	pruneTill := int64(currentEpoch) - int64(historySize)
	if pruneTill <= 0 {
		return nil
	}
	return db.update(func(tx *bolt.Tx) error {
		bucket := tx.Bucket(historicBlockHeadersBucket)
		c := tx.Bucket(historicBlockHeadersBucket).Cursor()
		for k, _ := c.First(); k != nil && bytesutil.FromBytes8(k[:8]) <= uint64(pruneTill); k, _ = c.Next() {
			if err := bucket.Delete(k); err != nil {
				return errors.Wrap(err, "failed to delete the block header from historic block header bucket")
			}
		}
		return nil
	})
}<|MERGE_RESOLUTION|>--- conflicted
+++ resolved
@@ -2,11 +2,6 @@
 
 import (
 	"bytes"
-<<<<<<< HEAD
-
-	"github.com/prysmaticlabs/prysm/shared/params"
-=======
->>>>>>> da630f34
 
 	"github.com/boltdb/bolt"
 	"github.com/gogo/protobuf/proto"
