package db

import (
	"bytes"
	"fmt"
	"reflect"
	"sort"

	"github.com/boltdb/bolt"
	"github.com/gogo/protobuf/proto"
	"github.com/pkg/errors"
	ethpb "github.com/prysmaticlabs/ethereumapis/eth/v1alpha1"
	slashpb "github.com/prysmaticlabs/prysm/proto/slashing"
	"github.com/prysmaticlabs/prysm/shared/bytesutil"
	"github.com/prysmaticlabs/prysm/shared/hashutil"
	"github.com/prysmaticlabs/prysm/shared/params"
)

func createIndexedAttestation(enc []byte) (*ethpb.IndexedAttestation, error) {
	protoIdxAtt := &ethpb.IndexedAttestation{}
	err := proto.Unmarshal(enc, protoIdxAtt)
	if err != nil {
		return nil, errors.Wrap(err, "failed to unmarshal encoding")
	}
	return protoIdxAtt, nil
}

func createValidatorIDsToIndexedAttestationList(enc []byte) (*slashpb.ValidatorIDToIdxAttList, error) {
	protoIdxAtt := &slashpb.ValidatorIDToIdxAttList{}
	err := proto.Unmarshal(enc, protoIdxAtt)
	if err != nil {
		return nil, errors.Wrap(err, "failed to unmarshal encoding")
	}
	return protoIdxAtt, nil
}

// IndexedAttestation accepts a epoch and validator index and returns a list of
// indexed attestations.
// Returns nil if the indexed attestation does not exist.
func (db *Store) IndexedAttestation(targetEpoch uint64, validatorID uint64) ([]*ethpb.IndexedAttestation, error) {
	var iAtt []*ethpb.IndexedAttestation
	key := bytesutil.Bytes8(targetEpoch)
	err := db.view(func(tx *bolt.Tx) error {
		bucket := tx.Bucket(indexedAttestationsIndicesBucket)
		enc := bucket.Get(key)
		iList, err := createValidatorIDsToIndexedAttestationList(enc)
		if err != nil {
			return err
		}
		for _, a := range iList.IndicesList {
			i := sort.Search(len(a.Indices), func(i int) bool { return a.Indices[i] >= validatorID })
			if i < len(a.Indices) && a.Indices[i] == validatorID {
				iaBucket := tx.Bucket(historicIndexedAttestationsBucket)
				key := encodeEpochSig(targetEpoch, a.Signature)
				enc = iaBucket.Get(key)
				if len(enc) == 0 {
					continue
				}
				iA, err := createIndexedAttestation(enc)
				if err != nil {
					return err
				}
				iAtt = append(iAtt, iA)
			}
		}
		return nil
	})

	return iAtt, err
}

// IndexedAttestations accepts a target epoch and returns a list of
// indexed attestations.
// Returns nil if the indexed attestation does not exist with that target epoch.
func (db *Store) IndexedAttestations(targetEpoch uint64) ([]*ethpb.IndexedAttestation, error) {
	var iAtt []*ethpb.IndexedAttestation
	key := bytesutil.Bytes8(targetEpoch)
	err := db.view(func(tx *bolt.Tx) error {
		c := tx.Bucket(historicIndexedAttestationsBucket).Cursor()
		for k, enc := c.Seek(key); k != nil && bytes.Equal(k[:8], key); k, _ = c.Next() {
			iA, err := createIndexedAttestation(enc)
			if err != nil {
				return err
			}
			iAtt = append(iAtt, iA)
		}
		return nil
	})
	return iAtt, err
}

// LatestIndexedAttestationsTargetEpoch returns latest target epoch in db
// returns 0 if there is no indexed attestations in db.
func (db *Store) LatestIndexedAttestationsTargetEpoch() (uint64, error) {
	var lt uint64
	err := db.view(func(tx *bolt.Tx) error {
		c := tx.Bucket(historicIndexedAttestationsBucket).Cursor()
		k, _ := c.Last()
		if k == nil {
			return nil
		}
		lt = bytesutil.FromBytes8(k[:8])
		return nil
	})
	return lt, err
}

// LatestValidatorIdx returns latest validator id in db
// returns 0 if there is no validators in db.
func (db *Store) LatestValidatorIdx() (uint64, error) {
	var lt uint64
	err := db.view(func(tx *bolt.Tx) error {
		c := tx.Bucket(indexedAttestationsIndicesBucket).Cursor()
		k, _ := c.Last()
		if k == nil {
			return nil
		}
		lt = bytesutil.FromBytes8(k[:8])
		return nil
	})
	return lt, err
}

// DoubleVotes looks up db for slashable attesting data that were preformed by the same validator.
func (db *Store) DoubleVotes(targetEpoch uint64, validatorIdx uint64, dataRoot []byte, origAtt *ethpb.IndexedAttestation) ([]*ethpb.AttesterSlashing, error) {
	idxAttestations, err := db.IndexedAttestation(targetEpoch, validatorIdx)
	if err != nil {
		return nil, err
	}
	if idxAttestations == nil || len(idxAttestations) == 0 {
		return nil, fmt.Errorf("cennot check nil indexattestation for double vote")
	}
	var slashIdxAtt []*ethpb.IndexedAttestation
	for _, at := range idxAttestations {
<<<<<<< HEAD
		if at.Data == nil {
			continue
		}
=======
>>>>>>> b0307711
		root, err := hashutil.HashProto(at.Data)
		if err != nil {
			return nil, err
		}
		if !bytes.Equal(root[:], dataRoot) {
			slashIdxAtt = append(slashIdxAtt, at)
		}
	}
	var as []*ethpb.AttesterSlashing
	for _, ia := range slashIdxAtt {
		as = append(as, &ethpb.AttesterSlashing{
			Attestation_1: origAtt,
			Attestation_2: ia,
		})
	}
	return as, nil
}

// HasIndexedAttestation accepts an epoch and validator id and returns true if the indexed attestation exists.
func (db *Store) HasIndexedAttestation(targetEpoch uint64, validatorID uint64) bool {
	key := bytesutil.Bytes8(targetEpoch)
	var hasAttestation bool
	// #nosec G104
	_ = db.view(func(tx *bolt.Tx) error {
		bucket := tx.Bucket(indexedAttestationsIndicesBucket)
		enc := bucket.Get(key)
		iList, err := createValidatorIDsToIndexedAttestationList(enc)
		if err != nil {
			return err
		}
		for _, a := range iList.IndicesList {
			i := sort.Search(len(a.Indices), func(i int) bool { return a.Indices[i] >= validatorID })
			if i < len(a.Indices) && a.Indices[i] == validatorID {
				hasAttestation = true
				return nil
			}
		}
		hasAttestation = false
		return nil
	})

	return hasAttestation
}

// SaveIndexedAttestation accepts epoch and indexed attestation and writes it to disk.
func (db *Store) SaveIndexedAttestation(idxAttestation *ethpb.IndexedAttestation) error {
	key := encodeEpochSig(idxAttestation.Data.Target.Epoch, idxAttestation.Signature)
	enc, err := proto.Marshal(idxAttestation)
	if err != nil {
		return errors.Wrap(err, "failed to marshal")
	}
	err = db.update(func(tx *bolt.Tx) error {
		bucket := tx.Bucket(historicIndexedAttestationsBucket)
		//if data is in db skip put and index functions
		val := bucket.Get(key)
		if val != nil {
			return nil
		}
		createIndexedAttestationIndicesFromData(idxAttestation, tx)
		if err := bucket.Put(key, enc); err != nil {
			return errors.Wrap(err, "failed to include the indexed attestation in the historic indexed attestation bucket")
		}

		return err
	})

	// prune history to max size every PruneSlasherStoragePeriod epoch
	if idxAttestation.Data.Source.Epoch%params.BeaconConfig().PruneSlasherStoragePeriod == 0 {
		weakSubjectivityPeriod := params.BeaconConfig().WeakSubjectivityPeriod
		err = db.PruneHistory(idxAttestation.Data.Source.Epoch, weakSubjectivityPeriod)
	}
	return err
}

func createIndexedAttestationIndicesFromData(idxAttestation *ethpb.IndexedAttestation, tx *bolt.Tx) error {
	dataRoot, err := hashutil.HashProto(idxAttestation.Data)

	if err != nil {
		return errors.Wrap(err, "failed to hash indexed attestation data.")
	}
	protoIdxAtt := &slashpb.ValidatorIDToIdxAtt{
		Signature: idxAttestation.Signature,
		Indices:   idxAttestation.AttestingIndices,
		DataRoot:  dataRoot[:],
	}
	key := bytesutil.Bytes8(idxAttestation.Data.Target.Epoch)
	bucket := tx.Bucket(indexedAttestationsIndicesBucket)
	enc := bucket.Get(key)
	vIdxList, err := createValidatorIDsToIndexedAttestationList(enc)
	if err != nil {
		return errors.Wrap(err, "failed to decode value into ValidatorIDToIndexedAttestationList")
	}
	vIdxList.IndicesList = append(vIdxList.IndicesList, protoIdxAtt)
	enc, err = proto.Marshal(vIdxList)
	if err != nil {
		return errors.Wrap(err, "failed to marshal")
	}
	if err := bucket.Put(key, enc); err != nil {
		return errors.Wrap(err, "failed to include the indexed attestation in the historic indexed attestation bucket")
	}
	return nil
}

// DeleteIndexedAttestation deletes a indexed attestation using the slot and its root as keys in their respective buckets.
func (db *Store) DeleteIndexedAttestation(idxAttestation *ethpb.IndexedAttestation) error {
	key := encodeEpochSig(idxAttestation.Data.Target.Epoch, idxAttestation.Signature)
	return db.update(func(tx *bolt.Tx) error {
		bucket := tx.Bucket(historicIndexedAttestationsBucket)
		enc := bucket.Get(key)
		if enc == nil {
			return nil
		}
		removeIndexedAttestationIndicesFromData(idxAttestation, tx)
		if err := bucket.Delete(key); err != nil {
			tx.Rollback()
			return errors.Wrap(err, "failed to delete the indexed attestation from historic indexed attestation bucket")
		}
		return nil
	})
}

func removeIndexedAttestationIndicesFromData(idxAttestation *ethpb.IndexedAttestation, tx *bolt.Tx) error {
	dataRoot, err := hashutil.HashProto(idxAttestation.Data)
	protoIdxAtt := &slashpb.ValidatorIDToIdxAtt{
		Signature: idxAttestation.Signature,
		Indices:   idxAttestation.AttestingIndices,
		DataRoot:  dataRoot[:],
	}
	key := bytesutil.Bytes8(idxAttestation.Data.Target.Epoch)
	bucket := tx.Bucket(indexedAttestationsIndicesBucket)
	enc := bucket.Get(key)
	vIdxList, err := createValidatorIDsToIndexedAttestationList(enc)
	if err != nil {
		return errors.Wrap(err, "failed to decode value into ValidatorIDToIndexedAttestationList")
	}
	for i, v := range vIdxList.IndicesList {
		if reflect.DeepEqual(v, protoIdxAtt) {
			copy(vIdxList.IndicesList[i:], vIdxList.IndicesList[i+1:])
			vIdxList.IndicesList[len(vIdxList.IndicesList)-1] = nil // or the zero value of T
			vIdxList.IndicesList = vIdxList.IndicesList[:len(vIdxList.IndicesList)-1]
			break
		}
	}
	enc, err = proto.Marshal(vIdxList)
	if err != nil {
		return errors.Wrap(err, "failed to marshal")
	}
	if err := bucket.Put(key, enc); err != nil {
		return errors.Wrap(err, "failed to include the indexed attestation in the historic indexed attestation bucket")
	}
	return nil
}

func (db *Store) pruneAttHistory(currentEpoch uint64, historySize uint64) error {
	pruneTill := int64(currentEpoch) - int64(historySize)
	if pruneTill <= 0 {
		return nil
	}
	return db.update(func(tx *bolt.Tx) error {
		bucket := tx.Bucket(historicIndexedAttestationsBucket)
		c := tx.Bucket(historicIndexedAttestationsBucket).Cursor()
		max := bytesutil.Bytes8(uint64(pruneTill))
		for k, _ := c.First(); k != nil && bytes.Compare(k[:8], max) <= 0; k, _ = c.Next() {
			if err := bucket.Delete(k); err != nil {
				return errors.Wrap(err, "failed to delete the indexed attestation from historic indexed attestation bucket")
			}
		}
		idxBucket := tx.Bucket(indexedAttestationsIndicesBucket)
		c = tx.Bucket(indexedAttestationsIndicesBucket).Cursor()
		for k, _ := c.First(); k != nil && bytes.Compare(k[:8], max) <= 0; k, _ = c.Next() {
			if err := idxBucket.Delete(k); err != nil {
				return errors.Wrap(err, "failed to delete the indexed attestation from indexed attestation indexes bucket")
			}
		}
		return nil
	})
}<|MERGE_RESOLUTION|>--- conflicted
+++ resolved
@@ -128,17 +128,14 @@
 		return nil, err
 	}
 	if idxAttestations == nil || len(idxAttestations) == 0 {
-		return nil, fmt.Errorf("cennot check nil indexattestation for double vote")
+		return nil, fmt.Errorf("can't check nil indexattestation for double vote")
 	}
 	var slashIdxAtt []*ethpb.IndexedAttestation
 	for _, at := range idxAttestations {
-<<<<<<< HEAD
+		root, err := hashutil.HashProto(at.Data)
 		if at.Data == nil {
 			continue
 		}
-=======
->>>>>>> b0307711
-		root, err := hashutil.HashProto(at.Data)
 		if err != nil {
 			return nil, err
 		}
