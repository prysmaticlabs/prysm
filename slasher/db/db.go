package db

import (
	"github.com/prysmaticlabs/prysm/slasher/db/kv"
)

// NewDB initializes a new DB.
<<<<<<< HEAD
func NewDB(dirPath string, cfg *Config) (*Store, error) {
	var err error
	d, err = NewKVStore(dirPath, cfg)
	return d, err
}

// ClearDB removes any previously stored data at the configured data directory.
func (db *Store) ClearDB() error {
	if _, err := os.Stat(db.databasePath); os.IsNotExist(err) {
		return nil
	}
	return os.Remove(db.databasePath)
}

// DatabasePath at which this database writes files.
func (db *Store) DatabasePath() string {
	return db.databasePath
}

func createBuckets(tx *bolt.Tx, buckets ...[]byte) error {
	for _, bucket := range buckets {
		if _, err := tx.CreateBucketIfNotExists(bucket); err != nil {
			return err
		}
	}
	return nil
}

// NewKVStore initializes a new boltDB key-value store at the directory
// path specified, creates the kv-buckets based on the schema, and stores
// an open connection db object as a property of the Store struct.
func NewKVStore(dirPath string, cfg *Config) (*Store, error) {
	if err := os.MkdirAll(dirPath, 0700); err != nil {
		return nil, err
	}
	datafile := path.Join(dirPath, databaseFileName)
	boltDB, err := bolt.Open(datafile, 0600, &bolt.Options{Timeout: 1 * time.Second})
	if err != nil {
		if err == bolt.ErrTimeout {
			return nil, errors.New("cannot obtain database lock, database may be in use by another process")
		}
		return nil, err
	}
	if cfg.cacheItems == 0 {
		cfg.cacheItems = 20000
	}
	if cfg.maxCacheSize == 0 {
		cfg.maxCacheSize = 2 << 30 //(2GB)
	}
	spanCache, err := ristretto.NewCache(&ristretto.Config{
		NumCounters: cfg.cacheItems,   // number of keys to track frequency of (10M).
		MaxCost:     cfg.maxCacheSize, // maximum cost of cache.
		BufferItems: 64,               // number of keys per Get buffer.
		OnEvict:     saveToDB,
	})
	if err != nil {
		return nil, errors.Wrap(err, "failed to start span cache")
	}
	kv := &Store{db: boltDB, databasePath: datafile, spanCache: spanCache, spanCacheEnabled: cfg.SpanCacheEnabled}

	if err := kv.db.Update(func(tx *bolt.Tx) error {
		return createBuckets(
			tx,
			historicIndexedAttestationsBucket,
			historicBlockHeadersBucket,
			epochValidatorIdxAttsBucket,
			validatorsPublicKeysBucket,
			validatorsMinMaxSpanBucket,
			slashingBucket,
		)
	}); err != nil {
		return nil, err
	}
	return kv, err
}

// Size returns the db size in bytes.
func (db *Store) Size() (int64, error) {
	var size int64
	err := db.db.View(func(tx *bolt.Tx) error {
		size = tx.Size()
		return nil
	})
	return size, err
=======
func NewDB(dirPath string, cfg *kv.Config) (*kv.Store, error) {
	return kv.NewKVStore(dirPath, cfg)
>>>>>>> 24736807
}<|MERGE_RESOLUTION|>--- conflicted
+++ resolved
@@ -5,93 +5,6 @@
 )
 
 // NewDB initializes a new DB.
-<<<<<<< HEAD
-func NewDB(dirPath string, cfg *Config) (*Store, error) {
-	var err error
-	d, err = NewKVStore(dirPath, cfg)
-	return d, err
-}
-
-// ClearDB removes any previously stored data at the configured data directory.
-func (db *Store) ClearDB() error {
-	if _, err := os.Stat(db.databasePath); os.IsNotExist(err) {
-		return nil
-	}
-	return os.Remove(db.databasePath)
-}
-
-// DatabasePath at which this database writes files.
-func (db *Store) DatabasePath() string {
-	return db.databasePath
-}
-
-func createBuckets(tx *bolt.Tx, buckets ...[]byte) error {
-	for _, bucket := range buckets {
-		if _, err := tx.CreateBucketIfNotExists(bucket); err != nil {
-			return err
-		}
-	}
-	return nil
-}
-
-// NewKVStore initializes a new boltDB key-value store at the directory
-// path specified, creates the kv-buckets based on the schema, and stores
-// an open connection db object as a property of the Store struct.
-func NewKVStore(dirPath string, cfg *Config) (*Store, error) {
-	if err := os.MkdirAll(dirPath, 0700); err != nil {
-		return nil, err
-	}
-	datafile := path.Join(dirPath, databaseFileName)
-	boltDB, err := bolt.Open(datafile, 0600, &bolt.Options{Timeout: 1 * time.Second})
-	if err != nil {
-		if err == bolt.ErrTimeout {
-			return nil, errors.New("cannot obtain database lock, database may be in use by another process")
-		}
-		return nil, err
-	}
-	if cfg.cacheItems == 0 {
-		cfg.cacheItems = 20000
-	}
-	if cfg.maxCacheSize == 0 {
-		cfg.maxCacheSize = 2 << 30 //(2GB)
-	}
-	spanCache, err := ristretto.NewCache(&ristretto.Config{
-		NumCounters: cfg.cacheItems,   // number of keys to track frequency of (10M).
-		MaxCost:     cfg.maxCacheSize, // maximum cost of cache.
-		BufferItems: 64,               // number of keys per Get buffer.
-		OnEvict:     saveToDB,
-	})
-	if err != nil {
-		return nil, errors.Wrap(err, "failed to start span cache")
-	}
-	kv := &Store{db: boltDB, databasePath: datafile, spanCache: spanCache, spanCacheEnabled: cfg.SpanCacheEnabled}
-
-	if err := kv.db.Update(func(tx *bolt.Tx) error {
-		return createBuckets(
-			tx,
-			historicIndexedAttestationsBucket,
-			historicBlockHeadersBucket,
-			epochValidatorIdxAttsBucket,
-			validatorsPublicKeysBucket,
-			validatorsMinMaxSpanBucket,
-			slashingBucket,
-		)
-	}); err != nil {
-		return nil, err
-	}
-	return kv, err
-}
-
-// Size returns the db size in bytes.
-func (db *Store) Size() (int64, error) {
-	var size int64
-	err := db.db.View(func(tx *bolt.Tx) error {
-		size = tx.Size()
-		return nil
-	})
-	return size, err
-=======
 func NewDB(dirPath string, cfg *kv.Config) (*kv.Store, error) {
 	return kv.NewKVStore(dirPath, cfg)
->>>>>>> 24736807
 }