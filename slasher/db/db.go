--- conflicted
+++ resolved
@@ -95,20 +95,12 @@
 	return kv, err
 }
 
-<<<<<<< HEAD
-func (db *Store) Size() (error, int64) {
-=======
 // Size returns the db size in bytes.
 func (db *Store) Size() (int64, error) {
->>>>>>> a9a5973b
 	var size int64
 	err := db.db.View(func(tx *bolt.Tx) error {
 		size = tx.Size()
 		return nil
 	})
-<<<<<<< HEAD
-	return err, size
-=======
 	return size, err
->>>>>>> a9a5973b
 }