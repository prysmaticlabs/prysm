load("@io_bazel_rules_go//go:def.bzl", "go_library", "go_test")

go_library(
    name = "go_default_library",
    srcs = [
        "alias.go",
        "db.go",
    ],
    importpath = "github.com/prysmaticlabs/prysm/slasher/db",
    visibility = ["//slasher:__subpackages__"],
    deps = [
<<<<<<< HEAD
        "//proto/slashing:go_default_library",
        "//shared/bytesutil:go_default_library",
        "//shared/hashutil:go_default_library",
        "//shared/params:go_default_library",
        "//slasher/db/iface:go_default_library",
        "//slasher/db/types:go_default_library",
        "//slasher/flags:go_default_library",
        "@com_github_boltdb_bolt//:go_default_library",
        "@com_github_dgraph_io_ristretto//:go_default_library",
        "@com_github_gogo_protobuf//proto:go_default_library",
        "@com_github_pkg_errors//:go_default_library",
        "@com_github_prysmaticlabs_ethereumapis//eth/v1alpha1:go_default_library",
        "@com_github_sirupsen_logrus//:go_default_library",
        "@com_github_urfave_cli//:go_default_library",
        "@io_opencensus_go//trace:go_default_library",
=======
        "//slasher/db/iface:go_default_library",
        "//slasher/db/kv:go_default_library",
>>>>>>> c44a3067
    ],
)

go_test(
    name = "go_default_test",
    srcs = ["db_test.go"],
    embed = [":go_default_library"],
<<<<<<< HEAD
    deps = [
        "//proto/slashing:go_default_library",
        "//slasher/db/types:go_default_library",
        "//slasher/flags:go_default_library",
        "@com_github_gogo_protobuf//proto:go_default_library",
        "@com_github_prysmaticlabs_ethereumapis//eth/v1alpha1:go_default_library",
        "@com_github_urfave_cli//:go_default_library",
    ],
=======
    deps = ["//slasher/db/kv:go_default_library"],
>>>>>>> c44a3067
)<|MERGE_RESOLUTION|>--- conflicted
+++ resolved
@@ -9,26 +9,8 @@
     importpath = "github.com/prysmaticlabs/prysm/slasher/db",
     visibility = ["//slasher:__subpackages__"],
     deps = [
-<<<<<<< HEAD
-        "//proto/slashing:go_default_library",
-        "//shared/bytesutil:go_default_library",
-        "//shared/hashutil:go_default_library",
-        "//shared/params:go_default_library",
-        "//slasher/db/iface:go_default_library",
-        "//slasher/db/types:go_default_library",
-        "//slasher/flags:go_default_library",
-        "@com_github_boltdb_bolt//:go_default_library",
-        "@com_github_dgraph_io_ristretto//:go_default_library",
-        "@com_github_gogo_protobuf//proto:go_default_library",
-        "@com_github_pkg_errors//:go_default_library",
-        "@com_github_prysmaticlabs_ethereumapis//eth/v1alpha1:go_default_library",
-        "@com_github_sirupsen_logrus//:go_default_library",
-        "@com_github_urfave_cli//:go_default_library",
-        "@io_opencensus_go//trace:go_default_library",
-=======
         "//slasher/db/iface:go_default_library",
         "//slasher/db/kv:go_default_library",
->>>>>>> c44a3067
     ],
 )
 
@@ -36,16 +18,5 @@
     name = "go_default_test",
     srcs = ["db_test.go"],
     embed = [":go_default_library"],
-<<<<<<< HEAD
-    deps = [
-        "//proto/slashing:go_default_library",
-        "//slasher/db/types:go_default_library",
-        "//slasher/flags:go_default_library",
-        "@com_github_gogo_protobuf//proto:go_default_library",
-        "@com_github_prysmaticlabs_ethereumapis//eth/v1alpha1:go_default_library",
-        "@com_github_urfave_cli//:go_default_library",
-    ],
-=======
     deps = ["//slasher/db/kv:go_default_library"],
->>>>>>> c44a3067
 )