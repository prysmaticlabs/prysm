--- conflicted
+++ resolved
@@ -159,11 +159,8 @@
 	return nil
 }
 
-<<<<<<< HEAD
-=======
 // saveSigBytes saves the first 2 bytes of the signature for the att we're updating the spans to.
 // Later used to help us find the violating attestation in the DB.
->>>>>>> 59575bca
 func (s *SpanDetector) saveSigBytes(att *ethpb.IndexedAttestation, valIdx uint64) {
 	numSpans := uint64(len(s.spans))
 	target := att.Data.Target.Epoch
@@ -180,17 +177,6 @@
 	sigBytes := [2]byte{0, 0}
 	if len(att.Signature) > 1 {
 		sigBytes = [2]byte{att.Signature[0], att.Signature[1]}
-<<<<<<< HEAD
-	}
-	// Set the bloom filter back into the span for the epoch.
-	span := s.spans[target%numSpans][valIdx]
-	s.spans[target%numSpans][valIdx] = types.Span{
-		MinSpan:     span.MinSpan,
-		MaxSpan:     span.MaxSpan,
-		SigBytes:    sigBytes,
-		HasAttested: true,
-	}
-=======
 	}
 	// Save the signature bytes into the span for this epoch.
 	span := s.spans[target%numSpans][valIdx]
@@ -200,7 +186,6 @@
 		SigBytes:    sigBytes,
 		HasAttested: true,
 	}
->>>>>>> 59575bca
 }
 
 // Updates a min span for a validator index given a source and target epoch
