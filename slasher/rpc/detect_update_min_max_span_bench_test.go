--- conflicted
+++ resolved
@@ -19,8 +19,7 @@
 	slasherServer.DetectAndUpdateMinSpan(ctx, 1, 53999, 1)
 	slasherServer.DetectAndUpdateMinSpan(ctx, 53998, 53999, 1)
 	for _, diff := range diffs {
-<<<<<<< HEAD
-		b.Run(fmt.Sprintf("MinSpan with diff: %d", diff), func(ib *testing.B) {
+		b.Run(fmt.Sprintf("MinSpan_diff_%d", diff), func(ib *testing.B) {
 			for i := uint64(ib.N%54000) - 10; i < uint64(ib.N%54000); i++ {
 				slasherServer.DetectAndUpdateMinSpan(ctx, i, i+diff, 1)
 			}
@@ -39,15 +38,10 @@
 	slasherServer.DetectAndUpdateMaxSpan(ctx, 1, 53999, 1)
 	slasherServer.DetectAndUpdateMinSpan(ctx, 53998, 53999, 1)
 	for _, diff := range diffs {
-		b.Run(fmt.Sprintf("MaxSpan with diff: %d", diff), func(ib *testing.B) {
+		b.Run(fmt.Sprintf("MaxSpan_diff_%d", diff), func(ib *testing.B) {
 			for i := uint64(ib.N%54000) - 10; i < uint64(ib.N%54000); i++ {
 				slasherServer.DetectAndUpdateMaxSpan(ctx, i, i+diff, 1)
 
-=======
-		b.Run(fmt.Sprintf("MinSpan_diff_%d", diff), func(ib *testing.B) {
-			for i := uint64(ib.N) - 10; i < uint64(ib.N); i++ {
-				slasherServer.DetectAndUpdateMinSpan(ctx, i, i+diff, 1)
->>>>>>> a6498b16
 			}
 		})
 	}
