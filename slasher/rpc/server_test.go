--- conflicted
+++ resolved
@@ -435,11 +435,7 @@
 		Signature:           []byte("sig2"),
 		Data: &ethpb.AttestationData{
 			Slot:            4*params.BeaconConfig().SlotsPerEpoch + 1,
-<<<<<<< HEAD
-			Index:           0,
-=======
-			CommitteeIndex:  0,
->>>>>>> a9a5973b
+			CommitteeIndex:  0,
 			BeaconBlockRoot: []byte("block1"),
 			Source:          &ethpb.Checkpoint{Epoch: 1},
 			Target:          &ethpb.Checkpoint{Epoch: 4},
@@ -451,11 +447,7 @@
 		Signature:           []byte("sig1"),
 		Data: &ethpb.AttestationData{
 			Slot:            4*params.BeaconConfig().SlotsPerEpoch + 1,
-<<<<<<< HEAD
-			Index:           0,
-=======
-			CommitteeIndex:  0,
->>>>>>> a9a5973b
+			CommitteeIndex:  0,
 			BeaconBlockRoot: []byte("block2"),
 			Source:          &ethpb.Checkpoint{Epoch: 2},
 			Target:          &ethpb.Checkpoint{Epoch: 3},
@@ -474,11 +466,7 @@
 		t.Errorf("Could not call RPC method: %v", err)
 	}
 	if len(sr.AttesterSlashing) != 1 {
-<<<<<<< HEAD
-		t.Fatalf("Should return 1 slashaing proof: %v", sr.AttesterSlashing)
-=======
 		t.Fatalf("Should return 1 slashing proof: %v", sr.AttesterSlashing)
->>>>>>> a9a5973b
 	}
 	if !proto.Equal(sr.AttesterSlashing[0], want) {
 		t.Errorf("Wanted slashing proof: %v got: %v", want, sr.AttesterSlashing[0])
@@ -500,11 +488,7 @@
 		Signature:           []byte("sig2"),
 		Data: &ethpb.AttestationData{
 			Slot:            4*params.BeaconConfig().SlotsPerEpoch + 1,
-<<<<<<< HEAD
-			Index:           0,
-=======
-			CommitteeIndex:  0,
->>>>>>> a9a5973b
+			CommitteeIndex:  0,
 			BeaconBlockRoot: []byte("block1"),
 			Source:          &ethpb.Checkpoint{Epoch: 2},
 			Target:          &ethpb.Checkpoint{Epoch: 3},
@@ -516,11 +500,7 @@
 		Signature:           []byte("sig1"),
 		Data: &ethpb.AttestationData{
 			Slot:            4*params.BeaconConfig().SlotsPerEpoch + 1,
-<<<<<<< HEAD
-			Index:           0,
-=======
-			CommitteeIndex:  0,
->>>>>>> a9a5973b
+			CommitteeIndex:  0,
 			BeaconBlockRoot: []byte("block2"),
 			Source:          &ethpb.Checkpoint{Epoch: 1},
 			Target:          &ethpb.Checkpoint{Epoch: 4},
@@ -539,11 +519,7 @@
 		t.Errorf("Could not call RPC method: %v", err)
 	}
 	if len(sr.AttesterSlashing) != 1 {
-<<<<<<< HEAD
-		t.Fatalf("Should return 1 slashaing proof: %v", sr.AttesterSlashing)
-=======
 		t.Fatalf("Should return 1 slashing proof: %v", sr.AttesterSlashing)
->>>>>>> a9a5973b
 	}
 	if !proto.Equal(sr.AttesterSlashing[0], want) {
 		t.Errorf("Wanted slashing proof: %v got: %v", want, sr.AttesterSlashing[0])
@@ -565,11 +541,7 @@
 		Signature:           []byte("sig2"),
 		Data: &ethpb.AttestationData{
 			Slot:            5*params.BeaconConfig().SlotsPerEpoch + 1,
-<<<<<<< HEAD
-			Index:           0,
-=======
-			CommitteeIndex:  0,
->>>>>>> a9a5973b
+			CommitteeIndex:  0,
 			BeaconBlockRoot: []byte("block1"),
 			Source:          &ethpb.Checkpoint{Epoch: 2},
 			Target:          &ethpb.Checkpoint{Epoch: 4},
@@ -581,11 +553,7 @@
 		Signature:           []byte("sig1"),
 		Data: &ethpb.AttestationData{
 			Slot:            5*params.BeaconConfig().SlotsPerEpoch + 1,
-<<<<<<< HEAD
-			Index:           0,
-=======
-			CommitteeIndex:  0,
->>>>>>> a9a5973b
+			CommitteeIndex:  0,
 			BeaconBlockRoot: []byte("block2"),
 			Source:          &ethpb.Checkpoint{Epoch: 3},
 			Target:          &ethpb.Checkpoint{Epoch: 5},
@@ -600,34 +568,18 @@
 		t.Errorf("Could not call RPC method: %v", err)
 	}
 	if len(sr.AttesterSlashing) != 0 {
-<<<<<<< HEAD
-		t.Errorf("Should not return slashaing proof for same data: %v", sr)
-	}
-}
-
-func TestServer_Store_1000_Attestations(t *testing.T) {
-=======
 		t.Errorf("Should not return slashing proof for same data: %v", sr)
 	}
 }
 
 func TestServer_Store_100_Attestations(t *testing.T) {
->>>>>>> a9a5973b
-	dbs := db.SetupSlasherDB(t)
-	defer db.TeardownSlasherDB(t, dbs)
-	ctx := context.Background()
-	slasherServer := &Server{
-		ctx:       ctx,
-		SlasherDB: dbs,
-	}
-<<<<<<< HEAD
-	ia1 := &ethpb.IndexedAttestation{
-		CustodyBit_0Indices: make([]uint64, 128),
-		CustodyBit_1Indices: []uint64{},
-		Signature:           make([]byte, 96),
-		Data: &ethpb.AttestationData{
-			Index:           0,
-=======
+	dbs := db.SetupSlasherDB(t)
+	defer db.TeardownSlasherDB(t, dbs)
+	ctx := context.Background()
+	slasherServer := &Server{
+		ctx:       ctx,
+		SlasherDB: dbs,
+	}
 	var cb []uint64
 	for i := uint64(0); i < 100; i++ {
 		cb = append(cb, i)
@@ -638,22 +590,15 @@
 		Signature:           make([]byte, 96),
 		Data: &ethpb.AttestationData{
 			CommitteeIndex:  0,
->>>>>>> a9a5973b
 			BeaconBlockRoot: make([]byte, 32),
 			Source:          &ethpb.Checkpoint{Epoch: 2},
 			Target:          &ethpb.Checkpoint{Epoch: 4},
 		},
 	}
-<<<<<<< HEAD
-	for i := uint64(0); i < 10; i++ {
-		ia1.Data.Target.Epoch = i + 1
-		ia1.Data.Source.Epoch = i
-=======
 	for i := uint64(0); i < 100; i++ {
 		ia1.Data.Target.Epoch = i + 1
 		ia1.Data.Source.Epoch = i
 		t.Logf("In Loop: %d", i)
->>>>>>> a9a5973b
 		ia1.Data.Slot = (i + 1) * params.BeaconConfig().SlotsPerEpoch
 		root := []byte(strconv.Itoa(int(i)))
 		ia1.Data.BeaconBlockRoot = append(root, ia1.Data.BeaconBlockRoot[len(root):]...)
@@ -662,11 +607,7 @@
 		}
 	}
 
-<<<<<<< HEAD
-	err, s := dbs.Size()
-=======
 	s, err := dbs.Size()
->>>>>>> a9a5973b
 	if err != nil {
 		t.Error(err)
 	}
