--- conflicted
+++ resolved
@@ -2,11 +2,6 @@
 
 import (
 	"context"
-<<<<<<< HEAD
-
-	"github.com/pkg/errors"
-=======
->>>>>>> d8e70fe8
 
 	"github.com/gogo/protobuf/proto"
 	"github.com/gogo/protobuf/types"
