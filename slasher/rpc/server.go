--- conflicted
+++ resolved
@@ -8,10 +8,10 @@
 	"github.com/gogo/protobuf/proto"
 	"github.com/gogo/protobuf/types"
 	"github.com/pkg/errors"
-	ethpb "github.com/prysmaticlabs/ethereumapis/eth/v1alpha1"
 	"github.com/prysmaticlabs/go-ssz"
 	"github.com/prysmaticlabs/prysm/beacon-chain/core/helpers"
 	slashpb "github.com/prysmaticlabs/prysm/proto/beacon/rpc/v1"
+	ethpb "github.com/prysmaticlabs/prysm/proto/eth/v1alpha1"
 	"github.com/prysmaticlabs/prysm/slasher/db"
 	"google.golang.org/grpc/codes"
 	"google.golang.org/grpc/status"
@@ -37,15 +37,11 @@
 	if err != nil {
 		return nil, err
 	}
-<<<<<<< HEAD
 	atsSlashinngRes := &ethpb.AttesterSlashingResponse{}
 	at := make(chan []*ethpb.AttesterSlashing)
 	er := make(chan error)
 	var wg sync.WaitGroup
 	lastIdx := int64(-1)
-=======
-	atsSlashinngRes := &slashpb.AttesterSlashingResponse{}
->>>>>>> e3c3dea5
 	for _, idx := range indices {
 		if int64(idx) <= lastIdx {
 			return nil, fmt.Errorf("indexed attestation contains repeated or non sorted ids")
