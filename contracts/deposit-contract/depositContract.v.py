--- conflicted
+++ resolved
@@ -15,7 +15,7 @@
 deposit_count: uint256
 full_deposit_count: public(uint256)
 skip_chainstart_delay: public(bool)
-chainStarted: public(bool)
+genesisTime: public(bytes[8])
 
 @public
 def __init__(depositThreshold: uint256,minDeposit: uint256,maxDeposit: uint256, skipChainstartDelay: bool):
@@ -97,13 +97,9 @@
         self.full_deposit_count += 1
         if self.full_deposit_count == self.CHAIN_START_FULL_DEPOSIT_THRESHOLD:
             if self.skip_chainstart_delay:
-                log.ChainStart(self.get_deposit_root(), self.to_little_endian_64(deposit_timestamp))
+                self.genesisTime = self.to_little_endian_64(deposit_timestamp)
+                log.ChainStart(self.get_deposit_root(), self.genesisTime)
             else:
                 timestamp_day_boundary: uint256 = as_unitless_number(block.timestamp) - as_unitless_number(block.timestamp) % SECONDS_PER_DAY + SECONDS_PER_DAY
-<<<<<<< HEAD
-                log.ChainStart(new_deposit_root, self.to_little_endian_64(timestamp_day_boundary))
-            self.chainStarted = True
-=======
                 self.genesisTime = self.to_little_endian_64(timestamp_day_boundary)
                 log.ChainStart(new_deposit_root, self.genesisTime)
->>>>>>> c61424a8
