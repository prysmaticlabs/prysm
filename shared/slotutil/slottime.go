package slotutil

import (
	"time"

	types "github.com/prysmaticlabs/eth2-types"
	"github.com/prysmaticlabs/prysm/shared/params"
	"github.com/prysmaticlabs/prysm/shared/timeutils"
)

// SlotStartTime returns the start time in terms of its unix epoch
// value.
func SlotStartTime(genesis uint64, slot types.Slot) time.Time {
	duration := time.Second * time.Duration(slot.Mul(params.BeaconConfig().SecondsPerSlot))
	startTime := time.Unix(int64(genesis), 0).Add(duration)
	return startTime
}

// SlotsSinceGenesis returns the number of slots since
// the provided genesis time.
func SlotsSinceGenesis(genesis time.Time) types.Slot {
	if genesis.After(timeutils.Now()) { // Genesis has not occurred yet.
		return 0
	}
	return types.Slot(uint64(timeutils.Since(genesis).Seconds()) / params.BeaconConfig().SecondsPerSlot)
}

// EpochsSinceGenesis returns the number of slots since
// the provided genesis time.
func EpochsSinceGenesis(genesis time.Time) types.Epoch {
	return types.Epoch(SlotsSinceGenesis(genesis) / params.BeaconConfig().SlotsPerEpoch)
}

// DivideSlotBy divides the SECONDS_PER_SLOT configuration
// parameter by a specified number. It returns a value of time.Duration
// in milliseconds, useful for dividing values such as 1 second into
// millisecond-based durations.
func DivideSlotBy(timesPerSlot int64) time.Duration {
	return time.Duration(int64(params.BeaconConfig().SecondsPerSlot*1000)/timesPerSlot) * time.Millisecond
}

<<<<<<< HEAD
// MultiplySlotBy multiplies the SECONDS_PER_SLOT configuration
// parameter by a specified number. It returns a value of time.Duration
// in milliseconds.
func MultiplySlotBy(times int64) time.Duration {
	return time.Duration(int64(params.BeaconConfig().SecondsPerSlot*1000)*times) * time.Millisecond
=======
// AbsoluteValueSlotDifference between two slots.
func AbsoluteValueSlotDifference(x, y types.Slot) uint64 {
	if x > y {
		return uint64(x.SubSlot(y))
	}
	return uint64(y.SubSlot(x))
>>>>>>> 71fd747d
}<|MERGE_RESOLUTION|>--- conflicted
+++ resolved
@@ -39,18 +39,17 @@
 	return time.Duration(int64(params.BeaconConfig().SecondsPerSlot*1000)/timesPerSlot) * time.Millisecond
 }
 
-<<<<<<< HEAD
+
 // MultiplySlotBy multiplies the SECONDS_PER_SLOT configuration
 // parameter by a specified number. It returns a value of time.Duration
 // in milliseconds.
 func MultiplySlotBy(times int64) time.Duration {
 	return time.Duration(int64(params.BeaconConfig().SecondsPerSlot*1000)*times) * time.Millisecond
-=======
+
 // AbsoluteValueSlotDifference between two slots.
 func AbsoluteValueSlotDifference(x, y types.Slot) uint64 {
 	if x > y {
 		return uint64(x.SubSlot(y))
 	}
 	return uint64(y.SubSlot(x))
->>>>>>> 71fd747d
 }