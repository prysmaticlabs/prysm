--- conflicted
+++ resolved
@@ -23,12 +23,9 @@
 	unaggregated := attList(atts)
 
 	if err := unaggregated.validate(); err != nil {
-<<<<<<< HEAD
-=======
 		if errors.Is(err, aggregation.ErrBitsDifferentLen) {
 			return unaggregated, nil
 		}
->>>>>>> 6d36c3f5
 		return nil, err
 	}
 
@@ -198,16 +195,11 @@
 	}
 	bitlistLen := al[0].AggregationBits.Len()
 	for i := 1; i < len(al); i++ {
-<<<<<<< HEAD
 		if al[i].AggregationBits == nil || al[i].AggregationBits.Len() == 0 {
 			return errors.Wrap(aggregation.ErrInvalidMaxCoverProblem, "bitlist cannot be nil or empty")
 		}
 		if bitlistLen != al[i].AggregationBits.Len() {
 			return errors.Wrap(aggregation.ErrInvalidMaxCoverProblem, "bitlists of different length")
-=======
-		if al[i].AggregationBits == nil || bitlistLen != al[i].AggregationBits.Len() {
-			return aggregation.ErrBitsDifferentLen
->>>>>>> 6d36c3f5
 		}
 	}
 	return nil
