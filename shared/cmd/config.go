package cmd

import (
	"github.com/prysmaticlabs/prysm/shared/params"
	"github.com/urfave/cli/v2"
)

// Flags is a struct to represent which features the client will perform on runtime.
type Flags struct {
	// Configuration related flags.
	MinimalConfig  bool // MinimalConfig as defined in the spec.
	E2EConfig      bool // E2EConfig made specifically for testing, do not use except in E2E.
	MaxRPCPageSize int  //MaxRPCPageSize is used for a cap of page sizes in RPC requests.
}

var sharedConfig *Flags

// Get retrieves feature config.
func Get() *Flags {
	if sharedConfig == nil {
		return &Flags{
			MaxRPCPageSize:     params.BeaconConfig().DefaultPageSize,
			CustomGenesisDelay: params.BeaconConfig().GenesisDelay,
		}
	}
	return sharedConfig
}

// Init sets the global config equal to the config that is passed in.
func Init(c *Flags) {
	sharedConfig = c
}

// InitWithReset sets the global config and returns function that is used to reset configuration.
func InitWithReset(c *Flags) func() {
	resetFunc := func() {
		Init(nil)
	}
	Init(c)
	return resetFunc
}

// ConfigureBeaconChain sets the global config based
// on what flags are enabled for the beacon-chain client.
func ConfigureBeaconChain(ctx *cli.Context) {
	cfg := newConfig(ctx)
<<<<<<< HEAD
	if ctx.IsSet(CustomGenesisDelayFlag.Name) {
		cfg.CustomGenesisDelay = ctx.Uint64(CustomGenesisDelayFlag.Name)
		log.Warnf("Starting ETH2 with genesis delay of %d seconds", cfg.CustomGenesisDelay)
	}
=======
	maxPageSize := params.BeaconConfig().DefaultPageSize
>>>>>>> 37343930
	if ctx.IsSet(RPCMaxPageSizeFlag.Name) {
		cfg.MaxRPCPageSize = ctx.Int(RPCMaxPageSizeFlag.Name)
		log.Warnf("Starting beacon chain with max RPC page size of %d", cfg.MaxRPCPageSize)
	}
	Init(cfg)
}

// ConfigureSlasher sets the global config based
// on what flags are enabled for the slasher client.
func ConfigureSlasher(ctx *cli.Context) {
	cfg := newConfig(ctx)
	if ctx.IsSet(RPCMaxPageSizeFlag.Name) {
		cfg.MaxRPCPageSize = ctx.Int(RPCMaxPageSizeFlag.Name)
		log.Warnf("Starting slasher with max RPC page size of %d", cfg.MaxRPCPageSize)
	}
	Init(cfg)
}

// ConfigureValidator sets the global config based
// on what flags are enabled for the validator client.
func ConfigureValidator(ctx *cli.Context) {
	cfg := newConfig(ctx)
	Init(cfg)
}

func newConfig(ctx *cli.Context) *Flags {
	cfg := Get()
	if ctx.Bool(MinimalConfigFlag.Name) {
		log.Warn("Using minimal config")
		cfg.MinimalConfig = true
		params.UseMinimalConfig()
	}
	if ctx.Bool(E2EConfigFlag.Name) {
		log.Warn("Using end-to-end testing config")
		cfg.MinimalConfig = true
		params.UseE2EConfig()
	}
	return cfg
}<|MERGE_RESOLUTION|>--- conflicted
+++ resolved
@@ -19,8 +19,7 @@
 func Get() *Flags {
 	if sharedConfig == nil {
 		return &Flags{
-			MaxRPCPageSize:     params.BeaconConfig().DefaultPageSize,
-			CustomGenesisDelay: params.BeaconConfig().GenesisDelay,
+			MaxRPCPageSize: params.BeaconConfig().DefaultPageSize,
 		}
 	}
 	return sharedConfig
@@ -44,14 +43,6 @@
 // on what flags are enabled for the beacon-chain client.
 func ConfigureBeaconChain(ctx *cli.Context) {
 	cfg := newConfig(ctx)
-<<<<<<< HEAD
-	if ctx.IsSet(CustomGenesisDelayFlag.Name) {
-		cfg.CustomGenesisDelay = ctx.Uint64(CustomGenesisDelayFlag.Name)
-		log.Warnf("Starting ETH2 with genesis delay of %d seconds", cfg.CustomGenesisDelay)
-	}
-=======
-	maxPageSize := params.BeaconConfig().DefaultPageSize
->>>>>>> 37343930
 	if ctx.IsSet(RPCMaxPageSizeFlag.Name) {
 		cfg.MaxRPCPageSize = ctx.Int(RPCMaxPageSizeFlag.Name)
 		log.Warnf("Starting beacon chain with max RPC page size of %d", cfg.MaxRPCPageSize)
