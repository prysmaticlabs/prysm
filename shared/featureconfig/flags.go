--- conflicted
+++ resolved
@@ -508,11 +508,8 @@
 	disableFieldTrie,
 	disableStateRefCopy,
 	reduceAttesterStateCopy,
-<<<<<<< HEAD
 	disableNewStateMgmt,
-=======
 	enableKadDht,
->>>>>>> 90141b5c
 }...)
 
 // E2EBeaconChainFlags contains a list of the beacon chain feature flags to be tested in E2E.
