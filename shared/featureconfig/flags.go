--- conflicted
+++ resolved
@@ -63,12 +63,11 @@
 			"initial sync and disk-IO is one of the biggest bottleneck. This still saves finalized state in DB " +
 			"and start syncing from there",
 	}
-<<<<<<< HEAD
 	enableSlasherFlag = cli.BoolFlag{
 		Name: "enable-slasher",
 		Usage: "Connect to slasher in order to retrieve slashable events. Slasher is connected to beacon node using grpc" +
 			"User should be running slasher on current machine or include slasher-provider flag.",
-=======
+	}
 	saveDepositData = cli.BoolFlag{
 		Name:  "save-deposit-data",
 		Usage: "Enable of the saving of deposit related data",
@@ -78,7 +77,6 @@
 		Usage: "Start the genesis event right away using the eth1 block timestamp which " +
 			"triggered the genesis as the genesis time. This flag should be used for local " +
 			"development and testing only.",
->>>>>>> 200bb5e4
 	}
 )
 
@@ -145,14 +143,11 @@
 	deprecatedFastCommitteeAssignmentsFlag = cli.BoolFlag{
 		Name:   "fast-assignments",
 		Usage:  deprecatedUsage,
-<<<<<<< HEAD
-=======
 		Hidden: true,
 	}
 	deprecatedGenesisDelayFlag = cli.BoolFlag{
 		Name:   "genesis-delay",
 		Usage:  deprecatedUsage,
->>>>>>> 200bb5e4
 		Hidden: true,
 	}
 )
@@ -193,11 +188,6 @@
 	enableBackupWebhookFlag,
 	enableShuffledIndexCache,
 	enableSkipSlotsCache,
-<<<<<<< HEAD
-	enableSnappyDBCompressionFlag,
-	enablePruneBoundaryStateFlag,
+	saveDepositData,
 	enableSlasherFlag,
-=======
-	saveDepositData,
->>>>>>> 200bb5e4
 }...)