package featureconfig

import (
	"github.com/urfave/cli"
)

var (
	// GenesisDelayFlag disables the standard genesis delay.
	GenesisDelayFlag = cli.BoolFlag{
		Name:  "genesis-delay",
		Usage: "Wait and process the genesis event at the midnight of the next day rather than 30s after the ETH1 block time of the chainstart triggering deposit",
	}
	// MinimalConfigFlag enables the minimal configuration.
	MinimalConfigFlag = cli.BoolFlag{
		Name:  "minimal-config",
		Usage: "Use minimal config with parameters as defined in the spec.",
	}
	writeSSZStateTransitionsFlag = cli.BoolFlag{
		Name:  "interop-write-ssz-state-transitions",
		Usage: "Write ssz states to disk after attempted state transition",
	}
	// EnableAttestationCacheFlag see https://github.com/prysmaticlabs/prysm/issues/3106.
	EnableAttestationCacheFlag = cli.BoolFlag{
		Name:  "enable-attestation-cache",
		Usage: "Enable unsafe cache mechanism. See https://github.com/prysmaticlabs/prysm/issues/3106",
	}
	// EnableEth1DataVoteCacheFlag see https://github.com/prysmaticlabs/prysm/issues/3106.
	EnableEth1DataVoteCacheFlag = cli.BoolFlag{
		Name:  "enable-eth1-data-vote-cache",
		Usage: "Enable unsafe cache mechanism. See https://github.com/prysmaticlabs/prysm/issues/3106",
	}
	// EnableCustomStateSSZ see https://github.com/prysmaticlabs/prysm/pull/4077.
	EnableCustomStateSSZ = cli.BoolFlag{
		Name:  "enable-custom-state-ssz",
		Usage: "Enable custom hash_tree_root(state) for Prysm. See https://github.com/prysmaticlabs/prysm/issues/4077",
	}
	enableShuffledIndexCache = cli.BoolFlag{
		Name:  "enable-shuffled-index-cache",
		Usage: "Enable unsafe cache mechanism. See https://github.com/prysmaticlabs/prysm/issues/3106",
	}
	enableCommitteeCacheFlag = cli.BoolFlag{
		Name:  "enable-committee-cache",
		Usage: "Enable unsafe cache mechanism. See https://github.com/prysmaticlabs/prysm/issues/3106",
	}
	enableActiveIndicesCacheFlag = cli.BoolFlag{
		Name:  "enable-active-indices-cache",
		Usage: "Enable unsafe cache mechanism. See https://github.com/prysmaticlabs/prysm/issues/3106",
	}
	enableActiveCountCacheFlag = cli.BoolFlag{
		Name:  "enable-active-count-cache",
		Usage: "Enable unsafe cache mechanism. See https://github.com/prysmaticlabs/prysm/issues/3106",
	}
	// NewCacheFlag enables the node to use the new caching scheme.
	NewCacheFlag = cli.BoolFlag{
		Name:  "new-cache",
		Usage: "Use the new shuffled indices cache for committee. Much improvement than previous caching implementations",
	}
	// SkipBLSVerifyFlag skips BLS signature verification across the runtime for development purposes.
	SkipBLSVerifyFlag = cli.BoolFlag{
		Name:  "skip-bls-verify",
		Usage: "Whether or not to skip BLS verification of signature at runtime, this is unsafe and should only be used for development",
	}
	enableBackupWebhookFlag = cli.BoolFlag{
		Name:  "enable-db-backup-webhook",
		Usage: "Serve HTTP handler to initiate database backups. The handler is served on the monitoring port at path /db/backup.",
	}
	enableBLSPubkeyCacheFlag = cli.BoolFlag{
		Name:  "enable-bls-pubkey-cache",
		Usage: "Enable BLS pubkey cache to improve wall time of PubkeyFromBytes",
	}
	// enableSkipSlotsCache enables the skips slots lru cache to be used in runtime.
	enableSkipSlotsCache = cli.BoolFlag{
		Name:  "enable-skip-slots-cache",
		Usage: "Enables the skip slot cache to be used in the event of skipped slots.",
	}
<<<<<<< HEAD
	kafkaBootstrapServersFlag = cli.StringFlag{
		Name:  "kafka-url",
		Usage: "Stream attestations and blocks to specified kafka servers. This field is used for bootstrap.servers kafka config field.",
=======
	enableSnappyDBCompressionFlag = cli.BoolFlag{
		Name:  "snappy",
		Usage: "Enables snappy compression in the database.",
	}
	enablePruneBoundaryStateFlag = cli.BoolFlag{
		Name:  "prune-states",
		Usage: "Prune epoch boundary states before last finalized check point",
	}
	initSyncVerifyEverythingFlag = cli.BoolFlag{
		Name: "initial-sync-verify-all-signatures",
		Usage: "Initial sync to finalized checkpoint with verifying block's signature, RANDAO " +
			"and attestation's aggregated signatures. Without this flag, only the proposer " +
			"signature is verified until the node reaches the end of the finalized chain.",
	}
	initSyncCacheState = cli.BoolFlag{
		Name: "initial-sync-cache-state",
		Usage: "Save state in cache during initial sync. We currently save state in the DB during " +
			"initial sync and disk-IO is one of the biggest bottleneck. This still saves finalized state in DB " +
			"and start syncing from there",
>>>>>>> 9d4c7cb4
	}
)

// Deprecated flags list.
const deprecatedUsage = "DEPRECATED. DO NOT USE."

var (
	deprecatedNoGenesisDelayFlag = cli.BoolFlag{
		Name:   "no-genesis-delay",
		Usage:  deprecatedUsage,
		Hidden: true,
	}
	deprecatedEnableFinalizedBlockRootIndexFlag = cli.BoolFlag{
		Name:   "enable-finalized-block-root-index",
		Usage:  deprecatedUsage,
		Hidden: true,
	}
	deprecatedOptimizeProcessEpoch = cli.BoolFlag{
		Name:   "optimize-process-epoch",
		Usage:  deprecatedUsage,
		Hidden: true,
	}
	deprecatedPruneFinalizedStatesFlag = cli.BoolFlag{
		Name:   "prune-finalized-states",
		Usage:  deprecatedUsage,
		Hidden: true,
	}
	deprecatedScatterFlag = cli.BoolFlag{
		Name:   "scatter",
		Usage:  deprecatedUsage,
		Hidden: true,
	}
	deprecatedInitSyncNoVerifyFlag = cli.BoolFlag{
		Name:   "init-sync-no-verify",
		Usage:  deprecatedUsage,
		Hidden: true,
	}
)

var deprecatedFlags = []cli.Flag{
	deprecatedNoGenesisDelayFlag,
	deprecatedEnableFinalizedBlockRootIndexFlag,
	deprecatedScatterFlag,
	deprecatedPruneFinalizedStatesFlag,
	deprecatedOptimizeProcessEpoch,
	deprecatedInitSyncNoVerifyFlag,
}

// ValidatorFlags contains a list of all the feature flags that apply to the validator client.
var ValidatorFlags = append(deprecatedFlags, []cli.Flag{
	MinimalConfigFlag,
}...)

// BeaconChainFlags contains a list of all the feature flags that apply to the beacon-chain client.
var BeaconChainFlags = append(deprecatedFlags, []cli.Flag{
	GenesisDelayFlag,
	MinimalConfigFlag,
	writeSSZStateTransitionsFlag,
	EnableAttestationCacheFlag,
	EnableEth1DataVoteCacheFlag,
	EnableCustomStateSSZ,
	initSyncVerifyEverythingFlag,
	initSyncCacheState,
	NewCacheFlag,
	SkipBLSVerifyFlag,
<<<<<<< HEAD
	OptimizeProcessEpoch,
	Scatter,
	kafkaBootstrapServersFlag,
=======
>>>>>>> 9d4c7cb4
	enableBackupWebhookFlag,
	enableBLSPubkeyCacheFlag,
	enableShuffledIndexCache,
	enableCommitteeCacheFlag,
	enableActiveIndicesCacheFlag,
	enableActiveCountCacheFlag,
	enableSkipSlotsCache,
	enableSnappyDBCompressionFlag,
	enablePruneBoundaryStateFlag,
}...)<|MERGE_RESOLUTION|>--- conflicted
+++ resolved
@@ -73,11 +73,10 @@
 		Name:  "enable-skip-slots-cache",
 		Usage: "Enables the skip slot cache to be used in the event of skipped slots.",
 	}
-<<<<<<< HEAD
 	kafkaBootstrapServersFlag = cli.StringFlag{
 		Name:  "kafka-url",
 		Usage: "Stream attestations and blocks to specified kafka servers. This field is used for bootstrap.servers kafka config field.",
-=======
+	}
 	enableSnappyDBCompressionFlag = cli.BoolFlag{
 		Name:  "snappy",
 		Usage: "Enables snappy compression in the database.",
@@ -97,7 +96,6 @@
 		Usage: "Save state in cache during initial sync. We currently save state in the DB during " +
 			"initial sync and disk-IO is one of the biggest bottleneck. This still saves finalized state in DB " +
 			"and start syncing from there",
->>>>>>> 9d4c7cb4
 	}
 )
 
@@ -163,12 +161,7 @@
 	initSyncCacheState,
 	NewCacheFlag,
 	SkipBLSVerifyFlag,
-<<<<<<< HEAD
-	OptimizeProcessEpoch,
-	Scatter,
 	kafkaBootstrapServersFlag,
-=======
->>>>>>> 9d4c7cb4
 	enableBackupWebhookFlag,
 	enableBLSPubkeyCacheFlag,
 	enableShuffledIndexCache,
