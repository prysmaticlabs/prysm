--- conflicted
+++ resolved
@@ -149,11 +149,7 @@
 	forceOptMaxCoverAggregationStategy,
 	correctlyInsertOrphanedAtts,
 	correctlyPruneCanonicalAtts,
-<<<<<<< HEAD
-	enableActiveBalanceCache,
 	enableGetBlockOptimizations,
-=======
->>>>>>> fd920bb7
 }
 
 // ValidatorFlags contains a list of all the feature flags that apply to the validator client.
@@ -204,12 +200,8 @@
 	enableHistoricalSpaceRepresentation,
 	correctlyInsertOrphanedAtts,
 	correctlyPruneCanonicalAtts,
-<<<<<<< HEAD
-	enableActiveBalanceCache,
 	enableGetBlockOptimizations,
-=======
 	disableActiveBalanceCache,
->>>>>>> fd920bb7
 }...)
 
 // E2EBeaconChainFlags contains a list of the beacon chain feature flags to be tested in E2E.
