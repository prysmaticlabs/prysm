--- conflicted
+++ resolved
@@ -62,19 +62,6 @@
 	kafkaBootstrapServersFlag = &cli.StringFlag{
 		Name:  "kafka-url",
 		Usage: "Stream attestations and blocks to specified kafka servers. This field is used for bootstrap.servers kafka config field.",
-	}
-<<<<<<< HEAD
-	disableInitSyncVerifyEverythingFlag = &cli.BoolFlag{
-		Name: "disable-initial-sync-verify-all-signatures",
-		Usage: "Initial sync to finalized checkpoint with verifying block's signature, RANDAO " +
-			"and attestation's aggregated signatures. With this flag, only the proposer " +
-			"signature is verified until the node reaches the end of the finalized chain.",
-=======
-	cacheFilteredBlockTreeFlag = &cli.BoolFlag{
-		Name: "cache-filtered-block-tree",
-		Usage: "Cache filtered block tree by maintaining it rather than continually recalculating on the fly, " +
-			"this is used for fork choice.",
->>>>>>> b7425111
 	}
 	enableLocalProtectionFlag = &cli.BoolFlag{
 		Name: "enable-local-protection",
