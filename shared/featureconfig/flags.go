package featureconfig

import (
	"github.com/urfave/cli/v2"
)

var (
	// AltonaTestnet flag for the multiclient eth2 testnet configuration.
	AltonaTestnet = &cli.BoolFlag{
		Name:  "altona",
		Usage: "This defines the flag through which we can run on the Altona Multiclient Testnet",
	}
	// OnyxTestnet flag for the Prysmatic Labs single-client testnet configuration.
	OnyxTestnet = &cli.BoolFlag{
		Name:  "onyx",
		Usage: "This defines the flag through which we can run on the Onyx Prysm Testnet",
	}
	// MedallaTestnet flag for the multiclient eth2 testnet.
	MedallaTestnet = &cli.BoolFlag{
		Name:  "medalla",
		Usage: "This defines the flag through which we can run on the Medalla Multiclient Testnet",
	}
	// SpadinaTestnet flag for the multiclient eth2 testnet.
	SpadinaTestnet = &cli.BoolFlag{
		Name:  "spadina",
		Usage: "This defines the flag through which we can run on the Spadina Multiclient Testnet",
	}
	// ZinkenTestnet flag for the multiclient eth2 testnet.
	ZinkenTestnet = &cli.BoolFlag{
		Name:  "zinken",
		Usage: "This defines the flag through which we can run on the Zinken Multiclient Testnet",
	}
	devModeFlag = &cli.BoolFlag{
		Name:  "dev",
		Usage: "Enable experimental features still in development. These features may not be stable.",
	}
	disableBroadcastSlashingFlag = &cli.BoolFlag{
		Name:  "disable-broadcast-slashings",
		Usage: "Disables broadcasting slashings submitted to the beacon node.",
	}
	writeSSZStateTransitionsFlag = &cli.BoolFlag{
		Name:  "interop-write-ssz-state-transitions",
		Usage: "Write ssz states to disk after attempted state transition",
	}
	disableDynamicCommitteeSubnets = &cli.BoolFlag{
		Name:  "disable-dynamic-committee-subnets",
		Usage: "Disable dynamic committee attestation subnets.",
	}
<<<<<<< HEAD
	// disableSSZCache see https://github.com/prysmaticlabs/prysm/pull/4558.
	disableSSZCache = &cli.BoolFlag{
		Name:  "disable-ssz-cache",
		Usage: "Disable ssz state root cache mechanism.",
=======
	// disableForkChoiceUnsafeFlag disables using the LMD-GHOST fork choice to update
	// the head of the chain based on attestations and instead accepts any valid received block
	// as the chain head. UNSAFE, use with caution.
	disableForkChoiceUnsafeFlag = &cli.BoolFlag{
		Name:  "disable-fork-choice-unsafe",
		Usage: "UNSAFE: disable fork choice for determining head of the beacon chain.",
>>>>>>> 022b6667
	}
	enableBackupWebhookFlag = &cli.BoolFlag{
		Name:  "enable-db-backup-webhook",
		Usage: "Serve HTTP handler to initiate database backups. The handler is served on the monitoring port at path /db/backup.",
	}
	kafkaBootstrapServersFlag = &cli.StringFlag{
		Name:  "kafka-url",
		Usage: "Stream attestations and blocks to specified kafka servers. This field is used for bootstrap.servers kafka config field.",
	}
	enableLocalProtectionFlag = &cli.BoolFlag{
		Name: "enable-local-protection",
		Usage: "Enables functionality to prevent the validator client from signing and " +
			"broadcasting any messages that could be considered slashable according to its own history.",
		Value: true,
	}
	enableExternalSlasherProtectionFlag = &cli.BoolFlag{
		Name: "enable-external-slasher-protection",
		Usage: "Enables the validator to connect to external slasher to prevent it from " +
			"transmitting a slashable offence over the network.",
	}
	disableStrictAttestationPubsubVerificationFlag = &cli.BoolFlag{
		Name:  "disable-strict-attestation-pubsub-verification",
		Usage: "Disable strict signature verification of attestations in pubsub. See PR 4782 for details.",
	}
	disableUpdateHeadPerAttestation = &cli.BoolFlag{
		Name:  "disable-update-head-attestation",
		Usage: "Disable update fork choice head on per attestation. See PR 4802 for details.",
	}
	disableDomainDataCacheFlag = &cli.BoolFlag{
		Name: "disable-domain-data-cache",
		Usage: "Disable caching of domain data requests per epoch. This feature reduces the total " +
			"calls to the beacon node for each assignment.",
	}
	enableStateGenSigVerify = &cli.BoolFlag{
		Name: "enable-state-gen-sig-verify",
		Usage: "Enable signature verification for state gen. This feature increases the cost to generate a historical state," +
			"the resulting state is signature verified.",
	}
	disableNoiseHandshake = &cli.BoolFlag{
		Name: "disable-noise",
		Usage: "This disables the beacon node from using NOISE and instead uses SECIO instead for performing handshakes between peers and " +
			"securing transports between peers",
	}
	waitForSyncedFlag = &cli.BoolFlag{
		Name:  "wait-for-synced",
		Usage: "Uses WaitForSynced for validator startup, to ensure a validator is able to communicate with the beacon node as quick as possible",
	}
	disableLookbackFlag = &cli.BoolFlag{
		Name:  "disable-lookback",
		Usage: "Disables use of the lookback feature and updates attestation history for validators from head to epoch 0",
	}
	disableReduceAttesterStateCopy = &cli.BoolFlag{
		Name:  "disable-reduce-attester-state-copy",
		Usage: "Disables the feature to reduce the amount of state copies for attester rpc",
	}
	disableGRPCConnectionLogging = &cli.BoolFlag{
		Name:  "disable-grpc-connection-logging",
		Usage: "Disables displaying logs for newly connected grpc clients",
	}
	attestationAggregationStrategy = &cli.StringFlag{
		Name:  "attestation-aggregation-strategy",
		Usage: "Which strategy to use when aggregating attestations, one of: naive, max_cover.",
		Value: "max_cover",
	}
	disableNewBeaconStateLocks = &cli.BoolFlag{
		Name:  "disable-new-beacon-state-locks",
		Usage: "Disable new beacon state locking",
	}
	disableBatchBlockVerify = &cli.BoolFlag{
		Name:  "disable-batch-block-verify",
		Usage: "Disable full signature verification of blocks in batches instead of singularly.",
	}
	initSyncVerbose = &cli.BoolFlag{
		Name:  "init-sync-verbose",
		Usage: "Enable logging every processed block during initial syncing.",
	}
	enableBlst = &cli.BoolFlag{
		Name:  "blst",
		Usage: "Enable new BLS library, blst, from Supranational",
	}
	disableFinalizedDepositsCache = &cli.BoolFlag{
		Name:  "disable-finalized-deposits-cache",
		Usage: "Disables utilization of cached finalized deposits",
	}
	enableEth1DataMajorityVote = &cli.BoolFlag{
		Name:  "enable-eth1-data-majority-vote",
		Usage: "When enabled, voting on eth1 data will use the Voting With The Majority algorithm.",
	}
	disableAccountsV2 = &cli.BoolFlag{
		Name:  "disable-accounts-v2",
		Usage: "Disables usage of v2 for Prysm validator accounts",
	}
	enableAttBroadcastDiscoveryAttempts = &cli.BoolFlag{
		Name:  "enable-att-broadcast-discovery-attempts",
		Usage: "Enable experimental attestation subnet discovery before broadcasting.",
	}
	enablePeerScorer = &cli.BoolFlag{
		Name:  "enable-peer-scorer",
		Usage: "Enable experimental P2P peer scorer",
	}
	checkPtInfoCache = &cli.BoolFlag{
		Name:  "use-check-point-cache",
		Usage: "Enables check point info caching",
	}
	enablePruningDepositProofs = &cli.BoolFlag{
		Name:  "enable-pruning-deposit-proofs",
		Usage: "Enables pruning deposit proofs when they are no longer needed. This significantly reduces deposit size.",
	}
)

// devModeFlags holds list of flags that are set when development mode is on.
var devModeFlags = []cli.Flag{
	checkPtInfoCache,
	enableEth1DataMajorityVote,
	enableAttBroadcastDiscoveryAttempts,
	enablePeerScorer,
	enablePruningDepositProofs,
}

// ValidatorFlags contains a list of all the feature flags that apply to the validator client.
var ValidatorFlags = append(deprecatedFlags, []cli.Flag{
	enableLocalProtectionFlag,
	enableExternalSlasherProtectionFlag,
	disableDomainDataCacheFlag,
	waitForSyncedFlag,
	AltonaTestnet,
	OnyxTestnet,
	MedallaTestnet,
	SpadinaTestnet,
	ZinkenTestnet,
	disableAccountsV2,
	enableBlst,
}...)

// SlasherFlags contains a list of all the feature flags that apply to the slasher client.
var SlasherFlags = append(deprecatedFlags, []cli.Flag{
	disableLookbackFlag,
	AltonaTestnet,
	OnyxTestnet,
	MedallaTestnet,
	SpadinaTestnet,
	ZinkenTestnet,
}...)

// E2EValidatorFlags contains a list of the validator feature flags to be tested in E2E.
var E2EValidatorFlags = []string{
	"--wait-for-synced",
}

// BeaconChainFlags contains a list of all the feature flags that apply to the beacon-chain client.
var BeaconChainFlags = append(deprecatedFlags, []cli.Flag{
	devModeFlag,
	writeSSZStateTransitionsFlag,
	disableDynamicCommitteeSubnets,
	kafkaBootstrapServersFlag,
	enableBackupWebhookFlag,
	disableStrictAttestationPubsubVerificationFlag,
	disableUpdateHeadPerAttestation,
	enableStateGenSigVerify,
	disableNoiseHandshake,
	disableBroadcastSlashingFlag,
	waitForSyncedFlag,
	disableReduceAttesterStateCopy,
	disableGRPCConnectionLogging,
	attestationAggregationStrategy,
	disableNewBeaconStateLocks,
	AltonaTestnet,
	OnyxTestnet,
	MedallaTestnet,
	SpadinaTestnet,
	ZinkenTestnet,
	disableBatchBlockVerify,
	initSyncVerbose,
	disableFinalizedDepositsCache,
	enableBlst,
	enableEth1DataMajorityVote,
	enableAttBroadcastDiscoveryAttempts,
	enablePeerScorer,
	checkPtInfoCache,
	enablePruningDepositProofs,
}...)

// E2EBeaconChainFlags contains a list of the beacon chain feature flags to be tested in E2E.
var E2EBeaconChainFlags = []string{
	"--enable-state-gen-sig-verify",
	"--attestation-aggregation-strategy=max_cover",
	"--dev",
	"--enable-eth1-data-majority-vote",
	"--use-check-point-cache",
	"--enable-pruning-deposit-proofs",
}<|MERGE_RESOLUTION|>--- conflicted
+++ resolved
@@ -45,20 +45,6 @@
 	disableDynamicCommitteeSubnets = &cli.BoolFlag{
 		Name:  "disable-dynamic-committee-subnets",
 		Usage: "Disable dynamic committee attestation subnets.",
-	}
-<<<<<<< HEAD
-	// disableSSZCache see https://github.com/prysmaticlabs/prysm/pull/4558.
-	disableSSZCache = &cli.BoolFlag{
-		Name:  "disable-ssz-cache",
-		Usage: "Disable ssz state root cache mechanism.",
-=======
-	// disableForkChoiceUnsafeFlag disables using the LMD-GHOST fork choice to update
-	// the head of the chain based on attestations and instead accepts any valid received block
-	// as the chain head. UNSAFE, use with caution.
-	disableForkChoiceUnsafeFlag = &cli.BoolFlag{
-		Name:  "disable-fork-choice-unsafe",
-		Usage: "UNSAFE: disable fork choice for determining head of the beacon chain.",
->>>>>>> 022b6667
 	}
 	enableBackupWebhookFlag = &cli.BoolFlag{
 		Name:  "enable-db-backup-webhook",
