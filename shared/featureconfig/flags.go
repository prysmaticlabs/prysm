package featureconfig

import (
	"gopkg.in/urfave/cli.v2"
)

var (
	devModeFlag = &cli.BoolFlag{
		Name:  "dev",
		Usage: "Enable experimental features still in development. These features may not be stable.",
	}
	disableBroadcastSlashingFlag = &cli.BoolFlag{
		Name:  "disable-broadcast-slashings",
		Usage: "Disables broadcasting slashings submitted to the beacon node.",
	}
	minimalConfigFlag = &cli.BoolFlag{
		Name:  "minimal-config",
		Usage: "Use minimal config with parameters as defined in the spec.",
	}
	writeSSZStateTransitionsFlag = &cli.BoolFlag{
		Name:  "interop-write-ssz-state-transitions",
		Usage: "Write ssz states to disk after attempted state transition",
	}
	disableDynamicCommitteeSubnets = &cli.BoolFlag{
		Name:  "disable-dynamic-committee-subnets",
		Usage: "Disable dynamic committee attestation subnets.",
	}
	// disableForkChoiceUnsafeFlag disables using the LMD-GHOST fork choice to update
	// the head of the chain based on attestations and instead accepts any valid received block
	// as the chain head. UNSAFE, use with caution.
	disableForkChoiceUnsafeFlag = &cli.BoolFlag{
		Name:  "disable-fork-choice-unsafe",
		Usage: "UNSAFE: disable fork choice for determining head of the beacon chain.",
	}
	// disableSSZCache see https://github.com/prysmaticlabs/prysm/pull/4558.
	disableSSZCache = &cli.BoolFlag{
		Name:  "disable-ssz-cache",
		Usage: "Disable ssz state root cache mechanism.",
	}
	skipBLSVerifyFlag = &cli.BoolFlag{
		Name:  "skip-bls-verify",
		Usage: "Whether or not to skip BLS verification of signature at runtime, this is unsafe and should only be used for development",
	}
	enableBackupWebhookFlag = &cli.BoolFlag{
		Name:  "enable-db-backup-webhook",
		Usage: "Serve HTTP handler to initiate database backups. The handler is served on the monitoring port at path /db/backup.",
	}
	kafkaBootstrapServersFlag = &cli.StringFlag{
		Name:  "kafka-url",
		Usage: "Stream attestations and blocks to specified kafka servers. This field is used for bootstrap.servers kafka config field.",
	}
	initSyncVerifyEverythingFlag = &cli.BoolFlag{
		Name: "initial-sync-verify-all-signatures",
		Usage: "Initial sync to finalized checkpoint with verifying block's signature, RANDAO " +
			"and attestation's aggregated signatures. Without this flag, only the proposer " +
			"signature is verified until the node reaches the end of the finalized chain.",
	}
	enableSlasherFlag = &cli.BoolFlag{
		Name: "enable-slasher",
		Usage: "Enables connection to a slasher service in order to retrieve slashable events. Slasher is connected to the beacon node using gRPC and " +
			"the slasher-provider flag can be used to pass its address.",
	}
	customGenesisDelayFlag = &cli.Uint64Flag{
		Name: "custom-genesis-delay",
		Usage: "Start the genesis event with the configured genesis delay in seconds. " +
			"This flag should be used for local development and testing only.",
	}
	cacheFilteredBlockTreeFlag = &cli.BoolFlag{
		Name: "cache-filtered-block-tree",
		Usage: "Cache filtered block tree by maintaining it rather than continually recalculating on the fly, " +
			"this is used for fork choice.",
	}
	enableProtectProposerFlag = &cli.BoolFlag{
		Name: "enable-protect-proposer",
		Usage: "Enables functionality to prevent the validator client from signing and " +
			"broadcasting 2 different block proposals in the same epoch. Protects from slashing.",
	}
	enableProtectAttesterFlag = &cli.BoolFlag{
		Name: "enable-protect-attester",
		Usage: "Enables functionality to prevent the validator client from signing and " +
			"broadcasting 2 any slashable attestations.",
	}
	enableExternalSlasherProtectionFlag = &cli.BoolFlag{
		Name: "enable-external-slasher-protection",
		Usage: "Enables the validator to connect to external slasher to prevent it from " +
			"transmitting a slashable offence over the network.",
	}
	disableStrictAttestationPubsubVerificationFlag = &cli.BoolFlag{
		Name:  "disable-strict-attestation-pubsub-verification",
		Usage: "Disable strict signature verification of attestations in pubsub. See PR 4782 for details.",
	}
	disableUpdateHeadPerAttestation = &cli.BoolFlag{
		Name:  "disable-update-head-attestation",
		Usage: "Disable update fork choice head on per attestation. See PR 4802 for details.",
	}
	disableDomainDataCacheFlag = &cli.BoolFlag{
		Name: "disable-domain-data-cache",
		Usage: "Disable caching of domain data requests per epoch. This feature reduces the total " +
			"calls to the beacon node for each assignment.",
	}
	enableStateGenSigVerify = &cli.BoolFlag{
		Name: "enable-state-gen-sig-verify",
		Usage: "Enable signature verification for state gen. This feature increases the cost to generate a historical state," +
			"the resulting state is signature verified.",
	}
	checkHeadState = &cli.BoolFlag{
		Name:  "check-head-state",
		Usage: "Enables the checking of head state in chainservice first before retrieving the desired state from the db.",
	}
	enableNoiseHandshake = &cli.BoolFlag{
		Name: "enable-noise",
		Usage: "This enables the beacon node to use NOISE instead of SECIO for performing handshakes between peers and " +
			"securing transports between peers",
	}
	dontPruneStateStartUp = &cli.BoolFlag{
		Name:  "dont-prune-state-start-up",
		Usage: "Don't prune historical states upon start up",
	}
	enableNewStateMgmt = &cli.BoolFlag{
		Name:  "enable-new-state-mgmt",
		Usage: "This enable the usage of state mgmt service across Prysm",
	}
	enableFieldTrie = &cli.BoolFlag{
		Name:  "enable-state-field-trie",
		Usage: "Enables the usage of state field tries to compute the state root",
	}
	disableInitSyncBatchSaveBlocks = &cli.BoolFlag{
		Name:  "disable-init-sync-batch-save-blocks",
		Usage: "Instead of saving batch blocks to the DB during initial syncing, this disables batch saving of blocks",
	}
	enableStateRefCopy = &cli.BoolFlag{
		Name:  "enable-state-ref-copy",
		Usage: "Enables the usage of a new copying method for our state fields.",
	}
	waitForSyncedFlag = &cli.BoolFlag{
		Name:  "wait-for-synced",
		Usage: "Uses WaitForSynced for validator startup, to ensure a validator is able to communicate with the beacon node as quick as possible",
	}
	enableHistoricalDetectionFlag = &cli.BoolFlag{
		Name:  "enable-historical-detection",
		Usage: "Enables historical attestation detection for the slasher",
	}
	disableLookbackFlag = &cli.BoolFlag{
		Name:  "disable-lookback",
		Usage: "Disables use of the lookback feature and updates attestation history for validators from head to epoch 0",
	}
	skipRegenHistoricalStates = &cli.BoolFlag{
		Name:  "skip-regen-historical-states",
		Usage: "Skips regeneration and saving of historical states from genesis to last finalized. This enables a quick switch-over to using `--enable-new-state-mgmt`",
	}
	enableInitSyncWeightedRoundRobin = &cli.BoolFlag{
		Name:  "enable-init-sync-wrr",
		Usage: "Enables weighted round robin fetching optimization",
	}
)

// devModeFlags holds list of flags that are set when development mode is on.
var devModeFlags = []cli.Flag{
	enableStateRefCopy,
	enableFieldTrie,
	enableNewStateMgmt,
	enableInitSyncWeightedRoundRobin,
}

// Deprecated flags list.
const deprecatedUsage = "DEPRECATED. DO NOT USE."

var (
	deprecatedEnableDynamicCommitteeSubnets = &cli.BoolFlag{
		Name:   "enable-dynamic-committee-subnets",
		Usage:  deprecatedUsage,
		Hidden: true,
	}
	deprecatedNoCustomConfigFlag = &cli.BoolFlag{
		Name:   "no-custom-config",
		Usage:  deprecatedUsage,
		Hidden: true,
	}
	deprecatedEnableInitSyncQueue = &cli.BoolFlag{
		Name:   "enable-initial-sync-queue",
		Usage:  deprecatedUsage,
		Hidden: true,
	}
	deprecatedEnableFinalizedBlockRootIndexFlag = &cli.BoolFlag{
		Name:   "enable-finalized-block-root-index",
		Usage:  deprecatedUsage,
		Hidden: true,
	}
	deprecatedOptimizeProcessEpochFlag = &cli.BoolFlag{
		Name:   "optimize-process-epoch",
		Usage:  deprecatedUsage,
		Hidden: true,
	}
	deprecatedPruneFinalizedStatesFlag = &cli.BoolFlag{
		Name:   "prune-finalized-states",
		Usage:  deprecatedUsage,
		Hidden: true,
	}
	deprecatedScatterFlag = &cli.BoolFlag{
		Name:   "scatter",
		Usage:  deprecatedUsage,
		Hidden: true,
	}
	deprecatedEnableSnappyDBCompressionFlag = &cli.BoolFlag{
		Name:   "snappy",
		Usage:  deprecatedUsage,
		Hidden: true,
	}
	deprecatedEnableSkipSlotsCacheFlag = &cli.BoolFlag{
		Name:   "enable-skip-slots-cache",
		Usage:  deprecatedUsage,
		Hidden: true,
	}
	deprecatedEnablePruneBoundaryStateFlag = &cli.BoolFlag{
		Name:   "prune-states",
		Usage:  deprecatedUsage,
		Hidden: true,
	}
	deprecatedEnableActiveIndicesCacheFlag = &cli.BoolFlag{
		Name:   "enable-active-indices-cache",
		Usage:  deprecatedUsage,
		Hidden: true,
	}
	deprecatedEnableActiveCountCacheFlag = &cli.BoolFlag{
		Name:   "enable-active-count-cache",
		Usage:  deprecatedUsage,
		Hidden: true,
	}

	deprecatedEnableCustomStateSSZFlag = &cli.BoolFlag{
		Name:   "enable-custom-state-ssz",
		Usage:  deprecatedUsage,
		Hidden: true,
	}
	deprecatedEnableCommitteeCacheFlag = &cli.BoolFlag{
		Name:   "enable-committee-cache",
		Usage:  deprecatedUsage,
		Hidden: true,
	}
	deprecatedEnableBLSPubkeyCacheFlag = &cli.BoolFlag{
		Name:   "enable-bls-pubkey-cache",
		Usage:  deprecatedUsage,
		Hidden: true,
	}
	deprecatedFastCommitteeAssignmentsFlag = &cli.BoolFlag{
		Name:   "fast-assignments",
		Usage:  deprecatedUsage,
		Hidden: true,
	}
	deprecatedGenesisDelayFlag = &cli.BoolFlag{
		Name:   "genesis-delay",
		Usage:  deprecatedUsage,
		Hidden: true,
	}
	deprecatedNewCacheFlag = &cli.BoolFlag{
		Name:   "new-cache",
		Usage:  deprecatedUsage,
		Hidden: true,
	}
	deprecatedEnableShuffledIndexCacheFlag = &cli.BoolFlag{
		Name:   "enable-shuffled-index-cache",
		Usage:  deprecatedUsage,
		Hidden: true,
	}
	deprecatedSaveDepositDataFlag = &cli.BoolFlag{
		Name:   "save-deposit-data",
		Usage:  deprecatedUsage,
		Hidden: true,
	}
	deprecatedCacheProposerIndicesFlag = &cli.BoolFlag{
		Name:   "cache-proposer-indices",
		Usage:  deprecatedUsage,
		Hidden: true,
	}
	deprecatedprotoArrayForkChoice = &cli.BoolFlag{
		Name:   "proto-array-forkchoice",
		Usage:  deprecatedUsage,
		Hidden: true,
	}
	deprecatedForkchoiceAggregateAttestations = &cli.BoolFlag{
		Name:   "forkchoice-aggregate-attestations",
		Usage:  deprecatedUsage,
		Hidden: true,
	}
	deprecatedEnableAttestationCacheFlag = &cli.BoolFlag{
		Name:   "enable-attestation-cache",
		Usage:  deprecatedUsage,
		Hidden: true,
	}
	deprecatedInitSyncCacheStateFlag = &cli.BoolFlag{
		Name:   "initial-sync-cache-state",
		Usage:  deprecatedUsage,
		Hidden: true,
	}
	deprecatedProtectProposerFlag = &cli.BoolFlag{
		Name:   "protect-proposer",
		Usage:  deprecatedUsage,
		Hidden: true,
	}
	deprecatedProtectAttesterFlag = &cli.BoolFlag{
		Name:   "protect-attester",
		Usage:  deprecatedUsage,
		Hidden: true,
	}
	deprecatedDiscv5Flag = &cli.BoolFlag{
		Name:   "enable-discv5",
		Usage:  deprecatedUsage,
		Hidden: true,
	}
	deprecatedEnableSSZCache = &cli.BoolFlag{
		Name:   "enable-ssz-cache",
		Usage:  deprecatedUsage,
		Hidden: true,
	}
	deprecatedUseSpanCacheFlag = &cli.BoolFlag{
		Name:   "span-map-cache",
		Usage:  deprecatedUsage,
		Hidden: true,
	}
	deprecatedDisableProtectProposerFlag = &cli.BoolFlag{
		Name:   "disable-protect-proposer",
		Usage:  deprecatedUsage,
		Hidden: true,
	}
	deprecatedDisableProtectAttesterFlag = &cli.BoolFlag{
		Name:   "disable-protect-attester",
		Usage:  deprecatedUsage,
		Hidden: true,
	}
	deprecatedEnableCustomBlockHTR = &cli.BoolFlag{
		Name:   "enable-custom-block-htr",
		Usage:  deprecatedUsage,
		Hidden: true,
	}
	deprecatedDisableInitSyncQueueFlag = &cli.BoolFlag{
		Name:   "disable-init-sync-queue",
		Usage:  deprecatedUsage,
		Hidden: true,
	}
	deprecatedEnableEth1DataVoteCacheFlag = &cli.BoolFlag{
		Name:   "enable-eth1-data-vote-cache",
		Usage:  deprecatedUsage,
		Hidden: true,
	}
	deprecatedAccountMetricsFlag = &cli.BoolFlag{
		Name:   "enable-account-metrics",
		Usage:  deprecatedUsage,
		Hidden: true,
	}
	deprecatedEnableDomainDataCacheFlag = &cli.BoolFlag{
		Name:   "enable-domain-data-cache",
		Usage:  deprecatedUsage,
		Hidden: true,
	}
	deprecatedEnableByteMempool = &cli.BoolFlag{
		Name:   "enable-byte-mempool",
		Usage:  deprecatedUsage,
		Hidden: true,
	}
<<<<<<< HEAD
	deprecatedDisableHistoricalDetectionFlag = &cli.BoolFlag{
		Name:   "disable-historical-detection",
=======
	deprecatedBroadcastSlashingFlag = &cli.BoolFlag{
		Name:   "broadcast-slashing",
>>>>>>> 6aabea2d
		Usage:  deprecatedUsage,
		Hidden: true,
	}
)

var deprecatedFlags = []cli.Flag{
	deprecatedEnableDynamicCommitteeSubnets,
	deprecatedNoCustomConfigFlag,
	deprecatedEnableInitSyncQueue,
	deprecatedEnableFinalizedBlockRootIndexFlag,
	deprecatedScatterFlag,
	deprecatedPruneFinalizedStatesFlag,
	deprecatedOptimizeProcessEpochFlag,
	deprecatedEnableSnappyDBCompressionFlag,
	deprecatedEnableSkipSlotsCacheFlag,
	deprecatedEnablePruneBoundaryStateFlag,
	deprecatedEnableActiveIndicesCacheFlag,
	deprecatedEnableActiveCountCacheFlag,
	deprecatedEnableCustomStateSSZFlag,
	deprecatedEnableCommitteeCacheFlag,
	deprecatedEnableBLSPubkeyCacheFlag,
	deprecatedFastCommitteeAssignmentsFlag,
	deprecatedGenesisDelayFlag,
	deprecatedNewCacheFlag,
	deprecatedEnableShuffledIndexCacheFlag,
	deprecatedSaveDepositDataFlag,
	deprecatedCacheProposerIndicesFlag,
	deprecatedprotoArrayForkChoice,
	deprecatedForkchoiceAggregateAttestations,
	deprecatedEnableAttestationCacheFlag,
	deprecatedInitSyncCacheStateFlag,
	deprecatedProtectAttesterFlag,
	deprecatedProtectProposerFlag,
	deprecatedDiscv5Flag,
	deprecatedEnableSSZCache,
	deprecatedUseSpanCacheFlag,
	deprecatedDisableProtectProposerFlag,
	deprecatedDisableProtectAttesterFlag,
	deprecatedDisableInitSyncQueueFlag,
	deprecatedEnableCustomBlockHTR,
	deprecatedEnableEth1DataVoteCacheFlag,
	deprecatedAccountMetricsFlag,
	deprecatedEnableDomainDataCacheFlag,
	deprecatedEnableByteMempool,
<<<<<<< HEAD
	deprecatedDisableHistoricalDetectionFlag,
=======
	deprecatedBroadcastSlashingFlag,
>>>>>>> 6aabea2d
}

// ValidatorFlags contains a list of all the feature flags that apply to the validator client.
var ValidatorFlags = append(deprecatedFlags, []cli.Flag{
	minimalConfigFlag,
	enableProtectAttesterFlag,
	enableProtectProposerFlag,
	enableExternalSlasherProtectionFlag,
	disableDomainDataCacheFlag,
	waitForSyncedFlag,
}...)

// SlasherFlags contains a list of all the feature flags that apply to the slasher client.
var SlasherFlags = append(deprecatedFlags, []cli.Flag{
	enableHistoricalDetectionFlag,
	disableLookbackFlag,
}...)

// E2EValidatorFlags contains a list of the validator feature flags to be tested in E2E.
var E2EValidatorFlags = []string{
	"--wait-for-synced",
	"--enable-protect-attester",
	"--enable-protect-proposer",
}

// BeaconChainFlags contains a list of all the feature flags that apply to the beacon-chain client.
var BeaconChainFlags = append(deprecatedFlags, []cli.Flag{
	devModeFlag,
	customGenesisDelayFlag,
	minimalConfigFlag,
	writeSSZStateTransitionsFlag,
	disableForkChoiceUnsafeFlag,
	disableDynamicCommitteeSubnets,
	disableSSZCache,
	initSyncVerifyEverythingFlag,
	skipBLSVerifyFlag,
	kafkaBootstrapServersFlag,
	enableBackupWebhookFlag,
	enableSlasherFlag,
	cacheFilteredBlockTreeFlag,
	disableStrictAttestationPubsubVerificationFlag,
	disableUpdateHeadPerAttestation,
	enableStateGenSigVerify,
	checkHeadState,
	enableNoiseHandshake,
	dontPruneStateStartUp,
	disableBroadcastSlashingFlag,
	enableNewStateMgmt,
	enableFieldTrie,
	disableInitSyncBatchSaveBlocks,
	enableStateRefCopy,
	waitForSyncedFlag,
	skipRegenHistoricalStates,
	enableInitSyncWeightedRoundRobin,
}...)

// E2EBeaconChainFlags contains a list of the beacon chain feature flags to be tested in E2E.
var E2EBeaconChainFlags = []string{
	"--cache-filtered-block-tree",
	"--enable-byte-mempool",
	"--enable-state-gen-sig-verify",
	"--check-head-state",
	"--enable-state-field-trie",
	"--enable-state-ref-copy",
	"--enable-new-state-mgmt",
	"--enable-init-sync-wrr",
}<|MERGE_RESOLUTION|>--- conflicted
+++ resolved
@@ -357,13 +357,13 @@
 		Usage:  deprecatedUsage,
 		Hidden: true,
 	}
-<<<<<<< HEAD
+	deprecatedBroadcastSlashingFlag = &cli.BoolFlag{
+		Name:   "broadcast-slashing",
+		Usage:  deprecatedUsage,
+		Hidden: true,
+	}
 	deprecatedDisableHistoricalDetectionFlag = &cli.BoolFlag{
 		Name:   "disable-historical-detection",
-=======
-	deprecatedBroadcastSlashingFlag = &cli.BoolFlag{
-		Name:   "broadcast-slashing",
->>>>>>> 6aabea2d
 		Usage:  deprecatedUsage,
 		Hidden: true,
 	}
@@ -408,11 +408,8 @@
 	deprecatedAccountMetricsFlag,
 	deprecatedEnableDomainDataCacheFlag,
 	deprecatedEnableByteMempool,
-<<<<<<< HEAD
+	deprecatedBroadcastSlashingFlag,
 	deprecatedDisableHistoricalDetectionFlag,
-=======
-	deprecatedBroadcastSlashingFlag,
->>>>>>> 6aabea2d
 }
 
 // ValidatorFlags contains a list of all the feature flags that apply to the validator client.
