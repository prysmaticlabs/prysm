--- conflicted
+++ resolved
@@ -24,14 +24,6 @@
 		Name:  "enable-crosslinks",
 		Usage: "Enable crosslinks in epoch processing, default is disabled.",
 	}
-<<<<<<< HEAD
-	// EnableCommitteesCacheFlag enables crosslink committees cache for rpc server. It is disabled by default.
-	EnableCommitteesCacheFlag = cli.BoolFlag{
-		Name:  "enable-committees-cache",
-		Usage: "Enable crosslink committees cache for rpc server, default is disabled.",
-	}
-=======
->>>>>>> 249ec875
 	// EnableCheckBlockStateRootFlag check block state root in block processing. It is disabled by default.
 	EnableCheckBlockStateRootFlag = cli.BoolFlag{
 		Name:  "enable-check-block-state-root",
