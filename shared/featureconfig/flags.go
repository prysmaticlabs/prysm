package featureconfig

import (
	"github.com/urfave/cli"
)

var (
	// GenesisDelayFlag disables the standard genesis delay.
	GenesisDelayFlag = cli.BoolFlag{
		Name:  "genesis-delay",
		Usage: "Wait and process the genesis event at the midnight of the next day rather than 30s after the ETH1 block time of the chainstart triggering deposit",
	}
	// MinimalConfigFlag enables the minimal configuration.
	MinimalConfigFlag = cli.BoolFlag{
		Name:  "minimal-config",
		Usage: "Use minimal config with parameters as defined in the spec.",
	}
	writeSSZStateTransitionsFlag = cli.BoolFlag{
		Name:  "interop-write-ssz-state-transitions",
		Usage: "Write ssz states to disk after attempted state transition",
	}
	// EnableAttestationCacheFlag see https://github.com/prysmaticlabs/prysm/issues/3106.
	EnableAttestationCacheFlag = cli.BoolFlag{
		Name:  "enable-attestation-cache",
		Usage: "Enable unsafe cache mechanism. See https://github.com/prysmaticlabs/prysm/issues/3106",
	}
	// EnableEth1DataVoteCacheFlag see https://github.com/prysmaticlabs/prysm/issues/3106.
	EnableEth1DataVoteCacheFlag = cli.BoolFlag{
		Name:  "enable-eth1-data-vote-cache",
		Usage: "Enable unsafe cache mechanism. See https://github.com/prysmaticlabs/prysm/issues/3106",
	}
	// EnableCustomStateSSZ see https://github.com/prysmaticlabs/prysm/pull/4077.
	EnableCustomStateSSZ = cli.BoolFlag{
		Name:  "enable-custom-state-ssz",
		Usage: "Enable custom hash_tree_root(state) for Prysm. See https://github.com/prysmaticlabs/prysm/issues/4077",
	}
	enableShuffledIndexCache = cli.BoolFlag{
		Name:  "enable-shuffled-index-cache",
		Usage: "Enable unsafe cache mechanism. See https://github.com/prysmaticlabs/prysm/issues/3106",
	}
	// NewCacheFlag enables the node to use the new caching scheme.
	NewCacheFlag = cli.BoolFlag{
		Name:  "new-cache",
		Usage: "Use the new shuffled indices cache for committee. Much improvement than previous caching implementations",
	}
	// SkipBLSVerifyFlag skips BLS signature verification across the runtime for development purposes.
	SkipBLSVerifyFlag = cli.BoolFlag{
		Name:  "skip-bls-verify",
		Usage: "Whether or not to skip BLS verification of signature at runtime, this is unsafe and should only be used for development",
	}
	enableBackupWebhookFlag = cli.BoolFlag{
		Name:  "enable-db-backup-webhook",
		Usage: "Serve HTTP handler to initiate database backups. The handler is served on the monitoring port at path /db/backup.",
	}
	enableBLSPubkeyCacheFlag = cli.BoolFlag{
		Name:  "enable-bls-pubkey-cache",
		Usage: "Enable BLS pubkey cache to improve wall time of PubkeyFromBytes",
	}
	// enableSkipSlotsCache enables the skips slots lru cache to be used in runtime.
	enableSkipSlotsCache = cli.BoolFlag{
		Name:  "enable-skip-slots-cache",
		Usage: "Enables the skip slot cache to be used in the event of skipped slots.",
	}
	kafkaBootstrapServersFlag = cli.StringFlag{
		Name:  "kafka-url",
		Usage: "Stream attestations and blocks to specified kafka servers. This field is used for bootstrap.servers kafka config field.",
	}
	enableSnappyDBCompressionFlag = cli.BoolFlag{
		Name:  "snappy",
		Usage: "Enables snappy compression in the database.",
	}
	enablePruneBoundaryStateFlag = cli.BoolFlag{
		Name:  "prune-states",
		Usage: "Prune epoch boundary states before last finalized check point",
	}
	initSyncVerifyEverythingFlag = cli.BoolFlag{
		Name: "initial-sync-verify-all-signatures",
		Usage: "Initial sync to finalized checkpoint with verifying block's signature, RANDAO " +
			"and attestation's aggregated signatures. Without this flag, only the proposer " +
			"signature is verified until the node reaches the end of the finalized chain.",
	}
	initSyncCacheState = cli.BoolFlag{
		Name: "initial-sync-cache-state",
		Usage: "Save state in cache during initial sync. We currently save state in the DB during " +
			"initial sync and disk-IO is one of the biggest bottleneck. This still saves finalized state in DB " +
			"and start syncing from there",
	}
<<<<<<< HEAD
	connectToSlasherFlag = cli.BoolFlag{
		Name: "connect-to-slasher",
		Usage: "Connect to slasher in order to retrieve slashable events. Should be running slasher on current " +
			"machine or include slasher-provider flag.",
=======
	fastCommitteeAssignmentsFlag = cli.BoolFlag{
		Name:  "fast-assignments",
		Usage: "Use new algorithm for computing committee assignments",
>>>>>>> 2c28e4e7
	}
)

// Deprecated flags list.
const deprecatedUsage = "DEPRECATED. DO NOT USE."

var (
	deprecatedNoGenesisDelayFlag = cli.BoolFlag{
		Name:   "no-genesis-delay",
		Usage:  deprecatedUsage,
		Hidden: true,
	}
	deprecatedEnableFinalizedBlockRootIndexFlag = cli.BoolFlag{
		Name:   "enable-finalized-block-root-index",
		Usage:  deprecatedUsage,
		Hidden: true,
	}
	deprecatedOptimizeProcessEpoch = cli.BoolFlag{
		Name:   "optimize-process-epoch",
		Usage:  deprecatedUsage,
		Hidden: true,
	}
	deprecatedPruneFinalizedStatesFlag = cli.BoolFlag{
		Name:   "prune-finalized-states",
		Usage:  deprecatedUsage,
		Hidden: true,
	}
	deprecatedScatterFlag = cli.BoolFlag{
		Name:   "scatter",
		Usage:  deprecatedUsage,
		Hidden: true,
	}
	deprecatedInitSyncNoVerifyFlag = cli.BoolFlag{
		Name:   "init-sync-no-verify",
		Usage:  deprecatedUsage,
		Hidden: true,
	}
	deprecatedEnableActiveIndicesCacheFlag = cli.BoolFlag{
		Name:   "enable-active-indices-cache",
		Usage:  deprecatedUsage,
		Hidden: true,
	}
	deprecatedEnableActiveCountCacheFlag = cli.BoolFlag{
		Name:   "enable-active-count-cache",
		Usage:  deprecatedUsage,
		Hidden: true,
	}
	deprecatedEnableCommitteeCacheFlag = cli.BoolFlag{
		Name:   "enable-committee-cache",
		Usage:  deprecatedUsage,
		Hidden: true,
	}
)

var deprecatedFlags = []cli.Flag{
	deprecatedNoGenesisDelayFlag,
	deprecatedEnableFinalizedBlockRootIndexFlag,
	deprecatedScatterFlag,
	deprecatedPruneFinalizedStatesFlag,
	deprecatedOptimizeProcessEpoch,
	deprecatedInitSyncNoVerifyFlag,
	deprecatedEnableActiveIndicesCacheFlag,
	deprecatedEnableActiveCountCacheFlag,
	deprecatedEnableCommitteeCacheFlag,
}

// ValidatorFlags contains a list of all the feature flags that apply to the validator client.
var ValidatorFlags = append(deprecatedFlags, []cli.Flag{
	MinimalConfigFlag,
}...)

// BeaconChainFlags contains a list of all the feature flags that apply to the beacon-chain client.
var BeaconChainFlags = append(deprecatedFlags, []cli.Flag{
	GenesisDelayFlag,
	MinimalConfigFlag,
	writeSSZStateTransitionsFlag,
	EnableAttestationCacheFlag,
	EnableEth1DataVoteCacheFlag,
	EnableCustomStateSSZ,
	initSyncVerifyEverythingFlag,
	initSyncCacheState,
	NewCacheFlag,
	SkipBLSVerifyFlag,
	kafkaBootstrapServersFlag,
	enableBackupWebhookFlag,
	enableBLSPubkeyCacheFlag,
	enableShuffledIndexCache,
	enableSkipSlotsCache,
	enableSnappyDBCompressionFlag,
	enablePruneBoundaryStateFlag,
<<<<<<< HEAD
	connectToSlasherFlag,
=======
	fastCommitteeAssignmentsFlag,
>>>>>>> 2c28e4e7
}...)<|MERGE_RESOLUTION|>--- conflicted
+++ resolved
@@ -85,16 +85,14 @@
 			"initial sync and disk-IO is one of the biggest bottleneck. This still saves finalized state in DB " +
 			"and start syncing from there",
 	}
-<<<<<<< HEAD
 	connectToSlasherFlag = cli.BoolFlag{
 		Name: "connect-to-slasher",
 		Usage: "Connect to slasher in order to retrieve slashable events. Should be running slasher on current " +
 			"machine or include slasher-provider flag.",
-=======
+	}
 	fastCommitteeAssignmentsFlag = cli.BoolFlag{
 		Name:  "fast-assignments",
 		Usage: "Use new algorithm for computing committee assignments",
->>>>>>> 2c28e4e7
 	}
 )
 
@@ -185,9 +183,6 @@
 	enableSkipSlotsCache,
 	enableSnappyDBCompressionFlag,
 	enablePruneBoundaryStateFlag,
-<<<<<<< HEAD
+	fastCommitteeAssignmentsFlag,
 	connectToSlasherFlag,
-=======
-	fastCommitteeAssignmentsFlag,
->>>>>>> 2c28e4e7
 }...)