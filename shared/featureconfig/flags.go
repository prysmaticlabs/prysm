--- conflicted
+++ resolved
@@ -146,12 +146,7 @@
 	enableLargerGossipHistory,
 	enableNextSlotStateCache,
 	forceOptMaxCoverAggregationStategy,
-<<<<<<< HEAD
-	correctlyInsertOrphanedAtts,
-	correctlyPruneCanonicalAtts,
 	enableBatchGossipVerification,
-=======
->>>>>>> 408392aa
 }
 
 // ValidatorFlags contains a list of all the feature flags that apply to the validator client.
