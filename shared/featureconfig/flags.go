package featureconfig

import (
	"time"

	"github.com/urfave/cli/v2"
)

var (
	// ToledoTestnet flag for the multiclient Ethereum consensus testnet.
	ToledoTestnet = &cli.BoolFlag{
		Name:  "toledo",
		Usage: "This defines the flag through which we can run on the Toledo Multiclient Testnet",
	}
	// PyrmontTestnet flag for the multiclient Ethereum consensus testnet.
	PyrmontTestnet = &cli.BoolFlag{
		Name:  "pyrmont",
		Usage: "This defines the flag through which we can run on the Pyrmont Multiclient Testnet",
	}
	// PraterTestnet flag for the multiclient Ethereum consensus testnet.
	PraterTestnet = &cli.BoolFlag{
		Name:  "prater",
		Usage: "Run Prysm configured for the Prater test network",
	}
	// Mainnet flag for easier tooling, no-op
	Mainnet = &cli.BoolFlag{
		Value: true,
		Name:  "mainnet",
		Usage: "Run on Ethereum Beacon Chain Main Net. This is the default and can be omitted.",
	}
	devModeFlag = &cli.BoolFlag{
		Name:  "dev",
		Usage: "Enable experimental features still in development. These features may not be stable.",
	}
	writeSSZStateTransitionsFlag = &cli.BoolFlag{
		Name:  "interop-write-ssz-state-transitions",
		Usage: "Write ssz states to disk after attempted state transition",
	}
	kafkaBootstrapServersFlag = &cli.StringFlag{
		Name:  "kafka-url",
		Usage: "Stream attestations and blocks to specified kafka servers. This field is used for bootstrap.servers kafka config field.",
	}
	enableExternalSlasherProtectionFlag = &cli.BoolFlag{
		Name: "enable-external-slasher-protection",
		Usage: "Enables the validator to connect to external slasher to prevent it from " +
			"transmitting a slashable offence over the network.",
	}
	disableLookbackFlag = &cli.BoolFlag{
		Name:  "disable-lookback",
		Usage: "Disables use of the lookback feature and updates attestation history for validators from head to epoch 0",
	}
	disableGRPCConnectionLogging = &cli.BoolFlag{
		Name:  "disable-grpc-connection-logging",
		Usage: "Disables displaying logs for newly connected grpc clients",
	}
	attestationAggregationStrategy = &cli.StringFlag{
		Name:  "attestation-aggregation-strategy",
		Usage: "Which strategy to use when aggregating attestations, one of: naive, max_cover, opt_max_cover.",
		Value: "max_cover",
	}
	forceOptMaxCoverAggregationStategy = &cli.BoolFlag{
		Name:  "attestation-aggregation-force-opt-maxcover",
		Usage: "When enabled, forces --attestation-aggregation-strategy=opt_max_cover setting.",
	}
	disableAccountsV2 = &cli.BoolFlag{
		Name:  "disable-accounts-v2",
		Usage: "Disables usage of v2 for Prysm validator accounts",
	}
	enablePeerScorer = &cli.BoolFlag{
		Name:  "enable-peer-scorer",
		Usage: "Enable experimental P2P peer scorer",
	}
	checkPtInfoCache = &cli.BoolFlag{
		Name:  "use-check-point-cache",
		Usage: "Enables check point info caching",
	}
	enableLargerGossipHistory = &cli.BoolFlag{
		Name:  "enable-larger-gossip-history",
		Usage: "Enables the node to store a larger amount of gossip messages in its cache.",
	}
	writeWalletPasswordOnWebOnboarding = &cli.BoolFlag{
		Name: "write-wallet-password-on-web-onboarding",
		Usage: "(Danger): Writes the wallet password to the wallet directory on completing Prysm web onboarding. " +
			"We recommend against this flag unless you are an advanced user.",
	}
	disableAttestingHistoryDBCache = &cli.BoolFlag{
		Name: "disable-attesting-history-db-cache",
		Usage: "(Danger): Disables the cache for attesting history in the validator DB, greatly increasing " +
			"disk reads and writes as well as increasing time required for attestations to be produced",
	}
	dynamicKeyReloadDebounceInterval = &cli.DurationFlag{
		Name: "dynamic-key-reload-debounce-interval",
		Usage: "(Advanced): Specifies the time duration the validator waits to reload new keys if they have " +
			"changed on disk. Default 1s, can be any type of duration such as 1.5s, 1000ms, 1m.",
		Value: time.Second,
	}
	disableBroadcastSlashingFlag = &cli.BoolFlag{
		Name:  "disable-broadcast-slashings",
		Usage: "Disables broadcasting slashings submitted to the beacon node.",
	}
	attestTimely = &cli.BoolFlag{
		Name:  "attest-timely",
		Usage: "Fixes validator can attest timely after current block processes. See #8185 for more details",
	}
	enableNextSlotStateCache = &cli.BoolFlag{
		Name:  "enable-next-slot-state-cache",
		Usage: "Improves attesting and proposing efficiency by caching the next slot state at the end of the current slot",
	}
	disableUpdateHeadTimely = &cli.BoolFlag{
		Name:  "disable-update-head-timely",
		Usage: "Disables updating head time right after state transition",
	}
	disableProposerAttsSelectionUsingMaxCover = &cli.BoolFlag{
		Name:  "disable-proposer-atts-selection-using-max-cover",
		Usage: "Disable max-cover algorithm when selecting attestations for proposer",
	}
	enableSlashingProtectionPruning = &cli.BoolFlag{
		Name:  "enable-slashing-protection-pruning",
		Usage: "Enables the pruning of the validator client's slashing protectin database",
	}
	disableOptimizedBalanceUpdate = &cli.BoolFlag{
		Name:  "disable-optimized-balance-update",
		Usage: "Disable the optimized method of updating validator balances.",
	}
	enableDoppelGangerProtection = &cli.BoolFlag{
		Name: "enable-doppelganger",
		Usage: "Enables the validator to perform a doppelganger check. (Warning): This is not " +
			"a foolproof method to find duplicate instances in the network. Your validator will still be" +
			" vulnerable if it is being run in unsafe configurations.",
	}
)

// devModeFlags holds list of flags that are set when development mode is on.
var devModeFlags = []cli.Flag{
	enableLargerGossipHistory,
	enableNextSlotStateCache,
	forceOptMaxCoverAggregationStategy,
<<<<<<< HEAD
	enableOptimizedBalanceUpdate,
=======
	updateHeadTimely,
>>>>>>> dad205bd
}

// ValidatorFlags contains a list of all the feature flags that apply to the validator client.
var ValidatorFlags = append(deprecatedFlags, []cli.Flag{
	writeWalletPasswordOnWebOnboarding,
	enableExternalSlasherProtectionFlag,
	disableAttestingHistoryDBCache,
	ToledoTestnet,
	PyrmontTestnet,
	PraterTestnet,
	Mainnet,
	disableAccountsV2,
	dynamicKeyReloadDebounceInterval,
	attestTimely,
	enableSlashingProtectionPruning,
	enableDoppelGangerProtection,
}...)

// SlasherFlags contains a list of all the feature flags that apply to the slasher client.
var SlasherFlags = append(deprecatedFlags, []cli.Flag{
	disableLookbackFlag,
	ToledoTestnet,
	PyrmontTestnet,
	PraterTestnet,
	Mainnet,
}...)

// E2EValidatorFlags contains a list of the validator feature flags to be tested in E2E.
var E2EValidatorFlags = []string{
	"--enable-doppelganger",
}

// BeaconChainFlags contains a list of all the feature flags that apply to the beacon-chain client.
var BeaconChainFlags = append(deprecatedFlags, []cli.Flag{
	devModeFlag,
	writeSSZStateTransitionsFlag,
	kafkaBootstrapServersFlag,
	disableGRPCConnectionLogging,
	attestationAggregationStrategy,
	ToledoTestnet,
	PyrmontTestnet,
	PraterTestnet,
	Mainnet,
	enablePeerScorer,
	enableLargerGossipHistory,
	checkPtInfoCache,
	disableBroadcastSlashingFlag,
	enableNextSlotStateCache,
	forceOptMaxCoverAggregationStategy,
	disableUpdateHeadTimely,
	disableProposerAttsSelectionUsingMaxCover,
	disableOptimizedBalanceUpdate,
}...)

// E2EBeaconChainFlags contains a list of the beacon chain feature flags to be tested in E2E.
var E2EBeaconChainFlags = []string{
	"--attestation-aggregation-strategy=opt_max_cover",
	"--dev",
	"--use-check-point-cache",
}<|MERGE_RESOLUTION|>--- conflicted
+++ resolved
@@ -135,11 +135,6 @@
 	enableLargerGossipHistory,
 	enableNextSlotStateCache,
 	forceOptMaxCoverAggregationStategy,
-<<<<<<< HEAD
-	enableOptimizedBalanceUpdate,
-=======
-	updateHeadTimely,
->>>>>>> dad205bd
 }
 
 // ValidatorFlags contains a list of all the feature flags that apply to the validator client.
