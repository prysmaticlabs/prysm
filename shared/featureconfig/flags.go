package featureconfig

import (
	"github.com/urfave/cli"
)

var (
	// GenesisDelayFlag disables the standard genesis delay.
	GenesisDelayFlag = cli.BoolFlag{
		Name:  "genesis-delay",
		Usage: "Wait and process the genesis event at the midnight of the next day rather than 30s after the ETH1 block time of the chainstart triggering deposit",
	}
	// MinimalConfigFlag enables the minimal configuration.
	MinimalConfigFlag = cli.BoolFlag{
		Name:  "minimal-config",
		Usage: "Use minimal config with parameters as defined in the spec.",
	}
	writeSSZStateTransitionsFlag = cli.BoolFlag{
		Name:  "interop-write-ssz-state-transitions",
		Usage: "Write ssz states to disk after attempted state transition",
	}
	// EnableAttestationCacheFlag see https://github.com/prysmaticlabs/prysm/issues/3106.
	EnableAttestationCacheFlag = cli.BoolFlag{
		Name:  "enable-attestation-cache",
		Usage: "Enable unsafe cache mechanism. See https://github.com/prysmaticlabs/prysm/issues/3106",
	}
	// EnableEth1DataVoteCacheFlag see https://github.com/prysmaticlabs/prysm/issues/3106.
	EnableEth1DataVoteCacheFlag = cli.BoolFlag{
		Name:  "enable-eth1-data-vote-cache",
		Usage: "Enable unsafe cache mechanism. See https://github.com/prysmaticlabs/prysm/issues/3106",
	}
	// EnableCustomStateSSZ see https://github.com/prysmaticlabs/prysm/pull/4077.
	EnableCustomStateSSZ = cli.BoolFlag{
		Name:  "enable-custom-state-ssz",
		Usage: "Enable custom hash_tree_root(state) for Prysm. See https://github.com/prysmaticlabs/prysm/issues/4077",
	}
	enableShuffledIndexCache = cli.BoolFlag{
		Name:  "enable-shuffled-index-cache",
		Usage: "Enable unsafe cache mechanism. See https://github.com/prysmaticlabs/prysm/issues/3106",
	}
	// NewCacheFlag enables the node to use the new caching scheme.
	NewCacheFlag = cli.BoolFlag{
		Name:  "new-cache",
		Usage: "Use the new shuffled indices cache for committee. Much improvement than previous caching implementations",
	}
	// SkipBLSVerifyFlag skips BLS signature verification across the runtime for development purposes.
	SkipBLSVerifyFlag = cli.BoolFlag{
		Name:  "skip-bls-verify",
		Usage: "Whether or not to skip BLS verification of signature at runtime, this is unsafe and should only be used for development",
	}
	enableBackupWebhookFlag = cli.BoolFlag{
		Name:  "enable-db-backup-webhook",
		Usage: "Serve HTTP handler to initiate database backups. The handler is served on the monitoring port at path /db/backup.",
	}
	// enableSkipSlotsCache enables the skips slots lru cache to be used in runtime.
	enableSkipSlotsCache = cli.BoolFlag{
		Name:  "enable-skip-slots-cache",
		Usage: "Enables the skip slot cache to be used in the event of skipped slots.",
	}
	kafkaBootstrapServersFlag = cli.StringFlag{
		Name:  "kafka-url",
		Usage: "Stream attestations and blocks to specified kafka servers. This field is used for bootstrap.servers kafka config field.",
	}
	enableSnappyDBCompressionFlag = cli.BoolFlag{
		Name:  "snappy",
		Usage: "Enables snappy compression in the database.",
	}
	enablePruneBoundaryStateFlag = cli.BoolFlag{
		Name:  "prune-states",
		Usage: "Prune epoch boundary states before last finalized check point",
	}
	initSyncVerifyEverythingFlag = cli.BoolFlag{
		Name: "initial-sync-verify-all-signatures",
		Usage: "Initial sync to finalized checkpoint with verifying block's signature, RANDAO " +
			"and attestation's aggregated signatures. Without this flag, only the proposer " +
			"signature is verified until the node reaches the end of the finalized chain.",
	}
	initSyncCacheState = cli.BoolFlag{
		Name: "initial-sync-cache-state",
		Usage: "Save state in cache during initial sync. We currently save state in the DB during " +
			"initial sync and disk-IO is one of the biggest bottleneck. This still saves finalized state in DB " +
			"and start syncing from there",
	}
)

// Deprecated flags list.
const deprecatedUsage = "DEPRECATED. DO NOT USE."

var (
	deprecatedNoGenesisDelayFlag = cli.BoolFlag{
		Name:   "no-genesis-delay",
		Usage:  deprecatedUsage,
		Hidden: true,
	}
	deprecatedEnableFinalizedBlockRootIndexFlag = cli.BoolFlag{
		Name:   "enable-finalized-block-root-index",
		Usage:  deprecatedUsage,
		Hidden: true,
	}
	deprecatedOptimizeProcessEpoch = cli.BoolFlag{
		Name:   "optimize-process-epoch",
		Usage:  deprecatedUsage,
		Hidden: true,
	}
	deprecatedPruneFinalizedStatesFlag = cli.BoolFlag{
		Name:   "prune-finalized-states",
		Usage:  deprecatedUsage,
		Hidden: true,
	}
	deprecatedScatterFlag = cli.BoolFlag{
		Name:   "scatter",
		Usage:  deprecatedUsage,
		Hidden: true,
	}
	deprecatedInitSyncNoVerifyFlag = cli.BoolFlag{
		Name:   "init-sync-no-verify",
		Usage:  deprecatedUsage,
		Hidden: true,
	}
	deprecatedEnableActiveIndicesCacheFlag = cli.BoolFlag{
		Name:   "enable-active-indices-cache",
		Usage:  deprecatedUsage,
		Hidden: true,
	}
	deprecatedEnableActiveCountCacheFlag = cli.BoolFlag{
		Name:   "enable-active-count-cache",
		Usage:  deprecatedUsage,
		Hidden: true,
	}
	deprecatedEnableCommitteeCacheFlag = cli.BoolFlag{
		Name:   "enable-committee-cache",
		Usage:  deprecatedUsage,
		Hidden: true,
	}
<<<<<<< HEAD
	deprecatedFastCommitteeAssignmentsFlag = cli.BoolFlag{
		Name:  "fast-assignments",
		Usage: deprecatedUsage,
=======
	deprecatedEnableBLSPubkeyCacheFlag = cli.BoolFlag{
		Name:   "enable-bls-pubkey-cache",
		Usage:  deprecatedUsage,
>>>>>>> 0174397f
		Hidden: true,
	}
)

var deprecatedFlags = []cli.Flag{
	deprecatedNoGenesisDelayFlag,
	deprecatedEnableFinalizedBlockRootIndexFlag,
	deprecatedScatterFlag,
	deprecatedPruneFinalizedStatesFlag,
	deprecatedOptimizeProcessEpoch,
	deprecatedInitSyncNoVerifyFlag,
	deprecatedEnableActiveIndicesCacheFlag,
	deprecatedEnableActiveCountCacheFlag,
	deprecatedEnableCommitteeCacheFlag,
<<<<<<< HEAD
	deprecatedFastCommitteeAssignmentsFlag,
=======
	deprecatedEnableBLSPubkeyCacheFlag,
>>>>>>> 0174397f
}

// ValidatorFlags contains a list of all the feature flags that apply to the validator client.
var ValidatorFlags = append(deprecatedFlags, []cli.Flag{
	MinimalConfigFlag,
}...)

// BeaconChainFlags contains a list of all the feature flags that apply to the beacon-chain client.
var BeaconChainFlags = append(deprecatedFlags, []cli.Flag{
	GenesisDelayFlag,
	MinimalConfigFlag,
	writeSSZStateTransitionsFlag,
	EnableAttestationCacheFlag,
	EnableEth1DataVoteCacheFlag,
	EnableCustomStateSSZ,
	initSyncVerifyEverythingFlag,
	initSyncCacheState,
	NewCacheFlag,
	SkipBLSVerifyFlag,
	kafkaBootstrapServersFlag,
	enableBackupWebhookFlag,
	enableShuffledIndexCache,
	enableSkipSlotsCache,
	enableSnappyDBCompressionFlag,
	enablePruneBoundaryStateFlag,
}...)<|MERGE_RESOLUTION|>--- conflicted
+++ resolved
@@ -132,15 +132,14 @@
 		Usage:  deprecatedUsage,
 		Hidden: true,
 	}
-<<<<<<< HEAD
+	deprecatedEnableBLSPubkeyCacheFlag = cli.BoolFlag{
+		Name:   "enable-bls-pubkey-cache",
+		Usage:  deprecatedUsage,
+		Hidden: true,
+	}
 	deprecatedFastCommitteeAssignmentsFlag = cli.BoolFlag{
 		Name:  "fast-assignments",
 		Usage: deprecatedUsage,
-=======
-	deprecatedEnableBLSPubkeyCacheFlag = cli.BoolFlag{
-		Name:   "enable-bls-pubkey-cache",
-		Usage:  deprecatedUsage,
->>>>>>> 0174397f
 		Hidden: true,
 	}
 )
@@ -155,11 +154,8 @@
 	deprecatedEnableActiveIndicesCacheFlag,
 	deprecatedEnableActiveCountCacheFlag,
 	deprecatedEnableCommitteeCacheFlag,
-<<<<<<< HEAD
+	deprecatedEnableBLSPubkeyCacheFlag,
 	deprecatedFastCommitteeAssignmentsFlag,
-=======
-	deprecatedEnableBLSPubkeyCacheFlag,
->>>>>>> 0174397f
 }
 
 // ValidatorFlags contains a list of all the feature flags that apply to the validator client.
