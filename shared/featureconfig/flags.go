--- conflicted
+++ resolved
@@ -97,11 +97,6 @@
 
 // devModeFlags holds list of flags that are set when development mode is on.
 var devModeFlags = []cli.Flag{
-<<<<<<< HEAD
-	enableAttBroadcastDiscoveryAttempts,
-=======
-	enableEth1DataMajorityVote,
->>>>>>> a04b7c2e
 	enablePeerScorer,
 }
 
@@ -148,12 +143,7 @@
 	SpadinaTestnet,
 	ZinkenTestnet,
 	enableBlst,
-<<<<<<< HEAD
 	disableEth1DataMajorityVote,
-	enableAttBroadcastDiscoveryAttempts,
-=======
-	enableEth1DataMajorityVote,
->>>>>>> a04b7c2e
 	enablePeerScorer,
 	checkPtInfoCache,
 	disablePruningDepositProofs,
