--- conflicted
+++ resolved
@@ -397,10 +397,9 @@
 		Usage:  deprecatedUsage,
 		Hidden: true,
 	}
-<<<<<<< HEAD
 	deprecateEnableNewStateMgmt = &cli.BoolFlag{
-		Name:   "enable-new-state-mgmt",
-=======
+		Name: "enable-new-state-mgmt",
+	}
 	deprecatedP2PWhitelist = &cli.StringFlag{
 		Name:   "p2p-whitelist",
 		Usage:  deprecatedUsage,
@@ -408,7 +407,6 @@
 	}
 	deprecatedP2PBlacklist = &cli.StringFlag{
 		Name:   "p2p-blacklist",
->>>>>>> ba63186c
 		Usage:  deprecatedUsage,
 		Hidden: true,
 	}
@@ -458,12 +456,9 @@
 	deprecatedDisableHistoricalDetectionFlag,
 	deprecateEnableStateRefCopy,
 	deprecateEnableFieldTrie,
-<<<<<<< HEAD
 	deprecateEnableNewStateMgmt,
-=======
 	deprecatedP2PWhitelist,
 	deprecatedP2PBlacklist,
->>>>>>> ba63186c
 }
 
 // ValidatorFlags contains a list of all the feature flags that apply to the validator client.
