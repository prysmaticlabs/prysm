--- conflicted
+++ resolved
@@ -142,457 +142,6 @@
 	enablePruningDepositProofs,
 }
 
-<<<<<<< HEAD
-// Deprecated flags list.
-const deprecatedUsage = "DEPRECATED. DO NOT USE."
-
-var (
-	deprecatedP2PEncoding = &cli.StringFlag{
-		Name:   "p2p-encoding",
-		Usage:  deprecatedUsage,
-		Hidden: true,
-	}
-	deprecatedP2PPubsub = &cli.StringFlag{
-		Name:   "p2p-pubsub",
-		Usage:  deprecatedUsage,
-		Hidden: true,
-	}
-	deprecatedEnableKadDht = &cli.BoolFlag{
-		Name:   "enable-kad-dht",
-		Usage:  deprecatedUsage,
-		Hidden: true,
-	}
-	deprecatedWeb3ProviderFlag = &cli.StringFlag{
-		Name:   "web3provider",
-		Usage:  deprecatedUsage,
-		Hidden: true,
-	}
-	deprecatedEnableDynamicCommitteeSubnets = &cli.BoolFlag{
-		Name:   "enable-dynamic-committee-subnets",
-		Usage:  deprecatedUsage,
-		Hidden: true,
-	}
-	deprecatedNoCustomConfigFlag = &cli.BoolFlag{
-		Name:   "no-custom-config",
-		Usage:  deprecatedUsage,
-		Hidden: true,
-	}
-	deprecatedEnableInitSyncQueue = &cli.BoolFlag{
-		Name:   "enable-initial-sync-queue",
-		Usage:  deprecatedUsage,
-		Hidden: true,
-	}
-	deprecatedEnableFinalizedBlockRootIndexFlag = &cli.BoolFlag{
-		Name:   "enable-finalized-block-root-index",
-		Usage:  deprecatedUsage,
-		Hidden: true,
-	}
-	deprecatedOptimizeProcessEpochFlag = &cli.BoolFlag{
-		Name:   "optimize-process-epoch",
-		Usage:  deprecatedUsage,
-		Hidden: true,
-	}
-	deprecatedPruneFinalizedStatesFlag = &cli.BoolFlag{
-		Name:   "prune-finalized-states",
-		Usage:  deprecatedUsage,
-		Hidden: true,
-	}
-	deprecatedScatterFlag = &cli.BoolFlag{
-		Name:   "scatter",
-		Usage:  deprecatedUsage,
-		Hidden: true,
-	}
-	deprecatedEnableSnappyDBCompressionFlag = &cli.BoolFlag{
-		Name:   "snappy",
-		Usage:  deprecatedUsage,
-		Hidden: true,
-	}
-	deprecatedEnableSkipSlotsCacheFlag = &cli.BoolFlag{
-		Name:   "enable-skip-slots-cache",
-		Usage:  deprecatedUsage,
-		Hidden: true,
-	}
-	deprecatedEnablePruneBoundaryStateFlag = &cli.BoolFlag{
-		Name:   "prune-states",
-		Usage:  deprecatedUsage,
-		Hidden: true,
-	}
-	deprecatedEnableActiveIndicesCacheFlag = &cli.BoolFlag{
-		Name:   "enable-active-indices-cache",
-		Usage:  deprecatedUsage,
-		Hidden: true,
-	}
-	deprecatedEnableActiveCountCacheFlag = &cli.BoolFlag{
-		Name:   "enable-active-count-cache",
-		Usage:  deprecatedUsage,
-		Hidden: true,
-	}
-
-	deprecatedEnableCustomStateSSZFlag = &cli.BoolFlag{
-		Name:   "enable-custom-state-ssz",
-		Usage:  deprecatedUsage,
-		Hidden: true,
-	}
-	deprecatedEnableCommitteeCacheFlag = &cli.BoolFlag{
-		Name:   "enable-committee-cache",
-		Usage:  deprecatedUsage,
-		Hidden: true,
-	}
-	deprecatedEnableBLSPubkeyCacheFlag = &cli.BoolFlag{
-		Name:   "enable-bls-pubkey-cache",
-		Usage:  deprecatedUsage,
-		Hidden: true,
-	}
-	deprecatedFastCommitteeAssignmentsFlag = &cli.BoolFlag{
-		Name:   "fast-assignments",
-		Usage:  deprecatedUsage,
-		Hidden: true,
-	}
-	deprecatedGenesisDelayFlag = &cli.BoolFlag{
-		Name:   "genesis-delay",
-		Usage:  deprecatedUsage,
-		Hidden: true,
-	}
-	deprecatedNewCacheFlag = &cli.BoolFlag{
-		Name:   "new-cache",
-		Usage:  deprecatedUsage,
-		Hidden: true,
-	}
-	deprecatedEnableShuffledIndexCacheFlag = &cli.BoolFlag{
-		Name:   "enable-shuffled-index-cache",
-		Usage:  deprecatedUsage,
-		Hidden: true,
-	}
-	deprecatedSaveDepositDataFlag = &cli.BoolFlag{
-		Name:   "save-deposit-data",
-		Usage:  deprecatedUsage,
-		Hidden: true,
-	}
-	deprecatedCacheProposerIndicesFlag = &cli.BoolFlag{
-		Name:   "cache-proposer-indices",
-		Usage:  deprecatedUsage,
-		Hidden: true,
-	}
-	deprecatedprotoArrayForkChoice = &cli.BoolFlag{
-		Name:   "proto-array-forkchoice",
-		Usage:  deprecatedUsage,
-		Hidden: true,
-	}
-	deprecatedForkchoiceAggregateAttestations = &cli.BoolFlag{
-		Name:   "forkchoice-aggregate-attestations",
-		Usage:  deprecatedUsage,
-		Hidden: true,
-	}
-	deprecatedEnableAttestationCacheFlag = &cli.BoolFlag{
-		Name:   "enable-attestation-cache",
-		Usage:  deprecatedUsage,
-		Hidden: true,
-	}
-	deprecatedInitSyncCacheStateFlag = &cli.BoolFlag{
-		Name:   "initial-sync-cache-state",
-		Usage:  deprecatedUsage,
-		Hidden: true,
-	}
-	deprecatedProtectProposerFlag = &cli.BoolFlag{
-		Name:   "protect-proposer",
-		Usage:  deprecatedUsage,
-		Hidden: true,
-	}
-	deprecatedProtectAttesterFlag = &cli.BoolFlag{
-		Name:   "protect-attester",
-		Usage:  deprecatedUsage,
-		Hidden: true,
-	}
-	deprecatedDiscv5Flag = &cli.BoolFlag{
-		Name:   "enable-discv5",
-		Usage:  deprecatedUsage,
-		Hidden: true,
-	}
-	deprecatedEnableSSZCache = &cli.BoolFlag{
-		Name:   "enable-ssz-cache",
-		Usage:  deprecatedUsage,
-		Hidden: true,
-	}
-	deprecatedUseSpanCacheFlag = &cli.BoolFlag{
-		Name:   "span-map-cache",
-		Usage:  deprecatedUsage,
-		Hidden: true,
-	}
-	deprecatedDisableProtectProposerFlag = &cli.BoolFlag{
-		Name:   "disable-protect-proposer",
-		Usage:  deprecatedUsage,
-		Hidden: true,
-	}
-	deprecatedDisableProtectAttesterFlag = &cli.BoolFlag{
-		Name:   "disable-protect-attester",
-		Usage:  deprecatedUsage,
-		Hidden: true,
-	}
-	deprecatedEnableCustomBlockHTR = &cli.BoolFlag{
-		Name:   "enable-custom-block-htr",
-		Usage:  deprecatedUsage,
-		Hidden: true,
-	}
-	deprecatedDisableInitSyncQueueFlag = &cli.BoolFlag{
-		Name:   "disable-init-sync-queue",
-		Usage:  deprecatedUsage,
-		Hidden: true,
-	}
-	deprecatedEnableEth1DataVoteCacheFlag = &cli.BoolFlag{
-		Name:   "enable-eth1-data-vote-cache",
-		Usage:  deprecatedUsage,
-		Hidden: true,
-	}
-	deprecatedAccountMetricsFlag = &cli.BoolFlag{
-		Name:   "enable-account-metrics",
-		Usage:  deprecatedUsage,
-		Hidden: true,
-	}
-	deprecatedEnableDomainDataCacheFlag = &cli.BoolFlag{
-		Name:   "enable-domain-data-cache",
-		Usage:  deprecatedUsage,
-		Hidden: true,
-	}
-	deprecatedEnableByteMempool = &cli.BoolFlag{
-		Name:   "enable-byte-mempool",
-		Usage:  deprecatedUsage,
-		Hidden: true,
-	}
-	deprecatedBroadcastSlashingFlag = &cli.BoolFlag{
-		Name:   "broadcast-slashing",
-		Usage:  deprecatedUsage,
-		Hidden: true,
-	}
-	deprecatedDisableHistoricalDetectionFlag = &cli.BoolFlag{
-		Name:   "disable-historical-detection",
-		Usage:  deprecatedUsage,
-		Hidden: true,
-	}
-	deprecateEnableStateRefCopy = &cli.BoolFlag{
-		Name:   "enable-state-ref-copy",
-		Usage:  deprecatedUsage,
-		Hidden: true,
-	}
-	deprecateEnableFieldTrie = &cli.BoolFlag{
-		Name:   "enable-state-field-trie",
-		Usage:  deprecatedUsage,
-		Hidden: true,
-	}
-	deprecateEnableNewStateMgmt = &cli.BoolFlag{
-		Name:   "enable-new-state-mgmt",
-		Usage:  deprecatedUsage,
-		Hidden: true,
-	}
-	deprecatedP2PWhitelist = &cli.StringFlag{
-		Name:   "p2p-whitelist",
-		Usage:  deprecatedUsage,
-		Hidden: true,
-	}
-	deprecatedP2PBlacklist = &cli.StringFlag{
-		Name:   "p2p-blacklist",
-		Usage:  deprecatedUsage,
-		Hidden: true,
-	}
-	deprecatedSchlesiTestnetFlag = &cli.BoolFlag{
-		Name:   "schlesi-testnet",
-		Usage:  deprecatedUsage,
-		Hidden: true,
-	}
-	deprecateReduceAttesterStateCopies = &cli.BoolFlag{
-		Name:   "reduce-attester-state-copy",
-		Usage:  deprecatedUsage,
-		Hidden: true,
-	}
-	deprecatedDisableStateRefCopy = &cli.BoolFlag{
-		Name:   "disable-state-ref-copy",
-		Usage:  deprecatedUsage,
-		Hidden: true,
-	}
-	deprecatedDisableFieldTrie = &cli.BoolFlag{
-		Name:   "disable-state-field-trie",
-		Usage:  deprecatedUsage,
-		Hidden: true,
-	}
-	deprecateddisableInitSyncBatchSaveBlocks = &cli.BoolFlag{
-		Name:   "disable-init-sync-batch-save-blocks",
-		Usage:  deprecatedUsage,
-		Hidden: true,
-	}
-	deprecatedDisableInitSyncWeightedRoundRobin = &cli.BoolFlag{
-		Name:   "disable-init-sync-wrr",
-		Usage:  deprecatedUsage,
-		Hidden: true,
-	}
-	deprecatedEnableNoise = &cli.BoolFlag{
-		Name:   "enable-noise",
-		Usage:  deprecatedUsage,
-		Hidden: true,
-	}
-	deprecatedArchival = &cli.BoolFlag{
-		Name:   "archive",
-		Usage:  deprecatedUsage,
-		Hidden: true,
-	}
-	deprecatedArchiveValiatorSetChanges = &cli.BoolFlag{
-		Name:   "archive-validator-set-changes",
-		Usage:  deprecatedUsage,
-		Hidden: true,
-	}
-	deprecatedArchiveBlocks = &cli.BoolFlag{
-		Name:   "archive-blocks",
-		Usage:  deprecatedUsage,
-		Hidden: true,
-	}
-	deprecatedArchiveAttestation = &cli.BoolFlag{
-		Name:   "archive-attestations",
-		Usage:  deprecatedUsage,
-		Hidden: true,
-	}
-	deprecatedEnableProtectProposerFlag = &cli.BoolFlag{
-		Name:   "enable-protect-proposer",
-		Usage:  deprecatedUsage,
-		Hidden: true,
-	}
-	deprecatedEnableProtectAttesterFlag = &cli.BoolFlag{
-		Name:   "enable-protect-attester",
-		Usage:  deprecatedUsage,
-		Hidden: true,
-	}
-	deprecatedInitSyncVerifyEverythingFlag = &cli.BoolFlag{
-		Name:   "initial-sync-verify-all-signatures",
-		Usage:  deprecatedUsage,
-		Hidden: true,
-	}
-	deprecatedSkipRegenHistoricalStates = &cli.BoolFlag{
-		Name:   "skip-regen-historical-states",
-		Usage:  deprecatedUsage,
-		Hidden: true,
-	}
-	deprecatedCustomGenesisDelay = &cli.BoolFlag{
-		Name:   "custom-genesis-delay",
-		Usage:  deprecatedUsage,
-		Hidden: true,
-	}
-	deprecatedNewBeaconStateLocks = &cli.BoolFlag{
-		Name:   "new-beacon-state-locks",
-		Usage:  deprecatedUsage,
-		Hidden: true,
-	}
-	deprectedForceMaxCoverAttestationAggregation = &cli.BoolFlag{
-		Name:   "attestation-aggregation-force-maxcover",
-		Usage:  deprecatedUsage,
-		Hidden: true,
-	}
-	deprecatedNewStateMgmtFlag = &cli.BoolFlag{
-		Name:   "disable-new-state-mgmt",
-		Usage:  deprecatedUsage,
-		Hidden: true,
-	}
-	deprecatedSlasherProviderFlag = &cli.StringFlag{
-		Name:   "slasher-provider",
-		Usage:  deprecatedUsage,
-		Hidden: true,
-	}
-	deprecatedEnableSlasherFlag = &cli.BoolFlag{
-		Name:   "enable-slasher",
-		Usage:  deprecatedUsage,
-		Hidden: true,
-	}
-	deprecatedEnableFinalizedDepositsCache = &cli.BoolFlag{
-		Name:   "enable-finalized-deposits-cache",
-		Usage:  deprecatedUsage,
-		Hidden: true,
-	}
-	deprecatedBatchBlockVerify = &cli.BoolFlag{
-		Name:   "batch-block-verify",
-		Usage:  deprecatedUsage,
-		Hidden: true,
-	}
-	deprecatedEnableRoughtime = &cli.BoolFlag{
-		Name:   "enable-roughtime",
-		Usage:  deprecatedUsage,
-		Hidden: true,
-	}
-)
-
-var deprecatedFlags = []cli.Flag{
-	deprecatedP2PEncoding,
-	deprecatedP2PPubsub,
-	deprecatedEnableKadDht,
-	deprecatedWeb3ProviderFlag,
-	deprecatedEnableDynamicCommitteeSubnets,
-	deprecatedNoCustomConfigFlag,
-	deprecatedEnableInitSyncQueue,
-	deprecatedEnableFinalizedBlockRootIndexFlag,
-	deprecatedScatterFlag,
-	deprecatedPruneFinalizedStatesFlag,
-	deprecatedOptimizeProcessEpochFlag,
-	deprecatedEnableSnappyDBCompressionFlag,
-	deprecatedEnableSkipSlotsCacheFlag,
-	deprecatedEnablePruneBoundaryStateFlag,
-	deprecatedEnableActiveIndicesCacheFlag,
-	deprecatedEnableActiveCountCacheFlag,
-	deprecatedEnableCustomStateSSZFlag,
-	deprecatedEnableCommitteeCacheFlag,
-	deprecatedEnableBLSPubkeyCacheFlag,
-	deprecatedFastCommitteeAssignmentsFlag,
-	deprecatedGenesisDelayFlag,
-	deprecatedNewCacheFlag,
-	deprecatedEnableShuffledIndexCacheFlag,
-	deprecatedSaveDepositDataFlag,
-	deprecatedCacheProposerIndicesFlag,
-	deprecatedprotoArrayForkChoice,
-	deprecatedForkchoiceAggregateAttestations,
-	deprecatedEnableAttestationCacheFlag,
-	deprecatedInitSyncCacheStateFlag,
-	deprecatedProtectAttesterFlag,
-	deprecatedProtectProposerFlag,
-	deprecatedDiscv5Flag,
-	deprecatedEnableSSZCache,
-	deprecatedUseSpanCacheFlag,
-	deprecatedDisableProtectProposerFlag,
-	deprecatedDisableProtectAttesterFlag,
-	deprecatedDisableInitSyncQueueFlag,
-	deprecatedEnableCustomBlockHTR,
-	deprecatedEnableEth1DataVoteCacheFlag,
-	deprecatedAccountMetricsFlag,
-	deprecatedEnableDomainDataCacheFlag,
-	deprecatedEnableByteMempool,
-	deprecatedBroadcastSlashingFlag,
-	deprecatedDisableHistoricalDetectionFlag,
-	deprecateEnableStateRefCopy,
-	deprecateEnableFieldTrie,
-	deprecateEnableNewStateMgmt,
-	deprecatedP2PWhitelist,
-	deprecatedP2PBlacklist,
-	deprecatedSchlesiTestnetFlag,
-	deprecateReduceAttesterStateCopies,
-	deprecatedDisableInitSyncWeightedRoundRobin,
-	deprecatedDisableStateRefCopy,
-	deprecatedDisableFieldTrie,
-	deprecateddisableInitSyncBatchSaveBlocks,
-	deprecatedEnableNoise,
-	deprecatedArchival,
-	deprecatedArchiveBlocks,
-	deprecatedArchiveValiatorSetChanges,
-	deprecatedArchiveAttestation,
-	deprecatedEnableProtectProposerFlag,
-	deprecatedEnableProtectAttesterFlag,
-	deprecatedInitSyncVerifyEverythingFlag,
-	deprecatedSkipRegenHistoricalStates,
-	deprecatedCustomGenesisDelay,
-	deprecatedNewBeaconStateLocks,
-	deprectedForceMaxCoverAttestationAggregation,
-	deprecatedNewStateMgmtFlag,
-	deprecatedSlasherProviderFlag,
-	deprecatedEnableSlasherFlag,
-	deprecatedEnableFinalizedDepositsCache,
-	deprecatedBatchBlockVerify,
-	deprecatedEnableRoughtime,
-}
-
-=======
->>>>>>> 76300cef
 // ValidatorFlags contains a list of all the feature flags that apply to the validator client.
 var ValidatorFlags = append(deprecatedFlags, []cli.Flag{
 	enableLocalProtectionFlag,
