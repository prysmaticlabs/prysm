--- conflicted
+++ resolved
@@ -73,17 +73,6 @@
 		Name:  "optimize-process-epoch",
 		Usage: "Process epoch with optimizations",
 	}
-	// Scatter scatters sequential processes to  multiple cores
-<<<<<<< HEAD
-	Scatter = cli.BoolFlag{
-		Name:  "scatter",
-		Usage: "Scatter sequential processes to multiple cores",
-=======
-	pruneFinalizedStatesFlag = cli.BoolFlag{
-		Name:  "prune-finalized-states",
-		Usage: "Delete old states from the database after reaching new finalized checkpoint",
->>>>>>> bdbd0aae
-	}
 	// enableSkipSlotsCache enables the skips slots lru cache to be used in runtime.
 	enableSkipSlotsCache = cli.BoolFlag{
 		Name:  "enable-skip-slots-cache",
@@ -105,13 +94,13 @@
 		Usage:  deprecatedUsage,
 		Hidden: true,
 	}
-<<<<<<< HEAD
 	deprecatedPruneFinalizedStatesFlag = cli.BoolFlag{
 		Name:   "prune-finalized-states",
-=======
+		Usage:  deprecatedUsage,
+		Hidden: true,
+	}
 	deprecatedScatterFlag = cli.BoolFlag{
 		Name:   "scatter",
->>>>>>> bdbd0aae
 		Usage:  deprecatedUsage,
 		Hidden: true,
 	}
@@ -120,11 +109,8 @@
 var deprecatedFlags = []cli.Flag{
 	deprecatedNoGenesisDelayFlag,
 	deprecatedEnableFinalizedBlockRootIndexFlag,
-<<<<<<< HEAD
+	deprecatedScatterFlag,
 	deprecatedPruneFinalizedStatesFlag,
-=======
-	deprecatedScatterFlag,
->>>>>>> bdbd0aae
 }
 
 // ValidatorFlags contains a list of all the feature flags that apply to the validator client.
