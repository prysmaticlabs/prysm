--- conflicted
+++ resolved
@@ -349,14 +349,11 @@
 	deprecatedAccountMetricsFlag = &cli.BoolFlag{
 		Name:   "enable-account-metrics",
 		Usage:  deprecatedUsage,
-<<<<<<< HEAD
-=======
 		Hidden: true,
 	}
 	deprecatedEnableDomainDataCacheFlag = &cli.BoolFlag{
-		Name: "enable-domain-data-cache",
-		Usage: deprecatedUsage,
->>>>>>> 881ad77c
+		Name:   "enable-domain-data-cache",
+		Usage:  deprecatedUsage,
 		Hidden: true,
 	}
 )
