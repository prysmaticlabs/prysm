--- conflicted
+++ resolved
@@ -32,7 +32,6 @@
 		Usage:  deprecatedUsage,
 		Hidden: true,
 	}
-<<<<<<< HEAD
 	deprecatedSlasherRPCProvider = &cli.StringFlag{
 		Name:   "slasher-rpc-provider",
 		Usage:  deprecatedUsage,
@@ -40,10 +39,11 @@
 	}
 	deprecatedSlasherCert = &cli.StringFlag{
 		Name:   "slasher-tls-cert",
-=======
+		Usage:  deprecatedUsage,
+		Hidden: true,
+	}
 	deprecatedDisableBlst = &cli.BoolFlag{
 		Name:   "disable-blst",
->>>>>>> 3a7ce95d
 		Usage:  deprecatedUsage,
 		Hidden: true,
 	}
@@ -55,10 +55,7 @@
 	deprecatedDisableSyncBacktracking,
 	deprecatedDisablePruningDepositProofs,
 	deprecatedDisableEth1DataMajorityVote,
-<<<<<<< HEAD
 	deprecatedSlasherCert,
 	deprecatedSlasherRPCProvider,
-=======
 	deprecatedDisableBlst,
->>>>>>> 3a7ce95d
 }