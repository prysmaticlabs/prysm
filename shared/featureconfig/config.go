/*
Package featureconfig defines which features are enabled for runtime
in order to selctively enable certain features to maintain a stable runtime.

The process for implementing new features using this package is as follows:
	1. Add a new CMD flag in flags.go, and place it in the proper list(s) var for its client.
	2. Add a condition for the flag in the proper Configure function(s) below.
	3. Place any "new" behavior in the `if flagEnabled` statement.
	4. Place any "previous" behavior in the `else` statement.
	5. Ensure any tests using the new feature fail if the flag isn't enabled.
	5a. Use the following to enable your flag for tests:
	cfg := &featureconfig.FeatureFlagConfig{
		VerifyAttestationSigs: true,
	}
	featureconfig.InitFeatureConfig(cfg)
*/
package featureconfig

import (
	"github.com/sirupsen/logrus"
	"github.com/urfave/cli"
)

var log = logrus.WithField("prefix", "flags")

// FeatureFlagConfig is a struct to represent what features the client will perform on runtime.
type FeatureFlagConfig struct {
<<<<<<< HEAD
	VerifyAttestationSigs        bool // VerifyAttestationSigs declares if the client will verify attestations.
	EnableComputeStateRoot       bool // EnableComputeStateRoot implementation on server side.
	EnableCrosslinks             bool // EnableCrosslinks in epoch processing.
	EnableCheckBlockStateRoot    bool // EnableCheckBlockStateRoot in block processing.
	EnableHistoricalStatePruning bool // EnableHistoricalStatePruning when updating finalized states.
	DisableGossipSub             bool // DisableGossipSub in p2p messaging.
	EnableCommitteesCache        bool // EnableCommitteesCache for state transition.
	CacheTreeHash                bool // CacheTreeHash determent whether tree hashes will be cached.
=======
	VerifyAttestationSigs         bool // VerifyAttestationSigs declares if the client will verify attestations.
	EnableComputeStateRoot        bool // EnableComputeStateRoot implementation on server side.
	EnableCrosslinks              bool // EnableCrosslinks in epoch processing.
	EnableCheckBlockStateRoot     bool // EnableCheckBlockStateRoot in block processing.
	DisableHistoricalStatePruning bool // DisableHistoricalStatePruning when updating finalized states.
	DisableGossipSub              bool // DisableGossipSub in p2p messaging.
	EnableCommitteesCache         bool // EnableCommitteesCache for state transition.
	CacheTreeHash                 bool // CacheTreeHash determent whether tree hashes will be cached.
>>>>>>> 7a7b4e55
}

var featureConfig *FeatureFlagConfig

// FeatureConfig retrieves feature config.
func FeatureConfig() *FeatureFlagConfig {
	if featureConfig == nil {
		return &FeatureFlagConfig{}
	}
	return featureConfig
}

// InitFeatureConfig sets the global config equal to the config that is passed in.
func InitFeatureConfig(c *FeatureFlagConfig) {
	featureConfig = c
}

// ConfigureBeaconFeatures sets the global config based
// on what flags are enabled for the beacon-chain client.
func ConfigureBeaconFeatures(ctx *cli.Context) {
	cfg := &FeatureFlagConfig{}
	if ctx.GlobalBool(VerifyAttestationSigsFlag.Name) {
		log.Info("Verifying signatures for attestations")
		cfg.VerifyAttestationSigs = true
	}
	if ctx.GlobalBool(EnableComputeStateRootFlag.Name) {
		log.Info("Enabled compute state root server side")
		cfg.EnableComputeStateRoot = true
	}
	if ctx.GlobalBool(EnableCrosslinksFlag.Name) {
		log.Info("Enabled crosslink computations")
		cfg.EnableCrosslinks = true
	}
	if ctx.GlobalBool(EnableCheckBlockStateRootFlag.Name) {
		log.Info("Enabled check block state root")
		cfg.EnableCheckBlockStateRoot = true
	}
	if ctx.GlobalBool(CacheTreeHashFlag.Name) {
		log.Info("Cache tree hashes for ssz")
		cfg.CacheTreeHash = true
<<<<<<< HEAD
	}
	if ctx.GlobalBool(EnableHistoricalStatePruningFlag.Name) {
		log.Info("Enabled historical state pruning")
		cfg.EnableHistoricalStatePruning = true
	}
=======
	}
	if ctx.GlobalBool(DisableHistoricalStatePruningFlag.Name) {
		log.Info("Enabled historical state pruning")
		cfg.DisableHistoricalStatePruning = true
	}
>>>>>>> 7a7b4e55
	if ctx.GlobalBool(DisableGossipSubFlag.Name) {
		log.Info("Disabled gossipsub, using floodsub")
		cfg.DisableGossipSub = true
	}

	InitFeatureConfig(cfg)
}

// ConfigureValidatorFeatures sets the global config based
// on what flags are enabled for the validator client.
func ConfigureValidatorFeatures(ctx *cli.Context) {
	cfg := &FeatureFlagConfig{}
	if ctx.GlobalBool(VerifyAttestationSigsFlag.Name) {
		log.Info("Verifying signatures for attestations")
		cfg.VerifyAttestationSigs = true
	}
	if ctx.GlobalBool(CacheTreeHashFlag.Name) {
		log.Info("Cache tree hashes for ssz")
		cfg.CacheTreeHash = true
	}

	InitFeatureConfig(cfg)
}<|MERGE_RESOLUTION|>--- conflicted
+++ resolved
@@ -25,16 +25,6 @@
 
 // FeatureFlagConfig is a struct to represent what features the client will perform on runtime.
 type FeatureFlagConfig struct {
-<<<<<<< HEAD
-	VerifyAttestationSigs        bool // VerifyAttestationSigs declares if the client will verify attestations.
-	EnableComputeStateRoot       bool // EnableComputeStateRoot implementation on server side.
-	EnableCrosslinks             bool // EnableCrosslinks in epoch processing.
-	EnableCheckBlockStateRoot    bool // EnableCheckBlockStateRoot in block processing.
-	EnableHistoricalStatePruning bool // EnableHistoricalStatePruning when updating finalized states.
-	DisableGossipSub             bool // DisableGossipSub in p2p messaging.
-	EnableCommitteesCache        bool // EnableCommitteesCache for state transition.
-	CacheTreeHash                bool // CacheTreeHash determent whether tree hashes will be cached.
-=======
 	VerifyAttestationSigs         bool // VerifyAttestationSigs declares if the client will verify attestations.
 	EnableComputeStateRoot        bool // EnableComputeStateRoot implementation on server side.
 	EnableCrosslinks              bool // EnableCrosslinks in epoch processing.
@@ -43,7 +33,6 @@
 	DisableGossipSub              bool // DisableGossipSub in p2p messaging.
 	EnableCommitteesCache         bool // EnableCommitteesCache for state transition.
 	CacheTreeHash                 bool // CacheTreeHash determent whether tree hashes will be cached.
->>>>>>> 7a7b4e55
 }
 
 var featureConfig *FeatureFlagConfig
@@ -84,19 +73,11 @@
 	if ctx.GlobalBool(CacheTreeHashFlag.Name) {
 		log.Info("Cache tree hashes for ssz")
 		cfg.CacheTreeHash = true
-<<<<<<< HEAD
-	}
-	if ctx.GlobalBool(EnableHistoricalStatePruningFlag.Name) {
-		log.Info("Enabled historical state pruning")
-		cfg.EnableHistoricalStatePruning = true
-	}
-=======
 	}
 	if ctx.GlobalBool(DisableHistoricalStatePruningFlag.Name) {
 		log.Info("Enabled historical state pruning")
 		cfg.DisableHistoricalStatePruning = true
 	}
->>>>>>> 7a7b4e55
 	if ctx.GlobalBool(DisableGossipSubFlag.Name) {
 		log.Info("Disabled gossipsub, using floodsub")
 		cfg.DisableGossipSub = true
