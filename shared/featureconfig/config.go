--- conflicted
+++ resolved
@@ -29,16 +29,12 @@
 
 // Flags is a struct to represent which features the client will perform on runtime.
 type Flags struct {
-<<<<<<< HEAD
-	MinimalConfig                              bool // MinimalConfig as defined in the spec.
-	SchlesiTestnet                             bool // SchlesiTestnet preconfigured spec.
-=======
 	// Configuration related flags.
 	MinimalConfig bool // MinimalConfig as defined in the spec.
+	SchlesiTestnet                             bool // SchlesiTestnet preconfigured spec.
 	E2EConfig     bool //E2EConfig made specifically for testing, do not use except in E2E.
 
 	// Feature related flags.
->>>>>>> 7be89420
 	WriteSSZStateTransitions                   bool // WriteSSZStateTransitions to tmp directory.
 	InitSyncNoVerify                           bool // InitSyncNoVerify when initial syncing w/o verifying block's contents.
 	DisableDynamicCommitteeSubnets             bool // Disables dynamic attestation committee subnets via p2p.
@@ -326,18 +322,16 @@
 		log.Warn("Using minimal config")
 		cfg.MinimalConfig = true
 		params.UseMinimalConfig()
-<<<<<<< HEAD
 	}
 	if ctx.Bool(schlesiTestnetFlag.Name) {
 		log.Warn("Using schlesi testnet config")
 		cfg.SchlesiTestnet = true
 		params.UseSchlesiTestnet()
-=======
-	} else if ctx.Bool(e2eConfigFlag.Name) {
+	}
+	if ctx.Bool(e2eConfigFlag.Name) {
 		log.Warn("Using end-to-end testing config")
 		cfg.MinimalConfig = true
 		params.UseE2EConfig()
->>>>>>> 7be89420
 	}
 	return cfg
 }