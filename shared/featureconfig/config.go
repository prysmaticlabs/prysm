--- conflicted
+++ resolved
@@ -77,11 +77,8 @@
 	EnableSlashingProtectionPruning bool
 
 	// Bug fixes related flags.
-<<<<<<< HEAD
 	CorrectlyInsertOrphanedAtts bool
-=======
 	CorrectlyPruneCanonicalAtts bool
->>>>>>> d3475a56
 }
 
 var featureConfig *Flags
@@ -211,15 +208,13 @@
 		log.WithField(enableHistoricalSpaceRepresentation.Name, enableHistoricalSpaceRepresentation.Usage).Warn(enabledFeatureFlag)
 		cfg.EnableHistoricalSpaceRepresentation = true
 	}
-<<<<<<< HEAD
 	if ctx.Bool(correctlyInsertOrphanedAtts.Name) {
 		logEnabled(correctlyInsertOrphanedAtts)
 		cfg.CorrectlyInsertOrphanedAtts = true
-=======
+	}
 	if ctx.Bool(correctlyPruneCanonicalAtts.Name) {
 		logEnabled(correctlyPruneCanonicalAtts)
 		cfg.CorrectlyPruneCanonicalAtts = true
->>>>>>> d3475a56
 	}
 	Init(cfg)
 }
