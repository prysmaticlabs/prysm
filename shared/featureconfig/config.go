--- conflicted
+++ resolved
@@ -180,18 +180,6 @@
 		log.Warn("Disabled dynamic attestation committee subnets")
 		cfg.DisableDynamicCommitteeSubnets = true
 	}
-<<<<<<< HEAD
-	cfg.InitSyncNoVerify = false
-	if ctx.Bool(disableInitSyncVerifyEverythingFlag.Name) {
-		log.Warn("Initial syncing while verifying only the block proposer signatures.")
-		cfg.InitSyncNoVerify = true
-=======
-	cfg.EnableSSZCache = true
-	if ctx.Bool(disableSSZCache.Name) {
-		log.Warn("Disabled ssz cache")
-		cfg.EnableSSZCache = false
->>>>>>> b7425111
-	}
 	if ctx.Bool(skipBLSVerifyFlag.Name) {
 		log.Warn("UNSAFE: Skipping BLS verification at runtime")
 		cfg.SkipBLSVerify = true
