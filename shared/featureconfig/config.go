--- conflicted
+++ resolved
@@ -185,17 +185,6 @@
 		log.Warn("Disabled ssz cache")
 		cfg.EnableSSZCache = false
 	}
-<<<<<<< HEAD
-	cfg.InitSyncNoVerify = false
-	if ctx.Bool(disableInitSyncVerifyEverythingFlag.Name) {
-		log.Warn("Initial syncing while verifying only the block proposer signatures.")
-		cfg.InitSyncNoVerify = true
-=======
-	if ctx.Bool(skipBLSVerifyFlag.Name) {
-		log.Warn("UNSAFE: Skipping BLS verification at runtime")
-		cfg.SkipBLSVerify = true
->>>>>>> b7425111
-	}
 	if ctx.Bool(enableBackupWebhookFlag.Name) {
 		log.Warn("Allowing database backups to be triggered from HTTP webhook.")
 		cfg.EnableBackupWebhook = true
