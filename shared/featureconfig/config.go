--- conflicted
+++ resolved
@@ -35,11 +35,7 @@
 	EnableSnappyDBCompression bool   // EnableSnappyDBCompression in the database.
 	InitSyncCacheState        bool   // InitSyncCacheState caches state during initial sync.
 	KafkaBootstrapServers     string // KafkaBootstrapServers to find kafka servers to stream blocks, attestations, etc.
-<<<<<<< HEAD
-	NewCommitteeAssignments   bool   // NewCommitteeAssignments uses the new committee assignments algorithm.
 	EnableSavingOfDepositData bool   // EnableSavingOfDepositData allows the saving of eth1 related data such as deposits,chain data to be saved.
-=======
->>>>>>> 4efc0f52
 
 	// Cache toggles.
 	EnableAttestationCache   bool // EnableAttestationCache; see https://github.com/prysmaticlabs/prysm/issues/3106.
@@ -123,17 +119,10 @@
 		log.Warn("Enabled initial sync cache state mode.")
 		cfg.InitSyncCacheState = true
 	}
-<<<<<<< HEAD
-	if ctx.GlobalBool(fastCommitteeAssignmentsFlag.Name) {
-		log.Warn("Enabled fast committee assignments algorithm.")
-		cfg.NewCommitteeAssignments = true
-	}
 	if ctx.GlobalBool(saveDepositData.Name) {
 		log.Warn("Enabled saving of eth1 related chain/deposit data.")
 		cfg.EnableSavingOfDepositData = true
 	}
-=======
->>>>>>> 4efc0f52
 	Init(cfg)
 }
 
