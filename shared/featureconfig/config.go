/*
Package featureconfig defines which features are enabled for runtime
in order to selectively enable certain features to maintain a stable runtime.

The process for implementing new features using this package is as follows:
	1. Add a new CMD flag in flags.go, and place it in the proper list(s) var for its client.
	2. Add a condition for the flag in the proper Configure function(s) below.
	3. Place any "new" behavior in the `if flagEnabled` statement.
	4. Place any "previous" behavior in the `else` statement.
	5. Ensure any tests using the new feature fail if the flag isn't enabled.
	5a. Use the following to enable your flag for tests:
	cfg := &featureconfig.Flags{
		VerifyAttestationSigs: true,
	}
	resetCfg := featureconfig.InitWithReset(cfg)
	defer resetCfg()
	6. Add the string for the flags that should be running within E2E to E2EValidatorFlags
	and E2EBeaconChainFlags.
*/
package featureconfig

import (
	"sync"

	"github.com/prysmaticlabs/prysm/shared/params"
	"github.com/sirupsen/logrus"
	"github.com/urfave/cli/v2"
)

var log = logrus.WithField("prefix", "flags")

// Flags is a struct to represent which features the client will perform on runtime.
type Flags struct {
	// Testnet Flags.
	AltonaTestnet  bool // AltonaTestnet defines the flag through which we can enable the node to run on the Altona testnet.
	OnyxTestnet    bool // OnyxTestnet defines the flag through which we can enable the node to run on the Onyx testnet.
	MedallaTestnet bool // MedallaTestnet defines the flag through which we can enable the node to run on the Medalla testnet.
	SpadinaTestnet bool // SpadinaTestnet defines the flag through which we can enable the node to run on the Spadina testnet.
	ZinkenTestnet  bool // ZinkenTestnet defines the flag through which we can enable the node to run on the Zinken testnet.

	// Feature related flags.
	WriteSSZStateTransitions            bool // WriteSSZStateTransitions to tmp directory.
	SkipBLSVerify                       bool // Skips BLS verification across the runtime.
	EnableBlst                          bool // Enables new BLS library from supranational.
	EnableBackupWebhook                 bool // EnableBackupWebhook to allow database backups to trigger from monitoring port /db/backup.
	PruneEpochBoundaryStates            bool // PruneEpochBoundaryStates prunes the epoch boundary state before last finalized check point.
	EnableSnappyDBCompression           bool // EnableSnappyDBCompression in the database.
	SlasherProtection                   bool // SlasherProtection protects validator fron sending over a slashable offense over the network using external slasher.
	EnableNoise                         bool // EnableNoise enables the beacon node to use NOISE instead of SECIO when performing a handshake with another peer.
	WaitForSynced                       bool // WaitForSynced uses WaitForSynced in validator startup to ensure it can communicate with the beacon node as soon as possible.
	EnableEth1DataMajorityVote          bool // EnableEth1DataMajorityVote uses the Voting With The Majority algorithm to vote for eth1data.
	EnablePeerScorer                    bool // EnablePeerScorer enables experimental peer scoring in p2p.
	EnablePruningDepositProofs          bool // EnablePruningDepositProofs enables pruning deposit proofs which significantly reduces the size of a deposit
	EnableAttBroadcastDiscoveryAttempts bool // EnableAttBroadcastDiscoveryAttempts allows the p2p service to attempt to ensure a subnet peer is present before broadcasting an attestation.

	// Logging related toggles.
	DisableGRPCConnectionLogs bool // Disables logging when a new grpc client has connected.

	// Slasher toggles.
	EnableHistoricalDetection bool // EnableHistoricalDetection disables historical attestation detection and performs detection on the chain head immediately.
	DisableLookback           bool // DisableLookback updates slasher to not use the lookback and update validator histories until epoch 0.

	// Cache toggles.
	EnableSSZCache          bool // EnableSSZCache see https://github.com/prysmaticlabs/prysm/pull/4558.
	EnableEth1DataVoteCache bool // EnableEth1DataVoteCache; see https://github.com/prysmaticlabs/prysm/issues/3106.
	EnableSlasherConnection bool // EnableSlasher enable retrieval of slashing events from a slasher instance.
	UseCheckPointInfoCache  bool // UseCheckPointInfoCache uses check point info cache to efficiently verify attestation signatures.

	KafkaBootstrapServers          string // KafkaBootstrapServers to find kafka servers to stream blocks, attestations, etc.
	AttestationAggregationStrategy string // AttestationAggregationStrategy defines aggregation strategy to be used when aggregating.
}

var featureConfig *Flags
var featureConfigLock sync.RWMutex

// Get retrieves feature config.
func Get() *Flags {
	featureConfigLock.RLock()
	defer featureConfigLock.RUnlock()

	if featureConfig == nil {
		return &Flags{}
	}
	return featureConfig
}

// Init sets the global config equal to the config that is passed in.
func Init(c *Flags) {
	featureConfigLock.Lock()
	defer featureConfigLock.Unlock()

	featureConfig = c
}

// InitWithReset sets the global config and returns function that is used to reset configuration.
func InitWithReset(c *Flags) func() {
	resetFunc := func() {
		Init(&Flags{})
	}
	Init(c)
	return resetFunc
}

// configureTestnet sets the config according to specified testnet flag
func configureTestnet(ctx *cli.Context, cfg *Flags) {
	if ctx.Bool(AltonaTestnet.Name) {
		log.Warn("Running on Altona Testnet")
		params.UseAltonaConfig()
		params.UseAltonaNetworkConfig()
		cfg.AltonaTestnet = true
	} else if ctx.Bool(OnyxTestnet.Name) {
		log.Warn("Running on Onyx Testnet")
		params.UseOnyxConfig()
		params.UseOnyxNetworkConfig()
		cfg.OnyxTestnet = true
	} else if ctx.Bool(MedallaTestnet.Name) {
		log.Warn("Running on Medalla Testnet")
		params.UseMedallaConfig()
		params.UseMedallaNetworkConfig()
		cfg.MedallaTestnet = true
	} else if ctx.Bool(SpadinaTestnet.Name) {
		log.Warn("Running on Spadina Testnet")
		params.UseSpadinaConfig()
		params.UseSpadinaNetworkConfig()
		cfg.SpadinaTestnet = true
	} else if ctx.Bool(ZinkenTestnet.Name) {
		log.Warn("Running on Zinken Testnet")
		params.UseZinkenConfig()
		params.UseZinkenNetworkConfig()
		cfg.ZinkenTestnet = true
	} else {
		log.Warn("--<testnet> flag is not specified (default: Medalla), this will become required from next release! ")
		params.UseMedallaConfig()
		params.UseMedallaNetworkConfig()
		cfg.MedallaTestnet = true
	}
}

// ConfigureBeaconChain sets the global config based
// on what flags are enabled for the beacon-chain client.
func ConfigureBeaconChain(ctx *cli.Context) {
	complainOnDeprecatedFlags(ctx)
	cfg := &Flags{}
	if ctx.Bool(devModeFlag.Name) {
		enableDevModeFlags(ctx)
	}
	configureTestnet(ctx, cfg)

	if ctx.Bool(writeSSZStateTransitionsFlag.Name) {
		log.Warn("Writing SSZ states and blocks after state transitions")
		cfg.WriteSSZStateTransitions = true
	}

	cfg.EnableSSZCache = true

	if ctx.Bool(enableBackupWebhookFlag.Name) {
		log.Warn("Allowing database backups to be triggered from HTTP webhook.")
		cfg.EnableBackupWebhook = true
	}
	if ctx.String(kafkaBootstrapServersFlag.Name) != "" {
		log.Warn("Enabling experimental kafka streaming.")
		cfg.KafkaBootstrapServers = ctx.String(kafkaBootstrapServersFlag.Name)
	}

	if ctx.IsSet(disableGRPCConnectionLogging.Name) {
		cfg.DisableGRPCConnectionLogs = true
	}
	cfg.AttestationAggregationStrategy = ctx.String(attestationAggregationStrategy.Name)
	log.Infof("Using %q strategy on attestation aggregation", cfg.AttestationAggregationStrategy)

<<<<<<< HEAD
	cfg.NewBeaconStateLocks = true
	if ctx.Bool(disableNewBeaconStateLocks.Name) {
		log.Warn("Disabling new beacon state locks")
		cfg.NewBeaconStateLocks = false
	}
	cfg.BatchBlockVerify = true
	if ctx.Bool(disableBatchBlockVerify.Name) {
		log.Warn("Disabling batch block verification when syncing.")
		cfg.BatchBlockVerify = false
	}
	if ctx.Bool(initSyncVerbose.Name) {
		log.Warn("Logging every processed block during initial syncing.")
		cfg.InitSyncVerbose = true
	}
	cfg.EnableFinalizedDepositsCache = true
	if ctx.Bool(disableFinalizedDepositsCache.Name) {
		log.Warn("Disabling finalized deposits cache")
		cfg.EnableFinalizedDepositsCache = false
	}
	cfg.EnableEth1DataMajorityVote = true
	if ctx.Bool(disableEth1DataMajorityVote.Name) {
		log.Warn("Disabling eth1data majority vote")
		cfg.EnableEth1DataMajorityVote = false
=======
	if ctx.Bool(enableEth1DataMajorityVote.Name) {
		log.Warn("Enabling eth1data majority vote")
		cfg.EnableEth1DataMajorityVote = true
>>>>>>> fdef581e
	}
	if ctx.Bool(enableAttBroadcastDiscoveryAttempts.Name) {
		cfg.EnableAttBroadcastDiscoveryAttempts = true
	}
	if ctx.Bool(enablePeerScorer.Name) {
		log.Warn("Enabling peer scoring in P2P")
		cfg.EnablePeerScorer = true
	}
	if ctx.Bool(checkPtInfoCache.Name) {
		log.Warn("Using advance check point info cache")
		cfg.UseCheckPointInfoCache = true
	}
	if ctx.Bool(enableBlst.Name) {
		log.Warn("Enabling new BLS library blst")
		cfg.EnableBlst = true
	}
	cfg.EnablePruningDepositProofs = true
	if ctx.Bool(disablePruningDepositProofs.Name) {
		log.Warn("Disabling pruning deposit proofs")
		cfg.EnablePruningDepositProofs = false
	}
	Init(cfg)
}

// ConfigureSlasher sets the global config based
// on what flags are enabled for the slasher client.
func ConfigureSlasher(ctx *cli.Context) {
	complainOnDeprecatedFlags(ctx)
	cfg := &Flags{}
	configureTestnet(ctx, cfg)

	if ctx.Bool(disableLookbackFlag.Name) {
		log.Warn("Disabling slasher lookback")
		cfg.DisableLookback = true
	}
	Init(cfg)
}

// ConfigureValidator sets the global config based
// on what flags are enabled for the validator client.
func ConfigureValidator(ctx *cli.Context) {
	complainOnDeprecatedFlags(ctx)
	cfg := &Flags{}
	configureTestnet(ctx, cfg)
	if ctx.Bool(enableExternalSlasherProtectionFlag.Name) {
		log.Warn("Enabled validator attestation and block slashing protection using an external slasher.")
		cfg.SlasherProtection = true
	}
	Init(cfg)
}

// enableDevModeFlags switches development mode features on.
func enableDevModeFlags(ctx *cli.Context) {
	log.Warn("Enabling development mode flags")
	for _, f := range devModeFlags {
		log.WithField("flag", f.Names()[0]).Debug("Enabling development mode flag")
		if !ctx.IsSet(f.Names()[0]) {
			if err := ctx.Set(f.Names()[0], "true"); err != nil {
				log.WithError(err).Debug("Error enabling development mode flag")
			}
		}
	}
}

func complainOnDeprecatedFlags(ctx *cli.Context) {
	for _, f := range deprecatedFlags {
		if ctx.IsSet(f.Names()[0]) {
			log.Errorf("%s is deprecated and has no effect. Do not use this flag, it will be deleted soon.", f.Names()[0])
		}
	}
}<|MERGE_RESOLUTION|>--- conflicted
+++ resolved
@@ -168,35 +168,10 @@
 	cfg.AttestationAggregationStrategy = ctx.String(attestationAggregationStrategy.Name)
 	log.Infof("Using %q strategy on attestation aggregation", cfg.AttestationAggregationStrategy)
 
-<<<<<<< HEAD
-	cfg.NewBeaconStateLocks = true
-	if ctx.Bool(disableNewBeaconStateLocks.Name) {
-		log.Warn("Disabling new beacon state locks")
-		cfg.NewBeaconStateLocks = false
-	}
-	cfg.BatchBlockVerify = true
-	if ctx.Bool(disableBatchBlockVerify.Name) {
-		log.Warn("Disabling batch block verification when syncing.")
-		cfg.BatchBlockVerify = false
-	}
-	if ctx.Bool(initSyncVerbose.Name) {
-		log.Warn("Logging every processed block during initial syncing.")
-		cfg.InitSyncVerbose = true
-	}
-	cfg.EnableFinalizedDepositsCache = true
-	if ctx.Bool(disableFinalizedDepositsCache.Name) {
-		log.Warn("Disabling finalized deposits cache")
-		cfg.EnableFinalizedDepositsCache = false
-	}
 	cfg.EnableEth1DataMajorityVote = true
 	if ctx.Bool(disableEth1DataMajorityVote.Name) {
 		log.Warn("Disabling eth1data majority vote")
 		cfg.EnableEth1DataMajorityVote = false
-=======
-	if ctx.Bool(enableEth1DataMajorityVote.Name) {
-		log.Warn("Enabling eth1data majority vote")
-		cfg.EnableEth1DataMajorityVote = true
->>>>>>> fdef581e
 	}
 	if ctx.Bool(enableAttBroadcastDiscoveryAttempts.Name) {
 		cfg.EnableAttBroadcastDiscoveryAttempts = true
