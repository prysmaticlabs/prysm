/*
Package featureconfig defines which features are enabled for runtime
in order to selctively enable certain features to maintain a stable runtime.

The process for implementing new features using this package is as follows:
	1. Add a new CMD flag in flags.go, and place it in the proper list(s) var for its client.
	2. Add a condition for the flag in the proper Configure function(s) below.
	3. Place any "new" behavior in the `if flagEnabled` statement.
	4. Place any "previous" behavior in the `else` statement.
	5. Ensure any tests using the new feature fail if the flag isn't enabled.
	5a. Use the following to enable your flag for tests:
	cfg := &featureconfig.Flags{
		VerifyAttestationSigs: true,
	}
	featureconfig.Init(cfg)
*/
package featureconfig

import (
	"github.com/sirupsen/logrus"
	"github.com/urfave/cli"
)

var log = logrus.WithField("prefix", "flags")

// Flags is a struct to represent which features the client will perform on runtime.
type Flags struct {
	GenesisDelay              bool   // GenesisDelay when processing a chain start genesis event.
	MinimalConfig             bool   // MinimalConfig as defined in the spec.
	WriteSSZStateTransitions  bool   // WriteSSZStateTransitions to tmp directory.
	InitSyncNoVerify          bool   // InitSyncNoVerify when initial syncing w/o verifying block's contents.
	SkipBLSVerify             bool   // Skips BLS verification across the runtime.
	EnableBackupWebhook       bool   // EnableBackupWebhook to allow database backups to trigger from monitoring port /db/backup.
	PruneEpochBoundaryStates  bool   // PruneEpochBoundaryStates prunes the epoch boundary state before last finalized check point.
	EnableSnappyDBCompression bool   // EnableSnappyDBCompression in the database.
	EnableCustomStateSSZ      bool   // EnableCustomStateSSZ in the the state transition function.
	InitSyncCacheState        bool   // InitSyncCacheState caches state during initial sync.
	KafkaBootstrapServers     string // KafkaBootstrapServers to find kafka servers to stream blocks, attestations, etc.

	// Cache toggles.
	EnableAttestationCache   bool // EnableAttestationCache; see https://github.com/prysmaticlabs/prysm/issues/3106.
	EnableEth1DataVoteCache  bool // EnableEth1DataVoteCache; see https://github.com/prysmaticlabs/prysm/issues/3106.
	EnableNewCache           bool // EnableNewCache enables the node to use the new caching scheme.
	EnableBLSPubkeyCache     bool // EnableBLSPubkeyCache to improve wall time of PubkeyFromBytes.
	EnableShuffledIndexCache bool // EnableShuffledIndexCache to cache expensive shuffled index computation.
	EnableSkipSlotsCache     bool // EnableSkipSlotsCache caches the state in skipped slots.
	EnableCommitteeCache     bool // EnableCommitteeCache to cache committee computation.
	EnableActiveIndicesCache bool // EnableActiveIndicesCache.
	EnableActiveCountCache   bool // EnableActiveCountCache.
}

var featureConfig *Flags

// Get retrieves feature config.
func Get() *Flags {
	if featureConfig == nil {
		return &Flags{}
	}
	return featureConfig
}

// Init sets the global config equal to the config that is passed in.
func Init(c *Flags) {
	featureConfig = c
}

// ConfigureBeaconChain sets the global config based
// on what flags are enabled for the beacon-chain client.
func ConfigureBeaconChain(ctx *cli.Context) {
	complainOnDeprecatedFlags(ctx)
	cfg := &Flags{}
	if ctx.GlobalBool(MinimalConfigFlag.Name) {
		log.Warn("Using minimal config")
		cfg.MinimalConfig = true
	}
	if ctx.GlobalBool(GenesisDelayFlag.Name) {
		log.Warn("Using non standard genesis delay. This may cause problems in a multi-node environment.")
		cfg.GenesisDelay = true
	}
	if ctx.GlobalBool(writeSSZStateTransitionsFlag.Name) {
		log.Warn("Writing SSZ states and blocks after state transitions")
		cfg.WriteSSZStateTransitions = true
	}
	if ctx.GlobalBool(EnableAttestationCacheFlag.Name) {
		log.Warn("Enabled unsafe attestation cache")
		cfg.EnableAttestationCache = true
	}
	if ctx.GlobalBool(EnableEth1DataVoteCacheFlag.Name) {
		log.Warn("Enabled unsafe eth1 data vote cache")
		cfg.EnableEth1DataVoteCache = true
	}
	if ctx.GlobalBool(EnableCustomStateSSZ.Name) {
		log.Warn("Enabled custom state ssz for the state transition function")
		cfg.EnableCustomStateSSZ = true
	}
	if ctx.GlobalBool(initSyncVerifyEverythingFlag.Name) {
		log.Warn("Initial syncing with verifying all block's content signatures.")
		cfg.InitSyncNoVerify = false
	} else {
		cfg.InitSyncNoVerify = true
	}
	if ctx.GlobalBool(NewCacheFlag.Name) {
		log.Warn("Using new cache for committee shuffled indices")
		cfg.EnableNewCache = true
	}
	if ctx.GlobalBool(SkipBLSVerifyFlag.Name) {
		log.Warn("UNSAFE: Skipping BLS verification at runtime")
		cfg.SkipBLSVerify = true
	}
	if ctx.GlobalBool(enableBackupWebhookFlag.Name) {
		log.Warn("Allowing database backups to be triggered from HTTP webhook.")
		cfg.EnableBackupWebhook = true
	}
	if ctx.GlobalBool(enableBLSPubkeyCacheFlag.Name) {
		log.Warn("Enabled BLS pubkey cache.")
		cfg.EnableBLSPubkeyCache = true
	}
	if ctx.GlobalBool(enableShuffledIndexCache.Name) {
		log.Warn("Enabled shuffled index cache.")
		cfg.EnableShuffledIndexCache = true
	}
	if ctx.GlobalBool(enableSkipSlotsCache.Name) {
		log.Warn("Enabled skip slots cache.")
		cfg.EnableSkipSlotsCache = true
	}
	if ctx.GlobalString(kafkaBootstrapServersFlag.Name) != "" {
		log.Warn("Enabling experimental kafka streaming.")
		cfg.KafkaBootstrapServers = ctx.GlobalString(kafkaBootstrapServersFlag.Name)
	}
	if ctx.GlobalBool(enableCommitteeCacheFlag.Name) {
		log.Warn("Enabled committee cache.")
		cfg.EnableCommitteeCache = true
	}
	if ctx.GlobalBool(enableActiveIndicesCacheFlag.Name) {
		log.Warn("Enabled active indices cache.")
		cfg.EnableActiveIndicesCache = true
	}
	if ctx.GlobalBool(enableActiveCountCacheFlag.Name) {
		log.Warn("Enabled active count cache.")
		cfg.EnableActiveCountCache = true
	}
<<<<<<< HEAD
	if ctx.GlobalBool(enableSnappyDBCompressionFlag.Name) {
		log.Warn("Enabled snappy compression in the database.")
		cfg.EnableSnappyDBCompression = true
	}
	if ctx.GlobalBool(enablePruneBoundaryStateFlag.Name) {
		log.Warn("Enabled pruning epoch boundary states before last finalized check point.")
		cfg.PruneEpochBoundaryStates = true
	}
	if ctx.GlobalBool(initSyncCacheState.Name) {
		log.Warn("Enabled initial sync cache state mode.")
		cfg.InitSyncCacheState = true
	}
=======
>>>>>>> 2bd421dd
	Init(cfg)
}

// ConfigureValidator sets the global config based
// on what flags are enabled for the validator client.
func ConfigureValidator(ctx *cli.Context) {
	complainOnDeprecatedFlags(ctx)
	cfg := &Flags{}
	if ctx.GlobalBool(MinimalConfigFlag.Name) {
		log.Warn("Using minimal config")
		cfg.MinimalConfig = true
	}
	Init(cfg)
}

func complainOnDeprecatedFlags(ctx *cli.Context) {
	for _, f := range deprecatedFlags {
		if ctx.IsSet(f.GetName()) {
			log.Errorf("%s is deprecated and has no effect. Do not use this flag, it will be deleted soon.", f.GetName())
		}
	}
}<|MERGE_RESOLUTION|>--- conflicted
+++ resolved
@@ -139,21 +139,6 @@
 		log.Warn("Enabled active count cache.")
 		cfg.EnableActiveCountCache = true
 	}
-<<<<<<< HEAD
-	if ctx.GlobalBool(enableSnappyDBCompressionFlag.Name) {
-		log.Warn("Enabled snappy compression in the database.")
-		cfg.EnableSnappyDBCompression = true
-	}
-	if ctx.GlobalBool(enablePruneBoundaryStateFlag.Name) {
-		log.Warn("Enabled pruning epoch boundary states before last finalized check point.")
-		cfg.PruneEpochBoundaryStates = true
-	}
-	if ctx.GlobalBool(initSyncCacheState.Name) {
-		log.Warn("Enabled initial sync cache state mode.")
-		cfg.InitSyncCacheState = true
-	}
-=======
->>>>>>> 2bd421dd
 	Init(cfg)
 }
 
