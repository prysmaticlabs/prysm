--- conflicted
+++ resolved
@@ -105,16 +105,6 @@
 		log.Warn("Enabled BLS pubkey cache.")
 		cfg.EnableBLSPubkeyCache = true
 	}
-<<<<<<< HEAD
-	if ctx.GlobalBool(OptimizeProcessEpoch.Name) {
-		log.Warn("Processing epoch with optimizations")
-		cfg.OptimizeProcessEpoch = true
-=======
-	if ctx.GlobalBool(pruneFinalizedStatesFlag.Name) {
-		log.Warn("Enabled pruning old finalized states from database.")
-		cfg.PruneFinalizedStates = true
->>>>>>> 0cec0ee6
-	}
 	if ctx.GlobalBool(enableShuffledIndexCache.Name) {
 		log.Warn("Enabled shuffled index cache.")
 		cfg.EnableShuffledIndexCache = true
