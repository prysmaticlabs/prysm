/*
Package featureconfig defines which features are enabled for runtime
in order to selctively enable certain features to maintain a stable runtime.

The process for implementing new features using this package is as follows:
	1. Add a new CMD flag in flags.go, and place it in the proper list(s) var for its client.
	2. Add a condition for the flag in the proper Configure function(s) below.
	3. Place any "new" behavior in the `if flagEnabled` statement.
	4. Place any "previous" behavior in the `else` statement.
	5. Ensure any tests using the new feature fail if the flag isn't enabled.
	5a. Use the following to enable your flag for tests:
	cfg := &featureconfig.Flags{
		VerifyAttestationSigs: true,
	}
	featureconfig.Init(cfg)
*/
package featureconfig

import (
	"github.com/sirupsen/logrus"
	"github.com/urfave/cli"
)

var log = logrus.WithField("prefix", "flags")

// Flags is a struct to represent which features the client will perform on runtime.
type Flags struct {
	NoGenesisDelay            bool   // NoGenesisDelay signals to start the chain as quickly as possible.
	MinimalConfig             bool   // MinimalConfig as defined in the spec.
	WriteSSZStateTransitions  bool   // WriteSSZStateTransitions to tmp directory.
	InitSyncNoVerify          bool   // InitSyncNoVerify when initial syncing w/o verifying block's contents.
	SkipBLSVerify             bool   // Skips BLS verification across the runtime.
	EnableBackupWebhook       bool   // EnableBackupWebhook to allow database backups to trigger from monitoring port /db/backup.
	PruneEpochBoundaryStates  bool   // PruneEpochBoundaryStates prunes the epoch boundary state before last finalized check point.
	EnableSnappyDBCompression bool   // EnableSnappyDBCompression in the database.
	InitSyncCacheState        bool   // InitSyncCacheState caches state during initial sync.
	KafkaBootstrapServers     string // KafkaBootstrapServers to find kafka servers to stream blocks, attestations, etc.
	EnableSavingOfDepositData bool   // EnableSavingOfDepositData allows the saving of eth1 related data such as deposits,chain data to be saved.

	// Cache toggles.
	EnableAttestationCache   bool // EnableAttestationCache; see https://github.com/prysmaticlabs/prysm/issues/3106.
	EnableEth1DataVoteCache  bool // EnableEth1DataVoteCache; see https://github.com/prysmaticlabs/prysm/issues/3106.
	EnableNewCache           bool // EnableNewCache enables the node to use the new caching scheme.
	EnableShuffledIndexCache bool // EnableShuffledIndexCache to cache expensive shuffled index computation.
	EnableSkipSlotsCache     bool // EnableSkipSlotsCache caches the state in skipped slots.
	EnableSlasherConnection  bool // EnableSlasher enable retrieval of slashing events from a slasher instance.
}

var featureConfig *Flags

// Get retrieves feature config.
func Get() *Flags {
	if featureConfig == nil {
		return &Flags{}
	}
	return featureConfig
}

// Init sets the global config equal to the config that is passed in.
func Init(c *Flags) {
	featureConfig = c
}

// ConfigureBeaconChain sets the global config based
// on what flags are enabled for the beacon-chain client.
func ConfigureBeaconChain(ctx *cli.Context) {
	complainOnDeprecatedFlags(ctx)
	cfg := &Flags{}
	if ctx.GlobalBool(noGenesisDelayFlag.Name) {
		log.Warn("Starting ETH2 with no genesis delay")
		cfg.NoGenesisDelay = true
	}
	if ctx.GlobalBool(MinimalConfigFlag.Name) {
		log.Warn("Using minimal config")
		cfg.MinimalConfig = true
	}
	if ctx.GlobalBool(writeSSZStateTransitionsFlag.Name) {
		log.Warn("Writing SSZ states and blocks after state transitions")
		cfg.WriteSSZStateTransitions = true
	}
	if ctx.GlobalBool(EnableAttestationCacheFlag.Name) {
		log.Warn("Enabled unsafe attestation cache")
		cfg.EnableAttestationCache = true
	}
	if ctx.GlobalBool(EnableEth1DataVoteCacheFlag.Name) {
		log.Warn("Enabled unsafe eth1 data vote cache")
		cfg.EnableEth1DataVoteCache = true
	}
	if ctx.GlobalBool(initSyncVerifyEverythingFlag.Name) {
		log.Warn("Initial syncing with verifying all block's content signatures.")
		cfg.InitSyncNoVerify = false
	} else {
		cfg.InitSyncNoVerify = true
	}
	if ctx.GlobalBool(NewCacheFlag.Name) {
		log.Warn("Using new cache for committee shuffled indices")
		cfg.EnableNewCache = true
	}
	if ctx.GlobalBool(SkipBLSVerifyFlag.Name) {
		log.Warn("UNSAFE: Skipping BLS verification at runtime")
		cfg.SkipBLSVerify = true
	}
	if ctx.GlobalBool(enableBackupWebhookFlag.Name) {
		log.Warn("Allowing database backups to be triggered from HTTP webhook.")
		cfg.EnableBackupWebhook = true
	}
	if ctx.GlobalBool(enableShuffledIndexCache.Name) {
		log.Warn("Enabled shuffled index cache.")
		cfg.EnableShuffledIndexCache = true
	}
	if ctx.GlobalBool(enableSkipSlotsCache.Name) {
		log.Warn("Enabled skip slots cache.")
		cfg.EnableSkipSlotsCache = true
	}
	if ctx.GlobalString(kafkaBootstrapServersFlag.Name) != "" {
		log.Warn("Enabling experimental kafka streaming.")
		cfg.KafkaBootstrapServers = ctx.GlobalString(kafkaBootstrapServersFlag.Name)
	}
	if ctx.GlobalBool(initSyncCacheState.Name) {
		log.Warn("Enabled initial sync cache state mode.")
		cfg.InitSyncCacheState = true
	}
<<<<<<< HEAD
	if ctx.GlobalBool(enableSlasherFlag.Name) {
		log.Warn("Enabled slasher connection.")
		cfg.EnableSlasherConnection = true
=======
	if ctx.GlobalBool(saveDepositData.Name) {
		log.Warn("Enabled saving of eth1 related chain/deposit data.")
		cfg.EnableSavingOfDepositData = true
>>>>>>> 200bb5e4
	}
	Init(cfg)
}

// ConfigureValidator sets the global config based
// on what flags are enabled for the validator client.
func ConfigureValidator(ctx *cli.Context) {
	complainOnDeprecatedFlags(ctx)
	cfg := &Flags{}
	if ctx.GlobalBool(MinimalConfigFlag.Name) {
		log.Warn("Using minimal config")
		cfg.MinimalConfig = true
	}
	Init(cfg)
}

func complainOnDeprecatedFlags(ctx *cli.Context) {
	for _, f := range deprecatedFlags {
		if ctx.IsSet(f.GetName()) {
			log.Errorf("%s is deprecated and has no effect. Do not use this flag, it will be deleted soon.", f.GetName())
		}
	}
}<|MERGE_RESOLUTION|>--- conflicted
+++ resolved
@@ -120,15 +120,13 @@
 		log.Warn("Enabled initial sync cache state mode.")
 		cfg.InitSyncCacheState = true
 	}
-<<<<<<< HEAD
-	if ctx.GlobalBool(enableSlasherFlag.Name) {
-		log.Warn("Enabled slasher connection.")
-		cfg.EnableSlasherConnection = true
-=======
 	if ctx.GlobalBool(saveDepositData.Name) {
 		log.Warn("Enabled saving of eth1 related chain/deposit data.")
 		cfg.EnableSavingOfDepositData = true
->>>>>>> 200bb5e4
+	}
+	if ctx.GlobalBool(enableSlasherFlag.Name) {
+		log.Warn("Enable slasher connection.")
+		cfg.EnableSlasherConnection = true
 	}
 	Init(cfg)
 }
