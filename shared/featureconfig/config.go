/*
Package featureconfig defines which features are enabled for runtime
in order to selectively enable certain features to maintain a stable runtime.

The process for implementing new features using this package is as follows:
	1. Add a new CMD flag in flags.go, and place it in the proper list(s) var for its client.
	2. Add a condition for the flag in the proper Configure function(s) below.
	3. Place any "new" behavior in the `if flagEnabled` statement.
	4. Place any "previous" behavior in the `else` statement.
	5. Ensure any tests using the new feature fail if the flag isn't enabled.
	5a. Use the following to enable your flag for tests:
	cfg := &featureconfig.Flags{
		VerifyAttestationSigs: true,
	}
	resetCfg := featureconfig.InitWithReset(cfg)
	defer resetCfg()
	6. Add the string for the flags that should be running within E2E to E2EValidatorFlags
	and E2EBeaconChainFlags.
*/
package featureconfig

import (
	"github.com/prysmaticlabs/prysm/shared/cmd"
	"github.com/sirupsen/logrus"
	"github.com/urfave/cli/v2"
)

var log = logrus.WithField("prefix", "flags")

// Flags is a struct to represent which features the client will perform on runtime.
type Flags struct {
	// Feature related flags.
	EnableStreamDuties                         bool // Enable streaming of validator duties instead of a polling-based approach.
	WriteSSZStateTransitions                   bool // WriteSSZStateTransitions to tmp directory.
	InitSyncNoVerify                           bool // InitSyncNoVerify when initial syncing w/o verifying block's contents.
	DisableDynamicCommitteeSubnets             bool // Disables dynamic attestation committee subnets via p2p.
	SkipBLSVerify                              bool // Skips BLS verification across the runtime.
	EnableBackupWebhook                        bool // EnableBackupWebhook to allow database backups to trigger from monitoring port /db/backup.
	PruneEpochBoundaryStates                   bool // PruneEpochBoundaryStates prunes the epoch boundary state before last finalized check point.
	EnableSnappyDBCompression                  bool // EnableSnappyDBCompression in the database.
	ProtectProposer                            bool // ProtectProposer prevents the validator client from signing any proposals that would be considered a slashable offense.
	ProtectAttester                            bool // ProtectAttester prevents the validator client from signing any attestations that would be considered a slashable offense.
	SlasherProtection                          bool // SlasherProtection protects validator fron sending over a slashable offense over the network using external slasher.
	DisableStrictAttestationPubsubVerification bool // DisableStrictAttestationPubsubVerification will disabling strict signature verification in pubsub.
	DisableUpdateHeadPerAttestation            bool // DisableUpdateHeadPerAttestation will disabling update head on per attestation basis.
	EnableDomainDataCache                      bool // EnableDomainDataCache caches validator calls to DomainData per epoch.
	EnableStateGenSigVerify                    bool // EnableStateGenSigVerify verifies proposer and randao signatures during state gen.
	CheckHeadState                             bool // CheckHeadState checks the current headstate before retrieving the desired state from the db.
	EnableNoise                                bool // EnableNoise enables the beacon node to use NOISE instead of SECIO when performing a handshake with another peer.
	DontPruneStateStartUp                      bool // DontPruneStateStartUp disables pruning state upon beacon node start up.
	NewStateMgmt                               bool // NewStateMgmt enables the new state mgmt service.
	NoInitSyncBatchSaveBlocks                  bool // NoInitSyncBatchSaveBlocks disables batch save blocks mode during initial syncing.
	WaitForSynced                              bool // WaitForSynced uses WaitForSynced in validator startup to ensure it can communicate with the beacon node as soon as possible.
	SkipRegenHistoricalStates                  bool // SkipRegenHistoricalState skips regenerating historical states from genesis to last finalized. This enables a quick switch over to using new-state-mgmt.
	EnableInitSyncWeightedRoundRobin           bool // EnableInitSyncWeightedRoundRobin enables weighted round robin fetching optimization in initial syncing.
	ReduceAttesterStateCopy                    bool // ReduceAttesterStateCopy reduces head state copies for attester rpc.
	// DisableForkChoice disables using LMD-GHOST fork choice to update
	// the head of the chain based on attestations and instead accepts any valid received block
	// as the chain head. UNSAFE, use with caution.
	DisableForkChoice bool

	// Logging related toggles.
	DisableGRPCConnectionLogs bool // Disables logging when a new grpc client has connected.

	// Slasher toggles.
	DisableBroadcastSlashings bool // DisableBroadcastSlashings disables p2p broadcasting of proposer and attester slashings.
	EnableHistoricalDetection bool // EnableHistoricalDetection disables historical attestation detection and performs detection on the chain head immediately.
	DisableLookback           bool // DisableLookback updates slasher to not use the lookback and update validator histories until epoch 0.

	// Cache toggles.
	EnableSSZCache          bool // EnableSSZCache see https://github.com/prysmaticlabs/prysm/pull/4558.
	EnableEth1DataVoteCache bool // EnableEth1DataVoteCache; see https://github.com/prysmaticlabs/prysm/issues/3106.
	EnableSlasherConnection bool // EnableSlasher enable retrieval of slashing events from a slasher instance.
	EnableBlockTreeCache    bool // EnableBlockTreeCache enable fork choice service to maintain latest filtered block tree.

	KafkaBootstrapServers          string // KafkaBootstrapServers to find kafka servers to stream blocks, attestations, etc.
	AttestationAggregationStrategy string // AttestationAggregationStrategy defines aggregation strategy to be used when aggregating.
}

var featureConfig *Flags

// Get retrieves feature config.
func Get() *Flags {
	if featureConfig == nil {
		return &Flags{}
	}
	return featureConfig
}

// Init sets the global config equal to the config that is passed in.
func Init(c *Flags) {
	featureConfig = c
}

// InitWithReset sets the global config and returns function that is used to reset configuration.
func InitWithReset(c *Flags) func() {
	resetFunc := func() {
		Init(&Flags{})
	}
	Init(c)
	return resetFunc
}

// ConfigureBeaconChain sets the global config based
// on what flags are enabled for the beacon-chain client.
func ConfigureBeaconChain(ctx *cli.Context) {
	complainOnDeprecatedFlags(ctx)
	cfg := &Flags{}
	if ctx.Bool(devModeFlag.Name) {
		enableDevModeFlags(ctx)
	}
	if ctx.Bool(writeSSZStateTransitionsFlag.Name) {
		log.Warn("Writing SSZ states and blocks after state transitions")
		cfg.WriteSSZStateTransitions = true
	}
	if ctx.Bool(disableForkChoiceUnsafeFlag.Name) {
		log.Warn("UNSAFE: Disabled fork choice for updating chain head")
		cfg.DisableForkChoice = true
	}
	if ctx.Bool(disableDynamicCommitteeSubnets.Name) {
		log.Warn("Disabled dynamic attestation committee subnets")
		cfg.DisableDynamicCommitteeSubnets = true
	}
	cfg.EnableSSZCache = true
	if ctx.Bool(disableSSZCache.Name) {
		log.Warn("Disabled ssz cache")
		cfg.EnableSSZCache = false
	}
	if ctx.Bool(initSyncVerifyEverythingFlag.Name) {
		log.Warn("Initial syncing with verifying all block's content signatures.")
		cfg.InitSyncNoVerify = false
	} else {
		cfg.InitSyncNoVerify = true
	}
	if ctx.Bool(skipBLSVerifyFlag.Name) {
		log.Warn("UNSAFE: Skipping BLS verification at runtime")
		cfg.SkipBLSVerify = true
	}
	if ctx.Bool(enableBackupWebhookFlag.Name) {
		log.Warn("Allowing database backups to be triggered from HTTP webhook.")
		cfg.EnableBackupWebhook = true
	}
	if ctx.String(kafkaBootstrapServersFlag.Name) != "" {
		log.Warn("Enabling experimental kafka streaming.")
		cfg.KafkaBootstrapServers = ctx.String(kafkaBootstrapServersFlag.Name)
	}
	if ctx.Bool(enableSlasherFlag.Name) {
		log.Warn("Enable slasher connection.")
		cfg.EnableSlasherConnection = true
	}
	if ctx.Bool(cacheFilteredBlockTreeFlag.Name) {
		log.Warn("Enabled filtered block tree cache for fork choice.")
		cfg.EnableBlockTreeCache = true
	}
	if ctx.Bool(disableStrictAttestationPubsubVerificationFlag.Name) {
		log.Warn("Disabled strict attestation signature verification in pubsub")
		cfg.DisableStrictAttestationPubsubVerification = true
	}
	if ctx.Bool(disableUpdateHeadPerAttestation.Name) {
		log.Warn("Disabled update head on per attestation basis")
		cfg.DisableUpdateHeadPerAttestation = true
	}
	if ctx.Bool(enableStateGenSigVerify.Name) {
		log.Warn("Enabling sig verify for state gen")
		cfg.EnableStateGenSigVerify = true
	}
	if ctx.Bool(checkHeadState.Name) {
		log.Warn("Enabling check head state for chainservice")
		cfg.CheckHeadState = true
	}
	if ctx.Bool(enableNoiseHandshake.Name) {
		log.Warn("Enabling noise handshake for peer")
		cfg.EnableNoise = true
	}
	if ctx.Bool(dontPruneStateStartUp.Name) {
		log.Warn("Not enabling state pruning upon start up")
		cfg.DontPruneStateStartUp = true
	}
	cfg.NewStateMgmt = true
	if ctx.Bool(disableNewStateMgmt.Name) {
		log.Warn("Disabling new state management service")
		cfg.NewStateMgmt = false
	}
	if ctx.Bool(disableInitSyncBatchSaveBlocks.Name) {
		log.Warn("Disabling init sync batch save blocks mode")
		cfg.NoInitSyncBatchSaveBlocks = true
	}
	if ctx.Bool(disableBroadcastSlashingFlag.Name) {
		log.Warn("Disabling slashing broadcasting to p2p network")
		cfg.DisableBroadcastSlashings = true
	}
	if ctx.Bool(skipRegenHistoricalStates.Name) {
		log.Warn("Enabling skipping of historical states regen")
		cfg.SkipRegenHistoricalStates = true
	}
	cfg.EnableInitSyncWeightedRoundRobin = true
	if ctx.Bool(disableInitSyncWeightedRoundRobin.Name) {
		log.Warn("Disabling weighted round robin in initial syncing")
		cfg.EnableInitSyncWeightedRoundRobin = false
	}
<<<<<<< HEAD
	if ctx.Bool(enableKadDht.Name) {
		log.Warn("Enabling libp2p's kademlia discovery")
		cfg.EnableKadDHT = true
=======
	cfg.EnableStateRefCopy = true
	if ctx.Bool(disableStateRefCopy.Name) {
		log.Warn("Disabling state reference copy")
		cfg.EnableStateRefCopy = false
>>>>>>> 96a110a1
	}
	if ctx.IsSet(deprecatedP2PWhitelist.Name) {
		log.Warnf("--%s is deprecated, please use --%s", deprecatedP2PWhitelist.Name, cmd.P2PAllowList.Name)
		if err := ctx.Set(cmd.P2PAllowList.Name, ctx.String(deprecatedP2PWhitelist.Name)); err != nil {
			log.WithError(err).Error("Failed to update P2PAllowList flag")
		}
	}
	if ctx.IsSet(deprecatedP2PBlacklist.Name) {
		log.Warnf("--%s is deprecated, please use --%s", deprecatedP2PBlacklist.Name, cmd.P2PDenyList.Name)
		if err := ctx.Set(cmd.P2PDenyList.Name, ctx.String(deprecatedP2PBlacklist.Name)); err != nil {
			log.WithError(err).Error("Failed to update P2PDenyList flag")
		}
	}
	cfg.ReduceAttesterStateCopy = true
	if ctx.Bool(disableReduceAttesterStateCopy.Name) {
		log.Warn("Disabling reducing attester state copy")
		cfg.ReduceAttesterStateCopy = false
	}
	if ctx.IsSet(disableGRPCConnectionLogging.Name) {
		cfg.DisableGRPCConnectionLogs = true
	}
	cfg.AttestationAggregationStrategy = ctx.String(attestationAggregationStrategy.Name)
	Init(cfg)
}

// ConfigureSlasher sets the global config based
// on what flags are enabled for the slasher client.
func ConfigureSlasher(ctx *cli.Context) {
	complainOnDeprecatedFlags(ctx)
	cfg := &Flags{}
	if ctx.Bool(enableHistoricalDetectionFlag.Name) {
		log.Warn("Enabling historical attestation detection")
		cfg.EnableHistoricalDetection = true
	}
	if ctx.Bool(disableLookbackFlag.Name) {
		log.Warn("Disabling slasher lookback")
		cfg.DisableLookback = true
	}
	Init(cfg)
}

// ConfigureValidator sets the global config based
// on what flags are enabled for the validator client.
func ConfigureValidator(ctx *cli.Context) {
	complainOnDeprecatedFlags(ctx)
	cfg := &Flags{}
	if ctx.Bool(enableStreamDuties.Name) {
		log.Warn("Enabled validator duties streaming.")
		cfg.EnableStreamDuties = true
	}
	if ctx.Bool(enableProtectProposerFlag.Name) {
		log.Warn("Enabled validator proposal slashing protection.")
		cfg.ProtectProposer = true
	}
	if ctx.Bool(enableProtectAttesterFlag.Name) {
		log.Warn("Enabled validator attestation slashing protection.")
		cfg.ProtectAttester = true
	}
	if ctx.Bool(enableExternalSlasherProtectionFlag.Name) {
		log.Warn("Enabled validator attestation and block slashing protection using an external slasher.")
		cfg.SlasherProtection = true
	}
	cfg.EnableDomainDataCache = true
	if ctx.Bool(disableDomainDataCacheFlag.Name) {
		log.Warn("Disabled domain data cache.")
		cfg.EnableDomainDataCache = false
	}
	Init(cfg)
}

// enableDevModeFlags switches development mode features on.
func enableDevModeFlags(ctx *cli.Context) {
	log.Warn("Enabling development mode flags")
	for _, f := range devModeFlags {
		log.WithField("flag", f.Names()[0]).Debug("Enabling development mode flag")
		if !ctx.IsSet(f.Names()[0]) {
			if err := ctx.Set(f.Names()[0], "true"); err != nil {
				log.WithError(err).Debug("Error enabling development mode flag")
			}
		}
	}
}

func complainOnDeprecatedFlags(ctx *cli.Context) {
	for _, f := range deprecatedFlags {
		if ctx.IsSet(f.Names()[0]) {
			log.Errorf("%s is deprecated and has no effect. Do not use this flag, it will be deleted soon.", f.Names()[0])
		}
	}
}<|MERGE_RESOLUTION|>--- conflicted
+++ resolved
@@ -198,17 +198,6 @@
 		log.Warn("Disabling weighted round robin in initial syncing")
 		cfg.EnableInitSyncWeightedRoundRobin = false
 	}
-<<<<<<< HEAD
-	if ctx.Bool(enableKadDht.Name) {
-		log.Warn("Enabling libp2p's kademlia discovery")
-		cfg.EnableKadDHT = true
-=======
-	cfg.EnableStateRefCopy = true
-	if ctx.Bool(disableStateRefCopy.Name) {
-		log.Warn("Disabling state reference copy")
-		cfg.EnableStateRefCopy = false
->>>>>>> 96a110a1
-	}
 	if ctx.IsSet(deprecatedP2PWhitelist.Name) {
 		log.Warnf("--%s is deprecated, please use --%s", deprecatedP2PWhitelist.Name, cmd.P2PAllowList.Name)
 		if err := ctx.Set(cmd.P2PAllowList.Name, ctx.String(deprecatedP2PWhitelist.Name)); err != nil {
