/*
Package featureconfig defines which features are enabled for runtime
in order to selectively enable certain features to maintain a stable runtime.

The process for implementing new features using this package is as follows:
	1. Add a new CMD flag in flags.go, and place it in the proper list(s) var for its client.
	2. Add a condition for the flag in the proper Configure function(s) below.
	3. Place any "new" behavior in the `if flagEnabled` statement.
	4. Place any "previous" behavior in the `else` statement.
	5. Ensure any tests using the new feature fail if the flag isn't enabled.
	5a. Use the following to enable your flag for tests:
	cfg := &featureconfig.Flags{
		VerifyAttestationSigs: true,
	}
	resetCfg := featureconfig.InitWithReset(cfg)
	defer resetCfg()
	6. Add the string for the flags that should be running within E2E to E2EValidatorFlags
	and E2EBeaconChainFlags.
*/
package featureconfig

import (
	"sync"

	"github.com/prysmaticlabs/prysm/shared/params"
	"github.com/sirupsen/logrus"
	"github.com/urfave/cli/v2"
)

var log = logrus.WithField("prefix", "flags")

// Flags is a struct to represent which features the client will perform on runtime.
type Flags struct {
	// State locks
	NewBeaconStateLocks bool // NewStateLocks for updated beacon state locking.
	// Testnet Flags.
	AltonaTestnet  bool // AltonaTestnet defines the flag through which we can enable the node to run on the Altona testnet.
	OnyxTestnet    bool // OnyxTestnet defines the flag through which we can enable the node to run on the Onyx testnet.
	MedallaTestnet bool // MedallaTestnet defines the flag through which we can enable the node to run on the Medalla testnet.
	SpadinaTestnet bool // SpadinaTestnet defines the flag through which we can enable the node to run on the Spadina testnet.
	ZinkenTestnet  bool // ZinkenTestnet defines the flag through which we can enable the node to run on the Zinken testnet.

	// Feature related flags.
	WriteSSZStateTransitions                   bool // WriteSSZStateTransitions to tmp directory.
	DisableDynamicCommitteeSubnets             bool // Disables dynamic attestation committee subnets via p2p.
	SkipBLSVerify                              bool // Skips BLS verification across the runtime.
	EnableBlst                                 bool // Enables new BLS library from supranational.
	EnableBackupWebhook                        bool // EnableBackupWebhook to allow database backups to trigger from monitoring port /db/backup.
	PruneEpochBoundaryStates                   bool // PruneEpochBoundaryStates prunes the epoch boundary state before last finalized check point.
	EnableSnappyDBCompression                  bool // EnableSnappyDBCompression in the database.
	LocalProtection                            bool // LocalProtection prevents the validator client from signing any messages that would be considered a slashable offense from the validators view.
	SlasherProtection                          bool // SlasherProtection protects validator fron sending over a slashable offense over the network using external slasher.
	DisableStrictAttestationPubsubVerification bool // DisableStrictAttestationPubsubVerification will disabling strict signature verification in pubsub.
	DisableUpdateHeadPerAttestation            bool // DisableUpdateHeadPerAttestation will disabling update head on per attestation basis.
	EnableDomainDataCache                      bool // EnableDomainDataCache caches validator calls to DomainData per epoch.
	EnableStateGenSigVerify                    bool // EnableStateGenSigVerify verifies proposer and randao signatures during state gen.
	CheckHeadState                             bool // CheckHeadState checks the current headstate before retrieving the desired state from the db.
	EnableNoise                                bool // EnableNoise enables the beacon node to use NOISE instead of SECIO when performing a handshake with another peer.
	DontPruneStateStartUp                      bool // DontPruneStateStartUp disables pruning state upon beacon node start up.
	WaitForSynced                              bool // WaitForSynced uses WaitForSynced in validator startup to ensure it can communicate with the beacon node as soon as possible.
	ReduceAttesterStateCopy                    bool // ReduceAttesterStateCopy reduces head state copies for attester rpc.
	EnableAccountsV2                           bool // EnableAccountsV2 for Prysm validator clients.
	BatchBlockVerify                           bool // BatchBlockVerify performs batched verification of block batches that we receive when syncing.
	InitSyncVerbose                            bool // InitSyncVerbose logs every processed block during initial syncing.
	EnableFinalizedDepositsCache               bool // EnableFinalizedDepositsCache enables utilization of cached finalized deposits.
	EnableEth1DataMajorityVote                 bool // EnableEth1DataMajorityVote uses the Voting With The Majority algorithm to vote for eth1data.
	EnableAttBroadcastDiscoveryAttempts        bool // EnableAttBroadcastDiscoveryAttempts allows the p2p service to attempt to ensure a subnet peer is present before broadcasting an attestation.
	EnablePeerScorer                           bool // EnablePeerScorer enables experimental peer scoring in p2p.
	EnablePruningDepositProofs                 bool // EnablePruningDepositProofs enables pruning deposit proofs which significantly reduces the size of a deposit

	// DisableForkChoice disables using LMD-GHOST fork choice to update
	// the head of the chain based on attestations and instead accepts any valid received block
	// as the chain head. UNSAFE, use with caution.
	DisableForkChoice bool

	// Logging related toggles.
	DisableGRPCConnectionLogs bool // Disables logging when a new grpc client has connected.

	// Slasher toggles.
	DisableBroadcastSlashings bool // DisableBroadcastSlashings disables p2p broadcasting of proposer and attester slashings.
	EnableHistoricalDetection bool // EnableHistoricalDetection disables historical attestation detection and performs detection on the chain head immediately.
	DisableLookback           bool // DisableLookback updates slasher to not use the lookback and update validator histories until epoch 0.

	// Cache toggles.
	EnableSSZCache          bool // EnableSSZCache see https://github.com/prysmaticlabs/prysm/pull/4558.
	EnableEth1DataVoteCache bool // EnableEth1DataVoteCache; see https://github.com/prysmaticlabs/prysm/issues/3106.
	EnableSlasherConnection bool // EnableSlasher enable retrieval of slashing events from a slasher instance.
	EnableBlockTreeCache    bool // EnableBlockTreeCache enable fork choice service to maintain latest filtered block tree.
	UseCheckPointInfoCache  bool // UseCheckPointInfoCache uses check point info cache to efficiently verify attestation signatures.

	KafkaBootstrapServers          string // KafkaBootstrapServers to find kafka servers to stream blocks, attestations, etc.
	AttestationAggregationStrategy string // AttestationAggregationStrategy defines aggregation strategy to be used when aggregating.
}

var featureConfig *Flags
var featureConfigLock sync.RWMutex

// Get retrieves feature config.
func Get() *Flags {
	featureConfigLock.RLock()
	defer featureConfigLock.RUnlock()

	if featureConfig == nil {
		return &Flags{}
	}
	return featureConfig
}

// Init sets the global config equal to the config that is passed in.
func Init(c *Flags) {
	featureConfigLock.Lock()
	defer featureConfigLock.Unlock()

	featureConfig = c
}

// InitWithReset sets the global config and returns function that is used to reset configuration.
func InitWithReset(c *Flags) func() {
	resetFunc := func() {
		Init(&Flags{})
	}
	Init(c)
	return resetFunc
}

// configureTestnet sets the config according to specified testnet flag
func configureTestnet(ctx *cli.Context, cfg *Flags) {
	if ctx.Bool(AltonaTestnet.Name) {
		log.Warn("Running on Altona Testnet")
		params.UseAltonaConfig()
		params.UseAltonaNetworkConfig()
		cfg.AltonaTestnet = true
	} else if ctx.Bool(OnyxTestnet.Name) {
		log.Warn("Running on Onyx Testnet")
		params.UseOnyxConfig()
		params.UseOnyxNetworkConfig()
		cfg.OnyxTestnet = true
	} else if ctx.Bool(MedallaTestnet.Name) {
		log.Warn("Running on Medalla Testnet")
		params.UseMedallaConfig()
		params.UseMedallaNetworkConfig()
		cfg.MedallaTestnet = true
	} else if ctx.Bool(SpadinaTestnet.Name) {
		log.Warn("Running on Spadina Testnet")
		params.UseSpadinaConfig()
		params.UseSpadinaNetworkConfig()
		cfg.SpadinaTestnet = true
	} else if ctx.Bool(ZinkenTestnet.Name) {
		log.Warn("Running on Zinken Testnet")
		params.UseZinkenConfig()
		params.UseZinkenNetworkConfig()
		cfg.ZinkenTestnet = true
	} else {
		log.Warn("--<testnet> flag is not specified (default: Medalla), this will become required from next release! ")
		params.UseMedallaConfig()
		params.UseMedallaNetworkConfig()
		cfg.MedallaTestnet = true
	}
}

// ConfigureBeaconChain sets the global config based
// on what flags are enabled for the beacon-chain client.
func ConfigureBeaconChain(ctx *cli.Context) {
	complainOnDeprecatedFlags(ctx)
	cfg := &Flags{}
	if ctx.Bool(devModeFlag.Name) {
		enableDevModeFlags(ctx)
	}
	configureTestnet(ctx, cfg)

	if ctx.Bool(writeSSZStateTransitionsFlag.Name) {
		log.Warn("Writing SSZ states and blocks after state transitions")
		cfg.WriteSSZStateTransitions = true
	}
	if ctx.Bool(disableForkChoiceUnsafeFlag.Name) {
		log.Warn("UNSAFE: Disabled fork choice for updating chain head")
		cfg.DisableForkChoice = true
	}
	if ctx.Bool(disableDynamicCommitteeSubnets.Name) {
		log.Warn("Disabled dynamic attestation committee subnets")
		cfg.DisableDynamicCommitteeSubnets = true
	}
<<<<<<< HEAD
	cfg.InitSyncNoVerify = false
	if ctx.Bool(disableInitSyncVerifyEverythingFlag.Name) {
		log.Warn("Initial syncing while verifying only the block proposer signatures.")
		cfg.InitSyncNoVerify = true
	}
	if ctx.Bool(skipBLSVerifyFlag.Name) {
		log.Warn("UNSAFE: Skipping BLS verification at runtime")
		cfg.SkipBLSVerify = true
=======
	cfg.EnableSSZCache = true
	if ctx.Bool(disableSSZCache.Name) {
		log.Warn("Disabled ssz cache")
		cfg.EnableSSZCache = false
>>>>>>> 5cd6f65a
	}
	if ctx.Bool(enableBackupWebhookFlag.Name) {
		log.Warn("Allowing database backups to be triggered from HTTP webhook.")
		cfg.EnableBackupWebhook = true
	}
	if ctx.String(kafkaBootstrapServersFlag.Name) != "" {
		log.Warn("Enabling experimental kafka streaming.")
		cfg.KafkaBootstrapServers = ctx.String(kafkaBootstrapServersFlag.Name)
	}
	if ctx.Bool(cacheFilteredBlockTreeFlag.Name) {
		log.Warn("Enabled filtered block tree cache for fork choice.")
		cfg.EnableBlockTreeCache = true
	}
	if ctx.Bool(disableStrictAttestationPubsubVerificationFlag.Name) {
		log.Warn("Disabled strict attestation signature verification in pubsub")
		cfg.DisableStrictAttestationPubsubVerification = true
	}
	if ctx.Bool(disableUpdateHeadPerAttestation.Name) {
		log.Warn("Disabled update head on per attestation basis")
		cfg.DisableUpdateHeadPerAttestation = true
	}
	if ctx.Bool(enableStateGenSigVerify.Name) {
		log.Warn("Enabling sig verify for state gen")
		cfg.EnableStateGenSigVerify = true
	}
	if ctx.Bool(checkHeadState.Name) {
		log.Warn("Enabling check head state for chainservice")
		cfg.CheckHeadState = true
	}
	cfg.EnableNoise = true
	if ctx.Bool(disableNoiseHandshake.Name) {
		log.Warn("Disabling noise handshake for peer")
		cfg.EnableNoise = false
	}
	if ctx.Bool(dontPruneStateStartUp.Name) {
		log.Warn("Not enabling state pruning upon start up")
		cfg.DontPruneStateStartUp = true
	}
	if ctx.Bool(disableBroadcastSlashingFlag.Name) {
		log.Warn("Disabling slashing broadcasting to p2p network")
		cfg.DisableBroadcastSlashings = true
	}
	cfg.ReduceAttesterStateCopy = true
	if ctx.Bool(disableReduceAttesterStateCopy.Name) {
		log.Warn("Disabling reducing attester state copy")
		cfg.ReduceAttesterStateCopy = false
	}
	if ctx.IsSet(disableGRPCConnectionLogging.Name) {
		cfg.DisableGRPCConnectionLogs = true
	}
	cfg.AttestationAggregationStrategy = ctx.String(attestationAggregationStrategy.Name)
	log.Infof("Using %q strategy on attestation aggregation", cfg.AttestationAggregationStrategy)

	cfg.NewBeaconStateLocks = true
	if ctx.Bool(disableNewBeaconStateLocks.Name) {
		log.Warn("Disabling new beacon state locks")
		cfg.NewBeaconStateLocks = false
	}
	cfg.BatchBlockVerify = true
	if ctx.Bool(disableBatchBlockVerify.Name) {
		log.Warn("Disabling batch block verification when syncing.")
		cfg.BatchBlockVerify = false
	}
	if ctx.Bool(initSyncVerbose.Name) {
		log.Warn("Logging every processed block during initial syncing.")
		cfg.InitSyncVerbose = true
	}
	cfg.EnableFinalizedDepositsCache = true
	if ctx.Bool(disableFinalizedDepositsCache.Name) {
		log.Warn("Disabling finalized deposits cache")
		cfg.EnableFinalizedDepositsCache = false
	}
	if ctx.Bool(enableEth1DataMajorityVote.Name) {
		log.Warn("Enabling eth1data majority vote")
		cfg.EnableEth1DataMajorityVote = true
	}
	if ctx.Bool(enableAttBroadcastDiscoveryAttempts.Name) {
		cfg.EnableAttBroadcastDiscoveryAttempts = true
	}
	if ctx.Bool(enablePeerScorer.Name) {
		log.Warn("Enabling peer scoring in P2P")
		cfg.EnablePeerScorer = true
	}
	if ctx.Bool(checkPtInfoCache.Name) {
		log.Warn("Using advance check point info cache")
		cfg.UseCheckPointInfoCache = true
	}
	if ctx.Bool(enableBlst.Name) {
		log.Warn("Enabling new BLS library blst")
		cfg.EnableBlst = true
	}
	if ctx.Bool(enablePruningDepositProofs.Name) {
		log.Warn("Enabling pruning deposit proofs")
		cfg.EnablePruningDepositProofs = true
	}
	Init(cfg)
}

// ConfigureSlasher sets the global config based
// on what flags are enabled for the slasher client.
func ConfigureSlasher(ctx *cli.Context) {
	complainOnDeprecatedFlags(ctx)
	cfg := &Flags{}
	configureTestnet(ctx, cfg)

	if ctx.Bool(disableLookbackFlag.Name) {
		log.Warn("Disabling slasher lookback")
		cfg.DisableLookback = true
	}
	Init(cfg)
}

// ConfigureValidator sets the global config based
// on what flags are enabled for the validator client.
func ConfigureValidator(ctx *cli.Context) {
	complainOnDeprecatedFlags(ctx)
	cfg := &Flags{}
	configureTestnet(ctx, cfg)

	if ctx.Bool(enableLocalProtectionFlag.Name) {
		cfg.LocalProtection = true
	} else {
		log.Warn("Validator slashing protection not enabled!")
	}
	cfg.EnableAccountsV2 = true
	if ctx.Bool(disableAccountsV2.Name) {
		log.Warn("Disabling v2 of Prysm validator accounts")
		log.Error(
			"Accounts v1 will be fully deprecated in Prysm within the next 2 releases! If you are still " +
				"using this functionality, please begin to upgrade by creating a v2 wallet. More information can be " +
				"found in our docs portal https://docs.prylabs.network/docs/wallet/introduction/",
		)
		cfg.EnableAccountsV2 = false
	}
	if ctx.Bool(enableExternalSlasherProtectionFlag.Name) {
		log.Warn("Enabled validator attestation and block slashing protection using an external slasher.")
		cfg.SlasherProtection = true
	}
	cfg.EnableDomainDataCache = true
	if ctx.Bool(disableDomainDataCacheFlag.Name) {
		log.Warn("Disabled domain data cache.")
		cfg.EnableDomainDataCache = false
	}
	Init(cfg)
}

// enableDevModeFlags switches development mode features on.
func enableDevModeFlags(ctx *cli.Context) {
	log.Warn("Enabling development mode flags")
	for _, f := range devModeFlags {
		log.WithField("flag", f.Names()[0]).Debug("Enabling development mode flag")
		if !ctx.IsSet(f.Names()[0]) {
			if err := ctx.Set(f.Names()[0], "true"); err != nil {
				log.WithError(err).Debug("Error enabling development mode flag")
			}
		}
	}
}

func complainOnDeprecatedFlags(ctx *cli.Context) {
	for _, f := range deprecatedFlags {
		if ctx.IsSet(f.Names()[0]) {
			log.Errorf("%s is deprecated and has no effect. Do not use this flag, it will be deleted soon.", f.Names()[0])
		}
	}
}<|MERGE_RESOLUTION|>--- conflicted
+++ resolved
@@ -180,22 +180,7 @@
 		log.Warn("Disabled dynamic attestation committee subnets")
 		cfg.DisableDynamicCommitteeSubnets = true
 	}
-<<<<<<< HEAD
-	cfg.InitSyncNoVerify = false
-	if ctx.Bool(disableInitSyncVerifyEverythingFlag.Name) {
-		log.Warn("Initial syncing while verifying only the block proposer signatures.")
-		cfg.InitSyncNoVerify = true
-	}
-	if ctx.Bool(skipBLSVerifyFlag.Name) {
-		log.Warn("UNSAFE: Skipping BLS verification at runtime")
-		cfg.SkipBLSVerify = true
-=======
 	cfg.EnableSSZCache = true
-	if ctx.Bool(disableSSZCache.Name) {
-		log.Warn("Disabled ssz cache")
-		cfg.EnableSSZCache = false
->>>>>>> 5cd6f65a
-	}
 	if ctx.Bool(enableBackupWebhookFlag.Name) {
 		log.Warn("Allowing database backups to be triggered from HTTP webhook.")
 		cfg.EnableBackupWebhook = true
