--- conflicted
+++ resolved
@@ -10,11 +10,8 @@
 	if block.Block == nil || block.Block.Body == nil {
 		return nil, errors.New("nil block")
 	}
-<<<<<<< HEAD
-	bodyRoot, err := block.Block.Body.HashTreeRoot()
-=======
+
 	bodyRoot, err := stateutil.BlockBodyRoot(block.Block.Body)
->>>>>>> c5770a2e
 	if err != nil {
 		return nil, errors.Wrap(err, "failed to get body root of block")
 	}
@@ -35,11 +32,8 @@
 	if block.Body == nil {
 		return nil, errors.New("nil block body")
 	}
-<<<<<<< HEAD
-	bodyRoot, err := block.Body.HashTreeRoot()
-=======
-	bodyRoot, err := stateutil.BlockBodyRoot(block.Body)
->>>>>>> c5770a2e
+
+  bodyRoot, err := block.Body.HashTreeRoot()
 	if err != nil {
 		return nil, errors.Wrap(err, "failed to get body root of block")
 	}
