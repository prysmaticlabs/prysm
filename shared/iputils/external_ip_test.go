--- conflicted
+++ resolved
@@ -17,11 +17,7 @@
 	require.NoError(t, err)
 
 	valid := regexp.MustCompile(IPv4Format)
-<<<<<<< HEAD
-
-	if !valid.MatchString(test) {
-		t.Errorf("Wanted: %v, got: %v", IPv4Format, test)
-	}
+	assert.Equal(t, true, valid.MatchString(test))
 }
 
 func TestRetrieveIP(t *testing.T) {
@@ -33,7 +29,4 @@
 	if retIP.To4() == nil && retIP.To16() == nil {
 		t.Errorf("An invalid IP was retrieved: %s", ip)
 	}
-=======
-	assert.Equal(t, true, valid.MatchString(test))
->>>>>>> acddb603
 }