--- conflicted
+++ resolved
@@ -14,13 +14,9 @@
     importpath = "github.com/prysmaticlabs/prysm/shared/p2p",
     visibility = ["//visibility:public"],
     deps = [
-<<<<<<< HEAD
-        "//proto/sharding/v1:go_default_library",
-        "//shared/iputils:go_default_library",
-=======
         "//proto/beacon/p2p/v1:go_default_library",
         "//proto/sharding/p2p/v1:go_default_library",
->>>>>>> 4976461e
+        "//shared/iputils:go_default_library",
         "@com_github_ethereum_go_ethereum//event:go_default_library",
         "@com_github_golang_protobuf//proto:go_default_library",
         "@com_github_libp2p_go_floodsub//:go_default_library",
