--- conflicted
+++ resolved
@@ -4,10 +4,12 @@
 	"context"
 	"fmt"
 	"reflect"
+	"strings"
 	"sync"
 	"testing"
 	"time"
 
+	gomock "github.com/golang/mock/gomock"
 	"github.com/golang/protobuf/proto"
 	ipfslog "github.com/ipfs/go-log"
 	floodsub "github.com/libp2p/go-floodsub"
@@ -15,11 +17,7 @@
 	swarmt "github.com/libp2p/go-libp2p-swarm/testing"
 	shardpb "github.com/prysmaticlabs/prysm/proto/sharding/p2p/v1"
 	testpb "github.com/prysmaticlabs/prysm/proto/testing"
-<<<<<<< HEAD
 	p2pmock "github.com/prysmaticlabs/prysm/shared/p2p/mock"
-=======
-	"github.com/prysmaticlabs/prysm/shared/event"
->>>>>>> 95625629
 	"github.com/sirupsen/logrus"
 	logTest "github.com/sirupsen/logrus/hooks/test"
 )
@@ -49,7 +47,6 @@
 	// TODO(543): test that topic was published
 }
 
-<<<<<<< HEAD
 func TestEmit(t *testing.T) {
 	s, _ := NewServer()
 	p := &testpb.TestMessage{Foo: "bar"}
@@ -66,16 +63,6 @@
 		t.Error("feed was not called with the correct data")
 	}
 }
-=======
-func TestEmitFailsNonProtobuf(t *testing.T) {
-	s, _ := NewServer()
-	hook := logTest.NewGlobal()
-	s.emit(Message{}, &event.Feed{}, nil /*msg*/, reflect.TypeOf(""))
-	want := "Received message is not a protobuf message: string"
-	if hook.LastEntry().Message != want {
-		t.Errorf("Expected log to contain %s. Got = %s", want, hook.LastEntry().Message)
-	}
-}
 
 // TODO(#691): Refactor using gogo/protobuf to pass travis.
 // func TestEmitFailsUnmarshal(t *testing.T) {
@@ -119,7 +106,6 @@
 // 		t.Error("feed was not called with the correct data")
 // 	}
 // }
->>>>>>> 95625629
 
 func TestSubscribeToTopic(t *testing.T) {
 	ctx, cancel := context.WithTimeout(context.TODO(), 1*time.Second)
