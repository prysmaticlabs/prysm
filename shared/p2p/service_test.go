package p2p

import (
	"context"
	"reflect"
	"strings"
	"sync"
	"testing"
	"time"

	"github.com/ethereum/go-ethereum/event"
	"github.com/golang/mock/gomock"
	"github.com/golang/protobuf/proto"
	ipfslog "github.com/ipfs/go-log"
	floodsub "github.com/libp2p/go-floodsub"
	floodsubPb "github.com/libp2p/go-floodsub/pb"
	bhost "github.com/libp2p/go-libp2p-blankhost"
	swarmt "github.com/libp2p/go-libp2p-swarm/testing"
	shardpb "github.com/prysmaticlabs/prysm/proto/sharding/p2p/v1"
	testpb "github.com/prysmaticlabs/prysm/proto/testing"
	p2pmock "github.com/prysmaticlabs/prysm/shared/p2p/mock"
	"github.com/sirupsen/logrus"
	logTest "github.com/sirupsen/logrus/hooks/test"
)

type testService interface {
	Start()
	Stop() error
}

// Ensure that server implements service.
var _ = testService(&Server{})

func init() {
	logrus.SetLevel(logrus.DebugLevel)
	ipfslog.SetDebugLogging()
}

func TestBroadcast(t *testing.T) {
	s, err := NewServer()
	if err != nil {
		t.Fatalf("Could not start a new server: %v", err)
	}

	msg := &shardpb.CollationBodyRequest{}
	s.Broadcast(msg)

	// TODO: test that topic was published
}

func TestEmitFailsNonProtobuf(t *testing.T) {
	s, _ := NewServer()
	hook := logTest.NewGlobal()
<<<<<<< HEAD
	s.emit(Message{}, nil /*feed*/, nil /*msg*/, reflect.TypeOf(""))
=======
	s.emit(&event.Feed{}, nil /*msg*/, reflect.TypeOf(""))
>>>>>>> 5a6e5f44
	want := "Received message is not a protobuf message: string"
	if hook.LastEntry().Message != want {
		t.Errorf("Expected log to contain %s. Got = %s", want, hook.LastEntry().Message)
	}
}

func TestEmitFailsUnmarshal(t *testing.T) {
	s, _ := NewServer()
	hook := logTest.NewGlobal()
	msg := &floodsub.Message{
		&floodsubPb.Message{
			Data: []byte("bogus"),
		},
	}

<<<<<<< HEAD
	s.emit(Message{}, nil /*feed*/, msg, reflect.TypeOf(testpb.TestMessage{}))
=======
	s.emit(&event.Feed{}, msg, messageType(&testpb.TestMessage{}))
>>>>>>> 5a6e5f44
	want := "Failed to decode data:"
	if !strings.Contains(hook.LastEntry().Message, want) {
		t.Errorf("Expected log to contain %s. Got = %s", want, hook.LastEntry().Message)
	}
}

func TestEmit(t *testing.T) {
	s, _ := NewServer()
	p := &testpb.TestMessage{Foo: "bar"}
	d, err := proto.Marshal(p)
	if err != nil {
		t.Fatalf("failed to marshal pb: %v", err)
	}
	msg := &floodsub.Message{
		&floodsubPb.Message{
			Data: d,
		},
	}

	ctrl := gomock.NewController(t)
	defer ctrl.Finish()
	feed := p2pmock.NewMockFeed(ctrl)
	var got Message
	feed.EXPECT().Send(gomock.AssignableToTypeOf(Message{})).Times(1).Do(func(m Message) {
		got = m
	})
	s.emit(feed, msg, messageType(&testpb.TestMessage{}))
	if !proto.Equal(p, got.Data) {
		t.Error("feed was not called with the correct data")
	}
}

func TestSubscribeToTopic(t *testing.T) {
	ctx, cancel := context.WithTimeout(context.TODO(), 1*time.Second)
	defer cancel()
	h := bhost.NewBlankHost(swarmt.GenSwarm(t, ctx))

	gsub, err := floodsub.NewFloodSub(ctx, h)
	if err != nil {
		t.Errorf("Failed to create floodsub: %v", err)
	}

	s := Server{
		ctx:          ctx,
		gsub:         gsub,
		host:         h,
		feeds:        make(map[reflect.Type]Feed),
		mutex:        &sync.Mutex{},
		topicMapping: make(map[reflect.Type]string),
	}

	feed := s.Feed(&shardpb.CollationBodyRequest{})
	ch := make(chan Message)
	sub := feed.Subscribe(ch)
	defer sub.Unsubscribe()

	testSubscribe(ctx, t, s, gsub, ch)
}

func TestSubscribe(t *testing.T) {
	ctx, cancel := context.WithTimeout(context.TODO(), 1*time.Second)
	defer cancel()
	h := bhost.NewBlankHost(swarmt.GenSwarm(t, ctx))

	gsub, err := floodsub.NewFloodSub(ctx, h)
	if err != nil {
		t.Errorf("Failed to create floodsub: %v", err)
	}

	s := Server{
		ctx:          ctx,
		gsub:         gsub,
		host:         h,
		feeds:        make(map[reflect.Type]Feed),
		mutex:        &sync.Mutex{},
		topicMapping: make(map[reflect.Type]string),
	}

	ch := make(chan Message)
	sub := s.Subscribe(&shardpb.CollationBodyRequest{}, ch)
	defer sub.Unsubscribe()

	testSubscribe(ctx, t, s, gsub, ch)
}

func testSubscribe(ctx context.Context, t *testing.T, s Server, gsub *floodsub.PubSub, ch chan Message) {
	topic := shardpb.Topic_COLLATION_BODY_REQUEST

	s.RegisterTopic(topic.String(), &shardpb.CollationBodyRequest{})

	// Short delay to let goroutine add subscription.
	time.Sleep(time.Millisecond * 10)

	// The topic should be subscribed with gsub.
	topics := gsub.GetTopics()
	if len(topics) < 1 || topics[0] != topic.String() {
		t.Errorf("Unexpected subscribed topics: %v. Wanted %s", topics, topic)
	}

	pbMsg := &shardpb.CollationBodyRequest{ShardId: 5}

	done := make(chan bool)
	go func() {
		// The message should be received from the feed.
		msg := <-ch
		if !proto.Equal(msg.Data.(proto.Message), pbMsg) {
			t.Errorf("Unexpected msg: %+v. Wanted %+v.", msg.Data, pbMsg)
		}

		done <- true
	}()

	b, err := proto.Marshal(pbMsg)
	if err != nil {
		t.Errorf("Failed to marshal service %v", err)
	}
	if err = gsub.Publish(topic.String(), b); err != nil {
		t.Errorf("Failed to publish message: %v", err)
	}

	// Wait for our message assertion to complete.
	select {
	case <-done:
	case <-ctx.Done():
		t.Error("Context timed out before a message was received!")
	}
}

func TestRegisterTopic_WithoutAdapters(t *testing.T) {
	t.Skip("Currently failing to simulate incoming p2p messages. See github.com/prysmaticlabs/prysm/issues/488")
	s, err := NewServer()
	if err != nil {
		t.Fatalf("Failed to create new server: %v", err)
	}
	topic := "test_topic"
	testMessage := &testpb.TestMessage{Foo: "bar"}

	s.RegisterTopic(topic, testMessage)

	ch := make(chan Message)
	sub := s.Subscribe(testMessage, ch)
	defer sub.Unsubscribe()

	wait := make(chan struct{})
	go func() {
		defer close(wait)
		msg := <-ch
		tmsg := msg.Data.(*testpb.TestMessage)
		if tmsg.Foo != "bar" {
			t.Errorf("Expected test message Foo: \"bar\". Got: %v", tmsg)
		}
	}()

	b, _ := proto.Marshal(testMessage)
	_ = b

	if err := simulateIncomingMessage(t, s, topic, b); err != nil {
		t.Errorf("Failed to send to topic %s", topic)
	}

	select {
	case <-wait:
		return // OK
	case <-time.After(1 * time.Second):
		t.Fatal("TestMessage not received within 1 seconds")
	}
}

func TestRegisterTopic_WithAdapters(t *testing.T) {
	t.Skip("Currently failing to simulate incoming p2p messages. See github.com/prysmaticlabs/prysm/issues/488")
	s, err := NewServer()
	if err != nil {
		t.Fatalf("Failed to create new server: %v", err)
	}
	topic := "test_topic"
	testMessage := &testpb.TestMessage{Foo: "bar"}

	i := 0
	var testAdapter Adapter = func(next Handler) Handler {
		return func(msg Message) {
			i++
			next(msg)
		}
	}

	adapters := []Adapter{
		testAdapter,
		testAdapter,
		testAdapter,
		testAdapter,
		testAdapter,
	}

	s.RegisterTopic(topic, testMessage, adapters...)

	ch := make(chan Message)
	sub := s.Subscribe(testMessage, ch)
	defer sub.Unsubscribe()

	wait := make(chan struct{})
	go func() {
		defer close(wait)
		msg := <-ch
		tmsg := msg.Data.(*testpb.TestMessage)
		if tmsg.Foo != "bar" {
			t.Errorf("Expected test message Foo: \"bar\". Got: %v", tmsg)
		}
	}()

	if err := simulateIncomingMessage(t, s, topic, []byte{}); err != nil {
		t.Errorf("Failed to send to topic %s", topic)
	}

	select {
	case <-wait:
		if i != 5 {
			t.Errorf("Expected testAdapter to increment i to 5, but was %d", i)
		}
		return // OK
	case <-time.After(1 * time.Second):
		t.Fatal("TestMessage not received within 1 seconds")
	}
}

func simulateIncomingMessage(t *testing.T, s *Server, topic string, b []byte) error {
	ctx, cancel := context.WithCancel(context.Background())
	defer cancel()
	h := bhost.NewBlankHost(swarmt.GenSwarm(t, ctx))

	gsub, err := floodsub.NewFloodSub(ctx, h)
	if err != nil {
		return err
	}

	pinfo := h.Peerstore().PeerInfo(h.ID())
	if err = s.host.Connect(ctx, pinfo); err != nil {
		return err
	}

	// Short timeout to allow libp2p to handle peer connection.
	time.Sleep(time.Millisecond * 10)

	return gsub.Publish(topic, b)
}<|MERGE_RESOLUTION|>--- conflicted
+++ resolved
@@ -51,11 +51,7 @@
 func TestEmitFailsNonProtobuf(t *testing.T) {
 	s, _ := NewServer()
 	hook := logTest.NewGlobal()
-<<<<<<< HEAD
-	s.emit(Message{}, nil /*feed*/, nil /*msg*/, reflect.TypeOf(""))
-=======
-	s.emit(&event.Feed{}, nil /*msg*/, reflect.TypeOf(""))
->>>>>>> 5a6e5f44
+	s.emit(Message{}, &event.Feed{}, nil /*msg*/, reflect.TypeOf(""))
 	want := "Received message is not a protobuf message: string"
 	if hook.LastEntry().Message != want {
 		t.Errorf("Expected log to contain %s. Got = %s", want, hook.LastEntry().Message)
@@ -71,11 +67,7 @@
 		},
 	}
 
-<<<<<<< HEAD
-	s.emit(Message{}, nil /*feed*/, msg, reflect.TypeOf(testpb.TestMessage{}))
-=======
-	s.emit(&event.Feed{}, msg, messageType(&testpb.TestMessage{}))
->>>>>>> 5a6e5f44
+	s.emit(Message{}, &event.Feed{}, msg, reflect.TypeOf(testpb.TestMessage{}))
 	want := "Failed to decode data:"
 	if !strings.Contains(hook.LastEntry().Message, want) {
 		t.Errorf("Expected log to contain %s. Got = %s", want, hook.LastEntry().Message)
@@ -102,7 +94,7 @@
 	feed.EXPECT().Send(gomock.AssignableToTypeOf(Message{})).Times(1).Do(func(m Message) {
 		got = m
 	})
-	s.emit(feed, msg, messageType(&testpb.TestMessage{}))
+	s.emit(Message{}, feed, msg, messageType(&testpb.TestMessage{}))
 	if !proto.Equal(p, got.Data) {
 		t.Error("feed was not called with the correct data")
 	}
