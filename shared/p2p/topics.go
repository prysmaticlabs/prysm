package p2p

import (
	"reflect"

	beaconpb "github.com/prysmaticlabs/prysm/proto/beacon/p2p/v1"
	shardpb "github.com/prysmaticlabs/prysm/proto/sharding/p2p/v1"
)

// Mapping of message topic enums to protobuf types.
<<<<<<< HEAD
var topicTypeMapping = map[pb.Topic]reflect.Type{
	pb.Topic_BEACON_BLOCK_HASH_ANNOUNCE:       reflect.TypeOf(pb.BeaconBlockHashAnnounce{}),
	pb.Topic_BEACON_BLOCK_REQUEST:             reflect.TypeOf(pb.BeaconBlockRequest{}),
	pb.Topic_BEACON_BLOCK_RESPONSE:            reflect.TypeOf(pb.BeaconBlockResponse{}),
	pb.Topic_COLLATION_BODY_REQUEST:           reflect.TypeOf(pb.CollationBodyRequest{}),
	pb.Topic_COLLATION_BODY_RESPONSE:          reflect.TypeOf(pb.CollationBodyResponse{}),
	pb.Topic_TRANSACTIONS:                     reflect.TypeOf(pb.Transaction{}),
	pb.Topic_CRYSTALLIZED_STATE_HASH_ANNOUNCE: reflect.TypeOf(pb.CrystallizedStateHashAnnounce{}),
	pb.Topic_CRYSTALLIZED_STATE_REQUEST:       reflect.TypeOf(pb.CrystallizedStateRequest{}),
	pb.Topic_CRYSTALLIZED_STATE_RESPONSE:      reflect.TypeOf(pb.CrystallizedStateResponse{}),
	pb.Topic_ACTIVE_STATE_HASH_ANNOUNCE:       reflect.TypeOf(pb.ActiveStateHashAnnounce{}),
	pb.Topic_ACTIVE_STATE_REQUEST:             reflect.TypeOf(pb.ActiveStateRequest{}),
	pb.Topic_ACTIVE_STATE_RESPONSE:            reflect.TypeOf(pb.ActiveStateResponse{}),
=======
var topicTypeMapping = map[shardpb.Topic]reflect.Type{
	shardpb.Topic_COLLATION_BODY_REQUEST:     reflect.TypeOf(shardpb.CollationBodyRequest{}),
	shardpb.Topic_COLLATION_BODY_RESPONSE:    reflect.TypeOf(shardpb.CollationBodyResponse{}),
	shardpb.Topic_TRANSACTIONS:               reflect.TypeOf(shardpb.Transaction{}),
	shardpb.Topic_BEACON_BLOCK_HASH_ANNOUNCE: reflect.TypeOf(beaconpb.BeaconBlockHashAnnounce{}),
	shardpb.Topic_BEACON_BLOCK_REQUEST:       reflect.TypeOf(beaconpb.BeaconBlockRequest{}),
	shardpb.Topic_BEACON_BLOCK_RESPONSE:      reflect.TypeOf(beaconpb.BeaconBlockResponse{}),
>>>>>>> 2c4bfeee
}

// Mapping of message types to topic enums.
var typeTopicMapping = reverseMapping(topicTypeMapping)

// ReverseMapping from K,V to V,K
func reverseMapping(m map[shardpb.Topic]reflect.Type) map[reflect.Type]shardpb.Topic {
	n := make(map[reflect.Type]shardpb.Topic)
	for k, v := range m {
		n[v] = k
	}
	return n
}

// These functions return the given topic for a given interface. This is the preferred
// way to resolve a topic from an value. The msg could be a pointer or value
// argument to resolve to the correct topic.
func topic(msg interface{}) shardpb.Topic {
	msgType := reflect.TypeOf(msg)
	if msgType.Kind() == reflect.Ptr {
		msgType = reflect.Indirect(reflect.ValueOf(msg)).Type()
	}
	return typeTopicMapping[msgType]
}<|MERGE_RESOLUTION|>--- conflicted
+++ resolved
@@ -8,7 +8,6 @@
 )
 
 // Mapping of message topic enums to protobuf types.
-<<<<<<< HEAD
 var topicTypeMapping = map[pb.Topic]reflect.Type{
 	pb.Topic_BEACON_BLOCK_HASH_ANNOUNCE:       reflect.TypeOf(pb.BeaconBlockHashAnnounce{}),
 	pb.Topic_BEACON_BLOCK_REQUEST:             reflect.TypeOf(pb.BeaconBlockRequest{}),
@@ -22,15 +21,6 @@
 	pb.Topic_ACTIVE_STATE_HASH_ANNOUNCE:       reflect.TypeOf(pb.ActiveStateHashAnnounce{}),
 	pb.Topic_ACTIVE_STATE_REQUEST:             reflect.TypeOf(pb.ActiveStateRequest{}),
 	pb.Topic_ACTIVE_STATE_RESPONSE:            reflect.TypeOf(pb.ActiveStateResponse{}),
-=======
-var topicTypeMapping = map[shardpb.Topic]reflect.Type{
-	shardpb.Topic_COLLATION_BODY_REQUEST:     reflect.TypeOf(shardpb.CollationBodyRequest{}),
-	shardpb.Topic_COLLATION_BODY_RESPONSE:    reflect.TypeOf(shardpb.CollationBodyResponse{}),
-	shardpb.Topic_TRANSACTIONS:               reflect.TypeOf(shardpb.Transaction{}),
-	shardpb.Topic_BEACON_BLOCK_HASH_ANNOUNCE: reflect.TypeOf(beaconpb.BeaconBlockHashAnnounce{}),
-	shardpb.Topic_BEACON_BLOCK_REQUEST:       reflect.TypeOf(beaconpb.BeaconBlockRequest{}),
-	shardpb.Topic_BEACON_BLOCK_RESPONSE:      reflect.TypeOf(beaconpb.BeaconBlockResponse{}),
->>>>>>> 2c4bfeee
 }
 
 // Mapping of message types to topic enums.
