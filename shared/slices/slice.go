package slices

// Intersection of two uint32 slices with time
// complexity of approximately O(n) leveraging a map to
// check for element existence off by a constant factor
// of underlying map efficiency.
func Intersection(a []uint32, b []uint32) []uint32 {
	set := make([]uint32, 0)
	m := make(map[uint32]bool)

	for i := 0; i < len(a); i++ {
		m[a[i]] = true
	}
	for i := 0; i < len(b); i++ {
		if _, found := m[b[i]]; found {
			set = append(set, b[i])
		}
	}
	return set
}

// Union of two uint32 slices with time
// complexity of approximately O(n) leveraging a map to
// check for element existence off by a constant factor
// of underlying map efficiency.
func Union(a []uint32, b []uint32) []uint32 {
	set := make([]uint32, 0)
	m := make(map[uint32]bool)

	for i := 0; i < len(a); i++ {
		m[a[i]] = true
		set = append(set, a[i])
	}
	for i := 0; i < len(b); i++ {
		if _, found := m[b[i]]; !found {
			set = append(set, b[i])
		}
	}
	return set
}

// Not returns the uint32 in slice a that are
// not in slice b with time complexity of approximately
// O(n) leveraging a map to check for element existence
// off by a constant factor of underlying map efficiency.
func Not(a []uint32, b []uint32) []uint32 {
	set := make([]uint32, 0)
	m := make(map[uint32]bool)

	for i := 0; i < len(a); i++ {
		m[a[i]] = true
	}
	for i := 0; i < len(b); i++ {
		if _, found := m[b[i]]; !found {
			set = append(set, b[i])
		}
	}
	return set
}

// IsIn returns true if a is in b and False otherwise.
func IsIn(a uint32, b []uint32) bool {
	for _, v := range b {
		if a == v {
			return true
		}
	}
	return false
}

<<<<<<< HEAD
// IntersectionUint64 of two uint64 slices with time
// complexity of approximately O(n) leveraging a map to
// check for element existence off by a constant factor
// of underlying map efficiency.
func IntersectionUint64(a []uint64, b []uint64) []uint64 {
	set := make([]uint64, 0)
	m := make(map[uint64]bool)

	for i := 0; i < len(a); i++ {
		m[a[i]] = true
	}
	for i := 0; i < len(b); i++ {
		if _, found := m[b[i]]; found {
			set = append(set, b[i])
		}
	}
	return set
}

// UnionUint64 of two uint64 slices with time
// complexity of approximately O(n) leveraging a map to
// check for element existence off by a constant factor
// of underlying map efficiency.
func UnionUint64(a []uint64, b []uint64) []uint64 {
	set := make([]uint64, 0)
	m := make(map[uint64]bool)

	for i := 0; i < len(a); i++ {
		m[a[i]] = true
		set = append(set, a[i])
	}
	for i := 0; i < len(b); i++ {
		if _, found := m[b[i]]; !found {
			set = append(set, b[i])
		}
	}
	return set
}

// NotUint64 returns the uint64 in slice a that are
// not in slice b with time complexity of approximately
// O(n) leveraging a map to check for element existence
// off by a constant factor of underlying map efficiency.
func NotUint64(a []uint64, b []uint64) []uint64 {
	set := make([]uint64, 0)
	m := make(map[uint64]bool)

	for i := 0; i < len(a); i++ {
		m[a[i]] = true
	}
	for i := 0; i < len(b); i++ {
		if _, found := m[b[i]]; !found {
			set = append(set, b[i])
		}
	}
	return set
}

=======
>>>>>>> 5258f3d3
// IsInUint64 returns true if a is in b and False otherwise.
func IsInUint64(a uint64, b []uint64) bool {
	for _, v := range b {
		if a == v {
			return true
		}
	}
	return false
<<<<<<< HEAD
}
// IntersectionInt32 of two int32 slices with time
// complexity of approximately O(n) leveraging a map to
// check for element existence off by a constant factor
// of underlying map efficiency.
func IntersectionInt32(a []int32, b []int32) []int32 {
	set := make([]int32, 0)
	m := make(map[int32]bool)

	for i := 0; i < len(a); i++ {
		m[a[i]] = true
	}
	for i := 0; i < len(b); i++ {
		if _, found := m[b[i]]; found {
			set = append(set, b[i])
		}
	}
	return set
}

// UnionInt32 of two int32 slices with time
// complexity of approximately O(n) leveraging a map to
// check for element existence off by a constant factor
// of underlying map efficiency.
func UnionInt32(a []int32, b []int32) []int32 {
	set := make([]int32, 0)
	m := make(map[int32]bool)

	for i := 0; i < len(a); i++ {
		m[a[i]] = true
		set = append(set, a[i])
	}
	for i := 0; i < len(b); i++ {
		if _, found := m[b[i]]; !found {
			set = append(set, b[i])
		}
	}
	return set
}

// NotInt32 returns the int32 in slice a that are
// not in slice b with time complexity of approximately
// O(n) leveraging a map to check for element existence
// off by a constant factor of underlying map efficiency.
func NotInt32(a []int32, b []int32) []int32 {
	set := make([]int32, 0)
	m := make(map[int32]bool)

	for i := 0; i < len(a); i++ {
		m[a[i]] = true
	}
	for i := 0; i < len(b); i++ {
		if _, found := m[b[i]]; !found {
			set = append(set, b[i])
		}
	}
	return set
}

// IsInInt32 returns true if a is in b and False otherwise.
func IsInInt32(a int32, b []int32) bool {
	for _, v := range b {
		if a == v {
			return true
		}
	}
	return false
}


// IntersectionInt64 of two int64 slices with time
// complexity of approximately O(n) leveraging a map to
// check for element existence off by a constant factor
// of underlying map efficiency.
func IntersectionInt64(a []int64, b []int64) []int64 {
	set := make([]int64, 0)
	m := make(map[int64]bool)

	for i := 0; i < len(a); i++ {
		m[a[i]] = true
	}
	for i := 0; i < len(b); i++ {
		if _, found := m[b[i]]; found {
			set = append(set, b[i])
		}
	}
	return set
}

// UnionInt64 of two int64 slices with time
// complexity of approximately O(n) leveraging a map to
// check for element existence off by a constant factor
// of underlying map efficiency.
func UnionInt64(a []int64, b []int64) []int64 {
	set := make([]int64, 0)
	m := make(map[int64]bool)

	for i := 0; i < len(a); i++ {
		m[a[i]] = true
		set = append(set, a[i])
	}
	for i := 0; i < len(b); i++ {
		if _, found := m[b[i]]; !found {
			set = append(set, b[i])
		}
	}
	return set
}

// NotInt64 returns the int64 in slice a that are
// not in slice b with time complexity of approximately
// O(n) leveraging a map to check for element existence
// off by a constant factor of underlying map efficiency.
func NotInt64(a []int64, b []int64) []int64 {
	set := make([]int64, 0)
	m := make(map[int64]bool)

	for i := 0; i < len(a); i++ {
		m[a[i]] = true
	}
	for i := 0; i < len(b); i++ {
		if _, found := m[b[i]]; !found {
			set = append(set, b[i])
		}
	}
	return set
}

// IsInInt64 returns true if a is in b and False otherwise.
func IsInInt64(a int64, b []int64) bool {
	for _, v := range b {
		if a == v {
			return true
		}
	}
	return false
}


// ByteIntersection returns a new set with elements that are common in
// both sets a and b.
func ByteIntersection(a []byte, b []byte) []byte {
	set := make([]byte, 0)
	m := make(map[byte]bool)

	for i := 0; i < len(a); i++ {
		m[a[i]] = true
	}
	for i := 0; i < len(b); i++ {
		if _, found := m[b[i]]; found {
			set = append(set, b[i])
		}
	}
	return set
}

// ByteUnion returns a new set with elements that are common in
// both sets a and b.
func ByteUnion(a []byte, b []byte) []byte {
	set := make([]byte, 0)
	m := make(map[byte]bool)

	for i := 0; i < len(a); i++ {
		m[a[i]] = true
		set = append(set, a[i])
	}
	for i := 0; i < len(b); i++ {
		if _, found := m[b[i]]; !found {
			set = append(set, b[i])
		}
	}
	return set
}

// ByteNot returns a new set with elements that are common in
// both sets a and b.
func ByteNot(a []byte, b []byte) []byte {
	set := make([]byte, 0)
	m := make(map[byte]bool)

	for i := 0; i < len(a); i++ {
		m[a[i]] = true
	}
	for i := 0; i < len(b); i++ {
		if _, found := m[b[i]]; !found {
			set = append(set, b[i])
		}
	}
	return set
}

// ByteIsIn returns true if a is in b and False otherwise.
func ByteIsIn(a byte, b []byte) bool {
	for _, v := range b {
		if a == v {
			return true
		}
	}
	return false
=======
>>>>>>> 5258f3d3
}<|MERGE_RESOLUTION|>--- conflicted
+++ resolved
@@ -68,7 +68,6 @@
 	return false
 }
 
-<<<<<<< HEAD
 // IntersectionUint64 of two uint64 slices with time
 // complexity of approximately O(n) leveraging a map to
 // check for element existence off by a constant factor
@@ -127,8 +126,6 @@
 	return set
 }
 
-=======
->>>>>>> 5258f3d3
 // IsInUint64 returns true if a is in b and False otherwise.
 func IsInUint64(a uint64, b []uint64) bool {
 	for _, v := range b {
@@ -137,8 +134,8 @@
 		}
 	}
 	return false
-<<<<<<< HEAD
-}
+}
+
 // IntersectionInt32 of two int32 slices with time
 // complexity of approximately O(n) leveraging a map to
 // check for element existence off by a constant factor
@@ -337,6 +334,4 @@
 		}
 	}
 	return false
-=======
->>>>>>> 5258f3d3
 }