package sszutil

import (
	"reflect"
	"unsafe"

<<<<<<< HEAD
	"google.golang.org/protobuf/proto"
=======
	"github.com/prysmaticlabs/eth2-types"
>>>>>>> a8e501b3
)

// During deepValueEqual, must keep track of checks that are
// in progress. The comparison algorithm assumes that all
// checks in progress are true when it reencounters them.
// Visited comparisons are stored in a map indexed by visit.
type visit struct {
	a1  unsafe.Pointer
	a2  unsafe.Pointer
	typ reflect.Type
}

// Copyright 2009 The Go Authors. All rights reserved.
// Use of this source code is governed by a BSD-style
// license that can be found in the LICENSE file.
//
// This file extends Go's reflect.DeepEqual function into a sszutil.DeepEqual
// function that is compliant with the supported types of ssz and its
// intricacies when determining equality of empty values.
//
// Tests for deep equality using reflected types. The map argument tracks
// comparisons that have already been seen, which allows short circuiting on
// recursive types.
func deepValueEqual(v1, v2 reflect.Value, visited map[visit]bool, depth int, unexportedOnly bool) bool {
	if !v1.IsValid() || !v2.IsValid() {
		return v1.IsValid() == v2.IsValid()
	}
	if v1.Type() != v2.Type() {
		return false
	}
	// We want to avoid putting more in the visited map than we need to.
	// For any possible reference cycle that might be encountered,
	// hard(t) needs to return true for at least one of the types in the cycle.
	hard := func(k reflect.Kind) bool {
		switch k {
		case reflect.Slice, reflect.Ptr, reflect.Interface:
			return true
		}
		return false
	}

	if v1.CanAddr() && v2.CanAddr() && hard(v1.Kind()) {
		addr1 := unsafe.Pointer(v1.UnsafeAddr())
		addr2 := unsafe.Pointer(v2.UnsafeAddr())
		if uintptr(addr1) > uintptr(addr2) {
			// Canonicalize order to reduce number of entries in visited.
			// Assumes non-moving garbage collector.
			addr1, addr2 = addr2, addr1
		}

		// Short circuit if references are already seen.
		typ := v1.Type()
		v := visit{addr1, addr2, typ}
		if visited[v] {
			return true
		}

		// Remember for later.
		visited[v] = true
	}

	switch v1.Kind() {
	case reflect.String:
		return v1.String() == v2.String()
	case reflect.Array:
		for i := 0; i < v1.Len(); i++ {
			if !deepValueEqual(v1.Index(i), v2.Index(i), visited, depth+1, unexportedOnly) {
				return false
			}
		}
		return true
	case reflect.Slice:
		if v1.IsNil() && v2.Len() == 0 {
			return true
		}
		if v1.Len() == 0 && v2.IsNil() {
			return true
		}
		if v1.IsNil() && v2.IsNil() {
			return true
		}
		if v1.Len() != v2.Len() {
			return false
		}
		if v1.Pointer() == v2.Pointer() {
			return true
		}
		for i := 0; i < v1.Len(); i++ {
			if !deepValueEqual(v1.Index(i), v2.Index(i), visited, depth+1, unexportedOnly) {
				return false
			}
		}
		return true
	case reflect.Interface:
		if v1.IsNil() || v2.IsNil() {
			return v1.IsNil() == v2.IsNil()
		}
		return deepValueEqual(v1.Elem(), v2.Elem(), visited, depth+1, unexportedOnly)
	case reflect.Ptr:
		if v1.Pointer() == v2.Pointer() {
			return true
		}
		return deepValueEqual(v1.Elem(), v2.Elem(), visited, depth+1, unexportedOnly)
	case reflect.Struct:
		for i, n := 0, v1.NumField(); i < n; i++ {
			v1Field := v1.Field(i)
			v2Field := v2.Field(i)
			if unexportedOnly && (!v1Field.CanInterface() || !v2Field.CanInterface()) {
				// Continue for unexported fields, since they cannot be read anyways.
				continue
			}
			if !deepValueEqual(v1.Field(i), v2.Field(i), visited, depth+1, unexportedOnly) {
				return false
			}
		}
		return true
	case reflect.Uint64:
		switch v1.Type().Name() {
		case "Epoch":
			return v1.Interface().(types.Epoch) == v2.Interface().(types.Epoch)
		case "Slot":
			return v1.Interface().(types.Slot) == v2.Interface().(types.Slot)
		}
		return v1.Interface().(uint64) == v2.Interface().(uint64)
	case reflect.Uint32:
		return v1.Interface().(uint32) == v2.Interface().(uint32)
	case reflect.Int32:
		return v1.Interface().(int32) == v2.Interface().(int32)
	case reflect.Uint16:
		return v1.Interface().(uint16) == v2.Interface().(uint16)
	case reflect.Uint8:
		return v1.Interface().(uint8) == v2.Interface().(uint8)
	case reflect.Bool:
		return v1.Interface().(bool) == v2.Interface().(bool)
	default:
		return false
	}
}

// DeepEqual reports whether two SSZ-able values x and y are ``deeply equal,'' defined as follows:
// Two values of identical type are deeply equal if one of the following cases applies:
//
// Values of distinct types are never deeply equal.
//
// Array values are deeply equal when their corresponding elements are deeply equal.
//
// Struct values are deeply equal if their corresponding fields,
// both exported and unexported, are deeply equal.
//
// Interface values are deeply equal if they hold deeply equal concrete values.
//
// Pointer values are deeply equal if they are equal using Go's == operator
// or if they point to deeply equal values.
//
// Slice values are deeply equal when all of the following are true:
// they are both nil, one is nil and the other is empty or vice-versa,
// they have the same length, and either they point to the same initial entry of the same array
// (that is, &x[0] == &y[0]) or their corresponding elements (up to length) are deeply equal.
//
// Other values - numbers, bools, strings, and channels - are deeply equal
// if they are equal using Go's == operator.
//
// In general DeepEqual is a recursive relaxation of Go's == operator.
// However, this idea is impossible to implement without some inconsistency.
// Specifically, it is possible for a value to be unequal to itself,
// either because it is of func type (uncomparable in general)
// or because it is a floating-point NaN value (not equal to itself in floating-point comparison),
// or because it is an array, struct, or interface containing
// such a value.
//
// On the other hand, pointer values are always equal to themselves,
// even if they point at or contain such problematic values,
// because they compare equal using Go's == operator, and that
// is a sufficient condition to be deeply equal, regardless of content.
// DeepEqual has been defined so that the same short-cut applies
// to slices and maps: if x and y are the same slice or the same map,
// they are deeply equal regardless of content.
//
// As DeepEqual traverses the data values it may find a cycle. The
// second and subsequent times that DeepEqual compares two pointer
// values that have been compared before, it treats the values as
// equal rather than examining the values to which they point.
// This ensures that DeepEqual terminates.
//
// Credits go to the Go team as this is an extension of the official Go source code's
// reflect.DeepEqual function to handle special SSZ edge cases.
func DeepEqual(x, y interface{}) bool {
	if x == nil || y == nil {
		return x == y
	}
	v1 := reflect.ValueOf(x)
	v2 := reflect.ValueOf(y)
	if v1.Type() != v2.Type() {
		return false
	}
	_, isProto := x.(proto.Message)
	return deepValueEqual(v1, v2, make(map[visit]bool), 0, isProto)
}<|MERGE_RESOLUTION|>--- conflicted
+++ resolved
@@ -4,11 +4,7 @@
 	"reflect"
 	"unsafe"
 
-<<<<<<< HEAD
 	"google.golang.org/protobuf/proto"
-=======
-	"github.com/prysmaticlabs/eth2-types"
->>>>>>> a8e501b3
 )
 
 // During deepValueEqual, must keep track of checks that are
