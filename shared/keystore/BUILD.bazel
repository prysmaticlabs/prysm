--- conflicted
+++ resolved
@@ -15,11 +15,7 @@
         "//proto/beacon/p2p/v1:go_default_library",
         "//shared/bls:go_default_library",
         "//shared/params:go_default_library",
-<<<<<<< HEAD
-        "@com_github_gogo_protobuf//proto:go_default_library",
-=======
         "//shared/ssz:go_default_library",
->>>>>>> 94fbf62b
         "@com_github_pborman_uuid//:go_default_library",
         "@org_golang_x_crypto//pbkdf2:go_default_library",
         "@org_golang_x_crypto//scrypt:go_default_library",
@@ -40,10 +36,7 @@
         "//shared/bls:go_default_library",
         "//shared/bytesutil:go_default_library",
         "//shared/params:go_default_library",
-<<<<<<< HEAD
-=======
         "//shared/ssz:go_default_library",
->>>>>>> 94fbf62b
         "//shared/testutil:go_default_library",
         "@com_github_gogo_protobuf//proto:go_default_library",
         "@com_github_pborman_uuid//:go_default_library",
