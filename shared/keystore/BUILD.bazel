--- conflicted
+++ resolved
@@ -17,11 +17,8 @@
         "//shared/params:go_default_library",
         "@com_github_minio_sha256_simd//:go_default_library",
         "@com_github_pborman_uuid//:go_default_library",
-<<<<<<< HEAD
-=======
         "@com_github_pkg_errors//:go_default_library",
         "@com_github_prysmaticlabs_ethereumapis//eth/v1alpha1:go_default_library",
->>>>>>> e3c3dea5
         "@com_github_prysmaticlabs_go_ssz//:go_default_library",
         "@org_golang_x_crypto//pbkdf2:go_default_library",
         "@org_golang_x_crypto//scrypt:go_default_library",
