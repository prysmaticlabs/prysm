--- conflicted
+++ resolved
@@ -12,10 +12,6 @@
     visibility = ["//visibility:public"],
     deps = [
         "//shared/bls:go_default_library",
-<<<<<<< HEAD
-        "@com_github_ethereum_go_ethereum//crypto:go_default_library",
-=======
->>>>>>> 81c2e4e9
         "@com_github_pborman_uuid//:go_default_library",
         "@org_golang_x_crypto//pbkdf2:go_default_library",
         "@org_golang_x_crypto//scrypt:go_default_library",
