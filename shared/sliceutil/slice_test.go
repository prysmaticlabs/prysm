package sliceutil

import (
	"reflect"
	"testing"
)

func TestSubsetUint64(t *testing.T) {
	testCases := []struct {
		setA []uint64
		setB []uint64
		out  bool
	}{
		{[]uint64{1}, []uint64{1, 2, 3, 4}, true},
		{[]uint64{1, 2, 3, 4}, []uint64{1, 2, 3, 4}, true},
		{[]uint64{1, 1}, []uint64{1, 2, 3, 4}, false},
		{[]uint64{}, []uint64{1}, true},
		{[]uint64{1}, []uint64{}, false},
		{[]uint64{1, 2, 3, 4, 5}, []uint64{1, 2, 3, 4}, false},
	}
	for _, tt := range testCases {
		result := SubsetUint64(tt.setA, tt.setB)
		if result != tt.out {
			t.Errorf("%v, got %v, want %v", tt.setA, result, tt.out)
		}

	}
}

func TestIntersectionUint64(t *testing.T) {
	testCases := []struct {
		setA []uint64
		setB []uint64
		out  []uint64
	}{
		{[]uint64{2, 3, 5}, []uint64{3}, []uint64{3}},
		{[]uint64{2, 3, 5}, []uint64{3, 5}, []uint64{3, 5}},
		{[]uint64{2, 3, 5}, []uint64{5, 3, 2}, []uint64{5, 3, 2}},
		{[]uint64{2, 3, 5}, []uint64{2, 3, 5}, []uint64{2, 3, 5}},
		{[]uint64{2, 3, 5}, []uint64{}, []uint64{}},
		{[]uint64{}, []uint64{2, 3, 5}, []uint64{}},
		{[]uint64{}, []uint64{}, []uint64{}},
		{[]uint64{1}, []uint64{1}, []uint64{1}},
	}
	for _, tt := range testCases {
		result := IntersectionUint64(tt.setA, tt.setB)
		if !reflect.DeepEqual(result, tt.out) {
			t.Errorf("got %d, want %d", result, tt.out)
		}

	}
}

func TestIsSortedUint64(t *testing.T) {
	testCases := []struct {
		setA []uint64
		out  bool
	}{
		{[]uint64{1, 2, 3}, true},
		{[]uint64{3, 1, 3}, false},
		{[]uint64{1}, true},
		{[]uint64{}, true},
	}
	for _, tt := range testCases {
		result := IsUint64Sorted(tt.setA)
		if result != tt.out {
			t.Errorf("got %v, want %v", result, tt.out)
		}

	}
}

func TestIntersectionInt64(t *testing.T) {
	testCases := []struct {
		setA []int64
		setB []int64
		out  []int64
	}{
		{[]int64{2, 3, 5}, []int64{3}, []int64{3}},
		{[]int64{2, 3, 5}, []int64{3, 5}, []int64{3, 5}},
		{[]int64{2, 3, 5}, []int64{5, 3, 2}, []int64{5, 3, 2}},
		{[]int64{2, 3, 5}, []int64{2, 3, 5}, []int64{2, 3, 5}},
		{[]int64{2, 3, 5}, []int64{}, []int64{}},
		{[]int64{}, []int64{2, 3, 5}, []int64{}},
		{[]int64{}, []int64{}, []int64{}},
		{[]int64{1}, []int64{1}, []int64{1}},
	}
	for _, tt := range testCases {
		result := IntersectionInt64(tt.setA, tt.setB)
		if !reflect.DeepEqual(result, tt.out) {
			t.Errorf("got %d, want %d", result, tt.out)
		}

	}

}

func TestUnionUint64(t *testing.T) {
	testCases := []struct {
		setA []uint64
		setB []uint64
		out  []uint64
	}{
		{[]uint64{2, 3, 5}, []uint64{4, 6}, []uint64{2, 3, 5, 4, 6}},
		{[]uint64{2, 3, 5}, []uint64{3, 5}, []uint64{2, 3, 5}},
		{[]uint64{2, 3, 5}, []uint64{2, 3, 5}, []uint64{2, 3, 5}},
		{[]uint64{2, 3, 5}, []uint64{}, []uint64{2, 3, 5}},
		{[]uint64{}, []uint64{2, 3, 5}, []uint64{2, 3, 5}},
		{[]uint64{}, []uint64{}, []uint64{}},
		{[]uint64{1}, []uint64{1}, []uint64{1}},
	}
	for _, tt := range testCases {
		result := UnionUint64(tt.setA, tt.setB)
		if !reflect.DeepEqual(result, tt.out) {
			t.Errorf("got %d, want %d", result, tt.out)
		}

	}
}

func TestUnionInt64(t *testing.T) {
	testCases := []struct {
		setA []int64
		setB []int64
		out  []int64
	}{
		{[]int64{2, 3, 5}, []int64{4, 6}, []int64{2, 3, 5, 4, 6}},
		{[]int64{2, 3, 5}, []int64{3, 5}, []int64{2, 3, 5}},
		{[]int64{2, 3, 5}, []int64{2, 3, 5}, []int64{2, 3, 5}},
		{[]int64{2, 3, 5}, []int64{}, []int64{2, 3, 5}},
		{[]int64{}, []int64{2, 3, 5}, []int64{2, 3, 5}},
		{[]int64{}, []int64{}, []int64{}},
		{[]int64{1}, []int64{1}, []int64{1}},
	}
	for _, tt := range testCases {
		result := UnionInt64(tt.setA, tt.setB)
		if !reflect.DeepEqual(result, tt.out) {
			t.Errorf("got %d, want %d", result, tt.out)
		}

	}

}

func TestNotUint64(t *testing.T) {
	testCases := []struct {
		setA []uint64
		setB []uint64
		out  []uint64
	}{
		{[]uint64{4, 6}, []uint64{2, 3, 5, 4, 6}, []uint64{2, 3, 5}},
		{[]uint64{3, 5}, []uint64{2, 3, 5}, []uint64{2}},
		{[]uint64{2, 3, 5}, []uint64{2, 3, 5}, []uint64{}},
		{[]uint64{2}, []uint64{2, 3, 5}, []uint64{3, 5}},
		{[]uint64{}, []uint64{2, 3, 5}, []uint64{2, 3, 5}},
		{[]uint64{}, []uint64{}, []uint64{}},
		{[]uint64{1}, []uint64{1}, []uint64{}},
	}
	for _, tt := range testCases {
		result := NotUint64(tt.setA, tt.setB)
		if !reflect.DeepEqual(result, tt.out) {
			t.Errorf("got %d, want %d", result, tt.out)
		}
	}
}

func TestNotInt64(t *testing.T) {
	testCases := []struct {
		setA []int64
		setB []int64
		out  []int64
	}{
		{[]int64{4, 6}, []int64{2, 3, 5, 4, 6}, []int64{2, 3, 5}},
		{[]int64{3, 5}, []int64{2, 3, 5}, []int64{2}},
		{[]int64{2, 3, 5}, []int64{2, 3, 5}, []int64{}},
		{[]int64{2}, []int64{2, 3, 5}, []int64{3, 5}},
		{[]int64{}, []int64{2, 3, 5}, []int64{2, 3, 5}},
		{[]int64{}, []int64{}, []int64{}},
		{[]int64{1}, []int64{1}, []int64{}},
	}
	for _, tt := range testCases {
		result := NotInt64(tt.setA, tt.setB)
		if !reflect.DeepEqual(result, tt.out) {
			t.Errorf("got %d, want %d", result, tt.out)
		}
	}
}

func TestIsInUint64(t *testing.T) {
	testCases := []struct {
		a      uint64
		b      []uint64
		result bool
	}{
		{0, []uint64{}, false},
		{0, []uint64{0}, true},
		{4, []uint64{2, 3, 5, 4, 6}, true},
		{100, []uint64{2, 3, 5, 4, 6}, false},
	}
	for _, tt := range testCases {
		result := IsInUint64(tt.a, tt.b)
		if result != tt.result {
			t.Errorf("IsIn(%d, %v)=%v, wanted: %v",
				tt.a, tt.b, result, tt.result)
		}
	}
}

func TestIsInInt64(t *testing.T) {
	testCases := []struct {
		a      int64
		b      []int64
		result bool
	}{
		{0, []int64{}, false},
		{0, []int64{0}, true},
		{4, []int64{2, 3, 5, 4, 6}, true},
		{100, []int64{2, 3, 5, 4, 6}, false},
	}
	for _, tt := range testCases {
		result := IsInInt64(tt.a, tt.b)
		if result != tt.result {
			t.Errorf("IsIn(%d, %v)=%v, wanted: %v",
				tt.a, tt.b, result, tt.result)
		}
	}
}

func TestIntersectionByteSlices(t *testing.T) {
	testCases := []struct {
<<<<<<< HEAD
		a      [][]byte
		b      [][]byte
		result [][]byte
	}{
		{[][]byte{{1, 2, 3}, {4, 5}}, [][]byte{{1, 2}, {4, 5}}, [][]byte{{4, 5}}},
		// Ensure duplicate elements are moved in the resulting set.
		{[][]byte{{1, 2, 3}, {4, 5}, {4, 5}}, [][]byte{{1, 2}, {4, 5}, {4, 5}}, [][]byte{{4, 5}}},
		// Ensure no intersection returns an empty set.
		{[][]byte{{1, 2, 3}, {4, 5}}, [][]byte{{1, 2}}, [][]byte{}},
		//  Intersection between A and A should return A.
		{[][]byte{{1, 2}}, [][]byte{{1, 2}}, [][]byte{{1, 2}}},
	}
	for _, tt := range testCases {
		result := IntersectionByteSlices(tt.a, tt.b)
		if !reflect.DeepEqual(result, tt.result) {
			t.Errorf("IntersectionByteSlices(%v, %v)=%v, wanted: %v",
				tt.a, tt.b, result, tt.result)
		}
	}
}

func TestTotalIntersectionByteSlices(t *testing.T) {
	testCases := []struct {
		a      [][][]byte
		result [][]byte
	}{
		{
			[][][]byte{
=======
		input  [][][]byte
		result [][]byte
	}{
		{
			input: [][][]byte{
>>>>>>> 462a2070
				{
					{1, 2, 3},
					{4, 5},
				},
				{
<<<<<<< HEAD
					{4, 5},
				},
				{
					{4, 5},
					{6, 7, 8},
					{9, 10, 11},
				},
			},
			[][]byte{
				{4, 5},
			},
		},
		{
			[][][]byte{
=======
					{1, 2},
					{4, 5},
				},
			},
			result: [][]byte{{4, 5}},
		},
		// Ensure duplicate elements are removed in the resulting set.
		{
			input: [][][]byte{
				{
					{1, 2, 3},
					{4, 5},
					{4, 5},
				},
				{
					{1, 2},
					{4, 5},
					{4, 5},
				},
			},
			result: [][]byte{{4, 5}},
		},
		// Ensure no intersection returns an empty set.
		{
			input: [][][]byte{
>>>>>>> 462a2070
				{
					{1, 2, 3},
					{4, 5},
				},
<<<<<<< HEAD
			},
			[][]byte{
				{1, 2, 3},
				{4, 5},
			},
		},
		{
			[][][]byte{
				{
					{1, 2, 3},
					{4, 5},
				},
				{
					{6},
				},
			},
			[][]byte{},
		},
	}
	for _, tt := range testCases {
		result := TotalIntersectionByteSlices(tt.a)
		if !reflect.DeepEqual(result, tt.result) {
			t.Errorf("TotalIntersectionByteSlices(%v)=%v, wanted: %v",
				tt.a, result, tt.result)
=======
				{
					{1, 2},
				},
			},
			result: [][]byte{},
		},
		//  Intersection between A and A should return A.
		{
			input: [][][]byte{
				{
					{1, 2},
				},
				{
					{1, 2},
				},
			},
			result: [][]byte{{1, 2}},
		},
	}
	for _, tt := range testCases {
		result := IntersectionByteSlices(tt.input...)
		if !reflect.DeepEqual(result, tt.result) {
			t.Errorf("IntersectionByteSlices(%v)=%v, wanted: %v",
				tt.input, result, tt.result)
>>>>>>> 462a2070
		}
	}
}<|MERGE_RESOLUTION|>--- conflicted
+++ resolved
@@ -228,63 +228,16 @@
 
 func TestIntersectionByteSlices(t *testing.T) {
 	testCases := []struct {
-<<<<<<< HEAD
-		a      [][]byte
-		b      [][]byte
-		result [][]byte
-	}{
-		{[][]byte{{1, 2, 3}, {4, 5}}, [][]byte{{1, 2}, {4, 5}}, [][]byte{{4, 5}}},
-		// Ensure duplicate elements are moved in the resulting set.
-		{[][]byte{{1, 2, 3}, {4, 5}, {4, 5}}, [][]byte{{1, 2}, {4, 5}, {4, 5}}, [][]byte{{4, 5}}},
-		// Ensure no intersection returns an empty set.
-		{[][]byte{{1, 2, 3}, {4, 5}}, [][]byte{{1, 2}}, [][]byte{}},
-		//  Intersection between A and A should return A.
-		{[][]byte{{1, 2}}, [][]byte{{1, 2}}, [][]byte{{1, 2}}},
-	}
-	for _, tt := range testCases {
-		result := IntersectionByteSlices(tt.a, tt.b)
-		if !reflect.DeepEqual(result, tt.result) {
-			t.Errorf("IntersectionByteSlices(%v, %v)=%v, wanted: %v",
-				tt.a, tt.b, result, tt.result)
-		}
-	}
-}
-
-func TestTotalIntersectionByteSlices(t *testing.T) {
-	testCases := []struct {
-		a      [][][]byte
-		result [][]byte
-	}{
-		{
-			[][][]byte{
-=======
 		input  [][][]byte
 		result [][]byte
 	}{
 		{
 			input: [][][]byte{
->>>>>>> 462a2070
 				{
 					{1, 2, 3},
 					{4, 5},
 				},
 				{
-<<<<<<< HEAD
-					{4, 5},
-				},
-				{
-					{4, 5},
-					{6, 7, 8},
-					{9, 10, 11},
-				},
-			},
-			[][]byte{
-				{4, 5},
-			},
-		},
-		{
-			[][][]byte{
-=======
 					{1, 2},
 					{4, 5},
 				},
@@ -310,37 +263,10 @@
 		// Ensure no intersection returns an empty set.
 		{
 			input: [][][]byte{
->>>>>>> 462a2070
 				{
 					{1, 2, 3},
 					{4, 5},
 				},
-<<<<<<< HEAD
-			},
-			[][]byte{
-				{1, 2, 3},
-				{4, 5},
-			},
-		},
-		{
-			[][][]byte{
-				{
-					{1, 2, 3},
-					{4, 5},
-				},
-				{
-					{6},
-				},
-			},
-			[][]byte{},
-		},
-	}
-	for _, tt := range testCases {
-		result := TotalIntersectionByteSlices(tt.a)
-		if !reflect.DeepEqual(result, tt.result) {
-			t.Errorf("TotalIntersectionByteSlices(%v)=%v, wanted: %v",
-				tt.a, result, tt.result)
-=======
 				{
 					{1, 2},
 				},
@@ -365,7 +291,6 @@
 		if !reflect.DeepEqual(result, tt.result) {
 			t.Errorf("IntersectionByteSlices(%v)=%v, wanted: %v",
 				tt.input, result, tt.result)
->>>>>>> 462a2070
 		}
 	}
 }