--- conflicted
+++ resolved
@@ -1,11 +1,8 @@
 package sliceutil
 
 import (
-<<<<<<< HEAD
 	"sort"
-=======
 	"strings"
->>>>>>> 9d441011
 )
 
 // SubsetUint64 returns true if the first array is
@@ -268,26 +265,6 @@
 	return inter
 }
 
-<<<<<<< HEAD
-// InsertSort inserts a uint64 value into a sorted slice at its index.
-func InsertSort(data []uint64, element uint64) []uint64 {
-	index := sort.Search(len(data), func(i int) bool { return data[i] > element })
-	data = append(data, uint64(0))
-	copy(data[index+1:], data[index:])
-	data[index] = element
-	return data
-}
-
-// TruncateItems truncates a sorted list at a minimum uint64 value.
-func TruncateItems(data []uint64, minItemVal uint64) (truncate bool, truncatedList []uint64, itemsToTruncate []uint64) {
-	index := sort.Search(len(data), func(i int) bool { return data[i] > minItemVal })
-	if index == 0 {
-		return false, data, []uint64{}
-	}
-	itemsToTruncate = data[:index]
-	truncatedList = data[index:]
-	return true, truncatedList, itemsToTruncate
-=======
 // SplitCommaSeparated values from the list. Example: []string{"a,b", "c,d"} becomes []string{"a", "b", "c", "d"}.
 func SplitCommaSeparated(arr []string) []string {
 	var result []string
@@ -309,5 +286,24 @@
 //     return (list_size * index) // chunks
 func SplitOffset(listSize uint64, chunks uint64, index uint64) uint64 {
 	return (listSize * index) / chunks
->>>>>>> 9d441011
+}
+
+// InsertSort inserts a uint64 value into a sorted slice at its index.
+func InsertSort(data []uint64, element uint64) []uint64 {
+	index := sort.Search(len(data), func(i int) bool { return data[i] > element })
+	data = append(data, uint64(0))
+	copy(data[index+1:], data[index:])
+	data[index] = element
+	return data
+}
+
+// TruncateItems truncates a sorted list at a minimum uint64 value.
+func TruncateItems(data []uint64, minItemVal uint64) (truncate bool, truncatedList []uint64, itemsToTruncate []uint64) {
+	index := sort.Search(len(data), func(i int) bool { return data[i] > minItemVal })
+	if index == 0 {
+		return false, data, []uint64{}
+	}
+	itemsToTruncate = data[:index]
+	truncatedList = data[index:]
+	return true, truncatedList, itemsToTruncate
 }