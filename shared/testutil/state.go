package testutil

import (
	"fmt"

	"github.com/ethereum/go-ethereum/common/hexutil"
	types "github.com/prysmaticlabs/eth2-types"
	ethpb "github.com/prysmaticlabs/ethereumapis/eth/v1alpha1"
	"github.com/prysmaticlabs/go-bitfield"
	"github.com/prysmaticlabs/prysm/beacon-chain/state/stateV0"
	pb "github.com/prysmaticlabs/prysm/proto/beacon/p2p/v1"
	"github.com/prysmaticlabs/prysm/shared/params"
)

// FillRootsNaturalOpt is meant to be used as an option when calling NewBeaconState.
// It fills state and block roots with hex representations of natural numbers starting with 0.
// Example: 16 becomes 0x00...0f.
func FillRootsNaturalOpt(state *pb.BeaconState) error {
	rootsLen := params.MainnetConfig().SlotsPerHistoricalRoot
	roots := make([][]byte, rootsLen)
	for i := types.Slot(0); i < rootsLen; i++ {
		roots[i] = make([]byte, 32)
	}
	for j := 0; j < len(roots); j++ {
		// Remove '0x' prefix and left-pad '0' to have 64 chars in total.
		s := fmt.Sprintf("%064s", hexutil.EncodeUint64(uint64(j))[2:])
		h, err := hexutil.Decode("0x" + s)
		if err != nil {
			return err
		}
		roots[j] = h
	}
	state.StateRoots = roots
	state.BlockRoots = roots
	return nil
}

// NewBeaconState creates a beacon state with minimum marshalable fields.
<<<<<<< HEAD
func NewBeaconState(options ...func(state *pb.BeaconState) error) (*stateTrie.BeaconState, error) {
=======
func NewBeaconState(options ...func(state *pb.BeaconState)) (*stateV0.BeaconState, error) {
>>>>>>> eca67cec
	seed := &pb.BeaconState{
		BlockRoots:                 filledByteSlice2D(uint64(params.MainnetConfig().SlotsPerHistoricalRoot), 32),
		StateRoots:                 filledByteSlice2D(uint64(params.MainnetConfig().SlotsPerHistoricalRoot), 32),
		Slashings:                  make([]uint64, params.MainnetConfig().EpochsPerSlashingsVector),
		RandaoMixes:                filledByteSlice2D(uint64(params.MainnetConfig().EpochsPerHistoricalVector), 32),
		Validators:                 make([]*ethpb.Validator, 0),
		CurrentJustifiedCheckpoint: &ethpb.Checkpoint{Root: make([]byte, 32)},
		Eth1Data: &ethpb.Eth1Data{
			DepositRoot: make([]byte, 32),
			BlockHash:   make([]byte, 32),
		},
		Fork: &pb.Fork{
			PreviousVersion: make([]byte, 4),
			CurrentVersion:  make([]byte, 4),
		},
		Eth1DataVotes:               make([]*ethpb.Eth1Data, 0),
		HistoricalRoots:             make([][]byte, 0),
		JustificationBits:           bitfield.Bitvector4{0x0},
		FinalizedCheckpoint:         &ethpb.Checkpoint{Root: make([]byte, 32)},
		LatestBlockHeader:           HydrateBeaconHeader(&ethpb.BeaconBlockHeader{}),
		PreviousEpochAttestations:   make([]*pb.PendingAttestation, 0),
		CurrentEpochAttestations:    make([]*pb.PendingAttestation, 0),
		PreviousJustifiedCheckpoint: &ethpb.Checkpoint{Root: make([]byte, 32)},
	}

	for _, opt := range options {
		err := opt(seed)
		if err != nil {
			return nil, err
		}
	}

	var st, err = stateV0.InitializeFromProtoUnsafe(seed)
	if err != nil {
		return nil, err
	}

	return st.Copy().(*stateV0.BeaconState), nil
}

// SSZ will fill 2D byte slices with their respective values, so we must fill these in too for round
// trip testing.
func filledByteSlice2D(length, innerLen uint64) [][]byte {
	b := make([][]byte, length)
	for i := uint64(0); i < length; i++ {
		b[i] = make([]byte, innerLen)
	}
	return b
}<|MERGE_RESOLUTION|>--- conflicted
+++ resolved
@@ -36,11 +36,7 @@
 }
 
 // NewBeaconState creates a beacon state with minimum marshalable fields.
-<<<<<<< HEAD
-func NewBeaconState(options ...func(state *pb.BeaconState) error) (*stateTrie.BeaconState, error) {
-=======
-func NewBeaconState(options ...func(state *pb.BeaconState)) (*stateV0.BeaconState, error) {
->>>>>>> eca67cec
+func NewBeaconState(options ...func(state *pb.BeaconState) error) (*stateV0.BeaconState, error) {
 	seed := &pb.BeaconState{
 		BlockRoots:                 filledByteSlice2D(uint64(params.MainnetConfig().SlotsPerHistoricalRoot), 32),
 		StateRoots:                 filledByteSlice2D(uint64(params.MainnetConfig().SlotsPerHistoricalRoot), 32),
