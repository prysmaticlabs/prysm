--- conflicted
+++ resolved
@@ -11,13 +11,9 @@
 	"github.com/prysmaticlabs/prysm/beacon-chain/core/helpers"
 	core "github.com/prysmaticlabs/prysm/beacon-chain/core/state"
 	"github.com/prysmaticlabs/prysm/beacon-chain/state"
-<<<<<<< HEAD
-	statev1 "github.com/prysmaticlabs/prysm/beacon-chain/state/v1"
-	attv1 "github.com/prysmaticlabs/prysm/proto/eth/v1"
-=======
 	v1 "github.com/prysmaticlabs/prysm/beacon-chain/state/v1"
 	v2 "github.com/prysmaticlabs/prysm/beacon-chain/state/v2"
->>>>>>> 91453106
+	attv1 "github.com/prysmaticlabs/prysm/proto/eth/v1"
 	ethpb "github.com/prysmaticlabs/prysm/proto/prysm/v1alpha1"
 	"github.com/prysmaticlabs/prysm/shared/bls"
 	"github.com/prysmaticlabs/prysm/shared/params"
@@ -68,15 +64,6 @@
 	var err error
 	// Only calculate head state if its an attestation for the current slot or future slot.
 	if generateHeadState || slot == bState.Slot() {
-<<<<<<< HEAD
-		pbState, err := statev1.ProtobufBeaconState(bState.CloneInnerState())
-		if err != nil {
-			return nil, err
-		}
-		genState, err := statev1.InitializeFromProtoUnsafe(pbState)
-		if err != nil {
-			return nil, err
-=======
 		var headState state.BeaconState
 		switch bState.Version() {
 		case version.Phase0:
@@ -101,7 +88,6 @@
 			headState = state.BeaconState(genState)
 		default:
 			return nil, errors.New("state type isn't supported")
->>>>>>> 91453106
 		}
 
 		headState, err = core.ProcessSlots(context.Background(), headState, slot+1)
