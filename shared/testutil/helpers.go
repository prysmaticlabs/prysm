package testutil

import (
	"encoding/binary"
	"sync"
	"testing"

	"github.com/pkg/errors"
	"github.com/prysmaticlabs/go-ssz"
	"github.com/prysmaticlabs/prysm/beacon-chain/core/helpers"
	pb "github.com/prysmaticlabs/prysm/proto/beacon/p2p/v1"
	ethpb "github.com/prysmaticlabs/prysm/proto/eth/v1alpha1"
	"github.com/prysmaticlabs/prysm/shared/bls"
	"github.com/prysmaticlabs/prysm/shared/hashutil"
	"github.com/prysmaticlabs/prysm/shared/interop"
	"github.com/prysmaticlabs/prysm/shared/params"
	"github.com/prysmaticlabs/prysm/shared/trieutil"
)

var lock sync.Mutex

// Caches
var deposits []*ethpb.Deposit
var depositDataRoots [][32]byte
var privKeys []*bls.SecretKey
var trie *trieutil.MerkleTrie

<<<<<<< HEAD
// GenerateDeposits prepares the entered amount of deposits
// and secret keys.
func GenerateDeposits(t testing.TB, numDeposits uint64) ([]*ethpb.Deposit, []*bls.SecretKey) {
=======
// SetupInitialDeposits prepares the entered amount of deposits,
// deposit data roots, and secret keys.
// The deposits are configured such that for deposit n the validator
// account is key n and the withdrawal account is key n+1.  As such,
// if all secret keys for n validators are required then numDeposits
// should be n+1
func SetupInitialDeposits(t testing.TB, numDeposits uint64) ([]*ethpb.Deposit, []*bls.SecretKey) {
>>>>>>> f78d6e66
	lock.Lock()
	defer lock.Unlock()

	var err error

	// Populate trie cache, if not initialized yet.
	if trie == nil {
		trie, err = trieutil.NewTrie(int(params.BeaconConfig().DepositContractTreeDepth))
		if err != nil {
			t.Fatal(err)
		}
	}

	if numDeposits > uint64(len(deposits)) {
		// Additional deposits required
		numExisting := uint64(len(deposits))
		numRequired := numDeposits - uint64(len(deposits))
		// Fetch the required number of keys
		secretKeys, publicKeys, err := interop.DeterministicallyGenerateKeys(numExisting, numRequired+1)
		if err != nil {
			t.Fatalf("could not create deterministic keys: %v", err)
		}
<<<<<<< HEAD
		depositData.Signature = priv.Sign(root[:], domain).Marshal()[:]
		deposit := &ethpb.Deposit{
			Data: depositData,
=======
		privKeys = append(privKeys, secretKeys[:len(secretKeys)-1]...)

		// Create the deposits
		for i := uint64(0); i < numRequired; i++ {
			withdrawalCreds := hashutil.Hash(publicKeys[i+1].Marshal())
			withdrawalCreds[0] = params.BeaconConfig().BLSWithdrawalPrefixByte

			depositData := &ethpb.Deposit_Data{
				PublicKey:             publicKeys[i].Marshal()[:],
				Amount:                params.BeaconConfig().MaxEffectiveBalance,
				WithdrawalCredentials: withdrawalCreds[:],
			}

			domain := bls.Domain(params.BeaconConfig().DomainDeposit, params.BeaconConfig().GenesisForkVersion)
			root, err := ssz.SigningRoot(depositData)
			if err != nil {
				t.Fatalf("could not get signing root of deposit data %v", err)
			}
			depositData.Signature = secretKeys[i].Sign(root[:], domain).Marshal()

			depositDataRoot, err := ssz.HashTreeRoot(depositData)
			if err != nil {
				t.Fatalf("could not get hash tree root of deposit data %v", err)
			}
			depositDataRoots = append(depositDataRoots, depositDataRoot)

			deposit := &ethpb.Deposit{
				Data: depositData,
			}

			deposits = append(deposits, deposit)
>>>>>>> f78d6e66
		}
	}

	d, _ := GenerateDepositProof(t, deposits[0:numDeposits])
	return d, privKeys[0:numDeposits]
}

// GenerateDepositProof takes an array of deposits and generates the deposit trie for them and proofs.
func GenerateDepositProof(t testing.TB, deposits []*ethpb.Deposit) ([]*ethpb.Deposit, [32]byte) {
	encodedDeposits := make([][]byte, len(deposits))
	for i := 0; i < len(encodedDeposits); i++ {
		hashedDeposit, err := ssz.HashTreeRoot(deposits[i].Data)
		if err != nil {
			t.Fatalf("could not tree hash deposit data: %v", err)
		}
		encodedDeposits[i] = hashedDeposit[:]
	}

	depositTrie, err := trieutil.GenerateTrieFromItems(encodedDeposits, int(params.BeaconConfig().DepositContractTreeDepth))
	if err != nil {
		t.Fatalf("Could not generate deposit trie: %v", err)
	}

	for i := range deposits {
		proof, err := depositTrie.MerkleProof(int(i))
		if err != nil {
			t.Fatalf("Could not generate proof: %v", err)
		}
		deposits[i].Proof = proof
	}
	root := depositTrie.Root()
	return deposits, root
}

// GenerateEth1Data takes an array of deposits and generates the deposit trie for them.
func GenerateEth1Data(t testing.TB, deposits []*ethpb.Deposit) *ethpb.Eth1Data {
	_, root := GenerateDepositProof(t, deposits)
	eth1Data := &ethpb.Eth1Data{
		BlockHash:    root[:],
		DepositRoot:  root[:],
		DepositCount: uint64(len(deposits)),
	}

	return eth1Data
}

// SignBlock generates a signed block using the block slot and the beacon proposer priv key.
func SignBlock(beaconState *pb.BeaconState, block *ethpb.BeaconBlock, privKeys []*bls.SecretKey) (*ethpb.BeaconBlock, error) {
	slot := beaconState.Slot
	beaconState.Slot = block.Slot
	proposerIdx, err := helpers.BeaconProposerIndex(beaconState)
	if err != nil {
		return nil, err
	}
	beaconState.Slot = slot
	signingRoot, err := ssz.SigningRoot(block)
	if err != nil {
		return nil, err
	}
	epoch := helpers.SlotToEpoch(block.Slot)
	domain := helpers.Domain(beaconState.Fork, epoch, params.BeaconConfig().DomainBeaconProposer)
	blockSig := privKeys[proposerIdx].Sign(signingRoot[:], domain).Marshal()
	block.Signature = blockSig[:]
	return block, nil
}

// CreateRandaoReveal generates a epoch signature using the beacon proposer priv key.
func CreateRandaoReveal(beaconState *pb.BeaconState, epoch uint64, privKeys []*bls.SecretKey) ([]byte, error) {
	// We fetch the proposer's index as that is whom the RANDAO will be verified against.
	proposerIdx, err := helpers.BeaconProposerIndex(beaconState)
	if err != nil {
		return []byte{}, errors.Wrap(err, "could not get beacon proposer index")
	}
	buf := make([]byte, 32)
	binary.LittleEndian.PutUint64(buf, epoch)
	domain := helpers.Domain(beaconState.Fork, epoch, params.BeaconConfig().DomainRandao)
	// We make the previous validator's index sign the message instead of the proposer.
	epochSignature := privKeys[proposerIdx].Sign(buf, domain)
	return epochSignature.Marshal(), nil
}

// ResetCache clears out the old trie, private keys and deposits.
func ResetCache() {
	trie = nil
	privKeys = []*bls.SecretKey{}
	deposits = []*ethpb.Deposit{}
}<|MERGE_RESOLUTION|>--- conflicted
+++ resolved
@@ -25,11 +25,6 @@
 var privKeys []*bls.SecretKey
 var trie *trieutil.MerkleTrie
 
-<<<<<<< HEAD
-// GenerateDeposits prepares the entered amount of deposits
-// and secret keys.
-func GenerateDeposits(t testing.TB, numDeposits uint64) ([]*ethpb.Deposit, []*bls.SecretKey) {
-=======
 // SetupInitialDeposits prepares the entered amount of deposits,
 // deposit data roots, and secret keys.
 // The deposits are configured such that for deposit n the validator
@@ -37,7 +32,6 @@
 // if all secret keys for n validators are required then numDeposits
 // should be n+1
 func SetupInitialDeposits(t testing.TB, numDeposits uint64) ([]*ethpb.Deposit, []*bls.SecretKey) {
->>>>>>> f78d6e66
 	lock.Lock()
 	defer lock.Unlock()
 
@@ -60,11 +54,6 @@
 		if err != nil {
 			t.Fatalf("could not create deterministic keys: %v", err)
 		}
-<<<<<<< HEAD
-		depositData.Signature = priv.Sign(root[:], domain).Marshal()[:]
-		deposit := &ethpb.Deposit{
-			Data: depositData,
-=======
 		privKeys = append(privKeys, secretKeys[:len(secretKeys)-1]...)
 
 		// Create the deposits
@@ -96,7 +85,6 @@
 			}
 
 			deposits = append(deposits, deposit)
->>>>>>> f78d6e66
 		}
 	}
 
