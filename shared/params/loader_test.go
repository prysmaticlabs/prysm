package params

import (
	"io/ioutil"
	"path"
	"strings"
	"testing"

	"github.com/bazelbuild/rules_go/go/tools/bazel"
	"github.com/prysmaticlabs/prysm/shared/testutil/require"
)

func TestLoadConfigFile(t *testing.T) {
	mainnetConfigFile := ConfigFilePath(t, "mainnet")
	LoadChainConfigFile(mainnetConfigFile)
	if BeaconConfig().MaxCommitteesPerSlot != MainnetConfig().MaxCommitteesPerSlot {
		t.Errorf("Expected MaxCommitteesPerSlot to be set to mainnet value: %d found: %d",
			MainnetConfig().MaxCommitteesPerSlot,
			BeaconConfig().MaxCommitteesPerSlot)
	}
	if BeaconConfig().SecondsPerSlot != MainnetConfig().SecondsPerSlot {
		t.Errorf("Expected SecondsPerSlot to be set to mainnet value: %d found: %d",
			MainnetConfig().SecondsPerSlot,
			BeaconConfig().SecondsPerSlot)
	}
	minimalConfigFile := ConfigFilePath(t, "minimal")
	LoadChainConfigFile(minimalConfigFile)
	if BeaconConfig().MaxCommitteesPerSlot != MinimalSpecConfig().MaxCommitteesPerSlot {
		t.Errorf("Expected MaxCommitteesPerSlot to be set to minimal value: %d found: %d",
			MinimalSpecConfig().MaxCommitteesPerSlot,
			BeaconConfig().MaxCommitteesPerSlot)
	}
	if BeaconConfig().SecondsPerSlot != MinimalSpecConfig().SecondsPerSlot {
		t.Errorf("Expected SecondsPerSlot to be set to minimal value: %d found: %d",
			MinimalSpecConfig().SecondsPerSlot,
			BeaconConfig().SecondsPerSlot)
	}
}

func TestLoadConfigFile_OverwriteCorrectly(t *testing.T) {
	file, err := ioutil.TempFile("", "")
	if err != nil {
		t.Fatal(err)
	}
	// Set current config to minimal config
	OverrideBeaconConfig(MinimalSpecConfig())

	// load empty config file, so that it defaults to mainnet values
	LoadChainConfigFile(file.Name())
	if BeaconConfig().MinGenesisTime != MainnetConfig().MinGenesisTime {
		t.Errorf("Expected MinGenesisTime to be set to mainnet value: %d found: %d",
			MainnetConfig().MinGenesisTime,
			BeaconConfig().MinGenesisTime)
	}
	if BeaconConfig().SlotsPerEpoch != MainnetConfig().SlotsPerEpoch {
		t.Errorf("Expected SlotsPerEpoch to be set to mainnet value: %d found: %d",
			MainnetConfig().SlotsPerEpoch,
			BeaconConfig().SlotsPerEpoch)
	}
}

func Test_replaceHexStringWithYAMLFormat(t *testing.T) {

	testLines := []struct {
		line   string
		wanted string
	}{
		{
			line:   "ONE_BYTE: 0x41",
			wanted: "ONE_BYTE: 65\n",
		},
		{
			line:   "FOUR_BYTES: 0x41414141",
			wanted: "FOUR_BYTES: \n- 65\n- 65\n- 65\n- 65\n",
		},
		{
			line:   "THREE_BYTES: 0x414141",
			wanted: "THREE_BYTES: \n- 65\n- 65\n- 65\n- 0\n",
		},
		{
			line:   "EIGHT_BYTES: 0x4141414141414141",
			wanted: "EIGHT_BYTES: \n- 65\n- 65\n- 65\n- 65\n- 65\n- 65\n- 65\n- 65\n",
		},
		{
			line: "SIXTEEN_BYTES: 0x41414141414141414141414141414141",
			wanted: "SIXTEEN_BYTES: \n- 65\n- 65\n- 65\n- 65\n- 65\n- 65\n- 65\n- 65\n- 65\n- 65\n- 65\n- 65\n" +
				"- 65\n- 65\n- 65\n- 65\n",
		},
		{
			line: "TWENTY_BYTES: 0x4141414141414141414141414141414141414141",
			wanted: "TWENTY_BYTES: \n- 65\n- 65\n- 65\n- 65\n- 65\n- 65\n- 65\n- 65\n- 65\n- 65\n- 65\n- 65\n" +
				"- 65\n- 65\n- 65\n- 65\n- 65\n- 65\n- 65\n- 65\n",
		},
		{
			line: "THIRTY_TWO_BYTES: 0x4141414141414141414141414141414141414141414141414141414141414141",
			wanted: "THIRTY_TWO_BYTES: \n- 65\n- 65\n- 65\n- 65\n- 65\n- 65\n- 65\n- 65\n- 65\n- 65\n- 65\n" +
				"- 65\n- 65\n- 65\n- 65\n- 65\n- 65\n- 65\n- 65\n- 65\n- 65\n- 65\n- 65\n- 65\n- 65\n- 65\n" +
				"- 65\n- 65\n- 65\n- 65\n- 65\n- 65\n",
		},
		{
			line: "FORTY_EIGHT_BYTES: 0x41414141414141414141414141414141414141414141414141414141414141414141" +
				"4141414141414141414141414141",
			wanted: "FORTY_EIGHT_BYTES: \n- 65\n- 65\n- 65\n- 65\n- 65\n- 65\n- 65\n- 65\n- 65\n- 65\n- 65\n" +
				"- 65\n- 65\n- 65\n- 65\n- 65\n- 65\n- 65\n- 65\n- 65\n- 65\n- 65\n- 65\n- 65\n- 65\n- 65\n" +
				"- 65\n- 65\n- 65\n- 65\n- 65\n- 65\n- 65\n- 65\n- 65\n- 65\n- 65\n- 65\n- 65\n- 65\n- 65\n" +
				"- 65\n- 65\n- 65\n- 65\n- 65\n- 65\n- 65\n",
		},
		{
			line: "NINETY_SIX_BYTES: 0x414141414141414141414141414141414141414141414141414141414141414141414141" +
				"4141414141414141414141414141414141414141414141414141414141414141414141414141414141414141414141" +
				"41414141414141414141414141",
			wanted: "NINETY_SIX_BYTES: \n- 65\n- 65\n- 65\n- 65\n- 65\n- 65\n- 65\n- 65\n- 65\n- 65\n- 65\n" +
				"- 65\n- 65\n- 65\n- 65\n- 65\n- 65\n- 65\n- 65\n- 65\n- 65\n- 65\n- 65\n- 65\n- 65\n- 65\n" +
				"- 65\n- 65\n- 65\n- 65\n- 65\n- 65\n- 65\n- 65\n- 65\n- 65\n- 65\n- 65\n- 65\n- 65\n- 65\n- 65\n- 65\n" +
				"- 65\n- 65\n- 65\n- 65\n- 65\n- 65\n- 65\n- 65\n- 65\n- 65\n- 65\n- 65\n- 65\n- 65\n- 65\n" +
				"- 65\n- 65\n- 65\n- 65\n- 65\n- 65\n- 65\n- 65\n- 65\n- 65\n- 65\n- 65\n- 65\n- 65\n- 65\n- 65\n- 65\n" +
				"- 65\n- 65\n- 65\n- 65\n- 65\n- 65\n- 65\n- 65\n- 65\n- 65\n- 65\n- 65\n- 65\n- 65\n- 65\n" +
				"- 65\n- 65\n- 65\n- 65\n- 65\n- 65\n",
		},
	}
	for _, line := range testLines {
		parts := replaceHexStringWithYAMLFormat(line.line)
		res := strings.Join(parts, "\n")

		if res != line.wanted {
			t.Errorf("expected conversion to be: %v got: %v", line.wanted, res)
		}
	}
}

// ConfigFilePath sets the proper config and returns the relevant
// config file path from eth2-spec-tests directory.
func ConfigFilePath(t *testing.T, config string) string {
	configFolderPath := path.Join("tests", config)
	filepath, err := bazel.Runfile(configFolderPath)
<<<<<<< HEAD
	require.NoError(t, err)
	configFilePath := path.Join(filepath, "config.yaml")
=======
	if err != nil {
		t.Fatal(err)
	}
	configFilePath := path.Join(filepath, "config", "phase0.yaml")
>>>>>>> 706f375a
	return configFilePath
}<|MERGE_RESOLUTION|>--- conflicted
+++ resolved
@@ -39,9 +39,7 @@
 
 func TestLoadConfigFile_OverwriteCorrectly(t *testing.T) {
 	file, err := ioutil.TempFile("", "")
-	if err != nil {
-		t.Fatal(err)
-	}
+	require.NoError(t, err)
 	// Set current config to minimal config
 	OverrideBeaconConfig(MinimalSpecConfig())
 
@@ -133,14 +131,7 @@
 func ConfigFilePath(t *testing.T, config string) string {
 	configFolderPath := path.Join("tests", config)
 	filepath, err := bazel.Runfile(configFolderPath)
-<<<<<<< HEAD
 	require.NoError(t, err)
-	configFilePath := path.Join(filepath, "config.yaml")
-=======
-	if err != nil {
-		t.Fatal(err)
-	}
 	configFilePath := path.Join(filepath, "config", "phase0.yaml")
->>>>>>> 706f375a
 	return configFilePath
 }