--- conflicted
+++ resolved
@@ -57,11 +57,7 @@
 
 	// Reward and penalty quotients constants.
 	BaseRewardFactor            uint64 `yaml:"BASE_REWARD_FACTOR"`            // BaseRewardFactor is used to calculate validator per-slot interest rate.
-<<<<<<< HEAD
 	WhistleBlowerRewardQuotient uint64 `yaml:"WHISTLEBLOWER_REWARD_QUOTIENT"` // WhistleBlowerRewardQuotient is used to calculate whistler blower reward.
-=======
-	WhistleblowerRewardQuotient uint64 `yaml:"WHISTLEBLOWer_REWARD_QUOTIENT"` // WhistleBlowerRewardQuotient is used to calculate whistler blower reward.
->>>>>>> be35f029
 	ProposerRewardQuotient      uint64 `yaml:"PROPOSER_REWARD_QUOTIENT"`      // ProposerRewardQuotient is used to calculate the reward for proposers.
 	InactivityPenaltyQuotient   uint64 `yaml:"INACTIVITY_PENALTY_QUOTIENT"`   // InactivityPenaltyQuotient is used to calculate the penalty for a validator that is offline.
 	MinSlashingPenaltyQuotient  uint64 `yaml:"MIN_SLASHING_PENALTY_QUOTIENT"` // MinSlashingPenaltyQuotient is used to calculate the minimum penalty to prevent DoS attacks.
@@ -160,13 +156,8 @@
 
 	// Reward and penalty quotients constants.
 	BaseRewardFactor:            64,
-<<<<<<< HEAD
-	ProposerRewardQuotient:      8,
-	WhistleBlowerRewardQuotient: 512,
-=======
 	WhistleblowerRewardQuotient: 512,
 	ProposerRewardQuotient:      8,
->>>>>>> be35f029
 	InactivityPenaltyQuotient:   1 << 25,
 	MinSlashingPenaltyQuotient:  32,
 
@@ -287,11 +278,7 @@
 	minimalConfig.HistoricalRootsLimit = 16777216
 	minimalConfig.ValidatorsLimit = 1099511627776
 	minimalConfig.BaseRewardFactor = 64
-<<<<<<< HEAD
 	minimalConfig.WhistleBlowerRewardQuotient = 512
-=======
-	minimalConfig.WhistleblowerRewardQuotient = 512
->>>>>>> be35f029
 	minimalConfig.ProposerRewardQuotient = 8
 	minimalConfig.InactivityPenaltyQuotient = 33554432
 	minimalConfig.MinSlashingPenaltyQuotient = 32
