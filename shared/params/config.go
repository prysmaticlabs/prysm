// Package params defines important constants that are essential to the
// Ethereum 2.0 services.
package params

import (
	"time"

	"github.com/ethereum/go-ethereum/common"
)

func makeEmptySignature() [][]byte {
	signature := make([][]byte, 2)
	signature[0] = make([]byte, 48)
	signature[1] = make([]byte, 48)
	return signature
}

// ValidatorStatusCode defines which stage a validator is in.
type ValidatorStatusCode int

// SpecialRecordType defines type of special record this message represents.
type SpecialRecordType int

// ValidatorSetDeltaFlags is used for light client to track validator entries.
type ValidatorSetDeltaFlags int

// BeaconChainConfig contains configs for node to participate in beacon chain.
type BeaconChainConfig struct {
	MaxExits                                uint64         // MaxExits determines the maximum number of validator exits in a block.
	MaxAttestations                         uint64         // MaxAttestations defines the maximum allowed attestations in a beacon block.
	MaxProposerSlashings                    uint64         // MaxProposerSlashing defines the maximum number of slashings of proposers possible in a block.
	MaxCasperSlashings                      uint64         // MaxCasperSlashings defines the maximum number of casper FFG slashings possible in a block.
	MaxCasperVotes                          uint64         // MaxCasperVotes defines the maximum number of casper FFG votes possible in a block.
	ShardCount                              uint64         // ShardCount is the fixed number of shards in Ethereum 2.0.
	MaxDeposit                              uint64         // MaxDeposit is the max balance a validator can have at stake.
	MinTopUpSize                            uint64         // MinTopUpSize is the minimal amount of Ether a validator can top up.
	MinOnlineDepositSize                    uint64         // MinOnlineDepositSize is the minimal amount of Ether a validator needs to participate.
	Gwei                                    uint64         // Gwei is the denomination of Gwei in Ether.
	MaxDepositInGwei                        uint64         // MaxDepositInGwei is the max balance in Gwei a validator can have at stake.
	DepositContractAddress                  common.Address // DepositContractAddress is the address of validator registration contract in PoW chain.
	DepositsForChainStart                   uint64         // DepositsForChainStart defines how many deposits needed to start off beacon chain.
	TargetCommitteeSize                     uint64         // TargetCommitteeSize is the minimal number of validator needs to be in a committee.
	SlotDuration                            uint64         // SlotDuration is how many seconds are in a single slot.
	CycleLength                             uint64         // CycleLength is one beacon chain cycle length in slots.
	MinValidatorSetChangeInterval           uint64         // MinValidatorSetChangeInterval is the slots needed before validator set changes.
	ShardPersistentCommitteeChangePeriod    uint64         // ShardPersistentCommitteeChangePeriod defines how often shard committee gets shuffled.
	MinAttestationInclusionDelay            uint64         // MinAttestationInclusionDelay defines how long validator has to wait to include attestation for beacon block.
	SqrtExpDropTime                         uint64         // SqrtEDropTime is a constant to reflect time it takes to cut offline validators’ deposits by 39.4%.
	WithdrawalsPerCycle                     uint64         // WithdrawalsPerCycle defines how many withdrawals can go through per cycle.
	MinWithdrawalPeriod                     uint64         // MinWithdrawalPeriod defines the slots between a validator exit and validator balance being withdrawable.
	DeletionPeriod                          uint64         // DeletionPeriod define the period length of when validator is deleted from the pool.
	CollectivePenaltyCalculationPeriod      uint64         // CollectivePenaltyCalculationPeriod defines the period length for an aggregated penalty amount.
	PowReceiptRootVotingPeriod              uint64         // PowReceiptRootVotingPeriod defines how often PoW hash gets updated in beacon node.
	SlashingWhistlerBlowerRewardDenominator uint64         // SlashingWhistlerBlowerRewardDenominator defines how the reward denominator of whistler blower.
	BaseRewardQuotient                      uint64         // BaseRewardQuotient is used to calculate validator per-slot interest rate.
	IncluderRewardQuotient                  uint64         // IncluderRewardQuotient defines the reward quotient of proposer for including attestations..
	MaxValidatorChurnQuotient               uint64         // MaxValidatorChurnQuotient defines the quotient how many validators can change each time.
	POWContractMerkleTreeDepth              uint64         // POWContractMerkleTreeDepth defines the depth of PoW contract merkle tree.
	InitialForkVersion                      uint64         // InitialForkVersion is used to track fork version between state transitions.
	InitialForkSlot                         uint64         // InitialForkSlot is used to initialize the fork slot in the initial Beacon state.
	InitialSlotNumber                       uint64         // InitialSlotNumber is used to initialize the slot number of the genesis block.
	SimulatedBlockRandao                    [32]byte       // SimulatedBlockRandao is a RANDAO seed stubbed in side simulated block to advance local beacon chain.
	RandBytes                               uint64         // RandBytes is the number of bytes used as entropy to shuffle validators.
	BootstrappedValidatorsCount             uint64         // BootstrappedValidatorsCount is the number of validators we seed to start beacon chain.
	SyncPollingInterval                     int64          // SyncPollingInterval queries network nodes for sync status.
	GenesisTime                             time.Time      // GenesisTime used by the protocol.
	MaxNumLog2Validators                    uint64         // Max number of validators in Log2 can exist given total ETH supply.
	EpochLength                             uint64         // Number of slots that define an Epoch.
	InactivityPenaltyQuotient               uint64         // InactivityPenaltyQuotient defines how much validator leaks out balances for offline.
	ZeroHash                                [32]byte       // ZeroHash is used to represent a zeroed out 32 byte array.
	EmptySignature                          [][]byte       // EmptySignature is used to represent a zeroed out BLS Signature.
	InactivityPenaltyQuotient               uint64         // InactivityPenaltyQuotient defines how much validator leaks out balances for offline.
}

// ShardChainConfig contains configs for node to participate in shard chains.
type ShardChainConfig struct {
	ChunkSize         uint64 // ChunkSize defines the size of each chunk in bytes.
	MaxShardBlockSize uint64 // MaxShardBlockSize defines the max size of each shard block in bytes.
}

var defaultBeaconConfig = &BeaconChainConfig{
	MaxExits:                      16,
	MaxAttestations:               128,
	MaxProposerSlashings:          16,
	MaxCasperSlashings:            16,
	MaxCasperVotes:                1024,
	ShardCount:                    1024,
	MaxDeposit:                    32,
	MinTopUpSize:                  1,
	MinOnlineDepositSize:          16,
	Gwei:                          1e9,
	MaxDepositInGwei:              32 * 1e9,
	DepositsForChainStart:         16384,
	TargetCommitteeSize:           uint64(256),
	SlotDuration:                  uint64(16),
	CycleLength:                   uint64(64),
	MinValidatorSetChangeInterval: uint64(256),
	MinAttestationInclusionDelay:  uint64(4),
	SqrtExpDropTime:               uint64(65536),
	MinWithdrawalPeriod:           uint64(4096),
	WithdrawalsPerCycle:           uint64(4),
	BaseRewardQuotient:            uint64(1024),
	MaxValidatorChurnQuotient:     uint64(32),
	InitialForkVersion:            0,
	InitialForkSlot:               0,
	InitialSlotNumber:             0,
	RandBytes:                     3,
	BootstrappedValidatorsCount:   16384,
	SyncPollingInterval:           16 * 4, // Query nodes over the network every 4 slots for sync status.
	GenesisTime:                   time.Date(2018, 9, 0, 0, 0, 0, 0, time.UTC),
	MaxNumLog2Validators:          24,
	EpochLength:                   64,
	ZeroHash:                      [32]byte{},
	EmptySignature:                makeEmptySignature(),
	PowReceiptRootVotingPeriod:    1024,
	InactivityPenaltyQuotient:     1 << 24,
<<<<<<< HEAD
	IncluderRewardQuotient:        8,
=======
>>>>>>> bbf6cd8b
}

var demoBeaconConfig = &BeaconChainConfig{
	MaxExits:                      16,
	MaxAttestations:               128,
	MaxProposerSlashings:          16,
	MaxCasperSlashings:            16,
	ShardCount:                    5,
	MaxDeposit:                    32,
	MinTopUpSize:                  1,
	MinOnlineDepositSize:          16,
	Gwei:                          1e9,
	MaxDepositInGwei:              32 * 1e9,
	DepositsForChainStart:         16384,
	TargetCommitteeSize:           uint64(3),
	SlotDuration:                  uint64(2),
	CycleLength:                   uint64(5),
	MinValidatorSetChangeInterval: uint64(15),
	MinAttestationInclusionDelay:  uint64(4),
	SqrtExpDropTime:               uint64(65536),
	MinWithdrawalPeriod:           uint64(20),
	WithdrawalsPerCycle:           uint64(2),
	BaseRewardQuotient:            defaultBeaconConfig.BaseRewardQuotient,
	MaxValidatorChurnQuotient:     uint64(32),
	InitialForkVersion:            0,
	InitialSlotNumber:             0,
	RandBytes:                     3,
	InitialForkSlot:               defaultBeaconConfig.InitialForkSlot,
	SimulatedBlockRandao:          [32]byte{'S', 'I', 'M', 'U', 'L', 'A', 'T', 'E', 'R'},
	SyncPollingInterval:           2 * 4, // Query nodes over the network every 4 slots for sync status.
	GenesisTime:                   time.Now(),
	MaxNumLog2Validators:          24,
	EpochLength:                   defaultBeaconConfig.EpochLength,
	PowReceiptRootVotingPeriod:    defaultBeaconConfig.PowReceiptRootVotingPeriod,
	InactivityPenaltyQuotient:     defaultBeaconConfig.InactivityPenaltyQuotient,
	ZeroHash:                      [32]byte{},
	EmptySignature:                makeEmptySignature(),
<<<<<<< HEAD
	PowReceiptRootVotingPeriod:    defaultBeaconConfig.PowReceiptRootVotingPeriod,
	InactivityPenaltyQuotient:     defaultBeaconConfig.InactivityPenaltyQuotient,
	IncluderRewardQuotient:        defaultBeaconConfig.IncluderRewardQuotient,
=======
>>>>>>> bbf6cd8b
}

var defaultShardConfig = &ShardChainConfig{
	ChunkSize:         uint64(256),
	MaxShardBlockSize: uint64(32768),
}

const (
	// Logout means a validator is requesting to exit the validator pool.
	Logout SpecialRecordType = iota
	// CasperSlashing means a attester has committed slashing penalty which a surround vote was made.
	CasperSlashing
	// ProposerSlashing means a proposer has violated a slashing condition which 2 identical blocks were proposed
	// same height.
	ProposerSlashing
	// DepositProof means a validator has submitted a deposit and the data is the proof.
	DepositProof
)

const (
	// Entry means this is an entry message for light client to track overall validator status.
	Entry ValidatorSetDeltaFlags = iota
	// Exit means this is an exit message for light client to track overall validator status.
	Exit
)

var beaconConfig = defaultBeaconConfig
var shardConfig = defaultShardConfig

// BeaconConfig retrieves beacon chain config.
func BeaconConfig() *BeaconChainConfig {
	return beaconConfig
}

// ShardConfig retrieves shard chain config.
func ShardConfig() *ShardChainConfig {
	return shardConfig
}

// UseDemoBeaconConfig for beacon chain services.
func UseDemoBeaconConfig() {
	beaconConfig = demoBeaconConfig
}

// OverrideBeaconConfig by replacing the config. The preferred pattern is to
// call BeaconConfig(), change the specific parameters, and then call
// OverrideBeaconConfig(c). Any subsequent calls to params.BeaconConfig() will
// return this new configuration.
func OverrideBeaconConfig(c *BeaconChainConfig) {
	beaconConfig = c
}<|MERGE_RESOLUTION|>--- conflicted
+++ resolved
@@ -69,7 +69,6 @@
 	InactivityPenaltyQuotient               uint64         // InactivityPenaltyQuotient defines how much validator leaks out balances for offline.
 	ZeroHash                                [32]byte       // ZeroHash is used to represent a zeroed out 32 byte array.
 	EmptySignature                          [][]byte       // EmptySignature is used to represent a zeroed out BLS Signature.
-	InactivityPenaltyQuotient               uint64         // InactivityPenaltyQuotient defines how much validator leaks out balances for offline.
 }
 
 // ShardChainConfig contains configs for node to participate in shard chains.
@@ -114,10 +113,7 @@
 	EmptySignature:                makeEmptySignature(),
 	PowReceiptRootVotingPeriod:    1024,
 	InactivityPenaltyQuotient:     1 << 24,
-<<<<<<< HEAD
 	IncluderRewardQuotient:        8,
-=======
->>>>>>> bbf6cd8b
 }
 
 var demoBeaconConfig = &BeaconChainConfig{
@@ -155,12 +151,7 @@
 	InactivityPenaltyQuotient:     defaultBeaconConfig.InactivityPenaltyQuotient,
 	ZeroHash:                      [32]byte{},
 	EmptySignature:                makeEmptySignature(),
-<<<<<<< HEAD
-	PowReceiptRootVotingPeriod:    defaultBeaconConfig.PowReceiptRootVotingPeriod,
-	InactivityPenaltyQuotient:     defaultBeaconConfig.InactivityPenaltyQuotient,
 	IncluderRewardQuotient:        defaultBeaconConfig.IncluderRewardQuotient,
-=======
->>>>>>> bbf6cd8b
 }
 
 var defaultShardConfig = &ShardChainConfig{
