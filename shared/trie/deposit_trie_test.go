package trie

import (
	"testing"

	"github.com/prysmaticlabs/prysm/shared/hashutil"
	"github.com/prysmaticlabs/prysm/shared/params"
)

func TestDepositTrie_UpdateDepositTrie(t *testing.T) {
	tests := []struct {
		deposits [][]byte
	}{
		{
			[][]byte{
				{1, 2, 3, 4},
				{5, 6, 7, 8},
			},
		},
		{
			[][]byte{
				{0, 0, 0, 0},
				{0, 0, 0, 0},
			},
		},
	}
	for _, tt := range tests {
		d := NewDepositTrie()
		d.UpdateDepositTrie(tt.deposits[0])
		if d.depositCount != 1 {
			t.Errorf("Expected deposit count to increase by 1, received %d", d.depositCount)
		}
		d.UpdateDepositTrie(tt.deposits[1])
		if d.depositCount != 2 {
			t.Errorf("Expected deposit count to increase by 1, received %d", d.depositCount)
		}
		hash := hashutil.Hash(tt.deposits[1])
		twoToPowerOfTreeDepth := 1 << params.BeaconConfig().DepositContractTreeDepth
		lastLeaf := d.merkleHashes[d.depositCount-1+uint64(twoToPowerOfTreeDepth)]
		if lastLeaf != hash {
			t.Errorf("Expected last leaf to equal %#x, received %#x", lastLeaf, hash)
		}
	}
}

func TestDepositTrie_GenerateMerkleBranch(t *testing.T) {
	d := NewDepositTrie()
	deposit1 := []byte{1, 2, 3}
	d.UpdateDepositTrie(deposit1)
	deposit2 := []byte{5, 6, 7}
	d.UpdateDepositTrie(deposit2)
	deposit3 := []byte{8, 9, 10}
	d.UpdateDepositTrie(deposit3)
<<<<<<< HEAD
	index := d.depositCount-1
=======
	index := d.depositCount - 1
>>>>>>> e1c0fff1
	branch := d.GenerateMerkleBranch(index)
	if ok := VerifyMerkleBranch(
		hashutil.Hash(deposit3),
		branch,
		params.BeaconConfig().DepositContractTreeDepth,
		index,
		d.Root(),
	); !ok {
		t.Error("Expected Merkle branch to verify, received false")
	}
}<|MERGE_RESOLUTION|>--- conflicted
+++ resolved
@@ -51,11 +51,7 @@
 	d.UpdateDepositTrie(deposit2)
 	deposit3 := []byte{8, 9, 10}
 	d.UpdateDepositTrie(deposit3)
-<<<<<<< HEAD
-	index := d.depositCount-1
-=======
 	index := d.depositCount - 1
->>>>>>> e1c0fff1
 	branch := d.GenerateMerkleBranch(index)
 	if ok := VerifyMerkleBranch(
 		hashutil.Hash(deposit3),
