package fileutil

import (
	"crypto/sha256"
	"encoding/base64"
	"fmt"
	"io"
	"io/ioutil"
	"os"
	"os/user"
	"path"
	"path/filepath"
	"sort"
	"strings"

	"github.com/pkg/errors"
	"github.com/prysmaticlabs/prysm/shared/params"
	log "github.com/sirupsen/logrus"
)

// ExpandPath given a string which may be a relative path.
// 1. replace tilde with users home dir
// 2. expands embedded environment variables
// 3. cleans the path, e.g. /a/b/../c -> /a/c
// Note, it has limitations, e.g. ~someuser/tmp will not be expanded
func ExpandPath(p string) (string, error) {
	if strings.HasPrefix(p, "~/") || strings.HasPrefix(p, "~\\") {
		if home := HomeDir(); home != "" {
			p = home + p[1:]
		}
	}
	return filepath.Abs(path.Clean(os.ExpandEnv(p)))
}

// MkdirAll takes in a path, expands it if necessary, and looks through the
// permissions of every directory along the path, ensuring we are not attempting
// to overwrite any existing permissions. Finally, creates the directory accordingly
// with standardized, Prysm project permissions. This is the static-analysis enforced
// method for creating a directory programmatically in Prysm.
func MkdirAll(dirPath string) error {
	expanded, err := ExpandPath(dirPath)
	if err != nil {
		return err
	}
	exists, err := HasDir(expanded)
	if err != nil {
		return err
	}
	if exists {
		info, err := os.Stat(expanded)
		if err != nil {
			return err
		}
		if info.Mode().Perm() != params.BeaconIoConfig().ReadWriteExecutePermissions {
			return errors.New("dir already exists without proper 0700 permissions")
		}
	}
	return os.MkdirAll(expanded, params.BeaconIoConfig().ReadWriteExecutePermissions)
}

// WriteFile is the static-analysis enforced method for writing binary data to a file
// in Prysm, enforcing a single entrypoint with standardized permissions.
func WriteFile(file string, data []byte) error {
	expanded, err := ExpandPath(file)
	if err != nil {
		return err
	}
	if FileExists(expanded) {
		info, err := os.Stat(expanded)
		if err != nil {
			return err
		}
		if info.Mode() != params.BeaconIoConfig().ReadWritePermissions {
			return errors.New("file already exists without proper 0600 permissions")
		}
	}
	return ioutil.WriteFile(expanded, data, params.BeaconIoConfig().ReadWritePermissions)
}

// HomeDir for a user.
func HomeDir() string {
	if home := os.Getenv("HOME"); home != "" {
		return home
	}
	if usr, err := user.Current(); err == nil {
		return usr.HomeDir
	}
	return ""
}

// HasDir checks if a directory indeed exists at the specified path.
func HasDir(dirPath string) (bool, error) {
	fullPath, err := ExpandPath(dirPath)
	if err != nil {
		return false, err
	}
	info, err := os.Stat(fullPath)
	if os.IsNotExist(err) {
		return false, nil
	}
	if info == nil {
		return false, err
	}
	return info.IsDir(), err
}

// FileExists returns true if a file is not a directory and exists
// at the specified path.
func FileExists(filename string) bool {
	filePath, err := ExpandPath(filename)
	if err != nil {
		return false
	}
	info, err := os.Stat(filePath)
	if err != nil {
		if !os.IsNotExist(err) {
			log.WithError(err).Info("Checking for file existence returned an error")
		}
		return false
	}
	return info != nil && !info.IsDir()
}

// ReadFileAsBytes expands a file name's absolute path and reads it as bytes from disk.
func ReadFileAsBytes(filename string) ([]byte, error) {
	filePath, err := ExpandPath(filename)
	if err != nil {
		return nil, errors.Wrap(err, "could not determine absolute path of password file")
	}
	return ioutil.ReadFile(filePath)
}

// CopyFile copy a file from source to destination path.
func CopyFile(src, dst string) error {
	input, err := ioutil.ReadFile(src)
	if err != nil {
		return err
	}

	err = ioutil.WriteFile(dst, input, params.BeaconIoConfig().ReadWritePermissions)
	if err != nil {
		err := errors.Wrapf(err, "error creating file %s", dst)
		return err
	}
	return nil
}

// CopyDir copies contents of one directory into another, recursively.
func CopyDir(src, dst string) error {
	dstExists, err := HasDir(dst)
	if err != nil {
		return err
	}
	if dstExists {
		return errors.New("destination directory already exists")
	}
<<<<<<< HEAD
	if err := MkdirAll(dst); err != nil {
		return errors.Wrapf(err, "error creating directory: %s", dst)
	}
=======
>>>>>>> a0c47567
	fds, err := ioutil.ReadDir(src)
	if err != nil {
		return err
	}
<<<<<<< HEAD
=======
	if err := MkdirAll(dst); err != nil {
		return errors.Wrapf(err, "error creating directory: %s", dst)
	}
>>>>>>> a0c47567
	for _, fd := range fds {
		srcPath := path.Join(src, fd.Name())
		dstPath := path.Join(dst, fd.Name())
		if fd.IsDir() {
			if err = CopyDir(srcPath, dstPath); err != nil {
				return errors.Wrapf(err, "error copying directory %s -> %s", srcPath, dstPath)
			}
		} else {
			if err = CopyFile(srcPath, dstPath); err != nil {
				return errors.Wrapf(err, "error copying file %s -> %s", srcPath, dstPath)
			}
		}
	}
	return nil
}

<<<<<<< HEAD
// DirsEqual compares whether two directories have the same content.
=======
// DirsEqual checks whether two directories have the same content.
>>>>>>> a0c47567
func DirsEqual(src, dst string) bool {
	hash1, err := HashDir(src)
	if err != nil {
		return false
	}

	hash2, err := HashDir(dst)
	if err != nil {
		return false
	}

	return hash1 == hash2
}

// HashDir calculates and returns hash of directory: each file's hash is calculated and saved along
// with the file name into the list, after which list is hashed to produce the final signature.
<<<<<<< HEAD
=======
// Implementation is based on https://github.com/golang/mod/blob/release-branch.go1.15/sumdb/dirhash/hash.go
>>>>>>> a0c47567
func HashDir(dir string) (string, error) {
	files, err := DirFiles(dir)
	if err != nil {
		return "", err
	}

	h := sha256.New()
	files = append([]string(nil), files...)
	sort.Strings(files)
	for _, file := range files {
		fd, err := os.Open(filepath.Join(dir, file))
		if err != nil {
			return "", err
		}
		hf := sha256.New()
		_, err = io.Copy(hf, fd)
		if err != nil {
			return "", err
		}
		if err := fd.Close(); err != nil {
			return "", err
		}
		if _, err := fmt.Fprintf(h, "%x  %s\n", hf.Sum(nil), file); err != nil {
			return "", err
		}
	}
	return "hashdir:" + base64.StdEncoding.EncodeToString(h.Sum(nil)), nil
}

// DirFiles returns list of files found within a given directory and its sub-directories.
// Directory prefix will not be included as a part of returned file string i.e. for a file located
// in "dir/foo/bar" only "foo/bar" part will be returned.
func DirFiles(dir string) ([]string, error) {
	var files []string
	dir = filepath.Clean(dir)
	err := filepath.Walk(dir, func(file string, info os.FileInfo, err error) error {
		if err != nil {
			return err
		}
		if info.IsDir() {
			return nil
		}
		relFile := file
		if dir != "." {
			relFile = file[len(dir)+1:]
		}
		files = append(files, filepath.ToSlash(relFile))
		return nil
	})
	if err != nil {
		return nil, err
	}
	return files, nil
}<|MERGE_RESOLUTION|>--- conflicted
+++ resolved
@@ -154,22 +154,13 @@
 	if dstExists {
 		return errors.New("destination directory already exists")
 	}
-<<<<<<< HEAD
+	fds, err := ioutil.ReadDir(src)
+	if err != nil {
+		return err
+	}
 	if err := MkdirAll(dst); err != nil {
 		return errors.Wrapf(err, "error creating directory: %s", dst)
 	}
-=======
->>>>>>> a0c47567
-	fds, err := ioutil.ReadDir(src)
-	if err != nil {
-		return err
-	}
-<<<<<<< HEAD
-=======
-	if err := MkdirAll(dst); err != nil {
-		return errors.Wrapf(err, "error creating directory: %s", dst)
-	}
->>>>>>> a0c47567
 	for _, fd := range fds {
 		srcPath := path.Join(src, fd.Name())
 		dstPath := path.Join(dst, fd.Name())
@@ -186,11 +177,7 @@
 	return nil
 }
 
-<<<<<<< HEAD
-// DirsEqual compares whether two directories have the same content.
-=======
 // DirsEqual checks whether two directories have the same content.
->>>>>>> a0c47567
 func DirsEqual(src, dst string) bool {
 	hash1, err := HashDir(src)
 	if err != nil {
@@ -207,10 +194,7 @@
 
 // HashDir calculates and returns hash of directory: each file's hash is calculated and saved along
 // with the file name into the list, after which list is hashed to produce the final signature.
-<<<<<<< HEAD
-=======
 // Implementation is based on https://github.com/golang/mod/blob/release-branch.go1.15/sumdb/dirhash/hash.go
->>>>>>> a0c47567
 func HashDir(dir string) (string, error) {
 	files, err := DirFiles(dir)
 	if err != nil {
