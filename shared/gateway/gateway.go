--- conflicted
+++ resolved
@@ -30,25 +30,11 @@
 
 // Gateway is the gRPC gateway to serve HTTP JSON traffic as a proxy and forward it to the gRPC server.
 type Gateway struct {
-<<<<<<< HEAD
-	conn                    *grpc.ClientConn
-	enableDebugRPCEndpoints bool
-	pbHandlers              []PbHandlerRegistration
-	muxHandler              MuxHandler
-	maxCallRecvMsgSize      uint64
-	mux                     *http.ServeMux
-	server                  *http.Server
-	cancel                  context.CancelFunc
-	remoteCert              string
-	gatewayAddr             string
-	ctx                     context.Context
-	startFailure            error
-	remoteAddr              string
-	allowedOrigins          []string
-=======
 	conn                         *grpc.ClientConn
 	enableDebugRPCEndpoints      bool
-	callerId                     CallerId
+	v1Alpha1PbHandlers           []PbHandlerRegistration
+	v1PbHandlers                 []PbHandlerRegistration
+	muxHandler                   MuxHandler
 	maxCallRecvMsgSize           uint64
 	mux                          *http.ServeMux
 	server                       *http.Server
@@ -61,30 +47,30 @@
 	startFailure                 error
 	remoteAddr                   string
 	allowedOrigins               []string
->>>>>>> 6971245e
 }
 
 // New returns a new instance of the Gateway.
 func New(
 	ctx context.Context,
-	pbHandlers []PbHandlerRegistration,
+	v1Alpha1PbHandlers []PbHandlerRegistration,
+	v1PbHandlers []PbHandlerRegistration,
 	muxHandler MuxHandler,
 	remoteAddr,
 	gatewayAddress string,
 ) *Gateway {
 	g := &Gateway{
-		pbHandlers:     pbHandlers,
-		muxHandler:     muxHandler,
-		mux:            http.NewServeMux(),
-		gatewayAddr:    gatewayAddress,
-		ctx:            ctx,
-		remoteAddr:     remoteAddr,
-		allowedOrigins: []string{},
-	}
-	return g
-}
-
-<<<<<<< HEAD
+		v1Alpha1PbHandlers: v1Alpha1PbHandlers,
+		v1PbHandlers:       v1PbHandlers,
+		muxHandler:         muxHandler,
+		mux:                http.NewServeMux(),
+		gatewayAddr:        gatewayAddress,
+		ctx:                ctx,
+		remoteAddr:         remoteAddr,
+		allowedOrigins:     []string{},
+	}
+	return g
+}
+
 // WithMux allows adding a custom http.ServeMux to the gateway.
 func (g *Gateway) WithMux(m *http.ServeMux) *Gateway {
 	g.mux = m
@@ -95,39 +81,6 @@
 func (g *Gateway) WithAllowedOrigins(origins []string) *Gateway {
 	g.allowedOrigins = origins
 	return g
-=======
-// NewBeacon returns a new gateway server which translates HTTP into gRPC.
-// Accepts a context and optional http.ServeMux.
-func NewBeacon(
-	ctx context.Context,
-	remoteAddress,
-	remoteCert,
-	gatewayAddress string,
-	apiMiddlewareAddress string,
-	apiMiddlewareEndpointFactory EndpointFactory,
-	mux *http.ServeMux,
-	allowedOrigins []string,
-	enableDebugRPCEndpoints bool,
-	maxCallRecvMsgSize uint64,
-) *Gateway {
-	if mux == nil {
-		mux = http.NewServeMux()
-	}
-
-	return &Gateway{
-		callerId:                     Beacon,
-		remoteAddr:                   remoteAddress,
-		remoteCert:                   remoteCert,
-		gatewayAddr:                  gatewayAddress,
-		apiMiddlewareAddr:            apiMiddlewareAddress,
-		apiMiddlewareEndpointFactory: apiMiddlewareEndpointFactory,
-		ctx:                          ctx,
-		mux:                          mux,
-		allowedOrigins:               allowedOrigins,
-		enableDebugRPCEndpoints:      enableDebugRPCEndpoints,
-		maxCallRecvMsgSize:           maxCallRecvMsgSize,
-	}
->>>>>>> 6971245e
 }
 
 // WithRemoteCert allows adding a custom certificate to the gateway,
@@ -139,6 +92,13 @@
 // WithMaxCallRecvMsgSize allows specifying the maximum allowed gRPC message size.
 func (g *Gateway) WithMaxCallRecvMsgSize(size uint64) *Gateway {
 	g.maxCallRecvMsgSize = size
+	return g
+}
+
+// WithApiMiddleware allows adding API Middleware proxy to the gateway.
+func (g *Gateway) WithApiMiddleware(address string, endpointFactory EndpointFactory) *Gateway {
+	g.apiMiddlewareAddr = address
+	g.apiMiddlewareEndpointFactory = endpointFactory
 	return g
 }
 
@@ -170,67 +130,39 @@
 			"text/event-stream", &gwruntime.EventSourceJSONPb{},
 		),
 	)
-<<<<<<< HEAD
-	apiHandler := g.corsMiddleware(gwmux)
-
-	for _, h := range g.pbHandlers {
-		if err := h(ctx, gwmux, conn); err != nil {
-			log.WithError(err).Error("Could not register handler")
-=======
-	if g.callerId == Beacon {
-		gwmuxV1 := gwruntime.NewServeMux(
-			gwruntime.WithMarshalerOption(gwruntime.MIMEWildcard, &gwruntime.HTTPBodyMarshaler{
-				Marshaler: &gwruntime.JSONPb{
-					MarshalOptions: protojson.MarshalOptions{
-						UseProtoNames:   true,
-						EmitUnpopulated: true,
-					},
-					UnmarshalOptions: protojson.UnmarshalOptions{
-						DiscardUnknown: true,
-					},
+
+	gwmuxV1 := gwruntime.NewServeMux(
+		gwruntime.WithMarshalerOption(gwruntime.MIMEWildcard, &gwruntime.HTTPBodyMarshaler{
+			Marshaler: &gwruntime.JSONPb{
+				MarshalOptions: protojson.MarshalOptions{
+					UseProtoNames:   true,
+					EmitUnpopulated: true,
 				},
-			}),
-		)
-
-		handlers := []func(context.Context, *gwruntime.ServeMux, *grpc.ClientConn) error{
-			ethpb.RegisterNodeHandler,
-			ethpb.RegisterBeaconChainHandler,
-			ethpb.RegisterBeaconNodeValidatorHandler,
-			ethpbv1.RegisterEventsHandler,
-			pbrpc.RegisterHealthHandler,
-		}
-		handlersV1 := []func(context.Context, *gwruntime.ServeMux, *grpc.ClientConn) error{
-			ethpbv1.RegisterBeaconNodeHandler,
-			ethpbv1.RegisterBeaconChainHandler,
-			ethpbv1.RegisterBeaconValidatorHandler,
-		}
-		if g.enableDebugRPCEndpoints {
-			handlers = append(handlers, pbrpc.RegisterDebugHandler)
-			handlersV1 = append(handlersV1, ethpbv1.RegisterBeaconDebugHandler)
-		}
-		for _, f := range handlers {
-			if err := f(ctx, gwmux, g.conn); err != nil {
-				log.WithError(err).Error("Failed to start v1alpha1 gateway")
-				g.startFailure = err
-				return
-			}
-		}
-		for _, f := range handlersV1 {
-			if err := f(ctx, gwmuxV1, g.conn); err != nil {
-				log.WithError(err).Error("Failed to start v1 gateway")
-				g.startFailure = err
-				return
-			}
-		}
-
-		g.mux.Handle("/eth/v1alpha1/", gwmux)
-		g.mux.Handle("/eth/v1/", gwmuxV1)
-		g.server = &http.Server{
-			Addr:    g.gatewayAddr,
-			Handler: g.corsMiddleware(g.mux),
->>>>>>> 6971245e
-		}
-	}
+				UnmarshalOptions: protojson.UnmarshalOptions{
+					DiscardUnknown: true,
+				},
+			},
+		}),
+	)
+
+	for _, h := range g.v1Alpha1PbHandlers {
+		if err := h(ctx, gwmux, g.conn); err != nil {
+			log.WithError(err).Error("Failed to start v1alpha1 gateway")
+			g.startFailure = err
+			return
+		}
+	}
+	for _, h := range g.v1PbHandlers {
+		if err := h(ctx, gwmuxV1, g.conn); err != nil {
+			log.WithError(err).Error("Failed to start v1 gateway")
+			g.startFailure = err
+			return
+		}
+	}
+
+	g.mux.Handle("/eth/v1alpha1/", gwmux)
+	g.mux.Handle("/eth/v1/", gwmuxV1)
+	apiHandler := g.corsMiddleware(g.mux)
 
 	g.mux.HandleFunc("/", func(w http.ResponseWriter, r *http.Request) {
 		g.muxHandler(apiHandler, w, r)
@@ -250,7 +182,9 @@
 		}
 	}()
 
-	go g.registerApiMiddleware()
+	if g.apiMiddlewareAddr != "" && g.apiMiddlewareEndpointFactory != nil {
+		go g.registerApiMiddleware()
+	}
 }
 
 // Status of grpc gateway. Returns an error if this service is unhealthy.
