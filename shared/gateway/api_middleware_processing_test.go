--- conflicted
+++ resolved
@@ -196,17 +196,6 @@
 	assert.Equal(t, 400, errJson.StatusCode())
 }
 
-<<<<<<< HEAD
-func TestGrpcResponseIsStatusCodeOnly(t *testing.T) {
-	t.Run("status_code_only", func(t *testing.T) {
-		result := GrpcResponseIsStatusCodeOnly(nil)
-		assert.Equal(t, true, result)
-	})
-
-	t.Run("non_empty_response", func(t *testing.T) {
-		result := GrpcResponseIsStatusCodeOnly(&testRequestContainer{})
-		assert.Equal(t, false, result)
-=======
 func TestGrpcResponseIsEmpty(t *testing.T) {
 	t.Run("nil", func(t *testing.T) {
 		assert.Equal(t, true, GrpcResponseIsEmpty(nil))
@@ -219,7 +208,6 @@
 	})
 	t.Run("non_empty", func(t *testing.T) {
 		assert.Equal(t, false, GrpcResponseIsEmpty([]byte("{\"foo\":\"bar\"})")))
->>>>>>> 47c28e6c
 	})
 }
 
