--- conflicted
+++ resolved
@@ -110,15 +110,9 @@
 	WriteError(w, errJson, resp.Header)
 }
 
-<<<<<<< HEAD
-// GrpcResponseIsStatusCodeOnly checks whether a grpc-gateway's response contained no body.
-func GrpcResponseIsStatusCodeOnly(responseContainer interface{}) bool {
-	return responseContainer == nil
-=======
 // GrpcResponseIsEmpty determines whether the grpc-gateway's response body contains no data.
 func GrpcResponseIsEmpty(grpcResponseBody []byte) bool {
 	return len(grpcResponseBody) == 0 || string(grpcResponseBody) == "{}"
->>>>>>> 47c28e6c
 }
 
 // DeserializeGrpcResponseBodyIntoContainer deserializes the grpc-gateway's response body into an endpoint-specific struct.
