--- conflicted
+++ resolved
@@ -32,12 +32,9 @@
 - Light client support: abstracted out the light client headers with different versions.
 - `ApplyToEveryValidator` has been changed to prevent misuse bugs, it takes a closure that takes a `ReadOnlyValidator` and returns a raw pointer to a `Validator`. 
 - Removed gorilla mux library and replaced it with net/http updates in go 1.22.
-<<<<<<< HEAD
-- Replaced st.GenesisValidatorsRoot() function in p2p and rpc packages with hardcoded value of Genesis validator root
-=======
 - Clean up `ProposeBlock` for validator client to reduce cognitive scoring and enable further changes.
 - Updated k8s-io/client-go to v0.30.4 and k8s-io/apimachinery to v0.30.4
->>>>>>> 28181710
+- Replaced st.GenesisValidatorsRoot() function in p2p and rpc packages with hardcoded value of Genesis validator root
 
 ### Deprecated
 - `--disable-grpc-gateway` flag is deprecated due to grpc gateway removal.
