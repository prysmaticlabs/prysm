--- conflicted
+++ resolved
@@ -45,12 +45,9 @@
 - Electra: build blocks with blobs.
 - E2E: fixed gas limit at genesis
 - Light client support: use LightClientHeader instead of BeaconBlockHeader.
-<<<<<<< HEAD
-- p2p: fixed metadata to be maintained when `--p2p-static-id` is true
-=======
 - Core: Fix process effective balance update to safe copy validator for Electra.
 - `== nil` checks before calling `IsNil()` on interfaces to prevent panics.
->>>>>>> 62b8e63a
+- p2p: fixed metadata to be maintained when `--p2p-static-id` is true
 
 ### Security
 
@@ -2663,7 +2660,7 @@
 **Beacon chain node**
 
 | Metric                                           | Description                                                                                           | References |
-|--------------------------------------------------|-------------------------------------------------------------------------------------------------------|------------|
+| ------------------------------------------------ | ----------------------------------------------------------------------------------------------------- | ---------- |
 | `p2p_message_ignored_validation_total`           | Count of messages that were ignored in validation                                                     |            |
 | `beacon_current_active_validators`               | Current total active validators                                                                       |            |
 | `beacon_processed_deposits_total`                | Total number of deposits processed                                                                    |            |
@@ -2714,9 +2711,9 @@
 #### Changed Metrics
 
 **Beacon chain node**
-| Metric | Old Name | Description | References |
-|-----------------------|----------------------|------------------------------------------------------|------------|
-| `beacon_reorgs_total` | `beacon_reorg_total` | Count the number of times a beacon chain has a reorg | |
+| Metric                | Old Name             | Description                                          | References |
+| --------------------- | -------------------- | ---------------------------------------------------- | ---------- |
+| `beacon_reorgs_total` | `beacon_reorg_total` | Count the number of times a beacon chain has a reorg |            |
 
 ### Deprecated
 
