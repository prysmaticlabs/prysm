--- conflicted
+++ resolved
@@ -14,11 +14,8 @@
 - Added GetBlockAttestationsV2 endpoint.
 - Light client support: Consensus types for Electra
 - Added SubmitPoolAttesterSlashingV2 endpoint.
-<<<<<<< HEAD
 - Builder API endpooint to support Electra
-=======
 - Added SubmitAggregateAndProofsRequestV2 endpoint.
->>>>>>> 073cf19b
 
 ### Changed
 
