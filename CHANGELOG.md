# Changelog

All notable changes to this project will be documented in this file.

The format is based on Keep a Changelog, and this project adheres to Semantic Versioning.

## [Unreleased](https://github.com/prysmaticlabs/prysm/compare/v5.1.0...HEAD)

### Added

- Aggregate and proof committee validation for Electra.
- More tests for electra field generation.
- Light client support: Implement `ComputeFieldRootsForBlockBody`.
- Light client support: Add light client database changes.
- Light client support: Implement capella and deneb changes.
- Electra EIP6110: Queue deposit [pr](https://github.com/prysmaticlabs/prysm/pull/14430)
- Light client support: Implement `BlockToLightClientHeader` function.
- Light client support: Consensus types.
- GetBeaconStateV2: add Electra case.
- Implement [consensus-specs/3875](https://github.com/ethereum/consensus-specs/pull/3875).
- Tests to ensure sepolia config matches the official upstream yaml.
- HTTP endpoint for PublishBlobs.
- GetBlockV2, GetBlindedBlock, ProduceBlockV2, ProduceBlockV3: add Electra case.
- Add Electra support and tests for light client functions.
- fastssz version bump (better error messages).
- SSE implementation that sheds stuck clients. [pr](https://github.com/prysmaticlabs/prysm/pull/14413)
- Add Bellatrix tests for light client functions.
- Add Discovery Rebooter Feature.
- Added GetBlockAttestationsV2 endpoint.
- Light client support: Consensus types for Electra
- Added SubmitPoolAttesterSlashingV2 endpoint.

### Changed

- Electra: Updated interop genesis generator to support Electra.
- `getLocalPayload` has been refactored to enable work in ePBS branch.
- `TestNodeServer_GetPeer` and `TestNodeServer_ListPeers` test flakes resolved by iterating the whole peer list to find
  a match rather than taking the first peer in the map.
- Passing spectests v1.5.0-alpha.4 and v1.5.0-alpha.5.
- Beacon chain now asserts that the external builder block uses the expected gas limit.
- Electra: Add electra objects to beacon API.
- Electra: Updated block publishing beacon APIs to support Electra.
- "Submitted builder validator registration settings for custom builders" log message moved to debug level.
- config: Genesis validator root is now hardcoded in params.BeaconConfig()
- `grpc-gateway-host` is renamed to http-host. The old name can still be used as an alias.
- `grpc-gateway-port` is renamed to http-port. The old name can still be used as an alias.
- `grpc-gateway-corsdomain` is renamed to http-cors-domain. The old name can still be used as an alias.
- `api-timeout` is changed from int flag to duration flag, default value updated.
- Light client support: abstracted out the light client headers with different versions.
- Electra EIP6110: Queue deposit requests changes from consensus spec pr #3818
- `ApplyToEveryValidator` has been changed to prevent misuse bugs, it takes a closure that takes a `ReadOnlyValidator` and returns a raw pointer to a `Validator`. 
- Removed gorilla mux library and replaced it with net/http updates in go 1.22.
- Clean up `ProposeBlock` for validator client to reduce cognitive scoring and enable further changes.
- Updated k8s-io/client-go to v0.30.4 and k8s-io/apimachinery to v0.30.4
- Migrated tracing library from opencensus to opentelemetry for both the beacon node and validator.
- Refactored light client code to make it more readable and make future PRs easier.
- Update light client helper functions to reference `dev` branch of CL specs
- Updated Libp2p Dependencies to allow prysm to use gossipsub v1.2 .
- Updated Sepolia bootnodes.
- Make committee aware packing the default by deprecating `--enable-committee-aware-packing`.
- Moved `ConvertKzgCommitmentToVersionedHash` to the `primitives` package.
- reversed the boolean return on `BatchVerifyDepositsSignatures`, from need verification, to all keys successfully verified
- Fix `engine_exchangeCapabilities` implementation.
<<<<<<< HEAD
- Updated the default `scrape-interval` in `Client-stats` to 2 minutes to accommodate Beaconcha.in API rate limits.
=======
- Switch to compounding when consolidating with source==target.
>>>>>>> 0a4ed827

### Deprecated
- `--disable-grpc-gateway` flag is deprecated due to grpc gateway removal.
- `--enable-experimental-state` flag is deprecated. This feature is now on by default. Opt-out with `--disable-experimental-state`.
- `/eth/v1alpha1/validator/activation/stream` grpc wait for activation stream is deprecated. [pr](https://github.com/prysmaticlabs/prysm/pull/14514)

### Removed

- removed gRPC Gateway
- Removed unused blobs bundle cache
- Removed consolidation signing domain from params. The Electra design changed such that EL handles consolidation signature verification.

### Fixed

- Fixed early release of read lock in BeaconState.getValidatorIndex.
- Electra: resolve inconsistencies with validator committee index validation.
- Electra: build blocks with blobs.
- E2E: fixed gas limit at genesis
- Light client support: use LightClientHeader instead of BeaconBlockHeader.
- validator registration log changed to debug, and the frequency of validator registration calls are reduced
- Core: Fix process effective balance update to safe copy validator for Electra.
- `== nil` checks before calling `IsNil()` on interfaces to prevent panics.
- Core: Fixed slash processing causing extra hashing.
- Core: Fixed extra allocations when processing slashings.
- remove unneeded container in blob sidecar ssz response
- Light client support: create finalized header based on finalizedBlock's version, not attestedBlock.
- Light client support: fix light client attested header execution fields' wrong version bug.
- Testing: added custom matcher for better push settings testing.
- Registered `GetDepositSnapshot` Beacon API endpoint.
- Fixed mesh size by appending `gParams.Dhi = gossipSubDhi`
- Fix skipping partial withdrawals count.

### Security

## [v5.1.0](https://github.com/prysmaticlabs/prysm/compare/v5.0.4...v5.1.0) - 2024-08-20

This release contains 171 new changes and many of these are related to Electra! Along side the Electra changes, there
are nearly 100 changes related to bug fixes, feature additions, and other improvements to Prysm. Updating to this
release is recommended at your convenience.

⚠️ Deprecation Notice: Removal of gRPC Gateway and Gateway Flag Renaming ⚠️

In an upcoming release, we will be deprecating the gRPC gateway and renaming several associated flags. This change will
result in the removal of access to several internal APIs via REST, though the gRPC endpoints will remain unaffected. We
strongly encourage systems to transition to using the beacon API endpoints moving forward. Please refer to PR for more
details.

### Added

- Electra work
- Fork-specific consensus-types interfaces
- Fuzz ssz roundtrip marshalling, cloner fuzzing
- Add support for multiple beacon nodes in the REST API
- Add middleware for Content-Type and Accept headers
- Add debug logs for proposer settings
- Add tracing to beacon api package
- Add support for persistent validator keys when using remote signer. --validators-external-signer-public-keys and
  --validators-external-signer-key-file See the docs page for more info.
- Add AggregateKeyFromIndices to beacon state to reduce memory usage when processing attestations
- Add GetIndividualVotes endpoint
- Implement is_better_update for light client
- HTTP endpoint for GetValidatorParticipation
- HTTP endpoint for GetChainHead
- HTTP endpoint for GetValidatorActiveSetChanges
- Check locally for min-bid and min-bid-difference

### Changed

- Refactored slasher operations to their logical order
- Refactored Gwei and Wei types from math to primitives package.
- Unwrap payload bid from ExecutionData
- Change ZeroWei to a func to avoid shared ptr
- Updated go-libp2p to v0.35.2 and go-libp2p-pubsub to v0.11.0
- Use genesis block root in epoch 1 for attester duties
- Cleanup validator client code
- Old attestations log moved to debug. "Attestation is too old to broadcast, discarding it"
- Modify ProcessEpoch not to return the state as a returned value
- Updated go-bitfield to latest release
- Use go ticker instead of timer
- process_registry_updates no longer makes a full copy of the validator set
- Validator client processes sync committee roll separately
- Use vote pointers in forkchoice to reduce memory churn
- Avoid Cloning When Creating a New Gossip Message
- Proposer filters invalid attestation signatures
- Validator now pushes proposer settings every slot
- Get all beacon committees at once
- Committee-aware attestation packing

### Deprecated

- `--enable-debug-rpc-endpoints` is deprecated and debug rpc points are on by default.

### Removed

- Removed fork specific getter functions (i.e. PbCapellaBlock, PbDenebBlock, etc)

### Fixed

- Fixed debug log "upgraded stake to $fork" to only log on upgrades instead of every state transition
- Fixed nil block panic in API
- Fixed mockgen script
- Do not fail to build block when block value is unknown
- Fix prysmctl TUI when more than 20 validators were listed
- Revert peer backoff changes from. This was causing some sync committee performance issues.
- Increased attestation seen cache expiration to two epochs
- Fixed slasher db disk usage leak
- fix: Multiple network flags should prevent the BN to start
- Correctly handle empty payload from GetValidatorPerformance requests
- Fix Event stream with carriage return support
- Fix panic on empty block result in REST API
- engine_getPayloadBodiesByRangeV1 - fix, adding hexutil encoding on request parameters
- Use sync committee period instead of epoch in `createLightClientUpdate`

### Security

- Go version updated to 1.22

## [v5.0.4](https://github.com/prysmaticlabs/prysm/compare/v5.0.3...v5.0.4) - 2024-07-21

This release has many wonderful bug fixes and improvements. Some highlights include p2p peer fix for windows users,
beacon API fix for retrieving blobs older than the minimum blob retention period, and improvements to initial sync by
avoiding redundant blob downloads.

Updating to this release is recommended at your earliest convenience, especially for windows users.

### Added

- Beacon-api: broadcast blobs in the event of seen block
- P2P: Add QUIC support

### Changed

- Use slices package for various slice operations
- Initsync skip local blobs
- Use read only validators in Beacon API
- Return syncing status when node is optimistic
- Upgrade the Beacon API e2e evaluator
- Don't return error that can be internally handled
- Allow consistent auth token for validator apis
- Change example.org DNS record
- Simplify prune invalid by reusing existing fork choice store call
- use [32]byte keys in the filesystem cache
- Update Libp2p Dependencies
- Parallelize Broadcasting And Processing Each Blob
- Substantial VC cleanup
- Only log error when aggregator check fails
- Update Libp2p Dependencies
- Change Attestation Log To Debug
- update codegen dep and cleanup organization

### Deprecated

- Remove eip4881 flag (--disable-eip-4881)

### Removed

- Remove the Goerli/Prater support
- Remove unused IsViableForCheckpoint
- Remove unused validator map copy method

### Fixed

- Various typos and other cosmetic fixes
- Send correct state root with finalized event stream
- Extend Broadcast Window For Attestations
- Beacon API: Use retention period when fetching blobs
- Backfill throttling
- Use correct port for health check in Beacon API e2e evaluator
- Do not remove blobs DB in slasher.
- use time.NewTimer() to avoid possible memory leaks
- paranoid underflow protection without error handling
- Fix CommitteeAssignments to not return every validator
- Fix dependent root retrival genesis case
- Restrict Dials From Discovery
- Always close cache warm chan to prevent blocking
- Keep only the latest value in the health channel

### Security

- Bump golang.org/x/net from 0.21.0 to 0.23.0

## [v5.0.3](https://github.com/prysmaticlabs/prysm/compare/v5.0.2...v5.0.3) - 2024-04-04

Prysm v5.0.3 is a small patch release with some nice additions and bug fixes. Updating to this release is recommended
for users on v5.0.0 or v5.0.1. There aren't many changes since last week's v5.0.2 so upgrading is not strictly required,
but there are still improvements in this release so update if you can!

### Added

- Testing: spec test coverage tool
- Add bid value metrics
- prysmctl: Command-line interface for visualizing min/max span bucket
- Explicit Peering Agreement implementation

### Changed

- Utilize next slot cache in block rewards rpc
- validator: Call GetGenesis only once when using beacon API
- Simplify ValidateAttestationTime
- Various typo / commentary improvements
- Change goodbye message from rate limited peer to debug verbosity
- Bump libp2p to v0.33.1
- Fill in missing debug logs for blob p2p IGNORE/REJECT

### Fixed

- Remove check for duplicates in pending attestation queue
- Repair finalized index issue
- Maximize Peer Capacity When Syncing
- Reject Empty Bundles

### Security

No security updates in this release.

## [v5.0.2](https://github.com/prysmaticlabs/prysm/compare/v5.0.1...v5.0.2) - 2024-03-27

This release has many optimizations, UX improvements, and bug fixes. Due to the number of important bug fixes and
optimizations, we encourage all operators to update to v5.0.2 at their earliest convenience.

In this release, there is a notable change to the default value of --local-block-value-boost from 0 to 10. This means
that the default behavior of using the builder API / mev-boost requires the builder bid to be 10% better than your local
block profit. If you want to preserve the existing behavior, set --local-block-value-boost=0.

### Added

- API: Add support for sync committee selections
- blobs: call fsync between part file write and rename (feature flag --blob-save-fsync)
- Implement EIP-3076 minimal slashing protection, using a filesystem database (feature flag
  --enable-minimal-slashing-protection)
- Save invalid block to temp --save-invalid-block-temp
- Compute unrealized checkpoints with pcli
- Add gossip blob sidecar verification ms metric
- Backfill min slot flag (feature flag --backfill-oldest-slot)
- adds a metric to track blob sig cache lookups
- Keymanager APIs - get,post,delete graffiti
- Set default LocalBlockValueBoost to 10
- Add bid value metrics
- REST VC metrics

### Changed

- Normalized checkpoint logs
- Normalize filesystem/blob logs
- Updated gomock libraries
- Use Max Request Limit in Initial Sync
- Do not Persist Startup State
- Normalize backfill logs/errors
- Unify log fields
- Do Not Compute Block Root Again
- Optimize Adding Dirty Indices
- Use a Validator Reader When Computing Unrealized Balances
- Copy Validator Field Trie
- Do not log zero sync committee messages
- small cleanup on functions: use slots.PrevSlot
- Set the log level for running on <network> as INFO.
- Employ Dynamic Cache Sizes
- VC: Improve logging in case of fatal error
- refactoring how proposer settings load into validator client
- Spectest: Unskip Merkle Proof test
- Improve logging.
- Check Unrealized Justification Balances In Spectests
- Optimize SubscribeCommitteeSubnets VC action
- Clean up unreachable code; use new(big.Int) instead of big.NewInt(0)
- Update bazel, rules_go, gazelle, and go versions
- replace receive slot with event stream
- New gossip cache size
- Use headstate for recent checkpoints
- Update spec test to official 1.4.0
- Additional tests for KZG commitments
- Enable Configurable Mplex Timeouts
- Optimize SubmitAggregateSelectionProof VC action
- Re-design TestStartDiscV5_DiscoverPeersWithSubnets test
- Add da waited time to sync block log
- add log message if in da check at slot end
- Log da block root in hex
- Log the slot and blockroot when we deadline waiting for blobs
- Modify the algorithm of updateFinalizedBlockRoots
- Rename payloadattribute Timestamps to Timestamp
- Optimize GetDuties VC action
- docker: Add bazel target for building docker tarball
- Utilize next slot cache in block rewards rpc
- Spec test coverage report
- Refactor batch verifier for sharing across packages

### Removed

- Remove unused bolt buckets
- config: Remove DOMAIN_BLOB_SIDECAR.
- Remove unused deneb code
- Clean up: remove some unused beacon state protos
- Cleaned up code in the sync package
- P2P: Simplify code

### Fixed

- Slasher: Reduce surrounding/surrounded attestations processing time
- Fix blob batch verifier pointer receiver
- db/blobs: Check non-zero data is written to disk
- avoid part path collisions with mem addr entropy
- Download checkpoint sync origin blobs in init-sync
- bazel: Update aspect-build/bazel-lib to v2.5.0
- move setting route handlers to registration from start
- Downgrade Level DB to Stable Version
- Fix failed reorg log
- Fix Data Race in Epoch Boundary
- exit blob fetching for cp block if outside retention
- Do not check parent weight on early FCU
- Fix VC DB conversion when no proposer settings is defined and add Experimental flag in the
  --enable-minimal-slashing-protection help.
- keymanager api: lowercase statuses
- Fix unrealized justification
- fix race condition when pinging peers
- Fix/race receive block
- Blob verification spectest
- Ignore Pubsub Messages Hitting Context Deadlines
- Use justified checkpoint from head state to build attestation
- only update head at 10 seconds when validating
- Use correct gossip validation time
- fix 1-worker underflow; lower default batch size
- handle special case of batch size=1
- Always Set Inprogress Boolean In Cache
- Builder APIs: adding headers to post endpoint
- Rename mispelled variable
- allow blob by root within da period
- Rewrite Pruning Implementation To Handle EIP 7045
- Set default fee recipient if tracked val fails
- validator client on rest mode has an inappropriate context deadline for events
- validator client should set beacon API endpoint in configurations
- Fix get validator endpoint for empty query parameters
- Expand Our TTL for our Message ID Cache
- fix some typos
- fix handling of goodbye messages for limited peers
- create the log file along with its parent directory if not present
- Call GetGenesis only once

### Security

- Go version has been updated from 1.21.6 to 1.21.8.

## [v5.0.1](https://github.com/prysmaticlabs/prysm/compare/v5.0.0...v5.0.1) - 2024-03-08

This minor patch release has some nice improvements over the recent v5.0.0 for Deneb. We have minimized this patch
release to include only low risk and valuable fixes or features ahead of the upcoming network upgrade on March 13th.

Deneb is scheduled for mainnet epoch 269568 on March 13, 2024 at 01:55:35pm UTC. All operators MUST update their Prysm
software to v5.0.0 or later before the upgrade in order to continue following the blockchain.

### Added

- A new flag to ensure that blobs are flushed to disk via fsync immediately after write. --blob-save-fsync

### Changed

- Enforce a lower maximum batch limit value to prevent annoying peers
- Download blobs for checkpoint sync block before starting sync
- Set justified epoch to the finalized epoch in Goerli to unstuck some Prysm nodes on Goerli

### Fixed

- Data race in epoch boundary cache
- "Failed reorg" log was misplaced
- Do not check parent weights on early fork choice update calls
- Compute unrealized justification with slashed validators
- Missing libxml dependency

### Security

Prysm version v5.0.0 or later is required to maintain participation in the network after the Deneb upgrade.

## [v5.0.0](https://github.com/prysmaticlabs/prysm/compare/v4.2.1...v5.0.0)

Behold the Prysm v5 release with official support for Deneb on Ethereum mainnet!

Deneb is scheduled for mainnet epoch 269568 on March 13, 2024 at 01:55:35pm UTC. All operators MUST update their Prysm
software to v5.0.0 or later before the upgrade in order to continue following the blockchain.

This release brings improvements to the backfill functionality of the beacon node to support backfilling blobs. If
running a beacon node with checkpoint sync, we encourage you to test the backfilling functionality and share your
feedback. Run with backfill enabled using the flag --enable-experimental-backfill.

Known Issues

- --backfill-batch-size with a value of 1 or less breaks backfill.
- Validator client on v4.2.0 or older uses some API methods that are incompatible with beacon node v5. Ensure that you
  have updated the beacon node and validator client to v4.2.1 and then upgrade to v5 or update both processes at the
  same time to minimize downtime.

### Added

- Support beacon_committee_selections
- /eth/v1/beacon/deposit_snapshot
- Docker images now have coreutils pre-installed
- da_waited_time_milliseconds tracks total time waiting for data availablity check in ReceiveBlock
- blob_written, blob_disk_count, blob_disk_bytes new metrics for tracking blobs on disk
- Backfill supports blob backfilling
- Add mainnet deneb fork epoch config

### Changed

- --clear-db and --force-clear-db flags now remove blobs as well as beaconchain.db
- EIP-4881 is now on by default.
- Updates filtering logic to match spec
- Verbose signature verification is now on by default
- gossip_block_arrival_milliseconds and gossip_block_verification_milliseconds measure in
- milliseconds instead of nanoseconds
- aggregate_attestations_t1 histogram buckets have been updated
- Reduce lookahead period from 8 to 4. This reduces block batch sizes during sync to account for
- larger blocks in deneb.
- Update gohashtree to v0.0.4-beta
- Various logging improvements
- Improved operations during syncing
- Backfill starts after initial-sync is complete

### Deprecated

The following flags have been removed entirely:

- --enable-reorg-late-blocks
- --disable-vectorized-htr
- --aggregate-parallel
- --build-block-parallel
- --enable-registration-cache, disable-gossip-batch-aggregation
- --safe-slots-to-import-optimistically
- --show-deposit-data

### Removed

- Prysm gRPC slasher endpoints are removed
- Remove /eth/v1/debug/beacon/states/{state_id}
- Prysm gRPC endpoints that were marked as deprecated in v4 have been removed
- Remove /eth/v1/beacon/blocks/{block_id}

### Fixed

- Return unaggregated if no aggregated attestations available in GetAggregateAttestation
- Fix JWT auth checks in certain API endpoints used by the web UI
- Return consensus block value in wei units
- Minor fixes in protobuf files
- Fix 500 error when requesting blobs from a block without blobs
- Handle cases were EL client is syncing and unable to provide payloads
- /eth/v1/beacon/blob_sidecars/{block_id} correctly returns an error when invalid indices are requested
- Fix head state fetch when proposing a failed reorg
- Fix data race in background forkchoice update call
- Correctly return "unavailable" response to peers requesting batches before the node completes
- backfill.
- Many significant improvements and fixes to the prysm slasher
- Fixed slashing gossip checks, improves peer scores for slasher peers
- Log warning if attempting to exit more than 5 validators at a time
- Do not cache inactive public keys
- Validator exits prints testnet URLs
- Fix pending block/blob zero peer edge case
- Check non-zero blob data is written to disk
- Avoid blob partial filepath collisions with mem addr entropy

### Security

v5.0.0 of Prysm is required to maintain participation in the network after the Deneb upgrade.

## [v4.2.1](https://github.com/prysmaticlabs/prysm/compare/v4.2.0...v4.2.1) - 2024-01-29

Welcome to Prysm Release v4.2.1! This release is highly recommended for stakers and node operators, possibly being the
final update before V5.

⚠️ This release will cause failures on Goerli, Sepolia and Holeski testnets, when running on certain older CPUs without
AVX support (eg Celeron) after the Deneb fork. This is not an issue for mainnet.

### Added

- Linter: Wastedassign linter enabled to improve code quality.
- API Enhancements:
    - Added payload return in Wei for /eth/v3/validator/blocks.
    - Added Holesky Deneb Epoch for better epoch management.
- Testing Enhancements:
    - Clear cache in tests of core helpers to ensure test reliability.
    - Added Debug State Transition Method for improved debugging.
    - Backfilling test: Enabled backfill in E2E tests for more comprehensive coverage.
- API Updates: Re-enabled jwt on keymanager API for enhanced security.
- Logging Improvements: Enhanced block by root log for better traceability.
- Validator Client Improvements:
    - Added Spans to Core Validator Methods for enhanced monitoring.
    - Improved readability in validator client code for better maintenance (various commits).

### Changed

- Optimizations and Refinements:
    - Lowered resource usage in certain processes for efficiency.
    - Moved blob rpc validation closer to peer read for optimized processing.
    - Cleaned up validate beacon block code for clarity and efficiency.
    - Updated Sepolia Deneb fork epoch for alignment with network changes.
    - Changed blob latency metrics to milliseconds for more precise measurement.
    - Altered getLegacyDatabaseLocation message for better clarity.
    - Improved wait for activation method for enhanced performance.
    - Capitalized Aggregated Unaggregated Attestations Log for consistency.
    - Modified HistoricalRoots usage for accuracy.
    - Adjusted checking of attribute emptiness for efficiency.
- Database Management:
    - Moved --db-backup-output-dir as a deprecated flag for database management simplification.
    - Added the Ability to Defragment the Beacon State for improved database performance.
- Dependency Update: Bumped quic-go version from 0.39.3 to 0.39.4 for up-to-date dependencies.

### Removed

- Removed debug setting highest slot log to clean up the logging process.
- Deleted invalid blob at block processing for data integrity.

### Fixed

- Bug Fixes:
    - Fixed off by one error for improved accuracy.
    - Resolved small typo in error messages for clarity.
    - Addressed minor issue in blsToExecChange validator for better validation.
    - Corrected blobsidecar json tag for commitment inclusion proof.
    - Fixed ssz post-requests content type check.
    - Resolved issue with port logging in bootnode.
- Test Fixes: Re-enabled Slasher E2E Test for more comprehensive testing.

### Security

No security issues in this release.

## [v4.2.0](https://github.com/prysmaticlabs/prysm/compare/v4.1.1...v4.2.0) - 2024-01-11

Happy new year! We have an incredibly exciting release to kick off the new year. This release is **strongly recommended
** for all operators to update as it has many bug fixes, security patches, and features that will improve the Prysm
experience on mainnet. This release has so many wonderful changes that we've deviated from our normal release notes
format to aptly categorize the changes.

### Highlights

#### Upgrading / Downgrading Validators

There are some API changes bundled in this release that require you to upgrade or downgrade in particular order. If the
validator is updated before the beacon node, it will see repeated 404 errors at start up until the beacon node is
updated as it uses a new API endpoint introduced in v4.2.0.

:arrow_up_small:  **Upgrading**: Upgrade the beacon node, then the validator.
:arrow_down_small: **Downgrading**: Downgrade the validator to v4.1.1 then downgrade the beacon node.

#### Deneb Goerli Support

This release adds in full support for the upcoming deneb hard fork on goerli next week on January 17th.

#### Networking Parameter Changes

This release increases the default peer count to 70 from 45. The reason this is done is so that node's running
with default peer counts can perform their validator duties as expected. Users who want to use the old peer count
can add in `--p2p-max-peers=45` as a flag.

#### Profile Guided Optimization

This release has binaries built using PGO, for more information on how it works feel free to look
here: https://tip.golang.org/doc/pgo .
This allows the go compiler to build more optimized Prysm binaries using production profiles and workloads.

#### ARM Supported Docker Images

Our docker images now support amd64 and arm64 architecture! This long awaited feature is finally here for Apple Silicon
and Raspberry Pi users.

### Deneb

#### Core

- Use ROForkchoice in blob verifier
- Add Goerli Deneb Fork Epoch
- Use deneb key for deneb state in saveStatesEfficientInternal
- Initialize Inactivity Scores Correctly
- Excluse DA wait time for chain processing time
- Initialize sig cache for verification.Initializer
- Verify roblobs
- KZG Commitment inclusion proof verifier
- Merkle Proofs of KZG commitments
- Add RO blob sidecar
- Check blob index duplication for blob notifier
- Remove sidecars with invalid proofs
- Proposer: better handling of blobs bundle
- Update proposer RPC to new blob sidecar format
- Implement Slot-Dependent Caching for Blobs Bundle
- Verified roblobs

#### Networking

- Check sidecar index in BlobSidecarsByRoot response
- Use proposer index cache for blob verification
- VerifiedROBlobs in initial-sync
- Reordered blob validation
- Initialize blob storage for initial sync service
- Use verified blob for gossip checks
- Update broadcast method to use `BlobSidecar` instead of `SingedBlobSidecar`
- Remove pending blobs queue
- Reject Blob Sidecar Incorrect Index
- Check return and request lengths for blob sidecar by root
- Fix blob sidecar subnet check
- Add pending blobs queue for missing parent block
- Verify blobs that arrived from by root request
- Reject blobs with invalid parent
- Add more blob and block checks for by range
- Exit early if blob by root request is empty
- Request missing blobs while processing pending queue
- Check blob exists before requesting from peer
- Passing block as arugment for sidecar validation

#### Blob Management

- Remove old blob types
- minimize syscalls in pruning routine
- Prune dangling blob
- Use Afero Walk for Pruning Blob
- Initialize blob storage without pruning
- Fix batch pruning errors
- Blob filesystem add pruning during blob write
- Blob filesystem add pruning at startup
- Ensure partial blob is deleted if there's an error
- Split blob pruning into two funcs
- Use functional options for `--blob-retention-epochs`
- Blob filesystem: delete blobs
- Fix Blob Storage Path
- Add blob getters
- Blob filesystem: Save Blobs
- Blob filesystem: prune blobs
- blobstorage: Improve mkdirall error

#### Beacon-API

- Add rpc trigger for blob sidecar event
- Do not skip mev boost in `v3` block production endpoint
- Beacon APIs: re enabling blob events
- Beacon API: update Deneb endpoints after removing blob signing
- Beacon API: fix get blob returns 500 instead of empty
- Fix bug in Beacon API getBlobs
- Fix blob_sidecar SSE payload
- fix(beacon-chain/rpc): blob_sidecar event stream handler
- Improvements to `produceBlockV3`
- Deneb: Produce Block V3 - adding consensus block value

#### Validator Client

- Validator client: remove blob signing
- Deneb - web3signer

#### Testing

- Enable Deneb For E2E Scenario Tests
- Activate deneb in E2E
- Deneb E2E

#### Miscellaneous

- Update blob pruning log
- Fix total pruned metric + add to logging
- Check kzg commitment count from builder
- Add error wrapping to blob initialization errors
- Blob filesystem metrics
- Check builder header kzg commitment
- Add more color to sending blob by range req log
- Move pruning log to after retention check
- Enhance Pruning Logs
- Rename Blob retention epoch flag
- Check that blobs count is correct when unblinding
- Log blob's kzg commmitment at sync
- Replace MAX_BLOB_EPOCHS usages with more accurate terms
- Fix comment of `BlobSidecarsBySlot`

### Core Prysm Work(Non-Deneb)

#### Core Protocol

- Only process blocks which haven't been processed
- Initialize exec payload fields and enforce order
- Add nil check for head in IsOptimistic
- Unlock forkchoice store if attribute is empty
- Make Aggregating In Parallel The Permanent Default
- Break out several helpers from `postBlockProcess`
- Don't hardcode 4 seconds in forkchoice
- Simplify fcu 4
- Remove the getPayloadAttribute call from updateForkchoiceWithExecution
- Simplify fcu 2
- Remove getPayloadAttributes from FCU call
- Simplify fcu 1
- Remove unsafe proposer indices cache
- Rewrite `ProposeBlock` endpoint
- Remove blind field from block type
- update shuffling caches before calling FCU on epoch boundaries
- Return SignedBeaconBlock from ReadOnlySignedBeaconBlock.Copy
- Use advanced epoch cache when preparing proposals
- refactor Payload Id caches
- Use block value correctly when proposing a block
- use different keys for the proposer indices cache
- Use a cache of one entry to build attestation
- Remove signed block requirement from no-verify functions
- Allow requests for old target roots
- Remove Redundant Hash Computation in Cache
- Fix FFG LMD Consistency Check (Option 2)
- Verify lmd without ancestor
- Track target in forkchoice
- Return early from ReceiveBlock if already sycned

#### Builder

- Adding builder boost factor to get block v3
- Builder API: Fix max field check on toProto function
- Add sanity checks for bundle from builder
- Update Prysm Proposer end points for Builder API
- Builder API: remove blinded blob sidecar
- Allow validators registration batching on Builder API `/eth/v1/builder/validators`

#### State-Management

- Add Detailed Multi Value Metrics
- Optimize Multivalue Slice For Trie Recomputation
- Fix Multivalue Slice Deadlock
- Set Better Slice Capacities in the State

#### Networking

- Refactor Network Config Into Main Config
- Handle potential error from newBlockRangeBatcher
- Clean Up Goodbye Stream Errors
- Support New Subnet Backbone
- Increase Networking Defaults
- Bump Up Gossip Queue Size
- Improve Gossipsub Rejection Metric
- Add Gossipsub Queue Flag
- Fix Deadlock With Subscriber Checker
- Add Additional Pubsub Metrics
- Verify Block Signatures On Insertion Into Pending Queue
- Enhance Validation for Block by Root RPC Requests
- Add a helper for max request block
- Fix Pending Queue Deadline Bug
- Add context deadline for pending queue's receive block
- Fix Pending Queue Expiration Bug
- sync only up to previous epoch on phase 1
- Use correct context for sendBatchRootRequest
- Refactor Pending Block Queue Logic in Sync Package
- Check block exists in pending queue before requesting from peer
- Set Verbosity of Goodbye Logs to Trace
- use read only head state

#### Beacon-API

_Most of the PRs here involve shifting our http endpoints to using vanilla http handlers(without the API middleware)._

- http endpoint cleanup
- Revert "REST VC: Subscribe to Beacon API events "
- proposer and attester slashing sse
- REST VC: Subscribe to Beacon API events
- Simplify error handling for JsonRestHandler
- Update block publishing to 2.4.2 spec
- Use `SkipMevBoost` properly during block production
- Handle HTTP 404 Not Found in `SubmitAggregateAndProof`
- beacon-chain/rpc: use BalanceAtIndex instead of Balances to reduce memory copy
- HTTP endpoints cleanup
- APIs: reusing grpc cors middleware for rest
- Beacon API: routes unit test
- Remove API Middleware
- HTTP validator API: beacon and account endpoints
- REST VC: Use POST to fetch validators
- HTTP handler for Beacon API events
- Move weak subjectivity endpoint to HTTP
- Handle non-JSON responses from Beacon API
- POST version of GetValidators and GetValidatorBalances
- [2/5] light client http api
- HTTP validator API: wallet endpoints
- HTTP Validator API: slashing protection import and export
- Config HTTP endpoints
- Return 404 from `eth/v1/beacon/headers` when there are no blocks
- Pool slashings HTTP endpoints
- Validator HTTP endpoints
- Debug HTTP endpoints
- HTTP validator API: health endpoints
- HTTP Validator API:  `/eth/v1/keystores`
- Allow unknown fields in Beacon API responses
- HTTP state endpoints
- HTTP Validator API: `/eth/v1/validator/{pubkey}/feerecipient`
- HTTP Validator API: `/eth/v1/validator/{pubkey}/gas_limit`
- HTTP VALIDATOR API: remote keymanager api `/eth/v1/remotekeys`
- rpc/apimiddleware: Test all paths can be created
- HTTP Beacon APIs for blocks
- HTTP VALIDATOR API: `/eth/v1/validator/{pubkey}/voluntary_exit`
- HTTP Beacon APIs: 3 state endpoints
- HTTP Beacon APIs for node
- HTTP API: `/eth/v1/beacon/pool/bls_to_execution_changes`
- Register sync subnet when fetching sync committee duties through Beacon API

#### Validator Client

- Refactor validator client help.
- `--validatorS-registration-batch-size` (add `s`)
- Validator client: Always use the `--datadir` value.
- Hook to slot stream instead of block stream on the VC
- CLI: fixing account import ux bugs
- `filterAndCacheActiveKeys`: Stop filtering out exiting validators
- Gracefully handle unknown validator index in the REST VC
- Don't fetch duties for unknown keys
- Fix Domain Data Caching
- Add `--jwt-id` flag
- Make Prysm VC compatible with the version `v5.3.0` of the slashing protections interchange tests.
- Fix handling POST requests in the REST VC
- Better error handling in REST VC
- Fix block proposals in the REST validator client
- CLEANUP: validator exit prompt
- integrate validator count endpoint in validator client

#### Build/CI Work

- Bazel 7.0.0
- Sort static analyzers, add more, fix violations
- For golangci-lint, enable all by default
- Enable mirror linter and fix findings
- Enable usestdlibvars linter and fix findings
- Fix docker image version strings in CI
- fixing sa4006
- Enable errname linter and fix findings
- Remove rules_docker, make multiarch images canonical
- Fix staticcheck violations
- Add staticchecks to bazel builds
- CI: Add merge queue events trigger for github workflows
- Update bazel and other CI improvements
- bazel: Run buildifier, general cleanup
- pgo: Enable pgo behind release flag
- pgo: remove default pprof profile
- zig: Update zig to recent main branch commit
- Enable profile guided optimization for beacon-chain
- Refactor Exported Names to Follow Golang Best Practices
- Update rules_go and gazelle to 0.42 & 0.33 (latest releases)
- Fix image deps

#### Dependency Updates

- Update go to 1.21.6
- Update Our Golang Crypto Library
- Update libp2p/go-libp2p-asn-util to v0.4.1
- Update Libp2p To v0.32.1 and Go to v1.21.5
- Bump google.golang.org/grpc from 1.53.0 to 1.56.3
- Update go to 1.20.10

#### Testing

- Enable Profiling for Long Running E2E Runs
- Fetch Goroutine Traces in E2E
- Fix Up Builder Evaluator
- Increase Blob Batch Parameters in E2E
- Uncomment e2e flakiness
- Update spectests to 1.4.0-beta.5
- Test improvement TestValidateVoluntaryExit_ValidExit
- Simplify post-evaluation in Beacon API evaluator
- Run Evaluator In the Middle Of An Epoch
- Simplify Beacon API evaluator
- Fix Optimistic Sync Evaluator
- Add test helpers to produce commitments and proofs
- Redesign of Beacon API evaluator
- Drop Transaction Count for Transaction Generator
- Add concurrency test for getting attestation state
- Add `construct_generic_block_test` to build file
- Implement Merkle proof spectests
- Remove `/node/peers/{peer_id}` from Beacon API evaluator
- Update spectest and changed minimal preset for field elements
- Better Beacon API evaluator part 1
- beacon-chain/blockchain: fix some datarace in go test
- beacon-node/rpc: fix go test datarace
- Fix Builder Testing For Multiclient Runs
- Fill state attestations
- beacon-chain/sync: fix some datarace in go test
- beacon-chain/execution: fix a data race in testcase
- Add state not found test case

#### Feature Updates

- Make New Engine Methods The Permanent Default
- Make Reorging Of Late Blocks The Permanent Default

#### Miscellaneous

- Update teku's bootnode
- fix metric for exited validator
- Fix typos
- Replace validator count with validator indices in update fee recipient log
- Log value of local payload when proposing
- Small encoding fixes on logs and http error code change
- typo fix
- Fix error string generation for missing commitments
- Increase buffer of events channel
- Fix missing testnet versions. Issue
- Update README.md
- Only run metrics for canonical blocks
- Relax file permissions check on existing directories
- forkchoice.Getter wrapper with locking wrappers
- Initialize cancellable root context in main.go
- Fix forkchoice pkg's comments grammar
- lock RecentBlockSlot
- Comment typo
- Optimize `ReplayBlocks` for Zero Diff
- Remove default value of circuit breaker flags
- Fix Withdrawals
- Remove no-op cancel func
- Update Terms of Service
- fix head slot in log
- DEPRECTATION: Remove exchange transition configuration call
- fix segmentation fork when Capella for epoch is MaxUint64
- Return Error Gracefully When Removing 4881 Flag
- Add zero length check on indices during NextSyncCommitteeIndices
- Replace Empty Slice Literals with Nil Slices
- Refactor Error String Formatting According to Go Best Practices
- Fix redundant type converstion
- docs: fix typo
- Add Clarification To Sync Committee Cache
- Fix typos
- remove bad comment
- Remove confusing comment
- Log when sending FCU with payload attributes
- Fix Withdrawals Marshalling
- beacon-chain/execution: no need to reread and unmarshal the eth1Data twice

## [v4.1.1](https://github.com/prysmaticlabs/prysm/compare/v4.1.0...v4.1.1) - 2023-10-24

This patch release includes two cherry-picked changes from the develop branch to resolve critical issues that affect a
small set of users.

### Fixed

- Fix improperly registered REST API endpoint for validators using Prysm's REST API with an external builder
- Fix deadlock when using --enable-experimental-state feature

### Security

No security issues in thsi release.

## [v4.1.0](https://github.com/prysmaticlabs/prysm/compare/v4.0.8...v4.1.0) - 2023-08-22

- **Fundamental Deneb Support**: This release lays the foundation for Deneb support, although features like backwards
  syncing and filesystem-based blob storage are planned for Q4 2024.
- **Multi-Value Slices for Beacon State**: Implemented multi-value slices to reduce the memory footprint and optimize
  certain processing paths. This data structure allows for storing values shared between state instances more
  efficiently. This feature is controller by the `--enable-experimental-state` flag.
- **EIP-4881 Deposit Tree**: Integrated the EIP-4881 Deposit Tree into Prysm to optimize runtime block processing and
  production. This feature is controlled by a flag: `--enable-eip-4881`
- **BLST version 0.3.11**: Introduced a significant improvement to the portable build's performance. The portable build
  now features runtime detection, automatically enabling optimized code paths if your CPU supports it.
- **Multiarch Containers Preview Available**: multiarch (:wave: arm64 support :wave:) containers will be offered for
  preview at the following locations:
    - Beacon Chain: [gcr.io/prylabs-dev/prysm/beacon-chain:v4.1.0](gcr.io/prylabs-dev/prysm/beacon-chain:v4.1.0)
    - Validator: [gcr.io/prylabs-dev/prysm/validator:v4.1.0](gcr.io/prylabs-dev/prysm/validator:v4.1.0)
    - Please note that in the next cycle, we will exclusively use these containers at the canonical URLs.

### Added

#### EIP-4844:

##### Core:

- **Deneb State & Block Types**: New state and block types added specifically for Deneb.
- **Deneb Protobufs**: Protocol Buffers designed exclusively for Deneb.
- **Deneb Engine API**: Specialized API endpoints for Deneb.
- **Deneb Config/Params**: Deneb-specific configurations and parameters from the deneb-integration branch.

##### Blob Management:

- **Blob Retention Epoch Period**: Configurable retention periods for blobs.
- **Blob Arrival Gossip Metric**: Metrics for blob arrivals via gossip protocol.
- **Blob Merge Function**: Functionality to merge and validate saved/new blobs.
- **Blob Channel**: A channel dedicated to blob processing.
- **Save Blobs to DB**: Feature to save blobs to the database for subscribers.

##### Logging and Validation:

- **Logging for Blob Sidecar**: Improved logging functionalities for Blob Sidecar.
- **Blob Commitment Count Logging**: Introduced logging for blob commitment counts.
- **Blob Validation**: A feature to validate blobs.

##### Additional Features and Tests:

- **Deneb Changes & Blobs to Builder**: Deneb-specific changes and blob functionality added to the builder.
- **Deneb Blob Sidecar Events**: Blob sidecar events added as part of the Deneb release.
- **KZG Commitments**: Functionality to copy KZG commitments when using the builder block.
- **Deneb Validator Beacon APIs**: New REST APIs specifically for the Deneb release.
- **Deneb Tests**: Test cases specific to the Deneb version.
- **PublishBlockV2 for Deneb**: The `publishblockv2` endpoint implemented specifically for Deneb.
- **Builder Override & Builder Flow for Deneb**: An override for the builder and a new RPC to handle the builder flow in
  Deneb.
- **SSZ Detection for Deneb**: SSZ detection capabilities added for Deneb.
- **Validator Signing for Deneb**: Validators can now sign Deneb blocks.
- **Deneb Upgrade Function**: A function to handle the upgrade to Deneb.

#### Rest of EIPs

- **EIP-4788**: Added support for Beacon block root in the EVM.
- **EIP-7044** and **EIP-7045**: Implemented support for Perpetually Valid Signed Voluntary Exits and increased the max
  attestation inclusion slot.

#### Beacon API:

*Note: All Beacon API work is related with moving endpoints into pure HTTP handlers. This is NOT new functionality.*

##### Endpoints moved to HTTP:

- `/eth/v1/beacon/blocks` and `/eth/v1/beacon/blinded_blocks`.
- `/eth/v1/beacon/states/{state_id}/committees`.
- `/eth/v1/config/deposit_contract`.
- `/eth/v1/beacon/pool/sync_committees`.
- `/eth/v1/beacon/states/{state_id}/validators`, `/eth/v1/beacon/states/{state_id}/validators/{validator_id}`
  and `/eth/v1/beacon/states/{state_id}/validator_balances`.
- `/eth/v1/validator/duties/attester/{epoch}`, `/eth/v1/validator/duties/proposer/{epoch}`
  and `/eth/v1/validator/duties/sync/{epoch}`.
- `/eth/v1/validator/register_validator`.
- `/eth/v1/validator/prepare_beacon_proposer`.
- `/eth/v1/beacon/headers`.
- `/eth/v1/beacon/blocks/{block_id}/root`.
- `/eth/v1/validator/attestation_data`.
- `/eth/v1/validator/sync_committee_contribution`.
- `/eth/v1/beacon/genesis` and `/eth/v1/beacon/states/{state_id}/finality_checkpoints`.
- `/eth/v1/node/syncing`.
- `/eth/v1/beacon/pool/voluntary_exits`.
- `/eth/v1/beacon/headers/{block_id}` and `/eth/v1/validator/liveness/{epoch}`.

##### Miscellaneous:

- **Comma-Separated Query Params**: Support for comma-separated query parameters added to Beacon API.
- **Middleware for Query Params**: Middleware introduced for handling comma-separated query parameters.
- **Content-Type Header**: Compliance improved by adding Content-Type header to VC POST requests.
- **Node Version**: REST-based node version endpoint implemented.

#### Other additions

##### Protocol:

- **Multi-Value Slice for Beacon State**: Enhanced the beacon state by utilizing a multi-value slice.
- **EIP-4881 Deposit Tree**: EIP-4881 Deposit Tree integrated into Prysm, controlled by a feature flag.
- **New Engine Methods**: New engine methods set as the default.
- **Light Client Sync Protocol**: Initiation of a 5-part light client sync protocol.
- **Block Commitment Checks**: Functionality to reject blocks with excessive commitments added.

##### State Management:

- **Alloc More Items**: Modified beacon-node/state to allocate an additional item during appends.
- **GetParentBlockHash Helper**: Refactoring of `getLocalPayloadAndBlobs` with a new helper function for fetching parent
  block hashes.
- **RW Lock for Duties**: Read-Write lock mechanism introduced for managing validator duties.

##### Build and CI/CD Improvements:

- **Manual Build Tag**: A "manual" build tag introduced to expedite CI build times.
- **Multiarch Docker Containers**: Support for multiple architectures in Docker containers added.

##### Testing:

- **Init-Sync DA Tests**: Tests for initial sync Data Availability (DA) included.
- **Fuzz List Timeout**: Github workflow for fuzz testing now includes a timeout setting.
- **Go Fuzzing Workflow**: New Github workflow for Go fuzzing on a cron schedule.

##### Logging and Monitoring:

- **FFG-LMD Consistency Logging**: Enhanced logging for Finality Gadget LMD (FFG-LMD) consistency.
- **Validator Count Endpoint**: New endpoint to count the number of validators.

##### User Interface and Web:

- **Web UI Release**: Prysm Web UI v2.0.4 released with unspecified updates and improvements.

##### Testnet support:

- **Holesky Support**: Support for Holesky decompositions integrated into the codebase.

##### Error Handling and Responses:

- **Validation Error in ForkchoiceUpdatedResponse**: Included validation errors in fork choice update responses.
- **Wrapped Invalid Block Error**: Improved error handling for cases where an invalid block error is wrapped..

### Changed

#### General:

- **Skip MEV-Boost Flag**: Updated `GetBlock` RPC to utilize `skip mev-boost` flag.
- **Portable Version of BLST**: Transitioned to portable BLST version as default.
- **Teku Mainnet Bootnodes**: Refreshed Teku mainnet bootnodes ENRs.
- **Geth Version Updates**: Elevated geth to version v1.13.1 for additional stability and features.
- **Parallel Block Building**: Deprecated sequential block building path

#### Deneb-Specific Changes:

- **Deneb Spectests Release**: Upgraded to Deneb spectests v1.4.0-beta.2-hotfix.
- **Deneb API and Builder Cleanup**: Conducted clean-up activities for Deneb-specific API and builder.
- **Deneb Block Versioning**: Introduced changes related to Deneb produce block version 3.
- **Deneb Database Methods**: Adapted database methods to accommodate Deneb.
- **Unused Code Removal**: Eliminated an unused function and pending blobs queue.
- **Blob Sidecar Syncing**: Altered behavior when value is 0.

#### Code Cleanup and Refactor:

- **API Types Cleanup**: Reorganized API types for improved readability.
- **Geth Client Headers**: Simplified code for setting geth client headers.
- **Bug Report Template**: Revised requirements for more clarity.

#### Flags and Configuration:

- **Safe Slots to Import Flag**: Deprecated this flag for standard alignment.
- **Holesky Config**: Revised the Holesky configuration for new genesis.

#### Logging:

- **Genesis State Warning**: Will log a warning if the genesis state size is under 1KB.
- **Debug Log Removal**: Excised debug logs for cleaner output.

#### Miscellaneous:

- **First Aggregation Timing**: Default setting for first aggregation is 7 seconds post-genesis.
- **Pointer Usage**: Modified execution chain to use pointers, reducing copy operations.

#### Dependency Updates:

- **Go Version Update**: Updated to Go version 1.20.7.
- **Go Version Update**: Updated to Go version 1.20.9 for better security.
- **Various Dependencies**: Updated multiple dependencies including Geth, Bazel, rules_go, Gazelle, BLST, and go-libp2p.

### Removed

- **Remote Slashing Protection**: Eliminated the remote slashing protection feature.
- **Go-Playground/Validator**: Removed the go-playground/validator dependency from the Beacon API.
- **Revert Cache Proposer ID**: Reverted the caching of proposer ID on GetProposerDuties.
- **Go-Playground/Validator**: Removed go-playground/validator from Beacon API.
- **Reverted Cache Proposer ID**: Reversed the change that cached proposer ID on GetProposerDuties.
- **Cache Proposer ID**: Reversed the functionality that cached proposer ID on GetProposerDuties.
- **Quadratic Loops in Exiting**: Eliminated quadratic loops that occurred during voluntary exits, improving
  performance.
- **Deprecated Go Embed Rules**: Removed deprecated `go_embed` rules from rules_go, to stay up-to-date with best
  practices.
- **Alpine Images**: Removed Alpine images from the Prysm project.

### Fixed

#### Deneb-Specific Bug Fixes:

- **Deneb Builder Bid HTR**: Fixed an issue related to HashTreeRoot (HTR) in Deneb builder bid.
- **PBV2 Condition**: Corrected conditions related to PBV2.
- **Route Handler and Cleanup**: Updated the route handler and performed minor cleanups.
- **Devnet6 Interop Issues**: Resolved interoperability issues specific to Devnet6.
- **Sepolia Version**: Updated the version information for the Sepolia testnet.
- **No Blob Bundle Handling**: Rectified the handling when no blob bundle exists.
- **Blob Sidecar Prefix**: Corrected the database prefix used for blob sidecars.
- **Blob Retrieval Error**: Added specific error handling for blob retrieval from the database.
- **Blob Sidecar Count**: Adjusted metrics for accurate blob sidecar count.
- **Sync/RPC Blob Usage**: Rectified blob usage when requesting a block by root in Sync/RPC.

#### Cache Fixes:

- **Don't Prune Proposer ID Cache**: Fixed a loop erroneously pruning the proposer ID cache.
- **LastRoot Adjustment**: Altered `LastRoot` to return the head root.
- **Last Canonical Root**: Modified forkchoice to return the last canonical root of the epoch.

#### Block Processing fixes:

- **Block Validation**: Fixed an issue where blocks were incorrectly marked as bad during validation.
- **Churn Limit Helpers**: Improved churn limit calculations through refactoring.
- **Churn with 0 Exits**: Rectified a bug that calculated churn even when there were 0 exits.
- **Proposer Duties Sorting**: Resolved sorting issues in proposer duties.
- **Duplicate Block Processing**: Eliminated redundant block processing.

#### Error Handling and Logging:

- **RpcError from Core Service**: Ensured that `RpcError` is returned from core services.
- **Unhandled Error**: Enhanced error management by handling previously unhandled errors.
- **Error Handling**: Wrapped `ctx.Err` for improved error handling.
- **Attestation Error**: Optimized error management in attestation processing.

#### Test and Build Fixes:

- **Racy Tests in Blockchain**: Resolved race conditions in blockchain tests.
- **TestService_ReceiveBlock**: Modified `TestService_ReceiveBlock` to work as expected.
- **Build Issue with @com_github_ethereum_c_kzg_4844**: Resolved build issues related to this specific library.
- **Fuzz Testing**: Addressed fuzz testing issues in the `origin/deneb-integration`
- **Long-Running E2E Tests**: Fixed issues that were causing the end-to-end tests to run for an extended period.

#### Additional Fixes:

- **Public Key Copies During Aggregation**: Optimized to avoid unnecessary public key copies during aggregation.
- **Epoch Participations**: Fixed the setting of current and previous epoch participations.
- **Verify Attestations**: Resolved an attestation verification issue in proposer logic.
- **Empty JSON/YAML Files**: Fixed an issue where `prysmctl` was writing empty configuration files.
- **Generic Fixes**: Addressed various unspecified issues.
- **Phase0 Block Parsing**: Resolved parsing issues in phase0 blocks on submit.
- **Hex Handling**: Upgraded the hex handling in various modules.
- **Initial Sync PreProcessing**: Resolved an issue affecting the initial sync preprocessing.

### Security

No security updates in this release.

## [v4.0.8](https://github.com/prysmaticlabs/prysm/compare/v4.0.7...v4.0.8) - 2023-08-22

Welcome to Prysm Release v4.0.8! This release is recommended. Highlights:

- Parallel hashing of validator entries in the beacon state. This results in a faster hash tree root. ~3x reduction
- Parallel validations of consensus and execution checks. This results in a faster block verification
- Aggregate parallel is now the default. This results in faster attestation aggregation time if a node is subscribed to
  multiple beacon attestation subnets. ~3x reduction
- Better process block epoch boundary cache usages and bug fixes
- Beacon-API endpoints optimizations and bug fixes

### Added

- Optimization: parallelize hashing for validator entries in beacon state
- Optimization: parallelize consensus & execution validation when processing beacon block
- Optimization: integrate LRU cache (above) for validator public keys
- Cache: threadsafe LRU with non-blocking reads for concurrent readers
- PCLI: add deserialization time in benchmark
- PCLI: add allocation data To benchmark
- Beacon-API: GetSyncCommitteeRewards endpoint
- Beacon-API: SSZ responses for the Publishblockv2
- Beacon-API client: use GetValidatorPerformance
- Spec tests: mainnet withdrawals and bls spec tests
- Spec tests: random and fork transition spec tests
- Spec tests execution payload operation tests
- Metric: block gossip arrival time
- Metric: state regen duration
- Metric: validator is in the next sync committee
- New data structure: multi-value slice

### Changed

- Build: update Go version to 1.20.6
- Build: update hermetic_cc_toolchain
- Optimization: aggregate parallel is now default
- Optimization: do not perform full copies for metrics reporting
- Optimization: use GetPayloadBodies in Execution Engine Client
- Optimization: better nil check for reading validator
- Optimization: better cache update at epoch boundary
- Optimization: improve InnerShuffleList for shuffling
- Optimization: remove span for converting to indexed attestation`
- Beacon-API: optimize GetValidatorPerformance as POST
- Beacon-API: optimize /eth/v1/validator/aggregate_attestation
- Beacon-API: optimize /eth/v1/validator/contribution_and_proofs
- Beacon-API: optimize /eth/v1/validator/aggregate_and_proofs
- Beacon-API: use struct in beacon-chain/rpc/core to store dependencies
- Beacon-API: set CoreService in beaconv1alpha1.Server
- Beacon-API: use BlockProcessed event in certain endpoints
- Syncing: exit sync early with 0 peers to sync
- Cache: only call epoch boundary processing on canonical blocks
- Build: update server-side events dependency
- Refactor: slot tickers with intervals
- Logging: shift Error Logs To Debug
- Logging: clean up attestation routine logs

### Fixed

- Cache: update shuffling caches at epoch boundary
- Cache: committee cache correctly for epoch + 1
- Cache: use the correct context for UpdateCommitteeCache
- Cache: proposer-settings edge case for activating validators
- Cache: prevent the public key cache from overwhelming runtime
- Sync: correctly set optimistic status in the head when syncing
- Sync: use last optimistic status on batch
- Flag: adds local boost flag to main/usage
- Beacon-API: correct header for get block and get blinded block calls
- Beacon-API: GetValidatorPerformance endpoint
- Beacon-API: return correct historical roots in Capella state
- Beacon-API: use the correct root in consensus validation
- Prysm API: size of SyncCommitteeBits
- Mev-boost: builder gas limit fix default to 0 in some cases
- PCLI: benchmark deserialize without clone and init trie
- PCLI: state trie for HTR duration
- Metric: adding fix pending validators balance
- Metric: effective balance for unknown/pending validators
- Comment: comments when receiving block
- Comment: cleanups to blockchain pkg

### Security

No security updates in this release.

## [v4.0.7](https://github.com/prysmaticlabs/prysm/compare/v4.0.6...v4.0.7) - 2023-07-13

Welcome to the v4.0.7 release of Prysm! This recommended release contains many essential optimizations since v4.0.6.

Highlights:

- The validator proposal time for slot 0 has been reduced by 800ms. Writeup and PR
- The attestation aggregation time has been reduced by 400ms—roughly 75% with all subnets subscribed. Flag
  --aggregate-parallel. PR. This is only useful if running more than a dozen validator keys. The more subnets your node
  subscribe to, the more useful.
- The usage of fork choice lock has been reduced and optimized, significantly reducing block processing time. This
  results in a higher proposal and attest rate. PR
- The block proposal path has been optimized with more efficient copies and a better pruning algorithm for pending
  deposits. PR and PR
- Validator Registration cache is enabled by default, this affects users who have used webui along with mevboost. Please
  review PR for details.

Note: We remind our users that there are two versions of the cryptographic library BLST, one is "portable" and less
performant, and another is "non-portable" or "modern" and more performant. Most users would want to use the second one.
You can set the environment variable USE_PRYSM_MODERN=true when using prysm.sh. The released docker images are using the
non-portable version by default.

### Added

- Optimize multiple validator status query
- Track optimistic status on head
- Get attestation rewards API end point
- Expected withdrawals API
- Validator voluntary exit endpoint
- Aggregate atts using fixed pool of go routines
- Use the incoming payload status instead of calling forkchoice
- Add hermetic_cc_toolchain for a hermetic cc toolchain
- Cache next epoch proposers at epoch boundary
- Optimize Validator Roots Computation
- Log Finalized Deposit Insertion
- Move consensus and execution validation outside of onBlock
- Add metric for ReceiveBlock
- Prune Pending Deposits on Finalization
- GetValidatorPerformance http endpoint
- Block proposal copy Bytes Alternatively
- Append Dynamic Adding Trusted Peer Apis

### Changed

- Do not validate merge transition block after Capella
- Metric for balance displayed for public keys without validator indexes
- Set blst_modern=true to be the bazel default build
- Rename payloadHash to lastValidHash in setOptimisticToInvalid
- Clarify sync committee message validation
- Checkpoint sync ux
- Registration Cache by default

### Removed

- Disable nil payloadid log on relayers flags
- Remove unneeded helper
- Remove forkchoice call from notify new payload

### Fixed

- Late block task wait for initial sync
- Log the right block number
- Fix for keystore field name to align with EIP2335
- Fix epoch participation parsing for API
- Spec checker, ensure file does not exit or error
- Uint256 parsing for builder API
- Fuzz target for execution payload
- Contribution doc typo
- Unit test TestFieldTrie_NativeState_fieldConvertersNative
- Typo on beacon-chain/node/node.go
- Remove single bit aggregation for aggregator
- Deflake cloners_test.go
- Use diff context to update proposer cache background
- Update protobuf and protobuf deps
- Run ineffassign for all code
- Increase validator client startup proposer settings deadline
- Correct log level for 'Could not send a chunked response'
- Rrune invalid blocks during initial sync
- Handle Epoch Boundary Misses
- Bump google.golang.org/grpc from 1.40.0 to 1.53.0
- Fix bls signature batch unit test
- Fix Context Cancellation for insertFinalizedDeposits
- Lock before saving the poststate to db

### Security

No security updates in this release.

## [v4.0.6](https://github.com/prysmaticlabs/prysm/compare/v4.0.5...v4.0.6) - 2023-07-15

Welcome to v4.0.6 release of Prysm! This recommended release contains many essential optimizations since v4.0.5. Notable
highlights:

Better handling of state field trie under late block scenario. This improves the next slot proposer's proposed time
Better utilization of next slot cache under various conditions

**Important read:**

1.) We use this opportunity to remind you that two different implementations of the underlying cryptographic library
BLST exist.

- portable: supports every CPU made in the modern era
- non-portable: more performant but requires your CPU to support special instructions

Most users will want to use the "non-portable" version since most CPUs support these instructions. Our docker builds are
now non-portable by default. Most users will benefit from the performance improvements. You can run with the "portable"
versions if your CPU is old or unsupported. For binary distributions and to maintain backward compatibility with older
versions of prysm.sh or prysm.bat, users that want to benefit from the non-portable performance improvements need to add
an environment variable, like so: USE_PRYSM_MODERN=true prysm.sh beacon-chain prefix, or download the "non-portable"
version of the binaries from the github repo.

2.) A peering bug that led to nodes losing peers gradually and eventually needing a restart has been patched. Nodes
previously affected by it can remove the --disable-resource-manager flag from v4.0.6 onwards.

### Added

- Copy state field tries for late block
- Utilize next slot cache correctly under late block scenario
- Epoch boundary uses next slot cache
- Beacon API broadcast_validation to block publishing
- Appropriate Size for the P2P Attestation Queue
- Flag --disable-resource-manager to disable resource manager for libp2p
- Beacon RPC start and end block building time logs
- Prysmctl: output proposer settings
- Libp2p patch
- Handle trusted peers for libp2p
- Spec test v1.4.0-alpha.1

### Changed

- Use fork-choice store to validate sync message faster
- Proposer RPc unblind block workflow
- Restore flag disable-peer-scorer
- Validator import logs improvement
- Optimize zero hash comparisons in forkchoice
- Check peer threshold is met before giving up on context deadline
- Cleanup of proposer payload ID cache
- Clean up set execution data for proposer RPC
- Update Libp2p to v0.27.5
- Always Favour Yamux for Multiplexing
- Ignore Phase0 Blocks For Monitor
- Move hash tree root to after block broadcast
- Use next slot cache for sync committee
- Log validation time for blocks
- Change update duties to handle all validators exited check
- Ignore late message log

### Removed

- SubmitblindBlock context timeout
- Defer state feed In propose block

### Fixed

- Sandwich attack on honest reorgs
- Missing config yamls for specific domains
- Release lock before panic for feed
- Return 500 in `/eth/v1/node/peers` interface
- Checkpoint sync uses correct slot

### Security

No security updates in this release.

## [v4.0.5](https://github.com/prysmaticlabs/prysm/compare/v4.0.4...v4.0.5) - 2023-05-22

Welcome to v4.0.5 release of Prysm! This release contains many important improvements and bug fixes since v4.0.4,
including significant improvements to attestation aggregation. See @potuz's
notes [here](https://hackmd.io/TtyFurRJRKuklG3n8lMO9Q). This release is **strongly** recommended for all users.

Note: The released docker images are using the portable version of the blst cryptography library. The Prysm team will
release docker images with the non-portable blst library as the default image. In the meantime, you can compile docker
images with blst non-portable locally with the `--define=blst_modern=true` bazel flag, use the "-modern-" assets
attached to releases, or set environment varaible USE_PRYSM_MODERN=true when using prysm.sh.

### Added

- Added epoch and root to "not a checkpt in forkchoice" log message
- Added cappella support for eth1voting tool
- Persist validator proposer settings in the validator db.
- Add flag to disable p2p resource management. This flag is for debugging purposes and should not be used in production
  for extended periods of time. Use this flag if you are experiencing significant peering issues.
  --disable-resource-manager

### Changed

- Improved slot ticker for attestation aggregation
- Parallel block production enabled by default. Opt out with --disable-build-block-parallel if issues are suspected with
  this feature.
- Improve attestation aggregation by not using max cover on unaggregated attestations and not checking subgroup of
  previously validated signatures.
- Improve sync message processing by using forkchoice

### Fixed

- Fixed --slasher flag.
- Fixed state migration for capella / bellatrix
- Fix deadlock when using --monitor-indices

### Security

No security updates in this release.

## [v4.0.4](https://github.com/prysmaticlabs/prysm/compare/v4.0.3...v4.0.4) - 2023-05-15

Welcome to v4.0.4 release of Prysm! This is the first full release following the recent mainnet issues and it is very
important that all stakers update to this release as soon as possible.

Aside from the critical fixes for mainnet, this release contains a number of new features and other fixes since v4.0.3.

### Added

- Feature to build consensus and execution blocks in parallel. This feature has shown a noticeable reduction (~200ms) in
  block proposal times. Enable with --build-block-parallel
- An in memory cache for validator registration can be enabled with --enable-registration-cache. See PR description
  before enabling.
- Added new linters
- Improved tracing data for builder pipeline
- Improved withdrawal phrasing in validator withdrawal tooling
- Improved blinded block error message
- Added test for future slot tolerance
- Pre-populate bls pubkey cache
- Builder API support in E2E tests

### Changed

- Updated spectests to v1.3
- Cleanup duplicated code
- Updated method signature for UnrealizedJustifiedPayloadBlockHash()
- Updated k8s.io/client-go to 0.20.0
- Removed unused method argument
- Refactored / moved some errors to different package
- Update next slot cache at an earlier point in block processing
- Use next slot cache for payload attribute
- Cleanup keymanager mock
- Update to go 1.20
- Modify InsertFinalizedDeposits signature to return an error
- Improved statefeed initialization
- Use v1alpha1 server in block production
- Updated go generated files
- Typo corrections

### Fixed

- Fixed e2e tx fuzzer nilerr lint issue
- Fixed status for pending validators with multiple deposits
- Use gwei in builder value evaluation
- Return correct error when failing to unmarshal genesis state
- Avoid double state copy in latestAncestor call
- Fix mock v1alpha1 server
- Fix committee race test
- Fix flaky validator tests
- Log correctly when the forkchoice head changed
- Filter inactive keys from mev-boost / builder API validator registration
- Save attestation to cache when calling SubmitAttestation in beacon API
- Avoid panic on nil broadcast object
- Fix initialization race
- Properly close subnet iterator
- ⚠️ Ignore untimely attestations
- Fix inverted metric
- ⚠️ Save to checkpoint cache if next state cache hits

### Security

This release contains some important fixes that improve the resiliency of Ethereum Consensus Layer.
See https://github.com/prysmaticlabs/prysm/pull/12387 and https://github.com/prysmaticlabs/prysm/pull/12398.

## [v4.0.3](https://github.com/prysmaticlabs/prysm/compare/v4.0.2...v4.0.3) - 2023-04-20

### Added

- Add REST API endpoint for beacon chain client's GetChainHead
- Add prepare-all-payloads flag
- support modifying genesis.json for capella
- Add support for engine_exchangeCapabilities
- prysmctl: Add support for writing signed validator exits to disk

### Changed

- Enable misspell linter & fix findings

### Fixed

- Fix Panic In Builder Service
- prysmctl using the same genesis func as e2e
- Check that Builder Is Configured
- Correctly use Gwei to compare builder bid value
- Fix Broken Dependency
- Deflake TestWaitForActivation_AccountsChanged
- Fix Attester Slashing Validation In Gossip
- Keymanager fixes for bad file writes
- windows: Fix build after PR 12293

### Security

No security updates in this release.

## [v4.0.2](https://github.com/prysmaticlabs/prysm/compare/v4.0.1...v4.0.2) - 2023-04-12

This release fixes a critical bug on Prysm interacting with mev-boost / relayer. You MUST upgrade to this release if you
run Prysm with mev boost and relayer, or you will be missing block proposals during the first days after the Shapella
fork while the block has bls-to-exec changes.
Post-mortem that describes this incident will be provided by the end of the week.

One of this release's main optimizations is revamping the next slot cache. It has been upgraded to be more performant
across edge case re-org scenarios. This can help with the bad head attestation vote.

Minor fixes in this release address a bug that affected certain large operators querying RPC endpoints. This bug caused
unexpected behavior and may have impacted the performance of affected operators. To resolve this issue, we have included
a patch that ensures proper functionality when querying RPC endpoints.

### Added

- CLI: New beacon node flag local-block-value-boost that allows the local block value to be multiplied by the boost
  value
- Smart caching for square root computation
- Beacon-API: Implemented Block rewards endpoint
- Beacon-API client: Implemented GetSyncStatus endpoint
- Beacon-API client: Implemented GetGenesis endpoint
- Beacon-API client: Implemented ListValidators endpoint

### Changed

- Block processing: Optimize next slot cache
- Execution-API: Used unrealized justified block hash for FCU call
- CLI: Improved voluntary exit confirmation prompt
- Unit test: Unskip API tests
- End to end test: Misc improvements
- Build: Build tag to exclude mainnet genesis from prysmctl
- Dependency: Update go-ethereum to v1.11.3
- Dependency: Update lighthouse to v4.0.1

### Fixed

- Builder: Unblind beacon block correctly with bls-to-exec changes
- Block construction: Default to local payload on error correctly
- Block construction: Default to local payload on nil value correctly
- Block processing: Fallback in update head on error
- Block processing: Add orphaned operations to the appropriate pool
- Prysm-API: Fix Deadlock in StreamChainHead
- Beacon-API: Get header error, nil summary returned from the DB
- Beacon-API: Broadcast correct slashing object

### Security

No security updates in this release.

## [v4.0.1](https://github.com/prysmaticlabs/prysm/compare/v4.0.0...v4.0.1)

This is a reissue of v4.0.0. See https://github.com/prysmaticlabs/prysm/issues/12201 for more information.

## [v4.0.0](https://github.com/prysmaticlabs/prysm/compare/v3.2.2...v4.0.0)

### Added

- Config: set mainnet capella epoch
- Validator: enable proposer to reorg late block
- Metric: bls-to-exec count in the operation pool
- Metric: pubsub metrics racer
- Metric: add late block metric
- Engine-API: Implement GetPayloadBodies
- Beacon-API: Implement GetPayloadAttribute SSE
- Prysm CLI: add experimental flags to dev mode
- Prysmctl utility: add eth1data to genesis state
- Spec test: EIP4881 spec compliance tests
- Spec test: forkchoice lock to fix flaskyness

### Changed

- Prysm: upgrade v3 to v4
- Prysm: apply goimports to generated files
- Validator: lower builder circuit breaker thresholds to 5 missed slots per epoch and updates off by 1
- Validator: reorg late block by default
- Forkchoice: cleanups
- Forkchoice: remove bouncing attack fix and strength equivocation discarding
- Forkchoice: call FCU at 4s mark if there's no new head
- Forkchoice: better locking on calls to retrieving ancestor root
- Forkchoice: stricker visibility for blockchain package access
- Block processing: optimizing validator balance retrieval by using epoch boundary cache
- Block processing: reduce FCU calls
- Block processing: increase attempted reorgs at the correct spot
- Block processing: remove duplicated bls to exec message pruning
- Block processing: skip hash tree root state when checking optimistic mode
- Prysm-API: mark GetChainHead deprecated
- Logging: add late block logs
- Logging: enhancements and clean ups
- Build: fix bazel remote cache upload
- Build: update cross compile toolchains
- Build: only build non-test targets in hack/update-go-pbs.sh
- Build: update rules_go to v0.38.1 and go_version to 1.19.7
- Build: replace bazel pkg_tar rule with canonical @rules_pkg pkg_tar
- Build: update bazel to 6.1.0
- Libp2p: updated to latest version
- Libp2p: make peer scorer permanent default
- Test: disable e2e slasher test
- CLI: derecate the following flags

### Deprecated

The following flags have been deprecated.

- disable-peer-scorer
- disable-vectorized-htr
- disable-gossip-batch-aggregation

### Removed

- Prsym remote signer
- CLI: Prater feature flag
- CLI: Deprecated flags
- Unit test: unused beacon chain altair mocks
- Validator REST API: unused endpoints

The following flags have been removed.

- http-web3provider
- enable-db-backup-webhook
- bolt-mmap-initial-size
- disable-discv5
- enable-reorg-late-blocks
- disable-attesting-history-db-cache
- enable-vectorized-htr
- enable-peer-scorer
- enable-forkchoice-doubly-linked-tree
- enable-back-pull
- enable-duty-count-down
- head-sync
- enable-gossip-batch-aggregation
- enable-larger-gossip-history
- fallback-web3provider
- disable-native-state
- enable-only-blinded-beacon-blocks
- ropsten
- interop-genesis-state
- experimental-enable-boundary-checks
- disable-back-pull
- disable-forkchoice-doubly-linked-tree

### Fixed

- Validator: startup deadline
- Prysmctl: withdrawals fork checking logic
- End-to-end test: fix flakes
- End-to-end test: fix altair transition
- Unit test: fix error message in

### Security

This release is required to participate in the Capella upgrade.

## [v3.2.2](https://github.com/prysmaticlabs/prysm/compare/v3.2.2...v3.2.1) - 2023-05-10

Gm! ☀️ We are excited to announce our release for upgrading Goerli testnet to Shanghai / Capella! 🚀

This release is MANDATORY for Goerli testnet. You must upgrade your Prysm beacon node and validator client to this
release before Shapella hard fork time epoch=162304 or UTC=14/03/2023, 10:25:36 pm.

This release is a low-priority for the mainnet.
This release is the same commit as v3.2.2-rc.3. If you are already running v3.2.2-rc.3, then you do not need to update
your client.

### Added

- Capella fork epoch
- Validator client REST implementation GetFeeRecipientByPubKey
- New end-to-end test for post-attester duties

### Changed

- Storing blind beacon block by default for new Prysm Database
- Raise the max grpc message size to a very large value by default
- Update rules docker to v0.25.0
- Update distroless base images
- Update protoc-gen-go-cast to suppress tool output
- Update deps for Capella
- Remove gRPC fallback client from validator REST API
- Prysmctl now verifies capella fork for bls to exec message change
- Core block processing cleanup
- Better locking design around forkchoice store
- Core process sync aggregate function returns reward amount
- Use Epoch boundary cache to retrieve balances
- Misc end-to-end test improvements and fixes
- Add slot number to proposal error log

### Deprecated

- Deprecate flag --interop-genesis-state

### Removed

- Remove Ropsten testnet config and feature flag

### Security

This release is required for Goerli to upgrade to Capella.

## [v3.2.1](https://github.com/prysmaticlabs/prysm/compare/v3.2.0...v3.2.1) - 2023-02-13

We are excited to announce the release of Prysm v3.2.1 🎉

This is the first release to support Capella / Shanghai. The Sepolia testnet Capella upgrade time is currently set to
2/28/2023, 4:04:48 AM UTC. The Goerli testnet and Mainnet upgrade times are still yet to be determined. In Summary:

- This is a mandatory upgrade for Sepolia nodes and validators
- This is a recommended upgrade for Goerli and Mainnet nodes and validators

There are some known issues with this release.

- mev-boost, relayer, and builder support for Capella upgrade are built in but still need to be tested. Given the lack
  of testing infrastructure, none of the clients could test this for withdrawals testnet. There may be hiccups when
  using mev-boost on the Capella upgraded testnets.

### Added

- Capella Withdrawal support
- Add Capella fork epoch for Sepolia
- Various Validator client REST implementations (Part of EPF)
- Various Beacon API additions
- Cache Fork Digest Computation to save compute
- Beacon node can bootstrap from non-genesis state (i.e bellatrix state)
- Refactor bytesutil, add support for go1.20 slice to array conversions
- Add Span information for attestation record save request
- Matric addition
- Identify invalid signature within batch verification
- Support for getting consensus values from beacon config
- EIP-4881: Spec implementation
- Test helper to generate valid bls-to-exec message
- Spec tests v1.3.0 rc.2

### Changed

- Prysm CLI utility support for exit
- Beacon API improvement
- Prysm API get block RPC
- Prysm API cleanups
- Block processing cleanup,
- Forkchoice logging improvements
- Syncing logging improvement
- Validator client set event improvement for readability and error handling
- Engine API implementation cleanups
- End to end test improvements
- Prysm CLI withdrawal ux improvement
- Better log for the block that never became head

### Removed

- Remove cache lookup and lock request for database boltdb transaction

### Fixed

- Beacon API
- Use the correct attribute if there's a payload ID cache miss
- Call FCU with an attribute on non-head block
- Sparse merkle trie bug fix
- Waiting For Bandwidth Issue While Syncing
- State Fetcher to retrieve correct epoch
- Exit properly with terminal block hash
- PrepareBeaconProposer API duplicating validator indexes when not persisted in DB
- Multiclient end-to-end
- Deep source warnings

### Security

There are no security updates in this release.

## [v3.2.0](https://github.com/prysmaticlabs/prysm/compare/v3.1.2...v3.2.0) - 2022-12-16

This release contains a number of great features and improvements as well as progress towards the upcoming Capella
upgrade. This release also includes some API changes which are reflected in the minor version bump. If you are using
mev-boost, you will need to update your prysm client to v3.2.0 before updating your mev-boost instance in the future.
See [flashbots/mev-boost#404](https://github.com/flashbots/mev-boost/issues/404) for more details.

### Added

- Support for non-english mnemonic phrases in wallet creation.
- Exit validator without confirmation prompt using --force-exit flag
- Progress on Capella and eip-4844 upgrades
- Added randao json endpoint. /eth/v1/beacon/states/{state_id}/randao
- Added liveness endpoint /eth/v1/validator/liveness/{epoch}
- Progress on adding json-api support for prysm validator
- Prysmctl can now generate genesis.ssz for forks after phase0.

### Changed

- --chain-config-file now throws an error if used concurrently with --network flag.
- Added more histogram metrics for block arrival latency times block_arrival_latency_milliseconds
- Priority queue RetrieveByKey now uses read lock instead of write lock
- Use custom types for certain ethclient requests. Fixes an issue when using prysm on gnosis chain.
- Updted forkchoice endpoint /eth/v1/debug/forkchoice (was /eth/v1/debug/beacon/forkchoice)
- Include empty fields in builder json client.
- Computing committee assignments for slots older than the oldest historical root in the beacon state is now forbidden

### Removed

- Deprecated protoarray tests have been removed

### Fixed

- Unlock pending block queue if there is any error on inserting a block
- Prysmctl generate-genesis yaml file now uses the correct format
- ENR serialization now correctly serializes some inputs that did not work previously
- Use finalized block hash if a payload ID cache miss occurs
- prysm.sh now works correctly with Mac M1 chips (it downloads darwin-arm64 binaries)
- Use the correct block root for block events api
- Users running a VPN should be able to make p2p dials.
- Several minor typos and code cleanups

### Security

- Go is updated to 1.19.4.

## [v3.1.2](https://github.com/prysmaticlabs/prysm/compare/v3.1.1...v3.1.2) - 2022-10-27

### Added

- Timestamp field to forkchoice node json responses
- Further tests to non-trivial functions of the builder service
- Support for VotedFraction in forkchoice
- Metrics for reorg distance and depths
- Support for optimistic sync spectests
- CLI flag for customizing engine endpoint timeout --engine-endpoint-timeout-seconds
- Support for lodestar identification in p2p monitoring
- --enable-full-ssz-data-logging to display debug ssz data on gossip messages that fail validation
- Progress on capella and withdrawals support
- Validator exit can be performed from prysmctl
- Blinded block support through the json API

### Changed

- Refactoring / cleanup of keymanager
- Refactoring / improvements in initial sync
- Forkchoice hardening
- Improved log warnings when fee recipient is not set
- Changed ready for merge log frequency to 1 minute
- Move log Unable to cache headers for execution client votes to debug
- Rename field in invalid pruned blocks log
- Validate checkpoint slot
- Return an error if marshaling invalid Uint256
- Fallback to uncached getPayload if timeout
- Update bazel to 5.3.0
- godocs cleanup and other cleanups
- Forkchoice track highest received root
- Metrics updated block arrival time histograms
- Log error and continue when proposer boost roots are missing
- Do not return on error during on_tick
- Do not return on error after update head
- Update default RPC HTTP timeout to 30s
- Improved fee recipient UX.
- Produce block skips mev-boost
- Builder getPayload timeout set to 3s
- Make stategen aware of forkchoice
- Increase verbosity of warning to error when new head cannot be determined when receiving an attestation
- Provide justified balances to forkchoice
- Update head continues without attestations
- Migrate historical states in another goroutine to avoid blocking block execution
- Made API middleware structs public
- Updated web UI to v2.0.2
- Default value for --block-batch-limit-burst-factor changed from 10 to 2.
- Vendored leaky bucket implementation with minor modifications

### Deprecated

- --disable-native-state flag and associated feature

### Removed

- Unused WithTimeout for builder client
- Optimistic sync candidate check
- Cleans up proto states
- Protoarray implementation of forkchoice

### Fixed

- Block fields to return a fixed sized array rather than slice
- Lost cancel in validator runner
- Release held lock on error
- Properly submit blinded blocks
- Unwanted wrapper of gRPC status errors
- Sync tests fixed and updated spectests to 1.2.0
- Prevent timeTillDuty from reporting a negative value
- Don't mark /healthz as unhealthy when mev-boost relayer is down
- Proposer index cache and slot is used for GetProposerDuties
- Properly retrieve values for validator monitoring flag from cli
- Fee recipient fixes and persistence
- Handle panic when rpc client is not yet initialized
- Improved comments and error messages
- SSL support for multiple gRPC endpoints
- Addressed some tool feedback and code complaints
- Handle unaggregated attestations in the event feed
- Prune / expire payload ID cache entries when using beacon json API
- Payload ID cache may have missed on skip slots due to incorrect key computation

### Security

- Libp2p updated to v0.22.0

## [v3.1.1](https://github.com/prysmaticlabs/prysm/compare/v3.1.0...v3.1.1) - 2022-09-09

This is another highly recommended release. It contains a forkchoice pruning fix and a gossipsub optimization. It is
recommended to upgrade to this release before the Merge next week, which is currently tracking for Wed Sept
14 (https://bordel.wtf/). Happy staking! See you on the other side!

### Fixed

- Fix memory leaks in fork choice store which leads to node becoming slower
- Improve connectivity and solves issues connecting with peers

### Security

No security updates in this release.

## [v3.1.0](https://github.com/prysmaticlabs/prysm/compare/v3.1.0...v3.0.0) - 2022-09-05

Updating to this release is highly recommended as it contains several important fixes and features for the merge. You
must be using Prysm v3 or later before Bellatrix activates on September 6th.

**Important docs links**

- [How to prepare for the merge](https://docs.prylabs.network/docs/prepare-for-merge)
- [How to check merge readiness status](https://docs.prylabs.network/docs/monitoring/checking-status)

### Added

- Add time until next duty in epoch logs for validator
- Builder API: Added support for deleting gas limit endpoint
- Added debug endpoint GetForkChoice for doubly-linked-tree
- Added support for engine API headers. --execution-headers=key=value
- New merge specific metrics. See

### Changed

- Deposit cache now returns shallow copy of deposits
- Updated go-ethereum dependency to v1.10.23
- Updated LLVM compiler version to 13.0.1
- Builder API: filter 0 bid and empty tx root responses
- Allow attestations/blocks to be received by beacon node when the nodes only optimistically synced
- Add depth and distance to CommonAncestorRoot reorg object
- Allocate slice array to expected length in several methods
- Updated lighthouse to version v3 in E2E runner
- Improved handling of execution client errors
- Updated web3signer version in E2E runner
- Improved error messages for db unmarshalling failures in ancestor state lookup
- Only updated finalized checkpoints in database if its more recent than previous checkpoint

### Removed

- Dead / unused code delete

### Fixed

- Fixed improper wrapping of certain errors
- Only log fee recipient message if changed
- Simplify ListAttestations RPC method fixes
- Fix several RPC methods to be aware of the appropriate fork
- Fixed encoding issue with builder API register validator method. fixes
- Improved blinded block handling in API. fixes
- Fixed IPC path for windows users
- Fix proposal of blinded blocks
- Prysm no longer crashes on start up if builder endpoint is not available

### Security

There are no security updates in this release.

## [v3.0.0](https://github.com/prysmaticlabs/prysm/compare/v3.0.0...v2.1.4) 2022-08-22

### Added

- Passing spectests v1.2.0-rc.3
- prysmctl: Generate genesis state via prysmctl testnet generate-genesis [command options] [arguments...]
- Keymanager: Add support for setting the gas limit via API.
- Merge: Mainnet merge epoch and TTD defined!
- Validator: Added expected wait time for pending validator activation in log message.
- Go: Prysm now uses proper versioning suffix v3 for this release. GoDocs and downstream users can now import prysm as
  expected for go projects.
- Builder API: Register validator via HTTP REST Beacon API endpoint /eth/v1/validator/register_validator
- Cross compilation support for Mac ARM64 chips (Mac M1, M2)

### Changed

- **Require an execution client** `--execution-endpoint=...`. The default value has changed to `localhost:8551` and you
  must use the jwt flag `--jwt-secret=...`. Review [the docs](https://docs.prylabs.network/docs/prepare-for-merge) for
  more information
- `--http-web3provider` has been renamed to `--execution-endpoint`. Please update your configuration
  as `--http-web3provider` will be removed in a future release.
- Insert attestations into forkchoice sooner
- Builder API: `gas_limit` changed from int to string to support JSON / YAML configs. `--suggested-gas-limit` changed
  from int to string.
- Fork choice: Improved handling of double locks / deadlocks
- Lower libp2p log level
- Improved re-org logs with additional metadata
- Improved error messages found by semgrep
- Prysm Web UI updated to release v2.0.1
- Protobuf message renaming (non-breaking changes)
- Enabled feature to use gohashtree by default. Disable with `--disable-vectorized-htr`
- Enabled fork choice doubly linked tree feature by default. Disable with `--disable-forkchoice-doubly-linked-tree`
- Remote signer: Renamed some field names to better represent block types (non-breaking changes for gRPC users, possibly
  breaking change for JSON API users)
- Builder API: require header and payload root match.
- Improved responses for json-rpc requests batching when using blinded beacon blocks.
- Builder API: Improved error messages
- Builder API: Issue warning when validator expects builder ready beacon node, but beacon node is not configured with a
  relay.
- Execution API: Improved payload ID to handle reorg scenarios

### Deprecated

- Several features have been promoted to stable or removed. The following flags are now deprecated and will be removed
  in a future
  release. `--enable-db-backup-webhook`, `--bolt-mmap-initial-size`, `--disable-discv5`, `--disable-attesting-history-db-cache`, `--enable-vectorized-htr`, `--enable-peer-scorer`, `--enable-forkchoice-doubly-linked-tree`, `--enable-duty-count-down`, `--head-sync`, `--enable-gossip-batch-aggregateion`, `--enable-larger-gossip-history`, `--fallback-web3provider`, `--use-check-point-cache`.
- Several beacon API endpoints marked as deprecated

### Removed

- Logging: Removed phase0 fields from validator performance log messages
- Deprecated slasher protos have been removed
- Deprecated beacon API endpoints
  removed: `GetBeaconState`, `ProduceBlock`, `ListForkChoiceHeads`, `ListBlocks`, `SubmitValidatorRegistration`, `GetBlock`, `ProposeBlock`
- API: Forkchoice method `GetForkChoice` has been removed.
- All previously deprecated feature flags have been
  removed. `--enable-active-balance-cache`, `--correctly-prune-canonical-atts`, `--correctly-insert-orphaned-atts`, `--enable-next-slot-state-cache`, `--enable-batch-gossip-verification`, `--enable-get-block-optimizations`, `--enable-balance-trie-computation`, `--disable-next-slot-state-cache`, `--attestation-aggregation-strategy`, `--attestation-aggregation-force-opt-maxcover`, `--pyrmont`, `--disable-get-block-optimizations`, `--disable-proposer-atts-selection-using-max-cover`, `--disable-optimized-balance-update`, `--disable-active-balance-cache`, `--disable-balance-trie-computation`, `--disable-batch-gossip-verification`, `--disable-correctly-prune-canonical-atts`, `--disable-correctly-insert-orphaned-atts`, `--enable-native-state`, `--enable-peer-scorer`, `--enable-gossip-batch-aggregation`, `--experimental-disable-boundry-checks`
- Validator Web API: Removed unused ImportAccounts and DeleteAccounts rpc options

### Fixed

- Keymanager API: Status enum values are now returned as lowercase strings.
- Misc builder API fixes
- API: Fix GetBlock to return canonical block
- Cache: Fix cache overwrite policy for bellatrix proposer payload ID cache.
- Fixed string slice flags with file based configuration

### Security

- Upgrade your Prysm beacon node and validator before the merge!

## [v2.1.4](https://github.com/prysmaticlabs/prysm/compare/v2.1.4...v2.1.3) - 2022-08-10

As we prepare our `v3` mainnet release for [The Merge](https://ethereum.org/en/upgrades/merge/), `v2.1.4` marks the end
of the `v2` era. Node operators and validators are **highly encouraged** to upgrade to release `v2.1.4` - many bug fixes
and improvements have been included in preparation for The Merge. `v3` will contain breaking changes, and will be
released within the next few weeks. Using `v2.1.4` in the meantime will give you access to a more streamlined user
experience. See our [v2.1.4 doc](https://docs.prylabs.network/docs/vnext/214-rc) to learn how to use v2.1.4 to run a
Merge-ready configuration on the Goerli-Prater network pair.

### Added

- Sepolia testnet configs `--sepolia`
- Goerli as an alias to Prater and testnet configs `--prater` or `--goerli`
- Fee recipient API for key manager
- YML config flag support for web3 signer
- Validator registration API for web3 signer
- JSON tcontent type with optional metadata
- Flashbots MEV boost support
- Store blind block (i.e block with payload header) instead of full block (i.e. block with payload) for storage
  efficiency (currently only available when the `enable-only-blinded-beacon-blocks` feature flag is enabled)
- Pcli utility support to print blinded block
- New Web v2.0 release into Prysm

### Changed

- Native state improvement is enabled by default
- Use native blocks instead of protobuf blocks
- Peer scorer is enabled by default
- Enable fastssz to use vectorized HTR hash algorithm improvement
- Forkchoice store refactor and cleanups
- Update libp2p library dependency
- RPC proposer duty is now allowed next epoch query
- Do not print traces with `log.withError(err)`
- Testnets are running with pre-defined feature flags

### Removed

- Deprecate Step Parameter from our Block By Range Requests

### Fixed

- Ignore nil forkchoice node when saving orphaned atts
- Sync: better handling of missing state summary in DB
- Validator: creates invalid terminal block using the same timestamp as payload
- P2P: uses incorrect goodbye codes
- P2p: defaults Incorrectly to using Mplex, which results in losing Teku peers
- Disable returning future state for API
- Eth1 connection API panic

### Security

There are no security updates in this release.

## [v2.1.3](https://github.com/prysmaticlabs/prysm/compare/v2.1.2...v2.1.3) - 2022-07-06

### Added

- Many fuzz test additions
- Support bellatrix blocks with web3signer
- Support for the Sepolia testnet with `--terminal-total-difficulty-override 17000000000000000`. The override flag is
  required in this release.
- Support for the Ropsten testnet. No override flag required
- JSON API allows SSZ-serialized blocks in `publishBlock`
- JSON API allows SSZ-serialized blocks in `publishBlindedBlock`
- JSON API allows SSZ-serialized requests in `produceBlockV2` and `produceBlindedBlock`
- Progress towards Builder API and MEV boost support (not ready for testing in this release)
- Support for `DOMAIN_APPLICATION_MARK` configuration
- Ignore subset aggregates if a better aggregate has been seen already
- Reinsertion of reorg'd attestations
- Command `beacon-chain generate-auth-secret` to assist with generating a hex encoded secret for engine API
- Return optimistic status to `ChainHead` related grpc service
- TTD log and prometheus metric
- Panda ascii art banner for the merge!

### Changed

- Improvements to forkchoice
- Invalid checksummed (or no checksum) addresses used for fee recipient will log a warning. fixes,
- Use cache backed `getBlock` method in several places of blockchain package
- Reduced log frequency of "beacon node doesn't have a parent in db with root" error
- Improved nil checks for state management
- Enhanced debug logs for p2p block validation
- Many helpful refactoring and cosmetic changes
- Move WARN level message about weak subjectivity sync and improve message content
- Handle connection closing for web3/eth1 nil connection
- Testing improvements
- E2E test improvements
- Increase file descriptor limit up to the maximum by default
- Improved classification of "bad blocks"
- Updated engine API error code handling
- Improved "Synced new block" message to include minimal information based on the log verbosity.
- Add nil checks for nil finalized checkpoints
- Change weak subjectivity sync to use the most recent finalized state rather than the oldest state within the current
  period.
- Ensure a finalized root can't be all zeros
- Improved db lookup of HighestSlotBlocksBelow to start from the end of the index rather than the beginning.
- Improved packing of state balances for hashtreeroot
- Improved field trie recomputation

### Removed

- Removed handling of `INVALID_TERMINAL_BLOCK` response from engine API

### Fixed

- `/eth/v1/beacon/blinded_blocks` JSON API endpoint
- SSZ handling of JSON API payloads
- Config registry fixes
- Withdrawal epoch overflows
- Race condition with blockchain service Head()
- Race condition with validator's highest valid slot accessor
- Do not update cache with the result of a cancelled request
- `validator_index` should be a string integer rather than a number integer per spec.
- Use timestamp heuristic to determine deposits to process rather than simple calculation of follow distance
- Return `IsOptimistic` in `ValidateSync` responses

### Security

There are no security updates in this release.

## [v2.1.2](https://github.com/prysmaticlabs/prysm/compare/v2.1.1...v2.1.2) - 2022-05-16

### Added

- Update forkchoice head before produce block
- Support for blst modern builds on linux amd64
- [Beacon API support](ethereum/beacon-APIs#194) for blinded block
- Proposer index and graffiti fields in Received block debug log for verbosity
- Forkchoice removes equivocating votes for weight accounting

### Changed

- Updated to Go [1.18](https://github.com/golang/go/releases/tag/go1.18)
- Updated go-libp2p to [v0.18.0](https://github.com/libp2p/go-libp2p/releases/tag/v0.18.0)
- Updated beacon API's Postman collection to 2.2.0
- Moved eth2-types into Prysm for cleaner consolidation of consensus types

### Removed

- Prymont testnet support
- Flag `disable-proposer-atts-selection-using-max-cover` which disables defaulting max cover strategy for proposer
  selecting attestations
- Flag `disable-get-block-optimizations` which disables optimization with beacon block construction
- Flag `disable-optimized-balance-update"` which disables optimized effective balance update
- Flag `disable-active-balance-cache` which disables active balance cache
- Flag `disable-balance-trie-computation` which disables balance trie optimization for hash tree root
- Flag `disable-batch-gossip-verification` which disables batch gossip verification
- Flag `disable-correctly-insert-orphaned-atts` which disables the fix for orphaned attestations insertion

### Fixed

- `end block roots don't match` bug which caused beacon node down time
- Doppelganger off by 1 bug which introduced some false-positive
- Fee recipient warning log is only disabled after Bellatrix fork epoch

### Security

There are no security updates in this release.

## [v2.1.1](https://github.com/prysmaticlabs/prysm/compare/v2.1.0...v2.1.1) - 2022-05-03

This patch release includes 3 cherry picked fixes for regressions found in v2.1.0.

View the full changelist from v2.1.0: https://github.com/prysmaticlabs/prysm/compare/v2.1.0...v2.1.1

If upgrading from v2.0.6, please review
the [full changelist](https://github.com/prysmaticlabs/prysm/compare/v2.0.6...v2.1.1) of both v2.1.0 and v2.1.1.

This release is required for users on v2.1.0 and recommended for anyone on v2.0.6.

The following known issues exist in v2.1.0 and also exist in this release.

- Erroneous warning message in validator client when bellatrix fee recipient is unset. This is a cosmetic message and
  does not affect run time behavior in Phase0/Altair.
- In Bellatrix/Kiln: Fee recipient flags may not work as expected. See for a fix and more details.

### Fixed

- Doppelganger false positives may have caused a failure to start in the validator client.
- Connections to execution layer clients were not properly cleaned up and lead to resource leaks when using ipc.
- Initial sync (or resync when beacon node falls out of sync) could lead to a panic.

### Security

There are no security updates in this release.

## [v2.1.0](https://github.com/prysmaticlabs/prysm/compare/v2.0.6...v2.1.0) - 2022-04-26

There are two known issues with this release:

- Erroneous warning message in validator client when bellatrix fee recipient is unset. This is a cosmetic message and
  does not affect run time behavior in Phase0/Altair.
- In Bellatrix/Kiln: Fee recipient flags may not work as expected. See for a fix and more details.

### Added

- Web3Signer support. See the [documentation](https://docs.prylabs.network/docs/next/wallet/web3signer) for more
  details.
- Bellatrix support. See [kiln testnet instructions](https://hackmd.io/OqIoTiQvS9KOIataIFksBQ?view)
- Weak subjectivity sync / checkpoint sync. This is an experimental feature and may have unintended side effects for
  certain operators serving historical data. See
  the [documentation](https://docs.prylabs.network/docs/next/prysm-usage/checkpoint-sync) for more details.
- A faster build of blst for beacon chain on linux amd64. Use the environment variable `USE_PRYSM_MODERN=true` with
  prysm.sh, use the "modern" binary, or bazel build with `--define=blst_modern=true`.
- Vectorized sha256. This may have performance improvements with use of the new flag `--enable-vectorized-htr`.
- A new forkchoice structure that uses a doubly linked tree implementation. Try this feature with the
  flag `--enable-forkchoice-doubly-linked-tree`
- Fork choice proposer boost is implemented and enabled by default. See PR description for more details.

### Changed

- **Flag Default Change** The default value for `--http-web3provider` is now `localhost:8545`. Previously was empty
  string.
- Updated spectest compliance to v1.1.10.
- Updated to bazel 5.0.0
- Gossip peer scorer is now part of the `--dev` flag.

### Removed

- Removed released feature for next slot cache. `--disable-next-slot-state-cache` flag has been deprecated and removed.

### Fixed

Too many bug fixes and improvements to mention all of them. See
the [full changelist](https://github.com/prysmaticlabs/prysm/compare/v2.0.6...v2.1.0)

### Security

There are no security updates in this release.

## [v2.0.6](https://github.com/prysmaticlabs/prysm/compare/v2.0.5...v2.0.6) 2022-01-31

### Added

- Bellatrix/Merge progress
- Light client support merkle proof retrieval for beacon state finalized root and sync committees
- Web3Signer support (work in progress)
- Implement state management with native go structs (work in progress)
- Added static analysis for mutex lock management
- Add endpoint to query eth1 connections
- Batch gossipsub verification enabled
- Get block optimizations enabled
- Batch decompression for signatures
- Balance trie feature enabled

### Changed

- Use build time constants for field lengths.
- Monitoring service logging improvements / cleanup
- Renamed state v3 import alias
- Spec tests passing at tag 1.1.8
- Bazel version updated to 4.2.2
- Renamed github.com/eth2-clients -> github.com/eth-clients
- p2p reduce memory allocation in gossip digest calculation
- Allow comma separated formatting for event topics in API requests
- Update builder image from buster to bullseye
- Renaming "merge" to "bellatrix"
- Refactoring / code dedupication / general clean up
- Update libp2p
- Reduce state copy in state upgrades
- Deduplicate sync committee messages from pool before retrieval

### Removed

- tools/deployContract: removed k8s specific logic

### Fixed

- Sync committee API endpoint can now be queried for future epochs
- Initialize merkle layers and recompute dirty fields in beacon state proofs
- Fixed data race in API calls

### Security

- Clean variable filepaths in validator wallet back up commands, e2e tests, and other tooling (gosec G304)

## [v2.0.5](https://github.com/prysmaticlabs/prysm/compare/v2.0.4...v2.0.5) - 2021-12-13

### Added

- Implement import keystores standard API
- Added more fields to "Processed attestation aggregation" log
- Incremental changes to support The Merge hardfork
- Implement validator monitoring service in beacon chain node via flag `--monitor-indices`.
- Added validator log to display "aggregated since launch" every 5 epochs.
- Add HTTP client wrapper for interfacing with remote signer See
- Update web UI to version v1.0.2.

### Changed

- Refactor beacon state to allow for a single cached hasher
- Default config name to "devnet" when not provided in the config yaml.
- Alter erroneously capitalized error messages
- Bump spec tests to version v1.1.6
- Improvements to Doppelganger check
- Improvements to "grpc client connected" log.
- Update libp2p to v0.15.1
- Resolve several checks from deepsource
- Update go-ethereum to v1.10.13
- Update some flags from signed integer flags to unsigned flags.
- Filter errored keys from slashing protection history in standard API.
- Ensure slashing protection exports and key manager api work according to spec
- Improve memory performance by properly allocating slice size
- Typos fix
- Remove unused imports
- Use cashed finalized state when pruning deposits
- Significant slasher improvements
- Various code cleanups
- Standard API improvements for keymanager API
- Use safe sub64 for safer math
- Fix CORS in middleware API
- Add more fields to remote signer request object
- Refactoring to support checkpoint or genesis origin.

### Deprecated

Please be advised that Prysm's package path naming will change in the next release. If you are a downstream user of
Prysm (i.e. import prysm libraries into your project) then you may be impacted. Please see
issue https://github.com/prysmaticlabs/prysm/issues/10006.

### Fixed

- Allow API requests for next sync committee.
- Check sync status before performing a voluntary exit.
- Fixed issue where historical requests for validator balances would time out by removing the 30s timeout limitation.
- Add missing ssz spec tests

### Security

- Add justifications to gosec security finding suppression.

## [v2.0.4](https://github.com/prysmaticlabs/prysm/compare/v2.0.3...v2.0.4) - 2021-11-29

### Added

- Several changes for The Merge
- More monitoring functionality for blocks and sync committees

### Changed

- Improvements to block proposal computation when packing deposits.
- Renaming SignatureSet -> SignatureBatch

### Deprecated

### Fixed

- Revert PR [9830](https://github.com/prysmaticlabs/prysm/pull/9830) to remove performance regression. See:
  issue [9935](https://github.com/prysmaticlabs/prysm/issues/9935)

### Security

No security updates in this release.

## [v2.0.3](https://github.com/prysmaticlabs/prysm/compare/v2.0.2...v2.0.3) - 2021-11-22

This release also includes a major update to the web UI. Please review the v1 web UI
notes [here](https://github.com/prysmaticlabs/prysm-web-ui/releases/tag/v1.0.0)

### Added

- Web v1 released
- Updated Beacon API to v2.1.0
- Add validation of keystores via validator client RPC endpoint to support new web UI
- GitHub actions: errcheck and gosimple lint
- Event API support for `contribution_and_proof` and `voluntar_exit` events.
- Validator key management standard API schema and some implementation
- Add helpers for The Merge fork epoch calculation
- Add cli overrides for certain constants for The Merge
- Add beacon block and state structs for The Merge
- Validator monitoring improvements
- Cache deposits to improve deposit selection/processing
- Emit warning upon empty validator slashing protection export
- Add balance field trie cache and optimized hash trie root operations. `--enable-balance-trie-computation`

### Changed

- Updated to spectests v1.1.5
- Refactor web authentication
- Added uint64 overflow protection
- Sync committee pool returns empty slice instead of nil on cache miss
- Improved description of datadir flag
- Simplied web password requirements
- Web JWT tokens no longer expire.
- Updated keymanager protos
- Watch and update jwt secret when auth token file updated on disk.
- Update web based slashing protection export from POST to GET
- Reuse helpers to validate fully populated objects.
- Rename interop-cold-start to deterministic-genesis
- Validate password on RPC create wallet request
- Refactor for weak subjectivity sync implementation
- Update naming for Atlair previous epoch attester
- Remove duplicate MerkleizeTrieLeaves method.
- Add explict error for validator flag checks on out of bound positions
- Simplify method to check if the beacon chain client should update the justified epoch value.
- Rename web UI performance endpoint to "summary"
- Refactor powchain service to be more functional
- Use math.MaxUint64
- Share / reused finalized state on prysm start up services
- Refactor slashing protection history code packages
- Improve RNG commentary
- Use next slot cache in more areas of the application
- Improve context aware p2p peer scoring loops
- Various code clean up
- Prevent redundant processing of blocks from pending queue
- Enable Altair tests on e2e against prior release client
- Use lazy state balance cache

### Deprecated

- Web UI login has been replaced.
- Web UI bar graph removed.

### Removed

- Prysmatic Labs' [go-ethereum fork](https://github.com/prysmaticlabs/bazel-go-ethereum) removed from build tooling.
  Upstream go-ethereum is now used with familiar go.mod tooling.
- Removed duplicate aggergation validation p2p pipelines.
- Metrics calculation removed extra condition
- Removed superflous errors from peer scoring parameters registration

### Fixed

- Allow submitting sync committee subscriptions for next period
- Ignore validators without committee assignment when fetching attester duties
- Return "version" field for ssz blocks in beacon API
- Fixed bazel build transitions for dbg builds. Allows IDEs to hook into debugger again.
- Fixed case where GetDuties RPC endpoint might return a false positive for sync committee selection for validators that
  have no deposited yet
- Fixed validator exits in v1 method, broadcast correct object
- Fix Altair individual votes endpoint
- Validator performance calculations fixed
- Return correct response from key management api service
- Check empty genesis validators root on slashing protection data export
- Fix stategen with genesis state.
- Fixed multiple typos
- Fix genesis state registration in interop mode
- Fix network flags in slashing protection export

### Security

- Added another encryption key to security.txt.

## [v2.0.2](https://github.com/prysmaticlabs/prysm/compare/v2.0.1...v2.0.2) - 2021-10-18

### Added

- Optimizations to block proposals. Enabled with `--enable-get-block-optimizations`.
  See [issue 8943](https://github.com/prysmaticlabs/prysm/issues/8943)
  and [issue 9708](https://github.com/prysmaticlabs/prysm/issues/9708) before enabling.
- Beacon Standard API: register v1alpha2 endpoints

### Changed

- Beacon Standard API: Improved sync error messages
- Beacon Standard API: Omit validators without sync duties
- Beacon Standard API: Return errors for unknown state/block versions
- Spec alignment: Passing spec vectors at v1.1.2
- Logs: Improved "synced block.."
- Bazel: updated to v4.2.1
- E2E: more strict participation checks
- Eth1data: Reduce disk i/o saving interval

### Deprecated

- ⚠️ v2 Remote slashing protection server disabled for now ⚠️

### Fixed

- Beacon Standard API: fetch sync committee duties for current and next period's epoch
- Beacon Standard API: remove special treatment to graffiti in block results
- Beacon Standard API: fix epoch calculation in sync committee duties
- Doppelganger: Fix false positives
- UI: Validator gRPC gateway health endpoint fixed

### Security

- Spec alignment: Update Eth2FastAggregateVerify to match spec
- Helpers: enforce stronger slice index checks
- Deposit Trie: Handle impossible non-power of 2 trie leaves
- UI: Add security headers

## [v2.0.1](https://github.com/prysmaticlabs/prysm/compare/v2.0.0...v2.0.1) - 2021-10-06

### Fixed

- Updated libp2p transport library to stop metrics logging errors on windows.
- Prysm's web UI assets serve properly
- Eth2 api returns full validator balance rather than effective balance
- Slashing protection service registered properly in validator.

### Security

We've updated the Prysm base docker images to a more recent build.

## [v2.0.0](https://github.com/prysmaticlabs/prysm/compare/v1.4.4...v2.0.0)

This release is the largest release of Prysm to date. v2.0.0 includes support for the upcoming Altair hard fork on the
mainnet Ethereum Beacon Chain.
This release consists
of [380 changes](https://github.com/prysmaticlabs/prysm/compare/v1.4.4...f7845afa575963302116e673d400d2ab421252ac) to
support Altair, improve performance of phase0 beacon nodes, and various bug fixes from v1.4.4.

### Upgrading From v1

Please update your beacon node to v2.0.0 prior to updating your validator. The beacon node can serve requests to a
v1.4.4 validator, however a v2.0.0 validator will not start against a v1.4.4 beacon node. If you're operating a highly
available beacon chain service, ensure that all of your beacon nodes are updated to v2.0.0 before starting the upgrade
on your validators.

### Added

- Full Altair
  support. [Learn more about Altair.](https://github.com/ethereum/annotated-spec/blob/8473024d745a3a2b8a84535d57773a8e86b66c9a/altair/beacon-chain.md)
- Added bootnodes from the Nimbus team.
- Revamped slasher implementation. The slasher functionality is no longer a standalone binary. Slasher functionality is
  available from the beacon node with the `--slasher` flag. Note: Running the slasher has considerably increased
  resource requirements. Be sure to review the latest documentation before enabling this feature. This feature is
  experimental.
- Support for standard JSON API in the beacon node. Prysm validators continue to use Prysm's API.
- Configurable subnet peer requirements. Increased minimum desired peers per subnet from 4 to 6. This can be modified
  with `--minimum-peers-per-subnet` in the beacon node..
- Support for go build on darwin_arm64 devices (Mac M1 chips). Cross compiling for darwin_arm64 is not yet supported..
- Batch verification of pubsub objects. This should improve pubsub processing performance on multithreaded machines.
- Improved attestation pruning. This feature should improve block proposer performance and overall network attestation
  inclusion rates. Opt-out with `--disable-correctly-prune-canonical-atts` in the beacon node.
- Active balance cache to improve epoch processing. Opt-out with `--disable-active-balance-cache`
- Experimental database improvements to reduce history state entry space usage in the beaconchain.db. This functionality
  can be permanently enabled with the flag `--enable-historical-state-representation`. Enabling this feature can realize
  a 25% improvement in space utilization for the average user , while 70 -80% for power users(archival node operators).
  Note: once this feature is toggled on, it modifies the structure of the database with a migration and cannot be rolled
  back. This feature is experimental and should only be used in non-serving beacon nodes in case of database corruption
  or other critical issue.

#### New Metrics

**Beacon chain node**

| Metric                                           | Description                                                                                           | References |
| ------------------------------------------------ | ----------------------------------------------------------------------------------------------------- | ---------- |
| `p2p_message_ignored_validation_total`           | Count of messages that were ignored in validation                                                     |            |
| `beacon_current_active_validators`               | Current total active validators                                                                       |            |
| `beacon_processed_deposits_total`                | Total number of deposits processed                                                                    |            |
| `sync_head_state_miss`                           | The number of sync head state requests that are not present in the cache                              |            |
| `sync_head_state_hit`                            | The number of sync head state requests that are present in the cache                                  |            |
| `total_effective_balance_cache_miss`             | The number of get requests that are not present in the cache                                          |            |
| `total_effective_balance_cache_hit`              | The number of get requests that are present in the cache                                              |            |
| `sync_committee_index_cache_miss_total`          | The number of committee requests that aren't present in the sync committee index cache                |            |
| `sync_committee_index_cache_hit_total`           | The number of committee requests that are present in the sync committee index cache                   |            |
| `next_slot_cache_hit`                            | The number of cache hits on the next slot state cache                                                 |            |
| `next_slot_cache_miss`                           | The number of cache misses on the next slot state cache                                               |            |
| `validator_entry_cache_hit_total`                | The number of cache hits on the validator entry cache                                                 |            |
| `validator_entry_cache_miss_total`               | The number of cache misses on the validator entry cache                                               |            |
| `validator_entry_cache_delete_total`             | The number of cache deletes on the validator entry cache                                              |            |
| `saved_sync_committee_message_total`             | The number of saved sync committee message total                                                      |            |
| `saved_sync_committee_contribution_total`        | The number of saved sync committee contribution total                                                 |            |
| `libp2p_peers`                                   | Tracks the total number of libp2p peers                                                               |            |
| `p2p_status_message_missing`                     | The number of attempts the connection handler rejects a peer for a missing status message             |            |
| `p2p_sync_committee_subnet_recovered_broadcasts` | The number of sync committee messages that were attempted to be broadcast with no peers on the subnet |            |
| `p2p_sync_committee_subnet_attempted_broadcasts` | The number of sync committees that were attempted to be broadcast                                     |            |
| `p2p_subscribed_topic_peer_total`                | The number of peers subscribed to topics that a host node is also subscribed to                       |            |
| `saved_orphaned_att_total`                       | Count the number of times an orphaned attestation is saved                                            |            |

### Changed

- Much refactoring of "util" packages into more canonical packages. Please review Prysm package structure and godocs.
- Altair object keys in beacon-chain/db/kv are prefixed with "altair". BeaconBlocks and BeaconStates are the only
  objects affected by database key changes for Altair. This affects any third party tooling directly querying Prysm's
  beaconchain.db.
- Updated Teku bootnodes.
- Updated Lighthouse bootnodes.
- End to end testing now collects jaeger spans
- Improvements to experimental peer quality scoring. This feature is only enabled with `--enable-peer-scorer`.
- Validator performance logging behavior has changed in Altair. Post-Altair hardfork has the following changes:
  Inclusion distance and inclusion slots will no longer be displayed. Correctly voted target will only be true if also
  included within 32 slots. Correctly voted head will only be true if the attestation was included in the next slot.
  Correctly voted source will only be true if attestation is included within 5 slots. Inactivity score will be
  displayed.
- Increased pubsub message queue size from 256 to 600 to support larger networks and higher message volume.
- The default attestation aggregation changed to the improved optimized max cover algorithm.
- Prysm is passing spectests at v1.1.0 (latest available release).
- `--subscribe-all-subnets` will subscribe to all attestation subnets and sync subnets in post-altair hard fork.
- "eth2" is now an illegal term. If you say it or type it then something bad might happen.
- Improved cache hit ratio for validator entry cache.
- Reduced memory overhead during database migrations.
- Improvements to beacon state writes to database.

#### Changed Metrics

**Beacon chain node**
| Metric                | Old Name             | Description                                          | References |
| --------------------- | -------------------- | ---------------------------------------------------- | ---------- |
| `beacon_reorgs_total` | `beacon_reorg_total` | Count the number of times a beacon chain has a reorg |            |

### Deprecated

These flags are hidden from the help text and no longer modify the behavior of Prysm. These flags should be removed from
user runtime configuration as the flags will eventually be removed entirely and Prysm will fail to start if a deleted or
unknown flag is provided.

- `--enable-active-balance-cache`
- `--correctly-prune-canonical-atts`
- `--correctly-insert-orphaned-atts`
- `--enable-next-slot-state-cache`

### Removed

Note: Removed flags will block starting up with an error "flag provided but not defined:".
Please check that you are not using any of the removed flags in this section!

- Prysm's standalone slasher application (cmd/slasher) has been fully removed. Use the `--slasher` flag with a beacon
  chain node for full slasher functionality.
- `--disable-blst` (beacon node and validator). [blst](https://github.com/supranational/blst) is the only BLS library
  offered for Prysm.
- `--disable-sync-backtracking` and `--enable-sync-backtracking` (beacon node). This feature has been released for some
  time. See.
- `--diable-pruning-deposit-proofs` (beacon node). This feature has been released for some time. See.
- `--disable-eth1-data-majority-vote` (beacon node). This feature is no longer in use in Prysm. See,.
- `--proposer-atts-selection-using-max-cover` (beacon node). This feature has been released for some time. See.
- `--update-head-timely` (beacon node). This feature was released in v1.4.4. See.
- `--enable-optimized-balance-update` (beacon node). This feature was released in v1.4.4. See.
- Kafka support is no longer available in the beacon node. This functionality was never fully completed and did not
  fulfill many desirable use cases. This removed the flag `--kafka-url` (beacon node). See.
- Removed tools/faucet. Use the faucet
  in [prysmaticlabs/periphery](https://github.com/prysmaticlabs/periphery/tree/c2ac600882c37fc0f2a81b0508039124fb6bcf47/eth-faucet)
  if operating a testnet faucet server.
- Tooling for prior testnet contracts has been removed. Any of the old testnet contracts with `drain()` function have
  been removed as well.
- Toledo tesnet config is removed.
- Removed --eth-api-port (beacon node). All APIs interactions have been moved to --grpc-gateway-port. See.

### Fixed

- Database lock contention improved in block database operations.
- JSON API now returns an error when unknown fields are provided.
- Correctly return `epoch_transition` field in `head` JSON API events stream.
- Various fixes in standard JSON API
- Finalize deposits before initializing the beacon node. This may improve missed proposals
- JSON API returns header "Content-Length" 0 when returning an empty JSON object.
- Initial sync fixed when there is a very long period of missing blocks.
- Fixed log statement when a web3 endpoint failover occurs.
- Windows prysm.bat is fixed

### Security

- You MUST update to v2.0.0 or later release before epoch 74240 or your client will fork off from the rest of the
  network.
- Prysm's JWT library has been updated to a maintained version of the previous JWT library. JWTs are only used in the
  UI.

Please review our newly
updated [security reporting policy](https://github.com/prysmaticlabs/prysm/blob/develop/SECURITY.md).

- Fix subcommands such as validator accounts list

### Security

There are no security updates in this release.

# Older than v2.0.0

For changelog history for releases older than v2.0.0, please refer to https://github.com/prysmaticlabs/prysm/releases<|MERGE_RESOLUTION|>--- conflicted
+++ resolved
@@ -61,11 +61,8 @@
 - Moved `ConvertKzgCommitmentToVersionedHash` to the `primitives` package.
 - reversed the boolean return on `BatchVerifyDepositsSignatures`, from need verification, to all keys successfully verified
 - Fix `engine_exchangeCapabilities` implementation.
-<<<<<<< HEAD
 - Updated the default `scrape-interval` in `Client-stats` to 2 minutes to accommodate Beaconcha.in API rate limits.
-=======
 - Switch to compounding when consolidating with source==target.
->>>>>>> 0a4ed827
 
 ### Deprecated
 - `--disable-grpc-gateway` flag is deprecated due to grpc gateway removal.
