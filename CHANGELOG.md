--- conflicted
+++ resolved
@@ -17,11 +17,8 @@
 - GetBeaconStateV2: add Electra case.
 - Implement [consensus-specs/3875](https://github.com/ethereum/consensus-specs/pull/3875)
 - Tests to ensure sepolia config matches the official upstream yaml
-<<<<<<< HEAD
+- HTTP endpoint for PublishBlobs
 - GetBlockV2, GetBlindedBlock, ProduceBlockV2, ProduceBlockV3: add Electra case.
-=======
-- HTTP endpoint for PublishBlobs
->>>>>>> 2e291645
 
 ### Changed
 
