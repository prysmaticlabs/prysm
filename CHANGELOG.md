# Changelog

All notable changes to this project will be documented in this file.

The format is based on Keep a Changelog, and this project adheres to Semantic Versioning.

## [Unreleased](https://github.com/prysmaticlabs/prysm/compare/v5.1.0...HEAD)

### Added

- Aggregate and proof committee validation for Electra.
- More tests for electra field generation.
- Light client support: Implement `ComputeFieldRootsForBlockBody`.
- Light client support: Add light client database changes.
- Light client support: Implement capella and deneb changes.
- Light client support: Implement `BlockToLightClientHeaderXXX` functions upto Deneb
- GetBeaconStateV2: add Electra case.
- Implement [consensus-specs/3875](https://github.com/ethereum/consensus-specs/pull/3875)
- Tests to ensure sepolia config matches the official upstream yaml
- HTTP endpoint for PublishBlobs

### Changed

- Electra: Updated interop genesis generator to support Electra.
- `getLocalPayload` has been refactored to enable work in ePBS branch.
- `TestNodeServer_GetPeer` and `TestNodeServer_ListPeers` test flakes resolved by iterating the whole peer list to find
  a match rather than taking the first peer in the map.
- Passing spectests v1.5.0-alpha.4 and v1.5.0-alpha.5.
- Beacon chain now asserts that the external builder block uses the expected gas limit.
- Electra: Add electra objects to beacon API.
- Electra: Updated block publishing beacon APIs to support Electra.
- "Submitted builder validator registration settings for custom builders" log message moved to debug level.
- config: Genesis validator root is now hardcoded in params.BeaconConfig()
- `grpc-gateway-host` is renamed to http-host. The old name can still be used as an alias.
- `grpc-gateway-port` is renamed to http-port. The old name can still be used as an alias.
- `grpc-gateway-corsdomain` is renamed to http-cors-domain. The old name can still be used as an alias.
- `api-timeout` is changed from int flag to duration flag, default value updated.
- Light client support: abstracted out the light client headers with different versions.
- `ApplyToEveryValidator` has been changed to prevent misuse bugs, it takes a closure that takes a `ReadOnlyValidator` and returns a raw pointer to a `Validator`. 
- Removed gorilla mux library and replaced it with net/http updates in go 1.22.
- Clean up `ProposeBlock` for validator client to reduce cognitive scoring and enable further changes.
- Updated k8s-io/client-go to v0.30.4 and k8s-io/apimachinery to v0.30.4
- Migrated tracing library from opencensus to opentelemetry for both the beacon node and validator.
- Refactored light client code to make it more readable and make future PRs easier.
<<<<<<< HEAD
- Update light client helper functions to reference `dev` branch of CL specs
=======
- Updated Libp2p Dependencies to allow prysm to use gossipsub v1.2 .
- Updated Sepolia bootnodes.
>>>>>>> 6af44a14

### Deprecated
- `--disable-grpc-gateway` flag is deprecated due to grpc gateway removal.
- `--enable-experimental-state` flag is deprecated. This feature is now on by default. Opt-out with `--disable-experimental-state`.

### Removed

- removed gRPC Gateway
- Removed unused blobs bundle cache
- Removed consolidation signing domain from params. The Electra design changed such that EL handles consolidation signature verification.

### Fixed

- Fixed early release of read lock in BeaconState.getValidatorIndex.
- Electra: resolve inconsistencies with validator committee index validation.
- Electra: build blocks with blobs.
- E2E: fixed gas limit at genesis
- Light client support: use LightClientHeader instead of BeaconBlockHeader.
- validator registration log changed to debug, and the frequency of validator registration calls are reduced
- Core: Fix process effective balance update to safe copy validator for Electra.
- `== nil` checks before calling `IsNil()` on interfaces to prevent panics.
- Core: Fixed slash processing causing extra hashing.
- Core: Fixed extra allocations when processing slashings.
- remove unneeded container in blob sidecar ssz response
- Light client support: create finalized header based on finalizedBlock's version, not attestedBlock.
- Light client support: fix light client attested header execution fields' wrong version bug.
<<<<<<< HEAD
=======
- Testing: added custom matcher for better push settings testing.
>>>>>>> 6af44a14

### Security

## [v5.1.0](https://github.com/prysmaticlabs/prysm/compare/v5.0.4...v5.1.0) - 2024-08-20

This release contains 171 new changes and many of these are related to Electra! Along side the Electra changes, there
are nearly 100 changes related to bug fixes, feature additions, and other improvements to Prysm. Updating to this
release is recommended at your convenience.

⚠️ Deprecation Notice: Removal of gRPC Gateway and Gateway Flag Renaming ⚠️

In an upcoming release, we will be deprecating the gRPC gateway and renaming several associated flags. This change will
result in the removal of access to several internal APIs via REST, though the gRPC endpoints will remain unaffected. We
strongly encourage systems to transition to using the beacon API endpoints moving forward. Please refer to PR for more
details.

### Added

- Electra work
- Fork-specific consensus-types interfaces
- Fuzz ssz roundtrip marshalling, cloner fuzzing
- Add support for multiple beacon nodes in the REST API
- Add middleware for Content-Type and Accept headers
- Add debug logs for proposer settings
- Add tracing to beacon api package
- Add support for persistent validator keys when using remote signer. --validators-external-signer-public-keys and
  --validators-external-signer-key-file See the docs page for more info.
- Add AggregateKeyFromIndices to beacon state to reduce memory usage when processing attestations
- Add GetIndividualVotes endpoint
- Implement is_better_update for light client
- HTTP endpoint for GetValidatorParticipation
- HTTP endpoint for GetChainHead
- HTTP endpoint for GetValidatorActiveSetChanges
- Check locally for min-bid and min-bid-difference

### Changed

- Refactored slasher operations to their logical order
- Refactored Gwei and Wei types from math to primitives package.
- Unwrap payload bid from ExecutionData
- Change ZeroWei to a func to avoid shared ptr
- Updated go-libp2p to v0.35.2 and go-libp2p-pubsub to v0.11.0
- Use genesis block root in epoch 1 for attester duties
- Cleanup validator client code
- Old attestations log moved to debug. "Attestation is too old to broadcast, discarding it"
- Modify ProcessEpoch not to return the state as a returned value
- Updated go-bitfield to latest release
- Use go ticker instead of timer
- process_registry_updates no longer makes a full copy of the validator set
- Validator client processes sync committee roll separately
- Use vote pointers in forkchoice to reduce memory churn
- Avoid Cloning When Creating a New Gossip Message
- Proposer filters invalid attestation signatures
- Validator now pushes proposer settings every slot
- Get all beacon committees at once
- Committee-aware attestation packing

### Deprecated

- `--enable-debug-rpc-endpoints` is deprecated and debug rpc points are on by default.

### Removed

- Removed fork specific getter functions (i.e. PbCapellaBlock, PbDenebBlock, etc)

### Fixed

- Fixed debug log "upgraded stake to $fork" to only log on upgrades instead of every state transition
- Fixed nil block panic in API
- Fixed mockgen script
- Do not fail to build block when block value is unknown
- Fix prysmctl TUI when more than 20 validators were listed
- Revert peer backoff changes from. This was causing some sync committee performance issues.
- Increased attestation seen cache expiration to two epochs
- Fixed slasher db disk usage leak
- fix: Multiple network flags should prevent the BN to start
- Correctly handle empty payload from GetValidatorPerformance requests
- Fix Event stream with carriage return support
- Fix panic on empty block result in REST API
- engine_getPayloadBodiesByRangeV1 - fix, adding hexutil encoding on request parameters
- Use sync committee period instead of epoch in `createLightClientUpdate`

### Security

- Go version updated to 1.22

## [v5.0.4](https://github.com/prysmaticlabs/prysm/compare/v5.0.3...v5.0.4) - 2024-07-21

This release has many wonderful bug fixes and improvements. Some highlights include p2p peer fix for windows users,
beacon API fix for retrieving blobs older than the minimum blob retention period, and improvements to initial sync by
avoiding redundant blob downloads.

Updating to this release is recommended at your earliest convenience, especially for windows users.

### Added

- Beacon-api: broadcast blobs in the event of seen block
- P2P: Add QUIC support

### Changed

- Use slices package for various slice operations
- Initsync skip local blobs
- Use read only validators in Beacon API
- Return syncing status when node is optimistic
- Upgrade the Beacon API e2e evaluator
- Don't return error that can be internally handled
- Allow consistent auth token for validator apis
- Change example.org DNS record
- Simplify prune invalid by reusing existing fork choice store call
- use [32]byte keys in the filesystem cache
- Update Libp2p Dependencies
- Parallelize Broadcasting And Processing Each Blob
- Substantial VC cleanup
- Only log error when aggregator check fails
- Update Libp2p Dependencies
- Change Attestation Log To Debug
- update codegen dep and cleanup organization

### Deprecated

- Remove eip4881 flag (--disable-eip-4881)

### Removed

- Remove the Goerli/Prater support
- Remove unused IsViableForCheckpoint
- Remove unused validator map copy method

### Fixed

- Various typos and other cosmetic fixes
- Send correct state root with finalized event stream
- Extend Broadcast Window For Attestations
- Beacon API: Use retention period when fetching blobs
- Backfill throttling
- Use correct port for health check in Beacon API e2e evaluator
- Do not remove blobs DB in slasher.
- use time.NewTimer() to avoid possible memory leaks
- paranoid underflow protection without error handling
- Fix CommitteeAssignments to not return every validator
- Fix dependent root retrival genesis case
- Restrict Dials From Discovery
- Always close cache warm chan to prevent blocking
- Keep only the latest value in the health channel

### Security

- Bump golang.org/x/net from 0.21.0 to 0.23.0

## [v5.0.3](https://github.com/prysmaticlabs/prysm/compare/v5.0.2...v5.0.3) - 2024-04-04

Prysm v5.0.3 is a small patch release with some nice additions and bug fixes. Updating to this release is recommended
for users on v5.0.0 or v5.0.1. There aren't many changes since last week's v5.0.2 so upgrading is not strictly required,
but there are still improvements in this release so update if you can!

### Added

- Testing: spec test coverage tool
- Add bid value metrics
- prysmctl: Command-line interface for visualizing min/max span bucket
- Explicit Peering Agreement implementation

### Changed

- Utilize next slot cache in block rewards rpc
- validator: Call GetGenesis only once when using beacon API
- Simplify ValidateAttestationTime
- Various typo / commentary improvements
- Change goodbye message from rate limited peer to debug verbosity
- Bump libp2p to v0.33.1
- Fill in missing debug logs for blob p2p IGNORE/REJECT

### Fixed

- Remove check for duplicates in pending attestation queue
- Repair finalized index issue
- Maximize Peer Capacity When Syncing
- Reject Empty Bundles

### Security

No security updates in this release.

## [v5.0.2](https://github.com/prysmaticlabs/prysm/compare/v5.0.1...v5.0.2) - 2024-03-27

This release has many optimizations, UX improvements, and bug fixes. Due to the number of important bug fixes and
optimizations, we encourage all operators to update to v5.0.2 at their earliest convenience.

In this release, there is a notable change to the default value of --local-block-value-boost from 0 to 10. This means
that the default behavior of using the builder API / mev-boost requires the builder bid to be 10% better than your local
block profit. If you want to preserve the existing behavior, set --local-block-value-boost=0.

### Added

- API: Add support for sync committee selections
- blobs: call fsync between part file write and rename (feature flag --blob-save-fsync)
- Implement EIP-3076 minimal slashing protection, using a filesystem database (feature flag
  --enable-minimal-slashing-protection)
- Save invalid block to temp --save-invalid-block-temp
- Compute unrealized checkpoints with pcli
- Add gossip blob sidecar verification ms metric
- Backfill min slot flag (feature flag --backfill-oldest-slot)
- adds a metric to track blob sig cache lookups
- Keymanager APIs - get,post,delete graffiti
- Set default LocalBlockValueBoost to 10
- Add bid value metrics
- REST VC metrics

### Changed

- Normalized checkpoint logs
- Normalize filesystem/blob logs
- Updated gomock libraries
- Use Max Request Limit in Initial Sync
- Do not Persist Startup State
- Normalize backfill logs/errors
- Unify log fields
- Do Not Compute Block Root Again
- Optimize Adding Dirty Indices
- Use a Validator Reader When Computing Unrealized Balances
- Copy Validator Field Trie
- Do not log zero sync committee messages
- small cleanup on functions: use slots.PrevSlot
- Set the log level for running on <network> as INFO.
- Employ Dynamic Cache Sizes
- VC: Improve logging in case of fatal error
- refactoring how proposer settings load into validator client
- Spectest: Unskip Merkle Proof test
- Improve logging.
- Check Unrealized Justification Balances In Spectests
- Optimize SubscribeCommitteeSubnets VC action
- Clean up unreachable code; use new(big.Int) instead of big.NewInt(0)
- Update bazel, rules_go, gazelle, and go versions
- replace receive slot with event stream
- New gossip cache size
- Use headstate for recent checkpoints
- Update spec test to official 1.4.0
- Additional tests for KZG commitments
- Enable Configurable Mplex Timeouts
- Optimize SubmitAggregateSelectionProof VC action
- Re-design TestStartDiscV5_DiscoverPeersWithSubnets test
- Add da waited time to sync block log
- add log message if in da check at slot end
- Log da block root in hex
- Log the slot and blockroot when we deadline waiting for blobs
- Modify the algorithm of updateFinalizedBlockRoots
- Rename payloadattribute Timestamps to Timestamp
- Optimize GetDuties VC action
- docker: Add bazel target for building docker tarball
- Utilize next slot cache in block rewards rpc
- Spec test coverage report
- Refactor batch verifier for sharing across packages

### Removed

- Remove unused bolt buckets
- config: Remove DOMAIN_BLOB_SIDECAR.
- Remove unused deneb code
- Clean up: remove some unused beacon state protos
- Cleaned up code in the sync package
- P2P: Simplify code

### Fixed

- Slasher: Reduce surrounding/surrounded attestations processing time
- Fix blob batch verifier pointer receiver
- db/blobs: Check non-zero data is written to disk
- avoid part path collisions with mem addr entropy
- Download checkpoint sync origin blobs in init-sync
- bazel: Update aspect-build/bazel-lib to v2.5.0
- move setting route handlers to registration from start
- Downgrade Level DB to Stable Version
- Fix failed reorg log
- Fix Data Race in Epoch Boundary
- exit blob fetching for cp block if outside retention
- Do not check parent weight on early FCU
- Fix VC DB conversion when no proposer settings is defined and add Experimental flag in the
  --enable-minimal-slashing-protection help.
- keymanager api: lowercase statuses
- Fix unrealized justification
- fix race condition when pinging peers
- Fix/race receive block
- Blob verification spectest
- Ignore Pubsub Messages Hitting Context Deadlines
- Use justified checkpoint from head state to build attestation
- only update head at 10 seconds when validating
- Use correct gossip validation time
- fix 1-worker underflow; lower default batch size
- handle special case of batch size=1
- Always Set Inprogress Boolean In Cache
- Builder APIs: adding headers to post endpoint
- Rename mispelled variable
- allow blob by root within da period
- Rewrite Pruning Implementation To Handle EIP 7045
- Set default fee recipient if tracked val fails
- validator client on rest mode has an inappropriate context deadline for events
- validator client should set beacon API endpoint in configurations
- Fix get validator endpoint for empty query parameters
- Expand Our TTL for our Message ID Cache
- fix some typos
- fix handling of goodbye messages for limited peers
- create the log file along with its parent directory if not present
- Call GetGenesis only once

### Security

- Go version has been updated from 1.21.6 to 1.21.8.

## [v5.0.1](https://github.com/prysmaticlabs/prysm/compare/v5.0.0...v5.0.1) - 2024-03-08

This minor patch release has some nice improvements over the recent v5.0.0 for Deneb. We have minimized this patch
release to include only low risk and valuable fixes or features ahead of the upcoming network upgrade on March 13th.

Deneb is scheduled for mainnet epoch 269568 on March 13, 2024 at 01:55:35pm UTC. All operators MUST update their Prysm
software to v5.0.0 or later before the upgrade in order to continue following the blockchain.

### Added

- A new flag to ensure that blobs are flushed to disk via fsync immediately after write. --blob-save-fsync

### Changed

- Enforce a lower maximum batch limit value to prevent annoying peers
- Download blobs for checkpoint sync block before starting sync
- Set justified epoch to the finalized epoch in Goerli to unstuck some Prysm nodes on Goerli

### Fixed

- Data race in epoch boundary cache
- "Failed reorg" log was misplaced
- Do not check parent weights on early fork choice update calls
- Compute unrealized justification with slashed validators
- Missing libxml dependency

### Security

Prysm version v5.0.0 or later is required to maintain participation in the network after the Deneb upgrade.

## [v5.0.0](https://github.com/prysmaticlabs/prysm/compare/v4.2.1...v5.0.0)

Behold the Prysm v5 release with official support for Deneb on Ethereum mainnet!

Deneb is scheduled for mainnet epoch 269568 on March 13, 2024 at 01:55:35pm UTC. All operators MUST update their Prysm
software to v5.0.0 or later before the upgrade in order to continue following the blockchain.

This release brings improvements to the backfill functionality of the beacon node to support backfilling blobs. If
running a beacon node with checkpoint sync, we encourage you to test the backfilling functionality and share your
feedback. Run with backfill enabled using the flag --enable-experimental-backfill.

Known Issues

- --backfill-batch-size with a value of 1 or less breaks backfill.
- Validator client on v4.2.0 or older uses some API methods that are incompatible with beacon node v5. Ensure that you
  have updated the beacon node and validator client to v4.2.1 and then upgrade to v5 or update both processes at the
  same time to minimize downtime.

### Added

- Support beacon_committee_selections
- /eth/v1/beacon/deposit_snapshot
- Docker images now have coreutils pre-installed
- da_waited_time_milliseconds tracks total time waiting for data availablity check in ReceiveBlock
- blob_written, blob_disk_count, blob_disk_bytes new metrics for tracking blobs on disk
- Backfill supports blob backfilling
- Add mainnet deneb fork epoch config

### Changed

- --clear-db and --force-clear-db flags now remove blobs as well as beaconchain.db
- EIP-4881 is now on by default.
- Updates filtering logic to match spec
- Verbose signature verification is now on by default
- gossip_block_arrival_milliseconds and gossip_block_verification_milliseconds measure in
- milliseconds instead of nanoseconds
- aggregate_attestations_t1 histogram buckets have been updated
- Reduce lookahead period from 8 to 4. This reduces block batch sizes during sync to account for
- larger blocks in deneb.
- Update gohashtree to v0.0.4-beta
- Various logging improvements
- Improved operations during syncing
- Backfill starts after initial-sync is complete

### Deprecated

The following flags have been removed entirely:

- --enable-reorg-late-blocks
- --disable-vectorized-htr
- --aggregate-parallel
- --build-block-parallel
- --enable-registration-cache, disable-gossip-batch-aggregation
- --safe-slots-to-import-optimistically
- --show-deposit-data

### Removed

- Prysm gRPC slasher endpoints are removed
- Remove /eth/v1/debug/beacon/states/{state_id}
- Prysm gRPC endpoints that were marked as deprecated in v4 have been removed
- Remove /eth/v1/beacon/blocks/{block_id}

### Fixed

- Return unaggregated if no aggregated attestations available in GetAggregateAttestation
- Fix JWT auth checks in certain API endpoints used by the web UI
- Return consensus block value in wei units
- Minor fixes in protobuf files
- Fix 500 error when requesting blobs from a block without blobs
- Handle cases were EL client is syncing and unable to provide payloads
- /eth/v1/beacon/blob_sidecars/{block_id} correctly returns an error when invalid indices are requested
- Fix head state fetch when proposing a failed reorg
- Fix data race in background forkchoice update call
- Correctly return "unavailable" response to peers requesting batches before the node completes
- backfill.
- Many significant improvements and fixes to the prysm slasher
- Fixed slashing gossip checks, improves peer scores for slasher peers
- Log warning if attempting to exit more than 5 validators at a time
- Do not cache inactive public keys
- Validator exits prints testnet URLs
- Fix pending block/blob zero peer edge case
- Check non-zero blob data is written to disk
- Avoid blob partial filepath collisions with mem addr entropy

### Security

v5.0.0 of Prysm is required to maintain participation in the network after the Deneb upgrade.

## [v4.2.1](https://github.com/prysmaticlabs/prysm/compare/v4.2.0...v4.2.1) - 2024-01-29

Welcome to Prysm Release v4.2.1! This release is highly recommended for stakers and node operators, possibly being the
final update before V5.

⚠️ This release will cause failures on Goerli, Sepolia and Holeski testnets, when running on certain older CPUs without
AVX support (eg Celeron) after the Deneb fork. This is not an issue for mainnet.

### Added

- Linter: Wastedassign linter enabled to improve code quality.
- API Enhancements:
    - Added payload return in Wei for /eth/v3/validator/blocks.
    - Added Holesky Deneb Epoch for better epoch management.
- Testing Enhancements:
    - Clear cache in tests of core helpers to ensure test reliability.
    - Added Debug State Transition Method for improved debugging.
    - Backfilling test: Enabled backfill in E2E tests for more comprehensive coverage.
- API Updates: Re-enabled jwt on keymanager API for enhanced security.
- Logging Improvements: Enhanced block by root log for better traceability.
- Validator Client Improvements:
    - Added Spans to Core Validator Methods for enhanced monitoring.
    - Improved readability in validator client code for better maintenance (various commits).

### Changed

- Optimizations and Refinements:
    - Lowered resource usage in certain processes for efficiency.
    - Moved blob rpc validation closer to peer read for optimized processing.
    - Cleaned up validate beacon block code for clarity and efficiency.
    - Updated Sepolia Deneb fork epoch for alignment with network changes.
    - Changed blob latency metrics to milliseconds for more precise measurement.
    - Altered getLegacyDatabaseLocation message for better clarity.
    - Improved wait for activation method for enhanced performance.
    - Capitalized Aggregated Unaggregated Attestations Log for consistency.
    - Modified HistoricalRoots usage for accuracy.
    - Adjusted checking of attribute emptiness for efficiency.
- Database Management:
    - Moved --db-backup-output-dir as a deprecated flag for database management simplification.
    - Added the Ability to Defragment the Beacon State for improved database performance.
- Dependency Update: Bumped quic-go version from 0.39.3 to 0.39.4 for up-to-date dependencies.

### Removed

- Removed debug setting highest slot log to clean up the logging process.
- Deleted invalid blob at block processing for data integrity.

### Fixed

- Bug Fixes:
    - Fixed off by one error for improved accuracy.
    - Resolved small typo in error messages for clarity.
    - Addressed minor issue in blsToExecChange validator for better validation.
    - Corrected blobsidecar json tag for commitment inclusion proof.
    - Fixed ssz post-requests content type check.
    - Resolved issue with port logging in bootnode.
- Test Fixes: Re-enabled Slasher E2E Test for more comprehensive testing.

### Security

No security issues in this release.

## [v4.2.0](https://github.com/prysmaticlabs/prysm/compare/v4.1.1...v4.2.0) - 2024-01-11

Happy new year! We have an incredibly exciting release to kick off the new year. This release is **strongly recommended
** for all operators to update as it has many bug fixes, security patches, and features that will improve the Prysm
experience on mainnet. This release has so many wonderful changes that we've deviated from our normal release notes
format to aptly categorize the changes.

### Highlights

#### Upgrading / Downgrading Validators

There are some API changes bundled in this release that require you to upgrade or downgrade in particular order. If the
validator is updated before the beacon node, it will see repeated 404 errors at start up until the beacon node is
updated as it uses a new API endpoint introduced in v4.2.0.

:arrow_up_small:  **Upgrading**: Upgrade the beacon node, then the validator.
:arrow_down_small: **Downgrading**: Downgrade the validator to v4.1.1 then downgrade the beacon node.

#### Deneb Goerli Support

This release adds in full support for the upcoming deneb hard fork on goerli next week on January 17th.

#### Networking Parameter Changes

This release increases the default peer count to 70 from 45. The reason this is done is so that node's running
with default peer counts can perform their validator duties as expected. Users who want to use the old peer count
can add in `--p2p-max-peers=45` as a flag.

#### Profile Guided Optimization

This release has binaries built using PGO, for more information on how it works feel free to look
here: https://tip.golang.org/doc/pgo .
This allows the go compiler to build more optimized Prysm binaries using production profiles and workloads.

#### ARM Supported Docker Images

Our docker images now support amd64 and arm64 architecture! This long awaited feature is finally here for Apple Silicon
and Raspberry Pi users.

### Deneb

#### Core

- Use ROForkchoice in blob verifier
- Add Goerli Deneb Fork Epoch
- Use deneb key for deneb state in saveStatesEfficientInternal
- Initialize Inactivity Scores Correctly
- Excluse DA wait time for chain processing time
- Initialize sig cache for verification.Initializer
- Verify roblobs
- KZG Commitment inclusion proof verifier
- Merkle Proofs of KZG commitments
- Add RO blob sidecar
- Check blob index duplication for blob notifier
- Remove sidecars with invalid proofs
- Proposer: better handling of blobs bundle
- Update proposer RPC to new blob sidecar format
- Implement Slot-Dependent Caching for Blobs Bundle
- Verified roblobs

#### Networking

- Check sidecar index in BlobSidecarsByRoot response
- Use proposer index cache for blob verification
- VerifiedROBlobs in initial-sync
- Reordered blob validation
- Initialize blob storage for initial sync service
- Use verified blob for gossip checks
- Update broadcast method to use `BlobSidecar` instead of `SingedBlobSidecar`
- Remove pending blobs queue
- Reject Blob Sidecar Incorrect Index
- Check return and request lengths for blob sidecar by root
- Fix blob sidecar subnet check
- Add pending blobs queue for missing parent block
- Verify blobs that arrived from by root request
- Reject blobs with invalid parent
- Add more blob and block checks for by range
- Exit early if blob by root request is empty
- Request missing blobs while processing pending queue
- Check blob exists before requesting from peer
- Passing block as arugment for sidecar validation

#### Blob Management

- Remove old blob types
- minimize syscalls in pruning routine
- Prune dangling blob
- Use Afero Walk for Pruning Blob
- Initialize blob storage without pruning
- Fix batch pruning errors
- Blob filesystem add pruning during blob write
- Blob filesystem add pruning at startup
- Ensure partial blob is deleted if there's an error
- Split blob pruning into two funcs
- Use functional options for `--blob-retention-epochs`
- Blob filesystem: delete blobs
- Fix Blob Storage Path
- Add blob getters
- Blob filesystem: Save Blobs
- Blob filesystem: prune blobs
- blobstorage: Improve mkdirall error

#### Beacon-API

- Add rpc trigger for blob sidecar event
- Do not skip mev boost in `v3` block production endpoint
- Beacon APIs: re enabling blob events
- Beacon API: update Deneb endpoints after removing blob signing
- Beacon API: fix get blob returns 500 instead of empty
- Fix bug in Beacon API getBlobs
- Fix blob_sidecar SSE payload
- fix(beacon-chain/rpc): blob_sidecar event stream handler
- Improvements to `produceBlockV3`
- Deneb: Produce Block V3 - adding consensus block value

#### Validator Client

- Validator client: remove blob signing
- Deneb - web3signer

#### Testing

- Enable Deneb For E2E Scenario Tests
- Activate deneb in E2E
- Deneb E2E

#### Miscellaneous

- Update blob pruning log
- Fix total pruned metric + add to logging
- Check kzg commitment count from builder
- Add error wrapping to blob initialization errors
- Blob filesystem metrics
- Check builder header kzg commitment
- Add more color to sending blob by range req log
- Move pruning log to after retention check
- Enhance Pruning Logs
- Rename Blob retention epoch flag
- Check that blobs count is correct when unblinding
- Log blob's kzg commmitment at sync
- Replace MAX_BLOB_EPOCHS usages with more accurate terms
- Fix comment of `BlobSidecarsBySlot`

### Core Prysm Work(Non-Deneb)

#### Core Protocol

- Only process blocks which haven't been processed
- Initialize exec payload fields and enforce order
- Add nil check for head in IsOptimistic
- Unlock forkchoice store if attribute is empty
- Make Aggregating In Parallel The Permanent Default
- Break out several helpers from `postBlockProcess`
- Don't hardcode 4 seconds in forkchoice
- Simplify fcu 4
- Remove the getPayloadAttribute call from updateForkchoiceWithExecution
- Simplify fcu 2
- Remove getPayloadAttributes from FCU call
- Simplify fcu 1
- Remove unsafe proposer indices cache
- Rewrite `ProposeBlock` endpoint
- Remove blind field from block type
- update shuffling caches before calling FCU on epoch boundaries
- Return SignedBeaconBlock from ReadOnlySignedBeaconBlock.Copy
- Use advanced epoch cache when preparing proposals
- refactor Payload Id caches
- Use block value correctly when proposing a block
- use different keys for the proposer indices cache
- Use a cache of one entry to build attestation
- Remove signed block requirement from no-verify functions
- Allow requests for old target roots
- Remove Redundant Hash Computation in Cache
- Fix FFG LMD Consistency Check (Option 2)
- Verify lmd without ancestor
- Track target in forkchoice
- Return early from ReceiveBlock if already sycned

#### Builder

- Adding builder boost factor to get block v3
- Builder API: Fix max field check on toProto function
- Add sanity checks for bundle from builder
- Update Prysm Proposer end points for Builder API
- Builder API: remove blinded blob sidecar
- Allow validators registration batching on Builder API `/eth/v1/builder/validators`

#### State-Management

- Add Detailed Multi Value Metrics
- Optimize Multivalue Slice For Trie Recomputation
- Fix Multivalue Slice Deadlock
- Set Better Slice Capacities in the State

#### Networking

- Refactor Network Config Into Main Config
- Handle potential error from newBlockRangeBatcher
- Clean Up Goodbye Stream Errors
- Support New Subnet Backbone
- Increase Networking Defaults
- Bump Up Gossip Queue Size
- Improve Gossipsub Rejection Metric
- Add Gossipsub Queue Flag
- Fix Deadlock With Subscriber Checker
- Add Additional Pubsub Metrics
- Verify Block Signatures On Insertion Into Pending Queue
- Enhance Validation for Block by Root RPC Requests
- Add a helper for max request block
- Fix Pending Queue Deadline Bug
- Add context deadline for pending queue's receive block
- Fix Pending Queue Expiration Bug
- sync only up to previous epoch on phase 1
- Use correct context for sendBatchRootRequest
- Refactor Pending Block Queue Logic in Sync Package
- Check block exists in pending queue before requesting from peer
- Set Verbosity of Goodbye Logs to Trace
- use read only head state

#### Beacon-API

_Most of the PRs here involve shifting our http endpoints to using vanilla http handlers(without the API middleware)._

- http endpoint cleanup
- Revert "REST VC: Subscribe to Beacon API events "
- proposer and attester slashing sse
- REST VC: Subscribe to Beacon API events
- Simplify error handling for JsonRestHandler
- Update block publishing to 2.4.2 spec
- Use `SkipMevBoost` properly during block production
- Handle HTTP 404 Not Found in `SubmitAggregateAndProof`
- beacon-chain/rpc: use BalanceAtIndex instead of Balances to reduce memory copy
- HTTP endpoints cleanup
- APIs: reusing grpc cors middleware for rest
- Beacon API: routes unit test
- Remove API Middleware
- HTTP validator API: beacon and account endpoints
- REST VC: Use POST to fetch validators
- HTTP handler for Beacon API events
- Move weak subjectivity endpoint to HTTP
- Handle non-JSON responses from Beacon API
- POST version of GetValidators and GetValidatorBalances
- [2/5] light client http api
- HTTP validator API: wallet endpoints
- HTTP Validator API: slashing protection import and export
- Config HTTP endpoints
- Return 404 from `eth/v1/beacon/headers` when there are no blocks
- Pool slashings HTTP endpoints
- Validator HTTP endpoints
- Debug HTTP endpoints
- HTTP validator API: health endpoints
- HTTP Validator API:  `/eth/v1/keystores`
- Allow unknown fields in Beacon API responses
- HTTP state endpoints
- HTTP Validator API: `/eth/v1/validator/{pubkey}/feerecipient`
- HTTP Validator API: `/eth/v1/validator/{pubkey}/gas_limit`
- HTTP VALIDATOR API: remote keymanager api `/eth/v1/remotekeys`
- rpc/apimiddleware: Test all paths can be created
- HTTP Beacon APIs for blocks
- HTTP VALIDATOR API: `/eth/v1/validator/{pubkey}/voluntary_exit`
- HTTP Beacon APIs: 3 state endpoints
- HTTP Beacon APIs for node
- HTTP API: `/eth/v1/beacon/pool/bls_to_execution_changes`
- Register sync subnet when fetching sync committee duties through Beacon API

#### Validator Client

- Refactor validator client help.
- `--validatorS-registration-batch-size` (add `s`)
- Validator client: Always use the `--datadir` value.
- Hook to slot stream instead of block stream on the VC
- CLI: fixing account import ux bugs
- `filterAndCacheActiveKeys`: Stop filtering out exiting validators
- Gracefully handle unknown validator index in the REST VC
- Don't fetch duties for unknown keys
- Fix Domain Data Caching
- Add `--jwt-id` flag
- Make Prysm VC compatible with the version `v5.3.0` of the slashing protections interchange tests.
- Fix handling POST requests in the REST VC
- Better error handling in REST VC
- Fix block proposals in the REST validator client
- CLEANUP: validator exit prompt
- integrate validator count endpoint in validator client

#### Build/CI Work

- Bazel 7.0.0
- Sort static analyzers, add more, fix violations
- For golangci-lint, enable all by default
- Enable mirror linter and fix findings
- Enable usestdlibvars linter and fix findings
- Fix docker image version strings in CI
- fixing sa4006
- Enable errname linter and fix findings
- Remove rules_docker, make multiarch images canonical
- Fix staticcheck violations
- Add staticchecks to bazel builds
- CI: Add merge queue events trigger for github workflows
- Update bazel and other CI improvements
- bazel: Run buildifier, general cleanup
- pgo: Enable pgo behind release flag
- pgo: remove default pprof profile
- zig: Update zig to recent main branch commit
- Enable profile guided optimization for beacon-chain
- Refactor Exported Names to Follow Golang Best Practices
- Update rules_go and gazelle to 0.42 & 0.33 (latest releases)
- Fix image deps

#### Dependency Updates

- Update go to 1.21.6
- Update Our Golang Crypto Library
- Update libp2p/go-libp2p-asn-util to v0.4.1
- Update Libp2p To v0.32.1 and Go to v1.21.5
- Bump google.golang.org/grpc from 1.53.0 to 1.56.3
- Update go to 1.20.10

#### Testing

- Enable Profiling for Long Running E2E Runs
- Fetch Goroutine Traces in E2E
- Fix Up Builder Evaluator
- Increase Blob Batch Parameters in E2E
- Uncomment e2e flakiness
- Update spectests to 1.4.0-beta.5
- Test improvement TestValidateVoluntaryExit_ValidExit
- Simplify post-evaluation in Beacon API evaluator
- Run Evaluator In the Middle Of An Epoch
- Simplify Beacon API evaluator
- Fix Optimistic Sync Evaluator
- Add test helpers to produce commitments and proofs
- Redesign of Beacon API evaluator
- Drop Transaction Count for Transaction Generator
- Add concurrency test for getting attestation state
- Add `construct_generic_block_test` to build file
- Implement Merkle proof spectests
- Remove `/node/peers/{peer_id}` from Beacon API evaluator
- Update spectest and changed minimal preset for field elements
- Better Beacon API evaluator part 1
- beacon-chain/blockchain: fix some datarace in go test
- beacon-node/rpc: fix go test datarace
- Fix Builder Testing For Multiclient Runs
- Fill state attestations
- beacon-chain/sync: fix some datarace in go test
- beacon-chain/execution: fix a data race in testcase
- Add state not found test case

#### Feature Updates

- Make New Engine Methods The Permanent Default
- Make Reorging Of Late Blocks The Permanent Default

#### Miscellaneous

- Update teku's bootnode
- fix metric for exited validator
- Fix typos
- Replace validator count with validator indices in update fee recipient log
- Log value of local payload when proposing
- Small encoding fixes on logs and http error code change
- typo fix
- Fix error string generation for missing commitments
- Increase buffer of events channel
- Fix missing testnet versions. Issue
- Update README.md
- Only run metrics for canonical blocks
- Relax file permissions check on existing directories
- forkchoice.Getter wrapper with locking wrappers
- Initialize cancellable root context in main.go
- Fix forkchoice pkg's comments grammar
- lock RecentBlockSlot
- Comment typo
- Optimize `ReplayBlocks` for Zero Diff
- Remove default value of circuit breaker flags
- Fix Withdrawals
- Remove no-op cancel func
- Update Terms of Service
- fix head slot in log
- DEPRECTATION: Remove exchange transition configuration call
- fix segmentation fork when Capella for epoch is MaxUint64
- Return Error Gracefully When Removing 4881 Flag
- Add zero length check on indices during NextSyncCommitteeIndices
- Replace Empty Slice Literals with Nil Slices
- Refactor Error String Formatting According to Go Best Practices
- Fix redundant type converstion
- docs: fix typo
- Add Clarification To Sync Committee Cache
- Fix typos
- remove bad comment
- Remove confusing comment
- Log when sending FCU with payload attributes
- Fix Withdrawals Marshalling
- beacon-chain/execution: no need to reread and unmarshal the eth1Data twice

## [v4.1.1](https://github.com/prysmaticlabs/prysm/compare/v4.1.0...v4.1.1) - 2023-10-24

This patch release includes two cherry-picked changes from the develop branch to resolve critical issues that affect a
small set of users.

### Fixed

- Fix improperly registered REST API endpoint for validators using Prysm's REST API with an external builder
- Fix deadlock when using --enable-experimental-state feature

### Security

No security issues in thsi release.

## [v4.1.0](https://github.com/prysmaticlabs/prysm/compare/v4.0.8...v4.1.0) - 2023-08-22

- **Fundamental Deneb Support**: This release lays the foundation for Deneb support, although features like backwards
  syncing and filesystem-based blob storage are planned for Q4 2024.
- **Multi-Value Slices for Beacon State**: Implemented multi-value slices to reduce the memory footprint and optimize
  certain processing paths. This data structure allows for storing values shared between state instances more
  efficiently. This feature is controller by the `--enable-experimental-state` flag.
- **EIP-4881 Deposit Tree**: Integrated the EIP-4881 Deposit Tree into Prysm to optimize runtime block processing and
  production. This feature is controlled by a flag: `--enable-eip-4881`
- **BLST version 0.3.11**: Introduced a significant improvement to the portable build's performance. The portable build
  now features runtime detection, automatically enabling optimized code paths if your CPU supports it.
- **Multiarch Containers Preview Available**: multiarch (:wave: arm64 support :wave:) containers will be offered for
  preview at the following locations:
    - Beacon Chain: [gcr.io/prylabs-dev/prysm/beacon-chain:v4.1.0](gcr.io/prylabs-dev/prysm/beacon-chain:v4.1.0)
    - Validator: [gcr.io/prylabs-dev/prysm/validator:v4.1.0](gcr.io/prylabs-dev/prysm/validator:v4.1.0)
    - Please note that in the next cycle, we will exclusively use these containers at the canonical URLs.

### Added

#### EIP-4844:

##### Core:

- **Deneb State & Block Types**: New state and block types added specifically for Deneb.
- **Deneb Protobufs**: Protocol Buffers designed exclusively for Deneb.
- **Deneb Engine API**: Specialized API endpoints for Deneb.
- **Deneb Config/Params**: Deneb-specific configurations and parameters from the deneb-integration branch.

##### Blob Management:

- **Blob Retention Epoch Period**: Configurable retention periods for blobs.
- **Blob Arrival Gossip Metric**: Metrics for blob arrivals via gossip protocol.
- **Blob Merge Function**: Functionality to merge and validate saved/new blobs.
- **Blob Channel**: A channel dedicated to blob processing.
- **Save Blobs to DB**: Feature to save blobs to the database for subscribers.

##### Logging and Validation:

- **Logging for Blob Sidecar**: Improved logging functionalities for Blob Sidecar.
- **Blob Commitment Count Logging**: Introduced logging for blob commitment counts.
- **Blob Validation**: A feature to validate blobs.

##### Additional Features and Tests:

- **Deneb Changes & Blobs to Builder**: Deneb-specific changes and blob functionality added to the builder.
- **Deneb Blob Sidecar Events**: Blob sidecar events added as part of the Deneb release.
- **KZG Commitments**: Functionality to copy KZG commitments when using the builder block.
- **Deneb Validator Beacon APIs**: New REST APIs specifically for the Deneb release.
- **Deneb Tests**: Test cases specific to the Deneb version.
- **PublishBlockV2 for Deneb**: The `publishblockv2` endpoint implemented specifically for Deneb.
- **Builder Override & Builder Flow for Deneb**: An override for the builder and a new RPC to handle the builder flow in
  Deneb.
- **SSZ Detection for Deneb**: SSZ detection capabilities added for Deneb.
- **Validator Signing for Deneb**: Validators can now sign Deneb blocks.
- **Deneb Upgrade Function**: A function to handle the upgrade to Deneb.

#### Rest of EIPs

- **EIP-4788**: Added support for Beacon block root in the EVM.
- **EIP-7044** and **EIP-7045**: Implemented support for Perpetually Valid Signed Voluntary Exits and increased the max
  attestation inclusion slot.

#### Beacon API:

*Note: All Beacon API work is related with moving endpoints into pure HTTP handlers. This is NOT new functionality.*

##### Endpoints moved to HTTP:

- `/eth/v1/beacon/blocks` and `/eth/v1/beacon/blinded_blocks`.
- `/eth/v1/beacon/states/{state_id}/committees`.
- `/eth/v1/config/deposit_contract`.
- `/eth/v1/beacon/pool/sync_committees`.
- `/eth/v1/beacon/states/{state_id}/validators`, `/eth/v1/beacon/states/{state_id}/validators/{validator_id}`
  and `/eth/v1/beacon/states/{state_id}/validator_balances`.
- `/eth/v1/validator/duties/attester/{epoch}`, `/eth/v1/validator/duties/proposer/{epoch}`
  and `/eth/v1/validator/duties/sync/{epoch}`.
- `/eth/v1/validator/register_validator`.
- `/eth/v1/validator/prepare_beacon_proposer`.
- `/eth/v1/beacon/headers`.
- `/eth/v1/beacon/blocks/{block_id}/root`.
- `/eth/v1/validator/attestation_data`.
- `/eth/v1/validator/sync_committee_contribution`.
- `/eth/v1/beacon/genesis` and `/eth/v1/beacon/states/{state_id}/finality_checkpoints`.
- `/eth/v1/node/syncing`.
- `/eth/v1/beacon/pool/voluntary_exits`.
- `/eth/v1/beacon/headers/{block_id}` and `/eth/v1/validator/liveness/{epoch}`.

##### Miscellaneous:

- **Comma-Separated Query Params**: Support for comma-separated query parameters added to Beacon API.
- **Middleware for Query Params**: Middleware introduced for handling comma-separated query parameters.
- **Content-Type Header**: Compliance improved by adding Content-Type header to VC POST requests.
- **Node Version**: REST-based node version endpoint implemented.

#### Other additions

##### Protocol:

- **Multi-Value Slice for Beacon State**: Enhanced the beacon state by utilizing a multi-value slice.
- **EIP-4881 Deposit Tree**: EIP-4881 Deposit Tree integrated into Prysm, controlled by a feature flag.
- **New Engine Methods**: New engine methods set as the default.
- **Light Client Sync Protocol**: Initiation of a 5-part light client sync protocol.
- **Block Commitment Checks**: Functionality to reject blocks with excessive commitments added.

##### State Management:

- **Alloc More Items**: Modified beacon-node/state to allocate an additional item during appends.
- **GetParentBlockHash Helper**: Refactoring of `getLocalPayloadAndBlobs` with a new helper function for fetching parent
  block hashes.
- **RW Lock for Duties**: Read-Write lock mechanism introduced for managing validator duties.

##### Build and CI/CD Improvements:

- **Manual Build Tag**: A "manual" build tag introduced to expedite CI build times.
- **Multiarch Docker Containers**: Support for multiple architectures in Docker containers added.

##### Testing:

- **Init-Sync DA Tests**: Tests for initial sync Data Availability (DA) included.
- **Fuzz List Timeout**: Github workflow for fuzz testing now includes a timeout setting.
- **Go Fuzzing Workflow**: New Github workflow for Go fuzzing on a cron schedule.

##### Logging and Monitoring:

- **FFG-LMD Consistency Logging**: Enhanced logging for Finality Gadget LMD (FFG-LMD) consistency.
- **Validator Count Endpoint**: New endpoint to count the number of validators.

##### User Interface and Web:

- **Web UI Release**: Prysm Web UI v2.0.4 released with unspecified updates and improvements.

##### Testnet support:

- **Holesky Support**: Support for Holesky decompositions integrated into the codebase.

##### Error Handling and Responses:

- **Validation Error in ForkchoiceUpdatedResponse**: Included validation errors in fork choice update responses.
- **Wrapped Invalid Block Error**: Improved error handling for cases where an invalid block error is wrapped..

### Changed

#### General:

- **Skip MEV-Boost Flag**: Updated `GetBlock` RPC to utilize `skip mev-boost` flag.
- **Portable Version of BLST**: Transitioned to portable BLST version as default.
- **Teku Mainnet Bootnodes**: Refreshed Teku mainnet bootnodes ENRs.
- **Geth Version Updates**: Elevated geth to version v1.13.1 for additional stability and features.
- **Parallel Block Building**: Deprecated sequential block building path

#### Deneb-Specific Changes:

- **Deneb Spectests Release**: Upgraded to Deneb spectests v1.4.0-beta.2-hotfix.
- **Deneb API and Builder Cleanup**: Conducted clean-up activities for Deneb-specific API and builder.
- **Deneb Block Versioning**: Introduced changes related to Deneb produce block version 3.
- **Deneb Database Methods**: Adapted database methods to accommodate Deneb.
- **Unused Code Removal**: Eliminated an unused function and pending blobs queue.
- **Blob Sidecar Syncing**: Altered behavior when value is 0.

#### Code Cleanup and Refactor:

- **API Types Cleanup**: Reorganized API types for improved readability.
- **Geth Client Headers**: Simplified code for setting geth client headers.
- **Bug Report Template**: Revised requirements for more clarity.

#### Flags and Configuration:

- **Safe Slots to Import Flag**: Deprecated this flag for standard alignment.
- **Holesky Config**: Revised the Holesky configuration for new genesis.

#### Logging:

- **Genesis State Warning**: Will log a warning if the genesis state size is under 1KB.
- **Debug Log Removal**: Excised debug logs for cleaner output.

#### Miscellaneous:

- **First Aggregation Timing**: Default setting for first aggregation is 7 seconds post-genesis.
- **Pointer Usage**: Modified execution chain to use pointers, reducing copy operations.

#### Dependency Updates:

- **Go Version Update**: Updated to Go version 1.20.7.
- **Go Version Update**: Updated to Go version 1.20.9 for better security.
- **Various Dependencies**: Updated multiple dependencies including Geth, Bazel, rules_go, Gazelle, BLST, and go-libp2p.

### Removed

- **Remote Slashing Protection**: Eliminated the remote slashing protection feature.
- **Go-Playground/Validator**: Removed the go-playground/validator dependency from the Beacon API.
- **Revert Cache Proposer ID**: Reverted the caching of proposer ID on GetProposerDuties.
- **Go-Playground/Validator**: Removed go-playground/validator from Beacon API.
- **Reverted Cache Proposer ID**: Reversed the change that cached proposer ID on GetProposerDuties.
- **Cache Proposer ID**: Reversed the functionality that cached proposer ID on GetProposerDuties.
- **Quadratic Loops in Exiting**: Eliminated quadratic loops that occurred during voluntary exits, improving
  performance.
- **Deprecated Go Embed Rules**: Removed deprecated `go_embed` rules from rules_go, to stay up-to-date with best
  practices.
- **Alpine Images**: Removed Alpine images from the Prysm project.

### Fixed

#### Deneb-Specific Bug Fixes:

- **Deneb Builder Bid HTR**: Fixed an issue related to HashTreeRoot (HTR) in Deneb builder bid.
- **PBV2 Condition**: Corrected conditions related to PBV2.
- **Route Handler and Cleanup**: Updated the route handler and performed minor cleanups.
- **Devnet6 Interop Issues**: Resolved interoperability issues specific to Devnet6.
- **Sepolia Version**: Updated the version information for the Sepolia testnet.
- **No Blob Bundle Handling**: Rectified the handling when no blob bundle exists.
- **Blob Sidecar Prefix**: Corrected the database prefix used for blob sidecars.
- **Blob Retrieval Error**: Added specific error handling for blob retrieval from the database.
- **Blob Sidecar Count**: Adjusted metrics for accurate blob sidecar count.
- **Sync/RPC Blob Usage**: Rectified blob usage when requesting a block by root in Sync/RPC.

#### Cache Fixes:

- **Don't Prune Proposer ID Cache**: Fixed a loop erroneously pruning the proposer ID cache.
- **LastRoot Adjustment**: Altered `LastRoot` to return the head root.
- **Last Canonical Root**: Modified forkchoice to return the last canonical root of the epoch.

#### Block Processing fixes:

- **Block Validation**: Fixed an issue where blocks were incorrectly marked as bad during validation.
- **Churn Limit Helpers**: Improved churn limit calculations through refactoring.
- **Churn with 0 Exits**: Rectified a bug that calculated churn even when there were 0 exits.
- **Proposer Duties Sorting**: Resolved sorting issues in proposer duties.
- **Duplicate Block Processing**: Eliminated redundant block processing.

#### Error Handling and Logging:

- **RpcError from Core Service**: Ensured that `RpcError` is returned from core services.
- **Unhandled Error**: Enhanced error management by handling previously unhandled errors.
- **Error Handling**: Wrapped `ctx.Err` for improved error handling.
- **Attestation Error**: Optimized error management in attestation processing.

#### Test and Build Fixes:

- **Racy Tests in Blockchain**: Resolved race conditions in blockchain tests.
- **TestService_ReceiveBlock**: Modified `TestService_ReceiveBlock` to work as expected.
- **Build Issue with @com_github_ethereum_c_kzg_4844**: Resolved build issues related to this specific library.
- **Fuzz Testing**: Addressed fuzz testing issues in the `origin/deneb-integration`
- **Long-Running E2E Tests**: Fixed issues that were causing the end-to-end tests to run for an extended period.

#### Additional Fixes:

- **Public Key Copies During Aggregation**: Optimized to avoid unnecessary public key copies during aggregation.
- **Epoch Participations**: Fixed the setting of current and previous epoch participations.
- **Verify Attestations**: Resolved an attestation verification issue in proposer logic.
- **Empty JSON/YAML Files**: Fixed an issue where `prysmctl` was writing empty configuration files.
- **Generic Fixes**: Addressed various unspecified issues.
- **Phase0 Block Parsing**: Resolved parsing issues in phase0 blocks on submit.
- **Hex Handling**: Upgraded the hex handling in various modules.
- **Initial Sync PreProcessing**: Resolved an issue affecting the initial sync preprocessing.

### Security

No security updates in this release.

## [v4.0.8](https://github.com/prysmaticlabs/prysm/compare/v4.0.7...v4.0.8) - 2023-08-22

Welcome to Prysm Release v4.0.8! This release is recommended. Highlights:

- Parallel hashing of validator entries in the beacon state. This results in a faster hash tree root. ~3x reduction
- Parallel validations of consensus and execution checks. This results in a faster block verification
- Aggregate parallel is now the default. This results in faster attestation aggregation time if a node is subscribed to
  multiple beacon attestation subnets. ~3x reduction
- Better process block epoch boundary cache usages and bug fixes
- Beacon-API endpoints optimizations and bug fixes

### Added

- Optimization: parallelize hashing for validator entries in beacon state
- Optimization: parallelize consensus & execution validation when processing beacon block
- Optimization: integrate LRU cache (above) for validator public keys
- Cache: threadsafe LRU with non-blocking reads for concurrent readers
- PCLI: add deserialization time in benchmark
- PCLI: add allocation data To benchmark
- Beacon-API: GetSyncCommitteeRewards endpoint
- Beacon-API: SSZ responses for the Publishblockv2
- Beacon-API client: use GetValidatorPerformance
- Spec tests: mainnet withdrawals and bls spec tests
- Spec tests: random and fork transition spec tests
- Spec tests execution payload operation tests
- Metric: block gossip arrival time
- Metric: state regen duration
- Metric: validator is in the next sync committee
- New data structure: multi-value slice

### Changed

- Build: update Go version to 1.20.6
- Build: update hermetic_cc_toolchain
- Optimization: aggregate parallel is now default
- Optimization: do not perform full copies for metrics reporting
- Optimization: use GetPayloadBodies in Execution Engine Client
- Optimization: better nil check for reading validator
- Optimization: better cache update at epoch boundary
- Optimization: improve InnerShuffleList for shuffling
- Optimization: remove span for converting to indexed attestation`
- Beacon-API: optimize GetValidatorPerformance as POST
- Beacon-API: optimize /eth/v1/validator/aggregate_attestation
- Beacon-API: optimize /eth/v1/validator/contribution_and_proofs
- Beacon-API: optimize /eth/v1/validator/aggregate_and_proofs
- Beacon-API: use struct in beacon-chain/rpc/core to store dependencies
- Beacon-API: set CoreService in beaconv1alpha1.Server
- Beacon-API: use BlockProcessed event in certain endpoints
- Syncing: exit sync early with 0 peers to sync
- Cache: only call epoch boundary processing on canonical blocks
- Build: update server-side events dependency
- Refactor: slot tickers with intervals
- Logging: shift Error Logs To Debug
- Logging: clean up attestation routine logs

### Fixed

- Cache: update shuffling caches at epoch boundary
- Cache: committee cache correctly for epoch + 1
- Cache: use the correct context for UpdateCommitteeCache
- Cache: proposer-settings edge case for activating validators
- Cache: prevent the public key cache from overwhelming runtime
- Sync: correctly set optimistic status in the head when syncing
- Sync: use last optimistic status on batch
- Flag: adds local boost flag to main/usage
- Beacon-API: correct header for get block and get blinded block calls
- Beacon-API: GetValidatorPerformance endpoint
- Beacon-API: return correct historical roots in Capella state
- Beacon-API: use the correct root in consensus validation
- Prysm API: size of SyncCommitteeBits
- Mev-boost: builder gas limit fix default to 0 in some cases
- PCLI: benchmark deserialize without clone and init trie
- PCLI: state trie for HTR duration
- Metric: adding fix pending validators balance
- Metric: effective balance for unknown/pending validators
- Comment: comments when receiving block
- Comment: cleanups to blockchain pkg

### Security

No security updates in this release.

## [v4.0.7](https://github.com/prysmaticlabs/prysm/compare/v4.0.6...v4.0.7) - 2023-07-13

Welcome to the v4.0.7 release of Prysm! This recommended release contains many essential optimizations since v4.0.6.

Highlights:

- The validator proposal time for slot 0 has been reduced by 800ms. Writeup and PR
- The attestation aggregation time has been reduced by 400ms—roughly 75% with all subnets subscribed. Flag
  --aggregate-parallel. PR. This is only useful if running more than a dozen validator keys. The more subnets your node
  subscribe to, the more useful.
- The usage of fork choice lock has been reduced and optimized, significantly reducing block processing time. This
  results in a higher proposal and attest rate. PR
- The block proposal path has been optimized with more efficient copies and a better pruning algorithm for pending
  deposits. PR and PR
- Validator Registration cache is enabled by default, this affects users who have used webui along with mevboost. Please
  review PR for details.

Note: We remind our users that there are two versions of the cryptographic library BLST, one is "portable" and less
performant, and another is "non-portable" or "modern" and more performant. Most users would want to use the second one.
You can set the environment variable USE_PRYSM_MODERN=true when using prysm.sh. The released docker images are using the
non-portable version by default.

### Added

- Optimize multiple validator status query
- Track optimistic status on head
- Get attestation rewards API end point
- Expected withdrawals API
- Validator voluntary exit endpoint
- Aggregate atts using fixed pool of go routines
- Use the incoming payload status instead of calling forkchoice
- Add hermetic_cc_toolchain for a hermetic cc toolchain
- Cache next epoch proposers at epoch boundary
- Optimize Validator Roots Computation
- Log Finalized Deposit Insertion
- Move consensus and execution validation outside of onBlock
- Add metric for ReceiveBlock
- Prune Pending Deposits on Finalization
- GetValidatorPerformance http endpoint
- Block proposal copy Bytes Alternatively
- Append Dynamic Adding Trusted Peer Apis

### Changed

- Do not validate merge transition block after Capella
- Metric for balance displayed for public keys without validator indexes
- Set blst_modern=true to be the bazel default build
- Rename payloadHash to lastValidHash in setOptimisticToInvalid
- Clarify sync committee message validation
- Checkpoint sync ux
- Registration Cache by default

### Removed

- Disable nil payloadid log on relayers flags
- Remove unneeded helper
- Remove forkchoice call from notify new payload

### Fixed

- Late block task wait for initial sync
- Log the right block number
- Fix for keystore field name to align with EIP2335
- Fix epoch participation parsing for API
- Spec checker, ensure file does not exit or error
- Uint256 parsing for builder API
- Fuzz target for execution payload
- Contribution doc typo
- Unit test TestFieldTrie_NativeState_fieldConvertersNative
- Typo on beacon-chain/node/node.go
- Remove single bit aggregation for aggregator
- Deflake cloners_test.go
- Use diff context to update proposer cache background
- Update protobuf and protobuf deps
- Run ineffassign for all code
- Increase validator client startup proposer settings deadline
- Correct log level for 'Could not send a chunked response'
- Rrune invalid blocks during initial sync
- Handle Epoch Boundary Misses
- Bump google.golang.org/grpc from 1.40.0 to 1.53.0
- Fix bls signature batch unit test
- Fix Context Cancellation for insertFinalizedDeposits
- Lock before saving the poststate to db

### Security

No security updates in this release.

## [v4.0.6](https://github.com/prysmaticlabs/prysm/compare/v4.0.5...v4.0.6) - 2023-07-15

Welcome to v4.0.6 release of Prysm! This recommended release contains many essential optimizations since v4.0.5. Notable
highlights:

Better handling of state field trie under late block scenario. This improves the next slot proposer's proposed time
Better utilization of next slot cache under various conditions

**Important read:**

1.) We use this opportunity to remind you that two different implementations of the underlying cryptographic library
BLST exist.

- portable: supports every CPU made in the modern era
- non-portable: more performant but requires your CPU to support special instructions

Most users will want to use the "non-portable" version since most CPUs support these instructions. Our docker builds are
now non-portable by default. Most users will benefit from the performance improvements. You can run with the "portable"
versions if your CPU is old or unsupported. For binary distributions and to maintain backward compatibility with older
versions of prysm.sh or prysm.bat, users that want to benefit from the non-portable performance improvements need to add
an environment variable, like so: USE_PRYSM_MODERN=true prysm.sh beacon-chain prefix, or download the "non-portable"
version of the binaries from the github repo.

2.) A peering bug that led to nodes losing peers gradually and eventually needing a restart has been patched. Nodes
previously affected by it can remove the --disable-resource-manager flag from v4.0.6 onwards.

### Added

- Copy state field tries for late block
- Utilize next slot cache correctly under late block scenario
- Epoch boundary uses next slot cache
- Beacon API broadcast_validation to block publishing
- Appropriate Size for the P2P Attestation Queue
- Flag --disable-resource-manager to disable resource manager for libp2p
- Beacon RPC start and end block building time logs
- Prysmctl: output proposer settings
- Libp2p patch
- Handle trusted peers for libp2p
- Spec test v1.4.0-alpha.1

### Changed

- Use fork-choice store to validate sync message faster
- Proposer RPc unblind block workflow
- Restore flag disable-peer-scorer
- Validator import logs improvement
- Optimize zero hash comparisons in forkchoice
- Check peer threshold is met before giving up on context deadline
- Cleanup of proposer payload ID cache
- Clean up set execution data for proposer RPC
- Update Libp2p to v0.27.5
- Always Favour Yamux for Multiplexing
- Ignore Phase0 Blocks For Monitor
- Move hash tree root to after block broadcast
- Use next slot cache for sync committee
- Log validation time for blocks
- Change update duties to handle all validators exited check
- Ignore late message log

### Removed

- SubmitblindBlock context timeout
- Defer state feed In propose block

### Fixed

- Sandwich attack on honest reorgs
- Missing config yamls for specific domains
- Release lock before panic for feed
- Return 500 in `/eth/v1/node/peers` interface
- Checkpoint sync uses correct slot

### Security

No security updates in this release.

## [v4.0.5](https://github.com/prysmaticlabs/prysm/compare/v4.0.4...v4.0.5) - 2023-05-22

Welcome to v4.0.5 release of Prysm! This release contains many important improvements and bug fixes since v4.0.4,
including significant improvements to attestation aggregation. See @potuz's
notes [here](https://hackmd.io/TtyFurRJRKuklG3n8lMO9Q). This release is **strongly** recommended for all users.

Note: The released docker images are using the portable version of the blst cryptography library. The Prysm team will
release docker images with the non-portable blst library as the default image. In the meantime, you can compile docker
images with blst non-portable locally with the `--define=blst_modern=true` bazel flag, use the "-modern-" assets
attached to releases, or set environment varaible USE_PRYSM_MODERN=true when using prysm.sh.

### Added

- Added epoch and root to "not a checkpt in forkchoice" log message
- Added cappella support for eth1voting tool
- Persist validator proposer settings in the validator db.
- Add flag to disable p2p resource management. This flag is for debugging purposes and should not be used in production
  for extended periods of time. Use this flag if you are experiencing significant peering issues.
  --disable-resource-manager

### Changed

- Improved slot ticker for attestation aggregation
- Parallel block production enabled by default. Opt out with --disable-build-block-parallel if issues are suspected with
  this feature.
- Improve attestation aggregation by not using max cover on unaggregated attestations and not checking subgroup of
  previously validated signatures.
- Improve sync message processing by using forkchoice

### Fixed

- Fixed --slasher flag.
- Fixed state migration for capella / bellatrix
- Fix deadlock when using --monitor-indices

### Security

No security updates in this release.

## [v4.0.4](https://github.com/prysmaticlabs/prysm/compare/v4.0.3...v4.0.4) - 2023-05-15

Welcome to v4.0.4 release of Prysm! This is the first full release following the recent mainnet issues and it is very
important that all stakers update to this release as soon as possible.

Aside from the critical fixes for mainnet, this release contains a number of new features and other fixes since v4.0.3.

### Added

- Feature to build consensus and execution blocks in parallel. This feature has shown a noticeable reduction (~200ms) in
  block proposal times. Enable with --build-block-parallel
- An in memory cache for validator registration can be enabled with --enable-registration-cache. See PR description
  before enabling.
- Added new linters
- Improved tracing data for builder pipeline
- Improved withdrawal phrasing in validator withdrawal tooling
- Improved blinded block error message
- Added test for future slot tolerance
- Pre-populate bls pubkey cache
- Builder API support in E2E tests

### Changed

- Updated spectests to v1.3
- Cleanup duplicated code
- Updated method signature for UnrealizedJustifiedPayloadBlockHash()
- Updated k8s.io/client-go to 0.20.0
- Removed unused method argument
- Refactored / moved some errors to different package
- Update next slot cache at an earlier point in block processing
- Use next slot cache for payload attribute
- Cleanup keymanager mock
- Update to go 1.20
- Modify InsertFinalizedDeposits signature to return an error
- Improved statefeed initialization
- Use v1alpha1 server in block production
- Updated go generated files
- Typo corrections

### Fixed

- Fixed e2e tx fuzzer nilerr lint issue
- Fixed status for pending validators with multiple deposits
- Use gwei in builder value evaluation
- Return correct error when failing to unmarshal genesis state
- Avoid double state copy in latestAncestor call
- Fix mock v1alpha1 server
- Fix committee race test
- Fix flaky validator tests
- Log correctly when the forkchoice head changed
- Filter inactive keys from mev-boost / builder API validator registration
- Save attestation to cache when calling SubmitAttestation in beacon API
- Avoid panic on nil broadcast object
- Fix initialization race
- Properly close subnet iterator
- ⚠️ Ignore untimely attestations
- Fix inverted metric
- ⚠️ Save to checkpoint cache if next state cache hits

### Security

This release contains some important fixes that improve the resiliency of Ethereum Consensus Layer.
See https://github.com/prysmaticlabs/prysm/pull/12387 and https://github.com/prysmaticlabs/prysm/pull/12398.

## [v4.0.3](https://github.com/prysmaticlabs/prysm/compare/v4.0.2...v4.0.3) - 2023-04-20

### Added

- Add REST API endpoint for beacon chain client's GetChainHead
- Add prepare-all-payloads flag
- support modifying genesis.json for capella
- Add support for engine_exchangeCapabilities
- prysmctl: Add support for writing signed validator exits to disk

### Changed

- Enable misspell linter & fix findings

### Fixed

- Fix Panic In Builder Service
- prysmctl using the same genesis func as e2e
- Check that Builder Is Configured
- Correctly use Gwei to compare builder bid value
- Fix Broken Dependency
- Deflake TestWaitForActivation_AccountsChanged
- Fix Attester Slashing Validation In Gossip
- Keymanager fixes for bad file writes
- windows: Fix build after PR 12293

### Security

No security updates in this release.

## [v4.0.2](https://github.com/prysmaticlabs/prysm/compare/v4.0.1...v4.0.2) - 2023-04-12

This release fixes a critical bug on Prysm interacting with mev-boost / relayer. You MUST upgrade to this release if you
run Prysm with mev boost and relayer, or you will be missing block proposals during the first days after the Shapella
fork while the block has bls-to-exec changes.
Post-mortem that describes this incident will be provided by the end of the week.

One of this release's main optimizations is revamping the next slot cache. It has been upgraded to be more performant
across edge case re-org scenarios. This can help with the bad head attestation vote.

Minor fixes in this release address a bug that affected certain large operators querying RPC endpoints. This bug caused
unexpected behavior and may have impacted the performance of affected operators. To resolve this issue, we have included
a patch that ensures proper functionality when querying RPC endpoints.

### Added

- CLI: New beacon node flag local-block-value-boost that allows the local block value to be multiplied by the boost
  value
- Smart caching for square root computation
- Beacon-API: Implemented Block rewards endpoint
- Beacon-API client: Implemented GetSyncStatus endpoint
- Beacon-API client: Implemented GetGenesis endpoint
- Beacon-API client: Implemented ListValidators endpoint

### Changed

- Block processing: Optimize next slot cache
- Execution-API: Used unrealized justified block hash for FCU call
- CLI: Improved voluntary exit confirmation prompt
- Unit test: Unskip API tests
- End to end test: Misc improvements
- Build: Build tag to exclude mainnet genesis from prysmctl
- Dependency: Update go-ethereum to v1.11.3
- Dependency: Update lighthouse to v4.0.1

### Fixed

- Builder: Unblind beacon block correctly with bls-to-exec changes
- Block construction: Default to local payload on error correctly
- Block construction: Default to local payload on nil value correctly
- Block processing: Fallback in update head on error
- Block processing: Add orphaned operations to the appropriate pool
- Prysm-API: Fix Deadlock in StreamChainHead
- Beacon-API: Get header error, nil summary returned from the DB
- Beacon-API: Broadcast correct slashing object

### Security

No security updates in this release.

## [v4.0.1](https://github.com/prysmaticlabs/prysm/compare/v4.0.0...v4.0.1)

This is a reissue of v4.0.0. See https://github.com/prysmaticlabs/prysm/issues/12201 for more information.

## [v4.0.0](https://github.com/prysmaticlabs/prysm/compare/v3.2.2...v4.0.0)

### Added

- Config: set mainnet capella epoch
- Validator: enable proposer to reorg late block
- Metric: bls-to-exec count in the operation pool
- Metric: pubsub metrics racer
- Metric: add late block metric
- Engine-API: Implement GetPayloadBodies
- Beacon-API: Implement GetPayloadAttribute SSE
- Prysm CLI: add experimental flags to dev mode
- Prysmctl utility: add eth1data to genesis state
- Spec test: EIP4881 spec compliance tests
- Spec test: forkchoice lock to fix flaskyness

### Changed

- Prysm: upgrade v3 to v4
- Prysm: apply goimports to generated files
- Validator: lower builder circuit breaker thresholds to 5 missed slots per epoch and updates off by 1
- Validator: reorg late block by default
- Forkchoice: cleanups
- Forkchoice: remove bouncing attack fix and strength equivocation discarding
- Forkchoice: call FCU at 4s mark if there's no new head
- Forkchoice: better locking on calls to retrieving ancestor root
- Forkchoice: stricker visibility for blockchain package access
- Block processing: optimizing validator balance retrieval by using epoch boundary cache
- Block processing: reduce FCU calls
- Block processing: increase attempted reorgs at the correct spot
- Block processing: remove duplicated bls to exec message pruning
- Block processing: skip hash tree root state when checking optimistic mode
- Prysm-API: mark GetChainHead deprecated
- Logging: add late block logs
- Logging: enhancements and clean ups
- Build: fix bazel remote cache upload
- Build: update cross compile toolchains
- Build: only build non-test targets in hack/update-go-pbs.sh
- Build: update rules_go to v0.38.1 and go_version to 1.19.7
- Build: replace bazel pkg_tar rule with canonical @rules_pkg pkg_tar
- Build: update bazel to 6.1.0
- Libp2p: updated to latest version
- Libp2p: make peer scorer permanent default
- Test: disable e2e slasher test
- CLI: derecate the following flags

### Deprecated

The following flags have been deprecated.

- disable-peer-scorer
- disable-vectorized-htr
- disable-gossip-batch-aggregation

### Removed

- Prsym remote signer
- CLI: Prater feature flag
- CLI: Deprecated flags
- Unit test: unused beacon chain altair mocks
- Validator REST API: unused endpoints

The following flags have been removed.

- http-web3provider
- enable-db-backup-webhook
- bolt-mmap-initial-size
- disable-discv5
- enable-reorg-late-blocks
- disable-attesting-history-db-cache
- enable-vectorized-htr
- enable-peer-scorer
- enable-forkchoice-doubly-linked-tree
- enable-back-pull
- enable-duty-count-down
- head-sync
- enable-gossip-batch-aggregation
- enable-larger-gossip-history
- fallback-web3provider
- disable-native-state
- enable-only-blinded-beacon-blocks
- ropsten
- interop-genesis-state
- experimental-enable-boundary-checks
- disable-back-pull
- disable-forkchoice-doubly-linked-tree

### Fixed

- Validator: startup deadline
- Prysmctl: withdrawals fork checking logic
- End-to-end test: fix flakes
- End-to-end test: fix altair transition
- Unit test: fix error message in

### Security

This release is required to participate in the Capella upgrade.

## [v3.2.2](https://github.com/prysmaticlabs/prysm/compare/v3.2.2...v3.2.1) - 2023-05-10

Gm! ☀️ We are excited to announce our release for upgrading Goerli testnet to Shanghai / Capella! 🚀

This release is MANDATORY for Goerli testnet. You must upgrade your Prysm beacon node and validator client to this
release before Shapella hard fork time epoch=162304 or UTC=14/03/2023, 10:25:36 pm.

This release is a low-priority for the mainnet.
This release is the same commit as v3.2.2-rc.3. If you are already running v3.2.2-rc.3, then you do not need to update
your client.

### Added

- Capella fork epoch
- Validator client REST implementation GetFeeRecipientByPubKey
- New end-to-end test for post-attester duties

### Changed

- Storing blind beacon block by default for new Prysm Database
- Raise the max grpc message size to a very large value by default
- Update rules docker to v0.25.0
- Update distroless base images
- Update protoc-gen-go-cast to suppress tool output
- Update deps for Capella
- Remove gRPC fallback client from validator REST API
- Prysmctl now verifies capella fork for bls to exec message change
- Core block processing cleanup
- Better locking design around forkchoice store
- Core process sync aggregate function returns reward amount
- Use Epoch boundary cache to retrieve balances
- Misc end-to-end test improvements and fixes
- Add slot number to proposal error log

### Deprecated

- Deprecate flag --interop-genesis-state

### Removed

- Remove Ropsten testnet config and feature flag

### Security

This release is required for Goerli to upgrade to Capella.

## [v3.2.1](https://github.com/prysmaticlabs/prysm/compare/v3.2.0...v3.2.1) - 2023-02-13

We are excited to announce the release of Prysm v3.2.1 🎉

This is the first release to support Capella / Shanghai. The Sepolia testnet Capella upgrade time is currently set to
2/28/2023, 4:04:48 AM UTC. The Goerli testnet and Mainnet upgrade times are still yet to be determined. In Summary:

- This is a mandatory upgrade for Sepolia nodes and validators
- This is a recommended upgrade for Goerli and Mainnet nodes and validators

There are some known issues with this release.

- mev-boost, relayer, and builder support for Capella upgrade are built in but still need to be tested. Given the lack
  of testing infrastructure, none of the clients could test this for withdrawals testnet. There may be hiccups when
  using mev-boost on the Capella upgraded testnets.

### Added

- Capella Withdrawal support
- Add Capella fork epoch for Sepolia
- Various Validator client REST implementations (Part of EPF)
- Various Beacon API additions
- Cache Fork Digest Computation to save compute
- Beacon node can bootstrap from non-genesis state (i.e bellatrix state)
- Refactor bytesutil, add support for go1.20 slice to array conversions
- Add Span information for attestation record save request
- Matric addition
- Identify invalid signature within batch verification
- Support for getting consensus values from beacon config
- EIP-4881: Spec implementation
- Test helper to generate valid bls-to-exec message
- Spec tests v1.3.0 rc.2

### Changed

- Prysm CLI utility support for exit
- Beacon API improvement
- Prysm API get block RPC
- Prysm API cleanups
- Block processing cleanup,
- Forkchoice logging improvements
- Syncing logging improvement
- Validator client set event improvement for readability and error handling
- Engine API implementation cleanups
- End to end test improvements
- Prysm CLI withdrawal ux improvement
- Better log for the block that never became head

### Removed

- Remove cache lookup and lock request for database boltdb transaction

### Fixed

- Beacon API
- Use the correct attribute if there's a payload ID cache miss
- Call FCU with an attribute on non-head block
- Sparse merkle trie bug fix
- Waiting For Bandwidth Issue While Syncing
- State Fetcher to retrieve correct epoch
- Exit properly with terminal block hash
- PrepareBeaconProposer API duplicating validator indexes when not persisted in DB
- Multiclient end-to-end
- Deep source warnings

### Security

There are no security updates in this release.

## [v3.2.0](https://github.com/prysmaticlabs/prysm/compare/v3.1.2...v3.2.0) - 2022-12-16

This release contains a number of great features and improvements as well as progress towards the upcoming Capella
upgrade. This release also includes some API changes which are reflected in the minor version bump. If you are using
mev-boost, you will need to update your prysm client to v3.2.0 before updating your mev-boost instance in the future.
See [flashbots/mev-boost#404](https://github.com/flashbots/mev-boost/issues/404) for more details.

### Added

- Support for non-english mnemonic phrases in wallet creation.
- Exit validator without confirmation prompt using --force-exit flag
- Progress on Capella and eip-4844 upgrades
- Added randao json endpoint. /eth/v1/beacon/states/{state_id}/randao
- Added liveness endpoint /eth/v1/validator/liveness/{epoch}
- Progress on adding json-api support for prysm validator
- Prysmctl can now generate genesis.ssz for forks after phase0.

### Changed

- --chain-config-file now throws an error if used concurrently with --network flag.
- Added more histogram metrics for block arrival latency times block_arrival_latency_milliseconds
- Priority queue RetrieveByKey now uses read lock instead of write lock
- Use custom types for certain ethclient requests. Fixes an issue when using prysm on gnosis chain.
- Updted forkchoice endpoint /eth/v1/debug/forkchoice (was /eth/v1/debug/beacon/forkchoice)
- Include empty fields in builder json client.
- Computing committee assignments for slots older than the oldest historical root in the beacon state is now forbidden

### Removed

- Deprecated protoarray tests have been removed

### Fixed

- Unlock pending block queue if there is any error on inserting a block
- Prysmctl generate-genesis yaml file now uses the correct format
- ENR serialization now correctly serializes some inputs that did not work previously
- Use finalized block hash if a payload ID cache miss occurs
- prysm.sh now works correctly with Mac M1 chips (it downloads darwin-arm64 binaries)
- Use the correct block root for block events api
- Users running a VPN should be able to make p2p dials.
- Several minor typos and code cleanups

### Security

- Go is updated to 1.19.4.

## [v3.1.2](https://github.com/prysmaticlabs/prysm/compare/v3.1.1...v3.1.2) - 2022-10-27

### Added

- Timestamp field to forkchoice node json responses
- Further tests to non-trivial functions of the builder service
- Support for VotedFraction in forkchoice
- Metrics for reorg distance and depths
- Support for optimistic sync spectests
- CLI flag for customizing engine endpoint timeout --engine-endpoint-timeout-seconds
- Support for lodestar identification in p2p monitoring
- --enable-full-ssz-data-logging to display debug ssz data on gossip messages that fail validation
- Progress on capella and withdrawals support
- Validator exit can be performed from prysmctl
- Blinded block support through the json API

### Changed

- Refactoring / cleanup of keymanager
- Refactoring / improvements in initial sync
- Forkchoice hardening
- Improved log warnings when fee recipient is not set
- Changed ready for merge log frequency to 1 minute
- Move log Unable to cache headers for execution client votes to debug
- Rename field in invalid pruned blocks log
- Validate checkpoint slot
- Return an error if marshaling invalid Uint256
- Fallback to uncached getPayload if timeout
- Update bazel to 5.3.0
- godocs cleanup and other cleanups
- Forkchoice track highest received root
- Metrics updated block arrival time histograms
- Log error and continue when proposer boost roots are missing
- Do not return on error during on_tick
- Do not return on error after update head
- Update default RPC HTTP timeout to 30s
- Improved fee recipient UX.
- Produce block skips mev-boost
- Builder getPayload timeout set to 3s
- Make stategen aware of forkchoice
- Increase verbosity of warning to error when new head cannot be determined when receiving an attestation
- Provide justified balances to forkchoice
- Update head continues without attestations
- Migrate historical states in another goroutine to avoid blocking block execution
- Made API middleware structs public
- Updated web UI to v2.0.2
- Default value for --block-batch-limit-burst-factor changed from 10 to 2.
- Vendored leaky bucket implementation with minor modifications

### Deprecated

- --disable-native-state flag and associated feature

### Removed

- Unused WithTimeout for builder client
- Optimistic sync candidate check
- Cleans up proto states
- Protoarray implementation of forkchoice

### Fixed

- Block fields to return a fixed sized array rather than slice
- Lost cancel in validator runner
- Release held lock on error
- Properly submit blinded blocks
- Unwanted wrapper of gRPC status errors
- Sync tests fixed and updated spectests to 1.2.0
- Prevent timeTillDuty from reporting a negative value
- Don't mark /healthz as unhealthy when mev-boost relayer is down
- Proposer index cache and slot is used for GetProposerDuties
- Properly retrieve values for validator monitoring flag from cli
- Fee recipient fixes and persistence
- Handle panic when rpc client is not yet initialized
- Improved comments and error messages
- SSL support for multiple gRPC endpoints
- Addressed some tool feedback and code complaints
- Handle unaggregated attestations in the event feed
- Prune / expire payload ID cache entries when using beacon json API
- Payload ID cache may have missed on skip slots due to incorrect key computation

### Security

- Libp2p updated to v0.22.0

## [v3.1.1](https://github.com/prysmaticlabs/prysm/compare/v3.1.0...v3.1.1) - 2022-09-09

This is another highly recommended release. It contains a forkchoice pruning fix and a gossipsub optimization. It is
recommended to upgrade to this release before the Merge next week, which is currently tracking for Wed Sept
14 (https://bordel.wtf/). Happy staking! See you on the other side!

### Fixed

- Fix memory leaks in fork choice store which leads to node becoming slower
- Improve connectivity and solves issues connecting with peers

### Security

No security updates in this release.

## [v3.1.0](https://github.com/prysmaticlabs/prysm/compare/v3.1.0...v3.0.0) - 2022-09-05

Updating to this release is highly recommended as it contains several important fixes and features for the merge. You
must be using Prysm v3 or later before Bellatrix activates on September 6th.

**Important docs links**

- [How to prepare for the merge](https://docs.prylabs.network/docs/prepare-for-merge)
- [How to check merge readiness status](https://docs.prylabs.network/docs/monitoring/checking-status)

### Added

- Add time until next duty in epoch logs for validator
- Builder API: Added support for deleting gas limit endpoint
- Added debug endpoint GetForkChoice for doubly-linked-tree
- Added support for engine API headers. --execution-headers=key=value
- New merge specific metrics. See

### Changed

- Deposit cache now returns shallow copy of deposits
- Updated go-ethereum dependency to v1.10.23
- Updated LLVM compiler version to 13.0.1
- Builder API: filter 0 bid and empty tx root responses
- Allow attestations/blocks to be received by beacon node when the nodes only optimistically synced
- Add depth and distance to CommonAncestorRoot reorg object
- Allocate slice array to expected length in several methods
- Updated lighthouse to version v3 in E2E runner
- Improved handling of execution client errors
- Updated web3signer version in E2E runner
- Improved error messages for db unmarshalling failures in ancestor state lookup
- Only updated finalized checkpoints in database if its more recent than previous checkpoint

### Removed

- Dead / unused code delete

### Fixed

- Fixed improper wrapping of certain errors
- Only log fee recipient message if changed
- Simplify ListAttestations RPC method fixes
- Fix several RPC methods to be aware of the appropriate fork
- Fixed encoding issue with builder API register validator method. fixes
- Improved blinded block handling in API. fixes
- Fixed IPC path for windows users
- Fix proposal of blinded blocks
- Prysm no longer crashes on start up if builder endpoint is not available

### Security

There are no security updates in this release.

## [v3.0.0](https://github.com/prysmaticlabs/prysm/compare/v3.0.0...v2.1.4) 2022-08-22

### Added

- Passing spectests v1.2.0-rc.3
- prysmctl: Generate genesis state via prysmctl testnet generate-genesis [command options] [arguments...]
- Keymanager: Add support for setting the gas limit via API.
- Merge: Mainnet merge epoch and TTD defined!
- Validator: Added expected wait time for pending validator activation in log message.
- Go: Prysm now uses proper versioning suffix v3 for this release. GoDocs and downstream users can now import prysm as
  expected for go projects.
- Builder API: Register validator via HTTP REST Beacon API endpoint /eth/v1/validator/register_validator
- Cross compilation support for Mac ARM64 chips (Mac M1, M2)

### Changed

- **Require an execution client** `--execution-endpoint=...`. The default value has changed to `localhost:8551` and you
  must use the jwt flag `--jwt-secret=...`. Review [the docs](https://docs.prylabs.network/docs/prepare-for-merge) for
  more information
- `--http-web3provider` has been renamed to `--execution-endpoint`. Please update your configuration
  as `--http-web3provider` will be removed in a future release.
- Insert attestations into forkchoice sooner
- Builder API: `gas_limit` changed from int to string to support JSON / YAML configs. `--suggested-gas-limit` changed
  from int to string.
- Fork choice: Improved handling of double locks / deadlocks
- Lower libp2p log level
- Improved re-org logs with additional metadata
- Improved error messages found by semgrep
- Prysm Web UI updated to release v2.0.1
- Protobuf message renaming (non-breaking changes)
- Enabled feature to use gohashtree by default. Disable with `--disable-vectorized-htr`
- Enabled fork choice doubly linked tree feature by default. Disable with `--disable-forkchoice-doubly-linked-tree`
- Remote signer: Renamed some field names to better represent block types (non-breaking changes for gRPC users, possibly
  breaking change for JSON API users)
- Builder API: require header and payload root match.
- Improved responses for json-rpc requests batching when using blinded beacon blocks.
- Builder API: Improved error messages
- Builder API: Issue warning when validator expects builder ready beacon node, but beacon node is not configured with a
  relay.
- Execution API: Improved payload ID to handle reorg scenarios

### Deprecated

- Several features have been promoted to stable or removed. The following flags are now deprecated and will be removed
  in a future
  release. `--enable-db-backup-webhook`, `--bolt-mmap-initial-size`, `--disable-discv5`, `--disable-attesting-history-db-cache`, `--enable-vectorized-htr`, `--enable-peer-scorer`, `--enable-forkchoice-doubly-linked-tree`, `--enable-duty-count-down`, `--head-sync`, `--enable-gossip-batch-aggregateion`, `--enable-larger-gossip-history`, `--fallback-web3provider`, `--use-check-point-cache`.
- Several beacon API endpoints marked as deprecated

### Removed

- Logging: Removed phase0 fields from validator performance log messages
- Deprecated slasher protos have been removed
- Deprecated beacon API endpoints
  removed: `GetBeaconState`, `ProduceBlock`, `ListForkChoiceHeads`, `ListBlocks`, `SubmitValidatorRegistration`, `GetBlock`, `ProposeBlock`
- API: Forkchoice method `GetForkChoice` has been removed.
- All previously deprecated feature flags have been
  removed. `--enable-active-balance-cache`, `--correctly-prune-canonical-atts`, `--correctly-insert-orphaned-atts`, `--enable-next-slot-state-cache`, `--enable-batch-gossip-verification`, `--enable-get-block-optimizations`, `--enable-balance-trie-computation`, `--disable-next-slot-state-cache`, `--attestation-aggregation-strategy`, `--attestation-aggregation-force-opt-maxcover`, `--pyrmont`, `--disable-get-block-optimizations`, `--disable-proposer-atts-selection-using-max-cover`, `--disable-optimized-balance-update`, `--disable-active-balance-cache`, `--disable-balance-trie-computation`, `--disable-batch-gossip-verification`, `--disable-correctly-prune-canonical-atts`, `--disable-correctly-insert-orphaned-atts`, `--enable-native-state`, `--enable-peer-scorer`, `--enable-gossip-batch-aggregation`, `--experimental-disable-boundry-checks`
- Validator Web API: Removed unused ImportAccounts and DeleteAccounts rpc options

### Fixed

- Keymanager API: Status enum values are now returned as lowercase strings.
- Misc builder API fixes
- API: Fix GetBlock to return canonical block
- Cache: Fix cache overwrite policy for bellatrix proposer payload ID cache.
- Fixed string slice flags with file based configuration

### Security

- Upgrade your Prysm beacon node and validator before the merge!

## [v2.1.4](https://github.com/prysmaticlabs/prysm/compare/v2.1.4...v2.1.3) - 2022-08-10

As we prepare our `v3` mainnet release for [The Merge](https://ethereum.org/en/upgrades/merge/), `v2.1.4` marks the end
of the `v2` era. Node operators and validators are **highly encouraged** to upgrade to release `v2.1.4` - many bug fixes
and improvements have been included in preparation for The Merge. `v3` will contain breaking changes, and will be
released within the next few weeks. Using `v2.1.4` in the meantime will give you access to a more streamlined user
experience. See our [v2.1.4 doc](https://docs.prylabs.network/docs/vnext/214-rc) to learn how to use v2.1.4 to run a
Merge-ready configuration on the Goerli-Prater network pair.

### Added

- Sepolia testnet configs `--sepolia`
- Goerli as an alias to Prater and testnet configs `--prater` or `--goerli`
- Fee recipient API for key manager
- YML config flag support for web3 signer
- Validator registration API for web3 signer
- JSON tcontent type with optional metadata
- Flashbots MEV boost support
- Store blind block (i.e block with payload header) instead of full block (i.e. block with payload) for storage
  efficiency (currently only available when the `enable-only-blinded-beacon-blocks` feature flag is enabled)
- Pcli utility support to print blinded block
- New Web v2.0 release into Prysm

### Changed

- Native state improvement is enabled by default
- Use native blocks instead of protobuf blocks
- Peer scorer is enabled by default
- Enable fastssz to use vectorized HTR hash algorithm improvement
- Forkchoice store refactor and cleanups
- Update libp2p library dependency
- RPC proposer duty is now allowed next epoch query
- Do not print traces with `log.withError(err)`
- Testnets are running with pre-defined feature flags

### Removed

- Deprecate Step Parameter from our Block By Range Requests

### Fixed

- Ignore nil forkchoice node when saving orphaned atts
- Sync: better handling of missing state summary in DB
- Validator: creates invalid terminal block using the same timestamp as payload
- P2P: uses incorrect goodbye codes
- P2p: defaults Incorrectly to using Mplex, which results in losing Teku peers
- Disable returning future state for API
- Eth1 connection API panic

### Security

There are no security updates in this release.

## [v2.1.3](https://github.com/prysmaticlabs/prysm/compare/v2.1.2...v2.1.3) - 2022-07-06

### Added

- Many fuzz test additions
- Support bellatrix blocks with web3signer
- Support for the Sepolia testnet with `--terminal-total-difficulty-override 17000000000000000`. The override flag is
  required in this release.
- Support for the Ropsten testnet. No override flag required
- JSON API allows SSZ-serialized blocks in `publishBlock`
- JSON API allows SSZ-serialized blocks in `publishBlindedBlock`
- JSON API allows SSZ-serialized requests in `produceBlockV2` and `produceBlindedBlock`
- Progress towards Builder API and MEV boost support (not ready for testing in this release)
- Support for `DOMAIN_APPLICATION_MARK` configuration
- Ignore subset aggregates if a better aggregate has been seen already
- Reinsertion of reorg'd attestations
- Command `beacon-chain generate-auth-secret` to assist with generating a hex encoded secret for engine API
- Return optimistic status to `ChainHead` related grpc service
- TTD log and prometheus metric
- Panda ascii art banner for the merge!

### Changed

- Improvements to forkchoice
- Invalid checksummed (or no checksum) addresses used for fee recipient will log a warning. fixes,
- Use cache backed `getBlock` method in several places of blockchain package
- Reduced log frequency of "beacon node doesn't have a parent in db with root" error
- Improved nil checks for state management
- Enhanced debug logs for p2p block validation
- Many helpful refactoring and cosmetic changes
- Move WARN level message about weak subjectivity sync and improve message content
- Handle connection closing for web3/eth1 nil connection
- Testing improvements
- E2E test improvements
- Increase file descriptor limit up to the maximum by default
- Improved classification of "bad blocks"
- Updated engine API error code handling
- Improved "Synced new block" message to include minimal information based on the log verbosity.
- Add nil checks for nil finalized checkpoints
- Change weak subjectivity sync to use the most recent finalized state rather than the oldest state within the current
  period.
- Ensure a finalized root can't be all zeros
- Improved db lookup of HighestSlotBlocksBelow to start from the end of the index rather than the beginning.
- Improved packing of state balances for hashtreeroot
- Improved field trie recomputation

### Removed

- Removed handling of `INVALID_TERMINAL_BLOCK` response from engine API

### Fixed

- `/eth/v1/beacon/blinded_blocks` JSON API endpoint
- SSZ handling of JSON API payloads
- Config registry fixes
- Withdrawal epoch overflows
- Race condition with blockchain service Head()
- Race condition with validator's highest valid slot accessor
- Do not update cache with the result of a cancelled request
- `validator_index` should be a string integer rather than a number integer per spec.
- Use timestamp heuristic to determine deposits to process rather than simple calculation of follow distance
- Return `IsOptimistic` in `ValidateSync` responses

### Security

There are no security updates in this release.

## [v2.1.2](https://github.com/prysmaticlabs/prysm/compare/v2.1.1...v2.1.2) - 2022-05-16

### Added

- Update forkchoice head before produce block
- Support for blst modern builds on linux amd64
- [Beacon API support](ethereum/beacon-APIs#194) for blinded block
- Proposer index and graffiti fields in Received block debug log for verbosity
- Forkchoice removes equivocating votes for weight accounting

### Changed

- Updated to Go [1.18](https://github.com/golang/go/releases/tag/go1.18)
- Updated go-libp2p to [v0.18.0](https://github.com/libp2p/go-libp2p/releases/tag/v0.18.0)
- Updated beacon API's Postman collection to 2.2.0
- Moved eth2-types into Prysm for cleaner consolidation of consensus types

### Removed

- Prymont testnet support
- Flag `disable-proposer-atts-selection-using-max-cover` which disables defaulting max cover strategy for proposer
  selecting attestations
- Flag `disable-get-block-optimizations` which disables optimization with beacon block construction
- Flag `disable-optimized-balance-update"` which disables optimized effective balance update
- Flag `disable-active-balance-cache` which disables active balance cache
- Flag `disable-balance-trie-computation` which disables balance trie optimization for hash tree root
- Flag `disable-batch-gossip-verification` which disables batch gossip verification
- Flag `disable-correctly-insert-orphaned-atts` which disables the fix for orphaned attestations insertion

### Fixed

- `end block roots don't match` bug which caused beacon node down time
- Doppelganger off by 1 bug which introduced some false-positive
- Fee recipient warning log is only disabled after Bellatrix fork epoch

### Security

There are no security updates in this release.

## [v2.1.1](https://github.com/prysmaticlabs/prysm/compare/v2.1.0...v2.1.1) - 2022-05-03

This patch release includes 3 cherry picked fixes for regressions found in v2.1.0.

View the full changelist from v2.1.0: https://github.com/prysmaticlabs/prysm/compare/v2.1.0...v2.1.1

If upgrading from v2.0.6, please review
the [full changelist](https://github.com/prysmaticlabs/prysm/compare/v2.0.6...v2.1.1) of both v2.1.0 and v2.1.1.

This release is required for users on v2.1.0 and recommended for anyone on v2.0.6.

The following known issues exist in v2.1.0 and also exist in this release.

- Erroneous warning message in validator client when bellatrix fee recipient is unset. This is a cosmetic message and
  does not affect run time behavior in Phase0/Altair.
- In Bellatrix/Kiln: Fee recipient flags may not work as expected. See for a fix and more details.

### Fixed

- Doppelganger false positives may have caused a failure to start in the validator client.
- Connections to execution layer clients were not properly cleaned up and lead to resource leaks when using ipc.
- Initial sync (or resync when beacon node falls out of sync) could lead to a panic.

### Security

There are no security updates in this release.

## [v2.1.0](https://github.com/prysmaticlabs/prysm/compare/v2.0.6...v2.1.0) - 2022-04-26

There are two known issues with this release:

- Erroneous warning message in validator client when bellatrix fee recipient is unset. This is a cosmetic message and
  does not affect run time behavior in Phase0/Altair.
- In Bellatrix/Kiln: Fee recipient flags may not work as expected. See for a fix and more details.

### Added

- Web3Signer support. See the [documentation](https://docs.prylabs.network/docs/next/wallet/web3signer) for more
  details.
- Bellatrix support. See [kiln testnet instructions](https://hackmd.io/OqIoTiQvS9KOIataIFksBQ?view)
- Weak subjectivity sync / checkpoint sync. This is an experimental feature and may have unintended side effects for
  certain operators serving historical data. See
  the [documentation](https://docs.prylabs.network/docs/next/prysm-usage/checkpoint-sync) for more details.
- A faster build of blst for beacon chain on linux amd64. Use the environment variable `USE_PRYSM_MODERN=true` with
  prysm.sh, use the "modern" binary, or bazel build with `--define=blst_modern=true`.
- Vectorized sha256. This may have performance improvements with use of the new flag `--enable-vectorized-htr`.
- A new forkchoice structure that uses a doubly linked tree implementation. Try this feature with the
  flag `--enable-forkchoice-doubly-linked-tree`
- Fork choice proposer boost is implemented and enabled by default. See PR description for more details.

### Changed

- **Flag Default Change** The default value for `--http-web3provider` is now `localhost:8545`. Previously was empty
  string.
- Updated spectest compliance to v1.1.10.
- Updated to bazel 5.0.0
- Gossip peer scorer is now part of the `--dev` flag.

### Removed

- Removed released feature for next slot cache. `--disable-next-slot-state-cache` flag has been deprecated and removed.

### Fixed

Too many bug fixes and improvements to mention all of them. See
the [full changelist](https://github.com/prysmaticlabs/prysm/compare/v2.0.6...v2.1.0)

### Security

There are no security updates in this release.

## [v2.0.6](https://github.com/prysmaticlabs/prysm/compare/v2.0.5...v2.0.6) 2022-01-31

### Added

- Bellatrix/Merge progress
- Light client support merkle proof retrieval for beacon state finalized root and sync committees
- Web3Signer support (work in progress)
- Implement state management with native go structs (work in progress)
- Added static analysis for mutex lock management
- Add endpoint to query eth1 connections
- Batch gossipsub verification enabled
- Get block optimizations enabled
- Batch decompression for signatures
- Balance trie feature enabled

### Changed

- Use build time constants for field lengths.
- Monitoring service logging improvements / cleanup
- Renamed state v3 import alias
- Spec tests passing at tag 1.1.8
- Bazel version updated to 4.2.2
- Renamed github.com/eth2-clients -> github.com/eth-clients
- p2p reduce memory allocation in gossip digest calculation
- Allow comma separated formatting for event topics in API requests
- Update builder image from buster to bullseye
- Renaming "merge" to "bellatrix"
- Refactoring / code dedupication / general clean up
- Update libp2p
- Reduce state copy in state upgrades
- Deduplicate sync committee messages from pool before retrieval

### Removed

- tools/deployContract: removed k8s specific logic

### Fixed

- Sync committee API endpoint can now be queried for future epochs
- Initialize merkle layers and recompute dirty fields in beacon state proofs
- Fixed data race in API calls

### Security

- Clean variable filepaths in validator wallet back up commands, e2e tests, and other tooling (gosec G304)

## [v2.0.5](https://github.com/prysmaticlabs/prysm/compare/v2.0.4...v2.0.5) - 2021-12-13

### Added

- Implement import keystores standard API
- Added more fields to "Processed attestation aggregation" log
- Incremental changes to support The Merge hardfork
- Implement validator monitoring service in beacon chain node via flag `--monitor-indices`.
- Added validator log to display "aggregated since launch" every 5 epochs.
- Add HTTP client wrapper for interfacing with remote signer See
- Update web UI to version v1.0.2.

### Changed

- Refactor beacon state to allow for a single cached hasher
- Default config name to "devnet" when not provided in the config yaml.
- Alter erroneously capitalized error messages
- Bump spec tests to version v1.1.6
- Improvements to Doppelganger check
- Improvements to "grpc client connected" log.
- Update libp2p to v0.15.1
- Resolve several checks from deepsource
- Update go-ethereum to v1.10.13
- Update some flags from signed integer flags to unsigned flags.
- Filter errored keys from slashing protection history in standard API.
- Ensure slashing protection exports and key manager api work according to spec
- Improve memory performance by properly allocating slice size
- Typos fix
- Remove unused imports
- Use cashed finalized state when pruning deposits
- Significant slasher improvements
- Various code cleanups
- Standard API improvements for keymanager API
- Use safe sub64 for safer math
- Fix CORS in middleware API
- Add more fields to remote signer request object
- Refactoring to support checkpoint or genesis origin.

### Deprecated

Please be advised that Prysm's package path naming will change in the next release. If you are a downstream user of
Prysm (i.e. import prysm libraries into your project) then you may be impacted. Please see
issue https://github.com/prysmaticlabs/prysm/issues/10006.

### Fixed

- Allow API requests for next sync committee.
- Check sync status before performing a voluntary exit.
- Fixed issue where historical requests for validator balances would time out by removing the 30s timeout limitation.
- Add missing ssz spec tests

### Security

- Add justifications to gosec security finding suppression.

## [v2.0.4](https://github.com/prysmaticlabs/prysm/compare/v2.0.3...v2.0.4) - 2021-11-29

### Added

- Several changes for The Merge
- More monitoring functionality for blocks and sync committees

### Changed

- Improvements to block proposal computation when packing deposits.
- Renaming SignatureSet -> SignatureBatch

### Deprecated

### Fixed

- Revert PR [9830](https://github.com/prysmaticlabs/prysm/pull/9830) to remove performance regression. See:
  issue [9935](https://github.com/prysmaticlabs/prysm/issues/9935)

### Security

No security updates in this release.

## [v2.0.3](https://github.com/prysmaticlabs/prysm/compare/v2.0.2...v2.0.3) - 2021-11-22

This release also includes a major update to the web UI. Please review the v1 web UI
notes [here](https://github.com/prysmaticlabs/prysm-web-ui/releases/tag/v1.0.0)

### Added

- Web v1 released
- Updated Beacon API to v2.1.0
- Add validation of keystores via validator client RPC endpoint to support new web UI
- GitHub actions: errcheck and gosimple lint
- Event API support for `contribution_and_proof` and `voluntar_exit` events.
- Validator key management standard API schema and some implementation
- Add helpers for The Merge fork epoch calculation
- Add cli overrides for certain constants for The Merge
- Add beacon block and state structs for The Merge
- Validator monitoring improvements
- Cache deposits to improve deposit selection/processing
- Emit warning upon empty validator slashing protection export
- Add balance field trie cache and optimized hash trie root operations. `--enable-balance-trie-computation`

### Changed

- Updated to spectests v1.1.5
- Refactor web authentication
- Added uint64 overflow protection
- Sync committee pool returns empty slice instead of nil on cache miss
- Improved description of datadir flag
- Simplied web password requirements
- Web JWT tokens no longer expire.
- Updated keymanager protos
- Watch and update jwt secret when auth token file updated on disk.
- Update web based slashing protection export from POST to GET
- Reuse helpers to validate fully populated objects.
- Rename interop-cold-start to deterministic-genesis
- Validate password on RPC create wallet request
- Refactor for weak subjectivity sync implementation
- Update naming for Atlair previous epoch attester
- Remove duplicate MerkleizeTrieLeaves method.
- Add explict error for validator flag checks on out of bound positions
- Simplify method to check if the beacon chain client should update the justified epoch value.
- Rename web UI performance endpoint to "summary"
- Refactor powchain service to be more functional
- Use math.MaxUint64
- Share / reused finalized state on prysm start up services
- Refactor slashing protection history code packages
- Improve RNG commentary
- Use next slot cache in more areas of the application
- Improve context aware p2p peer scoring loops
- Various code clean up
- Prevent redundant processing of blocks from pending queue
- Enable Altair tests on e2e against prior release client
- Use lazy state balance cache

### Deprecated

- Web UI login has been replaced.
- Web UI bar graph removed.

### Removed

- Prysmatic Labs' [go-ethereum fork](https://github.com/prysmaticlabs/bazel-go-ethereum) removed from build tooling.
  Upstream go-ethereum is now used with familiar go.mod tooling.
- Removed duplicate aggergation validation p2p pipelines.
- Metrics calculation removed extra condition
- Removed superflous errors from peer scoring parameters registration

### Fixed

- Allow submitting sync committee subscriptions for next period
- Ignore validators without committee assignment when fetching attester duties
- Return "version" field for ssz blocks in beacon API
- Fixed bazel build transitions for dbg builds. Allows IDEs to hook into debugger again.
- Fixed case where GetDuties RPC endpoint might return a false positive for sync committee selection for validators that
  have no deposited yet
- Fixed validator exits in v1 method, broadcast correct object
- Fix Altair individual votes endpoint
- Validator performance calculations fixed
- Return correct response from key management api service
- Check empty genesis validators root on slashing protection data export
- Fix stategen with genesis state.
- Fixed multiple typos
- Fix genesis state registration in interop mode
- Fix network flags in slashing protection export

### Security

- Added another encryption key to security.txt.

## [v2.0.2](https://github.com/prysmaticlabs/prysm/compare/v2.0.1...v2.0.2) - 2021-10-18

### Added

- Optimizations to block proposals. Enabled with `--enable-get-block-optimizations`.
  See [issue 8943](https://github.com/prysmaticlabs/prysm/issues/8943)
  and [issue 9708](https://github.com/prysmaticlabs/prysm/issues/9708) before enabling.
- Beacon Standard API: register v1alpha2 endpoints

### Changed

- Beacon Standard API: Improved sync error messages
- Beacon Standard API: Omit validators without sync duties
- Beacon Standard API: Return errors for unknown state/block versions
- Spec alignment: Passing spec vectors at v1.1.2
- Logs: Improved "synced block.."
- Bazel: updated to v4.2.1
- E2E: more strict participation checks
- Eth1data: Reduce disk i/o saving interval

### Deprecated

- ⚠️ v2 Remote slashing protection server disabled for now ⚠️

### Fixed

- Beacon Standard API: fetch sync committee duties for current and next period's epoch
- Beacon Standard API: remove special treatment to graffiti in block results
- Beacon Standard API: fix epoch calculation in sync committee duties
- Doppelganger: Fix false positives
- UI: Validator gRPC gateway health endpoint fixed

### Security

- Spec alignment: Update Eth2FastAggregateVerify to match spec
- Helpers: enforce stronger slice index checks
- Deposit Trie: Handle impossible non-power of 2 trie leaves
- UI: Add security headers

## [v2.0.1](https://github.com/prysmaticlabs/prysm/compare/v2.0.0...v2.0.1) - 2021-10-06

### Fixed

- Updated libp2p transport library to stop metrics logging errors on windows.
- Prysm's web UI assets serve properly
- Eth2 api returns full validator balance rather than effective balance
- Slashing protection service registered properly in validator.

### Security

We've updated the Prysm base docker images to a more recent build.

## [v2.0.0](https://github.com/prysmaticlabs/prysm/compare/v1.4.4...v2.0.0)

This release is the largest release of Prysm to date. v2.0.0 includes support for the upcoming Altair hard fork on the
mainnet Ethereum Beacon Chain.
This release consists
of [380 changes](https://github.com/prysmaticlabs/prysm/compare/v1.4.4...f7845afa575963302116e673d400d2ab421252ac) to
support Altair, improve performance of phase0 beacon nodes, and various bug fixes from v1.4.4.

### Upgrading From v1

Please update your beacon node to v2.0.0 prior to updating your validator. The beacon node can serve requests to a
v1.4.4 validator, however a v2.0.0 validator will not start against a v1.4.4 beacon node. If you're operating a highly
available beacon chain service, ensure that all of your beacon nodes are updated to v2.0.0 before starting the upgrade
on your validators.

### Added

- Full Altair
  support. [Learn more about Altair.](https://github.com/ethereum/annotated-spec/blob/8473024d745a3a2b8a84535d57773a8e86b66c9a/altair/beacon-chain.md)
- Added bootnodes from the Nimbus team.
- Revamped slasher implementation. The slasher functionality is no longer a standalone binary. Slasher functionality is
  available from the beacon node with the `--slasher` flag. Note: Running the slasher has considerably increased
  resource requirements. Be sure to review the latest documentation before enabling this feature. This feature is
  experimental.
- Support for standard JSON API in the beacon node. Prysm validators continue to use Prysm's API.
- Configurable subnet peer requirements. Increased minimum desired peers per subnet from 4 to 6. This can be modified
  with `--minimum-peers-per-subnet` in the beacon node..
- Support for go build on darwin_arm64 devices (Mac M1 chips). Cross compiling for darwin_arm64 is not yet supported..
- Batch verification of pubsub objects. This should improve pubsub processing performance on multithreaded machines.
- Improved attestation pruning. This feature should improve block proposer performance and overall network attestation
  inclusion rates. Opt-out with `--disable-correctly-prune-canonical-atts` in the beacon node.
- Active balance cache to improve epoch processing. Opt-out with `--disable-active-balance-cache`
- Experimental database improvements to reduce history state entry space usage in the beaconchain.db. This functionality
  can be permanently enabled with the flag `--enable-historical-state-representation`. Enabling this feature can realize
  a 25% improvement in space utilization for the average user , while 70 -80% for power users(archival node operators).
  Note: once this feature is toggled on, it modifies the structure of the database with a migration and cannot be rolled
  back. This feature is experimental and should only be used in non-serving beacon nodes in case of database corruption
  or other critical issue.

#### New Metrics

**Beacon chain node**

| Metric                                           | Description                                                                                           | References |
| ------------------------------------------------ | ----------------------------------------------------------------------------------------------------- | ---------- |
| `p2p_message_ignored_validation_total`           | Count of messages that were ignored in validation                                                     |            |
| `beacon_current_active_validators`               | Current total active validators                                                                       |            |
| `beacon_processed_deposits_total`                | Total number of deposits processed                                                                    |            |
| `sync_head_state_miss`                           | The number of sync head state requests that are not present in the cache                              |            |
| `sync_head_state_hit`                            | The number of sync head state requests that are present in the cache                                  |            |
| `total_effective_balance_cache_miss`             | The number of get requests that are not present in the cache                                          |            |
| `total_effective_balance_cache_hit`              | The number of get requests that are present in the cache                                              |            |
| `sync_committee_index_cache_miss_total`          | The number of committee requests that aren't present in the sync committee index cache                |            |
| `sync_committee_index_cache_hit_total`           | The number of committee requests that are present in the sync committee index cache                   |            |
| `next_slot_cache_hit`                            | The number of cache hits on the next slot state cache                                                 |            |
| `next_slot_cache_miss`                           | The number of cache misses on the next slot state cache                                               |            |
| `validator_entry_cache_hit_total`                | The number of cache hits on the validator entry cache                                                 |            |
| `validator_entry_cache_miss_total`               | The number of cache misses on the validator entry cache                                               |            |
| `validator_entry_cache_delete_total`             | The number of cache deletes on the validator entry cache                                              |            |
| `saved_sync_committee_message_total`             | The number of saved sync committee message total                                                      |            |
| `saved_sync_committee_contribution_total`        | The number of saved sync committee contribution total                                                 |            |
| `libp2p_peers`                                   | Tracks the total number of libp2p peers                                                               |            |
| `p2p_status_message_missing`                     | The number of attempts the connection handler rejects a peer for a missing status message             |            |
| `p2p_sync_committee_subnet_recovered_broadcasts` | The number of sync committee messages that were attempted to be broadcast with no peers on the subnet |            |
| `p2p_sync_committee_subnet_attempted_broadcasts` | The number of sync committees that were attempted to be broadcast                                     |            |
| `p2p_subscribed_topic_peer_total`                | The number of peers subscribed to topics that a host node is also subscribed to                       |            |
| `saved_orphaned_att_total`                       | Count the number of times an orphaned attestation is saved                                            |            |

### Changed

- Much refactoring of "util" packages into more canonical packages. Please review Prysm package structure and godocs.
- Altair object keys in beacon-chain/db/kv are prefixed with "altair". BeaconBlocks and BeaconStates are the only
  objects affected by database key changes for Altair. This affects any third party tooling directly querying Prysm's
  beaconchain.db.
- Updated Teku bootnodes.
- Updated Lighthouse bootnodes.
- End to end testing now collects jaeger spans
- Improvements to experimental peer quality scoring. This feature is only enabled with `--enable-peer-scorer`.
- Validator performance logging behavior has changed in Altair. Post-Altair hardfork has the following changes:
  Inclusion distance and inclusion slots will no longer be displayed. Correctly voted target will only be true if also
  included within 32 slots. Correctly voted head will only be true if the attestation was included in the next slot.
  Correctly voted source will only be true if attestation is included within 5 slots. Inactivity score will be
  displayed.
- Increased pubsub message queue size from 256 to 600 to support larger networks and higher message volume.
- The default attestation aggregation changed to the improved optimized max cover algorithm.
- Prysm is passing spectests at v1.1.0 (latest available release).
- `--subscribe-all-subnets` will subscribe to all attestation subnets and sync subnets in post-altair hard fork.
- "eth2" is now an illegal term. If you say it or type it then something bad might happen.
- Improved cache hit ratio for validator entry cache.
- Reduced memory overhead during database migrations.
- Improvements to beacon state writes to database.

#### Changed Metrics

**Beacon chain node**
| Metric                | Old Name             | Description                                          | References |
| --------------------- | -------------------- | ---------------------------------------------------- | ---------- |
| `beacon_reorgs_total` | `beacon_reorg_total` | Count the number of times a beacon chain has a reorg |            |

### Deprecated

These flags are hidden from the help text and no longer modify the behavior of Prysm. These flags should be removed from
user runtime configuration as the flags will eventually be removed entirely and Prysm will fail to start if a deleted or
unknown flag is provided.

- `--enable-active-balance-cache`
- `--correctly-prune-canonical-atts`
- `--correctly-insert-orphaned-atts`
- `--enable-next-slot-state-cache`

### Removed

Note: Removed flags will block starting up with an error "flag provided but not defined:".
Please check that you are not using any of the removed flags in this section!

- Prysm's standalone slasher application (cmd/slasher) has been fully removed. Use the `--slasher` flag with a beacon
  chain node for full slasher functionality.
- `--disable-blst` (beacon node and validator). [blst](https://github.com/supranational/blst) is the only BLS library
  offered for Prysm.
- `--disable-sync-backtracking` and `--enable-sync-backtracking` (beacon node). This feature has been released for some
  time. See.
- `--diable-pruning-deposit-proofs` (beacon node). This feature has been released for some time. See.
- `--disable-eth1-data-majority-vote` (beacon node). This feature is no longer in use in Prysm. See,.
- `--proposer-atts-selection-using-max-cover` (beacon node). This feature has been released for some time. See.
- `--update-head-timely` (beacon node). This feature was released in v1.4.4. See.
- `--enable-optimized-balance-update` (beacon node). This feature was released in v1.4.4. See.
- Kafka support is no longer available in the beacon node. This functionality was never fully completed and did not
  fulfill many desirable use cases. This removed the flag `--kafka-url` (beacon node). See.
- Removed tools/faucet. Use the faucet
  in [prysmaticlabs/periphery](https://github.com/prysmaticlabs/periphery/tree/c2ac600882c37fc0f2a81b0508039124fb6bcf47/eth-faucet)
  if operating a testnet faucet server.
- Tooling for prior testnet contracts has been removed. Any of the old testnet contracts with `drain()` function have
  been removed as well.
- Toledo tesnet config is removed.
- Removed --eth-api-port (beacon node). All APIs interactions have been moved to --grpc-gateway-port. See.

### Fixed

- Database lock contention improved in block database operations.
- JSON API now returns an error when unknown fields are provided.
- Correctly return `epoch_transition` field in `head` JSON API events stream.
- Various fixes in standard JSON API
- Finalize deposits before initializing the beacon node. This may improve missed proposals
- JSON API returns header "Content-Length" 0 when returning an empty JSON object.
- Initial sync fixed when there is a very long period of missing blocks.
- Fixed log statement when a web3 endpoint failover occurs.
- Windows prysm.bat is fixed

### Security

- You MUST update to v2.0.0 or later release before epoch 74240 or your client will fork off from the rest of the
  network.
- Prysm's JWT library has been updated to a maintained version of the previous JWT library. JWTs are only used in the
  UI.

Please review our newly
updated [security reporting policy](https://github.com/prysmaticlabs/prysm/blob/develop/SECURITY.md).

- Fix subcommands such as validator accounts list

### Security

There are no security updates in this release.

# Older than v2.0.0

For changelog history for releases older than v2.0.0, please refer to https://github.com/prysmaticlabs/prysm/releases<|MERGE_RESOLUTION|>--- conflicted
+++ resolved
@@ -42,12 +42,9 @@
 - Updated k8s-io/client-go to v0.30.4 and k8s-io/apimachinery to v0.30.4
 - Migrated tracing library from opencensus to opentelemetry for both the beacon node and validator.
 - Refactored light client code to make it more readable and make future PRs easier.
-<<<<<<< HEAD
 - Update light client helper functions to reference `dev` branch of CL specs
-=======
 - Updated Libp2p Dependencies to allow prysm to use gossipsub v1.2 .
 - Updated Sepolia bootnodes.
->>>>>>> 6af44a14
 
 ### Deprecated
 - `--disable-grpc-gateway` flag is deprecated due to grpc gateway removal.
@@ -74,10 +71,7 @@
 - remove unneeded container in blob sidecar ssz response
 - Light client support: create finalized header based on finalizedBlock's version, not attestedBlock.
 - Light client support: fix light client attested header execution fields' wrong version bug.
-<<<<<<< HEAD
-=======
 - Testing: added custom matcher for better push settings testing.
->>>>>>> 6af44a14
 
 ### Security
 
