# Changelog

All notable changes to this project will be documented in this file.

The format is based on Keep a Changelog, and this project adheres to Semantic Versioning.

## [Unreleased](https://github.com/prysmaticlabs/prysm/compare/v5.1.0...HEAD)

### Added

- Aggregate and proof committee validation for Electra.
- More tests for electra field generation.
- Light client support: Implement `ComputeFieldRootsForBlockBody`.
- Light client support: Add light client database changes.
- Light client support: Implement capella and deneb changes.
- Electra EIP6110: Queue deposit [pr](https://github.com/prysmaticlabs/prysm/pull/14430)
- Light client support: Implement `BlockToLightClientHeader` function.
- Light client support: Consensus types.
- GetBeaconStateV2: add Electra case.
<<<<<<< HEAD
- Implement [consensus-specs/3875](https://github.com/ethereum/consensus-specs/pull/3875)
- Tests to ensure sepolia config matches the official upstream yaml
- Added SubmitPoolAttesterSlashingV2 endpoint.
=======
- Implement [consensus-specs/3875](https://github.com/ethereum/consensus-specs/pull/3875).
- Tests to ensure sepolia config matches the official upstream yaml.
- HTTP endpoint for PublishBlobs.
- GetBlockV2, GetBlindedBlock, ProduceBlockV2, ProduceBlockV3: add Electra case.
- Add Electra support and tests for light client functions.
- fastssz version bump (better error messages).
- SSE implementation that sheds stuck clients. [pr](https://github.com/prysmaticlabs/prysm/pull/14413)
- Add Bellatrix tests for light client functions.
- Add Discovery Rebooter Feature.
- Added GetBlockAttestationsV2 endpoint.
- Light client support: Consensus types for Electra
>>>>>>> dc91c963

### Changed

- Electra: Updated interop genesis generator to support Electra.
- `getLocalPayload` has been refactored to enable work in ePBS branch.
- `TestNodeServer_GetPeer` and `TestNodeServer_ListPeers` test flakes resolved by iterating the whole peer list to find
  a match rather than taking the first peer in the map.
- Passing spectests v1.5.0-alpha.4 and v1.5.0-alpha.5.
- Beacon chain now asserts that the external builder block uses the expected gas limit.
- Electra: Add electra objects to beacon API.
- Electra: Updated block publishing beacon APIs to support Electra.
- "Submitted builder validator registration settings for custom builders" log message moved to debug level.
- config: Genesis validator root is now hardcoded in params.BeaconConfig()
- `grpc-gateway-host` is renamed to http-host. The old name can still be used as an alias.
- `grpc-gateway-port` is renamed to http-port. The old name can still be used as an alias.
- `grpc-gateway-corsdomain` is renamed to http-cors-domain. The old name can still be used as an alias.
- `api-timeout` is changed from int flag to duration flag, default value updated.
- Light client support: abstracted out the light client headers with different versions.
- Electra EIP6110: Queue deposit requests changes from consensus spec pr #3818
- `ApplyToEveryValidator` has been changed to prevent misuse bugs, it takes a closure that takes a `ReadOnlyValidator` and returns a raw pointer to a `Validator`. 
- Removed gorilla mux library and replaced it with net/http updates in go 1.22.
- Clean up `ProposeBlock` for validator client to reduce cognitive scoring and enable further changes.
- Updated k8s-io/client-go to v0.30.4 and k8s-io/apimachinery to v0.30.4
- Migrated tracing library from opencensus to opentelemetry for both the beacon node and validator.
- Refactored light client code to make it more readable and make future PRs easier.
- Update light client helper functions to reference `dev` branch of CL specs
- Updated Libp2p Dependencies to allow prysm to use gossipsub v1.2 .
- Updated Sepolia bootnodes.
- Make committee aware packing the default by deprecating `--enable-committee-aware-packing`.
- Moved `ConvertKzgCommitmentToVersionedHash` to the `primitives` package.
- reversed the boolean return on `BatchVerifyDepositsSignatures`, from need verification, to all keys successfully verified
- Fix `engine_exchangeCapabilities` implementation.

### Deprecated
- `--disable-grpc-gateway` flag is deprecated due to grpc gateway removal.
- `--enable-experimental-state` flag is deprecated. This feature is now on by default. Opt-out with `--disable-experimental-state`.
- `/eth/v1alpha1/validator/activation/stream` grpc wait for activation stream is deprecated. [pr](https://github.com/prysmaticlabs/prysm/pull/14514)

### Removed

- removed gRPC Gateway
- Removed unused blobs bundle cache
- Removed consolidation signing domain from params. The Electra design changed such that EL handles consolidation signature verification.

### Fixed

- Fixed early release of read lock in BeaconState.getValidatorIndex.
- Electra: resolve inconsistencies with validator committee index validation.
- Electra: build blocks with blobs.
- E2E: fixed gas limit at genesis
- Light client support: use LightClientHeader instead of BeaconBlockHeader.
- validator registration log changed to debug, and the frequency of validator registration calls are reduced
- Core: Fix process effective balance update to safe copy validator for Electra.
- `== nil` checks before calling `IsNil()` on interfaces to prevent panics.
- Core: Fixed slash processing causing extra hashing.
- Core: Fixed extra allocations when processing slashings.
- remove unneeded container in blob sidecar ssz response
- Light client support: create finalized header based on finalizedBlock's version, not attestedBlock.
- Light client support: fix light client attested header execution fields' wrong version bug.
- Testing: added custom matcher for better push settings testing.
- Registered `GetDepositSnapshot` Beacon API endpoint.
- Fixed mesh size by appending `gParams.Dhi = gossipSubDhi`
- Fix skipping partial withdrawals count.

### Security

## [v5.1.0](https://github.com/prysmaticlabs/prysm/compare/v5.0.4...v5.1.0) - 2024-08-20

This release contains 171 new changes and many of these are related to Electra! Along side the Electra changes, there
are nearly 100 changes related to bug fixes, feature additions, and other improvements to Prysm. Updating to this
release is recommended at your convenience.

⚠️ Deprecation Notice: Removal of gRPC Gateway and Gateway Flag Renaming ⚠️

In an upcoming release, we will be deprecating the gRPC gateway and renaming several associated flags. This change will
result in the removal of access to several internal APIs via REST, though the gRPC endpoints will remain unaffected. We
strongly encourage systems to transition to using the beacon API endpoints moving forward. Please refer to PR for more
details.

### Added

- Electra work
- Fork-specific consensus-types interfaces
- Fuzz ssz roundtrip marshalling, cloner fuzzing
- Add support for multiple beacon nodes in the REST API
- Add middleware for Content-Type and Accept headers
- Add debug logs for proposer settings
- Add tracing to beacon api package
- Add support for persistent validator keys when using remote signer. --validators-external-signer-public-keys and
  --validators-external-signer-key-file See the docs page for more info.
- Add AggregateKeyFromIndices to beacon state to reduce memory usage when processing attestations
- Add GetIndividualVotes endpoint
- Implement is_better_update for light client
- HTTP endpoint for GetValidatorParticipation
- HTTP endpoint for GetChainHead
- HTTP endpoint for GetValidatorActiveSetChanges
- Check locally for min-bid and min-bid-difference

### Changed

- Refactored slasher operations to their logical order
- Refactored Gwei and Wei types from math to primitives package.
- Unwrap payload bid from ExecutionData
- Change ZeroWei to a func to avoid shared ptr
- Updated go-libp2p to v0.35.2 and go-libp2p-pubsub to v0.11.0
- Use genesis block root in epoch 1 for attester duties
- Cleanup validator client code
- Old attestations log moved to debug. "Attestation is too old to broadcast, discarding it"
- Modify ProcessEpoch not to return the state as a returned value
- Updated go-bitfield to latest release
- Use go ticker instead of timer
- process_registry_updates no longer makes a full copy of the validator set
- Validator client processes sync committee roll separately
- Use vote pointers in forkchoice to reduce memory churn
- Avoid Cloning When Creating a New Gossip Message
- Proposer filters invalid attestation signatures
- Validator now pushes proposer settings every slot
- Get all beacon committees at once
- Committee-aware attestation packing

### Deprecated

- `--enable-debug-rpc-endpoints` is deprecated and debug rpc points are on by default.

### Removed

- Removed fork specific getter functions (i.e. PbCapellaBlock, PbDenebBlock, etc)

### Fixed

- Fixed debug log "upgraded stake to $fork" to only log on upgrades instead of every state transition
- Fixed nil block panic in API
- Fixed mockgen script
- Do not fail to build block when block value is unknown
- Fix prysmctl TUI when more than 20 validators were listed
- Revert peer backoff changes from. This was causing some sync committee performance issues.
- Increased attestation seen cache expiration to two epochs
- Fixed slasher db disk usage leak
- fix: Multiple network flags should prevent the BN to start
- Correctly handle empty payload from GetValidatorPerformance requests
- Fix Event stream with carriage return support
- Fix panic on empty block result in REST API
- engine_getPayloadBodiesByRangeV1 - fix, adding hexutil encoding on request parameters
- Use sync committee period instead of epoch in `createLightClientUpdate`

### Security

- Go version updated to 1.22

## [v5.0.4](https://github.com/prysmaticlabs/prysm/compare/v5.0.3...v5.0.4) - 2024-07-21

This release has many wonderful bug fixes and improvements. Some highlights include p2p peer fix for windows users,
beacon API fix for retrieving blobs older than the minimum blob retention period, and improvements to initial sync by
avoiding redundant blob downloads.

Updating to this release is recommended at your earliest convenience, especially for windows users.

### Added

- Beacon-api: broadcast blobs in the event of seen block
- P2P: Add QUIC support

### Changed

- Use slices package for various slice operations
- Initsync skip local blobs
- Use read only validators in Beacon API
- Return syncing status when node is optimistic
- Upgrade the Beacon API e2e evaluator
- Don't return error that can be internally handled
- Allow consistent auth token for validator apis
- Change example.org DNS record
- Simplify prune invalid by reusing existing fork choice store call
- use [32]byte keys in the filesystem cache
- Update Libp2p Dependencies
- Parallelize Broadcasting And Processing Each Blob
- Substantial VC cleanup
- Only log error when aggregator check fails
- Update Libp2p Dependencies
- Change Attestation Log To Debug
- update codegen dep and cleanup organization

### Deprecated

- Remove eip4881 flag (--disable-eip-4881)

### Removed

- Remove the Goerli/Prater support
- Remove unused IsViableForCheckpoint
- Remove unused validator map copy method

### Fixed

- Various typos and other cosmetic fixes
- Send correct state root with finalized event stream
- Extend Broadcast Window For Attestations
- Beacon API: Use retention period when fetching blobs
- Backfill throttling
- Use correct port for health check in Beacon API e2e evaluator
- Do not remove blobs DB in slasher.
- use time.NewTimer() to avoid possible memory leaks
- paranoid underflow protection without error handling
- Fix CommitteeAssignments to not return every validator
- Fix dependent root retrival genesis case
- Restrict Dials From Discovery
- Always close cache warm chan to prevent blocking
- Keep only the latest value in the health channel

### Security

- Bump golang.org/x/net from 0.21.0 to 0.23.0

## [v5.0.3](https://github.com/prysmaticlabs/prysm/compare/v5.0.2...v5.0.3) - 2024-04-04

Prysm v5.0.3 is a small patch release with some nice additions and bug fixes. Updating to this release is recommended
for users on v5.0.0 or v5.0.1. There aren't many changes since last week's v5.0.2 so upgrading is not strictly required,
but there are still improvements in this release so update if you can!

### Added

- Testing: spec test coverage tool
- Add bid value metrics
- prysmctl: Command-line interface for visualizing min/max span bucket
- Explicit Peering Agreement implementation

### Changed

- Utilize next slot cache in block rewards rpc
- validator: Call GetGenesis only once when using beacon API
- Simplify ValidateAttestationTime
- Various typo / commentary improvements
- Change goodbye message from rate limited peer to debug verbosity
- Bump libp2p to v0.33.1
- Fill in missing debug logs for blob p2p IGNORE/REJECT

### Fixed

- Remove check for duplicates in pending attestation queue
- Repair finalized index issue
- Maximize Peer Capacity When Syncing
- Reject Empty Bundles

### Security

No security updates in this release.

## [v5.0.2](https://github.com/prysmaticlabs/prysm/compare/v5.0.1...v5.0.2) - 2024-03-27

This release has many optimizations, UX improvements, and bug fixes. Due to the number of important bug fixes and
optimizations, we encourage all operators to update to v5.0.2 at their earliest convenience.

In this release, there is a notable change to the default value of --local-block-value-boost from 0 to 10. This means
that the default behavior of using the builder API / mev-boost requires the builder bid to be 10% better than your local
block profit. If you want to preserve the existing behavior, set --local-block-value-boost=0.

### Added

- API: Add support for sync committee selections
- blobs: call fsync between part file write and rename (feature flag --blob-save-fsync)
- Implement EIP-3076 minimal slashing protection, using a filesystem database (feature flag
  --enable-minimal-slashing-protection)
- Save invalid block to temp --save-invalid-block-temp
- Compute unrealized checkpoints with pcli
- Add gossip blob sidecar verification ms metric
- Backfill min slot flag (feature flag --backfill-oldest-slot)
- adds a metric to track blob sig cache lookups
- Keymanager APIs - get,post,delete graffiti
- Set default LocalBlockValueBoost to 10
- Add bid value metrics
- REST VC metrics

### Changed

- Normalized checkpoint logs
- Normalize filesystem/blob logs
- Updated gomock libraries
- Use Max Request Limit in Initial Sync
- Do not Persist Startup State
- Normalize backfill logs/errors
- Unify log fields
- Do Not Compute Block Root Again
- Optimize Adding Dirty Indices
- Use a Validator Reader When Computing Unrealized Balances
- Copy Validator Field Trie
- Do not log zero sync committee messages
- small cleanup on functions: use slots.PrevSlot
- Set the log level for running on <network> as INFO.
- Employ Dynamic Cache Sizes
- VC: Improve logging in case of fatal error
- refactoring how proposer settings load into validator client
- Spectest: Unskip Merkle Proof test
- Improve logging.
- Check Unrealized Justification Balances In Spectests
- Optimize SubscribeCommitteeSubnets VC action
- Clean up unreachable code; use new(big.Int) instead of big.NewInt(0)
- Update bazel, rules_go, gazelle, and go versions
- replace receive slot with event stream
- New gossip cache size
- Use headstate for recent checkpoints
- Update spec test to official 1.4.0
- Additional tests for KZG commitments
- Enable Configurable Mplex Timeouts
- Optimize SubmitAggregateSelectionProof VC action
- Re-design TestStartDiscV5_DiscoverPeersWithSubnets test
- Add da waited time to sync block log
- add log message if in da check at slot end
- Log da block root in hex
- Log the slot and blockroot when we deadline waiting for blobs
- Modify the algorithm of updateFinalizedBlockRoots
- Rename payloadattribute Timestamps to Timestamp
- Optimize GetDuties VC action
- docker: Add bazel target for building docker tarball
- Utilize next slot cache in block rewards rpc
- Spec test coverage report
- Refactor batch verifier for sharing across packages

### Removed

- Remove unused bolt buckets
- config: Remove DOMAIN_BLOB_SIDECAR.
- Remove unused deneb code
- Clean up: remove some unused beacon state protos
- Cleaned up code in the sync package
- P2P: Simplify code

### Fixed

- Slasher: Reduce surrounding/surrounded attestations processing time
- Fix blob batch verifier pointer receiver
- db/blobs: Check non-zero data is written to disk
- avoid part path collisions with mem addr entropy
- Download checkpoint sync origin blobs in init-sync
- bazel: Update aspect-build/bazel-lib to v2.5.0
- move setting route handlers to registration from start
- Downgrade Level DB to Stable Version
- Fix failed reorg log
- Fix Data Race in Epoch Boundary
- exit blob fetching for cp block if outside retention
- Do not check parent weight on early FCU
- Fix VC DB conversion when no proposer settings is defined and add Experimental flag in the
  --enable-minimal-slashing-protection help.
- keymanager api: lowercase statuses
- Fix unrealized justification
- fix race condition when pinging peers
- Fix/race receive block
- Blob verification spectest
- Ignore Pubsub Messages Hitting Context Deadlines
- Use justified checkpoint from head state to build attestation
- only update head at 10 seconds when validating
- Use correct gossip validation time
- fix 1-worker underflow; lower default batch size
- handle special case of batch size=1
- Always Set Inprogress Boolean In Cache
- Builder APIs: adding headers to post endpoint
- Rename mispelled variable
- allow blob by root within da period
- Rewrite Pruning Implementation To Handle EIP 7045
- Set default fee recipient if tracked val fails
- validator client on rest mode has an inappropriate context deadline for events
- validator client should set beacon API endpoint in configurations
- Fix get validator endpoint for empty query parameters
- Expand Our TTL for our Message ID Cache
- fix some typos
- fix handling of goodbye messages for limited peers
- create the log file along with its parent directory if not present
- Call GetGenesis only once

### Security

- Go version has been updated from 1.21.6 to 1.21.8.

## [v5.0.1](https://github.com/prysmaticlabs/prysm/compare/v5.0.0...v5.0.1) - 2024-03-08

This minor patch release has some nice improvements over the recent v5.0.0 for Deneb. We have minimized this patch
release to include only low risk and valuable fixes or features ahead of the upcoming network upgrade on March 13th.

Deneb is scheduled for mainnet epoch 269568 on March 13, 2024 at 01:55:35pm UTC. All operators MUST update their Prysm
software to v5.0.0 or later before the upgrade in order to continue following the blockchain.

### Added

- A new flag to ensure that blobs are flushed to disk via fsync immediately after write. --blob-save-fsync

### Changed

- Enforce a lower maximum batch limit value to prevent annoying peers
- Download blobs for checkpoint sync block before starting sync
- Set justified epoch to the finalized epoch in Goerli to unstuck some Prysm nodes on Goerli

### Fixed

- Data race in epoch boundary cache
- "Failed reorg" log was misplaced
- Do not check parent weights on early fork choice update calls
- Compute unrealized justification with slashed validators
- Missing libxml dependency

### Security

Prysm version v5.0.0 or later is required to maintain participation in the network after the Deneb upgrade.

## [v5.0.0](https://github.com/prysmaticlabs/prysm/compare/v4.2.1...v5.0.0)

Behold the Prysm v5 release with official support for Deneb on Ethereum mainnet!

Deneb is scheduled for mainnet epoch 269568 on March 13, 2024 at 01:55:35pm UTC. All operators MUST update their Prysm
software to v5.0.0 or later before the upgrade in order to continue following the blockchain.

This release brings improvements to the backfill functionality of the beacon node to support backfilling blobs. If
running a beacon node with checkpoint sync, we encourage you to test the backfilling functionality and share your
feedback. Run with backfill enabled using the flag --enable-experimental-backfill.

Known Issues

- --backfill-batch-size with a value of 1 or less breaks backfill.
- Validator client on v4.2.0 or older uses some API methods that are incompatible with beacon node v5. Ensure that you
  have updated the beacon node and validator client to v4.2.1 and then upgrade to v5 or update both processes at the
  same time to minimize downtime.

### Added

- Support beacon_committee_selections
- /eth/v1/beacon/deposit_snapshot
- Docker images now have coreutils pre-installed
- da_waited_time_milliseconds tracks total time waiting for data availablity check in ReceiveBlock
- blob_written, blob_disk_count, blob_disk_bytes new metrics for tracking blobs on disk
- Backfill supports blob backfilling
- Add mainnet deneb fork epoch config

### Changed

- --clear-db and --force-clear-db flags now remove blobs as well as beaconchain.db
- EIP-4881 is now on by default.
- Updates filtering logic to match spec
- Verbose signature verification is now on by default
- gossip_block_arrival_milliseconds and gossip_block_verification_milliseconds measure in
- milliseconds instead of nanoseconds
- aggregate_attestations_t1 histogram buckets have been updated
- Reduce lookahead period from 8 to 4. This reduces block batch sizes during sync to account for
- larger blocks in deneb.
- Update gohashtree to v0.0.4-beta
- Various logging improvements
- Improved operations during syncing
- Backfill starts after initial-sync is complete

### Deprecated

The following flags have been removed entirely:

- --enable-reorg-late-blocks
- --disable-vectorized-htr
- --aggregate-parallel
- --build-block-parallel
- --enable-registration-cache, disable-gossip-batch-aggregation
- --safe-slots-to-import-optimistically
- --show-deposit-data

### Removed

- Prysm gRPC slasher endpoints are removed
- Remove /eth/v1/debug/beacon/states/{state_id}
- Prysm gRPC endpoints that were marked as deprecated in v4 have been removed
- Remove /eth/v1/beacon/blocks/{block_id}

### Fixed

- Return unaggregated if no aggregated attestations available in GetAggregateAttestation
- Fix JWT auth checks in certain API endpoints used by the web UI
- Return consensus block value in wei units
- Minor fixes in protobuf files
- Fix 500 error when requesting blobs from a block without blobs
- Handle cases were EL client is syncing and unable to provide payloads
- /eth/v1/beacon/blob_sidecars/{block_id} correctly returns an error when invalid indices are requested
- Fix head state fetch when proposing a failed reorg
- Fix data race in background forkchoice update call
- Correctly return "unavailable" response to peers requesting batches before the node completes
- backfill.
- Many significant improvements and fixes to the prysm slasher
- Fixed slashing gossip checks, improves peer scores for slasher peers
- Log warning if attempting to exit more than 5 validators at a time
- Do not cache inactive public keys
- Validator exits prints testnet URLs
- Fix pending block/blob zero peer edge case
- Check non-zero blob data is written to disk
- Avoid blob partial filepath collisions with mem addr entropy

### Security

v5.0.0 of Prysm is required to maintain participation in the network after the Deneb upgrade.

## [v4.2.1](https://github.com/prysmaticlabs/prysm/compare/v4.2.0...v4.2.1) - 2024-01-29

Welcome to Prysm Release v4.2.1! This release is highly recommended for stakers and node operators, possibly being the
final update before V5.

⚠️ This release will cause failures on Goerli, Sepolia and Holeski testnets, when running on certain older CPUs without
AVX support (eg Celeron) after the Deneb fork. This is not an issue for mainnet.

### Added

- Linter: Wastedassign linter enabled to improve code quality.
- API Enhancements:
    - Added payload return in Wei for /eth/v3/validator/blocks.
    - Added Holesky Deneb Epoch for better epoch management.
- Testing Enhancements:
    - Clear cache in tests of core helpers to ensure test reliability.
    - Added Debug State Transition Method for improved debugging.
    - Backfilling test: Enabled backfill in E2E tests for more comprehensive coverage.
- API Updates: Re-enabled jwt on keymanager API for enhanced security.
- Logging Improvements: Enhanced block by root log for better traceability.
- Validator Client Improvements:
    - Added Spans to Core Validator Methods for enhanced monitoring.
    - Improved readability in validator client code for better maintenance (various commits).

### Changed

- Optimizations and Refinements:
    - Lowered resource usage in certain processes for efficiency.
    - Moved blob rpc validation closer to peer read for optimized processing.
    - Cleaned up validate beacon block code for clarity and efficiency.
    - Updated Sepolia Deneb fork epoch for alignment with network changes.
    - Changed blob latency metrics to milliseconds for more precise measurement.
    - Altered getLegacyDatabaseLocation message for better clarity.
    - Improved wait for activation method for enhanced performance.
    - Capitalized Aggregated Unaggregated Attestations Log for consistency.
    - Modified HistoricalRoots usage for accuracy.
    - Adjusted checking of attribute emptiness for efficiency.
- Database Management:
    - Moved --db-backup-output-dir as a deprecated flag for database management simplification.
    - Added the Ability to Defragment the Beacon State for improved database performance.
- Dependency Update: Bumped quic-go version from 0.39.3 to 0.39.4 for up-to-date dependencies.

### Removed

- Removed debug setting highest slot log to clean up the logging process.
- Deleted invalid blob at block processing for data integrity.

### Fixed

- Bug Fixes:
    - Fixed off by one error for improved accuracy.
    - Resolved small typo in error messages for clarity.
    - Addressed minor issue in blsToExecChange validator for better validation.
    - Corrected blobsidecar json tag for commitment inclusion proof.
    - Fixed ssz post-requests content type check.
    - Resolved issue with port logging in bootnode.
- Test Fixes: Re-enabled Slasher E2E Test for more comprehensive testing.

### Security

No security issues in this release.

## [v4.2.0](https://github.com/prysmaticlabs/prysm/compare/v4.1.1...v4.2.0) - 2024-01-11

Happy new year! We have an incredibly exciting release to kick off the new year. This release is **strongly recommended
** for all operators to update as it has many bug fixes, security patches, and features that will improve the Prysm
experience on mainnet. This release has so many wonderful changes that we've deviated from our normal release notes
format to aptly categorize the changes.

### Highlights

#### Upgrading / Downgrading Validators

There are some API changes bundled in this release that require you to upgrade or downgrade in particular order. If the
validator is updated before the beacon node, it will see repeated 404 errors at start up until the beacon node is
updated as it uses a new API endpoint introduced in v4.2.0.

:arrow_up_small:  **Upgrading**: Upgrade the beacon node, then the validator.
:arrow_down_small: **Downgrading**: Downgrade the validator to v4.1.1 then downgrade the beacon node.

#### Deneb Goerli Support

This release adds in full support for the upcoming deneb hard fork on goerli next week on January 17th.

#### Networking Parameter Changes

This release increases the default peer count to 70 from 45. The reason this is done is so that node's running
with default peer counts can perform their validator duties as expected. Users who want to use the old peer count
can add in `--p2p-max-peers=45` as a flag.

#### Profile Guided Optimization

This release has binaries built using PGO, for more information on how it works feel free to look
here: https://tip.golang.org/doc/pgo .
This allows the go compiler to build more optimized Prysm binaries using production profiles and workloads.

#### ARM Supported Docker Images

Our docker images now support amd64 and arm64 architecture! This long awaited feature is finally here for Apple Silicon
and Raspberry Pi users.

### Deneb

#### Core

- Use ROForkchoice in blob verifier
- Add Goerli Deneb Fork Epoch
- Use deneb key for deneb state in saveStatesEfficientInternal
- Initialize Inactivity Scores Correctly
- Excluse DA wait time for chain processing time
- Initialize sig cache for verification.Initializer
- Verify roblobs
- KZG Commitment inclusion proof verifier
- Merkle Proofs of KZG commitments
- Add RO blob sidecar
- Check blob index duplication for blob notifier
- Remove sidecars with invalid proofs
- Proposer: better handling of blobs bundle
- Update proposer RPC to new blob sidecar format
- Implement Slot-Dependent Caching for Blobs Bundle
- Verified roblobs

#### Networking

- Check sidecar index in BlobSidecarsByRoot response
- Use proposer index cache for blob verification
- VerifiedROBlobs in initial-sync
- Reordered blob validation
- Initialize blob storage for initial sync service
- Use verified blob for gossip checks
- Update broadcast method to use `BlobSidecar` instead of `SingedBlobSidecar`
- Remove pending blobs queue
- Reject Blob Sidecar Incorrect Index
- Check return and request lengths for blob sidecar by root
- Fix blob sidecar subnet check
- Add pending blobs queue for missing parent block
- Verify blobs that arrived from by root request
- Reject blobs with invalid parent
- Add more blob and block checks for by range
- Exit early if blob by root request is empty
- Request missing blobs while processing pending queue
- Check blob exists before requesting from peer
- Passing block as arugment for sidecar validation

#### Blob Management

- Remove old blob types
- minimize syscalls in pruning routine
- Prune dangling blob
- Use Afero Walk for Pruning Blob
- Initialize blob storage without pruning
- Fix batch pruning errors
- Blob filesystem add pruning during blob write
- Blob filesystem add pruning at startup
- Ensure partial blob is deleted if there's an error
- Split blob pruning into two funcs
- Use functional options for `--blob-retention-epochs`
- Blob filesystem: delete blobs
- Fix Blob Storage Path
- Add blob getters
- Blob filesystem: Save Blobs
- Blob filesystem: prune blobs
- blobstorage: Improve mkdirall error

#### Beacon-API

- Add rpc trigger for blob sidecar event
- Do not skip mev boost in `v3` block production endpoint
- Beacon APIs: re enabling blob events
- Beacon API: update Deneb endpoints after removing blob signing
- Beacon API: fix get blob returns 500 instead of empty
- Fix bug in Beacon API getBlobs
- Fix blob_sidecar SSE payload
- fix(beacon-chain/rpc): blob_sidecar event stream handler
- Improvements to `produceBlockV3`
- Deneb: Produce Block V3 - adding consensus block value

#### Validator Client

- Validator client: remove blob signing
- Deneb - web3signer

#### Testing

- Enable Deneb For E2E Scenario Tests
- Activate deneb in E2E
- Deneb E2E

#### Miscellaneous

- Update blob pruning log
- Fix total pruned metric + add to logging
- Check kzg commitment count from builder
- Add error wrapping to blob initialization errors
- Blob filesystem metrics
- Check builder header kzg commitment
- Add more color to sending blob by range req log
- Move pruning log to after retention check
- Enhance Pruning Logs
- Rename Blob retention epoch flag
- Check that blobs count is correct when unblinding
- Log blob's kzg commmitment at sync
- Replace MAX_BLOB_EPOCHS usages with more accurate terms
- Fix comment of `BlobSidecarsBySlot`

### Core Prysm Work(Non-Deneb)

#### Core Protocol

- Only process blocks which haven't been processed
- Initialize exec payload fields and enforce order
- Add nil check for head in IsOptimistic
- Unlock forkchoice store if attribute is empty
- Make Aggregating In Parallel The Permanent Default
- Break out several helpers from `postBlockProcess`
- Don't hardcode 4 seconds in forkchoice
- Simplify fcu 4
- Remove the getPayloadAttribute call from updateForkchoiceWithExecution
- Simplify fcu 2
- Remove getPayloadAttributes from FCU call
- Simplify fcu 1
- Remove unsafe proposer indices cache
- Rewrite `ProposeBlock` endpoint
- Remove blind field from block type
- update shuffling caches before calling FCU on epoch boundaries
- Return SignedBeaconBlock from ReadOnlySignedBeaconBlock.Copy
- Use advanced epoch cache when preparing proposals
- refactor Payload Id caches
- Use block value correctly when proposing a block
- use different keys for the proposer indices cache
- Use a cache of one entry to build attestation
- Remove signed block requirement from no-verify functions
- Allow requests for old target roots
- Remove Redundant Hash Computation in Cache
- Fix FFG LMD Consistency Check (Option 2)
- Verify lmd without ancestor
- Track target in forkchoice
- Return early from ReceiveBlock if already sycned

#### Builder

- Adding builder boost factor to get block v3
- Builder API: Fix max field check on toProto function
- Add sanity checks for bundle from builder
- Update Prysm Proposer end points for Builder API
- Builder API: remove blinded blob sidecar
- Allow validators registration batching on Builder API `/eth/v1/builder/validators`

#### State-Management

- Add Detailed Multi Value Metrics
- Optimize Multivalue Slice For Trie Recomputation
- Fix Multivalue Slice Deadlock
- Set Better Slice Capacities in the State

#### Networking

- Refactor Network Config Into Main Config
- Handle potential error from newBlockRangeBatcher
- Clean Up Goodbye Stream Errors
- Support New Subnet Backbone
- Increase Networking Defaults
- Bump Up Gossip Queue Size
- Improve Gossipsub Rejection Metric
- Add Gossipsub Queue Flag
- Fix Deadlock With Subscriber Checker
- Add Additional Pubsub Metrics
- Verify Block Signatures On Insertion Into Pending Queue
- Enhance Validation for Block by Root RPC Requests
- Add a helper for max request block
- Fix Pending Queue Deadline Bug
- Add context deadline for pending queue's receive block
- Fix Pending Queue Expiration Bug
- sync only up to previous epoch on phase 1
- Use correct context for sendBatchRootRequest
- Refactor Pending Block Queue Logic in Sync Package
- Check block exists in pending queue before requesting from peer
- Set Verbosity of Goodbye Logs to Trace
- use read only head state

#### Beacon-API

_Most of the PRs here involve shifting our http endpoints to using vanilla http handlers(without the API middleware)._

- http endpoint cleanup
- Revert "REST VC: Subscribe to Beacon API events "
- proposer and attester slashing sse
- REST VC: Subscribe to Beacon API events
- Simplify error handling for JsonRestHandler
- Update block publishing to 2.4.2 spec
- Use `SkipMevBoost` properly during block production
- Handle HTTP 404 Not Found in `SubmitAggregateAndProof`
- beacon-chain/rpc: use BalanceAtIndex instead of Balances to reduce memory copy
- HTTP endpoints cleanup
- APIs: reusing grpc cors middleware for rest
- Beacon API: routes unit test
- Remove API Middleware
- HTTP validator API: beacon and account endpoints
- REST VC: Use POST to fetch validators
- HTTP handler for Beacon API events
- Move weak subjectivity endpoint to HTTP
- Handle non-JSON responses from Beacon API
- POST version of GetValidators and GetValidatorBalances
- [2/5] light client http api
- HTTP validator API: wallet endpoints
- HTTP Validator API: slashing protection import and export
- Config HTTP endpoints
- Return 404 from `eth/v1/beacon/headers` when there are no blocks
- Pool slashings HTTP endpoints
- Validator HTTP endpoints
- Debug HTTP endpoints
- HTTP validator API: health endpoints
- HTTP Validator API:  `/eth/v1/keystores`
- Allow unknown fields in Beacon API responses
- HTTP state endpoints
- HTTP Validator API: `/eth/v1/validator/{pubkey}/feerecipient`
- HTTP Validator API: `/eth/v1/validator/{pubkey}/gas_limit`
- HTTP VALIDATOR API: remote keymanager api `/eth/v1/remotekeys`
- rpc/apimiddleware: Test all paths can be created
- HTTP Beacon APIs for blocks
- HTTP VALIDATOR API: `/eth/v1/validator/{pubkey}/voluntary_exit`
- HTTP Beacon APIs: 3 state endpoints
- HTTP Beacon APIs for node
- HTTP API: `/eth/v1/beacon/pool/bls_to_execution_changes`
- Register sync subnet when fetching sync committee duties through Beacon API

#### Validator Client

- Refactor validator client help.
- `--validatorS-registration-batch-size` (add `s`)
- Validator client: Always use the `--datadir` value.
- Hook to slot stream instead of block stream on the VC
- CLI: fixing account import ux bugs
- `filterAndCacheActiveKeys`: Stop filtering out exiting validators
- Gracefully handle unknown validator index in the REST VC
- Don't fetch duties for unknown keys
- Fix Domain Data Caching
- Add `--jwt-id` flag
- Make Prysm VC compatible with the version `v5.3.0` of the slashing protections interchange tests.
- Fix handling POST requests in the REST VC
- Better error handling in REST VC
- Fix block proposals in the REST validator client
- CLEANUP: validator exit prompt
- integrate validator count endpoint in validator client

#### Build/CI Work

- Bazel 7.0.0
- Sort static analyzers, add more, fix violations
- For golangci-lint, enable all by default
- Enable mirror linter and fix findings
- Enable usestdlibvars linter and fix findings
- Fix docker image version strings in CI
- fixing sa4006
- Enable errname linter and fix findings
- Remove rules_docker, make multiarch images canonical
- Fix staticcheck violations
- Add staticchecks to bazel builds
- CI: Add merge queue events trigger for github workflows
- Update bazel and other CI improvements
- bazel: Run buildifier, general cleanup
- pgo: Enable pgo behind release flag
- pgo: remove default pprof profile
- zig: Update zig to recent main branch commit
- Enable profile guided optimization for beacon-chain
- Refactor Exported Names to Follow Golang Best Practices
- Update rules_go and gazelle to 0.42 & 0.33 (latest releases)
- Fix image deps

#### Dependency Updates

- Update go to 1.21.6
- Update Our Golang Crypto Library
- Update libp2p/go-libp2p-asn-util to v0.4.1
- Update Libp2p To v0.32.1 and Go to v1.21.5
- Bump google.golang.org/grpc from 1.53.0 to 1.56.3
- Update go to 1.20.10

#### Testing

- Enable Profiling for Long Running E2E Runs
- Fetch Goroutine Traces in E2E
- Fix Up Builder Evaluator
- Increase Blob Batch Parameters in E2E
- Uncomment e2e flakiness
- Update spectests to 1.4.0-beta.5
- Test improvement TestValidateVoluntaryExit_ValidExit
- Simplify post-evaluation in Beacon API evaluator
- Run Evaluator In the Middle Of An Epoch
- Simplify Beacon API evaluator
- Fix Optimistic Sync Evaluator
- Add test helpers to produce commitments and proofs
- Redesign of Beacon API evaluator
- Drop Transaction Count for Transaction Generator
- Add concurrency test for getting attestation state
- Add `construct_generic_block_test` to build file
- Implement Merkle proof spectests
- Remove `/node/peers/{peer_id}` from Beacon API evaluator
- Update spectest and changed minimal preset for field elements
- Better Beacon API evaluator part 1
- beacon-chain/blockchain: fix some datarace in go test
- beacon-node/rpc: fix go test datarace
- Fix Builder Testing For Multiclient Runs
- Fill state attestations
- beacon-chain/sync: fix some datarace in go test
- beacon-chain/execution: fix a data race in testcase
- Add state not found test case

#### Feature Updates

- Make New Engine Methods The Permanent Default
- Make Reorging Of Late Blocks The Permanent Default

#### Miscellaneous

- Update teku's bootnode
- fix metric for exited validator
- Fix typos
- Replace validator count with validator indices in update fee recipient log
- Log value of local payload when proposing
- Small encoding fixes on logs and http error code change
- typo fix
- Fix error string generation for missing commitments
- Increase buffer of events channel
- Fix missing testnet versions. Issue
- Update README.md
- Only run metrics for canonical blocks
- Relax file permissions check on existing directories
- forkchoice.Getter wrapper with locking wrappers
- Initialize cancellable root context in main.go
- Fix forkchoice pkg's comments grammar
- lock RecentBlockSlot
- Comment typo
- Optimize `ReplayBlocks` for Zero Diff
- Remove default value of circuit breaker flags
- Fix Withdrawals
- Remove no-op cancel func
- Update Terms of Service
- fix head slot in log
- DEPRECTATION: Remove exchange transition configuration call
- fix segmentation fork when Capella for epoch is MaxUint64
- Return Error Gracefully When Removing 4881 Flag
- Add zero length check on indices during NextSyncCommitteeIndices
- Replace Empty Slice Literals with Nil Slices
- Refactor Error String Formatting According to Go Best Practices
- Fix redundant type converstion
- docs: fix typo
- Add Clarification To Sync Committee Cache
- Fix typos
- remove bad comment
- Remove confusing comment
- Log when sending FCU with payload attributes
- Fix Withdrawals Marshalling
- beacon-chain/execution: no need to reread and unmarshal the eth1Data twice

## [v4.1.1](https://github.com/prysmaticlabs/prysm/compare/v4.1.0...v4.1.1) - 2023-10-24

This patch release includes two cherry-picked changes from the develop branch to resolve critical issues that affect a
small set of users.

### Fixed

- Fix improperly registered REST API endpoint for validators using Prysm's REST API with an external builder
- Fix deadlock when using --enable-experimental-state feature

### Security

No security issues in thsi release.

## [v4.1.0](https://github.com/prysmaticlabs/prysm/compare/v4.0.8...v4.1.0) - 2023-08-22

- **Fundamental Deneb Support**: This release lays the foundation for Deneb support, although features like backwards
  syncing and filesystem-based blob storage are planned for Q4 2024.
- **Multi-Value Slices for Beacon State**: Implemented multi-value slices to reduce the memory footprint and optimize
  certain processing paths. This data structure allows for storing values shared between state instances more
  efficiently. This feature is controller by the `--enable-experimental-state` flag.
- **EIP-4881 Deposit Tree**: Integrated the EIP-4881 Deposit Tree into Prysm to optimize runtime block processing and
  production. This feature is controlled by a flag: `--enable-eip-4881`
- **BLST version 0.3.11**: Introduced a significant improvement to the portable build's performance. The portable build
  now features runtime detection, automatically enabling optimized code paths if your CPU supports it.
- **Multiarch Containers Preview Available**: multiarch (:wave: arm64 support :wave:) containers will be offered for
  preview at the following locations:
    - Beacon Chain: [gcr.io/prylabs-dev/prysm/beacon-chain:v4.1.0](gcr.io/prylabs-dev/prysm/beacon-chain:v4.1.0)
    - Validator: [gcr.io/prylabs-dev/prysm/validator:v4.1.0](gcr.io/prylabs-dev/prysm/validator:v4.1.0)
    - Please note that in the next cycle, we will exclusively use these containers at the canonical URLs.

### Added

#### EIP-4844:

##### Core:

- **Deneb State & Block Types**: New state and block types added specifically for Deneb.
- **Deneb Protobufs**: Protocol Buffers designed exclusively for Deneb.
- **Deneb Engine API**: Specialized API endpoints for Deneb.
- **Deneb Config/Params**: Deneb-specific configurations and parameters from the deneb-integration branch.

##### Blob Management:

- **Blob Retention Epoch Period**: Configurable retention periods for blobs.
- **Blob Arrival Gossip Metric**: Metrics for blob arrivals via gossip protocol.
- **Blob Merge Function**: Functionality to merge and validate saved/new blobs.
- **Blob Channel**: A channel dedicated to blob processing.
- **Save Blobs to DB**: Feature to save blobs to the database for subscribers.

##### Logging and Validation:

- **Logging for Blob Sidecar**: Improved logging functionalities for Blob Sidecar.
- **Blob Commitment Count Logging**: Introduced logging for blob commitment counts.
- **Blob Validation**: A feature to validate blobs.

##### Additional Features and Tests:

- **Deneb Changes & Blobs to Builder**: Deneb-specific changes and blob functionality added to the builder.
- **Deneb Blob Sidecar Events**: Blob sidecar events added as part of the Deneb release.
- **KZG Commitments**: Functionality to copy KZG commitments when using the builder block.
- **Deneb Validator Beacon APIs**: New REST APIs specifically for the Deneb release.
- **Deneb Tests**: Test cases specific to the Deneb version.
- **PublishBlockV2 for Deneb**: The `publishblockv2` endpoint implemented specifically for Deneb.
- **Builder Override & Builder Flow for Deneb**: An override for the builder and a new RPC to handle the builder flow in
  Deneb.
- **SSZ Detection for Deneb**: SSZ detection capabilities added for Deneb.
- **Validator Signing for Deneb**: Validators can now sign Deneb blocks.
- **Deneb Upgrade Function**: A function to handle the upgrade to Deneb.

#### Rest of EIPs

- **EIP-4788**: Added support for Beacon block root in the EVM.
- **EIP-7044** and **EIP-7045**: Implemented support for Perpetually Valid Signed Voluntary Exits and increased the max
  attestation inclusion slot.

#### Beacon API:

*Note: All Beacon API work is related with moving endpoints into pure HTTP handlers. This is NOT new functionality.*

##### Endpoints moved to HTTP:

- `/eth/v1/beacon/blocks` and `/eth/v1/beacon/blinded_blocks`.
- `/eth/v1/beacon/states/{state_id}/committees`.
- `/eth/v1/config/deposit_contract`.
- `/eth/v1/beacon/pool/sync_committees`.
- `/eth/v1/beacon/states/{state_id}/validators`, `/eth/v1/beacon/states/{state_id}/validators/{validator_id}`
  and `/eth/v1/beacon/states/{state_id}/validator_balances`.
- `/eth/v1/validator/duties/attester/{epoch}`, `/eth/v1/validator/duties/proposer/{epoch}`
  and `/eth/v1/validator/duties/sync/{epoch}`.
- `/eth/v1/validator/register_validator`.
- `/eth/v1/validator/prepare_beacon_proposer`.
- `/eth/v1/beacon/headers`.
- `/eth/v1/beacon/blocks/{block_id}/root`.
- `/eth/v1/validator/attestation_data`.
- `/eth/v1/validator/sync_committee_contribution`.
- `/eth/v1/beacon/genesis` and `/eth/v1/beacon/states/{state_id}/finality_checkpoints`.
- `/eth/v1/node/syncing`.
- `/eth/v1/beacon/pool/voluntary_exits`.
- `/eth/v1/beacon/headers/{block_id}` and `/eth/v1/validator/liveness/{epoch}`.

##### Miscellaneous:

- **Comma-Separated Query Params**: Support for comma-separated query parameters added to Beacon API.
- **Middleware for Query Params**: Middleware introduced for handling comma-separated query parameters.
- **Content-Type Header**: Compliance improved by adding Content-Type header to VC POST requests.
- **Node Version**: REST-based node version endpoint implemented.

#### Other additions

##### Protocol:

- **Multi-Value Slice for Beacon State**: Enhanced the beacon state by utilizing a multi-value slice.
- **EIP-4881 Deposit Tree**: EIP-4881 Deposit Tree integrated into Prysm, controlled by a feature flag.
- **New Engine Methods**: New engine methods set as the default.
- **Light Client Sync Protocol**: Initiation of a 5-part light client sync protocol.
- **Block Commitment Checks**: Functionality to reject blocks with excessive commitments added.

##### State Management:

- **Alloc More Items**: Modified beacon-node/state to allocate an additional item during appends.
- **GetParentBlockHash Helper**: Refactoring of `getLocalPayloadAndBlobs` with a new helper function for fetching parent
  block hashes.
- **RW Lock for Duties**: Read-Write lock mechanism introduced for managing validator duties.

##### Build and CI/CD Improvements:

- **Manual Build Tag**: A "manual" build tag introduced to expedite CI build times.
- **Multiarch Docker Containers**: Support for multiple architectures in Docker containers added.

##### Testing:

- **Init-Sync DA Tests**: Tests for initial sync Data Availability (DA) included.
- **Fuzz List Timeout**: Github workflow for fuzz testing now includes a timeout setting.
- **Go Fuzzing Workflow**: New Github workflow for Go fuzzing on a cron schedule.

##### Logging and Monitoring:

- **FFG-LMD Consistency Logging**: Enhanced logging for Finality Gadget LMD (FFG-LMD) consistency.
- **Validator Count Endpoint**: New endpoint to count the number of validators.

##### User Interface and Web:

- **Web UI Release**: Prysm Web UI v2.0.4 released with unspecified updates and improvements.

##### Testnet support:

- **Holesky Support**: Support for Holesky decompositions integrated into the codebase.

##### Error Handling and Responses:

- **Validation Error in ForkchoiceUpdatedResponse**: Included validation errors in fork choice update responses.
- **Wrapped Invalid Block Error**: Improved error handling for cases where an invalid block error is wrapped..

### Changed

#### General:

- **Skip MEV-Boost Flag**: Updated `GetBlock` RPC to utilize `skip mev-boost` flag.
- **Portable Version of BLST**: Transitioned to portable BLST version as default.
- **Teku Mainnet Bootnodes**: Refreshed Teku mainnet bootnodes ENRs.
- **Geth Version Updates**: Elevated geth to version v1.13.1 for additional stability and features.
- **Parallel Block Building**: Deprecated sequential block building path

#### Deneb-Specific Changes:

- **Deneb Spectests Release**: Upgraded to Deneb spectests v1.4.0-beta.2-hotfix.
- **Deneb API and Builder Cleanup**: Conducted clean-up activities for Deneb-specific API and builder.
- **Deneb Block Versioning**: Introduced changes related to Deneb produce block version 3.
- **Deneb Database Methods**: Adapted database methods to accommodate Deneb.
- **Unused Code Removal**: Eliminated an unused function and pending blobs queue.
- **Blob Sidecar Syncing**: Altered behavior when value is 0.

#### Code Cleanup and Refactor:

- **API Types Cleanup**: Reorganized API types for improved readability.
- **Geth Client Headers**: Simplified code for setting geth client headers.
- **Bug Report Template**: Revised requirements for more clarity.

#### Flags and Configuration:

- **Safe Slots to Import Flag**: Deprecated this flag for standard alignment.
- **Holesky Config**: Revised the Holesky configuration for new genesis.

#### Logging:

- **Genesis State Warning**: Will log a warning if the genesis state size is under 1KB.
- **Debug Log Removal**: Excised debug logs for cleaner output.

#### Miscellaneous:

- **First Aggregation Timing**: Default setting for first aggregation is 7 seconds post-genesis.
- **Pointer Usage**: Modified execution chain to use pointers, reducing copy operations.

#### Dependency Updates:

- **Go Version Update**: Updated to Go version 1.20.7.
- **Go Version Update**: Updated to Go version 1.20.9 for better security.
- **Various Dependencies**: Updated multiple dependencies including Geth, Bazel, rules_go, Gazelle, BLST, and go-libp2p.

### Removed

- **Remote Slashing Protection**: Eliminated the remote slashing protection feature.
- **Go-Playground/Validator**: Removed the go-playground/validator dependency from the Beacon API.
- **Revert Cache Proposer ID**: Reverted the caching of proposer ID on GetProposerDuties.
- **Go-Playground/Validator**: Removed go-playground/validator from Beacon API.
- **Reverted Cache Proposer ID**: Reversed the change that cached proposer ID on GetProposerDuties.
- **Cache Proposer ID**: Reversed the functionality that cached proposer ID on GetProposerDuties.
- **Quadratic Loops in Exiting**: Eliminated quadratic loops that occurred during voluntary exits, improving
  performance.
- **Deprecated Go Embed Rules**: Removed deprecated `go_embed` rules from rules_go, to stay up-to-date with best
  practices.
- **Alpine Images**: Removed Alpine images from the Prysm project.

### Fixed

#### Deneb-Specific Bug Fixes:

- **Deneb Builder Bid HTR**: Fixed an issue related to HashTreeRoot (HTR) in Deneb builder bid.
- **PBV2 Condition**: Corrected conditions related to PBV2.
- **Route Handler and Cleanup**: Updated the route handler and performed minor cleanups.
- **Devnet6 Interop Issues**: Resolved interoperability issues specific to Devnet6.
- **Sepolia Version**: Updated the version information for the Sepolia testnet.
- **No Blob Bundle Handling**: Rectified the handling when no blob bundle exists.
- **Blob Sidecar Prefix**: Corrected the database prefix used for blob sidecars.
- **Blob Retrieval Error**: Added specific error handling for blob retrieval from the database.
- **Blob Sidecar Count**: Adjusted metrics for accurate blob sidecar count.
- **Sync/RPC Blob Usage**: Rectified blob usage when requesting a block by root in Sync/RPC.

#### Cache Fixes:

- **Don't Prune Proposer ID Cache**: Fixed a loop erroneously pruning the proposer ID cache.
- **LastRoot Adjustment**: Altered `LastRoot` to return the head root.
- **Last Canonical Root**: Modified forkchoice to return the last canonical root of the epoch.

#### Block Processing fixes:

- **Block Validation**: Fixed an issue where blocks were incorrectly marked as bad during validation.
- **Churn Limit Helpers**: Improved churn limit calculations through refactoring.
- **Churn with 0 Exits**: Rectified a bug that calculated churn even when there were 0 exits.
- **Proposer Duties Sorting**: Resolved sorting issues in proposer duties.
- **Duplicate Block Processing**: Eliminated redundant block processing.

#### Error Handling and Logging:

- **RpcError from Core Service**: Ensured that `RpcError` is returned from core services.
- **Unhandled Error**: Enhanced error management by handling previously unhandled errors.
- **Error Handling**: Wrapped `ctx.Err` for improved error handling.
- **Attestation Error**: Optimized error management in attestation processing.

#### Test and Build Fixes:

- **Racy Tests in Blockchain**: Resolved race conditions in blockchain tests.
- **TestService_ReceiveBlock**: Modified `TestService_ReceiveBlock` to work as expected.
- **Build Issue with @com_github_ethereum_c_kzg_4844**: Resolved build issues related to this specific library.
- **Fuzz Testing**: Addressed fuzz testing issues in the `origin/deneb-integration`
- **Long-Running E2E Tests**: Fixed issues that were causing the end-to-end tests to run for an extended period.

#### Additional Fixes:

- **Public Key Copies During Aggregation**: Optimized to avoid unnecessary public key copies during aggregation.
- **Epoch Participations**: Fixed the setting of current and previous epoch participations.
- **Verify Attestations**: Resolved an attestation verification issue in proposer logic.
- **Empty JSON/YAML Files**: Fixed an issue where `prysmctl` was writing empty configuration files.
- **Generic Fixes**: Addressed various unspecified issues.
- **Phase0 Block Parsing**: Resolved parsing issues in phase0 blocks on submit.
- **Hex Handling**: Upgraded the hex handling in various modules.
- **Initial Sync PreProcessing**: Resolved an issue affecting the initial sync preprocessing.

### Security

No security updates in this release.

## [v4.0.8](https://github.com/prysmaticlabs/prysm/compare/v4.0.7...v4.0.8) - 2023-08-22

Welcome to Prysm Release v4.0.8! This release is recommended. Highlights:

- Parallel hashing of validator entries in the beacon state. This results in a faster hash tree root. ~3x reduction
- Parallel validations of consensus and execution checks. This results in a faster block verification
- Aggregate parallel is now the default. This results in faster attestation aggregation time if a node is subscribed to
  multiple beacon attestation subnets. ~3x reduction
- Better process block epoch boundary cache usages and bug fixes
- Beacon-API endpoints optimizations and bug fixes

### Added

- Optimization: parallelize hashing for validator entries in beacon state
- Optimization: parallelize consensus & execution validation when processing beacon block
- Optimization: integrate LRU cache (above) for validator public keys
- Cache: threadsafe LRU with non-blocking reads for concurrent readers
- PCLI: add deserialization time in benchmark
- PCLI: add allocation data To benchmark
- Beacon-API: GetSyncCommitteeRewards endpoint
- Beacon-API: SSZ responses for the Publishblockv2
- Beacon-API client: use GetValidatorPerformance
- Spec tests: mainnet withdrawals and bls spec tests
- Spec tests: random and fork transition spec tests
- Spec tests execution payload operation tests
- Metric: block gossip arrival time
- Metric: state regen duration
- Metric: validator is in the next sync committee
- New data structure: multi-value slice

### Changed

- Build: update Go version to 1.20.6
- Build: update hermetic_cc_toolchain
- Optimization: aggregate parallel is now default
- Optimization: do not perform full copies for metrics reporting
- Optimization: use GetPayloadBodies in Execution Engine Client
- Optimization: better nil check for reading validator
- Optimization: better cache update at epoch boundary
- Optimization: improve InnerShuffleList for shuffling
- Optimization: remove span for converting to indexed attestation`
- Beacon-API: optimize GetValidatorPerformance as POST
- Beacon-API: optimize /eth/v1/validator/aggregate_attestation
- Beacon-API: optimize /eth/v1/validator/contribution_and_proofs
- Beacon-API: optimize /eth/v1/validator/aggregate_and_proofs
- Beacon-API: use struct in beacon-chain/rpc/core to store dependencies
- Beacon-API: set CoreService in beaconv1alpha1.Server
- Beacon-API: use BlockProcessed event in certain endpoints
- Syncing: exit sync early with 0 peers to sync
- Cache: only call epoch boundary processing on canonical blocks
- Build: update server-side events dependency
- Refactor: slot tickers with intervals
- Logging: shift Error Logs To Debug
- Logging: clean up attestation routine logs

### Fixed

- Cache: update shuffling caches at epoch boundary
- Cache: committee cache correctly for epoch + 1
- Cache: use the correct context for UpdateCommitteeCache
- Cache: proposer-settings edge case for activating validators
- Cache: prevent the public key cache from overwhelming runtime
- Sync: correctly set optimistic status in the head when syncing
- Sync: use last optimistic status on batch
- Flag: adds local boost flag to main/usage
- Beacon-API: correct header for get block and get blinded block calls
- Beacon-API: GetValidatorPerformance endpoint
- Beacon-API: return correct historical roots in Capella state
- Beacon-API: use the correct root in consensus validation
- Prysm API: size of SyncCommitteeBits
- Mev-boost: builder gas limit fix default to 0 in some cases
- PCLI: benchmark deserialize without clone and init trie
- PCLI: state trie for HTR duration
- Metric: adding fix pending validators balance
- Metric: effective balance for unknown/pending validators
- Comment: comments when receiving block
- Comment: cleanups to blockchain pkg

### Security

No security updates in this release.

## [v4.0.7](https://github.com/prysmaticlabs/prysm/compare/v4.0.6...v4.0.7) - 2023-07-13

Welcome to the v4.0.7 release of Prysm! This recommended release contains many essential optimizations since v4.0.6.

Highlights:

- The validator proposal time for slot 0 has been reduced by 800ms. Writeup and PR
- The attestation aggregation time has been reduced by 400ms—roughly 75% with all subnets subscribed. Flag
  --aggregate-parallel. PR. This is only useful if running more than a dozen validator keys. The more subnets your node
  subscribe to, the more useful.
- The usage of fork choice lock has been reduced and optimized, significantly reducing block processing time. This
  results in a higher proposal and attest rate. PR
- The block proposal path has been optimized with more efficient copies and a better pruning algorithm for pending
  deposits. PR and PR
- Validator Registration cache is enabled by default, this affects users who have used webui along with mevboost. Please
  review PR for details.

Note: We remind our users that there are two versions of the cryptographic library BLST, one is "portable" and less
performant, and another is "non-portable" or "modern" and more performant. Most users would want to use the second one.
You can set the environment variable USE_PRYSM_MODERN=true when using prysm.sh. The released docker images are using the
non-portable version by default.

### Added

- Optimize multiple validator status query
- Track optimistic status on head
- Get attestation rewards API end point
- Expected withdrawals API
- Validator voluntary exit endpoint
- Aggregate atts using fixed pool of go routines
- Use the incoming payload status instead of calling forkchoice
- Add hermetic_cc_toolchain for a hermetic cc toolchain
- Cache next epoch proposers at epoch boundary
- Optimize Validator Roots Computation
- Log Finalized Deposit Insertion
- Move consensus and execution validation outside of onBlock
- Add metric for ReceiveBlock
- Prune Pending Deposits on Finalization
- GetValidatorPerformance http endpoint
- Block proposal copy Bytes Alternatively
- Append Dynamic Adding Trusted Peer Apis

### Changed

- Do not validate merge transition block after Capella
- Metric for balance displayed for public keys without validator indexes
- Set blst_modern=true to be the bazel default build
- Rename payloadHash to lastValidHash in setOptimisticToInvalid
- Clarify sync committee message validation
- Checkpoint sync ux
- Registration Cache by default

### Removed

- Disable nil payloadid log on relayers flags
- Remove unneeded helper
- Remove forkchoice call from notify new payload

### Fixed

- Late block task wait for initial sync
- Log the right block number
- Fix for keystore field name to align with EIP2335
- Fix epoch participation parsing for API
- Spec checker, ensure file does not exit or error
- Uint256 parsing for builder API
- Fuzz target for execution payload
- Contribution doc typo
- Unit test TestFieldTrie_NativeState_fieldConvertersNative
- Typo on beacon-chain/node/node.go
- Remove single bit aggregation for aggregator
- Deflake cloners_test.go
- Use diff context to update proposer cache background
- Update protobuf and protobuf deps
- Run ineffassign for all code
- Increase validator client startup proposer settings deadline
- Correct log level for 'Could not send a chunked response'
- Rrune invalid blocks during initial sync
- Handle Epoch Boundary Misses
- Bump google.golang.org/grpc from 1.40.0 to 1.53.0
- Fix bls signature batch unit test
- Fix Context Cancellation for insertFinalizedDeposits
- Lock before saving the poststate to db

### Security

No security updates in this release.

## [v4.0.6](https://github.com/prysmaticlabs/prysm/compare/v4.0.5...v4.0.6) - 2023-07-15

Welcome to v4.0.6 release of Prysm! This recommended release contains many essential optimizations since v4.0.5. Notable
highlights:

Better handling of state field trie under late block scenario. This improves the next slot proposer's proposed time
Better utilization of next slot cache under various conditions

**Important read:**

1.) We use this opportunity to remind you that two different implementations of the underlying cryptographic library
BLST exist.

- portable: supports every CPU made in the modern era
- non-portable: more performant but requires your CPU to support special instructions

Most users will want to use the "non-portable" version since most CPUs support these instructions. Our docker builds are
now non-portable by default. Most users will benefit from the performance improvements. You can run with the "portable"
versions if your CPU is old or unsupported. For binary distributions and to maintain backward compatibility with older
versions of prysm.sh or prysm.bat, users that want to benefit from the non-portable performance improvements need to add
an environment variable, like so: USE_PRYSM_MODERN=true prysm.sh beacon-chain prefix, or download the "non-portable"
version of the binaries from the github repo.

2.) A peering bug that led to nodes losing peers gradually and eventually needing a restart has been patched. Nodes
previously affected by it can remove the --disable-resource-manager flag from v4.0.6 onwards.

### Added

- Copy state field tries for late block
- Utilize next slot cache correctly under late block scenario
- Epoch boundary uses next slot cache
- Beacon API broadcast_validation to block publishing
- Appropriate Size for the P2P Attestation Queue
- Flag --disable-resource-manager to disable resource manager for libp2p
- Beacon RPC start and end block building time logs
- Prysmctl: output proposer settings
- Libp2p patch
- Handle trusted peers for libp2p
- Spec test v1.4.0-alpha.1

### Changed

- Use fork-choice store to validate sync message faster
- Proposer RPc unblind block workflow
- Restore flag disable-peer-scorer
- Validator import logs improvement
- Optimize zero hash comparisons in forkchoice
- Check peer threshold is met before giving up on context deadline
- Cleanup of proposer payload ID cache
- Clean up set execution data for proposer RPC
- Update Libp2p to v0.27.5
- Always Favour Yamux for Multiplexing
- Ignore Phase0 Blocks For Monitor
- Move hash tree root to after block broadcast
- Use next slot cache for sync committee
- Log validation time for blocks
- Change update duties to handle all validators exited check
- Ignore late message log

### Removed

- SubmitblindBlock context timeout
- Defer state feed In propose block

### Fixed

- Sandwich attack on honest reorgs
- Missing config yamls for specific domains
- Release lock before panic for feed
- Return 500 in `/eth/v1/node/peers` interface
- Checkpoint sync uses correct slot

### Security

No security updates in this release.

## [v4.0.5](https://github.com/prysmaticlabs/prysm/compare/v4.0.4...v4.0.5) - 2023-05-22

Welcome to v4.0.5 release of Prysm! This release contains many important improvements and bug fixes since v4.0.4,
including significant improvements to attestation aggregation. See @potuz's
notes [here](https://hackmd.io/TtyFurRJRKuklG3n8lMO9Q). This release is **strongly** recommended for all users.

Note: The released docker images are using the portable version of the blst cryptography library. The Prysm team will
release docker images with the non-portable blst library as the default image. In the meantime, you can compile docker
images with blst non-portable locally with the `--define=blst_modern=true` bazel flag, use the "-modern-" assets
attached to releases, or set environment varaible USE_PRYSM_MODERN=true when using prysm.sh.

### Added

- Added epoch and root to "not a checkpt in forkchoice" log message
- Added cappella support for eth1voting tool
- Persist validator proposer settings in the validator db.
- Add flag to disable p2p resource management. This flag is for debugging purposes and should not be used in production
  for extended periods of time. Use this flag if you are experiencing significant peering issues.
  --disable-resource-manager

### Changed

- Improved slot ticker for attestation aggregation
- Parallel block production enabled by default. Opt out with --disable-build-block-parallel if issues are suspected with
  this feature.
- Improve attestation aggregation by not using max cover on unaggregated attestations and not checking subgroup of
  previously validated signatures.
- Improve sync message processing by using forkchoice

### Fixed

- Fixed --slasher flag.
- Fixed state migration for capella / bellatrix
- Fix deadlock when using --monitor-indices

### Security

No security updates in this release.

## [v4.0.4](https://github.com/prysmaticlabs/prysm/compare/v4.0.3...v4.0.4) - 2023-05-15

Welcome to v4.0.4 release of Prysm! This is the first full release following the recent mainnet issues and it is very
important that all stakers update to this release as soon as possible.

Aside from the critical fixes for mainnet, this release contains a number of new features and other fixes since v4.0.3.

### Added

- Feature to build consensus and execution blocks in parallel. This feature has shown a noticeable reduction (~200ms) in
  block proposal times. Enable with --build-block-parallel
- An in memory cache for validator registration can be enabled with --enable-registration-cache. See PR description
  before enabling.
- Added new linters
- Improved tracing data for builder pipeline
- Improved withdrawal phrasing in validator withdrawal tooling
- Improved blinded block error message
- Added test for future slot tolerance
- Pre-populate bls pubkey cache
- Builder API support in E2E tests

### Changed

- Updated spectests to v1.3
- Cleanup duplicated code
- Updated method signature for UnrealizedJustifiedPayloadBlockHash()
- Updated k8s.io/client-go to 0.20.0
- Removed unused method argument
- Refactored / moved some errors to different package
- Update next slot cache at an earlier point in block processing
- Use next slot cache for payload attribute
- Cleanup keymanager mock
- Update to go 1.20
- Modify InsertFinalizedDeposits signature to return an error
- Improved statefeed initialization
- Use v1alpha1 server in block production
- Updated go generated files
- Typo corrections

### Fixed

- Fixed e2e tx fuzzer nilerr lint issue
- Fixed status for pending validators with multiple deposits
- Use gwei in builder value evaluation
- Return correct error when failing to unmarshal genesis state
- Avoid double state copy in latestAncestor call
- Fix mock v1alpha1 server
- Fix committee race test
- Fix flaky validator tests
- Log correctly when the forkchoice head changed
- Filter inactive keys from mev-boost / builder API validator registration
- Save attestation to cache when calling SubmitAttestation in beacon API
- Avoid panic on nil broadcast object
- Fix initialization race
- Properly close subnet iterator
- ⚠️ Ignore untimely attestations
- Fix inverted metric
- ⚠️ Save to checkpoint cache if next state cache hits

### Security

This release contains some important fixes that improve the resiliency of Ethereum Consensus Layer.
See https://github.com/prysmaticlabs/prysm/pull/12387 and https://github.com/prysmaticlabs/prysm/pull/12398.

## [v4.0.3](https://github.com/prysmaticlabs/prysm/compare/v4.0.2...v4.0.3) - 2023-04-20

### Added

- Add REST API endpoint for beacon chain client's GetChainHead
- Add prepare-all-payloads flag
- support modifying genesis.json for capella
- Add support for engine_exchangeCapabilities
- prysmctl: Add support for writing signed validator exits to disk

### Changed

- Enable misspell linter & fix findings

### Fixed

- Fix Panic In Builder Service
- prysmctl using the same genesis func as e2e
- Check that Builder Is Configured
- Correctly use Gwei to compare builder bid value
- Fix Broken Dependency
- Deflake TestWaitForActivation_AccountsChanged
- Fix Attester Slashing Validation In Gossip
- Keymanager fixes for bad file writes
- windows: Fix build after PR 12293

### Security

No security updates in this release.

## [v4.0.2](https://github.com/prysmaticlabs/prysm/compare/v4.0.1...v4.0.2) - 2023-04-12

This release fixes a critical bug on Prysm interacting with mev-boost / relayer. You MUST upgrade to this release if you
run Prysm with mev boost and relayer, or you will be missing block proposals during the first days after the Shapella
fork while the block has bls-to-exec changes.
Post-mortem that describes this incident will be provided by the end of the week.

One of this release's main optimizations is revamping the next slot cache. It has been upgraded to be more performant
across edge case re-org scenarios. This can help with the bad head attestation vote.

Minor fixes in this release address a bug that affected certain large operators querying RPC endpoints. This bug caused
unexpected behavior and may have impacted the performance of affected operators. To resolve this issue, we have included
a patch that ensures proper functionality when querying RPC endpoints.

### Added

- CLI: New beacon node flag local-block-value-boost that allows the local block value to be multiplied by the boost
  value
- Smart caching for square root computation
- Beacon-API: Implemented Block rewards endpoint
- Beacon-API client: Implemented GetSyncStatus endpoint
- Beacon-API client: Implemented GetGenesis endpoint
- Beacon-API client: Implemented ListValidators endpoint

### Changed

- Block processing: Optimize next slot cache
- Execution-API: Used unrealized justified block hash for FCU call
- CLI: Improved voluntary exit confirmation prompt
- Unit test: Unskip API tests
- End to end test: Misc improvements
- Build: Build tag to exclude mainnet genesis from prysmctl
- Dependency: Update go-ethereum to v1.11.3
- Dependency: Update lighthouse to v4.0.1

### Fixed

- Builder: Unblind beacon block correctly with bls-to-exec changes
- Block construction: Default to local payload on error correctly
- Block construction: Default to local payload on nil value correctly
- Block processing: Fallback in update head on error
- Block processing: Add orphaned operations to the appropriate pool
- Prysm-API: Fix Deadlock in StreamChainHead
- Beacon-API: Get header error, nil summary returned from the DB
- Beacon-API: Broadcast correct slashing object

### Security

No security updates in this release.

## [v4.0.1](https://github.com/prysmaticlabs/prysm/compare/v4.0.0...v4.0.1)

This is a reissue of v4.0.0. See https://github.com/prysmaticlabs/prysm/issues/12201 for more information.

## [v4.0.0](https://github.com/prysmaticlabs/prysm/compare/v3.2.2...v4.0.0)

### Added

- Config: set mainnet capella epoch
- Validator: enable proposer to reorg late block
- Metric: bls-to-exec count in the operation pool
- Metric: pubsub metrics racer
- Metric: add late block metric
- Engine-API: Implement GetPayloadBodies
- Beacon-API: Implement GetPayloadAttribute SSE
- Prysm CLI: add experimental flags to dev mode
- Prysmctl utility: add eth1data to genesis state
- Spec test: EIP4881 spec compliance tests
- Spec test: forkchoice lock to fix flaskyness

### Changed

- Prysm: upgrade v3 to v4
- Prysm: apply goimports to generated files
- Validator: lower builder circuit breaker thresholds to 5 missed slots per epoch and updates off by 1
- Validator: reorg late block by default
- Forkchoice: cleanups
- Forkchoice: remove bouncing attack fix and strength equivocation discarding
- Forkchoice: call FCU at 4s mark if there's no new head
- Forkchoice: better locking on calls to retrieving ancestor root
- Forkchoice: stricker visibility for blockchain package access
- Block processing: optimizing validator balance retrieval by using epoch boundary cache
- Block processing: reduce FCU calls
- Block processing: increase attempted reorgs at the correct spot
- Block processing: remove duplicated bls to exec message pruning
- Block processing: skip hash tree root state when checking optimistic mode
- Prysm-API: mark GetChainHead deprecated
- Logging: add late block logs
- Logging: enhancements and clean ups
- Build: fix bazel remote cache upload
- Build: update cross compile toolchains
- Build: only build non-test targets in hack/update-go-pbs.sh
- Build: update rules_go to v0.38.1 and go_version to 1.19.7
- Build: replace bazel pkg_tar rule with canonical @rules_pkg pkg_tar
- Build: update bazel to 6.1.0
- Libp2p: updated to latest version
- Libp2p: make peer scorer permanent default
- Test: disable e2e slasher test
- CLI: derecate the following flags

### Deprecated

The following flags have been deprecated.

- disable-peer-scorer
- disable-vectorized-htr
- disable-gossip-batch-aggregation

### Removed

- Prsym remote signer
- CLI: Prater feature flag
- CLI: Deprecated flags
- Unit test: unused beacon chain altair mocks
- Validator REST API: unused endpoints

The following flags have been removed.

- http-web3provider
- enable-db-backup-webhook
- bolt-mmap-initial-size
- disable-discv5
- enable-reorg-late-blocks
- disable-attesting-history-db-cache
- enable-vectorized-htr
- enable-peer-scorer
- enable-forkchoice-doubly-linked-tree
- enable-back-pull
- enable-duty-count-down
- head-sync
- enable-gossip-batch-aggregation
- enable-larger-gossip-history
- fallback-web3provider
- disable-native-state
- enable-only-blinded-beacon-blocks
- ropsten
- interop-genesis-state
- experimental-enable-boundary-checks
- disable-back-pull
- disable-forkchoice-doubly-linked-tree

### Fixed

- Validator: startup deadline
- Prysmctl: withdrawals fork checking logic
- End-to-end test: fix flakes
- End-to-end test: fix altair transition
- Unit test: fix error message in

### Security

This release is required to participate in the Capella upgrade.

## [v3.2.2](https://github.com/prysmaticlabs/prysm/compare/v3.2.2...v3.2.1) - 2023-05-10

Gm! ☀️ We are excited to announce our release for upgrading Goerli testnet to Shanghai / Capella! 🚀

This release is MANDATORY for Goerli testnet. You must upgrade your Prysm beacon node and validator client to this
release before Shapella hard fork time epoch=162304 or UTC=14/03/2023, 10:25:36 pm.

This release is a low-priority for the mainnet.
This release is the same commit as v3.2.2-rc.3. If you are already running v3.2.2-rc.3, then you do not need to update
your client.

### Added

- Capella fork epoch
- Validator client REST implementation GetFeeRecipientByPubKey
- New end-to-end test for post-attester duties

### Changed

- Storing blind beacon block by default for new Prysm Database
- Raise the max grpc message size to a very large value by default
- Update rules docker to v0.25.0
- Update distroless base images
- Update protoc-gen-go-cast to suppress tool output
- Update deps for Capella
- Remove gRPC fallback client from validator REST API
- Prysmctl now verifies capella fork for bls to exec message change
- Core block processing cleanup
- Better locking design around forkchoice store
- Core process sync aggregate function returns reward amount
- Use Epoch boundary cache to retrieve balances
- Misc end-to-end test improvements and fixes
- Add slot number to proposal error log

### Deprecated

- Deprecate flag --interop-genesis-state

### Removed

- Remove Ropsten testnet config and feature flag

### Security

This release is required for Goerli to upgrade to Capella.

## [v3.2.1](https://github.com/prysmaticlabs/prysm/compare/v3.2.0...v3.2.1) - 2023-02-13

We are excited to announce the release of Prysm v3.2.1 🎉

This is the first release to support Capella / Shanghai. The Sepolia testnet Capella upgrade time is currently set to
2/28/2023, 4:04:48 AM UTC. The Goerli testnet and Mainnet upgrade times are still yet to be determined. In Summary:

- This is a mandatory upgrade for Sepolia nodes and validators
- This is a recommended upgrade for Goerli and Mainnet nodes and validators

There are some known issues with this release.

- mev-boost, relayer, and builder support for Capella upgrade are built in but still need to be tested. Given the lack
  of testing infrastructure, none of the clients could test this for withdrawals testnet. There may be hiccups when
  using mev-boost on the Capella upgraded testnets.

### Added

- Capella Withdrawal support
- Add Capella fork epoch for Sepolia
- Various Validator client REST implementations (Part of EPF)
- Various Beacon API additions
- Cache Fork Digest Computation to save compute
- Beacon node can bootstrap from non-genesis state (i.e bellatrix state)
- Refactor bytesutil, add support for go1.20 slice to array conversions
- Add Span information for attestation record save request
- Matric addition
- Identify invalid signature within batch verification
- Support for getting consensus values from beacon config
- EIP-4881: Spec implementation
- Test helper to generate valid bls-to-exec message
- Spec tests v1.3.0 rc.2

### Changed

- Prysm CLI utility support for exit
- Beacon API improvement
- Prysm API get block RPC
- Prysm API cleanups
- Block processing cleanup,
- Forkchoice logging improvements
- Syncing logging improvement
- Validator client set event improvement for readability and error handling
- Engine API implementation cleanups
- End to end test improvements
- Prysm CLI withdrawal ux improvement
- Better log for the block that never became head

### Removed

- Remove cache lookup and lock request for database boltdb transaction

### Fixed

- Beacon API
- Use the correct attribute if there's a payload ID cache miss
- Call FCU with an attribute on non-head block
- Sparse merkle trie bug fix
- Waiting For Bandwidth Issue While Syncing
- State Fetcher to retrieve correct epoch
- Exit properly with terminal block hash
- PrepareBeaconProposer API duplicating validator indexes when not persisted in DB
- Multiclient end-to-end
- Deep source warnings

### Security

There are no security updates in this release.

## [v3.2.0](https://github.com/prysmaticlabs/prysm/compare/v3.1.2...v3.2.0) - 2022-12-16

This release contains a number of great features and improvements as well as progress towards the upcoming Capella
upgrade. This release also includes some API changes which are reflected in the minor version bump. If you are using
mev-boost, you will need to update your prysm client to v3.2.0 before updating your mev-boost instance in the future.
See [flashbots/mev-boost#404](https://github.com/flashbots/mev-boost/issues/404) for more details.

### Added

- Support for non-english mnemonic phrases in wallet creation.
- Exit validator without confirmation prompt using --force-exit flag
- Progress on Capella and eip-4844 upgrades
- Added randao json endpoint. /eth/v1/beacon/states/{state_id}/randao
- Added liveness endpoint /eth/v1/validator/liveness/{epoch}
- Progress on adding json-api support for prysm validator
- Prysmctl can now generate genesis.ssz for forks after phase0.

### Changed

- --chain-config-file now throws an error if used concurrently with --network flag.
- Added more histogram metrics for block arrival latency times block_arrival_latency_milliseconds
- Priority queue RetrieveByKey now uses read lock instead of write lock
- Use custom types for certain ethclient requests. Fixes an issue when using prysm on gnosis chain.
- Updted forkchoice endpoint /eth/v1/debug/forkchoice (was /eth/v1/debug/beacon/forkchoice)
- Include empty fields in builder json client.
- Computing committee assignments for slots older than the oldest historical root in the beacon state is now forbidden

### Removed

- Deprecated protoarray tests have been removed

### Fixed

- Unlock pending block queue if there is any error on inserting a block
- Prysmctl generate-genesis yaml file now uses the correct format
- ENR serialization now correctly serializes some inputs that did not work previously
- Use finalized block hash if a payload ID cache miss occurs
- prysm.sh now works correctly with Mac M1 chips (it downloads darwin-arm64 binaries)
- Use the correct block root for block events api
- Users running a VPN should be able to make p2p dials.
- Several minor typos and code cleanups

### Security

- Go is updated to 1.19.4.

## [v3.1.2](https://github.com/prysmaticlabs/prysm/compare/v3.1.1...v3.1.2) - 2022-10-27

### Added

- Timestamp field to forkchoice node json responses
- Further tests to non-trivial functions of the builder service
- Support for VotedFraction in forkchoice
- Metrics for reorg distance and depths
- Support for optimistic sync spectests
- CLI flag for customizing engine endpoint timeout --engine-endpoint-timeout-seconds
- Support for lodestar identification in p2p monitoring
- --enable-full-ssz-data-logging to display debug ssz data on gossip messages that fail validation
- Progress on capella and withdrawals support
- Validator exit can be performed from prysmctl
- Blinded block support through the json API

### Changed

- Refactoring / cleanup of keymanager
- Refactoring / improvements in initial sync
- Forkchoice hardening
- Improved log warnings when fee recipient is not set
- Changed ready for merge log frequency to 1 minute
- Move log Unable to cache headers for execution client votes to debug
- Rename field in invalid pruned blocks log
- Validate checkpoint slot
- Return an error if marshaling invalid Uint256
- Fallback to uncached getPayload if timeout
- Update bazel to 5.3.0
- godocs cleanup and other cleanups
- Forkchoice track highest received root
- Metrics updated block arrival time histograms
- Log error and continue when proposer boost roots are missing
- Do not return on error during on_tick
- Do not return on error after update head
- Update default RPC HTTP timeout to 30s
- Improved fee recipient UX.
- Produce block skips mev-boost
- Builder getPayload timeout set to 3s
- Make stategen aware of forkchoice
- Increase verbosity of warning to error when new head cannot be determined when receiving an attestation
- Provide justified balances to forkchoice
- Update head continues without attestations
- Migrate historical states in another goroutine to avoid blocking block execution
- Made API middleware structs public
- Updated web UI to v2.0.2
- Default value for --block-batch-limit-burst-factor changed from 10 to 2.
- Vendored leaky bucket implementation with minor modifications

### Deprecated

- --disable-native-state flag and associated feature

### Removed

- Unused WithTimeout for builder client
- Optimistic sync candidate check
- Cleans up proto states
- Protoarray implementation of forkchoice

### Fixed

- Block fields to return a fixed sized array rather than slice
- Lost cancel in validator runner
- Release held lock on error
- Properly submit blinded blocks
- Unwanted wrapper of gRPC status errors
- Sync tests fixed and updated spectests to 1.2.0
- Prevent timeTillDuty from reporting a negative value
- Don't mark /healthz as unhealthy when mev-boost relayer is down
- Proposer index cache and slot is used for GetProposerDuties
- Properly retrieve values for validator monitoring flag from cli
- Fee recipient fixes and persistence
- Handle panic when rpc client is not yet initialized
- Improved comments and error messages
- SSL support for multiple gRPC endpoints
- Addressed some tool feedback and code complaints
- Handle unaggregated attestations in the event feed
- Prune / expire payload ID cache entries when using beacon json API
- Payload ID cache may have missed on skip slots due to incorrect key computation

### Security

- Libp2p updated to v0.22.0

## [v3.1.1](https://github.com/prysmaticlabs/prysm/compare/v3.1.0...v3.1.1) - 2022-09-09

This is another highly recommended release. It contains a forkchoice pruning fix and a gossipsub optimization. It is
recommended to upgrade to this release before the Merge next week, which is currently tracking for Wed Sept
14 (https://bordel.wtf/). Happy staking! See you on the other side!

### Fixed

- Fix memory leaks in fork choice store which leads to node becoming slower
- Improve connectivity and solves issues connecting with peers

### Security

No security updates in this release.

## [v3.1.0](https://github.com/prysmaticlabs/prysm/compare/v3.1.0...v3.0.0) - 2022-09-05

Updating to this release is highly recommended as it contains several important fixes and features for the merge. You
must be using Prysm v3 or later before Bellatrix activates on September 6th.

**Important docs links**

- [How to prepare for the merge](https://docs.prylabs.network/docs/prepare-for-merge)
- [How to check merge readiness status](https://docs.prylabs.network/docs/monitoring/checking-status)

### Added

- Add time until next duty in epoch logs for validator
- Builder API: Added support for deleting gas limit endpoint
- Added debug endpoint GetForkChoice for doubly-linked-tree
- Added support for engine API headers. --execution-headers=key=value
- New merge specific metrics. See

### Changed

- Deposit cache now returns shallow copy of deposits
- Updated go-ethereum dependency to v1.10.23
- Updated LLVM compiler version to 13.0.1
- Builder API: filter 0 bid and empty tx root responses
- Allow attestations/blocks to be received by beacon node when the nodes only optimistically synced
- Add depth and distance to CommonAncestorRoot reorg object
- Allocate slice array to expected length in several methods
- Updated lighthouse to version v3 in E2E runner
- Improved handling of execution client errors
- Updated web3signer version in E2E runner
- Improved error messages for db unmarshalling failures in ancestor state lookup
- Only updated finalized checkpoints in database if its more recent than previous checkpoint

### Removed

- Dead / unused code delete

### Fixed

- Fixed improper wrapping of certain errors
- Only log fee recipient message if changed
- Simplify ListAttestations RPC method fixes
- Fix several RPC methods to be aware of the appropriate fork
- Fixed encoding issue with builder API register validator method. fixes
- Improved blinded block handling in API. fixes
- Fixed IPC path for windows users
- Fix proposal of blinded blocks
- Prysm no longer crashes on start up if builder endpoint is not available

### Security

There are no security updates in this release.

## [v3.0.0](https://github.com/prysmaticlabs/prysm/compare/v3.0.0...v2.1.4) 2022-08-22

### Added

- Passing spectests v1.2.0-rc.3
- prysmctl: Generate genesis state via prysmctl testnet generate-genesis [command options] [arguments...]
- Keymanager: Add support for setting the gas limit via API.
- Merge: Mainnet merge epoch and TTD defined!
- Validator: Added expected wait time for pending validator activation in log message.
- Go: Prysm now uses proper versioning suffix v3 for this release. GoDocs and downstream users can now import prysm as
  expected for go projects.
- Builder API: Register validator via HTTP REST Beacon API endpoint /eth/v1/validator/register_validator
- Cross compilation support for Mac ARM64 chips (Mac M1, M2)

### Changed

- **Require an execution client** `--execution-endpoint=...`. The default value has changed to `localhost:8551` and you
  must use the jwt flag `--jwt-secret=...`. Review [the docs](https://docs.prylabs.network/docs/prepare-for-merge) for
  more information
- `--http-web3provider` has been renamed to `--execution-endpoint`. Please update your configuration
  as `--http-web3provider` will be removed in a future release.
- Insert attestations into forkchoice sooner
- Builder API: `gas_limit` changed from int to string to support JSON / YAML configs. `--suggested-gas-limit` changed
  from int to string.
- Fork choice: Improved handling of double locks / deadlocks
- Lower libp2p log level
- Improved re-org logs with additional metadata
- Improved error messages found by semgrep
- Prysm Web UI updated to release v2.0.1
- Protobuf message renaming (non-breaking changes)
- Enabled feature to use gohashtree by default. Disable with `--disable-vectorized-htr`
- Enabled fork choice doubly linked tree feature by default. Disable with `--disable-forkchoice-doubly-linked-tree`
- Remote signer: Renamed some field names to better represent block types (non-breaking changes for gRPC users, possibly
  breaking change for JSON API users)
- Builder API: require header and payload root match.
- Improved responses for json-rpc requests batching when using blinded beacon blocks.
- Builder API: Improved error messages
- Builder API: Issue warning when validator expects builder ready beacon node, but beacon node is not configured with a
  relay.
- Execution API: Improved payload ID to handle reorg scenarios

### Deprecated

- Several features have been promoted to stable or removed. The following flags are now deprecated and will be removed
  in a future
  release. `--enable-db-backup-webhook`, `--bolt-mmap-initial-size`, `--disable-discv5`, `--disable-attesting-history-db-cache`, `--enable-vectorized-htr`, `--enable-peer-scorer`, `--enable-forkchoice-doubly-linked-tree`, `--enable-duty-count-down`, `--head-sync`, `--enable-gossip-batch-aggregateion`, `--enable-larger-gossip-history`, `--fallback-web3provider`, `--use-check-point-cache`.
- Several beacon API endpoints marked as deprecated

### Removed

- Logging: Removed phase0 fields from validator performance log messages
- Deprecated slasher protos have been removed
- Deprecated beacon API endpoints
  removed: `GetBeaconState`, `ProduceBlock`, `ListForkChoiceHeads`, `ListBlocks`, `SubmitValidatorRegistration`, `GetBlock`, `ProposeBlock`
- API: Forkchoice method `GetForkChoice` has been removed.
- All previously deprecated feature flags have been
  removed. `--enable-active-balance-cache`, `--correctly-prune-canonical-atts`, `--correctly-insert-orphaned-atts`, `--enable-next-slot-state-cache`, `--enable-batch-gossip-verification`, `--enable-get-block-optimizations`, `--enable-balance-trie-computation`, `--disable-next-slot-state-cache`, `--attestation-aggregation-strategy`, `--attestation-aggregation-force-opt-maxcover`, `--pyrmont`, `--disable-get-block-optimizations`, `--disable-proposer-atts-selection-using-max-cover`, `--disable-optimized-balance-update`, `--disable-active-balance-cache`, `--disable-balance-trie-computation`, `--disable-batch-gossip-verification`, `--disable-correctly-prune-canonical-atts`, `--disable-correctly-insert-orphaned-atts`, `--enable-native-state`, `--enable-peer-scorer`, `--enable-gossip-batch-aggregation`, `--experimental-disable-boundry-checks`
- Validator Web API: Removed unused ImportAccounts and DeleteAccounts rpc options

### Fixed

- Keymanager API: Status enum values are now returned as lowercase strings.
- Misc builder API fixes
- API: Fix GetBlock to return canonical block
- Cache: Fix cache overwrite policy for bellatrix proposer payload ID cache.
- Fixed string slice flags with file based configuration

### Security

- Upgrade your Prysm beacon node and validator before the merge!

## [v2.1.4](https://github.com/prysmaticlabs/prysm/compare/v2.1.4...v2.1.3) - 2022-08-10

As we prepare our `v3` mainnet release for [The Merge](https://ethereum.org/en/upgrades/merge/), `v2.1.4` marks the end
of the `v2` era. Node operators and validators are **highly encouraged** to upgrade to release `v2.1.4` - many bug fixes
and improvements have been included in preparation for The Merge. `v3` will contain breaking changes, and will be
released within the next few weeks. Using `v2.1.4` in the meantime will give you access to a more streamlined user
experience. See our [v2.1.4 doc](https://docs.prylabs.network/docs/vnext/214-rc) to learn how to use v2.1.4 to run a
Merge-ready configuration on the Goerli-Prater network pair.

### Added

- Sepolia testnet configs `--sepolia`
- Goerli as an alias to Prater and testnet configs `--prater` or `--goerli`
- Fee recipient API for key manager
- YML config flag support for web3 signer
- Validator registration API for web3 signer
- JSON tcontent type with optional metadata
- Flashbots MEV boost support
- Store blind block (i.e block with payload header) instead of full block (i.e. block with payload) for storage
  efficiency (currently only available when the `enable-only-blinded-beacon-blocks` feature flag is enabled)
- Pcli utility support to print blinded block
- New Web v2.0 release into Prysm

### Changed

- Native state improvement is enabled by default
- Use native blocks instead of protobuf blocks
- Peer scorer is enabled by default
- Enable fastssz to use vectorized HTR hash algorithm improvement
- Forkchoice store refactor and cleanups
- Update libp2p library dependency
- RPC proposer duty is now allowed next epoch query
- Do not print traces with `log.withError(err)`
- Testnets are running with pre-defined feature flags

### Removed

- Deprecate Step Parameter from our Block By Range Requests

### Fixed

- Ignore nil forkchoice node when saving orphaned atts
- Sync: better handling of missing state summary in DB
- Validator: creates invalid terminal block using the same timestamp as payload
- P2P: uses incorrect goodbye codes
- P2p: defaults Incorrectly to using Mplex, which results in losing Teku peers
- Disable returning future state for API
- Eth1 connection API panic

### Security

There are no security updates in this release.

## [v2.1.3](https://github.com/prysmaticlabs/prysm/compare/v2.1.2...v2.1.3) - 2022-07-06

### Added

- Many fuzz test additions
- Support bellatrix blocks with web3signer
- Support for the Sepolia testnet with `--terminal-total-difficulty-override 17000000000000000`. The override flag is
  required in this release.
- Support for the Ropsten testnet. No override flag required
- JSON API allows SSZ-serialized blocks in `publishBlock`
- JSON API allows SSZ-serialized blocks in `publishBlindedBlock`
- JSON API allows SSZ-serialized requests in `produceBlockV2` and `produceBlindedBlock`
- Progress towards Builder API and MEV boost support (not ready for testing in this release)
- Support for `DOMAIN_APPLICATION_MARK` configuration
- Ignore subset aggregates if a better aggregate has been seen already
- Reinsertion of reorg'd attestations
- Command `beacon-chain generate-auth-secret` to assist with generating a hex encoded secret for engine API
- Return optimistic status to `ChainHead` related grpc service
- TTD log and prometheus metric
- Panda ascii art banner for the merge!

### Changed

- Improvements to forkchoice
- Invalid checksummed (or no checksum) addresses used for fee recipient will log a warning. fixes,
- Use cache backed `getBlock` method in several places of blockchain package
- Reduced log frequency of "beacon node doesn't have a parent in db with root" error
- Improved nil checks for state management
- Enhanced debug logs for p2p block validation
- Many helpful refactoring and cosmetic changes
- Move WARN level message about weak subjectivity sync and improve message content
- Handle connection closing for web3/eth1 nil connection
- Testing improvements
- E2E test improvements
- Increase file descriptor limit up to the maximum by default
- Improved classification of "bad blocks"
- Updated engine API error code handling
- Improved "Synced new block" message to include minimal information based on the log verbosity.
- Add nil checks for nil finalized checkpoints
- Change weak subjectivity sync to use the most recent finalized state rather than the oldest state within the current
  period.
- Ensure a finalized root can't be all zeros
- Improved db lookup of HighestSlotBlocksBelow to start from the end of the index rather than the beginning.
- Improved packing of state balances for hashtreeroot
- Improved field trie recomputation

### Removed

- Removed handling of `INVALID_TERMINAL_BLOCK` response from engine API

### Fixed

- `/eth/v1/beacon/blinded_blocks` JSON API endpoint
- SSZ handling of JSON API payloads
- Config registry fixes
- Withdrawal epoch overflows
- Race condition with blockchain service Head()
- Race condition with validator's highest valid slot accessor
- Do not update cache with the result of a cancelled request
- `validator_index` should be a string integer rather than a number integer per spec.
- Use timestamp heuristic to determine deposits to process rather than simple calculation of follow distance
- Return `IsOptimistic` in `ValidateSync` responses

### Security

There are no security updates in this release.

## [v2.1.2](https://github.com/prysmaticlabs/prysm/compare/v2.1.1...v2.1.2) - 2022-05-16

### Added

- Update forkchoice head before produce block
- Support for blst modern builds on linux amd64
- [Beacon API support](ethereum/beacon-APIs#194) for blinded block
- Proposer index and graffiti fields in Received block debug log for verbosity
- Forkchoice removes equivocating votes for weight accounting

### Changed

- Updated to Go [1.18](https://github.com/golang/go/releases/tag/go1.18)
- Updated go-libp2p to [v0.18.0](https://github.com/libp2p/go-libp2p/releases/tag/v0.18.0)
- Updated beacon API's Postman collection to 2.2.0
- Moved eth2-types into Prysm for cleaner consolidation of consensus types

### Removed

- Prymont testnet support
- Flag `disable-proposer-atts-selection-using-max-cover` which disables defaulting max cover strategy for proposer
  selecting attestations
- Flag `disable-get-block-optimizations` which disables optimization with beacon block construction
- Flag `disable-optimized-balance-update"` which disables optimized effective balance update
- Flag `disable-active-balance-cache` which disables active balance cache
- Flag `disable-balance-trie-computation` which disables balance trie optimization for hash tree root
- Flag `disable-batch-gossip-verification` which disables batch gossip verification
- Flag `disable-correctly-insert-orphaned-atts` which disables the fix for orphaned attestations insertion

### Fixed

- `end block roots don't match` bug which caused beacon node down time
- Doppelganger off by 1 bug which introduced some false-positive
- Fee recipient warning log is only disabled after Bellatrix fork epoch

### Security

There are no security updates in this release.

## [v2.1.1](https://github.com/prysmaticlabs/prysm/compare/v2.1.0...v2.1.1) - 2022-05-03

This patch release includes 3 cherry picked fixes for regressions found in v2.1.0.

View the full changelist from v2.1.0: https://github.com/prysmaticlabs/prysm/compare/v2.1.0...v2.1.1

If upgrading from v2.0.6, please review
the [full changelist](https://github.com/prysmaticlabs/prysm/compare/v2.0.6...v2.1.1) of both v2.1.0 and v2.1.1.

This release is required for users on v2.1.0 and recommended for anyone on v2.0.6.

The following known issues exist in v2.1.0 and also exist in this release.

- Erroneous warning message in validator client when bellatrix fee recipient is unset. This is a cosmetic message and
  does not affect run time behavior in Phase0/Altair.
- In Bellatrix/Kiln: Fee recipient flags may not work as expected. See for a fix and more details.

### Fixed

- Doppelganger false positives may have caused a failure to start in the validator client.
- Connections to execution layer clients were not properly cleaned up and lead to resource leaks when using ipc.
- Initial sync (or resync when beacon node falls out of sync) could lead to a panic.

### Security

There are no security updates in this release.

## [v2.1.0](https://github.com/prysmaticlabs/prysm/compare/v2.0.6...v2.1.0) - 2022-04-26

There are two known issues with this release:

- Erroneous warning message in validator client when bellatrix fee recipient is unset. This is a cosmetic message and
  does not affect run time behavior in Phase0/Altair.
- In Bellatrix/Kiln: Fee recipient flags may not work as expected. See for a fix and more details.

### Added

- Web3Signer support. See the [documentation](https://docs.prylabs.network/docs/next/wallet/web3signer) for more
  details.
- Bellatrix support. See [kiln testnet instructions](https://hackmd.io/OqIoTiQvS9KOIataIFksBQ?view)
- Weak subjectivity sync / checkpoint sync. This is an experimental feature and may have unintended side effects for
  certain operators serving historical data. See
  the [documentation](https://docs.prylabs.network/docs/next/prysm-usage/checkpoint-sync) for more details.
- A faster build of blst for beacon chain on linux amd64. Use the environment variable `USE_PRYSM_MODERN=true` with
  prysm.sh, use the "modern" binary, or bazel build with `--define=blst_modern=true`.
- Vectorized sha256. This may have performance improvements with use of the new flag `--enable-vectorized-htr`.
- A new forkchoice structure that uses a doubly linked tree implementation. Try this feature with the
  flag `--enable-forkchoice-doubly-linked-tree`
- Fork choice proposer boost is implemented and enabled by default. See PR description for more details.

### Changed

- **Flag Default Change** The default value for `--http-web3provider` is now `localhost:8545`. Previously was empty
  string.
- Updated spectest compliance to v1.1.10.
- Updated to bazel 5.0.0
- Gossip peer scorer is now part of the `--dev` flag.

### Removed

- Removed released feature for next slot cache. `--disable-next-slot-state-cache` flag has been deprecated and removed.

### Fixed

Too many bug fixes and improvements to mention all of them. See
the [full changelist](https://github.com/prysmaticlabs/prysm/compare/v2.0.6...v2.1.0)

### Security

There are no security updates in this release.

## [v2.0.6](https://github.com/prysmaticlabs/prysm/compare/v2.0.5...v2.0.6) 2022-01-31

### Added

- Bellatrix/Merge progress
- Light client support merkle proof retrieval for beacon state finalized root and sync committees
- Web3Signer support (work in progress)
- Implement state management with native go structs (work in progress)
- Added static analysis for mutex lock management
- Add endpoint to query eth1 connections
- Batch gossipsub verification enabled
- Get block optimizations enabled
- Batch decompression for signatures
- Balance trie feature enabled

### Changed

- Use build time constants for field lengths.
- Monitoring service logging improvements / cleanup
- Renamed state v3 import alias
- Spec tests passing at tag 1.1.8
- Bazel version updated to 4.2.2
- Renamed github.com/eth2-clients -> github.com/eth-clients
- p2p reduce memory allocation in gossip digest calculation
- Allow comma separated formatting for event topics in API requests
- Update builder image from buster to bullseye
- Renaming "merge" to "bellatrix"
- Refactoring / code dedupication / general clean up
- Update libp2p
- Reduce state copy in state upgrades
- Deduplicate sync committee messages from pool before retrieval

### Removed

- tools/deployContract: removed k8s specific logic

### Fixed

- Sync committee API endpoint can now be queried for future epochs
- Initialize merkle layers and recompute dirty fields in beacon state proofs
- Fixed data race in API calls

### Security

- Clean variable filepaths in validator wallet back up commands, e2e tests, and other tooling (gosec G304)

## [v2.0.5](https://github.com/prysmaticlabs/prysm/compare/v2.0.4...v2.0.5) - 2021-12-13

### Added

- Implement import keystores standard API
- Added more fields to "Processed attestation aggregation" log
- Incremental changes to support The Merge hardfork
- Implement validator monitoring service in beacon chain node via flag `--monitor-indices`.
- Added validator log to display "aggregated since launch" every 5 epochs.
- Add HTTP client wrapper for interfacing with remote signer See
- Update web UI to version v1.0.2.

### Changed

- Refactor beacon state to allow for a single cached hasher
- Default config name to "devnet" when not provided in the config yaml.
- Alter erroneously capitalized error messages
- Bump spec tests to version v1.1.6
- Improvements to Doppelganger check
- Improvements to "grpc client connected" log.
- Update libp2p to v0.15.1
- Resolve several checks from deepsource
- Update go-ethereum to v1.10.13
- Update some flags from signed integer flags to unsigned flags.
- Filter errored keys from slashing protection history in standard API.
- Ensure slashing protection exports and key manager api work according to spec
- Improve memory performance by properly allocating slice size
- Typos fix
- Remove unused imports
- Use cashed finalized state when pruning deposits
- Significant slasher improvements
- Various code cleanups
- Standard API improvements for keymanager API
- Use safe sub64 for safer math
- Fix CORS in middleware API
- Add more fields to remote signer request object
- Refactoring to support checkpoint or genesis origin.

### Deprecated

Please be advised that Prysm's package path naming will change in the next release. If you are a downstream user of
Prysm (i.e. import prysm libraries into your project) then you may be impacted. Please see
issue https://github.com/prysmaticlabs/prysm/issues/10006.

### Fixed

- Allow API requests for next sync committee.
- Check sync status before performing a voluntary exit.
- Fixed issue where historical requests for validator balances would time out by removing the 30s timeout limitation.
- Add missing ssz spec tests

### Security

- Add justifications to gosec security finding suppression.

## [v2.0.4](https://github.com/prysmaticlabs/prysm/compare/v2.0.3...v2.0.4) - 2021-11-29

### Added

- Several changes for The Merge
- More monitoring functionality for blocks and sync committees

### Changed

- Improvements to block proposal computation when packing deposits.
- Renaming SignatureSet -> SignatureBatch

### Deprecated

### Fixed

- Revert PR [9830](https://github.com/prysmaticlabs/prysm/pull/9830) to remove performance regression. See:
  issue [9935](https://github.com/prysmaticlabs/prysm/issues/9935)

### Security

No security updates in this release.

## [v2.0.3](https://github.com/prysmaticlabs/prysm/compare/v2.0.2...v2.0.3) - 2021-11-22

This release also includes a major update to the web UI. Please review the v1 web UI
notes [here](https://github.com/prysmaticlabs/prysm-web-ui/releases/tag/v1.0.0)

### Added

- Web v1 released
- Updated Beacon API to v2.1.0
- Add validation of keystores via validator client RPC endpoint to support new web UI
- GitHub actions: errcheck and gosimple lint
- Event API support for `contribution_and_proof` and `voluntar_exit` events.
- Validator key management standard API schema and some implementation
- Add helpers for The Merge fork epoch calculation
- Add cli overrides for certain constants for The Merge
- Add beacon block and state structs for The Merge
- Validator monitoring improvements
- Cache deposits to improve deposit selection/processing
- Emit warning upon empty validator slashing protection export
- Add balance field trie cache and optimized hash trie root operations. `--enable-balance-trie-computation`

### Changed

- Updated to spectests v1.1.5
- Refactor web authentication
- Added uint64 overflow protection
- Sync committee pool returns empty slice instead of nil on cache miss
- Improved description of datadir flag
- Simplied web password requirements
- Web JWT tokens no longer expire.
- Updated keymanager protos
- Watch and update jwt secret when auth token file updated on disk.
- Update web based slashing protection export from POST to GET
- Reuse helpers to validate fully populated objects.
- Rename interop-cold-start to deterministic-genesis
- Validate password on RPC create wallet request
- Refactor for weak subjectivity sync implementation
- Update naming for Atlair previous epoch attester
- Remove duplicate MerkleizeTrieLeaves method.
- Add explict error for validator flag checks on out of bound positions
- Simplify method to check if the beacon chain client should update the justified epoch value.
- Rename web UI performance endpoint to "summary"
- Refactor powchain service to be more functional
- Use math.MaxUint64
- Share / reused finalized state on prysm start up services
- Refactor slashing protection history code packages
- Improve RNG commentary
- Use next slot cache in more areas of the application
- Improve context aware p2p peer scoring loops
- Various code clean up
- Prevent redundant processing of blocks from pending queue
- Enable Altair tests on e2e against prior release client
- Use lazy state balance cache

### Deprecated

- Web UI login has been replaced.
- Web UI bar graph removed.

### Removed

- Prysmatic Labs' [go-ethereum fork](https://github.com/prysmaticlabs/bazel-go-ethereum) removed from build tooling.
  Upstream go-ethereum is now used with familiar go.mod tooling.
- Removed duplicate aggergation validation p2p pipelines.
- Metrics calculation removed extra condition
- Removed superflous errors from peer scoring parameters registration

### Fixed

- Allow submitting sync committee subscriptions for next period
- Ignore validators without committee assignment when fetching attester duties
- Return "version" field for ssz blocks in beacon API
- Fixed bazel build transitions for dbg builds. Allows IDEs to hook into debugger again.
- Fixed case where GetDuties RPC endpoint might return a false positive for sync committee selection for validators that
  have no deposited yet
- Fixed validator exits in v1 method, broadcast correct object
- Fix Altair individual votes endpoint
- Validator performance calculations fixed
- Return correct response from key management api service
- Check empty genesis validators root on slashing protection data export
- Fix stategen with genesis state.
- Fixed multiple typos
- Fix genesis state registration in interop mode
- Fix network flags in slashing protection export

### Security

- Added another encryption key to security.txt.

## [v2.0.2](https://github.com/prysmaticlabs/prysm/compare/v2.0.1...v2.0.2) - 2021-10-18

### Added

- Optimizations to block proposals. Enabled with `--enable-get-block-optimizations`.
  See [issue 8943](https://github.com/prysmaticlabs/prysm/issues/8943)
  and [issue 9708](https://github.com/prysmaticlabs/prysm/issues/9708) before enabling.
- Beacon Standard API: register v1alpha2 endpoints

### Changed

- Beacon Standard API: Improved sync error messages
- Beacon Standard API: Omit validators without sync duties
- Beacon Standard API: Return errors for unknown state/block versions
- Spec alignment: Passing spec vectors at v1.1.2
- Logs: Improved "synced block.."
- Bazel: updated to v4.2.1
- E2E: more strict participation checks
- Eth1data: Reduce disk i/o saving interval

### Deprecated

- ⚠️ v2 Remote slashing protection server disabled for now ⚠️

### Fixed

- Beacon Standard API: fetch sync committee duties for current and next period's epoch
- Beacon Standard API: remove special treatment to graffiti in block results
- Beacon Standard API: fix epoch calculation in sync committee duties
- Doppelganger: Fix false positives
- UI: Validator gRPC gateway health endpoint fixed

### Security

- Spec alignment: Update Eth2FastAggregateVerify to match spec
- Helpers: enforce stronger slice index checks
- Deposit Trie: Handle impossible non-power of 2 trie leaves
- UI: Add security headers

## [v2.0.1](https://github.com/prysmaticlabs/prysm/compare/v2.0.0...v2.0.1) - 2021-10-06

### Fixed

- Updated libp2p transport library to stop metrics logging errors on windows.
- Prysm's web UI assets serve properly
- Eth2 api returns full validator balance rather than effective balance
- Slashing protection service registered properly in validator.

### Security

We've updated the Prysm base docker images to a more recent build.

## [v2.0.0](https://github.com/prysmaticlabs/prysm/compare/v1.4.4...v2.0.0)

This release is the largest release of Prysm to date. v2.0.0 includes support for the upcoming Altair hard fork on the
mainnet Ethereum Beacon Chain.
This release consists
of [380 changes](https://github.com/prysmaticlabs/prysm/compare/v1.4.4...f7845afa575963302116e673d400d2ab421252ac) to
support Altair, improve performance of phase0 beacon nodes, and various bug fixes from v1.4.4.

### Upgrading From v1

Please update your beacon node to v2.0.0 prior to updating your validator. The beacon node can serve requests to a
v1.4.4 validator, however a v2.0.0 validator will not start against a v1.4.4 beacon node. If you're operating a highly
available beacon chain service, ensure that all of your beacon nodes are updated to v2.0.0 before starting the upgrade
on your validators.

### Added

- Full Altair
  support. [Learn more about Altair.](https://github.com/ethereum/annotated-spec/blob/8473024d745a3a2b8a84535d57773a8e86b66c9a/altair/beacon-chain.md)
- Added bootnodes from the Nimbus team.
- Revamped slasher implementation. The slasher functionality is no longer a standalone binary. Slasher functionality is
  available from the beacon node with the `--slasher` flag. Note: Running the slasher has considerably increased
  resource requirements. Be sure to review the latest documentation before enabling this feature. This feature is
  experimental.
- Support for standard JSON API in the beacon node. Prysm validators continue to use Prysm's API.
- Configurable subnet peer requirements. Increased minimum desired peers per subnet from 4 to 6. This can be modified
  with `--minimum-peers-per-subnet` in the beacon node..
- Support for go build on darwin_arm64 devices (Mac M1 chips). Cross compiling for darwin_arm64 is not yet supported..
- Batch verification of pubsub objects. This should improve pubsub processing performance on multithreaded machines.
- Improved attestation pruning. This feature should improve block proposer performance and overall network attestation
  inclusion rates. Opt-out with `--disable-correctly-prune-canonical-atts` in the beacon node.
- Active balance cache to improve epoch processing. Opt-out with `--disable-active-balance-cache`
- Experimental database improvements to reduce history state entry space usage in the beaconchain.db. This functionality
  can be permanently enabled with the flag `--enable-historical-state-representation`. Enabling this feature can realize
  a 25% improvement in space utilization for the average user , while 70 -80% for power users(archival node operators).
  Note: once this feature is toggled on, it modifies the structure of the database with a migration and cannot be rolled
  back. This feature is experimental and should only be used in non-serving beacon nodes in case of database corruption
  or other critical issue.

#### New Metrics

**Beacon chain node**

| Metric                                           | Description                                                                                           | References |
| ------------------------------------------------ | ----------------------------------------------------------------------------------------------------- | ---------- |
| `p2p_message_ignored_validation_total`           | Count of messages that were ignored in validation                                                     |            |
| `beacon_current_active_validators`               | Current total active validators                                                                       |            |
| `beacon_processed_deposits_total`                | Total number of deposits processed                                                                    |            |
| `sync_head_state_miss`                           | The number of sync head state requests that are not present in the cache                              |            |
| `sync_head_state_hit`                            | The number of sync head state requests that are present in the cache                                  |            |
| `total_effective_balance_cache_miss`             | The number of get requests that are not present in the cache                                          |            |
| `total_effective_balance_cache_hit`              | The number of get requests that are present in the cache                                              |            |
| `sync_committee_index_cache_miss_total`          | The number of committee requests that aren't present in the sync committee index cache                |            |
| `sync_committee_index_cache_hit_total`           | The number of committee requests that are present in the sync committee index cache                   |            |
| `next_slot_cache_hit`                            | The number of cache hits on the next slot state cache                                                 |            |
| `next_slot_cache_miss`                           | The number of cache misses on the next slot state cache                                               |            |
| `validator_entry_cache_hit_total`                | The number of cache hits on the validator entry cache                                                 |            |
| `validator_entry_cache_miss_total`               | The number of cache misses on the validator entry cache                                               |            |
| `validator_entry_cache_delete_total`             | The number of cache deletes on the validator entry cache                                              |            |
| `saved_sync_committee_message_total`             | The number of saved sync committee message total                                                      |            |
| `saved_sync_committee_contribution_total`        | The number of saved sync committee contribution total                                                 |            |
| `libp2p_peers`                                   | Tracks the total number of libp2p peers                                                               |            |
| `p2p_status_message_missing`                     | The number of attempts the connection handler rejects a peer for a missing status message             |            |
| `p2p_sync_committee_subnet_recovered_broadcasts` | The number of sync committee messages that were attempted to be broadcast with no peers on the subnet |            |
| `p2p_sync_committee_subnet_attempted_broadcasts` | The number of sync committees that were attempted to be broadcast                                     |            |
| `p2p_subscribed_topic_peer_total`                | The number of peers subscribed to topics that a host node is also subscribed to                       |            |
| `saved_orphaned_att_total`                       | Count the number of times an orphaned attestation is saved                                            |            |

### Changed

- Much refactoring of "util" packages into more canonical packages. Please review Prysm package structure and godocs.
- Altair object keys in beacon-chain/db/kv are prefixed with "altair". BeaconBlocks and BeaconStates are the only
  objects affected by database key changes for Altair. This affects any third party tooling directly querying Prysm's
  beaconchain.db.
- Updated Teku bootnodes.
- Updated Lighthouse bootnodes.
- End to end testing now collects jaeger spans
- Improvements to experimental peer quality scoring. This feature is only enabled with `--enable-peer-scorer`.
- Validator performance logging behavior has changed in Altair. Post-Altair hardfork has the following changes:
  Inclusion distance and inclusion slots will no longer be displayed. Correctly voted target will only be true if also
  included within 32 slots. Correctly voted head will only be true if the attestation was included in the next slot.
  Correctly voted source will only be true if attestation is included within 5 slots. Inactivity score will be
  displayed.
- Increased pubsub message queue size from 256 to 600 to support larger networks and higher message volume.
- The default attestation aggregation changed to the improved optimized max cover algorithm.
- Prysm is passing spectests at v1.1.0 (latest available release).
- `--subscribe-all-subnets` will subscribe to all attestation subnets and sync subnets in post-altair hard fork.
- "eth2" is now an illegal term. If you say it or type it then something bad might happen.
- Improved cache hit ratio for validator entry cache.
- Reduced memory overhead during database migrations.
- Improvements to beacon state writes to database.

#### Changed Metrics

**Beacon chain node**
| Metric                | Old Name             | Description                                          | References |
| --------------------- | -------------------- | ---------------------------------------------------- | ---------- |
| `beacon_reorgs_total` | `beacon_reorg_total` | Count the number of times a beacon chain has a reorg |            |

### Deprecated

These flags are hidden from the help text and no longer modify the behavior of Prysm. These flags should be removed from
user runtime configuration as the flags will eventually be removed entirely and Prysm will fail to start if a deleted or
unknown flag is provided.

- `--enable-active-balance-cache`
- `--correctly-prune-canonical-atts`
- `--correctly-insert-orphaned-atts`
- `--enable-next-slot-state-cache`

### Removed

Note: Removed flags will block starting up with an error "flag provided but not defined:".
Please check that you are not using any of the removed flags in this section!

- Prysm's standalone slasher application (cmd/slasher) has been fully removed. Use the `--slasher` flag with a beacon
  chain node for full slasher functionality.
- `--disable-blst` (beacon node and validator). [blst](https://github.com/supranational/blst) is the only BLS library
  offered for Prysm.
- `--disable-sync-backtracking` and `--enable-sync-backtracking` (beacon node). This feature has been released for some
  time. See.
- `--diable-pruning-deposit-proofs` (beacon node). This feature has been released for some time. See.
- `--disable-eth1-data-majority-vote` (beacon node). This feature is no longer in use in Prysm. See,.
- `--proposer-atts-selection-using-max-cover` (beacon node). This feature has been released for some time. See.
- `--update-head-timely` (beacon node). This feature was released in v1.4.4. See.
- `--enable-optimized-balance-update` (beacon node). This feature was released in v1.4.4. See.
- Kafka support is no longer available in the beacon node. This functionality was never fully completed and did not
  fulfill many desirable use cases. This removed the flag `--kafka-url` (beacon node). See.
- Removed tools/faucet. Use the faucet
  in [prysmaticlabs/periphery](https://github.com/prysmaticlabs/periphery/tree/c2ac600882c37fc0f2a81b0508039124fb6bcf47/eth-faucet)
  if operating a testnet faucet server.
- Tooling for prior testnet contracts has been removed. Any of the old testnet contracts with `drain()` function have
  been removed as well.
- Toledo tesnet config is removed.
- Removed --eth-api-port (beacon node). All APIs interactions have been moved to --grpc-gateway-port. See.

### Fixed

- Database lock contention improved in block database operations.
- JSON API now returns an error when unknown fields are provided.
- Correctly return `epoch_transition` field in `head` JSON API events stream.
- Various fixes in standard JSON API
- Finalize deposits before initializing the beacon node. This may improve missed proposals
- JSON API returns header "Content-Length" 0 when returning an empty JSON object.
- Initial sync fixed when there is a very long period of missing blocks.
- Fixed log statement when a web3 endpoint failover occurs.
- Windows prysm.bat is fixed

### Security

- You MUST update to v2.0.0 or later release before epoch 74240 or your client will fork off from the rest of the
  network.
- Prysm's JWT library has been updated to a maintained version of the previous JWT library. JWTs are only used in the
  UI.

Please review our newly
updated [security reporting policy](https://github.com/prysmaticlabs/prysm/blob/develop/SECURITY.md).

- Fix subcommands such as validator accounts list

### Security

There are no security updates in this release.

# Older than v2.0.0

For changelog history for releases older than v2.0.0, please refer to https://github.com/prysmaticlabs/prysm/releases<|MERGE_RESOLUTION|>--- conflicted
+++ resolved
@@ -17,11 +17,6 @@
 - Light client support: Implement `BlockToLightClientHeader` function.
 - Light client support: Consensus types.
 - GetBeaconStateV2: add Electra case.
-<<<<<<< HEAD
-- Implement [consensus-specs/3875](https://github.com/ethereum/consensus-specs/pull/3875)
-- Tests to ensure sepolia config matches the official upstream yaml
-- Added SubmitPoolAttesterSlashingV2 endpoint.
-=======
 - Implement [consensus-specs/3875](https://github.com/ethereum/consensus-specs/pull/3875).
 - Tests to ensure sepolia config matches the official upstream yaml.
 - HTTP endpoint for PublishBlobs.
@@ -33,7 +28,7 @@
 - Add Discovery Rebooter Feature.
 - Added GetBlockAttestationsV2 endpoint.
 - Light client support: Consensus types for Electra
->>>>>>> dc91c963
+- Added SubmitPoolAttesterSlashingV2 endpoint.
 
 ### Changed
 
