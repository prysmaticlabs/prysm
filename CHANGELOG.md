# Changelog 

All notable changes to this project will be documented in this file.

The format is based on Keep a Changelog, and this project adheres to Semantic Versioning.

## [Unreleased](https://github.com/prysmaticlabs/prysm/compare/v5.1.0...HEAD)

### Added

- Aggregate and proof committee validation for Electra.
- More tests for electra field generation.
- Light client support: implement `ComputeFieldRootsForBlockBody`.
- Light client support: Add light client database changes.

### Changed

- `getLocalPayload` has been refactored to enable work in ePBS branch.
- `TestNodeServer_GetPeer` and `TestNodeServer_ListPeers` test flakes resolved by iterating the whole peer list to find a match rather than taking the first peer in the map.
- Passing spectests v1.5.0-alpha.4 and v1.5.0-alpha.5.
- Beacon chain now asserts that the external builder block uses the expected gas limit.
- Electra: Add electra objects to beacon API.
- Electra: Updated block publishing beacon APIs to support Electra.
- "Submitted builder validator registration settings for custom builders" log message moved to debug level.
- config: Genesis validator root is now hardcoded in params.BeaconConfig()

### Deprecated

- `--enable-experimental-state` flag is deprecated. This feature is now on by default. Opt-out with `--disable-experimental-state`.

### Removed


### Fixed

- Fixed early release of read lock in BeaconState.getValidatorIndex.
- Electra: resolve inconsistencies with validator committee index validation.
- Electra: build blocks with blobs.
- E2E: fixed gas limit at genesis
- Light client support: use LightClientHeader instead of BeaconBlockHeader.
<<<<<<< HEAD
- validator registration changed to debug, and the frequency of validator registration calls are reduced
=======
- Core: Fix process effective balance update to safe copy validator for Electra.
>>>>>>> 963a1b4c

### Security


## [v5.1.0](https://github.com/prysmaticlabs/prysm/compare/v5.0.4...v5.1.0) - 2024-08-20

This release contains 171 new changes and many of these are related to Electra! Along side the Electra changes, there are nearly 100 changes related to bug fixes, feature additions, and other improvements to Prysm. Updating to this release is recommended at your convenience.

⚠️ Deprecation Notice: Removal of gRPC Gateway and Gateway Flag Renaming ⚠️

In an upcoming release, we will be deprecating the gRPC gateway and renaming several associated flags. This change will result in the removal of access to several internal APIs via REST, though the gRPC endpoints will remain unaffected. We strongly encourage systems to transition to using the beacon API endpoints moving forward. Please refer to PR for more details.

### Added

- Electra work
- Fork-specific consensus-types interfaces
- Fuzz ssz roundtrip marshalling, cloner fuzzing
- Add support for multiple beacon nodes in the REST API
- Add middleware for Content-Type and Accept headers
- Add debug logs for proposer settings
- Add tracing to beacon api package
- Add support for persistent validator keys when using remote signer. --validators-external-signer-public-keys and --validators-external-signer-key-file See the docs page for more info.
- Add AggregateKeyFromIndices to beacon state to reduce memory usage when processing attestations
- Add GetIndividualVotes endpoint
- Implement is_better_update for light client
- HTTP endpoint for GetValidatorParticipation
- HTTP endpoint for GetChainHead
- HTTP endpoint for GetValidatorActiveSetChanges
- Check locally for min-bid and min-bid-difference

### Changed

- Refactored slasher operations to their logical order
- Refactored Gwei and Wei types from math to primitives package.
- Unwrap payload bid from ExecutionData
- Change ZeroWei to a func to avoid shared ptr
- Updated go-libp2p to v0.35.2 and go-libp2p-pubsub to v0.11.0
- Use genesis block root in epoch 1 for attester duties
- Cleanup validator client code
- Old attestations log moved to debug. "Attestation is too old to broadcast, discarding it"
- Modify ProcessEpoch not to return the state as a returned value
- Updated go-bitfield to latest release
- Use go ticker instead of timer
- process_registry_updates no longer makes a full copy of the validator set
- Validator client processes sync committee roll separately
- Use vote pointers in forkchoice to reduce memory churn
- Avoid Cloning When Creating a New Gossip Message
- Proposer filters invalid attestation signatures
- Validator now pushes proposer settings every slot
- Get all beacon committees at once
- Committee-aware attestation packing

### Deprecated

- `--enable-debug-rpc-endpoints` is deprecated and debug rpc points are on by default.

### Removed

- Removed fork specific getter functions (i.e. PbCapellaBlock, PbDenebBlock, etc)

### Fixed

- Fixed debug log "upgraded stake to $fork" to only log on upgrades instead of every state transition
- Fixed nil block panic in API
- Fixed mockgen script
- Do not fail to build block when block value is unknown
- Fix prysmctl TUI when more than 20 validators were listed
- Revert peer backoff changes from. This was causing some sync committee performance issues.
- Increased attestation seen cache expiration to two epochs
- Fixed slasher db disk usage leak
- fix: Multiple network flags should prevent the BN to start
- Correctly handle empty payload from GetValidatorPerformance requests
- Fix Event stream with carriage return support
- Fix panic on empty block result in REST API
- engine_getPayloadBodiesByRangeV1 - fix, adding hexutil encoding on request parameters
- Use sync committee period instead of epoch in `createLightClientUpdate` 


### Security

- Go version updated to 1.22

## [v5.0.4](https://github.com/prysmaticlabs/prysm/compare/v5.0.3...v5.0.4) - 2024-07-21

This release has many wonderful bug fixes and improvements. Some highlights include p2p peer fix for windows users, beacon API fix for retrieving blobs older than the minimum blob retention period, and improvements to initial sync by avoiding redundant blob downloads.

Updating to this release is recommended at your earliest convenience, especially for windows users.

### Added

- Beacon-api: broadcast blobs in the event of seen block
- P2P: Add QUIC support

### Changed

- Use slices package for various slice operations
- Initsync skip local blobs
- Use read only validators in Beacon API
- Return syncing status when node is optimistic
- Upgrade the Beacon API e2e evaluator
- Don't return error that can be internally handled
- Allow consistent auth token for validator apis
- Change example.org DNS record
- Simplify prune invalid by reusing existing fork choice store call
- use [32]byte keys in the filesystem cache
- Update Libp2p Dependencies
- Parallelize Broadcasting And Processing Each Blob
- Substantial VC cleanup
- Only log error when aggregator check fails
- Update Libp2p Dependencies
- Change Attestation Log To Debug
- update codegen dep and cleanup organization

### Deprecated

- Remove eip4881 flag (--disable-eip-4881)

### Removed

- Remove the Goerli/Prater support
- Remove unused IsViableForCheckpoint
- Remove unused validator map copy method

### Fixed

- Various typos and other cosmetic fixes
- Send correct state root with finalized event stream
- Extend Broadcast Window For Attestations
- Beacon API: Use retention period when fetching blobs
- Backfill throttling
- Use correct port for health check in Beacon API e2e evaluator
- Do not remove blobs DB in slasher.
- use time.NewTimer() to avoid possible memory leaks
- paranoid underflow protection without error handling
- Fix CommitteeAssignments to not return every validator
- Fix dependent root retrival genesis case
- Restrict Dials From Discovery
- Always close cache warm chan to prevent blocking
- Keep only the latest value in the health channel

### Security

- Bump golang.org/x/net from 0.21.0 to 0.23.0

## [v5.0.3](https://github.com/prysmaticlabs/prysm/compare/v5.0.2...v5.0.3) - 2024-04-04

Prysm v5.0.3 is a small patch release with some nice additions and bug fixes. Updating to this release is recommended for users on v5.0.0 or v5.0.1. There aren't many changes since last week's v5.0.2 so upgrading is not strictly required, but there are still improvements in this release so update if you can!

### Added

- Testing: spec test coverage tool
- Add bid value metrics
- prysmctl: Command-line interface for visualizing min/max span bucket
- Explicit Peering Agreement implementation

### Changed

- Utilize next slot cache in block rewards rpc
- validator: Call GetGenesis only once when using beacon API
- Simplify ValidateAttestationTime
- Various typo / commentary improvements
- Change goodbye message from rate limited peer to debug verbosity
- Bump libp2p to v0.33.1
- Fill in missing debug logs for blob p2p IGNORE/REJECT

### Fixed

- Remove check for duplicates in pending attestation queue
- Repair finalized index issue
- Maximize Peer Capacity When Syncing
- Reject Empty Bundles

### Security

No security updates in this release.

## [v5.0.2](https://github.com/prysmaticlabs/prysm/compare/v5.0.1...v5.0.2) - 2024-03-27

This release has many optimizations, UX improvements, and bug fixes. Due to the number of important bug fixes and optimizations, we encourage all operators to update to v5.0.2 at their earliest convenience.

In this release, there is a notable change to the default value of --local-block-value-boost from 0 to 10. This means that the default behavior of using the builder API / mev-boost requires the builder bid to be 10% better than your local block profit. If you want to preserve the existing behavior, set --local-block-value-boost=0.


### Added

- API: Add support for sync committee selections
- blobs: call fsync between part file write and rename (feature flag --blob-save-fsync)
- Implement EIP-3076 minimal slashing protection, using a filesystem database (feature flag --enable-minimal-slashing-protection)
- Save invalid block to temp --save-invalid-block-temp
- Compute unrealized checkpoints with pcli
- Add gossip blob sidecar verification ms metric
- Backfill min slot flag (feature flag --backfill-oldest-slot)
- adds a metric to track blob sig cache lookups
- Keymanager APIs - get,post,delete graffiti
- Set default LocalBlockValueBoost to 10
- Add bid value metrics
- REST VC metrics

### Changed

- Normalized checkpoint logs
- Normalize filesystem/blob logs
- Updated gomock libraries
- Use Max Request Limit in Initial Sync
- Do not Persist Startup State
- Normalize backfill logs/errors
- Unify log fields
- Do Not Compute Block Root Again
- Optimize Adding Dirty Indices
- Use a Validator Reader When Computing Unrealized Balances
- Copy Validator Field Trie
- Do not log zero sync committee messages
- small cleanup on functions: use slots.PrevSlot
- Set the log level for running on <network> as INFO.
- Employ Dynamic Cache Sizes
- VC: Improve logging in case of fatal error
- refactoring how proposer settings load into validator client
- Spectest: Unskip Merkle Proof test
- Improve logging.
- Check Unrealized Justification Balances In Spectests
- Optimize SubscribeCommitteeSubnets VC action
- Clean up unreachable code; use new(big.Int) instead of big.NewInt(0)
- Update bazel, rules_go, gazelle, and go versions
- replace receive slot with event stream
- New gossip cache size
- Use headstate for recent checkpoints
- Update spec test to official 1.4.0
- Additional tests for KZG commitments
- Enable Configurable Mplex Timeouts
- Optimize SubmitAggregateSelectionProof VC action
- Re-design TestStartDiscV5_DiscoverPeersWithSubnets test
- Add da waited time to sync block log
- add log message if in da check at slot end
- Log da block root in hex
- Log the slot and blockroot when we deadline waiting for blobs
- Modify the algorithm of updateFinalizedBlockRoots
- Rename payloadattribute Timestamps to Timestamp
- Optimize GetDuties VC action
- docker: Add bazel target for building docker tarball
- Utilize next slot cache in block rewards rpc
- Spec test coverage report
- Refactor batch verifier for sharing across packages

### Removed

- Remove unused bolt buckets
- config: Remove DOMAIN_BLOB_SIDECAR.
- Remove unused deneb code
- Clean up: remove some unused beacon state protos
- Cleaned up code in the sync package
- P2P: Simplify code

### Fixed

- Slasher: Reduce surrounding/surrounded attestations processing time
- Fix blob batch verifier pointer receiver
- db/blobs: Check non-zero data is written to disk
- avoid part path collisions with mem addr entropy
- Download checkpoint sync origin blobs in init-sync
- bazel: Update aspect-build/bazel-lib to v2.5.0
- move setting route handlers to registration from start
- Downgrade Level DB to Stable Version
- Fix failed reorg log
- Fix Data Race in Epoch Boundary
- exit blob fetching for cp block if outside retention
- Do not check parent weight on early FCU
- Fix VC DB conversion when no proposer settings is defined and add Experimental flag in the --enable-minimal-slashing-protection help.
- keymanager api: lowercase statuses
- Fix unrealized justification
- fix race condition when pinging peers
- Fix/race receive block
- Blob verification spectest
- Ignore Pubsub Messages Hitting Context Deadlines
- Use justified checkpoint from head state to build attestation
- only update head at 10 seconds when validating
- Use correct gossip validation time
- fix 1-worker underflow; lower default batch size
- handle special case of batch size=1
- Always Set Inprogress Boolean In Cache
- Builder APIs: adding headers to post endpoint
- Rename mispelled variable
- allow blob by root within da period
- Rewrite Pruning Implementation To Handle EIP 7045
- Set default fee recipient if tracked val fails
- validator client on rest mode has an inappropriate context deadline for events
- validator client should set beacon API endpoint in configurations
- Fix get validator endpoint for empty query parameters
- Expand Our TTL for our Message ID Cache
- fix some typos
- fix handling of goodbye messages for limited peers
- create the log file along with its parent directory if not present
- Call GetGenesis only once

### Security

- Go version has been updated from 1.21.6 to 1.21.8.

## [v5.0.1](https://github.com/prysmaticlabs/prysm/compare/v5.0.0...v5.0.1) - 2024-03-08

This minor patch release has some nice improvements over the recent v5.0.0 for Deneb. We have minimized this patch release to include only low risk and valuable fixes or features ahead of the upcoming network upgrade on March 13th.

Deneb is scheduled for mainnet epoch 269568 on March 13, 2024 at 01:55:35pm UTC. All operators MUST update their Prysm software to v5.0.0 or later before the upgrade in order to continue following the blockchain.

### Added

- A new flag to ensure that blobs are flushed to disk via fsync immediately after write. --blob-save-fsync

### Changed

- Enforce a lower maximum batch limit value to prevent annoying peers
- Download blobs for checkpoint sync block before starting sync
- Set justified epoch to the finalized epoch in Goerli to unstuck some Prysm nodes on Goerli

### Fixed

- Data race in epoch boundary cache
- "Failed reorg" log was misplaced
- Do not check parent weights on early fork choice update calls
- Compute unrealized justification with slashed validators
- Missing libxml dependency

### Security

Prysm version v5.0.0 or later is required to maintain participation in the network after the Deneb upgrade.

## [v5.0.0](https://github.com/prysmaticlabs/prysm/compare/v4.2.1...v5.0.0)

Behold the Prysm v5 release with official support for Deneb on Ethereum mainnet!

Deneb is scheduled for mainnet epoch 269568 on March 13, 2024 at 01:55:35pm UTC. All operators MUST update their Prysm software to v5.0.0 or later before the upgrade in order to continue following the blockchain.

This release brings improvements to the backfill functionality of the beacon node to support backfilling blobs. If running a beacon node with checkpoint sync, we encourage you to test the backfilling functionality and share your feedback. Run with backfill enabled using the flag --enable-experimental-backfill.

Known Issues

- --backfill-batch-size with a value of 1 or less breaks backfill.
- Validator client on v4.2.0 or older uses some API methods that are incompatible with beacon node v5. Ensure that you have updated the beacon node and validator client to v4.2.1 and then upgrade to v5 or update both processes at the same time to minimize downtime.

### Added

- Support beacon_committee_selections
- /eth/v1/beacon/deposit_snapshot
- Docker images now have coreutils pre-installed
- da_waited_time_milliseconds tracks total time waiting for data availablity check in ReceiveBlock
- blob_written, blob_disk_count, blob_disk_bytes new metrics for tracking blobs on disk
- Backfill supports blob backfilling
- Add mainnet deneb fork epoch config

### Changed

- --clear-db and --force-clear-db flags now remove blobs as well as beaconchain.db
- EIP-4881 is now on by default.
- Updates filtering logic to match spec
- Verbose signature verification is now on by default
- gossip_block_arrival_milliseconds and gossip_block_verification_milliseconds measure in
- milliseconds instead of nanoseconds
- aggregate_attestations_t1 histogram buckets have been updated
- Reduce lookahead period from 8 to 4. This reduces block batch sizes during sync to account for
- larger blocks in deneb.
- Update gohashtree to v0.0.4-beta
- Various logging improvements
- Improved operations during syncing
- Backfill starts after initial-sync is complete

### Deprecated

The following flags have been removed entirely:

- --enable-reorg-late-blocks
- --disable-vectorized-htr
- --aggregate-parallel
- --build-block-parallel
- --enable-registration-cache, disable-gossip-batch-aggregation
- --safe-slots-to-import-optimistically
- --show-deposit-data


### Removed

- Prysm gRPC slasher endpoints are removed
- Remove /eth/v1/debug/beacon/states/{state_id}
- Prysm gRPC endpoints that were marked as deprecated in v4 have been removed
- Remove /eth/v1/beacon/blocks/{block_id}

### Fixed

- Return unaggregated if no aggregated attestations available in GetAggregateAttestation
- Fix JWT auth checks in certain API endpoints used by the web UI
- Return consensus block value in wei units
- Minor fixes in protobuf files
- Fix 500 error when requesting blobs from a block without blobs
- Handle cases were EL client is syncing and unable to provide payloads
- /eth/v1/beacon/blob_sidecars/{block_id} correctly returns an error when invalid indices are requested
- Fix head state fetch when proposing a failed reorg
- Fix data race in background forkchoice update call
- Correctly return "unavailable" response to peers requesting batches before the node completes
- backfill.
- Many significant improvements and fixes to the prysm slasher
- Fixed slashing gossip checks, improves peer scores for slasher peers
- Log warning if attempting to exit more than 5 validators at a time
- Do not cache inactive public keys
- Validator exits prints testnet URLs
- Fix pending block/blob zero peer edge case
- Check non-zero blob data is written to disk
- Avoid blob partial filepath collisions with mem addr entropy


### Security

v5.0.0 of Prysm is required to maintain participation in the network after the Deneb upgrade.

## [v4.2.1](https://github.com/prysmaticlabs/prysm/compare/v4.2.0...v4.2.1) - 2024-01-29

Welcome to Prysm Release v4.2.1! This release is highly recommended for stakers and node operators, possibly being the final update before V5.

⚠️ This release will cause failures on Goerli, Sepolia and Holeski testnets, when running on certain older CPUs without AVX support (eg Celeron) after the Deneb fork. This is not an issue for mainnet.

### Added

- Linter: Wastedassign linter enabled to improve code quality.
- API Enhancements:
  - Added payload return in Wei for /eth/v3/validator/blocks.
  - Added Holesky Deneb Epoch for better epoch management.
- Testing Enhancements:
  - Clear cache in tests of core helpers to ensure test reliability.
  - Added Debug State Transition Method for improved debugging.
  - Backfilling test: Enabled backfill in E2E tests for more comprehensive coverage.
- API Updates: Re-enabled jwt on keymanager API for enhanced security.
- Logging Improvements: Enhanced block by root log for better traceability.
- Validator Client Improvements:
  - Added Spans to Core Validator Methods for enhanced monitoring.
  - Improved readability in validator client code for better maintenance (various commits).

### Changed

- Optimizations and Refinements:
  - Lowered resource usage in certain processes for efficiency.
  - Moved blob rpc validation closer to peer read for optimized processing.
  - Cleaned up validate beacon block code for clarity and efficiency.
  - Updated Sepolia Deneb fork epoch for alignment with network changes.
  - Changed blob latency metrics to milliseconds for more precise measurement.
  - Altered getLegacyDatabaseLocation message for better clarity.
  - Improved wait for activation method for enhanced performance.
  - Capitalized Aggregated Unaggregated Attestations Log for consistency.
  - Modified HistoricalRoots usage for accuracy.
  - Adjusted checking of attribute emptiness for efficiency.
- Database Management:
  - Moved --db-backup-output-dir as a deprecated flag for database management simplification.
  - Added the Ability to Defragment the Beacon State for improved database performance.
- Dependency Update: Bumped quic-go version from 0.39.3 to 0.39.4 for up-to-date dependencies.

### Removed

- Removed debug setting highest slot log to clean up the logging process.
- Deleted invalid blob at block processing for data integrity.

### Fixed

- Bug Fixes:
  - Fixed off by one error for improved accuracy.
  - Resolved small typo in error messages for clarity.
  - Addressed minor issue in blsToExecChange validator for better validation.
  - Corrected blobsidecar json tag for commitment inclusion proof.
  - Fixed ssz post-requests content type check.
  - Resolved issue with port logging in bootnode.
- Test Fixes: Re-enabled Slasher E2E Test for more comprehensive testing.

### Security

No security issues in this release.

## [v4.2.0](https://github.com/prysmaticlabs/prysm/compare/v4.1.1...v4.2.0) - 2024-01-11

Happy new year! We have an incredibly exciting release to kick off the new year. This release is **strongly recommended** for all operators to update as it has many bug fixes, security patches, and features that will improve the Prysm experience on mainnet. This release has so many wonderful changes that we've deviated from our normal release notes format to aptly categorize the changes.

### Highlights

#### Upgrading / Downgrading Validators

There are some API changes bundled in this release that require you to upgrade or downgrade in particular order. If the validator is updated before the beacon node, it will see repeated 404 errors at start up until the beacon node is updated as it uses a new API endpoint introduced in v4.2.0.

:arrow_up_small:  **Upgrading**: Upgrade the beacon node, then the validator.
:arrow_down_small: **Downgrading**: Downgrade the validator to v4.1.1 then downgrade the beacon node.

#### Deneb Goerli Support
This release adds in full support for the upcoming deneb hard fork on goerli next week on January 17th.

#### Networking Parameter Changes
This release increases the default peer count to 70 from 45. The reason this is done is so that node's running
with default peer counts can perform their validator duties as expected. Users who want to use the old peer count
can add in `--p2p-max-peers=45` as a flag.

#### Profile Guided Optimization
This release has binaries built using PGO, for more information on how it works feel free to look here: https://tip.golang.org/doc/pgo . 
This allows the go compiler to build more optimized Prysm binaries using production profiles and workloads.  

#### ARM Supported Docker Images

Our docker images now support amd64 and arm64 architecture! This long awaited feature is finally here for Apple Silicon and Raspberry Pi users. 

### Deneb

#### Core

- Use ROForkchoice in blob verifier
- Add Goerli Deneb Fork Epoch
- Use deneb key for deneb state in saveStatesEfficientInternal
- Initialize Inactivity Scores Correctly
- Excluse DA wait time for chain processing time
- Initialize sig cache for verification.Initializer
- Verify roblobs
- KZG Commitment inclusion proof verifier
- Merkle Proofs of KZG commitments
- Add RO blob sidecar
- Check blob index duplication for blob notifier
- Remove sidecars with invalid proofs
- Proposer: better handling of blobs bundle
- Update proposer RPC to new blob sidecar format
- Implement Slot-Dependent Caching for Blobs Bundle
- Verified roblobs

#### Networking

- Check sidecar index in BlobSidecarsByRoot response
- Use proposer index cache for blob verification
- VerifiedROBlobs in initial-sync
- Reordered blob validation
- Initialize blob storage for initial sync service
- Use verified blob for gossip checks
- Update broadcast method to use `BlobSidecar` instead of `SingedBlobSidecar`
- Remove pending blobs queue
- Reject Blob Sidecar Incorrect Index
- Check return and request lengths for blob sidecar by root
- Fix blob sidecar subnet check
- Add pending blobs queue for missing parent block
- Verify blobs that arrived from by root request
- Reject blobs with invalid parent
- Add more blob and block checks for by range
- Exit early if blob by root request is empty
- Request missing blobs while processing pending queue
- Check blob exists before requesting from peer
- Passing block as arugment for sidecar validation

#### Blob Management

- Remove old blob types
- minimize syscalls in pruning routine
- Prune dangling blob
- Use Afero Walk for Pruning Blob
- Initialize blob storage without pruning
- Fix batch pruning errors 
- Blob filesystem add pruning during blob write
- Blob filesystem add pruning at startup
- Ensure partial blob is deleted if there's an error
- Split blob pruning into two funcs
- Use functional options for `--blob-retention-epochs`
- Blob filesystem: delete blobs 
- Fix Blob Storage Path
- Add blob getters
- Blob filesystem: Save Blobs
- Blob filesystem: prune blobs
- blobstorage: Improve mkdirall error 

#### Beacon-API

- Add rpc trigger for blob sidecar event
- Do not skip mev boost in `v3` block production endpoint
- Beacon APIs: re enabling blob events
- Beacon API: update Deneb endpoints after removing blob signing
- Beacon API: fix get blob returns 500 instead of empty
- Fix bug in Beacon API getBlobs
- Fix blob_sidecar SSE payload
- fix(beacon-chain/rpc): blob_sidecar event stream handler
- Improvements to `produceBlockV3`
- Deneb: Produce Block V3 - adding consensus block value

#### Validator Client

- Validator client: remove blob signing
- Deneb - web3signer 

#### Testing

- Enable Deneb For E2E Scenario Tests
- Activate deneb in E2E
- Deneb E2E

#### Miscellaneous

- Update blob pruning log
- Fix total pruned metric + add to logging
- Check kzg commitment count from builder
- Add error wrapping to blob initialization errors
- Blob filesystem metrics
- Check builder header kzg commitment
- Add more color to sending blob by range req log
- Move pruning log to after retention check
- Enhance Pruning Logs 
- Rename Blob retention epoch flag
- Check that blobs count is correct when unblinding
- Log blob's kzg commmitment at sync
- Replace MAX_BLOB_EPOCHS usages with more accurate terms
- Fix comment of `BlobSidecarsBySlot`

### Core Prysm Work(Non-Deneb)

#### Core Protocol

- Only process blocks which haven't been processed
- Initialize exec payload fields and enforce order
- Add nil check for head in IsOptimistic
- Unlock forkchoice store if attribute is empty
- Make Aggregating In Parallel The Permanent Default
- Break out several helpers from `postBlockProcess`
- Don't hardcode 4 seconds in forkchoice
- Simplify fcu 4
- Remove the getPayloadAttribute call from updateForkchoiceWithExecution
- Simplify fcu 2
- Remove getPayloadAttributes from FCU call
- Simplify fcu 1
- Remove unsafe proposer indices cache
- Rewrite `ProposeBlock` endpoint
- Remove blind field from block type
- update shuffling caches before calling FCU on epoch boundaries
- Return SignedBeaconBlock from ReadOnlySignedBeaconBlock.Copy
- Use advanced epoch cache when preparing proposals
- refactor Payload Id caches
- Use block value correctly when proposing a block
- use different keys for the proposer indices cache
- Use a cache of one entry to build attestation
- Remove signed block requirement from no-verify functions
- Allow requests for old target roots
- Remove Redundant Hash Computation in Cache
- Fix FFG LMD Consistency Check (Option 2)
- Verify lmd without ancestor
- Track target in forkchoice
- Return early from ReceiveBlock if already sycned
 
#### Builder

- Adding builder boost factor to get block v3
- Builder API: Fix max field check on toProto function
- Add sanity checks for bundle from builder
- Update Prysm Proposer end points for Builder API
- Builder API: remove blinded blob sidecar
- Allow validators registration batching on Builder API `/eth/v1/builder/validators`

#### State-Management

- Add Detailed Multi Value Metrics
- Optimize Multivalue Slice For Trie Recomputation
- Fix Multivalue Slice Deadlock
- Set Better Slice Capacities in the State

#### Networking

- Refactor Network Config Into Main Config
- Handle potential error from newBlockRangeBatcher
- Clean Up Goodbye Stream Errors
- Support New Subnet Backbone
- Increase Networking Defaults
- Bump Up Gossip Queue Size
- Improve Gossipsub Rejection Metric
- Add Gossipsub Queue Flag
- Fix Deadlock With Subscriber Checker
- Add Additional Pubsub Metrics
- Verify Block Signatures On Insertion Into Pending Queue
- Enhance Validation for Block by Root RPC Requests
- Add a helper for max request block
- Fix Pending Queue Deadline Bug
- Add context deadline for pending queue's receive block
- Fix Pending Queue Expiration Bug
- sync only up to previous epoch on phase 1
- Use correct context for sendBatchRootRequest
- Refactor Pending Block Queue Logic in Sync Package
- Check block exists in pending queue before requesting from peer
- Set Verbosity of Goodbye Logs to Trace
- use read only head state

#### Beacon-API

_Most of the PRs here involve shifting our http endpoints to using vanilla http handlers(without the API middleware)._

- http endpoint cleanup
- Revert "REST VC: Subscribe to Beacon API events "
- proposer and attester slashing sse
- REST VC: Subscribe to Beacon API events 
- Simplify error handling for JsonRestHandler
- Update block publishing to 2.4.2 spec
- Use `SkipMevBoost` properly during block production
- Handle HTTP 404 Not Found in `SubmitAggregateAndProof`
- beacon-chain/rpc: use BalanceAtIndex instead of Balances to reduce memory copy
- HTTP endpoints cleanup
- APIs: reusing grpc cors middleware for rest
- Beacon API: routes unit test
- Remove API Middleware
- HTTP validator API: beacon and account endpoints
- REST VC: Use POST to fetch validators
- HTTP handler for Beacon API events
- Move weak subjectivity endpoint to HTTP
- Handle non-JSON responses from Beacon API
- POST version of GetValidators and GetValidatorBalances
- [2/5] light client http api
- HTTP validator API: wallet endpoints
- HTTP Validator API: slashing protection import and export
- Config HTTP endpoints
- Return 404 from `eth/v1/beacon/headers` when there are no blocks
- Pool slashings HTTP endpoints
- Validator HTTP endpoints
- Debug HTTP endpoints
- HTTP validator API: health endpoints
- HTTP Validator API:  `/eth/v1/keystores`
- Allow unknown fields in Beacon API responses
- HTTP state endpoints
- HTTP Validator API: `/eth/v1/validator/{pubkey}/feerecipient`
- HTTP Validator API: `/eth/v1/validator/{pubkey}/gas_limit`
- HTTP VALIDATOR API: remote keymanager api `/eth/v1/remotekeys`
- rpc/apimiddleware: Test all paths can be created
- HTTP Beacon APIs for blocks
- HTTP VALIDATOR API: `/eth/v1/validator/{pubkey}/voluntary_exit`
- HTTP Beacon APIs: 3 state endpoints
- HTTP Beacon APIs for node
- HTTP API: `/eth/v1/beacon/pool/bls_to_execution_changes`
- Register sync subnet when fetching sync committee duties through Beacon API

#### Validator Client

- Refactor validator client help.
- `--validatorS-registration-batch-size` (add `s`)
- Validator client: Always use the `--datadir` value.
- Hook to slot stream instead of block stream on the VC
- CLI: fixing account import ux bugs
- `filterAndCacheActiveKeys`: Stop filtering out exiting validators
- Gracefully handle unknown validator index in the REST VC
- Don't fetch duties for unknown keys
- Fix Domain Data Caching
- Add `--jwt-id` flag
- Make Prysm VC compatible with the version `v5.3.0` of the slashing protections interchange tests.
- Fix handling POST requests in the REST VC
- Better error handling in REST VC
- Fix block proposals in the REST validator client
- CLEANUP: validator exit prompt
- integrate validator count endpoint in validator client

#### Build/CI Work

- Bazel 7.0.0
- Sort static analyzers, add more, fix violations
- For golangci-lint, enable all by default
- Enable mirror linter and fix findings
- Enable usestdlibvars linter and fix findings
- Fix docker image version strings in CI
- fixing sa4006
- Enable errname linter and fix findings
- Remove rules_docker, make multiarch images canonical
- Fix staticcheck violations
- Add staticchecks to bazel builds
- CI: Add merge queue events trigger for github workflows
- Update bazel and other CI improvements
- bazel: Run buildifier, general cleanup
- pgo: Enable pgo behind release flag
- pgo: remove default pprof profile
- zig: Update zig to recent main branch commit
- Enable profile guided optimization for beacon-chain
- Refactor Exported Names to Follow Golang Best Practices
- Update rules_go and gazelle to 0.42 & 0.33 (latest releases)
- Fix image deps

#### Dependency Updates

- Update go to 1.21.6
- Update Our Golang Crypto Library
- Update libp2p/go-libp2p-asn-util to v0.4.1
- Update Libp2p To v0.32.1 and Go to v1.21.5
- Bump google.golang.org/grpc from 1.53.0 to 1.56.3
- Update go to 1.20.10

#### Testing

- Enable Profiling for Long Running E2E Runs
- Fetch Goroutine Traces in E2E
- Fix Up Builder Evaluator
- Increase Blob Batch Parameters in E2E
- Uncomment e2e flakiness
- Update spectests to 1.4.0-beta.5
- Test improvement TestValidateVoluntaryExit_ValidExit
- Simplify post-evaluation in Beacon API evaluator
- Run Evaluator In the Middle Of An Epoch
- Simplify Beacon API evaluator
- Fix Optimistic Sync Evaluator
- Add test helpers to produce commitments and proofs
- Redesign of Beacon API evaluator
- Drop Transaction Count for Transaction Generator
- Add concurrency test for getting attestation state
- Add `construct_generic_block_test` to build file
- Implement Merkle proof spectests
- Remove `/node/peers/{peer_id}` from Beacon API evaluator
- Update spectest and changed minimal preset for field elements
- Better Beacon API evaluator part 1
- beacon-chain/blockchain: fix some datarace in go test
- beacon-node/rpc: fix go test datarace
- Fix Builder Testing For Multiclient Runs
- Fill state attestations
- beacon-chain/sync: fix some datarace in go test
- beacon-chain/execution: fix a data race in testcase
- Add state not found test case

#### Feature Updates

- Make New Engine Methods The Permanent Default
- Make Reorging Of Late Blocks The Permanent Default

#### Miscellaneous

- Update teku's bootnode
- fix metric for exited validator
- Fix typos
- Replace validator count with validator indices in update fee recipient log
- Log value of local payload when proposing
- Small encoding fixes on logs and http error code change
- typo fix
- Fix error string generation for missing commitments
- Increase buffer of events channel
- Fix missing testnet versions. Issue
- Update README.md
- Only run metrics for canonical blocks
- Relax file permissions check on existing directories 
- forkchoice.Getter wrapper with locking wrappers
- Initialize cancellable root context in main.go
- Fix forkchoice pkg's comments grammar
- lock RecentBlockSlot
- Comment typo 
- Optimize `ReplayBlocks` for Zero Diff
- Remove default value of circuit breaker flags
- Fix Withdrawals
- Remove no-op cancel func
- Update Terms of Service
- fix head slot in log
- DEPRECTATION: Remove exchange transition configuration call
- fix segmentation fork when Capella for epoch is MaxUint64
- Return Error Gracefully When Removing 4881 Flag
- Add zero length check on indices during NextSyncCommitteeIndices
- Replace Empty Slice Literals with Nil Slices
- Refactor Error String Formatting According to Go Best Practices
- Fix redundant type converstion
- docs: fix typo
- Add Clarification To Sync Committee Cache
- Fix typos
- remove bad comment
- Remove confusing comment
- Log when sending FCU with payload attributes
- Fix Withdrawals Marshalling
- beacon-chain/execution: no need to reread and unmarshal the eth1Data twice

## [v4.1.1](https://github.com/prysmaticlabs/prysm/compare/v4.1.0...v4.1.1) - 2023-10-24

This patch release includes two cherry-picked changes from the develop branch to resolve critical issues that affect a small set of users.

### Fixed

- Fix improperly registered REST API endpoint for validators using Prysm's REST API with an external builder
- Fix deadlock when using --enable-experimental-state feature

### Security

No security issues in thsi release.

## [v4.1.0](https://github.com/prysmaticlabs/prysm/compare/v4.0.8...v4.1.0) - 2023-08-22

- **Fundamental Deneb Support**: This release lays the foundation for Deneb support, although features like backwards syncing and filesystem-based blob storage are planned for Q4 2024.
- **Multi-Value Slices for Beacon State**: Implemented multi-value slices to reduce the memory footprint and optimize certain processing paths. This data structure allows for storing values shared between state instances more efficiently. This feature is controller by the `--enable-experimental-state` flag.
- **EIP-4881 Deposit Tree**: Integrated the EIP-4881 Deposit Tree into Prysm to optimize runtime block processing and production. This feature is controlled by a flag: `--enable-eip-4881`
- **BLST version 0.3.11**: Introduced a significant improvement to the portable build's performance. The portable build now features runtime detection, automatically enabling optimized code paths if your CPU supports it.
- **Multiarch Containers Preview Available**: multiarch (:wave: arm64 support :wave:) containers will be offered for preview at the following locations:
    - Beacon Chain: [gcr.io/prylabs-dev/prysm/beacon-chain:v4.1.0](gcr.io/prylabs-dev/prysm/beacon-chain:v4.1.0)
    - Validator: [gcr.io/prylabs-dev/prysm/validator:v4.1.0](gcr.io/prylabs-dev/prysm/validator:v4.1.0)
    - Please note that in the next cycle, we will exclusively use these containers at the canonical URLs.

### Added

#### EIP-4844:
##### Core:
- **Deneb State & Block Types**: New state and block types added specifically for Deneb.
- **Deneb Protobufs**: Protocol Buffers designed exclusively for Deneb.
- **Deneb Engine API**: Specialized API endpoints for Deneb.
- **Deneb Config/Params**: Deneb-specific configurations and parameters from the deneb-integration branch.

##### Blob Management:
- **Blob Retention Epoch Period**: Configurable retention periods for blobs.
- **Blob Arrival Gossip Metric**: Metrics for blob arrivals via gossip protocol.
- **Blob Merge Function**: Functionality to merge and validate saved/new blobs.
- **Blob Channel**: A channel dedicated to blob processing.
- **Save Blobs to DB**: Feature to save blobs to the database for subscribers.

##### Logging and Validation:
- **Logging for Blob Sidecar**: Improved logging functionalities for Blob Sidecar.
- **Blob Commitment Count Logging**: Introduced logging for blob commitment counts.
- **Blob Validation**: A feature to validate blobs.

##### Additional Features and Tests:
- **Deneb Changes & Blobs to Builder**: Deneb-specific changes and blob functionality added to the builder.
- **Deneb Blob Sidecar Events**: Blob sidecar events added as part of the Deneb release.
- **KZG Commitments**: Functionality to copy KZG commitments when using the builder block.
- **Deneb Validator Beacon APIs**: New REST APIs specifically for the Deneb release.
- **Deneb Tests**: Test cases specific to the Deneb version.
- **PublishBlockV2 for Deneb**: The `publishblockv2` endpoint implemented specifically for Deneb.
- **Builder Override & Builder Flow for Deneb**: An override for the builder and a new RPC to handle the builder flow in Deneb.
- **SSZ Detection for Deneb**: SSZ detection capabilities added for Deneb.
- **Validator Signing for Deneb**: Validators can now sign Deneb blocks.
- **Deneb Upgrade Function**: A function to handle the upgrade to Deneb.

#### Rest of EIPs
- **EIP-4788**: Added support for Beacon block root in the EVM.
- **EIP-7044** and **EIP-7045**: Implemented support for Perpetually Valid Signed Voluntary Exits and increased the max attestation inclusion slot.

#### Beacon API:

*Note: All Beacon API work is related with moving endpoints into pure HTTP handlers. This is NOT new functionality.*

##### Endpoints moved to HTTP:
- `/eth/v1/beacon/blocks` and `/eth/v1/beacon/blinded_blocks`.
- `/eth/v1/beacon/states/{state_id}/committees`.
- `/eth/v1/config/deposit_contract`.
- `/eth/v1/beacon/pool/sync_committees`.
- `/eth/v1/beacon/states/{state_id}/validators`, `/eth/v1/beacon/states/{state_id}/validators/{validator_id}` and `/eth/v1/beacon/states/{state_id}/validator_balances`.
- `/eth/v1/validator/duties/attester/{epoch}`, `/eth/v1/validator/duties/proposer/{epoch}` and `/eth/v1/validator/duties/sync/{epoch}`.
- `/eth/v1/validator/register_validator`.
- `/eth/v1/validator/prepare_beacon_proposer`.
- `/eth/v1/beacon/headers`.
- `/eth/v1/beacon/blocks/{block_id}/root`.
- `/eth/v1/validator/attestation_data`.
- `/eth/v1/validator/sync_committee_contribution`.
- `/eth/v1/beacon/genesis` and `/eth/v1/beacon/states/{state_id}/finality_checkpoints`.
- `/eth/v1/node/syncing`.
- `/eth/v1/beacon/pool/voluntary_exits`.
- `/eth/v1/beacon/headers/{block_id}` and `/eth/v1/validator/liveness/{epoch}`.

##### Miscellaneous:
- **Comma-Separated Query Params**: Support for comma-separated query parameters added to Beacon API.
- **Middleware for Query Params**: Middleware introduced for handling comma-separated query parameters.
- **Content-Type Header**: Compliance improved by adding Content-Type header to VC POST requests.
- **Node Version**: REST-based node version endpoint implemented.

#### Other additions
##### Protocol:
- **Multi-Value Slice for Beacon State**: Enhanced the beacon state by utilizing a multi-value slice.
- **EIP-4881 Deposit Tree**: EIP-4881 Deposit Tree integrated into Prysm, controlled by a feature flag.
- **New Engine Methods**: New engine methods set as the default.
- **Light Client Sync Protocol**: Initiation of a 5-part light client sync protocol.
- **Block Commitment Checks**: Functionality to reject blocks with excessive commitments added.

##### State Management:
- **Alloc More Items**: Modified beacon-node/state to allocate an additional item during appends.
- **GetParentBlockHash Helper**: Refactoring of `getLocalPayloadAndBlobs` with a new helper function for fetching parent block hashes.
- **RW Lock for Duties**: Read-Write lock mechanism introduced for managing validator duties.

##### Build and CI/CD Improvements:
- **Manual Build Tag**: A "manual" build tag introduced to expedite CI build times.
- **Multiarch Docker Containers**: Support for multiple architectures in Docker containers added.

##### Testing:
- **Init-Sync DA Tests**: Tests for initial sync Data Availability (DA) included.
- **Fuzz List Timeout**: Github workflow for fuzz testing now includes a timeout setting.
- **Go Fuzzing Workflow**: New Github workflow for Go fuzzing on a cron schedule.

##### Logging and Monitoring:
- **FFG-LMD Consistency Logging**: Enhanced logging for Finality Gadget LMD (FFG-LMD) consistency.
- **Validator Count Endpoint**: New endpoint to count the number of validators.

##### User Interface and Web:
- **Web UI Release**: Prysm Web UI v2.0.4 released with unspecified updates and improvements.

##### Testnet support:
- **Holesky Support**: Support for Holesky decompositions integrated into the codebase.

##### Error Handling and Responses:
- **Validation Error in ForkchoiceUpdatedResponse**: Included validation errors in fork choice update responses.
- **Wrapped Invalid Block Error**: Improved error handling for cases where an invalid block error is wrapped..

### Changed

#### General:
- **Skip MEV-Boost Flag**: Updated `GetBlock` RPC to utilize `skip mev-boost` flag.
- **Portable Version of BLST**: Transitioned to portable BLST version as default.
- **Teku Mainnet Bootnodes**: Refreshed Teku mainnet bootnodes ENRs.
- **Geth Version Updates**: Elevated geth to version v1.13.1 for additional stability and features.
- **Parallel Block Building**: Deprecated sequential block building path

#### Deneb-Specific Changes:
- **Deneb Spectests Release**: Upgraded to Deneb spectests v1.4.0-beta.2-hotfix.
- **Deneb API and Builder Cleanup**: Conducted clean-up activities for Deneb-specific API and builder.
- **Deneb Block Versioning**: Introduced changes related to Deneb produce block version 3.
- **Deneb Database Methods**: Adapted database methods to accommodate Deneb.
- **Unused Code Removal**: Eliminated an unused function and pending blobs queue.
- **Blob Sidecar Syncing**: Altered behavior when value is 0.

#### Code Cleanup and Refactor:
- **API Types Cleanup**: Reorganized API types for improved readability.
- **Geth Client Headers**: Simplified code for setting geth client headers.
- **Bug Report Template**: Revised requirements for more clarity.

#### Flags and Configuration:
- **Safe Slots to Import Flag**: Deprecated this flag for standard alignment.
- **Holesky Config**: Revised the Holesky configuration for new genesis.

#### Logging:
- **Genesis State Warning**: Will log a warning if the genesis state size is under 1KB.
- **Debug Log Removal**: Excised debug logs for cleaner output.

#### Miscellaneous:
- **First Aggregation Timing**: Default setting for first aggregation is 7 seconds post-genesis.
- **Pointer Usage**: Modified execution chain to use pointers, reducing copy operations.

#### Dependency Updates:
- **Go Version Update**: Updated to Go version 1.20.7.
- **Go Version Update**: Updated to Go version 1.20.9 for better security.
- **Various Dependencies**: Updated multiple dependencies including Geth, Bazel, rules_go, Gazelle, BLST, and go-libp2p.

### Removed

- **Remote Slashing Protection**: Eliminated the remote slashing protection feature.
- **Go-Playground/Validator**: Removed the go-playground/validator dependency from the Beacon API.
- **Revert Cache Proposer ID**: Reverted the caching of proposer ID on GetProposerDuties.
- **Go-Playground/Validator**: Removed go-playground/validator from Beacon API.
- **Reverted Cache Proposer ID**: Reversed the change that cached proposer ID on GetProposerDuties.
- **Cache Proposer ID**: Reversed the functionality that cached proposer ID on GetProposerDuties.
- **Quadratic Loops in Exiting**: Eliminated quadratic loops that occurred during voluntary exits, improving performance.
- **Deprecated Go Embed Rules**: Removed deprecated `go_embed` rules from rules_go, to stay up-to-date with best practices.
- **Alpine Images**: Removed Alpine images from the Prysm project.

### Fixed

#### Deneb-Specific Bug Fixes:
- **Deneb Builder Bid HTR**: Fixed an issue related to HashTreeRoot (HTR) in Deneb builder bid.
- **PBV2 Condition**: Corrected conditions related to PBV2.
- **Route Handler and Cleanup**: Updated the route handler and performed minor cleanups.
- **Devnet6 Interop Issues**: Resolved interoperability issues specific to Devnet6.
- **Sepolia Version**: Updated the version information for the Sepolia testnet.
- **No Blob Bundle Handling**: Rectified the handling when no blob bundle exists.
- **Blob Sidecar Prefix**: Corrected the database prefix used for blob sidecars.
- **Blob Retrieval Error**: Added specific error handling for blob retrieval from the database.
- **Blob Sidecar Count**: Adjusted metrics for accurate blob sidecar count.
- **Sync/RPC Blob Usage**: Rectified blob usage when requesting a block by root in Sync/RPC.

#### Cache Fixes:
- **Don't Prune Proposer ID Cache**: Fixed a loop erroneously pruning the proposer ID cache.
- **LastRoot Adjustment**: Altered `LastRoot` to return the head root.
- **Last Canonical Root**: Modified forkchoice to return the last canonical root of the epoch.

#### Block Processing fixes:
- **Block Validation**: Fixed an issue where blocks were incorrectly marked as bad during validation.
- **Churn Limit Helpers**: Improved churn limit calculations through refactoring.
- **Churn with 0 Exits**: Rectified a bug that calculated churn even when there were 0 exits.
- **Proposer Duties Sorting**: Resolved sorting issues in proposer duties.
- **Duplicate Block Processing**: Eliminated redundant block processing.

#### Error Handling and Logging:
- **RpcError from Core Service**: Ensured that `RpcError` is returned from core services.
- **Unhandled Error**: Enhanced error management by handling previously unhandled errors.
- **Error Handling**: Wrapped `ctx.Err` for improved error handling.
- **Attestation Error**: Optimized error management in attestation processing.

#### Test and Build Fixes:
- **Racy Tests in Blockchain**: Resolved race conditions in blockchain tests.
- **TestService_ReceiveBlock**: Modified `TestService_ReceiveBlock` to work as expected.
- **Build Issue with @com_github_ethereum_c_kzg_4844**: Resolved build issues related to this specific library.
- **Fuzz Testing**: Addressed fuzz testing issues in the `origin/deneb-integration` 
- **Long-Running E2E Tests**: Fixed issues that were causing the end-to-end tests to run for an extended period.

#### Additional Fixes:
- **Public Key Copies During Aggregation**: Optimized to avoid unnecessary public key copies during aggregation.
- **Epoch Participations**: Fixed the setting of current and previous epoch participations.
- **Verify Attestations**: Resolved an attestation verification issue in proposer logic.
- **Empty JSON/YAML Files**: Fixed an issue where `prysmctl` was writing empty configuration files.
- **Generic Fixes**: Addressed various unspecified issues.
- **Phase0 Block Parsing**: Resolved parsing issues in phase0 blocks on submit.
- **Hex Handling**: Upgraded the hex handling in various modules.
- **Initial Sync PreProcessing**: Resolved an issue affecting the initial sync preprocessing.


### Security

No security updates in this release.

## [v4.0.8](https://github.com/prysmaticlabs/prysm/compare/v4.0.7...v4.0.8) - 2023-08-22

Welcome to Prysm Release v4.0.8! This release is recommended. Highlights:

- Parallel hashing of validator entries in the beacon state. This results in a faster hash tree root. ~3x reduction
- Parallel validations of consensus and execution checks. This results in a faster block verification
- Aggregate parallel is now the default. This results in faster attestation aggregation time if a node is subscribed to multiple beacon attestation subnets. ~3x reduction
- Better process block epoch boundary cache usages and bug fixes
- Beacon-API endpoints optimizations and bug fixes

### Added

- Optimization: parallelize hashing for validator entries in beacon state
- Optimization: parallelize consensus & execution validation when processing beacon block
- Optimization: integrate LRU cache (above) for validator public keys
- Cache: threadsafe LRU with non-blocking reads for concurrent readers
- PCLI: add deserialization time in benchmark
- PCLI: add allocation data To benchmark
- Beacon-API: GetSyncCommitteeRewards endpoint
- Beacon-API: SSZ responses for the Publishblockv2
- Beacon-API client: use GetValidatorPerformance
- Spec tests: mainnet withdrawals and bls spec tests
- Spec tests: random and fork transition spec tests
- Spec tests execution payload operation tests
- Metric: block gossip arrival time
- Metric: state regen duration
- Metric: validator is in the next sync committee
- New data structure: multi-value slice

### Changed

- Build: update Go version to 1.20.6
- Build: update hermetic_cc_toolchain
- Optimization: aggregate parallel is now default
- Optimization: do not perform full copies for metrics reporting
- Optimization: use GetPayloadBodies in Execution Engine Client
- Optimization: better nil check for reading validator
- Optimization: better cache update at epoch boundary
- Optimization: improve InnerShuffleList for shuffling
- Optimization: remove span for converting to indexed attestation`
- Beacon-API: optimize GetValidatorPerformance as POST
- Beacon-API: optimize /eth/v1/validator/aggregate_attestation
- Beacon-API: optimize /eth/v1/validator/contribution_and_proofs
- Beacon-API: optimize /eth/v1/validator/aggregate_and_proofs
- Beacon-API: use struct in beacon-chain/rpc/core to store dependencies
- Beacon-API: set CoreService in beaconv1alpha1.Server
- Beacon-API: use BlockProcessed event in certain endpoints
- Syncing: exit sync early with 0 peers to sync
- Cache: only call epoch boundary processing on canonical blocks
- Build: update server-side events dependency
- Refactor: slot tickers with intervals
- Logging: shift Error Logs To Debug
- Logging: clean up attestation routine logs

### Fixed

- Cache: update shuffling caches at epoch boundary
- Cache: committee cache correctly for epoch + 1
- Cache: use the correct context for UpdateCommitteeCache
- Cache: proposer-settings edge case for activating validators
- Cache: prevent the public key cache from overwhelming runtime
- Sync: correctly set optimistic status in the head when syncing
- Sync: use last optimistic status on batch
- Flag: adds local boost flag to main/usage
- Beacon-API: correct header for get block and get blinded block calls
- Beacon-API: GetValidatorPerformance endpoint
- Beacon-API: return correct historical roots in Capella state
- Beacon-API: use the correct root in consensus validation
- Prysm API: size of SyncCommitteeBits
- Mev-boost: builder gas limit fix default to 0 in some cases
- PCLI: benchmark deserialize without clone and init trie
- PCLI: state trie for HTR duration
- Metric: adding fix pending validators balance
- Metric: effective balance for unknown/pending validators
- Comment: comments when receiving block
- Comment: cleanups to blockchain pkg

### Security

No security updates in this release.

## [v4.0.7](https://github.com/prysmaticlabs/prysm/compare/v4.0.6...v4.0.7) - 2023-07-13

Welcome to the v4.0.7 release of Prysm! This recommended release contains many essential optimizations since v4.0.6.

Highlights:

- The validator proposal time for slot 0 has been reduced by 800ms. Writeup and PR
- The attestation aggregation time has been reduced by 400ms—roughly 75% with all subnets subscribed. Flag --aggregate-parallel. PR. This is only useful if running more than a dozen validator keys. The more subnets your node subscribe to, the more useful.
- The usage of fork choice lock has been reduced and optimized, significantly reducing block processing time. This results in a higher proposal and attest rate. PR
- The block proposal path has been optimized with more efficient copies and a better pruning algorithm for pending deposits. PR and PR
- Validator Registration cache is enabled by default, this affects users who have used webui along with mevboost. Please review PR for details.

Note: We remind our users that there are two versions of the cryptographic library BLST, one is "portable" and less performant, and another is "non-portable" or "modern" and more performant. Most users would want to use the second one. You can set the environment variable USE_PRYSM_MODERN=true when using prysm.sh. The released docker images are using the non-portable version by default.

### Added

- Optimize multiple validator status query
- Track optimistic status on head
- Get attestation rewards API end point
- Expected withdrawals API
- Validator voluntary exit endpoint
- Aggregate atts using fixed pool of go routines
- Use the incoming payload status instead of calling forkchoice
- Add hermetic_cc_toolchain for a hermetic cc toolchain
- Cache next epoch proposers at epoch boundary
- Optimize Validator Roots Computation
- Log Finalized Deposit Insertion
- Move consensus and execution validation outside of onBlock
- Add metric for ReceiveBlock
- Prune Pending Deposits on Finalization
- GetValidatorPerformance http endpoint
- Block proposal copy Bytes Alternatively
- Append Dynamic Adding Trusted Peer Apis

### Changed

- Do not validate merge transition block after Capella
- Metric for balance displayed for public keys without validator indexes
- Set blst_modern=true to be the bazel default build
- Rename payloadHash to lastValidHash in setOptimisticToInvalid
- Clarify sync committee message validation
- Checkpoint sync ux
- Registration Cache by default

### Removed

- Disable nil payloadid log on relayers flags
- Remove unneeded helper
- Remove forkchoice call from notify new payload

### Fixed

- Late block task wait for initial sync
- Log the right block number
- Fix for keystore field name to align with EIP2335
- Fix epoch participation parsing for API
- Spec checker, ensure file does not exit or error
- Uint256 parsing for builder API
- Fuzz target for execution payload
- Contribution doc typo
- Unit test TestFieldTrie_NativeState_fieldConvertersNative
- Typo on beacon-chain/node/node.go
- Remove single bit aggregation for aggregator
- Deflake cloners_test.go
- Use diff context to update proposer cache background
- Update protobuf and protobuf deps
- Run ineffassign for all code
- Increase validator client startup proposer settings deadline
- Correct log level for 'Could not send a chunked response'
- Rrune invalid blocks during initial sync
- Handle Epoch Boundary Misses
- Bump google.golang.org/grpc from 1.40.0 to 1.53.0
- Fix bls signature batch unit test
- Fix Context Cancellation for insertFinalizedDeposits
- Lock before saving the poststate to db

### Security

No security updates in this release.

## [v4.0.6](https://github.com/prysmaticlabs/prysm/compare/v4.0.5...v4.0.6) - 2023-07-15

Welcome to v4.0.6 release of Prysm! This recommended release contains many essential optimizations since v4.0.5. Notable highlights:

Better handling of state field trie under late block scenario. This improves the next slot proposer's proposed time
Better utilization of next slot cache under various conditions

**Important read:**

1.) We use this opportunity to remind you that two different implementations of the underlying cryptographic library BLST exist.

- portable: supports every CPU made in the modern era
- non-portable: more performant but requires your CPU to support special instructions

Most users will want to use the "non-portable" version since most CPUs support these instructions. Our docker builds are now non-portable by default. Most users will benefit from the performance improvements. You can run with the "portable" versions if your CPU is old or unsupported. For binary distributions and to maintain backward compatibility with older versions of prysm.sh or prysm.bat, users that want to benefit from the non-portable performance improvements need to add an environment variable, like so: USE_PRYSM_MODERN=true prysm.sh beacon-chain prefix, or download the "non-portable" version of the binaries from the github repo.

2.) A peering bug that led to nodes losing peers gradually and eventually needing a restart has been patched. Nodes previously affected by it can remove the --disable-resource-manager flag from v4.0.6 onwards.

### Added

- Copy state field tries for late block
- Utilize next slot cache correctly under late block scenario
- Epoch boundary uses next slot cache
- Beacon API broadcast_validation to block publishing
- Appropriate Size for the P2P Attestation Queue
- Flag --disable-resource-manager to disable resource manager for libp2p
- Beacon RPC start and end block building time logs
- Prysmctl: output proposer settings
- Libp2p patch
- Handle trusted peers for libp2p
- Spec test v1.4.0-alpha.1

### Changed

- Use fork-choice store to validate sync message faster
- Proposer RPc unblind block workflow
- Restore flag disable-peer-scorer
- Validator import logs improvement
- Optimize zero hash comparisons in forkchoice
- Check peer threshold is met before giving up on context deadline
- Cleanup of proposer payload ID cache
- Clean up set execution data for proposer RPC
- Update Libp2p to v0.27.5
- Always Favour Yamux for Multiplexing
- Ignore Phase0 Blocks For Monitor
- Move hash tree root to after block broadcast
- Use next slot cache for sync committee
- Log validation time for blocks
- Change update duties to handle all validators exited check
- Ignore late message log

### Removed

- SubmitblindBlock context timeout
- Defer state feed In propose block

### Fixed

- Sandwich attack on honest reorgs
- Missing config yamls for specific domains
- Release lock before panic for feed
- Return 500 in `/eth/v1/node/peers` interface
- Checkpoint sync uses correct slot

### Security

No security updates in this release.

## [v4.0.5](https://github.com/prysmaticlabs/prysm/compare/v4.0.4...v4.0.5) - 2023-05-22

Welcome to v4.0.5 release of Prysm! This release contains many important improvements and bug fixes since v4.0.4, including significant improvements to attestation aggregation. See @potuz's notes [here](https://hackmd.io/TtyFurRJRKuklG3n8lMO9Q). This release is **strongly** recommended for all users.

Note: The released docker images are using the portable version of the blst cryptography library. The Prysm team will release docker images with the non-portable blst library as the default image. In the meantime, you can compile docker images with blst non-portable locally with the `--define=blst_modern=true` bazel flag, use the "-modern-" assets attached to releases, or set environment varaible USE_PRYSM_MODERN=true when using prysm.sh.

### Added

- Added epoch and root to "not a checkpt in forkchoice" log message
- Added cappella support for eth1voting tool
- Persist validator proposer settings in the validator db.
- Add flag to disable p2p resource management. This flag is for debugging purposes and should not be used in production for extended periods of time. Use this flag if you are experiencing significant peering issues. --disable-resource-manager

### Changed

- Improved slot ticker for attestation aggregation
- Parallel block production enabled by default. Opt out with --disable-build-block-parallel if issues are suspected with this feature.
- Improve attestation aggregation by not using max cover on unaggregated attestations and not checking subgroup of previously validated signatures.
- Improve sync message processing by using forkchoice

### Fixed

- Fixed --slasher flag.
- Fixed state migration for capella / bellatrix
- Fix deadlock when using --monitor-indices

### Security

No security updates in this release.

## [v4.0.4](https://github.com/prysmaticlabs/prysm/compare/v4.0.3...v4.0.4) - 2023-05-15

Welcome to v4.0.4 release of Prysm! This is the first full release following the recent mainnet issues and it is very important that all stakers update to this release as soon as possible.

Aside from the critical fixes for mainnet, this release contains a number of new features and other fixes since v4.0.3.

### Added

- Feature to build consensus and execution blocks in parallel. This feature has shown a noticeable reduction (~200ms) in block proposal times. Enable with --build-block-parallel
- An in memory cache for validator registration can be enabled with --enable-registration-cache. See PR description before enabling.
- Added new linters
- Improved tracing data for builder pipeline
- Improved withdrawal phrasing in validator withdrawal tooling
- Improved blinded block error message
- Added test for future slot tolerance
- Pre-populate bls pubkey cache
- Builder API support in E2E tests

### Changed

- Updated spectests to v1.3
- Cleanup duplicated code
- Updated method signature for UnrealizedJustifiedPayloadBlockHash()
- Updated k8s.io/client-go to 0.20.0
- Removed unused method argument
- Refactored / moved some errors to different package
- Update next slot cache at an earlier point in block processing
- Use next slot cache for payload attribute
- Cleanup keymanager mock
- Update to go 1.20
- Modify InsertFinalizedDeposits signature to return an error
- Improved statefeed initialization
- Use v1alpha1 server in block production
- Updated go generated files
- Typo corrections

### Fixed

- Fixed e2e tx fuzzer nilerr lint issue
- Fixed status for pending validators with multiple deposits
- Use gwei in builder value evaluation
- Return correct error when failing to unmarshal genesis state
- Avoid double state copy in latestAncestor call
- Fix mock v1alpha1 server
- Fix committee race test
- Fix flaky validator tests
- Log correctly when the forkchoice head changed
- Filter inactive keys from mev-boost / builder API validator registration
- Save attestation to cache when calling SubmitAttestation in beacon API
- Avoid panic on nil broadcast object
- Fix initialization race
- Properly close subnet iterator
- ⚠️ Ignore untimely attestations
- Fix inverted metric
- ⚠️ Save to checkpoint cache if next state cache hits

### Security

This release contains some important fixes that improve the resiliency of Ethereum Consensus Layer. See https://github.com/prysmaticlabs/prysm/pull/12387 and https://github.com/prysmaticlabs/prysm/pull/12398.

## [v4.0.3](https://github.com/prysmaticlabs/prysm/compare/v4.0.2...v4.0.3) - 2023-04-20

### Added

- Add REST API endpoint for beacon chain client's GetChainHead
- Add prepare-all-payloads flag
- support modifying genesis.json for capella
- Add support for engine_exchangeCapabilities
- prysmctl: Add support for writing signed validator exits to disk

### Changed

- Enable misspell linter & fix findings

### Fixed

- Fix Panic In Builder Service
- prysmctl using the same genesis func as e2e
- Check that Builder Is Configured
- Correctly use Gwei to compare builder bid value
- Fix Broken Dependency
- Deflake TestWaitForActivation_AccountsChanged
- Fix Attester Slashing Validation In Gossip
- Keymanager fixes for bad file writes
- windows: Fix build after PR 12293

### Security

No security updates in this release.

## [v4.0.2](https://github.com/prysmaticlabs/prysm/compare/v4.0.1...v4.0.2) - 2023-04-12

This release fixes a critical bug on Prysm interacting with mev-boost / relayer. You MUST upgrade to this release if you run Prysm with mev boost and relayer, or you will be missing block proposals during the first days after the Shapella fork while the block has bls-to-exec changes.
Post-mortem that describes this incident will be provided by the end of the week.

One of this release's main optimizations is revamping the next slot cache. It has been upgraded to be more performant across edge case re-org scenarios. This can help with the bad head attestation vote.

Minor fixes in this release address a bug that affected certain large operators querying RPC endpoints. This bug caused unexpected behavior and may have impacted the performance of affected operators. To resolve this issue, we have included a patch that ensures proper functionality when querying RPC endpoints.

### Added

- CLI: New beacon node flag local-block-value-boost that allows the local block value to be multiplied by the boost value
- Smart caching for square root computation
- Beacon-API: Implemented Block rewards endpoint
- Beacon-API client: Implemented GetSyncStatus endpoint
- Beacon-API client: Implemented GetGenesis endpoint
- Beacon-API client: Implemented ListValidators  endpoint

### Changed

- Block processing: Optimize next slot cache
- Execution-API: Used unrealized justified block hash for FCU call
- CLI: Improved voluntary exit confirmation prompt
- Unit test: Unskip API tests
- End to end test: Misc improvements
- Build: Build tag to exclude mainnet genesis from prysmctl
- Dependency: Update go-ethereum to v1.11.3
- Dependency: Update lighthouse to v4.0.1

### Fixed

- Builder: Unblind beacon block correctly with bls-to-exec changes
- Block construction: Default to local payload on error correctly
- Block construction: Default to local payload on nil value correctly
- Block processing: Fallback in update head on error
- Block processing: Add orphaned operations to the appropriate pool
- Prysm-API: Fix Deadlock in StreamChainHead
- Beacon-API: Get header error, nil summary returned from the DB
- Beacon-API: Broadcast correct slashing object

### Security

No security updates in this release.

## [v4.0.1](https://github.com/prysmaticlabs/prysm/compare/v4.0.0...v4.0.1)

This is a reissue of v4.0.0. See https://github.com/prysmaticlabs/prysm/issues/12201 for more information.

## [v4.0.0](https://github.com/prysmaticlabs/prysm/compare/v3.2.2...v4.0.0)

### Added

- Config: set mainnet capella epoch
- Validator: enable proposer to reorg late block
- Metric: bls-to-exec count in the operation pool
- Metric: pubsub metrics racer
- Metric: add late block metric
- Engine-API: Implement GetPayloadBodies
- Beacon-API: Implement GetPayloadAttribute SSE
- Prysm CLI: add experimental flags to dev mode
- Prysmctl utility: add eth1data to genesis state
- Spec test: EIP4881 spec compliance tests
- Spec test: forkchoice lock to fix flaskyness

### Changed

- Prysm: upgrade v3 to v4
- Prysm: apply goimports to generated files
- Validator: lower builder circuit breaker thresholds to 5 missed slots per epoch and updates off by 1
- Validator: reorg late block by default
- Forkchoice: cleanups
- Forkchoice: remove bouncing attack fix and strength equivocation discarding
- Forkchoice: call FCU at 4s mark if there's no new head
- Forkchoice: better locking on calls to retrieving ancestor root
- Forkchoice: stricker visibility for blockchain package access
- Block processing: optimizing validator balance retrieval by using epoch boundary cache
- Block processing: reduce FCU calls
- Block processing: increase attempted reorgs at the correct spot
- Block processing: remove duplicated bls to exec message pruning
- Block processing: skip hash tree root state when checking optimistic mode
- Prysm-API: mark GetChainHead deprecated
- Logging: add late block logs
- Logging: enhancements and clean ups
- Build: fix bazel remote cache upload
- Build: update cross compile toolchains
- Build: only build non-test targets in hack/update-go-pbs.sh
- Build: update rules_go to v0.38.1 and go_version to 1.19.7
- Build: replace bazel pkg_tar rule with canonical @rules_pkg pkg_tar
- Build: update bazel to 6.1.0
- Libp2p: updated to latest version
- Libp2p: make peer scorer permanent default
- Test: disable e2e slasher test
- CLI: derecate the following flags


### Deprecated

The following flags have been deprecated.

- disable-peer-scorer
- disable-vectorized-htr
- disable-gossip-batch-aggregation

### Removed

- Prsym remote signer
- CLI: Prater feature flag
- CLI: Deprecated flags
- Unit test: unused beacon chain altair mocks
- Validator REST API: unused endpoints

The following flags have been removed.

- http-web3provider
- enable-db-backup-webhook
- bolt-mmap-initial-size
- disable-discv5
- enable-reorg-late-blocks
- disable-attesting-history-db-cache
- enable-vectorized-htr
- enable-peer-scorer
- enable-forkchoice-doubly-linked-tree
- enable-back-pull
- enable-duty-count-down
- head-sync
- enable-gossip-batch-aggregation
- enable-larger-gossip-history
- fallback-web3provider
- disable-native-state
- enable-only-blinded-beacon-blocks
- ropsten
- interop-genesis-state
- experimental-enable-boundary-checks
- disable-back-pull
- disable-forkchoice-doubly-linked-tree

### Fixed

- Validator: startup deadline
- Prysmctl: withdrawals fork checking logic
- End-to-end test: fix flakes
- End-to-end test: fix altair transition
- Unit test: fix error message in

### Security

This release is required to participate in the Capella upgrade.

## [v3.2.2](https://github.com/prysmaticlabs/prysm/compare/v3.2.2...v3.2.1) - 2023-05-10

Gm! ☀️ We are excited to announce our release for upgrading Goerli testnet to Shanghai / Capella! 🚀

This release is MANDATORY for Goerli testnet. You must upgrade your Prysm beacon node and validator client to this release before Shapella hard fork time epoch=162304 or UTC=14/03/2023, 10:25:36 pm.

This release is a low-priority for the mainnet.
This release is the same commit as v3.2.2-rc.3. If you are already running v3.2.2-rc.3, then you do not need to update your client.

### Added

- Capella fork epoch
- Validator client REST implementation GetFeeRecipientByPubKey
- New end-to-end test for post-attester duties

### Changed

- Storing blind beacon block by default for new Prysm Database
- Raise the max grpc message size to a very large value by default
- Update rules docker to v0.25.0
- Update distroless base images
- Update protoc-gen-go-cast to suppress tool output
- Update deps for Capella
- Remove gRPC fallback client from validator REST API
- Prysmctl now verifies capella fork for bls to exec message change
- Core block processing cleanup
- Better locking design around forkchoice store
- Core process sync aggregate function returns reward amount
- Use Epoch boundary cache to retrieve balances
- Misc end-to-end test improvements and fixes
- Add slot number to proposal error log

### Deprecated

- Deprecate flag --interop-genesis-state

### Removed

- Remove Ropsten testnet config and feature flag

### Security

This release is required for Goerli to upgrade to Capella.

## [v3.2.1](https://github.com/prysmaticlabs/prysm/compare/v3.2.0...v3.2.1) - 2023-02-13

We are excited to announce the release of Prysm v3.2.1 🎉

This is the first release to support Capella / Shanghai. The Sepolia testnet Capella upgrade time is currently set to 2/28/2023, 4:04:48 AM UTC. The Goerli testnet and Mainnet upgrade times are still yet to be determined. In Summary:

- This is a mandatory upgrade for Sepolia nodes and validators
- This is a recommended upgrade for Goerli and Mainnet nodes and validators

There are some known issues with this release.

- mev-boost, relayer, and builder support for Capella upgrade are built in but still need to be tested. Given the lack of testing infrastructure, none of the clients could test this for withdrawals testnet. There may be hiccups when using mev-boost on the Capella upgraded testnets.

### Added

- Capella Withdrawal support
- Add Capella fork epoch for Sepolia
- Various Validator client REST implementations (Part of EPF)
- Various Beacon API additions
- Cache Fork Digest Computation to save compute
- Beacon node can bootstrap from non-genesis state (i.e bellatrix state)
- Refactor bytesutil, add support for go1.20 slice to array conversions
- Add Span information for attestation record save request
- Matric addition
- Identify invalid signature within batch verification
- Support for getting consensus values from beacon config
- EIP-4881: Spec implementation
- Test helper to generate valid bls-to-exec message
- Spec tests v1.3.0 rc.2

### Changed

- Prysm CLI utility support for exit
- Beacon API improvement
- Prysm API get block RPC
- Prysm API cleanups
- Block processing cleanup,
- Forkchoice logging improvements
- Syncing logging improvement
- Validator client set event improvement for readability and error handling
- Engine API implementation cleanups
- End to end test improvements
- Prysm CLI withdrawal ux improvement
- Better log for the block that never became head

### Removed

- Remove cache lookup and lock request for database boltdb transaction

### Fixed

- Beacon API
- Use the correct attribute if there's a payload ID cache miss
- Call FCU with an attribute on non-head block
- Sparse merkle trie bug fix
- Waiting For Bandwidth Issue While Syncing
- State Fetcher to retrieve correct epoch
- Exit properly with terminal block hash
- PrepareBeaconProposer API duplicating validator indexes when not persisted in DB
- Multiclient end-to-end
- Deep source warnings

### Security

There are no security updates in this release.

## [v3.2.0](https://github.com/prysmaticlabs/prysm/compare/v3.1.2...v3.2.0) - 2022-12-16

This release contains a number of great features and improvements as well as progress towards the upcoming Capella upgrade. This release also includes some API changes which are reflected in the minor version bump. If you are using mev-boost, you will need to update your prysm client to v3.2.0 before updating your mev-boost instance in the future. See [flashbots/mev-boost#404](https://github.com/flashbots/mev-boost/issues/404) for more details.

### Added

- Support for non-english mnemonic phrases in wallet creation.
- Exit validator without confirmation prompt using --force-exit flag
- Progress on Capella and eip-4844 upgrades
- Added randao json endpoint. /eth/v1/beacon/states/{state_id}/randao
- Added liveness endpoint /eth/v1/validator/liveness/{epoch}
- Progress on adding json-api support for prysm validator
- Prysmctl can now generate genesis.ssz for forks after phase0.

### Changed

- --chain-config-file now throws an error if used concurrently with --network flag.
- Added more histogram metrics for block arrival latency times block_arrival_latency_milliseconds
- Priority queue RetrieveByKey now uses read lock instead of write lock
- Use custom types for certain ethclient requests. Fixes an issue when using prysm on gnosis chain.
- Updted forkchoice endpoint /eth/v1/debug/forkchoice (was /eth/v1/debug/beacon/forkchoice)
- Include empty fields in builder json client.
- Computing committee assignments for slots older than the oldest historical root in the beacon state is now forbidden

### Removed

- Deprecated protoarray tests have been removed

### Fixed

- Unlock pending block queue if there is any error on inserting a block
- Prysmctl generate-genesis yaml file now uses the correct format
- ENR serialization now correctly serializes some inputs that did not work previously
- Use finalized block hash if a payload ID cache miss occurs
- prysm.sh now works correctly with Mac M1 chips (it downloads darwin-arm64 binaries)
- Use the correct block root for block events api
- Users running a VPN should be able to make p2p dials.
- Several minor typos and code cleanups

### Security

- Go is updated to 1.19.4.

## [v3.1.2](https://github.com/prysmaticlabs/prysm/compare/v3.1.1...v3.1.2) - 2022-10-27

### Added

- Timestamp field to forkchoice node json responses
- Further tests to non-trivial functions of the builder service
- Support for VotedFraction in forkchoice
- Metrics for reorg distance and depths
- Support for optimistic sync spectests
- CLI flag for customizing engine endpoint timeout --engine-endpoint-timeout-seconds
- Support for lodestar identification in p2p monitoring
- --enable-full-ssz-data-logging to display debug ssz data on gossip messages that fail validation
- Progress on capella and withdrawals support
- Validator exit can be performed from prysmctl
- Blinded block support through the json API

### Changed

- Refactoring / cleanup of keymanager
- Refactoring / improvements in initial sync
- Forkchoice hardening
- Improved log warnings when fee recipient is not set
- Changed ready for merge log frequency to 1 minute
- Move log Unable to cache headers for execution client votes to debug
- Rename field in invalid pruned blocks log
- Validate checkpoint slot
- Return an error if marshaling invalid Uint256
- Fallback to uncached getPayload if timeout
- Update bazel to 5.3.0
- godocs cleanup and other cleanups
- Forkchoice track highest received root
- Metrics updated block arrival time histograms
- Log error and continue when proposer boost roots are missing
- Do not return on error during on_tick
- Do not return on error after update head
- Update default RPC HTTP timeout to 30s
- Improved fee recipient UX.
- Produce block skips mev-boost
- Builder getPayload timeout set to 3s
- Make stategen aware of forkchoice
- Increase verbosity of warning to error when new head cannot be determined when receiving an attestation
- Provide justified balances to forkchoice
- Update head continues without attestations
- Migrate historical states in another goroutine to avoid blocking block execution
- Made API middleware structs public
- Updated web UI to v2.0.2
- Default value for --block-batch-limit-burst-factor changed from 10 to 2.
- Vendored leaky bucket implementation with minor modifications

### Deprecated

- --disable-native-state flag and associated feature

### Removed

- Unused WithTimeout for builder client
- Optimistic sync candidate check
- Cleans up proto states
- Protoarray implementation of forkchoice

### Fixed

- Block fields to return a fixed sized array rather than slice
- Lost cancel in validator runner
- Release held lock on error
- Properly submit blinded blocks
- Unwanted wrapper of gRPC status errors
- Sync tests fixed and updated spectests to 1.2.0
- Prevent timeTillDuty from reporting a negative value
- Don't mark /healthz as unhealthy when mev-boost relayer is down
- Proposer index cache and slot is used for GetProposerDuties
- Properly retrieve values for validator monitoring flag from cli
- Fee recipient fixes and persistence
- Handle panic when rpc client is not yet initialized
- Improved comments and error messages
- SSL support for multiple gRPC endpoints
- Addressed some tool feedback and code complaints
- Handle unaggregated attestations in the event feed
- Prune / expire payload ID cache entries when using beacon json API
- Payload ID cache may have missed on skip slots due to incorrect key computation

### Security

- Libp2p updated to v0.22.0

## [v3.1.1](https://github.com/prysmaticlabs/prysm/compare/v3.1.0...v3.1.1) - 2022-09-09

This is another highly recommended release. It contains a forkchoice pruning fix and a gossipsub optimization. It is recommended to upgrade to this release before the Merge next week, which is currently tracking for Wed Sept 14 (https://bordel.wtf/). Happy staking! See you on the other side!

### Fixed

- Fix memory leaks in fork choice store which leads to node becoming slower
- Improve connectivity and solves issues connecting with peers

### Security

No security updates in this release.

## [v3.1.0](https://github.com/prysmaticlabs/prysm/compare/v3.1.0...v3.0.0) - 2022-09-05

Updating to this release is highly recommended as it contains several important fixes and features for the merge. You must be using Prysm v3 or later before Bellatrix activates on September 6th. 

**Important docs links**

- [How to prepare for the merge](https://docs.prylabs.network/docs/prepare-for-merge)
- [How to check merge readiness status](https://docs.prylabs.network/docs/monitoring/checking-status)


### Added

- Add time until next duty in epoch logs for validator
- Builder API: Added support for deleting gas limit endpoint
- Added debug endpoint GetForkChoice for doubly-linked-tree
- Added support for engine API headers. --execution-headers=key=value
- New merge specific metrics. See

### Changed

- Deposit cache now returns shallow copy of deposits
- Updated go-ethereum dependency to v1.10.23
- Updated LLVM compiler version to 13.0.1
- Builder API: filter 0 bid and empty tx root responses
- Allow attestations/blocks to be received by beacon node when the nodes only optimistically synced
- Add depth and distance to CommonAncestorRoot reorg object
- Allocate slice array to expected length in several methods
- Updated lighthouse to version v3 in E2E runner
- Improved handling of execution client errors
- Updated web3signer version in E2E runner
- Improved error messages for db unmarshalling failures in ancestor state lookup
- Only updated finalized checkpoints in database if its more recent than previous checkpoint

### Removed

- Dead / unused code delete

### Fixed

- Fixed improper wrapping of certain errors
- Only log fee recipient message if changed
- Simplify ListAttestations RPC method fixes
- Fix several RPC methods to be aware of the appropriate fork
- Fixed encoding issue with builder API register validator method. fixes
- Improved blinded block handling in API. fixes
- Fixed IPC path for windows users
- Fix proposal of blinded blocks
- Prysm no longer crashes on start up if builder endpoint is not available

### Security

There are no security updates in this release.

## [v3.0.0](https://github.com/prysmaticlabs/prysm/compare/v3.0.0...v2.1.4) 2022-08-22

### Added

- Passing spectests v1.2.0-rc.3
- prysmctl: Generate genesis state via prysmctl testnet generate-genesis [command options] [arguments...]
- Keymanager: Add support for setting the gas limit via API.
- Merge: Mainnet merge epoch and TTD defined!
- Validator: Added expected wait time for pending validator activation in log message.
- Go: Prysm now uses proper versioning suffix v3 for this release. GoDocs and downstream users can now import prysm as expected for go projects.
- Builder API: Register validator via HTTP REST Beacon API endpoint /eth/v1/validator/register_validator
- Cross compilation support for Mac ARM64 chips (Mac M1, M2)

### Changed

- **Require an execution client** `--execution-endpoint=...`. The default value has changed to `localhost:8551` and you must use the jwt flag `--jwt-secret=...`. Review [the docs](https://docs.prylabs.network/docs/prepare-for-merge) for more information 
- `--http-web3provider` has been renamed to `--execution-endpoint`. Please update your configuration as `--http-web3provider` will be removed in a future release.
- Insert attestations into forkchoice sooner
- Builder API: `gas_limit` changed from int to string to support JSON / YAML configs. `--suggested-gas-limit` changed from int to string.
- Fork choice: Improved handling of double locks / deadlocks
- Lower libp2p log level
- Improved re-org logs with additional metadata
- Improved error messages found by semgrep
- Prysm Web UI updated to release v2.0.1
- Protobuf message renaming (non-breaking changes)
- Enabled feature to use gohashtree by default. Disable with `--disable-vectorized-htr`
- Enabled fork choice doubly linked tree feature by default. Disable with `--disable-forkchoice-doubly-linked-tree`
- Remote signer: Renamed some field names to better represent block types (non-breaking changes for gRPC users, possibly breaking change for JSON API users)
- Builder API: require header and payload root match.
- Improved responses for json-rpc requests batching when using blinded beacon blocks.
- Builder API: Improved error messages
- Builder API: Issue warning when validator expects builder ready beacon node, but beacon node is not configured with a relay.
- Execution API: Improved payload ID to handle reorg scenarios

### Deprecated

- Several features have been promoted to stable or removed. The following flags are now deprecated and will be removed in a future release. `--enable-db-backup-webhook`, `--bolt-mmap-initial-size`, `--disable-discv5`, `--disable-attesting-history-db-cache`, `--enable-vectorized-htr`, `--enable-peer-scorer`, `--enable-forkchoice-doubly-linked-tree`, `--enable-duty-count-down`, `--head-sync`, `--enable-gossip-batch-aggregateion`, `--enable-larger-gossip-history`, `--fallback-web3provider`, `--use-check-point-cache`.
- Several beacon API endpoints marked as deprecated

### Removed

- Logging: Removed phase0 fields from validator performance log messages
- Deprecated slasher protos have been removed
- Deprecated beacon API endpoints removed: `GetBeaconState`, `ProduceBlock`, `ListForkChoiceHeads`, `ListBlocks`, `SubmitValidatorRegistration`, `GetBlock`, `ProposeBlock`
- API: Forkchoice method `GetForkChoice` has been removed.
- All previously deprecated feature flags have been removed. `--enable-active-balance-cache`, `--correctly-prune-canonical-atts`, `--correctly-insert-orphaned-atts`, `--enable-next-slot-state-cache`, `--enable-batch-gossip-verification`, `--enable-get-block-optimizations`, `--enable-balance-trie-computation`, `--disable-next-slot-state-cache`, `--attestation-aggregation-strategy`, `--attestation-aggregation-force-opt-maxcover`, `--pyrmont`, `--disable-get-block-optimizations`, `--disable-proposer-atts-selection-using-max-cover`, `--disable-optimized-balance-update`, `--disable-active-balance-cache`, `--disable-balance-trie-computation`, `--disable-batch-gossip-verification`, `--disable-correctly-prune-canonical-atts`, `--disable-correctly-insert-orphaned-atts`, `--enable-native-state`, `--enable-peer-scorer`, `--enable-gossip-batch-aggregation`, `--experimental-disable-boundry-checks`
- Validator Web API: Removed unused ImportAccounts and DeleteAccounts rpc options

### Fixed

- Keymanager API: Status enum values are now returned as lowercase strings.
- Misc builder API fixes
- API: Fix GetBlock to return canonical block
- Cache: Fix cache overwrite policy for bellatrix proposer payload ID cache.
- Fixed string slice flags with file based configuration

### Security

- Upgrade your Prysm beacon node and validator before the merge!

## [v2.1.4](https://github.com/prysmaticlabs/prysm/compare/v2.1.4...v2.1.3) - 2022-08-10

As we prepare our `v3` mainnet release for [The Merge](https://ethereum.org/en/upgrades/merge/), `v2.1.4` marks the end of the `v2` era. Node operators and validators are **highly encouraged** to upgrade to release `v2.1.4` - many bug fixes and improvements have been included in preparation for The Merge. `v3` will contain breaking changes, and will be released within the next few weeks. Using `v2.1.4` in the meantime will give you access to a more streamlined user experience. See our [v2.1.4 doc](https://docs.prylabs.network/docs/vnext/214-rc) to learn how to use v2.1.4 to run a Merge-ready configuration on the Goerli-Prater network pair.

### Added

- Sepolia testnet configs `--sepolia`
- Goerli as an alias to Prater and testnet configs `--prater` or `--goerli` 
- Fee recipient API for key manager
- YML config flag support for web3 signer
- Validator registration API for web3 signer 
- JSON tcontent type with optional metadata
- Flashbots MEV boost support 
- Store blind block (i.e block with payload header) instead of full block (i.e. block with payload) for storage efficiency (currently only available when the `enable-only-blinded-beacon-blocks` feature flag is enabled) 
- Pcli utility support to print blinded block 
- New Web v2.0 release into Prysm

### Changed

- Native state improvement is enabled by default 
- Use native blocks instead of protobuf blocks 
- Peer scorer is enabled by default
- Enable fastssz to use vectorized HTR hash algorithm improvement 
- Forkchoice store refactor and cleanups
- Update libp2p library dependency 
- RPC proposer duty is now allowed next epoch query 
- Do not print traces with `log.withError(err)`
- Testnets are running with pre-defined feature flags

### Removed

- Deprecate Step Parameter from our Block By Range Requests 

### Fixed

- Ignore nil forkchoice node when saving orphaned atts 
- Sync: better handling of missing state summary in DB 
- Validator: creates invalid terminal block using the same timestamp as payload 
- P2P: uses incorrect goodbye codes 
- P2p: defaults Incorrectly to using Mplex, which results in losing Teku peers 
- Disable returning future state for API
- Eth1 connection API panic

### Security

There are no security updates in this release.

## [v2.1.3](https://github.com/prysmaticlabs/prysm/compare/v2.1.2...v2.1.3) - 2022-07-06

### Added

- Many fuzz test additions
- Support bellatrix blocks with web3signer
- Support for the Sepolia testnet with `--terminal-total-difficulty-override 17000000000000000`. The override flag is required in this release.
- Support for the Ropsten testnet. No override flag required
- JSON API allows SSZ-serialized blocks in `publishBlock`
- JSON API allows SSZ-serialized blocks in `publishBlindedBlock`
- JSON API allows SSZ-serialized requests in `produceBlockV2` and `produceBlindedBlock`
- Progress towards Builder API and MEV boost support (not ready for testing in this release)
- Support for `DOMAIN_APPLICATION_MARK` configuration
- Ignore subset aggregates if a better aggregate has been seen already 
- Reinsertion of reorg'd attestations
- Command `beacon-chain generate-auth-secret` to assist with generating a hex encoded secret for engine API
- Return optimistic status to `ChainHead` related grpc service
- TTD log and prometheus metric
- Panda ascii art banner for the merge!

### Changed

- Improvements to forkchoice
- Invalid checksummed (or no checksum) addresses used for fee recipient will log a warning. fixes, 
- Use cache backed `getBlock` method in several places of blockchain package
- Reduced log frequency of "beacon node doesn't have a parent in db with root" error
- Improved nil checks for state management
- Enhanced debug logs for p2p block validation
- Many helpful refactoring and cosmetic changes
- Move WARN level message about weak subjectivity sync and improve message content
- Handle connection closing for web3/eth1 nil connection
- Testing improvements
- E2E test improvements
- Increase file descriptor limit up to the maximum by default 
- Improved classification of "bad blocks"
- Updated engine API error code handling
- Improved "Synced new block" message to include minimal information based on the log verbosity.
- Add nil checks for nil finalized checkpoints
- Change weak subjectivity sync to use the most recent finalized state rather than the oldest state within the current period.
- Ensure a finalized root can't be all zeros
- Improved db lookup of HighestSlotBlocksBelow to start from the end of the index rather than the beginning. 
- Improved packing of state balances for hashtreeroot
- Improved field trie recomputation

### Removed

-  Removed handling of `INVALID_TERMINAL_BLOCK` response from engine API 

### Fixed

- `/eth/v1/beacon/blinded_blocks` JSON API endpoint
- SSZ handling of JSON API payloads
- Config registry fixes 
- Withdrawal epoch overflows
- Race condition with blockchain service Head()
- Race condition with validator's highest valid slot accessor
- Do not update cache with the result of a cancelled request
- `validator_index` should be a string integer rather than a number integer per spec.
- Use timestamp heuristic to determine deposits to process rather than simple calculation of follow distance
- Return `IsOptimistic` in `ValidateSync` responses

### Security

There are no security updates in this release.

## [v2.1.2](https://github.com/prysmaticlabs/prysm/compare/v2.1.1...v2.1.2) - 2022-05-16

### Added

- Update forkchoice head before produce block
- Support for blst modern builds on linux amd64
- [Beacon API support](ethereum/beacon-APIs#194) for blinded block
- Proposer index and graffiti fields in Received block debug log for verbosity
- Forkchoice removes equivocating votes for weight accounting

### Changed

- Updated to Go [1.18](https://github.com/golang/go/releases/tag/go1.18)
- Updated go-libp2p to [v0.18.0](https://github.com/libp2p/go-libp2p/releases/tag/v0.18.0)
- Updated beacon API's Postman collection to 2.2.0
- Moved eth2-types into Prysm for cleaner consolidation of consensus types

### Removed

- Prymont testnet support
- Flag `disable-proposer-atts-selection-using-max-cover` which disables defaulting max cover strategy for proposer selecting attestations
- Flag `disable-get-block-optimizations` which disables optimization with beacon block construction
- Flag `disable-optimized-balance-update"` which disables optimized effective balance update
- Flag `disable-active-balance-cache` which disables active balance cache
- Flag `disable-balance-trie-computation` which disables balance trie optimization for hash tree root 
- Flag `disable-batch-gossip-verification` which disables batch gossip verification
- Flag `disable-correctly-insert-orphaned-atts` which disables the fix for orphaned attestations insertion

### Fixed

- `end block roots don't match` bug which caused beacon node down time
- Doppelganger off by 1 bug which introduced some false-positive
- Fee recipient warning log is only disabled after Bellatrix fork epoch

### Security

There are no security updates in this release.

## [v2.1.1](https://github.com/prysmaticlabs/prysm/compare/v2.1.0...v2.1.1) - 2022-05-03

This patch release includes 3 cherry picked fixes for regressions found in v2.1.0.

View the full changelist from v2.1.0: https://github.com/prysmaticlabs/prysm/compare/v2.1.0...v2.1.1

If upgrading from v2.0.6, please review the [full changelist](https://github.com/prysmaticlabs/prysm/compare/v2.0.6...v2.1.1) of both v2.1.0 and v2.1.1.

This release is required for users on v2.1.0 and recommended for anyone on v2.0.6.

The following known issues exist in v2.1.0 and also exist in this release.
    
- Erroneous warning message in validator client when bellatrix fee recipient is unset. This is a cosmetic message and does not affect run time behavior in Phase0/Altair. 
- In Bellatrix/Kiln: Fee recipient flags may not work as expected. See for a fix and more details.

### Fixed

- Doppelganger false positives may have caused a failure to start in the validator client. 
- Connections to execution layer clients were not properly cleaned up and lead to resource leaks when using ipc. 
- Initial sync (or resync when beacon node falls out of sync) could lead to a panic. 

### Security

There are no security updates in this release.

## [v2.1.0](https://github.com/prysmaticlabs/prysm/compare/v2.0.6...v2.1.0) - 2022-04-26 

There are two known issues with this release:

- Erroneous warning message in validator client when bellatrix fee recipient is unset. This is a cosmetic message and does not affect run time behavior in Phase0/Altair. 
- In Bellatrix/Kiln: Fee recipient flags may not work as expected. See for a fix and more details.

### Added

- Web3Signer support. See the [documentation](https://docs.prylabs.network/docs/next/wallet/web3signer) for more details.
- Bellatrix support. See [kiln testnet instructions](https://hackmd.io/OqIoTiQvS9KOIataIFksBQ?view)
- Weak subjectivity sync / checkpoint sync. This is an experimental feature and may have unintended side effects for certain operators serving historical data. See the [documentation](https://docs.prylabs.network/docs/next/prysm-usage/checkpoint-sync) for more details.
- A faster build of blst for beacon chain on linux amd64. Use the environment variable `USE_PRYSM_MODERN=true` with prysm.sh, use the "modern" binary, or bazel build with `--define=blst_modern=true`.
- Vectorized sha256. This may have performance improvements with use of the new flag `--enable-vectorized-htr`.
- A new forkchoice structure that uses a doubly linked tree implementation. Try this feature with the flag `--enable-forkchoice-doubly-linked-tree`
- Fork choice proposer boost is implemented and enabled by default. See PR description for more details.

### Changed

- **Flag Default Change** The default value for `--http-web3provider` is now `localhost:8545`. Previously was empty string.
- Updated spectest compliance to v1.1.10.
- Updated to bazel 5.0.0
- Gossip peer scorer is now part of the `--dev` flag.

### Removed

- Removed released feature for next slot cache. `--disable-next-slot-state-cache` flag has been deprecated and removed.

### Fixed

Too many bug fixes and improvements to mention all of them. See the [full changelist](https://github.com/prysmaticlabs/prysm/compare/v2.0.6...v2.1.0)

### Security

There are no security updates in this release.

## [v2.0.6](https://github.com/prysmaticlabs/prysm/compare/v2.0.5...v2.0.6) 2022-01-31

### Added

- Bellatrix/Merge progress
- Light client support merkle proof retrieval for beacon state finalized root and sync committees
- Web3Signer support (work in progress)
- Implement state management with native go structs (work in progress)
- Added static analysis for mutex lock management
- Add endpoint to query eth1 connections
- Batch gossipsub verification enabled
- Get block optimizations enabled
- Batch decompression for signatures
- Balance trie feature enabled

### Changed

- Use build time constants for field lengths.
- Monitoring service logging improvements / cleanup
- Renamed state v3 import alias
- Spec tests passing at tag 1.1.8
- Bazel version updated to 4.2.2
- Renamed github.com/eth2-clients -> github.com/eth-clients
- p2p reduce memory allocation in gossip digest calculation
- Allow comma separated formatting for event topics in API requests
- Update builder image from buster to bullseye
- Renaming "merge" to "bellatrix"
- Refactoring / code dedupication / general clean up
- Update libp2p
- Reduce state copy in state upgrades
- Deduplicate sync committee messages from pool before retrieval

### Removed

- tools/deployContract: removed k8s specific logic

### Fixed

- Sync committee API endpoint can now be queried for future epochs
- Initialize merkle layers and recompute dirty fields in beacon state proofs
- Fixed data race in API calls

### Security

- Clean variable filepaths in validator wallet back up commands, e2e tests, and other tooling (gosec G304)

## [v2.0.5](https://github.com/prysmaticlabs/prysm/compare/v2.0.4...v2.0.5) - 2021-12-13

### Added

- Implement import keystores standard API
- Added more fields to "Processed attestation aggregation" log
- Incremental changes to support The Merge hardfork
- Implement validator monitoring service in beacon chain node via flag `--monitor-indices`.
- Added validator log to display "aggregated since launch" every 5 epochs.
- Add HTTP client wrapper for interfacing with remote signer See
- Update web UI to version v1.0.2.

### Changed

- Refactor beacon state to allow for a single cached hasher
- Default config name to "devnet" when not provided in the config yaml.
- Alter erroneously capitalized error messages
- Bump spec tests to version v1.1.6
- Improvements to Doppelganger check
- Improvements to "grpc client connected" log.
- Update libp2p to v0.15.1
- Resolve several checks from deepsource
- Update go-ethereum to v1.10.13
- Update some flags from signed integer flags to unsigned flags.
- Filter errored keys from slashing protection history in standard API.
- Ensure slashing protection exports and key manager api work according to spec
- Improve memory performance by properly allocating slice size
- Typos fix
- Remove unused imports
- Use cashed finalized state when pruning deposits
- Significant slasher improvements
- Various code cleanups
- Standard API improvements for keymanager API
- Use safe sub64 for safer math
- Fix CORS in middleware API
- Add more fields to remote signer request object
- Refactoring to support checkpoint or genesis origin.

### Deprecated

Please be advised that Prysm's package path naming will change in the next release. If you are a downstream user of Prysm (i.e. import prysm libraries into your project) then you may be impacted. Please see issue https://github.com/prysmaticlabs/prysm/issues/10006.

### Fixed

- Allow API requests for next sync committee.
- Check sync status before performing a voluntary exit.
- Fixed issue where historical requests for validator balances would time out by removing the 30s timeout limitation.
- Add missing ssz spec tests

### Security

- Add justifications to gosec security finding suppression.

## [v2.0.4](https://github.com/prysmaticlabs/prysm/compare/v2.0.3...v2.0.4) - 2021-11-29

### Added

- Several changes for The Merge
- More monitoring functionality for blocks and sync committees

### Changed

- Improvements to block proposal computation when packing deposits.
- Renaming SignatureSet -> SignatureBatch

### Deprecated

### Fixed

- Revert PR [9830](https://github.com/prysmaticlabs/prysm/pull/9830) to remove performance regression. See: issue [9935](https://github.com/prysmaticlabs/prysm/issues/9935)

### Security

No security updates in this release.

## [v2.0.3](https://github.com/prysmaticlabs/prysm/compare/v2.0.2...v2.0.3) - 2021-11-22

This release also includes a major update to the web UI. Please review the v1 web UI notes [here](https://github.com/prysmaticlabs/prysm-web-ui/releases/tag/v1.0.0)

### Added

- Web v1 released
- Updated Beacon API to v2.1.0
- Add validation of keystores via validator client RPC endpoint to support new web UI
- GitHub actions: errcheck and gosimple lint
- Event API support for `contribution_and_proof` and `voluntar_exit` events.
- Validator key management standard API schema and some implementation
- Add helpers for The Merge fork epoch calculation
- Add cli overrides for certain constants for The Merge
- Add beacon block and state structs for The Merge
- Validator monitoring improvements
- Cache deposits to improve deposit selection/processing
- Emit warning upon empty validator slashing protection export
- Add balance field trie cache and optimized hash trie root operations. `--enable-balance-trie-computation`

### Changed

- Updated to spectests v1.1.5
- Refactor web authentication
- Added uint64 overflow protection
- Sync committee pool returns empty slice instead of nil on cache miss
- Improved description of datadir flag
- Simplied web password requirements
- Web JWT tokens no longer expire.
- Updated keymanager protos
- Watch and update jwt secret when auth token file updated on disk.
- Update web based slashing protection export from POST to GET
- Reuse helpers to validate fully populated objects.
- Rename interop-cold-start to deterministic-genesis
- Validate password on RPC create wallet request
- Refactor for weak subjectivity sync implementation
- Update naming for Atlair previous epoch attester
- Remove duplicate MerkleizeTrieLeaves method.
- Add explict error for validator flag checks on out of bound positions
- Simplify method to check if the beacon chain client should update the justified epoch value.
- Rename web UI performance endpoint to "summary"
- Refactor powchain service to be more functional
- Use math.MaxUint64
- Share / reused finalized state on prysm start up services
- Refactor slashing protection history code packages
- Improve RNG commentary
- Use next slot cache in more areas of the application
- Improve context aware p2p peer scoring loops
- Various code clean up
- Prevent redundant processing of blocks from pending queue
- Enable Altair tests on e2e against prior release client
- Use lazy state balance cache

### Deprecated

- Web UI login has been replaced.
- Web UI bar graph removed.

### Removed

- Prysmatic Labs' [go-ethereum fork](https://github.com/prysmaticlabs/bazel-go-ethereum) removed from build tooling. Upstream go-ethereum is now used with familiar go.mod tooling.
- Removed duplicate aggergation validation p2p pipelines.
- Metrics calculation removed extra condition
- Removed superflous errors from peer scoring parameters registration

### Fixed

- Allow submitting sync committee subscriptions for next period
- Ignore validators without committee assignment when fetching attester duties
- Return "version" field for ssz blocks in beacon API
- Fixed bazel build transitions for dbg builds. Allows IDEs to hook into debugger again.
- Fixed case where GetDuties RPC endpoint might return a false positive for sync committee selection for validators that have no deposited yet
- Fixed validator exits in v1 method, broadcast correct object
- Fix Altair individual votes endpoint
- Validator performance calculations fixed
- Return correct response from key management api service
- Check empty genesis validators root on slashing protection data export
- Fix stategen with genesis state.
- Fixed multiple typos
- Fix genesis state registration in interop mode
- Fix network flags in slashing protection export  

### Security

- Added another encryption key to security.txt.

## [v2.0.2](https://github.com/prysmaticlabs/prysm/compare/v2.0.1...v2.0.2) - 2021-10-18

### Added

- Optimizations to block proposals. Enabled with `--enable-get-block-optimizations`. See [issue 8943](https://github.com/prysmaticlabs/prysm/issues/8943) and [issue 9708](https://github.com/prysmaticlabs/prysm/issues/9708) before enabling.
- Beacon Standard API: register v1alpha2 endpoints

### Changed

- Beacon Standard API: Improved sync error messages
- Beacon Standard API: Omit validators without sync duties
- Beacon Standard API: Return errors for unknown state/block versions
- Spec alignment: Passing spec vectors at v1.1.2
- Logs: Improved "synced block.."
- Bazel: updated to v4.2.1
- E2E: more strict participation checks
- Eth1data: Reduce disk i/o saving interval

### Deprecated

- ⚠️ v2 Remote slashing protection server disabled for now ⚠️

### Fixed

- Beacon Standard API: fetch sync committee duties for current and next period's epoch
- Beacon Standard API: remove special treatment to graffiti in block results
- Beacon Standard API: fix epoch calculation in sync committee duties
- Doppelganger: Fix false positives
- UI: Validator gRPC gateway health endpoint fixed

### Security

- Spec alignment: Update Eth2FastAggregateVerify to match spec
- Helpers: enforce stronger slice index checks
- Deposit Trie: Handle impossible non-power of 2 trie leaves
- UI: Add security headers

## [v2.0.1](https://github.com/prysmaticlabs/prysm/compare/v2.0.0...v2.0.1) - 2021-10-06

### Fixed

- Updated libp2p transport library to stop metrics logging errors on windows.
- Prysm's web UI assets serve properly
- Eth2 api returns full validator balance rather than effective balance
- Slashing protection service registered properly in validator.

### Security

We've updated the Prysm base docker images to a more recent build.

## [v2.0.0](https://github.com/prysmaticlabs/prysm/compare/v1.4.4...v2.0.0)

This release is the largest release of Prysm to date. v2.0.0 includes support for the upcoming Altair hard fork on the mainnet Ethereum Beacon Chain.
This release consists of [380 changes](https://github.com/prysmaticlabs/prysm/compare/v1.4.4...f7845afa575963302116e673d400d2ab421252ac) to support Altair, improve performance of phase0 beacon nodes, and various bug fixes from v1.4.4.

### Upgrading From v1

Please update your beacon node to v2.0.0 prior to updating your validator. The beacon node can serve requests to a v1.4.4 validator, however a v2.0.0 validator will not start against a v1.4.4 beacon node. If you're operating a highly available beacon chain service, ensure that all of your beacon nodes are updated to v2.0.0 before starting the upgrade on your validators.

### Added

- Full Altair support. [Learn more about Altair.](https://github.com/ethereum/annotated-spec/blob/8473024d745a3a2b8a84535d57773a8e86b66c9a/altair/beacon-chain.md)
- Added bootnodes from the Nimbus team.
- Revamped slasher implementation. The slasher functionality is no longer a standalone binary. Slasher functionality is available from the beacon node with the `--slasher` flag. Note: Running the slasher has considerably increased resource requirements. Be sure to review the latest documentation before enabling this feature. This feature is experimental.
- Support for standard JSON API in the beacon node. Prysm validators continue to use Prysm's API.
- Configurable subnet peer requirements. Increased minimum desired peers per subnet from 4 to 6. This can be modified with `--minimum-peers-per-subnet` in the beacon node..
- Support for go build on darwin_arm64 devices (Mac M1 chips). Cross compiling for darwin_arm64 is not yet supported..
- Batch verification of pubsub objects. This should improve pubsub processing performance on multithreaded machines.
- Improved attestation pruning. This feature should improve block proposer performance and overall network attestation inclusion rates. Opt-out with `--disable-correctly-prune-canonical-atts` in the beacon node.
- Active balance cache to improve epoch processing. Opt-out with `--disable-active-balance-cache`
- Experimental database improvements to reduce history state entry space usage in the beaconchain.db. This functionality can be permanently enabled with the flag `--enable-historical-state-representation`. Enabling this feature can realize a 25% improvement in space utilization for the average user , while 70 -80% for power users(archival node operators). Note: once this feature is toggled on, it modifies the structure of the database with a migration and cannot be rolled back. This feature is experimental and should only be used in non-serving beacon nodes in case of database corruption or other critical issue.

#### New Metrics

**Beacon chain node**

| Metric                                           | Description                                                                                           | References  |
|--------------------------------------------------|-------------------------------------------------------------------------------------------------------|-------------|
| `p2p_message_ignored_validation_total`           | Count of messages that were ignored in validation                                                     |       |
| `beacon_current_active_validators`               | Current total active validators                                                                       |       |
| `beacon_processed_deposits_total`                | Total number of deposits processed                                                                    |       |
| `sync_head_state_miss`                           | The number of sync head state requests that are not present in the cache                              |       |
| `sync_head_state_hit`                            | The number of sync head state requests that are present in the cache                                  |       |
| `total_effective_balance_cache_miss`             | The number of get requests that are not present in the cache                                          |       |
| `total_effective_balance_cache_hit`              | The number of get requests that are present in the cache                                              |       |
| `sync_committee_index_cache_miss_total`          | The number of committee requests that aren't present in the sync committee index cache                |       |
| `sync_committee_index_cache_hit_total`           | The number of committee requests that are present in the sync committee index cache                   |       |
| `next_slot_cache_hit`                            | The number of cache hits on the next slot state cache                                                 |       |
| `next_slot_cache_miss`                           | The number of cache misses on the next slot state cache                                               |       |
| `validator_entry_cache_hit_total`                | The number of cache hits on the validator entry cache                                                 | |
| `validator_entry_cache_miss_total`               | The number of cache misses on the validator entry cache                                               | |
| `validator_entry_cache_delete_total`             | The number of cache deletes on the validator entry cache                                              |       |
| `saved_sync_committee_message_total`             | The number of saved sync committee message total                                                      |       |
| `saved_sync_committee_contribution_total`        | The number of saved sync committee contribution total                                                 |       |
| `libp2p_peers`                                   | Tracks the total number of libp2p peers                                                               |       |
| `p2p_status_message_missing`                     | The number of attempts the connection handler rejects a peer for a missing status message             |       |
| `p2p_sync_committee_subnet_recovered_broadcasts` | The number of sync committee messages that were attempted to be broadcast with no peers on the subnet |       |
| `p2p_sync_committee_subnet_attempted_broadcasts` | The number of sync committees that were attempted to be broadcast                                     |       |
| `p2p_subscribed_topic_peer_total`                | The number of peers subscribed to topics that a host node is also subscribed to                       |       |
| `saved_orphaned_att_total`                       | Count the number of times an orphaned attestation is saved                                            |       |

### Changed

- Much refactoring of "util" packages into more canonical packages. Please review Prysm package structure and godocs.
- Altair object keys in beacon-chain/db/kv are prefixed with "altair". BeaconBlocks and BeaconStates are the only objects affected by database key changes for Altair. This affects any third party tooling directly querying Prysm's beaconchain.db.
- Updated Teku bootnodes.
- Updated Lighthouse bootnodes.
- End to end testing now collects jaeger spans
- Improvements to experimental peer quality scoring. This feature is only enabled with `--enable-peer-scorer`.
- Validator performance logging behavior has changed in Altair. Post-Altair hardfork has the following changes: Inclusion distance and inclusion slots will no longer be displayed. Correctly voted target will only be true if also included within 32 slots. Correctly voted head will only be true if the attestation was included in the next slot. Correctly voted source will only be true if attestation is included within 5 slots. Inactivity score will be displayed.
- Increased pubsub message queue size from 256 to 600 to support larger networks and higher message volume.
- The default attestation aggregation changed to the improved optimized max cover algorithm.
- Prysm is passing spectests at v1.1.0 (latest available release).
- `--subscribe-all-subnets` will subscribe to all attestation subnets and sync subnets in post-altair hard fork.
- "eth2" is now an illegal term. If you say it or type it then something bad might happen.
- Improved cache hit ratio for validator entry cache.
- Reduced memory overhead during database migrations.
- Improvements to beacon state writes to database.

#### Changed Metrics

**Beacon chain node**
| Metric                | Old Name             | Description                                          | References |
|-----------------------|----------------------|------------------------------------------------------|------------|
| `beacon_reorgs_total` | `beacon_reorg_total` | Count the number of times a beacon chain has a reorg |      |

### Deprecated

These flags are hidden from the help text and no longer modify the behavior of Prysm. These flags should be removed from user runtime configuration as the flags will eventually be removed entirely and Prysm will fail to start if a deleted or unknown flag is provided.

- `--enable-active-balance-cache`
- `--correctly-prune-canonical-atts`
- `--correctly-insert-orphaned-atts`
- `--enable-next-slot-state-cache`

### Removed

Note: Removed flags will block starting up with an error "flag provided but not defined:".
Please check that you are not using any of the removed flags in this section!

- Prysm's standalone slasher application (cmd/slasher) has been fully removed. Use the `--slasher` flag with a beacon chain node for full slasher functionality.
- `--disable-blst` (beacon node and validator). [blst](https://github.com/supranational/blst) is the only BLS library offered for Prysm.
- `--disable-sync-backtracking` and `--enable-sync-backtracking` (beacon node). This feature has been released for some time. See.
- `--diable-pruning-deposit-proofs` (beacon node). This feature has been released for some time. See.
- `--disable-eth1-data-majority-vote` (beacon node). This feature is no longer in use in Prysm. See,.
- `--proposer-atts-selection-using-max-cover` (beacon node). This feature has been released for some time. See.
- `--update-head-timely` (beacon node). This feature was released in v1.4.4. See.
- `--enable-optimized-balance-update` (beacon node). This feature was released in v1.4.4. See.
- Kafka support is no longer available in the beacon node. This functionality was never fully completed and did not fulfill many desirable use cases. This removed the flag `--kafka-url` (beacon node). See.
- Removed tools/faucet. Use the faucet in [prysmaticlabs/periphery](https://github.com/prysmaticlabs/periphery/tree/c2ac600882c37fc0f2a81b0508039124fb6bcf47/eth-faucet) if operating a testnet faucet server.
- Tooling for prior testnet contracts has been removed. Any of the old testnet contracts with `drain()` function have been removed as well.
- Toledo tesnet config is removed.
- Removed --eth-api-port (beacon node). All APIs interactions have been moved to --grpc-gateway-port. See.

### Fixed

- Database lock contention improved in block database operations.
- JSON API now returns an error when unknown fields are provided.
- Correctly return `epoch_transition` field in `head` JSON API events stream.
- Various fixes in standard JSON API
- Finalize deposits before initializing the beacon node. This may improve missed proposals
- JSON API returns header "Content-Length" 0 when returning an empty JSON object.
- Initial sync fixed when there is a very long period of missing blocks.
- Fixed log statement when a web3 endpoint failover occurs.
- Windows prysm.bat is fixed

### Security

- You MUST update to v2.0.0 or later release before epoch 74240 or your client will fork off from the rest of the network.
- Prysm's JWT library has been updated to a maintained version of the previous JWT library. JWTs are only used in the UI.

Please review our newly updated [security reporting policy](https://github.com/prysmaticlabs/prysm/blob/develop/SECURITY.md).
- Fix subcommands such as validator accounts list

### Security

There are no security updates in this release.

# Older than v2.0.0

For changelog history for releases older than v2.0.0, please refer to https://github.com/prysmaticlabs/prysm/releases<|MERGE_RESOLUTION|>--- conflicted
+++ resolved
@@ -38,11 +38,8 @@
 - Electra: build blocks with blobs.
 - E2E: fixed gas limit at genesis
 - Light client support: use LightClientHeader instead of BeaconBlockHeader.
-<<<<<<< HEAD
 - validator registration changed to debug, and the frequency of validator registration calls are reduced
-=======
 - Core: Fix process effective balance update to safe copy validator for Electra.
->>>>>>> 963a1b4c
 
 ### Security
 
