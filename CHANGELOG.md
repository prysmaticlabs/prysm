--- conflicted
+++ resolved
@@ -19,11 +19,8 @@
 - Tests to ensure sepolia config matches the official upstream yaml
 - HTTP endpoint for PublishBlobs
 - GetBlockV2, GetBlindedBlock, ProduceBlockV2, ProduceBlockV3: add Electra case.
-<<<<<<< HEAD
 - Add Electra support and tests for light client functions
-=======
 - SSE implementation that sheds stuck clients. [pr](https://github.com/prysmaticlabs/prysm/pull/14413)
->>>>>>> c11e3392
 
 ### Changed
 
