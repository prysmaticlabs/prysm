# Changelog

All notable changes to this project will be documented in this file.

The format is based on Keep a Changelog, and this project adheres to Semantic Versioning.

## [Unreleased](https://github.com/prysmaticlabs/prysm/compare/v5.1.2...HEAD)

### Added

- Electra EIP6110: Queue deposit [pr](https://github.com/prysmaticlabs/prysm/pull/14430)
- Add Bellatrix tests for light client functions.
- Add Discovery Rebooter Feature.
- Added GetBlockAttestationsV2 endpoint.
- Light client support: Consensus types for Electra
- Added SubmitPoolAttesterSlashingV2 endpoint.
- Added SubmitAggregateAndProofsRequestV2 endpoint.
- Updated the `beacon-chain/monitor` package to Electra. [PR](https://github.com/prysmaticlabs/prysm/pull/14562)

### Changed

- Electra EIP6110: Queue deposit requests changes from consensus spec pr #3818
- reversed the boolean return on `BatchVerifyDepositsSignatures`, from need verification, to all keys successfully verified
- Fix `engine_exchangeCapabilities` implementation.
- Updated the default `scrape-interval` in `Client-stats` to 2 minutes to accommodate Beaconcha.in API rate limits.
- Switch to compounding when consolidating with source==target.
- Revert block db save when saving state fails.
- Return false from HasBlock if the block is being synced. 
- Cleanup forkchoice on failed insertions.
- Use read only validator for core processing to avoid unnecessary copying.
- Use ROBlock across block processing pipeline

### Deprecated

- `/eth/v1alpha1/validator/activation/stream` grpc wait for activation stream is deprecated. [pr](https://github.com/prysmaticlabs/prysm/pull/14514)

### Removed

- Removed finalized validator index cache, no longer needed.

### Fixed

- Fixed mesh size by appending `gParams.Dhi = gossipSubDhi`
- Fix skipping partial withdrawals count.
<<<<<<< HEAD
- EIP7521 - fixing withdrawal bug
=======
- wait for the async StreamEvent writer to exit before leaving the http handler, avoiding race condition panics [pr](https://github.com/prysmaticlabs/prysm/pull/14557)
>>>>>>> 52cf3a15

### Security

## [v5.1.2](https://github.com/prysmaticlabs/prysm/compare/v5.1.1...v5.1.2) - 2024-10-16 

This is a hotfix release with one change. 

Prysm v5.1.1 contains an updated implementation of the beacon api streaming events endpoint. This
new implementation contains a bug that can cause a panic in certain conditions. The issue is
difficult to reproduce reliably and we are still trying to determine the root cause, but in the
meantime we are issuing a patch that recovers from the panic to prevent the node from crashing.

This only impacts the v5.1.1 release beacon api event stream endpoints. This endpoint is used by the
prysm REST mode validator (a feature which requires the validator to be configured to use the beacon
api intead of prysm's stock grpc endpoints) or accessory software that connects to the events api,
like https://github.com/ethpandaops/ethereum-metrics-exporter

### Fixed 

- Recover from panics when writing the event stream [#14545](https://github.com/prysmaticlabs/prysm/pull/14545)

## [v5.1.1](https://github.com/prysmaticlabs/prysm/compare/v5.1.0...v5.1.1) - 2024-10-15

This release has a number of features and improvements. Most notably, the feature flag 
`--enable-experimental-state` has been flipped to "opt out" via `--disable-experimental-state`. 
The experimental state management design has shown significant improvements in memory usage at
runtime. Updates to libp2p's gossipsub have some bandwidith stability improvements with support for
IDONTWANT control messages. 

The gRPC gateway has been deprecated from Prysm in this release. If you need JSON data, consider the
standardized beacon-APIs. 

Updating to this release is recommended at your convenience.

### Added

- Aggregate and proof committee validation for Electra.
- More tests for electra field generation.
- Light client support: Implement `ComputeFieldRootsForBlockBody`.
- Light client support: Add light client database changes.
- Light client support: Implement capella and deneb changes.
- Light client support: Implement `BlockToLightClientHeader` function.
- Light client support: Consensus types.
- GetBeaconStateV2: add Electra case.
- Implement [consensus-specs/3875](https://github.com/ethereum/consensus-specs/pull/3875).
- Tests to ensure sepolia config matches the official upstream yaml.
- `engine_newPayloadV4`,`engine_getPayloadV4` used for electra payload communication with execution client.  [pr](https://github.com/prysmaticlabs/prysm/pull/14492)
- HTTP endpoint for PublishBlobs.
- GetBlockV2, GetBlindedBlock, ProduceBlockV2, ProduceBlockV3: add Electra case.
- Add Electra support and tests for light client functions.
- fastssz version bump (better error messages).
- SSE implementation that sheds stuck clients. [pr](https://github.com/prysmaticlabs/prysm/pull/14413)
- Added GetPoolAttesterSlashingsV2 endpoint.

### Changed

- Electra: Updated interop genesis generator to support Electra.
- `getLocalPayload` has been refactored to enable work in ePBS branch.
- `TestNodeServer_GetPeer` and `TestNodeServer_ListPeers` test flakes resolved by iterating the whole peer list to find
  a match rather than taking the first peer in the map.
- Passing spectests v1.5.0-alpha.4 and v1.5.0-alpha.5.
- Beacon chain now asserts that the external builder block uses the expected gas limit.
- Electra: Add electra objects to beacon API.
- Electra: Updated block publishing beacon APIs to support Electra.
- "Submitted builder validator registration settings for custom builders" log message moved to debug level.
- config: Genesis validator root is now hardcoded in params.BeaconConfig()
- `grpc-gateway-host` is renamed to http-host. The old name can still be used as an alias.
- `grpc-gateway-port` is renamed to http-port. The old name can still be used as an alias.
- `grpc-gateway-corsdomain` is renamed to http-cors-domain. The old name can still be used as an alias.
- `api-timeout` is changed from int flag to duration flag, default value updated.
- Light client support: abstracted out the light client headers with different versions.
- `ApplyToEveryValidator` has been changed to prevent misuse bugs, it takes a closure that takes a `ReadOnlyValidator` and returns a raw pointer to a `Validator`. 
- Removed gorilla mux library and replaced it with net/http updates in go 1.22.
- Clean up `ProposeBlock` for validator client to reduce cognitive scoring and enable further changes.
- Updated k8s-io/client-go to v0.30.4 and k8s-io/apimachinery to v0.30.4
- Migrated tracing library from opencensus to opentelemetry for both the beacon node and validator.
- Refactored light client code to make it more readable and make future PRs easier.
- Update light client helper functions to reference `dev` branch of CL specs
- Updated Libp2p Dependencies to allow prysm to use gossipsub v1.2 .
- Updated Sepolia bootnodes.
- Make committee aware packing the default by deprecating `--enable-committee-aware-packing`.
- Moved `ConvertKzgCommitmentToVersionedHash` to the `primitives` package.
- Updated correlation penalty for EIP-7251. 

### Deprecated
- `--disable-grpc-gateway` flag is deprecated due to grpc gateway removal.
- `--enable-experimental-state` flag is deprecated. This feature is now on by default. Opt-out with `--disable-experimental-state`.

### Removed

- Removed gRPC Gateway.
- Removed unused blobs bundle cache.
- Removed consolidation signing domain from params. The Electra design changed such that EL handles consolidation signature verification.
- Remove engine_getPayloadBodiesBy{Hash|Range}V2

### Fixed

- Fixed early release of read lock in BeaconState.getValidatorIndex.
- Electra: resolve inconsistencies with validator committee index validation.
- Electra: build blocks with blobs.
- E2E: fixed gas limit at genesis
- Light client support: use LightClientHeader instead of BeaconBlockHeader.
- validator registration log changed to debug, and the frequency of validator registration calls are reduced
- Core: Fix process effective balance update to safe copy validator for Electra.
- `== nil` checks before calling `IsNil()` on interfaces to prevent panics.
- Core: Fixed slash processing causing extra hashing.
- Core: Fixed extra allocations when processing slashings.
- remove unneeded container in blob sidecar ssz response
- Light client support: create finalized header based on finalizedBlock's version, not attestedBlock.
- Light client support: fix light client attested header execution fields' wrong version bug.
- Testing: added custom matcher for better push settings testing.
- Registered `GetDepositSnapshot` Beacon API endpoint.

### Security

No notable security updates.

## [v5.1.0](https://github.com/prysmaticlabs/prysm/compare/v5.0.4...v5.1.0) - 2024-08-20

This release contains 171 new changes and many of these are related to Electra! Along side the Electra changes, there
are nearly 100 changes related to bug fixes, feature additions, and other improvements to Prysm. Updating to this
release is recommended at your convenience.

⚠️ Deprecation Notice: Removal of gRPC Gateway and Gateway Flag Renaming ⚠️

In an upcoming release, we will be deprecating the gRPC gateway and renaming several associated flags. This change will
result in the removal of access to several internal APIs via REST, though the gRPC endpoints will remain unaffected. We
strongly encourage systems to transition to using the beacon API endpoints moving forward. Please refer to PR for more
details.

### Added

- Electra work
- Fork-specific consensus-types interfaces
- Fuzz ssz roundtrip marshalling, cloner fuzzing
- Add support for multiple beacon nodes in the REST API
- Add middleware for Content-Type and Accept headers
- Add debug logs for proposer settings
- Add tracing to beacon api package
- Add support for persistent validator keys when using remote signer. --validators-external-signer-public-keys and
  --validators-external-signer-key-file See the docs page for more info.
- Add AggregateKeyFromIndices to beacon state to reduce memory usage when processing attestations
- Add GetIndividualVotes endpoint
- Implement is_better_update for light client
- HTTP endpoint for GetValidatorParticipation
- HTTP endpoint for GetChainHead
- HTTP endpoint for GetValidatorActiveSetChanges
- Check locally for min-bid and min-bid-difference

### Changed

- Refactored slasher operations to their logical order
- Refactored Gwei and Wei types from math to primitives package.
- Unwrap payload bid from ExecutionData
- Change ZeroWei to a func to avoid shared ptr
- Updated go-libp2p to v0.35.2 and go-libp2p-pubsub to v0.11.0
- Use genesis block root in epoch 1 for attester duties
- Cleanup validator client code
- Old attestations log moved to debug. "Attestation is too old to broadcast, discarding it"
- Modify ProcessEpoch not to return the state as a returned value
- Updated go-bitfield to latest release
- Use go ticker instead of timer
- process_registry_updates no longer makes a full copy of the validator set
- Validator client processes sync committee roll separately
- Use vote pointers in forkchoice to reduce memory churn
- Avoid Cloning When Creating a New Gossip Message
- Proposer filters invalid attestation signatures
- Validator now pushes proposer settings every slot
- Get all beacon committees at once
- Committee-aware attestation packing

### Deprecated

- `--enable-debug-rpc-endpoints` is deprecated and debug rpc points are on by default.

### Removed

- Removed fork specific getter functions (i.e. PbCapellaBlock, PbDenebBlock, etc)

### Fixed

- Fixed debug log "upgraded stake to $fork" to only log on upgrades instead of every state transition
- Fixed nil block panic in API
- Fixed mockgen script
- Do not fail to build block when block value is unknown
- Fix prysmctl TUI when more than 20 validators were listed
- Revert peer backoff changes from. This was causing some sync committee performance issues.
- Increased attestation seen cache expiration to two epochs
- Fixed slasher db disk usage leak
- fix: Multiple network flags should prevent the BN to start
- Correctly handle empty payload from GetValidatorPerformance requests
- Fix Event stream with carriage return support
- Fix panic on empty block result in REST API
- engine_getPayloadBodiesByRangeV1 - fix, adding hexutil encoding on request parameters
- Use sync committee period instead of epoch in `createLightClientUpdate`

### Security

- Go version updated to 1.22

## [v5.0.4](https://github.com/prysmaticlabs/prysm/compare/v5.0.3...v5.0.4) - 2024-07-21

This release has many wonderful bug fixes and improvements. Some highlights include p2p peer fix for windows users,
beacon API fix for retrieving blobs older than the minimum blob retention period, and improvements to initial sync by
avoiding redundant blob downloads.

Updating to this release is recommended at your earliest convenience, especially for windows users.

### Added

- Beacon-api: broadcast blobs in the event of seen block
- P2P: Add QUIC support

### Changed

- Use slices package for various slice operations
- Initsync skip local blobs
- Use read only validators in Beacon API
- Return syncing status when node is optimistic
- Upgrade the Beacon API e2e evaluator
- Don't return error that can be internally handled
- Allow consistent auth token for validator apis
- Change example.org DNS record
- Simplify prune invalid by reusing existing fork choice store call
- use [32]byte keys in the filesystem cache
- Update Libp2p Dependencies
- Parallelize Broadcasting And Processing Each Blob
- Substantial VC cleanup
- Only log error when aggregator check fails
- Update Libp2p Dependencies
- Change Attestation Log To Debug
- update codegen dep and cleanup organization

### Deprecated

- Remove eip4881 flag (--disable-eip-4881)

### Removed

- Remove the Goerli/Prater support
- Remove unused IsViableForCheckpoint
- Remove unused validator map copy method

### Fixed

- Various typos and other cosmetic fixes
- Send correct state root with finalized event stream
- Extend Broadcast Window For Attestations
- Beacon API: Use retention period when fetching blobs
- Backfill throttling
- Use correct port for health check in Beacon API e2e evaluator
- Do not remove blobs DB in slasher.
- use time.NewTimer() to avoid possible memory leaks
- paranoid underflow protection without error handling
- Fix CommitteeAssignments to not return every validator
- Fix dependent root retrival genesis case
- Restrict Dials From Discovery
- Always close cache warm chan to prevent blocking
- Keep only the latest value in the health channel

### Security

- Bump golang.org/x/net from 0.21.0 to 0.23.0

## [v5.0.3](https://github.com/prysmaticlabs/prysm/compare/v5.0.2...v5.0.3) - 2024-04-04

Prysm v5.0.3 is a small patch release with some nice additions and bug fixes. Updating to this release is recommended
for users on v5.0.0 or v5.0.1. There aren't many changes since last week's v5.0.2 so upgrading is not strictly required,
but there are still improvements in this release so update if you can!

### Added

- Testing: spec test coverage tool
- Add bid value metrics
- prysmctl: Command-line interface for visualizing min/max span bucket
- Explicit Peering Agreement implementation

### Changed

- Utilize next slot cache in block rewards rpc
- validator: Call GetGenesis only once when using beacon API
- Simplify ValidateAttestationTime
- Various typo / commentary improvements
- Change goodbye message from rate limited peer to debug verbosity
- Bump libp2p to v0.33.1
- Fill in missing debug logs for blob p2p IGNORE/REJECT

### Fixed

- Remove check for duplicates in pending attestation queue
- Repair finalized index issue
- Maximize Peer Capacity When Syncing
- Reject Empty Bundles

### Security

No security updates in this release.

## [v5.0.2](https://github.com/prysmaticlabs/prysm/compare/v5.0.1...v5.0.2) - 2024-03-27

This release has many optimizations, UX improvements, and bug fixes. Due to the number of important bug fixes and
optimizations, we encourage all operators to update to v5.0.2 at their earliest convenience.

In this release, there is a notable change to the default value of --local-block-value-boost from 0 to 10. This means
that the default behavior of using the builder API / mev-boost requires the builder bid to be 10% better than your local
block profit. If you want to preserve the existing behavior, set --local-block-value-boost=0.

### Added

- API: Add support for sync committee selections
- blobs: call fsync between part file write and rename (feature flag --blob-save-fsync)
- Implement EIP-3076 minimal slashing protection, using a filesystem database (feature flag
  --enable-minimal-slashing-protection)
- Save invalid block to temp --save-invalid-block-temp
- Compute unrealized checkpoints with pcli
- Add gossip blob sidecar verification ms metric
- Backfill min slot flag (feature flag --backfill-oldest-slot)
- adds a metric to track blob sig cache lookups
- Keymanager APIs - get,post,delete graffiti
- Set default LocalBlockValueBoost to 10
- Add bid value metrics
- REST VC metrics

### Changed

- Normalized checkpoint logs
- Normalize filesystem/blob logs
- Updated gomock libraries
- Use Max Request Limit in Initial Sync
- Do not Persist Startup State
- Normalize backfill logs/errors
- Unify log fields
- Do Not Compute Block Root Again
- Optimize Adding Dirty Indices
- Use a Validator Reader When Computing Unrealized Balances
- Copy Validator Field Trie
- Do not log zero sync committee messages
- small cleanup on functions: use slots.PrevSlot
- Set the log level for running on <network> as INFO.
- Employ Dynamic Cache Sizes
- VC: Improve logging in case of fatal error
- refactoring how proposer settings load into validator client
- Spectest: Unskip Merkle Proof test
- Improve logging.
- Check Unrealized Justification Balances In Spectests
- Optimize SubscribeCommitteeSubnets VC action
- Clean up unreachable code; use new(big.Int) instead of big.NewInt(0)
- Update bazel, rules_go, gazelle, and go versions
- replace receive slot with event stream
- New gossip cache size
- Use headstate for recent checkpoints
- Update spec test to official 1.4.0
- Additional tests for KZG commitments
- Enable Configurable Mplex Timeouts
- Optimize SubmitAggregateSelectionProof VC action
- Re-design TestStartDiscV5_DiscoverPeersWithSubnets test
- Add da waited time to sync block log
- add log message if in da check at slot end
- Log da block root in hex
- Log the slot and blockroot when we deadline waiting for blobs
- Modify the algorithm of updateFinalizedBlockRoots
- Rename payloadattribute Timestamps to Timestamp
- Optimize GetDuties VC action
- docker: Add bazel target for building docker tarball
- Utilize next slot cache in block rewards rpc
- Spec test coverage report
- Refactor batch verifier for sharing across packages

### Removed

- Remove unused bolt buckets
- config: Remove DOMAIN_BLOB_SIDECAR.
- Remove unused deneb code
- Clean up: remove some unused beacon state protos
- Cleaned up code in the sync package
- P2P: Simplify code

### Fixed

- Slasher: Reduce surrounding/surrounded attestations processing time
- Fix blob batch verifier pointer receiver
- db/blobs: Check non-zero data is written to disk
- avoid part path collisions with mem addr entropy
- Download checkpoint sync origin blobs in init-sync
- bazel: Update aspect-build/bazel-lib to v2.5.0
- move setting route handlers to registration from start
- Downgrade Level DB to Stable Version
- Fix failed reorg log
- Fix Data Race in Epoch Boundary
- exit blob fetching for cp block if outside retention
- Do not check parent weight on early FCU
- Fix VC DB conversion when no proposer settings is defined and add Experimental flag in the
  --enable-minimal-slashing-protection help.
- keymanager api: lowercase statuses
- Fix unrealized justification
- fix race condition when pinging peers
- Fix/race receive block
- Blob verification spectest
- Ignore Pubsub Messages Hitting Context Deadlines
- Use justified checkpoint from head state to build attestation
- only update head at 10 seconds when validating
- Use correct gossip validation time
- fix 1-worker underflow; lower default batch size
- handle special case of batch size=1
- Always Set Inprogress Boolean In Cache
- Builder APIs: adding headers to post endpoint
- Rename mispelled variable
- allow blob by root within da period
- Rewrite Pruning Implementation To Handle EIP 7045
- Set default fee recipient if tracked val fails
- validator client on rest mode has an inappropriate context deadline for events
- validator client should set beacon API endpoint in configurations
- Fix get validator endpoint for empty query parameters
- Expand Our TTL for our Message ID Cache
- fix some typos
- fix handling of goodbye messages for limited peers
- create the log file along with its parent directory if not present
- Call GetGenesis only once

### Security

- Go version has been updated from 1.21.6 to 1.21.8.

## [v5.0.1](https://github.com/prysmaticlabs/prysm/compare/v5.0.0...v5.0.1) - 2024-03-08

This minor patch release has some nice improvements over the recent v5.0.0 for Deneb. We have minimized this patch
release to include only low risk and valuable fixes or features ahead of the upcoming network upgrade on March 13th.

Deneb is scheduled for mainnet epoch 269568 on March 13, 2024 at 01:55:35pm UTC. All operators MUST update their Prysm
software to v5.0.0 or later before the upgrade in order to continue following the blockchain.

### Added

- A new flag to ensure that blobs are flushed to disk via fsync immediately after write. --blob-save-fsync

### Changed

- Enforce a lower maximum batch limit value to prevent annoying peers
- Download blobs for checkpoint sync block before starting sync
- Set justified epoch to the finalized epoch in Goerli to unstuck some Prysm nodes on Goerli

### Fixed

- Data race in epoch boundary cache
- "Failed reorg" log was misplaced
- Do not check parent weights on early fork choice update calls
- Compute unrealized justification with slashed validators
- Missing libxml dependency

### Security

Prysm version v5.0.0 or later is required to maintain participation in the network after the Deneb upgrade.

## [v5.0.0](https://github.com/prysmaticlabs/prysm/compare/v4.2.1...v5.0.0)

Behold the Prysm v5 release with official support for Deneb on Ethereum mainnet!

Deneb is scheduled for mainnet epoch 269568 on March 13, 2024 at 01:55:35pm UTC. All operators MUST update their Prysm
software to v5.0.0 or later before the upgrade in order to continue following the blockchain.

This release brings improvements to the backfill functionality of the beacon node to support backfilling blobs. If
running a beacon node with checkpoint sync, we encourage you to test the backfilling functionality and share your
feedback. Run with backfill enabled using the flag --enable-experimental-backfill.

Known Issues

- --backfill-batch-size with a value of 1 or less breaks backfill.
- Validator client on v4.2.0 or older uses some API methods that are incompatible with beacon node v5. Ensure that you
  have updated the beacon node and validator client to v4.2.1 and then upgrade to v5 or update both processes at the
  same time to minimize downtime.

### Added

- Support beacon_committee_selections
- /eth/v1/beacon/deposit_snapshot
- Docker images now have coreutils pre-installed
- da_waited_time_milliseconds tracks total time waiting for data availablity check in ReceiveBlock
- blob_written, blob_disk_count, blob_disk_bytes new metrics for tracking blobs on disk
- Backfill supports blob backfilling
- Add mainnet deneb fork epoch config

### Changed

- --clear-db and --force-clear-db flags now remove blobs as well as beaconchain.db
- EIP-4881 is now on by default.
- Updates filtering logic to match spec
- Verbose signature verification is now on by default
- gossip_block_arrival_milliseconds and gossip_block_verification_milliseconds measure in
- milliseconds instead of nanoseconds
- aggregate_attestations_t1 histogram buckets have been updated
- Reduce lookahead period from 8 to 4. This reduces block batch sizes during sync to account for
- larger blocks in deneb.
- Update gohashtree to v0.0.4-beta
- Various logging improvements
- Improved operations during syncing
- Backfill starts after initial-sync is complete

### Deprecated

The following flags have been removed entirely:

- --enable-reorg-late-blocks
- --disable-vectorized-htr
- --aggregate-parallel
- --build-block-parallel
- --enable-registration-cache, disable-gossip-batch-aggregation
- --safe-slots-to-import-optimistically
- --show-deposit-data

### Removed

- Prysm gRPC slasher endpoints are removed
- Remove /eth/v1/debug/beacon/states/{state_id}
- Prysm gRPC endpoints that were marked as deprecated in v4 have been removed
- Remove /eth/v1/beacon/blocks/{block_id}

### Fixed

- Return unaggregated if no aggregated attestations available in GetAggregateAttestation
- Fix JWT auth checks in certain API endpoints used by the web UI
- Return consensus block value in wei units
- Minor fixes in protobuf files
- Fix 500 error when requesting blobs from a block without blobs
- Handle cases were EL client is syncing and unable to provide payloads
- /eth/v1/beacon/blob_sidecars/{block_id} correctly returns an error when invalid indices are requested
- Fix head state fetch when proposing a failed reorg
- Fix data race in background forkchoice update call
- Correctly return "unavailable" response to peers requesting batches before the node completes
- backfill.
- Many significant improvements and fixes to the prysm slasher
- Fixed slashing gossip checks, improves peer scores for slasher peers
- Log warning if attempting to exit more than 5 validators at a time
- Do not cache inactive public keys
- Validator exits prints testnet URLs
- Fix pending block/blob zero peer edge case
- Check non-zero blob data is written to disk
- Avoid blob partial filepath collisions with mem addr entropy

### Security

v5.0.0 of Prysm is required to maintain participation in the network after the Deneb upgrade.

## [v4.2.1](https://github.com/prysmaticlabs/prysm/compare/v4.2.0...v4.2.1) - 2024-01-29

Welcome to Prysm Release v4.2.1! This release is highly recommended for stakers and node operators, possibly being the
final update before V5.

⚠️ This release will cause failures on Goerli, Sepolia and Holeski testnets, when running on certain older CPUs without
AVX support (eg Celeron) after the Deneb fork. This is not an issue for mainnet.

### Added

- Linter: Wastedassign linter enabled to improve code quality.
- API Enhancements:
    - Added payload return in Wei for /eth/v3/validator/blocks.
    - Added Holesky Deneb Epoch for better epoch management.
- Testing Enhancements:
    - Clear cache in tests of core helpers to ensure test reliability.
    - Added Debug State Transition Method for improved debugging.
    - Backfilling test: Enabled backfill in E2E tests for more comprehensive coverage.
- API Updates: Re-enabled jwt on keymanager API for enhanced security.
- Logging Improvements: Enhanced block by root log for better traceability.
- Validator Client Improvements:
    - Added Spans to Core Validator Methods for enhanced monitoring.
    - Improved readability in validator client code for better maintenance (various commits).

### Changed

- Optimizations and Refinements:
    - Lowered resource usage in certain processes for efficiency.
    - Moved blob rpc validation closer to peer read for optimized processing.
    - Cleaned up validate beacon block code for clarity and efficiency.
    - Updated Sepolia Deneb fork epoch for alignment with network changes.
    - Changed blob latency metrics to milliseconds for more precise measurement.
    - Altered getLegacyDatabaseLocation message for better clarity.
    - Improved wait for activation method for enhanced performance.
    - Capitalized Aggregated Unaggregated Attestations Log for consistency.
    - Modified HistoricalRoots usage for accuracy.
    - Adjusted checking of attribute emptiness for efficiency.
- Database Management:
    - Moved --db-backup-output-dir as a deprecated flag for database management simplification.
    - Added the Ability to Defragment the Beacon State for improved database performance.
- Dependency Update: Bumped quic-go version from 0.39.3 to 0.39.4 for up-to-date dependencies.

### Removed

- Removed debug setting highest slot log to clean up the logging process.
- Deleted invalid blob at block processing for data integrity.

### Fixed

- Bug Fixes:
    - Fixed off by one error for improved accuracy.
    - Resolved small typo in error messages for clarity.
    - Addressed minor issue in blsToExecChange validator for better validation.
    - Corrected blobsidecar json tag for commitment inclusion proof.
    - Fixed ssz post-requests content type check.
    - Resolved issue with port logging in bootnode.
- Test Fixes: Re-enabled Slasher E2E Test for more comprehensive testing.

### Security

No security issues in this release.

## [v4.2.0](https://github.com/prysmaticlabs/prysm/compare/v4.1.1...v4.2.0) - 2024-01-11

Happy new year! We have an incredibly exciting release to kick off the new year. This release is **strongly recommended
** for all operators to update as it has many bug fixes, security patches, and features that will improve the Prysm
experience on mainnet. This release has so many wonderful changes that we've deviated from our normal release notes
format to aptly categorize the changes.

### Highlights

#### Upgrading / Downgrading Validators

There are some API changes bundled in this release that require you to upgrade or downgrade in particular order. If the
validator is updated before the beacon node, it will see repeated 404 errors at start up until the beacon node is
updated as it uses a new API endpoint introduced in v4.2.0.

:arrow_up_small:  **Upgrading**: Upgrade the beacon node, then the validator.
:arrow_down_small: **Downgrading**: Downgrade the validator to v4.1.1 then downgrade the beacon node.

#### Deneb Goerli Support

This release adds in full support for the upcoming deneb hard fork on goerli next week on January 17th.

#### Networking Parameter Changes

This release increases the default peer count to 70 from 45. The reason this is done is so that node's running
with default peer counts can perform their validator duties as expected. Users who want to use the old peer count
can add in `--p2p-max-peers=45` as a flag.

#### Profile Guided Optimization

This release has binaries built using PGO, for more information on how it works feel free to look
here: https://tip.golang.org/doc/pgo .
This allows the go compiler to build more optimized Prysm binaries using production profiles and workloads.

#### ARM Supported Docker Images

Our docker images now support amd64 and arm64 architecture! This long awaited feature is finally here for Apple Silicon
and Raspberry Pi users.

### Deneb

#### Core

- Use ROForkchoice in blob verifier
- Add Goerli Deneb Fork Epoch
- Use deneb key for deneb state in saveStatesEfficientInternal
- Initialize Inactivity Scores Correctly
- Excluse DA wait time for chain processing time
- Initialize sig cache for verification.Initializer
- Verify roblobs
- KZG Commitment inclusion proof verifier
- Merkle Proofs of KZG commitments
- Add RO blob sidecar
- Check blob index duplication for blob notifier
- Remove sidecars with invalid proofs
- Proposer: better handling of blobs bundle
- Update proposer RPC to new blob sidecar format
- Implement Slot-Dependent Caching for Blobs Bundle
- Verified roblobs

#### Networking

- Check sidecar index in BlobSidecarsByRoot response
- Use proposer index cache for blob verification
- VerifiedROBlobs in initial-sync
- Reordered blob validation
- Initialize blob storage for initial sync service
- Use verified blob for gossip checks
- Update broadcast method to use `BlobSidecar` instead of `SingedBlobSidecar`
- Remove pending blobs queue
- Reject Blob Sidecar Incorrect Index
- Check return and request lengths for blob sidecar by root
- Fix blob sidecar subnet check
- Add pending blobs queue for missing parent block
- Verify blobs that arrived from by root request
- Reject blobs with invalid parent
- Add more blob and block checks for by range
- Exit early if blob by root request is empty
- Request missing blobs while processing pending queue
- Check blob exists before requesting from peer
- Passing block as arugment for sidecar validation

#### Blob Management

- Remove old blob types
- minimize syscalls in pruning routine
- Prune dangling blob
- Use Afero Walk for Pruning Blob
- Initialize blob storage without pruning
- Fix batch pruning errors
- Blob filesystem add pruning during blob write
- Blob filesystem add pruning at startup
- Ensure partial blob is deleted if there's an error
- Split blob pruning into two funcs
- Use functional options for `--blob-retention-epochs`
- Blob filesystem: delete blobs
- Fix Blob Storage Path
- Add blob getters
- Blob filesystem: Save Blobs
- Blob filesystem: prune blobs
- blobstorage: Improve mkdirall error

#### Beacon-API

- Add rpc trigger for blob sidecar event
- Do not skip mev boost in `v3` block production endpoint
- Beacon APIs: re enabling blob events
- Beacon API: update Deneb endpoints after removing blob signing
- Beacon API: fix get blob returns 500 instead of empty
- Fix bug in Beacon API getBlobs
- Fix blob_sidecar SSE payload
- fix(beacon-chain/rpc): blob_sidecar event stream handler
- Improvements to `produceBlockV3`
- Deneb: Produce Block V3 - adding consensus block value

#### Validator Client

- Validator client: remove blob signing
- Deneb - web3signer

#### Testing

- Enable Deneb For E2E Scenario Tests
- Activate deneb in E2E
- Deneb E2E

#### Miscellaneous

- Update blob pruning log
- Fix total pruned metric + add to logging
- Check kzg commitment count from builder
- Add error wrapping to blob initialization errors
- Blob filesystem metrics
- Check builder header kzg commitment
- Add more color to sending blob by range req log
- Move pruning log to after retention check
- Enhance Pruning Logs
- Rename Blob retention epoch flag
- Check that blobs count is correct when unblinding
- Log blob's kzg commmitment at sync
- Replace MAX_BLOB_EPOCHS usages with more accurate terms
- Fix comment of `BlobSidecarsBySlot`

### Core Prysm Work(Non-Deneb)

#### Core Protocol

- Only process blocks which haven't been processed
- Initialize exec payload fields and enforce order
- Add nil check for head in IsOptimistic
- Unlock forkchoice store if attribute is empty
- Make Aggregating In Parallel The Permanent Default
- Break out several helpers from `postBlockProcess`
- Don't hardcode 4 seconds in forkchoice
- Simplify fcu 4
- Remove the getPayloadAttribute call from updateForkchoiceWithExecution
- Simplify fcu 2
- Remove getPayloadAttributes from FCU call
- Simplify fcu 1
- Remove unsafe proposer indices cache
- Rewrite `ProposeBlock` endpoint
- Remove blind field from block type
- update shuffling caches before calling FCU on epoch boundaries
- Return SignedBeaconBlock from ReadOnlySignedBeaconBlock.Copy
- Use advanced epoch cache when preparing proposals
- refactor Payload Id caches
- Use block value correctly when proposing a block
- use different keys for the proposer indices cache
- Use a cache of one entry to build attestation
- Remove signed block requirement from no-verify functions
- Allow requests for old target roots
- Remove Redundant Hash Computation in Cache
- Fix FFG LMD Consistency Check (Option 2)
- Verify lmd without ancestor
- Track target in forkchoice
- Return early from ReceiveBlock if already sycned

#### Builder

- Adding builder boost factor to get block v3
- Builder API: Fix max field check on toProto function
- Add sanity checks for bundle from builder
- Update Prysm Proposer end points for Builder API
- Builder API: remove blinded blob sidecar
- Allow validators registration batching on Builder API `/eth/v1/builder/validators`

#### State-Management

- Add Detailed Multi Value Metrics
- Optimize Multivalue Slice For Trie Recomputation
- Fix Multivalue Slice Deadlock
- Set Better Slice Capacities in the State

#### Networking

- Refactor Network Config Into Main Config
- Handle potential error from newBlockRangeBatcher
- Clean Up Goodbye Stream Errors
- Support New Subnet Backbone
- Increase Networking Defaults
- Bump Up Gossip Queue Size
- Improve Gossipsub Rejection Metric
- Add Gossipsub Queue Flag
- Fix Deadlock With Subscriber Checker
- Add Additional Pubsub Metrics
- Verify Block Signatures On Insertion Into Pending Queue
- Enhance Validation for Block by Root RPC Requests
- Add a helper for max request block
- Fix Pending Queue Deadline Bug
- Add context deadline for pending queue's receive block
- Fix Pending Queue Expiration Bug
- sync only up to previous epoch on phase 1
- Use correct context for sendBatchRootRequest
- Refactor Pending Block Queue Logic in Sync Package
- Check block exists in pending queue before requesting from peer
- Set Verbosity of Goodbye Logs to Trace
- use read only head state

#### Beacon-API

_Most of the PRs here involve shifting our http endpoints to using vanilla http handlers(without the API middleware)._

- http endpoint cleanup
- Revert "REST VC: Subscribe to Beacon API events "
- proposer and attester slashing sse
- REST VC: Subscribe to Beacon API events
- Simplify error handling for JsonRestHandler
- Update block publishing to 2.4.2 spec
- Use `SkipMevBoost` properly during block production
- Handle HTTP 404 Not Found in `SubmitAggregateAndProof`
- beacon-chain/rpc: use BalanceAtIndex instead of Balances to reduce memory copy
- HTTP endpoints cleanup
- APIs: reusing grpc cors middleware for rest
- Beacon API: routes unit test
- Remove API Middleware
- HTTP validator API: beacon and account endpoints
- REST VC: Use POST to fetch validators
- HTTP handler for Beacon API events
- Move weak subjectivity endpoint to HTTP
- Handle non-JSON responses from Beacon API
- POST version of GetValidators and GetValidatorBalances
- [2/5] light client http api
- HTTP validator API: wallet endpoints
- HTTP Validator API: slashing protection import and export
- Config HTTP endpoints
- Return 404 from `eth/v1/beacon/headers` when there are no blocks
- Pool slashings HTTP endpoints
- Validator HTTP endpoints
- Debug HTTP endpoints
- HTTP validator API: health endpoints
- HTTP Validator API:  `/eth/v1/keystores`
- Allow unknown fields in Beacon API responses
- HTTP state endpoints
- HTTP Validator API: `/eth/v1/validator/{pubkey}/feerecipient`
- HTTP Validator API: `/eth/v1/validator/{pubkey}/gas_limit`
- HTTP VALIDATOR API: remote keymanager api `/eth/v1/remotekeys`
- rpc/apimiddleware: Test all paths can be created
- HTTP Beacon APIs for blocks
- HTTP VALIDATOR API: `/eth/v1/validator/{pubkey}/voluntary_exit`
- HTTP Beacon APIs: 3 state endpoints
- HTTP Beacon APIs for node
- HTTP API: `/eth/v1/beacon/pool/bls_to_execution_changes`
- Register sync subnet when fetching sync committee duties through Beacon API

#### Validator Client

- Refactor validator client help.
- `--validatorS-registration-batch-size` (add `s`)
- Validator client: Always use the `--datadir` value.
- Hook to slot stream instead of block stream on the VC
- CLI: fixing account import ux bugs
- `filterAndCacheActiveKeys`: Stop filtering out exiting validators
- Gracefully handle unknown validator index in the REST VC
- Don't fetch duties for unknown keys
- Fix Domain Data Caching
- Add `--jwt-id` flag
- Make Prysm VC compatible with the version `v5.3.0` of the slashing protections interchange tests.
- Fix handling POST requests in the REST VC
- Better error handling in REST VC
- Fix block proposals in the REST validator client
- CLEANUP: validator exit prompt
- integrate validator count endpoint in validator client

#### Build/CI Work

- Bazel 7.0.0
- Sort static analyzers, add more, fix violations
- For golangci-lint, enable all by default
- Enable mirror linter and fix findings
- Enable usestdlibvars linter and fix findings
- Fix docker image version strings in CI
- fixing sa4006
- Enable errname linter and fix findings
- Remove rules_docker, make multiarch images canonical
- Fix staticcheck violations
- Add staticchecks to bazel builds
- CI: Add merge queue events trigger for github workflows
- Update bazel and other CI improvements
- bazel: Run buildifier, general cleanup
- pgo: Enable pgo behind release flag
- pgo: remove default pprof profile
- zig: Update zig to recent main branch commit
- Enable profile guided optimization for beacon-chain
- Refactor Exported Names to Follow Golang Best Practices
- Update rules_go and gazelle to 0.42 & 0.33 (latest releases)
- Fix image deps

#### Dependency Updates

- Update go to 1.21.6
- Update Our Golang Crypto Library
- Update libp2p/go-libp2p-asn-util to v0.4.1
- Update Libp2p To v0.32.1 and Go to v1.21.5
- Bump google.golang.org/grpc from 1.53.0 to 1.56.3
- Update go to 1.20.10

#### Testing

- Enable Profiling for Long Running E2E Runs
- Fetch Goroutine Traces in E2E
- Fix Up Builder Evaluator
- Increase Blob Batch Parameters in E2E
- Uncomment e2e flakiness
- Update spectests to 1.4.0-beta.5
- Test improvement TestValidateVoluntaryExit_ValidExit
- Simplify post-evaluation in Beacon API evaluator
- Run Evaluator In the Middle Of An Epoch
- Simplify Beacon API evaluator
- Fix Optimistic Sync Evaluator
- Add test helpers to produce commitments and proofs
- Redesign of Beacon API evaluator
- Drop Transaction Count for Transaction Generator
- Add concurrency test for getting attestation state
- Add `construct_generic_block_test` to build file
- Implement Merkle proof spectests
- Remove `/node/peers/{peer_id}` from Beacon API evaluator
- Update spectest and changed minimal preset for field elements
- Better Beacon API evaluator part 1
- beacon-chain/blockchain: fix some datarace in go test
- beacon-node/rpc: fix go test datarace
- Fix Builder Testing For Multiclient Runs
- Fill state attestations
- beacon-chain/sync: fix some datarace in go test
- beacon-chain/execution: fix a data race in testcase
- Add state not found test case

#### Feature Updates

- Make New Engine Methods The Permanent Default
- Make Reorging Of Late Blocks The Permanent Default

#### Miscellaneous

- Update teku's bootnode
- fix metric for exited validator
- Fix typos
- Replace validator count with validator indices in update fee recipient log
- Log value of local payload when proposing
- Small encoding fixes on logs and http error code change
- typo fix
- Fix error string generation for missing commitments
- Increase buffer of events channel
- Fix missing testnet versions. Issue
- Update README.md
- Only run metrics for canonical blocks
- Relax file permissions check on existing directories
- forkchoice.Getter wrapper with locking wrappers
- Initialize cancellable root context in main.go
- Fix forkchoice pkg's comments grammar
- lock RecentBlockSlot
- Comment typo
- Optimize `ReplayBlocks` for Zero Diff
- Remove default value of circuit breaker flags
- Fix Withdrawals
- Remove no-op cancel func
- Update Terms of Service
- fix head slot in log
- DEPRECTATION: Remove exchange transition configuration call
- fix segmentation fork when Capella for epoch is MaxUint64
- Return Error Gracefully When Removing 4881 Flag
- Add zero length check on indices during NextSyncCommitteeIndices
- Replace Empty Slice Literals with Nil Slices
- Refactor Error String Formatting According to Go Best Practices
- Fix redundant type converstion
- docs: fix typo
- Add Clarification To Sync Committee Cache
- Fix typos
- remove bad comment
- Remove confusing comment
- Log when sending FCU with payload attributes
- Fix Withdrawals Marshalling
- beacon-chain/execution: no need to reread and unmarshal the eth1Data twice

## [v4.1.1](https://github.com/prysmaticlabs/prysm/compare/v4.1.0...v4.1.1) - 2023-10-24

This patch release includes two cherry-picked changes from the develop branch to resolve critical issues that affect a
small set of users.

### Fixed

- Fix improperly registered REST API endpoint for validators using Prysm's REST API with an external builder
- Fix deadlock when using --enable-experimental-state feature

### Security

No security issues in thsi release.

## [v4.1.0](https://github.com/prysmaticlabs/prysm/compare/v4.0.8...v4.1.0) - 2023-08-22

- **Fundamental Deneb Support**: This release lays the foundation for Deneb support, although features like backwards
  syncing and filesystem-based blob storage are planned for Q4 2024.
- **Multi-Value Slices for Beacon State**: Implemented multi-value slices to reduce the memory footprint and optimize
  certain processing paths. This data structure allows for storing values shared between state instances more
  efficiently. This feature is controller by the `--enable-experimental-state` flag.
- **EIP-4881 Deposit Tree**: Integrated the EIP-4881 Deposit Tree into Prysm to optimize runtime block processing and
  production. This feature is controlled by a flag: `--enable-eip-4881`
- **BLST version 0.3.11**: Introduced a significant improvement to the portable build's performance. The portable build
  now features runtime detection, automatically enabling optimized code paths if your CPU supports it.
- **Multiarch Containers Preview Available**: multiarch (:wave: arm64 support :wave:) containers will be offered for
  preview at the following locations:
    - Beacon Chain: [gcr.io/prylabs-dev/prysm/beacon-chain:v4.1.0](gcr.io/prylabs-dev/prysm/beacon-chain:v4.1.0)
    - Validator: [gcr.io/prylabs-dev/prysm/validator:v4.1.0](gcr.io/prylabs-dev/prysm/validator:v4.1.0)
    - Please note that in the next cycle, we will exclusively use these containers at the canonical URLs.

### Added

#### EIP-4844:

##### Core:

- **Deneb State & Block Types**: New state and block types added specifically for Deneb.
- **Deneb Protobufs**: Protocol Buffers designed exclusively for Deneb.
- **Deneb Engine API**: Specialized API endpoints for Deneb.
- **Deneb Config/Params**: Deneb-specific configurations and parameters from the deneb-integration branch.

##### Blob Management:

- **Blob Retention Epoch Period**: Configurable retention periods for blobs.
- **Blob Arrival Gossip Metric**: Metrics for blob arrivals via gossip protocol.
- **Blob Merge Function**: Functionality to merge and validate saved/new blobs.
- **Blob Channel**: A channel dedicated to blob processing.
- **Save Blobs to DB**: Feature to save blobs to the database for subscribers.

##### Logging and Validation:

- **Logging for Blob Sidecar**: Improved logging functionalities for Blob Sidecar.
- **Blob Commitment Count Logging**: Introduced logging for blob commitment counts.
- **Blob Validation**: A feature to validate blobs.

##### Additional Features and Tests:

- **Deneb Changes & Blobs to Builder**: Deneb-specific changes and blob functionality added to the builder.
- **Deneb Blob Sidecar Events**: Blob sidecar events added as part of the Deneb release.
- **KZG Commitments**: Functionality to copy KZG commitments when using the builder block.
- **Deneb Validator Beacon APIs**: New REST APIs specifically for the Deneb release.
- **Deneb Tests**: Test cases specific to the Deneb version.
- **PublishBlockV2 for Deneb**: The `publishblockv2` endpoint implemented specifically for Deneb.
- **Builder Override & Builder Flow for Deneb**: An override for the builder and a new RPC to handle the builder flow in
  Deneb.
- **SSZ Detection for Deneb**: SSZ detection capabilities added for Deneb.
- **Validator Signing for Deneb**: Validators can now sign Deneb blocks.
- **Deneb Upgrade Function**: A function to handle the upgrade to Deneb.

#### Rest of EIPs

- **EIP-4788**: Added support for Beacon block root in the EVM.
- **EIP-7044** and **EIP-7045**: Implemented support for Perpetually Valid Signed Voluntary Exits and increased the max
  attestation inclusion slot.

#### Beacon API:

*Note: All Beacon API work is related with moving endpoints into pure HTTP handlers. This is NOT new functionality.*

##### Endpoints moved to HTTP:

- `/eth/v1/beacon/blocks` and `/eth/v1/beacon/blinded_blocks`.
- `/eth/v1/beacon/states/{state_id}/committees`.
- `/eth/v1/config/deposit_contract`.
- `/eth/v1/beacon/pool/sync_committees`.
- `/eth/v1/beacon/states/{state_id}/validators`, `/eth/v1/beacon/states/{state_id}/validators/{validator_id}`
  and `/eth/v1/beacon/states/{state_id}/validator_balances`.
- `/eth/v1/validator/duties/attester/{epoch}`, `/eth/v1/validator/duties/proposer/{epoch}`
  and `/eth/v1/validator/duties/sync/{epoch}`.
- `/eth/v1/validator/register_validator`.
- `/eth/v1/validator/prepare_beacon_proposer`.
- `/eth/v1/beacon/headers`.
- `/eth/v1/beacon/blocks/{block_id}/root`.
- `/eth/v1/validator/attestation_data`.
- `/eth/v1/validator/sync_committee_contribution`.
- `/eth/v1/beacon/genesis` and `/eth/v1/beacon/states/{state_id}/finality_checkpoints`.
- `/eth/v1/node/syncing`.
- `/eth/v1/beacon/pool/voluntary_exits`.
- `/eth/v1/beacon/headers/{block_id}` and `/eth/v1/validator/liveness/{epoch}`.

##### Miscellaneous:

- **Comma-Separated Query Params**: Support for comma-separated query parameters added to Beacon API.
- **Middleware for Query Params**: Middleware introduced for handling comma-separated query parameters.
- **Content-Type Header**: Compliance improved by adding Content-Type header to VC POST requests.
- **Node Version**: REST-based node version endpoint implemented.

#### Other additions

##### Protocol:

- **Multi-Value Slice for Beacon State**: Enhanced the beacon state by utilizing a multi-value slice.
- **EIP-4881 Deposit Tree**: EIP-4881 Deposit Tree integrated into Prysm, controlled by a feature flag.
- **New Engine Methods**: New engine methods set as the default.
- **Light Client Sync Protocol**: Initiation of a 5-part light client sync protocol.
- **Block Commitment Checks**: Functionality to reject blocks with excessive commitments added.

##### State Management:

- **Alloc More Items**: Modified beacon-node/state to allocate an additional item during appends.
- **GetParentBlockHash Helper**: Refactoring of `getLocalPayloadAndBlobs` with a new helper function for fetching parent
  block hashes.
- **RW Lock for Duties**: Read-Write lock mechanism introduced for managing validator duties.

##### Build and CI/CD Improvements:

- **Manual Build Tag**: A "manual" build tag introduced to expedite CI build times.
- **Multiarch Docker Containers**: Support for multiple architectures in Docker containers added.

##### Testing:

- **Init-Sync DA Tests**: Tests for initial sync Data Availability (DA) included.
- **Fuzz List Timeout**: Github workflow for fuzz testing now includes a timeout setting.
- **Go Fuzzing Workflow**: New Github workflow for Go fuzzing on a cron schedule.

##### Logging and Monitoring:

- **FFG-LMD Consistency Logging**: Enhanced logging for Finality Gadget LMD (FFG-LMD) consistency.
- **Validator Count Endpoint**: New endpoint to count the number of validators.

##### User Interface and Web:

- **Web UI Release**: Prysm Web UI v2.0.4 released with unspecified updates and improvements.

##### Testnet support:

- **Holesky Support**: Support for Holesky decompositions integrated into the codebase.

##### Error Handling and Responses:

- **Validation Error in ForkchoiceUpdatedResponse**: Included validation errors in fork choice update responses.
- **Wrapped Invalid Block Error**: Improved error handling for cases where an invalid block error is wrapped..

### Changed

#### General:

- **Skip MEV-Boost Flag**: Updated `GetBlock` RPC to utilize `skip mev-boost` flag.
- **Portable Version of BLST**: Transitioned to portable BLST version as default.
- **Teku Mainnet Bootnodes**: Refreshed Teku mainnet bootnodes ENRs.
- **Geth Version Updates**: Elevated geth to version v1.13.1 for additional stability and features.
- **Parallel Block Building**: Deprecated sequential block building path

#### Deneb-Specific Changes:

- **Deneb Spectests Release**: Upgraded to Deneb spectests v1.4.0-beta.2-hotfix.
- **Deneb API and Builder Cleanup**: Conducted clean-up activities for Deneb-specific API and builder.
- **Deneb Block Versioning**: Introduced changes related to Deneb produce block version 3.
- **Deneb Database Methods**: Adapted database methods to accommodate Deneb.
- **Unused Code Removal**: Eliminated an unused function and pending blobs queue.
- **Blob Sidecar Syncing**: Altered behavior when value is 0.

#### Code Cleanup and Refactor:

- **API Types Cleanup**: Reorganized API types for improved readability.
- **Geth Client Headers**: Simplified code for setting geth client headers.
- **Bug Report Template**: Revised requirements for more clarity.

#### Flags and Configuration:

- **Safe Slots to Import Flag**: Deprecated this flag for standard alignment.
- **Holesky Config**: Revised the Holesky configuration for new genesis.

#### Logging:

- **Genesis State Warning**: Will log a warning if the genesis state size is under 1KB.
- **Debug Log Removal**: Excised debug logs for cleaner output.

#### Miscellaneous:

- **First Aggregation Timing**: Default setting for first aggregation is 7 seconds post-genesis.
- **Pointer Usage**: Modified execution chain to use pointers, reducing copy operations.

#### Dependency Updates:

- **Go Version Update**: Updated to Go version 1.20.7.
- **Go Version Update**: Updated to Go version 1.20.9 for better security.
- **Various Dependencies**: Updated multiple dependencies including Geth, Bazel, rules_go, Gazelle, BLST, and go-libp2p.

### Removed

- **Remote Slashing Protection**: Eliminated the remote slashing protection feature.
- **Go-Playground/Validator**: Removed the go-playground/validator dependency from the Beacon API.
- **Revert Cache Proposer ID**: Reverted the caching of proposer ID on GetProposerDuties.
- **Go-Playground/Validator**: Removed go-playground/validator from Beacon API.
- **Reverted Cache Proposer ID**: Reversed the change that cached proposer ID on GetProposerDuties.
- **Cache Proposer ID**: Reversed the functionality that cached proposer ID on GetProposerDuties.
- **Quadratic Loops in Exiting**: Eliminated quadratic loops that occurred during voluntary exits, improving
  performance.
- **Deprecated Go Embed Rules**: Removed deprecated `go_embed` rules from rules_go, to stay up-to-date with best
  practices.
- **Alpine Images**: Removed Alpine images from the Prysm project.

### Fixed

#### Deneb-Specific Bug Fixes:

- **Deneb Builder Bid HTR**: Fixed an issue related to HashTreeRoot (HTR) in Deneb builder bid.
- **PBV2 Condition**: Corrected conditions related to PBV2.
- **Route Handler and Cleanup**: Updated the route handler and performed minor cleanups.
- **Devnet6 Interop Issues**: Resolved interoperability issues specific to Devnet6.
- **Sepolia Version**: Updated the version information for the Sepolia testnet.
- **No Blob Bundle Handling**: Rectified the handling when no blob bundle exists.
- **Blob Sidecar Prefix**: Corrected the database prefix used for blob sidecars.
- **Blob Retrieval Error**: Added specific error handling for blob retrieval from the database.
- **Blob Sidecar Count**: Adjusted metrics for accurate blob sidecar count.
- **Sync/RPC Blob Usage**: Rectified blob usage when requesting a block by root in Sync/RPC.

#### Cache Fixes:

- **Don't Prune Proposer ID Cache**: Fixed a loop erroneously pruning the proposer ID cache.
- **LastRoot Adjustment**: Altered `LastRoot` to return the head root.
- **Last Canonical Root**: Modified forkchoice to return the last canonical root of the epoch.

#### Block Processing fixes:

- **Block Validation**: Fixed an issue where blocks were incorrectly marked as bad during validation.
- **Churn Limit Helpers**: Improved churn limit calculations through refactoring.
- **Churn with 0 Exits**: Rectified a bug that calculated churn even when there were 0 exits.
- **Proposer Duties Sorting**: Resolved sorting issues in proposer duties.
- **Duplicate Block Processing**: Eliminated redundant block processing.

#### Error Handling and Logging:

- **RpcError from Core Service**: Ensured that `RpcError` is returned from core services.
- **Unhandled Error**: Enhanced error management by handling previously unhandled errors.
- **Error Handling**: Wrapped `ctx.Err` for improved error handling.
- **Attestation Error**: Optimized error management in attestation processing.

#### Test and Build Fixes:

- **Racy Tests in Blockchain**: Resolved race conditions in blockchain tests.
- **TestService_ReceiveBlock**: Modified `TestService_ReceiveBlock` to work as expected.
- **Build Issue with @com_github_ethereum_c_kzg_4844**: Resolved build issues related to this specific library.
- **Fuzz Testing**: Addressed fuzz testing issues in the `origin/deneb-integration`
- **Long-Running E2E Tests**: Fixed issues that were causing the end-to-end tests to run for an extended period.

#### Additional Fixes:

- **Public Key Copies During Aggregation**: Optimized to avoid unnecessary public key copies during aggregation.
- **Epoch Participations**: Fixed the setting of current and previous epoch participations.
- **Verify Attestations**: Resolved an attestation verification issue in proposer logic.
- **Empty JSON/YAML Files**: Fixed an issue where `prysmctl` was writing empty configuration files.
- **Generic Fixes**: Addressed various unspecified issues.
- **Phase0 Block Parsing**: Resolved parsing issues in phase0 blocks on submit.
- **Hex Handling**: Upgraded the hex handling in various modules.
- **Initial Sync PreProcessing**: Resolved an issue affecting the initial sync preprocessing.

### Security

No security updates in this release.

## [v4.0.8](https://github.com/prysmaticlabs/prysm/compare/v4.0.7...v4.0.8) - 2023-08-22

Welcome to Prysm Release v4.0.8! This release is recommended. Highlights:

- Parallel hashing of validator entries in the beacon state. This results in a faster hash tree root. ~3x reduction
- Parallel validations of consensus and execution checks. This results in a faster block verification
- Aggregate parallel is now the default. This results in faster attestation aggregation time if a node is subscribed to
  multiple beacon attestation subnets. ~3x reduction
- Better process block epoch boundary cache usages and bug fixes
- Beacon-API endpoints optimizations and bug fixes

### Added

- Optimization: parallelize hashing for validator entries in beacon state
- Optimization: parallelize consensus & execution validation when processing beacon block
- Optimization: integrate LRU cache (above) for validator public keys
- Cache: threadsafe LRU with non-blocking reads for concurrent readers
- PCLI: add deserialization time in benchmark
- PCLI: add allocation data To benchmark
- Beacon-API: GetSyncCommitteeRewards endpoint
- Beacon-API: SSZ responses for the Publishblockv2
- Beacon-API client: use GetValidatorPerformance
- Spec tests: mainnet withdrawals and bls spec tests
- Spec tests: random and fork transition spec tests
- Spec tests execution payload operation tests
- Metric: block gossip arrival time
- Metric: state regen duration
- Metric: validator is in the next sync committee
- New data structure: multi-value slice

### Changed

- Build: update Go version to 1.20.6
- Build: update hermetic_cc_toolchain
- Optimization: aggregate parallel is now default
- Optimization: do not perform full copies for metrics reporting
- Optimization: use GetPayloadBodies in Execution Engine Client
- Optimization: better nil check for reading validator
- Optimization: better cache update at epoch boundary
- Optimization: improve InnerShuffleList for shuffling
- Optimization: remove span for converting to indexed attestation`
- Beacon-API: optimize GetValidatorPerformance as POST
- Beacon-API: optimize /eth/v1/validator/aggregate_attestation
- Beacon-API: optimize /eth/v1/validator/contribution_and_proofs
- Beacon-API: optimize /eth/v1/validator/aggregate_and_proofs
- Beacon-API: use struct in beacon-chain/rpc/core to store dependencies
- Beacon-API: set CoreService in beaconv1alpha1.Server
- Beacon-API: use BlockProcessed event in certain endpoints
- Syncing: exit sync early with 0 peers to sync
- Cache: only call epoch boundary processing on canonical blocks
- Build: update server-side events dependency
- Refactor: slot tickers with intervals
- Logging: shift Error Logs To Debug
- Logging: clean up attestation routine logs

### Fixed

- Cache: update shuffling caches at epoch boundary
- Cache: committee cache correctly for epoch + 1
- Cache: use the correct context for UpdateCommitteeCache
- Cache: proposer-settings edge case for activating validators
- Cache: prevent the public key cache from overwhelming runtime
- Sync: correctly set optimistic status in the head when syncing
- Sync: use last optimistic status on batch
- Flag: adds local boost flag to main/usage
- Beacon-API: correct header for get block and get blinded block calls
- Beacon-API: GetValidatorPerformance endpoint
- Beacon-API: return correct historical roots in Capella state
- Beacon-API: use the correct root in consensus validation
- Prysm API: size of SyncCommitteeBits
- Mev-boost: builder gas limit fix default to 0 in some cases
- PCLI: benchmark deserialize without clone and init trie
- PCLI: state trie for HTR duration
- Metric: adding fix pending validators balance
- Metric: effective balance for unknown/pending validators
- Comment: comments when receiving block
- Comment: cleanups to blockchain pkg

### Security

No security updates in this release.

## [v4.0.7](https://github.com/prysmaticlabs/prysm/compare/v4.0.6...v4.0.7) - 2023-07-13

Welcome to the v4.0.7 release of Prysm! This recommended release contains many essential optimizations since v4.0.6.

Highlights:

- The validator proposal time for slot 0 has been reduced by 800ms. Writeup and PR
- The attestation aggregation time has been reduced by 400ms—roughly 75% with all subnets subscribed. Flag
  --aggregate-parallel. PR. This is only useful if running more than a dozen validator keys. The more subnets your node
  subscribe to, the more useful.
- The usage of fork choice lock has been reduced and optimized, significantly reducing block processing time. This
  results in a higher proposal and attest rate. PR
- The block proposal path has been optimized with more efficient copies and a better pruning algorithm for pending
  deposits. PR and PR
- Validator Registration cache is enabled by default, this affects users who have used webui along with mevboost. Please
  review PR for details.

Note: We remind our users that there are two versions of the cryptographic library BLST, one is "portable" and less
performant, and another is "non-portable" or "modern" and more performant. Most users would want to use the second one.
You can set the environment variable USE_PRYSM_MODERN=true when using prysm.sh. The released docker images are using the
non-portable version by default.

### Added

- Optimize multiple validator status query
- Track optimistic status on head
- Get attestation rewards API end point
- Expected withdrawals API
- Validator voluntary exit endpoint
- Aggregate atts using fixed pool of go routines
- Use the incoming payload status instead of calling forkchoice
- Add hermetic_cc_toolchain for a hermetic cc toolchain
- Cache next epoch proposers at epoch boundary
- Optimize Validator Roots Computation
- Log Finalized Deposit Insertion
- Move consensus and execution validation outside of onBlock
- Add metric for ReceiveBlock
- Prune Pending Deposits on Finalization
- GetValidatorPerformance http endpoint
- Block proposal copy Bytes Alternatively
- Append Dynamic Adding Trusted Peer Apis

### Changed

- Do not validate merge transition block after Capella
- Metric for balance displayed for public keys without validator indexes
- Set blst_modern=true to be the bazel default build
- Rename payloadHash to lastValidHash in setOptimisticToInvalid
- Clarify sync committee message validation
- Checkpoint sync ux
- Registration Cache by default

### Removed

- Disable nil payloadid log on relayers flags
- Remove unneeded helper
- Remove forkchoice call from notify new payload

### Fixed

- Late block task wait for initial sync
- Log the right block number
- Fix for keystore field name to align with EIP2335
- Fix epoch participation parsing for API
- Spec checker, ensure file does not exit or error
- Uint256 parsing for builder API
- Fuzz target for execution payload
- Contribution doc typo
- Unit test TestFieldTrie_NativeState_fieldConvertersNative
- Typo on beacon-chain/node/node.go
- Remove single bit aggregation for aggregator
- Deflake cloners_test.go
- Use diff context to update proposer cache background
- Update protobuf and protobuf deps
- Run ineffassign for all code
- Increase validator client startup proposer settings deadline
- Correct log level for 'Could not send a chunked response'
- Rrune invalid blocks during initial sync
- Handle Epoch Boundary Misses
- Bump google.golang.org/grpc from 1.40.0 to 1.53.0
- Fix bls signature batch unit test
- Fix Context Cancellation for insertFinalizedDeposits
- Lock before saving the poststate to db

### Security

No security updates in this release.

## [v4.0.6](https://github.com/prysmaticlabs/prysm/compare/v4.0.5...v4.0.6) - 2023-07-15

Welcome to v4.0.6 release of Prysm! This recommended release contains many essential optimizations since v4.0.5. Notable
highlights:

Better handling of state field trie under late block scenario. This improves the next slot proposer's proposed time
Better utilization of next slot cache under various conditions

**Important read:**

1.) We use this opportunity to remind you that two different implementations of the underlying cryptographic library
BLST exist.

- portable: supports every CPU made in the modern era
- non-portable: more performant but requires your CPU to support special instructions

Most users will want to use the "non-portable" version since most CPUs support these instructions. Our docker builds are
now non-portable by default. Most users will benefit from the performance improvements. You can run with the "portable"
versions if your CPU is old or unsupported. For binary distributions and to maintain backward compatibility with older
versions of prysm.sh or prysm.bat, users that want to benefit from the non-portable performance improvements need to add
an environment variable, like so: USE_PRYSM_MODERN=true prysm.sh beacon-chain prefix, or download the "non-portable"
version of the binaries from the github repo.

2.) A peering bug that led to nodes losing peers gradually and eventually needing a restart has been patched. Nodes
previously affected by it can remove the --disable-resource-manager flag from v4.0.6 onwards.

### Added

- Copy state field tries for late block
- Utilize next slot cache correctly under late block scenario
- Epoch boundary uses next slot cache
- Beacon API broadcast_validation to block publishing
- Appropriate Size for the P2P Attestation Queue
- Flag --disable-resource-manager to disable resource manager for libp2p
- Beacon RPC start and end block building time logs
- Prysmctl: output proposer settings
- Libp2p patch
- Handle trusted peers for libp2p
- Spec test v1.4.0-alpha.1

### Changed

- Use fork-choice store to validate sync message faster
- Proposer RPc unblind block workflow
- Restore flag disable-peer-scorer
- Validator import logs improvement
- Optimize zero hash comparisons in forkchoice
- Check peer threshold is met before giving up on context deadline
- Cleanup of proposer payload ID cache
- Clean up set execution data for proposer RPC
- Update Libp2p to v0.27.5
- Always Favour Yamux for Multiplexing
- Ignore Phase0 Blocks For Monitor
- Move hash tree root to after block broadcast
- Use next slot cache for sync committee
- Log validation time for blocks
- Change update duties to handle all validators exited check
- Ignore late message log

### Removed

- SubmitblindBlock context timeout
- Defer state feed In propose block

### Fixed

- Sandwich attack on honest reorgs
- Missing config yamls for specific domains
- Release lock before panic for feed
- Return 500 in `/eth/v1/node/peers` interface
- Checkpoint sync uses correct slot

### Security

No security updates in this release.

## [v4.0.5](https://github.com/prysmaticlabs/prysm/compare/v4.0.4...v4.0.5) - 2023-05-22

Welcome to v4.0.5 release of Prysm! This release contains many important improvements and bug fixes since v4.0.4,
including significant improvements to attestation aggregation. See @potuz's
notes [here](https://hackmd.io/TtyFurRJRKuklG3n8lMO9Q). This release is **strongly** recommended for all users.

Note: The released docker images are using the portable version of the blst cryptography library. The Prysm team will
release docker images with the non-portable blst library as the default image. In the meantime, you can compile docker
images with blst non-portable locally with the `--define=blst_modern=true` bazel flag, use the "-modern-" assets
attached to releases, or set environment varaible USE_PRYSM_MODERN=true when using prysm.sh.

### Added

- Added epoch and root to "not a checkpt in forkchoice" log message
- Added cappella support for eth1voting tool
- Persist validator proposer settings in the validator db.
- Add flag to disable p2p resource management. This flag is for debugging purposes and should not be used in production
  for extended periods of time. Use this flag if you are experiencing significant peering issues.
  --disable-resource-manager

### Changed

- Improved slot ticker for attestation aggregation
- Parallel block production enabled by default. Opt out with --disable-build-block-parallel if issues are suspected with
  this feature.
- Improve attestation aggregation by not using max cover on unaggregated attestations and not checking subgroup of
  previously validated signatures.
- Improve sync message processing by using forkchoice

### Fixed

- Fixed --slasher flag.
- Fixed state migration for capella / bellatrix
- Fix deadlock when using --monitor-indices

### Security

No security updates in this release.

## [v4.0.4](https://github.com/prysmaticlabs/prysm/compare/v4.0.3...v4.0.4) - 2023-05-15

Welcome to v4.0.4 release of Prysm! This is the first full release following the recent mainnet issues and it is very
important that all stakers update to this release as soon as possible.

Aside from the critical fixes for mainnet, this release contains a number of new features and other fixes since v4.0.3.

### Added

- Feature to build consensus and execution blocks in parallel. This feature has shown a noticeable reduction (~200ms) in
  block proposal times. Enable with --build-block-parallel
- An in memory cache for validator registration can be enabled with --enable-registration-cache. See PR description
  before enabling.
- Added new linters
- Improved tracing data for builder pipeline
- Improved withdrawal phrasing in validator withdrawal tooling
- Improved blinded block error message
- Added test for future slot tolerance
- Pre-populate bls pubkey cache
- Builder API support in E2E tests

### Changed

- Updated spectests to v1.3
- Cleanup duplicated code
- Updated method signature for UnrealizedJustifiedPayloadBlockHash()
- Updated k8s.io/client-go to 0.20.0
- Removed unused method argument
- Refactored / moved some errors to different package
- Update next slot cache at an earlier point in block processing
- Use next slot cache for payload attribute
- Cleanup keymanager mock
- Update to go 1.20
- Modify InsertFinalizedDeposits signature to return an error
- Improved statefeed initialization
- Use v1alpha1 server in block production
- Updated go generated files
- Typo corrections

### Fixed

- Fixed e2e tx fuzzer nilerr lint issue
- Fixed status for pending validators with multiple deposits
- Use gwei in builder value evaluation
- Return correct error when failing to unmarshal genesis state
- Avoid double state copy in latestAncestor call
- Fix mock v1alpha1 server
- Fix committee race test
- Fix flaky validator tests
- Log correctly when the forkchoice head changed
- Filter inactive keys from mev-boost / builder API validator registration
- Save attestation to cache when calling SubmitAttestation in beacon API
- Avoid panic on nil broadcast object
- Fix initialization race
- Properly close subnet iterator
- ⚠️ Ignore untimely attestations
- Fix inverted metric
- ⚠️ Save to checkpoint cache if next state cache hits

### Security

This release contains some important fixes that improve the resiliency of Ethereum Consensus Layer.
See https://github.com/prysmaticlabs/prysm/pull/12387 and https://github.com/prysmaticlabs/prysm/pull/12398.

## [v4.0.3](https://github.com/prysmaticlabs/prysm/compare/v4.0.2...v4.0.3) - 2023-04-20

### Added

- Add REST API endpoint for beacon chain client's GetChainHead
- Add prepare-all-payloads flag
- support modifying genesis.json for capella
- Add support for engine_exchangeCapabilities
- prysmctl: Add support for writing signed validator exits to disk

### Changed

- Enable misspell linter & fix findings

### Fixed

- Fix Panic In Builder Service
- prysmctl using the same genesis func as e2e
- Check that Builder Is Configured
- Correctly use Gwei to compare builder bid value
- Fix Broken Dependency
- Deflake TestWaitForActivation_AccountsChanged
- Fix Attester Slashing Validation In Gossip
- Keymanager fixes for bad file writes
- windows: Fix build after PR 12293

### Security

No security updates in this release.

## [v4.0.2](https://github.com/prysmaticlabs/prysm/compare/v4.0.1...v4.0.2) - 2023-04-12

This release fixes a critical bug on Prysm interacting with mev-boost / relayer. You MUST upgrade to this release if you
run Prysm with mev boost and relayer, or you will be missing block proposals during the first days after the Shapella
fork while the block has bls-to-exec changes.
Post-mortem that describes this incident will be provided by the end of the week.

One of this release's main optimizations is revamping the next slot cache. It has been upgraded to be more performant
across edge case re-org scenarios. This can help with the bad head attestation vote.

Minor fixes in this release address a bug that affected certain large operators querying RPC endpoints. This bug caused
unexpected behavior and may have impacted the performance of affected operators. To resolve this issue, we have included
a patch that ensures proper functionality when querying RPC endpoints.

### Added

- CLI: New beacon node flag local-block-value-boost that allows the local block value to be multiplied by the boost
  value
- Smart caching for square root computation
- Beacon-API: Implemented Block rewards endpoint
- Beacon-API client: Implemented GetSyncStatus endpoint
- Beacon-API client: Implemented GetGenesis endpoint
- Beacon-API client: Implemented ListValidators endpoint

### Changed

- Block processing: Optimize next slot cache
- Execution-API: Used unrealized justified block hash for FCU call
- CLI: Improved voluntary exit confirmation prompt
- Unit test: Unskip API tests
- End to end test: Misc improvements
- Build: Build tag to exclude mainnet genesis from prysmctl
- Dependency: Update go-ethereum to v1.11.3
- Dependency: Update lighthouse to v4.0.1

### Fixed

- Builder: Unblind beacon block correctly with bls-to-exec changes
- Block construction: Default to local payload on error correctly
- Block construction: Default to local payload on nil value correctly
- Block processing: Fallback in update head on error
- Block processing: Add orphaned operations to the appropriate pool
- Prysm-API: Fix Deadlock in StreamChainHead
- Beacon-API: Get header error, nil summary returned from the DB
- Beacon-API: Broadcast correct slashing object

### Security

No security updates in this release.

## [v4.0.1](https://github.com/prysmaticlabs/prysm/compare/v4.0.0...v4.0.1)

This is a reissue of v4.0.0. See https://github.com/prysmaticlabs/prysm/issues/12201 for more information.

## [v4.0.0](https://github.com/prysmaticlabs/prysm/compare/v3.2.2...v4.0.0)

### Added

- Config: set mainnet capella epoch
- Validator: enable proposer to reorg late block
- Metric: bls-to-exec count in the operation pool
- Metric: pubsub metrics racer
- Metric: add late block metric
- Engine-API: Implement GetPayloadBodies
- Beacon-API: Implement GetPayloadAttribute SSE
- Prysm CLI: add experimental flags to dev mode
- Prysmctl utility: add eth1data to genesis state
- Spec test: EIP4881 spec compliance tests
- Spec test: forkchoice lock to fix flaskyness

### Changed

- Prysm: upgrade v3 to v4
- Prysm: apply goimports to generated files
- Validator: lower builder circuit breaker thresholds to 5 missed slots per epoch and updates off by 1
- Validator: reorg late block by default
- Forkchoice: cleanups
- Forkchoice: remove bouncing attack fix and strength equivocation discarding
- Forkchoice: call FCU at 4s mark if there's no new head
- Forkchoice: better locking on calls to retrieving ancestor root
- Forkchoice: stricker visibility for blockchain package access
- Block processing: optimizing validator balance retrieval by using epoch boundary cache
- Block processing: reduce FCU calls
- Block processing: increase attempted reorgs at the correct spot
- Block processing: remove duplicated bls to exec message pruning
- Block processing: skip hash tree root state when checking optimistic mode
- Prysm-API: mark GetChainHead deprecated
- Logging: add late block logs
- Logging: enhancements and clean ups
- Build: fix bazel remote cache upload
- Build: update cross compile toolchains
- Build: only build non-test targets in hack/update-go-pbs.sh
- Build: update rules_go to v0.38.1 and go_version to 1.19.7
- Build: replace bazel pkg_tar rule with canonical @rules_pkg pkg_tar
- Build: update bazel to 6.1.0
- Libp2p: updated to latest version
- Libp2p: make peer scorer permanent default
- Test: disable e2e slasher test
- CLI: derecate the following flags

### Deprecated

The following flags have been deprecated.

- disable-peer-scorer
- disable-vectorized-htr
- disable-gossip-batch-aggregation

### Removed

- Prsym remote signer
- CLI: Prater feature flag
- CLI: Deprecated flags
- Unit test: unused beacon chain altair mocks
- Validator REST API: unused endpoints

The following flags have been removed.

- http-web3provider
- enable-db-backup-webhook
- bolt-mmap-initial-size
- disable-discv5
- enable-reorg-late-blocks
- disable-attesting-history-db-cache
- enable-vectorized-htr
- enable-peer-scorer
- enable-forkchoice-doubly-linked-tree
- enable-back-pull
- enable-duty-count-down
- head-sync
- enable-gossip-batch-aggregation
- enable-larger-gossip-history
- fallback-web3provider
- disable-native-state
- enable-only-blinded-beacon-blocks
- ropsten
- interop-genesis-state
- experimental-enable-boundary-checks
- disable-back-pull
- disable-forkchoice-doubly-linked-tree

### Fixed

- Validator: startup deadline
- Prysmctl: withdrawals fork checking logic
- End-to-end test: fix flakes
- End-to-end test: fix altair transition
- Unit test: fix error message in

### Security

This release is required to participate in the Capella upgrade.

## [v3.2.2](https://github.com/prysmaticlabs/prysm/compare/v3.2.2...v3.2.1) - 2023-05-10

Gm! ☀️ We are excited to announce our release for upgrading Goerli testnet to Shanghai / Capella! 🚀

This release is MANDATORY for Goerli testnet. You must upgrade your Prysm beacon node and validator client to this
release before Shapella hard fork time epoch=162304 or UTC=14/03/2023, 10:25:36 pm.

This release is a low-priority for the mainnet.
This release is the same commit as v3.2.2-rc.3. If you are already running v3.2.2-rc.3, then you do not need to update
your client.

### Added

- Capella fork epoch
- Validator client REST implementation GetFeeRecipientByPubKey
- New end-to-end test for post-attester duties

### Changed

- Storing blind beacon block by default for new Prysm Database
- Raise the max grpc message size to a very large value by default
- Update rules docker to v0.25.0
- Update distroless base images
- Update protoc-gen-go-cast to suppress tool output
- Update deps for Capella
- Remove gRPC fallback client from validator REST API
- Prysmctl now verifies capella fork for bls to exec message change
- Core block processing cleanup
- Better locking design around forkchoice store
- Core process sync aggregate function returns reward amount
- Use Epoch boundary cache to retrieve balances
- Misc end-to-end test improvements and fixes
- Add slot number to proposal error log

### Deprecated

- Deprecate flag --interop-genesis-state

### Removed

- Remove Ropsten testnet config and feature flag

### Security

This release is required for Goerli to upgrade to Capella.

## [v3.2.1](https://github.com/prysmaticlabs/prysm/compare/v3.2.0...v3.2.1) - 2023-02-13

We are excited to announce the release of Prysm v3.2.1 🎉

This is the first release to support Capella / Shanghai. The Sepolia testnet Capella upgrade time is currently set to
2/28/2023, 4:04:48 AM UTC. The Goerli testnet and Mainnet upgrade times are still yet to be determined. In Summary:

- This is a mandatory upgrade for Sepolia nodes and validators
- This is a recommended upgrade for Goerli and Mainnet nodes and validators

There are some known issues with this release.

- mev-boost, relayer, and builder support for Capella upgrade are built in but still need to be tested. Given the lack
  of testing infrastructure, none of the clients could test this for withdrawals testnet. There may be hiccups when
  using mev-boost on the Capella upgraded testnets.

### Added

- Capella Withdrawal support
- Add Capella fork epoch for Sepolia
- Various Validator client REST implementations (Part of EPF)
- Various Beacon API additions
- Cache Fork Digest Computation to save compute
- Beacon node can bootstrap from non-genesis state (i.e bellatrix state)
- Refactor bytesutil, add support for go1.20 slice to array conversions
- Add Span information for attestation record save request
- Matric addition
- Identify invalid signature within batch verification
- Support for getting consensus values from beacon config
- EIP-4881: Spec implementation
- Test helper to generate valid bls-to-exec message
- Spec tests v1.3.0 rc.2

### Changed

- Prysm CLI utility support for exit
- Beacon API improvement
- Prysm API get block RPC
- Prysm API cleanups
- Block processing cleanup,
- Forkchoice logging improvements
- Syncing logging improvement
- Validator client set event improvement for readability and error handling
- Engine API implementation cleanups
- End to end test improvements
- Prysm CLI withdrawal ux improvement
- Better log for the block that never became head

### Removed

- Remove cache lookup and lock request for database boltdb transaction

### Fixed

- Beacon API
- Use the correct attribute if there's a payload ID cache miss
- Call FCU with an attribute on non-head block
- Sparse merkle trie bug fix
- Waiting For Bandwidth Issue While Syncing
- State Fetcher to retrieve correct epoch
- Exit properly with terminal block hash
- PrepareBeaconProposer API duplicating validator indexes when not persisted in DB
- Multiclient end-to-end
- Deep source warnings

### Security

There are no security updates in this release.

## [v3.2.0](https://github.com/prysmaticlabs/prysm/compare/v3.1.2...v3.2.0) - 2022-12-16

This release contains a number of great features and improvements as well as progress towards the upcoming Capella
upgrade. This release also includes some API changes which are reflected in the minor version bump. If you are using
mev-boost, you will need to update your prysm client to v3.2.0 before updating your mev-boost instance in the future.
See [flashbots/mev-boost#404](https://github.com/flashbots/mev-boost/issues/404) for more details.

### Added

- Support for non-english mnemonic phrases in wallet creation.
- Exit validator without confirmation prompt using --force-exit flag
- Progress on Capella and eip-4844 upgrades
- Added randao json endpoint. /eth/v1/beacon/states/{state_id}/randao
- Added liveness endpoint /eth/v1/validator/liveness/{epoch}
- Progress on adding json-api support for prysm validator
- Prysmctl can now generate genesis.ssz for forks after phase0.

### Changed

- --chain-config-file now throws an error if used concurrently with --network flag.
- Added more histogram metrics for block arrival latency times block_arrival_latency_milliseconds
- Priority queue RetrieveByKey now uses read lock instead of write lock
- Use custom types for certain ethclient requests. Fixes an issue when using prysm on gnosis chain.
- Updted forkchoice endpoint /eth/v1/debug/forkchoice (was /eth/v1/debug/beacon/forkchoice)
- Include empty fields in builder json client.
- Computing committee assignments for slots older than the oldest historical root in the beacon state is now forbidden

### Removed

- Deprecated protoarray tests have been removed

### Fixed

- Unlock pending block queue if there is any error on inserting a block
- Prysmctl generate-genesis yaml file now uses the correct format
- ENR serialization now correctly serializes some inputs that did not work previously
- Use finalized block hash if a payload ID cache miss occurs
- prysm.sh now works correctly with Mac M1 chips (it downloads darwin-arm64 binaries)
- Use the correct block root for block events api
- Users running a VPN should be able to make p2p dials.
- Several minor typos and code cleanups

### Security

- Go is updated to 1.19.4.

## [v3.1.2](https://github.com/prysmaticlabs/prysm/compare/v3.1.1...v3.1.2) - 2022-10-27

### Added

- Timestamp field to forkchoice node json responses
- Further tests to non-trivial functions of the builder service
- Support for VotedFraction in forkchoice
- Metrics for reorg distance and depths
- Support for optimistic sync spectests
- CLI flag for customizing engine endpoint timeout --engine-endpoint-timeout-seconds
- Support for lodestar identification in p2p monitoring
- --enable-full-ssz-data-logging to display debug ssz data on gossip messages that fail validation
- Progress on capella and withdrawals support
- Validator exit can be performed from prysmctl
- Blinded block support through the json API

### Changed

- Refactoring / cleanup of keymanager
- Refactoring / improvements in initial sync
- Forkchoice hardening
- Improved log warnings when fee recipient is not set
- Changed ready for merge log frequency to 1 minute
- Move log Unable to cache headers for execution client votes to debug
- Rename field in invalid pruned blocks log
- Validate checkpoint slot
- Return an error if marshaling invalid Uint256
- Fallback to uncached getPayload if timeout
- Update bazel to 5.3.0
- godocs cleanup and other cleanups
- Forkchoice track highest received root
- Metrics updated block arrival time histograms
- Log error and continue when proposer boost roots are missing
- Do not return on error during on_tick
- Do not return on error after update head
- Update default RPC HTTP timeout to 30s
- Improved fee recipient UX.
- Produce block skips mev-boost
- Builder getPayload timeout set to 3s
- Make stategen aware of forkchoice
- Increase verbosity of warning to error when new head cannot be determined when receiving an attestation
- Provide justified balances to forkchoice
- Update head continues without attestations
- Migrate historical states in another goroutine to avoid blocking block execution
- Made API middleware structs public
- Updated web UI to v2.0.2
- Default value for --block-batch-limit-burst-factor changed from 10 to 2.
- Vendored leaky bucket implementation with minor modifications

### Deprecated

- --disable-native-state flag and associated feature

### Removed

- Unused WithTimeout for builder client
- Optimistic sync candidate check
- Cleans up proto states
- Protoarray implementation of forkchoice

### Fixed

- Block fields to return a fixed sized array rather than slice
- Lost cancel in validator runner
- Release held lock on error
- Properly submit blinded blocks
- Unwanted wrapper of gRPC status errors
- Sync tests fixed and updated spectests to 1.2.0
- Prevent timeTillDuty from reporting a negative value
- Don't mark /healthz as unhealthy when mev-boost relayer is down
- Proposer index cache and slot is used for GetProposerDuties
- Properly retrieve values for validator monitoring flag from cli
- Fee recipient fixes and persistence
- Handle panic when rpc client is not yet initialized
- Improved comments and error messages
- SSL support for multiple gRPC endpoints
- Addressed some tool feedback and code complaints
- Handle unaggregated attestations in the event feed
- Prune / expire payload ID cache entries when using beacon json API
- Payload ID cache may have missed on skip slots due to incorrect key computation

### Security

- Libp2p updated to v0.22.0

## [v3.1.1](https://github.com/prysmaticlabs/prysm/compare/v3.1.0...v3.1.1) - 2022-09-09

This is another highly recommended release. It contains a forkchoice pruning fix and a gossipsub optimization. It is
recommended to upgrade to this release before the Merge next week, which is currently tracking for Wed Sept
14 (https://bordel.wtf/). Happy staking! See you on the other side!

### Fixed

- Fix memory leaks in fork choice store which leads to node becoming slower
- Improve connectivity and solves issues connecting with peers

### Security

No security updates in this release.

## [v3.1.0](https://github.com/prysmaticlabs/prysm/compare/v3.1.0...v3.0.0) - 2022-09-05

Updating to this release is highly recommended as it contains several important fixes and features for the merge. You
must be using Prysm v3 or later before Bellatrix activates on September 6th.

**Important docs links**

- [How to prepare for the merge](https://docs.prylabs.network/docs/prepare-for-merge)
- [How to check merge readiness status](https://docs.prylabs.network/docs/monitoring/checking-status)

### Added

- Add time until next duty in epoch logs for validator
- Builder API: Added support for deleting gas limit endpoint
- Added debug endpoint GetForkChoice for doubly-linked-tree
- Added support for engine API headers. --execution-headers=key=value
- New merge specific metrics. See

### Changed

- Deposit cache now returns shallow copy of deposits
- Updated go-ethereum dependency to v1.10.23
- Updated LLVM compiler version to 13.0.1
- Builder API: filter 0 bid and empty tx root responses
- Allow attestations/blocks to be received by beacon node when the nodes only optimistically synced
- Add depth and distance to CommonAncestorRoot reorg object
- Allocate slice array to expected length in several methods
- Updated lighthouse to version v3 in E2E runner
- Improved handling of execution client errors
- Updated web3signer version in E2E runner
- Improved error messages for db unmarshalling failures in ancestor state lookup
- Only updated finalized checkpoints in database if its more recent than previous checkpoint

### Removed

- Dead / unused code delete

### Fixed

- Fixed improper wrapping of certain errors
- Only log fee recipient message if changed
- Simplify ListAttestations RPC method fixes
- Fix several RPC methods to be aware of the appropriate fork
- Fixed encoding issue with builder API register validator method. fixes
- Improved blinded block handling in API. fixes
- Fixed IPC path for windows users
- Fix proposal of blinded blocks
- Prysm no longer crashes on start up if builder endpoint is not available

### Security

There are no security updates in this release.

## [v3.0.0](https://github.com/prysmaticlabs/prysm/compare/v3.0.0...v2.1.4) 2022-08-22

### Added

- Passing spectests v1.2.0-rc.3
- prysmctl: Generate genesis state via prysmctl testnet generate-genesis [command options] [arguments...]
- Keymanager: Add support for setting the gas limit via API.
- Merge: Mainnet merge epoch and TTD defined!
- Validator: Added expected wait time for pending validator activation in log message.
- Go: Prysm now uses proper versioning suffix v3 for this release. GoDocs and downstream users can now import prysm as
  expected for go projects.
- Builder API: Register validator via HTTP REST Beacon API endpoint /eth/v1/validator/register_validator
- Cross compilation support for Mac ARM64 chips (Mac M1, M2)

### Changed

- **Require an execution client** `--execution-endpoint=...`. The default value has changed to `localhost:8551` and you
  must use the jwt flag `--jwt-secret=...`. Review [the docs](https://docs.prylabs.network/docs/prepare-for-merge) for
  more information
- `--http-web3provider` has been renamed to `--execution-endpoint`. Please update your configuration
  as `--http-web3provider` will be removed in a future release.
- Insert attestations into forkchoice sooner
- Builder API: `gas_limit` changed from int to string to support JSON / YAML configs. `--suggested-gas-limit` changed
  from int to string.
- Fork choice: Improved handling of double locks / deadlocks
- Lower libp2p log level
- Improved re-org logs with additional metadata
- Improved error messages found by semgrep
- Prysm Web UI updated to release v2.0.1
- Protobuf message renaming (non-breaking changes)
- Enabled feature to use gohashtree by default. Disable with `--disable-vectorized-htr`
- Enabled fork choice doubly linked tree feature by default. Disable with `--disable-forkchoice-doubly-linked-tree`
- Remote signer: Renamed some field names to better represent block types (non-breaking changes for gRPC users, possibly
  breaking change for JSON API users)
- Builder API: require header and payload root match.
- Improved responses for json-rpc requests batching when using blinded beacon blocks.
- Builder API: Improved error messages
- Builder API: Issue warning when validator expects builder ready beacon node, but beacon node is not configured with a
  relay.
- Execution API: Improved payload ID to handle reorg scenarios

### Deprecated

- Several features have been promoted to stable or removed. The following flags are now deprecated and will be removed
  in a future
  release. `--enable-db-backup-webhook`, `--bolt-mmap-initial-size`, `--disable-discv5`, `--disable-attesting-history-db-cache`, `--enable-vectorized-htr`, `--enable-peer-scorer`, `--enable-forkchoice-doubly-linked-tree`, `--enable-duty-count-down`, `--head-sync`, `--enable-gossip-batch-aggregateion`, `--enable-larger-gossip-history`, `--fallback-web3provider`, `--use-check-point-cache`.
- Several beacon API endpoints marked as deprecated

### Removed

- Logging: Removed phase0 fields from validator performance log messages
- Deprecated slasher protos have been removed
- Deprecated beacon API endpoints
  removed: `GetBeaconState`, `ProduceBlock`, `ListForkChoiceHeads`, `ListBlocks`, `SubmitValidatorRegistration`, `GetBlock`, `ProposeBlock`
- API: Forkchoice method `GetForkChoice` has been removed.
- All previously deprecated feature flags have been
  removed. `--enable-active-balance-cache`, `--correctly-prune-canonical-atts`, `--correctly-insert-orphaned-atts`, `--enable-next-slot-state-cache`, `--enable-batch-gossip-verification`, `--enable-get-block-optimizations`, `--enable-balance-trie-computation`, `--disable-next-slot-state-cache`, `--attestation-aggregation-strategy`, `--attestation-aggregation-force-opt-maxcover`, `--pyrmont`, `--disable-get-block-optimizations`, `--disable-proposer-atts-selection-using-max-cover`, `--disable-optimized-balance-update`, `--disable-active-balance-cache`, `--disable-balance-trie-computation`, `--disable-batch-gossip-verification`, `--disable-correctly-prune-canonical-atts`, `--disable-correctly-insert-orphaned-atts`, `--enable-native-state`, `--enable-peer-scorer`, `--enable-gossip-batch-aggregation`, `--experimental-disable-boundry-checks`
- Validator Web API: Removed unused ImportAccounts and DeleteAccounts rpc options

### Fixed

- Keymanager API: Status enum values are now returned as lowercase strings.
- Misc builder API fixes
- API: Fix GetBlock to return canonical block
- Cache: Fix cache overwrite policy for bellatrix proposer payload ID cache.
- Fixed string slice flags with file based configuration

### Security

- Upgrade your Prysm beacon node and validator before the merge!

## [v2.1.4](https://github.com/prysmaticlabs/prysm/compare/v2.1.4...v2.1.3) - 2022-08-10

As we prepare our `v3` mainnet release for [The Merge](https://ethereum.org/en/upgrades/merge/), `v2.1.4` marks the end
of the `v2` era. Node operators and validators are **highly encouraged** to upgrade to release `v2.1.4` - many bug fixes
and improvements have been included in preparation for The Merge. `v3` will contain breaking changes, and will be
released within the next few weeks. Using `v2.1.4` in the meantime will give you access to a more streamlined user
experience. See our [v2.1.4 doc](https://docs.prylabs.network/docs/vnext/214-rc) to learn how to use v2.1.4 to run a
Merge-ready configuration on the Goerli-Prater network pair.

### Added

- Sepolia testnet configs `--sepolia`
- Goerli as an alias to Prater and testnet configs `--prater` or `--goerli`
- Fee recipient API for key manager
- YML config flag support for web3 signer
- Validator registration API for web3 signer
- JSON tcontent type with optional metadata
- Flashbots MEV boost support
- Store blind block (i.e block with payload header) instead of full block (i.e. block with payload) for storage
  efficiency (currently only available when the `enable-only-blinded-beacon-blocks` feature flag is enabled)
- Pcli utility support to print blinded block
- New Web v2.0 release into Prysm

### Changed

- Native state improvement is enabled by default
- Use native blocks instead of protobuf blocks
- Peer scorer is enabled by default
- Enable fastssz to use vectorized HTR hash algorithm improvement
- Forkchoice store refactor and cleanups
- Update libp2p library dependency
- RPC proposer duty is now allowed next epoch query
- Do not print traces with `log.withError(err)`
- Testnets are running with pre-defined feature flags

### Removed

- Deprecate Step Parameter from our Block By Range Requests

### Fixed

- Ignore nil forkchoice node when saving orphaned atts
- Sync: better handling of missing state summary in DB
- Validator: creates invalid terminal block using the same timestamp as payload
- P2P: uses incorrect goodbye codes
- P2p: defaults Incorrectly to using Mplex, which results in losing Teku peers
- Disable returning future state for API
- Eth1 connection API panic

### Security

There are no security updates in this release.

## [v2.1.3](https://github.com/prysmaticlabs/prysm/compare/v2.1.2...v2.1.3) - 2022-07-06

### Added

- Many fuzz test additions
- Support bellatrix blocks with web3signer
- Support for the Sepolia testnet with `--terminal-total-difficulty-override 17000000000000000`. The override flag is
  required in this release.
- Support for the Ropsten testnet. No override flag required
- JSON API allows SSZ-serialized blocks in `publishBlock`
- JSON API allows SSZ-serialized blocks in `publishBlindedBlock`
- JSON API allows SSZ-serialized requests in `produceBlockV2` and `produceBlindedBlock`
- Progress towards Builder API and MEV boost support (not ready for testing in this release)
- Support for `DOMAIN_APPLICATION_MARK` configuration
- Ignore subset aggregates if a better aggregate has been seen already
- Reinsertion of reorg'd attestations
- Command `beacon-chain generate-auth-secret` to assist with generating a hex encoded secret for engine API
- Return optimistic status to `ChainHead` related grpc service
- TTD log and prometheus metric
- Panda ascii art banner for the merge!

### Changed

- Improvements to forkchoice
- Invalid checksummed (or no checksum) addresses used for fee recipient will log a warning. fixes,
- Use cache backed `getBlock` method in several places of blockchain package
- Reduced log frequency of "beacon node doesn't have a parent in db with root" error
- Improved nil checks for state management
- Enhanced debug logs for p2p block validation
- Many helpful refactoring and cosmetic changes
- Move WARN level message about weak subjectivity sync and improve message content
- Handle connection closing for web3/eth1 nil connection
- Testing improvements
- E2E test improvements
- Increase file descriptor limit up to the maximum by default
- Improved classification of "bad blocks"
- Updated engine API error code handling
- Improved "Synced new block" message to include minimal information based on the log verbosity.
- Add nil checks for nil finalized checkpoints
- Change weak subjectivity sync to use the most recent finalized state rather than the oldest state within the current
  period.
- Ensure a finalized root can't be all zeros
- Improved db lookup of HighestSlotBlocksBelow to start from the end of the index rather than the beginning.
- Improved packing of state balances for hashtreeroot
- Improved field trie recomputation

### Removed

- Removed handling of `INVALID_TERMINAL_BLOCK` response from engine API

### Fixed

- `/eth/v1/beacon/blinded_blocks` JSON API endpoint
- SSZ handling of JSON API payloads
- Config registry fixes
- Withdrawal epoch overflows
- Race condition with blockchain service Head()
- Race condition with validator's highest valid slot accessor
- Do not update cache with the result of a cancelled request
- `validator_index` should be a string integer rather than a number integer per spec.
- Use timestamp heuristic to determine deposits to process rather than simple calculation of follow distance
- Return `IsOptimistic` in `ValidateSync` responses

### Security

There are no security updates in this release.

## [v2.1.2](https://github.com/prysmaticlabs/prysm/compare/v2.1.1...v2.1.2) - 2022-05-16

### Added

- Update forkchoice head before produce block
- Support for blst modern builds on linux amd64
- [Beacon API support](ethereum/beacon-APIs#194) for blinded block
- Proposer index and graffiti fields in Received block debug log for verbosity
- Forkchoice removes equivocating votes for weight accounting

### Changed

- Updated to Go [1.18](https://github.com/golang/go/releases/tag/go1.18)
- Updated go-libp2p to [v0.18.0](https://github.com/libp2p/go-libp2p/releases/tag/v0.18.0)
- Updated beacon API's Postman collection to 2.2.0
- Moved eth2-types into Prysm for cleaner consolidation of consensus types

### Removed

- Prymont testnet support
- Flag `disable-proposer-atts-selection-using-max-cover` which disables defaulting max cover strategy for proposer
  selecting attestations
- Flag `disable-get-block-optimizations` which disables optimization with beacon block construction
- Flag `disable-optimized-balance-update"` which disables optimized effective balance update
- Flag `disable-active-balance-cache` which disables active balance cache
- Flag `disable-balance-trie-computation` which disables balance trie optimization for hash tree root
- Flag `disable-batch-gossip-verification` which disables batch gossip verification
- Flag `disable-correctly-insert-orphaned-atts` which disables the fix for orphaned attestations insertion

### Fixed

- `end block roots don't match` bug which caused beacon node down time
- Doppelganger off by 1 bug which introduced some false-positive
- Fee recipient warning log is only disabled after Bellatrix fork epoch

### Security

There are no security updates in this release.

## [v2.1.1](https://github.com/prysmaticlabs/prysm/compare/v2.1.0...v2.1.1) - 2022-05-03

This patch release includes 3 cherry picked fixes for regressions found in v2.1.0.

View the full changelist from v2.1.0: https://github.com/prysmaticlabs/prysm/compare/v2.1.0...v2.1.1

If upgrading from v2.0.6, please review
the [full changelist](https://github.com/prysmaticlabs/prysm/compare/v2.0.6...v2.1.1) of both v2.1.0 and v2.1.1.

This release is required for users on v2.1.0 and recommended for anyone on v2.0.6.

The following known issues exist in v2.1.0 and also exist in this release.

- Erroneous warning message in validator client when bellatrix fee recipient is unset. This is a cosmetic message and
  does not affect run time behavior in Phase0/Altair.
- In Bellatrix/Kiln: Fee recipient flags may not work as expected. See for a fix and more details.

### Fixed

- Doppelganger false positives may have caused a failure to start in the validator client.
- Connections to execution layer clients were not properly cleaned up and lead to resource leaks when using ipc.
- Initial sync (or resync when beacon node falls out of sync) could lead to a panic.

### Security

There are no security updates in this release.

## [v2.1.0](https://github.com/prysmaticlabs/prysm/compare/v2.0.6...v2.1.0) - 2022-04-26

There are two known issues with this release:

- Erroneous warning message in validator client when bellatrix fee recipient is unset. This is a cosmetic message and
  does not affect run time behavior in Phase0/Altair.
- In Bellatrix/Kiln: Fee recipient flags may not work as expected. See for a fix and more details.

### Added

- Web3Signer support. See the [documentation](https://docs.prylabs.network/docs/next/wallet/web3signer) for more
  details.
- Bellatrix support. See [kiln testnet instructions](https://hackmd.io/OqIoTiQvS9KOIataIFksBQ?view)
- Weak subjectivity sync / checkpoint sync. This is an experimental feature and may have unintended side effects for
  certain operators serving historical data. See
  the [documentation](https://docs.prylabs.network/docs/next/prysm-usage/checkpoint-sync) for more details.
- A faster build of blst for beacon chain on linux amd64. Use the environment variable `USE_PRYSM_MODERN=true` with
  prysm.sh, use the "modern" binary, or bazel build with `--define=blst_modern=true`.
- Vectorized sha256. This may have performance improvements with use of the new flag `--enable-vectorized-htr`.
- A new forkchoice structure that uses a doubly linked tree implementation. Try this feature with the
  flag `--enable-forkchoice-doubly-linked-tree`
- Fork choice proposer boost is implemented and enabled by default. See PR description for more details.

### Changed

- **Flag Default Change** The default value for `--http-web3provider` is now `localhost:8545`. Previously was empty
  string.
- Updated spectest compliance to v1.1.10.
- Updated to bazel 5.0.0
- Gossip peer scorer is now part of the `--dev` flag.

### Removed

- Removed released feature for next slot cache. `--disable-next-slot-state-cache` flag has been deprecated and removed.

### Fixed

Too many bug fixes and improvements to mention all of them. See
the [full changelist](https://github.com/prysmaticlabs/prysm/compare/v2.0.6...v2.1.0)

### Security

There are no security updates in this release.

## [v2.0.6](https://github.com/prysmaticlabs/prysm/compare/v2.0.5...v2.0.6) 2022-01-31

### Added

- Bellatrix/Merge progress
- Light client support merkle proof retrieval for beacon state finalized root and sync committees
- Web3Signer support (work in progress)
- Implement state management with native go structs (work in progress)
- Added static analysis for mutex lock management
- Add endpoint to query eth1 connections
- Batch gossipsub verification enabled
- Get block optimizations enabled
- Batch decompression for signatures
- Balance trie feature enabled

### Changed

- Use build time constants for field lengths.
- Monitoring service logging improvements / cleanup
- Renamed state v3 import alias
- Spec tests passing at tag 1.1.8
- Bazel version updated to 4.2.2
- Renamed github.com/eth2-clients -> github.com/eth-clients
- p2p reduce memory allocation in gossip digest calculation
- Allow comma separated formatting for event topics in API requests
- Update builder image from buster to bullseye
- Renaming "merge" to "bellatrix"
- Refactoring / code dedupication / general clean up
- Update libp2p
- Reduce state copy in state upgrades
- Deduplicate sync committee messages from pool before retrieval

### Removed

- tools/deployContract: removed k8s specific logic

### Fixed

- Sync committee API endpoint can now be queried for future epochs
- Initialize merkle layers and recompute dirty fields in beacon state proofs
- Fixed data race in API calls

### Security

- Clean variable filepaths in validator wallet back up commands, e2e tests, and other tooling (gosec G304)

## [v2.0.5](https://github.com/prysmaticlabs/prysm/compare/v2.0.4...v2.0.5) - 2021-12-13

### Added

- Implement import keystores standard API
- Added more fields to "Processed attestation aggregation" log
- Incremental changes to support The Merge hardfork
- Implement validator monitoring service in beacon chain node via flag `--monitor-indices`.
- Added validator log to display "aggregated since launch" every 5 epochs.
- Add HTTP client wrapper for interfacing with remote signer See
- Update web UI to version v1.0.2.

### Changed

- Refactor beacon state to allow for a single cached hasher
- Default config name to "devnet" when not provided in the config yaml.
- Alter erroneously capitalized error messages
- Bump spec tests to version v1.1.6
- Improvements to Doppelganger check
- Improvements to "grpc client connected" log.
- Update libp2p to v0.15.1
- Resolve several checks from deepsource
- Update go-ethereum to v1.10.13
- Update some flags from signed integer flags to unsigned flags.
- Filter errored keys from slashing protection history in standard API.
- Ensure slashing protection exports and key manager api work according to spec
- Improve memory performance by properly allocating slice size
- Typos fix
- Remove unused imports
- Use cashed finalized state when pruning deposits
- Significant slasher improvements
- Various code cleanups
- Standard API improvements for keymanager API
- Use safe sub64 for safer math
- Fix CORS in middleware API
- Add more fields to remote signer request object
- Refactoring to support checkpoint or genesis origin.

### Deprecated

Please be advised that Prysm's package path naming will change in the next release. If you are a downstream user of
Prysm (i.e. import prysm libraries into your project) then you may be impacted. Please see
issue https://github.com/prysmaticlabs/prysm/issues/10006.

### Fixed

- Allow API requests for next sync committee.
- Check sync status before performing a voluntary exit.
- Fixed issue where historical requests for validator balances would time out by removing the 30s timeout limitation.
- Add missing ssz spec tests

### Security

- Add justifications to gosec security finding suppression.

## [v2.0.4](https://github.com/prysmaticlabs/prysm/compare/v2.0.3...v2.0.4) - 2021-11-29

### Added

- Several changes for The Merge
- More monitoring functionality for blocks and sync committees

### Changed

- Improvements to block proposal computation when packing deposits.
- Renaming SignatureSet -> SignatureBatch

### Deprecated

### Fixed

- Revert PR [9830](https://github.com/prysmaticlabs/prysm/pull/9830) to remove performance regression. See:
  issue [9935](https://github.com/prysmaticlabs/prysm/issues/9935)

### Security

No security updates in this release.

## [v2.0.3](https://github.com/prysmaticlabs/prysm/compare/v2.0.2...v2.0.3) - 2021-11-22

This release also includes a major update to the web UI. Please review the v1 web UI
notes [here](https://github.com/prysmaticlabs/prysm-web-ui/releases/tag/v1.0.0)

### Added

- Web v1 released
- Updated Beacon API to v2.1.0
- Add validation of keystores via validator client RPC endpoint to support new web UI
- GitHub actions: errcheck and gosimple lint
- Event API support for `contribution_and_proof` and `voluntar_exit` events.
- Validator key management standard API schema and some implementation
- Add helpers for The Merge fork epoch calculation
- Add cli overrides for certain constants for The Merge
- Add beacon block and state structs for The Merge
- Validator monitoring improvements
- Cache deposits to improve deposit selection/processing
- Emit warning upon empty validator slashing protection export
- Add balance field trie cache and optimized hash trie root operations. `--enable-balance-trie-computation`

### Changed

- Updated to spectests v1.1.5
- Refactor web authentication
- Added uint64 overflow protection
- Sync committee pool returns empty slice instead of nil on cache miss
- Improved description of datadir flag
- Simplied web password requirements
- Web JWT tokens no longer expire.
- Updated keymanager protos
- Watch and update jwt secret when auth token file updated on disk.
- Update web based slashing protection export from POST to GET
- Reuse helpers to validate fully populated objects.
- Rename interop-cold-start to deterministic-genesis
- Validate password on RPC create wallet request
- Refactor for weak subjectivity sync implementation
- Update naming for Atlair previous epoch attester
- Remove duplicate MerkleizeTrieLeaves method.
- Add explict error for validator flag checks on out of bound positions
- Simplify method to check if the beacon chain client should update the justified epoch value.
- Rename web UI performance endpoint to "summary"
- Refactor powchain service to be more functional
- Use math.MaxUint64
- Share / reused finalized state on prysm start up services
- Refactor slashing protection history code packages
- Improve RNG commentary
- Use next slot cache in more areas of the application
- Improve context aware p2p peer scoring loops
- Various code clean up
- Prevent redundant processing of blocks from pending queue
- Enable Altair tests on e2e against prior release client
- Use lazy state balance cache

### Deprecated

- Web UI login has been replaced.
- Web UI bar graph removed.

### Removed

- Prysmatic Labs' [go-ethereum fork](https://github.com/prysmaticlabs/bazel-go-ethereum) removed from build tooling.
  Upstream go-ethereum is now used with familiar go.mod tooling.
- Removed duplicate aggergation validation p2p pipelines.
- Metrics calculation removed extra condition
- Removed superflous errors from peer scoring parameters registration

### Fixed

- Allow submitting sync committee subscriptions for next period
- Ignore validators without committee assignment when fetching attester duties
- Return "version" field for ssz blocks in beacon API
- Fixed bazel build transitions for dbg builds. Allows IDEs to hook into debugger again.
- Fixed case where GetDuties RPC endpoint might return a false positive for sync committee selection for validators that
  have no deposited yet
- Fixed validator exits in v1 method, broadcast correct object
- Fix Altair individual votes endpoint
- Validator performance calculations fixed
- Return correct response from key management api service
- Check empty genesis validators root on slashing protection data export
- Fix stategen with genesis state.
- Fixed multiple typos
- Fix genesis state registration in interop mode
- Fix network flags in slashing protection export

### Security

- Added another encryption key to security.txt.

## [v2.0.2](https://github.com/prysmaticlabs/prysm/compare/v2.0.1...v2.0.2) - 2021-10-18

### Added

- Optimizations to block proposals. Enabled with `--enable-get-block-optimizations`.
  See [issue 8943](https://github.com/prysmaticlabs/prysm/issues/8943)
  and [issue 9708](https://github.com/prysmaticlabs/prysm/issues/9708) before enabling.
- Beacon Standard API: register v1alpha2 endpoints

### Changed

- Beacon Standard API: Improved sync error messages
- Beacon Standard API: Omit validators without sync duties
- Beacon Standard API: Return errors for unknown state/block versions
- Spec alignment: Passing spec vectors at v1.1.2
- Logs: Improved "synced block.."
- Bazel: updated to v4.2.1
- E2E: more strict participation checks
- Eth1data: Reduce disk i/o saving interval

### Deprecated

- ⚠️ v2 Remote slashing protection server disabled for now ⚠️

### Fixed

- Beacon Standard API: fetch sync committee duties for current and next period's epoch
- Beacon Standard API: remove special treatment to graffiti in block results
- Beacon Standard API: fix epoch calculation in sync committee duties
- Doppelganger: Fix false positives
- UI: Validator gRPC gateway health endpoint fixed

### Security

- Spec alignment: Update Eth2FastAggregateVerify to match spec
- Helpers: enforce stronger slice index checks
- Deposit Trie: Handle impossible non-power of 2 trie leaves
- UI: Add security headers

## [v2.0.1](https://github.com/prysmaticlabs/prysm/compare/v2.0.0...v2.0.1) - 2021-10-06

### Fixed

- Updated libp2p transport library to stop metrics logging errors on windows.
- Prysm's web UI assets serve properly
- Eth2 api returns full validator balance rather than effective balance
- Slashing protection service registered properly in validator.

### Security

We've updated the Prysm base docker images to a more recent build.

## [v2.0.0](https://github.com/prysmaticlabs/prysm/compare/v1.4.4...v2.0.0)

This release is the largest release of Prysm to date. v2.0.0 includes support for the upcoming Altair hard fork on the
mainnet Ethereum Beacon Chain.
This release consists
of [380 changes](https://github.com/prysmaticlabs/prysm/compare/v1.4.4...f7845afa575963302116e673d400d2ab421252ac) to
support Altair, improve performance of phase0 beacon nodes, and various bug fixes from v1.4.4.

### Upgrading From v1

Please update your beacon node to v2.0.0 prior to updating your validator. The beacon node can serve requests to a
v1.4.4 validator, however a v2.0.0 validator will not start against a v1.4.4 beacon node. If you're operating a highly
available beacon chain service, ensure that all of your beacon nodes are updated to v2.0.0 before starting the upgrade
on your validators.

### Added

- Full Altair
  support. [Learn more about Altair.](https://github.com/ethereum/annotated-spec/blob/8473024d745a3a2b8a84535d57773a8e86b66c9a/altair/beacon-chain.md)
- Added bootnodes from the Nimbus team.
- Revamped slasher implementation. The slasher functionality is no longer a standalone binary. Slasher functionality is
  available from the beacon node with the `--slasher` flag. Note: Running the slasher has considerably increased
  resource requirements. Be sure to review the latest documentation before enabling this feature. This feature is
  experimental.
- Support for standard JSON API in the beacon node. Prysm validators continue to use Prysm's API.
- Configurable subnet peer requirements. Increased minimum desired peers per subnet from 4 to 6. This can be modified
  with `--minimum-peers-per-subnet` in the beacon node..
- Support for go build on darwin_arm64 devices (Mac M1 chips). Cross compiling for darwin_arm64 is not yet supported..
- Batch verification of pubsub objects. This should improve pubsub processing performance on multithreaded machines.
- Improved attestation pruning. This feature should improve block proposer performance and overall network attestation
  inclusion rates. Opt-out with `--disable-correctly-prune-canonical-atts` in the beacon node.
- Active balance cache to improve epoch processing. Opt-out with `--disable-active-balance-cache`
- Experimental database improvements to reduce history state entry space usage in the beaconchain.db. This functionality
  can be permanently enabled with the flag `--enable-historical-state-representation`. Enabling this feature can realize
  a 25% improvement in space utilization for the average user , while 70 -80% for power users(archival node operators).
  Note: once this feature is toggled on, it modifies the structure of the database with a migration and cannot be rolled
  back. This feature is experimental and should only be used in non-serving beacon nodes in case of database corruption
  or other critical issue.

#### New Metrics

**Beacon chain node**

| Metric                                           | Description                                                                                           | References |
| ------------------------------------------------ | ----------------------------------------------------------------------------------------------------- | ---------- |
| `p2p_message_ignored_validation_total`           | Count of messages that were ignored in validation                                                     |            |
| `beacon_current_active_validators`               | Current total active validators                                                                       |            |
| `beacon_processed_deposits_total`                | Total number of deposits processed                                                                    |            |
| `sync_head_state_miss`                           | The number of sync head state requests that are not present in the cache                              |            |
| `sync_head_state_hit`                            | The number of sync head state requests that are present in the cache                                  |            |
| `total_effective_balance_cache_miss`             | The number of get requests that are not present in the cache                                          |            |
| `total_effective_balance_cache_hit`              | The number of get requests that are present in the cache                                              |            |
| `sync_committee_index_cache_miss_total`          | The number of committee requests that aren't present in the sync committee index cache                |            |
| `sync_committee_index_cache_hit_total`           | The number of committee requests that are present in the sync committee index cache                   |            |
| `next_slot_cache_hit`                            | The number of cache hits on the next slot state cache                                                 |            |
| `next_slot_cache_miss`                           | The number of cache misses on the next slot state cache                                               |            |
| `validator_entry_cache_hit_total`                | The number of cache hits on the validator entry cache                                                 |            |
| `validator_entry_cache_miss_total`               | The number of cache misses on the validator entry cache                                               |            |
| `validator_entry_cache_delete_total`             | The number of cache deletes on the validator entry cache                                              |            |
| `saved_sync_committee_message_total`             | The number of saved sync committee message total                                                      |            |
| `saved_sync_committee_contribution_total`        | The number of saved sync committee contribution total                                                 |            |
| `libp2p_peers`                                   | Tracks the total number of libp2p peers                                                               |            |
| `p2p_status_message_missing`                     | The number of attempts the connection handler rejects a peer for a missing status message             |            |
| `p2p_sync_committee_subnet_recovered_broadcasts` | The number of sync committee messages that were attempted to be broadcast with no peers on the subnet |            |
| `p2p_sync_committee_subnet_attempted_broadcasts` | The number of sync committees that were attempted to be broadcast                                     |            |
| `p2p_subscribed_topic_peer_total`                | The number of peers subscribed to topics that a host node is also subscribed to                       |            |
| `saved_orphaned_att_total`                       | Count the number of times an orphaned attestation is saved                                            |            |

### Changed

- Much refactoring of "util" packages into more canonical packages. Please review Prysm package structure and godocs.
- Altair object keys in beacon-chain/db/kv are prefixed with "altair". BeaconBlocks and BeaconStates are the only
  objects affected by database key changes for Altair. This affects any third party tooling directly querying Prysm's
  beaconchain.db.
- Updated Teku bootnodes.
- Updated Lighthouse bootnodes.
- End to end testing now collects jaeger spans
- Improvements to experimental peer quality scoring. This feature is only enabled with `--enable-peer-scorer`.
- Validator performance logging behavior has changed in Altair. Post-Altair hardfork has the following changes:
  Inclusion distance and inclusion slots will no longer be displayed. Correctly voted target will only be true if also
  included within 32 slots. Correctly voted head will only be true if the attestation was included in the next slot.
  Correctly voted source will only be true if attestation is included within 5 slots. Inactivity score will be
  displayed.
- Increased pubsub message queue size from 256 to 600 to support larger networks and higher message volume.
- The default attestation aggregation changed to the improved optimized max cover algorithm.
- Prysm is passing spectests at v1.1.0 (latest available release).
- `--subscribe-all-subnets` will subscribe to all attestation subnets and sync subnets in post-altair hard fork.
- "eth2" is now an illegal term. If you say it or type it then something bad might happen.
- Improved cache hit ratio for validator entry cache.
- Reduced memory overhead during database migrations.
- Improvements to beacon state writes to database.

#### Changed Metrics

**Beacon chain node**
| Metric                | Old Name             | Description                                          | References |
| --------------------- | -------------------- | ---------------------------------------------------- | ---------- |
| `beacon_reorgs_total` | `beacon_reorg_total` | Count the number of times a beacon chain has a reorg |            |

### Deprecated

These flags are hidden from the help text and no longer modify the behavior of Prysm. These flags should be removed from
user runtime configuration as the flags will eventually be removed entirely and Prysm will fail to start if a deleted or
unknown flag is provided.

- `--enable-active-balance-cache`
- `--correctly-prune-canonical-atts`
- `--correctly-insert-orphaned-atts`
- `--enable-next-slot-state-cache`

### Removed

Note: Removed flags will block starting up with an error "flag provided but not defined:".
Please check that you are not using any of the removed flags in this section!

- Prysm's standalone slasher application (cmd/slasher) has been fully removed. Use the `--slasher` flag with a beacon
  chain node for full slasher functionality.
- `--disable-blst` (beacon node and validator). [blst](https://github.com/supranational/blst) is the only BLS library
  offered for Prysm.
- `--disable-sync-backtracking` and `--enable-sync-backtracking` (beacon node). This feature has been released for some
  time. See.
- `--diable-pruning-deposit-proofs` (beacon node). This feature has been released for some time. See.
- `--disable-eth1-data-majority-vote` (beacon node). This feature is no longer in use in Prysm. See,.
- `--proposer-atts-selection-using-max-cover` (beacon node). This feature has been released for some time. See.
- `--update-head-timely` (beacon node). This feature was released in v1.4.4. See.
- `--enable-optimized-balance-update` (beacon node). This feature was released in v1.4.4. See.
- Kafka support is no longer available in the beacon node. This functionality was never fully completed and did not
  fulfill many desirable use cases. This removed the flag `--kafka-url` (beacon node). See.
- Removed tools/faucet. Use the faucet
  in [prysmaticlabs/periphery](https://github.com/prysmaticlabs/periphery/tree/c2ac600882c37fc0f2a81b0508039124fb6bcf47/eth-faucet)
  if operating a testnet faucet server.
- Tooling for prior testnet contracts has been removed. Any of the old testnet contracts with `drain()` function have
  been removed as well.
- Toledo tesnet config is removed.
- Removed --eth-api-port (beacon node). All APIs interactions have been moved to --grpc-gateway-port. See.

### Fixed

- Database lock contention improved in block database operations.
- JSON API now returns an error when unknown fields are provided.
- Correctly return `epoch_transition` field in `head` JSON API events stream.
- Various fixes in standard JSON API
- Finalize deposits before initializing the beacon node. This may improve missed proposals
- JSON API returns header "Content-Length" 0 when returning an empty JSON object.
- Initial sync fixed when there is a very long period of missing blocks.
- Fixed log statement when a web3 endpoint failover occurs.
- Windows prysm.bat is fixed

### Security

- You MUST update to v2.0.0 or later release before epoch 74240 or your client will fork off from the rest of the
  network.
- Prysm's JWT library has been updated to a maintained version of the previous JWT library. JWTs are only used in the
  UI.

Please review our newly
updated [security reporting policy](https://github.com/prysmaticlabs/prysm/blob/develop/SECURITY.md).

- Fix subcommands such as validator accounts list

### Security

There are no security updates in this release.

# Older than v2.0.0

For changelog history for releases older than v2.0.0, please refer to https://github.com/prysmaticlabs/prysm/releases<|MERGE_RESOLUTION|>--- conflicted
+++ resolved
@@ -42,11 +42,8 @@
 
 - Fixed mesh size by appending `gParams.Dhi = gossipSubDhi`
 - Fix skipping partial withdrawals count.
-<<<<<<< HEAD
+- wait for the async StreamEvent writer to exit before leaving the http handler, avoiding race condition panics [pr](https://github.com/prysmaticlabs/prysm/pull/14557)
 - EIP7521 - fixing withdrawal bug
-=======
-- wait for the async StreamEvent writer to exit before leaving the http handler, avoiding race condition panics [pr](https://github.com/prysmaticlabs/prysm/pull/14557)
->>>>>>> 52cf3a15
 
 ### Security
 
