# Changelog

All notable changes to this project will be documented in this file.

The format is based on Keep a Changelog, and this project adheres to Semantic Versioning.

## [Unreleased](https://github.com/prysmaticlabs/prysm/compare/v5.1.1...HEAD)

### Added

- Electra EIP6110: Queue deposit [pr](https://github.com/prysmaticlabs/prysm/pull/14430)
- Add Bellatrix tests for light client functions.
- Add Discovery Rebooter Feature.
- Added GetBlockAttestationsV2 endpoint.
- Light client support: Consensus types for Electra
- Added SubmitPoolAttesterSlashingV2 endpoint.

### Changed

- Electra EIP6110: Queue deposit requests changes from consensus spec pr #3818
- reversed the boolean return on `BatchVerifyDepositsSignatures`, from need verification, to all keys successfully verified
- Fix `engine_exchangeCapabilities` implementation.
- Updated the default `scrape-interval` in `Client-stats` to 2 minutes to accommodate Beaconcha.in API rate limits.
- Switch to compounding when consolidating with source==target.

### Deprecated

- `/eth/v1alpha1/validator/activation/stream` grpc wait for activation stream is deprecated. [pr](https://github.com/prysmaticlabs/prysm/pull/14514)

### Removed

- Removed finalized validator index cache, no longer needed.

### Fixed

- Fixed mesh size by appending `gParams.Dhi = gossipSubDhi`
- Fix skipping partial withdrawals count.

### Security


## [v5.1.1](https://github.com/prysmaticlabs/prysm/compare/v5.1.0...v5.1.1) - 2024-10-15

This release has a number of features and improvements. Most notably, the feature flag 
`--enable-experimental-state` has been flipped to "opt out" via `--disable-experimental-state`. 
The experimental state management design has shown significant improvements in memory usage at
runtime. Updates to libp2p's gossipsub have some bandwidith stability improvements with support for
IDONTWANT control messages. 

The gRPC gateway has been deprecated from Prysm in this release. If you need JSON data, consider the
standardized beacon-APIs. 

Updating to this release is recommended at your convenience.

### Added

- Aggregate and proof committee validation for Electra.
- More tests for electra field generation.
- Light client support: Implement `ComputeFieldRootsForBlockBody`.
- Light client support: Add light client database changes.
- Light client support: Implement capella and deneb changes.
- Light client support: Implement `BlockToLightClientHeader` function.
- Light client support: Consensus types.
- GetBeaconStateV2: add Electra case.
- Implement [consensus-specs/3875](https://github.com/ethereum/consensus-specs/pull/3875).
- Tests to ensure sepolia config matches the official upstream yaml.
- HTTP endpoint for PublishBlobs.
- GetBlockV2, GetBlindedBlock, ProduceBlockV2, ProduceBlockV3: add Electra case.
- Add Electra support and tests for light client functions.
- fastssz version bump (better error messages).
- SSE implementation that sheds stuck clients. [pr](https://github.com/prysmaticlabs/prysm/pull/14413)
<<<<<<< HEAD
- Add Bellatrix tests for light client functions.
- Add Discovery Rebooter Feature.
- Added GetBlockAttestationsV2 endpoint.
- Light client support: Consensus types for Electra
- Added SubmitPoolAttesterSlashingV2 endpoint.
- Added SubmitAggregateAndProofsRequestV2 endpoint.
=======
- Added GetPoolAttesterSlashingsV2 endpoint.
>>>>>>> 2afa63b4

### Changed

- Electra: Updated interop genesis generator to support Electra.
- `getLocalPayload` has been refactored to enable work in ePBS branch.
- `TestNodeServer_GetPeer` and `TestNodeServer_ListPeers` test flakes resolved by iterating the whole peer list to find
  a match rather than taking the first peer in the map.
- Passing spectests v1.5.0-alpha.4 and v1.5.0-alpha.5.
- Beacon chain now asserts that the external builder block uses the expected gas limit.
- Electra: Add electra objects to beacon API.
- Electra: Updated block publishing beacon APIs to support Electra.
- "Submitted builder validator registration settings for custom builders" log message moved to debug level.
- config: Genesis validator root is now hardcoded in params.BeaconConfig()
- `grpc-gateway-host` is renamed to http-host. The old name can still be used as an alias.
- `grpc-gateway-port` is renamed to http-port. The old name can still be used as an alias.
- `grpc-gateway-corsdomain` is renamed to http-cors-domain. The old name can still be used as an alias.
- `api-timeout` is changed from int flag to duration flag, default value updated.
- Light client support: abstracted out the light client headers with different versions.
- `ApplyToEveryValidator` has been changed to prevent misuse bugs, it takes a closure that takes a `ReadOnlyValidator` and returns a raw pointer to a `Validator`. 
- Removed gorilla mux library and replaced it with net/http updates in go 1.22.
- Clean up `ProposeBlock` for validator client to reduce cognitive scoring and enable further changes.
- Updated k8s-io/client-go to v0.30.4 and k8s-io/apimachinery to v0.30.4
- Migrated tracing library from opencensus to opentelemetry for both the beacon node and validator.
- Refactored light client code to make it more readable and make future PRs easier.
- Update light client helper functions to reference `dev` branch of CL specs
- Updated Libp2p Dependencies to allow prysm to use gossipsub v1.2 .
- Updated Sepolia bootnodes.
- Make committee aware packing the default by deprecating `--enable-committee-aware-packing`.
- Moved `ConvertKzgCommitmentToVersionedHash` to the `primitives` package.

### Deprecated
- `--disable-grpc-gateway` flag is deprecated due to grpc gateway removal.
- `--enable-experimental-state` flag is deprecated. This feature is now on by default. Opt-out with `--disable-experimental-state`.

### Removed

- Removed gRPC Gateway.
- Removed unused blobs bundle cache.
- Removed consolidation signing domain from params. The Electra design changed such that EL handles consolidation signature verification.
- Remove engine_getPayloadBodiesBy{Hash|Range}V2

### Fixed

- Fixed early release of read lock in BeaconState.getValidatorIndex.
- Electra: resolve inconsistencies with validator committee index validation.
- Electra: build blocks with blobs.
- E2E: fixed gas limit at genesis
- Light client support: use LightClientHeader instead of BeaconBlockHeader.
- validator registration log changed to debug, and the frequency of validator registration calls are reduced
- Core: Fix process effective balance update to safe copy validator for Electra.
- `== nil` checks before calling `IsNil()` on interfaces to prevent panics.
- Core: Fixed slash processing causing extra hashing.
- Core: Fixed extra allocations when processing slashings.
- remove unneeded container in blob sidecar ssz response
- Light client support: create finalized header based on finalizedBlock's version, not attestedBlock.
- Light client support: fix light client attested header execution fields' wrong version bug.
- Testing: added custom matcher for better push settings testing.
- Registered `GetDepositSnapshot` Beacon API endpoint.

### Security

No notable security updates.

## [v5.1.0](https://github.com/prysmaticlabs/prysm/compare/v5.0.4...v5.1.0) - 2024-08-20

This release contains 171 new changes and many of these are related to Electra! Along side the Electra changes, there
are nearly 100 changes related to bug fixes, feature additions, and other improvements to Prysm. Updating to this
release is recommended at your convenience.

⚠️ Deprecation Notice: Removal of gRPC Gateway and Gateway Flag Renaming ⚠️

In an upcoming release, we will be deprecating the gRPC gateway and renaming several associated flags. This change will
result in the removal of access to several internal APIs via REST, though the gRPC endpoints will remain unaffected. We
strongly encourage systems to transition to using the beacon API endpoints moving forward. Please refer to PR for more
details.

### Added

- Electra work
- Fork-specific consensus-types interfaces
- Fuzz ssz roundtrip marshalling, cloner fuzzing
- Add support for multiple beacon nodes in the REST API
- Add middleware for Content-Type and Accept headers
- Add debug logs for proposer settings
- Add tracing to beacon api package
- Add support for persistent validator keys when using remote signer. --validators-external-signer-public-keys and
  --validators-external-signer-key-file See the docs page for more info.
- Add AggregateKeyFromIndices to beacon state to reduce memory usage when processing attestations
- Add GetIndividualVotes endpoint
- Implement is_better_update for light client
- HTTP endpoint for GetValidatorParticipation
- HTTP endpoint for GetChainHead
- HTTP endpoint for GetValidatorActiveSetChanges
- Check locally for min-bid and min-bid-difference

### Changed

- Refactored slasher operations to their logical order
- Refactored Gwei and Wei types from math to primitives package.
- Unwrap payload bid from ExecutionData
- Change ZeroWei to a func to avoid shared ptr
- Updated go-libp2p to v0.35.2 and go-libp2p-pubsub to v0.11.0
- Use genesis block root in epoch 1 for attester duties
- Cleanup validator client code
- Old attestations log moved to debug. "Attestation is too old to broadcast, discarding it"
- Modify ProcessEpoch not to return the state as a returned value
- Updated go-bitfield to latest release
- Use go ticker instead of timer
- process_registry_updates no longer makes a full copy of the validator set
- Validator client processes sync committee roll separately
- Use vote pointers in forkchoice to reduce memory churn
- Avoid Cloning When Creating a New Gossip Message
- Proposer filters invalid attestation signatures
- Validator now pushes proposer settings every slot
- Get all beacon committees at once
- Committee-aware attestation packing

### Deprecated

- `--enable-debug-rpc-endpoints` is deprecated and debug rpc points are on by default.

### Removed

- Removed fork specific getter functions (i.e. PbCapellaBlock, PbDenebBlock, etc)

### Fixed

- Fixed debug log "upgraded stake to $fork" to only log on upgrades instead of every state transition
- Fixed nil block panic in API
- Fixed mockgen script
- Do not fail to build block when block value is unknown
- Fix prysmctl TUI when more than 20 validators were listed
- Revert peer backoff changes from. This was causing some sync committee performance issues.
- Increased attestation seen cache expiration to two epochs
- Fixed slasher db disk usage leak
- fix: Multiple network flags should prevent the BN to start
- Correctly handle empty payload from GetValidatorPerformance requests
- Fix Event stream with carriage return support
- Fix panic on empty block result in REST API
- engine_getPayloadBodiesByRangeV1 - fix, adding hexutil encoding on request parameters
- Use sync committee period instead of epoch in `createLightClientUpdate`

### Security

- Go version updated to 1.22

## [v5.0.4](https://github.com/prysmaticlabs/prysm/compare/v5.0.3...v5.0.4) - 2024-07-21

This release has many wonderful bug fixes and improvements. Some highlights include p2p peer fix for windows users,
beacon API fix for retrieving blobs older than the minimum blob retention period, and improvements to initial sync by
avoiding redundant blob downloads.

Updating to this release is recommended at your earliest convenience, especially for windows users.

### Added

- Beacon-api: broadcast blobs in the event of seen block
- P2P: Add QUIC support

### Changed

- Use slices package for various slice operations
- Initsync skip local blobs
- Use read only validators in Beacon API
- Return syncing status when node is optimistic
- Upgrade the Beacon API e2e evaluator
- Don't return error that can be internally handled
- Allow consistent auth token for validator apis
- Change example.org DNS record
- Simplify prune invalid by reusing existing fork choice store call
- use [32]byte keys in the filesystem cache
- Update Libp2p Dependencies
- Parallelize Broadcasting And Processing Each Blob
- Substantial VC cleanup
- Only log error when aggregator check fails
- Update Libp2p Dependencies
- Change Attestation Log To Debug
- update codegen dep and cleanup organization

### Deprecated

- Remove eip4881 flag (--disable-eip-4881)

### Removed

- Remove the Goerli/Prater support
- Remove unused IsViableForCheckpoint
- Remove unused validator map copy method

### Fixed

- Various typos and other cosmetic fixes
- Send correct state root with finalized event stream
- Extend Broadcast Window For Attestations
- Beacon API: Use retention period when fetching blobs
- Backfill throttling
- Use correct port for health check in Beacon API e2e evaluator
- Do not remove blobs DB in slasher.
- use time.NewTimer() to avoid possible memory leaks
- paranoid underflow protection without error handling
- Fix CommitteeAssignments to not return every validator
- Fix dependent root retrival genesis case
- Restrict Dials From Discovery
- Always close cache warm chan to prevent blocking
- Keep only the latest value in the health channel

### Security

- Bump golang.org/x/net from 0.21.0 to 0.23.0

## [v5.0.3](https://github.com/prysmaticlabs/prysm/compare/v5.0.2...v5.0.3) - 2024-04-04

Prysm v5.0.3 is a small patch release with some nice additions and bug fixes. Updating to this release is recommended
for users on v5.0.0 or v5.0.1. There aren't many changes since last week's v5.0.2 so upgrading is not strictly required,
but there are still improvements in this release so update if you can!

### Added

- Testing: spec test coverage tool
- Add bid value metrics
- prysmctl: Command-line interface for visualizing min/max span bucket
- Explicit Peering Agreement implementation

### Changed

- Utilize next slot cache in block rewards rpc
- validator: Call GetGenesis only once when using beacon API
- Simplify ValidateAttestationTime
- Various typo / commentary improvements
- Change goodbye message from rate limited peer to debug verbosity
- Bump libp2p to v0.33.1
- Fill in missing debug logs for blob p2p IGNORE/REJECT

### Fixed

- Remove check for duplicates in pending attestation queue
- Repair finalized index issue
- Maximize Peer Capacity When Syncing
- Reject Empty Bundles

### Security

No security updates in this release.

## [v5.0.2](https://github.com/prysmaticlabs/prysm/compare/v5.0.1...v5.0.2) - 2024-03-27

This release has many optimizations, UX improvements, and bug fixes. Due to the number of important bug fixes and
optimizations, we encourage all operators to update to v5.0.2 at their earliest convenience.

In this release, there is a notable change to the default value of --local-block-value-boost from 0 to 10. This means
that the default behavior of using the builder API / mev-boost requires the builder bid to be 10% better than your local
block profit. If you want to preserve the existing behavior, set --local-block-value-boost=0.

### Added

- API: Add support for sync committee selections
- blobs: call fsync between part file write and rename (feature flag --blob-save-fsync)
- Implement EIP-3076 minimal slashing protection, using a filesystem database (feature flag
  --enable-minimal-slashing-protection)
- Save invalid block to temp --save-invalid-block-temp
- Compute unrealized checkpoints with pcli
- Add gossip blob sidecar verification ms metric
- Backfill min slot flag (feature flag --backfill-oldest-slot)
- adds a metric to track blob sig cache lookups
- Keymanager APIs - get,post,delete graffiti
- Set default LocalBlockValueBoost to 10
- Add bid value metrics
- REST VC metrics

### Changed

- Normalized checkpoint logs
- Normalize filesystem/blob logs
- Updated gomock libraries
- Use Max Request Limit in Initial Sync
- Do not Persist Startup State
- Normalize backfill logs/errors
- Unify log fields
- Do Not Compute Block Root Again
- Optimize Adding Dirty Indices
- Use a Validator Reader When Computing Unrealized Balances
- Copy Validator Field Trie
- Do not log zero sync committee messages
- small cleanup on functions: use slots.PrevSlot
- Set the log level for running on <network> as INFO.
- Employ Dynamic Cache Sizes
- VC: Improve logging in case of fatal error
- refactoring how proposer settings load into validator client
- Spectest: Unskip Merkle Proof test
- Improve logging.
- Check Unrealized Justification Balances In Spectests
- Optimize SubscribeCommitteeSubnets VC action
- Clean up unreachable code; use new(big.Int) instead of big.NewInt(0)
- Update bazel, rules_go, gazelle, and go versions
- replace receive slot with event stream
- New gossip cache size
- Use headstate for recent checkpoints
- Update spec test to official 1.4.0
- Additional tests for KZG commitments
- Enable Configurable Mplex Timeouts
- Optimize SubmitAggregateSelectionProof VC action
- Re-design TestStartDiscV5_DiscoverPeersWithSubnets test
- Add da waited time to sync block log
- add log message if in da check at slot end
- Log da block root in hex
- Log the slot and blockroot when we deadline waiting for blobs
- Modify the algorithm of updateFinalizedBlockRoots
- Rename payloadattribute Timestamps to Timestamp
- Optimize GetDuties VC action
- docker: Add bazel target for building docker tarball
- Utilize next slot cache in block rewards rpc
- Spec test coverage report
- Refactor batch verifier for sharing across packages

### Removed

- Remove unused bolt buckets
- config: Remove DOMAIN_BLOB_SIDECAR.
- Remove unused deneb code
- Clean up: remove some unused beacon state protos
- Cleaned up code in the sync package
- P2P: Simplify code

### Fixed

- Slasher: Reduce surrounding/surrounded attestations processing time
- Fix blob batch verifier pointer receiver
- db/blobs: Check non-zero data is written to disk
- avoid part path collisions with mem addr entropy
- Download checkpoint sync origin blobs in init-sync
- bazel: Update aspect-build/bazel-lib to v2.5.0
- move setting route handlers to registration from start
- Downgrade Level DB to Stable Version
- Fix failed reorg log
- Fix Data Race in Epoch Boundary
- exit blob fetching for cp block if outside retention
- Do not check parent weight on early FCU
- Fix VC DB conversion when no proposer settings is defined and add Experimental flag in the
  --enable-minimal-slashing-protection help.
- keymanager api: lowercase statuses
- Fix unrealized justification
- fix race condition when pinging peers
- Fix/race receive block
- Blob verification spectest
- Ignore Pubsub Messages Hitting Context Deadlines
- Use justified checkpoint from head state to build attestation
- only update head at 10 seconds when validating
- Use correct gossip validation time
- fix 1-worker underflow; lower default batch size
- handle special case of batch size=1
- Always Set Inprogress Boolean In Cache
- Builder APIs: adding headers to post endpoint
- Rename mispelled variable
- allow blob by root within da period
- Rewrite Pruning Implementation To Handle EIP 7045
- Set default fee recipient if tracked val fails
- validator client on rest mode has an inappropriate context deadline for events
- validator client should set beacon API endpoint in configurations
- Fix get validator endpoint for empty query parameters
- Expand Our TTL for our Message ID Cache
- fix some typos
- fix handling of goodbye messages for limited peers
- create the log file along with its parent directory if not present
- Call GetGenesis only once

### Security

- Go version has been updated from 1.21.6 to 1.21.8.

## [v5.0.1](https://github.com/prysmaticlabs/prysm/compare/v5.0.0...v5.0.1) - 2024-03-08

This minor patch release has some nice improvements over the recent v5.0.0 for Deneb. We have minimized this patch
release to include only low risk and valuable fixes or features ahead of the upcoming network upgrade on March 13th.

Deneb is scheduled for mainnet epoch 269568 on March 13, 2024 at 01:55:35pm UTC. All operators MUST update their Prysm
software to v5.0.0 or later before the upgrade in order to continue following the blockchain.

### Added

- A new flag to ensure that blobs are flushed to disk via fsync immediately after write. --blob-save-fsync

### Changed

- Enforce a lower maximum batch limit value to prevent annoying peers
- Download blobs for checkpoint sync block before starting sync
- Set justified epoch to the finalized epoch in Goerli to unstuck some Prysm nodes on Goerli

### Fixed

- Data race in epoch boundary cache
- "Failed reorg" log was misplaced
- Do not check parent weights on early fork choice update calls
- Compute unrealized justification with slashed validators
- Missing libxml dependency

### Security

Prysm version v5.0.0 or later is required to maintain participation in the network after the Deneb upgrade.

## [v5.0.0](https://github.com/prysmaticlabs/prysm/compare/v4.2.1...v5.0.0)

Behold the Prysm v5 release with official support for Deneb on Ethereum mainnet!

Deneb is scheduled for mainnet epoch 269568 on March 13, 2024 at 01:55:35pm UTC. All operators MUST update their Prysm
software to v5.0.0 or later before the upgrade in order to continue following the blockchain.

This release brings improvements to the backfill functionality of the beacon node to support backfilling blobs. If
running a beacon node with checkpoint sync, we encourage you to test the backfilling functionality and share your
feedback. Run with backfill enabled using the flag --enable-experimental-backfill.

Known Issues

- --backfill-batch-size with a value of 1 or less breaks backfill.
- Validator client on v4.2.0 or older uses some API methods that are incompatible with beacon node v5. Ensure that you
  have updated the beacon node and validator client to v4.2.1 and then upgrade to v5 or update both processes at the
  same time to minimize downtime.

### Added

- Support beacon_committee_selections
- /eth/v1/beacon/deposit_snapshot
- Docker images now have coreutils pre-installed
- da_waited_time_milliseconds tracks total time waiting for data availablity check in ReceiveBlock
- blob_written, blob_disk_count, blob_disk_bytes new metrics for tracking blobs on disk
- Backfill supports blob backfilling
- Add mainnet deneb fork epoch config

### Changed

- --clear-db and --force-clear-db flags now remove blobs as well as beaconchain.db
- EIP-4881 is now on by default.
- Updates filtering logic to match spec
- Verbose signature verification is now on by default
- gossip_block_arrival_milliseconds and gossip_block_verification_milliseconds measure in
- milliseconds instead of nanoseconds
- aggregate_attestations_t1 histogram buckets have been updated
- Reduce lookahead period from 8 to 4. This reduces block batch sizes during sync to account for
- larger blocks in deneb.
- Update gohashtree to v0.0.4-beta
- Various logging improvements
- Improved operations during syncing
- Backfill starts after initial-sync is complete

### Deprecated

The following flags have been removed entirely:

- --enable-reorg-late-blocks
- --disable-vectorized-htr
- --aggregate-parallel
- --build-block-parallel
- --enable-registration-cache, disable-gossip-batch-aggregation
- --safe-slots-to-import-optimistically
- --show-deposit-data

### Removed

- Prysm gRPC slasher endpoints are removed
- Remove /eth/v1/debug/beacon/states/{state_id}
- Prysm gRPC endpoints that were marked as deprecated in v4 have been removed
- Remove /eth/v1/beacon/blocks/{block_id}

### Fixed

- Return unaggregated if no aggregated attestations available in GetAggregateAttestation
- Fix JWT auth checks in certain API endpoints used by the web UI
- Return consensus block value in wei units
- Minor fixes in protobuf files
- Fix 500 error when requesting blobs from a block without blobs
- Handle cases were EL client is syncing and unable to provide payloads
- /eth/v1/beacon/blob_sidecars/{block_id} correctly returns an error when invalid indices are requested
- Fix head state fetch when proposing a failed reorg
- Fix data race in background forkchoice update call
- Correctly return "unavailable" response to peers requesting batches before the node completes
- backfill.
- Many significant improvements and fixes to the prysm slasher
- Fixed slashing gossip checks, improves peer scores for slasher peers
- Log warning if attempting to exit more than 5 validators at a time
- Do not cache inactive public keys
- Validator exits prints testnet URLs
- Fix pending block/blob zero peer edge case
- Check non-zero blob data is written to disk
- Avoid blob partial filepath collisions with mem addr entropy

### Security

v5.0.0 of Prysm is required to maintain participation in the network after the Deneb upgrade.

## [v4.2.1](https://github.com/prysmaticlabs/prysm/compare/v4.2.0...v4.2.1) - 2024-01-29

Welcome to Prysm Release v4.2.1! This release is highly recommended for stakers and node operators, possibly being the
final update before V5.

⚠️ This release will cause failures on Goerli, Sepolia and Holeski testnets, when running on certain older CPUs without
AVX support (eg Celeron) after the Deneb fork. This is not an issue for mainnet.

### Added

- Linter: Wastedassign linter enabled to improve code quality.
- API Enhancements:
    - Added payload return in Wei for /eth/v3/validator/blocks.
    - Added Holesky Deneb Epoch for better epoch management.
- Testing Enhancements:
    - Clear cache in tests of core helpers to ensure test reliability.
    - Added Debug State Transition Method for improved debugging.
    - Backfilling test: Enabled backfill in E2E tests for more comprehensive coverage.
- API Updates: Re-enabled jwt on keymanager API for enhanced security.
- Logging Improvements: Enhanced block by root log for better traceability.
- Validator Client Improvements:
    - Added Spans to Core Validator Methods for enhanced monitoring.
    - Improved readability in validator client code for better maintenance (various commits).

### Changed

- Optimizations and Refinements:
    - Lowered resource usage in certain processes for efficiency.
    - Moved blob rpc validation closer to peer read for optimized processing.
    - Cleaned up validate beacon block code for clarity and efficiency.
    - Updated Sepolia Deneb fork epoch for alignment with network changes.
    - Changed blob latency metrics to milliseconds for more precise measurement.
    - Altered getLegacyDatabaseLocation message for better clarity.
    - Improved wait for activation method for enhanced performance.
    - Capitalized Aggregated Unaggregated Attestations Log for consistency.
    - Modified HistoricalRoots usage for accuracy.
    - Adjusted checking of attribute emptiness for efficiency.
- Database Management:
    - Moved --db-backup-output-dir as a deprecated flag for database management simplification.
    - Added the Ability to Defragment the Beacon State for improved database performance.
- Dependency Update: Bumped quic-go version from 0.39.3 to 0.39.4 for up-to-date dependencies.

### Removed

- Removed debug setting highest slot log to clean up the logging process.
- Deleted invalid blob at block processing for data integrity.

### Fixed

- Bug Fixes:
    - Fixed off by one error for improved accuracy.
    - Resolved small typo in error messages for clarity.
    - Addressed minor issue in blsToExecChange validator for better validation.
    - Corrected blobsidecar json tag for commitment inclusion proof.
    - Fixed ssz post-requests content type check.
    - Resolved issue with port logging in bootnode.
- Test Fixes: Re-enabled Slasher E2E Test for more comprehensive testing.

### Security

No security issues in this release.

## [v4.2.0](https://github.com/prysmaticlabs/prysm/compare/v4.1.1...v4.2.0) - 2024-01-11

Happy new year! We have an incredibly exciting release to kick off the new year. This release is **strongly recommended
** for all operators to update as it has many bug fixes, security patches, and features that will improve the Prysm
experience on mainnet. This release has so many wonderful changes that we've deviated from our normal release notes
format to aptly categorize the changes.

### Highlights

#### Upgrading / Downgrading Validators

There are some API changes bundled in this release that require you to upgrade or downgrade in particular order. If the
validator is updated before the beacon node, it will see repeated 404 errors at start up until the beacon node is
updated as it uses a new API endpoint introduced in v4.2.0.

:arrow_up_small:  **Upgrading**: Upgrade the beacon node, then the validator.
:arrow_down_small: **Downgrading**: Downgrade the validator to v4.1.1 then downgrade the beacon node.

#### Deneb Goerli Support

This release adds in full support for the upcoming deneb hard fork on goerli next week on January 17th.

#### Networking Parameter Changes

This release increases the default peer count to 70 from 45. The reason this is done is so that node's running
with default peer counts can perform their validator duties as expected. Users who want to use the old peer count
can add in `--p2p-max-peers=45` as a flag.

#### Profile Guided Optimization

This release has binaries built using PGO, for more information on how it works feel free to look
here: https://tip.golang.org/doc/pgo .
This allows the go compiler to build more optimized Prysm binaries using production profiles and workloads.

#### ARM Supported Docker Images

Our docker images now support amd64 and arm64 architecture! This long awaited feature is finally here for Apple Silicon
and Raspberry Pi users.

### Deneb

#### Core

- Use ROForkchoice in blob verifier
- Add Goerli Deneb Fork Epoch
- Use deneb key for deneb state in saveStatesEfficientInternal
- Initialize Inactivity Scores Correctly
- Excluse DA wait time for chain processing time
- Initialize sig cache for verification.Initializer
- Verify roblobs
- KZG Commitment inclusion proof verifier
- Merkle Proofs of KZG commitments
- Add RO blob sidecar
- Check blob index duplication for blob notifier
- Remove sidecars with invalid proofs
- Proposer: better handling of blobs bundle
- Update proposer RPC to new blob sidecar format
- Implement Slot-Dependent Caching for Blobs Bundle
- Verified roblobs

#### Networking

- Check sidecar index in BlobSidecarsByRoot response
- Use proposer index cache for blob verification
- VerifiedROBlobs in initial-sync
- Reordered blob validation
- Initialize blob storage for initial sync service
- Use verified blob for gossip checks
- Update broadcast method to use `BlobSidecar` instead of `SingedBlobSidecar`
- Remove pending blobs queue
- Reject Blob Sidecar Incorrect Index
- Check return and request lengths for blob sidecar by root
- Fix blob sidecar subnet check
- Add pending blobs queue for missing parent block
- Verify blobs that arrived from by root request
- Reject blobs with invalid parent
- Add more blob and block checks for by range
- Exit early if blob by root request is empty
- Request missing blobs while processing pending queue
- Check blob exists before requesting from peer
- Passing block as arugment for sidecar validation

#### Blob Management

- Remove old blob types
- minimize syscalls in pruning routine
- Prune dangling blob
- Use Afero Walk for Pruning Blob
- Initialize blob storage without pruning
- Fix batch pruning errors
- Blob filesystem add pruning during blob write
- Blob filesystem add pruning at startup
- Ensure partial blob is deleted if there's an error
- Split blob pruning into two funcs
- Use functional options for `--blob-retention-epochs`
- Blob filesystem: delete blobs
- Fix Blob Storage Path
- Add blob getters
- Blob filesystem: Save Blobs
- Blob filesystem: prune blobs
- blobstorage: Improve mkdirall error

#### Beacon-API

- Add rpc trigger for blob sidecar event
- Do not skip mev boost in `v3` block production endpoint
- Beacon APIs: re enabling blob events
- Beacon API: update Deneb endpoints after removing blob signing
- Beacon API: fix get blob returns 500 instead of empty
- Fix bug in Beacon API getBlobs
- Fix blob_sidecar SSE payload
- fix(beacon-chain/rpc): blob_sidecar event stream handler
- Improvements to `produceBlockV3`
- Deneb: Produce Block V3 - adding consensus block value

#### Validator Client

- Validator client: remove blob signing
- Deneb - web3signer

#### Testing

- Enable Deneb For E2E Scenario Tests
- Activate deneb in E2E
- Deneb E2E

#### Miscellaneous

- Update blob pruning log
- Fix total pruned metric + add to logging
- Check kzg commitment count from builder
- Add error wrapping to blob initialization errors
- Blob filesystem metrics
- Check builder header kzg commitment
- Add more color to sending blob by range req log
- Move pruning log to after retention check
- Enhance Pruning Logs
- Rename Blob retention epoch flag
- Check that blobs count is correct when unblinding
- Log blob's kzg commmitment at sync
- Replace MAX_BLOB_EPOCHS usages with more accurate terms
- Fix comment of `BlobSidecarsBySlot`

### Core Prysm Work(Non-Deneb)

#### Core Protocol

- Only process blocks which haven't been processed
- Initialize exec payload fields and enforce order
- Add nil check for head in IsOptimistic
- Unlock forkchoice store if attribute is empty
- Make Aggregating In Parallel The Permanent Default
- Break out several helpers from `postBlockProcess`
- Don't hardcode 4 seconds in forkchoice
- Simplify fcu 4
- Remove the getPayloadAttribute call from updateForkchoiceWithExecution
- Simplify fcu 2
- Remove getPayloadAttributes from FCU call
- Simplify fcu 1
- Remove unsafe proposer indices cache
- Rewrite `ProposeBlock` endpoint
- Remove blind field from block type
- update shuffling caches before calling FCU on epoch boundaries
- Return SignedBeaconBlock from ReadOnlySignedBeaconBlock.Copy
- Use advanced epoch cache when preparing proposals
- refactor Payload Id caches
- Use block value correctly when proposing a block
- use different keys for the proposer indices cache
- Use a cache of one entry to build attestation
- Remove signed block requirement from no-verify functions
- Allow requests for old target roots
- Remove Redundant Hash Computation in Cache
- Fix FFG LMD Consistency Check (Option 2)
- Verify lmd without ancestor
- Track target in forkchoice
- Return early from ReceiveBlock if already sycned

#### Builder

- Adding builder boost factor to get block v3
- Builder API: Fix max field check on toProto function
- Add sanity checks for bundle from builder
- Update Prysm Proposer end points for Builder API
- Builder API: remove blinded blob sidecar
- Allow validators registration batching on Builder API `/eth/v1/builder/validators`

#### State-Management

- Add Detailed Multi Value Metrics
- Optimize Multivalue Slice For Trie Recomputation
- Fix Multivalue Slice Deadlock
- Set Better Slice Capacities in the State

#### Networking

- Refactor Network Config Into Main Config
- Handle potential error from newBlockRangeBatcher
- Clean Up Goodbye Stream Errors
- Support New Subnet Backbone
- Increase Networking Defaults
- Bump Up Gossip Queue Size
- Improve Gossipsub Rejection Metric
- Add Gossipsub Queue Flag
- Fix Deadlock With Subscriber Checker
- Add Additional Pubsub Metrics
- Verify Block Signatures On Insertion Into Pending Queue
- Enhance Validation for Block by Root RPC Requests
- Add a helper for max request block
- Fix Pending Queue Deadline Bug
- Add context deadline for pending queue's receive block
- Fix Pending Queue Expiration Bug
- sync only up to previous epoch on phase 1
- Use correct context for sendBatchRootRequest
- Refactor Pending Block Queue Logic in Sync Package
- Check block exists in pending queue before requesting from peer
- Set Verbosity of Goodbye Logs to Trace
- use read only head state

#### Beacon-API

_Most of the PRs here involve shifting our http endpoints to using vanilla http handlers(without the API middleware)._

- http endpoint cleanup
- Revert "REST VC: Subscribe to Beacon API events "
- proposer and attester slashing sse
- REST VC: Subscribe to Beacon API events
- Simplify error handling for JsonRestHandler
- Update block publishing to 2.4.2 spec
- Use `SkipMevBoost` properly during block production
- Handle HTTP 404 Not Found in `SubmitAggregateAndProof`
- beacon-chain/rpc: use BalanceAtIndex instead of Balances to reduce memory copy
- HTTP endpoints cleanup
- APIs: reusing grpc cors middleware for rest
- Beacon API: routes unit test
- Remove API Middleware
- HTTP validator API: beacon and account endpoints
- REST VC: Use POST to fetch validators
- HTTP handler for Beacon API events
- Move weak subjectivity endpoint to HTTP
- Handle non-JSON responses from Beacon API
- POST version of GetValidators and GetValidatorBalances
- [2/5] light client http api
- HTTP validator API: wallet endpoints
- HTTP Validator API: slashing protection import and export
- Config HTTP endpoints
- Return 404 from `eth/v1/beacon/headers` when there are no blocks
- Pool slashings HTTP endpoints
- Validator HTTP endpoints
- Debug HTTP endpoints
- HTTP validator API: health endpoints
- HTTP Validator API:  `/eth/v1/keystores`
- Allow unknown fields in Beacon API responses
- HTTP state endpoints
- HTTP Validator API: `/eth/v1/validator/{pubkey}/feerecipient`
- HTTP Validator API: `/eth/v1/validator/{pubkey}/gas_limit`
- HTTP VALIDATOR API: remote keymanager api `/eth/v1/remotekeys`
- rpc/apimiddleware: Test all paths can be created
- HTTP Beacon APIs for blocks
- HTTP VALIDATOR API: `/eth/v1/validator/{pubkey}/voluntary_exit`
- HTTP Beacon APIs: 3 state endpoints
- HTTP Beacon APIs for node
- HTTP API: `/eth/v1/beacon/pool/bls_to_execution_changes`
- Register sync subnet when fetching sync committee duties through Beacon API

#### Validator Client

- Refactor validator client help.
- `--validatorS-registration-batch-size` (add `s`)
- Validator client: Always use the `--datadir` value.
- Hook to slot stream instead of block stream on the VC
- CLI: fixing account import ux bugs
- `filterAndCacheActiveKeys`: Stop filtering out exiting validators
- Gracefully handle unknown validator index in the REST VC
- Don't fetch duties for unknown keys
- Fix Domain Data Caching
- Add `--jwt-id` flag
- Make Prysm VC compatible with the version `v5.3.0` of the slashing protections interchange tests.
- Fix handling POST requests in the REST VC
- Better error handling in REST VC
- Fix block proposals in the REST validator client
- CLEANUP: validator exit prompt
- integrate validator count endpoint in validator client

#### Build/CI Work

- Bazel 7.0.0
- Sort static analyzers, add more, fix violations
- For golangci-lint, enable all by default
- Enable mirror linter and fix findings
- Enable usestdlibvars linter and fix findings
- Fix docker image version strings in CI
- fixing sa4006
- Enable errname linter and fix findings
- Remove rules_docker, make multiarch images canonical
- Fix staticcheck violations
- Add staticchecks to bazel builds
- CI: Add merge queue events trigger for github workflows
- Update bazel and other CI improvements
- bazel: Run buildifier, general cleanup
- pgo: Enable pgo behind release flag
- pgo: remove default pprof profile
- zig: Update zig to recent main branch commit
- Enable profile guided optimization for beacon-chain
- Refactor Exported Names to Follow Golang Best Practices
- Update rules_go and gazelle to 0.42 & 0.33 (latest releases)
- Fix image deps

#### Dependency Updates

- Update go to 1.21.6
- Update Our Golang Crypto Library
- Update libp2p/go-libp2p-asn-util to v0.4.1
- Update Libp2p To v0.32.1 and Go to v1.21.5
- Bump google.golang.org/grpc from 1.53.0 to 1.56.3
- Update go to 1.20.10

#### Testing

- Enable Profiling for Long Running E2E Runs
- Fetch Goroutine Traces in E2E
- Fix Up Builder Evaluator
- Increase Blob Batch Parameters in E2E
- Uncomment e2e flakiness
- Update spectests to 1.4.0-beta.5
- Test improvement TestValidateVoluntaryExit_ValidExit
- Simplify post-evaluation in Beacon API evaluator
- Run Evaluator In the Middle Of An Epoch
- Simplify Beacon API evaluator
- Fix Optimistic Sync Evaluator
- Add test helpers to produce commitments and proofs
- Redesign of Beacon API evaluator
- Drop Transaction Count for Transaction Generator
- Add concurrency test for getting attestation state
- Add `construct_generic_block_test` to build file
- Implement Merkle proof spectests
- Remove `/node/peers/{peer_id}` from Beacon API evaluator
- Update spectest and changed minimal preset for field elements
- Better Beacon API evaluator part 1
- beacon-chain/blockchain: fix some datarace in go test
- beacon-node/rpc: fix go test datarace
- Fix Builder Testing For Multiclient Runs
- Fill state attestations
- beacon-chain/sync: fix some datarace in go test
- beacon-chain/execution: fix a data race in testcase
- Add state not found test case

#### Feature Updates

- Make New Engine Methods The Permanent Default
- Make Reorging Of Late Blocks The Permanent Default

#### Miscellaneous

- Update teku's bootnode
- fix metric for exited validator
- Fix typos
- Replace validator count with validator indices in update fee recipient log
- Log value of local payload when proposing
- Small encoding fixes on logs and http error code change
- typo fix
- Fix error string generation for missing commitments
- Increase buffer of events channel
- Fix missing testnet versions. Issue
- Update README.md
- Only run metrics for canonical blocks
- Relax file permissions check on existing directories
- forkchoice.Getter wrapper with locking wrappers
- Initialize cancellable root context in main.go
- Fix forkchoice pkg's comments grammar
- lock RecentBlockSlot
- Comment typo
- Optimize `ReplayBlocks` for Zero Diff
- Remove default value of circuit breaker flags
- Fix Withdrawals
- Remove no-op cancel func
- Update Terms of Service
- fix head slot in log
- DEPRECTATION: Remove exchange transition configuration call
- fix segmentation fork when Capella for epoch is MaxUint64
- Return Error Gracefully When Removing 4881 Flag
- Add zero length check on indices during NextSyncCommitteeIndices
- Replace Empty Slice Literals with Nil Slices
- Refactor Error String Formatting According to Go Best Practices
- Fix redundant type converstion
- docs: fix typo
- Add Clarification To Sync Committee Cache
- Fix typos
- remove bad comment
- Remove confusing comment
- Log when sending FCU with payload attributes
- Fix Withdrawals Marshalling
- beacon-chain/execution: no need to reread and unmarshal the eth1Data twice

## [v4.1.1](https://github.com/prysmaticlabs/prysm/compare/v4.1.0...v4.1.1) - 2023-10-24

This patch release includes two cherry-picked changes from the develop branch to resolve critical issues that affect a
small set of users.

### Fixed

- Fix improperly registered REST API endpoint for validators using Prysm's REST API with an external builder
- Fix deadlock when using --enable-experimental-state feature

### Security

No security issues in thsi release.

## [v4.1.0](https://github.com/prysmaticlabs/prysm/compare/v4.0.8...v4.1.0) - 2023-08-22

- **Fundamental Deneb Support**: This release lays the foundation for Deneb support, although features like backwards
  syncing and filesystem-based blob storage are planned for Q4 2024.
- **Multi-Value Slices for Beacon State**: Implemented multi-value slices to reduce the memory footprint and optimize
  certain processing paths. This data structure allows for storing values shared between state instances more
  efficiently. This feature is controller by the `--enable-experimental-state` flag.
- **EIP-4881 Deposit Tree**: Integrated the EIP-4881 Deposit Tree into Prysm to optimize runtime block processing and
  production. This feature is controlled by a flag: `--enable-eip-4881`
- **BLST version 0.3.11**: Introduced a significant improvement to the portable build's performance. The portable build
  now features runtime detection, automatically enabling optimized code paths if your CPU supports it.
- **Multiarch Containers Preview Available**: multiarch (:wave: arm64 support :wave:) containers will be offered for
  preview at the following locations:
    - Beacon Chain: [gcr.io/prylabs-dev/prysm/beacon-chain:v4.1.0](gcr.io/prylabs-dev/prysm/beacon-chain:v4.1.0)
    - Validator: [gcr.io/prylabs-dev/prysm/validator:v4.1.0](gcr.io/prylabs-dev/prysm/validator:v4.1.0)
    - Please note that in the next cycle, we will exclusively use these containers at the canonical URLs.

### Added

#### EIP-4844:

##### Core:

- **Deneb State & Block Types**: New state and block types added specifically for Deneb.
- **Deneb Protobufs**: Protocol Buffers designed exclusively for Deneb.
- **Deneb Engine API**: Specialized API endpoints for Deneb.
- **Deneb Config/Params**: Deneb-specific configurations and parameters from the deneb-integration branch.

##### Blob Management:

- **Blob Retention Epoch Period**: Configurable retention periods for blobs.
- **Blob Arrival Gossip Metric**: Metrics for blob arrivals via gossip protocol.
- **Blob Merge Function**: Functionality to merge and validate saved/new blobs.
- **Blob Channel**: A channel dedicated to blob processing.
- **Save Blobs to DB**: Feature to save blobs to the database for subscribers.

##### Logging and Validation:

- **Logging for Blob Sidecar**: Improved logging functionalities for Blob Sidecar.
- **Blob Commitment Count Logging**: Introduced logging for blob commitment counts.
- **Blob Validation**: A feature to validate blobs.

##### Additional Features and Tests:

- **Deneb Changes & Blobs to Builder**: Deneb-specific changes and blob functionality added to the builder.
- **Deneb Blob Sidecar Events**: Blob sidecar events added as part of the Deneb release.
- **KZG Commitments**: Functionality to copy KZG commitments when using the builder block.
- **Deneb Validator Beacon APIs**: New REST APIs specifically for the Deneb release.
- **Deneb Tests**: Test cases specific to the Deneb version.
- **PublishBlockV2 for Deneb**: The `publishblockv2` endpoint implemented specifically for Deneb.
- **Builder Override & Builder Flow for Deneb**: An override for the builder and a new RPC to handle the builder flow in
  Deneb.
- **SSZ Detection for Deneb**: SSZ detection capabilities added for Deneb.
- **Validator Signing for Deneb**: Validators can now sign Deneb blocks.
- **Deneb Upgrade Function**: A function to handle the upgrade to Deneb.

#### Rest of EIPs

- **EIP-4788**: Added support for Beacon block root in the EVM.
- **EIP-7044** and **EIP-7045**: Implemented support for Perpetually Valid Signed Voluntary Exits and increased the max
  attestation inclusion slot.

#### Beacon API:

*Note: All Beacon API work is related with moving endpoints into pure HTTP handlers. This is NOT new functionality.*

##### Endpoints moved to HTTP:

- `/eth/v1/beacon/blocks` and `/eth/v1/beacon/blinded_blocks`.
- `/eth/v1/beacon/states/{state_id}/committees`.
- `/eth/v1/config/deposit_contract`.
- `/eth/v1/beacon/pool/sync_committees`.
- `/eth/v1/beacon/states/{state_id}/validators`, `/eth/v1/beacon/states/{state_id}/validators/{validator_id}`
  and `/eth/v1/beacon/states/{state_id}/validator_balances`.
- `/eth/v1/validator/duties/attester/{epoch}`, `/eth/v1/validator/duties/proposer/{epoch}`
  and `/eth/v1/validator/duties/sync/{epoch}`.
- `/eth/v1/validator/register_validator`.
- `/eth/v1/validator/prepare_beacon_proposer`.
- `/eth/v1/beacon/headers`.
- `/eth/v1/beacon/blocks/{block_id}/root`.
- `/eth/v1/validator/attestation_data`.
- `/eth/v1/validator/sync_committee_contribution`.
- `/eth/v1/beacon/genesis` and `/eth/v1/beacon/states/{state_id}/finality_checkpoints`.
- `/eth/v1/node/syncing`.
- `/eth/v1/beacon/pool/voluntary_exits`.
- `/eth/v1/beacon/headers/{block_id}` and `/eth/v1/validator/liveness/{epoch}`.

##### Miscellaneous:

- **Comma-Separated Query Params**: Support for comma-separated query parameters added to Beacon API.
- **Middleware for Query Params**: Middleware introduced for handling comma-separated query parameters.
- **Content-Type Header**: Compliance improved by adding Content-Type header to VC POST requests.
- **Node Version**: REST-based node version endpoint implemented.

#### Other additions

##### Protocol:

- **Multi-Value Slice for Beacon State**: Enhanced the beacon state by utilizing a multi-value slice.
- **EIP-4881 Deposit Tree**: EIP-4881 Deposit Tree integrated into Prysm, controlled by a feature flag.
- **New Engine Methods**: New engine methods set as the default.
- **Light Client Sync Protocol**: Initiation of a 5-part light client sync protocol.
- **Block Commitment Checks**: Functionality to reject blocks with excessive commitments added.

##### State Management:

- **Alloc More Items**: Modified beacon-node/state to allocate an additional item during appends.
- **GetParentBlockHash Helper**: Refactoring of `getLocalPayloadAndBlobs` with a new helper function for fetching parent
  block hashes.
- **RW Lock for Duties**: Read-Write lock mechanism introduced for managing validator duties.

##### Build and CI/CD Improvements:

- **Manual Build Tag**: A "manual" build tag introduced to expedite CI build times.
- **Multiarch Docker Containers**: Support for multiple architectures in Docker containers added.

##### Testing:

- **Init-Sync DA Tests**: Tests for initial sync Data Availability (DA) included.
- **Fuzz List Timeout**: Github workflow for fuzz testing now includes a timeout setting.
- **Go Fuzzing Workflow**: New Github workflow for Go fuzzing on a cron schedule.

##### Logging and Monitoring:

- **FFG-LMD Consistency Logging**: Enhanced logging for Finality Gadget LMD (FFG-LMD) consistency.
- **Validator Count Endpoint**: New endpoint to count the number of validators.

##### User Interface and Web:

- **Web UI Release**: Prysm Web UI v2.0.4 released with unspecified updates and improvements.

##### Testnet support:

- **Holesky Support**: Support for Holesky decompositions integrated into the codebase.

##### Error Handling and Responses:

- **Validation Error in ForkchoiceUpdatedResponse**: Included validation errors in fork choice update responses.
- **Wrapped Invalid Block Error**: Improved error handling for cases where an invalid block error is wrapped..

### Changed

#### General:

- **Skip MEV-Boost Flag**: Updated `GetBlock` RPC to utilize `skip mev-boost` flag.
- **Portable Version of BLST**: Transitioned to portable BLST version as default.
- **Teku Mainnet Bootnodes**: Refreshed Teku mainnet bootnodes ENRs.
- **Geth Version Updates**: Elevated geth to version v1.13.1 for additional stability and features.
- **Parallel Block Building**: Deprecated sequential block building path

#### Deneb-Specific Changes:

- **Deneb Spectests Release**: Upgraded to Deneb spectests v1.4.0-beta.2-hotfix.
- **Deneb API and Builder Cleanup**: Conducted clean-up activities for Deneb-specific API and builder.
- **Deneb Block Versioning**: Introduced changes related to Deneb produce block version 3.
- **Deneb Database Methods**: Adapted database methods to accommodate Deneb.
- **Unused Code Removal**: Eliminated an unused function and pending blobs queue.
- **Blob Sidecar Syncing**: Altered behavior when value is 0.

#### Code Cleanup and Refactor:

- **API Types Cleanup**: Reorganized API types for improved readability.
- **Geth Client Headers**: Simplified code for setting geth client headers.
- **Bug Report Template**: Revised requirements for more clarity.

#### Flags and Configuration:

- **Safe Slots to Import Flag**: Deprecated this flag for standard alignment.
- **Holesky Config**: Revised the Holesky configuration for new genesis.

#### Logging:

- **Genesis State Warning**: Will log a warning if the genesis state size is under 1KB.
- **Debug Log Removal**: Excised debug logs for cleaner output.

#### Miscellaneous:

- **First Aggregation Timing**: Default setting for first aggregation is 7 seconds post-genesis.
- **Pointer Usage**: Modified execution chain to use pointers, reducing copy operations.

#### Dependency Updates:

- **Go Version Update**: Updated to Go version 1.20.7.
- **Go Version Update**: Updated to Go version 1.20.9 for better security.
- **Various Dependencies**: Updated multiple dependencies including Geth, Bazel, rules_go, Gazelle, BLST, and go-libp2p.

### Removed

- **Remote Slashing Protection**: Eliminated the remote slashing protection feature.
- **Go-Playground/Validator**: Removed the go-playground/validator dependency from the Beacon API.
- **Revert Cache Proposer ID**: Reverted the caching of proposer ID on GetProposerDuties.
- **Go-Playground/Validator**: Removed go-playground/validator from Beacon API.
- **Reverted Cache Proposer ID**: Reversed the change that cached proposer ID on GetProposerDuties.
- **Cache Proposer ID**: Reversed the functionality that cached proposer ID on GetProposerDuties.
- **Quadratic Loops in Exiting**: Eliminated quadratic loops that occurred during voluntary exits, improving
  performance.
- **Deprecated Go Embed Rules**: Removed deprecated `go_embed` rules from rules_go, to stay up-to-date with best
  practices.
- **Alpine Images**: Removed Alpine images from the Prysm project.

### Fixed

#### Deneb-Specific Bug Fixes:

- **Deneb Builder Bid HTR**: Fixed an issue related to HashTreeRoot (HTR) in Deneb builder bid.
- **PBV2 Condition**: Corrected conditions related to PBV2.
- **Route Handler and Cleanup**: Updated the route handler and performed minor cleanups.
- **Devnet6 Interop Issues**: Resolved interoperability issues specific to Devnet6.
- **Sepolia Version**: Updated the version information for the Sepolia testnet.
- **No Blob Bundle Handling**: Rectified the handling when no blob bundle exists.
- **Blob Sidecar Prefix**: Corrected the database prefix used for blob sidecars.
- **Blob Retrieval Error**: Added specific error handling for blob retrieval from the database.
- **Blob Sidecar Count**: Adjusted metrics for accurate blob sidecar count.
- **Sync/RPC Blob Usage**: Rectified blob usage when requesting a block by root in Sync/RPC.

#### Cache Fixes:

- **Don't Prune Proposer ID Cache**: Fixed a loop erroneously pruning the proposer ID cache.
- **LastRoot Adjustment**: Altered `LastRoot` to return the head root.
- **Last Canonical Root**: Modified forkchoice to return the last canonical root of the epoch.

#### Block Processing fixes:

- **Block Validation**: Fixed an issue where blocks were incorrectly marked as bad during validation.
- **Churn Limit Helpers**: Improved churn limit calculations through refactoring.
- **Churn with 0 Exits**: Rectified a bug that calculated churn even when there were 0 exits.
- **Proposer Duties Sorting**: Resolved sorting issues in proposer duties.
- **Duplicate Block Processing**: Eliminated redundant block processing.

#### Error Handling and Logging:

- **RpcError from Core Service**: Ensured that `RpcError` is returned from core services.
- **Unhandled Error**: Enhanced error management by handling previously unhandled errors.
- **Error Handling**: Wrapped `ctx.Err` for improved error handling.
- **Attestation Error**: Optimized error management in attestation processing.

#### Test and Build Fixes:

- **Racy Tests in Blockchain**: Resolved race conditions in blockchain tests.
- **TestService_ReceiveBlock**: Modified `TestService_ReceiveBlock` to work as expected.
- **Build Issue with @com_github_ethereum_c_kzg_4844**: Resolved build issues related to this specific library.
- **Fuzz Testing**: Addressed fuzz testing issues in the `origin/deneb-integration`
- **Long-Running E2E Tests**: Fixed issues that were causing the end-to-end tests to run for an extended period.

#### Additional Fixes:

- **Public Key Copies During Aggregation**: Optimized to avoid unnecessary public key copies during aggregation.
- **Epoch Participations**: Fixed the setting of current and previous epoch participations.
- **Verify Attestations**: Resolved an attestation verification issue in proposer logic.
- **Empty JSON/YAML Files**: Fixed an issue where `prysmctl` was writing empty configuration files.
- **Generic Fixes**: Addressed various unspecified issues.
- **Phase0 Block Parsing**: Resolved parsing issues in phase0 blocks on submit.
- **Hex Handling**: Upgraded the hex handling in various modules.
- **Initial Sync PreProcessing**: Resolved an issue affecting the initial sync preprocessing.

### Security

No security updates in this release.

## [v4.0.8](https://github.com/prysmaticlabs/prysm/compare/v4.0.7...v4.0.8) - 2023-08-22

Welcome to Prysm Release v4.0.8! This release is recommended. Highlights:

- Parallel hashing of validator entries in the beacon state. This results in a faster hash tree root. ~3x reduction
- Parallel validations of consensus and execution checks. This results in a faster block verification
- Aggregate parallel is now the default. This results in faster attestation aggregation time if a node is subscribed to
  multiple beacon attestation subnets. ~3x reduction
- Better process block epoch boundary cache usages and bug fixes
- Beacon-API endpoints optimizations and bug fixes

### Added

- Optimization: parallelize hashing for validator entries in beacon state
- Optimization: parallelize consensus & execution validation when processing beacon block
- Optimization: integrate LRU cache (above) for validator public keys
- Cache: threadsafe LRU with non-blocking reads for concurrent readers
- PCLI: add deserialization time in benchmark
- PCLI: add allocation data To benchmark
- Beacon-API: GetSyncCommitteeRewards endpoint
- Beacon-API: SSZ responses for the Publishblockv2
- Beacon-API client: use GetValidatorPerformance
- Spec tests: mainnet withdrawals and bls spec tests
- Spec tests: random and fork transition spec tests
- Spec tests execution payload operation tests
- Metric: block gossip arrival time
- Metric: state regen duration
- Metric: validator is in the next sync committee
- New data structure: multi-value slice

### Changed

- Build: update Go version to 1.20.6
- Build: update hermetic_cc_toolchain
- Optimization: aggregate parallel is now default
- Optimization: do not perform full copies for metrics reporting
- Optimization: use GetPayloadBodies in Execution Engine Client
- Optimization: better nil check for reading validator
- Optimization: better cache update at epoch boundary
- Optimization: improve InnerShuffleList for shuffling
- Optimization: remove span for converting to indexed attestation`
- Beacon-API: optimize GetValidatorPerformance as POST
- Beacon-API: optimize /eth/v1/validator/aggregate_attestation
- Beacon-API: optimize /eth/v1/validator/contribution_and_proofs
- Beacon-API: optimize /eth/v1/validator/aggregate_and_proofs
- Beacon-API: use struct in beacon-chain/rpc/core to store dependencies
- Beacon-API: set CoreService in beaconv1alpha1.Server
- Beacon-API: use BlockProcessed event in certain endpoints
- Syncing: exit sync early with 0 peers to sync
- Cache: only call epoch boundary processing on canonical blocks
- Build: update server-side events dependency
- Refactor: slot tickers with intervals
- Logging: shift Error Logs To Debug
- Logging: clean up attestation routine logs

### Fixed

- Cache: update shuffling caches at epoch boundary
- Cache: committee cache correctly for epoch + 1
- Cache: use the correct context for UpdateCommitteeCache
- Cache: proposer-settings edge case for activating validators
- Cache: prevent the public key cache from overwhelming runtime
- Sync: correctly set optimistic status in the head when syncing
- Sync: use last optimistic status on batch
- Flag: adds local boost flag to main/usage
- Beacon-API: correct header for get block and get blinded block calls
- Beacon-API: GetValidatorPerformance endpoint
- Beacon-API: return correct historical roots in Capella state
- Beacon-API: use the correct root in consensus validation
- Prysm API: size of SyncCommitteeBits
- Mev-boost: builder gas limit fix default to 0 in some cases
- PCLI: benchmark deserialize without clone and init trie
- PCLI: state trie for HTR duration
- Metric: adding fix pending validators balance
- Metric: effective balance for unknown/pending validators
- Comment: comments when receiving block
- Comment: cleanups to blockchain pkg

### Security

No security updates in this release.

## [v4.0.7](https://github.com/prysmaticlabs/prysm/compare/v4.0.6...v4.0.7) - 2023-07-13

Welcome to the v4.0.7 release of Prysm! This recommended release contains many essential optimizations since v4.0.6.

Highlights:

- The validator proposal time for slot 0 has been reduced by 800ms. Writeup and PR
- The attestation aggregation time has been reduced by 400ms—roughly 75% with all subnets subscribed. Flag
  --aggregate-parallel. PR. This is only useful if running more than a dozen validator keys. The more subnets your node
  subscribe to, the more useful.
- The usage of fork choice lock has been reduced and optimized, significantly reducing block processing time. This
  results in a higher proposal and attest rate. PR
- The block proposal path has been optimized with more efficient copies and a better pruning algorithm for pending
  deposits. PR and PR
- Validator Registration cache is enabled by default, this affects users who have used webui along with mevboost. Please
  review PR for details.

Note: We remind our users that there are two versions of the cryptographic library BLST, one is "portable" and less
performant, and another is "non-portable" or "modern" and more performant. Most users would want to use the second one.
You can set the environment variable USE_PRYSM_MODERN=true when using prysm.sh. The released docker images are using the
non-portable version by default.

### Added

- Optimize multiple validator status query
- Track optimistic status on head
- Get attestation rewards API end point
- Expected withdrawals API
- Validator voluntary exit endpoint
- Aggregate atts using fixed pool of go routines
- Use the incoming payload status instead of calling forkchoice
- Add hermetic_cc_toolchain for a hermetic cc toolchain
- Cache next epoch proposers at epoch boundary
- Optimize Validator Roots Computation
- Log Finalized Deposit Insertion
- Move consensus and execution validation outside of onBlock
- Add metric for ReceiveBlock
- Prune Pending Deposits on Finalization
- GetValidatorPerformance http endpoint
- Block proposal copy Bytes Alternatively
- Append Dynamic Adding Trusted Peer Apis

### Changed

- Do not validate merge transition block after Capella
- Metric for balance displayed for public keys without validator indexes
- Set blst_modern=true to be the bazel default build
- Rename payloadHash to lastValidHash in setOptimisticToInvalid
- Clarify sync committee message validation
- Checkpoint sync ux
- Registration Cache by default

### Removed

- Disable nil payloadid log on relayers flags
- Remove unneeded helper
- Remove forkchoice call from notify new payload

### Fixed

- Late block task wait for initial sync
- Log the right block number
- Fix for keystore field name to align with EIP2335
- Fix epoch participation parsing for API
- Spec checker, ensure file does not exit or error
- Uint256 parsing for builder API
- Fuzz target for execution payload
- Contribution doc typo
- Unit test TestFieldTrie_NativeState_fieldConvertersNative
- Typo on beacon-chain/node/node.go
- Remove single bit aggregation for aggregator
- Deflake cloners_test.go
- Use diff context to update proposer cache background
- Update protobuf and protobuf deps
- Run ineffassign for all code
- Increase validator client startup proposer settings deadline
- Correct log level for 'Could not send a chunked response'
- Rrune invalid blocks during initial sync
- Handle Epoch Boundary Misses
- Bump google.golang.org/grpc from 1.40.0 to 1.53.0
- Fix bls signature batch unit test
- Fix Context Cancellation for insertFinalizedDeposits
- Lock before saving the poststate to db

### Security

No security updates in this release.

## [v4.0.6](https://github.com/prysmaticlabs/prysm/compare/v4.0.5...v4.0.6) - 2023-07-15

Welcome to v4.0.6 release of Prysm! This recommended release contains many essential optimizations since v4.0.5. Notable
highlights:

Better handling of state field trie under late block scenario. This improves the next slot proposer's proposed time
Better utilization of next slot cache under various conditions

**Important read:**

1.) We use this opportunity to remind you that two different implementations of the underlying cryptographic library
BLST exist.

- portable: supports every CPU made in the modern era
- non-portable: more performant but requires your CPU to support special instructions

Most users will want to use the "non-portable" version since most CPUs support these instructions. Our docker builds are
now non-portable by default. Most users will benefit from the performance improvements. You can run with the "portable"
versions if your CPU is old or unsupported. For binary distributions and to maintain backward compatibility with older
versions of prysm.sh or prysm.bat, users that want to benefit from the non-portable performance improvements need to add
an environment variable, like so: USE_PRYSM_MODERN=true prysm.sh beacon-chain prefix, or download the "non-portable"
version of the binaries from the github repo.

2.) A peering bug that led to nodes losing peers gradually and eventually needing a restart has been patched. Nodes
previously affected by it can remove the --disable-resource-manager flag from v4.0.6 onwards.

### Added

- Copy state field tries for late block
- Utilize next slot cache correctly under late block scenario
- Epoch boundary uses next slot cache
- Beacon API broadcast_validation to block publishing
- Appropriate Size for the P2P Attestation Queue
- Flag --disable-resource-manager to disable resource manager for libp2p
- Beacon RPC start and end block building time logs
- Prysmctl: output proposer settings
- Libp2p patch
- Handle trusted peers for libp2p
- Spec test v1.4.0-alpha.1

### Changed

- Use fork-choice store to validate sync message faster
- Proposer RPc unblind block workflow
- Restore flag disable-peer-scorer
- Validator import logs improvement
- Optimize zero hash comparisons in forkchoice
- Check peer threshold is met before giving up on context deadline
- Cleanup of proposer payload ID cache
- Clean up set execution data for proposer RPC
- Update Libp2p to v0.27.5
- Always Favour Yamux for Multiplexing
- Ignore Phase0 Blocks For Monitor
- Move hash tree root to after block broadcast
- Use next slot cache for sync committee
- Log validation time for blocks
- Change update duties to handle all validators exited check
- Ignore late message log

### Removed

- SubmitblindBlock context timeout
- Defer state feed In propose block

### Fixed

- Sandwich attack on honest reorgs
- Missing config yamls for specific domains
- Release lock before panic for feed
- Return 500 in `/eth/v1/node/peers` interface
- Checkpoint sync uses correct slot

### Security

No security updates in this release.

## [v4.0.5](https://github.com/prysmaticlabs/prysm/compare/v4.0.4...v4.0.5) - 2023-05-22

Welcome to v4.0.5 release of Prysm! This release contains many important improvements and bug fixes since v4.0.4,
including significant improvements to attestation aggregation. See @potuz's
notes [here](https://hackmd.io/TtyFurRJRKuklG3n8lMO9Q). This release is **strongly** recommended for all users.

Note: The released docker images are using the portable version of the blst cryptography library. The Prysm team will
release docker images with the non-portable blst library as the default image. In the meantime, you can compile docker
images with blst non-portable locally with the `--define=blst_modern=true` bazel flag, use the "-modern-" assets
attached to releases, or set environment varaible USE_PRYSM_MODERN=true when using prysm.sh.

### Added

- Added epoch and root to "not a checkpt in forkchoice" log message
- Added cappella support for eth1voting tool
- Persist validator proposer settings in the validator db.
- Add flag to disable p2p resource management. This flag is for debugging purposes and should not be used in production
  for extended periods of time. Use this flag if you are experiencing significant peering issues.
  --disable-resource-manager

### Changed

- Improved slot ticker for attestation aggregation
- Parallel block production enabled by default. Opt out with --disable-build-block-parallel if issues are suspected with
  this feature.
- Improve attestation aggregation by not using max cover on unaggregated attestations and not checking subgroup of
  previously validated signatures.
- Improve sync message processing by using forkchoice

### Fixed

- Fixed --slasher flag.
- Fixed state migration for capella / bellatrix
- Fix deadlock when using --monitor-indices

### Security

No security updates in this release.

## [v4.0.4](https://github.com/prysmaticlabs/prysm/compare/v4.0.3...v4.0.4) - 2023-05-15

Welcome to v4.0.4 release of Prysm! This is the first full release following the recent mainnet issues and it is very
important that all stakers update to this release as soon as possible.

Aside from the critical fixes for mainnet, this release contains a number of new features and other fixes since v4.0.3.

### Added

- Feature to build consensus and execution blocks in parallel. This feature has shown a noticeable reduction (~200ms) in
  block proposal times. Enable with --build-block-parallel
- An in memory cache for validator registration can be enabled with --enable-registration-cache. See PR description
  before enabling.
- Added new linters
- Improved tracing data for builder pipeline
- Improved withdrawal phrasing in validator withdrawal tooling
- Improved blinded block error message
- Added test for future slot tolerance
- Pre-populate bls pubkey cache
- Builder API support in E2E tests

### Changed

- Updated spectests to v1.3
- Cleanup duplicated code
- Updated method signature for UnrealizedJustifiedPayloadBlockHash()
- Updated k8s.io/client-go to 0.20.0
- Removed unused method argument
- Refactored / moved some errors to different package
- Update next slot cache at an earlier point in block processing
- Use next slot cache for payload attribute
- Cleanup keymanager mock
- Update to go 1.20
- Modify InsertFinalizedDeposits signature to return an error
- Improved statefeed initialization
- Use v1alpha1 server in block production
- Updated go generated files
- Typo corrections

### Fixed

- Fixed e2e tx fuzzer nilerr lint issue
- Fixed status for pending validators with multiple deposits
- Use gwei in builder value evaluation
- Return correct error when failing to unmarshal genesis state
- Avoid double state copy in latestAncestor call
- Fix mock v1alpha1 server
- Fix committee race test
- Fix flaky validator tests
- Log correctly when the forkchoice head changed
- Filter inactive keys from mev-boost / builder API validator registration
- Save attestation to cache when calling SubmitAttestation in beacon API
- Avoid panic on nil broadcast object
- Fix initialization race
- Properly close subnet iterator
- ⚠️ Ignore untimely attestations
- Fix inverted metric
- ⚠️ Save to checkpoint cache if next state cache hits

### Security

This release contains some important fixes that improve the resiliency of Ethereum Consensus Layer.
See https://github.com/prysmaticlabs/prysm/pull/12387 and https://github.com/prysmaticlabs/prysm/pull/12398.

## [v4.0.3](https://github.com/prysmaticlabs/prysm/compare/v4.0.2...v4.0.3) - 2023-04-20

### Added

- Add REST API endpoint for beacon chain client's GetChainHead
- Add prepare-all-payloads flag
- support modifying genesis.json for capella
- Add support for engine_exchangeCapabilities
- prysmctl: Add support for writing signed validator exits to disk

### Changed

- Enable misspell linter & fix findings

### Fixed

- Fix Panic In Builder Service
- prysmctl using the same genesis func as e2e
- Check that Builder Is Configured
- Correctly use Gwei to compare builder bid value
- Fix Broken Dependency
- Deflake TestWaitForActivation_AccountsChanged
- Fix Attester Slashing Validation In Gossip
- Keymanager fixes for bad file writes
- windows: Fix build after PR 12293

### Security

No security updates in this release.

## [v4.0.2](https://github.com/prysmaticlabs/prysm/compare/v4.0.1...v4.0.2) - 2023-04-12

This release fixes a critical bug on Prysm interacting with mev-boost / relayer. You MUST upgrade to this release if you
run Prysm with mev boost and relayer, or you will be missing block proposals during the first days after the Shapella
fork while the block has bls-to-exec changes.
Post-mortem that describes this incident will be provided by the end of the week.

One of this release's main optimizations is revamping the next slot cache. It has been upgraded to be more performant
across edge case re-org scenarios. This can help with the bad head attestation vote.

Minor fixes in this release address a bug that affected certain large operators querying RPC endpoints. This bug caused
unexpected behavior and may have impacted the performance of affected operators. To resolve this issue, we have included
a patch that ensures proper functionality when querying RPC endpoints.

### Added

- CLI: New beacon node flag local-block-value-boost that allows the local block value to be multiplied by the boost
  value
- Smart caching for square root computation
- Beacon-API: Implemented Block rewards endpoint
- Beacon-API client: Implemented GetSyncStatus endpoint
- Beacon-API client: Implemented GetGenesis endpoint
- Beacon-API client: Implemented ListValidators endpoint

### Changed

- Block processing: Optimize next slot cache
- Execution-API: Used unrealized justified block hash for FCU call
- CLI: Improved voluntary exit confirmation prompt
- Unit test: Unskip API tests
- End to end test: Misc improvements
- Build: Build tag to exclude mainnet genesis from prysmctl
- Dependency: Update go-ethereum to v1.11.3
- Dependency: Update lighthouse to v4.0.1

### Fixed

- Builder: Unblind beacon block correctly with bls-to-exec changes
- Block construction: Default to local payload on error correctly
- Block construction: Default to local payload on nil value correctly
- Block processing: Fallback in update head on error
- Block processing: Add orphaned operations to the appropriate pool
- Prysm-API: Fix Deadlock in StreamChainHead
- Beacon-API: Get header error, nil summary returned from the DB
- Beacon-API: Broadcast correct slashing object

### Security

No security updates in this release.

## [v4.0.1](https://github.com/prysmaticlabs/prysm/compare/v4.0.0...v4.0.1)

This is a reissue of v4.0.0. See https://github.com/prysmaticlabs/prysm/issues/12201 for more information.

## [v4.0.0](https://github.com/prysmaticlabs/prysm/compare/v3.2.2...v4.0.0)

### Added

- Config: set mainnet capella epoch
- Validator: enable proposer to reorg late block
- Metric: bls-to-exec count in the operation pool
- Metric: pubsub metrics racer
- Metric: add late block metric
- Engine-API: Implement GetPayloadBodies
- Beacon-API: Implement GetPayloadAttribute SSE
- Prysm CLI: add experimental flags to dev mode
- Prysmctl utility: add eth1data to genesis state
- Spec test: EIP4881 spec compliance tests
- Spec test: forkchoice lock to fix flaskyness

### Changed

- Prysm: upgrade v3 to v4
- Prysm: apply goimports to generated files
- Validator: lower builder circuit breaker thresholds to 5 missed slots per epoch and updates off by 1
- Validator: reorg late block by default
- Forkchoice: cleanups
- Forkchoice: remove bouncing attack fix and strength equivocation discarding
- Forkchoice: call FCU at 4s mark if there's no new head
- Forkchoice: better locking on calls to retrieving ancestor root
- Forkchoice: stricker visibility for blockchain package access
- Block processing: optimizing validator balance retrieval by using epoch boundary cache
- Block processing: reduce FCU calls
- Block processing: increase attempted reorgs at the correct spot
- Block processing: remove duplicated bls to exec message pruning
- Block processing: skip hash tree root state when checking optimistic mode
- Prysm-API: mark GetChainHead deprecated
- Logging: add late block logs
- Logging: enhancements and clean ups
- Build: fix bazel remote cache upload
- Build: update cross compile toolchains
- Build: only build non-test targets in hack/update-go-pbs.sh
- Build: update rules_go to v0.38.1 and go_version to 1.19.7
- Build: replace bazel pkg_tar rule with canonical @rules_pkg pkg_tar
- Build: update bazel to 6.1.0
- Libp2p: updated to latest version
- Libp2p: make peer scorer permanent default
- Test: disable e2e slasher test
- CLI: derecate the following flags

### Deprecated

The following flags have been deprecated.

- disable-peer-scorer
- disable-vectorized-htr
- disable-gossip-batch-aggregation

### Removed

- Prsym remote signer
- CLI: Prater feature flag
- CLI: Deprecated flags
- Unit test: unused beacon chain altair mocks
- Validator REST API: unused endpoints

The following flags have been removed.

- http-web3provider
- enable-db-backup-webhook
- bolt-mmap-initial-size
- disable-discv5
- enable-reorg-late-blocks
- disable-attesting-history-db-cache
- enable-vectorized-htr
- enable-peer-scorer
- enable-forkchoice-doubly-linked-tree
- enable-back-pull
- enable-duty-count-down
- head-sync
- enable-gossip-batch-aggregation
- enable-larger-gossip-history
- fallback-web3provider
- disable-native-state
- enable-only-blinded-beacon-blocks
- ropsten
- interop-genesis-state
- experimental-enable-boundary-checks
- disable-back-pull
- disable-forkchoice-doubly-linked-tree

### Fixed

- Validator: startup deadline
- Prysmctl: withdrawals fork checking logic
- End-to-end test: fix flakes
- End-to-end test: fix altair transition
- Unit test: fix error message in

### Security

This release is required to participate in the Capella upgrade.

## [v3.2.2](https://github.com/prysmaticlabs/prysm/compare/v3.2.2...v3.2.1) - 2023-05-10

Gm! ☀️ We are excited to announce our release for upgrading Goerli testnet to Shanghai / Capella! 🚀

This release is MANDATORY for Goerli testnet. You must upgrade your Prysm beacon node and validator client to this
release before Shapella hard fork time epoch=162304 or UTC=14/03/2023, 10:25:36 pm.

This release is a low-priority for the mainnet.
This release is the same commit as v3.2.2-rc.3. If you are already running v3.2.2-rc.3, then you do not need to update
your client.

### Added

- Capella fork epoch
- Validator client REST implementation GetFeeRecipientByPubKey
- New end-to-end test for post-attester duties

### Changed

- Storing blind beacon block by default for new Prysm Database
- Raise the max grpc message size to a very large value by default
- Update rules docker to v0.25.0
- Update distroless base images
- Update protoc-gen-go-cast to suppress tool output
- Update deps for Capella
- Remove gRPC fallback client from validator REST API
- Prysmctl now verifies capella fork for bls to exec message change
- Core block processing cleanup
- Better locking design around forkchoice store
- Core process sync aggregate function returns reward amount
- Use Epoch boundary cache to retrieve balances
- Misc end-to-end test improvements and fixes
- Add slot number to proposal error log

### Deprecated

- Deprecate flag --interop-genesis-state

### Removed

- Remove Ropsten testnet config and feature flag

### Security

This release is required for Goerli to upgrade to Capella.

## [v3.2.1](https://github.com/prysmaticlabs/prysm/compare/v3.2.0...v3.2.1) - 2023-02-13

We are excited to announce the release of Prysm v3.2.1 🎉

This is the first release to support Capella / Shanghai. The Sepolia testnet Capella upgrade time is currently set to
2/28/2023, 4:04:48 AM UTC. The Goerli testnet and Mainnet upgrade times are still yet to be determined. In Summary:

- This is a mandatory upgrade for Sepolia nodes and validators
- This is a recommended upgrade for Goerli and Mainnet nodes and validators

There are some known issues with this release.

- mev-boost, relayer, and builder support for Capella upgrade are built in but still need to be tested. Given the lack
  of testing infrastructure, none of the clients could test this for withdrawals testnet. There may be hiccups when
  using mev-boost on the Capella upgraded testnets.

### Added

- Capella Withdrawal support
- Add Capella fork epoch for Sepolia
- Various Validator client REST implementations (Part of EPF)
- Various Beacon API additions
- Cache Fork Digest Computation to save compute
- Beacon node can bootstrap from non-genesis state (i.e bellatrix state)
- Refactor bytesutil, add support for go1.20 slice to array conversions
- Add Span information for attestation record save request
- Matric addition
- Identify invalid signature within batch verification
- Support for getting consensus values from beacon config
- EIP-4881: Spec implementation
- Test helper to generate valid bls-to-exec message
- Spec tests v1.3.0 rc.2

### Changed

- Prysm CLI utility support for exit
- Beacon API improvement
- Prysm API get block RPC
- Prysm API cleanups
- Block processing cleanup,
- Forkchoice logging improvements
- Syncing logging improvement
- Validator client set event improvement for readability and error handling
- Engine API implementation cleanups
- End to end test improvements
- Prysm CLI withdrawal ux improvement
- Better log for the block that never became head

### Removed

- Remove cache lookup and lock request for database boltdb transaction

### Fixed

- Beacon API
- Use the correct attribute if there's a payload ID cache miss
- Call FCU with an attribute on non-head block
- Sparse merkle trie bug fix
- Waiting For Bandwidth Issue While Syncing
- State Fetcher to retrieve correct epoch
- Exit properly with terminal block hash
- PrepareBeaconProposer API duplicating validator indexes when not persisted in DB
- Multiclient end-to-end
- Deep source warnings

### Security

There are no security updates in this release.

## [v3.2.0](https://github.com/prysmaticlabs/prysm/compare/v3.1.2...v3.2.0) - 2022-12-16

This release contains a number of great features and improvements as well as progress towards the upcoming Capella
upgrade. This release also includes some API changes which are reflected in the minor version bump. If you are using
mev-boost, you will need to update your prysm client to v3.2.0 before updating your mev-boost instance in the future.
See [flashbots/mev-boost#404](https://github.com/flashbots/mev-boost/issues/404) for more details.

### Added

- Support for non-english mnemonic phrases in wallet creation.
- Exit validator without confirmation prompt using --force-exit flag
- Progress on Capella and eip-4844 upgrades
- Added randao json endpoint. /eth/v1/beacon/states/{state_id}/randao
- Added liveness endpoint /eth/v1/validator/liveness/{epoch}
- Progress on adding json-api support for prysm validator
- Prysmctl can now generate genesis.ssz for forks after phase0.

### Changed

- --chain-config-file now throws an error if used concurrently with --network flag.
- Added more histogram metrics for block arrival latency times block_arrival_latency_milliseconds
- Priority queue RetrieveByKey now uses read lock instead of write lock
- Use custom types for certain ethclient requests. Fixes an issue when using prysm on gnosis chain.
- Updted forkchoice endpoint /eth/v1/debug/forkchoice (was /eth/v1/debug/beacon/forkchoice)
- Include empty fields in builder json client.
- Computing committee assignments for slots older than the oldest historical root in the beacon state is now forbidden

### Removed

- Deprecated protoarray tests have been removed

### Fixed

- Unlock pending block queue if there is any error on inserting a block
- Prysmctl generate-genesis yaml file now uses the correct format
- ENR serialization now correctly serializes some inputs that did not work previously
- Use finalized block hash if a payload ID cache miss occurs
- prysm.sh now works correctly with Mac M1 chips (it downloads darwin-arm64 binaries)
- Use the correct block root for block events api
- Users running a VPN should be able to make p2p dials.
- Several minor typos and code cleanups

### Security

- Go is updated to 1.19.4.

## [v3.1.2](https://github.com/prysmaticlabs/prysm/compare/v3.1.1...v3.1.2) - 2022-10-27

### Added

- Timestamp field to forkchoice node json responses
- Further tests to non-trivial functions of the builder service
- Support for VotedFraction in forkchoice
- Metrics for reorg distance and depths
- Support for optimistic sync spectests
- CLI flag for customizing engine endpoint timeout --engine-endpoint-timeout-seconds
- Support for lodestar identification in p2p monitoring
- --enable-full-ssz-data-logging to display debug ssz data on gossip messages that fail validation
- Progress on capella and withdrawals support
- Validator exit can be performed from prysmctl
- Blinded block support through the json API

### Changed

- Refactoring / cleanup of keymanager
- Refactoring / improvements in initial sync
- Forkchoice hardening
- Improved log warnings when fee recipient is not set
- Changed ready for merge log frequency to 1 minute
- Move log Unable to cache headers for execution client votes to debug
- Rename field in invalid pruned blocks log
- Validate checkpoint slot
- Return an error if marshaling invalid Uint256
- Fallback to uncached getPayload if timeout
- Update bazel to 5.3.0
- godocs cleanup and other cleanups
- Forkchoice track highest received root
- Metrics updated block arrival time histograms
- Log error and continue when proposer boost roots are missing
- Do not return on error during on_tick
- Do not return on error after update head
- Update default RPC HTTP timeout to 30s
- Improved fee recipient UX.
- Produce block skips mev-boost
- Builder getPayload timeout set to 3s
- Make stategen aware of forkchoice
- Increase verbosity of warning to error when new head cannot be determined when receiving an attestation
- Provide justified balances to forkchoice
- Update head continues without attestations
- Migrate historical states in another goroutine to avoid blocking block execution
- Made API middleware structs public
- Updated web UI to v2.0.2
- Default value for --block-batch-limit-burst-factor changed from 10 to 2.
- Vendored leaky bucket implementation with minor modifications

### Deprecated

- --disable-native-state flag and associated feature

### Removed

- Unused WithTimeout for builder client
- Optimistic sync candidate check
- Cleans up proto states
- Protoarray implementation of forkchoice

### Fixed

- Block fields to return a fixed sized array rather than slice
- Lost cancel in validator runner
- Release held lock on error
- Properly submit blinded blocks
- Unwanted wrapper of gRPC status errors
- Sync tests fixed and updated spectests to 1.2.0
- Prevent timeTillDuty from reporting a negative value
- Don't mark /healthz as unhealthy when mev-boost relayer is down
- Proposer index cache and slot is used for GetProposerDuties
- Properly retrieve values for validator monitoring flag from cli
- Fee recipient fixes and persistence
- Handle panic when rpc client is not yet initialized
- Improved comments and error messages
- SSL support for multiple gRPC endpoints
- Addressed some tool feedback and code complaints
- Handle unaggregated attestations in the event feed
- Prune / expire payload ID cache entries when using beacon json API
- Payload ID cache may have missed on skip slots due to incorrect key computation

### Security

- Libp2p updated to v0.22.0

## [v3.1.1](https://github.com/prysmaticlabs/prysm/compare/v3.1.0...v3.1.1) - 2022-09-09

This is another highly recommended release. It contains a forkchoice pruning fix and a gossipsub optimization. It is
recommended to upgrade to this release before the Merge next week, which is currently tracking for Wed Sept
14 (https://bordel.wtf/). Happy staking! See you on the other side!

### Fixed

- Fix memory leaks in fork choice store which leads to node becoming slower
- Improve connectivity and solves issues connecting with peers

### Security

No security updates in this release.

## [v3.1.0](https://github.com/prysmaticlabs/prysm/compare/v3.1.0...v3.0.0) - 2022-09-05

Updating to this release is highly recommended as it contains several important fixes and features for the merge. You
must be using Prysm v3 or later before Bellatrix activates on September 6th.

**Important docs links**

- [How to prepare for the merge](https://docs.prylabs.network/docs/prepare-for-merge)
- [How to check merge readiness status](https://docs.prylabs.network/docs/monitoring/checking-status)

### Added

- Add time until next duty in epoch logs for validator
- Builder API: Added support for deleting gas limit endpoint
- Added debug endpoint GetForkChoice for doubly-linked-tree
- Added support for engine API headers. --execution-headers=key=value
- New merge specific metrics. See

### Changed

- Deposit cache now returns shallow copy of deposits
- Updated go-ethereum dependency to v1.10.23
- Updated LLVM compiler version to 13.0.1
- Builder API: filter 0 bid and empty tx root responses
- Allow attestations/blocks to be received by beacon node when the nodes only optimistically synced
- Add depth and distance to CommonAncestorRoot reorg object
- Allocate slice array to expected length in several methods
- Updated lighthouse to version v3 in E2E runner
- Improved handling of execution client errors
- Updated web3signer version in E2E runner
- Improved error messages for db unmarshalling failures in ancestor state lookup
- Only updated finalized checkpoints in database if its more recent than previous checkpoint

### Removed

- Dead / unused code delete

### Fixed

- Fixed improper wrapping of certain errors
- Only log fee recipient message if changed
- Simplify ListAttestations RPC method fixes
- Fix several RPC methods to be aware of the appropriate fork
- Fixed encoding issue with builder API register validator method. fixes
- Improved blinded block handling in API. fixes
- Fixed IPC path for windows users
- Fix proposal of blinded blocks
- Prysm no longer crashes on start up if builder endpoint is not available

### Security

There are no security updates in this release.

## [v3.0.0](https://github.com/prysmaticlabs/prysm/compare/v3.0.0...v2.1.4) 2022-08-22

### Added

- Passing spectests v1.2.0-rc.3
- prysmctl: Generate genesis state via prysmctl testnet generate-genesis [command options] [arguments...]
- Keymanager: Add support for setting the gas limit via API.
- Merge: Mainnet merge epoch and TTD defined!
- Validator: Added expected wait time for pending validator activation in log message.
- Go: Prysm now uses proper versioning suffix v3 for this release. GoDocs and downstream users can now import prysm as
  expected for go projects.
- Builder API: Register validator via HTTP REST Beacon API endpoint /eth/v1/validator/register_validator
- Cross compilation support for Mac ARM64 chips (Mac M1, M2)

### Changed

- **Require an execution client** `--execution-endpoint=...`. The default value has changed to `localhost:8551` and you
  must use the jwt flag `--jwt-secret=...`. Review [the docs](https://docs.prylabs.network/docs/prepare-for-merge) for
  more information
- `--http-web3provider` has been renamed to `--execution-endpoint`. Please update your configuration
  as `--http-web3provider` will be removed in a future release.
- Insert attestations into forkchoice sooner
- Builder API: `gas_limit` changed from int to string to support JSON / YAML configs. `--suggested-gas-limit` changed
  from int to string.
- Fork choice: Improved handling of double locks / deadlocks
- Lower libp2p log level
- Improved re-org logs with additional metadata
- Improved error messages found by semgrep
- Prysm Web UI updated to release v2.0.1
- Protobuf message renaming (non-breaking changes)
- Enabled feature to use gohashtree by default. Disable with `--disable-vectorized-htr`
- Enabled fork choice doubly linked tree feature by default. Disable with `--disable-forkchoice-doubly-linked-tree`
- Remote signer: Renamed some field names to better represent block types (non-breaking changes for gRPC users, possibly
  breaking change for JSON API users)
- Builder API: require header and payload root match.
- Improved responses for json-rpc requests batching when using blinded beacon blocks.
- Builder API: Improved error messages
- Builder API: Issue warning when validator expects builder ready beacon node, but beacon node is not configured with a
  relay.
- Execution API: Improved payload ID to handle reorg scenarios

### Deprecated

- Several features have been promoted to stable or removed. The following flags are now deprecated and will be removed
  in a future
  release. `--enable-db-backup-webhook`, `--bolt-mmap-initial-size`, `--disable-discv5`, `--disable-attesting-history-db-cache`, `--enable-vectorized-htr`, `--enable-peer-scorer`, `--enable-forkchoice-doubly-linked-tree`, `--enable-duty-count-down`, `--head-sync`, `--enable-gossip-batch-aggregateion`, `--enable-larger-gossip-history`, `--fallback-web3provider`, `--use-check-point-cache`.
- Several beacon API endpoints marked as deprecated

### Removed

- Logging: Removed phase0 fields from validator performance log messages
- Deprecated slasher protos have been removed
- Deprecated beacon API endpoints
  removed: `GetBeaconState`, `ProduceBlock`, `ListForkChoiceHeads`, `ListBlocks`, `SubmitValidatorRegistration`, `GetBlock`, `ProposeBlock`
- API: Forkchoice method `GetForkChoice` has been removed.
- All previously deprecated feature flags have been
  removed. `--enable-active-balance-cache`, `--correctly-prune-canonical-atts`, `--correctly-insert-orphaned-atts`, `--enable-next-slot-state-cache`, `--enable-batch-gossip-verification`, `--enable-get-block-optimizations`, `--enable-balance-trie-computation`, `--disable-next-slot-state-cache`, `--attestation-aggregation-strategy`, `--attestation-aggregation-force-opt-maxcover`, `--pyrmont`, `--disable-get-block-optimizations`, `--disable-proposer-atts-selection-using-max-cover`, `--disable-optimized-balance-update`, `--disable-active-balance-cache`, `--disable-balance-trie-computation`, `--disable-batch-gossip-verification`, `--disable-correctly-prune-canonical-atts`, `--disable-correctly-insert-orphaned-atts`, `--enable-native-state`, `--enable-peer-scorer`, `--enable-gossip-batch-aggregation`, `--experimental-disable-boundry-checks`
- Validator Web API: Removed unused ImportAccounts and DeleteAccounts rpc options

### Fixed

- Keymanager API: Status enum values are now returned as lowercase strings.
- Misc builder API fixes
- API: Fix GetBlock to return canonical block
- Cache: Fix cache overwrite policy for bellatrix proposer payload ID cache.
- Fixed string slice flags with file based configuration

### Security

- Upgrade your Prysm beacon node and validator before the merge!

## [v2.1.4](https://github.com/prysmaticlabs/prysm/compare/v2.1.4...v2.1.3) - 2022-08-10

As we prepare our `v3` mainnet release for [The Merge](https://ethereum.org/en/upgrades/merge/), `v2.1.4` marks the end
of the `v2` era. Node operators and validators are **highly encouraged** to upgrade to release `v2.1.4` - many bug fixes
and improvements have been included in preparation for The Merge. `v3` will contain breaking changes, and will be
released within the next few weeks. Using `v2.1.4` in the meantime will give you access to a more streamlined user
experience. See our [v2.1.4 doc](https://docs.prylabs.network/docs/vnext/214-rc) to learn how to use v2.1.4 to run a
Merge-ready configuration on the Goerli-Prater network pair.

### Added

- Sepolia testnet configs `--sepolia`
- Goerli as an alias to Prater and testnet configs `--prater` or `--goerli`
- Fee recipient API for key manager
- YML config flag support for web3 signer
- Validator registration API for web3 signer
- JSON tcontent type with optional metadata
- Flashbots MEV boost support
- Store blind block (i.e block with payload header) instead of full block (i.e. block with payload) for storage
  efficiency (currently only available when the `enable-only-blinded-beacon-blocks` feature flag is enabled)
- Pcli utility support to print blinded block
- New Web v2.0 release into Prysm

### Changed

- Native state improvement is enabled by default
- Use native blocks instead of protobuf blocks
- Peer scorer is enabled by default
- Enable fastssz to use vectorized HTR hash algorithm improvement
- Forkchoice store refactor and cleanups
- Update libp2p library dependency
- RPC proposer duty is now allowed next epoch query
- Do not print traces with `log.withError(err)`
- Testnets are running with pre-defined feature flags

### Removed

- Deprecate Step Parameter from our Block By Range Requests

### Fixed

- Ignore nil forkchoice node when saving orphaned atts
- Sync: better handling of missing state summary in DB
- Validator: creates invalid terminal block using the same timestamp as payload
- P2P: uses incorrect goodbye codes
- P2p: defaults Incorrectly to using Mplex, which results in losing Teku peers
- Disable returning future state for API
- Eth1 connection API panic

### Security

There are no security updates in this release.

## [v2.1.3](https://github.com/prysmaticlabs/prysm/compare/v2.1.2...v2.1.3) - 2022-07-06

### Added

- Many fuzz test additions
- Support bellatrix blocks with web3signer
- Support for the Sepolia testnet with `--terminal-total-difficulty-override 17000000000000000`. The override flag is
  required in this release.
- Support for the Ropsten testnet. No override flag required
- JSON API allows SSZ-serialized blocks in `publishBlock`
- JSON API allows SSZ-serialized blocks in `publishBlindedBlock`
- JSON API allows SSZ-serialized requests in `produceBlockV2` and `produceBlindedBlock`
- Progress towards Builder API and MEV boost support (not ready for testing in this release)
- Support for `DOMAIN_APPLICATION_MARK` configuration
- Ignore subset aggregates if a better aggregate has been seen already
- Reinsertion of reorg'd attestations
- Command `beacon-chain generate-auth-secret` to assist with generating a hex encoded secret for engine API
- Return optimistic status to `ChainHead` related grpc service
- TTD log and prometheus metric
- Panda ascii art banner for the merge!

### Changed

- Improvements to forkchoice
- Invalid checksummed (or no checksum) addresses used for fee recipient will log a warning. fixes,
- Use cache backed `getBlock` method in several places of blockchain package
- Reduced log frequency of "beacon node doesn't have a parent in db with root" error
- Improved nil checks for state management
- Enhanced debug logs for p2p block validation
- Many helpful refactoring and cosmetic changes
- Move WARN level message about weak subjectivity sync and improve message content
- Handle connection closing for web3/eth1 nil connection
- Testing improvements
- E2E test improvements
- Increase file descriptor limit up to the maximum by default
- Improved classification of "bad blocks"
- Updated engine API error code handling
- Improved "Synced new block" message to include minimal information based on the log verbosity.
- Add nil checks for nil finalized checkpoints
- Change weak subjectivity sync to use the most recent finalized state rather than the oldest state within the current
  period.
- Ensure a finalized root can't be all zeros
- Improved db lookup of HighestSlotBlocksBelow to start from the end of the index rather than the beginning.
- Improved packing of state balances for hashtreeroot
- Improved field trie recomputation

### Removed

- Removed handling of `INVALID_TERMINAL_BLOCK` response from engine API

### Fixed

- `/eth/v1/beacon/blinded_blocks` JSON API endpoint
- SSZ handling of JSON API payloads
- Config registry fixes
- Withdrawal epoch overflows
- Race condition with blockchain service Head()
- Race condition with validator's highest valid slot accessor
- Do not update cache with the result of a cancelled request
- `validator_index` should be a string integer rather than a number integer per spec.
- Use timestamp heuristic to determine deposits to process rather than simple calculation of follow distance
- Return `IsOptimistic` in `ValidateSync` responses

### Security

There are no security updates in this release.

## [v2.1.2](https://github.com/prysmaticlabs/prysm/compare/v2.1.1...v2.1.2) - 2022-05-16

### Added

- Update forkchoice head before produce block
- Support for blst modern builds on linux amd64
- [Beacon API support](ethereum/beacon-APIs#194) for blinded block
- Proposer index and graffiti fields in Received block debug log for verbosity
- Forkchoice removes equivocating votes for weight accounting

### Changed

- Updated to Go [1.18](https://github.com/golang/go/releases/tag/go1.18)
- Updated go-libp2p to [v0.18.0](https://github.com/libp2p/go-libp2p/releases/tag/v0.18.0)
- Updated beacon API's Postman collection to 2.2.0
- Moved eth2-types into Prysm for cleaner consolidation of consensus types

### Removed

- Prymont testnet support
- Flag `disable-proposer-atts-selection-using-max-cover` which disables defaulting max cover strategy for proposer
  selecting attestations
- Flag `disable-get-block-optimizations` which disables optimization with beacon block construction
- Flag `disable-optimized-balance-update"` which disables optimized effective balance update
- Flag `disable-active-balance-cache` which disables active balance cache
- Flag `disable-balance-trie-computation` which disables balance trie optimization for hash tree root
- Flag `disable-batch-gossip-verification` which disables batch gossip verification
- Flag `disable-correctly-insert-orphaned-atts` which disables the fix for orphaned attestations insertion

### Fixed

- `end block roots don't match` bug which caused beacon node down time
- Doppelganger off by 1 bug which introduced some false-positive
- Fee recipient warning log is only disabled after Bellatrix fork epoch

### Security

There are no security updates in this release.

## [v2.1.1](https://github.com/prysmaticlabs/prysm/compare/v2.1.0...v2.1.1) - 2022-05-03

This patch release includes 3 cherry picked fixes for regressions found in v2.1.0.

View the full changelist from v2.1.0: https://github.com/prysmaticlabs/prysm/compare/v2.1.0...v2.1.1

If upgrading from v2.0.6, please review
the [full changelist](https://github.com/prysmaticlabs/prysm/compare/v2.0.6...v2.1.1) of both v2.1.0 and v2.1.1.

This release is required for users on v2.1.0 and recommended for anyone on v2.0.6.

The following known issues exist in v2.1.0 and also exist in this release.

- Erroneous warning message in validator client when bellatrix fee recipient is unset. This is a cosmetic message and
  does not affect run time behavior in Phase0/Altair.
- In Bellatrix/Kiln: Fee recipient flags may not work as expected. See for a fix and more details.

### Fixed

- Doppelganger false positives may have caused a failure to start in the validator client.
- Connections to execution layer clients were not properly cleaned up and lead to resource leaks when using ipc.
- Initial sync (or resync when beacon node falls out of sync) could lead to a panic.

### Security

There are no security updates in this release.

## [v2.1.0](https://github.com/prysmaticlabs/prysm/compare/v2.0.6...v2.1.0) - 2022-04-26

There are two known issues with this release:

- Erroneous warning message in validator client when bellatrix fee recipient is unset. This is a cosmetic message and
  does not affect run time behavior in Phase0/Altair.
- In Bellatrix/Kiln: Fee recipient flags may not work as expected. See for a fix and more details.

### Added

- Web3Signer support. See the [documentation](https://docs.prylabs.network/docs/next/wallet/web3signer) for more
  details.
- Bellatrix support. See [kiln testnet instructions](https://hackmd.io/OqIoTiQvS9KOIataIFksBQ?view)
- Weak subjectivity sync / checkpoint sync. This is an experimental feature and may have unintended side effects for
  certain operators serving historical data. See
  the [documentation](https://docs.prylabs.network/docs/next/prysm-usage/checkpoint-sync) for more details.
- A faster build of blst for beacon chain on linux amd64. Use the environment variable `USE_PRYSM_MODERN=true` with
  prysm.sh, use the "modern" binary, or bazel build with `--define=blst_modern=true`.
- Vectorized sha256. This may have performance improvements with use of the new flag `--enable-vectorized-htr`.
- A new forkchoice structure that uses a doubly linked tree implementation. Try this feature with the
  flag `--enable-forkchoice-doubly-linked-tree`
- Fork choice proposer boost is implemented and enabled by default. See PR description for more details.

### Changed

- **Flag Default Change** The default value for `--http-web3provider` is now `localhost:8545`. Previously was empty
  string.
- Updated spectest compliance to v1.1.10.
- Updated to bazel 5.0.0
- Gossip peer scorer is now part of the `--dev` flag.

### Removed

- Removed released feature for next slot cache. `--disable-next-slot-state-cache` flag has been deprecated and removed.

### Fixed

Too many bug fixes and improvements to mention all of them. See
the [full changelist](https://github.com/prysmaticlabs/prysm/compare/v2.0.6...v2.1.0)

### Security

There are no security updates in this release.

## [v2.0.6](https://github.com/prysmaticlabs/prysm/compare/v2.0.5...v2.0.6) 2022-01-31

### Added

- Bellatrix/Merge progress
- Light client support merkle proof retrieval for beacon state finalized root and sync committees
- Web3Signer support (work in progress)
- Implement state management with native go structs (work in progress)
- Added static analysis for mutex lock management
- Add endpoint to query eth1 connections
- Batch gossipsub verification enabled
- Get block optimizations enabled
- Batch decompression for signatures
- Balance trie feature enabled

### Changed

- Use build time constants for field lengths.
- Monitoring service logging improvements / cleanup
- Renamed state v3 import alias
- Spec tests passing at tag 1.1.8
- Bazel version updated to 4.2.2
- Renamed github.com/eth2-clients -> github.com/eth-clients
- p2p reduce memory allocation in gossip digest calculation
- Allow comma separated formatting for event topics in API requests
- Update builder image from buster to bullseye
- Renaming "merge" to "bellatrix"
- Refactoring / code dedupication / general clean up
- Update libp2p
- Reduce state copy in state upgrades
- Deduplicate sync committee messages from pool before retrieval

### Removed

- tools/deployContract: removed k8s specific logic

### Fixed

- Sync committee API endpoint can now be queried for future epochs
- Initialize merkle layers and recompute dirty fields in beacon state proofs
- Fixed data race in API calls

### Security

- Clean variable filepaths in validator wallet back up commands, e2e tests, and other tooling (gosec G304)

## [v2.0.5](https://github.com/prysmaticlabs/prysm/compare/v2.0.4...v2.0.5) - 2021-12-13

### Added

- Implement import keystores standard API
- Added more fields to "Processed attestation aggregation" log
- Incremental changes to support The Merge hardfork
- Implement validator monitoring service in beacon chain node via flag `--monitor-indices`.
- Added validator log to display "aggregated since launch" every 5 epochs.
- Add HTTP client wrapper for interfacing with remote signer See
- Update web UI to version v1.0.2.

### Changed

- Refactor beacon state to allow for a single cached hasher
- Default config name to "devnet" when not provided in the config yaml.
- Alter erroneously capitalized error messages
- Bump spec tests to version v1.1.6
- Improvements to Doppelganger check
- Improvements to "grpc client connected" log.
- Update libp2p to v0.15.1
- Resolve several checks from deepsource
- Update go-ethereum to v1.10.13
- Update some flags from signed integer flags to unsigned flags.
- Filter errored keys from slashing protection history in standard API.
- Ensure slashing protection exports and key manager api work according to spec
- Improve memory performance by properly allocating slice size
- Typos fix
- Remove unused imports
- Use cashed finalized state when pruning deposits
- Significant slasher improvements
- Various code cleanups
- Standard API improvements for keymanager API
- Use safe sub64 for safer math
- Fix CORS in middleware API
- Add more fields to remote signer request object
- Refactoring to support checkpoint or genesis origin.

### Deprecated

Please be advised that Prysm's package path naming will change in the next release. If you are a downstream user of
Prysm (i.e. import prysm libraries into your project) then you may be impacted. Please see
issue https://github.com/prysmaticlabs/prysm/issues/10006.

### Fixed

- Allow API requests for next sync committee.
- Check sync status before performing a voluntary exit.
- Fixed issue where historical requests for validator balances would time out by removing the 30s timeout limitation.
- Add missing ssz spec tests

### Security

- Add justifications to gosec security finding suppression.

## [v2.0.4](https://github.com/prysmaticlabs/prysm/compare/v2.0.3...v2.0.4) - 2021-11-29

### Added

- Several changes for The Merge
- More monitoring functionality for blocks and sync committees

### Changed

- Improvements to block proposal computation when packing deposits.
- Renaming SignatureSet -> SignatureBatch

### Deprecated

### Fixed

- Revert PR [9830](https://github.com/prysmaticlabs/prysm/pull/9830) to remove performance regression. See:
  issue [9935](https://github.com/prysmaticlabs/prysm/issues/9935)

### Security

No security updates in this release.

## [v2.0.3](https://github.com/prysmaticlabs/prysm/compare/v2.0.2...v2.0.3) - 2021-11-22

This release also includes a major update to the web UI. Please review the v1 web UI
notes [here](https://github.com/prysmaticlabs/prysm-web-ui/releases/tag/v1.0.0)

### Added

- Web v1 released
- Updated Beacon API to v2.1.0
- Add validation of keystores via validator client RPC endpoint to support new web UI
- GitHub actions: errcheck and gosimple lint
- Event API support for `contribution_and_proof` and `voluntar_exit` events.
- Validator key management standard API schema and some implementation
- Add helpers for The Merge fork epoch calculation
- Add cli overrides for certain constants for The Merge
- Add beacon block and state structs for The Merge
- Validator monitoring improvements
- Cache deposits to improve deposit selection/processing
- Emit warning upon empty validator slashing protection export
- Add balance field trie cache and optimized hash trie root operations. `--enable-balance-trie-computation`

### Changed

- Updated to spectests v1.1.5
- Refactor web authentication
- Added uint64 overflow protection
- Sync committee pool returns empty slice instead of nil on cache miss
- Improved description of datadir flag
- Simplied web password requirements
- Web JWT tokens no longer expire.
- Updated keymanager protos
- Watch and update jwt secret when auth token file updated on disk.
- Update web based slashing protection export from POST to GET
- Reuse helpers to validate fully populated objects.
- Rename interop-cold-start to deterministic-genesis
- Validate password on RPC create wallet request
- Refactor for weak subjectivity sync implementation
- Update naming for Atlair previous epoch attester
- Remove duplicate MerkleizeTrieLeaves method.
- Add explict error for validator flag checks on out of bound positions
- Simplify method to check if the beacon chain client should update the justified epoch value.
- Rename web UI performance endpoint to "summary"
- Refactor powchain service to be more functional
- Use math.MaxUint64
- Share / reused finalized state on prysm start up services
- Refactor slashing protection history code packages
- Improve RNG commentary
- Use next slot cache in more areas of the application
- Improve context aware p2p peer scoring loops
- Various code clean up
- Prevent redundant processing of blocks from pending queue
- Enable Altair tests on e2e against prior release client
- Use lazy state balance cache

### Deprecated

- Web UI login has been replaced.
- Web UI bar graph removed.

### Removed

- Prysmatic Labs' [go-ethereum fork](https://github.com/prysmaticlabs/bazel-go-ethereum) removed from build tooling.
  Upstream go-ethereum is now used with familiar go.mod tooling.
- Removed duplicate aggergation validation p2p pipelines.
- Metrics calculation removed extra condition
- Removed superflous errors from peer scoring parameters registration

### Fixed

- Allow submitting sync committee subscriptions for next period
- Ignore validators without committee assignment when fetching attester duties
- Return "version" field for ssz blocks in beacon API
- Fixed bazel build transitions for dbg builds. Allows IDEs to hook into debugger again.
- Fixed case where GetDuties RPC endpoint might return a false positive for sync committee selection for validators that
  have no deposited yet
- Fixed validator exits in v1 method, broadcast correct object
- Fix Altair individual votes endpoint
- Validator performance calculations fixed
- Return correct response from key management api service
- Check empty genesis validators root on slashing protection data export
- Fix stategen with genesis state.
- Fixed multiple typos
- Fix genesis state registration in interop mode
- Fix network flags in slashing protection export

### Security

- Added another encryption key to security.txt.

## [v2.0.2](https://github.com/prysmaticlabs/prysm/compare/v2.0.1...v2.0.2) - 2021-10-18

### Added

- Optimizations to block proposals. Enabled with `--enable-get-block-optimizations`.
  See [issue 8943](https://github.com/prysmaticlabs/prysm/issues/8943)
  and [issue 9708](https://github.com/prysmaticlabs/prysm/issues/9708) before enabling.
- Beacon Standard API: register v1alpha2 endpoints

### Changed

- Beacon Standard API: Improved sync error messages
- Beacon Standard API: Omit validators without sync duties
- Beacon Standard API: Return errors for unknown state/block versions
- Spec alignment: Passing spec vectors at v1.1.2
- Logs: Improved "synced block.."
- Bazel: updated to v4.2.1
- E2E: more strict participation checks
- Eth1data: Reduce disk i/o saving interval

### Deprecated

- ⚠️ v2 Remote slashing protection server disabled for now ⚠️

### Fixed

- Beacon Standard API: fetch sync committee duties for current and next period's epoch
- Beacon Standard API: remove special treatment to graffiti in block results
- Beacon Standard API: fix epoch calculation in sync committee duties
- Doppelganger: Fix false positives
- UI: Validator gRPC gateway health endpoint fixed

### Security

- Spec alignment: Update Eth2FastAggregateVerify to match spec
- Helpers: enforce stronger slice index checks
- Deposit Trie: Handle impossible non-power of 2 trie leaves
- UI: Add security headers

## [v2.0.1](https://github.com/prysmaticlabs/prysm/compare/v2.0.0...v2.0.1) - 2021-10-06

### Fixed

- Updated libp2p transport library to stop metrics logging errors on windows.
- Prysm's web UI assets serve properly
- Eth2 api returns full validator balance rather than effective balance
- Slashing protection service registered properly in validator.

### Security

We've updated the Prysm base docker images to a more recent build.

## [v2.0.0](https://github.com/prysmaticlabs/prysm/compare/v1.4.4...v2.0.0)

This release is the largest release of Prysm to date. v2.0.0 includes support for the upcoming Altair hard fork on the
mainnet Ethereum Beacon Chain.
This release consists
of [380 changes](https://github.com/prysmaticlabs/prysm/compare/v1.4.4...f7845afa575963302116e673d400d2ab421252ac) to
support Altair, improve performance of phase0 beacon nodes, and various bug fixes from v1.4.4.

### Upgrading From v1

Please update your beacon node to v2.0.0 prior to updating your validator. The beacon node can serve requests to a
v1.4.4 validator, however a v2.0.0 validator will not start against a v1.4.4 beacon node. If you're operating a highly
available beacon chain service, ensure that all of your beacon nodes are updated to v2.0.0 before starting the upgrade
on your validators.

### Added

- Full Altair
  support. [Learn more about Altair.](https://github.com/ethereum/annotated-spec/blob/8473024d745a3a2b8a84535d57773a8e86b66c9a/altair/beacon-chain.md)
- Added bootnodes from the Nimbus team.
- Revamped slasher implementation. The slasher functionality is no longer a standalone binary. Slasher functionality is
  available from the beacon node with the `--slasher` flag. Note: Running the slasher has considerably increased
  resource requirements. Be sure to review the latest documentation before enabling this feature. This feature is
  experimental.
- Support for standard JSON API in the beacon node. Prysm validators continue to use Prysm's API.
- Configurable subnet peer requirements. Increased minimum desired peers per subnet from 4 to 6. This can be modified
  with `--minimum-peers-per-subnet` in the beacon node..
- Support for go build on darwin_arm64 devices (Mac M1 chips). Cross compiling for darwin_arm64 is not yet supported..
- Batch verification of pubsub objects. This should improve pubsub processing performance on multithreaded machines.
- Improved attestation pruning. This feature should improve block proposer performance and overall network attestation
  inclusion rates. Opt-out with `--disable-correctly-prune-canonical-atts` in the beacon node.
- Active balance cache to improve epoch processing. Opt-out with `--disable-active-balance-cache`
- Experimental database improvements to reduce history state entry space usage in the beaconchain.db. This functionality
  can be permanently enabled with the flag `--enable-historical-state-representation`. Enabling this feature can realize
  a 25% improvement in space utilization for the average user , while 70 -80% for power users(archival node operators).
  Note: once this feature is toggled on, it modifies the structure of the database with a migration and cannot be rolled
  back. This feature is experimental and should only be used in non-serving beacon nodes in case of database corruption
  or other critical issue.

#### New Metrics

**Beacon chain node**

| Metric                                           | Description                                                                                           | References |
| ------------------------------------------------ | ----------------------------------------------------------------------------------------------------- | ---------- |
| `p2p_message_ignored_validation_total`           | Count of messages that were ignored in validation                                                     |            |
| `beacon_current_active_validators`               | Current total active validators                                                                       |            |
| `beacon_processed_deposits_total`                | Total number of deposits processed                                                                    |            |
| `sync_head_state_miss`                           | The number of sync head state requests that are not present in the cache                              |            |
| `sync_head_state_hit`                            | The number of sync head state requests that are present in the cache                                  |            |
| `total_effective_balance_cache_miss`             | The number of get requests that are not present in the cache                                          |            |
| `total_effective_balance_cache_hit`              | The number of get requests that are present in the cache                                              |            |
| `sync_committee_index_cache_miss_total`          | The number of committee requests that aren't present in the sync committee index cache                |            |
| `sync_committee_index_cache_hit_total`           | The number of committee requests that are present in the sync committee index cache                   |            |
| `next_slot_cache_hit`                            | The number of cache hits on the next slot state cache                                                 |            |
| `next_slot_cache_miss`                           | The number of cache misses on the next slot state cache                                               |            |
| `validator_entry_cache_hit_total`                | The number of cache hits on the validator entry cache                                                 |            |
| `validator_entry_cache_miss_total`               | The number of cache misses on the validator entry cache                                               |            |
| `validator_entry_cache_delete_total`             | The number of cache deletes on the validator entry cache                                              |            |
| `saved_sync_committee_message_total`             | The number of saved sync committee message total                                                      |            |
| `saved_sync_committee_contribution_total`        | The number of saved sync committee contribution total                                                 |            |
| `libp2p_peers`                                   | Tracks the total number of libp2p peers                                                               |            |
| `p2p_status_message_missing`                     | The number of attempts the connection handler rejects a peer for a missing status message             |            |
| `p2p_sync_committee_subnet_recovered_broadcasts` | The number of sync committee messages that were attempted to be broadcast with no peers on the subnet |            |
| `p2p_sync_committee_subnet_attempted_broadcasts` | The number of sync committees that were attempted to be broadcast                                     |            |
| `p2p_subscribed_topic_peer_total`                | The number of peers subscribed to topics that a host node is also subscribed to                       |            |
| `saved_orphaned_att_total`                       | Count the number of times an orphaned attestation is saved                                            |            |

### Changed

- Much refactoring of "util" packages into more canonical packages. Please review Prysm package structure and godocs.
- Altair object keys in beacon-chain/db/kv are prefixed with "altair". BeaconBlocks and BeaconStates are the only
  objects affected by database key changes for Altair. This affects any third party tooling directly querying Prysm's
  beaconchain.db.
- Updated Teku bootnodes.
- Updated Lighthouse bootnodes.
- End to end testing now collects jaeger spans
- Improvements to experimental peer quality scoring. This feature is only enabled with `--enable-peer-scorer`.
- Validator performance logging behavior has changed in Altair. Post-Altair hardfork has the following changes:
  Inclusion distance and inclusion slots will no longer be displayed. Correctly voted target will only be true if also
  included within 32 slots. Correctly voted head will only be true if the attestation was included in the next slot.
  Correctly voted source will only be true if attestation is included within 5 slots. Inactivity score will be
  displayed.
- Increased pubsub message queue size from 256 to 600 to support larger networks and higher message volume.
- The default attestation aggregation changed to the improved optimized max cover algorithm.
- Prysm is passing spectests at v1.1.0 (latest available release).
- `--subscribe-all-subnets` will subscribe to all attestation subnets and sync subnets in post-altair hard fork.
- "eth2" is now an illegal term. If you say it or type it then something bad might happen.
- Improved cache hit ratio for validator entry cache.
- Reduced memory overhead during database migrations.
- Improvements to beacon state writes to database.

#### Changed Metrics

**Beacon chain node**
| Metric                | Old Name             | Description                                          | References |
| --------------------- | -------------------- | ---------------------------------------------------- | ---------- |
| `beacon_reorgs_total` | `beacon_reorg_total` | Count the number of times a beacon chain has a reorg |            |

### Deprecated

These flags are hidden from the help text and no longer modify the behavior of Prysm. These flags should be removed from
user runtime configuration as the flags will eventually be removed entirely and Prysm will fail to start if a deleted or
unknown flag is provided.

- `--enable-active-balance-cache`
- `--correctly-prune-canonical-atts`
- `--correctly-insert-orphaned-atts`
- `--enable-next-slot-state-cache`

### Removed

Note: Removed flags will block starting up with an error "flag provided but not defined:".
Please check that you are not using any of the removed flags in this section!

- Prysm's standalone slasher application (cmd/slasher) has been fully removed. Use the `--slasher` flag with a beacon
  chain node for full slasher functionality.
- `--disable-blst` (beacon node and validator). [blst](https://github.com/supranational/blst) is the only BLS library
  offered for Prysm.
- `--disable-sync-backtracking` and `--enable-sync-backtracking` (beacon node). This feature has been released for some
  time. See.
- `--diable-pruning-deposit-proofs` (beacon node). This feature has been released for some time. See.
- `--disable-eth1-data-majority-vote` (beacon node). This feature is no longer in use in Prysm. See,.
- `--proposer-atts-selection-using-max-cover` (beacon node). This feature has been released for some time. See.
- `--update-head-timely` (beacon node). This feature was released in v1.4.4. See.
- `--enable-optimized-balance-update` (beacon node). This feature was released in v1.4.4. See.
- Kafka support is no longer available in the beacon node. This functionality was never fully completed and did not
  fulfill many desirable use cases. This removed the flag `--kafka-url` (beacon node). See.
- Removed tools/faucet. Use the faucet
  in [prysmaticlabs/periphery](https://github.com/prysmaticlabs/periphery/tree/c2ac600882c37fc0f2a81b0508039124fb6bcf47/eth-faucet)
  if operating a testnet faucet server.
- Tooling for prior testnet contracts has been removed. Any of the old testnet contracts with `drain()` function have
  been removed as well.
- Toledo tesnet config is removed.
- Removed --eth-api-port (beacon node). All APIs interactions have been moved to --grpc-gateway-port. See.

### Fixed

- Database lock contention improved in block database operations.
- JSON API now returns an error when unknown fields are provided.
- Correctly return `epoch_transition` field in `head` JSON API events stream.
- Various fixes in standard JSON API
- Finalize deposits before initializing the beacon node. This may improve missed proposals
- JSON API returns header "Content-Length" 0 when returning an empty JSON object.
- Initial sync fixed when there is a very long period of missing blocks.
- Fixed log statement when a web3 endpoint failover occurs.
- Windows prysm.bat is fixed

### Security

- You MUST update to v2.0.0 or later release before epoch 74240 or your client will fork off from the rest of the
  network.
- Prysm's JWT library has been updated to a maintained version of the previous JWT library. JWTs are only used in the
  UI.

Please review our newly
updated [security reporting policy](https://github.com/prysmaticlabs/prysm/blob/develop/SECURITY.md).

- Fix subcommands such as validator accounts list

### Security

There are no security updates in this release.

# Older than v2.0.0

For changelog history for releases older than v2.0.0, please refer to https://github.com/prysmaticlabs/prysm/releases<|MERGE_RESOLUTION|>--- conflicted
+++ resolved
@@ -69,16 +69,13 @@
 - Add Electra support and tests for light client functions.
 - fastssz version bump (better error messages).
 - SSE implementation that sheds stuck clients. [pr](https://github.com/prysmaticlabs/prysm/pull/14413)
-<<<<<<< HEAD
 - Add Bellatrix tests for light client functions.
 - Add Discovery Rebooter Feature.
 - Added GetBlockAttestationsV2 endpoint.
 - Light client support: Consensus types for Electra
 - Added SubmitPoolAttesterSlashingV2 endpoint.
 - Added SubmitAggregateAndProofsRequestV2 endpoint.
-=======
 - Added GetPoolAttesterSlashingsV2 endpoint.
->>>>>>> 2afa63b4
 
 ### Changed
 
