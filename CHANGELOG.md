--- conflicted
+++ resolved
@@ -56,11 +56,8 @@
 - Updated Sepolia bootnodes.
 - Make committee aware packing the default by deprecating `--enable-committee-aware-packing`.
 - Moved `ConvertKzgCommitmentToVersionedHash` to the `primitives` package.
-<<<<<<< HEAD
+- reversed the boolean return on `BatchVerifyDepositsSignatures`, from need verification, to all keys successfully verified
 - Updated Execution API to support Electra. [pr](https://github.com/prysmaticlabs/prysm/pull/14492)
-=======
-- reversed the boolean return on `BatchVerifyDepositsSignatures`, from need verification, to all keys successfully verified
->>>>>>> 9c61117b
 
 ### Deprecated
 - `--disable-grpc-gateway` flag is deprecated due to grpc gateway removal.
