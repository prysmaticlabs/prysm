--- conflicted
+++ resolved
@@ -28,12 +28,8 @@
 - `grpc-gateway-corsdomain` is renamed to http-cors-domain.
 
 ### Deprecated
-<<<<<<< HEAD
-- The `disable-grpc-gateway` flag.
-=======
-
+- `--disable-grpc-gateway` flag is deprecated due to grpc gateway removal.
 - `--enable-experimental-state` flag is deprecated. This feature is now on by default. Opt-out with `--disable-experimental-state`.
->>>>>>> 93e6bd79
 
 ### Removed
 - removed gRPC Gateway and gRPC versions of REST endpoints ( unused endpoints )
