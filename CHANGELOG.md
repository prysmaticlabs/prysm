--- conflicted
+++ resolved
@@ -42,12 +42,9 @@
 
 - Fixed mesh size by appending `gParams.Dhi = gossipSubDhi`
 - Fix skipping partial withdrawals count.
-<<<<<<< HEAD
+- wait for the async StreamEvent writer to exit before leaving the http handler, avoiding race condition panics [pr](https://github.com/prysmaticlabs/prysm/pull/14557)
 - Certain deb files were returning a 404 which made building new docker images without an existing
   cache impossible. This has been fixed with updates to rules_oci and bazel-lib.
-=======
-- wait for the async StreamEvent writer to exit before leaving the http handler, avoiding race condition panics [pr](https://github.com/prysmaticlabs/prysm/pull/14557)
->>>>>>> 7ac522d8
 
 ### Security
 
