# Changelog

All notable changes to this project will be documented in this file.

The format is based on Keep a Changelog, and this project adheres to Semantic Versioning.

## [Unreleased](https://github.com/prysmaticlabs/prysm/compare/v5.1.0...HEAD)

### Added

- Aggregate and proof committee validation for Electra.
- More tests for electra field generation.
- Light client support: Implement `ComputeFieldRootsForBlockBody`.
- Light client support: Add light client database changes.
- Light client support: Implement capella and deneb changes.
- Light client support: Implement `BlockToLightClientHeaderXXX` functions upto Deneb

### Changed

- `getLocalPayload` has been refactored to enable work in ePBS branch.
- `TestNodeServer_GetPeer` and `TestNodeServer_ListPeers` test flakes resolved by iterating the whole peer list to find
  a match rather than taking the first peer in the map.
- Passing spectests v1.5.0-alpha.4 and v1.5.0-alpha.5.
- Beacon chain now asserts that the external builder block uses the expected gas limit.
- Electra: Add electra objects to beacon API.
- Electra: Updated block publishing beacon APIs to support Electra.
- "Submitted builder validator registration settings for custom builders" log message moved to debug level.
- config: Genesis validator root is now hardcoded in params.BeaconConfig()
- `grpc-gateway-host` is renamed to http-host. The old name can still be used as an alias.
- `grpc-gateway-port` is renamed to http-port. The old name can still be used as an alias.
- `grpc-gateway-corsdomain` is renamed to http-cors-domain. The old name can still be used as an alias.
- `api-timeout` is changed from int flag to duration flag, default value updated.
<<<<<<< HEAD
- Updated Libp2p Dependencies to allow prysm to use gossipsub v1.2 .
=======
- Light client support: abstracted out the light client headers with different versions.
- `ApplyToEveryValidator` has been changed to prevent misuse bugs, it takes a closure that takes a `ReadOnlyValidator` and returns a raw pointer to a `Validator`. 
- Removed gorilla mux library and replaced it with net/http updates in go 1.22.
- Clean up `ProposeBlock` for validator client to reduce cognitive scoring and enable further changes.
- Updated k8s-io/client-go to v0.30.4 and k8s-io/apimachinery to v0.30.4
- Migrated tracing library from opencensus to opentelemetry for both the beacon node and validator.
>>>>>>> ed6f69e8

### Deprecated
- `--disable-grpc-gateway` flag is deprecated due to grpc gateway removal.
- `--enable-experimental-state` flag is deprecated. This feature is now on by default. Opt-out with `--disable-experimental-state`.

### Removed

- removed gRPC Gateway
- Removed unused blobs bundle cache
- Removed consolidation signing domain from params. The Electra design changed such that EL handles consolidation signature verification.

### Fixed

- Fixed early release of read lock in BeaconState.getValidatorIndex.
- Electra: resolve inconsistencies with validator committee index validation.
- Electra: build blocks with blobs.
- E2E: fixed gas limit at genesis
- Light client support: use LightClientHeader instead of BeaconBlockHeader.
- validator registration log changed to debug, and the frequency of validator registration calls are reduced
- Core: Fix process effective balance update to safe copy validator for Electra.
- `== nil` checks before calling `IsNil()` on interfaces to prevent panics.
- Core: Fixed slash processing causing extra hashing
- Core: Fixed extra allocations when processing slashings

### Security

## [v5.1.0](https://github.com/prysmaticlabs/prysm/compare/v5.0.4...v5.1.0) - 2024-08-20

This release contains 171 new changes and many of these are related to Electra! Along side the Electra changes, there
are nearly 100 changes related to bug fixes, feature additions, and other improvements to Prysm. Updating to this
release is recommended at your convenience.

⚠️ Deprecation Notice: Removal of gRPC Gateway and Gateway Flag Renaming ⚠️

In an upcoming release, we will be deprecating the gRPC gateway and renaming several associated flags. This change will
result in the removal of access to several internal APIs via REST, though the gRPC endpoints will remain unaffected. We
strongly encourage systems to transition to using the beacon API endpoints moving forward. Please refer to PR for more
details.

### Added

- Electra work
- Fork-specific consensus-types interfaces
- Fuzz ssz roundtrip marshalling, cloner fuzzing
- Add support for multiple beacon nodes in the REST API
- Add middleware for Content-Type and Accept headers
- Add debug logs for proposer settings
- Add tracing to beacon api package
- Add support for persistent validator keys when using remote signer. --validators-external-signer-public-keys and
  --validators-external-signer-key-file See the docs page for more info.
- Add AggregateKeyFromIndices to beacon state to reduce memory usage when processing attestations
- Add GetIndividualVotes endpoint
- Implement is_better_update for light client
- HTTP endpoint for GetValidatorParticipation
- HTTP endpoint for GetChainHead
- HTTP endpoint for GetValidatorActiveSetChanges
- Check locally for min-bid and min-bid-difference

### Changed

- Refactored slasher operations to their logical order
- Refactored Gwei and Wei types from math to primitives package.
- Unwrap payload bid from ExecutionData
- Change ZeroWei to a func to avoid shared ptr
- Updated go-libp2p to v0.35.2 and go-libp2p-pubsub to v0.11.0
- Use genesis block root in epoch 1 for attester duties
- Cleanup validator client code
- Old attestations log moved to debug. "Attestation is too old to broadcast, discarding it"
- Modify ProcessEpoch not to return the state as a returned value
- Updated go-bitfield to latest release
- Use go ticker instead of timer
- process_registry_updates no longer makes a full copy of the validator set
- Validator client processes sync committee roll separately
- Use vote pointers in forkchoice to reduce memory churn
- Avoid Cloning When Creating a New Gossip Message
- Proposer filters invalid attestation signatures
- Validator now pushes proposer settings every slot
- Get all beacon committees at once
- Committee-aware attestation packing

### Deprecated

- `--enable-debug-rpc-endpoints` is deprecated and debug rpc points are on by default.

### Removed

- Removed fork specific getter functions (i.e. PbCapellaBlock, PbDenebBlock, etc)

### Fixed

- Fixed debug log "upgraded stake to $fork" to only log on upgrades instead of every state transition
- Fixed nil block panic in API
- Fixed mockgen script
- Do not fail to build block when block value is unknown
- Fix prysmctl TUI when more than 20 validators were listed
- Revert peer backoff changes from. This was causing some sync committee performance issues.
- Increased attestation seen cache expiration to two epochs
- Fixed slasher db disk usage leak
- fix: Multiple network flags should prevent the BN to start
- Correctly handle empty payload from GetValidatorPerformance requests
- Fix Event stream with carriage return support
- Fix panic on empty block result in REST API
- engine_getPayloadBodiesByRangeV1 - fix, adding hexutil encoding on request parameters
- Use sync committee period instead of epoch in `createLightClientUpdate`

### Security

- Go version updated to 1.22

## [v5.0.4](https://github.com/prysmaticlabs/prysm/compare/v5.0.3...v5.0.4) - 2024-07-21

This release has many wonderful bug fixes and improvements. Some highlights include p2p peer fix for windows users,
beacon API fix for retrieving blobs older than the minimum blob retention period, and improvements to initial sync by
avoiding redundant blob downloads.

Updating to this release is recommended at your earliest convenience, especially for windows users.

### Added

- Beacon-api: broadcast blobs in the event of seen block
- P2P: Add QUIC support

### Changed

- Use slices package for various slice operations
- Initsync skip local blobs
- Use read only validators in Beacon API
- Return syncing status when node is optimistic
- Upgrade the Beacon API e2e evaluator
- Don't return error that can be internally handled
- Allow consistent auth token for validator apis
- Change example.org DNS record
- Simplify prune invalid by reusing existing fork choice store call
- use [32]byte keys in the filesystem cache
- Update Libp2p Dependencies
- Parallelize Broadcasting And Processing Each Blob
- Substantial VC cleanup
- Only log error when aggregator check fails
- Update Libp2p Dependencies
- Change Attestation Log To Debug
- update codegen dep and cleanup organization

### Deprecated

- Remove eip4881 flag (--disable-eip-4881)

### Removed

- Remove the Goerli/Prater support
- Remove unused IsViableForCheckpoint
- Remove unused validator map copy method

### Fixed

- Various typos and other cosmetic fixes
- Send correct state root with finalized event stream
- Extend Broadcast Window For Attestations
- Beacon API: Use retention period when fetching blobs
- Backfill throttling
- Use correct port for health check in Beacon API e2e evaluator
- Do not remove blobs DB in slasher.
- use time.NewTimer() to avoid possible memory leaks
- paranoid underflow protection without error handling
- Fix CommitteeAssignments to not return every validator
- Fix dependent root retrival genesis case
- Restrict Dials From Discovery
- Always close cache warm chan to prevent blocking
- Keep only the latest value in the health channel

### Security

- Bump golang.org/x/net from 0.21.0 to 0.23.0

## [v5.0.3](https://github.com/prysmaticlabs/prysm/compare/v5.0.2...v5.0.3) - 2024-04-04

Prysm v5.0.3 is a small patch release with some nice additions and bug fixes. Updating to this release is recommended
for users on v5.0.0 or v5.0.1. There aren't many changes since last week's v5.0.2 so upgrading is not strictly required,
but there are still improvements in this release so update if you can!

### Added

- Testing: spec test coverage tool
- Add bid value metrics
- prysmctl: Command-line interface for visualizing min/max span bucket
- Explicit Peering Agreement implementation

### Changed

- Utilize next slot cache in block rewards rpc
- validator: Call GetGenesis only once when using beacon API
- Simplify ValidateAttestationTime
- Various typo / commentary improvements
- Change goodbye message from rate limited peer to debug verbosity
- Bump libp2p to v0.33.1
- Fill in missing debug logs for blob p2p IGNORE/REJECT

### Fixed

- Remove check for duplicates in pending attestation queue
- Repair finalized index issue
- Maximize Peer Capacity When Syncing
- Reject Empty Bundles

### Security

No security updates in this release.

## [v5.0.2](https://github.com/prysmaticlabs/prysm/compare/v5.0.1...v5.0.2) - 2024-03-27

This release has many optimizations, UX improvements, and bug fixes. Due to the number of important bug fixes and
optimizations, we encourage all operators to update to v5.0.2 at their earliest convenience.

In this release, there is a notable change to the default value of --local-block-value-boost from 0 to 10. This means
that the default behavior of using the builder API / mev-boost requires the builder bid to be 10% better than your local
block profit. If you want to preserve the existing behavior, set --local-block-value-boost=0.

### Added

- API: Add support for sync committee selections
- blobs: call fsync between part file write and rename (feature flag --blob-save-fsync)
- Implement EIP-3076 minimal slashing protection, using a filesystem database (feature flag
  --enable-minimal-slashing-protection)
- Save invalid block to temp --save-invalid-block-temp
- Compute unrealized checkpoints with pcli
- Add gossip blob sidecar verification ms metric
- Backfill min slot flag (feature flag --backfill-oldest-slot)
- adds a metric to track blob sig cache lookups
- Keymanager APIs - get,post,delete graffiti
- Set default LocalBlockValueBoost to 10
- Add bid value metrics
- REST VC metrics

### Changed

- Normalized checkpoint logs
- Normalize filesystem/blob logs
- Updated gomock libraries
- Use Max Request Limit in Initial Sync
- Do not Persist Startup State
- Normalize backfill logs/errors
- Unify log fields
- Do Not Compute Block Root Again
- Optimize Adding Dirty Indices
- Use a Validator Reader When Computing Unrealized Balances
- Copy Validator Field Trie
- Do not log zero sync committee messages
- small cleanup on functions: use slots.PrevSlot
- Set the log level for running on <network> as INFO.
- Employ Dynamic Cache Sizes
- VC: Improve logging in case of fatal error
- refactoring how proposer settings load into validator client
- Spectest: Unskip Merkle Proof test
- Improve logging.
- Check Unrealized Justification Balances In Spectests
- Optimize SubscribeCommitteeSubnets VC action
- Clean up unreachable code; use new(big.Int) instead of big.NewInt(0)
- Update bazel, rules_go, gazelle, and go versions
- replace receive slot with event stream
- New gossip cache size
- Use headstate for recent checkpoints
- Update spec test to official 1.4.0
- Additional tests for KZG commitments
- Enable Configurable Mplex Timeouts
- Optimize SubmitAggregateSelectionProof VC action
- Re-design TestStartDiscV5_DiscoverPeersWithSubnets test
- Add da waited time to sync block log
- add log message if in da check at slot end
- Log da block root in hex
- Log the slot and blockroot when we deadline waiting for blobs
- Modify the algorithm of updateFinalizedBlockRoots
- Rename payloadattribute Timestamps to Timestamp
- Optimize GetDuties VC action
- docker: Add bazel target for building docker tarball
- Utilize next slot cache in block rewards rpc
- Spec test coverage report
- Refactor batch verifier for sharing across packages

### Removed

- Remove unused bolt buckets
- config: Remove DOMAIN_BLOB_SIDECAR.
- Remove unused deneb code
- Clean up: remove some unused beacon state protos
- Cleaned up code in the sync package
- P2P: Simplify code

### Fixed

- Slasher: Reduce surrounding/surrounded attestations processing time
- Fix blob batch verifier pointer receiver
- db/blobs: Check non-zero data is written to disk
- avoid part path collisions with mem addr entropy
- Download checkpoint sync origin blobs in init-sync
- bazel: Update aspect-build/bazel-lib to v2.5.0
- move setting route handlers to registration from start
- Downgrade Level DB to Stable Version
- Fix failed reorg log
- Fix Data Race in Epoch Boundary
- exit blob fetching for cp block if outside retention
- Do not check parent weight on early FCU
- Fix VC DB conversion when no proposer settings is defined and add Experimental flag in the
  --enable-minimal-slashing-protection help.
- keymanager api: lowercase statuses
- Fix unrealized justification
- fix race condition when pinging peers
- Fix/race receive block
- Blob verification spectest
- Ignore Pubsub Messages Hitting Context Deadlines
- Use justified checkpoint from head state to build attestation
- only update head at 10 seconds when validating
- Use correct gossip validation time
- fix 1-worker underflow; lower default batch size
- handle special case of batch size=1
- Always Set Inprogress Boolean In Cache
- Builder APIs: adding headers to post endpoint
- Rename mispelled variable
- allow blob by root within da period
- Rewrite Pruning Implementation To Handle EIP 7045
- Set default fee recipient if tracked val fails
- validator client on rest mode has an inappropriate context deadline for events
- validator client should set beacon API endpoint in configurations
- Fix get validator endpoint for empty query parameters
- Expand Our TTL for our Message ID Cache
- fix some typos
- fix handling of goodbye messages for limited peers
- create the log file along with its parent directory if not present
- Call GetGenesis only once

### Security

- Go version has been updated from 1.21.6 to 1.21.8.

## [v5.0.1](https://github.com/prysmaticlabs/prysm/compare/v5.0.0...v5.0.1) - 2024-03-08

This minor patch release has some nice improvements over the recent v5.0.0 for Deneb. We have minimized this patch
release to include only low risk and valuable fixes or features ahead of the upcoming network upgrade on March 13th.

Deneb is scheduled for mainnet epoch 269568 on March 13, 2024 at 01:55:35pm UTC. All operators MUST update their Prysm
software to v5.0.0 or later before the upgrade in order to continue following the blockchain.

### Added

- A new flag to ensure that blobs are flushed to disk via fsync immediately after write. --blob-save-fsync

### Changed

- Enforce a lower maximum batch limit value to prevent annoying peers
- Download blobs for checkpoint sync block before starting sync
- Set justified epoch to the finalized epoch in Goerli to unstuck some Prysm nodes on Goerli

### Fixed

- Data race in epoch boundary cache
- "Failed reorg" log was misplaced
- Do not check parent weights on early fork choice update calls
- Compute unrealized justification with slashed validators
- Missing libxml dependency

### Security

Prysm version v5.0.0 or later is required to maintain participation in the network after the Deneb upgrade.

## [v5.0.0](https://github.com/prysmaticlabs/prysm/compare/v4.2.1...v5.0.0)

Behold the Prysm v5 release with official support for Deneb on Ethereum mainnet!

Deneb is scheduled for mainnet epoch 269568 on March 13, 2024 at 01:55:35pm UTC. All operators MUST update their Prysm
software to v5.0.0 or later before the upgrade in order to continue following the blockchain.

This release brings improvements to the backfill functionality of the beacon node to support backfilling blobs. If
running a beacon node with checkpoint sync, we encourage you to test the backfilling functionality and share your
feedback. Run with backfill enabled using the flag --enable-experimental-backfill.

Known Issues

- --backfill-batch-size with a value of 1 or less breaks backfill.
- Validator client on v4.2.0 or older uses some API methods that are incompatible with beacon node v5. Ensure that you
  have updated the beacon node and validator client to v4.2.1 and then upgrade to v5 or update both processes at the
  same time to minimize downtime.

### Added

- Support beacon_committee_selections
- /eth/v1/beacon/deposit_snapshot
- Docker images now have coreutils pre-installed
- da_waited_time_milliseconds tracks total time waiting for data availablity check in ReceiveBlock
- blob_written, blob_disk_count, blob_disk_bytes new metrics for tracking blobs on disk
- Backfill supports blob backfilling
- Add mainnet deneb fork epoch config

### Changed

- --clear-db and --force-clear-db flags now remove blobs as well as beaconchain.db
- EIP-4881 is now on by default.
- Updates filtering logic to match spec
- Verbose signature verification is now on by default
- gossip_block_arrival_milliseconds and gossip_block_verification_milliseconds measure in
- milliseconds instead of nanoseconds
- aggregate_attestations_t1 histogram buckets have been updated
- Reduce lookahead period from 8 to 4. This reduces block batch sizes during sync to account for
- larger blocks in deneb.
- Update gohashtree to v0.0.4-beta
- Various logging improvements
- Improved operations during syncing
- Backfill starts after initial-sync is complete

### Deprecated

The following flags have been removed entirely:

- --enable-reorg-late-blocks
- --disable-vectorized-htr
- --aggregate-parallel
- --build-block-parallel
- --enable-registration-cache, disable-gossip-batch-aggregation
- --safe-slots-to-import-optimistically
- --show-deposit-data

### Removed

- Prysm gRPC slasher endpoints are removed
- Remove /eth/v1/debug/beacon/states/{state_id}
- Prysm gRPC endpoints that were marked as deprecated in v4 have been removed
- Remove /eth/v1/beacon/blocks/{block_id}

### Fixed

- Return unaggregated if no aggregated attestations available in GetAggregateAttestation
- Fix JWT auth checks in certain API endpoints used by the web UI
- Return consensus block value in wei units
- Minor fixes in protobuf files
- Fix 500 error when requesting blobs from a block without blobs
- Handle cases were EL client is syncing and unable to provide payloads
- /eth/v1/beacon/blob_sidecars/{block_id} correctly returns an error when invalid indices are requested
- Fix head state fetch when proposing a failed reorg
- Fix data race in background forkchoice update call
- Correctly return "unavailable" response to peers requesting batches before the node completes
- backfill.
- Many significant improvements and fixes to the prysm slasher
- Fixed slashing gossip checks, improves peer scores for slasher peers
- Log warning if attempting to exit more than 5 validators at a time
- Do not cache inactive public keys
- Validator exits prints testnet URLs
- Fix pending block/blob zero peer edge case
- Check non-zero blob data is written to disk
- Avoid blob partial filepath collisions with mem addr entropy

### Security

v5.0.0 of Prysm is required to maintain participation in the network after the Deneb upgrade.

## [v4.2.1](https://github.com/prysmaticlabs/prysm/compare/v4.2.0...v4.2.1) - 2024-01-29

Welcome to Prysm Release v4.2.1! This release is highly recommended for stakers and node operators, possibly being the
final update before V5.

⚠️ This release will cause failures on Goerli, Sepolia and Holeski testnets, when running on certain older CPUs without
AVX support (eg Celeron) after the Deneb fork. This is not an issue for mainnet.

### Added

- Linter: Wastedassign linter enabled to improve code quality.
- API Enhancements:
    - Added payload return in Wei for /eth/v3/validator/blocks.
    - Added Holesky Deneb Epoch for better epoch management.
- Testing Enhancements:
    - Clear cache in tests of core helpers to ensure test reliability.
    - Added Debug State Transition Method for improved debugging.
    - Backfilling test: Enabled backfill in E2E tests for more comprehensive coverage.
- API Updates: Re-enabled jwt on keymanager API for enhanced security.
- Logging Improvements: Enhanced block by root log for better traceability.
- Validator Client Improvements:
    - Added Spans to Core Validator Methods for enhanced monitoring.
    - Improved readability in validator client code for better maintenance (various commits).

### Changed

- Optimizations and Refinements:
    - Lowered resource usage in certain processes for efficiency.
    - Moved blob rpc validation closer to peer read for optimized processing.
    - Cleaned up validate beacon block code for clarity and efficiency.
    - Updated Sepolia Deneb fork epoch for alignment with network changes.
    - Changed blob latency metrics to milliseconds for more precise measurement.
    - Altered getLegacyDatabaseLocation message for better clarity.
    - Improved wait for activation method for enhanced performance.
    - Capitalized Aggregated Unaggregated Attestations Log for consistency.
    - Modified HistoricalRoots usage for accuracy.
    - Adjusted checking of attribute emptiness for efficiency.
- Database Management:
    - Moved --db-backup-output-dir as a deprecated flag for database management simplification.
    - Added the Ability to Defragment the Beacon State for improved database performance.
- Dependency Update: Bumped quic-go version from 0.39.3 to 0.39.4 for up-to-date dependencies.

### Removed

- Removed debug setting highest slot log to clean up the logging process.
- Deleted invalid blob at block processing for data integrity.

### Fixed

- Bug Fixes:
    - Fixed off by one error for improved accuracy.
    - Resolved small typo in error messages for clarity.
    - Addressed minor issue in blsToExecChange validator for better validation.
    - Corrected blobsidecar json tag for commitment inclusion proof.
    - Fixed ssz post-requests content type check.
    - Resolved issue with port logging in bootnode.
- Test Fixes: Re-enabled Slasher E2E Test for more comprehensive testing.

### Security

No security issues in this release.

## [v4.2.0](https://github.com/prysmaticlabs/prysm/compare/v4.1.1...v4.2.0) - 2024-01-11

Happy new year! We have an incredibly exciting release to kick off the new year. This release is **strongly recommended
** for all operators to update as it has many bug fixes, security patches, and features that will improve the Prysm
experience on mainnet. This release has so many wonderful changes that we've deviated from our normal release notes
format to aptly categorize the changes.

### Highlights

#### Upgrading / Downgrading Validators

There are some API changes bundled in this release that require you to upgrade or downgrade in particular order. If the
validator is updated before the beacon node, it will see repeated 404 errors at start up until the beacon node is
updated as it uses a new API endpoint introduced in v4.2.0.

:arrow_up_small:  **Upgrading**: Upgrade the beacon node, then the validator.
:arrow_down_small: **Downgrading**: Downgrade the validator to v4.1.1 then downgrade the beacon node.

#### Deneb Goerli Support

This release adds in full support for the upcoming deneb hard fork on goerli next week on January 17th.

#### Networking Parameter Changes

This release increases the default peer count to 70 from 45. The reason this is done is so that node's running
with default peer counts can perform their validator duties as expected. Users who want to use the old peer count
can add in `--p2p-max-peers=45` as a flag.

#### Profile Guided Optimization

This release has binaries built using PGO, for more information on how it works feel free to look
here: https://tip.golang.org/doc/pgo .
This allows the go compiler to build more optimized Prysm binaries using production profiles and workloads.

#### ARM Supported Docker Images

Our docker images now support amd64 and arm64 architecture! This long awaited feature is finally here for Apple Silicon
and Raspberry Pi users.

### Deneb

#### Core

- Use ROForkchoice in blob verifier
- Add Goerli Deneb Fork Epoch
- Use deneb key for deneb state in saveStatesEfficientInternal
- Initialize Inactivity Scores Correctly
- Excluse DA wait time for chain processing time
- Initialize sig cache for verification.Initializer
- Verify roblobs
- KZG Commitment inclusion proof verifier
- Merkle Proofs of KZG commitments
- Add RO blob sidecar
- Check blob index duplication for blob notifier
- Remove sidecars with invalid proofs
- Proposer: better handling of blobs bundle
- Update proposer RPC to new blob sidecar format
- Implement Slot-Dependent Caching for Blobs Bundle
- Verified roblobs

#### Networking

- Check sidecar index in BlobSidecarsByRoot response
- Use proposer index cache for blob verification
- VerifiedROBlobs in initial-sync
- Reordered blob validation
- Initialize blob storage for initial sync service
- Use verified blob for gossip checks
- Update broadcast method to use `BlobSidecar` instead of `SingedBlobSidecar`
- Remove pending blobs queue
- Reject Blob Sidecar Incorrect Index
- Check return and request lengths for blob sidecar by root
- Fix blob sidecar subnet check
- Add pending blobs queue for missing parent block
- Verify blobs that arrived from by root request
- Reject blobs with invalid parent
- Add more blob and block checks for by range
- Exit early if blob by root request is empty
- Request missing blobs while processing pending queue
- Check blob exists before requesting from peer
- Passing block as arugment for sidecar validation

#### Blob Management

- Remove old blob types
- minimize syscalls in pruning routine
- Prune dangling blob
- Use Afero Walk for Pruning Blob
- Initialize blob storage without pruning
- Fix batch pruning errors
- Blob filesystem add pruning during blob write
- Blob filesystem add pruning at startup
- Ensure partial blob is deleted if there's an error
- Split blob pruning into two funcs
- Use functional options for `--blob-retention-epochs`
- Blob filesystem: delete blobs
- Fix Blob Storage Path
- Add blob getters
- Blob filesystem: Save Blobs
- Blob filesystem: prune blobs
- blobstorage: Improve mkdirall error

#### Beacon-API

- Add rpc trigger for blob sidecar event
- Do not skip mev boost in `v3` block production endpoint
- Beacon APIs: re enabling blob events
- Beacon API: update Deneb endpoints after removing blob signing
- Beacon API: fix get blob returns 500 instead of empty
- Fix bug in Beacon API getBlobs
- Fix blob_sidecar SSE payload
- fix(beacon-chain/rpc): blob_sidecar event stream handler
- Improvements to `produceBlockV3`
- Deneb: Produce Block V3 - adding consensus block value

#### Validator Client

- Validator client: remove blob signing
- Deneb - web3signer

#### Testing

- Enable Deneb For E2E Scenario Tests
- Activate deneb in E2E
- Deneb E2E

#### Miscellaneous

- Update blob pruning log
- Fix total pruned metric + add to logging
- Check kzg commitment count from builder
- Add error wrapping to blob initialization errors
- Blob filesystem metrics
- Check builder header kzg commitment
- Add more color to sending blob by range req log
- Move pruning log to after retention check
- Enhance Pruning Logs
- Rename Blob retention epoch flag
- Check that blobs count is correct when unblinding
- Log blob's kzg commmitment at sync
- Replace MAX_BLOB_EPOCHS usages with more accurate terms
- Fix comment of `BlobSidecarsBySlot`

### Core Prysm Work(Non-Deneb)

#### Core Protocol

- Only process blocks which haven't been processed
- Initialize exec payload fields and enforce order
- Add nil check for head in IsOptimistic
- Unlock forkchoice store if attribute is empty
- Make Aggregating In Parallel The Permanent Default
- Break out several helpers from `postBlockProcess`
- Don't hardcode 4 seconds in forkchoice
- Simplify fcu 4
- Remove the getPayloadAttribute call from updateForkchoiceWithExecution
- Simplify fcu 2
- Remove getPayloadAttributes from FCU call
- Simplify fcu 1
- Remove unsafe proposer indices cache
- Rewrite `ProposeBlock` endpoint
- Remove blind field from block type
- update shuffling caches before calling FCU on epoch boundaries
- Return SignedBeaconBlock from ReadOnlySignedBeaconBlock.Copy
- Use advanced epoch cache when preparing proposals
- refactor Payload Id caches
- Use block value correctly when proposing a block
- use different keys for the proposer indices cache
- Use a cache of one entry to build attestation
- Remove signed block requirement from no-verify functions
- Allow requests for old target roots
- Remove Redundant Hash Computation in Cache
- Fix FFG LMD Consistency Check (Option 2)
- Verify lmd without ancestor
- Track target in forkchoice
- Return early from ReceiveBlock if already sycned

#### Builder

- Adding builder boost factor to get block v3
- Builder API: Fix max field check on toProto function
- Add sanity checks for bundle from builder
- Update Prysm Proposer end points for Builder API
- Builder API: remove blinded blob sidecar
- Allow validators registration batching on Builder API `/eth/v1/builder/validators`

#### State-Management

- Add Detailed Multi Value Metrics
- Optimize Multivalue Slice For Trie Recomputation
- Fix Multivalue Slice Deadlock
- Set Better Slice Capacities in the State

#### Networking

- Refactor Network Config Into Main Config
- Handle potential error from newBlockRangeBatcher
- Clean Up Goodbye Stream Errors
- Support New Subnet Backbone
- Increase Networking Defaults
- Bump Up Gossip Queue Size
- Improve Gossipsub Rejection Metric
- Add Gossipsub Queue Flag
- Fix Deadlock With Subscriber Checker
- Add Additional Pubsub Metrics
- Verify Block Signatures On Insertion Into Pending Queue
- Enhance Validation for Block by Root RPC Requests
- Add a helper for max request block
- Fix Pending Queue Deadline Bug
- Add context deadline for pending queue's receive block
- Fix Pending Queue Expiration Bug
- sync only up to previous epoch on phase 1
- Use correct context for sendBatchRootRequest
- Refactor Pending Block Queue Logic in Sync Package
- Check block exists in pending queue before requesting from peer
- Set Verbosity of Goodbye Logs to Trace
- use read only head state

#### Beacon-API

_Most of the PRs here involve shifting our http endpoints to using vanilla http handlers(without the API middleware)._

- http endpoint cleanup
- Revert "REST VC: Subscribe to Beacon API events "
- proposer and attester slashing sse
- REST VC: Subscribe to Beacon API events
- Simplify error handling for JsonRestHandler
- Update block publishing to 2.4.2 spec
- Use `SkipMevBoost` properly during block production
- Handle HTTP 404 Not Found in `SubmitAggregateAndProof`
- beacon-chain/rpc: use BalanceAtIndex instead of Balances to reduce memory copy
- HTTP endpoints cleanup
- APIs: reusing grpc cors middleware for rest
- Beacon API: routes unit test
- Remove API Middleware
- HTTP validator API: beacon and account endpoints
- REST VC: Use POST to fetch validators
- HTTP handler for Beacon API events
- Move weak subjectivity endpoint to HTTP
- Handle non-JSON responses from Beacon API
- POST version of GetValidators and GetValidatorBalances
- [2/5] light client http api
- HTTP validator API: wallet endpoints
- HTTP Validator API: slashing protection import and export
- Config HTTP endpoints
- Return 404 from `eth/v1/beacon/headers` when there are no blocks
- Pool slashings HTTP endpoints
- Validator HTTP endpoints
- Debug HTTP endpoints
- HTTP validator API: health endpoints
- HTTP Validator API:  `/eth/v1/keystores`
- Allow unknown fields in Beacon API responses
- HTTP state endpoints
- HTTP Validator API: `/eth/v1/validator/{pubkey}/feerecipient`
- HTTP Validator API: `/eth/v1/validator/{pubkey}/gas_limit`
- HTTP VALIDATOR API: remote keymanager api `/eth/v1/remotekeys`
- rpc/apimiddleware: Test all paths can be created
- HTTP Beacon APIs for blocks
- HTTP VALIDATOR API: `/eth/v1/validator/{pubkey}/voluntary_exit`
- HTTP Beacon APIs: 3 state endpoints
- HTTP Beacon APIs for node
- HTTP API: `/eth/v1/beacon/pool/bls_to_execution_changes`
- Register sync subnet when fetching sync committee duties through Beacon API

#### Validator Client

- Refactor validator client help.
- `--validatorS-registration-batch-size` (add `s`)
- Validator client: Always use the `--datadir` value.
- Hook to slot stream instead of block stream on the VC
- CLI: fixing account import ux bugs
- `filterAndCacheActiveKeys`: Stop filtering out exiting validators
- Gracefully handle unknown validator index in the REST VC
- Don't fetch duties for unknown keys
- Fix Domain Data Caching
- Add `--jwt-id` flag
- Make Prysm VC compatible with the version `v5.3.0` of the slashing protections interchange tests.
- Fix handling POST requests in the REST VC
- Better error handling in REST VC
- Fix block proposals in the REST validator client
- CLEANUP: validator exit prompt
- integrate validator count endpoint in validator client

#### Build/CI Work

- Bazel 7.0.0
- Sort static analyzers, add more, fix violations
- For golangci-lint, enable all by default
- Enable mirror linter and fix findings
- Enable usestdlibvars linter and fix findings
- Fix docker image version strings in CI
- fixing sa4006
- Enable errname linter and fix findings
- Remove rules_docker, make multiarch images canonical
- Fix staticcheck violations
- Add staticchecks to bazel builds
- CI: Add merge queue events trigger for github workflows
- Update bazel and other CI improvements
- bazel: Run buildifier, general cleanup
- pgo: Enable pgo behind release flag
- pgo: remove default pprof profile
- zig: Update zig to recent main branch commit
- Enable profile guided optimization for beacon-chain
- Refactor Exported Names to Follow Golang Best Practices
- Update rules_go and gazelle to 0.42 & 0.33 (latest releases)
- Fix image deps

#### Dependency Updates

- Update go to 1.21.6
- Update Our Golang Crypto Library
- Update libp2p/go-libp2p-asn-util to v0.4.1
- Update Libp2p To v0.32.1 and Go to v1.21.5
- Bump google.golang.org/grpc from 1.53.0 to 1.56.3
- Update go to 1.20.10

#### Testing

- Enable Profiling for Long Running E2E Runs
- Fetch Goroutine Traces in E2E
- Fix Up Builder Evaluator
- Increase Blob Batch Parameters in E2E
- Uncomment e2e flakiness
- Update spectests to 1.4.0-beta.5
- Test improvement TestValidateVoluntaryExit_ValidExit
- Simplify post-evaluation in Beacon API evaluator
- Run Evaluator In the Middle Of An Epoch
- Simplify Beacon API evaluator
- Fix Optimistic Sync Evaluator
- Add test helpers to produce commitments and proofs
- Redesign of Beacon API evaluator
- Drop Transaction Count for Transaction Generator
- Add concurrency test for getting attestation state
- Add `construct_generic_block_test` to build file
- Implement Merkle proof spectests
- Remove `/node/peers/{peer_id}` from Beacon API evaluator
- Update spectest and changed minimal preset for field elements
- Better Beacon API evaluator part 1
- beacon-chain/blockchain: fix some datarace in go test
- beacon-node/rpc: fix go test datarace
- Fix Builder Testing For Multiclient Runs
- Fill state attestations
- beacon-chain/sync: fix some datarace in go test
- beacon-chain/execution: fix a data race in testcase
- Add state not found test case

#### Feature Updates

- Make New Engine Methods The Permanent Default
- Make Reorging Of Late Blocks The Permanent Default

#### Miscellaneous

- Update teku's bootnode
- fix metric for exited validator
- Fix typos
- Replace validator count with validator indices in update fee recipient log
- Log value of local payload when proposing
- Small encoding fixes on logs and http error code change
- typo fix
- Fix error string generation for missing commitments
- Increase buffer of events channel
- Fix missing testnet versions. Issue
- Update README.md
- Only run metrics for canonical blocks
- Relax file permissions check on existing directories
- forkchoice.Getter wrapper with locking wrappers
- Initialize cancellable root context in main.go
- Fix forkchoice pkg's comments grammar
- lock RecentBlockSlot
- Comment typo
- Optimize `ReplayBlocks` for Zero Diff
- Remove default value of circuit breaker flags
- Fix Withdrawals
- Remove no-op cancel func
- Update Terms of Service
- fix head slot in log
- DEPRECTATION: Remove exchange transition configuration call
- fix segmentation fork when Capella for epoch is MaxUint64
- Return Error Gracefully When Removing 4881 Flag
- Add zero length check on indices during NextSyncCommitteeIndices
- Replace Empty Slice Literals with Nil Slices
- Refactor Error String Formatting According to Go Best Practices
- Fix redundant type converstion
- docs: fix typo
- Add Clarification To Sync Committee Cache
- Fix typos
- remove bad comment
- Remove confusing comment
- Log when sending FCU with payload attributes
- Fix Withdrawals Marshalling
- beacon-chain/execution: no need to reread and unmarshal the eth1Data twice

## [v4.1.1](https://github.com/prysmaticlabs/prysm/compare/v4.1.0...v4.1.1) - 2023-10-24

This patch release includes two cherry-picked changes from the develop branch to resolve critical issues that affect a
small set of users.

### Fixed

- Fix improperly registered REST API endpoint for validators using Prysm's REST API with an external builder
- Fix deadlock when using --enable-experimental-state feature

### Security

No security issues in thsi release.

## [v4.1.0](https://github.com/prysmaticlabs/prysm/compare/v4.0.8...v4.1.0) - 2023-08-22

- **Fundamental Deneb Support**: This release lays the foundation for Deneb support, although features like backwards
  syncing and filesystem-based blob storage are planned for Q4 2024.
- **Multi-Value Slices for Beacon State**: Implemented multi-value slices to reduce the memory footprint and optimize
  certain processing paths. This data structure allows for storing values shared between state instances more
  efficiently. This feature is controller by the `--enable-experimental-state` flag.
- **EIP-4881 Deposit Tree**: Integrated the EIP-4881 Deposit Tree into Prysm to optimize runtime block processing and
  production. This feature is controlled by a flag: `--enable-eip-4881`
- **BLST version 0.3.11**: Introduced a significant improvement to the portable build's performance. The portable build
  now features runtime detection, automatically enabling optimized code paths if your CPU supports it.
- **Multiarch Containers Preview Available**: multiarch (:wave: arm64 support :wave:) containers will be offered for
  preview at the following locations:
    - Beacon Chain: [gcr.io/prylabs-dev/prysm/beacon-chain:v4.1.0](gcr.io/prylabs-dev/prysm/beacon-chain:v4.1.0)
    - Validator: [gcr.io/prylabs-dev/prysm/validator:v4.1.0](gcr.io/prylabs-dev/prysm/validator:v4.1.0)
    - Please note that in the next cycle, we will exclusively use these containers at the canonical URLs.

### Added

#### EIP-4844:

##### Core:

- **Deneb State & Block Types**: New state and block types added specifically for Deneb.
- **Deneb Protobufs**: Protocol Buffers designed exclusively for Deneb.
- **Deneb Engine API**: Specialized API endpoints for Deneb.
- **Deneb Config/Params**: Deneb-specific configurations and parameters from the deneb-integration branch.

##### Blob Management:

- **Blob Retention Epoch Period**: Configurable retention periods for blobs.
- **Blob Arrival Gossip Metric**: Metrics for blob arrivals via gossip protocol.
- **Blob Merge Function**: Functionality to merge and validate saved/new blobs.
- **Blob Channel**: A channel dedicated to blob processing.
- **Save Blobs to DB**: Feature to save blobs to the database for subscribers.

##### Logging and Validation:

- **Logging for Blob Sidecar**: Improved logging functionalities for Blob Sidecar.
- **Blob Commitment Count Logging**: Introduced logging for blob commitment counts.
- **Blob Validation**: A feature to validate blobs.

##### Additional Features and Tests:

- **Deneb Changes & Blobs to Builder**: Deneb-specific changes and blob functionality added to the builder.
- **Deneb Blob Sidecar Events**: Blob sidecar events added as part of the Deneb release.
- **KZG Commitments**: Functionality to copy KZG commitments when using the builder block.
- **Deneb Validator Beacon APIs**: New REST APIs specifically for the Deneb release.
- **Deneb Tests**: Test cases specific to the Deneb version.
- **PublishBlockV2 for Deneb**: The `publishblockv2` endpoint implemented specifically for Deneb.
- **Builder Override & Builder Flow for Deneb**: An override for the builder and a new RPC to handle the builder flow in
  Deneb.
- **SSZ Detection for Deneb**: SSZ detection capabilities added for Deneb.
- **Validator Signing for Deneb**: Validators can now sign Deneb blocks.
- **Deneb Upgrade Function**: A function to handle the upgrade to Deneb.

#### Rest of EIPs

- **EIP-4788**: Added support for Beacon block root in the EVM.
- **EIP-7044** and **EIP-7045**: Implemented support for Perpetually Valid Signed Voluntary Exits and increased the max
  attestation inclusion slot.

#### Beacon API:

*Note: All Beacon API work is related with moving endpoints into pure HTTP handlers. This is NOT new functionality.*

##### Endpoints moved to HTTP:

- `/eth/v1/beacon/blocks` and `/eth/v1/beacon/blinded_blocks`.
- `/eth/v1/beacon/states/{state_id}/committees`.
- `/eth/v1/config/deposit_contract`.
- `/eth/v1/beacon/pool/sync_committees`.
- `/eth/v1/beacon/states/{state_id}/validators`, `/eth/v1/beacon/states/{state_id}/validators/{validator_id}`
  and `/eth/v1/beacon/states/{state_id}/validator_balances`.
- `/eth/v1/validator/duties/attester/{epoch}`, `/eth/v1/validator/duties/proposer/{epoch}`
  and `/eth/v1/validator/duties/sync/{epoch}`.
- `/eth/v1/validator/register_validator`.
- `/eth/v1/validator/prepare_beacon_proposer`.
- `/eth/v1/beacon/headers`.
- `/eth/v1/beacon/blocks/{block_id}/root`.
- `/eth/v1/validator/attestation_data`.
- `/eth/v1/validator/sync_committee_contribution`.
- `/eth/v1/beacon/genesis` and `/eth/v1/beacon/states/{state_id}/finality_checkpoints`.
- `/eth/v1/node/syncing`.
- `/eth/v1/beacon/pool/voluntary_exits`.
- `/eth/v1/beacon/headers/{block_id}` and `/eth/v1/validator/liveness/{epoch}`.

##### Miscellaneous:

- **Comma-Separated Query Params**: Support for comma-separated query parameters added to Beacon API.
- **Middleware for Query Params**: Middleware introduced for handling comma-separated query parameters.
- **Content-Type Header**: Compliance improved by adding Content-Type header to VC POST requests.
- **Node Version**: REST-based node version endpoint implemented.

#### Other additions

##### Protocol:

- **Multi-Value Slice for Beacon State**: Enhanced the beacon state by utilizing a multi-value slice.
- **EIP-4881 Deposit Tree**: EIP-4881 Deposit Tree integrated into Prysm, controlled by a feature flag.
- **New Engine Methods**: New engine methods set as the default.
- **Light Client Sync Protocol**: Initiation of a 5-part light client sync protocol.
- **Block Commitment Checks**: Functionality to reject blocks with excessive commitments added.

##### State Management:

- **Alloc More Items**: Modified beacon-node/state to allocate an additional item during appends.
- **GetParentBlockHash Helper**: Refactoring of `getLocalPayloadAndBlobs` with a new helper function for fetching parent
  block hashes.
- **RW Lock for Duties**: Read-Write lock mechanism introduced for managing validator duties.

##### Build and CI/CD Improvements:

- **Manual Build Tag**: A "manual" build tag introduced to expedite CI build times.
- **Multiarch Docker Containers**: Support for multiple architectures in Docker containers added.

##### Testing:

- **Init-Sync DA Tests**: Tests for initial sync Data Availability (DA) included.
- **Fuzz List Timeout**: Github workflow for fuzz testing now includes a timeout setting.
- **Go Fuzzing Workflow**: New Github workflow for Go fuzzing on a cron schedule.

##### Logging and Monitoring:

- **FFG-LMD Consistency Logging**: Enhanced logging for Finality Gadget LMD (FFG-LMD) consistency.
- **Validator Count Endpoint**: New endpoint to count the number of validators.

##### User Interface and Web:

- **Web UI Release**: Prysm Web UI v2.0.4 released with unspecified updates and improvements.

##### Testnet support:

- **Holesky Support**: Support for Holesky decompositions integrated into the codebase.

##### Error Handling and Responses:

- **Validation Error in ForkchoiceUpdatedResponse**: Included validation errors in fork choice update responses.
- **Wrapped Invalid Block Error**: Improved error handling for cases where an invalid block error is wrapped..

### Changed

#### General:

- **Skip MEV-Boost Flag**: Updated `GetBlock` RPC to utilize `skip mev-boost` flag.
- **Portable Version of BLST**: Transitioned to portable BLST version as default.
- **Teku Mainnet Bootnodes**: Refreshed Teku mainnet bootnodes ENRs.
- **Geth Version Updates**: Elevated geth to version v1.13.1 for additional stability and features.
- **Parallel Block Building**: Deprecated sequential block building path

#### Deneb-Specific Changes:

- **Deneb Spectests Release**: Upgraded to Deneb spectests v1.4.0-beta.2-hotfix.
- **Deneb API and Builder Cleanup**: Conducted clean-up activities for Deneb-specific API and builder.
- **Deneb Block Versioning**: Introduced changes related to Deneb produce block version 3.
- **Deneb Database Methods**: Adapted database methods to accommodate Deneb.
- **Unused Code Removal**: Eliminated an unused function and pending blobs queue.
- **Blob Sidecar Syncing**: Altered behavior when value is 0.

#### Code Cleanup and Refactor:

- **API Types Cleanup**: Reorganized API types for improved readability.
- **Geth Client Headers**: Simplified code for setting geth client headers.
- **Bug Report Template**: Revised requirements for more clarity.

#### Flags and Configuration:

- **Safe Slots to Import Flag**: Deprecated this flag for standard alignment.
- **Holesky Config**: Revised the Holesky configuration for new genesis.

#### Logging:

- **Genesis State Warning**: Will log a warning if the genesis state size is under 1KB.
- **Debug Log Removal**: Excised debug logs for cleaner output.

#### Miscellaneous:

- **First Aggregation Timing**: Default setting for first aggregation is 7 seconds post-genesis.
- **Pointer Usage**: Modified execution chain to use pointers, reducing copy operations.

#### Dependency Updates:

- **Go Version Update**: Updated to Go version 1.20.7.
- **Go Version Update**: Updated to Go version 1.20.9 for better security.
- **Various Dependencies**: Updated multiple dependencies including Geth, Bazel, rules_go, Gazelle, BLST, and go-libp2p.

### Removed

- **Remote Slashing Protection**: Eliminated the remote slashing protection feature.
- **Go-Playground/Validator**: Removed the go-playground/validator dependency from the Beacon API.
- **Revert Cache Proposer ID**: Reverted the caching of proposer ID on GetProposerDuties.
- **Go-Playground/Validator**: Removed go-playground/validator from Beacon API.
- **Reverted Cache Proposer ID**: Reversed the change that cached proposer ID on GetProposerDuties.
- **Cache Proposer ID**: Reversed the functionality that cached proposer ID on GetProposerDuties.
- **Quadratic Loops in Exiting**: Eliminated quadratic loops that occurred during voluntary exits, improving
  performance.
- **Deprecated Go Embed Rules**: Removed deprecated `go_embed` rules from rules_go, to stay up-to-date with best
  practices.
- **Alpine Images**: Removed Alpine images from the Prysm project.

### Fixed

#### Deneb-Specific Bug Fixes:

- **Deneb Builder Bid HTR**: Fixed an issue related to HashTreeRoot (HTR) in Deneb builder bid.
- **PBV2 Condition**: Corrected conditions related to PBV2.
- **Route Handler and Cleanup**: Updated the route handler and performed minor cleanups.
- **Devnet6 Interop Issues**: Resolved interoperability issues specific to Devnet6.
- **Sepolia Version**: Updated the version information for the Sepolia testnet.
- **No Blob Bundle Handling**: Rectified the handling when no blob bundle exists.
- **Blob Sidecar Prefix**: Corrected the database prefix used for blob sidecars.
- **Blob Retrieval Error**: Added specific error handling for blob retrieval from the database.
- **Blob Sidecar Count**: Adjusted metrics for accurate blob sidecar count.
- **Sync/RPC Blob Usage**: Rectified blob usage when requesting a block by root in Sync/RPC.

#### Cache Fixes:

- **Don't Prune Proposer ID Cache**: Fixed a loop erroneously pruning the proposer ID cache.
- **LastRoot Adjustment**: Altered `LastRoot` to return the head root.
- **Last Canonical Root**: Modified forkchoice to return the last canonical root of the epoch.

#### Block Processing fixes:

- **Block Validation**: Fixed an issue where blocks were incorrectly marked as bad during validation.
- **Churn Limit Helpers**: Improved churn limit calculations through refactoring.
- **Churn with 0 Exits**: Rectified a bug that calculated churn even when there were 0 exits.
- **Proposer Duties Sorting**: Resolved sorting issues in proposer duties.
- **Duplicate Block Processing**: Eliminated redundant block processing.

#### Error Handling and Logging:

- **RpcError from Core Service**: Ensured that `RpcError` is returned from core services.
- **Unhandled Error**: Enhanced error management by handling previously unhandled errors.
- **Error Handling**: Wrapped `ctx.Err` for improved error handling.
- **Attestation Error**: Optimized error management in attestation processing.

#### Test and Build Fixes:

- **Racy Tests in Blockchain**: Resolved race conditions in blockchain tests.
- **TestService_ReceiveBlock**: Modified `TestService_ReceiveBlock` to work as expected.
- **Build Issue with @com_github_ethereum_c_kzg_4844**: Resolved build issues related to this specific library.
- **Fuzz Testing**: Addressed fuzz testing issues in the `origin/deneb-integration`
- **Long-Running E2E Tests**: Fixed issues that were causing the end-to-end tests to run for an extended period.

#### Additional Fixes:

- **Public Key Copies During Aggregation**: Optimized to avoid unnecessary public key copies during aggregation.
- **Epoch Participations**: Fixed the setting of current and previous epoch participations.
- **Verify Attestations**: Resolved an attestation verification issue in proposer logic.
- **Empty JSON/YAML Files**: Fixed an issue where `prysmctl` was writing empty configuration files.
- **Generic Fixes**: Addressed various unspecified issues.
- **Phase0 Block Parsing**: Resolved parsing issues in phase0 blocks on submit.
- **Hex Handling**: Upgraded the hex handling in various modules.
- **Initial Sync PreProcessing**: Resolved an issue affecting the initial sync preprocessing.

### Security

No security updates in this release.

## [v4.0.8](https://github.com/prysmaticlabs/prysm/compare/v4.0.7...v4.0.8) - 2023-08-22

Welcome to Prysm Release v4.0.8! This release is recommended. Highlights:

- Parallel hashing of validator entries in the beacon state. This results in a faster hash tree root. ~3x reduction
- Parallel validations of consensus and execution checks. This results in a faster block verification
- Aggregate parallel is now the default. This results in faster attestation aggregation time if a node is subscribed to
  multiple beacon attestation subnets. ~3x reduction
- Better process block epoch boundary cache usages and bug fixes
- Beacon-API endpoints optimizations and bug fixes

### Added

- Optimization: parallelize hashing for validator entries in beacon state
- Optimization: parallelize consensus & execution validation when processing beacon block
- Optimization: integrate LRU cache (above) for validator public keys
- Cache: threadsafe LRU with non-blocking reads for concurrent readers
- PCLI: add deserialization time in benchmark
- PCLI: add allocation data To benchmark
- Beacon-API: GetSyncCommitteeRewards endpoint
- Beacon-API: SSZ responses for the Publishblockv2
- Beacon-API client: use GetValidatorPerformance
- Spec tests: mainnet withdrawals and bls spec tests
- Spec tests: random and fork transition spec tests
- Spec tests execution payload operation tests
- Metric: block gossip arrival time
- Metric: state regen duration
- Metric: validator is in the next sync committee
- New data structure: multi-value slice

### Changed

- Build: update Go version to 1.20.6
- Build: update hermetic_cc_toolchain
- Optimization: aggregate parallel is now default
- Optimization: do not perform full copies for metrics reporting
- Optimization: use GetPayloadBodies in Execution Engine Client
- Optimization: better nil check for reading validator
- Optimization: better cache update at epoch boundary
- Optimization: improve InnerShuffleList for shuffling
- Optimization: remove span for converting to indexed attestation`
- Beacon-API: optimize GetValidatorPerformance as POST
- Beacon-API: optimize /eth/v1/validator/aggregate_attestation
- Beacon-API: optimize /eth/v1/validator/contribution_and_proofs
- Beacon-API: optimize /eth/v1/validator/aggregate_and_proofs
- Beacon-API: use struct in beacon-chain/rpc/core to store dependencies
- Beacon-API: set CoreService in beaconv1alpha1.Server
- Beacon-API: use BlockProcessed event in certain endpoints
- Syncing: exit sync early with 0 peers to sync
- Cache: only call epoch boundary processing on canonical blocks
- Build: update server-side events dependency
- Refactor: slot tickers with intervals
- Logging: shift Error Logs To Debug
- Logging: clean up attestation routine logs

### Fixed

- Cache: update shuffling caches at epoch boundary
- Cache: committee cache correctly for epoch + 1
- Cache: use the correct context for UpdateCommitteeCache
- Cache: proposer-settings edge case for activating validators
- Cache: prevent the public key cache from overwhelming runtime
- Sync: correctly set optimistic status in the head when syncing
- Sync: use last optimistic status on batch
- Flag: adds local boost flag to main/usage
- Beacon-API: correct header for get block and get blinded block calls
- Beacon-API: GetValidatorPerformance endpoint
- Beacon-API: return correct historical roots in Capella state
- Beacon-API: use the correct root in consensus validation
- Prysm API: size of SyncCommitteeBits
- Mev-boost: builder gas limit fix default to 0 in some cases
- PCLI: benchmark deserialize without clone and init trie
- PCLI: state trie for HTR duration
- Metric: adding fix pending validators balance
- Metric: effective balance for unknown/pending validators
- Comment: comments when receiving block
- Comment: cleanups to blockchain pkg

### Security

No security updates in this release.

## [v4.0.7](https://github.com/prysmaticlabs/prysm/compare/v4.0.6...v4.0.7) - 2023-07-13

Welcome to the v4.0.7 release of Prysm! This recommended release contains many essential optimizations since v4.0.6.

Highlights:

- The validator proposal time for slot 0 has been reduced by 800ms. Writeup and PR
- The attestation aggregation time has been reduced by 400ms—roughly 75% with all subnets subscribed. Flag
  --aggregate-parallel. PR. This is only useful if running more than a dozen validator keys. The more subnets your node
  subscribe to, the more useful.
- The usage of fork choice lock has been reduced and optimized, significantly reducing block processing time. This
  results in a higher proposal and attest rate. PR
- The block proposal path has been optimized with more efficient copies and a better pruning algorithm for pending
  deposits. PR and PR
- Validator Registration cache is enabled by default, this affects users who have used webui along with mevboost. Please
  review PR for details.

Note: We remind our users that there are two versions of the cryptographic library BLST, one is "portable" and less
performant, and another is "non-portable" or "modern" and more performant. Most users would want to use the second one.
You can set the environment variable USE_PRYSM_MODERN=true when using prysm.sh. The released docker images are using the
non-portable version by default.

### Added

- Optimize multiple validator status query
- Track optimistic status on head
- Get attestation rewards API end point
- Expected withdrawals API
- Validator voluntary exit endpoint
- Aggregate atts using fixed pool of go routines
- Use the incoming payload status instead of calling forkchoice
- Add hermetic_cc_toolchain for a hermetic cc toolchain
- Cache next epoch proposers at epoch boundary
- Optimize Validator Roots Computation
- Log Finalized Deposit Insertion
- Move consensus and execution validation outside of onBlock
- Add metric for ReceiveBlock
- Prune Pending Deposits on Finalization
- GetValidatorPerformance http endpoint
- Block proposal copy Bytes Alternatively
- Append Dynamic Adding Trusted Peer Apis

### Changed

- Do not validate merge transition block after Capella
- Metric for balance displayed for public keys without validator indexes
- Set blst_modern=true to be the bazel default build
- Rename payloadHash to lastValidHash in setOptimisticToInvalid
- Clarify sync committee message validation
- Checkpoint sync ux
- Registration Cache by default

### Removed

- Disable nil payloadid log on relayers flags
- Remove unneeded helper
- Remove forkchoice call from notify new payload

### Fixed

- Late block task wait for initial sync
- Log the right block number
- Fix for keystore field name to align with EIP2335
- Fix epoch participation parsing for API
- Spec checker, ensure file does not exit or error
- Uint256 parsing for builder API
- Fuzz target for execution payload
- Contribution doc typo
- Unit test TestFieldTrie_NativeState_fieldConvertersNative
- Typo on beacon-chain/node/node.go
- Remove single bit aggregation for aggregator
- Deflake cloners_test.go
- Use diff context to update proposer cache background
- Update protobuf and protobuf deps
- Run ineffassign for all code
- Increase validator client startup proposer settings deadline
- Correct log level for 'Could not send a chunked response'
- Rrune invalid blocks during initial sync
- Handle Epoch Boundary Misses
- Bump google.golang.org/grpc from 1.40.0 to 1.53.0
- Fix bls signature batch unit test
- Fix Context Cancellation for insertFinalizedDeposits
- Lock before saving the poststate to db

### Security

No security updates in this release.

## [v4.0.6](https://github.com/prysmaticlabs/prysm/compare/v4.0.5...v4.0.6) - 2023-07-15

Welcome to v4.0.6 release of Prysm! This recommended release contains many essential optimizations since v4.0.5. Notable
highlights:

Better handling of state field trie under late block scenario. This improves the next slot proposer's proposed time
Better utilization of next slot cache under various conditions

**Important read:**

1.) We use this opportunity to remind you that two different implementations of the underlying cryptographic library
BLST exist.

- portable: supports every CPU made in the modern era
- non-portable: more performant but requires your CPU to support special instructions

Most users will want to use the "non-portable" version since most CPUs support these instructions. Our docker builds are
now non-portable by default. Most users will benefit from the performance improvements. You can run with the "portable"
versions if your CPU is old or unsupported. For binary distributions and to maintain backward compatibility with older
versions of prysm.sh or prysm.bat, users that want to benefit from the non-portable performance improvements need to add
an environment variable, like so: USE_PRYSM_MODERN=true prysm.sh beacon-chain prefix, or download the "non-portable"
version of the binaries from the github repo.

2.) A peering bug that led to nodes losing peers gradually and eventually needing a restart has been patched. Nodes
previously affected by it can remove the --disable-resource-manager flag from v4.0.6 onwards.

### Added

- Copy state field tries for late block
- Utilize next slot cache correctly under late block scenario
- Epoch boundary uses next slot cache
- Beacon API broadcast_validation to block publishing
- Appropriate Size for the P2P Attestation Queue
- Flag --disable-resource-manager to disable resource manager for libp2p
- Beacon RPC start and end block building time logs
- Prysmctl: output proposer settings
- Libp2p patch
- Handle trusted peers for libp2p
- Spec test v1.4.0-alpha.1

### Changed

- Use fork-choice store to validate sync message faster
- Proposer RPc unblind block workflow
- Restore flag disable-peer-scorer
- Validator import logs improvement
- Optimize zero hash comparisons in forkchoice
- Check peer threshold is met before giving up on context deadline
- Cleanup of proposer payload ID cache
- Clean up set execution data for proposer RPC
- Update Libp2p to v0.27.5
- Always Favour Yamux for Multiplexing
- Ignore Phase0 Blocks For Monitor
- Move hash tree root to after block broadcast
- Use next slot cache for sync committee
- Log validation time for blocks
- Change update duties to handle all validators exited check
- Ignore late message log

### Removed

- SubmitblindBlock context timeout
- Defer state feed In propose block

### Fixed

- Sandwich attack on honest reorgs
- Missing config yamls for specific domains
- Release lock before panic for feed
- Return 500 in `/eth/v1/node/peers` interface
- Checkpoint sync uses correct slot

### Security

No security updates in this release.

## [v4.0.5](https://github.com/prysmaticlabs/prysm/compare/v4.0.4...v4.0.5) - 2023-05-22

Welcome to v4.0.5 release of Prysm! This release contains many important improvements and bug fixes since v4.0.4,
including significant improvements to attestation aggregation. See @potuz's
notes [here](https://hackmd.io/TtyFurRJRKuklG3n8lMO9Q). This release is **strongly** recommended for all users.

Note: The released docker images are using the portable version of the blst cryptography library. The Prysm team will
release docker images with the non-portable blst library as the default image. In the meantime, you can compile docker
images with blst non-portable locally with the `--define=blst_modern=true` bazel flag, use the "-modern-" assets
attached to releases, or set environment varaible USE_PRYSM_MODERN=true when using prysm.sh.

### Added

- Added epoch and root to "not a checkpt in forkchoice" log message
- Added cappella support for eth1voting tool
- Persist validator proposer settings in the validator db.
- Add flag to disable p2p resource management. This flag is for debugging purposes and should not be used in production
  for extended periods of time. Use this flag if you are experiencing significant peering issues.
  --disable-resource-manager

### Changed

- Improved slot ticker for attestation aggregation
- Parallel block production enabled by default. Opt out with --disable-build-block-parallel if issues are suspected with
  this feature.
- Improve attestation aggregation by not using max cover on unaggregated attestations and not checking subgroup of
  previously validated signatures.
- Improve sync message processing by using forkchoice

### Fixed

- Fixed --slasher flag.
- Fixed state migration for capella / bellatrix
- Fix deadlock when using --monitor-indices

### Security

No security updates in this release.

## [v4.0.4](https://github.com/prysmaticlabs/prysm/compare/v4.0.3...v4.0.4) - 2023-05-15

Welcome to v4.0.4 release of Prysm! This is the first full release following the recent mainnet issues and it is very
important that all stakers update to this release as soon as possible.

Aside from the critical fixes for mainnet, this release contains a number of new features and other fixes since v4.0.3.

### Added

- Feature to build consensus and execution blocks in parallel. This feature has shown a noticeable reduction (~200ms) in
  block proposal times. Enable with --build-block-parallel
- An in memory cache for validator registration can be enabled with --enable-registration-cache. See PR description
  before enabling.
- Added new linters
- Improved tracing data for builder pipeline
- Improved withdrawal phrasing in validator withdrawal tooling
- Improved blinded block error message
- Added test for future slot tolerance
- Pre-populate bls pubkey cache
- Builder API support in E2E tests

### Changed

- Updated spectests to v1.3
- Cleanup duplicated code
- Updated method signature for UnrealizedJustifiedPayloadBlockHash()
- Updated k8s.io/client-go to 0.20.0
- Removed unused method argument
- Refactored / moved some errors to different package
- Update next slot cache at an earlier point in block processing
- Use next slot cache for payload attribute
- Cleanup keymanager mock
- Update to go 1.20
- Modify InsertFinalizedDeposits signature to return an error
- Improved statefeed initialization
- Use v1alpha1 server in block production
- Updated go generated files
- Typo corrections

### Fixed

- Fixed e2e tx fuzzer nilerr lint issue
- Fixed status for pending validators with multiple deposits
- Use gwei in builder value evaluation
- Return correct error when failing to unmarshal genesis state
- Avoid double state copy in latestAncestor call
- Fix mock v1alpha1 server
- Fix committee race test
- Fix flaky validator tests
- Log correctly when the forkchoice head changed
- Filter inactive keys from mev-boost / builder API validator registration
- Save attestation to cache when calling SubmitAttestation in beacon API
- Avoid panic on nil broadcast object
- Fix initialization race
- Properly close subnet iterator
- ⚠️ Ignore untimely attestations
- Fix inverted metric
- ⚠️ Save to checkpoint cache if next state cache hits

### Security

This release contains some important fixes that improve the resiliency of Ethereum Consensus Layer.
See https://github.com/prysmaticlabs/prysm/pull/12387 and https://github.com/prysmaticlabs/prysm/pull/12398.

## [v4.0.3](https://github.com/prysmaticlabs/prysm/compare/v4.0.2...v4.0.3) - 2023-04-20

### Added

- Add REST API endpoint for beacon chain client's GetChainHead
- Add prepare-all-payloads flag
- support modifying genesis.json for capella
- Add support for engine_exchangeCapabilities
- prysmctl: Add support for writing signed validator exits to disk

### Changed

- Enable misspell linter & fix findings

### Fixed

- Fix Panic In Builder Service
- prysmctl using the same genesis func as e2e
- Check that Builder Is Configured
- Correctly use Gwei to compare builder bid value
- Fix Broken Dependency
- Deflake TestWaitForActivation_AccountsChanged
- Fix Attester Slashing Validation In Gossip
- Keymanager fixes for bad file writes
- windows: Fix build after PR 12293

### Security

No security updates in this release.

## [v4.0.2](https://github.com/prysmaticlabs/prysm/compare/v4.0.1...v4.0.2) - 2023-04-12

This release fixes a critical bug on Prysm interacting with mev-boost / relayer. You MUST upgrade to this release if you
run Prysm with mev boost and relayer, or you will be missing block proposals during the first days after the Shapella
fork while the block has bls-to-exec changes.
Post-mortem that describes this incident will be provided by the end of the week.

One of this release's main optimizations is revamping the next slot cache. It has been upgraded to be more performant
across edge case re-org scenarios. This can help with the bad head attestation vote.

Minor fixes in this release address a bug that affected certain large operators querying RPC endpoints. This bug caused
unexpected behavior and may have impacted the performance of affected operators. To resolve this issue, we have included
a patch that ensures proper functionality when querying RPC endpoints.

### Added

- CLI: New beacon node flag local-block-value-boost that allows the local block value to be multiplied by the boost
  value
- Smart caching for square root computation
- Beacon-API: Implemented Block rewards endpoint
- Beacon-API client: Implemented GetSyncStatus endpoint
- Beacon-API client: Implemented GetGenesis endpoint
- Beacon-API client: Implemented ListValidators endpoint

### Changed

- Block processing: Optimize next slot cache
- Execution-API: Used unrealized justified block hash for FCU call
- CLI: Improved voluntary exit confirmation prompt
- Unit test: Unskip API tests
- End to end test: Misc improvements
- Build: Build tag to exclude mainnet genesis from prysmctl
- Dependency: Update go-ethereum to v1.11.3
- Dependency: Update lighthouse to v4.0.1

### Fixed

- Builder: Unblind beacon block correctly with bls-to-exec changes
- Block construction: Default to local payload on error correctly
- Block construction: Default to local payload on nil value correctly
- Block processing: Fallback in update head on error
- Block processing: Add orphaned operations to the appropriate pool
- Prysm-API: Fix Deadlock in StreamChainHead
- Beacon-API: Get header error, nil summary returned from the DB
- Beacon-API: Broadcast correct slashing object

### Security

No security updates in this release.

## [v4.0.1](https://github.com/prysmaticlabs/prysm/compare/v4.0.0...v4.0.1)

This is a reissue of v4.0.0. See https://github.com/prysmaticlabs/prysm/issues/12201 for more information.

## [v4.0.0](https://github.com/prysmaticlabs/prysm/compare/v3.2.2...v4.0.0)

### Added

- Config: set mainnet capella epoch
- Validator: enable proposer to reorg late block
- Metric: bls-to-exec count in the operation pool
- Metric: pubsub metrics racer
- Metric: add late block metric
- Engine-API: Implement GetPayloadBodies
- Beacon-API: Implement GetPayloadAttribute SSE
- Prysm CLI: add experimental flags to dev mode
- Prysmctl utility: add eth1data to genesis state
- Spec test: EIP4881 spec compliance tests
- Spec test: forkchoice lock to fix flaskyness

### Changed

- Prysm: upgrade v3 to v4
- Prysm: apply goimports to generated files
- Validator: lower builder circuit breaker thresholds to 5 missed slots per epoch and updates off by 1
- Validator: reorg late block by default
- Forkchoice: cleanups
- Forkchoice: remove bouncing attack fix and strength equivocation discarding
- Forkchoice: call FCU at 4s mark if there's no new head
- Forkchoice: better locking on calls to retrieving ancestor root
- Forkchoice: stricker visibility for blockchain package access
- Block processing: optimizing validator balance retrieval by using epoch boundary cache
- Block processing: reduce FCU calls
- Block processing: increase attempted reorgs at the correct spot
- Block processing: remove duplicated bls to exec message pruning
- Block processing: skip hash tree root state when checking optimistic mode
- Prysm-API: mark GetChainHead deprecated
- Logging: add late block logs
- Logging: enhancements and clean ups
- Build: fix bazel remote cache upload
- Build: update cross compile toolchains
- Build: only build non-test targets in hack/update-go-pbs.sh
- Build: update rules_go to v0.38.1 and go_version to 1.19.7
- Build: replace bazel pkg_tar rule with canonical @rules_pkg pkg_tar
- Build: update bazel to 6.1.0
- Libp2p: updated to latest version
- Libp2p: make peer scorer permanent default
- Test: disable e2e slasher test
- CLI: derecate the following flags

### Deprecated

The following flags have been deprecated.

- disable-peer-scorer
- disable-vectorized-htr
- disable-gossip-batch-aggregation

### Removed

- Prsym remote signer
- CLI: Prater feature flag
- CLI: Deprecated flags
- Unit test: unused beacon chain altair mocks
- Validator REST API: unused endpoints

The following flags have been removed.

- http-web3provider
- enable-db-backup-webhook
- bolt-mmap-initial-size
- disable-discv5
- enable-reorg-late-blocks
- disable-attesting-history-db-cache
- enable-vectorized-htr
- enable-peer-scorer
- enable-forkchoice-doubly-linked-tree
- enable-back-pull
- enable-duty-count-down
- head-sync
- enable-gossip-batch-aggregation
- enable-larger-gossip-history
- fallback-web3provider
- disable-native-state
- enable-only-blinded-beacon-blocks
- ropsten
- interop-genesis-state
- experimental-enable-boundary-checks
- disable-back-pull
- disable-forkchoice-doubly-linked-tree

### Fixed

- Validator: startup deadline
- Prysmctl: withdrawals fork checking logic
- End-to-end test: fix flakes
- End-to-end test: fix altair transition
- Unit test: fix error message in

### Security

This release is required to participate in the Capella upgrade.

## [v3.2.2](https://github.com/prysmaticlabs/prysm/compare/v3.2.2...v3.2.1) - 2023-05-10

Gm! ☀️ We are excited to announce our release for upgrading Goerli testnet to Shanghai / Capella! 🚀

This release is MANDATORY for Goerli testnet. You must upgrade your Prysm beacon node and validator client to this
release before Shapella hard fork time epoch=162304 or UTC=14/03/2023, 10:25:36 pm.

This release is a low-priority for the mainnet.
This release is the same commit as v3.2.2-rc.3. If you are already running v3.2.2-rc.3, then you do not need to update
your client.

### Added

- Capella fork epoch
- Validator client REST implementation GetFeeRecipientByPubKey
- New end-to-end test for post-attester duties

### Changed

- Storing blind beacon block by default for new Prysm Database
- Raise the max grpc message size to a very large value by default
- Update rules docker to v0.25.0
- Update distroless base images
- Update protoc-gen-go-cast to suppress tool output
- Update deps for Capella
- Remove gRPC fallback client from validator REST API
- Prysmctl now verifies capella fork for bls to exec message change
- Core block processing cleanup
- Better locking design around forkchoice store
- Core process sync aggregate function returns reward amount
- Use Epoch boundary cache to retrieve balances
- Misc end-to-end test improvements and fixes
- Add slot number to proposal error log

### Deprecated

- Deprecate flag --interop-genesis-state

### Removed

- Remove Ropsten testnet config and feature flag

### Security

This release is required for Goerli to upgrade to Capella.

## [v3.2.1](https://github.com/prysmaticlabs/prysm/compare/v3.2.0...v3.2.1) - 2023-02-13

We are excited to announce the release of Prysm v3.2.1 🎉

This is the first release to support Capella / Shanghai. The Sepolia testnet Capella upgrade time is currently set to
2/28/2023, 4:04:48 AM UTC. The Goerli testnet and Mainnet upgrade times are still yet to be determined. In Summary:

- This is a mandatory upgrade for Sepolia nodes and validators
- This is a recommended upgrade for Goerli and Mainnet nodes and validators

There are some known issues with this release.

- mev-boost, relayer, and builder support for Capella upgrade are built in but still need to be tested. Given the lack
  of testing infrastructure, none of the clients could test this for withdrawals testnet. There may be hiccups when
  using mev-boost on the Capella upgraded testnets.

### Added

- Capella Withdrawal support
- Add Capella fork epoch for Sepolia
- Various Validator client REST implementations (Part of EPF)
- Various Beacon API additions
- Cache Fork Digest Computation to save compute
- Beacon node can bootstrap from non-genesis state (i.e bellatrix state)
- Refactor bytesutil, add support for go1.20 slice to array conversions
- Add Span information for attestation record save request
- Matric addition
- Identify invalid signature within batch verification
- Support for getting consensus values from beacon config
- EIP-4881: Spec implementation
- Test helper to generate valid bls-to-exec message
- Spec tests v1.3.0 rc.2

### Changed

- Prysm CLI utility support for exit
- Beacon API improvement
- Prysm API get block RPC
- Prysm API cleanups
- Block processing cleanup,
- Forkchoice logging improvements
- Syncing logging improvement
- Validator client set event improvement for readability and error handling
- Engine API implementation cleanups
- End to end test improvements
- Prysm CLI withdrawal ux improvement
- Better log for the block that never became head

### Removed

- Remove cache lookup and lock request for database boltdb transaction

### Fixed

- Beacon API
- Use the correct attribute if there's a payload ID cache miss
- Call FCU with an attribute on non-head block
- Sparse merkle trie bug fix
- Waiting For Bandwidth Issue While Syncing
- State Fetcher to retrieve correct epoch
- Exit properly with terminal block hash
- PrepareBeaconProposer API duplicating validator indexes when not persisted in DB
- Multiclient end-to-end
- Deep source warnings

### Security

There are no security updates in this release.

## [v3.2.0](https://github.com/prysmaticlabs/prysm/compare/v3.1.2...v3.2.0) - 2022-12-16

This release contains a number of great features and improvements as well as progress towards the upcoming Capella
upgrade. This release also includes some API changes which are reflected in the minor version bump. If you are using
mev-boost, you will need to update your prysm client to v3.2.0 before updating your mev-boost instance in the future.
See [flashbots/mev-boost#404](https://github.com/flashbots/mev-boost/issues/404) for more details.

### Added

- Support for non-english mnemonic phrases in wallet creation.
- Exit validator without confirmation prompt using --force-exit flag
- Progress on Capella and eip-4844 upgrades
- Added randao json endpoint. /eth/v1/beacon/states/{state_id}/randao
- Added liveness endpoint /eth/v1/validator/liveness/{epoch}
- Progress on adding json-api support for prysm validator
- Prysmctl can now generate genesis.ssz for forks after phase0.

### Changed

- --chain-config-file now throws an error if used concurrently with --network flag.
- Added more histogram metrics for block arrival latency times block_arrival_latency_milliseconds
- Priority queue RetrieveByKey now uses read lock instead of write lock
- Use custom types for certain ethclient requests. Fixes an issue when using prysm on gnosis chain.
- Updted forkchoice endpoint /eth/v1/debug/forkchoice (was /eth/v1/debug/beacon/forkchoice)
- Include empty fields in builder json client.
- Computing committee assignments for slots older than the oldest historical root in the beacon state is now forbidden

### Removed

- Deprecated protoarray tests have been removed

### Fixed

- Unlock pending block queue if there is any error on inserting a block
- Prysmctl generate-genesis yaml file now uses the correct format
- ENR serialization now correctly serializes some inputs that did not work previously
- Use finalized block hash if a payload ID cache miss occurs
- prysm.sh now works correctly with Mac M1 chips (it downloads darwin-arm64 binaries)
- Use the correct block root for block events api
- Users running a VPN should be able to make p2p dials.
- Several minor typos and code cleanups

### Security

- Go is updated to 1.19.4.

## [v3.1.2](https://github.com/prysmaticlabs/prysm/compare/v3.1.1...v3.1.2) - 2022-10-27

### Added

- Timestamp field to forkchoice node json responses
- Further tests to non-trivial functions of the builder service
- Support for VotedFraction in forkchoice
- Metrics for reorg distance and depths
- Support for optimistic sync spectests
- CLI flag for customizing engine endpoint timeout --engine-endpoint-timeout-seconds
- Support for lodestar identification in p2p monitoring
- --enable-full-ssz-data-logging to display debug ssz data on gossip messages that fail validation
- Progress on capella and withdrawals support
- Validator exit can be performed from prysmctl
- Blinded block support through the json API

### Changed

- Refactoring / cleanup of keymanager
- Refactoring / improvements in initial sync
- Forkchoice hardening
- Improved log warnings when fee recipient is not set
- Changed ready for merge log frequency to 1 minute
- Move log Unable to cache headers for execution client votes to debug
- Rename field in invalid pruned blocks log
- Validate checkpoint slot
- Return an error if marshaling invalid Uint256
- Fallback to uncached getPayload if timeout
- Update bazel to 5.3.0
- godocs cleanup and other cleanups
- Forkchoice track highest received root
- Metrics updated block arrival time histograms
- Log error and continue when proposer boost roots are missing
- Do not return on error during on_tick
- Do not return on error after update head
- Update default RPC HTTP timeout to 30s
- Improved fee recipient UX.
- Produce block skips mev-boost
- Builder getPayload timeout set to 3s
- Make stategen aware of forkchoice
- Increase verbosity of warning to error when new head cannot be determined when receiving an attestation
- Provide justified balances to forkchoice
- Update head continues without attestations
- Migrate historical states in another goroutine to avoid blocking block execution
- Made API middleware structs public
- Updated web UI to v2.0.2
- Default value for --block-batch-limit-burst-factor changed from 10 to 2.
- Vendored leaky bucket implementation with minor modifications

### Deprecated

- --disable-native-state flag and associated feature

### Removed

- Unused WithTimeout for builder client
- Optimistic sync candidate check
- Cleans up proto states
- Protoarray implementation of forkchoice

### Fixed

- Block fields to return a fixed sized array rather than slice
- Lost cancel in validator runner
- Release held lock on error
- Properly submit blinded blocks
- Unwanted wrapper of gRPC status errors
- Sync tests fixed and updated spectests to 1.2.0
- Prevent timeTillDuty from reporting a negative value
- Don't mark /healthz as unhealthy when mev-boost relayer is down
- Proposer index cache and slot is used for GetProposerDuties
- Properly retrieve values for validator monitoring flag from cli
- Fee recipient fixes and persistence
- Handle panic when rpc client is not yet initialized
- Improved comments and error messages
- SSL support for multiple gRPC endpoints
- Addressed some tool feedback and code complaints
- Handle unaggregated attestations in the event feed
- Prune / expire payload ID cache entries when using beacon json API
- Payload ID cache may have missed on skip slots due to incorrect key computation

### Security

- Libp2p updated to v0.22.0

## [v3.1.1](https://github.com/prysmaticlabs/prysm/compare/v3.1.0...v3.1.1) - 2022-09-09

This is another highly recommended release. It contains a forkchoice pruning fix and a gossipsub optimization. It is
recommended to upgrade to this release before the Merge next week, which is currently tracking for Wed Sept
14 (https://bordel.wtf/). Happy staking! See you on the other side!

### Fixed

- Fix memory leaks in fork choice store which leads to node becoming slower
- Improve connectivity and solves issues connecting with peers

### Security

No security updates in this release.

## [v3.1.0](https://github.com/prysmaticlabs/prysm/compare/v3.1.0...v3.0.0) - 2022-09-05

Updating to this release is highly recommended as it contains several important fixes and features for the merge. You
must be using Prysm v3 or later before Bellatrix activates on September 6th.

**Important docs links**

- [How to prepare for the merge](https://docs.prylabs.network/docs/prepare-for-merge)
- [How to check merge readiness status](https://docs.prylabs.network/docs/monitoring/checking-status)

### Added

- Add time until next duty in epoch logs for validator
- Builder API: Added support for deleting gas limit endpoint
- Added debug endpoint GetForkChoice for doubly-linked-tree
- Added support for engine API headers. --execution-headers=key=value
- New merge specific metrics. See

### Changed

- Deposit cache now returns shallow copy of deposits
- Updated go-ethereum dependency to v1.10.23
- Updated LLVM compiler version to 13.0.1
- Builder API: filter 0 bid and empty tx root responses
- Allow attestations/blocks to be received by beacon node when the nodes only optimistically synced
- Add depth and distance to CommonAncestorRoot reorg object
- Allocate slice array to expected length in several methods
- Updated lighthouse to version v3 in E2E runner
- Improved handling of execution client errors
- Updated web3signer version in E2E runner
- Improved error messages for db unmarshalling failures in ancestor state lookup
- Only updated finalized checkpoints in database if its more recent than previous checkpoint

### Removed

- Dead / unused code delete

### Fixed

- Fixed improper wrapping of certain errors
- Only log fee recipient message if changed
- Simplify ListAttestations RPC method fixes
- Fix several RPC methods to be aware of the appropriate fork
- Fixed encoding issue with builder API register validator method. fixes
- Improved blinded block handling in API. fixes
- Fixed IPC path for windows users
- Fix proposal of blinded blocks
- Prysm no longer crashes on start up if builder endpoint is not available

### Security

There are no security updates in this release.

## [v3.0.0](https://github.com/prysmaticlabs/prysm/compare/v3.0.0...v2.1.4) 2022-08-22

### Added

- Passing spectests v1.2.0-rc.3
- prysmctl: Generate genesis state via prysmctl testnet generate-genesis [command options] [arguments...]
- Keymanager: Add support for setting the gas limit via API.
- Merge: Mainnet merge epoch and TTD defined!
- Validator: Added expected wait time for pending validator activation in log message.
- Go: Prysm now uses proper versioning suffix v3 for this release. GoDocs and downstream users can now import prysm as
  expected for go projects.
- Builder API: Register validator via HTTP REST Beacon API endpoint /eth/v1/validator/register_validator
- Cross compilation support for Mac ARM64 chips (Mac M1, M2)

### Changed

- **Require an execution client** `--execution-endpoint=...`. The default value has changed to `localhost:8551` and you
  must use the jwt flag `--jwt-secret=...`. Review [the docs](https://docs.prylabs.network/docs/prepare-for-merge) for
  more information
- `--http-web3provider` has been renamed to `--execution-endpoint`. Please update your configuration
  as `--http-web3provider` will be removed in a future release.
- Insert attestations into forkchoice sooner
- Builder API: `gas_limit` changed from int to string to support JSON / YAML configs. `--suggested-gas-limit` changed
  from int to string.
- Fork choice: Improved handling of double locks / deadlocks
- Lower libp2p log level
- Improved re-org logs with additional metadata
- Improved error messages found by semgrep
- Prysm Web UI updated to release v2.0.1
- Protobuf message renaming (non-breaking changes)
- Enabled feature to use gohashtree by default. Disable with `--disable-vectorized-htr`
- Enabled fork choice doubly linked tree feature by default. Disable with `--disable-forkchoice-doubly-linked-tree`
- Remote signer: Renamed some field names to better represent block types (non-breaking changes for gRPC users, possibly
  breaking change for JSON API users)
- Builder API: require header and payload root match.
- Improved responses for json-rpc requests batching when using blinded beacon blocks.
- Builder API: Improved error messages
- Builder API: Issue warning when validator expects builder ready beacon node, but beacon node is not configured with a
  relay.
- Execution API: Improved payload ID to handle reorg scenarios

### Deprecated

- Several features have been promoted to stable or removed. The following flags are now deprecated and will be removed
  in a future
  release. `--enable-db-backup-webhook`, `--bolt-mmap-initial-size`, `--disable-discv5`, `--disable-attesting-history-db-cache`, `--enable-vectorized-htr`, `--enable-peer-scorer`, `--enable-forkchoice-doubly-linked-tree`, `--enable-duty-count-down`, `--head-sync`, `--enable-gossip-batch-aggregateion`, `--enable-larger-gossip-history`, `--fallback-web3provider`, `--use-check-point-cache`.
- Several beacon API endpoints marked as deprecated

### Removed

- Logging: Removed phase0 fields from validator performance log messages
- Deprecated slasher protos have been removed
- Deprecated beacon API endpoints
  removed: `GetBeaconState`, `ProduceBlock`, `ListForkChoiceHeads`, `ListBlocks`, `SubmitValidatorRegistration`, `GetBlock`, `ProposeBlock`
- API: Forkchoice method `GetForkChoice` has been removed.
- All previously deprecated feature flags have been
  removed. `--enable-active-balance-cache`, `--correctly-prune-canonical-atts`, `--correctly-insert-orphaned-atts`, `--enable-next-slot-state-cache`, `--enable-batch-gossip-verification`, `--enable-get-block-optimizations`, `--enable-balance-trie-computation`, `--disable-next-slot-state-cache`, `--attestation-aggregation-strategy`, `--attestation-aggregation-force-opt-maxcover`, `--pyrmont`, `--disable-get-block-optimizations`, `--disable-proposer-atts-selection-using-max-cover`, `--disable-optimized-balance-update`, `--disable-active-balance-cache`, `--disable-balance-trie-computation`, `--disable-batch-gossip-verification`, `--disable-correctly-prune-canonical-atts`, `--disable-correctly-insert-orphaned-atts`, `--enable-native-state`, `--enable-peer-scorer`, `--enable-gossip-batch-aggregation`, `--experimental-disable-boundry-checks`
- Validator Web API: Removed unused ImportAccounts and DeleteAccounts rpc options

### Fixed

- Keymanager API: Status enum values are now returned as lowercase strings.
- Misc builder API fixes
- API: Fix GetBlock to return canonical block
- Cache: Fix cache overwrite policy for bellatrix proposer payload ID cache.
- Fixed string slice flags with file based configuration

### Security

- Upgrade your Prysm beacon node and validator before the merge!

## [v2.1.4](https://github.com/prysmaticlabs/prysm/compare/v2.1.4...v2.1.3) - 2022-08-10

As we prepare our `v3` mainnet release for [The Merge](https://ethereum.org/en/upgrades/merge/), `v2.1.4` marks the end
of the `v2` era. Node operators and validators are **highly encouraged** to upgrade to release `v2.1.4` - many bug fixes
and improvements have been included in preparation for The Merge. `v3` will contain breaking changes, and will be
released within the next few weeks. Using `v2.1.4` in the meantime will give you access to a more streamlined user
experience. See our [v2.1.4 doc](https://docs.prylabs.network/docs/vnext/214-rc) to learn how to use v2.1.4 to run a
Merge-ready configuration on the Goerli-Prater network pair.

### Added

- Sepolia testnet configs `--sepolia`
- Goerli as an alias to Prater and testnet configs `--prater` or `--goerli`
- Fee recipient API for key manager
- YML config flag support for web3 signer
- Validator registration API for web3 signer
- JSON tcontent type with optional metadata
- Flashbots MEV boost support
- Store blind block (i.e block with payload header) instead of full block (i.e. block with payload) for storage
  efficiency (currently only available when the `enable-only-blinded-beacon-blocks` feature flag is enabled)
- Pcli utility support to print blinded block
- New Web v2.0 release into Prysm

### Changed

- Native state improvement is enabled by default
- Use native blocks instead of protobuf blocks
- Peer scorer is enabled by default
- Enable fastssz to use vectorized HTR hash algorithm improvement
- Forkchoice store refactor and cleanups
- Update libp2p library dependency
- RPC proposer duty is now allowed next epoch query
- Do not print traces with `log.withError(err)`
- Testnets are running with pre-defined feature flags

### Removed

- Deprecate Step Parameter from our Block By Range Requests

### Fixed

- Ignore nil forkchoice node when saving orphaned atts
- Sync: better handling of missing state summary in DB
- Validator: creates invalid terminal block using the same timestamp as payload
- P2P: uses incorrect goodbye codes
- P2p: defaults Incorrectly to using Mplex, which results in losing Teku peers
- Disable returning future state for API
- Eth1 connection API panic

### Security

There are no security updates in this release.

## [v2.1.3](https://github.com/prysmaticlabs/prysm/compare/v2.1.2...v2.1.3) - 2022-07-06

### Added

- Many fuzz test additions
- Support bellatrix blocks with web3signer
- Support for the Sepolia testnet with `--terminal-total-difficulty-override 17000000000000000`. The override flag is
  required in this release.
- Support for the Ropsten testnet. No override flag required
- JSON API allows SSZ-serialized blocks in `publishBlock`
- JSON API allows SSZ-serialized blocks in `publishBlindedBlock`
- JSON API allows SSZ-serialized requests in `produceBlockV2` and `produceBlindedBlock`
- Progress towards Builder API and MEV boost support (not ready for testing in this release)
- Support for `DOMAIN_APPLICATION_MARK` configuration
- Ignore subset aggregates if a better aggregate has been seen already
- Reinsertion of reorg'd attestations
- Command `beacon-chain generate-auth-secret` to assist with generating a hex encoded secret for engine API
- Return optimistic status to `ChainHead` related grpc service
- TTD log and prometheus metric
- Panda ascii art banner for the merge!

### Changed

- Improvements to forkchoice
- Invalid checksummed (or no checksum) addresses used for fee recipient will log a warning. fixes,
- Use cache backed `getBlock` method in several places of blockchain package
- Reduced log frequency of "beacon node doesn't have a parent in db with root" error
- Improved nil checks for state management
- Enhanced debug logs for p2p block validation
- Many helpful refactoring and cosmetic changes
- Move WARN level message about weak subjectivity sync and improve message content
- Handle connection closing for web3/eth1 nil connection
- Testing improvements
- E2E test improvements
- Increase file descriptor limit up to the maximum by default
- Improved classification of "bad blocks"
- Updated engine API error code handling
- Improved "Synced new block" message to include minimal information based on the log verbosity.
- Add nil checks for nil finalized checkpoints
- Change weak subjectivity sync to use the most recent finalized state rather than the oldest state within the current
  period.
- Ensure a finalized root can't be all zeros
- Improved db lookup of HighestSlotBlocksBelow to start from the end of the index rather than the beginning.
- Improved packing of state balances for hashtreeroot
- Improved field trie recomputation

### Removed

- Removed handling of `INVALID_TERMINAL_BLOCK` response from engine API

### Fixed

- `/eth/v1/beacon/blinded_blocks` JSON API endpoint
- SSZ handling of JSON API payloads
- Config registry fixes
- Withdrawal epoch overflows
- Race condition with blockchain service Head()
- Race condition with validator's highest valid slot accessor
- Do not update cache with the result of a cancelled request
- `validator_index` should be a string integer rather than a number integer per spec.
- Use timestamp heuristic to determine deposits to process rather than simple calculation of follow distance
- Return `IsOptimistic` in `ValidateSync` responses

### Security

There are no security updates in this release.

## [v2.1.2](https://github.com/prysmaticlabs/prysm/compare/v2.1.1...v2.1.2) - 2022-05-16

### Added

- Update forkchoice head before produce block
- Support for blst modern builds on linux amd64
- [Beacon API support](ethereum/beacon-APIs#194) for blinded block
- Proposer index and graffiti fields in Received block debug log for verbosity
- Forkchoice removes equivocating votes for weight accounting

### Changed

- Updated to Go [1.18](https://github.com/golang/go/releases/tag/go1.18)
- Updated go-libp2p to [v0.18.0](https://github.com/libp2p/go-libp2p/releases/tag/v0.18.0)
- Updated beacon API's Postman collection to 2.2.0
- Moved eth2-types into Prysm for cleaner consolidation of consensus types

### Removed

- Prymont testnet support
- Flag `disable-proposer-atts-selection-using-max-cover` which disables defaulting max cover strategy for proposer
  selecting attestations
- Flag `disable-get-block-optimizations` which disables optimization with beacon block construction
- Flag `disable-optimized-balance-update"` which disables optimized effective balance update
- Flag `disable-active-balance-cache` which disables active balance cache
- Flag `disable-balance-trie-computation` which disables balance trie optimization for hash tree root
- Flag `disable-batch-gossip-verification` which disables batch gossip verification
- Flag `disable-correctly-insert-orphaned-atts` which disables the fix for orphaned attestations insertion

### Fixed

- `end block roots don't match` bug which caused beacon node down time
- Doppelganger off by 1 bug which introduced some false-positive
- Fee recipient warning log is only disabled after Bellatrix fork epoch

### Security

There are no security updates in this release.

## [v2.1.1](https://github.com/prysmaticlabs/prysm/compare/v2.1.0...v2.1.1) - 2022-05-03

This patch release includes 3 cherry picked fixes for regressions found in v2.1.0.

View the full changelist from v2.1.0: https://github.com/prysmaticlabs/prysm/compare/v2.1.0...v2.1.1

If upgrading from v2.0.6, please review
the [full changelist](https://github.com/prysmaticlabs/prysm/compare/v2.0.6...v2.1.1) of both v2.1.0 and v2.1.1.

This release is required for users on v2.1.0 and recommended for anyone on v2.0.6.

The following known issues exist in v2.1.0 and also exist in this release.

- Erroneous warning message in validator client when bellatrix fee recipient is unset. This is a cosmetic message and
  does not affect run time behavior in Phase0/Altair.
- In Bellatrix/Kiln: Fee recipient flags may not work as expected. See for a fix and more details.

### Fixed

- Doppelganger false positives may have caused a failure to start in the validator client.
- Connections to execution layer clients were not properly cleaned up and lead to resource leaks when using ipc.
- Initial sync (or resync when beacon node falls out of sync) could lead to a panic.

### Security

There are no security updates in this release.

## [v2.1.0](https://github.com/prysmaticlabs/prysm/compare/v2.0.6...v2.1.0) - 2022-04-26

There are two known issues with this release:

- Erroneous warning message in validator client when bellatrix fee recipient is unset. This is a cosmetic message and
  does not affect run time behavior in Phase0/Altair.
- In Bellatrix/Kiln: Fee recipient flags may not work as expected. See for a fix and more details.

### Added

- Web3Signer support. See the [documentation](https://docs.prylabs.network/docs/next/wallet/web3signer) for more
  details.
- Bellatrix support. See [kiln testnet instructions](https://hackmd.io/OqIoTiQvS9KOIataIFksBQ?view)
- Weak subjectivity sync / checkpoint sync. This is an experimental feature and may have unintended side effects for
  certain operators serving historical data. See
  the [documentation](https://docs.prylabs.network/docs/next/prysm-usage/checkpoint-sync) for more details.
- A faster build of blst for beacon chain on linux amd64. Use the environment variable `USE_PRYSM_MODERN=true` with
  prysm.sh, use the "modern" binary, or bazel build with `--define=blst_modern=true`.
- Vectorized sha256. This may have performance improvements with use of the new flag `--enable-vectorized-htr`.
- A new forkchoice structure that uses a doubly linked tree implementation. Try this feature with the
  flag `--enable-forkchoice-doubly-linked-tree`
- Fork choice proposer boost is implemented and enabled by default. See PR description for more details.

### Changed

- **Flag Default Change** The default value for `--http-web3provider` is now `localhost:8545`. Previously was empty
  string.
- Updated spectest compliance to v1.1.10.
- Updated to bazel 5.0.0
- Gossip peer scorer is now part of the `--dev` flag.

### Removed

- Removed released feature for next slot cache. `--disable-next-slot-state-cache` flag has been deprecated and removed.

### Fixed

Too many bug fixes and improvements to mention all of them. See
the [full changelist](https://github.com/prysmaticlabs/prysm/compare/v2.0.6...v2.1.0)

### Security

There are no security updates in this release.

## [v2.0.6](https://github.com/prysmaticlabs/prysm/compare/v2.0.5...v2.0.6) 2022-01-31

### Added

- Bellatrix/Merge progress
- Light client support merkle proof retrieval for beacon state finalized root and sync committees
- Web3Signer support (work in progress)
- Implement state management with native go structs (work in progress)
- Added static analysis for mutex lock management
- Add endpoint to query eth1 connections
- Batch gossipsub verification enabled
- Get block optimizations enabled
- Batch decompression for signatures
- Balance trie feature enabled

### Changed

- Use build time constants for field lengths.
- Monitoring service logging improvements / cleanup
- Renamed state v3 import alias
- Spec tests passing at tag 1.1.8
- Bazel version updated to 4.2.2
- Renamed github.com/eth2-clients -> github.com/eth-clients
- p2p reduce memory allocation in gossip digest calculation
- Allow comma separated formatting for event topics in API requests
- Update builder image from buster to bullseye
- Renaming "merge" to "bellatrix"
- Refactoring / code dedupication / general clean up
- Update libp2p
- Reduce state copy in state upgrades
- Deduplicate sync committee messages from pool before retrieval

### Removed

- tools/deployContract: removed k8s specific logic

### Fixed

- Sync committee API endpoint can now be queried for future epochs
- Initialize merkle layers and recompute dirty fields in beacon state proofs
- Fixed data race in API calls

### Security

- Clean variable filepaths in validator wallet back up commands, e2e tests, and other tooling (gosec G304)

## [v2.0.5](https://github.com/prysmaticlabs/prysm/compare/v2.0.4...v2.0.5) - 2021-12-13

### Added

- Implement import keystores standard API
- Added more fields to "Processed attestation aggregation" log
- Incremental changes to support The Merge hardfork
- Implement validator monitoring service in beacon chain node via flag `--monitor-indices`.
- Added validator log to display "aggregated since launch" every 5 epochs.
- Add HTTP client wrapper for interfacing with remote signer See
- Update web UI to version v1.0.2.

### Changed

- Refactor beacon state to allow for a single cached hasher
- Default config name to "devnet" when not provided in the config yaml.
- Alter erroneously capitalized error messages
- Bump spec tests to version v1.1.6
- Improvements to Doppelganger check
- Improvements to "grpc client connected" log.
- Update libp2p to v0.15.1
- Resolve several checks from deepsource
- Update go-ethereum to v1.10.13
- Update some flags from signed integer flags to unsigned flags.
- Filter errored keys from slashing protection history in standard API.
- Ensure slashing protection exports and key manager api work according to spec
- Improve memory performance by properly allocating slice size
- Typos fix
- Remove unused imports
- Use cashed finalized state when pruning deposits
- Significant slasher improvements
- Various code cleanups
- Standard API improvements for keymanager API
- Use safe sub64 for safer math
- Fix CORS in middleware API
- Add more fields to remote signer request object
- Refactoring to support checkpoint or genesis origin.

### Deprecated

Please be advised that Prysm's package path naming will change in the next release. If you are a downstream user of
Prysm (i.e. import prysm libraries into your project) then you may be impacted. Please see
issue https://github.com/prysmaticlabs/prysm/issues/10006.

### Fixed

- Allow API requests for next sync committee.
- Check sync status before performing a voluntary exit.
- Fixed issue where historical requests for validator balances would time out by removing the 30s timeout limitation.
- Add missing ssz spec tests

### Security

- Add justifications to gosec security finding suppression.

## [v2.0.4](https://github.com/prysmaticlabs/prysm/compare/v2.0.3...v2.0.4) - 2021-11-29

### Added

- Several changes for The Merge
- More monitoring functionality for blocks and sync committees

### Changed

- Improvements to block proposal computation when packing deposits.
- Renaming SignatureSet -> SignatureBatch

### Deprecated

### Fixed

- Revert PR [9830](https://github.com/prysmaticlabs/prysm/pull/9830) to remove performance regression. See:
  issue [9935](https://github.com/prysmaticlabs/prysm/issues/9935)

### Security

No security updates in this release.

## [v2.0.3](https://github.com/prysmaticlabs/prysm/compare/v2.0.2...v2.0.3) - 2021-11-22

This release also includes a major update to the web UI. Please review the v1 web UI
notes [here](https://github.com/prysmaticlabs/prysm-web-ui/releases/tag/v1.0.0)

### Added

- Web v1 released
- Updated Beacon API to v2.1.0
- Add validation of keystores via validator client RPC endpoint to support new web UI
- GitHub actions: errcheck and gosimple lint
- Event API support for `contribution_and_proof` and `voluntar_exit` events.
- Validator key management standard API schema and some implementation
- Add helpers for The Merge fork epoch calculation
- Add cli overrides for certain constants for The Merge
- Add beacon block and state structs for The Merge
- Validator monitoring improvements
- Cache deposits to improve deposit selection/processing
- Emit warning upon empty validator slashing protection export
- Add balance field trie cache and optimized hash trie root operations. `--enable-balance-trie-computation`

### Changed

- Updated to spectests v1.1.5
- Refactor web authentication
- Added uint64 overflow protection
- Sync committee pool returns empty slice instead of nil on cache miss
- Improved description of datadir flag
- Simplied web password requirements
- Web JWT tokens no longer expire.
- Updated keymanager protos
- Watch and update jwt secret when auth token file updated on disk.
- Update web based slashing protection export from POST to GET
- Reuse helpers to validate fully populated objects.
- Rename interop-cold-start to deterministic-genesis
- Validate password on RPC create wallet request
- Refactor for weak subjectivity sync implementation
- Update naming for Atlair previous epoch attester
- Remove duplicate MerkleizeTrieLeaves method.
- Add explict error for validator flag checks on out of bound positions
- Simplify method to check if the beacon chain client should update the justified epoch value.
- Rename web UI performance endpoint to "summary"
- Refactor powchain service to be more functional
- Use math.MaxUint64
- Share / reused finalized state on prysm start up services
- Refactor slashing protection history code packages
- Improve RNG commentary
- Use next slot cache in more areas of the application
- Improve context aware p2p peer scoring loops
- Various code clean up
- Prevent redundant processing of blocks from pending queue
- Enable Altair tests on e2e against prior release client
- Use lazy state balance cache

### Deprecated

- Web UI login has been replaced.
- Web UI bar graph removed.

### Removed

- Prysmatic Labs' [go-ethereum fork](https://github.com/prysmaticlabs/bazel-go-ethereum) removed from build tooling.
  Upstream go-ethereum is now used with familiar go.mod tooling.
- Removed duplicate aggergation validation p2p pipelines.
- Metrics calculation removed extra condition
- Removed superflous errors from peer scoring parameters registration

### Fixed

- Allow submitting sync committee subscriptions for next period
- Ignore validators without committee assignment when fetching attester duties
- Return "version" field for ssz blocks in beacon API
- Fixed bazel build transitions for dbg builds. Allows IDEs to hook into debugger again.
- Fixed case where GetDuties RPC endpoint might return a false positive for sync committee selection for validators that
  have no deposited yet
- Fixed validator exits in v1 method, broadcast correct object
- Fix Altair individual votes endpoint
- Validator performance calculations fixed
- Return correct response from key management api service
- Check empty genesis validators root on slashing protection data export
- Fix stategen with genesis state.
- Fixed multiple typos
- Fix genesis state registration in interop mode
- Fix network flags in slashing protection export

### Security

- Added another encryption key to security.txt.

## [v2.0.2](https://github.com/prysmaticlabs/prysm/compare/v2.0.1...v2.0.2) - 2021-10-18

### Added

- Optimizations to block proposals. Enabled with `--enable-get-block-optimizations`.
  See [issue 8943](https://github.com/prysmaticlabs/prysm/issues/8943)
  and [issue 9708](https://github.com/prysmaticlabs/prysm/issues/9708) before enabling.
- Beacon Standard API: register v1alpha2 endpoints

### Changed

- Beacon Standard API: Improved sync error messages
- Beacon Standard API: Omit validators without sync duties
- Beacon Standard API: Return errors for unknown state/block versions
- Spec alignment: Passing spec vectors at v1.1.2
- Logs: Improved "synced block.."
- Bazel: updated to v4.2.1
- E2E: more strict participation checks
- Eth1data: Reduce disk i/o saving interval

### Deprecated

- ⚠️ v2 Remote slashing protection server disabled for now ⚠️

### Fixed

- Beacon Standard API: fetch sync committee duties for current and next period's epoch
- Beacon Standard API: remove special treatment to graffiti in block results
- Beacon Standard API: fix epoch calculation in sync committee duties
- Doppelganger: Fix false positives
- UI: Validator gRPC gateway health endpoint fixed

### Security

- Spec alignment: Update Eth2FastAggregateVerify to match spec
- Helpers: enforce stronger slice index checks
- Deposit Trie: Handle impossible non-power of 2 trie leaves
- UI: Add security headers

## [v2.0.1](https://github.com/prysmaticlabs/prysm/compare/v2.0.0...v2.0.1) - 2021-10-06

### Fixed

- Updated libp2p transport library to stop metrics logging errors on windows.
- Prysm's web UI assets serve properly
- Eth2 api returns full validator balance rather than effective balance
- Slashing protection service registered properly in validator.

### Security

We've updated the Prysm base docker images to a more recent build.

## [v2.0.0](https://github.com/prysmaticlabs/prysm/compare/v1.4.4...v2.0.0)

This release is the largest release of Prysm to date. v2.0.0 includes support for the upcoming Altair hard fork on the
mainnet Ethereum Beacon Chain.
This release consists
of [380 changes](https://github.com/prysmaticlabs/prysm/compare/v1.4.4...f7845afa575963302116e673d400d2ab421252ac) to
support Altair, improve performance of phase0 beacon nodes, and various bug fixes from v1.4.4.

### Upgrading From v1

Please update your beacon node to v2.0.0 prior to updating your validator. The beacon node can serve requests to a
v1.4.4 validator, however a v2.0.0 validator will not start against a v1.4.4 beacon node. If you're operating a highly
available beacon chain service, ensure that all of your beacon nodes are updated to v2.0.0 before starting the upgrade
on your validators.

### Added

- Full Altair
  support. [Learn more about Altair.](https://github.com/ethereum/annotated-spec/blob/8473024d745a3a2b8a84535d57773a8e86b66c9a/altair/beacon-chain.md)
- Added bootnodes from the Nimbus team.
- Revamped slasher implementation. The slasher functionality is no longer a standalone binary. Slasher functionality is
  available from the beacon node with the `--slasher` flag. Note: Running the slasher has considerably increased
  resource requirements. Be sure to review the latest documentation before enabling this feature. This feature is
  experimental.
- Support for standard JSON API in the beacon node. Prysm validators continue to use Prysm's API.
- Configurable subnet peer requirements. Increased minimum desired peers per subnet from 4 to 6. This can be modified
  with `--minimum-peers-per-subnet` in the beacon node..
- Support for go build on darwin_arm64 devices (Mac M1 chips). Cross compiling for darwin_arm64 is not yet supported..
- Batch verification of pubsub objects. This should improve pubsub processing performance on multithreaded machines.
- Improved attestation pruning. This feature should improve block proposer performance and overall network attestation
  inclusion rates. Opt-out with `--disable-correctly-prune-canonical-atts` in the beacon node.
- Active balance cache to improve epoch processing. Opt-out with `--disable-active-balance-cache`
- Experimental database improvements to reduce history state entry space usage in the beaconchain.db. This functionality
  can be permanently enabled with the flag `--enable-historical-state-representation`. Enabling this feature can realize
  a 25% improvement in space utilization for the average user , while 70 -80% for power users(archival node operators).
  Note: once this feature is toggled on, it modifies the structure of the database with a migration and cannot be rolled
  back. This feature is experimental and should only be used in non-serving beacon nodes in case of database corruption
  or other critical issue.

#### New Metrics

**Beacon chain node**

| Metric                                           | Description                                                                                           | References |
|--------------------------------------------------|-------------------------------------------------------------------------------------------------------|------------|
| `p2p_message_ignored_validation_total`           | Count of messages that were ignored in validation                                                     |            |
| `beacon_current_active_validators`               | Current total active validators                                                                       |            |
| `beacon_processed_deposits_total`                | Total number of deposits processed                                                                    |            |
| `sync_head_state_miss`                           | The number of sync head state requests that are not present in the cache                              |            |
| `sync_head_state_hit`                            | The number of sync head state requests that are present in the cache                                  |            |
| `total_effective_balance_cache_miss`             | The number of get requests that are not present in the cache                                          |            |
| `total_effective_balance_cache_hit`              | The number of get requests that are present in the cache                                              |            |
| `sync_committee_index_cache_miss_total`          | The number of committee requests that aren't present in the sync committee index cache                |            |
| `sync_committee_index_cache_hit_total`           | The number of committee requests that are present in the sync committee index cache                   |            |
| `next_slot_cache_hit`                            | The number of cache hits on the next slot state cache                                                 |            |
| `next_slot_cache_miss`                           | The number of cache misses on the next slot state cache                                               |            |
| `validator_entry_cache_hit_total`                | The number of cache hits on the validator entry cache                                                 |            |
| `validator_entry_cache_miss_total`               | The number of cache misses on the validator entry cache                                               |            |
| `validator_entry_cache_delete_total`             | The number of cache deletes on the validator entry cache                                              |            |
| `saved_sync_committee_message_total`             | The number of saved sync committee message total                                                      |            |
| `saved_sync_committee_contribution_total`        | The number of saved sync committee contribution total                                                 |            |
| `libp2p_peers`                                   | Tracks the total number of libp2p peers                                                               |            |
| `p2p_status_message_missing`                     | The number of attempts the connection handler rejects a peer for a missing status message             |            |
| `p2p_sync_committee_subnet_recovered_broadcasts` | The number of sync committee messages that were attempted to be broadcast with no peers on the subnet |            |
| `p2p_sync_committee_subnet_attempted_broadcasts` | The number of sync committees that were attempted to be broadcast                                     |            |
| `p2p_subscribed_topic_peer_total`                | The number of peers subscribed to topics that a host node is also subscribed to                       |            |
| `saved_orphaned_att_total`                       | Count the number of times an orphaned attestation is saved                                            |            |

### Changed

- Much refactoring of "util" packages into more canonical packages. Please review Prysm package structure and godocs.
- Altair object keys in beacon-chain/db/kv are prefixed with "altair". BeaconBlocks and BeaconStates are the only
  objects affected by database key changes for Altair. This affects any third party tooling directly querying Prysm's
  beaconchain.db.
- Updated Teku bootnodes.
- Updated Lighthouse bootnodes.
- End to end testing now collects jaeger spans
- Improvements to experimental peer quality scoring. This feature is only enabled with `--enable-peer-scorer`.
- Validator performance logging behavior has changed in Altair. Post-Altair hardfork has the following changes:
  Inclusion distance and inclusion slots will no longer be displayed. Correctly voted target will only be true if also
  included within 32 slots. Correctly voted head will only be true if the attestation was included in the next slot.
  Correctly voted source will only be true if attestation is included within 5 slots. Inactivity score will be
  displayed.
- Increased pubsub message queue size from 256 to 600 to support larger networks and higher message volume.
- The default attestation aggregation changed to the improved optimized max cover algorithm.
- Prysm is passing spectests at v1.1.0 (latest available release).
- `--subscribe-all-subnets` will subscribe to all attestation subnets and sync subnets in post-altair hard fork.
- "eth2" is now an illegal term. If you say it or type it then something bad might happen.
- Improved cache hit ratio for validator entry cache.
- Reduced memory overhead during database migrations.
- Improvements to beacon state writes to database.

#### Changed Metrics

**Beacon chain node**
| Metric | Old Name | Description | References |
|-----------------------|----------------------|------------------------------------------------------|------------|
| `beacon_reorgs_total` | `beacon_reorg_total` | Count the number of times a beacon chain has a reorg | |

### Deprecated

These flags are hidden from the help text and no longer modify the behavior of Prysm. These flags should be removed from
user runtime configuration as the flags will eventually be removed entirely and Prysm will fail to start if a deleted or
unknown flag is provided.

- `--enable-active-balance-cache`
- `--correctly-prune-canonical-atts`
- `--correctly-insert-orphaned-atts`
- `--enable-next-slot-state-cache`

### Removed

Note: Removed flags will block starting up with an error "flag provided but not defined:".
Please check that you are not using any of the removed flags in this section!

- Prysm's standalone slasher application (cmd/slasher) has been fully removed. Use the `--slasher` flag with a beacon
  chain node for full slasher functionality.
- `--disable-blst` (beacon node and validator). [blst](https://github.com/supranational/blst) is the only BLS library
  offered for Prysm.
- `--disable-sync-backtracking` and `--enable-sync-backtracking` (beacon node). This feature has been released for some
  time. See.
- `--diable-pruning-deposit-proofs` (beacon node). This feature has been released for some time. See.
- `--disable-eth1-data-majority-vote` (beacon node). This feature is no longer in use in Prysm. See,.
- `--proposer-atts-selection-using-max-cover` (beacon node). This feature has been released for some time. See.
- `--update-head-timely` (beacon node). This feature was released in v1.4.4. See.
- `--enable-optimized-balance-update` (beacon node). This feature was released in v1.4.4. See.
- Kafka support is no longer available in the beacon node. This functionality was never fully completed and did not
  fulfill many desirable use cases. This removed the flag `--kafka-url` (beacon node). See.
- Removed tools/faucet. Use the faucet
  in [prysmaticlabs/periphery](https://github.com/prysmaticlabs/periphery/tree/c2ac600882c37fc0f2a81b0508039124fb6bcf47/eth-faucet)
  if operating a testnet faucet server.
- Tooling for prior testnet contracts has been removed. Any of the old testnet contracts with `drain()` function have
  been removed as well.
- Toledo tesnet config is removed.
- Removed --eth-api-port (beacon node). All APIs interactions have been moved to --grpc-gateway-port. See.

### Fixed

- Database lock contention improved in block database operations.
- JSON API now returns an error when unknown fields are provided.
- Correctly return `epoch_transition` field in `head` JSON API events stream.
- Various fixes in standard JSON API
- Finalize deposits before initializing the beacon node. This may improve missed proposals
- JSON API returns header "Content-Length" 0 when returning an empty JSON object.
- Initial sync fixed when there is a very long period of missing blocks.
- Fixed log statement when a web3 endpoint failover occurs.
- Windows prysm.bat is fixed

### Security

- You MUST update to v2.0.0 or later release before epoch 74240 or your client will fork off from the rest of the
  network.
- Prysm's JWT library has been updated to a maintained version of the previous JWT library. JWTs are only used in the
  UI.

Please review our newly
updated [security reporting policy](https://github.com/prysmaticlabs/prysm/blob/develop/SECURITY.md).

- Fix subcommands such as validator accounts list

### Security

There are no security updates in this release.

# Older than v2.0.0

For changelog history for releases older than v2.0.0, please refer to https://github.com/prysmaticlabs/prysm/releases<|MERGE_RESOLUTION|>--- conflicted
+++ resolved
@@ -30,16 +30,13 @@
 - `grpc-gateway-port` is renamed to http-port. The old name can still be used as an alias.
 - `grpc-gateway-corsdomain` is renamed to http-cors-domain. The old name can still be used as an alias.
 - `api-timeout` is changed from int flag to duration flag, default value updated.
-<<<<<<< HEAD
-- Updated Libp2p Dependencies to allow prysm to use gossipsub v1.2 .
-=======
 - Light client support: abstracted out the light client headers with different versions.
 - `ApplyToEveryValidator` has been changed to prevent misuse bugs, it takes a closure that takes a `ReadOnlyValidator` and returns a raw pointer to a `Validator`. 
 - Removed gorilla mux library and replaced it with net/http updates in go 1.22.
 - Clean up `ProposeBlock` for validator client to reduce cognitive scoring and enable further changes.
 - Updated k8s-io/client-go to v0.30.4 and k8s-io/apimachinery to v0.30.4
 - Migrated tracing library from opencensus to opentelemetry for both the beacon node and validator.
->>>>>>> ed6f69e8
+- Updated Libp2p Dependencies to allow prysm to use gossipsub v1.2 .
 
 ### Deprecated
 - `--disable-grpc-gateway` flag is deprecated due to grpc gateway removal.
