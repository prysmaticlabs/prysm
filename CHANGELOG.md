--- conflicted
+++ resolved
@@ -30,11 +30,8 @@
 - `grpc-gateway-corsdomain` is renamed to http-cors-domain. The old name can still be used as an alias.
 - `api-timeout` is changed from int flag to duration flag, default value updated.
 - Light client support: abstracted out the light client headers with different versions.
-<<<<<<< HEAD
+- `ApplyToEveryValidator` has been changed to prevent misuse bugs, it takes a closure that takes a `ReadOnlyValidator` and returns a raw pointer to a `Validator`. 
 -  Removed gorilla mux library and replaced it with net/http updates in go 1.22
-=======
-- `ApplyToEveryValidator` has been changed to prevent misuse bugs, it takes a closure that takes a `ReadOnlyValidator` and returns a raw pointer to a `Validator`. 
->>>>>>> a03b34af
 
 ### Deprecated
 - `--disable-grpc-gateway` flag is deprecated due to grpc gateway removal.
