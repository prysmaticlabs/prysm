# Changelog

All notable changes to this project will be documented in this file.

The format is based on Keep a Changelog, and this project adheres to Semantic Versioning.

## [Unreleased](https://github.com/prysmaticlabs/prysm/compare/v5.1.1...HEAD)

### Added

- Electra EIP6110: Queue deposit [pr](https://github.com/prysmaticlabs/prysm/pull/14430)
- Add Bellatrix tests for light client functions.
- Add Discovery Rebooter Feature.
- Added GetBlockAttestationsV2 endpoint.
- Light client support: Consensus types for Electra
- Added SubmitPoolAttesterSlashingV2 endpoint.
- Added SubmitAggregateAndProofsRequestV2 endpoint.

### Changed

- Electra EIP6110: Queue deposit requests changes from consensus spec pr #3818
- reversed the boolean return on `BatchVerifyDepositsSignatures`, from need verification, to all keys successfully verified
- Fix `engine_exchangeCapabilities` implementation.
- Updated the default `scrape-interval` in `Client-stats` to 2 minutes to accommodate Beaconcha.in API rate limits.
- Switch to compounding when consolidating with source==target.
<<<<<<< HEAD
- Changed `GetLightClientUpdatesByRange` API to read from the DB instead of computing.
=======
- Revert block db save when saving state fails.
- Return false from HasBlock if the block is being synced. 
- Cleanup forkchoice on failed insertions.
- Use read only validator for core processing to avoid unnecessary copying.
>>>>>>> 497c50ab

### Deprecated

- `/eth/v1alpha1/validator/activation/stream` grpc wait for activation stream is deprecated. [pr](https://github.com/prysmaticlabs/prysm/pull/14514)

### Removed

- Removed finalized validator index cache, no longer needed.

### Fixed

- Fixed mesh size by appending `gParams.Dhi = gossipSubDhi`
- Fix skipping partial withdrawals count.
- recover from panics when writing the event stream [pr](https://github.com/prysmaticlabs/prysm/pull/14545)

### Security


## [v5.1.1](https://github.com/prysmaticlabs/prysm/compare/v5.1.0...v5.1.1) - 2024-10-15

This release has a number of features and improvements. Most notably, the feature flag 
`--enable-experimental-state` has been flipped to "opt out" via `--disable-experimental-state`. 
The experimental state management design has shown significant improvements in memory usage at
runtime. Updates to libp2p's gossipsub have some bandwidith stability improvements with support for
IDONTWANT control messages. 

The gRPC gateway has been deprecated from Prysm in this release. If you need JSON data, consider the
standardized beacon-APIs. 

Updating to this release is recommended at your convenience.

### Added

- Aggregate and proof committee validation for Electra.
- More tests for electra field generation.
- Light client support: Implement `ComputeFieldRootsForBlockBody`.
- Light client support: Add light client database changes.
- Light client support: Implement capella and deneb changes.
- Light client support: Implement `BlockToLightClientHeader` function.
- Light client support: Consensus types.
- GetBeaconStateV2: add Electra case.
- Implement [consensus-specs/3875](https://github.com/ethereum/consensus-specs/pull/3875).
- Tests to ensure sepolia config matches the official upstream yaml.
- `engine_newPayloadV4`,`engine_getPayloadV4` used for electra payload communication with execution client.  [pr](https://github.com/prysmaticlabs/prysm/pull/14492)
- HTTP endpoint for PublishBlobs.
- GetBlockV2, GetBlindedBlock, ProduceBlockV2, ProduceBlockV3: add Electra case.
- Add Electra support and tests for light client functions.
- fastssz version bump (better error messages).
- SSE implementation that sheds stuck clients. [pr](https://github.com/prysmaticlabs/prysm/pull/14413)
- Added GetPoolAttesterSlashingsV2 endpoint.

### Changed

- Electra: Updated interop genesis generator to support Electra.
- `getLocalPayload` has been refactored to enable work in ePBS branch.
- `TestNodeServer_GetPeer` and `TestNodeServer_ListPeers` test flakes resolved by iterating the whole peer list to find
  a match rather than taking the first peer in the map.
- Passing spectests v1.5.0-alpha.4 and v1.5.0-alpha.5.
- Beacon chain now asserts that the external builder block uses the expected gas limit.
- Electra: Add electra objects to beacon API.
- Electra: Updated block publishing beacon APIs to support Electra.
- "Submitted builder validator registration settings for custom builders" log message moved to debug level.
- config: Genesis validator root is now hardcoded in params.BeaconConfig()
- `grpc-gateway-host` is renamed to http-host. The old name can still be used as an alias.
- `grpc-gateway-port` is renamed to http-port. The old name can still be used as an alias.
- `grpc-gateway-corsdomain` is renamed to http-cors-domain. The old name can still be used as an alias.
- `api-timeout` is changed from int flag to duration flag, default value updated.
- Light client support: abstracted out the light client headers with different versions.
- `ApplyToEveryValidator` has been changed to prevent misuse bugs, it takes a closure that takes a `ReadOnlyValidator` and returns a raw pointer to a `Validator`. 
- Removed gorilla mux library and replaced it with net/http updates in go 1.22.
- Clean up `ProposeBlock` for validator client to reduce cognitive scoring and enable further changes.
- Updated k8s-io/client-go to v0.30.4 and k8s-io/apimachinery to v0.30.4
- Migrated tracing library from opencensus to opentelemetry for both the beacon node and validator.
- Refactored light client code to make it more readable and make future PRs easier.
- Update light client helper functions to reference `dev` branch of CL specs
- Updated Libp2p Dependencies to allow prysm to use gossipsub v1.2 .
- Updated Sepolia bootnodes.
- Make committee aware packing the default by deprecating `--enable-committee-aware-packing`.
- Moved `ConvertKzgCommitmentToVersionedHash` to the `primitives` package.
- Updated correlation penalty for EIP-7251. 

### Deprecated
- `--disable-grpc-gateway` flag is deprecated due to grpc gateway removal.
- `--enable-experimental-state` flag is deprecated. This feature is now on by default. Opt-out with `--disable-experimental-state`.

### Removed

- Removed gRPC Gateway.
- Removed unused blobs bundle cache.
- Removed consolidation signing domain from params. The Electra design changed such that EL handles consolidation signature verification.
- Remove engine_getPayloadBodiesBy{Hash|Range}V2

### Fixed

- Fixed early release of read lock in BeaconState.getValidatorIndex.
- Electra: resolve inconsistencies with validator committee index validation.
- Electra: build blocks with blobs.
- E2E: fixed gas limit at genesis
- Light client support: use LightClientHeader instead of BeaconBlockHeader.
- validator registration log changed to debug, and the frequency of validator registration calls are reduced
- Core: Fix process effective balance update to safe copy validator for Electra.
- `== nil` checks before calling `IsNil()` on interfaces to prevent panics.
- Core: Fixed slash processing causing extra hashing.
- Core: Fixed extra allocations when processing slashings.
- remove unneeded container in blob sidecar ssz response
- Light client support: create finalized header based on finalizedBlock's version, not attestedBlock.
- Light client support: fix light client attested header execution fields' wrong version bug.
- Testing: added custom matcher for better push settings testing.
- Registered `GetDepositSnapshot` Beacon API endpoint.

### Security

No notable security updates.

## [v5.1.0](https://github.com/prysmaticlabs/prysm/compare/v5.0.4...v5.1.0) - 2024-08-20

This release contains 171 new changes and many of these are related to Electra! Along side the Electra changes, there
are nearly 100 changes related to bug fixes, feature additions, and other improvements to Prysm. Updating to this
release is recommended at your convenience.

⚠️ Deprecation Notice: Removal of gRPC Gateway and Gateway Flag Renaming ⚠️

In an upcoming release, we will be deprecating the gRPC gateway and renaming several associated flags. This change will
result in the removal of access to several internal APIs via REST, though the gRPC endpoints will remain unaffected. We
strongly encourage systems to transition to using the beacon API endpoints moving forward. Please refer to PR for more
details.

### Added

- Electra work
- Fork-specific consensus-types interfaces
- Fuzz ssz roundtrip marshalling, cloner fuzzing
- Add support for multiple beacon nodes in the REST API
- Add middleware for Content-Type and Accept headers
- Add debug logs for proposer settings
- Add tracing to beacon api package
- Add support for persistent validator keys when using remote signer. --validators-external-signer-public-keys and
  --validators-external-signer-key-file See the docs page for more info.
- Add AggregateKeyFromIndices to beacon state to reduce memory usage when processing attestations
- Add GetIndividualVotes endpoint
- Implement is_better_update for light client
- HTTP endpoint for GetValidatorParticipation
- HTTP endpoint for GetChainHead
- HTTP endpoint for GetValidatorActiveSetChanges
- Check locally for min-bid and min-bid-difference

### Changed

- Refactored slasher operations to their logical order
- Refactored Gwei and Wei types from math to primitives package.
- Unwrap payload bid from ExecutionData
- Change ZeroWei to a func to avoid shared ptr
- Updated go-libp2p to v0.35.2 and go-libp2p-pubsub to v0.11.0
- Use genesis block root in epoch 1 for attester duties
- Cleanup validator client code
- Old attestations log moved to debug. "Attestation is too old to broadcast, discarding it"
- Modify ProcessEpoch not to return the state as a returned value
- Updated go-bitfield to latest release
- Use go ticker instead of timer
- process_registry_updates no longer makes a full copy of the validator set
- Validator client processes sync committee roll separately
- Use vote pointers in forkchoice to reduce memory churn
- Avoid Cloning When Creating a New Gossip Message
- Proposer filters invalid attestation signatures
- Validator now pushes proposer settings every slot
- Get all beacon committees at once
- Committee-aware attestation packing

### Deprecated

- `--enable-debug-rpc-endpoints` is deprecated and debug rpc points are on by default.

### Removed

- Removed fork specific getter functions (i.e. PbCapellaBlock, PbDenebBlock, etc)

### Fixed

- Fixed debug log "upgraded stake to $fork" to only log on upgrades instead of every state transition
- Fixed nil block panic in API
- Fixed mockgen script
- Do not fail to build block when block value is unknown
- Fix prysmctl TUI when more than 20 validators were listed
- Revert peer backoff changes from. This was causing some sync committee performance issues.
- Increased attestation seen cache expiration to two epochs
- Fixed slasher db disk usage leak
- fix: Multiple network flags should prevent the BN to start
- Correctly handle empty payload from GetValidatorPerformance requests
- Fix Event stream with carriage return support
- Fix panic on empty block result in REST API
- engine_getPayloadBodiesByRangeV1 - fix, adding hexutil encoding on request parameters
- Use sync committee period instead of epoch in `createLightClientUpdate`

### Security

- Go version updated to 1.22

## [v5.0.4](https://github.com/prysmaticlabs/prysm/compare/v5.0.3...v5.0.4) - 2024-07-21

This release has many wonderful bug fixes and improvements. Some highlights include p2p peer fix for windows users,
beacon API fix for retrieving blobs older than the minimum blob retention period, and improvements to initial sync by
avoiding redundant blob downloads.

Updating to this release is recommended at your earliest convenience, especially for windows users.

### Added

- Beacon-api: broadcast blobs in the event of seen block
- P2P: Add QUIC support

### Changed

- Use slices package for various slice operations
- Initsync skip local blobs
- Use read only validators in Beacon API
- Return syncing status when node is optimistic
- Upgrade the Beacon API e2e evaluator
- Don't return error that can be internally handled
- Allow consistent auth token for validator apis
- Change example.org DNS record
- Simplify prune invalid by reusing existing fork choice store call
- use [32]byte keys in the filesystem cache
- Update Libp2p Dependencies
- Parallelize Broadcasting And Processing Each Blob
- Substantial VC cleanup
- Only log error when aggregator check fails
- Update Libp2p Dependencies
- Change Attestation Log To Debug
- update codegen dep and cleanup organization

### Deprecated

- Remove eip4881 flag (--disable-eip-4881)

### Removed

- Remove the Goerli/Prater support
- Remove unused IsViableForCheckpoint
- Remove unused validator map copy method

### Fixed

- Various typos and other cosmetic fixes
- Send correct state root with finalized event stream
- Extend Broadcast Window For Attestations
- Beacon API: Use retention period when fetching blobs
- Backfill throttling
- Use correct port for health check in Beacon API e2e evaluator
- Do not remove blobs DB in slasher.
- use time.NewTimer() to avoid possible memory leaks
- paranoid underflow protection without error handling
- Fix CommitteeAssignments to not return every validator
- Fix dependent root retrival genesis case
- Restrict Dials From Discovery
- Always close cache warm chan to prevent blocking
- Keep only the latest value in the health channel

### Security

- Bump golang.org/x/net from 0.21.0 to 0.23.0

## [v5.0.3](https://github.com/prysmaticlabs/prysm/compare/v5.0.2...v5.0.3) - 2024-04-04

Prysm v5.0.3 is a small patch release with some nice additions and bug fixes. Updating to this release is recommended
for users on v5.0.0 or v5.0.1. There aren't many changes since last week's v5.0.2 so upgrading is not strictly required,
but there are still improvements in this release so update if you can!

### Added

- Testing: spec test coverage tool
- Add bid value metrics
- prysmctl: Command-line interface for visualizing min/max span bucket
- Explicit Peering Agreement implementation

### Changed

- Utilize next slot cache in block rewards rpc
- validator: Call GetGenesis only once when using beacon API
- Simplify ValidateAttestationTime
- Various typo / commentary improvements
- Change goodbye message from rate limited peer to debug verbosity
- Bump libp2p to v0.33.1
- Fill in missing debug logs for blob p2p IGNORE/REJECT

### Fixed

- Remove check for duplicates in pending attestation queue
- Repair finalized index issue
- Maximize Peer Capacity When Syncing
- Reject Empty Bundles

### Security

No security updates in this release.

## [v5.0.2](https://github.com/prysmaticlabs/prysm/compare/v5.0.1...v5.0.2) - 2024-03-27

This release has many optimizations, UX improvements, and bug fixes. Due to the number of important bug fixes and
optimizations, we encourage all operators to update to v5.0.2 at their earliest convenience.

In this release, there is a notable change to the default value of --local-block-value-boost from 0 to 10. This means
that the default behavior of using the builder API / mev-boost requires the builder bid to be 10% better than your local
block profit. If you want to preserve the existing behavior, set --local-block-value-boost=0.

### Added

- API: Add support for sync committee selections
- blobs: call fsync between part file write and rename (feature flag --blob-save-fsync)
- Implement EIP-3076 minimal slashing protection, using a filesystem database (feature flag
  --enable-minimal-slashing-protection)
- Save invalid block to temp --save-invalid-block-temp
- Compute unrealized checkpoints with pcli
- Add gossip blob sidecar verification ms metric
- Backfill min slot flag (feature flag --backfill-oldest-slot)
- adds a metric to track blob sig cache lookups
- Keymanager APIs - get,post,delete graffiti
- Set default LocalBlockValueBoost to 10
- Add bid value metrics
- REST VC metrics

### Changed

- Normalized checkpoint logs
- Normalize filesystem/blob logs
- Updated gomock libraries
- Use Max Request Limit in Initial Sync
- Do not Persist Startup State
- Normalize backfill logs/errors
- Unify log fields
- Do Not Compute Block Root Again
- Optimize Adding Dirty Indices
- Use a Validator Reader When Computing Unrealized Balances
- Copy Validator Field Trie
- Do not log zero sync committee messages
- small cleanup on functions: use slots.PrevSlot
- Set the log level for running on <network> as INFO.
- Employ Dynamic Cache Sizes
- VC: Improve logging in case of fatal error
- refactoring how proposer settings load into validator client
- Spectest: Unskip Merkle Proof test
- Improve logging.
- Check Unrealized Justification Balances In Spectests
- Optimize SubscribeCommitteeSubnets VC action
- Clean up unreachable code; use new(big.Int) instead of big.NewInt(0)
- Update bazel, rules_go, gazelle, and go versions
- replace receive slot with event stream
- New gossip cache size
- Use headstate for recent checkpoints
- Update spec test to official 1.4.0
- Additional tests for KZG commitments
- Enable Configurable Mplex Timeouts
- Optimize SubmitAggregateSelectionProof VC action
- Re-design TestStartDiscV5_DiscoverPeersWithSubnets test
- Add da waited time to sync block log
- add log message if in da check at slot end
- Log da block root in hex
- Log the slot and blockroot when we deadline waiting for blobs
- Modify the algorithm of updateFinalizedBlockRoots
- Rename payloadattribute Timestamps to Timestamp
- Optimize GetDuties VC action
- docker: Add bazel target for building docker tarball
- Utilize next slot cache in block rewards rpc
- Spec test coverage report
- Refactor batch verifier for sharing across packages

### Removed

- Remove unused bolt buckets
- config: Remove DOMAIN_BLOB_SIDECAR.
- Remove unused deneb code
- Clean up: remove some unused beacon state protos
- Cleaned up code in the sync package
- P2P: Simplify code

### Fixed

- Slasher: Reduce surrounding/surrounded attestations processing time
- Fix blob batch verifier pointer receiver
- db/blobs: Check non-zero data is written to disk
- avoid part path collisions with mem addr entropy
- Download checkpoint sync origin blobs in init-sync
- bazel: Update aspect-build/bazel-lib to v2.5.0
- move setting route handlers to registration from start
- Downgrade Level DB to Stable Version
- Fix failed reorg log
- Fix Data Race in Epoch Boundary
- exit blob fetching for cp block if outside retention
- Do not check parent weight on early FCU
- Fix VC DB conversion when no proposer settings is defined and add Experimental flag in the
  --enable-minimal-slashing-protection help.
- keymanager api: lowercase statuses
- Fix unrealized justification
- fix race condition when pinging peers
- Fix/race receive block
- Blob verification spectest
- Ignore Pubsub Messages Hitting Context Deadlines
- Use justified checkpoint from head state to build attestation
- only update head at 10 seconds when validating
- Use correct gossip validation time
- fix 1-worker underflow; lower default batch size
- handle special case of batch size=1
- Always Set Inprogress Boolean In Cache
- Builder APIs: adding headers to post endpoint
- Rename mispelled variable
- allow blob by root within da period
- Rewrite Pruning Implementation To Handle EIP 7045
- Set default fee recipient if tracked val fails
- validator client on rest mode has an inappropriate context deadline for events
- validator client should set beacon API endpoint in configurations
- Fix get validator endpoint for empty query parameters
- Expand Our TTL for our Message ID Cache
- fix some typos
- fix handling of goodbye messages for limited peers
- create the log file along with its parent directory if not present
- Call GetGenesis only once

### Security

- Go version has been updated from 1.21.6 to 1.21.8.

## [v5.0.1](https://github.com/prysmaticlabs/prysm/compare/v5.0.0...v5.0.1) - 2024-03-08

This minor patch release has some nice improvements over the recent v5.0.0 for Deneb. We have minimized this patch
release to include only low risk and valuable fixes or features ahead of the upcoming network upgrade on March 13th.

Deneb is scheduled for mainnet epoch 269568 on March 13, 2024 at 01:55:35pm UTC. All operators MUST update their Prysm
software to v5.0.0 or later before the upgrade in order to continue following the blockchain.

### Added

- A new flag to ensure that blobs are flushed to disk via fsync immediately after write. --blob-save-fsync

### Changed

- Enforce a lower maximum batch limit value to prevent annoying peers
- Download blobs for checkpoint sync block before starting sync
- Set justified epoch to the finalized epoch in Goerli to unstuck some Prysm nodes on Goerli

### Fixed

- Data race in epoch boundary cache
- "Failed reorg" log was misplaced
- Do not check parent weights on early fork choice update calls
- Compute unrealized justification with slashed validators
- Missing libxml dependency

### Security

Prysm version v5.0.0 or later is required to maintain participation in the network after the Deneb upgrade.

## [v5.0.0](https://github.com/prysmaticlabs/prysm/compare/v4.2.1...v5.0.0)

Behold the Prysm v5 release with official support for Deneb on Ethereum mainnet!

Deneb is scheduled for mainnet epoch 269568 on March 13, 2024 at 01:55:35pm UTC. All operators MUST update their Prysm
software to v5.0.0 or later before the upgrade in order to continue following the blockchain.

This release brings improvements to the backfill functionality of the beacon node to support backfilling blobs. If
running a beacon node with checkpoint sync, we encourage you to test the backfilling functionality and share your
feedback. Run with backfill enabled using the flag --enable-experimental-backfill.

Known Issues

- --backfill-batch-size with a value of 1 or less breaks backfill.
- Validator client on v4.2.0 or older uses some API methods that are incompatible with beacon node v5. Ensure that you
  have updated the beacon node and validator client to v4.2.1 and then upgrade to v5 or update both processes at the
  same time to minimize downtime.

### Added

- Support beacon_committee_selections
- /eth/v1/beacon/deposit_snapshot
- Docker images now have coreutils pre-installed
- da_waited_time_milliseconds tracks total time waiting for data availablity check in ReceiveBlock
- blob_written, blob_disk_count, blob_disk_bytes new metrics for tracking blobs on disk
- Backfill supports blob backfilling
- Add mainnet deneb fork epoch config

### Changed

- --clear-db and --force-clear-db flags now remove blobs as well as beaconchain.db
- EIP-4881 is now on by default.
- Updates filtering logic to match spec
- Verbose signature verification is now on by default
- gossip_block_arrival_milliseconds and gossip_block_verification_milliseconds measure in
- milliseconds instead of nanoseconds
- aggregate_attestations_t1 histogram buckets have been updated
- Reduce lookahead period from 8 to 4. This reduces block batch sizes during sync to account for
- larger blocks in deneb.
- Update gohashtree to v0.0.4-beta
- Various logging improvements
- Improved operations during syncing
- Backfill starts after initial-sync is complete

### Deprecated

The following flags have been removed entirely:

- --enable-reorg-late-blocks
- --disable-vectorized-htr
- --aggregate-parallel
- --build-block-parallel
- --enable-registration-cache, disable-gossip-batch-aggregation
- --safe-slots-to-import-optimistically
- --show-deposit-data

### Removed

- Prysm gRPC slasher endpoints are removed
- Remove /eth/v1/debug/beacon/states/{state_id}
- Prysm gRPC endpoints that were marked as deprecated in v4 have been removed
- Remove /eth/v1/beacon/blocks/{block_id}

### Fixed

- Return unaggregated if no aggregated attestations available in GetAggregateAttestation
- Fix JWT auth checks in certain API endpoints used by the web UI
- Return consensus block value in wei units
- Minor fixes in protobuf files
- Fix 500 error when requesting blobs from a block without blobs
- Handle cases were EL client is syncing and unable to provide payloads
- /eth/v1/beacon/blob_sidecars/{block_id} correctly returns an error when invalid indices are requested
- Fix head state fetch when proposing a failed reorg
- Fix data race in background forkchoice update call
- Correctly return "unavailable" response to peers requesting batches before the node completes
- backfill.
- Many significant improvements and fixes to the prysm slasher
- Fixed slashing gossip checks, improves peer scores for slasher peers
- Log warning if attempting to exit more than 5 validators at a time
- Do not cache inactive public keys
- Validator exits prints testnet URLs
- Fix pending block/blob zero peer edge case
- Check non-zero blob data is written to disk
- Avoid blob partial filepath collisions with mem addr entropy

### Security

v5.0.0 of Prysm is required to maintain participation in the network after the Deneb upgrade.

## [v4.2.1](https://github.com/prysmaticlabs/prysm/compare/v4.2.0...v4.2.1) - 2024-01-29

Welcome to Prysm Release v4.2.1! This release is highly recommended for stakers and node operators, possibly being the
final update before V5.

⚠️ This release will cause failures on Goerli, Sepolia and Holeski testnets, when running on certain older CPUs without
AVX support (eg Celeron) after the Deneb fork. This is not an issue for mainnet.

### Added

- Linter: Wastedassign linter enabled to improve code quality.
- API Enhancements:
    - Added payload return in Wei for /eth/v3/validator/blocks.
    - Added Holesky Deneb Epoch for better epoch management.
- Testing Enhancements:
    - Clear cache in tests of core helpers to ensure test reliability.
    - Added Debug State Transition Method for improved debugging.
    - Backfilling test: Enabled backfill in E2E tests for more comprehensive coverage.
- API Updates: Re-enabled jwt on keymanager API for enhanced security.
- Logging Improvements: Enhanced block by root log for better traceability.
- Validator Client Improvements:
    - Added Spans to Core Validator Methods for enhanced monitoring.
    - Improved readability in validator client code for better maintenance (various commits).

### Changed

- Optimizations and Refinements:
    - Lowered resource usage in certain processes for efficiency.
    - Moved blob rpc validation closer to peer read for optimized processing.
    - Cleaned up validate beacon block code for clarity and efficiency.
    - Updated Sepolia Deneb fork epoch for alignment with network changes.
    - Changed blob latency metrics to milliseconds for more precise measurement.
    - Altered getLegacyDatabaseLocation message for better clarity.
    - Improved wait for activation method for enhanced performance.
    - Capitalized Aggregated Unaggregated Attestations Log for consistency.
    - Modified HistoricalRoots usage for accuracy.
    - Adjusted checking of attribute emptiness for efficiency.
- Database Management:
    - Moved --db-backup-output-dir as a deprecated flag for database management simplification.
    - Added the Ability to Defragment the Beacon State for improved database performance.
- Dependency Update: Bumped quic-go version from 0.39.3 to 0.39.4 for up-to-date dependencies.

### Removed

- Removed debug setting highest slot log to clean up the logging process.
- Deleted invalid blob at block processing for data integrity.

### Fixed

- Bug Fixes:
    - Fixed off by one error for improved accuracy.
    - Resolved small typo in error messages for clarity.
    - Addressed minor issue in blsToExecChange validator for better validation.
    - Corrected blobsidecar json tag for commitment inclusion proof.
    - Fixed ssz post-requests content type check.
    - Resolved issue with port logging in bootnode.
- Test Fixes: Re-enabled Slasher E2E Test for more comprehensive testing.

### Security

No security issues in this release.

## [v4.2.0](https://github.com/prysmaticlabs/prysm/compare/v4.1.1...v4.2.0) - 2024-01-11

Happy new year! We have an incredibly exciting release to kick off the new year. This release is **strongly recommended
** for all operators to update as it has many bug fixes, security patches, and features that will improve the Prysm
experience on mainnet. This release has so many wonderful changes that we've deviated from our normal release notes
format to aptly categorize the changes.

### Highlights

#### Upgrading / Downgrading Validators

There are some API changes bundled in this release that require you to upgrade or downgrade in particular order. If the
validator is updated before the beacon node, it will see repeated 404 errors at start up until the beacon node is
updated as it uses a new API endpoint introduced in v4.2.0.

:arrow_up_small:  **Upgrading**: Upgrade the beacon node, then the validator.
:arrow_down_small: **Downgrading**: Downgrade the validator to v4.1.1 then downgrade the beacon node.

#### Deneb Goerli Support

This release adds in full support for the upcoming deneb hard fork on goerli next week on January 17th.

#### Networking Parameter Changes

This release increases the default peer count to 70 from 45. The reason this is done is so that node's running
with default peer counts can perform their validator duties as expected. Users who want to use the old peer count
can add in `--p2p-max-peers=45` as a flag.

#### Profile Guided Optimization

This release has binaries built using PGO, for more information on how it works feel free to look
here: https://tip.golang.org/doc/pgo .
This allows the go compiler to build more optimized Prysm binaries using production profiles and workloads.

#### ARM Supported Docker Images

Our docker images now support amd64 and arm64 architecture! This long awaited feature is finally here for Apple Silicon
and Raspberry Pi users.

### Deneb

#### Core

- Use ROForkchoice in blob verifier
- Add Goerli Deneb Fork Epoch
- Use deneb key for deneb state in saveStatesEfficientInternal
- Initialize Inactivity Scores Correctly
- Excluse DA wait time for chain processing time
- Initialize sig cache for verification.Initializer
- Verify roblobs
- KZG Commitment inclusion proof verifier
- Merkle Proofs of KZG commitments
- Add RO blob sidecar
- Check blob index duplication for blob notifier
- Remove sidecars with invalid proofs
- Proposer: better handling of blobs bundle
- Update proposer RPC to new blob sidecar format
- Implement Slot-Dependent Caching for Blobs Bundle
- Verified roblobs

#### Networking

- Check sidecar index in BlobSidecarsByRoot response
- Use proposer index cache for blob verification
- VerifiedROBlobs in initial-sync
- Reordered blob validation
- Initialize blob storage for initial sync service
- Use verified blob for gossip checks
- Update broadcast method to use `BlobSidecar` instead of `SingedBlobSidecar`
- Remove pending blobs queue
- Reject Blob Sidecar Incorrect Index
- Check return and request lengths for blob sidecar by root
- Fix blob sidecar subnet check
- Add pending blobs queue for missing parent block
- Verify blobs that arrived from by root request
- Reject blobs with invalid parent
- Add more blob and block checks for by range
- Exit early if blob by root request is empty
- Request missing blobs while processing pending queue
- Check blob exists before requesting from peer
- Passing block as arugment for sidecar validation

#### Blob Management

- Remove old blob types
- minimize syscalls in pruning routine
- Prune dangling blob
- Use Afero Walk for Pruning Blob
- Initialize blob storage without pruning
- Fix batch pruning errors
- Blob filesystem add pruning during blob write
- Blob filesystem add pruning at startup
- Ensure partial blob is deleted if there's an error
- Split blob pruning into two funcs
- Use functional options for `--blob-retention-epochs`
- Blob filesystem: delete blobs
- Fix Blob Storage Path
- Add blob getters
- Blob filesystem: Save Blobs
- Blob filesystem: prune blobs
- blobstorage: Improve mkdirall error

#### Beacon-API

- Add rpc trigger for blob sidecar event
- Do not skip mev boost in `v3` block production endpoint
- Beacon APIs: re enabling blob events
- Beacon API: update Deneb endpoints after removing blob signing
- Beacon API: fix get blob returns 500 instead of empty
- Fix bug in Beacon API getBlobs
- Fix blob_sidecar SSE payload
- fix(beacon-chain/rpc): blob_sidecar event stream handler
- Improvements to `produceBlockV3`
- Deneb: Produce Block V3 - adding consensus block value

#### Validator Client

- Validator client: remove blob signing
- Deneb - web3signer

#### Testing

- Enable Deneb For E2E Scenario Tests
- Activate deneb in E2E
- Deneb E2E

#### Miscellaneous

- Update blob pruning log
- Fix total pruned metric + add to logging
- Check kzg commitment count from builder
- Add error wrapping to blob initialization errors
- Blob filesystem metrics
- Check builder header kzg commitment
- Add more color to sending blob by range req log
- Move pruning log to after retention check
- Enhance Pruning Logs
- Rename Blob retention epoch flag
- Check that blobs count is correct when unblinding
- Log blob's kzg commmitment at sync
- Replace MAX_BLOB_EPOCHS usages with more accurate terms
- Fix comment of `BlobSidecarsBySlot`

### Core Prysm Work(Non-Deneb)

#### Core Protocol

- Only process blocks which haven't been processed
- Initialize exec payload fields and enforce order
- Add nil check for head in IsOptimistic
- Unlock forkchoice store if attribute is empty
- Make Aggregating In Parallel The Permanent Default
- Break out several helpers from `postBlockProcess`
- Don't hardcode 4 seconds in forkchoice
- Simplify fcu 4
- Remove the getPayloadAttribute call from updateForkchoiceWithExecution
- Simplify fcu 2
- Remove getPayloadAttributes from FCU call
- Simplify fcu 1
- Remove unsafe proposer indices cache
- Rewrite `ProposeBlock` endpoint
- Remove blind field from block type
- update shuffling caches before calling FCU on epoch boundaries
- Return SignedBeaconBlock from ReadOnlySignedBeaconBlock.Copy
- Use advanced epoch cache when preparing proposals
- refactor Payload Id caches
- Use block value correctly when proposing a block
- use different keys for the proposer indices cache
- Use a cache of one entry to build attestation
- Remove signed block requirement from no-verify functions
- Allow requests for old target roots
- Remove Redundant Hash Computation in Cache
- Fix FFG LMD Consistency Check (Option 2)
- Verify lmd without ancestor
- Track target in forkchoice
- Return early from ReceiveBlock if already sycned

#### Builder

- Adding builder boost factor to get block v3
- Builder API: Fix max field check on toProto function
- Add sanity checks for bundle from builder
- Update Prysm Proposer end points for Builder API
- Builder API: remove blinded blob sidecar
- Allow validators registration batching on Builder API `/eth/v1/builder/validators`

#### State-Management

- Add Detailed Multi Value Metrics
- Optimize Multivalue Slice For Trie Recomputation
- Fix Multivalue Slice Deadlock
- Set Better Slice Capacities in the State

#### Networking

- Refactor Network Config Into Main Config
- Handle potential error from newBlockRangeBatcher
- Clean Up Goodbye Stream Errors
- Support New Subnet Backbone
- Increase Networking Defaults
- Bump Up Gossip Queue Size
- Improve Gossipsub Rejection Metric
- Add Gossipsub Queue Flag
- Fix Deadlock With Subscriber Checker
- Add Additional Pubsub Metrics
- Verify Block Signatures On Insertion Into Pending Queue
- Enhance Validation for Block by Root RPC Requests
- Add a helper for max request block
- Fix Pending Queue Deadline Bug
- Add context deadline for pending queue's receive block
- Fix Pending Queue Expiration Bug
- sync only up to previous epoch on phase 1
- Use correct context for sendBatchRootRequest
- Refactor Pending Block Queue Logic in Sync Package
- Check block exists in pending queue before requesting from peer
- Set Verbosity of Goodbye Logs to Trace
- use read only head state

#### Beacon-API

_Most of the PRs here involve shifting our http endpoints to using vanilla http handlers(without the API middleware)._

- http endpoint cleanup
- Revert "REST VC: Subscribe to Beacon API events "
- proposer and attester slashing sse
- REST VC: Subscribe to Beacon API events
- Simplify error handling for JsonRestHandler
- Update block publishing to 2.4.2 spec
- Use `SkipMevBoost` properly during block production
- Handle HTTP 404 Not Found in `SubmitAggregateAndProof`
- beacon-chain/rpc: use BalanceAtIndex instead of Balances to reduce memory copy
- HTTP endpoints cleanup
- APIs: reusing grpc cors middleware for rest
- Beacon API: routes unit test
- Remove API Middleware
- HTTP validator API: beacon and account endpoints
- REST VC: Use POST to fetch validators
- HTTP handler for Beacon API events
- Move weak subjectivity endpoint to HTTP
- Handle non-JSON responses from Beacon API
- POST version of GetValidators and GetValidatorBalances
- [2/5] light client http api
- HTTP validator API: wallet endpoints
- HTTP Validator API: slashing protection import and export
- Config HTTP endpoints
- Return 404 from `eth/v1/beacon/headers` when there are no blocks
- Pool slashings HTTP endpoints
- Validator HTTP endpoints
- Debug HTTP endpoints
- HTTP validator API: health endpoints
- HTTP Validator API:  `/eth/v1/keystores`
- Allow unknown fields in Beacon API responses
- HTTP state endpoints
- HTTP Validator API: `/eth/v1/validator/{pubkey}/feerecipient`
- HTTP Validator API: `/eth/v1/validator/{pubkey}/gas_limit`
- HTTP VALIDATOR API: remote keymanager api `/eth/v1/remotekeys`
- rpc/apimiddleware: Test all paths can be created
- HTTP Beacon APIs for blocks
- HTTP VALIDATOR API: `/eth/v1/validator/{pubkey}/voluntary_exit`
- HTTP Beacon APIs: 3 state endpoints
- HTTP Beacon APIs for node
- HTTP API: `/eth/v1/beacon/pool/bls_to_execution_changes`
- Register sync subnet when fetching sync committee duties through Beacon API

#### Validator Client

- Refactor validator client help.
- `--validatorS-registration-batch-size` (add `s`)
- Validator client: Always use the `--datadir` value.
- Hook to slot stream instead of block stream on the VC
- CLI: fixing account import ux bugs
- `filterAndCacheActiveKeys`: Stop filtering out exiting validators
- Gracefully handle unknown validator index in the REST VC
- Don't fetch duties for unknown keys
- Fix Domain Data Caching
- Add `--jwt-id` flag
- Make Prysm VC compatible with the version `v5.3.0` of the slashing protections interchange tests.
- Fix handling POST requests in the REST VC
- Better error handling in REST VC
- Fix block proposals in the REST validator client
- CLEANUP: validator exit prompt
- integrate validator count endpoint in validator client

#### Build/CI Work

- Bazel 7.0.0
- Sort static analyzers, add more, fix violations
- For golangci-lint, enable all by default
- Enable mirror linter and fix findings
- Enable usestdlibvars linter and fix findings
- Fix docker image version strings in CI
- fixing sa4006
- Enable errname linter and fix findings
- Remove rules_docker, make multiarch images canonical
- Fix staticcheck violations
- Add staticchecks to bazel builds
- CI: Add merge queue events trigger for github workflows
- Update bazel and other CI improvements
- bazel: Run buildifier, general cleanup
- pgo: Enable pgo behind release flag
- pgo: remove default pprof profile
- zig: Update zig to recent main branch commit
- Enable profile guided optimization for beacon-chain
- Refactor Exported Names to Follow Golang Best Practices
- Update rules_go and gazelle to 0.42 & 0.33 (latest releases)
- Fix image deps

#### Dependency Updates

- Update go to 1.21.6
- Update Our Golang Crypto Library
- Update libp2p/go-libp2p-asn-util to v0.4.1
- Update Libp2p To v0.32.1 and Go to v1.21.5
- Bump google.golang.org/grpc from 1.53.0 to 1.56.3
- Update go to 1.20.10

#### Testing

- Enable Profiling for Long Running E2E Runs
- Fetch Goroutine Traces in E2E
- Fix Up Builder Evaluator
- Increase Blob Batch Parameters in E2E
- Uncomment e2e flakiness
- Update spectests to 1.4.0-beta.5
- Test improvement TestValidateVoluntaryExit_ValidExit
- Simplify post-evaluation in Beacon API evaluator
- Run Evaluator In the Middle Of An Epoch
- Simplify Beacon API evaluator
- Fix Optimistic Sync Evaluator
- Add test helpers to produce commitments and proofs
- Redesign of Beacon API evaluator
- Drop Transaction Count for Transaction Generator
- Add concurrency test for getting attestation state
- Add `construct_generic_block_test` to build file
- Implement Merkle proof spectests
- Remove `/node/peers/{peer_id}` from Beacon API evaluator
- Update spectest and changed minimal preset for field elements
- Better Beacon API evaluator part 1
- beacon-chain/blockchain: fix some datarace in go test
- beacon-node/rpc: fix go test datarace
- Fix Builder Testing For Multiclient Runs
- Fill state attestations
- beacon-chain/sync: fix some datarace in go test
- beacon-chain/execution: fix a data race in testcase
- Add state not found test case

#### Feature Updates

- Make New Engine Methods The Permanent Default
- Make Reorging Of Late Blocks The Permanent Default

#### Miscellaneous

- Update teku's bootnode
- fix metric for exited validator
- Fix typos
- Replace validator count with validator indices in update fee recipient log
- Log value of local payload when proposing
- Small encoding fixes on logs and http error code change
- typo fix
- Fix error string generation for missing commitments
- Increase buffer of events channel
- Fix missing testnet versions. Issue
- Update README.md
- Only run metrics for canonical blocks
- Relax file permissions check on existing directories
- forkchoice.Getter wrapper with locking wrappers
- Initialize cancellable root context in main.go
- Fix forkchoice pkg's comments grammar
- lock RecentBlockSlot
- Comment typo
- Optimize `ReplayBlocks` for Zero Diff
- Remove default value of circuit breaker flags
- Fix Withdrawals
- Remove no-op cancel func
- Update Terms of Service
- fix head slot in log
- DEPRECTATION: Remove exchange transition configuration call
- fix segmentation fork when Capella for epoch is MaxUint64
- Return Error Gracefully When Removing 4881 Flag
- Add zero length check on indices during NextSyncCommitteeIndices
- Replace Empty Slice Literals with Nil Slices
- Refactor Error String Formatting According to Go Best Practices
- Fix redundant type converstion
- docs: fix typo
- Add Clarification To Sync Committee Cache
- Fix typos
- remove bad comment
- Remove confusing comment
- Log when sending FCU with payload attributes
- Fix Withdrawals Marshalling
- beacon-chain/execution: no need to reread and unmarshal the eth1Data twice

## [v4.1.1](https://github.com/prysmaticlabs/prysm/compare/v4.1.0...v4.1.1) - 2023-10-24

This patch release includes two cherry-picked changes from the develop branch to resolve critical issues that affect a
small set of users.

### Fixed

- Fix improperly registered REST API endpoint for validators using Prysm's REST API with an external builder
- Fix deadlock when using --enable-experimental-state feature

### Security

No security issues in thsi release.

## [v4.1.0](https://github.com/prysmaticlabs/prysm/compare/v4.0.8...v4.1.0) - 2023-08-22

- **Fundamental Deneb Support**: This release lays the foundation for Deneb support, although features like backwards
  syncing and filesystem-based blob storage are planned for Q4 2024.
- **Multi-Value Slices for Beacon State**: Implemented multi-value slices to reduce the memory footprint and optimize
  certain processing paths. This data structure allows for storing values shared between state instances more
  efficiently. This feature is controller by the `--enable-experimental-state` flag.
- **EIP-4881 Deposit Tree**: Integrated the EIP-4881 Deposit Tree into Prysm to optimize runtime block processing and
  production. This feature is controlled by a flag: `--enable-eip-4881`
- **BLST version 0.3.11**: Introduced a significant improvement to the portable build's performance. The portable build
  now features runtime detection, automatically enabling optimized code paths if your CPU supports it.
- **Multiarch Containers Preview Available**: multiarch (:wave: arm64 support :wave:) containers will be offered for
  preview at the following locations:
    - Beacon Chain: [gcr.io/prylabs-dev/prysm/beacon-chain:v4.1.0](gcr.io/prylabs-dev/prysm/beacon-chain:v4.1.0)
    - Validator: [gcr.io/prylabs-dev/prysm/validator:v4.1.0](gcr.io/prylabs-dev/prysm/validator:v4.1.0)
    - Please note that in the next cycle, we will exclusively use these containers at the canonical URLs.

### Added

#### EIP-4844:

##### Core:

- **Deneb State & Block Types**: New state and block types added specifically for Deneb.
- **Deneb Protobufs**: Protocol Buffers designed exclusively for Deneb.
- **Deneb Engine API**: Specialized API endpoints for Deneb.
- **Deneb Config/Params**: Deneb-specific configurations and parameters from the deneb-integration branch.

##### Blob Management:

- **Blob Retention Epoch Period**: Configurable retention periods for blobs.
- **Blob Arrival Gossip Metric**: Metrics for blob arrivals via gossip protocol.
- **Blob Merge Function**: Functionality to merge and validate saved/new blobs.
- **Blob Channel**: A channel dedicated to blob processing.
- **Save Blobs to DB**: Feature to save blobs to the database for subscribers.

##### Logging and Validation:

- **Logging for Blob Sidecar**: Improved logging functionalities for Blob Sidecar.
- **Blob Commitment Count Logging**: Introduced logging for blob commitment counts.
- **Blob Validation**: A feature to validate blobs.

##### Additional Features and Tests:

- **Deneb Changes & Blobs to Builder**: Deneb-specific changes and blob functionality added to the builder.
- **Deneb Blob Sidecar Events**: Blob sidecar events added as part of the Deneb release.
- **KZG Commitments**: Functionality to copy KZG commitments when using the builder block.
- **Deneb Validator Beacon APIs**: New REST APIs specifically for the Deneb release.
- **Deneb Tests**: Test cases specific to the Deneb version.
- **PublishBlockV2 for Deneb**: The `publishblockv2` endpoint implemented specifically for Deneb.
- **Builder Override & Builder Flow for Deneb**: An override for the builder and a new RPC to handle the builder flow in
  Deneb.
- **SSZ Detection for Deneb**: SSZ detection capabilities added for Deneb.
- **Validator Signing for Deneb**: Validators can now sign Deneb blocks.
- **Deneb Upgrade Function**: A function to handle the upgrade to Deneb.

#### Rest of EIPs

- **EIP-4788**: Added support for Beacon block root in the EVM.
- **EIP-7044** and **EIP-7045**: Implemented support for Perpetually Valid Signed Voluntary Exits and increased the max
  attestation inclusion slot.

#### Beacon API:

*Note: All Beacon API work is related with moving endpoints into pure HTTP handlers. This is NOT new functionality.*

##### Endpoints moved to HTTP:

- `/eth/v1/beacon/blocks` and `/eth/v1/beacon/blinded_blocks`.
- `/eth/v1/beacon/states/{state_id}/committees`.
- `/eth/v1/config/deposit_contract`.
- `/eth/v1/beacon/pool/sync_committees`.
- `/eth/v1/beacon/states/{state_id}/validators`, `/eth/v1/beacon/states/{state_id}/validators/{validator_id}`
  and `/eth/v1/beacon/states/{state_id}/validator_balances`.
- `/eth/v1/validator/duties/attester/{epoch}`, `/eth/v1/validator/duties/proposer/{epoch}`
  and `/eth/v1/validator/duties/sync/{epoch}`.
- `/eth/v1/validator/register_validator`.
- `/eth/v1/validator/prepare_beacon_proposer`.
- `/eth/v1/beacon/headers`.
- `/eth/v1/beacon/blocks/{block_id}/root`.
- `/eth/v1/validator/attestation_data`.
- `/eth/v1/validator/sync_committee_contribution`.
- `/eth/v1/beacon/genesis` and `/eth/v1/beacon/states/{state_id}/finality_checkpoints`.
- `/eth/v1/node/syncing`.
- `/eth/v1/beacon/pool/voluntary_exits`.
- `/eth/v1/beacon/headers/{block_id}` and `/eth/v1/validator/liveness/{epoch}`.

##### Miscellaneous:

- **Comma-Separated Query Params**: Support for comma-separated query parameters added to Beacon API.
- **Middleware for Query Params**: Middleware introduced for handling comma-separated query parameters.
- **Content-Type Header**: Compliance improved by adding Content-Type header to VC POST requests.
- **Node Version**: REST-based node version endpoint implemented.

#### Other additions

##### Protocol:

- **Multi-Value Slice for Beacon State**: Enhanced the beacon state by utilizing a multi-value slice.
- **EIP-4881 Deposit Tree**: EIP-4881 Deposit Tree integrated into Prysm, controlled by a feature flag.
- **New Engine Methods**: New engine methods set as the default.
- **Light Client Sync Protocol**: Initiation of a 5-part light client sync protocol.
- **Block Commitment Checks**: Functionality to reject blocks with excessive commitments added.

##### State Management:

- **Alloc More Items**: Modified beacon-node/state to allocate an additional item during appends.
- **GetParentBlockHash Helper**: Refactoring of `getLocalPayloadAndBlobs` with a new helper function for fetching parent
  block hashes.
- **RW Lock for Duties**: Read-Write lock mechanism introduced for managing validator duties.

##### Build and CI/CD Improvements:

- **Manual Build Tag**: A "manual" build tag introduced to expedite CI build times.
- **Multiarch Docker Containers**: Support for multiple architectures in Docker containers added.

##### Testing:

- **Init-Sync DA Tests**: Tests for initial sync Data Availability (DA) included.
- **Fuzz List Timeout**: Github workflow for fuzz testing now includes a timeout setting.
- **Go Fuzzing Workflow**: New Github workflow for Go fuzzing on a cron schedule.

##### Logging and Monitoring:

- **FFG-LMD Consistency Logging**: Enhanced logging for Finality Gadget LMD (FFG-LMD) consistency.
- **Validator Count Endpoint**: New endpoint to count the number of validators.

##### User Interface and Web:

- **Web UI Release**: Prysm Web UI v2.0.4 released with unspecified updates and improvements.

##### Testnet support:

- **Holesky Support**: Support for Holesky decompositions integrated into the codebase.

##### Error Handling and Responses:

- **Validation Error in ForkchoiceUpdatedResponse**: Included validation errors in fork choice update responses.
- **Wrapped Invalid Block Error**: Improved error handling for cases where an invalid block error is wrapped..

### Changed

#### General:

- **Skip MEV-Boost Flag**: Updated `GetBlock` RPC to utilize `skip mev-boost` flag.
- **Portable Version of BLST**: Transitioned to portable BLST version as default.
- **Teku Mainnet Bootnodes**: Refreshed Teku mainnet bootnodes ENRs.
- **Geth Version Updates**: Elevated geth to version v1.13.1 for additional stability and features.
- **Parallel Block Building**: Deprecated sequential block building path

#### Deneb-Specific Changes:

- **Deneb Spectests Release**: Upgraded to Deneb spectests v1.4.0-beta.2-hotfix.
- **Deneb API and Builder Cleanup**: Conducted clean-up activities for Deneb-specific API and builder.
- **Deneb Block Versioning**: Introduced changes related to Deneb produce block version 3.
- **Deneb Database Methods**: Adapted database methods to accommodate Deneb.
- **Unused Code Removal**: Eliminated an unused function and pending blobs queue.
- **Blob Sidecar Syncing**: Altered behavior when value is 0.

#### Code Cleanup and Refactor:

- **API Types Cleanup**: Reorganized API types for improved readability.
- **Geth Client Headers**: Simplified code for setting geth client headers.
- **Bug Report Template**: Revised requirements for more clarity.

#### Flags and Configuration:

- **Safe Slots to Import Flag**: Deprecated this flag for standard alignment.
- **Holesky Config**: Revised the Holesky configuration for new genesis.

#### Logging:

- **Genesis State Warning**: Will log a warning if the genesis state size is under 1KB.
- **Debug Log Removal**: Excised debug logs for cleaner output.

#### Miscellaneous:

- **First Aggregation Timing**: Default setting for first aggregation is 7 seconds post-genesis.
- **Pointer Usage**: Modified execution chain to use pointers, reducing copy operations.

#### Dependency Updates:

- **Go Version Update**: Updated to Go version 1.20.7.
- **Go Version Update**: Updated to Go version 1.20.9 for better security.
- **Various Dependencies**: Updated multiple dependencies including Geth, Bazel, rules_go, Gazelle, BLST, and go-libp2p.

### Removed

- **Remote Slashing Protection**: Eliminated the remote slashing protection feature.
- **Go-Playground/Validator**: Removed the go-playground/validator dependency from the Beacon API.
- **Revert Cache Proposer ID**: Reverted the caching of proposer ID on GetProposerDuties.
- **Go-Playground/Validator**: Removed go-playground/validator from Beacon API.
- **Reverted Cache Proposer ID**: Reversed the change that cached proposer ID on GetProposerDuties.
- **Cache Proposer ID**: Reversed the functionality that cached proposer ID on GetProposerDuties.
- **Quadratic Loops in Exiting**: Eliminated quadratic loops that occurred during voluntary exits, improving
  performance.
- **Deprecated Go Embed Rules**: Removed deprecated `go_embed` rules from rules_go, to stay up-to-date with best
  practices.
- **Alpine Images**: Removed Alpine images from the Prysm project.

### Fixed

#### Deneb-Specific Bug Fixes:

- **Deneb Builder Bid HTR**: Fixed an issue related to HashTreeRoot (HTR) in Deneb builder bid.
- **PBV2 Condition**: Corrected conditions related to PBV2.
- **Route Handler and Cleanup**: Updated the route handler and performed minor cleanups.
- **Devnet6 Interop Issues**: Resolved interoperability issues specific to Devnet6.
- **Sepolia Version**: Updated the version information for the Sepolia testnet.
- **No Blob Bundle Handling**: Rectified the handling when no blob bundle exists.
- **Blob Sidecar Prefix**: Corrected the database prefix used for blob sidecars.
- **Blob Retrieval Error**: Added specific error handling for blob retrieval from the database.
- **Blob Sidecar Count**: Adjusted metrics for accurate blob sidecar count.
- **Sync/RPC Blob Usage**: Rectified blob usage when requesting a block by root in Sync/RPC.

#### Cache Fixes:

- **Don't Prune Proposer ID Cache**: Fixed a loop erroneously pruning the proposer ID cache.
- **LastRoot Adjustment**: Altered `LastRoot` to return the head root.
- **Last Canonical Root**: Modified forkchoice to return the last canonical root of the epoch.

#### Block Processing fixes:

- **Block Validation**: Fixed an issue where blocks were incorrectly marked as bad during validation.
- **Churn Limit Helpers**: Improved churn limit calculations through refactoring.
- **Churn with 0 Exits**: Rectified a bug that calculated churn even when there were 0 exits.
- **Proposer Duties Sorting**: Resolved sorting issues in proposer duties.
- **Duplicate Block Processing**: Eliminated redundant block processing.

#### Error Handling and Logging:

- **RpcError from Core Service**: Ensured that `RpcError` is returned from core services.
- **Unhandled Error**: Enhanced error management by handling previously unhandled errors.
- **Error Handling**: Wrapped `ctx.Err` for improved error handling.
- **Attestation Error**: Optimized error management in attestation processing.

#### Test and Build Fixes:

- **Racy Tests in Blockchain**: Resolved race conditions in blockchain tests.
- **TestService_ReceiveBlock**: Modified `TestService_ReceiveBlock` to work as expected.
- **Build Issue with @com_github_ethereum_c_kzg_4844**: Resolved build issues related to this specific library.
- **Fuzz Testing**: Addressed fuzz testing issues in the `origin/deneb-integration`
- **Long-Running E2E Tests**: Fixed issues that were causing the end-to-end tests to run for an extended period.

#### Additional Fixes:

- **Public Key Copies During Aggregation**: Optimized to avoid unnecessary public key copies during aggregation.
- **Epoch Participations**: Fixed the setting of current and previous epoch participations.
- **Verify Attestations**: Resolved an attestation verification issue in proposer logic.
- **Empty JSON/YAML Files**: Fixed an issue where `prysmctl` was writing empty configuration files.
- **Generic Fixes**: Addressed various unspecified issues.
- **Phase0 Block Parsing**: Resolved parsing issues in phase0 blocks on submit.
- **Hex Handling**: Upgraded the hex handling in various modules.
- **Initial Sync PreProcessing**: Resolved an issue affecting the initial sync preprocessing.

### Security

No security updates in this release.

## [v4.0.8](https://github.com/prysmaticlabs/prysm/compare/v4.0.7...v4.0.8) - 2023-08-22

Welcome to Prysm Release v4.0.8! This release is recommended. Highlights:

- Parallel hashing of validator entries in the beacon state. This results in a faster hash tree root. ~3x reduction
- Parallel validations of consensus and execution checks. This results in a faster block verification
- Aggregate parallel is now the default. This results in faster attestation aggregation time if a node is subscribed to
  multiple beacon attestation subnets. ~3x reduction
- Better process block epoch boundary cache usages and bug fixes
- Beacon-API endpoints optimizations and bug fixes

### Added

- Optimization: parallelize hashing for validator entries in beacon state
- Optimization: parallelize consensus & execution validation when processing beacon block
- Optimization: integrate LRU cache (above) for validator public keys
- Cache: threadsafe LRU with non-blocking reads for concurrent readers
- PCLI: add deserialization time in benchmark
- PCLI: add allocation data To benchmark
- Beacon-API: GetSyncCommitteeRewards endpoint
- Beacon-API: SSZ responses for the Publishblockv2
- Beacon-API client: use GetValidatorPerformance
- Spec tests: mainnet withdrawals and bls spec tests
- Spec tests: random and fork transition spec tests
- Spec tests execution payload operation tests
- Metric: block gossip arrival time
- Metric: state regen duration
- Metric: validator is in the next sync committee
- New data structure: multi-value slice

### Changed

- Build: update Go version to 1.20.6
- Build: update hermetic_cc_toolchain
- Optimization: aggregate parallel is now default
- Optimization: do not perform full copies for metrics reporting
- Optimization: use GetPayloadBodies in Execution Engine Client
- Optimization: better nil check for reading validator
- Optimization: better cache update at epoch boundary
- Optimization: improve InnerShuffleList for shuffling
- Optimization: remove span for converting to indexed attestation`
- Beacon-API: optimize GetValidatorPerformance as POST
- Beacon-API: optimize /eth/v1/validator/aggregate_attestation
- Beacon-API: optimize /eth/v1/validator/contribution_and_proofs
- Beacon-API: optimize /eth/v1/validator/aggregate_and_proofs
- Beacon-API: use struct in beacon-chain/rpc/core to store dependencies
- Beacon-API: set CoreService in beaconv1alpha1.Server
- Beacon-API: use BlockProcessed event in certain endpoints
- Syncing: exit sync early with 0 peers to sync
- Cache: only call epoch boundary processing on canonical blocks
- Build: update server-side events dependency
- Refactor: slot tickers with intervals
- Logging: shift Error Logs To Debug
- Logging: clean up attestation routine logs

### Fixed

- Cache: update shuffling caches at epoch boundary
- Cache: committee cache correctly for epoch + 1
- Cache: use the correct context for UpdateCommitteeCache
- Cache: proposer-settings edge case for activating validators
- Cache: prevent the public key cache from overwhelming runtime
- Sync: correctly set optimistic status in the head when syncing
- Sync: use last optimistic status on batch
- Flag: adds local boost flag to main/usage
- Beacon-API: correct header for get block and get blinded block calls
- Beacon-API: GetValidatorPerformance endpoint
- Beacon-API: return correct historical roots in Capella state
- Beacon-API: use the correct root in consensus validation
- Prysm API: size of SyncCommitteeBits
- Mev-boost: builder gas limit fix default to 0 in some cases
- PCLI: benchmark deserialize without clone and init trie
- PCLI: state trie for HTR duration
- Metric: adding fix pending validators balance
- Metric: effective balance for unknown/pending validators
- Comment: comments when receiving block
- Comment: cleanups to blockchain pkg

### Security

No security updates in this release.

## [v4.0.7](https://github.com/prysmaticlabs/prysm/compare/v4.0.6...v4.0.7) - 2023-07-13

Welcome to the v4.0.7 release of Prysm! This recommended release contains many essential optimizations since v4.0.6.

Highlights:

- The validator proposal time for slot 0 has been reduced by 800ms. Writeup and PR
- The attestation aggregation time has been reduced by 400ms—roughly 75% with all subnets subscribed. Flag
  --aggregate-parallel. PR. This is only useful if running more than a dozen validator keys. The more subnets your node
  subscribe to, the more useful.
- The usage of fork choice lock has been reduced and optimized, significantly reducing block processing time. This
  results in a higher proposal and attest rate. PR
- The block proposal path has been optimized with more efficient copies and a better pruning algorithm for pending
  deposits. PR and PR
- Validator Registration cache is enabled by default, this affects users who have used webui along with mevboost. Please
  review PR for details.

Note: We remind our users that there are two versions of the cryptographic library BLST, one is "portable" and less
performant, and another is "non-portable" or "modern" and more performant. Most users would want to use the second one.
You can set the environment variable USE_PRYSM_MODERN=true when using prysm.sh. The released docker images are using the
non-portable version by default.

### Added

- Optimize multiple validator status query
- Track optimistic status on head
- Get attestation rewards API end point
- Expected withdrawals API
- Validator voluntary exit endpoint
- Aggregate atts using fixed pool of go routines
- Use the incoming payload status instead of calling forkchoice
- Add hermetic_cc_toolchain for a hermetic cc toolchain
- Cache next epoch proposers at epoch boundary
- Optimize Validator Roots Computation
- Log Finalized Deposit Insertion
- Move consensus and execution validation outside of onBlock
- Add metric for ReceiveBlock
- Prune Pending Deposits on Finalization
- GetValidatorPerformance http endpoint
- Block proposal copy Bytes Alternatively
- Append Dynamic Adding Trusted Peer Apis

### Changed

- Do not validate merge transition block after Capella
- Metric for balance displayed for public keys without validator indexes
- Set blst_modern=true to be the bazel default build
- Rename payloadHash to lastValidHash in setOptimisticToInvalid
- Clarify sync committee message validation
- Checkpoint sync ux
- Registration Cache by default

### Removed

- Disable nil payloadid log on relayers flags
- Remove unneeded helper
- Remove forkchoice call from notify new payload

### Fixed

- Late block task wait for initial sync
- Log the right block number
- Fix for keystore field name to align with EIP2335
- Fix epoch participation parsing for API
- Spec checker, ensure file does not exit or error
- Uint256 parsing for builder API
- Fuzz target for execution payload
- Contribution doc typo
- Unit test TestFieldTrie_NativeState_fieldConvertersNative
- Typo on beacon-chain/node/node.go
- Remove single bit aggregation for aggregator
- Deflake cloners_test.go
- Use diff context to update proposer cache background
- Update protobuf and protobuf deps
- Run ineffassign for all code
- Increase validator client startup proposer settings deadline
- Correct log level for 'Could not send a chunked response'
- Rrune invalid blocks during initial sync
- Handle Epoch Boundary Misses
- Bump google.golang.org/grpc from 1.40.0 to 1.53.0
- Fix bls signature batch unit test
- Fix Context Cancellation for insertFinalizedDeposits
- Lock before saving the poststate to db

### Security

No security updates in this release.

## [v4.0.6](https://github.com/prysmaticlabs/prysm/compare/v4.0.5...v4.0.6) - 2023-07-15

Welcome to v4.0.6 release of Prysm! This recommended release contains many essential optimizations since v4.0.5. Notable
highlights:

Better handling of state field trie under late block scenario. This improves the next slot proposer's proposed time
Better utilization of next slot cache under various conditions

**Important read:**

1.) We use this opportunity to remind you that two different implementations of the underlying cryptographic library
BLST exist.

- portable: supports every CPU made in the modern era
- non-portable: more performant but requires your CPU to support special instructions

Most users will want to use the "non-portable" version since most CPUs support these instructions. Our docker builds are
now non-portable by default. Most users will benefit from the performance improvements. You can run with the "portable"
versions if your CPU is old or unsupported. For binary distributions and to maintain backward compatibility with older
versions of prysm.sh or prysm.bat, users that want to benefit from the non-portable performance improvements need to add
an environment variable, like so: USE_PRYSM_MODERN=true prysm.sh beacon-chain prefix, or download the "non-portable"
version of the binaries from the github repo.

2.) A peering bug that led to nodes losing peers gradually and eventually needing a restart has been patched. Nodes
previously affected by it can remove the --disable-resource-manager flag from v4.0.6 onwards.

### Added

- Copy state field tries for late block
- Utilize next slot cache correctly under late block scenario
- Epoch boundary uses next slot cache
- Beacon API broadcast_validation to block publishing
- Appropriate Size for the P2P Attestation Queue
- Flag --disable-resource-manager to disable resource manager for libp2p
- Beacon RPC start and end block building time logs
- Prysmctl: output proposer settings
- Libp2p patch
- Handle trusted peers for libp2p
- Spec test v1.4.0-alpha.1

### Changed

- Use fork-choice store to validate sync message faster
- Proposer RPc unblind block workflow
- Restore flag disable-peer-scorer
- Validator import logs improvement
- Optimize zero hash comparisons in forkchoice
- Check peer threshold is met before giving up on context deadline
- Cleanup of proposer payload ID cache
- Clean up set execution data for proposer RPC
- Update Libp2p to v0.27.5
- Always Favour Yamux for Multiplexing
- Ignore Phase0 Blocks For Monitor
- Move hash tree root to after block broadcast
- Use next slot cache for sync committee
- Log validation time for blocks
- Change update duties to handle all validators exited check
- Ignore late message log

### Removed

- SubmitblindBlock context timeout
- Defer state feed In propose block

### Fixed

- Sandwich attack on honest reorgs
- Missing config yamls for specific domains
- Release lock before panic for feed
- Return 500 in `/eth/v1/node/peers` interface
- Checkpoint sync uses correct slot

### Security

No security updates in this release.

## [v4.0.5](https://github.com/prysmaticlabs/prysm/compare/v4.0.4...v4.0.5) - 2023-05-22

Welcome to v4.0.5 release of Prysm! This release contains many important improvements and bug fixes since v4.0.4,
including significant improvements to attestation aggregation. See @potuz's
notes [here](https://hackmd.io/TtyFurRJRKuklG3n8lMO9Q). This release is **strongly** recommended for all users.

Note: The released docker images are using the portable version of the blst cryptography library. The Prysm team will
release docker images with the non-portable blst library as the default image. In the meantime, you can compile docker
images with blst non-portable locally with the `--define=blst_modern=true` bazel flag, use the "-modern-" assets
attached to releases, or set environment varaible USE_PRYSM_MODERN=true when using prysm.sh.

### Added

- Added epoch and root to "not a checkpt in forkchoice" log message
- Added cappella support for eth1voting tool
- Persist validator proposer settings in the validator db.
- Add flag to disable p2p resource management. This flag is for debugging purposes and should not be used in production
  for extended periods of time. Use this flag if you are experiencing significant peering issues.
  --disable-resource-manager

### Changed

- Improved slot ticker for attestation aggregation
- Parallel block production enabled by default. Opt out with --disable-build-block-parallel if issues are suspected with
  this feature.
- Improve attestation aggregation by not using max cover on unaggregated attestations and not checking subgroup of
  previously validated signatures.
- Improve sync message processing by using forkchoice

### Fixed

- Fixed --slasher flag.
- Fixed state migration for capella / bellatrix
- Fix deadlock when using --monitor-indices

### Security

No security updates in this release.

## [v4.0.4](https://github.com/prysmaticlabs/prysm/compare/v4.0.3...v4.0.4) - 2023-05-15

Welcome to v4.0.4 release of Prysm! This is the first full release following the recent mainnet issues and it is very
important that all stakers update to this release as soon as possible.

Aside from the critical fixes for mainnet, this release contains a number of new features and other fixes since v4.0.3.

### Added

- Feature to build consensus and execution blocks in parallel. This feature has shown a noticeable reduction (~200ms) in
  block proposal times. Enable with --build-block-parallel
- An in memory cache for validator registration can be enabled with --enable-registration-cache. See PR description
  before enabling.
- Added new linters
- Improved tracing data for builder pipeline
- Improved withdrawal phrasing in validator withdrawal tooling
- Improved blinded block error message
- Added test for future slot tolerance
- Pre-populate bls pubkey cache
- Builder API support in E2E tests

### Changed

- Updated spectests to v1.3
- Cleanup duplicated code
- Updated method signature for UnrealizedJustifiedPayloadBlockHash()
- Updated k8s.io/client-go to 0.20.0
- Removed unused method argument
- Refactored / moved some errors to different package
- Update next slot cache at an earlier point in block processing
- Use next slot cache for payload attribute
- Cleanup keymanager mock
- Update to go 1.20
- Modify InsertFinalizedDeposits signature to return an error
- Improved statefeed initialization
- Use v1alpha1 server in block production
- Updated go generated files
- Typo corrections

### Fixed

- Fixed e2e tx fuzzer nilerr lint issue
- Fixed status for pending validators with multiple deposits
- Use gwei in builder value evaluation
- Return correct error when failing to unmarshal genesis state
- Avoid double state copy in latestAncestor call
- Fix mock v1alpha1 server
- Fix committee race test
- Fix flaky validator tests
- Log correctly when the forkchoice head changed
- Filter inactive keys from mev-boost / builder API validator registration
- Save attestation to cache when calling SubmitAttestation in beacon API
- Avoid panic on nil broadcast object
- Fix initialization race
- Properly close subnet iterator
- ⚠️ Ignore untimely attestations
- Fix inverted metric
- ⚠️ Save to checkpoint cache if next state cache hits

### Security

This release contains some important fixes that improve the resiliency of Ethereum Consensus Layer.
See https://github.com/prysmaticlabs/prysm/pull/12387 and https://github.com/prysmaticlabs/prysm/pull/12398.

## [v4.0.3](https://github.com/prysmaticlabs/prysm/compare/v4.0.2...v4.0.3) - 2023-04-20

### Added

- Add REST API endpoint for beacon chain client's GetChainHead
- Add prepare-all-payloads flag
- support modifying genesis.json for capella
- Add support for engine_exchangeCapabilities
- prysmctl: Add support for writing signed validator exits to disk

### Changed

- Enable misspell linter & fix findings

### Fixed

- Fix Panic In Builder Service
- prysmctl using the same genesis func as e2e
- Check that Builder Is Configured
- Correctly use Gwei to compare builder bid value
- Fix Broken Dependency
- Deflake TestWaitForActivation_AccountsChanged
- Fix Attester Slashing Validation In Gossip
- Keymanager fixes for bad file writes
- windows: Fix build after PR 12293

### Security

No security updates in this release.

## [v4.0.2](https://github.com/prysmaticlabs/prysm/compare/v4.0.1...v4.0.2) - 2023-04-12

This release fixes a critical bug on Prysm interacting with mev-boost / relayer. You MUST upgrade to this release if you
run Prysm with mev boost and relayer, or you will be missing block proposals during the first days after the Shapella
fork while the block has bls-to-exec changes.
Post-mortem that describes this incident will be provided by the end of the week.

One of this release's main optimizations is revamping the next slot cache. It has been upgraded to be more performant
across edge case re-org scenarios. This can help with the bad head attestation vote.

Minor fixes in this release address a bug that affected certain large operators querying RPC endpoints. This bug caused
unexpected behavior and may have impacted the performance of affected operators. To resolve this issue, we have included
a patch that ensures proper functionality when querying RPC endpoints.

### Added

- CLI: New beacon node flag local-block-value-boost that allows the local block value to be multiplied by the boost
  value
- Smart caching for square root computation
- Beacon-API: Implemented Block rewards endpoint
- Beacon-API client: Implemented GetSyncStatus endpoint
- Beacon-API client: Implemented GetGenesis endpoint
- Beacon-API client: Implemented ListValidators endpoint

### Changed

- Block processing: Optimize next slot cache
- Execution-API: Used unrealized justified block hash for FCU call
- CLI: Improved voluntary exit confirmation prompt
- Unit test: Unskip API tests
- End to end test: Misc improvements
- Build: Build tag to exclude mainnet genesis from prysmctl
- Dependency: Update go-ethereum to v1.11.3
- Dependency: Update lighthouse to v4.0.1

### Fixed

- Builder: Unblind beacon block correctly with bls-to-exec changes
- Block construction: Default to local payload on error correctly
- Block construction: Default to local payload on nil value correctly
- Block processing: Fallback in update head on error
- Block processing: Add orphaned operations to the appropriate pool
- Prysm-API: Fix Deadlock in StreamChainHead
- Beacon-API: Get header error, nil summary returned from the DB
- Beacon-API: Broadcast correct slashing object

### Security

No security updates in this release.

## [v4.0.1](https://github.com/prysmaticlabs/prysm/compare/v4.0.0...v4.0.1)

This is a reissue of v4.0.0. See https://github.com/prysmaticlabs/prysm/issues/12201 for more information.

## [v4.0.0](https://github.com/prysmaticlabs/prysm/compare/v3.2.2...v4.0.0)

### Added

- Config: set mainnet capella epoch
- Validator: enable proposer to reorg late block
- Metric: bls-to-exec count in the operation pool
- Metric: pubsub metrics racer
- Metric: add late block metric
- Engine-API: Implement GetPayloadBodies
- Beacon-API: Implement GetPayloadAttribute SSE
- Prysm CLI: add experimental flags to dev mode
- Prysmctl utility: add eth1data to genesis state
- Spec test: EIP4881 spec compliance tests
- Spec test: forkchoice lock to fix flaskyness

### Changed

- Prysm: upgrade v3 to v4
- Prysm: apply goimports to generated files
- Validator: lower builder circuit breaker thresholds to 5 missed slots per epoch and updates off by 1
- Validator: reorg late block by default
- Forkchoice: cleanups
- Forkchoice: remove bouncing attack fix and strength equivocation discarding
- Forkchoice: call FCU at 4s mark if there's no new head
- Forkchoice: better locking on calls to retrieving ancestor root
- Forkchoice: stricker visibility for blockchain package access
- Block processing: optimizing validator balance retrieval by using epoch boundary cache
- Block processing: reduce FCU calls
- Block processing: increase attempted reorgs at the correct spot
- Block processing: remove duplicated bls to exec message pruning
- Block processing: skip hash tree root state when checking optimistic mode
- Prysm-API: mark GetChainHead deprecated
- Logging: add late block logs
- Logging: enhancements and clean ups
- Build: fix bazel remote cache upload
- Build: update cross compile toolchains
- Build: only build non-test targets in hack/update-go-pbs.sh
- Build: update rules_go to v0.38.1 and go_version to 1.19.7
- Build: replace bazel pkg_tar rule with canonical @rules_pkg pkg_tar
- Build: update bazel to 6.1.0
- Libp2p: updated to latest version
- Libp2p: make peer scorer permanent default
- Test: disable e2e slasher test
- CLI: derecate the following flags

### Deprecated

The following flags have been deprecated.

- disable-peer-scorer
- disable-vectorized-htr
- disable-gossip-batch-aggregation

### Removed

- Prsym remote signer
- CLI: Prater feature flag
- CLI: Deprecated flags
- Unit test: unused beacon chain altair mocks
- Validator REST API: unused endpoints

The following flags have been removed.

- http-web3provider
- enable-db-backup-webhook
- bolt-mmap-initial-size
- disable-discv5
- enable-reorg-late-blocks
- disable-attesting-history-db-cache
- enable-vectorized-htr
- enable-peer-scorer
- enable-forkchoice-doubly-linked-tree
- enable-back-pull
- enable-duty-count-down
- head-sync
- enable-gossip-batch-aggregation
- enable-larger-gossip-history
- fallback-web3provider
- disable-native-state
- enable-only-blinded-beacon-blocks
- ropsten
- interop-genesis-state
- experimental-enable-boundary-checks
- disable-back-pull
- disable-forkchoice-doubly-linked-tree

### Fixed

- Validator: startup deadline
- Prysmctl: withdrawals fork checking logic
- End-to-end test: fix flakes
- End-to-end test: fix altair transition
- Unit test: fix error message in

### Security

This release is required to participate in the Capella upgrade.

## [v3.2.2](https://github.com/prysmaticlabs/prysm/compare/v3.2.2...v3.2.1) - 2023-05-10

Gm! ☀️ We are excited to announce our release for upgrading Goerli testnet to Shanghai / Capella! 🚀

This release is MANDATORY for Goerli testnet. You must upgrade your Prysm beacon node and validator client to this
release before Shapella hard fork time epoch=162304 or UTC=14/03/2023, 10:25:36 pm.

This release is a low-priority for the mainnet.
This release is the same commit as v3.2.2-rc.3. If you are already running v3.2.2-rc.3, then you do not need to update
your client.

### Added

- Capella fork epoch
- Validator client REST implementation GetFeeRecipientByPubKey
- New end-to-end test for post-attester duties

### Changed

- Storing blind beacon block by default for new Prysm Database
- Raise the max grpc message size to a very large value by default
- Update rules docker to v0.25.0
- Update distroless base images
- Update protoc-gen-go-cast to suppress tool output
- Update deps for Capella
- Remove gRPC fallback client from validator REST API
- Prysmctl now verifies capella fork for bls to exec message change
- Core block processing cleanup
- Better locking design around forkchoice store
- Core process sync aggregate function returns reward amount
- Use Epoch boundary cache to retrieve balances
- Misc end-to-end test improvements and fixes
- Add slot number to proposal error log

### Deprecated

- Deprecate flag --interop-genesis-state

### Removed

- Remove Ropsten testnet config and feature flag

### Security

This release is required for Goerli to upgrade to Capella.

## [v3.2.1](https://github.com/prysmaticlabs/prysm/compare/v3.2.0...v3.2.1) - 2023-02-13

We are excited to announce the release of Prysm v3.2.1 🎉

This is the first release to support Capella / Shanghai. The Sepolia testnet Capella upgrade time is currently set to
2/28/2023, 4:04:48 AM UTC. The Goerli testnet and Mainnet upgrade times are still yet to be determined. In Summary:

- This is a mandatory upgrade for Sepolia nodes and validators
- This is a recommended upgrade for Goerli and Mainnet nodes and validators

There are some known issues with this release.

- mev-boost, relayer, and builder support for Capella upgrade are built in but still need to be tested. Given the lack
  of testing infrastructure, none of the clients could test this for withdrawals testnet. There may be hiccups when
  using mev-boost on the Capella upgraded testnets.

### Added

- Capella Withdrawal support
- Add Capella fork epoch for Sepolia
- Various Validator client REST implementations (Part of EPF)
- Various Beacon API additions
- Cache Fork Digest Computation to save compute
- Beacon node can bootstrap from non-genesis state (i.e bellatrix state)
- Refactor bytesutil, add support for go1.20 slice to array conversions
- Add Span information for attestation record save request
- Matric addition
- Identify invalid signature within batch verification
- Support for getting consensus values from beacon config
- EIP-4881: Spec implementation
- Test helper to generate valid bls-to-exec message
- Spec tests v1.3.0 rc.2

### Changed

- Prysm CLI utility support for exit
- Beacon API improvement
- Prysm API get block RPC
- Prysm API cleanups
- Block processing cleanup,
- Forkchoice logging improvements
- Syncing logging improvement
- Validator client set event improvement for readability and error handling
- Engine API implementation cleanups
- End to end test improvements
- Prysm CLI withdrawal ux improvement
- Better log for the block that never became head

### Removed

- Remove cache lookup and lock request for database boltdb transaction

### Fixed

- Beacon API
- Use the correct attribute if there's a payload ID cache miss
- Call FCU with an attribute on non-head block
- Sparse merkle trie bug fix
- Waiting For Bandwidth Issue While Syncing
- State Fetcher to retrieve correct epoch
- Exit properly with terminal block hash
- PrepareBeaconProposer API duplicating validator indexes when not persisted in DB
- Multiclient end-to-end
- Deep source warnings

### Security

There are no security updates in this release.

## [v3.2.0](https://github.com/prysmaticlabs/prysm/compare/v3.1.2...v3.2.0) - 2022-12-16

This release contains a number of great features and improvements as well as progress towards the upcoming Capella
upgrade. This release also includes some API changes which are reflected in the minor version bump. If you are using
mev-boost, you will need to update your prysm client to v3.2.0 before updating your mev-boost instance in the future.
See [flashbots/mev-boost#404](https://github.com/flashbots/mev-boost/issues/404) for more details.

### Added

- Support for non-english mnemonic phrases in wallet creation.
- Exit validator without confirmation prompt using --force-exit flag
- Progress on Capella and eip-4844 upgrades
- Added randao json endpoint. /eth/v1/beacon/states/{state_id}/randao
- Added liveness endpoint /eth/v1/validator/liveness/{epoch}
- Progress on adding json-api support for prysm validator
- Prysmctl can now generate genesis.ssz for forks after phase0.

### Changed

- --chain-config-file now throws an error if used concurrently with --network flag.
- Added more histogram metrics for block arrival latency times block_arrival_latency_milliseconds
- Priority queue RetrieveByKey now uses read lock instead of write lock
- Use custom types for certain ethclient requests. Fixes an issue when using prysm on gnosis chain.
- Updted forkchoice endpoint /eth/v1/debug/forkchoice (was /eth/v1/debug/beacon/forkchoice)
- Include empty fields in builder json client.
- Computing committee assignments for slots older than the oldest historical root in the beacon state is now forbidden

### Removed

- Deprecated protoarray tests have been removed

### Fixed

- Unlock pending block queue if there is any error on inserting a block
- Prysmctl generate-genesis yaml file now uses the correct format
- ENR serialization now correctly serializes some inputs that did not work previously
- Use finalized block hash if a payload ID cache miss occurs
- prysm.sh now works correctly with Mac M1 chips (it downloads darwin-arm64 binaries)
- Use the correct block root for block events api
- Users running a VPN should be able to make p2p dials.
- Several minor typos and code cleanups

### Security

- Go is updated to 1.19.4.

## [v3.1.2](https://github.com/prysmaticlabs/prysm/compare/v3.1.1...v3.1.2) - 2022-10-27

### Added

- Timestamp field to forkchoice node json responses
- Further tests to non-trivial functions of the builder service
- Support for VotedFraction in forkchoice
- Metrics for reorg distance and depths
- Support for optimistic sync spectests
- CLI flag for customizing engine endpoint timeout --engine-endpoint-timeout-seconds
- Support for lodestar identification in p2p monitoring
- --enable-full-ssz-data-logging to display debug ssz data on gossip messages that fail validation
- Progress on capella and withdrawals support
- Validator exit can be performed from prysmctl
- Blinded block support through the json API

### Changed

- Refactoring / cleanup of keymanager
- Refactoring / improvements in initial sync
- Forkchoice hardening
- Improved log warnings when fee recipient is not set
- Changed ready for merge log frequency to 1 minute
- Move log Unable to cache headers for execution client votes to debug
- Rename field in invalid pruned blocks log
- Validate checkpoint slot
- Return an error if marshaling invalid Uint256
- Fallback to uncached getPayload if timeout
- Update bazel to 5.3.0
- godocs cleanup and other cleanups
- Forkchoice track highest received root
- Metrics updated block arrival time histograms
- Log error and continue when proposer boost roots are missing
- Do not return on error during on_tick
- Do not return on error after update head
- Update default RPC HTTP timeout to 30s
- Improved fee recipient UX.
- Produce block skips mev-boost
- Builder getPayload timeout set to 3s
- Make stategen aware of forkchoice
- Increase verbosity of warning to error when new head cannot be determined when receiving an attestation
- Provide justified balances to forkchoice
- Update head continues without attestations
- Migrate historical states in another goroutine to avoid blocking block execution
- Made API middleware structs public
- Updated web UI to v2.0.2
- Default value for --block-batch-limit-burst-factor changed from 10 to 2.
- Vendored leaky bucket implementation with minor modifications

### Deprecated

- --disable-native-state flag and associated feature

### Removed

- Unused WithTimeout for builder client
- Optimistic sync candidate check
- Cleans up proto states
- Protoarray implementation of forkchoice

### Fixed

- Block fields to return a fixed sized array rather than slice
- Lost cancel in validator runner
- Release held lock on error
- Properly submit blinded blocks
- Unwanted wrapper of gRPC status errors
- Sync tests fixed and updated spectests to 1.2.0
- Prevent timeTillDuty from reporting a negative value
- Don't mark /healthz as unhealthy when mev-boost relayer is down
- Proposer index cache and slot is used for GetProposerDuties
- Properly retrieve values for validator monitoring flag from cli
- Fee recipient fixes and persistence
- Handle panic when rpc client is not yet initialized
- Improved comments and error messages
- SSL support for multiple gRPC endpoints
- Addressed some tool feedback and code complaints
- Handle unaggregated attestations in the event feed
- Prune / expire payload ID cache entries when using beacon json API
- Payload ID cache may have missed on skip slots due to incorrect key computation

### Security

- Libp2p updated to v0.22.0

## [v3.1.1](https://github.com/prysmaticlabs/prysm/compare/v3.1.0...v3.1.1) - 2022-09-09

This is another highly recommended release. It contains a forkchoice pruning fix and a gossipsub optimization. It is
recommended to upgrade to this release before the Merge next week, which is currently tracking for Wed Sept
14 (https://bordel.wtf/). Happy staking! See you on the other side!

### Fixed

- Fix memory leaks in fork choice store which leads to node becoming slower
- Improve connectivity and solves issues connecting with peers

### Security

No security updates in this release.

## [v3.1.0](https://github.com/prysmaticlabs/prysm/compare/v3.1.0...v3.0.0) - 2022-09-05

Updating to this release is highly recommended as it contains several important fixes and features for the merge. You
must be using Prysm v3 or later before Bellatrix activates on September 6th.

**Important docs links**

- [How to prepare for the merge](https://docs.prylabs.network/docs/prepare-for-merge)
- [How to check merge readiness status](https://docs.prylabs.network/docs/monitoring/checking-status)

### Added

- Add time until next duty in epoch logs for validator
- Builder API: Added support for deleting gas limit endpoint
- Added debug endpoint GetForkChoice for doubly-linked-tree
- Added support for engine API headers. --execution-headers=key=value
- New merge specific metrics. See

### Changed

- Deposit cache now returns shallow copy of deposits
- Updated go-ethereum dependency to v1.10.23
- Updated LLVM compiler version to 13.0.1
- Builder API: filter 0 bid and empty tx root responses
- Allow attestations/blocks to be received by beacon node when the nodes only optimistically synced
- Add depth and distance to CommonAncestorRoot reorg object
- Allocate slice array to expected length in several methods
- Updated lighthouse to version v3 in E2E runner
- Improved handling of execution client errors
- Updated web3signer version in E2E runner
- Improved error messages for db unmarshalling failures in ancestor state lookup
- Only updated finalized checkpoints in database if its more recent than previous checkpoint

### Removed

- Dead / unused code delete

### Fixed

- Fixed improper wrapping of certain errors
- Only log fee recipient message if changed
- Simplify ListAttestations RPC method fixes
- Fix several RPC methods to be aware of the appropriate fork
- Fixed encoding issue with builder API register validator method. fixes
- Improved blinded block handling in API. fixes
- Fixed IPC path for windows users
- Fix proposal of blinded blocks
- Prysm no longer crashes on start up if builder endpoint is not available

### Security

There are no security updates in this release.

## [v3.0.0](https://github.com/prysmaticlabs/prysm/compare/v3.0.0...v2.1.4) 2022-08-22

### Added

- Passing spectests v1.2.0-rc.3
- prysmctl: Generate genesis state via prysmctl testnet generate-genesis [command options] [arguments...]
- Keymanager: Add support for setting the gas limit via API.
- Merge: Mainnet merge epoch and TTD defined!
- Validator: Added expected wait time for pending validator activation in log message.
- Go: Prysm now uses proper versioning suffix v3 for this release. GoDocs and downstream users can now import prysm as
  expected for go projects.
- Builder API: Register validator via HTTP REST Beacon API endpoint /eth/v1/validator/register_validator
- Cross compilation support for Mac ARM64 chips (Mac M1, M2)

### Changed

- **Require an execution client** `--execution-endpoint=...`. The default value has changed to `localhost:8551` and you
  must use the jwt flag `--jwt-secret=...`. Review [the docs](https://docs.prylabs.network/docs/prepare-for-merge) for
  more information
- `--http-web3provider` has been renamed to `--execution-endpoint`. Please update your configuration
  as `--http-web3provider` will be removed in a future release.
- Insert attestations into forkchoice sooner
- Builder API: `gas_limit` changed from int to string to support JSON / YAML configs. `--suggested-gas-limit` changed
  from int to string.
- Fork choice: Improved handling of double locks / deadlocks
- Lower libp2p log level
- Improved re-org logs with additional metadata
- Improved error messages found by semgrep
- Prysm Web UI updated to release v2.0.1
- Protobuf message renaming (non-breaking changes)
- Enabled feature to use gohashtree by default. Disable with `--disable-vectorized-htr`
- Enabled fork choice doubly linked tree feature by default. Disable with `--disable-forkchoice-doubly-linked-tree`
- Remote signer: Renamed some field names to better represent block types (non-breaking changes for gRPC users, possibly
  breaking change for JSON API users)
- Builder API: require header and payload root match.
- Improved responses for json-rpc requests batching when using blinded beacon blocks.
- Builder API: Improved error messages
- Builder API: Issue warning when validator expects builder ready beacon node, but beacon node is not configured with a
  relay.
- Execution API: Improved payload ID to handle reorg scenarios

### Deprecated

- Several features have been promoted to stable or removed. The following flags are now deprecated and will be removed
  in a future
  release. `--enable-db-backup-webhook`, `--bolt-mmap-initial-size`, `--disable-discv5`, `--disable-attesting-history-db-cache`, `--enable-vectorized-htr`, `--enable-peer-scorer`, `--enable-forkchoice-doubly-linked-tree`, `--enable-duty-count-down`, `--head-sync`, `--enable-gossip-batch-aggregateion`, `--enable-larger-gossip-history`, `--fallback-web3provider`, `--use-check-point-cache`.
- Several beacon API endpoints marked as deprecated

### Removed

- Logging: Removed phase0 fields from validator performance log messages
- Deprecated slasher protos have been removed
- Deprecated beacon API endpoints
  removed: `GetBeaconState`, `ProduceBlock`, `ListForkChoiceHeads`, `ListBlocks`, `SubmitValidatorRegistration`, `GetBlock`, `ProposeBlock`
- API: Forkchoice method `GetForkChoice` has been removed.
- All previously deprecated feature flags have been
  removed. `--enable-active-balance-cache`, `--correctly-prune-canonical-atts`, `--correctly-insert-orphaned-atts`, `--enable-next-slot-state-cache`, `--enable-batch-gossip-verification`, `--enable-get-block-optimizations`, `--enable-balance-trie-computation`, `--disable-next-slot-state-cache`, `--attestation-aggregation-strategy`, `--attestation-aggregation-force-opt-maxcover`, `--pyrmont`, `--disable-get-block-optimizations`, `--disable-proposer-atts-selection-using-max-cover`, `--disable-optimized-balance-update`, `--disable-active-balance-cache`, `--disable-balance-trie-computation`, `--disable-batch-gossip-verification`, `--disable-correctly-prune-canonical-atts`, `--disable-correctly-insert-orphaned-atts`, `--enable-native-state`, `--enable-peer-scorer`, `--enable-gossip-batch-aggregation`, `--experimental-disable-boundry-checks`
- Validator Web API: Removed unused ImportAccounts and DeleteAccounts rpc options

### Fixed

- Keymanager API: Status enum values are now returned as lowercase strings.
- Misc builder API fixes
- API: Fix GetBlock to return canonical block
- Cache: Fix cache overwrite policy for bellatrix proposer payload ID cache.
- Fixed string slice flags with file based configuration

### Security

- Upgrade your Prysm beacon node and validator before the merge!

## [v2.1.4](https://github.com/prysmaticlabs/prysm/compare/v2.1.4...v2.1.3) - 2022-08-10

As we prepare our `v3` mainnet release for [The Merge](https://ethereum.org/en/upgrades/merge/), `v2.1.4` marks the end
of the `v2` era. Node operators and validators are **highly encouraged** to upgrade to release `v2.1.4` - many bug fixes
and improvements have been included in preparation for The Merge. `v3` will contain breaking changes, and will be
released within the next few weeks. Using `v2.1.4` in the meantime will give you access to a more streamlined user
experience. See our [v2.1.4 doc](https://docs.prylabs.network/docs/vnext/214-rc) to learn how to use v2.1.4 to run a
Merge-ready configuration on the Goerli-Prater network pair.

### Added

- Sepolia testnet configs `--sepolia`
- Goerli as an alias to Prater and testnet configs `--prater` or `--goerli`
- Fee recipient API for key manager
- YML config flag support for web3 signer
- Validator registration API for web3 signer
- JSON tcontent type with optional metadata
- Flashbots MEV boost support
- Store blind block (i.e block with payload header) instead of full block (i.e. block with payload) for storage
  efficiency (currently only available when the `enable-only-blinded-beacon-blocks` feature flag is enabled)
- Pcli utility support to print blinded block
- New Web v2.0 release into Prysm

### Changed

- Native state improvement is enabled by default
- Use native blocks instead of protobuf blocks
- Peer scorer is enabled by default
- Enable fastssz to use vectorized HTR hash algorithm improvement
- Forkchoice store refactor and cleanups
- Update libp2p library dependency
- RPC proposer duty is now allowed next epoch query
- Do not print traces with `log.withError(err)`
- Testnets are running with pre-defined feature flags

### Removed

- Deprecate Step Parameter from our Block By Range Requests

### Fixed

- Ignore nil forkchoice node when saving orphaned atts
- Sync: better handling of missing state summary in DB
- Validator: creates invalid terminal block using the same timestamp as payload
- P2P: uses incorrect goodbye codes
- P2p: defaults Incorrectly to using Mplex, which results in losing Teku peers
- Disable returning future state for API
- Eth1 connection API panic

### Security

There are no security updates in this release.

## [v2.1.3](https://github.com/prysmaticlabs/prysm/compare/v2.1.2...v2.1.3) - 2022-07-06

### Added

- Many fuzz test additions
- Support bellatrix blocks with web3signer
- Support for the Sepolia testnet with `--terminal-total-difficulty-override 17000000000000000`. The override flag is
  required in this release.
- Support for the Ropsten testnet. No override flag required
- JSON API allows SSZ-serialized blocks in `publishBlock`
- JSON API allows SSZ-serialized blocks in `publishBlindedBlock`
- JSON API allows SSZ-serialized requests in `produceBlockV2` and `produceBlindedBlock`
- Progress towards Builder API and MEV boost support (not ready for testing in this release)
- Support for `DOMAIN_APPLICATION_MARK` configuration
- Ignore subset aggregates if a better aggregate has been seen already
- Reinsertion of reorg'd attestations
- Command `beacon-chain generate-auth-secret` to assist with generating a hex encoded secret for engine API
- Return optimistic status to `ChainHead` related grpc service
- TTD log and prometheus metric
- Panda ascii art banner for the merge!

### Changed

- Improvements to forkchoice
- Invalid checksummed (or no checksum) addresses used for fee recipient will log a warning. fixes,
- Use cache backed `getBlock` method in several places of blockchain package
- Reduced log frequency of "beacon node doesn't have a parent in db with root" error
- Improved nil checks for state management
- Enhanced debug logs for p2p block validation
- Many helpful refactoring and cosmetic changes
- Move WARN level message about weak subjectivity sync and improve message content
- Handle connection closing for web3/eth1 nil connection
- Testing improvements
- E2E test improvements
- Increase file descriptor limit up to the maximum by default
- Improved classification of "bad blocks"
- Updated engine API error code handling
- Improved "Synced new block" message to include minimal information based on the log verbosity.
- Add nil checks for nil finalized checkpoints
- Change weak subjectivity sync to use the most recent finalized state rather than the oldest state within the current
  period.
- Ensure a finalized root can't be all zeros
- Improved db lookup of HighestSlotBlocksBelow to start from the end of the index rather than the beginning.
- Improved packing of state balances for hashtreeroot
- Improved field trie recomputation

### Removed

- Removed handling of `INVALID_TERMINAL_BLOCK` response from engine API

### Fixed

- `/eth/v1/beacon/blinded_blocks` JSON API endpoint
- SSZ handling of JSON API payloads
- Config registry fixes
- Withdrawal epoch overflows
- Race condition with blockchain service Head()
- Race condition with validator's highest valid slot accessor
- Do not update cache with the result of a cancelled request
- `validator_index` should be a string integer rather than a number integer per spec.
- Use timestamp heuristic to determine deposits to process rather than simple calculation of follow distance
- Return `IsOptimistic` in `ValidateSync` responses

### Security

There are no security updates in this release.

## [v2.1.2](https://github.com/prysmaticlabs/prysm/compare/v2.1.1...v2.1.2) - 2022-05-16

### Added

- Update forkchoice head before produce block
- Support for blst modern builds on linux amd64
- [Beacon API support](ethereum/beacon-APIs#194) for blinded block
- Proposer index and graffiti fields in Received block debug log for verbosity
- Forkchoice removes equivocating votes for weight accounting

### Changed

- Updated to Go [1.18](https://github.com/golang/go/releases/tag/go1.18)
- Updated go-libp2p to [v0.18.0](https://github.com/libp2p/go-libp2p/releases/tag/v0.18.0)
- Updated beacon API's Postman collection to 2.2.0
- Moved eth2-types into Prysm for cleaner consolidation of consensus types

### Removed

- Prymont testnet support
- Flag `disable-proposer-atts-selection-using-max-cover` which disables defaulting max cover strategy for proposer
  selecting attestations
- Flag `disable-get-block-optimizations` which disables optimization with beacon block construction
- Flag `disable-optimized-balance-update"` which disables optimized effective balance update
- Flag `disable-active-balance-cache` which disables active balance cache
- Flag `disable-balance-trie-computation` which disables balance trie optimization for hash tree root
- Flag `disable-batch-gossip-verification` which disables batch gossip verification
- Flag `disable-correctly-insert-orphaned-atts` which disables the fix for orphaned attestations insertion

### Fixed

- `end block roots don't match` bug which caused beacon node down time
- Doppelganger off by 1 bug which introduced some false-positive
- Fee recipient warning log is only disabled after Bellatrix fork epoch

### Security

There are no security updates in this release.

## [v2.1.1](https://github.com/prysmaticlabs/prysm/compare/v2.1.0...v2.1.1) - 2022-05-03

This patch release includes 3 cherry picked fixes for regressions found in v2.1.0.

View the full changelist from v2.1.0: https://github.com/prysmaticlabs/prysm/compare/v2.1.0...v2.1.1

If upgrading from v2.0.6, please review
the [full changelist](https://github.com/prysmaticlabs/prysm/compare/v2.0.6...v2.1.1) of both v2.1.0 and v2.1.1.

This release is required for users on v2.1.0 and recommended for anyone on v2.0.6.

The following known issues exist in v2.1.0 and also exist in this release.

- Erroneous warning message in validator client when bellatrix fee recipient is unset. This is a cosmetic message and
  does not affect run time behavior in Phase0/Altair.
- In Bellatrix/Kiln: Fee recipient flags may not work as expected. See for a fix and more details.

### Fixed

- Doppelganger false positives may have caused a failure to start in the validator client.
- Connections to execution layer clients were not properly cleaned up and lead to resource leaks when using ipc.
- Initial sync (or resync when beacon node falls out of sync) could lead to a panic.

### Security

There are no security updates in this release.

## [v2.1.0](https://github.com/prysmaticlabs/prysm/compare/v2.0.6...v2.1.0) - 2022-04-26

There are two known issues with this release:

- Erroneous warning message in validator client when bellatrix fee recipient is unset. This is a cosmetic message and
  does not affect run time behavior in Phase0/Altair.
- In Bellatrix/Kiln: Fee recipient flags may not work as expected. See for a fix and more details.

### Added

- Web3Signer support. See the [documentation](https://docs.prylabs.network/docs/next/wallet/web3signer) for more
  details.
- Bellatrix support. See [kiln testnet instructions](https://hackmd.io/OqIoTiQvS9KOIataIFksBQ?view)
- Weak subjectivity sync / checkpoint sync. This is an experimental feature and may have unintended side effects for
  certain operators serving historical data. See
  the [documentation](https://docs.prylabs.network/docs/next/prysm-usage/checkpoint-sync) for more details.
- A faster build of blst for beacon chain on linux amd64. Use the environment variable `USE_PRYSM_MODERN=true` with
  prysm.sh, use the "modern" binary, or bazel build with `--define=blst_modern=true`.
- Vectorized sha256. This may have performance improvements with use of the new flag `--enable-vectorized-htr`.
- A new forkchoice structure that uses a doubly linked tree implementation. Try this feature with the
  flag `--enable-forkchoice-doubly-linked-tree`
- Fork choice proposer boost is implemented and enabled by default. See PR description for more details.

### Changed

- **Flag Default Change** The default value for `--http-web3provider` is now `localhost:8545`. Previously was empty
  string.
- Updated spectest compliance to v1.1.10.
- Updated to bazel 5.0.0
- Gossip peer scorer is now part of the `--dev` flag.

### Removed

- Removed released feature for next slot cache. `--disable-next-slot-state-cache` flag has been deprecated and removed.

### Fixed

Too many bug fixes and improvements to mention all of them. See
the [full changelist](https://github.com/prysmaticlabs/prysm/compare/v2.0.6...v2.1.0)

### Security

There are no security updates in this release.

## [v2.0.6](https://github.com/prysmaticlabs/prysm/compare/v2.0.5...v2.0.6) 2022-01-31

### Added

- Bellatrix/Merge progress
- Light client support merkle proof retrieval for beacon state finalized root and sync committees
- Web3Signer support (work in progress)
- Implement state management with native go structs (work in progress)
- Added static analysis for mutex lock management
- Add endpoint to query eth1 connections
- Batch gossipsub verification enabled
- Get block optimizations enabled
- Batch decompression for signatures
- Balance trie feature enabled

### Changed

- Use build time constants for field lengths.
- Monitoring service logging improvements / cleanup
- Renamed state v3 import alias
- Spec tests passing at tag 1.1.8
- Bazel version updated to 4.2.2
- Renamed github.com/eth2-clients -> github.com/eth-clients
- p2p reduce memory allocation in gossip digest calculation
- Allow comma separated formatting for event topics in API requests
- Update builder image from buster to bullseye
- Renaming "merge" to "bellatrix"
- Refactoring / code dedupication / general clean up
- Update libp2p
- Reduce state copy in state upgrades
- Deduplicate sync committee messages from pool before retrieval

### Removed

- tools/deployContract: removed k8s specific logic

### Fixed

- Sync committee API endpoint can now be queried for future epochs
- Initialize merkle layers and recompute dirty fields in beacon state proofs
- Fixed data race in API calls

### Security

- Clean variable filepaths in validator wallet back up commands, e2e tests, and other tooling (gosec G304)

## [v2.0.5](https://github.com/prysmaticlabs/prysm/compare/v2.0.4...v2.0.5) - 2021-12-13

### Added

- Implement import keystores standard API
- Added more fields to "Processed attestation aggregation" log
- Incremental changes to support The Merge hardfork
- Implement validator monitoring service in beacon chain node via flag `--monitor-indices`.
- Added validator log to display "aggregated since launch" every 5 epochs.
- Add HTTP client wrapper for interfacing with remote signer See
- Update web UI to version v1.0.2.

### Changed

- Refactor beacon state to allow for a single cached hasher
- Default config name to "devnet" when not provided in the config yaml.
- Alter erroneously capitalized error messages
- Bump spec tests to version v1.1.6
- Improvements to Doppelganger check
- Improvements to "grpc client connected" log.
- Update libp2p to v0.15.1
- Resolve several checks from deepsource
- Update go-ethereum to v1.10.13
- Update some flags from signed integer flags to unsigned flags.
- Filter errored keys from slashing protection history in standard API.
- Ensure slashing protection exports and key manager api work according to spec
- Improve memory performance by properly allocating slice size
- Typos fix
- Remove unused imports
- Use cashed finalized state when pruning deposits
- Significant slasher improvements
- Various code cleanups
- Standard API improvements for keymanager API
- Use safe sub64 for safer math
- Fix CORS in middleware API
- Add more fields to remote signer request object
- Refactoring to support checkpoint or genesis origin.

### Deprecated

Please be advised that Prysm's package path naming will change in the next release. If you are a downstream user of
Prysm (i.e. import prysm libraries into your project) then you may be impacted. Please see
issue https://github.com/prysmaticlabs/prysm/issues/10006.

### Fixed

- Allow API requests for next sync committee.
- Check sync status before performing a voluntary exit.
- Fixed issue where historical requests for validator balances would time out by removing the 30s timeout limitation.
- Add missing ssz spec tests

### Security

- Add justifications to gosec security finding suppression.

## [v2.0.4](https://github.com/prysmaticlabs/prysm/compare/v2.0.3...v2.0.4) - 2021-11-29

### Added

- Several changes for The Merge
- More monitoring functionality for blocks and sync committees

### Changed

- Improvements to block proposal computation when packing deposits.
- Renaming SignatureSet -> SignatureBatch

### Deprecated

### Fixed

- Revert PR [9830](https://github.com/prysmaticlabs/prysm/pull/9830) to remove performance regression. See:
  issue [9935](https://github.com/prysmaticlabs/prysm/issues/9935)

### Security

No security updates in this release.

## [v2.0.3](https://github.com/prysmaticlabs/prysm/compare/v2.0.2...v2.0.3) - 2021-11-22

This release also includes a major update to the web UI. Please review the v1 web UI
notes [here](https://github.com/prysmaticlabs/prysm-web-ui/releases/tag/v1.0.0)

### Added

- Web v1 released
- Updated Beacon API to v2.1.0
- Add validation of keystores via validator client RPC endpoint to support new web UI
- GitHub actions: errcheck and gosimple lint
- Event API support for `contribution_and_proof` and `voluntar_exit` events.
- Validator key management standard API schema and some implementation
- Add helpers for The Merge fork epoch calculation
- Add cli overrides for certain constants for The Merge
- Add beacon block and state structs for The Merge
- Validator monitoring improvements
- Cache deposits to improve deposit selection/processing
- Emit warning upon empty validator slashing protection export
- Add balance field trie cache and optimized hash trie root operations. `--enable-balance-trie-computation`

### Changed

- Updated to spectests v1.1.5
- Refactor web authentication
- Added uint64 overflow protection
- Sync committee pool returns empty slice instead of nil on cache miss
- Improved description of datadir flag
- Simplied web password requirements
- Web JWT tokens no longer expire.
- Updated keymanager protos
- Watch and update jwt secret when auth token file updated on disk.
- Update web based slashing protection export from POST to GET
- Reuse helpers to validate fully populated objects.
- Rename interop-cold-start to deterministic-genesis
- Validate password on RPC create wallet request
- Refactor for weak subjectivity sync implementation
- Update naming for Atlair previous epoch attester
- Remove duplicate MerkleizeTrieLeaves method.
- Add explict error for validator flag checks on out of bound positions
- Simplify method to check if the beacon chain client should update the justified epoch value.
- Rename web UI performance endpoint to "summary"
- Refactor powchain service to be more functional
- Use math.MaxUint64
- Share / reused finalized state on prysm start up services
- Refactor slashing protection history code packages
- Improve RNG commentary
- Use next slot cache in more areas of the application
- Improve context aware p2p peer scoring loops
- Various code clean up
- Prevent redundant processing of blocks from pending queue
- Enable Altair tests on e2e against prior release client
- Use lazy state balance cache

### Deprecated

- Web UI login has been replaced.
- Web UI bar graph removed.

### Removed

- Prysmatic Labs' [go-ethereum fork](https://github.com/prysmaticlabs/bazel-go-ethereum) removed from build tooling.
  Upstream go-ethereum is now used with familiar go.mod tooling.
- Removed duplicate aggergation validation p2p pipelines.
- Metrics calculation removed extra condition
- Removed superflous errors from peer scoring parameters registration

### Fixed

- Allow submitting sync committee subscriptions for next period
- Ignore validators without committee assignment when fetching attester duties
- Return "version" field for ssz blocks in beacon API
- Fixed bazel build transitions for dbg builds. Allows IDEs to hook into debugger again.
- Fixed case where GetDuties RPC endpoint might return a false positive for sync committee selection for validators that
  have no deposited yet
- Fixed validator exits in v1 method, broadcast correct object
- Fix Altair individual votes endpoint
- Validator performance calculations fixed
- Return correct response from key management api service
- Check empty genesis validators root on slashing protection data export
- Fix stategen with genesis state.
- Fixed multiple typos
- Fix genesis state registration in interop mode
- Fix network flags in slashing protection export

### Security

- Added another encryption key to security.txt.

## [v2.0.2](https://github.com/prysmaticlabs/prysm/compare/v2.0.1...v2.0.2) - 2021-10-18

### Added

- Optimizations to block proposals. Enabled with `--enable-get-block-optimizations`.
  See [issue 8943](https://github.com/prysmaticlabs/prysm/issues/8943)
  and [issue 9708](https://github.com/prysmaticlabs/prysm/issues/9708) before enabling.
- Beacon Standard API: register v1alpha2 endpoints

### Changed

- Beacon Standard API: Improved sync error messages
- Beacon Standard API: Omit validators without sync duties
- Beacon Standard API: Return errors for unknown state/block versions
- Spec alignment: Passing spec vectors at v1.1.2
- Logs: Improved "synced block.."
- Bazel: updated to v4.2.1
- E2E: more strict participation checks
- Eth1data: Reduce disk i/o saving interval

### Deprecated

- ⚠️ v2 Remote slashing protection server disabled for now ⚠️

### Fixed

- Beacon Standard API: fetch sync committee duties for current and next period's epoch
- Beacon Standard API: remove special treatment to graffiti in block results
- Beacon Standard API: fix epoch calculation in sync committee duties
- Doppelganger: Fix false positives
- UI: Validator gRPC gateway health endpoint fixed

### Security

- Spec alignment: Update Eth2FastAggregateVerify to match spec
- Helpers: enforce stronger slice index checks
- Deposit Trie: Handle impossible non-power of 2 trie leaves
- UI: Add security headers

## [v2.0.1](https://github.com/prysmaticlabs/prysm/compare/v2.0.0...v2.0.1) - 2021-10-06

### Fixed

- Updated libp2p transport library to stop metrics logging errors on windows.
- Prysm's web UI assets serve properly
- Eth2 api returns full validator balance rather than effective balance
- Slashing protection service registered properly in validator.

### Security

We've updated the Prysm base docker images to a more recent build.

## [v2.0.0](https://github.com/prysmaticlabs/prysm/compare/v1.4.4...v2.0.0)

This release is the largest release of Prysm to date. v2.0.0 includes support for the upcoming Altair hard fork on the
mainnet Ethereum Beacon Chain.
This release consists
of [380 changes](https://github.com/prysmaticlabs/prysm/compare/v1.4.4...f7845afa575963302116e673d400d2ab421252ac) to
support Altair, improve performance of phase0 beacon nodes, and various bug fixes from v1.4.4.

### Upgrading From v1

Please update your beacon node to v2.0.0 prior to updating your validator. The beacon node can serve requests to a
v1.4.4 validator, however a v2.0.0 validator will not start against a v1.4.4 beacon node. If you're operating a highly
available beacon chain service, ensure that all of your beacon nodes are updated to v2.0.0 before starting the upgrade
on your validators.

### Added

- Full Altair
  support. [Learn more about Altair.](https://github.com/ethereum/annotated-spec/blob/8473024d745a3a2b8a84535d57773a8e86b66c9a/altair/beacon-chain.md)
- Added bootnodes from the Nimbus team.
- Revamped slasher implementation. The slasher functionality is no longer a standalone binary. Slasher functionality is
  available from the beacon node with the `--slasher` flag. Note: Running the slasher has considerably increased
  resource requirements. Be sure to review the latest documentation before enabling this feature. This feature is
  experimental.
- Support for standard JSON API in the beacon node. Prysm validators continue to use Prysm's API.
- Configurable subnet peer requirements. Increased minimum desired peers per subnet from 4 to 6. This can be modified
  with `--minimum-peers-per-subnet` in the beacon node..
- Support for go build on darwin_arm64 devices (Mac M1 chips). Cross compiling for darwin_arm64 is not yet supported..
- Batch verification of pubsub objects. This should improve pubsub processing performance on multithreaded machines.
- Improved attestation pruning. This feature should improve block proposer performance and overall network attestation
  inclusion rates. Opt-out with `--disable-correctly-prune-canonical-atts` in the beacon node.
- Active balance cache to improve epoch processing. Opt-out with `--disable-active-balance-cache`
- Experimental database improvements to reduce history state entry space usage in the beaconchain.db. This functionality
  can be permanently enabled with the flag `--enable-historical-state-representation`. Enabling this feature can realize
  a 25% improvement in space utilization for the average user , while 70 -80% for power users(archival node operators).
  Note: once this feature is toggled on, it modifies the structure of the database with a migration and cannot be rolled
  back. This feature is experimental and should only be used in non-serving beacon nodes in case of database corruption
  or other critical issue.

#### New Metrics

**Beacon chain node**

| Metric                                           | Description                                                                                           | References |
| ------------------------------------------------ | ----------------------------------------------------------------------------------------------------- | ---------- |
| `p2p_message_ignored_validation_total`           | Count of messages that were ignored in validation                                                     |            |
| `beacon_current_active_validators`               | Current total active validators                                                                       |            |
| `beacon_processed_deposits_total`                | Total number of deposits processed                                                                    |            |
| `sync_head_state_miss`                           | The number of sync head state requests that are not present in the cache                              |            |
| `sync_head_state_hit`                            | The number of sync head state requests that are present in the cache                                  |            |
| `total_effective_balance_cache_miss`             | The number of get requests that are not present in the cache                                          |            |
| `total_effective_balance_cache_hit`              | The number of get requests that are present in the cache                                              |            |
| `sync_committee_index_cache_miss_total`          | The number of committee requests that aren't present in the sync committee index cache                |            |
| `sync_committee_index_cache_hit_total`           | The number of committee requests that are present in the sync committee index cache                   |            |
| `next_slot_cache_hit`                            | The number of cache hits on the next slot state cache                                                 |            |
| `next_slot_cache_miss`                           | The number of cache misses on the next slot state cache                                               |            |
| `validator_entry_cache_hit_total`                | The number of cache hits on the validator entry cache                                                 |            |
| `validator_entry_cache_miss_total`               | The number of cache misses on the validator entry cache                                               |            |
| `validator_entry_cache_delete_total`             | The number of cache deletes on the validator entry cache                                              |            |
| `saved_sync_committee_message_total`             | The number of saved sync committee message total                                                      |            |
| `saved_sync_committee_contribution_total`        | The number of saved sync committee contribution total                                                 |            |
| `libp2p_peers`                                   | Tracks the total number of libp2p peers                                                               |            |
| `p2p_status_message_missing`                     | The number of attempts the connection handler rejects a peer for a missing status message             |            |
| `p2p_sync_committee_subnet_recovered_broadcasts` | The number of sync committee messages that were attempted to be broadcast with no peers on the subnet |            |
| `p2p_sync_committee_subnet_attempted_broadcasts` | The number of sync committees that were attempted to be broadcast                                     |            |
| `p2p_subscribed_topic_peer_total`                | The number of peers subscribed to topics that a host node is also subscribed to                       |            |
| `saved_orphaned_att_total`                       | Count the number of times an orphaned attestation is saved                                            |            |

### Changed

- Much refactoring of "util" packages into more canonical packages. Please review Prysm package structure and godocs.
- Altair object keys in beacon-chain/db/kv are prefixed with "altair". BeaconBlocks and BeaconStates are the only
  objects affected by database key changes for Altair. This affects any third party tooling directly querying Prysm's
  beaconchain.db.
- Updated Teku bootnodes.
- Updated Lighthouse bootnodes.
- End to end testing now collects jaeger spans
- Improvements to experimental peer quality scoring. This feature is only enabled with `--enable-peer-scorer`.
- Validator performance logging behavior has changed in Altair. Post-Altair hardfork has the following changes:
  Inclusion distance and inclusion slots will no longer be displayed. Correctly voted target will only be true if also
  included within 32 slots. Correctly voted head will only be true if the attestation was included in the next slot.
  Correctly voted source will only be true if attestation is included within 5 slots. Inactivity score will be
  displayed.
- Increased pubsub message queue size from 256 to 600 to support larger networks and higher message volume.
- The default attestation aggregation changed to the improved optimized max cover algorithm.
- Prysm is passing spectests at v1.1.0 (latest available release).
- `--subscribe-all-subnets` will subscribe to all attestation subnets and sync subnets in post-altair hard fork.
- "eth2" is now an illegal term. If you say it or type it then something bad might happen.
- Improved cache hit ratio for validator entry cache.
- Reduced memory overhead during database migrations.
- Improvements to beacon state writes to database.

#### Changed Metrics

**Beacon chain node**
| Metric                | Old Name             | Description                                          | References |
| --------------------- | -------------------- | ---------------------------------------------------- | ---------- |
| `beacon_reorgs_total` | `beacon_reorg_total` | Count the number of times a beacon chain has a reorg |            |

### Deprecated

These flags are hidden from the help text and no longer modify the behavior of Prysm. These flags should be removed from
user runtime configuration as the flags will eventually be removed entirely and Prysm will fail to start if a deleted or
unknown flag is provided.

- `--enable-active-balance-cache`
- `--correctly-prune-canonical-atts`
- `--correctly-insert-orphaned-atts`
- `--enable-next-slot-state-cache`

### Removed

Note: Removed flags will block starting up with an error "flag provided but not defined:".
Please check that you are not using any of the removed flags in this section!

- Prysm's standalone slasher application (cmd/slasher) has been fully removed. Use the `--slasher` flag with a beacon
  chain node for full slasher functionality.
- `--disable-blst` (beacon node and validator). [blst](https://github.com/supranational/blst) is the only BLS library
  offered for Prysm.
- `--disable-sync-backtracking` and `--enable-sync-backtracking` (beacon node). This feature has been released for some
  time. See.
- `--diable-pruning-deposit-proofs` (beacon node). This feature has been released for some time. See.
- `--disable-eth1-data-majority-vote` (beacon node). This feature is no longer in use in Prysm. See,.
- `--proposer-atts-selection-using-max-cover` (beacon node). This feature has been released for some time. See.
- `--update-head-timely` (beacon node). This feature was released in v1.4.4. See.
- `--enable-optimized-balance-update` (beacon node). This feature was released in v1.4.4. See.
- Kafka support is no longer available in the beacon node. This functionality was never fully completed and did not
  fulfill many desirable use cases. This removed the flag `--kafka-url` (beacon node). See.
- Removed tools/faucet. Use the faucet
  in [prysmaticlabs/periphery](https://github.com/prysmaticlabs/periphery/tree/c2ac600882c37fc0f2a81b0508039124fb6bcf47/eth-faucet)
  if operating a testnet faucet server.
- Tooling for prior testnet contracts has been removed. Any of the old testnet contracts with `drain()` function have
  been removed as well.
- Toledo tesnet config is removed.
- Removed --eth-api-port (beacon node). All APIs interactions have been moved to --grpc-gateway-port. See.

### Fixed

- Database lock contention improved in block database operations.
- JSON API now returns an error when unknown fields are provided.
- Correctly return `epoch_transition` field in `head` JSON API events stream.
- Various fixes in standard JSON API
- Finalize deposits before initializing the beacon node. This may improve missed proposals
- JSON API returns header "Content-Length" 0 when returning an empty JSON object.
- Initial sync fixed when there is a very long period of missing blocks.
- Fixed log statement when a web3 endpoint failover occurs.
- Windows prysm.bat is fixed

### Security

- You MUST update to v2.0.0 or later release before epoch 74240 or your client will fork off from the rest of the
  network.
- Prysm's JWT library has been updated to a maintained version of the previous JWT library. JWTs are only used in the
  UI.

Please review our newly
updated [security reporting policy](https://github.com/prysmaticlabs/prysm/blob/develop/SECURITY.md).

- Fix subcommands such as validator accounts list

### Security

There are no security updates in this release.

# Older than v2.0.0

For changelog history for releases older than v2.0.0, please refer to https://github.com/prysmaticlabs/prysm/releases<|MERGE_RESOLUTION|>--- conflicted
+++ resolved
@@ -23,14 +23,11 @@
 - Fix `engine_exchangeCapabilities` implementation.
 - Updated the default `scrape-interval` in `Client-stats` to 2 minutes to accommodate Beaconcha.in API rate limits.
 - Switch to compounding when consolidating with source==target.
-<<<<<<< HEAD
 - Changed `GetLightClientUpdatesByRange` API to read from the DB instead of computing.
-=======
 - Revert block db save when saving state fails.
 - Return false from HasBlock if the block is being synced. 
 - Cleanup forkchoice on failed insertions.
 - Use read only validator for core processing to avoid unnecessary copying.
->>>>>>> 497c50ab
 
 ### Deprecated
 
