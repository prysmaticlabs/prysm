--- conflicted
+++ resolved
@@ -62,11 +62,6 @@
 - Light client support: Implement `BlockToLightClientHeader` function.
 - Light client support: Consensus types.
 - GetBeaconStateV2: add Electra case.
-<<<<<<< HEAD
-- Implement [consensus-specs/3875](https://github.com/ethereum/consensus-specs/pull/3875)
-- Tests to ensure sepolia config matches the official upstream yaml
-- Added GetPoolAttesterSlashingsV2 endpoint.
-=======
 - Implement [consensus-specs/3875](https://github.com/ethereum/consensus-specs/pull/3875).
 - Tests to ensure sepolia config matches the official upstream yaml.
 - HTTP endpoint for PublishBlobs.
@@ -74,7 +69,7 @@
 - Add Electra support and tests for light client functions.
 - fastssz version bump (better error messages).
 - SSE implementation that sheds stuck clients. [pr](https://github.com/prysmaticlabs/prysm/pull/14413)
->>>>>>> 5a5193c5
+- Added GetPoolAttesterSlashingsV2 endpoint.
 
 ### Changed
 
