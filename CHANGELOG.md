# Changelog

All notable changes to this project will be documented in this file.

The format is based on Keep a Changelog, and this project adheres to Semantic Versioning.

## [Unreleased](https://github.com/prysmaticlabs/prysm/compare/v5.1.0...HEAD)

### Added

- Aggregate and proof committee validation for Electra.
- More tests for electra field generation.
- Light client support: Implement `ComputeFieldRootsForBlockBody`.
- Light client support: Add light client database changes.
- Light client support: Implement capella and deneb changes.
- Light client support: Implement `BlockToLightClientHeader` function.
- Light client support: Consensus types.
- GetBeaconStateV2: add Electra case.
- Implement [consensus-specs/3875](https://github.com/ethereum/consensus-specs/pull/3875)
- Tests to ensure sepolia config matches the official upstream yaml
- HTTP endpoint for PublishBlobs
- GetBlockV2, GetBlindedBlock, ProduceBlockV2, ProduceBlockV3: add Electra case.
- Add Electra support and tests for light client functions
- fastssz version bump (better error messages).
- SSE implementation that sheds stuck clients. [pr](https://github.com/prysmaticlabs/prysm/pull/14413)
<<<<<<< HEAD
- Add Discovery Rebooter Feature
=======
- Add Bellatrix tests for light client functions
>>>>>>> e40d2cbd

### Changed

- Electra: Updated interop genesis generator to support Electra.
- `getLocalPayload` has been refactored to enable work in ePBS branch.
- `TestNodeServer_GetPeer` and `TestNodeServer_ListPeers` test flakes resolved by iterating the whole peer list to find
  a match rather than taking the first peer in the map.
- Passing spectests v1.5.0-alpha.4 and v1.5.0-alpha.5.
- Beacon chain now asserts that the external builder block uses the expected gas limit.
- Electra: Add electra objects to beacon API.
- Electra: Updated block publishing beacon APIs to support Electra.
- "Submitted builder validator registration settings for custom builders" log message moved to debug level.
- config: Genesis validator root is now hardcoded in params.BeaconConfig()
- `grpc-gateway-host` is renamed to http-host. The old name can still be used as an alias.
- `grpc-gateway-port` is renamed to http-port. The old name can still be used as an alias.
- `grpc-gateway-corsdomain` is renamed to http-cors-domain. The old name can still be used as an alias.
- `api-timeout` is changed from int flag to duration flag, default value updated.
- Light client support: abstracted out the light client headers with different versions.
- `ApplyToEveryValidator` has been changed to prevent misuse bugs, it takes a closure that takes a `ReadOnlyValidator` and returns a raw pointer to a `Validator`. 
- Removed gorilla mux library and replaced it with net/http updates in go 1.22.
- Clean up `ProposeBlock` for validator client to reduce cognitive scoring and enable further changes.
- Updated k8s-io/client-go to v0.30.4 and k8s-io/apimachinery to v0.30.4
- Migrated tracing library from opencensus to opentelemetry for both the beacon node and validator.
- Refactored light client code to make it more readable and make future PRs easier.
- Update light client helper functions to reference `dev` branch of CL specs
- Updated Libp2p Dependencies to allow prysm to use gossipsub v1.2 .
- Updated Sepolia bootnodes.
- Make committee aware packing the default by deprecating `--enable-committee-aware-packing`.
- Moved `ConvertKzgCommitmentToVersionedHash` to the `primitives` package.

### Deprecated
- `--disable-grpc-gateway` flag is deprecated due to grpc gateway removal.
- `--enable-experimental-state` flag is deprecated. This feature is now on by default. Opt-out with `--disable-experimental-state`.

### Removed

- removed gRPC Gateway
- Removed unused blobs bundle cache
- Removed consolidation signing domain from params. The Electra design changed such that EL handles consolidation signature verification.

### Fixed

- Fixed early release of read lock in BeaconState.getValidatorIndex.
- Electra: resolve inconsistencies with validator committee index validation.
- Electra: build blocks with blobs.
- E2E: fixed gas limit at genesis
- Light client support: use LightClientHeader instead of BeaconBlockHeader.
- validator registration log changed to debug, and the frequency of validator registration calls are reduced
- Core: Fix process effective balance update to safe copy validator for Electra.
- `== nil` checks before calling `IsNil()` on interfaces to prevent panics.
- Core: Fixed slash processing causing extra hashing.
- Core: Fixed extra allocations when processing slashings.
- remove unneeded container in blob sidecar ssz response
- Light client support: create finalized header based on finalizedBlock's version, not attestedBlock.
- Light client support: fix light client attested header execution fields' wrong version bug.
- Testing: added custom matcher for better push settings testing.
- Registered `GetDepositSnapshot` Beacon API endpoint.

### Security

## [v5.1.0](https://github.com/prysmaticlabs/prysm/compare/v5.0.4...v5.1.0) - 2024-08-20

This release contains 171 new changes and many of these are related to Electra! Along side the Electra changes, there
are nearly 100 changes related to bug fixes, feature additions, and other improvements to Prysm. Updating to this
release is recommended at your convenience.

⚠️ Deprecation Notice: Removal of gRPC Gateway and Gateway Flag Renaming ⚠️

In an upcoming release, we will be deprecating the gRPC gateway and renaming several associated flags. This change will
result in the removal of access to several internal APIs via REST, though the gRPC endpoints will remain unaffected. We
strongly encourage systems to transition to using the beacon API endpoints moving forward. Please refer to PR for more
details.

### Added

- Electra work
- Fork-specific consensus-types interfaces
- Fuzz ssz roundtrip marshalling, cloner fuzzing
- Add support for multiple beacon nodes in the REST API
- Add middleware for Content-Type and Accept headers
- Add debug logs for proposer settings
- Add tracing to beacon api package
- Add support for persistent validator keys when using remote signer. --validators-external-signer-public-keys and
  --validators-external-signer-key-file See the docs page for more info.
- Add AggregateKeyFromIndices to beacon state to reduce memory usage when processing attestations
- Add GetIndividualVotes endpoint
- Implement is_better_update for light client
- HTTP endpoint for GetValidatorParticipation
- HTTP endpoint for GetChainHead
- HTTP endpoint for GetValidatorActiveSetChanges
- Check locally for min-bid and min-bid-difference

### Changed

- Refactored slasher operations to their logical order
- Refactored Gwei and Wei types from math to primitives package.
- Unwrap payload bid from ExecutionData
- Change ZeroWei to a func to avoid shared ptr
- Updated go-libp2p to v0.35.2 and go-libp2p-pubsub to v0.11.0
- Use genesis block root in epoch 1 for attester duties
- Cleanup validator client code
- Old attestations log moved to debug. "Attestation is too old to broadcast, discarding it"
- Modify ProcessEpoch not to return the state as a returned value
- Updated go-bitfield to latest release
- Use go ticker instead of timer
- process_registry_updates no longer makes a full copy of the validator set
- Validator client processes sync committee roll separately
- Use vote pointers in forkchoice to reduce memory churn
- Avoid Cloning When Creating a New Gossip Message
- Proposer filters invalid attestation signatures
- Validator now pushes proposer settings every slot
- Get all beacon committees at once
- Committee-aware attestation packing

### Deprecated

- `--enable-debug-rpc-endpoints` is deprecated and debug rpc points are on by default.

### Removed

- Removed fork specific getter functions (i.e. PbCapellaBlock, PbDenebBlock, etc)

### Fixed

- Fixed debug log "upgraded stake to $fork" to only log on upgrades instead of every state transition
- Fixed nil block panic in API
- Fixed mockgen script
- Do not fail to build block when block value is unknown
- Fix prysmctl TUI when more than 20 validators were listed
- Revert peer backoff changes from. This was causing some sync committee performance issues.
- Increased attestation seen cache expiration to two epochs
- Fixed slasher db disk usage leak
- fix: Multiple network flags should prevent the BN to start
- Correctly handle empty payload from GetValidatorPerformance requests
- Fix Event stream with carriage return support
- Fix panic on empty block result in REST API
- engine_getPayloadBodiesByRangeV1 - fix, adding hexutil encoding on request parameters
- Use sync committee period instead of epoch in `createLightClientUpdate`

### Security

- Go version updated to 1.22

## [v5.0.4](https://github.com/prysmaticlabs/prysm/compare/v5.0.3...v5.0.4) - 2024-07-21

This release has many wonderful bug fixes and improvements. Some highlights include p2p peer fix for windows users,
beacon API fix for retrieving blobs older than the minimum blob retention period, and improvements to initial sync by
avoiding redundant blob downloads.

Updating to this release is recommended at your earliest convenience, especially for windows users.

### Added

- Beacon-api: broadcast blobs in the event of seen block
- P2P: Add QUIC support

### Changed

- Use slices package for various slice operations
- Initsync skip local blobs
- Use read only validators in Beacon API
- Return syncing status when node is optimistic
- Upgrade the Beacon API e2e evaluator
- Don't return error that can be internally handled
- Allow consistent auth token for validator apis
- Change example.org DNS record
- Simplify prune invalid by reusing existing fork choice store call
- use [32]byte keys in the filesystem cache
- Update Libp2p Dependencies
- Parallelize Broadcasting And Processing Each Blob
- Substantial VC cleanup
- Only log error when aggregator check fails
- Update Libp2p Dependencies
- Change Attestation Log To Debug
- update codegen dep and cleanup organization

### Deprecated

- Remove eip4881 flag (--disable-eip-4881)

### Removed

- Remove the Goerli/Prater support
- Remove unused IsViableForCheckpoint
- Remove unused validator map copy method

### Fixed

- Various typos and other cosmetic fixes
- Send correct state root with finalized event stream
- Extend Broadcast Window For Attestations
- Beacon API: Use retention period when fetching blobs
- Backfill throttling
- Use correct port for health check in Beacon API e2e evaluator
- Do not remove blobs DB in slasher.
- use time.NewTimer() to avoid possible memory leaks
- paranoid underflow protection without error handling
- Fix CommitteeAssignments to not return every validator
- Fix dependent root retrival genesis case
- Restrict Dials From Discovery
- Always close cache warm chan to prevent blocking
- Keep only the latest value in the health channel

### Security

- Bump golang.org/x/net from 0.21.0 to 0.23.0

## [v5.0.3](https://github.com/prysmaticlabs/prysm/compare/v5.0.2...v5.0.3) - 2024-04-04

Prysm v5.0.3 is a small patch release with some nice additions and bug fixes. Updating to this release is recommended
for users on v5.0.0 or v5.0.1. There aren't many changes since last week's v5.0.2 so upgrading is not strictly required,
but there are still improvements in this release so update if you can!

### Added

- Testing: spec test coverage tool
- Add bid value metrics
- prysmctl: Command-line interface for visualizing min/max span bucket
- Explicit Peering Agreement implementation

### Changed

- Utilize next slot cache in block rewards rpc
- validator: Call GetGenesis only once when using beacon API
- Simplify ValidateAttestationTime
- Various typo / commentary improvements
- Change goodbye message from rate limited peer to debug verbosity
- Bump libp2p to v0.33.1
- Fill in missing debug logs for blob p2p IGNORE/REJECT

### Fixed

- Remove check for duplicates in pending attestation queue
- Repair finalized index issue
- Maximize Peer Capacity When Syncing
- Reject Empty Bundles

### Security

No security updates in this release.

## [v5.0.2](https://github.com/prysmaticlabs/prysm/compare/v5.0.1...v5.0.2) - 2024-03-27

This release has many optimizations, UX improvements, and bug fixes. Due to the number of important bug fixes and
optimizations, we encourage all operators to update to v5.0.2 at their earliest convenience.

In this release, there is a notable change to the default value of --local-block-value-boost from 0 to 10. This means
that the default behavior of using the builder API / mev-boost requires the builder bid to be 10% better than your local
block profit. If you want to preserve the existing behavior, set --local-block-value-boost=0.

### Added

- API: Add support for sync committee selections
- blobs: call fsync between part file write and rename (feature flag --blob-save-fsync)
- Implement EIP-3076 minimal slashing protection, using a filesystem database (feature flag
  --enable-minimal-slashing-protection)
- Save invalid block to temp --save-invalid-block-temp
- Compute unrealized checkpoints with pcli
- Add gossip blob sidecar verification ms metric
- Backfill min slot flag (feature flag --backfill-oldest-slot)
- adds a metric to track blob sig cache lookups
- Keymanager APIs - get,post,delete graffiti
- Set default LocalBlockValueBoost to 10
- Add bid value metrics
- REST VC metrics

### Changed

- Normalized checkpoint logs
- Normalize filesystem/blob logs
- Updated gomock libraries
- Use Max Request Limit in Initial Sync
- Do not Persist Startup State
- Normalize backfill logs/errors
- Unify log fields
- Do Not Compute Block Root Again
- Optimize Adding Dirty Indices
- Use a Validator Reader When Computing Unrealized Balances
- Copy Validator Field Trie
- Do not log zero sync committee messages
- small cleanup on functions: use slots.PrevSlot
- Set the log level for running on <network> as INFO.
- Employ Dynamic Cache Sizes
- VC: Improve logging in case of fatal error
- refactoring how proposer settings load into validator client
- Spectest: Unskip Merkle Proof test
- Improve logging.
- Check Unrealized Justification Balances In Spectests
- Optimize SubscribeCommitteeSubnets VC action
- Clean up unreachable code; use new(big.Int) instead of big.NewInt(0)
- Update bazel, rules_go, gazelle, and go versions
- replace receive slot with event stream
- New gossip cache size
- Use headstate for recent checkpoints
- Update spec test to official 1.4.0
- Additional tests for KZG commitments
- Enable Configurable Mplex Timeouts
- Optimize SubmitAggregateSelectionProof VC action
- Re-design TestStartDiscV5_DiscoverPeersWithSubnets test
- Add da waited time to sync block log
- add log message if in da check at slot end
- Log da block root in hex
- Log the slot and blockroot when we deadline waiting for blobs
- Modify the algorithm of updateFinalizedBlockRoots
- Rename payloadattribute Timestamps to Timestamp
- Optimize GetDuties VC action
- docker: Add bazel target for building docker tarball
- Utilize next slot cache in block rewards rpc
- Spec test coverage report
- Refactor batch verifier for sharing across packages

### Removed

- Remove unused bolt buckets
- config: Remove DOMAIN_BLOB_SIDECAR.
- Remove unused deneb code
- Clean up: remove some unused beacon state protos
- Cleaned up code in the sync package
- P2P: Simplify code

### Fixed

- Slasher: Reduce surrounding/surrounded attestations processing time
- Fix blob batch verifier pointer receiver
- db/blobs: Check non-zero data is written to disk
- avoid part path collisions with mem addr entropy
- Download checkpoint sync origin blobs in init-sync
- bazel: Update aspect-build/bazel-lib to v2.5.0
- move setting route handlers to registration from start
- Downgrade Level DB to Stable Version
- Fix failed reorg log
- Fix Data Race in Epoch Boundary
- exit blob fetching for cp block if outside retention
- Do not check parent weight on early FCU
- Fix VC DB conversion when no proposer settings is defined and add Experimental flag in the
  --enable-minimal-slashing-protection help.
- keymanager api: lowercase statuses
- Fix unrealized justification
- fix race condition when pinging peers
- Fix/race receive block
- Blob verification spectest
- Ignore Pubsub Messages Hitting Context Deadlines
- Use justified checkpoint from head state to build attestation
- only update head at 10 seconds when validating
- Use correct gossip validation time
- fix 1-worker underflow; lower default batch size
- handle special case of batch size=1
- Always Set Inprogress Boolean In Cache
- Builder APIs: adding headers to post endpoint
- Rename mispelled variable
- allow blob by root within da period
- Rewrite Pruning Implementation To Handle EIP 7045
- Set default fee recipient if tracked val fails
- validator client on rest mode has an inappropriate context deadline for events
- validator client should set beacon API endpoint in configurations
- Fix get validator endpoint for empty query parameters
- Expand Our TTL for our Message ID Cache
- fix some typos
- fix handling of goodbye messages for limited peers
- create the log file along with its parent directory if not present
- Call GetGenesis only once

### Security

- Go version has been updated from 1.21.6 to 1.21.8.

## [v5.0.1](https://github.com/prysmaticlabs/prysm/compare/v5.0.0...v5.0.1) - 2024-03-08

This minor patch release has some nice improvements over the recent v5.0.0 for Deneb. We have minimized this patch
release to include only low risk and valuable fixes or features ahead of the upcoming network upgrade on March 13th.

Deneb is scheduled for mainnet epoch 269568 on March 13, 2024 at 01:55:35pm UTC. All operators MUST update their Prysm
software to v5.0.0 or later before the upgrade in order to continue following the blockchain.

### Added

- A new flag to ensure that blobs are flushed to disk via fsync immediately after write. --blob-save-fsync

### Changed

- Enforce a lower maximum batch limit value to prevent annoying peers
- Download blobs for checkpoint sync block before starting sync
- Set justified epoch to the finalized epoch in Goerli to unstuck some Prysm nodes on Goerli

### Fixed

- Data race in epoch boundary cache
- "Failed reorg" log was misplaced
- Do not check parent weights on early fork choice update calls
- Compute unrealized justification with slashed validators
- Missing libxml dependency

### Security

Prysm version v5.0.0 or later is required to maintain participation in the network after the Deneb upgrade.

## [v5.0.0](https://github.com/prysmaticlabs/prysm/compare/v4.2.1...v5.0.0)

Behold the Prysm v5 release with official support for Deneb on Ethereum mainnet!

Deneb is scheduled for mainnet epoch 269568 on March 13, 2024 at 01:55:35pm UTC. All operators MUST update their Prysm
software to v5.0.0 or later before the upgrade in order to continue following the blockchain.

This release brings improvements to the backfill functionality of the beacon node to support backfilling blobs. If
running a beacon node with checkpoint sync, we encourage you to test the backfilling functionality and share your
feedback. Run with backfill enabled using the flag --enable-experimental-backfill.

Known Issues

- --backfill-batch-size with a value of 1 or less breaks backfill.
- Validator client on v4.2.0 or older uses some API methods that are incompatible with beacon node v5. Ensure that you
  have updated the beacon node and validator client to v4.2.1 and then upgrade to v5 or update both processes at the
  same time to minimize downtime.

### Added

- Support beacon_committee_selections
- /eth/v1/beacon/deposit_snapshot
- Docker images now have coreutils pre-installed
- da_waited_time_milliseconds tracks total time waiting for data availablity check in ReceiveBlock
- blob_written, blob_disk_count, blob_disk_bytes new metrics for tracking blobs on disk
- Backfill supports blob backfilling
- Add mainnet deneb fork epoch config

### Changed

- --clear-db and --force-clear-db flags now remove blobs as well as beaconchain.db
- EIP-4881 is now on by default.
- Updates filtering logic to match spec
- Verbose signature verification is now on by default
- gossip_block_arrival_milliseconds and gossip_block_verification_milliseconds measure in
- milliseconds instead of nanoseconds
- aggregate_attestations_t1 histogram buckets have been updated
- Reduce lookahead period from 8 to 4. This reduces block batch sizes during sync to account for
- larger blocks in deneb.
- Update gohashtree to v0.0.4-beta
- Various logging improvements
- Improved operations during syncing
- Backfill starts after initial-sync is complete

### Deprecated

The following flags have been removed entirely:

- --enable-reorg-late-blocks
- --disable-vectorized-htr
- --aggregate-parallel
- --build-block-parallel
- --enable-registration-cache, disable-gossip-batch-aggregation
- --safe-slots-to-import-optimistically
- --show-deposit-data

### Removed

- Prysm gRPC slasher endpoints are removed
- Remove /eth/v1/debug/beacon/states/{state_id}
- Prysm gRPC endpoints that were marked as deprecated in v4 have been removed
- Remove /eth/v1/beacon/blocks/{block_id}

### Fixed

- Return unaggregated if no aggregated attestations available in GetAggregateAttestation
- Fix JWT auth checks in certain API endpoints used by the web UI
- Return consensus block value in wei units
- Minor fixes in protobuf files
- Fix 500 error when requesting blobs from a block without blobs
- Handle cases were EL client is syncing and unable to provide payloads
- /eth/v1/beacon/blob_sidecars/{block_id} correctly returns an error when invalid indices are requested
- Fix head state fetch when proposing a failed reorg
- Fix data race in background forkchoice update call
- Correctly return "unavailable" response to peers requesting batches before the node completes
- backfill.
- Many significant improvements and fixes to the prysm slasher
- Fixed slashing gossip checks, improves peer scores for slasher peers
- Log warning if attempting to exit more than 5 validators at a time
- Do not cache inactive public keys
- Validator exits prints testnet URLs
- Fix pending block/blob zero peer edge case
- Check non-zero blob data is written to disk
- Avoid blob partial filepath collisions with mem addr entropy

### Security

v5.0.0 of Prysm is required to maintain participation in the network after the Deneb upgrade.

## [v4.2.1](https://github.com/prysmaticlabs/prysm/compare/v4.2.0...v4.2.1) - 2024-01-29

Welcome to Prysm Release v4.2.1! This release is highly recommended for stakers and node operators, possibly being the
final update before V5.

⚠️ This release will cause failures on Goerli, Sepolia and Holeski testnets, when running on certain older CPUs without
AVX support (eg Celeron) after the Deneb fork. This is not an issue for mainnet.

### Added

- Linter: Wastedassign linter enabled to improve code quality.
- API Enhancements:
    - Added payload return in Wei for /eth/v3/validator/blocks.
    - Added Holesky Deneb Epoch for better epoch management.
- Testing Enhancements:
    - Clear cache in tests of core helpers to ensure test reliability.
    - Added Debug State Transition Method for improved debugging.
    - Backfilling test: Enabled backfill in E2E tests for more comprehensive coverage.
- API Updates: Re-enabled jwt on keymanager API for enhanced security.
- Logging Improvements: Enhanced block by root log for better traceability.
- Validator Client Improvements:
    - Added Spans to Core Validator Methods for enhanced monitoring.
    - Improved readability in validator client code for better maintenance (various commits).

### Changed

- Optimizations and Refinements:
    - Lowered resource usage in certain processes for efficiency.
    - Moved blob rpc validation closer to peer read for optimized processing.
    - Cleaned up validate beacon block code for clarity and efficiency.
    - Updated Sepolia Deneb fork epoch for alignment with network changes.
    - Changed blob latency metrics to milliseconds for more precise measurement.
    - Altered getLegacyDatabaseLocation message for better clarity.
    - Improved wait for activation method for enhanced performance.
    - Capitalized Aggregated Unaggregated Attestations Log for consistency.
    - Modified HistoricalRoots usage for accuracy.
    - Adjusted checking of attribute emptiness for efficiency.
- Database Management:
    - Moved --db-backup-output-dir as a deprecated flag for database management simplification.
    - Added the Ability to Defragment the Beacon State for improved database performance.
- Dependency Update: Bumped quic-go version from 0.39.3 to 0.39.4 for up-to-date dependencies.

### Removed

- Removed debug setting highest slot log to clean up the logging process.
- Deleted invalid blob at block processing for data integrity.

### Fixed

- Bug Fixes:
    - Fixed off by one error for improved accuracy.
    - Resolved small typo in error messages for clarity.
    - Addressed minor issue in blsToExecChange validator for better validation.
    - Corrected blobsidecar json tag for commitment inclusion proof.
    - Fixed ssz post-requests content type check.
    - Resolved issue with port logging in bootnode.
- Test Fixes: Re-enabled Slasher E2E Test for more comprehensive testing.

### Security

No security issues in this release.

## [v4.2.0](https://github.com/prysmaticlabs/prysm/compare/v4.1.1...v4.2.0) - 2024-01-11

Happy new year! We have an incredibly exciting release to kick off the new year. This release is **strongly recommended
** for all operators to update as it has many bug fixes, security patches, and features that will improve the Prysm
experience on mainnet. This release has so many wonderful changes that we've deviated from our normal release notes
format to aptly categorize the changes.

### Highlights

#### Upgrading / Downgrading Validators

There are some API changes bundled in this release that require you to upgrade or downgrade in particular order. If the
validator is updated before the beacon node, it will see repeated 404 errors at start up until the beacon node is
updated as it uses a new API endpoint introduced in v4.2.0.

:arrow_up_small:  **Upgrading**: Upgrade the beacon node, then the validator.
:arrow_down_small: **Downgrading**: Downgrade the validator to v4.1.1 then downgrade the beacon node.

#### Deneb Goerli Support

This release adds in full support for the upcoming deneb hard fork on goerli next week on January 17th.

#### Networking Parameter Changes

This release increases the default peer count to 70 from 45. The reason this is done is so that node's running
with default peer counts can perform their validator duties as expected. Users who want to use the old peer count
can add in `--p2p-max-peers=45` as a flag.

#### Profile Guided Optimization

This release has binaries built using PGO, for more information on how it works feel free to look
here: https://tip.golang.org/doc/pgo .
This allows the go compiler to build more optimized Prysm binaries using production profiles and workloads.

#### ARM Supported Docker Images

Our docker images now support amd64 and arm64 architecture! This long awaited feature is finally here for Apple Silicon
and Raspberry Pi users.

### Deneb

#### Core

- Use ROForkchoice in blob verifier
- Add Goerli Deneb Fork Epoch
- Use deneb key for deneb state in saveStatesEfficientInternal
- Initialize Inactivity Scores Correctly
- Excluse DA wait time for chain processing time
- Initialize sig cache for verification.Initializer
- Verify roblobs
- KZG Commitment inclusion proof verifier
- Merkle Proofs of KZG commitments
- Add RO blob sidecar
- Check blob index duplication for blob notifier
- Remove sidecars with invalid proofs
- Proposer: better handling of blobs bundle
- Update proposer RPC to new blob sidecar format
- Implement Slot-Dependent Caching for Blobs Bundle
- Verified roblobs

#### Networking

- Check sidecar index in BlobSidecarsByRoot response
- Use proposer index cache for blob verification
- VerifiedROBlobs in initial-sync
- Reordered blob validation
- Initialize blob storage for initial sync service
- Use verified blob for gossip checks
- Update broadcast method to use `BlobSidecar` instead of `SingedBlobSidecar`
- Remove pending blobs queue
- Reject Blob Sidecar Incorrect Index
- Check return and request lengths for blob sidecar by root
- Fix blob sidecar subnet check
- Add pending blobs queue for missing parent block
- Verify blobs that arrived from by root request
- Reject blobs with invalid parent
- Add more blob and block checks for by range
- Exit early if blob by root request is empty
- Request missing blobs while processing pending queue
- Check blob exists before requesting from peer
- Passing block as arugment for sidecar validation

#### Blob Management

- Remove old blob types
- minimize syscalls in pruning routine
- Prune dangling blob
- Use Afero Walk for Pruning Blob
- Initialize blob storage without pruning
- Fix batch pruning errors
- Blob filesystem add pruning during blob write
- Blob filesystem add pruning at startup
- Ensure partial blob is deleted if there's an error
- Split blob pruning into two funcs
- Use functional options for `--blob-retention-epochs`
- Blob filesystem: delete blobs
- Fix Blob Storage Path
- Add blob getters
- Blob filesystem: Save Blobs
- Blob filesystem: prune blobs
- blobstorage: Improve mkdirall error

#### Beacon-API

- Add rpc trigger for blob sidecar event
- Do not skip mev boost in `v3` block production endpoint
- Beacon APIs: re enabling blob events
- Beacon API: update Deneb endpoints after removing blob signing
- Beacon API: fix get blob returns 500 instead of empty
- Fix bug in Beacon API getBlobs
- Fix blob_sidecar SSE payload
- fix(beacon-chain/rpc): blob_sidecar event stream handler
- Improvements to `produceBlockV3`
- Deneb: Produce Block V3 - adding consensus block value

#### Validator Client

- Validator client: remove blob signing
- Deneb - web3signer

#### Testing

- Enable Deneb For E2E Scenario Tests
- Activate deneb in E2E
- Deneb E2E

#### Miscellaneous

- Update blob pruning log
- Fix total pruned metric + add to logging
- Check kzg commitment count from builder
- Add error wrapping to blob initialization errors
- Blob filesystem metrics
- Check builder header kzg commitment
- Add more color to sending blob by range req log
- Move pruning log to after retention check
- Enhance Pruning Logs
- Rename Blob retention epoch flag
- Check that blobs count is correct when unblinding
- Log blob's kzg commmitment at sync
- Replace MAX_BLOB_EPOCHS usages with more accurate terms
- Fix comment of `BlobSidecarsBySlot`

### Core Prysm Work(Non-Deneb)

#### Core Protocol

- Only process blocks which haven't been processed
- Initialize exec payload fields and enforce order
- Add nil check for head in IsOptimistic
- Unlock forkchoice store if attribute is empty
- Make Aggregating In Parallel The Permanent Default
- Break out several helpers from `postBlockProcess`
- Don't hardcode 4 seconds in forkchoice
- Simplify fcu 4
- Remove the getPayloadAttribute call from updateForkchoiceWithExecution
- Simplify fcu 2
- Remove getPayloadAttributes from FCU call
- Simplify fcu 1
- Remove unsafe proposer indices cache
- Rewrite `ProposeBlock` endpoint
- Remove blind field from block type
- update shuffling caches before calling FCU on epoch boundaries
- Return SignedBeaconBlock from ReadOnlySignedBeaconBlock.Copy
- Use advanced epoch cache when preparing proposals
- refactor Payload Id caches
- Use block value correctly when proposing a block
- use different keys for the proposer indices cache
- Use a cache of one entry to build attestation
- Remove signed block requirement from no-verify functions
- Allow requests for old target roots
- Remove Redundant Hash Computation in Cache
- Fix FFG LMD Consistency Check (Option 2)
- Verify lmd without ancestor
- Track target in forkchoice
- Return early from ReceiveBlock if already sycned

#### Builder

- Adding builder boost factor to get block v3
- Builder API: Fix max field check on toProto function
- Add sanity checks for bundle from builder
- Update Prysm Proposer end points for Builder API
- Builder API: remove blinded blob sidecar
- Allow validators registration batching on Builder API `/eth/v1/builder/validators`

#### State-Management

- Add Detailed Multi Value Metrics
- Optimize Multivalue Slice For Trie Recomputation
- Fix Multivalue Slice Deadlock
- Set Better Slice Capacities in the State

#### Networking

- Refactor Network Config Into Main Config
- Handle potential error from newBlockRangeBatcher
- Clean Up Goodbye Stream Errors
- Support New Subnet Backbone
- Increase Networking Defaults
- Bump Up Gossip Queue Size
- Improve Gossipsub Rejection Metric
- Add Gossipsub Queue Flag
- Fix Deadlock With Subscriber Checker
- Add Additional Pubsub Metrics
- Verify Block Signatures On Insertion Into Pending Queue
- Enhance Validation for Block by Root RPC Requests
- Add a helper for max request block
- Fix Pending Queue Deadline Bug
- Add context deadline for pending queue's receive block
- Fix Pending Queue Expiration Bug
- sync only up to previous epoch on phase 1
- Use correct context for sendBatchRootRequest
- Refactor Pending Block Queue Logic in Sync Package
- Check block exists in pending queue before requesting from peer
- Set Verbosity of Goodbye Logs to Trace
- use read only head state

#### Beacon-API

_Most of the PRs here involve shifting our http endpoints to using vanilla http handlers(without the API middleware)._

- http endpoint cleanup
- Revert "REST VC: Subscribe to Beacon API events "
- proposer and attester slashing sse
- REST VC: Subscribe to Beacon API events
- Simplify error handling for JsonRestHandler
- Update block publishing to 2.4.2 spec
- Use `SkipMevBoost` properly during block production
- Handle HTTP 404 Not Found in `SubmitAggregateAndProof`
- beacon-chain/rpc: use BalanceAtIndex instead of Balances to reduce memory copy
- HTTP endpoints cleanup
- APIs: reusing grpc cors middleware for rest
- Beacon API: routes unit test
- Remove API Middleware
- HTTP validator API: beacon and account endpoints
- REST VC: Use POST to fetch validators
- HTTP handler for Beacon API events
- Move weak subjectivity endpoint to HTTP
- Handle non-JSON responses from Beacon API
- POST version of GetValidators and GetValidatorBalances
- [2/5] light client http api
- HTTP validator API: wallet endpoints
- HTTP Validator API: slashing protection import and export
- Config HTTP endpoints
- Return 404 from `eth/v1/beacon/headers` when there are no blocks
- Pool slashings HTTP endpoints
- Validator HTTP endpoints
- Debug HTTP endpoints
- HTTP validator API: health endpoints
- HTTP Validator API:  `/eth/v1/keystores`
- Allow unknown fields in Beacon API responses
- HTTP state endpoints
- HTTP Validator API: `/eth/v1/validator/{pubkey}/feerecipient`
- HTTP Validator API: `/eth/v1/validator/{pubkey}/gas_limit`
- HTTP VALIDATOR API: remote keymanager api `/eth/v1/remotekeys`
- rpc/apimiddleware: Test all paths can be created
- HTTP Beacon APIs for blocks
- HTTP VALIDATOR API: `/eth/v1/validator/{pubkey}/voluntary_exit`
- HTTP Beacon APIs: 3 state endpoints
- HTTP Beacon APIs for node
- HTTP API: `/eth/v1/beacon/pool/bls_to_execution_changes`
- Register sync subnet when fetching sync committee duties through Beacon API

#### Validator Client

- Refactor validator client help.
- `--validatorS-registration-batch-size` (add `s`)
- Validator client: Always use the `--datadir` value.
- Hook to slot stream instead of block stream on the VC
- CLI: fixing account import ux bugs
- `filterAndCacheActiveKeys`: Stop filtering out exiting validators
- Gracefully handle unknown validator index in the REST VC
- Don't fetch duties for unknown keys
- Fix Domain Data Caching
- Add `--jwt-id` flag
- Make Prysm VC compatible with the version `v5.3.0` of the slashing protections interchange tests.
- Fix handling POST requests in the REST VC
- Better error handling in REST VC
- Fix block proposals in the REST validator client
- CLEANUP: validator exit prompt
- integrate validator count endpoint in validator client

#### Build/CI Work

- Bazel 7.0.0
- Sort static analyzers, add more, fix violations
- For golangci-lint, enable all by default
- Enable mirror linter and fix findings
- Enable usestdlibvars linter and fix findings
- Fix docker image version strings in CI
- fixing sa4006
- Enable errname linter and fix findings
- Remove rules_docker, make multiarch images canonical
- Fix staticcheck violations
- Add staticchecks to bazel builds
- CI: Add merge queue events trigger for github workflows
- Update bazel and other CI improvements
- bazel: Run buildifier, general cleanup
- pgo: Enable pgo behind release flag
- pgo: remove default pprof profile
- zig: Update zig to recent main branch commit
- Enable profile guided optimization for beacon-chain
- Refactor Exported Names to Follow Golang Best Practices
- Update rules_go and gazelle to 0.42 & 0.33 (latest releases)
- Fix image deps

#### Dependency Updates

- Update go to 1.21.6
- Update Our Golang Crypto Library
- Update libp2p/go-libp2p-asn-util to v0.4.1
- Update Libp2p To v0.32.1 and Go to v1.21.5
- Bump google.golang.org/grpc from 1.53.0 to 1.56.3
- Update go to 1.20.10

#### Testing

- Enable Profiling for Long Running E2E Runs
- Fetch Goroutine Traces in E2E
- Fix Up Builder Evaluator
- Increase Blob Batch Parameters in E2E
- Uncomment e2e flakiness
- Update spectests to 1.4.0-beta.5
- Test improvement TestValidateVoluntaryExit_ValidExit
- Simplify post-evaluation in Beacon API evaluator
- Run Evaluator In the Middle Of An Epoch
- Simplify Beacon API evaluator
- Fix Optimistic Sync Evaluator
- Add test helpers to produce commitments and proofs
- Redesign of Beacon API evaluator
- Drop Transaction Count for Transaction Generator
- Add concurrency test for getting attestation state
- Add `construct_generic_block_test` to build file
- Implement Merkle proof spectests
- Remove `/node/peers/{peer_id}` from Beacon API evaluator
- Update spectest and changed minimal preset for field elements
- Better Beacon API evaluator part 1
- beacon-chain/blockchain: fix some datarace in go test
- beacon-node/rpc: fix go test datarace
- Fix Builder Testing For Multiclient Runs
- Fill state attestations
- beacon-chain/sync: fix some datarace in go test
- beacon-chain/execution: fix a data race in testcase
- Add state not found test case

#### Feature Updates

- Make New Engine Methods The Permanent Default
- Make Reorging Of Late Blocks The Permanent Default

#### Miscellaneous

- Update teku's bootnode
- fix metric for exited validator
- Fix typos
- Replace validator count with validator indices in update fee recipient log
- Log value of local payload when proposing
- Small encoding fixes on logs and http error code change
- typo fix
- Fix error string generation for missing commitments
- Increase buffer of events channel
- Fix missing testnet versions. Issue
- Update README.md
- Only run metrics for canonical blocks
- Relax file permissions check on existing directories
- forkchoice.Getter wrapper with locking wrappers
- Initialize cancellable root context in main.go
- Fix forkchoice pkg's comments grammar
- lock RecentBlockSlot
- Comment typo
- Optimize `ReplayBlocks` for Zero Diff
- Remove default value of circuit breaker flags
- Fix Withdrawals
- Remove no-op cancel func
- Update Terms of Service
- fix head slot in log
- DEPRECTATION: Remove exchange transition configuration call
- fix segmentation fork when Capella for epoch is MaxUint64
- Return Error Gracefully When Removing 4881 Flag
- Add zero length check on indices during NextSyncCommitteeIndices
- Replace Empty Slice Literals with Nil Slices
- Refactor Error String Formatting According to Go Best Practices
- Fix redundant type converstion
- docs: fix typo
- Add Clarification To Sync Committee Cache
- Fix typos
- remove bad comment
- Remove confusing comment
- Log when sending FCU with payload attributes
- Fix Withdrawals Marshalling
- beacon-chain/execution: no need to reread and unmarshal the eth1Data twice

## [v4.1.1](https://github.com/prysmaticlabs/prysm/compare/v4.1.0...v4.1.1) - 2023-10-24

This patch release includes two cherry-picked changes from the develop branch to resolve critical issues that affect a
small set of users.

### Fixed

- Fix improperly registered REST API endpoint for validators using Prysm's REST API with an external builder
- Fix deadlock when using --enable-experimental-state feature

### Security

No security issues in thsi release.

## [v4.1.0](https://github.com/prysmaticlabs/prysm/compare/v4.0.8...v4.1.0) - 2023-08-22

- **Fundamental Deneb Support**: This release lays the foundation for Deneb support, although features like backwards
  syncing and filesystem-based blob storage are planned for Q4 2024.
- **Multi-Value Slices for Beacon State**: Implemented multi-value slices to reduce the memory footprint and optimize
  certain processing paths. This data structure allows for storing values shared between state instances more
  efficiently. This feature is controller by the `--enable-experimental-state` flag.
- **EIP-4881 Deposit Tree**: Integrated the EIP-4881 Deposit Tree into Prysm to optimize runtime block processing and
  production. This feature is controlled by a flag: `--enable-eip-4881`
- **BLST version 0.3.11**: Introduced a significant improvement to the portable build's performance. The portable build
  now features runtime detection, automatically enabling optimized code paths if your CPU supports it.
- **Multiarch Containers Preview Available**: multiarch (:wave: arm64 support :wave:) containers will be offered for
  preview at the following locations:
    - Beacon Chain: [gcr.io/prylabs-dev/prysm/beacon-chain:v4.1.0](gcr.io/prylabs-dev/prysm/beacon-chain:v4.1.0)
    - Validator: [gcr.io/prylabs-dev/prysm/validator:v4.1.0](gcr.io/prylabs-dev/prysm/validator:v4.1.0)
    - Please note that in the next cycle, we will exclusively use these containers at the canonical URLs.

### Added

#### EIP-4844:

##### Core:

- **Deneb State & Block Types**: New state and block types added specifically for Deneb.
- **Deneb Protobufs**: Protocol Buffers designed exclusively for Deneb.
- **Deneb Engine API**: Specialized API endpoints for Deneb.
- **Deneb Config/Params**: Deneb-specific configurations and parameters from the deneb-integration branch.

##### Blob Management:

- **Blob Retention Epoch Period**: Configurable retention periods for blobs.
- **Blob Arrival Gossip Metric**: Metrics for blob arrivals via gossip protocol.
- **Blob Merge Function**: Functionality to merge and validate saved/new blobs.
- **Blob Channel**: A channel dedicated to blob processing.
- **Save Blobs to DB**: Feature to save blobs to the database for subscribers.

##### Logging and Validation:

- **Logging for Blob Sidecar**: Improved logging functionalities for Blob Sidecar.
- **Blob Commitment Count Logging**: Introduced logging for blob commitment counts.
- **Blob Validation**: A feature to validate blobs.

##### Additional Features and Tests:

- **Deneb Changes & Blobs to Builder**: Deneb-specific changes and blob functionality added to the builder.
- **Deneb Blob Sidecar Events**: Blob sidecar events added as part of the Deneb release.
- **KZG Commitments**: Functionality to copy KZG commitments when using the builder block.
- **Deneb Validator Beacon APIs**: New REST APIs specifically for the Deneb release.
- **Deneb Tests**: Test cases specific to the Deneb version.
- **PublishBlockV2 for Deneb**: The `publishblockv2` endpoint implemented specifically for Deneb.
- **Builder Override & Builder Flow for Deneb**: An override for the builder and a new RPC to handle the builder flow in
  Deneb.
- **SSZ Detection for Deneb**: SSZ detection capabilities added for Deneb.
- **Validator Signing for Deneb**: Validators can now sign Deneb blocks.
- **Deneb Upgrade Function**: A function to handle the upgrade to Deneb.

#### Rest of EIPs

- **EIP-4788**: Added support for Beacon block root in the EVM.
- **EIP-7044** and **EIP-7045**: Implemented support for Perpetually Valid Signed Voluntary Exits and increased the max
  attestation inclusion slot.

#### Beacon API:

*Note: All Beacon API work is related with moving endpoints into pure HTTP handlers. This is NOT new functionality.*

##### Endpoints moved to HTTP:

- `/eth/v1/beacon/blocks` and `/eth/v1/beacon/blinded_blocks`.
- `/eth/v1/beacon/states/{state_id}/committees`.
- `/eth/v1/config/deposit_contract`.
- `/eth/v1/beacon/pool/sync_committees`.
- `/eth/v1/beacon/states/{state_id}/validators`, `/eth/v1/beacon/states/{state_id}/validators/{validator_id}`
  and `/eth/v1/beacon/states/{state_id}/validator_balances`.
- `/eth/v1/validator/duties/attester/{epoch}`, `/eth/v1/validator/duties/proposer/{epoch}`
  and `/eth/v1/validator/duties/sync/{epoch}`.
- `/eth/v1/validator/register_validator`.
- `/eth/v1/validator/prepare_beacon_proposer`.
- `/eth/v1/beacon/headers`.
- `/eth/v1/beacon/blocks/{block_id}/root`.
- `/eth/v1/validator/attestation_data`.
- `/eth/v1/validator/sync_committee_contribution`.
- `/eth/v1/beacon/genesis` and `/eth/v1/beacon/states/{state_id}/finality_checkpoints`.
- `/eth/v1/node/syncing`.
- `/eth/v1/beacon/pool/voluntary_exits`.
- `/eth/v1/beacon/headers/{block_id}` and `/eth/v1/validator/liveness/{epoch}`.

##### Miscellaneous:

- **Comma-Separated Query Params**: Support for comma-separated query parameters added to Beacon API.
- **Middleware for Query Params**: Middleware introduced for handling comma-separated query parameters.
- **Content-Type Header**: Compliance improved by adding Content-Type header to VC POST requests.
- **Node Version**: REST-based node version endpoint implemented.

#### Other additions

##### Protocol:

- **Multi-Value Slice for Beacon State**: Enhanced the beacon state by utilizing a multi-value slice.
- **EIP-4881 Deposit Tree**: EIP-4881 Deposit Tree integrated into Prysm, controlled by a feature flag.
- **New Engine Methods**: New engine methods set as the default.
- **Light Client Sync Protocol**: Initiation of a 5-part light client sync protocol.
- **Block Commitment Checks**: Functionality to reject blocks with excessive commitments added.

##### State Management:

- **Alloc More Items**: Modified beacon-node/state to allocate an additional item during appends.
- **GetParentBlockHash Helper**: Refactoring of `getLocalPayloadAndBlobs` with a new helper function for fetching parent
  block hashes.
- **RW Lock for Duties**: Read-Write lock mechanism introduced for managing validator duties.

##### Build and CI/CD Improvements:

- **Manual Build Tag**: A "manual" build tag introduced to expedite CI build times.
- **Multiarch Docker Containers**: Support for multiple architectures in Docker containers added.

##### Testing:

- **Init-Sync DA Tests**: Tests for initial sync Data Availability (DA) included.
- **Fuzz List Timeout**: Github workflow for fuzz testing now includes a timeout setting.
- **Go Fuzzing Workflow**: New Github workflow for Go fuzzing on a cron schedule.

##### Logging and Monitoring:

- **FFG-LMD Consistency Logging**: Enhanced logging for Finality Gadget LMD (FFG-LMD) consistency.
- **Validator Count Endpoint**: New endpoint to count the number of validators.

##### User Interface and Web:

- **Web UI Release**: Prysm Web UI v2.0.4 released with unspecified updates and improvements.

##### Testnet support:

- **Holesky Support**: Support for Holesky decompositions integrated into the codebase.

##### Error Handling and Responses:

- **Validation Error in ForkchoiceUpdatedResponse**: Included validation errors in fork choice update responses.
- **Wrapped Invalid Block Error**: Improved error handling for cases where an invalid block error is wrapped..

### Changed

#### General:

- **Skip MEV-Boost Flag**: Updated `GetBlock` RPC to utilize `skip mev-boost` flag.
- **Portable Version of BLST**: Transitioned to portable BLST version as default.
- **Teku Mainnet Bootnodes**: Refreshed Teku mainnet bootnodes ENRs.
- **Geth Version Updates**: Elevated geth to version v1.13.1 for additional stability and features.
- **Parallel Block Building**: Deprecated sequential block building path

#### Deneb-Specific Changes:

- **Deneb Spectests Release**: Upgraded to Deneb spectests v1.4.0-beta.2-hotfix.
- **Deneb API and Builder Cleanup**: Conducted clean-up activities for Deneb-specific API and builder.
- **Deneb Block Versioning**: Introduced changes related to Deneb produce block version 3.
- **Deneb Database Methods**: Adapted database methods to accommodate Deneb.
- **Unused Code Removal**: Eliminated an unused function and pending blobs queue.
- **Blob Sidecar Syncing**: Altered behavior when value is 0.

#### Code Cleanup and Refactor:

- **API Types Cleanup**: Reorganized API types for improved readability.
- **Geth Client Headers**: Simplified code for setting geth client headers.
- **Bug Report Template**: Revised requirements for more clarity.

#### Flags and Configuration:

- **Safe Slots to Import Flag**: Deprecated this flag for standard alignment.
- **Holesky Config**: Revised the Holesky configuration for new genesis.

#### Logging:

- **Genesis State Warning**: Will log a warning if the genesis state size is under 1KB.
- **Debug Log Removal**: Excised debug logs for cleaner output.

#### Miscellaneous:

- **First Aggregation Timing**: Default setting for first aggregation is 7 seconds post-genesis.
- **Pointer Usage**: Modified execution chain to use pointers, reducing copy operations.

#### Dependency Updates:

- **Go Version Update**: Updated to Go version 1.20.7.
- **Go Version Update**: Updated to Go version 1.20.9 for better security.
- **Various Dependencies**: Updated multiple dependencies including Geth, Bazel, rules_go, Gazelle, BLST, and go-libp2p.

### Removed

- **Remote Slashing Protection**: Eliminated the remote slashing protection feature.
- **Go-Playground/Validator**: Removed the go-playground/validator dependency from the Beacon API.
- **Revert Cache Proposer ID**: Reverted the caching of proposer ID on GetProposerDuties.
- **Go-Playground/Validator**: Removed go-playground/validator from Beacon API.
- **Reverted Cache Proposer ID**: Reversed the change that cached proposer ID on GetProposerDuties.
- **Cache Proposer ID**: Reversed the functionality that cached proposer ID on GetProposerDuties.
- **Quadratic Loops in Exiting**: Eliminated quadratic loops that occurred during voluntary exits, improving
  performance.
- **Deprecated Go Embed Rules**: Removed deprecated `go_embed` rules from rules_go, to stay up-to-date with best
  practices.
- **Alpine Images**: Removed Alpine images from the Prysm project.

### Fixed

#### Deneb-Specific Bug Fixes:

- **Deneb Builder Bid HTR**: Fixed an issue related to HashTreeRoot (HTR) in Deneb builder bid.
- **PBV2 Condition**: Corrected conditions related to PBV2.
- **Route Handler and Cleanup**: Updated the route handler and performed minor cleanups.
- **Devnet6 Interop Issues**: Resolved interoperability issues specific to Devnet6.
- **Sepolia Version**: Updated the version information for the Sepolia testnet.
- **No Blob Bundle Handling**: Rectified the handling when no blob bundle exists.
- **Blob Sidecar Prefix**: Corrected the database prefix used for blob sidecars.
- **Blob Retrieval Error**: Added specific error handling for blob retrieval from the database.
- **Blob Sidecar Count**: Adjusted metrics for accurate blob sidecar count.
- **Sync/RPC Blob Usage**: Rectified blob usage when requesting a block by root in Sync/RPC.

#### Cache Fixes:

- **Don't Prune Proposer ID Cache**: Fixed a loop erroneously pruning the proposer ID cache.
- **LastRoot Adjustment**: Altered `LastRoot` to return the head root.
- **Last Canonical Root**: Modified forkchoice to return the last canonical root of the epoch.

#### Block Processing fixes:

- **Block Validation**: Fixed an issue where blocks were incorrectly marked as bad during validation.
- **Churn Limit Helpers**: Improved churn limit calculations through refactoring.
- **Churn with 0 Exits**: Rectified a bug that calculated churn even when there were 0 exits.
- **Proposer Duties Sorting**: Resolved sorting issues in proposer duties.
- **Duplicate Block Processing**: Eliminated redundant block processing.

#### Error Handling and Logging:

- **RpcError from Core Service**: Ensured that `RpcError` is returned from core services.
- **Unhandled Error**: Enhanced error management by handling previously unhandled errors.
- **Error Handling**: Wrapped `ctx.Err` for improved error handling.
- **Attestation Error**: Optimized error management in attestation processing.

#### Test and Build Fixes:

- **Racy Tests in Blockchain**: Resolved race conditions in blockchain tests.
- **TestService_ReceiveBlock**: Modified `TestService_ReceiveBlock` to work as expected.
- **Build Issue with @com_github_ethereum_c_kzg_4844**: Resolved build issues related to this specific library.
- **Fuzz Testing**: Addressed fuzz testing issues in the `origin/deneb-integration`
- **Long-Running E2E Tests**: Fixed issues that were causing the end-to-end tests to run for an extended period.

#### Additional Fixes:

- **Public Key Copies During Aggregation**: Optimized to avoid unnecessary public key copies during aggregation.
- **Epoch Participations**: Fixed the setting of current and previous epoch participations.
- **Verify Attestations**: Resolved an attestation verification issue in proposer logic.
- **Empty JSON/YAML Files**: Fixed an issue where `prysmctl` was writing empty configuration files.
- **Generic Fixes**: Addressed various unspecified issues.
- **Phase0 Block Parsing**: Resolved parsing issues in phase0 blocks on submit.
- **Hex Handling**: Upgraded the hex handling in various modules.
- **Initial Sync PreProcessing**: Resolved an issue affecting the initial sync preprocessing.

### Security

No security updates in this release.

## [v4.0.8](https://github.com/prysmaticlabs/prysm/compare/v4.0.7...v4.0.8) - 2023-08-22

Welcome to Prysm Release v4.0.8! This release is recommended. Highlights:

- Parallel hashing of validator entries in the beacon state. This results in a faster hash tree root. ~3x reduction
- Parallel validations of consensus and execution checks. This results in a faster block verification
- Aggregate parallel is now the default. This results in faster attestation aggregation time if a node is subscribed to
  multiple beacon attestation subnets. ~3x reduction
- Better process block epoch boundary cache usages and bug fixes
- Beacon-API endpoints optimizations and bug fixes

### Added

- Optimization: parallelize hashing for validator entries in beacon state
- Optimization: parallelize consensus & execution validation when processing beacon block
- Optimization: integrate LRU cache (above) for validator public keys
- Cache: threadsafe LRU with non-blocking reads for concurrent readers
- PCLI: add deserialization time in benchmark
- PCLI: add allocation data To benchmark
- Beacon-API: GetSyncCommitteeRewards endpoint
- Beacon-API: SSZ responses for the Publishblockv2
- Beacon-API client: use GetValidatorPerformance
- Spec tests: mainnet withdrawals and bls spec tests
- Spec tests: random and fork transition spec tests
- Spec tests execution payload operation tests
- Metric: block gossip arrival time
- Metric: state regen duration
- Metric: validator is in the next sync committee
- New data structure: multi-value slice

### Changed

- Build: update Go version to 1.20.6
- Build: update hermetic_cc_toolchain
- Optimization: aggregate parallel is now default
- Optimization: do not perform full copies for metrics reporting
- Optimization: use GetPayloadBodies in Execution Engine Client
- Optimization: better nil check for reading validator
- Optimization: better cache update at epoch boundary
- Optimization: improve InnerShuffleList for shuffling
- Optimization: remove span for converting to indexed attestation`
- Beacon-API: optimize GetValidatorPerformance as POST
- Beacon-API: optimize /eth/v1/validator/aggregate_attestation
- Beacon-API: optimize /eth/v1/validator/contribution_and_proofs
- Beacon-API: optimize /eth/v1/validator/aggregate_and_proofs
- Beacon-API: use struct in beacon-chain/rpc/core to store dependencies
- Beacon-API: set CoreService in beaconv1alpha1.Server
- Beacon-API: use BlockProcessed event in certain endpoints
- Syncing: exit sync early with 0 peers to sync
- Cache: only call epoch boundary processing on canonical blocks
- Build: update server-side events dependency
- Refactor: slot tickers with intervals
- Logging: shift Error Logs To Debug
- Logging: clean up attestation routine logs

### Fixed

- Cache: update shuffling caches at epoch boundary
- Cache: committee cache correctly for epoch + 1
- Cache: use the correct context for UpdateCommitteeCache
- Cache: proposer-settings edge case for activating validators
- Cache: prevent the public key cache from overwhelming runtime
- Sync: correctly set optimistic status in the head when syncing
- Sync: use last optimistic status on batch
- Flag: adds local boost flag to main/usage
- Beacon-API: correct header for get block and get blinded block calls
- Beacon-API: GetValidatorPerformance endpoint
- Beacon-API: return correct historical roots in Capella state
- Beacon-API: use the correct root in consensus validation
- Prysm API: size of SyncCommitteeBits
- Mev-boost: builder gas limit fix default to 0 in some cases
- PCLI: benchmark deserialize without clone and init trie
- PCLI: state trie for HTR duration
- Metric: adding fix pending validators balance
- Metric: effective balance for unknown/pending validators
- Comment: comments when receiving block
- Comment: cleanups to blockchain pkg

### Security

No security updates in this release.

## [v4.0.7](https://github.com/prysmaticlabs/prysm/compare/v4.0.6...v4.0.7) - 2023-07-13

Welcome to the v4.0.7 release of Prysm! This recommended release contains many essential optimizations since v4.0.6.

Highlights:

- The validator proposal time for slot 0 has been reduced by 800ms. Writeup and PR
- The attestation aggregation time has been reduced by 400ms—roughly 75% with all subnets subscribed. Flag
  --aggregate-parallel. PR. This is only useful if running more than a dozen validator keys. The more subnets your node
  subscribe to, the more useful.
- The usage of fork choice lock has been reduced and optimized, significantly reducing block processing time. This
  results in a higher proposal and attest rate. PR
- The block proposal path has been optimized with more efficient copies and a better pruning algorithm for pending
  deposits. PR and PR
- Validator Registration cache is enabled by default, this affects users who have used webui along with mevboost. Please
  review PR for details.

Note: We remind our users that there are two versions of the cryptographic library BLST, one is "portable" and less
performant, and another is "non-portable" or "modern" and more performant. Most users would want to use the second one.
You can set the environment variable USE_PRYSM_MODERN=true when using prysm.sh. The released docker images are using the
non-portable version by default.

### Added

- Optimize multiple validator status query
- Track optimistic status on head
- Get attestation rewards API end point
- Expected withdrawals API
- Validator voluntary exit endpoint
- Aggregate atts using fixed pool of go routines
- Use the incoming payload status instead of calling forkchoice
- Add hermetic_cc_toolchain for a hermetic cc toolchain
- Cache next epoch proposers at epoch boundary
- Optimize Validator Roots Computation
- Log Finalized Deposit Insertion
- Move consensus and execution validation outside of onBlock
- Add metric for ReceiveBlock
- Prune Pending Deposits on Finalization
- GetValidatorPerformance http endpoint
- Block proposal copy Bytes Alternatively
- Append Dynamic Adding Trusted Peer Apis

### Changed

- Do not validate merge transition block after Capella
- Metric for balance displayed for public keys without validator indexes
- Set blst_modern=true to be the bazel default build
- Rename payloadHash to lastValidHash in setOptimisticToInvalid
- Clarify sync committee message validation
- Checkpoint sync ux
- Registration Cache by default

### Removed

- Disable nil payloadid log on relayers flags
- Remove unneeded helper
- Remove forkchoice call from notify new payload

### Fixed

- Late block task wait for initial sync
- Log the right block number
- Fix for keystore field name to align with EIP2335
- Fix epoch participation parsing for API
- Spec checker, ensure file does not exit or error
- Uint256 parsing for builder API
- Fuzz target for execution payload
- Contribution doc typo
- Unit test TestFieldTrie_NativeState_fieldConvertersNative
- Typo on beacon-chain/node/node.go
- Remove single bit aggregation for aggregator
- Deflake cloners_test.go
- Use diff context to update proposer cache background
- Update protobuf and protobuf deps
- Run ineffassign for all code
- Increase validator client startup proposer settings deadline
- Correct log level for 'Could not send a chunked response'
- Rrune invalid blocks during initial sync
- Handle Epoch Boundary Misses
- Bump google.golang.org/grpc from 1.40.0 to 1.53.0
- Fix bls signature batch unit test
- Fix Context Cancellation for insertFinalizedDeposits
- Lock before saving the poststate to db

### Security

No security updates in this release.

## [v4.0.6](https://github.com/prysmaticlabs/prysm/compare/v4.0.5...v4.0.6) - 2023-07-15

Welcome to v4.0.6 release of Prysm! This recommended release contains many essential optimizations since v4.0.5. Notable
highlights:

Better handling of state field trie under late block scenario. This improves the next slot proposer's proposed time
Better utilization of next slot cache under various conditions

**Important read:**

1.) We use this opportunity to remind you that two different implementations of the underlying cryptographic library
BLST exist.

- portable: supports every CPU made in the modern era
- non-portable: more performant but requires your CPU to support special instructions

Most users will want to use the "non-portable" version since most CPUs support these instructions. Our docker builds are
now non-portable by default. Most users will benefit from the performance improvements. You can run with the "portable"
versions if your CPU is old or unsupported. For binary distributions and to maintain backward compatibility with older
versions of prysm.sh or prysm.bat, users that want to benefit from the non-portable performance improvements need to add
an environment variable, like so: USE_PRYSM_MODERN=true prysm.sh beacon-chain prefix, or download the "non-portable"
version of the binaries from the github repo.

2.) A peering bug that led to nodes losing peers gradually and eventually needing a restart has been patched. Nodes
previously affected by it can remove the --disable-resource-manager flag from v4.0.6 onwards.

### Added

- Copy state field tries for late block
- Utilize next slot cache correctly under late block scenario
- Epoch boundary uses next slot cache
- Beacon API broadcast_validation to block publishing
- Appropriate Size for the P2P Attestation Queue
- Flag --disable-resource-manager to disable resource manager for libp2p
- Beacon RPC start and end block building time logs
- Prysmctl: output proposer settings
- Libp2p patch
- Handle trusted peers for libp2p
- Spec test v1.4.0-alpha.1

### Changed

- Use fork-choice store to validate sync message faster
- Proposer RPc unblind block workflow
- Restore flag disable-peer-scorer
- Validator import logs improvement
- Optimize zero hash comparisons in forkchoice
- Check peer threshold is met before giving up on context deadline
- Cleanup of proposer payload ID cache
- Clean up set execution data for proposer RPC
- Update Libp2p to v0.27.5
- Always Favour Yamux for Multiplexing
- Ignore Phase0 Blocks For Monitor
- Move hash tree root to after block broadcast
- Use next slot cache for sync committee
- Log validation time for blocks
- Change update duties to handle all validators exited check
- Ignore late message log

### Removed

- SubmitblindBlock context timeout
- Defer state feed In propose block

### Fixed

- Sandwich attack on honest reorgs
- Missing config yamls for specific domains
- Release lock before panic for feed
- Return 500 in `/eth/v1/node/peers` interface
- Checkpoint sync uses correct slot

### Security

No security updates in this release.

## [v4.0.5](https://github.com/prysmaticlabs/prysm/compare/v4.0.4...v4.0.5) - 2023-05-22

Welcome to v4.0.5 release of Prysm! This release contains many important improvements and bug fixes since v4.0.4,
including significant improvements to attestation aggregation. See @potuz's
notes [here](https://hackmd.io/TtyFurRJRKuklG3n8lMO9Q). This release is **strongly** recommended for all users.

Note: The released docker images are using the portable version of the blst cryptography library. The Prysm team will
release docker images with the non-portable blst library as the default image. In the meantime, you can compile docker
images with blst non-portable locally with the `--define=blst_modern=true` bazel flag, use the "-modern-" assets
attached to releases, or set environment varaible USE_PRYSM_MODERN=true when using prysm.sh.

### Added

- Added epoch and root to "not a checkpt in forkchoice" log message
- Added cappella support for eth1voting tool
- Persist validator proposer settings in the validator db.
- Add flag to disable p2p resource management. This flag is for debugging purposes and should not be used in production
  for extended periods of time. Use this flag if you are experiencing significant peering issues.
  --disable-resource-manager

### Changed

- Improved slot ticker for attestation aggregation
- Parallel block production enabled by default. Opt out with --disable-build-block-parallel if issues are suspected with
  this feature.
- Improve attestation aggregation by not using max cover on unaggregated attestations and not checking subgroup of
  previously validated signatures.
- Improve sync message processing by using forkchoice

### Fixed

- Fixed --slasher flag.
- Fixed state migration for capella / bellatrix
- Fix deadlock when using --monitor-indices

### Security

No security updates in this release.

## [v4.0.4](https://github.com/prysmaticlabs/prysm/compare/v4.0.3...v4.0.4) - 2023-05-15

Welcome to v4.0.4 release of Prysm! This is the first full release following the recent mainnet issues and it is very
important that all stakers update to this release as soon as possible.

Aside from the critical fixes for mainnet, this release contains a number of new features and other fixes since v4.0.3.

### Added

- Feature to build consensus and execution blocks in parallel. This feature has shown a noticeable reduction (~200ms) in
  block proposal times. Enable with --build-block-parallel
- An in memory cache for validator registration can be enabled with --enable-registration-cache. See PR description
  before enabling.
- Added new linters
- Improved tracing data for builder pipeline
- Improved withdrawal phrasing in validator withdrawal tooling
- Improved blinded block error message
- Added test for future slot tolerance
- Pre-populate bls pubkey cache
- Builder API support in E2E tests

### Changed

- Updated spectests to v1.3
- Cleanup duplicated code
- Updated method signature for UnrealizedJustifiedPayloadBlockHash()
- Updated k8s.io/client-go to 0.20.0
- Removed unused method argument
- Refactored / moved some errors to different package
- Update next slot cache at an earlier point in block processing
- Use next slot cache for payload attribute
- Cleanup keymanager mock
- Update to go 1.20
- Modify InsertFinalizedDeposits signature to return an error
- Improved statefeed initialization
- Use v1alpha1 server in block production
- Updated go generated files
- Typo corrections

### Fixed

- Fixed e2e tx fuzzer nilerr lint issue
- Fixed status for pending validators with multiple deposits
- Use gwei in builder value evaluation
- Return correct error when failing to unmarshal genesis state
- Avoid double state copy in latestAncestor call
- Fix mock v1alpha1 server
- Fix committee race test
- Fix flaky validator tests
- Log correctly when the forkchoice head changed
- Filter inactive keys from mev-boost / builder API validator registration
- Save attestation to cache when calling SubmitAttestation in beacon API
- Avoid panic on nil broadcast object
- Fix initialization race
- Properly close subnet iterator
- ⚠️ Ignore untimely attestations
- Fix inverted metric
- ⚠️ Save to checkpoint cache if next state cache hits

### Security

This release contains some important fixes that improve the resiliency of Ethereum Consensus Layer.
See https://github.com/prysmaticlabs/prysm/pull/12387 and https://github.com/prysmaticlabs/prysm/pull/12398.

## [v4.0.3](https://github.com/prysmaticlabs/prysm/compare/v4.0.2...v4.0.3) - 2023-04-20

### Added

- Add REST API endpoint for beacon chain client's GetChainHead
- Add prepare-all-payloads flag
- support modifying genesis.json for capella
- Add support for engine_exchangeCapabilities
- prysmctl: Add support for writing signed validator exits to disk

### Changed

- Enable misspell linter & fix findings

### Fixed

- Fix Panic In Builder Service
- prysmctl using the same genesis func as e2e
- Check that Builder Is Configured
- Correctly use Gwei to compare builder bid value
- Fix Broken Dependency
- Deflake TestWaitForActivation_AccountsChanged
- Fix Attester Slashing Validation In Gossip
- Keymanager fixes for bad file writes
- windows: Fix build after PR 12293

### Security

No security updates in this release.

## [v4.0.2](https://github.com/prysmaticlabs/prysm/compare/v4.0.1...v4.0.2) - 2023-04-12

This release fixes a critical bug on Prysm interacting with mev-boost / relayer. You MUST upgrade to this release if you
run Prysm with mev boost and relayer, or you will be missing block proposals during the first days after the Shapella
fork while the block has bls-to-exec changes.
Post-mortem that describes this incident will be provided by the end of the week.

One of this release's main optimizations is revamping the next slot cache. It has been upgraded to be more performant
across edge case re-org scenarios. This can help with the bad head attestation vote.

Minor fixes in this release address a bug that affected certain large operators querying RPC endpoints. This bug caused
unexpected behavior and may have impacted the performance of affected operators. To resolve this issue, we have included
a patch that ensures proper functionality when querying RPC endpoints.

### Added

- CLI: New beacon node flag local-block-value-boost that allows the local block value to be multiplied by the boost
  value
- Smart caching for square root computation
- Beacon-API: Implemented Block rewards endpoint
- Beacon-API client: Implemented GetSyncStatus endpoint
- Beacon-API client: Implemented GetGenesis endpoint
- Beacon-API client: Implemented ListValidators endpoint

### Changed

- Block processing: Optimize next slot cache
- Execution-API: Used unrealized justified block hash for FCU call
- CLI: Improved voluntary exit confirmation prompt
- Unit test: Unskip API tests
- End to end test: Misc improvements
- Build: Build tag to exclude mainnet genesis from prysmctl
- Dependency: Update go-ethereum to v1.11.3
- Dependency: Update lighthouse to v4.0.1

### Fixed

- Builder: Unblind beacon block correctly with bls-to-exec changes
- Block construction: Default to local payload on error correctly
- Block construction: Default to local payload on nil value correctly
- Block processing: Fallback in update head on error
- Block processing: Add orphaned operations to the appropriate pool
- Prysm-API: Fix Deadlock in StreamChainHead
- Beacon-API: Get header error, nil summary returned from the DB
- Beacon-API: Broadcast correct slashing object

### Security

No security updates in this release.

## [v4.0.1](https://github.com/prysmaticlabs/prysm/compare/v4.0.0...v4.0.1)

This is a reissue of v4.0.0. See https://github.com/prysmaticlabs/prysm/issues/12201 for more information.

## [v4.0.0](https://github.com/prysmaticlabs/prysm/compare/v3.2.2...v4.0.0)

### Added

- Config: set mainnet capella epoch
- Validator: enable proposer to reorg late block
- Metric: bls-to-exec count in the operation pool
- Metric: pubsub metrics racer
- Metric: add late block metric
- Engine-API: Implement GetPayloadBodies
- Beacon-API: Implement GetPayloadAttribute SSE
- Prysm CLI: add experimental flags to dev mode
- Prysmctl utility: add eth1data to genesis state
- Spec test: EIP4881 spec compliance tests
- Spec test: forkchoice lock to fix flaskyness

### Changed

- Prysm: upgrade v3 to v4
- Prysm: apply goimports to generated files
- Validator: lower builder circuit breaker thresholds to 5 missed slots per epoch and updates off by 1
- Validator: reorg late block by default
- Forkchoice: cleanups
- Forkchoice: remove bouncing attack fix and strength equivocation discarding
- Forkchoice: call FCU at 4s mark if there's no new head
- Forkchoice: better locking on calls to retrieving ancestor root
- Forkchoice: stricker visibility for blockchain package access
- Block processing: optimizing validator balance retrieval by using epoch boundary cache
- Block processing: reduce FCU calls
- Block processing: increase attempted reorgs at the correct spot
- Block processing: remove duplicated bls to exec message pruning
- Block processing: skip hash tree root state when checking optimistic mode
- Prysm-API: mark GetChainHead deprecated
- Logging: add late block logs
- Logging: enhancements and clean ups
- Build: fix bazel remote cache upload
- Build: update cross compile toolchains
- Build: only build non-test targets in hack/update-go-pbs.sh
- Build: update rules_go to v0.38.1 and go_version to 1.19.7
- Build: replace bazel pkg_tar rule with canonical @rules_pkg pkg_tar
- Build: update bazel to 6.1.0
- Libp2p: updated to latest version
- Libp2p: make peer scorer permanent default
- Test: disable e2e slasher test
- CLI: derecate the following flags

### Deprecated

The following flags have been deprecated.

- disable-peer-scorer
- disable-vectorized-htr
- disable-gossip-batch-aggregation

### Removed

- Prsym remote signer
- CLI: Prater feature flag
- CLI: Deprecated flags
- Unit test: unused beacon chain altair mocks
- Validator REST API: unused endpoints

The following flags have been removed.

- http-web3provider
- enable-db-backup-webhook
- bolt-mmap-initial-size
- disable-discv5
- enable-reorg-late-blocks
- disable-attesting-history-db-cache
- enable-vectorized-htr
- enable-peer-scorer
- enable-forkchoice-doubly-linked-tree
- enable-back-pull
- enable-duty-count-down
- head-sync
- enable-gossip-batch-aggregation
- enable-larger-gossip-history
- fallback-web3provider
- disable-native-state
- enable-only-blinded-beacon-blocks
- ropsten
- interop-genesis-state
- experimental-enable-boundary-checks
- disable-back-pull
- disable-forkchoice-doubly-linked-tree

### Fixed

- Validator: startup deadline
- Prysmctl: withdrawals fork checking logic
- End-to-end test: fix flakes
- End-to-end test: fix altair transition
- Unit test: fix error message in

### Security

This release is required to participate in the Capella upgrade.

## [v3.2.2](https://github.com/prysmaticlabs/prysm/compare/v3.2.2...v3.2.1) - 2023-05-10

Gm! ☀️ We are excited to announce our release for upgrading Goerli testnet to Shanghai / Capella! 🚀

This release is MANDATORY for Goerli testnet. You must upgrade your Prysm beacon node and validator client to this
release before Shapella hard fork time epoch=162304 or UTC=14/03/2023, 10:25:36 pm.

This release is a low-priority for the mainnet.
This release is the same commit as v3.2.2-rc.3. If you are already running v3.2.2-rc.3, then you do not need to update
your client.

### Added

- Capella fork epoch
- Validator client REST implementation GetFeeRecipientByPubKey
- New end-to-end test for post-attester duties

### Changed

- Storing blind beacon block by default for new Prysm Database
- Raise the max grpc message size to a very large value by default
- Update rules docker to v0.25.0
- Update distroless base images
- Update protoc-gen-go-cast to suppress tool output
- Update deps for Capella
- Remove gRPC fallback client from validator REST API
- Prysmctl now verifies capella fork for bls to exec message change
- Core block processing cleanup
- Better locking design around forkchoice store
- Core process sync aggregate function returns reward amount
- Use Epoch boundary cache to retrieve balances
- Misc end-to-end test improvements and fixes
- Add slot number to proposal error log

### Deprecated

- Deprecate flag --interop-genesis-state

### Removed

- Remove Ropsten testnet config and feature flag

### Security

This release is required for Goerli to upgrade to Capella.

## [v3.2.1](https://github.com/prysmaticlabs/prysm/compare/v3.2.0...v3.2.1) - 2023-02-13

We are excited to announce the release of Prysm v3.2.1 🎉

This is the first release to support Capella / Shanghai. The Sepolia testnet Capella upgrade time is currently set to
2/28/2023, 4:04:48 AM UTC. The Goerli testnet and Mainnet upgrade times are still yet to be determined. In Summary:

- This is a mandatory upgrade for Sepolia nodes and validators
- This is a recommended upgrade for Goerli and Mainnet nodes and validators

There are some known issues with this release.

- mev-boost, relayer, and builder support for Capella upgrade are built in but still need to be tested. Given the lack
  of testing infrastructure, none of the clients could test this for withdrawals testnet. There may be hiccups when
  using mev-boost on the Capella upgraded testnets.

### Added

- Capella Withdrawal support
- Add Capella fork epoch for Sepolia
- Various Validator client REST implementations (Part of EPF)
- Various Beacon API additions
- Cache Fork Digest Computation to save compute
- Beacon node can bootstrap from non-genesis state (i.e bellatrix state)
- Refactor bytesutil, add support for go1.20 slice to array conversions
- Add Span information for attestation record save request
- Matric addition
- Identify invalid signature within batch verification
- Support for getting consensus values from beacon config
- EIP-4881: Spec implementation
- Test helper to generate valid bls-to-exec message
- Spec tests v1.3.0 rc.2

### Changed

- Prysm CLI utility support for exit
- Beacon API improvement
- Prysm API get block RPC
- Prysm API cleanups
- Block processing cleanup,
- Forkchoice logging improvements
- Syncing logging improvement
- Validator client set event improvement for readability and error handling
- Engine API implementation cleanups
- End to end test improvements
- Prysm CLI withdrawal ux improvement
- Better log for the block that never became head

### Removed

- Remove cache lookup and lock request for database boltdb transaction

### Fixed

- Beacon API
- Use the correct attribute if there's a payload ID cache miss
- Call FCU with an attribute on non-head block
- Sparse merkle trie bug fix
- Waiting For Bandwidth Issue While Syncing
- State Fetcher to retrieve correct epoch
- Exit properly with terminal block hash
- PrepareBeaconProposer API duplicating validator indexes when not persisted in DB
- Multiclient end-to-end
- Deep source warnings

### Security

There are no security updates in this release.

## [v3.2.0](https://github.com/prysmaticlabs/prysm/compare/v3.1.2...v3.2.0) - 2022-12-16

This release contains a number of great features and improvements as well as progress towards the upcoming Capella
upgrade. This release also includes some API changes which are reflected in the minor version bump. If you are using
mev-boost, you will need to update your prysm client to v3.2.0 before updating your mev-boost instance in the future.
See [flashbots/mev-boost#404](https://github.com/flashbots/mev-boost/issues/404) for more details.

### Added

- Support for non-english mnemonic phrases in wallet creation.
- Exit validator without confirmation prompt using --force-exit flag
- Progress on Capella and eip-4844 upgrades
- Added randao json endpoint. /eth/v1/beacon/states/{state_id}/randao
- Added liveness endpoint /eth/v1/validator/liveness/{epoch}
- Progress on adding json-api support for prysm validator
- Prysmctl can now generate genesis.ssz for forks after phase0.

### Changed

- --chain-config-file now throws an error if used concurrently with --network flag.
- Added more histogram metrics for block arrival latency times block_arrival_latency_milliseconds
- Priority queue RetrieveByKey now uses read lock instead of write lock
- Use custom types for certain ethclient requests. Fixes an issue when using prysm on gnosis chain.
- Updted forkchoice endpoint /eth/v1/debug/forkchoice (was /eth/v1/debug/beacon/forkchoice)
- Include empty fields in builder json client.
- Computing committee assignments for slots older than the oldest historical root in the beacon state is now forbidden

### Removed

- Deprecated protoarray tests have been removed

### Fixed

- Unlock pending block queue if there is any error on inserting a block
- Prysmctl generate-genesis yaml file now uses the correct format
- ENR serialization now correctly serializes some inputs that did not work previously
- Use finalized block hash if a payload ID cache miss occurs
- prysm.sh now works correctly with Mac M1 chips (it downloads darwin-arm64 binaries)
- Use the correct block root for block events api
- Users running a VPN should be able to make p2p dials.
- Several minor typos and code cleanups

### Security

- Go is updated to 1.19.4.

## [v3.1.2](https://github.com/prysmaticlabs/prysm/compare/v3.1.1...v3.1.2) - 2022-10-27

### Added

- Timestamp field to forkchoice node json responses
- Further tests to non-trivial functions of the builder service
- Support for VotedFraction in forkchoice
- Metrics for reorg distance and depths
- Support for optimistic sync spectests
- CLI flag for customizing engine endpoint timeout --engine-endpoint-timeout-seconds
- Support for lodestar identification in p2p monitoring
- --enable-full-ssz-data-logging to display debug ssz data on gossip messages that fail validation
- Progress on capella and withdrawals support
- Validator exit can be performed from prysmctl
- Blinded block support through the json API

### Changed

- Refactoring / cleanup of keymanager
- Refactoring / improvements in initial sync
- Forkchoice hardening
- Improved log warnings when fee recipient is not set
- Changed ready for merge log frequency to 1 minute
- Move log Unable to cache headers for execution client votes to debug
- Rename field in invalid pruned blocks log
- Validate checkpoint slot
- Return an error if marshaling invalid Uint256
- Fallback to uncached getPayload if timeout
- Update bazel to 5.3.0
- godocs cleanup and other cleanups
- Forkchoice track highest received root
- Metrics updated block arrival time histograms
- Log error and continue when proposer boost roots are missing
- Do not return on error during on_tick
- Do not return on error after update head
- Update default RPC HTTP timeout to 30s
- Improved fee recipient UX.
- Produce block skips mev-boost
- Builder getPayload timeout set to 3s
- Make stategen aware of forkchoice
- Increase verbosity of warning to error when new head cannot be determined when receiving an attestation
- Provide justified balances to forkchoice
- Update head continues without attestations
- Migrate historical states in another goroutine to avoid blocking block execution
- Made API middleware structs public
- Updated web UI to v2.0.2
- Default value for --block-batch-limit-burst-factor changed from 10 to 2.
- Vendored leaky bucket implementation with minor modifications

### Deprecated

- --disable-native-state flag and associated feature

### Removed

- Unused WithTimeout for builder client
- Optimistic sync candidate check
- Cleans up proto states
- Protoarray implementation of forkchoice

### Fixed

- Block fields to return a fixed sized array rather than slice
- Lost cancel in validator runner
- Release held lock on error
- Properly submit blinded blocks
- Unwanted wrapper of gRPC status errors
- Sync tests fixed and updated spectests to 1.2.0
- Prevent timeTillDuty from reporting a negative value
- Don't mark /healthz as unhealthy when mev-boost relayer is down
- Proposer index cache and slot is used for GetProposerDuties
- Properly retrieve values for validator monitoring flag from cli
- Fee recipient fixes and persistence
- Handle panic when rpc client is not yet initialized
- Improved comments and error messages
- SSL support for multiple gRPC endpoints
- Addressed some tool feedback and code complaints
- Handle unaggregated attestations in the event feed
- Prune / expire payload ID cache entries when using beacon json API
- Payload ID cache may have missed on skip slots due to incorrect key computation

### Security

- Libp2p updated to v0.22.0

## [v3.1.1](https://github.com/prysmaticlabs/prysm/compare/v3.1.0...v3.1.1) - 2022-09-09

This is another highly recommended release. It contains a forkchoice pruning fix and a gossipsub optimization. It is
recommended to upgrade to this release before the Merge next week, which is currently tracking for Wed Sept
14 (https://bordel.wtf/). Happy staking! See you on the other side!

### Fixed

- Fix memory leaks in fork choice store which leads to node becoming slower
- Improve connectivity and solves issues connecting with peers

### Security

No security updates in this release.

## [v3.1.0](https://github.com/prysmaticlabs/prysm/compare/v3.1.0...v3.0.0) - 2022-09-05

Updating to this release is highly recommended as it contains several important fixes and features for the merge. You
must be using Prysm v3 or later before Bellatrix activates on September 6th.

**Important docs links**

- [How to prepare for the merge](https://docs.prylabs.network/docs/prepare-for-merge)
- [How to check merge readiness status](https://docs.prylabs.network/docs/monitoring/checking-status)

### Added

- Add time until next duty in epoch logs for validator
- Builder API: Added support for deleting gas limit endpoint
- Added debug endpoint GetForkChoice for doubly-linked-tree
- Added support for engine API headers. --execution-headers=key=value
- New merge specific metrics. See

### Changed

- Deposit cache now returns shallow copy of deposits
- Updated go-ethereum dependency to v1.10.23
- Updated LLVM compiler version to 13.0.1
- Builder API: filter 0 bid and empty tx root responses
- Allow attestations/blocks to be received by beacon node when the nodes only optimistically synced
- Add depth and distance to CommonAncestorRoot reorg object
- Allocate slice array to expected length in several methods
- Updated lighthouse to version v3 in E2E runner
- Improved handling of execution client errors
- Updated web3signer version in E2E runner
- Improved error messages for db unmarshalling failures in ancestor state lookup
- Only updated finalized checkpoints in database if its more recent than previous checkpoint

### Removed

- Dead / unused code delete

### Fixed

- Fixed improper wrapping of certain errors
- Only log fee recipient message if changed
- Simplify ListAttestations RPC method fixes
- Fix several RPC methods to be aware of the appropriate fork
- Fixed encoding issue with builder API register validator method. fixes
- Improved blinded block handling in API. fixes
- Fixed IPC path for windows users
- Fix proposal of blinded blocks
- Prysm no longer crashes on start up if builder endpoint is not available

### Security

There are no security updates in this release.

## [v3.0.0](https://github.com/prysmaticlabs/prysm/compare/v3.0.0...v2.1.4) 2022-08-22

### Added

- Passing spectests v1.2.0-rc.3
- prysmctl: Generate genesis state via prysmctl testnet generate-genesis [command options] [arguments...]
- Keymanager: Add support for setting the gas limit via API.
- Merge: Mainnet merge epoch and TTD defined!
- Validator: Added expected wait time for pending validator activation in log message.
- Go: Prysm now uses proper versioning suffix v3 for this release. GoDocs and downstream users can now import prysm as
  expected for go projects.
- Builder API: Register validator via HTTP REST Beacon API endpoint /eth/v1/validator/register_validator
- Cross compilation support for Mac ARM64 chips (Mac M1, M2)

### Changed

- **Require an execution client** `--execution-endpoint=...`. The default value has changed to `localhost:8551` and you
  must use the jwt flag `--jwt-secret=...`. Review [the docs](https://docs.prylabs.network/docs/prepare-for-merge) for
  more information
- `--http-web3provider` has been renamed to `--execution-endpoint`. Please update your configuration
  as `--http-web3provider` will be removed in a future release.
- Insert attestations into forkchoice sooner
- Builder API: `gas_limit` changed from int to string to support JSON / YAML configs. `--suggested-gas-limit` changed
  from int to string.
- Fork choice: Improved handling of double locks / deadlocks
- Lower libp2p log level
- Improved re-org logs with additional metadata
- Improved error messages found by semgrep
- Prysm Web UI updated to release v2.0.1
- Protobuf message renaming (non-breaking changes)
- Enabled feature to use gohashtree by default. Disable with `--disable-vectorized-htr`
- Enabled fork choice doubly linked tree feature by default. Disable with `--disable-forkchoice-doubly-linked-tree`
- Remote signer: Renamed some field names to better represent block types (non-breaking changes for gRPC users, possibly
  breaking change for JSON API users)
- Builder API: require header and payload root match.
- Improved responses for json-rpc requests batching when using blinded beacon blocks.
- Builder API: Improved error messages
- Builder API: Issue warning when validator expects builder ready beacon node, but beacon node is not configured with a
  relay.
- Execution API: Improved payload ID to handle reorg scenarios

### Deprecated

- Several features have been promoted to stable or removed. The following flags are now deprecated and will be removed
  in a future
  release. `--enable-db-backup-webhook`, `--bolt-mmap-initial-size`, `--disable-discv5`, `--disable-attesting-history-db-cache`, `--enable-vectorized-htr`, `--enable-peer-scorer`, `--enable-forkchoice-doubly-linked-tree`, `--enable-duty-count-down`, `--head-sync`, `--enable-gossip-batch-aggregateion`, `--enable-larger-gossip-history`, `--fallback-web3provider`, `--use-check-point-cache`.
- Several beacon API endpoints marked as deprecated

### Removed

- Logging: Removed phase0 fields from validator performance log messages
- Deprecated slasher protos have been removed
- Deprecated beacon API endpoints
  removed: `GetBeaconState`, `ProduceBlock`, `ListForkChoiceHeads`, `ListBlocks`, `SubmitValidatorRegistration`, `GetBlock`, `ProposeBlock`
- API: Forkchoice method `GetForkChoice` has been removed.
- All previously deprecated feature flags have been
  removed. `--enable-active-balance-cache`, `--correctly-prune-canonical-atts`, `--correctly-insert-orphaned-atts`, `--enable-next-slot-state-cache`, `--enable-batch-gossip-verification`, `--enable-get-block-optimizations`, `--enable-balance-trie-computation`, `--disable-next-slot-state-cache`, `--attestation-aggregation-strategy`, `--attestation-aggregation-force-opt-maxcover`, `--pyrmont`, `--disable-get-block-optimizations`, `--disable-proposer-atts-selection-using-max-cover`, `--disable-optimized-balance-update`, `--disable-active-balance-cache`, `--disable-balance-trie-computation`, `--disable-batch-gossip-verification`, `--disable-correctly-prune-canonical-atts`, `--disable-correctly-insert-orphaned-atts`, `--enable-native-state`, `--enable-peer-scorer`, `--enable-gossip-batch-aggregation`, `--experimental-disable-boundry-checks`
- Validator Web API: Removed unused ImportAccounts and DeleteAccounts rpc options

### Fixed

- Keymanager API: Status enum values are now returned as lowercase strings.
- Misc builder API fixes
- API: Fix GetBlock to return canonical block
- Cache: Fix cache overwrite policy for bellatrix proposer payload ID cache.
- Fixed string slice flags with file based configuration

### Security

- Upgrade your Prysm beacon node and validator before the merge!

## [v2.1.4](https://github.com/prysmaticlabs/prysm/compare/v2.1.4...v2.1.3) - 2022-08-10

As we prepare our `v3` mainnet release for [The Merge](https://ethereum.org/en/upgrades/merge/), `v2.1.4` marks the end
of the `v2` era. Node operators and validators are **highly encouraged** to upgrade to release `v2.1.4` - many bug fixes
and improvements have been included in preparation for The Merge. `v3` will contain breaking changes, and will be
released within the next few weeks. Using `v2.1.4` in the meantime will give you access to a more streamlined user
experience. See our [v2.1.4 doc](https://docs.prylabs.network/docs/vnext/214-rc) to learn how to use v2.1.4 to run a
Merge-ready configuration on the Goerli-Prater network pair.

### Added

- Sepolia testnet configs `--sepolia`
- Goerli as an alias to Prater and testnet configs `--prater` or `--goerli`
- Fee recipient API for key manager
- YML config flag support for web3 signer
- Validator registration API for web3 signer
- JSON tcontent type with optional metadata
- Flashbots MEV boost support
- Store blind block (i.e block with payload header) instead of full block (i.e. block with payload) for storage
  efficiency (currently only available when the `enable-only-blinded-beacon-blocks` feature flag is enabled)
- Pcli utility support to print blinded block
- New Web v2.0 release into Prysm

### Changed

- Native state improvement is enabled by default
- Use native blocks instead of protobuf blocks
- Peer scorer is enabled by default
- Enable fastssz to use vectorized HTR hash algorithm improvement
- Forkchoice store refactor and cleanups
- Update libp2p library dependency
- RPC proposer duty is now allowed next epoch query
- Do not print traces with `log.withError(err)`
- Testnets are running with pre-defined feature flags

### Removed

- Deprecate Step Parameter from our Block By Range Requests

### Fixed

- Ignore nil forkchoice node when saving orphaned atts
- Sync: better handling of missing state summary in DB
- Validator: creates invalid terminal block using the same timestamp as payload
- P2P: uses incorrect goodbye codes
- P2p: defaults Incorrectly to using Mplex, which results in losing Teku peers
- Disable returning future state for API
- Eth1 connection API panic

### Security

There are no security updates in this release.

## [v2.1.3](https://github.com/prysmaticlabs/prysm/compare/v2.1.2...v2.1.3) - 2022-07-06

### Added

- Many fuzz test additions
- Support bellatrix blocks with web3signer
- Support for the Sepolia testnet with `--terminal-total-difficulty-override 17000000000000000`. The override flag is
  required in this release.
- Support for the Ropsten testnet. No override flag required
- JSON API allows SSZ-serialized blocks in `publishBlock`
- JSON API allows SSZ-serialized blocks in `publishBlindedBlock`
- JSON API allows SSZ-serialized requests in `produceBlockV2` and `produceBlindedBlock`
- Progress towards Builder API and MEV boost support (not ready for testing in this release)
- Support for `DOMAIN_APPLICATION_MARK` configuration
- Ignore subset aggregates if a better aggregate has been seen already
- Reinsertion of reorg'd attestations
- Command `beacon-chain generate-auth-secret` to assist with generating a hex encoded secret for engine API
- Return optimistic status to `ChainHead` related grpc service
- TTD log and prometheus metric
- Panda ascii art banner for the merge!

### Changed

- Improvements to forkchoice
- Invalid checksummed (or no checksum) addresses used for fee recipient will log a warning. fixes,
- Use cache backed `getBlock` method in several places of blockchain package
- Reduced log frequency of "beacon node doesn't have a parent in db with root" error
- Improved nil checks for state management
- Enhanced debug logs for p2p block validation
- Many helpful refactoring and cosmetic changes
- Move WARN level message about weak subjectivity sync and improve message content
- Handle connection closing for web3/eth1 nil connection
- Testing improvements
- E2E test improvements
- Increase file descriptor limit up to the maximum by default
- Improved classification of "bad blocks"
- Updated engine API error code handling
- Improved "Synced new block" message to include minimal information based on the log verbosity.
- Add nil checks for nil finalized checkpoints
- Change weak subjectivity sync to use the most recent finalized state rather than the oldest state within the current
  period.
- Ensure a finalized root can't be all zeros
- Improved db lookup of HighestSlotBlocksBelow to start from the end of the index rather than the beginning.
- Improved packing of state balances for hashtreeroot
- Improved field trie recomputation

### Removed

- Removed handling of `INVALID_TERMINAL_BLOCK` response from engine API

### Fixed

- `/eth/v1/beacon/blinded_blocks` JSON API endpoint
- SSZ handling of JSON API payloads
- Config registry fixes
- Withdrawal epoch overflows
- Race condition with blockchain service Head()
- Race condition with validator's highest valid slot accessor
- Do not update cache with the result of a cancelled request
- `validator_index` should be a string integer rather than a number integer per spec.
- Use timestamp heuristic to determine deposits to process rather than simple calculation of follow distance
- Return `IsOptimistic` in `ValidateSync` responses

### Security

There are no security updates in this release.

## [v2.1.2](https://github.com/prysmaticlabs/prysm/compare/v2.1.1...v2.1.2) - 2022-05-16

### Added

- Update forkchoice head before produce block
- Support for blst modern builds on linux amd64
- [Beacon API support](ethereum/beacon-APIs#194) for blinded block
- Proposer index and graffiti fields in Received block debug log for verbosity
- Forkchoice removes equivocating votes for weight accounting

### Changed

- Updated to Go [1.18](https://github.com/golang/go/releases/tag/go1.18)
- Updated go-libp2p to [v0.18.0](https://github.com/libp2p/go-libp2p/releases/tag/v0.18.0)
- Updated beacon API's Postman collection to 2.2.0
- Moved eth2-types into Prysm for cleaner consolidation of consensus types

### Removed

- Prymont testnet support
- Flag `disable-proposer-atts-selection-using-max-cover` which disables defaulting max cover strategy for proposer
  selecting attestations
- Flag `disable-get-block-optimizations` which disables optimization with beacon block construction
- Flag `disable-optimized-balance-update"` which disables optimized effective balance update
- Flag `disable-active-balance-cache` which disables active balance cache
- Flag `disable-balance-trie-computation` which disables balance trie optimization for hash tree root
- Flag `disable-batch-gossip-verification` which disables batch gossip verification
- Flag `disable-correctly-insert-orphaned-atts` which disables the fix for orphaned attestations insertion

### Fixed

- `end block roots don't match` bug which caused beacon node down time
- Doppelganger off by 1 bug which introduced some false-positive
- Fee recipient warning log is only disabled after Bellatrix fork epoch

### Security

There are no security updates in this release.

## [v2.1.1](https://github.com/prysmaticlabs/prysm/compare/v2.1.0...v2.1.1) - 2022-05-03

This patch release includes 3 cherry picked fixes for regressions found in v2.1.0.

View the full changelist from v2.1.0: https://github.com/prysmaticlabs/prysm/compare/v2.1.0...v2.1.1

If upgrading from v2.0.6, please review
the [full changelist](https://github.com/prysmaticlabs/prysm/compare/v2.0.6...v2.1.1) of both v2.1.0 and v2.1.1.

This release is required for users on v2.1.0 and recommended for anyone on v2.0.6.

The following known issues exist in v2.1.0 and also exist in this release.

- Erroneous warning message in validator client when bellatrix fee recipient is unset. This is a cosmetic message and
  does not affect run time behavior in Phase0/Altair.
- In Bellatrix/Kiln: Fee recipient flags may not work as expected. See for a fix and more details.

### Fixed

- Doppelganger false positives may have caused a failure to start in the validator client.
- Connections to execution layer clients were not properly cleaned up and lead to resource leaks when using ipc.
- Initial sync (or resync when beacon node falls out of sync) could lead to a panic.

### Security

There are no security updates in this release.

## [v2.1.0](https://github.com/prysmaticlabs/prysm/compare/v2.0.6...v2.1.0) - 2022-04-26

There are two known issues with this release:

- Erroneous warning message in validator client when bellatrix fee recipient is unset. This is a cosmetic message and
  does not affect run time behavior in Phase0/Altair.
- In Bellatrix/Kiln: Fee recipient flags may not work as expected. See for a fix and more details.

### Added

- Web3Signer support. See the [documentation](https://docs.prylabs.network/docs/next/wallet/web3signer) for more
  details.
- Bellatrix support. See [kiln testnet instructions](https://hackmd.io/OqIoTiQvS9KOIataIFksBQ?view)
- Weak subjectivity sync / checkpoint sync. This is an experimental feature and may have unintended side effects for
  certain operators serving historical data. See
  the [documentation](https://docs.prylabs.network/docs/next/prysm-usage/checkpoint-sync) for more details.
- A faster build of blst for beacon chain on linux amd64. Use the environment variable `USE_PRYSM_MODERN=true` with
  prysm.sh, use the "modern" binary, or bazel build with `--define=blst_modern=true`.
- Vectorized sha256. This may have performance improvements with use of the new flag `--enable-vectorized-htr`.
- A new forkchoice structure that uses a doubly linked tree implementation. Try this feature with the
  flag `--enable-forkchoice-doubly-linked-tree`
- Fork choice proposer boost is implemented and enabled by default. See PR description for more details.

### Changed

- **Flag Default Change** The default value for `--http-web3provider` is now `localhost:8545`. Previously was empty
  string.
- Updated spectest compliance to v1.1.10.
- Updated to bazel 5.0.0
- Gossip peer scorer is now part of the `--dev` flag.

### Removed

- Removed released feature for next slot cache. `--disable-next-slot-state-cache` flag has been deprecated and removed.

### Fixed

Too many bug fixes and improvements to mention all of them. See
the [full changelist](https://github.com/prysmaticlabs/prysm/compare/v2.0.6...v2.1.0)

### Security

There are no security updates in this release.

## [v2.0.6](https://github.com/prysmaticlabs/prysm/compare/v2.0.5...v2.0.6) 2022-01-31

### Added

- Bellatrix/Merge progress
- Light client support merkle proof retrieval for beacon state finalized root and sync committees
- Web3Signer support (work in progress)
- Implement state management with native go structs (work in progress)
- Added static analysis for mutex lock management
- Add endpoint to query eth1 connections
- Batch gossipsub verification enabled
- Get block optimizations enabled
- Batch decompression for signatures
- Balance trie feature enabled

### Changed

- Use build time constants for field lengths.
- Monitoring service logging improvements / cleanup
- Renamed state v3 import alias
- Spec tests passing at tag 1.1.8
- Bazel version updated to 4.2.2
- Renamed github.com/eth2-clients -> github.com/eth-clients
- p2p reduce memory allocation in gossip digest calculation
- Allow comma separated formatting for event topics in API requests
- Update builder image from buster to bullseye
- Renaming "merge" to "bellatrix"
- Refactoring / code dedupication / general clean up
- Update libp2p
- Reduce state copy in state upgrades
- Deduplicate sync committee messages from pool before retrieval

### Removed

- tools/deployContract: removed k8s specific logic

### Fixed

- Sync committee API endpoint can now be queried for future epochs
- Initialize merkle layers and recompute dirty fields in beacon state proofs
- Fixed data race in API calls

### Security

- Clean variable filepaths in validator wallet back up commands, e2e tests, and other tooling (gosec G304)

## [v2.0.5](https://github.com/prysmaticlabs/prysm/compare/v2.0.4...v2.0.5) - 2021-12-13

### Added

- Implement import keystores standard API
- Added more fields to "Processed attestation aggregation" log
- Incremental changes to support The Merge hardfork
- Implement validator monitoring service in beacon chain node via flag `--monitor-indices`.
- Added validator log to display "aggregated since launch" every 5 epochs.
- Add HTTP client wrapper for interfacing with remote signer See
- Update web UI to version v1.0.2.

### Changed

- Refactor beacon state to allow for a single cached hasher
- Default config name to "devnet" when not provided in the config yaml.
- Alter erroneously capitalized error messages
- Bump spec tests to version v1.1.6
- Improvements to Doppelganger check
- Improvements to "grpc client connected" log.
- Update libp2p to v0.15.1
- Resolve several checks from deepsource
- Update go-ethereum to v1.10.13
- Update some flags from signed integer flags to unsigned flags.
- Filter errored keys from slashing protection history in standard API.
- Ensure slashing protection exports and key manager api work according to spec
- Improve memory performance by properly allocating slice size
- Typos fix
- Remove unused imports
- Use cashed finalized state when pruning deposits
- Significant slasher improvements
- Various code cleanups
- Standard API improvements for keymanager API
- Use safe sub64 for safer math
- Fix CORS in middleware API
- Add more fields to remote signer request object
- Refactoring to support checkpoint or genesis origin.

### Deprecated

Please be advised that Prysm's package path naming will change in the next release. If you are a downstream user of
Prysm (i.e. import prysm libraries into your project) then you may be impacted. Please see
issue https://github.com/prysmaticlabs/prysm/issues/10006.

### Fixed

- Allow API requests for next sync committee.
- Check sync status before performing a voluntary exit.
- Fixed issue where historical requests for validator balances would time out by removing the 30s timeout limitation.
- Add missing ssz spec tests

### Security

- Add justifications to gosec security finding suppression.

## [v2.0.4](https://github.com/prysmaticlabs/prysm/compare/v2.0.3...v2.0.4) - 2021-11-29

### Added

- Several changes for The Merge
- More monitoring functionality for blocks and sync committees

### Changed

- Improvements to block proposal computation when packing deposits.
- Renaming SignatureSet -> SignatureBatch

### Deprecated

### Fixed

- Revert PR [9830](https://github.com/prysmaticlabs/prysm/pull/9830) to remove performance regression. See:
  issue [9935](https://github.com/prysmaticlabs/prysm/issues/9935)

### Security

No security updates in this release.

## [v2.0.3](https://github.com/prysmaticlabs/prysm/compare/v2.0.2...v2.0.3) - 2021-11-22

This release also includes a major update to the web UI. Please review the v1 web UI
notes [here](https://github.com/prysmaticlabs/prysm-web-ui/releases/tag/v1.0.0)

### Added

- Web v1 released
- Updated Beacon API to v2.1.0
- Add validation of keystores via validator client RPC endpoint to support new web UI
- GitHub actions: errcheck and gosimple lint
- Event API support for `contribution_and_proof` and `voluntar_exit` events.
- Validator key management standard API schema and some implementation
- Add helpers for The Merge fork epoch calculation
- Add cli overrides for certain constants for The Merge
- Add beacon block and state structs for The Merge
- Validator monitoring improvements
- Cache deposits to improve deposit selection/processing
- Emit warning upon empty validator slashing protection export
- Add balance field trie cache and optimized hash trie root operations. `--enable-balance-trie-computation`

### Changed

- Updated to spectests v1.1.5
- Refactor web authentication
- Added uint64 overflow protection
- Sync committee pool returns empty slice instead of nil on cache miss
- Improved description of datadir flag
- Simplied web password requirements
- Web JWT tokens no longer expire.
- Updated keymanager protos
- Watch and update jwt secret when auth token file updated on disk.
- Update web based slashing protection export from POST to GET
- Reuse helpers to validate fully populated objects.
- Rename interop-cold-start to deterministic-genesis
- Validate password on RPC create wallet request
- Refactor for weak subjectivity sync implementation
- Update naming for Atlair previous epoch attester
- Remove duplicate MerkleizeTrieLeaves method.
- Add explict error for validator flag checks on out of bound positions
- Simplify method to check if the beacon chain client should update the justified epoch value.
- Rename web UI performance endpoint to "summary"
- Refactor powchain service to be more functional
- Use math.MaxUint64
- Share / reused finalized state on prysm start up services
- Refactor slashing protection history code packages
- Improve RNG commentary
- Use next slot cache in more areas of the application
- Improve context aware p2p peer scoring loops
- Various code clean up
- Prevent redundant processing of blocks from pending queue
- Enable Altair tests on e2e against prior release client
- Use lazy state balance cache

### Deprecated

- Web UI login has been replaced.
- Web UI bar graph removed.

### Removed

- Prysmatic Labs' [go-ethereum fork](https://github.com/prysmaticlabs/bazel-go-ethereum) removed from build tooling.
  Upstream go-ethereum is now used with familiar go.mod tooling.
- Removed duplicate aggergation validation p2p pipelines.
- Metrics calculation removed extra condition
- Removed superflous errors from peer scoring parameters registration

### Fixed

- Allow submitting sync committee subscriptions for next period
- Ignore validators without committee assignment when fetching attester duties
- Return "version" field for ssz blocks in beacon API
- Fixed bazel build transitions for dbg builds. Allows IDEs to hook into debugger again.
- Fixed case where GetDuties RPC endpoint might return a false positive for sync committee selection for validators that
  have no deposited yet
- Fixed validator exits in v1 method, broadcast correct object
- Fix Altair individual votes endpoint
- Validator performance calculations fixed
- Return correct response from key management api service
- Check empty genesis validators root on slashing protection data export
- Fix stategen with genesis state.
- Fixed multiple typos
- Fix genesis state registration in interop mode
- Fix network flags in slashing protection export

### Security

- Added another encryption key to security.txt.

## [v2.0.2](https://github.com/prysmaticlabs/prysm/compare/v2.0.1...v2.0.2) - 2021-10-18

### Added

- Optimizations to block proposals. Enabled with `--enable-get-block-optimizations`.
  See [issue 8943](https://github.com/prysmaticlabs/prysm/issues/8943)
  and [issue 9708](https://github.com/prysmaticlabs/prysm/issues/9708) before enabling.
- Beacon Standard API: register v1alpha2 endpoints

### Changed

- Beacon Standard API: Improved sync error messages
- Beacon Standard API: Omit validators without sync duties
- Beacon Standard API: Return errors for unknown state/block versions
- Spec alignment: Passing spec vectors at v1.1.2
- Logs: Improved "synced block.."
- Bazel: updated to v4.2.1
- E2E: more strict participation checks
- Eth1data: Reduce disk i/o saving interval

### Deprecated

- ⚠️ v2 Remote slashing protection server disabled for now ⚠️

### Fixed

- Beacon Standard API: fetch sync committee duties for current and next period's epoch
- Beacon Standard API: remove special treatment to graffiti in block results
- Beacon Standard API: fix epoch calculation in sync committee duties
- Doppelganger: Fix false positives
- UI: Validator gRPC gateway health endpoint fixed

### Security

- Spec alignment: Update Eth2FastAggregateVerify to match spec
- Helpers: enforce stronger slice index checks
- Deposit Trie: Handle impossible non-power of 2 trie leaves
- UI: Add security headers

## [v2.0.1](https://github.com/prysmaticlabs/prysm/compare/v2.0.0...v2.0.1) - 2021-10-06

### Fixed

- Updated libp2p transport library to stop metrics logging errors on windows.
- Prysm's web UI assets serve properly
- Eth2 api returns full validator balance rather than effective balance
- Slashing protection service registered properly in validator.

### Security

We've updated the Prysm base docker images to a more recent build.

## [v2.0.0](https://github.com/prysmaticlabs/prysm/compare/v1.4.4...v2.0.0)

This release is the largest release of Prysm to date. v2.0.0 includes support for the upcoming Altair hard fork on the
mainnet Ethereum Beacon Chain.
This release consists
of [380 changes](https://github.com/prysmaticlabs/prysm/compare/v1.4.4...f7845afa575963302116e673d400d2ab421252ac) to
support Altair, improve performance of phase0 beacon nodes, and various bug fixes from v1.4.4.

### Upgrading From v1

Please update your beacon node to v2.0.0 prior to updating your validator. The beacon node can serve requests to a
v1.4.4 validator, however a v2.0.0 validator will not start against a v1.4.4 beacon node. If you're operating a highly
available beacon chain service, ensure that all of your beacon nodes are updated to v2.0.0 before starting the upgrade
on your validators.

### Added

- Full Altair
  support. [Learn more about Altair.](https://github.com/ethereum/annotated-spec/blob/8473024d745a3a2b8a84535d57773a8e86b66c9a/altair/beacon-chain.md)
- Added bootnodes from the Nimbus team.
- Revamped slasher implementation. The slasher functionality is no longer a standalone binary. Slasher functionality is
  available from the beacon node with the `--slasher` flag. Note: Running the slasher has considerably increased
  resource requirements. Be sure to review the latest documentation before enabling this feature. This feature is
  experimental.
- Support for standard JSON API in the beacon node. Prysm validators continue to use Prysm's API.
- Configurable subnet peer requirements. Increased minimum desired peers per subnet from 4 to 6. This can be modified
  with `--minimum-peers-per-subnet` in the beacon node..
- Support for go build on darwin_arm64 devices (Mac M1 chips). Cross compiling for darwin_arm64 is not yet supported..
- Batch verification of pubsub objects. This should improve pubsub processing performance on multithreaded machines.
- Improved attestation pruning. This feature should improve block proposer performance and overall network attestation
  inclusion rates. Opt-out with `--disable-correctly-prune-canonical-atts` in the beacon node.
- Active balance cache to improve epoch processing. Opt-out with `--disable-active-balance-cache`
- Experimental database improvements to reduce history state entry space usage in the beaconchain.db. This functionality
  can be permanently enabled with the flag `--enable-historical-state-representation`. Enabling this feature can realize
  a 25% improvement in space utilization for the average user , while 70 -80% for power users(archival node operators).
  Note: once this feature is toggled on, it modifies the structure of the database with a migration and cannot be rolled
  back. This feature is experimental and should only be used in non-serving beacon nodes in case of database corruption
  or other critical issue.

#### New Metrics

**Beacon chain node**

| Metric                                           | Description                                                                                           | References |
| ------------------------------------------------ | ----------------------------------------------------------------------------------------------------- | ---------- |
| `p2p_message_ignored_validation_total`           | Count of messages that were ignored in validation                                                     |            |
| `beacon_current_active_validators`               | Current total active validators                                                                       |            |
| `beacon_processed_deposits_total`                | Total number of deposits processed                                                                    |            |
| `sync_head_state_miss`                           | The number of sync head state requests that are not present in the cache                              |            |
| `sync_head_state_hit`                            | The number of sync head state requests that are present in the cache                                  |            |
| `total_effective_balance_cache_miss`             | The number of get requests that are not present in the cache                                          |            |
| `total_effective_balance_cache_hit`              | The number of get requests that are present in the cache                                              |            |
| `sync_committee_index_cache_miss_total`          | The number of committee requests that aren't present in the sync committee index cache                |            |
| `sync_committee_index_cache_hit_total`           | The number of committee requests that are present in the sync committee index cache                   |            |
| `next_slot_cache_hit`                            | The number of cache hits on the next slot state cache                                                 |            |
| `next_slot_cache_miss`                           | The number of cache misses on the next slot state cache                                               |            |
| `validator_entry_cache_hit_total`                | The number of cache hits on the validator entry cache                                                 |            |
| `validator_entry_cache_miss_total`               | The number of cache misses on the validator entry cache                                               |            |
| `validator_entry_cache_delete_total`             | The number of cache deletes on the validator entry cache                                              |            |
| `saved_sync_committee_message_total`             | The number of saved sync committee message total                                                      |            |
| `saved_sync_committee_contribution_total`        | The number of saved sync committee contribution total                                                 |            |
| `libp2p_peers`                                   | Tracks the total number of libp2p peers                                                               |            |
| `p2p_status_message_missing`                     | The number of attempts the connection handler rejects a peer for a missing status message             |            |
| `p2p_sync_committee_subnet_recovered_broadcasts` | The number of sync committee messages that were attempted to be broadcast with no peers on the subnet |            |
| `p2p_sync_committee_subnet_attempted_broadcasts` | The number of sync committees that were attempted to be broadcast                                     |            |
| `p2p_subscribed_topic_peer_total`                | The number of peers subscribed to topics that a host node is also subscribed to                       |            |
| `saved_orphaned_att_total`                       | Count the number of times an orphaned attestation is saved                                            |            |

### Changed

- Much refactoring of "util" packages into more canonical packages. Please review Prysm package structure and godocs.
- Altair object keys in beacon-chain/db/kv are prefixed with "altair". BeaconBlocks and BeaconStates are the only
  objects affected by database key changes for Altair. This affects any third party tooling directly querying Prysm's
  beaconchain.db.
- Updated Teku bootnodes.
- Updated Lighthouse bootnodes.
- End to end testing now collects jaeger spans
- Improvements to experimental peer quality scoring. This feature is only enabled with `--enable-peer-scorer`.
- Validator performance logging behavior has changed in Altair. Post-Altair hardfork has the following changes:
  Inclusion distance and inclusion slots will no longer be displayed. Correctly voted target will only be true if also
  included within 32 slots. Correctly voted head will only be true if the attestation was included in the next slot.
  Correctly voted source will only be true if attestation is included within 5 slots. Inactivity score will be
  displayed.
- Increased pubsub message queue size from 256 to 600 to support larger networks and higher message volume.
- The default attestation aggregation changed to the improved optimized max cover algorithm.
- Prysm is passing spectests at v1.1.0 (latest available release).
- `--subscribe-all-subnets` will subscribe to all attestation subnets and sync subnets in post-altair hard fork.
- "eth2" is now an illegal term. If you say it or type it then something bad might happen.
- Improved cache hit ratio for validator entry cache.
- Reduced memory overhead during database migrations.
- Improvements to beacon state writes to database.

#### Changed Metrics

**Beacon chain node**
| Metric                | Old Name             | Description                                          | References |
| --------------------- | -------------------- | ---------------------------------------------------- | ---------- |
| `beacon_reorgs_total` | `beacon_reorg_total` | Count the number of times a beacon chain has a reorg |            |

### Deprecated

These flags are hidden from the help text and no longer modify the behavior of Prysm. These flags should be removed from
user runtime configuration as the flags will eventually be removed entirely and Prysm will fail to start if a deleted or
unknown flag is provided.

- `--enable-active-balance-cache`
- `--correctly-prune-canonical-atts`
- `--correctly-insert-orphaned-atts`
- `--enable-next-slot-state-cache`

### Removed

Note: Removed flags will block starting up with an error "flag provided but not defined:".
Please check that you are not using any of the removed flags in this section!

- Prysm's standalone slasher application (cmd/slasher) has been fully removed. Use the `--slasher` flag with a beacon
  chain node for full slasher functionality.
- `--disable-blst` (beacon node and validator). [blst](https://github.com/supranational/blst) is the only BLS library
  offered for Prysm.
- `--disable-sync-backtracking` and `--enable-sync-backtracking` (beacon node). This feature has been released for some
  time. See.
- `--diable-pruning-deposit-proofs` (beacon node). This feature has been released for some time. See.
- `--disable-eth1-data-majority-vote` (beacon node). This feature is no longer in use in Prysm. See,.
- `--proposer-atts-selection-using-max-cover` (beacon node). This feature has been released for some time. See.
- `--update-head-timely` (beacon node). This feature was released in v1.4.4. See.
- `--enable-optimized-balance-update` (beacon node). This feature was released in v1.4.4. See.
- Kafka support is no longer available in the beacon node. This functionality was never fully completed and did not
  fulfill many desirable use cases. This removed the flag `--kafka-url` (beacon node). See.
- Removed tools/faucet. Use the faucet
  in [prysmaticlabs/periphery](https://github.com/prysmaticlabs/periphery/tree/c2ac600882c37fc0f2a81b0508039124fb6bcf47/eth-faucet)
  if operating a testnet faucet server.
- Tooling for prior testnet contracts has been removed. Any of the old testnet contracts with `drain()` function have
  been removed as well.
- Toledo tesnet config is removed.
- Removed --eth-api-port (beacon node). All APIs interactions have been moved to --grpc-gateway-port. See.

### Fixed

- Database lock contention improved in block database operations.
- JSON API now returns an error when unknown fields are provided.
- Correctly return `epoch_transition` field in `head` JSON API events stream.
- Various fixes in standard JSON API
- Finalize deposits before initializing the beacon node. This may improve missed proposals
- JSON API returns header "Content-Length" 0 when returning an empty JSON object.
- Initial sync fixed when there is a very long period of missing blocks.
- Fixed log statement when a web3 endpoint failover occurs.
- Windows prysm.bat is fixed

### Security

- You MUST update to v2.0.0 or later release before epoch 74240 or your client will fork off from the rest of the
  network.
- Prysm's JWT library has been updated to a maintained version of the previous JWT library. JWTs are only used in the
  UI.

Please review our newly
updated [security reporting policy](https://github.com/prysmaticlabs/prysm/blob/develop/SECURITY.md).

- Fix subcommands such as validator accounts list

### Security

There are no security updates in this release.

# Older than v2.0.0

For changelog history for releases older than v2.0.0, please refer to https://github.com/prysmaticlabs/prysm/releases<|MERGE_RESOLUTION|>--- conflicted
+++ resolved
@@ -23,11 +23,9 @@
 - Add Electra support and tests for light client functions
 - fastssz version bump (better error messages).
 - SSE implementation that sheds stuck clients. [pr](https://github.com/prysmaticlabs/prysm/pull/14413)
-<<<<<<< HEAD
+- Add Bellatrix tests for light client functions
 - Add Discovery Rebooter Feature
-=======
-- Add Bellatrix tests for light client functions
->>>>>>> e40d2cbd
+
 
 ### Changed
 
