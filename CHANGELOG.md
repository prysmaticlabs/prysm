--- conflicted
+++ resolved
@@ -37,11 +37,8 @@
 - Clean up `ProposeBlock` for validator client to reduce cognitive scoring and enable further changes.
 - Updated k8s-io/client-go to v0.30.4 and k8s-io/apimachinery to v0.30.4
 - Migrated tracing library from opencensus to opentelemetry for both the beacon node and validator.
-<<<<<<< HEAD
+- Refactored light client code to make it more readable and make future PRs easier.
 - Updated Libp2p Dependencies to allow prysm to use gossipsub v1.2 .
-=======
-- Refactored light client code to make it more readable and make future PRs easier.
->>>>>>> 315c05b3
 
 ### Deprecated
 - `--disable-grpc-gateway` flag is deprecated due to grpc gateway removal.
