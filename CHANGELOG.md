--- conflicted
+++ resolved
@@ -14,6 +14,7 @@
 - Added GetBlockAttestationsV2 endpoint.
 - Light client support: Consensus types for Electra
 - Added SubmitPoolAttesterSlashingV2 endpoint.
+- Builder API endpooint to support Electra
 
 ### Changed
 
@@ -101,15 +102,7 @@
 - Updated Sepolia bootnodes.
 - Make committee aware packing the default by deprecating `--enable-committee-aware-packing`.
 - Moved `ConvertKzgCommitmentToVersionedHash` to the `primitives` package.
-<<<<<<< HEAD
-- reversed the boolean return on `BatchVerifyDepositsSignatures`, from need verification, to all keys successfully verified
-- Fix `engine_exchangeCapabilities` implementation.
-- Updated the default `scrape-interval` in `Client-stats` to 2 minutes to accommodate Beaconcha.in API rate limits.
-- Switch to compounding when consolidating with source==target.
-- Builder API endpooint to support Electra
-=======
 - Updated correlation penalty for EIP-7251. 
->>>>>>> ffc443b5
 
 ### Deprecated
 - `--disable-grpc-gateway` flag is deprecated due to grpc gateway removal.
