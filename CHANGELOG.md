# Changelog

All notable changes to this project will be documented in this file.

The format is based on Keep a Changelog, and this project adheres to Semantic Versioning.

## [Unreleased](https://github.com/prysmaticlabs/prysm/compare/v5.1.0...HEAD)

### Added

- Aggregate and proof committee validation for Electra.
- More tests for electra field generation.
- Light client support: Implement `ComputeFieldRootsForBlockBody`.
- Light client support: Add light client database changes.
- Light client support: Implement capella and deneb changes.
- Light client support: Implement `BlockToLightClientHeaderXXX` functions upto Deneb
- GetBeaconStateV2: add Electra case.
- Implement [consensus-specs/3875](https://github.com/ethereum/consensus-specs/pull/3875)
- Tests to ensure sepolia config matches the official upstream yaml

### Changed

- `getLocalPayload` has been refactored to enable work in ePBS branch.
- `TestNodeServer_GetPeer` and `TestNodeServer_ListPeers` test flakes resolved by iterating the whole peer list to find
  a match rather than taking the first peer in the map.
- Passing spectests v1.5.0-alpha.4 and v1.5.0-alpha.5.
- Beacon chain now asserts that the external builder block uses the expected gas limit.
- Electra: Add electra objects to beacon API.
- Electra: Updated block publishing beacon APIs to support Electra.
- "Submitted builder validator registration settings for custom builders" log message moved to debug level.
- config: Genesis validator root is now hardcoded in params.BeaconConfig()
- `grpc-gateway-host` is renamed to http-host. The old name can still be used as an alias.
- `grpc-gateway-port` is renamed to http-port. The old name can still be used as an alias.
- `grpc-gateway-corsdomain` is renamed to http-cors-domain. The old name can still be used as an alias.
- `api-timeout` is changed from int flag to duration flag, default value updated.
- Light client support: abstracted out the light client headers with different versions.
- `ApplyToEveryValidator` has been changed to prevent misuse bugs, it takes a closure that takes a `ReadOnlyValidator` and returns a raw pointer to a `Validator`. 
- Removed gorilla mux library and replaced it with net/http updates in go 1.22.
- Clean up `ProposeBlock` for validator client to reduce cognitive scoring and enable further changes.
- Updated k8s-io/client-go to v0.30.4 and k8s-io/apimachinery to v0.30.4
- Migrated tracing library from opencensus to opentelemetry for both the beacon node and validator.
- Refactored light client code to make it more readable and make future PRs easier.
- Updated Libp2p Dependencies to allow prysm to use gossipsub v1.2 .
- Updated Sepolia bootnodes.

### Deprecated
- `--disable-grpc-gateway` flag is deprecated due to grpc gateway removal.
- `--enable-experimental-state` flag is deprecated. This feature is now on by default. Opt-out with `--disable-experimental-state`.

### Removed

- removed gRPC Gateway
- Removed unused blobs bundle cache
- Removed consolidation signing domain from params. The Electra design changed such that EL handles consolidation signature verification.

### Fixed

- Fixed early release of read lock in BeaconState.getValidatorIndex.
- Electra: resolve inconsistencies with validator committee index validation.
- Electra: build blocks with blobs.
- E2E: fixed gas limit at genesis
- Light client support: use LightClientHeader instead of BeaconBlockHeader.
- validator registration log changed to debug, and the frequency of validator registration calls are reduced
- Core: Fix process effective balance update to safe copy validator for Electra.
- `== nil` checks before calling `IsNil()` on interfaces to prevent panics.
- Core: Fixed slash processing causing extra hashing.
- Core: Fixed extra allocations when processing slashings.
- remove unneeded container in blob sidecar ssz response
<<<<<<< HEAD
- Light client support: create finalized header based on finalizedBlock's version, not attestedBlock.
=======
- Testing: added custom matcher for better push settings testing.
>>>>>>> 003b70c3

### Security

## [v5.1.0](https://github.com/prysmaticlabs/prysm/compare/v5.0.4...v5.1.0) - 2024-08-20

This release contains 171 new changes and many of these are related to Electra! Along side the Electra changes, there
are nearly 100 changes related to bug fixes, feature additions, and other improvements to Prysm. Updating to this
release is recommended at your convenience.

⚠️ Deprecation Notice: Removal of gRPC Gateway and Gateway Flag Renaming ⚠️

In an upcoming release, we will be deprecating the gRPC gateway and renaming several associated flags. This change will
result in the removal of access to several internal APIs via REST, though the gRPC endpoints will remain unaffected. We
strongly encourage systems to transition to using the beacon API endpoints moving forward. Please refer to PR for more
details.

### Added

- Electra work
- Fork-specific consensus-types interfaces
- Fuzz ssz roundtrip marshalling, cloner fuzzing
- Add support for multiple beacon nodes in the REST API
- Add middleware for Content-Type and Accept headers
- Add debug logs for proposer settings
- Add tracing to beacon api package
- Add support for persistent validator keys when using remote signer. --validators-external-signer-public-keys and
  --validators-external-signer-key-file See the docs page for more info.
- Add AggregateKeyFromIndices to beacon state to reduce memory usage when processing attestations
- Add GetIndividualVotes endpoint
- Implement is_better_update for light client
- HTTP endpoint for GetValidatorParticipation
- HTTP endpoint for GetChainHead
- HTTP endpoint for GetValidatorActiveSetChanges
- Check locally for min-bid and min-bid-difference

### Changed

- Refactored slasher operations to their logical order
- Refactored Gwei and Wei types from math to primitives package.
- Unwrap payload bid from ExecutionData
- Change ZeroWei to a func to avoid shared ptr
- Updated go-libp2p to v0.35.2 and go-libp2p-pubsub to v0.11.0
- Use genesis block root in epoch 1 for attester duties
- Cleanup validator client code
- Old attestations log moved to debug. "Attestation is too old to broadcast, discarding it"
- Modify ProcessEpoch not to return the state as a returned value
- Updated go-bitfield to latest release
- Use go ticker instead of timer
- process_registry_updates no longer makes a full copy of the validator set
- Validator client processes sync committee roll separately
- Use vote pointers in forkchoice to reduce memory churn
- Avoid Cloning When Creating a New Gossip Message
- Proposer filters invalid attestation signatures
- Validator now pushes proposer settings every slot
- Get all beacon committees at once
- Committee-aware attestation packing

### Deprecated

- `--enable-debug-rpc-endpoints` is deprecated and debug rpc points are on by default.

### Removed

- Removed fork specific getter functions (i.e. PbCapellaBlock, PbDenebBlock, etc)

### Fixed

- Fixed debug log "upgraded stake to $fork" to only log on upgrades instead of every state transition
- Fixed nil block panic in API
- Fixed mockgen script
- Do not fail to build block when block value is unknown
- Fix prysmctl TUI when more than 20 validators were listed
- Revert peer backoff changes from. This was causing some sync committee performance issues.
- Increased attestation seen cache expiration to two epochs
- Fixed slasher db disk usage leak
- fix: Multiple network flags should prevent the BN to start
- Correctly handle empty payload from GetValidatorPerformance requests
- Fix Event stream with carriage return support
- Fix panic on empty block result in REST API
- engine_getPayloadBodiesByRangeV1 - fix, adding hexutil encoding on request parameters
- Use sync committee period instead of epoch in `createLightClientUpdate`

### Security

- Go version updated to 1.22

## [v5.0.4](https://github.com/prysmaticlabs/prysm/compare/v5.0.3...v5.0.4) - 2024-07-21

This release has many wonderful bug fixes and improvements. Some highlights include p2p peer fix for windows users,
beacon API fix for retrieving blobs older than the minimum blob retention period, and improvements to initial sync by
avoiding redundant blob downloads.

Updating to this release is recommended at your earliest convenience, especially for windows users.

### Added

- Beacon-api: broadcast blobs in the event of seen block
- P2P: Add QUIC support

### Changed

- Use slices package for various slice operations
- Initsync skip local blobs
- Use read only validators in Beacon API
- Return syncing status when node is optimistic
- Upgrade the Beacon API e2e evaluator
- Don't return error that can be internally handled
- Allow consistent auth token for validator apis
- Change example.org DNS record
- Simplify prune invalid by reusing existing fork choice store call
- use [32]byte keys in the filesystem cache
- Update Libp2p Dependencies
- Parallelize Broadcasting And Processing Each Blob
- Substantial VC cleanup
- Only log error when aggregator check fails
- Update Libp2p Dependencies
- Change Attestation Log To Debug
- update codegen dep and cleanup organization

### Deprecated

- Remove eip4881 flag (--disable-eip-4881)

### Removed

- Remove the Goerli/Prater support
- Remove unused IsViableForCheckpoint
- Remove unused validator map copy method

### Fixed

- Various typos and other cosmetic fixes
- Send correct state root with finalized event stream
- Extend Broadcast Window For Attestations
- Beacon API: Use retention period when fetching blobs
- Backfill throttling
- Use correct port for health check in Beacon API e2e evaluator
- Do not remove blobs DB in slasher.
- use time.NewTimer() to avoid possible memory leaks
- paranoid underflow protection without error handling
- Fix CommitteeAssignments to not return every validator
- Fix dependent root retrival genesis case
- Restrict Dials From Discovery
- Always close cache warm chan to prevent blocking
- Keep only the latest value in the health channel

### Security

- Bump golang.org/x/net from 0.21.0 to 0.23.0

## [v5.0.3](https://github.com/prysmaticlabs/prysm/compare/v5.0.2...v5.0.3) - 2024-04-04

Prysm v5.0.3 is a small patch release with some nice additions and bug fixes. Updating to this release is recommended
for users on v5.0.0 or v5.0.1. There aren't many changes since last week's v5.0.2 so upgrading is not strictly required,
but there are still improvements in this release so update if you can!

### Added

- Testing: spec test coverage tool
- Add bid value metrics
- prysmctl: Command-line interface for visualizing min/max span bucket
- Explicit Peering Agreement implementation

### Changed

- Utilize next slot cache in block rewards rpc
- validator: Call GetGenesis only once when using beacon API
- Simplify ValidateAttestationTime
- Various typo / commentary improvements
- Change goodbye message from rate limited peer to debug verbosity
- Bump libp2p to v0.33.1
- Fill in missing debug logs for blob p2p IGNORE/REJECT

### Fixed

- Remove check for duplicates in pending attestation queue
- Repair finalized index issue
- Maximize Peer Capacity When Syncing
- Reject Empty Bundles

### Security

No security updates in this release.

## [v5.0.2](https://github.com/prysmaticlabs/prysm/compare/v5.0.1...v5.0.2) - 2024-03-27

This release has many optimizations, UX improvements, and bug fixes. Due to the number of important bug fixes and
optimizations, we encourage all operators to update to v5.0.2 at their earliest convenience.

In this release, there is a notable change to the default value of --local-block-value-boost from 0 to 10. This means
that the default behavior of using the builder API / mev-boost requires the builder bid to be 10% better than your local
block profit. If you want to preserve the existing behavior, set --local-block-value-boost=0.

### Added

- API: Add support for sync committee selections
- blobs: call fsync between part file write and rename (feature flag --blob-save-fsync)
- Implement EIP-3076 minimal slashing protection, using a filesystem database (feature flag
  --enable-minimal-slashing-protection)
- Save invalid block to temp --save-invalid-block-temp
- Compute unrealized checkpoints with pcli
- Add gossip blob sidecar verification ms metric
- Backfill min slot flag (feature flag --backfill-oldest-slot)
- adds a metric to track blob sig cache lookups
- Keymanager APIs - get,post,delete graffiti
- Set default LocalBlockValueBoost to 10
- Add bid value metrics
- REST VC metrics

### Changed

- Normalized checkpoint logs
- Normalize filesystem/blob logs
- Updated gomock libraries
- Use Max Request Limit in Initial Sync
- Do not Persist Startup State
- Normalize backfill logs/errors
- Unify log fields
- Do Not Compute Block Root Again
- Optimize Adding Dirty Indices
- Use a Validator Reader When Computing Unrealized Balances
- Copy Validator Field Trie
- Do not log zero sync committee messages
- small cleanup on functions: use slots.PrevSlot
- Set the log level for running on <network> as INFO.
- Employ Dynamic Cache Sizes
- VC: Improve logging in case of fatal error
- refactoring how proposer settings load into validator client
- Spectest: Unskip Merkle Proof test
- Improve logging.
- Check Unrealized Justification Balances In Spectests
- Optimize SubscribeCommitteeSubnets VC action
- Clean up unreachable code; use new(big.Int) instead of big.NewInt(0)
- Update bazel, rules_go, gazelle, and go versions
- replace receive slot with event stream
- New gossip cache size
- Use headstate for recent checkpoints
- Update spec test to official 1.4.0
- Additional tests for KZG commitments
- Enable Configurable Mplex Timeouts
- Optimize SubmitAggregateSelectionProof VC action
- Re-design TestStartDiscV5_DiscoverPeersWithSubnets test
- Add da waited time to sync block log
- add log message if in da check at slot end
- Log da block root in hex
- Log the slot and blockroot when we deadline waiting for blobs
- Modify the algorithm of updateFinalizedBlockRoots
- Rename payloadattribute Timestamps to Timestamp
- Optimize GetDuties VC action
- docker: Add bazel target for building docker tarball
- Utilize next slot cache in block rewards rpc
- Spec test coverage report
- Refactor batch verifier for sharing across packages

### Removed

- Remove unused bolt buckets
- config: Remove DOMAIN_BLOB_SIDECAR.
- Remove unused deneb code
- Clean up: remove some unused beacon state protos
- Cleaned up code in the sync package
- P2P: Simplify code

### Fixed

- Slasher: Reduce surrounding/surrounded attestations processing time
- Fix blob batch verifier pointer receiver
- db/blobs: Check non-zero data is written to disk
- avoid part path collisions with mem addr entropy
- Download checkpoint sync origin blobs in init-sync
- bazel: Update aspect-build/bazel-lib to v2.5.0
- move setting route handlers to registration from start
- Downgrade Level DB to Stable Version
- Fix failed reorg log
- Fix Data Race in Epoch Boundary
- exit blob fetching for cp block if outside retention
- Do not check parent weight on early FCU
- Fix VC DB conversion when no proposer settings is defined and add Experimental flag in the
  --enable-minimal-slashing-protection help.
- keymanager api: lowercase statuses
- Fix unrealized justification
- fix race condition when pinging peers
- Fix/race receive block
- Blob verification spectest
- Ignore Pubsub Messages Hitting Context Deadlines
- Use justified checkpoint from head state to build attestation
- only update head at 10 seconds when validating
- Use correct gossip validation time
- fix 1-worker underflow; lower default batch size
- handle special case of batch size=1
- Always Set Inprogress Boolean In Cache
- Builder APIs: adding headers to post endpoint
- Rename mispelled variable
- allow blob by root within da period
- Rewrite Pruning Implementation To Handle EIP 7045
- Set default fee recipient if tracked val fails
- validator client on rest mode has an inappropriate context deadline for events
- validator client should set beacon API endpoint in configurations
- Fix get validator endpoint for empty query parameters
- Expand Our TTL for our Message ID Cache
- fix some typos
- fix handling of goodbye messages for limited peers
- create the log file along with its parent directory if not present
- Call GetGenesis only once

### Security

- Go version has been updated from 1.21.6 to 1.21.8.

## [v5.0.1](https://github.com/prysmaticlabs/prysm/compare/v5.0.0...v5.0.1) - 2024-03-08

This minor patch release has some nice improvements over the recent v5.0.0 for Deneb. We have minimized this patch
release to include only low risk and valuable fixes or features ahead of the upcoming network upgrade on March 13th.

Deneb is scheduled for mainnet epoch 269568 on March 13, 2024 at 01:55:35pm UTC. All operators MUST update their Prysm
software to v5.0.0 or later before the upgrade in order to continue following the blockchain.

### Added

- A new flag to ensure that blobs are flushed to disk via fsync immediately after write. --blob-save-fsync

### Changed

- Enforce a lower maximum batch limit value to prevent annoying peers
- Download blobs for checkpoint sync block before starting sync
- Set justified epoch to the finalized epoch in Goerli to unstuck some Prysm nodes on Goerli

### Fixed

- Data race in epoch boundary cache
- "Failed reorg" log was misplaced
- Do not check parent weights on early fork choice update calls
- Compute unrealized justification with slashed validators
- Missing libxml dependency

### Security

Prysm version v5.0.0 or later is required to maintain participation in the network after the Deneb upgrade.

## [v5.0.0](https://github.com/prysmaticlabs/prysm/compare/v4.2.1...v5.0.0)

Behold the Prysm v5 release with official support for Deneb on Ethereum mainnet!

Deneb is scheduled for mainnet epoch 269568 on March 13, 2024 at 01:55:35pm UTC. All operators MUST update their Prysm
software to v5.0.0 or later before the upgrade in order to continue following the blockchain.

This release brings improvements to the backfill functionality of the beacon node to support backfilling blobs. If
running a beacon node with checkpoint sync, we encourage you to test the backfilling functionality and share your
feedback. Run with backfill enabled using the flag --enable-experimental-backfill.

Known Issues

- --backfill-batch-size with a value of 1 or less breaks backfill.
- Validator client on v4.2.0 or older uses some API methods that are incompatible with beacon node v5. Ensure that you
  have updated the beacon node and validator client to v4.2.1 and then upgrade to v5 or update both processes at the
  same time to minimize downtime.

### Added

- Support beacon_committee_selections
- /eth/v1/beacon/deposit_snapshot
- Docker images now have coreutils pre-installed
- da_waited_time_milliseconds tracks total time waiting for data availablity check in ReceiveBlock
- blob_written, blob_disk_count, blob_disk_bytes new metrics for tracking blobs on disk
- Backfill supports blob backfilling
- Add mainnet deneb fork epoch config

### Changed

- --clear-db and --force-clear-db flags now remove blobs as well as beaconchain.db
- EIP-4881 is now on by default.
- Updates filtering logic to match spec
- Verbose signature verification is now on by default
- gossip_block_arrival_milliseconds and gossip_block_verification_milliseconds measure in
- milliseconds instead of nanoseconds
- aggregate_attestations_t1 histogram buckets have been updated
- Reduce lookahead period from 8 to 4. This reduces block batch sizes during sync to account for
- larger blocks in deneb.
- Update gohashtree to v0.0.4-beta
- Various logging improvements
- Improved operations during syncing
- Backfill starts after initial-sync is complete

### Deprecated

The following flags have been removed entirely:

- --enable-reorg-late-blocks
- --disable-vectorized-htr
- --aggregate-parallel
- --build-block-parallel
- --enable-registration-cache, disable-gossip-batch-aggregation
- --safe-slots-to-import-optimistically
- --show-deposit-data

### Removed

- Prysm gRPC slasher endpoints are removed
- Remove /eth/v1/debug/beacon/states/{state_id}
- Prysm gRPC endpoints that were marked as deprecated in v4 have been removed
- Remove /eth/v1/beacon/blocks/{block_id}

### Fixed

- Return unaggregated if no aggregated attestations available in GetAggregateAttestation
- Fix JWT auth checks in certain API endpoints used by the web UI
- Return consensus block value in wei units
- Minor fixes in protobuf files
- Fix 500 error when requesting blobs from a block without blobs
- Handle cases were EL client is syncing and unable to provide payloads
- /eth/v1/beacon/blob_sidecars/{block_id} correctly returns an error when invalid indices are requested
- Fix head state fetch when proposing a failed reorg
- Fix data race in background forkchoice update call
- Correctly return "unavailable" response to peers requesting batches before the node completes
- backfill.
- Many significant improvements and fixes to the prysm slasher
- Fixed slashing gossip checks, improves peer scores for slasher peers
- Log warning if attempting to exit more than 5 validators at a time
- Do not cache inactive public keys
- Validator exits prints testnet URLs
- Fix pending block/blob zero peer edge case
- Check non-zero blob data is written to disk
- Avoid blob partial filepath collisions with mem addr entropy

### Security

v5.0.0 of Prysm is required to maintain participation in the network after the Deneb upgrade.

## [v4.2.1](https://github.com/prysmaticlabs/prysm/compare/v4.2.0...v4.2.1) - 2024-01-29

Welcome to Prysm Release v4.2.1! This release is highly recommended for stakers and node operators, possibly being the
final update before V5.

⚠️ This release will cause failures on Goerli, Sepolia and Holeski testnets, when running on certain older CPUs without
AVX support (eg Celeron) after the Deneb fork. This is not an issue for mainnet.

### Added

- Linter: Wastedassign linter enabled to improve code quality.
- API Enhancements:
    - Added payload return in Wei for /eth/v3/validator/blocks.
    - Added Holesky Deneb Epoch for better epoch management.
- Testing Enhancements:
    - Clear cache in tests of core helpers to ensure test reliability.
    - Added Debug State Transition Method for improved debugging.
    - Backfilling test: Enabled backfill in E2E tests for more comprehensive coverage.
- API Updates: Re-enabled jwt on keymanager API for enhanced security.
- Logging Improvements: Enhanced block by root log for better traceability.
- Validator Client Improvements:
    - Added Spans to Core Validator Methods for enhanced monitoring.
    - Improved readability in validator client code for better maintenance (various commits).

### Changed

- Optimizations and Refinements:
    - Lowered resource usage in certain processes for efficiency.
    - Moved blob rpc validation closer to peer read for optimized processing.
    - Cleaned up validate beacon block code for clarity and efficiency.
    - Updated Sepolia Deneb fork epoch for alignment with network changes.
    - Changed blob latency metrics to milliseconds for more precise measurement.
    - Altered getLegacyDatabaseLocation message for better clarity.
    - Improved wait for activation method for enhanced performance.
    - Capitalized Aggregated Unaggregated Attestations Log for consistency.
    - Modified HistoricalRoots usage for accuracy.
    - Adjusted checking of attribute emptiness for efficiency.
- Database Management:
    - Moved --db-backup-output-dir as a deprecated flag for database management simplification.
    - Added the Ability to Defragment the Beacon State for improved database performance.
- Dependency Update: Bumped quic-go version from 0.39.3 to 0.39.4 for up-to-date dependencies.

### Removed

- Removed debug setting highest slot log to clean up the logging process.
- Deleted invalid blob at block processing for data integrity.

### Fixed

- Bug Fixes:
    - Fixed off by one error for improved accuracy.
    - Resolved small typo in error messages for clarity.
    - Addressed minor issue in blsToExecChange validator for better validation.
    - Corrected blobsidecar json tag for commitment inclusion proof.
    - Fixed ssz post-requests content type check.
    - Resolved issue with port logging in bootnode.
- Test Fixes: Re-enabled Slasher E2E Test for more comprehensive testing.

### Security

No security issues in this release.

## [v4.2.0](https://github.com/prysmaticlabs/prysm/compare/v4.1.1...v4.2.0) - 2024-01-11

Happy new year! We have an incredibly exciting release to kick off the new year. This release is **strongly recommended
** for all operators to update as it has many bug fixes, security patches, and features that will improve the Prysm
experience on mainnet. This release has so many wonderful changes that we've deviated from our normal release notes
format to aptly categorize the changes.

### Highlights

#### Upgrading / Downgrading Validators

There are some API changes bundled in this release that require you to upgrade or downgrade in particular order. If the
validator is updated before the beacon node, it will see repeated 404 errors at start up until the beacon node is
updated as it uses a new API endpoint introduced in v4.2.0.

:arrow_up_small:  **Upgrading**: Upgrade the beacon node, then the validator.
:arrow_down_small: **Downgrading**: Downgrade the validator to v4.1.1 then downgrade the beacon node.

#### Deneb Goerli Support

This release adds in full support for the upcoming deneb hard fork on goerli next week on January 17th.

#### Networking Parameter Changes

This release increases the default peer count to 70 from 45. The reason this is done is so that node's running
with default peer counts can perform their validator duties as expected. Users who want to use the old peer count
can add in `--p2p-max-peers=45` as a flag.

#### Profile Guided Optimization

This release has binaries built using PGO, for more information on how it works feel free to look
here: https://tip.golang.org/doc/pgo .
This allows the go compiler to build more optimized Prysm binaries using production profiles and workloads.

#### ARM Supported Docker Images

Our docker images now support amd64 and arm64 architecture! This long awaited feature is finally here for Apple Silicon
and Raspberry Pi users.

### Deneb

#### Core

- Use ROForkchoice in blob verifier
- Add Goerli Deneb Fork Epoch
- Use deneb key for deneb state in saveStatesEfficientInternal
- Initialize Inactivity Scores Correctly
- Excluse DA wait time for chain processing time
- Initialize sig cache for verification.Initializer
- Verify roblobs
- KZG Commitment inclusion proof verifier
- Merkle Proofs of KZG commitments
- Add RO blob sidecar
- Check blob index duplication for blob notifier
- Remove sidecars with invalid proofs
- Proposer: better handling of blobs bundle
- Update proposer RPC to new blob sidecar format
- Implement Slot-Dependent Caching for Blobs Bundle
- Verified roblobs

#### Networking

- Check sidecar index in BlobSidecarsByRoot response
- Use proposer index cache for blob verification
- VerifiedROBlobs in initial-sync
- Reordered blob validation
- Initialize blob storage for initial sync service
- Use verified blob for gossip checks
- Update broadcast method to use `BlobSidecar` instead of `SingedBlobSidecar`
- Remove pending blobs queue
- Reject Blob Sidecar Incorrect Index
- Check return and request lengths for blob sidecar by root
- Fix blob sidecar subnet check
- Add pending blobs queue for missing parent block
- Verify blobs that arrived from by root request
- Reject blobs with invalid parent
- Add more blob and block checks for by range
- Exit early if blob by root request is empty
- Request missing blobs while processing pending queue
- Check blob exists before requesting from peer
- Passing block as arugment for sidecar validation

#### Blob Management

- Remove old blob types
- minimize syscalls in pruning routine
- Prune dangling blob
- Use Afero Walk for Pruning Blob
- Initialize blob storage without pruning
- Fix batch pruning errors
- Blob filesystem add pruning during blob write
- Blob filesystem add pruning at startup
- Ensure partial blob is deleted if there's an error
- Split blob pruning into two funcs
- Use functional options for `--blob-retention-epochs`
- Blob filesystem: delete blobs
- Fix Blob Storage Path
- Add blob getters
- Blob filesystem: Save Blobs
- Blob filesystem: prune blobs
- blobstorage: Improve mkdirall error

#### Beacon-API

- Add rpc trigger for blob sidecar event
- Do not skip mev boost in `v3` block production endpoint
- Beacon APIs: re enabling blob events
- Beacon API: update Deneb endpoints after removing blob signing
- Beacon API: fix get blob returns 500 instead of empty
- Fix bug in Beacon API getBlobs
- Fix blob_sidecar SSE payload
- fix(beacon-chain/rpc): blob_sidecar event stream handler
- Improvements to `produceBlockV3`
- Deneb: Produce Block V3 - adding consensus block value

#### Validator Client

- Validator client: remove blob signing
- Deneb - web3signer

#### Testing

- Enable Deneb For E2E Scenario Tests
- Activate deneb in E2E
- Deneb E2E

#### Miscellaneous

- Update blob pruning log
- Fix total pruned metric + add to logging
- Check kzg commitment count from builder
- Add error wrapping to blob initialization errors
- Blob filesystem metrics
- Check builder header kzg commitment
- Add more color to sending blob by range req log
- Move pruning log to after retention check
- Enhance Pruning Logs
- Rename Blob retention epoch flag
- Check that blobs count is correct when unblinding
- Log blob's kzg commmitment at sync
- Replace MAX_BLOB_EPOCHS usages with more accurate terms
- Fix comment of `BlobSidecarsBySlot`

### Core Prysm Work(Non-Deneb)

#### Core Protocol

- Only process blocks which haven't been processed
- Initialize exec payload fields and enforce order
- Add nil check for head in IsOptimistic
- Unlock forkchoice store if attribute is empty
- Make Aggregating In Parallel The Permanent Default
- Break out several helpers from `postBlockProcess`
- Don't hardcode 4 seconds in forkchoice
- Simplify fcu 4
- Remove the getPayloadAttribute call from updateForkchoiceWithExecution
- Simplify fcu 2
- Remove getPayloadAttributes from FCU call
- Simplify fcu 1
- Remove unsafe proposer indices cache
- Rewrite `ProposeBlock` endpoint
- Remove blind field from block type
- update shuffling caches before calling FCU on epoch boundaries
- Return SignedBeaconBlock from ReadOnlySignedBeaconBlock.Copy
- Use advanced epoch cache when preparing proposals
- refactor Payload Id caches
- Use block value correctly when proposing a block
- use different keys for the proposer indices cache
- Use a cache of one entry to build attestation
- Remove signed block requirement from no-verify functions
- Allow requests for old target roots
- Remove Redundant Hash Computation in Cache
- Fix FFG LMD Consistency Check (Option 2)
- Verify lmd without ancestor
- Track target in forkchoice
- Return early from ReceiveBlock if already sycned

#### Builder

- Adding builder boost factor to get block v3
- Builder API: Fix max field check on toProto function
- Add sanity checks for bundle from builder
- Update Prysm Proposer end points for Builder API
- Builder API: remove blinded blob sidecar
- Allow validators registration batching on Builder API `/eth/v1/builder/validators`

#### State-Management

- Add Detailed Multi Value Metrics
- Optimize Multivalue Slice For Trie Recomputation
- Fix Multivalue Slice Deadlock
- Set Better Slice Capacities in the State

#### Networking

- Refactor Network Config Into Main Config
- Handle potential error from newBlockRangeBatcher
- Clean Up Goodbye Stream Errors
- Support New Subnet Backbone
- Increase Networking Defaults
- Bump Up Gossip Queue Size
- Improve Gossipsub Rejection Metric
- Add Gossipsub Queue Flag
- Fix Deadlock With Subscriber Checker
- Add Additional Pubsub Metrics
- Verify Block Signatures On Insertion Into Pending Queue
- Enhance Validation for Block by Root RPC Requests
- Add a helper for max request block
- Fix Pending Queue Deadline Bug
- Add context deadline for pending queue's receive block
- Fix Pending Queue Expiration Bug
- sync only up to previous epoch on phase 1
- Use correct context for sendBatchRootRequest
- Refactor Pending Block Queue Logic in Sync Package
- Check block exists in pending queue before requesting from peer
- Set Verbosity of Goodbye Logs to Trace
- use read only head state

#### Beacon-API

_Most of the PRs here involve shifting our http endpoints to using vanilla http handlers(without the API middleware)._

- http endpoint cleanup
- Revert "REST VC: Subscribe to Beacon API events "
- proposer and attester slashing sse
- REST VC: Subscribe to Beacon API events
- Simplify error handling for JsonRestHandler
- Update block publishing to 2.4.2 spec
- Use `SkipMevBoost` properly during block production
- Handle HTTP 404 Not Found in `SubmitAggregateAndProof`
- beacon-chain/rpc: use BalanceAtIndex instead of Balances to reduce memory copy
- HTTP endpoints cleanup
- APIs: reusing grpc cors middleware for rest
- Beacon API: routes unit test
- Remove API Middleware
- HTTP validator API: beacon and account endpoints
- REST VC: Use POST to fetch validators
- HTTP handler for Beacon API events
- Move weak subjectivity endpoint to HTTP
- Handle non-JSON responses from Beacon API
- POST version of GetValidators and GetValidatorBalances
- [2/5] light client http api
- HTTP validator API: wallet endpoints
- HTTP Validator API: slashing protection import and export
- Config HTTP endpoints
- Return 404 from `eth/v1/beacon/headers` when there are no blocks
- Pool slashings HTTP endpoints
- Validator HTTP endpoints
- Debug HTTP endpoints
- HTTP validator API: health endpoints
- HTTP Validator API:  `/eth/v1/keystores`
- Allow unknown fields in Beacon API responses
- HTTP state endpoints
- HTTP Validator API: `/eth/v1/validator/{pubkey}/feerecipient`
- HTTP Validator API: `/eth/v1/validator/{pubkey}/gas_limit`
- HTTP VALIDATOR API: remote keymanager api `/eth/v1/remotekeys`
- rpc/apimiddleware: Test all paths can be created
- HTTP Beacon APIs for blocks
- HTTP VALIDATOR API: `/eth/v1/validator/{pubkey}/voluntary_exit`
- HTTP Beacon APIs: 3 state endpoints
- HTTP Beacon APIs for node
- HTTP API: `/eth/v1/beacon/pool/bls_to_execution_changes`
- Register sync subnet when fetching sync committee duties through Beacon API

#### Validator Client

- Refactor validator client help.
- `--validatorS-registration-batch-size` (add `s`)
- Validator client: Always use the `--datadir` value.
- Hook to slot stream instead of block stream on the VC
- CLI: fixing account import ux bugs
- `filterAndCacheActiveKeys`: Stop filtering out exiting validators
- Gracefully handle unknown validator index in the REST VC
- Don't fetch duties for unknown keys
- Fix Domain Data Caching
- Add `--jwt-id` flag
- Make Prysm VC compatible with the version `v5.3.0` of the slashing protections interchange tests.
- Fix handling POST requests in the REST VC
- Better error handling in REST VC
- Fix block proposals in the REST validator client
- CLEANUP: validator exit prompt
- integrate validator count endpoint in validator client

#### Build/CI Work

- Bazel 7.0.0
- Sort static analyzers, add more, fix violations
- For golangci-lint, enable all by default
- Enable mirror linter and fix findings
- Enable usestdlibvars linter and fix findings
- Fix docker image version strings in CI
- fixing sa4006
- Enable errname linter and fix findings
- Remove rules_docker, make multiarch images canonical
- Fix staticcheck violations
- Add staticchecks to bazel builds
- CI: Add merge queue events trigger for github workflows
- Update bazel and other CI improvements
- bazel: Run buildifier, general cleanup
- pgo: Enable pgo behind release flag
- pgo: remove default pprof profile
- zig: Update zig to recent main branch commit
- Enable profile guided optimization for beacon-chain
- Refactor Exported Names to Follow Golang Best Practices
- Update rules_go and gazelle to 0.42 & 0.33 (latest releases)
- Fix image deps

#### Dependency Updates

- Update go to 1.21.6
- Update Our Golang Crypto Library
- Update libp2p/go-libp2p-asn-util to v0.4.1
- Update Libp2p To v0.32.1 and Go to v1.21.5
- Bump google.golang.org/grpc from 1.53.0 to 1.56.3
- Update go to 1.20.10

#### Testing

- Enable Profiling for Long Running E2E Runs
- Fetch Goroutine Traces in E2E
- Fix Up Builder Evaluator
- Increase Blob Batch Parameters in E2E
- Uncomment e2e flakiness
- Update spectests to 1.4.0-beta.5
- Test improvement TestValidateVoluntaryExit_ValidExit
- Simplify post-evaluation in Beacon API evaluator
- Run Evaluator In the Middle Of An Epoch
- Simplify Beacon API evaluator
- Fix Optimistic Sync Evaluator
- Add test helpers to produce commitments and proofs
- Redesign of Beacon API evaluator
- Drop Transaction Count for Transaction Generator
- Add concurrency test for getting attestation state
- Add `construct_generic_block_test` to build file
- Implement Merkle proof spectests
- Remove `/node/peers/{peer_id}` from Beacon API evaluator
- Update spectest and changed minimal preset for field elements
- Better Beacon API evaluator part 1
- beacon-chain/blockchain: fix some datarace in go test
- beacon-node/rpc: fix go test datarace
- Fix Builder Testing For Multiclient Runs
- Fill state attestations
- beacon-chain/sync: fix some datarace in go test
- beacon-chain/execution: fix a data race in testcase
- Add state not found test case

#### Feature Updates

- Make New Engine Methods The Permanent Default
- Make Reorging Of Late Blocks The Permanent Default

#### Miscellaneous

- Update teku's bootnode
- fix metric for exited validator
- Fix typos
- Replace validator count with validator indices in update fee recipient log
- Log value of local payload when proposing
- Small encoding fixes on logs and http error code change
- typo fix
- Fix error string generation for missing commitments
- Increase buffer of events channel
- Fix missing testnet versions. Issue
- Update README.md
- Only run metrics for canonical blocks
- Relax file permissions check on existing directories
- forkchoice.Getter wrapper with locking wrappers
- Initialize cancellable root context in main.go
- Fix forkchoice pkg's comments grammar
- lock RecentBlockSlot
- Comment typo
- Optimize `ReplayBlocks` for Zero Diff
- Remove default value of circuit breaker flags
- Fix Withdrawals
- Remove no-op cancel func
- Update Terms of Service
- fix head slot in log
- DEPRECTATION: Remove exchange transition configuration call
- fix segmentation fork when Capella for epoch is MaxUint64
- Return Error Gracefully When Removing 4881 Flag
- Add zero length check on indices during NextSyncCommitteeIndices
- Replace Empty Slice Literals with Nil Slices
- Refactor Error String Formatting According to Go Best Practices
- Fix redundant type converstion
- docs: fix typo
- Add Clarification To Sync Committee Cache
- Fix typos
- remove bad comment
- Remove confusing comment
- Log when sending FCU with payload attributes
- Fix Withdrawals Marshalling
- beacon-chain/execution: no need to reread and unmarshal the eth1Data twice

## [v4.1.1](https://github.com/prysmaticlabs/prysm/compare/v4.1.0...v4.1.1) - 2023-10-24

This patch release includes two cherry-picked changes from the develop branch to resolve critical issues that affect a
small set of users.

### Fixed

- Fix improperly registered REST API endpoint for validators using Prysm's REST API with an external builder
- Fix deadlock when using --enable-experimental-state feature

### Security

No security issues in thsi release.

## [v4.1.0](https://github.com/prysmaticlabs/prysm/compare/v4.0.8...v4.1.0) - 2023-08-22

- **Fundamental Deneb Support**: This release lays the foundation for Deneb support, although features like backwards
  syncing and filesystem-based blob storage are planned for Q4 2024.
- **Multi-Value Slices for Beacon State**: Implemented multi-value slices to reduce the memory footprint and optimize
  certain processing paths. This data structure allows for storing values shared between state instances more
  efficiently. This feature is controller by the `--enable-experimental-state` flag.
- **EIP-4881 Deposit Tree**: Integrated the EIP-4881 Deposit Tree into Prysm to optimize runtime block processing and
  production. This feature is controlled by a flag: `--enable-eip-4881`
- **BLST version 0.3.11**: Introduced a significant improvement to the portable build's performance. The portable build
  now features runtime detection, automatically enabling optimized code paths if your CPU supports it.
- **Multiarch Containers Preview Available**: multiarch (:wave: arm64 support :wave:) containers will be offered for
  preview at the following locations:
    - Beacon Chain: [gcr.io/prylabs-dev/prysm/beacon-chain:v4.1.0](gcr.io/prylabs-dev/prysm/beacon-chain:v4.1.0)
    - Validator: [gcr.io/prylabs-dev/prysm/validator:v4.1.0](gcr.io/prylabs-dev/prysm/validator:v4.1.0)
    - Please note that in the next cycle, we will exclusively use these containers at the canonical URLs.

### Added

#### EIP-4844:

##### Core:

- **Deneb State & Block Types**: New state and block types added specifically for Deneb.
- **Deneb Protobufs**: Protocol Buffers designed exclusively for Deneb.
- **Deneb Engine API**: Specialized API endpoints for Deneb.
- **Deneb Config/Params**: Deneb-specific configurations and parameters from the deneb-integration branch.

##### Blob Management:

- **Blob Retention Epoch Period**: Configurable retention periods for blobs.
- **Blob Arrival Gossip Metric**: Metrics for blob arrivals via gossip protocol.
- **Blob Merge Function**: Functionality to merge and validate saved/new blobs.
- **Blob Channel**: A channel dedicated to blob processing.
- **Save Blobs to DB**: Feature to save blobs to the database for subscribers.

##### Logging and Validation:

- **Logging for Blob Sidecar**: Improved logging functionalities for Blob Sidecar.
- **Blob Commitment Count Logging**: Introduced logging for blob commitment counts.
- **Blob Validation**: A feature to validate blobs.

##### Additional Features and Tests:

- **Deneb Changes & Blobs to Builder**: Deneb-specific changes and blob functionality added to the builder.
- **Deneb Blob Sidecar Events**: Blob sidecar events added as part of the Deneb release.
- **KZG Commitments**: Functionality to copy KZG commitments when using the builder block.
- **Deneb Validator Beacon APIs**: New REST APIs specifically for the Deneb release.
- **Deneb Tests**: Test cases specific to the Deneb version.
- **PublishBlockV2 for Deneb**: The `publishblockv2` endpoint implemented specifically for Deneb.
- **Builder Override & Builder Flow for Deneb**: An override for the builder and a new RPC to handle the builder flow in
  Deneb.
- **SSZ Detection for Deneb**: SSZ detection capabilities added for Deneb.
- **Validator Signing for Deneb**: Validators can now sign Deneb blocks.
- **Deneb Upgrade Function**: A function to handle the upgrade to Deneb.

#### Rest of EIPs

- **EIP-4788**: Added support for Beacon block root in the EVM.
- **EIP-7044** and **EIP-7045**: Implemented support for Perpetually Valid Signed Voluntary Exits and increased the max
  attestation inclusion slot.

#### Beacon API:

*Note: All Beacon API work is related with moving endpoints into pure HTTP handlers. This is NOT new functionality.*

##### Endpoints moved to HTTP:

- `/eth/v1/beacon/blocks` and `/eth/v1/beacon/blinded_blocks`.
- `/eth/v1/beacon/states/{state_id}/committees`.
- `/eth/v1/config/deposit_contract`.
- `/eth/v1/beacon/pool/sync_committees`.
- `/eth/v1/beacon/states/{state_id}/validators`, `/eth/v1/beacon/states/{state_id}/validators/{validator_id}`
  and `/eth/v1/beacon/states/{state_id}/validator_balances`.
- `/eth/v1/validator/duties/attester/{epoch}`, `/eth/v1/validator/duties/proposer/{epoch}`
  and `/eth/v1/validator/duties/sync/{epoch}`.
- `/eth/v1/validator/register_validator`.
- `/eth/v1/validator/prepare_beacon_proposer`.
- `/eth/v1/beacon/headers`.
- `/eth/v1/beacon/blocks/{block_id}/root`.
- `/eth/v1/validator/attestation_data`.
- `/eth/v1/validator/sync_committee_contribution`.
- `/eth/v1/beacon/genesis` and `/eth/v1/beacon/states/{state_id}/finality_checkpoints`.
- `/eth/v1/node/syncing`.
- `/eth/v1/beacon/pool/voluntary_exits`.
- `/eth/v1/beacon/headers/{block_id}` and `/eth/v1/validator/liveness/{epoch}`.

##### Miscellaneous:

- **Comma-Separated Query Params**: Support for comma-separated query parameters added to Beacon API.
- **Middleware for Query Params**: Middleware introduced for handling comma-separated query parameters.
- **Content-Type Header**: Compliance improved by adding Content-Type header to VC POST requests.
- **Node Version**: REST-based node version endpoint implemented.

#### Other additions

##### Protocol:

- **Multi-Value Slice for Beacon State**: Enhanced the beacon state by utilizing a multi-value slice.
- **EIP-4881 Deposit Tree**: EIP-4881 Deposit Tree integrated into Prysm, controlled by a feature flag.
- **New Engine Methods**: New engine methods set as the default.
- **Light Client Sync Protocol**: Initiation of a 5-part light client sync protocol.
- **Block Commitment Checks**: Functionality to reject blocks with excessive commitments added.

##### State Management:

- **Alloc More Items**: Modified beacon-node/state to allocate an additional item during appends.
- **GetParentBlockHash Helper**: Refactoring of `getLocalPayloadAndBlobs` with a new helper function for fetching parent
  block hashes.
- **RW Lock for Duties**: Read-Write lock mechanism introduced for managing validator duties.

##### Build and CI/CD Improvements:

- **Manual Build Tag**: A "manual" build tag introduced to expedite CI build times.
- **Multiarch Docker Containers**: Support for multiple architectures in Docker containers added.

##### Testing:

- **Init-Sync DA Tests**: Tests for initial sync Data Availability (DA) included.
- **Fuzz List Timeout**: Github workflow for fuzz testing now includes a timeout setting.
- **Go Fuzzing Workflow**: New Github workflow for Go fuzzing on a cron schedule.

##### Logging and Monitoring:

- **FFG-LMD Consistency Logging**: Enhanced logging for Finality Gadget LMD (FFG-LMD) consistency.
- **Validator Count Endpoint**: New endpoint to count the number of validators.

##### User Interface and Web:

- **Web UI Release**: Prysm Web UI v2.0.4 released with unspecified updates and improvements.

##### Testnet support:

- **Holesky Support**: Support for Holesky decompositions integrated into the codebase.

##### Error Handling and Responses:

- **Validation Error in ForkchoiceUpdatedResponse**: Included validation errors in fork choice update responses.
- **Wrapped Invalid Block Error**: Improved error handling for cases where an invalid block error is wrapped..

### Changed

#### General:

- **Skip MEV-Boost Flag**: Updated `GetBlock` RPC to utilize `skip mev-boost` flag.
- **Portable Version of BLST**: Transitioned to portable BLST version as default.
- **Teku Mainnet Bootnodes**: Refreshed Teku mainnet bootnodes ENRs.
- **Geth Version Updates**: Elevated geth to version v1.13.1 for additional stability and features.
- **Parallel Block Building**: Deprecated sequential block building path

#### Deneb-Specific Changes:

- **Deneb Spectests Release**: Upgraded to Deneb spectests v1.4.0-beta.2-hotfix.
- **Deneb API and Builder Cleanup**: Conducted clean-up activities for Deneb-specific API and builder.
- **Deneb Block Versioning**: Introduced changes related to Deneb produce block version 3.
- **Deneb Database Methods**: Adapted database methods to accommodate Deneb.
- **Unused Code Removal**: Eliminated an unused function and pending blobs queue.
- **Blob Sidecar Syncing**: Altered behavior when value is 0.

#### Code Cleanup and Refactor:

- **API Types Cleanup**: Reorganized API types for improved readability.
- **Geth Client Headers**: Simplified code for setting geth client headers.
- **Bug Report Template**: Revised requirements for more clarity.

#### Flags and Configuration:

- **Safe Slots to Import Flag**: Deprecated this flag for standard alignment.
- **Holesky Config**: Revised the Holesky configuration for new genesis.

#### Logging:

- **Genesis State Warning**: Will log a warning if the genesis state size is under 1KB.
- **Debug Log Removal**: Excised debug logs for cleaner output.

#### Miscellaneous:

- **First Aggregation Timing**: Default setting for first aggregation is 7 seconds post-genesis.
- **Pointer Usage**: Modified execution chain to use pointers, reducing copy operations.

#### Dependency Updates:

- **Go Version Update**: Updated to Go version 1.20.7.
- **Go Version Update**: Updated to Go version 1.20.9 for better security.
- **Various Dependencies**: Updated multiple dependencies including Geth, Bazel, rules_go, Gazelle, BLST, and go-libp2p.

### Removed

- **Remote Slashing Protection**: Eliminated the remote slashing protection feature.
- **Go-Playground/Validator**: Removed the go-playground/validator dependency from the Beacon API.
- **Revert Cache Proposer ID**: Reverted the caching of proposer ID on GetProposerDuties.
- **Go-Playground/Validator**: Removed go-playground/validator from Beacon API.
- **Reverted Cache Proposer ID**: Reversed the change that cached proposer ID on GetProposerDuties.
- **Cache Proposer ID**: Reversed the functionality that cached proposer ID on GetProposerDuties.
- **Quadratic Loops in Exiting**: Eliminated quadratic loops that occurred during voluntary exits, improving
  performance.
- **Deprecated Go Embed Rules**: Removed deprecated `go_embed` rules from rules_go, to stay up-to-date with best
  practices.
- **Alpine Images**: Removed Alpine images from the Prysm project.

### Fixed

#### Deneb-Specific Bug Fixes:

- **Deneb Builder Bid HTR**: Fixed an issue related to HashTreeRoot (HTR) in Deneb builder bid.
- **PBV2 Condition**: Corrected conditions related to PBV2.
- **Route Handler and Cleanup**: Updated the route handler and performed minor cleanups.
- **Devnet6 Interop Issues**: Resolved interoperability issues specific to Devnet6.
- **Sepolia Version**: Updated the version information for the Sepolia testnet.
- **No Blob Bundle Handling**: Rectified the handling when no blob bundle exists.
- **Blob Sidecar Prefix**: Corrected the database prefix used for blob sidecars.
- **Blob Retrieval Error**: Added specific error handling for blob retrieval from the database.
- **Blob Sidecar Count**: Adjusted metrics for accurate blob sidecar count.
- **Sync/RPC Blob Usage**: Rectified blob usage when requesting a block by root in Sync/RPC.

#### Cache Fixes:

- **Don't Prune Proposer ID Cache**: Fixed a loop erroneously pruning the proposer ID cache.
- **LastRoot Adjustment**: Altered `LastRoot` to return the head root.
- **Last Canonical Root**: Modified forkchoice to return the last canonical root of the epoch.

#### Block Processing fixes:

- **Block Validation**: Fixed an issue where blocks were incorrectly marked as bad during validation.
- **Churn Limit Helpers**: Improved churn limit calculations through refactoring.
- **Churn with 0 Exits**: Rectified a bug that calculated churn even when there were 0 exits.
- **Proposer Duties Sorting**: Resolved sorting issues in proposer duties.
- **Duplicate Block Processing**: Eliminated redundant block processing.

#### Error Handling and Logging:

- **RpcError from Core Service**: Ensured that `RpcError` is returned from core services.
- **Unhandled Error**: Enhanced error management by handling previously unhandled errors.
- **Error Handling**: Wrapped `ctx.Err` for improved error handling.
- **Attestation Error**: Optimized error management in attestation processing.

#### Test and Build Fixes:

- **Racy Tests in Blockchain**: Resolved race conditions in blockchain tests.
- **TestService_ReceiveBlock**: Modified `TestService_ReceiveBlock` to work as expected.
- **Build Issue with @com_github_ethereum_c_kzg_4844**: Resolved build issues related to this specific library.
- **Fuzz Testing**: Addressed fuzz testing issues in the `origin/deneb-integration`
- **Long-Running E2E Tests**: Fixed issues that were causing the end-to-end tests to run for an extended period.

#### Additional Fixes:

- **Public Key Copies During Aggregation**: Optimized to avoid unnecessary public key copies during aggregation.
- **Epoch Participations**: Fixed the setting of current and previous epoch participations.
- **Verify Attestations**: Resolved an attestation verification issue in proposer logic.
- **Empty JSON/YAML Files**: Fixed an issue where `prysmctl` was writing empty configuration files.
- **Generic Fixes**: Addressed various unspecified issues.
- **Phase0 Block Parsing**: Resolved parsing issues in phase0 blocks on submit.
- **Hex Handling**: Upgraded the hex handling in various modules.
- **Initial Sync PreProcessing**: Resolved an issue affecting the initial sync preprocessing.

### Security

No security updates in this release.

## [v4.0.8](https://github.com/prysmaticlabs/prysm/compare/v4.0.7...v4.0.8) - 2023-08-22

Welcome to Prysm Release v4.0.8! This release is recommended. Highlights:

- Parallel hashing of validator entries in the beacon state. This results in a faster hash tree root. ~3x reduction
- Parallel validations of consensus and execution checks. This results in a faster block verification
- Aggregate parallel is now the default. This results in faster attestation aggregation time if a node is subscribed to
  multiple beacon attestation subnets. ~3x reduction
- Better process block epoch boundary cache usages and bug fixes
- Beacon-API endpoints optimizations and bug fixes

### Added

- Optimization: parallelize hashing for validator entries in beacon state
- Optimization: parallelize consensus & execution validation when processing beacon block
- Optimization: integrate LRU cache (above) for validator public keys
- Cache: threadsafe LRU with non-blocking reads for concurrent readers
- PCLI: add deserialization time in benchmark
- PCLI: add allocation data To benchmark
- Beacon-API: GetSyncCommitteeRewards endpoint
- Beacon-API: SSZ responses for the Publishblockv2
- Beacon-API client: use GetValidatorPerformance
- Spec tests: mainnet withdrawals and bls spec tests
- Spec tests: random and fork transition spec tests
- Spec tests execution payload operation tests
- Metric: block gossip arrival time
- Metric: state regen duration
- Metric: validator is in the next sync committee
- New data structure: multi-value slice

### Changed

- Build: update Go version to 1.20.6
- Build: update hermetic_cc_toolchain
- Optimization: aggregate parallel is now default
- Optimization: do not perform full copies for metrics reporting
- Optimization: use GetPayloadBodies in Execution Engine Client
- Optimization: better nil check for reading validator
- Optimization: better cache update at epoch boundary
- Optimization: improve InnerShuffleList for shuffling
- Optimization: remove span for converting to indexed attestation`
- Beacon-API: optimize GetValidatorPerformance as POST
- Beacon-API: optimize /eth/v1/validator/aggregate_attestation
- Beacon-API: optimize /eth/v1/validator/contribution_and_proofs
- Beacon-API: optimize /eth/v1/validator/aggregate_and_proofs
- Beacon-API: use struct in beacon-chain/rpc/core to store dependencies
- Beacon-API: set CoreService in beaconv1alpha1.Server
- Beacon-API: use BlockProcessed event in certain endpoints
- Syncing: exit sync early with 0 peers to sync
- Cache: only call epoch boundary processing on canonical blocks
- Build: update server-side events dependency
- Refactor: slot tickers with intervals
- Logging: shift Error Logs To Debug
- Logging: clean up attestation routine logs

### Fixed

- Cache: update shuffling caches at epoch boundary
- Cache: committee cache correctly for epoch + 1
- Cache: use the correct context for UpdateCommitteeCache
- Cache: proposer-settings edge case for activating validators
- Cache: prevent the public key cache from overwhelming runtime
- Sync: correctly set optimistic status in the head when syncing
- Sync: use last optimistic status on batch
- Flag: adds local boost flag to main/usage
- Beacon-API: correct header for get block and get blinded block calls
- Beacon-API: GetValidatorPerformance endpoint
- Beacon-API: return correct historical roots in Capella state
- Beacon-API: use the correct root in consensus validation
- Prysm API: size of SyncCommitteeBits
- Mev-boost: builder gas limit fix default to 0 in some cases
- PCLI: benchmark deserialize without clone and init trie
- PCLI: state trie for HTR duration
- Metric: adding fix pending validators balance
- Metric: effective balance for unknown/pending validators
- Comment: comments when receiving block
- Comment: cleanups to blockchain pkg

### Security

No security updates in this release.

## [v4.0.7](https://github.com/prysmaticlabs/prysm/compare/v4.0.6...v4.0.7) - 2023-07-13

Welcome to the v4.0.7 release of Prysm! This recommended release contains many essential optimizations since v4.0.6.

Highlights:

- The validator proposal time for slot 0 has been reduced by 800ms. Writeup and PR
- The attestation aggregation time has been reduced by 400ms—roughly 75% with all subnets subscribed. Flag
  --aggregate-parallel. PR. This is only useful if running more than a dozen validator keys. The more subnets your node
  subscribe to, the more useful.
- The usage of fork choice lock has been reduced and optimized, significantly reducing block processing time. This
  results in a higher proposal and attest rate. PR
- The block proposal path has been optimized with more efficient copies and a better pruning algorithm for pending
  deposits. PR and PR
- Validator Registration cache is enabled by default, this affects users who have used webui along with mevboost. Please
  review PR for details.

Note: We remind our users that there are two versions of the cryptographic library BLST, one is "portable" and less
performant, and another is "non-portable" or "modern" and more performant. Most users would want to use the second one.
You can set the environment variable USE_PRYSM_MODERN=true when using prysm.sh. The released docker images are using the
non-portable version by default.

### Added

- Optimize multiple validator status query
- Track optimistic status on head
- Get attestation rewards API end point
- Expected withdrawals API
- Validator voluntary exit endpoint
- Aggregate atts using fixed pool of go routines
- Use the incoming payload status instead of calling forkchoice
- Add hermetic_cc_toolchain for a hermetic cc toolchain
- Cache next epoch proposers at epoch boundary
- Optimize Validator Roots Computation
- Log Finalized Deposit Insertion
- Move consensus and execution validation outside of onBlock
- Add metric for ReceiveBlock
- Prune Pending Deposits on Finalization
- GetValidatorPerformance http endpoint
- Block proposal copy Bytes Alternatively
- Append Dynamic Adding Trusted Peer Apis

### Changed

- Do not validate merge transition block after Capella
- Metric for balance displayed for public keys without validator indexes
- Set blst_modern=true to be the bazel default build
- Rename payloadHash to lastValidHash in setOptimisticToInvalid
- Clarify sync committee message validation
- Checkpoint sync ux
- Registration Cache by default

### Removed

- Disable nil payloadid log on relayers flags
- Remove unneeded helper
- Remove forkchoice call from notify new payload

### Fixed

- Late block task wait for initial sync
- Log the right block number
- Fix for keystore field name to align with EIP2335
- Fix epoch participation parsing for API
- Spec checker, ensure file does not exit or error
- Uint256 parsing for builder API
- Fuzz target for execution payload
- Contribution doc typo
- Unit test TestFieldTrie_NativeState_fieldConvertersNative
- Typo on beacon-chain/node/node.go
- Remove single bit aggregation for aggregator
- Deflake cloners_test.go
- Use diff context to update proposer cache background
- Update protobuf and protobuf deps
- Run ineffassign for all code
- Increase validator client startup proposer settings deadline
- Correct log level for 'Could not send a chunked response'
- Rrune invalid blocks during initial sync
- Handle Epoch Boundary Misses
- Bump google.golang.org/grpc from 1.40.0 to 1.53.0
- Fix bls signature batch unit test
- Fix Context Cancellation for insertFinalizedDeposits
- Lock before saving the poststate to db

### Security

No security updates in this release.

## [v4.0.6](https://github.com/prysmaticlabs/prysm/compare/v4.0.5...v4.0.6) - 2023-07-15

Welcome to v4.0.6 release of Prysm! This recommended release contains many essential optimizations since v4.0.5. Notable
highlights:

Better handling of state field trie under late block scenario. This improves the next slot proposer's proposed time
Better utilization of next slot cache under various conditions

**Important read:**

1.) We use this opportunity to remind you that two different implementations of the underlying cryptographic library
BLST exist.

- portable: supports every CPU made in the modern era
- non-portable: more performant but requires your CPU to support special instructions

Most users will want to use the "non-portable" version since most CPUs support these instructions. Our docker builds are
now non-portable by default. Most users will benefit from the performance improvements. You can run with the "portable"
versions if your CPU is old or unsupported. For binary distributions and to maintain backward compatibility with older
versions of prysm.sh or prysm.bat, users that want to benefit from the non-portable performance improvements need to add
an environment variable, like so: USE_PRYSM_MODERN=true prysm.sh beacon-chain prefix, or download the "non-portable"
version of the binaries from the github repo.

2.) A peering bug that led to nodes losing peers gradually and eventually needing a restart has been patched. Nodes
previously affected by it can remove the --disable-resource-manager flag from v4.0.6 onwards.

### Added

- Copy state field tries for late block
- Utilize next slot cache correctly under late block scenario
- Epoch boundary uses next slot cache
- Beacon API broadcast_validation to block publishing
- Appropriate Size for the P2P Attestation Queue
- Flag --disable-resource-manager to disable resource manager for libp2p
- Beacon RPC start and end block building time logs
- Prysmctl: output proposer settings
- Libp2p patch
- Handle trusted peers for libp2p
- Spec test v1.4.0-alpha.1

### Changed

- Use fork-choice store to validate sync message faster
- Proposer RPc unblind block workflow
- Restore flag disable-peer-scorer
- Validator import logs improvement
- Optimize zero hash comparisons in forkchoice
- Check peer threshold is met before giving up on context deadline
- Cleanup of proposer payload ID cache
- Clean up set execution data for proposer RPC
- Update Libp2p to v0.27.5
- Always Favour Yamux for Multiplexing
- Ignore Phase0 Blocks For Monitor
- Move hash tree root to after block broadcast
- Use next slot cache for sync committee
- Log validation time for blocks
- Change update duties to handle all validators exited check
- Ignore late message log

### Removed

- SubmitblindBlock context timeout
- Defer state feed In propose block

### Fixed

- Sandwich attack on honest reorgs
- Missing config yamls for specific domains
- Release lock before panic for feed
- Return 500 in `/eth/v1/node/peers` interface
- Checkpoint sync uses correct slot

### Security

No security updates in this release.

## [v4.0.5](https://github.com/prysmaticlabs/prysm/compare/v4.0.4...v4.0.5) - 2023-05-22

Welcome to v4.0.5 release of Prysm! This release contains many important improvements and bug fixes since v4.0.4,
including significant improvements to attestation aggregation. See @potuz's
notes [here](https://hackmd.io/TtyFurRJRKuklG3n8lMO9Q). This release is **strongly** recommended for all users.

Note: The released docker images are using the portable version of the blst cryptography library. The Prysm team will
release docker images with the non-portable blst library as the default image. In the meantime, you can compile docker
images with blst non-portable locally with the `--define=blst_modern=true` bazel flag, use the "-modern-" assets
attached to releases, or set environment varaible USE_PRYSM_MODERN=true when using prysm.sh.

### Added

- Added epoch and root to "not a checkpt in forkchoice" log message
- Added cappella support for eth1voting tool
- Persist validator proposer settings in the validator db.
- Add flag to disable p2p resource management. This flag is for debugging purposes and should not be used in production
  for extended periods of time. Use this flag if you are experiencing significant peering issues.
  --disable-resource-manager

### Changed

- Improved slot ticker for attestation aggregation
- Parallel block production enabled by default. Opt out with --disable-build-block-parallel if issues are suspected with
  this feature.
- Improve attestation aggregation by not using max cover on unaggregated attestations and not checking subgroup of
  previously validated signatures.
- Improve sync message processing by using forkchoice

### Fixed

- Fixed --slasher flag.
- Fixed state migration for capella / bellatrix
- Fix deadlock when using --monitor-indices

### Security

No security updates in this release.

## [v4.0.4](https://github.com/prysmaticlabs/prysm/compare/v4.0.3...v4.0.4) - 2023-05-15

Welcome to v4.0.4 release of Prysm! This is the first full release following the recent mainnet issues and it is very
important that all stakers update to this release as soon as possible.

Aside from the critical fixes for mainnet, this release contains a number of new features and other fixes since v4.0.3.

### Added

- Feature to build consensus and execution blocks in parallel. This feature has shown a noticeable reduction (~200ms) in
  block proposal times. Enable with --build-block-parallel
- An in memory cache for validator registration can be enabled with --enable-registration-cache. See PR description
  before enabling.
- Added new linters
- Improved tracing data for builder pipeline
- Improved withdrawal phrasing in validator withdrawal tooling
- Improved blinded block error message
- Added test for future slot tolerance
- Pre-populate bls pubkey cache
- Builder API support in E2E tests

### Changed

- Updated spectests to v1.3
- Cleanup duplicated code
- Updated method signature for UnrealizedJustifiedPayloadBlockHash()
- Updated k8s.io/client-go to 0.20.0
- Removed unused method argument
- Refactored / moved some errors to different package
- Update next slot cache at an earlier point in block processing
- Use next slot cache for payload attribute
- Cleanup keymanager mock
- Update to go 1.20
- Modify InsertFinalizedDeposits signature to return an error
- Improved statefeed initialization
- Use v1alpha1 server in block production
- Updated go generated files
- Typo corrections

### Fixed

- Fixed e2e tx fuzzer nilerr lint issue
- Fixed status for pending validators with multiple deposits
- Use gwei in builder value evaluation
- Return correct error when failing to unmarshal genesis state
- Avoid double state copy in latestAncestor call
- Fix mock v1alpha1 server
- Fix committee race test
- Fix flaky validator tests
- Log correctly when the forkchoice head changed
- Filter inactive keys from mev-boost / builder API validator registration
- Save attestation to cache when calling SubmitAttestation in beacon API
- Avoid panic on nil broadcast object
- Fix initialization race
- Properly close subnet iterator
- ⚠️ Ignore untimely attestations
- Fix inverted metric
- ⚠️ Save to checkpoint cache if next state cache hits

### Security

This release contains some important fixes that improve the resiliency of Ethereum Consensus Layer.
See https://github.com/prysmaticlabs/prysm/pull/12387 and https://github.com/prysmaticlabs/prysm/pull/12398.

## [v4.0.3](https://github.com/prysmaticlabs/prysm/compare/v4.0.2...v4.0.3) - 2023-04-20

### Added

- Add REST API endpoint for beacon chain client's GetChainHead
- Add prepare-all-payloads flag
- support modifying genesis.json for capella
- Add support for engine_exchangeCapabilities
- prysmctl: Add support for writing signed validator exits to disk

### Changed

- Enable misspell linter & fix findings

### Fixed

- Fix Panic In Builder Service
- prysmctl using the same genesis func as e2e
- Check that Builder Is Configured
- Correctly use Gwei to compare builder bid value
- Fix Broken Dependency
- Deflake TestWaitForActivation_AccountsChanged
- Fix Attester Slashing Validation In Gossip
- Keymanager fixes for bad file writes
- windows: Fix build after PR 12293

### Security

No security updates in this release.

## [v4.0.2](https://github.com/prysmaticlabs/prysm/compare/v4.0.1...v4.0.2) - 2023-04-12

This release fixes a critical bug on Prysm interacting with mev-boost / relayer. You MUST upgrade to this release if you
run Prysm with mev boost and relayer, or you will be missing block proposals during the first days after the Shapella
fork while the block has bls-to-exec changes.
Post-mortem that describes this incident will be provided by the end of the week.

One of this release's main optimizations is revamping the next slot cache. It has been upgraded to be more performant
across edge case re-org scenarios. This can help with the bad head attestation vote.

Minor fixes in this release address a bug that affected certain large operators querying RPC endpoints. This bug caused
unexpected behavior and may have impacted the performance of affected operators. To resolve this issue, we have included
a patch that ensures proper functionality when querying RPC endpoints.

### Added

- CLI: New beacon node flag local-block-value-boost that allows the local block value to be multiplied by the boost
  value
- Smart caching for square root computation
- Beacon-API: Implemented Block rewards endpoint
- Beacon-API client: Implemented GetSyncStatus endpoint
- Beacon-API client: Implemented GetGenesis endpoint
- Beacon-API client: Implemented ListValidators endpoint

### Changed

- Block processing: Optimize next slot cache
- Execution-API: Used unrealized justified block hash for FCU call
- CLI: Improved voluntary exit confirmation prompt
- Unit test: Unskip API tests
- End to end test: Misc improvements
- Build: Build tag to exclude mainnet genesis from prysmctl
- Dependency: Update go-ethereum to v1.11.3
- Dependency: Update lighthouse to v4.0.1

### Fixed

- Builder: Unblind beacon block correctly with bls-to-exec changes
- Block construction: Default to local payload on error correctly
- Block construction: Default to local payload on nil value correctly
- Block processing: Fallback in update head on error
- Block processing: Add orphaned operations to the appropriate pool
- Prysm-API: Fix Deadlock in StreamChainHead
- Beacon-API: Get header error, nil summary returned from the DB
- Beacon-API: Broadcast correct slashing object

### Security

No security updates in this release.

## [v4.0.1](https://github.com/prysmaticlabs/prysm/compare/v4.0.0...v4.0.1)

This is a reissue of v4.0.0. See https://github.com/prysmaticlabs/prysm/issues/12201 for more information.

## [v4.0.0](https://github.com/prysmaticlabs/prysm/compare/v3.2.2...v4.0.0)

### Added

- Config: set mainnet capella epoch
- Validator: enable proposer to reorg late block
- Metric: bls-to-exec count in the operation pool
- Metric: pubsub metrics racer
- Metric: add late block metric
- Engine-API: Implement GetPayloadBodies
- Beacon-API: Implement GetPayloadAttribute SSE
- Prysm CLI: add experimental flags to dev mode
- Prysmctl utility: add eth1data to genesis state
- Spec test: EIP4881 spec compliance tests
- Spec test: forkchoice lock to fix flaskyness

### Changed

- Prysm: upgrade v3 to v4
- Prysm: apply goimports to generated files
- Validator: lower builder circuit breaker thresholds to 5 missed slots per epoch and updates off by 1
- Validator: reorg late block by default
- Forkchoice: cleanups
- Forkchoice: remove bouncing attack fix and strength equivocation discarding
- Forkchoice: call FCU at 4s mark if there's no new head
- Forkchoice: better locking on calls to retrieving ancestor root
- Forkchoice: stricker visibility for blockchain package access
- Block processing: optimizing validator balance retrieval by using epoch boundary cache
- Block processing: reduce FCU calls
- Block processing: increase attempted reorgs at the correct spot
- Block processing: remove duplicated bls to exec message pruning
- Block processing: skip hash tree root state when checking optimistic mode
- Prysm-API: mark GetChainHead deprecated
- Logging: add late block logs
- Logging: enhancements and clean ups
- Build: fix bazel remote cache upload
- Build: update cross compile toolchains
- Build: only build non-test targets in hack/update-go-pbs.sh
- Build: update rules_go to v0.38.1 and go_version to 1.19.7
- Build: replace bazel pkg_tar rule with canonical @rules_pkg pkg_tar
- Build: update bazel to 6.1.0
- Libp2p: updated to latest version
- Libp2p: make peer scorer permanent default
- Test: disable e2e slasher test
- CLI: derecate the following flags

### Deprecated

The following flags have been deprecated.

- disable-peer-scorer
- disable-vectorized-htr
- disable-gossip-batch-aggregation

### Removed

- Prsym remote signer
- CLI: Prater feature flag
- CLI: Deprecated flags
- Unit test: unused beacon chain altair mocks
- Validator REST API: unused endpoints

The following flags have been removed.

- http-web3provider
- enable-db-backup-webhook
- bolt-mmap-initial-size
- disable-discv5
- enable-reorg-late-blocks
- disable-attesting-history-db-cache
- enable-vectorized-htr
- enable-peer-scorer
- enable-forkchoice-doubly-linked-tree
- enable-back-pull
- enable-duty-count-down
- head-sync
- enable-gossip-batch-aggregation
- enable-larger-gossip-history
- fallback-web3provider
- disable-native-state
- enable-only-blinded-beacon-blocks
- ropsten
- interop-genesis-state
- experimental-enable-boundary-checks
- disable-back-pull
- disable-forkchoice-doubly-linked-tree

### Fixed

- Validator: startup deadline
- Prysmctl: withdrawals fork checking logic
- End-to-end test: fix flakes
- End-to-end test: fix altair transition
- Unit test: fix error message in

### Security

This release is required to participate in the Capella upgrade.

## [v3.2.2](https://github.com/prysmaticlabs/prysm/compare/v3.2.2...v3.2.1) - 2023-05-10

Gm! ☀️ We are excited to announce our release for upgrading Goerli testnet to Shanghai / Capella! 🚀

This release is MANDATORY for Goerli testnet. You must upgrade your Prysm beacon node and validator client to this
release before Shapella hard fork time epoch=162304 or UTC=14/03/2023, 10:25:36 pm.

This release is a low-priority for the mainnet.
This release is the same commit as v3.2.2-rc.3. If you are already running v3.2.2-rc.3, then you do not need to update
your client.

### Added

- Capella fork epoch
- Validator client REST implementation GetFeeRecipientByPubKey
- New end-to-end test for post-attester duties

### Changed

- Storing blind beacon block by default for new Prysm Database
- Raise the max grpc message size to a very large value by default
- Update rules docker to v0.25.0
- Update distroless base images
- Update protoc-gen-go-cast to suppress tool output
- Update deps for Capella
- Remove gRPC fallback client from validator REST API
- Prysmctl now verifies capella fork for bls to exec message change
- Core block processing cleanup
- Better locking design around forkchoice store
- Core process sync aggregate function returns reward amount
- Use Epoch boundary cache to retrieve balances
- Misc end-to-end test improvements and fixes
- Add slot number to proposal error log

### Deprecated

- Deprecate flag --interop-genesis-state

### Removed

- Remove Ropsten testnet config and feature flag

### Security

This release is required for Goerli to upgrade to Capella.

## [v3.2.1](https://github.com/prysmaticlabs/prysm/compare/v3.2.0...v3.2.1) - 2023-02-13

We are excited to announce the release of Prysm v3.2.1 🎉

This is the first release to support Capella / Shanghai. The Sepolia testnet Capella upgrade time is currently set to
2/28/2023, 4:04:48 AM UTC. The Goerli testnet and Mainnet upgrade times are still yet to be determined. In Summary:

- This is a mandatory upgrade for Sepolia nodes and validators
- This is a recommended upgrade for Goerli and Mainnet nodes and validators

There are some known issues with this release.

- mev-boost, relayer, and builder support for Capella upgrade are built in but still need to be tested. Given the lack
  of testing infrastructure, none of the clients could test this for withdrawals testnet. There may be hiccups when
  using mev-boost on the Capella upgraded testnets.

### Added

- Capella Withdrawal support
- Add Capella fork epoch for Sepolia
- Various Validator client REST implementations (Part of EPF)
- Various Beacon API additions
- Cache Fork Digest Computation to save compute
- Beacon node can bootstrap from non-genesis state (i.e bellatrix state)
- Refactor bytesutil, add support for go1.20 slice to array conversions
- Add Span information for attestation record save request
- Matric addition
- Identify invalid signature within batch verification
- Support for getting consensus values from beacon config
- EIP-4881: Spec implementation
- Test helper to generate valid bls-to-exec message
- Spec tests v1.3.0 rc.2

### Changed

- Prysm CLI utility support for exit
- Beacon API improvement
- Prysm API get block RPC
- Prysm API cleanups
- Block processing cleanup,
- Forkchoice logging improvements
- Syncing logging improvement
- Validator client set event improvement for readability and error handling
- Engine API implementation cleanups
- End to end test improvements
- Prysm CLI withdrawal ux improvement
- Better log for the block that never became head

### Removed

- Remove cache lookup and lock request for database boltdb transaction

### Fixed

- Beacon API
- Use the correct attribute if there's a payload ID cache miss
- Call FCU with an attribute on non-head block
- Sparse merkle trie bug fix
- Waiting For Bandwidth Issue While Syncing
- State Fetcher to retrieve correct epoch
- Exit properly with terminal block hash
- PrepareBeaconProposer API duplicating validator indexes when not persisted in DB
- Multiclient end-to-end
- Deep source warnings

### Security

There are no security updates in this release.

## [v3.2.0](https://github.com/prysmaticlabs/prysm/compare/v3.1.2...v3.2.0) - 2022-12-16

This release contains a number of great features and improvements as well as progress towards the upcoming Capella
upgrade. This release also includes some API changes which are reflected in the minor version bump. If you are using
mev-boost, you will need to update your prysm client to v3.2.0 before updating your mev-boost instance in the future.
See [flashbots/mev-boost#404](https://github.com/flashbots/mev-boost/issues/404) for more details.

### Added

- Support for non-english mnemonic phrases in wallet creation.
- Exit validator without confirmation prompt using --force-exit flag
- Progress on Capella and eip-4844 upgrades
- Added randao json endpoint. /eth/v1/beacon/states/{state_id}/randao
- Added liveness endpoint /eth/v1/validator/liveness/{epoch}
- Progress on adding json-api support for prysm validator
- Prysmctl can now generate genesis.ssz for forks after phase0.

### Changed

- --chain-config-file now throws an error if used concurrently with --network flag.
- Added more histogram metrics for block arrival latency times block_arrival_latency_milliseconds
- Priority queue RetrieveByKey now uses read lock instead of write lock
- Use custom types for certain ethclient requests. Fixes an issue when using prysm on gnosis chain.
- Updted forkchoice endpoint /eth/v1/debug/forkchoice (was /eth/v1/debug/beacon/forkchoice)
- Include empty fields in builder json client.
- Computing committee assignments for slots older than the oldest historical root in the beacon state is now forbidden

### Removed

- Deprecated protoarray tests have been removed

### Fixed

- Unlock pending block queue if there is any error on inserting a block
- Prysmctl generate-genesis yaml file now uses the correct format
- ENR serialization now correctly serializes some inputs that did not work previously
- Use finalized block hash if a payload ID cache miss occurs
- prysm.sh now works correctly with Mac M1 chips (it downloads darwin-arm64 binaries)
- Use the correct block root for block events api
- Users running a VPN should be able to make p2p dials.
- Several minor typos and code cleanups

### Security

- Go is updated to 1.19.4.

## [v3.1.2](https://github.com/prysmaticlabs/prysm/compare/v3.1.1...v3.1.2) - 2022-10-27

### Added

- Timestamp field to forkchoice node json responses
- Further tests to non-trivial functions of the builder service
- Support for VotedFraction in forkchoice
- Metrics for reorg distance and depths
- Support for optimistic sync spectests
- CLI flag for customizing engine endpoint timeout --engine-endpoint-timeout-seconds
- Support for lodestar identification in p2p monitoring
- --enable-full-ssz-data-logging to display debug ssz data on gossip messages that fail validation
- Progress on capella and withdrawals support
- Validator exit can be performed from prysmctl
- Blinded block support through the json API

### Changed

- Refactoring / cleanup of keymanager
- Refactoring / improvements in initial sync
- Forkchoice hardening
- Improved log warnings when fee recipient is not set
- Changed ready for merge log frequency to 1 minute
- Move log Unable to cache headers for execution client votes to debug
- Rename field in invalid pruned blocks log
- Validate checkpoint slot
- Return an error if marshaling invalid Uint256
- Fallback to uncached getPayload if timeout
- Update bazel to 5.3.0
- godocs cleanup and other cleanups
- Forkchoice track highest received root
- Metrics updated block arrival time histograms
- Log error and continue when proposer boost roots are missing
- Do not return on error during on_tick
- Do not return on error after update head
- Update default RPC HTTP timeout to 30s
- Improved fee recipient UX.
- Produce block skips mev-boost
- Builder getPayload timeout set to 3s
- Make stategen aware of forkchoice
- Increase verbosity of warning to error when new head cannot be determined when receiving an attestation
- Provide justified balances to forkchoice
- Update head continues without attestations
- Migrate historical states in another goroutine to avoid blocking block execution
- Made API middleware structs public
- Updated web UI to v2.0.2
- Default value for --block-batch-limit-burst-factor changed from 10 to 2.
- Vendored leaky bucket implementation with minor modifications

### Deprecated

- --disable-native-state flag and associated feature

### Removed

- Unused WithTimeout for builder client
- Optimistic sync candidate check
- Cleans up proto states
- Protoarray implementation of forkchoice

### Fixed

- Block fields to return a fixed sized array rather than slice
- Lost cancel in validator runner
- Release held lock on error
- Properly submit blinded blocks
- Unwanted wrapper of gRPC status errors
- Sync tests fixed and updated spectests to 1.2.0
- Prevent timeTillDuty from reporting a negative value
- Don't mark /healthz as unhealthy when mev-boost relayer is down
- Proposer index cache and slot is used for GetProposerDuties
- Properly retrieve values for validator monitoring flag from cli
- Fee recipient fixes and persistence
- Handle panic when rpc client is not yet initialized
- Improved comments and error messages
- SSL support for multiple gRPC endpoints
- Addressed some tool feedback and code complaints
- Handle unaggregated attestations in the event feed
- Prune / expire payload ID cache entries when using beacon json API
- Payload ID cache may have missed on skip slots due to incorrect key computation

### Security

- Libp2p updated to v0.22.0

## [v3.1.1](https://github.com/prysmaticlabs/prysm/compare/v3.1.0...v3.1.1) - 2022-09-09

This is another highly recommended release. It contains a forkchoice pruning fix and a gossipsub optimization. It is
recommended to upgrade to this release before the Merge next week, which is currently tracking for Wed Sept
14 (https://bordel.wtf/). Happy staking! See you on the other side!

### Fixed

- Fix memory leaks in fork choice store which leads to node becoming slower
- Improve connectivity and solves issues connecting with peers

### Security

No security updates in this release.

## [v3.1.0](https://github.com/prysmaticlabs/prysm/compare/v3.1.0...v3.0.0) - 2022-09-05

Updating to this release is highly recommended as it contains several important fixes and features for the merge. You
must be using Prysm v3 or later before Bellatrix activates on September 6th.

**Important docs links**

- [How to prepare for the merge](https://docs.prylabs.network/docs/prepare-for-merge)
- [How to check merge readiness status](https://docs.prylabs.network/docs/monitoring/checking-status)

### Added

- Add time until next duty in epoch logs for validator
- Builder API: Added support for deleting gas limit endpoint
- Added debug endpoint GetForkChoice for doubly-linked-tree
- Added support for engine API headers. --execution-headers=key=value
- New merge specific metrics. See

### Changed

- Deposit cache now returns shallow copy of deposits
- Updated go-ethereum dependency to v1.10.23
- Updated LLVM compiler version to 13.0.1
- Builder API: filter 0 bid and empty tx root responses
- Allow attestations/blocks to be received by beacon node when the nodes only optimistically synced
- Add depth and distance to CommonAncestorRoot reorg object
- Allocate slice array to expected length in several methods
- Updated lighthouse to version v3 in E2E runner
- Improved handling of execution client errors
- Updated web3signer version in E2E runner
- Improved error messages for db unmarshalling failures in ancestor state lookup
- Only updated finalized checkpoints in database if its more recent than previous checkpoint

### Removed

- Dead / unused code delete

### Fixed

- Fixed improper wrapping of certain errors
- Only log fee recipient message if changed
- Simplify ListAttestations RPC method fixes
- Fix several RPC methods to be aware of the appropriate fork
- Fixed encoding issue with builder API register validator method. fixes
- Improved blinded block handling in API. fixes
- Fixed IPC path for windows users
- Fix proposal of blinded blocks
- Prysm no longer crashes on start up if builder endpoint is not available

### Security

There are no security updates in this release.

## [v3.0.0](https://github.com/prysmaticlabs/prysm/compare/v3.0.0...v2.1.4) 2022-08-22

### Added

- Passing spectests v1.2.0-rc.3
- prysmctl: Generate genesis state via prysmctl testnet generate-genesis [command options] [arguments...]
- Keymanager: Add support for setting the gas limit via API.
- Merge: Mainnet merge epoch and TTD defined!
- Validator: Added expected wait time for pending validator activation in log message.
- Go: Prysm now uses proper versioning suffix v3 for this release. GoDocs and downstream users can now import prysm as
  expected for go projects.
- Builder API: Register validator via HTTP REST Beacon API endpoint /eth/v1/validator/register_validator
- Cross compilation support for Mac ARM64 chips (Mac M1, M2)

### Changed

- **Require an execution client** `--execution-endpoint=...`. The default value has changed to `localhost:8551` and you
  must use the jwt flag `--jwt-secret=...`. Review [the docs](https://docs.prylabs.network/docs/prepare-for-merge) for
  more information
- `--http-web3provider` has been renamed to `--execution-endpoint`. Please update your configuration
  as `--http-web3provider` will be removed in a future release.
- Insert attestations into forkchoice sooner
- Builder API: `gas_limit` changed from int to string to support JSON / YAML configs. `--suggested-gas-limit` changed
  from int to string.
- Fork choice: Improved handling of double locks / deadlocks
- Lower libp2p log level
- Improved re-org logs with additional metadata
- Improved error messages found by semgrep
- Prysm Web UI updated to release v2.0.1
- Protobuf message renaming (non-breaking changes)
- Enabled feature to use gohashtree by default. Disable with `--disable-vectorized-htr`
- Enabled fork choice doubly linked tree feature by default. Disable with `--disable-forkchoice-doubly-linked-tree`
- Remote signer: Renamed some field names to better represent block types (non-breaking changes for gRPC users, possibly
  breaking change for JSON API users)
- Builder API: require header and payload root match.
- Improved responses for json-rpc requests batching when using blinded beacon blocks.
- Builder API: Improved error messages
- Builder API: Issue warning when validator expects builder ready beacon node, but beacon node is not configured with a
  relay.
- Execution API: Improved payload ID to handle reorg scenarios

### Deprecated

- Several features have been promoted to stable or removed. The following flags are now deprecated and will be removed
  in a future
  release. `--enable-db-backup-webhook`, `--bolt-mmap-initial-size`, `--disable-discv5`, `--disable-attesting-history-db-cache`, `--enable-vectorized-htr`, `--enable-peer-scorer`, `--enable-forkchoice-doubly-linked-tree`, `--enable-duty-count-down`, `--head-sync`, `--enable-gossip-batch-aggregateion`, `--enable-larger-gossip-history`, `--fallback-web3provider`, `--use-check-point-cache`.
- Several beacon API endpoints marked as deprecated

### Removed

- Logging: Removed phase0 fields from validator performance log messages
- Deprecated slasher protos have been removed
- Deprecated beacon API endpoints
  removed: `GetBeaconState`, `ProduceBlock`, `ListForkChoiceHeads`, `ListBlocks`, `SubmitValidatorRegistration`, `GetBlock`, `ProposeBlock`
- API: Forkchoice method `GetForkChoice` has been removed.
- All previously deprecated feature flags have been
  removed. `--enable-active-balance-cache`, `--correctly-prune-canonical-atts`, `--correctly-insert-orphaned-atts`, `--enable-next-slot-state-cache`, `--enable-batch-gossip-verification`, `--enable-get-block-optimizations`, `--enable-balance-trie-computation`, `--disable-next-slot-state-cache`, `--attestation-aggregation-strategy`, `--attestation-aggregation-force-opt-maxcover`, `--pyrmont`, `--disable-get-block-optimizations`, `--disable-proposer-atts-selection-using-max-cover`, `--disable-optimized-balance-update`, `--disable-active-balance-cache`, `--disable-balance-trie-computation`, `--disable-batch-gossip-verification`, `--disable-correctly-prune-canonical-atts`, `--disable-correctly-insert-orphaned-atts`, `--enable-native-state`, `--enable-peer-scorer`, `--enable-gossip-batch-aggregation`, `--experimental-disable-boundry-checks`
- Validator Web API: Removed unused ImportAccounts and DeleteAccounts rpc options

### Fixed

- Keymanager API: Status enum values are now returned as lowercase strings.
- Misc builder API fixes
- API: Fix GetBlock to return canonical block
- Cache: Fix cache overwrite policy for bellatrix proposer payload ID cache.
- Fixed string slice flags with file based configuration

### Security

- Upgrade your Prysm beacon node and validator before the merge!

## [v2.1.4](https://github.com/prysmaticlabs/prysm/compare/v2.1.4...v2.1.3) - 2022-08-10

As we prepare our `v3` mainnet release for [The Merge](https://ethereum.org/en/upgrades/merge/), `v2.1.4` marks the end
of the `v2` era. Node operators and validators are **highly encouraged** to upgrade to release `v2.1.4` - many bug fixes
and improvements have been included in preparation for The Merge. `v3` will contain breaking changes, and will be
released within the next few weeks. Using `v2.1.4` in the meantime will give you access to a more streamlined user
experience. See our [v2.1.4 doc](https://docs.prylabs.network/docs/vnext/214-rc) to learn how to use v2.1.4 to run a
Merge-ready configuration on the Goerli-Prater network pair.

### Added

- Sepolia testnet configs `--sepolia`
- Goerli as an alias to Prater and testnet configs `--prater` or `--goerli`
- Fee recipient API for key manager
- YML config flag support for web3 signer
- Validator registration API for web3 signer
- JSON tcontent type with optional metadata
- Flashbots MEV boost support
- Store blind block (i.e block with payload header) instead of full block (i.e. block with payload) for storage
  efficiency (currently only available when the `enable-only-blinded-beacon-blocks` feature flag is enabled)
- Pcli utility support to print blinded block
- New Web v2.0 release into Prysm

### Changed

- Native state improvement is enabled by default
- Use native blocks instead of protobuf blocks
- Peer scorer is enabled by default
- Enable fastssz to use vectorized HTR hash algorithm improvement
- Forkchoice store refactor and cleanups
- Update libp2p library dependency
- RPC proposer duty is now allowed next epoch query
- Do not print traces with `log.withError(err)`
- Testnets are running with pre-defined feature flags

### Removed

- Deprecate Step Parameter from our Block By Range Requests

### Fixed

- Ignore nil forkchoice node when saving orphaned atts
- Sync: better handling of missing state summary in DB
- Validator: creates invalid terminal block using the same timestamp as payload
- P2P: uses incorrect goodbye codes
- P2p: defaults Incorrectly to using Mplex, which results in losing Teku peers
- Disable returning future state for API
- Eth1 connection API panic

### Security

There are no security updates in this release.

## [v2.1.3](https://github.com/prysmaticlabs/prysm/compare/v2.1.2...v2.1.3) - 2022-07-06

### Added

- Many fuzz test additions
- Support bellatrix blocks with web3signer
- Support for the Sepolia testnet with `--terminal-total-difficulty-override 17000000000000000`. The override flag is
  required in this release.
- Support for the Ropsten testnet. No override flag required
- JSON API allows SSZ-serialized blocks in `publishBlock`
- JSON API allows SSZ-serialized blocks in `publishBlindedBlock`
- JSON API allows SSZ-serialized requests in `produceBlockV2` and `produceBlindedBlock`
- Progress towards Builder API and MEV boost support (not ready for testing in this release)
- Support for `DOMAIN_APPLICATION_MARK` configuration
- Ignore subset aggregates if a better aggregate has been seen already
- Reinsertion of reorg'd attestations
- Command `beacon-chain generate-auth-secret` to assist with generating a hex encoded secret for engine API
- Return optimistic status to `ChainHead` related grpc service
- TTD log and prometheus metric
- Panda ascii art banner for the merge!

### Changed

- Improvements to forkchoice
- Invalid checksummed (or no checksum) addresses used for fee recipient will log a warning. fixes,
- Use cache backed `getBlock` method in several places of blockchain package
- Reduced log frequency of "beacon node doesn't have a parent in db with root" error
- Improved nil checks for state management
- Enhanced debug logs for p2p block validation
- Many helpful refactoring and cosmetic changes
- Move WARN level message about weak subjectivity sync and improve message content
- Handle connection closing for web3/eth1 nil connection
- Testing improvements
- E2E test improvements
- Increase file descriptor limit up to the maximum by default
- Improved classification of "bad blocks"
- Updated engine API error code handling
- Improved "Synced new block" message to include minimal information based on the log verbosity.
- Add nil checks for nil finalized checkpoints
- Change weak subjectivity sync to use the most recent finalized state rather than the oldest state within the current
  period.
- Ensure a finalized root can't be all zeros
- Improved db lookup of HighestSlotBlocksBelow to start from the end of the index rather than the beginning.
- Improved packing of state balances for hashtreeroot
- Improved field trie recomputation

### Removed

- Removed handling of `INVALID_TERMINAL_BLOCK` response from engine API

### Fixed

- `/eth/v1/beacon/blinded_blocks` JSON API endpoint
- SSZ handling of JSON API payloads
- Config registry fixes
- Withdrawal epoch overflows
- Race condition with blockchain service Head()
- Race condition with validator's highest valid slot accessor
- Do not update cache with the result of a cancelled request
- `validator_index` should be a string integer rather than a number integer per spec.
- Use timestamp heuristic to determine deposits to process rather than simple calculation of follow distance
- Return `IsOptimistic` in `ValidateSync` responses

### Security

There are no security updates in this release.

## [v2.1.2](https://github.com/prysmaticlabs/prysm/compare/v2.1.1...v2.1.2) - 2022-05-16

### Added

- Update forkchoice head before produce block
- Support for blst modern builds on linux amd64
- [Beacon API support](ethereum/beacon-APIs#194) for blinded block
- Proposer index and graffiti fields in Received block debug log for verbosity
- Forkchoice removes equivocating votes for weight accounting

### Changed

- Updated to Go [1.18](https://github.com/golang/go/releases/tag/go1.18)
- Updated go-libp2p to [v0.18.0](https://github.com/libp2p/go-libp2p/releases/tag/v0.18.0)
- Updated beacon API's Postman collection to 2.2.0
- Moved eth2-types into Prysm for cleaner consolidation of consensus types

### Removed

- Prymont testnet support
- Flag `disable-proposer-atts-selection-using-max-cover` which disables defaulting max cover strategy for proposer
  selecting attestations
- Flag `disable-get-block-optimizations` which disables optimization with beacon block construction
- Flag `disable-optimized-balance-update"` which disables optimized effective balance update
- Flag `disable-active-balance-cache` which disables active balance cache
- Flag `disable-balance-trie-computation` which disables balance trie optimization for hash tree root
- Flag `disable-batch-gossip-verification` which disables batch gossip verification
- Flag `disable-correctly-insert-orphaned-atts` which disables the fix for orphaned attestations insertion

### Fixed

- `end block roots don't match` bug which caused beacon node down time
- Doppelganger off by 1 bug which introduced some false-positive
- Fee recipient warning log is only disabled after Bellatrix fork epoch

### Security

There are no security updates in this release.

## [v2.1.1](https://github.com/prysmaticlabs/prysm/compare/v2.1.0...v2.1.1) - 2022-05-03

This patch release includes 3 cherry picked fixes for regressions found in v2.1.0.

View the full changelist from v2.1.0: https://github.com/prysmaticlabs/prysm/compare/v2.1.0...v2.1.1

If upgrading from v2.0.6, please review
the [full changelist](https://github.com/prysmaticlabs/prysm/compare/v2.0.6...v2.1.1) of both v2.1.0 and v2.1.1.

This release is required for users on v2.1.0 and recommended for anyone on v2.0.6.

The following known issues exist in v2.1.0 and also exist in this release.

- Erroneous warning message in validator client when bellatrix fee recipient is unset. This is a cosmetic message and
  does not affect run time behavior in Phase0/Altair.
- In Bellatrix/Kiln: Fee recipient flags may not work as expected. See for a fix and more details.

### Fixed

- Doppelganger false positives may have caused a failure to start in the validator client.
- Connections to execution layer clients were not properly cleaned up and lead to resource leaks when using ipc.
- Initial sync (or resync when beacon node falls out of sync) could lead to a panic.

### Security

There are no security updates in this release.

## [v2.1.0](https://github.com/prysmaticlabs/prysm/compare/v2.0.6...v2.1.0) - 2022-04-26

There are two known issues with this release:

- Erroneous warning message in validator client when bellatrix fee recipient is unset. This is a cosmetic message and
  does not affect run time behavior in Phase0/Altair.
- In Bellatrix/Kiln: Fee recipient flags may not work as expected. See for a fix and more details.

### Added

- Web3Signer support. See the [documentation](https://docs.prylabs.network/docs/next/wallet/web3signer) for more
  details.
- Bellatrix support. See [kiln testnet instructions](https://hackmd.io/OqIoTiQvS9KOIataIFksBQ?view)
- Weak subjectivity sync / checkpoint sync. This is an experimental feature and may have unintended side effects for
  certain operators serving historical data. See
  the [documentation](https://docs.prylabs.network/docs/next/prysm-usage/checkpoint-sync) for more details.
- A faster build of blst for beacon chain on linux amd64. Use the environment variable `USE_PRYSM_MODERN=true` with
  prysm.sh, use the "modern" binary, or bazel build with `--define=blst_modern=true`.
- Vectorized sha256. This may have performance improvements with use of the new flag `--enable-vectorized-htr`.
- A new forkchoice structure that uses a doubly linked tree implementation. Try this feature with the
  flag `--enable-forkchoice-doubly-linked-tree`
- Fork choice proposer boost is implemented and enabled by default. See PR description for more details.

### Changed

- **Flag Default Change** The default value for `--http-web3provider` is now `localhost:8545`. Previously was empty
  string.
- Updated spectest compliance to v1.1.10.
- Updated to bazel 5.0.0
- Gossip peer scorer is now part of the `--dev` flag.

### Removed

- Removed released feature for next slot cache. `--disable-next-slot-state-cache` flag has been deprecated and removed.

### Fixed

Too many bug fixes and improvements to mention all of them. See
the [full changelist](https://github.com/prysmaticlabs/prysm/compare/v2.0.6...v2.1.0)

### Security

There are no security updates in this release.

## [v2.0.6](https://github.com/prysmaticlabs/prysm/compare/v2.0.5...v2.0.6) 2022-01-31

### Added

- Bellatrix/Merge progress
- Light client support merkle proof retrieval for beacon state finalized root and sync committees
- Web3Signer support (work in progress)
- Implement state management with native go structs (work in progress)
- Added static analysis for mutex lock management
- Add endpoint to query eth1 connections
- Batch gossipsub verification enabled
- Get block optimizations enabled
- Batch decompression for signatures
- Balance trie feature enabled

### Changed

- Use build time constants for field lengths.
- Monitoring service logging improvements / cleanup
- Renamed state v3 import alias
- Spec tests passing at tag 1.1.8
- Bazel version updated to 4.2.2
- Renamed github.com/eth2-clients -> github.com/eth-clients
- p2p reduce memory allocation in gossip digest calculation
- Allow comma separated formatting for event topics in API requests
- Update builder image from buster to bullseye
- Renaming "merge" to "bellatrix"
- Refactoring / code dedupication / general clean up
- Update libp2p
- Reduce state copy in state upgrades
- Deduplicate sync committee messages from pool before retrieval

### Removed

- tools/deployContract: removed k8s specific logic

### Fixed

- Sync committee API endpoint can now be queried for future epochs
- Initialize merkle layers and recompute dirty fields in beacon state proofs
- Fixed data race in API calls

### Security

- Clean variable filepaths in validator wallet back up commands, e2e tests, and other tooling (gosec G304)

## [v2.0.5](https://github.com/prysmaticlabs/prysm/compare/v2.0.4...v2.0.5) - 2021-12-13

### Added

- Implement import keystores standard API
- Added more fields to "Processed attestation aggregation" log
- Incremental changes to support The Merge hardfork
- Implement validator monitoring service in beacon chain node via flag `--monitor-indices`.
- Added validator log to display "aggregated since launch" every 5 epochs.
- Add HTTP client wrapper for interfacing with remote signer See
- Update web UI to version v1.0.2.

### Changed

- Refactor beacon state to allow for a single cached hasher
- Default config name to "devnet" when not provided in the config yaml.
- Alter erroneously capitalized error messages
- Bump spec tests to version v1.1.6
- Improvements to Doppelganger check
- Improvements to "grpc client connected" log.
- Update libp2p to v0.15.1
- Resolve several checks from deepsource
- Update go-ethereum to v1.10.13
- Update some flags from signed integer flags to unsigned flags.
- Filter errored keys from slashing protection history in standard API.
- Ensure slashing protection exports and key manager api work according to spec
- Improve memory performance by properly allocating slice size
- Typos fix
- Remove unused imports
- Use cashed finalized state when pruning deposits
- Significant slasher improvements
- Various code cleanups
- Standard API improvements for keymanager API
- Use safe sub64 for safer math
- Fix CORS in middleware API
- Add more fields to remote signer request object
- Refactoring to support checkpoint or genesis origin.

### Deprecated

Please be advised that Prysm's package path naming will change in the next release. If you are a downstream user of
Prysm (i.e. import prysm libraries into your project) then you may be impacted. Please see
issue https://github.com/prysmaticlabs/prysm/issues/10006.

### Fixed

- Allow API requests for next sync committee.
- Check sync status before performing a voluntary exit.
- Fixed issue where historical requests for validator balances would time out by removing the 30s timeout limitation.
- Add missing ssz spec tests

### Security

- Add justifications to gosec security finding suppression.

## [v2.0.4](https://github.com/prysmaticlabs/prysm/compare/v2.0.3...v2.0.4) - 2021-11-29

### Added

- Several changes for The Merge
- More monitoring functionality for blocks and sync committees

### Changed

- Improvements to block proposal computation when packing deposits.
- Renaming SignatureSet -> SignatureBatch

### Deprecated

### Fixed

- Revert PR [9830](https://github.com/prysmaticlabs/prysm/pull/9830) to remove performance regression. See:
  issue [9935](https://github.com/prysmaticlabs/prysm/issues/9935)

### Security

No security updates in this release.

## [v2.0.3](https://github.com/prysmaticlabs/prysm/compare/v2.0.2...v2.0.3) - 2021-11-22

This release also includes a major update to the web UI. Please review the v1 web UI
notes [here](https://github.com/prysmaticlabs/prysm-web-ui/releases/tag/v1.0.0)

### Added

- Web v1 released
- Updated Beacon API to v2.1.0
- Add validation of keystores via validator client RPC endpoint to support new web UI
- GitHub actions: errcheck and gosimple lint
- Event API support for `contribution_and_proof` and `voluntar_exit` events.
- Validator key management standard API schema and some implementation
- Add helpers for The Merge fork epoch calculation
- Add cli overrides for certain constants for The Merge
- Add beacon block and state structs for The Merge
- Validator monitoring improvements
- Cache deposits to improve deposit selection/processing
- Emit warning upon empty validator slashing protection export
- Add balance field trie cache and optimized hash trie root operations. `--enable-balance-trie-computation`

### Changed

- Updated to spectests v1.1.5
- Refactor web authentication
- Added uint64 overflow protection
- Sync committee pool returns empty slice instead of nil on cache miss
- Improved description of datadir flag
- Simplied web password requirements
- Web JWT tokens no longer expire.
- Updated keymanager protos
- Watch and update jwt secret when auth token file updated on disk.
- Update web based slashing protection export from POST to GET
- Reuse helpers to validate fully populated objects.
- Rename interop-cold-start to deterministic-genesis
- Validate password on RPC create wallet request
- Refactor for weak subjectivity sync implementation
- Update naming for Atlair previous epoch attester
- Remove duplicate MerkleizeTrieLeaves method.
- Add explict error for validator flag checks on out of bound positions
- Simplify method to check if the beacon chain client should update the justified epoch value.
- Rename web UI performance endpoint to "summary"
- Refactor powchain service to be more functional
- Use math.MaxUint64
- Share / reused finalized state on prysm start up services
- Refactor slashing protection history code packages
- Improve RNG commentary
- Use next slot cache in more areas of the application
- Improve context aware p2p peer scoring loops
- Various code clean up
- Prevent redundant processing of blocks from pending queue
- Enable Altair tests on e2e against prior release client
- Use lazy state balance cache

### Deprecated

- Web UI login has been replaced.
- Web UI bar graph removed.

### Removed

- Prysmatic Labs' [go-ethereum fork](https://github.com/prysmaticlabs/bazel-go-ethereum) removed from build tooling.
  Upstream go-ethereum is now used with familiar go.mod tooling.
- Removed duplicate aggergation validation p2p pipelines.
- Metrics calculation removed extra condition
- Removed superflous errors from peer scoring parameters registration

### Fixed

- Allow submitting sync committee subscriptions for next period
- Ignore validators without committee assignment when fetching attester duties
- Return "version" field for ssz blocks in beacon API
- Fixed bazel build transitions for dbg builds. Allows IDEs to hook into debugger again.
- Fixed case where GetDuties RPC endpoint might return a false positive for sync committee selection for validators that
  have no deposited yet
- Fixed validator exits in v1 method, broadcast correct object
- Fix Altair individual votes endpoint
- Validator performance calculations fixed
- Return correct response from key management api service
- Check empty genesis validators root on slashing protection data export
- Fix stategen with genesis state.
- Fixed multiple typos
- Fix genesis state registration in interop mode
- Fix network flags in slashing protection export

### Security

- Added another encryption key to security.txt.

## [v2.0.2](https://github.com/prysmaticlabs/prysm/compare/v2.0.1...v2.0.2) - 2021-10-18

### Added

- Optimizations to block proposals. Enabled with `--enable-get-block-optimizations`.
  See [issue 8943](https://github.com/prysmaticlabs/prysm/issues/8943)
  and [issue 9708](https://github.com/prysmaticlabs/prysm/issues/9708) before enabling.
- Beacon Standard API: register v1alpha2 endpoints

### Changed

- Beacon Standard API: Improved sync error messages
- Beacon Standard API: Omit validators without sync duties
- Beacon Standard API: Return errors for unknown state/block versions
- Spec alignment: Passing spec vectors at v1.1.2
- Logs: Improved "synced block.."
- Bazel: updated to v4.2.1
- E2E: more strict participation checks
- Eth1data: Reduce disk i/o saving interval

### Deprecated

- ⚠️ v2 Remote slashing protection server disabled for now ⚠️

### Fixed

- Beacon Standard API: fetch sync committee duties for current and next period's epoch
- Beacon Standard API: remove special treatment to graffiti in block results
- Beacon Standard API: fix epoch calculation in sync committee duties
- Doppelganger: Fix false positives
- UI: Validator gRPC gateway health endpoint fixed

### Security

- Spec alignment: Update Eth2FastAggregateVerify to match spec
- Helpers: enforce stronger slice index checks
- Deposit Trie: Handle impossible non-power of 2 trie leaves
- UI: Add security headers

## [v2.0.1](https://github.com/prysmaticlabs/prysm/compare/v2.0.0...v2.0.1) - 2021-10-06

### Fixed

- Updated libp2p transport library to stop metrics logging errors on windows.
- Prysm's web UI assets serve properly
- Eth2 api returns full validator balance rather than effective balance
- Slashing protection service registered properly in validator.

### Security

We've updated the Prysm base docker images to a more recent build.

## [v2.0.0](https://github.com/prysmaticlabs/prysm/compare/v1.4.4...v2.0.0)

This release is the largest release of Prysm to date. v2.0.0 includes support for the upcoming Altair hard fork on the
mainnet Ethereum Beacon Chain.
This release consists
of [380 changes](https://github.com/prysmaticlabs/prysm/compare/v1.4.4...f7845afa575963302116e673d400d2ab421252ac) to
support Altair, improve performance of phase0 beacon nodes, and various bug fixes from v1.4.4.

### Upgrading From v1

Please update your beacon node to v2.0.0 prior to updating your validator. The beacon node can serve requests to a
v1.4.4 validator, however a v2.0.0 validator will not start against a v1.4.4 beacon node. If you're operating a highly
available beacon chain service, ensure that all of your beacon nodes are updated to v2.0.0 before starting the upgrade
on your validators.

### Added

- Full Altair
  support. [Learn more about Altair.](https://github.com/ethereum/annotated-spec/blob/8473024d745a3a2b8a84535d57773a8e86b66c9a/altair/beacon-chain.md)
- Added bootnodes from the Nimbus team.
- Revamped slasher implementation. The slasher functionality is no longer a standalone binary. Slasher functionality is
  available from the beacon node with the `--slasher` flag. Note: Running the slasher has considerably increased
  resource requirements. Be sure to review the latest documentation before enabling this feature. This feature is
  experimental.
- Support for standard JSON API in the beacon node. Prysm validators continue to use Prysm's API.
- Configurable subnet peer requirements. Increased minimum desired peers per subnet from 4 to 6. This can be modified
  with `--minimum-peers-per-subnet` in the beacon node..
- Support for go build on darwin_arm64 devices (Mac M1 chips). Cross compiling for darwin_arm64 is not yet supported..
- Batch verification of pubsub objects. This should improve pubsub processing performance on multithreaded machines.
- Improved attestation pruning. This feature should improve block proposer performance and overall network attestation
  inclusion rates. Opt-out with `--disable-correctly-prune-canonical-atts` in the beacon node.
- Active balance cache to improve epoch processing. Opt-out with `--disable-active-balance-cache`
- Experimental database improvements to reduce history state entry space usage in the beaconchain.db. This functionality
  can be permanently enabled with the flag `--enable-historical-state-representation`. Enabling this feature can realize
  a 25% improvement in space utilization for the average user , while 70 -80% for power users(archival node operators).
  Note: once this feature is toggled on, it modifies the structure of the database with a migration and cannot be rolled
  back. This feature is experimental and should only be used in non-serving beacon nodes in case of database corruption
  or other critical issue.

#### New Metrics

**Beacon chain node**

| Metric                                           | Description                                                                                           | References |
| ------------------------------------------------ | ----------------------------------------------------------------------------------------------------- | ---------- |
| `p2p_message_ignored_validation_total`           | Count of messages that were ignored in validation                                                     |            |
| `beacon_current_active_validators`               | Current total active validators                                                                       |            |
| `beacon_processed_deposits_total`                | Total number of deposits processed                                                                    |            |
| `sync_head_state_miss`                           | The number of sync head state requests that are not present in the cache                              |            |
| `sync_head_state_hit`                            | The number of sync head state requests that are present in the cache                                  |            |
| `total_effective_balance_cache_miss`             | The number of get requests that are not present in the cache                                          |            |
| `total_effective_balance_cache_hit`              | The number of get requests that are present in the cache                                              |            |
| `sync_committee_index_cache_miss_total`          | The number of committee requests that aren't present in the sync committee index cache                |            |
| `sync_committee_index_cache_hit_total`           | The number of committee requests that are present in the sync committee index cache                   |            |
| `next_slot_cache_hit`                            | The number of cache hits on the next slot state cache                                                 |            |
| `next_slot_cache_miss`                           | The number of cache misses on the next slot state cache                                               |            |
| `validator_entry_cache_hit_total`                | The number of cache hits on the validator entry cache                                                 |            |
| `validator_entry_cache_miss_total`               | The number of cache misses on the validator entry cache                                               |            |
| `validator_entry_cache_delete_total`             | The number of cache deletes on the validator entry cache                                              |            |
| `saved_sync_committee_message_total`             | The number of saved sync committee message total                                                      |            |
| `saved_sync_committee_contribution_total`        | The number of saved sync committee contribution total                                                 |            |
| `libp2p_peers`                                   | Tracks the total number of libp2p peers                                                               |            |
| `p2p_status_message_missing`                     | The number of attempts the connection handler rejects a peer for a missing status message             |            |
| `p2p_sync_committee_subnet_recovered_broadcasts` | The number of sync committee messages that were attempted to be broadcast with no peers on the subnet |            |
| `p2p_sync_committee_subnet_attempted_broadcasts` | The number of sync committees that were attempted to be broadcast                                     |            |
| `p2p_subscribed_topic_peer_total`                | The number of peers subscribed to topics that a host node is also subscribed to                       |            |
| `saved_orphaned_att_total`                       | Count the number of times an orphaned attestation is saved                                            |            |

### Changed

- Much refactoring of "util" packages into more canonical packages. Please review Prysm package structure and godocs.
- Altair object keys in beacon-chain/db/kv are prefixed with "altair". BeaconBlocks and BeaconStates are the only
  objects affected by database key changes for Altair. This affects any third party tooling directly querying Prysm's
  beaconchain.db.
- Updated Teku bootnodes.
- Updated Lighthouse bootnodes.
- End to end testing now collects jaeger spans
- Improvements to experimental peer quality scoring. This feature is only enabled with `--enable-peer-scorer`.
- Validator performance logging behavior has changed in Altair. Post-Altair hardfork has the following changes:
  Inclusion distance and inclusion slots will no longer be displayed. Correctly voted target will only be true if also
  included within 32 slots. Correctly voted head will only be true if the attestation was included in the next slot.
  Correctly voted source will only be true if attestation is included within 5 slots. Inactivity score will be
  displayed.
- Increased pubsub message queue size from 256 to 600 to support larger networks and higher message volume.
- The default attestation aggregation changed to the improved optimized max cover algorithm.
- Prysm is passing spectests at v1.1.0 (latest available release).
- `--subscribe-all-subnets` will subscribe to all attestation subnets and sync subnets in post-altair hard fork.
- "eth2" is now an illegal term. If you say it or type it then something bad might happen.
- Improved cache hit ratio for validator entry cache.
- Reduced memory overhead during database migrations.
- Improvements to beacon state writes to database.

#### Changed Metrics

**Beacon chain node**
| Metric                | Old Name             | Description                                          | References |
| --------------------- | -------------------- | ---------------------------------------------------- | ---------- |
| `beacon_reorgs_total` | `beacon_reorg_total` | Count the number of times a beacon chain has a reorg |            |

### Deprecated

These flags are hidden from the help text and no longer modify the behavior of Prysm. These flags should be removed from
user runtime configuration as the flags will eventually be removed entirely and Prysm will fail to start if a deleted or
unknown flag is provided.

- `--enable-active-balance-cache`
- `--correctly-prune-canonical-atts`
- `--correctly-insert-orphaned-atts`
- `--enable-next-slot-state-cache`

### Removed

Note: Removed flags will block starting up with an error "flag provided but not defined:".
Please check that you are not using any of the removed flags in this section!

- Prysm's standalone slasher application (cmd/slasher) has been fully removed. Use the `--slasher` flag with a beacon
  chain node for full slasher functionality.
- `--disable-blst` (beacon node and validator). [blst](https://github.com/supranational/blst) is the only BLS library
  offered for Prysm.
- `--disable-sync-backtracking` and `--enable-sync-backtracking` (beacon node). This feature has been released for some
  time. See.
- `--diable-pruning-deposit-proofs` (beacon node). This feature has been released for some time. See.
- `--disable-eth1-data-majority-vote` (beacon node). This feature is no longer in use in Prysm. See,.
- `--proposer-atts-selection-using-max-cover` (beacon node). This feature has been released for some time. See.
- `--update-head-timely` (beacon node). This feature was released in v1.4.4. See.
- `--enable-optimized-balance-update` (beacon node). This feature was released in v1.4.4. See.
- Kafka support is no longer available in the beacon node. This functionality was never fully completed and did not
  fulfill many desirable use cases. This removed the flag `--kafka-url` (beacon node). See.
- Removed tools/faucet. Use the faucet
  in [prysmaticlabs/periphery](https://github.com/prysmaticlabs/periphery/tree/c2ac600882c37fc0f2a81b0508039124fb6bcf47/eth-faucet)
  if operating a testnet faucet server.
- Tooling for prior testnet contracts has been removed. Any of the old testnet contracts with `drain()` function have
  been removed as well.
- Toledo tesnet config is removed.
- Removed --eth-api-port (beacon node). All APIs interactions have been moved to --grpc-gateway-port. See.

### Fixed

- Database lock contention improved in block database operations.
- JSON API now returns an error when unknown fields are provided.
- Correctly return `epoch_transition` field in `head` JSON API events stream.
- Various fixes in standard JSON API
- Finalize deposits before initializing the beacon node. This may improve missed proposals
- JSON API returns header "Content-Length" 0 when returning an empty JSON object.
- Initial sync fixed when there is a very long period of missing blocks.
- Fixed log statement when a web3 endpoint failover occurs.
- Windows prysm.bat is fixed

### Security

- You MUST update to v2.0.0 or later release before epoch 74240 or your client will fork off from the rest of the
  network.
- Prysm's JWT library has been updated to a maintained version of the previous JWT library. JWTs are only used in the
  UI.

Please review our newly
updated [security reporting policy](https://github.com/prysmaticlabs/prysm/blob/develop/SECURITY.md).

- Fix subcommands such as validator accounts list

### Security

There are no security updates in this release.

# Older than v2.0.0

For changelog history for releases older than v2.0.0, please refer to https://github.com/prysmaticlabs/prysm/releases<|MERGE_RESOLUTION|>--- conflicted
+++ resolved
@@ -66,11 +66,8 @@
 - Core: Fixed slash processing causing extra hashing.
 - Core: Fixed extra allocations when processing slashings.
 - remove unneeded container in blob sidecar ssz response
-<<<<<<< HEAD
 - Light client support: create finalized header based on finalizedBlock's version, not attestedBlock.
-=======
 - Testing: added custom matcher for better push settings testing.
->>>>>>> 003b70c3
 
 ### Security
 
