--- conflicted
+++ resolved
@@ -24,15 +24,12 @@
 - Fix `engine_exchangeCapabilities` implementation.
 - Updated the default `scrape-interval` in `Client-stats` to 2 minutes to accommodate Beaconcha.in API rate limits.
 - Switch to compounding when consolidating with source==target.
-<<<<<<< HEAD
-- updated geth to 1.14 ~
-- e2e tests start from post merge (bellatrix)
-=======
 - Revert block db save when saving state fails.
 - Return false from HasBlock if the block is being synced. 
 - Cleanup forkchoice on failed insertions.
 - Use read only validator for core processing to avoid unnecessary copying.
->>>>>>> 616cdc1e
+- updated geth to 1.14 ~
+- e2e tests start from post merge (bellatrix)
 
 ### Deprecated
 
