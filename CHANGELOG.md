--- conflicted
+++ resolved
@@ -36,11 +36,8 @@
 - Clean up `ProposeBlock` for validator client to reduce cognitive scoring and enable further changes.
 - Updated k8s-io/client-go to v0.30.4 and k8s-io/apimachinery to v0.30.4
 - Migrated tracing library from opencensus to opentelemetry for both the beacon node and validator.
-<<<<<<< HEAD
+- Refactored light client code to make it more readable and make future PRs easier.
 - Replaced st.GenesisValidatorsRoot() function in p2p and rpc packages with hardcoded value of Genesis validator root
-=======
-- Refactored light client code to make it more readable and make future PRs easier.
->>>>>>> 7ac3c01b
 
 ### Deprecated
 - `--disable-grpc-gateway` flag is deprecated due to grpc gateway removal.
