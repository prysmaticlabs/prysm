# Changelog

All notable changes to this project will be documented in this file.

The format is based on Keep a Changelog, and this project adheres to Semantic Versioning.

## [Unreleased](https://github.com/prysmaticlabs/prysm/compare/v5.1.0...HEAD)

### Added

- Aggregate and proof committee validation for Electra.
- More tests for electra field generation.
- Light client support: Implement `ComputeFieldRootsForBlockBody`.
- Light client support: Add light client database changes.
- Light client support: Implement capella and deneb changes.
- Light client support: Implement `BlockToLightClientHeaderXXX` functions upto Deneb
- GetBeaconStateV2: add Electra case.
- Implement [consensus-specs/3875](https://github.com/ethereum/consensus-specs/pull/3875)
- Tests to ensure sepolia config matches the official upstream yaml

### Changed

- `getLocalPayload` has been refactored to enable work in ePBS branch.
- `TestNodeServer_GetPeer` and `TestNodeServer_ListPeers` test flakes resolved by iterating the whole peer list to find
  a match rather than taking the first peer in the map.
- Passing spectests v1.5.0-alpha.4 and v1.5.0-alpha.5.
- Beacon chain now asserts that the external builder block uses the expected gas limit.
- Electra: Add electra objects to beacon API.
- Electra: Updated block publishing beacon APIs to support Electra.
- "Submitted builder validator registration settings for custom builders" log message moved to debug level.
- config: Genesis validator root is now hardcoded in params.BeaconConfig()
- `grpc-gateway-host` is renamed to http-host. The old name can still be used as an alias.
- `grpc-gateway-port` is renamed to http-port. The old name can still be used as an alias.
- `grpc-gateway-corsdomain` is renamed to http-cors-domain. The old name can still be used as an alias.
- `api-timeout` is changed from int flag to duration flag, default value updated.
- Light client support: abstracted out the light client headers with different versions.
- `ApplyToEveryValidator` has been changed to prevent misuse bugs, it takes a closure that takes a `ReadOnlyValidator` and returns a raw pointer to a `Validator`. 
- Removed gorilla mux library and replaced it with net/http updates in go 1.22.
- Clean up `ProposeBlock` for validator client to reduce cognitive scoring and enable further changes.
- Updated k8s-io/client-go to v0.30.4 and k8s-io/apimachinery to v0.30.4
- Migrated tracing library from opencensus to opentelemetry for both the beacon node and validator.
- Refactored light client code to make it more readable and make future PRs easier.
- Updated Libp2p Dependencies to allow prysm to use gossipsub v1.2 .
- Updated Sepolia bootnodes.

### Deprecated
- `--disable-grpc-gateway` flag is deprecated due to grpc gateway removal.
- `--enable-experimental-state` flag is deprecated. This feature is now on by default. Opt-out with `--disable-experimental-state`.

### Removed

- removed gRPC Gateway
- Removed unused blobs bundle cache
- Removed consolidation signing domain from params. The Electra design changed such that EL handles consolidation signature verification.

### Fixed

- Fixed early release of read lock in BeaconState.getValidatorIndex.
- Electra: resolve inconsistencies with validator committee index validation.
- Electra: build blocks with blobs.
- E2E: fixed gas limit at genesis
- Light client support: use LightClientHeader instead of BeaconBlockHeader.
- validator registration log changed to debug, and the frequency of validator registration calls are reduced
- Core: Fix process effective balance update to safe copy validator for Electra.
- `== nil` checks before calling `IsNil()` on interfaces to prevent panics.
- Core: Fixed slash processing causing extra hashing.
- Core: Fixed extra allocations when processing slashings.
- remove unneeded container in blob sidecar ssz response
<<<<<<< HEAD
- Light client support: create finalized header based on finalizedBlock's version, not attestedBlock.
- Light client support: fix light client attested header execution fields' wrong version bug.
=======
- Testing: added custom matcher for better push settings testing.
>>>>>>> 003b70c3

### Security

## [v5.1.0](https://github.com/prysmaticlabs/prysm/compare/v5.0.4...v5.1.0) - 2024-08-20

This release contains 171 new changes and many of these are related to Electra! Along side the Electra changes, there
are nearly 100 changes related to bug fixes, feature additions, and other improvements to Prysm. Updating to this
release is recommended at your convenience.

⚠️ Deprecation Notice: Removal of gRPC Gateway and Gateway Flag Renaming ⚠️

In an upcoming release, we will be deprecating the gRPC gateway and renaming several associated flags. This change will
result in the removal of access to several internal APIs via REST, though the gRPC endpoints will remain unaffected. We
strongly encourage systems to transition to using the beacon API endpoints moving forward. Please refer to PR for more
details.

### Added

- Electra work
- Fork-specific consensus-types interfaces
- Fuzz ssz roundtrip marshalling, cloner fuzzing
- Add support for multiple beacon nodes in the REST API
- Add middleware for Content-Type and Accept headers
- Add debug logs for proposer settings
- Add tracing to beacon api package
- Add support for persistent validator keys when using remote signer. --validators-external-signer-public-keys and
  --validators-external-signer-key-file See the docs page for more info.
- Add AggregateKeyFromIndices to beacon state to reduce memory usage when processing attestations
- Add GetIndividualVotes endpoint
- Implement is_better_update for light client
- HTTP endpoint for GetValidatorParticipation
- HTTP endpoint for GetChainHead
- HTTP endpoint for GetValidatorActiveSetChanges
- Check locally for min-bid and min-bid-difference

### Changed

- Refactored slasher operations to their logical order
- Refactored Gwei and Wei types from math to primitives package.
- Unwrap payload bid from ExecutionData
- Change ZeroWei to a func to avoid shared ptr
- Updated go-libp2p to v0.35.2 and go-libp2p-pubsub to v0.11.0
- Use genesis block root in epoch 1 for attester duties
- Cleanup validator client code
- Old attestations log moved to debug. "Attestation is too old to broadcast, discarding it"
- Modify ProcessEpoch not to return the state as a returned value
- Updated go-bitfield to latest release
- Use go ticker instead of timer
- process_registry_updates no longer makes a full copy of the validator set
- Validator client processes sync committee roll separately
- Use vote pointers in forkchoice to reduce memory churn
- Avoid Cloning When Creating a New Gossip Message
- Proposer filters invalid attestation signatures
- Validator now pushes proposer settings every slot
- Get all beacon committees at once
- Committee-aware attestation packing

### Deprecated

- `--enable-debug-rpc-endpoints` is deprecated and debug rpc points are on by default.

### Removed

- Removed fork specific getter functions (i.e. PbCapellaBlock, PbDenebBlock, etc)

### Fixed

- Fixed debug log "upgraded stake to $fork" to only log on upgrades instead of every state transition
- Fixed nil block panic in API
- Fixed mockgen script
- Do not fail to build block when block value is unknown
- Fix prysmctl TUI when more than 20 validators were listed
- Revert peer backoff changes from. This was causing some sync committee performance issues.
- Increased attestation seen cache expiration to two epochs
- Fixed slasher db disk usage leak
- fix: Multiple network flags should prevent the BN to start
- Correctly handle empty payload from GetValidatorPerformance requests
- Fix Event stream with carriage return support
- Fix panic on empty block result in REST API
- engine_getPayloadBodiesByRangeV1 - fix, adding hexutil encoding on request parameters
- Use sync committee period instead of epoch in `createLightClientUpdate`

### Security

- Go version updated to 1.22

## [v5.0.4](https://github.com/prysmaticlabs/prysm/compare/v5.0.3...v5.0.4) - 2024-07-21

This release has many wonderful bug fixes and improvements. Some highlights include p2p peer fix for windows users,
beacon API fix for retrieving blobs older than the minimum blob retention period, and improvements to initial sync by
avoiding redundant blob downloads.

Updating to this release is recommended at your earliest convenience, especially for windows users.

### Added

- Beacon-api: broadcast blobs in the event of seen block
- P2P: Add QUIC support

### Changed

- Use slices package for various slice operations
- Initsync skip local blobs
- Use read only validators in Beacon API
- Return syncing status when node is optimistic
- Upgrade the Beacon API e2e evaluator
- Don't return error that can be internally handled
- Allow consistent auth token for validator apis
- Change example.org DNS record
- Simplify prune invalid by reusing existing fork choice store call
- use [32]byte keys in the filesystem cache
- Update Libp2p Dependencies
- Parallelize Broadcasting And Processing Each Blob
- Substantial VC cleanup
- Only log error when aggregator check fails
- Update Libp2p Dependencies
- Change Attestation Log To Debug
- update codegen dep and cleanup organization

### Deprecated

- Remove eip4881 flag (--disable-eip-4881)

### Removed

- Remove the Goerli/Prater support
- Remove unused IsViableForCheckpoint
- Remove unused validator map copy method

### Fixed

- Various typos and other cosmetic fixes
- Send correct state root with finalized event stream
- Extend Broadcast Window For Attestations
- Beacon API: Use retention period when fetching blobs
- Backfill throttling
- Use correct port for health check in Beacon API e2e evaluator
- Do not remove blobs DB in slasher.
- use time.NewTimer() to avoid possible memory leaks
- paranoid underflow protection without error handling
- Fix CommitteeAssignments to not return every validator
- Fix dependent root retrival genesis case
- Restrict Dials From Discovery
- Always close cache warm chan to prevent blocking
- Keep only the latest value in the health channel

### Security

- Bump golang.org/x/net from 0.21.0 to 0.23.0

## [v5.0.3](https://github.com/prysmaticlabs/prysm/compare/v5.0.2...v5.0.3) - 2024-04-04

Prysm v5.0.3 is a small patch release with some nice additions and bug fixes. Updating to this release is recommended
for users on v5.0.0 or v5.0.1. There aren't many changes since last week's v5.0.2 so upgrading is not strictly required,
but there are still improvements in this release so update if you can!

### Added

- Testing: spec test coverage tool
- Add bid value metrics
- prysmctl: Command-line interface for visualizing min/max span bucket
- Explicit Peering Agreement implementation

### Changed

- Utilize next slot cache in block rewards rpc
- validator: Call GetGenesis only once when using beacon API
- Simplify ValidateAttestationTime
- Various typo / commentary improvements
- Change goodbye message from rate limited peer to debug verbosity
- Bump libp2p to v0.33.1
- Fill in missing debug logs for blob p2p IGNORE/REJECT

### Fixed

- Remove check for duplicates in pending attestation queue
- Repair finalized index issue
- Maximize Peer Capacity When Syncing
- Reject Empty Bundles

### Security

No security updates in this release.

## [v5.0.2](https://github.com/prysmaticlabs/prysm/compare/v5.0.1...v5.0.2) - 2024-03-27

This release has many optimizations, UX improvements, and bug fixes. Due to the number of important bug fixes and
optimizations, we encourage all operators to update to v5.0.2 at their earliest convenience.

In this release, there is a notable change to the default value of --local-block-value-boost from 0 to 10. This means
that the default behavior of using the builder API / mev-boost requires the builder bid to be 10% better than your local
block profit. If you want to preserve the existing behavior, set --local-block-value-boost=0.

### Added

- API: Add support for sync committee selections
- blobs: call fsync between part file write and rename (feature flag --blob-save-fsync)
- Implement EIP-3076 minimal slashing protection, using a filesystem database (feature flag
  --enable-minimal-slashing-protection)
- Save invalid block to temp --save-invalid-block-temp
- Compute unrealized checkpoints with pcli
- Add gossip blob sidecar verification ms metric
- Backfill min slot flag (feature flag --backfill-oldest-slot)
- adds a metric to track blob sig cache lookups
- Keymanager APIs - get,post,delete graffiti
- Set default LocalBlockValueBoost to 10
- Add bid value metrics
- REST VC metrics

### Changed

- Normalized checkpoint logs
- Normalize filesystem/blob logs
- Updated gomock libraries
- Use Max Request Limit in Initial Sync
- Do not Persist Startup State
- Normalize backfill logs/errors
- Unify log fields
- Do Not Compute Block Root Again
- Optimize Adding Dirty Indices
- Use a Validator Reader When Computing Unrealized Balances
- Copy Validator Field Trie
- Do not log zero sync committee messages
- small cleanup on functions: use slots.PrevSlot
- Set the log level for running on <network> as INFO.
- Employ Dynamic Cache Sizes
- VC: Improve logging in case of fatal error
- refactoring how proposer settings load into validator client
- Spectest: Unskip Merkle Proof test
- Improve logging.
- Check Unrealized Justification Balances In Spectests
- Optimize SubscribeCommitteeSubnets VC action
- Clean up unreachable code; use new(big.Int) instead of big.NewInt(0)
- Update bazel, rules_go, gazelle, and go versions
- replace receive slot with event stream
- New gossip cache size
- Use headstate for recent checkpoints
- Update spec test to official 1.4.0
- Additional tests for KZG commitments
- Enable Configurable Mplex Timeouts
- Optimize SubmitAggregateSelectionProof VC action
- Re-design TestStartDiscV5_DiscoverPeersWithSubnets test
- Add da waited time to sync block log
- add log message if in da check at slot end
- Log da block root in hex
- Log the slot and blockroot when we deadline waiting for blobs
- Modify the algorithm of updateFinalizedBlockRoots
- Rename payloadattribute Timestamps to Timestamp
- Optimize GetDuties VC action
- docker: Add bazel target for building docker tarball
- Utilize next slot cache in block rewards rpc
- Spec test coverage report
- Refactor batch verifier for sharing across packages

### Removed

- Remove unused bolt buckets
- config: Remove DOMAIN_BLOB_SIDECAR.
- Remove unused deneb code
- Clean up: remove some unused beacon state protos
- Cleaned up code in the sync package
- P2P: Simplify code

### Fixed

- Slasher: Reduce surrounding/surrounded attestations processing time
- Fix blob batch verifier pointer receiver
- db/blobs: Check non-zero data is written to disk
- avoid part path collisions with mem addr entropy
- Download checkpoint sync origin blobs in init-sync
- bazel: Update aspect-build/bazel-lib to v2.5.0
- move setting route handlers to registration from start
- Downgrade Level DB to Stable Version
- Fix failed reorg log
- Fix Data Race in Epoch Boundary
- exit blob fetching for cp block if outside retention
- Do not check parent weight on early FCU
- Fix VC DB conversion when no proposer settings is defined and add Experimental flag in the
  --enable-minimal-slashing-protection help.
- keymanager api: lowercase statuses
- Fix unrealized justification
- fix race condition when pinging peers
- Fix/race receive block
- Blob verification spectest
- Ignore Pubsub Messages Hitting Context Deadlines
- Use justified checkpoint from head state to build attestation
- only update head at 10 seconds when validating
- Use correct gossip validation time
- fix 1-worker underflow; lower default batch size
- handle special case of batch size=1
- Always Set Inprogress Boolean In Cache
- Builder APIs: adding headers to post endpoint
- Rename mispelled variable
- allow blob by root within da period
- Rewrite Pruning Implementation To Handle EIP 7045
- Set default fee recipient if tracked val fails
- validator client on rest mode has an inappropriate context deadline for events
- validator client should set beacon API endpoint in configurations
- Fix get validator endpoint for empty query parameters
- Expand Our TTL for our Message ID Cache
- fix some typos
- fix handling of goodbye messages for limited peers
- create the log file along with its parent directory if not present
- Call GetGenesis only once

### Security

- Go version has been updated from 1.21.6 to 1.21.8.

## [v5.0.1](https://github.com/prysmaticlabs/prysm/compare/v5.0.0...v5.0.1) - 2024-03-08

This minor patch release has some nice improvements over the recent v5.0.0 for Deneb. We have minimized this patch
release to include only low risk and valuable fixes or features ahead of the upcoming network upgrade on March 13th.

Deneb is scheduled for mainnet epoch 269568 on March 13, 2024 at 01:55:35pm UTC. All operators MUST update their Prysm
software to v5.0.0 or later before the upgrade in order to continue following the blockchain.

### Added

- A new flag to ensure that blobs are flushed to disk via fsync immediately after write. --blob-save-fsync

### Changed

- Enforce a lower maximum batch limit value to prevent annoying peers
- Download blobs for checkpoint sync block before starting sync
- Set justified epoch to the finalized epoch in Goerli to unstuck some Prysm nodes on Goerli

### Fixed

- Data race in epoch boundary cache
- "Failed reorg" log was misplaced
- Do not check parent weights on early fork choice update calls
- Compute unrealized justification with slashed validators
- Missing libxml dependency

### Security

Prysm version v5.0.0 or later is required to maintain participation in the network after the Deneb upgrade.

## [v5.0.0](https://github.com/prysmaticlabs/prysm/compare/v4.2.1...v5.0.0)

Behold the Prysm v5 release with official support for Deneb on Ethereum mainnet!

Deneb is scheduled for mainnet epoch 269568 on March 13, 2024 at 01:55:35pm UTC. All operators MUST update their Prysm
software to v5.0.0 or later before the upgrade in order to continue following the blockchain.

This release brings improvements to the backfill functionality of the beacon node to support backfilling blobs. If
running a beacon node with checkpoint sync, we encourage you to test the backfilling functionality and share your
feedback. Run with backfill enabled using the flag --enable-experimental-backfill.

Known Issues

- --backfill-batch-size with a value of 1 or less breaks backfill.
- Validator client on v4.2.0 or older uses some API methods that are incompatible with beacon node v5. Ensure that you
  have updated the beacon node and validator client to v4.2.1 and then upgrade to v5 or update both processes at the
  same time to minimize downtime.

### Added

- Support beacon_committee_selections
- /eth/v1/beacon/deposit_snapshot
- Docker images now have coreutils pre-installed
- da_waited_time_milliseconds tracks total time waiting for data availablity check in ReceiveBlock
- blob_written, blob_disk_count, blob_disk_bytes new metrics for tracking blobs on disk
- Backfill supports blob backfilling
- Add mainnet deneb fork epoch config

### Changed

- --clear-db and --force-clear-db flags now remove blobs as well as beaconchain.db
- EIP-4881 is now on by default.
- Updates filtering logic to match spec
- Verbose signature verification is now on by default
- gossip_block_arrival_milliseconds and gossip_block_verification_milliseconds measure in
- milliseconds instead of nanoseconds
- aggregate_attestations_t1 histogram buckets have been updated
- Reduce lookahead period from 8 to 4. This reduces block batch sizes during sync to account for
- larger blocks in deneb.
- Update gohashtree to v0.0.4-beta
- Various logging improvements
- Improved operations during syncing
- Backfill starts after initial-sync is complete

### Deprecated

The following flags have been removed entirely:

- --enable-reorg-late-blocks
- --disable-vectorized-htr
- --aggregate-parallel
- --build-block-parallel
- --enable-registration-cache, disable-gossip-batch-aggregation
- --safe-slots-to-import-optimistically
- --show-deposit-data

### Removed

- Prysm gRPC slasher endpoints are removed
- Remove /eth/v1/debug/beacon/states/{state_id}
- Prysm gRPC endpoints that were marked as deprecated in v4 have been removed
- Remove /eth/v1/beacon/blocks/{block_id}

### Fixed

- Return unaggregated if no aggregated attestations available in GetAggregateAttestation
- Fix JWT auth checks in certain API endpoints used by the web UI
- Return consensus block value in wei units
- Minor fixes in protobuf files
- Fix 500 error when requesting blobs from a block without blobs
- Handle cases were EL client is syncing and unable to provide payloads
- /eth/v1/beacon/blob_sidecars/{block_id} correctly returns an error when invalid indices are requested
- Fix head state fetch when proposing a failed reorg
- Fix data race in background forkchoice update call
- Correctly return "unavailable" response to peers requesting batches before the node completes
- backfill.
- Many significant improvements and fixes to the prysm slasher
- Fixed slashing gossip checks, improves peer scores for slasher peers
- Log warning if attempting to exit more than 5 validators at a time
- Do not cache inactive public keys
- Validator exits prints testnet URLs
- Fix pending block/blob zero peer edge case
- Check non-zero blob data is written to disk
- Avoid blob partial filepath collisions with mem addr entropy

### Security

v5.0.0 of Prysm is required to maintain participation in the network after the Deneb upgrade.

## [v4.2.1](https://github.com/prysmaticlabs/prysm/compare/v4.2.0...v4.2.1) - 2024-01-29

Welcome to Prysm Release v4.2.1! This release is highly recommended for stakers and node operators, possibly being the
final update before V5.

⚠️ This release will cause failures on Goerli, Sepolia and Holeski testnets, when running on certain older CPUs without
AVX support (eg Celeron) after the Deneb fork. This is not an issue for mainnet.

### Added

- Linter: Wastedassign linter enabled to improve code quality.
- API Enhancements:
    - Added payload return in Wei for /eth/v3/validator/blocks.
    - Added Holesky Deneb Epoch for better epoch management.
- Testing Enhancements:
    - Clear cache in tests of core helpers to ensure test reliability.
    - Added Debug State Transition Method for improved debugging.
    - Backfilling test: Enabled backfill in E2E tests for more comprehensive coverage.
- API Updates: Re-enabled jwt on keymanager API for enhanced security.
- Logging Improvements: Enhanced block by root log for better traceability.
- Validator Client Improvements:
    - Added Spans to Core Validator Methods for enhanced monitoring.
    - Improved readability in validator client code for better maintenance (various commits).

### Changed

- Optimizations and Refinements:
    - Lowered resource usage in certain processes for efficiency.
    - Moved blob rpc validation closer to peer read for optimized processing.
    - Cleaned up validate beacon block code for clarity and efficiency.
    - Updated Sepolia Deneb fork epoch for alignment with network changes.
    - Changed blob latency metrics to milliseconds for more precise measurement.
    - Altered getLegacyDatabaseLocation message for better clarity.
    - Improved wait for activation method for enhanced performance.
    - Capitalized Aggregated Unaggregated Attestations Log for consistency.
    - Modified HistoricalRoots usage for accuracy.
    - Adjusted checking of attribute emptiness for efficiency.
- Database Management:
    - Moved --db-backup-output-dir as a deprecated flag for database management simplification.
    - Added the Ability to Defragment the Beacon State for improved database performance.
- Dependency Update: Bumped quic-go version from 0.39.3 to 0.39.4 for up-to-date dependencies.

### Removed

- Removed debug setting highest slot log to clean up the logging process.
- Deleted invalid blob at block processing for data integrity.

### Fixed

- Bug Fixes:
    - Fixed off by one error for improved accuracy.
    - Resolved small typo in error messages for clarity.
    - Addressed minor issue in blsToExecChange validator for better validation.
    - Corrected blobsidecar json tag for commitment inclusion proof.
    - Fixed ssz post-requests content type check.
    - Resolved issue with port logging in bootnode.
- Test Fixes: Re-enabled Slasher E2E Test for more comprehensive testing.

### Security

No security issues in this release.

## [v4.2.0](https://github.com/prysmaticlabs/prysm/compare/v4.1.1...v4.2.0) - 2024-01-11

Happy new year! We have an incredibly exciting release to kick off the new year. This release is **strongly recommended
** for all operators to update as it has many bug fixes, security patches, and features that will improve the Prysm
experience on mainnet. This release has so many wonderful changes that we've deviated from our normal release notes
format to aptly categorize the changes.

### Highlights

#### Upgrading / Downgrading Validators

There are some API changes bundled in this release that require you to upgrade or downgrade in particular order. If the
validator is updated before the beacon node, it will see repeated 404 errors at start up until the beacon node is
updated as it uses a new API endpoint introduced in v4.2.0.

:arrow_up_small:  **Upgrading**: Upgrade the beacon node, then the validator.
:arrow_down_small: **Downgrading**: Downgrade the validator to v4.1.1 then downgrade the beacon node.

#### Deneb Goerli Support

This release adds in full support for the upcoming deneb hard fork on goerli next week on January 17th.

#### Networking Parameter Changes

This release increases the default peer count to 70 from 45. The reason this is done is so that node's running
with default peer counts can perform their validator duties as expected. Users who want to use the old peer count
can add in `--p2p-max-peers=45` as a flag.

#### Profile Guided Optimization

This release has binaries built using PGO, for more information on how it works feel free to look
here: https://tip.golang.org/doc/pgo .
This allows the go compiler to build more optimized Prysm binaries using production profiles and workloads.

#### ARM Supported Docker Images

Our docker images now support amd64 and arm64 architecture! This long awaited feature is finally here for Apple Silicon
and Raspberry Pi users.

### Deneb

#### Core

- Use ROForkchoice in blob verifier
- Add Goerli Deneb Fork Epoch
- Use deneb key for deneb state in saveStatesEfficientInternal
- Initialize Inactivity Scores Correctly
- Excluse DA wait time for chain processing time
- Initialize sig cache for verification.Initializer
- Verify roblobs
- KZG Commitment inclusion proof verifier
- Merkle Proofs of KZG commitments
- Add RO blob sidecar
- Check blob index duplication for blob notifier
- Remove sidecars with invalid proofs
- Proposer: better handling of blobs bundle
- Update proposer RPC to new blob sidecar format
- Implement Slot-Dependent Caching for Blobs Bundle
- Verified roblobs

#### Networking

- Check sidecar index in BlobSidecarsByRoot response
- Use proposer index cache for blob verification
- VerifiedROBlobs in initial-sync
- Reordered blob validation
- Initialize blob storage for initial sync service
- Use verified blob for gossip checks
- Update broadcast method to use `BlobSidecar` instead of `SingedBlobSidecar`
- Remove pending blobs queue
- Reject Blob Sidecar Incorrect Index
- Check return and request lengths for blob sidecar by root
- Fix blob sidecar subnet check
- Add pending blobs queue for missing parent block
- Verify blobs that arrived from by root request
- Reject blobs with invalid parent
- Add more blob and block checks for by range
- Exit early if blob by root request is empty
- Request missing blobs while processing pending queue
- Check blob exists before requesting from peer
- Passing block as arugment for sidecar validation

#### Blob Management

- Remove old blob types
- minimize syscalls in pruning routine
- Prune dangling blob
- Use Afero Walk for Pruning Blob
- Initialize blob storage without pruning
- Fix batch pruning errors
- Blob filesystem add pruning during blob write
- Blob filesystem add pruning at startup
- Ensure partial blob is deleted if there's an error
- Split blob pruning into two funcs
- Use functional options for `--blob-retention-epochs`
- Blob filesystem: delete blobs
- Fix Blob Storage Path
- Add blob getters
- Blob filesystem: Save Blobs
- Blob filesystem: prune blobs
- blobstorage: Improve mkdirall error

#### Beacon-API

- Add rpc trigger for blob sidecar event
- Do not skip mev boost in `v3` block production endpoint
- Beacon APIs: re enabling blob events
- Beacon API: update Deneb endpoints after removing blob signing
- Beacon API: fix get blob returns 500 instead of empty
- Fix bug in Beacon API getBlobs
- Fix blob_sidecar SSE payload
- fix(beacon-chain/rpc): blob_sidecar event stream handler
- Improvements to `produceBlockV3`
- Deneb: Produce Block V3 - adding consensus block value

#### Validator Client

- Validator client: remove blob signing
- Deneb - web3signer

#### Testing

- Enable Deneb For E2E Scenario Tests
- Activate deneb in E2E
- Deneb E2E

#### Miscellaneous

- Update blob pruning log
- Fix total pruned metric + add to logging
- Check kzg commitment count from builder
- Add error wrapping to blob initialization errors
- Blob filesystem metrics
- Check builder header kzg commitment
- Add more color to sending blob by range req log
- Move pruning log to after retention check
- Enhance Pruning Logs
- Rename Blob retention epoch flag
- Check that blobs count is correct when unblinding
- Log blob's kzg commmitment at sync
- Replace MAX_BLOB_EPOCHS usages with more accurate terms
- Fix comment of `BlobSidecarsBySlot`

### Core Prysm Work(Non-Deneb)

#### Core Protocol

- Only process blocks which haven't been processed
- Initialize exec payload fields and enforce order
- Add nil check for head in IsOptimistic
- Unlock forkchoice store if attribute is empty
- Make Aggregating In Parallel The Permanent Default
- Break out several helpers from `postBlockProcess`
- Don't hardcode 4 seconds in forkchoice
- Simplify fcu 4
- Remove the getPayloadAttribute call from updateForkchoiceWithExecution
- Simplify fcu 2
- Remove getPayloadAttributes from FCU call
- Simplify fcu 1
- Remove unsafe proposer indices cache
- Rewrite `ProposeBlock` endpoint
- Remove blind field from block type
- update shuffling caches before calling FCU on epoch boundaries
- Return SignedBeaconBlock from ReadOnlySignedBeaconBlock.Copy
- Use advanced epoch cache when preparing proposals
- refactor Payload Id caches
- Use block value correctly when proposing a block
- use different keys for the proposer indices cache
- Use a cache of one entry to build attestation
- Remove signed block requirement from no-verify functions
- Allow requests for old target roots
- Remove Redundant Hash Computation in Cache
- Fix FFG LMD Consistency Check (Option 2)
- Verify lmd without ancestor
- Track target in forkchoice
- Return early from ReceiveBlock if already sycned

#### Builder

- Adding builder boost factor to get block v3
- Builder API: Fix max field check on toProto function
- Add sanity checks for bundle from builder
- Update Prysm Proposer end points for Builder API
- Builder API: remove blinded blob sidecar
- Allow validators registration batching on Builder API `/eth/v1/builder/validators`

#### State-Management

- Add Detailed Multi Value Metrics
- Optimize Multivalue Slice For Trie Recomputation
- Fix Multivalue Slice Deadlock
- Set Better Slice Capacities in the State

#### Networking

- Refactor Network Config Into Main Config
- Handle potential error from newBlockRangeBatcher
- Clean Up Goodbye Stream Errors
- Support New Subnet Backbone
- Increase Networking Defaults
- Bump Up Gossip Queue Size
- Improve Gossipsub Rejection Metric
- Add Gossipsub Queue Flag
- Fix Deadlock With Subscriber Checker
- Add Additional Pubsub Metrics
- Verify Block Signatures On Insertion Into Pending Queue
- Enhance Validation for Block by Root RPC Requests
- Add a helper for max request block
- Fix Pending Queue Deadline Bug
- Add context deadline for pending queue's receive block
- Fix Pending Queue Expiration Bug
- sync only up to previous epoch on phase 1
- Use correct context for sendBatchRootRequest
- Refactor Pending Block Queue Logic in Sync Package
- Check block exists in pending queue before requesting from peer
- Set Verbosity of Goodbye Logs to Trace
- use read only head state

#### Beacon-API

_Most of the PRs here involve shifting our http endpoints to using vanilla http handlers(without the API middleware)._

- http endpoint cleanup
- Revert "REST VC: Subscribe to Beacon API events "
- proposer and attester slashing sse
- REST VC: Subscribe to Beacon API events
- Simplify error handling for JsonRestHandler
- Update block publishing to 2.4.2 spec
- Use `SkipMevBoost` properly during block production
- Handle HTTP 404 Not Found in `SubmitAggregateAndProof`
- beacon-chain/rpc: use BalanceAtIndex instead of Balances to reduce memory copy
- HTTP endpoints cleanup
- APIs: reusing grpc cors middleware for rest
- Beacon API: routes unit test
- Remove API Middleware
- HTTP validator API: beacon and account endpoints
- REST VC: Use POST to fetch validators
- HTTP handler for Beacon API events
- Move weak subjectivity endpoint to HTTP
- Handle non-JSON responses from Beacon API
- POST version of GetValidators and GetValidatorBalances
- [2/5] light client http api
- HTTP validator API: wallet endpoints
- HTTP Validator API: slashing protection import and export
- Config HTTP endpoints
- Return 404 from `eth/v1/beacon/headers` when there are no blocks
- Pool slashings HTTP endpoints
- Validator HTTP endpoints
- Debug HTTP endpoints
- HTTP validator API: health endpoints
- HTTP Validator API:  `/eth/v1/keystores`
- Allow unknown fields in Beacon API responses
- HTTP state endpoints
- HTTP Validator API: `/eth/v1/validator/{pubkey}/feerecipient`
- HTTP Validator API: `/eth/v1/validator/{pubkey}/gas_limit`
- HTTP VALIDATOR API: remote keymanager api `/eth/v1/remotekeys`
- rpc/apimiddleware: Test all paths can be created
- HTTP Beacon APIs for blocks
- HTTP VALIDATOR API: `/eth/v1/validator/{pubkey}/voluntary_exit`
- HTTP Beacon APIs: 3 state endpoints
- HTTP Beacon APIs for node
- HTTP API: `/eth/v1/beacon/pool/bls_to_execution_changes`
- Register sync subnet when fetching sync committee duties through Beacon API

#### Validator Client

- Refactor validator client help.
- `--validatorS-registration-batch-size` (add `s`)
- Validator client: Always use the `--datadir` value.
- Hook to slot stream instead of block stream on the VC
- CLI: fixing account import ux bugs
- `filterAndCacheActiveKeys`: Stop filtering out exiting validators
- Gracefully handle unknown validator index in the REST VC
- Don't fetch duties for unknown keys
- Fix Domain Data Caching
- Add `--jwt-id` flag
- Make Prysm VC compatible with the version `v5.3.0` of the slashing protections interchange tests.
- Fix handling POST requests in the REST VC
- Better error handling in REST VC
- Fix block proposals in the REST validator client
- CLEANUP: validator exit prompt
- integrate validator count endpoint in validator client

#### Build/CI Work

- Bazel 7.0.0
- Sort static analyzers, add more, fix violations
- For golangci-lint, enable all by default
- Enable mirror linter and fix findings
- Enable usestdlibvars linter and fix findings
- Fix docker image version strings in CI
- fixing sa4006
- Enable errname linter and fix findings
- Remove rules_docker, make multiarch images canonical
- Fix staticcheck violations
- Add staticchecks to bazel builds
- CI: Add merge queue events trigger for github workflows
- Update bazel and other CI improvements
- bazel: Run buildifier, general cleanup
- pgo: Enable pgo behind release flag
- pgo: remove default pprof profile
- zig: Update zig to recent main branch commit
- Enable profile guided optimization for beacon-chain
- Refactor Exported Names to Follow Golang Best Practices
- Update rules_go and gazelle to 0.42 & 0.33 (latest releases)
- Fix image deps

#### Dependency Updates

- Update go to 1.21.6
- Update Our Golang Crypto Library
- Update libp2p/go-libp2p-asn-util to v0.4.1
- Update Libp2p To v0.32.1 and Go to v1.21.5
- Bump google.golang.org/grpc from 1.53.0 to 1.56.3
- Update go to 1.20.10

#### Testing

- Enable Profiling for Long Running E2E Runs
- Fetch Goroutine Traces in E2E
- Fix Up Builder Evaluator
- Increase Blob Batch Parameters in E2E
- Uncomment e2e flakiness
- Update spectests to 1.4.0-beta.5
- Test improvement TestValidateVoluntaryExit_ValidExit
- Simplify post-evaluation in Beacon API evaluator
- Run Evaluator In the Middle Of An Epoch
- Simplify Beacon API evaluator
- Fix Optimistic Sync Evaluator
- Add test helpers to produce commitments and proofs
- Redesign of Beacon API evaluator
- Drop Transaction Count for Transaction Generator
- Add concurrency test for getting attestation state
- Add `construct_generic_block_test` to build file
- Implement Merkle proof spectests
- Remove `/node/peers/{peer_id}` from Beacon API evaluator
- Update spectest and changed minimal preset for field elements
- Better Beacon API evaluator part 1
- beacon-chain/blockchain: fix some datarace in go test
- beacon-node/rpc: fix go test datarace
- Fix Builder Testing For Multiclient Runs
- Fill state attestations
- beacon-chain/sync: fix some datarace in go test
- beacon-chain/execution: fix a data race in testcase
- Add state not found test case

#### Feature Updates

- Make New Engine Methods The Permanent Default
- Make Reorging Of Late Blocks The Permanent Default

#### Miscellaneous

- Update teku's bootnode
- fix metric for exited validator
- Fix typos
- Replace validator count with validator indices in update fee recipient log
- Log value of local payload when proposing
- Small encoding fixes on logs and http error code change
- typo fix
- Fix error string generation for missing commitments
- Increase buffer of events channel
- Fix missing testnet versions. Issue
- Update README.md
- Only run metrics for canonical blocks
- Relax file permissions check on existing directories
- forkchoice.Getter wrapper with locking wrappers
- Initialize cancellable root context in main.go
- Fix forkchoice pkg's comments grammar
- lock RecentBlockSlot
- Comment typo
- Optimize `ReplayBlocks` for Zero Diff
- Remove default value of circuit breaker flags
- Fix Withdrawals
- Remove no-op cancel func
- Update Terms of Service
- fix head slot in log
- DEPRECTATION: Remove exchange transition configuration call
- fix segmentation fork when Capella for epoch is MaxUint64
- Return Error Gracefully When Removing 4881 Flag
- Add zero length check on indices during NextSyncCommitteeIndices
- Replace Empty Slice Literals with Nil Slices
- Refactor Error String Formatting According to Go Best Practices
- Fix redundant type converstion
- docs: fix typo
- Add Clarification To Sync Committee Cache
- Fix typos
- remove bad comment
- Remove confusing comment
- Log when sending FCU with payload attributes
- Fix Withdrawals Marshalling
- beacon-chain/execution: no need to reread and unmarshal the eth1Data twice

## [v4.1.1](https://github.com/prysmaticlabs/prysm/compare/v4.1.0...v4.1.1) - 2023-10-24

This patch release includes two cherry-picked changes from the develop branch to resolve critical issues that affect a
small set of users.

### Fixed

- Fix improperly registered REST API endpoint for validators using Prysm's REST API with an external builder
- Fix deadlock when using --enable-experimental-state feature

### Security

No security issues in thsi release.

## [v4.1.0](https://github.com/prysmaticlabs/prysm/compare/v4.0.8...v4.1.0) - 2023-08-22

- **Fundamental Deneb Support**: This release lays the foundation for Deneb support, although features like backwards
  syncing and filesystem-based blob storage are planned for Q4 2024.
- **Multi-Value Slices for Beacon State**: Implemented multi-value slices to reduce the memory footprint and optimize
  certain processing paths. This data structure allows for storing values shared between state instances more
  efficiently. This feature is controller by the `--enable-experimental-state` flag.
- **EIP-4881 Deposit Tree**: Integrated the EIP-4881 Deposit Tree into Prysm to optimize runtime block processing and
  production. This feature is controlled by a flag: `--enable-eip-4881`
- **BLST version 0.3.11**: Introduced a significant improvement to the portable build's performance. The portable build
  now features runtime detection, automatically enabling optimized code paths if your CPU supports it.
- **Multiarch Containers Preview Available**: multiarch (:wave: arm64 support :wave:) containers will be offered for
  preview at the following locations:
    - Beacon Chain: [gcr.io/prylabs-dev/prysm/beacon-chain:v4.1.0](gcr.io/prylabs-dev/prysm/beacon-chain:v4.1.0)
    - Validator: [gcr.io/prylabs-dev/prysm/validator:v4.1.0](gcr.io/prylabs-dev/prysm/validator:v4.1.0)
    - Please note that in the next cycle, we will exclusively use these containers at the canonical URLs.

### Added

#### EIP-4844:

##### Core:

- **Deneb State & Block Types**: New state and block types added specifically for Deneb.
- **Deneb Protobufs**: Protocol Buffers designed exclusively for Deneb.
- **Deneb Engine API**: Specialized API endpoints for Deneb.
- **Deneb Config/Params**: Deneb-specific configurations and parameters from the deneb-integration branch.

##### Blob Management:

- **Blob Retention Epoch Period**: Configurable retention periods for blobs.
- **Blob Arrival Gossip Metric**: Metrics for blob arrivals via gossip protocol.
- **Blob Merge Function**: Functionality to merge and validate saved/new blobs.
- **Blob Channel**: A channel dedicated to blob processing.
- **Save Blobs to DB**: Feature to save blobs to the database for subscribers.

##### Logging and Validation:

- **Logging for Blob Sidecar**: Improved logging functionalities for Blob Sidecar.
- **Blob Commitment Count Logging**: Introduced logging for blob commitment counts.
- **Blob Validation**: A feature to validate blobs.

##### Additional Features and Tests:

- **Deneb Changes & Blobs to Builder**: Deneb-specific changes and blob functionality added to the builder.
- **Deneb Blob Sidecar Events**: Blob sidecar events added as part of the Deneb release.
- **KZG Commitments**: Functionality to copy KZG commitments when using the builder block.
- **Deneb Validator Beacon APIs**: New REST APIs specifically for the Deneb release.
- **Deneb Tests**: Test cases specific to the Deneb version.
- **PublishBlockV2 for Deneb**: The `publishblockv2` endpoint implemented specifically for Deneb.
- **Builder Override & Builder Flow for Deneb**: An override for the builder and a new RPC to handle the builder flow in
  Deneb.
- **SSZ Detection for Deneb**: SSZ detection capabilities added for Deneb.
- **Validator Signing for Deneb**: Validators can now sign Deneb blocks.
- **Deneb Upgrade Function**: A function to handle the upgrade to Deneb.

#### Rest of EIPs

- **EIP-4788**: Added support for Beacon block root in the EVM.
- **EIP-7044** and **EIP-7045**: Implemented support for Perpetually Valid Signed Voluntary Exits and increased the max
  attestation inclusion slot.

#### Beacon API:

*Note: All Beacon API work is related with moving endpoints into pure HTTP handlers. This is NOT new functionality.*

##### Endpoints moved to HTTP:

- `/eth/v1/beacon/blocks` and `/eth/v1/beacon/blinded_blocks`.
- `/eth/v1/beacon/states/{state_id}/committees`.
- `/eth/v1/config/deposit_contract`.
- `/eth/v1/beacon/pool/sync_committees`.
- `/eth/v1/beacon/states/{state_id}/validators`, `/eth/v1/beacon/states/{state_id}/validators/{validator_id}`
  and `/eth/v1/beacon/states/{state_id}/validator_balances`.
- `/eth/v1/validator/duties/attester/{epoch}`, `/eth/v1/validator/duties/proposer/{epoch}`
  and `/eth/v1/validator/duties/sync/{epoch}`.
- `/eth/v1/validator/register_validator`.
- `/eth/v1/validator/prepare_beacon_proposer`.
- `/eth/v1/beacon/headers`.
- `/eth/v1/beacon/blocks/{block_id}/root`.
- `/eth/v1/validator/attestation_data`.
- `/eth/v1/validator/sync_committee_contribution`.
- `/eth/v1/beacon/genesis` and `/eth/v1/beacon/states/{state_id}/finality_checkpoints`.
- `/eth/v1/node/syncing`.
- `/eth/v1/beacon/pool/voluntary_exits`.
- `/eth/v1/beacon/headers/{block_id}` and `/eth/v1/validator/liveness/{epoch}`.

##### Miscellaneous:

- **Comma-Separated Query Params**: Support for comma-separated query parameters added to Beacon API.
- **Middleware for Query Params**: Middleware introduced for handling comma-separated query parameters.
- **Content-Type Header**: Compliance improved by adding Content-Type header to VC POST requests.
- **Node Version**: REST-based node version endpoint implemented.

#### Other additions

##### Protocol:

- **Multi-Value Slice for Beacon State**: Enhanced the beacon state by utilizing a multi-value slice.
- **EIP-4881 Deposit Tree**: EIP-4881 Deposit Tree integrated into Prysm, controlled by a feature flag.
- **New Engine Methods**: New engine methods set as the default.
- **Light Client Sync Protocol**: Initiation of a 5-part light client sync protocol.
- **Block Commitment Checks**: Functionality to reject blocks with excessive commitments added.

##### State Management:

- **Alloc More Items**: Modified beacon-node/state to allocate an additional item during appends.
- **GetParentBlockHash Helper**: Refactoring of `getLocalPayloadAndBlobs` with a new helper function for fetching parent
  block hashes.
- **RW Lock for Duties**: Read-Write lock mechanism introduced for managing validator duties.

##### Build and CI/CD Improvements:

- **Manual Build Tag**: A "manual" build tag introduced to expedite CI build times.
- **Multiarch Docker Containers**: Support for multiple architectures in Docker containers added.

##### Testing:

- **Init-Sync DA Tests**: Tests for initial sync Data Availability (DA) included.
- **Fuzz List Timeout**: Github workflow for fuzz testing now includes a timeout setting.
- **Go Fuzzing Workflow**: New Github workflow for Go fuzzing on a cron schedule.

##### Logging and Monitoring:

- **FFG-LMD Consistency Logging**: Enhanced logging for Finality Gadget LMD (FFG-LMD) consistency.
- **Validator Count Endpoint**: New endpoint to count the number of validators.

##### User Interface and Web:

- **Web UI Release**: Prysm Web UI v2.0.4 released with unspecified updates and improvements.

##### Testnet support:

- **Holesky Support**: Support for Holesky decompositions integrated into the codebase.

##### Error Handling and Responses:

- **Validation Error in ForkchoiceUpdatedResponse**: Included validation errors in fork choice update responses.
- **Wrapped Invalid Block Error**: Improved error handling for cases where an invalid block error is wrapped..

### Changed

#### General:

- **Skip MEV-Boost Flag**: Updated `GetBlock` RPC to utilize `skip mev-boost` flag.
- **Portable Version of BLST**: Transitioned to portable BLST version as default.
- **Teku Mainnet Bootnodes**: Refreshed Teku mainnet bootnodes ENRs.
- **Geth Version Updates**: Elevated geth to version v1.13.1 for additional stability and features.
- **Parallel Block Building**: Deprecated sequential block building path

#### Deneb-Specific Changes:

- **Deneb Spectests Release**: Upgraded to Deneb spectests v1.4.0-beta.2-hotfix.
- **Deneb API and Builder Cleanup**: Conducted clean-up activities for Deneb-specific API and builder.
- **Deneb Block Versioning**: Introduced changes related to Deneb produce block version 3.
- **Deneb Database Methods**: Adapted database methods to accommodate Deneb.
- **Unused Code Removal**: Eliminated an unused function and pending blobs queue.
- **Blob Sidecar Syncing**: Altered behavior when value is 0.

#### Code Cleanup and Refactor:

- **API Types Cleanup**: Reorganized API types for improved readability.
- **Geth Client Headers**: Simplified code for setting geth client headers.
- **Bug Report Template**: Revised requirements for more clarity.

#### Flags and Configuration:

- **Safe Slots to Import Flag**: Deprecated this flag for standard alignment.
- **Holesky Config**: Revised the Holesky configuration for new genesis.

#### Logging:

- **Genesis State Warning**: Will log a warning if the genesis state size is under 1KB.
- **Debug Log Removal**: Excised debug logs for cleaner output.

#### Miscellaneous:

- **First Aggregation Timing**: Default setting for first aggregation is 7 seconds post-genesis.
- **Pointer Usage**: Modified execution chain to use pointers, reducing copy operations.

#### Dependency Updates:

- **Go Version Update**: Updated to Go version 1.20.7.
- **Go Version Update**: Updated to Go version 1.20.9 for better security.
- **Various Dependencies**: Updated multiple dependencies including Geth, Bazel, rules_go, Gazelle, BLST, and go-libp2p.

### Removed

- **Remote Slashing Protection**: Eliminated the remote slashing protection feature.
- **Go-Playground/Validator**: Removed the go-playground/validator dependency from the Beacon API.
- **Revert Cache Proposer ID**: Reverted the caching of proposer ID on GetProposerDuties.
- **Go-Playground/Validator**: Removed go-playground/validator from Beacon API.
- **Reverted Cache Proposer ID**: Reversed the change that cached proposer ID on GetProposerDuties.
- **Cache Proposer ID**: Reversed the functionality that cached proposer ID on GetProposerDuties.
- **Quadratic Loops in Exiting**: Eliminated quadratic loops that occurred during voluntary exits, improving
  performance.
- **Deprecated Go Embed Rules**: Removed deprecated `go_embed` rules from rules_go, to stay up-to-date with best
  practices.
- **Alpine Images**: Removed Alpine images from the Prysm project.

### Fixed

#### Deneb-Specific Bug Fixes:

- **Deneb Builder Bid HTR**: Fixed an issue related to HashTreeRoot (HTR) in Deneb builder bid.
- **PBV2 Condition**: Corrected conditions related to PBV2.
- **Route Handler and Cleanup**: Updated the route handler and performed minor cleanups.
- **Devnet6 Interop Issues**: Resolved interoperability issues specific to Devnet6.
- **Sepolia Version**: Updated the version information for the Sepolia testnet.
- **No Blob Bundle Handling**: Rectified the handling when no blob bundle exists.
- **Blob Sidecar Prefix**: Corrected the database prefix used for blob sidecars.
- **Blob Retrieval Error**: Added specific error handling for blob retrieval from the database.
- **Blob Sidecar Count**: Adjusted metrics for accurate blob sidecar count.
- **Sync/RPC Blob Usage**: Rectified blob usage when requesting a block by root in Sync/RPC.

#### Cache Fixes:

- **Don't Prune Proposer ID Cache**: Fixed a loop erroneously pruning the proposer ID cache.
- **LastRoot Adjustment**: Altered `LastRoot` to return the head root.
- **Last Canonical Root**: Modified forkchoice to return the last canonical root of the epoch.

#### Block Processing fixes:

- **Block Validation**: Fixed an issue where blocks were incorrectly marked as bad during validation.
- **Churn Limit Helpers**: Improved churn limit calculations through refactoring.
- **Churn with 0 Exits**: Rectified a bug that calculated churn even when there were 0 exits.
- **Proposer Duties Sorting**: Resolved sorting issues in proposer duties.
- **Duplicate Block Processing**: Eliminated redundant block processing.

#### Error Handling and Logging:

- **RpcError from Core Service**: Ensured that `RpcError` is returned from core services.
- **Unhandled Error**: Enhanced error management by handling previously unhandled errors.
- **Error Handling**: Wrapped `ctx.Err` for improved error handling.
- **Attestation Error**: Optimized error management in attestation processing.

#### Test and Build Fixes:

- **Racy Tests in Blockchain**: Resolved race conditions in blockchain tests.
- **TestService_ReceiveBlock**: Modified `TestService_ReceiveBlock` to work as expected.
- **Build Issue with @com_github_ethereum_c_kzg_4844**: Resolved build issues related to this specific library.
- **Fuzz Testing**: Addressed fuzz testing issues in the `origin/deneb-integration`
- **Long-Running E2E Tests**: Fixed issues that were causing the end-to-end tests to run for an extended period.

#### Additional Fixes:

- **Public Key Copies During Aggregation**: Optimized to avoid unnecessary public key copies during aggregation.
- **Epoch Participations**: Fixed the setting of current and previous epoch participations.
- **Verify Attestations**: Resolved an attestation verification issue in proposer logic.
- **Empty JSON/YAML Files**: Fixed an issue where `prysmctl` was writing empty configuration files.
- **Generic Fixes**: Addressed various unspecified issues.
- **Phase0 Block Parsing**: Resolved parsing issues in phase0 blocks on submit.
- **Hex Handling**: Upgraded the hex handling in various modules.
- **Initial Sync PreProcessing**: Resolved an issue affecting the initial sync preprocessing.

### Security

No security updates in this release.

## [v4.0.8](https://github.com/prysmaticlabs/prysm/compare/v4.0.7...v4.0.8) - 2023-08-22

Welcome to Prysm Release v4.0.8! This release is recommended. Highlights:

- Parallel hashing of validator entries in the beacon state. This results in a faster hash tree root. ~3x reduction
- Parallel validations of consensus and execution checks. This results in a faster block verification
- Aggregate parallel is now the default. This results in faster attestation aggregation time if a node is subscribed to
  multiple beacon attestation subnets. ~3x reduction
- Better process block epoch boundary cache usages and bug fixes
- Beacon-API endpoints optimizations and bug fixes

### Added

- Optimization: parallelize hashing for validator entries in beacon state
- Optimization: parallelize consensus & execution validation when processing beacon block
- Optimization: integrate LRU cache (above) for validator public keys
- Cache: threadsafe LRU with non-blocking reads for concurrent readers
- PCLI: add deserialization time in benchmark
- PCLI: add allocation data To benchmark
- Beacon-API: GetSyncCommitteeRewards endpoint
- Beacon-API: SSZ responses for the Publishblockv2
- Beacon-API client: use GetValidatorPerformance
- Spec tests: mainnet withdrawals and bls spec tests
- Spec tests: random and fork transition spec tests
- Spec tests execution payload operation tests
- Metric: block gossip arrival time
- Metric: state regen duration
- Metric: validator is in the next sync committee
- New data structure: multi-value slice

### Changed

- Build: update Go version to 1.20.6
- Build: update hermetic_cc_toolchain
- Optimization: aggregate parallel is now default
- Optimization: do not perform full copies for metrics reporting
- Optimization: use GetPayloadBodies in Execution Engine Client
- Optimization: better nil check for reading validator
- Optimization: better cache update at epoch boundary
- Optimization: improve InnerShuffleList for shuffling
- Optimization: remove span for converting to indexed attestation`
- Beacon-API: optimize GetValidatorPerformance as POST
- Beacon-API: optimize /eth/v1/validator/aggregate_attestation
- Beacon-API: optimize /eth/v1/validator/contribution_and_proofs
- Beacon-API: optimize /eth/v1/validator/aggregate_and_proofs
- Beacon-API: use struct in beacon-chain/rpc/core to store dependencies
- Beacon-API: set CoreService in beaconv1alpha1.Server
- Beacon-API: use BlockProcessed event in certain endpoints
- Syncing: exit sync early with 0 peers to sync
- Cache: only call epoch boundary processing on canonical blocks
- Build: update server-side events dependency
- Refactor: slot tickers with intervals
- Logging: shift Error Logs To Debug
- Logging: clean up attestation routine logs

### Fixed

- Cache: update shuffling caches at epoch boundary
- Cache: committee cache correctly for epoch + 1
- Cache: use the correct context for UpdateCommitteeCache
- Cache: proposer-settings edge case for activating validators
- Cache: prevent the public key cache from overwhelming runtime
- Sync: correctly set optimistic status in the head when syncing
- Sync: use last optimistic status on batch
- Flag: adds local boost flag to main/usage
- Beacon-API: correct header for get block and get blinded block calls
- Beacon-API: GetValidatorPerformance endpoint
- Beacon-API: return correct historical roots in Capella state
- Beacon-API: use the correct root in consensus validation
- Prysm API: size of SyncCommitteeBits
- Mev-boost: builder gas limit fix default to 0 in some cases
- PCLI: benchmark deserialize without clone and init trie
- PCLI: state trie for HTR duration
- Metric: adding fix pending validators balance
- Metric: effective balance for unknown/pending validators
- Comment: comments when receiving block
- Comment: cleanups to blockchain pkg

### Security

No security updates in this release.

## [v4.0.7](https://github.com/prysmaticlabs/prysm/compare/v4.0.6...v4.0.7) - 2023-07-13

Welcome to the v4.0.7 release of Prysm! This recommended release contains many essential optimizations since v4.0.6.

Highlights:

- The validator proposal time for slot 0 has been reduced by 800ms. Writeup and PR
- The attestation aggregation time has been reduced by 400ms—roughly 75% with all subnets subscribed. Flag
  --aggregate-parallel. PR. This is only useful if running more than a dozen validator keys. The more subnets your node
  subscribe to, the more useful.
- The usage of fork choice lock has been reduced and optimized, significantly reducing block processing time. This
  results in a higher proposal and attest rate. PR
- The block proposal path has been optimized with more efficient copies and a better pruning algorithm for pending
  deposits. PR and PR
- Validator Registration cache is enabled by default, this affects users who have used webui along with mevboost. Please
  review PR for details.

Note: We remind our users that there are two versions of the cryptographic library BLST, one is "portable" and less
performant, and another is "non-portable" or "modern" and more performant. Most users would want to use the second one.
You can set the environment variable USE_PRYSM_MODERN=true when using prysm.sh. The released docker images are using the
non-portable version by default.

### Added

- Optimize multiple validator status query
- Track optimistic status on head
- Get attestation rewards API end point
- Expected withdrawals API
- Validator voluntary exit endpoint
- Aggregate atts using fixed pool of go routines
- Use the incoming payload status instead of calling forkchoice
- Add hermetic_cc_toolchain for a hermetic cc toolchain
- Cache next epoch proposers at epoch boundary
- Optimize Validator Roots Computation
- Log Finalized Deposit Insertion
- Move consensus and execution validation outside of onBlock
- Add metric for ReceiveBlock
- Prune Pending Deposits on Finalization
- GetValidatorPerformance http endpoint
- Block proposal copy Bytes Alternatively
- Append Dynamic Adding Trusted Peer Apis

### Changed

- Do not validate merge transition block after Capella
- Metric for balance displayed for public keys without validator indexes
- Set blst_modern=true to be the bazel default build
- Rename payloadHash to lastValidHash in setOptimisticToInvalid
- Clarify sync committee message validation
- Checkpoint sync ux
- Registration Cache by default

### Removed

- Disable nil payloadid log on relayers flags
- Remove unneeded helper
- Remove forkchoice call from notify new payload

### Fixed

- Late block task wait for initial sync
- Log the right block number
- Fix for keystore field name to align with EIP2335
- Fix epoch participation parsing for API
- Spec checker, ensure file does not exit or error
- Uint256 parsing for builder API
- Fuzz target for execution payload
- Contribution doc typo
- Unit test TestFieldTrie_NativeState_fieldConvertersNative
- Typo on beacon-chain/node/node.go
- Remove single bit aggregation for aggregator
- Deflake cloners_test.go
- Use diff context to update proposer cache background
- Update protobuf and protobuf deps
- Run ineffassign for all code
- Increase validator client startup proposer settings deadline
- Correct log level for 'Could not send a chunked response'
- Rrune invalid blocks during initial sync
- Handle Epoch Boundary Misses
- Bump google.golang.org/grpc from 1.40.0 to 1.53.0
- Fix bls signature batch unit test
- Fix Context Cancellation for insertFinalizedDeposits
- Lock before saving the poststate to db

### Security

No security updates in this release.

## [v4.0.6](https://github.com/prysmaticlabs/prysm/compare/v4.0.5...v4.0.6) - 2023-07-15

Welcome to v4.0.6 release of Prysm! This recommended release contains many essential optimizations since v4.0.5. Notable
highlights:

Better handling of state field trie under late block scenario. This improves the next slot proposer's proposed time
Better utilization of next slot cache under various conditions

**Important read:**

1.) We use this opportunity to remind you that two different implementations of the underlying cryptographic library
BLST exist.

- portable: supports every CPU made in the modern era
- non-portable: more performant but requires your CPU to support special instructions

Most users will want to use the "non-portable" version since most CPUs support these instructions. Our docker builds are
now non-portable by default. Most users will benefit from the performance improvements. You can run with the "portable"
versions if your CPU is old or unsupported. For binary distributions and to maintain backward compatibility with older
versions of prysm.sh or prysm.bat, users that want to benefit from the non-portable performance improvements need to add
an environment variable, like so: USE_PRYSM_MODERN=true prysm.sh beacon-chain prefix, or download the "non-portable"
version of the binaries from the github repo.

2.) A peering bug that led to nodes losing peers gradually and eventually needing a restart has been patched. Nodes
previously affected by it can remove the --disable-resource-manager flag from v4.0.6 onwards.

### Added

- Copy state field tries for late block
- Utilize next slot cache correctly under late block scenario
- Epoch boundary uses next slot cache
- Beacon API broadcast_validation to block publishing
- Appropriate Size for the P2P Attestation Queue
- Flag --disable-resource-manager to disable resource manager for libp2p
- Beacon RPC start and end block building time logs
- Prysmctl: output proposer settings
- Libp2p patch
- Handle trusted peers for libp2p
- Spec test v1.4.0-alpha.1

### Changed

- Use fork-choice store to validate sync message faster
- Proposer RPc unblind block workflow
- Restore flag disable-peer-scorer
- Validator import logs improvement
- Optimize zero hash comparisons in forkchoice
- Check peer threshold is met before giving up on context deadline
- Cleanup of proposer payload ID cache
- Clean up set execution data for proposer RPC
- Update Libp2p to v0.27.5
- Always Favour Yamux for Multiplexing
- Ignore Phase0 Blocks For Monitor
- Move hash tree root to after block broadcast
- Use next slot cache for sync committee
- Log validation time for blocks
- Change update duties to handle all validators exited check
- Ignore late message log

### Removed

- SubmitblindBlock context timeout
- Defer state feed In propose block

### Fixed

- Sandwich attack on honest reorgs
- Missing config yamls for specific domains
- Release lock before panic for feed
- Return 500 in `/eth/v1/node/peers` interface
- Checkpoint sync uses correct slot

### Security

No security updates in this release.

## [v4.0.5](https://github.com/prysmaticlabs/prysm/compare/v4.0.4...v4.0.5) - 2023-05-22

Welcome to v4.0.5 release of Prysm! This release contains many important improvements and bug fixes since v4.0.4,
including significant improvements to attestation aggregation. See @potuz's
notes [here](https://hackmd.io/TtyFurRJRKuklG3n8lMO9Q). This release is **strongly** recommended for all users.

Note: The released docker images are using the portable version of the blst cryptography library. The Prysm team will
release docker images with the non-portable blst library as the default image. In the meantime, you can compile docker
images with blst non-portable locally with the `--define=blst_modern=true` bazel flag, use the "-modern-" assets
attached to releases, or set environment varaible USE_PRYSM_MODERN=true when using prysm.sh.

### Added

- Added epoch and root to "not a checkpt in forkchoice" log message
- Added cappella support for eth1voting tool
- Persist validator proposer settings in the validator db.
- Add flag to disable p2p resource management. This flag is for debugging purposes and should not be used in production
  for extended periods of time. Use this flag if you are experiencing significant peering issues.
  --disable-resource-manager

### Changed

- Improved slot ticker for attestation aggregation
- Parallel block production enabled by default. Opt out with --disable-build-block-parallel if issues are suspected with
  this feature.
- Improve attestation aggregation by not using max cover on unaggregated attestations and not checking subgroup of
  previously validated signatures.
- Improve sync message processing by using forkchoice

### Fixed

- Fixed --slasher flag.
- Fixed state migration for capella / bellatrix
- Fix deadlock when using --monitor-indices

### Security

No security updates in this release.

## [v4.0.4](https://github.com/prysmaticlabs/prysm/compare/v4.0.3...v4.0.4) - 2023-05-15

Welcome to v4.0.4 release of Prysm! This is the first full release following the recent mainnet issues and it is very
important that all stakers update to this release as soon as possible.

Aside from the critical fixes for mainnet, this release contains a number of new features and other fixes since v4.0.3.

### Added

- Feature to build consensus and execution blocks in parallel. This feature has shown a noticeable reduction (~200ms) in
  block proposal times. Enable with --build-block-parallel
- An in memory cache for validator registration can be enabled with --enable-registration-cache. See PR description
  before enabling.
- Added new linters
- Improved tracing data for builder pipeline
- Improved withdrawal phrasing in validator withdrawal tooling
- Improved blinded block error message
- Added test for future slot tolerance
- Pre-populate bls pubkey cache
- Builder API support in E2E tests

### Changed

- Updated spectests to v1.3
- Cleanup duplicated code
- Updated method signature for UnrealizedJustifiedPayloadBlockHash()
- Updated k8s.io/client-go to 0.20.0
- Removed unused method argument
- Refactored / moved some errors to different package
- Update next slot cache at an earlier point in block processing
- Use next slot cache for payload attribute
- Cleanup keymanager mock
- Update to go 1.20
- Modify InsertFinalizedDeposits signature to return an error
- Improved statefeed initialization
- Use v1alpha1 server in block production
- Updated go generated files
- Typo corrections

### Fixed

- Fixed e2e tx fuzzer nilerr lint issue
- Fixed status for pending validators with multiple deposits
- Use gwei in builder value evaluation
- Return correct error when failing to unmarshal genesis state
- Avoid double state copy in latestAncestor call
- Fix mock v1alpha1 server
- Fix committee race test
- Fix flaky validator tests
- Log correctly when the forkchoice head changed
- Filter inactive keys from mev-boost / builder API validator registration
- Save attestation to cache when calling SubmitAttestation in beacon API
- Avoid panic on nil broadcast object
- Fix initialization race
- Properly close subnet iterator
- ⚠️ Ignore untimely attestations
- Fix inverted metric
- ⚠️ Save to checkpoint cache if next state cache hits

### Security

This release contains some important fixes that improve the resiliency of Ethereum Consensus Layer.
See https://github.com/prysmaticlabs/prysm/pull/12387 and https://github.com/prysmaticlabs/prysm/pull/12398.

## [v4.0.3](https://github.com/prysmaticlabs/prysm/compare/v4.0.2...v4.0.3) - 2023-04-20

### Added

- Add REST API endpoint for beacon chain client's GetChainHead
- Add prepare-all-payloads flag
- support modifying genesis.json for capella
- Add support for engine_exchangeCapabilities
- prysmctl: Add support for writing signed validator exits to disk

### Changed

- Enable misspell linter & fix findings

### Fixed

- Fix Panic In Builder Service
- prysmctl using the same genesis func as e2e
- Check that Builder Is Configured
- Correctly use Gwei to compare builder bid value
- Fix Broken Dependency
- Deflake TestWaitForActivation_AccountsChanged
- Fix Attester Slashing Validation In Gossip
- Keymanager fixes for bad file writes
- windows: Fix build after PR 12293

### Security

No security updates in this release.

## [v4.0.2](https://github.com/prysmaticlabs/prysm/compare/v4.0.1...v4.0.2) - 2023-04-12

This release fixes a critical bug on Prysm interacting with mev-boost / relayer. You MUST upgrade to this release if you
run Prysm with mev boost and relayer, or you will be missing block proposals during the first days after the Shapella
fork while the block has bls-to-exec changes.
Post-mortem that describes this incident will be provided by the end of the week.

One of this release's main optimizations is revamping the next slot cache. It has been upgraded to be more performant
across edge case re-org scenarios. This can help with the bad head attestation vote.

Minor fixes in this release address a bug that affected certain large operators querying RPC endpoints. This bug caused
unexpected behavior and may have impacted the performance of affected operators. To resolve this issue, we have included
a patch that ensures proper functionality when querying RPC endpoints.

### Added

- CLI: New beacon node flag local-block-value-boost that allows the local block value to be multiplied by the boost
  value
- Smart caching for square root computation
- Beacon-API: Implemented Block rewards endpoint
- Beacon-API client: Implemented GetSyncStatus endpoint
- Beacon-API client: Implemented GetGenesis endpoint
- Beacon-API client: Implemented ListValidators endpoint

### Changed

- Block processing: Optimize next slot cache
- Execution-API: Used unrealized justified block hash for FCU call
- CLI: Improved voluntary exit confirmation prompt
- Unit test: Unskip API tests
- End to end test: Misc improvements
- Build: Build tag to exclude mainnet genesis from prysmctl
- Dependency: Update go-ethereum to v1.11.3
- Dependency: Update lighthouse to v4.0.1

### Fixed

- Builder: Unblind beacon block correctly with bls-to-exec changes
- Block construction: Default to local payload on error correctly
- Block construction: Default to local payload on nil value correctly
- Block processing: Fallback in update head on error
- Block processing: Add orphaned operations to the appropriate pool
- Prysm-API: Fix Deadlock in StreamChainHead
- Beacon-API: Get header error, nil summary returned from the DB
- Beacon-API: Broadcast correct slashing object

### Security

No security updates in this release.

## [v4.0.1](https://github.com/prysmaticlabs/prysm/compare/v4.0.0...v4.0.1)

This is a reissue of v4.0.0. See https://github.com/prysmaticlabs/prysm/issues/12201 for more information.

## [v4.0.0](https://github.com/prysmaticlabs/prysm/compare/v3.2.2...v4.0.0)

### Added

- Config: set mainnet capella epoch
- Validator: enable proposer to reorg late block
- Metric: bls-to-exec count in the operation pool
- Metric: pubsub metrics racer
- Metric: add late block metric
- Engine-API: Implement GetPayloadBodies
- Beacon-API: Implement GetPayloadAttribute SSE
- Prysm CLI: add experimental flags to dev mode
- Prysmctl utility: add eth1data to genesis state
- Spec test: EIP4881 spec compliance tests
- Spec test: forkchoice lock to fix flaskyness

### Changed

- Prysm: upgrade v3 to v4
- Prysm: apply goimports to generated files
- Validator: lower builder circuit breaker thresholds to 5 missed slots per epoch and updates off by 1
- Validator: reorg late block by default
- Forkchoice: cleanups
- Forkchoice: remove bouncing attack fix and strength equivocation discarding
- Forkchoice: call FCU at 4s mark if there's no new head
- Forkchoice: better locking on calls to retrieving ancestor root
- Forkchoice: stricker visibility for blockchain package access
- Block processing: optimizing validator balance retrieval by using epoch boundary cache
- Block processing: reduce FCU calls
- Block processing: increase attempted reorgs at the correct spot
- Block processing: remove duplicated bls to exec message pruning
- Block processing: skip hash tree root state when checking optimistic mode
- Prysm-API: mark GetChainHead deprecated
- Logging: add late block logs
- Logging: enhancements and clean ups
- Build: fix bazel remote cache upload
- Build: update cross compile toolchains
- Build: only build non-test targets in hack/update-go-pbs.sh
- Build: update rules_go to v0.38.1 and go_version to 1.19.7
- Build: replace bazel pkg_tar rule with canonical @rules_pkg pkg_tar
- Build: update bazel to 6.1.0
- Libp2p: updated to latest version
- Libp2p: make peer scorer permanent default
- Test: disable e2e slasher test
- CLI: derecate the following flags

### Deprecated

The following flags have been deprecated.

- disable-peer-scorer
- disable-vectorized-htr
- disable-gossip-batch-aggregation

### Removed

- Prsym remote signer
- CLI: Prater feature flag
- CLI: Deprecated flags
- Unit test: unused beacon chain altair mocks
- Validator REST API: unused endpoints

The following flags have been removed.

- http-web3provider
- enable-db-backup-webhook
- bolt-mmap-initial-size
- disable-discv5
- enable-reorg-late-blocks
- disable-attesting-history-db-cache
- enable-vectorized-htr
- enable-peer-scorer
- enable-forkchoice-doubly-linked-tree
- enable-back-pull
- enable-duty-count-down
- head-sync
- enable-gossip-batch-aggregation
- enable-larger-gossip-history
- fallback-web3provider
- disable-native-state
- enable-only-blinded-beacon-blocks
- ropsten
- interop-genesis-state
- experimental-enable-boundary-checks
- disable-back-pull
- disable-forkchoice-doubly-linked-tree

### Fixed

- Validator: startup deadline
- Prysmctl: withdrawals fork checking logic
- End-to-end test: fix flakes
- End-to-end test: fix altair transition
- Unit test: fix error message in

### Security

This release is required to participate in the Capella upgrade.

## [v3.2.2](https://github.com/prysmaticlabs/prysm/compare/v3.2.2...v3.2.1) - 2023-05-10

Gm! ☀️ We are excited to announce our release for upgrading Goerli testnet to Shanghai / Capella! 🚀

This release is MANDATORY for Goerli testnet. You must upgrade your Prysm beacon node and validator client to this
release before Shapella hard fork time epoch=162304 or UTC=14/03/2023, 10:25:36 pm.

This release is a low-priority for the mainnet.
This release is the same commit as v3.2.2-rc.3. If you are already running v3.2.2-rc.3, then you do not need to update
your client.

### Added

- Capella fork epoch
- Validator client REST implementation GetFeeRecipientByPubKey
- New end-to-end test for post-attester duties

### Changed

- Storing blind beacon block by default for new Prysm Database
- Raise the max grpc message size to a very large value by default
- Update rules docker to v0.25.0
- Update distroless base images
- Update protoc-gen-go-cast to suppress tool output
- Update deps for Capella
- Remove gRPC fallback client from validator REST API
- Prysmctl now verifies capella fork for bls to exec message change
- Core block processing cleanup
- Better locking design around forkchoice store
- Core process sync aggregate function returns reward amount
- Use Epoch boundary cache to retrieve balances
- Misc end-to-end test improvements and fixes
- Add slot number to proposal error log

### Deprecated

- Deprecate flag --interop-genesis-state

### Removed

- Remove Ropsten testnet config and feature flag

### Security

This release is required for Goerli to upgrade to Capella.

## [v3.2.1](https://github.com/prysmaticlabs/prysm/compare/v3.2.0...v3.2.1) - 2023-02-13

We are excited to announce the release of Prysm v3.2.1 🎉

This is the first release to support Capella / Shanghai. The Sepolia testnet Capella upgrade time is currently set to
2/28/2023, 4:04:48 AM UTC. The Goerli testnet and Mainnet upgrade times are still yet to be determined. In Summary:

- This is a mandatory upgrade for Sepolia nodes and validators
- This is a recommended upgrade for Goerli and Mainnet nodes and validators

There are some known issues with this release.

- mev-boost, relayer, and builder support for Capella upgrade are built in but still need to be tested. Given the lack
  of testing infrastructure, none of the clients could test this for withdrawals testnet. There may be hiccups when
  using mev-boost on the Capella upgraded testnets.

### Added

- Capella Withdrawal support
- Add Capella fork epoch for Sepolia
- Various Validator client REST implementations (Part of EPF)
- Various Beacon API additions
- Cache Fork Digest Computation to save compute
- Beacon node can bootstrap from non-genesis state (i.e bellatrix state)
- Refactor bytesutil, add support for go1.20 slice to array conversions
- Add Span information for attestation record save request
- Matric addition
- Identify invalid signature within batch verification
- Support for getting consensus values from beacon config
- EIP-4881: Spec implementation
- Test helper to generate valid bls-to-exec message
- Spec tests v1.3.0 rc.2

### Changed

- Prysm CLI utility support for exit
- Beacon API improvement
- Prysm API get block RPC
- Prysm API cleanups
- Block processing cleanup,
- Forkchoice logging improvements
- Syncing logging improvement
- Validator client set event improvement for readability and error handling
- Engine API implementation cleanups
- End to end test improvements
- Prysm CLI withdrawal ux improvement
- Better log for the block that never became head

### Removed

- Remove cache lookup and lock request for database boltdb transaction

### Fixed

- Beacon API
- Use the correct attribute if there's a payload ID cache miss
- Call FCU with an attribute on non-head block
- Sparse merkle trie bug fix
- Waiting For Bandwidth Issue While Syncing
- State Fetcher to retrieve correct epoch
- Exit properly with terminal block hash
- PrepareBeaconProposer API duplicating validator indexes when not persisted in DB
- Multiclient end-to-end
- Deep source warnings

### Security

There are no security updates in this release.

## [v3.2.0](https://github.com/prysmaticlabs/prysm/compare/v3.1.2...v3.2.0) - 2022-12-16

This release contains a number of great features and improvements as well as progress towards the upcoming Capella
upgrade. This release also includes some API changes which are reflected in the minor version bump. If you are using
mev-boost, you will need to update your prysm client to v3.2.0 before updating your mev-boost instance in the future.
See [flashbots/mev-boost#404](https://github.com/flashbots/mev-boost/issues/404) for more details.

### Added

- Support for non-english mnemonic phrases in wallet creation.
- Exit validator without confirmation prompt using --force-exit flag
- Progress on Capella and eip-4844 upgrades
- Added randao json endpoint. /eth/v1/beacon/states/{state_id}/randao
- Added liveness endpoint /eth/v1/validator/liveness/{epoch}
- Progress on adding json-api support for prysm validator
- Prysmctl can now generate genesis.ssz for forks after phase0.

### Changed

- --chain-config-file now throws an error if used concurrently with --network flag.
- Added more histogram metrics for block arrival latency times block_arrival_latency_milliseconds
- Priority queue RetrieveByKey now uses read lock instead of write lock
- Use custom types for certain ethclient requests. Fixes an issue when using prysm on gnosis chain.
- Updted forkchoice endpoint /eth/v1/debug/forkchoice (was /eth/v1/debug/beacon/forkchoice)
- Include empty fields in builder json client.
- Computing committee assignments for slots older than the oldest historical root in the beacon state is now forbidden

### Removed

- Deprecated protoarray tests have been removed

### Fixed

- Unlock pending block queue if there is any error on inserting a block
- Prysmctl generate-genesis yaml file now uses the correct format
- ENR serialization now correctly serializes some inputs that did not work previously
- Use finalized block hash if a payload ID cache miss occurs
- prysm.sh now works correctly with Mac M1 chips (it downloads darwin-arm64 binaries)
- Use the correct block root for block events api
- Users running a VPN should be able to make p2p dials.
- Several minor typos and code cleanups

### Security

- Go is updated to 1.19.4.

## [v3.1.2](https://github.com/prysmaticlabs/prysm/compare/v3.1.1...v3.1.2) - 2022-10-27

### Added

- Timestamp field to forkchoice node json responses
- Further tests to non-trivial functions of the builder service
- Support for VotedFraction in forkchoice
- Metrics for reorg distance and depths
- Support for optimistic sync spectests
- CLI flag for customizing engine endpoint timeout --engine-endpoint-timeout-seconds
- Support for lodestar identification in p2p monitoring
- --enable-full-ssz-data-logging to display debug ssz data on gossip messages that fail validation
- Progress on capella and withdrawals support
- Validator exit can be performed from prysmctl
- Blinded block support through the json API

### Changed

- Refactoring / cleanup of keymanager
- Refactoring / improvements in initial sync
- Forkchoice hardening
- Improved log warnings when fee recipient is not set
- Changed ready for merge log frequency to 1 minute
- Move log Unable to cache headers for execution client votes to debug
- Rename field in invalid pruned blocks log
- Validate checkpoint slot
- Return an error if marshaling invalid Uint256
- Fallback to uncached getPayload if timeout
- Update bazel to 5.3.0
- godocs cleanup and other cleanups
- Forkchoice track highest received root
- Metrics updated block arrival time histograms
- Log error and continue when proposer boost roots are missing
- Do not return on error during on_tick
- Do not return on error after update head
- Update default RPC HTTP timeout to 30s
- Improved fee recipient UX.
- Produce block skips mev-boost
- Builder getPayload timeout set to 3s
- Make stategen aware of forkchoice
- Increase verbosity of warning to error when new head cannot be determined when receiving an attestation
- Provide justified balances to forkchoice
- Update head continues without attestations
- Migrate historical states in another goroutine to avoid blocking block execution
- Made API middleware structs public
- Updated web UI to v2.0.2
- Default value for --block-batch-limit-burst-factor changed from 10 to 2.
- Vendored leaky bucket implementation with minor modifications

### Deprecated

- --disable-native-state flag and associated feature

### Removed

- Unused WithTimeout for builder client
- Optimistic sync candidate check
- Cleans up proto states
- Protoarray implementation of forkchoice

### Fixed

- Block fields to return a fixed sized array rather than slice
- Lost cancel in validator runner
- Release held lock on error
- Properly submit blinded blocks
- Unwanted wrapper of gRPC status errors
- Sync tests fixed and updated spectests to 1.2.0
- Prevent timeTillDuty from reporting a negative value
- Don't mark /healthz as unhealthy when mev-boost relayer is down
- Proposer index cache and slot is used for GetProposerDuties
- Properly retrieve values for validator monitoring flag from cli
- Fee recipient fixes and persistence
- Handle panic when rpc client is not yet initialized
- Improved comments and error messages
- SSL support for multiple gRPC endpoints
- Addressed some tool feedback and code complaints
- Handle unaggregated attestations in the event feed
- Prune / expire payload ID cache entries when using beacon json API
- Payload ID cache may have missed on skip slots due to incorrect key computation

### Security

- Libp2p updated to v0.22.0

## [v3.1.1](https://github.com/prysmaticlabs/prysm/compare/v3.1.0...v3.1.1) - 2022-09-09

This is another highly recommended release. It contains a forkchoice pruning fix and a gossipsub optimization. It is
recommended to upgrade to this release before the Merge next week, which is currently tracking for Wed Sept
14 (https://bordel.wtf/). Happy staking! See you on the other side!

### Fixed

- Fix memory leaks in fork choice store which leads to node becoming slower
- Improve connectivity and solves issues connecting with peers

### Security

No security updates in this release.

## [v3.1.0](https://github.com/prysmaticlabs/prysm/compare/v3.1.0...v3.0.0) - 2022-09-05

Updating to this release is highly recommended as it contains several important fixes and features for the merge. You
must be using Prysm v3 or later before Bellatrix activates on September 6th.

**Important docs links**

- [How to prepare for the merge](https://docs.prylabs.network/docs/prepare-for-merge)
- [How to check merge readiness status](https://docs.prylabs.network/docs/monitoring/checking-status)

### Added

- Add time until next duty in epoch logs for validator
- Builder API: Added support for deleting gas limit endpoint
- Added debug endpoint GetForkChoice for doubly-linked-tree
- Added support for engine API headers. --execution-headers=key=value
- New merge specific metrics. See

### Changed

- Deposit cache now returns shallow copy of deposits
- Updated go-ethereum dependency to v1.10.23
- Updated LLVM compiler version to 13.0.1
- Builder API: filter 0 bid and empty tx root responses
- Allow attestations/blocks to be received by beacon node when the nodes only optimistically synced
- Add depth and distance to CommonAncestorRoot reorg object
- Allocate slice array to expected length in several methods
- Updated lighthouse to version v3 in E2E runner
- Improved handling of execution client errors
- Updated web3signer version in E2E runner
- Improved error messages for db unmarshalling failures in ancestor state lookup
- Only updated finalized checkpoints in database if its more recent than previous checkpoint

### Removed

- Dead / unused code delete

### Fixed

- Fixed improper wrapping of certain errors
- Only log fee recipient message if changed
- Simplify ListAttestations RPC method fixes
- Fix several RPC methods to be aware of the appropriate fork
- Fixed encoding issue with builder API register validator method. fixes
- Improved blinded block handling in API. fixes
- Fixed IPC path for windows users
- Fix proposal of blinded blocks
- Prysm no longer crashes on start up if builder endpoint is not available

### Security

There are no security updates in this release.

## [v3.0.0](https://github.com/prysmaticlabs/prysm/compare/v3.0.0...v2.1.4) 2022-08-22

### Added

- Passing spectests v1.2.0-rc.3
- prysmctl: Generate genesis state via prysmctl testnet generate-genesis [command options] [arguments...]
- Keymanager: Add support for setting the gas limit via API.
- Merge: Mainnet merge epoch and TTD defined!
- Validator: Added expected wait time for pending validator activation in log message.
- Go: Prysm now uses proper versioning suffix v3 for this release. GoDocs and downstream users can now import prysm as
  expected for go projects.
- Builder API: Register validator via HTTP REST Beacon API endpoint /eth/v1/validator/register_validator
- Cross compilation support for Mac ARM64 chips (Mac M1, M2)

### Changed

- **Require an execution client** `--execution-endpoint=...`. The default value has changed to `localhost:8551` and you
  must use the jwt flag `--jwt-secret=...`. Review [the docs](https://docs.prylabs.network/docs/prepare-for-merge) for
  more information
- `--http-web3provider` has been renamed to `--execution-endpoint`. Please update your configuration
  as `--http-web3provider` will be removed in a future release.
- Insert attestations into forkchoice sooner
- Builder API: `gas_limit` changed from int to string to support JSON / YAML configs. `--suggested-gas-limit` changed
  from int to string.
- Fork choice: Improved handling of double locks / deadlocks
- Lower libp2p log level
- Improved re-org logs with additional metadata
- Improved error messages found by semgrep
- Prysm Web UI updated to release v2.0.1
- Protobuf message renaming (non-breaking changes)
- Enabled feature to use gohashtree by default. Disable with `--disable-vectorized-htr`
- Enabled fork choice doubly linked tree feature by default. Disable with `--disable-forkchoice-doubly-linked-tree`
- Remote signer: Renamed some field names to better represent block types (non-breaking changes for gRPC users, possibly
  breaking change for JSON API users)
- Builder API: require header and payload root match.
- Improved responses for json-rpc requests batching when using blinded beacon blocks.
- Builder API: Improved error messages
- Builder API: Issue warning when validator expects builder ready beacon node, but beacon node is not configured with a
  relay.
- Execution API: Improved payload ID to handle reorg scenarios

### Deprecated

- Several features have been promoted to stable or removed. The following flags are now deprecated and will be removed
  in a future
  release. `--enable-db-backup-webhook`, `--bolt-mmap-initial-size`, `--disable-discv5`, `--disable-attesting-history-db-cache`, `--enable-vectorized-htr`, `--enable-peer-scorer`, `--enable-forkchoice-doubly-linked-tree`, `--enable-duty-count-down`, `--head-sync`, `--enable-gossip-batch-aggregateion`, `--enable-larger-gossip-history`, `--fallback-web3provider`, `--use-check-point-cache`.
- Several beacon API endpoints marked as deprecated

### Removed

- Logging: Removed phase0 fields from validator performance log messages
- Deprecated slasher protos have been removed
- Deprecated beacon API endpoints
  removed: `GetBeaconState`, `ProduceBlock`, `ListForkChoiceHeads`, `ListBlocks`, `SubmitValidatorRegistration`, `GetBlock`, `ProposeBlock`
- API: Forkchoice method `GetForkChoice` has been removed.
- All previously deprecated feature flags have been
  removed. `--enable-active-balance-cache`, `--correctly-prune-canonical-atts`, `--correctly-insert-orphaned-atts`, `--enable-next-slot-state-cache`, `--enable-batch-gossip-verification`, `--enable-get-block-optimizations`, `--enable-balance-trie-computation`, `--disable-next-slot-state-cache`, `--attestation-aggregation-strategy`, `--attestation-aggregation-force-opt-maxcover`, `--pyrmont`, `--disable-get-block-optimizations`, `--disable-proposer-atts-selection-using-max-cover`, `--disable-optimized-balance-update`, `--disable-active-balance-cache`, `--disable-balance-trie-computation`, `--disable-batch-gossip-verification`, `--disable-correctly-prune-canonical-atts`, `--disable-correctly-insert-orphaned-atts`, `--enable-native-state`, `--enable-peer-scorer`, `--enable-gossip-batch-aggregation`, `--experimental-disable-boundry-checks`
- Validator Web API: Removed unused ImportAccounts and DeleteAccounts rpc options

### Fixed

- Keymanager API: Status enum values are now returned as lowercase strings.
- Misc builder API fixes
- API: Fix GetBlock to return canonical block
- Cache: Fix cache overwrite policy for bellatrix proposer payload ID cache.
- Fixed string slice flags with file based configuration

### Security

- Upgrade your Prysm beacon node and validator before the merge!

## [v2.1.4](https://github.com/prysmaticlabs/prysm/compare/v2.1.4...v2.1.3) - 2022-08-10

As we prepare our `v3` mainnet release for [The Merge](https://ethereum.org/en/upgrades/merge/), `v2.1.4` marks the end
of the `v2` era. Node operators and validators are **highly encouraged** to upgrade to release `v2.1.4` - many bug fixes
and improvements have been included in preparation for The Merge. `v3` will contain breaking changes, and will be
released within the next few weeks. Using `v2.1.4` in the meantime will give you access to a more streamlined user
experience. See our [v2.1.4 doc](https://docs.prylabs.network/docs/vnext/214-rc) to learn how to use v2.1.4 to run a
Merge-ready configuration on the Goerli-Prater network pair.

### Added

- Sepolia testnet configs `--sepolia`
- Goerli as an alias to Prater and testnet configs `--prater` or `--goerli`
- Fee recipient API for key manager
- YML config flag support for web3 signer
- Validator registration API for web3 signer
- JSON tcontent type with optional metadata
- Flashbots MEV boost support
- Store blind block (i.e block with payload header) instead of full block (i.e. block with payload) for storage
  efficiency (currently only available when the `enable-only-blinded-beacon-blocks` feature flag is enabled)
- Pcli utility support to print blinded block
- New Web v2.0 release into Prysm

### Changed

- Native state improvement is enabled by default
- Use native blocks instead of protobuf blocks
- Peer scorer is enabled by default
- Enable fastssz to use vectorized HTR hash algorithm improvement
- Forkchoice store refactor and cleanups
- Update libp2p library dependency
- RPC proposer duty is now allowed next epoch query
- Do not print traces with `log.withError(err)`
- Testnets are running with pre-defined feature flags

### Removed

- Deprecate Step Parameter from our Block By Range Requests

### Fixed

- Ignore nil forkchoice node when saving orphaned atts
- Sync: better handling of missing state summary in DB
- Validator: creates invalid terminal block using the same timestamp as payload
- P2P: uses incorrect goodbye codes
- P2p: defaults Incorrectly to using Mplex, which results in losing Teku peers
- Disable returning future state for API
- Eth1 connection API panic

### Security

There are no security updates in this release.

## [v2.1.3](https://github.com/prysmaticlabs/prysm/compare/v2.1.2...v2.1.3) - 2022-07-06

### Added

- Many fuzz test additions
- Support bellatrix blocks with web3signer
- Support for the Sepolia testnet with `--terminal-total-difficulty-override 17000000000000000`. The override flag is
  required in this release.
- Support for the Ropsten testnet. No override flag required
- JSON API allows SSZ-serialized blocks in `publishBlock`
- JSON API allows SSZ-serialized blocks in `publishBlindedBlock`
- JSON API allows SSZ-serialized requests in `produceBlockV2` and `produceBlindedBlock`
- Progress towards Builder API and MEV boost support (not ready for testing in this release)
- Support for `DOMAIN_APPLICATION_MARK` configuration
- Ignore subset aggregates if a better aggregate has been seen already
- Reinsertion of reorg'd attestations
- Command `beacon-chain generate-auth-secret` to assist with generating a hex encoded secret for engine API
- Return optimistic status to `ChainHead` related grpc service
- TTD log and prometheus metric
- Panda ascii art banner for the merge!

### Changed

- Improvements to forkchoice
- Invalid checksummed (or no checksum) addresses used for fee recipient will log a warning. fixes,
- Use cache backed `getBlock` method in several places of blockchain package
- Reduced log frequency of "beacon node doesn't have a parent in db with root" error
- Improved nil checks for state management
- Enhanced debug logs for p2p block validation
- Many helpful refactoring and cosmetic changes
- Move WARN level message about weak subjectivity sync and improve message content
- Handle connection closing for web3/eth1 nil connection
- Testing improvements
- E2E test improvements
- Increase file descriptor limit up to the maximum by default
- Improved classification of "bad blocks"
- Updated engine API error code handling
- Improved "Synced new block" message to include minimal information based on the log verbosity.
- Add nil checks for nil finalized checkpoints
- Change weak subjectivity sync to use the most recent finalized state rather than the oldest state within the current
  period.
- Ensure a finalized root can't be all zeros
- Improved db lookup of HighestSlotBlocksBelow to start from the end of the index rather than the beginning.
- Improved packing of state balances for hashtreeroot
- Improved field trie recomputation

### Removed

- Removed handling of `INVALID_TERMINAL_BLOCK` response from engine API

### Fixed

- `/eth/v1/beacon/blinded_blocks` JSON API endpoint
- SSZ handling of JSON API payloads
- Config registry fixes
- Withdrawal epoch overflows
- Race condition with blockchain service Head()
- Race condition with validator's highest valid slot accessor
- Do not update cache with the result of a cancelled request
- `validator_index` should be a string integer rather than a number integer per spec.
- Use timestamp heuristic to determine deposits to process rather than simple calculation of follow distance
- Return `IsOptimistic` in `ValidateSync` responses

### Security

There are no security updates in this release.

## [v2.1.2](https://github.com/prysmaticlabs/prysm/compare/v2.1.1...v2.1.2) - 2022-05-16

### Added

- Update forkchoice head before produce block
- Support for blst modern builds on linux amd64
- [Beacon API support](ethereum/beacon-APIs#194) for blinded block
- Proposer index and graffiti fields in Received block debug log for verbosity
- Forkchoice removes equivocating votes for weight accounting

### Changed

- Updated to Go [1.18](https://github.com/golang/go/releases/tag/go1.18)
- Updated go-libp2p to [v0.18.0](https://github.com/libp2p/go-libp2p/releases/tag/v0.18.0)
- Updated beacon API's Postman collection to 2.2.0
- Moved eth2-types into Prysm for cleaner consolidation of consensus types

### Removed

- Prymont testnet support
- Flag `disable-proposer-atts-selection-using-max-cover` which disables defaulting max cover strategy for proposer
  selecting attestations
- Flag `disable-get-block-optimizations` which disables optimization with beacon block construction
- Flag `disable-optimized-balance-update"` which disables optimized effective balance update
- Flag `disable-active-balance-cache` which disables active balance cache
- Flag `disable-balance-trie-computation` which disables balance trie optimization for hash tree root
- Flag `disable-batch-gossip-verification` which disables batch gossip verification
- Flag `disable-correctly-insert-orphaned-atts` which disables the fix for orphaned attestations insertion

### Fixed

- `end block roots don't match` bug which caused beacon node down time
- Doppelganger off by 1 bug which introduced some false-positive
- Fee recipient warning log is only disabled after Bellatrix fork epoch

### Security

There are no security updates in this release.

## [v2.1.1](https://github.com/prysmaticlabs/prysm/compare/v2.1.0...v2.1.1) - 2022-05-03

This patch release includes 3 cherry picked fixes for regressions found in v2.1.0.

View the full changelist from v2.1.0: https://github.com/prysmaticlabs/prysm/compare/v2.1.0...v2.1.1

If upgrading from v2.0.6, please review
the [full changelist](https://github.com/prysmaticlabs/prysm/compare/v2.0.6...v2.1.1) of both v2.1.0 and v2.1.1.

This release is required for users on v2.1.0 and recommended for anyone on v2.0.6.

The following known issues exist in v2.1.0 and also exist in this release.

- Erroneous warning message in validator client when bellatrix fee recipient is unset. This is a cosmetic message and
  does not affect run time behavior in Phase0/Altair.
- In Bellatrix/Kiln: Fee recipient flags may not work as expected. See for a fix and more details.

### Fixed

- Doppelganger false positives may have caused a failure to start in the validator client.
- Connections to execution layer clients were not properly cleaned up and lead to resource leaks when using ipc.
- Initial sync (or resync when beacon node falls out of sync) could lead to a panic.

### Security

There are no security updates in this release.

## [v2.1.0](https://github.com/prysmaticlabs/prysm/compare/v2.0.6...v2.1.0) - 2022-04-26

There are two known issues with this release:

- Erroneous warning message in validator client when bellatrix fee recipient is unset. This is a cosmetic message and
  does not affect run time behavior in Phase0/Altair.
- In Bellatrix/Kiln: Fee recipient flags may not work as expected. See for a fix and more details.

### Added

- Web3Signer support. See the [documentation](https://docs.prylabs.network/docs/next/wallet/web3signer) for more
  details.
- Bellatrix support. See [kiln testnet instructions](https://hackmd.io/OqIoTiQvS9KOIataIFksBQ?view)
- Weak subjectivity sync / checkpoint sync. This is an experimental feature and may have unintended side effects for
  certain operators serving historical data. See
  the [documentation](https://docs.prylabs.network/docs/next/prysm-usage/checkpoint-sync) for more details.
- A faster build of blst for beacon chain on linux amd64. Use the environment variable `USE_PRYSM_MODERN=true` with
  prysm.sh, use the "modern" binary, or bazel build with `--define=blst_modern=true`.
- Vectorized sha256. This may have performance improvements with use of the new flag `--enable-vectorized-htr`.
- A new forkchoice structure that uses a doubly linked tree implementation. Try this feature with the
  flag `--enable-forkchoice-doubly-linked-tree`
- Fork choice proposer boost is implemented and enabled by default. See PR description for more details.

### Changed

- **Flag Default Change** The default value for `--http-web3provider` is now `localhost:8545`. Previously was empty
  string.
- Updated spectest compliance to v1.1.10.
- Updated to bazel 5.0.0
- Gossip peer scorer is now part of the `--dev` flag.

### Removed

- Removed released feature for next slot cache. `--disable-next-slot-state-cache` flag has been deprecated and removed.

### Fixed

Too many bug fixes and improvements to mention all of them. See
the [full changelist](https://github.com/prysmaticlabs/prysm/compare/v2.0.6...v2.1.0)

### Security

There are no security updates in this release.

## [v2.0.6](https://github.com/prysmaticlabs/prysm/compare/v2.0.5...v2.0.6) 2022-01-31

### Added

- Bellatrix/Merge progress
- Light client support merkle proof retrieval for beacon state finalized root and sync committees
- Web3Signer support (work in progress)
- Implement state management with native go structs (work in progress)
- Added static analysis for mutex lock management
- Add endpoint to query eth1 connections
- Batch gossipsub verification enabled
- Get block optimizations enabled
- Batch decompression for signatures
- Balance trie feature enabled

### Changed

- Use build time constants for field lengths.
- Monitoring service logging improvements / cleanup
- Renamed state v3 import alias
- Spec tests passing at tag 1.1.8
- Bazel version updated to 4.2.2
- Renamed github.com/eth2-clients -> github.com/eth-clients
- p2p reduce memory allocation in gossip digest calculation
- Allow comma separated formatting for event topics in API requests
- Update builder image from buster to bullseye
- Renaming "merge" to "bellatrix"
- Refactoring / code dedupication / general clean up
- Update libp2p
- Reduce state copy in state upgrades
- Deduplicate sync committee messages from pool before retrieval

### Removed

- tools/deployContract: removed k8s specific logic

### Fixed

- Sync committee API endpoint can now be queried for future epochs
- Initialize merkle layers and recompute dirty fields in beacon state proofs
- Fixed data race in API calls

### Security

- Clean variable filepaths in validator wallet back up commands, e2e tests, and other tooling (gosec G304)

## [v2.0.5](https://github.com/prysmaticlabs/prysm/compare/v2.0.4...v2.0.5) - 2021-12-13

### Added

- Implement import keystores standard API
- Added more fields to "Processed attestation aggregation" log
- Incremental changes to support The Merge hardfork
- Implement validator monitoring service in beacon chain node via flag `--monitor-indices`.
- Added validator log to display "aggregated since launch" every 5 epochs.
- Add HTTP client wrapper for interfacing with remote signer See
- Update web UI to version v1.0.2.

### Changed

- Refactor beacon state to allow for a single cached hasher
- Default config name to "devnet" when not provided in the config yaml.
- Alter erroneously capitalized error messages
- Bump spec tests to version v1.1.6
- Improvements to Doppelganger check
- Improvements to "grpc client connected" log.
- Update libp2p to v0.15.1
- Resolve several checks from deepsource
- Update go-ethereum to v1.10.13
- Update some flags from signed integer flags to unsigned flags.
- Filter errored keys from slashing protection history in standard API.
- Ensure slashing protection exports and key manager api work according to spec
- Improve memory performance by properly allocating slice size
- Typos fix
- Remove unused imports
- Use cashed finalized state when pruning deposits
- Significant slasher improvements
- Various code cleanups
- Standard API improvements for keymanager API
- Use safe sub64 for safer math
- Fix CORS in middleware API
- Add more fields to remote signer request object
- Refactoring to support checkpoint or genesis origin.

### Deprecated

Please be advised that Prysm's package path naming will change in the next release. If you are a downstream user of
Prysm (i.e. import prysm libraries into your project) then you may be impacted. Please see
issue https://github.com/prysmaticlabs/prysm/issues/10006.

### Fixed

- Allow API requests for next sync committee.
- Check sync status before performing a voluntary exit.
- Fixed issue where historical requests for validator balances would time out by removing the 30s timeout limitation.
- Add missing ssz spec tests

### Security

- Add justifications to gosec security finding suppression.

## [v2.0.4](https://github.com/prysmaticlabs/prysm/compare/v2.0.3...v2.0.4) - 2021-11-29

### Added

- Several changes for The Merge
- More monitoring functionality for blocks and sync committees

### Changed

- Improvements to block proposal computation when packing deposits.
- Renaming SignatureSet -> SignatureBatch

### Deprecated

### Fixed

- Revert PR [9830](https://github.com/prysmaticlabs/prysm/pull/9830) to remove performance regression. See:
  issue [9935](https://github.com/prysmaticlabs/prysm/issues/9935)

### Security

No security updates in this release.

## [v2.0.3](https://github.com/prysmaticlabs/prysm/compare/v2.0.2...v2.0.3) - 2021-11-22

This release also includes a major update to the web UI. Please review the v1 web UI
notes [here](https://github.com/prysmaticlabs/prysm-web-ui/releases/tag/v1.0.0)

### Added

- Web v1 released
- Updated Beacon API to v2.1.0
- Add validation of keystores via validator client RPC endpoint to support new web UI
- GitHub actions: errcheck and gosimple lint
- Event API support for `contribution_and_proof` and `voluntar_exit` events.
- Validator key management standard API schema and some implementation
- Add helpers for The Merge fork epoch calculation
- Add cli overrides for certain constants for The Merge
- Add beacon block and state structs for The Merge
- Validator monitoring improvements
- Cache deposits to improve deposit selection/processing
- Emit warning upon empty validator slashing protection export
- Add balance field trie cache and optimized hash trie root operations. `--enable-balance-trie-computation`

### Changed

- Updated to spectests v1.1.5
- Refactor web authentication
- Added uint64 overflow protection
- Sync committee pool returns empty slice instead of nil on cache miss
- Improved description of datadir flag
- Simplied web password requirements
- Web JWT tokens no longer expire.
- Updated keymanager protos
- Watch and update jwt secret when auth token file updated on disk.
- Update web based slashing protection export from POST to GET
- Reuse helpers to validate fully populated objects.
- Rename interop-cold-start to deterministic-genesis
- Validate password on RPC create wallet request
- Refactor for weak subjectivity sync implementation
- Update naming for Atlair previous epoch attester
- Remove duplicate MerkleizeTrieLeaves method.
- Add explict error for validator flag checks on out of bound positions
- Simplify method to check if the beacon chain client should update the justified epoch value.
- Rename web UI performance endpoint to "summary"
- Refactor powchain service to be more functional
- Use math.MaxUint64
- Share / reused finalized state on prysm start up services
- Refactor slashing protection history code packages
- Improve RNG commentary
- Use next slot cache in more areas of the application
- Improve context aware p2p peer scoring loops
- Various code clean up
- Prevent redundant processing of blocks from pending queue
- Enable Altair tests on e2e against prior release client
- Use lazy state balance cache

### Deprecated

- Web UI login has been replaced.
- Web UI bar graph removed.

### Removed

- Prysmatic Labs' [go-ethereum fork](https://github.com/prysmaticlabs/bazel-go-ethereum) removed from build tooling.
  Upstream go-ethereum is now used with familiar go.mod tooling.
- Removed duplicate aggergation validation p2p pipelines.
- Metrics calculation removed extra condition
- Removed superflous errors from peer scoring parameters registration

### Fixed

- Allow submitting sync committee subscriptions for next period
- Ignore validators without committee assignment when fetching attester duties
- Return "version" field for ssz blocks in beacon API
- Fixed bazel build transitions for dbg builds. Allows IDEs to hook into debugger again.
- Fixed case where GetDuties RPC endpoint might return a false positive for sync committee selection for validators that
  have no deposited yet
- Fixed validator exits in v1 method, broadcast correct object
- Fix Altair individual votes endpoint
- Validator performance calculations fixed
- Return correct response from key management api service
- Check empty genesis validators root on slashing protection data export
- Fix stategen with genesis state.
- Fixed multiple typos
- Fix genesis state registration in interop mode
- Fix network flags in slashing protection export

### Security

- Added another encryption key to security.txt.

## [v2.0.2](https://github.com/prysmaticlabs/prysm/compare/v2.0.1...v2.0.2) - 2021-10-18

### Added

- Optimizations to block proposals. Enabled with `--enable-get-block-optimizations`.
  See [issue 8943](https://github.com/prysmaticlabs/prysm/issues/8943)
  and [issue 9708](https://github.com/prysmaticlabs/prysm/issues/9708) before enabling.
- Beacon Standard API: register v1alpha2 endpoints

### Changed

- Beacon Standard API: Improved sync error messages
- Beacon Standard API: Omit validators without sync duties
- Beacon Standard API: Return errors for unknown state/block versions
- Spec alignment: Passing spec vectors at v1.1.2
- Logs: Improved "synced block.."
- Bazel: updated to v4.2.1
- E2E: more strict participation checks
- Eth1data: Reduce disk i/o saving interval

### Deprecated

- ⚠️ v2 Remote slashing protection server disabled for now ⚠️

### Fixed

- Beacon Standard API: fetch sync committee duties for current and next period's epoch
- Beacon Standard API: remove special treatment to graffiti in block results
- Beacon Standard API: fix epoch calculation in sync committee duties
- Doppelganger: Fix false positives
- UI: Validator gRPC gateway health endpoint fixed

### Security

- Spec alignment: Update Eth2FastAggregateVerify to match spec
- Helpers: enforce stronger slice index checks
- Deposit Trie: Handle impossible non-power of 2 trie leaves
- UI: Add security headers

## [v2.0.1](https://github.com/prysmaticlabs/prysm/compare/v2.0.0...v2.0.1) - 2021-10-06

### Fixed

- Updated libp2p transport library to stop metrics logging errors on windows.
- Prysm's web UI assets serve properly
- Eth2 api returns full validator balance rather than effective balance
- Slashing protection service registered properly in validator.

### Security

We've updated the Prysm base docker images to a more recent build.

## [v2.0.0](https://github.com/prysmaticlabs/prysm/compare/v1.4.4...v2.0.0)

This release is the largest release of Prysm to date. v2.0.0 includes support for the upcoming Altair hard fork on the
mainnet Ethereum Beacon Chain.
This release consists
of [380 changes](https://github.com/prysmaticlabs/prysm/compare/v1.4.4...f7845afa575963302116e673d400d2ab421252ac) to
support Altair, improve performance of phase0 beacon nodes, and various bug fixes from v1.4.4.

### Upgrading From v1

Please update your beacon node to v2.0.0 prior to updating your validator. The beacon node can serve requests to a
v1.4.4 validator, however a v2.0.0 validator will not start against a v1.4.4 beacon node. If you're operating a highly
available beacon chain service, ensure that all of your beacon nodes are updated to v2.0.0 before starting the upgrade
on your validators.

### Added

- Full Altair
  support. [Learn more about Altair.](https://github.com/ethereum/annotated-spec/blob/8473024d745a3a2b8a84535d57773a8e86b66c9a/altair/beacon-chain.md)
- Added bootnodes from the Nimbus team.
- Revamped slasher implementation. The slasher functionality is no longer a standalone binary. Slasher functionality is
  available from the beacon node with the `--slasher` flag. Note: Running the slasher has considerably increased
  resource requirements. Be sure to review the latest documentation before enabling this feature. This feature is
  experimental.
- Support for standard JSON API in the beacon node. Prysm validators continue to use Prysm's API.
- Configurable subnet peer requirements. Increased minimum desired peers per subnet from 4 to 6. This can be modified
  with `--minimum-peers-per-subnet` in the beacon node..
- Support for go build on darwin_arm64 devices (Mac M1 chips). Cross compiling for darwin_arm64 is not yet supported..
- Batch verification of pubsub objects. This should improve pubsub processing performance on multithreaded machines.
- Improved attestation pruning. This feature should improve block proposer performance and overall network attestation
  inclusion rates. Opt-out with `--disable-correctly-prune-canonical-atts` in the beacon node.
- Active balance cache to improve epoch processing. Opt-out with `--disable-active-balance-cache`
- Experimental database improvements to reduce history state entry space usage in the beaconchain.db. This functionality
  can be permanently enabled with the flag `--enable-historical-state-representation`. Enabling this feature can realize
  a 25% improvement in space utilization for the average user , while 70 -80% for power users(archival node operators).
  Note: once this feature is toggled on, it modifies the structure of the database with a migration and cannot be rolled
  back. This feature is experimental and should only be used in non-serving beacon nodes in case of database corruption
  or other critical issue.

#### New Metrics

**Beacon chain node**

| Metric                                           | Description                                                                                           | References |
| ------------------------------------------------ | ----------------------------------------------------------------------------------------------------- | ---------- |
| `p2p_message_ignored_validation_total`           | Count of messages that were ignored in validation                                                     |            |
| `beacon_current_active_validators`               | Current total active validators                                                                       |            |
| `beacon_processed_deposits_total`                | Total number of deposits processed                                                                    |            |
| `sync_head_state_miss`                           | The number of sync head state requests that are not present in the cache                              |            |
| `sync_head_state_hit`                            | The number of sync head state requests that are present in the cache                                  |            |
| `total_effective_balance_cache_miss`             | The number of get requests that are not present in the cache                                          |            |
| `total_effective_balance_cache_hit`              | The number of get requests that are present in the cache                                              |            |
| `sync_committee_index_cache_miss_total`          | The number of committee requests that aren't present in the sync committee index cache                |            |
| `sync_committee_index_cache_hit_total`           | The number of committee requests that are present in the sync committee index cache                   |            |
| `next_slot_cache_hit`                            | The number of cache hits on the next slot state cache                                                 |            |
| `next_slot_cache_miss`                           | The number of cache misses on the next slot state cache                                               |            |
| `validator_entry_cache_hit_total`                | The number of cache hits on the validator entry cache                                                 |            |
| `validator_entry_cache_miss_total`               | The number of cache misses on the validator entry cache                                               |            |
| `validator_entry_cache_delete_total`             | The number of cache deletes on the validator entry cache                                              |            |
| `saved_sync_committee_message_total`             | The number of saved sync committee message total                                                      |            |
| `saved_sync_committee_contribution_total`        | The number of saved sync committee contribution total                                                 |            |
| `libp2p_peers`                                   | Tracks the total number of libp2p peers                                                               |            |
| `p2p_status_message_missing`                     | The number of attempts the connection handler rejects a peer for a missing status message             |            |
| `p2p_sync_committee_subnet_recovered_broadcasts` | The number of sync committee messages that were attempted to be broadcast with no peers on the subnet |            |
| `p2p_sync_committee_subnet_attempted_broadcasts` | The number of sync committees that were attempted to be broadcast                                     |            |
| `p2p_subscribed_topic_peer_total`                | The number of peers subscribed to topics that a host node is also subscribed to                       |            |
| `saved_orphaned_att_total`                       | Count the number of times an orphaned attestation is saved                                            |            |

### Changed

- Much refactoring of "util" packages into more canonical packages. Please review Prysm package structure and godocs.
- Altair object keys in beacon-chain/db/kv are prefixed with "altair". BeaconBlocks and BeaconStates are the only
  objects affected by database key changes for Altair. This affects any third party tooling directly querying Prysm's
  beaconchain.db.
- Updated Teku bootnodes.
- Updated Lighthouse bootnodes.
- End to end testing now collects jaeger spans
- Improvements to experimental peer quality scoring. This feature is only enabled with `--enable-peer-scorer`.
- Validator performance logging behavior has changed in Altair. Post-Altair hardfork has the following changes:
  Inclusion distance and inclusion slots will no longer be displayed. Correctly voted target will only be true if also
  included within 32 slots. Correctly voted head will only be true if the attestation was included in the next slot.
  Correctly voted source will only be true if attestation is included within 5 slots. Inactivity score will be
  displayed.
- Increased pubsub message queue size from 256 to 600 to support larger networks and higher message volume.
- The default attestation aggregation changed to the improved optimized max cover algorithm.
- Prysm is passing spectests at v1.1.0 (latest available release).
- `--subscribe-all-subnets` will subscribe to all attestation subnets and sync subnets in post-altair hard fork.
- "eth2" is now an illegal term. If you say it or type it then something bad might happen.
- Improved cache hit ratio for validator entry cache.
- Reduced memory overhead during database migrations.
- Improvements to beacon state writes to database.

#### Changed Metrics

**Beacon chain node**
| Metric                | Old Name             | Description                                          | References |
| --------------------- | -------------------- | ---------------------------------------------------- | ---------- |
| `beacon_reorgs_total` | `beacon_reorg_total` | Count the number of times a beacon chain has a reorg |            |

### Deprecated

These flags are hidden from the help text and no longer modify the behavior of Prysm. These flags should be removed from
user runtime configuration as the flags will eventually be removed entirely and Prysm will fail to start if a deleted or
unknown flag is provided.

- `--enable-active-balance-cache`
- `--correctly-prune-canonical-atts`
- `--correctly-insert-orphaned-atts`
- `--enable-next-slot-state-cache`

### Removed

Note: Removed flags will block starting up with an error "flag provided but not defined:".
Please check that you are not using any of the removed flags in this section!

- Prysm's standalone slasher application (cmd/slasher) has been fully removed. Use the `--slasher` flag with a beacon
  chain node for full slasher functionality.
- `--disable-blst` (beacon node and validator). [blst](https://github.com/supranational/blst) is the only BLS library
  offered for Prysm.
- `--disable-sync-backtracking` and `--enable-sync-backtracking` (beacon node). This feature has been released for some
  time. See.
- `--diable-pruning-deposit-proofs` (beacon node). This feature has been released for some time. See.
- `--disable-eth1-data-majority-vote` (beacon node). This feature is no longer in use in Prysm. See,.
- `--proposer-atts-selection-using-max-cover` (beacon node). This feature has been released for some time. See.
- `--update-head-timely` (beacon node). This feature was released in v1.4.4. See.
- `--enable-optimized-balance-update` (beacon node). This feature was released in v1.4.4. See.
- Kafka support is no longer available in the beacon node. This functionality was never fully completed and did not
  fulfill many desirable use cases. This removed the flag `--kafka-url` (beacon node). See.
- Removed tools/faucet. Use the faucet
  in [prysmaticlabs/periphery](https://github.com/prysmaticlabs/periphery/tree/c2ac600882c37fc0f2a81b0508039124fb6bcf47/eth-faucet)
  if operating a testnet faucet server.
- Tooling for prior testnet contracts has been removed. Any of the old testnet contracts with `drain()` function have
  been removed as well.
- Toledo tesnet config is removed.
- Removed --eth-api-port (beacon node). All APIs interactions have been moved to --grpc-gateway-port. See.

### Fixed

- Database lock contention improved in block database operations.
- JSON API now returns an error when unknown fields are provided.
- Correctly return `epoch_transition` field in `head` JSON API events stream.
- Various fixes in standard JSON API
- Finalize deposits before initializing the beacon node. This may improve missed proposals
- JSON API returns header "Content-Length" 0 when returning an empty JSON object.
- Initial sync fixed when there is a very long period of missing blocks.
- Fixed log statement when a web3 endpoint failover occurs.
- Windows prysm.bat is fixed

### Security

- You MUST update to v2.0.0 or later release before epoch 74240 or your client will fork off from the rest of the
  network.
- Prysm's JWT library has been updated to a maintained version of the previous JWT library. JWTs are only used in the
  UI.

Please review our newly
updated [security reporting policy](https://github.com/prysmaticlabs/prysm/blob/develop/SECURITY.md).

- Fix subcommands such as validator accounts list

### Security

There are no security updates in this release.

# Older than v2.0.0

For changelog history for releases older than v2.0.0, please refer to https://github.com/prysmaticlabs/prysm/releases<|MERGE_RESOLUTION|>--- conflicted
+++ resolved
@@ -66,12 +66,9 @@
 - Core: Fixed slash processing causing extra hashing.
 - Core: Fixed extra allocations when processing slashings.
 - remove unneeded container in blob sidecar ssz response
-<<<<<<< HEAD
 - Light client support: create finalized header based on finalizedBlock's version, not attestedBlock.
 - Light client support: fix light client attested header execution fields' wrong version bug.
-=======
 - Testing: added custom matcher for better push settings testing.
->>>>>>> 003b70c3
 
 ### Security
 
