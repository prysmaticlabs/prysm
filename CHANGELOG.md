--- conflicted
+++ resolved
@@ -57,11 +57,8 @@
 - Updated Sepolia bootnodes.
 - Make committee aware packing the default by deprecating `--enable-committee-aware-packing`.
 - Moved `ConvertKzgCommitmentToVersionedHash` to the `primitives` package.
-<<<<<<< HEAD
+- reversed the boolean return on `BatchVerifyDepositsSignatures`, from need verification, to all keys successfully verified
 - Fix `engine_exchangeCapabilities` implementation.
-=======
-- reversed the boolean return on `BatchVerifyDepositsSignatures`, from need verification, to all keys successfully verified
->>>>>>> 8a0545c3
 
 ### Deprecated
 - `--disable-grpc-gateway` flag is deprecated due to grpc gateway removal.
