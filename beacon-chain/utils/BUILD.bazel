load("@io_bazel_rules_go//go:def.bzl", "go_library", "go_test")

go_library(
    name = "go_default_library",
    srcs = [
<<<<<<< HEAD
        "checkbit.go",
=======
        "clock.go",
>>>>>>> 4976461e
        "flags.go",
        "shuffle.go",
    ],
    importpath = "github.com/prysmaticlabs/prysm/beacon-chain/utils",
    visibility = ["//beacon-chain:__subpackages__"],
    deps = [
        "//beacon-chain/params:go_default_library",
        "@com_github_ethereum_go_ethereum//common:go_default_library",
        "@com_github_urfave_cli//:go_default_library",
        "@org_golang_x_crypto//blake2b:go_default_library",
    ],
)

go_test(
    name = "go_default_test",
    srcs = [
<<<<<<< HEAD
        "checkbit_test.go",
=======
        "clock_test.go",
>>>>>>> 4976461e
        "shuffle_test.go",
    ],
    embed = [":go_default_library"],
    deps = [
        "//beacon-chain/params:go_default_library",
        "@com_github_ethereum_go_ethereum//common:go_default_library",
    ],
)<|MERGE_RESOLUTION|>--- conflicted
+++ resolved
@@ -3,11 +3,8 @@
 go_library(
     name = "go_default_library",
     srcs = [
-<<<<<<< HEAD
         "checkbit.go",
-=======
         "clock.go",
->>>>>>> 4976461e
         "flags.go",
         "shuffle.go",
     ],
@@ -24,11 +21,8 @@
 go_test(
     name = "go_default_test",
     srcs = [
-<<<<<<< HEAD
         "checkbit_test.go",
-=======
         "clock_test.go",
->>>>>>> 4976461e
         "shuffle_test.go",
     ],
     embed = [":go_default_library"],
