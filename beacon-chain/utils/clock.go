package utils

import (
	"math"
	"time"

	"github.com/prysmaticlabs/prysm/beacon-chain/params"
)

// Clock represents a time providing interface that can be mocked for testing.
type Clock interface {
	Now() time.Time
}

// RealClock represents an unmodified clock.
type RealClock struct{}

// Now represents the standard functionality of time.
func (RealClock) Now() time.Time {
	return time.Now()
}

// CurrentBeaconSlot based on the seconds since genesis.
func CurrentBeaconSlot() uint64 {
	secondsSinceGenesis := time.Since(params.GenesisTime).Seconds()
	return uint64(math.Floor(secondsSinceGenesis / 8.0))
}

<<<<<<< HEAD
// WaitUntilTimestamp sleeps until a specific time is reached after
=======
// BlockingWait sleeps until a specific time is reached after
>>>>>>> 48c07bfe
// a certain duration. For example, if the genesis block
// was at 12:00:00PM and the current time is 12:00:03PM,
// we want the next slot to tick at 12:00:08PM so we can use
// this helper method to achieve that purpose.
<<<<<<< HEAD
func WaitUntilTimestamp(duration time.Duration) {
=======
func BlockingWait(duration time.Duration) {
>>>>>>> 48c07bfe
	d := time.Until(time.Now().Add(duration).Truncate(duration))
	time.Sleep(d)
}<|MERGE_RESOLUTION|>--- conflicted
+++ resolved
@@ -26,20 +26,12 @@
 	return uint64(math.Floor(secondsSinceGenesis / 8.0))
 }
 
-<<<<<<< HEAD
-// WaitUntilTimestamp sleeps until a specific time is reached after
-=======
 // BlockingWait sleeps until a specific time is reached after
->>>>>>> 48c07bfe
 // a certain duration. For example, if the genesis block
 // was at 12:00:00PM and the current time is 12:00:03PM,
 // we want the next slot to tick at 12:00:08PM so we can use
 // this helper method to achieve that purpose.
-<<<<<<< HEAD
-func WaitUntilTimestamp(duration time.Duration) {
-=======
 func BlockingWait(duration time.Duration) {
->>>>>>> 48c07bfe
 	d := time.Until(time.Now().Add(duration).Truncate(duration))
 	time.Sleep(d)
 }