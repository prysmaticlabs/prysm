// Package utils defines utility functions for the beacon-chain.
package utils

import (
	"errors"
<<<<<<< HEAD
=======

	"github.com/prysmaticlabs/prysm/shared/bytesutil"
>>>>>>> e12ee691

	"github.com/ethereum/go-ethereum/common"
	"github.com/prysmaticlabs/prysm/shared/hashutil"
	"github.com/prysmaticlabs/prysm/shared/mathutil"
)

// Permuted Index returns pseudo random permutation of the active index.
func PermutedIndex(index uint64, listSize uint64, seed common.Hash) (uint64, error) {
	if index >= listSize {
		err := errors.New("index is greater or equal than listSize")
		return 0, err
	}

	if listSize > mathutil.PowerOf2(40) {
		err := errors.New("listSize is greater than 2**40")
		return 0, err
	}

	for round := 0; round < 90; round++ {

		hashedValue := hashutil.Hash(append(seed[:], bytesutil.Bytes1(uint64(round))...))
		pivot := bytesutil.FromBytes8(hashedValue[:8]) % listSize
		flip := (pivot + (listSize - index)) % listSize
		position := index
		if flip > index {
			position = flip
		}
<<<<<<< HEAD
		positionVal := uint32(position/256)
		binary.LittleEndian.PutUint32(bs4[:], positionVal)
		bs := append(bs1, bs4...)
		source := hashutil.Hash(append(seed[:], bs...))
		positionIndex := mathutil.CeilDiv8(int(position) % 256)
		byteV := source[positionIndex]
=======
		valuesToBeHashed := append(seed[:], bytesutil.Bytes1(uint64(round))...)
		valuesToBeHashed = append(valuesToBeHashed, bytesutil.Bytes4(position/256)...)
		source := hashutil.Hash(valuesToBeHashed)
		byteV := source[(int(position)%256)/8]
>>>>>>> e12ee691
		bitV := (byteV >> (position % 8)) % 2
		if bitV == 1 {
			index = flip
		}
	}
	return index, nil
}

// SplitIndices splits a list into n pieces.
func SplitIndices(l []uint64, n uint64) [][]uint64 {
	var divided [][]uint64
	var lSize = uint64(len(l))
	for i := uint64(0); i < n; i++ {
		start := lSize * i / n
		end := lSize * (i + 1) / n
		divided = append(divided, l[start:end])
	}
	return divided
}<|MERGE_RESOLUTION|>--- conflicted
+++ resolved
@@ -3,11 +3,8 @@
 
 import (
 	"errors"
-<<<<<<< HEAD
-=======
 
 	"github.com/prysmaticlabs/prysm/shared/bytesutil"
->>>>>>> e12ee691
 
 	"github.com/ethereum/go-ethereum/common"
 	"github.com/prysmaticlabs/prysm/shared/hashutil"
@@ -35,19 +32,10 @@
 		if flip > index {
 			position = flip
 		}
-<<<<<<< HEAD
-		positionVal := uint32(position/256)
-		binary.LittleEndian.PutUint32(bs4[:], positionVal)
-		bs := append(bs1, bs4...)
-		source := hashutil.Hash(append(seed[:], bs...))
-		positionIndex := mathutil.CeilDiv8(int(position) % 256)
-		byteV := source[positionIndex]
-=======
 		valuesToBeHashed := append(seed[:], bytesutil.Bytes1(uint64(round))...)
 		valuesToBeHashed = append(valuesToBeHashed, bytesutil.Bytes4(position/256)...)
 		source := hashutil.Hash(valuesToBeHashed)
 		byteV := source[(int(position)%256)/8]
->>>>>>> e12ee691
 		bitV := (byteV >> (position % 8)) % 2
 		if bitV == 1 {
 			index = flip
