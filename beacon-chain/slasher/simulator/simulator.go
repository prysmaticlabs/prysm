--- conflicted
+++ resolved
@@ -14,10 +14,6 @@
 	"github.com/prysmaticlabs/prysm/beacon-chain/db"
 	"github.com/prysmaticlabs/prysm/beacon-chain/operations/slashings"
 	"github.com/prysmaticlabs/prysm/beacon-chain/slasher"
-<<<<<<< HEAD
-	"github.com/prysmaticlabs/prysm/beacon-chain/state"
-=======
->>>>>>> 4943d635
 	"github.com/prysmaticlabs/prysm/beacon-chain/state/stategen"
 	"github.com/prysmaticlabs/prysm/shared/event"
 	"github.com/prysmaticlabs/prysm/shared/params"
@@ -33,6 +29,7 @@
 	StateNotifier statefeed.Notifier
 	StateFetcher  blockchain.AttestationStateFetcher
 	StateGen      stategen.StateManager
+	SlashingsPool slashings.PoolManager
 }
 
 // Parameters for a slasher simulator.
@@ -48,28 +45,11 @@
 // Simulator defines a struct which can launch a slasher simulation
 // at scale using configuration parameters.
 type Simulator struct {
-<<<<<<< HEAD
-	ctx                   context.Context
-	slasher               *slasher.Service
-	srvConfig             *slasher.ServiceConfig
-	slashingsPool         slashings.PoolManager
-	params                *Parameters
-	proposerSlashingsFeed *event.Feed
-	sentAttSlashingFeed   *event.Feed
-	sentBlockSlashingFeed *event.Feed
-	sentProposerSlashings map[[32]byte]*ethpb.ProposerSlashing
-	sentAttesterSlashings map[[32]byte]*ethpb.AttesterSlashing
-	genesisTime           time.Time
-	proposerSlashingLock  sync.RWMutex
-	attesterSlashingLock  sync.RWMutex
-=======
 	ctx                       context.Context
 	slasher                   *slasher.Service
 	srvConfig                 *ServiceConfig
 	indexedAttsFeed           *event.Feed
 	beaconBlocksFeed          *event.Feed
-	attesterSlashingsFeed     *event.Feed
-	proposerSlashingsFeed     *event.Feed
 	sentAttSlashingFeed       *event.Feed
 	sentBlockSlashingFeed     *event.Feed
 	detectedProposerSlashings map[[32]byte]*ethpb.ProposerSlashing
@@ -79,7 +59,6 @@
 	genesisTime               time.Time
 	proposerSlashingLock      sync.RWMutex
 	attesterSlashingLock      sync.RWMutex
->>>>>>> 4943d635
 }
 
 // DefaultParams for launching a slasher simulator.
@@ -101,72 +80,28 @@
 	beaconBlocksFeed := new(event.Feed)
 	sentBlockSlashingFeed := new(event.Feed)
 	sentAttSlashingFeed := new(event.Feed)
-<<<<<<< HEAD
-	stateNotifier := &mock.MockStateNotifier{}
-	params := DefaultParams()
-
-	//beaconState, err := testutil.NewBeaconState()
-	//if err != nil {
-	//	return nil, err
-	//}
-	var beaconState *state.BeaconState
-	mockChain := &mock.ChainService{
-		State: beaconState,
-	}
-	srvConfig := &slasher.ServiceConfig{
-		IndexedAttestationsFeed: indexedAttsFeed,
-		BeaconBlockHeadersFeed:  beaconBlocksFeed,
-		Database:                beaconDB,
-		StateNotifier:           stateNotifier,
-		AttestationStateFetcher: mockChain,
-		StateGen:                stategen.New(beaconDB),
-		SlashingPoolInserter:    &slashings.PoolMock{},
-		HeadStateFetcher:        mockChain,
-	}
-	slasherSrv, err := slasher.New(ctx, srvConfig)
-=======
-	attesterSlashingsFeed := new(event.Feed)
-	proposerSlashingsFeed := new(event.Feed)
 
 	slasherSrv, err := slasher.New(ctx, &slasher.ServiceConfig{
 		IndexedAttestationsFeed: indexedAttsFeed,
 		BeaconBlockHeadersFeed:  beaconBlocksFeed,
-		AttesterSlashingsFeed:   attesterSlashingsFeed,
-		ProposerSlashingsFeed:   proposerSlashingsFeed,
 		Database:                srvConfig.Database,
 		StateNotifier:           srvConfig.StateNotifier,
-		StateFetcher:            srvConfig.StateFetcher,
+		AttestationStateFetcher: srvConfig.StateFetcher,
 		StateGen:                srvConfig.StateGen,
 	})
->>>>>>> 4943d635
 	if err != nil {
 		return nil, err
 	}
 	return &Simulator{
-<<<<<<< HEAD
 		ctx:                   ctx,
 		slasher:               slasherSrv,
 		srvConfig:             srvConfig,
-		params:                params,
+		indexedAttsFeed:       indexedAttsFeed,
+		beaconBlocksFeed:      beaconBlocksFeed,
 		sentAttSlashingFeed:   sentAttSlashingFeed,
 		sentBlockSlashingFeed: sentBlockSlashingFeed,
 		sentProposerSlashings: make(map[[32]byte]*ethpb.ProposerSlashing),
 		sentAttesterSlashings: make(map[[32]byte]*ethpb.AttesterSlashing),
-=======
-		ctx:                       ctx,
-		slasher:                   slasherSrv,
-		srvConfig:                 srvConfig,
-		indexedAttsFeed:           indexedAttsFeed,
-		beaconBlocksFeed:          beaconBlocksFeed,
-		attesterSlashingsFeed:     attesterSlashingsFeed,
-		proposerSlashingsFeed:     proposerSlashingsFeed,
-		sentAttSlashingFeed:       sentAttSlashingFeed,
-		sentBlockSlashingFeed:     sentBlockSlashingFeed,
-		sentProposerSlashings:     make(map[[32]byte]*ethpb.ProposerSlashing),
-		detectedProposerSlashings: make(map[[32]byte]*ethpb.ProposerSlashing),
-		sentAttesterSlashings:     make(map[[32]byte]*ethpb.AttesterSlashing),
-		detectedAttesterSlashings: make(map[[32]byte]*ethpb.AttesterSlashing),
->>>>>>> 4943d635
 	}, nil
 }
 
@@ -236,7 +171,7 @@
 				s.sentProposerSlashings[slashingRoot] = sl
 			}
 			for _, bb := range blockHeaders {
-				s.srvConfig.BeaconBlockHeadersFeed.Send(bb)
+				s.beaconBlocksFeed.Send(bb)
 			}
 
 			atts, attSlashings := generateAttestationsForSlot(s.srvConfig.Params, slot)
@@ -252,7 +187,7 @@
 				s.sentAttesterSlashings[slashingRoot] = sl
 			}
 			for _, aa := range atts {
-				s.srvConfig.IndexedAttestationsFeed.Send(aa)
+				s.indexedAttsFeed.Send(aa)
 			}
 		case <-ctx.Done():
 			return
@@ -261,8 +196,12 @@
 }
 
 func (s *Simulator) verifySlashingsWereDetected(ctx context.Context) {
-	poolProposerSlashings := s.slashingsPool.PendingProposerSlashings(ctx, nil, true /* no limit */)
-	poolAttesterSlashings := s.slashingsPool.PendingAttesterSlashings(ctx, nil, true /* no limit */)
+	poolProposerSlashings := s.srvConfig.SlashingsPool.PendingProposerSlashings(
+		ctx, nil, true, /* no limit */
+	)
+	poolAttesterSlashings := s.srvConfig.SlashingsPool.PendingAttesterSlashings(
+		ctx, nil, true, /* no limit */
+	)
 	detectedProposerSlashings := make(map[[32]byte]*ethpb.ProposerSlashing)
 	detectedAttesterSlashings := make(map[[32]byte]*ethpb.AttesterSlashing)
 	for _, slashing := range poolProposerSlashings {
