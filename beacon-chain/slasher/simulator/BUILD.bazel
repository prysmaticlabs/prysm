load("@io_bazel_rules_go//go:def.bzl", "go_test")
load("@prysm//tools/go:def.bzl", "go_library")

go_library(
    name = "go_default_library",
    srcs = [
        "attestation_generator.go",
        "block_generator.go",
        "simulator.go",
    ],
    importpath = "github.com/prysmaticlabs/prysm/beacon-chain/slasher/simulator",
    visibility = [
        "//endtoend:__subpackages__",
    ],
    deps = [
        "//beacon-chain/blockchain:go_default_library",
        "//beacon-chain/core/feed:go_default_library",
        "//beacon-chain/core/feed/state:go_default_library",
        "//beacon-chain/core/helpers:go_default_library",
        "//beacon-chain/db:go_default_library",
<<<<<<< HEAD
        "//beacon-chain/db/kv:go_default_library",
        "//beacon-chain/operations/slashings:go_default_library",
        "//beacon-chain/slasher:go_default_library",
        "//beacon-chain/state:go_default_library",
=======
        "//beacon-chain/slasher:go_default_library",
>>>>>>> 4943d635
        "//beacon-chain/state/stategen:go_default_library",
        "//shared/bytesutil:go_default_library",
        "//shared/event:go_default_library",
        "//shared/params:go_default_library",
        "//shared/rand:go_default_library",
        "//shared/slotutil:go_default_library",
        "@com_github_prysmaticlabs_eth2_types//:go_default_library",
        "@com_github_prysmaticlabs_ethereumapis//eth/v1alpha1:go_default_library",
        "@com_github_sirupsen_logrus//:go_default_library",
    ],
)

go_test(
    name = "go_default_test",
    srcs = [
        "attestation_generator_test.go",
        "block_generator_test.go",
    ],
    embed = [":go_default_library"],
    deps = [
        "//shared/params:go_default_library",
        "//shared/slashutil:go_default_library",
        "//shared/testutil/require:go_default_library",
    ],
)<|MERGE_RESOLUTION|>--- conflicted
+++ resolved
@@ -18,14 +18,8 @@
         "//beacon-chain/core/feed/state:go_default_library",
         "//beacon-chain/core/helpers:go_default_library",
         "//beacon-chain/db:go_default_library",
-<<<<<<< HEAD
-        "//beacon-chain/db/kv:go_default_library",
         "//beacon-chain/operations/slashings:go_default_library",
         "//beacon-chain/slasher:go_default_library",
-        "//beacon-chain/state:go_default_library",
-=======
-        "//beacon-chain/slasher:go_default_library",
->>>>>>> 4943d635
         "//beacon-chain/state/stategen:go_default_library",
         "//shared/bytesutil:go_default_library",
         "//shared/event:go_default_library",
