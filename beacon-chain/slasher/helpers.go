package slasher

import (
	"fmt"
	"strconv"

	types "github.com/prysmaticlabs/eth2-types"
	slashertypes "github.com/prysmaticlabs/prysm/beacon-chain/slasher/types"
	"github.com/prysmaticlabs/prysm/shared/params"
	"github.com/sirupsen/logrus"
)

// Group a list of attestations into batches by validator chunk index.
// This way, we can detect on the batch of attestations for each validator chunk index
// concurrently, and also allowing us to effectively use a single 2D chunk
// for slashing detection through this logical grouping.
func (s *Service) groupByValidatorChunkIndex(
	attestations []*slashertypes.IndexedAttestationWrapper,
) map[uint64][]*slashertypes.IndexedAttestationWrapper {
	groupedAttestations := make(map[uint64][]*slashertypes.IndexedAttestationWrapper)
	for _, att := range attestations {
		validatorChunkIndices := make(map[uint64]bool)
		for _, validatorIdx := range att.IndexedAttestation.AttestingIndices {
			validatorChunkIndex := s.params.validatorChunkIndex(types.ValidatorIndex(validatorIdx))
			validatorChunkIndices[validatorChunkIndex] = true
		}
		for validatorChunkIndex := range validatorChunkIndices {
			groupedAttestations[validatorChunkIndex] = append(
				groupedAttestations[validatorChunkIndex],
				att,
			)
		}
	}
	return groupedAttestations
}

// Group attestations by the chunk index their source epoch corresponds to.
func (s *Service) groupByChunkIndex(
	attestations []*slashertypes.IndexedAttestationWrapper,
) map[uint64][]*slashertypes.IndexedAttestationWrapper {
	attestationsByChunkIndex := make(map[uint64][]*slashertypes.IndexedAttestationWrapper)
	for _, att := range attestations {
		chunkIdx := s.params.chunkIndex(att.IndexedAttestation.Data.Source.Epoch)
		attestationsByChunkIndex[chunkIdx] = append(attestationsByChunkIndex[chunkIdx], att)
	}
	return attestationsByChunkIndex
}

// This function returns a list of valid attestations, a list of attestations that are
// valid in the future, and the number of attestations dropped.
func (s *Service) filterAttestations(
	atts []*slashertypes.IndexedAttestationWrapper, currentEpoch types.Epoch,
) (valid, validInFuture []*slashertypes.IndexedAttestationWrapper, numDropped int) {
	valid = make([]*slashertypes.IndexedAttestationWrapper, 0, len(atts))
	validInFuture = make([]*slashertypes.IndexedAttestationWrapper, 0, len(atts))

	for _, attWrapper := range atts {
		if !s.validateAttestationIntegrity(attWrapper, currentEpoch) {
			numDropped++
			continue
		}

		// If an attestations's target epoch is in the future, we defer processing for later.
		if attWrapper.IndexedAttestation.Data.Target.Epoch > currentEpoch {
			validInFuture = append(validInFuture, attWrapper)
		} else {
			valid = append(valid, attWrapper)
		}
	}
	return
}

// Validates the attestation data integrity, ensuring we have no nil values for
// source, epoch, and that the source epoch of the attestation must be less than
// the target epoch, which is a precondition for performing slashing detection.
// This function also checks the attestation source epoch is within the history size
// we keep track of for slashing detection.
func (s *Service) validateAttestationIntegrity(attWrapper *slashertypes.IndexedAttestationWrapper, currentEpoch types.Epoch) bool {
	// If an attestation is malformed, we drop it.
	if attWrapper == nil ||
		attWrapper.IndexedAttestation == nil ||
		attWrapper.IndexedAttestation.Data == nil ||
		attWrapper.IndexedAttestation.Data.Source == nil ||
		attWrapper.IndexedAttestation.Data.Target == nil {
		return false
	}

	// All valid attestations cannot have source epoch > target epoch.
	sourceEpoch := attWrapper.IndexedAttestation.Data.Source.Epoch
	targetEpoch := attWrapper.IndexedAttestation.Data.Target.Epoch
	if sourceEpoch > targetEpoch {
		return false
	}

	// If an attestation's source is epoch is older than the max history length
	// we keep track of for slashing detection, we drop it.
	if sourceEpoch+types.Epoch(s.params.historyLength) <= currentEpoch {
		return false
	}

	return true
}

// Logs a slahing event with its particular details of the slashing
// itself as fields to our logger.
func logSlashingEvent(slashing *slashertypes.Slashing) {
	switch slashing.Kind {
	case slashertypes.DoubleVote:
		log.WithFields(logrus.Fields{
			"validatorIndex":  slashing.ValidatorIndex,
			"targetEpoch":     slashing.TargetEpoch,
			"signingRoot":     fmt.Sprintf("%#x", slashing.SigningRoot),
			"prevSigningRoot": fmt.Sprintf("%#x", slashing.PrevSigningRoot),
		}).Info("Attester double vote slashing")
	case slashertypes.SurroundingVote:
		log.WithFields(logrus.Fields{
			"validatorIndex":  slashing.ValidatorIndex,
			"prevSourceEpoch": slashing.PrevAttestation.Data.Source.Epoch,
			"prevTargetEpoch": slashing.PrevAttestation.Data.Target.Epoch,
			"sourceEpoch":     slashing.Attestation.Data.Source.Epoch,
			"targetEpoch":     slashing.Attestation.Data.Target.Epoch,
		}).Info("Attester surrounding vote slashing")
	case slashertypes.SurroundedVote:
		log.WithFields(logrus.Fields{
			"validatorIndex":  slashing.ValidatorIndex,
			"prevSourceEpoch": slashing.PrevAttestation.Data.Source.Epoch,
			"prevTargetEpoch": slashing.PrevAttestation.Data.Target.Epoch,
			"sourceEpoch":     slashing.Attestation.Data.Source.Epoch,
			"targetEpoch":     slashing.Attestation.Data.Target.Epoch,
		}).Info("Attester surrounded vote slashing")
	case slashertypes.DoubleProposal:
		log.WithFields(logrus.Fields{
			"validatorIndex":  slashing.ValidatorIndex,
			"slot":            slashing.BeaconBlock.Header.Slot,
			"prevSigningRoot": fmt.Sprintf("%#x", slashing.PrevSigningRoot),
			"signingRoot":     fmt.Sprintf("%#x", slashing.SigningRoot),
		}).Info("Proposer double proposal slashing")
	default:
		return
	}
}

// Log a double block proposal slashing given an incoming proposal and existing proposal signing root.
func logDoubleProposal(incomingProposal, existingProposal *slashertypes.SignedBlockHeaderWrapper) {
	logSlashingEvent(&slashertypes.Slashing{
		Kind:            slashertypes.DoubleProposal,
		ValidatorIndex:  incomingProposal.SignedBeaconBlockHeader.Header.ProposerIndex,
		PrevSigningRoot: existingProposal.SigningRoot,
		SigningRoot:     incomingProposal.SigningRoot,
		PrevBeaconBlock: existingProposal.SignedBeaconBlockHeader,
		BeaconBlock:     incomingProposal.SignedBeaconBlockHeader,
	})
}

// Turns a uint64 value to a string representation.
func uintToString(val uint64) string {
	return strconv.FormatUint(val, 10)
}

// If an existing signing root does not match an incoming proposal signing root,
// we then have a double block proposer slashing event.
func isDoubleProposal(incomingSigningRoot, existingSigningRoot [32]byte) bool {
	// If the existing signing root is the zero hash, we do not consider
	// this a double proposal.
	if existingSigningRoot == params.BeaconConfig().ZeroHash {
		return false
	}
	return incomingSigningRoot != existingSigningRoot
<<<<<<< HEAD
=======
}

// Validates the attestation data integrity, ensuring we have no nil values for
// source, epoch, and that the source epoch of the attestation must be less than
// the target epoch, which is a precondition for performing slashing detection.
func validateAttestationIntegrity(att *ethpb.IndexedAttestation) bool {
	if att == nil || att.Data == nil || att.Data.Source == nil || att.Data.Target == nil {
		return false
	}
	// The genesis epoch is a special case, since all attestations formed in it
	// will have source and target 0, and they should be considered valid.
	if att.Data.Source.Epoch == 0 && att.Data.Target.Epoch == 0 {
		return true
	}
	return att.Data.Source.Epoch < att.Data.Target.Epoch
>>>>>>> d7af1412
}<|MERGE_RESOLUTION|>--- conflicted
+++ resolved
@@ -3,6 +3,8 @@
 import (
 	"fmt"
 	"strconv"
+
+	ethpb "github.com/prysmaticlabs/ethereumapis/eth/v1alpha1"
 
 	types "github.com/prysmaticlabs/eth2-types"
 	slashertypes "github.com/prysmaticlabs/prysm/beacon-chain/slasher/types"
@@ -55,7 +57,14 @@
 	validInFuture = make([]*slashertypes.IndexedAttestationWrapper, 0, len(atts))
 
 	for _, attWrapper := range atts {
-		if !s.validateAttestationIntegrity(attWrapper, currentEpoch) {
+		if attWrapper == nil || !validateAttestationIntegrity(attWrapper.IndexedAttestation) {
+			numDropped++
+			continue
+		}
+
+		// If an attestation's source is epoch is older than the max history length
+		// we keep track of for slashing detection, we drop it.
+		if attWrapper.IndexedAttestation.Data.Source.Epoch+types.Epoch(s.params.historyLength) <= currentEpoch {
 			numDropped++
 			continue
 		}
@@ -75,30 +84,23 @@
 // the target epoch, which is a precondition for performing slashing detection.
 // This function also checks the attestation source epoch is within the history size
 // we keep track of for slashing detection.
-func (s *Service) validateAttestationIntegrity(attWrapper *slashertypes.IndexedAttestationWrapper, currentEpoch types.Epoch) bool {
+func validateAttestationIntegrity(att *ethpb.IndexedAttestation) bool {
 	// If an attestation is malformed, we drop it.
-	if attWrapper == nil ||
-		attWrapper.IndexedAttestation == nil ||
-		attWrapper.IndexedAttestation.Data == nil ||
-		attWrapper.IndexedAttestation.Data.Source == nil ||
-		attWrapper.IndexedAttestation.Data.Target == nil {
+	if att == nil ||
+		att.Data == nil ||
+		att.Data.Source == nil ||
+		att.Data.Target == nil {
 		return false
 	}
 
-	// All valid attestations cannot have source epoch > target epoch.
-	sourceEpoch := attWrapper.IndexedAttestation.Data.Source.Epoch
-	targetEpoch := attWrapper.IndexedAttestation.Data.Target.Epoch
-	if sourceEpoch > targetEpoch {
-		return false
+	sourceEpoch := att.Data.Source.Epoch
+	targetEpoch := att.Data.Target.Epoch
+	if sourceEpoch == 0 && targetEpoch == 0 {
+		return true
 	}
 
-	// If an attestation's source is epoch is older than the max history length
-	// we keep track of for slashing detection, we drop it.
-	if sourceEpoch+types.Epoch(s.params.historyLength) <= currentEpoch {
-		return false
-	}
-
-	return true
+	// All valid attestations must have source epoch < target epoch.
+	return sourceEpoch < targetEpoch
 }
 
 // Logs a slahing event with its particular details of the slashing
@@ -166,22 +168,4 @@
 		return false
 	}
 	return incomingSigningRoot != existingSigningRoot
-<<<<<<< HEAD
-=======
-}
-
-// Validates the attestation data integrity, ensuring we have no nil values for
-// source, epoch, and that the source epoch of the attestation must be less than
-// the target epoch, which is a precondition for performing slashing detection.
-func validateAttestationIntegrity(att *ethpb.IndexedAttestation) bool {
-	if att == nil || att.Data == nil || att.Data.Source == nil || att.Data.Target == nil {
-		return false
-	}
-	// The genesis epoch is a special case, since all attestations formed in it
-	// will have source and target 0, and they should be considered valid.
-	if att.Data.Source.Epoch == 0 && att.Data.Target.Epoch == 0 {
-		return true
-	}
-	return att.Data.Source.Epoch < att.Data.Target.Epoch
->>>>>>> d7af1412
 }