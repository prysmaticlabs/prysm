--- conflicted
+++ resolved
@@ -29,32 +29,16 @@
 ) ([]*ethpb.AttesterSlashing, error) {
 	currentEpoch := slotutil.EpochsSinceGenesis(s.genesisTime)
 	slashings := make([]*ethpb.AttesterSlashing, 0)
-<<<<<<< HEAD
-	groupedAtts := s.groupByValidatorChunkIndex(atts)
-	// TODO(#8331): Consider using goroutines and wait groups here.
-=======
 	indices := make([]types.ValidatorIndex, 0)
 
 	// TODO(#8331): Consider using goroutines and wait groups here.
 	groupedAtts := s.groupByValidatorChunkIndex(atts)
->>>>>>> 8d5c44ff
 	for validatorChunkIdx, batch := range groupedAtts {
 		attSlashings, err := s.detectAllAttesterSlashings(ctx, &chunkUpdateArgs{
 			validatorChunkIndex: validatorChunkIdx,
 			currentEpoch:        currentEpoch,
 		}, batch)
 
-<<<<<<< HEAD
-		slashings = append(slashings, attSlbeacon-chain/node/node.goashings...)
-		if err != nil {
-			return nil, errors.Wrap(err, "Could not detect slashable attestations")
-		}
-		validatorIndices := s.params.validatorIndicesInChunk(validatorChunkIdx)
-		if err := s.serviceCfg.Database.SaveLastEpochWrittenForValidators(ctx, validatorIndices, currentEpoch); err != nil {
-			return nil, err
-		}
-	}
-=======
 		slashings = append(slashings, attSlashings...)
 		if err != nil {
 			return nil, errors.Wrap(err, "Could not detect slashable attestations")
@@ -65,7 +49,6 @@
 		return nil, err
 	}
 
->>>>>>> 8d5c44ff
 	return slashings, nil
 }
 
