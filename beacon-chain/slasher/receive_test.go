package slasher

import (
	"context"
	"testing"

	types "github.com/prysmaticlabs/eth2-types"
	ethpb "github.com/prysmaticlabs/ethereumapis/eth/v1alpha1"
	dbtest "github.com/prysmaticlabs/prysm/beacon-chain/db/testing"
	slashertypes "github.com/prysmaticlabs/prysm/beacon-chain/slasher/types"
	"github.com/prysmaticlabs/prysm/shared/event"
	"github.com/prysmaticlabs/prysm/shared/testutil/assert"
	"github.com/prysmaticlabs/prysm/shared/testutil/require"
	logTest "github.com/sirupsen/logrus/hooks/test"
)

<<<<<<< HEAD
func Test_processQueuedAttestations_DetectsSurroundingVotes(t *testing.T) {
	hook := logTest.NewGlobal()
	beaconDB := dbtest.SetupDB(t)
	ctx, cancel := context.WithCancel(context.Background())
	s := &Service{
		serviceCfg: &ServiceConfig{
			Database: beaconDB,
		},
		params:           DefaultParams(),
		attestationQueue: make([]*slashertypes.CompactAttestation, 0),
	}
	currentEpochChan := make(chan uint64, 0)
	exitChan := make(chan struct{})
	go func() {
		s.processQueuedAttestations(ctx, currentEpochChan)
		exitChan <- struct{}{}
	}()
	s.attestationQueue = []*slashertypes.CompactAttestation{
		{
			AttestingIndices: []uint64{0, 1},
			Source:           1,
			Target:           2,
			SigningRoot:      [32]byte{1},
		},
		{
			AttestingIndices: []uint64{0, 1},
			Source:           0,
			Target:           3,
			SigningRoot:      [32]byte{1},
		},
	}
	currentEpoch := uint64(4)
	currentEpochChan <- currentEpoch
	cancel()
	<-exitChan
	require.LogsContain(t, hook, "Slashable offenses found")
	require.LogsContain(t, hook, "Attester surrounding vote")
}

func Test_processQueuedAttestations_DetectsSurroundedVote(t *testing.T) {
	hook := logTest.NewGlobal()
	beaconDB := dbtest.SetupDB(t)
	ctx, cancel := context.WithCancel(context.Background())
	s := &Service{
		serviceCfg: &ServiceConfig{
			Database: beaconDB,
		},
		params:           DefaultParams(),
		attestationQueue: make([]*slashertypes.CompactAttestation, 0),
	}
	currentEpochChan := make(chan uint64, 0)
	exitChan := make(chan struct{})
	go func() {
		s.processQueuedAttestations(ctx, currentEpochChan)
		exitChan <- struct{}{}
	}()
	s.attestationQueue = []*slashertypes.CompactAttestation{
		{
			AttestingIndices: []uint64{0, 1},
			Source:           0,
			Target:           3,
			SigningRoot:      [32]byte{1},
		},
		{
			AttestingIndices: []uint64{0, 1},
			Source:           1,
			Target:           2,
			SigningRoot:      [32]byte{1},
		},
	}
	currentEpoch := uint64(4)
	currentEpochChan <- currentEpoch
	cancel()
	<-exitChan
	require.LogsContain(t, hook, "Slashable offenses found")
	require.LogsContain(t, hook, "Attester surrounded vote")
}

func Test_processQueuedAttestations_NotSlashable(t *testing.T) {
	hook := logTest.NewGlobal()
	beaconDB := dbtest.SetupDB(t)
	ctx, cancel := context.WithCancel(context.Background())
	s := &Service{
		serviceCfg: &ServiceConfig{
			Database: beaconDB,
		},
		params:           DefaultParams(),
		attestationQueue: make([]*slashertypes.CompactAttestation, 0),
	}
	currentEpochChan := make(chan uint64, 0)
	exitChan := make(chan struct{})
	go func() {
		s.processQueuedAttestations(ctx, currentEpochChan)
		exitChan <- struct{}{}
	}()
	s.attestationQueue = []*slashertypes.CompactAttestation{
		{
			AttestingIndices: []uint64{0, 1},
			Source:           0,
			Target:           1,
			SigningRoot:      [32]byte{1},
		},
		{
			AttestingIndices: []uint64{0, 1},
			Source:           1,
			Target:           2,
			SigningRoot:      [32]byte{1},
		},
	}
	currentEpoch := uint64(4)
	currentEpochChan <- currentEpoch
	cancel()
	<-exitChan
	require.LogsDoNotContain(t, hook, "Slashable offenses found")
=======
func Test_processQueuedAttestations(t *testing.T) {
	type args struct {
		attestationQueue []*slashertypes.CompactAttestation
		currentEpoch     types.Epoch
	}
	tests := []struct {
		name                 string
		args                 args
		shouldNotBeSlashable bool
		wantedLogs           []string
	}{
		{
			name: "Detects surrounding vote (source 1, target 2), (source 0, target 3)",
			args: args{
				attestationQueue: []*slashertypes.CompactAttestation{
					{
						AttestingIndices: []uint64{0, 1},
						Source:           1,
						Target:           2,
					},
					{
						AttestingIndices: []uint64{0, 1},
						Source:           0,
						Target:           3,
					},
				},
				currentEpoch: 4,
			},
			wantedLogs: []string{"Attester surrounding vote"},
		},
		{
			name: "Detects surrounding vote (source 50, target 51), (source 0, target 1000)",
			args: args{
				attestationQueue: []*slashertypes.CompactAttestation{
					{
						AttestingIndices: []uint64{0},
						Source:           50,
						Target:           51,
					},
					{
						AttestingIndices: []uint64{0},
						Source:           0,
						Target:           1000,
					},
				},
				currentEpoch: 1000,
			},
			wantedLogs: []string{"Attester surrounding vote"},
		},
		{
			name: "Detects surrounded vote (source 0, target 3), (source 1, target 2)",
			args: args{
				attestationQueue: []*slashertypes.CompactAttestation{
					{
						AttestingIndices: []uint64{0, 1},
						Source:           0,
						Target:           3,
					},
					{
						AttestingIndices: []uint64{0, 1},
						Source:           1,
						Target:           2,
					},
				},
				currentEpoch: 4,
			},
			wantedLogs: []string{"Attester surrounded vote"},
		},
		{
			name: "Not slashable, surrounding but non-overlapping attesting indices within same validator chunk index",
			args: args{
				attestationQueue: []*slashertypes.CompactAttestation{
					{
						AttestingIndices: []uint64{0},
						Source:           1,
						Target:           2,
					},
					{
						AttestingIndices: []uint64{1},
						Source:           0,
						Target:           3,
					},
				},
				currentEpoch: 4,
			},
			shouldNotBeSlashable: true,
		},
		{
			name: "Not slashable, surrounded but non-overlapping attesting indices within same validator chunk index",
			args: args{
				attestationQueue: []*slashertypes.CompactAttestation{
					{
						AttestingIndices: []uint64{0, 1},
						Source:           0,
						Target:           3,
					},
					{
						AttestingIndices: []uint64{2, 3},
						Source:           1,
						Target:           2,
					},
				},
				currentEpoch: 4,
			},
			shouldNotBeSlashable: true,
		},
		{
			name: "Not slashable, surrounding but non-overlapping attesting indices in different validator chunk index",
			args: args{
				attestationQueue: []*slashertypes.CompactAttestation{
					{
						AttestingIndices: []uint64{0},
						Source:           0,
						Target:           3,
					},
					{
						AttestingIndices: []uint64{1000000},
						Source:           1,
						Target:           2,
					},
				},
				currentEpoch: 4,
			},
			shouldNotBeSlashable: true,
		},
		{
			name: "Not slashable, surrounded but non-overlapping attesting indices in different validator chunk index",
			args: args{
				attestationQueue: []*slashertypes.CompactAttestation{
					{
						AttestingIndices: []uint64{0},
						Source:           0,
						Target:           3,
					},
					{
						AttestingIndices: []uint64{1000000},
						Source:           1,
						Target:           2,
					},
				},
				currentEpoch: 4,
			},
			shouldNotBeSlashable: true,
		},
		{
			name: "Not slashable, (source 1, target 2), (source 2, target 3)",
			args: args{
				attestationQueue: []*slashertypes.CompactAttestation{
					{
						AttestingIndices: []uint64{0, 1},
						Source:           1,
						Target:           2,
					},
					{
						AttestingIndices: []uint64{0, 1},
						Source:           2,
						Target:           3,
					},
				},
				currentEpoch: 4,
			},
			shouldNotBeSlashable: true,
		},
		{
			name: "Not slashable, same signing root, (source 1, target 2), (source 1, target 2)",
			args: args{
				attestationQueue: []*slashertypes.CompactAttestation{
					{
						AttestingIndices: []uint64{0, 1},
						Source:           1,
						Target:           2,
						SigningRoot:      [32]byte{1},
					},
					{
						AttestingIndices: []uint64{0, 1},
						Source:           1,
						Target:           2,
						SigningRoot:      [32]byte{1},
					},
				},
				currentEpoch: 4,
			},
			shouldNotBeSlashable: true,
		},
		{
			name: "Not slashable, (source 0, target 3), (source 2, target 4)",
			args: args{
				attestationQueue: []*slashertypes.CompactAttestation{
					{
						AttestingIndices: []uint64{0, 1},
						Source:           0,
						Target:           3,
					},
					{
						AttestingIndices: []uint64{0, 1},
						Source:           2,
						Target:           4,
					},
				},
				currentEpoch: 4,
			},
			shouldNotBeSlashable: true,
		},
		{
			name: "Not slashable, (source 1, target 2), (source 0, target 2)",
			args: args{
				attestationQueue: []*slashertypes.CompactAttestation{
					{
						AttestingIndices: []uint64{0, 1},
						Source:           1,
						Target:           2,
					},
					{
						AttestingIndices: []uint64{0, 1},
						Source:           0,
						Target:           2,
					},
				},
				currentEpoch: 4,
			},
			shouldNotBeSlashable: true,
		},
		{
			name: "Not slashable, (source 0, target 2), (source 0, target 3)",
			args: args{
				attestationQueue: []*slashertypes.CompactAttestation{
					{
						AttestingIndices: []uint64{0, 1},
						Source:           0,
						Target:           2,
					},
					{
						AttestingIndices: []uint64{0, 1},
						Source:           0,
						Target:           3,
					},
				},
				currentEpoch: 4,
			},
			shouldNotBeSlashable: true,
		},
		{
			name: "Not slashable, (source 0, target 3), (source 0, target 2)",
			args: args{
				attestationQueue: []*slashertypes.CompactAttestation{
					{
						AttestingIndices: []uint64{0, 1},
						Source:           0,
						Target:           3,
					},
					{
						AttestingIndices: []uint64{0, 1},
						Source:           0,
						Target:           2,
					},
				},
				currentEpoch: 4,
			},
			shouldNotBeSlashable: true,
		},
	}
	for _, tt := range tests {
		t.Run(tt.name, func(t *testing.T) {
			hook := logTest.NewGlobal()
			defer hook.Reset()
			beaconDB := dbtest.SetupDB(t)
			ctx, cancel := context.WithCancel(context.Background())
			s := &Service{
				serviceCfg: &ServiceConfig{
					Database: beaconDB,
				},
				params:           DefaultParams(),
				attestationQueue: make([]*slashertypes.CompactAttestation, 0),
			}
			currentEpochChan := make(chan types.Epoch)
			exitChan := make(chan struct{})
			go func() {
				s.processQueuedAttestations(ctx, currentEpochChan)
				exitChan <- struct{}{}
			}()
			s.attestationQueue = tt.args.attestationQueue
			currentEpochChan <- tt.args.currentEpoch
			cancel()
			<-exitChan
			if tt.shouldNotBeSlashable {
				require.LogsDoNotContain(t, hook, "Slashable offenses found")
			} else {
				for _, wanted := range tt.wantedLogs {
					require.LogsContain(t, hook, wanted)
				}
			}
		})
	}
>>>>>>> 2913947c
}

func TestSlasher_receiveAttestations_OK(t *testing.T) {
	ctx, cancel := context.WithCancel(context.Background())
	s := &Service{
		serviceCfg: &ServiceConfig{
			IndexedAttsFeed: new(event.Feed),
		},
		indexedAttsChan: make(chan *ethpb.IndexedAttestation),
	}
	exitChan := make(chan struct{})
	go func() {
		s.receiveAttestations(ctx)
		exitChan <- struct{}{}
	}()
	firstIndices := []uint64{1, 2, 3}
	secondIndices := []uint64{4, 5, 6}
	att1 := &ethpb.IndexedAttestation{
		AttestingIndices: firstIndices,
		Data: &ethpb.AttestationData{
			Source: &ethpb.Checkpoint{
				Epoch: 1,
			},
			Target: &ethpb.Checkpoint{
				Epoch: 2,
			},
		},
	}
	att2 := &ethpb.IndexedAttestation{
		AttestingIndices: secondIndices,
		Data: &ethpb.AttestationData{
			Source: &ethpb.Checkpoint{
				Epoch: 1,
			},
			Target: &ethpb.Checkpoint{
				Epoch: 2,
			},
		},
	}
	s.indexedAttsChan <- att1
	s.indexedAttsChan <- att2
	cancel()
	<-exitChan
	wanted := []*slashertypes.CompactAttestation{
		{
			AttestingIndices: att1.AttestingIndices,
			Source:           att1.Data.Source.Epoch,
			Target:           att1.Data.Target.Epoch,
		},
		{
			AttestingIndices: att2.AttestingIndices,
			Source:           att2.Data.Source.Epoch,
			Target:           att2.Data.Target.Epoch,
		},
	}
	require.DeepEqual(t, wanted, s.attestationQueue)
}

func TestSlasher_receiveAttestations_OnlyValidAttestations(t *testing.T) {
	ctx, cancel := context.WithCancel(context.Background())
	s := &Service{
		serviceCfg: &ServiceConfig{
			IndexedAttsFeed: new(event.Feed),
		},
		indexedAttsChan: make(chan *ethpb.IndexedAttestation),
	}
	exitChan := make(chan struct{})
	go func() {
		s.receiveAttestations(ctx)
		exitChan <- struct{}{}
	}()
	firstIndices := []uint64{1, 2, 3}
	secondIndices := []uint64{4, 5, 6}
	// Add a valid attestation.
	validAtt := &ethpb.IndexedAttestation{
		AttestingIndices: firstIndices,
		Data: &ethpb.AttestationData{
			Source: &ethpb.Checkpoint{
				Epoch: 1,
			},
			Target: &ethpb.Checkpoint{
				Epoch: 2,
			},
		},
	}
	s.indexedAttsChan <- validAtt
	// Send an invalid, bad attestation which will not
	// pass integrity checks at it has invalid attestation data.
	s.indexedAttsChan <- &ethpb.IndexedAttestation{
		AttestingIndices: secondIndices,
	}
	cancel()
	<-exitChan
	// Expect only a single, valid attestation was added to the queue.
	require.Equal(t, 1, len(s.attestationQueue))
	wanted := []*slashertypes.CompactAttestation{
		{
			AttestingIndices: validAtt.AttestingIndices,
			Source:           validAtt.Data.Source.Epoch,
			Target:           validAtt.Data.Target.Epoch,
		},
	}
	require.DeepEqual(t, wanted, s.attestationQueue)
}

func TestSlasher_receiveBlocks_OK(t *testing.T) {
	ctx, cancel := context.WithCancel(context.Background())
	s := &Service{
		serviceCfg: &ServiceConfig{
			BeaconBlocksFeed: new(event.Feed),
		},
		beaconBlocksChan: make(chan *ethpb.BeaconBlockHeader),
	}
	exitChan := make(chan struct{})
	go func() {
		s.receiveBlocks(ctx)
		exitChan <- struct{}{}
	}()
	block1 := &ethpb.BeaconBlockHeader{
		ProposerIndex: 1,
	}
	block2 := &ethpb.BeaconBlockHeader{
		ProposerIndex: 2,
	}
	s.beaconBlocksChan <- block1
	s.beaconBlocksChan <- block2
	cancel()
	<-exitChan
	wanted := []*slashertypes.CompactBeaconBlock{
		{
			ProposerIndex: block1.ProposerIndex,
		},
		{
			ProposerIndex: block2.ProposerIndex,
		},
	}
	require.DeepEqual(t, wanted, s.beaconBlocksQueue)
}

func TestService_processQueuedBlocks(t *testing.T) {
	hook := logTest.NewGlobal()
	beaconDB := dbtest.SetupDB(t)
	s := &Service{
		params: DefaultParams(),
		serviceCfg: &ServiceConfig{
			Database: beaconDB,
		},
		beaconBlocksQueue: []*slashertypes.CompactBeaconBlock{
			{
				ProposerIndex: 1,
			},
		},
	}
	ctx, cancel := context.WithCancel(context.Background())
	tickerChan := make(chan types.Epoch)
	exitChan := make(chan struct{})
	go func() {
		s.processQueuedBlocks(ctx, tickerChan)
		exitChan <- struct{}{}
	}()

	// Send a value over the ticker.
	tickerChan <- 0
	cancel()
	<-exitChan
	assert.LogsContain(t, hook, "Epoch reached, processing queued")
}<|MERGE_RESOLUTION|>--- conflicted
+++ resolved
@@ -14,122 +14,6 @@
 	logTest "github.com/sirupsen/logrus/hooks/test"
 )
 
-<<<<<<< HEAD
-func Test_processQueuedAttestations_DetectsSurroundingVotes(t *testing.T) {
-	hook := logTest.NewGlobal()
-	beaconDB := dbtest.SetupDB(t)
-	ctx, cancel := context.WithCancel(context.Background())
-	s := &Service{
-		serviceCfg: &ServiceConfig{
-			Database: beaconDB,
-		},
-		params:           DefaultParams(),
-		attestationQueue: make([]*slashertypes.CompactAttestation, 0),
-	}
-	currentEpochChan := make(chan uint64, 0)
-	exitChan := make(chan struct{})
-	go func() {
-		s.processQueuedAttestations(ctx, currentEpochChan)
-		exitChan <- struct{}{}
-	}()
-	s.attestationQueue = []*slashertypes.CompactAttestation{
-		{
-			AttestingIndices: []uint64{0, 1},
-			Source:           1,
-			Target:           2,
-			SigningRoot:      [32]byte{1},
-		},
-		{
-			AttestingIndices: []uint64{0, 1},
-			Source:           0,
-			Target:           3,
-			SigningRoot:      [32]byte{1},
-		},
-	}
-	currentEpoch := uint64(4)
-	currentEpochChan <- currentEpoch
-	cancel()
-	<-exitChan
-	require.LogsContain(t, hook, "Slashable offenses found")
-	require.LogsContain(t, hook, "Attester surrounding vote")
-}
-
-func Test_processQueuedAttestations_DetectsSurroundedVote(t *testing.T) {
-	hook := logTest.NewGlobal()
-	beaconDB := dbtest.SetupDB(t)
-	ctx, cancel := context.WithCancel(context.Background())
-	s := &Service{
-		serviceCfg: &ServiceConfig{
-			Database: beaconDB,
-		},
-		params:           DefaultParams(),
-		attestationQueue: make([]*slashertypes.CompactAttestation, 0),
-	}
-	currentEpochChan := make(chan uint64, 0)
-	exitChan := make(chan struct{})
-	go func() {
-		s.processQueuedAttestations(ctx, currentEpochChan)
-		exitChan <- struct{}{}
-	}()
-	s.attestationQueue = []*slashertypes.CompactAttestation{
-		{
-			AttestingIndices: []uint64{0, 1},
-			Source:           0,
-			Target:           3,
-			SigningRoot:      [32]byte{1},
-		},
-		{
-			AttestingIndices: []uint64{0, 1},
-			Source:           1,
-			Target:           2,
-			SigningRoot:      [32]byte{1},
-		},
-	}
-	currentEpoch := uint64(4)
-	currentEpochChan <- currentEpoch
-	cancel()
-	<-exitChan
-	require.LogsContain(t, hook, "Slashable offenses found")
-	require.LogsContain(t, hook, "Attester surrounded vote")
-}
-
-func Test_processQueuedAttestations_NotSlashable(t *testing.T) {
-	hook := logTest.NewGlobal()
-	beaconDB := dbtest.SetupDB(t)
-	ctx, cancel := context.WithCancel(context.Background())
-	s := &Service{
-		serviceCfg: &ServiceConfig{
-			Database: beaconDB,
-		},
-		params:           DefaultParams(),
-		attestationQueue: make([]*slashertypes.CompactAttestation, 0),
-	}
-	currentEpochChan := make(chan uint64, 0)
-	exitChan := make(chan struct{})
-	go func() {
-		s.processQueuedAttestations(ctx, currentEpochChan)
-		exitChan <- struct{}{}
-	}()
-	s.attestationQueue = []*slashertypes.CompactAttestation{
-		{
-			AttestingIndices: []uint64{0, 1},
-			Source:           0,
-			Target:           1,
-			SigningRoot:      [32]byte{1},
-		},
-		{
-			AttestingIndices: []uint64{0, 1},
-			Source:           1,
-			Target:           2,
-			SigningRoot:      [32]byte{1},
-		},
-	}
-	currentEpoch := uint64(4)
-	currentEpochChan <- currentEpoch
-	cancel()
-	<-exitChan
-	require.LogsDoNotContain(t, hook, "Slashable offenses found")
-=======
 func Test_processQueuedAttestations(t *testing.T) {
 	type args struct {
 		attestationQueue []*slashertypes.CompactAttestation
@@ -423,7 +307,6 @@
 			}
 		})
 	}
->>>>>>> 2913947c
 }
 
 func TestSlasher_receiveAttestations_OK(t *testing.T) {
