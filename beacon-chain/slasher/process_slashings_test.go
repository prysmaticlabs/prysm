--- conflicted
+++ resolved
@@ -44,13 +44,8 @@
 		serviceCfg: &ServiceConfig{
 			Database:                slasherDB,
 			AttestationStateFetcher: mockChain,
-<<<<<<< HEAD
 			StateGen:                stategen.New(beaconDB, false),
-			SlashingPoolInserter:    &slashings.PoolMock{},
-=======
-			StateGen:                stategen.New(beaconDB),
 			SlashingPoolInserter:    &slashingsmock.PoolMock{},
->>>>>>> 0802c8fe
 			HeadStateFetcher:        mockChain,
 		},
 	}
@@ -156,13 +151,8 @@
 		serviceCfg: &ServiceConfig{
 			Database:                slasherDB,
 			AttestationStateFetcher: mockChain,
-<<<<<<< HEAD
 			StateGen:                stategen.New(beaconDB, false),
-			SlashingPoolInserter:    &slashings.PoolMock{},
-=======
-			StateGen:                stategen.New(beaconDB),
 			SlashingPoolInserter:    &slashingsmock.PoolMock{},
->>>>>>> 0802c8fe
 			HeadStateFetcher:        mockChain,
 		},
 	}
