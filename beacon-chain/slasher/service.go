--- conflicted
+++ resolved
@@ -3,11 +3,6 @@
 
 import (
 	"context"
-<<<<<<< HEAD
-	"sync"
-=======
-	"time"
->>>>>>> e7e62f52
 
 	ethpb "github.com/prysmaticlabs/ethereumapis/eth/v1alpha1"
 	"github.com/prysmaticlabs/prysm/beacon-chain/blockchain"
@@ -32,21 +27,6 @@
 // Service defining a slasher implementation as part of
 // the beacon node, able to detect eth2 slashable offenses.
 type Service struct {
-<<<<<<< HEAD
-	params                *Parameters
-	serviceCfg            *ServiceConfig
-	indexedAttsChan       chan *ethpb.IndexedAttestation
-	beaconBlocksChan      chan *ethpb.SignedBeaconBlockHeader
-	proposerSlashingsFeed *event.Feed
-	attesterSlashingsFeed *event.Feed
-	attestationQueueLock  sync.Mutex
-	blockQueueLock        sync.Mutex
-	attestationQueue      []*slashertypes.IndexedAttestationWrapper
-	beaconBlocksQueue     []*slashertypes.SignedBlockHeaderWrapper
-	ctx                   context.Context
-	cancel                context.CancelFunc
-	slotTicker            slotutil.Ticker
-=======
 	params           *Parameters
 	serviceCfg       *ServiceConfig
 	indexedAttsChan  chan *ethpb.IndexedAttestation
@@ -55,27 +35,13 @@
 	blksQueue        *blocksQueue
 	ctx              context.Context
 	cancel           context.CancelFunc
-	genesisTime      time.Time
 	slotTicker       slotutil.Ticker
->>>>>>> e7e62f52
 }
 
 // New instantiates a new slasher from configuration values.
 func New(ctx context.Context, srvCfg *ServiceConfig) (*Service, error) {
 	ctx, cancel := context.WithCancel(ctx)
 	return &Service{
-<<<<<<< HEAD
-		params:                DefaultParams(),
-		serviceCfg:            srvCfg,
-		indexedAttsChan:       make(chan *ethpb.IndexedAttestation, 1),
-		beaconBlocksChan:      make(chan *ethpb.SignedBeaconBlockHeader, 1),
-		proposerSlashingsFeed: new(event.Feed),
-		attesterSlashingsFeed: new(event.Feed),
-		attestationQueue:      make([]*slashertypes.IndexedAttestationWrapper, 0),
-		beaconBlocksQueue:     make([]*slashertypes.SignedBlockHeaderWrapper, 0),
-		ctx:                   ctx,
-		cancel:                cancel,
-=======
 		params:           DefaultParams(),
 		serviceCfg:       srvCfg,
 		indexedAttsChan:  make(chan *ethpb.IndexedAttestation, 1),
@@ -84,8 +50,6 @@
 		blksQueue:        newBlocksQueue(),
 		ctx:              ctx,
 		cancel:           cancel,
-		genesisTime:      time.Now(),
->>>>>>> e7e62f52
 	}, nil
 }
 
