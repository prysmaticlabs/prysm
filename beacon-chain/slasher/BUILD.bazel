load("@prysm//tools/go:def.bzl", "go_library", "go_test")

go_library(
    name = "go_default_library",
    srcs = [
        "chunks.go",
        "detect_attestations.go",
        "detect_blocks.go",
        "doc.go",
        "helpers.go",
        "log.go",
        "metrics.go",
        "mock_slashing_checker.go",
        "params.go",
        "process_slashings.go",
        "queue.go",
        "receive.go",
        "rpc.go",
        "service.go",
    ],
    importpath = "github.com/prysmaticlabs/prysm/beacon-chain/slasher",
    visibility = [
        "//beacon-chain:__subpackages__",
        "//testing/slasher/simulator:__subpackages__",
    ],
    deps = [
        "//async/event:go_default_library",
        "//beacon-chain/blockchain:go_default_library",
        "//beacon-chain/core:go_default_library",
        "//beacon-chain/core/blocks:go_default_library",
        "//beacon-chain/core/feed:go_default_library",
        "//beacon-chain/core/feed/state:go_default_library",
        "//beacon-chain/db:go_default_library",
        "//beacon-chain/operations/slashings:go_default_library",
        "//beacon-chain/slasher/types:go_default_library",
        "//beacon-chain/state:go_default_library",
        "//beacon-chain/state/stategen:go_default_library",
        "//beacon-chain/sync:go_default_library",
        "//config/params:go_default_library",
        "//container/slice:go_default_library",
        "//encoding/bytesutil:go_default_library",
        "//proto/prysm/v1alpha1:go_default_library",
        "//time/slots:go_default_library",
        "@com_github_ferranbt_fastssz//:go_default_library",
        "@com_github_pkg_errors//:go_default_library",
        "@com_github_prometheus_client_golang//prometheus:go_default_library",
        "@com_github_prometheus_client_golang//prometheus/promauto:go_default_library",
        "@com_github_prysmaticlabs_eth2_types//:go_default_library",
        "@com_github_prysmaticlabs_prysm//shared/params:go_default_library",
        "@com_github_sirupsen_logrus//:go_default_library",
        "@io_opencensus_go//trace:go_default_library",
        "@org_golang_google_grpc//codes:go_default_library",
        "@org_golang_google_grpc//status:go_default_library",
    ],
)

go_test(
    name = "go_default_test",
    srcs = [
        "chunks_test.go",
        "detect_attestations_test.go",
        "detect_blocks_test.go",
        "helpers_test.go",
        "params_test.go",
        "process_slashings_test.go",
        "queue_test.go",
        "receive_test.go",
        "rpc_test.go",
        "service_test.go",
    ],
    embed = [":go_default_library"],
    deps = [
        "//async/event:go_default_library",
        "//beacon-chain/blockchain/testing:go_default_library",
        "//beacon-chain/core:go_default_library",
        "//beacon-chain/core/feed:go_default_library",
        "//beacon-chain/core/feed/state:go_default_library",
        "//beacon-chain/core/signing:go_default_library",
        "//beacon-chain/db/testing:go_default_library",
        "//beacon-chain/operations/slashings:go_default_library",
        "//beacon-chain/slasher/types:go_default_library",
        "//beacon-chain/state/stategen:go_default_library",
        "//beacon-chain/sync/initial-sync/testing:go_default_library",
        "//config/params:go_default_library",
        "//crypto/bls:go_default_library",
        "//encoding/bytesutil:go_default_library",
        "//proto/prysm/v1alpha1:go_default_library",
        "//testing/assert:go_default_library",
        "//testing/require:go_default_library",
        "//testing/util:go_default_library",
        "//time/slots:go_default_library",
        "@com_github_ferranbt_fastssz//:go_default_library",
        "@com_github_prysmaticlabs_eth2_types//:go_default_library",
<<<<<<< HEAD
        "@com_github_prysmaticlabs_prysm//shared/event:go_default_library",
        "@com_github_prysmaticlabs_prysm//shared/params:go_default_library",
        "@com_github_prysmaticlabs_prysm//shared/slotutil:go_default_library",
        "@com_github_prysmaticlabs_prysm//shared/testutil/require:go_default_library",
=======
>>>>>>> df33ce33
        "@com_github_sirupsen_logrus//:go_default_library",
        "@com_github_sirupsen_logrus//hooks/test:go_default_library",
    ],
)<|MERGE_RESOLUTION|>--- conflicted
+++ resolved
@@ -91,13 +91,6 @@
         "//time/slots:go_default_library",
         "@com_github_ferranbt_fastssz//:go_default_library",
         "@com_github_prysmaticlabs_eth2_types//:go_default_library",
-<<<<<<< HEAD
-        "@com_github_prysmaticlabs_prysm//shared/event:go_default_library",
-        "@com_github_prysmaticlabs_prysm//shared/params:go_default_library",
-        "@com_github_prysmaticlabs_prysm//shared/slotutil:go_default_library",
-        "@com_github_prysmaticlabs_prysm//shared/testutil/require:go_default_library",
-=======
->>>>>>> df33ce33
         "@com_github_sirupsen_logrus//:go_default_library",
         "@com_github_sirupsen_logrus//hooks/test:go_default_library",
     ],
