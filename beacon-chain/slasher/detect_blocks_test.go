package slasher

import (
	"context"
	"testing"
	"time"

	types "github.com/prysmaticlabs/eth2-types"
	ethpb "github.com/prysmaticlabs/ethereumapis/eth/v1alpha1"
	mock "github.com/prysmaticlabs/prysm/beacon-chain/blockchain/testing"
	dbtest "github.com/prysmaticlabs/prysm/beacon-chain/db/testing"
	slashertypes "github.com/prysmaticlabs/prysm/beacon-chain/slasher/types"
	"github.com/prysmaticlabs/prysm/shared/bytesutil"
	"github.com/prysmaticlabs/prysm/shared/event"
	"github.com/prysmaticlabs/prysm/shared/params"
	"github.com/prysmaticlabs/prysm/shared/testutil/require"
	logTest "github.com/sirupsen/logrus/hooks/test"
)

func Test_processQueuedBlocks_DetectsDoubleProposals(t *testing.T) {
	hook := logTest.NewGlobal()
	beaconDB := dbtest.SetupDB(t)
	ctx, cancel := context.WithCancel(context.Background())
	s := &Service{
		serviceCfg: &ServiceConfig{
<<<<<<< HEAD
			Database: beaconDB,
			GenesisTimeFetcher: &mock.ChainService{
				Genesis: time.Now(),
			},
=======
			Database:              beaconDB,
			ProposerSlashingsFeed: new(event.Feed),
>>>>>>> d7af1412
		},
		params:            DefaultParams(),
		beaconBlocksQueue: make([]*slashertypes.SignedBlockHeaderWrapper, 0),
	}
	currentSlotChan := make(chan types.Slot)
	exitChan := make(chan struct{})
	go func() {
		s.processQueuedBlocks(ctx, currentSlotChan)
		exitChan <- struct{}{}
	}()
	s.blockQueueLock.Lock()
	s.beaconBlocksQueue = []*slashertypes.SignedBlockHeaderWrapper{
		createProposalWrapper(t, 4, 1, []byte{1}),
		createProposalWrapper(t, 4, 1, []byte{1}),
		createProposalWrapper(t, 4, 1, []byte{1}),
		createProposalWrapper(t, 4, 1, []byte{2}),
	}
	s.blockQueueLock.Unlock()
	currentSlot := types.Slot(4)
	currentSlotChan <- currentSlot
	cancel()
	<-exitChan
	require.LogsContain(t, hook, "Proposer double proposal slashing")
}

func Test_processQueuedBlocks_NotSlashable(t *testing.T) {
	hook := logTest.NewGlobal()
	beaconDB := dbtest.SetupDB(t)
	ctx, cancel := context.WithCancel(context.Background())
	s := &Service{
		serviceCfg: &ServiceConfig{
			Database: beaconDB,
			GenesisTimeFetcher: &mock.ChainService{
				Genesis: time.Now(),
			},
		},
		params:            DefaultParams(),
		beaconBlocksQueue: make([]*slashertypes.SignedBlockHeaderWrapper, 0),
	}
	currentSlotChan := make(chan types.Slot)
	exitChan := make(chan struct{})
	go func() {
		s.processQueuedBlocks(ctx, currentSlotChan)
		exitChan <- struct{}{}
	}()
	s.blockQueueLock.Lock()
	s.beaconBlocksQueue = []*slashertypes.SignedBlockHeaderWrapper{
		createProposalWrapper(t, 4, 1, []byte{1}),
		createProposalWrapper(t, 4, 1, []byte{1}),
	}
	s.blockQueueLock.Unlock()
	currentSlot := types.Slot(4)
	currentSlotChan <- currentSlot
	cancel()
	<-exitChan
	require.LogsDoNotContain(t, hook, "Proposer double proposal slashing")
}

func createProposalWrapper(t *testing.T, slot types.Slot, proposerIndex types.ValidatorIndex, signingRoot []byte) *slashertypes.SignedBlockHeaderWrapper {
	header := &ethpb.BeaconBlockHeader{
		Slot:          slot,
		ProposerIndex: proposerIndex,
		ParentRoot:    params.BeaconConfig().ZeroHash[:],
		StateRoot:     bytesutil.PadTo(signingRoot, 32),
		BodyRoot:      params.BeaconConfig().ZeroHash[:],
	}
	signRoot, err := header.HashTreeRoot()
	if err != nil {
		t.Fatal(err)
	}
	return &slashertypes.SignedBlockHeaderWrapper{
		SignedBeaconBlockHeader: &ethpb.SignedBeaconBlockHeader{
			Header:    header,
			Signature: params.BeaconConfig().EmptySignature[:],
		},
		SigningRoot: signRoot,
	}
}<|MERGE_RESOLUTION|>--- conflicted
+++ resolved
@@ -23,15 +23,11 @@
 	ctx, cancel := context.WithCancel(context.Background())
 	s := &Service{
 		serviceCfg: &ServiceConfig{
-<<<<<<< HEAD
 			Database: beaconDB,
 			GenesisTimeFetcher: &mock.ChainService{
 				Genesis: time.Now(),
 			},
-=======
-			Database:              beaconDB,
 			ProposerSlashingsFeed: new(event.Feed),
->>>>>>> d7af1412
 		},
 		params:            DefaultParams(),
 		beaconBlocksQueue: make([]*slashertypes.SignedBlockHeaderWrapper, 0),
