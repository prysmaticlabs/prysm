--- conflicted
+++ resolved
@@ -98,8 +98,6 @@
 	if err != nil {
 		return err
 	}
-	// TODO_MERGE: Optimize this copy.
-	copiedPreState := preState.Copy()
 
 	preStateVersion, preStateHeader, err := getStateVersionAndPayload(preState)
 	if err != nil {
@@ -116,26 +114,14 @@
 	if err := s.savePostStateInfo(ctx, blockRoot, signed, postState, false /* reg sync */); err != nil {
 		return err
 	}
-<<<<<<< HEAD
-
-	if err := s.notifyNewPayload(ctx, copiedPreState, postState, signed); err != nil {
-		return errors.Wrap(err, "could not verify new payload")
-	}
-
-=======
 	if err := s.cfg.ForkChoiceStore.SetOptimisticToValid(ctx, blockRoot); err != nil {
 		return err
 	}
->>>>>>> a37e0f19
 	// We add a proposer score boost to fork choice for the block root if applicable, right after
 	// running a successful state transition for the block.
 	if err := s.cfg.ForkChoiceStore.BoostProposerRoot(
 		ctx, signed.Block().Slot(), blockRoot, s.genesisTime,
 	); err != nil {
-		return err
-	}
-
-	if err := s.cfg.ForkChoiceStore.SetOptimisticToValid(ctx, blockRoot); err != nil {
 		return err
 	}
 
@@ -324,23 +310,15 @@
 	var set *bls.SignatureBatch
 	boundaries := make(map[[32]byte]state.BeaconState)
 	for i, b := range blks {
-<<<<<<< HEAD
-		preStateCopied := preState.Copy()
-=======
 		preStateVersion, preStateHeader, err := getStateVersionAndPayload(preState)
 		if err != nil {
 			return nil, nil, nil, err
 		}
->>>>>>> a37e0f19
 		set, preState, err = transition.ExecuteStateTransitionNoVerifyAnySig(ctx, preState, b)
 		if err != nil {
 			return nil, nil, nil, err
 		}
-<<<<<<< HEAD
-		if err := s.notifyNewPayload(ctx, preStateCopied, preState, b); err != nil {
-=======
 		if err := s.notifyNewPayload(ctx, preStateVersion, preStateHeader, preState, b); err != nil {
->>>>>>> a37e0f19
 			return nil, nil, nil, err
 		}
 
@@ -390,18 +368,12 @@
 	if err := s.insertBlockToForkChoiceStore(ctx, b, blockRoot, fCheckpoint, jCheckpoint); err != nil {
 		return err
 	}
+	if err := s.cfg.ForkChoiceStore.SetOptimisticToValid(ctx, blockRoot); err != nil {
+		return err
+	}
 	if _, err := s.notifyForkchoiceUpdate(ctx, b, bytesutil.ToBytes32(fCheckpoint.Root)); err != nil {
 		return err
 	}
-	if err := s.cfg.ForkChoiceStore.SetOptimisticToValid(ctx, blockRoot); err != nil {
-		return err
-	}
-<<<<<<< HEAD
-=======
-	if _, err := s.notifyForkchoiceUpdate(ctx, b, bytesutil.ToBytes32(fCheckpoint.Root)); err != nil {
-		return err
-	}
->>>>>>> a37e0f19
 	if err := s.cfg.BeaconDB.SaveStateSummary(ctx, &ethpb.StateSummary{
 		Slot: signed.Block().Slot(),
 		Root: blockRoot[:],
