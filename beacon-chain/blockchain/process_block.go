package blockchain

import (
	"context"
	"fmt"
	"time"

	"github.com/pkg/errors"
	"github.com/prysmaticlabs/prysm/beacon-chain/core"
	"github.com/prysmaticlabs/prysm/beacon-chain/core/feed"
	statefeed "github.com/prysmaticlabs/prysm/beacon-chain/core/feed/state"
	"github.com/prysmaticlabs/prysm/beacon-chain/core/helpers"
	"github.com/prysmaticlabs/prysm/beacon-chain/core/transition"
	"github.com/prysmaticlabs/prysm/beacon-chain/state"
	"github.com/prysmaticlabs/prysm/config/features"
	"github.com/prysmaticlabs/prysm/config/params"
	"github.com/prysmaticlabs/prysm/crypto/bls"
	"github.com/prysmaticlabs/prysm/encoding/bytesutil"
	ethpbv1 "github.com/prysmaticlabs/prysm/proto/eth/v1"
	ethpb "github.com/prysmaticlabs/prysm/proto/prysm/v1alpha1"
	"github.com/prysmaticlabs/prysm/proto/prysm/v1alpha1/attestation"
	"github.com/prysmaticlabs/prysm/proto/prysm/v1alpha1/block"
	"go.opencensus.io/trace"
)

// A custom slot deadline for processing state slots in our cache.
const slotDeadline = 5 * time.Second

// A custom deadline for deposit trie insertion.
const depositDeadline = 20 * time.Second

// This defines size of the upper bound for initial sync block cache.
var initialSyncBlockCacheSize = uint64(2 * params.BeaconConfig().SlotsPerEpoch)

// onBlock is called when a gossip block is received. It runs regular state transition on the block.
// The block's signing root should be computed before calling this method to avoid redundant
// computation in this method and methods it calls into.
//
// Spec pseudocode definition:
//   def on_block(store: Store, signed_block: SignedBeaconBlock) -> None:
//    block = signed_block.message
//    # Parent block must be known
//    assert block.parent_root in store.block_states
//    # Make a copy of the state to avoid mutability issues
//    pre_state = copy(store.block_states[block.parent_root])
//    # Blocks cannot be in the future. If they are, their consideration must be delayed until the are in the past.
//    assert get_current_slot(store) >= block.slot
//
//    # Check that block is later than the finalized epoch slot (optimization to reduce calls to get_ancestor)
//    finalized_slot = compute_start_slot_at_epoch(store.finalized_checkpoint.epoch)
//    assert block.slot > finalized_slot
//    # Check block is a descendant of the finalized block at the checkpoint finalized slot
//    assert get_ancestor(store, block.parent_root, finalized_slot) == store.finalized_checkpoint.root
//
//    # Check the block is valid and compute the post-state
//    state = pre_state.copy()
//    state_transition(state, signed_block, True)
//    # Add new block to the store
//    store.blocks[hash_tree_root(block)] = block
//    # Add new state for this block to the store
//    store.block_states[hash_tree_root(block)] = state
//
//    # Update justified checkpoint
//    if state.current_justified_checkpoint.epoch > store.justified_checkpoint.epoch:
//        if state.current_justified_checkpoint.epoch > store.best_justified_checkpoint.epoch:
//            store.best_justified_checkpoint = state.current_justified_checkpoint
//        if should_update_justified_checkpoint(store, state.current_justified_checkpoint):
//            store.justified_checkpoint = state.current_justified_checkpoint
//
//    # Update finalized checkpoint
//    if state.finalized_checkpoint.epoch > store.finalized_checkpoint.epoch:
//        store.finalized_checkpoint = state.finalized_checkpoint
//
//        # Potentially update justified if different from store
//        if store.justified_checkpoint != state.current_justified_checkpoint:
//            # Update justified if new justified is later than store justified
//            if state.current_justified_checkpoint.epoch > store.justified_checkpoint.epoch:
//                store.justified_checkpoint = state.current_justified_checkpoint
//                return
//
//            # Update justified if store justified is not in chain with finalized checkpoint
//            finalized_slot = compute_start_slot_at_epoch(store.finalized_checkpoint.epoch)
//            ancestor_at_finalized_slot = get_ancestor(store, store.justified_checkpoint.root, finalized_slot)
//            if ancestor_at_finalized_slot != store.finalized_checkpoint.root:
//                store.justified_checkpoint = state.current_justified_checkpoint
func (s *Service) onBlock(ctx context.Context, signed block.SignedBeaconBlock, blockRoot [32]byte) error {
	ctx, span := trace.StartSpan(ctx, "blockChain.onBlock")
	defer span.End()

	if signed == nil || signed.IsNil() || signed.Block().IsNil() {
		return errors.New("nil block")
	}
	b := signed.Block()

	preState, err := s.getBlockPreState(ctx, b)
	if err != nil {
		return err
	}

	postState, err := transition.ExecuteStateTransition(ctx, preState, signed)
	if err != nil {
		return err
	}

	if err := s.savePostStateInfo(ctx, blockRoot, signed, postState, false /* reg sync */); err != nil {
		return err
	}

	newFinalized := postState.FinalizedCheckpointEpoch() > s.finalizedCheckpt.Epoch
<<<<<<< HEAD
	if features.Get().UpdateHeadTimely {
		if postState.CurrentJustifiedCheckpoint().Epoch > s.justifiedCheckpt.Epoch {
			if err := s.updateJustified(ctx, postState); err != nil {
				return err
			}
		}
		if newFinalized {
			if err := s.finalizedImpliesNewJustified(ctx, postState); err != nil {
				return errors.Wrap(err, "could not save new justified")
			}
			s.prevFinalizedCheckpt = s.finalizedCheckpt
			s.finalizedCheckpt = postState.FinalizedCheckpoint()
		}

		if err := s.updateHead(ctx, s.getJustifiedBalances()); err != nil {
			log.WithError(err).Warn("Could not update head")
=======
	if newFinalized {
		if err := s.finalizedImpliesNewJustified(ctx, postState); err != nil {
			return errors.Wrap(err, "could not save new justified")
>>>>>>> 2952bb35
		}
		s.prevFinalizedCheckpt = s.finalizedCheckpt
		s.finalizedCheckpt = postState.FinalizedCheckpoint()
	}

<<<<<<< HEAD
		// Send notification of the processed block to the state feed.
		s.cfg.StateNotifier.StateFeed().Send(&feed.Event{
			Type: statefeed.BlockProcessed,
			Data: &statefeed.BlockProcessedData{
				Slot:        signed.Block().Slot(),
				BlockRoot:   blockRoot,
				SignedBlock: signed,
				Verified:    true,
			},
		})
	}

	// Updating next slot state cache can happen in the background. It shouldn't block rest of the process.
	if features.Get().EnableNextSlotStateCache {
		go func() {
			// Use a custom deadline here, since this method runs asynchronously.
			// We ignore the parent method's context and instead create a new one
			// with a custom deadline, therefore using the background context instead.
			slotCtx, cancel := context.WithTimeout(context.Background(), slotDeadline)
			defer cancel()
			if err := transition.UpdateNextSlotCache(slotCtx, blockRoot[:], postState); err != nil {
				log.WithError(err).Debug("could not update next slot state cache")
			}
		}()
	}

	// Update justified check point.
	if postState.CurrentJustifiedCheckpoint().Epoch > s.justifiedCheckpt.Epoch {
		if !features.Get().UpdateHeadTimely {
			if err := s.updateJustified(ctx, postState); err != nil {
				return err
			}
		} else {
			if err := s.cfg.BeaconDB.SaveJustifiedCheckpoint(ctx, postState.CurrentJustifiedCheckpoint()); err != nil {
				return err
			}
		}
	}
=======
	if err := s.updateHead(ctx, s.getJustifiedBalances()); err != nil {
		log.WithError(err).Warn("Could not update head")
	}

	if err := s.pruneCanonicalAttsFromPool(ctx, blockRoot, signed); err != nil {
		return err
	}

	// Send notification of the processed block to the state feed.
	s.cfg.StateNotifier.StateFeed().Send(&feed.Event{
		Type: statefeed.BlockProcessed,
		Data: &statefeed.BlockProcessedData{
			Slot:        signed.Block().Slot(),
			BlockRoot:   blockRoot,
			SignedBlock: signed,
			Verified:    true,
		},
	})
>>>>>>> 2952bb35

	// Update finalized check point.
	if newFinalized {
		if err := s.updateFinalized(ctx, postState.FinalizedCheckpoint()); err != nil {
			return err
		}
		fRoot := bytesutil.ToBytes32(postState.FinalizedCheckpoint().Root)
		if err := s.cfg.ForkChoiceStore.Prune(ctx, fRoot); err != nil {
			return errors.Wrap(err, "could not prune proto array fork choice nodes")
		}
		go func() {
			// Send an event regarding the new finalized checkpoint over a common event feed.
			s.cfg.StateNotifier.StateFeed().Send(&feed.Event{
				Type: statefeed.FinalizedCheckpoint,
				Data: &ethpbv1.EventFinalizedCheckpoint{
					Epoch: postState.FinalizedCheckpoint().Epoch,
					Block: postState.FinalizedCheckpoint().Root,
					State: signed.Block().StateRoot(),
				},
			})

			// Use a custom deadline here, since this method runs asynchronously.
			// We ignore the parent method's context and instead create a new one
			// with a custom deadline, therefore using the background context instead.
			depCtx, cancel := context.WithTimeout(context.Background(), depositDeadline)
			defer cancel()
			if err := s.insertFinalizedDeposits(depCtx, fRoot); err != nil {
				log.WithError(err).Error("Could not insert finalized deposits.")
			}
		}()

	}

	defer reportAttestationInclusion(b)

	return s.handleEpochBoundary(ctx, postState)
}

func (s *Service) onBlockBatch(ctx context.Context, blks []block.SignedBeaconBlock,
	blockRoots [][32]byte) ([]*ethpb.Checkpoint, []*ethpb.Checkpoint, error) {
	ctx, span := trace.StartSpan(ctx, "blockChain.onBlockBatch")
	defer span.End()

	if len(blks) == 0 || len(blockRoots) == 0 {
		return nil, nil, errors.New("no blocks provided")
	}
	if blks[0] == nil || blks[0].IsNil() || blks[0].Block().IsNil() {
		return nil, nil, errors.New("nil block")
	}
	b := blks[0].Block()

	// Retrieve incoming block's pre state.
	if err := s.verifyBlkPreState(ctx, b); err != nil {
		return nil, nil, err
	}
	preState, err := s.cfg.StateGen.StateByRootInitialSync(ctx, bytesutil.ToBytes32(b.ParentRoot()))
	if err != nil {
		return nil, nil, err
	}
	if preState == nil || preState.IsNil() {
		return nil, nil, fmt.Errorf("nil pre state for slot %d", b.Slot())
	}

	jCheckpoints := make([]*ethpb.Checkpoint, len(blks))
	fCheckpoints := make([]*ethpb.Checkpoint, len(blks))
	sigSet := &bls.SignatureSet{
		Signatures: [][]byte{},
		PublicKeys: []bls.PublicKey{},
		Messages:   [][32]byte{},
	}
	var set *bls.SignatureSet
	boundaries := make(map[[32]byte]state.BeaconState)
	for i, b := range blks {
		set, preState, err = transition.ExecuteStateTransitionNoVerifyAnySig(ctx, preState, b)
		if err != nil {
			return nil, nil, err
		}
		// Save potential boundary states.
		if core.IsEpochStart(preState.Slot()) {
			boundaries[blockRoots[i]] = preState.Copy()
			if err := s.handleEpochBoundary(ctx, preState); err != nil {
				return nil, nil, errors.Wrap(err, "could not handle epoch boundary state")
			}
		}
		jCheckpoints[i] = preState.CurrentJustifiedCheckpoint()
		fCheckpoints[i] = preState.FinalizedCheckpoint()
		sigSet.Join(set)
	}
	verify, err := sigSet.Verify()
	if err != nil {
		return nil, nil, err
	}
	if !verify {
		return nil, nil, errors.New("batch block signature verification failed")
	}
	for r, st := range boundaries {
		if err := s.cfg.StateGen.SaveState(ctx, r, st); err != nil {
			return nil, nil, err
		}
	}
	// Also saves the last post state which to be used as pre state for the next batch.
	lastB := blks[len(blks)-1]
	lastBR := blockRoots[len(blockRoots)-1]
	if err := s.cfg.StateGen.SaveState(ctx, lastBR, preState); err != nil {
		return nil, nil, err
	}
	if err := s.saveHeadNoDB(ctx, lastB, lastBR, preState); err != nil {
		return nil, nil, err
	}
	return fCheckpoints, jCheckpoints, nil
}

// handles a block after the block's batch has been verified, where we can save blocks
// their state summaries and split them off to relative hot/cold storage.
func (s *Service) handleBlockAfterBatchVerify(ctx context.Context, signed block.SignedBeaconBlock,
	blockRoot [32]byte, fCheckpoint, jCheckpoint *ethpb.Checkpoint) error {
	b := signed.Block()

	s.saveInitSyncBlock(blockRoot, signed)
	if err := s.insertBlockToForkChoiceStore(ctx, b, blockRoot, fCheckpoint, jCheckpoint); err != nil {
		return err
	}
	if err := s.cfg.BeaconDB.SaveStateSummary(ctx, &ethpb.StateSummary{
		Slot: signed.Block().Slot(),
		Root: blockRoot[:],
	}); err != nil {
		return err
	}

	// Rate limit how many blocks (2 epochs worth of blocks) a node keeps in the memory.
	if uint64(len(s.getInitSyncBlocks())) > initialSyncBlockCacheSize {
		if err := s.cfg.BeaconDB.SaveBlocks(ctx, s.getInitSyncBlocks()); err != nil {
			return err
		}
		s.clearInitSyncBlocks()
	}

	if jCheckpoint.Epoch > s.justifiedCheckpt.Epoch {
		if err := s.updateJustifiedInitSync(ctx, jCheckpoint); err != nil {
			return err
		}
	}

	// Update finalized check point. Prune the block cache and helper caches on every new finalized epoch.
	if fCheckpoint.Epoch > s.finalizedCheckpt.Epoch {
		if err := s.updateFinalized(ctx, fCheckpoint); err != nil {
			return err
		}
		s.prevFinalizedCheckpt = s.finalizedCheckpt
		s.finalizedCheckpt = fCheckpoint
	}
	return nil
}

// Epoch boundary bookkeeping such as logging epoch summaries.
func (s *Service) handleEpochBoundary(ctx context.Context, postState state.BeaconState) error {
	ctx, span := trace.StartSpan(ctx, "blockChain.handleEpochBoundary")
	defer span.End()

	if postState.Slot()+1 == s.nextEpochBoundarySlot {
		// Update caches for the next epoch at epoch boundary slot - 1.
		if err := helpers.UpdateCommitteeCache(postState, core.NextEpoch(postState)); err != nil {
			return err
		}
		copied := postState.Copy()
		copied, err := transition.ProcessSlots(ctx, copied, copied.Slot()+1)
		if err != nil {
			return err
		}
		if err := helpers.UpdateProposerIndicesInCache(copied); err != nil {
			return err
		}
	} else if postState.Slot() >= s.nextEpochBoundarySlot {
		if err := reportEpochMetrics(ctx, postState, s.head.state); err != nil {
			return err
		}
		var err error
		s.nextEpochBoundarySlot, err = core.StartSlot(core.NextEpoch(postState))
		if err != nil {
			return err
		}

		// Update caches at epoch boundary slot.
		// The following updates have short cut to return nil cheaply if fulfilled during boundary slot - 1.
		if err := helpers.UpdateCommitteeCache(postState, core.CurrentEpoch(postState)); err != nil {
			return err
		}
		if err := helpers.UpdateProposerIndicesInCache(postState); err != nil {
			return err
		}
	}

	return nil
}

// This feeds in the block and block's attestations to fork choice store. It's allows fork choice store
// to gain information on the most current chain.
func (s *Service) insertBlockAndAttestationsToForkChoiceStore(ctx context.Context, blk block.BeaconBlock, root [32]byte,
	st state.BeaconState) error {
	ctx, span := trace.StartSpan(ctx, "blockChain.insertBlockAndAttestationsToForkChoiceStore")
	defer span.End()

	fCheckpoint := st.FinalizedCheckpoint()
	jCheckpoint := st.CurrentJustifiedCheckpoint()
	if err := s.insertBlockToForkChoiceStore(ctx, blk, root, fCheckpoint, jCheckpoint); err != nil {
		return err
	}
	// Feed in block's attestations to fork choice store.
	for _, a := range blk.Body().Attestations() {
		committee, err := helpers.BeaconCommitteeFromState(st, a.Data.Slot, a.Data.CommitteeIndex)
		if err != nil {
			return err
		}
		indices, err := attestation.AttestingIndices(a.AggregationBits, committee)
		if err != nil {
			return err
		}
		s.cfg.ForkChoiceStore.ProcessAttestation(ctx, indices, bytesutil.ToBytes32(a.Data.BeaconBlockRoot), a.Data.Target.Epoch)
	}
	return nil
}

func (s *Service) insertBlockToForkChoiceStore(ctx context.Context, blk block.BeaconBlock,
	root [32]byte, fCheckpoint, jCheckpoint *ethpb.Checkpoint) error {
	if err := s.fillInForkChoiceMissingBlocks(ctx, blk, fCheckpoint, jCheckpoint); err != nil {
		return err
	}
	// Feed in block to fork choice store.
	if err := s.cfg.ForkChoiceStore.ProcessBlock(ctx,
		blk.Slot(), root, bytesutil.ToBytes32(blk.ParentRoot()), bytesutil.ToBytes32(blk.Body().Graffiti()),
		jCheckpoint.Epoch,
		fCheckpoint.Epoch); err != nil {
		return errors.Wrap(err, "could not process block for proto array fork choice")
	}
	return nil
}

// This saves post state info to DB or cache. This also saves post state info to fork choice store.
// Post state info consists of processed block and state. Do not call this method unless the block and state are verified.
func (s *Service) savePostStateInfo(ctx context.Context, r [32]byte, b block.SignedBeaconBlock, st state.BeaconState, initSync bool) error {
	ctx, span := trace.StartSpan(ctx, "blockChain.savePostStateInfo")
	defer span.End()
	if initSync {
		s.saveInitSyncBlock(r, b)
	} else if err := s.cfg.BeaconDB.SaveBlock(ctx, b); err != nil {
		return errors.Wrapf(err, "could not save block from slot %d", b.Block().Slot())
	}
	if err := s.cfg.StateGen.SaveState(ctx, r, st); err != nil {
		return errors.Wrap(err, "could not save state")
	}
	if err := s.insertBlockAndAttestationsToForkChoiceStore(ctx, b.Block(), r, st); err != nil {
		return errors.Wrapf(err, "could not insert block %d to fork choice store", b.Block().Slot())
	}
	return nil
}

// This removes the attestations from the mem pool. It will only remove the attestations if input root `r` is canonical,
// meaning the block `b` is part of the canonical chain.
func (s *Service) pruneCanonicalAttsFromPool(ctx context.Context, r [32]byte, b block.SignedBeaconBlock) error {
	if !features.Get().CorrectlyPruneCanonicalAtts {
		return nil
	}

	canonical, err := s.IsCanonical(ctx, r)
	if err != nil {
		return err
	}
	if !canonical {
		return nil
	}

	atts := b.Block().Body().Attestations()
	for _, att := range atts {
		if helpers.IsAggregated(att) {
			if err := s.cfg.AttPool.DeleteAggregatedAttestation(att); err != nil {
				return err
			}
		} else {
			if err := s.cfg.AttPool.DeleteUnaggregatedAttestation(att); err != nil {
				return err
			}
		}
	}
	return nil
}<|MERGE_RESOLUTION|>--- conflicted
+++ resolved
@@ -106,46 +106,34 @@
 		return err
 	}
 
+	if postState.CurrentJustifiedCheckpoint().Epoch > s.justifiedCheckpt.Epoch {
+		if err := s.updateJustified(ctx, postState); err != nil {
+			return err
+		}
+	}
 	newFinalized := postState.FinalizedCheckpointEpoch() > s.finalizedCheckpt.Epoch
-<<<<<<< HEAD
-	if features.Get().UpdateHeadTimely {
-		if postState.CurrentJustifiedCheckpoint().Epoch > s.justifiedCheckpt.Epoch {
-			if err := s.updateJustified(ctx, postState); err != nil {
-				return err
-			}
-		}
-		if newFinalized {
-			if err := s.finalizedImpliesNewJustified(ctx, postState); err != nil {
-				return errors.Wrap(err, "could not save new justified")
-			}
-			s.prevFinalizedCheckpt = s.finalizedCheckpt
-			s.finalizedCheckpt = postState.FinalizedCheckpoint()
-		}
-
-		if err := s.updateHead(ctx, s.getJustifiedBalances()); err != nil {
-			log.WithError(err).Warn("Could not update head")
-=======
 	if newFinalized {
 		if err := s.finalizedImpliesNewJustified(ctx, postState); err != nil {
 			return errors.Wrap(err, "could not save new justified")
->>>>>>> 2952bb35
 		}
 		s.prevFinalizedCheckpt = s.finalizedCheckpt
 		s.finalizedCheckpt = postState.FinalizedCheckpoint()
 	}
 
-<<<<<<< HEAD
-		// Send notification of the processed block to the state feed.
-		s.cfg.StateNotifier.StateFeed().Send(&feed.Event{
-			Type: statefeed.BlockProcessed,
-			Data: &statefeed.BlockProcessedData{
-				Slot:        signed.Block().Slot(),
-				BlockRoot:   blockRoot,
-				SignedBlock: signed,
-				Verified:    true,
-			},
-		})
-	}
+	if err := s.updateHead(ctx, s.getJustifiedBalances()); err != nil {
+		log.WithError(err).Warn("Could not update head")
+	}
+
+	// Send notification of the processed block to the state feed.
+	s.cfg.StateNotifier.StateFeed().Send(&feed.Event{
+		Type: statefeed.BlockProcessed,
+		Data: &statefeed.BlockProcessedData{
+			Slot:        signed.Block().Slot(),
+			BlockRoot:   blockRoot,
+			SignedBlock: signed,
+			Verified:    true,
+		},
+	})
 
 	// Updating next slot state cache can happen in the background. It shouldn't block rest of the process.
 	if features.Get().EnableNextSlotStateCache {
@@ -161,38 +149,12 @@
 		}()
 	}
 
-	// Update justified check point.
+	// Save justified check point to db.
 	if postState.CurrentJustifiedCheckpoint().Epoch > s.justifiedCheckpt.Epoch {
-		if !features.Get().UpdateHeadTimely {
-			if err := s.updateJustified(ctx, postState); err != nil {
-				return err
-			}
-		} else {
-			if err := s.cfg.BeaconDB.SaveJustifiedCheckpoint(ctx, postState.CurrentJustifiedCheckpoint()); err != nil {
-				return err
-			}
-		}
-	}
-=======
-	if err := s.updateHead(ctx, s.getJustifiedBalances()); err != nil {
-		log.WithError(err).Warn("Could not update head")
-	}
-
-	if err := s.pruneCanonicalAttsFromPool(ctx, blockRoot, signed); err != nil {
-		return err
-	}
-
-	// Send notification of the processed block to the state feed.
-	s.cfg.StateNotifier.StateFeed().Send(&feed.Event{
-		Type: statefeed.BlockProcessed,
-		Data: &statefeed.BlockProcessedData{
-			Slot:        signed.Block().Slot(),
-			BlockRoot:   blockRoot,
-			SignedBlock: signed,
-			Verified:    true,
-		},
-	})
->>>>>>> 2952bb35
+		if err := s.cfg.BeaconDB.SaveJustifiedCheckpoint(ctx, postState.CurrentJustifiedCheckpoint()); err != nil {
+			return err
+		}
+	}
 
 	// Update finalized check point.
 	if newFinalized {
