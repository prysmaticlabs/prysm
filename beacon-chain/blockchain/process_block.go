--- conflicted
+++ resolved
@@ -559,20 +559,13 @@
 	// Read first from db in case we have the blobs
 	sidecars, err := s.cfg.BeaconDB.BlobSidecarsByRoot(ctx, root)
 	if err == nil {
-<<<<<<< HEAD
 		if len(sidecars) >= expected {
 			s.blobNotifiers.delete(root)
-			return kzg.IsDataAvailable(kzgCommitments, sidecars)
-=======
-		if len(sidecars) >= existingBlobs {
-			delete(s.blobNotifier.chanForRoot, root)
-			s.blobNotifier.Unlock()
 			if err := kzg.IsDataAvailable(kzgCommitments, sidecars); err != nil {
 				return err
 			}
 			logBlobSidecar(sidecars, t)
 			return nil
->>>>>>> 35fc1c97
 		}
 	}
 
@@ -583,35 +576,21 @@
 	nc := s.blobNotifiers.forRoot(root)
 	for {
 		select {
-<<<<<<< HEAD
 		case idx := <-nc:
 			found[idx] = struct{}{}
 			if len(found) != expected {
 				continue
-=======
-		case <-nc.channel:
-			channelWrites++
-			if channelWrites == existingBlobs {
-				s.blobNotifier.Lock()
-				delete(s.blobNotifier.chanForRoot, root)
-				s.blobNotifier.Unlock()
-				sidecars, err := s.cfg.BeaconDB.BlobSidecarsByRoot(ctx, root)
-				if err != nil {
-					return errors.Wrap(err, "could not get blob sidecars")
-				}
-				if err := kzg.IsDataAvailable(kzgCommitments, sidecars); err != nil {
-					return err
-				}
-				logBlobSidecar(sidecars, t)
-				return nil
->>>>>>> 35fc1c97
 			}
 			s.blobNotifiers.delete(root)
 			sidecars, err := s.cfg.BeaconDB.BlobSidecarsByRoot(ctx, root)
 			if err != nil {
 				return errors.Wrap(err, "could not get blob sidecars")
 			}
-			return kzg.IsDataAvailable(kzgCommitments, sidecars)
+			if err := kzg.IsDataAvailable(kzgCommitments, sidecars); err != nil {
+				return err
+			}
+			logBlobSidecar(sidecars, t)
+			return nil
 		case <-ctx.Done():
 			return errors.Wrap(ctx.Err(), "context deadline waiting for blob sidecars")
 		}
