package blockchain

import (
	"context"
	"fmt"
	"time"

	"github.com/pkg/errors"
	"github.com/prysmaticlabs/prysm/v4/beacon-chain/core/blocks"
	"github.com/prysmaticlabs/prysm/v4/beacon-chain/core/feed"
	statefeed "github.com/prysmaticlabs/prysm/v4/beacon-chain/core/feed/state"
	"github.com/prysmaticlabs/prysm/v4/beacon-chain/core/helpers"
	coreTime "github.com/prysmaticlabs/prysm/v4/beacon-chain/core/time"
	"github.com/prysmaticlabs/prysm/v4/beacon-chain/core/transition"
	forkchoicetypes "github.com/prysmaticlabs/prysm/v4/beacon-chain/forkchoice/types"
	"github.com/prysmaticlabs/prysm/v4/beacon-chain/state"
	"github.com/prysmaticlabs/prysm/v4/config/features"
	"github.com/prysmaticlabs/prysm/v4/config/params"
	consensusblocks "github.com/prysmaticlabs/prysm/v4/consensus-types/blocks"
	"github.com/prysmaticlabs/prysm/v4/consensus-types/interfaces"
	"github.com/prysmaticlabs/prysm/v4/consensus-types/primitives"
	"github.com/prysmaticlabs/prysm/v4/crypto/bls"
	"github.com/prysmaticlabs/prysm/v4/encoding/bytesutil"
	"github.com/prysmaticlabs/prysm/v4/monitoring/tracing"
	ethpb "github.com/prysmaticlabs/prysm/v4/proto/prysm/v1alpha1"
	"github.com/prysmaticlabs/prysm/v4/proto/prysm/v1alpha1/attestation"
	"github.com/prysmaticlabs/prysm/v4/runtime/version"
	"github.com/prysmaticlabs/prysm/v4/time/slots"
	"github.com/sirupsen/logrus"
	"go.opencensus.io/trace"
)

// A custom slot deadline for processing state slots in our cache.
const slotDeadline = 5 * time.Second

// A custom deadline for deposit trie insertion.
const depositDeadline = 20 * time.Second

// This defines size of the upper bound for initial sync block cache.
var initialSyncBlockCacheSize = uint64(2 * params.BeaconConfig().SlotsPerEpoch)

// postBlockProcess is called when a gossip block is received. This function performs
// several duties most importantly informing the engine if head was updated,
// saving the new head information to the blockchain package and database and
// handling attestations, slashings and similar included in the block.
func (s *Service) postBlockProcess(ctx context.Context, signed interfaces.ReadOnlySignedBeaconBlock, blockRoot [32]byte, postState state.BeaconState, isValidPayload bool) error {
	ctx, span := trace.StartSpan(ctx, "blockChain.onBlock")
	defer span.End()
	if err := consensusblocks.BeaconBlockIsNil(signed); err != nil {
		return invalidBlock{error: err}
	}
	startTime := time.Now()
	b := signed.Block()

<<<<<<< HEAD
	preState, err := s.getBlockPreState(ctx, b)
	if err != nil {
		return err
	}

	// Verify that the parent block is in forkchoice
	parentRoot := b.ParentRoot()
	if !s.cfg.ForkChoiceStore.HasNode(parentRoot) {
		return ErrNotDescendantOfFinalized
	}

	// Save current justified and finalized epochs for future use.
	currStoreJustifiedEpoch := s.cfg.ForkChoiceStore.JustifiedCheckpoint().Epoch
	currStoreFinalizedEpoch := s.cfg.ForkChoiceStore.FinalizedCheckpoint().Epoch
	preStateFinalizedEpoch := preState.FinalizedCheckpoint().Epoch
	preStateJustifiedEpoch := preState.CurrentJustifiedCheckpoint().Epoch

	preStateVersion, preStateHeader, err := getStateVersionAndPayload(preState)
	if err != nil {
		return err
	}
	stateTransitionStartTime := time.Now()
	postState, err := transition.ExecuteStateTransition(ctx, preState, signed)
	if err != nil {
		return invalidBlock{error: err}
	}
	stateTransitionProcessingTime.Observe(float64(time.Since(stateTransitionStartTime).Milliseconds()))

	postStateVersion, postStateHeader, err := getStateVersionAndPayload(postState)
	if err != nil {
		return err
	}
	isValidPayload, err := s.notifyNewPayload(ctx, postStateVersion, postStateHeader, signed)
	if err != nil {
		return s.handleInvalidExecutionError(ctx, err, blockRoot, parentRoot)
	}
	if signed.Version() < version.Capella && isValidPayload {
		if err := s.validateMergeTransitionBlock(ctx, preStateVersion, preStateHeader, signed); err != nil {
			return err
		}
	}

	if err := s.savePostStateInfo(ctx, blockRoot, signed, postState); err != nil {
		return err
	}
=======
>>>>>>> e9b5e52e
	if err := s.cfg.ForkChoiceStore.InsertNode(ctx, postState, blockRoot); err != nil {
		return errors.Wrapf(err, "could not insert block %d to fork choice store", signed.Block().Slot())
	}
	if err := s.handleBlockAttestations(ctx, signed.Block(), postState); err != nil {
		return errors.Wrap(err, "could not handle block's attestations")
	}

	s.InsertSlashingsToForkChoiceStore(ctx, signed.Block().Body().AttesterSlashings())
	if isValidPayload {
		if err := s.cfg.ForkChoiceStore.SetOptimisticToValid(ctx, blockRoot); err != nil {
			return errors.Wrap(err, "could not set optimistic block to valid")
		}
	}

	start := time.Now()
	headRoot, err := s.cfg.ForkChoiceStore.Head(ctx)
	if err != nil {
		log.WithError(err).Warn("Could not update head")
	}
	if blockRoot != headRoot {
		receivedWeight, err := s.cfg.ForkChoiceStore.Weight(blockRoot)
		if err != nil {
			log.WithField("root", fmt.Sprintf("%#x", blockRoot)).Warn("could not determine node weight")
		}
		headWeight, err := s.cfg.ForkChoiceStore.Weight(headRoot)
		if err != nil {
			log.WithField("root", fmt.Sprintf("%#x", headRoot)).Warn("could not determine node weight")
		}
		log.WithFields(logrus.Fields{
			"receivedRoot":   fmt.Sprintf("%#x", blockRoot),
			"receivedWeight": receivedWeight,
			"headRoot":       fmt.Sprintf("%#x", headRoot),
			"headWeight":     headWeight,
		}).Debug("Head block is not the received block")
	} else {
		// Updating next slot state cache can happen in the background. It shouldn't block rest of the process.
		go func() {
			// Use a custom deadline here, since this method runs asynchronously.
			// We ignore the parent method's context and instead create a new one
			// with a custom deadline, therefore using the background context instead.
			slotCtx, cancel := context.WithTimeout(context.Background(), slotDeadline)
			defer cancel()
			if err := transition.UpdateNextSlotCache(slotCtx, blockRoot[:], postState); err != nil {
				log.WithError(err).Debug("could not update next slot state cache")
			}
		}()
	}
	newBlockHeadElapsedTime.Observe(float64(time.Since(start).Milliseconds()))

	// verify conditions for FCU, notifies FCU, and saves the new head.
	// This function also prunes attestations, other similar operations happen in prunePostBlockOperationPools.
	if _, err := s.forkchoiceUpdateWithExecution(ctx, headRoot, s.CurrentSlot()+1); err != nil {
		return err
	}

	// Send notification of the processed block to the state feed.
	s.cfg.StateNotifier.StateFeed().Send(&feed.Event{
		Type: statefeed.BlockProcessed,
		Data: &statefeed.BlockProcessedData{
			Slot:        signed.Block().Slot(),
			BlockRoot:   blockRoot,
			SignedBlock: signed,
			Verified:    true,
		},
	})

	defer reportAttestationInclusion(b)
	if err := s.handleEpochBoundary(ctx, postState, blockRoot[:]); err != nil {
		return err
	}
	onBlockProcessingTime.Observe(float64(time.Since(startTime).Milliseconds()))
	return nil
}

func getStateVersionAndPayload(st state.BeaconState) (int, interfaces.ExecutionData, error) {
	if st == nil {
		return 0, nil, errors.New("nil state")
	}
	var preStateHeader interfaces.ExecutionData
	var err error
	preStateVersion := st.Version()
	switch preStateVersion {
	case version.Phase0, version.Altair:
	default:
		preStateHeader, err = st.LatestExecutionPayloadHeader()
		if err != nil {
			return 0, nil, err
		}
	}
	return preStateVersion, preStateHeader, nil
}

func (s *Service) onBlockBatch(ctx context.Context, blks []interfaces.ReadOnlySignedBeaconBlock,
	blockRoots [][32]byte) error {
	ctx, span := trace.StartSpan(ctx, "blockChain.onBlockBatch")
	defer span.End()

	if len(blks) == 0 || len(blockRoots) == 0 {
		return errors.New("no blocks provided")
	}

	if len(blks) != len(blockRoots) {
		return errWrongBlockCount
	}

	if err := consensusblocks.BeaconBlockIsNil(blks[0]); err != nil {
		return invalidBlock{error: err}
	}
	b := blks[0].Block()

	// Retrieve incoming block's pre state.
	if err := s.verifyBlkPreState(ctx, b); err != nil {
		return err
	}
	preState, err := s.cfg.StateGen.StateByRootInitialSync(ctx, b.ParentRoot())
	if err != nil {
		return err
	}
	if preState == nil || preState.IsNil() {
		return fmt.Errorf("nil pre state for slot %d", b.Slot())
	}

	// Fill in missing blocks
	if err := s.fillInForkChoiceMissingBlocks(ctx, blks[0].Block(), preState.CurrentJustifiedCheckpoint(), preState.FinalizedCheckpoint()); err != nil {
		return errors.Wrap(err, "could not fill in missing blocks to forkchoice")
	}

	jCheckpoints := make([]*ethpb.Checkpoint, len(blks))
	fCheckpoints := make([]*ethpb.Checkpoint, len(blks))
	sigSet := bls.NewSet()
	type versionAndHeader struct {
		version int
		header  interfaces.ExecutionData
	}
	preVersionAndHeaders := make([]*versionAndHeader, len(blks))
	postVersionAndHeaders := make([]*versionAndHeader, len(blks))
	var set *bls.SignatureBatch
	boundaries := make(map[[32]byte]state.BeaconState)
	for i, b := range blks {
		v, h, err := getStateVersionAndPayload(preState)
		if err != nil {
			return err
		}
		preVersionAndHeaders[i] = &versionAndHeader{
			version: v,
			header:  h,
		}

		set, preState, err = transition.ExecuteStateTransitionNoVerifyAnySig(ctx, preState, b)
		if err != nil {
			return invalidBlock{error: err}
		}
		// Save potential boundary states.
		if slots.IsEpochStart(preState.Slot()) {
			boundaries[blockRoots[i]] = preState.Copy()
		}
		jCheckpoints[i] = preState.CurrentJustifiedCheckpoint()
		fCheckpoints[i] = preState.FinalizedCheckpoint()

		v, h, err = getStateVersionAndPayload(preState)
		if err != nil {
			return err
		}
		postVersionAndHeaders[i] = &versionAndHeader{
			version: v,
			header:  h,
		}
		sigSet.Join(set)
	}

	var verify bool
	if features.Get().EnableVerboseSigVerification {
		verify, err = sigSet.VerifyVerbosely()
	} else {
		verify, err = sigSet.Verify()
	}
	if err != nil {
		return invalidBlock{error: err}
	}
	if !verify {
		return errors.New("batch block signature verification failed")
	}

	// blocks have been verified, save them and call the engine
	pendingNodes := make([]*forkchoicetypes.BlockAndCheckpoints, len(blks))
	var isValidPayload bool
	for i, b := range blks {
		isValidPayload, err = s.notifyNewPayload(ctx,
			postVersionAndHeaders[i].version,
			postVersionAndHeaders[i].header, b)
		if err != nil {
			return s.handleInvalidExecutionError(ctx, err, blockRoots[i], b.Block().ParentRoot())
		}
		if isValidPayload {
			if err := s.validateMergeTransitionBlock(ctx, preVersionAndHeaders[i].version,
				preVersionAndHeaders[i].header, b); err != nil {
				return err
			}
		}
		args := &forkchoicetypes.BlockAndCheckpoints{Block: b.Block(),
			JustifiedCheckpoint: jCheckpoints[i],
			FinalizedCheckpoint: fCheckpoints[i]}
		pendingNodes[len(blks)-i-1] = args
		if err := s.saveInitSyncBlock(ctx, blockRoots[i], b); err != nil {
			tracing.AnnotateError(span, err)
			return err
		}
		if err := s.cfg.BeaconDB.SaveStateSummary(ctx, &ethpb.StateSummary{
			Slot: b.Block().Slot(),
			Root: blockRoots[i][:],
		}); err != nil {
			tracing.AnnotateError(span, err)
			return err
		}
		if i > 0 && jCheckpoints[i].Epoch > jCheckpoints[i-1].Epoch {
			if err := s.cfg.BeaconDB.SaveJustifiedCheckpoint(ctx, jCheckpoints[i]); err != nil {
				tracing.AnnotateError(span, err)
				return err
			}
		}
		if i > 0 && fCheckpoints[i].Epoch > fCheckpoints[i-1].Epoch {
			if err := s.updateFinalized(ctx, fCheckpoints[i]); err != nil {
				tracing.AnnotateError(span, err)
				return err
			}
		}
	}
	// Save boundary states that will be useful for forkchoice
	for r, st := range boundaries {
		if err := s.cfg.StateGen.SaveState(ctx, r, st); err != nil {
			return err
		}
	}
	// Also saves the last post state which to be used as pre state for the next batch.
	lastBR := blockRoots[len(blks)-1]
	if err := s.cfg.StateGen.SaveState(ctx, lastBR, preState); err != nil {
		return err
	}
	// Insert all nodes but the last one to forkchoice
	if err := s.cfg.ForkChoiceStore.InsertChain(ctx, pendingNodes); err != nil {
		return errors.Wrap(err, "could not insert batch to forkchoice")
	}
	// Insert the last block to forkchoice
	if err := s.cfg.ForkChoiceStore.InsertNode(ctx, preState, lastBR); err != nil {
		return errors.Wrap(err, "could not insert last block in batch to forkchoice")
	}
	// Set their optimistic status
	if isValidPayload {
		if err := s.cfg.ForkChoiceStore.SetOptimisticToValid(ctx, lastBR); err != nil {
			return errors.Wrap(err, "could not set optimistic block to valid")
		}
	}
	lastB := blks[len(blks)-1]
	arg := &notifyForkchoiceUpdateArg{
		headState: preState,
		headRoot:  lastBR,
		headBlock: lastB.Block(),
	}
	if _, err := s.notifyForkchoiceUpdate(ctx, arg); err != nil {
		return err
	}
	return s.saveHeadNoDB(ctx, lastB, lastBR, preState)
}

// Epoch boundary bookkeeping such as logging epoch summaries.
func (s *Service) handleEpochBoundary(ctx context.Context, postState state.BeaconState, blockRoot []byte) error {
	ctx, span := trace.StartSpan(ctx, "blockChain.handleEpochBoundary")
	defer span.End()

	var err error
	if postState.Slot()+1 == s.nextEpochBoundarySlot {
		copied := postState.Copy()
		copied, err := transition.ProcessSlotsUsingNextSlotCache(ctx, copied, blockRoot, copied.Slot()+1)
		if err != nil {
			return err
		}
		// Update caches for the next epoch at epoch boundary slot - 1.
		if err := helpers.UpdateCommitteeCache(ctx, copied, coreTime.CurrentEpoch(copied)); err != nil {
			return err
		}
		e := coreTime.CurrentEpoch(copied)
		if err := helpers.UpdateProposerIndicesInCache(ctx, copied, e); err != nil {
			return err
		}
		go func() {
			// Use a custom deadline here, since this method runs asynchronously.
			// We ignore the parent method's context and instead create a new one
			// with a custom deadline, therefore using the background context instead.
			slotCtx, cancel := context.WithTimeout(context.Background(), slotDeadline)
			defer cancel()
			if err := helpers.UpdateProposerIndicesInCache(slotCtx, copied, e+1); err != nil {
				log.WithError(err).Warn("Failed to cache next epoch proposers")
			}
		}()
	} else if postState.Slot() >= s.nextEpochBoundarySlot {
		s.nextEpochBoundarySlot, err = slots.EpochStart(coreTime.NextEpoch(postState))
		if err != nil {
			return err
		}

		// Update caches at epoch boundary slot.
		// The following updates have shortcut to return nil cheaply if fulfilled during boundary slot - 1.
		if err := helpers.UpdateCommitteeCache(ctx, postState, coreTime.CurrentEpoch(postState)); err != nil {
			return err
		}
		if err := helpers.UpdateProposerIndicesInCache(ctx, postState, coreTime.CurrentEpoch(postState)); err != nil {
			return err
		}

		headSt, err := s.HeadState(ctx)
		if err != nil {
			return err
		}
		if err := reportEpochMetrics(ctx, postState, headSt); err != nil {
			return err
		}
	}
	return nil
}

// This feeds in the attestations included in the block to fork choice store. It's allows fork choice store
// to gain information on the most current chain.
func (s *Service) handleBlockAttestations(ctx context.Context, blk interfaces.ReadOnlyBeaconBlock, st state.BeaconState) error {
	// Feed in block's attestations to fork choice store.
	for _, a := range blk.Body().Attestations() {
		committee, err := helpers.BeaconCommitteeFromState(ctx, st, a.Data.Slot, a.Data.CommitteeIndex)
		if err != nil {
			return err
		}
		indices, err := attestation.AttestingIndices(a.AggregationBits, committee)
		if err != nil {
			return err
		}
		r := bytesutil.ToBytes32(a.Data.BeaconBlockRoot)
		if s.cfg.ForkChoiceStore.HasNode(r) {
			s.cfg.ForkChoiceStore.ProcessAttestation(ctx, indices, r, a.Data.Target.Epoch)
		} else if err := s.cfg.AttPool.SaveBlockAttestation(a); err != nil {
			return err
		}
	}
	return nil
}

// InsertSlashingsToForkChoiceStore inserts attester slashing indices to fork choice store.
// To call this function, it's caller's responsibility to ensure the slashing object is valid.
// This function requires a write lock on forkchoice.
func (s *Service) InsertSlashingsToForkChoiceStore(ctx context.Context, slashings []*ethpb.AttesterSlashing) {
	for _, slashing := range slashings {
		indices := blocks.SlashableAttesterIndices(slashing)
		for _, index := range indices {
			s.cfg.ForkChoiceStore.InsertSlashedIndex(ctx, primitives.ValidatorIndex(index))
		}
	}
}

// This saves post state info to DB or cache. This also saves post state info to fork choice store.
// Post state info consists of processed block and state. Do not call this method unless the block and state are verified.
func (s *Service) savePostStateInfo(ctx context.Context, r [32]byte, b interfaces.ReadOnlySignedBeaconBlock, st state.BeaconState) error {
	ctx, span := trace.StartSpan(ctx, "blockChain.savePostStateInfo")
	defer span.End()
	if err := s.cfg.BeaconDB.SaveBlock(ctx, b); err != nil {
		return errors.Wrapf(err, "could not save block from slot %d", b.Block().Slot())
	}
	if err := s.cfg.StateGen.SaveState(ctx, r, st); err != nil {
		return errors.Wrap(err, "could not save state")
	}
	return nil
}

// This removes the attestations in block `b` from the attestation mem pool.
func (s *Service) pruneAttsFromPool(headBlock interfaces.ReadOnlySignedBeaconBlock) error {
	atts := headBlock.Block().Body().Attestations()
	for _, att := range atts {
		if helpers.IsAggregated(att) {
			if err := s.cfg.AttPool.DeleteAggregatedAttestation(att); err != nil {
				return err
			}
		} else {
			if err := s.cfg.AttPool.DeleteUnaggregatedAttestation(att); err != nil {
				return err
			}
		}
	}
	return nil
}

// validateMergeTransitionBlock validates the merge transition block.
func (s *Service) validateMergeTransitionBlock(ctx context.Context, stateVersion int, stateHeader interfaces.ExecutionData, blk interfaces.ReadOnlySignedBeaconBlock) error {
	// Skip validation if block is older than Bellatrix.
	if blocks.IsPreBellatrixVersion(blk.Block().Version()) {
		return nil
	}

	// Skip validation if block has an empty payload.
	payload, err := blk.Block().Body().Execution()
	if err != nil {
		return invalidBlock{error: err}
	}
	isEmpty, err := consensusblocks.IsEmptyExecutionData(payload)
	if err != nil {
		return err
	}
	if isEmpty {
		return nil
	}

	// Handle case where pre-state is Altair but block contains payload.
	// To reach here, the block must have contained a valid payload.
	if blocks.IsPreBellatrixVersion(stateVersion) {
		return s.validateMergeBlock(ctx, blk)
	}

	// Skip validation if the block is not a merge transition block.
	// To reach here. The payload must be non-empty. If the state header is empty then it's at transition.
	empty, err := consensusblocks.IsEmptyExecutionData(stateHeader)
	if err != nil {
		return err
	}
	if !empty {
		return nil
	}
	return s.validateMergeBlock(ctx, blk)
}

// This routine checks if there is a cached proposer payload ID available for the next slot proposer.
// If there is not, it will call forkchoice updated with the correct payload attribute then cache the payload ID.
func (s *Service) runLateBlockTasks() {
	if err := s.waitForSync(); err != nil {
		log.WithError(err).Error("failed to wait for initial sync")
		return
	}

	attThreshold := params.BeaconConfig().SecondsPerSlot / 3
	ticker := slots.NewSlotTickerWithOffset(s.genesisTime, time.Duration(attThreshold)*time.Second, params.BeaconConfig().SecondsPerSlot)
	for {
		select {
		case <-ticker.C():
			s.lateBlockTasks(s.ctx)
		case <-s.ctx.Done():
			log.Debug("Context closed, exiting routine")
			return
		}
	}
}

// lateBlockTasks  is called 4 seconds into the slot and performs tasks
// related to late blocks. It emits a MissedSlot state feed event.
// It calls FCU and sets the right attributes if we are proposing next slot
// it also updates the next slot cache to deal with skipped slots.
func (s *Service) lateBlockTasks(ctx context.Context) {
	if s.CurrentSlot() == s.HeadSlot() {
		return
	}
	s.cfg.StateNotifier.StateFeed().Send(&feed.Event{
		Type: statefeed.MissedSlot,
	})

	headRoot := s.headRoot()
	headState := s.headState(ctx)
	lastRoot, lastState := transition.LastCachedState()
	if lastState == nil {
		lastRoot, lastState = headRoot[:], headState
	}
	// Copy all the field tries in our cached state in the event of late
	// blocks.
	lastState.CopyAllTries()
	if err := transition.UpdateNextSlotCache(ctx, lastRoot, lastState); err != nil {
		log.WithError(err).Debug("could not update next slot state cache")
	}

	// Head root should be empty when retrieving proposer index for the next slot.
	_, id, has := s.cfg.ProposerSlotIndexCache.GetProposerPayloadIDs(s.CurrentSlot()+1, [32]byte{} /* head root */)
	// There exists proposer for next slot, but we haven't called fcu w/ payload attribute yet.
	if (!has && !features.Get().PrepareAllPayloads) || id != [8]byte{} {
		return
	}

	s.headLock.RLock()
	headBlock, err := s.headBlock()
	if err != nil {
		s.headLock.RUnlock()
		log.WithError(err).Debug("could not perform late block tasks: failed to retrieve head block")
		return
	}
	s.headLock.RUnlock()
	_, err = s.notifyForkchoiceUpdate(ctx, &notifyForkchoiceUpdateArg{
		headState: headState,
		headRoot:  headRoot,
		headBlock: headBlock.Block(),
	})
	if err != nil {
		log.WithError(err).Debug("could not perform late block tasks: failed to update forkchoice with engine")
	}
}

// waitForSync blocks until the node is synced to the head.
func (s *Service) waitForSync() error {
	select {
	case <-s.syncComplete:
		return nil
	case <-s.ctx.Done():
		return errors.New("context closed, exiting goroutine")
	}
}

func (s *Service) handleInvalidExecutionError(ctx context.Context, err error, blockRoot [32]byte, parentRoot [32]byte) error {
	if IsInvalidBlock(err) && InvalidBlockLVH(err) != [32]byte{} {
		return s.pruneInvalidBlocks(ctx, blockRoot, parentRoot, InvalidBlockLVH(err))
	}
	return err
}<|MERGE_RESOLUTION|>--- conflicted
+++ resolved
@@ -52,54 +52,6 @@
 	startTime := time.Now()
 	b := signed.Block()
 
-<<<<<<< HEAD
-	preState, err := s.getBlockPreState(ctx, b)
-	if err != nil {
-		return err
-	}
-
-	// Verify that the parent block is in forkchoice
-	parentRoot := b.ParentRoot()
-	if !s.cfg.ForkChoiceStore.HasNode(parentRoot) {
-		return ErrNotDescendantOfFinalized
-	}
-
-	// Save current justified and finalized epochs for future use.
-	currStoreJustifiedEpoch := s.cfg.ForkChoiceStore.JustifiedCheckpoint().Epoch
-	currStoreFinalizedEpoch := s.cfg.ForkChoiceStore.FinalizedCheckpoint().Epoch
-	preStateFinalizedEpoch := preState.FinalizedCheckpoint().Epoch
-	preStateJustifiedEpoch := preState.CurrentJustifiedCheckpoint().Epoch
-
-	preStateVersion, preStateHeader, err := getStateVersionAndPayload(preState)
-	if err != nil {
-		return err
-	}
-	stateTransitionStartTime := time.Now()
-	postState, err := transition.ExecuteStateTransition(ctx, preState, signed)
-	if err != nil {
-		return invalidBlock{error: err}
-	}
-	stateTransitionProcessingTime.Observe(float64(time.Since(stateTransitionStartTime).Milliseconds()))
-
-	postStateVersion, postStateHeader, err := getStateVersionAndPayload(postState)
-	if err != nil {
-		return err
-	}
-	isValidPayload, err := s.notifyNewPayload(ctx, postStateVersion, postStateHeader, signed)
-	if err != nil {
-		return s.handleInvalidExecutionError(ctx, err, blockRoot, parentRoot)
-	}
-	if signed.Version() < version.Capella && isValidPayload {
-		if err := s.validateMergeTransitionBlock(ctx, preStateVersion, preStateHeader, signed); err != nil {
-			return err
-		}
-	}
-
-	if err := s.savePostStateInfo(ctx, blockRoot, signed, postState); err != nil {
-		return err
-	}
-=======
->>>>>>> e9b5e52e
 	if err := s.cfg.ForkChoiceStore.InsertNode(ctx, postState, blockRoot); err != nil {
 		return errors.Wrapf(err, "could not insert block %d to fork choice store", signed.Block().Slot())
 	}
@@ -607,7 +559,7 @@
 
 func (s *Service) handleInvalidExecutionError(ctx context.Context, err error, blockRoot [32]byte, parentRoot [32]byte) error {
 	if IsInvalidBlock(err) && InvalidBlockLVH(err) != [32]byte{} {
-		return s.pruneInvalidBlocks(ctx, blockRoot, parentRoot, InvalidBlockLVH(err))
+		return s.pruneInvalidBlock(ctx, blockRoot, parentRoot, InvalidBlockLVH(err))
 	}
 	return err
 }