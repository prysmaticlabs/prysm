--- conflicted
+++ resolved
@@ -589,13 +589,10 @@
 	payload, err := blk.Block().Body().Execution()
 	if err != nil {
 		return invalidBlock{error: err}
-<<<<<<< HEAD
-=======
 	}
 	isEmpty, err := wrapper.IsEmptyExecutionData(payload)
 	if err != nil {
 		return err
->>>>>>> 63a86901
 	}
 	if isEmpty {
 		return nil
