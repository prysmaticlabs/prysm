--- conflicted
+++ resolved
@@ -17,11 +17,6 @@
 	"github.com/prysmaticlabs/prysm/beacon-chain/state"
 	"github.com/prysmaticlabs/prysm/config/features"
 	"github.com/prysmaticlabs/prysm/config/params"
-<<<<<<< HEAD
-	consensusblocks "github.com/prysmaticlabs/prysm/consensus-types/blocks"
-	"github.com/prysmaticlabs/prysm/consensus-types/forks/bellatrix"
-=======
->>>>>>> 44ae300b
 	"github.com/prysmaticlabs/prysm/consensus-types/interfaces"
 	types "github.com/prysmaticlabs/prysm/consensus-types/primitives"
 	"github.com/prysmaticlabs/prysm/crypto/bls"
@@ -99,13 +94,8 @@
 func (s *Service) onBlock(ctx context.Context, signed interfaces.SignedBeaconBlock, blockRoot [32]byte) error {
 	ctx, span := trace.StartSpan(ctx, "blockChain.onBlock")
 	defer span.End()
-<<<<<<< HEAD
 	if err := consensusblocks.BeaconBlockIsNil(signed); err != nil {
-		return invalidBlock{err}
-=======
-	if err := wrapper.BeaconBlockIsNil(signed); err != nil {
 		return invalidBlock{error: err}
->>>>>>> 44ae300b
 	}
 	b := signed.Block()
 
@@ -302,13 +292,8 @@
 		return errWrongBlockCount
 	}
 
-<<<<<<< HEAD
 	if err := consensusblocks.BeaconBlockIsNil(blks[0]); err != nil {
-		return invalidBlock{err}
-=======
-	if err := wrapper.BeaconBlockIsNil(blks[0]); err != nil {
 		return invalidBlock{error: err}
->>>>>>> 44ae300b
 	}
 	b := blks[0].Block()
 
