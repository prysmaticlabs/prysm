package blockchain

import (
	"context"
	"fmt"
	"time"

	"github.com/pkg/errors"
	"github.com/prysmaticlabs/prysm/beacon-chain/core/feed"
	statefeed "github.com/prysmaticlabs/prysm/beacon-chain/core/feed/state"
	"github.com/prysmaticlabs/prysm/beacon-chain/core/helpers"
	coreTime "github.com/prysmaticlabs/prysm/beacon-chain/core/time"
	"github.com/prysmaticlabs/prysm/beacon-chain/core/transition"
	"github.com/prysmaticlabs/prysm/beacon-chain/state"
	"github.com/prysmaticlabs/prysm/config/features"
	"github.com/prysmaticlabs/prysm/config/params"
	"github.com/prysmaticlabs/prysm/crypto/bls"
	"github.com/prysmaticlabs/prysm/encoding/bytesutil"
	"github.com/prysmaticlabs/prysm/monitoring/tracing"
	ethpbv1 "github.com/prysmaticlabs/prysm/proto/eth/v1"
	ethpb "github.com/prysmaticlabs/prysm/proto/prysm/v1alpha1"
	"github.com/prysmaticlabs/prysm/proto/prysm/v1alpha1/attestation"
	"github.com/prysmaticlabs/prysm/proto/prysm/v1alpha1/block"
	"github.com/prysmaticlabs/prysm/runtime/version"
	"github.com/prysmaticlabs/prysm/time/slots"
	"go.opencensus.io/trace"
)

// A custom slot deadline for processing state slots in our cache.
const slotDeadline = 5 * time.Second

// A custom deadline for deposit trie insertion.
const depositDeadline = 20 * time.Second

// This defines size of the upper bound for initial sync block cache.
var initialSyncBlockCacheSize = uint64(2 * params.BeaconConfig().SlotsPerEpoch)

// onBlock is called when a gossip block is received. It runs regular state transition on the block.
// The block's signing root should be computed before calling this method to avoid redundant
// computation in this method and methods it calls into.
//
// Spec pseudocode definition:
//   def on_block(store: Store, signed_block: SignedBeaconBlock) -> None:
//    block = signed_block.message
//    # Parent block must be known
//    assert block.parent_root in store.block_states
//    # Make a copy of the state to avoid mutability issues
//    pre_state = copy(store.block_states[block.parent_root])
//    # Blocks cannot be in the future. If they are, their consideration must be delayed until the are in the past.
//    assert get_current_slot(store) >= block.slot
//
//    # Check that block is later than the finalized epoch slot (optimization to reduce calls to get_ancestor)
//    finalized_slot = compute_start_slot_at_epoch(store.finalized_checkpoint.epoch)
//    assert block.slot > finalized_slot
//    # Check block is a descendant of the finalized block at the checkpoint finalized slot
//    assert get_ancestor(store, block.parent_root, finalized_slot) == store.finalized_checkpoint.root
//
//    # Check the block is valid and compute the post-state
//    state = pre_state.copy()
//    state_transition(state, signed_block, True)
//    # Add new block to the store
//    store.blocks[hash_tree_root(block)] = block
//    # Add new state for this block to the store
//    store.block_states[hash_tree_root(block)] = state
//
//    # Update justified checkpoint
//    if state.current_justified_checkpoint.epoch > store.justified_checkpoint.epoch:
//        if state.current_justified_checkpoint.epoch > store.best_justified_checkpoint.epoch:
//            store.best_justified_checkpoint = state.current_justified_checkpoint
//        if should_update_justified_checkpoint(store, state.current_justified_checkpoint):
//            store.justified_checkpoint = state.current_justified_checkpoint
//
//    # Update finalized checkpoint
//    if state.finalized_checkpoint.epoch > store.finalized_checkpoint.epoch:
//        store.finalized_checkpoint = state.finalized_checkpoint
//
//        # Potentially update justified if different from store
//        if store.justified_checkpoint != state.current_justified_checkpoint:
//            # Update justified if new justified is later than store justified
//            if state.current_justified_checkpoint.epoch > store.justified_checkpoint.epoch:
//                store.justified_checkpoint = state.current_justified_checkpoint
//                return
//
//            # Update justified if store justified is not in chain with finalized checkpoint
//            finalized_slot = compute_start_slot_at_epoch(store.finalized_checkpoint.epoch)
//            ancestor_at_finalized_slot = get_ancestor(store, store.justified_checkpoint.root, finalized_slot)
//            if ancestor_at_finalized_slot != store.finalized_checkpoint.root:
//                store.justified_checkpoint = state.current_justified_checkpoint
func (s *Service) onBlock(ctx context.Context, signed block.SignedBeaconBlock, blockRoot [32]byte) error {
	ctx, span := trace.StartSpan(ctx, "blockChain.onBlock")
	defer span.End()
	if err := helpers.BeaconBlockIsNil(signed); err != nil {
		return err
	}
	b := signed.Block()

	preState, err := s.getBlockPreState(ctx, b)
	if err != nil {
		return err
	}

	preStateVersion, preStateHeader, err := getStateVersionAndPayload(preState)
	if err != nil {
		return err
	}
	postState, err := transition.ExecuteStateTransition(ctx, preState, signed)
	if err != nil {
		return err
	}
	if err := s.notifyNewPayload(ctx, preStateVersion, preStateHeader, postState, signed); err != nil {
		return errors.Wrap(err, "could not verify new payload")
	}

	if err := s.savePostStateInfo(ctx, blockRoot, signed, postState, false /* reg sync */); err != nil {
		return err
	}
	// We add a proposer score boost to fork choice for the block root if applicable, right after
	// running a successful state transition for the block.
	if err := s.cfg.ForkChoiceStore.BoostProposerRoot(
		ctx, signed.Block().Slot(), blockRoot, s.genesisTime,
	); err != nil {
		return err
	}

	// If slasher is configured, forward the attestations in the block via
	// an event feed for processing.
	if features.Get().EnableSlasher {
		// Feed the indexed attestation to slasher if enabled. This action
		// is done in the background to avoid adding more load to this critical code path.
		go func() {
			// Using a different context to prevent timeouts as this operation can be expensive
			// and we want to avoid affecting the critical code path.
			ctx := context.TODO()
			for _, att := range signed.Block().Body().Attestations() {
				committee, err := helpers.BeaconCommitteeFromState(ctx, preState, att.Data.Slot, att.Data.CommitteeIndex)
				if err != nil {
					log.WithError(err).Error("Could not get attestation committee")
					tracing.AnnotateError(span, err)
					return
				}
				indexedAtt, err := attestation.ConvertToIndexed(ctx, att, committee)
				if err != nil {
					log.WithError(err).Error("Could not convert to indexed attestation")
					tracing.AnnotateError(span, err)
					return
				}
				s.cfg.SlasherAttestationsFeed.Send(indexedAtt)
			}
		}()
	}

	// Update justified check point.
	justified := s.store.JustifiedCheckpt()
	if justified == nil {
		return errNilJustifiedInStore
	}
	currJustifiedEpoch := justified.Epoch
	if postState.CurrentJustifiedCheckpoint().Epoch > currJustifiedEpoch {
		if err := s.updateJustified(ctx, postState); err != nil {
			return err
		}
	}

	finalized := s.store.FinalizedCheckpt()
	if finalized == nil {
		return errNilFinalizedInStore
	}
	newFinalized := postState.FinalizedCheckpointEpoch() > finalized.Epoch
	if newFinalized {
		s.store.SetPrevFinalizedCheckpt(finalized)
		s.store.SetFinalizedCheckpt(postState.FinalizedCheckpoint())
		s.store.SetPrevJustifiedCheckpt(justified)
		s.store.SetJustifiedCheckpt(postState.CurrentJustifiedCheckpoint())
	}

	balances, err := s.justifiedBalances.get(ctx, bytesutil.ToBytes32(justified.Root))
	if err != nil {
		msg := fmt.Sprintf("could not read balances for state w/ justified checkpoint %#x", justified.Root)
		return errors.Wrap(err, msg)
	}
	if err := s.updateHead(ctx, balances); err != nil {
		log.WithError(err).Warn("Could not update head")
	}
	if _, err := s.notifyForkchoiceUpdate(ctx, s.headBlock().Block(), s.headRoot(), bytesutil.ToBytes32(finalized.Root)); err != nil {
		return err
	}

	if err := s.pruneCanonicalAttsFromPool(ctx, blockRoot, signed); err != nil {
		return err
	}

	// Send notification of the processed block to the state feed.
	s.cfg.StateNotifier.StateFeed().Send(&feed.Event{
		Type: statefeed.BlockProcessed,
		Data: &statefeed.BlockProcessedData{
			Slot:        signed.Block().Slot(),
			BlockRoot:   blockRoot,
			SignedBlock: signed,
			Verified:    true,
		},
	})

	// Updating next slot state cache can happen in the background. It shouldn't block rest of the process.
	go func() {
		// Use a custom deadline here, since this method runs asynchronously.
		// We ignore the parent method's context and instead create a new one
		// with a custom deadline, therefore using the background context instead.
		slotCtx, cancel := context.WithTimeout(context.Background(), slotDeadline)
		defer cancel()
		if err := transition.UpdateNextSlotCache(slotCtx, blockRoot[:], postState); err != nil {
			log.WithError(err).Debug("could not update next slot state cache")
		}
	}()

	// Save justified check point to db.
	if postState.CurrentJustifiedCheckpoint().Epoch > currJustifiedEpoch {
		if err := s.cfg.BeaconDB.SaveJustifiedCheckpoint(ctx, postState.CurrentJustifiedCheckpoint()); err != nil {
			return err
		}
	}

	// Update finalized check point.
	if newFinalized {
		if err := s.updateFinalized(ctx, postState.FinalizedCheckpoint()); err != nil {
			return err
		}
		fRoot := bytesutil.ToBytes32(postState.FinalizedCheckpoint().Root)
		if err := s.cfg.ForkChoiceStore.Prune(ctx, fRoot); err != nil {
			return errors.Wrap(err, "could not prune proto array fork choice nodes")
		}
		go func() {
			// Send an event regarding the new finalized checkpoint over a common event feed.
			s.cfg.StateNotifier.StateFeed().Send(&feed.Event{
				Type: statefeed.FinalizedCheckpoint,
				Data: &ethpbv1.EventFinalizedCheckpoint{
					Epoch: postState.FinalizedCheckpoint().Epoch,
					Block: postState.FinalizedCheckpoint().Root,
					State: signed.Block().StateRoot(),
				},
			})

			// Use a custom deadline here, since this method runs asynchronously.
			// We ignore the parent method's context and instead create a new one
			// with a custom deadline, therefore using the background context instead.
			depCtx, cancel := context.WithTimeout(context.Background(), depositDeadline)
			defer cancel()
			if err := s.insertFinalizedDeposits(depCtx, fRoot); err != nil {
				log.WithError(err).Error("Could not insert finalized deposits.")
			}
		}()

	}

	defer reportAttestationInclusion(b)

	return s.handleEpochBoundary(ctx, postState)
}

func getStateVersionAndPayload(preState state.BeaconState) (int, *ethpb.ExecutionPayloadHeader, error) {
	var preStateHeader *ethpb.ExecutionPayloadHeader
	var err error
	preStateVersion := preState.Version()
	switch preStateVersion {
	case version.Phase0, version.Altair:
	default:
		preStateHeader, err = preState.LatestExecutionPayloadHeader()
		if err != nil {
			return 0, nil, err
		}
	}
	return preStateVersion, preStateHeader, nil
}

func (s *Service) onBlockBatch(ctx context.Context, blks []block.SignedBeaconBlock,
	blockRoots [][32]byte) ([]*ethpb.Checkpoint, []*ethpb.Checkpoint, []bool, error) {
	ctx, span := trace.StartSpan(ctx, "blockChain.onBlockBatch")
	defer span.End()

	if len(blks) == 0 || len(blockRoots) == 0 {
		return nil, nil, nil, errors.New("no blocks provided")
	}
	if err := helpers.BeaconBlockIsNil(blks[0]); err != nil {
		return nil, nil, nil, err
	}
	b := blks[0].Block()

	// Retrieve incoming block's pre state.
	if err := s.verifyBlkPreState(ctx, b); err != nil {
		return nil, nil, nil, err
	}
	preState, err := s.cfg.StateGen.StateByRootInitialSync(ctx, bytesutil.ToBytes32(b.ParentRoot()))
	if err != nil {
		return nil, nil, nil, err
	}
	if preState == nil || preState.IsNil() {
		return nil, nil, nil, fmt.Errorf("nil pre state for slot %d", b.Slot())
	}

	jCheckpoints := make([]*ethpb.Checkpoint, len(blks))
	fCheckpoints := make([]*ethpb.Checkpoint, len(blks))
	optimistic := make([]bool, len(blks))
	sigSet := &bls.SignatureBatch{
		Signatures: [][]byte{},
		PublicKeys: []bls.PublicKey{},
		Messages:   [][32]byte{},
	}
	var set *bls.SignatureBatch
	boundaries := make(map[[32]byte]state.BeaconState)
	for i, b := range blks {
		preStateVersion, preStateHeader, err := getStateVersionAndPayload(preState)
		if err != nil {
			return nil, nil, nil, err
		}
		set, preState, err = transition.ExecuteStateTransitionNoVerifyAnySig(ctx, preState, b)
		if err != nil {
			return nil, nil, nil, err
		}
		if err := s.notifyNewPayload(ctx, preStateVersion, preStateHeader, preState, b); err != nil {
			return nil, nil, nil, err
		}

		// Save potential boundary states.
		if slots.IsEpochStart(preState.Slot()) {
			boundaries[blockRoots[i]] = preState.Copy()
			if err := s.handleEpochBoundary(ctx, preState); err != nil {
				return nil, nil, nil, errors.Wrap(err, "could not handle epoch boundary state")
			}
		}
		jCheckpoints[i] = preState.CurrentJustifiedCheckpoint()
		fCheckpoints[i] = preState.FinalizedCheckpoint()

		sigSet.Join(set)
	}
	verify, err := sigSet.Verify()
	if err != nil {
		return nil, nil, nil, err
	}
	if !verify {
		return nil, nil, nil, errors.New("batch block signature verification failed")
	}
	for r, st := range boundaries {
		if err := s.cfg.StateGen.SaveState(ctx, r, st); err != nil {
			return nil, nil, nil, err
		}
	}
	// Also saves the last post state which to be used as pre state for the next batch.
	lastB := blks[len(blks)-1]
	lastBR := blockRoots[len(blockRoots)-1]
	if err := s.cfg.StateGen.SaveState(ctx, lastBR, preState); err != nil {
		return nil, nil, nil, err
	}
	if err := s.saveHeadNoDB(ctx, lastB, lastBR, preState); err != nil {
		return nil, nil, nil, err
	}
	return fCheckpoints, jCheckpoints, optimistic, nil
}

// handles a block after the block's batch has been verified, where we can save blocks
// their state summaries and split them off to relative hot/cold storage.
func (s *Service) handleBlockAfterBatchVerify(ctx context.Context, signed block.SignedBeaconBlock,
	blockRoot [32]byte, fCheckpoint, jCheckpoint *ethpb.Checkpoint) error {
	b := signed.Block()

	s.saveInitSyncBlock(blockRoot, signed)
	if err := s.insertBlockToForkChoiceStore(ctx, b, blockRoot, fCheckpoint, jCheckpoint); err != nil {
		return err
	}

<<<<<<< HEAD
	if _, err := s.notifyForkchoiceUpdate(ctx, b, blockRoot, bytesutil.ToBytes32(fCheckpoint.Root)); err != nil {
		return err
	}
=======
>>>>>>> 27161848
	if err := s.cfg.BeaconDB.SaveStateSummary(ctx, &ethpb.StateSummary{
		Slot: signed.Block().Slot(),
		Root: blockRoot[:],
	}); err != nil {
		return err
	}

	// Rate limit how many blocks (2 epochs worth of blocks) a node keeps in the memory.
	if uint64(len(s.getInitSyncBlocks())) > initialSyncBlockCacheSize {
		if err := s.cfg.BeaconDB.SaveBlocks(ctx, s.getInitSyncBlocks()); err != nil {
			return err
		}
		s.clearInitSyncBlocks()
	}

	justified := s.store.JustifiedCheckpt()
	if justified == nil {
		return errNilJustifiedInStore
	}
	if jCheckpoint.Epoch > justified.Epoch {
		if err := s.updateJustifiedInitSync(ctx, jCheckpoint); err != nil {
			return err
		}
	}

	finalized := s.store.FinalizedCheckpt()
	if finalized == nil {
		return errNilFinalizedInStore
	}
	// Update finalized check point. Prune the block cache and helper caches on every new finalized epoch.
	if fCheckpoint.Epoch > finalized.Epoch {
		if err := s.updateFinalized(ctx, fCheckpoint); err != nil {
			return err
		}
		s.store.SetPrevFinalizedCheckpt(finalized)
		s.store.SetFinalizedCheckpt(fCheckpoint)
	}
	return nil
}

// Epoch boundary bookkeeping such as logging epoch summaries.
func (s *Service) handleEpochBoundary(ctx context.Context, postState state.BeaconState) error {
	ctx, span := trace.StartSpan(ctx, "blockChain.handleEpochBoundary")
	defer span.End()

	if postState.Slot()+1 == s.nextEpochBoundarySlot {
		// Update caches for the next epoch at epoch boundary slot - 1.
		if err := helpers.UpdateCommitteeCache(postState, coreTime.NextEpoch(postState)); err != nil {
			return err
		}
		copied := postState.Copy()
		copied, err := transition.ProcessSlots(ctx, copied, copied.Slot()+1)
		if err != nil {
			return err
		}
		if err := helpers.UpdateProposerIndicesInCache(ctx, copied); err != nil {
			return err
		}
	} else if postState.Slot() >= s.nextEpochBoundarySlot {
		if err := reportEpochMetrics(ctx, postState, s.head.state); err != nil {
			return err
		}
		var err error
		s.nextEpochBoundarySlot, err = slots.EpochStart(coreTime.NextEpoch(postState))
		if err != nil {
			return err
		}

		// Update caches at epoch boundary slot.
		// The following updates have short cut to return nil cheaply if fulfilled during boundary slot - 1.
		if err := helpers.UpdateCommitteeCache(postState, coreTime.CurrentEpoch(postState)); err != nil {
			return err
		}
		if err := helpers.UpdateProposerIndicesInCache(ctx, postState); err != nil {
			return err
		}
	}

	return nil
}

// This feeds in the block and block's attestations to fork choice store. It's allows fork choice store
// to gain information on the most current chain.
func (s *Service) insertBlockAndAttestationsToForkChoiceStore(ctx context.Context, blk block.BeaconBlock, root [32]byte,
	st state.BeaconState) error {
	ctx, span := trace.StartSpan(ctx, "blockChain.insertBlockAndAttestationsToForkChoiceStore")
	defer span.End()

	fCheckpoint := st.FinalizedCheckpoint()
	jCheckpoint := st.CurrentJustifiedCheckpoint()
	if err := s.insertBlockToForkChoiceStore(ctx, blk, root, fCheckpoint, jCheckpoint); err != nil {
		return err
	}
	// Feed in block's attestations to fork choice store.
	for _, a := range blk.Body().Attestations() {
		committee, err := helpers.BeaconCommitteeFromState(ctx, st, a.Data.Slot, a.Data.CommitteeIndex)
		if err != nil {
			return err
		}
		indices, err := attestation.AttestingIndices(a.AggregationBits, committee)
		if err != nil {
			return err
		}
		s.cfg.ForkChoiceStore.ProcessAttestation(ctx, indices, bytesutil.ToBytes32(a.Data.BeaconBlockRoot), a.Data.Target.Epoch)
	}
	return nil
}

func (s *Service) insertBlockToForkChoiceStore(ctx context.Context, blk block.BeaconBlock,
	root [32]byte, fCheckpoint, jCheckpoint *ethpb.Checkpoint) error {
	if err := s.fillInForkChoiceMissingBlocks(ctx, blk, fCheckpoint, jCheckpoint); err != nil {
		return err
	}
	// Feed in block to fork choice store.
	return s.cfg.ForkChoiceStore.InsertOptimisticBlock(ctx,
		blk.Slot(), root, bytesutil.ToBytes32(blk.ParentRoot()),
		jCheckpoint.Epoch,
		fCheckpoint.Epoch)
}

// This saves post state info to DB or cache. This also saves post state info to fork choice store.
// Post state info consists of processed block and state. Do not call this method unless the block and state are verified.
func (s *Service) savePostStateInfo(ctx context.Context, r [32]byte, b block.SignedBeaconBlock, st state.BeaconState, initSync bool) error {
	ctx, span := trace.StartSpan(ctx, "blockChain.savePostStateInfo")
	defer span.End()
	if initSync {
		s.saveInitSyncBlock(r, b)
	} else if err := s.cfg.BeaconDB.SaveBlock(ctx, b); err != nil {
		return errors.Wrapf(err, "could not save block from slot %d", b.Block().Slot())
	}
	if err := s.cfg.StateGen.SaveState(ctx, r, st); err != nil {
		return errors.Wrap(err, "could not save state")
	}
	if err := s.insertBlockAndAttestationsToForkChoiceStore(ctx, b.Block(), r, st); err != nil {
		return errors.Wrapf(err, "could not insert block %d to fork choice store", b.Block().Slot())
	}
	return nil
}

// This removes the attestations from the mem pool. It will only remove the attestations if input root `r` is canonical,
// meaning the block `b` is part of the canonical chain.
func (s *Service) pruneCanonicalAttsFromPool(ctx context.Context, r [32]byte, b block.SignedBeaconBlock) error {
	if !features.Get().CorrectlyPruneCanonicalAtts {
		return nil
	}

	canonical, err := s.IsCanonical(ctx, r)
	if err != nil {
		return err
	}
	if !canonical {
		return nil
	}

	atts := b.Block().Body().Attestations()
	for _, att := range atts {
		if helpers.IsAggregated(att) {
			if err := s.cfg.AttPool.DeleteAggregatedAttestation(att); err != nil {
				return err
			}
		} else {
			if err := s.cfg.AttPool.DeleteUnaggregatedAttestation(att); err != nil {
				return err
			}
		}
	}
	return nil
}<|MERGE_RESOLUTION|>--- conflicted
+++ resolved
@@ -366,12 +366,6 @@
 		return err
 	}
 
-<<<<<<< HEAD
-	if _, err := s.notifyForkchoiceUpdate(ctx, b, blockRoot, bytesutil.ToBytes32(fCheckpoint.Root)); err != nil {
-		return err
-	}
-=======
->>>>>>> 27161848
 	if err := s.cfg.BeaconDB.SaveStateSummary(ctx, &ethpb.StateSummary{
 		Slot: signed.Block().Slot(),
 		Root: blockRoot[:],
