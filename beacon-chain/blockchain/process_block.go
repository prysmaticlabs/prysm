package blockchain

import (
	"context"
	"fmt"

	"github.com/pkg/errors"
	ethpb "github.com/prysmaticlabs/ethereumapis/eth/v1alpha1"
	"github.com/prysmaticlabs/prysm/beacon-chain/core/helpers"
	"github.com/prysmaticlabs/prysm/beacon-chain/core/state"
	stateTrie "github.com/prysmaticlabs/prysm/beacon-chain/state"
	"github.com/prysmaticlabs/prysm/shared/attestationutil"
	"github.com/prysmaticlabs/prysm/shared/bls"
	"github.com/prysmaticlabs/prysm/shared/bytesutil"
	"github.com/prysmaticlabs/prysm/shared/featureconfig"
	"github.com/prysmaticlabs/prysm/shared/params"
	"go.opencensus.io/trace"
)

// This defines size of the upper bound for initial sync block cache.
var initialSyncBlockCacheSize = 2 * params.BeaconConfig().SlotsPerEpoch

// onBlock is called when a gossip block is received. It runs regular state transition on the block.
// The block's signing root should be computed before calling this method to avoid redundant
// computation in this method and methods it calls into.
//
// Spec pseudocode definition:
//   def on_block(store: Store, signed_block: SignedBeaconBlock) -> None:
//    block = signed_block.message
//    # Parent block must be known
//    assert block.parent_root in store.block_states
//    # Make a copy of the state to avoid mutability issues
//    pre_state = copy(store.block_states[block.parent_root])
//    # Blocks cannot be in the future. If they are, their consideration must be delayed until the are in the past.
//    assert get_current_slot(store) >= block.slot
//
//    # Check that block is later than the finalized epoch slot (optimization to reduce calls to get_ancestor)
//    finalized_slot = compute_start_slot_at_epoch(store.finalized_checkpoint.epoch)
//    assert block.slot > finalized_slot
//    # Check block is a descendant of the finalized block at the checkpoint finalized slot
//    assert get_ancestor(store, block.parent_root, finalized_slot) == store.finalized_checkpoint.root
//
//    # Check the block is valid and compute the post-state
//    state = state_transition(pre_state, signed_block, True)
//    # Add new block to the store
//    store.blocks[hash_tree_root(block)] = block
//    # Add new state for this block to the store
//    store.block_states[hash_tree_root(block)] = state
//
//    # Update justified checkpoint
//    if state.current_justified_checkpoint.epoch > store.justified_checkpoint.epoch:
//        if state.current_justified_checkpoint.epoch > store.best_justified_checkpoint.epoch:
//            store.best_justified_checkpoint = state.current_justified_checkpoint
//        if should_update_justified_checkpoint(store, state.current_justified_checkpoint):
//            store.justified_checkpoint = state.current_justified_checkpoint
//
//    # Update finalized checkpoint
//    if state.finalized_checkpoint.epoch > store.finalized_checkpoint.epoch:
//        store.finalized_checkpoint = state.finalized_checkpoint
//
//        # Potentially update justified if different from store
//        if store.justified_checkpoint != state.current_justified_checkpoint:
//            # Update justified if new justified is later than store justified
//            if state.current_justified_checkpoint.epoch > store.justified_checkpoint.epoch:
//                store.justified_checkpoint = state.current_justified_checkpoint
//                return
//
//            # Update justified if store justified is not in chain with finalized checkpoint
//            finalized_slot = compute_start_slot_at_epoch(store.finalized_checkpoint.epoch)
//            ancestor_at_finalized_slot = get_ancestor(store, store.justified_checkpoint.root, finalized_slot)
//            if ancestor_at_finalized_slot != store.finalized_checkpoint.root:
//                store.justified_checkpoint = state.current_justified_checkpoint
func (s *Service) onBlock(ctx context.Context, signed *ethpb.SignedBeaconBlock, blockRoot [32]byte) error {
	ctx, span := trace.StartSpan(ctx, "blockChain.onBlock")
	defer span.End()

	if signed == nil || signed.Block == nil {
		return errors.New("nil block")
	}
	b := signed.Block

	preState, err := s.getBlockPreState(ctx, b)
	if err != nil {
		return err
	}

	postState, err := state.ExecuteStateTransition(ctx, preState, signed)
	if err != nil {
		return errors.Wrap(err, "could not execute state transition")
	}

	if err := s.savePostStateInfo(ctx, blockRoot, signed, postState, false /* reg sync */); err != nil {
		return err
	}

	// Update justified check point.
	if postState.CurrentJustifiedCheckpoint().Epoch > s.justifiedCheckpt.Epoch {
		if err := s.updateJustified(ctx, postState); err != nil {
			return err
		}
	}

	// Update finalized check point.
	if postState.FinalizedCheckpointEpoch() > s.finalizedCheckpt.Epoch {
		if err := s.beaconDB.SaveBlocks(ctx, s.getInitSyncBlocks()); err != nil {
			return err
		}
		s.clearInitSyncBlocks()

		if err := s.updateFinalized(ctx, postState.FinalizedCheckpoint()); err != nil {
			return err
		}

		fRoot := bytesutil.ToBytes32(postState.FinalizedCheckpoint().Root)
		if err := s.forkChoiceStore.Prune(ctx, fRoot); err != nil {
			return errors.Wrap(err, "could not prune proto array fork choice nodes")
		}

		if err := s.finalizedImpliesNewJustified(ctx, postState); err != nil {
			return errors.Wrap(err, "could not save new justified")
		}

		// Update deposit cache.
<<<<<<< HEAD
		s.depositCache.InsertFinalizedDeposits(ctx, int64(postState.Eth1DepositIndex()))
		/*log.Errorf("onBlock before: %d", len(s.depositCache.PendingDeposits(ctx, nil)))
		log.Errorf("Deposits in block: %d", len(signed.Block.Body.Deposits))
		for _, d := range signed.Block.Body.Deposits {
			s.depositCache.RemovePendingDeposit(ctx, d)
			// Proof was used to verify the deposit during state transition and can be now safely removed to save space.
			d.Proof = nil
		}
		log.Errorf("onBlock after: %d", len(s.depositCache.PendingDeposits(ctx, nil)))*/
=======
		finalizedState, err := s.stateGen.StateByRoot(ctx, fRoot)
		if err != nil {
			return errors.Wrap(err, "could not fetch finalized state")
		}
		s.depositCache.InsertFinalizedDeposits(ctx, int64(finalizedState.Eth1Data().DepositCount-1))
>>>>>>> a66f4342
	}

	defer reportAttestationInclusion(b)

	return s.handleEpochBoundary(postState)
}

// onBlockInitialSyncStateTransition is called when an initial sync block is received.
// It runs state transition on the block and without fork choice and post operation pool processes.
// The block's signing root should be computed before calling this method to avoid redundant
// computation in this method and methods it calls into.
func (s *Service) onBlockInitialSyncStateTransition(ctx context.Context, signed *ethpb.SignedBeaconBlock, blockRoot [32]byte) error {
	ctx, span := trace.StartSpan(ctx, "blockChain.onBlockInitialSyncStateTransition")
	defer span.End()

	if signed == nil || signed.Block == nil {
		return errors.New("nil block")
	}

	b := signed.Block

	// Retrieve incoming block's pre state.
	if err := s.verifyBlkPreState(ctx, b); err != nil {
		return err
	}

	preState, err := s.stateGen.StateByRootInitialSync(ctx, bytesutil.ToBytes32(signed.Block.ParentRoot))
	if err != nil {
		return err
	}
	if preState == nil {
		return fmt.Errorf("nil pre state for slot %d", b.Slot)
	}

	// Exit early if the pre state slot is higher than incoming block's slot.
	if preState.Slot() >= signed.Block.Slot {
		return nil
	}

	var postState *stateTrie.BeaconState
	if featureconfig.Get().InitSyncNoVerify {
		postState, err = state.ExecuteStateTransitionNoVerifyAttSigs(ctx, preState, signed)
	} else {
		postState, err = state.ExecuteStateTransition(ctx, preState, signed)
	}
	if err != nil {
		return errors.Wrap(err, "could not execute state transition")
	}

	if err := s.savePostStateInfo(ctx, blockRoot, signed, postState, true /* init sync */); err != nil {
		return err
	}
	// Save the latest block as head in cache.
	if err := s.saveHeadNoDB(ctx, signed, blockRoot, postState); err != nil {
		return err
	}

	// Rate limit how many blocks (2 epochs worth of blocks) a node keeps in the memory.
	if uint64(len(s.getInitSyncBlocks())) > initialSyncBlockCacheSize {
		if err := s.beaconDB.SaveBlocks(ctx, s.getInitSyncBlocks()); err != nil {
			return err
		}
		s.clearInitSyncBlocks()
	}

	if postState.CurrentJustifiedCheckpoint().Epoch > s.justifiedCheckpt.Epoch {
		if err := s.updateJustifiedInitSync(ctx, postState.CurrentJustifiedCheckpoint()); err != nil {
			return err
		}
	}

	// Update finalized check point. Prune the block cache and helper caches on every new finalized epoch.
	if postState.FinalizedCheckpointEpoch() > s.finalizedCheckpt.Epoch {
		if err := s.updateFinalized(ctx, postState.FinalizedCheckpoint()); err != nil {
			return err
		}
	}

	return s.handleEpochBoundary(postState)
}

func (s *Service) onBlockBatch(ctx context.Context, blks []*ethpb.SignedBeaconBlock,
	blockRoots [][32]byte) ([]*ethpb.Checkpoint, []*ethpb.Checkpoint, error) {
	ctx, span := trace.StartSpan(ctx, "blockChain.onBlockBatch")
	defer span.End()

	if len(blks) == 0 || len(blockRoots) == 0 {
		return nil, nil, errors.New("no blocks provided")
	}
	if blks[0] == nil || blks[0].Block == nil {
		return nil, nil, errors.New("nil block")
	}
	b := blks[0].Block

	// Retrieve incoming block's pre state.
	if err := s.verifyBlkPreState(ctx, b); err != nil {
		return nil, nil, err
	}
	preState, err := s.stateGen.StateByRootInitialSync(ctx, bytesutil.ToBytes32(b.ParentRoot))
	if err != nil {
		return nil, nil, err
	}
	if preState == nil {
		return nil, nil, fmt.Errorf("nil pre state for slot %d", b.Slot)
	}

	jCheckpoints := make([]*ethpb.Checkpoint, len(blks))
	fCheckpoints := make([]*ethpb.Checkpoint, len(blks))
	sigSet := &bls.SignatureSet{
		Signatures: [][]byte{},
		PublicKeys: []bls.PublicKey{},
		Messages:   [][32]byte{},
	}
	var set *bls.SignatureSet
	boundaries := make(map[[32]byte]*stateTrie.BeaconState)
	for i, b := range blks {
		/*		deps := len(b.Block.Body.Deposits)
				if deps > 0 {
					log.Errorf("Deposits in block: %d", deps)
				}*/
		set, preState, err = state.ExecuteStateTransitionNoVerifyAnySig(ctx, preState, b)
		if err != nil {
			return nil, nil, err
		}
		// Save potential boundary states.
		if helpers.IsEpochStart(preState.Slot()) {
			boundaries[blockRoots[i]] = preState.Copy()
			if err := s.handleEpochBoundary(preState); err != nil {
				return nil, nil, errors.Wrap(err, "could not handle epoch boundary state")
			}
		}
		jCheckpoints[i] = preState.CurrentJustifiedCheckpoint()
		fCheckpoints[i] = preState.FinalizedCheckpoint()
		sigSet.Join(set)
	}
	verify, err := sigSet.Verify()
	if err != nil {
		return nil, nil, err
	}
	if !verify {
		return nil, nil, errors.New("batch block signature verification failed")
	}
	for r, st := range boundaries {
		if err := s.stateGen.SaveState(ctx, r, st); err != nil {
			return nil, nil, err
		}
	}
	// Also saves the last post state which to be used as pre state for the next batch.
	lastB := blks[len(blks)-1]
	lastBR := blockRoots[len(blockRoots)-1]
	if err := s.stateGen.SaveState(ctx, lastBR, preState); err != nil {
		return nil, nil, err
	}
	if err := s.saveHeadNoDB(ctx, lastB, lastBR, preState); err != nil {
		return nil, nil, err
	}

	return fCheckpoints, jCheckpoints, nil
}

// handles a block after the block's batch has been verified, where we can save blocks
// their state summaries and split them off to relative hot/cold storage.
func (s *Service) handleBlockAfterBatchVerify(ctx context.Context, signed *ethpb.SignedBeaconBlock,
	blockRoot [32]byte, fCheckpoint *ethpb.Checkpoint, jCheckpoint *ethpb.Checkpoint) error {
	b := signed.Block

	s.saveInitSyncBlock(blockRoot, signed)
	if err := s.insertBlockToForkChoiceStore(ctx, b, blockRoot, fCheckpoint, jCheckpoint); err != nil {
		return err
	}
	s.stateGen.SaveStateSummary(ctx, signed, blockRoot)

	// Rate limit how many blocks (2 epochs worth of blocks) a node keeps in the memory.
	if uint64(len(s.getInitSyncBlocks())) > initialSyncBlockCacheSize {
		if err := s.beaconDB.SaveBlocks(ctx, s.getInitSyncBlocks()); err != nil {
			return err
		}
		s.clearInitSyncBlocks()
	}

	if jCheckpoint.Epoch > s.justifiedCheckpt.Epoch {
		if err := s.updateJustifiedInitSync(ctx, jCheckpoint); err != nil {
			return err
		}
	}

	// Update finalized check point. Prune the block cache and helper caches on every new finalized epoch.
	if fCheckpoint.Epoch > s.finalizedCheckpt.Epoch {
		if err := s.updateFinalized(ctx, fCheckpoint); err != nil {
			return err
		}
		/*log.Errorf("batch before: %d", len(s.depositCache.PendingDeposits(ctx, nil)))
		log.Errorf("Deposits in block: %d", len(signed.Block.Body.Deposits))
		for _, d := range b.Body.Deposits {
			s.depositCache.RemovePendingDeposit(ctx, d)
			// Proof was used to verify the deposit during state transition and can be now safely removed to save space.
			d.Proof = nil
		}
		log.Errorf("batch after: %d", len(s.depositCache.PendingDeposits(ctx, nil)))*/
	}
	return nil
}

// Epoch boundary bookkeeping such as logging epoch summaries.
func (s *Service) handleEpochBoundary(postState *stateTrie.BeaconState) error {
	if postState.Slot() >= s.nextEpochBoundarySlot {
		reportEpochMetrics(postState)
		var err error
		s.nextEpochBoundarySlot, err = helpers.StartSlot(helpers.NextEpoch(postState))
		if err != nil {
			return err
		}
		// Update committees cache at epoch boundary slot.
		if err := helpers.UpdateCommitteeCache(postState, helpers.CurrentEpoch(postState)); err != nil {
			return err
		}
		if err := helpers.UpdateProposerIndicesInCache(postState, helpers.CurrentEpoch(postState)); err != nil {
			return err
		}
	}
	return nil
}

// This feeds in the block and block's attestations to fork choice store. It's allows fork choice store
// to gain information on the most current chain.
func (s *Service) insertBlockAndAttestationsToForkChoiceStore(ctx context.Context, blk *ethpb.BeaconBlock, root [32]byte,
	state *stateTrie.BeaconState) error {
	fCheckpoint := state.FinalizedCheckpoint()
	jCheckpoint := state.CurrentJustifiedCheckpoint()
	if err := s.insertBlockToForkChoiceStore(ctx, blk, root, fCheckpoint, jCheckpoint); err != nil {
		return err
	}
	// Feed in block's attestations to fork choice store.
	for _, a := range blk.Body.Attestations {
		committee, err := helpers.BeaconCommitteeFromState(state, a.Data.Slot, a.Data.CommitteeIndex)
		if err != nil {
			return err
		}
		indices := attestationutil.AttestingIndices(a.AggregationBits, committee)
		s.forkChoiceStore.ProcessAttestation(ctx, indices, bytesutil.ToBytes32(a.Data.BeaconBlockRoot), a.Data.Target.Epoch)
	}
	return nil
}

func (s *Service) insertBlockToForkChoiceStore(ctx context.Context, blk *ethpb.BeaconBlock,
	root [32]byte, fCheckpoint *ethpb.Checkpoint, jCheckpoint *ethpb.Checkpoint) error {
	if err := s.fillInForkChoiceMissingBlocks(ctx, blk, fCheckpoint, jCheckpoint); err != nil {
		return err
	}
	// Feed in block to fork choice store.
	if err := s.forkChoiceStore.ProcessBlock(ctx,
		blk.Slot, root, bytesutil.ToBytes32(blk.ParentRoot), bytesutil.ToBytes32(blk.Body.Graffiti),
		jCheckpoint.Epoch,
		fCheckpoint.Epoch); err != nil {
		return errors.Wrap(err, "could not process block for proto array fork choice")
	}
	return nil
}

// This saves post state info to DB or cache. This also saves post state info to fork choice store.
// Post state info consists of processed block and state. Do not call this method unless the block and state are verified.
func (s *Service) savePostStateInfo(ctx context.Context, r [32]byte, b *ethpb.SignedBeaconBlock, state *stateTrie.BeaconState, initSync bool) error {
	ctx, span := trace.StartSpan(ctx, "blockChain.savePostStateInfo")
	defer span.End()
	if initSync {
		s.saveInitSyncBlock(r, b)
	} else if err := s.beaconDB.SaveBlock(ctx, b); err != nil {
		return errors.Wrapf(err, "could not save block from slot %d", b.Block.Slot)
	}
	if err := s.stateGen.SaveState(ctx, r, state); err != nil {
		return errors.Wrap(err, "could not save state")
	}
	if err := s.insertBlockAndAttestationsToForkChoiceStore(ctx, b.Block, r, state); err != nil {
		return errors.Wrapf(err, "could not insert block %d to fork choice store", b.Block.Slot)
	}
	return nil
}<|MERGE_RESOLUTION|>--- conflicted
+++ resolved
@@ -121,8 +121,6 @@
 		}
 
 		// Update deposit cache.
-<<<<<<< HEAD
-		s.depositCache.InsertFinalizedDeposits(ctx, int64(postState.Eth1DepositIndex()))
 		/*log.Errorf("onBlock before: %d", len(s.depositCache.PendingDeposits(ctx, nil)))
 		log.Errorf("Deposits in block: %d", len(signed.Block.Body.Deposits))
 		for _, d := range signed.Block.Body.Deposits {
@@ -131,13 +129,11 @@
 			d.Proof = nil
 		}
 		log.Errorf("onBlock after: %d", len(s.depositCache.PendingDeposits(ctx, nil)))*/
-=======
 		finalizedState, err := s.stateGen.StateByRoot(ctx, fRoot)
 		if err != nil {
 			return errors.Wrap(err, "could not fetch finalized state")
 		}
 		s.depositCache.InsertFinalizedDeposits(ctx, int64(finalizedState.Eth1Data().DepositCount-1))
->>>>>>> a66f4342
 	}
 
 	defer reportAttestationInclusion(b)
