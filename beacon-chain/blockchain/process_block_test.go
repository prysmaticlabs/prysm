package blockchain

import (
	"context"
	"strings"
	"testing"
	"time"

	ethpb "github.com/prysmaticlabs/ethereumapis/eth/v1alpha1"
	"github.com/prysmaticlabs/go-ssz"
	"github.com/prysmaticlabs/prysm/beacon-chain/cache"
	"github.com/prysmaticlabs/prysm/beacon-chain/core/blocks"
	"github.com/prysmaticlabs/prysm/beacon-chain/core/state"
	"github.com/prysmaticlabs/prysm/beacon-chain/db"
	testDB "github.com/prysmaticlabs/prysm/beacon-chain/db/testing"
	"github.com/prysmaticlabs/prysm/beacon-chain/forkchoice/protoarray"
	stateTrie "github.com/prysmaticlabs/prysm/beacon-chain/state"
	"github.com/prysmaticlabs/prysm/beacon-chain/state/stategen"
	"github.com/prysmaticlabs/prysm/beacon-chain/state/stateutil"
	pb "github.com/prysmaticlabs/prysm/proto/beacon/p2p/v1"
	"github.com/prysmaticlabs/prysm/shared/attestationutil"
	"github.com/prysmaticlabs/prysm/shared/bytesutil"
	"github.com/prysmaticlabs/prysm/shared/featureconfig"
	"github.com/prysmaticlabs/prysm/shared/params"
	"github.com/prysmaticlabs/prysm/shared/roughtime"
	"github.com/prysmaticlabs/prysm/shared/testutil"
	"github.com/prysmaticlabs/prysm/shared/testutil/assert"
	"github.com/prysmaticlabs/prysm/shared/testutil/require"
)

func TestStore_OnBlock(t *testing.T) {
	ctx := context.Background()
	db, sc := testDB.SetupDB(t)

	cfg := &Config{
		BeaconDB: db,
		StateGen: stategen.New(db, sc),
	}
	service, err := NewService(ctx, cfg)
	require.NoError(t, err)
	genesisStateRoot := [32]byte{}
	genesis := blocks.NewGenesisBlock(genesisStateRoot[:])
	assert.NoError(t, db.SaveBlock(ctx, genesis))
	validGenesisRoot, err := stateutil.BlockRoot(genesis.Block)
	require.NoError(t, err)
	st := testutil.NewBeaconState()
	require.NoError(t, service.beaconDB.SaveState(ctx, st.Copy(), validGenesisRoot))
	roots, err := blockTree1(db, validGenesisRoot[:])
	require.NoError(t, err)
	random := &ethpb.SignedBeaconBlock{Block: &ethpb.BeaconBlock{Slot: 1, ParentRoot: validGenesisRoot[:]}}
	assert.NoError(t, db.SaveBlock(ctx, random))
	randomParentRoot, err := stateutil.BlockRoot(random.Block)
	assert.NoError(t, err)
	require.NoError(t, service.beaconDB.SaveStateSummary(ctx, &pb.StateSummary{Slot: st.Slot(), Root: randomParentRoot[:]}))
	require.NoError(t, service.beaconDB.SaveState(ctx, st.Copy(), randomParentRoot))
	randomParentRoot2 := roots[1]
	require.NoError(t, service.beaconDB.SaveStateSummary(ctx, &pb.StateSummary{Slot: st.Slot(), Root: randomParentRoot2[:]}))
	require.NoError(t, service.beaconDB.SaveState(ctx, st.Copy(), bytesutil.ToBytes32(randomParentRoot2)))

	tests := []struct {
		name          string
		blk           *ethpb.BeaconBlock
		s             *stateTrie.BeaconState
		time          uint64
		wantErrString string
	}{
		{
			name:          "parent block root does not have a state",
			blk:           &ethpb.BeaconBlock{},
			s:             st.Copy(),
			wantErrString: "could not reconstruct parent state",
		},
		{
			name:          "block is from the future",
			blk:           &ethpb.BeaconBlock{ParentRoot: randomParentRoot[:], Slot: params.BeaconConfig().FarFutureEpoch},
			s:             st.Copy(),
			wantErrString: "far distant future",
		},
		{
			name:          "could not get finalized block",
			blk:           &ethpb.BeaconBlock{ParentRoot: randomParentRoot[:]},
			s:             st.Copy(),
			wantErrString: "is not a descendent of the current finalized block",
		},
		{
			name:          "same slot as finalized block",
			blk:           &ethpb.BeaconBlock{Slot: 0, ParentRoot: randomParentRoot2},
			s:             st.Copy(),
			wantErrString: "block is equal or earlier than finalized block, slot 0 < slot 0",
		},
	}

	for _, tt := range tests {
		t.Run(tt.name, func(t *testing.T) {
			service.justifiedCheckpt = &ethpb.Checkpoint{Root: validGenesisRoot[:]}
			service.bestJustifiedCheckpt = &ethpb.Checkpoint{Root: validGenesisRoot[:]}
			service.finalizedCheckpt = &ethpb.Checkpoint{Root: validGenesisRoot[:]}
			service.prevFinalizedCheckpt = &ethpb.Checkpoint{Root: validGenesisRoot[:]}
			service.finalizedCheckpt.Root = roots[0]

			root, err := stateutil.BlockRoot(tt.blk)
			assert.NoError(t, err)
			err = service.onBlock(ctx, &ethpb.SignedBeaconBlock{Block: tt.blk}, root)
			assert.ErrorContains(t, tt.wantErrString, err)
		})
	}
}

func TestStore_OnBlockBatch(t *testing.T) {
	ctx := context.Background()
	db, sc := testDB.SetupDB(t)

	cfg := &Config{
		BeaconDB: db,
		StateGen: stategen.New(db, sc),
	}
	service, err := NewService(ctx, cfg)
	require.NoError(t, err)

	genesisStateRoot := [32]byte{}
	genesis := blocks.NewGenesisBlock(genesisStateRoot[:])
	assert.NoError(t, db.SaveBlock(ctx, genesis))

	st, keys := testutil.DeterministicGenesisState(t, 64)

	bState := st.Copy()

	blks := []*ethpb.SignedBeaconBlock{}
	blkRoots := [][32]byte{}
	var firstState *stateTrie.BeaconState
	for i := 1; i < 10; i++ {
		b, err := testutil.GenerateFullBlock(bState, keys, testutil.DefaultBlockGenConfig(), uint64(i))
		require.NoError(t, err)
		bState, err = state.ExecuteStateTransition(ctx, bState, b)
		require.NoError(t, err)
		if i == 1 {
			firstState = bState.Copy()
		}
		root, err := stateutil.BlockRoot(b.Block)
		require.NoError(t, err)
		blks = append(blks, b)
		blkRoots = append(blkRoots, root)
	}
<<<<<<< HEAD
	err = db.SaveBlock(context.Background(), blks[0])
	if err != nil {
		t.Fatal(err)
	}
	err = service.stateGen.SaveState(ctx, blkRoots[0], firstState)
	if err != nil {
		t.Fatal(err)
	}
	_, _, err = service.onBlockBatch(ctx, blks[1:], blkRoots[1:])
	if err != nil {
		t.Fatal(err)
	}
=======
	require.NoError(t, db.SaveBlock(context.Background(), blks[0]))
	require.NoError(t, service.stateGen.SaveState(ctx, blkRoots[0], firstState))
	_, _, _, err = service.onBlockBatch(ctx, blks[1:], blkRoots[1:])
	require.NoError(t, err)
>>>>>>> cf2bbec6
}

func TestRemoveStateSinceLastFinalized_EmptyStartSlot(t *testing.T) {
	ctx := context.Background()
	db, _ := testDB.SetupDB(t)
	params.UseMinimalConfig()
	defer params.UseMainnetConfig()

	cfg := &Config{BeaconDB: db}
	service, err := NewService(ctx, cfg)
	require.NoError(t, err)
	service.genesisTime = time.Now()

	update, err := service.shouldUpdateCurrentJustified(ctx, &ethpb.Checkpoint{})
	require.NoError(t, err)
	assert.Equal(t, true, update, "Should be able to update justified")
	lastJustifiedBlk := testutil.NewBeaconBlock()
	lastJustifiedBlk.Block.ParentRoot = bytesutil.PadTo([]byte{'G'}, 32)
	lastJustifiedRoot, err := stateutil.BlockRoot(lastJustifiedBlk.Block)
	require.NoError(t, err)
	newJustifiedBlk := testutil.NewBeaconBlock()
	newJustifiedBlk.Block.Slot = 1
	newJustifiedBlk.Block.ParentRoot = bytesutil.PadTo(lastJustifiedRoot[:], 32)
	newJustifiedRoot, err := stateutil.BlockRoot(newJustifiedBlk.Block)
	require.NoError(t, err)
	require.NoError(t, service.beaconDB.SaveBlock(ctx, newJustifiedBlk))
	require.NoError(t, service.beaconDB.SaveBlock(ctx, lastJustifiedBlk))

	diff := (params.BeaconConfig().SlotsPerEpoch - 1) * params.BeaconConfig().SecondsPerSlot
	service.genesisTime = time.Unix(time.Now().Unix()-int64(diff), 0)
	service.justifiedCheckpt = &ethpb.Checkpoint{Root: lastJustifiedRoot[:]}
	update, err = service.shouldUpdateCurrentJustified(ctx, &ethpb.Checkpoint{Root: newJustifiedRoot[:]})
	require.NoError(t, err)
	assert.Equal(t, true, update, "Should be able to update justified")
}

func TestShouldUpdateJustified_ReturnFalse(t *testing.T) {
	ctx := context.Background()
	db, _ := testDB.SetupDB(t)
	params.UseMinimalConfig()
	defer params.UseMainnetConfig()

	cfg := &Config{BeaconDB: db}
	service, err := NewService(ctx, cfg)
	require.NoError(t, err)
	lastJustifiedBlk := testutil.NewBeaconBlock()
	lastJustifiedBlk.Block.ParentRoot = bytesutil.PadTo([]byte{'G'}, 32)
	lastJustifiedRoot, err := stateutil.BlockRoot(lastJustifiedBlk.Block)
	require.NoError(t, err)
	newJustifiedBlk := testutil.NewBeaconBlock()
	newJustifiedBlk.Block.ParentRoot = bytesutil.PadTo(lastJustifiedRoot[:], 32)
	newJustifiedRoot, err := stateutil.BlockRoot(newJustifiedBlk.Block)
	require.NoError(t, err)
	require.NoError(t, service.beaconDB.SaveBlock(ctx, newJustifiedBlk))
	require.NoError(t, service.beaconDB.SaveBlock(ctx, lastJustifiedBlk))

	diff := (params.BeaconConfig().SlotsPerEpoch - 1) * params.BeaconConfig().SecondsPerSlot
	service.genesisTime = time.Unix(time.Now().Unix()-int64(diff), 0)
	service.justifiedCheckpt = &ethpb.Checkpoint{Root: lastJustifiedRoot[:]}

	update, err := service.shouldUpdateCurrentJustified(ctx, &ethpb.Checkpoint{Root: newJustifiedRoot[:]})
	require.NoError(t, err)
	assert.Equal(t, false, update, "Should not be able to update justified, received true")
}

func TestCachedPreState_CanGetFromStateSummary(t *testing.T) {
	resetCfg := featureconfig.InitWithReset(&featureconfig.Flags{NewStateMgmt: true})
	defer resetCfg()

	ctx := context.Background()
	db, sc := testDB.SetupDB(t)

	cfg := &Config{
		BeaconDB: db,
		StateGen: stategen.New(db, sc),
	}
	service, err := NewService(ctx, cfg)
	require.NoError(t, err)

	s, err := stateTrie.InitializeFromProto(&pb.BeaconState{Slot: 1, GenesisValidatorsRoot: params.BeaconConfig().ZeroHash[:]})
	require.NoError(t, err)
	r := [32]byte{'A'}
	b := &ethpb.BeaconBlock{Slot: 1, ParentRoot: r[:]}
	require.NoError(t, service.beaconDB.SaveStateSummary(ctx, &pb.StateSummary{Slot: 1, Root: r[:]}))
	require.NoError(t, service.stateGen.SaveState(ctx, r, s))
	require.NoError(t, service.verifyBlkPreState(ctx, b))
}

func TestCachedPreState_CanGetFromDB(t *testing.T) {
	resetCfg := featureconfig.InitWithReset(&featureconfig.Flags{NewStateMgmt: true})
	defer resetCfg()

	ctx := context.Background()
	db, sc := testDB.SetupDB(t)

	cfg := &Config{
		BeaconDB: db,
		StateGen: stategen.New(db, sc),
	}
	service, err := NewService(ctx, cfg)
	require.NoError(t, err)

	r := [32]byte{'A'}
	b := &ethpb.BeaconBlock{Slot: 1, ParentRoot: r[:]}

	service.finalizedCheckpt = &ethpb.Checkpoint{Root: r[:]}
	err = service.verifyBlkPreState(ctx, b)
	wanted := "could not reconstruct parent state"
	assert.ErrorContains(t, wanted, err)

	s, err := stateTrie.InitializeFromProto(&pb.BeaconState{Slot: 1})
	require.NoError(t, err)
	require.NoError(t, service.beaconDB.SaveStateSummary(ctx, &pb.StateSummary{Slot: 1, Root: r[:]}))
	require.NoError(t, service.stateGen.SaveState(ctx, r, s))
	require.NoError(t, service.verifyBlkPreState(ctx, b))
}

func TestUpdateJustified_CouldUpdateBest(t *testing.T) {
	ctx := context.Background()
	db, _ := testDB.SetupDB(t)

	cfg := &Config{BeaconDB: db, StateGen: stategen.New(db, cache.NewStateSummaryCache())}
	service, err := NewService(ctx, cfg)
	require.NoError(t, err)

	signedBlock := &ethpb.SignedBeaconBlock{Block: &ethpb.BeaconBlock{}}
	require.NoError(t, db.SaveBlock(ctx, signedBlock))
	r, err := stateutil.BlockRoot(signedBlock.Block)
	require.NoError(t, err)
	service.justifiedCheckpt = &ethpb.Checkpoint{Root: []byte{'A'}}
	service.bestJustifiedCheckpt = &ethpb.Checkpoint{Root: []byte{'A'}}
	st := testutil.NewBeaconState()
	service.initSyncState[r] = st.Copy()
	require.NoError(t, db.SaveState(ctx, st.Copy(), r))

	// Could update
	s := testutil.NewBeaconState()
	require.NoError(t, s.SetCurrentJustifiedCheckpoint(&ethpb.Checkpoint{Epoch: 1, Root: r[:]}))
	require.NoError(t, service.updateJustified(context.Background(), s))

	assert.Equal(t, s.CurrentJustifiedCheckpoint().Epoch, service.bestJustifiedCheckpt.Epoch, "Incorrect justified epoch in service")

	// Could not update
	service.bestJustifiedCheckpt.Epoch = 2
	require.NoError(t, service.updateJustified(context.Background(), s))

	assert.Equal(t, uint64(2), service.bestJustifiedCheckpt.Epoch, "Incorrect justified epoch in service")
}

func TestFillForkChoiceMissingBlocks_CanSave(t *testing.T) {
	ctx := context.Background()
	db, _ := testDB.SetupDB(t)

	cfg := &Config{BeaconDB: db}
	service, err := NewService(ctx, cfg)
	require.NoError(t, err)
	service.forkChoiceStore = protoarray.New(0, 0, [32]byte{'A'})
	service.finalizedCheckpt = &ethpb.Checkpoint{}

	genesisStateRoot := [32]byte{}
	genesis := blocks.NewGenesisBlock(genesisStateRoot[:])
	require.NoError(t, db.SaveBlock(ctx, genesis))
	validGenesisRoot, err := stateutil.BlockRoot(genesis.Block)
	require.NoError(t, err)
	st := testutil.NewBeaconState()

	require.NoError(t, service.beaconDB.SaveState(ctx, st.Copy(), validGenesisRoot))
	roots, err := blockTree1(db, validGenesisRoot[:])
	require.NoError(t, err)

	beaconState, _ := testutil.DeterministicGenesisState(t, 32)
	block := &ethpb.BeaconBlock{Slot: 9, ParentRoot: roots[8], Body: &ethpb.BeaconBlockBody{Graffiti: []byte{}}}

	err = service.fillInForkChoiceMissingBlocks(
		context.Background(), block, beaconState.FinalizedCheckpoint(), beaconState.CurrentJustifiedCheckpoint())
	require.NoError(t, err)

	// 5 nodes from the block tree 1. B0 - B3 - B4 - B6 - B8
	assert.Equal(t, 5, len(service.forkChoiceStore.Nodes()), "Miss match nodes")
	assert.Equal(t, true, service.forkChoiceStore.HasNode(bytesutil.ToBytes32(roots[4])), "Didn't save node")
	assert.Equal(t, true, service.forkChoiceStore.HasNode(bytesutil.ToBytes32(roots[6])), "Didn't save node")
	assert.Equal(t, true, service.forkChoiceStore.HasNode(bytesutil.ToBytes32(roots[8])), "Didn't save node")
}

func TestFillForkChoiceMissingBlocks_FilterFinalized(t *testing.T) {
	ctx := context.Background()
	db, _ := testDB.SetupDB(t)

	cfg := &Config{BeaconDB: db}
	service, err := NewService(ctx, cfg)
	require.NoError(t, err)
	service.forkChoiceStore = protoarray.New(0, 0, [32]byte{'A'})
	// Set finalized epoch to 1.
	service.finalizedCheckpt = &ethpb.Checkpoint{Epoch: 1}

	genesisStateRoot := [32]byte{}
	genesis := blocks.NewGenesisBlock(genesisStateRoot[:])
	assert.NoError(t, db.SaveBlock(ctx, genesis))
	validGenesisRoot, err := stateutil.BlockRoot(genesis.Block)
	assert.NoError(t, err)
	st := testutil.NewBeaconState()

	require.NoError(t, service.beaconDB.SaveState(ctx, st.Copy(), validGenesisRoot))

	// Define a tree branch, slot 63 <- 64 <- 65
	b63 := &ethpb.SignedBeaconBlock{Block: &ethpb.BeaconBlock{Slot: 63, Body: &ethpb.BeaconBlockBody{}}}
	require.NoError(t, service.beaconDB.SaveBlock(ctx, b63))
	r63, err := stateutil.BlockRoot(b63.Block)
	require.NoError(t, err)
	b64 := &ethpb.SignedBeaconBlock{Block: &ethpb.BeaconBlock{Slot: 64, ParentRoot: r63[:], Body: &ethpb.BeaconBlockBody{}}}
	require.NoError(t, service.beaconDB.SaveBlock(ctx, b64))
	r64, err := stateutil.BlockRoot(b64.Block)
	require.NoError(t, err)
	b65 := &ethpb.SignedBeaconBlock{Block: &ethpb.BeaconBlock{Slot: 65, ParentRoot: r64[:], Body: &ethpb.BeaconBlockBody{}}}
	require.NoError(t, service.beaconDB.SaveBlock(ctx, b65))

	beaconState, _ := testutil.DeterministicGenesisState(t, 32)
	err = service.fillInForkChoiceMissingBlocks(
		context.Background(), b65.Block, beaconState.FinalizedCheckpoint(), beaconState.CurrentJustifiedCheckpoint())
	require.NoError(t, err)

	// There should be 2 nodes, block 65 and block 64.
	assert.Equal(t, 2, len(service.forkChoiceStore.Nodes()), "Miss match nodes")

	// Block with slot 63 should be in fork choice because it's less than finalized epoch 1.
	assert.Equal(t, true, service.forkChoiceStore.HasNode(r63), "Didn't save node")
}

// blockTree1 constructs the following tree:
//    /- B1
// B0           /- B5 - B7
//    \- B3 - B4 - B6 - B8
// (B1, and B3 are all from the same slots)
func blockTree1(db db.Database, genesisRoot []byte) ([][]byte, error) {
	b0 := &ethpb.BeaconBlock{Slot: 0, ParentRoot: genesisRoot}
	r0, err := ssz.HashTreeRoot(b0)
	if err != nil {
		return nil, err
	}
	b1 := &ethpb.BeaconBlock{Slot: 1, ParentRoot: r0[:]}
	r1, err := ssz.HashTreeRoot(b1)
	if err != nil {
		return nil, err
	}
	b3 := &ethpb.BeaconBlock{Slot: 3, ParentRoot: r0[:]}
	r3, err := ssz.HashTreeRoot(b3)
	if err != nil {
		return nil, err
	}
	b4 := &ethpb.BeaconBlock{Slot: 4, ParentRoot: r3[:]}
	r4, err := ssz.HashTreeRoot(b4)
	if err != nil {
		return nil, err
	}
	b5 := &ethpb.BeaconBlock{Slot: 5, ParentRoot: r4[:]}
	r5, err := ssz.HashTreeRoot(b5)
	if err != nil {
		return nil, err
	}
	b6 := &ethpb.BeaconBlock{Slot: 6, ParentRoot: r4[:]}
	r6, err := ssz.HashTreeRoot(b6)
	if err != nil {
		return nil, err
	}
	b7 := &ethpb.BeaconBlock{Slot: 7, ParentRoot: r5[:]}
	r7, err := ssz.HashTreeRoot(b7)
	if err != nil {
		return nil, err
	}
	b8 := &ethpb.BeaconBlock{Slot: 8, ParentRoot: r6[:]}
	r8, err := ssz.HashTreeRoot(b8)
	if err != nil {
		return nil, err
	}
	st := testutil.NewBeaconState()

	for _, b := range []*ethpb.BeaconBlock{b0, b1, b3, b4, b5, b6, b7, b8} {
		beaconBlock := testutil.NewBeaconBlock()
		beaconBlock.Block.Slot = b.Slot
		beaconBlock.Block.ParentRoot = bytesutil.PadTo(b.ParentRoot, 32)
		beaconBlock.Block.Body = &ethpb.BeaconBlockBody{}
		if err := db.SaveBlock(context.Background(), beaconBlock); err != nil {
			return nil, err
		}
		if err := db.SaveState(context.Background(), st.Copy(), bytesutil.ToBytes32(beaconBlock.Block.ParentRoot)); err != nil {
			return nil, err
		}
	}
	if err := db.SaveState(context.Background(), st.Copy(), r1); err != nil {
		return nil, err
	}
	if err := db.SaveState(context.Background(), st.Copy(), r7); err != nil {
		return nil, err
	}
	if err := db.SaveState(context.Background(), st.Copy(), r8); err != nil {
		return nil, err
	}
	return [][]byte{r0[:], r1[:], nil, r3[:], r4[:], r5[:], r6[:], r7[:], r8[:]}, nil
}

func TestCurrentSlot_HandlesOverflow(t *testing.T) {
	svc := Service{genesisTime: roughtime.Now().Add(1 * time.Hour)}

	slot := svc.CurrentSlot()
	require.Equal(t, uint64(0), slot, "Unexpected slot")
}

func TestAncestor_HandleSkipSlot(t *testing.T) {
	ctx := context.Background()
	db, _ := testDB.SetupDB(t)

	cfg := &Config{BeaconDB: db}
	service, err := NewService(ctx, cfg)
	require.NoError(t, err)

	b1 := &ethpb.BeaconBlock{Slot: 1, ParentRoot: []byte{'a'}}
	r1, err := ssz.HashTreeRoot(b1)
	require.NoError(t, err)
	b100 := &ethpb.BeaconBlock{Slot: 100, ParentRoot: r1[:]}
	r100, err := ssz.HashTreeRoot(b100)
	require.NoError(t, err)
	b200 := &ethpb.BeaconBlock{Slot: 200, ParentRoot: r100[:]}
	r200, err := ssz.HashTreeRoot(b200)
	require.NoError(t, err)
	for _, b := range []*ethpb.BeaconBlock{b1, b100, b200} {
		beaconBlock := testutil.NewBeaconBlock()
		beaconBlock.Block.Slot = b.Slot
		beaconBlock.Block.ParentRoot = bytesutil.PadTo(b.ParentRoot, 32)
		beaconBlock.Block.Body = &ethpb.BeaconBlockBody{}
		require.NoError(t, db.SaveBlock(context.Background(), beaconBlock))
	}

	// Slots 100 to 200 are skip slots. Requesting root at 150 will yield root at 100. The last physical block.
	r, err := service.ancestor(context.Background(), r200[:], 150)
	require.NoError(t, err)
	if bytesutil.ToBytes32(r) != r100 {
		t.Error("Did not get correct root")
	}

	// Slots 1 to 100 are skip slots. Requesting root at 50 will yield root at 1. The last physical block.
	r, err = service.ancestor(context.Background(), r200[:], 50)
	require.NoError(t, err)
	if bytesutil.ToBytes32(r) != r1 {
		t.Error("Did not get correct root")
	}
}

func TestEnsureRootNotZeroHashes(t *testing.T) {
	ctx := context.Background()
	cfg := &Config{}
	service, err := NewService(ctx, cfg)
	require.NoError(t, err)
	service.genesisRoot = [32]byte{'a'}

	r := service.ensureRootNotZeros(params.BeaconConfig().ZeroHash)
	assert.Equal(t, service.genesisRoot, r, "Did not get wanted justified root")
	root := [32]byte{'b'}
	r = service.ensureRootNotZeros(root)
	assert.Equal(t, root, r, "Did not get wanted justified root")
}

func TestFinalizedImpliesNewJustified(t *testing.T) {
	db, sc := testDB.SetupDB(t)
	ctx := context.Background()
	type args struct {
		cachedCheckPoint        *ethpb.Checkpoint
		stateCheckPoint         *ethpb.Checkpoint
		diffFinalizedCheckPoint bool
	}
	tests := []struct {
		name string
		args args
		want *ethpb.Checkpoint
	}{
		{
			name: "Same justified, do nothing",
			args: args{
				cachedCheckPoint: &ethpb.Checkpoint{Epoch: 1, Root: []byte{'a'}},
				stateCheckPoint:  &ethpb.Checkpoint{Epoch: 1, Root: []byte{'a'}},
			},
			want: &ethpb.Checkpoint{Epoch: 1, Root: []byte{'a'}},
		},
		{
			name: "Different justified, higher epoch, cache new justified",
			args: args{
				cachedCheckPoint: &ethpb.Checkpoint{Epoch: 1, Root: []byte{'a'}},
				stateCheckPoint:  &ethpb.Checkpoint{Epoch: 2, Root: []byte{'b'}},
			},
			want: &ethpb.Checkpoint{Epoch: 2, Root: []byte{'b'}},
		},
		{
			name: "finalized has different justified, cache new justified",
			args: args{
				cachedCheckPoint:        &ethpb.Checkpoint{Epoch: 1, Root: []byte{'a'}},
				stateCheckPoint:         &ethpb.Checkpoint{Epoch: 1, Root: []byte{'b'}},
				diffFinalizedCheckPoint: true,
			},
			want: &ethpb.Checkpoint{Epoch: 1, Root: []byte{'b'}},
		},
	}
	for _, test := range tests {
		beaconState := testutil.NewBeaconState()
		require.NoError(t, beaconState.SetCurrentJustifiedCheckpoint(test.args.stateCheckPoint))
		service, err := NewService(ctx, &Config{BeaconDB: db, StateGen: stategen.New(db, sc)})
		require.NoError(t, err)
		service.justifiedCheckpt = test.args.cachedCheckPoint
		require.NoError(t, service.beaconDB.SaveStateSummary(ctx, &pb.StateSummary{Root: bytesutil.PadTo(test.want.Root, 32)}))
		genesisState := testutil.NewBeaconState()
		require.NoError(t, service.beaconDB.SaveState(ctx, genesisState, bytesutil.ToBytes32(test.want.Root)))

		if test.args.diffFinalizedCheckPoint {
			b1 := &ethpb.BeaconBlock{Slot: 1, ParentRoot: []byte{'a'}}
			r1, err := ssz.HashTreeRoot(b1)
			require.NoError(t, err)
			b100 := &ethpb.BeaconBlock{Slot: 100, ParentRoot: r1[:]}
			r100, err := ssz.HashTreeRoot(b100)
			require.NoError(t, err)
			for _, b := range []*ethpb.BeaconBlock{b1, b100} {
				beaconBlock := testutil.NewBeaconBlock()
				beaconBlock.Block.Slot = b.Slot
				beaconBlock.Block.ParentRoot = bytesutil.PadTo(b.ParentRoot, 32)
				require.NoError(t, service.beaconDB.SaveBlock(context.Background(), beaconBlock))
			}
			service.finalizedCheckpt = &ethpb.Checkpoint{Root: []byte{'c'}, Epoch: 1}
			service.justifiedCheckpt.Root = r100[:]
		}

		require.NoError(t, service.finalizedImpliesNewJustified(ctx, beaconState))
		assert.Equal(t, true, attestationutil.CheckPointIsEqual(test.want, service.justifiedCheckpt), "Did not get wanted check point")
	}
}

func TestVerifyBlkDescendant(t *testing.T) {
	db, sc := testDB.SetupDB(t)
	ctx := context.Background()

	b := testutil.NewBeaconBlock()
	b.Block.Slot = 1
	r, err := stateutil.BlockRoot(b.Block)
	require.NoError(t, err)
	require.NoError(t, db.SaveBlock(ctx, b))

	b1 := testutil.NewBeaconBlock()
	b1.Block.Slot = 1
	b1.Block.Body.Graffiti = bytesutil.PadTo([]byte{'a'}, 32)
	r1, err := stateutil.BlockRoot(b1.Block)
	require.NoError(t, err)
	require.NoError(t, db.SaveBlock(ctx, b1))

	type args struct {
		parentRoot    [32]byte
		finalizedRoot [32]byte
		finalizedSlot uint64
	}
	tests := []struct {
		name        string
		args        args
		shouldError bool
		err         string
	}{
		{
			name: "could not get finalized block in block service cache",
			args: args{
				finalizedRoot: [32]byte{'a'},
			},
			shouldError: true,
			err:         "nil finalized block",
		},
		{
			name: "could not get finalized block root in DB",
			args: args{
				finalizedRoot: r,
				parentRoot:    [32]byte{'a'},
			},
			shouldError: true,
			err:         "could not get finalized block root",
		},
		{
			name: "is not descendant",
			args: args{
				finalizedRoot: r1,
				parentRoot:    r,
			},
			shouldError: true,
			err:         "is not a descendent of the current finalized block slot",
		},
		{
			name: "is descendant",
			args: args{
				finalizedRoot: r,
				parentRoot:    r,
			},
			shouldError: false,
		},
	}
	for _, test := range tests {
		service, err := NewService(ctx, &Config{BeaconDB: db, StateGen: stategen.New(db, sc)})
		require.NoError(t, err)
		service.finalizedCheckpt = &ethpb.Checkpoint{
			Root: test.args.finalizedRoot[:],
		}
		err = service.VerifyBlkDescendant(ctx, test.args.parentRoot)
		if test.shouldError {
			if err == nil || !strings.Contains(err.Error(), test.err) {
				t.Error("Did not get wanted error")
			}
		} else if err != nil {
			t.Error(err)
		}
	}
}

func TestUpdateJustifiedInitSync(t *testing.T) {
	db, _ := testDB.SetupDB(t)
	ctx := context.Background()
	cfg := &Config{BeaconDB: db}
	service, err := NewService(ctx, cfg)
	require.NoError(t, err)

	gBlk := &ethpb.SignedBeaconBlock{Block: &ethpb.BeaconBlock{}}
	gRoot, err := stateutil.BlockRoot(gBlk.Block)
	require.NoError(t, err)
	require.NoError(t, service.beaconDB.SaveBlock(ctx, gBlk))
	require.NoError(t, service.beaconDB.SaveGenesisBlockRoot(ctx, gRoot))
	require.NoError(t, service.beaconDB.SaveStateSummary(ctx, &pb.StateSummary{Root: gRoot[:]}))
	beaconState, _ := testutil.DeterministicGenesisState(t, 32)
	require.NoError(t, service.beaconDB.SaveState(ctx, beaconState, gRoot))
	service.genesisRoot = gRoot
	currentCp := &ethpb.Checkpoint{Epoch: 1}
	service.justifiedCheckpt = currentCp
	newCp := &ethpb.Checkpoint{Epoch: 2, Root: gRoot[:]}

	require.NoError(t, service.updateJustifiedInitSync(ctx, newCp))

	assert.DeepEqual(t, currentCp, service.prevJustifiedCheckpt, "Incorrect previous justified checkpoint")
	assert.DeepEqual(t, newCp, service.CurrentJustifiedCheckpt(), "Incorrect current justified checkpoint in cache")
	cp, err := service.beaconDB.JustifiedCheckpoint(ctx)
	if err != nil {
		t.Fatal(err)
	}
	assert.DeepEqual(t, newCp, cp, "Incorrect current justified checkpoint in db")
}<|MERGE_RESOLUTION|>--- conflicted
+++ resolved
@@ -141,25 +141,10 @@
 		blks = append(blks, b)
 		blkRoots = append(blkRoots, root)
 	}
-<<<<<<< HEAD
-	err = db.SaveBlock(context.Background(), blks[0])
-	if err != nil {
-		t.Fatal(err)
-	}
-	err = service.stateGen.SaveState(ctx, blkRoots[0], firstState)
-	if err != nil {
-		t.Fatal(err)
-	}
-	_, _, err = service.onBlockBatch(ctx, blks[1:], blkRoots[1:])
-	if err != nil {
-		t.Fatal(err)
-	}
-=======
 	require.NoError(t, db.SaveBlock(context.Background(), blks[0]))
 	require.NoError(t, service.stateGen.SaveState(ctx, blkRoots[0], firstState))
 	_, _, _, err = service.onBlockBatch(ctx, blks[1:], blkRoots[1:])
 	require.NoError(t, err)
->>>>>>> cf2bbec6
 }
 
 func TestRemoveStateSinceLastFinalized_EmptyStartSlot(t *testing.T) {
