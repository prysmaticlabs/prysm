--- conflicted
+++ resolved
@@ -1344,104 +1344,4 @@
 	require.NoError(t, service.cfg.AttPool.SaveAggregatedAttestations(atts))
 	require.NoError(t, service.pruneCanonicalAttsFromPool(ctx, r, wrapper.WrappedPhase0SignedBeaconBlock(b)))
 	require.Equal(t, 1, service.cfg.AttPool.AggregatedAttestationCount())
-<<<<<<< HEAD
-}
-
-func TestService_saveSyncedTipsDB(t *testing.T) {
-	ctx := context.Background()
-	beaconDB := testDB.SetupDB(t)
-	service := setupBeaconChain(t, beaconDB)
-
-	b1 := util.NewBeaconBlock()
-	b1.Block.Slot = 1
-	b1.Block.ParentRoot = bytesutil.PadTo([]byte{'a'}, 32)
-	r1, err := b1.Block.HashTreeRoot()
-	require.NoError(t, err)
-	b100 := util.NewBeaconBlock()
-	b100.Block.Slot = 100
-	b100.Block.ParentRoot = r1[:]
-	r100, err := b100.Block.HashTreeRoot()
-	require.NoError(t, err)
-	b200 := util.NewBeaconBlock()
-	b200.Block.Slot = 200
-	b200.Block.ParentRoot = r1[:]
-	r200, err := b200.Block.HashTreeRoot()
-	require.NoError(t, err)
-	for _, b := range []*ethpb.SignedBeaconBlock{b1, b100, b200} {
-		beaconBlock := util.NewBeaconBlock()
-		beaconBlock.Block.Slot = b.Block.Slot
-		beaconBlock.Block.ParentRoot = bytesutil.PadTo(b.Block.ParentRoot, 32)
-		r, err := b.Block.HashTreeRoot()
-		require.NoError(t, err)
-		require.NoError(t, service.cfg.ForkChoiceStore.ProcessBlock(context.Background(), b.Block.Slot, r, bytesutil.ToBytes32(b.Block.ParentRoot), [32]byte{}, 0, 0))
-	}
-
-	require.NoError(t, service.cfg.ForkChoiceStore.UpdateSyncedTipsWithValidRoot(ctx, r100))
-	require.NoError(t, service.saveSyncedTipsDB(ctx))
-	savedTips, err := service.cfg.BeaconDB.ValidatedTips(ctx)
-	require.NoError(t, err)
-	require.Equal(t, 2, len(savedTips))
-	require.Equal(t, types.Slot(1), savedTips[r1])
-	require.Equal(t, types.Slot(100), savedTips[r100])
-
-	// Delete invalid root
-	require.NoError(t, service.cfg.ForkChoiceStore.UpdateSyncedTipsWithInvalidRoot(ctx, r200))
-	require.NoError(t, service.saveSyncedTipsDB(ctx))
-	savedTips, err = service.cfg.BeaconDB.ValidatedTips(ctx)
-	require.NoError(t, err)
-	require.Equal(t, 1, len(savedTips))
-	require.Equal(t, types.Slot(100), savedTips[r100])
-}
-
-func Test_getStateVersionAndPayload(t *testing.T) {
-
-	tests := []struct {
-		name    string
-		st      state.BeaconState
-		version int
-		header  *ethpb.ExecutionPayloadHeader
-	}{
-		{
-			name: "phase 0 state",
-			st: func() state.BeaconState {
-				s, _ := util.DeterministicGenesisState(t, 1)
-				return s
-			}(),
-			version: version.Phase0,
-			header:  (*ethpb.ExecutionPayloadHeader)(nil),
-		},
-		{
-			name: "altair state",
-			st: func() state.BeaconState {
-				s, _ := util.DeterministicGenesisStateAltair(t, 1)
-				return s
-			}(),
-			version: version.Altair,
-			header:  (*ethpb.ExecutionPayloadHeader)(nil),
-		},
-		{
-			name: "bellatrix state",
-			st: func() state.BeaconState {
-				s, _ := util.DeterministicGenesisStateBellatrix(t, 1)
-				require.NoError(t, s.SetLatestExecutionPayloadHeader(&ethpb.ExecutionPayloadHeader{
-					BlockNumber: 1,
-				}))
-				return s
-			}(),
-			version: version.Bellatrix,
-			header: &ethpb.ExecutionPayloadHeader{
-				BlockNumber: 1,
-			},
-		},
-	}
-	for _, tt := range tests {
-		t.Run(tt.name, func(t *testing.T) {
-			version, header, err := getStateVersionAndPayload(tt.st)
-			require.NoError(t, err)
-			require.Equal(t, tt.version, version)
-			require.DeepEqual(t, tt.header, header)
-		})
-	}
-=======
->>>>>>> 1964fb81
 }