--- conflicted
+++ resolved
@@ -88,10 +88,9 @@
 				"headPayloadBlockHash":      fmt.Sprintf("%#x", bytesutil.Trunc(headPayload.BlockHash)),
 				"finalizedPayloadBlockHash": fmt.Sprintf("%#x", bytesutil.Trunc(finalizedHash)),
 			}).Info("Called fork choice updated with optimistic block")
-<<<<<<< HEAD
-			return payloadID, nil
+			return payloadID, s.optimisticCandidateBlock(ctx, headBlk)
 		case powchain.ErrInvalidPayloadStatus:
-			invalidRoots, err := s.ForkChoicer().SetOptimisticToInvalid(ctx, headRoot, bytesutil.ToBytes32(lastValidHash))
+			invalidRoots, err := s.ForkChoicer().SetOptimisticToInvalid(ctx, headRoot, bytesutil.ToBytes32(headBlk.ParentRoot()), bytesutil.ToBytes32(lastValidHash))
 			if err != nil {
 				return nil, err
 			}
@@ -104,9 +103,6 @@
 				"invalidCount": len(invalidRoots),
 			}).Warn("Pruned invalid blocks")
 			return nil, ErrInvalidPayload
-=======
-			return payloadID, s.optimisticCandidateBlock(ctx, headBlk)
->>>>>>> 20ab988a
 		default:
 			return nil, errors.WithMessage(ErrUndefinedExecutionEngineError, err.Error())
 		}
