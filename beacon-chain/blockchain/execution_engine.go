package blockchain

import (
	"context"
	"fmt"

	"github.com/pkg/errors"
	"github.com/prysmaticlabs/prysm/beacon-chain/core/blocks"
	"github.com/prysmaticlabs/prysm/beacon-chain/core/helpers"
	"github.com/prysmaticlabs/prysm/beacon-chain/core/time"
	"github.com/prysmaticlabs/prysm/beacon-chain/core/transition"
	"github.com/prysmaticlabs/prysm/beacon-chain/db/kv"
	"github.com/prysmaticlabs/prysm/beacon-chain/powchain"
	"github.com/prysmaticlabs/prysm/beacon-chain/state"
	"github.com/prysmaticlabs/prysm/config/params"
	"github.com/prysmaticlabs/prysm/consensus-types/interfaces"
	types "github.com/prysmaticlabs/prysm/consensus-types/primitives"
	"github.com/prysmaticlabs/prysm/consensus-types/wrapper"
	"github.com/prysmaticlabs/prysm/encoding/bytesutil"
	enginev1 "github.com/prysmaticlabs/prysm/proto/engine/v1"
	"github.com/prysmaticlabs/prysm/time/slots"
	"github.com/sirupsen/logrus"
	"go.opencensus.io/trace"
)

// notifyForkchoiceUpdateArg is the argument for the forkchoice update notification `notifyForkchoiceUpdate`.
type notifyForkchoiceUpdateArg struct {
	headState state.BeaconState
	headRoot  [32]byte
	headBlock interfaces.BeaconBlock
}

// notifyForkchoiceUpdate signals execution engine the fork choice updates. Execution engine should:
// 1. Re-organizes the execution payload chain and corresponding state to make head_block_hash the head.
// 2. Applies finality to the execution state: it irreversibly persists the chain of all execution payloads and corresponding state, up to and including finalized_block_hash.
func (s *Service) notifyForkchoiceUpdate(ctx context.Context, arg *notifyForkchoiceUpdateArg) (*enginev1.PayloadIDBytes, error) {
	ctx, span := trace.StartSpan(ctx, "blockChain.notifyForkchoiceUpdate")
	defer span.End()

	headBlk := arg.headBlock
	if headBlk == nil || headBlk.IsNil() || headBlk.Body().IsNil() {
		log.Error("Head block is nil")
		return nil, nil
	}
	// Must not call fork choice updated until the transition conditions are met on the Pow network.
	isExecutionBlk, err := blocks.IsExecutionBlock(headBlk.Body())
	if err != nil {
		log.WithError(err).Error("Could not determine if head block is execution block")
		return nil, nil
	}
	if !isExecutionBlk {
		return nil, nil
	}
	headPayload, err := headBlk.Body().Execution()
	if err != nil {
		log.WithError(err).Error("Could not get execution payload for head block")
		return nil, nil
	}
	finalizedHash := s.ForkChoicer().FinalizedPayloadBlockHash()
	justifiedHash := s.ForkChoicer().JustifiedPayloadBlockHash()
	fcs := &enginev1.ForkchoiceState{
		HeadBlockHash:      headPayload.BlockHash(),
		SafeBlockHash:      justifiedHash[:],
		FinalizedBlockHash: finalizedHash[:],
	}

	nextSlot := s.CurrentSlot() + 1 // Cache payload ID for next slot proposer.
	hasAttr, attr, proposerId, err := s.getPayloadAttribute(ctx, arg.headState, nextSlot)
	if err != nil {
		log.WithError(err).Error("Could not get head payload attribute")
		return nil, nil
	}

	payloadID, lastValidHash, err := s.cfg.ExecutionEngineCaller.ForkchoiceUpdated(ctx, fcs, attr)
	if err != nil {
		switch err {
		case powchain.ErrAcceptedSyncingPayloadStatus:
			forkchoiceUpdatedOptimisticNodeCount.Inc()
			log.WithFields(logrus.Fields{
				"headSlot":                  headBlk.Slot(),
				"headPayloadBlockHash":      fmt.Sprintf("%#x", bytesutil.Trunc(headPayload.BlockHash())),
				"finalizedPayloadBlockHash": fmt.Sprintf("%#x", bytesutil.Trunc(finalizedHash[:])),
			}).Info("Called fork choice updated with optimistic block")
			err := s.optimisticCandidateBlock(ctx, headBlk)
			if err != nil {
				log.WithError(err).Error("Optimistic block failed to be candidate")
			}
			return payloadID, nil
		case powchain.ErrInvalidPayloadStatus:
			newPayloadInvalidNodeCount.Inc()
			headRoot := arg.headRoot
			invalidRoots, err := s.ForkChoicer().SetOptimisticToInvalid(ctx, headRoot, bytesutil.ToBytes32(headBlk.ParentRoot()), bytesutil.ToBytes32(lastValidHash))
			if err != nil {
				log.WithError(err).Error("Could not set head root to invalid")
				return nil, nil
			}
			if err := s.removeInvalidBlockAndState(ctx, invalidRoots); err != nil {
				log.WithError(err).Error("Could not remove invalid block and state")
				return nil, nil
			}

			r, err := s.cfg.ForkChoiceStore.Head(ctx, s.justifiedBalances.balances)
			if err != nil {
				log.WithError(err).Error("Could not get head root")
				return nil, nil
			}
			b, err := s.getBlock(ctx, r)
			if err != nil {
				log.WithError(err).Error("Could not get head block")
				return nil, nil
			}
			st, err := s.cfg.StateGen.StateByRoot(ctx, r)
			if err != nil {
				log.WithError(err).Error("Could not get head state")
				return nil, nil
			}
			pid, err := s.notifyForkchoiceUpdate(ctx, &notifyForkchoiceUpdateArg{
				headState: st,
				headRoot:  r,
				headBlock: b.Block(),
			})
			if err != nil {
				return nil, err // Returning err because it's recursive here.
			}

			if err := s.saveHead(ctx, r, b, st); err != nil {
				log.WithError(err).Error("could not save head after pruning invalid blocks")
			}

			log.WithFields(logrus.Fields{
				"slot":         headBlk.Slot(),
				"blockRoot":    fmt.Sprintf("%#x", bytesutil.Trunc(headRoot[:])),
				"invalidCount": len(invalidRoots),
				"newHeadRoot":  fmt.Sprintf("%#x", bytesutil.Trunc(r[:])),
			}).Warn("Pruned invalid blocks")
			return pid, invalidBlock{error: ErrInvalidPayload, root: arg.headRoot}

		default:
			log.WithError(err).Error(ErrUndefinedExecutionEngineError)
			return nil, nil
		}
	}
	forkchoiceUpdatedValidNodeCount.Inc()
	if err := s.cfg.ForkChoiceStore.SetOptimisticToValid(ctx, arg.headRoot); err != nil {
		log.WithError(err).Error("Could not set head root to valid")
		return nil, nil
	}
	if hasAttr && payloadID != nil { // If the forkchoice update call has an attribute, update the proposer payload ID cache.
		var pId [8]byte
		copy(pId[:], payloadID[:])
		s.cfg.ProposerSlotIndexCache.SetProposerAndPayloadIDs(nextSlot, proposerId, pId)
	} else if payloadID == nil {
		log.WithFields(logrus.Fields{
			"blockHash": fmt.Sprintf("%#x", headPayload.BlockHash()),
			"slot":      headBlk.Slot(),
		}).Error("Received nil payload ID on VALID engine response")
	}
	return payloadID, nil
}

// getPayloadHash returns the payload hash given the block root.
// if the block is before bellatrix fork epoch, it returns the zero hash.
func (s *Service) getPayloadHash(ctx context.Context, root []byte) ([32]byte, error) {
	blk, err := s.getBlock(ctx, s.ensureRootNotZeros(bytesutil.ToBytes32(root)))
	if err != nil {
		return [32]byte{}, err
	}
<<<<<<< HEAD
	return getBlockPayloadHash(blk.Block())
=======
	if blocks.IsPreBellatrixVersion(blk.Block().Version()) {
		return params.BeaconConfig().ZeroHash, nil
	}
	payload, err := blk.Block().Body().Execution()
	if err != nil {
		return [32]byte{}, errors.Wrap(err, "could not get execution payload")
	}
	return bytesutil.ToBytes32(payload.BlockHash()), nil
>>>>>>> ab1defc5
}

// notifyForkchoiceUpdate signals execution engine on a new payload.
// It returns true if the EL has returned VALID for the block
func (s *Service) notifyNewPayload(ctx context.Context, postStateVersion int,
	postStateHeader *enginev1.ExecutionPayloadHeader, blk interfaces.SignedBeaconBlock) (bool, error) {
	ctx, span := trace.StartSpan(ctx, "blockChain.notifyNewPayload")
	defer span.End()

	// Execution payload is only supported in Bellatrix and beyond. Pre
	// merge blocks are never optimistic
	if blocks.IsPreBellatrixVersion(postStateVersion) {
		return true, nil
	}
	if err := wrapper.BeaconBlockIsNil(blk); err != nil {
		return false, err
	}
	body := blk.Block().Body()
	enabled, err := blocks.IsExecutionEnabledUsingHeader(postStateHeader, body)
	if err != nil {
		return false, errors.Wrap(invalidBlock{error: err}, "could not determine if execution is enabled")
	}
	if !enabled {
		return true, nil
	}
	payload, err := body.Execution()
	if err != nil {
		return false, errors.Wrap(invalidBlock{error: err}, "could not get execution payload")
	}
	lastValidHash, err := s.cfg.ExecutionEngineCaller.NewPayload(ctx, payload)
	switch err {
	case nil:
		newPayloadValidNodeCount.Inc()
		return true, nil
	case powchain.ErrAcceptedSyncingPayloadStatus:
		newPayloadOptimisticNodeCount.Inc()
		log.WithFields(logrus.Fields{
			"slot":             blk.Block().Slot(),
			"payloadBlockHash": fmt.Sprintf("%#x", bytesutil.Trunc(payload.BlockHash())),
		}).Info("Called new payload with optimistic block")
		return false, s.optimisticCandidateBlock(ctx, blk.Block())
	case powchain.ErrInvalidPayloadStatus:
		newPayloadInvalidNodeCount.Inc()
		root, err := blk.Block().HashTreeRoot()
		if err != nil {
			return false, err
		}
		invalidRoots, err := s.ForkChoicer().SetOptimisticToInvalid(ctx, root, bytesutil.ToBytes32(blk.Block().ParentRoot()), bytesutil.ToBytes32(lastValidHash))
		if err != nil {
			return false, err
		}
		if err := s.removeInvalidBlockAndState(ctx, invalidRoots); err != nil {
			return false, err
		}
		log.WithFields(logrus.Fields{
			"slot":         blk.Block().Slot(),
			"blockRoot":    fmt.Sprintf("%#x", root),
			"invalidCount": len(invalidRoots),
		}).Warn("Pruned invalid blocks")
		return false, ErrInvalidPayload
	case powchain.ErrInvalidBlockHashPayloadStatus:
		newPayloadInvalidNodeCount.Inc()
		return false, ErrInvalidBlockHashPayloadStatus
	default:
		return false, errors.WithMessage(ErrUndefinedExecutionEngineError, err.Error())
	}
}

// optimisticCandidateBlock returns an error if this block can't be optimistically synced.
// It replaces boolean in spec code with `errNotOptimisticCandidate`.
//
// Spec pseudocode definition:
// def is_optimistic_candidate_block(opt_store: OptimisticStore, current_slot: Slot, block: BeaconBlock) -> bool:
//    if is_execution_block(opt_store.blocks[block.parent_root]):
//        return True
//
//    if block.slot + SAFE_SLOTS_TO_IMPORT_OPTIMISTICALLY <= current_slot:
//        return True
//
//    return False
func (s *Service) optimisticCandidateBlock(ctx context.Context, blk interfaces.BeaconBlock) error {
	if blk.Slot()+params.BeaconConfig().SafeSlotsToImportOptimistically <= s.CurrentSlot() {
		return nil
	}
	parent, err := s.getBlock(ctx, bytesutil.ToBytes32(blk.ParentRoot()))
	if err != nil {
		return err
	}
	parentIsExecutionBlock, err := blocks.IsExecutionBlock(parent.Block().Body())
	if err != nil {
		log.Errorf("NOT AN EXECUTION BLOCK: %v", err)
		return err
	}
	if parentIsExecutionBlock {
		return nil
	}

	return errNotOptimisticCandidate
}

// getPayloadAttributes returns the payload attributes for the given state and slot.
// The attribute is required to initiate a payload build process in the context of an `engine_forkchoiceUpdated` call.
func (s *Service) getPayloadAttribute(ctx context.Context, st state.BeaconState, slot types.Slot) (bool, *enginev1.PayloadAttributes, types.ValidatorIndex, error) {
	proposerID, _, ok := s.cfg.ProposerSlotIndexCache.GetProposerPayloadIDs(slot)
	if !ok { // There's no need to build attribute if there is no proposer for slot.
		return false, nil, 0, nil
	}

	// Get previous randao.
	st = st.Copy()
	st, err := transition.ProcessSlotsIfPossible(ctx, st, slot)
	if err != nil {
		return false, nil, 0, err
	}
	prevRando, err := helpers.RandaoMix(st, time.CurrentEpoch(st))
	if err != nil {
		return false, nil, 0, nil
	}

	// Get fee recipient.
	feeRecipient := params.BeaconConfig().DefaultFeeRecipient
	recipient, err := s.cfg.BeaconDB.FeeRecipientByValidatorID(ctx, proposerID)
	switch {
	case errors.Is(err, kv.ErrNotFoundFeeRecipient):
		if feeRecipient.String() == params.BeaconConfig().EthBurnAddressHex {
			logrus.WithFields(logrus.Fields{
				"validatorIndex": proposerID,
				"burnAddress":    params.BeaconConfig().EthBurnAddressHex,
			}).Warn("Fee recipient is currently using the burn address, " +
				"you will not be rewarded transaction fees on this setting. " +
				"Please set a different eth address as the fee recipient. " +
				"Please refer to our documentation for instructions")
		}
	case err != nil:
		return false, nil, 0, errors.Wrap(err, "could not get fee recipient in db")
	default:
		feeRecipient = recipient
	}

	// Get timestamp.
	t, err := slots.ToTime(uint64(s.genesisTime.Unix()), slot)
	if err != nil {
		return false, nil, 0, err
	}
	attr := &enginev1.PayloadAttributes{
		Timestamp:             uint64(t.Unix()),
		PrevRandao:            prevRando,
		SuggestedFeeRecipient: feeRecipient.Bytes(),
	}
	return true, attr, proposerID, nil
}

// removeInvalidBlockAndState removes the invalid block and its corresponding state from the cache and DB.
func (s *Service) removeInvalidBlockAndState(ctx context.Context, blkRoots [][32]byte) error {
	for _, root := range blkRoots {
		if err := s.cfg.StateGen.DeleteStateFromCaches(ctx, root); err != nil {
			return err
		}

		// Delete block also deletes the state as well.
		if err := s.cfg.BeaconDB.DeleteBlock(ctx, root); err != nil {
			// TODO(10487): If a caller requests to delete a root that's justified and finalized. We should gracefully shutdown.
			// This is an irreparable condition, it would me a justified or finalized block has become invalid.
			return err
		}
	}
	return nil
}<|MERGE_RESOLUTION|>--- conflicted
+++ resolved
@@ -165,9 +165,6 @@
 	if err != nil {
 		return [32]byte{}, err
 	}
-<<<<<<< HEAD
-	return getBlockPayloadHash(blk.Block())
-=======
 	if blocks.IsPreBellatrixVersion(blk.Block().Version()) {
 		return params.BeaconConfig().ZeroHash, nil
 	}
@@ -176,7 +173,6 @@
 		return [32]byte{}, errors.Wrap(err, "could not get execution payload")
 	}
 	return bytesutil.ToBytes32(payload.BlockHash()), nil
->>>>>>> ab1defc5
 }
 
 // notifyForkchoiceUpdate signals execution engine on a new payload.
