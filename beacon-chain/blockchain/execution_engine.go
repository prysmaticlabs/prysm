package blockchain

import (
	"context"
	"fmt"

	"github.com/pkg/errors"
	types "github.com/prysmaticlabs/eth2-types"
	"github.com/prysmaticlabs/prysm/beacon-chain/core/blocks"
	"github.com/prysmaticlabs/prysm/beacon-chain/core/helpers"
	"github.com/prysmaticlabs/prysm/beacon-chain/core/time"
	"github.com/prysmaticlabs/prysm/beacon-chain/core/transition"
	"github.com/prysmaticlabs/prysm/beacon-chain/db/kv"
	"github.com/prysmaticlabs/prysm/beacon-chain/powchain"
	"github.com/prysmaticlabs/prysm/beacon-chain/state"
	fieldparams "github.com/prysmaticlabs/prysm/config/fieldparams"
	"github.com/prysmaticlabs/prysm/config/params"
	"github.com/prysmaticlabs/prysm/encoding/bytesutil"
	enginev1 "github.com/prysmaticlabs/prysm/proto/engine/v1"
	ethpb "github.com/prysmaticlabs/prysm/proto/prysm/v1alpha1"
	"github.com/prysmaticlabs/prysm/proto/prysm/v1alpha1/block"
	"github.com/prysmaticlabs/prysm/time/slots"
	"github.com/sirupsen/logrus"
	"go.opencensus.io/trace"
)

<<<<<<< HEAD
var ErrInvalidPayload = errors.New("recevied an INVALID payload from execution engine")
=======
var ErrUndefinedExecutionEngineError = errors.New("received an undefined ee error")
>>>>>>> 7003d970

// notifyForkchoiceUpdate signals execution engine the fork choice updates. Execution engine should:
// 1. Re-organizes the execution payload chain and corresponding state to make head_block_hash the head.
// 2. Applies finality to the execution state: it irreversibly persists the chain of all execution payloads and corresponding state, up to and including finalized_block_hash.
func (s *Service) notifyForkchoiceUpdate(ctx context.Context, headState state.BeaconState, headBlk block.BeaconBlock, headRoot [32]byte, finalizedRoot [32]byte) (*enginev1.PayloadIDBytes, error) {
	ctx, span := trace.StartSpan(ctx, "blockChain.notifyForkchoiceUpdate")
	defer span.End()

	if headBlk == nil || headBlk.IsNil() || headBlk.Body().IsNil() {
		return nil, errors.New("nil head block")
	}
	// Must not call fork choice updated until the transition conditions are met on the Pow network.
	isExecutionBlk, err := blocks.IsExecutionBlock(headBlk.Body())
	if err != nil {
		return nil, errors.Wrap(err, "could not determine if block is execution block")
	}
	if !isExecutionBlk {
		return nil, nil
	}
	headPayload, err := headBlk.Body().ExecutionPayload()
	if err != nil {
		return nil, errors.Wrap(err, "could not get execution payload")
	}
	finalizedBlock, err := s.cfg.BeaconDB.Block(ctx, s.ensureRootNotZeros(finalizedRoot))
	if err != nil {
		return nil, errors.Wrap(err, "could not get finalized block")
	}
	if finalizedBlock == nil || finalizedBlock.IsNil() {
		finalizedBlock = s.getInitSyncBlock(s.ensureRootNotZeros(finalizedRoot))
		if finalizedBlock == nil || finalizedBlock.IsNil() {
			return nil, errors.Errorf("finalized block with root %#x does not exist in the db or our cache", s.ensureRootNotZeros(finalizedRoot))
		}
	}
	var finalizedHash []byte
	if blocks.IsPreBellatrixVersion(finalizedBlock.Block().Version()) {
		finalizedHash = params.BeaconConfig().ZeroHash[:]
	} else {
		payload, err := finalizedBlock.Block().Body().ExecutionPayload()
		if err != nil {
			return nil, errors.Wrap(err, "could not get finalized block execution payload")
		}
		finalizedHash = payload.BlockHash
	}

	fcs := &enginev1.ForkchoiceState{
		HeadBlockHash:      headPayload.BlockHash,
		SafeBlockHash:      headPayload.BlockHash,
		FinalizedBlockHash: finalizedHash,
	}

	nextSlot := s.CurrentSlot() + 1 // Cache payload ID for next slot proposer.
	hasAttr, attr, proposerId, err := s.getPayloadAttribute(ctx, headState, nextSlot)
	if err != nil {
		return nil, errors.Wrap(err, "could not get payload attribute")
	}

	payloadID, lastValidHash, err := s.cfg.ExecutionEngineCaller.ForkchoiceUpdated(ctx, fcs, attr)
	if err != nil {
		switch err {
		case powchain.ErrAcceptedSyncingPayloadStatus:
			forkchoiceUpdatedOptimisticNodeCount.Inc()
			log.WithFields(logrus.Fields{
				"headSlot":                  headBlk.Slot(),
				"headPayloadBlockHash":      fmt.Sprintf("%#x", bytesutil.Trunc(headPayload.BlockHash)),
				"finalizedPayloadBlockHash": fmt.Sprintf("%#x", bytesutil.Trunc(finalizedHash)),
			}).Info("Called fork choice updated with optimistic block")
			return payloadID, nil
		case powchain.ErrInvalidPayloadStatus:
			invalidRoots, err := s.ForkChoicer().SetOptimisticToInvalid(ctx, headRoot, bytesutil.ToBytes32(lastValidHash))
			if err != nil {
				return nil, err
			}
			if err := s.removeInvalidBlockAndState(ctx, invalidRoots); err != nil {
				return nil, err
			}
			log.WithFields(logrus.Fields{
				"slot":         headBlk.Slot(),
				"blockRoot":    fmt.Sprintf("%#x", headRoot),
				"invalidCount": len(invalidRoots),
			}).Warn("Pruned invalid blocks")
			return nil, ErrInvalidPayload
		default:
			return nil, errors.WithMessage(ErrUndefinedExecutionEngineError, err.Error())
		}
	}
	forkchoiceUpdatedValidNodeCount.Inc()
	if err := s.cfg.ForkChoiceStore.SetOptimisticToValid(ctx, headRoot); err != nil {
		return nil, errors.Wrap(err, "could not set block to valid")
	}
	if hasAttr { // If the forkchoice update call has an attribute, update the proposer payload ID cache.
		var pId [8]byte
		copy(pId[:], payloadID[:])
		s.cfg.ProposerSlotIndexCache.SetProposerAndPayloadIDs(nextSlot, proposerId, pId)
	}
	return payloadID, nil
}

// notifyForkchoiceUpdate signals execution engine on a new payload.
// It returns true if the EL has returned VALID for the block
func (s *Service) notifyNewPayload(ctx context.Context, postStateVersion int,
	postStateHeader *ethpb.ExecutionPayloadHeader, blk block.SignedBeaconBlock) (bool, error) {
	ctx, span := trace.StartSpan(ctx, "blockChain.notifyNewPayload")
	defer span.End()

	// Execution payload is only supported in Bellatrix and beyond. Pre
	// merge blocks are never optimistic
	if blocks.IsPreBellatrixVersion(postStateVersion) {
		return true, nil
	}
	if err := helpers.BeaconBlockIsNil(blk); err != nil {
		return false, err
	}
	body := blk.Block().Body()
	enabled, err := blocks.IsExecutionEnabledUsingHeader(postStateHeader, body)
	if err != nil {
		return false, errors.Wrap(err, "could not determine if execution is enabled")
	}
	if !enabled {
		return true, nil
	}
	payload, err := body.ExecutionPayload()
	if err != nil {
		return false, errors.Wrap(err, "could not get execution payload")
	}
	lastValidHash, err := s.cfg.ExecutionEngineCaller.NewPayload(ctx, payload)
	switch err {
	case nil:
		newPayloadValidNodeCount.Inc()
		return true, nil
	case powchain.ErrAcceptedSyncingPayloadStatus:
		newPayloadOptimisticNodeCount.Inc()
		log.WithFields(logrus.Fields{
			"slot":             blk.Block().Slot(),
			"payloadBlockHash": fmt.Sprintf("%#x", bytesutil.Trunc(payload.BlockHash)),
		}).Info("Called new payload with optimistic block")
		return false, nil
	case powchain.ErrInvalidPayloadStatus:
		newPayloadInvalidNodeCount.Inc()
		root, err := blk.Block().HashTreeRoot()
		if err != nil {
			return false, err
		}
		invalidRoots, err := s.ForkChoicer().SetOptimisticToInvalid(ctx, root, bytesutil.ToBytes32(lastValidHash))
		if err != nil {
			return false, err
		}
		if err := s.removeInvalidBlockAndState(ctx, invalidRoots); err != nil {
			return false, err
		}
		log.WithFields(logrus.Fields{
			"slot":         blk.Block().Slot(),
			"blockRoot":    fmt.Sprintf("%#x", root),
			"invalidCount": len(invalidRoots),
		}).Warn("Pruned invalid blocks")
		return false, ErrInvalidPayload
	default:
		return false, errors.WithMessage(ErrUndefinedExecutionEngineError, err.Error())
	}
}

// optimisticCandidateBlock returns true if this block can be optimistically synced.
//
// Spec pseudocode definition:
// def is_optimistic_candidate_block(opt_store: OptimisticStore, current_slot: Slot, block: BeaconBlock) -> bool:
//    if is_execution_block(opt_store.blocks[block.parent_root]):
//        return True
//
//    if block.slot + SAFE_SLOTS_TO_IMPORT_OPTIMISTICALLY <= current_slot:
//        return True
//
//    return False
func (s *Service) optimisticCandidateBlock(ctx context.Context, blk block.BeaconBlock) (bool, error) {
	if blk.Slot()+params.BeaconConfig().SafeSlotsToImportOptimistically <= s.CurrentSlot() {
		return true, nil
	}

	parent, err := s.cfg.BeaconDB.Block(ctx, bytesutil.ToBytes32(blk.ParentRoot()))
	if err != nil {
		return false, err
	}
	if parent == nil {
		return false, errNilParentInDB
	}

	parentIsExecutionBlock, err := blocks.IsExecutionBlock(parent.Block().Body())
	if err != nil {
		return false, err
	}
	return parentIsExecutionBlock, nil
}

// getPayloadAttributes returns the payload attributes for the given state and slot.
// The attribute is required to initiate a payload build process in the context of an `engine_forkchoiceUpdated` call.
func (s *Service) getPayloadAttribute(ctx context.Context, st state.BeaconState, slot types.Slot) (bool, *enginev1.PayloadAttributes, types.ValidatorIndex, error) {
	proposerID, _, ok := s.cfg.ProposerSlotIndexCache.GetProposerPayloadIDs(slot)
	if !ok { // There's no need to build attribute if there is no proposer for slot.
		return false, nil, 0, nil
	}

	// Get previous randao.
	st = st.Copy()
	st, err := transition.ProcessSlotsIfPossible(ctx, st, slot)
	if err != nil {
		return false, nil, 0, err
	}
	prevRando, err := helpers.RandaoMix(st, time.CurrentEpoch(st))
	if err != nil {
		return false, nil, 0, nil
	}

	// Get fee recipient.
	feeRecipient := params.BeaconConfig().DefaultFeeRecipient
	recipient, err := s.cfg.BeaconDB.FeeRecipientByValidatorID(ctx, proposerID)
	switch {
	case errors.Is(err, kv.ErrNotFoundFeeRecipient):
		if feeRecipient.String() == fieldparams.EthBurnAddressHex {
			logrus.WithFields(logrus.Fields{
				"validatorIndex": proposerID,
				"burnAddress":    fieldparams.EthBurnAddressHex,
			}).Error("Fee recipient not set. Using burn address")
		}
	case err != nil:
		return false, nil, 0, errors.Wrap(err, "could not get fee recipient in db")
	default:
		feeRecipient = recipient
	}

	// Get timestamp.
	t, err := slots.ToTime(uint64(s.genesisTime.Unix()), slot)
	if err != nil {
		return false, nil, 0, err
	}
	attr := &enginev1.PayloadAttributes{
		Timestamp:             uint64(t.Unix()),
		PrevRandao:            prevRando,
		SuggestedFeeRecipient: feeRecipient.Bytes(),
	}
	return true, attr, proposerID, nil
}

// removeInvalidBlockAndState removes the invalid block and its corresponding state from the cache and DB.
func (s *Service) removeInvalidBlockAndState(ctx context.Context, blkRoots [][32]byte) error {
	for _, root := range blkRoots {
		if err := s.cfg.StateGen.DeleteStateFromCaches(ctx, root); err != nil {
			return err
		}

		// Delete block also deletes the state as well.
		if err := s.cfg.BeaconDB.DeleteBlock(ctx, root); err != nil {
			// TODO(10487): If a caller requests to delete a root that's justified and finalized. We should gracefully shutdown.
			// This is an irreparable condition, it would me a justified or finalized block has become invalid.
			return err
		}
	}
	return nil
}<|MERGE_RESOLUTION|>--- conflicted
+++ resolved
@@ -24,11 +24,10 @@
 	"go.opencensus.io/trace"
 )
 
-<<<<<<< HEAD
-var ErrInvalidPayload = errors.New("recevied an INVALID payload from execution engine")
-=======
-var ErrUndefinedExecutionEngineError = errors.New("received an undefined ee error")
->>>>>>> 7003d970
+var (
+	ErrInvalidPayload                = errors.New("recevied an INVALID payload from execution engine")
+	ErrUndefinedExecutionEngineError = errors.New("received an undefined ee error")
+)
 
 // notifyForkchoiceUpdate signals execution engine the fork choice updates. Execution engine should:
 // 1. Re-organizes the execution payload chain and corresponding state to make head_block_hash the head.
