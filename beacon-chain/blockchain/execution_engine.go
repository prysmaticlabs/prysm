--- conflicted
+++ resolved
@@ -41,18 +41,11 @@
 // notifyForkchoiceUpdate signals execution engine the fork choice updates. Execution engine should:
 // 1. Re-organizes the execution payload chain and corresponding state to make head_block_hash the head.
 // 2. Applies finality to the execution state: it irreversibly persists the chain of all execution payloads and corresponding state, up to and including finalized_block_hash.
-<<<<<<< HEAD
-func (s *Service) notifyForkchoiceUpdate(ctx context.Context, headState state.BeaconState, headBlk interfaces.BeaconBlock, headRoot [32]byte, finalizedRoot [32]byte) (*enginev1.PayloadIDBytes, error) {
-	if ctx.Err() != nil {
-		return nil, ctx.Err()
-	}
-=======
 func (s *Service) notifyForkchoiceUpdate(ctx context.Context, arg *notifyForkchoiceUpdateArg) (*enginev1.PayloadIDBytes, error) {
 	ctx, span := trace.StartSpan(ctx, "blockChain.notifyForkchoiceUpdate")
 	defer span.End()
 
 	headBlk := arg.headBlock
->>>>>>> 7d9d8454
 	if headBlk == nil || headBlk.IsNil() || headBlk.Body().IsNil() {
 		return nil, errors.New("nil head block")
 	}
@@ -78,11 +71,7 @@
 	}
 	fcs := &enginev1.ForkchoiceState{
 		HeadBlockHash:      headPayload.BlockHash,
-<<<<<<< HEAD
-		SafeBlockHash:      finalizedHash,
-=======
 		SafeBlockHash:      justifiedHash,
->>>>>>> 7d9d8454
 		FinalizedBlockHash: finalizedHash,
 	}
 
@@ -104,11 +93,8 @@
 			}).Info("Called fork choice updated with optimistic block")
 			return payloadID, s.optimisticCandidateBlock(ctx, headBlk)
 		case powchain.ErrInvalidPayloadStatus:
-<<<<<<< HEAD
 			newPayloadInvalidNodeCount.Inc()
-=======
 			headRoot := arg.headRoot
->>>>>>> 7d9d8454
 			invalidRoots, err := s.ForkChoicer().SetOptimisticToInvalid(ctx, headRoot, bytesutil.ToBytes32(headBlk.ParentRoot()), bytesutil.ToBytes32(lastValidHash))
 			if err != nil {
 				return nil, err
@@ -121,7 +107,7 @@
 			if err != nil {
 				return nil, err
 			}
-			b, err := s.cfg.BeaconDB.Block(ctx, r)
+			b, err := s.getBlock(ctx, r)
 			if err != nil {
 				return nil, err
 			}
@@ -129,7 +115,7 @@
 			if err != nil {
 				return nil, err
 			}
-			_, err = s.notifyForkchoiceUpdate(ctx, st, b.Block(), r, finalizedRoot)
+			_, err = s.notifyForkchoiceUpdate(ctx, &notifyForkchoiceUpdateArg{})
 			if err != nil {
 				return nil, err
 			}
