--- conflicted
+++ resolved
@@ -283,65 +283,6 @@
 	}
 }
 
-<<<<<<< HEAD
-func TestService_ReceiveBlockBatch_UpdateFinalizedCheckpoint(t *testing.T) {
-	// Must enable head timely feature flag to test this.
-	resetCfg := features.InitWithReset(&features.Flags{
-		UpdateHeadTimely: true,
-	})
-	defer resetCfg()
-
-	ctx := context.Background()
-	genesis, keys := util.DeterministicGenesisState(t, 64)
-
-	// Generate 5 epochs worth of blocks.
-	var blks []block.SignedBeaconBlock
-	var roots [][32]byte
-	copied := genesis.Copy()
-	for i := types.Slot(1); i < params.BeaconConfig().SlotsPerEpoch*5; i++ {
-		b, err := util.GenerateFullBlock(copied, keys, util.DefaultBlockGenConfig(), i)
-		assert.NoError(t, err)
-		copied, err = transition.ExecuteStateTransition(context.Background(), copied, wrapper.WrappedPhase0SignedBeaconBlock(b))
-		assert.NoError(t, err)
-		r, err := b.Block.HashTreeRoot()
-		require.NoError(t, err)
-		blks = append(blks, wrapper.WrappedPhase0SignedBeaconBlock(b))
-		roots = append(roots, r)
-	}
-
-	beaconDB := testDB.SetupDB(t)
-	genesisBlockRoot, err := genesis.HashTreeRoot(ctx)
-	require.NoError(t, err)
-	cfg := &Config{
-		BeaconDB: beaconDB,
-		ForkChoiceStore: protoarray.New(
-			0, // justifiedEpoch
-			0, // finalizedEpoch
-			genesisBlockRoot,
-		),
-		StateNotifier: &blockchainTesting.MockStateNotifier{RecordEvents: false},
-		StateGen:      stategen.New(beaconDB),
-	}
-	s, err := NewService(ctx, cfg)
-	require.NoError(t, err)
-	err = s.saveGenesisData(ctx, genesis)
-	require.NoError(t, err)
-	gBlk, err := s.cfg.BeaconDB.GenesisBlock(ctx)
-	require.NoError(t, err)
-
-	gRoot, err := gBlk.Block().HashTreeRoot()
-	require.NoError(t, err)
-	s.finalizedCheckpt = &ethpb.Checkpoint{Root: gRoot[:]}
-
-	// Process 5 epochs worth of blocks.
-	require.NoError(t, s.ReceiveBlockBatch(ctx, blks, roots))
-
-	// Finalized epoch must be updated.
-	require.Equal(t, types.Epoch(2), s.finalizedCheckpt.Epoch)
-}
-
-=======
->>>>>>> 1fbe0529
 func TestService_HasInitSyncBlock(t *testing.T) {
 	s, err := NewService(context.Background(), &Config{StateNotifier: &blockchainTesting.MockStateNotifier{}})
 	require.NoError(t, err)
