--- conflicted
+++ resolved
@@ -188,54 +188,6 @@
 	}
 }
 
-<<<<<<< HEAD
-func TestStore_AggregateAttestation(t *testing.T) {
-	_, _, privKeys := testutil.SetupInitialDeposits(t, 100)
-	f := &pb.Fork{
-		PreviousVersion: params.BeaconConfig().GenesisForkVersion,
-		CurrentVersion:  params.BeaconConfig().GenesisForkVersion,
-		Epoch:           0,
-	}
-	domain := helpers.Domain(f, 0, params.BeaconConfig().DomainBeaconAttester)
-	sig := privKeys[0].Sign([]byte{}, domain)
-
-	store := &Store{attsQueue: make(map[[32]byte]*ethpb.Attestation)}
-
-	b1 := bitfield.NewBitlist(8)
-	b1.SetBitAt(0, true)
-	a := &ethpb.Attestation{Data: &ethpb.AttestationData{}, AggregationBits: b1, Signature: sig.Marshal()}
-
-	if err := store.aggregateAttestation(context.Background(), a); err != nil {
-		t.Fatal(err)
-	}
-	r, _ := ssz.HashTreeRoot(a.Data)
-	if !bytes.Equal(store.attsQueue[r].AggregationBits, b1) {
-		t.Error("Received incorrect aggregation bitfield")
-	}
-
-	b2 := bitfield.NewBitlist(8)
-	b2.SetBitAt(1, true)
-	a = &ethpb.Attestation{Data: &ethpb.AttestationData{}, AggregationBits: b2, Signature: sig.Marshal()}
-	if err := store.aggregateAttestation(context.Background(), a); err != nil {
-		t.Fatal(err)
-	}
-	if !bytes.Equal(store.attsQueue[r].AggregationBits, []byte{3, 1}) {
-		t.Error("Received incorrect aggregation bitfield")
-	}
-
-	b3 := bitfield.NewBitlist(8)
-	b3.SetBitAt(7, true)
-	a = &ethpb.Attestation{Data: &ethpb.AttestationData{}, AggregationBits: b3, Signature: sig.Marshal()}
-	if err := store.aggregateAttestation(context.Background(), a); err != nil {
-		t.Fatal(err)
-	}
-	if !bytes.Equal(store.attsQueue[r].AggregationBits, []byte{131, 1}) {
-		t.Error("Received incorrect aggregation bitfield")
-	}
-}
-
-=======
->>>>>>> 49c2dd2c
 func TestStore_ReturnAggregatedAttestation(t *testing.T) {
 	ctx := context.Background()
 	db := testDB.SetupDB(t)
