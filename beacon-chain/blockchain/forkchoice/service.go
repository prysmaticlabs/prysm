--- conflicted
+++ resolved
@@ -107,37 +107,7 @@
 		return errors.Wrap(err, "could not save genesis state in check point cache")
 	}
 
-<<<<<<< HEAD
-	if err := s.cacheGenesisState(ctx); err != nil {
-		return errors.Wrap(err, "could not cache initial sync state")
-	}
-
-	return nil
-}
-
-// This sets up gensis for initial sync state cache.
-func (s *Store) cacheGenesisState(ctx context.Context) error {
-	if !featureconfig.Get().InitSyncCacheState {
-		return nil
-	}
-
-	genesisState, err := s.db.GenesisState(ctx)
-	if err != nil {
-		return err
-	}
-	stateRoot, err := ssz.HashTreeRoot(genesisState)
-	if err != nil {
-		return errors.Wrap(err, "could not tree hash genesis state")
-	}
-	genesisBlk := blocks.NewGenesisBlock(stateRoot[:])
-	genesisBlkRoot, err := ssz.SigningRoot(genesisBlk)
-	if err != nil {
-		return errors.Wrap(err, "could not get genesis block root")
-	}
-	s.initSyncState[genesisBlkRoot] = genesisState
-=======
 	s.genesisTime = justifiedState.GenesisTime
->>>>>>> 2bd421dd
 
 	return nil
 }
