package forkchoice

import (
	"bytes"
	"context"
	"encoding/hex"
	"fmt"
	"time"

	"github.com/gogo/protobuf/proto"
	"github.com/pkg/errors"
	ethpb "github.com/prysmaticlabs/ethereumapis/eth/v1alpha1"
	"github.com/prysmaticlabs/go-ssz"
	"github.com/prysmaticlabs/prysm/beacon-chain/core/blocks"
	"github.com/prysmaticlabs/prysm/beacon-chain/core/helpers"
	"github.com/prysmaticlabs/prysm/beacon-chain/core/state"
	"github.com/prysmaticlabs/prysm/beacon-chain/db/filters"
	"github.com/prysmaticlabs/prysm/beacon-chain/flags"
	pb "github.com/prysmaticlabs/prysm/proto/beacon/p2p/v1"
	"github.com/prysmaticlabs/prysm/shared/bytesutil"
	"github.com/prysmaticlabs/prysm/shared/featureconfig"
	"github.com/prysmaticlabs/prysm/shared/hashutil"
	"github.com/prysmaticlabs/prysm/shared/params"
	"github.com/prysmaticlabs/prysm/shared/traceutil"
	"github.com/sirupsen/logrus"
	"go.opencensus.io/trace"
)

// OnBlock is called when a gossip block is received. It runs regular state transition on the block and
// update fork choice store.
//
// Spec pseudocode definition:
//   def on_block(store: Store, block: BeaconBlock) -> None:
//    # Make a copy of the state to avoid mutability issues
//    assert block.parent_root in store.block_states
//    pre_state = store.block_states[block.parent_root].copy()
//    # Blocks cannot be in the future. If they are, their consideration must be delayed until the are in the past.
//    assert store.time >= pre_state.genesis_time + block.slot * SECONDS_PER_SLOT
//    # Add new block to the store
//    store.blocks[signing_root(block)] = block
//    # Check block is a descendant of the finalized block
//    assert (
//        get_ancestor(store, signing_root(block), store.blocks[store.finalized_checkpoint.root].slot) ==
//        store.finalized_checkpoint.root
//    )
//    # Check that block is later than the finalized epoch slot
//    assert block.slot > compute_start_slot_of_epoch(store.finalized_checkpoint.epoch)
//    # Check the block is valid and compute the post-state
//    state = state_transition(pre_state, block)
//    # Add new state for this block to the store
//    store.block_states[signing_root(block)] = state
//
//    # Update justified checkpoint
//    if state.current_justified_checkpoint.epoch > store.justified_checkpoint.epoch:
//        store.justified_checkpoint = state.current_justified_checkpoint
//
//    # Update finalized checkpoint
//    if state.finalized_checkpoint.epoch > store.finalized_checkpoint.epoch:
//        store.finalized_checkpoint = state.finalized_checkpoint
func (s *Store) OnBlock(ctx context.Context, b *ethpb.BeaconBlock) error {
	ctx, span := trace.StartSpan(ctx, "forkchoice.onBlock")
	defer span.End()

	// Retrieve incoming block's pre state.
	preState, err := s.getBlockPreState(ctx, b)
	if err != nil {
		return err
	}
	preStateValidatorCount := len(preState.Validators)

	root, err := ssz.SigningRoot(b)
	if err != nil {
		return errors.Wrapf(err, "could not get signing root of block %d", b.Slot)
	}
	log.WithFields(logrus.Fields{
		"slot": b.Slot,
		"root": fmt.Sprintf("0x%s...", hex.EncodeToString(root[:])[:8]),
	}).Info("Executing state transition on block")
	postState, err := state.ExecuteStateTransition(ctx, preState, b)
	if err != nil {
		return errors.Wrap(err, "could not execute state transition")
	}
	if err := s.updateBlockAttestationsVotes(ctx, b.Body.Attestations); err != nil {
		return errors.Wrap(err, "could not update votes for attestations in block")
	}

	if err := s.db.SaveBlock(ctx, b); err != nil {
		return errors.Wrapf(err, "could not save block from slot %d", b.Slot)
	}
	if err := s.db.SaveState(ctx, postState, root); err != nil {
		return errors.Wrap(err, "could not save state")
	}

	// Update justified check point.
	if postState.CurrentJustifiedCheckpoint.Epoch > s.JustifiedCheckpt().Epoch {
		s.justifiedCheckpt = postState.CurrentJustifiedCheckpoint
		if err := s.db.SaveJustifiedCheckpoint(ctx, postState.CurrentJustifiedCheckpoint); err != nil {
			return errors.Wrap(err, "could not save justified checkpoint")
		}
	}

	// Update finalized check point.
	// Prune the block cache and helper caches on every new finalized epoch.
	if postState.FinalizedCheckpoint.Epoch > s.finalizedCheckpt.Epoch {
		s.clearSeenAtts()
		helpers.ClearAllCaches()
		if err := s.db.SaveFinalizedCheckpoint(ctx, postState.FinalizedCheckpoint); err != nil {
			return errors.Wrap(err, "could not save finalized checkpoint")
		}

		startSlot := helpers.StartSlot(s.prevFinalizedCheckpt.Epoch)
		endSlot := helpers.StartSlot(s.finalizedCheckpt.Epoch)
		if endSlot > startSlot {
			if err := s.rmStatesOlderThanLastFinalized(ctx, startSlot, endSlot); err != nil {
				return errors.Wrapf(err, "could not delete states prior to finalized check point, range: %d, %d",
					startSlot, endSlot)
			}
		}

		s.prevFinalizedCheckpt = s.finalizedCheckpt
		s.finalizedCheckpt = postState.FinalizedCheckpoint
	}

	// Update validator indices in database as needed.
	if err := s.saveNewValidators(ctx, preStateValidatorCount, postState); err != nil {
		return errors.Wrap(err, "could not save finalized checkpoint")
	}
	// Save the unseen attestations from block to db.
	if err := s.saveNewBlockAttestations(ctx, b.Body.Attestations); err != nil {
		return errors.Wrap(err, "could not save attestations")
	}

	// Epoch boundary bookkeeping such as logging epoch summaries.
	if helpers.IsEpochStart(postState.Slot) {
		logEpochData(postState)
		reportEpochMetrics(postState)

		// Update committee shuffled indices at the end of every epoch
		if featureconfig.Get().EnableNewCache {
			if err := helpers.UpdateCommitteeCache(postState); err != nil {
				return err
			}
		}
	}

	return nil
}

// OnBlockInitialSyncStateTransition is called when an initial sync block is received.
// It runs state transition on the block and without any BLS verification. The BLS verification
// includes proposer signature, randao and attestation's aggregated signature. It also does not save
// attestations.
func (s *Store) OnBlockInitialSyncStateTransition(ctx context.Context, b *ethpb.BeaconBlock) error {
	ctx, span := trace.StartSpan(ctx, "forkchoice.onBlock")
	defer span.End()

	s.initSyncStateLock.Lock()
	defer s.initSyncStateLock.Unlock()

	// Retrieve incoming block's pre state.
	preState, err := s.cachedPreState(ctx, b)
	if err != nil {
		return err
	}
	preStateValidatorCount := len(preState.Validators)

	log.WithField("slot", b.Slot).Debug("Executing state transition on block")

	postState, err := state.ExecuteStateTransitionNoVerify(ctx, preState, b)
	if err != nil {
		return errors.Wrap(err, "could not execute state transition")
	}

	if err := s.db.SaveBlock(ctx, b); err != nil {
		return errors.Wrapf(err, "could not save block from slot %d", b.Slot)
	}
	root, err := ssz.SigningRoot(b)
	if err != nil {
		return errors.Wrapf(err, "could not get signing root of block %d", b.Slot)
	}

	if featureconfig.Get().InitSyncCacheState {
		s.initSyncState[root] = postState
	} else {
		if err := s.db.SaveState(ctx, postState, root); err != nil {
			return errors.Wrap(err, "could not save state")
		}
	}

	// Update justified check point.
	if postState.CurrentJustifiedCheckpoint.Epoch > s.JustifiedCheckpt().Epoch {
		s.justifiedCheckpt = postState.CurrentJustifiedCheckpoint
		if err := s.db.SaveJustifiedCheckpoint(ctx, postState.CurrentJustifiedCheckpoint); err != nil {
			return errors.Wrap(err, "could not save justified checkpoint")
		}
	}

	// Update finalized check point.
	// Prune the block cache and helper caches on every new finalized epoch.
	if postState.FinalizedCheckpoint.Epoch > s.finalizedCheckpt.Epoch {
		s.clearSeenAtts()
		helpers.ClearAllCaches()

		startSlot := helpers.StartSlot(s.prevFinalizedCheckpt.Epoch)
		endSlot := helpers.StartSlot(s.finalizedCheckpt.Epoch)
		if endSlot > startSlot {
			if err := s.rmStatesOlderThanLastFinalized(ctx, startSlot, endSlot); err != nil {
				return errors.Wrapf(err, "could not delete states prior to finalized check point, range: %d, %d",
					startSlot, endSlot)
			}
		}

		if err := s.saveInitState(ctx, postState); err != nil {
			return errors.Wrap(err, "could not save init sync finalized state")
		}

		if err := s.db.SaveFinalizedCheckpoint(ctx, postState.FinalizedCheckpoint); err != nil {
			return errors.Wrap(err, "could not save finalized checkpoint")
		}

		s.prevFinalizedCheckpt = s.finalizedCheckpt
		s.finalizedCheckpt = postState.FinalizedCheckpoint
	}

	// Update validator indices in database as needed.
	if err := s.saveNewValidators(ctx, preStateValidatorCount, postState); err != nil {
		return errors.Wrap(err, "could not save finalized checkpoint")
	}

	if flags.Get().EnableArchive {
		// Save the unseen attestations from block to db.
		if err := s.saveNewBlockAttestations(ctx, b.Body.Attestations); err != nil {
			return errors.Wrap(err, "could not save attestations")
		}
	}

	// Epoch boundary bookkeeping such as logging epoch summaries.
	if helpers.IsEpochStart(postState.Slot) {
		reportEpochMetrics(postState)

		// Update committee shuffled indices at the end of every epoch
		if featureconfig.Get().EnableNewCache {
			if err := helpers.UpdateCommitteeCache(postState); err != nil {
				return err
			}
		}
	}

	return nil
}

// getBlockPreState returns the pre state of an incoming block. It uses the parent root of the block
// to retrieve the state in DB. It verifies the pre state's validity and the incoming block
// is in the correct time window.
func (s *Store) getBlockPreState(ctx context.Context, b *ethpb.BeaconBlock) (*pb.BeaconState, error) {
	ctx, span := trace.StartSpan(ctx, "forkchoice.getBlockPreState")
	defer span.End()

	// Verify incoming block has a valid pre state.
	preState, err := s.verifyBlkPreState(ctx, b)
	if err != nil {
		return nil, err
	}

	// Verify block slot time is not from the feature.
	if err := helpers.VerifySlotTime(preState.GenesisTime, b.Slot); err != nil {
		return nil, err
	}

	// Verify block is a descendent of a finalized block.
	if err := s.verifyBlkDescendant(ctx, bytesutil.ToBytes32(b.ParentRoot), b.Slot); err != nil {
		return nil, err
	}

	// Verify block is later than the finalized epoch slot.
	if err := s.verifyBlkFinalizedSlot(b); err != nil {
		return nil, err
	}

	return preState, nil
}

// updateBlockAttestationsVotes checks the attestations in block and filter out the seen ones,
// the unseen ones get passed to updateBlockAttestationVote for updating fork choice votes.
func (s *Store) updateBlockAttestationsVotes(ctx context.Context, atts []*ethpb.Attestation) error {
	s.seenAttsLock.Lock()
	defer s.seenAttsLock.Unlock()

	for _, att := range atts {
		// If we have not seen the attestation yet
		r, err := hashutil.HashProto(att)
		if err != nil {
			return err
		}
		if s.seenAtts[r] {
			continue
		}
		if err := s.updateBlockAttestationVote(ctx, att); err != nil {
			log.WithError(err).Warn("Attestation failed to update vote")
		}
		s.seenAtts[r] = true
	}
	return nil
}

// updateBlockAttestationVotes checks the attestation to update validator's latest votes.
func (s *Store) updateBlockAttestationVote(ctx context.Context, att *ethpb.Attestation) error {
	tgt := att.Data.Target
	baseState, err := s.db.State(ctx, bytesutil.ToBytes32(tgt.Root))
	if err != nil {
		return errors.Wrap(err, "could not get state for attestation tgt root")
	}
	if baseState == nil {
		return errors.New("no state found in db with attestation tgt root")
	}
	indexedAtt, err := blocks.ConvertToIndexed(ctx, baseState, att)
	if err != nil {
		return errors.Wrap(err, "could not convert attestation to indexed attestation")
	}

	s.voteLock.Lock()
	defer s.voteLock.Unlock()
	for _, i := range indexedAtt.AttestingIndices {
		vote, ok := s.latestVoteMap[i]
		if !ok || tgt.Epoch > vote.Epoch {
			s.latestVoteMap[i] = &pb.ValidatorLatestVote{
				Epoch: tgt.Epoch,
				Root:  tgt.Root,
			}
		}
	}
	return nil
}

// verifyBlkPreState validates input block has a valid pre-state.
func (s *Store) verifyBlkPreState(ctx context.Context, b *ethpb.BeaconBlock) (*pb.BeaconState, error) {
	preState, err := s.db.State(ctx, bytesutil.ToBytes32(b.ParentRoot))
	if err != nil {
		return nil, errors.Wrapf(err, "could not get pre state for slot %d", b.Slot)
	}
	if preState == nil {
		return nil, fmt.Errorf("pre state of slot %d does not exist", b.Slot)
	}
	return preState, nil
}

// verifyBlkDescendant validates input block root is a descendant of the
// current finalized block root.
func (s *Store) verifyBlkDescendant(ctx context.Context, root [32]byte, slot uint64) error {
	ctx, span := trace.StartSpan(ctx, "forkchoice.verifyBlkDescendant")
	defer span.End()

	finalizedBlk, err := s.db.Block(ctx, bytesutil.ToBytes32(s.finalizedCheckpt.Root))
	if err != nil || finalizedBlk == nil {
		return errors.Wrap(err, "could not get finalized block")
	}

	bFinalizedRoot, err := s.ancestor(ctx, root[:], finalizedBlk.Slot)
	if err != nil {
		return errors.Wrap(err, "could not get finalized block root")
	}
	if !bytes.Equal(bFinalizedRoot, s.finalizedCheckpt.Root) {
		err := fmt.Errorf("block from slot %d is not a descendent of the current finalized block slot %d, %#x != %#x",
			slot, finalizedBlk.Slot, bytesutil.Trunc(bFinalizedRoot), bytesutil.Trunc(s.finalizedCheckpt.Root))
		traceutil.AnnotateError(span, err)
		return err
	}
	return nil
}

// verifyBlkFinalizedSlot validates input block is not less than or equal
// to current finalized slot.
func (s *Store) verifyBlkFinalizedSlot(b *ethpb.BeaconBlock) error {
	finalizedSlot := helpers.StartSlot(s.finalizedCheckpt.Epoch)
	if finalizedSlot >= b.Slot {
		return fmt.Errorf("block is equal or earlier than finalized block, slot %d < slot %d", b.Slot, finalizedSlot)
	}
	return nil
}

// saveNewValidators saves newly added validator index from state to db. Does nothing if validator count has not
// changed.
func (s *Store) saveNewValidators(ctx context.Context, preStateValidatorCount int, postState *pb.BeaconState) error {
	postStateValidatorCount := len(postState.Validators)
	if preStateValidatorCount != postStateValidatorCount {
		for i := preStateValidatorCount; i < postStateValidatorCount; i++ {
			pubKey := postState.Validators[i].PublicKey
			if err := s.db.SaveValidatorIndex(ctx, bytesutil.ToBytes48(pubKey), uint64(i)); err != nil {
				return errors.Wrapf(err, "could not save activated validator: %d", i)
			}
			log.WithFields(logrus.Fields{
				"index":               i,
				"pubKey":              hex.EncodeToString(bytesutil.Trunc(pubKey)),
				"totalValidatorCount": i + 1,
			}).Info("New validator index saved in DB")
		}
	}
	return nil
}

// saveNewBlockAttestations saves the new attestations in block to DB.
func (s *Store) saveNewBlockAttestations(ctx context.Context, atts []*ethpb.Attestation) error {
	attestations := make([]*ethpb.Attestation, 0, len(atts))
	for _, att := range atts {
		aggregated, err := s.aggregatedAttestations(ctx, att)
		if err != nil {
			continue
		}
		attestations = append(attestations, aggregated...)
	}
	if err := s.db.SaveAttestations(ctx, atts); err != nil {
		return err
	}
	return nil
}

// clearSeenAtts clears seen attestations map, it gets called upon new finalization.
func (s *Store) clearSeenAtts() {
	s.seenAttsLock.Lock()
	s.seenAttsLock.Unlock()
	s.seenAtts = make(map[[32]byte]bool)
}

// rmStatesOlderThanLastFinalized deletes the states in db since last finalized check point.
func (s *Store) rmStatesOlderThanLastFinalized(ctx context.Context, startSlot uint64, endSlot uint64) error {
	ctx, span := trace.StartSpan(ctx, "forkchoice.rmStatesBySlots")
	defer span.End()

	// Make sure start slot is not a skipped slot
	for i := startSlot; i > 0; i-- {
		filter := filters.NewFilter().SetStartSlot(i).SetEndSlot(i)
		b, err := s.db.Blocks(ctx, filter)
		if err != nil {
			return err
		}
		if len(b) > 0 {
			startSlot = i
			break
		}
	}

	// Make sure finalized slot is not a skipped slot.
	for i := endSlot; i > 0; i-- {
		filter := filters.NewFilter().SetStartSlot(i).SetEndSlot(i)
		b, err := s.db.Blocks(ctx, filter)
		if err != nil {
			return err
		}
		if len(b) > 0 {
			endSlot = i - 1
			break
		}
	}

	// Do not remove genesis state
	if startSlot == 0 {
		startSlot++
	}
	// If end slot comes less than start slot
	if endSlot < startSlot {
		endSlot = startSlot
	}

	filter := filters.NewFilter().SetStartSlot(startSlot).SetEndSlot(endSlot)
	roots, err := s.db.BlockRoots(ctx, filter)
	if err != nil {
		return err
	}

	if err := s.db.DeleteStates(ctx, roots); err != nil {
		return err
	}

	return nil
}

// shouldUpdateJustified prevents bouncing attack, by only update conflicting justified
// checkpoints in the fork choice if in the early slots of the epoch.
// Otherwise, delay incorporation of new justified checkpoint until next epoch boundary.
// See https://ethresear.ch/t/prevention-of-bouncing-attack-on-ffg/6114 for more detailed analysis and discussion.
func (s *Store) shouldUpdateJustified(ctx context.Context, newJustifiedCheckpt *ethpb.Checkpoint) (bool, error) {
	if helpers.SlotsSinceEpochStarts(s.currentSlot()) < params.BeaconConfig().SafeSlotsToUpdateJustified {
		return true, nil
<<<<<<< HEAD
=======
	}
	newJustifiedBlock, err := s.db.Block(ctx, bytesutil.ToBytes32(newJustifiedCheckpt.Root))
	if err != nil {
		return false, err
	}
	if newJustifiedBlock.Slot <= helpers.StartSlot(s.justifiedCheckpt.Epoch) {
		return false, nil
	}
	justifiedBlock, err := s.db.Block(ctx, bytesutil.ToBytes32(s.justifiedCheckpt.Root))
	if err != nil {
		return false, err
	}
	b, err := s.ancestor(ctx, newJustifiedCheckpt.Root, justifiedBlock.Slot)
	if err != nil {
		return false, err
	}
	if !bytes.Equal(b, s.justifiedCheckpt.Root) {
		return false, nil
	}
	return true, nil
}

// currentSlot returns the current slot based on time.
func (s *Store) currentSlot() uint64 {
	return (uint64(time.Now().Unix()) - s.genesisTime) / params.BeaconConfig().SecondsPerSlot
}

// updates justified check point in store if a better check point is known
func (s *Store) updateJustifiedCheckpoint() {
	// Update at epoch boundary slot only
	if !helpers.IsEpochStart(s.currentSlot()) {
		return
	}
	if s.bestJustifiedCheckpt.Epoch > s.justifiedCheckpt.Epoch {
		s.justifiedCheckpt = s.bestJustifiedCheckpt
	}
}

// This receives cached state in memory for initial sync only during initial sync.
func (s *Store) cachedPreState(ctx context.Context, b *ethpb.BeaconBlock) (*pb.BeaconState, error) {
	if featureconfig.Get().InitSyncCacheState {
		preState := s.initSyncState[bytesutil.ToBytes32(b.ParentRoot)]
		var err error
		if preState == nil {
			preState, err = s.db.State(ctx, bytesutil.ToBytes32(b.ParentRoot))
			if err != nil {
				return nil, errors.Wrapf(err, "could not get pre state for slot %d", b.Slot)
			}
			if preState == nil {
				return nil, fmt.Errorf("pre state of slot %d does not exist", b.Slot)
			}
		}
		return proto.Clone(preState).(*pb.BeaconState), nil
>>>>>>> 8d097c00
	}
	newJustifiedBlock, err := s.db.Block(ctx, bytesutil.ToBytes32(newJustifiedCheckpt.Root))
	if err != nil {
		return false, err
	}
	if newJustifiedBlock.Slot <= helpers.StartSlot(s.justifiedCheckpt.Epoch) {
		return false, nil
	}
	justifiedBlock, err := s.db.Block(ctx, bytesutil.ToBytes32(s.justifiedCheckpt.Root))
	if err != nil {
		return false, err
	}
	b, err := s.ancestor(ctx, newJustifiedCheckpt.Root, justifiedBlock.Slot)
	if err != nil {
		return false, err
	}
	if !bytes.Equal(b, s.justifiedCheckpt.Root) {
		return false, nil
	}
	return true, nil
}

// currentSlot returns the current slot based on time.
func (s *Store) currentSlot() uint64 {
	return (uint64(time.Now().Unix()) - s.genesisTime) / params.BeaconConfig().SecondsPerSlot
}

// updates justified check point in store if a better check point is known
func (s *Store) updateJustifiedCheckpoint() {
	// Update at epoch boundary slot only
	if !helpers.IsEpochStart(s.currentSlot()) {
		return
	}
	if s.bestJustifiedCheckpt.Epoch > s.justifiedCheckpt.Epoch {
		s.justifiedCheckpt = s.bestJustifiedCheckpt
	}
}<|MERGE_RESOLUTION|>--- conflicted
+++ resolved
@@ -481,8 +481,6 @@
 func (s *Store) shouldUpdateJustified(ctx context.Context, newJustifiedCheckpt *ethpb.Checkpoint) (bool, error) {
 	if helpers.SlotsSinceEpochStarts(s.currentSlot()) < params.BeaconConfig().SafeSlotsToUpdateJustified {
 		return true, nil
-<<<<<<< HEAD
-=======
 	}
 	newJustifiedBlock, err := s.db.Block(ctx, bytesutil.ToBytes32(newJustifiedCheckpt.Root))
 	if err != nil {
@@ -536,41 +534,35 @@
 			}
 		}
 		return proto.Clone(preState).(*pb.BeaconState), nil
->>>>>>> 8d097c00
-	}
-	newJustifiedBlock, err := s.db.Block(ctx, bytesutil.ToBytes32(newJustifiedCheckpt.Root))
-	if err != nil {
-		return false, err
-	}
-	if newJustifiedBlock.Slot <= helpers.StartSlot(s.justifiedCheckpt.Epoch) {
-		return false, nil
-	}
-	justifiedBlock, err := s.db.Block(ctx, bytesutil.ToBytes32(s.justifiedCheckpt.Root))
-	if err != nil {
-		return false, err
-	}
-	b, err := s.ancestor(ctx, newJustifiedCheckpt.Root, justifiedBlock.Slot)
-	if err != nil {
-		return false, err
-	}
-	if !bytes.Equal(b, s.justifiedCheckpt.Root) {
-		return false, nil
-	}
-	return true, nil
-}
-
-// currentSlot returns the current slot based on time.
-func (s *Store) currentSlot() uint64 {
-	return (uint64(time.Now().Unix()) - s.genesisTime) / params.BeaconConfig().SecondsPerSlot
-}
-
-// updates justified check point in store if a better check point is known
-func (s *Store) updateJustifiedCheckpoint() {
-	// Update at epoch boundary slot only
-	if !helpers.IsEpochStart(s.currentSlot()) {
-		return
-	}
-	if s.bestJustifiedCheckpt.Epoch > s.justifiedCheckpt.Epoch {
-		s.justifiedCheckpt = s.bestJustifiedCheckpt
-	}
+	}
+
+	preState, err := s.db.State(ctx, bytesutil.ToBytes32(b.ParentRoot))
+	if err != nil {
+		return nil, errors.Wrapf(err, "could not get pre state for slot %d", b.Slot)
+	}
+	if preState == nil {
+		return nil, fmt.Errorf("pre state of slot %d does not exist", b.Slot)
+	}
+
+	return preState, nil
+}
+
+// This saves every finalized state in DB during initial sync, needed as part of optimization to
+// use cache state during initial sync in case of restart.
+func (s *Store) saveInitState(ctx context.Context, state *pb.BeaconState) error {
+	if !featureconfig.Get().InitSyncCacheState {
+		return nil
+	}
+	finalizedRoot := bytesutil.ToBytes32(state.FinalizedCheckpoint.Root)
+	fs := s.initSyncState[finalizedRoot]
+
+	if err := s.db.SaveState(ctx, fs, finalizedRoot); err != nil {
+		return errors.Wrap(err, "could not save state")
+	}
+	for r, oldState := range s.initSyncState {
+		if oldState.Slot < state.FinalizedCheckpoint.Epoch*params.BeaconConfig().SlotsPerEpoch {
+			delete(s.initSyncState, r)
+		}
+	}
+	return nil
 }