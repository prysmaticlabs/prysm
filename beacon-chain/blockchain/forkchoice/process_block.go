--- conflicted
+++ resolved
@@ -486,12 +486,8 @@
 
 // updates justified check point in store if a better check point is known
 func (s *Store) updateJustifiedCheckpoint() {
-<<<<<<< HEAD
+	// Update at epoch boundary slot only
 	if !helpers.IsEpochStart(s.currentSlot()) {
-=======
-	// only need to perform this update at epoch boundary slot
-	if s.currentSlot() % params.BeaconConfig().SlotsPerEpoch != 0 {
->>>>>>> ea449148
 		return
 	}
 	if s.bestJustifiedCheckpt.Epoch > s.justifiedCheckpt.Epoch {
