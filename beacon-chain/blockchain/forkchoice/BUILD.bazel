--- conflicted
+++ resolved
@@ -32,11 +32,8 @@
 go_test(
     name = "go_default_test",
     srcs = [
-<<<<<<< HEAD
+        "benchmark_test.go",
         "lmd_ghost_yaml_test.go",
-=======
-        "benchmark_test.go",
->>>>>>> 1c4b7329
         "process_attestation_test.go",
         "process_block_test.go",
         "service_test.go",
