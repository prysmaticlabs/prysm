load("@io_bazel_rules_go//go:def.bzl", "go_library", "go_test")

go_library(
    name = "go_default_library",
    srcs = [
        "doc.go",
        "log.go",
        "metrics.go",
        "process_attestation.go",
        "process_block.go",
        "service.go",
    ],
    importpath = "github.com/prysmaticlabs/prysm/beacon-chain/blockchain/forkchoice",
    visibility = ["//beacon-chain:__subpackages__"],
    deps = [
        "//beacon-chain/core/blocks:go_default_library",
        "//beacon-chain/core/helpers:go_default_library",
        "//beacon-chain/core/state:go_default_library",
        "//beacon-chain/db:go_default_library",
        "//beacon-chain/db/filters:go_default_library",
        "//proto/beacon/p2p/v1:go_default_library",
        "//proto/eth/v1alpha1:go_default_library",
        "//shared/bytesutil:go_default_library",
        "//shared/hashutil:go_default_library",
        "//shared/params:go_default_library",
        "@com_github_pkg_errors//:go_default_library",
        "@com_github_prysmaticlabs_go_ssz//:go_default_library",
        "@com_github_sirupsen_logrus//:go_default_library",
    ],
)

go_test(
    name = "go_default_test",
    srcs = [
        "benchmark_test.go",
<<<<<<< HEAD
=======
        "lmd_ghost_yaml_test.go",
>>>>>>> 24650891
        "process_attestation_test.go",
        "process_block_test.go",
        "service_test.go",
        "tree_test.go",
    ],
    data = ["lmd_ghost_test.yaml"],
    embed = [":go_default_library"],
    deps = [
        "//beacon-chain/core/blocks:go_default_library",
        "//beacon-chain/core/helpers:go_default_library",
        "//beacon-chain/db:go_default_library",
        "//beacon-chain/db/filters:go_default_library",
        "//beacon-chain/db/testing:go_default_library",
        "//proto/beacon/p2p/v1:go_default_library",
        "//proto/eth/v1alpha1:go_default_library",
        "//shared/bytesutil:go_default_library",
        "//shared/hashutil:go_default_library",
        "//shared/params:go_default_library",
        "@com_github_prysmaticlabs_go_ssz//:go_default_library",
        "@in_gopkg_yaml_v2//:go_default_library",
    ],
)<|MERGE_RESOLUTION|>--- conflicted
+++ resolved
@@ -33,10 +33,7 @@
     name = "go_default_test",
     srcs = [
         "benchmark_test.go",
-<<<<<<< HEAD
-=======
         "lmd_ghost_yaml_test.go",
->>>>>>> 24650891
         "process_attestation_test.go",
         "process_block_test.go",
         "service_test.go",
