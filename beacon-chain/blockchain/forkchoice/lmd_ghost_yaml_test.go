package forkchoice

import (
	"bytes"
	"context"
	"io/ioutil"
	"path/filepath"
	"strconv"
	"testing"

	"github.com/prysmaticlabs/go-ssz"
	"github.com/prysmaticlabs/prysm/beacon-chain/cache"
	testDB "github.com/prysmaticlabs/prysm/beacon-chain/db/testing"
	pb "github.com/prysmaticlabs/prysm/proto/beacon/p2p/v1"
	ethpb "github.com/prysmaticlabs/prysm/proto/eth/v1alpha1"
	"github.com/prysmaticlabs/prysm/shared/bytesutil"
	"gopkg.in/yaml.v2"
)

type Config struct {
	TestCases []struct {
		Blocks []struct {
			ID     string `yaml:"id"`
			Parent string `yaml:"parent"`
		} `yaml:"blocks"`
		Weights map[string]int `yaml:"weights"`
		Head    string         `yaml:"head"`
	} `yaml:"test_cases"`
}

func TestGetHeadFromYaml(t *testing.T) {
	ctx := context.Background()
	filename, _ := filepath.Abs("./lmd_ghost_test.yaml")
	yamlFile, err := ioutil.ReadFile(filename)
	if err != nil {
		t.Fatal(err)
	}
	var c *Config
	err = yaml.Unmarshal(yamlFile, &c)

	for _, test := range c.TestCases {
		db := testDB.SetupDB(t)
		defer testDB.TeardownDB(t, db)

		blksRoot := make(map[int][]byte)
		// Construct block tree from yaml.
		for _, blk := range test.Blocks {
			// genesis block condition
			if blk.ID == blk.Parent {
				b := &ethpb.BeaconBlock{Slot: 0, ParentRoot: []byte{'g'}}
				if err := db.SaveBlock(ctx, b); err != nil {
					t.Fatal(err)
				}
				root, err := ssz.SigningRoot(b)
				if err != nil {
					t.Fatal(err)
				}
				blksRoot[0] = root[:]
			} else {
				slot, err := strconv.Atoi(blk.ID[1:])
				if err != nil {
					t.Fatal(err)
				}
				parentSlot, err := strconv.Atoi(blk.Parent[1:])
				if err != nil {
					t.Fatal(err)
				}
				b := &ethpb.BeaconBlock{Slot: uint64(slot), ParentRoot: blksRoot[parentSlot]}
				if err := db.SaveBlock(ctx, b); err != nil {
					t.Fatal(err)
				}
				root, err := ssz.SigningRoot(b)
				if err != nil {
					t.Fatal(err)
				}
				blksRoot[slot] = root[:]
			}
		}

		// Assign validator votes to the blocks as weights.
		count := 0
		for blk, votes := range test.Weights {
			slot, err := strconv.Atoi(blk[1:])
			if err != nil {
				t.Fatal(err)
			}
			max := count + votes
			for i := count; i < max; i++ {
				if err := db.SaveValidatorLatestVote(ctx, uint64(i), &pb.ValidatorLatestVote{Root: blksRoot[slot]}); err != nil {
					t.Fatal(err)
				}
				count++
			}
		}

		store := NewForkChoiceService(ctx, db)
		validators := make([]*ethpb.Validator, count)
		for i := 0; i < len(validators); i++ {
			validators[i] = &ethpb.Validator{ExitEpoch: 2, EffectiveBalance: 1e9}
		}

		s := &pb.BeaconState{Validators: validators}

		if err := store.GenesisStore(ctx, &ethpb.Checkpoint{}, &ethpb.Checkpoint{}); err != nil {
			t.Fatal(err)
		}

		store.justifiedCheckpt.Root = blksRoot[0]
		if err := store.db.SaveState(ctx, s, bytesutil.ToBytes32(blksRoot[0])); err != nil {
			t.Fatal(err)
		}

		if err := store.checkpointState.AddCheckpointState(&cache.CheckpointState{
			Checkpoint: store.justifiedCheckpt,
			State:      s,
		}); err != nil {
			t.Fatal(err)
		}

		head, err := store.Head(ctx)
		if err != nil {
			t.Fatal(err)
		}

		headSlot, err := strconv.Atoi(test.Head[1:])
		if err != nil {
			t.Fatal(err)
		}
		wantedHead := blksRoot[headSlot]

		if !bytes.Equal(head, wantedHead) {
			t.Errorf("wanted root %#x, got root %#x", wantedHead, head)
		}
<<<<<<< HEAD
=======

		helpers.ClearAllCaches()
		testDB.TeardownDB(t, db)

>>>>>>> d9c0e65c
	}
}<|MERGE_RESOLUTION|>--- conflicted
+++ resolved
@@ -131,12 +131,6 @@
 		if !bytes.Equal(head, wantedHead) {
 			t.Errorf("wanted root %#x, got root %#x", wantedHead, head)
 		}
-<<<<<<< HEAD
-=======
-
-		helpers.ClearAllCaches()
 		testDB.TeardownDB(t, db)
-
->>>>>>> d9c0e65c
 	}
 }