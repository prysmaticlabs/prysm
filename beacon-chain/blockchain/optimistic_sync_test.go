--- conflicted
+++ resolved
@@ -505,37 +505,6 @@
 			}(t),
 			want: false,
 		},
-<<<<<<< HEAD
-=======
-		{
-			name: "shallow block, execution enabled justified chkpt",
-			blk: func(tt *testing.T) block.BeaconBlock {
-				blk := util.NewBeaconBlockBellatrix()
-				blk.Block.Slot = 200
-				blk.Block.ParentRoot = parentRoot[:]
-				wr, err := wrapper.WrappedBeaconBlock(blk.Block)
-				require.NoError(tt, err)
-				return wr
-			}(t),
-			justified: func(tt *testing.T) block.SignedBeaconBlock {
-				blk := util.NewBeaconBlockBellatrix()
-				blk.Block.Slot = 32
-				blk.Block.ParentRoot = parentRoot[:]
-				blk.Block.Body.ExecutionPayload.ParentHash = bytesutil.PadTo([]byte{'a'}, fieldparams.RootLength)
-				blk.Block.Body.ExecutionPayload.FeeRecipient = bytesutil.PadTo([]byte{'a'}, fieldparams.FeeRecipientLength)
-				blk.Block.Body.ExecutionPayload.StateRoot = bytesutil.PadTo([]byte{'a'}, fieldparams.RootLength)
-				blk.Block.Body.ExecutionPayload.ReceiptsRoot = bytesutil.PadTo([]byte{'a'}, fieldparams.RootLength)
-				blk.Block.Body.ExecutionPayload.LogsBloom = bytesutil.PadTo([]byte{'a'}, fieldparams.LogsBloomLength)
-				blk.Block.Body.ExecutionPayload.PrevRandao = bytesutil.PadTo([]byte{'a'}, fieldparams.RootLength)
-				blk.Block.Body.ExecutionPayload.BaseFeePerGas = bytesutil.PadTo([]byte{'a'}, fieldparams.RootLength)
-				blk.Block.Body.ExecutionPayload.BlockHash = bytesutil.PadTo([]byte{'a'}, fieldparams.RootLength)
-				wr, err := wrapper.WrappedSignedBeaconBlock(blk)
-				require.NoError(tt, err)
-				return wr
-			}(t),
-			want: true,
-		},
->>>>>>> 0df8d7f0
 	}
 	for _, tt := range tests {
 		jRoot, err := tt.justified.Block().HashTreeRoot()
