--- conflicted
+++ resolved
@@ -447,11 +447,6 @@
 }
 
 // IsOptimisticForRoot mocks the same method in the chain service.
-<<<<<<< HEAD
 func (s *ChainService) IsOptimisticForRoot(_ context.Context, _ [32]byte) (bool, error) {
-	return false, nil
-=======
-func (s *ChainService) IsOptimisticForRoot(_ context.Context, _ [32]byte, _ types.Slot) (bool, error) {
 	return s.Optimistic, nil
->>>>>>> 738f0012
 }