// Package testing includes useful mocks for writing unit
// tests which depend on logic from the blockchain package.
package testing

import (
	"bytes"
	"context"
	"sync"
	"time"

	"github.com/pkg/errors"
	types "github.com/prysmaticlabs/eth2-types"
	"github.com/prysmaticlabs/prysm/async/event"
	"github.com/prysmaticlabs/prysm/beacon-chain/core/epoch/precompute"
	"github.com/prysmaticlabs/prysm/beacon-chain/core/feed"
	blockfeed "github.com/prysmaticlabs/prysm/beacon-chain/core/feed/block"
	opfeed "github.com/prysmaticlabs/prysm/beacon-chain/core/feed/operation"
	statefeed "github.com/prysmaticlabs/prysm/beacon-chain/core/feed/state"
	"github.com/prysmaticlabs/prysm/beacon-chain/core/helpers"
	"github.com/prysmaticlabs/prysm/beacon-chain/db"
	"github.com/prysmaticlabs/prysm/beacon-chain/forkchoice/protoarray"
	"github.com/prysmaticlabs/prysm/beacon-chain/state"
	fieldparams "github.com/prysmaticlabs/prysm/config/fieldparams"
	"github.com/prysmaticlabs/prysm/config/params"
	"github.com/prysmaticlabs/prysm/encoding/bytesutil"
	ethpb "github.com/prysmaticlabs/prysm/proto/prysm/v1alpha1"
	"github.com/prysmaticlabs/prysm/proto/prysm/v1alpha1/block"
	"github.com/sirupsen/logrus"
)

var ErrNilState = errors.New("nil state")

// ChainService defines the mock interface for testing
type ChainService struct {
	State                       state.BeaconState
	Root                        []byte
	Block                       block.SignedBeaconBlock
	FinalizedCheckPoint         *ethpb.Checkpoint
	CurrentJustifiedCheckPoint  *ethpb.Checkpoint
	PreviousJustifiedCheckPoint *ethpb.Checkpoint
	BlocksReceived              []block.SignedBeaconBlock
	Balance                     *precompute.Balance
	Genesis                     time.Time
	ValidatorsRoot              [32]byte
	CanonicalRoots              map[[32]byte]bool
	Fork                        *ethpb.Fork
	ETH1Data                    *ethpb.Eth1Data
	DB                          db.Database
	stateNotifier               statefeed.Notifier
	blockNotifier               blockfeed.Notifier
	opNotifier                  opfeed.Notifier
	ValidAttestation            bool
	ForkChoiceStore             *protoarray.Store
	VerifyBlkDescendantErr      error
	Slot                        *types.Slot // Pointer because 0 is a useful value, so checking against it can be incorrect.
	SyncCommitteeIndices        []types.CommitteeIndex
	SyncCommitteeDomain         []byte
	SyncSelectionProofDomain    []byte
	SyncContributionProofDomain []byte
	PublicKey                   [fieldparams.BLSPubkeyLength]byte
	SyncCommitteePubkeys        [][]byte
	InitSyncBlockRoots          map[[32]byte]bool
	Optimistic                  bool
}

// StateNotifier mocks the same method in the chain service.
func (s *ChainService) StateNotifier() statefeed.Notifier {
	if s.stateNotifier == nil {
		s.stateNotifier = &MockStateNotifier{}
	}
	return s.stateNotifier
}

// BlockNotifier mocks the same method in the chain service.
func (s *ChainService) BlockNotifier() blockfeed.Notifier {
	if s.blockNotifier == nil {
		s.blockNotifier = &MockBlockNotifier{}
	}
	return s.blockNotifier
}

// MockBlockNotifier mocks the block notifier.
type MockBlockNotifier struct {
	feed *event.Feed
}

// BlockFeed returns a block feed.
func (mbn *MockBlockNotifier) BlockFeed() *event.Feed {
	if mbn.feed == nil {
		mbn.feed = new(event.Feed)
	}
	return mbn.feed
}

// MockStateNotifier mocks the state notifier.
type MockStateNotifier struct {
	feed     *event.Feed
	feedLock sync.Mutex

	recv     []*feed.Event
	recvLock sync.Mutex
	recvCh   chan *feed.Event

	RecordEvents bool
}

// ReceivedEvents returns the events received by the state feed in this mock.
func (msn *MockStateNotifier) ReceivedEvents() []*feed.Event {
	msn.recvLock.Lock()
	defer msn.recvLock.Unlock()
	return msn.recv
}

// StateFeed returns a state feed.
func (msn *MockStateNotifier) StateFeed() *event.Feed {
	msn.feedLock.Lock()
	defer msn.feedLock.Unlock()

	if msn.feed == nil && msn.recvCh == nil {
		msn.feed = new(event.Feed)
		if msn.RecordEvents {
			msn.recvCh = make(chan *feed.Event)
			sub := msn.feed.Subscribe(msn.recvCh)

			go func() {
				select {
				case evt := <-msn.recvCh:
					msn.recvLock.Lock()
					msn.recv = append(msn.recv, evt)
					msn.recvLock.Unlock()
				case <-sub.Err():
					sub.Unsubscribe()
				}
			}()
		}
	}
	return msn.feed
}

// OperationNotifier mocks the same method in the chain service.
func (s *ChainService) OperationNotifier() opfeed.Notifier {
	if s.opNotifier == nil {
		s.opNotifier = &MockOperationNotifier{}
	}
	return s.opNotifier
}

// MockOperationNotifier mocks the operation notifier.
type MockOperationNotifier struct {
	feed *event.Feed
}

// OperationFeed returns an operation feed.
func (mon *MockOperationNotifier) OperationFeed() *event.Feed {
	if mon.feed == nil {
		mon.feed = new(event.Feed)
	}
	return mon.feed
}

// ReceiveBlockInitialSync mocks ReceiveBlockInitialSync method in chain service.
func (s *ChainService) ReceiveBlockInitialSync(ctx context.Context, block block.SignedBeaconBlock, _ [32]byte) error {
	if s.State == nil {
		return ErrNilState
	}
	if !bytes.Equal(s.Root, block.Block().ParentRoot()) {
		return errors.Errorf("wanted %#x but got %#x", s.Root, block.Block().ParentRoot())
	}
	if err := s.State.SetSlot(block.Block().Slot()); err != nil {
		return err
	}
	s.BlocksReceived = append(s.BlocksReceived, block)
	signingRoot, err := block.Block().HashTreeRoot()
	if err != nil {
		return err
	}
	if s.DB != nil {
		if err := s.DB.SaveBlock(ctx, block); err != nil {
			return err
		}
		logrus.Infof("Saved block with root: %#x at slot %d", signingRoot, block.Block().Slot())
	}
	s.Root = signingRoot[:]
	s.Block = block
	return nil
}

// ReceiveBlockBatch processes blocks in batches from initial-sync.
func (s *ChainService) ReceiveBlockBatch(ctx context.Context, blks []block.SignedBeaconBlock, _ [][32]byte) error {
	if s.State == nil {
		return ErrNilState
	}
	for _, block := range blks {
		if !bytes.Equal(s.Root, block.Block().ParentRoot()) {
			return errors.Errorf("wanted %#x but got %#x", s.Root, block.Block().ParentRoot())
		}
		if err := s.State.SetSlot(block.Block().Slot()); err != nil {
			return err
		}
		s.BlocksReceived = append(s.BlocksReceived, block)
		signingRoot, err := block.Block().HashTreeRoot()
		if err != nil {
			return err
		}
		if s.DB != nil {
			if err := s.DB.SaveBlock(ctx, block); err != nil {
				return err
			}
			logrus.Infof("Saved block with root: %#x at slot %d", signingRoot, block.Block().Slot())
		}
		s.Root = signingRoot[:]
		s.Block = block
	}
	return nil
}

// ReceiveBlock mocks ReceiveBlock method in chain service.
func (s *ChainService) ReceiveBlock(ctx context.Context, block block.SignedBeaconBlock, _ [32]byte) error {
	if s.State == nil {
		return ErrNilState
	}
	if !bytes.Equal(s.Root, block.Block().ParentRoot()) {
		return errors.Errorf("wanted %#x but got %#x", s.Root, block.Block().ParentRoot())
	}
	if err := s.State.SetSlot(block.Block().Slot()); err != nil {
		return err
	}
	s.BlocksReceived = append(s.BlocksReceived, block)
	signingRoot, err := block.Block().HashTreeRoot()
	if err != nil {
		return err
	}
	if s.DB != nil {
		if err := s.DB.SaveBlock(ctx, block); err != nil {
			return err
		}
		logrus.Infof("Saved block with root: %#x at slot %d", signingRoot, block.Block().Slot())
	}
	s.Root = signingRoot[:]
	s.Block = block
	return nil
}

// HeadSlot mocks HeadSlot method in chain service.
func (s *ChainService) HeadSlot() types.Slot {
	if s.State == nil {
		return 0
	}
	return s.State.Slot()
}

// HeadRoot mocks HeadRoot method in chain service.
func (s *ChainService) HeadRoot(_ context.Context) ([]byte, error) {
	if len(s.Root) > 0 {
		return s.Root, nil
	}
	return make([]byte, 32), nil
}

// HeadBlock mocks HeadBlock method in chain service.
func (s *ChainService) HeadBlock(context.Context) (block.SignedBeaconBlock, error) {
	return s.Block, nil
}

// HeadState mocks HeadState method in chain service.
func (s *ChainService) HeadState(context.Context) (state.BeaconState, error) {
	return s.State, nil
}

// CurrentFork mocks HeadState method in chain service.
func (s *ChainService) CurrentFork() *ethpb.Fork {
	return s.Fork
}

// FinalizedCheckpt mocks FinalizedCheckpt method in chain service.
func (s *ChainService) FinalizedCheckpt() *ethpb.Checkpoint {
	return s.FinalizedCheckPoint
}

// CurrentJustifiedCheckpt mocks CurrentJustifiedCheckpt method in chain service.
func (s *ChainService) CurrentJustifiedCheckpt() *ethpb.Checkpoint {
	return s.CurrentJustifiedCheckPoint
}

// PreviousJustifiedCheckpt mocks PreviousJustifiedCheckpt method in chain service.
func (s *ChainService) PreviousJustifiedCheckpt() *ethpb.Checkpoint {
	return s.PreviousJustifiedCheckPoint
}

// ReceiveAttestation mocks ReceiveAttestation method in chain service.
func (_ *ChainService) ReceiveAttestation(_ context.Context, _ *ethpb.Attestation) error {
	return nil
}

// ReceiveAttestationNoPubsub mocks ReceiveAttestationNoPubsub method in chain service.
func (_ *ChainService) ReceiveAttestationNoPubsub(context.Context, *ethpb.Attestation) error {
	return nil
}

// AttestationTargetState mocks AttestationTargetState method in chain service.
func (s *ChainService) AttestationTargetState(_ context.Context, _ *ethpb.Checkpoint) (state.BeaconState, error) {
	return s.State, nil
}

// HeadValidatorsIndices mocks the same method in the chain service.
func (s *ChainService) HeadValidatorsIndices(ctx context.Context, epoch types.Epoch) ([]types.ValidatorIndex, error) {
	if s.State == nil {
		return []types.ValidatorIndex{}, nil
	}
	return helpers.ActiveValidatorIndices(ctx, s.State, epoch)
}

// HeadSeed mocks the same method in the chain service.
func (s *ChainService) HeadSeed(_ context.Context, epoch types.Epoch) ([32]byte, error) {
	return helpers.Seed(s.State, epoch, params.BeaconConfig().DomainBeaconAttester)
}

// HeadETH1Data provides the current ETH1Data of the head state.
func (s *ChainService) HeadETH1Data() *ethpb.Eth1Data {
	return s.ETH1Data
}

// ProtoArrayStore mocks the same method in the chain service.
func (s *ChainService) ProtoArrayStore() *protoarray.Store {
	return s.ForkChoiceStore
}

// GenesisTime mocks the same method in the chain service.
func (s *ChainService) GenesisTime() time.Time {
	return s.Genesis
}

// GenesisValidatorRoot mocks the same method in the chain service.
func (s *ChainService) GenesisValidatorRoot() [32]byte {
	return s.ValidatorsRoot
}

// CurrentSlot mocks the same method in the chain service.
func (s *ChainService) CurrentSlot() types.Slot {
	if s.Slot != nil {
		return *s.Slot
	}
	return types.Slot(uint64(time.Now().Unix()-s.Genesis.Unix()) / params.BeaconConfig().SecondsPerSlot)
}

// Participation mocks the same method in the chain service.
func (s *ChainService) Participation(_ uint64) *precompute.Balance {
	return s.Balance
}

// IsValidAttestation always returns true.
func (s *ChainService) IsValidAttestation(_ context.Context, _ *ethpb.Attestation) bool {
	return s.ValidAttestation
}

// IsCanonical returns and determines whether a block with the provided root is part of
// the canonical chain.
func (s *ChainService) IsCanonical(_ context.Context, r [32]byte) (bool, error) {
	if s.CanonicalRoots != nil {
		_, ok := s.CanonicalRoots[r]
		return ok, nil
	}
	return true, nil
}

// HasInitSyncBlock mocks the same method in the chain service.
func (s *ChainService) HasInitSyncBlock(rt [32]byte) bool {
	if s.InitSyncBlockRoots == nil {
		return false
	}
	return s.InitSyncBlockRoots[rt]
}

// HeadGenesisValidatorRoot mocks HeadGenesisValidatorRoot method in chain service.
func (_ *ChainService) HeadGenesisValidatorRoot() [32]byte {
	return [32]byte{}
}

// VerifyBlkDescendant mocks VerifyBlkDescendant and always returns nil.
func (s *ChainService) VerifyBlkDescendant(_ context.Context, _ [32]byte) error {
	return s.VerifyBlkDescendantErr
}

// VerifyLmdFfgConsistency mocks VerifyLmdFfgConsistency and always returns nil.
func (_ *ChainService) VerifyLmdFfgConsistency(_ context.Context, a *ethpb.Attestation) error {
	if !bytes.Equal(a.Data.BeaconBlockRoot, a.Data.Target.Root) {
		return errors.New("LMD and FFG miss matched")
	}
	return nil
}

// VerifyFinalizedConsistency mocks VerifyFinalizedConsistency and always returns nil.
func (s *ChainService) VerifyFinalizedConsistency(_ context.Context, r []byte) error {
	if !bytes.Equal(r, s.FinalizedCheckPoint.Root) {
		return errors.New("Root and finalized store are not consistent")
	}
	return nil
}

// ChainHeads mocks ChainHeads and always return nil.
func (_ *ChainService) ChainHeads() ([][32]byte, []types.Slot) {
	return [][32]byte{
			bytesutil.ToBytes32(bytesutil.PadTo([]byte("foo"), 32)),
			bytesutil.ToBytes32(bytesutil.PadTo([]byte("bar"), 32)),
		},
		[]types.Slot{0, 1}
}

// HeadPublicKeyToValidatorIndex mocks HeadPublicKeyToValidatorIndex and always return 0 and true.
func (_ *ChainService) HeadPublicKeyToValidatorIndex(_ [fieldparams.BLSPubkeyLength]byte) (types.ValidatorIndex, bool) {
	return 0, true
}

// HeadValidatorIndexToPublicKey mocks HeadValidatorIndexToPublicKey and always return empty and nil.
func (s *ChainService) HeadValidatorIndexToPublicKey(_ context.Context, _ types.ValidatorIndex) ([fieldparams.BLSPubkeyLength]byte, error) {
	return s.PublicKey, nil
}

// HeadSyncCommitteeIndices mocks HeadSyncCommitteeIndices and always return `HeadNextSyncCommitteeIndices`.
func (s *ChainService) HeadSyncCommitteeIndices(_ context.Context, index types.ValidatorIndex, slot types.Slot) ([]types.CommitteeIndex, error) {
	return s.SyncCommitteeIndices, nil
}

// HeadSyncCommitteePubKeys mocks HeadSyncCommitteePubKeys and always return empty nil.
func (s *ChainService) HeadSyncCommitteePubKeys(_ context.Context, _ types.Slot, _ types.CommitteeIndex) ([][]byte, error) {
	return s.SyncCommitteePubkeys, nil
}

// HeadSyncCommitteeDomain mocks HeadSyncCommitteeDomain and always return empty nil.
func (s *ChainService) HeadSyncCommitteeDomain(_ context.Context, _ types.Slot) ([]byte, error) {
	return s.SyncCommitteeDomain, nil
}

// HeadSyncSelectionProofDomain mocks HeadSyncSelectionProofDomain and always return empty nil.
func (s *ChainService) HeadSyncSelectionProofDomain(_ context.Context, _ types.Slot) ([]byte, error) {
	return s.SyncSelectionProofDomain, nil
}

// HeadSyncContributionProofDomain mocks HeadSyncContributionProofDomain and always return empty nil.
func (s *ChainService) HeadSyncContributionProofDomain(_ context.Context, _ types.Slot) ([]byte, error) {
	return s.SyncContributionProofDomain, nil
}

// IsOptimistic mocks the same method in the chain service.
func (s *ChainService) IsOptimistic(_ context.Context) (bool, error) {
<<<<<<< HEAD
	return s.Optimistic, nil
=======
	return false, nil
}

// IsOptimisticForRoot mocks the same method in the chain service.
func (s *ChainService) IsOptimisticForRoot(_ context.Context, _ [32]byte, _ types.Slot) (bool, error) {
	return false, nil
>>>>>>> 7b5a821c
}<|MERGE_RESOLUTION|>--- conflicted
+++ resolved
@@ -443,14 +443,10 @@
 
 // IsOptimistic mocks the same method in the chain service.
 func (s *ChainService) IsOptimistic(_ context.Context) (bool, error) {
-<<<<<<< HEAD
 	return s.Optimistic, nil
-=======
-	return false, nil
 }
 
 // IsOptimisticForRoot mocks the same method in the chain service.
 func (s *ChainService) IsOptimisticForRoot(_ context.Context, _ [32]byte, _ types.Slot) (bool, error) {
 	return false, nil
->>>>>>> 7b5a821c
 }