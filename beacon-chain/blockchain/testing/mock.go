package testing

import (
	"context"
	"time"

	pb "github.com/prysmaticlabs/prysm/proto/beacon/p2p/v1"
	ethpb "github.com/prysmaticlabs/prysm/proto/eth/v1alpha1"
	"github.com/prysmaticlabs/prysm/shared/event"
)

// ChainService defines the mock interface for testing
type ChainService struct {
	State               *pb.BeaconState
	Root                []byte
	FinalizedCheckPoint *ethpb.Checkpoint
	StateFeed           *event.Feed
}

// ReceiveBlock mocks ReceiveBlock method in chain service.
func (ms *ChainService) ReceiveBlock(ctx context.Context, block *ethpb.BeaconBlock) error {
	return nil
}

// ReceiveBlockNoPubsub mocks ReceiveBlockNoPubsub method in chain service.
func (ms *ChainService) ReceiveBlockNoPubsub(ctx context.Context, block *ethpb.BeaconBlock) error {
	return nil
}

// ReceiveBlockNoPubsubForkchoice mocks ReceiveBlockNoPubsubForkchoice method in chain service.
func (ms *ChainService) ReceiveBlockNoPubsubForkchoice(ctx context.Context, block *ethpb.BeaconBlock) error {
	return nil
}

// HeadSlot mocks HeadSlot method in chain service.
func (ms *ChainService) HeadSlot() uint64 {
	return ms.State.Slot

}

// HeadRoot mocks HeadRoot method in chain service.
func (ms *ChainService) HeadRoot() []byte {
	return ms.Root

}

// HeadBlock mocks HeadBlock method in chain service.
func (ms *ChainService) HeadBlock() *ethpb.BeaconBlock {
	return nil
}

// HeadState mocks HeadState method in chain service.
func (ms *ChainService) HeadState() *pb.BeaconState {
	return ms.State
}

// FinalizedCheckpt mocks FinalizedCheckpt method in chain service.
func (ms *ChainService) FinalizedCheckpt() *ethpb.Checkpoint {
	return ms.FinalizedCheckPoint
}

// ReceiveAttestation mocks ReceiveAttestation method in chain service.
func (ms *ChainService) ReceiveAttestation(context.Context, *ethpb.Attestation) error {
	return nil
}

// ReceiveAttestationNoPubsub mocks ReceiveAttestationNoPubsub method in chain service.
func (ms *ChainService) ReceiveAttestationNoPubsub(context.Context, *ethpb.Attestation) error {
	return nil
}

// GenesisTime mocks the same method in the chain service.
func (ms *ChainService) GenesisTime() time.Time {
	return time.Unix(0, 0)
}

// StateInitializedFeed mocks the same method in the chain service.
func (ms *ChainService) StateInitializedFeed() *event.Feed {
<<<<<<< HEAD
	return new(event.Feed)
}

// HeadUpdatedFeed mocks the same method in the chain service.
func (ms *ChainService) HeadUpdatedFeed() *event.Feed {
	return new(event.Feed)
=======
	if ms.StateFeed != nil {
		return ms.StateFeed
	}
	ms.StateFeed = new(event.Feed)
	return ms.StateFeed
>>>>>>> 9ab08e69
}<|MERGE_RESOLUTION|>--- conflicted
+++ resolved
@@ -76,18 +76,14 @@
 
 // StateInitializedFeed mocks the same method in the chain service.
 func (ms *ChainService) StateInitializedFeed() *event.Feed {
-<<<<<<< HEAD
-	return new(event.Feed)
+	if ms.StateFeed != nil {
+		return ms.StateFeed
+	}
+	ms.StateFeed = new(event.Feed)
+	return ms.StateFeed
 }
 
 // HeadUpdatedFeed mocks the same method in the chain service.
 func (ms *ChainService) HeadUpdatedFeed() *event.Feed {
 	return new(event.Feed)
-=======
-	if ms.StateFeed != nil {
-		return ms.StateFeed
-	}
-	ms.StateFeed = new(event.Feed)
-	return ms.StateFeed
->>>>>>> 9ab08e69
 }