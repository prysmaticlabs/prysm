// Package testing includes useful mocks for writing unit
// tests which depend on logic from the blockchain package.
package testing

import (
	"bytes"
	"context"
	"sync"
	"time"

	"github.com/pkg/errors"
	types "github.com/prysmaticlabs/eth2-types"
	"github.com/prysmaticlabs/prysm/async/event"
	"github.com/prysmaticlabs/prysm/beacon-chain/core/epoch/precompute"
	"github.com/prysmaticlabs/prysm/beacon-chain/core/feed"
	blockfeed "github.com/prysmaticlabs/prysm/beacon-chain/core/feed/block"
	opfeed "github.com/prysmaticlabs/prysm/beacon-chain/core/feed/operation"
	statefeed "github.com/prysmaticlabs/prysm/beacon-chain/core/feed/state"
	"github.com/prysmaticlabs/prysm/beacon-chain/core/helpers"
	"github.com/prysmaticlabs/prysm/beacon-chain/db"
	"github.com/prysmaticlabs/prysm/beacon-chain/forkchoice/protoarray"
	"github.com/prysmaticlabs/prysm/beacon-chain/state"
	v1 "github.com/prysmaticlabs/prysm/beacon-chain/state/v1"
	"github.com/prysmaticlabs/prysm/config/params"
	"github.com/prysmaticlabs/prysm/encoding/bytesutil"
	ethpb "github.com/prysmaticlabs/prysm/proto/prysm/v1alpha1"
	"github.com/prysmaticlabs/prysm/proto/prysm/v1alpha1/block"
	"github.com/sirupsen/logrus"
)

// ChainService defines the mock interface for testing
type ChainService struct {
	State                       state.BeaconState
	Root                        []byte
	Block                       block.SignedBeaconBlock
	FinalizedCheckPoint         *ethpb.Checkpoint
	CurrentJustifiedCheckPoint  *ethpb.Checkpoint
	PreviousJustifiedCheckPoint *ethpb.Checkpoint
	BlocksReceived              []block.SignedBeaconBlock
	Balance                     *precompute.Balance
	Genesis                     time.Time
	ValidatorsRoot              [32]byte
	CanonicalRoots              map[[32]byte]bool
	Fork                        *ethpb.Fork
	ETH1Data                    *ethpb.Eth1Data
	DB                          db.Database
	stateNotifier               statefeed.Notifier
	blockNotifier               blockfeed.Notifier
	opNotifier                  opfeed.Notifier
	ValidAttestation            bool
	ForkChoiceStore             *protoarray.Store
	VerifyBlkDescendantErr      error
	Slot                        *types.Slot // Pointer because 0 is a useful value, so checking against it can be incorrect.
	SyncCommitteeIndices        []types.CommitteeIndex
	SyncCommitteeDomain         []byte
	SyncSelectionProofDomain    []byte
	SyncContributionProofDomain []byte
	PublicKey                   [48]byte
	SyncCommitteePubkeys        [][]byte
	InitSyncBlockRoots          map[[32]byte]bool
}

// StateNotifier mocks the same method in the chain service.
func (s *ChainService) StateNotifier() statefeed.Notifier {
	if s.stateNotifier == nil {
		s.stateNotifier = &MockStateNotifier{}
	}
	return s.stateNotifier
}

// BlockNotifier mocks the same method in the chain service.
func (s *ChainService) BlockNotifier() blockfeed.Notifier {
	if s.blockNotifier == nil {
		s.blockNotifier = &MockBlockNotifier{}
	}
	return s.blockNotifier
}

// MockBlockNotifier mocks the block notifier.
type MockBlockNotifier struct {
	feed *event.Feed
}

// BlockFeed returns a block feed.
func (mbn *MockBlockNotifier) BlockFeed() *event.Feed {
	if mbn.feed == nil {
		mbn.feed = new(event.Feed)
	}
	return mbn.feed
}

// MockStateNotifier mocks the state notifier.
type MockStateNotifier struct {
	feed     *event.Feed
	feedLock sync.Mutex

	recv     []*feed.Event
	recvLock sync.Mutex
	recvCh   chan *feed.Event

	RecordEvents bool
}

// ReceivedEvents returns the events received by the state feed in this mock.
func (msn *MockStateNotifier) ReceivedEvents() []*feed.Event {
	msn.recvLock.Lock()
	defer msn.recvLock.Unlock()
	return msn.recv
}

// StateFeed returns a state feed.
func (msn *MockStateNotifier) StateFeed() *event.Feed {
	msn.feedLock.Lock()
	defer msn.feedLock.Unlock()

	if msn.feed == nil && msn.recvCh == nil {
		msn.feed = new(event.Feed)
		if msn.RecordEvents {
			msn.recvCh = make(chan *feed.Event)
			sub := msn.feed.Subscribe(msn.recvCh)

			go func() {
				select {
				case evt := <-msn.recvCh:
					msn.recvLock.Lock()
					msn.recv = append(msn.recv, evt)
					msn.recvLock.Unlock()
				case <-sub.Err():
					sub.Unsubscribe()
				}
			}()
		}
	}
	return msn.feed
}

// OperationNotifier mocks the same method in the chain service.
func (s *ChainService) OperationNotifier() opfeed.Notifier {
	if s.opNotifier == nil {
		s.opNotifier = &MockOperationNotifier{}
	}
	return s.opNotifier
}

// MockOperationNotifier mocks the operation notifier.
type MockOperationNotifier struct {
	feed *event.Feed
}

// OperationFeed returns an operation feed.
func (mon *MockOperationNotifier) OperationFeed() *event.Feed {
	if mon.feed == nil {
		mon.feed = new(event.Feed)
	}
	return mon.feed
}

// ReceiveBlockInitialSync mocks ReceiveBlockInitialSync method in chain service.
func (s *ChainService) ReceiveBlockInitialSync(ctx context.Context, block block.SignedBeaconBlock, _ [32]byte) error {
	if s.State == nil {
		s.State = &v1.BeaconState{}
	}
	if !bytes.Equal(s.Root, block.Block().ParentRoot()) {
		return errors.Errorf("wanted %#x but got %#x", s.Root, block.Block().ParentRoot())
	}
	if err := s.State.SetSlot(block.Block().Slot()); err != nil {
		return err
	}
	s.BlocksReceived = append(s.BlocksReceived, block)
	signingRoot, err := block.Block().HashTreeRoot()
	if err != nil {
		return err
	}
	if s.DB != nil {
		if err := s.DB.SaveBlock(ctx, block); err != nil {
			return err
		}
		logrus.Infof("Saved block with root: %#x at slot %d", signingRoot, block.Block().Slot())
	}
	s.Root = signingRoot[:]
	s.Block = block
	return nil
}

// ReceiveBlockBatch processes blocks in batches from initial-sync.
func (s *ChainService) ReceiveBlockBatch(ctx context.Context, blks []block.SignedBeaconBlock, _ [][32]byte) error {
	if s.State == nil {
		s.State = &v1.BeaconState{}
	}
	for _, block := range blks {
		if !bytes.Equal(s.Root, block.Block().ParentRoot()) {
			return errors.Errorf("wanted %#x but got %#x", s.Root, block.Block().ParentRoot())
		}
		if err := s.State.SetSlot(block.Block().Slot()); err != nil {
			return err
		}
		s.BlocksReceived = append(s.BlocksReceived, block)
		signingRoot, err := block.Block().HashTreeRoot()
		if err != nil {
			return err
		}
		if s.DB != nil {
			if err := s.DB.SaveBlock(ctx, block); err != nil {
				return err
			}
			logrus.Infof("Saved block with root: %#x at slot %d", signingRoot, block.Block().Slot())
		}
		s.Root = signingRoot[:]
		s.Block = block
	}
	return nil
}

// ReceiveBlock mocks ReceiveBlock method in chain service.
func (s *ChainService) ReceiveBlock(ctx context.Context, block block.SignedBeaconBlock, _ [32]byte) error {
	if s.State == nil {
		s.State = &v1.BeaconState{}
	}
	if !bytes.Equal(s.Root, block.Block().ParentRoot()) {
		return errors.Errorf("wanted %#x but got %#x", s.Root, block.Block().ParentRoot())
	}
	if err := s.State.SetSlot(block.Block().Slot()); err != nil {
		return err
	}
	s.BlocksReceived = append(s.BlocksReceived, block)
	signingRoot, err := block.Block().HashTreeRoot()
	if err != nil {
		return err
	}
	if s.DB != nil {
		if err := s.DB.SaveBlock(ctx, block); err != nil {
			return err
		}
		logrus.Infof("Saved block with root: %#x at slot %d", signingRoot, block.Block().Slot())
	}
	s.Root = signingRoot[:]
	s.Block = block
	return nil
}

// HeadSlot mocks HeadSlot method in chain service.
func (s *ChainService) HeadSlot() types.Slot {
	if s.State == nil {
		return 0
	}
	return s.State.Slot()
}

// HeadRoot mocks HeadRoot method in chain service.
func (s *ChainService) HeadRoot(_ context.Context) ([]byte, error) {
	if len(s.Root) > 0 {
		return s.Root, nil
	}
	return make([]byte, 32), nil
}

// HeadBlock mocks HeadBlock method in chain service.
func (s *ChainService) HeadBlock(context.Context) (block.SignedBeaconBlock, error) {
	return s.Block, nil
}

// HeadState mocks HeadState method in chain service.
func (s *ChainService) HeadState(context.Context) (state.BeaconState, error) {
	return s.State, nil
}

// CurrentFork mocks HeadState method in chain service.
func (s *ChainService) CurrentFork() *ethpb.Fork {
	return s.Fork
}

// FinalizedCheckpt mocks FinalizedCheckpt method in chain service.
func (s *ChainService) FinalizedCheckpt() *ethpb.Checkpoint {
	return s.FinalizedCheckPoint
}

// CurrentJustifiedCheckpt mocks CurrentJustifiedCheckpt method in chain service.
func (s *ChainService) CurrentJustifiedCheckpt() *ethpb.Checkpoint {
	return s.CurrentJustifiedCheckPoint
}

// PreviousJustifiedCheckpt mocks PreviousJustifiedCheckpt method in chain service.
func (s *ChainService) PreviousJustifiedCheckpt() *ethpb.Checkpoint {
	return s.PreviousJustifiedCheckPoint
}

// ReceiveAttestation mocks ReceiveAttestation method in chain service.
func (s *ChainService) ReceiveAttestation(_ context.Context, _ *ethpb.Attestation) error {
	return nil
}

// ReceiveAttestationNoPubsub mocks ReceiveAttestationNoPubsub method in chain service.
func (s *ChainService) ReceiveAttestationNoPubsub(context.Context, *ethpb.Attestation) error {
	return nil
}

<<<<<<< HEAD
// AttestationTargetState mocks AttestationPreState method in chain service.
func (s *ChainService) AttestationTargetState(ctx context.Context, attTarget *ethpb.Checkpoint) (state.BeaconState, error) {
=======
// AttestationTargetState mocks AttestationTargetState method in chain service.
func (s *ChainService) AttestationTargetState(_ context.Context, _ *ethpb.Checkpoint) (state.BeaconState, error) {
>>>>>>> 57f965df
	return s.State, nil
}

// HeadValidatorsIndices mocks the same method in the chain service.
func (s *ChainService) HeadValidatorsIndices(ctx context.Context, epoch types.Epoch) ([]types.ValidatorIndex, error) {
	if s.State == nil {
		return []types.ValidatorIndex{}, nil
	}
	return helpers.ActiveValidatorIndices(ctx, s.State, epoch)
}

// HeadSeed mocks the same method in the chain service.
func (s *ChainService) HeadSeed(_ context.Context, epoch types.Epoch) ([32]byte, error) {
	return helpers.Seed(s.State, epoch, params.BeaconConfig().DomainBeaconAttester)
}

// HeadETH1Data provides the current ETH1Data of the head state.
func (s *ChainService) HeadETH1Data() *ethpb.Eth1Data {
	return s.ETH1Data
}

// ProtoArrayStore mocks the same method in the chain service.
func (s *ChainService) ProtoArrayStore() *protoarray.Store {
	return s.ForkChoiceStore
}

// GenesisTime mocks the same method in the chain service.
func (s *ChainService) GenesisTime() time.Time {
	return s.Genesis
}

// GenesisValidatorRoot mocks the same method in the chain service.
func (s *ChainService) GenesisValidatorRoot() [32]byte {
	return s.ValidatorsRoot
}

// CurrentSlot mocks the same method in the chain service.
func (s *ChainService) CurrentSlot() types.Slot {
	if s.Slot != nil {
		return *s.Slot
	}
	return types.Slot(uint64(time.Now().Unix()-s.Genesis.Unix()) / params.BeaconConfig().SecondsPerSlot)
}

// Participation mocks the same method in the chain service.
func (s *ChainService) Participation(_ uint64) *precompute.Balance {
	return s.Balance
}

// IsValidAttestation always returns true.
func (s *ChainService) IsValidAttestation(_ context.Context, _ *ethpb.Attestation) bool {
	return s.ValidAttestation
}

// IsCanonical returns and determines whether a block with the provided root is part of
// the canonical chain.
func (s *ChainService) IsCanonical(_ context.Context, r [32]byte) (bool, error) {
	if s.CanonicalRoots != nil {
		_, ok := s.CanonicalRoots[r]
		return ok, nil
	}
	return true, nil
}

// HasInitSyncBlock mocks the same method in the chain service.
func (s *ChainService) HasInitSyncBlock(rt [32]byte) bool {
	if s.InitSyncBlockRoots == nil {
		return false
	}
	return s.InitSyncBlockRoots[rt]
}

// HeadGenesisValidatorRoot mocks HeadGenesisValidatorRoot method in chain service.
func (s *ChainService) HeadGenesisValidatorRoot() [32]byte {
	return [32]byte{}
}

// VerifyBlkDescendant mocks VerifyBlkDescendant and always returns nil.
func (s *ChainService) VerifyBlkDescendant(_ context.Context, _ [32]byte) error {
	return s.VerifyBlkDescendantErr
}

// VerifyLmdFfgConsistency mocks VerifyLmdFfgConsistency and always returns nil.
func (s *ChainService) VerifyLmdFfgConsistency(_ context.Context, a *ethpb.Attestation) error {
	if !bytes.Equal(a.Data.BeaconBlockRoot, a.Data.Target.Root) {
		return errors.New("LMD and FFG miss matched")
	}
	return nil
}

// VerifyFinalizedConsistency mocks VerifyFinalizedConsistency and always returns nil.
func (s *ChainService) VerifyFinalizedConsistency(_ context.Context, r []byte) error {
	if !bytes.Equal(r, s.FinalizedCheckPoint.Root) {
		return errors.New("Root and finalized store are not consistent")
	}
	return nil
}

// ChainHeads mocks ChainHeads and always return nil.
func (s *ChainService) ChainHeads() ([][32]byte, []types.Slot) {
	return [][32]byte{
			bytesutil.ToBytes32(bytesutil.PadTo([]byte("foo"), 32)),
			bytesutil.ToBytes32(bytesutil.PadTo([]byte("bar"), 32)),
		},
		[]types.Slot{0, 1}
}

// HeadPublicKeyToValidatorIndex mocks HeadPublicKeyToValidatorIndex and always return 0 and true.
func (s *ChainService) HeadPublicKeyToValidatorIndex(_ context.Context, _ [48]byte) (types.ValidatorIndex, bool) {
	return 0, true
}

// HeadValidatorIndexToPublicKey mocks HeadValidatorIndexToPublicKey and always return empty and nil.
func (s *ChainService) HeadValidatorIndexToPublicKey(_ context.Context, _ types.ValidatorIndex) ([48]byte, error) {
	return s.PublicKey, nil
}

// HeadSyncCommitteeIndices mocks HeadSyncCommitteeIndices and always return `HeadNextSyncCommitteeIndices`.
func (s *ChainService) HeadSyncCommitteeIndices(_ context.Context, index types.ValidatorIndex, slot types.Slot) ([]types.CommitteeIndex, error) {
	return s.SyncCommitteeIndices, nil
}

// HeadSyncCommitteePubKeys mocks HeadSyncCommitteePubKeys and always return empty nil.
func (s *ChainService) HeadSyncCommitteePubKeys(_ context.Context, _ types.Slot, _ types.CommitteeIndex) ([][]byte, error) {
	return s.SyncCommitteePubkeys, nil
}

// HeadSyncCommitteeDomain mocks HeadSyncCommitteeDomain and always return empty nil.
func (s *ChainService) HeadSyncCommitteeDomain(_ context.Context, _ types.Slot) ([]byte, error) {
	return s.SyncCommitteeDomain, nil
}

// HeadSyncSelectionProofDomain mocks HeadSyncSelectionProofDomain and always return empty nil.
func (s *ChainService) HeadSyncSelectionProofDomain(_ context.Context, _ types.Slot) ([]byte, error) {
	return s.SyncSelectionProofDomain, nil
}

// HeadSyncContributionProofDomain mocks HeadSyncContributionProofDomain and always return empty nil.
func (s *ChainService) HeadSyncContributionProofDomain(_ context.Context, _ types.Slot) ([]byte, error) {
	return s.SyncContributionProofDomain, nil
}<|MERGE_RESOLUTION|>--- conflicted
+++ resolved
@@ -294,13 +294,8 @@
 	return nil
 }
 
-<<<<<<< HEAD
-// AttestationTargetState mocks AttestationPreState method in chain service.
-func (s *ChainService) AttestationTargetState(ctx context.Context, attTarget *ethpb.Checkpoint) (state.BeaconState, error) {
-=======
 // AttestationTargetState mocks AttestationTargetState method in chain service.
 func (s *ChainService) AttestationTargetState(_ context.Context, _ *ethpb.Checkpoint) (state.BeaconState, error) {
->>>>>>> 57f965df
 	return s.State, nil
 }
 
