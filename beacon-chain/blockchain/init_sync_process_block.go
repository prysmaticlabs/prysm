package blockchain

import (
	"context"
	"sort"

	"github.com/pkg/errors"
	ethpb "github.com/prysmaticlabs/ethereumapis/eth/v1alpha1"
	"github.com/prysmaticlabs/prysm/beacon-chain/core/helpers"
	stateTrie "github.com/prysmaticlabs/prysm/beacon-chain/state"
	"github.com/prysmaticlabs/prysm/shared/bytesutil"
	"github.com/prysmaticlabs/prysm/shared/featureconfig"
	"github.com/prysmaticlabs/prysm/shared/params"
)

const maxCacheSize = 70
const initialSyncCacheSize = 45
const minimumCacheSize = initialSyncCacheSize / 3

func (s *Service) persistCachedStates(ctx context.Context, numOfStates int) error {
	oldStates := make([]*stateTrie.BeaconState, 0, numOfStates)

	// Add slots to the map and add epoch boundary states to the slice.
	for _, rt := range s.boundaryRoots[:numOfStates-minimumCacheSize] {
		oldStates = append(oldStates, s.initSyncState[rt])
	}

	err := s.beaconDB.SaveStates(ctx, oldStates, s.boundaryRoots[:numOfStates-minimumCacheSize])
	if err != nil {
		return err
	}
	for _, rt := range s.boundaryRoots[:numOfStates-minimumCacheSize] {
		delete(s.initSyncState, rt)
	}
	s.boundaryRoots = s.boundaryRoots[numOfStates-minimumCacheSize:]
	return nil
}

// filter out boundary candidates from our currently processed batch of states.
func (s *Service) filterBoundaryCandidates(ctx context.Context, root [32]byte, postState *stateTrie.BeaconState) {
	// Only trigger on epoch start.
	if !helpers.IsEpochStart(postState.Slot()) {
		return
	}

	stateSlice := make([][32]byte, 0, len(s.initSyncState))
	// Add epoch boundary roots to slice.
	for rt := range s.initSyncState {
		stateSlice = append(stateSlice, rt)
	}

	sort.Slice(stateSlice, func(i int, j int) bool {
		return s.initSyncState[stateSlice[i]].Slot() < s.initSyncState[stateSlice[j]].Slot()
	})
	epochLength := params.BeaconConfig().SlotsPerEpoch

	if len(s.boundaryRoots) > 0 {
		// Retrieve previous boundary root.
		previousBoundaryRoot := s.boundaryRoots[len(s.boundaryRoots)-1]
		previousState, ok := s.initSyncState[previousBoundaryRoot]
		if !ok {
			// Remove the non-existent root and exit filtering.
			s.boundaryRoots = s.boundaryRoots[:len(s.boundaryRoots)-1]
			return
		}
		previousSlot := previousState.Slot()

		// Round up slot number to account for skipped slots.
		previousSlot = helpers.RoundUpToNearestEpoch(previousSlot)
		if postState.Slot()-previousSlot >= epochLength {
			targetSlot := postState.Slot()
			tempRoots := s.loopThroughCandidates(stateSlice, previousBoundaryRoot, previousSlot, targetSlot)
			s.boundaryRoots = append(s.boundaryRoots, tempRoots...)
		}
	}
	s.boundaryRoots = append(s.boundaryRoots, root)
	s.pruneOldStates()
	s.pruneNonBoundaryStates()
}

// loop-through the provided candidate roots to filter out which would be appropriate boundary roots.
func (s *Service) loopThroughCandidates(stateSlice [][32]byte, previousBoundaryRoot [32]byte,
	previousSlot uint64, targetSlot uint64) [][32]byte {
	tempRoots := [][32]byte{}
	epochLength := params.BeaconConfig().SlotsPerEpoch

	// Loop through current states to filter for valid boundary states.
	for i := len(stateSlice) - 1; stateSlice[i] != previousBoundaryRoot && i >= 0; i-- {
		currentSlot := s.initSyncState[stateSlice[i]].Slot()
		// Skip if the current slot is larger than the previous epoch
		// boundary.
		if currentSlot > targetSlot-epochLength {
			continue
		}
		tempRoots = append(tempRoots, stateSlice[i])

		// Switch target slot if the current slot is greater than
		// 1 epoch boundary from the previously saved boundary slot.
		if currentSlot > previousSlot+epochLength {
			currentSlot = helpers.RoundUpToNearestEpoch(currentSlot)
			targetSlot = currentSlot
			continue
		}
		break
	}
	// Reverse to append the roots in ascending order corresponding
	// to the respective slots.
	tempRoots = bytesutil.ReverseBytes32Slice(tempRoots)
	return tempRoots
}

// prune for states past the current finalized checkpoint.
func (s *Service) pruneOldStates() {
	prunedBoundaryRoots := [][32]byte{}
	for _, rt := range s.boundaryRoots {
		st, ok := s.initSyncState[rt]
		// Skip non-existent roots.
		if !ok {
			continue
		}
		if st.Slot() < helpers.StartSlot(s.FinalizedCheckpt().Epoch) {
			delete(s.initSyncState, rt)
			continue
		}
		prunedBoundaryRoots = append(prunedBoundaryRoots, rt)
	}
	s.boundaryRoots = prunedBoundaryRoots
}

// prune cache for non-boundary states.
func (s *Service) pruneNonBoundaryStates() {
	boundaryMap := make(map[[32]byte]bool)
	for i := range s.boundaryRoots {
		boundaryMap[s.boundaryRoots[i]] = true
	}
	for rt := range s.initSyncState {
		if !boundaryMap[rt] {
			delete(s.initSyncState, rt)
		}
	}
}

func (s *Service) pruneOldNonFinalizedStates() {
	stateSlice := make([][32]byte, 0, len(s.initSyncState))
	// Add epoch boundary roots to slice.
	for rt := range s.initSyncState {
		stateSlice = append(stateSlice, rt)
	}

	// Sort by slots.
	sort.Slice(stateSlice, func(i int, j int) bool {
		return s.initSyncState[stateSlice[i]].Slot() < s.initSyncState[stateSlice[j]].Slot()
	})

	boundaryMap := make(map[[32]byte]bool)
	for i := range s.boundaryRoots {
		boundaryMap[s.boundaryRoots[i]] = true
	}
	for _, rt := range stateSlice[:initialSyncCacheSize] {
		if boundaryMap[rt] {
			continue
		}
		delete(s.initSyncState, rt)
	}
}

func (s *Service) generateState(ctx context.Context, startRoot [32]byte, endRoot [32]byte) (*stateTrie.BeaconState, error) {
	preState, err := s.beaconDB.State(ctx, startRoot)
	if err != nil {
		return nil, err
	}
	if preState == nil {
		return nil, errors.New("finalized state does not exist in db")
	}

	var endBlock *ethpb.SignedBeaconBlock
	if featureconfig.Get().InitSyncBatchSaveBlocks && s.hasInitSyncBlock(endRoot) {
<<<<<<< HEAD
		endBlock = s.getInitSyncBlock(endRoot)
		if featureconfig.Get().InitSyncBatchSaveBlocks {
			if err := s.beaconDB.SaveBlocks(ctx, s.getInitSyncBlocks()); err != nil {
				return nil, err
			}
			s.clearInitSyncBlocks()
		}
=======
		if err := s.beaconDB.SaveBlocks(ctx, s.getInitSyncBlocks()); err != nil {
			return nil, err
		}
		s.clearInitSyncBlocks()
		endBlock = s.getInitSyncBlock(endRoot)
>>>>>>> f3b415fc
	} else {
		endBlock, err = s.beaconDB.Block(ctx, endRoot)
		if err != nil {
			return nil, err
		}
	}

	if endBlock == nil {
		return nil, errors.New("provided block root does not have block saved in the db")
	}
	log.Warnf("Generating missing state of slot %d and root %#x", endBlock.Block.Slot, endRoot)

	blocks, err := s.stateGen.LoadBlocks(ctx, preState.Slot()+1, endBlock.Block.Slot, endRoot)
	if err != nil {
		return nil, errors.Wrap(err, "could not load the required blocks")
	}
	postState, err := s.stateGen.ReplayBlocks(ctx, preState, blocks, endBlock.Block.Slot)
	if err != nil {
		return nil, errors.Wrap(err, "could not replay the blocks to generate the resultant state")
	}
	return postState, nil
}

// This saves a beacon block to the initial sync blocks cache.
func (s *Service) saveInitSyncBlock(r [32]byte, b *ethpb.SignedBeaconBlock) {
	s.initSyncBlocksLock.Lock()
	defer s.initSyncBlocksLock.Unlock()
	s.initSyncBlocks[r] = b
}

// This checks if a beacon block exists in the initial sync blocks cache using the root
// of the block.
func (s *Service) hasInitSyncBlock(r [32]byte) bool {
	s.initSyncBlocksLock.RLock()
	defer s.initSyncBlocksLock.RUnlock()
	_, ok := s.initSyncBlocks[r]
	return ok
}

// This retrieves a beacon block from the initial sync blocks cache using the root of
// the block.
func (s *Service) getInitSyncBlock(r [32]byte) *ethpb.SignedBeaconBlock {
	s.initSyncBlocksLock.RLock()
	defer s.initSyncBlocksLock.RUnlock()
	b := s.initSyncBlocks[r]
	return b
}

// This retrieves all the beacon blocks from the initial sync blocks cache, the returned
// blocks are unordered.
func (s *Service) getInitSyncBlocks() []*ethpb.SignedBeaconBlock {
	s.initSyncBlocksLock.RLock()
	defer s.initSyncBlocksLock.RUnlock()

	blks := make([]*ethpb.SignedBeaconBlock, 0, len(s.initSyncBlocks))
	for _, b := range s.initSyncBlocks {
		blks = append(blks, b)
	}
	return blks
}

// This clears out the initial sync blocks cache.
func (s *Service) clearInitSyncBlocks() {
	s.initSyncBlocksLock.Lock()
	defer s.initSyncBlocksLock.Unlock()
	s.initSyncBlocks = make(map[[32]byte]*ethpb.SignedBeaconBlock)
}<|MERGE_RESOLUTION|>--- conflicted
+++ resolved
@@ -175,21 +175,11 @@
 
 	var endBlock *ethpb.SignedBeaconBlock
 	if featureconfig.Get().InitSyncBatchSaveBlocks && s.hasInitSyncBlock(endRoot) {
-<<<<<<< HEAD
-		endBlock = s.getInitSyncBlock(endRoot)
-		if featureconfig.Get().InitSyncBatchSaveBlocks {
-			if err := s.beaconDB.SaveBlocks(ctx, s.getInitSyncBlocks()); err != nil {
-				return nil, err
-			}
-			s.clearInitSyncBlocks()
-		}
-=======
 		if err := s.beaconDB.SaveBlocks(ctx, s.getInitSyncBlocks()); err != nil {
 			return nil, err
 		}
 		s.clearInitSyncBlocks()
 		endBlock = s.getInitSyncBlock(endRoot)
->>>>>>> f3b415fc
 	} else {
 		endBlock, err = s.beaconDB.Block(ctx, endRoot)
 		if err != nil {
