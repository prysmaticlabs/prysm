package blockchain

import (
	"bytes"
	"context"
	"fmt"

	"github.com/prometheus/client_golang/prometheus"
	"github.com/prometheus/client_golang/prometheus/promauto"
	"github.com/prysmaticlabs/prysm/beacon-chain/cache"
	"github.com/prysmaticlabs/prysm/beacon-chain/core/helpers"
	"github.com/prysmaticlabs/prysm/beacon-chain/db"
	pb "github.com/prysmaticlabs/prysm/proto/beacon/p2p/v1"
	"github.com/prysmaticlabs/prysm/shared/bytesutil"
	"github.com/prysmaticlabs/prysm/shared/hashutil"
	"github.com/prysmaticlabs/prysm/shared/params"
	"github.com/sirupsen/logrus"
	"go.opencensus.io/trace"
)

var (
	reorgCount = promauto.NewCounter(prometheus.CounterOpts{
		Name: "reorg_counter",
		Help: "The number of chain reorganization events that have happened in the fork choice rule",
	})
)
var blkAncestorCache = cache.NewBlockAncestorCache()

// ForkChoice interface defines the methods for applying fork choice rule
// operations to the blockchain.
type ForkChoice interface {
	ApplyForkChoiceRule(ctx context.Context, block *pb.BeaconBlock, computedState *pb.BeaconState) error
}

// updateFFGCheckPts checks whether the existing FFG check points saved in DB
// are not older than the ones just processed in state. If it's older, we update
// the db with the latest FFG check points, both justification and finalization.
func (c *ChainService) updateFFGCheckPts(ctx context.Context, state *pb.BeaconState) error {
	lastJustifiedSlot := helpers.StartSlot(state.JustifiedEpoch)
	savedJustifiedBlock, err := c.beaconDB.JustifiedBlock()
	if err != nil {
		return err
	}
	// If the last processed justification slot in state is greater than
	// the slot of justified block saved in DB.
	if lastJustifiedSlot > savedJustifiedBlock.Slot {
		// Retrieve the new justified block from DB using the new justified slot and save it.
		newJustifiedBlock, err := c.beaconDB.BlockBySlot(ctx, lastJustifiedSlot)
		if err != nil {
			return err
		}
		// If the new justified slot is a skip slot in db then we keep getting it's ancestors
		// until we can get a block.
		lastAvailBlkSlot := lastJustifiedSlot
		for newJustifiedBlock == nil {
			log.WithField("slot", lastAvailBlkSlot-params.BeaconConfig().GenesisSlot).Debug("Missing block in DB, looking one slot back")
			lastAvailBlkSlot--
			newJustifiedBlock, err = c.beaconDB.BlockBySlot(ctx, lastAvailBlkSlot)
			if err != nil {
				return err
			}
		}

		// Fetch justified state from historical states db.
		newJustifiedState, err := c.beaconDB.HistoricalStateFromSlot(ctx, newJustifiedBlock.Slot)
		if err != nil {
			return err
		}
		if err := c.beaconDB.SaveJustifiedBlock(newJustifiedBlock); err != nil {
			return err
		}
		if err := c.beaconDB.SaveJustifiedState(newJustifiedState); err != nil {
			return err
		}
	}

	lastFinalizedSlot := helpers.StartSlot(state.FinalizedEpoch)
	savedFinalizedBlock, err := c.beaconDB.FinalizedBlock()
	// If the last processed finalized slot in state is greater than
	// the slot of finalized block saved in DB.
	if err != nil {
		return err
	}
	if lastFinalizedSlot > savedFinalizedBlock.Slot {
		// Retrieve the new finalized block from DB using the new finalized slot and save it.
		newFinalizedBlock, err := c.beaconDB.BlockBySlot(ctx, lastFinalizedSlot)
		if err != nil {
			return err
		}
		// If the new finalized slot is a skip slot in db then we keep getting it's ancestors
		// until we can get a block.
		lastAvailBlkSlot := lastFinalizedSlot
		for newFinalizedBlock == nil {
			log.WithField("slot", lastAvailBlkSlot-params.BeaconConfig().GenesisSlot).Debug("Missing block in DB, looking one slot back")
			lastAvailBlkSlot--
			newFinalizedBlock, err = c.beaconDB.BlockBySlot(ctx, lastAvailBlkSlot)
			if err != nil {
				return err
			}
		}

		// Generate the new finalized state with using new finalized block and
		// save it.
		newFinalizedState, err := c.beaconDB.HistoricalStateFromSlot(ctx, lastFinalizedSlot)
		if err != nil {
			return err
		}
		if err := c.beaconDB.SaveFinalizedBlock(newFinalizedBlock); err != nil {
			return err
		}
		if err := c.beaconDB.SaveFinalizedState(newFinalizedState); err != nil {
			return err
		}
	}
	return nil
}

// ApplyForkChoiceRule determines the current beacon chain head using LMD
// GHOST as a block-vote weighted function to select a canonical head in
// Ethereum Serenity. The inputs are the the recently processed block and its
// associated state.
func (c *ChainService) ApplyForkChoiceRule(
	ctx context.Context,
	block *pb.BeaconBlock,
	postState *pb.BeaconState,
) error {
	ctx, span := trace.StartSpan(ctx, "beacon-chain.blockchain.ApplyForkChoiceRule")
	defer span.End()
	log.Info("Applying LMD-GHOST Fork Choice Rule")

	justifiedState, err := c.beaconDB.JustifiedState()
	if err != nil {
		return fmt.Errorf("could not retrieve justified state: %v", err)
	}
	attestationTargets, err := c.attestationTargets(justifiedState)
	if err != nil {
		return fmt.Errorf("could not retrieve attestation target: %v", err)
	}
	justifiedHead, err := c.beaconDB.JustifiedBlock()
	if err != nil {
		return fmt.Errorf("could not retrieve justified head: %v", err)
	}
	head, err := c.lmdGhost(ctx, justifiedHead, justifiedState, attestationTargets)
	if err != nil {
		return fmt.Errorf("could not run fork choice: %v", err)
	}
	headRoot, err := hashutil.HashBeaconBlock(head)
	if err != nil {
		return fmt.Errorf("could not hash head block: %v", err)
	}
	c.canonicalBlocksLock.Lock()
	defer c.canonicalBlocksLock.Unlock()
	c.canonicalBlocks[head.Slot] = headRoot[:]

	newState := postState
	if head.Slot != block.Slot {
		log.Warnf("Reorg happened, last processed block at slot %d, new head block at slot %d",
			block.Slot-params.BeaconConfig().GenesisSlot, head.Slot-params.BeaconConfig().GenesisSlot)

		// Only regenerate head state if there was a reorg.
		newState, err = c.beaconDB.HistoricalStateFromSlot(ctx, head.Slot)
		if err != nil {
			return fmt.Errorf("could not gen state: %v", err)
		}

		if newState.Slot != postState.Slot {
			log.Warnf("Reorg happened, post state slot at %d, new head state at slot %d",
				postState.Slot-params.BeaconConfig().GenesisSlot, newState.Slot-params.BeaconConfig().GenesisSlot)
		}

		for revertedSlot := block.Slot; revertedSlot > head.Slot; revertedSlot-- {
			delete(c.canonicalBlocks, revertedSlot)
		}
		reorgCount.Inc()
	}

	if err := c.beaconDB.UpdateChainHead(ctx, head, newState); err != nil {
		return fmt.Errorf("failed to update chain: %v", err)
	}
	h, err := hashutil.HashBeaconBlock(head)
	if err != nil {
		return fmt.Errorf("could not hash head: %v", err)
	}
	log.WithFields(logrus.Fields{
		"headRoot": fmt.Sprintf("0x%x", h),
	}).Info("Chain head block and state updated")
	return nil
}

// lmdGhost applies the Latest Message Driven, Greediest Heaviest Observed Sub-Tree
// fork-choice rule defined in the Ethereum Serenity specification for the beacon chain.
//
// Spec pseudocode definition:
//	def lmd_ghost(store: Store, start_state: BeaconState, start_block: BeaconBlock) -> BeaconBlock:
//    """
//    Execute the LMD-GHOST algorithm to find the head ``BeaconBlock``.
//    """
//    validators = start_state.validator_registry
//    active_validator_indices = get_active_validator_indices(validators, slot_to_epoch(start_state.slot))
//    attestation_targets = [
//        (validator_index, get_latest_attestation_target(store, validator_index))
//        for validator_index in active_validator_indices
//    ]
//
//    def get_vote_count(block: BeaconBlock) -> int:
//        return sum(
//            get_effective_balance(start_state.validator_balances[validator_index]) // FORK_CHOICE_BALANCE_INCREMENT
//            for validator_index, target in attestation_targets
//            if get_ancestor(store, target, block.slot) == block
//        )
//
//    head = start_block
//    while 1:
//        children = get_children(store, head)
//        if len(children) == 0:
//            return head
//        head = max(children, key=get_vote_count)
func (c *ChainService) lmdGhost(
	ctx context.Context,
	startBlock *pb.BeaconBlock,
	startState *pb.BeaconState,
	voteTargets map[uint64]*pb.AttestationTarget,
) (*pb.BeaconBlock, error) {
	highestSlot := c.beaconDB.HighestBlockSlot()
	head := startBlock
	for {
		children, err := c.blockChildren(ctx, head, highestSlot)
		if err != nil {
			return nil, fmt.Errorf("could not fetch block children: %v", err)
		}
		if len(children) == 0 {
			return head, nil
		}
		maxChild := children[0]

		maxChildVotes, err := VoteCount(maxChild, startState, voteTargets, c.beaconDB)
		if err != nil {
			return nil, fmt.Errorf("unable to determine vote count for block: %v", err)
		}
		for i := 1; i < len(children); i++ {
			candidateChildVotes, err := VoteCount(children[i], startState, voteTargets, c.beaconDB)
			if err != nil {
				return nil, fmt.Errorf("unable to determine vote count for block: %v", err)
			}
			if candidateChildVotes > maxChildVotes {
				maxChild = children[i]
			}
		}
		head = maxChild
	}
}

// blockChildren returns the child blocks of the given block up to a given
// highest slot.
//
// ex:
//       /- C - E
// A - B - D - F
//       \- G
// Input: B. Output: [C, D, G]
//
// Spec pseudocode definition:
//	get_children(store: Store, block: BeaconBlock) -> List[BeaconBlock]
//		returns the child blocks of the given block.
func (c *ChainService) blockChildren(ctx context.Context, block *pb.BeaconBlock, highestSlot uint64) ([]*pb.BeaconBlock, error) {
	var children []*pb.BeaconBlock

	currentRoot, err := hashutil.HashBeaconBlock(block)
	if err != nil {
		return nil, fmt.Errorf("could not tree hash incoming block: %v", err)
	}
	startSlot := block.Slot + 1
	for i := startSlot; i <= highestSlot; i++ {
		block, err := c.beaconDB.BlockBySlot(ctx, i)
		if err != nil {
			return nil, fmt.Errorf("could not get block by slot: %v", err)
		}
		// Continue if there's a skip block.
		if block == nil {
			continue
		}

		parentRoot := bytesutil.ToBytes32(block.ParentRootHash32)
		if currentRoot == parentRoot {
			children = append(children, block)
		}
	}
	return children, nil
}

// attestationTargets retrieves the list of attestation targets since last finalized epoch,
// each attestation target consists of validator index and its attestation target (i.e. the block
// which the validator attested to)
<<<<<<< HEAD
func (c *ChainService) attestationTargets(ctx context.Context, state *pb.BeaconState) (map[uint64]*pb.BeaconBlock, error) {
	indices := helpers.ActiveValidatorIndices(state, helpers.CurrentEpoch(state))
	attestationTargets := make(map[uint64]*pb.BeaconBlock)
=======
func (c *ChainService) attestationTargets(state *pb.BeaconState) (map[uint64]*pb.AttestationTarget, error) {
	indices := helpers.ActiveValidatorIndices(state.ValidatorRegistry, helpers.CurrentEpoch(state))
	attestationTargets := make(map[uint64]*pb.AttestationTarget)
>>>>>>> a170c696
	for i, index := range indices {
		target, err := c.attsService.LatestAttestationTarget(state, index)
		if err != nil {
			return nil, fmt.Errorf("could not retrieve attestation target: %v", err)
		}
		if target == nil {
			continue
		}
		attestationTargets[uint64(i)] = target
	}
	return attestationTargets, nil
}

// VoteCount determines the number of votes on a beacon block by counting the number
// of target blocks that have such beacon block as a common ancestor.
//
// Spec pseudocode definition:
//  def get_vote_count(block: BeaconBlock) -> int:
//        return sum(
//            get_effective_balance(start_state.validator_balances[validator_index]) // FORK_CHOICE_BALANCE_INCREMENT
//            for validator_index, target in attestation_targets
//            if get_ancestor(store, target, block.slot) == block
//        )
func VoteCount(block *pb.BeaconBlock, state *pb.BeaconState, targets map[uint64]*pb.AttestationTarget, beaconDB *db.BeaconDB) (int, error) {
	balances := 0
	var ancestorRoot []byte
	var err error

	blockRoot, err := hashutil.HashBeaconBlock(block)
	if err != nil {
		return 0, err
	}

	for validatorIndex, target := range targets {
		ancestorRoot, err = cachedAncestor(target, block.Slot, beaconDB)
		if err != nil {
			return 0, err
		}
		// This covers the following case, we start at B5, and want to process B6 and B7
		// B6 can be processed, B7 can not be processed because it's pointed to the
		// block older than current block 5.
		// B4 - B5 - B6
		//   \ - - - - - B7
		if ancestorRoot == nil {
			continue
		}

		if bytes.Equal(blockRoot[:], ancestorRoot) {
			balances += int(helpers.EffectiveBalance(state, validatorIndex))
		}
	}
	return balances, nil
}

// BlockAncestor obtains the ancestor at of a block at a certain slot.
//
// Spec pseudocode definition:
//  def get_ancestor(store: Store, block: BeaconBlock, slot: Slot) -> BeaconBlock:
//    """
//    Get the ancestor of ``block`` with slot number ``slot``; return ``None`` if not found.
//    """
//    if block.slot == slot:
//        return block
//    elif block.slot < slot:
//        return None
//    else:
//        return get_ancestor(store, store.get_parent(block), slot)
func BlockAncestor(targetBlock *pb.AttestationTarget, slot uint64, beaconDB *db.BeaconDB) ([]byte, error) {
	if targetBlock.Slot == slot {
		return targetBlock.BlockRoot[:], nil
	}
	if targetBlock.Slot < slot {
		return nil, nil
	}
	parentRoot := bytesutil.ToBytes32(targetBlock.ParentRoot)
	parent, err := beaconDB.Block(parentRoot)
	if err != nil {
		return nil, fmt.Errorf("could not get parent block: %v", err)
	}
	if parent == nil {
		return nil, fmt.Errorf("parent block does not exist: %v", err)
	}
	newTarget := &pb.AttestationTarget{
		Slot:       parent.Slot,
		BlockRoot:  parentRoot[:],
		ParentRoot: parent.ParentRootHash32,
	}
	return BlockAncestor(newTarget, slot, beaconDB)
}

// cachedAncestor retrieves the cached ancestor target from block ancestor cache,
// if it's not there it looks up the block tree get it and cache it.
func cachedAncestor(target *pb.AttestationTarget, height uint64, beaconDB *db.BeaconDB) ([]byte, error) {
	// check if the ancestor block of from a given block height was cached.
	cachedAncestorInfo, err := blkAncestorCache.AncestorBySlot(target.BlockRoot, height)
	if err != nil {
		return nil, nil
	}
	if cachedAncestorInfo != nil {
		return cachedAncestorInfo.Target.BlockRoot, nil
	}

	ancestorRoot, err := BlockAncestor(target, height, beaconDB)
	if err != nil {
		return nil, err
	}
	ancestor, err := beaconDB.Block(bytesutil.ToBytes32(ancestorRoot))
	if err != nil {
		return nil, err
	}
	if ancestor == nil {
		return nil, nil
	}
	ancestorTarget := &pb.AttestationTarget{
		Slot:       ancestor.Slot,
		BlockRoot:  ancestorRoot,
		ParentRoot: ancestor.ParentRootHash32,
	}
	if err := blkAncestorCache.AddBlockAncestor(&cache.AncestorInfo{
		Height: height,
		Hash:   target.BlockRoot,
		Target: ancestorTarget,
	}); err != nil {
		return nil, err
	}
	return ancestorRoot, nil
}<|MERGE_RESOLUTION|>--- conflicted
+++ resolved
@@ -291,15 +291,9 @@
 // attestationTargets retrieves the list of attestation targets since last finalized epoch,
 // each attestation target consists of validator index and its attestation target (i.e. the block
 // which the validator attested to)
-<<<<<<< HEAD
-func (c *ChainService) attestationTargets(ctx context.Context, state *pb.BeaconState) (map[uint64]*pb.BeaconBlock, error) {
-	indices := helpers.ActiveValidatorIndices(state, helpers.CurrentEpoch(state))
-	attestationTargets := make(map[uint64]*pb.BeaconBlock)
-=======
 func (c *ChainService) attestationTargets(state *pb.BeaconState) (map[uint64]*pb.AttestationTarget, error) {
 	indices := helpers.ActiveValidatorIndices(state.ValidatorRegistry, helpers.CurrentEpoch(state))
 	attestationTargets := make(map[uint64]*pb.AttestationTarget)
->>>>>>> a170c696
 	for i, index := range indices {
 		target, err := c.attsService.LatestAttestationTarget(state, index)
 		if err != nil {
