--- conflicted
+++ resolved
@@ -3,25 +3,23 @@
 import (
 	"context"
 	"fmt"
-<<<<<<< HEAD
-=======
 
 	"github.com/prometheus/client_golang/prometheus"
 	"github.com/prometheus/client_golang/prometheus/promauto"
->>>>>>> eae4ad3e
 	"github.com/prysmaticlabs/prysm/beacon-chain/blockchain/stategenerator"
 	"github.com/prysmaticlabs/prysm/beacon-chain/core/helpers"
 	"github.com/prysmaticlabs/prysm/beacon-chain/db"
 	pb "github.com/prysmaticlabs/prysm/proto/beacon/p2p/v1"
 	"github.com/prysmaticlabs/prysm/shared/bytesutil"
 	"github.com/prysmaticlabs/prysm/shared/hashutil"
+	"github.com/prysmaticlabs/prysm/shared/params"
 	"go.opencensus.io/trace"
 )
 
 var (
 	reorgCount = promauto.NewCounter(prometheus.CounterOpts{
 		Name: "reorg_counter",
-		Help: "The number of reorg happened in the past",
+		Help: "The number of reorg has happened in the past",
 	})
 )
 
@@ -134,9 +132,19 @@
 	if err != nil {
 		return fmt.Errorf("could not run fork choice: %v", err)
 	}
+	if head.Slot != block.Slot {
+		log.Warnf("reorg happened, last processed block at slot %d, new head block at slot %d",
+			block.Slot-params.BeaconConfig().GenesisSlot, head.Slot-params.BeaconConfig().GenesisSlot)
+		reorgCount.Inc()
+	}
 	genState, err := stategenerator.GenerateStateFromBlock(c.ctx, c.beaconDB, head.Slot)
 	if err != nil {
 		return fmt.Errorf("could not gen state: %v", err)
+	}
+	if genState.Slot != postState.Slot {
+		log.Warnf("reorg happened, post state slot at %d, new head state at slot %d",
+			postState.Slot-params.BeaconConfig().GenesisSlot, genState.Slot-params.BeaconConfig().GenesisSlot)
+		reorgCount.Inc()
 	}
 	if err := c.beaconDB.UpdateChainHead(head, genState); err != nil {
 		return fmt.Errorf("failed to update chain: %v", err)
