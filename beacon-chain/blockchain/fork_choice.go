--- conflicted
+++ resolved
@@ -19,11 +19,7 @@
 var (
 	reorgCount = promauto.NewCounter(prometheus.CounterOpts{
 		Name: "reorg_counter",
-<<<<<<< HEAD
-		Help: "The number of reorg has happened in the past",
-=======
 		Help: "The number of chain reorganization events that have happened in the fork choice rule",
->>>>>>> 05303844
 	})
 )
 
@@ -136,44 +132,27 @@
 	if err != nil {
 		return fmt.Errorf("could not run fork choice: %v", err)
 	}
-<<<<<<< HEAD
-=======
 	newState := postState
->>>>>>> 05303844
 	if head.Slot != block.Slot {
 		log.Warnf("Reorg happened, last processed block at slot %d, new head block at slot %d",
 			block.Slot-params.BeaconConfig().GenesisSlot, head.Slot-params.BeaconConfig().GenesisSlot)
 
 		// Only regenerate head state if there was a reorg.
-<<<<<<< HEAD
-		postState, err = stategenerator.GenerateStateFromBlock(c.ctx, c.beaconDB, head.Slot)
-=======
 		newState, err = stategenerator.GenerateStateFromBlock(c.ctx, c.beaconDB, head.Slot)
->>>>>>> 05303844
 		if err != nil {
 			return fmt.Errorf("could not gen state: %v", err)
 		}
 
-<<<<<<< HEAD
-		if postState.Slot != postState.Slot {
-			log.Warnf("Reorg	 happened, post state slot at %d, new head state at slot %d",
-				postState.Slot-params.BeaconConfig().GenesisSlot, postState.Slot-params.BeaconConfig().GenesisSlot)
-=======
 		if newState.Slot != postState.Slot {
 			log.Warnf("Reorg happened, post state slot at %d, new head state at slot %d",
 				postState.Slot-params.BeaconConfig().GenesisSlot, newState.Slot-params.BeaconConfig().GenesisSlot)
->>>>>>> 05303844
 			reorgCount.Inc()
 		}
 
 		reorgCount.Inc()
 	}
 
-<<<<<<< HEAD
-	if err := c.beaconDB.UpdateChainHead(head, postState); err != nil {
-=======
 	if err := c.beaconDB.UpdateChainHead(head, newState); err != nil {
->>>>>>> 05303844
 		return fmt.Errorf("failed to update chain: %v", err)
 	}
 	h, err := hashutil.HashBeaconBlock(head)
