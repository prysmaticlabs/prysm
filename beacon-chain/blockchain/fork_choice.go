package blockchain

import (
	"bytes"
	"context"
	"fmt"

	"github.com/gogo/protobuf/proto"
	"github.com/prometheus/client_golang/prometheus"
	"github.com/prometheus/client_golang/prometheus/promauto"
	"github.com/prysmaticlabs/prysm/beacon-chain/cache"
	"github.com/prysmaticlabs/prysm/beacon-chain/core/helpers"
	"github.com/prysmaticlabs/prysm/beacon-chain/db"
	pb "github.com/prysmaticlabs/prysm/proto/beacon/p2p/v1"
	"github.com/prysmaticlabs/prysm/shared/bytesutil"
	"github.com/prysmaticlabs/prysm/shared/hashutil"
	"github.com/prysmaticlabs/prysm/shared/params"
	"github.com/sirupsen/logrus"
	"go.opencensus.io/trace"
)

var (
	reorgCount = promauto.NewCounter(prometheus.CounterOpts{
		Name: "reorg_counter",
		Help: "The number of chain reorganization events that have happened in the fork choice rule",
	})
)
var blkAncestorCache = cache.NewBlockAncestorCache()

// ForkChoice interface defines the methods for applying fork choice rule
// operations to the blockchain.
type ForkChoice interface {
	ApplyForkChoiceRule(ctx context.Context, block *pb.BeaconBlock, computedState *pb.BeaconState) error
}

// ChildFetcher defines a struct which can retrieve block children starting
// from a given block root and ending at the highest observed slot.
type ChildFetcher interface {
	BlockChildren(ctx context.Context, block *pb.BeaconBlock, highestSlot uint64) ([]*pb.BeaconBlock, error)
}

// TargetsFetcher defines a struct which can retrieve latest attestation targets
// from a given justified state.
type TargetsFetcher interface {
	AttestationTargets(justifiedState *pb.BeaconState) (map[uint64]*pb.AttestationTarget, error)
}

// updateFFGCheckPts checks whether the existing FFG check points saved in DB
// are not older than the ones just processed in state. If it's older, we update
// the db with the latest FFG check points, both justification and finalization.
func (c *ChainService) updateFFGCheckPts(ctx context.Context, state *pb.BeaconState) error {
	lastJustifiedSlot := helpers.StartSlot(state.JustifiedEpoch)
	savedJustifiedBlock, err := c.beaconDB.JustifiedBlock()
	if err != nil {
		return err
	}
	// If the last processed justification slot in state is greater than
	// the slot of justified block saved in DB.
	if lastJustifiedSlot > savedJustifiedBlock.Slot {
		// Retrieve the new justified block from DB using the new justified slot and save it.
		newJustifiedBlock, err := c.beaconDB.CanonicalBlockBySlot(ctx, lastJustifiedSlot)
		if err != nil {
			return err
		}
		// If the new justified slot is a skip slot in db then we keep getting it's ancestors
		// until we can get a block.
		lastAvailBlkSlot := lastJustifiedSlot
		for newJustifiedBlock == nil {
			log.WithField("slot", lastAvailBlkSlot-params.BeaconConfig().GenesisSlot).Debug("Missing block in DB, looking one slot back")
			lastAvailBlkSlot--
			newJustifiedBlock, err = c.beaconDB.CanonicalBlockBySlot(ctx, lastAvailBlkSlot)
			if err != nil {
				return err
			}
		}

		newJustifiedRoot, err := hashutil.HashBeaconBlock(newJustifiedBlock)
		if err != nil {
			return err
		}
		// Fetch justified state from historical states db.
		newJustifiedState, err := c.beaconDB.HistoricalStateFromSlot(ctx, newJustifiedBlock.Slot, newJustifiedRoot)
		if err != nil {
			return err
		}
		if err := c.beaconDB.SaveJustifiedBlock(newJustifiedBlock); err != nil {
			return err
		}
		if err := c.beaconDB.SaveJustifiedState(newJustifiedState); err != nil {
			return err
		}
	}

	lastFinalizedSlot := helpers.StartSlot(state.FinalizedEpoch)
	savedFinalizedBlock, err := c.beaconDB.FinalizedBlock()
	// If the last processed finalized slot in state is greater than
	// the slot of finalized block saved in DB.
	if err != nil {
		return err
	}
	if lastFinalizedSlot > savedFinalizedBlock.Slot {
		// Retrieve the new finalized block from DB using the new finalized slot and save it.
		newFinalizedBlock, err := c.beaconDB.CanonicalBlockBySlot(ctx, lastFinalizedSlot)
		if err != nil {
			return err
		}
		// If the new finalized slot is a skip slot in db then we keep getting it's ancestors
		// until we can get a block.
		lastAvailBlkSlot := lastFinalizedSlot
		for newFinalizedBlock == nil {
			log.WithField("slot", lastAvailBlkSlot-params.BeaconConfig().GenesisSlot).Debug("Missing block in DB, looking one slot back")
			lastAvailBlkSlot--
			newFinalizedBlock, err = c.beaconDB.CanonicalBlockBySlot(ctx, lastAvailBlkSlot)
			if err != nil {
				return err
			}
		}

		newFinalizedRoot, err := hashutil.HashBeaconBlock(newFinalizedBlock)
		if err != nil {
			return err
		}
		// Generate the new finalized state with using new finalized block and
		// save it.
		newFinalizedState, err := c.beaconDB.HistoricalStateFromSlot(ctx, lastFinalizedSlot, newFinalizedRoot)
		if err != nil {
			return err
		}
		if err := c.beaconDB.SaveFinalizedBlock(newFinalizedBlock); err != nil {
			return err
		}
		if err := c.beaconDB.SaveFinalizedState(newFinalizedState); err != nil {
			return err
		}
	}
	return nil
}

// ApplyForkChoiceRule determines the current beacon chain head using LMD
// GHOST as a block-vote weighted function to select a canonical head in
// Ethereum Serenity. The inputs are the the recently processed block and its
// associated state.
func (c *ChainService) ApplyForkChoiceRule(
	ctx context.Context,
	block *pb.BeaconBlock,
	postState *pb.BeaconState,
) error {
	ctx, span := trace.StartSpan(ctx, "beacon-chain.blockchain.ApplyForkChoiceRule")
	defer span.End()
	log.Info("Applying LMD-GHOST Fork Choice Rule")

	justifiedState, err := c.beaconDB.JustifiedState()
	if err != nil {
		return fmt.Errorf("could not retrieve justified state: %v", err)
	}
	attestationTargets, err := c.AttestationTargets(justifiedState)
	if err != nil {
		return fmt.Errorf("could not retrieve attestation target: %v", err)
	}
	justifiedHead, err := c.beaconDB.JustifiedBlock()
	if err != nil {
		return fmt.Errorf("could not retrieve justified head: %v", err)
	}

	newHead, err := c.lmdGhost(ctx, justifiedHead, justifiedState, attestationTargets)
	if err != nil {
		return fmt.Errorf("could not run fork choice: %v", err)
	}
	newHeadRoot, err := hashutil.HashBeaconBlock(newHead)
	if err != nil {
		return fmt.Errorf("could not hash new head block: %v", err)
	}
	c.canonicalBlocksLock.Lock()
	defer c.canonicalBlocksLock.Unlock()
	c.canonicalBlocks[newHead.Slot] = newHeadRoot[:]

	currentHead, err := c.beaconDB.ChainHead()
	if err != nil {
		return fmt.Errorf("could not retrieve chain head: %v", err)
	}
	currentHeadRoot, err := hashutil.HashBeaconBlock(currentHead)
	if err != nil {
		return fmt.Errorf("could not hash current head block: %v", err)
	}

	isDescendant, err := c.isDescendant(currentHead, newHead)
	if err != nil {
		return fmt.Errorf("could not check if block is descendant: %v", err)
	}

	newState := postState
	if !isDescendant && !proto.Equal(currentHead, newHead) {
		log.WithFields(logrus.Fields{
			"currentSlot": currentHead.Slot - params.BeaconConfig().GenesisSlot,
			"currentRoot": fmt.Sprintf("%#x", bytesutil.Trunc(currentHeadRoot[:])),
			"newSlot":     newHead.Slot - params.BeaconConfig().GenesisSlot,
			"newRoot":     fmt.Sprintf("%#x", bytesutil.Trunc(newHeadRoot[:])),
		}).Warn("Reorg happened")
		// Only regenerate head state if there was a reorg.
		newState, err = c.beaconDB.HistoricalStateFromSlot(ctx, newHead.Slot, newHeadRoot)
		if err != nil {
			return fmt.Errorf("could not gen state: %v", err)
		}

		for revertedSlot := currentHead.Slot; revertedSlot > newHead.Slot; revertedSlot-- {
			delete(c.canonicalBlocks, revertedSlot)
		}
		reorgCount.Inc()
	}

	if proto.Equal(currentHead, newHead) {
		log.WithFields(logrus.Fields{
			"currentSlot": currentHead.Slot - params.BeaconConfig().GenesisSlot,
			"currentRoot": fmt.Sprintf("%#x", bytesutil.Trunc(currentHeadRoot[:])),
		}).Warn("Head did not change after fork choice, current head has the most votes")
	}

	// If we receive forked blocks.
	if newHead.Slot != newState.Slot {
		newState, err = c.beaconDB.HistoricalStateFromSlot(ctx, newHead.Slot, newHeadRoot)
		if err != nil {
			return fmt.Errorf("could not gen state: %v", err)
		}
	}

	if err := c.beaconDB.UpdateChainHead(ctx, newHead, newState); err != nil {
		return fmt.Errorf("failed to update chain: %v", err)
	}
	h, err := hashutil.HashBeaconBlock(newHead)
	if err != nil {
		return fmt.Errorf("could not hash head: %v", err)
	}
	log.WithFields(logrus.Fields{
		"headRoot":  fmt.Sprintf("%#x", bytesutil.Trunc(h[:])),
		"headSlot":  newHead.Slot - params.BeaconConfig().GenesisSlot,
		"stateSlot": newState.Slot - params.BeaconConfig().GenesisSlot,
	}).Info("Chain head block and state updated")

	return nil
}

// lmdGhost applies the Latest Message Driven, Greediest Heaviest Observed Sub-Tree
// fork-choice rule defined in the Ethereum Serenity specification for the beacon chain.
//
// Spec pseudocode definition:
//	def lmd_ghost(store: Store, start_state: BeaconState, start_block: BeaconBlock) -> BeaconBlock:
//    """
//    Execute the LMD-GHOST algorithm to find the head ``BeaconBlock``.
//    """
//    validators = start_state.validator_registry
//    active_validator_indices = get_active_validator_indices(validators, slot_to_epoch(start_state.slot))
//    attestation_targets = [
//        (validator_index, get_latest_attestation_target(store, validator_index))
//        for validator_index in active_validator_indices
//    ]
//
//    def get_vote_count(block: BeaconBlock) -> int:
//        return sum(
//            get_effective_balance(start_state.validator_balances[validator_index]) // FORK_CHOICE_BALANCE_INCREMENT
//            for validator_index, target in attestation_targets
//            if get_ancestor(store, target, block.slot) == block
//        )
//
//    head = start_block
//    while 1:
//        children = get_children(store, head)
//        if len(children) == 0:
//            return head
//        head = max(children, key=get_vote_count)
func (c *ChainService) lmdGhost(
	ctx context.Context,
	startBlock *pb.BeaconBlock,
	startState *pb.BeaconState,
	voteTargets map[uint64]*pb.AttestationTarget,
) (*pb.BeaconBlock, error) {
	highestSlot := c.beaconDB.HighestBlockSlot()
	head := startBlock
	for {
		children, err := c.BlockChildren(ctx, head, highestSlot)
		if err != nil {
			return nil, fmt.Errorf("could not fetch block children: %v", err)
		}
		if len(children) == 0 {
			return head, nil
		}
		maxChild := children[0]

		maxChildVotes, err := VoteCount(maxChild, startState, voteTargets, c.beaconDB)
		if err != nil {
			return nil, fmt.Errorf("unable to determine vote count for block: %v", err)
		}
		for i := 1; i < len(children); i++ {
			candidateChildVotes, err := VoteCount(children[i], startState, voteTargets, c.beaconDB)
			if err != nil {
				return nil, fmt.Errorf("unable to determine vote count for block: %v", err)
			}
			maxChildRoot, err := hashutil.HashBeaconBlock(maxChild)
			if err != nil {
				return nil, err
			}
			candidateChildRoot, err := hashutil.HashBeaconBlock(children[i])
			if err != nil {
				return nil, err
			}
			if candidateChildVotes > maxChildVotes ||
				(candidateChildVotes == maxChildVotes && bytesutil.LowerThan(maxChildRoot[:], candidateChildRoot[:])) {
				maxChild = children[i]
			}
		}
		head = maxChild
	}
}

// BlockChildren returns the child blocks of the given block up to a given
// highest slot.
//
// ex:
//       /- C - E
// A - B - D - F
//       \- G
// Input: B. Output: [C, D, G]
//
// Spec pseudocode definition:
//	get_children(store: Store, block: BeaconBlock) -> List[BeaconBlock]
//		returns the child blocks of the given block.
<<<<<<< HEAD
func (c *ChainService) BlockChildren(ctx context.Context, block *pb.BeaconBlock, highestSlot uint64) ([]*pb.BeaconBlock, error) {
	var children []*pb.BeaconBlock

	currentRoot, err := hashutil.HashBeaconBlock(block)
=======
func (c *ChainService) blockChildren(ctx context.Context, block *pb.BeaconBlock, highestSlot uint64) ([]*pb.BeaconBlock, error) {
	blockRoot, err := hashutil.HashBeaconBlock(block)
>>>>>>> c1dfa267
	if err != nil {
		return nil, err
	}
	var children []*pb.BeaconBlock
	startSlot := block.Slot + 1
	for i := startSlot; i <= highestSlot; i++ {
		kids, err := c.beaconDB.BlocksBySlot(ctx, i)
		if err != nil {
			return nil, fmt.Errorf("could not get block by slot: %v", err)
		}
		children = append(children, kids...)
	}

	filteredChildren := []*pb.BeaconBlock{}
	for _, kid := range children {
		parentRoot := bytesutil.ToBytes32(kid.ParentRootHash32)
		if blockRoot == parentRoot {
			filteredChildren = append(filteredChildren, kid)
		}
	}
	return filteredChildren, nil
}

// isDescendant checks if the new head block is a descendant block of the current head.
func (c *ChainService) isDescendant(currentHead *pb.BeaconBlock, newHead *pb.BeaconBlock) (bool, error) {
	currentHeadRoot, err := hashutil.HashBeaconBlock(currentHead)
	if err != nil {
		return false, nil
	}
	for newHead.Slot > currentHead.Slot {
		if bytesutil.ToBytes32(newHead.ParentRootHash32) == currentHeadRoot {
			return true, nil
		}
		newHead, err = c.beaconDB.Block(bytesutil.ToBytes32(newHead.ParentRootHash32))
		if err != nil {
			return false, err
		}
		if newHead == nil {
			return false, nil
		}
	}
	return false, nil
}

// AttestationTargets retrieves the list of attestation targets since last finalized epoch,
// each attestation target consists of validator index and its attestation target (i.e. the block
// which the validator attested to)
func (c *ChainService) AttestationTargets(state *pb.BeaconState) (map[uint64]*pb.AttestationTarget, error) {
	indices := helpers.ActiveValidatorIndices(state.ValidatorRegistry, helpers.CurrentEpoch(state))
	attestationTargets := make(map[uint64]*pb.AttestationTarget)
	for i, index := range indices {
		target, err := c.attsService.LatestAttestationTarget(state, index)
		if err != nil {
			return nil, fmt.Errorf("could not retrieve attestation target: %v", err)
		}
		if target == nil {
			continue
		}
		attestationTargets[uint64(i)] = target
	}
	return attestationTargets, nil
}

// VoteCount determines the number of votes on a beacon block by counting the number
// of target blocks that have such beacon block as a common ancestor.
//
// Spec pseudocode definition:
//  def get_vote_count(block: BeaconBlock) -> int:
//        return sum(
//            get_effective_balance(start_state.validator_balances[validator_index]) // FORK_CHOICE_BALANCE_INCREMENT
//            for validator_index, target in attestation_targets
//            if get_ancestor(store, target, block.slot) == block
//        )
func VoteCount(block *pb.BeaconBlock, state *pb.BeaconState, targets map[uint64]*pb.AttestationTarget, beaconDB *db.BeaconDB) (int, error) {
	balances := 0
	var ancestorRoot []byte
	var err error

	blockRoot, err := hashutil.HashBeaconBlock(block)
	if err != nil {
		return 0, err
	}

	for validatorIndex, target := range targets {
		ancestorRoot, err = cachedAncestor(target, block.Slot, beaconDB)
		if err != nil {
			return 0, err
		}
		// This covers the following case, we start at B5, and want to process B6 and B7
		// B6 can be processed, B7 can not be processed because it's pointed to the
		// block older than current block 5.
		// B4 - B5 - B6
		//   \ - - - - - B7
		if ancestorRoot == nil {
			continue
		}

		if bytes.Equal(blockRoot[:], ancestorRoot) {
			balances += int(helpers.EffectiveBalance(state, validatorIndex))
		}
	}
	return balances, nil
}

// BlockAncestor obtains the ancestor at of a block at a certain slot.
//
// Spec pseudocode definition:
//  def get_ancestor(store: Store, block: BeaconBlock, slot: Slot) -> BeaconBlock:
//    """
//    Get the ancestor of ``block`` with slot number ``slot``; return ``None`` if not found.
//    """
//    if block.slot == slot:
//        return block
//    elif block.slot < slot:
//        return None
//    else:
//        return get_ancestor(store, store.get_parent(block), slot)
func BlockAncestor(targetBlock *pb.AttestationTarget, slot uint64, beaconDB *db.BeaconDB) ([]byte, error) {
	if targetBlock.Slot == slot {
		return targetBlock.BlockRoot[:], nil
	}
	if targetBlock.Slot < slot {
		return nil, nil
	}
	parentRoot := bytesutil.ToBytes32(targetBlock.ParentRoot)
	parent, err := beaconDB.Block(parentRoot)
	if err != nil {
		return nil, fmt.Errorf("could not get parent block: %v", err)
	}
	if parent == nil {
		return nil, fmt.Errorf("parent block does not exist: %v", err)
	}
	newTarget := &pb.AttestationTarget{
		Slot:       parent.Slot,
		BlockRoot:  parentRoot[:],
		ParentRoot: parent.ParentRootHash32,
	}
	return BlockAncestor(newTarget, slot, beaconDB)
}

// cachedAncestor retrieves the cached ancestor target from block ancestor cache,
// if it's not there it looks up the block tree get it and cache it.
func cachedAncestor(target *pb.AttestationTarget, height uint64, beaconDB *db.BeaconDB) ([]byte, error) {
	// check if the ancestor block of from a given block height was cached.
	cachedAncestorInfo, err := blkAncestorCache.AncestorBySlot(target.BlockRoot, height)
	if err != nil {
		return nil, nil
	}
	if cachedAncestorInfo != nil {
		return cachedAncestorInfo.Target.BlockRoot, nil
	}

	ancestorRoot, err := BlockAncestor(target, height, beaconDB)
	if err != nil {
		return nil, err
	}
	ancestor, err := beaconDB.Block(bytesutil.ToBytes32(ancestorRoot))
	if err != nil {
		return nil, err
	}
	if ancestor == nil {
		return nil, nil
	}
	ancestorTarget := &pb.AttestationTarget{
		Slot:       ancestor.Slot,
		BlockRoot:  ancestorRoot,
		ParentRoot: ancestor.ParentRootHash32,
	}
	if err := blkAncestorCache.AddBlockAncestor(&cache.AncestorInfo{
		Height: height,
		Hash:   target.BlockRoot,
		Target: ancestorTarget,
	}); err != nil {
		return nil, err
	}
	return ancestorRoot, nil
}<|MERGE_RESOLUTION|>--- conflicted
+++ resolved
@@ -323,15 +323,8 @@
 // Spec pseudocode definition:
 //	get_children(store: Store, block: BeaconBlock) -> List[BeaconBlock]
 //		returns the child blocks of the given block.
-<<<<<<< HEAD
 func (c *ChainService) BlockChildren(ctx context.Context, block *pb.BeaconBlock, highestSlot uint64) ([]*pb.BeaconBlock, error) {
-	var children []*pb.BeaconBlock
-
-	currentRoot, err := hashutil.HashBeaconBlock(block)
-=======
-func (c *ChainService) blockChildren(ctx context.Context, block *pb.BeaconBlock, highestSlot uint64) ([]*pb.BeaconBlock, error) {
 	blockRoot, err := hashutil.HashBeaconBlock(block)
->>>>>>> c1dfa267
 	if err != nil {
 		return nil, err
 	}
