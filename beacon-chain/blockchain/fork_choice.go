package blockchain

import (
	"fmt"

	"github.com/prysmaticlabs/prysm/shared/ssz"

	b "github.com/prysmaticlabs/prysm/beacon-chain/core/blocks"
	"github.com/prysmaticlabs/prysm/beacon-chain/core/helpers"
	"github.com/prysmaticlabs/prysm/beacon-chain/db"
	pb "github.com/prysmaticlabs/prysm/proto/beacon/p2p/v1"
	"github.com/prysmaticlabs/prysm/shared/bytesutil"
)

// LMDGhost applies the Latest Message Driven, Greediest Heaviest Observed Sub-Tree
// fork-choice rule defined in the Ethereum Serenity specification for the beacon chain.
//
// Spec pseudocode definition:
//    head = start_block
//    while 1:
//        children = get_children(store, head)
//        if len(children) == 0:
//            return head
//        head = max(children, key=get_vote_count)
func LMDGhost(
	block *pb.BeaconBlock,
	state *pb.BeaconState,
	voteTargets map[uint64]*pb.BeaconBlock,
	observedBlocks []*pb.BeaconBlock,
	beaconDB *db.BeaconDB,
) (*pb.BeaconBlock, error) {
	head := block
	for {
		children, err := b.BlockChildren(head, observedBlocks)
		if err != nil {
			return nil, fmt.Errorf("could not fetch block children: %v", err)
		}
		if len(children) == 0 {
			return head, nil
		}
		maxChild := children[0]
		maxChildVotes, err := VoteCount(maxChild, state, voteTargets, beaconDB)
		if err != nil {
			return nil, fmt.Errorf("unable to determine vote count for block: %v", err)
		}
		for i := 0; i < len(children); i++ {
			candidateChildVotes, err := VoteCount(children[i], state, voteTargets, beaconDB)
			if err != nil {
				return nil, fmt.Errorf("unable to determine vote count for block: %v", err)
			}
			if candidateChildVotes > maxChildVotes {
				maxChild = children[i]
			}
		}
		head = maxChild
	}
}

// VoteCount determines the number of votes on a beacon block by counting the number
// of target blocks that have such beacon block as a common ancestor.
//
// Spec pseudocode definition:
//  def get_vote_count(block: BeaconBlock) -> int:
//        return sum(
//            get_effective_balance(start_state.validator_balances[validator_index]) // FORK_CHOICE_BALANCE_INCREMENT
//            for validator_index, target in attestation_targets
//            if get_ancestor(store, target, block.slot) == block
//        )
func VoteCount(block *pb.BeaconBlock, state *pb.BeaconState, targets map[uint64]*pb.BeaconBlock, beaconDB *db.BeaconDB) (int, error) {
	balances := 0
	for validatorIndex, targetBlock := range targets {
		ancestor, err := BlockAncestor(targetBlock, block.Slot, beaconDB)
		if err != nil {
			return 0, err
		}
		ancestorRoot, err := ssz.TreeHash(ancestor)
		if err != nil {
			return 0, err
		}
		blockRoot, err := ssz.TreeHash(block)
		if err != nil {
			return 0, err
		}
<<<<<<< HEAD
		if blockRoot == ancestorRoot {
			votes++
=======
		if blockHash == ancestorHash {
			balances += int(helpers.EffectiveBalance(state, validatorIndex))
>>>>>>> d6203612
		}
	}
	return balances, nil
}

// BlockAncestor obtains the ancestor at of a block at a certain slot.
//
// Spec pseudocode definition:
//	Let get_ancestor(store: Store, block: BeaconBlock, slot: SlotNumber) ->
//	BeaconBlock be the ancestor of block with slot number slot.
//	The get_ancestor function can be defined recursively as
//		def get_ancestor(store: Store, block: BeaconBlock, slot: SlotNumber) ->
//		BeaconBlock: return block if block.slot ==
//		slot else get_ancestor(store, store.get_parent(block), slot)
func BlockAncestor(block *pb.BeaconBlock, slot uint64, beaconDB *db.BeaconDB) (*pb.BeaconBlock, error) {
	if block.Slot == slot {
		return block, nil
	}
	parentHash := bytesutil.ToBytes32(block.ParentRootHash32)
	parent, err := beaconDB.Block(parentHash)
	if err != nil {
		return nil, fmt.Errorf("could not get parent block: %v", err)
	}
	if parent == nil {
		return nil, fmt.Errorf("parent block does not exist: %v", err)
	}
	return BlockAncestor(parent, slot, beaconDB)
}<|MERGE_RESOLUTION|>--- conflicted
+++ resolved
@@ -81,13 +81,8 @@
 		if err != nil {
 			return 0, err
 		}
-<<<<<<< HEAD
 		if blockRoot == ancestorRoot {
-			votes++
-=======
-		if blockHash == ancestorHash {
 			balances += int(helpers.EffectiveBalance(state, validatorIndex))
->>>>>>> d6203612
 		}
 	}
 	return balances, nil
