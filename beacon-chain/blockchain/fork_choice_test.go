--- conflicted
+++ resolved
@@ -1127,39 +1127,8 @@
 	db := internal.SetupDB(t)
 	defer internal.TeardownDB(t, db)
 	chainSvc := setupBeaconChain(t, false, db, true, nil)
-<<<<<<< HEAD
 
 	gBlockRoot, gBlock, gState, privKeys := setupFFGTest(t)
-=======
-	var crosslinks []*pb.Crosslink
-	for i := 0; i < int(params.BeaconConfig().ShardCount); i++ {
-		crosslinks = append(crosslinks, &pb.Crosslink{Epoch: params.BeaconConfig().GenesisEpoch})
-	}
-	latestRandaoMixes := make(
-		[][]byte,
-		params.BeaconConfig().LatestRandaoMixesLength,
-	)
-	for i := 0; i < len(latestRandaoMixes); i++ {
-		latestRandaoMixes[i] = make([]byte, 32)
-	}
-	var validatorRegistry []*pb.Validator
-	var validatorBalances []uint64
-	var privKeys []*bls.SecretKey
-	for i := uint64(0); i < 64; i++ {
-		priv, err := bls.RandKey(rand.Reader)
-		if err != nil {
-			t.Fatal(err)
-		}
-		privKeys = append(privKeys, priv)
-		validatorRegistry = append(validatorRegistry,
-			&pb.Validator{
-				Pubkey:    priv.PublicKey().Marshal(),
-				ExitEpoch: params.BeaconConfig().FarFutureEpoch,
-			})
-		validatorBalances = append(validatorBalances, params.BeaconConfig().MaxDepositAmount)
-	}
-	gBlock := &pb.BeaconBlock{Slot: genesisSlot, ParentRootHash32: params.BeaconConfig().ZeroHash[:]}
->>>>>>> 8649f564
 	if err := chainSvc.beaconDB.SaveBlock(gBlock); err != nil {
 		t.Fatal(err)
 	}
@@ -1311,8 +1280,7 @@
 	}
 }
 
-
-func setupFFGTest(t *testing.T, ) ([32]byte, *pb.BeaconBlock, *pb.BeaconState, []*bls.SecretKey){
+func setupFFGTest(t *testing.T) ([32]byte, *pb.BeaconBlock, *pb.BeaconState, []*bls.SecretKey) {
 	genesisSlot := params.BeaconConfig().GenesisSlot
 	var crosslinks []*pb.Crosslink
 	for i := 0; i < int(params.BeaconConfig().ShardCount); i++ {
