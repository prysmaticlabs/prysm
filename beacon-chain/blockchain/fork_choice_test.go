--- conflicted
+++ resolved
@@ -1540,13 +1540,8 @@
 		Slot:              genesisSlot,
 		BlockRoots:        make([][]byte, params.BeaconConfig().HistoricalRootsLimit),
 		RandaoMixes:       latestRandaoMixes,
-<<<<<<< HEAD
 		ActiveIndexRoots:  make([][]byte, params.BeaconConfig().EpochsPerHistoricalVector),
 		Slashings:         make([]uint64, params.BeaconConfig().EpochsPerSlashingsVector),
-=======
-		ActiveIndexRoots:  make([][]byte, params.BeaconConfig().ActiveIndexRootsLength),
-		Slashings:         make([]uint64, params.BeaconConfig().SlashedExitLength),
->>>>>>> 4b94d88f
 		CurrentCrosslinks: crosslinks,
 		Validators:        validatorRegistry,
 		Balances:          validatorBalances,
