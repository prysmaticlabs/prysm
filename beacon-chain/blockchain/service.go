// Package blockchain defines the life-cycle and status of the beacon chain.
package blockchain

import (
	"context"
	"fmt"
	"math"
	"sync"
	"time"

	"github.com/ethereum/go-ethereum/ethdb"
	"github.com/ethereum/go-ethereum/event"
	"github.com/prysmaticlabs/prysm/beacon-chain/powchain"
	"github.com/prysmaticlabs/prysm/beacon-chain/types"
	"github.com/sirupsen/logrus"
)

var log = logrus.WithField("prefix", "blockchain")

// ChainService represents a service that handles the internal
// logic of managing the full PoS beacon chain.
type ChainService struct {
	ctx                            context.Context
	cancel                         context.CancelFunc
	beaconDB                       ethdb.Database
	chain                          *BeaconChain
	web3Service                    *powchain.Web3Service
	currentSlot                    uint64
	incomingBlockFeed              *event.Feed
	incomingBlockChan              chan *types.Block
	incomingAttestationFeed        *event.Feed
	incomingAttestationChan        chan *types.Attestation
	canonicalBlockFeed             *event.Feed
	canonicalCrystallizedStateFeed *event.Feed
	blocksPendingProcessing        [][32]byte
	lock                           sync.Mutex
}

// Config options for the service.
type Config struct {
	BeaconBlockBuf         int
	IncomingBlockBuf       int
	Chain                  *BeaconChain
	Web3Service            *powchain.Web3Service
	BeaconDB               ethdb.Database
	IncomingAttestationBuf int
}

// NewChainService instantiates a new service instance that will
// be registered into a running beacon node.
func NewChainService(ctx context.Context, cfg *Config) (*ChainService, error) {
	ctx, cancel := context.WithCancel(ctx)
	return &ChainService{
		ctx:                            ctx,
		chain:                          cfg.Chain,
		cancel:                         cancel,
		beaconDB:                       cfg.BeaconDB,
		web3Service:                    cfg.Web3Service,
		incomingBlockChan:              make(chan *types.Block, cfg.IncomingBlockBuf),
		incomingBlockFeed:              new(event.Feed),
		incomingAttestationChan:        make(chan *types.Attestation, cfg.IncomingAttestationBuf),
		incomingAttestationFeed:        new(event.Feed),
		canonicalBlockFeed:             new(event.Feed),
		canonicalCrystallizedStateFeed: new(event.Feed),
		blocksPendingProcessing:        [][32]byte{},
	}, nil
}

// Start a blockchain service's main event loop.
func (c *ChainService) Start() {
	// TODO(#474): Fetch the slot: (block, state) DAGs from persistent storage
	// to truly continue across sessions.
	log.Infof("Starting service")
	genesisTimestamp := time.Unix(0, 0)
	secondsSinceGenesis := time.Since(genesisTimestamp).Seconds()
	// Set the current slot.
	// TODO: This is faulty, the ticker should start from a very
	// precise timestamp instead of rounding down to begin from a
	// certain slot. We need to ensure validators and the beacon chain
	// are properly synced at the correct timestamps for beginning
	// slot intervals.
	c.currentSlot = uint64(math.Floor(secondsSinceGenesis / 8.0))

	go c.updateHead(time.NewTicker(time.Second * 8).C)
	go c.blockProcessing()
}

// Stop the blockchain service's main event loop and associated goroutines.
func (c *ChainService) Stop() error {
	defer c.cancel()
	log.Info("Stopping service")
	log.Infof("Persisting current active and crystallized states before closing")
	if err := c.chain.PersistActiveState(); err != nil {
		return fmt.Errorf("Error persisting active state: %v", err)
	}
	if err := c.chain.PersistCrystallizedState(); err != nil {
		return fmt.Errorf("Error persisting crystallized state: %v", err)
	}
	return nil
}

// IncomingBlockFeed returns a feed that any service can send incoming p2p blocks into.
// The chain service will subscribe to this feed in order to process incoming blocks.
func (c *ChainService) IncomingBlockFeed() *event.Feed {
	return c.incomingBlockFeed
}

// IncomingAttestationFeed returns a feed that any service can send incoming p2p attestations into.
// The chain service will subscribe to this feed in order to relay incoming attestations.
func (c *ChainService) IncomingAttestationFeed() *event.Feed {
	return c.incomingAttestationFeed
}

// HasStoredState checks if there is any Crystallized/Active State or blocks(not implemented) are
// persisted to the db.
func (c *ChainService) HasStoredState() (bool, error) {
	hasCrystallized, err := c.beaconDB.Has(crystallizedStateLookupKey)
	if err != nil {
		return false, err
	}
	return hasCrystallized, nil
}

// SaveBlock is a mock which saves a block to the local db using the
// blockhash as the key.
func (c *ChainService) SaveBlock(block *types.Block) error {
	return c.chain.saveBlock(block)
}

// ContainsBlock checks if a block for the hash exists in the chain.
// This method must be safe to call from a goroutine.
func (c *ChainService) ContainsBlock(h [32]byte) (bool, error) {
	return c.chain.hasBlock(h)
}

// GetBlockSlotNumber returns the slot number of a block.
func (c *ChainService) GetBlockSlotNumber(h [32]byte) (uint64, error) {
	block, err := c.chain.getBlock(h)
	if err != nil {
		return 0, fmt.Errorf("could not get block from DB: %v", err)
	}
	return block.SlotNumber(), nil
}

// CurrentCrystallizedState of the canonical chain.
func (c *ChainService) CurrentCrystallizedState() *types.CrystallizedState {
	return c.chain.CrystallizedState()
}

// CurrentActiveState of the canonical chain.
func (c *ChainService) CurrentActiveState() *types.ActiveState {
	return c.chain.ActiveState()
}

// CanonicalBlockFeed returns a channel that is written to
// whenever a new block is determined to be canonical in the chain.
func (c *ChainService) CanonicalBlockFeed() *event.Feed {
	return c.canonicalBlockFeed
}

// CanonicalCrystallizedStateFeed returns a feed that is written to
// whenever a new crystallized state is determined to be canonical in the chain.
func (c *ChainService) CanonicalCrystallizedStateFeed() *event.Feed {
	return c.canonicalCrystallizedStateFeed
}

// CheckForCanonicalBlockBySlot checks if the canonical block for that slot exists
// in the db.
func (c *ChainService) CheckForCanonicalBlockBySlot(slotnumber uint64) (bool, error) {
	return c.chain.hasCanonicalBlockForSlot(slotnumber)
}

// GetCanonicalBlockBySlotNumber retrieves the canonical block for that slot which
// has been saved in the db.
func (c *ChainService) GetCanonicalBlockBySlotNumber(slotnumber uint64) (*types.Block, error) {
	return c.chain.getCanonicalBlockForSlot(slotnumber)
}

// doesPoWBlockExist checks if the referenced PoW block exists.
func (c *ChainService) doesPoWBlockExist(block *types.Block) bool {
	powBlock, err := c.web3Service.Client().BlockByHash(context.Background(), block.PowChainRef())
	if err != nil {
		log.Debugf("fetching PoW block corresponding to mainchain reference failed: %v", err)
		return false
	}

	return powBlock != nil
}

func (c *ChainService) updateHead(slotInterval <-chan time.Time) {
	for {
		select {
		case <-c.ctx.Done():
			return
		case <-slotInterval:
			c.currentSlot++

			log.WithField("slotNumber", c.currentSlot).Info("New beacon slot")

			// First, we check if there were any blocks processed in the previous slot.
			// If there is, we fetch the first one from the DB.
			if len(c.blocksPendingProcessing) == 0 {
				continue
			}

			// Naive fork choice rule: we pick the first block we processed for the previous slot
			// as canonical.
			block, err := c.chain.getBlock(c.blocksPendingProcessing[0])
			if err != nil {
				log.Errorf("Could not get block: %v", err)
			}

			h, err := block.Hash()
			if err != nil {
				log.Errorf("Could not hash incoming block: %v", err)
			}

			log.Info("Applying fork choice rule")
			aState := c.chain.ActiveState()
			cState := c.chain.CrystallizedState()
			isTransition := cState.IsCycleTransition(c.currentSlot - 1)

			if isTransition {
				cState, err = cState.CalculateNewCrystallizedState(aState, block.SlotNumber())
				if err != nil {
					log.Errorf("Initialize new cycle transition failed: %v", err)
				}
			}

			parentBlock, err := c.chain.getBlock(block.ParentHash())
			if err != nil {
				log.Errorf("Failed to get parent slot of block 0x%x", h)
				continue
			}
			aState, err = aState.CalculateNewActiveState(block, cState, parentBlock.SlotNumber())
			if err != nil {
				log.Errorf("Compute active state failed: %v", err)
				continue
			}

			if err := c.chain.SetActiveState(aState); err != nil {
				log.Errorf("Write active state to disk failed: %v", err)
			}

			if err := c.chain.SetCrystallizedState(cState); err != nil {
				log.Errorf("Write crystallized state to disk failed: %v", err)
			}

			// Save canonical block hash with slot number to DB.
			if err := c.chain.saveCanonicalSlotNumber(block.SlotNumber(), h); err != nil {
				log.Errorf("Unable to save slot number to db: %v", err)
			}

			// Save canonical block to DB.
			if err := c.chain.saveCanonicalBlock(block); err != nil {
				log.Errorf("Unable to save block to db: %v", err)
			}

			log.WithField("blockHash", fmt.Sprintf("0x%x", h)).Info("Canonical block determined")

			// We fire events that notify listeners of a new block (or crystallized state in
			// the case of a state transition). This is useful for the beacon node's gRPC
			// server to stream these events to beacon clients.
			if isTransition {
				c.canonicalCrystallizedStateFeed.Send(cState)
			}
			c.canonicalBlockFeed.Send(block)

			// Clear the blocks pending processing.
			c.lock.Lock()
			c.blocksPendingProcessing = [][32]byte{}
			c.lock.Unlock()
		}
	}
}

func (c *ChainService) blockProcessing() {
	sub := c.incomingBlockFeed.Subscribe(c.incomingBlockChan)
	subAttestation := c.incomingAttestationFeed.Subscribe(c.incomingAttestationChan)
	defer subAttestation.Unsubscribe()
	defer sub.Unsubscribe()
	for {
		select {
		case <-c.ctx.Done():
			log.Debug("Chain service context closed, exiting goroutine")
			return
<<<<<<< HEAD
=======
		// Listen for a newly received incoming attestation from the sync service.
>>>>>>> 75262ab8
		case attestation := <-c.incomingAttestationChan:
			h, err := attestation.Hash()
			if err != nil {
				log.Debugf("Could not hash incoming attestation: %v", err)
			}
			if err := c.chain.saveAttestation(attestation); err != nil {
				log.Errorf("Could not save attestation: %v", err)
				continue
			}

			log.Infof("Relaying attestation 0x%x to subscriber", h)
			// TODO: Send attestation to P2P and broadcast attestation to rest of the peers.
		case block := <-c.incomingBlockChan:
			aState := c.chain.ActiveState()
			cState := c.chain.CrystallizedState()
			blockHash, err := block.Hash()
			if err != nil {
				log.Errorf("Failed to get hash of block: %v", err)
				continue
			}

			// Process block as a validator if beacon node has registered, else process block as an observer.
			parentExists, err := c.chain.hasBlock(block.ParentHash())
			if err != nil {
				log.Errorf("Could not check existence of parent: %v", err)
				continue
			}

			parentBlock, err := c.chain.getBlock(block.ParentHash())
			if err != nil {
				log.Errorf("Could not get parent block: %v", err)
				continue
			}

<<<<<<< HEAD
=======
			if !parentExists || !c.doesPoWBlockExist(block) || !block.IsValid(aState, cState, parentBlock.SlotNumber()) {
				continue
			}

			// If a candidate block exists and it is a lower slot, run the fork choice rule.
			if c.candidateBlock != nilBlock && block.SlotNumber() > c.candidateBlock.SlotNumber() {
				c.updateHead()
			}

>>>>>>> 75262ab8
			if err := c.chain.saveBlockAndAttestations(block); err != nil {
				log.Errorf("Failed to save block: %v", err)
				continue
			}

			log.Infof("Finished processing received block: %x", blockHash)

<<<<<<< HEAD
			// We push the hash of the block we just stored to a pending processing slice the fork choice rule
			// will utilize.
			c.lock.Lock()
			c.blocksPendingProcessing = append(c.blocksPendingProcessing, blockHash)
			c.lock.Unlock()
			log.Info("Finished processing received block")
=======
			// Do not proceed further, because a candidate has already been chosen.
			if c.candidateBlock != nilBlock {
				continue
			}

			// Refetch active and crystallized state, in case `updateHead` was called.
			aState = c.chain.ActiveState()
			cState = c.chain.CrystallizedState()

			// Entering cycle transitions.
			if cState.IsCycleTransition(block.SlotNumber()) {
				log.Info("Entering cycle transition")
				cState, err = cState.NewStateRecalculations(aState, block)
			}
			if err != nil {
				log.Errorf("Failed to calculate the new crystallized state: %v", err)
				continue
			}

			aState, err = aState.CalculateNewActiveState(block, cState, parentBlock.SlotNumber())
			if err != nil {
				log.Errorf("Compute active state failed: %v", err)
				continue
			}

			c.candidateBlock = block
			c.candidateActiveState = aState
			c.candidateCrystallizedState = cState

			log.Infof("Finished processing state for candidate block: %x", blockHash)
>>>>>>> 75262ab8
		}
	}
}<|MERGE_RESOLUTION|>--- conflicted
+++ resolved
@@ -284,10 +284,7 @@
 		case <-c.ctx.Done():
 			log.Debug("Chain service context closed, exiting goroutine")
 			return
-<<<<<<< HEAD
-=======
 		// Listen for a newly received incoming attestation from the sync service.
->>>>>>> 75262ab8
 		case attestation := <-c.incomingAttestationChan:
 			h, err := attestation.Hash()
 			if err != nil {
@@ -322,18 +319,6 @@
 				continue
 			}
 
-<<<<<<< HEAD
-=======
-			if !parentExists || !c.doesPoWBlockExist(block) || !block.IsValid(aState, cState, parentBlock.SlotNumber()) {
-				continue
-			}
-
-			// If a candidate block exists and it is a lower slot, run the fork choice rule.
-			if c.candidateBlock != nilBlock && block.SlotNumber() > c.candidateBlock.SlotNumber() {
-				c.updateHead()
-			}
-
->>>>>>> 75262ab8
 			if err := c.chain.saveBlockAndAttestations(block); err != nil {
 				log.Errorf("Failed to save block: %v", err)
 				continue
@@ -341,45 +326,12 @@
 
 			log.Infof("Finished processing received block: %x", blockHash)
 
-<<<<<<< HEAD
 			// We push the hash of the block we just stored to a pending processing slice the fork choice rule
 			// will utilize.
 			c.lock.Lock()
 			c.blocksPendingProcessing = append(c.blocksPendingProcessing, blockHash)
 			c.lock.Unlock()
 			log.Info("Finished processing received block")
-=======
-			// Do not proceed further, because a candidate has already been chosen.
-			if c.candidateBlock != nilBlock {
-				continue
-			}
-
-			// Refetch active and crystallized state, in case `updateHead` was called.
-			aState = c.chain.ActiveState()
-			cState = c.chain.CrystallizedState()
-
-			// Entering cycle transitions.
-			if cState.IsCycleTransition(block.SlotNumber()) {
-				log.Info("Entering cycle transition")
-				cState, err = cState.NewStateRecalculations(aState, block)
-			}
-			if err != nil {
-				log.Errorf("Failed to calculate the new crystallized state: %v", err)
-				continue
-			}
-
-			aState, err = aState.CalculateNewActiveState(block, cState, parentBlock.SlotNumber())
-			if err != nil {
-				log.Errorf("Compute active state failed: %v", err)
-				continue
-			}
-
-			c.candidateBlock = block
-			c.candidateActiveState = aState
-			c.candidateCrystallizedState = cState
-
-			log.Infof("Finished processing state for candidate block: %x", blockHash)
->>>>>>> 75262ab8
 		}
 	}
 }