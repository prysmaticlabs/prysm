// Package blockchain defines the life-cycle and status of the beacon chain.
package blockchain

import (
	"bytes"
	"context"
	"fmt"

	"github.com/ethereum/go-ethereum/ethdb"
	"github.com/ethereum/go-ethereum/event"
	"github.com/prysmaticlabs/prysm/beacon-chain/casper"
	"github.com/prysmaticlabs/prysm/beacon-chain/powchain"
	"github.com/prysmaticlabs/prysm/beacon-chain/types"
	"github.com/sirupsen/logrus"
)

var log = logrus.WithField("prefix", "blockchain")

// ChainService represents a service that handles the internal
// logic of managing the full PoS beacon chain.
type ChainService struct {
	ctx                            context.Context
	cancel                         context.CancelFunc
	beaconDB                       ethdb.Database
	chain                          *BeaconChain
	web3Service                    *powchain.Web3Service
	validator                      bool
	incomingBlockFeed              *event.Feed
	incomingBlockChan              chan *types.Block
	canonicalBlockFeed             *event.Feed
	canonicalCrystallizedStateFeed *event.Feed
	latestProcessedBlock           chan *types.Block
	lastSlot                       uint64
	// These are the data structures used by the fork choice rule.
	// We store processed blocks and states into a slice by SlotNumber.
	// For example, at slot 5, we might have received 10 different blocks,
	// and a canonical chain must be derived from this DAG.
	//
	// NOTE: These are temporary and will be replaced by a structure
	// that can support light-client proofs, such as a Sparse Merkle Trie.
	processedBlockHashesBySlot        map[uint64][][]byte
	processedBlocksBySlot             map[uint64][]*types.Block
	processedCrystallizedStatesBySlot map[uint64][]*types.CrystallizedState
	processedActiveStatesBySlot       map[uint64][]*types.ActiveState
}

// Config options for the service.
type Config struct {
	BeaconBlockBuf   int
	IncomingBlockBuf int
	Chain            *BeaconChain
	Web3Service      *powchain.Web3Service
	BeaconDB         ethdb.Database
}

// NewChainService instantiates a new service instance that will
// be registered into a running beacon node.
func NewChainService(ctx context.Context, cfg *Config) (*ChainService, error) {
	ctx, cancel := context.WithCancel(ctx)
	var isValidator bool
	if cfg.Web3Service == nil {
		isValidator = false
	} else {
		isValidator = true
	}
	return &ChainService{
		ctx:                               ctx,
		chain:                             cfg.Chain,
		cancel:                            cancel,
		beaconDB:                          cfg.BeaconDB,
		web3Service:                       cfg.Web3Service,
		validator:                         isValidator,
		latestProcessedBlock:              make(chan *types.Block, cfg.BeaconBlockBuf),
		incomingBlockChan:                 make(chan *types.Block, cfg.IncomingBlockBuf),
		lastSlot:                          1, // TODO: Initialize from the db.
		incomingBlockFeed:                 new(event.Feed),
		canonicalBlockFeed:                new(event.Feed),
		canonicalCrystallizedStateFeed:    new(event.Feed),
		processedBlockHashesBySlot:        make(map[uint64][][]byte),
		processedBlocksBySlot:             make(map[uint64][]*types.Block),
		processedCrystallizedStatesBySlot: make(map[uint64][]*types.CrystallizedState),
		processedActiveStatesBySlot:       make(map[uint64][]*types.ActiveState),
	}, nil
}

// Start a blockchain service's main event loop.
func (c *ChainService) Start() {
	if c.validator {
		log.Infof("Starting service as validator")
	} else {
		log.Infof("Starting service as observer")
	}
	head, err := c.chain.CanonicalHead()
	if err != nil {
		log.Fatalf("Could not fetch latest canonical head from DB: %v", err)
	}
	// If there was a canonical head stored in persistent storage,
	// the fork choice rule proceed where it left off.
	if head != nil {
		c.lastSlot = head.SlotNumber() + 1
	}
	// TODO: Fetch the slot: (block, state) DAGs from persistent storage
	// to truly continue across sessions.
	go c.blockProcessing(c.ctx.Done())
}

// Stop the blockchain service's main event loop and associated goroutines.
func (c *ChainService) Stop() error {
	defer c.cancel()
	log.Info("Stopping service")
	log.Infof("Persisting current active and crystallized states before closing")
	if err := c.chain.PersistActiveState(); err != nil {
		return fmt.Errorf("Error persisting active state: %v", err)
	}
	if err := c.chain.PersistCrystallizedState(); err != nil {
		return fmt.Errorf("Error persisting crystallized state: %v", err)
	}
	return nil
}

// IncomingBlockFeed returns a feed that a sync service can send incoming p2p blocks into.
// The chain service will subscribe to this feed in order to process incoming blocks.
func (c *ChainService) IncomingBlockFeed() *event.Feed {
	return c.incomingBlockFeed
}

// HasStoredState checks if there is any Crystallized/Active State or blocks(not implemented) are
// persisted to the db.
func (c *ChainService) HasStoredState() (bool, error) {

	hasActive, err := c.beaconDB.Has([]byte(activeStateLookupKey))
	if err != nil {
		return false, err
	}
	hasCrystallized, err := c.beaconDB.Has([]byte(crystallizedStateLookupKey))
	if err != nil {
		return false, err
	}
	if !hasActive || !hasCrystallized {
		return false, nil
	}

	return true, nil
}

<<<<<<< HEAD
// ProcessedBlockHashes exposes a getter for the processed block hashes of the chain.
func (c *ChainService) ProcessedBlockHashes() [][32]byte {
	return c.processedBlockHashes
}

// ProcessedCrystallizedStateHashes exposes a getter for the processed crystallized state hashes of the chain.
func (c *ChainService) ProcessedCrystallizedStateHashes() [][32]byte {
	return c.processedCrystallizedStateHashes
}

// ProcessedActiveStateHashes exposes a getter for the processed active state hashes of the chain.
func (c *ChainService) ProcessedActiveStateHashes() [][32]byte {
	return c.processedActiveStateHashes
}

// ProcessBlock accepts a new block for inclusion in the chain.
func (c *ChainService) ProcessBlock(block *types.Block) error {
	var canProcess bool
	var err error
	h, err := block.Hash()
	if err != nil {
		return fmt.Errorf("could not hash incoming block: %v", err)
	}
	log.WithField("blockHash", fmt.Sprintf("0x%x", h)).Info("Received full block, processing validity conditions")

	// Process block as a validator if beacon node has registered, else process block as an observer.
	if c.validator {
		canProcess, err = c.chain.CanProcessBlock(c.web3Service.Client(), block, true)
	} else {
		canProcess, err = c.chain.CanProcessBlock(nil, block, false)
	}
	if err != nil {
		// We might receive a lot of blocks that fail validity conditions,
		// so we create a debug level log instead of an error log.
		log.Debugf("Incoming block failed validity conditions: %v", err)
		return nil
	}
	if canProcess {
		if err := c.chain.processAttestations(block); err != nil {
			return fmt.Errorf("could not process attestation: %v", err)
		}
		c.latestBeaconBlock <- block
	}
	return nil
}

=======
>>>>>>> 4a1b5db0
// SaveBlock is a mock which saves a block to the local db using the
// blockhash as the key.
func (c *ChainService) SaveBlock(block *types.Block) error {
	return c.chain.saveBlock(block)
}

// ContainsBlock checks if a block for the hash exists in the chain.
// This method must be safe to call from a goroutine.
//
// TODO: implement function.
func (c *ChainService) ContainsBlock(h [32]byte) bool {
	return false
}

// CurrentCrystallizedState of the canonical chain.
func (c *ChainService) CurrentCrystallizedState() *types.CrystallizedState {
	return c.chain.CrystallizedState()
}

// CurrentActiveState of the canonical chain.
func (c *ChainService) CurrentActiveState() *types.ActiveState {
	return c.chain.ActiveState()
}

// CanonicalBlockFeed returns a channel that is written to
// whenever a new block is determined to be canonical in the chain.
func (c *ChainService) CanonicalBlockFeed() *event.Feed {
	return c.canonicalBlockFeed
}

// CanonicalCrystallizedStateFeed returns a feed that is written to
// whenever a new crystallized state is determined to be canonical in the chain.
func (c *ChainService) CanonicalCrystallizedStateFeed() *event.Feed {
	return c.canonicalCrystallizedStateFeed
}

// updateHead applies the fork choice rule to the last received
// slot.
func (c *ChainService) updateHead(slot uint64) {
	// Super naive fork choice rule: pick the first element at each slot
	// level as canonical.
	//
	// TODO: Implement real fork choice rule here.

	// If no blocks were stored at the last slot, we simply skip the fork choice
	// rule.
	if len(c.processedBlocksBySlot[c.lastSlot]) == 0 {
		return
	}
	log.WithField("slotNumber", c.lastSlot).Info("Applying fork choice rule")
	canonicalActiveState := c.processedActiveStatesBySlot[c.lastSlot][0]
	if err := c.chain.SetActiveState(canonicalActiveState); err != nil {
		log.Errorf("Write active state to disk failed: %v", err)
	}

	canonicalCrystallizedState := c.processedCrystallizedStatesBySlot[c.lastSlot][0]
	if err := c.chain.SetCrystallizedState(canonicalCrystallizedState); err != nil {
		log.Errorf("Write crystallized state to disk failed: %v", err)
	}

	// TODO: Utilize this value in the fork choice rule.
	vals, err := casper.ValidatorsByHeightShard(canonicalCrystallizedState)
	if err != nil {
		log.Errorf("Unable to get validators by height and by shard: %v", err)
		return
	}
	log.Debugf("Received %d validators by height", len(vals))

	canonicalBlock := c.processedBlocksBySlot[c.lastSlot][0]
	h, err := canonicalBlock.Hash()
	if err != nil {
		log.Errorf("Unable to hash canonical block: %v", err)
		return
	}
	// Save canonical block to DB.
	if err := c.chain.saveCanonical(canonicalBlock); err != nil {
		log.Errorf("Unable to save block to db: %v", err)
	}
	log.WithField("blockHash", fmt.Sprintf("0x%x", h)).Info("Canonical block determined")

	// Update the last received slot.
	c.lastSlot = slot

	// We fire events that notify listeners of a new block (or crystallized state in
	// the case of a state transition). This is useful for the beacon node's gRPC
	// server to stream these events to beacon clients.
	transition := c.chain.IsCycleTransition(slot)
	if transition {
		c.canonicalCrystallizedStateFeed.Send(canonicalCrystallizedState)
	}
	c.canonicalBlockFeed.Send(canonicalBlock)
}

func (c *ChainService) blockProcessing(done <-chan struct{}) {
	sub := c.incomingBlockFeed.Subscribe(c.incomingBlockChan)
	defer sub.Unsubscribe()
	for {
		select {
		case <-done:
			log.Debug("Chain service context closed, exiting goroutine")
			return
		// Listen for a newly received incoming block from the sync service.
		case block := <-c.incomingBlockChan:
			// 3 steps:
			// - Compute the active state for the block.
			// - Compute the crystallized state for the block if cycle transition.
			// - Store both states and the block into a data structure used for fork choice.
			//
			// Another routine will run that will continually compute
			// the canonical block and states from this data structure using the
			// fork choice rule.
			var canProcess bool
			var err error

			h, err := block.Hash()
			if err != nil {
				log.Debugf("Could not hash incoming block: %v", err)
			}

			receivedSlotNumber := block.SlotNumber()

			log.WithField("blockHash", fmt.Sprintf("0x%x", h)).Info("Received full block, processing validity conditions")

			// Check if parentHash is in previous slot's processed blockHash list.
			// TODO: This is messy. Instead, we should implement c.chain.CanProcessBlock
			// to take in the block and the DAG of previously processed blocks
			// and determine all validity conditions from those two parameters.
			isParentHashExistent := false
			for i := 0; i < len(c.processedBlockHashesBySlot[receivedSlotNumber-1]); i++ {
				p := block.ParentHash()
				if bytes.Equal(c.processedBlockHashesBySlot[receivedSlotNumber-1][i], p[:]) {
					isParentHashExistent = true
				}
			}

			// If parentHash does not exist, received block fails validity conditions.
			if !isParentHashExistent && receivedSlotNumber > 1 {
				continue
			}

			// Process block as a validator if beacon node has registered, else process block as an observer.
			if c.validator {
				canProcess, err = c.chain.CanProcessBlock(c.web3Service.Client(), block, true)
			} else {
				canProcess, err = c.chain.CanProcessBlock(nil, block, false)
			}
			if err != nil {
				// We might receive a lot of blocks that fail validity conditions,
				// so we create a debug level log instead of an error log.
				log.Debugf("Incoming block failed validity conditions: %v", err)
			}

			// If we cannot process this block, we keep listening.
			if !canProcess {
				continue
			}

			if receivedSlotNumber > c.lastSlot && receivedSlotNumber > 1 {
				c.updateHead(receivedSlotNumber)
			}

			// 3 steps:
			// - Compute the active state for the block.
			// - Compute the crystallized state for the block if cycle transition.
			// - Store both states and the block into a data structure used for fork choice
			//
			// This data structure will be used by the updateHead function to determine
			// canonical blocks and states.

			// TODO: Using latest block hash for seed, this will eventually be replaced by randao.
			activeState, err := c.chain.computeNewActiveState(block.PowChainRef())
			if err != nil {
				log.Errorf("Compute active state failed: %v", err)
			}

			// Entering cycle transitions.
			transition := c.chain.IsCycleTransition(receivedSlotNumber)
			if transition {
				crystallized, err := c.chain.computeNewCrystallizedState(activeState, block)
				if err != nil {
					log.Errorf("Compute crystallized state failed: %v", err)
				}
				c.processedCrystallizedStatesBySlot[receivedSlotNumber] = append(
					c.processedCrystallizedStatesBySlot[receivedSlotNumber],
					crystallized,
				)
			} else {
				c.processedCrystallizedStatesBySlot[receivedSlotNumber] = append(
					c.processedCrystallizedStatesBySlot[receivedSlotNumber],
					c.chain.CrystallizedState(),
				)
			}

			// We store a slice of received states and blocks.
			// perceived slot number for forks.
			c.processedBlockHashesBySlot[receivedSlotNumber] = append(
				c.processedBlockHashesBySlot[receivedSlotNumber],
				h[:],
			)

			c.processedBlocksBySlot[receivedSlotNumber] = append(
				c.processedBlocksBySlot[receivedSlotNumber],
				block,
			)
			c.processedActiveStatesBySlot[receivedSlotNumber] = append(
				c.processedActiveStatesBySlot[receivedSlotNumber],
				activeState,
			)
			log.Info("Finished processing received block and states into DAG")
		}
	}
}<|MERGE_RESOLUTION|>--- conflicted
+++ resolved
@@ -143,55 +143,6 @@
 	return true, nil
 }
 
-<<<<<<< HEAD
-// ProcessedBlockHashes exposes a getter for the processed block hashes of the chain.
-func (c *ChainService) ProcessedBlockHashes() [][32]byte {
-	return c.processedBlockHashes
-}
-
-// ProcessedCrystallizedStateHashes exposes a getter for the processed crystallized state hashes of the chain.
-func (c *ChainService) ProcessedCrystallizedStateHashes() [][32]byte {
-	return c.processedCrystallizedStateHashes
-}
-
-// ProcessedActiveStateHashes exposes a getter for the processed active state hashes of the chain.
-func (c *ChainService) ProcessedActiveStateHashes() [][32]byte {
-	return c.processedActiveStateHashes
-}
-
-// ProcessBlock accepts a new block for inclusion in the chain.
-func (c *ChainService) ProcessBlock(block *types.Block) error {
-	var canProcess bool
-	var err error
-	h, err := block.Hash()
-	if err != nil {
-		return fmt.Errorf("could not hash incoming block: %v", err)
-	}
-	log.WithField("blockHash", fmt.Sprintf("0x%x", h)).Info("Received full block, processing validity conditions")
-
-	// Process block as a validator if beacon node has registered, else process block as an observer.
-	if c.validator {
-		canProcess, err = c.chain.CanProcessBlock(c.web3Service.Client(), block, true)
-	} else {
-		canProcess, err = c.chain.CanProcessBlock(nil, block, false)
-	}
-	if err != nil {
-		// We might receive a lot of blocks that fail validity conditions,
-		// so we create a debug level log instead of an error log.
-		log.Debugf("Incoming block failed validity conditions: %v", err)
-		return nil
-	}
-	if canProcess {
-		if err := c.chain.processAttestations(block); err != nil {
-			return fmt.Errorf("could not process attestation: %v", err)
-		}
-		c.latestBeaconBlock <- block
-	}
-	return nil
-}
-
-=======
->>>>>>> 4a1b5db0
 // SaveBlock is a mock which saves a block to the local db using the
 // blockhash as the key.
 func (c *ChainService) SaveBlock(block *types.Block) error {
@@ -344,6 +295,13 @@
 				log.Debugf("Incoming block failed validity conditions: %v", err)
 			}
 
+			// Process attestation as a validator.
+			if err := c.chain.processAttestations(block); err != nil {
+				// We might receive a lot of blocks that fail attestation processing,
+				// so we create a debug level log instead of an error log.
+				log.Debugf("could not process attestation: %v", err)
+			}
+
 			// If we cannot process this block, we keep listening.
 			if !canProcess {
 				continue
