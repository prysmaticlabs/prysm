--- conflicted
+++ resolved
@@ -139,9 +139,6 @@
 		return fmt.Errorf("could not hash incoming block: %v", err)
 	}
 	log.WithField("blockHash", fmt.Sprintf("0x%x", h)).Info("Received full block, processing validity conditions")
-<<<<<<< HEAD
-	canProcess, err := c.chain.canProcessBlock(c.web3Service.Client(), block)
-=======
 
 	// Process block as a validator if beacon node has registered, else process block as an observer.
 	if c.validator {
@@ -149,7 +146,6 @@
 	} else {
 		canProcess, err = c.chain.CanProcessBlock(nil, block, false)
 	}
->>>>>>> e1f727cb
 	if err != nil {
 		// We might receive a lot of blocks that fail validity conditions,
 		// so we create a debug level log instead of an error log.
