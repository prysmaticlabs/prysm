// Package blockchain defines the life-cycle and status of the beacon chain.
package blockchain

import (
	"context"
	"fmt"
	"time"

	"github.com/prysmaticlabs/prysm/beacon-chain/db"
	"github.com/prysmaticlabs/prysm/beacon-chain/powchain"
	"github.com/prysmaticlabs/prysm/beacon-chain/types"
	"github.com/prysmaticlabs/prysm/shared/event"
	"github.com/sirupsen/logrus"
)

var log = logrus.WithField("prefix", "blockchain")

// ChainService represents a service that handles the internal
// logic of managing the full PoS beacon chain.
type ChainService struct {
	ctx                            context.Context
	cancel                         context.CancelFunc
	beaconDB                       *db.BeaconDB
	web3Service                    *powchain.Web3Service
	incomingBlockFeed              *event.Feed
	incomingBlockChan              chan *types.Block
	processedBlockChan             chan *types.Block
	canonicalBlockFeed             *event.Feed
	canonicalCrystallizedStateFeed *event.Feed
	genesisTime                    time.Time
	enableCrossLinks               bool
	enableRewardChecking           bool
	enableAttestationValidity      bool
	enablePOWChain                 bool
}

// Config options for the service.
type Config struct {
	BeaconBlockBuf            int
	IncomingBlockBuf          int
	Web3Service               *powchain.Web3Service
	BeaconDB                  *db.BeaconDB
	DevMode                   bool
	EnableCrossLinks          bool
	EnableRewardChecking      bool
	EnableAttestationValidity bool
	EnablePOWChain            bool
}

// NewChainService instantiates a new service instance that will
// be registered into a running beacon node.
func NewChainService(ctx context.Context, cfg *Config) (*ChainService, error) {
	ctx, cancel := context.WithCancel(ctx)
	return &ChainService{
		ctx:                            ctx,
		cancel:                         cancel,
		beaconDB:                       cfg.BeaconDB,
		web3Service:                    cfg.Web3Service,
		incomingBlockChan:              make(chan *types.Block, cfg.IncomingBlockBuf),
		processedBlockChan:             make(chan *types.Block),
		incomingBlockFeed:              new(event.Feed),
		canonicalBlockFeed:             new(event.Feed),
		canonicalCrystallizedStateFeed: new(event.Feed),
		enablePOWChain:                 cfg.EnablePOWChain,
		enableCrossLinks:               cfg.EnableCrossLinks,
		enableRewardChecking:           cfg.EnableRewardChecking,
		enableAttestationValidity:      cfg.EnableAttestationValidity,
	}, nil
}

// Start a blockchain service's main event loop.
func (c *ChainService) Start() {
	log.Info("Starting service")

	var err error
	c.genesisTime, err = c.beaconDB.GetGenesisTime()
	if err != nil {
		log.Fatal(err)
		return
	}

	go c.updateHead(c.processedBlockChan)
	go c.blockProcessing(c.processedBlockChan)
}

// Stop the blockchain service's main event loop and associated goroutines.
func (c *ChainService) Stop() error {
	defer c.cancel()

	log.Info("Stopping service")
	return nil
}

// IncomingBlockFeed returns a feed that any service can send incoming p2p blocks into.
// The chain service will subscribe to this feed in order to process incoming blocks.
func (c *ChainService) IncomingBlockFeed() *event.Feed {
	return c.incomingBlockFeed
}

// CanonicalBlockFeed returns a channel that is written to
// whenever a new block is determined to be canonical in the chain.
func (c *ChainService) CanonicalBlockFeed() *event.Feed {
	return c.canonicalBlockFeed
}

// CanonicalCrystallizedStateFeed returns a feed that is written to
// whenever a new crystallized state is determined to be canonical in the chain.
func (c *ChainService) CanonicalCrystallizedStateFeed() *event.Feed {
	return c.canonicalCrystallizedStateFeed
}

// doesPoWBlockExist checks if the referenced PoW block exists.
func (c *ChainService) doesPoWBlockExist(block *types.Block) bool {
	powBlock, err := c.web3Service.Client().BlockByHash(context.Background(), block.PowChainRef())
	if err != nil {
		log.Debugf("fetching PoW block corresponding to mainchain reference failed: %v", err)
		return false
	}

	return powBlock != nil
}

// updateHead applies the fork choice rule to the beacon chain
// at the start of each new slot interval. The function looks
// at an in-memory slice of block hashes pending processing and
// selects the best block according to the in-protocol fork choice
// rule as canonical. This block is then persisted to storage.
func (c *ChainService) updateHead(processedBlock <-chan *types.Block) {
	for {
		select {
		case <-c.ctx.Done():
			return
		case block := <-processedBlock:
			log.WithField("slot", block.SlotNumber()).Info("New beacon slot")

			h, err := block.Hash()
			if err != nil {
				log.Errorf("Could not hash incoming block: %v", err)
				continue
			}

			log.Info("Applying fork choice rule")

			parentBlock, err := c.beaconDB.GetBlock(block.ParentHash())
			if err != nil {
				log.Errorf("Failed to get parent of block %#x", h)
				continue
			}

			cState := c.beaconDB.GetCrystallizedState()
			aState := c.beaconDB.GetActiveState()
			var stateTransitioned bool

<<<<<<< HEAD
			for cState.IsCycleTransition(parentBlock.SlotNumber()) {
				cState, err = cState.NewStateRecalculations(
=======
			for cState.IsCycleTransition(block.SlotNumber()) {
				log.Infof("Recalculating crystallized state")
				cState, aState, err = cState.NewStateRecalculations(
>>>>>>> 8bffae13
					aState,
					block,
					c.enableCrossLinks,
					c.enableRewardChecking,
				)
				if err != nil {
					log.Errorf("Initialize new cycle transition failed: %v", err)
					continue
				}
				stateTransitioned = true
			}

			aState, err = aState.CalculateNewActiveState(
				block,
				cState,
				parentBlock.SlotNumber(),
				c.enableAttestationValidity,
			)
			if err != nil {
				log.Errorf("Compute active state failed: %v", err)
				continue
			}

			if err := c.beaconDB.SaveActiveState(aState); err != nil {
				log.Errorf("Write active state to disk failed: %v", err)
				continue
			}

			if stateTransitioned {
				if err := c.beaconDB.SaveCrystallizedState(cState); err != nil {
					log.Errorf("Write crystallized state to disk failed: %v", err)
					continue
				}
			}

			// Save canonical block hash with slot number to DB.
			if err := c.beaconDB.SaveCanonicalSlotNumber(block.SlotNumber(), h); err != nil {
				log.Errorf("Unable to save slot number to db: %v", err)
				continue
			}

			// Save canonical block to DB.
			if err := c.beaconDB.SaveCanonicalBlock(block); err != nil {
				log.Errorf("Unable to save block to db: %v", err)
				continue
			}

			log.WithField("blockHash", fmt.Sprintf("%#x", h)).Info("Canonical block determined")

			// We fire events that notify listeners of a new block (or crystallized state in
			// the case of a state transition). This is useful for the beacon node's gRPC
			// server to stream these events to beacon clients.
			if stateTransitioned {
				c.canonicalCrystallizedStateFeed.Send(cState)
			}
			c.canonicalBlockFeed.Send(block)
		}
	}
}

func (c *ChainService) blockProcessing(processedBlock chan<- *types.Block) {
	subBlock := c.incomingBlockFeed.Subscribe(c.incomingBlockChan)
	defer subBlock.Unsubscribe()
	for {
		select {
		case <-c.ctx.Done():
			log.Debug("Chain service context closed, exiting goroutine")
			return

		// Listen for a newly received incoming block from the sync service.
		case block := <-c.incomingBlockChan:
			blockHash, err := block.Hash()
			if err != nil {
				log.Errorf("Failed to get hash of block: %v", err)
				continue
			}

			if c.enablePOWChain && !c.doesPoWBlockExist(block) {
				log.Debugf("Proof-of-Work chain reference in block does not exist")
				continue
			}

			// Check if we have received the parent block.
			parentExists, err := c.beaconDB.HasBlock(block.ParentHash())
			if err != nil {
				log.Errorf("Could not check existence of parent: %v", err)
				continue
			}
			if !parentExists {
				log.Debugf("Block points to nil parent: %#x", block.ParentHash())
				continue
			}
			parent, err := c.beaconDB.GetBlock(block.ParentHash())
			if err != nil {
				log.Debugf("Could not get parent block: %v", err)
				continue
			}

			aState := c.beaconDB.GetActiveState()
			cState := c.beaconDB.GetCrystallizedState()

			if valid := block.IsValid(
				c.beaconDB,
				aState,
				cState,
				parent.SlotNumber(),
				c.enableAttestationValidity,
				c.genesisTime,
			); !valid {
				log.Debugf("Block failed validity conditions: %v", err)
				continue
			}

			if err := c.beaconDB.SaveBlock(block); err != nil {
				log.Errorf("Failed to save block: %v", err)
				continue
			}

			log.Infof("Finished processing received block: %#x", blockHash)

			// Push the block to trigger the fork choice rule
			processedBlock <- block
		}
	}
}<|MERGE_RESOLUTION|>--- conflicted
+++ resolved
@@ -151,14 +151,9 @@
 			aState := c.beaconDB.GetActiveState()
 			var stateTransitioned bool
 
-<<<<<<< HEAD
-			for cState.IsCycleTransition(parentBlock.SlotNumber()) {
-				cState, err = cState.NewStateRecalculations(
-=======
 			for cState.IsCycleTransition(block.SlotNumber()) {
 				log.Infof("Recalculating crystallized state")
-				cState, aState, err = cState.NewStateRecalculations(
->>>>>>> 8bffae13
+				cState, err = cState.NewStateRecalculations(
 					aState,
 					block,
 					c.enableCrossLinks,
