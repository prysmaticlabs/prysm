// Package blockchain defines the life-cycle and status of the beacon chain.
package blockchain

import (
	"context"
	"fmt"
	"math"
	"sync"
	"time"

	"github.com/ethereum/go-ethereum/ethdb"
	"github.com/ethereum/go-ethereum/event"
	"github.com/prysmaticlabs/prysm/beacon-chain/params"
	"github.com/prysmaticlabs/prysm/beacon-chain/powchain"
	"github.com/prysmaticlabs/prysm/beacon-chain/types"
	"github.com/sirupsen/logrus"
)

var log = logrus.WithField("prefix", "blockchain")

// ChainService represents a service that handles the internal
// logic of managing the full PoS beacon chain.
type ChainService struct {
	ctx                            context.Context
	cancel                         context.CancelFunc
	beaconDB                       ethdb.Database
	chain                          *BeaconChain
	web3Service                    *powchain.Web3Service
	currentSlot                    uint64
	incomingBlockFeed              *event.Feed
	incomingBlockChan              chan *types.Block
	incomingAttestationFeed        *event.Feed
	incomingAttestationChan        chan *types.Attestation
	processedAttestationFeed       *event.Feed
	canonicalBlockFeed             *event.Feed
	canonicalCrystallizedStateFeed *event.Feed
	blocksPendingProcessing        [][32]byte
	lock                           sync.Mutex
<<<<<<< HEAD
	devMode                        bool
=======
>>>>>>> 4bc21768
}

// Config options for the service.
type Config struct {
	BeaconBlockBuf         int
	IncomingBlockBuf       int
	Chain                  *BeaconChain
	Web3Service            *powchain.Web3Service
	BeaconDB               ethdb.Database
	IncomingAttestationBuf int
	DevMode                bool
}

// NewChainService instantiates a new service instance that will
// be registered into a running beacon node.
func NewChainService(ctx context.Context, cfg *Config) (*ChainService, error) {
	ctx, cancel := context.WithCancel(ctx)
	return &ChainService{
		ctx:                            ctx,
		chain:                          cfg.Chain,
		cancel:                         cancel,
		beaconDB:                       cfg.BeaconDB,
		web3Service:                    cfg.Web3Service,
		incomingBlockChan:              make(chan *types.Block, cfg.IncomingBlockBuf),
		incomingBlockFeed:              new(event.Feed),
		incomingAttestationChan:        make(chan *types.Attestation, cfg.IncomingAttestationBuf),
		incomingAttestationFeed:        new(event.Feed),
		processedAttestationFeed:       new(event.Feed),
		canonicalBlockFeed:             new(event.Feed),
		canonicalCrystallizedStateFeed: new(event.Feed),
		blocksPendingProcessing:        [][32]byte{},
<<<<<<< HEAD
		devMode:                        cfg.DevMode,
=======
>>>>>>> 4bc21768
	}, nil
}

// Start a blockchain service's main event loop.
func (c *ChainService) Start() {
	// TODO(#474): Fetch the slot: (block, state) DAGs from persistent storage
	// to truly continue across sessions.
	log.Infof("Starting service")
<<<<<<< HEAD
	secondsSinceGenesis := time.Since(types.GenesisTime).Seconds()
=======
	genesisTimestamp := time.Unix(0, 0)
	secondsSinceGenesis := time.Since(genesisTimestamp).Seconds()
>>>>>>> 4bc21768
	// Set the current slot.
	// TODO(#511): This is faulty, the ticker should start from a very
	// precise timestamp instead of rounding down to begin from a
	// certain slot. We need to ensure validators and the beacon chain
	// are properly synced at the correct timestamps for beginning
	// slot intervals.
	c.currentSlot = uint64(math.Floor(secondsSinceGenesis / params.SlotDuration))

	go c.updateHead(time.NewTicker(time.Second * params.SlotDuration).C)
	go c.blockProcessing()
}

// Stop the blockchain service's main event loop and associated goroutines.
func (c *ChainService) Stop() error {
	defer c.cancel()
	log.Info("Stopping service")
	log.Infof("Persisting current active and crystallized states before closing")
	if err := c.chain.PersistActiveState(); err != nil {
		return fmt.Errorf("Error persisting active state: %v", err)
	}
	if err := c.chain.PersistCrystallizedState(); err != nil {
		return fmt.Errorf("Error persisting crystallized state: %v", err)
	}
	return nil
}

// CanonicalHead of the current beacon chain.
func (c *ChainService) CanonicalHead() (*types.Block, error) {
	return c.chain.CanonicalHead()
}

// CanonicalCrystallizedState of the current beacon chain's head.
func (c *ChainService) CanonicalCrystallizedState() *types.CrystallizedState {
	return c.chain.CrystallizedState()
}

// IncomingBlockFeed returns a feed that any service can send incoming p2p blocks into.
// The chain service will subscribe to this feed in order to process incoming blocks.
func (c *ChainService) IncomingBlockFeed() *event.Feed {
	return c.incomingBlockFeed
}

// IncomingAttestationFeed returns a feed that any service can send incoming p2p attestations into.
// The chain service will subscribe to this feed in order to relay incoming attestations.
func (c *ChainService) IncomingAttestationFeed() *event.Feed {
	return c.incomingAttestationFeed
}

// ProcessedAttestationFeed returns a feed that will be used to stream attestations that have been
// processed by the beacon node to its rpc clients.
func (c *ChainService) ProcessedAttestationFeed() *event.Feed {
	return c.processedAttestationFeed
}

// HasStoredState checks if there is any Crystallized/Active State or blocks(not implemented) are
// persisted to the db.
func (c *ChainService) HasStoredState() (bool, error) {
	hasCrystallized, err := c.beaconDB.Has(crystallizedStateLookupKey)
	if err != nil {
		return false, err
	}
	return hasCrystallized, nil
}

// SaveBlock is a mock which saves a block to the local db using the
// blockhash as the key.
func (c *ChainService) SaveBlock(block *types.Block) error {
	return c.chain.saveBlock(block)
}

// ContainsBlock checks if a block for the hash exists in the chain.
// This method must be safe to call from a goroutine.
func (c *ChainService) ContainsBlock(h [32]byte) (bool, error) {
	return c.chain.hasBlock(h)
}

// BlockSlotNumberByHash returns the slot number of a block.
func (c *ChainService) BlockSlotNumberByHash(h [32]byte) (uint64, error) {
	block, err := c.chain.getBlock(h)
	if err != nil {
		return 0, fmt.Errorf("could not get block from DB: %v", err)
	}
	return block.SlotNumber(), nil
}

// CurrentCrystallizedState of the canonical chain.
func (c *ChainService) CurrentCrystallizedState() *types.CrystallizedState {
	return c.chain.CrystallizedState()
}

// CurrentActiveState of the canonical chain.
func (c *ChainService) CurrentActiveState() *types.ActiveState {
	return c.chain.ActiveState()
}

// CanonicalBlockFeed returns a channel that is written to
// whenever a new block is determined to be canonical in the chain.
func (c *ChainService) CanonicalBlockFeed() *event.Feed {
	return c.canonicalBlockFeed
}

// CanonicalCrystallizedStateFeed returns a feed that is written to
// whenever a new crystallized state is determined to be canonical in the chain.
func (c *ChainService) CanonicalCrystallizedStateFeed() *event.Feed {
	return c.canonicalCrystallizedStateFeed
}

// CheckForCanonicalBlockBySlot checks if the canonical block for that slot exists
// in the db.
func (c *ChainService) CheckForCanonicalBlockBySlot(slotNumber uint64) (bool, error) {
	return c.chain.hasCanonicalBlockForSlot(slotNumber)
}

// CanonicalBlockBySlotNumber retrieves the canonical block for that slot which
// has been saved in the db.
func (c *ChainService) CanonicalBlockBySlotNumber(slotNumber uint64) (*types.Block, error) {
	return c.chain.canonicalBlockForSlot(slotNumber)
}

// doesPoWBlockExist checks if the referenced PoW block exists.
func (c *ChainService) doesPoWBlockExist(block *types.Block) bool {
	powBlock, err := c.web3Service.Client().BlockByHash(context.Background(), block.PowChainRef())
	if err != nil {
		log.Debugf("fetching PoW block corresponding to mainchain reference failed: %v", err)
		return false
	}

	return powBlock != nil
}

<<<<<<< HEAD
=======
// updateHead applies the fork choice rule to the beacon chain
// at the start of each new slot interval. The function looks
// at an in-memory slice of block hashes pending processing and
// selects the best block according to the in-protocol fork choice
// rule as canonical. This block is then persisted to storage.
>>>>>>> 4bc21768
func (c *ChainService) updateHead(slotInterval <-chan time.Time) {
	for {
		select {
		case <-c.ctx.Done():
			return
		case <-slotInterval:
			c.currentSlot++

			log.WithField("slotNumber", c.currentSlot).Info("New beacon slot")

			// First, we check if there were any blocks processed in the previous slot.
			// If there is, we fetch the first one from the DB.
			if len(c.blocksPendingProcessing) == 0 {
				continue
			}

			// Naive fork choice rule: we pick the first block we processed for the previous slot
			// as canonical.
			block, err := c.chain.getBlock(c.blocksPendingProcessing[0])
			if err != nil {
				log.Errorf("Could not get block: %v", err)
				continue
			}

			h, err := block.Hash()
			if err != nil {
				log.Errorf("Could not hash incoming block: %v", err)
				continue
			}

			log.Info("Applying fork choice rule")
			aState := c.chain.ActiveState()
			cState := c.chain.CrystallizedState()
			isTransition := cState.IsCycleTransition(c.currentSlot - 1)

			if isTransition {
				cState, err = cState.NewStateRecalculations(aState, block)
				if err != nil {
					log.Errorf("Initialize new cycle transition failed: %v", err)
					continue
				}
			}

			parentBlock, err := c.chain.getBlock(block.ParentHash())
			if err != nil {
				log.Errorf("Failed to get parent of block 0x%x", h)
				continue
			}
			aState, err = aState.CalculateNewActiveState(block, cState, parentBlock.SlotNumber())
			if err != nil {
				log.Errorf("Compute active state failed: %v", err)
				continue
			}

			if err := c.chain.SetActiveState(aState); err != nil {
				log.Errorf("Write active state to disk failed: %v", err)
				continue
			}

			if err := c.chain.SetCrystallizedState(cState); err != nil {
				log.Errorf("Write crystallized state to disk failed: %v", err)
				continue
			}

			// Save canonical block hash with slot number to DB.
			if err := c.chain.saveCanonicalSlotNumber(block.SlotNumber(), h); err != nil {
				log.Errorf("Unable to save slot number to db: %v", err)
				continue
			}

			// Save canonical block to DB.
			if err := c.chain.saveCanonicalBlock(block); err != nil {
				log.Errorf("Unable to save block to db: %v", err)
				continue
			}

			log.WithField("blockHash", fmt.Sprintf("0x%x", h)).Info("Canonical block determined")

			// We fire events that notify listeners of a new block (or crystallized state in
			// the case of a state transition). This is useful for the beacon node's gRPC
			// server to stream these events to beacon clients.
			if isTransition {
				c.canonicalCrystallizedStateFeed.Send(cState)
			}
			c.canonicalBlockFeed.Send(block)

			// Clear the blocks pending processing, mutex lock for thread safety
			// in updating this slice.
			c.lock.Lock()
			c.blocksPendingProcessing = [][32]byte{}
			c.lock.Unlock()
		}
	}
}

func (c *ChainService) blockProcessing() {
	sub := c.incomingBlockFeed.Subscribe(c.incomingBlockChan)
	subAttestation := c.incomingAttestationFeed.Subscribe(c.incomingAttestationChan)
	defer subAttestation.Unsubscribe()
	defer sub.Unsubscribe()
	for {
		select {
		case <-c.ctx.Done():
			log.Debug("Chain service context closed, exiting goroutine")
			return
		// Listen for a newly received incoming attestation from the sync service.
		case attestation := <-c.incomingAttestationChan:
			h, err := attestation.Hash()
			if err != nil {
				log.Debugf("Could not hash incoming attestation: %v", err)
			}
			if err := c.chain.saveAttestation(attestation); err != nil {
				log.Errorf("Could not save attestation: %v", err)
				continue
			}

			c.processedAttestationFeed.Send(attestation.Proto)
			log.Info("Relaying attestation 0x%v to proposers through grpc", h)

		// Listen for a newly received incoming block from the sync service.
		case block := <-c.incomingBlockChan:
			blockHash, err := block.Hash()
			if err != nil {
				log.Errorf("Failed to get hash of block: %v", err)
				continue
			}

<<<<<<< HEAD
			if !c.devMode && !c.doesPoWBlockExist(block) {
=======
			if !c.doesPoWBlockExist(block) {
>>>>>>> 4bc21768
				log.Debugf("Proof-of-Work chain reference in block does not exist")
				continue
			}

			// Process block as a validator if beacon node has registered, else process block as an observer.
			parentExists, err := c.chain.hasBlock(block.ParentHash())
			if err != nil {
				log.Errorf("Could not check existence of parent: %v", err)
				continue
			}
			if !parentExists {
				log.Debugf("Block points to nil parent", err)
				continue
			}

			if err := c.chain.saveBlockAndAttestations(block); err != nil {
				log.Errorf("Failed to save block: %v", err)
				continue
			}

			log.Infof("Finished processing received block: %x", blockHash)

			// We push the hash of the block we just stored to a pending processing
			// slice the fork choice rule will utilize.
			c.lock.Lock()
			c.blocksPendingProcessing = append(c.blocksPendingProcessing, blockHash)
			c.lock.Unlock()
			log.Info("Finished processing received block")
		}
	}
}<|MERGE_RESOLUTION|>--- conflicted
+++ resolved
@@ -36,10 +36,7 @@
 	canonicalCrystallizedStateFeed *event.Feed
 	blocksPendingProcessing        [][32]byte
 	lock                           sync.Mutex
-<<<<<<< HEAD
 	devMode                        bool
-=======
->>>>>>> 4bc21768
 }
 
 // Config options for the service.
@@ -71,10 +68,7 @@
 		canonicalBlockFeed:             new(event.Feed),
 		canonicalCrystallizedStateFeed: new(event.Feed),
 		blocksPendingProcessing:        [][32]byte{},
-<<<<<<< HEAD
 		devMode:                        cfg.DevMode,
-=======
->>>>>>> 4bc21768
 	}, nil
 }
 
@@ -83,12 +77,7 @@
 	// TODO(#474): Fetch the slot: (block, state) DAGs from persistent storage
 	// to truly continue across sessions.
 	log.Infof("Starting service")
-<<<<<<< HEAD
 	secondsSinceGenesis := time.Since(types.GenesisTime).Seconds()
-=======
-	genesisTimestamp := time.Unix(0, 0)
-	secondsSinceGenesis := time.Since(genesisTimestamp).Seconds()
->>>>>>> 4bc21768
 	// Set the current slot.
 	// TODO(#511): This is faulty, the ticker should start from a very
 	// precise timestamp instead of rounding down to begin from a
@@ -219,14 +208,11 @@
 	return powBlock != nil
 }
 
-<<<<<<< HEAD
-=======
 // updateHead applies the fork choice rule to the beacon chain
 // at the start of each new slot interval. The function looks
 // at an in-memory slice of block hashes pending processing and
 // selects the best block according to the in-protocol fork choice
 // rule as canonical. This block is then persisted to storage.
->>>>>>> 4bc21768
 func (c *ChainService) updateHead(slotInterval <-chan time.Time) {
 	for {
 		select {
@@ -354,11 +340,7 @@
 				continue
 			}
 
-<<<<<<< HEAD
 			if !c.devMode && !c.doesPoWBlockExist(block) {
-=======
-			if !c.doesPoWBlockExist(block) {
->>>>>>> 4bc21768
 				log.Debugf("Proof-of-Work chain reference in block does not exist")
 				continue
 			}
