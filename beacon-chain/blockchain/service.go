package blockchain

import (
	"bytes"
	"context"

	"github.com/prysmaticlabs/prysm/beacon-chain/database"
	"github.com/prysmaticlabs/prysm/beacon-chain/powchain"
	"github.com/prysmaticlabs/prysm/beacon-chain/types"
	"github.com/sirupsen/logrus"
)

var log = logrus.WithField("prefix", "blockchain")

// ChainService represents a service that handles the internal
// logic of managing the full PoS beacon chain.
type ChainService struct {
	ctx               context.Context
	cancel            context.CancelFunc
	beaconDB          *database.BeaconDB
	chain             *BeaconChain
	web3Service       *powchain.Web3Service
	latestBeaconBlock chan *types.Block
<<<<<<< HEAD
	processedHashes   []hash.Hash
=======
	processedHashes   [][32]byte
>>>>>>> 9ab02849
}

// NewChainService instantiates a new service instance that will
// be registered into a running beacon node.
func NewChainService(ctx context.Context, beaconDB *database.BeaconDB, web3Service *powchain.Web3Service) (*ChainService, error) {
	ctx, cancel := context.WithCancel(ctx)
	return &ChainService{ctx, cancel, beaconDB, nil, web3Service, nil, nil}, nil
}

// Start a blockchain service's main event loop.
func (c *ChainService) Start() {
	log.Infof("Starting service")

	beaconChain, err := NewBeaconChain(c.beaconDB.DB())
	if err != nil {
		log.Errorf("Unable to setup blockchain: %v", err)
	}
	c.chain = beaconChain
	go c.updateActiveState()
}

// Stop the blockchain service's main event loop and associated goroutines.
func (c *ChainService) Stop() error {
	defer c.cancel()
	log.Info("Stopping service")
	return nil
}

// ProcessedHashes by the chain service.
<<<<<<< HEAD
func (c *ChainService) ProcessedHashes() []hash.Hash {
=======
func (c *ChainService) ProcessedHashes() [][32]byte {
>>>>>>> 9ab02849
	return c.processedHashes
}

// ProcessBlock accepts a new block for inclusion in the chain.
func (c *ChainService) ProcessBlock(b *types.Block) error {
	c.latestBeaconBlock <- b
	log.Debug("Processing block...")
	return nil
}

// ContainsBlock checks if a block for the hash exists in the chain.
// This method must be safe to call from a goroutine
<<<<<<< HEAD
func (c *ChainService) ContainsBlock(h hash.Hash) bool {
	for _, h1 := range c.processedHashes {
		if bytes.Equal(h.Sum(nil), h1.Sum(nil)) {
			return true
		}
	}
=======
func (c *ChainService) ContainsBlock(h [32]byte) bool {
	// TODO
>>>>>>> 9ab02849
	return false
}

// updateActiveState receives a beacon block, computes a new active state and writes it to db.
func (c *ChainService) updateActiveState() {
	for {
		select {
		case block := <-c.latestBeaconBlock:
<<<<<<< HEAD
			log.WithFields(logrus.Fields{"activeStateHash": block.ActiveStateHash().Sum(nil)}).Debug("Received beacon block")
=======
			activeStateHash := block.ActiveStateHash()
			log.WithFields(logrus.Fields{"activeStateHash": activeStateHash}).Debug("Received beacon block")
>>>>>>> 9ab02849

			// TODO: Using latest block hash for seed, this will eventually be replaced by randao
			activeState, err := c.chain.computeNewActiveState(c.web3Service.LatestBlockHash())
			if err != nil {
				log.Errorf("Compute active state failed: %v", err)
			}

			err = c.chain.MutateActiveState(activeState)
			if err != nil {
				log.Errorf("Write active state to disk failed: %v", err)
			}

		case <-c.ctx.Done():
			log.Debug("Chain service context closed, exiting goroutine")
			return
		}
	}
}<|MERGE_RESOLUTION|>--- conflicted
+++ resolved
@@ -1,7 +1,6 @@
 package blockchain
 
 import (
-	"bytes"
 	"context"
 
 	"github.com/prysmaticlabs/prysm/beacon-chain/database"
@@ -21,11 +20,7 @@
 	chain             *BeaconChain
 	web3Service       *powchain.Web3Service
 	latestBeaconBlock chan *types.Block
-<<<<<<< HEAD
-	processedHashes   []hash.Hash
-=======
 	processedHashes   [][32]byte
->>>>>>> 9ab02849
 }
 
 // NewChainService instantiates a new service instance that will
@@ -55,11 +50,7 @@
 }
 
 // ProcessedHashes by the chain service.
-<<<<<<< HEAD
-func (c *ChainService) ProcessedHashes() []hash.Hash {
-=======
 func (c *ChainService) ProcessedHashes() [][32]byte {
->>>>>>> 9ab02849
 	return c.processedHashes
 }
 
@@ -72,17 +63,8 @@
 
 // ContainsBlock checks if a block for the hash exists in the chain.
 // This method must be safe to call from a goroutine
-<<<<<<< HEAD
-func (c *ChainService) ContainsBlock(h hash.Hash) bool {
-	for _, h1 := range c.processedHashes {
-		if bytes.Equal(h.Sum(nil), h1.Sum(nil)) {
-			return true
-		}
-	}
-=======
 func (c *ChainService) ContainsBlock(h [32]byte) bool {
 	// TODO
->>>>>>> 9ab02849
 	return false
 }
 
@@ -91,12 +73,8 @@
 	for {
 		select {
 		case block := <-c.latestBeaconBlock:
-<<<<<<< HEAD
-			log.WithFields(logrus.Fields{"activeStateHash": block.ActiveStateHash().Sum(nil)}).Debug("Received beacon block")
-=======
 			activeStateHash := block.ActiveStateHash()
 			log.WithFields(logrus.Fields{"activeStateHash": activeStateHash}).Debug("Received beacon block")
->>>>>>> 9ab02849
 
 			// TODO: Using latest block hash for seed, this will eventually be replaced by randao
 			activeState, err := c.chain.computeNewActiveState(c.web3Service.LatestBlockHash())
