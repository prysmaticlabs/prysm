// Package blockchain defines the life-cycle of the blockchain at the core of
// eth2, including processing of new blocks and attestations using casper
// proof of stake.
package blockchain

import (
	"context"
	"fmt"
	"runtime"
	"sync"
	"time"

	"github.com/pkg/errors"
	ethpb "github.com/prysmaticlabs/ethereumapis/eth/v1alpha1"
	"github.com/prysmaticlabs/prysm/beacon-chain/cache"
	"github.com/prysmaticlabs/prysm/beacon-chain/cache/depositcache"
	"github.com/prysmaticlabs/prysm/beacon-chain/core/blocks"
	"github.com/prysmaticlabs/prysm/beacon-chain/core/feed"
	statefeed "github.com/prysmaticlabs/prysm/beacon-chain/core/feed/state"
	"github.com/prysmaticlabs/prysm/beacon-chain/core/helpers"
	"github.com/prysmaticlabs/prysm/beacon-chain/core/state"
	"github.com/prysmaticlabs/prysm/beacon-chain/db"
	"github.com/prysmaticlabs/prysm/beacon-chain/flags"
	f "github.com/prysmaticlabs/prysm/beacon-chain/forkchoice"
	"github.com/prysmaticlabs/prysm/beacon-chain/forkchoice/protoarray"
	"github.com/prysmaticlabs/prysm/beacon-chain/operations/attestations"
	"github.com/prysmaticlabs/prysm/beacon-chain/operations/slashings"
	"github.com/prysmaticlabs/prysm/beacon-chain/operations/voluntaryexits"
	"github.com/prysmaticlabs/prysm/beacon-chain/p2p"
	"github.com/prysmaticlabs/prysm/beacon-chain/powchain"
	stateTrie "github.com/prysmaticlabs/prysm/beacon-chain/state"
	"github.com/prysmaticlabs/prysm/beacon-chain/state/stategen"
	pb "github.com/prysmaticlabs/prysm/proto/beacon/p2p/v1"
	"github.com/prysmaticlabs/prysm/shared/bytesutil"
	"github.com/prysmaticlabs/prysm/shared/params"
	"github.com/prysmaticlabs/prysm/shared/slotutil"
	"go.opencensus.io/trace"
)

// Service represents a service that handles the internal
// logic of managing the full PoS beacon chain.
type Service struct {
<<<<<<< HEAD
	beaconDB                  db.HeadAccessDatabase
	depositCache              *depositcache.DepositCache
	chainStartFetcher         powchain.ChainStartFetcher
	attPool                   attestations.Pool
	slashingPool              *slashings.Pool
	exitPool                  *voluntaryexits.Pool
	genesisTime               time.Time
	p2p                       p2p.Broadcaster
	maxRoutines               int
	head                      *head
	headLock                  sync.RWMutex
	stateNotifier             statefeed.Notifier
	genesisRoot               [32]byte
	forkChoiceStore           f.ForkChoicer
	justifiedCheckpt          *ethpb.Checkpoint
	prevJustifiedCheckpt      *ethpb.Checkpoint
	bestJustifiedCheckpt      *ethpb.Checkpoint
	finalizedCheckpt          *ethpb.Checkpoint
	prevFinalizedCheckpt      *ethpb.Checkpoint
	nextEpochBoundarySlot     uint64
	initSyncState             map[[32]byte]*stateTrie.BeaconState
	boundaryRoots             [][32]byte
	checkpointState           *cache.CheckpointStateCache
	checkpointStateLock       sync.Mutex
	stateGen                  *stategen.State
	opsService                *attestations.Service
	initSyncBlocks            map[[32]byte]*ethpb.SignedBeaconBlock
	initSyncBlocksLock        sync.RWMutex
	recentCanonicalBlocks     map[[32]byte]bool
	recentCanonicalBlocksLock sync.RWMutex
	justifiedBalances         []uint64
	justifiedBalancesLock     sync.RWMutex
	checkPtInfoCache          *checkPtInfoCache
	wsEpoch                   uint64
	wsRoot                    []byte
	wsVerified                bool
=======
	ctx                   context.Context
	cancel                context.CancelFunc
	beaconDB              db.HeadAccessDatabase
	depositCache          *depositcache.DepositCache
	chainStartFetcher     powchain.ChainStartFetcher
	attPool               attestations.Pool
	slashingPool          *slashings.Pool
	exitPool              *voluntaryexits.Pool
	genesisTime           time.Time
	p2p                   p2p.Broadcaster
	maxRoutines           int
	head                  *head
	headLock              sync.RWMutex
	stateNotifier         statefeed.Notifier
	genesisRoot           [32]byte
	forkChoiceStore       f.ForkChoicer
	justifiedCheckpt      *ethpb.Checkpoint
	prevJustifiedCheckpt  *ethpb.Checkpoint
	bestJustifiedCheckpt  *ethpb.Checkpoint
	finalizedCheckpt      *ethpb.Checkpoint
	prevFinalizedCheckpt  *ethpb.Checkpoint
	nextEpochBoundarySlot uint64
	initSyncState         map[[32]byte]*stateTrie.BeaconState
	boundaryRoots         [][32]byte
	checkpointState       *cache.CheckpointStateCache
	checkpointStateLock   sync.Mutex
	stateGen              *stategen.State
	opsService            *attestations.Service
	initSyncBlocks        map[[32]byte]*ethpb.SignedBeaconBlock
	initSyncBlocksLock    sync.RWMutex
	justifiedBalances     []uint64
	justifiedBalancesLock sync.RWMutex
	checkPtInfoCache      *checkPtInfoCache
	wsEpoch               uint64
	wsRoot                []byte
	wsVerified            bool
>>>>>>> 7e2112b4
}

// Config options for the service.
type Config struct {
	BeaconBlockBuf    int
	ChainStartFetcher powchain.ChainStartFetcher
	BeaconDB          db.HeadAccessDatabase
	DepositCache      *depositcache.DepositCache
	AttPool           attestations.Pool
	ExitPool          *voluntaryexits.Pool
	SlashingPool      *slashings.Pool
	P2p               p2p.Broadcaster
	MaxRoutines       int
	StateNotifier     statefeed.Notifier
	ForkChoiceStore   f.ForkChoicer
	OpsService        *attestations.Service
	StateGen          *stategen.State
	WspBlockRoot      []byte
	WspEpoch          uint64
}

// NewService instantiates a new block service instance that will
// be registered into a running beacon node.
func NewService(cfg *Config) (*Service, error) {
	return &Service{
<<<<<<< HEAD
		beaconDB:              cfg.BeaconDB,
		depositCache:          cfg.DepositCache,
		chainStartFetcher:     cfg.ChainStartFetcher,
		attPool:               cfg.AttPool,
		exitPool:              cfg.ExitPool,
		slashingPool:          cfg.SlashingPool,
		p2p:                   cfg.P2p,
		maxRoutines:           cfg.MaxRoutines,
		stateNotifier:         cfg.StateNotifier,
		forkChoiceStore:       cfg.ForkChoiceStore,
		initSyncState:         make(map[[32]byte]*stateTrie.BeaconState),
		boundaryRoots:         [][32]byte{},
		checkpointState:       cache.NewCheckpointStateCache(),
		opsService:            cfg.OpsService,
		stateGen:              cfg.StateGen,
		initSyncBlocks:        make(map[[32]byte]*ethpb.SignedBeaconBlock),
		recentCanonicalBlocks: make(map[[32]byte]bool),
		justifiedBalances:     make([]uint64, 0),
		checkPtInfoCache:      newCheckPointInfoCache(),
		wsEpoch:               cfg.WspEpoch,
		wsRoot:                cfg.WspBlockRoot,
=======
		ctx:               ctx,
		cancel:            cancel,
		beaconDB:          cfg.BeaconDB,
		depositCache:      cfg.DepositCache,
		chainStartFetcher: cfg.ChainStartFetcher,
		attPool:           cfg.AttPool,
		exitPool:          cfg.ExitPool,
		slashingPool:      cfg.SlashingPool,
		p2p:               cfg.P2p,
		maxRoutines:       cfg.MaxRoutines,
		stateNotifier:     cfg.StateNotifier,
		forkChoiceStore:   cfg.ForkChoiceStore,
		initSyncState:     make(map[[32]byte]*stateTrie.BeaconState),
		boundaryRoots:     [][32]byte{},
		checkpointState:   cache.NewCheckpointStateCache(),
		opsService:        cfg.OpsService,
		stateGen:          cfg.StateGen,
		initSyncBlocks:    make(map[[32]byte]*ethpb.SignedBeaconBlock),
		justifiedBalances: make([]uint64, 0),
		checkPtInfoCache:  newCheckPointInfoCache(),
		wsEpoch:           cfg.WspEpoch,
		wsRoot:            cfg.WspBlockRoot,
>>>>>>> 7e2112b4
	}, nil
}

// Start a blockchain service's main event loop.
func (s *Service) Start(ctx context.Context) {
	beaconState, err := s.beaconDB.HeadState(ctx)
	if err != nil {
		log.Fatalf("Could not fetch beacon state: %v", err)
	}

	// For running initial sync with state cache, in an event of restart, we use
	// last finalized check point as start point to sync instead of head
	// state. This is because we no longer save state every slot during sync.
	cp, err := s.beaconDB.FinalizedCheckpoint(ctx)
	if err != nil {
		log.Fatalf("Could not fetch finalized cp: %v", err)
	}

	if beaconState == nil {
		r := bytesutil.ToBytes32(cp.Root)
		// Before the first finalized epoch, in the current epoch,
		// the finalized root is defined as zero hashes instead of genesis root hash.
		// We want to use genesis root to retrieve for state.
		if r == params.BeaconConfig().ZeroHash {
			genesisBlock, err := s.beaconDB.GenesisBlock(ctx)
			if err != nil {
				log.Fatalf("Could not fetch finalized cp: %v", err)
			}
			if genesisBlock != nil {
				r, err = genesisBlock.Block.HashTreeRoot()
				if err != nil {
					log.Fatalf("Could not tree hash genesis block: %v", err)
				}
			}
		}
		beaconState, err = s.stateGen.StateByRoot(ctx, r)
		if err != nil {
			log.Fatalf("Could not fetch beacon state by root: %v", err)
		}
	}

	// Make sure that attestation processor is subscribed and ready for state initializing event.
	attestationProcessorSubscribed := make(chan struct{}, 1)

	// If the chain has already been initialized, simply start the block processing routine.
	if beaconState != nil {
		log.Info("Blockchain data already exists in DB, initializing...")
		s.genesisTime = time.Unix(int64(beaconState.GenesisTime()), 0)
		s.opsService.SetGenesisTime(beaconState.GenesisTime())
		if err := s.initializeChainInfo(ctx); err != nil {
			log.Fatalf("Could not set up chain info: %v", err)
		}

		// We start a counter to genesis, if needed.
		gState, err := s.beaconDB.GenesisState(ctx)
		if err != nil {
			log.Fatalf("Could not retrieve genesis state: %v", err)
		}
		go slotutil.CountdownToGenesis(ctx, s.genesisTime, uint64(gState.NumValidators()))

		justifiedCheckpoint, err := s.beaconDB.JustifiedCheckpoint(ctx)
		if err != nil {
			log.Fatalf("Could not get justified checkpoint: %v", err)
		}
		finalizedCheckpoint, err := s.beaconDB.FinalizedCheckpoint(ctx)
		if err != nil {
			log.Fatalf("Could not get finalized checkpoint: %v", err)
		}

		// Resume fork choice.
		s.justifiedCheckpt = stateTrie.CopyCheckpoint(justifiedCheckpoint)
		if err := s.cacheJustifiedStateBalances(ctx, s.ensureRootNotZeros(bytesutil.ToBytes32(s.justifiedCheckpt.Root))); err != nil {
			log.Fatalf("Could not cache justified state balances: %v", err)
		}
		s.prevJustifiedCheckpt = stateTrie.CopyCheckpoint(justifiedCheckpoint)
		s.bestJustifiedCheckpt = stateTrie.CopyCheckpoint(justifiedCheckpoint)
		s.finalizedCheckpt = stateTrie.CopyCheckpoint(finalizedCheckpoint)
		s.prevFinalizedCheckpt = stateTrie.CopyCheckpoint(finalizedCheckpoint)
		s.resumeForkChoice(justifiedCheckpoint, finalizedCheckpoint)

		if err := s.VerifyWeakSubjectivityRoot(ctx); err != nil {
			// Exit run time if the node failed to verify weak subjectivity checkpoint.
			log.Fatalf("Could not verify weak subjectivity checkpoint: %v", err)
		}

		s.stateNotifier.StateFeed().Send(&feed.Event{
			Type: statefeed.Initialized,
			Data: &statefeed.InitializedData{
				StartTime:             s.genesisTime,
				GenesisValidatorsRoot: beaconState.GenesisValidatorRoot(),
			},
		})
	} else {
		log.Info("Waiting to reach the validator deposit threshold to start the beacon chain...")
		if s.chainStartFetcher == nil {
			log.Fatal("Not configured web3Service for POW chain")
			return // return need for TestStartUninitializedChainWithoutConfigPOWChain.
		}
		go func() {
			stateChannel := make(chan *feed.Event, 1)
			stateSub := s.stateNotifier.StateFeed().Subscribe(stateChannel)
			defer stateSub.Unsubscribe()
			<-attestationProcessorSubscribed
			for {
				select {
				case event := <-stateChannel:
					if event.Type == statefeed.ChainStarted {
						data, ok := event.Data.(*statefeed.ChainStartedData)
						if !ok {
							log.Error("event data is not type *statefeed.ChainStartedData")
							return
						}
						log.WithField("starttime", data.StartTime).Debug("Received chain start event")
						s.processChainStartTime(ctx, data.StartTime)
						return
					}
				case <-ctx.Done():
					log.Debug("Context closed, exiting goroutine")
					return
				case err := <-stateSub.Err():
					log.WithError(err).Error("Subscription to state notifier failed")
					return
				}
			}
		}()
	}

	go s.processAttestation(ctx, attestationProcessorSubscribed)
}

// processChainStartTime initializes a series of deposits from the ChainStart deposits in the eth1
// deposit contract, initializes the beacon chain's state, and kicks off the beacon chain.
func (s *Service) processChainStartTime(ctx context.Context, genesisTime time.Time) {
	preGenesisState := s.chainStartFetcher.PreGenesisState()
	initializedState, err := s.initializeBeaconChain(ctx, genesisTime, preGenesisState, s.chainStartFetcher.ChainStartEth1Data())
	if err != nil {
		log.Fatalf("Could not initialize beacon chain: %v", err)
	}
	// We start a counter to genesis, if needed.
	go slotutil.CountdownToGenesis(ctx, genesisTime, uint64(initializedState.NumValidators()))

	// We send out a state initialized event to the rest of the services
	// running in the beacon node.
	s.stateNotifier.StateFeed().Send(&feed.Event{
		Type: statefeed.Initialized,
		Data: &statefeed.InitializedData{
			StartTime:             genesisTime,
			GenesisValidatorsRoot: initializedState.GenesisValidatorRoot(),
		},
	})
}

// initializes the state and genesis block of the beacon chain to persistent storage
// based on a genesis timestamp value obtained from the ChainStart event emitted
// by the ETH1.0 Deposit Contract and the POWChain service of the node.
func (s *Service) initializeBeaconChain(
	ctx context.Context,
	genesisTime time.Time,
	preGenesisState *stateTrie.BeaconState,
	eth1data *ethpb.Eth1Data) (*stateTrie.BeaconState, error) {
	ctx, span := trace.StartSpan(ctx, "beacon-chain.Service.initializeBeaconChain")
	defer span.End()
	s.genesisTime = genesisTime
	unixTime := uint64(genesisTime.Unix())

	genesisState, err := state.OptimizedGenesisBeaconState(unixTime, preGenesisState, eth1data)
	if err != nil {
		return nil, errors.Wrap(err, "could not initialize genesis state")
	}

	if err := s.saveGenesisData(ctx, genesisState); err != nil {
		return nil, errors.Wrap(err, "could not save genesis data")
	}

	log.Info("Initialized beacon chain genesis state")

	// Clear out all pre-genesis data now that the state is initialized.
	s.chainStartFetcher.ClearPreGenesisData()

	// Update committee shuffled indices for genesis epoch.
	if err := helpers.UpdateCommitteeCache(genesisState, 0 /* genesis epoch */); err != nil {
		return nil, err
	}
	if err := helpers.UpdateProposerIndicesInCache(genesisState, 0 /* genesis epoch */); err != nil {
		return nil, err
	}

	s.opsService.SetGenesisTime(genesisState.GenesisTime())

	return genesisState, nil
}

// Stop the blockchain service's main event loop and associated goroutines.
func (s *Service) Stop(ctx context.Context) error {
	if s.stateGen != nil && s.head != nil && s.head.state != nil {
		if err := s.stateGen.ForceCheckpoint(ctx, s.head.state.FinalizedCheckpoint().Root); err != nil {
			return err
		}
	}

	// Save initial sync cached blocks to the DB before stop.
	return s.beaconDB.SaveBlocks(ctx, s.getInitSyncBlocks())
}

// Status always returns nil unless there is an error condition that causes
// this service to be unhealthy.
func (s *Service) Status() error {
	if runtime.NumGoroutine() > s.maxRoutines {
		return fmt.Errorf("too many goroutines %d", runtime.NumGoroutine())
	}
	return nil
}

// ClearCachedStates removes all stored caches states. This is done after the node
// is synced.
func (s *Service) ClearCachedStates() {
	s.initSyncState = map[[32]byte]*stateTrie.BeaconState{}
}

// This gets called when beacon chain is first initialized to save genesis data (state, block, and more) in db.
func (s *Service) saveGenesisData(ctx context.Context, genesisState *stateTrie.BeaconState) error {
	stateRoot, err := genesisState.HashTreeRoot(ctx)
	if err != nil {
		return err
	}
	genesisBlk := blocks.NewGenesisBlock(stateRoot[:])
	genesisBlkRoot, err := genesisBlk.Block.HashTreeRoot()
	if err != nil {
		return errors.Wrap(err, "could not get genesis block root")
	}
	s.genesisRoot = genesisBlkRoot

	if err := s.beaconDB.SaveBlock(ctx, genesisBlk); err != nil {
		return errors.Wrap(err, "could not save genesis block")
	}
	if err := s.beaconDB.SaveState(ctx, genesisState, genesisBlkRoot); err != nil {
		return errors.Wrap(err, "could not save genesis state")
	}
	if err := s.beaconDB.SaveStateSummary(ctx, &pb.StateSummary{
		Slot: 0,
		Root: genesisBlkRoot[:],
	}); err != nil {
		return err
	}

	s.stateGen.SaveFinalizedState(0, genesisBlkRoot, genesisState)

	if err := s.beaconDB.SaveHeadBlockRoot(ctx, genesisBlkRoot); err != nil {
		return errors.Wrap(err, "could not save head block root")
	}
	if err := s.beaconDB.SaveGenesisBlockRoot(ctx, genesisBlkRoot); err != nil {
		return errors.Wrap(err, "could not save genesis block root")
	}

	// Finalized checkpoint at genesis is a zero hash.
	genesisCheckpoint := genesisState.FinalizedCheckpoint()

	s.justifiedCheckpt = stateTrie.CopyCheckpoint(genesisCheckpoint)
	if err := s.cacheJustifiedStateBalances(ctx, genesisBlkRoot); err != nil {
		return err
	}
	s.prevJustifiedCheckpt = stateTrie.CopyCheckpoint(genesisCheckpoint)
	s.bestJustifiedCheckpt = stateTrie.CopyCheckpoint(genesisCheckpoint)
	s.finalizedCheckpt = stateTrie.CopyCheckpoint(genesisCheckpoint)
	s.prevFinalizedCheckpt = stateTrie.CopyCheckpoint(genesisCheckpoint)

	if err := s.forkChoiceStore.ProcessBlock(ctx,
		genesisBlk.Block.Slot,
		genesisBlkRoot,
		params.BeaconConfig().ZeroHash,
		[32]byte{},
		genesisCheckpoint.Epoch,
		genesisCheckpoint.Epoch); err != nil {
		log.Fatalf("Could not process genesis block for fork choice: %v", err)
	}

	s.setHead(genesisBlkRoot, genesisBlk, genesisState)

	return nil
}

// This gets called to initialize chain info variables using the finalized checkpoint stored in DB
func (s *Service) initializeChainInfo(ctx context.Context) error {
	genesisBlock, err := s.beaconDB.GenesisBlock(ctx)
	if err != nil {
		return errors.Wrap(err, "could not get genesis block from db")
	}
	if genesisBlock == nil {
		return errors.New("no genesis block in db")
	}
	genesisBlkRoot, err := genesisBlock.Block.HashTreeRoot()
	if err != nil {
		return errors.Wrap(err, "could not get signing root of genesis block")
	}
	s.genesisRoot = genesisBlkRoot

	if flags.Get().HeadSync {
		headBlock, err := s.beaconDB.HeadBlock(ctx)
		if err != nil {
			return errors.Wrap(err, "could not retrieve head block")
		}
		headRoot, err := headBlock.Block.HashTreeRoot()
		if err != nil {
			return errors.Wrap(err, "could not hash head block")
		}
		headState, err := s.stateGen.StateByRoot(ctx, headRoot)
		if err != nil {
			return errors.Wrap(err, "could not retrieve head state")
		}
		s.setHead(headRoot, headBlock, headState)
		return nil
	}

	finalized, err := s.beaconDB.FinalizedCheckpoint(ctx)
	if err != nil {
		return errors.Wrap(err, "could not get finalized checkpoint from db")
	}
	if finalized == nil {
		// This should never happen. At chain start, the finalized checkpoint
		// would be the genesis state and block.
		return errors.New("no finalized epoch in the database")
	}
	finalizedRoot := s.ensureRootNotZeros(bytesutil.ToBytes32(finalized.Root))
	var finalizedState *stateTrie.BeaconState

	finalizedState, err = s.stateGen.Resume(ctx)
	if err != nil {
		return errors.Wrap(err, "could not get finalized state from db")
	}

	finalizedBlock, err := s.beaconDB.Block(ctx, finalizedRoot)
	if err != nil {
		return errors.Wrap(err, "could not get finalized block from db")
	}

	if finalizedState == nil || finalizedBlock == nil {
		return errors.New("finalized state and block can't be nil")
	}
	s.setHead(finalizedRoot, finalizedBlock, finalizedState)

	return nil
}

// This is called when a client starts from non-genesis slot. This passes last justified and finalized
// information to fork choice service to initializes fork choice store.
func (s *Service) resumeForkChoice(justifiedCheckpoint, finalizedCheckpoint *ethpb.Checkpoint) {
	store := protoarray.New(justifiedCheckpoint.Epoch, finalizedCheckpoint.Epoch, bytesutil.ToBytes32(finalizedCheckpoint.Root))
	s.forkChoiceStore = store
}

// This returns true if block has been processed before. Two ways to verify the block has been processed:
// 1.) Check fork choice store.
// 2.) Check DB.
// Checking 1.) is ten times faster than checking 2.)
func (s *Service) hasBlock(ctx context.Context, root [32]byte) bool {
	if s.forkChoiceStore.HasNode(root) {
		return true
	}

	return s.beaconDB.HasBlock(ctx, root)
}<|MERGE_RESOLUTION|>--- conflicted
+++ resolved
@@ -40,46 +40,6 @@
 // Service represents a service that handles the internal
 // logic of managing the full PoS beacon chain.
 type Service struct {
-<<<<<<< HEAD
-	beaconDB                  db.HeadAccessDatabase
-	depositCache              *depositcache.DepositCache
-	chainStartFetcher         powchain.ChainStartFetcher
-	attPool                   attestations.Pool
-	slashingPool              *slashings.Pool
-	exitPool                  *voluntaryexits.Pool
-	genesisTime               time.Time
-	p2p                       p2p.Broadcaster
-	maxRoutines               int
-	head                      *head
-	headLock                  sync.RWMutex
-	stateNotifier             statefeed.Notifier
-	genesisRoot               [32]byte
-	forkChoiceStore           f.ForkChoicer
-	justifiedCheckpt          *ethpb.Checkpoint
-	prevJustifiedCheckpt      *ethpb.Checkpoint
-	bestJustifiedCheckpt      *ethpb.Checkpoint
-	finalizedCheckpt          *ethpb.Checkpoint
-	prevFinalizedCheckpt      *ethpb.Checkpoint
-	nextEpochBoundarySlot     uint64
-	initSyncState             map[[32]byte]*stateTrie.BeaconState
-	boundaryRoots             [][32]byte
-	checkpointState           *cache.CheckpointStateCache
-	checkpointStateLock       sync.Mutex
-	stateGen                  *stategen.State
-	opsService                *attestations.Service
-	initSyncBlocks            map[[32]byte]*ethpb.SignedBeaconBlock
-	initSyncBlocksLock        sync.RWMutex
-	recentCanonicalBlocks     map[[32]byte]bool
-	recentCanonicalBlocksLock sync.RWMutex
-	justifiedBalances         []uint64
-	justifiedBalancesLock     sync.RWMutex
-	checkPtInfoCache          *checkPtInfoCache
-	wsEpoch                   uint64
-	wsRoot                    []byte
-	wsVerified                bool
-=======
-	ctx                   context.Context
-	cancel                context.CancelFunc
 	beaconDB              db.HeadAccessDatabase
 	depositCache          *depositcache.DepositCache
 	chainStartFetcher     powchain.ChainStartFetcher
@@ -114,7 +74,6 @@
 	wsEpoch               uint64
 	wsRoot                []byte
 	wsVerified            bool
->>>>>>> 7e2112b4
 }
 
 // Config options for the service.
@@ -140,31 +99,6 @@
 // be registered into a running beacon node.
 func NewService(cfg *Config) (*Service, error) {
 	return &Service{
-<<<<<<< HEAD
-		beaconDB:              cfg.BeaconDB,
-		depositCache:          cfg.DepositCache,
-		chainStartFetcher:     cfg.ChainStartFetcher,
-		attPool:               cfg.AttPool,
-		exitPool:              cfg.ExitPool,
-		slashingPool:          cfg.SlashingPool,
-		p2p:                   cfg.P2p,
-		maxRoutines:           cfg.MaxRoutines,
-		stateNotifier:         cfg.StateNotifier,
-		forkChoiceStore:       cfg.ForkChoiceStore,
-		initSyncState:         make(map[[32]byte]*stateTrie.BeaconState),
-		boundaryRoots:         [][32]byte{},
-		checkpointState:       cache.NewCheckpointStateCache(),
-		opsService:            cfg.OpsService,
-		stateGen:              cfg.StateGen,
-		initSyncBlocks:        make(map[[32]byte]*ethpb.SignedBeaconBlock),
-		recentCanonicalBlocks: make(map[[32]byte]bool),
-		justifiedBalances:     make([]uint64, 0),
-		checkPtInfoCache:      newCheckPointInfoCache(),
-		wsEpoch:               cfg.WspEpoch,
-		wsRoot:                cfg.WspBlockRoot,
-=======
-		ctx:               ctx,
-		cancel:            cancel,
 		beaconDB:          cfg.BeaconDB,
 		depositCache:      cfg.DepositCache,
 		chainStartFetcher: cfg.ChainStartFetcher,
@@ -185,7 +119,6 @@
 		checkPtInfoCache:  newCheckPointInfoCache(),
 		wsEpoch:           cfg.WspEpoch,
 		wsRoot:            cfg.WspBlockRoot,
->>>>>>> 7e2112b4
 	}, nil
 }
 
