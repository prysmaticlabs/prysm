// Package blockchain defines the life-cycle and status of the beacon chain
// as well as the Ethereum Serenity beacon chain fork-choice rule based on
// Casper Proof of Stake finality.
package blockchain

import (
	"context"
	"fmt"
	"time"

	"github.com/prysmaticlabs/prysm/beacon-chain/attestation"
	"github.com/prysmaticlabs/prysm/beacon-chain/blockchain/stategenerator"
	b "github.com/prysmaticlabs/prysm/beacon-chain/core/blocks"
	"github.com/prysmaticlabs/prysm/beacon-chain/db"
	"github.com/prysmaticlabs/prysm/beacon-chain/powchain"
	pb "github.com/prysmaticlabs/prysm/proto/beacon/p2p/v1"
	"github.com/prysmaticlabs/prysm/shared/event"
	"github.com/prysmaticlabs/prysm/shared/hashutil"
	"github.com/sirupsen/logrus"
)

var log = logrus.WithField("prefix", "blockchain")

type operationService interface {
	IncomingProcessedBlockFeed() *event.Feed
}

// ChainService represents a service that handles the internal
// logic of managing the full PoS beacon chain.
type ChainService struct {
	ctx                  context.Context
	cancel               context.CancelFunc
	beaconDB             *db.BeaconDB
	web3Service          *powchain.Web3Service
	attsService          *attestation.Service
	opsPoolService       operationService
	chainStartChan       chan time.Time
	canonicalBlockChan   chan *pb.BeaconBlock
	canonicalBlockFeed   *event.Feed
	genesisTime          time.Time
	enablePOWChain       bool
	finalizedEpoch       uint64
	stateInitializedFeed *event.Feed
}

// Config options for the service.
type Config struct {
	BeaconBlockBuf int
	Web3Service    *powchain.Web3Service
	AttsService    *attestation.Service
	BeaconDB       *db.BeaconDB
	OpsPoolService operationService
	DevMode        bool
	EnablePOWChain bool
}

// NewChainService instantiates a new service instance that will
// be registered into a running beacon node.
func NewChainService(ctx context.Context, cfg *Config) (*ChainService, error) {
	ctx, cancel := context.WithCancel(ctx)
	return &ChainService{
		ctx:                  ctx,
		cancel:               cancel,
		beaconDB:             cfg.BeaconDB,
		web3Service:          cfg.Web3Service,
		opsPoolService:       cfg.OpsPoolService,
		attsService:          cfg.AttsService,
		canonicalBlockFeed:   new(event.Feed),
		canonicalBlockChan:   make(chan *pb.BeaconBlock, cfg.BeaconBlockBuf),
		chainStartChan:       make(chan time.Time),
		stateInitializedFeed: new(event.Feed),
		enablePOWChain:       cfg.EnablePOWChain,
	}, nil
}

// Start a blockchain service's main event loop.
func (c *ChainService) Start() {
	beaconState, err := c.beaconDB.State(c.ctx)
	if err != nil {
		log.Fatalf("Could not fetch beacon state: %v", err)
	}
	// If the chain has already been initialized, simply start the block processing routine.
	if beaconState != nil {
		log.Info("Beacon chain data already exists, starting service")
		c.genesisTime = time.Unix(int64(beaconState.GenesisTime), 0)
		c.finalizedEpoch = beaconState.FinalizedEpoch
	} else {
		log.Info("Waiting for ChainStart log from the Validator Deposit Contract to start the beacon chain...")
		if c.web3Service == nil {
			log.Fatal("Not configured web3Service for POW chain")
			return // return need for TestStartUninitializedChainWithoutConfigPOWChain.
		}
		subChainStart := c.web3Service.ChainStartFeed().Subscribe(c.chainStartChan)
		go func() {
			genesisTime := <-c.chainStartChan
			c.processChainStartTime(genesisTime, subChainStart)
			return
		}()
	}
}

// processChainStartTime initializes a series of deposits from the ChainStart deposits in the eth1
// deposit contract, initializes the beacon chain's state, and kicks off the beacon chain.
func (c *ChainService) processChainStartTime(genesisTime time.Time, chainStartSub event.Subscription) {
	initialDepositsData := c.web3Service.ChainStartDeposits()
	initialDeposits := make([]*pb.Deposit, len(initialDepositsData))
	for i := range initialDepositsData {
		initialDeposits[i] = &pb.Deposit{DepositData: initialDepositsData[i]}
	}

	depositRoot := c.web3Service.DepositRoot()
	latestBlockHash := c.web3Service.LatestBlockHash()
	eth1Data := &pb.Eth1Data{
		DepositRootHash32: depositRoot[:],
		BlockHash32:       latestBlockHash[:],
	}
	beaconState, err := c.initializeBeaconChain(genesisTime, initialDeposits, eth1Data)
	if err != nil {
		log.Fatalf("Could not initialize beacon chain: %v", err)
	}
	c.finalizedEpoch = beaconState.FinalizedEpoch
	c.stateInitializedFeed.Send(genesisTime)
	chainStartSub.Unsubscribe()
}

// initializes the state and genesis block of the beacon chain to persistent storage
// based on a genesis timestamp value obtained from the ChainStart event emitted
// by the ETH1.0 Deposit Contract and the POWChain service of the node.
func (c *ChainService) initializeBeaconChain(genesisTime time.Time, deposits []*pb.Deposit,
	eth1data *pb.Eth1Data) (*pb.BeaconState, error) {
	log.Info("ChainStart time reached, starting the beacon chain!")
	c.genesisTime = genesisTime
	unixTime := uint64(genesisTime.Unix())
	if err := c.beaconDB.InitializeState(unixTime, deposits, eth1data); err != nil {
		return nil, fmt.Errorf("could not initialize beacon state to disk: %v", err)
	}
	beaconState, err := c.beaconDB.State(c.ctx)
	if err != nil {
		return nil, fmt.Errorf("could not attempt fetch beacon state: %v", err)
	}
	stateRoot, err := hashutil.HashProto(beaconState)
	if err != nil {
		return nil, fmt.Errorf("could not hash beacon state: %v", err)
	}
	genBlock := b.NewGenesisBlock(stateRoot[:])
	if err := c.beaconDB.SaveBlock(genBlock); err != nil {
		return nil, fmt.Errorf("could not save genesis block to disk: %v", err)
	}
	if err := c.beaconDB.UpdateChainHead(genBlock, beaconState); err != nil {
		return nil, fmt.Errorf("could not set chain head, %v", err)
	}
	if err := c.beaconDB.SaveJustifiedBlock(genBlock); err != nil {
		return nil, fmt.Errorf("could not save gensis block as justified block: %v", err)
	}
	if err := c.beaconDB.SaveFinalizedBlock(genBlock); err != nil {
		return nil, fmt.Errorf("could not save gensis block as finalized block: %v", err)
	}
	if err := c.beaconDB.SaveJustifiedState(beaconState); err != nil {
		return nil, fmt.Errorf("could not save gensis state as justified state: %v", err)
	}
	if err := c.beaconDB.SaveFinalizedState(beaconState); err != nil {
		return nil, fmt.Errorf("could not save gensis state as finalized state: %v", err)
	}
	return beaconState, nil
}

// Stop the blockchain service's main event loop and associated goroutines.
func (c *ChainService) Stop() error {
	defer c.cancel()

	log.Info("Stopping service")
	return nil
}

// Status always returns nil.
// TODO(1202): Add service health checks.
func (c *ChainService) Status() error {
	return nil
}

// CanonicalBlockFeed returns a channel that is written to
// whenever a new block is determined to be canonical in the chain.
func (c *ChainService) CanonicalBlockFeed() *event.Feed {
	return c.canonicalBlockFeed
}

// StateInitializedFeed returns a feed that is written to
// when the beacon state is first initialized.
func (c *ChainService) StateInitializedFeed() *event.Feed {
	return c.stateInitializedFeed
}

// ChainHeadRoot returns the hash root of the last beacon block processed by the
// block chain service.
func (c *ChainService) ChainHeadRoot() ([32]byte, error) {
	head, err := c.beaconDB.ChainHead()
	if err != nil {
		return [32]byte{}, fmt.Errorf("could not retrieve chain head: %v", err)
	}

	root, err := hashutil.HashBeaconBlock(head)
	if err != nil {
		return [32]byte{}, fmt.Errorf("could not tree hash parent block: %v", err)
	}
	return root, nil
}

// doesPoWBlockExist checks if the referenced PoW block exists.
func (c *ChainService) doesPoWBlockExist(hash [32]byte) bool {
	powBlock, err := c.web3Service.Client().BlockByHash(c.ctx, hash)
	if err != nil {
		log.Debugf("fetching PoW block corresponding to mainchain reference failed: %v", err)
		return false
	}

	return powBlock != nil
<<<<<<< HEAD
}

// blockProcessing subscribes to incoming blocks, processes them if possible, and then applies
// the fork-choice rule to update the beacon chain's head.
func (c *ChainService) blockProcessing() {
	subBlock := c.incomingBlockFeed.Subscribe(c.incomingBlockChan)
	defer subBlock.Unsubscribe()
	for {
		select {
		case <-c.ctx.Done():
			log.Debug("Chain service context closed, exiting goroutine")
			return

		// Listen for a newly received incoming block from the feed. Blocks
		// can be received either from the sync service, the RPC service,
		// or via p2p.
		case block := <-c.incomingBlockChan:
			handler.SafelyHandleMessage(c.ctx, c.processBlock, block)
		}
	}
}

func (c *ChainService) processBlock(message proto.Message) {
	block := message.(*pb.BeaconBlock)
	beaconState, err := c.beaconDB.State(c.ctx)
	if err != nil {
		log.Errorf("Unable to retrieve beacon state %v", err)
		return
	}
	if block.Slot > beaconState.Slot {
		computedState, err := c.ReceiveBlock(block, beaconState)
		if err != nil {
			log.Errorf("Could not process received block: %v", err)
			return
		}
		if err := c.ApplyForkChoiceRule(block, computedState); err != nil {
			log.Errorf("Could not update chain head: %v", err)
			return
		}
	}
}

// ApplyForkChoiceRule determines the current beacon chain head using LMD GHOST as a block-vote
// weighted function to select a canonical head in Ethereum Serenity.
func (c *ChainService) ApplyForkChoiceRule(block *pb.BeaconBlock, postState *pb.BeaconState) error {
	attestationTargets, err := c.attestationTargets(postState)
	if err != nil {
		return fmt.Errorf("could not retreive attestation target: %v", err)
	}
	head, err := c.lmdGhost(block, postState, attestationTargets)
	if err != nil {
		return fmt.Errorf("could not run fork choice: %v", err)
	}
	headRoot, err := hashutil.HashBeaconBlock(head)
	if err != nil {
		return fmt.Errorf("could not tree hash incoming block: %v", err)
	}

	log.WithFields(
		logrus.Fields{
			"headSlot": head.Slot - params.BeaconConfig().GenesisSlot,
			"headRoot": fmt.Sprintf("%#x", headRoot),
		},
	).Info("Chain head after fork choice")

	if head.Slot < postState.Slot {
		log.Info("Reverting state, head slot %d is less than state slot %d",
			head.Slot-params.BeaconConfig().GenesisSlot, postState.Slot-params.BeaconConfig().GenesisSlot)
		postState, err = stategenerator.GenerateStateFromSlot(c.ctx, c.beaconDB, head.Slot)
		if err != nil {
			return fmt.Errorf("failed to revert state back to slot %d: %v",
				head.Slot-params.BeaconConfig().GenesisSlot, err)
		}
	}

	if err := c.beaconDB.UpdateChainHead(head, postState); err != nil {
		return fmt.Errorf("failed to update chain: %v", err)
	}
	// We fire events that notify listeners of a new block in
	// the case of a state transition. This is useful for the beacon node's gRPC
	// server to stream these events to beacon clients.
	// When the transition is a cycle transition, we stream the state containing the new validator
	// assignments to clients.
	if helpers.IsEpochStart(head.Slot) {
		if c.canonicalStateFeed.Send(postState) == 0 {
			log.Error("Sent canonical state to no subscribers")
		}
	}
	if c.canonicalBlockFeed.Send(&pb.BeaconBlockAnnounce{
		Hash:       headRoot[:],
		SlotNumber: head.Slot,
	}) == 0 {
		log.Error("Sent canonical block to no subscribers")
	}
	return nil
}

// ReceiveBlock is a function that defines the operations that are preformed on
// any block that is received from p2p layer or rpc. It checks the block to see
// if it passes the pre-processing conditions, if it does then the per slot
// state transition function is carried out on the block.
// spec:
//  def process_block(block):
//      if not block_pre_processing_conditions(block):
//          return nil, error
//
//  	# process skipped slots
//
// 		while (state.slot < block.slot - 1):
//      	state = slot_state_transition(state, block=None)
//
//		# process slot with block
//		state = slot_state_transition(state, block)
//
//		# check state root
//      if block.state_root == hash(state):
//			return state, error
//		else:
//			return nil, error  # or throw or whatever
//
func (c *ChainService) ReceiveBlock(block *pb.BeaconBlock, beaconState *pb.BeaconState) (*pb.BeaconState, error) {
	blockRoot, err := hashutil.HashBeaconBlock(block)
	if err != nil {
		return nil, fmt.Errorf("could not tree hash incoming block: %v", err)
	}

	if block.Slot == params.BeaconConfig().GenesisSlot {
		return nil, fmt.Errorf("cannot process a genesis block: received block with slot %d",
			block.Slot-params.BeaconConfig().GenesisSlot)
	}

	// Save blocks with higher slot numbers in cache.
	if err := c.isBlockReadyForProcessing(block, beaconState); err != nil {
		return nil, fmt.Errorf("block with root %#x is not ready for processing: %v", blockRoot, err)
	}

	// Retrieve the last processed beacon block's hash root.
	headRoot, err := c.ChainHeadRoot()
	if err != nil {
		return nil, fmt.Errorf("could not retrieve chain head root: %v", err)
	}

	log.WithField("slotNumber", block.Slot-params.BeaconConfig().GenesisSlot).Info(
		"Executing state transition")

	// Check for skipped slots.
	numSkippedSlots := 0
	for beaconState.Slot < block.Slot-1 {
		beaconState, err = state.ExecuteStateTransition(
			c.ctx,
			beaconState,
			nil,
			headRoot,
			true, /* sig verify */
		)
		if err != nil {
			return nil, fmt.Errorf("could not execute state transition without block %v", err)
		}
		log.WithField(
			"slotsSinceGenesis", beaconState.Slot-params.BeaconConfig().GenesisSlot,
		).Info("Slot transition successfully processed")
		numSkippedSlots++
	}
	if numSkippedSlots > 0 {
		log.Warnf("Processed %d skipped slots", numSkippedSlots)
	}

	beaconState, err = state.ExecuteStateTransition(
		c.ctx,
		beaconState,
		block,
		headRoot,
		true, /* no sig verify */
	)
	if err != nil {
		return nil, fmt.Errorf("could not execute state transition with block %v", err)
	}
	log.WithField(
		"slotsSinceGenesis", beaconState.Slot-params.BeaconConfig().GenesisSlot,
	).Info("Slot transition successfully processed")
	log.WithField(
		"slotsSinceGenesis", beaconState.Slot-params.BeaconConfig().GenesisSlot,
	).Info("Block transition successfully processed")
	if helpers.IsEpochEnd(beaconState.Slot) {
		// Save activated validators of this epoch to public key -> index DB.
		if err := c.saveValidatorIdx(beaconState); err != nil {
			return nil, fmt.Errorf("could not save validator index: %v", err)
		}
		// Delete exited validators of this epoch to public key -> index DB.
		if err := c.deleteValidatorIdx(beaconState); err != nil {
			return nil, fmt.Errorf("could not delete validator index: %v", err)
		}
		log.WithField(
			"SlotsSinceGenesis", beaconState.Slot-params.BeaconConfig().GenesisSlot,
		).Info("Epoch transition successfully processed")
	}

	// if there exists a block for the slot being processed.
	if err := c.beaconDB.SaveBlock(block); err != nil {
		return nil, fmt.Errorf("failed to save block: %v", err)
	}

	// Forward processed block to operation pool to remove individual operation from DB.
	c.opsPoolService.IncomingProcessedBlockFeed().Send(block)

	// Update attestation store with latest attestation target for each validator.
	for _, att := range block.Body.Attestations {
		if err := c.attsService.UpdateLatestAttestation(c.ctx, att); err != nil {
			return nil, fmt.Errorf("failed to update latest attestation for store: %v", err)
		}
		log.WithFields(
			logrus.Fields{
				"attestationSlot":     att.Data.Slot,
				"attestationBitfield": att.AggregationBitfield,
			},
		).Info("Attestation Store updated")
	}

	// Remove pending deposits from the deposit queue.
	for _, dep := range block.Body.Deposits {
		c.beaconDB.RemovePendingDeposit(c.ctx, dep)
	}
	log.WithField("hash", fmt.Sprintf("%#x", blockRoot)).Debug("Processed beacon block")
	return beaconState, nil
}

func (c *ChainService) isBlockReadyForProcessing(block *pb.BeaconBlock, beaconState *pb.BeaconState) error {
	var powBlockFetcher func(ctx context.Context, hash common.Hash) (*gethTypes.Block, error)
	if c.enablePOWChain {
		powBlockFetcher = c.web3Service.Client().BlockByHash
	}
	if err := b.IsValidBlock(c.ctx, beaconState, block, c.enablePOWChain,
		c.beaconDB.HasBlock, powBlockFetcher, c.genesisTime); err != nil {
		return fmt.Errorf("block does not fulfill pre-processing conditions %v", err)
	}
	return nil
}

// saveValidatorIdx saves the validators public key to index mapping in DB, these
// validators were activated from current epoch. After it saves, current epoch key
// is deleted from ActivatedValidators mapping.
func (c *ChainService) saveValidatorIdx(state *pb.BeaconState) error {
	for _, idx := range validators.ActivatedValidators[helpers.CurrentEpoch(state)] {
		pubKey := state.ValidatorRegistry[idx].Pubkey
		if err := c.beaconDB.SaveValidatorIndex(pubKey, int(idx)); err != nil {
			return fmt.Errorf("could not save validator index: %v", err)
		}
	}
	delete(validators.ActivatedValidators, helpers.CurrentEpoch(state))
	return nil
}

// deleteValidatorIdx deletes the validators public key to index mapping in DB, the
// validators were exited from current epoch. After it deletes, current epoch key
// is deleted from ExitedValidators mapping.
func (c *ChainService) deleteValidatorIdx(state *pb.BeaconState) error {
	for _, idx := range validators.ExitedValidators[helpers.CurrentEpoch(state)] {
		pubKey := state.ValidatorRegistry[idx].Pubkey
		if err := c.beaconDB.DeleteValidatorIndex(pubKey); err != nil {
			return fmt.Errorf("could not delete validator index: %v", err)
		}
	}
	delete(validators.ExitedValidators, helpers.CurrentEpoch(state))
	return nil
}

// attestationTargets retrieves the list of attestation targets since last finalized epoch,
// each attestation target consists of validator index and its attestation target (i.e. the block
// which the validator attested to)
func (c *ChainService) attestationTargets(state *pb.BeaconState) (map[uint64]*pb.BeaconBlock, error) {
	attestationTargets := make(map[uint64]*pb.BeaconBlock)
	indices := helpers.ActiveValidatorIndices(state.ValidatorRegistry, state.FinalizedEpoch)
	for i, index := range indices {
		block, err := c.attsService.LatestAttestationTarget(c.ctx, index)
		if err != nil {
			return nil, fmt.Errorf("could not retrieve attestation target: %v", err)
		}
		if block == nil {
			continue
		}
		attestationTargets[uint64(i)] = block
	}
	return attestationTargets, nil
}

// blockChildren returns the child blocks of the given block.
// ex:
//       /- C - E
// A - B - D - F
//       \- G
// Input: B. Output: [C, D, G]
//
// Spec pseudocode definition:
//	get_children(store: Store, block: BeaconBlock) -> List[BeaconBlock]
//		returns the child blocks of the given block.
func (c *ChainService) blockChildren(block *pb.BeaconBlock, state *pb.BeaconState) ([]*pb.BeaconBlock, error) {
	var children []*pb.BeaconBlock

	currentRoot, err := hashutil.HashBeaconBlock(block)
	if err != nil {
		return nil, fmt.Errorf("could not tree hash incoming block: %v", err)
	}
	startSlot := block.Slot + 1
	currentSlot := state.Slot
	for i := startSlot; i <= currentSlot; i++ {
		block, err := c.beaconDB.BlockBySlot(i)
		if err != nil {
			return nil, fmt.Errorf("could not get block by slot: %v", err)
		}
		// Continue if there's a skip block.
		if block == nil {
			continue
		}

		parentRoot := bytesutil.ToBytes32(block.ParentRootHash32)
		if currentRoot == parentRoot {
			children = append(children, block)
		}
	}
	return children, nil
}

// lmdGhost applies the Latest Message Driven, Greediest Heaviest Observed Sub-Tree
// fork-choice rule defined in the Ethereum Serenity specification for the beacon chain.
//
// Spec pseudocode definition:
//	def lmd_ghost(store: Store, start_state: BeaconState, start_block: BeaconBlock) -> BeaconBlock:
//    """
//    Execute the LMD-GHOST algorithm to find the head ``BeaconBlock``.
//    """
//    validators = start_state.validator_registry
//    active_validator_indices = get_active_validator_indices(validators, slot_to_epoch(start_state.slot))
//    attestation_targets = [
//        (validator_index, get_latest_attestation_target(store, validator_index))
//        for validator_index in active_validator_indices
//    ]
//
//    def get_vote_count(block: BeaconBlock) -> int:
//        return sum(
//            get_effective_balance(start_state.validator_balances[validator_index]) // FORK_CHOICE_BALANCE_INCREMENT
//            for validator_index, target in attestation_targets
//            if get_ancestor(store, target, block.slot) == block
//        )
//
//    head = start_block
//    while 1:
//        children = get_children(store, head)
//        if len(children) == 0:
//            return head
//        head = max(children, key=get_vote_count)
func (c *ChainService) lmdGhost(
	block *pb.BeaconBlock,
	state *pb.BeaconState,
	voteTargets map[uint64]*pb.BeaconBlock,
) (*pb.BeaconBlock, error) {
	head := block
	for {
		children, err := c.blockChildren(head, state)
		if err != nil {
			return nil, fmt.Errorf("could not fetch block children: %v", err)
		}
		if len(children) == 0 {
			return head, nil
		}
		maxChild := children[0]

		maxChildVotes, err := VoteCount(maxChild, state, voteTargets, c.beaconDB)
		if err != nil {
			return nil, fmt.Errorf("unable to determine vote count for block: %v", err)
		}
		for i := 0; i < len(children); i++ {
			candidateChildVotes, err := VoteCount(children[i], state, voteTargets, c.beaconDB)
			if err != nil {
				return nil, fmt.Errorf("unable to determine vote count for block: %v", err)
			}
			if candidateChildVotes > maxChildVotes {
				maxChild = children[i]
			}
		}
		head = maxChild
	}
=======
>>>>>>> 00ca1d79
}<|MERGE_RESOLUTION|>--- conflicted
+++ resolved
@@ -9,7 +9,6 @@
 	"time"
 
 	"github.com/prysmaticlabs/prysm/beacon-chain/attestation"
-	"github.com/prysmaticlabs/prysm/beacon-chain/blockchain/stategenerator"
 	b "github.com/prysmaticlabs/prysm/beacon-chain/core/blocks"
 	"github.com/prysmaticlabs/prysm/beacon-chain/db"
 	"github.com/prysmaticlabs/prysm/beacon-chain/powchain"
@@ -214,388 +213,4 @@
 	}
 
 	return powBlock != nil
-<<<<<<< HEAD
-}
-
-// blockProcessing subscribes to incoming blocks, processes them if possible, and then applies
-// the fork-choice rule to update the beacon chain's head.
-func (c *ChainService) blockProcessing() {
-	subBlock := c.incomingBlockFeed.Subscribe(c.incomingBlockChan)
-	defer subBlock.Unsubscribe()
-	for {
-		select {
-		case <-c.ctx.Done():
-			log.Debug("Chain service context closed, exiting goroutine")
-			return
-
-		// Listen for a newly received incoming block from the feed. Blocks
-		// can be received either from the sync service, the RPC service,
-		// or via p2p.
-		case block := <-c.incomingBlockChan:
-			handler.SafelyHandleMessage(c.ctx, c.processBlock, block)
-		}
-	}
-}
-
-func (c *ChainService) processBlock(message proto.Message) {
-	block := message.(*pb.BeaconBlock)
-	beaconState, err := c.beaconDB.State(c.ctx)
-	if err != nil {
-		log.Errorf("Unable to retrieve beacon state %v", err)
-		return
-	}
-	if block.Slot > beaconState.Slot {
-		computedState, err := c.ReceiveBlock(block, beaconState)
-		if err != nil {
-			log.Errorf("Could not process received block: %v", err)
-			return
-		}
-		if err := c.ApplyForkChoiceRule(block, computedState); err != nil {
-			log.Errorf("Could not update chain head: %v", err)
-			return
-		}
-	}
-}
-
-// ApplyForkChoiceRule determines the current beacon chain head using LMD GHOST as a block-vote
-// weighted function to select a canonical head in Ethereum Serenity.
-func (c *ChainService) ApplyForkChoiceRule(block *pb.BeaconBlock, postState *pb.BeaconState) error {
-	attestationTargets, err := c.attestationTargets(postState)
-	if err != nil {
-		return fmt.Errorf("could not retreive attestation target: %v", err)
-	}
-	head, err := c.lmdGhost(block, postState, attestationTargets)
-	if err != nil {
-		return fmt.Errorf("could not run fork choice: %v", err)
-	}
-	headRoot, err := hashutil.HashBeaconBlock(head)
-	if err != nil {
-		return fmt.Errorf("could not tree hash incoming block: %v", err)
-	}
-
-	log.WithFields(
-		logrus.Fields{
-			"headSlot": head.Slot - params.BeaconConfig().GenesisSlot,
-			"headRoot": fmt.Sprintf("%#x", headRoot),
-		},
-	).Info("Chain head after fork choice")
-
-	if head.Slot < postState.Slot {
-		log.Info("Reverting state, head slot %d is less than state slot %d",
-			head.Slot-params.BeaconConfig().GenesisSlot, postState.Slot-params.BeaconConfig().GenesisSlot)
-		postState, err = stategenerator.GenerateStateFromSlot(c.ctx, c.beaconDB, head.Slot)
-		if err != nil {
-			return fmt.Errorf("failed to revert state back to slot %d: %v",
-				head.Slot-params.BeaconConfig().GenesisSlot, err)
-		}
-	}
-
-	if err := c.beaconDB.UpdateChainHead(head, postState); err != nil {
-		return fmt.Errorf("failed to update chain: %v", err)
-	}
-	// We fire events that notify listeners of a new block in
-	// the case of a state transition. This is useful for the beacon node's gRPC
-	// server to stream these events to beacon clients.
-	// When the transition is a cycle transition, we stream the state containing the new validator
-	// assignments to clients.
-	if helpers.IsEpochStart(head.Slot) {
-		if c.canonicalStateFeed.Send(postState) == 0 {
-			log.Error("Sent canonical state to no subscribers")
-		}
-	}
-	if c.canonicalBlockFeed.Send(&pb.BeaconBlockAnnounce{
-		Hash:       headRoot[:],
-		SlotNumber: head.Slot,
-	}) == 0 {
-		log.Error("Sent canonical block to no subscribers")
-	}
-	return nil
-}
-
-// ReceiveBlock is a function that defines the operations that are preformed on
-// any block that is received from p2p layer or rpc. It checks the block to see
-// if it passes the pre-processing conditions, if it does then the per slot
-// state transition function is carried out on the block.
-// spec:
-//  def process_block(block):
-//      if not block_pre_processing_conditions(block):
-//          return nil, error
-//
-//  	# process skipped slots
-//
-// 		while (state.slot < block.slot - 1):
-//      	state = slot_state_transition(state, block=None)
-//
-//		# process slot with block
-//		state = slot_state_transition(state, block)
-//
-//		# check state root
-//      if block.state_root == hash(state):
-//			return state, error
-//		else:
-//			return nil, error  # or throw or whatever
-//
-func (c *ChainService) ReceiveBlock(block *pb.BeaconBlock, beaconState *pb.BeaconState) (*pb.BeaconState, error) {
-	blockRoot, err := hashutil.HashBeaconBlock(block)
-	if err != nil {
-		return nil, fmt.Errorf("could not tree hash incoming block: %v", err)
-	}
-
-	if block.Slot == params.BeaconConfig().GenesisSlot {
-		return nil, fmt.Errorf("cannot process a genesis block: received block with slot %d",
-			block.Slot-params.BeaconConfig().GenesisSlot)
-	}
-
-	// Save blocks with higher slot numbers in cache.
-	if err := c.isBlockReadyForProcessing(block, beaconState); err != nil {
-		return nil, fmt.Errorf("block with root %#x is not ready for processing: %v", blockRoot, err)
-	}
-
-	// Retrieve the last processed beacon block's hash root.
-	headRoot, err := c.ChainHeadRoot()
-	if err != nil {
-		return nil, fmt.Errorf("could not retrieve chain head root: %v", err)
-	}
-
-	log.WithField("slotNumber", block.Slot-params.BeaconConfig().GenesisSlot).Info(
-		"Executing state transition")
-
-	// Check for skipped slots.
-	numSkippedSlots := 0
-	for beaconState.Slot < block.Slot-1 {
-		beaconState, err = state.ExecuteStateTransition(
-			c.ctx,
-			beaconState,
-			nil,
-			headRoot,
-			true, /* sig verify */
-		)
-		if err != nil {
-			return nil, fmt.Errorf("could not execute state transition without block %v", err)
-		}
-		log.WithField(
-			"slotsSinceGenesis", beaconState.Slot-params.BeaconConfig().GenesisSlot,
-		).Info("Slot transition successfully processed")
-		numSkippedSlots++
-	}
-	if numSkippedSlots > 0 {
-		log.Warnf("Processed %d skipped slots", numSkippedSlots)
-	}
-
-	beaconState, err = state.ExecuteStateTransition(
-		c.ctx,
-		beaconState,
-		block,
-		headRoot,
-		true, /* no sig verify */
-	)
-	if err != nil {
-		return nil, fmt.Errorf("could not execute state transition with block %v", err)
-	}
-	log.WithField(
-		"slotsSinceGenesis", beaconState.Slot-params.BeaconConfig().GenesisSlot,
-	).Info("Slot transition successfully processed")
-	log.WithField(
-		"slotsSinceGenesis", beaconState.Slot-params.BeaconConfig().GenesisSlot,
-	).Info("Block transition successfully processed")
-	if helpers.IsEpochEnd(beaconState.Slot) {
-		// Save activated validators of this epoch to public key -> index DB.
-		if err := c.saveValidatorIdx(beaconState); err != nil {
-			return nil, fmt.Errorf("could not save validator index: %v", err)
-		}
-		// Delete exited validators of this epoch to public key -> index DB.
-		if err := c.deleteValidatorIdx(beaconState); err != nil {
-			return nil, fmt.Errorf("could not delete validator index: %v", err)
-		}
-		log.WithField(
-			"SlotsSinceGenesis", beaconState.Slot-params.BeaconConfig().GenesisSlot,
-		).Info("Epoch transition successfully processed")
-	}
-
-	// if there exists a block for the slot being processed.
-	if err := c.beaconDB.SaveBlock(block); err != nil {
-		return nil, fmt.Errorf("failed to save block: %v", err)
-	}
-
-	// Forward processed block to operation pool to remove individual operation from DB.
-	c.opsPoolService.IncomingProcessedBlockFeed().Send(block)
-
-	// Update attestation store with latest attestation target for each validator.
-	for _, att := range block.Body.Attestations {
-		if err := c.attsService.UpdateLatestAttestation(c.ctx, att); err != nil {
-			return nil, fmt.Errorf("failed to update latest attestation for store: %v", err)
-		}
-		log.WithFields(
-			logrus.Fields{
-				"attestationSlot":     att.Data.Slot,
-				"attestationBitfield": att.AggregationBitfield,
-			},
-		).Info("Attestation Store updated")
-	}
-
-	// Remove pending deposits from the deposit queue.
-	for _, dep := range block.Body.Deposits {
-		c.beaconDB.RemovePendingDeposit(c.ctx, dep)
-	}
-	log.WithField("hash", fmt.Sprintf("%#x", blockRoot)).Debug("Processed beacon block")
-	return beaconState, nil
-}
-
-func (c *ChainService) isBlockReadyForProcessing(block *pb.BeaconBlock, beaconState *pb.BeaconState) error {
-	var powBlockFetcher func(ctx context.Context, hash common.Hash) (*gethTypes.Block, error)
-	if c.enablePOWChain {
-		powBlockFetcher = c.web3Service.Client().BlockByHash
-	}
-	if err := b.IsValidBlock(c.ctx, beaconState, block, c.enablePOWChain,
-		c.beaconDB.HasBlock, powBlockFetcher, c.genesisTime); err != nil {
-		return fmt.Errorf("block does not fulfill pre-processing conditions %v", err)
-	}
-	return nil
-}
-
-// saveValidatorIdx saves the validators public key to index mapping in DB, these
-// validators were activated from current epoch. After it saves, current epoch key
-// is deleted from ActivatedValidators mapping.
-func (c *ChainService) saveValidatorIdx(state *pb.BeaconState) error {
-	for _, idx := range validators.ActivatedValidators[helpers.CurrentEpoch(state)] {
-		pubKey := state.ValidatorRegistry[idx].Pubkey
-		if err := c.beaconDB.SaveValidatorIndex(pubKey, int(idx)); err != nil {
-			return fmt.Errorf("could not save validator index: %v", err)
-		}
-	}
-	delete(validators.ActivatedValidators, helpers.CurrentEpoch(state))
-	return nil
-}
-
-// deleteValidatorIdx deletes the validators public key to index mapping in DB, the
-// validators were exited from current epoch. After it deletes, current epoch key
-// is deleted from ExitedValidators mapping.
-func (c *ChainService) deleteValidatorIdx(state *pb.BeaconState) error {
-	for _, idx := range validators.ExitedValidators[helpers.CurrentEpoch(state)] {
-		pubKey := state.ValidatorRegistry[idx].Pubkey
-		if err := c.beaconDB.DeleteValidatorIndex(pubKey); err != nil {
-			return fmt.Errorf("could not delete validator index: %v", err)
-		}
-	}
-	delete(validators.ExitedValidators, helpers.CurrentEpoch(state))
-	return nil
-}
-
-// attestationTargets retrieves the list of attestation targets since last finalized epoch,
-// each attestation target consists of validator index and its attestation target (i.e. the block
-// which the validator attested to)
-func (c *ChainService) attestationTargets(state *pb.BeaconState) (map[uint64]*pb.BeaconBlock, error) {
-	attestationTargets := make(map[uint64]*pb.BeaconBlock)
-	indices := helpers.ActiveValidatorIndices(state.ValidatorRegistry, state.FinalizedEpoch)
-	for i, index := range indices {
-		block, err := c.attsService.LatestAttestationTarget(c.ctx, index)
-		if err != nil {
-			return nil, fmt.Errorf("could not retrieve attestation target: %v", err)
-		}
-		if block == nil {
-			continue
-		}
-		attestationTargets[uint64(i)] = block
-	}
-	return attestationTargets, nil
-}
-
-// blockChildren returns the child blocks of the given block.
-// ex:
-//       /- C - E
-// A - B - D - F
-//       \- G
-// Input: B. Output: [C, D, G]
-//
-// Spec pseudocode definition:
-//	get_children(store: Store, block: BeaconBlock) -> List[BeaconBlock]
-//		returns the child blocks of the given block.
-func (c *ChainService) blockChildren(block *pb.BeaconBlock, state *pb.BeaconState) ([]*pb.BeaconBlock, error) {
-	var children []*pb.BeaconBlock
-
-	currentRoot, err := hashutil.HashBeaconBlock(block)
-	if err != nil {
-		return nil, fmt.Errorf("could not tree hash incoming block: %v", err)
-	}
-	startSlot := block.Slot + 1
-	currentSlot := state.Slot
-	for i := startSlot; i <= currentSlot; i++ {
-		block, err := c.beaconDB.BlockBySlot(i)
-		if err != nil {
-			return nil, fmt.Errorf("could not get block by slot: %v", err)
-		}
-		// Continue if there's a skip block.
-		if block == nil {
-			continue
-		}
-
-		parentRoot := bytesutil.ToBytes32(block.ParentRootHash32)
-		if currentRoot == parentRoot {
-			children = append(children, block)
-		}
-	}
-	return children, nil
-}
-
-// lmdGhost applies the Latest Message Driven, Greediest Heaviest Observed Sub-Tree
-// fork-choice rule defined in the Ethereum Serenity specification for the beacon chain.
-//
-// Spec pseudocode definition:
-//	def lmd_ghost(store: Store, start_state: BeaconState, start_block: BeaconBlock) -> BeaconBlock:
-//    """
-//    Execute the LMD-GHOST algorithm to find the head ``BeaconBlock``.
-//    """
-//    validators = start_state.validator_registry
-//    active_validator_indices = get_active_validator_indices(validators, slot_to_epoch(start_state.slot))
-//    attestation_targets = [
-//        (validator_index, get_latest_attestation_target(store, validator_index))
-//        for validator_index in active_validator_indices
-//    ]
-//
-//    def get_vote_count(block: BeaconBlock) -> int:
-//        return sum(
-//            get_effective_balance(start_state.validator_balances[validator_index]) // FORK_CHOICE_BALANCE_INCREMENT
-//            for validator_index, target in attestation_targets
-//            if get_ancestor(store, target, block.slot) == block
-//        )
-//
-//    head = start_block
-//    while 1:
-//        children = get_children(store, head)
-//        if len(children) == 0:
-//            return head
-//        head = max(children, key=get_vote_count)
-func (c *ChainService) lmdGhost(
-	block *pb.BeaconBlock,
-	state *pb.BeaconState,
-	voteTargets map[uint64]*pb.BeaconBlock,
-) (*pb.BeaconBlock, error) {
-	head := block
-	for {
-		children, err := c.blockChildren(head, state)
-		if err != nil {
-			return nil, fmt.Errorf("could not fetch block children: %v", err)
-		}
-		if len(children) == 0 {
-			return head, nil
-		}
-		maxChild := children[0]
-
-		maxChildVotes, err := VoteCount(maxChild, state, voteTargets, c.beaconDB)
-		if err != nil {
-			return nil, fmt.Errorf("unable to determine vote count for block: %v", err)
-		}
-		for i := 0; i < len(children); i++ {
-			candidateChildVotes, err := VoteCount(children[i], state, voteTargets, c.beaconDB)
-			if err != nil {
-				return nil, fmt.Errorf("unable to determine vote count for block: %v", err)
-			}
-			if candidateChildVotes > maxChildVotes {
-				maxChild = children[i]
-			}
-		}
-		head = maxChild
-	}
-=======
->>>>>>> 00ca1d79
 }