--- conflicted
+++ resolved
@@ -159,15 +159,11 @@
 		}
 
 		// We start a counter to genesis, if needed.
-<<<<<<< HEAD
-		go slotutil.CountdownToGenesis(s.ctx, s.genesisTime, uint64(beaconState.NumValidators()))
-=======
-		gState, err := s.beaconDB.GenesisState(ctx)
+		gState, err := s.beaconDB.GenesisState(s.ctx)
 		if err != nil {
 			log.Fatalf("Could not retrieve genesis state: %v", err)
 		}
-		go slotutil.CountdownToGenesis(ctx, s.genesisTime, uint64(gState.NumValidators()))
->>>>>>> f1cfb6a2
+		go slotutil.CountdownToGenesis(s.ctx, s.genesisTime, uint64(gState.NumValidators()))
 
 		justifiedCheckpoint, err := s.beaconDB.JustifiedCheckpoint(s.ctx)
 		if err != nil {
