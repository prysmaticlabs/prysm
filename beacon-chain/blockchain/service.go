// Package blockchain defines the life-cycle and status of the beacon chain.
package blockchain

import (
	"context"
	"encoding/binary"
	"fmt"

	"github.com/ethereum/go-ethereum/ethdb"
	"github.com/ethereum/go-ethereum/event"
	"github.com/prysmaticlabs/prysm/beacon-chain/casper"
	"github.com/prysmaticlabs/prysm/beacon-chain/params"
	"github.com/prysmaticlabs/prysm/beacon-chain/powchain"
	"github.com/prysmaticlabs/prysm/beacon-chain/types"
	"github.com/sirupsen/logrus"
)

var log = logrus.WithField("prefix", "blockchain")
var nilBlock = &types.Block{}
var nilActiveState = &types.ActiveState{}
var nilCrystallizedState = &types.CrystallizedState{}

// ChainService represents a service that handles the internal
// logic of managing the full PoS beacon chain.
type ChainService struct {
	ctx                            context.Context
	cancel                         context.CancelFunc
	beaconDB                       ethdb.Database
	chain                          *BeaconChain
	web3Service                    *powchain.Web3Service
	incomingBlockFeed              *event.Feed
	incomingBlockChan              chan *types.Block
	incomingAttestationFeed        *event.Feed
	incomingAttestationChan        chan *types.Attestation
	canonicalBlockFeed             *event.Feed
	canonicalCrystallizedStateFeed *event.Feed
	latestProcessedBlock           chan *types.Block
	candidateBlock                 *types.Block
	candidateActiveState           *types.ActiveState
	candidateCrystallizedState     *types.CrystallizedState
}

// Config options for the service.
type Config struct {
	BeaconBlockBuf         int
	IncomingBlockBuf       int
	Chain                  *BeaconChain
	Web3Service            *powchain.Web3Service
	BeaconDB               ethdb.Database
	IncomingAttestationBuf int
}

// NewChainService instantiates a new service instance that will
// be registered into a running beacon node.
func NewChainService(ctx context.Context, cfg *Config) (*ChainService, error) {
	ctx, cancel := context.WithCancel(ctx)
	return &ChainService{
		ctx:                            ctx,
		chain:                          cfg.Chain,
		cancel:                         cancel,
		beaconDB:                       cfg.BeaconDB,
		web3Service:                    cfg.Web3Service,
		latestProcessedBlock:           make(chan *types.Block, cfg.BeaconBlockBuf),
		incomingBlockChan:              make(chan *types.Block, cfg.IncomingBlockBuf),
		incomingBlockFeed:              new(event.Feed),
		incomingAttestationChan:        make(chan *types.Attestation, cfg.IncomingAttestationBuf),
		incomingAttestationFeed:        new(event.Feed),
		canonicalBlockFeed:             new(event.Feed),
		canonicalCrystallizedStateFeed: new(event.Feed),
		candidateBlock:                 nilBlock,
		candidateActiveState:           nilActiveState,
		candidateCrystallizedState:     nilCrystallizedState,
	}, nil
}

// Start a blockchain service's main event loop.
func (c *ChainService) Start() {
	// TODO(#474): Fetch the slot: (block, state) DAGs from persistent storage
	// to truly continue across sessions.
	log.Infof("Starting service")
	go c.blockProcessing(c.ctx.Done())
}

// Stop the blockchain service's main event loop and associated goroutines.
func (c *ChainService) Stop() error {
	defer c.cancel()
	log.Info("Stopping service")
	log.Infof("Persisting current active and crystallized states before closing")
	if err := c.chain.PersistActiveState(); err != nil {
		return fmt.Errorf("Error persisting active state: %v", err)
	}
	if err := c.chain.PersistCrystallizedState(); err != nil {
		return fmt.Errorf("Error persisting crystallized state: %v", err)
	}
	return nil
}

// IncomingBlockFeed returns a feed that any service can send incoming p2p blocks into.
// The chain service will subscribe to this feed in order to process incoming blocks.
func (c *ChainService) IncomingBlockFeed() *event.Feed {
	return c.incomingBlockFeed
}

// IncomingAttestationFeed returns a feed that any service can send incoming p2p attestations into.
// The chain service will subscribe to this feed in order to relay incoming attestations.
func (c *ChainService) IncomingAttestationFeed() *event.Feed {
	return c.incomingAttestationFeed
}

// HasStoredState checks if there is any Crystallized/Active State or blocks(not implemented) are
// persisted to the db.
func (c *ChainService) HasStoredState() (bool, error) {
	hasCrystallized, err := c.beaconDB.Has(crystallizedStateLookupKey)
	if err != nil {
		return false, err
	}

	return hasCrystallized, nil
}

// SaveBlock is a mock which saves a block to the local db using the
// blockhash as the key.
func (c *ChainService) SaveBlock(block *types.Block) error {
	return c.chain.saveBlock(block)
}

// ContainsBlock checks if a block for the hash exists in the chain.
// This method must be safe to call from a goroutine.
func (c *ChainService) ContainsBlock(h [32]byte) (bool, error) {
	return c.chain.hasBlock(h)
}

// GetBlockSlotNumber returns the slot number of a block.
func (c *ChainService) GetBlockSlotNumber(h [32]byte) (uint64, error) {
	block, err := c.chain.getBlock(h)
	if err != nil {
		return 0, fmt.Errorf("could not get block from DB: %v", err)
	}
	return block.SlotNumber(), nil
}

// CurrentCrystallizedState of the canonical chain.
func (c *ChainService) CurrentCrystallizedState() *types.CrystallizedState {
	return c.chain.CrystallizedState()
}

// CurrentActiveState of the canonical chain.
func (c *ChainService) CurrentActiveState() *types.ActiveState {
	return c.chain.ActiveState()
}

// CanonicalBlockFeed returns a channel that is written to
// whenever a new block is determined to be canonical in the chain.
func (c *ChainService) CanonicalBlockFeed() *event.Feed {
	return c.canonicalBlockFeed
}

// CanonicalCrystallizedStateFeed returns a feed that is written to
// whenever a new crystallized state is determined to be canonical in the chain.
func (c *ChainService) CanonicalCrystallizedStateFeed() *event.Feed {
	return c.canonicalCrystallizedStateFeed
}

// CheckForCanonicalBlockBySlot checks if the canonical block for that slot exists
// in the db.
func (c *ChainService) CheckForCanonicalBlockBySlot(slotnumber uint64) (bool, error) {
	return c.chain.hasCanonicalBlockForSlot(slotnumber)
}

// GetCanonicalBlockBySlotNumber retrieves the canonical block for that slot which
// has been saved in the db.
func (c *ChainService) GetCanonicalBlockBySlotNumber(slotnumber uint64) (*types.Block, error) {
	return c.chain.getCanonicalBlockForSlot(slotnumber)
}

// updateHead applies the fork choice rule to the last received slot.
func (c *ChainService) updateHead() {
	// Super naive fork choice rule: pick the first element at each slot
	// level as canonical.
	//
	// TODO: Implement real fork choice rule here.
	log.WithField("slotNumber", c.candidateBlock.SlotNumber()).Info("Applying fork choice rule")
	if err := c.chain.SetActiveState(c.candidateActiveState); err != nil {
		log.Errorf("Write active state to disk failed: %v", err)
	}

	if err := c.chain.SetCrystallizedState(c.candidateCrystallizedState); err != nil {
		log.Errorf("Write crystallized state to disk failed: %v", err)
	}

	h, err := c.candidateBlock.Hash()
	if err != nil {
		log.Errorf("Unable to hash canonical block: %v", err)
		return
	}

	// Save canonical slotnumber to DB.
	if err := c.chain.saveCanonicalSlotNumber(c.candidateBlock.SlotNumber(), h); err != nil {
		log.Errorf("Unable to save slot number to db: %v", err)
	}

	// Save canonical block to DB.
	if err := c.chain.saveCanonicalBlock(c.candidateBlock); err != nil {
		log.Errorf("Unable to save block to db: %v", err)
	}
	log.WithField("blockHash", fmt.Sprintf("0x%x", h)).Info("Canonical block determined")

	// We fire events that notify listeners of a new block (or crystallized state in
	// the case of a state transition). This is useful for the beacon node's gRPC
	// server to stream these events to beacon clients.
	cState := c.chain.CrystallizedState()
	if cState.IsCycleTransition(c.candidateBlock.SlotNumber()) {
		c.canonicalCrystallizedStateFeed.Send(c.candidateCrystallizedState)
	}
	c.canonicalBlockFeed.Send(c.candidateBlock)

	c.candidateBlock = nilBlock
	c.candidateActiveState = nilActiveState
	c.candidateCrystallizedState = nilCrystallizedState
}

// doesPoWBlockExist checks if the referenced PoW block exists.
func (c *ChainService) doesPoWBlockExist(block *types.Block) bool {
	powBlock, err := c.web3Service.Client().BlockByHash(context.Background(), block.PowChainRef())
	if err != nil {
		log.Debugf("fetching PoW block corresponding to mainchain reference failed: %v", err)
		return false
	}

	return powBlock != nil
}

func (c *ChainService) blockProcessing(done <-chan struct{}) {
	subBlock := c.incomingBlockFeed.Subscribe(c.incomingBlockChan)
	subAttestation := c.incomingAttestationFeed.Subscribe(c.incomingAttestationChan)
	defer subBlock.Unsubscribe()
	defer subAttestation.Unsubscribe()
	for {
		select {
		case <-done:
			log.Debug("Chain service context closed, exiting goroutine")
			return
		// Listen for a newly received incoming attestation from the sync service.
		case attestation := <-c.incomingAttestationChan:
			h, err := attestation.Hash()
			if err != nil {
				log.Debugf("Could not hash incoming attestation: %v", err)
			}
			if err := c.chain.saveAttestation(attestation); err != nil {
				log.Errorf("Could not check existence of parent: %v", err)
				continue
			}

			log.Info("Relaying attestation 0x%v to p2p service", h)
			// TODO: Send attestation to P2P and broadcast attestation to rest of the peers.

		// Listen for a newly received incoming block from the sync service.
		case block := <-c.incomingBlockChan:
			// 1. Validate the block
			// 2. If a candidate block with a lower slot exists, run the fork choice rule
			// 3. Save the block
			// 4. If a candidate block exists, exit
			// 4. Calculate the active and crystallized state for the block
			// 5. Set the block as the new candidate block
			aState := c.chain.ActiveState()
			cState := c.chain.CrystallizedState()
			blockHash, err := block.Hash()
			if err != nil {
				log.Errorf("Failed to get hash of block: %v", err)
				continue
			}

			// Process block as a validator if beacon node has registered, else process block as an observer.
			parentExists, err := c.chain.hasBlock(block.ParentHash())
			if err != nil {
				log.Errorf("Could not check existence of parent: %v", err)
				continue
			}
			// Get parent slot number.
<<<<<<< HEAD
			parentSlotNumber, err := c.GetBlockSlotNumber(block.ParentHash())
			if err != nil {
				log.Errorf("Could not get parent block slot number: %v", err)
				continue
			}

			if !parentExists || !c.doesPoWBlockExist(block) || !block.IsValid(aState, cState) {
				log.Errorf("Block 0x%v is invalid. Skipping.", blockHash)
				continue
			}

			// Check if proposer has attested for the incoming block.
			parentSlotCommittee, err := casper.GetShardAndCommitteesForSlot(
				cState.ShardAndCommitteesForSlots(),
				cState.LastStateRecalc()-params.CycleLength,
				parentBlock.SlotNumber())
			if err != nil {
				log.Debugf("unable to get validator committee for parent slot: ", err)
=======
			parentBlock, err := c.chain.getBlock(block.ParentHash())
			if err != nil {
				log.Errorf("Could not get parent block: %v", err)
				continue
			}

			if !parentExists || !c.doesPoWBlockExist(block) || !block.IsValid(aState, cState, parentBlock.SlotNumber()) {
>>>>>>> be11f2f1
				continue
			}

			// Get proposer index number corresponding to bit field.
			proposerIndex := uint64(len(parentSlotCommittee.ArrayShardAndCommittee[0].Committee)) % parentSlotNumber * 2

			// If a candidate block exists and it is a lower slot, run theh fork choice rule.
			if c.candidateBlock != nilBlock && block.SlotNumber() > c.candidateBlock.SlotNumber() {
				c.updateHead()
			}

			if err := c.chain.saveBlockAndAttestations(block); err != nil {
				log.Errorf("Failed to save block: %v", err)
				continue
			}

			log.Infof("Finished processing received block: %x", blockHash)

			// Do not proceed further, because a candidate has already been chosen.
			if c.candidateBlock != nilBlock {
				continue
			}

			// Refetch active and crystallized state, in case `updateHead` was called.
			aState = c.chain.ActiveState()
			cState = c.chain.CrystallizedState()

			// Entering cycle transitions.
			if cState.IsCycleTransition(block.SlotNumber()) {
				log.Info("Entering cycle transition")
				cState, err = cState.NewStateRecalculations(aState, block)
			}
			if err != nil {
				log.Errorf("Failed to calculate the new crystallized state: %v", err)
				continue
			}
<<<<<<< HEAD
			// Entering Dynasty transitions.
			if cState.IsDynastyTransition(block.SlotNumber()) {
				log.Info("Entering dynasty transition")
				cState, err = cState.NewDynastyRecalculations(block.ParentHash())
			}
			if err != nil {
				log.Errorf("Failed to calculate the new dynasty: %v", err)
				continue
			}
=======
>>>>>>> be11f2f1

			aState, err = aState.CalculateNewActiveState(block, cState, parentSlotNumber)
			if err != nil {
				log.Errorf("Compute active state failed: %v", err)
				continue
			}

			c.candidateBlock = block
			c.candidateActiveState = aState
			c.candidateCrystallizedState = cState

			log.Infof("Finished processing state for candidate block: %x", blockHash)
		}
	}
}<|MERGE_RESOLUTION|>--- conflicted
+++ resolved
@@ -3,13 +3,10 @@
 
 import (
 	"context"
-	"encoding/binary"
 	"fmt"
 
 	"github.com/ethereum/go-ethereum/ethdb"
 	"github.com/ethereum/go-ethereum/event"
-	"github.com/prysmaticlabs/prysm/beacon-chain/casper"
-	"github.com/prysmaticlabs/prysm/beacon-chain/params"
 	"github.com/prysmaticlabs/prysm/beacon-chain/powchain"
 	"github.com/prysmaticlabs/prysm/beacon-chain/types"
 	"github.com/sirupsen/logrus"
@@ -276,27 +273,7 @@
 				log.Errorf("Could not check existence of parent: %v", err)
 				continue
 			}
-			// Get parent slot number.
-<<<<<<< HEAD
-			parentSlotNumber, err := c.GetBlockSlotNumber(block.ParentHash())
-			if err != nil {
-				log.Errorf("Could not get parent block slot number: %v", err)
-				continue
-			}
-
-			if !parentExists || !c.doesPoWBlockExist(block) || !block.IsValid(aState, cState) {
-				log.Errorf("Block 0x%v is invalid. Skipping.", blockHash)
-				continue
-			}
-
-			// Check if proposer has attested for the incoming block.
-			parentSlotCommittee, err := casper.GetShardAndCommitteesForSlot(
-				cState.ShardAndCommitteesForSlots(),
-				cState.LastStateRecalc()-params.CycleLength,
-				parentBlock.SlotNumber())
-			if err != nil {
-				log.Debugf("unable to get validator committee for parent slot: ", err)
-=======
+
 			parentBlock, err := c.chain.getBlock(block.ParentHash())
 			if err != nil {
 				log.Errorf("Could not get parent block: %v", err)
@@ -304,14 +281,10 @@
 			}
 
 			if !parentExists || !c.doesPoWBlockExist(block) || !block.IsValid(aState, cState, parentBlock.SlotNumber()) {
->>>>>>> be11f2f1
-				continue
-			}
-
-			// Get proposer index number corresponding to bit field.
-			proposerIndex := uint64(len(parentSlotCommittee.ArrayShardAndCommittee[0].Committee)) % parentSlotNumber * 2
-
-			// If a candidate block exists and it is a lower slot, run theh fork choice rule.
+				continue
+			}
+
+			// If a candidate block exists and it is a lower slot, run the fork choice rule.
 			if c.candidateBlock != nilBlock && block.SlotNumber() > c.candidateBlock.SlotNumber() {
 				c.updateHead()
 			}
@@ -341,20 +314,8 @@
 				log.Errorf("Failed to calculate the new crystallized state: %v", err)
 				continue
 			}
-<<<<<<< HEAD
-			// Entering Dynasty transitions.
-			if cState.IsDynastyTransition(block.SlotNumber()) {
-				log.Info("Entering dynasty transition")
-				cState, err = cState.NewDynastyRecalculations(block.ParentHash())
-			}
-			if err != nil {
-				log.Errorf("Failed to calculate the new dynasty: %v", err)
-				continue
-			}
-=======
->>>>>>> be11f2f1
-
-			aState, err = aState.CalculateNewActiveState(block, cState, parentSlotNumber)
+
+			aState, err = aState.CalculateNewActiveState(block, cState, parentBlock.SlotNumber())
 			if err != nil {
 				log.Errorf("Compute active state failed: %v", err)
 				continue
