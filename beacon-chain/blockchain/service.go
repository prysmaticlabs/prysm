--- conflicted
+++ resolved
@@ -203,11 +203,7 @@
 	return c.chain.canonicalBlockForSlot(slotNumber)
 }
 
-<<<<<<< HEAD
-// Genesisblock returns the contents of the genesis block.
-=======
 // GenesisBlock returns the contents of the genesis block.
->>>>>>> d5bf7339
 func (c *ChainService) GenesisBlock() (*types.Block, error) {
 	return c.chain.genesisBlock()
 }
