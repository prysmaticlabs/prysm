// Package blockchain defines the life-cycle and status of the beacon chain.
package blockchain

import (
	"context"
	"fmt"

	"github.com/prysmaticlabs/prysm/beacon-chain/powchain"
	"github.com/prysmaticlabs/prysm/beacon-chain/types"
	"github.com/prysmaticlabs/prysm/shared/database"
	"github.com/sirupsen/logrus"
)

var log = logrus.WithField("prefix", "blockchain")

// ChainService represents a service that handles the internal
// logic of managing the full PoS beacon chain.
type ChainService struct {
	ctx                                    context.Context
	cancel                                 context.CancelFunc
	beaconDB                               *database.DB
	chain                                  *BeaconChain
	web3Service                            *powchain.Web3Service
	canonicalBlockAnnouncement             chan *types.Block
	canonicalCrystallizedStateAnnouncement chan *types.CrystallizedState
	latestBeaconBlock                      chan *types.Block
	processedBlockHashes                   [][32]byte
	processedActiveStateHashes             [][32]byte
	processedCrystallizedStateHashes       [][32]byte
}

// Config options for the service.
type Config struct {
	BeaconBlockBuf int
}

// DefaultConfig options.
func DefaultConfig() *Config {
	return &Config{
		BeaconBlockBuf: 10,
	}
}

// NewChainService instantiates a new service instance that will
// be registered into a running beacon node.
func NewChainService(ctx context.Context, cfg *Config, beaconChain *BeaconChain, beaconDB *database.DB, web3Service *powchain.Web3Service) (*ChainService, error) {
	ctx, cancel := context.WithCancel(ctx)
	return &ChainService{
<<<<<<< HEAD
		ctx:                                    ctx,
		cancel:                                 cancel,
		beaconDB:                               beaconDB,
		web3Service:                            web3Service,
		latestBeaconBlock:                      make(chan *types.Block, cfg.BeaconBlockBuf),
		canonicalBlockAnnouncement:             make(chan *types.Block, 10),
		canonicalCrystallizedStateAnnouncement: make(chan *types.CrystallizedState, 10),
		processedBlockHashes:                   [][32]byte{},
		processedActiveStateHashes:             [][32]byte{},
		processedCrystallizedStateHashes:       [][32]byte{},
=======
		ctx:                              ctx,
		chain:                            beaconChain,
		cancel:                           cancel,
		beaconDB:                         beaconDB,
		web3Service:                      web3Service,
		latestBeaconBlock:                make(chan *types.Block, cfg.BeaconBlockBuf),
		processedBlockHashes:             [][32]byte{},
		processedActiveStateHashes:       [][32]byte{},
		processedCrystallizedStateHashes: [][32]byte{},
>>>>>>> 06ca8e75
	}, nil
}

// Start a blockchain service's main event loop.
func (c *ChainService) Start() {
	log.Infof("Starting service")

	go c.run(c.ctx.Done())
}

// Stop the blockchain service's main event loop and associated goroutines.
func (c *ChainService) Stop() error {
	defer c.cancel()
	log.Info("Stopping service")
	log.Infof("Persisting current active and crystallized states before closing")
	if err := c.chain.PersistActiveState(); err != nil {
		return fmt.Errorf("Error persisting active state: %v", err)
	}
	if err := c.chain.PersistCrystallizedState(); err != nil {
		return fmt.Errorf("Error persisting crystallized state: %v", err)
	}
	return nil
}

// HasStoredState checks if there is any Crystallized/Active State or blocks(not implemented) are
// persisted to the db.
func (c *ChainService) HasStoredState() (bool, error) {

	hasActive, err := c.beaconDB.DB().Has([]byte(activeStateLookupKey))
	if err != nil {
		return false, err
	}
	hasCrystallized, err := c.beaconDB.DB().Has([]byte(crystallizedStateLookupKey))
	if err != nil {
		return false, err
	}
	if !hasActive || !hasCrystallized {
		return false, nil
	}

	return true, nil
}

// ProcessedBlockHashes exposes a getter for the processed block hashes of the chain.
func (c *ChainService) ProcessedBlockHashes() [][32]byte {
	return c.processedBlockHashes
}

// ProcessedCrystallizedStateHashes exposes a getter for the processed crystallized state hashes of the chain.
func (c *ChainService) ProcessedCrystallizedStateHashes() [][32]byte {
	return c.processedCrystallizedStateHashes
}

// ProcessedActiveStateHashes exposes a getter for the processed active state hashes of the chain.
func (c *ChainService) ProcessedActiveStateHashes() [][32]byte {
	return c.processedActiveStateHashes
}

// ProcessBlock accepts a new block for inclusion in the chain.
func (c *ChainService) ProcessBlock(block *types.Block) error {
	h, err := block.Hash()
	if err != nil {
		return fmt.Errorf("could not hash incoming block: %v", err)
	}
	log.WithField("blockHash", fmt.Sprintf("0x%x", h)).Info("Received full block, processing validity conditions")
	canProcess, err := c.chain.CanProcessBlock(c.web3Service.Client(), block)
	if err != nil {
		return err
	}
	if canProcess {
		c.latestBeaconBlock <- block
	}
	return nil
}

// SaveBlock is a mock which saves a block to the local db using the
// blockhash as the key.
func (c *ChainService) SaveBlock(block *types.Block) error {
	return c.chain.saveBlock(block)
}

// ProcessCrystallizedState accepts a new crystallized state object for inclusion in the chain.
// TODO: Implement crystallized state verifier function and apply fork choice rules
func (c *ChainService) ProcessCrystallizedState(state *types.CrystallizedState) error {
	h, err := state.Hash()
	if err != nil {
		return fmt.Errorf("could not hash incoming block: %v", err)
	}
	log.WithField("stateHash", fmt.Sprintf("0x%x", h)).Info("Received crystallized state, processing validity conditions")
	// For now, broadcast all incoming crystallized states to the following channel
	// for gRPC clients to receive then. TODO: change this to actually send
	// canonical crystallized states over the channel.
	c.canonicalCrystallizedStateAnnouncement <- state
	return nil
}

// ProcessActiveState accepts a new active state object for inclusion in the chain.
// TODO: Implement active state verifier function and apply fork choice rules
func (c *ChainService) ProcessActiveState(state *types.ActiveState) error {
	h, err := state.Hash()
	if err != nil {
		return fmt.Errorf("could not hash incoming block: %v", err)
	}
	log.WithField("stateHash", fmt.Sprintf("0x%x", h)).Info("Received active state, processing validity conditions")

	return nil
}

// ContainsBlock checks if a block for the hash exists in the chain.
// This method must be safe to call from a goroutine.
//
// TODO: implement function.
func (c *ChainService) ContainsBlock(h [32]byte) bool {
	return false
}

// ContainsCrystallizedState checks if a crystallized state for the hash exists in the chain.
//
// TODO: implement function.
func (c *ChainService) ContainsCrystallizedState(h [32]byte) bool {
	return false
}

// ContainsActiveState checks if a active state for the hash exists in the chain.
//
// TODO: implement function.
func (c *ChainService) ContainsActiveState(h [32]byte) bool {
	return false
}

// CurrentCrystallizedState of the canonical chain.
func (c *ChainService) CurrentCrystallizedState() *types.CrystallizedState {
	return c.chain.CrystallizedState()
}

// CurrentActiveState of the canonical chain.
func (c *ChainService) CurrentActiveState() *types.ActiveState {
	return c.chain.ActiveState()
}

// CanonicalBlockAnnouncement returns a channel that is written to
// whenever a new block is determined to be canonical in the chain.
func (c *ChainService) CanonicalBlockAnnouncement() <-chan *types.Block {
	return c.canonicalBlockAnnouncement
}

// CanonicalCrystallizedStateAnnouncement returns a channel that is written to
// whenever a new crystallized state is determined to be canonical in the chain.
func (c *ChainService) CanonicalCrystallizedStateAnnouncement() <-chan *types.CrystallizedState {
	return c.canonicalCrystallizedStateAnnouncement
}

// run processes the changes needed every beacon chain block,
// including epoch transition if needed.
func (c *ChainService) run(done <-chan struct{}) {
	for {
		select {
		case block := <-c.latestBeaconBlock:
<<<<<<< HEAD
			// TODO: Using latest block hash for seed, this will eventually be replaced by randao.
			// TODO: Uncomment after there is a reasonable way to bootstrap validators into the
			// protocol. For the first few blocks after genesis, the current approach below
			// will panic as there are no registered validators.
			activeState, err := c.chain.computeNewActiveState(c.web3Service.LatestBlockHash())
			if err != nil {
				log.Errorf("Compute active state failed: %v", err)
			}

			err = c.chain.SetActiveState(activeState)
			if err != nil {
				log.Errorf("Write active state to disk failed: %v", err)
			}

=======
>>>>>>> 06ca8e75
			// TODO: Apply 2.1 fork choice logic using the following.
			validatorsByHeight, err := c.chain.validatorsByHeightShard()
			if err != nil {
				log.Errorf("Unable to get validators by height and by shard: %v", err)
				continue
			}
			log.Debugf("Received the following number of validators by height: %v", len(validatorsByHeight))

			// Entering epoch transitions.
			transition := c.chain.IsEpochTransition(block.SlotNumber())
			if transition {
				c.chain.CrystallizedState().SetStateRecalc(block.SlotNumber())
				if err := c.chain.calculateRewardsFFG(block); err != nil {
					log.Errorf("Error computing validator rewards and penalties %v", err)
					continue
				}
			}
			// Announce the block as "canonical" (TODO: this assumes a fork choice rule
			// occurred successfully).
			c.canonicalBlockAnnouncement <- block

			// SaveBlock to the DB (TODO: this should be done after the fork choice rule and
			// save the fork choice rule).
			if err := c.SaveBlock(block); err != nil {
				log.Errorf("Unable to save block to db: %v", err)
			}

			// TODO: Using latest block hash for seed, this will eventually be replaced by randao.
			activeState, err := c.chain.computeNewActiveState(c.web3Service.LatestBlockHash())
			if err != nil {
				log.Errorf("Compute active state failed: %v", err)
			}
			err = c.chain.SetActiveState(activeState)
			if err != nil {
				log.Errorf("Write active state to disk failed: %v", err)
			}

		case <-done:
			log.Debug("Chain service context closed, exiting goroutine")
			return
		}
	}
}<|MERGE_RESOLUTION|>--- conflicted
+++ resolved
@@ -31,13 +31,15 @@
 
 // Config options for the service.
 type Config struct {
-	BeaconBlockBuf int
+	BeaconBlockBuf  int
+	AnnouncementBuf int
 }
 
 // DefaultConfig options.
 func DefaultConfig() *Config {
 	return &Config{
-		BeaconBlockBuf: 10,
+		BeaconBlockBuf:  10,
+		AnnouncementBuf: 10,
 	}
 }
 
@@ -46,28 +48,16 @@
 func NewChainService(ctx context.Context, cfg *Config, beaconChain *BeaconChain, beaconDB *database.DB, web3Service *powchain.Web3Service) (*ChainService, error) {
 	ctx, cancel := context.WithCancel(ctx)
 	return &ChainService{
-<<<<<<< HEAD
 		ctx:                                    ctx,
 		cancel:                                 cancel,
 		beaconDB:                               beaconDB,
 		web3Service:                            web3Service,
 		latestBeaconBlock:                      make(chan *types.Block, cfg.BeaconBlockBuf),
-		canonicalBlockAnnouncement:             make(chan *types.Block, 10),
-		canonicalCrystallizedStateAnnouncement: make(chan *types.CrystallizedState, 10),
+		canonicalBlockAnnouncement:             make(chan *types.Block, cfg.AnnouncementBuf),
+		canonicalCrystallizedStateAnnouncement: make(chan *types.CrystallizedState, cfg.AnnouncementBuf),
 		processedBlockHashes:                   [][32]byte{},
 		processedActiveStateHashes:             [][32]byte{},
 		processedCrystallizedStateHashes:       [][32]byte{},
-=======
-		ctx:                              ctx,
-		chain:                            beaconChain,
-		cancel:                           cancel,
-		beaconDB:                         beaconDB,
-		web3Service:                      web3Service,
-		latestBeaconBlock:                make(chan *types.Block, cfg.BeaconBlockBuf),
-		processedBlockHashes:             [][32]byte{},
-		processedActiveStateHashes:       [][32]byte{},
-		processedCrystallizedStateHashes: [][32]byte{},
->>>>>>> 06ca8e75
 	}, nil
 }
 
@@ -226,7 +216,6 @@
 	for {
 		select {
 		case block := <-c.latestBeaconBlock:
-<<<<<<< HEAD
 			// TODO: Using latest block hash for seed, this will eventually be replaced by randao.
 			// TODO: Uncomment after there is a reasonable way to bootstrap validators into the
 			// protocol. For the first few blocks after genesis, the current approach below
@@ -241,8 +230,6 @@
 				log.Errorf("Write active state to disk failed: %v", err)
 			}
 
-=======
->>>>>>> 06ca8e75
 			// TODO: Apply 2.1 fork choice logic using the following.
 			validatorsByHeight, err := c.chain.validatorsByHeightShard()
 			if err != nil {
@@ -269,17 +256,6 @@
 			if err := c.SaveBlock(block); err != nil {
 				log.Errorf("Unable to save block to db: %v", err)
 			}
-
-			// TODO: Using latest block hash for seed, this will eventually be replaced by randao.
-			activeState, err := c.chain.computeNewActiveState(c.web3Service.LatestBlockHash())
-			if err != nil {
-				log.Errorf("Compute active state failed: %v", err)
-			}
-			err = c.chain.SetActiveState(activeState)
-			if err != nil {
-				log.Errorf("Write active state to disk failed: %v", err)
-			}
-
 		case <-done:
 			log.Debug("Chain service context closed, exiting goroutine")
 			return
