--- conflicted
+++ resolved
@@ -70,13 +70,8 @@
 func (c *ChainService) Start() {
 	// TODO(#474): Fetch the slot: (block, state) DAGs from persistent storage
 	// to truly continue across sessions.
-<<<<<<< HEAD
-	log.Info("Starting service")
-	go c.updateHead(time.NewTicker(time.Second * params.SlotDuration).C)
-=======
 	log.Infof("Starting service")
 	go c.updateHead(time.NewTicker(time.Second * time.Duration(params.SlotDuration)).C)
->>>>>>> 1988dd0d
 	go c.blockProcessing()
 }
 
