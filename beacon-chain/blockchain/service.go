// Package blockchain defines the life-cycle and status of the beacon chain
// as well as the Ethereum Serenity beacon chain fork-choice rule based on
// Casper Proof of Stake finality.
package blockchain

import (
	"context"
	"fmt"
	"time"

	"github.com/ethereum/go-ethereum/common"
	gethTypes "github.com/ethereum/go-ethereum/core/types"
	"github.com/prysmaticlabs/prysm/beacon-chain/attestation"
	b "github.com/prysmaticlabs/prysm/beacon-chain/core/blocks"
	"github.com/prysmaticlabs/prysm/beacon-chain/core/helpers"
	"github.com/prysmaticlabs/prysm/beacon-chain/core/state"
	"github.com/prysmaticlabs/prysm/beacon-chain/core/validators"
	"github.com/prysmaticlabs/prysm/beacon-chain/db"
	"github.com/prysmaticlabs/prysm/beacon-chain/powchain"
	pb "github.com/prysmaticlabs/prysm/proto/beacon/p2p/v1"
	"github.com/prysmaticlabs/prysm/shared/bytesutil"
	"github.com/prysmaticlabs/prysm/shared/event"
	"github.com/prysmaticlabs/prysm/shared/hashutil"
	"github.com/prysmaticlabs/prysm/shared/params"
	"github.com/sirupsen/logrus"
)

var log = logrus.WithField("prefix", "blockchain")

type operationService interface {
	IncomingProcessedBlockFeed() *event.Feed
}

// ChainService represents a service that handles the internal
// logic of managing the full PoS beacon chain.
type ChainService struct {
	ctx                  context.Context
	cancel               context.CancelFunc
	beaconDB             *db.BeaconDB
	web3Service          *powchain.Web3Service
	attsService          *attestation.Service
	opsPoolService       operationService
	incomingBlockFeed    *event.Feed
	incomingBlockChan    chan *pb.BeaconBlock
	chainStartChan       chan time.Time
	canonicalBlockFeed   *event.Feed
	canonicalStateFeed   *event.Feed
	genesisTime          time.Time
	enablePOWChain       bool
	stateInitializedFeed *event.Feed
}

// Config options for the service.
type Config struct {
	BeaconBlockBuf   int
	IncomingBlockBuf int
	Web3Service      *powchain.Web3Service
	AttsService      *attestation.Service
	BeaconDB         *db.BeaconDB
	OpsPoolService   operationService
	DevMode          bool
	EnablePOWChain   bool
}

// attestationTarget consists of validator index and block, it's
// used to represent which validator index has voted which block.
type attestationTarget struct {
	validatorIndex uint64
	block          *pb.BeaconBlock
}

// NewChainService instantiates a new service instance that will
// be registered into a running beacon node.
func NewChainService(ctx context.Context, cfg *Config) (*ChainService, error) {
	ctx, cancel := context.WithCancel(ctx)
	return &ChainService{
		ctx:                  ctx,
		cancel:               cancel,
		beaconDB:             cfg.BeaconDB,
		web3Service:          cfg.Web3Service,
		opsPoolService:       cfg.OpsPoolService,
		attsService:          cfg.AttsService,
		incomingBlockChan:    make(chan *pb.BeaconBlock, cfg.IncomingBlockBuf),
		chainStartChan:       make(chan time.Time),
		incomingBlockFeed:    new(event.Feed),
		canonicalBlockFeed:   new(event.Feed),
		canonicalStateFeed:   new(event.Feed),
		stateInitializedFeed: new(event.Feed),
		enablePOWChain:       cfg.EnablePOWChain,
	}, nil
}

// Start a blockchain service's main event loop.
func (c *ChainService) Start() {
	beaconState, err := c.beaconDB.State(c.ctx)
	if err != nil {
		log.Fatalf("Could not fetch beacon state: %v", err)
	}
	// If the chain has already been initialized, simply start the block processing routine.
	if beaconState != nil {
		log.Info("Beacon chain data already exists, starting service")
		c.genesisTime = time.Unix(int64(beaconState.GenesisTime), 0)
		go c.blockProcessing()
	} else {
		log.Info("Waiting for ChainStart log from the Validator Deposit Contract to start the beacon chain...")
		if c.web3Service == nil {
			log.Fatal("Not configured web3Service for POW chain")
			return // return need for TestStartUninitializedChainWithoutConfigPOWChain.
		}
		subChainStart := c.web3Service.ChainStartFeed().Subscribe(c.chainStartChan)
		go func() {
			genesisTime := <-c.chainStartChan
			initialDeposits := c.web3Service.ChainStartDeposits()
			depositRoot := c.web3Service.DepositRoot()
			latestBlockHash := c.web3Service.LatestBlockHash()
			eth1Data := &pb.Eth1Data{
				DepositRootHash32: depositRoot[:],
				BlockHash32:       latestBlockHash[:],
			}
			beaconState, err := c.initializeBeaconChain(genesisTime, initialDeposits, eth1Data)
			if err != nil {
				log.Fatalf("Could not initialize beacon chain: %v", err)
			}
			c.stateInitializedFeed.Send(genesisTime)
			c.canonicalStateFeed.Send(beaconState)
			go c.blockProcessing()
			subChainStart.Unsubscribe()
		}()
	}
}

// initializes the state and genesis block of the beacon chain to persistent storage
// based on a genesis timestamp value obtained from the ChainStart event emitted
// by the ETH1.0 Deposit Contract and the POWChain service of the node.
func (c *ChainService) initializeBeaconChain(genesisTime time.Time, deposits []*pb.Deposit,
	eth1data *pb.Eth1Data) (*pb.BeaconState, error) {
	log.Info("ChainStart time reached, starting the beacon chain!")
	c.genesisTime = genesisTime
	unixTime := uint64(genesisTime.Unix())
	if err := c.beaconDB.InitializeState(unixTime, deposits, eth1data); err != nil {
		return nil, fmt.Errorf("could not initialize beacon state to disk: %v", err)
	}
	beaconState, err := c.beaconDB.State(c.ctx)
	if err != nil {
		return nil, fmt.Errorf("could not attempt fetch beacon state: %v", err)
	}
	stateRoot, err := hashutil.HashProto(beaconState)
	if err != nil {
		return nil, fmt.Errorf("could not hash beacon state: %v", err)
	}
	genBlock := b.NewGenesisBlock(stateRoot[:])
	if err := c.beaconDB.SaveBlock(genBlock); err != nil {
		return nil, fmt.Errorf("could not save genesis block to disk: %v", err)
	}
	if err := c.beaconDB.UpdateChainHead(genBlock, beaconState); err != nil {
		return nil, fmt.Errorf("could not set chain head, %v", err)
	}
	return beaconState, nil
}

// Stop the blockchain service's main event loop and associated goroutines.
func (c *ChainService) Stop() error {
	defer c.cancel()

	log.Info("Stopping service")
	return nil
}

// Status always returns nil.
// TODO(1202): Add service health checks.
func (c *ChainService) Status() error {
	return nil
}

// IncomingBlockFeed returns a feed that any service can send incoming p2p blocks into.
// The chain service will subscribe to this feed in order to process incoming blocks.
func (c *ChainService) IncomingBlockFeed() *event.Feed {
	return c.incomingBlockFeed
}

// CanonicalBlockFeed returns a channel that is written to
// whenever a new block is determined to be canonical in the chain.
func (c *ChainService) CanonicalBlockFeed() *event.Feed {
	return c.canonicalBlockFeed
}

// CanonicalStateFeed returns a feed that is written to
// whenever a new state is determined to be canonical in the chain.
func (c *ChainService) CanonicalStateFeed() *event.Feed {
	return c.canonicalStateFeed
}

// StateInitializedFeed returns a feed that is written to
// when the beacon state is first initialized.
func (c *ChainService) StateInitializedFeed() *event.Feed {
	return c.stateInitializedFeed
}

// ChainHeadRoot returns the hash root of the last beacon block processed by the
// block chain service.
func (c *ChainService) ChainHeadRoot() ([32]byte, error) {
	head, err := c.beaconDB.ChainHead()
	if err != nil {
		return [32]byte{}, fmt.Errorf("could not retrieve chain head: %v", err)
	}

	root, err := hashutil.HashBeaconBlock(head)
	if err != nil {
		return [32]byte{}, fmt.Errorf("could not tree hash parent block: %v", err)
	}
	return root, nil
}

// doesPoWBlockExist checks if the referenced PoW block exists.
func (c *ChainService) doesPoWBlockExist(hash [32]byte) bool {
	powBlock, err := c.web3Service.Client().BlockByHash(c.ctx, hash)
	if err != nil {
		log.Debugf("fetching PoW block corresponding to mainchain reference failed: %v", err)
		return false
	}

	return powBlock != nil
}

// blockProcessing subscribes to incoming blocks, processes them if possible, and then applies
// the fork-choice rule to update the beacon chain's head.
func (c *ChainService) blockProcessing() {
	subBlock := c.incomingBlockFeed.Subscribe(c.incomingBlockChan)
	defer subBlock.Unsubscribe()
	for {
		select {
		case <-c.ctx.Done():
			log.Debug("Chain service context closed, exiting goroutine")
			return

		// Listen for a newly received incoming block from the feed. Blocks
		// can be received either from the sync service, the RPC service,
		// or via p2p.
		case block := <-c.incomingBlockChan:
			beaconState, err := c.beaconDB.State(c.ctx)
			if err != nil {
				log.Errorf("Unable to retrieve beacon state %v", err)
				continue
			}

			if block.Slot > beaconState.Slot {
				computedState, err := c.ReceiveBlock(block, beaconState)
				if err != nil {
					log.Errorf("Could not process received block: %v", err)
					continue
				}
				if err := c.ApplyForkChoiceRule(block, computedState); err != nil {
					log.Errorf("Could not update chain head: %v", err)
					continue
				}
			}
		}
	}
}

// ApplyForkChoiceRule determines the current beacon chain head using LMD GHOST as a block-vote
// weighted function to select a canonical head in Ethereum Serenity.
func (c *ChainService) ApplyForkChoiceRule(block *pb.BeaconBlock, computedState *pb.BeaconState) error {
	h, err := hashutil.HashBeaconBlock(block)
	if err != nil {
		return fmt.Errorf("could not tree hash incoming block: %v", err)
	}
	// TODO(#1307): Use LMD GHOST as the fork-choice rule for Ethereum Serenity.
	// TODO(#674): Handle chain reorgs.
	if err := c.beaconDB.UpdateChainHead(block, computedState); err != nil {
		return fmt.Errorf("failed to update chain: %v", err)
	}
	log.WithField("blockRoot", fmt.Sprintf("0x%x", h)).Info("Chain head block and state updated")
	// We fire events that notify listeners of a new block in
	// the case of a state transition. This is useful for the beacon node's gRPC
	// server to stream these events to beacon clients.
	// When the transition is a cycle transition, we stream the state containing the new validator
	// assignments to clients.
	if helpers.IsEpochStart(block.Slot) {
		if c.canonicalStateFeed.Send(computedState) == 0 {
			log.Error("Sent canonical state to no subscribers")
		}
	}
	if c.canonicalBlockFeed.Send(block) == 0 {
		log.Error("Sent canonical block to no subscribers")
	}
<<<<<<< HEAD
=======
	c.canonicalBlockFeed.Send(&pb.BeaconBlockAnnounce{
		Hash:       h[:],
		SlotNumber: block.Slot,
	})
>>>>>>> c9890213
	return nil
}

// ReceiveBlock is a function that defines the operations that are preformed on
// any block that is received from p2p layer or rpc. It checks the block to see
// if it passes the pre-processing conditions, if it does then the per slot
// state transition function is carried out on the block.
// spec:
//  def process_block(block):
//      if not block_pre_processing_conditions(block):
//          return nil, error
//
//  	# process skipped slots
//
// 		while (state.slot < block.slot - 1):
//      	state = slot_state_transition(state, block=None)
//
//		# process slot with block
//		state = slot_state_transition(state, block)
//
//		# check state root
//      if block.state_root == hash(state):
//			return state, error
//		else:
//			return nil, error  # or throw or whatever
//
func (c *ChainService) ReceiveBlock(block *pb.BeaconBlock, beaconState *pb.BeaconState) (*pb.BeaconState, error) {
	blockRoot, err := hashutil.HashBeaconBlock(block)
	if err != nil {
		return nil, fmt.Errorf("could not tree hash incoming block: %v", err)
	}

	if block.Slot == params.BeaconConfig().GenesisSlot {
		return nil, fmt.Errorf("cannot process a genesis block: received block with slot %d",
			block.Slot-params.BeaconConfig().GenesisSlot)
	}

	// Save blocks with higher slot numbers in cache.
	if err := c.isBlockReadyForProcessing(block, beaconState); err != nil {
		return nil, fmt.Errorf("block with root %#x is not ready for processing: %v", blockRoot, err)
	}

	// Retrieve the last processed beacon block's hash root.
	headRoot, err := c.ChainHeadRoot()
	if err != nil {
		return nil, fmt.Errorf("could not retrieve chain head root: %v", err)
	}

	log.WithField("slotNumber", block.Slot-params.BeaconConfig().GenesisSlot).Info(
		"Executing state transition")

	// Check for skipped slots.
	numSkippedSlots := 0
	for beaconState.Slot < block.Slot-1 {
		beaconState, err = state.ExecuteStateTransition(
			c.ctx,
			beaconState,
			nil,
			headRoot,
			true, /* sig verify */
		)
		if err != nil {
			return nil, fmt.Errorf("could not execute state transition without block %v", err)
		}
		log.WithField(
			"slotsSinceGenesis", beaconState.Slot-params.BeaconConfig().GenesisSlot,
		).Info("Slot transition successfully processed")
		numSkippedSlots++
	}
	if numSkippedSlots > 0 {
		log.Warnf("Processed %d skipped slots", numSkippedSlots)
	}

	beaconState, err = state.ExecuteStateTransition(
		c.ctx,
		beaconState,
		block,
		headRoot,
		true, /* no sig verify */
	)
	if err != nil {
		return nil, fmt.Errorf("could not execute state transition with block %v", err)
	}
	log.WithField(
		"slotsSinceGenesis", beaconState.Slot-params.BeaconConfig().GenesisSlot,
	).Info("Slot transition successfully processed")
	log.WithField(
		"slotsSinceGenesis", beaconState.Slot-params.BeaconConfig().GenesisSlot,
	).Info("Block transition successfully processed")
	if helpers.IsEpochEnd(beaconState.Slot) {
		// Save activated validators of this epoch to public key -> index DB.
		if err := c.saveValidatorIdx(beaconState); err != nil {
			return nil, fmt.Errorf("could not save validator index: %v", err)
		}
		// Delete exited validators of this epoch to public key -> index DB.
		if err := c.deleteValidatorIdx(beaconState); err != nil {
			return nil, fmt.Errorf("could not delete validator index: %v", err)
		}
		log.WithField(
			"SlotsSinceGenesis", beaconState.Slot-params.BeaconConfig().GenesisSlot,
		).Info("Epoch transition successfully processed")
	}

	// if there exists a block for the slot being processed.
	if err := c.beaconDB.SaveBlock(block); err != nil {
		return nil, fmt.Errorf("failed to save block: %v", err)
	}

	// Forward processed block to operation pool to remove individual operation from DB.
	c.opsPoolService.IncomingProcessedBlockFeed().Send(block)

	// Remove pending deposits from the deposit queue.
	for _, dep := range block.Body.Deposits {
		c.beaconDB.RemovePendingDeposit(c.ctx, dep)
	}

	log.WithField("hash", fmt.Sprintf("%#x", blockRoot)).Debug("Processed beacon block")
	return beaconState, nil
}

func (c *ChainService) isBlockReadyForProcessing(block *pb.BeaconBlock, beaconState *pb.BeaconState) error {
	var powBlockFetcher func(ctx context.Context, hash common.Hash) (*gethTypes.Block, error)
	if c.enablePOWChain {
		powBlockFetcher = c.web3Service.Client().BlockByHash
	}
	if err := b.IsValidBlock(c.ctx, beaconState, block, c.enablePOWChain,
		c.beaconDB.HasBlock, powBlockFetcher, c.genesisTime); err != nil {
		return fmt.Errorf("block does not fulfill pre-processing conditions %v", err)
	}
	return nil
}

// saveValidatorIdx saves the validators public key to index mapping in DB, these
// validators were activated from current epoch. After it saves, current epoch key
// is deleted from ActivatedValidators mapping.
func (c *ChainService) saveValidatorIdx(state *pb.BeaconState) error {
	for _, idx := range validators.ActivatedValidators[helpers.CurrentEpoch(state)] {
		pubKey := state.ValidatorRegistry[idx].Pubkey
		if err := c.beaconDB.SaveValidatorIndex(pubKey, int(idx)); err != nil {
			return fmt.Errorf("could not save validator index: %v", err)
		}
	}
	delete(validators.ActivatedValidators, helpers.CurrentEpoch(state))
	return nil
}

// deleteValidatorIdx deletes the validators public key to index mapping in DB, the
// validators were exited from current epoch. After it deletes, current epoch key
// is deleted from ExitedValidators mapping.
func (c *ChainService) deleteValidatorIdx(state *pb.BeaconState) error {
	for _, idx := range validators.ExitedValidators[helpers.CurrentEpoch(state)] {
		pubKey := state.ValidatorRegistry[idx].Pubkey
		if err := c.beaconDB.DeleteValidatorIndex(pubKey); err != nil {
			return fmt.Errorf("could not delete validator index: %v", err)
		}
	}
	delete(validators.ExitedValidators, helpers.CurrentEpoch(state))
	return nil
}

// attestationTargets retrieves the list of attestation targets since last finalized epoch,
// each attestation target consists of validator index and its attestation target (i.e. the block
// which the validator attested to)
func (c *ChainService) attestationTargets(state *pb.BeaconState) ([]*attestationTarget, error) {
	indices := helpers.ActiveValidatorIndices(state.ValidatorRegistry, state.FinalizedEpoch)
	attestationTargets := make([]*attestationTarget, len(indices))
	for i, index := range indices {
		block, err := c.attsService.LatestAttestationTarget(c.ctx, index)
		if err != nil {
			return nil, fmt.Errorf("could not retrieve attestation target: %v", err)
		}
		attestationTargets[i] = &attestationTarget{
			validatorIndex: index,
			block:          block,
		}
	}
	return attestationTargets, nil
}

// blockChildren returns the child blocks of the given block.
// ex:
//       /- C - E
// A - B - D - F
//       \- G
// Input: B. Output: [C, D, G]
//
// Spec pseudocode definition:
//	get_children(store: Store, block: BeaconBlock) -> List[BeaconBlock]
//		returns the child blocks of the given block.
func (c *ChainService) blockChildren(block *pb.BeaconBlock, state *pb.BeaconState) ([]*pb.BeaconBlock, error) {
	var children []*pb.BeaconBlock

	currentRoot, err := hashutil.HashBeaconBlock(block)
	if err != nil {
		return nil, fmt.Errorf("could not tree hash incoming block: %v", err)
	}
	startSlot := block.Slot
	currentSlot := state.Slot
	for i := startSlot; i <= currentSlot; i++ {
		block, err := c.beaconDB.BlockBySlot(i)
		if err != nil {
			return nil, fmt.Errorf("could not get block by slot: %v", err)
		}
		// Continue if there's a skip block.
		if block == nil {
			continue
		}

		parentRoot := bytesutil.ToBytes32(block.ParentRootHash32)
		if currentRoot == parentRoot {
			children = append(children, block)
		}
	}
	return children, nil
}

// lmdGhost applies the Latest Message Driven, Greediest Heaviest Observed Sub-Tree
// fork-choice rule defined in the Ethereum Serenity specification for the beacon chain.
//
// Spec pseudocode definition:
//	def lmd_ghost(store: Store, start_state: BeaconState, start_block: BeaconBlock) -> BeaconBlock:
//    """
//    Execute the LMD-GHOST algorithm to find the head ``BeaconBlock``.
//    """
//    validators = start_state.validator_registry
//    active_validator_indices = get_active_validator_indices(validators, slot_to_epoch(start_state.slot))
//    attestation_targets = [
//        (validator_index, get_latest_attestation_target(store, validator_index))
//        for validator_index in active_validator_indices
//    ]
//
//    def get_vote_count(block: BeaconBlock) -> int:
//        return sum(
//            get_effective_balance(start_state.validator_balances[validator_index]) // FORK_CHOICE_BALANCE_INCREMENT
//            for validator_index, target in attestation_targets
//            if get_ancestor(store, target, block.slot) == block
//        )
//
//    head = start_block
//    while 1:
//        children = get_children(store, head)
//        if len(children) == 0:
//            return head
//        head = max(children, key=get_vote_count)
func (c *ChainService) lmdGhost(
	block *pb.BeaconBlock,
	state *pb.BeaconState,
	voteTargets map[uint64]*pb.BeaconBlock,
) (*pb.BeaconBlock, error) {
	head := block
	for {
		children, err := c.blockChildren(head, state)
		if err != nil {
			return nil, fmt.Errorf("could not fetch block children: %v", err)
		}
		if len(children) == 0 {
			return head, nil
		}
		maxChild := children[0]

		maxChildVotes, err := VoteCount(maxChild, state, voteTargets, c.beaconDB)
		if err != nil {
			return nil, fmt.Errorf("unable to determine vote count for block: %v", err)
		}
		for i := 0; i < len(children); i++ {
			candidateChildVotes, err := VoteCount(children[i], state, voteTargets, c.beaconDB)
			if err != nil {
				return nil, fmt.Errorf("unable to determine vote count for block: %v", err)
			}
			if candidateChildVotes > maxChildVotes {
				maxChild = children[i]
			}
		}
		head = maxChild
	}
}<|MERGE_RESOLUTION|>--- conflicted
+++ resolved
@@ -281,16 +281,12 @@
 			log.Error("Sent canonical state to no subscribers")
 		}
 	}
-	if c.canonicalBlockFeed.Send(block) == 0 {
-		log.Error("Sent canonical block to no subscribers")
-	}
-<<<<<<< HEAD
-=======
-	c.canonicalBlockFeed.Send(&pb.BeaconBlockAnnounce{
+	if c.canonicalBlockFeed.Send(&pb.BeaconBlockAnnounce{
 		Hash:       h[:],
 		SlotNumber: block.Slot,
-	})
->>>>>>> c9890213
+	}) == 0 {
+		log.Error("Sent canonical block to no subscribers")
+	}
 	return nil
 }
 
