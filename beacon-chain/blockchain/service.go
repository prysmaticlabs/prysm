--- conflicted
+++ resolved
@@ -10,10 +10,7 @@
 
 	"github.com/ethereum/go-ethereum/common"
 	gethTypes "github.com/ethereum/go-ethereum/core/types"
-<<<<<<< HEAD
 	"github.com/prysmaticlabs/prysm/shared/bytesutil"
-=======
->>>>>>> 23e2dd65
 	"github.com/prysmaticlabs/prysm/beacon-chain/attestation"
 	b "github.com/prysmaticlabs/prysm/beacon-chain/core/blocks"
 	"github.com/prysmaticlabs/prysm/beacon-chain/core/helpers"
@@ -455,7 +452,6 @@
 		}
 	}
 	return attestationTargets, nil
-<<<<<<< HEAD
 }
 
 // blockChildren returns the child blocks of the given block.
@@ -493,6 +489,4 @@
 		}
 	}
 	return children, nil
-=======
->>>>>>> 23e2dd65
 }