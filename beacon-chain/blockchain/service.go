--- conflicted
+++ resolved
@@ -19,23 +19,6 @@
 
 var log = logrus.WithField("prefix", "blockchain")
 
-<<<<<<< HEAD
-=======
-type beaconDB interface {
-	GetBlock(h [32]byte) (*types.Block, error)
-	GetChainHead() (*types.Block, error)
-	GetActiveState() (*types.ActiveState, error)
-	GetCrystallizedState() (*types.CrystallizedState, error)
-	GetGenesisTime() (time.Time, error)
-	HasBlock(h [32]byte) bool
-	ReadBlockVoteCache(blockHashes [][32]byte) (utils.BlockVoteCache, error)
-	SaveBlock(block *types.Block) error
-	SaveUnfinalizedBlockState(aState *types.ActiveState, cState *types.CrystallizedState) error
-	UpdateChainHead(head *types.Block, aState *types.ActiveState, cState *types.CrystallizedState) error
-	WriteBlockVoteCache(blockVoteCache utils.BlockVoteCache) error
-}
-
->>>>>>> 0837f457
 // ChainService represents a service that handles the internal
 // logic of managing the full PoS beacon chain.
 type ChainService struct {
