// Package blockchain defines the life-cycle of the blockchain at the core of
// Ethereum, including processing of new blocks and attestations using proof of stake.
package blockchain

import (
	"bytes"
	"context"
	"fmt"
	"runtime"
	"sync"
	"time"

	"github.com/pkg/errors"
	"github.com/prysmaticlabs/prysm/v5/async/event"
	"github.com/prysmaticlabs/prysm/v5/beacon-chain/blockchain/kzg"
	"github.com/prysmaticlabs/prysm/v5/beacon-chain/cache"
	"github.com/prysmaticlabs/prysm/v5/beacon-chain/core/feed"
	statefeed "github.com/prysmaticlabs/prysm/v5/beacon-chain/core/feed/state"
	"github.com/prysmaticlabs/prysm/v5/beacon-chain/core/helpers"
	coreTime "github.com/prysmaticlabs/prysm/v5/beacon-chain/core/time"
	"github.com/prysmaticlabs/prysm/v5/beacon-chain/core/transition"
	"github.com/prysmaticlabs/prysm/v5/beacon-chain/db"
	"github.com/prysmaticlabs/prysm/v5/beacon-chain/db/filesystem"
	"github.com/prysmaticlabs/prysm/v5/beacon-chain/execution"
	f "github.com/prysmaticlabs/prysm/v5/beacon-chain/forkchoice"
	forkchoicetypes "github.com/prysmaticlabs/prysm/v5/beacon-chain/forkchoice/types"
	"github.com/prysmaticlabs/prysm/v5/beacon-chain/operations/attestations"
	"github.com/prysmaticlabs/prysm/v5/beacon-chain/operations/blstoexec"
	"github.com/prysmaticlabs/prysm/v5/beacon-chain/operations/slashings"
	"github.com/prysmaticlabs/prysm/v5/beacon-chain/operations/voluntaryexits"
	"github.com/prysmaticlabs/prysm/v5/beacon-chain/p2p"
	"github.com/prysmaticlabs/prysm/v5/beacon-chain/startup"
	"github.com/prysmaticlabs/prysm/v5/beacon-chain/state"
	"github.com/prysmaticlabs/prysm/v5/beacon-chain/state/stategen"
	"github.com/prysmaticlabs/prysm/v5/config/features"
	fieldparams "github.com/prysmaticlabs/prysm/v5/config/fieldparams"
	"github.com/prysmaticlabs/prysm/v5/config/params"
	"github.com/prysmaticlabs/prysm/v5/consensus-types/blocks"
	"github.com/prysmaticlabs/prysm/v5/consensus-types/interfaces"
	"github.com/prysmaticlabs/prysm/v5/consensus-types/primitives"
	"github.com/prysmaticlabs/prysm/v5/encoding/bytesutil"
	ethpb "github.com/prysmaticlabs/prysm/v5/proto/prysm/v1alpha1"
	prysmTime "github.com/prysmaticlabs/prysm/v5/time"
	"github.com/prysmaticlabs/prysm/v5/time/slots"
	"go.opencensus.io/trace"
)

// Service represents a service that handles the internal
// logic of managing the full PoS beacon chain.
type Service struct {
	cfg                           *config
	ctx                           context.Context
	cancel                        context.CancelFunc
	genesisTime                   time.Time
	head                          *head
	headLock                      sync.RWMutex
	originBlockRoot               [32]byte // genesis root, or weak subjectivity checkpoint root, depending on how the node is initialized
	boundaryRoots                 [][32]byte
	checkpointStateCache          *cache.CheckpointStateCache
	initSyncBlocks                map[[32]byte]interfaces.ReadOnlySignedBeaconBlock
	initSyncBlocksLock            sync.RWMutex
	wsVerifier                    *WeakSubjectivityVerifier
	clockSetter                   startup.ClockSetter
	clockWaiter                   startup.ClockWaiter
	syncComplete                  chan struct{}
	blobNotifiers                 *blobNotifierMap
	blockBeingSynced              *currentlySyncingBlock
	payloadBeingSynced            *currentlySyncingPayload
	blobStorage                   *filesystem.BlobStorage
	lastPublishedLightClientEpoch primitives.Epoch
}

// config options for the service.
type config struct {
	BeaconBlockBuf          int
	ChainStartFetcher       execution.ChainStartFetcher
	BeaconDB                db.HeadAccessDatabase
	DepositCache            cache.DepositCache
	PayloadAttestationCache *cache.PayloadAttestationCache
<<<<<<< HEAD
=======
	PayloadEnvelopeCache    *sync.Map
>>>>>>> ff6c1c15
	PayloadIDCache          *cache.PayloadIDCache
	TrackedValidatorsCache  *cache.TrackedValidatorsCache
	AttPool                 attestations.Pool
	ExitPool                voluntaryexits.PoolManager
	SlashingPool            slashings.PoolManager
	BLSToExecPool           blstoexec.PoolManager
	P2p                     p2p.Broadcaster
	MaxRoutines             int
	StateNotifier           statefeed.Notifier
	ForkChoiceStore         f.ForkChoicer
	AttService              *attestations.Service
	StateGen                *stategen.State
	SlasherAttestationsFeed *event.Feed
	WeakSubjectivityCheckpt *ethpb.Checkpoint
	BlockFetcher            execution.POWBlockFetcher
	FinalizedStateAtStartUp state.BeaconState
	ExecutionEngineCaller   execution.EngineCaller
	SyncChecker             Checker
}

// Checker is an interface used to determine if a node is in initial sync
// or regular sync.
type Checker interface {
	Synced() bool
}

var ErrMissingClockSetter = errors.New("blockchain Service initialized without a startup.ClockSetter")

type blobNotifierMap struct {
	sync.RWMutex
	notifiers map[[32]byte]chan uint64
	seenIndex map[[32]byte][fieldparams.MaxBlobsPerBlock]bool
}

// notifyIndex notifies a blob by its index for a given root.
// It uses internal maps to keep track of seen indices and notifier channels.
func (bn *blobNotifierMap) notifyIndex(root [32]byte, idx uint64) {
	if idx >= fieldparams.MaxBlobsPerBlock {
		return
	}

	bn.Lock()
	seen := bn.seenIndex[root]
	if seen[idx] {
		bn.Unlock()
		return
	}
	seen[idx] = true
	bn.seenIndex[root] = seen

	// Retrieve or create the notifier channel for the given root.
	c, ok := bn.notifiers[root]
	if !ok {
		c = make(chan uint64, fieldparams.MaxBlobsPerBlock)
		bn.notifiers[root] = c
	}

	bn.Unlock()

	c <- idx
}

func (bn *blobNotifierMap) forRoot(root [32]byte) chan uint64 {
	bn.Lock()
	defer bn.Unlock()
	c, ok := bn.notifiers[root]
	if !ok {
		c = make(chan uint64, fieldparams.MaxBlobsPerBlock)
		bn.notifiers[root] = c
	}
	return c
}

func (bn *blobNotifierMap) delete(root [32]byte) {
	bn.Lock()
	defer bn.Unlock()
	delete(bn.seenIndex, root)
	delete(bn.notifiers, root)
}

// NewService instantiates a new block service instance that will
// be registered into a running beacon node.
func NewService(ctx context.Context, opts ...Option) (*Service, error) {
	var err error
	if params.DenebEnabled() {
		err = kzg.Start()
		if err != nil {
			return nil, errors.Wrap(err, "could not initialize go-kzg context")
		}
	}
	ctx, cancel := context.WithCancel(ctx)
	bn := &blobNotifierMap{
		notifiers: make(map[[32]byte]chan uint64),
		seenIndex: make(map[[32]byte][fieldparams.MaxBlobsPerBlock]bool),
	}
	srv := &Service{
		ctx:                  ctx,
		cancel:               cancel,
		boundaryRoots:        [][32]byte{},
		checkpointStateCache: cache.NewCheckpointStateCache(),
		initSyncBlocks:       make(map[[32]byte]interfaces.ReadOnlySignedBeaconBlock),
		blobNotifiers:        bn,
		cfg:                  &config{},
		blockBeingSynced:     &currentlySyncingBlock{roots: make(map[[32]byte]struct{})},
		payloadBeingSynced:   &currentlySyncingPayload{roots: make(map[[32]byte]struct{})},
	}
	for _, opt := range opts {
		if err := opt(srv); err != nil {
			return nil, err
		}
	}
	if srv.clockSetter == nil {
		return nil, ErrMissingClockSetter
	}
	srv.wsVerifier, err = NewWeakSubjectivityVerifier(srv.cfg.WeakSubjectivityCheckpt, srv.cfg.BeaconDB)
	if err != nil {
		return nil, err
	}
	return srv, nil
}

// Start a blockchain service's main event loop.
func (s *Service) Start() {
	saved := s.cfg.FinalizedStateAtStartUp
	defer s.removeStartupState()

	if saved != nil && !saved.IsNil() {
		if err := s.StartFromSavedState(saved); err != nil {
			log.Fatal(err)
		}
	} else {
		if err := s.startFromExecutionChain(); err != nil {
			log.Fatal(err)
		}
	}
	s.spawnProcessAttestationsRoutine()
	go s.runLateBlockTasks()
}

// Stop the blockchain service's main event loop and associated goroutines.
func (s *Service) Stop() error {
	defer s.cancel()

	// lock before accessing s.head, s.head.state, s.head.state.FinalizedCheckpoint().Root
	s.headLock.RLock()
	if s.cfg.StateGen != nil && s.head != nil && s.head.state != nil {
		r := s.head.state.FinalizedCheckpoint().Root
		s.headLock.RUnlock()
		// Save the last finalized state so that starting up in the following run will be much faster.
		if err := s.cfg.StateGen.ForceCheckpoint(s.ctx, r); err != nil {
			return err
		}
	} else {
		s.headLock.RUnlock()
	}
	// Save initial sync cached blocks to the DB before stop.
	return s.cfg.BeaconDB.SaveBlocks(s.ctx, s.getInitSyncBlocks())
}

// Status always returns nil unless there is an error condition that causes
// this service to be unhealthy.
func (s *Service) Status() error {
	optimistic, err := s.IsOptimistic(s.ctx)
	if err != nil {
		return errors.Wrap(err, "failed to check if service is optimistic")
	}
	if optimistic {
		return errors.New("service is optimistic, and only limited service functionality is provided " +
			"please check if execution layer is fully synced")
	}

	if s.originBlockRoot == params.BeaconConfig().ZeroHash {
		return errors.New("genesis state has not been created")
	}
	if runtime.NumGoroutine() > s.cfg.MaxRoutines {
		return fmt.Errorf("too many goroutines (%d)", runtime.NumGoroutine())
	}
	return nil
}

// StartFromSavedState initializes the blockchain using a previously saved finalized checkpoint.
func (s *Service) StartFromSavedState(saved state.BeaconState) error {
	log.Info("Blockchain data already exists in DB, initializing...")
	s.genesisTime = time.Unix(int64(saved.GenesisTime()), 0) // lint:ignore uintcast -- Genesis time will not exceed int64 in your lifetime.
	s.cfg.AttService.SetGenesisTime(saved.GenesisTime())

	originRoot, err := s.originRootFromSavedState(s.ctx)
	if err != nil {
		return err
	}
	s.originBlockRoot = originRoot

	if err := s.initializeHeadFromDB(s.ctx); err != nil {
		return errors.Wrap(err, "could not set up chain info")
	}
	spawnCountdownIfPreGenesis(s.ctx, s.genesisTime, s.cfg.BeaconDB)

	justified, err := s.cfg.BeaconDB.JustifiedCheckpoint(s.ctx)
	if err != nil {
		return errors.Wrap(err, "could not get justified checkpoint")
	}
	if justified == nil {
		return errNilJustifiedCheckpoint
	}
	finalized, err := s.cfg.BeaconDB.FinalizedCheckpoint(s.ctx)
	if err != nil {
		return errors.Wrap(err, "could not get finalized checkpoint")
	}
	if finalized == nil {
		return errNilFinalizedCheckpoint
	}

	fRoot := s.ensureRootNotZeros(bytesutil.ToBytes32(finalized.Root))
	s.cfg.ForkChoiceStore.Lock()
	defer s.cfg.ForkChoiceStore.Unlock()
	if err := s.cfg.ForkChoiceStore.UpdateJustifiedCheckpoint(s.ctx, &forkchoicetypes.Checkpoint{Epoch: justified.Epoch,
		Root: bytesutil.ToBytes32(justified.Root)}); err != nil {
		return errors.Wrap(err, "could not update forkchoice's justified checkpoint")
	}
	if err := s.cfg.ForkChoiceStore.UpdateFinalizedCheckpoint(&forkchoicetypes.Checkpoint{Epoch: finalized.Epoch,
		Root: bytesutil.ToBytes32(finalized.Root)}); err != nil {
		return errors.Wrap(err, "could not update forkchoice's finalized checkpoint")
	}
	s.cfg.ForkChoiceStore.SetGenesisTime(uint64(s.genesisTime.Unix()))

	st, err := s.cfg.StateGen.StateByRoot(s.ctx, fRoot)
	if err != nil {
		return errors.Wrap(err, "could not get finalized checkpoint state")
	}
	if err := s.cfg.ForkChoiceStore.InsertNode(s.ctx, st, fRoot); err != nil {
		return errors.Wrap(err, "could not insert finalized block to forkchoice")
	}
	if !features.Get().EnableStartOptimistic {
		lastValidatedCheckpoint, err := s.cfg.BeaconDB.LastValidatedCheckpoint(s.ctx)
		if err != nil {
			return errors.Wrap(err, "could not get last validated checkpoint")
		}
		if bytes.Equal(finalized.Root, lastValidatedCheckpoint.Root) {
			if err := s.cfg.ForkChoiceStore.SetOptimisticToValid(s.ctx, fRoot); err != nil {
				return errors.Wrap(err, "could not set finalized block as validated")
			}
		}
	}
	// not attempting to save initial sync blocks here, because there shouldn't be any until
	// after the statefeed.Initialized event is fired (below)
	if err := s.wsVerifier.VerifyWeakSubjectivity(s.ctx, finalized.Epoch); err != nil {
		// Exit run time if the node failed to verify weak subjectivity checkpoint.
		return errors.Wrap(err, "could not verify initial checkpoint provided for chain sync")
	}

	vr := bytesutil.ToBytes32(saved.GenesisValidatorsRoot())
	if err := s.clockSetter.SetClock(startup.NewClock(s.genesisTime, vr)); err != nil {
		return errors.Wrap(err, "failed to initialize blockchain service")
	}

	saved.SaveValidatorIndices() // used to handle Validator index invariant from EIP6110

	return nil
}

func (s *Service) originRootFromSavedState(ctx context.Context) ([32]byte, error) {
	// first check if we have started from checkpoint sync and have a root
	originRoot, err := s.cfg.BeaconDB.OriginCheckpointBlockRoot(ctx)
	if err == nil {
		return originRoot, nil
	}
	if !errors.Is(err, db.ErrNotFound) {
		return originRoot, errors.Wrap(err, "could not retrieve checkpoint sync chain origin data from db")
	}

	// we got here because OriginCheckpointBlockRoot gave us an ErrNotFound. this means the node was started from a genesis state,
	// so we should have a value for GenesisBlock
	genesisBlock, err := s.cfg.BeaconDB.GenesisBlock(ctx)
	if err != nil {
		return originRoot, errors.Wrap(err, "could not get genesis block from db")
	}
	if err := blocks.BeaconBlockIsNil(genesisBlock); err != nil {
		return originRoot, err
	}
	genesisBlkRoot, err := genesisBlock.Block().HashTreeRoot()
	if err != nil {
		return genesisBlkRoot, errors.Wrap(err, "could not get signing root of genesis block")
	}
	return genesisBlkRoot, nil
}

// initializeHeadFromDB uses the finalized checkpoint and head block found in the database to set the current head.
// Note that this may block until stategen replays blocks between the finalized and head blocks
// if the head sync flag was specified and the gap between the finalized and head blocks is at least 128 epochs long.
func (s *Service) initializeHeadFromDB(ctx context.Context) error {
	finalized, err := s.cfg.BeaconDB.FinalizedCheckpoint(ctx)
	if err != nil {
		return errors.Wrap(err, "could not get finalized checkpoint from db")
	}
	if finalized == nil {
		// This should never happen. At chain start, the finalized checkpoint
		// would be the genesis state and block.
		return errors.New("no finalized epoch in the database")
	}
	finalizedRoot := s.ensureRootNotZeros(bytesutil.ToBytes32(finalized.Root))
	var finalizedState state.BeaconState

	finalizedState, err = s.cfg.StateGen.Resume(ctx, s.cfg.FinalizedStateAtStartUp)
	if err != nil {
		return errors.Wrap(err, "could not get finalized state from db")
	}

	if finalizedState == nil || finalizedState.IsNil() {
		return errors.New("finalized state can't be nil")
	}

	finalizedBlock, err := s.getBlock(ctx, finalizedRoot)
	if err != nil {
		return errors.Wrap(err, "could not get finalized block")
	}
	if err := s.setHead(&head{
		finalizedRoot,
		finalizedBlock,
		finalizedState,
		finalizedBlock.Block().Slot(),
		false,
	}); err != nil {
		return errors.Wrap(err, "could not set head")
	}

	return nil
}

func (s *Service) startFromExecutionChain() error {
	log.Info("Waiting to reach the validator deposit threshold to start the beacon chain...")
	if s.cfg.ChainStartFetcher == nil {
		return errors.New("not configured execution chain")
	}
	go func() {
		stateChannel := make(chan *feed.Event, 1)
		stateSub := s.cfg.StateNotifier.StateFeed().Subscribe(stateChannel)
		defer stateSub.Unsubscribe()
		for {
			select {
			case e := <-stateChannel:
				if e.Type == statefeed.ChainStarted {
					data, ok := e.Data.(*statefeed.ChainStartedData)
					if !ok {
						log.Error("event data is not type *statefeed.ChainStartedData")
						return
					}
					log.WithField("startTime", data.StartTime).Debug("Received chain start event")
					s.onExecutionChainStart(s.ctx, data.StartTime)
					return
				}
			case <-s.ctx.Done():
				log.Debug("Context closed, exiting goroutine")
				return
			case err := <-stateSub.Err():
				log.WithError(err).Error("Subscription to state forRoot failed")
				return
			}
		}
	}()

	return nil
}

// onExecutionChainStart initializes a series of deposits from the ChainStart deposits in the eth1
// deposit contract, initializes the beacon chain's state, and kicks off the beacon chain.
func (s *Service) onExecutionChainStart(ctx context.Context, genesisTime time.Time) {
	preGenesisState := s.cfg.ChainStartFetcher.PreGenesisState()
	initializedState, err := s.initializeBeaconChain(ctx, genesisTime, preGenesisState, s.cfg.ChainStartFetcher.ChainStartEth1Data())
	if err != nil {
		log.WithError(err).Fatal("Could not initialize beacon chain")
	}
	// We start a counter to genesis, if needed.
	gRoot, err := initializedState.HashTreeRoot(s.ctx)
	if err != nil {
		log.WithError(err).Fatal("Could not hash tree root genesis state")
	}
	go slots.CountdownToGenesis(ctx, genesisTime, uint64(initializedState.NumValidators()), gRoot)

	vr := bytesutil.ToBytes32(initializedState.GenesisValidatorsRoot())
	if err := s.clockSetter.SetClock(startup.NewClock(genesisTime, vr)); err != nil {
		log.WithError(err).Fatal("failed to initialize blockchain service from execution start event")
	}
}

// initializes the state and genesis block of the beacon chain to persistent storage
// based on a genesis timestamp value obtained from the ChainStart event emitted
// by the ETH1.0 Deposit Contract and the POWChain service of the node.
func (s *Service) initializeBeaconChain(
	ctx context.Context,
	genesisTime time.Time,
	preGenesisState state.BeaconState,
	eth1data *ethpb.Eth1Data) (state.BeaconState, error) {
	ctx, span := trace.StartSpan(ctx, "beacon-chain.Service.initializeBeaconChain")
	defer span.End()
	s.genesisTime = genesisTime
	unixTime := uint64(genesisTime.Unix())

	genesisState, err := transition.OptimizedGenesisBeaconState(unixTime, preGenesisState, eth1data)
	if err != nil {
		return nil, errors.Wrap(err, "could not initialize genesis state")
	}

	if err := s.saveGenesisData(ctx, genesisState); err != nil {
		return nil, errors.Wrap(err, "could not save genesis data")
	}

	log.Info("Initialized beacon chain genesis state")

	// Clear out all pre-genesis data now that the state is initialized.
	s.cfg.ChainStartFetcher.ClearPreGenesisData()

	// Update committee shuffled indices for genesis epoch.
	if err := helpers.UpdateCommitteeCache(ctx, genesisState, 0); err != nil {
		return nil, err
	}
	if err := helpers.UpdateProposerIndicesInCache(ctx, genesisState, coreTime.CurrentEpoch(genesisState)); err != nil {
		return nil, err
	}

	s.cfg.AttService.SetGenesisTime(genesisState.GenesisTime())

	return genesisState, nil
}

// This gets called when beacon chain is first initialized to save genesis data (state, block, and more) in db.
func (s *Service) saveGenesisData(ctx context.Context, genesisState state.BeaconState) error {
	if err := s.cfg.BeaconDB.SaveGenesisData(ctx, genesisState); err != nil {
		return errors.Wrap(err, "could not save genesis data")
	}
	genesisBlk, err := s.cfg.BeaconDB.GenesisBlock(ctx)
	if err != nil || genesisBlk == nil || genesisBlk.IsNil() {
		return fmt.Errorf("could not load genesis block: %w", err)
	}
	genesisBlkRoot, err := genesisBlk.Block().HashTreeRoot()
	if err != nil {
		return errors.Wrap(err, "could not get genesis block root")
	}

	s.originBlockRoot = genesisBlkRoot
	s.cfg.StateGen.SaveFinalizedState(0 /*slot*/, genesisBlkRoot, genesisState)

	s.cfg.ForkChoiceStore.Lock()
	defer s.cfg.ForkChoiceStore.Unlock()
	if err := s.cfg.ForkChoiceStore.InsertNode(ctx, genesisState, genesisBlkRoot); err != nil {
		log.WithError(err).Fatal("Could not process genesis block for fork choice")
	}
	s.cfg.ForkChoiceStore.SetOriginRoot(genesisBlkRoot)
	// Set genesis as fully validated
	if err := s.cfg.ForkChoiceStore.SetOptimisticToValid(ctx, genesisBlkRoot); err != nil {
		return errors.Wrap(err, "Could not set optimistic status of genesis block to false")
	}
	s.cfg.ForkChoiceStore.SetGenesisTime(uint64(s.genesisTime.Unix()))

	if err := s.setHead(&head{
		genesisBlkRoot,
		genesisBlk,
		genesisState,
		genesisBlk.Block().Slot(),
		false,
	}); err != nil {
		log.WithError(err).Fatal("Could not set head")
	}
	return nil
}

// This returns true if block has been processed before. Two ways to verify the block has been processed:
// 1.) Check fork choice store.
// 2.) Check DB.
// Checking 1.) is ten times faster than checking 2.)
// this function requires a lock in forkchoice
func (s *Service) chainHasBlock(ctx context.Context, root [32]byte) bool {
	if s.cfg.ForkChoiceStore.HasNode(root) {
		return true
	}

	return s.cfg.BeaconDB.HasBlock(ctx, root)
}

func (s *Service) removeStartupState() {
	s.cfg.FinalizedStateAtStartUp = nil
}

func spawnCountdownIfPreGenesis(ctx context.Context, genesisTime time.Time, db db.HeadAccessDatabase) {
	currentTime := prysmTime.Now()
	if currentTime.After(genesisTime) {
		return
	}

	gState, err := db.GenesisState(ctx)
	if err != nil {
		log.WithError(err).Fatal("Could not retrieve genesis state")
	}
	gRoot, err := gState.HashTreeRoot(ctx)
	if err != nil {
		log.WithError(err).Fatal("Could not hash tree root genesis state")
	}
	go slots.CountdownToGenesis(ctx, genesisTime, uint64(gState.NumValidators()), gRoot)
}<|MERGE_RESOLUTION|>--- conflicted
+++ resolved
@@ -77,10 +77,7 @@
 	BeaconDB                db.HeadAccessDatabase
 	DepositCache            cache.DepositCache
 	PayloadAttestationCache *cache.PayloadAttestationCache
-<<<<<<< HEAD
-=======
 	PayloadEnvelopeCache    *sync.Map
->>>>>>> ff6c1c15
 	PayloadIDCache          *cache.PayloadIDCache
 	TrackedValidatorsCache  *cache.TrackedValidatorsCache
 	AttPool                 attestations.Pool
