--- conflicted
+++ resolved
@@ -11,16 +11,9 @@
 	"time"
 
 	"github.com/pkg/errors"
-<<<<<<< HEAD
-	"github.com/prysmaticlabs/go-ssz"
-	"github.com/prysmaticlabs/prysm/beacon-chain/attestation"
-	"github.com/prysmaticlabs/prysm/beacon-chain/blockchain/forkchoice"
-	b "github.com/prysmaticlabs/prysm/beacon-chain/core/blocks"
-=======
 	"github.com/prysmaticlabs/prysm/beacon-chain/blockchain/forkchoice"
 	"github.com/prysmaticlabs/prysm/beacon-chain/cache/depositcache"
 	"github.com/prysmaticlabs/prysm/beacon-chain/core/state"
->>>>>>> 83083b9c
 	"github.com/prysmaticlabs/prysm/beacon-chain/db"
 	"github.com/prysmaticlabs/prysm/beacon-chain/operations"
 	"github.com/prysmaticlabs/prysm/beacon-chain/p2p"
@@ -44,13 +37,8 @@
 type ChainService struct {
 	ctx                  context.Context
 	cancel               context.CancelFunc
-<<<<<<< HEAD
-	deprecatedBeaconDB   *db.BeaconDB
-	db                   db.Database
-=======
 	beaconDB             db.Database
 	depositCache         *depositcache.DepositCache
->>>>>>> 83083b9c
 	web3Service          *powchain.Web3Service
 	opsPoolService       operations.OperationFeeds
 	forkChoiceStore      *forkchoice.Store
@@ -62,11 +50,6 @@
 	canonicalRootsLock   sync.RWMutex
 	maxRoutines          int64
 	headSlot             uint64
-<<<<<<< HEAD
-	canonicalRootsLock   sync.RWMutex
-	canonicalRoots       map[uint64][]byte
-=======
->>>>>>> 83083b9c
 }
 
 // Config options for the service.
@@ -88,12 +71,8 @@
 	return &ChainService{
 		ctx:                  ctx,
 		cancel:               cancel,
-<<<<<<< HEAD
-		deprecatedBeaconDB:   cfg.BeaconDB,
-=======
 		beaconDB:             cfg.BeaconDB,
 		depositCache:         cfg.DepositCache,
->>>>>>> 83083b9c
 		web3Service:          cfg.Web3Service,
 		opsPoolService:       cfg.OpsPoolService,
 		forkChoiceStore:      store,
@@ -150,50 +129,12 @@
 	log.Info("ChainStart time reached, starting the beacon chain!")
 	c.genesisTime = genesisTime
 	unixTime := uint64(genesisTime.Unix())
-<<<<<<< HEAD
-	if err := c.deprecatedBeaconDB.InitializeState(c.ctx, unixTime, deposits, eth1data); err != nil {
-		return nil, errors.Wrap(err, "could not initialize beacon state to disk")
-	}
-	beaconState, err := c.deprecatedBeaconDB.HeadState(c.ctx)
-	if err != nil {
-		return nil, errors.Wrap(err, "could not attempt fetch beacon state")
-	}
-=======
->>>>>>> 83083b9c
 
 	beaconState, err := state.GenesisBeaconState(deposits, unixTime, eth1data)
 	if err != nil {
 		return errors.Wrap(err, "could not initialize genesis state")
 	}
 
-<<<<<<< HEAD
-	if err := c.deprecatedBeaconDB.SaveBlock(genBlock); err != nil {
-		return nil, errors.Wrap(err, "could not save genesis block to disk")
-	}
-	if err := c.deprecatedBeaconDB.SaveAttestationTarget(ctx, &pb.AttestationTarget{
-		Slot:            genBlock.Slot,
-		BeaconBlockRoot: genBlockRoot[:],
-		ParentRoot:      genBlock.ParentRoot,
-	}); err != nil {
-		return nil, errors.Wrap(err, "failed to save attestation target")
-	}
-	if err := c.deprecatedBeaconDB.UpdateChainHead(ctx, genBlock, beaconState); err != nil {
-		return nil, errors.Wrap(err, "could not set chain head")
-	}
-	if err := c.deprecatedBeaconDB.SaveJustifiedBlock(genBlock); err != nil {
-		return nil, errors.Wrap(err, "could not save genesis block as justified block")
-	}
-	if err := c.deprecatedBeaconDB.SaveFinalizedBlock(genBlock); err != nil {
-		return nil, errors.Wrap(err, "could not save genesis block as finalized block")
-	}
-	if err := c.deprecatedBeaconDB.SaveJustifiedState(beaconState); err != nil {
-		return nil, errors.Wrap(err, "could not save genesis state as justified state")
-	}
-	if err := c.deprecatedBeaconDB.SaveFinalizedState(beaconState); err != nil {
-		return nil, errors.Wrap(err, "could not save genesis state as finalized state")
-	}
-	return beaconState, nil
-=======
 	if err := c.forkChoiceStore.GenesisStore(c.ctx, beaconState); err != nil {
 		return errors.Wrap(err, "could not start gensis store for fork choice")
 	}
@@ -201,7 +142,6 @@
 	c.canonicalRoots[beaconState.Slot] = c.FinalizedCheckpt().Root
 
 	return nil
->>>>>>> 83083b9c
 }
 
 // Stop the blockchain service's main event loop and associated goroutines.
@@ -225,40 +165,4 @@
 // when the beacon state is first initialized.
 func (c *ChainService) StateInitializedFeed() *event.Feed {
 	return c.stateInitializedFeed
-<<<<<<< HEAD
-}
-
-// ChainHeadRoot returns the hash root of the last beacon block processed by the
-// block chain service.
-func (c *ChainService) ChainHeadRoot() ([32]byte, error) {
-	head, err := c.deprecatedBeaconDB.ChainHead()
-	if err != nil {
-		return [32]byte{}, errors.Wrap(err, "could not retrieve chain head")
-	}
-
-	root, err := ssz.SigningRoot(head)
-	if err != nil {
-		return [32]byte{}, errors.Wrap(err, "could not tree hash parent block")
-	}
-	return root, nil
-}
-
-// UpdateCanonicalRoots sets a new head into the canonical block roots map.
-func (c *ChainService) UpdateCanonicalRoots(newHead *ethpb.BeaconBlock, newHeadRoot [32]byte) {
-	c.canonicalBlocksLock.Lock()
-	defer c.canonicalBlocksLock.Unlock()
-	c.canonicalBlocks[newHead.Slot] = newHeadRoot[:]
-}
-
-// IsCanonical returns true if the input block hash of the corresponding slot
-// is part of the canonical chain. False otherwise.
-func (c *ChainService) IsCanonical(slot uint64, hash []byte) bool {
-	c.canonicalBlocksLock.RLock()
-	defer c.canonicalBlocksLock.RUnlock()
-	if canonicalHash, ok := c.canonicalBlocks[slot]; ok {
-		return bytes.Equal(canonicalHash, hash)
-	}
-	return false
-=======
->>>>>>> 83083b9c
 }