// Package blockchain defines the life-cycle of the blockchain at the core of
// eth2, including processing of new blocks and attestations using casper
// proof of stake.
package blockchain

import (
	"context"
	"fmt"
	"runtime"
	"sync"
	"time"

	"github.com/pkg/errors"
	ethpb "github.com/prysmaticlabs/ethereumapis/eth/v1alpha1"
	"github.com/prysmaticlabs/prysm/beacon-chain/cache"
	"github.com/prysmaticlabs/prysm/beacon-chain/cache/depositcache"
	"github.com/prysmaticlabs/prysm/beacon-chain/core/blocks"
	"github.com/prysmaticlabs/prysm/beacon-chain/core/feed"
	statefeed "github.com/prysmaticlabs/prysm/beacon-chain/core/feed/state"
	"github.com/prysmaticlabs/prysm/beacon-chain/core/helpers"
	"github.com/prysmaticlabs/prysm/beacon-chain/core/state"
	"github.com/prysmaticlabs/prysm/beacon-chain/db"
	"github.com/prysmaticlabs/prysm/beacon-chain/flags"
	f "github.com/prysmaticlabs/prysm/beacon-chain/forkchoice"
	"github.com/prysmaticlabs/prysm/beacon-chain/forkchoice/protoarray"
	"github.com/prysmaticlabs/prysm/beacon-chain/operations/attestations"
	"github.com/prysmaticlabs/prysm/beacon-chain/operations/slashings"
	"github.com/prysmaticlabs/prysm/beacon-chain/operations/voluntaryexits"
	"github.com/prysmaticlabs/prysm/beacon-chain/p2p"
	"github.com/prysmaticlabs/prysm/beacon-chain/powchain"
	stateTrie "github.com/prysmaticlabs/prysm/beacon-chain/state"
	"github.com/prysmaticlabs/prysm/beacon-chain/state/stategen"
	"github.com/prysmaticlabs/prysm/beacon-chain/state/stateutil"
	pb "github.com/prysmaticlabs/prysm/proto/beacon/p2p/v1"
	"github.com/prysmaticlabs/prysm/shared/bytesutil"
	"github.com/prysmaticlabs/prysm/shared/params"
	"github.com/prysmaticlabs/prysm/shared/slotutil"
	"go.opencensus.io/trace"
)

// Service represents a service that handles the internal
// logic of managing the full PoS beacon chain.
type Service struct {
	ctx                       context.Context
	cancel                    context.CancelFunc
	beaconDB                  db.HeadAccessDatabase
	depositCache              *depositcache.DepositCache
	chainStartFetcher         powchain.ChainStartFetcher
	attPool                   attestations.Pool
	slashingPool              *slashings.Pool
	exitPool                  *voluntaryexits.Pool
	genesisTime               time.Time
	p2p                       p2p.Broadcaster
	maxRoutines               int
	head                      *head
	headLock                  sync.RWMutex
	stateNotifier             statefeed.Notifier
	genesisRoot               [32]byte
	forkChoiceStore           f.ForkChoicer
	justifiedCheckpt          *ethpb.Checkpoint
	prevJustifiedCheckpt      *ethpb.Checkpoint
	bestJustifiedCheckpt      *ethpb.Checkpoint
	finalizedCheckpt          *ethpb.Checkpoint
	prevFinalizedCheckpt      *ethpb.Checkpoint
	nextEpochBoundarySlot     uint64
	voteLock                  sync.RWMutex
	initSyncState             map[[32]byte]*stateTrie.BeaconState
	boundaryRoots             [][32]byte
	initSyncStateLock         sync.RWMutex
	checkpointState           *cache.CheckpointStateCache
	checkpointStateLock       sync.Mutex
	stateGen                  *stategen.State
	opsService                *attestations.Service
	initSyncBlocks            map[[32]byte]*ethpb.SignedBeaconBlock
	initSyncBlocksLock        sync.RWMutex
	recentCanonicalBlocks     map[[32]byte]bool
	recentCanonicalBlocksLock sync.RWMutex
	justifiedBalances         []uint64
	justifiedBalancesLock     sync.RWMutex
}

// Config options for the service.
type Config struct {
	BeaconBlockBuf    int
	ChainStartFetcher powchain.ChainStartFetcher
	BeaconDB          db.HeadAccessDatabase
	DepositCache      *depositcache.DepositCache
	AttPool           attestations.Pool
	ExitPool          *voluntaryexits.Pool
	SlashingPool      *slashings.Pool
	P2p               p2p.Broadcaster
	MaxRoutines       int
	StateNotifier     statefeed.Notifier
	ForkChoiceStore   f.ForkChoicer
	OpsService        *attestations.Service
	StateGen          *stategen.State
}

// NewService instantiates a new block service instance that will
// be registered into a running beacon node.
func NewService(ctx context.Context, cfg *Config) (*Service, error) {
	ctx, cancel := context.WithCancel(ctx)
	return &Service{
		ctx:                   ctx,
		cancel:                cancel,
		beaconDB:              cfg.BeaconDB,
		depositCache:          cfg.DepositCache,
		chainStartFetcher:     cfg.ChainStartFetcher,
		attPool:               cfg.AttPool,
		exitPool:              cfg.ExitPool,
		slashingPool:          cfg.SlashingPool,
		p2p:                   cfg.P2p,
		maxRoutines:           cfg.MaxRoutines,
		stateNotifier:         cfg.StateNotifier,
		forkChoiceStore:       cfg.ForkChoiceStore,
		initSyncState:         make(map[[32]byte]*stateTrie.BeaconState),
		boundaryRoots:         [][32]byte{},
		checkpointState:       cache.NewCheckpointStateCache(),
		opsService:            cfg.OpsService,
		stateGen:              cfg.StateGen,
		initSyncBlocks:        make(map[[32]byte]*ethpb.SignedBeaconBlock),
		recentCanonicalBlocks: make(map[[32]byte]bool),
		justifiedBalances:     make([]uint64, 0),
	}, nil
}

// Start a blockchain service's main event loop.
func (s *Service) Start() {
	ctx := context.TODO()
	beaconState, err := s.beaconDB.HeadState(ctx)
	if err != nil {
		log.Fatalf("Could not fetch beacon state: %v", err)
	}

	// For running initial sync with state cache, in an event of restart, we use
	// last finalized check point as start point to sync instead of head
	// state. This is because we no longer save state every slot during sync.
	cp, err := s.beaconDB.FinalizedCheckpoint(ctx)
	if err != nil {
		log.Fatalf("Could not fetch finalized cp: %v", err)
	}

	if beaconState == nil {
		beaconState, err = s.stateGen.StateByRoot(ctx, bytesutil.ToBytes32(cp.Root))
		if err != nil {
			log.Fatalf("Could not fetch beacon state by root: %v", err)
		}
	}

	// Make sure that attestation processor is subscribed and ready for state initializing event.
	attestationProcessorSubscribed := make(chan struct{}, 1)

	// If the chain has already been initialized, simply start the block processing routine.
	if beaconState != nil {
		log.Info("Blockchain data already exists in DB, initializing...")
		s.genesisTime = time.Unix(int64(beaconState.GenesisTime()), 0)
		s.opsService.SetGenesisTime(beaconState.GenesisTime())
		if err := s.initializeChainInfo(ctx); err != nil {
			log.Fatalf("Could not set up chain info: %v", err)
		}

		// We start a counter to genesis, if needed.
		gState, err := s.beaconDB.GenesisState(ctx)
		if err != nil {
			log.Fatalf("Could not retrieve genesis state: %v", err)
		}
		go slotutil.CountdownToGenesis(ctx, s.genesisTime, uint64(gState.NumValidators()))

		justifiedCheckpoint, err := s.beaconDB.JustifiedCheckpoint(ctx)
		if err != nil {
			log.Fatalf("Could not get justified checkpoint: %v", err)
		}
		finalizedCheckpoint, err := s.beaconDB.FinalizedCheckpoint(ctx)
		if err != nil {
			log.Fatalf("Could not get finalized checkpoint: %v", err)
		}

		// Resume fork choice.
		s.justifiedCheckpt = stateTrie.CopyCheckpoint(justifiedCheckpoint)
		if err := s.cacheJustifiedStateBalances(ctx, bytesutil.ToBytes32(s.justifiedCheckpt.Root)); err != nil {
			log.Fatalf("Could not cache justified state balances: %v", err)
		}
		s.prevJustifiedCheckpt = stateTrie.CopyCheckpoint(justifiedCheckpoint)
		s.bestJustifiedCheckpt = stateTrie.CopyCheckpoint(justifiedCheckpoint)
		s.finalizedCheckpt = stateTrie.CopyCheckpoint(finalizedCheckpoint)
		s.prevFinalizedCheckpt = stateTrie.CopyCheckpoint(finalizedCheckpoint)
		s.resumeForkChoice(justifiedCheckpoint, finalizedCheckpoint)

		s.stateNotifier.StateFeed().Send(&feed.Event{
			Type: statefeed.Initialized,
			Data: &statefeed.InitializedData{
				StartTime:             s.genesisTime,
				GenesisValidatorsRoot: beaconState.GenesisValidatorRoot(),
			},
		})
	} else {
		log.Info("Waiting to reach the validator deposit threshold to start the beacon chain...")
		if s.chainStartFetcher == nil {
			log.Fatal("Not configured web3Service for POW chain")
			return // return need for TestStartUninitializedChainWithoutConfigPOWChain.
		}
		go func() {
			stateChannel := make(chan *feed.Event, 1)
			stateSub := s.stateNotifier.StateFeed().Subscribe(stateChannel)
			defer stateSub.Unsubscribe()
			<-attestationProcessorSubscribed
			for {
				select {
				case event := <-stateChannel:
					if event.Type == statefeed.ChainStarted {
						data, ok := event.Data.(*statefeed.ChainStartedData)
						if !ok {
							log.Error("event data is not type *statefeed.ChainStartedData")
							return
						}
						log.WithField("starttime", data.StartTime).Debug("Received chain start event")
						s.processChainStartTime(ctx, data.StartTime)
						return
					}
				case <-s.ctx.Done():
					log.Debug("Context closed, exiting goroutine")
					return
				case err := <-stateSub.Err():
					log.WithError(err).Error("Subscription to state notifier failed")
					return
				}
			}
		}()
	}

	go s.processAttestation(attestationProcessorSubscribed)
}

// processChainStartTime initializes a series of deposits from the ChainStart deposits in the eth1
// deposit contract, initializes the beacon chain's state, and kicks off the beacon chain.
func (s *Service) processChainStartTime(ctx context.Context, genesisTime time.Time) {
	preGenesisState := s.chainStartFetcher.PreGenesisState()
	initializedState, err := s.initializeBeaconChain(ctx, genesisTime, preGenesisState, s.chainStartFetcher.ChainStartEth1Data())
	if err != nil {
		log.Fatalf("Could not initialize beacon chain: %v", err)
	}
	// We start a counter to genesis, if needed.
	go slotutil.CountdownToGenesis(ctx, genesisTime, uint64(initializedState.NumValidators()))

	// We send out a state initialized event to the rest of the services
	// running in the beacon node.
	s.stateNotifier.StateFeed().Send(&feed.Event{
		Type: statefeed.Initialized,
		Data: &statefeed.InitializedData{
			StartTime:             genesisTime,
			GenesisValidatorsRoot: initializedState.GenesisValidatorRoot(),
		},
	})
}

// initializes the state and genesis block of the beacon chain to persistent storage
// based on a genesis timestamp value obtained from the ChainStart event emitted
// by the ETH1.0 Deposit Contract and the POWChain service of the node.
func (s *Service) initializeBeaconChain(
	ctx context.Context,
	genesisTime time.Time,
	preGenesisState *stateTrie.BeaconState,
	eth1data *ethpb.Eth1Data) (*stateTrie.BeaconState, error) {
	_, span := trace.StartSpan(context.Background(), "beacon-chain.Service.initializeBeaconChain")
	defer span.End()
	s.genesisTime = genesisTime
	unixTime := uint64(genesisTime.Unix())

	genesisState, err := state.OptimizedGenesisBeaconState(unixTime, preGenesisState, eth1data)
	if err != nil {
		return nil, errors.Wrap(err, "could not initialize genesis state")
	}

	if err := s.saveGenesisData(ctx, genesisState); err != nil {
		return nil, errors.Wrap(err, "could not save genesis data")
	}

	log.Info("Initialized beacon chain genesis state")

	// Clear out all pre-genesis data now that the state is initialized.
	s.chainStartFetcher.ClearPreGenesisData()

	// Update committee shuffled indices for genesis epoch.
	if err := helpers.UpdateCommitteeCache(genesisState, 0 /* genesis epoch */); err != nil {
		return nil, err
	}
	if err := helpers.UpdateProposerIndicesInCache(genesisState, 0 /* genesis epoch */); err != nil {
		return nil, err
	}

	s.opsService.SetGenesisTime(genesisState.GenesisTime())

	return genesisState, nil
}

// Stop the blockchain service's main event loop and associated goroutines.
func (s *Service) Stop() error {
	defer s.cancel()
	return nil
}

// Status always returns nil unless there is an error condition that causes
// this service to be unhealthy.
func (s *Service) Status() error {
	if runtime.NumGoroutine() > s.maxRoutines {
		return fmt.Errorf("too many goroutines %d", runtime.NumGoroutine())
	}
	return nil
}

// ClearCachedStates removes all stored caches states. This is done after the node
// is synced.
func (s *Service) ClearCachedStates() {
	s.initSyncState = map[[32]byte]*stateTrie.BeaconState{}
}

// This gets called when beacon chain is first initialized to save genesis data (state, block, and more) in db.
func (s *Service) saveGenesisData(ctx context.Context, genesisState *stateTrie.BeaconState) error {
	stateRoot, err := genesisState.HashTreeRoot(ctx)
	if err != nil {
		return err
	}
	genesisBlk := blocks.NewGenesisBlock(stateRoot[:])
	genesisBlkRoot, err := stateutil.BlockRoot(genesisBlk.Block)
	if err != nil {
		return errors.Wrap(err, "could not get genesis block root")
	}
	s.genesisRoot = genesisBlkRoot

	if err := s.beaconDB.SaveBlock(ctx, genesisBlk); err != nil {
		return errors.Wrap(err, "could not save genesis block")
	}
	if err := s.beaconDB.SaveState(ctx, genesisState, genesisBlkRoot); err != nil {
		return errors.Wrap(err, "could not save genesis state")
	}
	if err := s.beaconDB.SaveStateSummary(ctx, &pb.StateSummary{
		Slot: 0,
		Root: genesisBlkRoot[:],
	}); err != nil {
		return err
	}

	s.stateGen.SaveFinalizedState(0, genesisBlkRoot, genesisState)

	if err := s.beaconDB.SaveHeadBlockRoot(ctx, genesisBlkRoot); err != nil {
		return errors.Wrap(err, "could not save head block root")
	}
	if err := s.beaconDB.SaveGenesisBlockRoot(ctx, genesisBlkRoot); err != nil {
		return errors.Wrap(err, "could not save genesis block root")
	}

	// Finalized checkpoint at genesis is a zero hash.
	genesisCheckpoint := genesisState.FinalizedCheckpoint()

	s.justifiedCheckpt = stateTrie.CopyCheckpoint(genesisCheckpoint)
	if err := s.cacheJustifiedStateBalances(ctx, genesisBlkRoot); err != nil {
		return err
	}
	s.prevJustifiedCheckpt = stateTrie.CopyCheckpoint(genesisCheckpoint)
	s.bestJustifiedCheckpt = stateTrie.CopyCheckpoint(genesisCheckpoint)
	s.finalizedCheckpt = stateTrie.CopyCheckpoint(genesisCheckpoint)
	s.prevFinalizedCheckpt = stateTrie.CopyCheckpoint(genesisCheckpoint)

	if err := s.forkChoiceStore.ProcessBlock(ctx,
		genesisBlk.Block.Slot,
		genesisBlkRoot,
		params.BeaconConfig().ZeroHash,
		[32]byte{},
		genesisCheckpoint.Epoch,
		genesisCheckpoint.Epoch); err != nil {
		log.Fatalf("Could not process genesis block for fork choice: %v", err)
	}

	s.setHead(genesisBlkRoot, genesisBlk, genesisState)

	return nil
}

// This gets called to initialize chain info variables using the finalized checkpoint stored in DB
func (s *Service) initializeChainInfo(ctx context.Context) error {
	genesisBlock, err := s.beaconDB.GenesisBlock(ctx)
	if err != nil {
		return errors.Wrap(err, "could not get genesis block from db")
	}
	if genesisBlock == nil {
		return errors.New("no genesis block in db")
	}
	genesisBlkRoot, err := stateutil.BlockRoot(genesisBlock.Block)
	if err != nil {
		return errors.Wrap(err, "could not get signing root of genesis block")
	}
	s.genesisRoot = genesisBlkRoot

	if flags.Get().UnsafeSync {
		headBlock, err := s.beaconDB.HeadBlock(ctx)
		if err != nil {
			return errors.Wrap(err, "could not retrieve head block")
		}
		headRoot, err := stateutil.BlockRoot(headBlock.Block)
		if err != nil {
			return errors.Wrap(err, "could not hash head block")
		}
		headState, err := s.beaconDB.HeadState(ctx)
		if err != nil {
			return errors.Wrap(err, "could not retrieve head state")
		}
		s.setHead(headRoot, headBlock, headState)
		return nil
	}

	finalized, err := s.beaconDB.FinalizedCheckpoint(ctx)
	if err != nil {
		return errors.Wrap(err, "could not get finalized checkpoint from db")
	}
	if finalized == nil {
		// This should never happen. At chain start, the finalized checkpoint
		// would be the genesis state and block.
		return errors.New("no finalized epoch in the database")
	}
	finalizedRoot := bytesutil.ToBytes32(finalized.Root)
	var finalizedState *stateTrie.BeaconState

	finalizedState, err = s.stateGen.Resume(ctx)
	if err != nil {
		return errors.Wrap(err, "could not get finalized state from db")
	}
<<<<<<< HEAD
	if !featureconfig.Get().SkipRegenHistoricalStates {
		// Since historical states were skipped, the node should start from last finalized check point.
		finalizedRoot = s.beaconDB.LastArchivedRoot(ctx)
		if finalizedRoot == params.BeaconConfig().ZeroHash {
			finalizedRoot = bytesutil.ToBytes32(finalized.Root)
		}
=======
	finalizedRoot = s.beaconDB.LastArchivedIndexRoot(ctx)
	if finalizedRoot == params.BeaconConfig().ZeroHash {
		finalizedRoot = bytesutil.ToBytes32(finalized.Root)
>>>>>>> 5278b75c
	}

	finalizedBlock, err := s.beaconDB.Block(ctx, finalizedRoot)
	if err != nil {
		return errors.Wrap(err, "could not get finalized block from db")
	}

	if finalizedState == nil || finalizedBlock == nil {
		return errors.New("finalized state and block can't be nil")
	}
	s.setHead(finalizedRoot, finalizedBlock, finalizedState)

	return nil
}

// This is called when a client starts from non-genesis slot. This passes last justified and finalized
// information to fork choice service to initializes fork choice store.
func (s *Service) resumeForkChoice(justifiedCheckpoint *ethpb.Checkpoint, finalizedCheckpoint *ethpb.Checkpoint) {
	store := protoarray.New(justifiedCheckpoint.Epoch, finalizedCheckpoint.Epoch, bytesutil.ToBytes32(finalizedCheckpoint.Root))
	s.forkChoiceStore = store
}

// This returns true if block has been processed before. Two ways to verify the block has been processed:
// 1.) Check fork choice store.
// 2.) Check DB.
// Checking 1.) is ten times faster than checking 2.)
func (s *Service) hasBlock(ctx context.Context, root [32]byte) bool {
	if s.forkChoiceStore.HasNode(root) {
		return true
	}

	return s.beaconDB.HasBlock(ctx, root)
}<|MERGE_RESOLUTION|>--- conflicted
+++ resolved
@@ -424,18 +424,9 @@
 	if err != nil {
 		return errors.Wrap(err, "could not get finalized state from db")
 	}
-<<<<<<< HEAD
-	if !featureconfig.Get().SkipRegenHistoricalStates {
-		// Since historical states were skipped, the node should start from last finalized check point.
-		finalizedRoot = s.beaconDB.LastArchivedRoot(ctx)
-		if finalizedRoot == params.BeaconConfig().ZeroHash {
-			finalizedRoot = bytesutil.ToBytes32(finalized.Root)
-		}
-=======
-	finalizedRoot = s.beaconDB.LastArchivedIndexRoot(ctx)
+	finalizedRoot = s.beaconDB.LastArchivedRoot(ctx)
 	if finalizedRoot == params.BeaconConfig().ZeroHash {
 		finalizedRoot = bytesutil.ToBytes32(finalized.Root)
->>>>>>> 5278b75c
 	}
 
 	finalizedBlock, err := s.beaconDB.Block(ctx, finalizedRoot)
