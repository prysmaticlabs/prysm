--- conflicted
+++ resolved
@@ -147,19 +147,9 @@
 		},
 	}
 
-<<<<<<< HEAD
 	beaconState.Slot--
 	initBlockStateRoot(t, block, beaconState, chainService)
 
-	if err := chainService.beaconDB.SaveJustifiedBlock(block); err != nil {
-		t.Fatal(err)
-	}
-	if err := chainService.beaconDB.SaveFinalizedBlock(block); err != nil {
-		t.Fatal(err)
-	}
-
-=======
->>>>>>> c2d4f5b2
 	if err := chainService.beaconDB.SaveBlock(block); err != nil {
 		t.Fatal(err)
 	}
