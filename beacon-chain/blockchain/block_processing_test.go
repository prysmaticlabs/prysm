--- conflicted
+++ resolved
@@ -353,8 +353,6 @@
 		t.Fatalf("Expected %d pending deposits", len(pendingDeposits))
 	}
 
-<<<<<<< HEAD
-=======
 	beaconState.Slot--
 	if err := chainService.beaconDB.SaveState(ctx, beaconState); err != nil {
 		t.Fatal(err)
@@ -362,7 +360,6 @@
 	if err := db.SaveHistoricalState(beaconState); err != nil {
 		t.Fatal(err)
 	}
->>>>>>> 9abefc38
 	computedState, err := chainService.ReceiveBlock(context.Background(), block)
 	if err != nil {
 		t.Fatal(err)
