package blockchain

import (
	"context"
	"encoding/binary"
	"math/big"
	"reflect"
	"strings"
	"testing"
	"time"

	"github.com/prysmaticlabs/prysm/beacon-chain/attestation"
	b "github.com/prysmaticlabs/prysm/beacon-chain/core/blocks"
	"github.com/prysmaticlabs/prysm/beacon-chain/core/state"
	v "github.com/prysmaticlabs/prysm/beacon-chain/core/validators"
	"github.com/prysmaticlabs/prysm/beacon-chain/internal"
	pb "github.com/prysmaticlabs/prysm/proto/beacon/p2p/v1"
	"github.com/prysmaticlabs/prysm/shared/bytesutil"
	"github.com/prysmaticlabs/prysm/shared/featureconfig"
	"github.com/prysmaticlabs/prysm/shared/hashutil"
	"github.com/prysmaticlabs/prysm/shared/params"
	"github.com/prysmaticlabs/prysm/shared/ssz"
	"github.com/prysmaticlabs/prysm/shared/testutil"
	"github.com/prysmaticlabs/prysm/shared/trieutil"
	logTest "github.com/sirupsen/logrus/hooks/test"
)

// Ensure ChainService implements interfaces.
var _ = BlockProcessor(&ChainService{})

func initBlockStateRoot(t *testing.T, block *pb.BeaconBlock, chainService *ChainService) {
	parentRoot := bytesutil.ToBytes32(block.ParentRoot)
	parent, err := chainService.beaconDB.Block(parentRoot)
	if err != nil {
		t.Fatal(err)
	}
	beaconState, err := chainService.beaconDB.HistoricalStateFromSlot(context.Background(), parent.Slot, parentRoot)
	if err != nil {
		t.Fatalf("Unable to retrieve state %v", err)
	}
	saveLatestBlock := beaconState.LatestBlock

	computedState, err := chainService.AdvanceState(context.Background(), beaconState, block)
	if err != nil {
		t.Fatalf("could not apply block state transition: %v", err)
	}

	computedState.LatestBlock = saveLatestBlock
	stateRoot, err := hashutil.HashProto(computedState)
	if err != nil {
		t.Fatalf("could not tree hash state: %v", err)
	}
	block.StateRoot = stateRoot[:]
	t.Logf("state root after block: %#x", stateRoot)
}

func TestReceiveBlock_FaultyPOWChain(t *testing.T) {
	db := internal.SetupDB(t)
	defer internal.TeardownDB(t, db)
	chainService := setupBeaconChain(t, db, nil)
	unixTime := uint64(time.Now().Unix())
	deposits, _ := setupInitialDeposits(t, 100)
	if err := db.InitializeState(context.Background(), unixTime, deposits, &pb.Eth1Data{}); err != nil {
		t.Fatalf("Could not initialize beacon state to disk: %v", err)
	}

	if err := SetSlotInState(chainService, 1); err != nil {
		t.Fatal(err)
	}

	parentBlock := &pb.BeaconBlock{
		Slot: 1,
	}

	parentRoot, err := hashutil.HashBeaconBlock(parentBlock)
	if err != nil {
		t.Fatalf("Unable to tree hash block %v", err)
	}

	if err := chainService.beaconDB.SaveBlock(parentBlock); err != nil {
		t.Fatalf("Unable to save block %v", err)
	}

	block := &pb.BeaconBlock{
		Slot:       2,
		ParentRoot: parentRoot[:],
		Body: &pb.BeaconBlockBody{
			Eth1Data: &pb.Eth1Data{
				DepositRoot: []byte("a"),
				BlockRoot:   []byte("b"),
			},
		},
	}

	if err := chainService.beaconDB.SaveBlock(block); err != nil {
		t.Fatal(err)
	}
	if _, err := chainService.ReceiveBlock(context.Background(), block); err == nil {
		t.Errorf("Expected receive block to fail, received nil: %v", err)
	}
}

func TestReceiveBlock_ProcessCorrectly(t *testing.T) {
	hook := logTest.NewGlobal()
	db := internal.SetupDB(t)
	defer internal.TeardownDB(t, db)
	ctx := context.Background()

	chainService := setupBeaconChain(t, db, nil)
	deposits, privKeys := setupInitialDeposits(t, 100)
	eth1Data := &pb.Eth1Data{
		DepositRoot: []byte{},
		BlockRoot:   []byte{},
	}
	beaconState, err := state.GenesisBeaconState(deposits, 0, eth1Data)
	if err != nil {
		t.Fatalf("Can't generate genesis state: %v", err)
	}
	beaconState.LatestStateRoots = make([][]byte, params.BeaconConfig().SlotsPerHistoricalRoot)
	beaconState.LatestBlockHeader = &pb.BeaconBlockHeader{
		StateRoot: []byte{},
	}
	stateRoot, err := hashutil.HashProto(beaconState)
	if err != nil {
		t.Fatalf("Could not tree hash state: %v", err)
	}
	genesis := b.NewGenesisBlock([]byte{})
	if err := chainService.beaconDB.SaveBlock(genesis); err != nil {
		t.Fatalf("Could not save block to db: %v", err)
	}
	parentHash, err := hashutil.HashBeaconBlock(genesis)
	if err != nil {
		t.Fatalf("Unable to get tree hash root of canonical head: %v", err)
	}

	if err := db.SaveHistoricalState(ctx, beaconState, parentHash); err != nil {
		t.Fatal(err)
	}

	if err := chainService.beaconDB.UpdateChainHead(ctx, genesis, beaconState); err != nil {
		t.Fatal(err)
	}

	beaconState.Slot++
	randaoReveal := createRandaoReveal(t, beaconState, privKeys)

	block := &pb.BeaconBlock{
		Slot:       beaconState.Slot,
		StateRoot:  stateRoot[:],
		ParentRoot: parentHash[:],
		Body: &pb.BeaconBlockBody{
			Eth1Data: &pb.Eth1Data{
				DepositRoot: []byte("a"),
				BlockRoot:   []byte("b"),
			},
			RandaoReveal: randaoReveal,
			Attestations: nil,
		},
	}

	initBlockStateRoot(t, block, chainService)

	if err := chainService.beaconDB.SaveJustifiedBlock(block); err != nil {
		t.Fatal(err)
	}
	if err := chainService.beaconDB.SaveFinalizedBlock(block); err != nil {
		t.Fatal(err)
	}
	if err := chainService.beaconDB.SaveBlock(block); err != nil {
		t.Fatal(err)
	}
	if _, err := chainService.ReceiveBlock(context.Background(), block); err != nil {
		t.Errorf("Block failed processing: %v", err)
	}

	testutil.AssertLogsContain(t, hook, "Finished processing beacon block")
}

func TestReceiveBlock_UsesParentBlockState(t *testing.T) {
	hook := logTest.NewGlobal()
	db := internal.SetupDB(t)
	defer internal.TeardownDB(t, db)
	ctx := context.Background()

	chainService := setupBeaconChain(t, db, nil)
	deposits, _ := setupInitialDeposits(t, 100)
	eth1Data := &pb.Eth1Data{
		DepositRoot: []byte{},
		BlockRoot:   []byte{},
	}
	beaconState, err := state.GenesisBeaconState(deposits, 0, eth1Data)
	if err != nil {
		t.Fatalf("Can't generate genesis state: %v", err)
	}
<<<<<<< HEAD
	beaconState.LatestStateRoots = make([][]byte, params.BeaconConfig().SlotsPerHistoricalRoot)
	beaconState.LatestBlockHeader = &pb.BeaconBlockHeader{
		StateRoot: []byte{},
	}
=======

>>>>>>> 3871be00
	stateRoot, err := hashutil.HashProto(beaconState)
	if err != nil {
		t.Fatalf("Could not tree hash state: %v", err)
	}

	parentHash, genesisBlock := setupGenesisBlock(t, chainService)
	if err := chainService.beaconDB.UpdateChainHead(ctx, genesisBlock, beaconState); err != nil {
		t.Fatal(err)
	}
	if err := chainService.beaconDB.SaveHistoricalState(ctx, beaconState, parentHash); err != nil {
		t.Fatal(err)
	}
	// We ensure the block uses the right state parent if its ancestor is not block.Slot-1.
	block := &pb.BeaconBlock{
		Slot:       beaconState.Slot + 4,
		StateRoot:  stateRoot[:],
		ParentRoot: parentHash[:],
		Body: &pb.BeaconBlockBody{
			Eth1Data: &pb.Eth1Data{
				DepositRoot: []byte("a"),
				BlockRoot:   []byte("b"),
			},
			RandaoReveal: []byte{},
			Attestations: nil,
		},
	}
	initBlockStateRoot(t, block, chainService)
	if err := chainService.beaconDB.SaveBlock(block); err != nil {
		t.Fatal(err)
	}
	if _, err := chainService.ReceiveBlock(context.Background(), block); err != nil {
		t.Errorf("Block failed processing: %v", err)
	}
	testutil.AssertLogsContain(t, hook, "Finished processing beacon block")
}

func TestReceiveBlock_DeletesBadBlock(t *testing.T) {
	t.Skip()
	// TODO(#2307): Update test for v0.6.
	featureconfig.InitFeatureConfig(&featureconfig.FeatureFlagConfig{
		EnableCheckBlockStateRoot: false,
	})
	db := internal.SetupDB(t)
	defer internal.TeardownDB(t, db)
	ctx := context.Background()

	chainService := setupBeaconChain(t, db, nil)
	deposits, _ := setupInitialDeposits(t, 100)
	eth1Data := &pb.Eth1Data{
		DepositRoot: []byte{},
		BlockRoot:   []byte{},
	}
	beaconState, err := state.GenesisBeaconState(deposits, 0, eth1Data)
	if err != nil {
		t.Fatalf("Can't generate genesis state: %v", err)
	}
	beaconState.LatestStateRoots = make([][]byte, params.BeaconConfig().SlotsPerHistoricalRoot)
	beaconState.LatestBlockHeader = &pb.BeaconBlockHeader{
		StateRoot: []byte{},
	}
	stateRoot, err := hashutil.HashProto(beaconState)
	if err != nil {
		t.Fatalf("Could not tree hash state: %v", err)
	}

	parentHash, genesisBlock := setupGenesisBlock(t, chainService)
	if err := chainService.beaconDB.UpdateChainHead(ctx, genesisBlock, beaconState); err != nil {
		t.Fatal(err)
	}
	if err := chainService.beaconDB.SaveHistoricalState(ctx, beaconState, parentHash); err != nil {
		t.Fatal(err)
	}

	beaconState.Slot++

	block := &pb.BeaconBlock{
		Slot:       beaconState.Slot,
		StateRoot:  stateRoot[:],
		ParentRoot: parentHash[:],
		Body: &pb.BeaconBlockBody{
			Eth1Data: &pb.Eth1Data{
				DepositRoot: []byte("a"),
				BlockRoot:   []byte("b"),
			},
			RandaoReveal: []byte{},
			Attestations: []*pb.Attestation{},
		},
	}

	blockRoot, err := hashutil.HashBeaconBlock(block)
	if err != nil {
		t.Fatal(err)
	}

	_, err = chainService.ReceiveBlock(context.Background(), block)
	switch err.(type) {
	case *BlockFailedProcessingErr:
		t.Log("Block failed processing as expected")
	default:
		t.Errorf("Unexpected block processing error: %v", err)
	}

	savedBlock, err := db.Block(blockRoot)
	if err != nil {
		t.Fatal(err)
	}
	if savedBlock != nil {
		t.Errorf("Expected bad block to have been deleted, received: %v", savedBlock)
	}
	// We also verify the block has been blacklisted.
	if !db.IsEvilBlockHash(blockRoot) {
		t.Error("Expected block root to have been blacklisted")
	}
	featureconfig.InitFeatureConfig(&featureconfig.FeatureFlagConfig{
		EnableCheckBlockStateRoot: true,
	})
}

func TestReceiveBlock_CheckBlockStateRoot_GoodState(t *testing.T) {
	hook := logTest.NewGlobal()
	db := internal.SetupDB(t)
	defer internal.TeardownDB(t, db)
	ctx := context.Background()

	attsService := attestation.NewAttestationService(
		context.Background(),
		&attestation.Config{BeaconDB: db})
	chainService := setupBeaconChain(t, db, attsService)
	deposits, privKeys := setupInitialDeposits(t, 100)
	eth1Data := &pb.Eth1Data{
		DepositRoot: []byte{},
		BlockRoot:   []byte{},
	}
	beaconState, err := state.GenesisBeaconState(deposits, 0, eth1Data)
	if err != nil {
		t.Fatalf("Can't generate genesis state: %v", err)
	}
<<<<<<< HEAD
	beaconState.LatestStateRoots = make([][]byte, params.BeaconConfig().SlotsPerHistoricalRoot)
	beaconState.LatestBlockHeader = &pb.BeaconBlockHeader{
		StateRoot: []byte{},
	}
	parentHash, genesisBlock := setupGenesisBlock(t, chainService)
	if err := chainService.beaconDB.SaveHistoricalState(ctx, beaconState, parentHash); err != nil {
		t.Fatal(err)
	}
=======

	parentHash, genesisBlock := setupGenesisBlock(t, chainService)
	if err := chainService.beaconDB.SaveHistoricalState(ctx, beaconState, parentHash); err != nil {
		t.Fatal(err)
	}
>>>>>>> 3871be00
	beaconState.Slot++
	if err := chainService.beaconDB.UpdateChainHead(ctx, genesisBlock, beaconState); err != nil {
		t.Fatal(err)
	}

	beaconState.Slot++
	goodStateBlock := &pb.BeaconBlock{
		Slot:       beaconState.Slot,
		ParentRoot: parentHash[:],
		Body: &pb.BeaconBlockBody{
			Eth1Data:     &pb.Eth1Data{},
			RandaoReveal: createRandaoReveal(t, beaconState, privKeys),
		},
	}
	beaconState.Slot--
	initBlockStateRoot(t, goodStateBlock, chainService)

	if err := chainService.beaconDB.SaveBlock(goodStateBlock); err != nil {
		t.Fatal(err)
	}

	_, err = chainService.ReceiveBlock(context.Background(), goodStateBlock)
	if err != nil {
		t.Fatalf("error exists for good block %v", err)
	}
	testutil.AssertLogsContain(t, hook, "Executing state transition")
}

func TestReceiveBlock_CheckBlockStateRoot_BadState(t *testing.T) {
	db := internal.SetupDB(t)
	defer internal.TeardownDB(t, db)
	chainService := setupBeaconChain(t, db, nil)
	deposits, privKeys := setupInitialDeposits(t, 100)
	ctx := context.Background()
	eth1Data := &pb.Eth1Data{
		DepositRoot: []byte{},
		BlockRoot:   []byte{},
	}
	beaconState, err := state.GenesisBeaconState(deposits, 0, eth1Data)
	if err != nil {
		t.Fatalf("Can't generate genesis state: %v", err)
	}
<<<<<<< HEAD
	beaconState.LatestStateRoots = make([][]byte, params.BeaconConfig().SlotsPerHistoricalRoot)
	beaconState.LatestBlockHeader = &pb.BeaconBlockHeader{
		StateRoot: []byte{},
	}
	parentHash, genesisBlock := setupGenesisBlock(t, chainService)
	if err := chainService.beaconDB.SaveHistoricalState(ctx, beaconState, parentHash); err != nil {
		t.Fatal(err)
	}
=======
	parentHash, genesisBlock := setupGenesisBlock(t, chainService)
	if err := chainService.beaconDB.SaveHistoricalState(ctx, beaconState, parentHash); err != nil {
		t.Fatal(err)
	}
>>>>>>> 3871be00
	beaconState.Slot++
	if err := chainService.beaconDB.UpdateChainHead(ctx, genesisBlock, beaconState); err != nil {
		t.Fatal(err)
	}

	beaconState.Slot++
	invalidStateBlock := &pb.BeaconBlock{
		Slot:       beaconState.Slot,
		StateRoot:  []byte{'b', 'a', 'd', ' ', 'h', 'a', 's', 'h'},
		ParentRoot: parentHash[:],
		Body: &pb.BeaconBlockBody{
			Eth1Data:     &pb.Eth1Data{},
			RandaoReveal: createRandaoReveal(t, beaconState, privKeys),
		},
	}
	beaconState.Slot--

	_, err = chainService.ReceiveBlock(context.Background(), invalidStateBlock)
	if err == nil {
		t.Fatal("no error for wrong block state root")
	}
	if !strings.Contains(err.Error(), "beacon state root is not equal to block state root: ") {
		t.Fatal(err)
	}
}

func TestReceiveBlock_RemovesPendingDeposits(t *testing.T) {
	hook := logTest.NewGlobal()
	db := internal.SetupDB(t)
	defer internal.TeardownDB(t, db)
	ctx := context.Background()

	attsService := attestation.NewAttestationService(
		context.Background(),
		&attestation.Config{BeaconDB: db})
	chainService := setupBeaconChain(t, db, attsService)
	deposits, privKeys := setupInitialDeposits(t, 100)
	eth1Data := &pb.Eth1Data{
		DepositRoot: []byte{},
		BlockRoot:   []byte{},
	}
	beaconState, err := state.GenesisBeaconState(deposits, 0, eth1Data)
	if err != nil {
		t.Fatalf("Can't generate genesis state: %v", err)
	}
	beaconState.LatestStateRoots = make([][]byte, params.BeaconConfig().SlotsPerHistoricalRoot)
	beaconState.LatestBlockHeader = &pb.BeaconBlockHeader{
		StateRoot: []byte{},
	}
	if err := chainService.beaconDB.SaveJustifiedState(beaconState); err != nil {
		t.Fatal(err)
	}
	if err := db.SaveFinalizedState(beaconState); err != nil {
		t.Fatal(err)
	}

	stateRoot, err := hashutil.HashProto(beaconState)
	if err != nil {
		t.Fatalf("Could not tree hash state: %v", err)
	}
	parentHash, genesisBlock := setupGenesisBlock(t, chainService)
	beaconState.Slot++
	if err := chainService.beaconDB.UpdateChainHead(ctx, genesisBlock, beaconState); err != nil {
		t.Fatal(err)
	}

	currentSlot := uint64(0)
	randaoReveal := createRandaoReveal(t, beaconState, privKeys)

	pendingDeposits := []*pb.Deposit{
		createPreChainStartDeposit([]byte{'F'}, beaconState.DepositIndex),
	}
	pendingDepositsData := make([][]byte, len(pendingDeposits))
	for i, pd := range pendingDeposits {
		h, err := ssz.TreeHash(pd.Data)
		if err != nil {
			t.Fatal(err)
		}
		pendingDepositsData[i] = h[:]
	}
	depositTrie, err := trieutil.GenerateTrieFromItems(pendingDepositsData, int(params.BeaconConfig().DepositContractTreeDepth))
	if err != nil {
		t.Fatalf("Could not generate deposit trie: %v", err)
	}
	for i := range pendingDeposits {
		pendingDeposits[i].Index = 0
		proof, err := depositTrie.MerkleProof(int(pendingDeposits[i].Index))
		if err != nil {
			t.Fatalf("Could not generate proof: %v", err)
		}
		pendingDeposits[i].Proof = proof
	}
	depositRoot := depositTrie.Root()
<<<<<<< HEAD
	beaconState.LatestEth1Data.DepositRoot = depositRoot[:]
=======
	beaconState.LatestEth1Data.DepositRootHash32 = depositRoot[:]
>>>>>>> 3871be00
	if err := db.SaveHistoricalState(context.Background(), beaconState, parentHash); err != nil {
		t.Fatal(err)
	}

	block := &pb.BeaconBlock{
		Slot:       currentSlot + 1,
		StateRoot:  stateRoot[:],
		ParentRoot: parentHash[:],
		Body: &pb.BeaconBlockBody{
			Eth1Data: &pb.Eth1Data{
				DepositRoot: []byte("a"),
				BlockRoot:   []byte("b"),
			},
			RandaoReveal: randaoReveal,
			Deposits:     pendingDeposits,
		},
	}

	beaconState.LatestBlock = block
	beaconState.Slot--
	beaconState.DepositIndex = 0
	if err := chainService.beaconDB.SaveState(ctx, beaconState); err != nil {
		t.Fatal(err)
	}
	initBlockStateRoot(t, block, chainService)

	blockRoot, err := hashutil.HashBeaconBlock(block)
	if err != nil {
		log.Fatalf("could not hash block: %v", err)
	}

	if err := chainService.beaconDB.SaveJustifiedBlock(block); err != nil {
		t.Fatal(err)
	}
	if err := chainService.beaconDB.SaveFinalizedBlock(block); err != nil {
		t.Fatal(err)
	}

	for _, dep := range pendingDeposits {
		db.InsertPendingDeposit(chainService.ctx, dep, big.NewInt(0))
	}

	if len(db.PendingDeposits(chainService.ctx, nil)) != len(pendingDeposits) || len(pendingDeposits) == 0 {
		t.Fatalf("Expected %d pending deposits", len(pendingDeposits))
	}

	beaconState.Slot--
	if err := chainService.beaconDB.SaveState(ctx, beaconState); err != nil {
		t.Fatal(err)
	}
	if err := db.SaveHistoricalState(context.Background(), beaconState, blockRoot); err != nil {
		t.Fatal(err)
	}
	computedState, err := chainService.ReceiveBlock(context.Background(), block)
	if err != nil {
		t.Fatal(err)
	}
	for i := 0; i < len(beaconState.ValidatorRegistry); i++ {
		pubKey := bytesutil.ToBytes48(beaconState.ValidatorRegistry[i].Pubkey)
		attsService.InsertAttestationIntoStore(pubKey, &pb.Attestation{
			Data: &pb.AttestationData{
				BeaconBlockRootHash32: blockRoot[:],
			}},
		)
	}
	if err := chainService.ApplyForkChoiceRule(context.Background(), block, computedState); err != nil {
		t.Fatal(err)
	}

	if len(db.PendingDeposits(chainService.ctx, nil)) != 0 {
		t.Fatalf("Expected 0 pending deposits, but there are %+v", db.PendingDeposits(chainService.ctx, nil))
	}
	testutil.AssertLogsContain(t, hook, "Executing state transition")
}

// Scenario graph: http://bit.ly/2K1k2KZ
//
//digraph G {
//    rankdir=LR;
//    node [shape="none"];
//
//    subgraph blocks {
//        rankdir=LR;
//        node [shape="box"];
//        a->b;
//        b->c;
//        c->e;
//        c->f;
//        f->g;
//        e->h;
//    }
//
//    { rank=same; 1; a;}
//    { rank=same; 2; b;}
//    { rank=same; 3; c;}
//    { rank=same; 5; e;}
//    { rank=same; 6; f;}
//    { rank=same; 7; g;}
//    { rank=same; 8; h;}
//
//    1->2->3->4->5->6->7->8->9[arrowhead=none];
//}
func TestReceiveBlock_OnChainSplit(t *testing.T) {
	// The scenario to test is that we think that the canonical head is block H
	// and then we receive block G. We don't have block F, so we request it. Then
	// we process F, the G. The expected behavior is that we load the historical
	// state from slot 3 where the common ancestor block C is present.

	db := internal.SetupDB(t)
	defer internal.TeardownDB(t, db)
	ctx := context.Background()

	chainService := setupBeaconChain(t, db, nil)
	deposits, privKeys := setupInitialDeposits(t, 100)
	eth1Data := &pb.Eth1Data{
		DepositRoot: []byte{},
		BlockRoot:   []byte{},
	}
	beaconState, err := state.GenesisBeaconState(deposits, 0, eth1Data)
	if err != nil {
		t.Fatalf("Can't generate genesis state: %v", err)
	}
	beaconState.LatestStateRoots = make([][]byte, params.BeaconConfig().SlotsPerHistoricalRoot)
	beaconState.LatestBlockHeader = &pb.BeaconBlockHeader{
		StateRoot: []byte{},
	}
	stateRoot, err := hashutil.HashProto(beaconState)
	if err != nil {
		t.Fatalf("Could not tree hash state: %v", err)
	}
	parentHash, genesisBlock := setupGenesisBlock(t, chainService)
	beaconState.LatestBlock = genesisBlock
	if err := db.UpdateChainHead(ctx, genesisBlock, beaconState); err != nil {
		t.Fatal(err)
	}
	if err := db.SaveFinalizedState(beaconState); err != nil {
		t.Fatal(err)
	}
	genesisSlot := uint64(0)

	// Top chain slots (see graph)
	blockSlots := []uint64{1, 2, 3, 5, 8}
	for _, slot := range blockSlots {
		block := &pb.BeaconBlock{
			Slot:       genesisSlot + slot,
			StateRoot:  stateRoot[:],
			ParentRoot: parentHash[:],
			Body: &pb.BeaconBlockBody{
				Eth1Data:     &pb.Eth1Data{},
				RandaoReveal: createRandaoReveal(t, beaconState, privKeys),
			},
		}
		initBlockStateRoot(t, block, chainService)
		computedState, err := chainService.ReceiveBlock(ctx, block)
		if err != nil {
			t.Fatal(err)
		}
		stateRoot, err = hashutil.HashProto(computedState)
		if err != nil {
			t.Fatal(err)
		}
		if err = db.SaveBlock(block); err != nil {
			t.Fatal(err)
		}
		computedState.LatestBlock = block
		if err = db.UpdateChainHead(ctx, block, computedState); err != nil {
			t.Fatal(err)
		}
		parentHash, err = hashutil.HashBeaconBlock(block)
		if err != nil {
			t.Fatal(err)
		}
	}

	// Common ancestor is block at slot 3
	commonAncestor, err := db.CanonicalBlockBySlot(ctx, genesisSlot+3)
	if err != nil {
		t.Fatal(err)
	}

	parentHash, err = hashutil.HashBeaconBlock(commonAncestor)
	if err != nil {
		t.Fatal(err)
	}

	beaconState, err = db.HistoricalStateFromSlot(ctx, commonAncestor.Slot, parentHash)
	if err != nil {
		t.Fatal(err)
	}
	stateRoot, err = hashutil.HashProto(beaconState)
	if err != nil {
		t.Fatal(err)
	}
	// Then we receive the block `f` from slot 6
	blockF := &pb.BeaconBlock{
		Slot:       genesisSlot + 6,
		ParentRoot: parentHash[:],
		StateRoot:  stateRoot[:],
		Body: &pb.BeaconBlockBody{
			Eth1Data:     &pb.Eth1Data{},
			RandaoReveal: createRandaoReveal(t, beaconState, privKeys),
		},
	}
	rootF, _ := hashutil.HashBeaconBlock(blockF)
	if err := db.SaveHistoricalState(ctx, beaconState, rootF); err != nil {
		t.Fatal(err)
	}
	rootF, _ := hashutil.HashBeaconBlock(blockF)
	if err := db.SaveHistoricalState(ctx, beaconState, rootF); err != nil {
		t.Fatal(err)
	}
	initBlockStateRoot(t, blockF, chainService)

	computedState, err := chainService.ReceiveBlock(ctx, blockF)
	if err != nil {
		t.Fatal(err)
	}

	stateRoot, err = hashutil.HashProto(computedState)
	if err != nil {
		t.Fatal(err)
	}

	if err := db.SaveBlock(blockF); err != nil {
		t.Fatal(err)
	}

	parentHash, err = hashutil.HashBeaconBlock(blockF)
	if err != nil {
		t.Fatal(err)
	}

	// Then we apply block `g` from slot 7
	blockG := &pb.BeaconBlock{
		Slot:       genesisSlot + 7,
		ParentRoot: parentHash[:],
		StateRoot:  stateRoot[:],
		Body: &pb.BeaconBlockBody{
			Eth1Data:     &pb.Eth1Data{},
			RandaoReveal: createRandaoReveal(t, computedState, privKeys),
		},
	}
	initBlockStateRoot(t, blockG, chainService)

	computedState, err = chainService.ReceiveBlock(ctx, blockG)
	if err != nil {
		t.Fatal(err)
	}

	if computedState.Slot != blockG.Slot {
		t.Errorf("Unexpect state slot %d, wanted %d", computedState.Slot, blockG.Slot)
	}
}

func TestIsBlockReadyForProcessing_ValidBlock(t *testing.T) {
	db := internal.SetupDB(t)
	defer internal.TeardownDB(t, db)
	ctx := context.Background()

	chainService := setupBeaconChain(t, db, nil)
	unixTime := uint64(time.Now().Unix())
	deposits, privKeys := setupInitialDeposits(t, 100)
	if err := db.InitializeState(context.Background(), unixTime, deposits, &pb.Eth1Data{}); err != nil {
		t.Fatalf("Could not initialize beacon state to disk: %v", err)
	}
	beaconState, err := db.HeadState(ctx)
	if err != nil {
		t.Fatalf("Can't get genesis state: %v", err)
	}
	beaconState.LatestStateRoots = make([][]byte, params.BeaconConfig().SlotsPerHistoricalRoot)
	beaconState.LatestBlockHeader = &pb.BeaconBlockHeader{
		StateRoot: []byte{},
	}
	block := &pb.BeaconBlock{
		ParentRoot: []byte{'a'},
	}

	if err := chainService.VerifyBlockValidity(ctx, block, beaconState); err == nil {
		t.Fatal("block processing succeeded despite block having no parent saved")
	}

	beaconState.Slot = 10

	stateRoot, err := hashutil.HashProto(beaconState)
	if err != nil {
		t.Fatalf("Could not tree hash state: %v", err)
	}
	genesis := b.NewGenesisBlock([]byte{})
	if err := chainService.beaconDB.SaveBlock(genesis); err != nil {
		t.Fatalf("cannot save block: %v", err)
	}
	parentRoot, err := hashutil.HashBeaconBlock(genesis)
	if err != nil {
		t.Fatalf("unable to get root of canonical head: %v", err)
	}

	beaconState.LatestEth1Data = &pb.Eth1Data{
		DepositRoot: []byte{2},
		BlockRoot:   []byte{3},
	}
	beaconState.Slot = 0

	currentSlot := uint64(1)
	attestationSlot := uint64(0)

	randaoReveal := createRandaoReveal(t, beaconState, privKeys)
	block2 := &pb.BeaconBlock{
		Slot:       currentSlot,
		StateRoot:  stateRoot[:],
		ParentRoot: parentRoot[:],
		Body: &pb.BeaconBlockBody{
			Eth1Data: &pb.Eth1Data{
				DepositRoot: []byte("a"),
				BlockRoot:   []byte("b"),
			},
			RandaoReveal: randaoReveal,
			Attestations: []*pb.Attestation{{
				AggregationBitfield: []byte{128, 0, 0, 0, 0, 0, 0, 0, 0, 0, 0, 0, 0, 0, 0, 0,
					0, 0, 0, 0, 0, 0, 0, 0, 0, 0, 0, 0, 0, 0, 0, 0},
				Data: &pb.AttestationData{
					Slot:                     attestationSlot,
					JustifiedBlockRootHash32: parentRoot[:],
				},
			}},
		},
	}

	if err := chainService.VerifyBlockValidity(ctx, block2, beaconState); err != nil {
		t.Fatalf("block processing failed despite being a valid block: %v", err)
	}
}

func TestDeleteValidatorIdx_DeleteWorks(t *testing.T) {
	db := internal.SetupDB(t)
	defer internal.TeardownDB(t, db)
	epoch := uint64(2)
	v.InsertActivatedIndices(epoch+1, []uint64{0, 1, 2})
	v.InsertExitedVal(epoch+1, []uint64{0, 2})
	var validators []*pb.Validator
	for i := 0; i < 3; i++ {
		pubKeyBuf := make([]byte, params.BeaconConfig().BLSPubkeyLength)
		binary.PutUvarint(pubKeyBuf, uint64(i))
		validators = append(validators, &pb.Validator{
			Pubkey: pubKeyBuf,
		})
	}
	state := &pb.BeaconState{
		ValidatorRegistry: validators,
		Slot:              epoch * params.BeaconConfig().SlotsPerEpoch,
	}
	chainService := setupBeaconChain(t, db, nil)
	if err := chainService.saveValidatorIdx(state); err != nil {
		t.Fatalf("Could not save validator idx: %v", err)
	}
	if err := chainService.deleteValidatorIdx(state); err != nil {
		t.Fatalf("Could not delete validator idx: %v", err)
	}
	wantedIdx := uint64(1)
	idx, err := chainService.beaconDB.ValidatorIndex(validators[wantedIdx].Pubkey)
	if err != nil {
		t.Fatalf("Could not get validator index: %v", err)
	}
	if wantedIdx != idx {
		t.Errorf("Wanted: %d, got: %d", wantedIdx, idx)
	}

	wantedIdx = uint64(2)
	if chainService.beaconDB.HasValidator(validators[wantedIdx].Pubkey) {
		t.Errorf("Validator index %d should have been deleted", wantedIdx)
	}
	if v.ExitedValFromEpoch(epoch) != nil {
		t.Errorf("Activated validators mapping for epoch %d still there", epoch)
	}
}

func TestSaveValidatorIdx_SaveRetrieveWorks(t *testing.T) {
	db := internal.SetupDB(t)
	defer internal.TeardownDB(t, db)
	epoch := uint64(1)
	v.InsertActivatedIndices(epoch+1, []uint64{0, 1, 2})
	var validators []*pb.Validator
	for i := 0; i < 3; i++ {
		pubKeyBuf := make([]byte, params.BeaconConfig().BLSPubkeyLength)
		binary.PutUvarint(pubKeyBuf, uint64(i))
		validators = append(validators, &pb.Validator{
			Pubkey: pubKeyBuf,
		})
	}
	state := &pb.BeaconState{
		ValidatorRegistry: validators,
		Slot:              epoch * params.BeaconConfig().SlotsPerEpoch,
	}
	chainService := setupBeaconChain(t, db, nil)
	if err := chainService.saveValidatorIdx(state); err != nil {
		t.Fatalf("Could not save validator idx: %v", err)
	}

	wantedIdx := uint64(2)
	idx, err := chainService.beaconDB.ValidatorIndex(validators[wantedIdx].Pubkey)
	if err != nil {
		t.Fatalf("Could not get validator index: %v", err)
	}
	if wantedIdx != idx {
		t.Errorf("Wanted: %d, got: %d", wantedIdx, idx)
	}

	if v.ActivatedValFromEpoch(epoch) != nil {
		t.Errorf("Activated validators mapping for epoch %d still there", epoch)
	}
}

func TestSaveValidatorIdx_IdxNotInState(t *testing.T) {
	db := internal.SetupDB(t)
	defer internal.TeardownDB(t, db)
	epoch := uint64(100)

	// Tried to insert 5 active indices to DB with only 3 validators in state.
	v.InsertActivatedIndices(epoch+1, []uint64{0, 1, 2, 3, 4})
	var validators []*pb.Validator
	for i := 0; i < 3; i++ {
		pubKeyBuf := make([]byte, params.BeaconConfig().BLSPubkeyLength)
		binary.PutUvarint(pubKeyBuf, uint64(i))
		validators = append(validators, &pb.Validator{
			Pubkey: pubKeyBuf,
		})
	}
	state := &pb.BeaconState{
		ValidatorRegistry: validators,
		Slot:              epoch * params.BeaconConfig().SlotsPerEpoch,
	}
	chainService := setupBeaconChain(t, db, nil)
	if err := chainService.saveValidatorIdx(state); err != nil {
		t.Fatalf("Could not save validator idx: %v", err)
	}

	wantedIdx := uint64(2)
	idx, err := chainService.beaconDB.ValidatorIndex(validators[wantedIdx].Pubkey)
	if err != nil {
		t.Fatalf("Could not get validator index: %v", err)
	}
	if wantedIdx != idx {
		t.Errorf("Wanted: %d, got: %d", wantedIdx, idx)
	}

	if v.ActivatedValFromEpoch(epoch) != nil {
		t.Errorf("Activated validators mapping for epoch %d still there", epoch)
	}

	// Verify the skipped validators are included in the next epoch.
	if !reflect.DeepEqual(v.ActivatedValFromEpoch(epoch+2), []uint64{3, 4}) {
		t.Error("Did not get wanted validator from activation queue")
	}
}<|MERGE_RESOLUTION|>--- conflicted
+++ resolved
@@ -192,14 +192,10 @@
 	if err != nil {
 		t.Fatalf("Can't generate genesis state: %v", err)
 	}
-<<<<<<< HEAD
 	beaconState.LatestStateRoots = make([][]byte, params.BeaconConfig().SlotsPerHistoricalRoot)
 	beaconState.LatestBlockHeader = &pb.BeaconBlockHeader{
 		StateRoot: []byte{},
 	}
-=======
-
->>>>>>> 3871be00
 	stateRoot, err := hashutil.HashProto(beaconState)
 	if err != nil {
 		t.Fatalf("Could not tree hash state: %v", err)
@@ -337,7 +333,6 @@
 	if err != nil {
 		t.Fatalf("Can't generate genesis state: %v", err)
 	}
-<<<<<<< HEAD
 	beaconState.LatestStateRoots = make([][]byte, params.BeaconConfig().SlotsPerHistoricalRoot)
 	beaconState.LatestBlockHeader = &pb.BeaconBlockHeader{
 		StateRoot: []byte{},
@@ -346,13 +341,6 @@
 	if err := chainService.beaconDB.SaveHistoricalState(ctx, beaconState, parentHash); err != nil {
 		t.Fatal(err)
 	}
-=======
-
-	parentHash, genesisBlock := setupGenesisBlock(t, chainService)
-	if err := chainService.beaconDB.SaveHistoricalState(ctx, beaconState, parentHash); err != nil {
-		t.Fatal(err)
-	}
->>>>>>> 3871be00
 	beaconState.Slot++
 	if err := chainService.beaconDB.UpdateChainHead(ctx, genesisBlock, beaconState); err != nil {
 		t.Fatal(err)
@@ -395,7 +383,6 @@
 	if err != nil {
 		t.Fatalf("Can't generate genesis state: %v", err)
 	}
-<<<<<<< HEAD
 	beaconState.LatestStateRoots = make([][]byte, params.BeaconConfig().SlotsPerHistoricalRoot)
 	beaconState.LatestBlockHeader = &pb.BeaconBlockHeader{
 		StateRoot: []byte{},
@@ -404,12 +391,6 @@
 	if err := chainService.beaconDB.SaveHistoricalState(ctx, beaconState, parentHash); err != nil {
 		t.Fatal(err)
 	}
-=======
-	parentHash, genesisBlock := setupGenesisBlock(t, chainService)
-	if err := chainService.beaconDB.SaveHistoricalState(ctx, beaconState, parentHash); err != nil {
-		t.Fatal(err)
-	}
->>>>>>> 3871be00
 	beaconState.Slot++
 	if err := chainService.beaconDB.UpdateChainHead(ctx, genesisBlock, beaconState); err != nil {
 		t.Fatal(err)
@@ -503,11 +484,7 @@
 		pendingDeposits[i].Proof = proof
 	}
 	depositRoot := depositTrie.Root()
-<<<<<<< HEAD
 	beaconState.LatestEth1Data.DepositRoot = depositRoot[:]
-=======
-	beaconState.LatestEth1Data.DepositRootHash32 = depositRoot[:]
->>>>>>> 3871be00
 	if err := db.SaveHistoricalState(context.Background(), beaconState, parentHash); err != nil {
 		t.Fatal(err)
 	}
