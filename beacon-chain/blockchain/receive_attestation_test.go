package blockchain

import (
	"testing"

	"github.com/prysmaticlabs/go-ssz"
	testDB "github.com/prysmaticlabs/prysm/beacon-chain/db/testing"
	pb "github.com/prysmaticlabs/prysm/proto/beacon/p2p/v1"
	ethpb "github.com/prysmaticlabs/prysm/proto/eth/v1alpha1"
	"github.com/prysmaticlabs/prysm/shared/testutil"
	logTest "github.com/sirupsen/logrus/hooks/test"
	"golang.org/x/net/context"
)

<<<<<<< HEAD
func TestReceiveAttestation_ProcessCorrectly(t *testing.T) {
	hook := logTest.NewGlobal()
	db := testDB.SetupDB(t)
	defer testDB.TeardownDB(t, db)
	ctx := context.Background()

	chainService := setupBeaconChain(t, db)
	r, _ := ssz.SigningRoot(&ethpb.BeaconBlock{})
	chainService.forkChoiceStore = &store{headRoot: r[:]}

	b := &ethpb.BeaconBlock{}
	if err := chainService.beaconDB.SaveBlock(ctx, b); err != nil {
		t.Fatal(err)
	}
	root, err := ssz.SigningRoot(b)
	if err != nil {
		t.Fatal(err)
	}
	if err := chainService.beaconDB.SaveState(ctx, &pb.BeaconState{}, root); err != nil {
		t.Fatal(err)
	}

	a := &ethpb.Attestation{Data: &ethpb.AttestationData{
		Target: &ethpb.Checkpoint{Root: root[:]},
	}}
	if err := chainService.ReceiveAttestation(ctx, a); err != nil {
		t.Fatal(err)
	}

	testutil.AssertLogsContain(t, hook, "Saved new head info")
	testutil.AssertLogsContain(t, hook, "Broadcasting attestation")
}

func TestReceiveAttestation_SameHead(t *testing.T) {
	hook := logTest.NewGlobal()
	db := testDB.SetupDB(t)
	defer testDB.TeardownDB(t, db)
	ctx := context.Background()

	chainService := setupBeaconChain(t, db)
	r, _ := ssz.SigningRoot(&ethpb.BeaconBlock{})
	chainService.forkChoiceStore = &store{headRoot: r[:]}
	chainService.canonicalRoots[0] = r[:]

	b := &ethpb.BeaconBlock{}
	if err := chainService.beaconDB.SaveBlock(ctx, b); err != nil {
		t.Fatal(err)
	}
	root, err := ssz.SigningRoot(b)
	if err != nil {
		t.Fatal(err)
	}
	if err := chainService.beaconDB.SaveState(ctx, &pb.BeaconState{}, root); err != nil {
		t.Fatal(err)
	}

	a := &ethpb.Attestation{Data: &ethpb.AttestationData{
		Target: &ethpb.Checkpoint{Root: root[:]},
	}}
	if err := chainService.ReceiveAttestation(ctx, a); err != nil {
		t.Fatal(err)
	}

	testutil.AssertLogsDoNotContain(t, hook, "Saved new head info")
	testutil.AssertLogsContain(t, hook, "Broadcasting attestation")
}

=======
>>>>>>> 49c2dd2c
func TestReceiveAttestationNoPubsub_ProcessCorrectly(t *testing.T) {
	hook := logTest.NewGlobal()
	db := testDB.SetupDB(t)
	defer testDB.TeardownDB(t, db)
	ctx := context.Background()

	chainService := setupBeaconChain(t, db)
	r, _ := ssz.SigningRoot(&ethpb.BeaconBlock{})
	chainService.forkChoiceStore = &store{headRoot: r[:]}

	b := &ethpb.BeaconBlock{}
	if err := chainService.beaconDB.SaveBlock(ctx, b); err != nil {
		t.Fatal(err)
	}
	root, err := ssz.SigningRoot(b)
	if err != nil {
		t.Fatal(err)
	}
	if err := chainService.beaconDB.SaveState(ctx, &pb.BeaconState{}, root); err != nil {
		t.Fatal(err)
	}

	a := &ethpb.Attestation{Data: &ethpb.AttestationData{
		Target: &ethpb.Checkpoint{Root: root[:]},
	}}
	if err := chainService.ReceiveAttestationNoPubsub(ctx, a); err != nil {
		t.Fatal(err)
	}

	testutil.AssertLogsContain(t, hook, "Saved new head info")
	testutil.AssertLogsDoNotContain(t, hook, "Broadcasting attestation")
}<|MERGE_RESOLUTION|>--- conflicted
+++ resolved
@@ -12,76 +12,6 @@
 	"golang.org/x/net/context"
 )
 
-<<<<<<< HEAD
-func TestReceiveAttestation_ProcessCorrectly(t *testing.T) {
-	hook := logTest.NewGlobal()
-	db := testDB.SetupDB(t)
-	defer testDB.TeardownDB(t, db)
-	ctx := context.Background()
-
-	chainService := setupBeaconChain(t, db)
-	r, _ := ssz.SigningRoot(&ethpb.BeaconBlock{})
-	chainService.forkChoiceStore = &store{headRoot: r[:]}
-
-	b := &ethpb.BeaconBlock{}
-	if err := chainService.beaconDB.SaveBlock(ctx, b); err != nil {
-		t.Fatal(err)
-	}
-	root, err := ssz.SigningRoot(b)
-	if err != nil {
-		t.Fatal(err)
-	}
-	if err := chainService.beaconDB.SaveState(ctx, &pb.BeaconState{}, root); err != nil {
-		t.Fatal(err)
-	}
-
-	a := &ethpb.Attestation{Data: &ethpb.AttestationData{
-		Target: &ethpb.Checkpoint{Root: root[:]},
-	}}
-	if err := chainService.ReceiveAttestation(ctx, a); err != nil {
-		t.Fatal(err)
-	}
-
-	testutil.AssertLogsContain(t, hook, "Saved new head info")
-	testutil.AssertLogsContain(t, hook, "Broadcasting attestation")
-}
-
-func TestReceiveAttestation_SameHead(t *testing.T) {
-	hook := logTest.NewGlobal()
-	db := testDB.SetupDB(t)
-	defer testDB.TeardownDB(t, db)
-	ctx := context.Background()
-
-	chainService := setupBeaconChain(t, db)
-	r, _ := ssz.SigningRoot(&ethpb.BeaconBlock{})
-	chainService.forkChoiceStore = &store{headRoot: r[:]}
-	chainService.canonicalRoots[0] = r[:]
-
-	b := &ethpb.BeaconBlock{}
-	if err := chainService.beaconDB.SaveBlock(ctx, b); err != nil {
-		t.Fatal(err)
-	}
-	root, err := ssz.SigningRoot(b)
-	if err != nil {
-		t.Fatal(err)
-	}
-	if err := chainService.beaconDB.SaveState(ctx, &pb.BeaconState{}, root); err != nil {
-		t.Fatal(err)
-	}
-
-	a := &ethpb.Attestation{Data: &ethpb.AttestationData{
-		Target: &ethpb.Checkpoint{Root: root[:]},
-	}}
-	if err := chainService.ReceiveAttestation(ctx, a); err != nil {
-		t.Fatal(err)
-	}
-
-	testutil.AssertLogsDoNotContain(t, hook, "Saved new head info")
-	testutil.AssertLogsContain(t, hook, "Broadcasting attestation")
-}
-
-=======
->>>>>>> 49c2dd2c
 func TestReceiveAttestationNoPubsub_ProcessCorrectly(t *testing.T) {
 	hook := logTest.NewGlobal()
 	db := testDB.SetupDB(t)
