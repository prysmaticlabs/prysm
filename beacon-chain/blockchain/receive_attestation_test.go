--- conflicted
+++ resolved
@@ -199,13 +199,11 @@
 	require.Equal(t, true, has)
 	require.Equal(t, types.ValidatorIndex(1), vId)
 	require.Equal(t, [8]byte{1}, payloadID)
-<<<<<<< HEAD
 
 	// Test zero headRoot returns immediately.
 	headRoot := service.headRoot()
 	service.notifyEngineIfChangedHead(ctx, [32]byte{})
 	require.Equal(t, service.headRoot(), headRoot)
-=======
 }
 
 func TestService_ProcessAttestationsAndUpdateHead(t *testing.T) {
@@ -240,5 +238,4 @@
 	require.NoError(t, err, service.UpdateHead(ctx))
 	require.Equal(t, tRoot, service.head.root)                             // Validate head is the new one
 	require.Equal(t, 0, len(service.cfg.AttPool.ForkchoiceAttestations())) // Validate att pool is empty
->>>>>>> 184e5be9
 }