--- conflicted
+++ resolved
@@ -49,25 +49,13 @@
 
 	b32 := util.NewBeaconBlock()
 	b32.Block.Slot = 32
-<<<<<<< HEAD
-	wsb, err := blocks.NewSignedBeaconBlock(b32)
-	require.NoError(t, err)
-	require.NoError(t, service.cfg.BeaconDB.SaveBlock(ctx, wsb))
-=======
 	util.SaveBlock(t, ctx, service.cfg.BeaconDB, b32)
->>>>>>> f8b4d8c5
 	r32, err := b32.Block.HashTreeRoot()
 	require.NoError(t, err)
 	b33 := util.NewBeaconBlock()
 	b33.Block.Slot = 33
 	b33.Block.ParentRoot = r32[:]
-<<<<<<< HEAD
-	wsb, err = blocks.NewSignedBeaconBlock(b33)
-	require.NoError(t, err)
-	require.NoError(t, service.cfg.BeaconDB.SaveBlock(ctx, wsb))
-=======
 	util.SaveBlock(t, ctx, service.cfg.BeaconDB, b33)
->>>>>>> f8b4d8c5
 	r33, err := b33.Block.HashTreeRoot()
 	require.NoError(t, err)
 
@@ -88,25 +76,13 @@
 
 	b32 := util.NewBeaconBlock()
 	b32.Block.Slot = 32
-<<<<<<< HEAD
-	wsb, err := blocks.NewSignedBeaconBlock(b32)
-	require.NoError(t, err)
-	require.NoError(t, service.cfg.BeaconDB.SaveBlock(ctx, wsb))
-=======
 	util.SaveBlock(t, ctx, service.cfg.BeaconDB, b32)
->>>>>>> f8b4d8c5
 	r32, err := b32.Block.HashTreeRoot()
 	require.NoError(t, err)
 	b33 := util.NewBeaconBlock()
 	b33.Block.Slot = 33
 	b33.Block.ParentRoot = r32[:]
-<<<<<<< HEAD
-	wsb, err = blocks.NewSignedBeaconBlock(b33)
-	require.NoError(t, err)
-	require.NoError(t, service.cfg.BeaconDB.SaveBlock(ctx, wsb))
-=======
 	util.SaveBlock(t, ctx, service.cfg.BeaconDB, b33)
->>>>>>> f8b4d8c5
 	r33, err := b33.Block.HashTreeRoot()
 	require.NoError(t, err)
 
@@ -196,13 +172,7 @@
 	// Block in DB
 	b = util.NewBeaconBlock()
 	b.Block.Slot = 3
-<<<<<<< HEAD
-	wsb, err = blocks.NewSignedBeaconBlock(b)
-	require.NoError(t, err)
-	require.NoError(t, service.cfg.BeaconDB.SaveBlock(ctx, wsb))
-=======
 	util.SaveBlock(t, ctx, service.cfg.BeaconDB, b)
->>>>>>> f8b4d8c5
 	r1, err = b.Block.HashTreeRoot()
 	require.NoError(t, err)
 	st, _ = util.DeterministicGenesisState(t, 1)
@@ -270,13 +240,7 @@
 	b.Block.ParentRoot = service.originBlockRoot[:]
 	r, err := b.Block.HashTreeRoot()
 	require.NoError(t, err)
-<<<<<<< HEAD
-	wb, err := blocks.NewSignedBeaconBlock(b)
-	require.NoError(t, err)
-	require.NoError(t, service.cfg.BeaconDB.SaveBlock(ctx, wb))
-=======
 	util.SaveBlock(t, ctx, service.cfg.BeaconDB, b)
->>>>>>> f8b4d8c5
 	state, blkRoot, err := prepareForkchoiceState(ctx, 2, r, service.originBlockRoot, [32]byte{'b'}, ojc, ojc)
 	require.NoError(t, err)
 	require.NoError(t, service.cfg.ForkChoiceStore.InsertNode(ctx, state, blkRoot))
