--- conflicted
+++ resolved
@@ -52,20 +52,9 @@
 	}
 	tgt := stateTrie.CopyCheckpoint(a.Data.Target)
 
-<<<<<<< HEAD
-	if helpers.SlotToEpoch(a.Data.Slot) != a.Data.Target.Epoch {
-		return nil, fmt.Errorf("data slot is not in the same epoch as target %d != %d", helpers.SlotToEpoch(a.Data.Slot), a.Data.Target.Epoch)
-	}
-
 	// Note that target root check is ignored here because it was performed in sync's validation pipeline:
 	// validate_aggregate_proof.go and validate_beacon_attestation.go
 	// If missing target root were to fail in this method, it would have just failed in `getAttPreState`.
-=======
-	// Verify beacon node has seen the target block before.
-	if !s.hasBlock(ctx, bytesutil.ToBytes32(tgt.Root)) {
-		return nil, ErrTargetRootNotInDB
-	}
->>>>>>> 15373780
 
 	// Retrieve attestation's data beacon block pre state. Advance pre state to latest epoch if necessary and
 	// save it to the cache.
