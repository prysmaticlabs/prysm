package blockchain

import (
	"context"
	"fmt"

	"github.com/pkg/errors"
	ethpb "github.com/prysmaticlabs/ethereumapis/eth/v1alpha1"
	"github.com/prysmaticlabs/prysm/beacon-chain/core/helpers"
	"github.com/prysmaticlabs/prysm/beacon-chain/flags"
	stateTrie "github.com/prysmaticlabs/prysm/beacon-chain/state"
	"github.com/prysmaticlabs/prysm/shared/bytesutil"
	"github.com/prysmaticlabs/prysm/shared/roughtime"
	"go.opencensus.io/trace"
)

// ErrTargetRootNotInDB returns when the target block root of an attestation cannot be found in the
// beacon database.
var ErrTargetRootNotInDB = errors.New("target root does not exist in db")

// onAttestation is called whenever an attestation is received, verifies the attestation is valid and saves
/// it to the DB.
//
// Spec pseudocode definition:
//   def on_attestation(store: Service, attestation: Attestation) -> None:
//    """
//    Run ``on_attestation`` upon receiving a new ``attestation`` from either within a block or directly on the wire.
//
//    An ``attestation`` that is asserted as invalid may be valid at a later time,
//    consider scheduling it for later processing in such case.
//    """
//    target = attestation.data.target
//
//    # Attestations must be from the current or previous epoch
//    current_epoch = compute_epoch_at_slot(get_current_slot(store))
//    # Use GENESIS_EPOCH for previous when genesis to avoid underflow
//    previous_epoch = current_epoch - 1 if current_epoch > GENESIS_EPOCH else GENESIS_EPOCH
//    assert target.epoch in [current_epoch, previous_epoch]
//    assert target.epoch == compute_epoch_at_slot(attestation.data.slot)
//
//    # Attestations target be for a known block. If target block is unknown, delay consideration until the block is found
//    assert target.root in store.blocks
//    # Attestations cannot be from future epochs. If they are, delay consideration until the epoch arrives
//    base_state = store.block_states[target.root].copy()
//    assert store.time >= base_state.genesis_time + compute_start_slot_at_epoch(target.epoch) * SECONDS_PER_SLOT
//
//    # Attestations must be for a known block. If block is unknown, delay consideration until the block is found
//    assert attestation.data.beacon_block_root in store.blocks
//    # Attestations must not be for blocks in the future. If not, the attestation should not be considered
//    assert store.blocks[attestation.data.beacon_block_root].slot <= attestation.data.slot
//
//    # Service target checkpoint state if not yet seen
//    if target not in store.checkpoint_states:
//        process_slots(base_state, compute_start_slot_at_epoch(target.epoch))
//        store.checkpoint_states[target] = base_state
//    target_state = store.checkpoint_states[target]
//
//    # Attestations can only affect the fork choice of subsequent slots.
//    # Delay consideration in the fork choice until their slot is in the past.
//    assert store.time >= (attestation.data.slot + 1) * SECONDS_PER_SLOT
//
//    # Get state at the `target` to validate attestation and calculate the committees
//    indexed_attestation = get_indexed_attestation(target_state, attestation)
//    assert is_valid_indexed_attestation(target_state, indexed_attestation)
//
//    # Update latest messages
//    for i in indexed_attestation.attesting_indices:
//        if i not in store.latest_messages or target.epoch > store.latest_messages[i].epoch:
//            store.latest_messages[i] = LatestMessage(epoch=target.epoch, root=attestation.data.beacon_block_root)
func (s *Service) onAttestation(ctx context.Context, a *ethpb.Attestation) ([]uint64, error) {
	ctx, span := trace.StartSpan(ctx, "blockchain.onAttestation")
	defer span.End()

	tgt := stateTrie.CopyCheckpoint(a.Data.Target)
	tgtSlot := helpers.StartSlot(tgt.Epoch)

	if helpers.SlotToEpoch(a.Data.Slot) != a.Data.Target.Epoch {
		return nil, fmt.Errorf("data slot is not in the same epoch as target %d != %d", helpers.SlotToEpoch(a.Data.Slot), a.Data.Target.Epoch)
	}

	// Verify beacon node has seen the target block before.
	if !s.hasBlock(ctx, bytesutil.ToBytes32(tgt.Root)) {
		return nil, ErrTargetRootNotInDB
	}

	// Retrieve attestation's data beacon block pre state. Advance pre state to latest epoch if necessary and
	// save it to the cache.
	baseState, err := s.getAttPreState(ctx, tgt)
	if err != nil {
		return nil, err
	}

	genesisTime := baseState.GenesisTime()

	// Verify attestation target is from current epoch or previous epoch.
	if err := s.verifyAttTargetEpoch(ctx, genesisTime, uint64(roughtime.Now().Unix()), tgt); err != nil {
		return nil, err
	}

	// Verify Attestations cannot be from future epochs.
	if err := helpers.VerifySlotTime(genesisTime, tgtSlot, helpers.TimeShiftTolerance); err != nil {
		return nil, errors.Wrap(err, "could not verify attestation target slot")
	}

	// Verify attestation beacon block is known and not from the future.
	if err := s.verifyBeaconBlock(ctx, a.Data); err != nil {
		return nil, errors.Wrap(err, "could not verify attestation beacon block")
	}

	// Verify attestations can only affect the fork choice of subsequent slots.
<<<<<<< HEAD
	if err := helpers.VerifySlotTime(genesisTime, a.Data.Slot+1, helpers.TimeShiftTolerance); err != nil {
=======
	if err := helpers.VerifySlotTime(genesisTime, a.Data.Slot); err != nil {
>>>>>>> e59721f2
		return nil, err
	}

	// Use the target state to to validate attestation and calculate the committees.
	indexedAtt, err := s.verifyAttestation(ctx, baseState, a)
	if err != nil {
		return nil, err
	}

	// Only save attestation in DB for archival node.
	if flags.Get().EnableArchive {
		if err := s.beaconDB.SaveAttestation(ctx, a); err != nil {
			return nil, err
		}
	}

	if indexedAtt.AttestingIndices == nil {
		return nil, errors.New("nil attesting indices")
	}
	if a.Data == nil {
		return nil, errors.New("nil att data")
	}
	if a.Data.Target == nil {
		return nil, errors.New("nil att target")
	}

	// Update forkchoice store with the new attestation for updating weight.
	s.forkChoiceStore.ProcessAttestation(ctx, indexedAtt.AttestingIndices, bytesutil.ToBytes32(a.Data.BeaconBlockRoot), a.Data.Target.Epoch)

	return indexedAtt.AttestingIndices, nil
}<|MERGE_RESOLUTION|>--- conflicted
+++ resolved
@@ -108,11 +108,7 @@
 	}
 
 	// Verify attestations can only affect the fork choice of subsequent slots.
-<<<<<<< HEAD
-	if err := helpers.VerifySlotTime(genesisTime, a.Data.Slot+1, helpers.TimeShiftTolerance); err != nil {
-=======
-	if err := helpers.VerifySlotTime(genesisTime, a.Data.Slot); err != nil {
->>>>>>> e59721f2
+	if err := helpers.VerifySlotTime(genesisTime, a.Data.Slot, helpers.TimeShiftTolerance); err != nil {
 		return nil, err
 	}
 
