--- conflicted
+++ resolved
@@ -13,7 +13,6 @@
 	"github.com/prysmaticlabs/prysm/beacon-chain/state/stategen"
 	fieldparams "github.com/prysmaticlabs/prysm/config/fieldparams"
 	"github.com/prysmaticlabs/prysm/config/params"
-	"github.com/prysmaticlabs/prysm/consensus-types/blocks"
 	types "github.com/prysmaticlabs/prysm/consensus-types/primitives"
 	"github.com/prysmaticlabs/prysm/encoding/bytesutil"
 	ethpb "github.com/prysmaticlabs/prysm/proto/prysm/v1alpha1"
@@ -38,22 +37,6 @@
 	_, err = blockTree1(t, beaconDB, []byte{'g'})
 	require.NoError(t, err)
 
-<<<<<<< HEAD
-	BlkWithOutState := util.NewBeaconBlock()
-	BlkWithOutState.Block.Slot = 0
-	wsb, err := blocks.NewSignedBeaconBlock(BlkWithOutState)
-	require.NoError(t, err)
-	require.NoError(t, beaconDB.SaveBlock(ctx, wsb))
-	BlkWithOutStateRoot, err := BlkWithOutState.Block.HashTreeRoot()
-	require.NoError(t, err)
-
-	BlkWithStateBadAtt := util.NewBeaconBlock()
-	BlkWithStateBadAtt.Block.Slot = 1
-	wsb, err = blocks.NewSignedBeaconBlock(BlkWithStateBadAtt)
-	require.NoError(t, err)
-	require.NoError(t, beaconDB.SaveBlock(ctx, wsb))
-	BlkWithStateBadAttRoot, err := BlkWithStateBadAtt.Block.HashTreeRoot()
-=======
 	blkWithoutState := util.NewBeaconBlock()
 	blkWithoutState.Block.Slot = 0
 	util.SaveBlock(t, ctx, beaconDB, blkWithoutState)
@@ -64,7 +47,6 @@
 	blkWithStateBadAtt.Block.Slot = 1
 	util.SaveBlock(t, ctx, beaconDB, blkWithStateBadAtt)
 	BlkWithStateBadAttRoot, err := blkWithStateBadAtt.Block.HashTreeRoot()
->>>>>>> f8b4d8c5
 	require.NoError(t, err)
 
 	s, err := util.NewBeaconState()
@@ -72,17 +54,9 @@
 	require.NoError(t, s.SetSlot(100*params.BeaconConfig().SlotsPerEpoch))
 	require.NoError(t, service.cfg.BeaconDB.SaveState(ctx, s, BlkWithStateBadAttRoot))
 
-<<<<<<< HEAD
-	BlkWithValidState := util.NewBeaconBlock()
-	BlkWithValidState.Block.Slot = 2
-	wsb, err = blocks.NewSignedBeaconBlock(BlkWithValidState)
-	require.NoError(t, err)
-	require.NoError(t, beaconDB.SaveBlock(ctx, wsb))
-=======
 	blkWithValidState := util.NewBeaconBlock()
 	blkWithValidState.Block.Slot = 2
 	util.SaveBlock(t, ctx, beaconDB, blkWithValidState)
->>>>>>> f8b4d8c5
 
 	blkWithValidStateRoot, err := blkWithValidState.Block.HashTreeRoot()
 	require.NoError(t, err)
@@ -169,22 +143,6 @@
 	_, err = blockTree1(t, beaconDB, []byte{'g'})
 	require.NoError(t, err)
 
-<<<<<<< HEAD
-	BlkWithOutState := util.NewBeaconBlock()
-	BlkWithOutState.Block.Slot = 0
-	wsb, err := blocks.NewSignedBeaconBlock(BlkWithOutState)
-	require.NoError(t, err)
-	require.NoError(t, beaconDB.SaveBlock(ctx, wsb))
-	BlkWithOutStateRoot, err := BlkWithOutState.Block.HashTreeRoot()
-	require.NoError(t, err)
-
-	BlkWithStateBadAtt := util.NewBeaconBlock()
-	BlkWithStateBadAtt.Block.Slot = 1
-	wsb, err = blocks.NewSignedBeaconBlock(BlkWithStateBadAtt)
-	require.NoError(t, err)
-	require.NoError(t, beaconDB.SaveBlock(ctx, wsb))
-	BlkWithStateBadAttRoot, err := BlkWithStateBadAtt.Block.HashTreeRoot()
-=======
 	blkWithoutState := util.NewBeaconBlock()
 	blkWithoutState.Block.Slot = 0
 	util.SaveBlock(t, ctx, beaconDB, blkWithoutState)
@@ -195,7 +153,6 @@
 	blkWithStateBadAtt.Block.Slot = 1
 	util.SaveBlock(t, ctx, beaconDB, blkWithStateBadAtt)
 	BlkWithStateBadAttRoot, err := blkWithStateBadAtt.Block.HashTreeRoot()
->>>>>>> f8b4d8c5
 	require.NoError(t, err)
 
 	s, err := util.NewBeaconState()
@@ -203,17 +160,9 @@
 	require.NoError(t, s.SetSlot(100*params.BeaconConfig().SlotsPerEpoch))
 	require.NoError(t, service.cfg.BeaconDB.SaveState(ctx, s, BlkWithStateBadAttRoot))
 
-<<<<<<< HEAD
-	BlkWithValidState := util.NewBeaconBlock()
-	BlkWithValidState.Block.Slot = 2
-	wsb, err = blocks.NewSignedBeaconBlock(BlkWithValidState)
-	require.NoError(t, err)
-	require.NoError(t, beaconDB.SaveBlock(ctx, wsb))
-=======
 	blkWithValidState := util.NewBeaconBlock()
 	blkWithValidState.Block.Slot = 2
 	util.SaveBlock(t, ctx, beaconDB, blkWithValidState)
->>>>>>> f8b4d8c5
 
 	blkWithValidStateRoot, err := blkWithValidState.Block.HashTreeRoot()
 	require.NoError(t, err)
@@ -487,13 +436,7 @@
 
 	b := util.NewBeaconBlock()
 	b.Block.Slot = 2
-<<<<<<< HEAD
-	wsb, err := blocks.NewSignedBeaconBlock(b)
-	require.NoError(t, err)
-	require.NoError(t, service.cfg.BeaconDB.SaveBlock(ctx, wsb))
-=======
 	util.SaveBlock(t, ctx, service.cfg.BeaconDB, b)
->>>>>>> f8b4d8c5
 	r, err := b.Block.HashTreeRoot()
 	require.NoError(t, err)
 	d := &ethpb.AttestationData{Slot: 1, BeaconBlockRoot: r[:]}
@@ -510,13 +453,7 @@
 
 	b := util.NewBeaconBlock()
 	b.Block.Slot = 2
-<<<<<<< HEAD
-	wsb, err := blocks.NewSignedBeaconBlock(b)
-	require.NoError(t, err)
-	require.NoError(t, service.cfg.BeaconDB.SaveBlock(ctx, wsb))
-=======
 	util.SaveBlock(t, ctx, service.cfg.BeaconDB, b)
->>>>>>> f8b4d8c5
 	r, err := b.Block.HashTreeRoot()
 	require.NoError(t, err)
 	d := &ethpb.AttestationData{Slot: 2, BeaconBlockRoot: r[:]}
@@ -539,13 +476,7 @@
 
 	b32 := util.NewBeaconBlock()
 	b32.Block.Slot = 32
-<<<<<<< HEAD
-	wsb, err := blocks.NewSignedBeaconBlock(b32)
-	require.NoError(t, err)
-	require.NoError(t, service.cfg.BeaconDB.SaveBlock(ctx, wsb))
-=======
 	util.SaveBlock(t, ctx, service.cfg.BeaconDB, b32)
->>>>>>> f8b4d8c5
 	r32, err := b32.Block.HashTreeRoot()
 	require.NoError(t, err)
 
@@ -553,13 +484,7 @@
 	b33 := util.NewBeaconBlock()
 	b33.Block.Slot = 33
 	b33.Block.ParentRoot = r32[:]
-<<<<<<< HEAD
-	wsb, err = blocks.NewSignedBeaconBlock(b33)
-	require.NoError(t, err)
-	require.NoError(t, service.cfg.BeaconDB.SaveBlock(ctx, wsb))
-=======
 	util.SaveBlock(t, ctx, service.cfg.BeaconDB, b33)
->>>>>>> f8b4d8c5
 	r33, err := b33.Block.HashTreeRoot()
 	require.NoError(t, err)
 
@@ -582,13 +507,7 @@
 
 	b32 := util.NewBeaconBlock()
 	b32.Block.Slot = 32
-<<<<<<< HEAD
-	wsb, err := blocks.NewSignedBeaconBlock(b32)
-	require.NoError(t, err)
-	require.NoError(t, service.cfg.BeaconDB.SaveBlock(ctx, wsb))
-=======
 	util.SaveBlock(t, ctx, service.cfg.BeaconDB, b32)
->>>>>>> f8b4d8c5
 	r32, err := b32.Block.HashTreeRoot()
 	require.NoError(t, err)
 
@@ -596,13 +515,7 @@
 	b33 := util.NewBeaconBlock()
 	b33.Block.Slot = 33
 	b33.Block.ParentRoot = r32[:]
-<<<<<<< HEAD
-	wsb, err = blocks.NewSignedBeaconBlock(b33)
-	require.NoError(t, err)
-	require.NoError(t, service.cfg.BeaconDB.SaveBlock(ctx, wsb))
-=======
 	util.SaveBlock(t, ctx, service.cfg.BeaconDB, b33)
->>>>>>> f8b4d8c5
 	r33, err := b33.Block.HashTreeRoot()
 	require.NoError(t, err)
 
@@ -619,13 +532,7 @@
 
 	b32 := util.NewBeaconBlock()
 	b32.Block.Slot = 32
-<<<<<<< HEAD
-	wsb, err := blocks.NewSignedBeaconBlock(b32)
-	require.NoError(t, err)
-	require.NoError(t, service.cfg.BeaconDB.SaveBlock(ctx, wsb))
-=======
 	util.SaveBlock(t, ctx, service.cfg.BeaconDB, b32)
->>>>>>> f8b4d8c5
 	r32, err := b32.Block.HashTreeRoot()
 	require.NoError(t, err)
 
@@ -633,13 +540,7 @@
 	b33 := util.NewBeaconBlock()
 	b33.Block.Slot = 33
 	b33.Block.ParentRoot = r32[:]
-<<<<<<< HEAD
-	wsb, err = blocks.NewSignedBeaconBlock(b33)
-	require.NoError(t, err)
-	require.NoError(t, service.cfg.BeaconDB.SaveBlock(ctx, wsb))
-=======
 	util.SaveBlock(t, ctx, service.cfg.BeaconDB, b33)
->>>>>>> f8b4d8c5
 	r33, err := b33.Block.HashTreeRoot()
 	require.NoError(t, err)
 
