--- conflicted
+++ resolved
@@ -11,12 +11,7 @@
         "//beacon-chain/core/types:go_default_library",
         "//beacon-chain/db:go_default_library",
         "//beacon-chain/powchain:go_default_library",
-<<<<<<< HEAD
-        "//beacon-chain/utils:go_default_library",
         "//proto/beacon/p2p/v1:go_default_library",
-        "//shared/bitutil:go_default_library",
-=======
->>>>>>> 2f8115af
         "//shared/event:go_default_library",
         "//shared/params:go_default_library",
         "@com_github_ethereum_go_ethereum//common:go_default_library",
