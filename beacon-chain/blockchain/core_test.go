package blockchain

import (
	"bytes"
	"context"
	"errors"
	"reflect"
	"testing"
	"time"

	"github.com/ethereum/go-ethereum/common"
	gethTypes "github.com/ethereum/go-ethereum/core/types"
	"github.com/ethereum/go-ethereum/ethdb"
	"github.com/gogo/protobuf/proto"
	"github.com/golang/protobuf/ptypes/timestamp"
	"github.com/prysmaticlabs/prysm/beacon-chain/params"
	"github.com/prysmaticlabs/prysm/beacon-chain/types"
	pb "github.com/prysmaticlabs/prysm/proto/beacon/p2p/v1"
	"github.com/prysmaticlabs/prysm/shared/database"
	logTest "github.com/sirupsen/logrus/hooks/test"
	"golang.org/x/crypto/blake2b"
)

// FakeClock represents an mocked clock for testing purposes.
type fakeClock struct{}

// Now represents the mocked functionality of a Clock.Now().
func (fakeClock) Now() time.Time {
	return time.Date(1970, 2, 1, 1, 0, 0, 0, time.UTC)
}

type faultyFetcher struct{}

func (f *faultyFetcher) BlockByHash(ctx context.Context, hash common.Hash) (*gethTypes.Block, error) {
	return nil, errors.New("cannot fetch block")
}

type mockFetcher struct{}

func (m *mockFetcher) BlockByHash(ctx context.Context, hash common.Hash) (*gethTypes.Block, error) {
	block := gethTypes.NewBlock(&gethTypes.Header{}, nil, nil, nil)
	return block, nil
}

type faultyDB struct{}

func (f *faultyDB) Get(k []byte) ([]byte, error) {
	return []byte{}, nil
}

func (f *faultyDB) Has(k []byte) (bool, error) {
	return true, nil
}

func (f *faultyDB) Put(k []byte, v []byte) error {
	return nil
}

func (f *faultyDB) Delete(k []byte) error {
	return nil
}

func (f *faultyDB) Close() {}

func (f *faultyDB) NewBatch() ethdb.Batch {
	return nil
}

func startInMemoryBeaconChain(t *testing.T) (*BeaconChain, *database.DB) {
	config := &database.DBConfig{DataDir: "", Name: "", InMemory: true}
	db, err := database.NewDB(config)
	if err != nil {
		t.Fatalf("unable to setup db: %v", err)
	}
	beaconChain, err := NewBeaconChain(db.DB())
	if err != nil {
		t.Fatalf("unable to setup beacon chain: %v", err)
	}

	return beaconChain, db
}

func TestNewBeaconChain(t *testing.T) {
	hook := logTest.NewGlobal()
	beaconChain, db := startInMemoryBeaconChain(t)
	defer db.Close()

	msg := hook.LastEntry().Message
	want := "No chainstate found on disk, initializing beacon from genesis"
	if msg != want {
		t.Errorf("incorrect log, expected %s, got %s", want, msg)
	}

	hook.Reset()
	active, crystallized, err := types.NewGenesisStates()
	if err != nil {
		t.Errorf("Creating new genesis state failed %v", err)
	}
	if _, err := types.NewGenesisBlock(); err != nil {
		t.Errorf("Creating a new genesis block failed %v", err)
	}

	if !reflect.DeepEqual(beaconChain.ActiveState(), active) {
		t.Errorf("active states not equal. received: %v, wanted: %v", beaconChain.ActiveState(), active)
	}

	if !reflect.DeepEqual(beaconChain.CrystallizedState(), crystallized) {
		t.Errorf("crystallized states not equal. received: %v, wanted: %v", beaconChain.CrystallizedState(), crystallized)
	}
	if _, err := beaconChain.GenesisBlock(); err != nil {
		t.Errorf("Getting new beaconchain genesis failed: %v", err)
	}
}

func TestGetGenesisBlock(t *testing.T) {
	beaconChain, db := startInMemoryBeaconChain(t)
	defer db.Close()

	block := &pb.BeaconBlock{
		ParentHash: make([]byte, 32),
		Timestamp: &timestamp.Timestamp{
			Seconds: 13000000,
		},
	}
	bytes, err := proto.Marshal(block)
	if err != nil {
		t.Errorf("unable to Marshal genesis block: %v", err)
	}

	if err := db.DB().Put([]byte("genesis"), bytes); err != nil {
		t.Errorf("unable to save key value of genesis: %v", err)
	}

	genesisBlock, err := beaconChain.GenesisBlock()
	if err != nil {
		t.Errorf("unable to get key value of genesis: %v", err)
	}

	time, err := genesisBlock.Timestamp()
	if err != nil {
		t.Errorf("Timestamp could not be retrieved: %v", err)
	}
	if time.Second() != 40 {
		t.Errorf("Timestamp was not saved properly: %v", time.Second())
	}
}

func TestCanonicalHead(t *testing.T) {
	chain, err := NewBeaconChain(&faultyDB{})
	if err != nil {
		t.Fatalf("unable to setup second beacon chain: %v", err)
	}
	// Using a faultydb that returns true on has, but nil on get should cause
	// proto.Unmarshal to throw error.
	block, err := chain.CanonicalHead()
	if err != nil {
		t.Fatal("expected canonical head to throw error")
	}
	expectedBlock := types.NewBlock(&pb.BeaconBlock{})
	if !reflect.DeepEqual(block, expectedBlock) {
		t.Errorf("mismatched canonical head: expected %v, received %v", expectedBlock, block)
	}
}

func TestSaveCanonicalBlock(t *testing.T) {
	block := types.NewBlock(&pb.BeaconBlock{})
	chain, err := NewBeaconChain(&faultyDB{})
	if err != nil {
		t.Fatalf("unable to setup second beacon chain: %v", err)
	}
	if err := chain.saveCanonicalBlock(block); err != nil {
		t.Errorf("save canonical should pass: %v", err)
	}
}

func TestSetActiveState(t *testing.T) {
	beaconChain, db := startInMemoryBeaconChain(t)
	defer db.Close()

	data := &pb.ActiveState{
		PendingAttestations: []*pb.AttestationRecord{
			{Slot: 0, ShardBlockHash: []byte{1}}, {Slot: 1, ShardBlockHash: []byte{2}},
		},
		RecentBlockHashes: [][]byte{
			{'A'}, {'B'}, {'C'}, {'D'},
		},
	}
	active := types.NewActiveState(data, make(map[[32]byte]*types.VoteCache))

	if err := beaconChain.SetActiveState(active); err != nil {
		t.Fatalf("unable to mutate active state: %v", err)
	}
	if !reflect.DeepEqual(beaconChain.state.ActiveState, active) {
		t.Errorf("active state was not updated. wanted %v, got %v", active, beaconChain.state.ActiveState)
	}

}

func TestSetCrystallizedState(t *testing.T) {
	beaconChain, db := startInMemoryBeaconChain(t)
	defer db.Close()

	data := &pb.CrystallizedState{
		CurrentDynasty: 3,
		DynastySeed:    []byte{'A'},
	}
	crystallized := types.NewCrystallizedState(data)

	if err := beaconChain.SetCrystallizedState(crystallized); err != nil {
		t.Fatalf("unable to mutate crystallized state: %v", err)
	}
	if !reflect.DeepEqual(beaconChain.state.CrystallizedState, crystallized) {
		t.Errorf("crystallized state was not updated. wanted %v, got %v", crystallized, beaconChain.state.CrystallizedState)
	}

	// Initializing a new beacon chain should deserialize persisted state from disk.
	newBeaconChain, err := NewBeaconChain(db.DB())
	if err != nil {
		t.Fatalf("unable to setup second beacon chain: %v", err)
	}

	// The crystallized state should still be the one we mutated and persited earlier.
	if crystallized.CurrentDynasty() != newBeaconChain.state.CrystallizedState.CurrentDynasty() {
		t.Errorf("crystallized state dynasty incorrect. wanted %v, got %v", crystallized.CurrentDynasty(), newBeaconChain.state.CrystallizedState.CurrentDynasty())
	}
	if crystallized.DynastySeed() != newBeaconChain.state.CrystallizedState.DynastySeed() {
		t.Errorf("crystallized state current checkpoint incorrect. wanted %v, got %v", crystallized.DynastySeed(), newBeaconChain.state.CrystallizedState.DynastySeed())
	}
}

func TestCanProcessBlock(t *testing.T) {
	beaconChain, db := startInMemoryBeaconChain(t)
	defer db.Close()

	clock = &fakeClock{}

	// Initialize a parent block.
	parentBlock := NewBlock(t, &pb.BeaconBlock{
		SlotNumber: 1,
	})
	parentHash, err := parentBlock.Hash()
	if err != nil {
		t.Fatalf("Failed to compute parent block's hash: %v", err)
	}
	if err = db.DB().Put(parentHash[:], []byte{}); err != nil {
		t.Fatalf("Failed to put parent block on db: %v", err)
	}

	// Using a faulty fetcher should throw an error.
	block := NewBlock(t, &pb.BeaconBlock{
		SlotNumber: 2,
	})
	if _, err := beaconChain.CanProcessBlock(&faultyFetcher{}, block, true); err == nil {
		t.Error("Using a faulty fetcher should throw an error, received nil")
	}

	// Initialize initial state.
	activeState := types.NewActiveState(&pb.ActiveState{RecentBlockHashes: [][]byte{{'A'}}}, make(map[[32]byte]*types.VoteCache))
	beaconChain.state.ActiveState = activeState
	activeHash, err := activeState.Hash()
	if err != nil {
		t.Fatalf("Cannot hash active state: %v", err)
	}

	crystallized := types.NewCrystallizedState(&pb.CrystallizedState{})
	beaconChain.state.CrystallizedState = crystallized
	crystallizedHash, err := crystallized.Hash()
	if err != nil {
		t.Fatalf("Compute crystallized state hash failed: %v", err)
	}

	block = NewBlock(t, &pb.BeaconBlock{
		SlotNumber:            2,
		ActiveStateHash:       activeHash[:],
		CrystallizedStateHash: crystallizedHash[:],
		ParentHash:            parentHash[:],
	})

	canProcess, err := beaconChain.CanProcessBlock(&mockFetcher{}, block, true)
	if err != nil {
		t.Fatalf("canProcessBlocks failed: %v", err)
	}
	if !canProcess {
		t.Error("Should be able to process block, could not")
	}

	// Negative scenario, invalid timestamp
	block = NewBlock(t, &pb.BeaconBlock{
		SlotNumber:            1000000,
		ActiveStateHash:       activeHash[:],
		CrystallizedStateHash: crystallizedHash[:],
		ParentHash:            parentHash[:],
	})

	canProcess, err = beaconChain.CanProcessBlock(&mockFetcher{}, block, true)
	if err == nil {
		t.Fatalf("CanProcessBlocks failed: %v", err)
	}
	if canProcess {
		t.Error("Should not be able to process block with invalid timestamp condition")
	}
}

func TestIsSlotTransition(t *testing.T) {
	beaconChain, db := startInMemoryBeaconChain(t)
	defer db.Close()

	if err := beaconChain.SetCrystallizedState(types.NewCrystallizedState(&pb.CrystallizedState{LastStateRecalc: params.CycleLength})); err != nil {
		t.Fatalf("unable to mutate crystallizedstate: %v", err)
	}
	if !beaconChain.IsCycleTransition(128) {
		t.Errorf("there was supposed to be a slot transition but there isn't one now")
	}
	if beaconChain.IsCycleTransition(80) {
		t.Errorf("there is not supposed to be a slot transition but there is one now")
	}
}

func TestCanProcessBlockObserver(t *testing.T) {
	beaconChain, db := startInMemoryBeaconChain(t)
	defer db.Close()

	clock = &fakeClock{}

	// Initialize a parent block.
	parentBlock := NewBlock(t, &pb.BeaconBlock{
		SlotNumber: 1,
	})
	parentHash, err := parentBlock.Hash()
	if err != nil {
		t.Fatalf("Failed to compute parent block's hash: %v", err)
	}
	if err = db.DB().Put(parentHash[:], []byte{}); err != nil {
		t.Fatalf("Failed to put parent block on db: %v", err)
	}

	// Initialize initial state.
	activeState := types.NewActiveState(&pb.ActiveState{RecentBlockHashes: [][]byte{{'A'}}}, make(map[[32]byte]*types.VoteCache))
	beaconChain.state.ActiveState = activeState
	activeHash, err := activeState.Hash()
	if err != nil {
		t.Fatalf("Cannot hash active state: %v", err)
	}

	crystallized := types.NewCrystallizedState(&pb.CrystallizedState{})
	beaconChain.state.CrystallizedState = crystallized
	crystallizedHash, err := crystallized.Hash()
	if err != nil {
		t.Fatalf("Compute crystallized state hash failed: %v", err)
	}

	block := NewBlock(t, &pb.BeaconBlock{
		SlotNumber:            2,
		ActiveStateHash:       activeHash[:],
		CrystallizedStateHash: crystallizedHash[:],
		ParentHash:            parentHash[:],
	})

	// A properly initialize block should not fail.
	canProcess, err := beaconChain.CanProcessBlock(nil, block, false)
	if err != nil {
		t.Fatalf("CanProcessBlocks failed: %v", err)
	}
	if !canProcess {
		t.Error("Should be able to process block, could not")
	}

	// Negative scenario, invalid timestamp
	block = NewBlock(t, &pb.BeaconBlock{
		SlotNumber:            1000000,
		ActiveStateHash:       activeHash[:],
		CrystallizedStateHash: crystallizedHash[:],
		ParentHash:            parentHash[:],
	})
	canProcess, err = beaconChain.CanProcessBlock(nil, block, false)
	if err == nil {
		t.Fatalf("CanProcessBlocks failed: %v", err)
	}
	if canProcess {
		t.Error("Should not be able to process block with invalid timestamp condition")
	}
}

func TestSaveBlockWithNil(t *testing.T) {
	beaconChain, db := startInMemoryBeaconChain(t)
	defer db.Close()

	if err := beaconChain.saveBlock(&types.Block{}); err == nil {
		t.Error("Save block should have failed with nil block")
	}
}

func TestVerifyActiveHashWithNil(t *testing.T) {
	beaconChain, db := startInMemoryBeaconChain(t)
	defer db.Close()
	beaconChain.SetActiveState(&types.ActiveState{})
	_, err := beaconChain.verifyBlockActiveHash(&types.Block{})
	if err == nil {
		t.Error("Verify block hash should have failed with nil active state")
	}
}

func TestVerifyCrystallizedHashWithNil(t *testing.T) {
	beaconChain, db := startInMemoryBeaconChain(t)
	defer db.Close()
	beaconChain.SetCrystallizedState(&types.CrystallizedState{})
	_, err := beaconChain.verifyBlockCrystallizedHash(&types.Block{})
	if err == nil {
		t.Error("Verify block hash should have failed with nil crystallized")
	}
}

func TestComputeActiveState(t *testing.T) {
	beaconChain, db := startInMemoryBeaconChain(t)
	defer db.Close()
	active, crystallized, err := types.NewGenesisStates()
	if err != nil {
		t.Fatalf("Can't generate genesis state: %v", err)
	}
	beaconChain.SetCrystallizedState(crystallized)
	if _, err := beaconChain.computeNewActiveState([]*pb.AttestationRecord{}, active, map[[32]byte]*types.VoteCache{}, [32]byte{}); err != nil {
		t.Errorf("computing active state should not have failed: %v", err)
	}
}

func TestCanProcessAttestations(t *testing.T) {
	bc, db := startInMemoryBeaconChain(t)
	defer db.Close()

	// Process attestation on this block should fail because AttestationRecord's slot # > than block's slot #.
	block := NewBlock(t, &pb.BeaconBlock{
		SlotNumber: 1,
		Attestations: []*pb.AttestationRecord{
			{Slot: 2, ShardId: 0},
		},
	})
	if err := bc.processAttestation(0, block); err == nil {
		t.Error("Process attestation should have failed because attestation slot # > block #")
	}

	// Process attestation on this should fail because AttestationRecord's slot # > than block's slot #.
	block = NewBlock(t, &pb.BeaconBlock{
		SlotNumber: 2 + params.CycleLength,
		Attestations: []*pb.AttestationRecord{
			{Slot: 1, ShardId: 0},
		},
	})

	if err := bc.processAttestation(0, block); err == nil {
		t.Error("Process attestation should have failed because attestation slot # < block # + cycle length")
	}

	block = NewBlock(t, &pb.BeaconBlock{
		SlotNumber: 1,
		Attestations: []*pb.AttestationRecord{
			{Slot: 0, ShardId: 0, ObliqueParentHashes: [][]byte{{'A'}, {'B'}, {'C'}}},
		},
	})
	var recentBlockHashes [][]byte
	for i := 0; i < params.CycleLength; i++ {
		recentBlockHashes = append(recentBlockHashes, []byte{'X'})
	}
	active := types.NewActiveState(&pb.ActiveState{RecentBlockHashes: recentBlockHashes}, make(map[[32]byte]*types.VoteCache))
	if err := bc.SetActiveState(active); err != nil {
		t.Fatalf("unable to mutate active state: %v", err)
	}

	// Process attestation on this crystallized state should fail because only committee is in shard 1.
	crystallized := types.NewCrystallizedState(&pb.CrystallizedState{
		LastStateRecalc: 0,
		IndicesForSlots: []*pb.ShardAndCommitteeArray{
			{
				ArrayShardAndCommittee: []*pb.ShardAndCommittee{
					{ShardId: 1, Committee: []uint32{0, 1, 2, 3, 4, 5}},
				},
			},
		},
	})
	if err := bc.SetCrystallizedState(crystallized); err != nil {
		t.Fatalf("unable to mutate crystallized state: %v", err)
	}

	if err := bc.processAttestation(0, block); err == nil {
		t.Error("Process attestation should have failed, there's no committee in shard 0")
	}

	// Process attestation should work now, there's a committee in shard 0.
	crystallized = types.NewCrystallizedState(&pb.CrystallizedState{
		LastStateRecalc: 0,
		IndicesForSlots: []*pb.ShardAndCommitteeArray{
			{
				ArrayShardAndCommittee: []*pb.ShardAndCommittee{
					{ShardId: 0, Committee: []uint32{0, 1, 2, 3, 4, 5}},
				},
			},
		},
	})
	if err := bc.SetCrystallizedState(crystallized); err != nil {
		t.Fatalf("unable to mutate crystallized state: %v", err)
	}

	// Process attestation should fail because attester bit field has incorrect length.
	block = NewBlock(t, &pb.BeaconBlock{
		SlotNumber: 0,
		Attestations: []*pb.AttestationRecord{
			{Slot: 0, ShardId: 0, AttesterBitfield: []byte{'A', 'B', 'C'}},
		},
	})

	if err := bc.processAttestation(0, block); err == nil {
		t.Error("Process attestation should have failed, incorrect attester bit field length")
	}

	// Set attester bitfield to the right length.
	block = NewBlock(t, &pb.BeaconBlock{
		SlotNumber: 0,
		Attestations: []*pb.AttestationRecord{
			{Slot: 0, ShardId: 0, AttesterBitfield: []byte{'a'}},
		},
	})
	// Process attestation should fail because the non-zero leading bits for votes.
	// a is 01100001

	if err := bc.processAttestation(0, block); err == nil {
		t.Error("Process attestation should have failed, incorrect attester bit field length")
	}

	// Process attestation should work with correct bitfield bits.
	block = NewBlock(t, &pb.BeaconBlock{
		SlotNumber: 0,
		Attestations: []*pb.AttestationRecord{
			{Slot: 0, ShardId: 0, AttesterBitfield: []byte{'0'}},
		},
	})

	if err := bc.processAttestation(0, block); err != nil {
		t.Error(err)
	}
}

func TestGetBlock(t *testing.T) {
	beaconChain, db := startInMemoryBeaconChain(t)
	defer db.Close()

	block := NewBlock(t, &pb.BeaconBlock{
		SlotNumber:  64,
		PowChainRef: []byte("a"),
	})

	hash, err := block.Hash()
	if err != nil {
<<<<<<< HEAD
		t.Error(err)
=======
		t.Errorf("unable to generate hash of block %v", err)
>>>>>>> 4891f689
	}

	key := blockKey(hash)
	marshalled, err := proto.Marshal(block.Proto())
	if err != nil {
		t.Fatal(err)
	}

	if err := beaconChain.db.Put(key, marshalled); err != nil {
		t.Fatal(err)
	}

	retBlock, err := beaconChain.getBlock(hash)
	if err != nil {
		t.Fatal(err)
	}

	if !bytes.Equal(block.PowChainRef().Bytes(), retBlock.PowChainRef().Bytes()) {
		t.Fatal("block retrieved does not have the same POW chain ref as the block saved")
	}
}
func TestProcessAttestationBadSlot(t *testing.T) {
	bc, db := startInMemoryBeaconChain(t)
	defer db.Close()

	// Process attestation should work now, there's a committee in shard 0.
	crystallized := types.NewCrystallizedState(&pb.CrystallizedState{
		LastJustifiedSlot: 99,
		LastStateRecalc:   0,
		IndicesForSlots: []*pb.ShardAndCommitteeArray{
			{
				ArrayShardAndCommittee: []*pb.ShardAndCommittee{
					{ShardId: 0, Committee: []uint32{0, 1, 2, 3, 4, 5}},
				},
			},
		},
	})
	if err := bc.SetCrystallizedState(crystallized); err != nil {
		t.Fatalf("unable to mutate crystallized state: %v", err)
	}

	// Process attestation should work with correct bitfield bits.
	block := NewBlock(t, &pb.BeaconBlock{
		SlotNumber: 0,
		Attestations: []*pb.AttestationRecord{
			{Slot: 0, ShardId: 0, AttesterBitfield: []byte{'0'}, JustifiedSlot: 98},
		},
	})

	if err := bc.processAttestation(0, block); err == nil {
		t.Error("Process attestation should have failed, justified slot was incorrect")
	}
}

// Test cycle transition where there's not enough justified streak to finalize a slot.
func TestInitCycleNotFinalized(t *testing.T) {
	b, db := startInMemoryBeaconChain(t)
	defer db.Close()

	active, crystallized, err := types.NewGenesisStates()
	if err != nil {
		t.Errorf("Creating new genesis state failed %v", err)
	}
	crystallized.SetStateRecalc(64)
	newCrystalled, newActive := b.initCycle(crystallized, active)

	if newCrystalled.LastFinalizedSlot() != 0 {
		t.Errorf("Last finalized slot should be 0 but got: %d", newCrystalled.LastFinalizedSlot())
	}
	if newCrystalled.LastJustifiedSlot() != 0 {
		t.Errorf("Last justified slot should be 0 but got: %d", newCrystalled.LastJustifiedSlot())
	}
	if newCrystalled.JustifiedStreak() != 0 {
		t.Errorf("Justified streak should be 0 but got: %d", newCrystalled.JustifiedStreak())
	}
	if len(newActive.RecentBlockHashes()) != 128 {
		t.Errorf("Recent block hash length should be 128 but got: %d", newActive.RecentBlockHashes())
	}
}

// Test cycle transition where there's enough justified streak to finalize a slot.
func TestInitCycleFinalized(t *testing.T) {
	b, db := startInMemoryBeaconChain(t)
	defer db.Close()

	active, crystallized, err := types.NewGenesisStates()
	if err != nil {
		t.Errorf("Creating new genesis state failed %v", err)
	}
	crystallized.SetStateRecalc(64)

	var activeStateBlockHashes [][32]byte
	blockVoteCache := make(map[[32]byte]*types.VoteCache)
	for i := 0; i < params.CycleLength; i++ {
		hash := blake2b.Sum256([]byte{byte(i)})
		if err != nil {
			t.Fatalf("Can't proceed test, blake2b hashing function failed: %v", err)
		}
		voteCache := &types.VoteCache{VoteTotalDeposit: 100000}
		blockVoteCache[hash] = voteCache
		activeStateBlockHashes = append(activeStateBlockHashes, hash)
	}

	active.ReplaceBlockHashes(activeStateBlockHashes)
	active.SetBlockVoteCache(blockVoteCache)

	// justified block: 63, finalized block: 0, justified streak: 64
	newCrystalled, newActive := b.initCycle(crystallized, active)

	newActive.ReplaceBlockHashes(activeStateBlockHashes)
	// justified block: 127, finalized block: 63, justified streak: 128
	newCrystalled, newActive = b.initCycle(newCrystalled, newActive)

	if newCrystalled.LastFinalizedSlot() != 63 {
		t.Errorf("Last finalized slot should be 63 but got: %d", newCrystalled.LastFinalizedSlot())
	}
	if newCrystalled.LastJustifiedSlot() != 127 {
		t.Errorf("Last justified slot should be 127 but got: %d", newCrystalled.LastJustifiedSlot())
	}
	if newCrystalled.JustifiedStreak() != 128 {
		t.Errorf("Justified streak should be 128 but got: %d", newCrystalled.JustifiedStreak())
	}
	if len(newActive.RecentBlockHashes()) != 64 {
		t.Errorf("Recent block hash length should be 64 but got: %d", len(newActive.RecentBlockHashes()))
	}
}

// NewBlock is a helper method to create blocks with valid defaults.
// For a generic block, use NewBlock(t, nil).
func NewBlock(t *testing.T, b *pb.BeaconBlock) *types.Block {
	if b == nil {
		b = &pb.BeaconBlock{}
	}
	if b.ActiveStateHash == nil {
		b.ActiveStateHash = make([]byte, 32)
	}
	if b.CrystallizedStateHash == nil {
		b.CrystallizedStateHash = make([]byte, 32)
	}
	if b.ParentHash == nil {
		b.ParentHash = make([]byte, 32)
	}

	return types.NewBlock(b)
}

func TestSaveAndRemoveBlocks(t *testing.T) {
	b, db := startInMemoryBeaconChain(t)
	defer db.Close()

	block := NewBlock(t, &pb.BeaconBlock{
		SlotNumber:  64,
		PowChainRef: []byte("a"),
	})

	hash, err := block.Hash()
	if err != nil {
		t.Fatalf("unable to generate hash of block %v", err)
	}

	if err := b.saveBlock(block); err != nil {
		t.Fatalf("unable to save block %v", err)
	}

	// Adding a different block with the same key
	newblock := NewBlock(t, &pb.BeaconBlock{
		SlotNumber:  4,
		PowChainRef: []byte("b"),
	})

	key := blockKey(hash)
	marshalled, err := proto.Marshal(newblock.Proto())
	if err != nil {
		t.Fatal(err)
	}

	if err := b.db.Put(key, marshalled); err != nil {
		t.Fatal(err)
	}

	retblock, err := b.getBlock(hash)
	if err != nil {
		t.Fatalf("block is unable to be retrieved")
	}

	if retblock.SlotNumber() != newblock.SlotNumber() {
		t.Errorf("slotnumber does not match for saved and retrieved blocks")
	}

	if !bytes.Equal(retblock.PowChainRef().Bytes(), newblock.PowChainRef().Bytes()) {
		t.Errorf("POW chain ref does not match for saved and retrieved blocks")
	}

	if err := b.removeBlock(hash); err != nil {
		t.Fatalf("error removing block %v", err)
	}

	if _, err := b.getBlock(hash); err == nil {
		t.Fatalf("block is able to be retrieved")
	}

	if err := b.removeBlock(hash); err != nil {
		t.Fatalf("unable to remove block a second time %v", err)
	}
<<<<<<< HEAD
}

func TestCheckBlockBySlotNumber(t *testing.T) {
	beaconChain, db := startInMemoryBeaconChain(t)
	defer db.Close()

	block := NewBlock(t, &pb.BeaconBlock{
		SlotNumber:  64,
		PowChainRef: []byte("a"),
	})

	hash, err := block.Hash()
	if err != nil {
		t.Error(err)
	}

	if err := beaconChain.saveCanonicalSlotNumber(block.SlotNumber(), hash); err != nil {
		t.Fatalf("unable to save canonical slot %v", err)
	}

	if err := beaconChain.saveBlock(block); err != nil {
		t.Fatalf("unable to save block %v", err)
	}

	slotExists, err := beaconChain.checkForBlockBySlotNumber(block.SlotNumber())
	if err != nil {
		t.Fatalf("unable to check for block by slot %v", err)
	}

	if !slotExists {
		t.Error("slot does not exist despite blockhash of canonical block being saved in the db")
	}

	alternateblock := NewBlock(t, &pb.BeaconBlock{
		SlotNumber:  64,
		PowChainRef: []byte("d"),
	})

	althash, err := alternateblock.Hash()
	if err != nil {
		t.Fatalf("unable to hash block %v", err)
	}

	if err := beaconChain.saveCanonicalSlotNumber(block.SlotNumber(), althash); err != nil {
		t.Fatalf("unable to save canonical slot %v", err)
	}

	retrievedHash, err := beaconChain.db.Get(canonicalBlockKey(block.SlotNumber()))
	if err != nil {
		t.Fatalf("unable to retrieve blockhash %v", err)
	}

	if !bytes.Equal(retrievedHash, althash[:]) {
		t.Errorf("unequal hashes between what was saved and what was retrieved %v, %v", retrievedHash, althash)
	}
}

func TestGetBlockBySlotNumber(t *testing.T) {
	beaconChain, db := startInMemoryBeaconChain(t)
	defer db.Close()

	block := NewBlock(t, &pb.BeaconBlock{
		SlotNumber:  64,
		PowChainRef: []byte("a"),
	})

	hash, err := block.Hash()
	if err != nil {
		t.Error(err)
	}

	if err := beaconChain.saveCanonicalSlotNumber(block.SlotNumber(), hash); err != nil {
		t.Fatalf("unable to save canonical slot %v", err)
	}

	if err := beaconChain.saveBlock(block); err != nil {
		t.Fatalf("unable to save block %v", err)
	}

	retblock, err := beaconChain.getBlockBySlotNumber(block.SlotNumber())
	if err != nil {
		t.Fatalf("unable to get block from db %v", err)
	}

	if !bytes.Equal(retblock.PowChainRef().Bytes(), block.PowChainRef().Bytes()) {
		t.Error("canonical block saved different from block retrieved")
	}

	alternateblock := NewBlock(t, &pb.BeaconBlock{
		SlotNumber:  64,
		PowChainRef: []byte("d"),
	})

	althash, err := alternateblock.Hash()
	if err != nil {
		t.Fatalf("unable to hash block %v", err)
	}

	if err := beaconChain.saveCanonicalSlotNumber(block.SlotNumber(), althash); err != nil {
		t.Fatalf("unable to save canonical slot %v", err)
	}

	if _, err = beaconChain.getBlockBySlotNumber(block.SlotNumber()); err == nil {
		t.Fatal("there should be an error because block does not exist in the db")
	}
=======
>>>>>>> 4891f689
}<|MERGE_RESOLUTION|>--- conflicted
+++ resolved
@@ -549,11 +549,7 @@
 
 	hash, err := block.Hash()
 	if err != nil {
-<<<<<<< HEAD
-		t.Error(err)
-=======
 		t.Errorf("unable to generate hash of block %v", err)
->>>>>>> 4891f689
 	}
 
 	key := blockKey(hash)
@@ -758,7 +754,6 @@
 	if err := b.removeBlock(hash); err != nil {
 		t.Fatalf("unable to remove block a second time %v", err)
 	}
-<<<<<<< HEAD
 }
 
 func TestCheckBlockBySlotNumber(t *testing.T) {
@@ -864,6 +859,4 @@
 	if _, err = beaconChain.getBlockBySlotNumber(block.SlotNumber()); err == nil {
 		t.Fatal("there should be an error because block does not exist in the db")
 	}
-=======
->>>>>>> 4891f689
 }