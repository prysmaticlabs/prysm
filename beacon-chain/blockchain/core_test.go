package blockchain

import (
	"bytes"
	"context"
	"errors"
	"reflect"
	"testing"

	"github.com/ethereum/go-ethereum/common"
	gethTypes "github.com/ethereum/go-ethereum/core/types"
	"github.com/ethereum/go-ethereum/crypto"
	"github.com/ethereum/go-ethereum/p2p/enr"
	"github.com/prysmaticlabs/prysm/beacon-chain/database"
	"github.com/prysmaticlabs/prysm/beacon-chain/params"
	"github.com/prysmaticlabs/prysm/beacon-chain/types"
	"github.com/prysmaticlabs/prysm/beacon-chain/utils"
	logTest "github.com/sirupsen/logrus/hooks/test"
)

type faultyFetcher struct{}

func (f *faultyFetcher) BlockByHash(ctx context.Context, hash common.Hash) (*gethTypes.Block, error) {
	return nil, errors.New("cannot fetch block")
}

type mockFetcher struct{}

func (m *mockFetcher) BlockByHash(ctx context.Context, hash common.Hash) (*gethTypes.Block, error) {
	block := gethTypes.NewBlock(&gethTypes.Header{}, nil, nil, nil)
	return block, nil
}

func TestNewBeaconChain(t *testing.T) {
	hook := logTest.NewGlobal()
	config := &database.BeaconDBConfig{DataDir: "", Name: "", InMemory: true}
	db, err := database.NewBeaconDB(config)
	if err != nil {
		t.Fatalf("unable to setup db: %v", err)
	}
	db.Start()
	beaconChain, err := NewBeaconChain(db.DB())
	if err != nil {
		t.Fatalf("unable to setup beacon chain: %v", err)
	}

	msg := hook.LastEntry().Message
	want := "No chainstate found on disk, initializing beacon from genesis"
	if msg != want {
		t.Errorf("incorrect log, expected %s, got %s", want, msg)
	}

	hook.Reset()
	active, crystallized := types.NewGenesisStates()
	if !reflect.DeepEqual(beaconChain.ActiveState(), active) {
		t.Errorf("active states not equal. received: %v, wanted: %v", beaconChain.ActiveState(), active)
	}
	if !reflect.DeepEqual(beaconChain.CrystallizedState(), crystallized) {
		t.Errorf("crystallized states not equal. received: %v, wanted: %v", beaconChain.CrystallizedState(), crystallized)
	}
}

func TestMutateActiveState(t *testing.T) {
	config := &database.BeaconDBConfig{DataDir: "", Name: "", InMemory: true}
	db, err := database.NewBeaconDB(config)
	if err != nil {
		t.Fatalf("unable to setup db: %v", err)
	}
	db.Start()
	beaconChain, err := NewBeaconChain(db.DB())
	if err != nil {
		t.Fatalf("unable to setup beacon chain: %v", err)
	}

	active := &types.ActiveState{
		TotalAttesterDeposits: 4096,
		AttesterBitfields:     []byte{'A', 'B', 'C'},
	}
	if err := beaconChain.MutateActiveState(active); err != nil {
		t.Fatalf("unable to mutate active state: %v", err)
	}
	if !reflect.DeepEqual(beaconChain.state.ActiveState, active) {
		t.Errorf("active state was not updated. wanted %v, got %v", active, beaconChain.state.ActiveState)
	}

	// Initializing a new beacon chain should deserialize persisted state from disk.
	newBeaconChain, err := NewBeaconChain(db.DB())
	if err != nil {
		t.Fatalf("unable to setup second beacon chain: %v", err)
	}
	// The active state should still be the one we mutated and persited earlier.
	if active.TotalAttesterDeposits != newBeaconChain.state.ActiveState.TotalAttesterDeposits {
		t.Errorf("active state height incorrect. wanted %v, got %v", active.TotalAttesterDeposits, newBeaconChain.state.ActiveState.TotalAttesterDeposits)
	}
	if !bytes.Equal(active.AttesterBitfields, newBeaconChain.state.ActiveState.AttesterBitfields) {
		t.Errorf("active state randao incorrect. wanted %v, got %v", active.AttesterBitfields, newBeaconChain.state.ActiveState.AttesterBitfields)
	}
}

func TestMutateCrystallizedState(t *testing.T) {
	config := &database.BeaconDBConfig{DataDir: "", Name: "", InMemory: true}
	db, err := database.NewBeaconDB(config)
	if err != nil {
		t.Fatalf("unable to setup db: %v", err)
	}
	db.Start()
	beaconChain, err := NewBeaconChain(db.DB())
	if err != nil {
		t.Fatalf("unable to setup beacon chain: %v", err)
	}

	currentCheckpoint := common.BytesToHash([]byte("checkpoint"))
	crystallized := &types.CrystallizedState{
		Dynasty:           3,
		CurrentCheckpoint: currentCheckpoint,
	}
	if err := beaconChain.MutateCrystallizedState(crystallized); err != nil {
		t.Fatalf("unable to mutate crystallized state: %v", err)
	}
	if !reflect.DeepEqual(beaconChain.state.CrystallizedState, crystallized) {
		t.Errorf("crystallized state was not updated. wanted %v, got %v", crystallized, beaconChain.state.CrystallizedState)
	}

	// Initializing a new beacon chain should deserialize persisted state from disk.
	newBeaconChain, err := NewBeaconChain(db.DB())
	if err != nil {
		t.Fatalf("unable to setup second beacon chain: %v", err)
	}
	// The crystallized state should still be the one we mutated and persited earlier.
	if crystallized.Dynasty != newBeaconChain.state.CrystallizedState.Dynasty {
		t.Errorf("crystallized state dynasty incorrect. wanted %v, got %v", crystallized.Dynasty, newBeaconChain.state.CrystallizedState.Dynasty)
	}
	if crystallized.CurrentCheckpoint.Hex() != newBeaconChain.state.CrystallizedState.CurrentCheckpoint.Hex() {
		t.Errorf("crystallized state current checkpoint incorrect. wanted %v, got %v", crystallized.CurrentCheckpoint.Hex(), newBeaconChain.state.CrystallizedState.CurrentCheckpoint.Hex())
	}
}

func TestGetAttestersProposer(t *testing.T) {
	config := &database.BeaconDBConfig{DataDir: "", Name: "", InMemory: true}
	db, err := database.NewBeaconDB(config)
	if err != nil {
		t.Fatalf("Unable to setup db: %v", err)
	}
	db.Start()
	beaconChain, err := NewBeaconChain(db.DB())
	if err != nil {
		t.Fatalf("Unable to setup beacon chain: %v", err)
	}

	priv, err := crypto.GenerateKey()
	if err != nil {
		t.Fatalf("Could not generate key: %v", err)
	}

	var validators []types.ValidatorRecord
	// Create 1000 validators in ActiveValidators.
	for i := 0; i < 1000; i++ {
		validator := types.ValidatorRecord{WithdrawalAddress: common.Address{'A'}, PubKey: enr.Secp256k1(priv.PublicKey)}
		validators = append(validators, validator)
	}

	beaconChain.MutateCrystallizedState(&types.CrystallizedState{ActiveValidators: validators})

	attesters, propser, err := beaconChain.getAttestersProposer(common.Hash{'A'})
	if err != nil {
		t.Errorf("GetAttestersProposer function failed: %v", err)
	}

	validatorList, err := utils.ShuffleIndices(common.Hash{'A'}, len(validators))
	if err != nil {
		t.Errorf("Shuffle function function failed: %v", err)
	}

	if !reflect.DeepEqual(propser, validatorList[len(validatorList)-1]) {
		t.Errorf("Get proposer failed, expected: %v got: %v", validatorList[len(validatorList)-1], propser)
	}
	if !reflect.DeepEqual(attesters, validatorList[:len(attesters)]) {
		t.Errorf("Get attesters failed, expected: %v got: %v", validatorList[:len(attesters)], attesters)
	}
}

func TestCanProcessBlock(t *testing.T) {
	config := &database.BeaconDBConfig{DataDir: "", Name: "", InMemory: true}
	db, err := database.NewBeaconDB(config)
	if err != nil {
		t.Fatalf("unable to setup db: %v", err)
	}
	db.Start()
	beaconChain, err := NewBeaconChain(db.DB())
	if err != nil {
		t.Fatalf("Unable to setup beacon chain: %v", err)
	}

	block := types.NewBlock(1)
	// Using a faulty fetcher should throw an error.
	if _, err := beaconChain.CanProcessBlock(&faultyFetcher{}, block); err == nil {
		t.Errorf("Using a faulty fetcher should throw an error, received nil")
	}
	activeState := &types.ActiveState{TotalAttesterDeposits: 10000}
	beaconChain.state.ActiveState = activeState

	activeHash, err := hashActiveState(*activeState)
	if err != nil {
		t.Fatalf("Cannot hash active state: %v", err)
	}

	block.InsertActiveHash(activeHash)

	crystallizedHash, err := hashCrystallizedState(types.CrystallizedState{})
	if err != nil {
		t.Fatalf("Compute crystallized state hash failed: %v", err)
	}
	block.InsertCrystallizedHash(crystallizedHash)
	canProcess, err := beaconChain.CanProcessBlock(&mockFetcher{}, block)
	if err != nil {
		t.Fatalf("CanProcessBlocks failed: %v", err)
	}
	if !canProcess {
		t.Errorf("Should be able to process block, could not")
	}

	// Attempting to try a block with that fails the timestamp validity
	// condition.
	block = types.NewBlock(1000000)
	block.InsertActiveHash(activeHash)
	block.InsertCrystallizedHash(crystallizedHash)
	canProcess, err = beaconChain.CanProcessBlock(&mockFetcher{}, block)
	if err != nil {
		t.Fatalf("CanProcessBlocks failed: %v", err)
	}
	if canProcess {
		t.Errorf("Should not be able to process block with invalid timestamp condition")
	}
}

func TestProcessBlockWithBadHashes(t *testing.T) {
	config := &database.BeaconDBConfig{DataDir: "", Name: "", InMemory: true}
	db, err := database.NewBeaconDB(config)
	if err != nil {
		t.Fatalf("unable to setup db: %v", err)
	}
	db.Start()
	b, err := NewBeaconChain(db.DB())
	if err != nil {
		t.Fatalf("Unable to setup beacon chain: %v", err)
	}

	// Test negative scenario where active state hash is different than node's compute
	block := types.NewBlock(1)
	activeState := &types.ActiveState{TotalAttesterDeposits: 10000}
	stateHash, err := hashActiveState(*activeState)
	if err != nil {
		t.Fatalf("Cannot hash active state: %v", err)
	}
	block.InsertActiveHash(stateHash)

	b.state.ActiveState = &types.ActiveState{TotalAttesterDeposits: 9999}

	canProcess, err := b.CanProcessBlock(&mockFetcher{}, block)
	if err == nil {
		t.Fatalf("CanProcessBlocks should have failed with diff state hashes")
	}
	if canProcess {
		t.Errorf("CanProcessBlocks should have returned false")
	}

	// Test negative scenario where crystallized state hash is different than node's compute
	crystallizedState := &types.CrystallizedState{CurrentEpoch: 10000}
	stateHash, err = hashCrystallizedState(*crystallizedState)
	if err != nil {
		t.Fatalf("Cannot hash crystallized state: %v", err)
	}
	block.InsertCrystallizedHash(stateHash)

	b.state.CrystallizedState = &types.CrystallizedState{CurrentEpoch: 9999}

	canProcess, err = b.CanProcessBlock(&mockFetcher{}, block)
	if err == nil {
		t.Fatalf("CanProcessBlocks should have failed with diff state hashes")
	}
	if canProcess {
		t.Errorf("CanProcessBlocks should have returned false")
	}
}

<<<<<<< HEAD
func TestValidatorRewardsAndPenalties(t *testing.T) {
=======
func TestRotateValidatorSet(t *testing.T) {
>>>>>>> db832f53
	config := &database.BeaconDBConfig{DataDir: "", Name: "", InMemory: true}
	db, err := database.NewBeaconDB(config)
	if err != nil {
		t.Fatalf("unable to setup db: %v", err)
	}
	db.Start()
<<<<<<< HEAD
	defer db.Stop()
=======
>>>>>>> db832f53
	b, err := NewBeaconChain(db.DB())
	if err != nil {
		t.Fatalf("Unable to setup beacon chain: %v", err)
	}
<<<<<<< HEAD
	b.state.ActiveState = &types.ActiveState{TotalAttesterDeposits: 9999}

=======

	activeValidators := []types.ValidatorRecord{
		{Balance: 10000, WithdrawalAddress: common.Address{'A'}},
		{Balance: 15000, WithdrawalAddress: common.Address{'B'}},
		{Balance: 20000, WithdrawalAddress: common.Address{'C'}},
		{Balance: 25000, WithdrawalAddress: common.Address{'D'}},
		{Balance: 30000, WithdrawalAddress: common.Address{'E'}},
	}

	queuedValidators := []types.ValidatorRecord{
		{Balance: params.DefaultBalance, WithdrawalAddress: common.Address{'F'}},
		{Balance: params.DefaultBalance, WithdrawalAddress: common.Address{'G'}},
		{Balance: params.DefaultBalance, WithdrawalAddress: common.Address{'H'}},
		{Balance: params.DefaultBalance, WithdrawalAddress: common.Address{'I'}},
		{Balance: params.DefaultBalance, WithdrawalAddress: common.Address{'J'}},
	}

	exitedValidators := []types.ValidatorRecord{
		{Balance: 99999, WithdrawalAddress: common.Address{'K'}},
		{Balance: 99999, WithdrawalAddress: common.Address{'L'}},
		{Balance: 99999, WithdrawalAddress: common.Address{'M'}},
		{Balance: 99999, WithdrawalAddress: common.Address{'N'}},
		{Balance: 99999, WithdrawalAddress: common.Address{'O'}},
	}

	b.CrystallizedState().ActiveValidators = activeValidators
	b.CrystallizedState().QueuedValidators = queuedValidators
	b.CrystallizedState().ExitedValidators = exitedValidators

	if b.ActiveValidatorCount() != 5 {
		t.Errorf("Get active validator count failed, wanted 5, got %v", b.ActiveValidatorCount())
	}
	if b.QueuedValidatorCount() != 5 {
		t.Errorf("Get queued validator count failed, wanted 5, got %v", b.QueuedValidatorCount())
	}
	if b.ExitedValidatorCount() != 5 {
		t.Errorf("Get exited validator count failed, wanted 5, got %v", b.ExitedValidatorCount())
	}

	newQueuedValidators, newActiveValidators, newExitedValidators := b.RotateValidatorSet()

	if len(newActiveValidators) != 4 {
		t.Errorf("Get active validator count failed, wanted 5, got %v", len(newActiveValidators))
	}
	if len(newQueuedValidators) != 4 {
		t.Errorf("Get queued validator count failed, wanted 4, got %v", len(newQueuedValidators))
	}
	if len(newExitedValidators) != 7 {
		t.Errorf("Get exited validator count failed, wanted 6, got %v", len(newExitedValidators))
	}
>>>>>>> db832f53
}<|MERGE_RESOLUTION|>--- conflicted
+++ resolved
@@ -283,29 +283,34 @@
 	}
 }
 
-<<<<<<< HEAD
 func TestValidatorRewardsAndPenalties(t *testing.T) {
-=======
+
+	config := &database.BeaconDBConfig{DataDir: "", Name: "", InMemory: true}
+	db, err := database.NewBeaconDB(config)
+	if err != nil {
+		t.Fatalf("unable to setup db: %v", err)
+	}
+	db.Start()
+	defer db.Stop()
+	b, err := NewBeaconChain(db.DB())
+	if err != nil {
+		t.Fatalf("Unable to setup beacon chain: %v", err)
+	}
+	b.state.ActiveState = &types.ActiveState{TotalAttesterDeposits: 9999}
+}
+
 func TestRotateValidatorSet(t *testing.T) {
->>>>>>> db832f53
-	config := &database.BeaconDBConfig{DataDir: "", Name: "", InMemory: true}
-	db, err := database.NewBeaconDB(config)
-	if err != nil {
-		t.Fatalf("unable to setup db: %v", err)
-	}
-	db.Start()
-<<<<<<< HEAD
+	config := &database.BeaconDBConfig{DataDir: "", Name: "", InMemory: true}
+	db, err := database.NewBeaconDB(config)
+	if err != nil {
+		t.Fatalf("unable to setup db: %v", err)
+	}
+	db.Start()
 	defer db.Stop()
-=======
->>>>>>> db832f53
 	b, err := NewBeaconChain(db.DB())
 	if err != nil {
 		t.Fatalf("Unable to setup beacon chain: %v", err)
 	}
-<<<<<<< HEAD
-	b.state.ActiveState = &types.ActiveState{TotalAttesterDeposits: 9999}
-
-=======
 
 	activeValidators := []types.ValidatorRecord{
 		{Balance: 10000, WithdrawalAddress: common.Address{'A'}},
@@ -356,5 +361,4 @@
 	if len(newExitedValidators) != 7 {
 		t.Errorf("Get exited validator count failed, wanted 6, got %v", len(newExitedValidators))
 	}
->>>>>>> db832f53
 }