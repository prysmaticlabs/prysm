--- conflicted
+++ resolved
@@ -4,7 +4,6 @@
 	"bytes"
 	"context"
 	"errors"
-	"math"
 	"reflect"
 	"testing"
 
@@ -615,22 +614,6 @@
 	}
 }
 
-<<<<<<< HEAD
-=======
-// helper function to remove duplicates in a int slice.
-func unique(ints []int) []int {
-	keys := make(map[int]bool)
-	list := []int{}
-	for _, int := range ints {
-		if _, value := keys[int]; !value {
-			keys[int] = true
-			list = append(list, int)
-		}
-	}
-	return list
-}
-
->>>>>>> 0a5e091a
 // NewBlock is a helper method to create blocks with valid defaults.
 // For a generic block, use NewBlock(t, nil)
 func NewBlock(t *testing.T, b *pb.BeaconBlockResponse) *types.Block {
