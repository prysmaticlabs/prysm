package blockchain

import (
	"bytes"
	"context"
	"errors"
	"math"
	"reflect"
	"testing"
	"time"

	"github.com/ethereum/go-ethereum/common"
	gethTypes "github.com/ethereum/go-ethereum/core/types"
	"github.com/gogo/protobuf/proto"
	"github.com/golang/protobuf/ptypes/timestamp"
	"github.com/prysmaticlabs/prysm/beacon-chain/params"
	"github.com/prysmaticlabs/prysm/beacon-chain/types"
	"github.com/prysmaticlabs/prysm/beacon-chain/utils"
	pb "github.com/prysmaticlabs/prysm/proto/beacon/p2p/v1"
	"github.com/prysmaticlabs/prysm/shared/database"
	logTest "github.com/sirupsen/logrus/hooks/test"
)

// FakeClock represents an mocked clock for testing purposes.
type fakeClock struct{}

// Now represents the mocked functionality of a Clock.Now().
func (fakeClock) Now() time.Time {
	return time.Date(1970, 2, 1, 1, 0, 0, 0, time.UTC)
}

type faultyFetcher struct{}

func (f *faultyFetcher) BlockByHash(ctx context.Context, hash common.Hash) (*gethTypes.Block, error) {
	return nil, errors.New("cannot fetch block")
}

type mockFetcher struct{}

func (m *mockFetcher) BlockByHash(ctx context.Context, hash common.Hash) (*gethTypes.Block, error) {
	block := gethTypes.NewBlock(&gethTypes.Header{}, nil, nil, nil)
	return block, nil
}

func startInMemoryBeaconChain(t *testing.T) (*BeaconChain, *database.DB) {
	config := &database.DBConfig{DataDir: "", Name: "", InMemory: true}
	db, err := database.NewDB(config)
	if err != nil {
		t.Fatalf("unable to setup db: %v", err)
	}
	beaconChain, err := NewBeaconChain(db.DB())
	if err != nil {
		t.Fatalf("unable to setup beacon chain: %v", err)
	}

	return beaconChain, db
}

func TestNewBeaconChain(t *testing.T) {
	hook := logTest.NewGlobal()
	beaconChain, db := startInMemoryBeaconChain(t)
	defer db.Close()

	msg := hook.LastEntry().Message
	want := "No chainstate found on disk, initializing beacon from genesis"
	if msg != want {
		t.Errorf("incorrect log, expected %s, got %s", want, msg)
	}

	hook.Reset()
	active, crystallized := types.NewGenesisStates()
	if _, err := types.NewGenesisBlock(); err != nil {
		t.Errorf("Creating a new genesis block failed %v", err)
	}
	if !reflect.DeepEqual(beaconChain.ActiveState(), active) {
		t.Errorf("active states not equal. received: %v, wanted: %v", beaconChain.ActiveState(), active)
	}
	if !reflect.DeepEqual(beaconChain.CrystallizedState(), crystallized) {
		t.Errorf("crystallized states not equal. received: %v, wanted: %v", beaconChain.CrystallizedState(), crystallized)
	}
	if _, err := beaconChain.GenesisBlock(); err != nil {
		t.Errorf("Getting new beaconchain genesis failed: %v", err)
	}
}

func TestGetGenesisBlock(t *testing.T) {
	beaconChain, db := startInMemoryBeaconChain(t)
	defer db.Close()

	block := &pb.BeaconBlock{
		ParentHash: make([]byte, 32),
		Timestamp: &timestamp.Timestamp{
			Seconds: 13000000,
		},
	}
	bytes, err := proto.Marshal(block)
	if err != nil {
		t.Errorf("unable to Marshal genesis block: %v", err)
	}

	if err := db.DB().Put([]byte("genesis"), bytes); err != nil {
		t.Errorf("unable to save key value of genesis: %v", err)
	}

	genesisBlock, err := beaconChain.GenesisBlock()
	if err != nil {
		t.Errorf("unable to get key value of genesis: %v", err)
	}

	time, err := genesisBlock.Timestamp()
	if err != nil {
		t.Errorf("Timestamp could not be retrieved: %v", err)
	}
	if time.Second() != 40 {
		t.Errorf("Timestamp was not saved properly: %v", time.Second())
	}
}

func TestSetActiveState(t *testing.T) {
	beaconChain, db := startInMemoryBeaconChain(t)
	defer db.Close()

	data := &pb.ActiveState{
		PendingAttestations: []*pb.AttestationRecord{
			{Slot: 0, ShardBlockHash: []byte{1}}, {Slot: 1, ShardBlockHash: []byte{2}},
		},
		RecentBlockHashes: [][]byte{
			{'A'}, {'B'}, {'C'}, {'D'},
		},
	}
	active := types.NewActiveState(data)

	if err := beaconChain.SetActiveState(active); err != nil {
		t.Fatalf("unable to mutate active state: %v", err)
	}
	if !reflect.DeepEqual(beaconChain.state.ActiveState, active) {
		t.Errorf("active state was not updated. wanted %v, got %v", active, beaconChain.state.ActiveState)
	}

	// Initializing a new beacon chain should deserialize persisted state from disk.
	newBeaconChain, err := NewBeaconChain(db.DB())
	if err != nil {
		t.Fatalf("unable to setup second beacon chain: %v", err)
	}

	// The active state should still be the one we mutated and persited earlier
	for i, hash := range active.RecentBlockHashes() {
		if hash.Hex() != newBeaconChain.ActiveState().RecentBlockHashes()[i].Hex() {
			t.Errorf("active state block hash. wanted %v, got %v", hash.Hex(), newBeaconChain.ActiveState().RecentBlockHashes()[i].Hex())
		}
	}
	if reflect.DeepEqual(active.PendingAttestations(), newBeaconChain.state.ActiveState.RecentBlockHashes()) {
		t.Errorf("active state pending attestation incorrect. wanted %v, got %v", active.PendingAttestations(), newBeaconChain.state.ActiveState.RecentBlockHashes())
	}
}

func TestSetCrystallizedState(t *testing.T) {
	beaconChain, db := startInMemoryBeaconChain(t)
	defer db.Close()

	data := &pb.CrystallizedState{
		CurrentDynasty: 3,
		DynastySeed:    []byte{'A'},
	}
	crystallized := types.NewCrystallizedState(data)

	if err := beaconChain.SetCrystallizedState(crystallized); err != nil {
		t.Fatalf("unable to mutate crystallized state: %v", err)
	}
	if !reflect.DeepEqual(beaconChain.state.CrystallizedState, crystallized) {
		t.Errorf("crystallized state was not updated. wanted %v, got %v", crystallized, beaconChain.state.CrystallizedState)
	}

	// Initializing a new beacon chain should deserialize persisted state from disk.
	newBeaconChain, err := NewBeaconChain(db.DB())
	if err != nil {
		t.Fatalf("unable to setup second beacon chain: %v", err)
	}

	// The crystallized state should still be the one we mutated and persited earlier.
	if crystallized.CurrentDynasty() != newBeaconChain.state.CrystallizedState.CurrentDynasty() {
		t.Errorf("crystallized state dynasty incorrect. wanted %v, got %v", crystallized.CurrentDynasty(), newBeaconChain.state.CrystallizedState.CurrentDynasty())
	}
	if crystallized.DynastySeed() != newBeaconChain.state.CrystallizedState.DynastySeed() {
		t.Errorf("crystallized state current checkpoint incorrect. wanted %v, got %v", crystallized.DynastySeed(), newBeaconChain.state.CrystallizedState.DynastySeed())
	}
}

func TestGetAttestersProposer(t *testing.T) {
	beaconChain, db := startInMemoryBeaconChain(t)
	defer db.Close()
	// Create validators more than params.MaxValidators, this should fail.
	var validators []*pb.ValidatorRecord
	for i := 0; i < params.MaxValidators+1; i++ {
		validator := &pb.ValidatorRecord{StartDynasty: 1, EndDynasty: 100}
		validators = append(validators, validator)
	}
	_, crystallized := types.NewGenesisStates()
	crystallized.SetValidators(validators)
	crystallized.IncrementCurrentDynasty()
	beaconChain.SetCrystallizedState(crystallized)

	if _, _, err := beaconChain.getAttestersProposer(common.Hash{'A'}); err == nil {
		t.Errorf("GetAttestersProposer should have failed")
	}

	// computeNewActiveState should fail the same.
	if _, err := beaconChain.computeNewActiveState(common.BytesToHash([]byte{'A'})); err == nil {
		t.Errorf("computeNewActiveState should have failed")
	}

	// validatorsByHeightShard should fail the same.
	if _, err := beaconChain.validatorsByHeightShard(crystallized); err == nil {
		t.Errorf("validatorsByHeightShard should have failed")
	}

	// Create 1000 validators in ActiveValidators.
	validators = validators[:0]
	for i := 0; i < 1000; i++ {
		validator := &pb.ValidatorRecord{StartDynasty: 1, EndDynasty: 100}
		validators = append(validators, validator)
	}

	_, crystallized = types.NewGenesisStates()
	crystallized.SetValidators(validators)
	crystallized.IncrementCurrentDynasty()
	beaconChain.SetCrystallizedState(crystallized)

	attesters, proposer, err := beaconChain.getAttestersProposer(common.Hash{'A'})
	if err != nil {
		t.Errorf("GetAttestersProposer function failed: %v", err)
	}

	activeValidators := beaconChain.activeValidatorIndices(crystallized)

	validatorList, err := utils.ShuffleIndices(common.Hash{'A'}, activeValidators)
	if err != nil {
		t.Errorf("Shuffle function function failed: %v", err)
	}

	if !reflect.DeepEqual(proposer, validatorList[len(validatorList)-1]) {
		t.Errorf("Get proposer failed, expected: %v got: %v", validatorList[len(validatorList)-1], proposer)
	}
	if !reflect.DeepEqual(attesters, validatorList[:len(attesters)]) {
		t.Errorf("Get attesters failed, expected: %v got: %v", validatorList[:len(attesters)], attesters)
	}

	indices, err := beaconChain.validatorsByHeightShard(crystallized)
	if err != nil {
		t.Errorf("validatorsByHeightShard failed with %v:", err)
	}
	if len(indices) != 8192 {
		t.Errorf("incorret length for validator indices. Want: 8192. Got: %v", len(indices))
	}
}

func TestCanProcessBlock(t *testing.T) {
	beaconChain, db := startInMemoryBeaconChain(t)
	defer db.Close()

	clock = &fakeClock{}

	// Initialize a parent block.
	parentBlock := NewBlock(t, &pb.BeaconBlock{
		SlotNumber: 1,
	})
	parentHash, err := parentBlock.Hash()
	if err != nil {
		t.Fatalf("Failed to compute parent block's hash: %v", err)
	}
	if err = db.DB().Put(parentHash[:], []byte{}); err != nil {
		t.Fatalf("Failed to put parent block on db: %v", err)
	}

	// Using a faulty fetcher should throw an error.
	block := NewBlock(t, &pb.BeaconBlock{
		SlotNumber: 2,
	})
	if _, err := beaconChain.CanProcessBlock(&faultyFetcher{}, block, true); err == nil {
		t.Error("Using a faulty fetcher should throw an error, received nil")
	}

	// Initialize initial state.
	activeState := types.NewActiveState(&pb.ActiveState{RecentBlockHashes: [][]byte{{'A'}}})
	beaconChain.state.ActiveState = activeState
	activeHash, err := activeState.Hash()
	if err != nil {
		t.Fatalf("Cannot hash active state: %v", err)
	}

	crystallized := types.NewCrystallizedState(&pb.CrystallizedState{})
	beaconChain.state.CrystallizedState = crystallized
	crystallizedHash, err := crystallized.Hash()
	if err != nil {
		t.Fatalf("Compute crystallized state hash failed: %v", err)
	}

	block = NewBlock(t, &pb.BeaconBlock{
		SlotNumber:            2,
		ActiveStateHash:       activeHash[:],
		CrystallizedStateHash: crystallizedHash[:],
		ParentHash:            parentHash[:],
	})

	canProcess, err := beaconChain.CanProcessBlock(&mockFetcher{}, block, true)
	if err != nil {
		t.Fatalf("CanProcessBlocks failed: %v", err)
	}
	if !canProcess {
		t.Error("Should be able to process block, could not")
	}

	// Negative scenario #1, invalid active hash
	block = NewBlock(t, &pb.BeaconBlock{
		SlotNumber:            2,
		ActiveStateHash:       []byte{'A'},
		CrystallizedStateHash: crystallizedHash[:],
		ParentHash:            parentHash[:],
	})
	canProcess, err = beaconChain.CanProcessBlock(&mockFetcher{}, block, true)
	if err == nil {
		t.Fatalf("CanProcessBlocks failed: %v", err)
	}
	if canProcess {
		t.Error("Should not be able to process block with invalid active hash")
	}

	// Negative scenario #2, invalid crystallized hash
	block = NewBlock(t, &pb.BeaconBlock{
		SlotNumber:            2,
		ActiveStateHash:       activeHash[:],
		CrystallizedStateHash: []byte{'A'},
		ParentHash:            parentHash[:],
	})
	canProcess, err = beaconChain.CanProcessBlock(&mockFetcher{}, block, true)
	if err == nil {
		t.Fatalf("CanProcessBlocks failed: %v", err)
	}
	if canProcess {
		t.Error("Should not be able to process block with invalid crystallied hash")
	}

	// Negative scenario #3, invalid timestamp
	block = NewBlock(t, &pb.BeaconBlock{
		SlotNumber:            1000000,
		ActiveStateHash:       activeHash[:],
		CrystallizedStateHash: crystallizedHash[:],
		ParentHash:            parentHash[:],
	})
	canProcess, err = beaconChain.CanProcessBlock(&mockFetcher{}, block, true)
	if err == nil {
		t.Fatalf("CanProcessBlocks failed: %v", err)
	}
	if canProcess {
		t.Error("Should not be able to process block with invalid timestamp condition")
	}
}

func TestProcessBlockWithBadHashes(t *testing.T) {
	beaconChain, db := startInMemoryBeaconChain(t)
	defer db.Close()

	// Test negative scenario where active state hash is different than node's compute.
	parentBlock := NewBlock(t, nil)
	parentHash, err := parentBlock.Hash()
	if err != nil {
		t.Fatalf("Failed to compute parent block's hash: %v", err)
	}
	if err = db.DB().Put(parentHash[:], []byte{}); err != nil {
		t.Fatalf("Failed to put parent block on db: %v", err)
	}

	// Initialize state.
	active := types.NewActiveState(&pb.ActiveState{RecentBlockHashes: [][]byte{{'A'}}})
	activeStateHash, err := active.Hash()
	if err != nil {
		t.Fatalf("Cannot hash active state: %v", err)
	}

	crystallized := types.NewCrystallizedState(&pb.CrystallizedState{LastStateRecalc: 10000})
	crystallizedStateHash, err := crystallized.Hash()
	if err != nil {
		t.Fatalf("Cannot hash crystallized state: %v", err)
	}

	block := NewBlock(t, &pb.BeaconBlock{
		SlotNumber:            1,
		ActiveStateHash:       activeStateHash[:],
		CrystallizedStateHash: crystallizedStateHash[:],
		ParentHash:            parentHash[:],
	})

	// Test negative scenario where active state hash is different than node's compute.
	beaconChain.state.ActiveState = types.NewActiveState(&pb.ActiveState{RecentBlockHashes: [][]byte{{'B'}}})

	canProcess, err := beaconChain.CanProcessBlock(&mockFetcher{}, block, true)
	if err == nil {
		t.Fatalf("CanProcessBlocks failed: %v", err)
	}
	if canProcess {
		t.Error("CanProcessBlocks should have returned false with diff state hashes")
	}

	// Test negative scenario where crystallized state hash is different than node's compute.
	beaconChain.state.CrystallizedState = types.NewCrystallizedState(&pb.CrystallizedState{LastStateRecalc: 9999})

	canProcess, err = beaconChain.CanProcessBlock(&mockFetcher{}, block, true)
	if err == nil {
		t.Fatalf("CanProcessBlocks failed: %v", err)
	}
	if canProcess {
		t.Error("CanProcessBlocks should have returned false with diff state hashes")
	}
}

func TestProcessBlockWithInvalidParent(t *testing.T) {
	beaconChain, db := startInMemoryBeaconChain(t)
	defer db.Close()

	// If parent hash is non-existent, processing block should fail.
	active := types.NewActiveState(&pb.ActiveState{RecentBlockHashes: [][]byte{{'A'}}})
	activeStateHash, err := active.Hash()
	if err != nil {
		t.Fatalf("Cannot hash active state: %v", err)
	}
	beaconChain.state.ActiveState = active

	crystallized := types.NewCrystallizedState(&pb.CrystallizedState{LastStateRecalc: 10000})
	crystallizedStateHash, err := crystallized.Hash()
	if err != nil {
		t.Fatalf("Cannot hash crystallized state: %v", err)
	}
	beaconChain.state.CrystallizedState = crystallized

	// Test that block processing is invalid without a parent hash.
	block := NewBlock(t, &pb.BeaconBlock{
		SlotNumber:            2,
		ActiveStateHash:       activeStateHash[:],
		CrystallizedStateHash: crystallizedStateHash[:],
	})
	if _, err = beaconChain.CanProcessBlock(&mockFetcher{}, block, true); err == nil {
		t.Error("Processing without a valid parent hash should fail")
	}

	// If parent hash is not stored in db, processing block should fail.
	parentBlock := NewBlock(t, &pb.BeaconBlock{
		SlotNumber: 1,
	})
	parentHash, err := parentBlock.Hash()
	if err != nil {
		t.Fatalf("Failed to compute parent block's hash: %v", err)
	}
	block = NewBlock(t, &pb.BeaconBlock{
		SlotNumber:            2,
		ActiveStateHash:       activeStateHash[:],
		CrystallizedStateHash: crystallizedStateHash[:],
		ParentHash:            parentHash[:],
	})

	if _, err := beaconChain.CanProcessBlock(&mockFetcher{}, block, true); err == nil {
		t.Error("Processing block should fail when parent hash is not in db")
	}

	if err = db.DB().Put(parentHash[:], nil); err != nil {
		t.Fatalf("Failed to put parent block on db: %v", err)
	}
	_, err = beaconChain.CanProcessBlock(&mockFetcher{}, block, true)
	if err == nil {
		t.Error("Processing block should fail when parent hash points to nil in db")
	}
	want := "unable to process block: parent hash points to nil in beaconDB"
	if err.Error() != want {
		t.Errorf("invalid log, expected \"%s\", got \"%s\"", want, err.Error())
	}

	if err = db.DB().Put(parentHash[:], []byte{}); err != nil {
		t.Fatalf("Failed to put parent block on db: %v", err)
	}

	canProcess, err := beaconChain.CanProcessBlock(&mockFetcher{}, block, true)
	if err != nil {
		t.Errorf("Should have been able to process block: %v", err)
	}
	if !canProcess {
		t.Error("Should have been able to process block")
	}
}

func TestRotateValidatorSet(t *testing.T) {
	beaconChain, db := startInMemoryBeaconChain(t)
	defer db.Close()

	validators := []*pb.ValidatorRecord{
		{Balance: 10, StartDynasty: 0, EndDynasty: params.DefaultEndDynasty}, // half below default balance, should be moved to exit.
		{Balance: 15, StartDynasty: 1, EndDynasty: params.DefaultEndDynasty}, // half below default balance, should be moved to exit.
		{Balance: 20, StartDynasty: 2, EndDynasty: params.DefaultEndDynasty}, // stays in active.
		{Balance: 25, StartDynasty: 3, EndDynasty: params.DefaultEndDynasty}, // stays in active.
		{Balance: 30, StartDynasty: 4, EndDynasty: params.DefaultEndDynasty}, // stays in active.
	}

	data := &pb.CrystallizedState{
		Validators:     validators,
		CurrentDynasty: 10,
	}
	state := types.NewCrystallizedState(data)
	beaconChain.SetCrystallizedState(state)

	// rotate validator set and increment dynasty count by 1.
	beaconChain.rotateValidatorSet(state)
	beaconChain.CrystallizedState().IncrementCurrentDynasty()

	if !reflect.DeepEqual(beaconChain.activeValidatorIndices(beaconChain.CrystallizedState()), []int{2, 3, 4}) {
		t.Errorf("active validator indices should be [2,3,4], got: %v", beaconChain.activeValidatorIndices(beaconChain.CrystallizedState()))
	}
	if len(beaconChain.queuedValidatorIndices(state)) != 0 {
		t.Errorf("queued validator indices should be [], got: %v", beaconChain.queuedValidatorIndices(beaconChain.CrystallizedState()))
	}
	if !reflect.DeepEqual(beaconChain.exitedValidatorIndices(state), []int{0, 1}) {
		t.Errorf("exited validator indices should be [0,1], got: %v", beaconChain.exitedValidatorIndices(beaconChain.CrystallizedState()))
	}
}

func TestIsSlotTransition(t *testing.T) {
	beaconChain, db := startInMemoryBeaconChain(t)
	defer db.Close()

	if err := beaconChain.SetCrystallizedState(types.NewCrystallizedState(&pb.CrystallizedState{LastStateRecalc: params.CycleLength})); err != nil {
		t.Fatalf("unable to mutate crystallizedstate: %v", err)
	}
	if !beaconChain.IsEpochTransition(128) {
		t.Errorf("there was supposed to be an Slot transition but there isn't one now")
	}
	if beaconChain.IsEpochTransition(80) {
		t.Errorf("there is not supposed to be an Slot transition but there is one now")
	}
}

func TestHasVoted(t *testing.T) {
	beaconChain, db := startInMemoryBeaconChain(t)
	defer db.Close()

	// Setting bit field to 11111111.
	pendingAttestation := &pb.AttestationRecord{
		AttesterBitfield: []byte{255},
	}
	beaconChain.ActiveState().NewPendingAttestation(pendingAttestation)

	for i := 0; i < len(beaconChain.ActiveState().LatestPendingAttestation().AttesterBitfield); i++ {
		voted, err := utils.CheckBit(beaconChain.ActiveState().LatestPendingAttestation().AttesterBitfield, i)
		if err != nil {
			t.Errorf("checking bitfield for vote failed: %v", err)
		}
		if !voted {
			t.Error("validator voted but received didn't vote")
		}
	}

	// Setting bit field to 01010101.
	pendingAttestation = &pb.AttestationRecord{
		AttesterBitfield: []byte{85},
	}
	beaconChain.ActiveState().NewPendingAttestation(pendingAttestation)

	for i := 0; i < len(beaconChain.ActiveState().LatestPendingAttestation().AttesterBitfield); i++ {
		voted, err := utils.CheckBit(beaconChain.ActiveState().LatestPendingAttestation().AttesterBitfield, i)
		if err != nil {
			t.Errorf("checking bitfield for vote failed: %v", err)
		}
		if i%2 == 0 && voted {
			t.Error("validator didn't vote but received voted")
		}
		if i%2 == 1 && !voted {
			t.Error("validator voted but received didn't vote")
		}
	}
}

func TestClearAttesterBitfields(t *testing.T) {
	beaconChain, db := startInMemoryBeaconChain(t)
	defer db.Close()

	// Testing validator set sizes from 1 to 100.
	for j := 1; j <= 100; j++ {
		var validators []*pb.ValidatorRecord

		for i := 0; i < j; i++ {
			validator := &pb.ValidatorRecord{WithdrawalAddress: []byte{}, PublicKey: 0}
			validators = append(validators, validator)
		}

		testAttesterBitfield := []byte{1, 2, 3, 4}
		beaconChain.CrystallizedState().SetValidators(validators)
		beaconChain.ActiveState().NewPendingAttestation(&pb.AttestationRecord{AttesterBitfield: testAttesterBitfield})
		beaconChain.ActiveState().ClearPendingAttestations()

		if bytes.Equal(testAttesterBitfield, beaconChain.state.ActiveState.LatestPendingAttestation().AttesterBitfield) {
			t.Fatalf("attester bitfields have not been able to be reset: %v", testAttesterBitfield)
		}

		if !bytes.Equal(beaconChain.state.ActiveState.LatestPendingAttestation().AttesterBitfield, []byte{}) {
			t.Fatalf("attester bitfields are not zeroed out: %v", beaconChain.state.ActiveState.LatestPendingAttestation().AttesterBitfield)
		}
	}
}

func TestClearRecentBlockHashes(t *testing.T) {
	beaconChain, db := startInMemoryBeaconChain(t)
	defer db.Close()

	active := types.NewActiveState(&pb.ActiveState{RecentBlockHashes: [][]byte{{'A'}, {'B'}, {'C'}}})
	if err := beaconChain.SetActiveState(active); err != nil {
		t.Fatalf("unable to Mutate Active state: %v", err)
	}
	if reflect.DeepEqual(beaconChain.state.ActiveState.RecentBlockHashes(), [][]byte{{'A'}, {'B'}, {'C'}}) {
		t.Fatalf("recent block hash was not saved: %d", beaconChain.state.ActiveState.RecentBlockHashes())
	}
	beaconChain.ActiveState().ClearRecentBlockHashes()
	if reflect.DeepEqual(beaconChain.state.ActiveState.RecentBlockHashes(), [][]byte{}) {
		t.Fatalf("attester deposit was not able to be reset: %d", beaconChain.state.ActiveState.RecentBlockHashes())
	}
}

func TestUpdateJustifiedSlot(t *testing.T) {
	beaconChain, db := startInMemoryBeaconChain(t)
	defer db.Close()

	data := &pb.CrystallizedState{LastStateRecalc: 5 * params.CycleLength, LastJustifiedSlot: 4, LastFinalizedSlot: 3}
	beaconChain.SetCrystallizedState(types.NewCrystallizedState(data))
	if beaconChain.state.CrystallizedState.LastFinalizedSlot() != uint64(3) ||
		beaconChain.state.CrystallizedState.LastJustifiedSlot() != uint64(4) {
		t.Fatal("crystallized state unable to be saved")
	}

	beaconChain.state.CrystallizedState.UpdateJustifiedSlot(5)

	if beaconChain.state.CrystallizedState.LastJustifiedSlot() != uint64(5) {
		t.Fatalf("unable to update last justified Slot: %d", beaconChain.state.CrystallizedState.LastJustifiedSlot())
	}
	if beaconChain.state.CrystallizedState.LastFinalizedSlot() != uint64(4) {
		t.Fatalf("unable to update last finalized Slot: %d", beaconChain.state.CrystallizedState.LastFinalizedSlot())
	}

	data = &pb.CrystallizedState{LastStateRecalc: 8 * params.CycleLength, LastJustifiedSlot: 4, LastFinalizedSlot: 3}
	beaconChain.SetCrystallizedState(types.NewCrystallizedState(data))

	if beaconChain.state.CrystallizedState.LastFinalizedSlot() != uint64(3) ||
		beaconChain.state.CrystallizedState.LastJustifiedSlot() != uint64(4) {
		t.Fatal("crystallized state unable to be saved")
	}

	beaconChain.state.CrystallizedState.UpdateJustifiedSlot(8)

	if beaconChain.state.CrystallizedState.LastJustifiedSlot() != uint64(8) {
		t.Fatalf("unable to update last justified Slot: %d", beaconChain.state.CrystallizedState.LastJustifiedSlot())
	}
	if beaconChain.state.CrystallizedState.LastFinalizedSlot() != uint64(3) {
		t.Fatalf("unable to update last finalized Slot: %d", beaconChain.state.CrystallizedState.LastFinalizedSlot())
	}
}

func TestComputeValidatorRewardsAndPenalties(t *testing.T) {
	beaconChain, db := startInMemoryBeaconChain(t)
	defer db.Close()

	var validators []*pb.ValidatorRecord
	for i := 0; i < 40; i++ {
		validator := &pb.ValidatorRecord{Balance: 32, StartDynasty: 1, EndDynasty: 10}
		validators = append(validators, validator)
	}

	block := NewBlock(t, &pb.BeaconBlock{
		SlotNumber: 5,
	})

	data := &pb.CrystallizedState{
		Validators:        validators,
		CurrentDynasty:    1,
		TotalDeposits:     100,
		LastJustifiedSlot: 4,
		LastFinalizedSlot: 3,
	}
	if err := beaconChain.SetCrystallizedState(types.NewCrystallizedState(data)); err != nil {
		t.Fatalf("unable to mutate crystallizedstate: %v", err)
	}

	// Binary representation of bitfield: 11001000 10010100 10010010 10110011 00110001
	testAttesterBitfield := []byte{200, 148, 146, 179, 49}
	state := types.NewActiveState(&pb.ActiveState{PendingAttestations: []*pb.AttestationRecord{{AttesterBitfield: testAttesterBitfield}}})
	if err := beaconChain.SetActiveState(state); err != nil {
		t.Fatalf("unable to Mutate Active state: %v", err)
	}
	if err := beaconChain.calculateRewardsFFG(state, beaconChain.CrystallizedState(), block); err != nil {
		t.Fatalf("could not compute validator rewards and penalties: %v", err)
	}
	if beaconChain.state.CrystallizedState.LastJustifiedSlot() != uint64(5) {
		t.Fatalf("unable to update last justified Slot: %d", beaconChain.state.CrystallizedState.LastJustifiedSlot())
	}
	if beaconChain.state.CrystallizedState.LastFinalizedSlot() != uint64(4) {
		t.Fatalf("unable to update last finalized Slot: %d", beaconChain.state.CrystallizedState.LastFinalizedSlot())
	}
	if beaconChain.CrystallizedState().Validators()[0].Balance != uint64(33) {
		t.Fatalf("validator balance not updated: %d", beaconChain.CrystallizedState().Validators()[1].Balance)
	}
	if beaconChain.CrystallizedState().Validators()[7].Balance != uint64(31) {
		t.Fatalf("validator balance not updated: %d", beaconChain.CrystallizedState().Validators()[1].Balance)
	}
	if beaconChain.CrystallizedState().Validators()[29].Balance != uint64(31) {
		t.Fatalf("validator balance not updated: %d", beaconChain.CrystallizedState().Validators()[1].Balance)
	}
}

func TestValidatorIndices(t *testing.T) {
	beaconChain, db := startInMemoryBeaconChain(t)
	defer db.Close()

	data := &pb.CrystallizedState{
		Validators: []*pb.ValidatorRecord{
			{PublicKey: 0, StartDynasty: 0, EndDynasty: 2},                   // active.
			{PublicKey: 0, StartDynasty: 0, EndDynasty: 2},                   // active.
			{PublicKey: 0, StartDynasty: 1, EndDynasty: 2},                   // active.
			{PublicKey: 0, StartDynasty: 0, EndDynasty: 2},                   // active.
			{PublicKey: 0, StartDynasty: 0, EndDynasty: 3},                   // active.
			{PublicKey: 0, StartDynasty: 2, EndDynasty: uint64(math.Inf(0))}, // queued.
		},
		CurrentDynasty: 1,
	}

	crystallized := types.NewCrystallizedState(data)
	if err := beaconChain.SetCrystallizedState(crystallized); err != nil {
		t.Fatalf("unable to mutate crystallized state: %v", err)
	}

	if !reflect.DeepEqual(beaconChain.activeValidatorIndices(crystallized), []int{0, 1, 2, 3, 4}) {
		t.Errorf("active validator indices should be [0 1 2 3 4], got: %v", beaconChain.activeValidatorIndices(crystallized))
	}
	if !reflect.DeepEqual(beaconChain.queuedValidatorIndices(crystallized), []int{5}) {
		t.Errorf("queued validator indices should be [5], got: %v", beaconChain.queuedValidatorIndices(crystallized))
	}
	if len(beaconChain.exitedValidatorIndices(crystallized)) != 0 {
		t.Errorf("exited validator indices to be empty, got: %v", beaconChain.exitedValidatorIndices(crystallized))
	}

	data = &pb.CrystallizedState{
		Validators: []*pb.ValidatorRecord{
			{PublicKey: 0, StartDynasty: 1, EndDynasty: uint64(math.Inf(0))}, // active.
			{PublicKey: 0, StartDynasty: 2, EndDynasty: uint64(math.Inf(0))}, // active.
			{PublicKey: 0, StartDynasty: 6, EndDynasty: uint64(math.Inf(0))}, // queued.
			{PublicKey: 0, StartDynasty: 7, EndDynasty: uint64(math.Inf(0))}, // queued.
			{PublicKey: 0, StartDynasty: 1, EndDynasty: 2},                   // exited.
			{PublicKey: 0, StartDynasty: 1, EndDynasty: 3},                   // exited.
		},
		CurrentDynasty: 5,
	}

	crystallized = types.NewCrystallizedState(data)
	if err := beaconChain.SetCrystallizedState(crystallized); err != nil {
		t.Fatalf("unable to mutate crystallized state: %v", err)
	}

	if !reflect.DeepEqual(beaconChain.activeValidatorIndices(crystallized), []int{0, 1}) {
		t.Errorf("active validator indices should be [0 1 2 4 5], got: %v", beaconChain.activeValidatorIndices(crystallized))
	}
	if !reflect.DeepEqual(beaconChain.queuedValidatorIndices(crystallized), []int{2, 3}) {
		t.Errorf("queued validator indices should be [3], got: %v", beaconChain.queuedValidatorIndices(crystallized))
	}
	if !reflect.DeepEqual(beaconChain.exitedValidatorIndices(crystallized), []int{4, 5}) {
		t.Errorf("exited validator indices should be [3], got: %v", beaconChain.exitedValidatorIndices(crystallized))
	}
}

func TestCanProcessBlockObserver(t *testing.T) {
	beaconChain, db := startInMemoryBeaconChain(t)
	defer db.Close()

	clock = &fakeClock{}

	// Initialize a parent block.
	parentBlock := NewBlock(t, &pb.BeaconBlock{
		SlotNumber: 1,
	})
	parentHash, err := parentBlock.Hash()
	if err != nil {
		t.Fatalf("Failed to compute parent block's hash: %v", err)
	}
	if err = db.DB().Put(parentHash[:], []byte{}); err != nil {
		t.Fatalf("Failed to put parent block on db: %v", err)
	}

	// Initialize initial state.
	activeState := types.NewActiveState(&pb.ActiveState{RecentBlockHashes: [][]byte{{'A'}}})
	beaconChain.state.ActiveState = activeState
	activeHash, err := activeState.Hash()
	if err != nil {
		t.Fatalf("Cannot hash active state: %v", err)
	}

	crystallized := types.NewCrystallizedState(&pb.CrystallizedState{})
	beaconChain.state.CrystallizedState = crystallized
	crystallizedHash, err := crystallized.Hash()
	if err != nil {
		t.Fatalf("Compute crystallized state hash failed: %v", err)
	}

	block := NewBlock(t, &pb.BeaconBlock{
		SlotNumber:            2,
		ActiveStateHash:       activeHash[:],
		CrystallizedStateHash: crystallizedHash[:],
		ParentHash:            parentHash[:],
	})

	// A properly initialize block should not fail.
	canProcess, err := beaconChain.CanProcessBlock(nil, block, false)
	if err != nil {
		t.Fatalf("CanProcessBlocks failed: %v", err)
	}
	if !canProcess {
		t.Error("Should be able to process block, could not")
	}

	// Negative scenario #1, invalid crystallized state hash
	block = NewBlock(t, &pb.BeaconBlock{
		SlotNumber:            2,
		ActiveStateHash:       activeHash[:],
		CrystallizedStateHash: []byte{'A'},
		ParentHash:            parentHash[:],
	})
	canProcess, err = beaconChain.CanProcessBlock(nil, block, false)
	if err == nil {
		t.Fatalf("CanProcessBlocks failed: %v", err)
	}
	if canProcess {
		t.Error("Should not be able to process block with invalid crystallized hash")
	}

	// Negative scenario #2, invalid active sate hash
	block = NewBlock(t, &pb.BeaconBlock{
		SlotNumber:            2,
		ActiveStateHash:       []byte{'A'},
		CrystallizedStateHash: crystallizedHash[:],
		ParentHash:            parentHash[:],
	})
	canProcess, err = beaconChain.CanProcessBlock(nil, block, false)
	if err == nil {
		t.Fatalf("CanProcessBlocks failed: %v", err)
	}
	if canProcess {
		t.Error("Should not be able to process block with invalid active hash")
	}

	// Negative scenario #3, invalid timestamp
	block = NewBlock(t, &pb.BeaconBlock{
		SlotNumber:            1000000,
		ActiveStateHash:       activeHash[:],
		CrystallizedStateHash: crystallizedHash[:],
		ParentHash:            parentHash[:],
	})
	canProcess, err = beaconChain.CanProcessBlock(nil, block, false)
	if err == nil {
		t.Fatalf("CanProcessBlocks failed: %v", err)
	}
	if canProcess {
		t.Error("Should not be able to process block with invalid timestamp condition")
	}
}

func TestGetIndicesForHeight(t *testing.T) {
	beaconChain, db := startInMemoryBeaconChain(t)
	defer db.Close()

	state := types.NewCrystallizedState(&pb.CrystallizedState{
		LastStateRecalc: 1,
		IndicesForHeights: []*pb.ShardAndCommitteeArray{
			{ArrayShardAndCommittee: []*pb.ShardAndCommittee{
				{ShardId: 1, Committee: []uint32{0, 1, 2, 3, 4}},
				{ShardId: 2, Committee: []uint32{5, 6, 7, 8, 9}},
			}},
			{ArrayShardAndCommittee: []*pb.ShardAndCommittee{
				{ShardId: 3, Committee: []uint32{0, 1, 2, 3, 4}},
				{ShardId: 4, Committee: []uint32{5, 6, 7, 8, 9}},
			}},
		}})
	if err := beaconChain.SetCrystallizedState(state); err != nil {
		t.Fatalf("unable to mutate crystallized state: %v", err)
	}
<<<<<<< HEAD
	if _, err := beaconChain.getIndicesForHeight(state, 1000); err == nil {
		t.Error("getIndicesForHeight should have failed with invalid height")
	}
	committee, err := beaconChain.getIndicesForHeight(state, 1)
=======
	if _, err := beaconChain.GetIndicesForHeight(1000); err == nil {
		t.Error("getIndicesForHeight should have failed with invalid height")
	}
	committee, err := beaconChain.GetIndicesForHeight(1)
>>>>>>> bc8cc174
	if err != nil {
		t.Errorf("getIndicesForHeight failed: %v", err)
	}
	if committee.ArrayShardAndCommittee[0].ShardId != 1 {
		t.Errorf("getIndicesForHeight returns shardID should be 1, got: %v", committee.ArrayShardAndCommittee[0].ShardId)
	}
<<<<<<< HEAD
	committee, _ = beaconChain.getIndicesForHeight(state, 2)
=======
	committee, _ = beaconChain.GetIndicesForHeight(2)
>>>>>>> bc8cc174
	if committee.ArrayShardAndCommittee[0].ShardId != 3 {
		t.Errorf("getIndicesForHeight returns shardID should be 3, got: %v", committee.ArrayShardAndCommittee[0].ShardId)
	}
}

func TestGetBlockHash(t *testing.T) {
	beaconChain, db := startInMemoryBeaconChain(t)
	defer db.Close()

	state := types.NewActiveState(&pb.ActiveState{
		RecentBlockHashes: [][]byte{
			{'A'},
			{'B'},
			{'C'},
			{'D'},
			{'E'},
			{'F'},
		},
	})
	if err := beaconChain.SetActiveState(state); err != nil {
		t.Fatalf("unable to mutate active state: %v", err)
	}

<<<<<<< HEAD
	if _, err := beaconChain.getBlockHash(state, 200, 250); err == nil {
		t.Error("getBlockHash should have failed with invalid height")
	}
	hash, err := beaconChain.getBlockHash(state, 2*params.CycleLength, 0)
=======
	if _, err := beaconChain.GetBlockHash(200, 250); err == nil {
		t.Error("getBlockHash should have failed with invalid height")
	}
	hash, err := beaconChain.GetBlockHash(2*params.CycleLength, 0)
>>>>>>> bc8cc174
	if err != nil {
		t.Errorf("getBlockHash failed: %v", err)
	}
	if bytes.Equal(hash, []byte{'A'}) {
		t.Errorf("getBlockHash returns hash should be A, got: %v", hash)
	}
<<<<<<< HEAD
	hash, err = beaconChain.getBlockHash(state, 2*params.CycleLength, uint64(len(beaconChain.ActiveState().RecentBlockHashes())-1))
=======
	hash, err = beaconChain.GetBlockHash(2*params.CycleLength, uint64(len(beaconChain.ActiveState().RecentBlockHashes())-1))
>>>>>>> bc8cc174
	if err != nil {
		t.Errorf("getBlockHash failed: %v", err)
	}
	if bytes.Equal(hash, []byte{'F'}) {
		t.Errorf("getBlockHash returns hash should be F, got: %v", hash)
	}
}

func TestSaveBlockWithNil(t *testing.T) {
	beaconChain, db := startInMemoryBeaconChain(t)
	defer db.Close()

	if err := beaconChain.saveBlock(&types.Block{}); err == nil {
		t.Error("Save block should have failed with nil block")
	}
}

func TestVerifyActiveHashWithNil(t *testing.T) {
	beaconChain, db := startInMemoryBeaconChain(t)
	defer db.Close()
	beaconChain.SetActiveState(&types.ActiveState{})
	_, err := beaconChain.verifyBlockActiveHash(&types.Block{})
	if err == nil {
		t.Error("Verify block hash should have failed with nil active state")
	}
}

func TestVerifyCrystallizedHashWithNil(t *testing.T) {
	beaconChain, db := startInMemoryBeaconChain(t)
	defer db.Close()
	beaconChain.SetCrystallizedState(&types.CrystallizedState{})
	_, err := beaconChain.verifyBlockCrystallizedHash(&types.Block{})
	if err == nil {
		t.Error("Verify block hash should have failed with nil crystallized")
	}
}

// NewBlock is a helper method to create blocks with valid defaults.
// For a generic block, use NewBlock(t, nil).
func NewBlock(t *testing.T, b *pb.BeaconBlock) *types.Block {
	if b == nil {
		b = &pb.BeaconBlock{}
	}
	if b.ActiveStateHash == nil {
		b.ActiveStateHash = make([]byte, 32)
	}
	if b.CrystallizedStateHash == nil {
		b.CrystallizedStateHash = make([]byte, 32)
	}
	if b.ParentHash == nil {
		b.ParentHash = make([]byte, 32)
	}

	return types.NewBlock(b)
}<|MERGE_RESOLUTION|>--- conflicted
+++ resolved
@@ -882,28 +882,17 @@
 	if err := beaconChain.SetCrystallizedState(state); err != nil {
 		t.Fatalf("unable to mutate crystallized state: %v", err)
 	}
-<<<<<<< HEAD
 	if _, err := beaconChain.getIndicesForHeight(state, 1000); err == nil {
 		t.Error("getIndicesForHeight should have failed with invalid height")
 	}
 	committee, err := beaconChain.getIndicesForHeight(state, 1)
-=======
-	if _, err := beaconChain.GetIndicesForHeight(1000); err == nil {
-		t.Error("getIndicesForHeight should have failed with invalid height")
-	}
-	committee, err := beaconChain.GetIndicesForHeight(1)
->>>>>>> bc8cc174
 	if err != nil {
 		t.Errorf("getIndicesForHeight failed: %v", err)
 	}
 	if committee.ArrayShardAndCommittee[0].ShardId != 1 {
 		t.Errorf("getIndicesForHeight returns shardID should be 1, got: %v", committee.ArrayShardAndCommittee[0].ShardId)
 	}
-<<<<<<< HEAD
 	committee, _ = beaconChain.getIndicesForHeight(state, 2)
-=======
-	committee, _ = beaconChain.GetIndicesForHeight(2)
->>>>>>> bc8cc174
 	if committee.ArrayShardAndCommittee[0].ShardId != 3 {
 		t.Errorf("getIndicesForHeight returns shardID should be 3, got: %v", committee.ArrayShardAndCommittee[0].ShardId)
 	}
@@ -927,28 +916,17 @@
 		t.Fatalf("unable to mutate active state: %v", err)
 	}
 
-<<<<<<< HEAD
 	if _, err := beaconChain.getBlockHash(state, 200, 250); err == nil {
 		t.Error("getBlockHash should have failed with invalid height")
 	}
 	hash, err := beaconChain.getBlockHash(state, 2*params.CycleLength, 0)
-=======
-	if _, err := beaconChain.GetBlockHash(200, 250); err == nil {
-		t.Error("getBlockHash should have failed with invalid height")
-	}
-	hash, err := beaconChain.GetBlockHash(2*params.CycleLength, 0)
->>>>>>> bc8cc174
 	if err != nil {
 		t.Errorf("getBlockHash failed: %v", err)
 	}
 	if bytes.Equal(hash, []byte{'A'}) {
 		t.Errorf("getBlockHash returns hash should be A, got: %v", hash)
 	}
-<<<<<<< HEAD
 	hash, err = beaconChain.getBlockHash(state, 2*params.CycleLength, uint64(len(beaconChain.ActiveState().RecentBlockHashes())-1))
-=======
-	hash, err = beaconChain.GetBlockHash(2*params.CycleLength, uint64(len(beaconChain.ActiveState().RecentBlockHashes())-1))
->>>>>>> bc8cc174
 	if err != nil {
 		t.Errorf("getBlockHash failed: %v", err)
 	}
