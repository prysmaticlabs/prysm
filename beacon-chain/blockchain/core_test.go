--- conflicted
+++ resolved
@@ -147,14 +147,9 @@
 	}
 
 	_, crystallized := types.NewGenesisStates()
-<<<<<<< HEAD
-	crystallized.UpdateValidators(validators)
+	crystallized.SetValidators(validators)
 	crystallized.IncrementCurrentDynasty()
-	beaconChain.MutateCrystallizedState(crystallized)
-=======
-	crystallized.SetActiveValidators(validators)
 	beaconChain.SetCrystallizedState(crystallized)
->>>>>>> 733429ff
 
 	attesters, proposer, err := beaconChain.getAttestersProposer(common.Hash{'A'})
 	if err != nil {
@@ -389,35 +384,12 @@
 		{Balance: 30000, StartDynasty: 4, EndDynasty: uint64(math.Inf(0))}, // stays in active
 	}
 
-<<<<<<< HEAD
 	data := &pb.CrystallizedState{
 		Validators:     validators,
 		CurrentDynasty: 10,
-=======
-	exitedValidators := []*pb.ValidatorRecord{
-		{Balance: 99999, WithdrawalAddress: []byte{'K'}},
-		{Balance: 99999, WithdrawalAddress: []byte{'L'}},
-		{Balance: 99999, WithdrawalAddress: []byte{'M'}},
-		{Balance: 99999, WithdrawalAddress: []byte{'N'}},
-		{Balance: 99999, WithdrawalAddress: []byte{'O'}},
-	}
-
-	beaconChain.CrystallizedState().SetActiveValidators(activeValidators)
-	beaconChain.CrystallizedState().SetQueuedValidators(queuedValidators)
-	beaconChain.CrystallizedState().SetExitedValidators(exitedValidators)
-
-	if beaconChain.CrystallizedState().ActiveValidatorsLength() != 5 {
-		t.Errorf("Get active validator count failed, wanted 5, got %v", beaconChain.CrystallizedState().ActiveValidatorsLength())
-	}
-	if beaconChain.CrystallizedState().QueuedValidatorsLength() != 5 {
-		t.Errorf("Get queued validator count failed, wanted 5, got %v", beaconChain.CrystallizedState().QueuedValidatorsLength())
-	}
-	if beaconChain.CrystallizedState().ExitedValidatorsLength() != 5 {
-		t.Errorf("Get exited validator count failed, wanted 5, got %v", beaconChain.CrystallizedState().ExitedValidatorsLength())
->>>>>>> 733429ff
 	}
 	state := types.NewCrystallizedState(data)
-	beaconChain.MutateCrystallizedState(state)
+	beaconChain.SetCrystallizedState(state)
 
 	// rotate validator set and increment dynasty count by 1
 	beaconChain.rotateValidatorSet()
@@ -438,11 +410,7 @@
 	beaconChain, db := startInMemoryBeaconChain(t)
 	defer db.Close()
 
-<<<<<<< HEAD
-	if err := beaconChain.MutateCrystallizedState(types.NewCrystallizedState(&pb.CrystallizedState{EpochNumber: 1})); err != nil {
-=======
-	if err := beaconChain.SetCrystallizedState(types.NewCrystallizedState(&pb.CrystallizedState{CurrentEpoch: 1})); err != nil {
->>>>>>> 733429ff
+	if err := beaconChain.SetCrystallizedState(types.NewCrystallizedState(&pb.CrystallizedState{EpochNumber: 1})); err != nil {
 		t.Fatalf("unable to mutate crystallizedstate: %v", err)
 	}
 	if !beaconChain.IsEpochTransition(128) {
@@ -463,13 +431,8 @@
 	}
 	beaconChain.ActiveState().NewPendingAttestation(pendingAttestation)
 
-<<<<<<< HEAD
 	for i := 0; i < len(beaconChain.ActiveState().LatestPendingAttestation().AttesterBitfield); i++ {
 		voted, err := utils.CheckBit(beaconChain.ActiveState().LatestPendingAttestation().AttesterBitfield, i)
-=======
-	for i := 0; i < len(beaconChain.ActiveState().AttesterBitfield()); i++ {
-		voted, err := beaconChain.hasAttesterAtIndexVoted(i)
->>>>>>> 733429ff
 		if err != nil {
 			t.Errorf("checking bitfield for vote failed: %v", err)
 		}
@@ -484,13 +447,8 @@
 	}
 	beaconChain.ActiveState().NewPendingAttestation(pendingAttestation)
 
-<<<<<<< HEAD
 	for i := 0; i < len(beaconChain.ActiveState().LatestPendingAttestation().AttesterBitfield); i++ {
 		voted, err := utils.CheckBit(beaconChain.ActiveState().LatestPendingAttestation().AttesterBitfield, i)
-=======
-	for i := 0; i < len(beaconChain.ActiveState().AttesterBitfield()); i++ {
-		voted, err := beaconChain.hasAttesterAtIndexVoted(i)
->>>>>>> 733429ff
 		if err != nil {
 			t.Errorf("checking bitfield for vote failed: %v", err)
 		}
@@ -516,19 +474,9 @@
 			validators = append(validators, validator)
 		}
 
-<<<<<<< HEAD
 		testAttesterBitfield := []byte{1, 2, 3, 4}
-		beaconChain.CrystallizedState().UpdateValidators(validators)
+		beaconChain.CrystallizedState().SetValidators(validators)
 		beaconChain.ActiveState().NewPendingAttestation(&pb.AttestationRecord{AttesterBitfield: testAttesterBitfield})
-=======
-		beaconChain.CrystallizedState().SetActiveValidators(validators)
-
-		testAttesterBitfield := []byte{2, 4, 6, 9}
-		if err := beaconChain.SetActiveState(types.NewActiveState(&pb.ActiveState{AttesterBitfield: testAttesterBitfield})); err != nil {
-			t.Fatal("unable to mutate active state")
-		}
->>>>>>> 733429ff
-
 		beaconChain.ActiveState().ClearPendingAttestations()
 
 		if bytes.Equal(testAttesterBitfield, beaconChain.state.ActiveState.LatestPendingAttestation().AttesterBitfield) {
@@ -545,13 +493,8 @@
 	beaconChain, db := startInMemoryBeaconChain(t)
 	defer db.Close()
 
-<<<<<<< HEAD
 	active := types.NewActiveState(&pb.ActiveState{RecentBlockHashes: [][]byte{{'A'}, {'B'}, {'C'}}})
-	if err := beaconChain.MutateActiveState(active); err != nil {
-=======
-	active := types.NewActiveState(&pb.ActiveState{TotalAttesterDeposits: 10000})
 	if err := beaconChain.SetActiveState(active); err != nil {
->>>>>>> 733429ff
 		t.Fatalf("unable to Mutate Active state: %v", err)
 	}
 	if reflect.DeepEqual(beaconChain.state.ActiveState.RecentBlockHashes(), [][]byte{{'A'}, {'B'}, {'C'}}) {
@@ -567,14 +510,8 @@
 	beaconChain, db := startInMemoryBeaconChain(t)
 	defer db.Close()
 
-<<<<<<< HEAD
 	data := &pb.CrystallizedState{EpochNumber: 5, LastJustifiedEpoch: 4, LastFinalizedEpoch: 3}
-	beaconChain.MutateCrystallizedState(types.NewCrystallizedState(data))
-=======
-	data := &pb.CrystallizedState{CurrentEpoch: 5, LastJustifiedEpoch: 4, LastFinalizedEpoch: 3}
 	beaconChain.SetCrystallizedState(types.NewCrystallizedState(data))
->>>>>>> 733429ff
-
 	if beaconChain.state.CrystallizedState.LastFinalizedEpoch() != uint64(3) ||
 		beaconChain.state.CrystallizedState.LastJustifiedEpoch() != uint64(4) ||
 		beaconChain.state.CrystallizedState.EpochNumber() != uint64(5) {
@@ -590,13 +527,8 @@
 		t.Fatalf("unable to update last finalized epoch: %d", beaconChain.state.CrystallizedState.LastFinalizedEpoch())
 	}
 
-<<<<<<< HEAD
 	data = &pb.CrystallizedState{EpochNumber: 8, LastJustifiedEpoch: 4, LastFinalizedEpoch: 3}
-	beaconChain.MutateCrystallizedState(types.NewCrystallizedState(data))
-=======
-	data = &pb.CrystallizedState{CurrentEpoch: 8, LastJustifiedEpoch: 4, LastFinalizedEpoch: 3}
 	beaconChain.SetCrystallizedState(types.NewCrystallizedState(data))
->>>>>>> 733429ff
 
 	if beaconChain.state.CrystallizedState.LastFinalizedEpoch() != uint64(3) ||
 		beaconChain.state.CrystallizedState.LastJustifiedEpoch() != uint64(4) ||
@@ -638,14 +570,8 @@
 
 	//Binary representation of bitfield: 11001000 10010100 10010010 10110011 00110001
 	testAttesterBitfield := []byte{200, 148, 146, 179, 49}
-<<<<<<< HEAD
 	state := types.NewActiveState(&pb.ActiveState{PendingAttestations: []*pb.AttestationRecord{{AttesterBitfield: testAttesterBitfield}}})
-	if err := beaconChain.MutateActiveState(state); err != nil {
-=======
-	types.NewActiveState(&pb.ActiveState{AttesterBitfield: testAttesterBitfield})
-	ActiveState := types.NewActiveState(&pb.ActiveState{TotalAttesterDeposits: 40000, AttesterBitfield: testAttesterBitfield})
-	if err := beaconChain.SetActiveState(ActiveState); err != nil {
->>>>>>> 733429ff
+	if err := beaconChain.SetActiveState(state); err != nil {
 		t.Fatalf("unable to Mutate Active state: %v", err)
 	}
 	if err := beaconChain.calculateRewardsFFG(); err != nil {
@@ -685,7 +611,7 @@
 	}
 
 	crystallized := types.NewCrystallizedState(data)
-	if err := beaconChain.MutateCrystallizedState(crystallized); err != nil {
+	if err := beaconChain.SetCrystallizedState(crystallized); err != nil {
 		t.Fatalf("unable to mutate crystallized state: %v", err)
 	}
 
@@ -712,7 +638,7 @@
 	}
 
 	crystallized = types.NewCrystallizedState(data)
-	if err := beaconChain.MutateCrystallizedState(crystallized); err != nil {
+	if err := beaconChain.SetCrystallizedState(crystallized); err != nil {
 		t.Fatalf("unable to mutate crystallized state: %v", err)
 	}
 
