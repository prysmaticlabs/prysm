package blockchain

import (
	"bytes"
	"reflect"
	"testing"

	"github.com/ethereum/go-ethereum/ethdb"
	"github.com/gogo/protobuf/proto"
	"github.com/golang/protobuf/ptypes/timestamp"
	"github.com/prysmaticlabs/prysm/beacon-chain/types"
	pb "github.com/prysmaticlabs/prysm/proto/beacon/p2p/v1"
	"github.com/prysmaticlabs/prysm/shared/database"
	logTest "github.com/sirupsen/logrus/hooks/test"
)

type faultyDB struct{}

func (f *faultyDB) Get(k []byte) ([]byte, error) {
	return []byte{}, nil
}

func (f *faultyDB) Has(k []byte) (bool, error) {
	return true, nil
}

func (f *faultyDB) Put(k []byte, v []byte) error {
	return nil
}

func (f *faultyDB) Delete(k []byte) error {
	return nil
}

func (f *faultyDB) Close() {}

func (f *faultyDB) NewBatch() ethdb.Batch {
	return nil
}

func startInMemoryBeaconChain(t *testing.T) (*BeaconChain, *database.DB) {
	config := &database.DBConfig{DataDir: "", Name: "", InMemory: true}
	db, err := database.NewDB(config)
	if err != nil {
		t.Fatalf("unable to setup db: %v", err)
	}
	beaconChain, err := NewBeaconChain(db.DB())
	if err != nil {
		t.Fatalf("unable to setup beacon chain: %v", err)
	}

	return beaconChain, db
}

func TestNewBeaconChain(t *testing.T) {
	hook := logTest.NewGlobal()
	beaconChain, db := startInMemoryBeaconChain(t)
	defer db.Close()

	msg := hook.LastEntry().Message
	want := "No chainstate found on disk, initializing beacon from genesis"
	if msg != want {
		t.Errorf("incorrect log, expected %s, got %s", want, msg)
	}

	hook.Reset()
	aState := types.NewGenesisActiveState()
	cState, err := types.NewGenesisCrystallizedState()
	if err != nil {
		t.Errorf("Creating new genesis state failed %v", err)
	}
	if _, err := types.NewGenesisBlock(); err != nil {
		t.Errorf("Creating a new genesis block failed %v", err)
	}

	if !reflect.DeepEqual(beaconChain.ActiveState(), aState) {
		t.Errorf("active states not equal. received: %v, wanted: %v", beaconChain.ActiveState(), aState)
	}

	if !reflect.DeepEqual(beaconChain.CrystallizedState(), cState) {
		t.Errorf("crystallized states not equal. received: %v, wanted: %v", beaconChain.CrystallizedState(), cState)
	}
	if _, err := beaconChain.GenesisBlock(); err != nil {
		t.Errorf("Getting new beaconchain genesis failed: %v", err)
	}
}

func TestGetGenesisBlock(t *testing.T) {
	beaconChain, db := startInMemoryBeaconChain(t)
	defer db.Close()

	block := &pb.BeaconBlock{
		ParentHash: make([]byte, 32),
		Timestamp: &timestamp.Timestamp{
			Seconds: 13000000,
		},
	}
	bytes, err := proto.Marshal(block)
	if err != nil {
		t.Errorf("unable to Marshal genesis block: %v", err)
	}

	if err := db.DB().Put([]byte("genesis"), bytes); err != nil {
		t.Errorf("unable to save key value of genesis: %v", err)
	}

	genesisBlock, err := beaconChain.GenesisBlock()
	if err != nil {
		t.Errorf("unable to get key value of genesis: %v", err)
	}

	time, err := genesisBlock.Timestamp()
	if err != nil {
		t.Errorf("Timestamp could not be retrieved: %v", err)
	}
	if time.Second() != 40 {
		t.Errorf("Timestamp was not saved properly: %v", time.Second())
	}
}

func TestCanonicalHead(t *testing.T) {
	chain, err := NewBeaconChain(&faultyDB{})
	if err != nil {
		t.Fatalf("unable to setup second beacon chain: %v", err)
	}
	// Using a faultydb that returns true on has, but nil on get should cause
	// proto.Unmarshal to throw error.
	block, err := chain.CanonicalHead()
	if err != nil {
		t.Fatal("expected canonical head to throw error")
	}
	expectedBlock := types.NewBlock(&pb.BeaconBlock{})
	if !reflect.DeepEqual(block, expectedBlock) {
		t.Errorf("mismatched canonical head: expected %v, received %v", expectedBlock, block)
	}
}

func TestSaveCanonicalBlock(t *testing.T) {
	block := types.NewBlock(&pb.BeaconBlock{})
	chain, err := NewBeaconChain(&faultyDB{})
	if err != nil {
		t.Fatalf("unable to setup second beacon chain: %v", err)
	}
	if err := chain.saveCanonicalBlock(block); err != nil {
		t.Errorf("save canonical should pass: %v", err)
	}
}

func TestSetActiveState(t *testing.T) {
	beaconChain, db := startInMemoryBeaconChain(t)
	defer db.Close()

	data := &pb.ActiveState{
		PendingAttestations: []*pb.AttestationRecord{
			{Slot: 0, ShardBlockHash: []byte{1}}, {Slot: 1, ShardBlockHash: []byte{2}},
		},
		RecentBlockHashes: [][]byte{
			{'A'}, {'B'}, {'C'}, {'D'},
		},
	}
	active := types.NewActiveState(data, make(map[[32]byte]*types.VoteCache))

	if err := beaconChain.SetActiveState(active); err != nil {
		t.Fatalf("unable to mutate active state: %v", err)
	}
	if !reflect.DeepEqual(beaconChain.state.ActiveState, active) {
		t.Errorf("active state was not updated. wanted %v, got %v", active, beaconChain.state.ActiveState)
	}

}

func TestSetCrystallizedState(t *testing.T) {
	beaconChain, db := startInMemoryBeaconChain(t)
	defer db.Close()

	data := &pb.CrystallizedState{
		CurrentDynasty: 3,
		DynastySeed:    []byte{'A'},
	}
	crystallized := types.NewCrystallizedState(data)

	if err := beaconChain.SetCrystallizedState(crystallized); err != nil {
		t.Fatalf("unable to mutate crystallized state: %v", err)
	}
	if !reflect.DeepEqual(beaconChain.state.CrystallizedState, crystallized) {
		t.Errorf("crystallized state was not updated. wanted %v, got %v", crystallized, beaconChain.state.CrystallizedState)
	}

	// Initializing a new beacon chain should deserialize persisted state from disk.
	newBeaconChain, err := NewBeaconChain(db.DB())
	if err != nil {
		t.Fatalf("unable to setup second beacon chain: %v", err)
	}

	// The crystallized state should still be the one we mutated and persited earlier.
	if crystallized.CurrentDynasty() != newBeaconChain.state.CrystallizedState.CurrentDynasty() {
		t.Errorf("crystallized state dynasty incorrect. wanted %v, got %v", crystallized.CurrentDynasty(), newBeaconChain.state.CrystallizedState.CurrentDynasty())
	}
	if crystallized.DynastySeed() != newBeaconChain.state.CrystallizedState.DynastySeed() {
		t.Errorf("crystallized state current checkpoint incorrect. wanted %v, got %v", crystallized.DynastySeed(), newBeaconChain.state.CrystallizedState.DynastySeed())
	}
}

<<<<<<< HEAD
=======
func TestCanProcessBlock(t *testing.T) {
	beaconChain, db := startInMemoryBeaconChain(t)
	defer db.Close()

	clock = &fakeClock{}

	// Initialize a parent block.
	parentBlock := NewBlock(t, &pb.BeaconBlock{
		SlotNumber: 1,
	})
	parentHash, err := parentBlock.Hash()
	if err != nil {
		t.Fatalf("Failed to compute parent block's hash: %v", err)
	}
	if err = db.DB().Put(parentHash[:], []byte{}); err != nil {
		t.Fatalf("Failed to put parent block on db: %v", err)
	}

	// Using a faulty fetcher should throw an error.
	block := NewBlock(t, &pb.BeaconBlock{
		SlotNumber: 2,
	})
	if _, err := beaconChain.CanProcessBlock(&faultyFetcher{}, block, true); err == nil {
		t.Error("Using a faulty fetcher should throw an error, received nil")
	}

	// Initialize initial state.
	activeState := types.NewActiveState(&pb.ActiveState{RecentBlockHashes: [][]byte{{'A'}}}, make(map[[32]byte]*types.VoteCache))
	beaconChain.state.ActiveState = activeState
	activeHash, err := activeState.Hash()
	if err != nil {
		t.Fatalf("Cannot hash active state: %v", err)
	}

	crystallized := types.NewCrystallizedState(&pb.CrystallizedState{})
	beaconChain.state.CrystallizedState = crystallized
	crystallizedHash, err := crystallized.Hash()
	if err != nil {
		t.Fatalf("Compute crystallized state hash failed: %v", err)
	}

	block = NewBlock(t, &pb.BeaconBlock{
		SlotNumber:            2,
		ActiveStateHash:       activeHash[:],
		CrystallizedStateHash: crystallizedHash[:],
		ParentHash:            parentHash[:],
	})

	canProcess, err := beaconChain.CanProcessBlock(&mockFetcher{}, block, true)
	if err != nil {
		t.Fatalf("canProcessBlocks failed: %v", err)
	}
	if !canProcess {
		t.Error("Should be able to process block, could not")
	}

	// Negative scenario, invalid timestamp
	block = NewBlock(t, &pb.BeaconBlock{
		SlotNumber:            1000000,
		ActiveStateHash:       activeHash[:],
		CrystallizedStateHash: crystallizedHash[:],
		ParentHash:            parentHash[:],
	})

	canProcess, err = beaconChain.CanProcessBlock(&mockFetcher{}, block, true)
	if err == nil {
		t.Fatalf("CanProcessBlocks failed: %v", err)
	}
	if canProcess {
		t.Error("Should not be able to process block with invalid timestamp condition")
	}
}

func TestIsSlotTransition(t *testing.T) {
	beaconChain, db := startInMemoryBeaconChain(t)
	defer db.Close()

	if err := beaconChain.SetCrystallizedState(types.NewCrystallizedState(&pb.CrystallizedState{LastStateRecalc: params.CycleLength})); err != nil {
		t.Fatalf("unable to mutate crystallizedstate: %v", err)
	}
	if !beaconChain.IsCycleTransition(128) {
		t.Errorf("there was supposed to be a slot transition but there isn't one now")
	}
	if beaconChain.IsCycleTransition(80) {
		t.Errorf("there is not supposed to be a slot transition but there is one now")
	}
}

func TestCanProcessBlockObserver(t *testing.T) {
	beaconChain, db := startInMemoryBeaconChain(t)
	defer db.Close()

	clock = &fakeClock{}

	// Initialize a parent block.
	parentBlock := NewBlock(t, &pb.BeaconBlock{
		SlotNumber: 1,
	})
	parentHash, err := parentBlock.Hash()
	if err != nil {
		t.Fatalf("Failed to compute parent block's hash: %v", err)
	}
	if err = db.DB().Put(parentHash[:], []byte{}); err != nil {
		t.Fatalf("Failed to put parent block on db: %v", err)
	}

	// Initialize initial state.
	activeState := types.NewActiveState(&pb.ActiveState{RecentBlockHashes: [][]byte{{'A'}}}, make(map[[32]byte]*types.VoteCache))
	beaconChain.state.ActiveState = activeState
	activeHash, err := activeState.Hash()
	if err != nil {
		t.Fatalf("Cannot hash active state: %v", err)
	}

	crystallized := types.NewCrystallizedState(&pb.CrystallizedState{})
	beaconChain.state.CrystallizedState = crystallized
	crystallizedHash, err := crystallized.Hash()
	if err != nil {
		t.Fatalf("Compute crystallized state hash failed: %v", err)
	}

	block := NewBlock(t, &pb.BeaconBlock{
		SlotNumber:            2,
		ActiveStateHash:       activeHash[:],
		CrystallizedStateHash: crystallizedHash[:],
		ParentHash:            parentHash[:],
	})

	// A properly initialize block should not fail.
	canProcess, err := beaconChain.CanProcessBlock(nil, block, false)
	if err != nil {
		t.Fatalf("CanProcessBlocks failed: %v", err)
	}
	if !canProcess {
		t.Error("Should be able to process block, could not")
	}

	// Negative scenario, invalid timestamp
	block = NewBlock(t, &pb.BeaconBlock{
		SlotNumber:            1000000,
		ActiveStateHash:       activeHash[:],
		CrystallizedStateHash: crystallizedHash[:],
		ParentHash:            parentHash[:],
	})
	canProcess, err = beaconChain.CanProcessBlock(nil, block, false)
	if err == nil {
		t.Fatalf("CanProcessBlocks failed: %v", err)
	}
	if canProcess {
		t.Error("Should not be able to process block with invalid timestamp condition")
	}
}

func TestSaveBlockWithNil(t *testing.T) {
	beaconChain, db := startInMemoryBeaconChain(t)
	defer db.Close()

	if err := beaconChain.saveBlock(&types.Block{}); err == nil {
		t.Error("Save block should have failed with nil block")
	}
}

func TestComputeActiveState(t *testing.T) {
	beaconChain, db := startInMemoryBeaconChain(t)
	defer db.Close()
	active, crystallized, err := types.NewGenesisStates()
	if err != nil {
		t.Fatalf("Can't generate genesis state: %v", err)
	}
	beaconChain.SetCrystallizedState(crystallized)
	if _, err := beaconChain.computeNewActiveState([]*pb.AttestationRecord{}, active, map[[32]byte]*types.VoteCache{}, [32]byte{}); err != nil {
		t.Errorf("computing active state should not have failed: %v", err)
	}
}

func TestCanProcessAttestations(t *testing.T) {
	bc, db := startInMemoryBeaconChain(t)
	defer db.Close()

	// Process attestation on this block should fail because AttestationRecord's slot # > than block's slot #.
	block := NewBlock(t, &pb.BeaconBlock{
		SlotNumber: 1,
		Attestations: []*pb.AttestationRecord{
			{Slot: 2, ShardId: 0},
		},
	})
	if err := bc.processAttestation(0, block); err == nil {
		t.Error("Process attestation should have failed because attestation slot # > block #")
	}

	// Process attestation on this should fail because AttestationRecord's slot # > than block's slot #.
	block = NewBlock(t, &pb.BeaconBlock{
		SlotNumber: 2 + params.CycleLength,
		Attestations: []*pb.AttestationRecord{
			{Slot: 1, ShardId: 0},
		},
	})

	if err := bc.processAttestation(0, block); err == nil {
		t.Error("Process attestation should have failed because attestation slot # < block # + cycle length")
	}

	block = NewBlock(t, &pb.BeaconBlock{
		SlotNumber: 1,
		Attestations: []*pb.AttestationRecord{
			{Slot: 0, ShardId: 0, ObliqueParentHashes: [][]byte{{'A'}, {'B'}, {'C'}}},
		},
	})
	var recentBlockHashes [][]byte
	for i := 0; i < params.CycleLength; i++ {
		recentBlockHashes = append(recentBlockHashes, []byte{'X'})
	}
	active := types.NewActiveState(&pb.ActiveState{RecentBlockHashes: recentBlockHashes}, make(map[[32]byte]*types.VoteCache))
	if err := bc.SetActiveState(active); err != nil {
		t.Fatalf("unable to mutate active state: %v", err)
	}

	// Process attestation on this crystallized state should fail because only committee is in shard 1.
	crystallized := types.NewCrystallizedState(&pb.CrystallizedState{
		LastStateRecalc: 0,
		ShardAndCommitteesForSlots: []*pb.ShardAndCommitteeArray{
			{
				ArrayShardAndCommittee: []*pb.ShardAndCommittee{
					{ShardId: 1, Committee: []uint32{0, 1, 2, 3, 4, 5}},
				},
			},
		},
	})
	if err := bc.SetCrystallizedState(crystallized); err != nil {
		t.Fatalf("unable to mutate crystallized state: %v", err)
	}

	if err := bc.processAttestation(0, block); err == nil {
		t.Error("Process attestation should have failed, there's no committee in shard 0")
	}

	// Process attestation should work now, there's a committee in shard 0.
	crystallized = types.NewCrystallizedState(&pb.CrystallizedState{
		LastStateRecalc: 0,
		ShardAndCommitteesForSlots: []*pb.ShardAndCommitteeArray{
			{
				ArrayShardAndCommittee: []*pb.ShardAndCommittee{
					{ShardId: 0, Committee: []uint32{0, 1, 2, 3, 4, 5}},
				},
			},
		},
	})
	if err := bc.SetCrystallizedState(crystallized); err != nil {
		t.Fatalf("unable to mutate crystallized state: %v", err)
	}

	// Process attestation should fail because attester bit field has incorrect length.
	block = NewBlock(t, &pb.BeaconBlock{
		SlotNumber: 0,
		Attestations: []*pb.AttestationRecord{
			{Slot: 0, ShardId: 0, AttesterBitfield: []byte{'A', 'B', 'C'}},
		},
	})

	if err := bc.processAttestation(0, block); err == nil {
		t.Error("Process attestation should have failed, incorrect attester bit field length")
	}

	// Set attester bitfield to the right length.
	block = NewBlock(t, &pb.BeaconBlock{
		SlotNumber: 0,
		Attestations: []*pb.AttestationRecord{
			{Slot: 0, ShardId: 0, AttesterBitfield: []byte{'a'}},
		},
	})
	// Process attestation should fail because the non-zero leading bits for votes.
	// a is 01100001

	if err := bc.processAttestation(0, block); err == nil {
		t.Error("Process attestation should have failed, incorrect attester bit field length")
	}

	// Process attestation should work with correct bitfield bits.
	block = NewBlock(t, &pb.BeaconBlock{
		SlotNumber: 0,
		Attestations: []*pb.AttestationRecord{
			{Slot: 0, ShardId: 0, AttesterBitfield: []byte{'0'}},
		},
	})

	if err := bc.processAttestation(0, block); err != nil {
		t.Error(err)
	}
}

func TestGetBlock(t *testing.T) {
	beaconChain, db := startInMemoryBeaconChain(t)
	defer db.Close()

	block := NewBlock(t, &pb.BeaconBlock{
		SlotNumber:  64,
		PowChainRef: []byte("a"),
	})

	hash, err := block.Hash()
	if err != nil {
		t.Errorf("unable to generate hash of block %v", err)
	}

	key := blockKey(hash)
	marshalled, err := proto.Marshal(block.Proto())
	if err != nil {
		t.Fatal(err)
	}

	if err := beaconChain.db.Put(key, marshalled); err != nil {
		t.Fatal(err)
	}

	retBlock, err := beaconChain.getBlock(hash)
	if err != nil {
		t.Fatal(err)
	}

	if !bytes.Equal(block.PowChainRef().Bytes(), retBlock.PowChainRef().Bytes()) {
		t.Fatal("block retrieved does not have the same POW chain ref as the block saved")
	}
}
func TestProcessAttestationBadSlot(t *testing.T) {
	bc, db := startInMemoryBeaconChain(t)
	defer db.Close()

	// Process attestation should work now, there's a committee in shard 0.
	crystallized := types.NewCrystallizedState(&pb.CrystallizedState{
		LastJustifiedSlot: 99,
		LastStateRecalc:   0,
		ShardAndCommitteesForSlots: []*pb.ShardAndCommitteeArray{
			{
				ArrayShardAndCommittee: []*pb.ShardAndCommittee{
					{ShardId: 0, Committee: []uint32{0, 1, 2, 3, 4, 5}},
				},
			},
		},
	})
	if err := bc.SetCrystallizedState(crystallized); err != nil {
		t.Fatalf("unable to mutate crystallized state: %v", err)
	}

	// Process attestation should work with correct bitfield bits.
	block := NewBlock(t, &pb.BeaconBlock{
		SlotNumber: 0,
		Attestations: []*pb.AttestationRecord{
			{Slot: 0, ShardId: 0, AttesterBitfield: []byte{'0'}, JustifiedSlot: 98},
		},
	})

	if err := bc.processAttestation(0, block); err == nil {
		t.Error("Process attestation should have failed, justified slot was incorrect")
	}
}

// Test cycle transition where there's not enough justified streak to finalize a slot.
func TestInitCycleNotFinalized(t *testing.T) {
	b, db := startInMemoryBeaconChain(t)
	defer db.Close()

	block := types.NewBlock(nil)

	active, crystallized, err := types.NewGenesisStates()
	if err != nil {
		t.Errorf("Creating new genesis state failed %v", err)
	}
	crystallized.SetStateRecalc(64)
	newCrystalled, newActive, err := b.stateRecalc(crystallized, active, block)
	if err != nil {
		t.Fatalf("Initialize new cycle transition failed: %v", err)
	}

	if newCrystalled.LastFinalizedSlot() != 0 {
		t.Errorf("Last finalized slot should be 0 but got: %d", newCrystalled.LastFinalizedSlot())
	}
	if newCrystalled.LastJustifiedSlot() != 0 {
		t.Errorf("Last justified slot should be 0 but got: %d", newCrystalled.LastJustifiedSlot())
	}
	if newCrystalled.JustifiedStreak() != 0 {
		t.Errorf("Justified streak should be 0 but got: %d", newCrystalled.JustifiedStreak())
	}
	if len(newActive.RecentBlockHashes()) != 128 {
		t.Errorf("Recent block hash length should be 128 but got: %d", newActive.RecentBlockHashes())
	}
}

// Test cycle transition where there's enough justified streak to finalize a slot.
func TestInitCycleFinalized(t *testing.T) {
	b, db := startInMemoryBeaconChain(t)
	defer db.Close()

	block := types.NewBlock(nil)

	active, crystallized, err := types.NewGenesisStates()
	if err != nil {
		t.Errorf("Creating new genesis state failed %v", err)
	}
	crystallized.SetStateRecalc(64)

	var activeStateBlockHashes [][32]byte
	blockVoteCache := make(map[[32]byte]*types.VoteCache)
	for i := 0; i < params.CycleLength; i++ {
		hash := blake2b.Sum256([]byte{byte(i)})
		if err != nil {
			t.Fatalf("Can't proceed test, blake2b hashing function failed: %v", err)
		}
		voteCache := &types.VoteCache{VoteTotalDeposit: 100000}
		blockVoteCache[hash] = voteCache
		activeStateBlockHashes = append(activeStateBlockHashes, hash)
	}

	active.ReplaceBlockHashes(activeStateBlockHashes)
	active.SetBlockVoteCache(blockVoteCache)

	// justified block: 63, finalized block: 0, justified streak: 64
	newCrystalled, newActive, err := b.stateRecalc(crystallized, active, block)
	if err != nil {
		t.Fatalf("Initialize new cycle transition failed: %v", err)
	}

	newActive.ReplaceBlockHashes(activeStateBlockHashes)
	// justified block: 127, finalized block: 63, justified streak: 128
	newCrystalled, newActive, err = b.stateRecalc(newCrystalled, newActive, block)
	if err != nil {
		t.Fatalf("Initialize new cycle transition failed: %v", err)
	}

	if newCrystalled.LastFinalizedSlot() != 63 {
		t.Errorf("Last finalized slot should be 63 but got: %d", newCrystalled.LastFinalizedSlot())
	}
	if newCrystalled.LastJustifiedSlot() != 127 {
		t.Errorf("Last justified slot should be 127 but got: %d", newCrystalled.LastJustifiedSlot())
	}
	if newCrystalled.JustifiedStreak() != 128 {
		t.Errorf("Justified streak should be 128 but got: %d", newCrystalled.JustifiedStreak())
	}
	if len(newActive.RecentBlockHashes()) != 64 {
		t.Errorf("Recent block hash length should be 64 but got: %d", len(newActive.RecentBlockHashes()))
	}
}

// NewBlock is a helper method to create blocks with valid defaults.
// For a generic block, use NewBlock(t, nil).
func NewBlock(t *testing.T, b *pb.BeaconBlock) *types.Block {
	if b == nil {
		b = &pb.BeaconBlock{}
	}
	if b.ActiveStateHash == nil {
		b.ActiveStateHash = make([]byte, 32)
	}
	if b.CrystallizedStateHash == nil {
		b.CrystallizedStateHash = make([]byte, 32)
	}
	if b.ParentHash == nil {
		b.ParentHash = make([]byte, 32)
	}

	return types.NewBlock(b)
}

// NewAttestation is a helper method to create attestation with valid defaults.
func NewAttestation(t *testing.T, b *pb.AttestationRecord) *types.Attestation {
	if b == nil {
		b = &pb.AttestationRecord{}
	}
	return types.NewAttestation(b)
}

>>>>>>> d4e8de95
func TestSaveAndRemoveBlocks(t *testing.T) {
	b, db := startInMemoryBeaconChain(t)
	defer db.Close()

	block := types.NewBlock(&pb.BeaconBlock{
		SlotNumber:  64,
		PowChainRef: []byte("a"),
	})

	hash, err := block.Hash()
	if err != nil {
		t.Fatalf("unable to generate hash of block %v", err)
	}

	if err := b.saveBlock(block); err != nil {
		t.Fatalf("unable to save block %v", err)
	}

	// Adding a different block with the same key
	newblock := types.NewBlock(&pb.BeaconBlock{
		SlotNumber:  4,
		PowChainRef: []byte("b"),
	})

	key := blockKey(hash)
	marshalled, err := proto.Marshal(newblock.Proto())
	if err != nil {
		t.Fatal(err)
	}

	if err := b.db.Put(key, marshalled); err != nil {
		t.Fatal(err)
	}

	retblock, err := b.getBlock(hash)
	if err != nil {
		t.Fatalf("block is unable to be retrieved")
	}

	if retblock.SlotNumber() != newblock.SlotNumber() {
		t.Errorf("slotnumber does not match for saved and retrieved blocks")
	}

	if !bytes.Equal(retblock.PowChainRef().Bytes(), newblock.PowChainRef().Bytes()) {
		t.Errorf("POW chain ref does not match for saved and retrieved blocks")
	}

	if err := b.removeBlock(hash); err != nil {
		t.Fatalf("error removing block %v", err)
	}

	if _, err := b.getBlock(hash); err == nil {
		t.Fatalf("block is able to be retrieved")
	}

	if err := b.removeBlock(hash); err != nil {
		t.Fatalf("unable to remove block a second time %v", err)
	}
}

func TestCheckBlockBySlotNumber(t *testing.T) {
	beaconChain, db := startInMemoryBeaconChain(t)
	defer db.Close()

	block := types.NewBlock(&pb.BeaconBlock{
		SlotNumber:  64,
		PowChainRef: []byte("a"),
	})

	hash, err := block.Hash()
	if err != nil {
		t.Error(err)
	}

	if err := beaconChain.saveCanonicalSlotNumber(block.SlotNumber(), hash); err != nil {
		t.Fatalf("unable to save canonical slot %v", err)
	}

	if err := beaconChain.saveBlock(block); err != nil {
		t.Fatalf("unable to save block %v", err)
	}

	slotExists, err := beaconChain.hasCanonicalBlockForSlot(block.SlotNumber())
	if err != nil {
		t.Fatalf("unable to check for block by slot %v", err)
	}

	if !slotExists {
		t.Error("slot does not exist despite blockhash of canonical block being saved in the db")
	}

	alternateblock := types.NewBlock(&pb.BeaconBlock{
		SlotNumber:  64,
		PowChainRef: []byte("d"),
	})

	althash, err := alternateblock.Hash()
	if err != nil {
		t.Fatalf("unable to hash block %v", err)
	}

	if err := beaconChain.saveCanonicalSlotNumber(block.SlotNumber(), althash); err != nil {
		t.Fatalf("unable to save canonical slot %v", err)
	}

	retrievedHash, err := beaconChain.db.Get(canonicalBlockKey(block.SlotNumber()))
	if err != nil {
		t.Fatalf("unable to retrieve blockhash %v", err)
	}

	if !bytes.Equal(retrievedHash, althash[:]) {
		t.Errorf("unequal hashes between what was saved and what was retrieved %v, %v", retrievedHash, althash)
	}
}

func TestGetBlockBySlotNumber(t *testing.T) {
	beaconChain, db := startInMemoryBeaconChain(t)
	defer db.Close()

	block := types.NewBlock(&pb.BeaconBlock{
		SlotNumber:  64,
		PowChainRef: []byte("a"),
	})

	hash, err := block.Hash()
	if err != nil {
		t.Error(err)
	}

	if err := beaconChain.saveCanonicalSlotNumber(block.SlotNumber(), hash); err != nil {
		t.Fatalf("unable to save canonical slot %v", err)
	}

	if err := beaconChain.saveBlock(block); err != nil {
		t.Fatalf("unable to save block %v", err)
	}

	retblock, err := beaconChain.getCanonicalBlockForSlot(block.SlotNumber())
	if err != nil {
		t.Fatalf("unable to get block from db %v", err)
	}

	if !bytes.Equal(retblock.PowChainRef().Bytes(), block.PowChainRef().Bytes()) {
		t.Error("canonical block saved different from block retrieved")
	}

	alternateblock := types.NewBlock(&pb.BeaconBlock{
		SlotNumber:  64,
		PowChainRef: []byte("d"),
	})

	althash, err := alternateblock.Hash()
	if err != nil {
		t.Fatalf("unable to hash block %v", err)
	}

	if err := beaconChain.saveCanonicalSlotNumber(block.SlotNumber(), althash); err != nil {
		t.Fatalf("unable to save canonical slot %v", err)
	}

	if _, err = beaconChain.getCanonicalBlockForSlot(block.SlotNumber()); err == nil {
		t.Fatal("there should be an error because block does not exist in the db")
	}
<<<<<<< HEAD
=======
}

func TestSaveAndRemoveAttestations(t *testing.T) {
	b, db := startInMemoryBeaconChain(t)
	defer db.Close()

	attestation := NewAttestation(t, &pb.AttestationRecord{
		Slot:             1,
		ShardId:          1,
		AttesterBitfield: []byte{'A'},
	})

	hash := attestation.Key()
	if err := b.saveAttestation(attestation); err != nil {
		t.Fatalf("unable to save attestation %v", err)
	}

	exist, err := b.hasAttestation(hash)
	if err != nil {
		t.Fatalf("unable to check attestation %v", err)
	}
	if !exist {
		t.Fatal("saved attestation does not exist")
	}

	// Adding a different attestation with the same key
	newAttestation := NewAttestation(t, &pb.AttestationRecord{
		Slot:             2,
		ShardId:          2,
		AttesterBitfield: []byte{'B'},
	})

	key := blockKey(hash)
	marshalled, err := proto.Marshal(newAttestation.Proto())
	if err != nil {
		t.Fatal(err)
	}

	if err := b.db.Put(key, marshalled); err != nil {
		t.Fatal(err)
	}

	returnedAttestation, err := b.getAttestation(hash)
	if err != nil {
		t.Fatalf("attestation is unable to be retrieved")
	}

	if returnedAttestation.SlotNumber() != newAttestation.SlotNumber() {
		t.Errorf("slotnumber does not match for saved and retrieved attestation")
	}

	if !bytes.Equal(returnedAttestation.AttesterBitfield(), newAttestation.AttesterBitfield()) {
		t.Errorf("attester bitfield does not match for saved and retrieved attester")
	}

	if err := b.removeAttestation(hash); err != nil {
		t.Fatalf("error removing attestation %v", err)
	}

	if _, err := b.getAttestation(hash); err == nil {
		t.Fatalf("attestation is able to be retrieved")
	}
}

func TestSaveAndRemoveAttestationHashList(t *testing.T) {
	b, db := startInMemoryBeaconChain(t)
	defer db.Close()

	block := NewBlock(t, &pb.BeaconBlock{
		SlotNumber: 0,
	})
	blockHash, err := block.Hash()
	if err != nil {
		t.Error(err)
	}

	attestation := NewAttestation(t, &pb.AttestationRecord{
		Slot:             1,
		ShardId:          1,
		AttesterBitfield: []byte{'A'},
	})
	attestationHash := attestation.Key()

	if err := b.saveAttestationHash(blockHash, attestationHash); err != nil {
		t.Fatalf("unable to save attestation hash %v", err)
	}

	exist, err := b.hasAttestationHash(blockHash, attestationHash)
	if err != nil {
		t.Fatalf("unable to check for attestation hash %v", err)
	}
	if !exist {
		t.Error("saved attestation hash does not exist")
	}

	// Negative test case: try with random attestation, exist should be false.
	exist, err = b.hasAttestationHash(blockHash, [32]byte{'A'})
	if err != nil {
		t.Fatalf("unable to check for attestation hash %v", err)
	}
	if exist {
		t.Error("attestation hash shouldn't have existed")
	}

	// Remove attestation list by deleting the block hash key.
	if err := b.removeAttestationHashList(blockHash); err != nil {
		t.Fatalf("remove attestation hash list failed %v", err)
	}

	// Negative test case: try with deleted block hash, this should fail.
	_, err = b.hasAttestationHash(blockHash, attestationHash)
	if err == nil {
		t.Error("attestation hash should't have existed in DB")
	}
}

func TestProcessCrosslinks(t *testing.T) {
	beaconChain, db := startInMemoryBeaconChain(t)
	defer db.Close()

	// Set up crosslink record for every shard.
	var clRecords []*pb.CrosslinkRecord
	for i := 0; i < params.ShardCount; i++ {
		clRecord := &pb.CrosslinkRecord{Dynasty: 1, Blockhash: []byte{'A'}, Slot: 1}
		clRecords = append(clRecords, clRecord)
	}

	// Set up validators.
	var validators []*pb.ValidatorRecord
	for i := 0; i < params.ShardCount*params.MinCommiteeSize; i++ {
		validator := &pb.ValidatorRecord{Balance: 10000, StartDynasty: 0, EndDynasty: params.DefaultEndDynasty}
		validators = append(validators, validator)
	}

	// Set up pending attestations.
	var pAttestations []*pb.AttestationRecord
	for i := 0; i < 100; i++ {
		pAttestation := &pb.AttestationRecord{Slot: 0, ShardId: 0, ShardBlockHash: []byte{'a'}, AttesterBitfield: []byte{'z', 'z'}}
		pAttestations = append(pAttestations, pAttestation)
	}

	// Process crosslinks happened at slot 50 and dynasty 2.
	newCrosslinks, err := beaconChain.processCrosslinks(
		clRecords,
		validators,
		pAttestations,
		5,
		50)
	if err != nil {
		t.Fatalf("process crosslink failed %v", err)
	}

	if newCrosslinks[0].Dynasty != 5 {
		t.Errorf("Dynasty did not change for new cross link. Wanted: 5. Got: %d", newCrosslinks[0].Dynasty)
	}
	if newCrosslinks[0].Slot != 50 {
		t.Errorf("Slot did not change for new cross link. Wanted: 50. Got: %d", newCrosslinks[0].Slot)
	}
	if !bytes.Equal(newCrosslinks[0].Blockhash, []byte{'a'}) {
		t.Errorf("Blockhash did not change for new cross link. Wanted a. Got: %s", newCrosslinks[0].Blockhash)
	}
>>>>>>> d4e8de95
}<|MERGE_RESOLUTION|>--- conflicted
+++ resolved
@@ -201,478 +201,6 @@
 	}
 }
 
-<<<<<<< HEAD
-=======
-func TestCanProcessBlock(t *testing.T) {
-	beaconChain, db := startInMemoryBeaconChain(t)
-	defer db.Close()
-
-	clock = &fakeClock{}
-
-	// Initialize a parent block.
-	parentBlock := NewBlock(t, &pb.BeaconBlock{
-		SlotNumber: 1,
-	})
-	parentHash, err := parentBlock.Hash()
-	if err != nil {
-		t.Fatalf("Failed to compute parent block's hash: %v", err)
-	}
-	if err = db.DB().Put(parentHash[:], []byte{}); err != nil {
-		t.Fatalf("Failed to put parent block on db: %v", err)
-	}
-
-	// Using a faulty fetcher should throw an error.
-	block := NewBlock(t, &pb.BeaconBlock{
-		SlotNumber: 2,
-	})
-	if _, err := beaconChain.CanProcessBlock(&faultyFetcher{}, block, true); err == nil {
-		t.Error("Using a faulty fetcher should throw an error, received nil")
-	}
-
-	// Initialize initial state.
-	activeState := types.NewActiveState(&pb.ActiveState{RecentBlockHashes: [][]byte{{'A'}}}, make(map[[32]byte]*types.VoteCache))
-	beaconChain.state.ActiveState = activeState
-	activeHash, err := activeState.Hash()
-	if err != nil {
-		t.Fatalf("Cannot hash active state: %v", err)
-	}
-
-	crystallized := types.NewCrystallizedState(&pb.CrystallizedState{})
-	beaconChain.state.CrystallizedState = crystallized
-	crystallizedHash, err := crystallized.Hash()
-	if err != nil {
-		t.Fatalf("Compute crystallized state hash failed: %v", err)
-	}
-
-	block = NewBlock(t, &pb.BeaconBlock{
-		SlotNumber:            2,
-		ActiveStateHash:       activeHash[:],
-		CrystallizedStateHash: crystallizedHash[:],
-		ParentHash:            parentHash[:],
-	})
-
-	canProcess, err := beaconChain.CanProcessBlock(&mockFetcher{}, block, true)
-	if err != nil {
-		t.Fatalf("canProcessBlocks failed: %v", err)
-	}
-	if !canProcess {
-		t.Error("Should be able to process block, could not")
-	}
-
-	// Negative scenario, invalid timestamp
-	block = NewBlock(t, &pb.BeaconBlock{
-		SlotNumber:            1000000,
-		ActiveStateHash:       activeHash[:],
-		CrystallizedStateHash: crystallizedHash[:],
-		ParentHash:            parentHash[:],
-	})
-
-	canProcess, err = beaconChain.CanProcessBlock(&mockFetcher{}, block, true)
-	if err == nil {
-		t.Fatalf("CanProcessBlocks failed: %v", err)
-	}
-	if canProcess {
-		t.Error("Should not be able to process block with invalid timestamp condition")
-	}
-}
-
-func TestIsSlotTransition(t *testing.T) {
-	beaconChain, db := startInMemoryBeaconChain(t)
-	defer db.Close()
-
-	if err := beaconChain.SetCrystallizedState(types.NewCrystallizedState(&pb.CrystallizedState{LastStateRecalc: params.CycleLength})); err != nil {
-		t.Fatalf("unable to mutate crystallizedstate: %v", err)
-	}
-	if !beaconChain.IsCycleTransition(128) {
-		t.Errorf("there was supposed to be a slot transition but there isn't one now")
-	}
-	if beaconChain.IsCycleTransition(80) {
-		t.Errorf("there is not supposed to be a slot transition but there is one now")
-	}
-}
-
-func TestCanProcessBlockObserver(t *testing.T) {
-	beaconChain, db := startInMemoryBeaconChain(t)
-	defer db.Close()
-
-	clock = &fakeClock{}
-
-	// Initialize a parent block.
-	parentBlock := NewBlock(t, &pb.BeaconBlock{
-		SlotNumber: 1,
-	})
-	parentHash, err := parentBlock.Hash()
-	if err != nil {
-		t.Fatalf("Failed to compute parent block's hash: %v", err)
-	}
-	if err = db.DB().Put(parentHash[:], []byte{}); err != nil {
-		t.Fatalf("Failed to put parent block on db: %v", err)
-	}
-
-	// Initialize initial state.
-	activeState := types.NewActiveState(&pb.ActiveState{RecentBlockHashes: [][]byte{{'A'}}}, make(map[[32]byte]*types.VoteCache))
-	beaconChain.state.ActiveState = activeState
-	activeHash, err := activeState.Hash()
-	if err != nil {
-		t.Fatalf("Cannot hash active state: %v", err)
-	}
-
-	crystallized := types.NewCrystallizedState(&pb.CrystallizedState{})
-	beaconChain.state.CrystallizedState = crystallized
-	crystallizedHash, err := crystallized.Hash()
-	if err != nil {
-		t.Fatalf("Compute crystallized state hash failed: %v", err)
-	}
-
-	block := NewBlock(t, &pb.BeaconBlock{
-		SlotNumber:            2,
-		ActiveStateHash:       activeHash[:],
-		CrystallizedStateHash: crystallizedHash[:],
-		ParentHash:            parentHash[:],
-	})
-
-	// A properly initialize block should not fail.
-	canProcess, err := beaconChain.CanProcessBlock(nil, block, false)
-	if err != nil {
-		t.Fatalf("CanProcessBlocks failed: %v", err)
-	}
-	if !canProcess {
-		t.Error("Should be able to process block, could not")
-	}
-
-	// Negative scenario, invalid timestamp
-	block = NewBlock(t, &pb.BeaconBlock{
-		SlotNumber:            1000000,
-		ActiveStateHash:       activeHash[:],
-		CrystallizedStateHash: crystallizedHash[:],
-		ParentHash:            parentHash[:],
-	})
-	canProcess, err = beaconChain.CanProcessBlock(nil, block, false)
-	if err == nil {
-		t.Fatalf("CanProcessBlocks failed: %v", err)
-	}
-	if canProcess {
-		t.Error("Should not be able to process block with invalid timestamp condition")
-	}
-}
-
-func TestSaveBlockWithNil(t *testing.T) {
-	beaconChain, db := startInMemoryBeaconChain(t)
-	defer db.Close()
-
-	if err := beaconChain.saveBlock(&types.Block{}); err == nil {
-		t.Error("Save block should have failed with nil block")
-	}
-}
-
-func TestComputeActiveState(t *testing.T) {
-	beaconChain, db := startInMemoryBeaconChain(t)
-	defer db.Close()
-	active, crystallized, err := types.NewGenesisStates()
-	if err != nil {
-		t.Fatalf("Can't generate genesis state: %v", err)
-	}
-	beaconChain.SetCrystallizedState(crystallized)
-	if _, err := beaconChain.computeNewActiveState([]*pb.AttestationRecord{}, active, map[[32]byte]*types.VoteCache{}, [32]byte{}); err != nil {
-		t.Errorf("computing active state should not have failed: %v", err)
-	}
-}
-
-func TestCanProcessAttestations(t *testing.T) {
-	bc, db := startInMemoryBeaconChain(t)
-	defer db.Close()
-
-	// Process attestation on this block should fail because AttestationRecord's slot # > than block's slot #.
-	block := NewBlock(t, &pb.BeaconBlock{
-		SlotNumber: 1,
-		Attestations: []*pb.AttestationRecord{
-			{Slot: 2, ShardId: 0},
-		},
-	})
-	if err := bc.processAttestation(0, block); err == nil {
-		t.Error("Process attestation should have failed because attestation slot # > block #")
-	}
-
-	// Process attestation on this should fail because AttestationRecord's slot # > than block's slot #.
-	block = NewBlock(t, &pb.BeaconBlock{
-		SlotNumber: 2 + params.CycleLength,
-		Attestations: []*pb.AttestationRecord{
-			{Slot: 1, ShardId: 0},
-		},
-	})
-
-	if err := bc.processAttestation(0, block); err == nil {
-		t.Error("Process attestation should have failed because attestation slot # < block # + cycle length")
-	}
-
-	block = NewBlock(t, &pb.BeaconBlock{
-		SlotNumber: 1,
-		Attestations: []*pb.AttestationRecord{
-			{Slot: 0, ShardId: 0, ObliqueParentHashes: [][]byte{{'A'}, {'B'}, {'C'}}},
-		},
-	})
-	var recentBlockHashes [][]byte
-	for i := 0; i < params.CycleLength; i++ {
-		recentBlockHashes = append(recentBlockHashes, []byte{'X'})
-	}
-	active := types.NewActiveState(&pb.ActiveState{RecentBlockHashes: recentBlockHashes}, make(map[[32]byte]*types.VoteCache))
-	if err := bc.SetActiveState(active); err != nil {
-		t.Fatalf("unable to mutate active state: %v", err)
-	}
-
-	// Process attestation on this crystallized state should fail because only committee is in shard 1.
-	crystallized := types.NewCrystallizedState(&pb.CrystallizedState{
-		LastStateRecalc: 0,
-		ShardAndCommitteesForSlots: []*pb.ShardAndCommitteeArray{
-			{
-				ArrayShardAndCommittee: []*pb.ShardAndCommittee{
-					{ShardId: 1, Committee: []uint32{0, 1, 2, 3, 4, 5}},
-				},
-			},
-		},
-	})
-	if err := bc.SetCrystallizedState(crystallized); err != nil {
-		t.Fatalf("unable to mutate crystallized state: %v", err)
-	}
-
-	if err := bc.processAttestation(0, block); err == nil {
-		t.Error("Process attestation should have failed, there's no committee in shard 0")
-	}
-
-	// Process attestation should work now, there's a committee in shard 0.
-	crystallized = types.NewCrystallizedState(&pb.CrystallizedState{
-		LastStateRecalc: 0,
-		ShardAndCommitteesForSlots: []*pb.ShardAndCommitteeArray{
-			{
-				ArrayShardAndCommittee: []*pb.ShardAndCommittee{
-					{ShardId: 0, Committee: []uint32{0, 1, 2, 3, 4, 5}},
-				},
-			},
-		},
-	})
-	if err := bc.SetCrystallizedState(crystallized); err != nil {
-		t.Fatalf("unable to mutate crystallized state: %v", err)
-	}
-
-	// Process attestation should fail because attester bit field has incorrect length.
-	block = NewBlock(t, &pb.BeaconBlock{
-		SlotNumber: 0,
-		Attestations: []*pb.AttestationRecord{
-			{Slot: 0, ShardId: 0, AttesterBitfield: []byte{'A', 'B', 'C'}},
-		},
-	})
-
-	if err := bc.processAttestation(0, block); err == nil {
-		t.Error("Process attestation should have failed, incorrect attester bit field length")
-	}
-
-	// Set attester bitfield to the right length.
-	block = NewBlock(t, &pb.BeaconBlock{
-		SlotNumber: 0,
-		Attestations: []*pb.AttestationRecord{
-			{Slot: 0, ShardId: 0, AttesterBitfield: []byte{'a'}},
-		},
-	})
-	// Process attestation should fail because the non-zero leading bits for votes.
-	// a is 01100001
-
-	if err := bc.processAttestation(0, block); err == nil {
-		t.Error("Process attestation should have failed, incorrect attester bit field length")
-	}
-
-	// Process attestation should work with correct bitfield bits.
-	block = NewBlock(t, &pb.BeaconBlock{
-		SlotNumber: 0,
-		Attestations: []*pb.AttestationRecord{
-			{Slot: 0, ShardId: 0, AttesterBitfield: []byte{'0'}},
-		},
-	})
-
-	if err := bc.processAttestation(0, block); err != nil {
-		t.Error(err)
-	}
-}
-
-func TestGetBlock(t *testing.T) {
-	beaconChain, db := startInMemoryBeaconChain(t)
-	defer db.Close()
-
-	block := NewBlock(t, &pb.BeaconBlock{
-		SlotNumber:  64,
-		PowChainRef: []byte("a"),
-	})
-
-	hash, err := block.Hash()
-	if err != nil {
-		t.Errorf("unable to generate hash of block %v", err)
-	}
-
-	key := blockKey(hash)
-	marshalled, err := proto.Marshal(block.Proto())
-	if err != nil {
-		t.Fatal(err)
-	}
-
-	if err := beaconChain.db.Put(key, marshalled); err != nil {
-		t.Fatal(err)
-	}
-
-	retBlock, err := beaconChain.getBlock(hash)
-	if err != nil {
-		t.Fatal(err)
-	}
-
-	if !bytes.Equal(block.PowChainRef().Bytes(), retBlock.PowChainRef().Bytes()) {
-		t.Fatal("block retrieved does not have the same POW chain ref as the block saved")
-	}
-}
-func TestProcessAttestationBadSlot(t *testing.T) {
-	bc, db := startInMemoryBeaconChain(t)
-	defer db.Close()
-
-	// Process attestation should work now, there's a committee in shard 0.
-	crystallized := types.NewCrystallizedState(&pb.CrystallizedState{
-		LastJustifiedSlot: 99,
-		LastStateRecalc:   0,
-		ShardAndCommitteesForSlots: []*pb.ShardAndCommitteeArray{
-			{
-				ArrayShardAndCommittee: []*pb.ShardAndCommittee{
-					{ShardId: 0, Committee: []uint32{0, 1, 2, 3, 4, 5}},
-				},
-			},
-		},
-	})
-	if err := bc.SetCrystallizedState(crystallized); err != nil {
-		t.Fatalf("unable to mutate crystallized state: %v", err)
-	}
-
-	// Process attestation should work with correct bitfield bits.
-	block := NewBlock(t, &pb.BeaconBlock{
-		SlotNumber: 0,
-		Attestations: []*pb.AttestationRecord{
-			{Slot: 0, ShardId: 0, AttesterBitfield: []byte{'0'}, JustifiedSlot: 98},
-		},
-	})
-
-	if err := bc.processAttestation(0, block); err == nil {
-		t.Error("Process attestation should have failed, justified slot was incorrect")
-	}
-}
-
-// Test cycle transition where there's not enough justified streak to finalize a slot.
-func TestInitCycleNotFinalized(t *testing.T) {
-	b, db := startInMemoryBeaconChain(t)
-	defer db.Close()
-
-	block := types.NewBlock(nil)
-
-	active, crystallized, err := types.NewGenesisStates()
-	if err != nil {
-		t.Errorf("Creating new genesis state failed %v", err)
-	}
-	crystallized.SetStateRecalc(64)
-	newCrystalled, newActive, err := b.stateRecalc(crystallized, active, block)
-	if err != nil {
-		t.Fatalf("Initialize new cycle transition failed: %v", err)
-	}
-
-	if newCrystalled.LastFinalizedSlot() != 0 {
-		t.Errorf("Last finalized slot should be 0 but got: %d", newCrystalled.LastFinalizedSlot())
-	}
-	if newCrystalled.LastJustifiedSlot() != 0 {
-		t.Errorf("Last justified slot should be 0 but got: %d", newCrystalled.LastJustifiedSlot())
-	}
-	if newCrystalled.JustifiedStreak() != 0 {
-		t.Errorf("Justified streak should be 0 but got: %d", newCrystalled.JustifiedStreak())
-	}
-	if len(newActive.RecentBlockHashes()) != 128 {
-		t.Errorf("Recent block hash length should be 128 but got: %d", newActive.RecentBlockHashes())
-	}
-}
-
-// Test cycle transition where there's enough justified streak to finalize a slot.
-func TestInitCycleFinalized(t *testing.T) {
-	b, db := startInMemoryBeaconChain(t)
-	defer db.Close()
-
-	block := types.NewBlock(nil)
-
-	active, crystallized, err := types.NewGenesisStates()
-	if err != nil {
-		t.Errorf("Creating new genesis state failed %v", err)
-	}
-	crystallized.SetStateRecalc(64)
-
-	var activeStateBlockHashes [][32]byte
-	blockVoteCache := make(map[[32]byte]*types.VoteCache)
-	for i := 0; i < params.CycleLength; i++ {
-		hash := blake2b.Sum256([]byte{byte(i)})
-		if err != nil {
-			t.Fatalf("Can't proceed test, blake2b hashing function failed: %v", err)
-		}
-		voteCache := &types.VoteCache{VoteTotalDeposit: 100000}
-		blockVoteCache[hash] = voteCache
-		activeStateBlockHashes = append(activeStateBlockHashes, hash)
-	}
-
-	active.ReplaceBlockHashes(activeStateBlockHashes)
-	active.SetBlockVoteCache(blockVoteCache)
-
-	// justified block: 63, finalized block: 0, justified streak: 64
-	newCrystalled, newActive, err := b.stateRecalc(crystallized, active, block)
-	if err != nil {
-		t.Fatalf("Initialize new cycle transition failed: %v", err)
-	}
-
-	newActive.ReplaceBlockHashes(activeStateBlockHashes)
-	// justified block: 127, finalized block: 63, justified streak: 128
-	newCrystalled, newActive, err = b.stateRecalc(newCrystalled, newActive, block)
-	if err != nil {
-		t.Fatalf("Initialize new cycle transition failed: %v", err)
-	}
-
-	if newCrystalled.LastFinalizedSlot() != 63 {
-		t.Errorf("Last finalized slot should be 63 but got: %d", newCrystalled.LastFinalizedSlot())
-	}
-	if newCrystalled.LastJustifiedSlot() != 127 {
-		t.Errorf("Last justified slot should be 127 but got: %d", newCrystalled.LastJustifiedSlot())
-	}
-	if newCrystalled.JustifiedStreak() != 128 {
-		t.Errorf("Justified streak should be 128 but got: %d", newCrystalled.JustifiedStreak())
-	}
-	if len(newActive.RecentBlockHashes()) != 64 {
-		t.Errorf("Recent block hash length should be 64 but got: %d", len(newActive.RecentBlockHashes()))
-	}
-}
-
-// NewBlock is a helper method to create blocks with valid defaults.
-// For a generic block, use NewBlock(t, nil).
-func NewBlock(t *testing.T, b *pb.BeaconBlock) *types.Block {
-	if b == nil {
-		b = &pb.BeaconBlock{}
-	}
-	if b.ActiveStateHash == nil {
-		b.ActiveStateHash = make([]byte, 32)
-	}
-	if b.CrystallizedStateHash == nil {
-		b.CrystallizedStateHash = make([]byte, 32)
-	}
-	if b.ParentHash == nil {
-		b.ParentHash = make([]byte, 32)
-	}
-
-	return types.NewBlock(b)
-}
-
-// NewAttestation is a helper method to create attestation with valid defaults.
-func NewAttestation(t *testing.T, b *pb.AttestationRecord) *types.Attestation {
-	if b == nil {
-		b = &pb.AttestationRecord{}
-	}
-	return types.NewAttestation(b)
-}
-
->>>>>>> d4e8de95
 func TestSaveAndRemoveBlocks(t *testing.T) {
 	b, db := startInMemoryBeaconChain(t)
 	defer db.Close()
@@ -836,15 +364,13 @@
 	if _, err = beaconChain.getCanonicalBlockForSlot(block.SlotNumber()); err == nil {
 		t.Fatal("there should be an error because block does not exist in the db")
 	}
-<<<<<<< HEAD
-=======
 }
 
 func TestSaveAndRemoveAttestations(t *testing.T) {
 	b, db := startInMemoryBeaconChain(t)
 	defer db.Close()
 
-	attestation := NewAttestation(t, &pb.AttestationRecord{
+	attestation := types.NewAttestation(&pb.AttestationRecord{
 		Slot:             1,
 		ShardId:          1,
 		AttesterBitfield: []byte{'A'},
@@ -864,7 +390,7 @@
 	}
 
 	// Adding a different attestation with the same key
-	newAttestation := NewAttestation(t, &pb.AttestationRecord{
+	newAttestation := types.NewAttestation(&pb.AttestationRecord{
 		Slot:             2,
 		ShardId:          2,
 		AttesterBitfield: []byte{'B'},
@@ -906,7 +432,7 @@
 	b, db := startInMemoryBeaconChain(t)
 	defer db.Close()
 
-	block := NewBlock(t, &pb.BeaconBlock{
+	block := types.NewBlock(&pb.BeaconBlock{
 		SlotNumber: 0,
 	})
 	blockHash, err := block.Hash()
@@ -914,7 +440,7 @@
 		t.Error(err)
 	}
 
-	attestation := NewAttestation(t, &pb.AttestationRecord{
+	attestation := types.NewAttestation(&pb.AttestationRecord{
 		Slot:             1,
 		ShardId:          1,
 		AttesterBitfield: []byte{'A'},
@@ -952,52 +478,4 @@
 	if err == nil {
 		t.Error("attestation hash should't have existed in DB")
 	}
-}
-
-func TestProcessCrosslinks(t *testing.T) {
-	beaconChain, db := startInMemoryBeaconChain(t)
-	defer db.Close()
-
-	// Set up crosslink record for every shard.
-	var clRecords []*pb.CrosslinkRecord
-	for i := 0; i < params.ShardCount; i++ {
-		clRecord := &pb.CrosslinkRecord{Dynasty: 1, Blockhash: []byte{'A'}, Slot: 1}
-		clRecords = append(clRecords, clRecord)
-	}
-
-	// Set up validators.
-	var validators []*pb.ValidatorRecord
-	for i := 0; i < params.ShardCount*params.MinCommiteeSize; i++ {
-		validator := &pb.ValidatorRecord{Balance: 10000, StartDynasty: 0, EndDynasty: params.DefaultEndDynasty}
-		validators = append(validators, validator)
-	}
-
-	// Set up pending attestations.
-	var pAttestations []*pb.AttestationRecord
-	for i := 0; i < 100; i++ {
-		pAttestation := &pb.AttestationRecord{Slot: 0, ShardId: 0, ShardBlockHash: []byte{'a'}, AttesterBitfield: []byte{'z', 'z'}}
-		pAttestations = append(pAttestations, pAttestation)
-	}
-
-	// Process crosslinks happened at slot 50 and dynasty 2.
-	newCrosslinks, err := beaconChain.processCrosslinks(
-		clRecords,
-		validators,
-		pAttestations,
-		5,
-		50)
-	if err != nil {
-		t.Fatalf("process crosslink failed %v", err)
-	}
-
-	if newCrosslinks[0].Dynasty != 5 {
-		t.Errorf("Dynasty did not change for new cross link. Wanted: 5. Got: %d", newCrosslinks[0].Dynasty)
-	}
-	if newCrosslinks[0].Slot != 50 {
-		t.Errorf("Slot did not change for new cross link. Wanted: 50. Got: %d", newCrosslinks[0].Slot)
-	}
-	if !bytes.Equal(newCrosslinks[0].Blockhash, []byte{'a'}) {
-		t.Errorf("Blockhash did not change for new cross link. Wanted a. Got: %s", newCrosslinks[0].Blockhash)
-	}
->>>>>>> d4e8de95
 }