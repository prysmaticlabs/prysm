--- conflicted
+++ resolved
@@ -204,10 +204,6 @@
 		t.Fatalf("Cannot hash active state: %v", err)
 	}
 	block.InsertActiveHash(activeHash)
-<<<<<<< HEAD
-=======
-
->>>>>>> 9ab02849
 	crystallizedHash, err := hashCrystallizedState(&types.CrystallizedState{})
 	if err != nil {
 		t.Fatalf("Compute crystallized state hash failed: %v", err)
