package blockchain

import (
	"bytes"
	"context"
	"errors"
	"math"
	"reflect"
	"testing"

	"github.com/ethereum/go-ethereum/common"
	gethTypes "github.com/ethereum/go-ethereum/core/types"
	"github.com/ethereum/go-ethereum/crypto"
	"github.com/ethereum/go-ethereum/p2p/enr"
	"github.com/prysmaticlabs/prysm/beacon-chain/database"
	"github.com/prysmaticlabs/prysm/beacon-chain/params"
	"github.com/prysmaticlabs/prysm/beacon-chain/types"
	"github.com/prysmaticlabs/prysm/beacon-chain/utils"
	logTest "github.com/sirupsen/logrus/hooks/test"
)

type faultyFetcher struct{}

func (f *faultyFetcher) BlockByHash(ctx context.Context, hash common.Hash) (*gethTypes.Block, error) {
	return nil, errors.New("cannot fetch block")
}

type mockFetcher struct{}

func (m *mockFetcher) BlockByHash(ctx context.Context, hash common.Hash) (*gethTypes.Block, error) {
	block := gethTypes.NewBlock(&gethTypes.Header{}, nil, nil, nil)
	return block, nil
}

func startInMemoryBeaconChain(t *testing.T) (*BeaconChain, *database.BeaconDB) {
	config := &database.BeaconDBConfig{DataDir: "", Name: "", InMemory: true}
	db, err := database.NewBeaconDB(config)
	if err != nil {
		t.Fatalf("unable to setup db: %v", err)
	}
	db.Start()
	beaconChain, err := NewBeaconChain(db.DB())
	if err != nil {
		t.Fatalf("unable to setup beacon chain: %v", err)
	}

	return beaconChain, db
}

func TestNewBeaconChain(t *testing.T) {
	hook := logTest.NewGlobal()
	beaconChain, db := startInMemoryBeaconChain(t)
	defer db.Stop()

	msg := hook.LastEntry().Message
	want := "No chainstate found on disk, initializing beacon from genesis"
	if msg != want {
		t.Errorf("incorrect log, expected %s, got %s", want, msg)
	}

	hook.Reset()
	active, crystallized := types.NewGenesisStates()
	if !reflect.DeepEqual(beaconChain.ActiveState(), active) {
		t.Errorf("active states not equal. received: %v, wanted: %v", beaconChain.ActiveState(), active)
	}
	if !reflect.DeepEqual(beaconChain.CrystallizedState(), crystallized) {
		t.Errorf("crystallized states not equal. received: %v, wanted: %v", beaconChain.CrystallizedState(), crystallized)
	}
}

func TestMutateActiveState(t *testing.T) {
	beaconChain, db := startInMemoryBeaconChain(t)
	defer db.Stop()

	active := &types.ActiveState{
		TotalAttesterDeposits: 4096,
		AttesterBitfields:     []byte{'A', 'B', 'C'},
	}
	if err := beaconChain.MutateActiveState(active); err != nil {
		t.Fatalf("unable to mutate active state: %v", err)
	}
	if !reflect.DeepEqual(beaconChain.state.ActiveState, active) {
		t.Errorf("active state was not updated. wanted %v, got %v", active, beaconChain.state.ActiveState)
	}

	// Initializing a new beacon chain should deserialize persisted state from disk.
	newBeaconChain, err := NewBeaconChain(db.DB())
	if err != nil {
		t.Fatalf("unable to setup second beacon chain: %v", err)
	}
	// The active state should still be the one we mutated and persited earlier.
	if active.TotalAttesterDeposits != newBeaconChain.state.ActiveState.TotalAttesterDeposits {
		t.Errorf("active state height incorrect. wanted %v, got %v", active.TotalAttesterDeposits, newBeaconChain.state.ActiveState.TotalAttesterDeposits)
	}
	if !bytes.Equal(active.AttesterBitfields, newBeaconChain.state.ActiveState.AttesterBitfields) {
		t.Errorf("active state randao incorrect. wanted %v, got %v", active.AttesterBitfields, newBeaconChain.state.ActiveState.AttesterBitfields)
	}
}

func TestMutateCrystallizedState(t *testing.T) {
	beaconChain, db := startInMemoryBeaconChain(t)
	defer db.Stop()

	currentCheckpoint := common.BytesToHash([]byte("checkpoint"))
	crystallized := &types.CrystallizedState{
		Dynasty:           3,
		CurrentCheckpoint: currentCheckpoint,
	}
	if err := beaconChain.MutateCrystallizedState(crystallized); err != nil {
		t.Fatalf("unable to mutate crystallized state: %v", err)
	}
	if !reflect.DeepEqual(beaconChain.state.CrystallizedState, crystallized) {
		t.Errorf("crystallized state was not updated. wanted %v, got %v", crystallized, beaconChain.state.CrystallizedState)
	}

	// Initializing a new beacon chain should deserialize persisted state from disk.
	newBeaconChain, err := NewBeaconChain(db.DB())
	if err != nil {
		t.Fatalf("unable to setup second beacon chain: %v", err)
	}
	// The crystallized state should still be the one we mutated and persited earlier.
	if crystallized.Dynasty != newBeaconChain.state.CrystallizedState.Dynasty {
		t.Errorf("crystallized state dynasty incorrect. wanted %v, got %v", crystallized.Dynasty, newBeaconChain.state.CrystallizedState.Dynasty)
	}
	if crystallized.CurrentCheckpoint.Hex() != newBeaconChain.state.CrystallizedState.CurrentCheckpoint.Hex() {
		t.Errorf("crystallized state current checkpoint incorrect. wanted %v, got %v", crystallized.CurrentCheckpoint.Hex(), newBeaconChain.state.CrystallizedState.CurrentCheckpoint.Hex())
	}
}

func TestGetAttestersProposer(t *testing.T) {
	beaconChain, db := startInMemoryBeaconChain(t)
	defer db.Stop()

	priv, err := crypto.GenerateKey()
	if err != nil {
		t.Fatalf("Could not generate key: %v", err)
	}

	var validators []types.ValidatorRecord
	// Create 1000 validators in ActiveValidators.
	for i := 0; i < 1000; i++ {
		validator := types.ValidatorRecord{WithdrawalAddress: common.Address{'A'}, PubKey: enr.Secp256k1(priv.PublicKey)}
		validators = append(validators, validator)
	}

	beaconChain.MutateCrystallizedState(&types.CrystallizedState{ActiveValidators: validators})

	attesters, propser, err := beaconChain.getAttestersProposer(common.Hash{'A'})
	if err != nil {
		t.Errorf("GetAttestersProposer function failed: %v", err)
	}

	validatorList, err := utils.ShuffleIndices(common.Hash{'A'}, len(validators))
	if err != nil {
		t.Errorf("Shuffle function function failed: %v", err)
	}

	if !reflect.DeepEqual(propser, validatorList[len(validatorList)-1]) {
		t.Errorf("Get proposer failed, expected: %v got: %v", validatorList[len(validatorList)-1], propser)
	}
	if !reflect.DeepEqual(attesters, validatorList[:len(attesters)]) {
		t.Errorf("Get attesters failed, expected: %v got: %v", validatorList[:len(attesters)], attesters)
	}
}

func TestCanProcessBlock(t *testing.T) {
	beaconChain, db := startInMemoryBeaconChain(t)
	defer db.Stop()

	block := types.NewBlock(1)
	// Using a faulty fetcher should throw an error.
	if _, err := beaconChain.CanProcessBlock(&faultyFetcher{}, block); err == nil {
		t.Errorf("Using a faulty fetcher should throw an error, received nil")
	}
	activeState := &types.ActiveState{TotalAttesterDeposits: 10000}
	beaconChain.state.ActiveState = activeState

	activeHash, err := hashActiveState(activeState)
	if err != nil {
		t.Fatalf("Cannot hash active state: %v", err)
	}
	block.InsertActiveHash(activeHash)

	crystallizedHash, err := hashCrystallizedState(&types.CrystallizedState{})
	if err != nil {
		t.Fatalf("Compute crystallized state hash failed: %v", err)
	}
	block.InsertCrystallizedHash(crystallizedHash)

	canProcess, err := beaconChain.CanProcessBlock(&mockFetcher{}, block)
	if err != nil {
		t.Fatalf("CanProcessBlocks failed: %v", err)
	}
	if !canProcess {
		t.Errorf("Should be able to process block, could not")
	}

	// Attempting to try a block with that fails the timestamp validity
	// condition.
	block = types.NewBlock(1000000)
	block.InsertActiveHash(activeHash)
	block.InsertCrystallizedHash(crystallizedHash)
	canProcess, err = beaconChain.CanProcessBlock(&mockFetcher{}, block)
	if err != nil {
		t.Fatalf("CanProcessBlocks failed: %v", err)
	}
	if canProcess {
		t.Errorf("Should not be able to process block with invalid timestamp condition")
	}
}

func TestProcessBlockWithBadHashes(t *testing.T) {
	beaconChain, db := startInMemoryBeaconChain(t)
	defer db.Stop()

	// Test negative scenario where active state hash is different than node's compute
	block := types.NewBlock(1)
	activeState := &types.ActiveState{TotalAttesterDeposits: 10000}
	stateHash, err := hashActiveState(activeState)
	if err != nil {
		t.Fatalf("Cannot hash active state: %v", err)
	}
	block.InsertActiveHash(stateHash)

	beaconChain.state.ActiveState = &types.ActiveState{TotalAttesterDeposits: 9999}

	canProcess, err := beaconChain.CanProcessBlock(&mockFetcher{}, block)
	if err == nil {
		t.Fatalf("CanProcessBlocks should have failed with diff state hashes")
	}
	if canProcess {
		t.Errorf("CanProcessBlocks should have returned false")
	}

	// Test negative scenario where crystallized state hash is different than node's compute
	crystallizedState := &types.CrystallizedState{CurrentEpoch: 10000}
	stateHash, err = hashCrystallizedState(crystallizedState)
	if err != nil {
		t.Fatalf("Cannot hash crystallized state: %v", err)
	}
	block.InsertCrystallizedHash(stateHash)

	beaconChain.state.CrystallizedState = &types.CrystallizedState{CurrentEpoch: 9999}

	canProcess, err = beaconChain.CanProcessBlock(&mockFetcher{}, block)
	if err == nil {
		t.Fatalf("CanProcessBlocks should have failed with diff state hashes")
	}
	if canProcess {
		t.Errorf("CanProcessBlocks should have returned false")
	}
}

func TestRotateValidatorSet(t *testing.T) {
	beaconChain, db := startInMemoryBeaconChain(t)
	defer db.Stop()

	activeValidators := []types.ValidatorRecord{
		{Balance: 10000, WithdrawalAddress: common.Address{'A'}},
		{Balance: 15000, WithdrawalAddress: common.Address{'B'}},
		{Balance: 20000, WithdrawalAddress: common.Address{'C'}},
		{Balance: 25000, WithdrawalAddress: common.Address{'D'}},
		{Balance: 30000, WithdrawalAddress: common.Address{'E'}},
	}

	queuedValidators := []types.ValidatorRecord{
		{Balance: params.DefaultBalance, WithdrawalAddress: common.Address{'F'}},
		{Balance: params.DefaultBalance, WithdrawalAddress: common.Address{'G'}},
		{Balance: params.DefaultBalance, WithdrawalAddress: common.Address{'H'}},
		{Balance: params.DefaultBalance, WithdrawalAddress: common.Address{'I'}},
		{Balance: params.DefaultBalance, WithdrawalAddress: common.Address{'J'}},
	}

	exitedValidators := []types.ValidatorRecord{
		{Balance: 99999, WithdrawalAddress: common.Address{'K'}},
		{Balance: 99999, WithdrawalAddress: common.Address{'L'}},
		{Balance: 99999, WithdrawalAddress: common.Address{'M'}},
		{Balance: 99999, WithdrawalAddress: common.Address{'N'}},
		{Balance: 99999, WithdrawalAddress: common.Address{'O'}},
	}

	beaconChain.CrystallizedState().ActiveValidators = activeValidators
	beaconChain.CrystallizedState().QueuedValidators = queuedValidators
	beaconChain.CrystallizedState().ExitedValidators = exitedValidators

	if beaconChain.ActiveValidatorCount() != 5 {
		t.Errorf("Get active validator count failed, wanted 5, got %v", beaconChain.ActiveValidatorCount())
	}
	if beaconChain.QueuedValidatorCount() != 5 {
		t.Errorf("Get queued validator count failed, wanted 5, got %v", beaconChain.QueuedValidatorCount())
	}
	if beaconChain.ExitedValidatorCount() != 5 {
		t.Errorf("Get exited validator count failed, wanted 5, got %v", beaconChain.ExitedValidatorCount())
	}

	newQueuedValidators, newActiveValidators, newExitedValidators := beaconChain.RotateValidatorSet()

	if len(newActiveValidators) != 4 {
		t.Errorf("Get active validator count failed, wanted 5, got %v", len(newActiveValidators))
	}
	if len(newQueuedValidators) != 4 {
		t.Errorf("Get queued validator count failed, wanted 4, got %v", len(newQueuedValidators))
	}
	if len(newExitedValidators) != 7 {
		t.Errorf("Get exited validator count failed, wanted 6, got %v", len(newExitedValidators))
	}
}

<<<<<<< HEAD
func TestCutOffValidatorSet(t *testing.T) {

	// Test scenario #1: Assume there's enough validators to fill in all the heights.
	validatorCount := params.EpochLength * params.MinCommiteeSize
	cutoffsValidators := GetCutoffs(validatorCount)

	// The length of cutoff list should be 65. Since there is 64 heights per epoch,
	// it means during every height, a new set of 128 validators will form a committee.
	expectedCount := int(math.Ceil(float64(validatorCount)/params.MinCommiteeSize)) + 1
	if len(cutoffsValidators) != expectedCount {
		t.Errorf("Incorrect count for cutoffs validator. Wanted: %v, Got: %v", expectedCount, len(cutoffsValidators))
	}

	// Verify each cutoff is an increment of MinCommiteeSize, it means 128 validators forms a
	// a committee and get to attest per height.
	count := 0
	for _, cutoff := range cutoffsValidators {
		if cutoff != count {
			t.Errorf("cutoffsValidators did not get 128 increment. Wanted: count, Got: %v", cutoff)
		}
		count += params.MinCommiteeSize
	}

	// Test scenario #2: Assume there's not enough validators to fill in all the heights.
	validatorCount = 1000
	cutoffsValidators = unique(GetCutoffs(validatorCount))
	// With 1000 validators, we can't attest every height. Given min committee size is 128,
	// we can only attest 7 heights. round down 1000 / 128 equals to 7, means the length is 8.
	expectedCount = int(math.Ceil(float64(validatorCount) / params.MinCommiteeSize))
	if len(unique(cutoffsValidators)) != expectedCount {
		t.Errorf("Incorrect count for cutoffs validator. Wanted: %v, Got: %v", expectedCount, validatorCount/params.MinCommiteeSize)
	}

	// Verify each cutoff is an increment of 142~143 (1000 / 7).
	count = 0
	for _, cutoff := range cutoffsValidators {
		num := count * validatorCount / (len(cutoffsValidators) - 1)
		if cutoff != num {
			t.Errorf("cutoffsValidators did not get correct increment. Wanted: %v, Got: %v", num, cutoff)
		}
		count++
	}
}

// helper function to remove duplicates in a int slice.
func unique(ints []int) []int {
	keys := make(map[int]bool)
	list := []int{}
	for _, int := range ints {
		if _, value := keys[int]; !value {
			keys[int] = true
			list = append(list, int)
		}
	}
	return list
=======
func TestIsEpochTransition(t *testing.T) {
	beaconChain, db := startInMemoryBeaconChain(t)
	defer db.Stop()

	if err := beaconChain.MutateCrystallizedState(&types.CrystallizedState{CurrentEpoch: 1}); err != nil {
		t.Fatalf("unable to mutate crystallizedstate: %v", err)
	}
	if !beaconChain.isEpochTransition(128) {
		t.Errorf("there was supposed to be an epoch transition but there isn't one now")
	}
	if beaconChain.isEpochTransition(80) {
		t.Errorf("there is not supposed to be an epoch transition but there is one now")
	}
}

func TestHasVoted(t *testing.T) {

	for i := 0; i < 8; i++ {
		testfield := int(math.Pow(2, float64(i)))
		bitfields := []byte{byte(testfield), 0, 0}
		attesterBlock := 1
		attesterFieldIndex := (8 - i)

		voted := hasVoted(bitfields, attesterBlock, attesterFieldIndex)
		if !voted {
			t.Fatalf("attester was supposed to have voted but the test shows they have not, this is their bitfield and index: %b :%d", bitfields[0], attesterFieldIndex)
		}
	}
}

func TestApplyRewardAndPenalty(t *testing.T) {
	beaconChain, db := startInMemoryBeaconChain(t)
	defer db.Stop()

	priv, err := crypto.GenerateKey()
	if err != nil {
		t.Fatalf("Could not generate key: %v", err)
	}

	balance1 := uint64(10000)
	balance2 := uint64(15000)
	balance3 := uint64(20000)
	balance4 := uint64(25000)
	balance5 := uint64(30000)

	activeValidators := &types.CrystallizedState{ActiveValidators: []types.ValidatorRecord{
		{Balance: balance1, WithdrawalAddress: common.Address{'A'}, PubKey: enr.Secp256k1(priv.PublicKey)},
		{Balance: balance2, WithdrawalAddress: common.Address{'B'}, PubKey: enr.Secp256k1(priv.PublicKey)},
		{Balance: balance3, WithdrawalAddress: common.Address{'C'}, PubKey: enr.Secp256k1(priv.PublicKey)},
		{Balance: balance4, WithdrawalAddress: common.Address{'D'}, PubKey: enr.Secp256k1(priv.PublicKey)},
		{Balance: balance5, WithdrawalAddress: common.Address{'E'}, PubKey: enr.Secp256k1(priv.PublicKey)},
	}}

	if err := beaconChain.MutateCrystallizedState(activeValidators); err != nil {
		t.Fatalf("unable to mutate crystallizedstate: %v", err)
	}

	beaconChain.applyRewardAndPenalty(0, true)
	beaconChain.applyRewardAndPenalty(1, false)
	beaconChain.applyRewardAndPenalty(2, true)
	beaconChain.applyRewardAndPenalty(3, false)
	beaconChain.applyRewardAndPenalty(4, true)

	expectedBalance1 := balance1 + params.AttesterReward
	expectedBalance2 := balance2 - params.AttesterReward
	expectedBalance3 := balance3 + params.AttesterReward
	expectedBalance4 := balance4 - params.AttesterReward
	expectedBalance5 := balance5 + params.AttesterReward

	if expectedBalance1 != beaconChain.state.CrystallizedState.ActiveValidators[0].Balance {
		t.Errorf("rewards and penalties were not able to be applied correctly:%d , %d", expectedBalance1, beaconChain.state.CrystallizedState.ActiveValidators[0].Balance)
	}

	if expectedBalance2 != beaconChain.state.CrystallizedState.ActiveValidators[1].Balance {
		t.Errorf("rewards and penalties were not able to be applied correctly:%d , %d", expectedBalance2, beaconChain.state.CrystallizedState.ActiveValidators[1].Balance)
	}

	if expectedBalance3 != beaconChain.state.CrystallizedState.ActiveValidators[2].Balance {
		t.Errorf("rewards and penalties were not able to be applied correctly:%d , %d", expectedBalance3, beaconChain.state.CrystallizedState.ActiveValidators[2].Balance)
	}

	if expectedBalance4 != beaconChain.state.CrystallizedState.ActiveValidators[3].Balance {
		t.Errorf("rewards and penalties were not able to be applied correctly:%d , %d", expectedBalance4, beaconChain.state.CrystallizedState.ActiveValidators[3].Balance)
	}

	if expectedBalance5 != beaconChain.state.CrystallizedState.ActiveValidators[4].Balance {
		t.Errorf("rewards and penalties were not able to be applied correctly:%d , %d", expectedBalance5, beaconChain.state.CrystallizedState.ActiveValidators[4].Balance)
	}

}

func TestResetAttesterBitfields(t *testing.T) {
	beaconChain, db := startInMemoryBeaconChain(t)
	defer db.Stop()

	priv, err := crypto.GenerateKey()
	if err != nil {
		t.Fatalf("Could not generate key: %v", err)
	}

	// Testing validator set sizes from 1 to 100.

	for j := 1; j <= 100; j++ {

		var validators []types.ValidatorRecord

		for i := 0; i < j; i++ {
			validator := types.ValidatorRecord{WithdrawalAddress: common.Address{'A'}, PubKey: enr.Secp256k1(priv.PublicKey)}
			validators = append(validators, validator)
		}

		if err := beaconChain.MutateCrystallizedState(&types.CrystallizedState{ActiveValidators: validators}); err != nil {
			t.Fatalf("unable to mutate crystallizedstate: %v", err)
		}

		testAttesterBitfield := []byte{2, 4, 6, 9}

		if err := beaconChain.MutateActiveState(&types.ActiveState{AttesterBitfields: testAttesterBitfield}); err != nil {
			t.Fatal("unable to mutate active state")
		}
		if err := beaconChain.resetAttesterBitfields(); err != nil {
			t.Fatalf("unable to reset Attester Bitfields")
		}

		if bytes.Equal(testAttesterBitfield, beaconChain.state.ActiveState.AttesterBitfields) {
			t.Fatalf("attester bitfields have not been able to be reset: %v", testAttesterBitfield)
		}

		bitfieldLength := j / 8
		if j%8 != 0 {
			bitfieldLength++
		}

		if !bytes.Equal(beaconChain.state.ActiveState.AttesterBitfields, make([]byte, bitfieldLength)) {
			t.Fatalf("attester bitfields are not zeroed out: %v", beaconChain.state.ActiveState.AttesterBitfields)
		}

	}

}

func TestResetTotalAttesterDeposit(t *testing.T) {
	beaconChain, db := startInMemoryBeaconChain(t)
	defer db.Stop()

	ActiveState := &types.ActiveState{TotalAttesterDeposits: 10000}
	if err := beaconChain.MutateActiveState(ActiveState); err != nil {
		t.Fatalf("unable to Mutate Active state: %v", err)
	}

	if beaconChain.state.ActiveState.TotalAttesterDeposits != uint64(10000) {
		t.Fatalf("attester deposit was not saved: %d", beaconChain.state.ActiveState.TotalAttesterDeposits)
	}

	if err := beaconChain.resetTotalAttesterDeposit(); err != nil {
		t.Fatalf("unable to reset total attester deposit: %v", err)
	}

	if beaconChain.state.ActiveState.TotalAttesterDeposits != uint64(0) {
		t.Fatalf("attester deposit was not able to be reset: %d", beaconChain.state.ActiveState.TotalAttesterDeposits)
	}
}

func TestUpdateJustifiedEpoch(t *testing.T) {
	beaconChain, db := startInMemoryBeaconChain(t)
	defer db.Stop()

	CrystallizedState := &types.CrystallizedState{CurrentEpoch: 5, LastJustifiedEpoch: 4, LastFinalizedEpoch: 3}
	if err := beaconChain.MutateCrystallizedState(CrystallizedState); err != nil {
		t.Fatalf("unable to Mutate Active state: %v", err)
	}

	if beaconChain.state.CrystallizedState.LastFinalizedEpoch != uint64(3) ||
		beaconChain.state.CrystallizedState.LastJustifiedEpoch != uint64(4) ||
		beaconChain.state.CrystallizedState.CurrentEpoch != uint64(5) {
		t.Fatal("crystallized state unable to be saved")
	}

	if err := beaconChain.updateJustifiedEpoch(); err != nil {
		t.Fatalf("unable to update justified epoch: %v", err)
	}

	if beaconChain.state.CrystallizedState.LastJustifiedEpoch != uint64(5) {
		t.Fatalf("unable to update last justified epoch: %d", beaconChain.state.CrystallizedState.LastJustifiedEpoch)
	}

	if beaconChain.state.CrystallizedState.LastFinalizedEpoch != uint64(4) {
		t.Fatalf("unable to update last finalized epoch: %d", beaconChain.state.CrystallizedState.LastFinalizedEpoch)
	}

	CrystallizedState = &types.CrystallizedState{CurrentEpoch: 8, LastJustifiedEpoch: 4, LastFinalizedEpoch: 3}
	if err := beaconChain.MutateCrystallizedState(CrystallizedState); err != nil {
		t.Fatalf("unable to Mutate Active state: %v", err)
	}

	if beaconChain.state.CrystallizedState.LastFinalizedEpoch != uint64(3) ||
		beaconChain.state.CrystallizedState.LastJustifiedEpoch != uint64(4) ||
		beaconChain.state.CrystallizedState.CurrentEpoch != uint64(8) {
		t.Fatal("crystallized state unable to be saved")
	}

	if err := beaconChain.updateJustifiedEpoch(); err != nil {
		t.Fatalf("unable to update justified epoch: %v", err)
	}

	if beaconChain.state.CrystallizedState.LastJustifiedEpoch != uint64(8) {
		t.Fatalf("unable to update last justified epoch: %d", beaconChain.state.CrystallizedState.LastJustifiedEpoch)
	}

	if beaconChain.state.CrystallizedState.LastFinalizedEpoch != uint64(3) {
		t.Fatalf("unable to update last finalized epoch: %d", beaconChain.state.CrystallizedState.LastFinalizedEpoch)
	}
}

func TestUpdateRewardsAndPenalties(t *testing.T) {
	beaconChain, db := startInMemoryBeaconChain(t)
	defer db.Stop()
	priv, err := crypto.GenerateKey()
	if err != nil {
		t.Fatalf("Could not generate key: %v", err)
	}

	var validators []types.ValidatorRecord

	for i := 0; i < 40; i++ {
		validator := types.ValidatorRecord{Balance: 1000, WithdrawalAddress: common.Address{'A'}, PubKey: enr.Secp256k1(priv.PublicKey)}
		validators = append(validators, validator)
	}

	if err := beaconChain.MutateCrystallizedState(&types.CrystallizedState{ActiveValidators: validators}); err != nil {
		t.Fatalf("unable to mutate crystallizedstate: %v", err)
	}

	//Binary Representation of Bitfield: 00010110 00101011 00101110 01001111 01010000

	testAttesterBitfield := []byte{22, 43, 46, 79, 80}

	if err := beaconChain.MutateActiveState(&types.ActiveState{AttesterBitfields: testAttesterBitfield}); err != nil {
		t.Fatalf("unable to mutate active state: %v", err)
	}
	// Test Validator with index 10 would refer to the 11th bit in the bitfield

	if err := beaconChain.updateRewardsAndPenalties(10); err != nil {
		t.Fatalf("unable to update rewards and penalties: %v", err)
	}

	if beaconChain.state.CrystallizedState.ActiveValidators[10].Balance != uint64(1001) {
		t.Fatal("validator balance not updated")
	}

	// Test Validator with index 15 would refer to the 16th bit in the bitfield
	if err := beaconChain.updateRewardsAndPenalties(15); err != nil {
		t.Fatalf("unable to update rewards and penalties: %v", err)
	}

	if beaconChain.state.CrystallizedState.ActiveValidators[15].Balance != uint64(1001) {
		t.Fatal("validator balance not updated")
	}

	// Test Validator with index 23 would refer to the 24th bit in the bitfield
	if err := beaconChain.updateRewardsAndPenalties(23); err != nil {
		t.Fatalf("unable to update rewards and penalties: %v", err)
	}

	if beaconChain.state.CrystallizedState.ActiveValidators[23].Balance == uint64(1001) {
		t.Fatal("validator balance not updated")
	}

	err = beaconChain.updateRewardsAndPenalties(230)

	if err == nil {
		t.Fatal("no error displayed when there is supposed to be one")

	}

	if err.Error() != "attester index does not exist" {
		t.Fatalf("incorrect error message: ` %s ` is displayed when it should have been: attester index does not exist", err.Error())
	}

}

func TestComputeValidatorRewardsAndPenalties(t *testing.T) {
	beaconChain, db := startInMemoryBeaconChain(t)
	defer db.Stop()
	priv, err := crypto.GenerateKey()
	if err != nil {
		t.Fatalf("Could not generate key: %v", err)
	}

	var validators []types.ValidatorRecord

	for i := 0; i < 40; i++ {
		validator := types.ValidatorRecord{Balance: 1000, WithdrawalAddress: common.Address{'A'}, PubKey: enr.Secp256k1(priv.PublicKey)}
		validators = append(validators, validator)
	}

	if err := beaconChain.MutateCrystallizedState(&types.CrystallizedState{
		ActiveValidators:   validators,
		TotalDeposits:      10000,
		CurrentEpoch:       5,
		LastJustifiedEpoch: 4,
		LastFinalizedEpoch: 3}); err != nil {
		t.Fatalf("unable to mutate crystallizedstate: %v", err)
	}

	//Binary representation of bitfield: 11001000 10010100 10010010 10110011 00110001

	testAttesterBitfield := []byte{200, 148, 146, 179, 49}

	ActiveState := &types.ActiveState{TotalAttesterDeposits: 8000, AttesterBitfields: testAttesterBitfield}
	if err := beaconChain.MutateActiveState(ActiveState); err != nil {
		t.Fatalf("unable to Mutate Active state: %v", err)
	}

	if err := beaconChain.computeValidatorRewardsAndPenalties(); err != nil {
		t.Fatalf("could not compute validator rewards and penalties: %v", err)
	}

	if beaconChain.state.CrystallizedState.LastJustifiedEpoch != uint64(5) {
		t.Fatalf("unable to update last justified epoch: %d", beaconChain.state.CrystallizedState.LastJustifiedEpoch)
	}

	if beaconChain.state.CrystallizedState.LastFinalizedEpoch != uint64(4) {
		t.Fatalf("unable to update last finalized epoch: %d", beaconChain.state.CrystallizedState.LastFinalizedEpoch)
	}

	if beaconChain.state.CrystallizedState.ActiveValidators[0].Balance != uint64(1001) {
		t.Fatalf("validator balance not updated: %d", beaconChain.state.CrystallizedState.ActiveValidators[1].Balance)
	}

	if beaconChain.state.CrystallizedState.ActiveValidators[7].Balance != uint64(999) {
		t.Fatalf("validator balance not updated: %d", beaconChain.state.CrystallizedState.ActiveValidators[1].Balance)
	}

	if beaconChain.state.CrystallizedState.ActiveValidators[29].Balance != uint64(999) {
		t.Fatalf("validator balance not updated: %d", beaconChain.state.CrystallizedState.ActiveValidators[1].Balance)
	}

	if beaconChain.state.ActiveState.TotalAttesterDeposits != uint64(0) {
		t.Fatalf("attester deposit was not able to be reset: %d", beaconChain.state.ActiveState.TotalAttesterDeposits)
	}

	if !bytes.Equal(beaconChain.state.ActiveState.AttesterBitfields, make([]byte, 5)) {
		t.Fatalf("attester bitfields are not zeroed out: %v", beaconChain.state.ActiveState.AttesterBitfields)
	}
>>>>>>> d7a88dff
}<|MERGE_RESOLUTION|>--- conflicted
+++ resolved
@@ -306,7 +306,6 @@
 	}
 }
 
-<<<<<<< HEAD
 func TestCutOffValidatorSet(t *testing.T) {
 
 	// Test scenario #1: Assume there's enough validators to fill in all the heights.
@@ -351,6 +350,353 @@
 	}
 }
 
+func TestIsEpochTransition(t *testing.T) {
+	beaconChain, db := startInMemoryBeaconChain(t)
+	defer db.Stop()
+
+	if err := beaconChain.MutateCrystallizedState(&types.CrystallizedState{CurrentEpoch: 1}); err != nil {
+		t.Fatalf("unable to mutate crystallizedstate: %v", err)
+	}
+	if !beaconChain.isEpochTransition(128) {
+		t.Errorf("there was supposed to be an epoch transition but there isn't one now")
+	}
+	if beaconChain.isEpochTransition(80) {
+		t.Errorf("there is not supposed to be an epoch transition but there is one now")
+	}
+}
+
+func TestHasVoted(t *testing.T) {
+
+	for i := 0; i < 8; i++ {
+		testfield := int(math.Pow(2, float64(i)))
+		bitfields := []byte{byte(testfield), 0, 0}
+		attesterBlock := 1
+		attesterFieldIndex := (8 - i)
+
+		voted := hasVoted(bitfields, attesterBlock, attesterFieldIndex)
+		if !voted {
+			t.Fatalf("attester was supposed to have voted but the test shows they have not, this is their bitfield and index: %b :%d", bitfields[0], attesterFieldIndex)
+		}
+	}
+}
+
+func TestApplyRewardAndPenalty(t *testing.T) {
+	beaconChain, db := startInMemoryBeaconChain(t)
+	defer db.Stop()
+
+	priv, err := crypto.GenerateKey()
+	if err != nil {
+		t.Fatalf("Could not generate key: %v", err)
+	}
+
+	balance1 := uint64(10000)
+	balance2 := uint64(15000)
+	balance3 := uint64(20000)
+	balance4 := uint64(25000)
+	balance5 := uint64(30000)
+
+	activeValidators := &types.CrystallizedState{ActiveValidators: []types.ValidatorRecord{
+		{Balance: balance1, WithdrawalAddress: common.Address{'A'}, PubKey: enr.Secp256k1(priv.PublicKey)},
+		{Balance: balance2, WithdrawalAddress: common.Address{'B'}, PubKey: enr.Secp256k1(priv.PublicKey)},
+		{Balance: balance3, WithdrawalAddress: common.Address{'C'}, PubKey: enr.Secp256k1(priv.PublicKey)},
+		{Balance: balance4, WithdrawalAddress: common.Address{'D'}, PubKey: enr.Secp256k1(priv.PublicKey)},
+		{Balance: balance5, WithdrawalAddress: common.Address{'E'}, PubKey: enr.Secp256k1(priv.PublicKey)},
+	}}
+
+	if err := beaconChain.MutateCrystallizedState(activeValidators); err != nil {
+		t.Fatalf("unable to mutate crystallizedstate: %v", err)
+	}
+
+	beaconChain.applyRewardAndPenalty(0, true)
+	beaconChain.applyRewardAndPenalty(1, false)
+	beaconChain.applyRewardAndPenalty(2, true)
+	beaconChain.applyRewardAndPenalty(3, false)
+	beaconChain.applyRewardAndPenalty(4, true)
+
+	expectedBalance1 := balance1 + params.AttesterReward
+	expectedBalance2 := balance2 - params.AttesterReward
+	expectedBalance3 := balance3 + params.AttesterReward
+	expectedBalance4 := balance4 - params.AttesterReward
+	expectedBalance5 := balance5 + params.AttesterReward
+
+	if expectedBalance1 != beaconChain.state.CrystallizedState.ActiveValidators[0].Balance {
+		t.Errorf("rewards and penalties were not able to be applied correctly:%d , %d", expectedBalance1, beaconChain.state.CrystallizedState.ActiveValidators[0].Balance)
+	}
+
+	if expectedBalance2 != beaconChain.state.CrystallizedState.ActiveValidators[1].Balance {
+		t.Errorf("rewards and penalties were not able to be applied correctly:%d , %d", expectedBalance2, beaconChain.state.CrystallizedState.ActiveValidators[1].Balance)
+	}
+
+	if expectedBalance3 != beaconChain.state.CrystallizedState.ActiveValidators[2].Balance {
+		t.Errorf("rewards and penalties were not able to be applied correctly:%d , %d", expectedBalance3, beaconChain.state.CrystallizedState.ActiveValidators[2].Balance)
+	}
+
+	if expectedBalance4 != beaconChain.state.CrystallizedState.ActiveValidators[3].Balance {
+		t.Errorf("rewards and penalties were not able to be applied correctly:%d , %d", expectedBalance4, beaconChain.state.CrystallizedState.ActiveValidators[3].Balance)
+	}
+
+	if expectedBalance5 != beaconChain.state.CrystallizedState.ActiveValidators[4].Balance {
+		t.Errorf("rewards and penalties were not able to be applied correctly:%d , %d", expectedBalance5, beaconChain.state.CrystallizedState.ActiveValidators[4].Balance)
+	}
+
+}
+
+func TestResetAttesterBitfields(t *testing.T) {
+	beaconChain, db := startInMemoryBeaconChain(t)
+	defer db.Stop()
+
+	priv, err := crypto.GenerateKey()
+	if err != nil {
+		t.Fatalf("Could not generate key: %v", err)
+	}
+
+	// Testing validator set sizes from 1 to 100.
+
+	for j := 1; j <= 100; j++ {
+
+		var validators []types.ValidatorRecord
+
+		for i := 0; i < j; i++ {
+			validator := types.ValidatorRecord{WithdrawalAddress: common.Address{'A'}, PubKey: enr.Secp256k1(priv.PublicKey)}
+			validators = append(validators, validator)
+		}
+
+		if err := beaconChain.MutateCrystallizedState(&types.CrystallizedState{ActiveValidators: validators}); err != nil {
+			t.Fatalf("unable to mutate crystallizedstate: %v", err)
+		}
+
+		testAttesterBitfield := []byte{2, 4, 6, 9}
+
+		if err := beaconChain.MutateActiveState(&types.ActiveState{AttesterBitfields: testAttesterBitfield}); err != nil {
+			t.Fatal("unable to mutate active state")
+		}
+		if err := beaconChain.resetAttesterBitfields(); err != nil {
+			t.Fatalf("unable to reset Attester Bitfields")
+		}
+
+		if bytes.Equal(testAttesterBitfield, beaconChain.state.ActiveState.AttesterBitfields) {
+			t.Fatalf("attester bitfields have not been able to be reset: %v", testAttesterBitfield)
+		}
+
+		bitfieldLength := j / 8
+		if j%8 != 0 {
+			bitfieldLength++
+		}
+
+		if !bytes.Equal(beaconChain.state.ActiveState.AttesterBitfields, make([]byte, bitfieldLength)) {
+			t.Fatalf("attester bitfields are not zeroed out: %v", beaconChain.state.ActiveState.AttesterBitfields)
+		}
+
+	}
+
+}
+
+func TestResetTotalAttesterDeposit(t *testing.T) {
+	beaconChain, db := startInMemoryBeaconChain(t)
+	defer db.Stop()
+
+	ActiveState := &types.ActiveState{TotalAttesterDeposits: 10000}
+	if err := beaconChain.MutateActiveState(ActiveState); err != nil {
+		t.Fatalf("unable to Mutate Active state: %v", err)
+	}
+
+	if beaconChain.state.ActiveState.TotalAttesterDeposits != uint64(10000) {
+		t.Fatalf("attester deposit was not saved: %d", beaconChain.state.ActiveState.TotalAttesterDeposits)
+	}
+
+	if err := beaconChain.resetTotalAttesterDeposit(); err != nil {
+		t.Fatalf("unable to reset total attester deposit: %v", err)
+	}
+
+	if beaconChain.state.ActiveState.TotalAttesterDeposits != uint64(0) {
+		t.Fatalf("attester deposit was not able to be reset: %d", beaconChain.state.ActiveState.TotalAttesterDeposits)
+	}
+}
+
+func TestUpdateJustifiedEpoch(t *testing.T) {
+	beaconChain, db := startInMemoryBeaconChain(t)
+	defer db.Stop()
+
+	CrystallizedState := &types.CrystallizedState{CurrentEpoch: 5, LastJustifiedEpoch: 4, LastFinalizedEpoch: 3}
+	if err := beaconChain.MutateCrystallizedState(CrystallizedState); err != nil {
+		t.Fatalf("unable to Mutate Active state: %v", err)
+	}
+
+	if beaconChain.state.CrystallizedState.LastFinalizedEpoch != uint64(3) ||
+		beaconChain.state.CrystallizedState.LastJustifiedEpoch != uint64(4) ||
+		beaconChain.state.CrystallizedState.CurrentEpoch != uint64(5) {
+		t.Fatal("crystallized state unable to be saved")
+	}
+
+	if err := beaconChain.updateJustifiedEpoch(); err != nil {
+		t.Fatalf("unable to update justified epoch: %v", err)
+	}
+
+	if beaconChain.state.CrystallizedState.LastJustifiedEpoch != uint64(5) {
+		t.Fatalf("unable to update last justified epoch: %d", beaconChain.state.CrystallizedState.LastJustifiedEpoch)
+	}
+
+	if beaconChain.state.CrystallizedState.LastFinalizedEpoch != uint64(4) {
+		t.Fatalf("unable to update last finalized epoch: %d", beaconChain.state.CrystallizedState.LastFinalizedEpoch)
+	}
+
+	CrystallizedState = &types.CrystallizedState{CurrentEpoch: 8, LastJustifiedEpoch: 4, LastFinalizedEpoch: 3}
+	if err := beaconChain.MutateCrystallizedState(CrystallizedState); err != nil {
+		t.Fatalf("unable to Mutate Active state: %v", err)
+	}
+
+	if beaconChain.state.CrystallizedState.LastFinalizedEpoch != uint64(3) ||
+		beaconChain.state.CrystallizedState.LastJustifiedEpoch != uint64(4) ||
+		beaconChain.state.CrystallizedState.CurrentEpoch != uint64(8) {
+		t.Fatal("crystallized state unable to be saved")
+	}
+
+	if err := beaconChain.updateJustifiedEpoch(); err != nil {
+		t.Fatalf("unable to update justified epoch: %v", err)
+	}
+
+	if beaconChain.state.CrystallizedState.LastJustifiedEpoch != uint64(8) {
+		t.Fatalf("unable to update last justified epoch: %d", beaconChain.state.CrystallizedState.LastJustifiedEpoch)
+	}
+
+	if beaconChain.state.CrystallizedState.LastFinalizedEpoch != uint64(3) {
+		t.Fatalf("unable to update last finalized epoch: %d", beaconChain.state.CrystallizedState.LastFinalizedEpoch)
+	}
+}
+
+func TestUpdateRewardsAndPenalties(t *testing.T) {
+	beaconChain, db := startInMemoryBeaconChain(t)
+	defer db.Stop()
+	priv, err := crypto.GenerateKey()
+	if err != nil {
+		t.Fatalf("Could not generate key: %v", err)
+	}
+
+	var validators []types.ValidatorRecord
+
+	for i := 0; i < 40; i++ {
+		validator := types.ValidatorRecord{Balance: 1000, WithdrawalAddress: common.Address{'A'}, PubKey: enr.Secp256k1(priv.PublicKey)}
+		validators = append(validators, validator)
+	}
+
+	if err := beaconChain.MutateCrystallizedState(&types.CrystallizedState{ActiveValidators: validators}); err != nil {
+		t.Fatalf("unable to mutate crystallizedstate: %v", err)
+	}
+
+	//Binary Representation of Bitfield: 00010110 00101011 00101110 01001111 01010000
+
+	testAttesterBitfield := []byte{22, 43, 46, 79, 80}
+
+	if err := beaconChain.MutateActiveState(&types.ActiveState{AttesterBitfields: testAttesterBitfield}); err != nil {
+		t.Fatalf("unable to mutate active state: %v", err)
+	}
+	// Test Validator with index 10 would refer to the 11th bit in the bitfield
+
+	if err := beaconChain.updateRewardsAndPenalties(10); err != nil {
+		t.Fatalf("unable to update rewards and penalties: %v", err)
+	}
+
+	if beaconChain.state.CrystallizedState.ActiveValidators[10].Balance != uint64(1001) {
+		t.Fatal("validator balance not updated")
+	}
+
+	// Test Validator with index 15 would refer to the 16th bit in the bitfield
+	if err := beaconChain.updateRewardsAndPenalties(15); err != nil {
+		t.Fatalf("unable to update rewards and penalties: %v", err)
+	}
+
+	if beaconChain.state.CrystallizedState.ActiveValidators[15].Balance != uint64(1001) {
+		t.Fatal("validator balance not updated")
+	}
+
+	// Test Validator with index 23 would refer to the 24th bit in the bitfield
+	if err := beaconChain.updateRewardsAndPenalties(23); err != nil {
+		t.Fatalf("unable to update rewards and penalties: %v", err)
+	}
+
+	if beaconChain.state.CrystallizedState.ActiveValidators[23].Balance == uint64(1001) {
+		t.Fatal("validator balance not updated")
+	}
+
+	err = beaconChain.updateRewardsAndPenalties(230)
+
+	if err == nil {
+		t.Fatal("no error displayed when there is supposed to be one")
+
+	}
+
+	if err.Error() != "attester index does not exist" {
+		t.Fatalf("incorrect error message: ` %s ` is displayed when it should have been: attester index does not exist", err.Error())
+	}
+
+}
+
+func TestComputeValidatorRewardsAndPenalties(t *testing.T) {
+	beaconChain, db := startInMemoryBeaconChain(t)
+	defer db.Stop()
+	priv, err := crypto.GenerateKey()
+	if err != nil {
+		t.Fatalf("Could not generate key: %v", err)
+	}
+
+	var validators []types.ValidatorRecord
+
+	for i := 0; i < 40; i++ {
+		validator := types.ValidatorRecord{Balance: 1000, WithdrawalAddress: common.Address{'A'}, PubKey: enr.Secp256k1(priv.PublicKey)}
+		validators = append(validators, validator)
+	}
+
+	if err := beaconChain.MutateCrystallizedState(&types.CrystallizedState{
+		ActiveValidators:   validators,
+		TotalDeposits:      10000,
+		CurrentEpoch:       5,
+		LastJustifiedEpoch: 4,
+		LastFinalizedEpoch: 3}); err != nil {
+		t.Fatalf("unable to mutate crystallizedstate: %v", err)
+	}
+
+	//Binary representation of bitfield: 11001000 10010100 10010010 10110011 00110001
+
+	testAttesterBitfield := []byte{200, 148, 146, 179, 49}
+
+	ActiveState := &types.ActiveState{TotalAttesterDeposits: 8000, AttesterBitfields: testAttesterBitfield}
+	if err := beaconChain.MutateActiveState(ActiveState); err != nil {
+		t.Fatalf("unable to Mutate Active state: %v", err)
+	}
+
+	if err := beaconChain.computeValidatorRewardsAndPenalties(); err != nil {
+		t.Fatalf("could not compute validator rewards and penalties: %v", err)
+	}
+
+	if beaconChain.state.CrystallizedState.LastJustifiedEpoch != uint64(5) {
+		t.Fatalf("unable to update last justified epoch: %d", beaconChain.state.CrystallizedState.LastJustifiedEpoch)
+	}
+
+	if beaconChain.state.CrystallizedState.LastFinalizedEpoch != uint64(4) {
+		t.Fatalf("unable to update last finalized epoch: %d", beaconChain.state.CrystallizedState.LastFinalizedEpoch)
+	}
+
+	if beaconChain.state.CrystallizedState.ActiveValidators[0].Balance != uint64(1001) {
+		t.Fatalf("validator balance not updated: %d", beaconChain.state.CrystallizedState.ActiveValidators[1].Balance)
+	}
+
+	if beaconChain.state.CrystallizedState.ActiveValidators[7].Balance != uint64(999) {
+		t.Fatalf("validator balance not updated: %d", beaconChain.state.CrystallizedState.ActiveValidators[1].Balance)
+	}
+
+	if beaconChain.state.CrystallizedState.ActiveValidators[29].Balance != uint64(999) {
+		t.Fatalf("validator balance not updated: %d", beaconChain.state.CrystallizedState.ActiveValidators[1].Balance)
+	}
+
+	if beaconChain.state.ActiveState.TotalAttesterDeposits != uint64(0) {
+		t.Fatalf("attester deposit was not able to be reset: %d", beaconChain.state.ActiveState.TotalAttesterDeposits)
+	}
+
+	if !bytes.Equal(beaconChain.state.ActiveState.AttesterBitfields, make([]byte, 5)) {
+		t.Fatalf("attester bitfields are not zeroed out: %v", beaconChain.state.ActiveState.AttesterBitfields)
+	}
+}
+
 // helper function to remove duplicates in a int slice.
 func unique(ints []int) []int {
 	keys := make(map[int]bool)
@@ -362,351 +708,5 @@
 		}
 	}
 	return list
-=======
-func TestIsEpochTransition(t *testing.T) {
-	beaconChain, db := startInMemoryBeaconChain(t)
-	defer db.Stop()
-
-	if err := beaconChain.MutateCrystallizedState(&types.CrystallizedState{CurrentEpoch: 1}); err != nil {
-		t.Fatalf("unable to mutate crystallizedstate: %v", err)
-	}
-	if !beaconChain.isEpochTransition(128) {
-		t.Errorf("there was supposed to be an epoch transition but there isn't one now")
-	}
-	if beaconChain.isEpochTransition(80) {
-		t.Errorf("there is not supposed to be an epoch transition but there is one now")
-	}
-}
-
-func TestHasVoted(t *testing.T) {
-
-	for i := 0; i < 8; i++ {
-		testfield := int(math.Pow(2, float64(i)))
-		bitfields := []byte{byte(testfield), 0, 0}
-		attesterBlock := 1
-		attesterFieldIndex := (8 - i)
-
-		voted := hasVoted(bitfields, attesterBlock, attesterFieldIndex)
-		if !voted {
-			t.Fatalf("attester was supposed to have voted but the test shows they have not, this is their bitfield and index: %b :%d", bitfields[0], attesterFieldIndex)
-		}
-	}
-}
-
-func TestApplyRewardAndPenalty(t *testing.T) {
-	beaconChain, db := startInMemoryBeaconChain(t)
-	defer db.Stop()
-
-	priv, err := crypto.GenerateKey()
-	if err != nil {
-		t.Fatalf("Could not generate key: %v", err)
-	}
-
-	balance1 := uint64(10000)
-	balance2 := uint64(15000)
-	balance3 := uint64(20000)
-	balance4 := uint64(25000)
-	balance5 := uint64(30000)
-
-	activeValidators := &types.CrystallizedState{ActiveValidators: []types.ValidatorRecord{
-		{Balance: balance1, WithdrawalAddress: common.Address{'A'}, PubKey: enr.Secp256k1(priv.PublicKey)},
-		{Balance: balance2, WithdrawalAddress: common.Address{'B'}, PubKey: enr.Secp256k1(priv.PublicKey)},
-		{Balance: balance3, WithdrawalAddress: common.Address{'C'}, PubKey: enr.Secp256k1(priv.PublicKey)},
-		{Balance: balance4, WithdrawalAddress: common.Address{'D'}, PubKey: enr.Secp256k1(priv.PublicKey)},
-		{Balance: balance5, WithdrawalAddress: common.Address{'E'}, PubKey: enr.Secp256k1(priv.PublicKey)},
-	}}
-
-	if err := beaconChain.MutateCrystallizedState(activeValidators); err != nil {
-		t.Fatalf("unable to mutate crystallizedstate: %v", err)
-	}
-
-	beaconChain.applyRewardAndPenalty(0, true)
-	beaconChain.applyRewardAndPenalty(1, false)
-	beaconChain.applyRewardAndPenalty(2, true)
-	beaconChain.applyRewardAndPenalty(3, false)
-	beaconChain.applyRewardAndPenalty(4, true)
-
-	expectedBalance1 := balance1 + params.AttesterReward
-	expectedBalance2 := balance2 - params.AttesterReward
-	expectedBalance3 := balance3 + params.AttesterReward
-	expectedBalance4 := balance4 - params.AttesterReward
-	expectedBalance5 := balance5 + params.AttesterReward
-
-	if expectedBalance1 != beaconChain.state.CrystallizedState.ActiveValidators[0].Balance {
-		t.Errorf("rewards and penalties were not able to be applied correctly:%d , %d", expectedBalance1, beaconChain.state.CrystallizedState.ActiveValidators[0].Balance)
-	}
-
-	if expectedBalance2 != beaconChain.state.CrystallizedState.ActiveValidators[1].Balance {
-		t.Errorf("rewards and penalties were not able to be applied correctly:%d , %d", expectedBalance2, beaconChain.state.CrystallizedState.ActiveValidators[1].Balance)
-	}
-
-	if expectedBalance3 != beaconChain.state.CrystallizedState.ActiveValidators[2].Balance {
-		t.Errorf("rewards and penalties were not able to be applied correctly:%d , %d", expectedBalance3, beaconChain.state.CrystallizedState.ActiveValidators[2].Balance)
-	}
-
-	if expectedBalance4 != beaconChain.state.CrystallizedState.ActiveValidators[3].Balance {
-		t.Errorf("rewards and penalties were not able to be applied correctly:%d , %d", expectedBalance4, beaconChain.state.CrystallizedState.ActiveValidators[3].Balance)
-	}
-
-	if expectedBalance5 != beaconChain.state.CrystallizedState.ActiveValidators[4].Balance {
-		t.Errorf("rewards and penalties were not able to be applied correctly:%d , %d", expectedBalance5, beaconChain.state.CrystallizedState.ActiveValidators[4].Balance)
-	}
-
-}
-
-func TestResetAttesterBitfields(t *testing.T) {
-	beaconChain, db := startInMemoryBeaconChain(t)
-	defer db.Stop()
-
-	priv, err := crypto.GenerateKey()
-	if err != nil {
-		t.Fatalf("Could not generate key: %v", err)
-	}
-
-	// Testing validator set sizes from 1 to 100.
-
-	for j := 1; j <= 100; j++ {
-
-		var validators []types.ValidatorRecord
-
-		for i := 0; i < j; i++ {
-			validator := types.ValidatorRecord{WithdrawalAddress: common.Address{'A'}, PubKey: enr.Secp256k1(priv.PublicKey)}
-			validators = append(validators, validator)
-		}
-
-		if err := beaconChain.MutateCrystallizedState(&types.CrystallizedState{ActiveValidators: validators}); err != nil {
-			t.Fatalf("unable to mutate crystallizedstate: %v", err)
-		}
-
-		testAttesterBitfield := []byte{2, 4, 6, 9}
-
-		if err := beaconChain.MutateActiveState(&types.ActiveState{AttesterBitfields: testAttesterBitfield}); err != nil {
-			t.Fatal("unable to mutate active state")
-		}
-		if err := beaconChain.resetAttesterBitfields(); err != nil {
-			t.Fatalf("unable to reset Attester Bitfields")
-		}
-
-		if bytes.Equal(testAttesterBitfield, beaconChain.state.ActiveState.AttesterBitfields) {
-			t.Fatalf("attester bitfields have not been able to be reset: %v", testAttesterBitfield)
-		}
-
-		bitfieldLength := j / 8
-		if j%8 != 0 {
-			bitfieldLength++
-		}
-
-		if !bytes.Equal(beaconChain.state.ActiveState.AttesterBitfields, make([]byte, bitfieldLength)) {
-			t.Fatalf("attester bitfields are not zeroed out: %v", beaconChain.state.ActiveState.AttesterBitfields)
-		}
-
-	}
-
-}
-
-func TestResetTotalAttesterDeposit(t *testing.T) {
-	beaconChain, db := startInMemoryBeaconChain(t)
-	defer db.Stop()
-
-	ActiveState := &types.ActiveState{TotalAttesterDeposits: 10000}
-	if err := beaconChain.MutateActiveState(ActiveState); err != nil {
-		t.Fatalf("unable to Mutate Active state: %v", err)
-	}
-
-	if beaconChain.state.ActiveState.TotalAttesterDeposits != uint64(10000) {
-		t.Fatalf("attester deposit was not saved: %d", beaconChain.state.ActiveState.TotalAttesterDeposits)
-	}
-
-	if err := beaconChain.resetTotalAttesterDeposit(); err != nil {
-		t.Fatalf("unable to reset total attester deposit: %v", err)
-	}
-
-	if beaconChain.state.ActiveState.TotalAttesterDeposits != uint64(0) {
-		t.Fatalf("attester deposit was not able to be reset: %d", beaconChain.state.ActiveState.TotalAttesterDeposits)
-	}
-}
-
-func TestUpdateJustifiedEpoch(t *testing.T) {
-	beaconChain, db := startInMemoryBeaconChain(t)
-	defer db.Stop()
-
-	CrystallizedState := &types.CrystallizedState{CurrentEpoch: 5, LastJustifiedEpoch: 4, LastFinalizedEpoch: 3}
-	if err := beaconChain.MutateCrystallizedState(CrystallizedState); err != nil {
-		t.Fatalf("unable to Mutate Active state: %v", err)
-	}
-
-	if beaconChain.state.CrystallizedState.LastFinalizedEpoch != uint64(3) ||
-		beaconChain.state.CrystallizedState.LastJustifiedEpoch != uint64(4) ||
-		beaconChain.state.CrystallizedState.CurrentEpoch != uint64(5) {
-		t.Fatal("crystallized state unable to be saved")
-	}
-
-	if err := beaconChain.updateJustifiedEpoch(); err != nil {
-		t.Fatalf("unable to update justified epoch: %v", err)
-	}
-
-	if beaconChain.state.CrystallizedState.LastJustifiedEpoch != uint64(5) {
-		t.Fatalf("unable to update last justified epoch: %d", beaconChain.state.CrystallizedState.LastJustifiedEpoch)
-	}
-
-	if beaconChain.state.CrystallizedState.LastFinalizedEpoch != uint64(4) {
-		t.Fatalf("unable to update last finalized epoch: %d", beaconChain.state.CrystallizedState.LastFinalizedEpoch)
-	}
-
-	CrystallizedState = &types.CrystallizedState{CurrentEpoch: 8, LastJustifiedEpoch: 4, LastFinalizedEpoch: 3}
-	if err := beaconChain.MutateCrystallizedState(CrystallizedState); err != nil {
-		t.Fatalf("unable to Mutate Active state: %v", err)
-	}
-
-	if beaconChain.state.CrystallizedState.LastFinalizedEpoch != uint64(3) ||
-		beaconChain.state.CrystallizedState.LastJustifiedEpoch != uint64(4) ||
-		beaconChain.state.CrystallizedState.CurrentEpoch != uint64(8) {
-		t.Fatal("crystallized state unable to be saved")
-	}
-
-	if err := beaconChain.updateJustifiedEpoch(); err != nil {
-		t.Fatalf("unable to update justified epoch: %v", err)
-	}
-
-	if beaconChain.state.CrystallizedState.LastJustifiedEpoch != uint64(8) {
-		t.Fatalf("unable to update last justified epoch: %d", beaconChain.state.CrystallizedState.LastJustifiedEpoch)
-	}
-
-	if beaconChain.state.CrystallizedState.LastFinalizedEpoch != uint64(3) {
-		t.Fatalf("unable to update last finalized epoch: %d", beaconChain.state.CrystallizedState.LastFinalizedEpoch)
-	}
-}
-
-func TestUpdateRewardsAndPenalties(t *testing.T) {
-	beaconChain, db := startInMemoryBeaconChain(t)
-	defer db.Stop()
-	priv, err := crypto.GenerateKey()
-	if err != nil {
-		t.Fatalf("Could not generate key: %v", err)
-	}
-
-	var validators []types.ValidatorRecord
-
-	for i := 0; i < 40; i++ {
-		validator := types.ValidatorRecord{Balance: 1000, WithdrawalAddress: common.Address{'A'}, PubKey: enr.Secp256k1(priv.PublicKey)}
-		validators = append(validators, validator)
-	}
-
-	if err := beaconChain.MutateCrystallizedState(&types.CrystallizedState{ActiveValidators: validators}); err != nil {
-		t.Fatalf("unable to mutate crystallizedstate: %v", err)
-	}
-
-	//Binary Representation of Bitfield: 00010110 00101011 00101110 01001111 01010000
-
-	testAttesterBitfield := []byte{22, 43, 46, 79, 80}
-
-	if err := beaconChain.MutateActiveState(&types.ActiveState{AttesterBitfields: testAttesterBitfield}); err != nil {
-		t.Fatalf("unable to mutate active state: %v", err)
-	}
-	// Test Validator with index 10 would refer to the 11th bit in the bitfield
-
-	if err := beaconChain.updateRewardsAndPenalties(10); err != nil {
-		t.Fatalf("unable to update rewards and penalties: %v", err)
-	}
-
-	if beaconChain.state.CrystallizedState.ActiveValidators[10].Balance != uint64(1001) {
-		t.Fatal("validator balance not updated")
-	}
-
-	// Test Validator with index 15 would refer to the 16th bit in the bitfield
-	if err := beaconChain.updateRewardsAndPenalties(15); err != nil {
-		t.Fatalf("unable to update rewards and penalties: %v", err)
-	}
-
-	if beaconChain.state.CrystallizedState.ActiveValidators[15].Balance != uint64(1001) {
-		t.Fatal("validator balance not updated")
-	}
-
-	// Test Validator with index 23 would refer to the 24th bit in the bitfield
-	if err := beaconChain.updateRewardsAndPenalties(23); err != nil {
-		t.Fatalf("unable to update rewards and penalties: %v", err)
-	}
-
-	if beaconChain.state.CrystallizedState.ActiveValidators[23].Balance == uint64(1001) {
-		t.Fatal("validator balance not updated")
-	}
-
-	err = beaconChain.updateRewardsAndPenalties(230)
-
-	if err == nil {
-		t.Fatal("no error displayed when there is supposed to be one")
-
-	}
-
-	if err.Error() != "attester index does not exist" {
-		t.Fatalf("incorrect error message: ` %s ` is displayed when it should have been: attester index does not exist", err.Error())
-	}
-
-}
-
-func TestComputeValidatorRewardsAndPenalties(t *testing.T) {
-	beaconChain, db := startInMemoryBeaconChain(t)
-	defer db.Stop()
-	priv, err := crypto.GenerateKey()
-	if err != nil {
-		t.Fatalf("Could not generate key: %v", err)
-	}
-
-	var validators []types.ValidatorRecord
-
-	for i := 0; i < 40; i++ {
-		validator := types.ValidatorRecord{Balance: 1000, WithdrawalAddress: common.Address{'A'}, PubKey: enr.Secp256k1(priv.PublicKey)}
-		validators = append(validators, validator)
-	}
-
-	if err := beaconChain.MutateCrystallizedState(&types.CrystallizedState{
-		ActiveValidators:   validators,
-		TotalDeposits:      10000,
-		CurrentEpoch:       5,
-		LastJustifiedEpoch: 4,
-		LastFinalizedEpoch: 3}); err != nil {
-		t.Fatalf("unable to mutate crystallizedstate: %v", err)
-	}
-
-	//Binary representation of bitfield: 11001000 10010100 10010010 10110011 00110001
-
-	testAttesterBitfield := []byte{200, 148, 146, 179, 49}
-
-	ActiveState := &types.ActiveState{TotalAttesterDeposits: 8000, AttesterBitfields: testAttesterBitfield}
-	if err := beaconChain.MutateActiveState(ActiveState); err != nil {
-		t.Fatalf("unable to Mutate Active state: %v", err)
-	}
-
-	if err := beaconChain.computeValidatorRewardsAndPenalties(); err != nil {
-		t.Fatalf("could not compute validator rewards and penalties: %v", err)
-	}
-
-	if beaconChain.state.CrystallizedState.LastJustifiedEpoch != uint64(5) {
-		t.Fatalf("unable to update last justified epoch: %d", beaconChain.state.CrystallizedState.LastJustifiedEpoch)
-	}
-
-	if beaconChain.state.CrystallizedState.LastFinalizedEpoch != uint64(4) {
-		t.Fatalf("unable to update last finalized epoch: %d", beaconChain.state.CrystallizedState.LastFinalizedEpoch)
-	}
-
-	if beaconChain.state.CrystallizedState.ActiveValidators[0].Balance != uint64(1001) {
-		t.Fatalf("validator balance not updated: %d", beaconChain.state.CrystallizedState.ActiveValidators[1].Balance)
-	}
-
-	if beaconChain.state.CrystallizedState.ActiveValidators[7].Balance != uint64(999) {
-		t.Fatalf("validator balance not updated: %d", beaconChain.state.CrystallizedState.ActiveValidators[1].Balance)
-	}
-
-	if beaconChain.state.CrystallizedState.ActiveValidators[29].Balance != uint64(999) {
-		t.Fatalf("validator balance not updated: %d", beaconChain.state.CrystallizedState.ActiveValidators[1].Balance)
-	}
-
-	if beaconChain.state.ActiveState.TotalAttesterDeposits != uint64(0) {
-		t.Fatalf("attester deposit was not able to be reset: %d", beaconChain.state.ActiveState.TotalAttesterDeposits)
-	}
-
-	if !bytes.Equal(beaconChain.state.ActiveState.AttesterBitfields, make([]byte, 5)) {
-		t.Fatalf("attester bitfields are not zeroed out: %v", beaconChain.state.ActiveState.AttesterBitfields)
-	}
->>>>>>> d7a88dff
+
 }