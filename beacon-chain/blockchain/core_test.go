--- conflicted
+++ resolved
@@ -180,11 +180,6 @@
 	if err != nil {
 		t.Fatalf("Cannot hash active state: %v", err)
 	}
-<<<<<<< HEAD
-	block.InsertActiveHash(activeHash)
-=======
-
->>>>>>> 9c9aef81
 	crystallizedHash, err := hashCrystallizedState(&types.CrystallizedState{})
 	if err != nil {
 		t.Fatalf("Compute crystallized state hash failed: %v", err)
