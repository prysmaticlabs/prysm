--- conflicted
+++ resolved
@@ -535,11 +535,7 @@
 	bb := util.NewBeaconBlock()
 	r, err := bb.Block.HashTreeRoot()
 	require.NoError(t, err)
-<<<<<<< HEAD
-	wsb, err := blocks.NewSignedBeaconBlock(b)
-=======
-	wsb, err := wrapper.WrappedSignedBeaconBlock(bb)
->>>>>>> 85107434
+	wsb, err := blocks.NewSignedBeaconBlock(bb)
 	require.NoError(t, err)
 	require.NoError(t, s.saveInitSyncBlock(ctx, r, wsb))
 	require.NoError(t, s.Stop())
