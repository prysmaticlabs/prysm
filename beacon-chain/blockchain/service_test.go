package blockchain

import (
	"context"
	"errors"
	"io/ioutil"
	"math/big"
	"strconv"
	"testing"
	"time"

	ethereum "github.com/ethereum/go-ethereum"
	"github.com/ethereum/go-ethereum/common"
	gethTypes "github.com/ethereum/go-ethereum/core/types"
	"github.com/ethereum/go-ethereum/event"
	"github.com/gogo/protobuf/proto"
	b "github.com/prysmaticlabs/prysm/beacon-chain/core/blocks"
	"github.com/prysmaticlabs/prysm/beacon-chain/core/state"
	"github.com/prysmaticlabs/prysm/beacon-chain/db"
	"github.com/prysmaticlabs/prysm/beacon-chain/internal"
	"github.com/prysmaticlabs/prysm/beacon-chain/powchain"
	pb "github.com/prysmaticlabs/prysm/proto/beacon/p2p/v1"
	"github.com/prysmaticlabs/prysm/shared/hashutil"
	"github.com/prysmaticlabs/prysm/shared/params"
	"github.com/prysmaticlabs/prysm/shared/testutil"
	"github.com/sirupsen/logrus"
	logTest "github.com/sirupsen/logrus/hooks/test"
)

func init() {
	logrus.SetLevel(logrus.DebugLevel)
	logrus.SetOutput(ioutil.Discard)
}

type mockClient struct{}

func (f *mockClient) SubscribeNewHead(ctx context.Context, ch chan<- *gethTypes.Header) (ethereum.Subscription, error) {
	return new(event.Feed).Subscribe(ch), nil
}

func (f *mockClient) BlockByHash(ctx context.Context, hash common.Hash) (*gethTypes.Block, error) {
	head := &gethTypes.Header{Number: big.NewInt(0), Difficulty: big.NewInt(100)}
	return gethTypes.NewBlockWithHeader(head), nil
}

func (f *mockClient) SubscribeFilterLogs(ctx context.Context, q ethereum.FilterQuery, ch chan<- gethTypes.Log) (ethereum.Subscription, error) {
	return new(event.Feed).Subscribe(ch), nil
}

func (f *mockClient) LatestBlockHash() common.Hash {
	return common.BytesToHash([]byte{'A'})
}

type faultyClient struct{}

func (f *faultyClient) SubscribeNewHead(ctx context.Context, ch chan<- *gethTypes.Header) (ethereum.Subscription, error) {
	return new(event.Feed).Subscribe(ch), nil
}

func (f *faultyClient) BlockByHash(ctx context.Context, hash common.Hash) (*gethTypes.Block, error) {
	return nil, errors.New("failed")
}

func (f *faultyClient) SubscribeFilterLogs(ctx context.Context, q ethereum.FilterQuery, ch chan<- gethTypes.Log) (ethereum.Subscription, error) {
	return new(event.Feed).Subscribe(ch), nil
}

func (f *faultyClient) LatestBlockHash() common.Hash {
	return common.BytesToHash([]byte{'A'})
}

func setupBeaconChain(t *testing.T, faultyPoWClient bool, beaconDB *db.BeaconDB) *ChainService {
	endpoint := "ws://127.0.0.1"
	ctx := context.Background()
	var web3Service *powchain.Web3Service
	var err error
	if faultyPoWClient {
		client := &faultyClient{}
		web3Service, err = powchain.NewWeb3Service(ctx, &powchain.Web3ServiceConfig{
			Endpoint: endpoint,
			Pubkey:   "",
			VrcAddr:  common.Address{},
			Reader:   client,
			Client:   client,
			Logger:   client,
		})
	} else {
		client := &mockClient{}
		web3Service, err = powchain.NewWeb3Service(ctx, &powchain.Web3ServiceConfig{
			Endpoint: endpoint,
			Pubkey:   "",
			VrcAddr:  common.Address{},
			Reader:   client,
			Client:   client,
			Logger:   client,
		})
	}
	if err != nil {
		t.Fatalf("unable to set up web3 service: %v", err)
	}
	if err := beaconDB.InitializeState(nil); err != nil {
		t.Fatalf("failed to initialize state: %v", err)
	}

	cfg := &Config{
		BeaconBlockBuf: 0,
		BeaconDB:       beaconDB,
		Web3Service:    web3Service,
		EnablePOWChain: true,
	}
	if err != nil {
		t.Fatalf("could not register blockchain service: %v", err)
	}
	chainService, err := NewChainService(ctx, cfg)
	if err != nil {
		t.Fatalf("unable to setup chain service: %v", err)
	}

	return chainService
}

func SetSlotInState(service *ChainService, slot uint64) error {
	bState, err := service.beaconDB.GetState()
	if err != nil {
		return err
	}

	bState.Slot = slot
	return service.beaconDB.SaveState(bState)
}

func TestStartStop(t *testing.T) {
	db := internal.SetupDB(t)
	defer internal.TeardownDB(t, db)
	chainService := setupBeaconChain(t, false, db)

	chainService.IncomingBlockFeed()

	// Test the start function.
	chainService.Start()

	if err := chainService.Stop(); err != nil {
		t.Fatalf("unable to stop chain service: %v", err)
	}

	// The context should have been canceled.
	if chainService.ctx.Err() == nil {
		t.Error("context was not canceled")
	}
}

func TestRunningChainServiceFaultyPOWChain(t *testing.T) {
	hook := logTest.NewGlobal()
	db := internal.SetupDB(t)
	defer internal.TeardownDB(t, db)
	chainService := setupBeaconChain(t, true, db)

	if err := SetSlotInState(chainService, 1); err != nil {
		t.Fatal(err)
	}

	parentBlock := &pb.BeaconBlock{
		Slot: 1,
	}

	parentHash, err := b.Hash(parentBlock)
	if err != nil {
		t.Fatalf("Unable to hash block %v", err)
	}

	if err := chainService.beaconDB.SaveBlock(parentBlock); err != nil {
		t.Fatalf("Unable to save block %v", err)
	}

	block := &pb.BeaconBlock{
		Slot:                          2,
		ParentRootHash32:              parentHash[:],
		CandidatePowReceiptRootHash32: []byte("a"),
	}

	blockChan := make(chan *pb.BeaconBlock)
	exitRoutine := make(chan bool)
	go func() {
		chainService.blockProcessing(blockChan)
		<-exitRoutine
	}()

	if err := chainService.beaconDB.SaveBlock(block); err != nil {
		t.Fatal(err)
	}

	chainService.incomingBlockChan <- block
	<-blockChan
	chainService.cancel()
	exitRoutine <- true

	testutil.AssertLogsContain(t, hook, "unable to retrieve POW chain reference block failed")
}

func TestRunningChainService(t *testing.T) {
	hook := logTest.NewGlobal()

	db := internal.SetupDB(t)
	defer internal.TeardownDB(t, db)
	chainService := setupBeaconChain(t, false, db)
	deposits := make([]*pb.Deposit, params.BeaconConfig().DepositsForChainStart)
	for i := 0; i < len(deposits); i++ {
<<<<<<< HEAD
		deposits[i] = &pb.Deposit{DepositData: &pb.DepositData{
			Amount: params.BeaconConfig().MaxDepositInGwei,
			DepositInput: &pb.DepositInput{
				Pubkey: []byte(strconv.Itoa(i)),
				RandaoCommitmentHash32: []byte{41, 13, 236, 217, 84, 139, 98, 168, 214, 3, 69,
					169, 136, 56, 111, 200, 75, 166, 188, 149, 72, 64, 8, 246, 54, 47, 147, 22, 14, 243, 229, 99},
			},
		}}
=======
		depositInput := &pb.DepositInput{
			Pubkey: []byte(strconv.Itoa(i)),
			RandaoCommitmentHash32: []byte{41, 13, 236, 217, 84, 139, 98, 168, 214, 3, 69,
				169, 136, 56, 111, 200, 75, 166, 188, 149, 72, 64, 8, 246, 54, 47, 147, 22, 14, 243, 229, 99},
		}
		depositData, err := b.EncodeDepositData(
			depositInput,
			params.BeaconConfig().MaxDepositInGwei,
			time.Now().Unix(),
		)
		if err != nil {
			t.Fatalf("Could not encode deposit input: %v", err)
		}
		deposits[i] = &pb.Deposit{DepositData: depositData}
>>>>>>> ccc2a4b9
	}
	beaconState, err := state.InitialBeaconState(deposits, 0, nil)
	if err != nil {
		t.Fatalf("Can't generate genesis state: %v", err)
	}
	beaconState.Slot = 5

	enc, _ := proto.Marshal(beaconState)
	stateRoot := hashutil.Hash(enc)

	genesis := b.NewGenesisBlock([]byte{})
	if err := chainService.beaconDB.SaveBlock(genesis); err != nil {
		t.Fatalf("could not save block to db: %v", err)
	}
	parentHash, err := b.Hash(genesis)
	if err != nil {
		t.Fatalf("unable to get hash of canonical head: %v", err)
	}
	if err := chainService.beaconDB.SaveState(beaconState); err != nil {
		t.Fatalf("Can't save state to db %v", err)
	}
	beaconState, err = chainService.beaconDB.GetState()
	if err != nil {
		t.Fatalf("Can't get state from db %v", err)
	}

	var shardAndCommittees []*pb.ShardAndCommitteeArray
	for i := uint64(0); i < params.BeaconConfig().EpochLength*2; i++ {
		shardAndCommittees = append(shardAndCommittees, &pb.ShardAndCommitteeArray{
			ArrayShardAndCommittee: []*pb.ShardAndCommittee{
				{Committee: []uint32{9, 8, 311, 12, 92, 1, 23, 17}},
			},
		})
	}

	beaconState.ShardAndCommitteesAtSlots = shardAndCommittees
	if err := chainService.beaconDB.SaveState(beaconState); err != nil {
		t.Fatal(err)
	}

	currentSlot := uint64(5)
	attestationSlot := uint64(0)
	shard := beaconState.ShardAndCommitteesAtSlots[attestationSlot].ArrayShardAndCommittee[0].Shard

	block := &pb.BeaconBlock{
		Slot:                          currentSlot + 1,
		StateRootHash32:               stateRoot[:],
		ParentRootHash32:              parentHash[:],
		CandidatePowReceiptRootHash32: []byte("a"),
		Body: &pb.BeaconBlockBody{
			Attestations: []*pb.Attestation{{
				ParticipationBitfield: []byte{128, 0, 0, 0, 0, 0, 0, 0, 0, 0, 0, 0, 0, 0, 0, 0,
					0, 0, 0, 0, 0, 0, 0, 0, 0, 0, 0, 0, 0, 0, 0, 0},
				Data: &pb.AttestationData{
					Slot:                      attestationSlot,
					Shard:                     shard,
					JustifiedBlockRootHash32:  params.BeaconConfig().ZeroHash[:],
					LatestCrosslinkRootHash32: params.BeaconConfig().ZeroHash[:],
				},
			}},
		},
	}

	if err := SetSlotInState(chainService, currentSlot); err != nil {
		t.Fatal(err)
	}

	blockChan := make(chan *pb.BeaconBlock)
	exitRoutine := make(chan bool)
	go func() {
		chainService.blockProcessing(blockChan)
		<-exitRoutine
	}()

	if err := chainService.beaconDB.SaveBlock(block); err != nil {
		t.Fatal(err)
	}

	chainService.incomingBlockChan <- block
	<-blockChan
	chainService.cancel()
	exitRoutine <- true

	testutil.AssertLogsContain(t, hook, "Chain service context closed, exiting goroutine")
	testutil.AssertLogsContain(t, hook, "Processed beacon block")
}

func TestDoesPOWBlockExist(t *testing.T) {
	hook := logTest.NewGlobal()
	db := internal.SetupDB(t)
	defer internal.TeardownDB(t, db)
	chainService := setupBeaconChain(t, true, db)

	beaconState, err := chainService.beaconDB.GetState()
	if err != nil {
		t.Fatalf("Unable to retrieve beacon state %v", err)
	}

	// Using a faulty client should throw error.
	var powHash [32]byte
	copy(powHash[:], beaconState.ProcessedPowReceiptRootHash32)
	exists := chainService.doesPoWBlockExist(powHash)
	if exists {
		t.Error("Block corresponding to nil powchain reference should not exist")
	}
	testutil.AssertLogsContain(t, hook, "fetching PoW block corresponding to mainchain reference failed")
}

func TestUpdateHead(t *testing.T) {
	beaconState, err := state.InitialBeaconState(nil, 0, nil)
	if err != nil {
		t.Fatalf("Cannot create genesis beacon state: %v", err)
	}
	enc, _ := proto.Marshal(beaconState)
	stateRoot := hashutil.Hash(enc)

	genesis := b.NewGenesisBlock(stateRoot[:])
	genesisHash, err := b.Hash(genesis)
	if err != nil {
		t.Fatalf("Could not get genesis block hash: %v", err)
	}
	// Table driven tests for various fork choice scenarios.
	tests := []struct {
		blockSlot uint64
		state     *pb.BeaconState
		logAssert string
	}{
		// Higher slot but same crystallized state should trigger chain update.
		{
			blockSlot: 64,
			state:     beaconState,
			logAssert: "Chain head block and state updated",
		},
		// Higher slot, different crystallized state, but higher last finalized slot.
		{
			blockSlot: 64,
			state:     &pb.BeaconState{FinalizedSlot: 10},
			logAssert: "Chain head block and state updated",
		},
		// Higher slot, different crystallized state, same last finalized slot,
		// but last justified slot.
		{
			blockSlot: 64,
			state: &pb.BeaconState{
				FinalizedSlot: 0,
				JustifiedSlot: 10,
			},
			logAssert: "Chain head block and state updated",
		},
		// Same slot should not trigger a head update.
		{
			blockSlot: 0,
			state:     beaconState,
			logAssert: "Chain head not updated",
		},
	}
	for _, tt := range tests {
		hook := logTest.NewGlobal()
		db := internal.SetupDB(t)
		defer internal.TeardownDB(t, db)
		chainService := setupBeaconChain(t, false, db)

		enc, _ := proto.Marshal(tt.state)
		stateRoot := hashutil.Hash(enc)
		block := &pb.BeaconBlock{
			Slot:                          tt.blockSlot,
			StateRootHash32:               stateRoot[:],
			ParentRootHash32:              genesisHash[:],
			CandidatePowReceiptRootHash32: []byte("a"),
		}
		h, err := b.Hash(block)
		if err != nil {
			t.Fatal(err)
		}

		exitRoutine := make(chan bool)
		blockChan := make(chan *pb.BeaconBlock)
		go func() {
			chainService.updateHead(blockChan)
			<-exitRoutine
		}()

		if err := chainService.beaconDB.SaveBlock(block); err != nil {
			t.Fatal(err)
		}
		chainService.unfinalizedBlocks[h] = tt.state

		// If blocks pending processing is empty, the updateHead routine does nothing.
		blockChan <- block
		chainService.cancel()
		exitRoutine <- true

		testutil.AssertLogsContain(t, hook, tt.logAssert)
	}
}

func TestIsBlockReadyForProcessing(t *testing.T) {
	db := internal.SetupDB(t)
	defer internal.TeardownDB(t, db)
	chainService := setupBeaconChain(t, false, db)
	beaconState, err := state.InitialBeaconState(nil, 0, nil)
	if err != nil {
		t.Fatalf("Can't generate genesis state: %v", err)
	}

	block := &pb.BeaconBlock{
		ParentRootHash32: []byte{'a'},
	}

	if err := chainService.isBlockReadyForProcessing(block); err == nil {
		t.Fatal("block processing succeeded despite block having no parent saved")
	}

	beaconState.Slot = 10
	if err := chainService.beaconDB.SaveState(beaconState); err != nil {
		t.Fatalf("cannot save state: %v", err)
	}

	enc, _ := proto.Marshal(beaconState)
	stateRoot := hashutil.Hash(enc)
	genesis := b.NewGenesisBlock([]byte{})
	if err := chainService.beaconDB.SaveBlock(genesis); err != nil {
		t.Fatalf("cannot save block: %v", err)
	}
	parentHash, err := b.Hash(genesis)
	if err != nil {
		t.Fatalf("unable to get hash of canonical head: %v", err)
	}

	block2 := &pb.BeaconBlock{
		ParentRootHash32: parentHash[:],
		Slot:             10,
	}

	if err := chainService.isBlockReadyForProcessing(block2); err == nil {
		t.Fatal("block processing succeeded despite block slot being invalid")
	}

	var h [32]byte
	copy(h[:], []byte("a"))
	beaconState.ProcessedPowReceiptRootHash32 = h[:]
	beaconState.Slot = 0
	if err := chainService.beaconDB.SaveState(beaconState); err != nil {
		t.Fatalf("cannot save state: %v", err)
	}

	currentSlot := uint64(1)
	attestationSlot := uint64(0)
	shard := beaconState.ShardAndCommitteesAtSlots[attestationSlot].ArrayShardAndCommittee[0].Shard

	block3 := &pb.BeaconBlock{
		Slot:                          currentSlot,
		StateRootHash32:               stateRoot[:],
		ParentRootHash32:              parentHash[:],
		CandidatePowReceiptRootHash32: []byte("a"),
		Body: &pb.BeaconBlockBody{
			Attestations: []*pb.Attestation{{
				ParticipationBitfield: []byte{128, 0, 0, 0, 0, 0, 0, 0, 0, 0, 0, 0, 0, 0, 0, 0,
					0, 0, 0, 0, 0, 0, 0, 0, 0, 0, 0, 0, 0, 0, 0, 0},
				Data: &pb.AttestationData{
					Slot:                     attestationSlot,
					Shard:                    shard,
					JustifiedBlockRootHash32: parentHash[:],
				},
			}},
		},
	}

	chainService.enablePOWChain = true

	if err := chainService.isBlockReadyForProcessing(block3); err != nil {
		t.Fatalf("block processing failed despite being a valid block: %v", err)
	}
}<|MERGE_RESOLUTION|>--- conflicted
+++ resolved
@@ -205,16 +205,6 @@
 	chainService := setupBeaconChain(t, false, db)
 	deposits := make([]*pb.Deposit, params.BeaconConfig().DepositsForChainStart)
 	for i := 0; i < len(deposits); i++ {
-<<<<<<< HEAD
-		deposits[i] = &pb.Deposit{DepositData: &pb.DepositData{
-			Amount: params.BeaconConfig().MaxDepositInGwei,
-			DepositInput: &pb.DepositInput{
-				Pubkey: []byte(strconv.Itoa(i)),
-				RandaoCommitmentHash32: []byte{41, 13, 236, 217, 84, 139, 98, 168, 214, 3, 69,
-					169, 136, 56, 111, 200, 75, 166, 188, 149, 72, 64, 8, 246, 54, 47, 147, 22, 14, 243, 229, 99},
-			},
-		}}
-=======
 		depositInput := &pb.DepositInput{
 			Pubkey: []byte(strconv.Itoa(i)),
 			RandaoCommitmentHash32: []byte{41, 13, 236, 217, 84, 139, 98, 168, 214, 3, 69,
@@ -229,7 +219,6 @@
 			t.Fatalf("Could not encode deposit input: %v", err)
 		}
 		deposits[i] = &pb.Deposit{DepositData: depositData}
->>>>>>> ccc2a4b9
 	}
 	beaconState, err := state.InitialBeaconState(deposits, 0, nil)
 	if err != nil {
