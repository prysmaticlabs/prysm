package blockchain

import (
	"context"
	"io/ioutil"
	"testing"

	"github.com/ethereum/go-ethereum"
	"github.com/ethereum/go-ethereum/common"
	gethTypes "github.com/ethereum/go-ethereum/core/types"
	"github.com/ethereum/go-ethereum/event"
	"github.com/prysmaticlabs/prysm/beacon-chain/params"
	"github.com/prysmaticlabs/prysm/beacon-chain/powchain"
	"github.com/prysmaticlabs/prysm/beacon-chain/types"
	pb "github.com/prysmaticlabs/prysm/proto/beacon/p2p/v1"
	"github.com/prysmaticlabs/prysm/shared/database"
	"github.com/prysmaticlabs/prysm/shared/testutil"
	"github.com/sirupsen/logrus"
	logTest "github.com/sirupsen/logrus/hooks/test"
)

func init() {
	logrus.SetLevel(logrus.DebugLevel)
	logrus.SetOutput(ioutil.Discard)
}

type mockClient struct{}

func (f *mockClient) SubscribeNewHead(ctx context.Context, ch chan<- *gethTypes.Header) (ethereum.Subscription, error) {
	return new(event.Feed).Subscribe(ch), nil
}

func (f *mockClient) BlockByHash(ctx context.Context, hash common.Hash) (*gethTypes.Block, error) {
	return nil, nil
}

func (f *mockClient) SubscribeFilterLogs(ctx context.Context, q ethereum.FilterQuery, ch chan<- gethTypes.Log) (ethereum.Subscription, error) {
	return new(event.Feed).Subscribe(ch), nil
}

func (f *mockClient) LatestBlockHash() common.Hash {
	return common.BytesToHash([]byte{'A'})
}

func TestStartStop(t *testing.T) {
	ctx := context.Background()

	config := &database.DBConfig{DataDir: "", Name: "", InMemory: true}
	db, err := database.NewDB(config)
	if err != nil {
		t.Fatalf("could not setup beaconDB: %v", err)
	}

	endpoint := "ws://127.0.0.1"
	client := &mockClient{}
	web3Service, err := powchain.NewWeb3Service(ctx, &powchain.Web3ServiceConfig{Endpoint: endpoint, Pubkey: "", VrcAddr: common.Address{}}, client, client, client)
	if err != nil {
		t.Fatalf("unable to set up web3 service: %v", err)
	}
	beaconChain, err := NewBeaconChain(db.DB())
	cfg := &Config{
		BeaconBlockBuf: 0,
		BeaconDB:       db.DB(),
		Chain:          beaconChain,
	}
	if err != nil {
		t.Fatalf("could not register blockchain service: %v", err)
	}
	chainService, err := NewChainService(ctx, cfg)
	if err != nil {
		t.Fatalf("unable to setup chain service: %v", err)
	}
	chainService.Start()

	cfg = &Config{
		BeaconBlockBuf: 0,
		BeaconDB:       db.DB(),
		Chain:          beaconChain,
		Web3Service:    web3Service,
	}
	chainService, err = NewChainService(ctx, cfg)
	if err != nil {
		t.Fatalf("unable to setup chain service: %v", err)
	}
	chainService.Start()
<<<<<<< HEAD
=======

>>>>>>> f37a59d2
	if len(chainService.CurrentActiveState().RecentBlockHashes()) != 128 {
		t.Errorf("incorrect recent block hashes")
	}
	if len(chainService.CurrentCrystallizedState().Validators()) != params.BootstrappedValidatorsCount {
		t.Errorf("incorrect default validator size")
	}
	if chainService.ContainsBlock([32]byte{}) {
		t.Errorf("chain is not empty")
	}
	hasState, err := chainService.HasStoredState()
	if err != nil {
		t.Fatalf("calling HasStoredState failed")
	}
	if hasState {
		t.Errorf("has stored state should return false")
	}
	chainService.CanonicalBlockFeed()
	chainService.CanonicalCrystallizedStateFeed()

	chainService, _ = NewChainService(ctx, cfg)

<<<<<<< HEAD
	active := types.NewActiveState(&pb.ActiveState{RecentBlockHashes: [][]byte{{'A'}}}, make(map[common.Hash]*types.VoteCache))
=======
	active := types.NewActiveState(&pb.ActiveState{RecentBlockHashes: [][]byte{{'A'}}}, make(map[*common.Hash]*types.VoteCache))
>>>>>>> f37a59d2
	activeStateHash, err := active.Hash()
	if err != nil {
		t.Fatalf("Cannot hash active state: %v", err)
	}
	chainService.chain.SetActiveState(active)

	crystallized := types.NewCrystallizedState(&pb.CrystallizedState{LastStateRecalc: 10000})
	crystallizedStateHash, err := crystallized.Hash()
	if err != nil {
		t.Fatalf("Cannot hash crystallized state: %v", err)
	}
	chainService.chain.SetCrystallizedState(crystallized)

	parentBlock := NewBlock(t, nil)
	parentHash, _ := parentBlock.Hash()

	block := NewBlock(t, &pb.BeaconBlock{
		SlotNumber:            2,
		ActiveStateHash:       activeStateHash[:],
		CrystallizedStateHash: crystallizedStateHash[:],
		ParentHash:            parentHash[:],
		PowChainRef:           []byte("a"),
	})
	if err := chainService.SaveBlock(block); err != nil {
		t.Errorf("save block should have failed")
	}

	// Save states so HasStoredState state should return true.
<<<<<<< HEAD
	chainService.chain.SetActiveState(types.NewActiveState(&pb.ActiveState{}, make(map[common.Hash]*types.VoteCache)))
=======
	chainService.chain.SetActiveState(types.NewActiveState(&pb.ActiveState{}, make(map[*common.Hash]*types.VoteCache)))
>>>>>>> f37a59d2
	chainService.chain.SetCrystallizedState(types.NewCrystallizedState(&pb.CrystallizedState{}))
	hasState, _ = chainService.HasStoredState()
	if !hasState {
		t.Errorf("has stored state should return false")
	}

	if err := chainService.Stop(); err != nil {
		t.Fatalf("unable to stop chain service: %v", err)
	}

	// The context should have been canceled.
	if chainService.ctx.Err() == nil {
		t.Error("context was not canceled")
	}
}

func TestFaultyStop(t *testing.T) {
	ctx := context.Background()
	config := &database.DBConfig{DataDir: "", Name: "", InMemory: true}
	db, err := database.NewDB(config)
	if err != nil {
		t.Fatalf("could not setup beaconDB: %v", err)

	}
	endpoint := "ws://127.0.0.1"
	client := &mockClient{}
	web3Service, err := powchain.NewWeb3Service(ctx, &powchain.Web3ServiceConfig{Endpoint: endpoint, Pubkey: "", VrcAddr: common.Address{}}, client, client, client)
	if err != nil {
		t.Fatalf("unable to set up web3 service: %v", err)
	}
	beaconChain, err := NewBeaconChain(db.DB())
	if err != nil {
		t.Fatalf("could not register blockchain service: %v", err)
	}
	cfg := &Config{
		BeaconBlockBuf: 0,
		BeaconDB:       db.DB(),
		Chain:          beaconChain,
		Web3Service:    web3Service,
	}

	chainService, err := NewChainService(ctx, cfg)
	if err != nil {
		t.Fatalf("unable to setup chain service: %v", err)
	}

	chainService.Start()

<<<<<<< HEAD
	chainService.chain.SetActiveState(types.NewActiveState(nil, make(map[common.Hash]*types.VoteCache)))
=======
	chainService.chain.SetActiveState(types.NewActiveState(nil, make(map[*common.Hash]*types.VoteCache)))
>>>>>>> f37a59d2
	err = chainService.Stop()
	if err == nil {
		t.Errorf("chain stop should have failed with persist active state")
	}

<<<<<<< HEAD
	chainService.chain.SetActiveState(types.NewActiveState(&pb.ActiveState{}, make(map[common.Hash]*types.VoteCache)))
=======
	chainService.chain.SetActiveState(types.NewActiveState(&pb.ActiveState{}, make(map[*common.Hash]*types.VoteCache)))
>>>>>>> f37a59d2
	chainService.chain.SetCrystallizedState(types.NewCrystallizedState(nil))
	err = chainService.Stop()
	if err == nil {
		t.Errorf("chain stop should have failed with persist crystallized state")
	}
}

func TestRunningChainService(t *testing.T) {
	hook := logTest.NewGlobal()
	ctx := context.Background()
	config := &database.DBConfig{DataDir: "", Name: "", InMemory: true}
	db, err := database.NewDB(config)
	if err != nil {
		t.Fatalf("could not setup beaconDB: %v", err)

	}
	endpoint := "ws://127.0.0.1"
	client := &mockClient{}
	web3Service, err := powchain.NewWeb3Service(ctx, &powchain.Web3ServiceConfig{Endpoint: endpoint, Pubkey: "", VrcAddr: common.Address{}}, client, client, client)
	if err != nil {
		t.Fatalf("unable to set up web3 service: %v", err)
	}
	beaconChain, err := NewBeaconChain(db.DB())
	if err != nil {
		t.Fatalf("could not register blockchain service: %v", err)
	}
	cfg := &Config{
		BeaconBlockBuf:   0,
		IncomingBlockBuf: 0,
		BeaconDB:         db.DB(),
		Chain:            beaconChain,
		Web3Service:      web3Service,
	}
	chainService, _ := NewChainService(ctx, cfg)

	active := types.NewActiveState(&pb.ActiveState{RecentBlockHashes: [][]byte{{'A'}}}, make(map[common.Hash]*types.VoteCache))
	activeStateHash, err := active.Hash()
	if err != nil {
		t.Fatalf("Cannot hash active state: %v", err)
	}
	chainService.chain.SetActiveState(active)

	crystallized := types.NewCrystallizedState(&pb.CrystallizedState{LastStateRecalc: 10000})
	crystallizedStateHash, err := crystallized.Hash()
	if err != nil {
		t.Fatalf("Cannot hash crystallized state: %v", err)
	}
	chainService.chain.SetCrystallizedState(crystallized)

	parentBlock := NewBlock(t, nil)
	parentHash, _ := parentBlock.Hash()

	block := NewBlock(t, &pb.BeaconBlock{
		SlotNumber:            2,
		ActiveStateHash:       activeStateHash[:],
		CrystallizedStateHash: crystallizedStateHash[:],
		ParentHash:            parentHash[:],
		PowChainRef:           []byte("a"),
	})

	exitRoutine := make(chan bool)
	go func() {
		chainService.blockProcessing(chainService.ctx.Done())
		<-exitRoutine
	}()

	chainService.incomingBlockChan <- block
	chainService.cancel()
	exitRoutine <- true
	hook.Reset()
}

func TestRunningChainService(t *testing.T) {
	hook := logTest.NewGlobal()
	ctx := context.Background()
	config := &database.DBConfig{DataDir: "", Name: "", InMemory: true}
	db, err := database.NewDB(config)
	if err != nil {
		t.Fatalf("could not setup beaconDB: %v", err)

	}
	endpoint := "ws://127.0.0.1"
	client := &mockClient{}
	web3Service, err := powchain.NewWeb3Service(ctx, &powchain.Web3ServiceConfig{Endpoint: endpoint, Pubkey: "", VrcAddr: common.Address{}}, client, client, client)
	if err != nil {
		t.Fatalf("unable to set up web3 service: %v", err)
	}
	beaconChain, err := NewBeaconChain(db.DB())
	if err != nil {
		t.Fatalf("could not register blockchain service: %v", err)
	}

	var validators []*pb.ValidatorRecord
	for i := 0; i < 40; i++ {
		validator := &pb.ValidatorRecord{Balance: 32, StartDynasty: 1, EndDynasty: 10}
		validators = append(validators, validator)
	}

	crystallized := types.NewCrystallizedState(&pb.CrystallizedState{Validators: validators, CurrentDynasty: 5})
	crystallizedStateHash, err := crystallized.Hash()
	if err != nil {
		t.Fatalf("Cannot hash crystallized state: %v", err)
	}

	testAttesterBitfield := []byte{200, 148, 146, 179, 49}
<<<<<<< HEAD
	active := types.NewActiveState(&pb.ActiveState{PendingAttestations: []*pb.AttestationRecord{{AttesterBitfield: testAttesterBitfield}}}, make(map[common.Hash]*types.VoteCache))
=======
	active := types.NewActiveState(&pb.ActiveState{PendingAttestations: []*pb.AttestationRecord{{AttesterBitfield: testAttesterBitfield}}}, make(map[*common.Hash]*types.VoteCache))
>>>>>>> f37a59d2
	if err := beaconChain.SetActiveState(active); err != nil {
		t.Fatalf("unable to Mutate Active state: %v", err)
	}

	cfg := &Config{
		BeaconBlockBuf: 0,
		BeaconDB:       db.DB(),
		Chain:          beaconChain,
		Web3Service:    web3Service,
	}
	chainService, _ := NewChainService(ctx, cfg)
	chainService.chain.SetCrystallizedState(crystallized)

	parentBlock := NewBlock(t, nil)
	if err := chainService.SaveBlock(parentBlock); err != nil {
		t.Fatal(err)
	}
	parentHash, _ := parentBlock.Hash()

	activeStateHash, err := active.Hash()
	if err != nil {
		t.Fatalf("Cannot hash active state: %v", err)
	}

	block := NewBlock(t, &pb.BeaconBlock{
		SlotNumber:            1,
		ActiveStateHash:       activeStateHash[:],
		CrystallizedStateHash: crystallizedStateHash[:],
		ParentHash:            parentHash[:],
		PowChainRef:           []byte("a"),
	})

	exitRoutine := make(chan bool)
	go func() {
		chainService.blockProcessing(chainService.ctx.Done())
		<-exitRoutine
	}()
	if err := chainService.SaveBlock(block); err != nil {
		t.Fatal(err)
	}

	chainService.incomingBlockChan <- block
	chainService.cancel()
	exitRoutine <- true

	testutil.AssertLogsContain(t, hook, "Finished processing received block and states into DAG")
}

func TestUpdateHead(t *testing.T) {
	hook := logTest.NewGlobal()
	ctx := context.Background()
	config := &database.DBConfig{DataDir: "", Name: "", InMemory: true}
	db, err := database.NewDB(config)
	if err != nil {
		t.Fatalf("could not setup beaconDB: %v", err)

	}
	endpoint := "ws://127.0.0.1"
	client := &mockClient{}
	web3Service, err := powchain.NewWeb3Service(ctx, &powchain.Web3ServiceConfig{Endpoint: endpoint, Pubkey: "", VrcAddr: common.Address{}}, client, client, client)
	if err != nil {
		t.Fatalf("unable to set up web3 service: %v", err)
	}
	beaconChain, err := NewBeaconChain(db.DB())
	if err != nil {
		t.Fatalf("could not register blockchain service: %v", err)
	}
	cfg := &Config{
		BeaconBlockBuf:   0,
		IncomingBlockBuf: 0,
		BeaconDB:         db.DB(),
		Chain:            beaconChain,
		Web3Service:      web3Service,
	}
	chainService, _ := NewChainService(ctx, cfg)

	active, crystallized, err := types.NewGenesisStates()
	if err != nil {
		t.Fatalf("Can't generate genesis state: %v", err)
	}
	activeStateHash, _ := active.Hash()
	crystallizedStateHash, _ := crystallized.Hash()

	parentHash := []byte{}
	chainService.processedBlockHashesBySlot[4] = append(
		chainService.processedBlockHashesBySlot[4],
		parentHash,
	)

	block := NewBlock(t, &pb.BeaconBlock{
		SlotNumber:            64,
		ActiveStateHash:       activeStateHash[:],
		CrystallizedStateHash: crystallizedStateHash[:],
		ParentHash:            parentHash,
		PowChainRef:           []byte("a"),
	})

	h, err := block.Hash()
	if err != nil {
		t.Fatal(err)
	}

	chainService.processedBlockHashesBySlot[64] = append(
		chainService.processedBlockHashesBySlot[64],
		h[:],
	)
	chainService.processedBlocksBySlot[64] = append(
		chainService.processedBlocksBySlot[64],
		block,
	)
	chainService.processedActiveStatesBySlot[64] = append(
		chainService.processedActiveStatesBySlot[64],
		active,
	)
	chainService.processedCrystallizedStatesBySlot[64] = append(
		chainService.processedCrystallizedStatesBySlot[64],
		crystallized,
	)

	chainService.lastSlot = 64
	chainService.updateHead(65)
	testutil.AssertLogsContain(t, hook, "Canonical block determined")

	chainService.lastSlot = 100
	chainService.updateHead(101)
}

func TestProcessingBlockWithAttestations(t *testing.T) {
	ctx := context.Background()
	config := &database.DBConfig{DataDir: "", Name: "", InMemory: true}
	db, err := database.NewDB(config)
	if err != nil {
		t.Fatalf("could not setup beaconDB: %v", err)

	}
	endpoint := "ws://127.0.0.1"
	client := &mockClient{}
	web3Service, err := powchain.NewWeb3Service(ctx, &powchain.Web3ServiceConfig{Endpoint: endpoint, Pubkey: "", VrcAddr: common.Address{}}, client, client, client)
	if err != nil {
		t.Fatalf("unable to set up web3 service: %v", err)
	}
	beaconChain, err := NewBeaconChain(db.DB())
	if err != nil {
		t.Fatalf("could not register blockchain service: %v", err)
	}

	var validators []*pb.ValidatorRecord
	for i := 0; i < 40; i++ {
		validator := &pb.ValidatorRecord{Balance: 32, StartDynasty: 1, EndDynasty: 10}
		validators = append(validators, validator)
	}

	crystallized := types.NewCrystallizedState(&pb.CrystallizedState{
		LastStateRecalc: 0,
		Validators:      validators,
		CurrentDynasty:  5,
		IndicesForSlots: []*pb.ShardAndCommitteeArray{
			{
				ArrayShardAndCommittee: []*pb.ShardAndCommittee{
					{ShardId: 0, Committee: []uint32{0, 1, 2, 3, 4, 5}},
				},
			},
		},
	})
	crystallizedStateHash, err := crystallized.Hash()
	if err != nil {
		t.Fatalf("Cannot hash crystallized state: %v", err)
	}
	if err := beaconChain.SetCrystallizedState(crystallized); err != nil {
		t.Fatalf("unable to mutate crystallized state: %v", err)
	}

	var recentBlockHashes [][]byte
	for i := 0; i < params.CycleLength+1; i++ {
		recentBlockHashes = append(recentBlockHashes, []byte{'X'})
	}
<<<<<<< HEAD
	active := types.NewActiveState(&pb.ActiveState{RecentBlockHashes: recentBlockHashes}, make(map[common.Hash]*types.VoteCache))
=======
	active := types.NewActiveState(&pb.ActiveState{RecentBlockHashes: recentBlockHashes}, make(map[*common.Hash]*types.VoteCache))
>>>>>>> f37a59d2
	if err := beaconChain.SetActiveState(active); err != nil {
		t.Fatalf("unable to mutate active state: %v", err)
	}
	cfg := &Config{
		BeaconBlockBuf: 0,
		BeaconDB:       db.DB(),
		Chain:          beaconChain,
		Web3Service:    web3Service,
	}

	chainService, _ := NewChainService(ctx, cfg)

	exitRoutine := make(chan bool)
	go func() {
		chainService.blockProcessing(chainService.ctx.Done())
		<-exitRoutine
	}()

	parentBlock := NewBlock(t, nil)
	if err := chainService.SaveBlock(parentBlock); err != nil {
		t.Fatal(err)
	}
	parentHash, _ := parentBlock.Hash()

	activeStateHash, err := active.Hash()
	if err != nil {
		t.Fatalf("Cannot hash active state: %v", err)
	}

	block := NewBlock(t, &pb.BeaconBlock{
		SlotNumber:            1,
		ActiveStateHash:       activeStateHash[:],
		CrystallizedStateHash: crystallizedStateHash[:],
		ParentHash:            parentHash[:],
		PowChainRef:           []byte("a"),
		Attestations: []*pb.AttestationRecord{
			{Slot: 0, ShardId: 0, AttesterBitfield: []byte{'0'}},
		},
	})

	chainService.incomingBlockChan <- block
	chainService.cancel()
	exitRoutine <- true
}

func TestProcessingBlocks(t *testing.T) {
	ctx := context.Background()
	config := &database.DBConfig{DataDir: "", Name: "", InMemory: true}
	db, err := database.NewDB(config)
	if err != nil {
		t.Fatalf("could not setup beaconDB: %v", err)
	}

	endpoint := "ws://127.0.0.1"
	client := &mockClient{}
	web3Service, err := powchain.NewWeb3Service(ctx, &powchain.Web3ServiceConfig{Endpoint: endpoint, Pubkey: "", VrcAddr: common.Address{}}, client, client, client)
	if err != nil {
		t.Fatalf("unable to set up web3 service: %v", err)
	}
	beaconChain, err := NewBeaconChain(db.DB())
	if err != nil {
		t.Fatalf("could not register blockchain service: %v", err)
	}

	cfg := &Config{
		BeaconBlockBuf: 0,
		BeaconDB:       db.DB(),
		Chain:          beaconChain,
		Web3Service:    web3Service,
	}

	chainService, _ := NewChainService(ctx, cfg)

	active, crystallized, err := types.NewGenesisStates()
	if err != nil {
		t.Fatalf("Can't generate genesis state: %v", err)
	}

	activeStateHash, _ := active.Hash()
	crystallizedStateHash, _ := crystallized.Hash()

	genesis, err := beaconChain.GenesisBlock()
	if err != nil {
		t.Fatalf("unable to get canonical head: %v", err)
	}

	parentHash, err := genesis.Hash()
	if err != nil {
		t.Fatalf("unable to get hash of canonical head: %v", err)
	}

	block1 := NewBlock(t, &pb.BeaconBlock{
		ParentHash:            parentHash[:],
		SlotNumber:            1,
		ActiveStateHash:       activeStateHash[:],
		CrystallizedStateHash: crystallizedStateHash[:],
		Attestations: []*pb.AttestationRecord{{
			Slot:             0,
			AttesterBitfield: []byte{},
			ShardId:          0,
		}},
	})

	exitRoutine := make(chan bool)
	go func() {
		chainService.blockProcessing(chainService.ctx.Done())
		<-exitRoutine
	}()

	if err := chainService.SaveBlock(block1); err != nil {
		t.Fatal(err)
	}

	chainService.incomingBlockChan <- block1

	block1Hash, err := block1.Hash()
	if err != nil {
		t.Fatalf("unable to get hash of block 1: %v", err)
	}

	// Add 1 more attestation field for slot2
	block2 := NewBlock(t, &pb.BeaconBlock{
		ParentHash: block1Hash[:],
		SlotNumber: 2,
		Attestations: []*pb.AttestationRecord{
			{Slot: 1, AttesterBitfield: []byte{}, ShardId: 0},
			{Slot: 1, AttesterBitfield: []byte{}, ShardId: 2},
		}})

	chainService.incomingBlockChan <- block2

	block2Hash, err := block2.Hash()
	if err != nil {
		t.Fatalf("unable to get hash of block 1: %v", err)
	}

	// Add 1 more attestation field for slot3
	block3 := NewBlock(t, &pb.BeaconBlock{
		ParentHash: block2Hash[:],
		SlotNumber: 3,
		Attestations: []*pb.AttestationRecord{
			{Slot: 2, AttesterBitfield: []byte{}, ShardId: 0},
			{Slot: 2, AttesterBitfield: []byte{}, ShardId: 2},
			{Slot: 2, AttesterBitfield: []byte{}, ShardId: 4},
		}})

	chainService.incomingBlockChan <- block3

	chainService.cancel()
	exitRoutine <- true

	// We should have 6 pending attestations from block 1 to block 3
	if len(beaconChain.ActiveState().PendingAttestations()) != 6 {
		t.Fatalf("Active state should have 6 pending attestation: %d", len(beaconChain.ActiveState().PendingAttestations()))
	}
}<|MERGE_RESOLUTION|>--- conflicted
+++ resolved
@@ -83,10 +83,7 @@
 		t.Fatalf("unable to setup chain service: %v", err)
 	}
 	chainService.Start()
-<<<<<<< HEAD
-=======
-
->>>>>>> f37a59d2
+
 	if len(chainService.CurrentActiveState().RecentBlockHashes()) != 128 {
 		t.Errorf("incorrect recent block hashes")
 	}
@@ -108,11 +105,8 @@
 
 	chainService, _ = NewChainService(ctx, cfg)
 
-<<<<<<< HEAD
 	active := types.NewActiveState(&pb.ActiveState{RecentBlockHashes: [][]byte{{'A'}}}, make(map[common.Hash]*types.VoteCache))
-=======
-	active := types.NewActiveState(&pb.ActiveState{RecentBlockHashes: [][]byte{{'A'}}}, make(map[*common.Hash]*types.VoteCache))
->>>>>>> f37a59d2
+
 	activeStateHash, err := active.Hash()
 	if err != nil {
 		t.Fatalf("Cannot hash active state: %v", err)
@@ -141,11 +135,7 @@
 	}
 
 	// Save states so HasStoredState state should return true.
-<<<<<<< HEAD
 	chainService.chain.SetActiveState(types.NewActiveState(&pb.ActiveState{}, make(map[common.Hash]*types.VoteCache)))
-=======
-	chainService.chain.SetActiveState(types.NewActiveState(&pb.ActiveState{}, make(map[*common.Hash]*types.VoteCache)))
->>>>>>> f37a59d2
 	chainService.chain.SetCrystallizedState(types.NewCrystallizedState(&pb.CrystallizedState{}))
 	hasState, _ = chainService.HasStoredState()
 	if !hasState {
@@ -194,21 +184,15 @@
 
 	chainService.Start()
 
-<<<<<<< HEAD
 	chainService.chain.SetActiveState(types.NewActiveState(nil, make(map[common.Hash]*types.VoteCache)))
-=======
-	chainService.chain.SetActiveState(types.NewActiveState(nil, make(map[*common.Hash]*types.VoteCache)))
->>>>>>> f37a59d2
+
 	err = chainService.Stop()
 	if err == nil {
 		t.Errorf("chain stop should have failed with persist active state")
 	}
 
-<<<<<<< HEAD
 	chainService.chain.SetActiveState(types.NewActiveState(&pb.ActiveState{}, make(map[common.Hash]*types.VoteCache)))
-=======
-	chainService.chain.SetActiveState(types.NewActiveState(&pb.ActiveState{}, make(map[*common.Hash]*types.VoteCache)))
->>>>>>> f37a59d2
+
 	chainService.chain.SetCrystallizedState(types.NewCrystallizedState(nil))
 	err = chainService.Stop()
 	if err == nil {
@@ -235,71 +219,6 @@
 	if err != nil {
 		t.Fatalf("could not register blockchain service: %v", err)
 	}
-	cfg := &Config{
-		BeaconBlockBuf:   0,
-		IncomingBlockBuf: 0,
-		BeaconDB:         db.DB(),
-		Chain:            beaconChain,
-		Web3Service:      web3Service,
-	}
-	chainService, _ := NewChainService(ctx, cfg)
-
-	active := types.NewActiveState(&pb.ActiveState{RecentBlockHashes: [][]byte{{'A'}}}, make(map[common.Hash]*types.VoteCache))
-	activeStateHash, err := active.Hash()
-	if err != nil {
-		t.Fatalf("Cannot hash active state: %v", err)
-	}
-	chainService.chain.SetActiveState(active)
-
-	crystallized := types.NewCrystallizedState(&pb.CrystallizedState{LastStateRecalc: 10000})
-	crystallizedStateHash, err := crystallized.Hash()
-	if err != nil {
-		t.Fatalf("Cannot hash crystallized state: %v", err)
-	}
-	chainService.chain.SetCrystallizedState(crystallized)
-
-	parentBlock := NewBlock(t, nil)
-	parentHash, _ := parentBlock.Hash()
-
-	block := NewBlock(t, &pb.BeaconBlock{
-		SlotNumber:            2,
-		ActiveStateHash:       activeStateHash[:],
-		CrystallizedStateHash: crystallizedStateHash[:],
-		ParentHash:            parentHash[:],
-		PowChainRef:           []byte("a"),
-	})
-
-	exitRoutine := make(chan bool)
-	go func() {
-		chainService.blockProcessing(chainService.ctx.Done())
-		<-exitRoutine
-	}()
-
-	chainService.incomingBlockChan <- block
-	chainService.cancel()
-	exitRoutine <- true
-	hook.Reset()
-}
-
-func TestRunningChainService(t *testing.T) {
-	hook := logTest.NewGlobal()
-	ctx := context.Background()
-	config := &database.DBConfig{DataDir: "", Name: "", InMemory: true}
-	db, err := database.NewDB(config)
-	if err != nil {
-		t.Fatalf("could not setup beaconDB: %v", err)
-
-	}
-	endpoint := "ws://127.0.0.1"
-	client := &mockClient{}
-	web3Service, err := powchain.NewWeb3Service(ctx, &powchain.Web3ServiceConfig{Endpoint: endpoint, Pubkey: "", VrcAddr: common.Address{}}, client, client, client)
-	if err != nil {
-		t.Fatalf("unable to set up web3 service: %v", err)
-	}
-	beaconChain, err := NewBeaconChain(db.DB())
-	if err != nil {
-		t.Fatalf("could not register blockchain service: %v", err)
-	}
 
 	var validators []*pb.ValidatorRecord
 	for i := 0; i < 40; i++ {
@@ -314,11 +233,7 @@
 	}
 
 	testAttesterBitfield := []byte{200, 148, 146, 179, 49}
-<<<<<<< HEAD
 	active := types.NewActiveState(&pb.ActiveState{PendingAttestations: []*pb.AttestationRecord{{AttesterBitfield: testAttesterBitfield}}}, make(map[common.Hash]*types.VoteCache))
-=======
-	active := types.NewActiveState(&pb.ActiveState{PendingAttestations: []*pb.AttestationRecord{{AttesterBitfield: testAttesterBitfield}}}, make(map[*common.Hash]*types.VoteCache))
->>>>>>> f37a59d2
 	if err := beaconChain.SetActiveState(active); err != nil {
 		t.Fatalf("unable to Mutate Active state: %v", err)
 	}
@@ -495,11 +410,8 @@
 	for i := 0; i < params.CycleLength+1; i++ {
 		recentBlockHashes = append(recentBlockHashes, []byte{'X'})
 	}
-<<<<<<< HEAD
 	active := types.NewActiveState(&pb.ActiveState{RecentBlockHashes: recentBlockHashes}, make(map[common.Hash]*types.VoteCache))
-=======
-	active := types.NewActiveState(&pb.ActiveState{RecentBlockHashes: recentBlockHashes}, make(map[*common.Hash]*types.VoteCache))
->>>>>>> f37a59d2
+
 	if err := beaconChain.SetActiveState(active); err != nil {
 		t.Fatalf("unable to mutate active state: %v", err)
 	}
