package blockchain

import (
	"context"
	"crypto/rand"
	"encoding/binary"
	"errors"
	"io/ioutil"
	"math/big"
	"testing"
	"time"

	"github.com/ethereum/go-ethereum"
	"github.com/ethereum/go-ethereum/common"
	gethTypes "github.com/ethereum/go-ethereum/core/types"
	"github.com/prysmaticlabs/prysm/beacon-chain/attestation"
	b "github.com/prysmaticlabs/prysm/beacon-chain/core/blocks"
	"github.com/prysmaticlabs/prysm/beacon-chain/core/helpers"
	"github.com/prysmaticlabs/prysm/beacon-chain/db"
	"github.com/prysmaticlabs/prysm/beacon-chain/internal"
	"github.com/prysmaticlabs/prysm/beacon-chain/powchain"
	pb "github.com/prysmaticlabs/prysm/proto/beacon/p2p/v1"
	"github.com/prysmaticlabs/prysm/shared/bls"
	"github.com/prysmaticlabs/prysm/shared/bytesutil"
	"github.com/prysmaticlabs/prysm/shared/event"
	"github.com/prysmaticlabs/prysm/shared/forkutil"
	"github.com/prysmaticlabs/prysm/shared/hashutil"
	"github.com/prysmaticlabs/prysm/shared/params"
	"github.com/prysmaticlabs/prysm/shared/testutil"
	"github.com/sirupsen/logrus"
	logTest "github.com/sirupsen/logrus/hooks/test"
)

func init() {
	logrus.SetLevel(logrus.DebugLevel)
	logrus.SetOutput(ioutil.Discard)
}

type mockOperationService struct{}

func (ms *mockOperationService) IncomingProcessedBlockFeed() *event.Feed {
	return new(event.Feed)
}

type mockClient struct{}

func (m *mockClient) SubscribeNewHead(ctx context.Context, ch chan<- *gethTypes.Header) (ethereum.Subscription, error) {
	return new(event.Feed).Subscribe(ch), nil
}

func (m *mockClient) BlockByHash(ctx context.Context, hash common.Hash) (*gethTypes.Block, error) {
	head := &gethTypes.Header{Number: big.NewInt(0), Difficulty: big.NewInt(100)}
	return gethTypes.NewBlockWithHeader(head), nil
}

func (m *mockClient) BlockByNumber(ctx context.Context, number *big.Int) (*gethTypes.Block, error) {
	head := &gethTypes.Header{Number: big.NewInt(0), Difficulty: big.NewInt(100)}
	return gethTypes.NewBlockWithHeader(head), nil
}

func (m *mockClient) HeaderByNumber(ctx context.Context, number *big.Int) (*gethTypes.Header, error) {
	return &gethTypes.Header{Number: big.NewInt(0), Difficulty: big.NewInt(100)}, nil
}

func (m *mockClient) SubscribeFilterLogs(ctx context.Context, q ethereum.FilterQuery, ch chan<- gethTypes.Log) (ethereum.Subscription, error) {
	return new(event.Feed).Subscribe(ch), nil
}

func (m *mockClient) CallContract(ctx context.Context, call ethereum.CallMsg, blockNumber *big.Int) ([]byte, error) {
	return []byte{'t', 'e', 's', 't'}, nil
}

func (m *mockClient) CodeAt(ctx context.Context, account common.Address, blockNumber *big.Int) ([]byte, error) {
	return []byte{'t', 'e', 's', 't'}, nil
}

func (m *mockClient) FilterLogs(ctx context.Context, q ethereum.FilterQuery) ([]gethTypes.Log, error) {
	logs := make([]gethTypes.Log, 3)
	for i := 0; i < len(logs); i++ {
		logs[i].Address = common.Address{}
		logs[i].Topics = make([]common.Hash, 5)
		logs[i].Topics[0] = common.Hash{'a'}
		logs[i].Topics[1] = common.Hash{'b'}
		logs[i].Topics[2] = common.Hash{'c'}

	}
	return logs, nil
}

func (m *mockClient) LatestBlockHash() common.Hash {
	return common.BytesToHash([]byte{'A'})
}

type faultyClient struct{}

func (f *faultyClient) SubscribeNewHead(ctx context.Context, ch chan<- *gethTypes.Header) (ethereum.Subscription, error) {
	return new(event.Feed).Subscribe(ch), nil
}

func (f *faultyClient) BlockByHash(ctx context.Context, hash common.Hash) (*gethTypes.Block, error) {
	return nil, errors.New("failed")
}

func (f *faultyClient) BlockByNumber(ctx context.Context, number *big.Int) (*gethTypes.Block, error) {
	return nil, errors.New("failed")
}

func (f *faultyClient) HeaderByNumber(ctx context.Context, number *big.Int) (*gethTypes.Header, error) {
	return nil, errors.New("failed")
}

func (f *faultyClient) SubscribeFilterLogs(ctx context.Context, q ethereum.FilterQuery, ch chan<- gethTypes.Log) (ethereum.Subscription, error) {
	return new(event.Feed).Subscribe(ch), nil
}

func (f *faultyClient) FilterLogs(ctx context.Context, q ethereum.FilterQuery) ([]gethTypes.Log, error) {
	return nil, errors.New("unable to retrieve logs")
}

func (f *faultyClient) CallContract(ctx context.Context, call ethereum.CallMsg, blockNumber *big.Int) ([]byte, error) {
	return []byte{}, errors.New("unable to retrieve contract code")
}

func (f *faultyClient) CodeAt(ctx context.Context, account common.Address, blockNumber *big.Int) ([]byte, error) {
	return []byte{}, errors.New("unable to retrieve contract code")
}

func (f *faultyClient) LatestBlockHash() common.Hash {
	return common.BytesToHash([]byte{'A'})
}
func setupInitialDeposits(t *testing.T, numDeposits int) ([]*pb.Deposit, []*bls.SecretKey) {
	privKeys := make([]*bls.SecretKey, numDeposits)
	deposits := make([]*pb.Deposit, numDeposits)
	for i := 0; i < len(deposits); i++ {
		priv, err := bls.RandKey(rand.Reader)
		if err != nil {
			t.Fatal(err)
		}
		depositInput := &pb.DepositInput{
			Pubkey: priv.PublicKey().Marshal(),
		}
		balance := params.BeaconConfig().MaxDepositAmount
		depositData, err := helpers.EncodeDepositData(depositInput, balance, time.Now().Unix())
		if err != nil {
			t.Fatalf("Cannot encode data: %v", err)
		}
		deposits[i] = &pb.Deposit{DepositData: depositData}
		privKeys[i] = priv
	}
	return deposits, privKeys
}

func createPreChainStartDeposit(t *testing.T, pk []byte) *pb.Deposit {
	depositInput := &pb.DepositInput{Pubkey: pk}
	balance := params.BeaconConfig().MaxDepositAmount
	depositData, err := helpers.EncodeDepositData(depositInput, balance, time.Now().Unix())
	if err != nil {
		t.Fatalf("Cannot encode data: %v", err)
	}
	return &pb.Deposit{DepositData: depositData}
}

func createRandaoReveal(t *testing.T, beaconState *pb.BeaconState, privKeys []*bls.SecretKey) []byte {
	// We fetch the proposer's index as that is whom the RANDAO will be verified against.
	proposerIdx, err := helpers.BeaconProposerIndex(beaconState, beaconState.Slot)
	if err != nil {
		t.Fatal(err)
	}
	epoch := helpers.SlotToEpoch(beaconState.Slot)
	buf := make([]byte, 32)
	binary.LittleEndian.PutUint64(buf, epoch)
	domain := forkutil.DomainVersion(beaconState.Fork, epoch, params.BeaconConfig().DomainRandao)
	// We make the previous validator's index sign the message instead of the proposer.
	epochSignature := privKeys[proposerIdx].Sign(buf, domain)
	return epochSignature.Marshal()
}

func setupGenesisBlock(t *testing.T, cs *ChainService, beaconState *pb.BeaconState) ([32]byte, *pb.BeaconBlock) {
	genesis := b.NewGenesisBlock([]byte{})
	if err := cs.beaconDB.SaveBlock(genesis); err != nil {
		t.Fatalf("could not save block to db: %v", err)
	}
	parentHash, err := hashutil.HashBeaconBlock(genesis)
	if err != nil {
		t.Fatalf("unable to get tree hash root of canonical head: %v", err)
	}
	return parentHash, genesis
}

func setupBeaconChain(t *testing.T, faultyPoWClient bool, beaconDB *db.BeaconDB, enablePOWChain bool, attsService *attestation.Service) *ChainService {
	endpoint := "ws://127.0.0.1"
	ctx := context.Background()
	var web3Service *powchain.Web3Service
	var err error
	if enablePOWChain {
		if faultyPoWClient {
			client := &faultyClient{}
			web3Service, err = powchain.NewWeb3Service(ctx, &powchain.Web3ServiceConfig{
				Endpoint:        endpoint,
				DepositContract: common.Address{},
				Reader:          client,
				Client:          client,
				Logger:          client,
			})
		} else {
			client := &mockClient{}
			web3Service, err = powchain.NewWeb3Service(ctx, &powchain.Web3ServiceConfig{
				Endpoint:        endpoint,
				DepositContract: common.Address{},
				Reader:          client,
				Client:          client,
				Logger:          client,
			})
		}
	}
	if err != nil {
		t.Fatalf("unable to set up web3 service: %v", err)
	}

	cfg := &Config{
		BeaconBlockBuf: 0,
		BeaconDB:       beaconDB,
		Web3Service:    web3Service,
		OpsPoolService: &mockOperationService{},
		EnablePOWChain: enablePOWChain,
		AttsService:    attsService,
	}
	if err != nil {
		t.Fatalf("could not register blockchain service: %v", err)
	}
	chainService, err := NewChainService(ctx, cfg)
	if err != nil {
		t.Fatalf("unable to setup chain service: %v", err)
	}

	return chainService
}

func SetSlotInState(service *ChainService, slot uint64) error {
	bState, err := service.beaconDB.State(context.Background())
	if err != nil {
		return err
	}

	bState.Slot = slot
	return service.beaconDB.SaveState(bState)
}

func TestChainStartStop_Uninitialized(t *testing.T) {
	hook := logTest.NewGlobal()
	db := internal.SetupDB(t)
	defer internal.TeardownDB(t, db)
	chainService := setupBeaconChain(t, false, db, true, nil)

	// Test the start function.
	genesisChan := make(chan time.Time, 0)
	sub := chainService.stateInitializedFeed.Subscribe(genesisChan)
	defer sub.Unsubscribe()
	chainService.Start()
	chainService.chainStartChan <- time.Unix(0, 0)
	genesisTime := <-genesisChan
	if genesisTime != time.Unix(0, 0) {
		t.Errorf(
			"Expected genesis time to equal chainstart time (%v), received %v",
			time.Unix(0, 0),
			genesisTime,
		)
	}

	beaconState, err := db.State(context.Background())
	if err != nil {
		t.Fatal(err)
	}
	if beaconState == nil || beaconState.Slot != params.BeaconConfig().GenesisSlot {
		t.Error("Expected canonical state feed to send a state with genesis block")
	}
	if err := chainService.Stop(); err != nil {
		t.Fatalf("Unable to stop chain service: %v", err)
	}
	// The context should have been canceled.
	if chainService.ctx.Err() != context.Canceled {
		t.Error("Context was not canceled")
	}
	testutil.AssertLogsContain(t, hook, "Waiting for ChainStart log from the Validator Deposit Contract to start the beacon chain...")
	testutil.AssertLogsContain(t, hook, "ChainStart time reached, starting the beacon chain!")
}

func TestChainStartStop_UninitializedAndNoPOWChain(t *testing.T) {
	hook := logTest.NewGlobal()
	db := internal.SetupDB(t)
	defer internal.TeardownDB(t, db)
	chainService := setupBeaconChain(t, false, db, false, nil)

	origExitFunc := logrus.StandardLogger().ExitFunc
	defer func() { logrus.StandardLogger().ExitFunc = origExitFunc }()
	fatal := false
	logrus.StandardLogger().ExitFunc = func(int) { fatal = true }
	// Test the start function.
	chainService.Start()

	if !fatal {
		t.Fatalf("Not exists fatal for init BeaconChain without POW chain")
	}
	testutil.AssertLogsContain(t, hook, "Not configured web3Service for POW chain")
}

func TestChainStartStop_Initialized(t *testing.T) {
	hook := logTest.NewGlobal()
	db := internal.SetupDB(t)
	defer internal.TeardownDB(t, db)
	ctx := context.Background()

	chainService := setupBeaconChain(t, false, db, true, nil)

	unixTime := uint64(time.Now().Unix())
	deposits, _ := setupInitialDeposits(t, 100)
	if err := db.InitializeState(unixTime, deposits, &pb.Eth1Data{}); err != nil {
		t.Fatalf("Could not initialize beacon state to disk: %v", err)
	}
	beaconState, err := db.State(ctx)
	if err != nil {
		t.Fatalf("Could not fetch beacon state: %v", err)
	}
	setupGenesisBlock(t, chainService, beaconState)
	// Test the start function.
	chainService.Start()

	if err := chainService.Stop(); err != nil {
		t.Fatalf("unable to stop chain service: %v", err)
	}

	// The context should have been canceled.
	if chainService.ctx.Err() != context.Canceled {
		t.Error("context was not canceled")
	}
	testutil.AssertLogsContain(t, hook, "Beacon chain data already exists, starting service")
}

<<<<<<< HEAD
func TestChainService_FaultyPOWChain(t *testing.T) {
	hook := logTest.NewGlobal()
	db := internal.SetupDB(t)
	defer internal.TeardownDB(t, db)
	chainService := setupBeaconChain(t, true, db, true, nil)
	unixTime := uint64(time.Now().Unix())
	deposits, _ := setupInitialDeposits(t, 100)
	if err := db.InitializeState(unixTime, deposits, &pb.Eth1Data{}); err != nil {
		t.Fatalf("Could not initialize beacon state to disk: %v", err)
	}

	if err := SetSlotInState(chainService, 1); err != nil {
		t.Fatal(err)
	}

	parentBlock := &pb.BeaconBlock{
		Slot: 1,
	}

	parentRoot, err := hashutil.HashBeaconBlock(parentBlock)
	if err != nil {
		t.Fatalf("Unable to tree hash block %v", err)
	}

	if err := chainService.beaconDB.SaveBlock(parentBlock); err != nil {
		t.Fatalf("Unable to save block %v", err)
	}

	block := &pb.BeaconBlock{
		Slot:             2,
		ParentRootHash32: parentRoot[:],
		Eth1Data: &pb.Eth1Data{
			DepositRootHash32: []byte("a"),
			BlockHash32:       []byte("b"),
		},
	}

	exitRoutine := make(chan bool)
	go func() {
		chainService.blockProcessing()
		<-exitRoutine
	}()

	if err := chainService.beaconDB.SaveBlock(block); err != nil {
		t.Fatal(err)
	}

	chainService.incomingBlockChan <- block
	chainService.cancel()
	exitRoutine <- true

	testutil.AssertLogsContain(t, hook, "unable to retrieve POW chain reference block")
}

func TestChainService_Starts(t *testing.T) {
	hook := logTest.NewGlobal()
	db := internal.SetupDB(t)
	defer internal.TeardownDB(t, db)
	chainService := setupBeaconChain(t, false, db, true, nil)
	deposits, privKeys := setupInitialDeposits(t, 100)
	eth1Data := &pb.Eth1Data{
		DepositRootHash32: []byte{},
		BlockHash32:       []byte{},
	}
	beaconState, err := state.GenesisBeaconState(deposits, 0, eth1Data)
	if err != nil {
		t.Fatalf("Can't generate genesis state: %v", err)
	}
	stateRoot, err := hashutil.HashProto(beaconState)
	if err != nil {
		t.Fatalf("Could not tree hash state: %v", err)
	}
	parentHash, genesisBlock := setupGenesisBlock(t, chainService, beaconState)
	if err := chainService.beaconDB.UpdateChainHead(genesisBlock, beaconState); err != nil {
		t.Fatal(err)
	}

	currentSlot := params.BeaconConfig().GenesisSlot
	beaconState.Slot++
	randaoReveal := createRandaoReveal(t, beaconState, privKeys)

	block := &pb.BeaconBlock{
		Slot:             currentSlot + 1,
		StateRootHash32:  stateRoot[:],
		ParentRootHash32: parentHash[:],
		RandaoReveal:     randaoReveal,
		Eth1Data: &pb.Eth1Data{
			DepositRootHash32: []byte("a"),
			BlockHash32:       []byte("b"),
		},
		Body: &pb.BeaconBlockBody{
			Attestations: nil,
		},
	}

	exitRoutine := make(chan bool)
	go func() {
		chainService.blockProcessing()
		<-exitRoutine
	}()

	if err := chainService.beaconDB.SaveJustifiedBlock(block); err != nil {
		t.Fatal(err)
	}
	if err := chainService.beaconDB.SaveFinalizedBlock(block); err != nil {
		t.Fatal(err)
	}
	if err := chainService.beaconDB.SaveBlock(block); err != nil {
		t.Fatal(err)
	}

	chainService.incomingBlockChan <- block
	chainService.cancel()
	exitRoutine <- true

	testutil.AssertLogsContain(t, hook, "Chain service context closed, exiting goroutine")
	testutil.AssertLogsContain(t, hook, "Processed beacon block")
}

func TestReceiveBlock_RemovesPendingDeposits(t *testing.T) {
	hook := logTest.NewGlobal()
	db := internal.SetupDB(t)
	defer internal.TeardownDB(t, db)
	chainService := setupBeaconChain(t, false, db, true, nil)
	deposits, privKeys := setupInitialDeposits(t, 100)
	eth1Data := &pb.Eth1Data{
		DepositRootHash32: []byte{},
		BlockHash32:       []byte{},
	}
	beaconState, err := state.GenesisBeaconState(deposits, 0, eth1Data)
	if err != nil {
		t.Fatalf("Can't generate genesis state: %v", err)
	}
	stateRoot, err := hashutil.HashProto(beaconState)
	if err != nil {
		t.Fatalf("Could not tree hash state: %v", err)
	}
	parentHash, genesisBlock := setupGenesisBlock(t, chainService, beaconState)
	beaconState.Slot++
	if err := chainService.beaconDB.UpdateChainHead(genesisBlock, beaconState); err != nil {
		t.Fatal(err)
	}

	currentSlot := params.BeaconConfig().GenesisSlot
	randaoReveal := createRandaoReveal(t, beaconState, privKeys)

	pendingDeposits := []*pb.Deposit{
		createPreChainStartDeposit(t, []byte{'F'}),
	}
	pendingDepositsData := make([][]byte, len(pendingDeposits))
	for i, pd := range pendingDeposits {
		pendingDepositsData[i] = pd.DepositData
	}
	depositTrie, err := trieutil.GenerateTrieFromItems(pendingDepositsData, int(params.BeaconConfig().DepositContractTreeDepth))
	if err != nil {
		t.Fatalf("Could not generate deposit trie: %v", err)
	}
	for i := range pendingDeposits {
		pendingDeposits[i].MerkleTreeIndex = 0
		proof, err := depositTrie.MerkleProof(int(pendingDeposits[i].MerkleTreeIndex))
		if err != nil {
			t.Fatalf("Could not generate proof: %v", err)
		}
		pendingDeposits[i].MerkleBranchHash32S = proof
	}
	depositRoot := depositTrie.Root()
	beaconState.LatestEth1Data.DepositRootHash32 = depositRoot[:]

	block := &pb.BeaconBlock{
		Slot:             currentSlot + 1,
		StateRootHash32:  stateRoot[:],
		ParentRootHash32: parentHash[:],
		RandaoReveal:     randaoReveal,
		Eth1Data: &pb.Eth1Data{
			DepositRootHash32: []byte("a"),
			BlockHash32:       []byte("b"),
		},
		Body: &pb.BeaconBlockBody{
			Deposits: pendingDeposits,
		},
	}
	if err := chainService.beaconDB.SaveJustifiedBlock(block); err != nil {
		t.Fatal(err)
	}
	if err := chainService.beaconDB.SaveFinalizedBlock(block); err != nil {
		t.Fatal(err)
	}

	for _, dep := range pendingDeposits {
		db.InsertPendingDeposit(chainService.ctx, dep, big.NewInt(0))
	}

	if len(db.PendingDeposits(chainService.ctx, nil)) != len(pendingDeposits) || len(pendingDeposits) == 0 {
		t.Fatalf("Expected %d pending deposits", len(pendingDeposits))
	}

	beaconState.Slot--
	computedState, err := chainService.ReceiveBlock(block, beaconState)
	if err != nil {
		t.Fatal(err)
	}
	if err := chainService.ApplyForkChoiceRule(block, computedState); err != nil {
		t.Fatal(err)
	}

	if len(db.PendingDeposits(chainService.ctx, nil)) != 0 {
		t.Fatalf("Expected 0 pending deposits, but there are %+v", db.PendingDeposits(chainService.ctx, nil))
	}
	testutil.AssertLogsContain(t, hook, "Executing state transition")
}

=======
>>>>>>> 5371218b
func TestPOWBlockExists_UsingDepositRootHash(t *testing.T) {
	hook := logTest.NewGlobal()
	db := internal.SetupDB(t)
	defer internal.TeardownDB(t, db)
	ctx := context.Background()

	chainService := setupBeaconChain(t, true, db, true, nil)
	unixTime := uint64(time.Now().Unix())
	deposits, _ := setupInitialDeposits(t, 10)
	eth1Data := &pb.Eth1Data{
		DepositRootHash32: []byte{},
		BlockHash32:       []byte{},
	}
	if err := db.InitializeState(unixTime, deposits, eth1Data); err != nil {
		t.Fatalf("Could not initialize beacon state to disk: %v", err)
	}

	beaconState, err := chainService.beaconDB.State(ctx)
	if err != nil {
		t.Fatalf("Unable to retrieve beacon state %v", err)
	}

	// Using a faulty client should throw error.
	powHash := bytesutil.ToBytes32(beaconState.LatestEth1Data.DepositRootHash32)
	exists := chainService.doesPoWBlockExist(powHash)
	if exists {
		t.Error("Block corresponding to nil powchain reference should not exist")
	}
	testutil.AssertLogsContain(t, hook, "fetching PoW block corresponding to mainchain reference failed")
<<<<<<< HEAD
}

func TestUpdateHead_SavesBlock(t *testing.T) {
	beaconState, err := state.GenesisBeaconState(nil, 0, nil)
	if err != nil {
		t.Fatalf("Cannot create genesis beacon state: %v", err)
	}
	stateRoot, err := hashutil.HashProto(beaconState)
	if err != nil {
		t.Fatalf("Could not tree hash state: %v", err)
	}

	genesis := b.NewGenesisBlock(stateRoot[:])
	genesisRoot, err := hashutil.HashProto(genesis)
	if err != nil {
		t.Fatalf("Could not get genesis block root: %v", err)
	}
	// Table driven tests for various fork choice scenarios.
	tests := []struct {
		blockSlot uint64
		state     *pb.BeaconState
		logAssert string
	}{
		// Higher slot but same state should trigger chain update.
		{
			blockSlot: 64,
			state:     beaconState,
			logAssert: "Chain head block and state updated",
		},
		// Higher slot, different state, but higher last finalized slot.
		{
			blockSlot: 64,
			state:     &pb.BeaconState{FinalizedEpoch: 2},
			logAssert: "Chain head block and state updated",
		},
		// Higher slot, different state, same last finalized slot,
		// but last justified slot.
		{
			blockSlot: 64,
			state: &pb.BeaconState{
				FinalizedEpoch: 0,
				JustifiedEpoch: 2,
			},
			logAssert: "Chain head block and state updated",
		},
	}
	for _, tt := range tests {
		hook := logTest.NewGlobal()
		db := internal.SetupDB(t)
		defer internal.TeardownDB(t, db)
		chainService := setupBeaconChain(t, false, db, true, nil)
		unixTime := uint64(time.Now().Unix())
		deposits, _ := setupInitialDeposits(t, 100)
		if err := db.InitializeState(unixTime, deposits, &pb.Eth1Data{}); err != nil {
			t.Fatalf("Could not initialize beacon state to disk: %v", err)
		}

		stateRoot, err := hashutil.HashProto(tt.state)
		if err != nil {
			t.Fatalf("Could not tree hash state: %v", err)
		}
		block := &pb.BeaconBlock{
			Slot:             tt.blockSlot,
			StateRootHash32:  stateRoot[:],
			ParentRootHash32: genesisRoot[:],
			Eth1Data: &pb.Eth1Data{
				DepositRootHash32: []byte("a"),
				BlockHash32:       []byte("b"),
			},
		}
		if err := chainService.beaconDB.SaveBlock(block); err != nil {
			t.Fatal(err)
		}
		if err := chainService.ApplyForkChoiceRule(block, tt.state); err != nil {
			t.Errorf("Expected head to update, received %v", err)
		}

		if err := chainService.beaconDB.SaveBlock(block); err != nil {
			t.Fatal(err)
		}
		chainService.cancel()
		testutil.AssertLogsContain(t, hook, tt.logAssert)
	}
}

func TestIsBlockReadyForProcessing_ValidBlock(t *testing.T) {
	db := internal.SetupDB(t)
	defer internal.TeardownDB(t, db)
	ctx := context.Background()

	chainService := setupBeaconChain(t, false, db, true, nil)
	unixTime := uint64(time.Now().Unix())
	deposits, privKeys := setupInitialDeposits(t, 100)
	if err := db.InitializeState(unixTime, deposits, &pb.Eth1Data{}); err != nil {
		t.Fatalf("Could not initialize beacon state to disk: %v", err)
	}
	beaconState, err := db.State(ctx)
	if err != nil {
		t.Fatalf("Can't get genesis state: %v", err)
	}
	block := &pb.BeaconBlock{
		ParentRootHash32: []byte{'a'},
	}

	if err := chainService.isBlockReadyForProcessing(block, beaconState); err == nil {
		t.Fatal("block processing succeeded despite block having no parent saved")
	}

	beaconState.Slot = params.BeaconConfig().GenesisSlot + 10

	stateRoot, err := hashutil.HashProto(beaconState)
	if err != nil {
		t.Fatalf("Could not tree hash state: %v", err)
	}
	genesis := b.NewGenesisBlock([]byte{})
	if err := chainService.beaconDB.SaveBlock(genesis); err != nil {
		t.Fatalf("cannot save block: %v", err)
	}
	parentRoot, err := hashutil.HashBeaconBlock(genesis)
	if err != nil {
		t.Fatalf("unable to get root of canonical head: %v", err)
	}

	beaconState.LatestEth1Data = &pb.Eth1Data{
		DepositRootHash32: []byte{2},
		BlockHash32:       []byte{3},
	}
	beaconState.Slot = params.BeaconConfig().GenesisSlot

	currentSlot := params.BeaconConfig().GenesisSlot + 1
	attestationSlot := params.BeaconConfig().GenesisSlot

	randaoReveal := createRandaoReveal(t, beaconState, privKeys)
	block2 := &pb.BeaconBlock{
		Slot:             currentSlot,
		StateRootHash32:  stateRoot[:],
		ParentRootHash32: parentRoot[:],
		RandaoReveal:     randaoReveal,
		Eth1Data: &pb.Eth1Data{
			DepositRootHash32: []byte("a"),
			BlockHash32:       []byte("b"),
		},
		Body: &pb.BeaconBlockBody{
			Attestations: []*pb.Attestation{{
				AggregationBitfield: []byte{128, 0, 0, 0, 0, 0, 0, 0, 0, 0, 0, 0, 0, 0, 0, 0,
					0, 0, 0, 0, 0, 0, 0, 0, 0, 0, 0, 0, 0, 0, 0, 0},
				Data: &pb.AttestationData{
					Slot:                     attestationSlot,
					JustifiedBlockRootHash32: parentRoot[:],
				},
			}},
		},
	}

	chainService.enablePOWChain = true

	if err := chainService.isBlockReadyForProcessing(block2, beaconState); err != nil {
		t.Fatalf("block processing failed despite being a valid block: %v", err)
	}
}

func TestDeleteValidatorIdx_DeleteWorks(t *testing.T) {
	db := internal.SetupDB(t)
	defer internal.TeardownDB(t, db)
	epoch := uint64(2)
	v.ActivatedValidators[epoch] = []uint64{0, 1, 2}
	v.ExitedValidators[epoch] = []uint64{0, 2}
	var validators []*pb.Validator
	for i := 0; i < 3; i++ {
		pubKeyBuf := make([]byte, params.BeaconConfig().BLSPubkeyLength)
		binary.PutUvarint(pubKeyBuf, uint64(i))
		validators = append(validators, &pb.Validator{
			Pubkey: pubKeyBuf,
		})
	}
	state := &pb.BeaconState{
		ValidatorRegistry: validators,
		Slot:              epoch * params.BeaconConfig().SlotsPerEpoch,
	}
	chainService := setupBeaconChain(t, false, db, true, nil)
	if err := chainService.saveValidatorIdx(state); err != nil {
		t.Fatalf("Could not save validator idx: %v", err)
	}
	if err := chainService.deleteValidatorIdx(state); err != nil {
		t.Fatalf("Could not delete validator idx: %v", err)
	}
	wantedIdx := uint64(1)
	idx, err := chainService.beaconDB.ValidatorIndex(validators[wantedIdx].Pubkey)
	if err != nil {
		t.Fatalf("Could not get validator index: %v", err)
	}
	if wantedIdx != idx {
		t.Errorf("Wanted: %d, got: %d", wantedIdx, idx)
	}

	wantedIdx = uint64(2)
	if chainService.beaconDB.HasValidator(validators[wantedIdx].Pubkey) {
		t.Errorf("Validator index %d should have been deleted", wantedIdx)
	}

	if _, ok := v.ExitedValidators[epoch]; ok {
		t.Errorf("Activated validators mapping for epoch %d still there", epoch)
	}
}

func TestSaveValidatorIdx_SaveRetrieveWorks(t *testing.T) {
	db := internal.SetupDB(t)
	defer internal.TeardownDB(t, db)
	epoch := uint64(1)
	v.ActivatedValidators[epoch] = []uint64{0, 1, 2}
	var validators []*pb.Validator
	for i := 0; i < 3; i++ {
		pubKeyBuf := make([]byte, params.BeaconConfig().BLSPubkeyLength)
		binary.PutUvarint(pubKeyBuf, uint64(i))
		validators = append(validators, &pb.Validator{
			Pubkey: pubKeyBuf,
		})
	}
	state := &pb.BeaconState{
		ValidatorRegistry: validators,
		Slot:              epoch * params.BeaconConfig().SlotsPerEpoch,
	}
	chainService := setupBeaconChain(t, false, db, true, nil)
	if err := chainService.saveValidatorIdx(state); err != nil {
		t.Fatalf("Could not save validator idx: %v", err)
	}

	wantedIdx := uint64(2)
	idx, err := chainService.beaconDB.ValidatorIndex(validators[wantedIdx].Pubkey)
	if err != nil {
		t.Fatalf("Could not get validator index: %v", err)
	}
	if wantedIdx != idx {
		t.Errorf("Wanted: %d, got: %d", wantedIdx, idx)
	}

	if _, ok := v.ActivatedValidators[epoch]; ok {
		t.Errorf("Activated validators mapping for epoch %d still there", epoch)
	}
}

func TestUpdateFFGCheckPts_NewJustifiedSlot(t *testing.T) {
	genesisSlot := params.BeaconConfig().GenesisSlot
	db := internal.SetupDB(t)
	defer internal.TeardownDB(t, db)
	chainSvc := setupBeaconChain(t, false, db, true, nil)
	var crosslinks []*pb.Crosslink
	for i := 0; i < int(params.BeaconConfig().ShardCount); i++ {
		crosslinks = append(crosslinks, &pb.Crosslink{Epoch: params.BeaconConfig().GenesisEpoch})
	}
	latestRandaoMixes := make(
		[][]byte,
		params.BeaconConfig().LatestRandaoMixesLength,
	)
	for i := 0; i < len(latestRandaoMixes); i++ {
		latestRandaoMixes[i] = make([]byte, 32)
	}
	var validatorRegistry []*pb.Validator
	var validatorBalances []uint64
	var privKeys []*bls.SecretKey
	for i := uint64(0); i < 64; i++ {
		priv, err := bls.RandKey(rand.Reader)
		if err != nil {
			t.Fatal(err)
		}
		privKeys = append(privKeys, priv)
		validatorRegistry = append(validatorRegistry,
			&pb.Validator{
				Pubkey:    priv.PublicKey().Marshal(),
				ExitEpoch: params.BeaconConfig().FarFutureEpoch,
			})
		validatorBalances = append(validatorBalances, params.BeaconConfig().MaxDepositAmount)
	}
	gState := &pb.BeaconState{
		Slot:                   genesisSlot,
		LatestBlockRootHash32S: make([][]byte, params.BeaconConfig().LatestBlockRootsLength),
		LatestRandaoMixes:      latestRandaoMixes,
		LatestIndexRootHash32S: make([][]byte, params.BeaconConfig().LatestActiveIndexRootsLength),
		LatestSlashedBalances:  make([]uint64, params.BeaconConfig().LatestSlashedExitLength),
		LatestCrosslinks:       crosslinks,
		ValidatorRegistry:      validatorRegistry,
		ValidatorBalances:      validatorBalances,
		Fork: &pb.Fork{
			PreviousVersion: params.BeaconConfig().GenesisForkVersion,
			CurrentVersion:  params.BeaconConfig().GenesisForkVersion,
			Epoch:           params.BeaconConfig().GenesisEpoch,
		},
	}
	gBlock := &pb.BeaconBlock{Slot: genesisSlot}
	if err := chainSvc.beaconDB.SaveBlock(gBlock); err != nil {
		t.Fatal(err)
	}
	if err := chainSvc.beaconDB.UpdateChainHead(gBlock, gState); err != nil {
		t.Fatal(err)
	}
	if err := chainSvc.beaconDB.SaveFinalizedState(gState); err != nil {
		t.Fatal(err)
	}

	// Last justified check point happened at slot 0.
	if err := chainSvc.beaconDB.SaveJustifiedBlock(
		&pb.BeaconBlock{Slot: genesisSlot}); err != nil {
		t.Fatal(err)
	}
	if err := chainSvc.beaconDB.SaveJustifiedState(
		&pb.BeaconState{Slot: genesisSlot}); err != nil {
		t.Fatal(err)
	}

	// New justified slot in state is at slot 64.
	offset := uint64(64)
	proposerIdx, err := helpers.BeaconProposerIndex(gState, genesisSlot+offset)
	if err != nil {
		t.Fatal(err)
	}

	// Also saved finalized block to slot 0 to test justification case only.
	if err := chainSvc.beaconDB.SaveFinalizedBlock(
		&pb.BeaconBlock{Slot: genesisSlot}); err != nil {
		t.Fatal(err)
	}

	gState.JustifiedEpoch = params.BeaconConfig().GenesisEpoch + 1
	gState.Slot = genesisSlot + offset
	buf := make([]byte, 32)
	binary.LittleEndian.PutUint64(buf, gState.JustifiedEpoch)
	domain := forkutil.DomainVersion(gState.Fork, gState.JustifiedEpoch, params.BeaconConfig().DomainRandao)
	epochSignature := privKeys[proposerIdx].Sign(buf, domain)
	block := &pb.BeaconBlock{
		Slot:         genesisSlot + offset,
		RandaoReveal: epochSignature.Marshal(),
		Body:         &pb.BeaconBlockBody{}}
	if err := chainSvc.beaconDB.SaveBlock(block); err != nil {
		t.Fatal(err)
	}
	if err := chainSvc.beaconDB.UpdateChainHead(block, gState); err != nil {
		t.Fatal(err)
	}
	if err := chainSvc.updateFFGCheckPts(gState); err != nil {
		t.Fatal(err)
	}

	// Getting latest justification check point from DB and
	// verify they have been updated.
	newJustifiedState, err := chainSvc.beaconDB.JustifiedState()
	if err != nil {
		t.Fatal(err)
	}
	newJustifiedBlock, err := chainSvc.beaconDB.JustifiedBlock()
	if err != nil {
		t.Fatal(err)
	}
	if newJustifiedState.Slot-genesisSlot != offset {
		t.Errorf("Wanted justification state slot: %d, got: %d",
			offset, newJustifiedState.Slot-genesisSlot)
	}
	if newJustifiedBlock.Slot-genesisSlot != offset {
		t.Errorf("Wanted justification block slot: %d, got: %d",
			offset, newJustifiedBlock.Slot-genesisSlot)
	}
}

func TestUpdateFFGCheckPts_NewFinalizedSlot(t *testing.T) {
	genesisSlot := params.BeaconConfig().GenesisSlot
	db := internal.SetupDB(t)
	defer internal.TeardownDB(t, db)
	chainSvc := setupBeaconChain(t, false, db, true, nil)
	var crosslinks []*pb.Crosslink
	for i := 0; i < int(params.BeaconConfig().ShardCount); i++ {
		crosslinks = append(crosslinks, &pb.Crosslink{Epoch: params.BeaconConfig().GenesisEpoch})
	}
	latestRandaoMixes := make(
		[][]byte,
		params.BeaconConfig().LatestRandaoMixesLength,
	)
	for i := 0; i < len(latestRandaoMixes); i++ {
		latestRandaoMixes[i] = make([]byte, 32)
	}
	var validatorRegistry []*pb.Validator
	var validatorBalances []uint64
	var privKeys []*bls.SecretKey
	for i := uint64(0); i < 64; i++ {
		priv, err := bls.RandKey(rand.Reader)
		if err != nil {
			t.Fatal(err)
		}
		privKeys = append(privKeys, priv)
		validatorRegistry = append(validatorRegistry,
			&pb.Validator{
				Pubkey:    priv.PublicKey().Marshal(),
				ExitEpoch: params.BeaconConfig().FarFutureEpoch,
			})
		validatorBalances = append(validatorBalances, params.BeaconConfig().MaxDepositAmount)
	}
	gState := &pb.BeaconState{
		Slot:                   genesisSlot,
		LatestBlockRootHash32S: make([][]byte, params.BeaconConfig().LatestBlockRootsLength),
		LatestRandaoMixes:      latestRandaoMixes,
		LatestIndexRootHash32S: make([][]byte, params.BeaconConfig().LatestActiveIndexRootsLength),
		LatestSlashedBalances:  make([]uint64, params.BeaconConfig().LatestSlashedExitLength),
		LatestCrosslinks:       crosslinks,
		ValidatorRegistry:      validatorRegistry,
		ValidatorBalances:      validatorBalances,
		Fork: &pb.Fork{
			PreviousVersion: params.BeaconConfig().GenesisForkVersion,
			CurrentVersion:  params.BeaconConfig().GenesisForkVersion,
			Epoch:           params.BeaconConfig().GenesisEpoch,
		},
	}
	gBlock := &pb.BeaconBlock{Slot: genesisSlot}
	if err := chainSvc.beaconDB.SaveBlock(gBlock); err != nil {
		t.Fatal(err)
	}
	if err := chainSvc.beaconDB.UpdateChainHead(gBlock, gState); err != nil {
		t.Fatal(err)
	}
	if err := chainSvc.beaconDB.SaveFinalizedState(gState); err != nil {
		t.Fatal(err)
	}

	// Last finalized check point happened at slot 0.
	if err := chainSvc.beaconDB.SaveFinalizedBlock(
		&pb.BeaconBlock{Slot: genesisSlot}); err != nil {
		t.Fatal(err)
	}

	if err := chainSvc.beaconDB.SaveFinalizedState(
		gState); err != nil {
		t.Fatal(err)
	}

	// New Finalized slot in state is at slot 64.
	offset := uint64(64)
	proposerIdx, err := helpers.BeaconProposerIndex(gState, genesisSlot+offset)
	if err != nil {
		t.Fatal(err)
	}

	// Also saved justified block to slot 0 to test finalized case only.
	if err := chainSvc.beaconDB.SaveJustifiedBlock(
		&pb.BeaconBlock{Slot: genesisSlot}); err != nil {
		t.Fatal(err)
	}

	gState.FinalizedEpoch = params.BeaconConfig().GenesisEpoch + 1
	gState.Slot = genesisSlot + offset
	buf := make([]byte, 32)
	binary.LittleEndian.PutUint64(buf, gState.FinalizedEpoch)
	domain := forkutil.DomainVersion(gState.Fork, gState.FinalizedEpoch, params.BeaconConfig().DomainRandao)
	epochSignature := privKeys[proposerIdx].Sign(buf, domain)
	block := &pb.BeaconBlock{
		Slot:         genesisSlot + offset,
		RandaoReveal: epochSignature.Marshal(),
		Body:         &pb.BeaconBlockBody{}}
	if err := chainSvc.beaconDB.SaveBlock(block); err != nil {
		t.Fatal(err)
	}
	if err := chainSvc.beaconDB.UpdateChainHead(block, gState); err != nil {
		t.Fatal(err)
	}
	if err := chainSvc.updateFFGCheckPts(gState); err != nil {
		t.Fatal(err)
	}

	// Getting latest justification check point from DB and
	// verify they have been updated.
	newFinalizedState, err := chainSvc.beaconDB.FinalizedState()
	if err != nil {
		t.Fatal(err)
	}
	newFinalizedBlock, err := chainSvc.beaconDB.FinalizedBlock()
	if err != nil {
		t.Fatal(err)
	}
	if newFinalizedState.Slot-genesisSlot != offset {
		t.Errorf("Wanted finalized state slot: %d, got: %d",
			offset, newFinalizedState.Slot-genesisSlot)
	}
	if newFinalizedBlock.Slot-genesisSlot != offset {
		t.Errorf("Wanted finalized block slot: %d, got: %d",
			offset, newFinalizedBlock.Slot-genesisSlot)
	}
=======
>>>>>>> 5371218b
}<|MERGE_RESOLUTION|>--- conflicted
+++ resolved
@@ -336,220 +336,6 @@
 	testutil.AssertLogsContain(t, hook, "Beacon chain data already exists, starting service")
 }
 
-<<<<<<< HEAD
-func TestChainService_FaultyPOWChain(t *testing.T) {
-	hook := logTest.NewGlobal()
-	db := internal.SetupDB(t)
-	defer internal.TeardownDB(t, db)
-	chainService := setupBeaconChain(t, true, db, true, nil)
-	unixTime := uint64(time.Now().Unix())
-	deposits, _ := setupInitialDeposits(t, 100)
-	if err := db.InitializeState(unixTime, deposits, &pb.Eth1Data{}); err != nil {
-		t.Fatalf("Could not initialize beacon state to disk: %v", err)
-	}
-
-	if err := SetSlotInState(chainService, 1); err != nil {
-		t.Fatal(err)
-	}
-
-	parentBlock := &pb.BeaconBlock{
-		Slot: 1,
-	}
-
-	parentRoot, err := hashutil.HashBeaconBlock(parentBlock)
-	if err != nil {
-		t.Fatalf("Unable to tree hash block %v", err)
-	}
-
-	if err := chainService.beaconDB.SaveBlock(parentBlock); err != nil {
-		t.Fatalf("Unable to save block %v", err)
-	}
-
-	block := &pb.BeaconBlock{
-		Slot:             2,
-		ParentRootHash32: parentRoot[:],
-		Eth1Data: &pb.Eth1Data{
-			DepositRootHash32: []byte("a"),
-			BlockHash32:       []byte("b"),
-		},
-	}
-
-	exitRoutine := make(chan bool)
-	go func() {
-		chainService.blockProcessing()
-		<-exitRoutine
-	}()
-
-	if err := chainService.beaconDB.SaveBlock(block); err != nil {
-		t.Fatal(err)
-	}
-
-	chainService.incomingBlockChan <- block
-	chainService.cancel()
-	exitRoutine <- true
-
-	testutil.AssertLogsContain(t, hook, "unable to retrieve POW chain reference block")
-}
-
-func TestChainService_Starts(t *testing.T) {
-	hook := logTest.NewGlobal()
-	db := internal.SetupDB(t)
-	defer internal.TeardownDB(t, db)
-	chainService := setupBeaconChain(t, false, db, true, nil)
-	deposits, privKeys := setupInitialDeposits(t, 100)
-	eth1Data := &pb.Eth1Data{
-		DepositRootHash32: []byte{},
-		BlockHash32:       []byte{},
-	}
-	beaconState, err := state.GenesisBeaconState(deposits, 0, eth1Data)
-	if err != nil {
-		t.Fatalf("Can't generate genesis state: %v", err)
-	}
-	stateRoot, err := hashutil.HashProto(beaconState)
-	if err != nil {
-		t.Fatalf("Could not tree hash state: %v", err)
-	}
-	parentHash, genesisBlock := setupGenesisBlock(t, chainService, beaconState)
-	if err := chainService.beaconDB.UpdateChainHead(genesisBlock, beaconState); err != nil {
-		t.Fatal(err)
-	}
-
-	currentSlot := params.BeaconConfig().GenesisSlot
-	beaconState.Slot++
-	randaoReveal := createRandaoReveal(t, beaconState, privKeys)
-
-	block := &pb.BeaconBlock{
-		Slot:             currentSlot + 1,
-		StateRootHash32:  stateRoot[:],
-		ParentRootHash32: parentHash[:],
-		RandaoReveal:     randaoReveal,
-		Eth1Data: &pb.Eth1Data{
-			DepositRootHash32: []byte("a"),
-			BlockHash32:       []byte("b"),
-		},
-		Body: &pb.BeaconBlockBody{
-			Attestations: nil,
-		},
-	}
-
-	exitRoutine := make(chan bool)
-	go func() {
-		chainService.blockProcessing()
-		<-exitRoutine
-	}()
-
-	if err := chainService.beaconDB.SaveJustifiedBlock(block); err != nil {
-		t.Fatal(err)
-	}
-	if err := chainService.beaconDB.SaveFinalizedBlock(block); err != nil {
-		t.Fatal(err)
-	}
-	if err := chainService.beaconDB.SaveBlock(block); err != nil {
-		t.Fatal(err)
-	}
-
-	chainService.incomingBlockChan <- block
-	chainService.cancel()
-	exitRoutine <- true
-
-	testutil.AssertLogsContain(t, hook, "Chain service context closed, exiting goroutine")
-	testutil.AssertLogsContain(t, hook, "Processed beacon block")
-}
-
-func TestReceiveBlock_RemovesPendingDeposits(t *testing.T) {
-	hook := logTest.NewGlobal()
-	db := internal.SetupDB(t)
-	defer internal.TeardownDB(t, db)
-	chainService := setupBeaconChain(t, false, db, true, nil)
-	deposits, privKeys := setupInitialDeposits(t, 100)
-	eth1Data := &pb.Eth1Data{
-		DepositRootHash32: []byte{},
-		BlockHash32:       []byte{},
-	}
-	beaconState, err := state.GenesisBeaconState(deposits, 0, eth1Data)
-	if err != nil {
-		t.Fatalf("Can't generate genesis state: %v", err)
-	}
-	stateRoot, err := hashutil.HashProto(beaconState)
-	if err != nil {
-		t.Fatalf("Could not tree hash state: %v", err)
-	}
-	parentHash, genesisBlock := setupGenesisBlock(t, chainService, beaconState)
-	beaconState.Slot++
-	if err := chainService.beaconDB.UpdateChainHead(genesisBlock, beaconState); err != nil {
-		t.Fatal(err)
-	}
-
-	currentSlot := params.BeaconConfig().GenesisSlot
-	randaoReveal := createRandaoReveal(t, beaconState, privKeys)
-
-	pendingDeposits := []*pb.Deposit{
-		createPreChainStartDeposit(t, []byte{'F'}),
-	}
-	pendingDepositsData := make([][]byte, len(pendingDeposits))
-	for i, pd := range pendingDeposits {
-		pendingDepositsData[i] = pd.DepositData
-	}
-	depositTrie, err := trieutil.GenerateTrieFromItems(pendingDepositsData, int(params.BeaconConfig().DepositContractTreeDepth))
-	if err != nil {
-		t.Fatalf("Could not generate deposit trie: %v", err)
-	}
-	for i := range pendingDeposits {
-		pendingDeposits[i].MerkleTreeIndex = 0
-		proof, err := depositTrie.MerkleProof(int(pendingDeposits[i].MerkleTreeIndex))
-		if err != nil {
-			t.Fatalf("Could not generate proof: %v", err)
-		}
-		pendingDeposits[i].MerkleBranchHash32S = proof
-	}
-	depositRoot := depositTrie.Root()
-	beaconState.LatestEth1Data.DepositRootHash32 = depositRoot[:]
-
-	block := &pb.BeaconBlock{
-		Slot:             currentSlot + 1,
-		StateRootHash32:  stateRoot[:],
-		ParentRootHash32: parentHash[:],
-		RandaoReveal:     randaoReveal,
-		Eth1Data: &pb.Eth1Data{
-			DepositRootHash32: []byte("a"),
-			BlockHash32:       []byte("b"),
-		},
-		Body: &pb.BeaconBlockBody{
-			Deposits: pendingDeposits,
-		},
-	}
-	if err := chainService.beaconDB.SaveJustifiedBlock(block); err != nil {
-		t.Fatal(err)
-	}
-	if err := chainService.beaconDB.SaveFinalizedBlock(block); err != nil {
-		t.Fatal(err)
-	}
-
-	for _, dep := range pendingDeposits {
-		db.InsertPendingDeposit(chainService.ctx, dep, big.NewInt(0))
-	}
-
-	if len(db.PendingDeposits(chainService.ctx, nil)) != len(pendingDeposits) || len(pendingDeposits) == 0 {
-		t.Fatalf("Expected %d pending deposits", len(pendingDeposits))
-	}
-
-	beaconState.Slot--
-	computedState, err := chainService.ReceiveBlock(block, beaconState)
-	if err != nil {
-		t.Fatal(err)
-	}
-	if err := chainService.ApplyForkChoiceRule(block, computedState); err != nil {
-		t.Fatal(err)
-	}
-
-	if len(db.PendingDeposits(chainService.ctx, nil)) != 0 {
-		t.Fatalf("Expected 0 pending deposits, but there are %+v", db.PendingDeposits(chainService.ctx, nil))
-	}
-	testutil.AssertLogsContain(t, hook, "Executing state transition")
-}
-
-=======
->>>>>>> 5371218b
 func TestPOWBlockExists_UsingDepositRootHash(t *testing.T) {
 	hook := logTest.NewGlobal()
 	db := internal.SetupDB(t)
@@ -579,489 +365,4 @@
 		t.Error("Block corresponding to nil powchain reference should not exist")
 	}
 	testutil.AssertLogsContain(t, hook, "fetching PoW block corresponding to mainchain reference failed")
-<<<<<<< HEAD
-}
-
-func TestUpdateHead_SavesBlock(t *testing.T) {
-	beaconState, err := state.GenesisBeaconState(nil, 0, nil)
-	if err != nil {
-		t.Fatalf("Cannot create genesis beacon state: %v", err)
-	}
-	stateRoot, err := hashutil.HashProto(beaconState)
-	if err != nil {
-		t.Fatalf("Could not tree hash state: %v", err)
-	}
-
-	genesis := b.NewGenesisBlock(stateRoot[:])
-	genesisRoot, err := hashutil.HashProto(genesis)
-	if err != nil {
-		t.Fatalf("Could not get genesis block root: %v", err)
-	}
-	// Table driven tests for various fork choice scenarios.
-	tests := []struct {
-		blockSlot uint64
-		state     *pb.BeaconState
-		logAssert string
-	}{
-		// Higher slot but same state should trigger chain update.
-		{
-			blockSlot: 64,
-			state:     beaconState,
-			logAssert: "Chain head block and state updated",
-		},
-		// Higher slot, different state, but higher last finalized slot.
-		{
-			blockSlot: 64,
-			state:     &pb.BeaconState{FinalizedEpoch: 2},
-			logAssert: "Chain head block and state updated",
-		},
-		// Higher slot, different state, same last finalized slot,
-		// but last justified slot.
-		{
-			blockSlot: 64,
-			state: &pb.BeaconState{
-				FinalizedEpoch: 0,
-				JustifiedEpoch: 2,
-			},
-			logAssert: "Chain head block and state updated",
-		},
-	}
-	for _, tt := range tests {
-		hook := logTest.NewGlobal()
-		db := internal.SetupDB(t)
-		defer internal.TeardownDB(t, db)
-		chainService := setupBeaconChain(t, false, db, true, nil)
-		unixTime := uint64(time.Now().Unix())
-		deposits, _ := setupInitialDeposits(t, 100)
-		if err := db.InitializeState(unixTime, deposits, &pb.Eth1Data{}); err != nil {
-			t.Fatalf("Could not initialize beacon state to disk: %v", err)
-		}
-
-		stateRoot, err := hashutil.HashProto(tt.state)
-		if err != nil {
-			t.Fatalf("Could not tree hash state: %v", err)
-		}
-		block := &pb.BeaconBlock{
-			Slot:             tt.blockSlot,
-			StateRootHash32:  stateRoot[:],
-			ParentRootHash32: genesisRoot[:],
-			Eth1Data: &pb.Eth1Data{
-				DepositRootHash32: []byte("a"),
-				BlockHash32:       []byte("b"),
-			},
-		}
-		if err := chainService.beaconDB.SaveBlock(block); err != nil {
-			t.Fatal(err)
-		}
-		if err := chainService.ApplyForkChoiceRule(block, tt.state); err != nil {
-			t.Errorf("Expected head to update, received %v", err)
-		}
-
-		if err := chainService.beaconDB.SaveBlock(block); err != nil {
-			t.Fatal(err)
-		}
-		chainService.cancel()
-		testutil.AssertLogsContain(t, hook, tt.logAssert)
-	}
-}
-
-func TestIsBlockReadyForProcessing_ValidBlock(t *testing.T) {
-	db := internal.SetupDB(t)
-	defer internal.TeardownDB(t, db)
-	ctx := context.Background()
-
-	chainService := setupBeaconChain(t, false, db, true, nil)
-	unixTime := uint64(time.Now().Unix())
-	deposits, privKeys := setupInitialDeposits(t, 100)
-	if err := db.InitializeState(unixTime, deposits, &pb.Eth1Data{}); err != nil {
-		t.Fatalf("Could not initialize beacon state to disk: %v", err)
-	}
-	beaconState, err := db.State(ctx)
-	if err != nil {
-		t.Fatalf("Can't get genesis state: %v", err)
-	}
-	block := &pb.BeaconBlock{
-		ParentRootHash32: []byte{'a'},
-	}
-
-	if err := chainService.isBlockReadyForProcessing(block, beaconState); err == nil {
-		t.Fatal("block processing succeeded despite block having no parent saved")
-	}
-
-	beaconState.Slot = params.BeaconConfig().GenesisSlot + 10
-
-	stateRoot, err := hashutil.HashProto(beaconState)
-	if err != nil {
-		t.Fatalf("Could not tree hash state: %v", err)
-	}
-	genesis := b.NewGenesisBlock([]byte{})
-	if err := chainService.beaconDB.SaveBlock(genesis); err != nil {
-		t.Fatalf("cannot save block: %v", err)
-	}
-	parentRoot, err := hashutil.HashBeaconBlock(genesis)
-	if err != nil {
-		t.Fatalf("unable to get root of canonical head: %v", err)
-	}
-
-	beaconState.LatestEth1Data = &pb.Eth1Data{
-		DepositRootHash32: []byte{2},
-		BlockHash32:       []byte{3},
-	}
-	beaconState.Slot = params.BeaconConfig().GenesisSlot
-
-	currentSlot := params.BeaconConfig().GenesisSlot + 1
-	attestationSlot := params.BeaconConfig().GenesisSlot
-
-	randaoReveal := createRandaoReveal(t, beaconState, privKeys)
-	block2 := &pb.BeaconBlock{
-		Slot:             currentSlot,
-		StateRootHash32:  stateRoot[:],
-		ParentRootHash32: parentRoot[:],
-		RandaoReveal:     randaoReveal,
-		Eth1Data: &pb.Eth1Data{
-			DepositRootHash32: []byte("a"),
-			BlockHash32:       []byte("b"),
-		},
-		Body: &pb.BeaconBlockBody{
-			Attestations: []*pb.Attestation{{
-				AggregationBitfield: []byte{128, 0, 0, 0, 0, 0, 0, 0, 0, 0, 0, 0, 0, 0, 0, 0,
-					0, 0, 0, 0, 0, 0, 0, 0, 0, 0, 0, 0, 0, 0, 0, 0},
-				Data: &pb.AttestationData{
-					Slot:                     attestationSlot,
-					JustifiedBlockRootHash32: parentRoot[:],
-				},
-			}},
-		},
-	}
-
-	chainService.enablePOWChain = true
-
-	if err := chainService.isBlockReadyForProcessing(block2, beaconState); err != nil {
-		t.Fatalf("block processing failed despite being a valid block: %v", err)
-	}
-}
-
-func TestDeleteValidatorIdx_DeleteWorks(t *testing.T) {
-	db := internal.SetupDB(t)
-	defer internal.TeardownDB(t, db)
-	epoch := uint64(2)
-	v.ActivatedValidators[epoch] = []uint64{0, 1, 2}
-	v.ExitedValidators[epoch] = []uint64{0, 2}
-	var validators []*pb.Validator
-	for i := 0; i < 3; i++ {
-		pubKeyBuf := make([]byte, params.BeaconConfig().BLSPubkeyLength)
-		binary.PutUvarint(pubKeyBuf, uint64(i))
-		validators = append(validators, &pb.Validator{
-			Pubkey: pubKeyBuf,
-		})
-	}
-	state := &pb.BeaconState{
-		ValidatorRegistry: validators,
-		Slot:              epoch * params.BeaconConfig().SlotsPerEpoch,
-	}
-	chainService := setupBeaconChain(t, false, db, true, nil)
-	if err := chainService.saveValidatorIdx(state); err != nil {
-		t.Fatalf("Could not save validator idx: %v", err)
-	}
-	if err := chainService.deleteValidatorIdx(state); err != nil {
-		t.Fatalf("Could not delete validator idx: %v", err)
-	}
-	wantedIdx := uint64(1)
-	idx, err := chainService.beaconDB.ValidatorIndex(validators[wantedIdx].Pubkey)
-	if err != nil {
-		t.Fatalf("Could not get validator index: %v", err)
-	}
-	if wantedIdx != idx {
-		t.Errorf("Wanted: %d, got: %d", wantedIdx, idx)
-	}
-
-	wantedIdx = uint64(2)
-	if chainService.beaconDB.HasValidator(validators[wantedIdx].Pubkey) {
-		t.Errorf("Validator index %d should have been deleted", wantedIdx)
-	}
-
-	if _, ok := v.ExitedValidators[epoch]; ok {
-		t.Errorf("Activated validators mapping for epoch %d still there", epoch)
-	}
-}
-
-func TestSaveValidatorIdx_SaveRetrieveWorks(t *testing.T) {
-	db := internal.SetupDB(t)
-	defer internal.TeardownDB(t, db)
-	epoch := uint64(1)
-	v.ActivatedValidators[epoch] = []uint64{0, 1, 2}
-	var validators []*pb.Validator
-	for i := 0; i < 3; i++ {
-		pubKeyBuf := make([]byte, params.BeaconConfig().BLSPubkeyLength)
-		binary.PutUvarint(pubKeyBuf, uint64(i))
-		validators = append(validators, &pb.Validator{
-			Pubkey: pubKeyBuf,
-		})
-	}
-	state := &pb.BeaconState{
-		ValidatorRegistry: validators,
-		Slot:              epoch * params.BeaconConfig().SlotsPerEpoch,
-	}
-	chainService := setupBeaconChain(t, false, db, true, nil)
-	if err := chainService.saveValidatorIdx(state); err != nil {
-		t.Fatalf("Could not save validator idx: %v", err)
-	}
-
-	wantedIdx := uint64(2)
-	idx, err := chainService.beaconDB.ValidatorIndex(validators[wantedIdx].Pubkey)
-	if err != nil {
-		t.Fatalf("Could not get validator index: %v", err)
-	}
-	if wantedIdx != idx {
-		t.Errorf("Wanted: %d, got: %d", wantedIdx, idx)
-	}
-
-	if _, ok := v.ActivatedValidators[epoch]; ok {
-		t.Errorf("Activated validators mapping for epoch %d still there", epoch)
-	}
-}
-
-func TestUpdateFFGCheckPts_NewJustifiedSlot(t *testing.T) {
-	genesisSlot := params.BeaconConfig().GenesisSlot
-	db := internal.SetupDB(t)
-	defer internal.TeardownDB(t, db)
-	chainSvc := setupBeaconChain(t, false, db, true, nil)
-	var crosslinks []*pb.Crosslink
-	for i := 0; i < int(params.BeaconConfig().ShardCount); i++ {
-		crosslinks = append(crosslinks, &pb.Crosslink{Epoch: params.BeaconConfig().GenesisEpoch})
-	}
-	latestRandaoMixes := make(
-		[][]byte,
-		params.BeaconConfig().LatestRandaoMixesLength,
-	)
-	for i := 0; i < len(latestRandaoMixes); i++ {
-		latestRandaoMixes[i] = make([]byte, 32)
-	}
-	var validatorRegistry []*pb.Validator
-	var validatorBalances []uint64
-	var privKeys []*bls.SecretKey
-	for i := uint64(0); i < 64; i++ {
-		priv, err := bls.RandKey(rand.Reader)
-		if err != nil {
-			t.Fatal(err)
-		}
-		privKeys = append(privKeys, priv)
-		validatorRegistry = append(validatorRegistry,
-			&pb.Validator{
-				Pubkey:    priv.PublicKey().Marshal(),
-				ExitEpoch: params.BeaconConfig().FarFutureEpoch,
-			})
-		validatorBalances = append(validatorBalances, params.BeaconConfig().MaxDepositAmount)
-	}
-	gState := &pb.BeaconState{
-		Slot:                   genesisSlot,
-		LatestBlockRootHash32S: make([][]byte, params.BeaconConfig().LatestBlockRootsLength),
-		LatestRandaoMixes:      latestRandaoMixes,
-		LatestIndexRootHash32S: make([][]byte, params.BeaconConfig().LatestActiveIndexRootsLength),
-		LatestSlashedBalances:  make([]uint64, params.BeaconConfig().LatestSlashedExitLength),
-		LatestCrosslinks:       crosslinks,
-		ValidatorRegistry:      validatorRegistry,
-		ValidatorBalances:      validatorBalances,
-		Fork: &pb.Fork{
-			PreviousVersion: params.BeaconConfig().GenesisForkVersion,
-			CurrentVersion:  params.BeaconConfig().GenesisForkVersion,
-			Epoch:           params.BeaconConfig().GenesisEpoch,
-		},
-	}
-	gBlock := &pb.BeaconBlock{Slot: genesisSlot}
-	if err := chainSvc.beaconDB.SaveBlock(gBlock); err != nil {
-		t.Fatal(err)
-	}
-	if err := chainSvc.beaconDB.UpdateChainHead(gBlock, gState); err != nil {
-		t.Fatal(err)
-	}
-	if err := chainSvc.beaconDB.SaveFinalizedState(gState); err != nil {
-		t.Fatal(err)
-	}
-
-	// Last justified check point happened at slot 0.
-	if err := chainSvc.beaconDB.SaveJustifiedBlock(
-		&pb.BeaconBlock{Slot: genesisSlot}); err != nil {
-		t.Fatal(err)
-	}
-	if err := chainSvc.beaconDB.SaveJustifiedState(
-		&pb.BeaconState{Slot: genesisSlot}); err != nil {
-		t.Fatal(err)
-	}
-
-	// New justified slot in state is at slot 64.
-	offset := uint64(64)
-	proposerIdx, err := helpers.BeaconProposerIndex(gState, genesisSlot+offset)
-	if err != nil {
-		t.Fatal(err)
-	}
-
-	// Also saved finalized block to slot 0 to test justification case only.
-	if err := chainSvc.beaconDB.SaveFinalizedBlock(
-		&pb.BeaconBlock{Slot: genesisSlot}); err != nil {
-		t.Fatal(err)
-	}
-
-	gState.JustifiedEpoch = params.BeaconConfig().GenesisEpoch + 1
-	gState.Slot = genesisSlot + offset
-	buf := make([]byte, 32)
-	binary.LittleEndian.PutUint64(buf, gState.JustifiedEpoch)
-	domain := forkutil.DomainVersion(gState.Fork, gState.JustifiedEpoch, params.BeaconConfig().DomainRandao)
-	epochSignature := privKeys[proposerIdx].Sign(buf, domain)
-	block := &pb.BeaconBlock{
-		Slot:         genesisSlot + offset,
-		RandaoReveal: epochSignature.Marshal(),
-		Body:         &pb.BeaconBlockBody{}}
-	if err := chainSvc.beaconDB.SaveBlock(block); err != nil {
-		t.Fatal(err)
-	}
-	if err := chainSvc.beaconDB.UpdateChainHead(block, gState); err != nil {
-		t.Fatal(err)
-	}
-	if err := chainSvc.updateFFGCheckPts(gState); err != nil {
-		t.Fatal(err)
-	}
-
-	// Getting latest justification check point from DB and
-	// verify they have been updated.
-	newJustifiedState, err := chainSvc.beaconDB.JustifiedState()
-	if err != nil {
-		t.Fatal(err)
-	}
-	newJustifiedBlock, err := chainSvc.beaconDB.JustifiedBlock()
-	if err != nil {
-		t.Fatal(err)
-	}
-	if newJustifiedState.Slot-genesisSlot != offset {
-		t.Errorf("Wanted justification state slot: %d, got: %d",
-			offset, newJustifiedState.Slot-genesisSlot)
-	}
-	if newJustifiedBlock.Slot-genesisSlot != offset {
-		t.Errorf("Wanted justification block slot: %d, got: %d",
-			offset, newJustifiedBlock.Slot-genesisSlot)
-	}
-}
-
-func TestUpdateFFGCheckPts_NewFinalizedSlot(t *testing.T) {
-	genesisSlot := params.BeaconConfig().GenesisSlot
-	db := internal.SetupDB(t)
-	defer internal.TeardownDB(t, db)
-	chainSvc := setupBeaconChain(t, false, db, true, nil)
-	var crosslinks []*pb.Crosslink
-	for i := 0; i < int(params.BeaconConfig().ShardCount); i++ {
-		crosslinks = append(crosslinks, &pb.Crosslink{Epoch: params.BeaconConfig().GenesisEpoch})
-	}
-	latestRandaoMixes := make(
-		[][]byte,
-		params.BeaconConfig().LatestRandaoMixesLength,
-	)
-	for i := 0; i < len(latestRandaoMixes); i++ {
-		latestRandaoMixes[i] = make([]byte, 32)
-	}
-	var validatorRegistry []*pb.Validator
-	var validatorBalances []uint64
-	var privKeys []*bls.SecretKey
-	for i := uint64(0); i < 64; i++ {
-		priv, err := bls.RandKey(rand.Reader)
-		if err != nil {
-			t.Fatal(err)
-		}
-		privKeys = append(privKeys, priv)
-		validatorRegistry = append(validatorRegistry,
-			&pb.Validator{
-				Pubkey:    priv.PublicKey().Marshal(),
-				ExitEpoch: params.BeaconConfig().FarFutureEpoch,
-			})
-		validatorBalances = append(validatorBalances, params.BeaconConfig().MaxDepositAmount)
-	}
-	gState := &pb.BeaconState{
-		Slot:                   genesisSlot,
-		LatestBlockRootHash32S: make([][]byte, params.BeaconConfig().LatestBlockRootsLength),
-		LatestRandaoMixes:      latestRandaoMixes,
-		LatestIndexRootHash32S: make([][]byte, params.BeaconConfig().LatestActiveIndexRootsLength),
-		LatestSlashedBalances:  make([]uint64, params.BeaconConfig().LatestSlashedExitLength),
-		LatestCrosslinks:       crosslinks,
-		ValidatorRegistry:      validatorRegistry,
-		ValidatorBalances:      validatorBalances,
-		Fork: &pb.Fork{
-			PreviousVersion: params.BeaconConfig().GenesisForkVersion,
-			CurrentVersion:  params.BeaconConfig().GenesisForkVersion,
-			Epoch:           params.BeaconConfig().GenesisEpoch,
-		},
-	}
-	gBlock := &pb.BeaconBlock{Slot: genesisSlot}
-	if err := chainSvc.beaconDB.SaveBlock(gBlock); err != nil {
-		t.Fatal(err)
-	}
-	if err := chainSvc.beaconDB.UpdateChainHead(gBlock, gState); err != nil {
-		t.Fatal(err)
-	}
-	if err := chainSvc.beaconDB.SaveFinalizedState(gState); err != nil {
-		t.Fatal(err)
-	}
-
-	// Last finalized check point happened at slot 0.
-	if err := chainSvc.beaconDB.SaveFinalizedBlock(
-		&pb.BeaconBlock{Slot: genesisSlot}); err != nil {
-		t.Fatal(err)
-	}
-
-	if err := chainSvc.beaconDB.SaveFinalizedState(
-		gState); err != nil {
-		t.Fatal(err)
-	}
-
-	// New Finalized slot in state is at slot 64.
-	offset := uint64(64)
-	proposerIdx, err := helpers.BeaconProposerIndex(gState, genesisSlot+offset)
-	if err != nil {
-		t.Fatal(err)
-	}
-
-	// Also saved justified block to slot 0 to test finalized case only.
-	if err := chainSvc.beaconDB.SaveJustifiedBlock(
-		&pb.BeaconBlock{Slot: genesisSlot}); err != nil {
-		t.Fatal(err)
-	}
-
-	gState.FinalizedEpoch = params.BeaconConfig().GenesisEpoch + 1
-	gState.Slot = genesisSlot + offset
-	buf := make([]byte, 32)
-	binary.LittleEndian.PutUint64(buf, gState.FinalizedEpoch)
-	domain := forkutil.DomainVersion(gState.Fork, gState.FinalizedEpoch, params.BeaconConfig().DomainRandao)
-	epochSignature := privKeys[proposerIdx].Sign(buf, domain)
-	block := &pb.BeaconBlock{
-		Slot:         genesisSlot + offset,
-		RandaoReveal: epochSignature.Marshal(),
-		Body:         &pb.BeaconBlockBody{}}
-	if err := chainSvc.beaconDB.SaveBlock(block); err != nil {
-		t.Fatal(err)
-	}
-	if err := chainSvc.beaconDB.UpdateChainHead(block, gState); err != nil {
-		t.Fatal(err)
-	}
-	if err := chainSvc.updateFFGCheckPts(gState); err != nil {
-		t.Fatal(err)
-	}
-
-	// Getting latest justification check point from DB and
-	// verify they have been updated.
-	newFinalizedState, err := chainSvc.beaconDB.FinalizedState()
-	if err != nil {
-		t.Fatal(err)
-	}
-	newFinalizedBlock, err := chainSvc.beaconDB.FinalizedBlock()
-	if err != nil {
-		t.Fatal(err)
-	}
-	if newFinalizedState.Slot-genesisSlot != offset {
-		t.Errorf("Wanted finalized state slot: %d, got: %d",
-			offset, newFinalizedState.Slot-genesisSlot)
-	}
-	if newFinalizedBlock.Slot-genesisSlot != offset {
-		t.Errorf("Wanted finalized block slot: %d, got: %d",
-			offset, newFinalizedBlock.Slot-genesisSlot)
-	}
-=======
->>>>>>> 5371218b
 }