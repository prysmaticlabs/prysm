--- conflicted
+++ resolved
@@ -354,41 +354,12 @@
 		t.Fatalf("could not register blockchain service: %v", err)
 	}
 
-	var validators []*pb.ValidatorRecord
-	for i := 0; i < 40; i++ {
-		validator := &pb.ValidatorRecord{Balance: 32, StartDynasty: 1, EndDynasty: 10}
-		validators = append(validators, validator)
-	}
-
-	crystallized := types.NewCrystallizedState(&pb.CrystallizedState{
-		LastStateRecalc: 0,
-		Validators:      validators,
-		CurrentDynasty:  5,
-		ShardAndCommitteesForSlots: []*pb.ShardAndCommitteeArray{
-			{
-				ArrayShardAndCommittee: []*pb.ShardAndCommittee{
-					{ShardId: 0, Committee: []uint32{0, 1, 2, 3, 4, 5}},
-				},
-			},
-		},
-	})
-	crystallizedStateHash, err := crystallized.Hash()
-	if err != nil {
-		t.Fatalf("Cannot hash crystallized state: %v", err)
-	}
-	if err := beaconChain.SetCrystallizedState(crystallized); err != nil {
-		t.Fatalf("unable to mutate crystallized state: %v", err)
-	}
-
-	var recentBlockHashes [][]byte
-	for i := 0; i < params.CycleLength+1; i++ {
-		recentBlockHashes = append(recentBlockHashes, []byte{'X'})
-	}
-	active := types.NewActiveState(&pb.ActiveState{RecentBlockHashes: recentBlockHashes}, make(map[[32]byte]*types.VoteCache))
-
-	if err := beaconChain.SetActiveState(active); err != nil {
-		t.Fatalf("unable to mutate active state: %v", err)
-	}
+	active := beaconChain.ActiveState()
+	activeHash, _ := active.Hash()
+
+	crystallized := beaconChain.CrystallizedState()
+	crystallizedHash, _ := crystallized.Hash()
+
 	cfg := &Config{
 		BeaconBlockBuf: 0,
 		BeaconDB:       db.DB(),
@@ -410,15 +381,10 @@
 	}
 	parentHash, _ := parentBlock.Hash()
 
-	activeStateHash, err := active.Hash()
-	if err != nil {
-		t.Fatalf("Cannot hash active state: %v", err)
-	}
-
 	block := types.NewBlock(&pb.BeaconBlock{
 		SlotNumber:            2,
-		ActiveStateHash:       activeStateHash[:],
-		CrystallizedStateHash: crystallizedStateHash[:],
+		ActiveStateHash:       activeHash[:],
+		CrystallizedStateHash: crystallizedHash[:],
 		ParentHash:            parentHash[:],
 		PowChainRef:           []byte("a"),
 		Attestations: []*pb.AttestationRecord{
@@ -617,10 +583,7 @@
 	chainService.cancel()
 	exitRoutine <- true
 
-<<<<<<< HEAD
 	testutil.AssertLogsContain(t, hook, "attestation slot number can't be higher than block slot number")
-=======
-	testutil.AssertLogsContain(t, hook, "could not process attestation for block")
 }
 
 func TestEnterCycleTransition(t *testing.T) {
@@ -652,28 +615,15 @@
 
 	chainService, _ := NewChainService(ctx, cfg)
 
-	active, crystallized, err := types.NewGenesisStates()
-	if err != nil {
-		t.Fatalf("Can't generate genesis state: %v", err)
-	}
-
+	genesisBlock, _ := beaconChain.GenesisBlock()
+	active := beaconChain.ActiveState()
+	crystallized := beaconChain.CrystallizedState()
+
+	parentHash, _ := genesisBlock.Hash()
 	activeStateHash, _ := active.Hash()
 	crystallizedStateHash, _ := crystallized.Hash()
 
-	genesis, err := beaconChain.GenesisBlock()
-	if err != nil {
-		t.Fatalf("unable to get canonical head: %v", err)
-	}
-	if err := chainService.SaveBlock(genesis); err != nil {
-		t.Fatalf("save block should failed")
-	}
-
-	parentHash, err := genesis.Hash()
-	if err != nil {
-		t.Fatalf("unable to get hash of canonical head: %v", err)
-	}
-
-	block1 := NewBlock(t, &pb.BeaconBlock{
+	block1 := types.NewBlock(&pb.BeaconBlock{
 		ParentHash:            parentHash[:],
 		SlotNumber:            64,
 		ActiveStateHash:       activeStateHash[:],
@@ -691,15 +641,10 @@
 		<-exitRoutine
 	}()
 
-	if err := chainService.SaveBlock(block1); err != nil {
-		t.Fatal(err)
-	}
-
 	chainService.incomingBlockChan <- block1
 
 	chainService.cancel()
 	exitRoutine <- true
 
 	testutil.AssertLogsContain(t, hook, "Entering cycle transition")
->>>>>>> d4e8de95
 }