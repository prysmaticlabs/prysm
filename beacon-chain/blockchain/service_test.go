package blockchain

import (
	"context"
	"errors"
	"io/ioutil"
	"math/big"
	"testing"
	"time"

	"github.com/ethereum/go-ethereum"
	"github.com/ethereum/go-ethereum/common"
	gethTypes "github.com/ethereum/go-ethereum/core/types"
	"github.com/gogo/protobuf/proto"
	"github.com/prysmaticlabs/go-ssz"
	"github.com/prysmaticlabs/prysm/beacon-chain/attestation"
	"github.com/prysmaticlabs/prysm/beacon-chain/cache/depositcache"
	b "github.com/prysmaticlabs/prysm/beacon-chain/core/blocks"
	"github.com/prysmaticlabs/prysm/beacon-chain/db"
	"github.com/prysmaticlabs/prysm/beacon-chain/internal"
	p2p "github.com/prysmaticlabs/prysm/beacon-chain/p2p"
	"github.com/prysmaticlabs/prysm/beacon-chain/powchain"
	ethpb "github.com/prysmaticlabs/prysm/proto/eth/v1alpha1"
	"github.com/prysmaticlabs/prysm/shared/event"
	"github.com/prysmaticlabs/prysm/shared/testutil"
	"github.com/sirupsen/logrus"
	logTest "github.com/sirupsen/logrus/hooks/test"
)

// Ensure ChainService implements interfaces.
var _ = ChainFeeds(&ChainService{})

func init() {
	logrus.SetLevel(logrus.DebugLevel)
	logrus.SetOutput(ioutil.Discard)
}

type mockOperationService struct{}

func (ms *mockOperationService) IncomingProcessedBlockFeed() *event.Feed {
	return new(event.Feed)
}

func (ms *mockOperationService) IncomingAttFeed() *event.Feed {
	return nil
}

func (ms *mockOperationService) IncomingExitFeed() *event.Feed {
	return nil
}

type mockClient struct{}

func (m *mockClient) SubscribeNewHead(ctx context.Context, ch chan<- *gethTypes.Header) (ethereum.Subscription, error) {
	return new(event.Feed).Subscribe(ch), nil
}

func (m *mockClient) BlockByHash(ctx context.Context, hash common.Hash) (*gethTypes.Block, error) {
	head := &gethTypes.Header{Number: big.NewInt(0), Difficulty: big.NewInt(100)}
	return gethTypes.NewBlockWithHeader(head), nil
}

func (m *mockClient) BlockByNumber(ctx context.Context, number *big.Int) (*gethTypes.Block, error) {
	head := &gethTypes.Header{Number: big.NewInt(0), Difficulty: big.NewInt(100)}
	return gethTypes.NewBlockWithHeader(head), nil
}

func (m *mockClient) HeaderByNumber(ctx context.Context, number *big.Int) (*gethTypes.Header, error) {
	return &gethTypes.Header{Number: big.NewInt(0), Difficulty: big.NewInt(100)}, nil
}

func (m *mockClient) SubscribeFilterLogs(ctx context.Context, q ethereum.FilterQuery, ch chan<- gethTypes.Log) (ethereum.Subscription, error) {
	return new(event.Feed).Subscribe(ch), nil
}

func (m *mockClient) CallContract(ctx context.Context, call ethereum.CallMsg, blockNumber *big.Int) ([]byte, error) {
	return []byte{'t', 'e', 's', 't'}, nil
}

func (m *mockClient) CodeAt(ctx context.Context, account common.Address, blockNumber *big.Int) ([]byte, error) {
	return []byte{'t', 'e', 's', 't'}, nil
}

func (m *mockClient) FilterLogs(ctx context.Context, q ethereum.FilterQuery) ([]gethTypes.Log, error) {
	logs := make([]gethTypes.Log, 3)
	for i := 0; i < len(logs); i++ {
		logs[i].Address = common.Address{}
		logs[i].Topics = make([]common.Hash, 5)
		logs[i].Topics[0] = common.Hash{'a'}
		logs[i].Topics[1] = common.Hash{'b'}
		logs[i].Topics[2] = common.Hash{'c'}

	}
	return logs, nil
}

func (m *mockClient) LatestBlockHash() common.Hash {
	return common.BytesToHash([]byte{'A'})
}

type faultyClient struct{}

func (f *faultyClient) SubscribeNewHead(ctx context.Context, ch chan<- *gethTypes.Header) (ethereum.Subscription, error) {
	return new(event.Feed).Subscribe(ch), nil
}

func (f *faultyClient) BlockByHash(ctx context.Context, hash common.Hash) (*gethTypes.Block, error) {
	return nil, errors.New("failed")
}

func (f *faultyClient) BlockByNumber(ctx context.Context, number *big.Int) (*gethTypes.Block, error) {
	return nil, errors.New("failed")
}

func (f *faultyClient) HeaderByNumber(ctx context.Context, number *big.Int) (*gethTypes.Header, error) {
	return nil, errors.New("failed")
}

func (f *faultyClient) SubscribeFilterLogs(ctx context.Context, q ethereum.FilterQuery, ch chan<- gethTypes.Log) (ethereum.Subscription, error) {
	return new(event.Feed).Subscribe(ch), nil
}

func (f *faultyClient) FilterLogs(ctx context.Context, q ethereum.FilterQuery) ([]gethTypes.Log, error) {
	return nil, errors.New("unable to retrieve logs")
}

func (f *faultyClient) CallContract(ctx context.Context, call ethereum.CallMsg, blockNumber *big.Int) ([]byte, error) {
	return []byte{}, errors.New("unable to retrieve contract code")
}

func (f *faultyClient) CodeAt(ctx context.Context, account common.Address, blockNumber *big.Int) ([]byte, error) {
	return []byte{}, errors.New("unable to retrieve contract code")
}

func (f *faultyClient) LatestBlockHash() common.Hash {
	return common.BytesToHash([]byte{'A'})
}

type mockBroadcaster struct {
	broadcastCalled bool
}

func (mb *mockBroadcaster) Broadcast(_ context.Context, _ proto.Message) error {
	mb.broadcastCalled = true
	return nil
}

var _ = p2p.Broadcaster(&mockBroadcaster{})

func setupGenesisBlock(t *testing.T, cs *ChainService) ([32]byte, *ethpb.BeaconBlock) {
	genesis := b.NewGenesisBlock([]byte{})
<<<<<<< HEAD
	if err := cs.deprecatedBeaconDB.SaveBlock(genesis); err != nil {
=======
	if err := cs.beaconDB.SaveBlock(context.Background(), genesis); err != nil {
>>>>>>> acb20e26
		t.Fatalf("could not save block to db: %v", err)
	}
	parentHash, err := ssz.SigningRoot(genesis)
	if err != nil {
		t.Fatalf("unable to get tree hash root of canonical head: %v", err)
	}
	return parentHash, genesis
}

func setupBeaconChain(t *testing.T, deprecatedBeaconDB *db.BeaconDB, db db.Database, attsService *attestation.Service) *ChainService {
	endpoint := "ws://127.0.0.1"
	ctx := context.Background()
	var web3Service *powchain.Web3Service
	var err error
	client := &mockClient{}
	web3Service, err = powchain.NewWeb3Service(ctx, &powchain.Web3ServiceConfig{
		Endpoint:        endpoint,
		DepositContract: common.Address{},
		Reader:          client,
		Client:          client,
		Logger:          client,
	})
	if err != nil {
		t.Fatalf("unable to set up web3 service: %v", err)
	}

	cfg := &Config{
<<<<<<< HEAD
		BeaconBlockBuf:     0,
		deprecatedBeaconDB: deprecatedBeaconDB,
		db:                 db,
		Web3Service:        web3Service,
		OpsPoolService:     &mockOperationService{},
		AttsService:        attsService,
		P2p:                &mockBroadcaster{},
=======
		BeaconBlockBuf: 0,
		BeaconDB:       beaconDB,
		DepositCache:   depositcache.NewDepositCache(),
		Web3Service:    web3Service,
		OpsPoolService: &mockOperationService{},
		AttsService:    attsService,
		P2p:            &mockBroadcaster{},
>>>>>>> acb20e26
	}
	if err != nil {
		t.Fatalf("could not register blockchain service: %v", err)
	}
	chainService, err := NewChainService(ctx, cfg)
	if err != nil {
		t.Fatalf("unable to setup chain service: %v", err)
	}

	return chainService
}

func SetSlotInState(service *ChainService, slot uint64) error {
	bState, err := service.deprecatedBeaconDB.HeadState(context.Background())
	if err != nil {
		return err
	}

	bState.Slot = slot
<<<<<<< HEAD
	return service.deprecatedBeaconDB.SaveState(context.Background(), bState)
=======
	return service.beaconDB.SaveState(context.Background(), bState, [32]byte{})
>>>>>>> acb20e26
}

func TestChainStartStop_Uninitialized(t *testing.T) {
	hook := logTest.NewGlobal()
	db := internal.SetupDBDeprecated(t)
	defer internal.TeardownDBDeprecated(t, db)
	chainService := setupBeaconChain(t, db, nil, nil)

	// Test the start function.
	genesisChan := make(chan time.Time, 0)
	sub := chainService.stateInitializedFeed.Subscribe(genesisChan)
	defer sub.Unsubscribe()
	chainService.Start()
	chainService.chainStartChan <- time.Unix(0, 0)
	genesisTime := <-genesisChan
	if genesisTime != time.Unix(0, 0) {
		t.Errorf(
			"Expected genesis time to equal chainstart time (%v), received %v",
			time.Unix(0, 0),
			genesisTime,
		)
	}

	beaconState, err := db.HeadState(context.Background())
	if err != nil {
		t.Fatal(err)
	}
	if beaconState == nil || beaconState.Slot != 0 {
		t.Error("Expected canonical state feed to send a state with genesis block")
	}
	if err := chainService.Stop(); err != nil {
		t.Fatalf("Unable to stop chain service: %v", err)
	}
	// The context should have been canceled.
	if chainService.ctx.Err() != context.Canceled {
		t.Error("Context was not canceled")
	}
	testutil.AssertLogsContain(t, hook, "Waiting for ChainStart log from the Validator Deposit Contract to start the beacon chain...")
	testutil.AssertLogsContain(t, hook, "ChainStart time reached, starting the beacon chain!")
}

func TestChainStartStop_Initialized(t *testing.T) {
	hook := logTest.NewGlobal()
	db := internal.SetupDBDeprecated(t)
	defer internal.TeardownDBDeprecated(t, db)

	chainService := setupBeaconChain(t, db, nil, nil)

	unixTime := uint64(time.Now().Unix())
	deposits, _ := testutil.SetupInitialDeposits(t, 100)
	if err := db.InitializeState(context.Background(), unixTime, deposits, &ethpb.Eth1Data{}); err != nil {
		t.Fatalf("Could not initialize beacon state to disk: %v", err)
	}
	setupGenesisBlock(t, chainService)
	// Test the start function.
	chainService.Start()

	if err := chainService.Stop(); err != nil {
		t.Fatalf("unable to stop chain service: %v", err)
	}

	// The context should have been canceled.
	if chainService.ctx.Err() != context.Canceled {
		t.Error("context was not canceled")
	}
	testutil.AssertLogsContain(t, hook, "Beacon chain data already exists, starting service")
}<|MERGE_RESOLUTION|>--- conflicted
+++ resolved
@@ -149,11 +149,7 @@
 
 func setupGenesisBlock(t *testing.T, cs *ChainService) ([32]byte, *ethpb.BeaconBlock) {
 	genesis := b.NewGenesisBlock([]byte{})
-<<<<<<< HEAD
-	if err := cs.deprecatedBeaconDB.SaveBlock(genesis); err != nil {
-=======
 	if err := cs.beaconDB.SaveBlock(context.Background(), genesis); err != nil {
->>>>>>> acb20e26
 		t.Fatalf("could not save block to db: %v", err)
 	}
 	parentHash, err := ssz.SigningRoot(genesis)
@@ -181,15 +177,6 @@
 	}
 
 	cfg := &Config{
-<<<<<<< HEAD
-		BeaconBlockBuf:     0,
-		deprecatedBeaconDB: deprecatedBeaconDB,
-		db:                 db,
-		Web3Service:        web3Service,
-		OpsPoolService:     &mockOperationService{},
-		AttsService:        attsService,
-		P2p:                &mockBroadcaster{},
-=======
 		BeaconBlockBuf: 0,
 		BeaconDB:       beaconDB,
 		DepositCache:   depositcache.NewDepositCache(),
@@ -197,7 +184,6 @@
 		OpsPoolService: &mockOperationService{},
 		AttsService:    attsService,
 		P2p:            &mockBroadcaster{},
->>>>>>> acb20e26
 	}
 	if err != nil {
 		t.Fatalf("could not register blockchain service: %v", err)
@@ -217,11 +203,7 @@
 	}
 
 	bState.Slot = slot
-<<<<<<< HEAD
-	return service.deprecatedBeaconDB.SaveState(context.Background(), bState)
-=======
 	return service.beaconDB.SaveState(context.Background(), bState, [32]byte{})
->>>>>>> acb20e26
 }
 
 func TestChainStartStop_Uninitialized(t *testing.T) {
