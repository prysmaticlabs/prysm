package blockchain

import (
	"context"
	"errors"
	"io/ioutil"
	"math"
	"math/big"
	"testing"
	"time"

	ethereum "github.com/ethereum/go-ethereum"
	"github.com/ethereum/go-ethereum/common"
	gethTypes "github.com/ethereum/go-ethereum/core/types"
	"github.com/prysmaticlabs/prysm/beacon-chain/db"
	"github.com/prysmaticlabs/prysm/beacon-chain/params"
	"github.com/prysmaticlabs/prysm/beacon-chain/powchain"
	"github.com/prysmaticlabs/prysm/beacon-chain/types"
	pb "github.com/prysmaticlabs/prysm/proto/beacon/p2p/v1"
	"github.com/prysmaticlabs/prysm/shared/event"
	"github.com/prysmaticlabs/prysm/shared/testutil"
	"github.com/sirupsen/logrus"
	logTest "github.com/sirupsen/logrus/hooks/test"
)

func init() {
	logrus.SetLevel(logrus.DebugLevel)
	logrus.SetOutput(ioutil.Discard)
}

type mockClient struct{}

func (f *mockClient) SubscribeNewHead(ctx context.Context, ch chan<- *gethTypes.Header) (ethereum.Subscription, error) {
	return new(event.Feed).Subscribe(ch), nil
}

func (f *mockClient) BlockByHash(ctx context.Context, hash common.Hash) (*gethTypes.Block, error) {
	head := &gethTypes.Header{Number: big.NewInt(0), Difficulty: big.NewInt(100)}
	return gethTypes.NewBlockWithHeader(head), nil
}

func (f *mockClient) SubscribeFilterLogs(ctx context.Context, q ethereum.FilterQuery, ch chan<- gethTypes.Log) (ethereum.Subscription, error) {
	return new(event.Feed).Subscribe(ch), nil
}

func (f *mockClient) LatestBlockHash() common.Hash {
	return common.BytesToHash([]byte{'A'})
}

type faultyClient struct{}

func (f *faultyClient) SubscribeNewHead(ctx context.Context, ch chan<- *gethTypes.Header) (ethereum.Subscription, error) {
	return new(event.Feed).Subscribe(ch), nil
}

func (f *faultyClient) BlockByHash(ctx context.Context, hash common.Hash) (*gethTypes.Block, error) {
	return nil, errors.New("failed")
}

func (f *faultyClient) SubscribeFilterLogs(ctx context.Context, q ethereum.FilterQuery, ch chan<- gethTypes.Log) (ethereum.Subscription, error) {
	return new(event.Feed).Subscribe(ch), nil
}

func (f *faultyClient) LatestBlockHash() common.Hash {
	return common.BytesToHash([]byte{'A'})
}

func init() {
	logrus.SetLevel(logrus.DebugLevel)
}

func setupBeaconChain(t *testing.T, faultyPoWClient bool) *ChainService {
	config := db.Config{Path: "", Name: "", InMemory: true}
	db, err := db.NewDB(config)
	if err != nil {
		t.Fatalf("could not setup beaconDB: %v", err)
	}

	endpoint := "ws://127.0.0.1"
	ctx := context.Background()
	var web3Service *powchain.Web3Service
	if faultyPoWClient {
		client := &faultyClient{}
		web3Service, err = powchain.NewWeb3Service(ctx, &powchain.Web3ServiceConfig{Endpoint: endpoint, Pubkey: "", VrcAddr: common.Address{}}, client, client, client)
	} else {
		client := &mockClient{}
		web3Service, err = powchain.NewWeb3Service(ctx, &powchain.Web3ServiceConfig{Endpoint: endpoint, Pubkey: "", VrcAddr: common.Address{}}, client, client, client)
	}
	if err != nil {
		t.Fatalf("unable to set up web3 service: %v", err)
	}
	cfg := &Config{
		BeaconBlockBuf: 0,
		BeaconDB:       db,
		Web3Service:    web3Service,
		EnablePOWChain: true,
	}
	if err != nil {
		t.Fatalf("could not register blockchain service: %v", err)
	}
	chainService, err := NewChainService(ctx, cfg)
	if err != nil {
		t.Fatalf("unable to setup chain service: %v", err)
	}

	return chainService
}

func TestStartStop(t *testing.T) {
	chainService := setupBeaconChain(t, false)
	defer chainService.beaconDB.Close()

	chainService.IncomingBlockFeed()

	// Test the start function.
	chainService.Start()

	if err := chainService.Stop(); err != nil {
		t.Fatalf("unable to stop chain service: %v", err)
	}

	// The context should have been canceled.
	if chainService.ctx.Err() == nil {
		t.Error("context was not canceled")
	}
}

func TestRunningChainServiceFaultyPOWChain(t *testing.T) {
	hook := logTest.NewGlobal()
	chainService := setupBeaconChain(t, true)
	defer chainService.beaconDB.Close()

	block := types.NewBlock(&pb.BeaconBlock{
		Slot:        1,
		PowChainRef: []byte("a"),
	})

	blockChan := make(chan *types.Block)
	exitRoutine := make(chan bool)
	go func() {
		chainService.blockProcessing(blockChan)
		<-exitRoutine
	}()

	if err := chainService.beaconDB.SaveBlock(block); err != nil {
		t.Fatal(err)
	}

	chainService.incomingBlockChan <- block
	chainService.cancel()
	exitRoutine <- true

	testutil.AssertLogsContain(t, hook, "Proof-of-Work chain reference in block does not exist")
}

func TestRunningChainService(t *testing.T) {
	hook := logTest.NewGlobal()

	chainService := setupBeaconChain(t, false)
	defer chainService.beaconDB.Close()

	active := types.NewGenesisActiveState()
	crystallized, err := types.NewGenesisCrystallizedState(nil)
	if err != nil {
		t.Fatalf("Can't generate genesis state: %v", err)
	}

	activeStateRoot, _ := active.Hash()
	crystallizedStateRoot, _ := crystallized.Hash()

	genesis := types.NewGenesisBlock([32]byte{}, [32]byte{})
	chainService.beaconDB.SaveBlock(genesis)
	parentHash, err := genesis.Hash()
	if err != nil {
		t.Fatalf("unable to get hash of canonical head: %v", err)
	}

	secondsSinceGenesis := time.Since(params.GetConfig().GenesisTime).Seconds()
	currentSlot := uint64(math.Floor(secondsSinceGenesis / float64(params.GetConfig().SlotDuration)))

	slotsStart := crystallized.LastStateRecalculationSlot() - params.GetConfig().CycleLength
	slotIndex := (currentSlot - slotsStart) % params.GetConfig().CycleLength
	Shard := crystallized.ShardAndCommitteesForSlots()[slotIndex].ArrayShardAndCommittee[0].Shard

	block := types.NewBlock(&pb.BeaconBlock{
		Slot:                  currentSlot,
		ActiveStateRoot:       activeStateRoot[:],
		CrystallizedStateRoot: crystallizedStateRoot[:],
		AncestorHashes:        [][]byte{parentHash[:]},
		PowChainRef:           []byte("a"),
		Attestations: []*pb.AggregatedAttestation{{
			Slot:               currentSlot,
			AttesterBitfield:   []byte{128, 0},
			Shard:              Shard,
			JustifiedBlockHash: parentHash[:],
		}},
	})

	blockNoParent := types.NewBlock(&pb.BeaconBlock{
		Slot:           currentSlot,
		PowChainRef:    []byte("a"),
		AncestorHashes: [][]byte{{}},
	})

	blockChan := make(chan *types.Block)
	exitRoutine := make(chan bool)
	t.Log([][]byte{parentHash[:]})
	go func() {
		chainService.blockProcessing(blockChan)
		<-exitRoutine
	}()

	if err := chainService.beaconDB.SaveBlock(block); err != nil {
		t.Fatal(err)
	}

	chainService.incomingBlockChan <- blockNoParent
	chainService.incomingBlockChan <- block
	<-blockChan
	chainService.cancel()
	exitRoutine <- true
	testutil.AssertLogsContain(t, hook, "Chain service context closed, exiting goroutine")
	testutil.AssertLogsContain(t, hook, "Block points to nil parent")
	testutil.AssertLogsContain(t, hook, "Finished processing received block")
}

func TestDoesPOWBlockExist(t *testing.T) {
	hook := logTest.NewGlobal()
	chainService := setupBeaconChain(t, true)
	defer chainService.beaconDB.Close()

	block := types.NewBlock(&pb.BeaconBlock{
		Slot: 10,
	})

	// Using a faulty client should throw error.
	exists := chainService.doesPoWBlockExist(block)
	if exists {
		t.Error("Block corresponding to nil powchain reference should not exist")
	}
	testutil.AssertLogsContain(t, hook, "fetching PoW block corresponding to mainchain reference failed")
}

<<<<<<< HEAD
func TestUpdateHeadEmpty(t *testing.T) {
	hook := logTest.NewGlobal()
	chainService := setupBeaconChain(t, false)
	defer chainService.beaconDB.Close()

	active := types.NewGenesisActiveState()
	crystallized, err := types.NewGenesisCrystallizedState(nil)
	if err != nil {
		t.Fatalf("Can't generate genesis state: %v", err)
	}
	ActiveStateRoot, _ := active.Hash()
	CrystallizedStateRoot, _ := crystallized.Hash()

	genesis := types.NewGenesisBlock(ActiveStateRoot, CrystallizedStateRoot)
	genesisHash, err := genesis.Hash()
	if err != nil {
		t.Fatalf("Could not get genesis block hash: %v", err)
	}

	block := types.NewBlock(&pb.BeaconBlock{
		Slot:                  64,
		ActiveStateRoot:       ActiveStateRoot[:],
		CrystallizedStateRoot: CrystallizedStateRoot[:],
		AncestorHashes:        [][]byte{genesisHash[:]},
		PowChainRef:           []byte("a"),
	})

	exitRoutine := make(chan bool)
	slotChan := make(chan uint64)
	go func() {
		chainService.updateHead(slotChan)
		<-exitRoutine
	}()

	if err := chainService.beaconDB.SaveBlock(block); err != nil {
		t.Fatal(err)
	}

	// If blocks pending processing is empty, the updateHead routine does nothing.
	chainService.blocksPendingProcessing = [][32]byte{}
	slotChan <- 0
	chainService.cancel()
	exitRoutine <- true

	testutil.AssertLogsDoNotContain(t, hook, "Applying fork choice rule")
}

func TestUpdateHeadNoBlock(t *testing.T) {
	hook := logTest.NewGlobal()
	chainService := setupBeaconChain(t, false)
	defer chainService.beaconDB.Close()

	exitRoutine := make(chan bool)
	slotChan := make(chan uint64)
	go func() {
		chainService.updateHead(slotChan)
		<-exitRoutine
	}()

	// If blocks pending processing contains a hash of a block that does not exist
	// in persistent storage, we expect an error log to be thrown as
	// that is unexpected behavior given the block should have been saved during
	// processing.
	fakeBlock := types.NewBlock(&pb.BeaconBlock{Slot: 100})
	fakeBlockHash, err := fakeBlock.Hash()
	if err != nil {
		t.Fatal(err)
	}
	chainService.blocksPendingProcessing = [][32]byte{}
	chainService.blocksPendingProcessing = append(chainService.blocksPendingProcessing, fakeBlockHash)
	slotChan <- 0
	chainService.cancel()
	exitRoutine <- true

	testutil.AssertLogsContain(t, hook, "Could not get block")
}

func TestUpdateHeadNoParent(t *testing.T) {
	hook := logTest.NewGlobal()
	chainService := setupBeaconChain(t, false)
	defer chainService.beaconDB.Close()

	exitRoutine := make(chan bool)
	slotChan := make(chan uint64)
	go func() {
		chainService.updateHead(slotChan)
		<-exitRoutine
	}()

	// non-existent parent hash should log an error in updateHead.
	noParentBlock := types.NewBlock(&pb.BeaconBlock{
		Slot:           64,
		AncestorHashes: [][]byte{{}},
	})
	noParentBlockHash, err := noParentBlock.Hash()
	if err != nil {
		t.Fatalf("Could not hash block: %v", err)
	}

	if err := chainService.beaconDB.SaveBlock(noParentBlock); err != nil {
		t.Fatal(err)
	}

	chainService.blocksPendingProcessing = [][32]byte{}
	chainService.blocksPendingProcessing = append(chainService.blocksPendingProcessing, noParentBlockHash)

	slotChan <- 0
	chainService.cancel()
	exitRoutine <- true

	testutil.AssertLogsContain(t, hook, fmt.Sprintf("Failed to get parent of block %#x", noParentBlockHash))
}

=======
>>>>>>> 8bffae13
func TestUpdateHead(t *testing.T) {
	hook := logTest.NewGlobal()
	chainService := setupBeaconChain(t, false)
	defer chainService.beaconDB.Close()

	active := types.NewGenesisActiveState()
	crystallized, err := types.NewGenesisCrystallizedState(nil)
	if err != nil {
		t.Fatalf("Can't generate genesis state: %v", err)
	}
	ActiveStateRoot, _ := active.Hash()
	CrystallizedStateRoot, _ := crystallized.Hash()

	genesis := types.NewGenesisBlock(ActiveStateRoot, CrystallizedStateRoot)
	genesisHash, err := genesis.Hash()
	if err != nil {
		t.Fatalf("Could not get genesis block hash: %v", err)
	}

	block := types.NewBlock(&pb.BeaconBlock{
		Slot:                  64,
		ActiveStateRoot:       ActiveStateRoot[:],
		CrystallizedStateRoot: CrystallizedStateRoot[:],
		AncestorHashes:        [][]byte{genesisHash[:]},
		PowChainRef:           []byte("a"),
	})

	exitRoutine := make(chan bool)
	blockChan := make(chan *types.Block)
	go func() {
		chainService.updateHead(blockChan)
		<-exitRoutine
	}()

	if err := chainService.beaconDB.SaveBlock(block); err != nil {
		t.Fatal(err)
	}

	// If blocks pending processing is empty, the updateHead routine does nothing.
	blockChan <- block
	chainService.cancel()
	exitRoutine <- true

	testutil.AssertLogsContain(t, hook, "Canonical block determined")
}

func TestProcessBlocksWithCorrectAttestations(t *testing.T) {
	chainService := setupBeaconChain(t, false)
	defer chainService.beaconDB.Close()

	active := types.NewGenesisActiveState()
	crystallized, err := types.NewGenesisCrystallizedState(nil)
	if err != nil {
		t.Fatalf("Can't generate genesis state: %v", err)
	}

	ActiveStateRoot, _ := active.Hash()
	CrystallizedStateRoot, _ := crystallized.Hash()

	block0 := types.NewBlock(&pb.BeaconBlock{
		Slot: 0,
	})
	if saveErr := chainService.beaconDB.SaveBlock(block0); saveErr != nil {
		t.Fatalf("Cannot save block: %v", saveErr)
	}
	block0Hash, err := block0.Hash()
	if err != nil {
		t.Fatalf("Failed to compute block's hash: %v", err)
	}

	secondsSinceGenesis := time.Since(params.GetConfig().GenesisTime).Seconds()
	currentSlot := uint64(math.Floor(secondsSinceGenesis / float64(params.GetConfig().SlotDuration)))

	block1 := types.NewBlock(&pb.BeaconBlock{
		AncestorHashes:        [][]byte{block0Hash[:]},
		Slot:                  currentSlot,
		ActiveStateRoot:       ActiveStateRoot[:],
		CrystallizedStateRoot: CrystallizedStateRoot[:],
		Attestations: []*pb.AggregatedAttestation{{
			Slot:             currentSlot,
			AttesterBitfield: []byte{16, 0},
			Shard:            0,
		}},
	})

	blockChan := make(chan *types.Block)
	exitRoutine := make(chan bool)
	go func() {
		chainService.blockProcessing(blockChan)
		<-exitRoutine
	}()

	chainService.incomingBlockChan <- block1
	block1Returned := <-blockChan

	if block1 != block1Returned {
		t.Fatalf("expected %v and %v to be the same", block1, block1Returned)
	}

	block1Hash, err := block1.Hash()
	if err != nil {
		t.Fatalf("unable to get hash of block 1: %v", err)
	}

	currentSlot++

	// Add 1 more attestation field for slot2
	block2 := types.NewBlock(&pb.BeaconBlock{
		AncestorHashes: [][]byte{block1Hash[:]},
		Slot:           currentSlot,
		Attestations: []*pb.AggregatedAttestation{
			{Slot: currentSlot - 1, AttesterBitfield: []byte{8, 0}, Shard: 0},
			{Slot: currentSlot, AttesterBitfield: []byte{8, 0}, Shard: 0},
		}})
	block2Hash, err := block2.Hash()
	if err != nil {
		t.Fatalf("unable to get hash of block 1: %v", err)
	}

	currentSlot++

	// Add 1 more attestation field for slot3
	block3 := types.NewBlock(&pb.BeaconBlock{
		AncestorHashes: [][]byte{block2Hash[:]},
		Slot:           currentSlot,
		Attestations: []*pb.AggregatedAttestation{
			{Slot: currentSlot - 2, AttesterBitfield: []byte{4, 0}, Shard: 0},
			{Slot: currentSlot - 1, AttesterBitfield: []byte{4, 0}, Shard: 0},
			{Slot: currentSlot, AttesterBitfield: []byte{4, 0}, Shard: 0},
		}})

	chainService.incomingBlockChan <- block1
	<-blockChan
	chainService.incomingBlockChan <- block2
	<-blockChan
	chainService.incomingBlockChan <- block3
	<-blockChan

	chainService.cancel()
	exitRoutine <- true
}<|MERGE_RESOLUTION|>--- conflicted
+++ resolved
@@ -241,122 +241,6 @@
 	testutil.AssertLogsContain(t, hook, "fetching PoW block corresponding to mainchain reference failed")
 }
 
-<<<<<<< HEAD
-func TestUpdateHeadEmpty(t *testing.T) {
-	hook := logTest.NewGlobal()
-	chainService := setupBeaconChain(t, false)
-	defer chainService.beaconDB.Close()
-
-	active := types.NewGenesisActiveState()
-	crystallized, err := types.NewGenesisCrystallizedState(nil)
-	if err != nil {
-		t.Fatalf("Can't generate genesis state: %v", err)
-	}
-	ActiveStateRoot, _ := active.Hash()
-	CrystallizedStateRoot, _ := crystallized.Hash()
-
-	genesis := types.NewGenesisBlock(ActiveStateRoot, CrystallizedStateRoot)
-	genesisHash, err := genesis.Hash()
-	if err != nil {
-		t.Fatalf("Could not get genesis block hash: %v", err)
-	}
-
-	block := types.NewBlock(&pb.BeaconBlock{
-		Slot:                  64,
-		ActiveStateRoot:       ActiveStateRoot[:],
-		CrystallizedStateRoot: CrystallizedStateRoot[:],
-		AncestorHashes:        [][]byte{genesisHash[:]},
-		PowChainRef:           []byte("a"),
-	})
-
-	exitRoutine := make(chan bool)
-	slotChan := make(chan uint64)
-	go func() {
-		chainService.updateHead(slotChan)
-		<-exitRoutine
-	}()
-
-	if err := chainService.beaconDB.SaveBlock(block); err != nil {
-		t.Fatal(err)
-	}
-
-	// If blocks pending processing is empty, the updateHead routine does nothing.
-	chainService.blocksPendingProcessing = [][32]byte{}
-	slotChan <- 0
-	chainService.cancel()
-	exitRoutine <- true
-
-	testutil.AssertLogsDoNotContain(t, hook, "Applying fork choice rule")
-}
-
-func TestUpdateHeadNoBlock(t *testing.T) {
-	hook := logTest.NewGlobal()
-	chainService := setupBeaconChain(t, false)
-	defer chainService.beaconDB.Close()
-
-	exitRoutine := make(chan bool)
-	slotChan := make(chan uint64)
-	go func() {
-		chainService.updateHead(slotChan)
-		<-exitRoutine
-	}()
-
-	// If blocks pending processing contains a hash of a block that does not exist
-	// in persistent storage, we expect an error log to be thrown as
-	// that is unexpected behavior given the block should have been saved during
-	// processing.
-	fakeBlock := types.NewBlock(&pb.BeaconBlock{Slot: 100})
-	fakeBlockHash, err := fakeBlock.Hash()
-	if err != nil {
-		t.Fatal(err)
-	}
-	chainService.blocksPendingProcessing = [][32]byte{}
-	chainService.blocksPendingProcessing = append(chainService.blocksPendingProcessing, fakeBlockHash)
-	slotChan <- 0
-	chainService.cancel()
-	exitRoutine <- true
-
-	testutil.AssertLogsContain(t, hook, "Could not get block")
-}
-
-func TestUpdateHeadNoParent(t *testing.T) {
-	hook := logTest.NewGlobal()
-	chainService := setupBeaconChain(t, false)
-	defer chainService.beaconDB.Close()
-
-	exitRoutine := make(chan bool)
-	slotChan := make(chan uint64)
-	go func() {
-		chainService.updateHead(slotChan)
-		<-exitRoutine
-	}()
-
-	// non-existent parent hash should log an error in updateHead.
-	noParentBlock := types.NewBlock(&pb.BeaconBlock{
-		Slot:           64,
-		AncestorHashes: [][]byte{{}},
-	})
-	noParentBlockHash, err := noParentBlock.Hash()
-	if err != nil {
-		t.Fatalf("Could not hash block: %v", err)
-	}
-
-	if err := chainService.beaconDB.SaveBlock(noParentBlock); err != nil {
-		t.Fatal(err)
-	}
-
-	chainService.blocksPendingProcessing = [][32]byte{}
-	chainService.blocksPendingProcessing = append(chainService.blocksPendingProcessing, noParentBlockHash)
-
-	slotChan <- 0
-	chainService.cancel()
-	exitRoutine <- true
-
-	testutil.AssertLogsContain(t, hook, fmt.Sprintf("Failed to get parent of block %#x", noParentBlockHash))
-}
-
-=======
->>>>>>> 8bffae13
 func TestUpdateHead(t *testing.T) {
 	hook := logTest.NewGlobal()
 	chainService := setupBeaconChain(t, false)
