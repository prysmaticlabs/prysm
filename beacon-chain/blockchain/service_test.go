--- conflicted
+++ resolved
@@ -131,57 +131,6 @@
 	return chainService
 }
 
-<<<<<<< HEAD
-=======
-func TestChainStartStop_Uninitialized(t *testing.T) {
-	hook := logTest.NewGlobal()
-	db, sc := testDB.SetupDB(t)
-	chainService := setupBeaconChain(t, db, sc)
-
-	// Listen for state events.
-	stateSubChannel := make(chan *feed.Event, 1)
-	stateSub := chainService.stateNotifier.StateFeed().Subscribe(stateSubChannel)
-
-	// Test the chain start state notifier.
-	genesisTime := time.Unix(1, 0)
-	chainService.Start()
-	event := &feed.Event{
-		Type: statefeed.ChainStarted,
-		Data: &statefeed.ChainStartedData{
-			StartTime: genesisTime,
-		},
-	}
-	// Send in a loop to ensure it is delivered (busy wait for the service to subscribe to the state feed).
-	for sent := 1; sent == 1; {
-		sent = chainService.stateNotifier.StateFeed().Send(event)
-		if sent == 1 {
-			// Flush our local subscriber.
-			<-stateSubChannel
-		}
-	}
-
-	// Now wait for notification the state is ready.
-	for stateInitialized := false; stateInitialized == false; {
-		recv := <-stateSubChannel
-		if recv.Type == statefeed.Initialized {
-			stateInitialized = true
-		}
-	}
-	stateSub.Unsubscribe()
-
-	beaconState, err := db.HeadState(context.Background())
-	require.NoError(t, err)
-	if beaconState == nil || beaconState.Slot() != 0 {
-		t.Error("Expected canonical state feed to send a state with genesis block")
-	}
-	require.NoError(t, chainService.Stop(), "Unable to stop chain service")
-	// The context should have been canceled.
-	assert.Equal(t, context.Canceled, chainService.ctx.Err(), "Context was not canceled")
-	testutil.AssertLogsContain(t, hook, "Waiting")
-	testutil.AssertLogsContain(t, hook, "Initialized beacon chain genesis state")
-}
-
->>>>>>> f1cfb6a2
 func TestChainStartStop_Initialized(t *testing.T) {
 	hook := logTest.NewGlobal()
 	ctx := context.Background()
@@ -194,32 +143,11 @@
 	require.NoError(t, err)
 	require.NoError(t, db.SaveBlock(ctx, genesisBlk))
 	s := testutil.NewBeaconState()
-<<<<<<< HEAD
-	if err := s.SetSlot(1); err != nil {
-		t.Fatal(err)
-	}
-	if err := db.SaveState(ctx, s, blkRoot); err != nil {
-		t.Fatal(err)
-	}
-	if err := chainService.stateGen.SaveState(ctx, bytesutil.ToBytes32(s.FinalizedCheckpoint().Root), s); err != nil {
-		t.Fatal(err)
-	}
-	if err := db.SaveHeadBlockRoot(ctx, blkRoot); err != nil {
-		t.Fatal(err)
-	}
-	if err := db.SaveGenesisBlockRoot(ctx, blkRoot); err != nil {
-		t.Fatal(err)
-	}
-	if err := db.SaveJustifiedCheckpoint(ctx, &ethpb.Checkpoint{Root: blkRoot[:]}); err != nil {
-		t.Fatal(err)
-	}
-=======
 	require.NoError(t, s.SetSlot(1))
 	require.NoError(t, db.SaveState(ctx, s, blkRoot))
 	require.NoError(t, db.SaveHeadBlockRoot(ctx, blkRoot))
 	require.NoError(t, db.SaveGenesisBlockRoot(ctx, blkRoot))
 	require.NoError(t, db.SaveJustifiedCheckpoint(ctx, &ethpb.Checkpoint{Root: blkRoot[:]}))
->>>>>>> f1cfb6a2
 
 	// Test the start function.
 	chainService.Start()
