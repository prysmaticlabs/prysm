--- conflicted
+++ resolved
@@ -149,11 +149,7 @@
 
 func setupGenesisBlock(t *testing.T, cs *ChainService) ([32]byte, *ethpb.BeaconBlock) {
 	genesis := b.NewGenesisBlock([]byte{})
-<<<<<<< HEAD
-	if err := cs.deprecatedBeaconDB.SaveBlock(genesis); err != nil {
-=======
 	if err := cs.beaconDB.SaveBlock(context.Background(), genesis); err != nil {
->>>>>>> 83083b9c
 		t.Fatalf("could not save block to db: %v", err)
 	}
 	parentHash, err := ssz.SigningRoot(genesis)
@@ -199,19 +195,6 @@
 	return chainService
 }
 
-<<<<<<< HEAD
-func SetSlotInState(service *ChainService, slot uint64) error {
-	bState, err := service.deprecatedBeaconDB.HeadState(context.Background())
-	if err != nil {
-		return err
-	}
-
-	bState.Slot = slot
-	return service.deprecatedBeaconDB.SaveState(context.Background(), bState)
-}
-
-=======
->>>>>>> 83083b9c
 func TestChainStartStop_Uninitialized(t *testing.T) {
 	helpers.ClearAllCaches()
 
