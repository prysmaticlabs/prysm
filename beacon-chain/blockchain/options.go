--- conflicted
+++ resolved
@@ -79,8 +79,6 @@
 	}
 }
 
-<<<<<<< HEAD
-=======
 // WithPayloadEnvelopeCache for payload envelope cache.
 func WithPayloadEnvelopeCache(c *sync.Map) Option {
 	return func(s *Service) error {
@@ -89,7 +87,6 @@
 	}
 }
 
->>>>>>> ff6c1c15
 // WithPayloadIDCache for payload ID cache.
 func WithPayloadIDCache(c *cache.PayloadIDCache) Option {
 	return func(s *Service) error {
