package blockchain

import (
	"context"
	"fmt"

	"github.com/ethereum/go-ethereum/common"
	gethTypes "github.com/ethereum/go-ethereum/core/types"
	b "github.com/prysmaticlabs/prysm/beacon-chain/core/blocks"
	"github.com/prysmaticlabs/prysm/beacon-chain/core/helpers"
	"github.com/prysmaticlabs/prysm/beacon-chain/core/state"
	"github.com/prysmaticlabs/prysm/beacon-chain/core/validators"
	pb "github.com/prysmaticlabs/prysm/proto/beacon/p2p/v1"
	"github.com/prysmaticlabs/prysm/shared/event"
	"github.com/prysmaticlabs/prysm/shared/hashutil"
	"github.com/prysmaticlabs/prysm/shared/params"
	"github.com/sirupsen/logrus"
	"go.opencensus.io/trace"
)

// BlockProcessor interface defines the methods in the blockchain service which
// handle new block operations.
type BlockProcessor interface {
	CanonicalBlockFeed() *event.Feed
	ReceiveBlock(ctx context.Context, block *pb.BeaconBlock) (*pb.BeaconState, error)
}

// ReceiveBlock is a function that defines the operations that are preformed on
// any block that is received from p2p layer or rpc. It checks the block to see
// if it passes the pre-processing conditions, if it does then the per slot
// state transition function is carried out on the block.
// spec:
//  def process_block(block):
//      if not block_pre_processing_conditions(block):
//          return nil, error
//
//  	# process skipped slots
// 		while (state.slot < block.slot - 1):
//      	state = slot_state_transition(state, block=None)
//
//		# process slot with block
//		state = slot_state_transition(state, block)
//
//		# check state root
//      if block.state_root == hash(state):
//			return state, error
//		else:
//			return nil, error  # or throw or whatever
//
func (c *ChainService) ReceiveBlock(ctx context.Context, block *pb.BeaconBlock) (*pb.BeaconState, error) {
	ctx, span := trace.StartSpan(ctx, "beacon-chain.blockchain.ReceiveBlock")
	defer span.End()
	beaconState, err := c.beaconDB.State(ctx)
	if err != nil {
		return nil, fmt.Errorf("could not retrieve beacon state: %v", err)
	}
	blockRoot, err := hashutil.HashBeaconBlock(block)
	if err != nil {
		return nil, fmt.Errorf("could not tree hash incoming block: %v", err)
	}

	if block.Slot == params.BeaconConfig().GenesisSlot {
		return nil, fmt.Errorf("cannot process a genesis block: received block with slot %d",
			block.Slot-params.BeaconConfig().GenesisSlot)
	}

	// Save blocks with higher slot numbers in cache.
	if err := c.isBlockReadyForProcessing(block, beaconState); err != nil {
		return nil, fmt.Errorf("block with root %#x is not ready for processing: %v", blockRoot, err)
	}

	// if there exists a block for the slot being processed.
	if err := c.beaconDB.SaveBlock(block); err != nil {
		return nil, fmt.Errorf("failed to save block: %v", err)
	}

	// Announce the new block to the network.
	c.p2p.Broadcast(ctx, &pb.BeaconBlockAnnounce{
		Hash:       blockRoot[:],
		SlotNumber: block.Slot,
	})

	// Retrieve the last processed beacon block's hash root.
	headRoot, err := c.ChainHeadRoot()
	if err != nil {
		return nil, fmt.Errorf("could not retrieve chain head root: %v", err)
	}

	log.WithField("slotNumber", block.Slot-params.BeaconConfig().GenesisSlot).Info(
		"Executing state transition")

	// Check for skipped slots.
	numSkippedSlots := 0
	for beaconState.Slot < block.Slot-1 {
		beaconState, err = c.runStateTransition(headRoot, nil, beaconState)
		if err != nil {
			return nil, fmt.Errorf("could not execute state transition without block %v", err)
		}
		numSkippedSlots++
	}
	if numSkippedSlots > 0 {
		log.Warnf("Processed %d skipped slots", numSkippedSlots)
	}

	beaconState, err = c.runStateTransition(headRoot, block, beaconState)
	if err != nil {
		return nil, fmt.Errorf("could not execute state transition with block %v", err)
	}

	log.WithFields(logrus.Fields{
		"slotNumber":     block.Slot - params.BeaconConfig().GenesisSlot,
		"justifiedEpoch": beaconState.JustifiedEpoch - params.BeaconConfig().GenesisEpoch,
		"finalizedEpoch": beaconState.FinalizedEpoch - params.BeaconConfig().GenesisEpoch,
<<<<<<< HEAD
	}).Info(
		"State transition complete")
=======
	}).Info("State transition complete")
>>>>>>> 05303844

	// Forward processed block to operation pool to remove individual operation from DB.
	if c.opsPoolService.IncomingProcessedBlockFeed().Send(block) == 0 {
		log.Error("Sent processed block to no subscribers")
	}

	// Update attestation store with latest attestation target.
	log.Info("Updating latest attestation target")
	for _, att := range block.Body.Attestations {
		if err := c.attsService.UpdateLatestAttestation(c.ctx, att); err != nil {
			return nil, fmt.Errorf("failed to update latest attestation for store: %v", err)
		}
		log.WithFields(
			logrus.Fields{
				"attestationSlot": att.Data.Slot - params.BeaconConfig().GenesisSlot,
				"justifiedEpoch":  att.Data.JustifiedEpoch - params.BeaconConfig().GenesisEpoch,
			},
		).Info("Attestation store updated")
	}

	// Remove pending deposits from the deposit queue.
	for _, dep := range block.Body.Deposits {
		c.beaconDB.RemovePendingDeposit(ctx, dep)
	}

	log.WithField("hash", fmt.Sprintf("%#x", blockRoot)).Info("Processed beacon block")
	return beaconState, nil
}

func (c *ChainService) isBlockReadyForProcessing(block *pb.BeaconBlock, beaconState *pb.BeaconState) error {
	var powBlockFetcher func(ctx context.Context, hash common.Hash) (*gethTypes.Block, error)
	if c.enablePOWChain {
		powBlockFetcher = c.web3Service.Client().BlockByHash
	}
	if err := b.IsValidBlock(c.ctx, beaconState, block, c.enablePOWChain,
		c.beaconDB.HasBlock, powBlockFetcher, c.genesisTime); err != nil {
		return fmt.Errorf("block does not fulfill pre-processing conditions %v", err)
	}
	return nil
}

func (c *ChainService) runStateTransition(
	headRoot [32]byte, block *pb.BeaconBlock, beaconState *pb.BeaconState,
) (*pb.BeaconState, error) {
	beaconState, err := state.ExecuteStateTransition(
		c.ctx,
		beaconState,
		block,
		headRoot,
		&state.TransitionConfig{
			VerifySignatures: false, // We disable signature verification for now.
			Logging:          true,  // We enable logging in this state transition call.
		},
	)
	if err != nil {
		return nil, fmt.Errorf("could not execute state transition %v", err)
	}
	log.WithField(
		"slotsSinceGenesis", beaconState.Slot-params.BeaconConfig().GenesisSlot,
	).Info("Slot transition successfully processed")

	if block != nil {
		log.WithField(
			"slotsSinceGenesis", beaconState.Slot-params.BeaconConfig().GenesisSlot,
		).Info("Block transition successfully processed")
	}

	if helpers.IsEpochEnd(beaconState.Slot) {
		// Save activated validators of this epoch to public key -> index DB.
		if err := c.saveValidatorIdx(beaconState); err != nil {
			return nil, fmt.Errorf("could not save validator index: %v", err)
		}
		// Delete exited validators of this epoch to public key -> index DB.
		if err := c.deleteValidatorIdx(beaconState); err != nil {
			return nil, fmt.Errorf("could not delete validator index: %v", err)
		}
		// Update FFG checkpoints in DB.
		if err := c.updateFFGCheckPts(beaconState); err != nil {
			return nil, fmt.Errorf("could not update FFG checkpts: %v", err)
		}
<<<<<<< HEAD
		// Save Historical States
=======
		// Save Historical States.
>>>>>>> 05303844
		if err := c.SaveHistoricalState(beaconState); err != nil {
			return nil, fmt.Errorf("could not save historical state: %v", err)
		}
		log.WithField(
			"SlotsSinceGenesis", beaconState.Slot-params.BeaconConfig().GenesisSlot,
		).Info("Epoch transition successfully processed")
	}
	return beaconState, nil
}

// SaveHistoricalState saves the state at each epoch transition so that it can be used
// by the state generator to regenerate state.
func (c *ChainService) SaveHistoricalState(beaconState *pb.BeaconState) error {
	return c.beaconDB.SaveHistoricalState(beaconState)
}

// saveValidatorIdx saves the validators public key to index mapping in DB, these
// validators were activated from current epoch. After it saves, current epoch key
// is deleted from ActivatedValidators mapping.
func (c *ChainService) saveValidatorIdx(state *pb.BeaconState) error {
	for _, idx := range validators.ActivatedValidators[helpers.CurrentEpoch(state)] {
		pubKey := state.ValidatorRegistry[idx].Pubkey
		if err := c.beaconDB.SaveValidatorIndex(pubKey, int(idx)); err != nil {
			return fmt.Errorf("could not save validator index: %v", err)
		}
	}
	delete(validators.ActivatedValidators, helpers.CurrentEpoch(state))
	return nil
}

// deleteValidatorIdx deletes the validators public key to index mapping in DB, the
// validators were exited from current epoch. After it deletes, current epoch key
// is deleted from ExitedValidators mapping.
func (c *ChainService) deleteValidatorIdx(state *pb.BeaconState) error {
	for _, idx := range validators.ExitedValidators[helpers.CurrentEpoch(state)] {
		pubKey := state.ValidatorRegistry[idx].Pubkey
		if err := c.beaconDB.DeleteValidatorIndex(pubKey); err != nil {
			return fmt.Errorf("could not delete validator index: %v", err)
		}
	}
	delete(validators.ExitedValidators, helpers.CurrentEpoch(state))
	return nil
}<|MERGE_RESOLUTION|>--- conflicted
+++ resolved
@@ -111,12 +111,7 @@
 		"slotNumber":     block.Slot - params.BeaconConfig().GenesisSlot,
 		"justifiedEpoch": beaconState.JustifiedEpoch - params.BeaconConfig().GenesisEpoch,
 		"finalizedEpoch": beaconState.FinalizedEpoch - params.BeaconConfig().GenesisEpoch,
-<<<<<<< HEAD
-	}).Info(
-		"State transition complete")
-=======
 	}).Info("State transition complete")
->>>>>>> 05303844
 
 	// Forward processed block to operation pool to remove individual operation from DB.
 	if c.opsPoolService.IncomingProcessedBlockFeed().Send(block) == 0 {
@@ -197,11 +192,7 @@
 		if err := c.updateFFGCheckPts(beaconState); err != nil {
 			return nil, fmt.Errorf("could not update FFG checkpts: %v", err)
 		}
-<<<<<<< HEAD
-		// Save Historical States
-=======
 		// Save Historical States.
->>>>>>> 05303844
 		if err := c.SaveHistoricalState(beaconState); err != nil {
 			return nil, fmt.Errorf("could not save historical state: %v", err)
 		}
