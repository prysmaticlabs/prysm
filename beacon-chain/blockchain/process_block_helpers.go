--- conflicted
+++ resolved
@@ -226,7 +226,6 @@
 		return err
 	}
 	s.clearInitSyncBlocks()
-	s.attPool.ClearSeenAtts()
 
 	if err := s.beaconDB.SaveFinalizedCheckpoint(ctx, cp); err != nil {
 		return err
@@ -240,11 +239,7 @@
 		return errors.Wrap(err, "could not migrate to cold")
 	}
 
-<<<<<<< HEAD
-	return s.beaconDB.SaveFinalizedCheckpoint(ctx, cp)
-=======
-	return nil
->>>>>>> 7b0b8ee1
+	return nil
 }
 
 // ancestor returns the block root of an ancestry block from the input block root.
