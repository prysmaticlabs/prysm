package blockchain

import (
	"bytes"
	"context"
	"fmt"

	"github.com/pkg/errors"
	types "github.com/prysmaticlabs/eth2-types"
	"github.com/prysmaticlabs/prysm/beacon-chain/core/helpers"
	"github.com/prysmaticlabs/prysm/beacon-chain/state"
	"github.com/prysmaticlabs/prysm/config/params"
	"github.com/prysmaticlabs/prysm/encoding/bytesutil"
	"github.com/prysmaticlabs/prysm/monitoring/tracing"
	ethpb "github.com/prysmaticlabs/prysm/proto/prysm/v1alpha1"
	"github.com/prysmaticlabs/prysm/proto/prysm/v1alpha1/block"
	"github.com/prysmaticlabs/prysm/time/slots"
	"go.opencensus.io/trace"
)

// CurrentSlot returns the current slot based on time.
func (s *Service) CurrentSlot() types.Slot {
	return slots.CurrentSlot(uint64(s.genesisTime.Unix()))
}

// getBlockPreState returns the pre state of an incoming block. It uses the parent root of the block
// to retrieve the state in DB. It verifies the pre state's validity and the incoming block
// is in the correct time window.
func (s *Service) getBlockPreState(ctx context.Context, b block.BeaconBlock) (state.BeaconState, error) {
	ctx, span := trace.StartSpan(ctx, "blockChain.getBlockPreState")
	defer span.End()

	// Verify incoming block has a valid pre state.
	if err := s.verifyBlkPreState(ctx, b); err != nil {
		return nil, err
	}

	preState, err := s.cfg.StateGen.StateByRoot(ctx, bytesutil.ToBytes32(b.ParentRoot()))
	if err != nil {
		return nil, errors.Wrapf(err, "could not get pre state for slot %d", b.Slot())
	}
	if preState == nil || preState.IsNil() {
		return nil, errors.Wrapf(err, "nil pre state for slot %d", b.Slot())
	}

	// Verify block slot time is not from the future.
	if err := slots.VerifyTime(preState.GenesisTime(), s.TimeInStore(), b.Slot(), params.BeaconNetworkConfig().MaximumGossipClockDisparity); err != nil {
		return nil, err
	}

	// Verify block is later than the finalized epoch slot.
	if err := s.verifyBlkFinalizedSlot(b); err != nil {
		return nil, err
	}

	return preState, nil
}

// verifyBlkPreState validates input block has a valid pre-state.
func (s *Service) verifyBlkPreState(ctx context.Context, b block.BeaconBlock) error {
	ctx, span := trace.StartSpan(ctx, "blockChain.verifyBlkPreState")
	defer span.End()

	parentRoot := bytesutil.ToBytes32(b.ParentRoot())
	// Loosen the check to HasBlock because state summary gets saved in batches
	// during initial syncing. There's no risk given a state summary object is just a
	// a subset of the block object.
	if !s.cfg.BeaconDB.HasStateSummary(ctx, parentRoot) && !s.cfg.BeaconDB.HasBlock(ctx, parentRoot) {
		return errors.New("could not reconstruct parent state")
	}

	if err := s.VerifyBlkDescendant(ctx, bytesutil.ToBytes32(b.ParentRoot())); err != nil {
		return err
	}

	has, err := s.cfg.StateGen.HasState(ctx, parentRoot)
	if err != nil {
		return err
	}
	if !has {
		if err := s.cfg.BeaconDB.SaveBlocks(ctx, s.getInitSyncBlocks()); err != nil {
			return errors.Wrap(err, "could not save initial sync blocks")
		}
		s.clearInitSyncBlocks()
	}
	return nil
}

// VerifyBlkDescendant validates input block root is a descendant of the
// current finalized block root.
func (s *Service) VerifyBlkDescendant(ctx context.Context, root [32]byte) error {
	ctx, span := trace.StartSpan(ctx, "blockChain.VerifyBlkDescendant")
	defer span.End()
<<<<<<< HEAD
	fRoot := s.ensureRootNotZeros(bytesutil.ToBytes32(s.finalizedCheckptInStore().Root))
=======
	finalized := s.store.FinalizedCheckpt()
	if finalized == nil {
		return errNilFinalizedInStore
	}
	fRoot := s.ensureRootNotZeros(bytesutil.ToBytes32(finalized.Root))
>>>>>>> ef906cf7
	finalizedBlkSigned, err := s.cfg.BeaconDB.Block(ctx, fRoot)
	if err != nil {
		return err
	}
	if finalizedBlkSigned == nil || finalizedBlkSigned.IsNil() || finalizedBlkSigned.Block().IsNil() {
		return errors.New("nil finalized block")
	}
	finalizedBlk := finalizedBlkSigned.Block()
	bFinalizedRoot, err := s.ancestor(ctx, root[:], finalizedBlk.Slot())
	if err != nil {
		return errors.Wrap(err, "could not get finalized block root")
	}
	if bFinalizedRoot == nil {
		return fmt.Errorf("no finalized block known for block %#x", bytesutil.Trunc(root[:]))
	}

	if !bytes.Equal(bFinalizedRoot, fRoot[:]) {
		err := fmt.Errorf("block %#x is not a descendent of the current finalized block slot %d, %#x != %#x",
			bytesutil.Trunc(root[:]), finalizedBlk.Slot(), bytesutil.Trunc(bFinalizedRoot),
			bytesutil.Trunc(fRoot[:]))
		tracing.AnnotateError(span, err)
		return err
	}
	return nil
}

// verifyBlkFinalizedSlot validates input block is not less than or equal
// to current finalized slot.
func (s *Service) verifyBlkFinalizedSlot(b block.BeaconBlock) error {
<<<<<<< HEAD
	finalizedSlot, err := slots.EpochStart(s.finalizedCheckptInStore().Epoch)
=======
	finalized := s.store.FinalizedCheckpt()
	if finalized == nil {
		return errNilFinalizedInStore
	}
	finalizedSlot, err := slots.EpochStart(finalized.Epoch)
>>>>>>> ef906cf7
	if err != nil {
		return err
	}
	if finalizedSlot >= b.Slot() {
		return fmt.Errorf("block is equal or earlier than finalized block, slot %d < slot %d", b.Slot(), finalizedSlot)
	}
	return nil
}

// shouldUpdateCurrentJustified prevents bouncing attack, by only update conflicting justified
// checkpoints in the fork choice if in the early slots of the epoch.
// Otherwise, delay incorporation of new justified checkpoint until next epoch boundary.
//
// Spec code:
// def should_update_justified_checkpoint(store: Store, new_justified_checkpoint: Checkpoint) -> bool:
//    """
//    To address the bouncing attack, only update conflicting justified
//    checkpoints in the fork choice if in the early slots of the epoch.
//    Otherwise, delay incorporation of new justified checkpoint until next epoch boundary.
//
//    See https://ethresear.ch/t/prevention-of-bouncing-attack-on-ffg/6114 for more detailed analysis and discussion.
//    """
//    if compute_slots_since_epoch_start(get_current_slot(store)) < SAFE_SLOTS_TO_UPDATE_JUSTIFIED:
//        return True
//
//    justified_slot = compute_start_slot_at_epoch(store.justified_checkpoint.epoch)
//    if not get_ancestor(store, new_justified_checkpoint.root, justified_slot) == store.justified_checkpoint.root:
//        return False
//
//    return True
func (s *Service) shouldUpdateCurrentJustified(ctx context.Context, newJustifiedCheckpt *ethpb.Checkpoint) (bool, error) {
	ctx, span := trace.StartSpan(ctx, "blockChain.shouldUpdateCurrentJustified")
	defer span.End()

	if slots.SinceEpochStarts(s.CurrentSlot()) < params.BeaconConfig().SafeSlotsToUpdateJustified {
		return true, nil
	}
<<<<<<< HEAD

	cp := s.justifiedCheckptInStore()
	jSlot, err := slots.EpochStart(cp.Epoch)
=======
	justified := s.store.JustifiedCheckpt()
	jSlot, err := slots.EpochStart(justified.Epoch)
>>>>>>> ef906cf7
	if err != nil {
		return false, err
	}
	justifiedRoot := s.ensureRootNotZeros(bytesutil.ToBytes32(newJustifiedCheckpt.Root))
	b, err := s.ancestor(ctx, justifiedRoot[:], jSlot)
	if err != nil {
		return false, err
	}
<<<<<<< HEAD
	if !bytes.Equal(b, cp.Root) {
=======
	if !bytes.Equal(b, justified.Root) {
>>>>>>> ef906cf7
		return false, nil
	}

	return true, nil
}

func (s *Service) updateJustified(ctx context.Context, state state.ReadOnlyBeaconState) error {
	ctx, span := trace.StartSpan(ctx, "blockChain.updateJustified")
	defer span.End()

	cpt := state.CurrentJustifiedCheckpoint()
<<<<<<< HEAD
	if cpt.Epoch > s.bestJustifiedCheckptInStore().Epoch {
		s.setBestJustifiedCheckptInStore(cpt)
=======
	bestJustified := s.store.BestJustifiedCheckpt()
	if bestJustified == nil {
		return errNilBestJustifiedInStore
	}
	if cpt.Epoch > bestJustified.Epoch {
		s.store.SetBestJustifiedCheckpt(cpt)
>>>>>>> ef906cf7
	}
	canUpdate, err := s.shouldUpdateCurrentJustified(ctx, cpt)
	if err != nil {
		return err
	}

	if canUpdate {
<<<<<<< HEAD
		s.setPrevJustifiedCheckptInStore(s.justifiedCheckptInStore())
		s.setJustifiedCheckptInStore(cpt)
=======
		justified := s.store.JustifiedCheckpt()
		if justified == nil {
			return errNilJustifiedInStore
		}
		s.store.SetPrevJustifiedCheckpt(justified)
		s.store.SetJustifiedCheckpt(cpt)
>>>>>>> ef906cf7
	}

	return nil
}

// This caches input checkpoint as justified for the service struct. It rotates current justified to previous justified,
// caches justified checkpoint balances for fork choice and save justified checkpoint in DB.
// This method does not have defense against fork choice bouncing attack, which is why it's only recommend to be used during initial syncing.
func (s *Service) updateJustifiedInitSync(ctx context.Context, cp *ethpb.Checkpoint) error {
<<<<<<< HEAD
=======
	justified := s.store.JustifiedCheckpt()
	if justified == nil {
		return errNilJustifiedInStore
	}
	s.store.SetPrevJustifiedCheckpt(justified)
>>>>>>> ef906cf7

	if err := s.cfg.BeaconDB.SaveJustifiedCheckpoint(ctx, cp); err != nil {
		return err
	}
<<<<<<< HEAD
	s.setJustifiedCheckptInStore(cp)
=======
	s.store.SetJustifiedCheckpt(cp)
>>>>>>> ef906cf7

	return nil
}

func (s *Service) updateFinalized(ctx context.Context, cp *ethpb.Checkpoint) error {
	ctx, span := trace.StartSpan(ctx, "blockChain.updateFinalized")
	defer span.End()

	// Blocks need to be saved so that we can retrieve finalized block from
	// DB when migrating states.
	if err := s.cfg.BeaconDB.SaveBlocks(ctx, s.getInitSyncBlocks()); err != nil {
		return err
	}
	s.clearInitSyncBlocks()

	if err := s.cfg.BeaconDB.SaveFinalizedCheckpoint(ctx, cp); err != nil {
		return err
	}

	fRoot := bytesutil.ToBytes32(cp.Root)
	if err := s.cfg.StateGen.MigrateToCold(ctx, fRoot); err != nil {
		return errors.Wrap(err, "could not migrate to cold")
	}

	return nil
}

// ancestor returns the block root of an ancestry block from the input block root.
//
// Spec pseudocode definition:
//   def get_ancestor(store: Store, root: Root, slot: Slot) -> Root:
//    block = store.blocks[root]
//    if block.slot > slot:
//        return get_ancestor(store, block.parent_root, slot)
//    elif block.slot == slot:
//        return root
//    else:
//        # root is older than queried slot, thus a skip slot. Return most recent root prior to slot
//        return root
func (s *Service) ancestor(ctx context.Context, root []byte, slot types.Slot) ([]byte, error) {
	ctx, span := trace.StartSpan(ctx, "blockChain.ancestor")
	defer span.End()

	r := bytesutil.ToBytes32(root)
	// Get ancestor root from fork choice store instead of recursively looking up blocks in DB.
	// This is most optimal outcome.
	ar, err := s.ancestorByForkChoiceStore(ctx, r, slot)
	if err != nil {
		// Try getting ancestor root from DB when failed to retrieve from fork choice store.
		// This is the second line of defense for retrieving ancestor root.
		ar, err = s.ancestorByDB(ctx, r, slot)
		if err != nil {
			return nil, err
		}
	}

	return ar, nil
}

// This retrieves an ancestor root using fork choice store. The look up is looping through the a flat array structure.
func (s *Service) ancestorByForkChoiceStore(ctx context.Context, r [32]byte, slot types.Slot) ([]byte, error) {
	ctx, span := trace.StartSpan(ctx, "blockChain.ancestorByForkChoiceStore")
	defer span.End()

	if !s.cfg.ForkChoiceStore.HasParent(r) {
		return nil, errors.New("could not find root in fork choice store")
	}
	return s.cfg.ForkChoiceStore.AncestorRoot(ctx, r, slot)
}

// This retrieves an ancestor root using DB. The look up is recursively looking up DB. Slower than `ancestorByForkChoiceStore`.
func (s *Service) ancestorByDB(ctx context.Context, r [32]byte, slot types.Slot) ([]byte, error) {
	ctx, span := trace.StartSpan(ctx, "blockChain.ancestorByDB")
	defer span.End()

	// Stop recursive ancestry lookup if context is cancelled.
	if ctx.Err() != nil {
		return nil, ctx.Err()
	}

	signed, err := s.cfg.BeaconDB.Block(ctx, r)
	if err != nil {
		return nil, errors.Wrap(err, "could not get ancestor block")
	}

	if s.hasInitSyncBlock(r) {
		signed = s.getInitSyncBlock(r)
	}

	if signed == nil || signed.IsNil() || signed.Block().IsNil() {
		return nil, errors.New("nil block")
	}
	b := signed.Block()
	if b.Slot() == slot || b.Slot() < slot {
		return r[:], nil
	}

	return s.ancestorByDB(ctx, bytesutil.ToBytes32(b.ParentRoot()), slot)
}

<<<<<<< HEAD
=======
// This updates justified check point in store, if the new justified is later than stored justified or
// the store's justified is not in chain with finalized check point.
//
// Spec definition:
//   # Potentially update justified if different from store
//        if store.justified_checkpoint != state.current_justified_checkpoint:
//            # Update justified if new justified is later than store justified
//            if state.current_justified_checkpoint.epoch > store.justified_checkpoint.epoch:
//                store.justified_checkpoint = state.current_justified_checkpoint
//                return
//            # Update justified if store justified is not in chain with finalized checkpoint
//            finalized_slot = compute_start_slot_at_epoch(store.finalized_checkpoint.epoch)
//            ancestor_at_finalized_slot = get_ancestor(store, store.justified_checkpoint.root, finalized_slot)
//            if ancestor_at_finalized_slot != store.finalized_checkpoint.root:
//                store.justified_checkpoint = state.current_justified_checkpoint
func (s *Service) finalizedImpliesNewJustified(ctx context.Context, state state.BeaconState) error {
	// Update justified if it's different than the one cached in the store.
	justified := s.store.JustifiedCheckpt()
	if justified == nil {
		return errNilJustifiedInStore
	}
	if !attestation.CheckPointIsEqual(justified, state.CurrentJustifiedCheckpoint()) {
		if state.CurrentJustifiedCheckpoint().Epoch > justified.Epoch {
			s.store.SetJustifiedCheckpt(state.CurrentJustifiedCheckpoint())
			// we don't need to check if the previous justified checkpoint was an ancestor since the new
			// finalized checkpoint is overriding it.
			return nil
		}

		finalized := s.store.FinalizedCheckpt()
		if finalized == nil {
			return errNilFinalizedInStore
		}
		// Update justified if store justified is not in chain with finalized check point.
		finalizedSlot, err := slots.EpochStart(finalized.Epoch)
		if err != nil {
			return err
		}
		justifiedRoot := s.ensureRootNotZeros(bytesutil.ToBytes32(justified.Root))
		anc, err := s.ancestor(ctx, justifiedRoot[:], finalizedSlot)
		if err != nil {
			return err
		}
		if !bytes.Equal(anc, finalized.Root) {
			s.store.SetJustifiedCheckpt(state.CurrentJustifiedCheckpoint())
		}
	}
	return nil
}

>>>>>>> ef906cf7
// This retrieves missing blocks from DB (ie. the blocks that couldn't be received over sync) and inserts them to fork choice store.
// This is useful for block tree visualizer and additional vote accounting.
func (s *Service) fillInForkChoiceMissingBlocks(ctx context.Context, blk block.BeaconBlock,
	fCheckpoint, jCheckpoint *ethpb.Checkpoint) error {
	pendingNodes := make([]block.BeaconBlock, 0)
	pendingRoots := make([][32]byte, 0)

	parentRoot := bytesutil.ToBytes32(blk.ParentRoot())
	slot := blk.Slot()
	// Fork choice only matters from last finalized slot.
<<<<<<< HEAD
	fSlot, err := slots.EpochStart(s.finalizedCheckptInStore().Epoch)
=======
	finalized := s.store.FinalizedCheckpt()
	if finalized == nil {
		return errNilFinalizedInStore
	}
	fSlot, err := slots.EpochStart(finalized.Epoch)
>>>>>>> ef906cf7
	if err != nil {
		return err
	}
	higherThanFinalized := slot > fSlot
	// As long as parent node is not in fork choice store, and parent node is in DB.
	for !s.cfg.ForkChoiceStore.HasNode(parentRoot) && s.cfg.BeaconDB.HasBlock(ctx, parentRoot) && higherThanFinalized {
		b, err := s.cfg.BeaconDB.Block(ctx, parentRoot)
		if err != nil {
			return err
		}

		pendingNodes = append(pendingNodes, b.Block())
		copiedRoot := parentRoot
		pendingRoots = append(pendingRoots, copiedRoot)
		parentRoot = bytesutil.ToBytes32(b.Block().ParentRoot())
		slot = b.Block().Slot()
		higherThanFinalized = slot > fSlot
	}

	// Insert parent nodes to fork choice store in reverse order.
	// Lower slots should be at the end of the list.
	for i := len(pendingNodes) - 1; i >= 0; i-- {
		b := pendingNodes[i]
		r := pendingRoots[i]
		if err := s.cfg.ForkChoiceStore.ProcessBlock(ctx,
			b.Slot(), r, bytesutil.ToBytes32(b.ParentRoot()), bytesutil.ToBytes32(b.Body().Graffiti()),
			jCheckpoint.Epoch,
			fCheckpoint.Epoch); err != nil {
			return errors.Wrap(err, "could not process block for proto array fork choice")
		}
	}

	return nil
}

// inserts finalized deposits into our finalized deposit trie.
func (s *Service) insertFinalizedDeposits(ctx context.Context, fRoot [32]byte) error {
	ctx, span := trace.StartSpan(ctx, "blockChain.insertFinalizedDeposits")
	defer span.End()

	// Update deposit cache.
	finalizedState, err := s.cfg.StateGen.StateByRoot(ctx, fRoot)
	if err != nil {
		return errors.Wrap(err, "could not fetch finalized state")
	}
	// We update the cache up to the last deposit index in the finalized block's state.
	// We can be confident that these deposits will be included in some block
	// because the Eth1 follow distance makes such long-range reorgs extremely unlikely.
	eth1DepositIndex := int64(finalizedState.Eth1Data().DepositCount - 1)
	s.cfg.DepositCache.InsertFinalizedDeposits(ctx, eth1DepositIndex)
	// Deposit proofs are only used during state transition and can be safely removed to save space.
	if err = s.cfg.DepositCache.PruneProofs(ctx, eth1DepositIndex); err != nil {
		return errors.Wrap(err, "could not prune deposit proofs")
	}
	return nil
}

// The deletes input attestations from the attestation pool, so proposers don't include them in a block for the future.
func (s *Service) deletePoolAtts(atts []*ethpb.Attestation) error {
	for _, att := range atts {
		if helpers.IsAggregated(att) {
			if err := s.cfg.AttPool.DeleteAggregatedAttestation(att); err != nil {
				return err
			}
		} else {
			if err := s.cfg.AttPool.DeleteUnaggregatedAttestation(att); err != nil {
				return err
			}
		}
	}

	return nil
}

// This ensures that the input root defaults to using genesis root instead of zero hashes. This is needed for handling
// fork choice justification routine.
func (s *Service) ensureRootNotZeros(root [32]byte) [32]byte {
	if root == params.BeaconConfig().ZeroHash {
		return s.originBlockRoot
	}
	return root
}<|MERGE_RESOLUTION|>--- conflicted
+++ resolved
@@ -44,7 +44,7 @@
 	}
 
 	// Verify block slot time is not from the future.
-	if err := slots.VerifyTime(preState.GenesisTime(), s.TimeInStore(), b.Slot(), params.BeaconNetworkConfig().MaximumGossipClockDisparity); err != nil {
+	if err := slots.VerifyTime(preState.GenesisTime(), b.Slot(), params.BeaconNetworkConfig().MaximumGossipClockDisparity); err != nil {
 		return nil, err
 	}
 
@@ -91,15 +91,11 @@
 func (s *Service) VerifyBlkDescendant(ctx context.Context, root [32]byte) error {
 	ctx, span := trace.StartSpan(ctx, "blockChain.VerifyBlkDescendant")
 	defer span.End()
-<<<<<<< HEAD
-	fRoot := s.ensureRootNotZeros(bytesutil.ToBytes32(s.finalizedCheckptInStore().Root))
-=======
 	finalized := s.store.FinalizedCheckpt()
 	if finalized == nil {
 		return errNilFinalizedInStore
 	}
 	fRoot := s.ensureRootNotZeros(bytesutil.ToBytes32(finalized.Root))
->>>>>>> ef906cf7
 	finalizedBlkSigned, err := s.cfg.BeaconDB.Block(ctx, fRoot)
 	if err != nil {
 		return err
@@ -129,15 +125,11 @@
 // verifyBlkFinalizedSlot validates input block is not less than or equal
 // to current finalized slot.
 func (s *Service) verifyBlkFinalizedSlot(b block.BeaconBlock) error {
-<<<<<<< HEAD
-	finalizedSlot, err := slots.EpochStart(s.finalizedCheckptInStore().Epoch)
-=======
 	finalized := s.store.FinalizedCheckpt()
 	if finalized == nil {
 		return errNilFinalizedInStore
 	}
 	finalizedSlot, err := slots.EpochStart(finalized.Epoch)
->>>>>>> ef906cf7
 	if err != nil {
 		return err
 	}
@@ -175,14 +167,8 @@
 	if slots.SinceEpochStarts(s.CurrentSlot()) < params.BeaconConfig().SafeSlotsToUpdateJustified {
 		return true, nil
 	}
-<<<<<<< HEAD
-
-	cp := s.justifiedCheckptInStore()
-	jSlot, err := slots.EpochStart(cp.Epoch)
-=======
 	justified := s.store.JustifiedCheckpt()
 	jSlot, err := slots.EpochStart(justified.Epoch)
->>>>>>> ef906cf7
 	if err != nil {
 		return false, err
 	}
@@ -191,11 +177,7 @@
 	if err != nil {
 		return false, err
 	}
-<<<<<<< HEAD
-	if !bytes.Equal(b, cp.Root) {
-=======
 	if !bytes.Equal(b, justified.Root) {
->>>>>>> ef906cf7
 		return false, nil
 	}
 
@@ -207,17 +189,12 @@
 	defer span.End()
 
 	cpt := state.CurrentJustifiedCheckpoint()
-<<<<<<< HEAD
-	if cpt.Epoch > s.bestJustifiedCheckptInStore().Epoch {
-		s.setBestJustifiedCheckptInStore(cpt)
-=======
 	bestJustified := s.store.BestJustifiedCheckpt()
 	if bestJustified == nil {
 		return errNilBestJustifiedInStore
 	}
 	if cpt.Epoch > bestJustified.Epoch {
 		s.store.SetBestJustifiedCheckpt(cpt)
->>>>>>> ef906cf7
 	}
 	canUpdate, err := s.shouldUpdateCurrentJustified(ctx, cpt)
 	if err != nil {
@@ -225,17 +202,12 @@
 	}
 
 	if canUpdate {
-<<<<<<< HEAD
-		s.setPrevJustifiedCheckptInStore(s.justifiedCheckptInStore())
-		s.setJustifiedCheckptInStore(cpt)
-=======
 		justified := s.store.JustifiedCheckpt()
 		if justified == nil {
 			return errNilJustifiedInStore
 		}
 		s.store.SetPrevJustifiedCheckpt(justified)
 		s.store.SetJustifiedCheckpt(cpt)
->>>>>>> ef906cf7
 	}
 
 	return nil
@@ -245,23 +217,16 @@
 // caches justified checkpoint balances for fork choice and save justified checkpoint in DB.
 // This method does not have defense against fork choice bouncing attack, which is why it's only recommend to be used during initial syncing.
 func (s *Service) updateJustifiedInitSync(ctx context.Context, cp *ethpb.Checkpoint) error {
-<<<<<<< HEAD
-=======
 	justified := s.store.JustifiedCheckpt()
 	if justified == nil {
 		return errNilJustifiedInStore
 	}
 	s.store.SetPrevJustifiedCheckpt(justified)
->>>>>>> ef906cf7
 
 	if err := s.cfg.BeaconDB.SaveJustifiedCheckpoint(ctx, cp); err != nil {
 		return err
 	}
-<<<<<<< HEAD
-	s.setJustifiedCheckptInStore(cp)
-=======
 	s.store.SetJustifiedCheckpt(cp)
->>>>>>> ef906cf7
 
 	return nil
 }
@@ -362,59 +327,6 @@
 	return s.ancestorByDB(ctx, bytesutil.ToBytes32(b.ParentRoot()), slot)
 }
 
-<<<<<<< HEAD
-=======
-// This updates justified check point in store, if the new justified is later than stored justified or
-// the store's justified is not in chain with finalized check point.
-//
-// Spec definition:
-//   # Potentially update justified if different from store
-//        if store.justified_checkpoint != state.current_justified_checkpoint:
-//            # Update justified if new justified is later than store justified
-//            if state.current_justified_checkpoint.epoch > store.justified_checkpoint.epoch:
-//                store.justified_checkpoint = state.current_justified_checkpoint
-//                return
-//            # Update justified if store justified is not in chain with finalized checkpoint
-//            finalized_slot = compute_start_slot_at_epoch(store.finalized_checkpoint.epoch)
-//            ancestor_at_finalized_slot = get_ancestor(store, store.justified_checkpoint.root, finalized_slot)
-//            if ancestor_at_finalized_slot != store.finalized_checkpoint.root:
-//                store.justified_checkpoint = state.current_justified_checkpoint
-func (s *Service) finalizedImpliesNewJustified(ctx context.Context, state state.BeaconState) error {
-	// Update justified if it's different than the one cached in the store.
-	justified := s.store.JustifiedCheckpt()
-	if justified == nil {
-		return errNilJustifiedInStore
-	}
-	if !attestation.CheckPointIsEqual(justified, state.CurrentJustifiedCheckpoint()) {
-		if state.CurrentJustifiedCheckpoint().Epoch > justified.Epoch {
-			s.store.SetJustifiedCheckpt(state.CurrentJustifiedCheckpoint())
-			// we don't need to check if the previous justified checkpoint was an ancestor since the new
-			// finalized checkpoint is overriding it.
-			return nil
-		}
-
-		finalized := s.store.FinalizedCheckpt()
-		if finalized == nil {
-			return errNilFinalizedInStore
-		}
-		// Update justified if store justified is not in chain with finalized check point.
-		finalizedSlot, err := slots.EpochStart(finalized.Epoch)
-		if err != nil {
-			return err
-		}
-		justifiedRoot := s.ensureRootNotZeros(bytesutil.ToBytes32(justified.Root))
-		anc, err := s.ancestor(ctx, justifiedRoot[:], finalizedSlot)
-		if err != nil {
-			return err
-		}
-		if !bytes.Equal(anc, finalized.Root) {
-			s.store.SetJustifiedCheckpt(state.CurrentJustifiedCheckpoint())
-		}
-	}
-	return nil
-}
-
->>>>>>> ef906cf7
 // This retrieves missing blocks from DB (ie. the blocks that couldn't be received over sync) and inserts them to fork choice store.
 // This is useful for block tree visualizer and additional vote accounting.
 func (s *Service) fillInForkChoiceMissingBlocks(ctx context.Context, blk block.BeaconBlock,
@@ -425,15 +337,11 @@
 	parentRoot := bytesutil.ToBytes32(blk.ParentRoot())
 	slot := blk.Slot()
 	// Fork choice only matters from last finalized slot.
-<<<<<<< HEAD
-	fSlot, err := slots.EpochStart(s.finalizedCheckptInStore().Epoch)
-=======
 	finalized := s.store.FinalizedCheckpt()
 	if finalized == nil {
 		return errNilFinalizedInStore
 	}
 	fSlot, err := slots.EpochStart(finalized.Epoch)
->>>>>>> ef906cf7
 	if err != nil {
 		return err
 	}
