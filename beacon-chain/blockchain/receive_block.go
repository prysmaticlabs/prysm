--- conflicted
+++ resolved
@@ -42,31 +42,10 @@
 		return err
 	}
 
-<<<<<<< HEAD
-	// Update and save head block after fork choice.
-	if !features.Get().UpdateHeadTimely {
-		if err := s.updateHead(ctx, s.getJustifiedBalances()); err != nil {
-			log.WithError(err).Warn("Could not update head")
-		}
-
-		// Send notification of the processed block to the state feed.
-		s.cfg.StateNotifier.StateFeed().Send(&feed.Event{
-			Type: statefeed.BlockProcessed,
-			Data: &statefeed.BlockProcessedData{
-				Slot:        blockCopy.Block().Slot(),
-				BlockRoot:   blockRoot,
-				SignedBlock: blockCopy,
-				Verified:    true,
-			},
-		})
-	}
-
 	if err := s.pruneCanonicalAttsFromPool(ctx, blockRoot, block); err != nil {
 		return err
 	}
 
-=======
->>>>>>> 2952bb35
 	// Handle post block operations such as attestations and exits.
 	if err := s.handlePostBlockOperations(blockCopy.Block()); err != nil {
 		return err
