package blockchain

import (
	"context"

	"github.com/pkg/errors"
	types "github.com/prysmaticlabs/eth2-types"
	"github.com/prysmaticlabs/prysm/beacon-chain/core/feed"
	statefeed "github.com/prysmaticlabs/prysm/beacon-chain/core/feed/state"
	"github.com/prysmaticlabs/prysm/monitoring/tracing"
	"github.com/prysmaticlabs/prysm/proto/prysm/v1alpha1/block"
	"github.com/prysmaticlabs/prysm/time"
	"github.com/prysmaticlabs/prysm/time/slots"
	"go.opencensus.io/trace"
)

// This defines how many epochs since finality the run time will begin to save hot state on to the DB.
var epochsSinceFinalitySaveHotStateDB = types.Epoch(100)

// BlockReceiver interface defines the methods of chain service receive and processing new blocks.
type BlockReceiver interface {
	ReceiveBlock(ctx context.Context, block block.SignedBeaconBlock, blockRoot [32]byte) error
	ReceiveBlockBatch(ctx context.Context, blocks []block.SignedBeaconBlock, blkRoots [][32]byte) error
	HasInitSyncBlock(root [32]byte) bool
}

// ReceiveBlock is a function that defines the the operations (minus pubsub)
// that are performed on blocks that is received from regular sync service. The operations consists of:
//   1. Validate block, apply state transition and update check points
//   2. Apply fork choice to the processed block
//   3. Save latest head info
func (s *Service) ReceiveBlock(ctx context.Context, block block.SignedBeaconBlock, blockRoot [32]byte) error {
	ctx, span := trace.StartSpan(ctx, "blockChain.ReceiveBlock")
	defer span.End()
	receivedTime := time.Now()
	blockCopy := block.Copy()

	// Apply state transition on the new block.
	if err := s.onBlock(ctx, blockCopy, blockRoot); err != nil {
		err := errors.Wrap(err, "could not process block")
		tracing.AnnotateError(span, err)
		return err
	}

	// Handle post block operations such as attestations and exits.
	if err := s.handlePostBlockOperations(blockCopy.Block()); err != nil {
		return err
	}

	// Have we been finalizing? Should we start saving hot states to db?
	if err := s.checkSaveHotStateDB(ctx); err != nil {
		return err
	}

	// Reports on block and fork choice metrics.
	finalized := s.store.FinalizedCheckpt()
	if finalized == nil {
		return errNilFinalizedInStore
	}
	reportSlotMetrics(blockCopy.Block().Slot(), s.HeadSlot(), s.CurrentSlot(), finalized)

	// Log block sync status.
	if err := logBlockSyncStatus(blockCopy.Block(), blockRoot, finalized, receivedTime, uint64(s.genesisTime.Unix())); err != nil {
		return err
	}
	// Log state transition data.
	logStateTransitionData(blockCopy.Block())

	return nil
}

// ReceiveBlockBatch processes the whole block batch at once, assuming the block batch is linear ,transitioning
// the state, performing batch verification of all collected signatures and then performing the appropriate
// actions for a block post-transition.
func (s *Service) ReceiveBlockBatch(ctx context.Context, blocks []block.SignedBeaconBlock, blkRoots [][32]byte) error {
	ctx, span := trace.StartSpan(ctx, "blockChain.ReceiveBlockBatch")
	defer span.End()

	// Apply state transition on the incoming newly received blockCopy without verifying its BLS contents.
<<<<<<< HEAD
	fCheckpoints, jCheckpoints, _, err := s.onBlockBatch(ctx, blocks, blkRoots)
=======
	fCheckpoints, jCheckpoints, optimistic, err := s.onBlockBatch(ctx, blocks, blkRoots)
>>>>>>> 4724b843
	if err != nil {
		err := errors.Wrap(err, "could not process block in batch")
		tracing.AnnotateError(span, err)
		return err
	}

	for i, b := range blocks {
		blockCopy := b.Copy()
		if err = s.handleBlockAfterBatchVerify(ctx, blockCopy, blkRoots[i], fCheckpoints[i], jCheckpoints[i]); err != nil {
			tracing.AnnotateError(span, err)
			return err
		}
		if !optimistic[i] {
			root, err := b.Block().HashTreeRoot()
			if err != nil {
				return err
			}
			if err := s.cfg.ForkChoiceStore.UpdateSyncedTipsWithValidRoot(ctx, root); err != nil {
				return err
			}
			if err := s.saveSyncedTipsDB(ctx); err != nil {
				return errors.Wrap(err, "could not save synced tips")
			}
		}

		// Send notification of the processed block to the state feed.
		s.cfg.StateNotifier.StateFeed().Send(&feed.Event{
			Type: statefeed.BlockProcessed,
			Data: &statefeed.BlockProcessedData{
				Slot:        blockCopy.Block().Slot(),
				BlockRoot:   blkRoots[i],
				SignedBlock: blockCopy,
				Verified:    true,
			},
		})

		// Reports on blockCopy and fork choice metrics.
		finalized := s.store.FinalizedCheckpt()
		if finalized == nil {
			return errNilFinalizedInStore
		}
		reportSlotMetrics(blockCopy.Block().Slot(), s.HeadSlot(), s.CurrentSlot(), finalized)
	}

	if err := s.cfg.BeaconDB.SaveBlocks(ctx, s.getInitSyncBlocks()); err != nil {
		return err
	}
	finalized := s.store.FinalizedCheckpt()
	if finalized == nil {
		return errNilFinalizedInStore
	}
	if err := s.wsVerifier.VerifyWeakSubjectivity(s.ctx, finalized.Epoch); err != nil {
		// log.Fatalf will prevent defer from being called
		span.End()
		// Exit run time if the node failed to verify weak subjectivity checkpoint.
		log.Fatalf("Could not verify weak subjectivity checkpoint: %v", err)
	}

	return nil
}

// HasInitSyncBlock returns true if the block of the input root exists in initial sync blocks cache.
func (s *Service) HasInitSyncBlock(root [32]byte) bool {
	return s.hasInitSyncBlock(root)
}

func (s *Service) handlePostBlockOperations(b block.BeaconBlock) error {
	// Delete the processed block attestations from attestation pool.
	if err := s.deletePoolAtts(b.Body().Attestations()); err != nil {
		return err
	}

	// Add block attestations to the fork choice pool to compute head.
	if err := s.cfg.AttPool.SaveBlockAttestations(b.Body().Attestations()); err != nil {
		log.Errorf("Could not save block attestations for fork choice: %v", err)
		return nil
	}
	// Mark block exits as seen so we don't include same ones in future blocks.
	for _, e := range b.Body().VoluntaryExits() {
		s.cfg.ExitPool.MarkIncluded(e)
	}

	//  Mark attester slashings as seen so we don't include same ones in future blocks.
	for _, as := range b.Body().AttesterSlashings() {
		s.cfg.SlashingPool.MarkIncludedAttesterSlashing(as)
	}
	return nil
}

// This checks whether it's time to start saving hot state to DB.
// It's time when there's `epochsSinceFinalitySaveHotStateDB` epochs of non-finality.
func (s *Service) checkSaveHotStateDB(ctx context.Context) error {
	currentEpoch := slots.ToEpoch(s.CurrentSlot())
	// Prevent `sinceFinality` going underflow.
	var sinceFinality types.Epoch
	finalized := s.store.FinalizedCheckpt()
	if finalized == nil {
		return errNilFinalizedInStore
	}
	if currentEpoch > finalized.Epoch {
		sinceFinality = currentEpoch - finalized.Epoch
	}

	if sinceFinality >= epochsSinceFinalitySaveHotStateDB {
		s.cfg.StateGen.EnableSaveHotStateToDB(ctx)
		return nil
	}

	return s.cfg.StateGen.DisableSaveHotStateToDB(ctx)
}<|MERGE_RESOLUTION|>--- conflicted
+++ resolved
@@ -77,11 +77,7 @@
 	defer span.End()
 
 	// Apply state transition on the incoming newly received blockCopy without verifying its BLS contents.
-<<<<<<< HEAD
-	fCheckpoints, jCheckpoints, _, err := s.onBlockBatch(ctx, blocks, blkRoots)
-=======
 	fCheckpoints, jCheckpoints, optimistic, err := s.onBlockBatch(ctx, blocks, blkRoots)
->>>>>>> 4724b843
 	if err != nil {
 		err := errors.Wrap(err, "could not process block in batch")
 		tracing.AnnotateError(span, err)
