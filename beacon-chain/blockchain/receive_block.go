package blockchain

import (
	"context"

	"github.com/pkg/errors"
	types "github.com/prysmaticlabs/eth2-types"
	"github.com/prysmaticlabs/prysm/beacon-chain/core/feed"
	statefeed "github.com/prysmaticlabs/prysm/beacon-chain/core/feed/state"
	"github.com/prysmaticlabs/prysm/monitoring/tracing"
	"github.com/prysmaticlabs/prysm/proto/prysm/v1alpha1/block"
	"github.com/prysmaticlabs/prysm/time"
	"github.com/prysmaticlabs/prysm/time/slots"
	"go.opencensus.io/trace"
)

// This defines how many epochs since finality the run time will begin to save hot state on to the DB.
var epochsSinceFinalitySaveHotStateDB = types.Epoch(100)

// BlockReceiver interface defines the methods of chain service receive and processing new blocks.
type BlockReceiver interface {
	ReceiveBlock(ctx context.Context, block block.SignedBeaconBlock, blockRoot [32]byte) error
	ReceiveBlockBatch(ctx context.Context, blocks []block.SignedBeaconBlock, blkRoots [][32]byte) error
	HasInitSyncBlock(root [32]byte) bool
}

// ReceiveBlock is a function that defines the the operations (minus pubsub)
// that are performed on blocks that is received from regular sync service. The operations consists of:
//   1. Validate block, apply state transition and update check points
//   2. Apply fork choice to the processed block
//   3. Save latest head info
func (s *Service) ReceiveBlock(ctx context.Context, block block.SignedBeaconBlock, blockRoot [32]byte) error {
	ctx, span := trace.StartSpan(ctx, "blockChain.ReceiveBlock")
	defer span.End()
	receivedTime := time.Now()
	blockCopy := block.Copy()

	// Apply state transition on the new block.
	if err := s.onBlock(ctx, blockCopy, blockRoot); err != nil {
		err := errors.Wrap(err, "could not process block")
		tracing.AnnotateError(span, err)
		return err
	}

	// Handle post block operations such as attestations and exits.
	if err := s.handlePostBlockOperations(blockCopy.Block()); err != nil {
		return err
	}

	// Have we been finalizing? Should we start saving hot states to db?
	if err := s.checkSaveHotStateDB(ctx); err != nil {
		return err
	}

	// Reports on block and fork choice metrics.
	finalized := s.store.FinalizedCheckpt()
	if finalized == nil {
		return errNilFinalizedInStore
	}
	reportSlotMetrics(blockCopy.Block().Slot(), s.HeadSlot(), s.CurrentSlot(), finalized)

	// Log block sync status.
	if err := logBlockSyncStatus(blockCopy.Block(), blockRoot, finalized, receivedTime, uint64(s.genesisTime.Unix())); err != nil {
		return err
	}
	// Log state transition data.
	logStateTransitionData(blockCopy.Block())

	return nil
}

// ReceiveBlockBatch processes the whole block batch at once, assuming the block batch is linear ,transitioning
// the state, performing batch verification of all collected signatures and then performing the appropriate
// actions for a block post-transition.
func (s *Service) ReceiveBlockBatch(ctx context.Context, blocks []block.SignedBeaconBlock, blkRoots [][32]byte) error {
	ctx, span := trace.StartSpan(ctx, "blockChain.ReceiveBlockBatch")
	defer span.End()

	// Apply state transition on the incoming newly received blockCopy without verifying its BLS contents.
	fCheckpoints, jCheckpoints, optimistic, err := s.onBlockBatch(ctx, blocks, blkRoots)
	if err != nil {
		err := errors.Wrap(err, "could not process block in batch")
		tracing.AnnotateError(span, err)
		return err
	}

	for i, b := range blocks {
		blockCopy := b.Copy()
		// TODO(10261) check optimistic status
		if err = s.handleBlockAfterBatchVerify(ctx, blockCopy, blkRoots[i], fCheckpoints[i], jCheckpoints[i]); err != nil {
			tracing.AnnotateError(span, err)
			return err
		}
		if !optimistic[i] {
			root, err := b.Block().HashTreeRoot()
			if err != nil {
				return err
			}
<<<<<<< HEAD
			if err := s.cfg.ForkChoiceStore.UpdateSyncedTipsWithValidRoot(ctx, root); err != nil {
				return err
			}
			if err := s.saveSyncedTipsDB(ctx); err != nil {
				return errors.Wrap(err, "could not save synced tips")
			}
=======
			if err := s.cfg.ForkChoiceStore.SetOptimisticToValid(ctx, root); err != nil {
				return err
			}
>>>>>>> a37e0f19
		}

		// Send notification of the processed block to the state feed.
		s.cfg.StateNotifier.StateFeed().Send(&feed.Event{
			Type: statefeed.BlockProcessed,
			Data: &statefeed.BlockProcessedData{
				Slot:        blockCopy.Block().Slot(),
				BlockRoot:   blkRoots[i],
				SignedBlock: blockCopy,
				Verified:    true,
			},
		})

		// Reports on blockCopy and fork choice metrics.
		finalized := s.store.FinalizedCheckpt()
		if finalized == nil {
			return errNilFinalizedInStore
		}
		reportSlotMetrics(blockCopy.Block().Slot(), s.HeadSlot(), s.CurrentSlot(), finalized)
	}

	if err := s.cfg.BeaconDB.SaveBlocks(ctx, s.getInitSyncBlocks()); err != nil {
		return err
	}
	finalized := s.store.FinalizedCheckpt()
	if finalized == nil {
		return errNilFinalizedInStore
	}
	if err := s.wsVerifier.VerifyWeakSubjectivity(s.ctx, finalized.Epoch); err != nil {
		// log.Fatalf will prevent defer from being called
		span.End()
		// Exit run time if the node failed to verify weak subjectivity checkpoint.
		log.Fatalf("Could not verify weak subjectivity checkpoint: %v", err)
	}

	return nil
}

// HasInitSyncBlock returns true if the block of the input root exists in initial sync blocks cache.
func (s *Service) HasInitSyncBlock(root [32]byte) bool {
	return s.hasInitSyncBlock(root)
}

func (s *Service) handlePostBlockOperations(b block.BeaconBlock) error {
	// Delete the processed block attestations from attestation pool.
	if err := s.deletePoolAtts(b.Body().Attestations()); err != nil {
		return err
	}

	// Add block attestations to the fork choice pool to compute head.
	if err := s.cfg.AttPool.SaveBlockAttestations(b.Body().Attestations()); err != nil {
		log.Errorf("Could not save block attestations for fork choice: %v", err)
		return nil
	}
	// Mark block exits as seen so we don't include same ones in future blocks.
	for _, e := range b.Body().VoluntaryExits() {
		s.cfg.ExitPool.MarkIncluded(e)
	}

	//  Mark attester slashings as seen so we don't include same ones in future blocks.
	for _, as := range b.Body().AttesterSlashings() {
		s.cfg.SlashingPool.MarkIncludedAttesterSlashing(as)
	}
	return nil
}

// This checks whether it's time to start saving hot state to DB.
// It's time when there's `epochsSinceFinalitySaveHotStateDB` epochs of non-finality.
func (s *Service) checkSaveHotStateDB(ctx context.Context) error {
	currentEpoch := slots.ToEpoch(s.CurrentSlot())
	// Prevent `sinceFinality` going underflow.
	var sinceFinality types.Epoch
	finalized := s.store.FinalizedCheckpt()
	if finalized == nil {
		return errNilFinalizedInStore
	}
	if currentEpoch > finalized.Epoch {
		sinceFinality = currentEpoch - finalized.Epoch
	}

	if sinceFinality >= epochsSinceFinalitySaveHotStateDB {
		s.cfg.StateGen.EnableSaveHotStateToDB(ctx)
		return nil
	}

	return s.cfg.StateGen.DisableSaveHotStateToDB(ctx)
}<|MERGE_RESOLUTION|>--- conflicted
+++ resolved
@@ -96,18 +96,9 @@
 			if err != nil {
 				return err
 			}
-<<<<<<< HEAD
-			if err := s.cfg.ForkChoiceStore.UpdateSyncedTipsWithValidRoot(ctx, root); err != nil {
-				return err
-			}
-			if err := s.saveSyncedTipsDB(ctx); err != nil {
-				return errors.Wrap(err, "could not save synced tips")
-			}
-=======
 			if err := s.cfg.ForkChoiceStore.SetOptimisticToValid(ctx, root); err != nil {
 				return err
 			}
->>>>>>> a37e0f19
 		}
 
 		// Send notification of the processed block to the state feed.
