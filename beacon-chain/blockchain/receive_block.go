--- conflicted
+++ resolved
@@ -215,10 +215,6 @@
 		}
 	}
 
-<<<<<<< HEAD
-
-=======
->>>>>>> cdfa969c
 	// Send notification of the processed block to the state feed.
 	s.stateNotifier.StateFeed().Send(&feed.Event{
 		Type: statefeed.BlockProcessed,
