--- conflicted
+++ resolved
@@ -47,20 +47,11 @@
 }
 
 func GenerateCommitmentAndProof(blob GoKZG.Blob) (GoKZG.KZGCommitment, GoKZG.KZGProof, error) {
-<<<<<<< HEAD
-	b := blob
-	commitment, err := kzgContext.BlobToKZGCommitment(&b, 0)
-	if err != nil {
-		return GoKZG.KZGCommitment{}, GoKZG.KZGProof{}, err
-	}
-	proof, err := kzgContext.ComputeBlobKZGProof(&b, commitment, 0)
-=======
 	commitment, err := kzgContext.BlobToKZGCommitment(&blob, 0)
 	if err != nil {
 		return GoKZG.KZGCommitment{}, GoKZG.KZGProof{}, err
 	}
 	proof, err := kzgContext.ComputeBlobKZGProof(&blob, commitment, 0)
->>>>>>> 146b4bc3
 	if err != nil {
 		return GoKZG.KZGCommitment{}, GoKZG.KZGProof{}, err
 	}
