--- conflicted
+++ resolved
@@ -20,11 +20,7 @@
 
 func TestService_newSlot(t *testing.T) {
 	beaconDB := testDB.SetupDB(t)
-<<<<<<< HEAD
 	fcs := protoarray.New(0, 0)
-=======
-	fcs := protoarray.New(0, 0, [32]byte{'a'})
->>>>>>> e7991b9d
 	opts := []Option{
 		WithDatabase(beaconDB),
 		WithStateGen(stategen.New(beaconDB)),
