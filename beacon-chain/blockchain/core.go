package blockchain

import (
<<<<<<< HEAD
	"context"
	"errors"
=======
>>>>>>> 63e9ba4f
	"fmt"
	"math"
	"sync"
	"time"

	"github.com/ethereum/go-ethereum/common"
	"github.com/ethereum/go-ethereum/ethdb"
	"github.com/ethereum/go-ethereum/rlp"
	"github.com/prysmaticlabs/prysm/beacon-chain/params"
	"github.com/prysmaticlabs/prysm/beacon-chain/powchain"
	"github.com/prysmaticlabs/prysm/beacon-chain/types"
	"github.com/prysmaticlabs/prysm/beacon-chain/utils"
	"github.com/sirupsen/logrus"
	leveldberrors "github.com/syndtr/goleveldb/leveldb/errors"
)

var stateLookupKey = "beaconchainstate"

// BeaconChain represents the core PoS blockchain object containing
// both a crystallized and active state.
type BeaconChain struct {
	state *beaconState
	lock  sync.Mutex
	db    ethdb.Database
}

type beaconState struct {
	ActiveState       *types.ActiveState
	CrystallizedState *types.CrystallizedState
}

// NewBeaconChain initializes an instance using genesis state parameters if
// none provided.
func NewBeaconChain(db ethdb.Database) (*BeaconChain, error) {
	beaconChain := &BeaconChain{
		db:    db,
		state: &beaconState{},
	}
	enc, err := db.Get([]byte(stateLookupKey))
	if err != nil && err.Error() == leveldberrors.ErrNotFound.Error() {
		log.Info("No chainstate found on disk, initializing beacon from genesis")
		active, crystallized := types.NewGenesisStates()
		beaconChain.state.ActiveState = active
		beaconChain.state.CrystallizedState = crystallized
		return beaconChain, nil
	}
	if err != nil {
		return nil, err
	}
	// Deserializes the encoded object into a beacon chain.
	if err := rlp.DecodeBytes(enc, &beaconChain.state); err != nil {
		return nil, fmt.Errorf("could not deserialize chainstate from disk: %v", err)
	}
	return beaconChain, nil
}

// ActiveState exposes a getter to external services.
func (b *BeaconChain) ActiveState() *types.ActiveState {
	return b.state.ActiveState
}

// CrystallizedState exposes a getter to external services.
func (b *BeaconChain) CrystallizedState() *types.CrystallizedState {
	return b.state.CrystallizedState
}

// GenesisBlock returns the canonical, genesis block.
func (b *BeaconChain) GenesisBlock() *types.Block {
	return types.NewGenesisBlock()
}

// MutateActiveState allows external services to modify the active state.
func (b *BeaconChain) MutateActiveState(activeState *types.ActiveState) error {
	defer b.lock.Unlock()
	b.lock.Lock()
	b.state.ActiveState = activeState
	return b.persist()
}

// MutateCrystallizedState allows external services to modify the crystallized state.
func (b *BeaconChain) MutateCrystallizedState(crystallizedState *types.CrystallizedState) error {
	defer b.lock.Unlock()
	b.lock.Lock()
	b.state.CrystallizedState = crystallizedState
	return b.persist()
}

// CanProcessBlock decides if an incoming p2p block can be processed into the chain's block trie.
func (b *BeaconChain) CanProcessBlock(fetcher powchain.POWBlockFetcher, block *types.Block) (bool, error) {
	mainchainBlock, err := fetcher.BlockByHash(context.Background(), block.Data().MainChainRef)
	if err != nil {
		return false, err
	}
	// There needs to be a valid mainchain block for the reference hash in a beacon block.
	if mainchainBlock == nil {
		return false, nil
	}
	// TODO: check if the parentHash pointed by the beacon block is in the beaconDB.

	// Calculate the timestamp validity condition.
	slotDuration := time.Duration(block.Data().SlotNumber*params.SlotLength) * time.Second
	validTime := time.Now().After(b.GenesisBlock().Data().Timestamp.Add(slotDuration))
	return validTime, nil
}

// persist stores the RLP encoding of the latest beacon chain state into the db.
func (b *BeaconChain) persist() error {
	encodedState, err := rlp.EncodeToBytes(b.state)
	if err != nil {
		return err
	}
	return b.db.Put([]byte(stateLookupKey), encodedState)
}

// computeNewActiveState computes a new active state for every beacon block.
func (b *BeaconChain) computeNewActiveState(seed common.Hash) (*types.ActiveState, error) {

	attesters, proposer, err := b.getAttestersProposer(seed)
	if err != nil {
		return nil, err
	}
	// TODO: Verify attestations from attesters.
	log.WithFields(logrus.Fields{"attestersIndices": attesters}).Debug("Attester indices")

	// TODO: Verify main signature from proposer.
	log.WithFields(logrus.Fields{"proposerIndex": proposer}).Debug("Proposer index")

	// TODO: Update crosslink records (post Ruby release).

	// TODO: Track reward for the proposer that just proposed the latest beacon block.

	// TODO: Verify randao reveal from validator's hash pre image.

	return &types.ActiveState{
		TotalAttesterDeposits: 0,
		AttesterBitfields:     []byte{},
	}, nil
}

// getAttestersProposer returns lists of random sampled attesters and proposer indices.
func (b *BeaconChain) getAttestersProposer(seed common.Hash) ([]int, int, error) {
	attesterCount := math.Min(params.AttesterCount, float64(len(b.CrystallizedState().ActiveValidators)))
	indices, err := utils.ShuffleIndices(seed, len(b.CrystallizedState().ActiveValidators))
	if err != nil {
		return nil, -1, err
	}
	return indices[:int(attesterCount)], indices[len(indices)-1], nil
}<|MERGE_RESOLUTION|>--- conflicted
+++ resolved
@@ -1,11 +1,7 @@
 package blockchain
 
 import (
-<<<<<<< HEAD
 	"context"
-	"errors"
-=======
->>>>>>> 63e9ba4f
 	"fmt"
 	"math"
 	"sync"
