--- conflicted
+++ resolved
@@ -306,11 +306,7 @@
 
 // getAttestersTotalDeposit returns the total deposit combined by attesters.
 // TODO: Consider slashing condition.
-<<<<<<< HEAD
 func (b *BeaconChain) getAttestersTotalDeposit() uint64 {
-=======
-func (b *BeaconChain) getAttestersTotalDeposit() (uint64, error) {
->>>>>>> 9c764555
 	var numOfBits int
 	for _, attestation := range b.ActiveState().PendingAttestations() {
 		for _, byte := range attestation.AttesterBitfield {
@@ -318,11 +314,7 @@
 		}
 	}
 	// Assume there's no slashing condition, the following logic will change later phase.
-<<<<<<< HEAD
 	return uint64(numOfBits) * params.DefaultBalance
-=======
-	return uint64(numOfBits) * params.DefaultBalance, nil
->>>>>>> 9c764555
 }
 
 // calculateRewardsFFG adjusts validators balances by applying rewards or penalties
@@ -332,14 +324,7 @@
 	defer b.lock.Unlock()
 	validators := b.CrystallizedState().Validators()
 	activeValidators := b.activeValidatorIndices()
-<<<<<<< HEAD
 	attesterDeposits := b.getAttestersTotalDeposit()
-=======
-	attesterDeposits, err := b.getAttestersTotalDeposit()
-	if err != nil {
-		return err
-	}
->>>>>>> 9c764555
 	totalDeposit := b.state.CrystallizedState.TotalDeposits()
 
 	attesterFactor := attesterDeposits * 3
@@ -347,11 +332,7 @@
 	println(attesterFactor)
 	println(totalFactor)
 	if attesterFactor >= totalFactor {
-<<<<<<< HEAD
-		log.Info("Setting justified epoch to current slot number: %d", block.SlotNumber())
-=======
 		log.Info("Setting justified epoch to current slot number: %v", block.SlotNumber())
->>>>>>> 9c764555
 		b.state.CrystallizedState.UpdateJustifiedSlot(block.SlotNumber())
 
 		log.Info("Applying rewards and penalties for the validators from last epoch")
@@ -394,7 +375,6 @@
 		if validators[i].StartDynasty <= dynasty && dynasty < validators[i].EndDynasty {
 			indices = append(indices, i)
 		}
-<<<<<<< HEAD
 	}
 	return indices
 }
@@ -409,66 +389,10 @@
 		if validators[i].StartDynasty < dynasty && validators[i].EndDynasty < dynasty {
 			indices = append(indices, i)
 		}
-=======
->>>>>>> 9c764555
 	}
 	return indices
 }
 
-<<<<<<< HEAD
-// queuedValidatorIndices filters out queued validators based on start and end dynasty
-// and returns their indices in a list.
-func (b *BeaconChain) queuedValidatorIndices() []int {
-=======
-// exitedValidatorIndices filters out exited validators based on start and end dynasty
-// and returns their indices in a list.
-func (b *BeaconChain) exitedValidatorIndices() []int {
->>>>>>> 9c764555
-	var indices []int
-	validators := b.CrystallizedState().Validators()
-	dynasty := b.CrystallizedState().CurrentDynasty()
-	for i := 0; i < len(validators); i++ {
-<<<<<<< HEAD
-		if validators[i].StartDynasty > dynasty {
-=======
-		if validators[i].StartDynasty < dynasty && validators[i].EndDynasty < dynasty {
->>>>>>> 9c764555
-			indices = append(indices, i)
-		}
-	}
-	return indices
-}
-
-<<<<<<< HEAD
-// validatorsByHeightShard splits a shuffled validator list by height and by shard,
-// it ensures there's enough validators per height and per shard, if not, it'll skip
-// some heights and shards.
-func (b *BeaconChain) validatorsByHeightShard() ([]*beaconCommittee, error) {
-	indices := b.activeValidatorIndices()
-	var committeesPerSlot int
-	var slotsPerCommittee int
-	var committees []*beaconCommittee
-
-	if len(indices) >= params.CycleLength*params.MinCommiteeSize {
-		committeesPerSlot = len(indices)/params.CycleLength/(params.MinCommiteeSize*2) + 1
-		slotsPerCommittee = 1
-	} else {
-		committeesPerSlot = 1
-		slotsPerCommittee = 1
-		for len(indices)*slotsPerCommittee < params.MinCommiteeSize && slotsPerCommittee < params.CycleLength {
-			slotsPerCommittee *= 2
-		}
-	}
-
-	// split the shuffled list for heights.
-	shuffledList, err := utils.ShuffleIndices(b.state.CrystallizedState.DynastySeed(), indices)
-	if err != nil {
-		return nil, err
-	}
-
-	heightList := utils.SplitIndices(shuffledList, params.CycleLength)
-
-=======
 // queuedValidatorIndices filters out queued validators based on start and end dynasty
 // and returns their indices in a list.
 func (b *BeaconChain) queuedValidatorIndices() []int {
@@ -511,7 +435,6 @@
 
 	heightList := utils.SplitIndices(shuffledList, params.CycleLength)
 
->>>>>>> 9c764555
 	// split the shuffled height list for shards
 	for i, subList := range heightList {
 		shardList := utils.SplitIndices(subList, params.MinCommiteeSize)
