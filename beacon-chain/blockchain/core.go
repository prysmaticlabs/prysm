--- conflicted
+++ resolved
@@ -120,10 +120,6 @@
 	// TODO: check if the parentHash pointed by the beacon block is in the beaconDB.
 
 	// Calculate the timestamp validity condition.
-<<<<<<< HEAD
-	slotDuration := time.Duration(block.Data().SlotNumber*params.SlotDuration) * time.Second
-	validTime := time.Now().After(b.GenesisBlock().Data().Timestamp.Add(slotDuration))
-=======
 	slotDuration := time.Duration(block.SlotNumber()*params.SlotLength) * time.Second
 	genesis, err := b.GenesisBlock()
 	if err != nil {
@@ -134,7 +130,6 @@
 	if err != nil {
 		return false, err
 	}
->>>>>>> bb29e367
 
 	// Verify state hashes from the block are correct
 	hash, err := hashActiveState(b.ActiveState())
