package blockchain

import (
	"bytes"
	"context"
	"encoding/binary"
	"errors"
	"fmt"
	"sync"
	"time"

	"github.com/ethereum/go-ethereum/common"
	"github.com/ethereum/go-ethereum/ethdb"
	"github.com/gogo/protobuf/proto"
	"github.com/prysmaticlabs/prysm/beacon-chain/casper"
	"github.com/prysmaticlabs/prysm/beacon-chain/params"
	"github.com/prysmaticlabs/prysm/beacon-chain/types"
	"github.com/prysmaticlabs/prysm/beacon-chain/utils"
	pb "github.com/prysmaticlabs/prysm/proto/beacon/p2p/v1"
	"golang.org/x/crypto/blake2b"
)

var canonicalHeadKey = "latest-canonical-head"
var activeStateLookupKey = "beacon-active-state"
var crystallizedStateLookupKey = "beacon-crystallized-state"

var clock utils.Clock = &utils.RealClock{}

// BeaconChain represents the core PoS blockchain object containing
// both a crystallized and active state.
type BeaconChain struct {
	state *beaconState
	lock  sync.Mutex
	db    ethdb.Database
}

type beaconState struct {
	// ActiveState captures the beacon state at block processing level,
	// it focuses on verifying aggregated signatures and pending attestations.
	ActiveState *types.ActiveState
	// CrystallizedState captures the beacon state at cycle transition level,
	// it focuses on changes to the validator set, processing cross links and
	// setting up FFG checkpoints.
	CrystallizedState *types.CrystallizedState
}

// NewBeaconChain initializes a beacon chain using genesis state parameters if
// none provided.
func NewBeaconChain(db ethdb.Database) (*BeaconChain, error) {
	beaconChain := &BeaconChain{
		db:    db,
		state: &beaconState{},
	}
	hasActive, err := db.Has([]byte(activeStateLookupKey))
	if err != nil {
		return nil, err
	}
	hasCrystallized, err := db.Has([]byte(crystallizedStateLookupKey))
	if err != nil {
		return nil, err
	}
	hasGenesis, err := db.Has([]byte("genesis"))
	if err != nil {
		return nil, err
	}
	if !hasGenesis {
		log.Info("No genesis block found on disk, initializing genesis block")
		genesisBlock, err := types.NewGenesisBlock()
		if err != nil {
			return nil, err
		}
		genesisMarshall, err := proto.Marshal(genesisBlock.Proto())
		if err != nil {
			return nil, err
		}
		if err := beaconChain.db.Put([]byte("genesis"), genesisMarshall); err != nil {
			return nil, err
		}
	}
	if !hasActive && !hasCrystallized {
		log.Info("No chainstate found on disk, initializing beacon from genesis")
		active, crystallized, err := types.NewGenesisStates()
		if err != nil {
			return nil, err
		}
		beaconChain.state.ActiveState = active
		beaconChain.state.CrystallizedState = crystallized

		return beaconChain, nil
	}
	if hasActive {
		enc, err := db.Get([]byte(activeStateLookupKey))
		if err != nil {
			return nil, err
		}
		activeData := &pb.ActiveState{}
		err = proto.Unmarshal(enc, activeData)
		if err != nil {
			return nil, err
		}
<<<<<<< HEAD
		beaconChain.state.ActiveState = types.NewActiveState(activeData, make(map[common.Hash]*types.VoteCache))
=======
		beaconChain.state.ActiveState = types.NewActiveState(activeData, make(map[*common.Hash]*types.VoteCache))
>>>>>>> f37a59d2
	}
	if hasCrystallized {
		enc, err := db.Get([]byte(crystallizedStateLookupKey))
		if err != nil {
			return nil, err
		}
		crystallizedData := &pb.CrystallizedState{}
		err = proto.Unmarshal(enc, crystallizedData)
		if err != nil {
			return nil, err
		}
		beaconChain.state.CrystallizedState = types.NewCrystallizedState(crystallizedData)
	}
	return beaconChain, nil
}

// GenesisBlock returns the canonical, genesis block.
func (b *BeaconChain) GenesisBlock() (*types.Block, error) {
	genesisExists, err := b.db.Has([]byte("genesis"))
	if err != nil {
		return nil, err
	}
	if genesisExists {
		bytes, err := b.db.Get([]byte("genesis"))
		if err != nil {
			return nil, err
		}
		block := &pb.BeaconBlock{}
		if err := proto.Unmarshal(bytes, block); err != nil {
			return nil, err
		}
		return types.NewBlock(block), nil
	}
	return types.NewGenesisBlock()
}

// CanonicalHead fetches the latest head stored in persistent storage.
func (b *BeaconChain) CanonicalHead() (*types.Block, error) {
	headExists, err := b.db.Has([]byte(canonicalHeadKey))
	if err != nil {
		return nil, err
	}
	if headExists {
		bytes, err := b.db.Get([]byte(canonicalHeadKey))
		if err != nil {
			return nil, err
		}
		block := &pb.BeaconBlock{}
		if err := proto.Unmarshal(bytes, block); err != nil {
			return nil, fmt.Errorf("cannot unmarshal proto: %v", err)
		}
		return types.NewBlock(block), nil
	}
	return nil, nil
}

// ActiveState contains the current state of attestations and changes every block.
func (b *BeaconChain) ActiveState() *types.ActiveState {
	return b.state.ActiveState
}

// CrystallizedState contains cycle dependent validator information, changes every cycle.
func (b *BeaconChain) CrystallizedState() *types.CrystallizedState {
	return b.state.CrystallizedState
}

// SetActiveState is a convenience method which sets and persists the active state on the beacon chain.
func (b *BeaconChain) SetActiveState(activeState *types.ActiveState) error {
	b.lock.Lock()
	defer b.lock.Unlock()
	b.state.ActiveState = activeState
	return b.PersistActiveState()
}

// SetCrystallizedState is a convenience method which sets and persists the crystallized state on the beacon chain.
func (b *BeaconChain) SetCrystallizedState(crystallizedState *types.CrystallizedState) error {
	b.lock.Lock()
	defer b.lock.Unlock()
	b.state.CrystallizedState = crystallizedState
	return b.PersistCrystallizedState()
}

// PersistActiveState stores proto encoding of the current beacon chain active state into the db.
func (b *BeaconChain) PersistActiveState() error {
	encodedState, err := b.ActiveState().Marshal()
	if err != nil {
		return err
	}
	return b.db.Put([]byte(activeStateLookupKey), encodedState)
}

// PersistCrystallizedState stores proto encoding of the current beacon chain crystallized state into the db.
func (b *BeaconChain) PersistCrystallizedState() error {
	encodedState, err := b.CrystallizedState().Marshal()
	if err != nil {
		return err
	}
	return b.db.Put([]byte(crystallizedStateLookupKey), encodedState)
}

// IsCycleTransition checks if a new cycle has been reached. At that point,
// a new crystallized state and active state transition will occur.
func (b *BeaconChain) IsCycleTransition(slotNumber uint64) bool {
	return slotNumber >= b.CrystallizedState().LastStateRecalc()+params.CycleLength
}

// CanProcessBlock is called to decide if an incoming p2p block can be processed into the chain's block trie,
// it checks time stamp, beacon chain parent block hash. It also checks pow chain reference hash if it's a validator.
func (b *BeaconChain) CanProcessBlock(fetcher types.POWBlockFetcher, block *types.Block, isValidator bool) (bool, error) {
	if isValidator {
		if _, err := fetcher.BlockByHash(context.Background(), block.PowChainRef()); err != nil {
			return false, fmt.Errorf("fetching PoW block corresponding to mainchain reference failed: %v", err)
		}
	}

	canProcess, err := b.verifyBlockTimeStamp(block)
	if err != nil {
		return false, fmt.Errorf("unable to process block: %v", err)
	}
	if !canProcess {
		return false, fmt.Errorf("time stamp verification for beacon block %v failed", block.SlotNumber())
	}
	return canProcess, nil
}

// verifyBlockTimeStamp verifies node's local time is greater than or equal to
// min timestamp as computed by GENESIS_TIME + slot_number * SLOT_DURATION.
func (b *BeaconChain) verifyBlockTimeStamp(block *types.Block) (bool, error) {
	slotDuration := time.Duration(block.SlotNumber()*params.SlotDuration) * time.Second
	genesis, err := b.GenesisBlock()
	if err != nil {
		return false, err
	}
	genesisTime, err := genesis.Timestamp()
	if err != nil {
		return false, err
	}
	if clock.Now().Before(genesisTime.Add(slotDuration)) {
		return false, nil
	}
	return true, nil
}

// verifyBlockActiveHash verifies block's active state hash equal to
// node's computed active state hash.
func (b *BeaconChain) verifyBlockActiveHash(block *types.Block) (bool, error) {
	hash, err := b.ActiveState().Hash()
	if err != nil {
		return false, err
	}
	if block.ActiveStateHash() != hash {
		return false, nil
	}
	return true, nil
}

// verifyBlockCrystallizedHash verifies block's crystallized state hash equal to
// node's computed crystallized state hash.
func (b *BeaconChain) verifyBlockCrystallizedHash(block *types.Block) (bool, error) {
	hash, err := b.CrystallizedState().Hash()
	if err != nil {
		return false, err
	}
	if block.CrystallizedStateHash() != hash {
		return false, nil
	}
	return true, nil
}

// computeNewActiveState for every newly processed beacon block.
<<<<<<< HEAD
func (b *BeaconChain) computeNewActiveState(seed common.Hash, blockVoteCache map[common.Hash]*types.VoteCache) (*types.ActiveState, error) {
	newActiveState := types.NewActiveState(&pb.ActiveState{
		PendingAttestations: []*pb.AttestationRecord{},
		RecentBlockHashes:   [][]byte{},
	}, make(map[common.Hash]*types.VoteCache))
	attesters, proposer, err := casper.SampleAttestersAndProposers(seed, b.CrystallizedState().Validators(), b.CrystallizedState().CurrentDynasty())
	if err != nil {
		return nil, err
	}
	// TODO: Verify attestations from attesters.
	log.WithFields(logrus.Fields{"attestersIndices": attesters}).Debug("Attester indices")

	// TODO: Verify main signature from proposer.
	log.WithFields(logrus.Fields{"proposerIndex": proposer}).Debug("Proposer index")

	// TODO: Update crosslink records (post Ruby release).

	// TODO: Track reward for the proposer that just proposed the latest beacon block.

	// TODO: Verify randao reveal from validator's hash pre image.

	newActiveState.SetBlockVoteCache(blockVoteCache)
=======
func (b *BeaconChain) computeNewActiveState(attestations []*pb.AttestationRecord, activeState *types.ActiveState, blockVoteCache map[*common.Hash]*types.VoteCache) (*types.ActiveState, error) {
	// TODO: Insert recent block hash.
	activeState.SetBlockVoteCache(blockVoteCache)
	activeState.NewPendingAttestation(attestations)

	return activeState, nil
}
>>>>>>> f37a59d2

	return newActiveState, nil
}

// saveBlock puts the passed block into the beacon chain db.
func (b *BeaconChain) saveBlock(block *types.Block) error {
	encodedState, err := block.Marshal()
	if err != nil {
		return err
	}
	hash, err := block.Hash()
	if err != nil {
		return err
	}

	return b.db.Put(hash[:], encodedState)
}

<<<<<<< HEAD
// processAttestation processes the attestation of an incoming block.
func (b *BeaconChain) processAttestation(attestation *pb.AttestationRecord, block *types.Block) error {
	// Validate attestation's slot number has is within range of incoming block number.
	slotNumber := int(block.SlotNumber())
	if int(attestation.Slot) > slotNumber {
		return fmt.Errorf("attestation slot number can't be higher than block slot number. Found: %v, Needed lower than: %v",
=======
// processAttestation processes the attestations for one shard in an incoming block.
func (b *BeaconChain) processAttestation(attestationIndex int, block *types.Block) error {
	// Validate attestation's slot number has is within range of incoming block number.
	slotNumber := int(block.SlotNumber())
	attestation := block.Attestations()[attestationIndex]
	if int(attestation.Slot) > slotNumber {
		return fmt.Errorf("attestation slot number can't be higher than block slot number. Found: %d, Needed lower than: %d",
>>>>>>> f37a59d2
			attestation.Slot,
			slotNumber)
	}
	if int(attestation.Slot) < slotNumber-params.CycleLength {
<<<<<<< HEAD
		return fmt.Errorf("attestation slot number can't be lower than block slot number by one CycleLength. Found: %v, Needed greater than: %v",
=======
		return fmt.Errorf("attestation slot number can't be lower than block slot number by one CycleLength. Found: %d, Needed greater than: %d",
>>>>>>> f37a59d2
			attestation.Slot,
			slotNumber-params.CycleLength)
	}

	// Get all the block hashes up to cycle length.
	parentHashes := b.getSignedParentHashes(block, attestation)
	attesterIndices, err := b.getAttesterIndices(attestation)
	if err != nil {
<<<<<<< HEAD
		return err
=======
		return fmt.Errorf("unable to get validator committee: %v", attesterIndices)
>>>>>>> f37a59d2
	}

	// Verify attester bitfields matches crystallized state's prev computed bitfield.
	if err := b.validateAttesterBitfields(attestation, attesterIndices); err != nil {
		return err
	}

	// TODO: Generate validators aggregated pub key.

	// Hash parentHashes + shardID + slotNumber + shardBlockHash into a message to use to
	// to verify with aggregated public key and aggregated attestation signature.
	msg := make([]byte, binary.MaxVarintLen64)
	var signedHashesStr []byte
	for _, parentHash := range parentHashes {
		signedHashesStr = append(signedHashesStr, parentHash.Bytes()...)
		signedHashesStr = append(signedHashesStr, byte(' '))
	}
	binary.PutUvarint(msg, attestation.Slot%params.CycleLength)
	msg = append(msg, signedHashesStr...)
	binary.PutUvarint(msg, attestation.ShardId)
	msg = append(msg, attestation.ShardBlockHash...)

	msgHash := blake2b.Sum512(msg)

	log.Debugf("Attestation message for shard: %v, slot %v, block hash %v is: %v",
		attestation.ShardId, attestation.Slot, attestation.ShardBlockHash, msgHash)

	// TODO: Verify msgHash against aggregated pub key and aggregated signature.
	return nil
}

// calculateBlockVoteCache calculates and updates active state's block vote cache.
<<<<<<< HEAD
func (b *BeaconChain) calculateBlockVoteCache(attestation *pb.AttestationRecord, block *types.Block) (map[common.Hash]*types.VoteCache, error) {
=======
func (b *BeaconChain) calculateBlockVoteCache(attestationIndex int, block *types.Block) (map[*common.Hash]*types.VoteCache, error) {
	attestation := block.Attestations()[attestationIndex]
>>>>>>> f37a59d2
	newVoteCache := b.ActiveState().GetBlockVoteCache()
	parentHashes := b.getSignedParentHashes(block, attestation)
	attesterIndices, err := b.getAttesterIndices(attestation)
	if err != nil {
		return nil, err
	}

	for _, h := range parentHashes {
<<<<<<< HEAD
		// Skip calculating if the hash is part of oblique parent hashes..
		for _, obliqueParentHash := range attestation.ObliqueParentHashes {
			if bytes.Equal(h.Bytes(), obliqueParentHash) {
				continue
			}
		}
		// Initialize vote cache of a given block hash if it doesn't exist already.
		if !b.ActiveState().IsVoteCacheThere(*h) {
			newVoteCache[*h] = &types.VoteCache{VoterIndices: []uint32{}, VoteTotalDeposit: 0}
=======
		// Skip calculating for this hash if the hash is part of oblique parent hashes.
		var skip bool
		for _, obliqueParentHash := range attestation.ObliqueParentHashes {
			if bytes.Equal(h.Bytes(), obliqueParentHash) {
				skip = true
			}
		}
		if skip {
			continue
		}

		// Initialize vote cache of a given block hash if it doesn't exist already.
		if !b.ActiveState().IsVoteCacheEmpty(h) {
			newVoteCache[h] = &types.VoteCache{VoterIndices: []uint32{}, VoteTotalDeposit: 0}
>>>>>>> f37a59d2
		}

		// Loop through attester indices, if the attester has voted but was not accounted for
		// in the cache, then we add attester's index and balance to the block cache.
		for i, attesterIndex := range attesterIndices {
<<<<<<< HEAD
			var newAttester bool
			if utils.CheckBit(attestation.AttesterBitfield, i) {
				for _, indexInCache := range newVoteCache[*h].VoterIndices {
					if attesterIndex == indexInCache {
						newAttester = true
					}
				}
				if !newAttester {
					newVoteCache[*h].VoterIndices = append(newVoteCache[*h].VoterIndices, attesterIndex)
					newVoteCache[*h].VoteTotalDeposit += b.CrystallizedState().Validators()[attesterIndex].Balance
				}
			}
=======
			var existingAttester bool
			if !utils.CheckBit(attestation.AttesterBitfield, i) {
				continue
			}
			for _, indexInCache := range newVoteCache[h].VoterIndices {
				if attesterIndex == indexInCache {
					existingAttester = true
				}
			}
			if !existingAttester {
				newVoteCache[h].VoterIndices = append(newVoteCache[h].VoterIndices, attesterIndex)
				newVoteCache[h].VoteTotalDeposit += b.CrystallizedState().Validators()[attesterIndex].Balance
			}
>>>>>>> f37a59d2
		}
	}
	return newVoteCache, nil
}

// getSignedParentHashes returns all the parent hashes stored in active state up to last ycle length.
func (b *BeaconChain) getSignedParentHashes(block *types.Block, attestation *pb.AttestationRecord) []*common.Hash {
	var signedParentHashes []*common.Hash
	start := block.SlotNumber() - attestation.Slot
	end := block.SlotNumber() - attestation.Slot - uint64(len(attestation.ObliqueParentHashes)) + params.CycleLength
	for _, hashes := range b.ActiveState().RecentBlockHashes()[start:end] {
		signedParentHashes = append(signedParentHashes, &hashes)
	}
	for _, obliqueParentHashes := range attestation.ObliqueParentHashes {
		hashes := common.BytesToHash(obliqueParentHashes)
		signedParentHashes = append(signedParentHashes, &hashes)
	}
	return signedParentHashes
}

// getAttesterIndices returns the attester committee of based from attestation's shard ID and slot number.
func (b *BeaconChain) getAttesterIndices(attestation *pb.AttestationRecord) ([]uint32, error) {
	lastStateRecalc := b.CrystallizedState().LastStateRecalc()
<<<<<<< HEAD
	shardCommitteeArray := b.CrystallizedState().IndicesForSlots()
	shardCommittee := shardCommitteeArray[attestation.Slot-lastStateRecalc+params.CycleLength].ArrayShardAndCommittee
=======
	// TODO: IndicesForHeights will return default value because the spec for dynasty transition is not finalized.
	shardCommitteeArray := b.CrystallizedState().IndicesForHeights()
	shardCommittee := shardCommitteeArray[attestation.Slot-lastStateRecalc].ArrayShardAndCommittee
>>>>>>> f37a59d2
	for i := 0; i < len(shardCommittee); i++ {
		if attestation.ShardId == shardCommittee[i].ShardId {
			return shardCommittee[i].Committee, nil
		}
	}
	return nil, fmt.Errorf("unable to find attestation based on slot: %v, shardID: %v", attestation.Slot, attestation.ShardId)
}

// validateAttesterBitfields validates the attester bitfields are equal between attestation and crystallized state's calculation.
func (b *BeaconChain) validateAttesterBitfields(attestation *pb.AttestationRecord, attesterIndices []uint32) error {
	// Validate attester bit field has the correct length.
	if utils.BitLength(len(attesterIndices)) != len(attestation.AttesterBitfield) {
		return fmt.Errorf("attestation has incorrect bitfield length. Found %v, expected %v",
			len(attestation.AttesterBitfield), utils.BitLength(len(attesterIndices)))
	}

	// Valid attestation can not have non-zero trailing bits.
	lastBit := len(attesterIndices)
	if lastBit%8 != 0 {
		for i := 0; i < 8-lastBit%8; i++ {
			if utils.CheckBit(attestation.AttesterBitfield, lastBit+i) {
				return errors.New("attestation has non-zero trailing bits")
			}
		}
	}
	return nil
}

// saveCanonical puts the passed block into the beacon chain db
// and also saves a "latest-head" key mapping to the block in the db.
func (b *BeaconChain) saveCanonical(block *types.Block) error {
	if err := b.saveBlock(block); err != nil {
		return err
	}
	enc, err := block.Marshal()
	if err != nil {
		return err
	}
	return b.db.Put([]byte(canonicalHeadKey), enc)
}

// initCycle is called when a new cycle has been reached, beacon node
// will re-compute active state and crystallized state during init cycle transition.
func (b *BeaconChain) initCycle(cState *types.CrystallizedState, aState *types.ActiveState) (*types.CrystallizedState, *types.ActiveState) {
	var blockVoteBalance uint64
	justifiedStreak := cState.JustifiedStreak()
	justifiedSlot := cState.LastJustifiedSlot()
	finalizedSlot := cState.LastFinalizedSlot()
	blockVoteCache := aState.GetBlockVoteCache()
	// walk through all the slots from LastStateRecalc - cycleLength to LastStateRecalc - 1.
	for i := uint64(0); i < params.CycleLength; i++ {
		slot := cState.LastStateRecalc() - params.CycleLength + i
		blockHash := aState.RecentBlockHashes()[i]
		fmt.Println()
		if _, ok := blockVoteCache[blockHash]; ok {
			blockVoteBalance = blockVoteCache[blockHash].VoteTotalDeposit
		} else {
			blockVoteBalance = 0
		}

		if 3*blockVoteBalance >= 2*cState.TotalDeposits() {
			if slot > justifiedSlot {
				justifiedSlot = slot
			}
			justifiedStreak++
		} else {
			justifiedStreak = 0
		}

		if justifiedStreak >= params.CycleLength+1 {
			if slot-params.CycleLength-1 > finalizedSlot {
				finalizedSlot = slot - params.CycleLength - 1
			}
		}
	}

	// TODO: Process Crosslink records here.
	newCrossLinkRecords := []*pb.CrosslinkRecord{}

	// Remove attestations older than LastStateRecalc.
	var newPendingAttestations []*pb.AttestationRecord
	for _, attestation := range aState.PendingAttestations() {
		if attestation.Slot > cState.LastStateRecalc() {
			newPendingAttestations = append(newPendingAttestations, attestation)
		}
	}

	// TODO: Full rewards and penalties design is not finalized according to the spec.
	rewardedValidators, _ := casper.CalculateRewards(
		aState.PendingAttestations(),
		cState.Validators(),
		cState.CurrentDynasty(),
		cState.TotalDeposits())

	// Get all active validators and calculate total balance for next cycle.
	var nextCycleBalance uint64
	nextCycleValidators := casper.ActiveValidatorIndices(cState.Validators(), cState.CurrentDynasty())
	for _, index := range nextCycleValidators {
		nextCycleBalance += cState.Validators()[index].Balance
	}

	// Construct new crystallized state for cycle transition.
	newCrystallizedState := types.NewCrystallizedState(&pb.CrystallizedState{
		Validators:             rewardedValidators, // TODO: Stub. Static validator set because dynasty transition is not finalized according to the spec.
		LastStateRecalc:        cState.LastStateRecalc() + params.CycleLength,
		IndicesForSlots:        cState.IndicesForSlots(), // TODO: Stub. This will be addresses by shuffling during dynasty transition.
		LastJustifiedSlot:      justifiedSlot,
		JustifiedStreak:        justifiedStreak,
		LastFinalizedSlot:      finalizedSlot,
		CrosslinkingStartShard: 0, // TODO: Stub. Need to see where this epoch left off.
		CrosslinkRecords:       newCrossLinkRecords,
		DynastySeedLastReset:   cState.DynastySeedLastReset(), // TODO: Stub. Dynasty transition is not finalized according to the spec.
		TotalDeposits:          nextCycleBalance,
	})

	var recentBlockHashes [][]byte
	for _, blockHashes := range aState.RecentBlockHashes() {
		recentBlockHashes = append(recentBlockHashes, blockHashes.Bytes())
	}

	// Construct new active state for cycle transition.
	newActiveState := types.NewActiveState(&pb.ActiveState{
		PendingAttestations: newPendingAttestations,
		RecentBlockHashes:   recentBlockHashes,
	}, b.ActiveState().GetBlockVoteCache())

	return newCrystallizedState, newActiveState
}<|MERGE_RESOLUTION|>--- conflicted
+++ resolved
@@ -98,11 +98,7 @@
 		if err != nil {
 			return nil, err
 		}
-<<<<<<< HEAD
 		beaconChain.state.ActiveState = types.NewActiveState(activeData, make(map[common.Hash]*types.VoteCache))
-=======
-		beaconChain.state.ActiveState = types.NewActiveState(activeData, make(map[*common.Hash]*types.VoteCache))
->>>>>>> f37a59d2
 	}
 	if hasCrystallized {
 		enc, err := db.Get([]byte(crystallizedStateLookupKey))
@@ -273,41 +269,13 @@
 }
 
 // computeNewActiveState for every newly processed beacon block.
-<<<<<<< HEAD
-func (b *BeaconChain) computeNewActiveState(seed common.Hash, blockVoteCache map[common.Hash]*types.VoteCache) (*types.ActiveState, error) {
-	newActiveState := types.NewActiveState(&pb.ActiveState{
-		PendingAttestations: []*pb.AttestationRecord{},
-		RecentBlockHashes:   [][]byte{},
-	}, make(map[common.Hash]*types.VoteCache))
-	attesters, proposer, err := casper.SampleAttestersAndProposers(seed, b.CrystallizedState().Validators(), b.CrystallizedState().CurrentDynasty())
-	if err != nil {
-		return nil, err
-	}
-	// TODO: Verify attestations from attesters.
-	log.WithFields(logrus.Fields{"attestersIndices": attesters}).Debug("Attester indices")
-
-	// TODO: Verify main signature from proposer.
-	log.WithFields(logrus.Fields{"proposerIndex": proposer}).Debug("Proposer index")
-
-	// TODO: Update crosslink records (post Ruby release).
-
-	// TODO: Track reward for the proposer that just proposed the latest beacon block.
-
-	// TODO: Verify randao reveal from validator's hash pre image.
-
-	newActiveState.SetBlockVoteCache(blockVoteCache)
-=======
-func (b *BeaconChain) computeNewActiveState(attestations []*pb.AttestationRecord, activeState *types.ActiveState, blockVoteCache map[*common.Hash]*types.VoteCache) (*types.ActiveState, error) {
+func (b *BeaconChain) computeNewActiveState(attestations []*pb.AttestationRecord, activeState *types.ActiveState, blockVoteCache map[common.Hash]*types.VoteCache) (*types.ActiveState, error) {
 	// TODO: Insert recent block hash.
 	activeState.SetBlockVoteCache(blockVoteCache)
 	activeState.NewPendingAttestation(attestations)
 
 	return activeState, nil
 }
->>>>>>> f37a59d2
-
-	return newActiveState, nil
-}
 
 // saveBlock puts the passed block into the beacon chain db.
 func (b *BeaconChain) saveBlock(block *types.Block) error {
@@ -323,14 +291,6 @@
 	return b.db.Put(hash[:], encodedState)
 }
 
-<<<<<<< HEAD
-// processAttestation processes the attestation of an incoming block.
-func (b *BeaconChain) processAttestation(attestation *pb.AttestationRecord, block *types.Block) error {
-	// Validate attestation's slot number has is within range of incoming block number.
-	slotNumber := int(block.SlotNumber())
-	if int(attestation.Slot) > slotNumber {
-		return fmt.Errorf("attestation slot number can't be higher than block slot number. Found: %v, Needed lower than: %v",
-=======
 // processAttestation processes the attestations for one shard in an incoming block.
 func (b *BeaconChain) processAttestation(attestationIndex int, block *types.Block) error {
 	// Validate attestation's slot number has is within range of incoming block number.
@@ -338,16 +298,12 @@
 	attestation := block.Attestations()[attestationIndex]
 	if int(attestation.Slot) > slotNumber {
 		return fmt.Errorf("attestation slot number can't be higher than block slot number. Found: %d, Needed lower than: %d",
->>>>>>> f37a59d2
 			attestation.Slot,
 			slotNumber)
 	}
 	if int(attestation.Slot) < slotNumber-params.CycleLength {
-<<<<<<< HEAD
 		return fmt.Errorf("attestation slot number can't be lower than block slot number by one CycleLength. Found: %v, Needed greater than: %v",
-=======
-		return fmt.Errorf("attestation slot number can't be lower than block slot number by one CycleLength. Found: %d, Needed greater than: %d",
->>>>>>> f37a59d2
+
 			attestation.Slot,
 			slotNumber-params.CycleLength)
 	}
@@ -356,11 +312,7 @@
 	parentHashes := b.getSignedParentHashes(block, attestation)
 	attesterIndices, err := b.getAttesterIndices(attestation)
 	if err != nil {
-<<<<<<< HEAD
-		return err
-=======
 		return fmt.Errorf("unable to get validator committee: %v", attesterIndices)
->>>>>>> f37a59d2
 	}
 
 	// Verify attester bitfields matches crystallized state's prev computed bitfield.
@@ -393,12 +345,8 @@
 }
 
 // calculateBlockVoteCache calculates and updates active state's block vote cache.
-<<<<<<< HEAD
-func (b *BeaconChain) calculateBlockVoteCache(attestation *pb.AttestationRecord, block *types.Block) (map[common.Hash]*types.VoteCache, error) {
-=======
-func (b *BeaconChain) calculateBlockVoteCache(attestationIndex int, block *types.Block) (map[*common.Hash]*types.VoteCache, error) {
+func (b *BeaconChain) calculateBlockVoteCache(attestationIndex int, block *types.Block) (map[common.Hash]*types.VoteCache, error) {
 	attestation := block.Attestations()[attestationIndex]
->>>>>>> f37a59d2
 	newVoteCache := b.ActiveState().GetBlockVoteCache()
 	parentHashes := b.getSignedParentHashes(block, attestation)
 	attesterIndices, err := b.getAttesterIndices(attestation)
@@ -407,17 +355,6 @@
 	}
 
 	for _, h := range parentHashes {
-<<<<<<< HEAD
-		// Skip calculating if the hash is part of oblique parent hashes..
-		for _, obliqueParentHash := range attestation.ObliqueParentHashes {
-			if bytes.Equal(h.Bytes(), obliqueParentHash) {
-				continue
-			}
-		}
-		// Initialize vote cache of a given block hash if it doesn't exist already.
-		if !b.ActiveState().IsVoteCacheThere(*h) {
-			newVoteCache[*h] = &types.VoteCache{VoterIndices: []uint32{}, VoteTotalDeposit: 0}
-=======
 		// Skip calculating for this hash if the hash is part of oblique parent hashes.
 		var skip bool
 		for _, obliqueParentHash := range attestation.ObliqueParentHashes {
@@ -430,42 +367,26 @@
 		}
 
 		// Initialize vote cache of a given block hash if it doesn't exist already.
-		if !b.ActiveState().IsVoteCacheEmpty(h) {
-			newVoteCache[h] = &types.VoteCache{VoterIndices: []uint32{}, VoteTotalDeposit: 0}
->>>>>>> f37a59d2
+		if !b.ActiveState().IsVoteCacheEmpty(*h) {
+			newVoteCache[*h] = &types.VoteCache{VoterIndices: []uint32{}, VoteTotalDeposit: 0}
 		}
 
 		// Loop through attester indices, if the attester has voted but was not accounted for
 		// in the cache, then we add attester's index and balance to the block cache.
 		for i, attesterIndex := range attesterIndices {
-<<<<<<< HEAD
-			var newAttester bool
-			if utils.CheckBit(attestation.AttesterBitfield, i) {
-				for _, indexInCache := range newVoteCache[*h].VoterIndices {
-					if attesterIndex == indexInCache {
-						newAttester = true
-					}
-				}
-				if !newAttester {
-					newVoteCache[*h].VoterIndices = append(newVoteCache[*h].VoterIndices, attesterIndex)
-					newVoteCache[*h].VoteTotalDeposit += b.CrystallizedState().Validators()[attesterIndex].Balance
-				}
-			}
-=======
 			var existingAttester bool
 			if !utils.CheckBit(attestation.AttesterBitfield, i) {
 				continue
 			}
-			for _, indexInCache := range newVoteCache[h].VoterIndices {
+			for _, indexInCache := range newVoteCache[*h].VoterIndices {
 				if attesterIndex == indexInCache {
 					existingAttester = true
 				}
 			}
 			if !existingAttester {
-				newVoteCache[h].VoterIndices = append(newVoteCache[h].VoterIndices, attesterIndex)
-				newVoteCache[h].VoteTotalDeposit += b.CrystallizedState().Validators()[attesterIndex].Balance
-			}
->>>>>>> f37a59d2
+				newVoteCache[*h].VoterIndices = append(newVoteCache[*h].VoterIndices, attesterIndex)
+				newVoteCache[*h].VoteTotalDeposit += b.CrystallizedState().Validators()[attesterIndex].Balance
+			}
 		}
 	}
 	return newVoteCache, nil
@@ -489,14 +410,9 @@
 // getAttesterIndices returns the attester committee of based from attestation's shard ID and slot number.
 func (b *BeaconChain) getAttesterIndices(attestation *pb.AttestationRecord) ([]uint32, error) {
 	lastStateRecalc := b.CrystallizedState().LastStateRecalc()
-<<<<<<< HEAD
+	// TODO: IndicesForHeights will return default value because the spec for dynasty transition is not finalized.
 	shardCommitteeArray := b.CrystallizedState().IndicesForSlots()
-	shardCommittee := shardCommitteeArray[attestation.Slot-lastStateRecalc+params.CycleLength].ArrayShardAndCommittee
-=======
-	// TODO: IndicesForHeights will return default value because the spec for dynasty transition is not finalized.
-	shardCommitteeArray := b.CrystallizedState().IndicesForHeights()
 	shardCommittee := shardCommitteeArray[attestation.Slot-lastStateRecalc].ArrayShardAndCommittee
->>>>>>> f37a59d2
 	for i := 0; i < len(shardCommittee); i++ {
 		if attestation.ShardId == shardCommittee[i].ShardId {
 			return shardCommittee[i].Committee, nil
@@ -546,17 +462,16 @@
 	justifiedSlot := cState.LastJustifiedSlot()
 	finalizedSlot := cState.LastFinalizedSlot()
 	blockVoteCache := aState.GetBlockVoteCache()
+
 	// walk through all the slots from LastStateRecalc - cycleLength to LastStateRecalc - 1.
 	for i := uint64(0); i < params.CycleLength; i++ {
 		slot := cState.LastStateRecalc() - params.CycleLength + i
 		blockHash := aState.RecentBlockHashes()[i]
-		fmt.Println()
 		if _, ok := blockVoteCache[blockHash]; ok {
 			blockVoteBalance = blockVoteCache[blockHash].VoteTotalDeposit
 		} else {
 			blockVoteBalance = 0
 		}
-
 		if 3*blockVoteBalance >= 2*cState.TotalDeposits() {
 			if slot > justifiedSlot {
 				justifiedSlot = slot
@@ -567,8 +482,8 @@
 		}
 
 		if justifiedStreak >= params.CycleLength+1 {
-			if slot-params.CycleLength-1 > finalizedSlot {
-				finalizedSlot = slot - params.CycleLength - 1
+			if slot-params.CycleLength > finalizedSlot {
+				finalizedSlot = slot - params.CycleLength
 			}
 		}
 	}
@@ -621,7 +536,7 @@
 	newActiveState := types.NewActiveState(&pb.ActiveState{
 		PendingAttestations: newPendingAttestations,
 		RecentBlockHashes:   recentBlockHashes,
-	}, b.ActiveState().GetBlockVoteCache())
+	}, aState.GetBlockVoteCache())
 
 	return newCrystallizedState, newActiveState
 }