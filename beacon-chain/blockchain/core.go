package blockchain

import (
<<<<<<< HEAD
	"context"
=======
	"errors"
>>>>>>> e9e54aad
	"fmt"
	"sync"
	"time"

	"github.com/ethereum/go-ethereum/common"
	"github.com/ethereum/go-ethereum/ethdb"
	"github.com/ethereum/go-ethereum/rlp"
	"github.com/prysmaticlabs/prysm/beacon-chain/params"
<<<<<<< HEAD
	"github.com/prysmaticlabs/prysm/beacon-chain/powchain"
=======
>>>>>>> e9e54aad
	"github.com/prysmaticlabs/prysm/beacon-chain/types"
	leveldberrors "github.com/syndtr/goleveldb/leveldb/errors"
	"golang.org/x/crypto/blake2s"
)

var stateLookupKey = "beaconchainstate"

// BeaconChain represents the core PoS blockchain object containing
// both a crystallized and active state.
type BeaconChain struct {
	state *beaconState
	lock  sync.Mutex
	db    ethdb.Database
}

type beaconState struct {
	ActiveState       *types.ActiveState
	CrystallizedState *types.CrystallizedState
}

// NewBeaconChain initializes an instance using genesis state parameters if
// none provided.
func NewBeaconChain(db ethdb.Database) (*BeaconChain, error) {
	beaconChain := &BeaconChain{
		db:    db,
		state: &beaconState{},
	}
	enc, err := db.Get([]byte(stateLookupKey))
	if err != nil && err.Error() == leveldberrors.ErrNotFound.Error() {
		log.Info("No chainstate found on disk, initializing beacon from genesis")
		active, crystallized := types.NewGenesisStates()
		beaconChain.state.ActiveState = active
		beaconChain.state.CrystallizedState = crystallized
		return beaconChain, nil
	}
	if err != nil {
		return nil, err
	}
	// Deserializes the encoded object into a beacon chain.
	if err := rlp.DecodeBytes(enc, &beaconChain.state); err != nil {
		return nil, fmt.Errorf("could not deserialize chainstate from disk: %v", err)
	}
	return beaconChain, nil
}

// ActiveState exposes a getter to external services.
func (b *BeaconChain) ActiveState() *types.ActiveState {
	return b.state.ActiveState
}

// CrystallizedState exposes a getter to external services.
func (b *BeaconChain) CrystallizedState() *types.CrystallizedState {
	return b.state.CrystallizedState
}

// GenesisBlock returns the canonical, genesis block.
func (b *BeaconChain) GenesisBlock() *types.Block {
	return types.NewGenesisBlock()
}

// MutateActiveState allows external services to modify the active state.
func (b *BeaconChain) MutateActiveState(activeState *types.ActiveState) error {
	defer b.lock.Unlock()
	b.lock.Lock()
	b.state.ActiveState = activeState
	return b.persist()
}

// MutateCrystallizedState allows external services to modify the crystallized state.
func (b *BeaconChain) MutateCrystallizedState(crystallizedState *types.CrystallizedState) error {
	defer b.lock.Unlock()
	b.lock.Lock()
	b.state.CrystallizedState = crystallizedState
	return b.persist()
}

// CanProcessBlock decides if an incoming p2p block can be processed into the chain's block trie.
func (b *BeaconChain) CanProcessBlock(fetcher powchain.POWBlockFetcher, block *types.Block) (bool, error) {
	mainchainBlock, err := fetcher.BlockByHash(context.Background(), block.Header().MainChainRef)
	if err != nil {
		return false, err
	}
	if mainchainBlock != nil {
		return false, nil
	}
	// Calculate the timestamp validity condition.
	validTime := time.Now() > b.GenesisBlock().Header().Timestamp+block.Header().SlotNumber*params.SlotLength
	return validTime, nil
}

// persist stores the RLP encoding of the latest beacon chain state into the db.
func (b *BeaconChain) persist() error {
	encodedState, err := rlp.EncodeToBytes(b.state)
	if err != nil {
		return err
	}
	return b.db.Put([]byte(stateLookupKey), encodedState)
}

// Shuffle returns a list of pseudorandomly sampled
// indices to use to select attesters and proposers.
func Shuffle(seed common.Hash, validatorCount int) ([]int, error) {
	if validatorCount > params.MaxValidators {
		return nil, errors.New("Validator count has exceeded MaxValidator Count")
	}

	// construct a list of indices up to MaxValidators
	validatorList := make([]int, validatorCount)
	for i := range validatorList {
		validatorList[i] = i
	}

	hashSeed, err := blake2s.New256(seed[:])
	if err != nil {
		return nil, err
	}

	hashSeedByte := hashSeed.Sum(nil)

	// shuffle stops at the second to last index
	for i := 0; i < validatorCount-1; i++ {
		// convert every 3 bytes to random number, replace validator index with that number
		for j := 0; j+3 < len(hashSeedByte); j += 3 {
			swapNum := int(hashSeedByte[j] + hashSeedByte[j+1] + hashSeedByte[j+2])
			remaining := validatorCount - i
			swapPos := swapNum%remaining + i
			validatorList[i], validatorList[swapPos] = validatorList[swapPos], validatorList[i]
		}
	}
	return validatorList, nil
}<|MERGE_RESOLUTION|>--- conflicted
+++ resolved
@@ -1,11 +1,8 @@
 package blockchain
 
 import (
-<<<<<<< HEAD
 	"context"
-=======
 	"errors"
->>>>>>> e9e54aad
 	"fmt"
 	"sync"
 	"time"
@@ -14,10 +11,7 @@
 	"github.com/ethereum/go-ethereum/ethdb"
 	"github.com/ethereum/go-ethereum/rlp"
 	"github.com/prysmaticlabs/prysm/beacon-chain/params"
-<<<<<<< HEAD
 	"github.com/prysmaticlabs/prysm/beacon-chain/powchain"
-=======
->>>>>>> e9e54aad
 	"github.com/prysmaticlabs/prysm/beacon-chain/types"
 	leveldberrors "github.com/syndtr/goleveldb/leveldb/errors"
 	"golang.org/x/crypto/blake2s"
@@ -100,11 +94,15 @@
 	if err != nil {
 		return false, err
 	}
+	// There needs to be a valid mainchain block for the reference hash in a beacon block.
 	if mainchainBlock != nil {
 		return false, nil
 	}
+	// TODO: check if the parentHash pointed by the beacon block is in the beaconDB.
+
 	// Calculate the timestamp validity condition.
-	validTime := time.Now() > b.GenesisBlock().Header().Timestamp+block.Header().SlotNumber*params.SlotLength
+	slotDuration := time.Duration(block.Header().SlotNumber*params.SlotLength) * time.Second
+	validTime := time.Now().After(b.GenesisBlock().Header().Timestamp.Add(slotDuration))
 	return validTime, nil
 }
 
