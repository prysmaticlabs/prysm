--- conflicted
+++ resolved
@@ -2,11 +2,8 @@
 
 import (
 	"context"
-<<<<<<< HEAD
-=======
 	"encoding/binary"
 	"errors"
->>>>>>> 1598ae86
 	"fmt"
 	"sync"
 	"time"
@@ -151,11 +148,7 @@
 		}
 		block := &pb.BeaconBlock{}
 		if err := proto.Unmarshal(bytes, block); err != nil {
-<<<<<<< HEAD
-			return nil, err
-=======
 			return nil, fmt.Errorf("cannot unmarshal proto: %v", err)
->>>>>>> 1598ae86
 		}
 		return types.NewBlock(block), nil
 	}
@@ -207,11 +200,7 @@
 }
 
 // IsCycleTransition checks if a new cycle has been reached. At that point,
-<<<<<<< HEAD
-// a new state transition will occur.
-=======
 // a new crystallized state transition will occur.
->>>>>>> 1598ae86
 func (b *BeaconChain) IsCycleTransition(slotNumber uint64) bool {
 	return slotNumber >= b.CrystallizedState().LastStateRecalc()+params.CycleLength
 }
@@ -285,11 +274,7 @@
 		PendingAttestations: []*pb.AttestationRecord{},
 		RecentBlockHashes:   [][]byte{},
 	})
-<<<<<<< HEAD
 	attesters, proposer, err := casper.SampleAttestersAndProposers(seed, b.CrystallizedState().Validators(), b.CrystallizedState().CurrentDynasty())
-=======
-	attesters, proposer, err := casper.SampleAttestersAndProposers(seed, b.CrystallizedState())
->>>>>>> 1598ae86
 	if err != nil {
 		return nil, err
 	}
@@ -306,7 +291,6 @@
 	// TODO: Verify randao reveal from validator's hash pre image.
 
 	return newActiveState, nil
-<<<<<<< HEAD
 }
 
 // computeNewCrystallizedState for every newly processed beacon block at a cycle transition.
@@ -318,17 +302,6 @@
 		return nil, fmt.Errorf("could not calculate ffg rewards/penalties: %v", err)
 	}
 	b.CrystallizedState().SetValidators(rewardedValidators)
-	return newCrystallized, nil
-=======
-}
-
-// computeNewCrystallizedState for every newly processed beacon block at a cycle transition.
-func (b *BeaconChain) computeNewCrystallizedState(active *types.ActiveState, block *types.Block) (*types.CrystallizedState, error) {
-	newCrystallized := b.CrystallizedState()
-	newCrystallized.SetStateRecalc(block.SlotNumber())
-	if err := casper.CalculateRewards(active, newCrystallized, block); err != nil {
-		return newCrystallized, fmt.Errorf("could not calculate ffg rewards/penalties: %v", err)
-	}
 	return newCrystallized, nil
 }
 
@@ -445,7 +418,6 @@
 		}
 	}
 	return nil
->>>>>>> 1598ae86
 }
 
 // saveCanonical puts the passed block into the beacon chain db
@@ -458,22 +430,5 @@
 	if err != nil {
 		return err
 	}
-<<<<<<< HEAD
-
-	return b.db.Put(hash[:], encodedState)
-}
-
-// saveCanonical puts the passed block into the beacon chain db
-// and also saves a "latest-head" key mapping to the block in the db.
-func (b *BeaconChain) saveCanonical(block *types.Block) error {
-	if err := b.saveBlock(block); err != nil {
-		return err
-	}
-	enc, err := block.Marshal()
-	if err != nil {
-		return err
-	}
-=======
->>>>>>> 1598ae86
 	return b.db.Put([]byte(canonicalHeadKey), enc)
 }