--- conflicted
+++ resolved
@@ -270,75 +270,9 @@
 	return indices[:int(attesterCount)], indices[len(indices)-1], nil
 }
 
-<<<<<<< HEAD
-// GetCutoffs is used to split up validators into groups at the start
-// of every epoch. It determines at what height validators can make
-// attestations and crosslinks. It returns lists of cutoff indices and heights
-// at which the attester can perform its responsibilities.
-func GetCutoffs(validatorCount int) ([]int, []int) {
-	var heightCutoff = []int{0}
-	var heights []int
-	var heightCount float64
-
-	// Skip heights if there's not enough validators to fill in a min sized committee.
-	if validatorCount < params.EpochLength*params.MinCommiteeSize {
-		heightCount = math.Floor(float64(validatorCount) / params.MinCommiteeSize)
-		for i := 0; i < int(heightCount); i++ {
-			heights = append(heights, (i*params.Cofactor)%params.EpochLength)
-		}
-		// Enough validators, fill in all the heights.
-	} else {
-		heightCount = params.EpochLength
-		for i := 0; i < int(heightCount); i++ {
-			heights = append(heights, i)
-		}
-	}
-
-	filled := 0
-	appendHeight := false
-	for i := 0; i < params.EpochLength-1; i++ {
-		appendHeight = false
-		for _, height := range heights {
-			if i == height {
-				appendHeight = true
-			}
-		}
-		if appendHeight {
-			filled++
-			heightCutoff = append(heightCutoff, filled*validatorCount/int(heightCount))
-		} else {
-			heightCutoff = append(heightCutoff, heightCutoff[len(heightCutoff)-1])
-		}
-	}
-	heightCutoff = append(heightCutoff, validatorCount)
-
-	// TODO: For the validators assigned to each height, split them up into
-	// committees for different shards. Do not assign the last END_EPOCH_GRACE_PERIOD
-	// heights in a epoch to any shards.
-	return heightCutoff, heights
-}
-
-// hasVoted checks if the attester has voted by looking at the bitfield.
-func hasVoted(bitfields []byte, attesterBlock int, attesterFieldIndex int) bool {
-	voted := false
-
-	fields := bitfields[attesterBlock-1]
-	attesterField := fields >> (8 - uint(attesterFieldIndex))
-	if attesterField%2 != 0 {
-		voted = true
-	}
-
-	return voted
-}
-
-// applyRewardAndPenalty applies the appropriate rewards and penalties according to
-// whether the attester has voted or not.
-func (b *BeaconChain) applyRewardAndPenalty(index int, voted bool) error {
-=======
 // calculateRewardsFFG adjusts validators balances by applying rewards or penalties
 // based on FFG incentive structure.
 func (b *BeaconChain) calculateRewardsFFG() error {
->>>>>>> 87d5fbfd
 	b.lock.Lock()
 	defer b.lock.Unlock()
 	activeValidators := b.state.CrystallizedState.ActiveValidators()
