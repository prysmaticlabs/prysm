--- conflicted
+++ resolved
@@ -16,15 +16,9 @@
 
 // GenerateStateFromBlock generates state from the last finalized state to the input slot.
 // Ex:
-<<<<<<< HEAD
 // 	1A - 2B(finalized) - 3C - 4 - 5D - 6 - 7F  (letters mean there's a block).
 //  Input: slot 6.
 //	Output: resulting state of state transition function after applying block C and D.
-=======
-// 	1A - 2B(finalized) - 3C - 4 - 5D - 6 - 7F  (letters mean there's a block)
-//  Input: slot 6
-//	Output: resulting state of state transition function after applying block C and D
->>>>>>> 810930d6
 //  	along with skipped slot 4 and 6.
 func GenerateStateFromBlock(ctx context.Context, db *db.BeaconDB, slot uint64) (*pb.BeaconState, error) {
 	fState, err := db.FinalizedState()
@@ -63,20 +57,12 @@
 
 	// if the most recent block is a skip block, we get its parent block.
 	// ex:
-<<<<<<< HEAD
 	// 	1A - 2B - 3C - 4 - 5 (letters mean there's a block).
 	//  input slot is 5, but slots 4 and 5 are skipped, we get block C from slot 3.
 	lastSlot := slot
 	for mostRecentBlock == nil {
 		lastSlot--
 		mostRecentBlock, err = db.BlockBySlot(lastSlot)
-=======
-	// 	1A - 2B - 3C - 4 - 5 (letters mean there's a block)
-	//  input slot is 5, but slots 4 and 5 are skipped, we get block C from slot 3.
-	for mostRecentBlock == nil {
-		slot--
-		mostRecentBlock, err = db.BlockBySlot(slot)
->>>>>>> 810930d6
 		if err != nil {
 			return nil, err
 		}
@@ -92,22 +78,15 @@
 		fState.Slot, slot)
 	postState := fState
 	root := fRoot
-<<<<<<< HEAD
 	// this recomputes state up to the last available block.
 	//	ex: 1A - 2B (finalized) - 3C - 4 - 5 - 6C - 7 - 8 (C is the last block).
 	// 	input slot 8, this recomputes state to slot 6.
-=======
->>>>>>> 810930d6
 	for i := len(blocks); i > 0; i-- {
 		block := blocks[i-1]
 		if block.Slot <= postState.Slot {
 			continue
 		}
-<<<<<<< HEAD
 		// running state transitions for skipped slots.
-=======
-		// Running state transitions for skipped slots.
->>>>>>> 810930d6
 		for block.Slot != fState.Slot+1 {
 			postState, err = state.ExecuteStateTransition(
 				ctx,
@@ -145,7 +124,6 @@
 	log.Debugf("Finished recompute state with slot %d and finalized epoch %d",
 		postState.Slot, postState.FinalizedEpoch)
 
-<<<<<<< HEAD
 	// this recomputes state from last block to last slot if there's skipp slots after.
 	//	ex: 1A - 2B (finalized) - 3C - 4 - 5 - 6C - 7 - 8 (7 and 8 are skipped slots).
 	// 	input slot 8, this recomputes state from 6C to 8.
@@ -168,8 +146,6 @@
 	log.Debugf("Finished recompute state with slot %d and finalized epoch %d",
 		postState.Slot, postState.FinalizedEpoch)
 
-=======
->>>>>>> 810930d6
 	return postState, nil
 }
 
@@ -177,13 +153,8 @@
 // between the input block and the last finalized block in the db.
 // The input block is also returned in the list.
 // Ex:
-<<<<<<< HEAD
 // 	A -> B(finalized) -> C -> D -> E -> D.
 // 	Input: E, output: [E, D, C, B].
-=======
-// 	A -> B(finalized) -> C -> D -> E -> D
-// 	Input: E, output: [E, D, C, B]
->>>>>>> 810930d6
 func blocksSinceFinalized(db *db.BeaconDB, block *pb.BeaconBlock,
 	finalizedBlockRoot [32]byte) ([]*pb.BeaconBlock, error) {
 
