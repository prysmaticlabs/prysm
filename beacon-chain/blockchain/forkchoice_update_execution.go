package blockchain

import (
	"context"
	"fmt"
	"time"

	"github.com/pkg/errors"
	doublylinkedtree "github.com/prysmaticlabs/prysm/v4/beacon-chain/forkchoice/doubly-linked-tree"
	"github.com/prysmaticlabs/prysm/v4/beacon-chain/state"
	"github.com/prysmaticlabs/prysm/v4/config/features"
	"github.com/prysmaticlabs/prysm/v4/config/params"
	"github.com/prysmaticlabs/prysm/v4/consensus-types/interfaces"
	"github.com/prysmaticlabs/prysm/v4/consensus-types/primitives"
	"github.com/prysmaticlabs/prysm/v4/time/slots"
	"github.com/sirupsen/logrus"
	"go.opencensus.io/trace"
)

func (s *Service) isNewProposer(slot primitives.Slot) bool {
	_, _, ok := s.cfg.ProposerSlotIndexCache.GetProposerPayloadIDs(slot, [32]byte{} /* root */)
	return ok || features.Get().PrepareAllPayloads
}

func (s *Service) isNewHead(r [32]byte) bool {
	s.headLock.RLock()
	defer s.headLock.RUnlock()

	currentHeadRoot := s.originBlockRoot
	if s.head != nil {
		currentHeadRoot = s.headRoot()
	}

	return r != currentHeadRoot || r == [32]byte{}
}

func (s *Service) getStateAndBlock(ctx context.Context, r [32]byte) (state.BeaconState, interfaces.ReadOnlySignedBeaconBlock, error) {
	if !s.hasBlockInInitSyncOrDB(ctx, r) {
		return nil, nil, errors.New("block does not exist")
	}
	newHeadBlock, err := s.getBlock(ctx, r)
	if err != nil {
		return nil, nil, err
	}
	headState, err := s.cfg.StateGen.StateByRoot(ctx, r)
	if err != nil {
		return nil, nil, err
	}
	return headState, newHeadBlock, nil
}

// fockchoiceUpdateWithExecution is a wrapper around notifyForkchoiceUpdate. It decides whether a new call to FCU should be made.
<<<<<<< HEAD
// it returns true if the new head is updated
func (s *Service) forkchoiceUpdateWithExecution(ctx context.Context, newHeadRoot [32]byte, proposingSlot primitives.Slot) (bool, error) {
=======
func (s *Service) forkchoiceUpdateWithExecution(ctx context.Context, newHeadRoot [32]byte, proposingSlot primitives.Slot) error {
	_, span := trace.StartSpan(ctx, "beacon-chain.blockchain.forkchoiceUpdateWithExecution")
	defer span.End()
	// Note: Use the service context here to avoid the parent context being ended during a forkchoice update.
	ctx = trace.NewContext(s.ctx, span)

>>>>>>> 73fea513
	isNewHead := s.isNewHead(newHeadRoot)
	if !isNewHead {
		return false, nil
	}
	isNewProposer := s.isNewProposer(proposingSlot)
	if isNewProposer && !features.Get().DisableReorgLateBlocks {
		if s.shouldOverrideFCU(newHeadRoot, proposingSlot) {
			return false, nil
		}
	}
	headState, headBlock, err := s.getStateAndBlock(ctx, newHeadRoot)
	if err != nil {
		log.WithError(err).Error("Could not get forkchoice update argument")
		return false, nil
	}

	_, err = s.notifyForkchoiceUpdate(ctx, &notifyForkchoiceUpdateArg{
		headState: headState,
		headRoot:  newHeadRoot,
		headBlock: headBlock.Block(),
	})
	if err != nil {
		return false, errors.Wrap(err, "could not notify forkchoice update")
	}

	if err := s.saveHead(ctx, newHeadRoot, headBlock, headState); err != nil {
		log.WithError(err).Error("could not save head")
	}

	// Only need to prune attestations from pool if the head has changed.
	if err := s.pruneAttsFromPool(headBlock); err != nil {
		log.WithError(err).Error("could not prune attestations from pool")
	}
	return true, nil
}

// shouldOverrideFCU checks whether the incoming block is still subject to being
// reorged or not by the next proposer.
func (s *Service) shouldOverrideFCU(newHeadRoot [32]byte, proposingSlot primitives.Slot) bool {
	headWeight, err := s.cfg.ForkChoiceStore.Weight(newHeadRoot)
	if err != nil {
		log.WithError(err).WithField("root", fmt.Sprintf("%#x", newHeadRoot)).Warn("could not determine node weight")
	}
	currentSlot := s.CurrentSlot()
	if proposingSlot == currentSlot {
		proposerHead := s.cfg.ForkChoiceStore.GetProposerHead()
		if proposerHead != newHeadRoot {
			return true
		}
		log.WithFields(logrus.Fields{
			"root":   fmt.Sprintf("%#x", newHeadRoot),
			"weight": headWeight,
		}).Infof("Attempted late block reorg aborted due to attestations at %d seconds",
			params.BeaconConfig().SecondsPerSlot)
		lateBlockFailedAttemptSecondThreshold.Inc()
	} else {
		if s.cfg.ForkChoiceStore.ShouldOverrideFCU() {
			return true
		}
		secs, err := slots.SecondsSinceSlotStart(currentSlot,
			uint64(s.genesisTime.Unix()), uint64(time.Now().Unix()))
		if err != nil {
			log.WithError(err).Error("could not compute seconds since slot start")
		}
		if secs >= doublylinkedtree.ProcessAttestationsThreshold {
			log.WithFields(logrus.Fields{
				"root":   fmt.Sprintf("%#x", newHeadRoot),
				"weight": headWeight,
			}).Infof("Attempted late block reorg aborted due to attestations at %d seconds",
				doublylinkedtree.ProcessAttestationsThreshold)
			lateBlockFailedAttemptFirstThreshold.Inc()
		}
	}
	return false
}<|MERGE_RESOLUTION|>--- conflicted
+++ resolved
@@ -50,17 +50,13 @@
 }
 
 // fockchoiceUpdateWithExecution is a wrapper around notifyForkchoiceUpdate. It decides whether a new call to FCU should be made.
-<<<<<<< HEAD
 // it returns true if the new head is updated
 func (s *Service) forkchoiceUpdateWithExecution(ctx context.Context, newHeadRoot [32]byte, proposingSlot primitives.Slot) (bool, error) {
-=======
-func (s *Service) forkchoiceUpdateWithExecution(ctx context.Context, newHeadRoot [32]byte, proposingSlot primitives.Slot) error {
 	_, span := trace.StartSpan(ctx, "beacon-chain.blockchain.forkchoiceUpdateWithExecution")
 	defer span.End()
 	// Note: Use the service context here to avoid the parent context being ended during a forkchoice update.
 	ctx = trace.NewContext(s.ctx, span)
 
->>>>>>> 73fea513
 	isNewHead := s.isNewHead(newHeadRoot)
 	if !isNewHead {
 		return false, nil
