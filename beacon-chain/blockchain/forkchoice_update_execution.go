package blockchain

import (
	"context"

	"github.com/pkg/errors"
	"github.com/prysmaticlabs/prysm/v3/beacon-chain/state"
	"github.com/prysmaticlabs/prysm/v3/config/features"
	"github.com/prysmaticlabs/prysm/v3/consensus-types/interfaces"
	"github.com/prysmaticlabs/prysm/v3/consensus-types/primitives"
)

func (s *Service) isNewProposer(slot primitives.Slot) bool {
	_, _, ok := s.cfg.ProposerSlotIndexCache.GetProposerPayloadIDs(slot, [32]byte{} /* root */)
	return ok
}

func (s *Service) isNewHead(r [32]byte) bool {
	s.headLock.RLock()
	defer s.headLock.RUnlock()

	currentHeadRoot := s.originBlockRoot
	if s.head != nil {
		currentHeadRoot = s.headRoot()
	}

	return r != currentHeadRoot || r == [32]byte{}
}

func (s *Service) getStateAndBlock(ctx context.Context, r [32]byte) (state.BeaconState, interfaces.ReadOnlySignedBeaconBlock, error) {
	if !s.hasBlockInInitSyncOrDB(ctx, r) {
		return nil, nil, errors.New("block does not exist")
	}
	newHeadBlock, err := s.getBlock(ctx, r)
	if err != nil {
		return nil, nil, err
	}
	headState, err := s.cfg.StateGen.StateByRoot(ctx, r)
	if err != nil {
		return nil, nil, err
	}
	return headState, newHeadBlock, nil
}

// fockchoiceUpdateWithExecution is a wrapper around notifyForkchoiceUpdate. It decides whether a new call to FCU should be made.
func (s *Service) forkchoiceUpdateWithExecution(ctx context.Context, newHeadRoot [32]byte, proposingSlot primitives.Slot) error {
	isNewHead := s.isNewHead(newHeadRoot)
	if !isNewHead {
		return nil
	}
	isNewProposer := s.isNewProposer(proposingSlot)
	if isNewProposer && !features.Get().DisableReorgLateBlocks {
		if proposingSlot == s.CurrentSlot() {
			proposerHead := s.ForkChoicer().GetProposerHead()
			if proposerHead != newHeadRoot {
				return nil
			}
		} else if s.ForkChoicer().ShouldOverrideFCU() {
			return nil
		}
	}
	headState, headBlock, err := s.getStateAndBlock(ctx, newHeadRoot)
	if err != nil {
		log.WithError(err).Error("Could not get forkchoice update argument")
		return nil
	}

	_, err = s.notifyForkchoiceUpdate(ctx, &notifyForkchoiceUpdateArg{
		headState: headState,
		headRoot:  newHeadRoot,
		headBlock: headBlock.Block(),
	})
	if err != nil {
		return errors.Wrap(err, "could not notify forkchoice update")
	}

<<<<<<< HEAD
	if shouldUpdate {
		if err := s.saveHead(ctx, newHeadRoot, headBlock, headState); err != nil {
			log.WithError(err).Error("could not save head")
		}
=======
	if err := s.saveHead(ctx, newHeadRoot, headBlock, headState); err != nil {
		log.WithError(err).Error("could not save head")
>>>>>>> 4f38ba38
	}

	// Only need to prune attestations from pool if the head has changed.
	if err := s.pruneAttsFromPool(headBlock); err != nil {
		log.WithError(err).Error("could not prune attestations from pool")
	}
	return nil
}<|MERGE_RESOLUTION|>--- conflicted
+++ resolved
@@ -74,15 +74,8 @@
 		return errors.Wrap(err, "could not notify forkchoice update")
 	}
 
-<<<<<<< HEAD
-	if shouldUpdate {
-		if err := s.saveHead(ctx, newHeadRoot, headBlock, headState); err != nil {
-			log.WithError(err).Error("could not save head")
-		}
-=======
 	if err := s.saveHead(ctx, newHeadRoot, headBlock, headState); err != nil {
 		log.WithError(err).Error("could not save head")
->>>>>>> 4f38ba38
 	}
 
 	// Only need to prune attestations from pool if the head has changed.
