--- conflicted
+++ resolved
@@ -153,14 +153,7 @@
 			"oldHeadRoot": fmt.Sprintf("%#x", s.headRoot()),
 			"newHeadRoot": fmt.Sprintf("%#x", newHeadRoot),
 		}).Debug("Head changed due to attestations")
-<<<<<<< HEAD
 		s.headLock.RUnlock()
-=======
-	}
-	s.headLock.RUnlock()
-	if err := s.forkchoiceUpdateWithExecution(ctx, newHeadRoot, proposingSlot); err != nil {
-		log.WithError(err).Error("could not update forkchoice")
->>>>>>> 73fea513
 	}
 }
 
