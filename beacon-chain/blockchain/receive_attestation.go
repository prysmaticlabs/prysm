--- conflicted
+++ resolved
@@ -29,11 +29,7 @@
 type AttestationReceiver interface {
 	AttestationStateFetcher
 	VerifyLmdFfgConsistency(ctx context.Context, att *ethpb.Attestation) error
-<<<<<<< HEAD
-	VerifyFinalizedConsistency(root []byte) error
-=======
 	InForkchoice([32]byte) bool
->>>>>>> efb8f5eb
 }
 
 // AttestationTargetState returns the pre state of attestation.
@@ -64,22 +60,6 @@
 	return nil
 }
 
-<<<<<<< HEAD
-// VerifyFinalizedConsistency verifies input root is consistent with finalized store.
-// When the input root is not be consistent with finalized store then we know it is not
-// on the finalized check point that leads to current canonical chain and should be rejected accordingly.
-func (s *Service) VerifyFinalizedConsistency(root []byte) error {
-	// A canonical root implies the root to has an ancestor that aligns with finalized check point.
-	// In this case, we could exit early to save on additional computation.
-	blockRoot := bytesutil.ToBytes32(root)
-	if !s.cfg.ForkChoiceStore.HasNode(blockRoot) {
-		return errors.New("Root and finalized store are not consistent")
-	}
-	return nil
-}
-
-=======
->>>>>>> efb8f5eb
 // This routine processes fork choice attestations from the pool to account for validator votes and fork choice.
 func (s *Service) spawnProcessAttestationsRoutine(stateFeed *event.Feed) {
 	// Wait for state to be initialized.
