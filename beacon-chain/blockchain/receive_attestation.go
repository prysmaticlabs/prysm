package blockchain

import (
	"bytes"
	"context"
	"fmt"
	"time"

	"github.com/pkg/errors"
	"github.com/prysmaticlabs/prysm/v3/async/event"
	"github.com/prysmaticlabs/prysm/v3/beacon-chain/core/feed"
	"github.com/prysmaticlabs/prysm/v3/beacon-chain/core/helpers"
	"github.com/prysmaticlabs/prysm/v3/beacon-chain/state"
	"github.com/prysmaticlabs/prysm/v3/config/params"
	"github.com/prysmaticlabs/prysm/v3/encoding/bytesutil"
	ethpb "github.com/prysmaticlabs/prysm/v3/proto/prysm/v1alpha1"
	"github.com/prysmaticlabs/prysm/v3/time/slots"
	"github.com/sirupsen/logrus"
	"go.opencensus.io/trace"
)

// AttestationStateFetcher allows for retrieving a beacon state corresponding to the block
// root of an attestation's target checkpoint.
type AttestationStateFetcher interface {
	AttestationTargetState(ctx context.Context, target *ethpb.Checkpoint) (state.BeaconState, error)
}

// AttestationReceiver interface defines the methods of chain service receive and processing new attestations.
type AttestationReceiver interface {
	AttestationStateFetcher
	VerifyLmdFfgConsistency(ctx context.Context, att *ethpb.Attestation) error
	VerifyFinalizedConsistency(ctx context.Context, root []byte) error
}

// AttestationTargetState returns the pre state of attestation.
func (s *Service) AttestationTargetState(ctx context.Context, target *ethpb.Checkpoint) (state.BeaconState, error) {
	ss, err := slots.EpochStart(target.Epoch)
	if err != nil {
		return nil, err
	}
	if err := slots.ValidateClock(ss, uint64(s.genesisTime.Unix())); err != nil {
		return nil, err
	}
	return s.getAttPreState(ctx, target)
}

// VerifyLmdFfgConsistency verifies that attestation's LMD and FFG votes are consistency to each other.
func (s *Service) VerifyLmdFfgConsistency(ctx context.Context, a *ethpb.Attestation) error {
	targetSlot, err := slots.EpochStart(a.Data.Target.Epoch)
	if err != nil {
		return err
	}
	r, err := s.ancestor(ctx, a.Data.BeaconBlockRoot, targetSlot)
	if err != nil {
		return err
	}
	if !bytes.Equal(a.Data.Target.Root, r) {
		return errors.New("FFG and LMD votes are not consistent")
	}
	return nil
}

// VerifyFinalizedConsistency verifies input root is consistent with finalized store.
// When the input root is not be consistent with finalized store then we know it is not
// on the finalized check point that leads to current canonical chain and should be rejected accordingly.
func (s *Service) VerifyFinalizedConsistency(ctx context.Context, root []byte) error {
	// A canonical root implies the root to has an ancestor that aligns with finalized check point.
	// In this case, we could exit early to save on additional computation.
	blockRoot := bytesutil.ToBytes32(root)
	if s.cfg.ForkChoiceStore.HasNode(blockRoot) && s.cfg.ForkChoiceStore.IsCanonical(blockRoot) {
		return nil
	}

	f := s.FinalizedCheckpt()
	ss, err := slots.EpochStart(f.Epoch)
	if err != nil {
		return err
	}
	r, err := s.ancestor(ctx, root, ss)
	if err != nil {
		return err
	}
	if !bytes.Equal(f.Root, r) {
		return errors.New("Root and finalized store are not consistent")
	}

	return nil
}

// This routine processes fork choice attestations from the pool to account for validator votes and fork choice.
func (s *Service) spawnProcessAttestationsRoutine(stateFeed *event.Feed) {
	// Wait for state to be initialized.
	stateChannel := make(chan *feed.Event, 1)
	stateSub := stateFeed.Subscribe(stateChannel)
	go func() {
		select {
		case <-s.ctx.Done():
			stateSub.Unsubscribe()
			return
		case <-stateChannel:
			stateSub.Unsubscribe()
			break
		}

		if s.genesisTime.IsZero() {
			log.Warn("ProcessAttestations routine waiting for genesis time")
			for s.genesisTime.IsZero() {
				if err := s.ctx.Err(); err != nil {
					log.WithError(err).Error("Giving up waiting for genesis time")
					return
				}
				time.Sleep(1 * time.Second)
			}
			log.Warn("Genesis time received, now available to process attestations")
		}

		st := slots.NewSlotTicker(s.genesisTime, params.BeaconConfig().SecondsPerSlot)
		for {
			select {
			case <-s.ctx.Done():
				return
			case <-st.C():
				if err := s.ForkChoicer().NewSlot(s.ctx, s.CurrentSlot()); err != nil {
					log.WithError(err).Error("Could not process new slot")
				}

				if err := s.UpdateHead(s.ctx); err != nil {
					log.WithError(err).Error("Could not process attestations and update head")
				}
			}
		}
	}()
}

// UpdateHead updates the canonical head of the chain based on information from fork-choice attestations and votes.
// It requires no external inputs.
func (s *Service) UpdateHead(ctx context.Context) error {
	// Only one process can process attestations and update head at a time.
	s.processAttestationsLock.Lock()
	defer s.processAttestationsLock.Unlock()

	start := time.Now()
	s.processAttestations(ctx)
	processAttsElapsedTime.Observe(float64(time.Since(start).Milliseconds()))

	justified := s.ForkChoicer().JustifiedCheckpoint()
	balances, err := s.justifiedBalances.get(ctx, justified.Root)
	if err != nil {
		return err
	}
	start = time.Now()
	newHeadRoot, err := s.cfg.ForkChoiceStore.Head(ctx, balances)
	if err != nil {
		log.WithError(err).Error("Could not compute head from new attestations")
	}
	newAttHeadElapsedTime.Observe(float64(time.Since(start).Milliseconds()))

	s.headLock.RLock()
	if s.headRoot() != newHeadRoot {
		log.WithFields(logrus.Fields{
			"oldHeadRoot": fmt.Sprintf("%#x", s.headRoot()),
			"newHeadRoot": fmt.Sprintf("%#x", newHeadRoot),
		}).Debug("Head changed due to attestations")
	}
	s.headLock.RUnlock()
	if err := s.forkchoiceUpdateWithExecution(ctx, newHeadRoot); err != nil {
		return err
	}
	return nil
}

<<<<<<< HEAD
// This calls notify Forkchoice Update in the event that the head has changed
func (s *Service) notifyEngineIfChangedHead(ctx context.Context, newHeadRoot [32]byte) error {
	s.headLock.RLock()
	if newHeadRoot == [32]byte{} || s.headRoot() == newHeadRoot {
		s.headLock.RUnlock()
		return nil
	}
	s.headLock.RUnlock()

	if !s.hasBlockInInitSyncOrDB(ctx, newHeadRoot) {
		log.Debug("New head does not exist in DB. Do nothing")
		return nil // We don't have the block, don't notify the engine and update head.
	}

	newHeadBlock, err := s.getBlock(ctx, newHeadRoot)
	if err != nil {
		log.WithError(err).Error("Could not get new head block")
		return nil
	}
	headState, err := s.cfg.StateGen.StateByRoot(ctx, newHeadRoot)
	if err != nil {
		log.WithError(err).Error("Could not get state from db")
		return nil
	}
	arg := &notifyForkchoiceUpdateArg{
		headState: headState,
		headRoot:  newHeadRoot,
		headBlock: newHeadBlock.Block(),
	}
	_, err = s.notifyForkchoiceUpdate(s.ctx, arg)
	if err != nil {
		return err
	}
	if err := s.saveHead(ctx, newHeadRoot, newHeadBlock, headState); err != nil {
		log.WithError(err).Error("could not save head")
	}

	// Only need to prune attestations from pool if the head has changed.
	if err := s.pruneAttsFromPool(newHeadBlock); err != nil {
		return err
	}

	return nil
}

=======
>>>>>>> b10e59a1
// This processes fork choice attestations from the pool to account for validator votes and fork choice.
func (s *Service) processAttestations(ctx context.Context) {
	atts := s.cfg.AttPool.ForkchoiceAttestations()
	for _, a := range atts {
		// Based on the spec, don't process the attestation until the subsequent slot.
		// This delays consideration in the fork choice until their slot is in the past.
		// https://github.com/ethereum/consensus-specs/blob/dev/specs/phase0/fork-choice.md#validate_on_attestation
		nextSlot := a.Data.Slot + 1
		if err := slots.VerifyTime(uint64(s.genesisTime.Unix()), nextSlot, params.BeaconNetworkConfig().MaximumGossipClockDisparity); err != nil {
			continue
		}

		hasState := s.cfg.BeaconDB.HasStateSummary(ctx, bytesutil.ToBytes32(a.Data.BeaconBlockRoot))
		hasBlock := s.hasBlock(ctx, bytesutil.ToBytes32(a.Data.BeaconBlockRoot))
		if !(hasState && hasBlock) {
			continue
		}

		if err := s.cfg.AttPool.DeleteForkchoiceAttestation(a); err != nil {
			log.WithError(err).Error("Could not delete fork choice attestation in pool")
		}

		if !helpers.VerifyCheckpointEpoch(a.Data.Target, s.genesisTime) {
			continue
		}

		if err := s.receiveAttestationNoPubsub(ctx, a); err != nil {
			log.WithFields(logrus.Fields{
				"slot":             a.Data.Slot,
				"committeeIndex":   a.Data.CommitteeIndex,
				"beaconBlockRoot":  fmt.Sprintf("%#x", bytesutil.Trunc(a.Data.BeaconBlockRoot)),
				"targetRoot":       fmt.Sprintf("%#x", bytesutil.Trunc(a.Data.Target.Root)),
				"aggregationCount": a.AggregationBits.Count(),
			}).WithError(err).Warn("Could not process attestation for fork choice")
		}
	}
}

// receiveAttestationNoPubsub is a function that defines the operations that are performed on
// attestation that is received from regular sync. The operations consist of:
//  1. Validate attestation, update validator's latest vote
//  2. Apply fork choice to the processed attestation
//  3. Save latest head info
func (s *Service) receiveAttestationNoPubsub(ctx context.Context, att *ethpb.Attestation) error {
	ctx, span := trace.StartSpan(ctx, "beacon-chain.blockchain.receiveAttestationNoPubsub")
	defer span.End()

	if err := s.OnAttestation(ctx, att); err != nil {
		return errors.Wrap(err, "could not process attestation")
	}

	return nil
}<|MERGE_RESOLUTION|>--- conflicted
+++ resolved
@@ -132,91 +132,6 @@
 	}()
 }
 
-// UpdateHead updates the canonical head of the chain based on information from fork-choice attestations and votes.
-// It requires no external inputs.
-func (s *Service) UpdateHead(ctx context.Context) error {
-	// Only one process can process attestations and update head at a time.
-	s.processAttestationsLock.Lock()
-	defer s.processAttestationsLock.Unlock()
-
-	start := time.Now()
-	s.processAttestations(ctx)
-	processAttsElapsedTime.Observe(float64(time.Since(start).Milliseconds()))
-
-	justified := s.ForkChoicer().JustifiedCheckpoint()
-	balances, err := s.justifiedBalances.get(ctx, justified.Root)
-	if err != nil {
-		return err
-	}
-	start = time.Now()
-	newHeadRoot, err := s.cfg.ForkChoiceStore.Head(ctx, balances)
-	if err != nil {
-		log.WithError(err).Error("Could not compute head from new attestations")
-	}
-	newAttHeadElapsedTime.Observe(float64(time.Since(start).Milliseconds()))
-
-	s.headLock.RLock()
-	if s.headRoot() != newHeadRoot {
-		log.WithFields(logrus.Fields{
-			"oldHeadRoot": fmt.Sprintf("%#x", s.headRoot()),
-			"newHeadRoot": fmt.Sprintf("%#x", newHeadRoot),
-		}).Debug("Head changed due to attestations")
-	}
-	s.headLock.RUnlock()
-	if err := s.forkchoiceUpdateWithExecution(ctx, newHeadRoot); err != nil {
-		return err
-	}
-	return nil
-}
-
-<<<<<<< HEAD
-// This calls notify Forkchoice Update in the event that the head has changed
-func (s *Service) notifyEngineIfChangedHead(ctx context.Context, newHeadRoot [32]byte) error {
-	s.headLock.RLock()
-	if newHeadRoot == [32]byte{} || s.headRoot() == newHeadRoot {
-		s.headLock.RUnlock()
-		return nil
-	}
-	s.headLock.RUnlock()
-
-	if !s.hasBlockInInitSyncOrDB(ctx, newHeadRoot) {
-		log.Debug("New head does not exist in DB. Do nothing")
-		return nil // We don't have the block, don't notify the engine and update head.
-	}
-
-	newHeadBlock, err := s.getBlock(ctx, newHeadRoot)
-	if err != nil {
-		log.WithError(err).Error("Could not get new head block")
-		return nil
-	}
-	headState, err := s.cfg.StateGen.StateByRoot(ctx, newHeadRoot)
-	if err != nil {
-		log.WithError(err).Error("Could not get state from db")
-		return nil
-	}
-	arg := &notifyForkchoiceUpdateArg{
-		headState: headState,
-		headRoot:  newHeadRoot,
-		headBlock: newHeadBlock.Block(),
-	}
-	_, err = s.notifyForkchoiceUpdate(s.ctx, arg)
-	if err != nil {
-		return err
-	}
-	if err := s.saveHead(ctx, newHeadRoot, newHeadBlock, headState); err != nil {
-		log.WithError(err).Error("could not save head")
-	}
-
-	// Only need to prune attestations from pool if the head has changed.
-	if err := s.pruneAttsFromPool(newHeadBlock); err != nil {
-		return err
-	}
-
-	return nil
-}
-
-=======
->>>>>>> b10e59a1
 // This processes fork choice attestations from the pool to account for validator votes and fork choice.
 func (s *Service) processAttestations(ctx context.Context) {
 	atts := s.cfg.AttPool.ForkchoiceAttestations()
