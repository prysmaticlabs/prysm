package blockchain

import (
	"bytes"
	"context"
	"fmt"
	"time"

	"github.com/pkg/errors"
	"github.com/prysmaticlabs/prysm/v3/async/event"
	"github.com/prysmaticlabs/prysm/v3/beacon-chain/core/feed"
	"github.com/prysmaticlabs/prysm/v3/beacon-chain/core/helpers"
	"github.com/prysmaticlabs/prysm/v3/beacon-chain/state"
	"github.com/prysmaticlabs/prysm/v3/config/params"
	"github.com/prysmaticlabs/prysm/v3/encoding/bytesutil"
	ethpb "github.com/prysmaticlabs/prysm/v3/proto/prysm/v1alpha1"
	"github.com/prysmaticlabs/prysm/v3/time/slots"
	"github.com/sirupsen/logrus"
	"go.opencensus.io/trace"
)

// reorgLateBlockCountAttestations is the time until the end of the slot in which we count
// attestations to see if we will reorg the incoming block
const reorgLateBlockCountAttestations = 2 * time.Second

// AttestationStateFetcher allows for retrieving a beacon state corresponding to the block
// root of an attestation's target checkpoint.
type AttestationStateFetcher interface {
	AttestationTargetState(ctx context.Context, target *ethpb.Checkpoint) (state.BeaconState, error)
}

// AttestationReceiver interface defines the methods of chain service receive and processing new attestations.
type AttestationReceiver interface {
	AttestationStateFetcher
	VerifyLmdFfgConsistency(ctx context.Context, att *ethpb.Attestation) error
	InForkchoice([32]byte) bool
}

// AttestationTargetState returns the pre state of attestation.
func (s *Service) AttestationTargetState(ctx context.Context, target *ethpb.Checkpoint) (state.BeaconState, error) {
	ss, err := slots.EpochStart(target.Epoch)
	if err != nil {
		return nil, err
	}
	if err := slots.ValidateClock(ss, uint64(s.genesisTime.Unix())); err != nil {
		return nil, err
	}
	return s.getAttPreState(ctx, target)
}

// VerifyLmdFfgConsistency verifies that attestation's LMD and FFG votes are consistency to each other.
func (s *Service) VerifyLmdFfgConsistency(ctx context.Context, a *ethpb.Attestation) error {
	targetSlot, err := slots.EpochStart(a.Data.Target.Epoch)
	if err != nil {
		return err
	}
	r, err := s.ancestor(ctx, a.Data.BeaconBlockRoot, targetSlot)
	if err != nil {
		return err
	}
	if !bytes.Equal(a.Data.Target.Root, r) {
		return errors.New("FFG and LMD votes are not consistent")
	}
	return nil
}

// This routine processes fork choice attestations from the pool to account for validator votes and fork choice.
func (s *Service) spawnProcessAttestationsRoutine(stateFeed *event.Feed) {
	// Wait for state to be initialized.
	stateChannel := make(chan *feed.Event, 1)
	stateSub := stateFeed.Subscribe(stateChannel)
	go func() {
		select {
		case <-s.ctx.Done():
			stateSub.Unsubscribe()
			return
		case <-stateChannel:
			stateSub.Unsubscribe()
			break
		}

		if s.genesisTime.IsZero() {
			log.Warn("ProcessAttestations routine waiting for genesis time")
			for s.genesisTime.IsZero() {
				if err := s.ctx.Err(); err != nil {
					log.WithError(err).Error("Giving up waiting for genesis time")
					return
				}
				time.Sleep(1 * time.Second)
			}
			log.Warn("Genesis time received, now available to process attestations")
		}

		st := slots.NewSlotTicker(s.genesisTime, params.BeaconConfig().SecondsPerSlot)
		pat := slots.NewSlotTickerWithOffset(s.genesisTime, -reorgLateBlockCountAttestations, params.BeaconConfig().SecondsPerSlot)
		for {
			select {
			case <-s.ctx.Done():
				return
			case <-pat.C():
				root, err := s.UpdateHead(s.ctx)
				if err != nil {
					log.WithError(err).Error("could not process attestations and update head")
				}
				if err := s.forkchoiceUpdateWithExecution(s.ctx, root, s.CurrentSlot()+1); err != nil {
					log.WithError(err).Error("could not update forkchoice")
				}

			case <-st.C():
				if err := s.ForkChoicer().NewSlot(s.ctx, s.CurrentSlot()); err != nil {
					log.WithError(err).Error("could not process new slot")
				}

				root, err := s.UpdateHead(s.ctx)
				if err != nil {
					log.WithError(err).Error("could not process attestations and update head")
				}
				if err := s.forkchoiceUpdateWithExecution(s.ctx, root, s.CurrentSlot()); err != nil {
					log.WithError(err).Error("could not update forkchoice")
				}
			}
		}
	}()
}

// UpdateHead updates the canonical head of the chain based on information from fork-choice attestations and votes.
<<<<<<< HEAD
// It returns the new head root
func (s *Service) UpdateHead(ctx context.Context) ([32]byte, error) {
	// Only one process can process attestations and update head at a time.
	s.processAttestationsLock.Lock()
	defer s.processAttestationsLock.Unlock()

	start := time.Now()
	// This function is only called at 10 seconds or 0 seconds into the slot
	disparity := reorgLateBlockCountAttestations + params.BeaconNetworkConfig().MaximumGossipClockDisparity
	s.processAttestations(ctx, disparity)
=======
// It requires no external inputs.
func (s *Service) UpdateHead(ctx context.Context) error {
	start := time.Now()
	s.ForkChoicer().Lock()
	defer s.ForkChoicer().Unlock()
	s.processAttestations(ctx)
>>>>>>> 0a872105
	processAttsElapsedTime.Observe(float64(time.Since(start).Milliseconds()))

	start = time.Now()
	newHeadRoot, err := s.cfg.ForkChoiceStore.Head(ctx)
	if err != nil {
		log.WithError(err).Error("Could not compute head from new attestations")
	}
	newAttHeadElapsedTime.Observe(float64(time.Since(start).Milliseconds()))

	s.headLock.RLock()
	if s.headRoot() != newHeadRoot {
		log.WithFields(logrus.Fields{
			"oldHeadRoot": fmt.Sprintf("%#x", s.headRoot()),
			"newHeadRoot": fmt.Sprintf("%#x", newHeadRoot),
		}).Debug("Head changed due to attestations")
	}
	s.headLock.RUnlock()
	return newHeadRoot, nil
}

// This processes fork choice attestations from the pool to account for validator votes and fork choice.
func (s *Service) processAttestations(ctx context.Context, disparity time.Duration) {
	atts := s.cfg.AttPool.ForkchoiceAttestations()
	for _, a := range atts {
		// Based on the spec, don't process the attestation until the subsequent slot.
		// This delays consideration in the fork choice until their slot is in the past.
		// https://github.com/ethereum/consensus-specs/blob/dev/specs/phase0/fork-choice.md#validate_on_attestation
		nextSlot := a.Data.Slot + 1
		if err := slots.VerifyTime(uint64(s.genesisTime.Unix()), nextSlot, disparity); err != nil {
			continue
		}

		hasState := s.cfg.BeaconDB.HasStateSummary(ctx, bytesutil.ToBytes32(a.Data.BeaconBlockRoot))
		hasBlock := s.hasBlock(ctx, bytesutil.ToBytes32(a.Data.BeaconBlockRoot))
		if !(hasState && hasBlock) {
			continue
		}

		if err := s.cfg.AttPool.DeleteForkchoiceAttestation(a); err != nil {
			log.WithError(err).Error("Could not delete fork choice attestation in pool")
		}

		if !helpers.VerifyCheckpointEpoch(a.Data.Target, s.genesisTime) {
			continue
		}

		if err := s.receiveAttestationNoPubsub(ctx, a, disparity); err != nil {
			log.WithFields(logrus.Fields{
				"slot":             a.Data.Slot,
				"committeeIndex":   a.Data.CommitteeIndex,
				"beaconBlockRoot":  fmt.Sprintf("%#x", bytesutil.Trunc(a.Data.BeaconBlockRoot)),
				"targetRoot":       fmt.Sprintf("%#x", bytesutil.Trunc(a.Data.Target.Root)),
				"aggregationCount": a.AggregationBits.Count(),
			}).WithError(err).Warn("Could not process attestation for fork choice")
		}
	}
}

// receiveAttestationNoPubsub is a function that defines the operations that are performed on
// attestation that is received from regular sync. The operations consist of:
//  1. Validate attestation, update validator's latest vote
//  2. Apply fork choice to the processed attestation
//  3. Save latest head info
func (s *Service) receiveAttestationNoPubsub(ctx context.Context, att *ethpb.Attestation, disparity time.Duration) error {
	ctx, span := trace.StartSpan(ctx, "beacon-chain.blockchain.receiveAttestationNoPubsub")
	defer span.End()

	if err := s.OnAttestation(ctx, att, disparity); err != nil {
		return errors.Wrap(err, "could not process attestation")
	}

	return nil
}<|MERGE_RESOLUTION|>--- conflicted
+++ resolved
@@ -98,10 +98,7 @@
 			case <-s.ctx.Done():
 				return
 			case <-pat.C():
-				root, err := s.UpdateHead(s.ctx)
-				if err != nil {
-					log.WithError(err).Error("could not process attestations and update head")
-				}
+				root := s.UpdateHead(s.ctx)
 				if err := s.forkchoiceUpdateWithExecution(s.ctx, root, s.CurrentSlot()+1); err != nil {
 					log.WithError(err).Error("could not update forkchoice")
 				}
@@ -111,10 +108,7 @@
 					log.WithError(err).Error("could not process new slot")
 				}
 
-				root, err := s.UpdateHead(s.ctx)
-				if err != nil {
-					log.WithError(err).Error("could not process attestations and update head")
-				}
+				root := s.UpdateHead(s.ctx)
 				if err := s.forkchoiceUpdateWithExecution(s.ctx, root, s.CurrentSlot()); err != nil {
 					log.WithError(err).Error("could not update forkchoice")
 				}
@@ -124,25 +118,16 @@
 }
 
 // UpdateHead updates the canonical head of the chain based on information from fork-choice attestations and votes.
-<<<<<<< HEAD
 // It returns the new head root
-func (s *Service) UpdateHead(ctx context.Context) ([32]byte, error) {
-	// Only one process can process attestations and update head at a time.
-	s.processAttestationsLock.Lock()
-	defer s.processAttestationsLock.Unlock()
-
+func (s *Service) UpdateHead(ctx context.Context) [32]byte {
 	start := time.Now()
+
+	s.ForkChoicer().Lock()
+	defer s.ForkChoicer().Unlock()
 	// This function is only called at 10 seconds or 0 seconds into the slot
 	disparity := reorgLateBlockCountAttestations + params.BeaconNetworkConfig().MaximumGossipClockDisparity
 	s.processAttestations(ctx, disparity)
-=======
-// It requires no external inputs.
-func (s *Service) UpdateHead(ctx context.Context) error {
-	start := time.Now()
-	s.ForkChoicer().Lock()
-	defer s.ForkChoicer().Unlock()
-	s.processAttestations(ctx)
->>>>>>> 0a872105
+
 	processAttsElapsedTime.Observe(float64(time.Since(start).Milliseconds()))
 
 	start = time.Now()
@@ -160,7 +145,7 @@
 		}).Debug("Head changed due to attestations")
 	}
 	s.headLock.RUnlock()
-	return newHeadRoot, nil
+	return newHeadRoot
 }
 
 // This processes fork choice attestations from the pool to account for validator votes and fork choice.
