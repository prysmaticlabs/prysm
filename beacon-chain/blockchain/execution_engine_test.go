--- conflicted
+++ resolved
@@ -174,14 +174,11 @@
 		t.Run(tt.name, func(t *testing.T) {
 			service.cfg.ExecutionEngineCaller = &mockPOW.EngineClient{ErrForkchoiceUpdated: tt.newForkchoiceErr}
 			st, _ := util.DeterministicGenesisState(t, 1)
-<<<<<<< HEAD
 			require.NoError(t, beaconDB.SaveState(ctx, st, tt.finalizedRoot))
 			require.NoError(t, beaconDB.SaveGenesisBlockRoot(ctx, tt.finalizedRoot))
 			fc := &ethpb.Checkpoint{Epoch: 1, Root: tt.finalizedRoot[:]}
 			service.store.SetFinalizedCheckpt(fc)
 			service.store.SetJustifiedCheckpt(fc)
-			_, err := service.notifyForkchoiceUpdate(ctx, st, tt.blk, tt.headRoot, tt.finalizedRoot)
-=======
 			arg := &notifyForkchoiceUpdateArg{
 				headState:     st,
 				headRoot:      tt.headRoot,
@@ -190,7 +187,6 @@
 				justifiedRoot: tt.justifiedRoot,
 			}
 			_, err := service.notifyForkchoiceUpdate(ctx, arg)
->>>>>>> 7d9d8454
 			if tt.errString != "" {
 				require.ErrorContains(t, tt.errString, err)
 			} else {
