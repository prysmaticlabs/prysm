package blockchain

import (
	"context"
	"testing"
	"time"

	"github.com/ethereum/go-ethereum/common"
	"github.com/prysmaticlabs/prysm/beacon-chain/cache"
	"github.com/prysmaticlabs/prysm/beacon-chain/core/blocks"
	testDB "github.com/prysmaticlabs/prysm/beacon-chain/db/testing"
	"github.com/prysmaticlabs/prysm/beacon-chain/forkchoice/protoarray"
	"github.com/prysmaticlabs/prysm/beacon-chain/powchain"
	mockPOW "github.com/prysmaticlabs/prysm/beacon-chain/powchain/testing"
	"github.com/prysmaticlabs/prysm/beacon-chain/state"
	"github.com/prysmaticlabs/prysm/beacon-chain/state/stategen"
	fieldparams "github.com/prysmaticlabs/prysm/config/fieldparams"
	"github.com/prysmaticlabs/prysm/config/params"
<<<<<<< HEAD
	"github.com/prysmaticlabs/prysm/consensus-types/block"
=======
	"github.com/prysmaticlabs/prysm/consensus-types/interfaces"
>>>>>>> cb2033bb
	types "github.com/prysmaticlabs/prysm/consensus-types/primitives"
	"github.com/prysmaticlabs/prysm/consensus-types/wrapper"
	"github.com/prysmaticlabs/prysm/encoding/bytesutil"
	v1 "github.com/prysmaticlabs/prysm/proto/engine/v1"
	ethpb "github.com/prysmaticlabs/prysm/proto/prysm/v1alpha1"
	"github.com/prysmaticlabs/prysm/testing/assert"
	"github.com/prysmaticlabs/prysm/testing/require"
	"github.com/prysmaticlabs/prysm/testing/util"
	"github.com/prysmaticlabs/prysm/time/slots"
	logTest "github.com/sirupsen/logrus/hooks/test"
)

func Test_NotifyForkchoiceUpdate(t *testing.T) {
	ctx := context.Background()
	beaconDB := testDB.SetupDB(t)
	altairBlk, err := wrapper.WrappedSignedBeaconBlock(util.NewBeaconBlockAltair())
	require.NoError(t, err)
	altairBlkRoot, err := altairBlk.Block().HashTreeRoot()
	require.NoError(t, err)
	bellatrixBlk, err := wrapper.WrappedSignedBeaconBlock(util.NewBeaconBlockBellatrix())
	require.NoError(t, err)
	bellatrixBlkRoot, err := bellatrixBlk.Block().HashTreeRoot()
	require.NoError(t, err)
	require.NoError(t, beaconDB.SaveBlock(ctx, altairBlk))
	require.NoError(t, beaconDB.SaveBlock(ctx, bellatrixBlk))
	fcs := protoarray.New(0, 0, [32]byte{'a'})
	opts := []Option{
		WithDatabase(beaconDB),
		WithStateGen(stategen.New(beaconDB)),
		WithForkChoiceStore(fcs),
		WithProposerIdsCache(cache.NewProposerPayloadIDsCache()),
	}
	service, err := NewService(ctx, opts...)
	st, _ := util.DeterministicGenesisState(t, 1)
	service.head = &head{
		state: st,
	}
	require.NoError(t, err)
	require.NoError(t, fcs.InsertOptimisticBlock(ctx, 0, [32]byte{}, [32]byte{}, params.BeaconConfig().ZeroHash, 0, 0))

	tests := []struct {
		name             string
		blk              interfaces.BeaconBlock
		finalizedRoot    [32]byte
		newForkchoiceErr error
		errString        string
	}{
		{
			name:      "nil block",
			errString: "nil head block",
		},
		{
			name: "phase0 block",
			blk: func() interfaces.BeaconBlock {
				b, err := wrapper.WrappedBeaconBlock(&ethpb.BeaconBlock{Body: &ethpb.BeaconBlockBody{}})
				require.NoError(t, err)
				return b
			}(),
		},
		{
			name: "altair block",
			blk: func() interfaces.BeaconBlock {
				b, err := wrapper.WrappedBeaconBlock(&ethpb.BeaconBlockAltair{Body: &ethpb.BeaconBlockBodyAltair{}})
				require.NoError(t, err)
				return b
			}(),
		},
		{
			name: "not execution block",
			blk: func() interfaces.BeaconBlock {
				b, err := wrapper.WrappedBeaconBlock(&ethpb.BeaconBlockBellatrix{
					Body: &ethpb.BeaconBlockBodyBellatrix{
						ExecutionPayload: &v1.ExecutionPayload{
							ParentHash:    make([]byte, fieldparams.RootLength),
							FeeRecipient:  make([]byte, fieldparams.FeeRecipientLength),
							StateRoot:     make([]byte, fieldparams.RootLength),
							ReceiptsRoot:  make([]byte, fieldparams.RootLength),
							LogsBloom:     make([]byte, fieldparams.LogsBloomLength),
							PrevRandao:    make([]byte, fieldparams.RootLength),
							BaseFeePerGas: make([]byte, fieldparams.RootLength),
							BlockHash:     make([]byte, fieldparams.RootLength),
						},
					},
				})
				require.NoError(t, err)
				return b
			}(),
		},
		{
			name: "happy case: finalized root is altair block",
			blk: func() interfaces.BeaconBlock {
				b, err := wrapper.WrappedBeaconBlock(&ethpb.BeaconBlockBellatrix{
					Body: &ethpb.BeaconBlockBodyBellatrix{
						ExecutionPayload: &v1.ExecutionPayload{},
					},
				})
				require.NoError(t, err)
				return b
			}(),
			finalizedRoot: altairBlkRoot,
		},
		{
			name: "happy case: finalized root is bellatrix block",
			blk: func() interfaces.BeaconBlock {
				b, err := wrapper.WrappedBeaconBlock(&ethpb.BeaconBlockBellatrix{
					Body: &ethpb.BeaconBlockBodyBellatrix{
						ExecutionPayload: &v1.ExecutionPayload{},
					},
				})
				require.NoError(t, err)
				return b
			}(),
			finalizedRoot: bellatrixBlkRoot,
		},
		{
			name: "forkchoice updated with optimistic block",
			blk: func() interfaces.BeaconBlock {
				b, err := wrapper.WrappedBeaconBlock(&ethpb.BeaconBlockBellatrix{
					Body: &ethpb.BeaconBlockBodyBellatrix{
						ExecutionPayload: &v1.ExecutionPayload{},
					},
				})
				require.NoError(t, err)
				return b
			}(),
			newForkchoiceErr: powchain.ErrAcceptedSyncingPayloadStatus,
			finalizedRoot:    bellatrixBlkRoot,
		},
		{
			name: "forkchoice updated with invalid block",
			blk: func() interfaces.BeaconBlock {
				b, err := wrapper.WrappedBeaconBlock(&ethpb.BeaconBlockBellatrix{
					Body: &ethpb.BeaconBlockBodyBellatrix{
						ExecutionPayload: &v1.ExecutionPayload{},
					},
				})
				require.NoError(t, err)
				return b
			}(),
			newForkchoiceErr: powchain.ErrInvalidPayloadStatus,
			finalizedRoot:    bellatrixBlkRoot,
			errString:        ErrUndefinedExecutionEngineError.Error(),
		},
	}

	for _, tt := range tests {
		t.Run(tt.name, func(t *testing.T) {
			service.cfg.ExecutionEngineCaller = &mockPOW.EngineClient{ErrForkchoiceUpdated: tt.newForkchoiceErr}
			st, _ := util.DeterministicGenesisState(t, 1)
			_, err := service.notifyForkchoiceUpdate(ctx, st, tt.blk, service.headRoot(), tt.finalizedRoot)
			if tt.errString != "" {
				require.ErrorContains(t, tt.errString, err)
			} else {
				require.NoError(t, err)
			}
		})
	}
}

func Test_NotifyNewPayload(t *testing.T) {
	cfg := params.BeaconConfig()
	cfg.TerminalTotalDifficulty = "2"
	params.OverrideBeaconConfig(cfg)

	ctx := context.Background()
	beaconDB := testDB.SetupDB(t)
	fcs := protoarray.New(0, 0, [32]byte{'a'})
	opts := []Option{
		WithDatabase(beaconDB),
		WithStateGen(stategen.New(beaconDB)),
		WithForkChoiceStore(fcs),
	}
	phase0State, _ := util.DeterministicGenesisState(t, 1)
	altairState, _ := util.DeterministicGenesisStateAltair(t, 1)
	bellatrixState, _ := util.DeterministicGenesisStateBellatrix(t, 2)
	a := &ethpb.SignedBeaconBlockAltair{
		Block: &ethpb.BeaconBlockAltair{
			Body: &ethpb.BeaconBlockBodyAltair{},
		},
	}
	altairBlk, err := wrapper.WrappedSignedBeaconBlock(a)
	require.NoError(t, err)
	blk := &ethpb.SignedBeaconBlockBellatrix{
		Block: &ethpb.BeaconBlockBellatrix{
			Slot: 1,
			Body: &ethpb.BeaconBlockBodyBellatrix{
				ExecutionPayload: &v1.ExecutionPayload{
					BlockNumber:   1,
					ParentHash:    make([]byte, fieldparams.RootLength),
					FeeRecipient:  make([]byte, fieldparams.FeeRecipientLength),
					StateRoot:     make([]byte, fieldparams.RootLength),
					ReceiptsRoot:  make([]byte, fieldparams.RootLength),
					LogsBloom:     make([]byte, fieldparams.LogsBloomLength),
					PrevRandao:    make([]byte, fieldparams.RootLength),
					BaseFeePerGas: make([]byte, fieldparams.RootLength),
					BlockHash:     make([]byte, fieldparams.RootLength),
				},
			},
		},
	}
	bellatrixBlk, err := wrapper.WrappedSignedBeaconBlock(util.HydrateSignedBeaconBlockBellatrix(blk))
	require.NoError(t, err)
	service, err := NewService(ctx, opts...)
	require.NoError(t, err)
	r, err := bellatrixBlk.Block().HashTreeRoot()
	require.NoError(t, err)
	require.NoError(t, fcs.InsertOptimisticBlock(ctx, 0, [32]byte{}, [32]byte{}, params.BeaconConfig().ZeroHash, 0, 0))
	require.NoError(t, fcs.InsertOptimisticBlock(ctx, 1, r, [32]byte{}, params.BeaconConfig().ZeroHash, 0, 0))

	tests := []struct {
		name           string
		postState      state.BeaconState
		isValidPayload bool
		blk            interfaces.SignedBeaconBlock
		newPayloadErr  error
		errString      string
	}{
		{
			name:           "phase 0 post state",
			postState:      phase0State,
			isValidPayload: true,
		},
		{
			name:           "altair post state",
			postState:      altairState,
			isValidPayload: true,
		},
		{
			name:           "nil beacon block",
			postState:      bellatrixState,
			errString:      "signed beacon block can't be nil",
			isValidPayload: false,
		},
		{
			name:           "new payload with optimistic block",
			postState:      bellatrixState,
			blk:            bellatrixBlk,
			newPayloadErr:  powchain.ErrAcceptedSyncingPayloadStatus,
			isValidPayload: false,
		},
		{
			name:           "new payload with invalid block",
			postState:      bellatrixState,
			blk:            bellatrixBlk,
			newPayloadErr:  powchain.ErrInvalidPayloadStatus,
			errString:      "could not validate an INVALID payload from execution engine",
			isValidPayload: false,
		},
		{
			name:           "altair pre state, altair block",
			postState:      bellatrixState,
			blk:            altairBlk,
			isValidPayload: true,
		},
		{
			name:      "altair pre state, happy case",
			postState: bellatrixState,
			blk: func() interfaces.SignedBeaconBlock {
				blk := &ethpb.SignedBeaconBlockBellatrix{
					Block: &ethpb.BeaconBlockBellatrix{
						Body: &ethpb.BeaconBlockBodyBellatrix{
							ExecutionPayload: &v1.ExecutionPayload{
								ParentHash: bytesutil.PadTo([]byte{'a'}, fieldparams.RootLength),
							},
						},
					},
				}
				b, err := wrapper.WrappedSignedBeaconBlock(blk)
				require.NoError(t, err)
				return b
			}(),
			isValidPayload: true,
		},
		{
			name:      "not at merge transition",
			postState: bellatrixState,
			blk: func() interfaces.SignedBeaconBlock {
				blk := &ethpb.SignedBeaconBlockBellatrix{
					Block: &ethpb.BeaconBlockBellatrix{
						Body: &ethpb.BeaconBlockBodyBellatrix{
							ExecutionPayload: &v1.ExecutionPayload{
								ParentHash:    make([]byte, fieldparams.RootLength),
								FeeRecipient:  make([]byte, fieldparams.FeeRecipientLength),
								StateRoot:     make([]byte, fieldparams.RootLength),
								ReceiptsRoot:  make([]byte, fieldparams.RootLength),
								LogsBloom:     make([]byte, fieldparams.LogsBloomLength),
								PrevRandao:    make([]byte, fieldparams.RootLength),
								BaseFeePerGas: make([]byte, fieldparams.RootLength),
								BlockHash:     make([]byte, fieldparams.RootLength),
							},
						},
					},
				}
				b, err := wrapper.WrappedSignedBeaconBlock(blk)
				require.NoError(t, err)
				return b
			}(),
			isValidPayload: true,
		},
		{
			name:      "happy case",
			postState: bellatrixState,
			blk: func() interfaces.SignedBeaconBlock {
				blk := &ethpb.SignedBeaconBlockBellatrix{
					Block: &ethpb.BeaconBlockBellatrix{
						Body: &ethpb.BeaconBlockBodyBellatrix{
							ExecutionPayload: &v1.ExecutionPayload{
								ParentHash: bytesutil.PadTo([]byte{'a'}, fieldparams.RootLength),
							},
						},
					},
				}
				b, err := wrapper.WrappedSignedBeaconBlock(blk)
				require.NoError(t, err)
				return b
			}(),
			isValidPayload: true,
		},
		{
			name:      "undefined error from ee",
			postState: bellatrixState,
			blk: func() interfaces.SignedBeaconBlock {
				blk := &ethpb.SignedBeaconBlockBellatrix{
					Block: &ethpb.BeaconBlockBellatrix{
						Body: &ethpb.BeaconBlockBodyBellatrix{
							ExecutionPayload: &v1.ExecutionPayload{
								ParentHash: bytesutil.PadTo([]byte{'a'}, fieldparams.RootLength),
							},
						},
					},
				}
				b, err := wrapper.WrappedSignedBeaconBlock(blk)
				require.NoError(t, err)
				return b
			}(),
			newPayloadErr: ErrUndefinedExecutionEngineError,
			errString:     ErrUndefinedExecutionEngineError.Error(),
		},
	}
	for _, tt := range tests {
		t.Run(tt.name, func(t *testing.T) {
			e := &mockPOW.EngineClient{ErrNewPayload: tt.newPayloadErr, BlockByHashMap: map[[32]byte]*v1.ExecutionBlock{}}
			e.BlockByHashMap[[32]byte{'a'}] = &v1.ExecutionBlock{
				ParentHash:      bytesutil.PadTo([]byte{'b'}, fieldparams.RootLength),
				TotalDifficulty: "0x2",
			}
			e.BlockByHashMap[[32]byte{'b'}] = &v1.ExecutionBlock{
				ParentHash:      bytesutil.PadTo([]byte{'3'}, fieldparams.RootLength),
				TotalDifficulty: "0x1",
			}
			service.cfg.ExecutionEngineCaller = e
			root := [32]byte{'a'}
			require.NoError(t, service.cfg.ForkChoiceStore.InsertOptimisticBlock(ctx, 0, root, root, params.BeaconConfig().ZeroHash, 0, 0))
			postVersion, postHeader, err := getStateVersionAndPayload(tt.postState)
			require.NoError(t, err)
			isValidPayload, err := service.notifyNewPayload(ctx, postVersion, postHeader, tt.blk)
			if tt.errString != "" {
				require.ErrorContains(t, tt.errString, err)
			} else {
				require.NoError(t, err)
				require.Equal(t, tt.isValidPayload, isValidPayload)
			}
		})
	}
}

func Test_NotifyNewPayload_SetOptimisticToValid(t *testing.T) {
	cfg := params.BeaconConfig()
	cfg.TerminalTotalDifficulty = "2"
	params.OverrideBeaconConfig(cfg)
	ctx := context.Background()
	beaconDB := testDB.SetupDB(t)
	fcs := protoarray.New(0, 0, [32]byte{'a'})
	opts := []Option{
		WithDatabase(beaconDB),
		WithStateGen(stategen.New(beaconDB)),
		WithForkChoiceStore(fcs),
	}
	bellatrixState, _ := util.DeterministicGenesisStateBellatrix(t, 2)
	blk := &ethpb.SignedBeaconBlockBellatrix{
		Block: &ethpb.BeaconBlockBellatrix{
			Body: &ethpb.BeaconBlockBodyBellatrix{
				ExecutionPayload: &v1.ExecutionPayload{
					ParentHash: bytesutil.PadTo([]byte{'a'}, fieldparams.RootLength),
				},
			},
		},
	}
	bellatrixBlk, err := wrapper.WrappedSignedBeaconBlock(blk)
	require.NoError(t, err)
	service, err := NewService(ctx, opts...)
	require.NoError(t, err)
	e := &mockPOW.EngineClient{BlockByHashMap: map[[32]byte]*v1.ExecutionBlock{}}
	e.BlockByHashMap[[32]byte{'a'}] = &v1.ExecutionBlock{
		ParentHash:      bytesutil.PadTo([]byte{'b'}, fieldparams.RootLength),
		TotalDifficulty: "0x2",
	}
	e.BlockByHashMap[[32]byte{'b'}] = &v1.ExecutionBlock{
		ParentHash:      bytesutil.PadTo([]byte{'3'}, fieldparams.RootLength),
		TotalDifficulty: "0x1",
	}
	service.cfg.ExecutionEngineCaller = e
	postVersion, postHeader, err := getStateVersionAndPayload(bellatrixState)
	require.NoError(t, err)
	validated, err := service.notifyNewPayload(ctx, postVersion, postHeader, bellatrixBlk)
	require.NoError(t, err)
	require.Equal(t, true, validated)
}

func Test_IsOptimisticCandidateBlock(t *testing.T) {
	params.SetupTestConfigCleanup(t)
	params.OverrideBeaconConfig(params.MainnetConfig())

	ctx := context.Background()
	beaconDB := testDB.SetupDB(t)
	fcs := protoarray.New(0, 0, [32]byte{'a'})
	opts := []Option{
		WithDatabase(beaconDB),
		WithStateGen(stategen.New(beaconDB)),
		WithForkChoiceStore(fcs),
	}

	service, err := NewService(ctx, opts...)
	require.NoError(t, err)

	params.BeaconConfig().SafeSlotsToImportOptimistically = 128
	service.genesisTime = time.Now().Add(-time.Second * 12 * 2 * 128)

	parentBlk := util.NewBeaconBlockBellatrix()
	wrappedParentBlock, err := wrapper.WrappedSignedBeaconBlock(parentBlk)
	require.NoError(t, err)
	parentRoot, err := wrappedParentBlock.Block().HashTreeRoot()
	require.NoError(t, err)

	tests := []struct {
		name      string
<<<<<<< HEAD
		blk       block.BeaconBlock
		justified block.SignedBeaconBlock
=======
		blk       interfaces.BeaconBlock
		justified interfaces.SignedBeaconBlock
>>>>>>> cb2033bb
		err       error
	}{
		{
			name: "deep block",
			blk: func(tt *testing.T) interfaces.BeaconBlock {
				blk := util.NewBeaconBlockBellatrix()
				blk.Block.Slot = 1
				blk.Block.ParentRoot = parentRoot[:]
				wr, err := wrapper.WrappedBeaconBlock(blk.Block)
				require.NoError(tt, err)
				return wr
			}(t),
			justified: func(tt *testing.T) interfaces.SignedBeaconBlock {
				blk := util.NewBeaconBlockBellatrix()
				blk.Block.Slot = 32
				blk.Block.ParentRoot = parentRoot[:]
				wr, err := wrapper.WrappedSignedBeaconBlock(blk)
				require.NoError(tt, err)
				return wr
			}(t),
			err: nil,
		},
		{
			name: "shallow block, Altair justified chkpt",
			blk: func(tt *testing.T) interfaces.BeaconBlock {
				blk := util.NewBeaconBlockAltair()
				blk.Block.Slot = 200
				blk.Block.ParentRoot = parentRoot[:]
				wr, err := wrapper.WrappedBeaconBlock(blk.Block)
				require.NoError(tt, err)
				return wr
			}(t),
			justified: func(tt *testing.T) interfaces.SignedBeaconBlock {
				blk := util.NewBeaconBlockAltair()
				blk.Block.Slot = 32
				blk.Block.ParentRoot = parentRoot[:]
				wr, err := wrapper.WrappedSignedBeaconBlock(blk)
				require.NoError(tt, err)
				return wr
			}(t),
			err: errNotOptimisticCandidate,
		},
		{
			name: "shallow block, Bellatrix justified chkpt without execution",
			blk: func(tt *testing.T) interfaces.BeaconBlock {
				blk := util.NewBeaconBlockBellatrix()
				blk.Block.Slot = 200
				blk.Block.ParentRoot = parentRoot[:]
				wr, err := wrapper.WrappedBeaconBlock(blk.Block)
				require.NoError(tt, err)
				return wr
			}(t),
			justified: func(tt *testing.T) interfaces.SignedBeaconBlock {
				blk := util.NewBeaconBlockBellatrix()
				blk.Block.Slot = 32
				blk.Block.ParentRoot = parentRoot[:]
				wr, err := wrapper.WrappedSignedBeaconBlock(blk)
				require.NoError(tt, err)
				return wr
			}(t),
			err: errNotOptimisticCandidate,
		},
	}
	for _, tt := range tests {
		jRoot, err := tt.justified.Block().HashTreeRoot()
		require.NoError(t, err)
		require.NoError(t, service.cfg.BeaconDB.SaveBlock(ctx, tt.justified))
		service.store.SetJustifiedCheckpt(
			&ethpb.Checkpoint{
				Root:  jRoot[:],
				Epoch: slots.ToEpoch(tt.justified.Block().Slot()),
			})
		require.NoError(t, service.cfg.BeaconDB.SaveBlock(ctx, wrappedParentBlock))

		err = service.optimisticCandidateBlock(ctx, tt.blk)
		require.Equal(t, tt.err, err)
	}
}

func Test_IsOptimisticShallowExecutionParent(t *testing.T) {
	params.SetupTestConfigCleanup(t)
	params.OverrideBeaconConfig(params.MainnetConfig())

	ctx := context.Background()
	beaconDB := testDB.SetupDB(t)
	opts := []Option{
		WithDatabase(beaconDB),
		WithStateGen(stategen.New(beaconDB)),
	}

	service, err := NewService(ctx, opts...)
	require.NoError(t, err)

	params.BeaconConfig().SafeSlotsToImportOptimistically = 128
	service.genesisTime = time.Now().Add(-time.Second * 12 * 2 * 128)
	payload := &v1.ExecutionPayload{
		ParentHash:    make([]byte, 32),
		FeeRecipient:  make([]byte, 20),
		StateRoot:     make([]byte, 32),
		ReceiptsRoot:  make([]byte, 32),
		LogsBloom:     make([]byte, 256),
		PrevRandao:    make([]byte, 32),
		BaseFeePerGas: bytesutil.PadTo([]byte{1, 2, 3, 4}, fieldparams.RootLength),
		BlockHash:     make([]byte, 32),
		BlockNumber:   100,
	}
	body := &ethpb.BeaconBlockBodyBellatrix{ExecutionPayload: payload}
	b := &ethpb.BeaconBlockBellatrix{Body: body, Slot: 200}
	rawSigned := &ethpb.SignedBeaconBlockBellatrix{Block: b}
	blk := util.HydrateSignedBeaconBlockBellatrix(rawSigned)
	wr, err := wrapper.WrappedSignedBeaconBlock(blk)
	require.NoError(t, err)
	require.NoError(t, service.cfg.BeaconDB.SaveBlock(ctx, wr))
	blkRoot, err := wr.Block().HashTreeRoot()
	require.NoError(t, err)

	childBlock := util.NewBeaconBlockBellatrix()
	childBlock.Block.ParentRoot = blkRoot[:]
	// shallow block
	childBlock.Block.Slot = 201
	wrappedChild, err := wrapper.WrappedSignedBeaconBlock(childBlock)
	require.NoError(t, err)
	require.NoError(t, service.cfg.BeaconDB.SaveBlock(ctx, wrappedChild))
	err = service.optimisticCandidateBlock(ctx, wrappedChild.Block())
	require.NoError(t, err)
}

func Test_GetPayloadAttribute(t *testing.T) {
	ctx := context.Background()
	beaconDB := testDB.SetupDB(t)
	opts := []Option{
		WithDatabase(beaconDB),
		WithStateGen(stategen.New(beaconDB)),
		WithProposerIdsCache(cache.NewProposerPayloadIDsCache()),
	}

	// Cache miss
	service, err := NewService(ctx, opts...)
	require.NoError(t, err)
	hasPayload, _, vId, err := service.getPayloadAttribute(ctx, nil, 0)
	require.NoError(t, err)
	require.Equal(t, false, hasPayload)
	require.Equal(t, types.ValidatorIndex(0), vId)

	// Cache hit, advance state, no fee recipient
	suggestedVid := types.ValidatorIndex(1)
	slot := types.Slot(1)
	service.cfg.ProposerSlotIndexCache.SetProposerAndPayloadIDs(slot, suggestedVid, [8]byte{})
	st, _ := util.DeterministicGenesisState(t, 1)
	hook := logTest.NewGlobal()
	hasPayload, attr, vId, err := service.getPayloadAttribute(ctx, st, slot)
	require.NoError(t, err)
	require.Equal(t, true, hasPayload)
	require.Equal(t, suggestedVid, vId)
	require.Equal(t, fieldparams.EthBurnAddressHex, common.BytesToAddress(attr.SuggestedFeeRecipient).String())
	require.LogsContain(t, hook, "Fee recipient not set. Using burn address")

	// Cache hit, advance state, has fee recipient
	suggestedAddr := common.HexToAddress("123")
	require.NoError(t, service.cfg.BeaconDB.SaveFeeRecipientsByValidatorIDs(ctx, []types.ValidatorIndex{suggestedVid}, []common.Address{suggestedAddr}))
	service.cfg.ProposerSlotIndexCache.SetProposerAndPayloadIDs(slot, suggestedVid, [8]byte{})
	hasPayload, attr, vId, err = service.getPayloadAttribute(ctx, st, slot)
	require.NoError(t, err)
	require.Equal(t, true, hasPayload)
	require.Equal(t, suggestedVid, vId)
	require.Equal(t, suggestedAddr, common.BytesToAddress(attr.SuggestedFeeRecipient))
}

func Test_UpdateLastValidatedCheckpoint(t *testing.T) {
	params.SetupTestConfigCleanup(t)
	params.OverrideBeaconConfig(params.MainnetConfig())

	ctx := context.Background()
	beaconDB := testDB.SetupDB(t)
	stateGen := stategen.New(beaconDB)
	fcs := protoarray.New(0, 0, [32]byte{})
	opts := []Option{
		WithDatabase(beaconDB),
		WithStateGen(stateGen),
		WithForkChoiceStore(fcs),
	}
	service, err := NewService(ctx, opts...)
	require.NoError(t, err)
	genesisStateRoot := [32]byte{}
	genesisBlk := blocks.NewGenesisBlock(genesisStateRoot[:])
	wr, err := wrapper.WrappedSignedBeaconBlock(genesisBlk)
	require.NoError(t, err)
	assert.NoError(t, beaconDB.SaveBlock(ctx, wr))
	genesisRoot, err := genesisBlk.Block.HashTreeRoot()
	require.NoError(t, err)
	assert.NoError(t, beaconDB.SaveGenesisBlockRoot(ctx, genesisRoot))
	require.NoError(t, fcs.InsertOptimisticBlock(ctx, 0, genesisRoot, params.BeaconConfig().ZeroHash,
		params.BeaconConfig().ZeroHash, 0, 0))
	genesisSummary := &ethpb.StateSummary{
		Root: genesisStateRoot[:],
		Slot: 0,
	}
	require.NoError(t, beaconDB.SaveStateSummary(ctx, genesisSummary))

	// Get last validated checkpoint
	origCheckpoint, err := service.cfg.BeaconDB.LastValidatedCheckpoint(ctx)
	require.NoError(t, err)
	require.NoError(t, beaconDB.SaveLastValidatedCheckpoint(ctx, origCheckpoint))

	// Optimistic finalized checkpoint
	blk := util.NewBeaconBlock()
	blk.Block.Slot = 320
	blk.Block.ParentRoot = genesisRoot[:]
	wr, err = wrapper.WrappedSignedBeaconBlock(blk)
	require.NoError(t, err)
	require.NoError(t, beaconDB.SaveBlock(ctx, wr))
	opRoot, err := blk.Block.HashTreeRoot()
	require.NoError(t, err)

	opCheckpoint := &ethpb.Checkpoint{
		Root:  opRoot[:],
		Epoch: 10,
	}
	opStateSummary := &ethpb.StateSummary{
		Root: opRoot[:],
		Slot: 320,
	}
	require.NoError(t, beaconDB.SaveStateSummary(ctx, opStateSummary))
	require.NoError(t, fcs.InsertOptimisticBlock(ctx, 320, opRoot, genesisRoot,
		params.BeaconConfig().ZeroHash, 10, 10))
	assert.NoError(t, beaconDB.SaveGenesisBlockRoot(ctx, opRoot))
	require.NoError(t, service.updateFinalized(ctx, opCheckpoint))
	cp, err := service.cfg.BeaconDB.LastValidatedCheckpoint(ctx)
	require.NoError(t, err)
	require.DeepEqual(t, origCheckpoint.Root, cp.Root)
	require.Equal(t, origCheckpoint.Epoch, cp.Epoch)

	// Validated finalized checkpoint
	blk = util.NewBeaconBlock()
	blk.Block.Slot = 640
	blk.Block.ParentRoot = opRoot[:]
	wr, err = wrapper.WrappedSignedBeaconBlock(blk)
	require.NoError(t, err)
	require.NoError(t, beaconDB.SaveBlock(ctx, wr))
	validRoot, err := blk.Block.HashTreeRoot()
	require.NoError(t, err)

	validCheckpoint := &ethpb.Checkpoint{
		Root:  validRoot[:],
		Epoch: 20,
	}
	validSummary := &ethpb.StateSummary{
		Root: validRoot[:],
		Slot: 640,
	}
	require.NoError(t, beaconDB.SaveStateSummary(ctx, validSummary))
	require.NoError(t, fcs.InsertOptimisticBlock(ctx, 640, validRoot, params.BeaconConfig().ZeroHash,
		params.BeaconConfig().ZeroHash, 20, 20))
	require.NoError(t, fcs.SetOptimisticToValid(ctx, validRoot))
	assert.NoError(t, beaconDB.SaveGenesisBlockRoot(ctx, validRoot))
	require.NoError(t, service.updateFinalized(ctx, validCheckpoint))
	cp, err = service.cfg.BeaconDB.LastValidatedCheckpoint(ctx)
	require.NoError(t, err)

	optimistic, err := service.IsOptimisticForRoot(ctx, validRoot)
	require.NoError(t, err)
	require.Equal(t, false, optimistic)
	require.DeepEqual(t, validCheckpoint.Root, cp.Root)
	require.Equal(t, validCheckpoint.Epoch, cp.Epoch)
}

func TestService_removeInvalidBlockAndState(t *testing.T) {
	ctx := context.Background()
	beaconDB := testDB.SetupDB(t)
	opts := []Option{
		WithDatabase(beaconDB),
		WithStateGen(stategen.New(beaconDB)),
		WithForkChoiceStore(protoarray.New(0, 0, [32]byte{})),
	}
	service, err := NewService(ctx, opts...)
	require.NoError(t, err)

	// Deleting unknown block should not error.
	require.NoError(t, service.removeInvalidBlockAndState(ctx, [][32]byte{{'a'}, {'b'}, {'c'}}))

	// Happy case
	b1 := util.NewBeaconBlock()
	b1.Block.Slot = 1
	blk1, err := wrapper.WrappedSignedBeaconBlock(b1)
	require.NoError(t, err)
	r1, err := blk1.Block().HashTreeRoot()
	require.NoError(t, err)
	st, _ := util.DeterministicGenesisStateBellatrix(t, 1)
	require.NoError(t, service.cfg.BeaconDB.SaveBlock(ctx, blk1))
	require.NoError(t, service.cfg.BeaconDB.SaveStateSummary(ctx, &ethpb.StateSummary{
		Slot: 1,
		Root: r1[:],
	}))
	require.NoError(t, service.cfg.BeaconDB.SaveState(ctx, st, r1))

	b2 := util.NewBeaconBlock()
	b2.Block.Slot = 2
	blk2, err := wrapper.WrappedSignedBeaconBlock(b2)
	require.NoError(t, err)
	r2, err := blk2.Block().HashTreeRoot()
	require.NoError(t, err)
	require.NoError(t, service.cfg.BeaconDB.SaveBlock(ctx, blk2))
	require.NoError(t, service.cfg.BeaconDB.SaveStateSummary(ctx, &ethpb.StateSummary{
		Slot: 2,
		Root: r2[:],
	}))
	require.NoError(t, service.cfg.BeaconDB.SaveState(ctx, st, r2))

	require.NoError(t, service.removeInvalidBlockAndState(ctx, [][32]byte{r1, r2}))

	require.Equal(t, false, service.hasBlock(ctx, r1))
	require.Equal(t, false, service.hasBlock(ctx, r2))
	require.Equal(t, false, service.cfg.BeaconDB.HasStateSummary(ctx, r1))
	require.Equal(t, false, service.cfg.BeaconDB.HasStateSummary(ctx, r2))
	has, err := service.cfg.StateGen.HasState(ctx, r1)
	require.NoError(t, err)
	require.Equal(t, false, has)
	has, err = service.cfg.StateGen.HasState(ctx, r2)
	require.NoError(t, err)
	require.Equal(t, false, has)
}<|MERGE_RESOLUTION|>--- conflicted
+++ resolved
@@ -16,11 +16,7 @@
 	"github.com/prysmaticlabs/prysm/beacon-chain/state/stategen"
 	fieldparams "github.com/prysmaticlabs/prysm/config/fieldparams"
 	"github.com/prysmaticlabs/prysm/config/params"
-<<<<<<< HEAD
-	"github.com/prysmaticlabs/prysm/consensus-types/block"
-=======
 	"github.com/prysmaticlabs/prysm/consensus-types/interfaces"
->>>>>>> cb2033bb
 	types "github.com/prysmaticlabs/prysm/consensus-types/primitives"
 	"github.com/prysmaticlabs/prysm/consensus-types/wrapper"
 	"github.com/prysmaticlabs/prysm/encoding/bytesutil"
@@ -457,13 +453,8 @@
 
 	tests := []struct {
 		name      string
-<<<<<<< HEAD
-		blk       block.BeaconBlock
-		justified block.SignedBeaconBlock
-=======
 		blk       interfaces.BeaconBlock
 		justified interfaces.SignedBeaconBlock
->>>>>>> cb2033bb
 		err       error
 	}{
 		{
