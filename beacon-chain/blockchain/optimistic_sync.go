package blockchain

import (
	"context"
	"fmt"

	"github.com/pkg/errors"
	types "github.com/prysmaticlabs/eth2-types"
	"github.com/prysmaticlabs/prysm/beacon-chain/core/blocks"
	"github.com/prysmaticlabs/prysm/beacon-chain/core/helpers"
	"github.com/prysmaticlabs/prysm/beacon-chain/core/time"
	"github.com/prysmaticlabs/prysm/beacon-chain/core/transition"
	"github.com/prysmaticlabs/prysm/beacon-chain/db/kv"
	"github.com/prysmaticlabs/prysm/beacon-chain/powchain"
	"github.com/prysmaticlabs/prysm/beacon-chain/state"
	fieldparams "github.com/prysmaticlabs/prysm/config/fieldparams"
	"github.com/prysmaticlabs/prysm/config/params"
	"github.com/prysmaticlabs/prysm/encoding/bytesutil"
	enginev1 "github.com/prysmaticlabs/prysm/proto/engine/v1"
	ethpb "github.com/prysmaticlabs/prysm/proto/prysm/v1alpha1"
	"github.com/prysmaticlabs/prysm/proto/prysm/v1alpha1/block"
	"github.com/prysmaticlabs/prysm/time/slots"
	"github.com/sirupsen/logrus"
	"go.opencensus.io/trace"
)

// notifyForkchoiceUpdate signals execution engine the fork choice updates. Execution engine should:
// 1. Re-organizes the execution payload chain and corresponding state to make head_block_hash the head.
// 2. Applies finality to the execution state: it irreversibly persists the chain of all execution payloads and corresponding state, up to and including finalized_block_hash.
func (s *Service) notifyForkchoiceUpdate(ctx context.Context, headState state.BeaconState, headBlk block.BeaconBlock, headRoot [32]byte, finalizedRoot [32]byte) (*enginev1.PayloadIDBytes, error) {
	ctx, span := trace.StartSpan(ctx, "blockChain.notifyForkchoiceUpdate")
	defer span.End()

	if headBlk == nil || headBlk.IsNil() || headBlk.Body().IsNil() {
		return nil, errors.New("nil head block")
	}
	// Must not call fork choice updated until the transition conditions are met on the Pow network.
	isExecutionBlk, err := blocks.IsExecutionBlock(headBlk.Body())
	if err != nil {
		return nil, errors.Wrap(err, "could not determine if block is execution block")
	}
	if !isExecutionBlk {
		return nil, nil
	}
	headPayload, err := headBlk.Body().ExecutionPayload()
	if err != nil {
		return nil, errors.Wrap(err, "could not get execution payload")
	}
	finalizedBlock, err := s.cfg.BeaconDB.Block(ctx, s.ensureRootNotZeros(finalizedRoot))
	if err != nil {
		return nil, errors.Wrap(err, "could not get finalized block")
	}
	if finalizedBlock == nil || finalizedBlock.IsNil() {
		finalizedBlock = s.getInitSyncBlock(s.ensureRootNotZeros(finalizedRoot))
		if finalizedBlock == nil || finalizedBlock.IsNil() {
			return nil, errors.Errorf("finalized block with root %#x does not exist in the db or our cache", s.ensureRootNotZeros(finalizedRoot))
		}
	}
	var finalizedHash []byte
	if blocks.IsPreBellatrixVersion(finalizedBlock.Block().Version()) {
		finalizedHash = params.BeaconConfig().ZeroHash[:]
	} else {
		payload, err := finalizedBlock.Block().Body().ExecutionPayload()
		if err != nil {
			return nil, errors.Wrap(err, "could not get finalized block execution payload")
		}
		finalizedHash = payload.BlockHash
	}

	fcs := &enginev1.ForkchoiceState{
		HeadBlockHash:      headPayload.BlockHash,
		SafeBlockHash:      headPayload.BlockHash,
		FinalizedBlockHash: finalizedHash,
	}

	nextSlot := s.CurrentSlot() + 1 // Cache payload ID for next slot proposer.
	hasAttr, attr, proposerId, err := s.getPayloadAttribute(ctx, headState, nextSlot)
	if err != nil {
		return nil, errors.Wrap(err, "could not get payload attribute")
	}

	payloadID, _, err := s.cfg.ExecutionEngineCaller.ForkchoiceUpdated(ctx, fcs, attr)
	if err != nil {
		switch err {
		case powchain.ErrAcceptedSyncingPayloadStatus:
			log.WithFields(logrus.Fields{
				"headSlot":      headBlk.Slot(),
				"headHash":      fmt.Sprintf("%#x", bytesutil.Trunc(headPayload.BlockHash)),
				"finalizedHash": fmt.Sprintf("%#x", bytesutil.Trunc(finalizedHash)),
			}).Info("Called fork choice updated with optimistic block")
			return payloadID, nil
		default:
			return nil, errors.Wrap(err, "could not notify forkchoice update from execution engine")
		}
	}
	if err := s.cfg.ForkChoiceStore.SetOptimisticToValid(ctx, headRoot); err != nil {
		return nil, errors.Wrap(err, "could not set block to valid")
	}
	if hasAttr { // If the forkchoice update call has an attribute, update the proposer payload ID cache.
		var pId [8]byte
		copy(pId[:], payloadID[:])
		s.cfg.ProposerSlotIndexCache.SetProposerAndPayloadIDs(nextSlot, proposerId, pId)
	}
	return payloadID, nil
}

// notifyForkchoiceUpdate signals execution engine on a new payload.
// It returns true if the EL has returned VALID for the block
func (s *Service) notifyNewPayload(ctx context.Context, preStateVersion, postStateVersion int,
	preStateHeader, postStateHeader *ethpb.ExecutionPayloadHeader, blk block.SignedBeaconBlock) (bool, error) {
	ctx, span := trace.StartSpan(ctx, "blockChain.notifyNewPayload")
	defer span.End()

	// Execution payload is only supported in Bellatrix and beyond. Pre
	// merge blocks are never optimistic
	if blocks.IsPreBellatrixVersion(postStateVersion) {
		return true, nil
	}
	if err := helpers.BeaconBlockIsNil(blk); err != nil {
		return false, err
	}
	body := blk.Block().Body()
	enabled, err := blocks.IsExecutionEnabledUsingHeader(postStateHeader, body)
	if err != nil {
		return false, errors.Wrap(err, "could not determine if execution is enabled")
	}
	if !enabled {
		return true, nil
	}
	payload, err := body.ExecutionPayload()
	if err != nil {
		return false, errors.Wrap(err, "could not get execution payload")
	}
	lastValidHash, err := s.cfg.ExecutionEngineCaller.NewPayload(ctx, payload)
	if err != nil {
		switch err {
		case powchain.ErrAcceptedSyncingPayloadStatus:
			log.WithFields(logrus.Fields{
				"slot":      blk.Block().Slot(),
				"blockHash": fmt.Sprintf("%#x", bytesutil.Trunc(payload.BlockHash)),
			}).Info("Called new payload with optimistic block")
			return false, nil
		case powchain.ErrInvalidPayloadStatus:
			root, err := blk.Block().HashTreeRoot()
			if err != nil {
				return false, err
			}
			invalidRoots, err := s.ForkChoicer().SetOptimisticToInvalid(ctx, root, bytesutil.ToBytes32(lastValidHash))
			if err != nil {
				return false, err
			}
			if err := s.removeInvalidBlockAndState(ctx, invalidRoots); err != nil {
				return false, err
			}
			return false, errors.New("could not validate an INVALID payload from execution engine")
		default:
			return false, errors.Wrap(err, "could not validate execution payload from execution engine")
		}
	}

	// During the transition event, the transition block should be verified for sanity.
	if blocks.IsPreBellatrixVersion(preStateVersion) {
		// Handle case where pre-state is Altair but block contains payload.
		// To reach here, the block must have contained a valid payload.
		return true, s.validateMergeBlock(ctx, blk)
	}
	atTransition, err := blocks.IsMergeTransitionBlockUsingPreStatePayloadHeader(preStateHeader, body)
	if err != nil {
		return true, errors.Wrap(err, "could not check if merge block is terminal")
	}
	if !atTransition {
		return true, nil
	}
	return true, s.validateMergeBlock(ctx, blk)
}

// optimisticCandidateBlock returns true if this block can be optimistically synced.
//
// Spec pseudocode definition:
// def is_optimistic_candidate_block(opt_store: OptimisticStore, current_slot: Slot, block: BeaconBlock) -> bool:
//    if is_execution_block(opt_store.blocks[block.parent_root]):
//        return True
//
//    if block.slot + SAFE_SLOTS_TO_IMPORT_OPTIMISTICALLY <= current_slot:
//        return True
//
//    return False
func (s *Service) optimisticCandidateBlock(ctx context.Context, blk block.BeaconBlock) (bool, error) {
	if blk.Slot()+params.BeaconConfig().SafeSlotsToImportOptimistically <= s.CurrentSlot() {
		return true, nil
	}

	parent, err := s.cfg.BeaconDB.Block(ctx, bytesutil.ToBytes32(blk.ParentRoot()))
	if err != nil {
		return false, err
	}
	if parent == nil {
		return false, errNilParentInDB
	}

	parentIsExecutionBlock, err := blocks.IsExecutionBlock(parent.Block().Body())
	if err != nil {
		return false, err
	}
	return parentIsExecutionBlock, nil
}

<<<<<<< HEAD
// getPayloadAttributes returns the payload attributes for the given state and slot.
// The attribute is required to initiate a payload build process in the context of an `engine_forkchoiceUpdated` call.
func (s *Service) getPayloadAttribute(ctx context.Context, st state.BeaconState, slot types.Slot) (bool, *enginev1.PayloadAttributes, types.ValidatorIndex, error) {
	proposerID, _, ok := s.cfg.ProposerSlotIndexCache.GetProposerPayloadIDs(slot)
	if !ok { // There's no need to build attribute if there is no proposer for slot.
		return false, nil, 0, nil
	}

	// Get previous randao.
	st = st.Copy()
	st, err := transition.ProcessSlotsIfPossible(ctx, st, slot)
	if err != nil {
		return false, nil, 0, err
	}
	prevRando, err := helpers.RandaoMix(st, time.CurrentEpoch(st))
	if err != nil {
		return false, nil, 0, nil
	}

	// Get fee recipient.
	feeRecipient := params.BeaconConfig().DefaultFeeRecipient
	recipient, err := s.cfg.BeaconDB.FeeRecipientByValidatorID(ctx, proposerID)
	switch {
	case errors.Is(err, kv.ErrNotFoundFeeRecipient):
		if feeRecipient.String() == fieldparams.EthBurnAddressHex {
			logrus.WithFields(logrus.Fields{
				"validatorIndex": proposerID,
				"burnAddress":    fieldparams.EthBurnAddressHex,
			}).Error("Fee recipient not set. Using burn address")
		}
	case err != nil:
		return false, nil, 0, errors.Wrap(err, "could not get fee recipient in db")
	default:
		feeRecipient = recipient
	}

	// Get timestamp.
	t, err := slots.ToTime(uint64(s.genesisTime.Unix()), slot)
	if err != nil {
		return false, nil, 0, err
	}
	attr := &enginev1.PayloadAttributes{
		Timestamp:             uint64(t.Unix()),
		PrevRandao:            prevRando,
		SuggestedFeeRecipient: feeRecipient.Bytes(),
	}
	return true, attr, proposerID, nil
=======
// removeInvalidBlockAndState removes the invalid block and its corresponding state from the cache and DB.
func (s *Service) removeInvalidBlockAndState(ctx context.Context, blkRoots [][32]byte) error {
	for _, root := range blkRoots {
		if err := s.cfg.StateGen.DeleteStateFromCaches(ctx, root); err != nil {
			return err
		}

		// Delete block also deletes the state as well.
		if err := s.cfg.BeaconDB.DeleteBlock(ctx, root); err != nil {
			// TODO(10487): If a caller requests to delete a root that's justified and finalized. We should gracefully shutdown.
			// This is an irreparable condition, it would me a justified or finalized block has become invalid.
			return err
		}
	}
	return nil
>>>>>>> 3833f788
}<|MERGE_RESOLUTION|>--- conflicted
+++ resolved
@@ -205,7 +205,6 @@
 	return parentIsExecutionBlock, nil
 }
 
-<<<<<<< HEAD
 // getPayloadAttributes returns the payload attributes for the given state and slot.
 // The attribute is required to initiate a payload build process in the context of an `engine_forkchoiceUpdated` call.
 func (s *Service) getPayloadAttribute(ctx context.Context, st state.BeaconState, slot types.Slot) (bool, *enginev1.PayloadAttributes, types.ValidatorIndex, error) {
@@ -253,7 +252,8 @@
 		SuggestedFeeRecipient: feeRecipient.Bytes(),
 	}
 	return true, attr, proposerID, nil
-=======
+}
+
 // removeInvalidBlockAndState removes the invalid block and its corresponding state from the cache and DB.
 func (s *Service) removeInvalidBlockAndState(ctx context.Context, blkRoots [][32]byte) error {
 	for _, root := range blkRoots {
@@ -269,5 +269,4 @@
 		}
 	}
 	return nil
->>>>>>> 3833f788
 }