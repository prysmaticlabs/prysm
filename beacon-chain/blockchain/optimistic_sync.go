package blockchain

import (
	"context"
	"fmt"

	"github.com/pkg/errors"
	"github.com/prysmaticlabs/prysm/beacon-chain/core/blocks"
	"github.com/prysmaticlabs/prysm/beacon-chain/core/helpers"
<<<<<<< HEAD
	"github.com/prysmaticlabs/prysm/beacon-chain/db/kv"
	v1 "github.com/prysmaticlabs/prysm/beacon-chain/powchain/engine-api-client/v1"
=======
	"github.com/prysmaticlabs/prysm/beacon-chain/powchain"
>>>>>>> de0143e0
	"github.com/prysmaticlabs/prysm/config/params"
	"github.com/prysmaticlabs/prysm/encoding/bytesutil"
	enginev1 "github.com/prysmaticlabs/prysm/proto/engine/v1"
	ethpb "github.com/prysmaticlabs/prysm/proto/prysm/v1alpha1"
	"github.com/prysmaticlabs/prysm/proto/prysm/v1alpha1/block"
	"github.com/sirupsen/logrus"
	"go.opencensus.io/trace"
)

// notifyForkchoiceUpdate signals execution engine the fork choice updates. Execution engine should:
// 1. Re-organizes the execution payload chain and corresponding state to make head_block_hash the head.
// 2. Applies finality to the execution state: it irreversibly persists the chain of all execution payloads and corresponding state, up to and including finalized_block_hash.
func (s *Service) notifyForkchoiceUpdate(ctx context.Context, headBlk block.BeaconBlock, headRoot [32]byte, finalizedRoot [32]byte) (*enginev1.PayloadIDBytes, error) {
	ctx, span := trace.StartSpan(ctx, "blockChain.notifyForkchoiceUpdate")
	defer span.End()

	if headBlk == nil || headBlk.IsNil() || headBlk.Body().IsNil() {
		return nil, errors.New("nil head block")
	}
	// Must not call fork choice updated until the transition conditions are met on the Pow network.
	isExecutionBlk, err := blocks.IsExecutionBlock(headBlk.Body())
	if err != nil {
		return nil, errors.Wrap(err, "could not determine if block is execution block")
	}
	if !isExecutionBlk {
		return nil, nil
	}
	headPayload, err := headBlk.Body().ExecutionPayload()
	if err != nil {
		return nil, errors.Wrap(err, "could not get execution payload")
	}
	finalizedBlock, err := s.cfg.BeaconDB.Block(ctx, s.ensureRootNotZeros(finalizedRoot))
	if err != nil {
		return nil, errors.Wrap(err, "could not get finalized block")
	}
	if finalizedBlock == nil || finalizedBlock.IsNil() {
		finalizedBlock = s.getInitSyncBlock(s.ensureRootNotZeros(finalizedRoot))
		if finalizedBlock == nil || finalizedBlock.IsNil() {
			return nil, errors.Errorf("finalized block with root %#x does not exist in the db or our cache", s.ensureRootNotZeros(finalizedRoot))
		}
	}
	var finalizedHash []byte
	if blocks.IsPreBellatrixVersion(finalizedBlock.Block().Version()) {
		finalizedHash = params.BeaconConfig().ZeroHash[:]
	} else {
		payload, err := finalizedBlock.Block().Body().ExecutionPayload()
		if err != nil {
			return nil, errors.Wrap(err, "could not get finalized block execution payload")
		}
		finalizedHash = payload.BlockHash
	}

	fcs := &enginev1.ForkchoiceState{
		HeadBlockHash:      headPayload.BlockHash,
		SafeBlockHash:      headPayload.BlockHash,
		FinalizedBlockHash: finalizedHash,
	}

	// payload attribute is only required when requesting payload, here we are just updating fork choice, so it is nil.
	payloadID, _, err := s.cfg.ExecutionEngineCaller.ForkchoiceUpdated(ctx, fcs, nil /*payload attribute*/)
	if err != nil {
		switch err {
		case powchain.ErrAcceptedSyncingPayloadStatus:
			log.WithFields(logrus.Fields{
				"headSlot":      headBlk.Slot(),
				"headHash":      fmt.Sprintf("%#x", bytesutil.Trunc(headPayload.BlockHash)),
				"finalizedHash": fmt.Sprintf("%#x", bytesutil.Trunc(finalizedHash)),
			}).Info("Called fork choice updated with optimistic block")
			return payloadID, nil
		default:
			return nil, errors.Wrap(err, "could not notify forkchoice update from execution engine")
		}
	}
	if err := s.cfg.ForkChoiceStore.SetOptimisticToValid(ctx, headRoot); err != nil {
		return nil, errors.Wrap(err, "could not set block to valid")
	}
	return payloadID, nil
}

// notifyForkchoiceUpdate signals execution engine on a new payload.
// It returns true if the EL has returned VALID for the block
func (s *Service) notifyNewPayload(ctx context.Context, preStateVersion, postStateVersion int,
	preStateHeader, postStateHeader *ethpb.ExecutionPayloadHeader, blk block.SignedBeaconBlock) (bool, error) {
	ctx, span := trace.StartSpan(ctx, "blockChain.notifyNewPayload")
	defer span.End()

	// Execution payload is only supported in Bellatrix and beyond. Pre
	// merge blocks are never optimistic
	if blocks.IsPreBellatrixVersion(postStateVersion) {
		return true, nil
	}
	if err := helpers.BeaconBlockIsNil(blk); err != nil {
		return false, err
	}
	body := blk.Block().Body()
	enabled, err := blocks.IsExecutionEnabledUsingHeader(postStateHeader, body)
	if err != nil {
		return false, errors.Wrap(err, "could not determine if execution is enabled")
	}
	if !enabled {
		return true, nil
	}
	payload, err := body.ExecutionPayload()
	if err != nil {
		return false, errors.Wrap(err, "could not get execution payload")
	}
	_, err = s.cfg.ExecutionEngineCaller.NewPayload(ctx, payload)
	if err != nil {
		switch err {
		case powchain.ErrAcceptedSyncingPayloadStatus:
			log.WithFields(logrus.Fields{
				"slot":      blk.Block().Slot(),
				"blockHash": fmt.Sprintf("%#x", bytesutil.Trunc(payload.BlockHash)),
			}).Info("Called new payload with optimistic block")
<<<<<<< HEAD
			return nil
		case v1.ErrInvalidPayloadStatus:
			invalidRoots, err := s.ForkChoicer().SetOptimisticToInvalid(ctx, root)
			if err != nil {
				return err
			}
			return s.removeInvalidBlockAndState(ctx, invalidRoots)
=======
			return false, nil
>>>>>>> de0143e0
		default:
			return false, errors.Wrap(err, "could not validate execution payload from execution engine")
		}
	}

	// During the transition event, the transition block should be verified for sanity.
	if blocks.IsPreBellatrixVersion(preStateVersion) {
		// Handle case where pre-state is Altair but block contains payload.
		// To reach here, the block must have contained a valid payload.
		return true, s.validateMergeBlock(ctx, blk)
	}
	atTransition, err := blocks.IsMergeTransitionBlockUsingPreStatePayloadHeader(preStateHeader, body)
	if err != nil {
		return true, errors.Wrap(err, "could not check if merge block is terminal")
	}
	if !atTransition {
		return true, nil
	}
	return true, s.validateMergeBlock(ctx, blk)
}

// optimisticCandidateBlock returns true if this block can be optimistically synced.
//
// Spec pseudocode definition:
// def is_optimistic_candidate_block(opt_store: OptimisticStore, current_slot: Slot, block: BeaconBlock) -> bool:
//    if is_execution_block(opt_store.blocks[block.parent_root]):
//        return True
//
//    if block.slot + SAFE_SLOTS_TO_IMPORT_OPTIMISTICALLY <= current_slot:
//        return True
//
//    return False
func (s *Service) optimisticCandidateBlock(ctx context.Context, blk block.BeaconBlock) (bool, error) {
	if blk.Slot()+params.BeaconConfig().SafeSlotsToImportOptimistically <= s.CurrentSlot() {
		return true, nil
	}

	parent, err := s.cfg.BeaconDB.Block(ctx, bytesutil.ToBytes32(blk.ParentRoot()))
	if err != nil {
		return false, err
	}
	if parent == nil {
		return false, errNilParentInDB
	}

	parentIsExecutionBlock, err := blocks.IsExecutionBlock(parent.Block().Body())
	if err != nil {
		return false, err
	}
<<<<<<< HEAD
	return blocks.ExecutionBlock(jBlock.Block().Body())
}

// removeInvalidBlockAndState removes the invalid block and its corresponding state from the cache and DB.
func (s *Service) removeInvalidBlockAndState(ctx context.Context, blkRoots [][32]byte) error {
	for _, root := range blkRoots {
		if err := s.cfg.StateGen.DeleteStateFromCaches(ctx, root); err != nil {
			return err
		}

		// Delete block also deletes the state as well.
		if err := s.cfg.BeaconDB.DeleteBlock(ctx, root); err != nil {
			if err == kv.ErrDeleteJustifiedAndFinalized {
				log.Panic("Invalid justified / finalized block in DB. Please resync from last weak subjectivity checkpoint")
			}
			return err
		}
	}
	return nil
=======
	return parentIsExecutionBlock, nil
>>>>>>> de0143e0
}<|MERGE_RESOLUTION|>--- conflicted
+++ resolved
@@ -7,12 +7,8 @@
 	"github.com/pkg/errors"
 	"github.com/prysmaticlabs/prysm/beacon-chain/core/blocks"
 	"github.com/prysmaticlabs/prysm/beacon-chain/core/helpers"
-<<<<<<< HEAD
 	"github.com/prysmaticlabs/prysm/beacon-chain/db/kv"
-	v1 "github.com/prysmaticlabs/prysm/beacon-chain/powchain/engine-api-client/v1"
-=======
 	"github.com/prysmaticlabs/prysm/beacon-chain/powchain"
->>>>>>> de0143e0
 	"github.com/prysmaticlabs/prysm/config/params"
 	"github.com/prysmaticlabs/prysm/encoding/bytesutil"
 	enginev1 "github.com/prysmaticlabs/prysm/proto/engine/v1"
@@ -127,17 +123,17 @@
 				"slot":      blk.Block().Slot(),
 				"blockHash": fmt.Sprintf("%#x", bytesutil.Trunc(payload.BlockHash)),
 			}).Info("Called new payload with optimistic block")
-<<<<<<< HEAD
-			return nil
-		case v1.ErrInvalidPayloadStatus:
+			return false, nil
+		case powchain.ErrInvalidPayloadStatus:
+			root, err := blk.Block().HashTreeRoot()
+			if err != nil {
+				return false, err
+			}
 			invalidRoots, err := s.ForkChoicer().SetOptimisticToInvalid(ctx, root)
 			if err != nil {
-				return err
+				return false, err
 			}
-			return s.removeInvalidBlockAndState(ctx, invalidRoots)
-=======
-			return false, nil
->>>>>>> de0143e0
+			return false, s.removeInvalidBlockAndState(ctx, invalidRoots)
 		default:
 			return false, errors.Wrap(err, "could not validate execution payload from execution engine")
 		}
@@ -187,8 +183,7 @@
 	if err != nil {
 		return false, err
 	}
-<<<<<<< HEAD
-	return blocks.ExecutionBlock(jBlock.Block().Body())
+	return parentIsExecutionBlock, nil
 }
 
 // removeInvalidBlockAndState removes the invalid block and its corresponding state from the cache and DB.
@@ -207,7 +202,4 @@
 		}
 	}
 	return nil
-=======
-	return parentIsExecutionBlock, nil
->>>>>>> de0143e0
 }