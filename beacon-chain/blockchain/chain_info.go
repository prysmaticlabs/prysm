--- conflicted
+++ resolved
@@ -46,11 +46,8 @@
 	HeadValidatorsIndices(epoch uint64) ([]uint64, error)
 	HeadSeed(epoch uint64) ([32]byte, error)
 	HeadGenesisValidatorRoot() [32]byte
-<<<<<<< HEAD
 	HeadETH1Data() *ethpb.Eth1Data
-=======
 	ProtoArrayStore() *protoarray.Store
->>>>>>> 7be89420
 }
 
 // ForkFetcher retrieves the current fork information of the Ethereum beacon chain.
@@ -202,18 +199,17 @@
 	return s.headGenesisValidatorRoot()
 }
 
-<<<<<<< HEAD
 // HeadETH1Data returns the eth1data of the current head state.
 func (s *Service) HeadETH1Data() *ethpb.Eth1Data {
 	if !s.hasHeadState() {
 		return &ethpb.Eth1Data{}
 	}
 	return s.head.state.Eth1Data()
-=======
+}
+
 // ProtoArrayStore returns the proto array store object.
 func (s *Service) ProtoArrayStore() *protoarray.Store {
 	return s.forkChoiceStore.Store()
->>>>>>> 7be89420
 }
 
 // GenesisTime returns the genesis time of beacon chain.
