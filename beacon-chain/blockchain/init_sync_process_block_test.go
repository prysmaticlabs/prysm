--- conflicted
+++ resolved
@@ -35,13 +35,7 @@
 	require.DeepEqual(t, b, got)
 
 	// block in db
-<<<<<<< HEAD
-	b, err = blocks.NewSignedBeaconBlock(b2)
-	require.NoError(t, err)
-	require.NoError(t, s.cfg.BeaconDB.SaveBlock(ctx, b))
-=======
 	b = util.SaveBlock(t, ctx, s.cfg.BeaconDB, b2)
->>>>>>> f8b4d8c5
 	got, err = s.getBlock(ctx, r2)
 	require.NoError(t, err)
 	require.DeepEqual(t, b, got)
@@ -69,12 +63,6 @@
 	require.Equal(t, true, s.hasBlockInInitSyncOrDB(ctx, r1))
 
 	// block in db
-<<<<<<< HEAD
-	b, err = blocks.NewSignedBeaconBlock(b2)
-	require.NoError(t, err)
-	require.NoError(t, s.cfg.BeaconDB.SaveBlock(ctx, b))
-=======
 	util.SaveBlock(t, ctx, s.cfg.BeaconDB, b2)
->>>>>>> f8b4d8c5
 	require.Equal(t, true, s.hasBlockInInitSyncOrDB(ctx, r2))
 }