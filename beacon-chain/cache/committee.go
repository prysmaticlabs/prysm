package cache

import (
	"errors"
	"strconv"
	"sync"

	"github.com/prometheus/client_golang/prometheus"
	"github.com/prometheus/client_golang/prometheus/promauto"
	"github.com/prysmaticlabs/prysm/shared/featureconfig"
	"github.com/prysmaticlabs/prysm/shared/sliceutil"
	"k8s.io/client-go/tools/cache"
)

var (
	// ErrNotCommittee will be returned when a cache object is not a pointer to
	// a Committee struct.
	ErrNotCommittee = errors.New("object is not a committee struct")

	// maxShuffledIndicesSize defines the max number of shuffled indices list can cache.
	// 3 for previous, current epoch and next epoch.
	maxShuffledIndicesSize = 3

	// CommitteeCacheMiss tracks the number of committee requests that aren't present in the cache.
	CommitteeCacheMiss = promauto.NewCounter(prometheus.CounterOpts{
		Name: "committee_cache_miss",
		Help: "The number of committee requests that aren't present in the cache.",
	})
	// CommitteeCacheHit tracks the number of committee requests that are in the cache.
	CommitteeCacheHit = promauto.NewCounter(prometheus.CounterOpts{
		Name: "committee_cache_hit",
		Help: "The number of committee requests that are present in the cache.",
	})
)

// Committee defines the committee per epoch and index.
type Committee struct {
<<<<<<< HEAD
	CommitteeIndex uint64
=======
>>>>>>> 1b1476ba
	CommitteeCount uint64
	Epoch          uint64
	Committee      []uint64
}

<<<<<<< HEAD
// CommitteeCache is a struct with 1 queue for looking up shuffled indices list by epoch and committee.
=======
// CommitteeCache is a struct with 1 queue for looking up shuffled indices list by epoch and committee index.
>>>>>>> 1b1476ba
type CommitteeCache struct {
	CommitteeCache *cache.FIFO
	lock           sync.RWMutex
}

// committeeKeyFn takes the epoch as the key to retrieve shuffled indices of a committee in a given epoch.
func committeeKeyFn(obj interface{}) (string, error) {
	info, ok := obj.(*Committee)
	if !ok {
		return "", ErrNotCommittee
	}

	return strconv.Itoa(int(info.Epoch)), nil
}

// NewCommitteeCache creates a new committee cache for storing/accessing shuffled indices of a committee.
func NewCommitteeCache() *CommitteeCache {
	return &CommitteeCache{
		CommitteeCache: cache.NewFIFO(committeeKeyFn),
	}
}

<<<<<<< HEAD
// ShuffledIndices fetches the shuffled indices by epoch and committee. Every list of indices
// represent one committee. Returns true if the list exists with epoch and committee. Otherwise returns false, nil.
func (c *CommitteeCache) ShuffledIndices(epoch uint64, index uint64) ([]uint64, error) {
=======
// ShuffledIndices fetches the shuffled indices by slot and committee index. Every list of indices
// represent one committee. Returns true if the list exists with slot and committee index. Otherwise returns false, nil.
func (c *CommitteeCache) ShuffledIndices(slot uint64, index uint64) ([]uint64, error) {
>>>>>>> 1b1476ba
	if !featureconfig.Get().EnableShuffledIndexCache && !featureconfig.Get().EnableNewCache {
		return nil, nil
	}
	c.lock.RLock()
	defer c.lock.RUnlock()

	epoch := int(slot / params.BeaconConfig().SlotsPerEpoch)
	obj, exists, err := c.CommitteeCache.GetByKey(strconv.Itoa(epoch))
	if err != nil {
		return nil, err
	}

	if exists {
		CommitteeCacheHit.Inc()
	} else {
		CommitteeCacheMiss.Inc()
		return nil, nil
	}

	item, ok := obj.(*Committee)
	if !ok {
		return nil, ErrNotCommittee
	}

<<<<<<< HEAD
	start, end := startEndIndices(item, index)
=======
	committeeCountPerSlot := uint64(1)
	if item.CommitteeCount/params.BeaconConfig().SlotsPerEpoch > 1 {
		committeeCountPerSlot = item.CommitteeCount / params.BeaconConfig().SlotsPerEpoch
	}

	indexOffSet := index + (slot%params.BeaconConfig().SlotsPerEpoch)*committeeCountPerSlot
	start, end := startEndIndices(item, indexOffSet)
>>>>>>> 1b1476ba
	return item.Committee[start:end], nil
}

// AddCommitteeShuffledList adds Committee shuffled list object to the cache. T
// his method also trims the least recently list if the cache size has ready the max cache size limit.
func (c *CommitteeCache) AddCommitteeShuffledList(committee *Committee) error {
	if !featureconfig.Get().EnableShuffledIndexCache && !featureconfig.Get().EnableNewCache {
		return nil
	}
	c.lock.Lock()
	defer c.lock.Unlock()
	if err := c.CommitteeCache.AddIfNotPresent(committee); err != nil {
		return err
	}
	trim(c.CommitteeCache, maxShuffledIndicesSize)
	return nil
}

// Epochs returns the epochs stored in the committee cache. These are the keys to the cache.
func (c *CommitteeCache) Epochs() ([]uint64, error) {
	if !featureconfig.Get().EnableShuffledIndexCache {
		return nil, nil
	}
	c.lock.RLock()
	defer c.lock.RUnlock()

	epochs := make([]uint64, len(c.CommitteeCache.ListKeys()))
	for i, s := range c.CommitteeCache.ListKeys() {
		epoch, err := strconv.Atoi(s)
		if err != nil {
			return nil, err
		}
		epochs[i] = uint64(epoch)
	}
	return epochs, nil
}

// EpochInCache returns true if an input epoch is part of keys in cache.
func (c *CommitteeCache) EpochInCache(wantedEpoch uint64) (bool, error) {
	if !featureconfig.Get().EnableShuffledIndexCache && !featureconfig.Get().EnableNewCache {
		return false, nil
	}
	c.lock.RLock()
	defer c.lock.RUnlock()

	for _, s := range c.CommitteeCache.ListKeys() {
		epoch, err := strconv.Atoi(s)
		if err != nil {
			return false, err
		}
		if wantedEpoch == uint64(epoch) {
			return true, nil
		}
	}
	return false, nil
}

<<<<<<< HEAD
// CommitteeCount returns the total number of committees in a given epoch as stored in cache.
func (c *CommitteeCache) CommitteeCount(epoch uint64) (uint64, bool, error) {
	if !featureconfig.Get().EnableShuffledIndexCache && !featureconfig.Get().EnableNewCache {
		return 0, false, nil
	}
	c.lock.RLock()
	defer c.lock.RUnlock()
	obj, exists, err := c.CommitteeCache.GetByKey(strconv.Itoa(int(epoch)))
	if err != nil {
		return 0, false, err
	}

	if exists {
		CommitteeCacheHit.Inc()
	} else {
		CommitteeCacheMiss.Inc()
		return 0, false, nil
	}

	item, ok := obj.(*Committee)
	if !ok {
		return 0, false, ErrNotCommittee
	}

	return item.CommitteeCount, true, nil
}

// CommitteeIndex returns the committee index in a given epoch as stored in cache.
func (c *CommitteeCache) CommitteeIndex(epoch uint64) (uint64, bool, error) {
=======
// CommitteeCountPerSlot returns the number of committees in a given slot as stored in cache.
func (c *CommitteeCache) CommitteeCountPerSlot(slot uint64) (uint64, bool, error) {
>>>>>>> 1b1476ba
	if !featureconfig.Get().EnableShuffledIndexCache && !featureconfig.Get().EnableNewCache {
		return 0, false, nil
	}
	c.lock.RLock()
	defer c.lock.RUnlock()
	epoch := int(slot / params.BeaconConfig().SlotsPerEpoch)
	obj, exists, err := c.CommitteeCache.GetByKey(strconv.Itoa(int(epoch)))
	if err != nil {
		return 0, false, err
	}

	if exists {
		CommitteeCacheHit.Inc()
	} else {
		CommitteeCacheMiss.Inc()
		return 0, false, nil
	}

	item, ok := obj.(*Committee)
	if !ok {
		return 0, false, ErrNotCommittee
	}

<<<<<<< HEAD
	return item.CommitteeIndex, true, nil
=======
	return item.CommitteeCount / params.BeaconConfig().SlotsPerEpoch, true, nil
>>>>>>> 1b1476ba
}

// ActiveIndices returns the active indices of a given epoch stored in cache.
func (c *CommitteeCache) ActiveIndices(epoch uint64) ([]uint64, error) {
	if !featureconfig.Get().EnableShuffledIndexCache && !featureconfig.Get().EnableNewCache {
		return nil, nil
	}

	c.lock.RLock()
	defer c.lock.RUnlock()
	obj, exists, err := c.CommitteeCache.GetByKey(strconv.Itoa(int(epoch)))
	if err != nil {
		return nil, err
	}

	if exists {
		CommitteeCacheHit.Inc()
	} else {
		CommitteeCacheMiss.Inc()
		return nil, nil
	}

	item, ok := obj.(*Committee)
	if !ok {
		return nil, ErrNotCommittee
	}

	return item.Committee, nil
}

func startEndIndices(c *Committee, index uint64) (uint64, uint64) {
	validatorCount := uint64(len(c.Committee))
	start := sliceutil.SplitOffset(validatorCount, c.CommitteeCount, index)
	end := sliceutil.SplitOffset(validatorCount, c.CommitteeCount, index+1)

	return start, end
}<|MERGE_RESOLUTION|>--- conflicted
+++ resolved
@@ -8,6 +8,7 @@
 	"github.com/prometheus/client_golang/prometheus"
 	"github.com/prometheus/client_golang/prometheus/promauto"
 	"github.com/prysmaticlabs/prysm/shared/featureconfig"
+	"github.com/prysmaticlabs/prysm/shared/params"
 	"github.com/prysmaticlabs/prysm/shared/sliceutil"
 	"k8s.io/client-go/tools/cache"
 )
@@ -35,20 +36,12 @@
 
 // Committee defines the committee per epoch and index.
 type Committee struct {
-<<<<<<< HEAD
-	CommitteeIndex uint64
-=======
->>>>>>> 1b1476ba
 	CommitteeCount uint64
 	Epoch          uint64
 	Committee      []uint64
 }
 
-<<<<<<< HEAD
-// CommitteeCache is a struct with 1 queue for looking up shuffled indices list by epoch and committee.
-=======
 // CommitteeCache is a struct with 1 queue for looking up shuffled indices list by epoch and committee index.
->>>>>>> 1b1476ba
 type CommitteeCache struct {
 	CommitteeCache *cache.FIFO
 	lock           sync.RWMutex
@@ -71,15 +64,9 @@
 	}
 }
 
-<<<<<<< HEAD
-// ShuffledIndices fetches the shuffled indices by epoch and committee. Every list of indices
-// represent one committee. Returns true if the list exists with epoch and committee. Otherwise returns false, nil.
-func (c *CommitteeCache) ShuffledIndices(epoch uint64, index uint64) ([]uint64, error) {
-=======
 // ShuffledIndices fetches the shuffled indices by slot and committee index. Every list of indices
 // represent one committee. Returns true if the list exists with slot and committee index. Otherwise returns false, nil.
 func (c *CommitteeCache) ShuffledIndices(slot uint64, index uint64) ([]uint64, error) {
->>>>>>> 1b1476ba
 	if !featureconfig.Get().EnableShuffledIndexCache && !featureconfig.Get().EnableNewCache {
 		return nil, nil
 	}
@@ -104,9 +91,6 @@
 		return nil, ErrNotCommittee
 	}
 
-<<<<<<< HEAD
-	start, end := startEndIndices(item, index)
-=======
 	committeeCountPerSlot := uint64(1)
 	if item.CommitteeCount/params.BeaconConfig().SlotsPerEpoch > 1 {
 		committeeCountPerSlot = item.CommitteeCount / params.BeaconConfig().SlotsPerEpoch
@@ -114,7 +98,6 @@
 
 	indexOffSet := index + (slot%params.BeaconConfig().SlotsPerEpoch)*committeeCountPerSlot
 	start, end := startEndIndices(item, indexOffSet)
->>>>>>> 1b1476ba
 	return item.Committee[start:end], nil
 }
 
@@ -172,14 +155,14 @@
 	return false, nil
 }
 
-<<<<<<< HEAD
-// CommitteeCount returns the total number of committees in a given epoch as stored in cache.
-func (c *CommitteeCache) CommitteeCount(epoch uint64) (uint64, bool, error) {
+// CommitteeCountPerSlot returns the number of committees in a given slot as stored in cache.
+func (c *CommitteeCache) CommitteeCountPerSlot(slot uint64) (uint64, bool, error) {
 	if !featureconfig.Get().EnableShuffledIndexCache && !featureconfig.Get().EnableNewCache {
 		return 0, false, nil
 	}
 	c.lock.RLock()
 	defer c.lock.RUnlock()
+	epoch := int(slot / params.BeaconConfig().SlotsPerEpoch)
 	obj, exists, err := c.CommitteeCache.GetByKey(strconv.Itoa(int(epoch)))
 	if err != nil {
 		return 0, false, err
@@ -197,62 +180,26 @@
 		return 0, false, ErrNotCommittee
 	}
 
-	return item.CommitteeCount, true, nil
-}
-
-// CommitteeIndex returns the committee index in a given epoch as stored in cache.
-func (c *CommitteeCache) CommitteeIndex(epoch uint64) (uint64, bool, error) {
-=======
-// CommitteeCountPerSlot returns the number of committees in a given slot as stored in cache.
-func (c *CommitteeCache) CommitteeCountPerSlot(slot uint64) (uint64, bool, error) {
->>>>>>> 1b1476ba
-	if !featureconfig.Get().EnableShuffledIndexCache && !featureconfig.Get().EnableNewCache {
-		return 0, false, nil
-	}
-	c.lock.RLock()
-	defer c.lock.RUnlock()
-	epoch := int(slot / params.BeaconConfig().SlotsPerEpoch)
+	return item.CommitteeCount / params.BeaconConfig().SlotsPerEpoch, true, nil
+}
+
+// ActiveIndices returns the active indices of a given epoch stored in cache.
+func (c *CommitteeCache) ActiveIndices(epoch uint64) ([]uint64, error) {
+	if !featureconfig.Get().EnableShuffledIndexCache && !featureconfig.Get().EnableNewCache {
+		return nil, nil
+	}
+
+	c.lock.RLock()
+	defer c.lock.RUnlock()
 	obj, exists, err := c.CommitteeCache.GetByKey(strconv.Itoa(int(epoch)))
 	if err != nil {
-		return 0, false, err
+		return nil, err
 	}
 
 	if exists {
 		CommitteeCacheHit.Inc()
 	} else {
 		CommitteeCacheMiss.Inc()
-		return 0, false, nil
-	}
-
-	item, ok := obj.(*Committee)
-	if !ok {
-		return 0, false, ErrNotCommittee
-	}
-
-<<<<<<< HEAD
-	return item.CommitteeIndex, true, nil
-=======
-	return item.CommitteeCount / params.BeaconConfig().SlotsPerEpoch, true, nil
->>>>>>> 1b1476ba
-}
-
-// ActiveIndices returns the active indices of a given epoch stored in cache.
-func (c *CommitteeCache) ActiveIndices(epoch uint64) ([]uint64, error) {
-	if !featureconfig.Get().EnableShuffledIndexCache && !featureconfig.Get().EnableNewCache {
-		return nil, nil
-	}
-
-	c.lock.RLock()
-	defer c.lock.RUnlock()
-	obj, exists, err := c.CommitteeCache.GetByKey(strconv.Itoa(int(epoch)))
-	if err != nil {
-		return nil, err
-	}
-
-	if exists {
-		CommitteeCacheHit.Inc()
-	} else {
-		CommitteeCacheMiss.Inc()
 		return nil, nil
 	}
 
