--- conflicted
+++ resolved
@@ -15,14 +15,14 @@
 // ProposerPayloadIDsCache is a cache of proposer payload IDs.
 // The key is the slot. The value is the concatenation of the proposer and payload IDs. 8 bytes each.
 type ProposerPayloadIDsCache struct {
-	slotToProposerAndPayloadIDs map[[32]byte][vpIdsLength]byte
+	slotToProposerAndPayloadIDs map[[40]byte][vpIdsLength]byte
 	sync.RWMutex
 }
 
 // NewProposerPayloadIDsCache creates a new proposer payload IDs cache.
 func NewProposerPayloadIDsCache() *ProposerPayloadIDsCache {
 	return &ProposerPayloadIDsCache{
-		slotToProposerAndPayloadIDs: make(map[[32]byte][vpIdsLength]byte),
+		slotToProposerAndPayloadIDs: make(map[[40]byte][vpIdsLength]byte),
 	}
 }
 
@@ -53,21 +53,13 @@
 	var bs [vpIdsLength]byte
 	copy(bs[:], append(vIdBytes[:], pId[:]...))
 
-<<<<<<< HEAD
 	k := idKey(slot, r)
-	_, ok := f.slotToProposerAndPayloadIDs[k]
-	// Ok to overwrite if the slot is already set but the payload ID is not set.
-	// This combats the re-org case where payload assignment could change the epoch of.
-	if !ok || (ok && pId != [pIdLength]byte{}) {
-		f.slotToProposerAndPayloadIDs[k] = bytes
-=======
-	ids, ok := f.slotToProposerAndPayloadIDs[slot]
+	ids, ok := f.slotToProposerAndPayloadIDs[k]
 	// Ok to overwrite if the slot is already set but the cached payload ID is not set.
 	// This combats the re-org case where payload assignment could change at the start of the epoch.
 	byte8 := [vIdLength]byte{}
 	if !ok || (ok && bytes.Equal(ids[vIdLength:], byte8[:])) {
-		f.slotToProposerAndPayloadIDs[slot] = bs
->>>>>>> 0f19beb1
+		f.slotToProposerAndPayloadIDs[k] = bs
 	}
 }
 
@@ -84,8 +76,8 @@
 	}
 }
 
-func idKey(slot types.Slot, r [32]byte) [32]byte {
-	var k [32]byte
+func idKey(slot types.Slot, r [32]byte) [40]byte {
+	var k [40]byte
 	copy(k[:], append(bytesutil.Uint64ToBytesBigEndian(uint64(slot)), r[:]...))
 	return k
 }