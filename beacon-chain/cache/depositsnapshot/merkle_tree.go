--- conflicted
+++ resolved
@@ -25,22 +25,14 @@
 	IsFull() bool
 	// Finalize marks deposits of the Merkle tree as finalized.
 	Finalize(deposits uint64, depth uint64) MerkleTreeNode
-<<<<<<< HEAD
-	// GetFinalized returns a list of hashes of all the finalized nodes and the number of deposits.
-=======
 	// GetFinalized returns the number of deposits and a list of hashes of all the finalized nodes.
->>>>>>> b5e1a560
 	GetFinalized(result [][32]byte) (uint64, [][32]byte)
 	// PushLeaf adds a new leaf node at the next available Zero node.
 	PushLeaf(leaf [32]byte, depth uint64) (MerkleTreeNode, error)
 
-<<<<<<< HEAD
-	Right() MerkleTreeNode
-=======
 	// Right represents the right child of a node.
 	Right() MerkleTreeNode
 	// Left represents the left child of a node.
->>>>>>> b5e1a560
 	Left() MerkleTreeNode
 }
 
@@ -172,11 +164,7 @@
 
 // GetFinalized returns a list of hashes of all the finalized nodes and the number of deposits.
 func (l *LeafNode) GetFinalized(result [][32]byte) (uint64, [][32]byte) {
-<<<<<<< HEAD
 	return 0, result
-=======
-	return 0, nil
->>>>>>> b5e1a560
 }
 
 // PushLeaf adds a new leaf node at the next available zero node.
@@ -252,18 +240,12 @@
 	return n, nil
 }
 
-<<<<<<< HEAD
-=======
 // Right returns the child node on the right.
->>>>>>> b5e1a560
 func (n *InnerNode) Right() MerkleTreeNode {
 	return n.right
 }
 
-<<<<<<< HEAD
-=======
 // Left returns the child node on the left.
->>>>>>> b5e1a560
 func (n *InnerNode) Left() MerkleTreeNode {
 	return n.left
 }
@@ -295,11 +277,7 @@
 
 // GetFinalized returns a list of hashes of all the finalized nodes and the number of deposits.
 func (z *ZeroNode) GetFinalized(result [][32]byte) (uint64, [][32]byte) {
-<<<<<<< HEAD
 	return 0, result
-=======
-	return 0, nil
->>>>>>> b5e1a560
 }
 
 // PushLeaf adds a new leaf node at the next available zero node.
@@ -307,18 +285,12 @@
 	return create([][32]byte{leaf}, depth), nil
 }
 
-<<<<<<< HEAD
-=======
 // Right returns nil as a zero node can't have any children.
->>>>>>> b5e1a560
 func (z *ZeroNode) Right() MerkleTreeNode {
 	return nil
 }
 
-<<<<<<< HEAD
-=======
 // Left returns nil as a zero node can't have any children.
->>>>>>> b5e1a560
 func (z *ZeroNode) Left() MerkleTreeNode {
 	return nil
 }