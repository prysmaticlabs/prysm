--- conflicted
+++ resolved
@@ -149,13 +149,9 @@
 func (d *DepositTree) pushLeaf(leaf [32]byte) error {
 	var err error
 	d.tree, err = d.tree.PushLeaf(leaf, DepositContractDepth)
-<<<<<<< HEAD
-	return err
-=======
 	if err != nil {
 		return err
 	}
 	d.mixInLength++
 	return nil
->>>>>>> a0b65439
 }