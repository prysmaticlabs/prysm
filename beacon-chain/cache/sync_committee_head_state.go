package cache

import (
	"sync"

	lru "github.com/hashicorp/golang-lru"
	"github.com/prysmaticlabs/prysm/v3/beacon-chain/state"
	lruwrpr "github.com/prysmaticlabs/prysm/v3/cache/lru"
	types "github.com/prysmaticlabs/prysm/v3/consensus-types/primitives"
	"github.com/prysmaticlabs/prysm/v3/runtime/version"
)

// SyncCommitteeHeadStateCache for the latest head state requested by a sync committee participant.
type SyncCommitteeHeadStateCache struct {
	cache *lru.Cache
	lock  sync.RWMutex
}

// NewSyncCommitteeHeadState initializes a LRU cache for `SyncCommitteeHeadState` with size of 1.
func NewSyncCommitteeHeadState() *SyncCommitteeHeadStateCache {
	c := lruwrpr.New(1) // only need size of 1 to avoid redundant state copies, hashing, and slot processing.
	return &SyncCommitteeHeadStateCache{cache: c}
}

// Put `slot` as key and `state` as value onto the cache.
func (c *SyncCommitteeHeadStateCache) Put(slot types.Slot, st state.BeaconState) error {
	c.lock.Lock()
	defer c.lock.Unlock()
	// Make sure that the provided state is non nil
	// and is of the correct type.
	if st == nil || st.IsNil() {
		return ErrNilValueProvided
	}

	if st.Version() == version.Phase0 {
		return ErrIncorrectType
	}

	c.cache.Add(slot, st)
	return nil
}

// Get `state` using `slot` as key. Return nil if nothing is found.
func (c *SyncCommitteeHeadStateCache) Get(slot types.Slot) (state.BeaconState, error) {
	c.lock.RLock()
	defer c.lock.RUnlock()
	val, exists := c.cache.Get(slot)
	if !exists {
		return nil, ErrNotFound
	}
	st, ok := val.(state.BeaconState)
	if !ok {
		return nil, ErrIncorrectType
	}
<<<<<<< HEAD
	switch st.Version() {
	case version.Altair, version.Bellatrix, version.Capella:
	default:
=======
	// Sync committee is not supported in phase 0.
	if st.Version() == version.Phase0 {
>>>>>>> 81b049ea
		return nil, ErrIncorrectType
	}
	return st, nil
}<|MERGE_RESOLUTION|>--- conflicted
+++ resolved
@@ -52,14 +52,8 @@
 	if !ok {
 		return nil, ErrIncorrectType
 	}
-<<<<<<< HEAD
-	switch st.Version() {
-	case version.Altair, version.Bellatrix, version.Capella:
-	default:
-=======
 	// Sync committee is not supported in phase 0.
 	if st.Version() == version.Phase0 {
->>>>>>> 81b049ea
 		return nil, ErrIncorrectType
 	}
 	return st, nil
