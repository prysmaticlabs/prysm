//go:build !fuzz

package cache

import (
	"sync"
	"sync/atomic"

	"github.com/pkg/errors"
	"github.com/prometheus/client_golang/prometheus"
	"github.com/prometheus/client_golang/prometheus/promauto"
	"github.com/prysmaticlabs/prysm/v4/beacon-chain/state"
	"github.com/prysmaticlabs/prysm/v4/consensus-types/primitives"
	"github.com/prysmaticlabs/prysm/v4/encoding/bytesutil"
	log "github.com/sirupsen/logrus"
	"k8s.io/client-go/tools/cache"
)

var (
	maxSyncCommitteeSize = uint64(3) // Allows 3 forks to happen around `EPOCHS_PER_SYNC_COMMITTEE_PERIOD` boundary.

	// SyncCommitteeCacheMiss tracks the number of committee requests that aren't present in the cache.
	SyncCommitteeCacheMiss = promauto.NewCounter(prometheus.CounterOpts{
		Name: "sync_committee_index_cache_miss_total",
		Help: "The number of committee requests that aren't present in the sync committee index cache.",
	})
	// SyncCommitteeCacheHit tracks the number of committee requests that are in the cache.
	SyncCommitteeCacheHit = promauto.NewCounter(prometheus.CounterOpts{
		Name: "sync_committee_index_cache_hit_total",
		Help: "The number of committee requests that are present in the sync committee index cache.",
	})
)

// SyncCommitteeCache utilizes a FIFO cache to sufficiently cache validator position within sync committee.
// It is thread safe with concurrent read write.
type SyncCommitteeCache struct {
	cache   *cache.FIFO
	lock    sync.RWMutex
	cleared *atomic.Uint64
}

// Index position of all validators in sync committee where `currentSyncCommitteeRoot` is the
// key and `vIndexToPositionMap` is value. Inside `vIndexToPositionMap`, validator positions
// are cached where key is the validator index and the value is the `positionInCommittee` struct.
type syncCommitteeIndexPosition struct {
	currentSyncCommitteeRoot [32]byte
	vIndexToPositionMap      map[primitives.ValidatorIndex]*positionInCommittee
}

// Index position of individual validator of current period and next period sync committee.
type positionInCommittee struct {
	currentPeriod []primitives.CommitteeIndex
	nextPeriod    []primitives.CommitteeIndex
}

// NewSyncCommittee initializes and returns a new SyncCommitteeCache.
func NewSyncCommittee() *SyncCommitteeCache {
	c := &SyncCommitteeCache{cleared: &atomic.Uint64{}}
	c.Clear()
	return c
}

// Clear resets the SyncCommitteeCache to its initial state
func (s *SyncCommitteeCache) Clear() {
	s.lock.Lock()
	defer s.lock.Unlock()
	s.cleared.Add(1)
	s.cache = cache.NewFIFO(keyFn)
<<<<<<< HEAD
}

func (s *SyncCommitteeCache) ListKeys() []string {
	return s.cache.ListKeys()
=======
>>>>>>> f962d134
}

// CurrentPeriodIndexPosition returns current period index position of a validator index with respect with
// sync committee. If the input validator index has no assignment, an empty list will be returned.
// If the input root does not exist in cache, `ErrNonExistingSyncCommitteeKey` is returned.
// Manual checking of state for index position in state is recommended when `ErrNonExistingSyncCommitteeKey` is returned.
func (s *SyncCommitteeCache) CurrentPeriodIndexPosition(root [32]byte, valIdx primitives.ValidatorIndex) ([]primitives.CommitteeIndex, error) {
	s.lock.RLock()
	defer s.lock.RUnlock()

	pos, err := s.idxPositionInCommittee(root, valIdx)
	if err != nil {
		return nil, err
	}
	if pos == nil {
		return []primitives.CommitteeIndex{}, nil
	}

	return pos.currentPeriod, nil
}

// NextPeriodIndexPosition returns next period index position of a validator index in respect with sync committee.
// If the input validator index has no assignment, an empty list will be returned.
// If the input root does not exist in cache, `ErrNonExistingSyncCommitteeKey` is returned.
// Manual checking of state for index position in state is recommended when `ErrNonExistingSyncCommitteeKey` is returned.
func (s *SyncCommitteeCache) NextPeriodIndexPosition(root [32]byte, valIdx primitives.ValidatorIndex) ([]primitives.CommitteeIndex, error) {
	s.lock.RLock()
	defer s.lock.RUnlock()

	pos, err := s.idxPositionInCommittee(root, valIdx)
	if err != nil {
		return nil, err
	}
	if pos == nil {
		return []primitives.CommitteeIndex{}, nil
	}
	return pos.nextPeriod, nil
}

// Helper function for `CurrentPeriodIndexPosition` and `NextPeriodIndexPosition` to return a mapping
// of validator index to its index(s) position in the sync committee.
func (s *SyncCommitteeCache) idxPositionInCommittee(
	root [32]byte, valIdx primitives.ValidatorIndex,
) (*positionInCommittee, error) {
	obj, exists, err := s.cache.GetByKey(key(root))
	if err != nil {
		return nil, err
	}
	if !exists {
		SyncCommitteeCacheMiss.Inc()
		return nil, ErrNonExistingSyncCommitteeKey
	}
	item, ok := obj.(*syncCommitteeIndexPosition)
	if !ok {
		return nil, errNotSyncCommitteeIndexPosition
	}
	idxInCommittee, ok := item.vIndexToPositionMap[valIdx]
	if !ok {
		SyncCommitteeCacheMiss.Inc()
		return nil, nil
	}
	SyncCommitteeCacheHit.Inc()
	return idxInCommittee, nil
}

// UpdatePositionsInCommittee updates caching of validators position in sync committee in respect to
// current epoch and next epoch. This should be called when `current_sync_committee` and `next_sync_committee`
// change and that happens every `EPOCHS_PER_SYNC_COMMITTEE_PERIOD`.
func (s *SyncCommitteeCache) UpdatePositionsInCommittee(syncCommitteeBoundaryRoot [32]byte, st state.BeaconState) error {
	// since we call UpdatePositionsInCommittee asynchronously, keep track of the cache value
	// seen at the beginning of the routine and compare at the end before updating. If the underlying value has been
	// cycled (new address), don't update it.
	clearCount := s.cleared.Load()
	csc, err := st.CurrentSyncCommittee()
	if err != nil {
		return err
	}
	positionsMap := make(map[primitives.ValidatorIndex]*positionInCommittee)
	for i, pubkey := range csc.Pubkeys {
		p := bytesutil.ToBytes48(pubkey)
		validatorIndex, ok := st.ValidatorIndexByPubkey(p)
		if !ok {
			continue
		}
		if _, ok := positionsMap[validatorIndex]; !ok {
			m := &positionInCommittee{currentPeriod: []primitives.CommitteeIndex{primitives.CommitteeIndex(i)}, nextPeriod: []primitives.CommitteeIndex{}}
			positionsMap[validatorIndex] = m
		} else {
			positionsMap[validatorIndex].currentPeriod = append(positionsMap[validatorIndex].currentPeriod, primitives.CommitteeIndex(i))
		}
	}

	nsc, err := st.NextSyncCommittee()
	if err != nil {
		return err
	}
	for i, pubkey := range nsc.Pubkeys {
		p := bytesutil.ToBytes48(pubkey)
		validatorIndex, ok := st.ValidatorIndexByPubkey(p)
		if !ok {
			continue
		}
		if _, ok := positionsMap[validatorIndex]; !ok {
			m := &positionInCommittee{nextPeriod: []primitives.CommitteeIndex{primitives.CommitteeIndex(i)}, currentPeriod: []primitives.CommitteeIndex{}}
			positionsMap[validatorIndex] = m
		} else {
			positionsMap[validatorIndex].nextPeriod = append(positionsMap[validatorIndex].nextPeriod, primitives.CommitteeIndex(i))
		}
	}

	s.lock.Lock()
	defer s.lock.Unlock()
	if clearCount != s.cleared.Load() {
<<<<<<< HEAD
		return errors.New("cache rotated during async committee update operation")
=======
		log.Warn("cache rotated during async committee update operation - abandoning cache update")
		return nil
>>>>>>> f962d134
	}

	if err := s.cache.Add(&syncCommitteeIndexPosition{
		currentSyncCommitteeRoot: syncCommitteeBoundaryRoot,
		vIndexToPositionMap:      positionsMap,
	}); err != nil {
		return err
	}
	trim(s.cache, maxSyncCommitteeSize)

	return nil
}

// Given the `syncCommitteeIndexPosition` object, this returns the key of the object.
// The key is the `currentSyncCommitteeRoot` within the field.
// Error gets returned if input does not comply with `currentSyncCommitteeRoot` object.
func keyFn(obj interface{}) (string, error) {
	info, ok := obj.(*syncCommitteeIndexPosition)
	if !ok {
		return "", errNotSyncCommitteeIndexPosition
	}

	return string(info.currentSyncCommitteeRoot[:]), nil
}<|MERGE_RESOLUTION|>--- conflicted
+++ resolved
@@ -66,13 +66,6 @@
 	defer s.lock.Unlock()
 	s.cleared.Add(1)
 	s.cache = cache.NewFIFO(keyFn)
-<<<<<<< HEAD
-}
-
-func (s *SyncCommitteeCache) ListKeys() []string {
-	return s.cache.ListKeys()
-=======
->>>>>>> f962d134
 }
 
 // CurrentPeriodIndexPosition returns current period index position of a validator index with respect with
@@ -186,12 +179,9 @@
 	s.lock.Lock()
 	defer s.lock.Unlock()
 	if clearCount != s.cleared.Load() {
-<<<<<<< HEAD
 		return errors.New("cache rotated during async committee update operation")
-=======
 		log.Warn("cache rotated during async committee update operation - abandoning cache update")
 		return nil
->>>>>>> f962d134
 	}
 
 	if err := s.cache.Add(&syncCommitteeIndexPosition{
