// +build !libfuzzer

package cache

import (
	"sync"

	"github.com/prometheus/client_golang/prometheus"
	"github.com/prometheus/client_golang/prometheus/promauto"
	types "github.com/prysmaticlabs/eth2-types"
	iface "github.com/prysmaticlabs/prysm/beacon-chain/state/interface"
	"github.com/prysmaticlabs/prysm/shared/bytesutil"
	"k8s.io/client-go/tools/cache"
)

var (
	maxSyncCommitteeSize = uint64(3) // Allows 3 forks to happen around `EPOCHS_PER_SYNC_COMMITTEE_PERIOD` boundary.

	// SyncCommitteeCacheMiss tracks the number of committee requests that aren't present in the cache.
	SyncCommitteeCacheMiss = promauto.NewCounter(prometheus.CounterOpts{
		Name: "sync_committee_index_cache_miss",
		Help: "The number of committee requests that aren't present in the sync committee index cache.",
	})
	// SyncCommitteeCacheHit tracks the number of committee requests that are in the cache.
	SyncCommitteeCacheHit = promauto.NewCounter(prometheus.CounterOpts{
		Name: "sync_committee_index_cache_hit",
		Help: "The number of committee requests that are present in the sync committee index cache.",
	})
)

// SyncCommitteeCache utilizes a FIFO cache to sufficiently cache validator position within sync committee.
// It is thread safe with concurrent read write.
type SyncCommitteeCache struct {
	cache *cache.FIFO
	lock  sync.RWMutex
}

// Index position of all validators in sync committee where `currentSyncCommitteeRoot` is the
// key and `vIndexToPositionMap` is value. Inside `vIndexToPositionMap`, validator positions
// are cached where key is the validator index and the value is the `positionInCommittee` struct.
type syncCommitteeIndexPosition struct {
	currentSyncCommitteeRoot [32]byte
	vIndexToPositionMap      map[types.ValidatorIndex]*positionInCommittee
}

// Index position of individual validator of current period and next period sync committee.
type positionInCommittee struct {
<<<<<<< HEAD
	currentEpoch []types.CommitteeIndex
	nextEpoch    []types.CommitteeIndex
=======
	currentPeriod []uint64
	nextPeriod    []uint64
>>>>>>> 81ab3ca4
}

// NewSyncCommittee initializes and returns a new SyncCommitteeCache.
func NewSyncCommittee() *SyncCommitteeCache {
	return &SyncCommitteeCache{
		cache: cache.NewFIFO(keyFn),
	}
}

// CurrentPeriodIndexPosition returns current period index position of a validator index with respect with
// sync committee. If the input validator index has no assignment, an empty list will be returned.
// If the input root does not exist in cache, ErrNonExistingSyncCommitteeKey is returned.
// Then performing manual checking of state for index position in state is recommended.
<<<<<<< HEAD
func (s *SyncCommitteeCache) CurrentEpochIndexPosition(root [32]byte, valIdx types.ValidatorIndex) ([]types.CommitteeIndex, error) {
=======
func (s *SyncCommitteeCache) CurrentPeriodIndexPosition(root [32]byte, valIdx types.ValidatorIndex) ([]uint64, error) {
>>>>>>> 81ab3ca4
	s.lock.RLock()
	defer s.lock.RUnlock()

	pos, err := s.idxPositionInCommittee(root, valIdx)
	if err != nil {
		return nil, err
	}
	if pos == nil {
		return []types.CommitteeIndex{}, nil
	}

	return pos.currentPeriod, nil
}

// NextPeriodIndexPosition returns next period index position of a validator index in respect with sync committee.
// If the input validator index has no assignment, an empty list will be returned.
// If the input root does not exist in cache, ErrNonExistingSyncCommitteeKey is returned.
// Then performing manual checking of state for index position in state is recommended.
<<<<<<< HEAD
func (s *SyncCommitteeCache) NextEpochIndexPosition(root [32]byte, valIdx types.ValidatorIndex) ([]types.CommitteeIndex, error) {
=======
func (s *SyncCommitteeCache) NextPeriodIndexPosition(root [32]byte, valIdx types.ValidatorIndex) ([]uint64, error) {
>>>>>>> 81ab3ca4
	s.lock.RLock()
	defer s.lock.RUnlock()

	pos, err := s.idxPositionInCommittee(root, valIdx)
	if err != nil {
		return nil, err
	}
	if pos == nil {
		return []types.CommitteeIndex{}, nil
	}
	return pos.nextPeriod, nil
}

// Helper function for `CurrentPeriodIndexPosition` and `NextPeriodIndexPosition` to return a mapping
// of validator index to its index(s) position in the sync committee.
func (s *SyncCommitteeCache) idxPositionInCommittee(
	root [32]byte, valIdx types.ValidatorIndex,
) (*positionInCommittee, error) {
	obj, exists, err := s.cache.GetByKey(key(root))
	if err != nil {
		return nil, err
	}
	if !exists {
		SyncCommitteeCacheMiss.Inc()
		return nil, ErrNonExistingSyncCommitteeKey
	}
	item, ok := obj.(*syncCommitteeIndexPosition)
	if !ok {
		return nil, errNotSyncCommitteeIndexPosition
	}
	idxInCommittee, ok := item.vIndexToPositionMap[valIdx]
	if !ok {
		SyncCommitteeCacheMiss.Inc()
		return nil, nil
	}
	SyncCommitteeCacheHit.Inc()
	return idxInCommittee, nil
}

// UpdatePositionsInCommittee updates caching of validators position in sync committee in respect to
// current epoch and next epoch. This should be called when `current_sync_committee` and `next_sync_committee`
// change and that happens every `EPOCHS_PER_SYNC_COMMITTEE_PERIOD`.
func (s *SyncCommitteeCache) UpdatePositionsInCommittee(syncCommitteeBoundaryRoot [32]byte, state iface.BeaconStateAltair) error {
	csc, err := state.CurrentSyncCommittee()
	if err != nil {
		return err
	}
	positionsMap := make(map[types.ValidatorIndex]*positionInCommittee)
	for i, pubkey := range csc.Pubkeys {
		p := bytesutil.ToBytes48(pubkey)
		validatorIndex, ok := state.ValidatorIndexByPubkey(p)
		if !ok {
			continue
		}
		if _, ok := positionsMap[validatorIndex]; !ok {
<<<<<<< HEAD
			m := &positionInCommittee{currentEpoch: []types.CommitteeIndex{types.CommitteeIndex(i)}, nextEpoch: []types.CommitteeIndex{}}
			positionsMap[validatorIndex] = m
		} else {
			positionsMap[validatorIndex].currentEpoch = append(positionsMap[validatorIndex].currentEpoch, types.CommitteeIndex(i))
=======
			m := &positionInCommittee{currentPeriod: []uint64{uint64(i)}, nextPeriod: []uint64{}}
			positionsMap[validatorIndex] = m
		} else {
			positionsMap[validatorIndex].currentPeriod = append(positionsMap[validatorIndex].currentPeriod, uint64(i))
>>>>>>> 81ab3ca4
		}
	}

	nsc, err := state.NextSyncCommittee()
	if err != nil {
		return err
	}
	for i, pubkey := range nsc.Pubkeys {
		p := bytesutil.ToBytes48(pubkey)
		validatorIndex, ok := state.ValidatorIndexByPubkey(p)
		if !ok {
			continue
		}
		if _, ok := positionsMap[validatorIndex]; !ok {
<<<<<<< HEAD
			m := &positionInCommittee{nextEpoch: []types.CommitteeIndex{types.CommitteeIndex(i)}, currentEpoch: []types.CommitteeIndex{}}
			positionsMap[validatorIndex] = m
		} else {
			positionsMap[validatorIndex].nextEpoch = append(positionsMap[validatorIndex].nextEpoch, types.CommitteeIndex(i))
=======
			m := &positionInCommittee{nextPeriod: []uint64{uint64(i)}, currentPeriod: []uint64{}}
			positionsMap[validatorIndex] = m
		} else {
			positionsMap[validatorIndex].nextPeriod = append(positionsMap[validatorIndex].nextPeriod, uint64(i))
>>>>>>> 81ab3ca4
		}
	}

	s.lock.Lock()
	defer s.lock.Unlock()

	if err := s.cache.Add(&syncCommitteeIndexPosition{
		currentSyncCommitteeRoot: syncCommitteeBoundaryRoot,
		vIndexToPositionMap:      positionsMap,
	}); err != nil {
		return err
	}
	trim(s.cache, maxSyncCommitteeSize)

	return nil
}

// Given the `syncCommitteeIndexPosition` object, this returns the key of the object.
// The key is the `currentSyncCommitteeRoot` within the field.
// Error gets returned if input does not comply with `currentSyncCommitteeRoot` object.
func keyFn(obj interface{}) (string, error) {
	info, ok := obj.(*syncCommitteeIndexPosition)
	if !ok {
		return "", errNotSyncCommitteeIndexPosition
	}

	return string(info.currentSyncCommitteeRoot[:]), nil
}<|MERGE_RESOLUTION|>--- conflicted
+++ resolved
@@ -45,13 +45,8 @@
 
 // Index position of individual validator of current period and next period sync committee.
 type positionInCommittee struct {
-<<<<<<< HEAD
-	currentEpoch []types.CommitteeIndex
-	nextEpoch    []types.CommitteeIndex
-=======
-	currentPeriod []uint64
-	nextPeriod    []uint64
->>>>>>> 81ab3ca4
+	currentPeriod []types.CommitteeIndex
+	nextPeriod    []types.CommitteeIndex
 }
 
 // NewSyncCommittee initializes and returns a new SyncCommitteeCache.
@@ -65,11 +60,7 @@
 // sync committee. If the input validator index has no assignment, an empty list will be returned.
 // If the input root does not exist in cache, ErrNonExistingSyncCommitteeKey is returned.
 // Then performing manual checking of state for index position in state is recommended.
-<<<<<<< HEAD
-func (s *SyncCommitteeCache) CurrentEpochIndexPosition(root [32]byte, valIdx types.ValidatorIndex) ([]types.CommitteeIndex, error) {
-=======
-func (s *SyncCommitteeCache) CurrentPeriodIndexPosition(root [32]byte, valIdx types.ValidatorIndex) ([]uint64, error) {
->>>>>>> 81ab3ca4
+func (s *SyncCommitteeCache) CurrentPeriodIndexPosition(root [32]byte, valIdx types.ValidatorIndex) ([]types.CommitteeIndex, error) {
 	s.lock.RLock()
 	defer s.lock.RUnlock()
 
@@ -88,11 +79,7 @@
 // If the input validator index has no assignment, an empty list will be returned.
 // If the input root does not exist in cache, ErrNonExistingSyncCommitteeKey is returned.
 // Then performing manual checking of state for index position in state is recommended.
-<<<<<<< HEAD
-func (s *SyncCommitteeCache) NextEpochIndexPosition(root [32]byte, valIdx types.ValidatorIndex) ([]types.CommitteeIndex, error) {
-=======
-func (s *SyncCommitteeCache) NextPeriodIndexPosition(root [32]byte, valIdx types.ValidatorIndex) ([]uint64, error) {
->>>>>>> 81ab3ca4
+func (s *SyncCommitteeCache) NextPeriodIndexPosition(root [32]byte, valIdx types.ValidatorIndex) ([]types.CommitteeIndex, error) {
 	s.lock.RLock()
 	defer s.lock.RUnlock()
 
@@ -148,17 +135,10 @@
 			continue
 		}
 		if _, ok := positionsMap[validatorIndex]; !ok {
-<<<<<<< HEAD
-			m := &positionInCommittee{currentEpoch: []types.CommitteeIndex{types.CommitteeIndex(i)}, nextEpoch: []types.CommitteeIndex{}}
+			m := &positionInCommittee{currentPeriod: []types.CommitteeIndex{types.CommitteeIndex(i)}, nextPeriod: []types.CommitteeIndex{}}
 			positionsMap[validatorIndex] = m
 		} else {
-			positionsMap[validatorIndex].currentEpoch = append(positionsMap[validatorIndex].currentEpoch, types.CommitteeIndex(i))
-=======
-			m := &positionInCommittee{currentPeriod: []uint64{uint64(i)}, nextPeriod: []uint64{}}
-			positionsMap[validatorIndex] = m
-		} else {
-			positionsMap[validatorIndex].currentPeriod = append(positionsMap[validatorIndex].currentPeriod, uint64(i))
->>>>>>> 81ab3ca4
+			positionsMap[validatorIndex].currentPeriod = append(positionsMap[validatorIndex].currentPeriod, types.CommitteeIndex(i))
 		}
 	}
 
@@ -173,17 +153,10 @@
 			continue
 		}
 		if _, ok := positionsMap[validatorIndex]; !ok {
-<<<<<<< HEAD
-			m := &positionInCommittee{nextEpoch: []types.CommitteeIndex{types.CommitteeIndex(i)}, currentEpoch: []types.CommitteeIndex{}}
+			m := &positionInCommittee{nextPeriod: []types.CommitteeIndex{types.CommitteeIndex(i)}, currentPeriod: []types.CommitteeIndex{}}
 			positionsMap[validatorIndex] = m
 		} else {
-			positionsMap[validatorIndex].nextEpoch = append(positionsMap[validatorIndex].nextEpoch, types.CommitteeIndex(i))
-=======
-			m := &positionInCommittee{nextPeriod: []uint64{uint64(i)}, currentPeriod: []uint64{}}
-			positionsMap[validatorIndex] = m
-		} else {
-			positionsMap[validatorIndex].nextPeriod = append(positionsMap[validatorIndex].nextPeriod, uint64(i))
->>>>>>> 81ab3ca4
+			positionsMap[validatorIndex].nextPeriod = append(positionsMap[validatorIndex].nextPeriod, types.CommitteeIndex(i))
 		}
 	}
 
