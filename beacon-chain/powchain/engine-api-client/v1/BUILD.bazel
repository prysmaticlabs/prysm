--- conflicted
+++ resolved
@@ -19,12 +19,9 @@
         "@com_github_ethereum_go_ethereum//rpc:go_default_library",
         "@com_github_golang_jwt_jwt_v4//:go_default_library",
         "@com_github_pkg_errors//:go_default_library",
-<<<<<<< HEAD
         "@com_github_prometheus_client_golang//prometheus:go_default_library",
         "@com_github_prometheus_client_golang//prometheus/promauto:go_default_library",
-=======
         "@io_opencensus_go//trace:go_default_library",
->>>>>>> 956e7a75
     ],
 )
 
