--- conflicted
+++ resolved
@@ -97,14 +97,11 @@
 
 // NewPayload calls the engine_newPayloadV1 method via JSON-RPC.
 func (c *Client) NewPayload(ctx context.Context, payload *pb.ExecutionPayload) ([]byte, error) {
-<<<<<<< HEAD
+	ctx, span := trace.StartSpan(ctx, "powchain.engine-api-client.NewPayload")
+	defer span.End()
 	start := time.Now()
 	defer newPayloadLatency.Observe(float64(time.Since(start).Milliseconds()))
-=======
-	ctx, span := trace.StartSpan(ctx, "powchain.engine-api-client.NewPayload")
-	defer span.End()
-
->>>>>>> 956e7a75
+
 	result := &pb.PayloadStatus{}
 	err := c.rpc.CallContext(ctx, result, NewPayloadMethod, payload)
 	if err != nil {
@@ -131,14 +128,11 @@
 func (c *Client) ForkchoiceUpdated(
 	ctx context.Context, state *pb.ForkchoiceState, attrs *pb.PayloadAttributes,
 ) (*pb.PayloadIDBytes, []byte, error) {
-<<<<<<< HEAD
+	ctx, span := trace.StartSpan(ctx, "powchain.engine-api-client.ForkchoiceUpdated")
+	defer span.End()
 	start := time.Now()
 	defer forkchoiceUpdatedLatency.Observe(float64(time.Since(start).Milliseconds()))
-=======
-	ctx, span := trace.StartSpan(ctx, "powchain.engine-api-client.ForkchoiceUpdated")
-	defer span.End()
-
->>>>>>> 956e7a75
+
 	result := &ForkchoiceUpdatedResponse{}
 	err := c.rpc.CallContext(ctx, result, ForkchoiceUpdatedMethod, state, attrs)
 	if err != nil {
@@ -165,14 +159,11 @@
 
 // GetPayload calls the engine_getPayloadV1 method via JSON-RPC.
 func (c *Client) GetPayload(ctx context.Context, payloadId [8]byte) (*pb.ExecutionPayload, error) {
-<<<<<<< HEAD
+	ctx, span := trace.StartSpan(ctx, "powchain.engine-api-client.GetPayload")
+	defer span.End()
 	start := time.Now()
 	defer getPayloadLatency.Observe(float64(time.Since(start).Milliseconds()))
-=======
-	ctx, span := trace.StartSpan(ctx, "powchain.engine-api-client.GetPayload")
-	defer span.End()
-
->>>>>>> 956e7a75
+
 	result := &pb.ExecutionPayload{}
 	err := c.rpc.CallContext(ctx, result, GetPayloadMethod, pb.PayloadIDBytes(payloadId))
 	return result, handleRPCError(err)
