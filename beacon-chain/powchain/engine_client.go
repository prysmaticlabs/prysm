--- conflicted
+++ resolved
@@ -319,13 +319,8 @@
 	if err != nil {
 		return nil, err
 	}
-<<<<<<< HEAD
-	executionBlockHash := common.BytesToHash(header.BlockHash)
+	executionBlockHash := common.BytesToHash(header.BlockHash())
 	executionBlock, err := s.ExecutionBlockByHash(ctx, executionBlockHash, true /* with txs */)
-=======
-	executionBlockHash := common.BytesToHash(header.BlockHash())
-	executionBlock, err := s.ExecutionBlockByHash(ctx, executionBlockHash)
->>>>>>> ab1defc5
 	if err != nil {
 		return nil, fmt.Errorf("could not fetch execution block with txs by hash %#x: %v", executionBlockHash, err)
 	}
