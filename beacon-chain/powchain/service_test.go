--- conflicted
+++ resolved
@@ -82,19 +82,14 @@
 	backend *backends.SimulatedBackend
 }
 
-<<<<<<< HEAD
-// presumably unused method, adding this to satisfy the POWBlockFetcher which
-// is expected by some code under test where the POWChain type is injected
-func (g *goodFetcher) BlockByHash(ctx context.Context, hash common.Hash) (*gethTypes.Block, error) {
-	panic("not implemented")
-=======
+// BlockByHash is a stub for `goodFetcher`.
 func (g *goodFetcher) BlockByHash(ctx context.Context, hash common.Hash) (*gethTypes.Block, error) {
 	return nil, nil
 }
 
+// BlockByNumber is a stub for `goodFetcher`.
 func (g *goodFetcher) BlockByNumber(ctx context.Context, number *big.Int) (*gethTypes.Block, error) {
 	return nil, nil
->>>>>>> 0146c531
 }
 
 func (g *goodFetcher) HeaderByHash(_ context.Context, hash common.Hash) (*gethTypes.Header, error) {
