package powchain

import (
	"bytes"
	"context"
	"errors"
	"fmt"
	"math/big"
	"strings"
	"testing"
	"time"

	"github.com/ethereum/go-ethereum"
	"github.com/ethereum/go-ethereum/accounts/abi/bind/backends"
	"github.com/ethereum/go-ethereum/common"
	gethTypes "github.com/ethereum/go-ethereum/core/types"
	logTest "github.com/sirupsen/logrus/hooks/test"
	dbutil "github.com/prysmaticlabs/prysm/beacon-chain/db/testing"
	mockPOW "github.com/prysmaticlabs/prysm/beacon-chain/powchain/testing"
	contracts "github.com/prysmaticlabs/prysm/contracts/deposit-contract"
	protodb "github.com/prysmaticlabs/prysm/proto/beacon/db"
	"github.com/prysmaticlabs/prysm/shared/event"
	"github.com/prysmaticlabs/prysm/shared/params"
	"github.com/prysmaticlabs/prysm/shared/testutil"
)

var _ = ChainStartFetcher(&Service{})
var _ = ChainInfoFetcher(&Service{})
var _ = POWBlockFetcher(&Service{})
var _ = Chain(&Service{})

type goodLogger struct {
	backend *backends.SimulatedBackend
}

func (g *goodLogger) SubscribeFilterLogs(ctx context.Context, q ethereum.FilterQuery, ch chan<- gethTypes.Log) (ethereum.Subscription, error) {
	if g.backend == nil {
		return new(event.Feed).Subscribe(ch), nil
	}
	return g.backend.SubscribeFilterLogs(ctx, q, ch)
}

func (g *goodLogger) FilterLogs(ctx context.Context, q ethereum.FilterQuery) ([]gethTypes.Log, error) {
	if g.backend == nil {
		logs := make([]gethTypes.Log, 3)
		for i := 0; i < len(logs); i++ {
			logs[i].Address = common.Address{}
			logs[i].Topics = make([]common.Hash, 5)
			logs[i].Topics[0] = common.Hash{'a'}
			logs[i].Topics[1] = common.Hash{'b'}
			logs[i].Topics[2] = common.Hash{'c'}

		}
		return logs, nil
	}
	return g.backend.FilterLogs(ctx, q)
}

type goodNotifier struct {
	MockStateFeed *event.Feed
}

func (g *goodNotifier) StateFeed() *event.Feed {
	if g.MockStateFeed == nil {
		g.MockStateFeed = new(event.Feed)
	}
	return g.MockStateFeed
}

type goodFetcher struct {
	backend *backends.SimulatedBackend
}

func (g *goodFetcher) BlockByHash(ctx context.Context, hash common.Hash) (*gethTypes.Block, error) {
	if bytes.Equal(hash.Bytes(), common.BytesToHash([]byte{0}).Bytes()) {
		return nil, fmt.Errorf("expected block hash to be nonzero %v", hash)
	}
	if g.backend == nil {
		return gethTypes.NewBlock(
			&gethTypes.Header{
				Number: big.NewInt(0),
			},
			[]*gethTypes.Transaction{},
			[]*gethTypes.Header{},
			[]*gethTypes.Receipt{},
		), nil
	}
	return g.backend.Blockchain().GetBlockByHash(hash), nil

}

func (g *goodFetcher) BlockByNumber(ctx context.Context, number *big.Int) (*gethTypes.Block, error) {
	if g.backend == nil {
		return gethTypes.NewBlock(
			&gethTypes.Header{
				Number: big.NewInt(15),
				Time:   150,
			},
			[]*gethTypes.Transaction{},
			[]*gethTypes.Header{},
			[]*gethTypes.Receipt{},
		), nil
	}

	return g.backend.Blockchain().GetBlockByNumber(number.Uint64()), nil
}

func (g *goodFetcher) HeaderByNumber(ctx context.Context, number *big.Int) (*gethTypes.Header, error) {
	if g.backend == nil {
		return &gethTypes.Header{
			Number: big.NewInt(0),
		}, nil
	}
	if number == nil {
		return g.backend.Blockchain().CurrentHeader(), nil
	}
	return g.backend.Blockchain().GetHeaderByNumber(number.Uint64()), nil
}

var depositsReqForChainStart = 64

func TestStart_OK(t *testing.T) {
	hook := logTest.NewGlobal()
	beaconDB := dbutil.SetupDB(t)
	testAcc, err := contracts.Setup()
	if err != nil {
		t.Fatalf("Unable to set up simulated backend %v", err)
	}
	web3Service, err := NewService(context.Background(), &Web3ServiceConfig{
		HTTPEndPoint:    endpoint,
		DepositContract: testAcc.ContractAddr,
		BeaconDB:        beaconDB,
	})
	if err != nil {
		t.Fatalf("unable to setup web3 ETH1.0 chain service: %v", err)
	}
	web3Service = setDefaultMocks(web3Service)
	web3Service.rpcClient = &mockPOW.RPCClient{Backend: testAcc.Backend}
	web3Service.depositContractCaller, err = contracts.NewDepositContractCaller(testAcc.ContractAddr, testAcc.Backend)
	if err != nil {
		t.Fatal(err)
	}
	testAcc.Backend.Commit()

	web3Service.Start()
	if len(hook.Entries) > 0 {
		msg := hook.LastEntry().Message
		want := "Could not connect to ETH1.0 chain RPC client"
		if strings.Contains(want, msg) {
			t.Errorf("incorrect log, expected %s, got %s", want, msg)
		}
	}
	hook.Reset()
	web3Service.cancel()
}

func TestStop_OK(t *testing.T) {
	hook := logTest.NewGlobal()
	testAcc, err := contracts.Setup()
	if err != nil {
		t.Fatalf("Unable to set up simulated backend %v", err)
	}
	beaconDB := dbutil.SetupDB(t)
	web3Service, err := NewService(context.Background(), &Web3ServiceConfig{
		HTTPEndPoint:    endpoint,
		DepositContract: testAcc.ContractAddr,
		BeaconDB:        beaconDB,
	})
	if err != nil {
		t.Fatalf("unable to setup web3 ETH1.0 chain service: %v", err)
	}
	web3Service = setDefaultMocks(web3Service)
	web3Service.depositContractCaller, err = contracts.NewDepositContractCaller(testAcc.ContractAddr, testAcc.Backend)
	if err != nil {
		t.Fatal(err)
	}

	testAcc.Backend.Commit()

	if err := web3Service.Stop(); err != nil {
		t.Fatalf("Unable to stop web3 ETH1.0 chain service: %v", err)
	}

	// The context should have been canceled.
	if web3Service.ctx.Err() == nil {
		t.Error("context was not canceled")
	}
	hook.Reset()
}

func TestFollowBlock_OK(t *testing.T) {
	depositcontract.Amount32Eth()
<<<<<<< HEAD
	testAcc, err := contracts.Setup()
	if err != nil {
		t.Fatalf("Unable to set up simulated backend %v", err)
	}
	beaconDB := dbutil.SetupDB(t)
	web3Service, err := NewService(context.Background(), &Web3ServiceConfig{
		ETH1Endpoint:    endpoint,
		DepositContract: testAcc.ContractAddr,
		BeaconDB:        beaconDB,
	})
	if err != nil {
		t.Fatalf("unable to setup web3 ETH1.0 chain service: %v", err)
	}

	// simulated backend sets eth1 block
	// time as 10 seconds
	conf := params.BeaconConfig()
	conf.SecondsPerETH1Block = 10
	params.OverrideBeaconConfig(conf)
	defer func() {
		params.UseMainnetConfig()
	}()

	web3Service = setDefaultMocks(web3Service)
	web3Service.blockFetcher = &goodFetcher{backend: testAcc.Backend}
	baseHeight := testAcc.Backend.Blockchain().CurrentBlock().NumberU64()
	// process follow_distance blocks
	for i := 0; i < int(params.BeaconConfig().Eth1FollowDistance); i++ {
		testAcc.Backend.Commit()
	}
	// set current height
	web3Service.latestEth1Data.BlockHeight = testAcc.Backend.Blockchain().CurrentBlock().NumberU64()
	web3Service.latestEth1Data.BlockTime = testAcc.Backend.Blockchain().CurrentBlock().Time()

	h, err := web3Service.followBlockHeight(context.Background())
	if err != nil {
		t.Fatal(err)
	}
	if h != baseHeight {
		t.Errorf("Unexpected block height of %d received instead of %d", h, baseHeight)
	}
	numToForward := uint64(2)
	expectedHeight := numToForward + baseHeight
	// forward 2 blocks
	for i := uint64(0); i < numToForward; i++ {
		testAcc.Backend.Commit()
	}
	// set current height
	web3Service.latestEth1Data.BlockHeight = testAcc.Backend.Blockchain().CurrentBlock().NumberU64()
	web3Service.latestEth1Data.BlockTime = testAcc.Backend.Blockchain().CurrentBlock().Time()

	h, err = web3Service.followBlockHeight(context.Background())
	if err != nil {
		t.Fatal(err)
	}
	if h != expectedHeight {
		t.Errorf("Unexpected block height of %d received instead of %d", h, expectedHeight)
	}
}

func TestInitDataFromContract_OK(t *testing.T) {
=======
>>>>>>> 92a27907
	testAcc, err := contracts.Setup()
	if err != nil {
		t.Fatalf("Unable to set up simulated backend %v", err)
	}
	beaconDB := dbutil.SetupDB(t)
	web3Service, err := NewService(context.Background(), &Web3ServiceConfig{
		ETH1Endpoint:    endpoint,
		DepositContract: testAcc.ContractAddr,
		BeaconDB:        beaconDB,
	})
	if err != nil {
		t.Fatalf("unable to setup web3 ETH1.0 chain service: %v", err)
	}

	// simulated backend sets eth1 block
	// time as 10 seconds
	conf := params.BeaconConfig()
	conf.SecondsPerETH1Block = 10
	params.OverrideBeaconConfig(conf)
	defer func() {
		params.UseMainnetConfig()
	}()

	web3Service = setDefaultMocks(web3Service)
	web3Service.blockFetcher = &goodFetcher{backend: testAcc.Backend}
	baseHeight := testAcc.Backend.Blockchain().CurrentBlock().NumberU64()
	// process follow_distance blocks
	for i := 0; i < int(params.BeaconConfig().Eth1FollowDistance); i++ {
		testAcc.Backend.Commit()
	}
	// set current height
	web3Service.latestEth1Data.BlockHeight = testAcc.Backend.Blockchain().CurrentBlock().NumberU64()
	web3Service.latestEth1Data.BlockTime = testAcc.Backend.Blockchain().CurrentBlock().Time()

	h, err := web3Service.followBlockHeight(context.Background())
	if err != nil {
		t.Fatal(err)
	}
	if h != baseHeight {
		t.Errorf("Unexpected block height of %d received instead of %d", h, baseHeight)
	}
	numToForward := uint64(2)
	expectedHeight := numToForward + baseHeight
	// forward 2 blocks
	for i := uint64(0); i < numToForward; i++ {
		testAcc.Backend.Commit()
	}
	// set current height
	web3Service.latestEth1Data.BlockHeight = testAcc.Backend.Blockchain().CurrentBlock().NumberU64()
	web3Service.latestEth1Data.BlockTime = testAcc.Backend.Blockchain().CurrentBlock().Time()

	h, err = web3Service.followBlockHeight(context.Background())
	if err != nil {
		t.Fatal(err)
	}
	if h != expectedHeight {
		t.Errorf("Unexpected block height of %d received instead of %d", h, expectedHeight)
	}
}

func TestInitDataFromContract_OK(t *testing.T) {
	testAcc, err := contracts.Setup()
	if err != nil {
		t.Fatalf("Unable to set up simulated backend %v", err)
	}
	beaconDB := dbutil.SetupDB(t)
	web3Service, err := NewService(context.Background(), &Web3ServiceConfig{
		HTTPEndPoint:    endpoint,
		DepositContract: testAcc.ContractAddr,
		BeaconDB:        beaconDB,
	})
	if err != nil {
		t.Fatalf("unable to setup web3 ETH1.0 chain service: %v", err)
	}
	web3Service = setDefaultMocks(web3Service)
	web3Service.depositContractCaller, err = contracts.NewDepositContractCaller(testAcc.ContractAddr, testAcc.Backend)
	if err != nil {
		t.Fatal(err)
	}

	testAcc.Backend.Commit()
	if err := web3Service.initDataFromContract(); err != nil {
		t.Fatalf("Could not init from deposit contract: %v", err)
	}
}

func TestStatus(t *testing.T) {
	now := time.Now()

	beforeFiveMinutesAgo := uint64(now.Add(-5*time.Minute - 30*time.Second).Unix())
	afterFiveMinutesAgo := uint64(now.Add(-5*time.Minute + 30*time.Second).Unix())

	testCases := map[*Service]string{
		// "status is ok" cases
		{}: "",
		{isRunning: true, latestEth1Data: &protodb.LatestETH1Data{BlockTime: afterFiveMinutesAgo}}:   "",
		{isRunning: false, latestEth1Data: &protodb.LatestETH1Data{BlockTime: beforeFiveMinutesAgo}}: "",
		{isRunning: false, runError: errors.New("test runError")}:                                    "",
		// "status is error" cases
		{isRunning: true, runError: errors.New("test runError")}: "test runError",
	}

	for web3ServiceState, wantedErrorText := range testCases {
		status := web3ServiceState.Status()
		if status == nil {
			if wantedErrorText != "" {
				t.Errorf("Wanted: \"%v\", but Status() return nil", wantedErrorText)
			}
		} else {
			if status.Error() != wantedErrorText {
				t.Errorf("Wanted: \"%v\", but Status() return: \"%v\"", wantedErrorText, status.Error())
			}
		}
	}
}

func TestHandlePanic_OK(t *testing.T) {
	hook := logTest.NewGlobal()
	beaconDB := dbutil.SetupDB(t)
	web3Service, err := NewService(context.Background(), &Web3ServiceConfig{
		HTTPEndPoint: endpoint,
		BeaconDB:     beaconDB,
	})
	if err != nil {
		t.Fatalf("unable to setup web3 ETH1.0 chain service: %v", err)
	}
	// nil blockFetcher would panic if cached value not used
	web3Service.blockFetcher = nil
	web3Service.processBlockHeader(nil)
	testutil.AssertLogsContain(t, hook, "Panicked when handling data from ETH 1.0 Chain!")
}<|MERGE_RESOLUTION|>--- conflicted
+++ resolved
@@ -190,70 +190,6 @@
 
 func TestFollowBlock_OK(t *testing.T) {
 	depositcontract.Amount32Eth()
-<<<<<<< HEAD
-	testAcc, err := contracts.Setup()
-	if err != nil {
-		t.Fatalf("Unable to set up simulated backend %v", err)
-	}
-	beaconDB := dbutil.SetupDB(t)
-	web3Service, err := NewService(context.Background(), &Web3ServiceConfig{
-		ETH1Endpoint:    endpoint,
-		DepositContract: testAcc.ContractAddr,
-		BeaconDB:        beaconDB,
-	})
-	if err != nil {
-		t.Fatalf("unable to setup web3 ETH1.0 chain service: %v", err)
-	}
-
-	// simulated backend sets eth1 block
-	// time as 10 seconds
-	conf := params.BeaconConfig()
-	conf.SecondsPerETH1Block = 10
-	params.OverrideBeaconConfig(conf)
-	defer func() {
-		params.UseMainnetConfig()
-	}()
-
-	web3Service = setDefaultMocks(web3Service)
-	web3Service.blockFetcher = &goodFetcher{backend: testAcc.Backend}
-	baseHeight := testAcc.Backend.Blockchain().CurrentBlock().NumberU64()
-	// process follow_distance blocks
-	for i := 0; i < int(params.BeaconConfig().Eth1FollowDistance); i++ {
-		testAcc.Backend.Commit()
-	}
-	// set current height
-	web3Service.latestEth1Data.BlockHeight = testAcc.Backend.Blockchain().CurrentBlock().NumberU64()
-	web3Service.latestEth1Data.BlockTime = testAcc.Backend.Blockchain().CurrentBlock().Time()
-
-	h, err := web3Service.followBlockHeight(context.Background())
-	if err != nil {
-		t.Fatal(err)
-	}
-	if h != baseHeight {
-		t.Errorf("Unexpected block height of %d received instead of %d", h, baseHeight)
-	}
-	numToForward := uint64(2)
-	expectedHeight := numToForward + baseHeight
-	// forward 2 blocks
-	for i := uint64(0); i < numToForward; i++ {
-		testAcc.Backend.Commit()
-	}
-	// set current height
-	web3Service.latestEth1Data.BlockHeight = testAcc.Backend.Blockchain().CurrentBlock().NumberU64()
-	web3Service.latestEth1Data.BlockTime = testAcc.Backend.Blockchain().CurrentBlock().Time()
-
-	h, err = web3Service.followBlockHeight(context.Background())
-	if err != nil {
-		t.Fatal(err)
-	}
-	if h != expectedHeight {
-		t.Errorf("Unexpected block height of %d received instead of %d", h, expectedHeight)
-	}
-}
-
-func TestInitDataFromContract_OK(t *testing.T) {
-=======
->>>>>>> 92a27907
 	testAcc, err := contracts.Setup()
 	if err != nil {
 		t.Fatalf("Unable to set up simulated backend %v", err)
