--- conflicted
+++ resolved
@@ -7,13 +7,8 @@
     visibility = ["//beacon-chain:__subpackages__"],
     deps = [
         "//beacon-chain/core/blocks:go_default_library",
-<<<<<<< HEAD
-        "//beacon-chain/utils:go_default_library",
-        "//contracts/validator-registration-contract:go_default_library",
-=======
         "//contracts/deposit-contract:go_default_library",
         "//shared/event:go_default_library",
->>>>>>> 5b22e8f2
         "//shared/hashutil:go_default_library",
         "//shared/trie:go_default_library",
         "@com_github_ethereum_go_ethereum//:go_default_library",
@@ -30,18 +25,11 @@
     embed = [":go_default_library"],
     deps = [
         "//beacon-chain/core/blocks:go_default_library",
-<<<<<<< HEAD
-        "//beacon-chain/utils:go_default_library",
-        "//contracts/validator-registration-contract:go_default_library",
-        "//proto/beacon/p2p/v1:go_default_library",
-        "//shared/event:go_default_library",
-=======
         "//contracts/deposit-contract:go_default_library",
         "//proto/beacon/p2p/v1:go_default_library",
         "//shared/event:go_default_library",
         "//shared/mathutil:go_default_library",
         "//shared/params:go_default_library",
->>>>>>> 5b22e8f2
         "//shared/ssz:go_default_library",
         "//shared/testutil:go_default_library",
         "//shared/trie:go_default_library",
