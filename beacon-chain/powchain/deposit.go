--- conflicted
+++ resolved
@@ -8,78 +8,6 @@
 	"github.com/prysmaticlabs/prysm/beacon-chain/core/state/stateutils"
 )
 
-<<<<<<< HEAD
-// processDeposit is a copy of the core function of the same name which includes some optimizations
-// and removes the requirement to pass in beacon state. This is for determining genesis validators.
-func (s *Service) processDepositOld(
-	eth1Data *ethpb.Eth1Data,
-	deposit *ethpb.Deposit,
-) error {
-	if err := verifyDeposit(eth1Data, deposit); err != nil {
-		return errors.Wrapf(err, "could not verify deposit from %#x", bytesutil.Trunc(deposit.Data.PublicKey))
-	}
-	pubKey := bytesutil.ToBytes48(deposit.Data.PublicKey)
-	amount := deposit.Data.Amount
-	currBal, ok := s.depositedPubkeys[pubKey]
-	if !ok {
-		pub, err := bls.PublicKeyFromBytes(pubKey[:])
-		if err != nil {
-			return errors.Wrap(err, "could not deserialize validator public key")
-		}
-		domain := bls.ComputeDomain(params.BeaconConfig().DomainDeposit)
-		sig, err := bls.SignatureFromBytes(deposit.Data.Signature)
-		if err != nil {
-			return errors.Wrap(err, "could not convert bytes to signature")
-		}
-		root, err := ssz.HashTreeRoot(deposit.Data)
-		if err != nil {
-			return errors.Wrap(err, "could not sign root for deposit data")
-		}
-		if !sig.Verify(root[:], pub, domain) {
-			return fmt.Errorf("deposit signature did not verify")
-		}
-		s.depositedPubkeys[pubKey] = amount
-
-		if amount >= params.BeaconConfig().MaxEffectiveBalance {
-			s.activeValidatorCount++
-		}
-	} else {
-		newBal := currBal + amount
-		s.depositedPubkeys[pubKey] = newBal
-		// exit if the validator is already an active validator previously
-		if currBal >= params.BeaconConfig().MaxEffectiveBalance {
-			return nil
-		}
-		if newBal >= params.BeaconConfig().MaxEffectiveBalance {
-			s.activeValidatorCount++
-		}
-	}
-	return nil
-}
-
-func verifyDeposit(eth1Data *ethpb.Eth1Data, deposit *ethpb.Deposit) error {
-	// Verify Merkle proof of deposit and deposit trie root.
-	receiptRoot := eth1Data.DepositRoot
-	leaf, err := ssz.HashTreeRoot(deposit.Data)
-	if err != nil {
-		return errors.Wrap(err, "could not tree hash deposit data")
-	}
-	if ok := trieutil.VerifyMerkleProof(
-		receiptRoot,
-		leaf[:],
-		int(eth1Data.DepositCount-1),
-		deposit.Proof,
-	); !ok {
-		return fmt.Errorf(
-			"deposit merkle branch of deposit root did not verify for root: %#x",
-			receiptRoot,
-		)
-	}
-	return nil
-}
-
-=======
->>>>>>> 6039fedd
 func (s *Service) processDeposit(eth1Data *ethpb.Eth1Data, deposit *ethpb.Deposit) error {
 	var err error
 	valIndexMap := stateutils.ValidatorIndexMap(s.preGenesisState)
