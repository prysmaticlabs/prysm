--- conflicted
+++ resolved
@@ -70,30 +70,6 @@
 // Validator Registration Contract on the ETH1.0 chain to kick off the beacon
 // chain's validator registration process.
 type Web3Service struct {
-<<<<<<< HEAD
-	ctx                    context.Context
-	cancel                 context.CancelFunc
-	client                 Client
-	headerChan             chan *gethTypes.Header
-	logChan                chan gethTypes.Log
-	endpoint               string
-	depositContractAddress common.Address
-	chainStartFeed         *event.Feed
-	reader                 Reader
-	logger                 bind.ContractFilterer
-	blockNumber            *big.Int    // the latest ETH1.0 chain blockNumber.
-	blockHash              common.Hash // the latest ETH1.0 chain blockHash.
-	blockTime              time.Time   // the latest ETH1.0 chain blockTime.
-	lastHeadInteractTime   time.Time   // the time when we subscribed or the last heading was received
-	vrcCaller              *contracts.DepositContractCaller
-	depositRoot            []byte
-	depositTrie            *trieutil.DepositTrie
-	chainStartDeposits     []*pb.Deposit
-	chainStarted           bool
-	beaconDB               *db.BeaconDB
-	isRunning              bool
-	runError               error
-=======
 	ctx                     context.Context
 	cancel                  context.CancelFunc
 	client                  Client
@@ -106,6 +82,8 @@
 	logger                  bind.ContractFilterer
 	blockNumber             *big.Int    // the latest ETH1.0 chain blockNumber.
 	blockHash               common.Hash // the latest ETH1.0 chain blockHash.
+	blockTime               time.Time   // the latest ETH1.0 chain blockTime.
+	lastHeadInteractTime    time.Time   // the time when we subscribed or the last heading was received
 	depositContractCaller   *contracts.DepositContractCaller
 	depositRoot             []byte
 	depositTrie             *trieutil.DepositTrie
@@ -113,7 +91,8 @@
 	chainStarted            bool
 	beaconDB                *db.BeaconDB
 	lastReceivedMerkleIndex int64 // Keeps track of the last received index to prevent log spam.
->>>>>>> 7157f462
+	isRunning               bool
+	runError                error
 }
 
 // Web3ServiceConfig defines a config struct for web3 service to use through its life cycle.
@@ -344,14 +323,9 @@
 
 // run subscribes to all the services for the ETH1.0 chain.
 func (w *Web3Service) run(done <-chan struct{}) {
-<<<<<<< HEAD
 	w.lastHeadInteractTime = time.Now()
 	w.isRunning = true
 	w.runError = nil
-	if err := w.initDataFromVRC(); err != nil {
-		log.Errorf("Unable to retrieve data from VRC %v", err)
-		w.runError = err
-=======
 	if err := w.initDataFromContract(); err != nil {
 		log.Errorf("Unable to retrieve data from deposit contract %v", err)
 		return
@@ -359,7 +333,6 @@
 	hasChainStarted, _, err := w.HasChainStartLogOccurred()
 	if err != nil {
 		log.Errorf("Unable to verify chain has started: %v", err)
->>>>>>> 7157f462
 		return
 	}
 	w.chainStarted = hasChainStarted
