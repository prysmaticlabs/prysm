--- conflicted
+++ resolved
@@ -34,12 +34,8 @@
 	v1 "github.com/prysmaticlabs/prysm/beacon-chain/state/v1"
 	"github.com/prysmaticlabs/prysm/config/params"
 	"github.com/prysmaticlabs/prysm/container/trie"
-<<<<<<< HEAD
-	contracts "github.com/prysmaticlabs/prysm/contracts/deposit-contract"
-	butil "github.com/prysmaticlabs/prysm/encoding/bytesutil"
-=======
 	contracts "github.com/prysmaticlabs/prysm/contracts/deposit"
->>>>>>> 8d4cdde0
+	"github.com/prysmaticlabs/prysm/encoding/bytesutil"
 	"github.com/prysmaticlabs/prysm/io/logs"
 	"github.com/prysmaticlabs/prysm/monitoring/clientstats"
 	"github.com/prysmaticlabs/prysm/network"
@@ -365,7 +361,7 @@
 
 // LatestBlockHash in the ETH1.0 chain.
 func (s *Service) LatestBlockHash() common.Hash {
-	return butil.ToBytes32(s.latestEth1Data.BlockHash)
+	return bytesutil.ToBytes32(s.latestEth1Data.BlockHash)
 }
 
 // AreAllDepositsProcessed determines if all the logs from the deposit contract
@@ -377,7 +373,7 @@
 	if err != nil {
 		return false, errors.Wrap(err, "could not get deposit count")
 	}
-	count := butil.FromBytes8(countByte)
+	count := bytesutil.FromBytes8(countByte)
 	deposits := s.cfg.DepositCache.AllDeposits(s.ctx, nil)
 	if count != uint64(len(deposits)) {
 		return false, nil
@@ -609,7 +605,7 @@
 	if err != nil {
 		return err
 	}
-	rt := butil.ToBytes32(chkPt.Root)
+	rt := bytesutil.ToBytes32(chkPt.Root)
 	if rt != [32]byte{} {
 		fState, err := s.cfg.StateGen.StateByRoot(ctx, rt)
 		if err != nil {
@@ -626,7 +622,7 @@
 	// is more than the current index in state.
 	if uint64(len(ctrs)) > currIndex {
 		for _, c := range ctrs[currIndex:] {
-			s.cfg.DepositCache.InsertPendingDeposit(ctx, c.Deposit, c.Eth1BlockHeight, c.Index, butil.ToBytes32(c.DepositRoot))
+			s.cfg.DepositCache.InsertPendingDeposit(ctx, c.Deposit, c.Eth1BlockHeight, c.Index, bytesutil.ToBytes32(c.DepositRoot))
 		}
 	}
 	return nil
