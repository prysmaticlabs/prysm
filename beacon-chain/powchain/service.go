// Package powchain defines a runtime service which is tasked with
// communicating with an eth1 endpoint, processing logs from a deposit
// contract, and the latest eth1 data headers for usage in the beacon node.
package powchain

import (
	"context"
	"fmt"
	"math/big"
	"reflect"
	"runtime/debug"
	"sync"
	"time"

	"github.com/ethereum/go-ethereum"
	"github.com/ethereum/go-ethereum/accounts/abi/bind"
	"github.com/ethereum/go-ethereum/common"
	"github.com/ethereum/go-ethereum/common/hexutil"
	gethTypes "github.com/ethereum/go-ethereum/core/types"
	"github.com/ethereum/go-ethereum/ethclient"
	gethRPC "github.com/ethereum/go-ethereum/rpc"
	"github.com/pkg/errors"
	"github.com/prometheus/client_golang/prometheus"
	"github.com/prometheus/client_golang/prometheus/promauto"
	ethpb "github.com/prysmaticlabs/ethereumapis/eth/v1alpha1"
	"github.com/prysmaticlabs/prysm/beacon-chain/cache/depositcache"
	statefeed "github.com/prysmaticlabs/prysm/beacon-chain/core/feed/state"
	"github.com/prysmaticlabs/prysm/beacon-chain/core/helpers"
	"github.com/prysmaticlabs/prysm/beacon-chain/core/state"
	"github.com/prysmaticlabs/prysm/beacon-chain/db"
	"github.com/prysmaticlabs/prysm/beacon-chain/powchain/types"
	iface "github.com/prysmaticlabs/prysm/beacon-chain/state/interface"
	"github.com/prysmaticlabs/prysm/beacon-chain/state/stateV0"
	"github.com/prysmaticlabs/prysm/beacon-chain/state/stategen"
	contracts "github.com/prysmaticlabs/prysm/contracts/deposit-contract"
	protodb "github.com/prysmaticlabs/prysm/proto/beacon/db"
	"github.com/prysmaticlabs/prysm/shared/bytesutil"
	"github.com/prysmaticlabs/prysm/shared/logutil"
	"github.com/prysmaticlabs/prysm/shared/params"
	"github.com/prysmaticlabs/prysm/shared/timeutils"
	"github.com/prysmaticlabs/prysm/shared/trieutil"
	"github.com/sirupsen/logrus"
)

var (
	validDepositsCount = promauto.NewCounter(prometheus.CounterOpts{
		Name: "powchain_valid_deposits_received",
		Help: "The number of valid deposits received in the deposit contract",
	})
	blockNumberGauge = promauto.NewGauge(prometheus.GaugeOpts{
		Name: "powchain_block_number",
		Help: "The current block number in the proof-of-work chain",
	})
	missedDepositLogsCount = promauto.NewCounter(prometheus.CounterOpts{
		Name: "powchain_missed_deposit_logs",
		Help: "The number of times a missed deposit log is detected",
	})
)

// time to wait before trying to reconnect with the eth1 node.
var backOffPeriod = 15 * time.Second

// Amount of times before we log the status of the eth1 dial attempt.
var logThreshold = 8

// period to log chainstart related information
var logPeriod = 1 * time.Minute

// error when eth1 node is not synced.
var errNotSynced = errors.New("eth1 node is still syncing")

// ChainStartFetcher retrieves information pertaining to the chain start event
// of the beacon chain for usage across various services.
type ChainStartFetcher interface {
	ChainStartDeposits() []*ethpb.Deposit
	ChainStartEth1Data() *ethpb.Eth1Data
	PreGenesisState() iface.BeaconState
	ClearPreGenesisData()
}

// ChainInfoFetcher retrieves information about eth1 metadata at the eth2 genesis time.
type ChainInfoFetcher interface {
	Eth2GenesisPowchainInfo() (uint64, *big.Int)
	IsConnectedToETH1() bool
}

// POWBlockFetcher defines a struct that can retrieve mainchain blocks.
type POWBlockFetcher interface {
	BlockTimeByHeight(ctx context.Context, height *big.Int) (uint64, error)
	BlockByTimestamp(ctx context.Context, time uint64) (*types.HeaderInfo, error)
	BlockHashByHeight(ctx context.Context, height *big.Int) (common.Hash, error)
	BlockExists(ctx context.Context, hash common.Hash) (bool, *big.Int, error)
	BlockExistsWithCache(ctx context.Context, hash common.Hash) (bool, *big.Int, error)
}

// Chain defines a standard interface for the powchain service in Prysm.
type Chain interface {
	ChainStartFetcher
	ChainInfoFetcher
	POWBlockFetcher
}

// RPCDataFetcher defines a subset of methods conformed to by ETH1.0 RPC clients for
// fetching eth1 data from the clients.
type RPCDataFetcher interface {
	HeaderByNumber(ctx context.Context, number *big.Int) (*gethTypes.Header, error)
	HeaderByHash(ctx context.Context, hash common.Hash) (*gethTypes.Header, error)
	SyncProgress(ctx context.Context) (*ethereum.SyncProgress, error)
}

// RPCClient defines the rpc methods required to interact with the eth1 node.
type RPCClient interface {
	BatchCall(b []gethRPC.BatchElem) error
}

// Service fetches important information about the canonical
// Ethereum ETH1.0 chain via a web3 endpoint using an ethclient. The Random
// Beacon Chain requires synchronization with the ETH1.0 chain's current
// blockhash, block number, and access to logs within the
// Validator Registration Contract on the ETH1.0 chain to kick off the beacon
// chain's validator registration process.
type Service struct {
	requestingOldLogs       bool
	connectedETH1           bool
	isRunning               bool
	processingLock          sync.RWMutex
	cfg                     *Web3ServiceConfig
	ctx                     context.Context
	cancel                  context.CancelFunc
	headTicker              *time.Ticker
<<<<<<< HEAD
	httpEndpoint            string
	auth                    string
	stateNotifier           statefeed.Notifier
=======
	currHttpEndpoint        string
>>>>>>> 2ec3f791
	httpLogger              bind.ContractFilterer
	eth1DataFetcher         RPCDataFetcher
	rpcClient               RPCClient
	headerCache             *headerCache // cache to store block hash/block height.
	latestEth1Data          *protodb.LatestETH1Data
	depositContractCaller   *contracts.DepositContractCaller
	depositTrie             *trieutil.SparseMerkleTrie
	chainStartData          *protodb.ChainStartData
	lastReceivedMerkleIndex int64 // Keeps track of the last received index to prevent log spam.
	runError                error
	preGenesisState         iface.BeaconState
}

// Web3ServiceConfig defines a config struct for web3 service to use through its life cycle.
type Web3ServiceConfig struct {
<<<<<<< HEAD
	HTTPEndPoint       string
	Auth               string
=======
	HTTPEndpoints      []string
>>>>>>> 2ec3f791
	DepositContract    common.Address
	BeaconDB           db.HeadAccessDatabase
	DepositCache       *depositcache.DepositCache
	StateNotifier      statefeed.Notifier
	StateGen           *stategen.State
	Eth1HeaderReqLimit uint64
}

// NewService sets up a new instance with an ethclient when
// given a web3 endpoint as a string in the config.
func NewService(ctx context.Context, config *Web3ServiceConfig) (*Service, error) {
	ctx, cancel := context.WithCancel(ctx)
	_ = cancel // govet fix for lost cancel. Cancel is handled in service.Stop()
	depositTrie, err := trieutil.NewTrie(params.BeaconConfig().DepositContractTreeDepth)
	if err != nil {
		cancel()
		return nil, errors.Wrap(err, "could not setup deposit trie")
	}
	genState, err := state.EmptyGenesisState()
	if err != nil {
		return nil, errors.Wrap(err, "could not setup genesis state")
	}

	if config.Eth1HeaderReqLimit == 0 {
		config.Eth1HeaderReqLimit = defaultEth1HeaderReqLimit
	}

	config.HTTPEndpoints = dedupEndpoints(config.HTTPEndpoints)
	// Select first http endpoint in the provided list.
	currEndpoint := ""
	if len(config.HTTPEndpoints) > 0 {
		currEndpoint = config.HTTPEndpoints[0]
	}
	s := &Service{
<<<<<<< HEAD
		ctx:          ctx,
		cancel:       cancel,
		headerChan:   make(chan *gethTypes.Header),
		httpEndpoint: config.HTTPEndPoint,
		auth:         config.Auth,
=======
		cfg:              config,
		ctx:              ctx,
		cancel:           cancel,
		currHttpEndpoint: currEndpoint,
>>>>>>> 2ec3f791
		latestEth1Data: &protodb.LatestETH1Data{
			BlockHeight:        0,
			BlockTime:          0,
			BlockHash:          []byte{},
			LastRequestedBlock: 0,
		},
		headerCache: newHeaderCache(),
		depositTrie: depositTrie,
		chainStartData: &protodb.ChainStartData{
			Eth1Data:           &ethpb.Eth1Data{},
			ChainstartDeposits: make([]*ethpb.Deposit, 0),
		},
		lastReceivedMerkleIndex: -1,
		preGenesisState:         genState,
		headTicker:              time.NewTicker(time.Duration(params.BeaconConfig().SecondsPerETH1Block) * time.Second),
	}

	if err := s.ensureValidPowchainData(ctx); err != nil {
		return nil, errors.Wrap(err, "unable to validate powchain data")
	}

	eth1Data, err := config.BeaconDB.PowchainData(ctx)
	if err != nil {
		return nil, errors.Wrap(err, "unable to retrieve eth1 data")
	}
	if eth1Data != nil {
		s.depositTrie = trieutil.CreateTrieFromProto(eth1Data.Trie)
		s.chainStartData = eth1Data.ChainstartData
		if !reflect.ValueOf(eth1Data.BeaconState).IsZero() {
			s.preGenesisState, err = stateV0.InitializeFromProto(eth1Data.BeaconState)
			if err != nil {
				return nil, errors.Wrap(err, "Could not initialize state trie")
			}
		}
		s.latestEth1Data = eth1Data.CurrentEth1Data
		s.lastReceivedMerkleIndex = int64(len(s.depositTrie.Items()) - 1)
		if err := s.initDepositCaches(ctx, eth1Data.DepositContainers); err != nil {
			return nil, errors.Wrap(err, "could not initialize caches")
		}
	}
	return s, nil
}

// Start a web3 service's main event loop.
func (s *Service) Start() {
	// If the chain has not started already and we don't have access to eth1 nodes, we will not be
	// able to generate the genesis state.
	if !s.chainStartData.Chainstarted && s.currHttpEndpoint == "" {
		// check for genesis state before shutting down the node,
		// if a genesis state exists, we can continue on.
		genState, err := s.cfg.BeaconDB.GenesisState(s.ctx)
		if err != nil {
			log.Fatal(err)
		}
		if genState == nil {
			log.Fatal("cannot create genesis state: no eth1 http endpoint defined")
		}
	}

	// Exit early if eth1 endpoint is not set.
	if s.currHttpEndpoint == "" {
		return
	}
	go func() {
		s.isRunning = true
		s.waitForConnection()
		if s.ctx.Err() != nil {
			log.Info("Context closed, exiting pow goroutine")
			return
		}
		s.run(s.ctx.Done())
	}()
}

// Stop the web3 service's main event loop and associated goroutines.
func (s *Service) Stop() error {
	if s.cancel != nil {
		defer s.cancel()
	}
	s.closeClients()
	return nil
}

// ChainStartDeposits returns a slice of validator deposit data processed
// by the deposit contract and cached in the powchain service.
func (s *Service) ChainStartDeposits() []*ethpb.Deposit {
	return s.chainStartData.ChainstartDeposits
}

// ClearPreGenesisData clears out the stored chainstart deposits and beacon state.
func (s *Service) ClearPreGenesisData() {
	s.chainStartData.ChainstartDeposits = []*ethpb.Deposit{}
	s.preGenesisState = &stateV0.BeaconState{}
}

// ChainStartEth1Data returns the eth1 data at chainstart.
func (s *Service) ChainStartEth1Data() *ethpb.Eth1Data {
	return s.chainStartData.Eth1Data
}

// PreGenesisState returns a state that contains
// pre-chainstart deposits.
func (s *Service) PreGenesisState() iface.BeaconState {
	return s.preGenesisState
}

// Status is service health checks. Return nil or error.
func (s *Service) Status() error {
	// Service don't start
	if !s.isRunning {
		return nil
	}
	// get error from run function
	if s.runError != nil {
		return s.runError
	}
	return nil
}

// IsConnectedToETH1 checks if the beacon node is connected to a ETH1 Node.
func (s *Service) IsConnectedToETH1() bool {
	return s.connectedETH1
}

// DepositRoot returns the Merkle root of the latest deposit trie
// from the ETH1.0 deposit contract.
func (s *Service) DepositRoot() [32]byte {
	return s.depositTrie.Root()
}

// DepositTrie returns the sparse Merkle trie used for storing
// deposits from the ETH1.0 deposit contract.
func (s *Service) DepositTrie() *trieutil.SparseMerkleTrie {
	return s.depositTrie
}

// LatestBlockHeight in the ETH1.0 chain.
func (s *Service) LatestBlockHeight() *big.Int {
	return big.NewInt(int64(s.latestEth1Data.BlockHeight))
}

// LatestBlockHash in the ETH1.0 chain.
func (s *Service) LatestBlockHash() common.Hash {
	return bytesutil.ToBytes32(s.latestEth1Data.BlockHash)
}

// AreAllDepositsProcessed determines if all the logs from the deposit contract
// are processed.
func (s *Service) AreAllDepositsProcessed() (bool, error) {
	s.processingLock.RLock()
	defer s.processingLock.RUnlock()
	countByte, err := s.depositContractCaller.GetDepositCount(&bind.CallOpts{})
	if err != nil {
		return false, errors.Wrap(err, "could not get deposit count")
	}
	count := bytesutil.FromBytes8(countByte)
	deposits := s.cfg.DepositCache.AllDeposits(s.ctx, nil)
	if count != uint64(len(deposits)) {
		return false, nil
	}
	return true, nil
}

// refers to the latest eth1 block which follows the condition: eth1_timestamp +
// SECONDS_PER_ETH1_BLOCK * ETH1_FOLLOW_DISTANCE <= current_unix_time
func (s *Service) followBlockHeight(ctx context.Context) (uint64, error) {
	latestValidBlock := uint64(0)
	if s.latestEth1Data.BlockHeight > params.BeaconConfig().Eth1FollowDistance {
		latestValidBlock = s.latestEth1Data.BlockHeight - params.BeaconConfig().Eth1FollowDistance
	}
	return latestValidBlock, nil
}

func (s *Service) connectToPowChain() error {
	httpClient, rpcClient, err := s.dialETH1Nodes(s.currHttpEndpoint)
	if err != nil {
		return errors.Wrap(err, "could not dial eth1 nodes")
	}

	depositContractCaller, err := contracts.NewDepositContractCaller(s.cfg.DepositContract, httpClient)
	if err != nil {
		return errors.Wrap(err, "could not create deposit contract caller")
	}

	if httpClient == nil || rpcClient == nil || depositContractCaller == nil {
		return errors.New("eth1 client is nil")
	}

	s.initializeConnection(httpClient, rpcClient, depositContractCaller)
	return nil
}

func (s *Service) dialETH1Nodes(endpoint string) (*ethclient.Client, *gethRPC.Client, error) {
	httpRPCClient, err := gethRPC.Dial(endpoint)
	if err != nil {
		return nil, nil, err
	}
	if s.auth != "" {
		httpRPCClient.SetHeader("Authorization", s.auth)
	}
	httpClient := ethclient.NewClient(httpRPCClient)
	// Add a method to clean-up and close clients in the event
	// of any connection failure.
	closeClients := func() {
		httpRPCClient.Close()
		httpClient.Close()
	}
	syncProg, err := httpClient.SyncProgress(s.ctx)
	if err != nil {
		closeClients()
		return nil, nil, err
	}
	if syncProg != nil {
		closeClients()
		return nil, nil, errors.New("eth1 node has not finished syncing yet")
	}
	// Make a simple call to ensure we are actually connected to a working node.
	cID, err := httpClient.ChainID(s.ctx)
	if err != nil {
		closeClients()
		return nil, nil, err
	}
	nID, err := httpClient.NetworkID(s.ctx)
	if err != nil {
		closeClients()
		return nil, nil, err
	}
	if cID.Uint64() != params.BeaconConfig().DepositChainID {
		closeClients()
		return nil, nil, fmt.Errorf("eth1 node using incorrect chain id, %d != %d", cID.Uint64(), params.BeaconConfig().DepositChainID)
	}
	if nID.Uint64() != params.BeaconConfig().DepositNetworkID {
		closeClients()
		return nil, nil, fmt.Errorf("eth1 node using incorrect network id, %d != %d", nID.Uint64(), params.BeaconConfig().DepositNetworkID)
	}

	return httpClient, httpRPCClient, nil
}

func (s *Service) initializeConnection(
	httpClient *ethclient.Client,
	rpcClient *gethRPC.Client,
	contractCaller *contracts.DepositContractCaller,
) {
	s.httpLogger = httpClient
	s.eth1DataFetcher = httpClient
	s.depositContractCaller = contractCaller
	s.rpcClient = rpcClient
}

// closes down our active eth1 clients.
func (s *Service) closeClients() {
	gethClient, ok := s.rpcClient.(*gethRPC.Client)
	if ok {
		gethClient.Close()
	}
	httpClient, ok := s.eth1DataFetcher.(*ethclient.Client)
	if ok {
		httpClient.Close()
	}
}

func (s *Service) waitForConnection() {
	errConnect := s.connectToPowChain()
	if errConnect == nil {
		synced, errSynced := s.isEth1NodeSynced()
		// Resume if eth1 node is synced.
		if synced {
			s.connectedETH1 = true
			s.runError = nil
			log.WithFields(logrus.Fields{
				"endpoint": logutil.MaskCredentialsLogging(s.currHttpEndpoint),
			}).Info("Connected to eth1 proof-of-work chain")
			return
		}
		if errSynced != nil {
			s.runError = errSynced
			log.WithError(errSynced).Error("Could not check sync status of eth1 chain")
		}
	}
	if errConnect != nil {
		s.runError = errConnect
		log.WithError(errConnect).Error("Could not connect to powchain endpoint")
	}
	// Use a custom logger to only log errors
	// once in  a while.
	logCounter := 0
	errorLogger := func(err error, msg string) {
		if logCounter > logThreshold {
			log.WithError(err).Error(msg)
			logCounter = 0
		}
		logCounter++
	}

	ticker := time.NewTicker(backOffPeriod)
	defer ticker.Stop()
	for {
		select {
		case <-ticker.C:
			log.Debugf("Trying to dial endpoint: %s", logutil.MaskCredentialsLogging(s.currHttpEndpoint))
			errConnect := s.connectToPowChain()
			if errConnect != nil {
				errorLogger(errConnect, "Could not connect to powchain endpoint")
				s.runError = errConnect
				s.fallbackToNextEndpoint()
				continue
			}
			synced, errSynced := s.isEth1NodeSynced()
			if errSynced != nil {
				errorLogger(errSynced, "Could not check sync status of eth1 chain")
				s.runError = errSynced
				s.fallbackToNextEndpoint()
				continue
			}
			if synced {
				s.connectedETH1 = true
				s.runError = nil
				log.WithFields(logrus.Fields{
					"endpoint": logutil.MaskCredentialsLogging(s.currHttpEndpoint),
				}).Info("Connected to eth1 proof-of-work chain")
				return
			}
			s.runError = errNotSynced
			log.Debug("Eth1 node is currently syncing")
		case <-s.ctx.Done():
			log.Debug("Received cancelled context,closing existing powchain service")
			return
		}
	}
}

// checks if the eth1 node is healthy and ready to serve before
// fetching data from  it.
func (s *Service) isEth1NodeSynced() (bool, error) {
	syncProg, err := s.eth1DataFetcher.SyncProgress(s.ctx)
	if err != nil {
		return false, err
	}
	return syncProg == nil, nil
}

// Reconnect to eth1 node in case of any failure.
func (s *Service) retryETH1Node(err error) {
	s.runError = err
	s.connectedETH1 = false
	// Back off for a while before
	// resuming dialing the eth1 node.
	time.Sleep(backOffPeriod)
	s.waitForConnection()
	// Reset run error in the event of a successful connection.
	s.runError = nil
}

func (s *Service) initDepositCaches(ctx context.Context, ctrs []*protodb.DepositContainer) error {
	if len(ctrs) == 0 {
		return nil
	}
	s.cfg.DepositCache.InsertDepositContainers(ctx, ctrs)
	if !s.chainStartData.Chainstarted {
		// do not add to pending cache
		// if no genesis state exists.
		validDepositsCount.Add(float64(s.preGenesisState.Eth1DepositIndex()))
		return nil
	}
	genesisState, err := s.cfg.BeaconDB.GenesisState(ctx)
	if err != nil {
		return err
	}
	// Default to all deposits post-genesis deposits in
	// the event we cannot find a finalized state.
	currIndex := genesisState.Eth1DepositIndex()
	chkPt, err := s.cfg.BeaconDB.FinalizedCheckpoint(ctx)
	if err != nil {
		return err
	}
	rt := bytesutil.ToBytes32(chkPt.Root)
	if rt != [32]byte{} {
		fState, err := s.cfg.StateGen.StateByRoot(ctx, rt)
		if err != nil {
			return errors.Wrap(err, "could not get finalized state")
		}
		if fState == nil {
			return errors.Errorf("finalized state with root %#x does not exist in the db", rt)
		}
		// Set deposit index to the one in the current archived state.
		currIndex = fState.Eth1DepositIndex()
	}
	validDepositsCount.Add(float64(currIndex))
	// Only add pending deposits if the container slice length
	// is more than the current index in state.
	if uint64(len(ctrs)) > currIndex {
		for _, c := range ctrs[currIndex:] {
			s.cfg.DepositCache.InsertPendingDeposit(ctx, c.Deposit, c.Eth1BlockHeight, c.Index, bytesutil.ToBytes32(c.DepositRoot))
		}
	}
	return nil
}

// processBlockHeader adds a newly observed eth1 block to the block cache and
// updates the latest blockHeight, blockHash, and blockTime properties of the service.
func (s *Service) processBlockHeader(header *gethTypes.Header) {
	defer safelyHandlePanic()
	blockNumberGauge.Set(float64(header.Number.Int64()))
	s.latestEth1Data.BlockHeight = header.Number.Uint64()
	s.latestEth1Data.BlockHash = header.Hash().Bytes()
	s.latestEth1Data.BlockTime = header.Time
	log.WithFields(logrus.Fields{
		"blockNumber": s.latestEth1Data.BlockHeight,
		"blockHash":   hexutil.Encode(s.latestEth1Data.BlockHash),
	}).Debug("Latest eth1 chain event")
}

// batchRequestHeaders requests the block range specified in the arguments. Instead of requesting
// each block in one call, it batches all requests into a single rpc call.
func (s *Service) batchRequestHeaders(startBlock, endBlock uint64) ([]*gethTypes.Header, error) {
	if startBlock > endBlock {
		return nil, fmt.Errorf("start block height %d cannot be > end block height %d", startBlock, endBlock)
	}
	requestRange := (endBlock - startBlock) + 1
	elems := make([]gethRPC.BatchElem, 0, requestRange)
	headers := make([]*gethTypes.Header, 0, requestRange)
	errs := make([]error, 0, requestRange)
	if requestRange == 0 {
		return headers, nil
	}
	for i := startBlock; i <= endBlock; i++ {
		header := &gethTypes.Header{}
		err := error(nil)
		elems = append(elems, gethRPC.BatchElem{
			Method: "eth_getBlockByNumber",
			Args:   []interface{}{hexutil.EncodeBig(big.NewInt(int64(i))), false},
			Result: header,
			Error:  err,
		})
		headers = append(headers, header)
		errs = append(errs, err)
	}
	ioErr := s.rpcClient.BatchCall(elems)
	if ioErr != nil {
		return nil, ioErr
	}
	for _, e := range errs {
		if e != nil {
			return nil, e
		}
	}
	for _, h := range headers {
		if h != nil {
			if err := s.headerCache.AddHeader(h); err != nil {
				return nil, err
			}
		}
	}
	return headers, nil
}

// safelyHandleHeader will recover and log any panic that occurs from the
// block
func safelyHandlePanic() {
	if r := recover(); r != nil {
		log.WithFields(logrus.Fields{
			"r": r,
		}).Error("Panicked when handling data from ETH 1.0 Chain! Recovering...")

		debug.PrintStack()
	}
}

func (s *Service) handleETH1FollowDistance() {
	defer safelyHandlePanic()
	ctx := s.ctx

	// use a 5 minutes timeout for block time, because the max mining time is 278 sec (block 7208027)
	// (analyzed the time of the block from 2018-09-01 to 2019-02-13)
	fiveMinutesTimeout := timeutils.Now().Add(-5 * time.Minute)
	// check that web3 client is syncing
	if time.Unix(int64(s.latestEth1Data.BlockTime), 0).Before(fiveMinutesTimeout) {
		log.Warn("eth1 client is not syncing")
	}
	if !s.chainStartData.Chainstarted {
		if err := s.checkBlockNumberForChainStart(ctx, big.NewInt(int64(s.latestEth1Data.LastRequestedBlock))); err != nil {
			s.runError = err
			log.Error(err)
			return
		}
	}
	// If the last requested block has not changed,
	// we do not request batched logs as this means there are no new
	// logs for the powchain service to process. Also is a potential
	// failure condition as would mean we have not respected the protocol
	// threshold.
	if s.latestEth1Data.LastRequestedBlock == s.latestEth1Data.BlockHeight {
		log.Error("Beacon node is not respecting the follow distance")
		return
	}
	if err := s.requestBatchedHeadersAndLogs(ctx); err != nil {
		s.runError = err
		log.Error(err)
		return
	}
	// Reset the Status.
	if s.runError != nil {
		s.runError = nil
	}
}

func (s *Service) initPOWService() {

	// Run in a select loop to retry in the event of any failures.
	for {
		select {
		case <-s.ctx.Done():
			return
		default:
			ctx := s.ctx
			header, err := s.eth1DataFetcher.HeaderByNumber(ctx, nil)
			if err != nil {
				log.Errorf("Unable to retrieve latest ETH1.0 chain header: %v", err)
				s.retryETH1Node(err)
				continue
			}

			s.latestEth1Data.BlockHeight = header.Number.Uint64()
			s.latestEth1Data.BlockHash = header.Hash().Bytes()
			s.latestEth1Data.BlockTime = header.Time

			if err := s.processPastLogs(ctx); err != nil {
				log.Errorf("Unable to process past logs %v", err)
				s.retryETH1Node(err)
				continue
			}
			// Cache eth1 headers from our voting period.
			if err := s.cacheHeadersForEth1DataVote(ctx); err != nil {
				log.Errorf("Unable to process past headers %v", err)
				s.retryETH1Node(err)
				continue
			}
			// Handle edge case with embedded genesis state by fetching genesis header to determine
			// its height.
			if s.chainStartData.Chainstarted && s.chainStartData.GenesisBlock == 0 {
				genHeader, err := s.eth1DataFetcher.HeaderByHash(ctx, common.BytesToHash(s.chainStartData.Eth1Data.BlockHash))
				if err != nil {
					log.Errorf("Unable to retrieve genesis ETH1.0 chain header: %v", err)
					s.retryETH1Node(err)
					continue
				}
				s.chainStartData.GenesisBlock = genHeader.Number.Uint64()
				if err := s.savePowchainData(ctx); err != nil {
					log.Errorf("Unable to save powchain data: %v", err)
				}
			}
			return
		}
	}
}

// run subscribes to all the services for the ETH1.0 chain.
func (s *Service) run(done <-chan struct{}) {
	s.runError = nil

	s.initPOWService()

	chainstartTicker := time.NewTicker(logPeriod)
	defer chainstartTicker.Stop()

	for {
		select {
		case <-done:
			s.isRunning = false
			s.runError = nil
			s.connectedETH1 = false
			log.Debug("Context closed, exiting goroutine")
			return
		case <-s.headTicker.C:
			head, err := s.eth1DataFetcher.HeaderByNumber(s.ctx, nil)
			if err != nil {
				log.WithError(err).Debug("Could not fetch latest eth1 header")
				s.retryETH1Node(err)
				continue
			}
			s.processBlockHeader(head)
			s.handleETH1FollowDistance()
			s.checkDefaultEndpoint()
		case <-chainstartTicker.C:
			if s.chainStartData.Chainstarted {
				chainstartTicker.Stop()
				continue
			}
			s.logTillChainStart()
		}
	}
}

// logs the current thresholds required to hit chainstart every minute.
func (s *Service) logTillChainStart() {
	if s.chainStartData.Chainstarted {
		return
	}
	_, blockTime, err := s.retrieveBlockHashAndTime(s.ctx, big.NewInt(int64(s.latestEth1Data.LastRequestedBlock)))
	if err != nil {
		log.Error(err)
		return
	}
	valCount, genesisTime := s.currentCountAndTime(blockTime)
	valNeeded := uint64(0)
	if valCount < params.BeaconConfig().MinGenesisActiveValidatorCount {
		valNeeded = params.BeaconConfig().MinGenesisActiveValidatorCount - valCount
	}
	secondsLeft := uint64(0)
	if genesisTime < params.BeaconConfig().MinGenesisTime {
		secondsLeft = params.BeaconConfig().MinGenesisTime - genesisTime
	}

	fields := logrus.Fields{
		"Additional validators needed": valNeeded,
	}
	if secondsLeft > 0 {
		fields["Generating genesis state in"] = time.Duration(secondsLeft) * time.Second
	}

	log.WithFields(fields).Info("Currently waiting for chainstart")
}

// cacheHeadersForEth1DataVote makes sure that voting for eth1data after startup utilizes cached headers
// instead of making multiple RPC requests to the ETH1 endpoint.
func (s *Service) cacheHeadersForEth1DataVote(ctx context.Context) error {
	// Find the end block to request from.
	end, err := s.followBlockHeight(ctx)
	if err != nil {
		return err
	}
	start, err := s.determineEarliestVotingBlock(ctx, end)
	if err != nil {
		return err
	}
	// We call batchRequestHeaders for its header caching side-effect, so we don't need the return value.
	_, err = s.batchRequestHeaders(start, end)
	if err != nil {
		return err
	}
	return nil
}

// determines the earliest voting block from which to start caching all our previous headers from.
func (s *Service) determineEarliestVotingBlock(ctx context.Context, followBlock uint64) (uint64, error) {
	genesisTime := s.chainStartData.GenesisTime
	currSlot := helpers.CurrentSlot(genesisTime)

	// In the event genesis has not occurred yet, we just request go back follow_distance blocks.
	if genesisTime == 0 || currSlot == 0 {
		earliestBlk := uint64(0)
		if followBlock > params.BeaconConfig().Eth1FollowDistance {
			earliestBlk = followBlock - params.BeaconConfig().Eth1FollowDistance
		}
		return earliestBlk, nil
	}
	votingTime := helpers.VotingPeriodStartTime(genesisTime, currSlot)
	followBackDist := 2 * params.BeaconConfig().SecondsPerETH1Block * params.BeaconConfig().Eth1FollowDistance
	if followBackDist > votingTime {
		return 0, errors.Errorf("invalid genesis time provided. %d > %d", followBackDist, votingTime)
	}
	earliestValidTime := votingTime - followBackDist
	hdr, err := s.BlockByTimestamp(ctx, earliestValidTime)
	if err != nil {
		return 0, err
	}
	return hdr.Number.Uint64(), nil
}

// This performs a health check on our primary endpoint, and if it
// is ready to serve we connect to it again. This method is only
// relevant if we are on our backup endpoint.
func (s *Service) checkDefaultEndpoint() {
	primaryEndpoint := s.cfg.HTTPEndpoints[0]
	// Return early if we are running on our primary
	// endpoint.
	if s.currHttpEndpoint == primaryEndpoint {
		return
	}

	httpClient, rpcClient, err := s.dialETH1Nodes(primaryEndpoint)
	if err != nil {
		log.Debugf("Primary endpoint not ready: %v", err)
		return
	}
	log.Info("Primary endpoint ready again, switching back to it")
	// Close the clients and let our main connection routine
	// properly connect with it.
	httpClient.Close()
	rpcClient.Close()
	// Close current active clients.
	s.closeClients()

	// Switch back to primary endpoint and try connecting
	// to it again.
	s.currHttpEndpoint = primaryEndpoint
	s.retryETH1Node(nil)
}

// This is an inefficient way to search for the next endpoint, but given N is expected to be
// small ( < 25), it is fine to search this way.
func (s *Service) fallbackToNextEndpoint() {
	currEndpoint := s.currHttpEndpoint
	currIndex := 0
	totalEndpoints := len(s.cfg.HTTPEndpoints)

	for i, endpoint := range s.cfg.HTTPEndpoints {
		if endpoint == currEndpoint {
			currIndex = i
			break
		}
	}
	nextIndex := currIndex + 1
	if nextIndex >= totalEndpoints {
		nextIndex = 0
	}
	// Exit early if we have the same index.
	if nextIndex == currIndex {
		return
	}
	s.currHttpEndpoint = s.cfg.HTTPEndpoints[nextIndex]
	log.Infof("Falling back to alternative endpoint: %s", logutil.MaskCredentialsLogging(s.currHttpEndpoint))
}

// validates the current powchain data saved and makes sure that any
// embedded genesis state is correctly accounted for.
func (s *Service) ensureValidPowchainData(ctx context.Context) error {
	genState, err := s.cfg.BeaconDB.GenesisState(ctx)
	if err != nil {
		return err
	}
	// Exit early if no genesis state is saved.
	if genState == nil {
		return nil
	}
	eth1Data, err := s.cfg.BeaconDB.PowchainData(ctx)
	if err != nil {
		return errors.Wrap(err, "unable to retrieve eth1 data")
	}
	if eth1Data == nil || !eth1Data.ChainstartData.Chainstarted {
		pbState, err := stateV0.ProtobufBeaconState(s.preGenesisState.InnerStateUnsafe())
		if err != nil {
			return err
		}
		s.chainStartData = &protodb.ChainStartData{
			Chainstarted:       true,
			GenesisTime:        genState.GenesisTime(),
			GenesisBlock:       0,
			Eth1Data:           genState.Eth1Data(),
			ChainstartDeposits: make([]*ethpb.Deposit, 0),
		}
		eth1Data = &protodb.ETH1ChainData{
			CurrentEth1Data:   s.latestEth1Data,
			ChainstartData:    s.chainStartData,
			BeaconState:       pbState,
			Trie:              s.depositTrie.ToProto(),
			DepositContainers: s.cfg.DepositCache.AllDepositContainers(ctx),
		}
		return s.cfg.BeaconDB.SavePowchainData(ctx, eth1Data)
	}
	return nil
}

func dedupEndpoints(endpoints []string) []string {
	selectionMap := make(map[string]bool)
	newEndpoints := make([]string, 0, len(endpoints))
	for _, point := range endpoints {
		if selectionMap[point] {
			continue
		}
		newEndpoints = append(newEndpoints, point)
		selectionMap[point] = true
	}
	return newEndpoints
}<|MERGE_RESOLUTION|>--- conflicted
+++ resolved
@@ -128,13 +128,10 @@
 	ctx                     context.Context
 	cancel                  context.CancelFunc
 	headTicker              *time.Ticker
-<<<<<<< HEAD
 	httpEndpoint            string
 	auth                    string
 	stateNotifier           statefeed.Notifier
-=======
 	currHttpEndpoint        string
->>>>>>> 2ec3f791
 	httpLogger              bind.ContractFilterer
 	eth1DataFetcher         RPCDataFetcher
 	rpcClient               RPCClient
@@ -150,12 +147,9 @@
 
 // Web3ServiceConfig defines a config struct for web3 service to use through its life cycle.
 type Web3ServiceConfig struct {
-<<<<<<< HEAD
 	HTTPEndPoint       string
 	Auth               string
-=======
 	HTTPEndpoints      []string
->>>>>>> 2ec3f791
 	DepositContract    common.Address
 	BeaconDB           db.HeadAccessDatabase
 	DepositCache       *depositcache.DepositCache
@@ -190,18 +184,13 @@
 		currEndpoint = config.HTTPEndpoints[0]
 	}
 	s := &Service{
-<<<<<<< HEAD
 		ctx:          ctx,
 		cancel:       cancel,
 		headerChan:   make(chan *gethTypes.Header),
 		httpEndpoint: config.HTTPEndPoint,
 		auth:         config.Auth,
-=======
 		cfg:              config,
-		ctx:              ctx,
-		cancel:           cancel,
 		currHttpEndpoint: currEndpoint,
->>>>>>> 2ec3f791
 		latestEth1Data: &protodb.LatestETH1Data{
 			BlockHeight:        0,
 			BlockTime:          0,
