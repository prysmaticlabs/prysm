--- conflicted
+++ resolved
@@ -86,34 +86,11 @@
 	return nil
 }
 
-<<<<<<< HEAD
-func (w *Web3Service) latestPOWChainInfo(reader types.Reader, done <-chan struct{}) {
-=======
-func (w *Web3Service) fetchChainInfo(ctx context.Context, reader Reader, logger Logger) {
->>>>>>> 67d05861
+func (w *Web3Service) fetchChainInfo(ctx context.Context, reader types.Reader, logger types.Logger) {
 	if _, err := reader.SubscribeNewHead(w.ctx, w.headerChan); err != nil {
 		log.Errorf("Unable to subscribe to incoming PoW chain headers: %v", err)
 		return
 	}
-<<<<<<< HEAD
-	for {
-		select {
-		case <-done:
-			return
-		case header := <-w.headerChan:
-			w.blockNumber = header.Number
-			w.blockHash = header.Hash()
-			log.WithFields(logrus.Fields{
-				"blockNumber": w.blockNumber,
-				"blockHash":   w.blockHash.Hex(),
-			}).Debug("Latest web3 chain event")
-		}
-	}
-}
-
-func (w *Web3Service) queryValidatorStatus(logger types.Logger, done <-chan struct{}) {
-=======
->>>>>>> 67d05861
 	query := ethereum.FilterQuery{
 		Addresses: []common.Address{
 			w.vrcAddress,
