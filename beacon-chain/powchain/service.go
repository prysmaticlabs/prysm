--- conflicted
+++ resolved
@@ -90,12 +90,9 @@
 	chainStarted            bool
 	beaconDB                *db.BeaconDB
 	lastReceivedMerkleIndex int64 // Keeps track of the last received index to prevent log spam.
-<<<<<<< HEAD
 	isRunning               bool
 	runError                error
-=======
 	chainStartDelay         uint64
->>>>>>> 8c082504
 }
 
 // Web3ServiceConfig defines a config struct for web3 service to use through its life cycle.
@@ -376,20 +373,13 @@
 		w.runError = err
 		return
 	}
-<<<<<<< HEAD
-	if err := w.processPastLogs(query); err != nil {
-		log.Errorf("Unable to process past logs %v", err)
-		w.runError = err
-		return
-=======
-
 	// Only process logs if the chain start delay flag is not enabled.
 	if w.chainStartDelay == 0 {
 		if err := w.processPastLogs(query); err != nil {
 			log.Errorf("Unable to process past logs %v", err)
+			w.runError = err
 			return
 		}
->>>>>>> 8c082504
 	}
 	defer logSub.Unsubscribe()
 	defer headSub.Unsubscribe()
