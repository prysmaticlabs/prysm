--- conflicted
+++ resolved
@@ -212,16 +212,6 @@
 		}
 	}
 
-<<<<<<< HEAD
-	if err := s.initializeEngineAPIClient(ctx); err != nil {
-		return nil, errors.Wrap(err, "unable to initialize engine API client")
-	}
-
-	// Check transition configuration for the engine API client in the background.
-	go s.checkTransitionConfiguration(ctx, make(chan *statefeed.BlockProcessedData, 1))
-
-=======
->>>>>>> 3579551f
 	if err := s.ensureValidPowchainData(ctx); err != nil {
 		return nil, errors.Wrap(err, "unable to validate powchain data")
 	}
@@ -262,7 +252,7 @@
 	}
 
 	// Check transition configuration for the engine API client in the background.
-	go s.checkTransitionConfiguration(s.ctx)
+	go s.checkTransitionConfiguration(s.ctx, make(chan *statefeed.BlockProcessedData, 1))
 
 	go func() {
 		s.isRunning = true
