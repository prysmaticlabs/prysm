// Package powchain defines the services that interact with the ETH1.0 of Ethereum.
package powchain

import (
	"context"
	"fmt"
	"math/big"
	"runtime/debug"
	"strings"
	"sync"
	"time"

	"github.com/ethereum/go-ethereum"
	"github.com/ethereum/go-ethereum/accounts/abi/bind"
	"github.com/ethereum/go-ethereum/common"
	"github.com/ethereum/go-ethereum/common/hexutil"
	gethTypes "github.com/ethereum/go-ethereum/core/types"
	"github.com/ethereum/go-ethereum/ethclient"
	gethRPC "github.com/ethereum/go-ethereum/rpc"
	"github.com/pkg/errors"
	"github.com/prometheus/client_golang/prometheus"
	"github.com/prometheus/client_golang/prometheus/promauto"
	ethpb "github.com/prysmaticlabs/ethereumapis/eth/v1alpha1"
	"github.com/prysmaticlabs/prysm/beacon-chain/cache/depositcache"
	statefeed "github.com/prysmaticlabs/prysm/beacon-chain/core/feed/state"
	"github.com/prysmaticlabs/prysm/beacon-chain/core/state"
	"github.com/prysmaticlabs/prysm/beacon-chain/db"
	contracts "github.com/prysmaticlabs/prysm/contracts/deposit-contract"
	protodb "github.com/prysmaticlabs/prysm/proto/beacon/db"
	pb "github.com/prysmaticlabs/prysm/proto/beacon/p2p/v1"
	"github.com/prysmaticlabs/prysm/shared/bytesutil"
	"github.com/prysmaticlabs/prysm/shared/params"
	"github.com/prysmaticlabs/prysm/shared/trieutil"
	"github.com/sirupsen/logrus"
)

var log = logrus.WithField("prefix", "powchain")

var (
	validDepositsCount = promauto.NewCounter(prometheus.CounterOpts{
		Name: "powchain_valid_deposits_received",
		Help: "The number of valid deposits received in the deposit contract",
	})
	blockNumberGauge = promauto.NewGauge(prometheus.GaugeOpts{
		Name: "powchain_block_number",
		Help: "The current block number in the proof-of-work chain",
	})
	missedDepositLogsCount = promauto.NewCounter(prometheus.CounterOpts{
		Name: "powchain_missed_deposit_logs",
		Help: "The number of times a missed deposit log is detected",
	})
)

// time to wait before trying to reconnect with the eth1 node.
var backOffPeriod = 6 * time.Second

// Reader defines a struct that can fetch latest header events from a web3 endpoint.
type Reader interface {
	SubscribeNewHead(ctx context.Context, ch chan<- *gethTypes.Header) (ethereum.Subscription, error)
}

// ChainStartFetcher retrieves information pertaining to the chain start event
// of the beacon chain for usage across various services.
type ChainStartFetcher interface {
	ChainStartDeposits() []*ethpb.Deposit
	ChainStartEth1Data() *ethpb.Eth1Data
	PreGenesisState() *pb.BeaconState
}

// ChainInfoFetcher retrieves information about eth1 metadata at the eth2 genesis time.
type ChainInfoFetcher interface {
	Eth2GenesisPowchainInfo() (uint64, *big.Int)
	IsConnectedToETH1() bool
}

// POWBlockFetcher defines a struct that can retrieve mainchain blocks.
type POWBlockFetcher interface {
	BlockTimeByHeight(ctx context.Context, height *big.Int) (uint64, error)
	BlockNumberByTimestamp(ctx context.Context, time uint64) (*big.Int, error)
	BlockHashByHeight(ctx context.Context, height *big.Int) (common.Hash, error)
	BlockExists(ctx context.Context, hash common.Hash) (bool, *big.Int, error)
}

// Chain defines a standard interface for the powchain service in Prysm.
type Chain interface {
	ChainStartFetcher
	ChainInfoFetcher
	POWBlockFetcher
}

// Client defines a struct that combines all relevant ETH1.0 mainchain interactions required
// by the beacon chain node.
type Client interface {
	Reader
	RPCBlockFetcher
	bind.ContractFilterer
	bind.ContractCaller
}

// RPCBlockFetcher defines a subset of methods conformed to by ETH1.0 RPC clients for
// fetching block information.
type RPCBlockFetcher interface {
	HeaderByNumber(ctx context.Context, number *big.Int) (*gethTypes.Header, error)
	BlockByNumber(ctx context.Context, number *big.Int) (*gethTypes.Block, error)
	BlockByHash(ctx context.Context, hash common.Hash) (*gethTypes.Block, error)
}

// Service fetches important information about the canonical
// Ethereum ETH1.0 chain via a web3 endpoint using an ethclient. The Random
// Beacon Chain requires synchronization with the ETH1.0 chain's current
// blockhash, block number, and access to logs within the
// Validator Registration Contract on the ETH1.0 chain to kick off the beacon
// chain's validator registration process.
type Service struct {
	ctx                     context.Context
	cancel                  context.CancelFunc
	client                  Client
	headerChan              chan *gethTypes.Header
	eth1Endpoint            string
	httpEndpoint            string
	depositContractAddress  common.Address
	stateNotifier           statefeed.Notifier
	reader                  Reader
	logger                  bind.ContractFilterer
	httpLogger              bind.ContractFilterer
	blockFetcher            RPCBlockFetcher
	blockCache              *blockCache // cache to store block hash/block height.
	latestEth1Data          *protodb.LatestETH1Data
	depositContractCaller   *contracts.DepositContractCaller
	depositRoot             []byte
	depositTrie             *trieutil.SparseMerkleTrie
	chainStartData          *protodb.ChainStartData
	beaconDB                db.Database
	depositCache            *depositcache.DepositCache
	lastReceivedMerkleIndex int64 // Keeps track of the last received index to prevent log spam.
	isRunning               bool
	runError                error
	preGenesisState         *pb.BeaconState
	processingLock          sync.RWMutex
	requestingOldLogs       bool
	connectedETH1           bool
}

// Web3ServiceConfig defines a config struct for web3 service to use through its life cycle.
type Web3ServiceConfig struct {
	ETH1Endpoint    string
	HTTPEndPoint    string
	DepositContract common.Address
	BeaconDB        db.Database
	DepositCache    *depositcache.DepositCache
	StateNotifier   statefeed.Notifier
}

// NewService sets up a new instance with an ethclient when
// given a web3 endpoint as a string in the config.
func NewService(ctx context.Context, config *Web3ServiceConfig) (*Service, error) {
	if !strings.HasPrefix(config.ETH1Endpoint, "ws") && !strings.HasPrefix(config.ETH1Endpoint, "ipc") {
		return nil, fmt.Errorf(
			"powchain service requires either an IPC or WebSocket endpoint, provided %s",
			config.ETH1Endpoint,
		)
	}
	ctx, cancel := context.WithCancel(ctx)
	depositTrie, err := trieutil.NewTrie(int(params.BeaconConfig().DepositContractTreeDepth))
	if err != nil {
		cancel()
		return nil, errors.Wrap(err, "could not setup deposit trie")
	}
<<<<<<< HEAD

	s := &Service{
		ctx:          ctx,
		cancel:       cancel,
		headerChan:   make(chan *gethTypes.Header),
		eth1Endpoint: config.ETH1Endpoint,
		httpEndpoint: config.HTTPEndPoint,
		latestEth1Data: &protodb.LatestETH1Data{
			BlockHeight:        0,
			BlockTime:          0,
			BlockHash:          []byte{},
			LastRequestedBlock: 0,
		},
		blockCache:             newBlockCache(),
		depositContractAddress: config.DepositContract,
		stateNotifier:          config.StateNotifier,
		depositTrie:            depositTrie,
		chainStartData: &protodb.ChainStartData{
			Eth1Data:           &ethpb.Eth1Data{},
			ChainstartDeposits: make([]*ethpb.Deposit, 0),
		},
=======
	return &Service{
		ctx:                     ctx,
		cancel:                  cancel,
		headerChan:              make(chan *gethTypes.Header),
		eth1Endpoint:            config.ETH1Endpoint,
		httpEndpoint:            config.HTTPEndPoint,
		blockHeight:             nil,
		blockHash:               common.BytesToHash([]byte{}),
		blockCache:              newBlockCache(),
		depositContractAddress:  config.DepositContract,
		stateNotifier:           config.StateNotifier,
		depositTrie:             depositTrie,
		chainStartDeposits:      make([]*ethpb.Deposit, 0, params.BeaconConfig().MinGenesisActiveValidatorCount),
>>>>>>> ef09782e
		beaconDB:                config.BeaconDB,
		depositCache:            config.DepositCache,
		lastReceivedMerkleIndex: -1,
		preGenesisState:         state.EmptyGenesisState(),
	}

	eth1Data, err := config.BeaconDB.PowchainData(ctx)
	if err != nil {
		return nil, errors.Wrap(err, "unable to retrieve eth1 data")
	}
	if eth1Data != nil {
		s.depositTrie = trieutil.CreateTrieFromProto(eth1Data.Trie)
		s.chainStartData = eth1Data.ChainstartData
		s.preGenesisState = eth1Data.BeaconState
		s.latestEth1Data = eth1Data.CurrentEth1Data
		s.lastReceivedMerkleIndex = int64(len(s.depositTrie.Items()) - 1)
	}
	return s, nil
}

// Start a web3 service's main event loop.
func (s *Service) Start() {
	go func() {
		s.waitForConnection()
		s.run(s.ctx.Done())
	}()
}

// Stop the web3 service's main event loop and associated goroutines.
func (s *Service) Stop() error {
	if s.cancel != nil {
		defer s.cancel()
	}
	if s.headerChan != nil {
		defer close(s.headerChan)
	}
	return nil
}

// ChainStartDeposits returns a slice of validator deposit data processed
// by the deposit contract and cached in the powchain service.
func (s *Service) ChainStartDeposits() []*ethpb.Deposit {
	return s.chainStartData.ChainstartDeposits
}

// ChainStartEth1Data returns the eth1 data at chainstart.
func (s *Service) ChainStartEth1Data() *ethpb.Eth1Data {
	return s.chainStartData.Eth1Data
}

// PreGenesisState returns a state that contains
// pre-chainstart deposits.
func (s *Service) PreGenesisState() *pb.BeaconState {
	return s.preGenesisState
}

// Status is service health checks. Return nil or error.
func (s *Service) Status() error {
	// Service don't start
	if !s.isRunning {
		return nil
	}
	// get error from run function
	if s.runError != nil {
		return s.runError
	}
	// use a 5 minutes timeout for block time, because the max mining time is 278 sec (block 7208027)
	// (analyzed the time of the block from 2018-09-01 to 2019-02-13)
	fiveMinutesTimeout := time.Now().Add(-5 * time.Minute)
	// check that web3 client is syncing
	if time.Unix(int64(s.latestEth1Data.BlockTime), 0).Before(fiveMinutesTimeout) {
		return errors.New("eth1 client is not syncing")
	}
	return nil
}

// IsConnectedToETH1 checks if the beacon node is connected to a ETH1 Node.
func (s *Service) IsConnectedToETH1() bool {
	return s.connectedETH1
}

// DepositRoot returns the Merkle root of the latest deposit trie
// from the ETH1.0 deposit contract.
func (s *Service) DepositRoot() [32]byte {
	return s.depositTrie.Root()
}

// DepositTrie returns the sparse Merkle trie used for storing
// deposits from the ETH1.0 deposit contract.
func (s *Service) DepositTrie() *trieutil.SparseMerkleTrie {
	return s.depositTrie
}

// LatestBlockHeight in the ETH1.0 chain.
func (s *Service) LatestBlockHeight() *big.Int {
	return big.NewInt(int64(s.latestEth1Data.BlockHeight))
}

// LatestBlockHash in the ETH1.0 chain.
func (s *Service) LatestBlockHash() common.Hash {
	return bytesutil.ToBytes32(s.latestEth1Data.BlockHash)
}

// Client for interacting with the ETH1.0 chain.
func (s *Service) Client() Client {
	return s.client
}

// AreAllDepositsProcessed determines if all the logs from the deposit contract
// are processed.
func (s *Service) AreAllDepositsProcessed() (bool, error) {
	s.processingLock.RLock()
	defer s.processingLock.RUnlock()
	countByte, err := s.depositContractCaller.GetDepositCount(&bind.CallOpts{})
	if err != nil {
		return false, errors.Wrap(err, "could not get deposit count")
	}
	count := bytesutil.FromBytes8(countByte)
	deposits := s.depositCache.AllDeposits(context.TODO(), nil)
	if count != uint64(len(deposits)) {
		return false, nil
	}
	return true, nil
}

func (s *Service) connectToPowChain() error {
	powClient, httpClient, err := s.dialETH1Nodes()
	if err != nil {
		return errors.Wrap(err, "could not dial eth1 nodes")
	}

	depositContractCaller, err := contracts.NewDepositContractCaller(s.depositContractAddress, httpClient)
	if err != nil {
		return errors.Wrap(err, "could not create deposit contract caller")
	}

	s.initializeConnection(powClient, httpClient, depositContractCaller)
	return nil
}

func (s *Service) dialETH1Nodes() (*ethclient.Client, *ethclient.Client, error) {
	httpRPCClient, err := gethRPC.Dial(s.httpEndpoint)
	if err != nil {
		return nil, nil, err
	}
	httpClient := ethclient.NewClient(httpRPCClient)

	rpcClient, err := gethRPC.Dial(s.eth1Endpoint)
	if err != nil {
		httpClient.Close()
		return nil, nil, err
	}
	powClient := ethclient.NewClient(rpcClient)

	return powClient, httpClient, nil
}

func (s *Service) initializeConnection(powClient *ethclient.Client,
	httpClient *ethclient.Client, contractCaller *contracts.DepositContractCaller) {

	s.reader = powClient
	s.logger = powClient
	s.client = httpClient
	s.httpLogger = httpClient
	s.blockFetcher = httpClient
	s.depositContractCaller = contractCaller
}

func (s *Service) waitForConnection() {
	err := s.connectToPowChain()
	if err == nil {
		s.connectedETH1 = true
		log.WithFields(logrus.Fields{
			"endpoint": s.eth1Endpoint,
		}).Info("Connected to eth1 proof-of-work chain")
		return
	}
	log.WithError(err).Error("Could not connect to powchain endpoint")
	ticker := time.NewTicker(backOffPeriod)
	for {
		select {
		case <-ticker.C:
			err := s.connectToPowChain()
			if err == nil {
				s.connectedETH1 = true
				log.WithFields(logrus.Fields{
					"endpoint": s.eth1Endpoint,
				}).Info("Connected to eth1 proof-of-work chain")
				ticker.Stop()
				return
			}
			log.WithError(err).Error("Could not connect to powchain endpoint")
		case <-s.ctx.Done():
			ticker.Stop()
			log.Debug("Received cancelled context,closing existing powchain service")
			return
		}
	}
}

// initDataFromContract calls the deposit contract and finds the deposit count
// and deposit root.
func (s *Service) initDataFromContract() error {
	root, err := s.depositContractCaller.GetDepositRoot(&bind.CallOpts{})
	if err != nil {
		return errors.Wrap(err, "could not retrieve deposit root")
	}
	s.depositRoot = root[:]
	return nil
}

// processSubscribedHeaders adds a newly observed eth1 block to the block cache and
// updates the latest blockHeight, blockHash, and blockTime properties of the service.
func (s *Service) processSubscribedHeaders(header *gethTypes.Header) {
	defer safelyHandlePanic()
	blockNumberGauge.Set(float64(header.Number.Int64()))
	s.latestEth1Data.BlockHeight = header.Number.Uint64()
	s.latestEth1Data.BlockHash = header.Hash().Bytes()
	s.latestEth1Data.BlockTime = header.Time
	log.WithFields(logrus.Fields{
		"blockNumber": s.latestEth1Data.BlockHeight,
		"blockHash":   hexutil.Encode(s.latestEth1Data.BlockHash),
	}).Debug("Latest eth1 chain event")

	if err := s.blockCache.AddBlock(gethTypes.NewBlockWithHeader(header)); err != nil {
		s.runError = err
		log.Errorf("Unable to add block data to cache %v", err)
	}
}

// safelyHandleHeader will recover and log any panic that occurs from the
// block
func safelyHandlePanic() {
	if r := recover(); r != nil {
		log.WithFields(logrus.Fields{
			"r": r,
		}).Error("Panicked when handling data from ETH 1.0 Chain! Recovering...")

		debug.PrintStack()
	}
}

func (s *Service) handleDelayTicker() {
	defer safelyHandlePanic()
	if !s.chainStartData.Chainstarted {
		if err := s.checkForChainStart(context.Background(), big.NewInt(int64(s.latestEth1Data.LastRequestedBlock))); err != nil {
			s.runError = err
			log.Error(err)
			return
		}
	}
	// If the last requested block has not changed,
	// we do not request batched logs as this means there are no new
	// logs for the powchain service to process.
	if s.latestEth1Data.LastRequestedBlock == s.latestEth1Data.BlockHeight {
		return
	}
	if !s.chainStarted {
		if err := s.checkForChainStart(context.Background(), s.lastRequestedBlock); err != nil {
			s.runError = err
			log.Error(err)
			return
		}
	}
	if err := s.requestBatchedLogs(context.Background()); err != nil {
		s.runError = err
		log.Error(err)
	}
}

// run subscribes to all the services for the ETH1.0 chain.
func (s *Service) run(done <-chan struct{}) {
	s.isRunning = true
	s.runError = nil
	if err := s.initDataFromContract(); err != nil {
		log.Errorf("Unable to retrieve data from deposit contract %v", err)
		return
	}

	headSub, err := s.reader.SubscribeNewHead(s.ctx, s.headerChan)
	if err != nil {
		log.Errorf("Unable to subscribe to incoming ETH1.0 chain headers: %v", err)
		s.runError = err
		return
	}

	header, err := s.blockFetcher.HeaderByNumber(context.Background(), nil)
	if err != nil {
		log.Errorf("Unable to retrieve latest ETH1.0 chain header: %v", err)
		s.runError = err
		return
	}

	s.latestEth1Data.BlockHeight = header.Number.Uint64()
	s.latestEth1Data.BlockHash = header.Hash().Bytes()

	if err := s.processPastLogs(context.Background()); err != nil {
		log.Errorf("Unable to process past logs %v", err)
		s.runError = err
		return
	}

	ticker := time.NewTicker(1 * time.Second)
	defer headSub.Unsubscribe()
	defer ticker.Stop()

	for {
		select {
		case <-done:
			s.isRunning = false
			s.runError = nil
			s.connectedETH1 = false
			log.Debug("Context closed, exiting goroutine")
			return
		case s.runError = <-headSub.Err():
			log.WithError(s.runError).Error("Subscription to new head notifier failed")
			s.connectedETH1 = false
			s.waitForConnection()
			headSub, err = s.reader.SubscribeNewHead(s.ctx, s.headerChan)
			if err != nil {
				log.WithError(err).Error("Unable to re-subscribe to incoming ETH1.0 chain headers")
				s.runError = err
				return
			}
		case header, ok := <-s.headerChan:
			if ok {
				s.processSubscribedHeaders(header)
			}
		case <-ticker.C:
			s.handleDelayTicker()
		}
	}
}<|MERGE_RESOLUTION|>--- conflicted
+++ resolved
@@ -13,7 +13,6 @@
 	"github.com/ethereum/go-ethereum"
 	"github.com/ethereum/go-ethereum/accounts/abi/bind"
 	"github.com/ethereum/go-ethereum/common"
-	"github.com/ethereum/go-ethereum/common/hexutil"
 	gethTypes "github.com/ethereum/go-ethereum/core/types"
 	"github.com/ethereum/go-ethereum/ethclient"
 	gethRPC "github.com/ethereum/go-ethereum/rpc"
@@ -166,7 +165,6 @@
 		cancel()
 		return nil, errors.Wrap(err, "could not setup deposit trie")
 	}
-<<<<<<< HEAD
 
 	s := &Service{
 		ctx:          ctx,
@@ -188,21 +186,6 @@
 			Eth1Data:           &ethpb.Eth1Data{},
 			ChainstartDeposits: make([]*ethpb.Deposit, 0),
 		},
-=======
-	return &Service{
-		ctx:                     ctx,
-		cancel:                  cancel,
-		headerChan:              make(chan *gethTypes.Header),
-		eth1Endpoint:            config.ETH1Endpoint,
-		httpEndpoint:            config.HTTPEndPoint,
-		blockHeight:             nil,
-		blockHash:               common.BytesToHash([]byte{}),
-		blockCache:              newBlockCache(),
-		depositContractAddress:  config.DepositContract,
-		stateNotifier:           config.StateNotifier,
-		depositTrie:             depositTrie,
-		chainStartDeposits:      make([]*ethpb.Deposit, 0, params.BeaconConfig().MinGenesisActiveValidatorCount),
->>>>>>> ef09782e
 		beaconDB:                config.BeaconDB,
 		depositCache:            config.DepositCache,
 		lastReceivedMerkleIndex: -1,
@@ -459,13 +442,6 @@
 	// logs for the powchain service to process.
 	if s.latestEth1Data.LastRequestedBlock == s.latestEth1Data.BlockHeight {
 		return
-	}
-	if !s.chainStarted {
-		if err := s.checkForChainStart(context.Background(), s.lastRequestedBlock); err != nil {
-			s.runError = err
-			log.Error(err)
-			return
-		}
 	}
 	if err := s.requestBatchedLogs(context.Background()); err != nil {
 		s.runError = err
