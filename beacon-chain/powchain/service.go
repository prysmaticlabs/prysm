// Package powchain defines the services that interact with the PoWChain of Ethereum.
package powchain

import (
	"context"
	"encoding/binary"
	"errors"
	"fmt"
	"math/big"
	"strings"
	"time"

	"github.com/ethereum/go-ethereum"
	"github.com/ethereum/go-ethereum/accounts/abi/bind"
	"github.com/ethereum/go-ethereum/common"
	gethTypes "github.com/ethereum/go-ethereum/core/types"
	"github.com/prysmaticlabs/prysm/beacon-chain/core/blocks"
<<<<<<< HEAD
	"github.com/prysmaticlabs/prysm/beacon-chain/utils"
	contracts "github.com/prysmaticlabs/prysm/contracts/validator-registration-contract"
	"github.com/prysmaticlabs/prysm/shared/event"
=======
	contracts "github.com/prysmaticlabs/prysm/contracts/deposit-contract"
>>>>>>> b862168d
	"github.com/prysmaticlabs/prysm/shared/hashutil"
	"github.com/prysmaticlabs/prysm/shared/trie"
	"github.com/sirupsen/logrus"
)

var log = logrus.WithField("prefix", "powchain")

// Reader defines a struct that can fetch latest header events from a web3 endpoint.
type Reader interface {
	SubscribeNewHead(ctx context.Context, ch chan<- *gethTypes.Header) (ethereum.Subscription, error)
}

// POWBlockFetcher defines a struct that can retrieve mainchain blocks.
type POWBlockFetcher interface {
	BlockByHash(ctx context.Context, hash common.Hash) (*gethTypes.Block, error)
}

// Client defines a struct that combines all relevant PoW mainchain interactions required
// by the beacon chain node.
type Client interface {
	Reader
	POWBlockFetcher
	bind.ContractFilterer
	bind.ContractCaller
}

// Web3Service fetches important information about the canonical
// Ethereum PoW chain via a web3 endpoint using an ethclient. The Random
// Beacon Chain requires synchronization with the PoW chain's current
// blockhash, block number, and access to logs within the
// Validator Registration Contract on the PoW chain to kick off the beacon
// chain's validator registration process.
type Web3Service struct {
	ctx                    context.Context
	Cancel                 context.CancelFunc
	client                 Client
	headerChan             chan *gethTypes.Header
	logChan                chan gethTypes.Log
	endpoint               string
	depositContractAddress common.Address
	chainStartFeed         *event.Feed
	reader                 Reader
	logger                 bind.ContractFilterer
	blockNumber            *big.Int    // the latest PoW chain blockNumber.
	blockHash              common.Hash // the latest PoW chain blockHash.
<<<<<<< HEAD
	vrcCaller              *contracts.ValidatorRegistrationCaller
	depositCount           uint64
	DepositRoot            []byte
	DepositTrie            *trie.DepositTrie
=======
	vrcCaller              *contracts.DepositContractCaller
	depositRoot            []byte
	depositTrie            *trie.DepositTrie
>>>>>>> b862168d
}

// Web3ServiceConfig defines a config struct for web3 service to use through its life cycle.
type Web3ServiceConfig struct {
	Endpoint        string
	DepositContract common.Address
	Client          Client
	Reader          Reader
	Logger          bind.ContractFilterer
	ContractBackend bind.ContractBackend
}

var (
	depositEventSignature    = []byte("Deposit(bytes32,bytes,bytes)")
	chainStartEventSignature = []byte("ChainStart(bytes32,bytes)")
)

// NewWeb3Service sets up a new instance with an ethclient when
// given a web3 endpoint as a string in the config.
func NewWeb3Service(ctx context.Context, config *Web3ServiceConfig) (*Web3Service, error) {
	if !strings.HasPrefix(config.Endpoint, "ws") && !strings.HasPrefix(config.Endpoint, "ipc") {
		return nil, fmt.Errorf(
			"web3service requires either an IPC or WebSocket endpoint, provided %s",
			config.Endpoint,
		)
	}

	vrcCaller, err := contracts.NewDepositContractCaller(config.DepositContract, config.ContractBackend)
	if err != nil {
		return nil, fmt.Errorf("could not create VRC caller %v", err)
	}

	ctx, cancel := context.WithCancel(ctx)
	return &Web3Service{
		ctx:                    ctx,
		Cancel:                 cancel,
		headerChan:             make(chan *gethTypes.Header),
		logChan:                make(chan gethTypes.Log),
		endpoint:               config.Endpoint,
		blockNumber:            nil,
		blockHash:              common.BytesToHash([]byte{}),
		depositContractAddress: config.DepositContract,
		chainStartFeed:         new(event.Feed),
		client:                 config.Client,
		reader:                 config.Reader,
		logger:                 config.Logger,
		vrcCaller:              vrcCaller,
	}, nil
}

// Start a web3 service's main event loop.
func (w *Web3Service) Start() {
	log.WithFields(logrus.Fields{
		"endpoint": w.endpoint,
	}).Info("Starting service")
	go w.run(w.ctx.Done())
}

// Stop the web3 service's main event loop and associated goroutines.
func (w *Web3Service) Stop() error {
	defer w.Cancel()
	defer close(w.headerChan)
	log.Info("Stopping service")
	return nil
}

// ChainStartFeed returns a feed that is written to
// whenever the deposit contract fires a ChainStart log.
func (w *Web3Service) ChainStartFeed() *event.Feed {
	return w.chainStartFeed
}

// Status always returns nil.
// TODO(1204): Add service health checks.
func (w *Web3Service) Status() error {
	return nil
}

// initDataFromVRC calls the vrc contract and finds the deposit count
// and deposit root.
func (w *Web3Service) initDataFromVRC() error {

	root, err := w.vrcCaller.GetDepositRoot(&bind.CallOpts{})
	if err != nil {
		return fmt.Errorf("could not retrieve deposit root %v", err)
	}

<<<<<<< HEAD
	w.DepositRoot = root
	w.DepositTrie = trie.NewDepositTrie()
=======
	w.depositRoot = root[:]
	w.depositTrie = trie.NewDepositTrie()
>>>>>>> b862168d

	return nil
}

// run subscribes to all the services for the powchain.
func (w *Web3Service) run(done <-chan struct{}) {

	if err := w.initDataFromVRC(); err != nil {
		log.Errorf("Unable to retrieve data from VRC %v", err)
		return
	}

	headSub, err := w.reader.SubscribeNewHead(w.ctx, w.headerChan)
	if err != nil {
		log.Errorf("Unable to subscribe to incoming PoW chain headers: %v", err)
		return
	}
	query := ethereum.FilterQuery{
		Addresses: []common.Address{
			w.depositContractAddress,
		},
	}
	logSub, err := w.logger.SubscribeFilterLogs(w.ctx, query, w.logChan)
	if err != nil {
		log.Errorf("Unable to query logs from VRC: %v", err)
		return
	}
	if err := w.processPastLogs(query); err != nil {
		log.Errorf("Unable to process past logs %v", err)
		return
	}
	defer logSub.Unsubscribe()
	defer headSub.Unsubscribe()

	for {
		select {
		case <-done:
			log.Debug("Powchain service context closed, exiting goroutine")
			return
		case <-headSub.Err():
			log.Debug("Unsubscribed to head events, exiting goroutine")
			return
		case <-logSub.Err():
			log.Debug("Unsubscribed to log events, exiting goroutine")
			return
		case header := <-w.headerChan:
			w.blockNumber = header.Number
			w.blockHash = header.Hash()
			log.WithFields(logrus.Fields{
				"blockNumber": w.blockNumber,
				"blockHash":   w.blockHash.Hex(),
			}).Debug("Latest web3 chain event")
		case VRClog := <-w.logChan:
			w.ProcessLog(VRClog)
		}
	}
}

// ProcessLog is the main method which handles the processing of all
// logs from the deposit contract on the POW Chain.
func (w *Web3Service) ProcessLog(VRClog gethTypes.Log) {
	// Process logs according to their event signature.
	if VRClog.Topics[0] == hashutil.Hash(depositEventSignature) {
		w.ProcessDepositLog(VRClog)
		return
	}

	if VRClog.Topics[0] == hashutil.Hash(chainStartEventSignature) {
		w.ProcessChainStartLog(VRClog)
		return
	}

	log.Debugf("Log is not of a valid event signature %#x", VRClog.Topics[0])
}

// ProcessDepositLog processes the log which had been received from
// the POW chain by trying to ascertain which participant deposited
// in the contract.
func (w *Web3Service) ProcessDepositLog(VRClog gethTypes.Log) {

	merkleRoot, depositData, MerkleTreeIndex, err := contracts.UnpackDepositLogData(VRClog.Data)
	if err != nil {
		log.Errorf("Could not unpack log %v", err)
		return
	}
	if err := w.saveInTrie(depositData, merkleRoot); err != nil {
		log.Errorf("Could not save in trie %v", err)
		return
	}
	depositInput, err := blocks.DecodeDepositInput(depositData)
	if err != nil {
		log.Errorf("Could not decode deposit input  %v", err)
		return
	}
	index := binary.BigEndian.Uint64(MerkleTreeIndex)
	log.WithFields(logrus.Fields{
		"publicKey":         depositInput.Pubkey,
		"merkle tree index": index,
	}).Info("Validator registered in VRC with public key and index")
}

// ProcessChainStartLog processes the log which had been received from
// the POW chain by trying to determine when to start the beacon chain.
func (w *Web3Service) ProcessChainStartLog(VRClog gethTypes.Log) {

	receiptRoot, timestampData, err := contracts.UnpackChainStartLogData(VRClog.Data)
	if err != nil {
		log.Errorf("Unable to unpack ChainStart log data %v", err)
		return
	}
	if w.DepositTrie.Root() != receiptRoot {
		log.Errorf("Receipt root from log doesn't match the root saved in memory %#x", receiptRoot)
		return
	}

	timestamp := binary.BigEndian.Uint64(timestampData)
	if uint64(time.Now().Unix()) < timestamp {
		log.Errorf("Invalid timestamp from log expected %d > %d", time.Now().Unix(), timestamp)
	}

	chainStartTime := time.Unix(int64(timestamp), 0)
	log.WithFields(logrus.Fields{
		"ChainStartTime": chainStartTime,
	}).Info("Minimum Number of Validators Reached for beacon-chain to start")
	w.chainStartFeed.Send(chainStartTime)
}

// saveInTrie saves in the in-memory deposit trie.
func (w *Web3Service) saveInTrie(depositData []byte, merkleRoot common.Hash) error {
	if w.DepositTrie.Root() != merkleRoot {
		return errors.New("saved root in trie is unequal to root received from log")
	}

	w.DepositTrie.UpdateDepositTrie(depositData)
	return nil
}

// processPastLogs processes all the past logs from the deposit contract and
// updates the deposit trie with the data from each individual log.
func (w *Web3Service) processPastLogs(query ethereum.FilterQuery) error {
	logs, err := w.logger.FilterLogs(w.ctx, query)
	if err != nil {
		return err
	}

	for _, log := range logs {
		w.ProcessLog(log)
	}
	return nil
}

// LatestBlockNumber in the PoWChain.
func (w *Web3Service) LatestBlockNumber() *big.Int {
	return w.blockNumber
}

// LatestBlockHash in the PoWChain.
func (w *Web3Service) LatestBlockHash() common.Hash {
	return w.blockHash
}

// Client for interacting with the PoWChain.
func (w *Web3Service) Client() Client {
	return w.client
}<|MERGE_RESOLUTION|>--- conflicted
+++ resolved
@@ -15,13 +15,8 @@
 	"github.com/ethereum/go-ethereum/common"
 	gethTypes "github.com/ethereum/go-ethereum/core/types"
 	"github.com/prysmaticlabs/prysm/beacon-chain/core/blocks"
-<<<<<<< HEAD
-	"github.com/prysmaticlabs/prysm/beacon-chain/utils"
-	contracts "github.com/prysmaticlabs/prysm/contracts/validator-registration-contract"
+	contracts "github.com/prysmaticlabs/prysm/contracts/deposit-contract"
 	"github.com/prysmaticlabs/prysm/shared/event"
-=======
-	contracts "github.com/prysmaticlabs/prysm/contracts/deposit-contract"
->>>>>>> b862168d
 	"github.com/prysmaticlabs/prysm/shared/hashutil"
 	"github.com/prysmaticlabs/prysm/shared/trie"
 	"github.com/sirupsen/logrus"
@@ -56,7 +51,7 @@
 // chain's validator registration process.
 type Web3Service struct {
 	ctx                    context.Context
-	Cancel                 context.CancelFunc
+	cancel                 context.CancelFunc
 	client                 Client
 	headerChan             chan *gethTypes.Header
 	logChan                chan gethTypes.Log
@@ -67,16 +62,9 @@
 	logger                 bind.ContractFilterer
 	blockNumber            *big.Int    // the latest PoW chain blockNumber.
 	blockHash              common.Hash // the latest PoW chain blockHash.
-<<<<<<< HEAD
-	vrcCaller              *contracts.ValidatorRegistrationCaller
-	depositCount           uint64
+	vrcCaller              *contracts.DepositContractCaller
 	DepositRoot            []byte
 	DepositTrie            *trie.DepositTrie
-=======
-	vrcCaller              *contracts.DepositContractCaller
-	depositRoot            []byte
-	depositTrie            *trie.DepositTrie
->>>>>>> b862168d
 }
 
 // Web3ServiceConfig defines a config struct for web3 service to use through its life cycle.
@@ -112,7 +100,7 @@
 	ctx, cancel := context.WithCancel(ctx)
 	return &Web3Service{
 		ctx:                    ctx,
-		Cancel:                 cancel,
+		cancel:                 cancel,
 		headerChan:             make(chan *gethTypes.Header),
 		logChan:                make(chan gethTypes.Log),
 		endpoint:               config.Endpoint,
@@ -137,7 +125,7 @@
 
 // Stop the web3 service's main event loop and associated goroutines.
 func (w *Web3Service) Stop() error {
-	defer w.Cancel()
+	defer w.cancel()
 	defer close(w.headerChan)
 	log.Info("Stopping service")
 	return nil
@@ -164,13 +152,8 @@
 		return fmt.Errorf("could not retrieve deposit root %v", err)
 	}
 
-<<<<<<< HEAD
-	w.DepositRoot = root
+	w.DepositRoot = root[:]
 	w.DepositTrie = trie.NewDepositTrie()
-=======
-	w.depositRoot = root[:]
-	w.depositTrie = trie.NewDepositTrie()
->>>>>>> b862168d
 
 	return nil
 }
