--- conflicted
+++ resolved
@@ -1010,13 +1010,8 @@
 	if err != nil {
 		return errors.Wrap(err, "unable to retrieve eth1 data")
 	}
-<<<<<<< HEAD
-	if eth1Data == nil || !eth1Data.ChainstartData.Chainstarted || !s.validateDepositContainers(eth1Data.DepositContainers) {
+	if eth1Data == nil || !eth1Data.ChainstartData.Chainstarted || !validateDepositContainers(eth1Data.DepositContainers) {
 		pbState, err := v1.ProtobufBeaconState(s.preGenesisState.ToProtoUnsafe())
-=======
-	if eth1Data == nil || !eth1Data.ChainstartData.Chainstarted || !validateDepositContainers(eth1Data.DepositContainers) {
-		pbState, err := v1.ProtobufBeaconState(s.preGenesisState.InnerStateUnsafe())
->>>>>>> 5ab88da1
 		if err != nil {
 			return err
 		}
