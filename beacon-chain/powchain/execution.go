--- conflicted
+++ resolved
@@ -67,7 +67,7 @@
 	if err != nil {
 		return nil, err
 	}
-	return ExeutableDataToExecutionPayload(ed), nil
+	return executableDataToExecutionPayload(ed), nil
 }
 
 // NotifyConsensusValidated notifies execution engine on the result of beacon state transition.
@@ -102,7 +102,7 @@
 // Engine API definition:
 // 	https://github.com/ethereum/execution-apis/blob/main/src/engine/interop/specification.md#engine_executepayload
 func (s *Service) ExecutePayload(ctx context.Context, payload *ethpb.ExecutionPayload) error {
-	res, err := s.catalystClient.ExecutePayload(ctx, ExecutionPayloadToExecutableData(payload))
+	res, err := s.catalystClient.ExecutePayload(ctx, executionPayloadToExecutableData(payload))
 	if err != nil {
 		return err
 	}
@@ -118,10 +118,10 @@
 	}
 }
 
-func ExecutionPayloadToExecutableData(payload *ethpb.ExecutionPayload) types.ExecutableData {
-	txns := make([][]byte, len(payload.Transactions))
+func executionPayloadToExecutableData(payload *ethpb.ExecutionPayload) types.ExecutableData {
+	txs := make([][]byte, len(payload.Transactions))
 	for i, t := range payload.Transactions {
-		txns[i] = t.GetOpaqueTransaction()
+		txs[i] = t.GetOpaqueTransaction()
 	}
 	baseFeePerGas := new(big.Int)
 	baseFeePerGas.SetBytes(payload.BaseFeePerGas)
@@ -139,15 +139,14 @@
 		Timestamp:     payload.Timestamp,
 		ExtraData:     payload.ExtraData,
 		BaseFeePerGas: baseFeePerGas,
-		Transactions:  txns,
+		Transactions:  txs,
 	}
-<<<<<<< HEAD
 }
 
-func ExeutableDataToExecutionPayload(ed *types.ExecutableData) *ethpb.ExecutionPayload {
-	txns := make([]*ethpb.Transaction, len(ed.Transactions))
+func executableDataToExecutionPayload(ed *types.ExecutableData) *ethpb.ExecutionPayload {
+	txs := make([]*ethpb.Transaction, len(ed.Transactions))
 	for i, t := range ed.Transactions {
-		txns[i] = &ethpb.Transaction{
+		txs[i] = &ethpb.Transaction{
 			TransactionOneof: &ethpb.Transaction_OpaqueTransaction{t[:]},
 		}
 	}
@@ -166,20 +165,6 @@
 		ExtraData:     ed.ExtraData,
 		BaseFeePerGas: ed.BaseFeePerGas.Bytes(),
 		BlockHash:     ed.BlockHash.Bytes(),
-		Transactions:  txns,
-=======
-
-	// The `respond` definition:
-	// https://github.com/ethereum/execution-apis/blob/main/src/engine/interop/specification.md#returns-2
-	switch res {
-	case catalyst.VALID:
-		return nil
-	case catalyst.INVALID:
-		return errors.New("invalid payload")
-	case catalyst.SYNCING:
-		return errors.New("sync process is in progress")
-	default:
-		return errors.New("unknown execute payload response type")
->>>>>>> 0146c531
+		Transactions:  txs,
 	}
 }