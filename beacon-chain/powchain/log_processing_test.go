package powchain

import (
	"bytes"
	"context"
	"encoding/binary"
	"io/ioutil"
	"math/big"
	"testing"
	"time"

	"github.com/ethereum/go-ethereum"
	"github.com/ethereum/go-ethereum/common"
	gethTypes "github.com/ethereum/go-ethereum/core/types"
	ethpb "github.com/prysmaticlabs/ethereumapis/eth/v1alpha1"
	"github.com/prysmaticlabs/prysm/beacon-chain/cache/depositcache"
	"github.com/prysmaticlabs/prysm/beacon-chain/core/feed"
	statefeed "github.com/prysmaticlabs/prysm/beacon-chain/core/feed/state"
	"github.com/prysmaticlabs/prysm/beacon-chain/core/state"
	"github.com/prysmaticlabs/prysm/beacon-chain/db"
	testDB "github.com/prysmaticlabs/prysm/beacon-chain/db/testing"
	mockPOW "github.com/prysmaticlabs/prysm/beacon-chain/powchain/testing"
	contracts "github.com/prysmaticlabs/prysm/contracts/deposit-contract"
	"github.com/prysmaticlabs/prysm/shared/params"
	"github.com/prysmaticlabs/prysm/shared/testutil"
	"github.com/prysmaticlabs/prysm/shared/trieutil"
	"github.com/sirupsen/logrus"
	logTest "github.com/sirupsen/logrus/hooks/test"
	"gopkg.in/d4l3k/messagediff.v1"
)

func init() {
	logrus.SetLevel(logrus.DebugLevel)
	logrus.SetOutput(ioutil.Discard)
}

func TestProcessDepositLog_OK(t *testing.T) {
	hook := logTest.NewGlobal()
	testutil.ResetCache()
	testAcc, err := contracts.Setup()
	if err != nil {
		t.Fatalf("Unable to set up simulated backend %v", err)
	}
	beaconDB := testDB.SetupDB(t)
	defer testDB.TeardownDB(t, beaconDB)
	web3Service, err := NewService(context.Background(), &Web3ServiceConfig{
		ETH1Endpoint:    endpoint,
		DepositContract: testAcc.ContractAddr,
		BeaconDB:        beaconDB,
		DepositCache:    depositcache.NewDepositCache(),
	})
	if err != nil {
		t.Fatalf("unable to setup web3 ETH1.0 chain service: %v", err)
	}
	web3Service = setDefaultMocks(web3Service)
	web3Service.depositContractCaller, err = contracts.NewDepositContractCaller(testAcc.ContractAddr, testAcc.Backend)
	if err != nil {
		t.Fatal(err)
	}

	testAcc.Backend.Commit()
	deposits, _, _ := testutil.DeterministicDepositsAndKeys(1)
	_, depositRoots, err := testutil.DeterministicDepositTrie(len(deposits))
	if err != nil {
		t.Fatal(err)
	}
	data := deposits[0].Data

	testAcc.TxOpts.Value = contracts.Amount32Eth()
	testAcc.TxOpts.GasLimit = 1000000
	if _, err := testAcc.Contract.Deposit(testAcc.TxOpts, data.PublicKey, data.WithdrawalCredentials, data.Signature, depositRoots[0]); err != nil {
		t.Fatalf("Could not deposit to deposit contract %v", err)
	}

	testAcc.Backend.Commit()

	query := ethereum.FilterQuery{
		Addresses: []common.Address{
			web3Service.depositContractAddress,
		},
	}

	logs, err := testAcc.Backend.FilterLogs(web3Service.ctx, query)
	if err != nil {
		t.Fatalf("Unable to retrieve logs %v", err)
	}
	if len(logs) == 0 {
		t.Fatal("no logs")
	}

	web3Service.ProcessLog(context.Background(), logs[0])

	testutil.AssertLogsDoNotContain(t, hook, "Could not unpack log")
	testutil.AssertLogsDoNotContain(t, hook, "Could not save in trie")
	testutil.AssertLogsDoNotContain(t, hook, "could not deserialize validator public key")
	testutil.AssertLogsDoNotContain(t, hook, "could not convert bytes to signature")
	testutil.AssertLogsDoNotContain(t, hook, "could not sign root for deposit data")
	testutil.AssertLogsDoNotContain(t, hook, "deposit signature did not verify")
	testutil.AssertLogsDoNotContain(t, hook, "could not tree hash deposit data")
	testutil.AssertLogsDoNotContain(t, hook, "deposit merkle branch of deposit root did not verify for root")
	testutil.AssertLogsContain(t, hook, "Deposit registered from deposit contract")

	hook.Reset()
}

func TestProcessDepositLog_InsertsPendingDeposit(t *testing.T) {
	hook := logTest.NewGlobal()
	testAcc, err := contracts.Setup()
	if err != nil {
		t.Fatalf("Unable to set up simulated backend %v", err)
	}
	beaconDB := testDB.SetupDB(t)
	defer testDB.TeardownDB(t, beaconDB)
	web3Service, err := NewService(context.Background(), &Web3ServiceConfig{
		ETH1Endpoint:    endpoint,
		DepositContract: testAcc.ContractAddr,
		BeaconDB:        beaconDB,
		DepositCache:    depositcache.NewDepositCache(),
	})
	if err != nil {
		t.Fatalf("unable to setup web3 ETH1.0 chain service: %v", err)
	}
	web3Service = setDefaultMocks(web3Service)
	web3Service.depositContractCaller, err = contracts.NewDepositContractCaller(testAcc.ContractAddr, testAcc.Backend)
	if err != nil {
		t.Fatal(err)
	}

	testAcc.Backend.Commit()

	deposits, _, _ := testutil.DeterministicDepositsAndKeys(1)
	_, depositRoots, err := testutil.DeterministicDepositTrie(len(deposits))
	if err != nil {
		t.Fatal(err)
	}
	data := deposits[0].Data

	testAcc.TxOpts.Value = contracts.Amount32Eth()
	testAcc.TxOpts.GasLimit = 1000000

	if _, err := testAcc.Contract.Deposit(testAcc.TxOpts, data.PublicKey, data.WithdrawalCredentials, data.Signature, depositRoots[0]); err != nil {
		t.Fatalf("Could not deposit to deposit contract %v", err)
	}

	if _, err := testAcc.Contract.Deposit(testAcc.TxOpts, data.PublicKey, data.WithdrawalCredentials, data.Signature, depositRoots[0]); err != nil {
		t.Fatalf("Could not deposit to deposit contract %v", err)
	}

	testAcc.Backend.Commit()

	query := ethereum.FilterQuery{
		Addresses: []common.Address{
			web3Service.depositContractAddress,
		},
	}

	logs, err := testAcc.Backend.FilterLogs(web3Service.ctx, query)
	if err != nil {
		t.Fatalf("Unable to retrieve logs %v", err)
	}

	web3Service.chainStartData.Chainstarted = true

	web3Service.ProcessDepositLog(context.Background(), logs[0])
	web3Service.ProcessDepositLog(context.Background(), logs[1])
	pendingDeposits := web3Service.depositCache.PendingDeposits(context.Background(), nil /*blockNum*/)
	if len(pendingDeposits) != 2 {
		t.Errorf("Unexpected number of deposits. Wanted 2 deposit, got %+v", pendingDeposits)
	}
	hook.Reset()
}

func TestUnpackDepositLogData_OK(t *testing.T) {
	testAcc, err := contracts.Setup()
	if err != nil {
		t.Fatalf("Unable to set up simulated backend %v", err)
	}
	beaconDB := testDB.SetupDB(t)
	defer testDB.TeardownDB(t, beaconDB)
	web3Service, err := NewService(context.Background(), &Web3ServiceConfig{
		ETH1Endpoint:    endpoint,
		BeaconDB:        beaconDB,
		DepositContract: testAcc.ContractAddr,
	})
	if err != nil {
		t.Fatalf("unable to setup web3 ETH1.0 chain service: %v", err)
	}
	web3Service = setDefaultMocks(web3Service)
	web3Service.depositContractCaller, err = contracts.NewDepositContractCaller(testAcc.ContractAddr, testAcc.Backend)
	if err != nil {
		t.Fatal(err)
	}

	testAcc.Backend.Commit()

	if err := web3Service.initDataFromContract(); err != nil {
		t.Fatalf("Could not init from contract: %v", err)
	}

	deposits, _, _ := testutil.DeterministicDepositsAndKeys(1)
	_, depositRoots, err := testutil.DeterministicDepositTrie(len(deposits))
	if err != nil {
		t.Fatal(err)
	}
	data := deposits[0].Data

	testAcc.TxOpts.Value = contracts.Amount32Eth()
	testAcc.TxOpts.GasLimit = 1000000
	if _, err := testAcc.Contract.Deposit(testAcc.TxOpts, data.PublicKey, data.WithdrawalCredentials, data.Signature, depositRoots[0]); err != nil {
		t.Fatalf("Could not deposit to deposit contract %v", err)
	}
	testAcc.Backend.Commit()

	query := ethereum.FilterQuery{
		Addresses: []common.Address{
			web3Service.depositContractAddress,
		},
	}

	logz, err := testAcc.Backend.FilterLogs(web3Service.ctx, query)
	if err != nil {
		t.Fatalf("Unable to retrieve logs %v", err)
	}

	loggedPubkey, withCreds, _, loggedSig, index, err := contracts.UnpackDepositLogData(logz[0].Data)
	if err != nil {
		t.Fatalf("Unable to unpack logs %v", err)
	}

	if binary.LittleEndian.Uint64(index) != 0 {
		t.Errorf("Retrieved merkle tree index is incorrect %d", index)
	}

	if !bytes.Equal(loggedPubkey, data.PublicKey) {
		t.Errorf("Pubkey is not the same as the data that was put in %v", loggedPubkey)
	}

	if !bytes.Equal(loggedSig, data.Signature) {
		t.Errorf("Proof of Possession is not the same as the data that was put in %v", loggedSig)
	}

	if !bytes.Equal(withCreds, data.WithdrawalCredentials) {
		t.Errorf("Withdrawal Credentials is not the same as the data that was put in %v", withCreds)
	}

}

func TestProcessETH2GenesisLog_8DuplicatePubkeys(t *testing.T) {
	hook := logTest.NewGlobal()
	testAcc, err := contracts.Setup()
	if err != nil {
		t.Fatalf("Unable to set up simulated backend %v", err)
	}
	beaconDB := testDB.SetupDB(t)
	defer testDB.TeardownDB(t, beaconDB)
	web3Service, err := NewService(context.Background(), &Web3ServiceConfig{
		ETH1Endpoint:    endpoint,
		DepositContract: testAcc.ContractAddr,
		BeaconDB:        beaconDB,
		DepositCache:    depositcache.NewDepositCache(),
	})
	if err != nil {
		t.Fatalf("unable to setup web3 ETH1.0 chain service: %v", err)
	}
	web3Service = setDefaultMocks(web3Service)
	web3Service.depositContractCaller, err = contracts.NewDepositContractCaller(testAcc.ContractAddr, testAcc.Backend)
	if err != nil {
		t.Fatal(err)
	}

	bConfig := params.MinimalSpecConfig()
	bConfig.MinGenesisTime = 0
	params.OverrideBeaconConfig(bConfig)

	testAcc.Backend.Commit()
	testAcc.Backend.AdjustTime(time.Duration(int64(time.Now().Nanosecond())))

	deposits, _, _ := testutil.DeterministicDepositsAndKeys(1)
	_, depositRoots, err := testutil.DeterministicDepositTrie(len(deposits))
	if err != nil {
		t.Fatal(err)
	}
	data := deposits[0].Data

	testAcc.TxOpts.Value = contracts.Amount32Eth()
	testAcc.TxOpts.GasLimit = 1000000

	// 64 Validators are used as size required for beacon-chain to start. This number
	// is defined in the deposit contract as the number required for the testnet. The actual number
	// is 2**14
	for i := 0; i < depositsReqForChainStart; i++ {
		testAcc.TxOpts.Value = contracts.Amount32Eth()
		if _, err := testAcc.Contract.Deposit(testAcc.TxOpts, data.PublicKey, data.WithdrawalCredentials, data.Signature, depositRoots[0]); err != nil {
			t.Fatalf("Could not deposit to deposit contract %v", err)
		}

		testAcc.Backend.Commit()
	}

	query := ethereum.FilterQuery{
		Addresses: []common.Address{
			web3Service.depositContractAddress,
		},
	}

	logs, err := testAcc.Backend.FilterLogs(web3Service.ctx, query)
	if err != nil {
		t.Fatalf("Unable to retrieve logs %v", err)
	}

	for _, log := range logs {
		web3Service.ProcessLog(context.Background(), log)
	}

	if web3Service.chainStartData.Chainstarted {
		t.Error("Genesis has been triggered despite being 8 duplicate keys")
	}

	testutil.AssertLogsDoNotContain(t, hook, "Minimum number of validators reached for beacon-chain to start")
	hook.Reset()
}

func TestProcessETH2GenesisLog(t *testing.T) {
	hook := logTest.NewGlobal()
	testAcc, err := contracts.Setup()
	if err != nil {
		t.Fatalf("Unable to set up simulated backend %v", err)
	}
	beaconDB := testDB.SetupDB(t)
	defer testDB.TeardownDB(t, beaconDB)
	web3Service, err := NewService(context.Background(), &Web3ServiceConfig{
		ETH1Endpoint:    endpoint,
		DepositContract: testAcc.ContractAddr,
		BeaconDB:        beaconDB,
		DepositCache:    depositcache.NewDepositCache(),
	})
	if err != nil {
		t.Fatalf("unable to setup web3 ETH1.0 chain service: %v", err)
	}
	web3Service = setDefaultMocks(web3Service)
	web3Service.depositContractCaller, err = contracts.NewDepositContractCaller(testAcc.ContractAddr, testAcc.Backend)
	if err != nil {
		t.Fatal(err)
	}
	bConfig := params.MinimalSpecConfig()
	bConfig.MinGenesisTime = 0
	params.OverrideBeaconConfig(bConfig)

	testAcc.Backend.Commit()
	testAcc.Backend.AdjustTime(time.Duration(int64(time.Now().Nanosecond())))

	deposits, _, _ := testutil.DeterministicDepositsAndKeys(uint64(depositsReqForChainStart))

	_, roots, err := testutil.DeterministicDepositTrie(len(deposits))
	if err != nil {
		t.Fatal(err)
	}

	// 64 Validators are used as size required for beacon-chain to start. This number
	// is defined in the deposit contract as the number required for the testnet. The actual number
	// is 2**14
	for i := 0; i < depositsReqForChainStart; i++ {
		data := deposits[i].Data
		testAcc.TxOpts.Value = contracts.Amount32Eth()
		testAcc.TxOpts.GasLimit = 1000000
		if _, err := testAcc.Contract.Deposit(testAcc.TxOpts, data.PublicKey, data.WithdrawalCredentials, data.Signature, roots[i]); err != nil {
			t.Fatalf("Could not deposit to deposit contract %v", err)
		}

		testAcc.Backend.Commit()
	}

	query := ethereum.FilterQuery{
		Addresses: []common.Address{
			web3Service.depositContractAddress,
		},
	}

	logs, err := testAcc.Backend.FilterLogs(web3Service.ctx, query)
	if err != nil {
		t.Fatalf("Unable to retrieve logs %v", err)
	}

	if len(logs) != depositsReqForChainStart {
		t.Fatalf(
			"Did not receive enough logs, received %d, wanted %d",
			len(logs),
			depositsReqForChainStart,
		)
	}

	// Set up our subscriber now to listen for the chain started event.
	stateChannel := make(chan *feed.Event, 1)
	stateSub := web3Service.stateNotifier.StateFeed().Subscribe(stateChannel)
	defer stateSub.Unsubscribe()

	for _, log := range logs {
		web3Service.ProcessLog(context.Background(), log)
	}

	err = web3Service.ProcessETH1Block(context.Background(), big.NewInt(int64(logs[len(logs)-1].BlockNumber)))
	if err != nil {
		t.Fatal(err)
	}

	cachedDeposits := web3Service.ChainStartDeposits()
	if len(cachedDeposits) != depositsReqForChainStart {
		t.Fatalf(
			"Did not cache the chain start deposits correctly, received %d, wanted %d",
			len(cachedDeposits),
			depositsReqForChainStart,
		)
	}

	// Receive the chain started event.
	for started := false; !started; {
		select {
		case event := <-stateChannel:
			if event.Type == statefeed.ChainStarted {
				started = true
			}
		}
	}

	testutil.AssertLogsDoNotContain(t, hook, "Unable to unpack ChainStart log data")
	testutil.AssertLogsDoNotContain(t, hook, "Receipt root from log doesn't match the root saved in memory")
	testutil.AssertLogsDoNotContain(t, hook, "Invalid timestamp from log")
	testutil.AssertLogsContain(t, hook, "Minimum number of validators reached for beacon-chain to start")

	hook.Reset()
}

func TestProcessETH2GenesisLog_CorrectNumOfDeposits(t *testing.T) {
	hook := logTest.NewGlobal()
	testAcc, err := contracts.Setup()
	if err != nil {
		t.Fatalf("Unable to set up simulated backend %v", err)
	}
	kvStore := testDB.SetupDB(t)
	defer testDB.TeardownDB(t, kvStore)
	web3Service, err := NewService(context.Background(), &Web3ServiceConfig{
		ETH1Endpoint:    endpoint,
		DepositContract: testAcc.ContractAddr,
		BeaconDB:        kvStore,
		DepositCache:    depositcache.NewDepositCache(),
	})
	if err != nil {
		t.Fatalf("unable to setup web3 ETH1.0 chain service: %v", err)
	}
	web3Service = setDefaultMocks(web3Service)
	web3Service.depositContractCaller, err = contracts.NewDepositContractCaller(testAcc.ContractAddr, testAcc.Backend)
	if err != nil {
		t.Fatal(err)
	}
	web3Service.rpcClient = &mockPOW.RPCClient{Backend: testAcc.Backend}
	web3Service.httpLogger = testAcc.Backend
	web3Service.latestEth1Data.LastRequestedBlock = 0
	web3Service.latestEth1Data.BlockHeight = 0
	bConfig := params.MinimalSpecConfig()
	bConfig.MinGenesisTime = 0
	params.OverrideBeaconConfig(bConfig)

	testAcc.Backend.Commit()
	testAcc.Backend.AdjustTime(time.Duration(int64(time.Now().Nanosecond())))

	totalNumOfDeposits := depositsReqForChainStart + 30

	deposits, _, _ := testutil.DeterministicDepositsAndKeys(uint64(totalNumOfDeposits))
	_, depositRoots, err := testutil.DeterministicDepositTrie(len(deposits))
	if err != nil {
		t.Fatal(err)
	}
	depositOffset := 5

	// 64 Validators are used as size required for beacon-chain to start. This number
	// is defined in the deposit contract as the number required for the testnet. The actual number
	// is 2**14
	for i := 0; i < totalNumOfDeposits; i++ {
		data := deposits[i].Data
		testAcc.TxOpts.Value = contracts.Amount32Eth()
		testAcc.TxOpts.GasLimit = 1000000
		if _, err := testAcc.Contract.Deposit(testAcc.TxOpts, data.PublicKey, data.WithdrawalCredentials, data.Signature, depositRoots[i]); err != nil {
			t.Fatalf("Could not deposit to deposit contract %v", err)
		}
		// pack 8 deposits into a block with an offset of
		// 5
		if (i+1)%8 == depositOffset {
			testAcc.Backend.Commit()
		}
	}

	// Set up our subscriber now to listen for the chain started event.
	stateChannel := make(chan *feed.Event, 1)
	stateSub := web3Service.stateNotifier.StateFeed().Subscribe(stateChannel)
	defer stateSub.Unsubscribe()

	err = web3Service.processPastLogs(context.Background())
	if err != nil {
		t.Fatal(err)
	}

	cachedDeposits := web3Service.ChainStartDeposits()
	requiredDepsForChainstart := depositsReqForChainStart + depositOffset
	if len(cachedDeposits) != requiredDepsForChainstart {
		t.Fatalf(
			"Did not cache the chain start deposits correctly, received %d, wanted %d",
			len(cachedDeposits),
			requiredDepsForChainstart,
		)
	}

	// Receive the chain started event.
	for started := false; !started; {
		select {
		case event := <-stateChannel:
			if event.Type == statefeed.ChainStarted {
				started = true
			}
		}
	}

	testutil.AssertLogsDoNotContain(t, hook, "Unable to unpack ChainStart log data")
	testutil.AssertLogsDoNotContain(t, hook, "Receipt root from log doesn't match the root saved in memory")
	testutil.AssertLogsDoNotContain(t, hook, "Invalid timestamp from log")
	testutil.AssertLogsContain(t, hook, "Minimum number of validators reached for beacon-chain to start")

	hook.Reset()
}

func TestWeb3ServiceProcessDepositLog_RequestMissedDeposits(t *testing.T) {
	hook := logTest.NewGlobal()
	testAcc, err := contracts.Setup()
	if err != nil {
		t.Fatalf("Unable to set up simulated backend %v", err)
	}
	beaconDB := testDB.SetupDB(t)
	defer testDB.TeardownDB(t, beaconDB)
	web3Service, err := NewService(context.Background(), &Web3ServiceConfig{
		ETH1Endpoint:    endpoint,
		DepositContract: testAcc.ContractAddr,
		BeaconDB:        beaconDB,
		DepositCache:    depositcache.NewDepositCache(),
	})
	if err != nil {
		t.Fatalf("unable to setup web3 ETH1.0 chain service: %v", err)
	}
	web3Service = setDefaultMocks(web3Service)
	web3Service.depositContractCaller, err = contracts.NewDepositContractCaller(testAcc.ContractAddr, testAcc.Backend)
	if err != nil {
		t.Fatal(err)
	}
	web3Service.httpLogger = testAcc.Backend
	bConfig := params.MinimalSpecConfig()
	bConfig.MinGenesisTime = 0
	params.OverrideBeaconConfig(bConfig)

	testAcc.Backend.Commit()
	testAcc.Backend.AdjustTime(time.Duration(int64(time.Now().Nanosecond())))
	depositsWanted := 10
	deposits, _, _ := testutil.DeterministicDepositsAndKeys(uint64(depositsWanted))
	_, depositRoots, err := testutil.DeterministicDepositTrie(len(deposits))
	if err != nil {
		t.Fatal(err)
	}

	for i := 0; i < depositsWanted; i++ {
		data := deposits[i].Data
		testAcc.TxOpts.Value = contracts.Amount32Eth()
		testAcc.TxOpts.GasLimit = 1000000
		if _, err := testAcc.Contract.Deposit(testAcc.TxOpts, data.PublicKey, data.WithdrawalCredentials, data.Signature, depositRoots[i]); err != nil {
			t.Fatalf("Could not deposit to deposit contract %v", err)
		}

		testAcc.Backend.Commit()
	}

	query := ethereum.FilterQuery{
		Addresses: []common.Address{
			web3Service.depositContractAddress,
		},
	}

	logs, err := testAcc.Backend.FilterLogs(web3Service.ctx, query)
	if err != nil {
		t.Fatalf("Unable to retrieve logs %v", err)
	}

	if len(logs) != depositsWanted {
		t.Fatalf(
			"Did not receive enough logs, received %d, wanted %d",
			len(logs),
			depositsReqForChainStart,
		)
	}

	logsToBeProcessed := append(logs[:depositsWanted-3], logs[depositsWanted-2:]...)
	// we purposely miss processing the middle two logs so that the service, re-requests them
	for _, log := range logsToBeProcessed {
		if err := web3Service.ProcessLog(context.Background(), log); err != nil {
			t.Fatal(err)
		}
		web3Service.latestEth1Data.LastRequestedBlock = log.BlockNumber
	}

	if web3Service.lastReceivedMerkleIndex != int64(depositsWanted-1) {
		t.Errorf("missing logs were not re-requested. Wanted Index %d but got %d", depositsWanted-1, web3Service.lastReceivedMerkleIndex)
	}

	web3Service.lastReceivedMerkleIndex = -1
	web3Service.latestEth1Data.LastRequestedBlock = 0
	web3Service.preGenesisState = state.EmptyGenesisState()
	web3Service.preGenesisState.Eth1Data = &ethpb.Eth1Data{}
	web3Service.chainStartData.ChainstartDeposits = []*ethpb.Deposit{}
	web3Service.depositTrie, err = trieutil.NewTrie(int(params.BeaconConfig().DepositContractTreeDepth))
	if err != nil {
		t.Fatal(err)
	}

	logsToBeProcessed = append(logs[:depositsWanted-8], logs[depositsWanted-2:]...)
	// We purposely miss processing the middle 7 logs so that the service, re-requests them.
	for _, log := range logsToBeProcessed {
		if err := web3Service.ProcessLog(context.Background(), log); err != nil {
			t.Fatal(err)
		}
		web3Service.latestEth1Data.LastRequestedBlock = log.BlockNumber
	}

	if web3Service.lastReceivedMerkleIndex != int64(depositsWanted-1) {
		t.Errorf("Missing logs were not re-requested want = %d but got = %d", depositsWanted-1, web3Service.lastReceivedMerkleIndex)
	}

	hook.Reset()
}

func TestConsistentGenesisState(t *testing.T) {
	testAcc, err := contracts.Setup()
	if err != nil {
		t.Fatalf("Unable to set up simulated backend %v", err)
	}
	beaconDB := testDB.SetupDB(t)
	defer testDB.TeardownDB(t, beaconDB)
	web3Service := newPowchainService(t, testAcc, beaconDB)

	testAcc.Backend.Commit()
	testAcc.Backend.AdjustTime(time.Duration(int64(time.Now().Nanosecond())))

	deposits, _, _ := testutil.DeterministicDepositsAndKeys(uint64(depositsReqForChainStart))

	_, roots, err := testutil.DeterministicDepositTrie(len(deposits))
	if err != nil {
		t.Fatal(err)
	}
	ctx, cancel := context.WithCancel(context.Background())
	go web3Service.run(ctx.Done())

	// 64 Validators are used as size required for beacon-chain to start. This number
	// is defined in the deposit contract as the number required for the testnet. The actual number
	// is 2**14.
	for i := 0; i < depositsReqForChainStart; i++ {
		data := deposits[i].Data
		testAcc.TxOpts.Value = contracts.Amount32Eth()
		testAcc.TxOpts.GasLimit = 1000000
		if _, err := testAcc.Contract.Deposit(testAcc.TxOpts, data.PublicKey, data.WithdrawalCredentials, data.Signature, roots[i]); err != nil {
			t.Fatalf("Could not deposit to deposit contract %v", err)
		}

		testAcc.Backend.Commit()
	}

	time.Sleep(2 * time.Second)
	if !web3Service.chainStartData.Chainstarted {
		t.Fatalf("Service hasn't chainstarted yet with a block height of %d", web3Service.latestEth1Data.BlockHeight)
	}

	// Advance 10 blocks.
	for i := 0; i < 10; i++ {
		testAcc.Backend.Commit()
	}

	// Tearing down to prevent registration error.
	testDB.TeardownDB(t, beaconDB)

	newBeaconDB := testDB.SetupDB(t)
	defer testDB.TeardownDB(t, newBeaconDB)

	newWeb3Service := newPowchainService(t, testAcc, newBeaconDB)
	go newWeb3Service.run(ctx.Done())

	time.Sleep(2 * time.Second)
	if !newWeb3Service.chainStartData.Chainstarted {
		t.Fatal("Service hasn't chainstarted yet")
	}

	diff, _ := messagediff.PrettyDiff(web3Service.chainStartData.Eth1Data, newWeb3Service.chainStartData.Eth1Data)
	if diff != "" {
		t.Errorf("Two services have different eth1data: %s", diff)
	}
	cancel()
}

func newPowchainService(t *testing.T, eth1Backend *contracts.TestAccount, beaconDB db.Database) *Service {
	web3Service, err := NewService(context.Background(), &Web3ServiceConfig{
		ETH1Endpoint:    endpoint,
		DepositContract: eth1Backend.ContractAddr,
		BeaconDB:        beaconDB,
		DepositCache:    depositcache.NewDepositCache(),
	})
	if err != nil {
		t.Fatalf("unable to setup web3 ETH1.0 chain service: %v", err)
	}
	web3Service = setDefaultMocks(web3Service)
	web3Service.depositContractCaller, err = contracts.NewDepositContractCaller(eth1Backend.ContractAddr, eth1Backend.Backend)
	if err != nil {
		t.Fatal(err)
	}
<<<<<<< HEAD
=======
	web3Service.rpcClient = &mockPOW.RPCClient{Backend: eth1Backend.Backend}
>>>>>>> 6d2a2eba
	web3Service.reader = &goodReader{backend: eth1Backend.Backend}
	web3Service.blockFetcher = &goodFetcher{backend: eth1Backend.Backend}
	web3Service.httpLogger = &goodLogger{backend: eth1Backend.Backend}
	web3Service.logger = &goodLogger{backend: eth1Backend.Backend}
	bConfig := params.MinimalSpecConfig()
	bConfig.MinGenesisTime = 0
	params.OverrideBeaconConfig(bConfig)
	web3Service.headerChan = make(chan *gethTypes.Header)
	return web3Service
}<|MERGE_RESOLUTION|>--- conflicted
+++ resolved
@@ -713,10 +713,8 @@
 	if err != nil {
 		t.Fatal(err)
 	}
-<<<<<<< HEAD
-=======
+
 	web3Service.rpcClient = &mockPOW.RPCClient{Backend: eth1Backend.Backend}
->>>>>>> 6d2a2eba
 	web3Service.reader = &goodReader{backend: eth1Backend.Backend}
 	web3Service.blockFetcher = &goodFetcher{backend: eth1Backend.Backend}
 	web3Service.httpLogger = &goodLogger{backend: eth1Backend.Backend}
