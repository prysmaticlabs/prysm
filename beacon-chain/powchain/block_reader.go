package powchain

import (
	"context"
	"math/big"

	"github.com/ethereum/go-ethereum/common"
	"github.com/pkg/errors"
	"go.opencensus.io/trace"
)

// BlockExists returns true if the block exists, it's height and any possible error encountered.
func (s *Service) BlockExists(ctx context.Context, hash common.Hash) (bool, *big.Int, error) {
	ctx, span := trace.StartSpan(ctx, "beacon-chain.web3service.BlockExists")
	defer span.End()

	if exists, blkInfo, err := s.blockCache.BlockInfoByHash(hash); exists || err != nil {
		if err != nil {
			return false, nil, err
		}
		span.AddAttributes(trace.BoolAttribute("blockCacheHit", true))
		return true, blkInfo.Number, nil
	}
	span.AddAttributes(trace.BoolAttribute("blockCacheHit", false))
	block, err := s.blockFetcher.BlockByHash(ctx, hash)
	if err != nil {
		return false, big.NewInt(0), errors.Wrap(err, "could not query block with given hash")
	}

	if err := s.blockCache.AddBlock(block); err != nil {
		return false, big.NewInt(0), err
	}

	return true, block.Number(), nil
}

// BlockHashByHeight returns the block hash of the block at the given height.
func (s *Service) BlockHashByHeight(ctx context.Context, height *big.Int) (common.Hash, error) {
	ctx, span := trace.StartSpan(ctx, "beacon-chain.web3service.BlockHashByHeight")
	defer span.End()

	if exists, blkInfo, err := s.blockCache.BlockInfoByHeight(height); exists || err != nil {
		if err != nil {
			return [32]byte{}, err
		}
		span.AddAttributes(trace.BoolAttribute("blockCacheHit", true))
		return blkInfo.Hash, nil
	}
	span.AddAttributes(trace.BoolAttribute("blockCacheHit", false))
<<<<<<< HEAD
	block, err := w.blockFetcher.BlockByNumber(ctx, height)
=======
	block, err := s.blockFetcher.BlockByNumber(ctx, height)
>>>>>>> 50351580
	if err != nil {
		return [32]byte{}, errors.Wrap(err, "could not query block with given height")
	}
	if err := s.blockCache.AddBlock(block); err != nil {
		return [32]byte{}, err
	}
	return block.Hash(), nil
}

// BlockTimeByHeight fetches an eth1.0 block timestamp by its height.
func (s *Service) BlockTimeByHeight(ctx context.Context, height *big.Int) (uint64, error) {
	ctx, span := trace.StartSpan(ctx, "beacon-chain.web3service.BlockTimeByHeight")
	defer span.End()
<<<<<<< HEAD
	block, err := w.blockFetcher.BlockByNumber(ctx, height)
=======
	block, err := s.blockFetcher.BlockByNumber(ctx, height)
>>>>>>> 50351580
	if err != nil {
		return 0, errors.Wrap(err, "could not query block with given height")
	}
	return block.Time(), nil
}

// BlockNumberByTimestamp returns the most recent block number up to a given timestamp.
// This is a naive implementation that will use O(ETH1_FOLLOW_DISTANCE) calls to cache
// or ETH1. This is called for multiple times but only changes every
// SlotsPerEth1VotingPeriod (1024 slots) so the whole method should be cached.
func (s *Service) BlockNumberByTimestamp(ctx context.Context, time uint64) (*big.Int, error) {
	ctx, span := trace.StartSpan(ctx, "beacon-chain.web3service.BlockByTimestamp")
	defer span.End()

	head, err := s.blockFetcher.BlockByNumber(ctx, nil)
	if err != nil {
		return nil, err
	}

	for bn := head.Number(); ; bn = big.NewInt(0).Sub(bn, big.NewInt(1)) {
		if ctx.Err() != nil {
			return nil, ctx.Err()
		}

		exists, info, err := s.blockCache.BlockInfoByHeight(bn)
		if err != nil {
			return nil, err
		}

		if !exists {
			blk, err := s.blockFetcher.BlockByNumber(ctx, bn)
			if err != nil {
				return nil, err
			}
			if err := s.blockCache.AddBlock(blk); err != nil {
				return nil, err
			}
			info = blockToBlockInfo(blk)
		}

		if info.Time <= time {
			return info.Number, nil
		}
	}
}<|MERGE_RESOLUTION|>--- conflicted
+++ resolved
@@ -47,11 +47,7 @@
 		return blkInfo.Hash, nil
 	}
 	span.AddAttributes(trace.BoolAttribute("blockCacheHit", false))
-<<<<<<< HEAD
-	block, err := w.blockFetcher.BlockByNumber(ctx, height)
-=======
 	block, err := s.blockFetcher.BlockByNumber(ctx, height)
->>>>>>> 50351580
 	if err != nil {
 		return [32]byte{}, errors.Wrap(err, "could not query block with given height")
 	}
@@ -65,11 +61,7 @@
 func (s *Service) BlockTimeByHeight(ctx context.Context, height *big.Int) (uint64, error) {
 	ctx, span := trace.StartSpan(ctx, "beacon-chain.web3service.BlockTimeByHeight")
 	defer span.End()
-<<<<<<< HEAD
-	block, err := w.blockFetcher.BlockByNumber(ctx, height)
-=======
 	block, err := s.blockFetcher.BlockByNumber(ctx, height)
->>>>>>> 50351580
 	if err != nil {
 		return 0, errors.Wrap(err, "could not query block with given height")
 	}
