package powchain

import (
	"context"
	"errors"
	"math"
	"math/big"
	"time"

	"github.com/ethereum/go-ethereum/common/hexutil"
	"github.com/holiman/uint256"
	"github.com/prysmaticlabs/prysm/beacon-chain/core/blocks"
	"github.com/prysmaticlabs/prysm/beacon-chain/core/feed"
	statefeed "github.com/prysmaticlabs/prysm/beacon-chain/core/feed/state"
	"github.com/prysmaticlabs/prysm/config/params"
	pb "github.com/prysmaticlabs/prysm/proto/engine/v1"
	"github.com/sirupsen/logrus"
)

var (
	checkTransitionPollingInterval = time.Second * 10
	configMismatchLog              = "Configuration mismatch between your execution client and Prysm. " +
		"Please check your execution client and restart it with the proper configuration. If this is not done, " +
		"your node will not be able to complete the proof-of-stake transition"
)

// Checks the transition configuration between Prysm and the connected execution node to ensure
// there are no differences in terminal block difficulty and block hash.
// If there are any discrepancies, we must log errors to ensure users can resolve
//the problem and be ready for the merge transition.
func (s *Service) checkTransitionConfiguration(
	ctx context.Context, blockNotifications chan *feed.Event,
) {
	// If Bellatrix fork epoch is not set, we do not run this check.
	if params.BeaconConfig().BellatrixForkEpoch == math.MaxUint64 {
		return
	}
	i := new(big.Int)
	i.SetString(params.BeaconConfig().TerminalTotalDifficulty, 10)
	ttd := new(uint256.Int)
	ttd.SetFromBig(i)
	cfg := &pb.TransitionConfiguration{
		TerminalTotalDifficulty: ttd.Hex(),
		TerminalBlockHash:       params.BeaconConfig().TerminalBlockHash[:],
		TerminalBlockNumber:     big.NewInt(0).Bytes(), // A value of 0 is recommended in the request.
	}
	err := s.ExchangeTransitionConfiguration(ctx, cfg)
	if err != nil {
		if errors.Is(err, ErrConfigMismatch) {
			log.WithError(err).Fatal(configMismatchLog)
		}
		log.WithError(err).Error("Could not check configuration values between execution and consensus client")
	}

	// We poll the execution client to see if the transition configuration has changed.
	// This serves as a heartbeat to ensure the execution client and Prysm are ready for the
	// Bellatrix hard-fork transition.
	ticker := time.NewTicker(checkTransitionPollingInterval)
	hasTtdReached := false
	defer ticker.Stop()
	sub := s.cfg.stateNotifier.StateFeed().Subscribe(blockNotifications)
	defer sub.Unsubscribe()
	for {
		select {
		case <-ctx.Done():
			return
		case <-sub.Err():
			return
		case ev := <-blockNotifications:
			data, ok := ev.Data.(*statefeed.BlockProcessedData)
			if !ok {
				continue
			}
			isExecutionBlock, err := blocks.IsExecutionBlock(data.SignedBlock.Block().Body())
			if err != nil {
				log.WithError(err).Debug("Could not check whether signed block is execution block")
				continue
			}
			if isExecutionBlock {
				log.Debug("PoS transition is complete, no longer checking for configuration changes")
				return
			}
<<<<<<< HEAD
		case <-ticker.C:
			err = s.ExchangeTransitionConfiguration(ctx, cfg)
=======
		case tm := <-ticker.C:
			ctx, cancel := context.WithDeadline(ctx, tm.Add(v1.DefaultTimeout))
			err = s.engineAPIClient.ExchangeTransitionConfiguration(ctx, cfg)
>>>>>>> 177f9cca
			s.handleExchangeConfigurationError(err)
			if !hasTtdReached {
				hasTtdReached, err = s.logTtdStatus(ctx, ttd)
				if err != nil {
					log.WithError(err).Error("Could not log ttd status")
				}
			}
			cancel()
		}
	}
}

// We check if there is a configuration mismatch error between the execution client
// and the Prysm beacon node. If so, we need to log errors in the node as it cannot successfully
// complete the merge transition for the Bellatrix hard fork.
func (s *Service) handleExchangeConfigurationError(err error) {
	if err == nil {
		// If there is no error in checking the exchange configuration error, we clear
		// the run error of the service if we had previously set it to ErrConfigMismatch.
		if errors.Is(s.runError, ErrConfigMismatch) {
			s.runError = nil
		}
		return
	}
	// If the error is a configuration mismatch, we set a runtime error in the service.
	if errors.Is(err, ErrConfigMismatch) {
		s.runError = err
		log.WithError(err).Error(configMismatchLog)
		return
	}
	log.WithError(err).Error("Could not check configuration values between execution and consensus client")
}

// Logs the terminal total difficulty status.
func (s *Service) logTtdStatus(ctx context.Context, ttd *uint256.Int) (bool, error) {
	latest, err := s.engineAPIClient.LatestExecutionBlock(ctx)
	if err != nil {
		return false, err
	}
	if latest == nil {
		return false, errors.New("latest block is nil")
	}
	latestTtd, err := hexutil.DecodeBig(latest.TotalDifficulty)
	if err != nil {
		return false, err
	}
	if latestTtd.Cmp(ttd.ToBig()) >= 0 {
		return true, nil
	}
	log.WithFields(logrus.Fields{
		"latestDifficulty":   latestTtd.String(),
		"terminalDifficulty": ttd.ToBig().String(),
	}).Info("terminal difficulty has not been reached yet")
	return false, nil
}<|MERGE_RESOLUTION|>--- conflicted
+++ resolved
@@ -80,14 +80,9 @@
 				log.Debug("PoS transition is complete, no longer checking for configuration changes")
 				return
 			}
-<<<<<<< HEAD
-		case <-ticker.C:
+		case tm := <-ticker.C:
+			ctx, cancel := context.WithDeadline(ctx, tm.Add(DefaultRPCHTTPTimeout))
 			err = s.ExchangeTransitionConfiguration(ctx, cfg)
-=======
-		case tm := <-ticker.C:
-			ctx, cancel := context.WithDeadline(ctx, tm.Add(v1.DefaultTimeout))
-			err = s.engineAPIClient.ExchangeTransitionConfiguration(ctx, cfg)
->>>>>>> 177f9cca
 			s.handleExchangeConfigurationError(err)
 			if !hasTtdReached {
 				hasTtdReached, err = s.logTtdStatus(ctx, ttd)
@@ -123,7 +118,7 @@
 
 // Logs the terminal total difficulty status.
 func (s *Service) logTtdStatus(ctx context.Context, ttd *uint256.Int) (bool, error) {
-	latest, err := s.engineAPIClient.LatestExecutionBlock(ctx)
+	latest, err := s.LatestExecutionBlock(ctx)
 	if err != nil {
 		return false, err
 	}
