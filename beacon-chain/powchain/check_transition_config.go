--- conflicted
+++ resolved
@@ -8,12 +8,8 @@
 	"time"
 
 	"github.com/holiman/uint256"
-<<<<<<< HEAD
-=======
 	"github.com/prysmaticlabs/prysm/beacon-chain/core/blocks"
 	statefeed "github.com/prysmaticlabs/prysm/beacon-chain/core/feed/state"
-	v1 "github.com/prysmaticlabs/prysm/beacon-chain/powchain/engine-api-client/v1"
->>>>>>> 1af3c07e
 	"github.com/prysmaticlabs/prysm/config/params"
 	pb "github.com/prysmaticlabs/prysm/proto/engine/v1"
 )
@@ -36,12 +32,8 @@
 	if params.BeaconConfig().BellatrixForkEpoch == math.MaxUint64 {
 		return
 	}
-<<<<<<< HEAD
+	// If no engine API, then also avoid running this check.
 	if s.engineRPCClient == nil {
-=======
-	// If no engine API, then also avoid running this check.
-	if s.engineAPIClient == nil {
->>>>>>> 1af3c07e
 		return
 	}
 	i := new(big.Int)
