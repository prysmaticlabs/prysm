package powchain

import (
	"encoding/binary"
	"fmt"
	"math/big"
	"time"

	"github.com/ethereum/go-ethereum"
	"github.com/ethereum/go-ethereum/common"
	gethTypes "github.com/ethereum/go-ethereum/core/types"
	"github.com/prysmaticlabs/prysm/beacon-chain/core/state"
	contracts "github.com/prysmaticlabs/prysm/contracts/deposit-contract"
	pb "github.com/prysmaticlabs/prysm/proto/beacon/p2p/v1"
	"github.com/prysmaticlabs/prysm/shared/bytesutil"
	"github.com/prysmaticlabs/prysm/shared/hashutil"
	"github.com/prysmaticlabs/prysm/shared/params"
	"github.com/prysmaticlabs/prysm/shared/trieutil"
	"github.com/sirupsen/logrus"
)

var (
	depositEventSignature = []byte("DepositEvent(bytes,bytes,bytes,bytes,bytes)")
)

// ETH2GenesisTime retrieves the genesis time of the beacon chain
// from the deposit contract.
<<<<<<< HEAD
func (w *Web3Service) ETH2GenesisTime() (uint64, error) {
	if w.genesisTime != time.Unix(0, 0) {
		return uint64(w.genesisTime.Unix()), nil
	}
	return 0, errors.New("chain hasn't started yet")
=======
func (w *Web3Service) ETH2GenesisTime() uint64 {
	return w.eth2GenesisTime
>>>>>>> 9daff210
}

// ProcessLog is the main method which handles the processing of all
// logs from the deposit contract on the ETH1.0 chain.
func (w *Web3Service) ProcessLog(depositLog gethTypes.Log) {
	// Process logs according to their event signature.
	if depositLog.Topics[0] == hashutil.HashKeccak256(depositEventSignature) {
		w.ProcessDepositLog(depositLog)
		if !w.chainStarted {
			blk, err := w.blockFetcher.BlockByHash(w.ctx, depositLog.BlockHash)
			if err != nil {
				log.Errorf("Could not get eth1 block %v", err)
				return
			}
			timeStamp := blk.Time()
			triggered := state.IsValidGenesisState(w.activeValidatorCount, timeStamp)
			if triggered {
				w.setGenesisTime(timeStamp)
				w.ProcessChainStart(uint64(w.eth2GenesisTime))
			}
		}
		return
	}
	log.WithField("signature", fmt.Sprintf("%#x", depositLog.Topics[0])).Debug("Not a valid event signature")
}

// ProcessDepositLog processes the log which had been received from
// the ETH1.0 chain by trying to ascertain which participant deposited
// in the contract.
func (w *Web3Service) ProcessDepositLog(depositLog gethTypes.Log) {
	pubkey, withdrawalCredentials, amount, signature, merkleTreeIndex, err := contracts.UnpackDepositLogData(depositLog.Data)
	if err != nil {
		log.Errorf("Could not unpack log %v", err)
		return
	}
	// If we have already seen this Merkle index, skip processing the log.
	// This can happen sometimes when we receive the same log twice from the
	// ETH1.0 network, and prevents us from updating our trie
	// with the same log twice, causing an inconsistent state root.
	index := binary.LittleEndian.Uint64(merkleTreeIndex)
	if int64(index) <= w.lastReceivedMerkleIndex {
		log.Debugf("log has already been processed with index %d", index)
		return
	}
	w.lastReceivedMerkleIndex = int64(index)

	// We then decode the deposit input in order to create a deposit object
	// we can store in our persistent DB.
	validData := true
	depositData := &pb.DepositData{
		Amount:                bytesutil.FromBytes8(amount),
		Pubkey:                pubkey,
		Signature:             signature,
		WithdrawalCredentials: withdrawalCredentials,
	}

	depositHash, err := hashutil.DepositHash(depositData)
	if err != nil {
		log.Errorf("Unable to determine hashed value of deposit %v", err)
		return
	}

	if err := w.depositTrie.InsertIntoTrie(depositHash[:], int(index)); err != nil {
		log.Errorf("Unable to insert deposit into trie %v", err)
		return
	}

	proof, err := w.depositTrie.MerkleProof(int(index))
	if err != nil {
		log.Errorf("Unable to generate merkle proof for deposit %v", err)
		return
	}

	deposit := &pb.Deposit{
		Data:  depositData,
		Proof: proof,
	}

	// Make sure duplicates are rejected pre-chainstart.
	if !w.chainStarted && validData {
		var pubkey = fmt.Sprintf("#%x", depositData.Pubkey)
		if w.beaconDB.PubkeyInChainstart(w.ctx, pubkey) {
			log.Warnf("Pubkey %#x has already been submitted for chainstart", pubkey)
		} else {
			w.beaconDB.MarkPubkeyForChainstart(w.ctx, pubkey)
		}

	}

	// We always store all historical deposits in the DB.
	w.beaconDB.InsertDeposit(w.ctx, deposit, big.NewInt(int64(depositLog.BlockNumber)), int(index), w.depositTrie.Root())

	if !w.chainStarted {
		w.chainStartDeposits = append(w.chainStartDeposits, deposit)
		root := w.depositTrie.Root()
		eth1Data := &pb.Eth1Data{
			DepositRoot:  root[:],
			DepositCount: uint64(len(w.chainStartDeposits)),
		}
		w.determineActiveValidator(eth1Data, deposit)
	} else {
		w.beaconDB.InsertPendingDeposit(w.ctx, deposit, big.NewInt(int64(depositLog.BlockNumber)), int(index), w.depositTrie.Root())
	}
	if validData {
		log.WithFields(logrus.Fields{
			"publicKey":       fmt.Sprintf("%#x", depositData.Pubkey),
			"merkleTreeIndex": index,
		}).Debug("Deposit registered from deposit contract")
		validDepositsCount.Inc()
	} else {
		log.WithFields(logrus.Fields{
			"merkleTreeIndex": index,
		}).Info("Invalid deposit registered in deposit contract")
	}
}

// ProcessChainStart processes the log which had been received from
// the ETH1.0 chain by trying to determine when to start the beacon chain.
<<<<<<< HEAD
func (w *Web3Service) ProcessChainStartLog(depositLog gethTypes.Log) {
	chainStartCount.Inc()
	chainStartDepositRoot, _, timestampData, err := contracts.UnpackChainStartLogData(depositLog.Data)
	if err != nil {
		log.Errorf("Unable to unpack ChainStart log data %v", err)
		return
	}

	w.chainStartETH1Data = &pb.Eth1Data{
		BlockRoot:   depositLog.BlockHash[:],
		DepositRoot: chainStartDepositRoot[:],
	}

	timestampBoundary := binary.LittleEndian.Uint64(timestampData)
	w.chainStarted = true
	w.depositRoot = chainStartDepositRoot[:]

	_, err = w.blockFetcher.BlockByNumber(w.ctx, big.NewInt(int64(depositLog.BlockNumber)))
	if err != nil {
		log.Errorf("could not retrieve block %v", err)
		return
	}
	chainStartTime := time.Unix(int64(timestampBoundary), 0)
	w.genesisTime = chainStartTime

=======
func (w *Web3Service) ProcessChainStart(genesisTime uint64) {
	w.chainStarted = true
	chainStartTime := time.Unix(int64(genesisTime), 0)
>>>>>>> 9daff210
	depHashes, err := w.ChainStartDepositHashes()
	if err != nil {
		log.Errorf("Generating chainstart deposit hashes failed: %v", err)
		return
	}

	// We then update the in-memory deposit trie from the chain start
	// deposits at this point, as this trie will be later needed for
	// incoming, post-chain start deposits.
	sparseMerkleTrie, err := trieutil.GenerateTrieFromItems(
		depHashes,
		int(params.BeaconConfig().DepositContractTreeDepth),
	)
	if err != nil {
		log.Fatalf("Unable to generate deposit trie from ChainStart deposits: %v", err)
	}
	w.depositTrie = sparseMerkleTrie

	log.WithFields(logrus.Fields{
		"ChainStartTime": chainStartTime,
	}).Info("Minimum number of validators reached for beacon-chain to start")
	w.chainStartFeed.Send(chainStartTime)
}

func (w *Web3Service) setGenesisTime(timeStamp uint64) {
	timeStampRdDown := timeStamp - timeStamp%params.BeaconConfig().SecondsPerDay
	// genesisTime will be set to the first second of the day, two days after it was triggered.
	w.eth2GenesisTime = timeStampRdDown + 2*params.BeaconConfig().SecondsPerDay
}

// processPastLogs processes all the past logs from the deposit contract and
// updates the deposit trie with the data from each individual log.
func (w *Web3Service) processPastLogs() error {
	query := ethereum.FilterQuery{
		Addresses: []common.Address{
			w.depositContractAddress,
		},
	}

	logs, err := w.httpLogger.FilterLogs(w.ctx, query)
	if err != nil {
		return err
	}

	for _, log := range logs {
		w.ProcessLog(log)
	}
	w.lastRequestedBlock.Set(w.blockHeight)

	currentState, err := w.beaconDB.HeadState(w.ctx)
	if err != nil {
		return fmt.Errorf("could not get head state: %v", err)
	}

	if currentState != nil && currentState.Eth1DepositIndex > 0 {
		w.beaconDB.PrunePendingDeposits(w.ctx, int(currentState.Eth1DepositIndex))
	}

	return nil
}

// requestBatchedLogs requests and processes all the logs from the period
// last polled to now.
func (w *Web3Service) requestBatchedLogs() error {
	// We request for the nth block behind the current head, in order to have
	// stabilized logs when we retrieve it from the 1.0 chain.
	requestedBlock := big.NewInt(0).Sub(w.blockHeight, big.NewInt(params.BeaconConfig().LogBlockDelay))
	query := ethereum.FilterQuery{
		Addresses: []common.Address{
			w.depositContractAddress,
		},
		FromBlock: w.lastRequestedBlock.Add(w.lastRequestedBlock, big.NewInt(1)),
		ToBlock:   requestedBlock,
	}
	logs, err := w.httpLogger.FilterLogs(w.ctx, query)
	if err != nil {
		return err
	}

	// Only process log slices which are larger than zero.
	if len(logs) > 0 {
		log.Debug("Processing Batched Logs")
		for _, log := range logs {
			w.ProcessLog(log)
		}
	}

	w.lastRequestedBlock.Set(requestedBlock)
	return nil
}

// ChainStartDepositHashes returns the hashes of all the chainstart deposits
// stored in memory.
func (w *Web3Service) ChainStartDepositHashes() ([][]byte, error) {
	hashes := make([][]byte, len(w.chainStartDeposits))
	for i, dep := range w.chainStartDeposits {
		hash, err := hashutil.DepositHash(dep.Data)
		if err != nil {
			return nil, err
		}
		hashes[i] = hash[:]
	}
	return hashes, nil
}<|MERGE_RESOLUTION|>--- conflicted
+++ resolved
@@ -25,16 +25,8 @@
 
 // ETH2GenesisTime retrieves the genesis time of the beacon chain
 // from the deposit contract.
-<<<<<<< HEAD
-func (w *Web3Service) ETH2GenesisTime() (uint64, error) {
-	if w.genesisTime != time.Unix(0, 0) {
-		return uint64(w.genesisTime.Unix()), nil
-	}
-	return 0, errors.New("chain hasn't started yet")
-=======
 func (w *Web3Service) ETH2GenesisTime() uint64 {
 	return w.eth2GenesisTime
->>>>>>> 9daff210
 }
 
 // ProcessLog is the main method which handles the processing of all
@@ -153,37 +145,9 @@
 
 // ProcessChainStart processes the log which had been received from
 // the ETH1.0 chain by trying to determine when to start the beacon chain.
-<<<<<<< HEAD
-func (w *Web3Service) ProcessChainStartLog(depositLog gethTypes.Log) {
-	chainStartCount.Inc()
-	chainStartDepositRoot, _, timestampData, err := contracts.UnpackChainStartLogData(depositLog.Data)
-	if err != nil {
-		log.Errorf("Unable to unpack ChainStart log data %v", err)
-		return
-	}
-
-	w.chainStartETH1Data = &pb.Eth1Data{
-		BlockRoot:   depositLog.BlockHash[:],
-		DepositRoot: chainStartDepositRoot[:],
-	}
-
-	timestampBoundary := binary.LittleEndian.Uint64(timestampData)
-	w.chainStarted = true
-	w.depositRoot = chainStartDepositRoot[:]
-
-	_, err = w.blockFetcher.BlockByNumber(w.ctx, big.NewInt(int64(depositLog.BlockNumber)))
-	if err != nil {
-		log.Errorf("could not retrieve block %v", err)
-		return
-	}
-	chainStartTime := time.Unix(int64(timestampBoundary), 0)
-	w.genesisTime = chainStartTime
-
-=======
 func (w *Web3Service) ProcessChainStart(genesisTime uint64) {
 	w.chainStarted = true
 	chainStartTime := time.Unix(int64(genesisTime), 0)
->>>>>>> 9daff210
 	depHashes, err := w.ChainStartDepositHashes()
 	if err != nil {
 		log.Errorf("Generating chainstart deposit hashes failed: %v", err)
