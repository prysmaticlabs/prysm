package powchain

import (
	"encoding/binary"
	"errors"
	"fmt"
	"github.com/ethereum/go-ethereum"
	"github.com/ethereum/go-ethereum/accounts/abi/bind"
	"github.com/ethereum/go-ethereum/common"
	gethTypes "github.com/ethereum/go-ethereum/core/types"
	"github.com/prysmaticlabs/prysm/beacon-chain/core/blocks"
	"github.com/prysmaticlabs/prysm/beacon-chain/core/state"
	contracts "github.com/prysmaticlabs/prysm/contracts/deposit-contract"
	pb "github.com/prysmaticlabs/prysm/proto/beacon/p2p/v1"
	"github.com/prysmaticlabs/prysm/shared/bytesutil"
	"github.com/prysmaticlabs/prysm/shared/hashutil"
	"github.com/prysmaticlabs/prysm/shared/params"
	"github.com/prysmaticlabs/prysm/shared/trieutil"
	"github.com/sirupsen/logrus"
	"math/big"
)

var (
	depositEventSignature    = []byte("Deposit(bytes,bytes,bytes,bytes,bytes)")
	chainStartEventSignature = []byte("Eth2Genesis(bytes32,bytes,bytes)")
)

// HasChainStartLogOccurred queries all logs in the deposit contract to verify
// if ChainStart has occurred.
func (w *Web3Service) HasChainStartLogOccurred() (bool, error) {
	return w.depositContractCaller.ChainStarted(&bind.CallOpts{})
}

// ETH2GenesisTime retrieves the genesis time of the beacon chain
// from the deposit contract.
func (w *Web3Service) ETH2GenesisTime() (uint64, error) {
	query := ethereum.FilterQuery{
		Addresses: []common.Address{
			w.depositContractAddress,
		},
		Topics: [][]common.Hash{{hashutil.Hash(chainStartEventSignature)}},
	}
	logs, err := w.httpLogger.FilterLogs(w.ctx, query)
	if err != nil {
		return 0, err
	}
	if len(logs) == 0 {
		return 0, errors.New("no chainstart logs exist")
	}

	_, _, timestampData, err := contracts.UnpackChainStartLogData(logs[0].Data)
	if err != nil {
		return 0, fmt.Errorf("unable to unpack ChainStart log data %v", err)
	}
	timestamp := binary.LittleEndian.Uint64(timestampData)
	return timestamp, nil
}

// ProcessLog is the main method which handles the processing of all
// logs from the deposit contract on the ETH1.0 chain.
func (w *Web3Service) ProcessLog(depositLog gethTypes.Log) error {
	// Process logs according to their event signature.
	if depositLog.Topics[0] == hashutil.HashKeccak256(depositEventSignature) {
		w.processDepositLog(depositLog)
		triggered, err := w.isGenesisTrigger(w.chainStartDeposits)
		if err != nil {
			return err
		}
		if triggered {
			log.Info("Minimum number of validators reached for beacon-chain to start")
			w.chainStarted = true
		}
		return nil
	}
	log.WithField("signature", fmt.Sprintf("%#x", depositLog.Topics[0])).Debug("Not a valid event signature")
	return nil
}

// processDepositLog processes the log which had been received from
// the ETH1.0 chain by trying to ascertain which participant deposited
// in the contract.
func (w *Web3Service) processDepositLog(depositLog gethTypes.Log) {
	pubkey, withdrawalCredentials, amount, signature, merkleTreeIndex, err := contracts.UnpackDepositLogData(depositLog.Data)
	if err != nil {
		log.Errorf("Could not unpack log %v", err)
		return
	}
	// If we have already seen this Merkle index, skip processing the log.
	// This can happen sometimes when we receive the same log twice from the
	// ETH1.0 network, and prevents us from updating our trie
	// with the same log twice, causing an inconsistent state root.
	index := binary.LittleEndian.Uint64(merkleTreeIndex)
	if int64(index) <= w.lastReceivedMerkleIndex {
		return
	}
	w.lastReceivedMerkleIndex = int64(index)

	// We then decode the deposit input in order to create a deposit object
	// we can store in our persistent DB.
	validData := true
	depositData := &pb.DepositData{
		Amount:                bytesutil.FromBytes8(amount),
		Pubkey:                pubkey,
		Signature:             signature,
		WithdrawalCredentials: withdrawalCredentials,
	}

	depositHash, err := hashutil.DepositHash(depositData)
	if err != nil {
		log.Errorf("Unable to determine hashed value of deposit %v", err)
		return
	}

	if err := w.depositTrie.InsertIntoTrie(depositHash[:], int(index)); err != nil {
		log.Errorf("Unable to insert deposit into trie %v", err)
		return
	}

	proof, err := w.depositTrie.MerkleProof(int(index))
	if err != nil {
		log.Errorf("Unable to generate merkle proof for deposit %v", err)
		return
	}

	deposit := &pb.Deposit{
		Data:  depositData,
		Proof: proof,
	}

	// Make sure duplicates are rejected pre-chainstart.
	if !w.chainStarted && validData {
		var pubkey = fmt.Sprintf("#%x", depositData.Pubkey)
		if w.beaconDB.PubkeyInChainstart(w.ctx, pubkey) {
			log.Warnf("Pubkey %#x has already been submitted for chainstart", pubkey)
		} else {
			w.beaconDB.MarkPubkeyForChainstart(w.ctx, pubkey)
		}
	}

	// We always store all historical deposits in the DB.
	w.beaconDB.InsertDeposit(w.ctx, deposit, big.NewInt(int64(depositLog.BlockNumber)), int(index), w.depositTrie.Root())

	if !w.chainStarted {
		w.chainStartDeposits = append(w.chainStartDeposits, deposit)
	} else {
		w.beaconDB.InsertPendingDeposit(w.ctx, deposit, big.NewInt(int64(depositLog.BlockNumber)), int(index), w.depositTrie.Root())
	}
	if validData {
		log.WithFields(logrus.Fields{
			"publicKey":       fmt.Sprintf("%#x", depositData.Pubkey),
			"merkleTreeIndex": index,
		}).Debug("Deposit registered from deposit contract")
		validDepositsCount.Inc()
	} else {
		log.WithFields(logrus.Fields{
			"merkleTreeIndex": index,
		}).Info("Invalid deposit registered in deposit contract")
	}
}

// isGenesisTrigger gets called whenever there's a deposit event,
// it checks whether there's enough effective balance to trigger genesis.
// Spec pseudocode definition:
//   def is_genesis_trigger(deposits: List[Deposit], timestamp: uint64) -> bool:
//    # Process deposits
//    state = BeaconState()
//    for deposit in deposits:
//        process_deposit(state, deposit)
//
//    # Count active validators at genesis
//    active_validator_count = 0
//    for validator in state.validator_registry:
//        if validator.effective_balance == MAX_EFFECTIVE_BALANCE:
//            active_validator_count += 1
//
//    # Check effective balance to trigger genesis
//    GENESIS_ACTIVE_VALIDATOR_COUNT = 2**16
//    return active_validator_count == GENESIS_ACTIVE_VALIDATOR_COUNT
func (w *Web3Service) isGenesisTrigger(deposits []*pb.Deposit) (bool, error) {
	s := state.BeaconState(nil, 0, nil)
	validatorMap := make(map[[32]byte]int)
	var err error
	for _, d := range deposits {
		s, err = blocks.ProcessDeposit(s, d, validatorMap, false, false)
		if err != nil {
			return false, fmt.Errorf("could not process deposit: %v", err)
		}
	}

<<<<<<< HEAD
	activeValidators := uint64(0)
	for _, v := range s.ValidatorRegistry {
		if v.EffectiveBalance == params.BeaconConfig().MaxEffectiveBalance {
			activeValidators++
		}
=======
	w.chainStartETH1Data = &pb.Eth1Data{
		BlockHash:   depositLog.BlockHash[:],
		DepositRoot: chainStartDepositRoot[:],
>>>>>>> 50e63f0c
	}

	return activeValidators == params.BeaconConfig().GenesisActiveValidatorCount, err
}

// processChainStart processes the last final steps before chain start.
func (w *Web3Service) processChainStart(genesisTime uint64) {
	chainStartCount.Inc()

	depHashes, err := w.ChainStartDepositHashes()
	if err != nil {
		log.Errorf("Generating chainstart deposit hashes failed: %v", err)
		return
	}

	// We then update the in-memory deposit trie from the chain start
	// deposits at this point, as this trie will be later needed for
	// incoming, post-chain start deposits.
	sparseMerkleTrie, err := trieutil.GenerateTrieFromItems(
		depHashes,
		int(params.BeaconConfig().DepositContractTreeDepth),
	)
	if err != nil {
		log.Fatalf("Unable to generate deposit trie from ChainStart deposits: %v", err)
	}

	w.depositTrie = sparseMerkleTrie

	log.WithFields(logrus.Fields{
		"ChainStartTime": genesisTime,
	}).Info("Sending chainstart signal to blockchain service")
	w.chainStartFeed.Send(genesisTime)
}

// processPastLogs processes all the past logs from the deposit contract and
// updates the deposit trie with the data from each individual log.
func (w *Web3Service) processPastLogs() error {
	query := ethereum.FilterQuery{
		Addresses: []common.Address{
			w.depositContractAddress,
		},
	}

	logs, err := w.httpLogger.FilterLogs(w.ctx, query)
	if err != nil {
		return err
	}

	for _, l := range logs {
		if err := w.ProcessLog(l); err != nil {
			log.WithError(err).Error("Could not process log")
		}
	}
	w.lastRequestedBlock.Set(w.blockHeight)

	currentState, err := w.beaconDB.HeadState(w.ctx)
	if err != nil {
		return fmt.Errorf("could not get head state: %v", err)
	}
	if currentState != nil && currentState.DepositIndex > 0 {
		w.beaconDB.PrunePendingDeposits(w.ctx, int(currentState.DepositIndex))
	}

	return nil
}

// requestBatchedLogs requests and processes all the logs from the period
// last polled to now.
func (w *Web3Service) requestBatchedLogs() error {
	// We request for the nth block behind the current head, in order to have
	// stabilized logs when we retrieve it from the 1.0 chain.
	requestedBlock := big.NewInt(0).Sub(w.blockHeight, big.NewInt(params.BeaconConfig().LogBlockDelay))
	query := ethereum.FilterQuery{
		Addresses: []common.Address{
			w.depositContractAddress,
		},
		FromBlock: w.lastRequestedBlock.Add(w.lastRequestedBlock, big.NewInt(1)),
		ToBlock:   requestedBlock,
	}
	logs, err := w.httpLogger.FilterLogs(w.ctx, query)
	if err != nil {
		return err
	}

	// Only process log slices which are larger than zero.
	if len(logs) > 0 {
		log.Debug("Processing Batched Logs")
		for _, l := range logs {
			if err := w.ProcessLog(l); err != nil {
				log.WithError(err).Error("Could not process log")
			}
		}
		if w.chainStarted {
			timeStamp := w.blockTime.Unix()
			genesisTime := timeStamp - timeStamp%params.BeaconConfig().SecondsPerDay + 2*params.BeaconConfig().SecondsPerDay
			w.processChainStart(uint64(genesisTime))
		}
	}

	w.lastRequestedBlock.Set(requestedBlock)
	return nil
}

// ChainStartDepositHashes returns the hashes of all the chainstart deposits
// stored in memory.
func (w *Web3Service) ChainStartDepositHashes() ([][]byte, error) {
	hashes := make([][]byte, len(w.chainStartDeposits))
	for i, dep := range w.chainStartDeposits {
		hash, err := hashutil.DepositHash(dep.Data)
		if err != nil {
			return nil, err
		}
		hashes[i] = hash[:]
	}
	return hashes, nil
}<|MERGE_RESOLUTION|>--- conflicted
+++ resolved
@@ -187,17 +187,11 @@
 		}
 	}
 
-<<<<<<< HEAD
 	activeValidators := uint64(0)
 	for _, v := range s.ValidatorRegistry {
 		if v.EffectiveBalance == params.BeaconConfig().MaxEffectiveBalance {
 			activeValidators++
 		}
-=======
-	w.chainStartETH1Data = &pb.Eth1Data{
-		BlockHash:   depositLog.BlockHash[:],
-		DepositRoot: chainStartDepositRoot[:],
->>>>>>> 50e63f0c
 	}
 
 	return activeValidators == params.BeaconConfig().GenesisActiveValidatorCount, err
