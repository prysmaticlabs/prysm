package powchain

import (
	"context"
	"encoding/binary"
	"fmt"
	"math/big"
	"time"

	"github.com/ethereum/go-ethereum"
	"github.com/ethereum/go-ethereum/common"
	gethTypes "github.com/ethereum/go-ethereum/core/types"
	"github.com/pkg/errors"
	ethpb "github.com/prysmaticlabs/ethereumapis/eth/v1alpha1"
	"github.com/prysmaticlabs/go-ssz"
	"github.com/prysmaticlabs/prysm/beacon-chain/core/feed"
	statefeed "github.com/prysmaticlabs/prysm/beacon-chain/core/feed/state"
	"github.com/prysmaticlabs/prysm/beacon-chain/core/helpers"
	"github.com/prysmaticlabs/prysm/beacon-chain/core/state"
	contracts "github.com/prysmaticlabs/prysm/contracts/deposit-contract"
	protodb "github.com/prysmaticlabs/prysm/proto/beacon/db"
	"github.com/prysmaticlabs/prysm/shared/bytesutil"
	"github.com/prysmaticlabs/prysm/shared/featureconfig"
	"github.com/prysmaticlabs/prysm/shared/hashutil"
	"github.com/prysmaticlabs/prysm/shared/params"
	"github.com/sirupsen/logrus"
)

var (
	depositEventSignature = hashutil.HashKeccak256([]byte("DepositEvent(bytes,bytes,bytes,bytes,bytes)"))
)

const eth1LookBackPeriod = 100
const eth1DataSavingInterval = 100
<<<<<<< HEAD
=======
const eth1HeaderReqLimit = 2000
>>>>>>> 6d2a2eba

// Eth2GenesisPowchainInfo retrieves the genesis time and eth1 block number of the beacon chain
// from the deposit contract.
func (s *Service) Eth2GenesisPowchainInfo() (uint64, *big.Int) {
	return s.chainStartData.GenesisTime, big.NewInt(int64(s.chainStartData.GenesisBlock))
}

// ProcessETH1Block processes the logs from the provided eth1Block.
func (s *Service) ProcessETH1Block(ctx context.Context, blkNum *big.Int) error {
	query := ethereum.FilterQuery{
		Addresses: []common.Address{
			s.depositContractAddress,
		},
		FromBlock: blkNum,
		ToBlock:   blkNum,
	}
	logs, err := s.httpLogger.FilterLogs(ctx, query)
	if err != nil {
		return err
	}
	for _, log := range logs {
		// ignore logs that are not of the required block number
		if log.BlockNumber != blkNum.Uint64() {
			continue
		}
		if err := s.ProcessLog(ctx, log); err != nil {
			return errors.Wrap(err, "could not process log")
		}
	}
	if !s.chainStartData.Chainstarted {
<<<<<<< HEAD
		if err := s.checkForChainStart(ctx, blkNum); err != nil {
=======
		if err := s.checkBlockNumberForChainStart(ctx, blkNum); err != nil {
>>>>>>> 6d2a2eba
			return err
		}
	}
	return nil
}

// ProcessLog is the main method which handles the processing of all
// logs from the deposit contract on the ETH1.0 chain.
func (s *Service) ProcessLog(ctx context.Context, depositLog gethTypes.Log) error {
	s.processingLock.RLock()
	defer s.processingLock.RUnlock()
	// Process logs according to their event signature.
	if depositLog.Topics[0] == depositEventSignature {
		if err := s.ProcessDepositLog(ctx, depositLog); err != nil {
			return errors.Wrap(err, "Could not process deposit log")
		}
		if featureconfig.Get().EnableSavingOfDepositData && s.lastReceivedMerkleIndex%eth1DataSavingInterval == 0 {
			eth1Data := &protodb.ETH1ChainData{
				CurrentEth1Data:   s.latestEth1Data,
				ChainstartData:    s.chainStartData,
				BeaconState:       s.preGenesisState,
				Trie:              s.depositTrie.ToProto(),
				DepositContainers: s.depositCache.AllDepositContainers(ctx),
			}
			return s.beaconDB.SavePowchainData(ctx, eth1Data)
		}
		return nil
	}
	log.WithField("signature", fmt.Sprintf("%#x", depositLog.Topics[0])).Debug("Not a valid event signature")
	return nil
}

// ProcessDepositLog processes the log which had been received from
// the ETH1.0 chain by trying to ascertain which participant deposited
// in the contract.
func (s *Service) ProcessDepositLog(ctx context.Context, depositLog gethTypes.Log) error {
	pubkey, withdrawalCredentials, amount, signature, merkleTreeIndex, err := contracts.UnpackDepositLogData(depositLog.Data)
	if err != nil {
		return errors.Wrap(err, "Could not unpack log")
	}
	// If we have already seen this Merkle index, skip processing the log.
	// This can happen sometimes when we receive the same log twice from the
	// ETH1.0 network, and prevents us from updating our trie
	// with the same log twice, causing an inconsistent state root.
	index := binary.LittleEndian.Uint64(merkleTreeIndex)
	if int64(index) <= s.lastReceivedMerkleIndex {
		return nil
	}

	if int64(index) != s.lastReceivedMerkleIndex+1 {
		missedDepositLogsCount.Inc()
		if s.requestingOldLogs {
			return errors.New("received incorrect merkle index")
		}
		if err := s.requestMissingLogs(ctx, depositLog.BlockNumber, int64(index-1)); err != nil {
			return errors.Wrap(err, "could not get correct merkle index")
		}

	}
	s.lastReceivedMerkleIndex = int64(index)

	// We then decode the deposit input in order to create a deposit object
	// we can store in our persistent DB.
	depositData := &ethpb.Deposit_Data{
		Amount:                bytesutil.FromBytes8(amount),
		PublicKey:             pubkey,
		Signature:             signature,
		WithdrawalCredentials: withdrawalCredentials,
	}

	depositHash, err := ssz.HashTreeRoot(depositData)
	if err != nil {
		return errors.Wrap(err, "Unable to determine hashed value of deposit")
	}

	s.depositTrie.Insert(depositHash[:], int(index))

	proof, err := s.depositTrie.MerkleProof(int(index))
	if err != nil {
		return errors.Wrap(err, "Unable to generate merkle proof for deposit")
	}

	deposit := &ethpb.Deposit{
		Data:  depositData,
		Proof: proof,
	}

	// Make sure duplicates are rejected pre-chainstart.
	if !s.chainStartData.Chainstarted {
		var pubkey = fmt.Sprintf("#%x", depositData.PublicKey)
		if s.depositCache.PubkeyInChainstart(ctx, pubkey) {
			log.Warnf("Pubkey %#x has already been submitted for chainstart", pubkey)
		} else {
			s.depositCache.MarkPubkeyForChainstart(ctx, pubkey)
		}

	}

	// We always store all historical deposits in the DB.
	s.depositCache.InsertDeposit(ctx, deposit, depositLog.BlockNumber, int64(index), s.depositTrie.Root())
	validData := true
	if !s.chainStartData.Chainstarted {
		s.chainStartData.ChainstartDeposits = append(s.chainStartData.ChainstartDeposits, deposit)
		root := s.depositTrie.Root()
		eth1Data := &ethpb.Eth1Data{
			DepositRoot:  root[:],
			DepositCount: uint64(len(s.chainStartData.ChainstartDeposits)),
		}
		if err := s.processDeposit(eth1Data, deposit); err != nil {
			log.Errorf("Invalid deposit processed: %v", err)
			validData = false
		}
	} else {
		s.depositCache.InsertPendingDeposit(ctx, deposit, depositLog.BlockNumber, int64(index), s.depositTrie.Root())
	}
	if validData {
		log.WithFields(logrus.Fields{
			"publicKey":       fmt.Sprintf("%#x", depositData.PublicKey),
			"merkleTreeIndex": index,
		}).Debug("Deposit registered from deposit contract")
		validDepositsCount.Inc()
	} else {
		log.WithFields(logrus.Fields{
			"eth1Block":       depositLog.BlockHash.Hex(),
			"eth1Tx":          depositLog.TxHash.Hex(),
			"merkleTreeIndex": index,
		}).Info("Invalid deposit registered in deposit contract")
	}
	return nil
}

// ProcessChainStart processes the log which had been received from
// the ETH1.0 chain by trying to determine when to start the beacon chain.
func (s *Service) ProcessChainStart(genesisTime uint64, eth1BlockHash [32]byte, blockNumber *big.Int) {
	s.chainStartData.Chainstarted = true
	s.chainStartData.GenesisBlock = blockNumber.Uint64()

	chainStartTime := time.Unix(int64(genesisTime), 0)

	for i := range s.chainStartData.ChainstartDeposits {
		proof, err := s.depositTrie.MerkleProof(i)
		if err != nil {
			log.Errorf("Unable to generate deposit proof %v", err)
		}
		s.chainStartData.ChainstartDeposits[i].Proof = proof
	}

	root := s.depositTrie.Root()
	s.chainStartData.Eth1Data = &ethpb.Eth1Data{
		DepositCount: uint64(len(s.chainStartData.ChainstartDeposits)),
		DepositRoot:  root[:],
		BlockHash:    eth1BlockHash[:],
	}

	log.WithFields(logrus.Fields{
		"ChainStartTime": chainStartTime,
	}).Info("Minimum number of validators reached for beacon-chain to start")
	s.stateNotifier.StateFeed().Send(&feed.Event{
		Type: statefeed.ChainStarted,
		Data: &statefeed.ChainStartedData{
			StartTime: chainStartTime,
		},
	})
}

func (s *Service) createGenesisTime(timeStamp uint64) uint64 {
<<<<<<< HEAD
=======
	if featureconfig.Get().NoGenesisDelay {
		return timeStamp
	}
>>>>>>> 6d2a2eba
	timeStampRdDown := timeStamp - timeStamp%params.BeaconConfig().MinGenesisDelay
	// genesisTime will be set to the first second of the day, two days after it was triggered.
	return timeStampRdDown + 2*params.BeaconConfig().MinGenesisDelay
}

// processPastLogs processes all the past logs from the deposit contract and
// updates the deposit trie with the data from each individual log.
func (s *Service) processPastLogs(ctx context.Context) error {
	currentBlockNum := s.latestEth1Data.LastRequestedBlock
	query := ethereum.FilterQuery{
		Addresses: []common.Address{
			s.depositContractAddress,
		},
	}

	// if we are not starting from the first deposit log, we use
	// the current saved last requested block number.
	if s.lastReceivedMerkleIndex != -1 {
		query = ethereum.FilterQuery{
			Addresses: []common.Address{
				s.depositContractAddress,
			},
			FromBlock: big.NewInt(int64(currentBlockNum)),
		}
	}

	logs, err := s.httpLogger.FilterLogs(ctx, query)
	if err != nil {
		return err
	}
	// To store all blocks.
	headersMap := make(map[uint64]*gethTypes.Header)

<<<<<<< HEAD
	for _, log := range logs {
		if log.BlockNumber > currentBlockNum {
			if !s.chainStartData.Chainstarted {
				if err := s.checkForChainStart(ctx, big.NewInt(int64(currentBlockNum))); err != nil {
					return err
=======
	// Batch request the desired headers and store them in a
	// map for quick access.
	requestHeaders := func(startBlk uint64, endBlk uint64) error {
		headers, err := s.batchRequestHeaders(startBlk, endBlk)
		if err != nil {
			return err
		}
		for _, h := range headers {
			if h != nil && h.Number != nil {
				headersMap[h.Number.Uint64()] = h
			}
		}
		return nil
	}

	if err := requestHeaders(currentBlockNum, currentBlockNum+eth1HeaderReqLimit); err != nil {
		return err
	}

	for _, log := range logs {
		if log.BlockNumber > currentBlockNum {
			for i := currentBlockNum; i <= log.BlockNumber-1; i++ {
				if !s.chainStartData.Chainstarted {
					h, ok := headersMap[i]
					if !ok {
						if err := requestHeaders(i, i+eth1HeaderReqLimit); err != nil {
							return err
						}
						// Retry this block.
						i--
						continue
					}
					s.checkHeaderForChainstart(h)
>>>>>>> 6d2a2eba
				}
			}
			// set new block number after checking for chainstart for previous block.
			s.latestEth1Data.LastRequestedBlock = currentBlockNum
			currentBlockNum = log.BlockNumber
		}
		if err := s.ProcessLog(ctx, log); err != nil {
			return err
		}
	}
<<<<<<< HEAD

	s.latestEth1Data.LastRequestedBlock = currentBlockNum
=======
>>>>>>> 6d2a2eba

	s.latestEth1Data.LastRequestedBlock = currentBlockNum
	currentState, err := s.beaconDB.HeadState(ctx)
	if err != nil {
		return errors.Wrap(err, "could not get head state")
	}

	if currentState != nil && currentState.Eth1DepositIndex > 0 {
		s.depositCache.PrunePendingDeposits(ctx, int(currentState.Eth1DepositIndex))
	}

	return nil
}

// requestBatchedLogs requests and processes all the logs from the period
// last polled to now.
func (s *Service) requestBatchedLogs(ctx context.Context) error {
	// We request for the nth block behind the current head, in order to have
	// stabilized logs when we retrieve it from the 1.0 chain.

	requestedBlock := s.latestEth1Data.BlockHeight
	for i := s.latestEth1Data.LastRequestedBlock + 1; i <= requestedBlock; i++ {
		err := s.ProcessETH1Block(ctx, big.NewInt(int64(i)))
		if err != nil {
			return err
		}
		s.latestEth1Data.LastRequestedBlock = i
	}

	return nil
}

// requestMissingLogs requests any logs that were missed by requesting from previous blocks
// until the current block(exclusive).
func (s *Service) requestMissingLogs(ctx context.Context, blkNumber uint64, wantedIndex int64) error {
	// Prevent this method from being called recursively
	s.requestingOldLogs = true
	defer func() {
		s.requestingOldLogs = false
	}()
	// We request from the last requested block till the current block(exclusive)
	beforeCurrentBlk := big.NewInt(int64(blkNumber) - 1)
	startBlock := s.latestEth1Data.LastRequestedBlock + 1
	for {
		err := s.processBlksInRange(ctx, startBlock, beforeCurrentBlk.Uint64())
		if err != nil {
			return err
		}

		if s.lastReceivedMerkleIndex == wantedIndex {
			break
		}

		// If the required logs still do not exist after the lookback period, then we return an error.
		if startBlock < s.latestEth1Data.LastRequestedBlock-eth1LookBackPeriod {
			return fmt.Errorf(
				"latest index observed is not accurate, wanted %d, but received  %d",
				wantedIndex,
				s.lastReceivedMerkleIndex,
			)
		}
		startBlock--
	}
	return nil
}

func (s *Service) processBlksInRange(ctx context.Context, startBlk uint64, endBlk uint64) error {
	for i := startBlk; i <= endBlk; i++ {
		err := s.ProcessETH1Block(ctx, big.NewInt(int64(i)))
		if err != nil {
			return err
		}
	}
	return nil
}

// checkBlockNumberForChainStart checks the given block number for if chainstart has occurred.
func (s *Service) checkBlockNumberForChainStart(ctx context.Context, blkNum *big.Int) error {
	hash, err := s.BlockHashByHeight(ctx, blkNum)
	if err != nil {
		return errors.Wrap(err, "could not get eth1 block hash")
	}
	if hash == [32]byte{} {
		return errors.Wrap(err, "got empty block hash")
	}
<<<<<<< HEAD
	if blk.Hash() == [32]byte{} {
		return errors.New("got empty blockhash from powchain service")
	}
	timeStamp := blk.Time()
	valCount, _ := helpers.ActiveValidatorCount(s.preGenesisState, 0)
	triggered := state.IsValidGenesisState(valCount, s.createGenesisTime(timeStamp))
	if triggered {
		s.chainStartData.GenesisTime = s.createGenesisTime(timeStamp)
		s.ProcessChainStart(s.chainStartData.GenesisTime, blk.Hash(), blk.Number())
=======
	timeStamp, err := s.BlockTimeByHeight(ctx, blkNum)
	if err != nil {
		return errors.Wrap(err, "could not get block timestamp")
>>>>>>> 6d2a2eba
	}
	s.checkForChainstart(hash, blkNum, timeStamp)
	return nil
<<<<<<< HEAD
=======
}

func (s *Service) checkHeaderForChainstart(header *gethTypes.Header) {
	s.checkForChainstart(header.Hash(), header.Number, header.Time)
}

func (s *Service) checkForChainstart(blockHash [32]byte, blockNumber *big.Int, blockTime uint64) {
	valCount, _ := helpers.ActiveValidatorCount(s.preGenesisState, 0)
	triggered := state.IsValidGenesisState(valCount, s.createGenesisTime(blockTime))
	if triggered {
		s.chainStartData.GenesisTime = s.createGenesisTime(blockTime)
		s.ProcessChainStart(s.chainStartData.GenesisTime, blockHash, blockNumber)
	}
>>>>>>> 6d2a2eba
}<|MERGE_RESOLUTION|>--- conflicted
+++ resolved
@@ -32,10 +32,7 @@
 
 const eth1LookBackPeriod = 100
 const eth1DataSavingInterval = 100
-<<<<<<< HEAD
-=======
 const eth1HeaderReqLimit = 2000
->>>>>>> 6d2a2eba
 
 // Eth2GenesisPowchainInfo retrieves the genesis time and eth1 block number of the beacon chain
 // from the deposit contract.
@@ -66,11 +63,7 @@
 		}
 	}
 	if !s.chainStartData.Chainstarted {
-<<<<<<< HEAD
-		if err := s.checkForChainStart(ctx, blkNum); err != nil {
-=======
 		if err := s.checkBlockNumberForChainStart(ctx, blkNum); err != nil {
->>>>>>> 6d2a2eba
 			return err
 		}
 	}
@@ -237,12 +230,9 @@
 }
 
 func (s *Service) createGenesisTime(timeStamp uint64) uint64 {
-<<<<<<< HEAD
-=======
 	if featureconfig.Get().NoGenesisDelay {
 		return timeStamp
 	}
->>>>>>> 6d2a2eba
 	timeStampRdDown := timeStamp - timeStamp%params.BeaconConfig().MinGenesisDelay
 	// genesisTime will be set to the first second of the day, two days after it was triggered.
 	return timeStampRdDown + 2*params.BeaconConfig().MinGenesisDelay
@@ -276,13 +266,6 @@
 	// To store all blocks.
 	headersMap := make(map[uint64]*gethTypes.Header)
 
-<<<<<<< HEAD
-	for _, log := range logs {
-		if log.BlockNumber > currentBlockNum {
-			if !s.chainStartData.Chainstarted {
-				if err := s.checkForChainStart(ctx, big.NewInt(int64(currentBlockNum))); err != nil {
-					return err
-=======
 	// Batch request the desired headers and store them in a
 	// map for quick access.
 	requestHeaders := func(startBlk uint64, endBlk uint64) error {
@@ -316,7 +299,6 @@
 						continue
 					}
 					s.checkHeaderForChainstart(h)
->>>>>>> 6d2a2eba
 				}
 			}
 			// set new block number after checking for chainstart for previous block.
@@ -327,11 +309,6 @@
 			return err
 		}
 	}
-<<<<<<< HEAD
-
-	s.latestEth1Data.LastRequestedBlock = currentBlockNum
-=======
->>>>>>> 6d2a2eba
 
 	s.latestEth1Data.LastRequestedBlock = currentBlockNum
 	currentState, err := s.beaconDB.HeadState(ctx)
@@ -417,26 +394,13 @@
 	if hash == [32]byte{} {
 		return errors.Wrap(err, "got empty block hash")
 	}
-<<<<<<< HEAD
-	if blk.Hash() == [32]byte{} {
-		return errors.New("got empty blockhash from powchain service")
-	}
-	timeStamp := blk.Time()
-	valCount, _ := helpers.ActiveValidatorCount(s.preGenesisState, 0)
-	triggered := state.IsValidGenesisState(valCount, s.createGenesisTime(timeStamp))
-	if triggered {
-		s.chainStartData.GenesisTime = s.createGenesisTime(timeStamp)
-		s.ProcessChainStart(s.chainStartData.GenesisTime, blk.Hash(), blk.Number())
-=======
+
 	timeStamp, err := s.BlockTimeByHeight(ctx, blkNum)
 	if err != nil {
 		return errors.Wrap(err, "could not get block timestamp")
->>>>>>> 6d2a2eba
 	}
 	s.checkForChainstart(hash, blkNum, timeStamp)
 	return nil
-<<<<<<< HEAD
-=======
 }
 
 func (s *Service) checkHeaderForChainstart(header *gethTypes.Header) {
@@ -450,5 +414,4 @@
 		s.chainStartData.GenesisTime = s.createGenesisTime(blockTime)
 		s.ProcessChainStart(s.chainStartData.GenesisTime, blockHash, blockNumber)
 	}
->>>>>>> 6d2a2eba
 }