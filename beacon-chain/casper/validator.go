package casper

import (
	"bytes"
	"fmt"
	"os"

	"github.com/golang/protobuf/jsonpb"
	"github.com/prysmaticlabs/prysm/beacon-chain/params"
	pb "github.com/prysmaticlabs/prysm/proto/beacon/p2p/v1"
	"github.com/prysmaticlabs/prysm/shared/bitutil"
)

const bitsInByte = 8

// InitialValidators creates a new validator set that is used to
// generate a new crystallized state.
func InitialValidators() []*pb.ValidatorRecord {
	var validators []*pb.ValidatorRecord
	for i := 0; i < params.GetConfig().BootstrappedValidatorsCount; i++ {
		validator := &pb.ValidatorRecord{
			Status:            uint64(params.Active),
			Balance:           uint64(params.GetConfig().DepositSize),
			WithdrawalAddress: []byte{},
			Pubkey:            []byte{},
		}
		validators = append(validators, validator)
	}
	return validators
}

// InitialValidatorsFromJSON retrieves the validator set that is stored in
// genesis.json.
func InitialValidatorsFromJSON(genesisJSONPath string) ([]*pb.ValidatorRecord, error) {
	// #nosec G304
	// genesisJSONPath is a user input for the path of genesis.json.
	// Ex: /path/to/my/genesis.json.
	f, err := os.Open(genesisJSONPath)
	if err != nil {
		return nil, err
	}

	cState := &pb.CrystallizedState{}
	if err := jsonpb.Unmarshal(f, cState); err != nil {
		return nil, fmt.Errorf("error converting JSON to proto: %v", err)
	}

	return cState.Validators, nil
}

// ActiveValidatorIndices filters out active validators based on start and end dynasty
// and returns their indices in a list.
func ActiveValidatorIndices(validators []*pb.ValidatorRecord) []uint32 {
	var indices = make([]uint32, len(validators))
	for i := 0; i < len(validators); i++ {
		if validators[i].Status == uint64(params.Active) {
			indices = append(indices, uint32(i))
		}
	}
	return indices[len(validators):]
}

// ExitedValidatorIndices filters out exited validators based on start and end dynasty
// and returns their indices in a list.
func ExitedValidatorIndices(validators []*pb.ValidatorRecord) []uint32 {
	var indices = make([]uint32, len(validators))
	for i := 0; i < len(validators); i++ {
		if validators[i].Status == uint64(params.PendingExit) {
			indices = append(indices, uint32(i))
		}
	}
	return indices[len(validators):]
}

// QueuedValidatorIndices filters out queued validators based on start and end dynasty
// and returns their indices in a list.
func QueuedValidatorIndices(validators []*pb.ValidatorRecord) []uint32 {
	var indices = make([]uint32, len(validators))
	for i := 0; i < len(validators); i++ {
		if validators[i].Status == uint64(params.PendingActivation) {
			indices = append(indices, uint32(i))
		}
	}
	return indices[len(validators):]
}

// GetShardAndCommitteesForSlot returns the attester set of a given slot.
func GetShardAndCommitteesForSlot(shardCommittees []*pb.ShardAndCommitteeArray, lastStateRecalc uint64, slot uint64) (*pb.ShardAndCommitteeArray, error) {
	if lastStateRecalc < params.GetConfig().CycleLength {
		lastStateRecalc = 0
	} else {
		lastStateRecalc = lastStateRecalc - params.GetConfig().CycleLength
	}

	lowerBound := lastStateRecalc
	upperBound := lastStateRecalc + params.GetConfig().CycleLength*2
	if !(slot >= lowerBound && slot < upperBound) {
		return nil, fmt.Errorf("cannot return attester set of given slot, input slot %v has to be in between %v and %v",
			slot,
			lowerBound,
			upperBound,
		)
	}

	return shardCommittees[slot-lastStateRecalc], nil
}

// AreAttesterBitfieldsValid validates that the length of the attester bitfield matches the attester indices
// defined in the Crystallized State.
func AreAttesterBitfieldsValid(attestation *pb.AggregatedAttestation, attesterIndices []uint32) bool {
	// Validate attester bit field has the correct length.
	if bitutil.BitLength(len(attesterIndices)) != len(attestation.AttesterBitfield) {
		log.Debugf("attestation has incorrect bitfield length. Found %v, expected %v",
			len(attestation.AttesterBitfield), bitutil.BitLength(len(attesterIndices)))
		return false
	}

	// Valid attestation can not have non-zero trailing bits.
	lastBit := len(attesterIndices)
	remainingBits := lastBit % bitsInByte
	if remainingBits == 0 {
		return true
	}

	for i := 0; i < bitsInByte-remainingBits; i++ {
		if bitutil.CheckBit(attestation.AttesterBitfield, lastBit+i) {
			log.Debugf("attestation has non-zero trailing bits")
			return false
		}
	}

	return true
}

// ProposerShardAndIndex returns the index and the shardID of a proposer from a given slot.
func ProposerShardAndIndex(shardCommittees []*pb.ShardAndCommitteeArray, lastStateRecalc uint64, slot uint64) (uint64, uint64, error) {
	slotCommittees, err := GetShardAndCommitteesForSlot(
		shardCommittees,
		lastStateRecalc,
		slot)
	if err != nil {
		return 0, 0, err
	}

	proposerShardID := slotCommittees.ArrayShardAndCommittee[0].Shard
	proposerIndex := slot % uint64(len(slotCommittees.ArrayShardAndCommittee[0].Committee))
	return proposerShardID, proposerIndex, nil
}

// ValidatorIndex returns the index of the validator given an input public key.
func ValidatorIndex(pubKey []byte, validators []*pb.ValidatorRecord) (uint32, error) {
	activeValidators := ActiveValidatorIndices(validators)

	for _, index := range activeValidators {
		if bytes.Equal(validators[index].Pubkey, pubKey) {
			return index, nil
		}
	}

	return 0, fmt.Errorf("can't find validator index for public key %#x", pubKey)
}

// ValidatorShardID returns the shard ID of the validator currently participates in.
func ValidatorShardID(pubKey []byte, validators []*pb.ValidatorRecord, shardCommittees []*pb.ShardAndCommitteeArray) (uint64, error) {
	index, err := ValidatorIndex(pubKey, validators)
	if err != nil {
		return 0, err
	}

	for _, slotCommittee := range shardCommittees {
		for _, committee := range slotCommittee.ArrayShardAndCommittee {
			for _, validator := range committee.Committee {
				if validator == index {
					return committee.Shard, nil
				}
			}
		}
	}

	return 0, fmt.Errorf("can't find shard ID for validator with public key %#x", pubKey)
}

// ValidatorSlotAndResponsibility returns a validator's assingned slot number
// and whether it should act as an attester or proposer.
func ValidatorSlotAndResponsibility(pubKey []byte, validators []*pb.ValidatorRecord, shardCommittees []*pb.ShardAndCommitteeArray) (uint64, string, error) {
	index, err := ValidatorIndex(pubKey, validators)
	if err != nil {
		return 0, "", err
	}

	for slot, slotCommittee := range shardCommittees {
		for i, committee := range slotCommittee.ArrayShardAndCommittee {
			for v, validator := range committee.Committee {
				if i == 0 && v == slot%len(committee.Committee) && validator == index {
					return uint64(slot), "proposer", nil
				}
				if validator == index {
					return uint64(slot), "attester", nil
				}
			}
		}
	}
	return 0, "", fmt.Errorf("can't find slot number for validator with public key %#x", pubKey)
}

// TotalActiveValidatorDeposit returns the total deposited amount in Gwei for all active validators.
func TotalActiveValidatorDeposit(validators []*pb.ValidatorRecord) uint64 {
	var totalDeposit uint64
	activeValidators := ActiveValidatorIndices(validators)

	for _, index := range activeValidators {
		totalDeposit += validators[index].GetBalance()
	}
	return totalDeposit
}

// TotalActiveValidatorDepositInEth returns the total deposited amount in ETH for all active validators.
func TotalActiveValidatorDepositInEth(validators []*pb.ValidatorRecord) uint64 {
	totalDeposit := TotalActiveValidatorDeposit(validators)
	depositInEth := totalDeposit / uint64(params.GetConfig().Gwei)

	return depositInEth
}

<<<<<<< HEAD
// CommitteeinShardAndSlot returns the shard committee for a a particular slot index and shard.
func CommitteeInShardAndSlot(slotIndex uint64, shardID uint64, shardCommitteeArray []*pb.ShardAndCommitteeArray) ([]uint32, error) {
	shardCommittee := shardCommitteeArray[slotIndex].ArrayShardAndCommittee

	for i := 0; i < len(shardCommittee); i++ {
		if shardID == shardCommittee[i].Shard {
			return shardCommittee[i].Committee, nil
		}
	}

	return nil, fmt.Errorf("unable to find committee based on slot index: %v, and Shard: %v", slotIndex, shardID)
}

func VotedBalanceInAttestation(validators []*pb.ValidatorRecord, indices []uint32, attestation *pb.AggregatedAttestation) (uint64, uint64) {
	// find the total and vote balance of the shard committee.
	var totalBalance uint64
	var voteBalance uint64
	for _, attesterIndex := range indices {
		// find balance of validators who voted.
		if bitutil.CheckBit(attestation.AttesterBitfield, int(attesterIndex)) {
			voteBalance += validators[attesterIndex].Balance
		}
		// add to total balance of the committee.
		totalBalance += validators[attesterIndex].Balance
	}

	return totalBalance, voteBalance
=======
// AddPendingValidator runs for every validator that is inducted as part of a log created on the PoW chain.
func AddPendingValidator(
	validators []*pb.ValidatorRecord,
	pubKey []byte,
	withdrawalShard uint64,
	withdrawalAddr []byte,
	randaoCommitment []byte) []*pb.ValidatorRecord {

	// TODO(#633): Use BLS to verify signature proof of possession and pubkey and hash of pubkey.

	newValidatorRecord := &pb.ValidatorRecord{
		Pubkey:            pubKey,
		WithdrawalShard:   withdrawalShard,
		WithdrawalAddress: withdrawalAddr,
		RandaoCommitment:  randaoCommitment,
		Balance:           uint64(params.GetConfig().DepositSize * params.GetConfig().Gwei),
		Status:            uint64(params.PendingActivation),
		ExitSlot:          0,
	}

	index := minEmptyValidator(validators)
	if index > 0 {
		validators[index] = newValidatorRecord
		return validators
	}

	validators = append(validators, newValidatorRecord)
	return validators
}

// ChangeValidators updates the validator set during state transition.
func ChangeValidators(currentSlot uint64, totalPenalties uint64, validators []*pb.ValidatorRecord) []*pb.ValidatorRecord {
	maxAllowableChange := uint64(2 * params.GetConfig().DepositSize * params.GetConfig().Gwei)

	totalBalance := TotalActiveValidatorDeposit(validators)

	// Determine the max total wei that can deposit and withdraw.
	if totalBalance > maxAllowableChange {
		maxAllowableChange = totalBalance
	}

	var totalChanged uint64
	for i := 0; i < len(validators); i++ {
		if validators[i].Status == uint64(params.PendingActivation) {
			validators[i].Status = uint64(params.Active)
			totalChanged += uint64(params.GetConfig().DepositSize * params.GetConfig().Gwei)
			// TODO(#614): Add validator set change.
		}
		if validators[i].Status == uint64(params.PendingExit) {
			validators[i].Status = uint64(params.PendingWithdraw)
			validators[i].ExitSlot = currentSlot
			totalChanged += validators[i].Balance
			// TODO(#614): Add validator set change.
		}
		if totalChanged > maxAllowableChange {
			break
		}
	}

	// Calculate withdraw validators that have been logged out long enough,
	// apply their penalties if they were slashed.
	for i := 0; i < len(validators); i++ {
		isPendingWithdraw := validators[i].Status == uint64(params.PendingWithdraw)
		isPenalized := validators[i].Status == uint64(params.Penalized)
		withdrawalSlot := validators[i].ExitSlot + params.GetConfig().WithdrawalPeriod

		if (isPendingWithdraw || isPenalized) && currentSlot >= withdrawalSlot {
			penaltyFactor := totalPenalties * 3
			if penaltyFactor > totalBalance {
				penaltyFactor = totalBalance
			}
			if validators[i].Status == uint64(params.Penalized) {
				validators[i].Balance -= validators[i].Balance * totalBalance / validators[i].Balance
			}
			validators[i].Status = uint64(params.Withdrawn)
		}
	}
	return validators
}

// minEmptyValidator returns the lowest validator index which the status is withdrawn.
func minEmptyValidator(validators []*pb.ValidatorRecord) int {
	for i := 0; i < len(validators); i++ {
		if validators[i].Status == uint64(params.Withdrawn) {
			return i
		}
	}
	return -1
>>>>>>> 4c657fef
}<|MERGE_RESOLUTION|>--- conflicted
+++ resolved
@@ -222,7 +222,6 @@
 	return depositInEth
 }
 
-<<<<<<< HEAD
 // CommitteeinShardAndSlot returns the shard committee for a a particular slot index and shard.
 func CommitteeInShardAndSlot(slotIndex uint64, shardID uint64, shardCommitteeArray []*pb.ShardAndCommitteeArray) ([]uint32, error) {
 	shardCommittee := shardCommitteeArray[slotIndex].ArrayShardAndCommittee
@@ -250,7 +249,8 @@
 	}
 
 	return totalBalance, voteBalance
-=======
+}
+
 // AddPendingValidator runs for every validator that is inducted as part of a log created on the PoW chain.
 func AddPendingValidator(
 	validators []*pb.ValidatorRecord,
@@ -339,5 +339,4 @@
 		}
 	}
 	return -1
->>>>>>> 4c657fef
 }