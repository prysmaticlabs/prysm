--- conflicted
+++ resolved
@@ -13,11 +13,8 @@
         "//beacon-chain/utils:go_default_library",
         "//proto/beacon/p2p/v1:go_default_library",
         "//shared/bitutil:go_default_library",
-<<<<<<< HEAD
         "//shared/mathutil:go_default_library",
-=======
         "//shared/hashutil:go_default_library",
->>>>>>> 8549bdeb
         "//shared/params:go_default_library",
         "@com_github_ethereum_go_ethereum//common:go_default_library",
         "@com_github_sirupsen_logrus//:go_default_library",
