--- conflicted
+++ resolved
@@ -9,18 +9,9 @@
     importpath = "github.com/prysmaticlabs/prysm/beacon-chain/casper",
     visibility = ["//beacon-chain:__subpackages__"],
     deps = [
-        "//beacon-chain/core/incentives:go_default_library",
-<<<<<<< HEAD
-=======
         "//beacon-chain/core/validators:go_default_library",
->>>>>>> f33cfb9b
         "//beacon-chain/utils:go_default_library",
         "//proto/beacon/p2p/v1:go_default_library",
-        "//shared/bitutil:go_default_library",
-<<<<<<< HEAD
-        "//shared/hashutil:go_default_library",
-=======
->>>>>>> f33cfb9b
         "//shared/params:go_default_library",
         "@com_github_ethereum_go_ethereum//common:go_default_library",
     ],
@@ -35,10 +26,9 @@
         "state_transition_test.go",
     ],
     embed = [":go_default_library"],
-    race = "off",  # TODO(#604): fix issues with tests failing with race on.
+    race = "on",
     deps = [
         "//beacon-chain/core/validators:go_default_library",
-        "//beacon-chain/utils:go_default_library",
         "//proto/beacon/p2p/v1:go_default_library",
         "//shared/bytes:go_default_library",
         "//shared/params:go_default_library",
