package casper

import (
	"bytes"
	"math/big"
	"testing"

	"github.com/prysmaticlabs/prysm/beacon-chain/params"
	pb "github.com/prysmaticlabs/prysm/proto/beacon/p2p/v1"
	"github.com/prysmaticlabs/prysm/shared/bitutil"
)

func TestHasVoted(t *testing.T) {
	// Setting bit field to 11111111.
	pendingAttestation := &pb.AggregatedAttestation{
		AttesterBitfield: []byte{255},
	}

	for i := 0; i < len(pendingAttestation.AttesterBitfield); i++ {
		voted, err := bitutil.CheckBit(pendingAttestation.AttesterBitfield, i)
		if err != nil {
			t.Errorf("checking bit failed at index: %d with : %v", i, err)
		}

		if !voted {
			t.Error("validator voted but received didn't vote")
		}
	}

	// Setting bit field to 01010101.
	pendingAttestation = &pb.AggregatedAttestation{
		AttesterBitfield: []byte{85},
	}

	for i := 0; i < len(pendingAttestation.AttesterBitfield); i++ {
		voted, err := bitutil.CheckBit(pendingAttestation.AttesterBitfield, i)
		if err != nil {
			t.Errorf("checking bit failed at index: %d : %v", i, err)
		}

		if i%2 == 0 && voted {
			t.Error("validator didn't vote but received voted")
		}
		if i%2 == 1 && !voted {
			t.Error("validator voted but received didn't vote")
		}
	}
}

func TestInitialValidators(t *testing.T) {
	validators := InitialValidators()
	for _, validator := range validators {
		if validator.GetBalance() != params.GetConfig().DepositSize*params.GetConfig().Gwei {
			t.Fatalf("deposit size of validator is not expected %d", validator.GetBalance())
		}
		if validator.GetStatus() != uint64(params.Active) {
			t.Errorf("validator status is not active: %d", validator.GetStatus())
		}
	}
}

func TestAreAttesterBitfieldsValid(t *testing.T) {
	attestation := &pb.AggregatedAttestation{
		AttesterBitfield: []byte{'F'},
	}

	indices := []uint32{0, 1, 2, 3, 4, 5, 6, 7}

	isValid := AreAttesterBitfieldsValid(attestation, indices)
	if !isValid {
		t.Fatalf("expected validation to pass for bitfield %v and indices %v", attestation, indices)
	}
}

func TestAreAttesterBitfieldsValidFalse(t *testing.T) {
	attestation := &pb.AggregatedAttestation{
		AttesterBitfield: []byte{'F', 'F'},
	}

	indices := []uint32{0, 1, 2, 3, 4, 5, 6, 7}

	isValid := AreAttesterBitfieldsValid(attestation, indices)
	if isValid {
		t.Fatalf("expected validation to fail for bitfield %v and indices %v", attestation, indices)
	}
}

func TestAreAttesterBitfieldsValidZerofill(t *testing.T) {
	attestation := &pb.AggregatedAttestation{
		AttesterBitfield: []byte{'F'},
	}

	indices := []uint32{0, 1, 2, 3, 4, 5, 6}

	isValid := AreAttesterBitfieldsValid(attestation, indices)
	if !isValid {
		t.Fatalf("expected validation to pass for bitfield %v and indices %v", attestation, indices)
	}
}

func TestAreAttesterBitfieldsValidNoZerofill(t *testing.T) {
	attestation := &pb.AggregatedAttestation{
		AttesterBitfield: []byte{'E'},
	}

	indices := []uint32{0, 1, 2, 3, 4, 5, 6}

	isValid := AreAttesterBitfieldsValid(attestation, indices)
	if isValid {
		t.Fatalf("expected validation to fail for bitfield %v and indices %v", attestation, indices)
	}
}

func TestProposerShardAndIndex(t *testing.T) {
	shardCommittees := []*pb.ShardAndCommitteeArray{
		{ArrayShardAndCommittee: []*pb.ShardAndCommittee{
			{Shard: 0, Committee: []uint32{0, 1, 2, 3, 4}},
			{Shard: 1, Committee: []uint32{5, 6, 7, 8, 9}},
		}},
		{ArrayShardAndCommittee: []*pb.ShardAndCommittee{
			{Shard: 2, Committee: []uint32{10, 11, 12, 13, 14}},
			{Shard: 3, Committee: []uint32{15, 16, 17, 18, 19}},
		}},
		{ArrayShardAndCommittee: []*pb.ShardAndCommittee{
			{Shard: 4, Committee: []uint32{20, 21, 22, 23, 24}},
			{Shard: 5, Committee: []uint32{25, 26, 27, 28, 29}},
		}},
	}
	if _, _, err := ProposerShardAndIndex(shardCommittees, 100, 0); err == nil {
		t.Error("ProposerShardAndIndex should have failed with invalid lcs")
	}
<<<<<<< HEAD
	Shard, index, err := ProposerShardAndIndex(shardCommittees, 127, 64)
=======
	shard, index, err := ProposerShardAndIndex(shardCommittees, 128, 64)
>>>>>>> dd0a15ab
	if err != nil {
		t.Fatalf("ProposerShardAndIndex failed with %v", err)
	}
	if shard != 0 {
		t.Errorf("Invalid shard ID. Wanted 0, got %d", shard)
	}
	if index != 4 {
		t.Errorf("Invalid proposer index. Wanted 4, got %d", index)
	}
}

func TestValidatorIndex(t *testing.T) {
	var validators []*pb.ValidatorRecord
	for i := 0; i < 10; i++ {
		validators = append(validators, &pb.ValidatorRecord{Pubkey: []byte{}, Status: uint64(params.Active)})
	}
	if _, err := ValidatorIndex([]byte("100"), validators); err == nil {
		t.Fatalf("ValidatorIndex should have failed,  there's no validator with pubkey 100")
	}
	validators[5].Pubkey = []byte("100")
	index, err := ValidatorIndex([]byte("100"), validators)
	if err != nil {
		t.Fatalf("call ValidatorIndex failed: %v", err)
	}
	if index != 5 {
		t.Errorf("Incorrect validator index. Wanted 5, Got %v", index)
	}
}

func TestValidatorShard(t *testing.T) {
	var validators []*pb.ValidatorRecord
	for i := 0; i < 21; i++ {
		validators = append(validators, &pb.ValidatorRecord{Pubkey: []byte{}, Status: uint64(params.Active)})
	}
	shardCommittees := []*pb.ShardAndCommitteeArray{
		{ArrayShardAndCommittee: []*pb.ShardAndCommittee{
			{Shard: 0, Committee: []uint32{0, 1, 2, 3, 4, 5, 6}},
			{Shard: 1, Committee: []uint32{7, 8, 9, 10, 11, 12, 13}},
			{Shard: 2, Committee: []uint32{14, 15, 16, 17, 18, 19}},
		}},
	}
	validators[19].Pubkey = []byte("100")
	Shard, err := ValidatorShardID([]byte("100"), validators, shardCommittees)
	if err != nil {
		t.Fatalf("call ValidatorShard failed: %v", err)
	}
	if Shard != 2 {
		t.Errorf("Incorrect validator shard ID. Wanted 2, Got %v", Shard)
	}

	validators[19].Pubkey = []byte{}
	if _, err := ValidatorShardID([]byte("100"), validators, shardCommittees); err == nil {
		t.Fatalf("ValidatorShard should have failed, there's no validator with pubkey 100")
	}

	validators[20].Pubkey = []byte("100")
	if _, err := ValidatorShardID([]byte("100"), validators, shardCommittees); err == nil {
		t.Fatalf("ValidatorShard should have failed, validator indexed at 20 is not in the committee")
	}
}

func TestValidatorSlotAndResponsibility(t *testing.T) {
	var validators []*pb.ValidatorRecord
	for i := 0; i < 61; i++ {
		validators = append(validators, &pb.ValidatorRecord{Pubkey: []byte{}, Status: uint64(params.Active)})
	}
	shardCommittees := []*pb.ShardAndCommitteeArray{
		{ArrayShardAndCommittee: []*pb.ShardAndCommittee{
			{Shard: 0, Committee: []uint32{0, 1, 2, 3, 4, 5, 6}},
			{Shard: 1, Committee: []uint32{7, 8, 9, 10, 11, 12, 13}},
			{Shard: 2, Committee: []uint32{14, 15, 16, 17, 18, 19}},
		}},
		{ArrayShardAndCommittee: []*pb.ShardAndCommittee{
			{Shard: 3, Committee: []uint32{20, 21, 22, 23, 24, 25, 26}},
			{Shard: 4, Committee: []uint32{27, 28, 29, 30, 31, 32, 33}},
			{Shard: 5, Committee: []uint32{34, 35, 36, 37, 38, 39}},
		}},
		{ArrayShardAndCommittee: []*pb.ShardAndCommittee{
			{Shard: 6, Committee: []uint32{40, 41, 42, 43, 44, 45, 46}},
			{Shard: 7, Committee: []uint32{47, 48, 49, 50, 51, 52, 53}},
			{Shard: 8, Committee: []uint32{54, 55, 56, 57, 58, 59}},
		}},
	}
	if _, _, err := ValidatorSlotAndRole([]byte("100"), validators, shardCommittees); err == nil {
		t.Fatalf("ValidatorSlot should have failed, there's no validator with pubkey 100")
	}

	validators[59].Pubkey = []byte("100")
	slot, _, err := ValidatorSlotAndRole([]byte("100"), validators, shardCommittees)
	if err != nil {
		t.Fatalf("call ValidatorSlot failed: %v", err)
	}
	if slot != 2 {
		t.Errorf("Incorrect validator slot ID. Wanted 1, Got %v", slot)
	}

	validators[60].Pubkey = []byte("101")
	if _, _, err := ValidatorSlotAndRole([]byte("101"), validators, shardCommittees); err == nil {
		t.Fatalf("ValidatorSlot should have failed, validator indexed at 60 is not in the committee")
	}
}

func TestTotalActiveValidatorDeposit(t *testing.T) {
	var validators []*pb.ValidatorRecord
	for i := 0; i < 10; i++ {
		validators = append(validators, &pb.ValidatorRecord{Balance: 1e9, Status: uint64(params.Active)})
	}

	expectedTotalDeposit := new(big.Int)
	expectedTotalDeposit.SetString("10000000000", 10)

	totalDeposit := TotalActiveValidatorDeposit(validators)
	if expectedTotalDeposit.Cmp(new(big.Int).SetUint64(totalDeposit)) != 0 {
		t.Fatalf("incorrect total deposit calculated %d", totalDeposit)
	}

	totalDepositETH := TotalActiveValidatorDepositInEth(validators)
	if totalDepositETH != 10 {
		t.Fatalf("incorrect total deposit in ETH calculated %d", totalDepositETH)
	}
}

func TestVotedBalanceInAttestation(t *testing.T) {
	var validators []*pb.ValidatorRecord
	defaultBalance := uint64(1e9)
	for i := 0; i < 100; i++ {
		validators = append(validators, &pb.ValidatorRecord{Balance: defaultBalance, Status: uint64(params.Active)})
	}

	// Calculateing balances with zero votes by attesters.
	attestation := &pb.AggregatedAttestation{
		AttesterBitfield: []byte{0, 0, 0, 0},
	}

	indices := []uint32{4, 8, 10, 14, 30}
	expectedTotalBalance := uint64(len(indices)) * defaultBalance

	totalBalance, voteBalance, err := VotedBalanceInAttestation(validators, indices, attestation)

	if err != nil {
		t.Fatalf("unable to get voted balances in attestation %v", err)
	}

	if totalBalance != expectedTotalBalance {
		t.Errorf("incorrect total balance calculated %d", totalBalance)
	}

	if voteBalance != 0 {
		t.Errorf("incorrect vote balance calculated %d", voteBalance)
	}

	// Calculating balances with 3 votes by attesters.

	newAttestation := &pb.AggregatedAttestation{
		AttesterBitfield: []byte{8, 128, 0, 2},
	}

	expectedTotalBalance = uint64(len(indices)) * defaultBalance

	totalBalance, voteBalance, err = VotedBalanceInAttestation(validators, indices, newAttestation)

	if err != nil {
		t.Fatalf("unable to get voted balances in attestation %v", err)
	}

	if totalBalance != expectedTotalBalance {
		t.Errorf("incorrect total balance calculated %d", totalBalance)
	}

	if voteBalance != defaultBalance*3 {
		t.Errorf("incorrect vote balance calculated %d", voteBalance)
	}

}

func TestAddValidators(t *testing.T) {
	var existingValidators []*pb.ValidatorRecord
	for i := 0; i < 10; i++ {
		existingValidators = append(existingValidators, &pb.ValidatorRecord{Status: uint64(params.Active)})
	}

	// Create a new validator.
	validators := AddPendingValidator(existingValidators, []byte{'A'}, 99, []byte{'B'}, []byte{'C'})

	// The newly added validator should be indexed 10.
	if validators[10].Status != uint64(params.PendingActivation) {
		t.Errorf("Newly added validator should be pending")
	}
	if validators[10].WithdrawalShard != 99 {
		t.Errorf("Newly added validator's withdrawal shard should be 99. Got: %d", validators[10].WithdrawalShard)
	}
	if validators[10].Balance != uint64(params.GetConfig().DepositSize*params.GetConfig().Gwei) {
		t.Errorf("Incorrect deposit size")
	}

	// Set validator 6 to withdrawn
	existingValidators[5].Status = uint64(params.Withdrawn)
	validators = AddPendingValidator(existingValidators, []byte{'D'}, 100, []byte{'E'}, []byte{'F'})

	// The newly added validator should be indexed 5.
	if validators[5].Status != uint64(params.PendingActivation) {
		t.Errorf("Newly added validator should be pending")
	}
	if validators[5].WithdrawalShard != 100 {
		t.Errorf("Newly added validator's withdrawal shard should be 100. Got: %d", validators[10].WithdrawalShard)
	}
	if validators[5].Balance != uint64(params.GetConfig().DepositSize*params.GetConfig().Gwei) {
		t.Errorf("Incorrect deposit size")
	}
}

func TestChangeValidators(t *testing.T) {
	existingValidators := []*pb.ValidatorRecord{
		{Pubkey: []byte{1}, Status: uint64(params.PendingActivation), Balance: uint64(params.GetConfig().DepositSize * params.GetConfig().Gwei), ExitSlot: params.GetConfig().WithdrawalPeriod},
		{Pubkey: []byte{2}, Status: uint64(params.PendingExit), Balance: uint64(params.GetConfig().DepositSize * params.GetConfig().Gwei), ExitSlot: params.GetConfig().WithdrawalPeriod},
		{Pubkey: []byte{3}, Status: uint64(params.PendingActivation), Balance: uint64(params.GetConfig().DepositSize * params.GetConfig().Gwei), ExitSlot: params.GetConfig().WithdrawalPeriod},
		{Pubkey: []byte{4}, Status: uint64(params.PendingExit), Balance: uint64(params.GetConfig().DepositSize * params.GetConfig().Gwei), ExitSlot: params.GetConfig().WithdrawalPeriod},
		{Pubkey: []byte{5}, Status: uint64(params.PendingActivation), Balance: uint64(params.GetConfig().DepositSize * params.GetConfig().Gwei), ExitSlot: params.GetConfig().WithdrawalPeriod},
		{Pubkey: []byte{6}, Status: uint64(params.PendingExit), Balance: uint64(params.GetConfig().DepositSize * params.GetConfig().Gwei), ExitSlot: params.GetConfig().WithdrawalPeriod},
		{Pubkey: []byte{7}, Status: uint64(params.PendingWithdraw), Balance: uint64(params.GetConfig().DepositSize * params.GetConfig().Gwei)},
		{Pubkey: []byte{8}, Status: uint64(params.PendingWithdraw), Balance: uint64(params.GetConfig().DepositSize * params.GetConfig().Gwei)},
		{Pubkey: []byte{9}, Status: uint64(params.Penalized), Balance: uint64(params.GetConfig().DepositSize * params.GetConfig().Gwei)},
		{Pubkey: []byte{10}, Status: uint64(params.Penalized), Balance: uint64(params.GetConfig().DepositSize * params.GetConfig().Gwei)},
		{Pubkey: []byte{11}, Status: uint64(params.Active), Balance: uint64(params.GetConfig().DepositSize * params.GetConfig().Gwei)},
		{Pubkey: []byte{12}, Status: uint64(params.Active), Balance: uint64(params.GetConfig().DepositSize * params.GetConfig().Gwei)},
		{Pubkey: []byte{13}, Status: uint64(params.Active), Balance: uint64(params.GetConfig().DepositSize * params.GetConfig().Gwei)},
		{Pubkey: []byte{14}, Status: uint64(params.Active), Balance: uint64(params.GetConfig().DepositSize * params.GetConfig().Gwei)},
	}

	validators := ChangeValidators(params.GetConfig().WithdrawalPeriod+1, 50*10e9, existingValidators)

	if validators[0].Status != uint64(params.Active) {
		t.Errorf("Wanted status Active. Got: %d", validators[0].Status)
	}
	if validators[0].Balance != uint64(params.GetConfig().DepositSize*params.GetConfig().Gwei) {
		t.Error("Failed to set validator balance")
	}
	if validators[1].Status != uint64(params.PendingWithdraw) {
		t.Errorf("Wanted status PendingWithdraw. Got: %d", validators[1].Status)
	}
	if validators[1].ExitSlot != params.GetConfig().WithdrawalPeriod+1 {
		t.Errorf("Failed to set validator exit slot")
	}
	if validators[2].Status != uint64(params.Active) {
		t.Errorf("Wanted status Active. Got: %d", validators[2].Status)
	}
	if validators[2].Balance != uint64(params.GetConfig().DepositSize*params.GetConfig().Gwei) {
		t.Error("Failed to set validator balance")
	}
	if validators[3].Status != uint64(params.PendingWithdraw) {
		t.Errorf("Wanted status PendingWithdraw. Got: %d", validators[3].Status)
	}
	if validators[3].ExitSlot != params.GetConfig().WithdrawalPeriod+1 {
		t.Errorf("Failed to set validator exit slot")
	}
	// Reach max validation rotation case, this validator couldn't be rotated.
	if validators[5].Status != uint64(params.PendingExit) {
		t.Errorf("Wanted status PendingExit. Got: %d", validators[5].Status)
	}
	if validators[7].Status != uint64(params.Withdrawn) {
		t.Errorf("Wanted status Withdrawn. Got: %d", validators[7].Status)
	}
	if validators[8].Status != uint64(params.Withdrawn) {
		t.Errorf("Wanted status Withdrawn. Got: %d", validators[8].Status)
	}
}

func TestValidatorMinDeposit(t *testing.T) {
	minDeposit := params.GetConfig().MinDeposit * params.GetConfig().Gwei
	currentSlot := uint64(99)
	validators := []*pb.ValidatorRecord{
		{Status: uint64(params.Active), Balance: uint64(minDeposit) + 1},
		{Status: uint64(params.Active), Balance: uint64(minDeposit)},
		{Status: uint64(params.Active), Balance: uint64(minDeposit) - 1},
	}
	newValidators := CheckValidatorMinDeposit(validators, currentSlot)
	if newValidators[0].Status != uint64(params.Active) {
		t.Error("Validator should be active")
	}
	if newValidators[1].Status != uint64(params.Active) {
		t.Error("Validator should be active")
	}
	if newValidators[2].Status != uint64(params.PendingExit) {
		t.Error("Validator should be pending exit")
	}
	if newValidators[2].ExitSlot != currentSlot {
		t.Errorf("Validator's exit slot should be %d got %d", currentSlot, newValidators[2].ExitSlot)
	}
}

func TestMinEmptyValidator(t *testing.T) {
	validators := []*pb.ValidatorRecord{
		{Status: uint64(params.Active)},
		{Status: uint64(params.Withdrawn)},
		{Status: uint64(params.Active)},
	}
	if minEmptyValidator(validators) != 1 {
		t.Errorf("Min vaidator index should be 1")
	}

	validators[1].Status = uint64(params.Active)
	if minEmptyValidator(validators) != -1 {
		t.Errorf("Min vaidator index should be -1")
	}
}

func TestDeepCopyValidators(t *testing.T) {
	var validators []*pb.ValidatorRecord
	defaultValidator := &pb.ValidatorRecord{
		Pubkey:            []byte{'k', 'e', 'y'},
		WithdrawalShard:   2,
		WithdrawalAddress: []byte{'a', 'd', 'd', 'r', 'e', 's', 's'},
		RandaoCommitment:  []byte{'r', 'a', 'n', 'd', 'a', 'o'},
		Balance:           uint64(1e9),
		Status:            uint64(params.Active),
		ExitSlot:          10,
	}
	for i := 0; i < 100; i++ {
		validators = append(validators, defaultValidator)
	}

	newValidatorSet := CopyValidators(validators)

	defaultValidator.Pubkey = []byte{'n', 'e', 'w', 'k', 'e', 'y'}
	defaultValidator.WithdrawalShard = 3
	defaultValidator.WithdrawalAddress = []byte{'n', 'e', 'w', 'a', 'd', 'd', 'r', 'e', 's', 's'}
	defaultValidator.RandaoCommitment = []byte{'n', 'e', 'w', 'r', 'a', 'n', 'd', 'a', 'o'}
	defaultValidator.Balance = uint64(2e9)
	defaultValidator.Status = uint64(params.PendingExit)
	defaultValidator.ExitSlot = 5

	if len(newValidatorSet) != len(validators) {
		t.Fatalf("validator set length is unequal, copy of set failed: %d", len(newValidatorSet))
	}

	for i, validator := range newValidatorSet {
		if bytes.Equal(validator.Pubkey, defaultValidator.Pubkey) {
			t.Errorf("validator with index %d was unable to have their pubkey copied correctly %v", i, validator.Pubkey)
		}

		if validator.WithdrawalShard == defaultValidator.WithdrawalShard {
			t.Errorf("validator with index %d was unable to have their withdrawal shard copied correctly %v", i, validator.WithdrawalShard)
		}

		if bytes.Equal(validator.WithdrawalAddress, defaultValidator.WithdrawalAddress) {
			t.Errorf("validator with index %d was unable to have their withdrawal address copied correctly %v", i, validator.WithdrawalAddress)
		}

		if bytes.Equal(validator.RandaoCommitment, defaultValidator.RandaoCommitment) {
			t.Errorf("validator with index %d was unable to have their randao commitment copied correctly %v", i, validator.RandaoCommitment)
		}

		if validator.Balance == defaultValidator.Balance {
			t.Errorf("validator with index %d was unable to have their balance copied correctly %d", i, validator.Balance)
		}

		if validator.Status == defaultValidator.Status {
			t.Errorf("validator with index %d was unable to have their status copied correctly %d", i, validator.Status)
		}

		if validator.ExitSlot == defaultValidator.ExitSlot {
			t.Errorf("validator with index %d was unable to have their exit slot copied correctly %d", i, validator.ExitSlot)
		}
	}

}<|MERGE_RESOLUTION|>--- conflicted
+++ resolved
@@ -129,11 +129,7 @@
 	if _, _, err := ProposerShardAndIndex(shardCommittees, 100, 0); err == nil {
 		t.Error("ProposerShardAndIndex should have failed with invalid lcs")
 	}
-<<<<<<< HEAD
-	Shard, index, err := ProposerShardAndIndex(shardCommittees, 127, 64)
-=======
 	shard, index, err := ProposerShardAndIndex(shardCommittees, 128, 64)
->>>>>>> dd0a15ab
 	if err != nil {
 		t.Fatalf("ProposerShardAndIndex failed with %v", err)
 	}
