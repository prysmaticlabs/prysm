package p2p

import (
	"context"

	"github.com/gogo/protobuf/proto"
	"github.com/libp2p/go-libp2p-core/network"
	"github.com/libp2p/go-libp2p-core/peer"
	pubsub "github.com/libp2p/go-libp2p-pubsub"
	"github.com/prysmaticlabs/prysm/beacon-chain/p2p/encoder"
	pb "github.com/prysmaticlabs/prysm/proto/beacon/p2p/v1"
)

// P2P represents the full p2p interface composed of all of the sub-interfaces.
type P2P interface {
	Broadcaster
	SetStreamHandler
	EncodingProvider
	PubSubProvider
	PeerManager
	HandshakeManager
	Sender
	ConnectionHandler
	DeprecatedSubscriber
}

// Broadcaster broadcasts messages to peers over the p2p pubsub protocol.
type Broadcaster interface {
	Broadcast(context.Context, proto.Message) error
}

// SetStreamHandler configures p2p to handle streams of a certain topic ID.
type SetStreamHandler interface {
	SetStreamHandler(topic string, handler network.StreamHandler)
}

// ConnectionHandler configures p2p to handle connections with a peer.
type ConnectionHandler interface {
<<<<<<< HEAD
	AddConnectionHandler(f func(ctx context.Context, pid peer.ID) error)
=======
	AddConnectionHandler(f func(ctx context.Context, id peer.ID) error)
>>>>>>> 1f0aad31
}

// EncodingProvider provides p2p network encoding.
type EncodingProvider interface {
	Encoding() encoder.NetworkEncoding
}

// PubSubProvider provides the p2p pubsub protocol.
type PubSubProvider interface {
	PubSub() *pubsub.PubSub
}

// PeerManager abstracts some peer management methods from libp2p.
type PeerManager interface {
	Disconnect(peer.ID) error
	PeerID() peer.ID
}

// HandshakeManager abstracts certain methods regarding handshake records.
type HandshakeManager interface {
	AddHandshake(peer.ID, *pb.Hello)
}

// Sender abstracts the sending functionality from libp2p.
type Sender interface {
	Send(context.Context, proto.Message, peer.ID) (network.Stream, error)
}<|MERGE_RESOLUTION|>--- conflicted
+++ resolved
@@ -36,11 +36,7 @@
 
 // ConnectionHandler configures p2p to handle connections with a peer.
 type ConnectionHandler interface {
-<<<<<<< HEAD
-	AddConnectionHandler(f func(ctx context.Context, pid peer.ID) error)
-=======
 	AddConnectionHandler(f func(ctx context.Context, id peer.ID) error)
->>>>>>> 1f0aad31
 }
 
 // EncodingProvider provides p2p network encoding.
