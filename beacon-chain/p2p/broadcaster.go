package p2p

import (
	"bytes"
	"context"
	"fmt"
	"reflect"
	"time"

	"github.com/pkg/errors"
	ssz "github.com/prysmaticlabs/fastssz"
	"github.com/prysmaticlabs/prysm/v5/beacon-chain/core/altair"
	"github.com/prysmaticlabs/prysm/v5/beacon-chain/core/helpers"
	"github.com/prysmaticlabs/prysm/v5/config/params"
	"github.com/prysmaticlabs/prysm/v5/consensus-types/interfaces"
	"github.com/prysmaticlabs/prysm/v5/crypto/hash"
	"github.com/prysmaticlabs/prysm/v5/monitoring/tracing"
	ethpb "github.com/prysmaticlabs/prysm/v5/proto/prysm/v1alpha1"
	"github.com/prysmaticlabs/prysm/v5/time/slots"
	"github.com/sirupsen/logrus"
	"go.opencensus.io/trace"
	"google.golang.org/protobuf/proto"
)

// ErrMessageNotMapped occurs on a Broadcast attempt when a message has not been defined in the
// GossipTypeMapping.
var ErrMessageNotMapped = errors.New("message type is not mapped to a PubSub topic")

// Broadcast a message to the p2p network, the message is assumed to be
// broadcasted to the current fork.
func (s *Service) Broadcast(ctx context.Context, msg proto.Message) error {
	ctx, span := trace.StartSpan(ctx, "p2p.Broadcast")
	defer span.End()

	twoSlots := time.Duration(2*params.BeaconConfig().SecondsPerSlot) * time.Second
	ctx, cancel := context.WithTimeout(ctx, twoSlots)
	defer cancel()

	forkDigest, err := s.currentForkDigest()
	if err != nil {
		err := errors.Wrap(err, "could not retrieve fork digest")
		tracing.AnnotateError(span, err)
		return err
	}

	topic, ok := GossipTypeMapping[reflect.TypeOf(msg)]
	if !ok {
		tracing.AnnotateError(span, ErrMessageNotMapped)
		return ErrMessageNotMapped
	}
	castMsg, ok := msg.(ssz.Marshaler)
	if !ok {
		return errors.Errorf("message of %T does not support marshaller interface", msg)
	}
	return s.broadcastObject(ctx, castMsg, fmt.Sprintf(topic, forkDigest))
}

// BroadcastAttestation broadcasts an attestation to the p2p network, the message is assumed to be
// broadcasted to the current fork.
<<<<<<< HEAD
func (s *Service) BroadcastAttestation(ctx context.Context, subnet uint64, att interfaces.Attestation) error {
=======
func (s *Service) BroadcastAttestation(ctx context.Context, subnet uint64, att ethpb.Att) error {
>>>>>>> 80e3c4d4
	if att == nil {
		return errors.New("attempted to broadcast nil attestation")
	}
	ctx, span := trace.StartSpan(ctx, "p2p.BroadcastAttestation")
	defer span.End()
	forkDigest, err := s.currentForkDigest()
	if err != nil {
		err := errors.Wrap(err, "could not retrieve fork digest")
		tracing.AnnotateError(span, err)
		return err
	}

	// Non-blocking broadcast, with attempts to discover a subnet peer if none available.
	go s.internalBroadcastAttestation(ctx, subnet, att, forkDigest)

	return nil
}

// BroadcastSyncCommitteeMessage broadcasts a sync committee message to the p2p network, the message is assumed to be
// broadcasted to the current fork.
func (s *Service) BroadcastSyncCommitteeMessage(ctx context.Context, subnet uint64, sMsg *ethpb.SyncCommitteeMessage) error {
	if sMsg == nil {
		return errors.New("attempted to broadcast nil sync committee message")
	}
	ctx, span := trace.StartSpan(ctx, "p2p.BroadcastSyncCommitteeMessage")
	defer span.End()
	forkDigest, err := s.currentForkDigest()
	if err != nil {
		err := errors.Wrap(err, "could not retrieve fork digest")
		tracing.AnnotateError(span, err)
		return err
	}

	// Non-blocking broadcast, with attempts to discover a subnet peer if none available.
	go s.broadcastSyncCommittee(ctx, subnet, sMsg, forkDigest)

	return nil
}

<<<<<<< HEAD
func (s *Service) internalBroadcastAttestation(ctx context.Context, subnet uint64, att interfaces.Attestation, forkDigest [4]byte) {
=======
func (s *Service) internalBroadcastAttestation(ctx context.Context, subnet uint64, att ethpb.Att, forkDigest [4]byte) {
>>>>>>> 80e3c4d4
	_, span := trace.StartSpan(ctx, "p2p.internalBroadcastAttestation")
	defer span.End()
	ctx = trace.NewContext(context.Background(), span) // clear parent context / deadline.

	oneEpoch := time.Duration(1*params.BeaconConfig().SlotsPerEpoch.Mul(params.BeaconConfig().SecondsPerSlot)) * time.Second
	ctx, cancel := context.WithTimeout(ctx, oneEpoch)
	defer cancel()

	// Ensure we have peers with this subnet.
	s.subnetLocker(subnet).RLock()
	hasPeer := s.hasPeerWithSubnet(attestationToTopic(subnet, forkDigest))
	s.subnetLocker(subnet).RUnlock()

	span.AddAttributes(
		trace.BoolAttribute("hasPeer", hasPeer),
		trace.Int64Attribute("slot", int64(att.GetData().Slot)), // lint:ignore uintcast -- It's safe to do this for tracing.
		trace.Int64Attribute("subnet", int64(subnet)),           // lint:ignore uintcast -- It's safe to do this for tracing.
	)

	if !hasPeer {
		attestationBroadcastAttempts.Inc()
		if err := func() error {
			s.subnetLocker(subnet).Lock()
			defer s.subnetLocker(subnet).Unlock()
			ok, err := s.FindPeersWithSubnet(ctx, attestationToTopic(subnet, forkDigest), subnet, 1)
			if err != nil {
				return err
			}
			if ok {
				savedAttestationBroadcasts.Inc()
				return nil
			}
			return errors.New("failed to find peers for subnet")
		}(); err != nil {
			log.WithError(err).Error("Failed to find peers")
			tracing.AnnotateError(span, err)
		}
	}
	// In the event our attestation is outdated and beyond the
	// acceptable threshold, we exit early and do not broadcast it.
	currSlot := slots.CurrentSlot(uint64(s.genesisTime.Unix()))
	if err := helpers.ValidateAttestationTime(att.GetData().Slot, s.genesisTime, params.BeaconConfig().MaximumGossipClockDisparityDuration()); err != nil {
		log.WithFields(logrus.Fields{
			"attestationSlot": att.GetData().Slot,
			"currentSlot":     currSlot,
		}).WithError(err).Debug("Attestation is too old to broadcast, discarding it")
		return
	}

	if err := s.broadcastObject(ctx, att, attestationToTopic(subnet, forkDigest)); err != nil {
		log.WithError(err).Error("Failed to broadcast attestation")
		tracing.AnnotateError(span, err)
	}
}

func (s *Service) broadcastSyncCommittee(ctx context.Context, subnet uint64, sMsg *ethpb.SyncCommitteeMessage, forkDigest [4]byte) {
	_, span := trace.StartSpan(ctx, "p2p.broadcastSyncCommittee")
	defer span.End()
	ctx = trace.NewContext(context.Background(), span) // clear parent context / deadline.

	oneSlot := time.Duration(1*params.BeaconConfig().SecondsPerSlot) * time.Second
	ctx, cancel := context.WithTimeout(ctx, oneSlot)
	defer cancel()

	// Ensure we have peers with this subnet.
	// This adds in a special value to the subnet
	// to ensure that we can re-use the same subnet locker.
	wrappedSubIdx := subnet + syncLockerVal
	s.subnetLocker(wrappedSubIdx).RLock()
	hasPeer := s.hasPeerWithSubnet(syncCommitteeToTopic(subnet, forkDigest))
	s.subnetLocker(wrappedSubIdx).RUnlock()

	span.AddAttributes(
		trace.BoolAttribute("hasPeer", hasPeer),
		trace.Int64Attribute("slot", int64(sMsg.Slot)), // lint:ignore uintcast -- It's safe to do this for tracing.
		trace.Int64Attribute("subnet", int64(subnet)),  // lint:ignore uintcast -- It's safe to do this for tracing.
	)

	if !hasPeer {
		syncCommitteeBroadcastAttempts.Inc()
		if err := func() error {
			s.subnetLocker(wrappedSubIdx).Lock()
			defer s.subnetLocker(wrappedSubIdx).Unlock()
			ok, err := s.FindPeersWithSubnet(ctx, syncCommitteeToTopic(subnet, forkDigest), subnet, 1)
			if err != nil {
				return err
			}
			if ok {
				savedSyncCommitteeBroadcasts.Inc()
				return nil
			}
			return errors.New("failed to find peers for subnet")
		}(); err != nil {
			log.WithError(err).Error("Failed to find peers")
			tracing.AnnotateError(span, err)
		}
	}
	// In the event our sync message is outdated and beyond the
	// acceptable threshold, we exit early and do not broadcast it.
	if err := altair.ValidateSyncMessageTime(sMsg.Slot, s.genesisTime, params.BeaconConfig().MaximumGossipClockDisparityDuration()); err != nil {
		log.WithError(err).Warn("Sync Committee Message is too old to broadcast, discarding it")
		return
	}

	if err := s.broadcastObject(ctx, sMsg, syncCommitteeToTopic(subnet, forkDigest)); err != nil {
		log.WithError(err).Error("Failed to broadcast sync committee message")
		tracing.AnnotateError(span, err)
	}
}

// BroadcastBlob broadcasts a blob to the p2p network, the message is assumed to be
// broadcasted to the current fork and to the input subnet.
func (s *Service) BroadcastBlob(ctx context.Context, subnet uint64, blob *ethpb.BlobSidecar) error {
	ctx, span := trace.StartSpan(ctx, "p2p.BroadcastBlob")
	defer span.End()
	if blob == nil {
		return errors.New("attempted to broadcast nil blob sidecar")
	}
	forkDigest, err := s.currentForkDigest()
	if err != nil {
		err := errors.Wrap(err, "could not retrieve fork digest")
		tracing.AnnotateError(span, err)
		return err
	}

	// Non-blocking broadcast, with attempts to discover a subnet peer if none available.
	go s.internalBroadcastBlob(ctx, subnet, blob, forkDigest)

	return nil
}

func (s *Service) internalBroadcastBlob(ctx context.Context, subnet uint64, blobSidecar *ethpb.BlobSidecar, forkDigest [4]byte) {
	_, span := trace.StartSpan(ctx, "p2p.internalBroadcastBlob")
	defer span.End()
	ctx = trace.NewContext(context.Background(), span) // clear parent context / deadline.

	oneSlot := time.Duration(params.BeaconConfig().SecondsPerSlot) * time.Second
	ctx, cancel := context.WithTimeout(ctx, oneSlot)
	defer cancel()

	wrappedSubIdx := subnet + blobSubnetLockerVal
	s.subnetLocker(wrappedSubIdx).RLock()
	hasPeer := s.hasPeerWithSubnet(blobSubnetToTopic(subnet, forkDigest))
	s.subnetLocker(wrappedSubIdx).RUnlock()

	if !hasPeer {
		blobSidecarCommitteeBroadcastAttempts.Inc()
		if err := func() error {
			s.subnetLocker(wrappedSubIdx).Lock()
			defer s.subnetLocker(wrappedSubIdx).Unlock()
			ok, err := s.FindPeersWithSubnet(ctx, blobSubnetToTopic(subnet, forkDigest), subnet, 1)
			if err != nil {
				return err
			}
			if ok {
				blobSidecarCommitteeBroadcasts.Inc()
				return nil
			}
			return errors.New("failed to find peers for subnet")
		}(); err != nil {
			log.WithError(err).Error("Failed to find peers")
			tracing.AnnotateError(span, err)
		}
	}

	if err := s.broadcastObject(ctx, blobSidecar, blobSubnetToTopic(subnet, forkDigest)); err != nil {
		log.WithError(err).Error("Failed to broadcast blob sidecar")
		tracing.AnnotateError(span, err)
	}
}

// method to broadcast messages to other peers in our gossip mesh.
func (s *Service) broadcastObject(ctx context.Context, obj ssz.Marshaler, topic string) error {
	ctx, span := trace.StartSpan(ctx, "p2p.broadcastObject")
	defer span.End()

	span.AddAttributes(trace.StringAttribute("topic", topic))

	buf := new(bytes.Buffer)
	if _, err := s.Encoding().EncodeGossip(buf, obj); err != nil {
		err := errors.Wrap(err, "could not encode message")
		tracing.AnnotateError(span, err)
		return err
	}

	if span.IsRecordingEvents() {
		id := hash.FastSum64(buf.Bytes())
		messageLen := int64(buf.Len())
		// lint:ignore uintcast -- It's safe to do this for tracing.
		iid := int64(id)
		span.AddMessageSendEvent(iid, messageLen /*uncompressed*/, messageLen /*compressed*/)
	}
	if err := s.PublishToTopic(ctx, topic+s.Encoding().ProtocolSuffix(), buf.Bytes()); err != nil {
		err := errors.Wrap(err, "could not publish message")
		tracing.AnnotateError(span, err)
		return err
	}
	return nil
}

func attestationToTopic(subnet uint64, forkDigest [4]byte) string {
	return fmt.Sprintf(AttestationSubnetTopicFormat, forkDigest, subnet)
}

func syncCommitteeToTopic(subnet uint64, forkDigest [4]byte) string {
	return fmt.Sprintf(SyncCommitteeSubnetTopicFormat, forkDigest, subnet)
}

func blobSubnetToTopic(subnet uint64, forkDigest [4]byte) string {
	return fmt.Sprintf(BlobSubnetTopicFormat, forkDigest, subnet)
}<|MERGE_RESOLUTION|>--- conflicted
+++ resolved
@@ -57,11 +57,7 @@
 
 // BroadcastAttestation broadcasts an attestation to the p2p network, the message is assumed to be
 // broadcasted to the current fork.
-<<<<<<< HEAD
-func (s *Service) BroadcastAttestation(ctx context.Context, subnet uint64, att interfaces.Attestation) error {
-=======
 func (s *Service) BroadcastAttestation(ctx context.Context, subnet uint64, att ethpb.Att) error {
->>>>>>> 80e3c4d4
 	if att == nil {
 		return errors.New("attempted to broadcast nil attestation")
 	}
@@ -101,11 +97,7 @@
 	return nil
 }
 
-<<<<<<< HEAD
-func (s *Service) internalBroadcastAttestation(ctx context.Context, subnet uint64, att interfaces.Attestation, forkDigest [4]byte) {
-=======
 func (s *Service) internalBroadcastAttestation(ctx context.Context, subnet uint64, att ethpb.Att, forkDigest [4]byte) {
->>>>>>> 80e3c4d4
 	_, span := trace.StartSpan(ctx, "p2p.internalBroadcastAttestation")
 	defer span.End()
 	ctx = trace.NewContext(context.Background(), span) // clear parent context / deadline.
