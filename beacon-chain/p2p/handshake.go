--- conflicted
+++ resolved
@@ -35,31 +35,19 @@
 				log := log.WithField("peer", conn.RemotePeer())
 				if conn.Stat().Direction == network.DirInbound {
 					log.Debug("Not sending hello for inbound connection")
-<<<<<<< HEAD
 				} else {
 					log.Debug("Performing handshake with peer")
 					if err := reqFunc(ctx, conn.RemotePeer()); err != nil && err != io.EOF {
 						log.WithError(err).Debug("Could not send successful hello rpc request")
 						if err.Error() == "protocol not supported" {
 							log.Debug("Not disconnecting peer with unsupported protocol. This may be the DHT node or relay.")
+						  s.host.ConnManager().Protect(conn.RemotePeer(), "relay/bootnode")
 							return
 						}
 						if err := s.Disconnect(conn.RemotePeer()); err != nil {
 							log.WithError(err).Errorf("Unable to close peer %s", conn.RemotePeer())
 							return
 						}
-=======
-					return
-				}
-				log.Debug("Performing handshake with peer")
-				if err := reqFunc(ctx, conn.RemotePeer()); err != nil && err != io.EOF {
-					log.WithError(err).Debug("Could not send successful hello rpc request")
-					if err.Error() == "protocol not supported" {
-						// This is only to ensure the smooth running of our testnets. This will not be
-						// used in production.
-						log.Debug("Not disconnecting peer with unsupported protocol. This may be the DHT node or relay.")
-						s.host.ConnManager().Protect(conn.RemotePeer(), "relay/bootnode")
->>>>>>> 8bbc589e
 						return
 					}
 				}
