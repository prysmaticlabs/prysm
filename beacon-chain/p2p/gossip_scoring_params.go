package p2p

import (
	"context"
	"math"
	"reflect"
	"strings"
	"time"

	pubsub "github.com/libp2p/go-libp2p-pubsub"
	"github.com/libp2p/go-libp2p/core/peer"
	"github.com/pkg/errors"
	"github.com/prysmaticlabs/prysm/v3/beacon-chain/core/helpers"
	coreTime "github.com/prysmaticlabs/prysm/v3/beacon-chain/core/time"
	"github.com/prysmaticlabs/prysm/v3/config/params"
	"github.com/sirupsen/logrus"
)

const (
	// beaconBlockWeight specifies the scoring weight that we apply to
	// our beacon block topic.
	beaconBlockWeight = 0.8
	// aggregateWeight specifies the scoring weight that we apply to
	// our aggregate topic.
	aggregateWeight = 0.5
	// syncContributionWeight specifies the scoring weight that we apply to
	// our sync contribution topic.
	syncContributionWeight = 0.2
	// attestationTotalWeight specifies the scoring weight that we apply to
	// our attestation subnet topic.
	attestationTotalWeight = 1
	// syncCommitteesTotalWeight specifies the scoring weight that we apply to
	// our sync subnet topic.
	syncCommitteesTotalWeight = 0.4
	// attesterSlashingWeight specifies the scoring weight that we apply to
	// our attester slashing topic.
	attesterSlashingWeight = 0.05
	// proposerSlashingWeight specifies the scoring weight that we apply to
	// our proposer slashing topic.
	proposerSlashingWeight = 0.05
	// voluntaryExitWeight specifies the scoring weight that we apply to
	// our voluntary exit topic.
	voluntaryExitWeight = 0.05
	// blsToExecutionChangeWeight specifies the scoring weight that we apply to
	// our bls to execution topic.
	blsToExecutionChangeWeight = 0.05

	// maxInMeshScore describes the max score a peer can attain from being in the mesh.
	maxInMeshScore = 10
	// maxFirstDeliveryScore describes the max score a peer can obtain from first deliveries.
	maxFirstDeliveryScore = 40

	// decayToZero specifies the terminal value that we will use when decaying
	// a value.
	decayToZero = 0.01

	// dampeningFactor reduces the amount by which the various thresholds and caps are created.
	dampeningFactor = 90
)

var (
	// a bool to check if we enable scoring for messages in the mesh sent for near first deliveries.
	meshDeliveryIsScored = false

	// Defines the variables representing the different time periods.
	oneHundredEpochs   = 100 * oneEpochDuration()
	invalidDecayPeriod = 50 * oneEpochDuration()
	twentyEpochs       = 20 * oneEpochDuration()
	tenEpochs          = 10 * oneEpochDuration()
)

func peerScoringParams() (*pubsub.PeerScoreParams, *pubsub.PeerScoreThresholds) {
	thresholds := &pubsub.PeerScoreThresholds{
		GossipThreshold:             -4000,
		PublishThreshold:            -8000,
		GraylistThreshold:           -16000,
		AcceptPXThreshold:           100,
		OpportunisticGraftThreshold: 5,
	}
	scoreParams := &pubsub.PeerScoreParams{
		Topics:        make(map[string]*pubsub.TopicScoreParams),
		TopicScoreCap: 32.72,
		AppSpecificScore: func(p peer.ID) float64 {
			return 0
		},
		AppSpecificWeight:           1,
		IPColocationFactorWeight:    -35.11,
		IPColocationFactorThreshold: 10,
		IPColocationFactorWhitelist: nil,
		BehaviourPenaltyWeight:      -15.92,
		BehaviourPenaltyThreshold:   6,
		BehaviourPenaltyDecay:       scoreDecay(tenEpochs),
		DecayInterval:               oneSlotDuration(),
		DecayToZero:                 decayToZero,
		RetainScore:                 oneHundredEpochs,
	}
	return scoreParams, thresholds
}

func (s *Service) topicScoreParams(topic string) (*pubsub.TopicScoreParams, error) {
	activeValidators, err := s.retrieveActiveValidators()
	if err != nil {
		return nil, err
	}
	switch {
	case strings.Contains(topic, GossipBlockMessage):
		return defaultBlockTopicParams(), nil
	case strings.Contains(topic, GossipAggregateAndProofMessage):
		return defaultAggregateTopicParams(activeValidators), nil
	case strings.Contains(topic, GossipAttestationMessage):
		return defaultAggregateSubnetTopicParams(activeValidators), nil
	case strings.Contains(topic, GossipSyncCommitteeMessage):
		return defaultSyncSubnetTopicParams(activeValidators), nil
	case strings.Contains(topic, GossipContributionAndProofMessage):
		return defaultSyncContributionTopicParams(), nil
	case strings.Contains(topic, GossipExitMessage):
		return defaultVoluntaryExitTopicParams(), nil
	case strings.Contains(topic, GossipProposerSlashingMessage):
		return defaultProposerSlashingTopicParams(), nil
	case strings.Contains(topic, GossipAttesterSlashingMessage):
		return defaultAttesterSlashingTopicParams(), nil
<<<<<<< HEAD
	case strings.Contains(topic, GossipBlockAndBlobsMessage):
		// TODO(Deneb): Using the default block scoring. But this should be updated.
		return defaultBlockTopicParams(), nil
	case strings.Contains(topic, GossipBlobSidecarMessage):
		// TODO(Deneb): Using the default block scoring. But this should be updated.
		return defaultBlockTopicParams(), nil
=======
>>>>>>> 8b268d64
	case strings.Contains(topic, GossipBlsToExecutionChangeMessage):
		return defaultBlsToExecutionChangeTopicParams(), nil
	default:
		return nil, errors.Errorf("unrecognized topic provided for parameter registration: %s", topic)
	}
}

func (s *Service) retrieveActiveValidators() (uint64, error) {
	if s.activeValidatorCount != 0 {
		return s.activeValidatorCount, nil
	}
	rt := s.cfg.DB.LastArchivedRoot(s.ctx)
	if rt == params.BeaconConfig().ZeroHash {
		genState, err := s.cfg.DB.GenesisState(s.ctx)
		if err != nil {
			return 0, err
		}
		if genState == nil || genState.IsNil() {
			return 0, errors.New("no genesis state exists")
		}
		activeVals, err := helpers.ActiveValidatorCount(context.Background(), genState, coreTime.CurrentEpoch(genState))
		if err != nil {
			return 0, err
		}
		// Cache active validator count
		s.activeValidatorCount = activeVals
		return activeVals, nil
	}
	bState, err := s.cfg.DB.State(s.ctx, rt)
	if err != nil {
		return 0, err
	}
	if bState == nil || bState.IsNil() {
		return 0, errors.Errorf("no state with root %#x exists", rt)
	}
	activeVals, err := helpers.ActiveValidatorCount(context.Background(), bState, coreTime.CurrentEpoch(bState))
	if err != nil {
		return 0, err
	}
	// Cache active validator count
	s.activeValidatorCount = activeVals
	return activeVals, nil
}

// Based on the lighthouse parameters.
// https://gist.github.com/blacktemplar/5c1862cb3f0e32a1a7fb0b25e79e6e2c

func defaultBlockTopicParams() *pubsub.TopicScoreParams {
	decayEpoch := time.Duration(5)
	blocksPerEpoch := uint64(params.BeaconConfig().SlotsPerEpoch)
	meshWeight := -0.717
	if !meshDeliveryIsScored {
		// Set the mesh weight as zero as a temporary measure, so as to prevent
		// the average nodes from being penalised.
		meshWeight = 0
	}
	return &pubsub.TopicScoreParams{
		TopicWeight:                     beaconBlockWeight,
		TimeInMeshWeight:                maxInMeshScore / inMeshCap(),
		TimeInMeshQuantum:               inMeshTime(),
		TimeInMeshCap:                   inMeshCap(),
		FirstMessageDeliveriesWeight:    1,
		FirstMessageDeliveriesDecay:     scoreDecay(twentyEpochs),
		FirstMessageDeliveriesCap:       23,
		MeshMessageDeliveriesWeight:     meshWeight,
		MeshMessageDeliveriesDecay:      scoreDecay(decayEpoch * oneEpochDuration()),
		MeshMessageDeliveriesCap:        float64(blocksPerEpoch * uint64(decayEpoch)),
		MeshMessageDeliveriesThreshold:  float64(blocksPerEpoch*uint64(decayEpoch)) / 10,
		MeshMessageDeliveriesWindow:     2 * time.Second,
		MeshMessageDeliveriesActivation: 4 * oneEpochDuration(),
		MeshFailurePenaltyWeight:        meshWeight,
		MeshFailurePenaltyDecay:         scoreDecay(decayEpoch * oneEpochDuration()),
		InvalidMessageDeliveriesWeight:  -140.4475,
		InvalidMessageDeliveriesDecay:   scoreDecay(invalidDecayPeriod),
	}
}

func defaultAggregateTopicParams(activeValidators uint64) *pubsub.TopicScoreParams {
	// Determine the expected message rate for the particular gossip topic.
	aggPerSlot := aggregatorsPerSlot(activeValidators)
	firstMessageCap, err := decayLimit(scoreDecay(1*oneEpochDuration()), float64(aggPerSlot*2/gossipSubD))
	if err != nil {
		log.WithError(err).Warn("skipping initializing topic scoring")
		return nil
	}
	firstMessageWeight := maxFirstDeliveryScore / firstMessageCap
	meshThreshold, err := decayThreshold(scoreDecay(1*oneEpochDuration()), float64(aggPerSlot)/dampeningFactor)
	if err != nil {
		log.WithError(err).Warn("skipping initializing topic scoring")
		return nil
	}
	meshWeight := -scoreByWeight(aggregateWeight, meshThreshold)
	meshCap := 4 * meshThreshold
	if !meshDeliveryIsScored {
		// Set the mesh weight as zero as a temporary measure, so as to prevent
		// the average nodes from being penalised.
		meshWeight = 0
	}
	return &pubsub.TopicScoreParams{
		TopicWeight:                     aggregateWeight,
		TimeInMeshWeight:                maxInMeshScore / inMeshCap(),
		TimeInMeshQuantum:               inMeshTime(),
		TimeInMeshCap:                   inMeshCap(),
		FirstMessageDeliveriesWeight:    firstMessageWeight,
		FirstMessageDeliveriesDecay:     scoreDecay(1 * oneEpochDuration()),
		FirstMessageDeliveriesCap:       firstMessageCap,
		MeshMessageDeliveriesWeight:     meshWeight,
		MeshMessageDeliveriesDecay:      scoreDecay(1 * oneEpochDuration()),
		MeshMessageDeliveriesCap:        meshCap,
		MeshMessageDeliveriesThreshold:  meshThreshold,
		MeshMessageDeliveriesWindow:     2 * time.Second,
		MeshMessageDeliveriesActivation: 1 * oneEpochDuration(),
		MeshFailurePenaltyWeight:        meshWeight,
		MeshFailurePenaltyDecay:         scoreDecay(1 * oneEpochDuration()),
		InvalidMessageDeliveriesWeight:  -maxScore() / aggregateWeight,
		InvalidMessageDeliveriesDecay:   scoreDecay(invalidDecayPeriod),
	}
}

func defaultSyncContributionTopicParams() *pubsub.TopicScoreParams {
	// Determine the expected message rate for the particular gossip topic.
	aggPerSlot := params.BeaconConfig().SyncCommitteeSubnetCount * params.BeaconConfig().TargetAggregatorsPerSyncSubcommittee
	firstMessageCap, err := decayLimit(scoreDecay(1*oneEpochDuration()), float64(aggPerSlot*2/gossipSubD))
	if err != nil {
		log.WithError(err).Warn("skipping initializing topic scoring")
		return nil
	}
	firstMessageWeight := maxFirstDeliveryScore / firstMessageCap
	meshThreshold, err := decayThreshold(scoreDecay(1*oneEpochDuration()), float64(aggPerSlot)/dampeningFactor)
	if err != nil {
		log.WithError(err).Warn("skipping initializing topic scoring")
		return nil
	}
	meshWeight := -scoreByWeight(syncContributionWeight, meshThreshold)
	meshCap := 4 * meshThreshold
	if !meshDeliveryIsScored {
		// Set the mesh weight as zero as a temporary measure, so as to prevent
		// the average nodes from being penalised.
		meshWeight = 0
	}
	return &pubsub.TopicScoreParams{
		TopicWeight:                     syncContributionWeight,
		TimeInMeshWeight:                maxInMeshScore / inMeshCap(),
		TimeInMeshQuantum:               inMeshTime(),
		TimeInMeshCap:                   inMeshCap(),
		FirstMessageDeliveriesWeight:    firstMessageWeight,
		FirstMessageDeliveriesDecay:     scoreDecay(1 * oneEpochDuration()),
		FirstMessageDeliveriesCap:       firstMessageCap,
		MeshMessageDeliveriesWeight:     meshWeight,
		MeshMessageDeliveriesDecay:      scoreDecay(1 * oneEpochDuration()),
		MeshMessageDeliveriesCap:        meshCap,
		MeshMessageDeliveriesThreshold:  meshThreshold,
		MeshMessageDeliveriesWindow:     2 * time.Second,
		MeshMessageDeliveriesActivation: 1 * oneEpochDuration(),
		MeshFailurePenaltyWeight:        meshWeight,
		MeshFailurePenaltyDecay:         scoreDecay(1 * oneEpochDuration()),
		InvalidMessageDeliveriesWeight:  -maxScore() / syncContributionWeight,
		InvalidMessageDeliveriesDecay:   scoreDecay(invalidDecayPeriod),
	}
}

func defaultAggregateSubnetTopicParams(activeValidators uint64) *pubsub.TopicScoreParams {
	subnetCount := params.BeaconNetworkConfig().AttestationSubnetCount
	// Get weight for each specific subnet.
	topicWeight := attestationTotalWeight / float64(subnetCount)
	subnetWeight := activeValidators / subnetCount
	if subnetWeight == 0 {
		log.Warn("Subnet weight is 0, skipping initializing topic scoring")
		return nil
	}
	// Determine the amount of validators expected in a subnet in a single slot.
	numPerSlot := time.Duration(subnetWeight / uint64(params.BeaconConfig().SlotsPerEpoch))
	if numPerSlot == 0 {
		log.Warn("numPerSlot is 0, skipping initializing topic scoring")
		return nil
	}
	comsPerSlot := committeeCountPerSlot(activeValidators)
	exceedsThreshold := comsPerSlot >= 2*subnetCount/uint64(params.BeaconConfig().SlotsPerEpoch)
	firstDecay := time.Duration(1)
	meshDecay := time.Duration(4)
	if exceedsThreshold {
		firstDecay = 4
		meshDecay = 16
	}
	rate := numPerSlot * 2 / gossipSubD
	if rate == 0 {
		log.Warn("rate is 0, skipping initializing topic scoring")
		return nil
	}
	// Determine expected first deliveries based on the message rate.
	firstMessageCap, err := decayLimit(scoreDecay(firstDecay*oneEpochDuration()), float64(rate))
	if err != nil {
		log.WithError(err).Warn("skipping initializing topic scoring")
		return nil
	}
	firstMessageWeight := maxFirstDeliveryScore / firstMessageCap
	// Determine expected mesh deliveries based on message rate applied with a dampening factor.
	meshThreshold, err := decayThreshold(scoreDecay(meshDecay*oneEpochDuration()), float64(numPerSlot)/dampeningFactor)
	if err != nil {
		log.WithError(err).Warn("skipping initializing topic scoring")
		return nil
	}
	meshWeight := -scoreByWeight(topicWeight, meshThreshold)
	meshCap := 4 * meshThreshold
	if !meshDeliveryIsScored {
		// Set the mesh weight as zero as a temporary measure, so as to prevent
		// the average nodes from being penalised.
		meshWeight = 0
	}
	return &pubsub.TopicScoreParams{
		TopicWeight:                     topicWeight,
		TimeInMeshWeight:                maxInMeshScore / inMeshCap(),
		TimeInMeshQuantum:               inMeshTime(),
		TimeInMeshCap:                   inMeshCap(),
		FirstMessageDeliveriesWeight:    firstMessageWeight,
		FirstMessageDeliveriesDecay:     scoreDecay(firstDecay * oneEpochDuration()),
		FirstMessageDeliveriesCap:       firstMessageCap,
		MeshMessageDeliveriesWeight:     meshWeight,
		MeshMessageDeliveriesDecay:      scoreDecay(meshDecay * oneEpochDuration()),
		MeshMessageDeliveriesCap:        meshCap,
		MeshMessageDeliveriesThreshold:  meshThreshold,
		MeshMessageDeliveriesWindow:     2 * time.Second,
		MeshMessageDeliveriesActivation: 1 * oneEpochDuration(),
		MeshFailurePenaltyWeight:        meshWeight,
		MeshFailurePenaltyDecay:         scoreDecay(meshDecay * oneEpochDuration()),
		InvalidMessageDeliveriesWeight:  -maxScore() / topicWeight,
		InvalidMessageDeliveriesDecay:   scoreDecay(invalidDecayPeriod),
	}
}

func defaultSyncSubnetTopicParams(activeValidators uint64) *pubsub.TopicScoreParams {
	subnetCount := params.BeaconConfig().SyncCommitteeSubnetCount
	// Get weight for each specific subnet.
	topicWeight := syncCommitteesTotalWeight / float64(subnetCount)
	syncComSize := params.BeaconConfig().SyncCommitteeSize
	// Set the max as the sync committee size
	if activeValidators > syncComSize {
		activeValidators = syncComSize
	}
	subnetWeight := activeValidators / subnetCount
	if subnetWeight == 0 {
		log.Warn("Subnet weight is 0, skipping initializing topic scoring")
		return nil
	}
	firstDecay := time.Duration(1)
	meshDecay := time.Duration(4)

	rate := subnetWeight * 2 / gossipSubD
	if rate == 0 {
		log.Warn("rate is 0, skipping initializing topic scoring")
		return nil
	}
	// Determine expected first deliveries based on the message rate.
	firstMessageCap, err := decayLimit(scoreDecay(firstDecay*oneEpochDuration()), float64(rate))
	if err != nil {
		log.WithError(err).Warn("Skipping initializing topic scoring")
		return nil
	}
	firstMessageWeight := maxFirstDeliveryScore / firstMessageCap
	// Determine expected mesh deliveries based on message rate applied with a dampening factor.
	meshThreshold, err := decayThreshold(scoreDecay(meshDecay*oneEpochDuration()), float64(subnetWeight)/dampeningFactor)
	if err != nil {
		log.WithError(err).Warn("Skipping initializing topic scoring")
		return nil
	}
	meshWeight := -scoreByWeight(topicWeight, meshThreshold)
	meshCap := 4 * meshThreshold
	if !meshDeliveryIsScored {
		// Set the mesh weight as zero as a temporary measure, so as to prevent
		// the average nodes from being penalised.
		meshWeight = 0
	}
	return &pubsub.TopicScoreParams{
		TopicWeight:                     topicWeight,
		TimeInMeshWeight:                maxInMeshScore / inMeshCap(),
		TimeInMeshQuantum:               inMeshTime(),
		TimeInMeshCap:                   inMeshCap(),
		FirstMessageDeliveriesWeight:    firstMessageWeight,
		FirstMessageDeliveriesDecay:     scoreDecay(firstDecay * oneEpochDuration()),
		FirstMessageDeliveriesCap:       firstMessageCap,
		MeshMessageDeliveriesWeight:     meshWeight,
		MeshMessageDeliveriesDecay:      scoreDecay(meshDecay * oneEpochDuration()),
		MeshMessageDeliveriesCap:        meshCap,
		MeshMessageDeliveriesThreshold:  meshThreshold,
		MeshMessageDeliveriesWindow:     2 * time.Second,
		MeshMessageDeliveriesActivation: 1 * oneEpochDuration(),
		MeshFailurePenaltyWeight:        meshWeight,
		MeshFailurePenaltyDecay:         scoreDecay(meshDecay * oneEpochDuration()),
		InvalidMessageDeliveriesWeight:  -maxScore() / topicWeight,
		InvalidMessageDeliveriesDecay:   scoreDecay(invalidDecayPeriod),
	}
}

func defaultAttesterSlashingTopicParams() *pubsub.TopicScoreParams {
	return &pubsub.TopicScoreParams{
		TopicWeight:                     attesterSlashingWeight,
		TimeInMeshWeight:                maxInMeshScore / inMeshCap(),
		TimeInMeshQuantum:               inMeshTime(),
		TimeInMeshCap:                   inMeshCap(),
		FirstMessageDeliveriesWeight:    36,
		FirstMessageDeliveriesDecay:     scoreDecay(oneHundredEpochs),
		FirstMessageDeliveriesCap:       1,
		MeshMessageDeliveriesWeight:     0,
		MeshMessageDeliveriesDecay:      0,
		MeshMessageDeliveriesCap:        0,
		MeshMessageDeliveriesThreshold:  0,
		MeshMessageDeliveriesWindow:     0,
		MeshMessageDeliveriesActivation: 0,
		MeshFailurePenaltyWeight:        0,
		MeshFailurePenaltyDecay:         0,
		InvalidMessageDeliveriesWeight:  -2000,
		InvalidMessageDeliveriesDecay:   scoreDecay(invalidDecayPeriod),
	}
}

func defaultProposerSlashingTopicParams() *pubsub.TopicScoreParams {
	return &pubsub.TopicScoreParams{
		TopicWeight:                     proposerSlashingWeight,
		TimeInMeshWeight:                maxInMeshScore / inMeshCap(),
		TimeInMeshQuantum:               inMeshTime(),
		TimeInMeshCap:                   inMeshCap(),
		FirstMessageDeliveriesWeight:    36,
		FirstMessageDeliveriesDecay:     scoreDecay(oneHundredEpochs),
		FirstMessageDeliveriesCap:       1,
		MeshMessageDeliveriesWeight:     0,
		MeshMessageDeliveriesDecay:      0,
		MeshMessageDeliveriesCap:        0,
		MeshMessageDeliveriesThreshold:  0,
		MeshMessageDeliveriesWindow:     0,
		MeshMessageDeliveriesActivation: 0,
		MeshFailurePenaltyWeight:        0,
		MeshFailurePenaltyDecay:         0,
		InvalidMessageDeliveriesWeight:  -2000,
		InvalidMessageDeliveriesDecay:   scoreDecay(invalidDecayPeriod),
	}
}

func defaultVoluntaryExitTopicParams() *pubsub.TopicScoreParams {
	return &pubsub.TopicScoreParams{
		TopicWeight:                     voluntaryExitWeight,
		TimeInMeshWeight:                maxInMeshScore / inMeshCap(),
		TimeInMeshQuantum:               inMeshTime(),
		TimeInMeshCap:                   inMeshCap(),
		FirstMessageDeliveriesWeight:    2,
		FirstMessageDeliveriesDecay:     scoreDecay(oneHundredEpochs),
		FirstMessageDeliveriesCap:       5,
		MeshMessageDeliveriesWeight:     0,
		MeshMessageDeliveriesDecay:      0,
		MeshMessageDeliveriesCap:        0,
		MeshMessageDeliveriesThreshold:  0,
		MeshMessageDeliveriesWindow:     0,
		MeshMessageDeliveriesActivation: 0,
		MeshFailurePenaltyWeight:        0,
		MeshFailurePenaltyDecay:         0,
		InvalidMessageDeliveriesWeight:  -2000,
		InvalidMessageDeliveriesDecay:   scoreDecay(invalidDecayPeriod),
	}
}

func defaultBlsToExecutionChangeTopicParams() *pubsub.TopicScoreParams {
	return &pubsub.TopicScoreParams{
		TopicWeight:                     blsToExecutionChangeWeight,
		TimeInMeshWeight:                maxInMeshScore / inMeshCap(),
		TimeInMeshQuantum:               inMeshTime(),
		TimeInMeshCap:                   inMeshCap(),
		FirstMessageDeliveriesWeight:    2,
		FirstMessageDeliveriesDecay:     scoreDecay(oneHundredEpochs),
		FirstMessageDeliveriesCap:       5,
		MeshMessageDeliveriesWeight:     0,
		MeshMessageDeliveriesDecay:      0,
		MeshMessageDeliveriesCap:        0,
		MeshMessageDeliveriesThreshold:  0,
		MeshMessageDeliveriesWindow:     0,
		MeshMessageDeliveriesActivation: 0,
		MeshFailurePenaltyWeight:        0,
		MeshFailurePenaltyDecay:         0,
		InvalidMessageDeliveriesWeight:  -2000,
		InvalidMessageDeliveriesDecay:   scoreDecay(invalidDecayPeriod),
	}
}

func oneSlotDuration() time.Duration {
	return time.Duration(params.BeaconConfig().SecondsPerSlot) * time.Second
}

func oneEpochDuration() time.Duration {
	return time.Duration(params.BeaconConfig().SlotsPerEpoch) * oneSlotDuration()
}

// determines the decay rate from the provided time period till
// the decayToZero value. Ex: ( 1 -> 0.01)
func scoreDecay(totalDurationDecay time.Duration) float64 {
	numOfTimes := totalDurationDecay / oneSlotDuration()
	return math.Pow(decayToZero, 1/float64(numOfTimes))
}

// is used to determine the threshold from the decay limit with
// a provided growth rate. This applies the decay rate to a
// computed limit.
func decayThreshold(decayRate, rate float64) (float64, error) {
	d, err := decayLimit(decayRate, rate)
	if err != nil {
		return 0, err
	}
	return d * decayRate, nil
}

// decayLimit provides the value till which a decay process will
// limit till provided with an expected growth rate.
func decayLimit(decayRate, rate float64) (float64, error) {
	if 1 <= decayRate {
		return 0, errors.Errorf("got an invalid decayLimit rate: %f", decayRate)
	}
	return rate / (1 - decayRate), nil
}

func committeeCountPerSlot(activeValidators uint64) uint64 {
	// Use a static parameter for now rather than a dynamic one, we can use
	// the actual parameter later when we have figured out how to fix a circular
	// dependency in service startup order.
	return helpers.SlotCommitteeCount(activeValidators)
}

// Uses a very rough gauge for total aggregator size per slot.
func aggregatorsPerSlot(activeValidators uint64) uint64 {
	comms := committeeCountPerSlot(activeValidators)
	totalAggs := comms * params.BeaconConfig().TargetAggregatorsPerCommittee
	return totalAggs
}

// provides the relevant score by the provided weight and threshold.
func scoreByWeight(weight, threshold float64) float64 {
	return maxScore() / (weight * threshold * threshold)
}

// maxScore attainable by a peer.
func maxScore() float64 {
	totalWeight := beaconBlockWeight + aggregateWeight + syncContributionWeight +
		attestationTotalWeight + syncCommitteesTotalWeight + attesterSlashingWeight +
		proposerSlashingWeight + voluntaryExitWeight + blsToExecutionChangeWeight
	return (maxInMeshScore + maxFirstDeliveryScore) * totalWeight
}

// denotes the unit time in mesh for scoring tallying.
func inMeshTime() time.Duration {
	return 1 * oneSlotDuration()
}

// the cap for `inMesh` time scoring.
func inMeshCap() float64 {
	return float64((3600 * time.Second) / inMeshTime())
}

func logGossipParameters(topic string, params *pubsub.TopicScoreParams) {
	// Exit early in the event the parameter struct is nil.
	if params == nil {
		return
	}
	rawParams := reflect.ValueOf(params).Elem()
	numOfFields := rawParams.NumField()

	fields := make(logrus.Fields, numOfFields)
	for i := 0; i < numOfFields; i++ {
		fields[reflect.TypeOf(params).Elem().Field(i).Name] = rawParams.Field(i).Interface()
	}
	log.WithFields(fields).Debugf("Topic Parameters for %s", topic)
}<|MERGE_RESOLUTION|>--- conflicted
+++ resolved
@@ -119,15 +119,9 @@
 		return defaultProposerSlashingTopicParams(), nil
 	case strings.Contains(topic, GossipAttesterSlashingMessage):
 		return defaultAttesterSlashingTopicParams(), nil
-<<<<<<< HEAD
-	case strings.Contains(topic, GossipBlockAndBlobsMessage):
-		// TODO(Deneb): Using the default block scoring. But this should be updated.
-		return defaultBlockTopicParams(), nil
 	case strings.Contains(topic, GossipBlobSidecarMessage):
 		// TODO(Deneb): Using the default block scoring. But this should be updated.
 		return defaultBlockTopicParams(), nil
-=======
->>>>>>> 8b268d64
 	case strings.Contains(topic, GossipBlsToExecutionChangeMessage):
 		return defaultBlsToExecutionChangeTopicParams(), nil
 	default:
