package p2p

import (
	"reflect"

	"github.com/prysmaticlabs/prysm/v5/config/params"
	"github.com/prysmaticlabs/prysm/v5/consensus-types/primitives"
	ethpb "github.com/prysmaticlabs/prysm/v5/proto/prysm/v1alpha1"
	"google.golang.org/protobuf/proto"
)

// gossipTopicMappings represent the protocol ID to protobuf message type map for easy
// lookup.
<<<<<<< HEAD
var gossipTopicMappings = map[string]proto.Message{
	BlockSubnetTopicFormat:                    &ethpb.SignedBeaconBlock{},
	AttestationSubnetTopicFormat:              &ethpb.Attestation{}, // TODO: how to extend to Electra?
	ExitSubnetTopicFormat:                     &ethpb.SignedVoluntaryExit{},
	ProposerSlashingSubnetTopicFormat:         &ethpb.ProposerSlashing{},
	AttesterSlashingSubnetTopicFormat:         &ethpb.AttesterSlashing{},
	AggregateAndProofSubnetTopicFormat:        &ethpb.SignedAggregateAttestationAndProof{},
	SyncContributionAndProofSubnetTopicFormat: &ethpb.SignedContributionAndProof{},
	SyncCommitteeSubnetTopicFormat:            &ethpb.SyncCommitteeMessage{},
	BlsToExecutionChangeSubnetTopicFormat:     &ethpb.SignedBLSToExecutionChange{},
	BlobSubnetTopicFormat:                     &ethpb.BlobSidecar{},
=======
var gossipTopicMappings = map[string]func() proto.Message{
	BlockSubnetTopicFormat:                    func() proto.Message { return &ethpb.SignedBeaconBlock{} },
	AttestationSubnetTopicFormat:              func() proto.Message { return &ethpb.Attestation{} },
	ExitSubnetTopicFormat:                     func() proto.Message { return &ethpb.SignedVoluntaryExit{} },
	ProposerSlashingSubnetTopicFormat:         func() proto.Message { return &ethpb.ProposerSlashing{} },
	AttesterSlashingSubnetTopicFormat:         func() proto.Message { return &ethpb.AttesterSlashing{} },
	AggregateAndProofSubnetTopicFormat:        func() proto.Message { return &ethpb.SignedAggregateAttestationAndProof{} },
	SyncContributionAndProofSubnetTopicFormat: func() proto.Message { return &ethpb.SignedContributionAndProof{} },
	SyncCommitteeSubnetTopicFormat:            func() proto.Message { return &ethpb.SyncCommitteeMessage{} },
	BlsToExecutionChangeSubnetTopicFormat:     func() proto.Message { return &ethpb.SignedBLSToExecutionChange{} },
	BlobSubnetTopicFormat:                     func() proto.Message { return &ethpb.BlobSidecar{} },
>>>>>>> 80e3c4d4
}

// GossipTopicMappings is a function to return the assigned data type
// versioned by epoch.
func GossipTopicMappings(topic string, epoch primitives.Epoch) proto.Message {
	switch topic {
	case BlockSubnetTopicFormat:
		if epoch >= params.BeaconConfig().ElectraForkEpoch {
			return &ethpb.SignedBeaconBlockElectra{}
		}
		if epoch >= params.BeaconConfig().DenebForkEpoch {
			return &ethpb.SignedBeaconBlockDeneb{}
		}
		if epoch >= params.BeaconConfig().CapellaForkEpoch {
			return &ethpb.SignedBeaconBlockCapella{}
		}
		if epoch >= params.BeaconConfig().BellatrixForkEpoch {
			return &ethpb.SignedBeaconBlockBellatrix{}
		}
		if epoch >= params.BeaconConfig().AltairForkEpoch {
			return &ethpb.SignedBeaconBlockAltair{}
		}
		return gossipMessage(topic)
	case AttestationSubnetTopicFormat:
		if epoch >= params.BeaconConfig().ElectraForkEpoch {
			return &ethpb.AttestationElectra{}
		}
		return gossipMessage(topic)
	case AttesterSlashingSubnetTopicFormat:
		if epoch >= params.BeaconConfig().ElectraForkEpoch {
			return &ethpb.AttesterSlashingElectra{}
		}
		return gossipMessage(topic)
	case AggregateAndProofSubnetTopicFormat:
		if epoch >= params.BeaconConfig().ElectraForkEpoch {
			return &ethpb.SignedAggregateAttestationAndProofElectra{}
		}
		return gossipMessage(topic)
	default:
		return gossipMessage(topic)
	}
}

func gossipMessage(topic string) proto.Message {
	msgGen, ok := gossipTopicMappings[topic]
	if !ok {
		return nil
	}
	return msgGen()
}

// AllTopics returns all topics stored in our
// gossip mapping.
func AllTopics() []string {
	var topics []string
	for k := range gossipTopicMappings {
		topics = append(topics, k)
	}
	return topics
}

// GossipTypeMapping is the inverse of GossipTopicMappings so that an arbitrary protobuf message
// can be mapped to a protocol ID string.
var GossipTypeMapping = make(map[reflect.Type]string, len(gossipTopicMappings))

func init() {
	for k, v := range gossipTopicMappings {
		GossipTypeMapping[reflect.TypeOf(v())] = k
	}
	// Specially handle Altair objects.
	GossipTypeMapping[reflect.TypeOf(&ethpb.SignedBeaconBlockAltair{})] = BlockSubnetTopicFormat
	// Specially handle Bellatrix objects.
	GossipTypeMapping[reflect.TypeOf(&ethpb.SignedBeaconBlockBellatrix{})] = BlockSubnetTopicFormat
	// Specially handle Capella objects.
	GossipTypeMapping[reflect.TypeOf(&ethpb.SignedBeaconBlockCapella{})] = BlockSubnetTopicFormat
	// Specially handle Deneb objects.
	GossipTypeMapping[reflect.TypeOf(&ethpb.SignedBeaconBlockDeneb{})] = BlockSubnetTopicFormat
	// Specially handle Electra objects.
	GossipTypeMapping[reflect.TypeOf(&ethpb.SignedBeaconBlockElectra{})] = BlockSubnetTopicFormat
	GossipTypeMapping[reflect.TypeOf(&ethpb.AttestationElectra{})] = AttestationSubnetTopicFormat
	GossipTypeMapping[reflect.TypeOf(&ethpb.AttesterSlashingElectra{})] = AttesterSlashingSubnetTopicFormat
	GossipTypeMapping[reflect.TypeOf(&ethpb.SignedAggregateAttestationAndProofElectra{})] = AggregateAndProofSubnetTopicFormat
}<|MERGE_RESOLUTION|>--- conflicted
+++ resolved
@@ -11,19 +11,6 @@
 
 // gossipTopicMappings represent the protocol ID to protobuf message type map for easy
 // lookup.
-<<<<<<< HEAD
-var gossipTopicMappings = map[string]proto.Message{
-	BlockSubnetTopicFormat:                    &ethpb.SignedBeaconBlock{},
-	AttestationSubnetTopicFormat:              &ethpb.Attestation{}, // TODO: how to extend to Electra?
-	ExitSubnetTopicFormat:                     &ethpb.SignedVoluntaryExit{},
-	ProposerSlashingSubnetTopicFormat:         &ethpb.ProposerSlashing{},
-	AttesterSlashingSubnetTopicFormat:         &ethpb.AttesterSlashing{},
-	AggregateAndProofSubnetTopicFormat:        &ethpb.SignedAggregateAttestationAndProof{},
-	SyncContributionAndProofSubnetTopicFormat: &ethpb.SignedContributionAndProof{},
-	SyncCommitteeSubnetTopicFormat:            &ethpb.SyncCommitteeMessage{},
-	BlsToExecutionChangeSubnetTopicFormat:     &ethpb.SignedBLSToExecutionChange{},
-	BlobSubnetTopicFormat:                     &ethpb.BlobSidecar{},
-=======
 var gossipTopicMappings = map[string]func() proto.Message{
 	BlockSubnetTopicFormat:                    func() proto.Message { return &ethpb.SignedBeaconBlock{} },
 	AttestationSubnetTopicFormat:              func() proto.Message { return &ethpb.Attestation{} },
@@ -35,7 +22,6 @@
 	SyncCommitteeSubnetTopicFormat:            func() proto.Message { return &ethpb.SyncCommitteeMessage{} },
 	BlsToExecutionChangeSubnetTopicFormat:     func() proto.Message { return &ethpb.SignedBLSToExecutionChange{} },
 	BlobSubnetTopicFormat:                     func() proto.Message { return &ethpb.BlobSidecar{} },
->>>>>>> 80e3c4d4
 }
 
 // GossipTopicMappings is a function to return the assigned data type
