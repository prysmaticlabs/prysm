// Package peers provides information about peers at the eth2 protocol level.
// "Protocol level" is the level above the network level, so this layer never sees or interacts with (for example) hosts that are
// uncontactable due to being down, firewalled, etc.  Instead, this works with peers that are contactable but may or may not be of
// the correct fork version, not currently required due to the number of current connections, etc.
//
// A peer can have one of a number of states:
//
// - connected if we are able to talk to the remote peer
// - connecting if we are attempting to be able to talk to the remote peer
// - disconnecting if we are attempting to stop being able to talk to the remote peer
// - disconnected if we are not able to talk to the remote peer
//
// For convenience, there are two aggregate states expressed in functions:
//
// - active if we are connecting or connected
// - inactive if we are disconnecting or disconnected
//
// Peer information is persistent for the run of the service.  This allows for collection of useful long-term statistics such as
// number of bad responses obtained from the peer, giving the basis for decisions to not talk to known-bad peers.
package peers

import (
	"context"
	"errors"
	"sort"
	"sync"
	"time"

	"github.com/ethereum/go-ethereum/p2p/enr"
	"github.com/gogo/protobuf/proto"
	"github.com/libp2p/go-libp2p-core/network"
	"github.com/libp2p/go-libp2p-core/peer"
	ma "github.com/multiformats/go-multiaddr"
	ethpb "github.com/prysmaticlabs/ethereumapis/eth/v1alpha1"
	"github.com/prysmaticlabs/go-bitfield"
	"github.com/prysmaticlabs/prysm/beacon-chain/core/helpers"
	pb "github.com/prysmaticlabs/prysm/proto/beacon/p2p/v1"
	"github.com/prysmaticlabs/prysm/shared/roughtime"
)

// PeerConnectionState is the state of the connection.
type PeerConnectionState ethpb.ConnectionState

const (
	// PeerDisconnected means there is no connection to the peer.
	PeerDisconnected PeerConnectionState = iota
	// PeerDisconnecting means there is an on-going attempt to disconnect from the peer.
	PeerDisconnecting
	// PeerConnected means the peer has an active connection.
	PeerConnected
	// PeerConnecting means there is an on-going attempt to connect to the peer.
	PeerConnecting
)

// Additional buffer beyond current peer limit, from which we can store
// the relevant peer statuses.
const maxLimitBuffer = 150

var (
	// ErrPeerUnknown is returned when there is an attempt to obtain data from a peer that is not known.
	ErrPeerUnknown = errors.New("peer unknown")
)

// Status is the structure holding the peer status information.
type Status struct {
<<<<<<< HEAD
	lock   sync.RWMutex
	ctx    context.Context
	cancel context.CancelFunc
	status map[peer.ID]*peerStatus
	scorer *PeerScorer
=======
	lock            sync.RWMutex
	maxBadResponses int
	status          map[peer.ID]*peerStatus
	maxLimit        int
>>>>>>> f6756bb5
}

// peerStatus is the status of an individual peer at the protocol level.
type peerStatus struct {
	address               ma.Multiaddr
	direction             network.Direction
	peerState             PeerConnectionState
	chainState            *pb.Status
	enr                   *enr.Record
	metaData              *pb.MetaData
	chainStateLastUpdated time.Time
}

// NewStatus creates a new status entity.
<<<<<<< HEAD
func NewStatus(maxBadResponses int) *Status {
	ctx, cancel := context.WithCancel(context.Background())
	return &Status{
		ctx:    ctx,
		cancel: cancel,
		status: make(map[peer.ID]*peerStatus),
		scorer: NewPeerScorer(ctx, &PeerScorerParams{
			BadResponsesThreshold:     maxBadResponses,
			BadResponsesWeight:        -100,
			BadResponsesDecayInterval: time.Hour,
		}),
=======
func NewStatus(maxBadResponses int, peerLimit int) *Status {
	return &Status{
		maxBadResponses: maxBadResponses,
		status:          make(map[peer.ID]*peerStatus),
		maxLimit:        maxLimitBuffer + peerLimit,
>>>>>>> f6756bb5
	}
}

// Scorer exposes peer scoring service.
func (p *Status) Scorer() *PeerScorer {
	return p.scorer
}

// ScorePeer returns calculated application-level peer scorer.
func (p *Status) ScorePeer(pid peer.ID) float64 {
	return p.scorer.Score(pid)
}

// MaxPeerLimit returns the max peer limit stored in
// the current peer store.
func (p *Status) MaxPeerLimit() int {
	return p.maxLimit
}

// Add adds a peer.
// If a peer already exists with this ID its address and direction are updated with the supplied data.
func (p *Status) Add(record *enr.Record, pid peer.ID, address ma.Multiaddr, direction network.Direction) {
	p.lock.Lock()
	defer p.lock.Unlock()

	if status, ok := p.status[pid]; ok {
		// Peer already exists, just update its address info.
		status.address = address
		status.direction = direction
		if record != nil {
			status.enr = record
		}
		return
	}
	status := &peerStatus{
		address:   address,
		direction: direction,
		// Peers start disconnected; state will be updated when the handshake process begins.
		peerState: PeerDisconnected,
	}
	if record != nil {
		status.enr = record
	}
	p.status[pid] = status
	p.scorer.AddPeer(pid)
}

// Address returns the multiaddress of the given remote peer.
// This will error if the peer does not exist.
func (p *Status) Address(pid peer.ID) (ma.Multiaddr, error) {
	p.lock.RLock()
	defer p.lock.RUnlock()

	if status, ok := p.status[pid]; ok {
		return status.address, nil
	}
	return nil, ErrPeerUnknown
}

// Direction returns the direction of the given remote peer.
// This will error if the peer does not exist.
func (p *Status) Direction(pid peer.ID) (network.Direction, error) {
	p.lock.RLock()
	defer p.lock.RUnlock()

	if status, ok := p.status[pid]; ok {
		return status.direction, nil
	}
	return network.DirUnknown, ErrPeerUnknown
}

// ENR returns the enr for the corresponding peer id.
func (p *Status) ENR(pid peer.ID) (*enr.Record, error) {
	p.lock.RLock()
	defer p.lock.RUnlock()

	if status, ok := p.status[pid]; ok {
		return status.enr, nil
	}
	return nil, ErrPeerUnknown
}

// SetChainState sets the chain state of the given remote peer.
func (p *Status) SetChainState(pid peer.ID, chainState *pb.Status) {
	p.lock.Lock()
	defer p.lock.Unlock()

	status := p.fetch(pid)
	status.chainState = chainState
	status.chainStateLastUpdated = roughtime.Now()
}

// ChainState gets the chain state of the given remote peer.
// This can return nil if there is no known chain state for the peer.
// This will error if the peer does not exist.
func (p *Status) ChainState(pid peer.ID) (*pb.Status, error) {
	p.lock.RLock()
	defer p.lock.RUnlock()

	if status, ok := p.status[pid]; ok {
		return status.chainState, nil
	}
	return nil, ErrPeerUnknown
}

// IsActive checks if a peers is active and returns the result appropriately.
func (p *Status) IsActive(pid peer.ID) bool {
	p.lock.RLock()
	defer p.lock.RUnlock()

	status, ok := p.status[pid]
	return ok && (status.peerState == PeerConnected || status.peerState == PeerConnecting)
}

// SetMetadata sets the metadata of the given remote peer.
func (p *Status) SetMetadata(pid peer.ID, metaData *pb.MetaData) {
	p.lock.Lock()
	defer p.lock.Unlock()

	status := p.fetch(pid)
	status.metaData = metaData
}

// Metadata returns a copy of the metadata corresponding to the provided
// peer id.
func (p *Status) Metadata(pid peer.ID) (*pb.MetaData, error) {
	p.lock.RLock()
	defer p.lock.RUnlock()

	if status, ok := p.status[pid]; ok {
		return proto.Clone(status.metaData).(*pb.MetaData), nil
	}
	return nil, ErrPeerUnknown
}

// CommitteeIndices retrieves the committee subnets the peer is subscribed to.
func (p *Status) CommitteeIndices(pid peer.ID) ([]uint64, error) {
	p.lock.RLock()
	defer p.lock.RUnlock()

	if status, ok := p.status[pid]; ok {
		if status.enr == nil || status.metaData == nil {
			return []uint64{}, nil
		}
		return retrieveIndicesFromBitfield(status.metaData.Attnets), nil
	}
	return nil, ErrPeerUnknown
}

// SubscribedToSubnet retrieves the peers subscribed to the given
// committee subnet.
func (p *Status) SubscribedToSubnet(index uint64) []peer.ID {
	p.lock.RLock()
	defer p.lock.RUnlock()

	peers := make([]peer.ID, 0)
	for pid, status := range p.status {
		// look at active peers
		connectedStatus := status.peerState == PeerConnecting || status.peerState == PeerConnected
		if connectedStatus && status.metaData != nil && status.metaData.Attnets != nil {
			indices := retrieveIndicesFromBitfield(status.metaData.Attnets)
			for _, idx := range indices {
				if idx == index {
					peers = append(peers, pid)
					break
				}
			}
		}
	}
	return peers
}

// SetConnectionState sets the connection state of the given remote peer.
func (p *Status) SetConnectionState(pid peer.ID, state PeerConnectionState) {
	p.lock.Lock()
	defer p.lock.Unlock()

	status := p.fetch(pid)
	status.peerState = state
}

// ConnectionState gets the connection state of the given remote peer.
// This will error if the peer does not exist.
func (p *Status) ConnectionState(pid peer.ID) (PeerConnectionState, error) {
	p.lock.RLock()
	defer p.lock.RUnlock()

	if status, ok := p.status[pid]; ok {
		return status.peerState, nil
	}
	return PeerDisconnected, ErrPeerUnknown
}

// ChainStateLastUpdated gets the last time the chain state of the given remote peer was updated.
// This will error if the peer does not exist.
func (p *Status) ChainStateLastUpdated(pid peer.ID) (time.Time, error) {
	p.lock.RLock()
	defer p.lock.RUnlock()

	if status, ok := p.status[pid]; ok {
		return status.chainStateLastUpdated, nil
	}
	return roughtime.Now(), ErrPeerUnknown
}

// IsBad states if the peer is to be considered bad.
// If the peer is unknown this will return `false`, which makes using this function easier than returning an error.
func (p *Status) IsBad(pid peer.ID) bool {
	return p.scorer.IsBadPeer(pid)
}

// Connecting returns the peers that are connecting.
func (p *Status) Connecting() []peer.ID {
	p.lock.RLock()
	defer p.lock.RUnlock()
	peers := make([]peer.ID, 0)
	for pid, status := range p.status {
		if status.peerState == PeerConnecting {
			peers = append(peers, pid)
		}
	}
	return peers
}

// Connected returns the peers that are connected.
func (p *Status) Connected() []peer.ID {
	p.lock.RLock()
	defer p.lock.RUnlock()
	peers := make([]peer.ID, 0)
	for pid, status := range p.status {
		if status.peerState == PeerConnected {
			peers = append(peers, pid)
		}
	}
	return peers
}

// Active returns the peers that are connecting or connected.
func (p *Status) Active() []peer.ID {
	p.lock.RLock()
	defer p.lock.RUnlock()
	peers := make([]peer.ID, 0)
	for pid, status := range p.status {
		if status.peerState == PeerConnecting || status.peerState == PeerConnected {
			peers = append(peers, pid)
		}
	}
	return peers
}

// Disconnecting returns the peers that are disconnecting.
func (p *Status) Disconnecting() []peer.ID {
	p.lock.RLock()
	defer p.lock.RUnlock()
	peers := make([]peer.ID, 0)
	for pid, status := range p.status {
		if status.peerState == PeerDisconnecting {
			peers = append(peers, pid)
		}
	}
	return peers
}

// Disconnected returns the peers that are disconnected.
func (p *Status) Disconnected() []peer.ID {
	p.lock.RLock()
	defer p.lock.RUnlock()
	peers := make([]peer.ID, 0)
	for pid, status := range p.status {
		if status.peerState == PeerDisconnected {
			peers = append(peers, pid)
		}
	}
	return peers
}

// Inactive returns the peers that are disconnecting or disconnected.
func (p *Status) Inactive() []peer.ID {
	p.lock.RLock()
	defer p.lock.RUnlock()
	peers := make([]peer.ID, 0)
	for pid, status := range p.status {
		if status.peerState == PeerDisconnecting || status.peerState == PeerDisconnected {
			peers = append(peers, pid)
		}
	}
	return peers
}

// Bad returns the peers that are bad.
func (p *Status) Bad() []peer.ID {
	return p.scorer.BadPeers()
}

// All returns all the peers regardless of state.
func (p *Status) All() []peer.ID {
	p.lock.RLock()
	defer p.lock.RUnlock()
	pids := make([]peer.ID, 0, len(p.status))
	for pid := range p.status {
		pids = append(pids, pid)
	}
	return pids
}

<<<<<<< HEAD
=======
// Decay reduces the bad responses of all peers, giving reformed peers a chance to join the network.
// This can be run periodically, although note that each time it runs it does give all bad peers another chance as well to clog up
// the network with bad responses, so should not be run too frequently; once an hour would be reasonable.
func (p *Status) Decay() {
	p.lock.Lock()
	defer p.lock.Unlock()
	for _, status := range p.status {
		if status.badResponses > 0 {
			status.badResponses--
		}
	}
}

// Prune clears out and removes outdated and disconnected peers.
func (p *Status) Prune() {
	currSize := p.totalSize()
	// Exit early if there is nothing
	// to prune.
	if currSize <= p.maxLimit {
		return
	}
	disconnected := p.Disconnected()

	type peerResp struct {
		pid     peer.ID
		badResp int
	}
	peersToPrune := make([]*peerResp, 0, len(disconnected))
	p.lock.RLock()
	// Select disconnected peers with a smaller
	// bad response count.
	for _, pid := range disconnected {
		if p.status[pid].badResponses < p.maxBadResponses {
			peersToPrune = append(peersToPrune, &peerResp{
				pid:     pid,
				badResp: p.status[pid].badResponses,
			})
		}
	}
	p.lock.RUnlock()

	// Sort peers in ascending order, so the peers with the
	// least amount of bad responses are pruned first. This
	// is to protect the node from malicious/lousy peers so
	// that their memory is still kept.
	sort.Slice(peersToPrune, func(i, j int) bool {
		return peersToPrune[i].badResp < peersToPrune[j].badResp
	})

	limitDiff := currSize - p.maxLimit

	if limitDiff > len(peersToPrune) {
		limitDiff = len(peersToPrune)
	}

	peersToPrune = peersToPrune[:limitDiff]

	p.lock.Lock()
	defer p.lock.Unlock()
	// Delete peers from map.
	for _, peerRes := range peersToPrune {
		delete(p.status, peerRes.pid)
	}
}

>>>>>>> f6756bb5
// BestFinalized returns the highest finalized epoch equal to or higher than ours that is agreed upon by the majority of peers.
// This method may not return the absolute highest finalized, but the finalized epoch in which most peers can serve blocks.
// Ideally, all peers would be reporting the same finalized epoch but some may be behind due to their own latency, or because of
// their finalized epoch at the time we queried them.
// Returns the best finalized root, epoch number, and list of peers that are at or beyond that epoch.
func (p *Status) BestFinalized(maxPeers int, ourFinalizedEpoch uint64) (uint64, []peer.ID) {
	connected := p.Connected()
	finalizedEpochVotes := make(map[uint64]uint64)
	pidEpoch := make(map[peer.ID]uint64, len(connected))
	potentialPIDs := make([]peer.ID, 0, len(connected))
	for _, pid := range connected {
		peerChainState, err := p.ChainState(pid)
		if err == nil && peerChainState != nil && peerChainState.FinalizedEpoch >= ourFinalizedEpoch {
			finalizedEpochVotes[peerChainState.FinalizedEpoch]++
			pidEpoch[pid] = peerChainState.FinalizedEpoch
			potentialPIDs = append(potentialPIDs, pid)
		}
	}

	// Select the target epoch, which is the epoch most peers agree upon.
	var targetEpoch uint64
	var mostVotes uint64
	for epoch, count := range finalizedEpochVotes {
		if count > mostVotes {
			mostVotes = count
			targetEpoch = epoch
		}
	}

	// Sort PIDs by finalized epoch, in decreasing order.
	sort.Slice(potentialPIDs, func(i, j int) bool {
		return pidEpoch[potentialPIDs[i]] > pidEpoch[potentialPIDs[j]]
	})

	// Trim potential peers to those on or after target epoch.
	for i, pid := range potentialPIDs {
		if pidEpoch[pid] < targetEpoch {
			potentialPIDs = potentialPIDs[:i]
			break
		}
	}

	// Trim potential peers to at most maxPeers.
	if len(potentialPIDs) > maxPeers {
		potentialPIDs = potentialPIDs[:maxPeers]
	}

	return targetEpoch, potentialPIDs
}

// fetch is a helper function that fetches a peer status, possibly creating it.
func (p *Status) fetch(pid peer.ID) *peerStatus {
	if _, ok := p.status[pid]; !ok {
		p.status[pid] = &peerStatus{}
	}
	return p.status[pid]
}

// HighestEpoch returns the highest epoch reported epoch amongst peers.
func (p *Status) HighestEpoch() uint64 {
	p.lock.RLock()
	defer p.lock.RUnlock()
	var highestSlot uint64
	for _, ps := range p.status {
		if ps != nil && ps.chainState != nil && ps.chainState.HeadSlot > highestSlot {
			highestSlot = ps.chainState.HeadSlot
		}
	}
	return helpers.SlotToEpoch(highestSlot)
}

func (p *Status) totalSize() int {
	p.lock.RLock()
	defer p.lock.RUnlock()
	return len(p.status)
}

func retrieveIndicesFromBitfield(bitV bitfield.Bitvector64) []uint64 {
	committeeIdxs := make([]uint64, 0, bitV.Count())
	for i := uint64(0); i < 64; i++ {
		if bitV.BitAt(i) {
			committeeIdxs = append(committeeIdxs, i)
		}
	}
	return committeeIdxs
}<|MERGE_RESOLUTION|>--- conflicted
+++ resolved
@@ -63,18 +63,12 @@
 
 // Status is the structure holding the peer status information.
 type Status struct {
-<<<<<<< HEAD
-	lock   sync.RWMutex
-	ctx    context.Context
-	cancel context.CancelFunc
-	status map[peer.ID]*peerStatus
-	scorer *PeerScorer
-=======
-	lock            sync.RWMutex
-	maxBadResponses int
-	status          map[peer.ID]*peerStatus
-	maxLimit        int
->>>>>>> f6756bb5
+	lock     sync.RWMutex
+	ctx      context.Context
+	cancel   context.CancelFunc
+	status   map[peer.ID]*peerStatus
+	maxLimit int
+	scorer   *PeerScorer
 }
 
 // peerStatus is the status of an individual peer at the protocol level.
@@ -89,25 +83,18 @@
 }
 
 // NewStatus creates a new status entity.
-<<<<<<< HEAD
-func NewStatus(maxBadResponses int) *Status {
+func NewStatus(maxBadResponses int, peerLimit int) *Status {
 	ctx, cancel := context.WithCancel(context.Background())
 	return &Status{
-		ctx:    ctx,
-		cancel: cancel,
-		status: make(map[peer.ID]*peerStatus),
+		ctx:      ctx,
+		cancel:   cancel,
+		status:   make(map[peer.ID]*peerStatus),
+		maxLimit: maxLimitBuffer + peerLimit,
 		scorer: NewPeerScorer(ctx, &PeerScorerParams{
 			BadResponsesThreshold:     maxBadResponses,
 			BadResponsesWeight:        -100,
 			BadResponsesDecayInterval: time.Hour,
 		}),
-=======
-func NewStatus(maxBadResponses int, peerLimit int) *Status {
-	return &Status{
-		maxBadResponses: maxBadResponses,
-		status:          make(map[peer.ID]*peerStatus),
-		maxLimit:        maxLimitBuffer + peerLimit,
->>>>>>> f6756bb5
 	}
 }
 
@@ -413,48 +400,35 @@
 	return pids
 }
 
-<<<<<<< HEAD
-=======
-// Decay reduces the bad responses of all peers, giving reformed peers a chance to join the network.
-// This can be run periodically, although note that each time it runs it does give all bad peers another chance as well to clog up
-// the network with bad responses, so should not be run too frequently; once an hour would be reasonable.
-func (p *Status) Decay() {
+// Prune clears out and removes outdated and disconnected peers.
+func (p *Status) Prune() {
 	p.lock.Lock()
 	defer p.lock.Unlock()
-	for _, status := range p.status {
-		if status.badResponses > 0 {
-			status.badResponses--
-		}
-	}
-}
-
-// Prune clears out and removes outdated and disconnected peers.
-func (p *Status) Prune() {
-	currSize := p.totalSize()
-	// Exit early if there is nothing
-	// to prune.
+
+	currSize := len(p.status)
+	// Exit early if there is nothing to prune.
 	if currSize <= p.maxLimit {
 		return
 	}
-	disconnected := p.Disconnected()
 
 	type peerResp struct {
 		pid     peer.ID
 		badResp int
 	}
-	peersToPrune := make([]*peerResp, 0, len(disconnected))
-	p.lock.RLock()
-	// Select disconnected peers with a smaller
-	// bad response count.
-	for _, pid := range disconnected {
-		if p.status[pid].badResponses < p.maxBadResponses {
+	peersToPrune := make([]*peerResp, 0)
+	// Select disconnected peers with a smaller bad response count.
+	for pid, status := range p.status {
+		if status.peerState == PeerDisconnected && p.scorer.IsGoodPeer(pid) {
+			badResp, err := p.scorer.BadResponses(pid)
+			if err != nil {
+				badResp = 0
+			}
 			peersToPrune = append(peersToPrune, &peerResp{
 				pid:     pid,
-				badResp: p.status[pid].badResponses,
+				badResp: badResp,
 			})
 		}
 	}
-	p.lock.RUnlock()
 
 	// Sort peers in ascending order, so the peers with the
 	// least amount of bad responses are pruned first. This
@@ -465,22 +439,19 @@
 	})
 
 	limitDiff := currSize - p.maxLimit
-
 	if limitDiff > len(peersToPrune) {
 		limitDiff = len(peersToPrune)
 	}
 
 	peersToPrune = peersToPrune[:limitDiff]
 
-	p.lock.Lock()
-	defer p.lock.Unlock()
 	// Delete peers from map.
 	for _, peerRes := range peersToPrune {
 		delete(p.status, peerRes.pid)
-	}
-}
-
->>>>>>> f6756bb5
+		p.scorer.RemovePeer(peerRes.pid)
+	}
+}
+
 // BestFinalized returns the highest finalized epoch equal to or higher than ours that is agreed upon by the majority of peers.
 // This method may not return the absolute highest finalized, but the finalized epoch in which most peers can serve blocks.
 // Ideally, all peers would be reporting the same finalized epoch but some may be behind due to their own latency, or because of
@@ -552,12 +523,6 @@
 	return helpers.SlotToEpoch(highestSlot)
 }
 
-func (p *Status) totalSize() int {
-	p.lock.RLock()
-	defer p.lock.RUnlock()
-	return len(p.status)
-}
-
 func retrieveIndicesFromBitfield(bitV bitfield.Bitvector64) []uint64 {
 	committeeIdxs := make([]uint64, 0, bitV.Count())
 	for i := uint64(0); i < 64; i++ {
