--- conflicted
+++ resolved
@@ -70,20 +70,13 @@
 		Foo: []byte("fooooo"),
 		Bar: 9001,
 	}
-<<<<<<< HEAD
 	e := &encoder.SszNetworkEncoder{}
-	maxLength := uint64(5)
-	_, err := e.EncodeWithMaxLength(buf, msg, maxLength)
-	wanted := fmt.Sprintf("which is larger than the provided max limit of %d", maxLength)
-=======
-	e := &encoder.SszNetworkEncoder{UseSnappyCompression: false}
 	params.SetupTestConfigCleanup(t)
 	c := params.BeaconNetworkConfig()
 	c.MaxChunkSize = uint64(5)
 	params.OverrideBeaconNetworkConfig(c)
 	_, err := e.EncodeWithMaxLength(buf, msg)
 	wanted := fmt.Sprintf("which is larger than the provided max limit of %d", params.BeaconNetworkConfig().MaxChunkSize)
->>>>>>> 8d8da76a
 	if err == nil {
 		t.Fatalf("wanted this error %s but got nothing", wanted)
 	}
@@ -98,17 +91,12 @@
 		Foo: []byte("fooooo"),
 		Bar: 4242,
 	}
-<<<<<<< HEAD
 	e := &encoder.SszNetworkEncoder{}
-	maxLength := uint64(5)
-=======
-	e := &encoder.SszNetworkEncoder{UseSnappyCompression: false}
 	params.SetupTestConfigCleanup(t)
 	c := params.BeaconNetworkConfig()
 	maxChunkSize := uint64(5)
 	c.MaxChunkSize = maxChunkSize
 	params.OverrideBeaconNetworkConfig(c)
->>>>>>> 8d8da76a
 	_, err := e.EncodeGossip(buf, msg)
 	if err != nil {
 		t.Fatal(err)
@@ -122,16 +110,4 @@
 	if !strings.Contains(err.Error(), wanted) {
 		t.Errorf("error did not contain wanted message. Wanted: %s but Got: %s", wanted, err.Error())
 	}
-<<<<<<< HEAD
-}
-
-func TestSszNetworkEncoder_DecodeWithMaxLength_TooLarge(t *testing.T) {
-	e := &encoder.SszNetworkEncoder{}
-	if err := e.DecodeWithMaxLength(nil, nil, encoder.MaxChunkSize+1); err == nil {
-		t.Fatal("Nil error")
-	} else if !strings.Contains(err.Error(), "exceeds max chunk size") {
-		t.Error("Expected error to contain 'exceeds max chunk size'")
-	}
-=======
->>>>>>> 8d8da76a
 }