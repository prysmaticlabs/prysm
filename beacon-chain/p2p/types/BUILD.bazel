load("@prysm//tools/go:def.bzl", "go_library", "go_test")

go_library(
    name = "go_default_library",
    srcs = [
        "object_mapping.go",
        "rpc_errors.go",
        "rpc_goodbye_codes.go",
        "types.go",
    ],
    importpath = "github.com/prysmaticlabs/prysm/beacon-chain/p2p/types",
    visibility = [
        "//beacon-chain:__subpackages__",
        "//slasher/rpc:__pkg__",
        "//testing/util:__pkg__",
        "//validator/client:__pkg__",
    ],
    deps = [
        "//config/params:go_default_library",
<<<<<<< HEAD
        "//consensus-types/block:go_default_library",
=======
        "//consensus-types/interfaces:go_default_library",
>>>>>>> cb2033bb
        "//consensus-types/primitives:go_default_library",
        "//consensus-types/wrapper:go_default_library",
        "//encoding/bytesutil:go_default_library",
        "//proto/prysm/v1alpha1:go_default_library",
        "//proto/prysm/v1alpha1/metadata:go_default_library",
        "@com_github_ferranbt_fastssz//:go_default_library",
        "@com_github_pkg_errors//:go_default_library",
    ],
)

go_test(
    name = "go_default_test",
    srcs = [
        "object_mapping_test.go",
        "types_test.go",
    ],
    embed = [":go_default_library"],
    deps = [
        "//config/params:go_default_library",
        "//encoding/bytesutil:go_default_library",
        "//testing/assert:go_default_library",
        "//testing/require:go_default_library",
    ],
)<|MERGE_RESOLUTION|>--- conflicted
+++ resolved
@@ -17,11 +17,7 @@
     ],
     deps = [
         "//config/params:go_default_library",
-<<<<<<< HEAD
-        "//consensus-types/block:go_default_library",
-=======
         "//consensus-types/interfaces:go_default_library",
->>>>>>> cb2033bb
         "//consensus-types/primitives:go_default_library",
         "//consensus-types/wrapper:go_default_library",
         "//encoding/bytesutil:go_default_library",
