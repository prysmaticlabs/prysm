--- conflicted
+++ resolved
@@ -16,23 +16,15 @@
         "//validator/client:__pkg__",
     ],
     deps = [
-<<<<<<< HEAD
-        "//proto/beacon/p2p/v1:go_default_library",
-=======
         "//proto/beacon/p2p:go_default_library",
         "//proto/beacon/p2p/v1:go_default_library",
         "//proto/beacon/p2p/v1/wrapper:go_default_library",
->>>>>>> 0ad4e433
         "//proto/eth/v1alpha1:go_default_library",
         "//proto/eth/v1alpha1/wrapper:go_default_library",
         "//proto/interfaces:go_default_library",
         "//proto/prysm/v2:go_default_library",
         "//proto/prysm/v2/wrapper:go_default_library",
         "//shared/bytesutil:go_default_library",
-<<<<<<< HEAD
-        "//shared/interfaces:go_default_library",
-=======
->>>>>>> 0ad4e433
         "//shared/params:go_default_library",
         "@com_github_ferranbt_fastssz//:go_default_library",
         "@com_github_pkg_errors//:go_default_library",
