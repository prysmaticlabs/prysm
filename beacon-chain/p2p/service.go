--- conflicted
+++ resolved
@@ -201,13 +201,9 @@
 		}
 	}
 
-<<<<<<< HEAD
+
 	if !s.cfg.NoDiscovery {
-		ipAddr := ipAddr()
-=======
-	if !s.cfg.NoDiscovery && !s.cfg.DisableDiscv5 {
 		ipAddr := prysmnetwork.IPAddr()
->>>>>>> 2377d6d6
 		listener, err := s.startDiscoveryV5(
 			ipAddr,
 			s.privKey,
