package p2p

import (
	"testing"

<<<<<<< HEAD
	"github.com/libp2p/go-libp2p-pubsub"
=======
	pubsub "github.com/libp2p/go-libp2p-pubsub"
>>>>>>> df65a8d1
)

const (
	// overlay parameters
	gossipSubD   = 6  // topic stable mesh target count
	gossipSubDlo = 4  // topic stable mesh low watermark
	gossipSubDhi = 12 // topic stable mesh high watermark

	// gossip parameters
	gossipSubHistoryLength = 5 // number of heartbeat intervals to retain message IDs
	gossipSubHistoryGossip = 3 // number of windows to gossip about

	// fanout ttl
	gossipSubFanoutTTL = 60000000000 // TTL for fanout maps for topics we are not subscribed to but have published to, in nano seconds

	// heartbeat interval
	gossipSubHeartbeatInterval = 1000000000 // frequency of heartbeat, in nano seconds

	// misc
	randomSubD = 6 // random gossip target
)

func TestOverlayParameters(t *testing.T) {
	if pubsub.GossipSubD != gossipSubD {
		t.Errorf("gossipSubD, wanted: %d, got: %d", gossipSubD, pubsub.GossipSubD)
	}

	if pubsub.GossipSubDlo != gossipSubDlo {
		t.Errorf("gossipSubDlo, wanted: %d, got: %d", gossipSubDlo, pubsub.GossipSubDlo)
	}

	if pubsub.GossipSubDhi != gossipSubDhi {
		t.Errorf("gossipSubDhi, wanted: %d, got: %d", gossipSubDhi, pubsub.GossipSubDhi)
	}
}

func TestGossipParameters(t *testing.T) {
	if pubsub.GossipSubHistoryLength != gossipSubHistoryLength {
		t.Errorf("gossipSubHistoryLength, wanted: %d, got: %d", gossipSubHistoryLength, pubsub.GossipSubHistoryLength)
	}

	if pubsub.GossipSubHistoryGossip != gossipSubHistoryGossip {
		t.Errorf("gossipSubHistoryGossip, wanted: %d, got: %d", gossipSubHistoryGossip, pubsub.GossipSubDlo)
	}
}

func TestFanoutParameters(t *testing.T) {
	if pubsub.GossipSubFanoutTTL != gossipSubFanoutTTL {
		t.Errorf("gossipSubFanoutTTL, wanted: %d, got: %d", gossipSubFanoutTTL, pubsub.GossipSubFanoutTTL)
	}
}

func TestHeartbeatParameters(t *testing.T) {
	if pubsub.GossipSubHeartbeatInterval != gossipSubHeartbeatInterval {
		t.Errorf("gossipSubHeartbeatInterval, wanted: %d, got: %d", gossipSubHeartbeatInterval, pubsub.GossipSubHeartbeatInterval)
	}
}

func TestMiscParameters(t *testing.T) {
	if pubsub.RandomSubD != randomSubD {
		t.Errorf("randomSubD, wanted: %d, got: %d", randomSubD, pubsub.RandomSubD)
	}
}<|MERGE_RESOLUTION|>--- conflicted
+++ resolved
@@ -3,11 +3,7 @@
 import (
 	"testing"
 
-<<<<<<< HEAD
-	"github.com/libp2p/go-libp2p-pubsub"
-=======
 	pubsub "github.com/libp2p/go-libp2p-pubsub"
->>>>>>> df65a8d1
 )
 
 const (
