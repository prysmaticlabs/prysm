package archiver

import (
	"context"
	"fmt"
	"io/ioutil"
	"reflect"
	"testing"

	"github.com/gogo/protobuf/proto"
	"github.com/prysmaticlabs/go-bitfield"
	mock "github.com/prysmaticlabs/prysm/beacon-chain/blockchain/testing"
	"github.com/prysmaticlabs/prysm/beacon-chain/core/helpers"
	"github.com/prysmaticlabs/prysm/beacon-chain/core/statefeed"
	"github.com/prysmaticlabs/prysm/beacon-chain/db"
	dbutil "github.com/prysmaticlabs/prysm/beacon-chain/db/testing"
	pb "github.com/prysmaticlabs/prysm/proto/beacon/p2p/v1"
	ethpb "github.com/prysmaticlabs/prysm/proto/eth/v1alpha1"
	"github.com/prysmaticlabs/prysm/shared/params"
	"github.com/prysmaticlabs/prysm/shared/testutil"
	"github.com/sirupsen/logrus"
	logTest "github.com/sirupsen/logrus/hooks/test"
)

func init() {
	logrus.SetLevel(logrus.DebugLevel)
	logrus.SetOutput(ioutil.Discard)
	params.OverrideBeaconConfig(params.MinimalSpecConfig())
}

func TestArchiverService_ReceivesBlockProcessedEvent(t *testing.T) {
	hook := logTest.NewGlobal()
	svc, beaconDB := setupService(t)
	defer dbutil.TeardownDB(t, beaconDB)
	svc.headFetcher = &mock.ChainService{
		State: &pb.BeaconState{Slot: 1},
	}
	event := &statefeed.Event{
		Type: statefeed.BlockProcessed,
		Data: &statefeed.BlockProcessedData{
			BlockRoot: [32]byte{1, 2, 3},
			Verified:  true,
		},
	}
	triggerStateEvent(t, svc, event)
	testutil.AssertLogsContain(t, hook, fmt.Sprintf("%#x", event.Data.(*statefeed.BlockProcessedData).BlockRoot))
	testutil.AssertLogsContain(t, hook, "Received block processed event")
}

func TestArchiverService_OnlyArchiveAtEpochEnd(t *testing.T) {
	hook := logTest.NewGlobal()
	svc, beaconDB := setupService(t)
	defer dbutil.TeardownDB(t, beaconDB)
	// The head state is NOT an epoch end.
	svc.headFetcher = &mock.ChainService{
		State: &pb.BeaconState{Slot: params.BeaconConfig().SlotsPerEpoch - 2},
	}
	event := &statefeed.Event{
		Type: statefeed.BlockProcessed,
		Data: &statefeed.BlockProcessedData{
			BlockRoot: [32]byte{1, 2, 3},
			Verified:  true,
		},
	}
	triggerStateEvent(t, svc, event)

	// The context should have been canceled.
	if svc.ctx.Err() != context.Canceled {
		t.Error("context was not canceled")
	}
	testutil.AssertLogsContain(t, hook, "Received block processed event")
	// The service should ONLY log any archival logs if we receive a
	// head slot that is an epoch end.
	testutil.AssertLogsDoNotContain(t, hook, "Successfully archived")
}

func TestArchiverService_ComputesAndSavesParticipation(t *testing.T) {
	hook := logTest.NewGlobal()
	validatorCount := uint64(100)
	headState := setupState(t, validatorCount)
	svc, beaconDB := setupService(t)
	defer dbutil.TeardownDB(t, beaconDB)
	svc.headFetcher = &mock.ChainService{
		State: headState,
	}
	event := &statefeed.Event{
		Type: statefeed.BlockProcessed,
		Data: &statefeed.BlockProcessedData{
			BlockRoot: [32]byte{1, 2, 3},
			Verified:  true,
		},
	}
	triggerStateEvent(t, svc, event)

	attestedBalance := uint64(1)
	currentEpoch := helpers.CurrentEpoch(headState)
	wanted := &ethpb.ValidatorParticipation{
		VotedEther:              attestedBalance,
		EligibleEther:           validatorCount * params.BeaconConfig().MaxEffectiveBalance,
		GlobalParticipationRate: float32(attestedBalance) / float32(validatorCount*params.BeaconConfig().MaxEffectiveBalance),
	}

	retrieved, err := svc.beaconDB.ArchivedValidatorParticipation(svc.ctx, currentEpoch)
	if err != nil {
		t.Fatal(err)
	}

	if !proto.Equal(wanted, retrieved) {
		t.Errorf("Wanted participation for epoch %d %v, retrieved %v", currentEpoch, wanted, retrieved)
	}
	testutil.AssertLogsContain(t, hook, "Successfully archived")
}

func TestArchiverService_SavesIndicesAndBalances(t *testing.T) {
	hook := logTest.NewGlobal()
	validatorCount := uint64(100)
	headState := setupState(t, validatorCount)
	svc, beaconDB := setupService(t)
	defer dbutil.TeardownDB(t, beaconDB)
	svc.headFetcher = &mock.ChainService{
		State: headState,
	}
	event := &statefeed.Event{
		Type: statefeed.BlockProcessed,
		Data: &statefeed.BlockProcessedData{
			BlockRoot: [32]byte{1, 2, 3},
			Verified:  true,
		},
	}
	triggerStateEvent(t, svc, event)

	retrieved, err := svc.beaconDB.ArchivedBalances(svc.ctx, helpers.CurrentEpoch(headState))
	if err != nil {
		t.Fatal(err)
	}
	if !reflect.DeepEqual(headState.Balances, retrieved) {
		t.Errorf(
			"Wanted balances for epoch %d %v, retrieved %v",
			helpers.CurrentEpoch(headState),
			headState.Balances,
			retrieved,
		)
	}
	testutil.AssertLogsContain(t, hook, "Successfully archived")
}

func TestArchiverService_SavesCommitteeInfo(t *testing.T) {
	hook := logTest.NewGlobal()
	validatorCount := uint64(100)
	headState := setupState(t, validatorCount)
	svc, beaconDB := setupService(t)
	defer dbutil.TeardownDB(t, beaconDB)
	svc.headFetcher = &mock.ChainService{
		State: headState,
	}
	event := &statefeed.Event{
		Type: statefeed.BlockProcessed,
		Data: &statefeed.BlockProcessedData{
			BlockRoot: [32]byte{1, 2, 3},
			Verified:  true,
		},
	}
	triggerStateEvent(t, svc, event)

	currentEpoch := helpers.CurrentEpoch(headState)
<<<<<<< HEAD
	committeeCount, err := helpers.CommitteeCountAtSlot(headState, helpers.StartSlot(currentEpoch))
	if err != nil {
		t.Fatal(err)
	}
	seed, err := helpers.Seed(headState, currentEpoch, params.BeaconConfig().DomainBeaconAttester)
	if err != nil {
		t.Fatal(err)
	}
	propIdx, err := helpers.BeaconProposerIndex(headState)
=======
	proposerSeed, err := helpers.Seed(headState, currentEpoch, params.BeaconConfig().DomainBeaconProposer)
	if err != nil {
		t.Fatal(err)
	}
	attesterSeed, err := helpers.Seed(headState, currentEpoch, params.BeaconConfig().DomainBeaconAttester)
>>>>>>> 49c2dd2c
	if err != nil {
		t.Fatal(err)
	}
	wanted := &ethpb.ArchivedCommitteeInfo{
<<<<<<< HEAD
		Seed:           seed[:],
		CommitteeCount: committeeCount * params.BeaconConfig().SlotsPerEpoch,
		ProposerIndex:  propIdx,
=======
		ProposerSeed: proposerSeed[:],
		AttesterSeed: attesterSeed[:],
>>>>>>> 49c2dd2c
	}

	retrieved, err := svc.beaconDB.ArchivedCommitteeInfo(svc.ctx, helpers.CurrentEpoch(headState))
	if err != nil {
		t.Fatal(err)
	}
	if !proto.Equal(wanted, retrieved) {
		t.Errorf(
			"Wanted committee info for epoch %d %v, retrieved %v",
			helpers.CurrentEpoch(headState),
			wanted,
			retrieved,
		)
	}
	testutil.AssertLogsContain(t, hook, "Successfully archived")
}

func TestArchiverService_SavesActivatedValidatorChanges(t *testing.T) {
	hook := logTest.NewGlobal()
	validatorCount := uint64(100)
	headState := setupState(t, validatorCount)
	svc, beaconDB := setupService(t)
	defer dbutil.TeardownDB(t, beaconDB)
	svc.headFetcher = &mock.ChainService{
		State: headState,
	}
	prevEpoch := helpers.PrevEpoch(headState)
	delayedActEpoch := helpers.DelayedActivationExitEpoch(prevEpoch)
	headState.Validators[4].ActivationEpoch = delayedActEpoch
	headState.Validators[5].ActivationEpoch = delayedActEpoch
	event := &statefeed.Event{
		Type: statefeed.BlockProcessed,
		Data: &statefeed.BlockProcessedData{
			BlockRoot: [32]byte{1, 2, 3},
			Verified:  true,
		},
	}
	triggerStateEvent(t, svc, event)

	retrieved, err := beaconDB.ArchivedActiveValidatorChanges(svc.ctx, prevEpoch)
	if err != nil {
		t.Fatal(err)
	}
	if retrieved == nil {
		t.Fatal("Retrieved indices are nil")
	}
	if !reflect.DeepEqual(retrieved.Activated, []uint64{4, 5}) {
		t.Errorf("Wanted indices 4 5 activated, received %v", retrieved.Activated)
	}
	testutil.AssertLogsContain(t, hook, "Successfully archived")
}

func TestArchiverService_SavesSlashedValidatorChanges(t *testing.T) {
	hook := logTest.NewGlobal()
	validatorCount := uint64(100)
	headState := setupState(t, validatorCount)
	svc, beaconDB := setupService(t)
	defer dbutil.TeardownDB(t, beaconDB)
	svc.headFetcher = &mock.ChainService{
		State: headState,
	}
	prevEpoch := helpers.PrevEpoch(headState)
	headState.Validators[95].Slashed = true
	headState.Validators[96].Slashed = true
	event := &statefeed.Event{
		Type: statefeed.BlockProcessed,
		Data: &statefeed.BlockProcessedData{
			BlockRoot: [32]byte{1, 2, 3},
			Verified:  true,
		},
	}
	triggerStateEvent(t, svc, event)

	retrieved, err := beaconDB.ArchivedActiveValidatorChanges(svc.ctx, prevEpoch)
	if err != nil {
		t.Fatal(err)
	}
	if retrieved == nil {
		t.Fatal("Retrieved indices are nil")
	}
	if !reflect.DeepEqual(retrieved.Slashed, []uint64{95, 96}) {
		t.Errorf("Wanted indices 95, 96 slashed, received %v", retrieved.Slashed)
	}
	testutil.AssertLogsContain(t, hook, "Successfully archived")
}

func TestArchiverService_SavesExitedValidatorChanges(t *testing.T) {
	hook := logTest.NewGlobal()
	validatorCount := uint64(100)
	headState := setupState(t, validatorCount)
	svc, beaconDB := setupService(t)
	defer dbutil.TeardownDB(t, beaconDB)
	svc.headFetcher = &mock.ChainService{
		State: headState,
	}
	prevEpoch := helpers.PrevEpoch(headState)
	headState.Validators[95].ExitEpoch = prevEpoch + 1
	headState.Validators[95].WithdrawableEpoch = prevEpoch + 1 + params.BeaconConfig().MinValidatorWithdrawabilityDelay
	event := &statefeed.Event{
		Type: statefeed.BlockProcessed,
		Data: &statefeed.BlockProcessedData{
			BlockRoot: [32]byte{1, 2, 3},
			Verified:  true,
		},
	}
	triggerStateEvent(t, svc, event)

	retrieved, err := beaconDB.ArchivedActiveValidatorChanges(svc.ctx, prevEpoch)
	if err != nil {
		t.Fatal(err)
	}
	if retrieved == nil {
		t.Fatal("Retrieved indices are nil")
	}
	if !reflect.DeepEqual(retrieved.Exited, []uint64{95}) {
		t.Errorf("Wanted indices 95 exited, received %v", retrieved.Exited)
	}
	testutil.AssertLogsContain(t, hook, "Successfully archived")
}

func setupState(t *testing.T, validatorCount uint64) *pb.BeaconState {
	validators := make([]*ethpb.Validator, validatorCount)
	balances := make([]uint64, validatorCount)
	for i := 0; i < len(validators); i++ {
		validators[i] = &ethpb.Validator{
			ExitEpoch:         params.BeaconConfig().FarFutureEpoch,
			WithdrawableEpoch: params.BeaconConfig().FarFutureEpoch,
			EffectiveBalance:  params.BeaconConfig().MaxEffectiveBalance,
		}
		balances[i] = params.BeaconConfig().MaxEffectiveBalance
	}

	atts := []*pb.PendingAttestation{{Data: &ethpb.AttestationData{Target: &ethpb.Checkpoint{}}}}

	// We initialize a head state that has attestations from participated
	// validators in a simulated fashion.
	return &pb.BeaconState{
		Slot:                       (2 * params.BeaconConfig().SlotsPerEpoch) - 1,
		Validators:                 validators,
		Balances:                   balances,
		BlockRoots:                 make([][]byte, 128),
		Slashings:                  []uint64{0, 1e9, 1e9},
		RandaoMixes:                make([][]byte, params.BeaconConfig().EpochsPerHistoricalVector),
		CurrentEpochAttestations:   atts,
		FinalizedCheckpoint:        &ethpb.Checkpoint{},
		JustificationBits:          bitfield.Bitvector4{0x00},
		CurrentJustifiedCheckpoint: &ethpb.Checkpoint{},
	}
}

func setupService(t *testing.T) (*Service, db.Database) {
	beaconDB := dbutil.SetupDB(t)
	ctx, cancel := context.WithCancel(context.Background())
	return &Service{
		beaconDB:      beaconDB,
		ctx:           ctx,
		cancel:        cancel,
		stateNotifier: &mock.ChainService{},
	}, beaconDB
}

func triggerStateEvent(t *testing.T, svc *Service, event *statefeed.Event) {
	exitRoutine := make(chan bool)
	go func() {
		svc.run(svc.ctx)
		<-exitRoutine
	}()

	// Send in a loop to ensure it is delivered (busy wait for the service to subscribe to the state feed)
	for sent := 0; sent == 0; {
		sent = svc.stateNotifier.StateFeed().Send(event)
	}
	if err := svc.Stop(); err != nil {
		t.Fatal(err)
	}
	exitRoutine <- true

	// The context should have been canceled.
	if svc.ctx.Err() != context.Canceled {
		t.Error("context was not canceled")
	}
}<|MERGE_RESOLUTION|>--- conflicted
+++ resolved
@@ -163,35 +163,17 @@
 	triggerStateEvent(t, svc, event)
 
 	currentEpoch := helpers.CurrentEpoch(headState)
-<<<<<<< HEAD
-	committeeCount, err := helpers.CommitteeCountAtSlot(headState, helpers.StartSlot(currentEpoch))
-	if err != nil {
-		t.Fatal(err)
-	}
-	seed, err := helpers.Seed(headState, currentEpoch, params.BeaconConfig().DomainBeaconAttester)
-	if err != nil {
-		t.Fatal(err)
-	}
-	propIdx, err := helpers.BeaconProposerIndex(headState)
-=======
 	proposerSeed, err := helpers.Seed(headState, currentEpoch, params.BeaconConfig().DomainBeaconProposer)
 	if err != nil {
 		t.Fatal(err)
 	}
 	attesterSeed, err := helpers.Seed(headState, currentEpoch, params.BeaconConfig().DomainBeaconAttester)
->>>>>>> 49c2dd2c
 	if err != nil {
 		t.Fatal(err)
 	}
 	wanted := &ethpb.ArchivedCommitteeInfo{
-<<<<<<< HEAD
-		Seed:           seed[:],
-		CommitteeCount: committeeCount * params.BeaconConfig().SlotsPerEpoch,
-		ProposerIndex:  propIdx,
-=======
 		ProposerSeed: proposerSeed[:],
 		AttesterSeed: attesterSeed[:],
->>>>>>> 49c2dd2c
 	}
 
 	retrieved, err := svc.beaconDB.ArchivedCommitteeInfo(svc.ctx, helpers.CurrentEpoch(headState))
