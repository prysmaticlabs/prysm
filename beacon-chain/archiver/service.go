--- conflicted
+++ resolved
@@ -68,36 +68,18 @@
 // We archive committee information pertaining to the head state's epoch.
 func (s *Service) archiveCommitteeInfo(ctx context.Context, headState *pb.BeaconState) error {
 	currentEpoch := helpers.SlotToEpoch(headState.Slot)
-<<<<<<< HEAD
-	committeeCount, err := helpers.CommitteeCountAtSlot(headState, helpers.StartSlot(currentEpoch))
-	if err != nil {
-		return errors.Wrap(err, "could not get committee count")
-	}
-	seed, err := helpers.Seed(headState, currentEpoch, params.BeaconConfig().DomainBeaconAttester)
-	if err != nil {
-		return errors.Wrap(err, "could not generate seed")
-	}
-	proposerIndex, err := helpers.BeaconProposerIndex(headState)
-=======
 	proposerSeed, err := helpers.Seed(headState, currentEpoch, params.BeaconConfig().DomainBeaconProposer)
 	if err != nil {
 		return errors.Wrap(err, "could not generate seed")
 	}
 	attesterSeed, err := helpers.Seed(headState, currentEpoch, params.BeaconConfig().DomainBeaconAttester)
->>>>>>> 49c2dd2c
 	if err != nil {
 		return errors.Wrap(err, "could not generate seed")
 	}
 
 	info := &ethpb.ArchivedCommitteeInfo{
-<<<<<<< HEAD
-		Seed:           seed[:],
-		CommitteeCount: committeeCount * params.BeaconConfig().SlotsPerEpoch,
-		ProposerIndex:  proposerIndex,
-=======
 		ProposerSeed: proposerSeed[:],
 		AttesterSeed: attesterSeed[:],
->>>>>>> 49c2dd2c
 	}
 	if err := s.beaconDB.SaveArchivedCommitteeInfo(ctx, currentEpoch, info); err != nil {
 		return errors.Wrap(err, "could not archive committee info")
