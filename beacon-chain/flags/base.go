--- conflicted
+++ resolved
@@ -70,11 +70,7 @@
 		Name: "grpc-gateway-corsdomain",
 		Usage: "Comma separated list of domains from which to accept cross origin requests " +
 			"(browser enforced). This flag has no effect if not used with --grpc-gateway-port.",
-<<<<<<< HEAD
-		Value: "http://localhost:4242,http://127.0.0.1:4242,http://localhost:4200,http://0.0.0.0:4242,http://0.0.0.0:4200,http://localhost:7500,http://127.0.0.1:7500,http://0.0.0.0:7500",
-=======
 		Value: "http://localhost:4200,http://localhost:7500,http://127.0.0.1:4200,http://127.0.0.1:7500,http://0.0.0.0:4200,http://0.0.0.0:7500",
->>>>>>> 658dd953
 	}
 	// MinSyncPeers specifies the required number of successful peer handshakes in order
 	// to start syncing with external peers.
