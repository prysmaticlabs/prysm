package flags

import (
	"github.com/prysmaticlabs/prysm/shared/cmd"
	log "github.com/sirupsen/logrus"
	"github.com/urfave/cli"
)

// GlobalFlags specifies all the global flags for the
// beacon node.
type GlobalFlags struct {
	EnableArchive                     bool
	EnableArchivedValidatorSetChanges bool
	EnableArchivedBlocks              bool
	EnableArchivedAttestations        bool
	MinimumSyncPeers                  int
	MaxPageSize                       int
	DeploymentBlock                   int
<<<<<<< HEAD
	SlotsPerArchivePoint              int
=======
	UnsafeSync                        bool
>>>>>>> 6baffd4c
}

var globalConfig *GlobalFlags

// Get retrieves the global config.
func Get() *GlobalFlags {
	if globalConfig == nil {
		return &GlobalFlags{}
	}
	return globalConfig
}

// Init sets the global config equal to the config that is passed in.
func Init(c *GlobalFlags) {
	globalConfig = c
}

// ConfigureGlobalFlags initializes the global config.
// based on the provided cli context.
func ConfigureGlobalFlags(ctx *cli.Context) {
	cfg := &GlobalFlags{}
	if ctx.GlobalBool(ArchiveEnableFlag.Name) {
		cfg.EnableArchive = true
	}
	if ctx.GlobalBool(ArchiveValidatorSetChangesFlag.Name) {
		cfg.EnableArchivedValidatorSetChanges = true
	}
	if ctx.GlobalBool(ArchiveBlocksFlag.Name) {
		cfg.EnableArchivedBlocks = true
	}
	if ctx.GlobalBool(ArchiveAttestationsFlag.Name) {
		cfg.EnableArchivedAttestations = true
	}
	if ctx.GlobalBool(UnsafeSync.Name) {
		cfg.UnsafeSync = true
	}
	cfg.MaxPageSize = ctx.GlobalInt(RPCMaxPageSize.Name)
	cfg.DeploymentBlock = ctx.GlobalInt(ContractDeploymentBlock.Name)
	cfg.SlotsPerArchivePoint = ctx.GlobalInt(SlotsPerArchivePoint.Name)
	configureMinimumPeers(ctx, cfg)

	Init(cfg)
}

func configureMinimumPeers(ctx *cli.Context, cfg *GlobalFlags) {
	cfg.MinimumSyncPeers = ctx.GlobalInt(MinSyncPeers.Name)
	maxPeers := int(ctx.GlobalInt64(cmd.P2PMaxPeers.Name))
	if cfg.MinimumSyncPeers > maxPeers {
		log.Warnf("Changing Minimum Sync Peers to %d", maxPeers)
		cfg.MinimumSyncPeers = maxPeers
	}
}<|MERGE_RESOLUTION|>--- conflicted
+++ resolved
@@ -16,11 +16,8 @@
 	MinimumSyncPeers                  int
 	MaxPageSize                       int
 	DeploymentBlock                   int
-<<<<<<< HEAD
 	SlotsPerArchivePoint              int
-=======
 	UnsafeSync                        bool
->>>>>>> 6baffd4c
 }
 
 var globalConfig *GlobalFlags
