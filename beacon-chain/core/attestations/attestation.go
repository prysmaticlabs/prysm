--- conflicted
+++ resolved
@@ -47,13 +47,8 @@
 		att.ShardBlockRootHash32,
 		att.Slot,
 		proposerShardID,
-<<<<<<< HEAD
-		att.GetJustifiedSlot(),
+		att.JustifiedSlot,
 		params.BeaconConfig().GenesisForkVersion,
-=======
-		att.JustifiedSlot,
-		params.BeaconConfig().InitialForkVersion,
->>>>>>> ccc2a4b9
 	)
 	_ = attestationMsg
 	_ = pubKey
