--- conflicted
+++ resolved
@@ -4,6 +4,7 @@
     name = "go_default_library",
     srcs = [
         "churn.go",
+        "consolidations.go",
         "transition.go",
         "upgrade.go",
         "validator.go",
@@ -14,39 +15,35 @@
         "//beacon-chain/core/altair:go_default_library",
         "//beacon-chain/core/epoch:go_default_library",
         "//beacon-chain/core/helpers:go_default_library",
+        "//beacon-chain/core/signing:go_default_library",
         "//beacon-chain/core/time:go_default_library",
         "//beacon-chain/state:go_default_library",
         "//beacon-chain/state/state-native:go_default_library",
         "//config/params:go_default_library",
         "//consensus-types/primitives:go_default_library",
+        "//crypto/bls:go_default_library",
         "//encoding/bytesutil:go_default_library",
         "//math:go_default_library",
         "//proto/engine/v1:go_default_library",
         "//proto/prysm/v1alpha1:go_default_library",
         "//time/slots:go_default_library",
         "@com_github_pkg_errors//:go_default_library",
+        "@io_opencensus_go//trace:go_default_library",
     ],
 )
 
 go_test(
     name = "go_default_test",
     srcs = [
-<<<<<<< HEAD
+        "churn_test.go",
         "upgrade_test.go",
         "validator_test.go",
-=======
-        "churn_test.go",
-        "upgrade_test.go",
->>>>>>> 90265154
     ],
     deps = [
         ":go_default_library",
         "//beacon-chain/core/helpers:go_default_library",
         "//beacon-chain/core/time:go_default_library",
-<<<<<<< HEAD
-=======
         "//beacon-chain/state:go_default_library",
->>>>>>> 90265154
         "//beacon-chain/state/state-native:go_default_library",
         "//config/params:go_default_library",
         "//consensus-types/primitives:go_default_library",
