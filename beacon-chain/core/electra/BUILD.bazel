load("@prysm//tools/go:def.bzl", "go_library", "go_test")

<<<<<<< HEAD
go_test(
    name = "go_default_test",
    srcs = ["upgrade_test.go"],
=======
go_library(
    name = "go_default_library",
    srcs = [
        "churn.go",
        "transition.go",
        "upgrade.go",
    ],
    importpath = "github.com/prysmaticlabs/prysm/v5/beacon-chain/core/electra",
    visibility = ["//visibility:public"],
>>>>>>> e28b6695
    deps = [
        ":go_default_library",
        "//beacon-chain/core/helpers:go_default_library",
        "//beacon-chain/core/time:go_default_library",
        "//config/params:go_default_library",
        "//consensus-types/primitives:go_default_library",
        "//encoding/bytesutil:go_default_library",
        "//math:go_default_library",
        "//proto/engine/v1:go_default_library",
        "//proto/prysm/v1alpha1:go_default_library",
        "//testing/require:go_default_library",
        "//testing/util:go_default_library",
        "//time/slots:go_default_library",
    ],
)

<<<<<<< HEAD
go_library(
    name = "go_default_library",
    srcs = [
        "transition.go",
        "upgrade.go",
    ],
    importpath = "github.com/prysmaticlabs/prysm/v5/beacon-chain/core/electra",
    visibility = ["//visibility:public"],
=======
go_test(
    name = "go_default_test",
    srcs = [
        "churn_test.go",
        "upgrade_test.go",
    ],
>>>>>>> e28b6695
    deps = [
        "//beacon-chain/core/altair:go_default_library",
        "//beacon-chain/core/epoch:go_default_library",
        "//beacon-chain/core/helpers:go_default_library",
        "//beacon-chain/core/time:go_default_library",
        "//beacon-chain/state:go_default_library",
        "//beacon-chain/state/state-native:go_default_library",
        "//config/params:go_default_library",
        "//consensus-types/primitives:go_default_library",
        "//encoding/bytesutil:go_default_library",
        "//math:go_default_library",
        "//proto/engine/v1:go_default_library",
        "//proto/prysm/v1alpha1:go_default_library",
        "//time/slots:go_default_library",
        "@com_github_pkg_errors//:go_default_library",
    ],
)<|MERGE_RESOLUTION|>--- conflicted
+++ resolved
@@ -1,10 +1,5 @@
 load("@prysm//tools/go:def.bzl", "go_library", "go_test")
 
-<<<<<<< HEAD
-go_test(
-    name = "go_default_test",
-    srcs = ["upgrade_test.go"],
-=======
 go_library(
     name = "go_default_library",
     srcs = [
@@ -14,7 +9,6 @@
     ],
     importpath = "github.com/prysmaticlabs/prysm/v5/beacon-chain/core/electra",
     visibility = ["//visibility:public"],
->>>>>>> e28b6695
     deps = [
         ":go_default_library",
         "//beacon-chain/core/helpers:go_default_library",
@@ -31,23 +25,12 @@
     ],
 )
 
-<<<<<<< HEAD
-go_library(
-    name = "go_default_library",
-    srcs = [
-        "transition.go",
-        "upgrade.go",
-    ],
-    importpath = "github.com/prysmaticlabs/prysm/v5/beacon-chain/core/electra",
-    visibility = ["//visibility:public"],
-=======
 go_test(
     name = "go_default_test",
     srcs = [
         "churn_test.go",
         "upgrade_test.go",
     ],
->>>>>>> e28b6695
     deps = [
         "//beacon-chain/core/altair:go_default_library",
         "//beacon-chain/core/epoch:go_default_library",
