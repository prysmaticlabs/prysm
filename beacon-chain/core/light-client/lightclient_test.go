package light_client_test

import (
	"testing"

	"github.com/pkg/errors"
	fieldparams "github.com/prysmaticlabs/prysm/v5/config/fieldparams"
	consensus_types "github.com/prysmaticlabs/prysm/v5/consensus-types"
	"github.com/prysmaticlabs/prysm/v5/consensus-types/blocks"
	"github.com/prysmaticlabs/prysm/v5/encoding/ssz"
	v11 "github.com/prysmaticlabs/prysm/v5/proto/engine/v1"

	lightClient "github.com/prysmaticlabs/prysm/v5/beacon-chain/core/light-client"
	light_client "github.com/prysmaticlabs/prysm/v5/beacon-chain/core/light-client"
	"github.com/prysmaticlabs/prysm/v5/testing/require"
	"github.com/prysmaticlabs/prysm/v5/testing/util"
)

<<<<<<< HEAD
// NewLightClientOptimisticUpdateFromBeaconState tests

func TestLightClient_NewLightClientOptimisticUpdateFromBeaconStateAltair(t *testing.T) {
	l := util.NewTestLightClient(t).SetupTestAltair()

	update, err := lightClient.NewLightClientOptimisticUpdateFromBeaconState(l.Ctx, l.State, l.Block, l.AttestedState, l.AttestedBlock)
	require.NoError(t, err)
	require.NotNil(t, update, "update is nil")
=======
func TestLightClient_NewLightClientOptimisticUpdateFromBeaconState(t *testing.T) {
	t.Run("Altair", func(t *testing.T) {
		l := util.NewTestLightClient(t).SetupTestAltair()

		update, err := lightClient.NewLightClientOptimisticUpdateFromBeaconState(l.Ctx, l.State, l.Block, l.AttestedState, l.AttestedBlock)
		require.NoError(t, err)
		require.NotNil(t, update, "update is nil")
		require.Equal(t, l.Block.Block().Slot(), update.SignatureSlot, "Signature slot is not equal")
>>>>>>> 6af44a14

		l.CheckSyncAggregate(update.SyncAggregate)
		l.CheckAttestedHeader(update.AttestedHeader)
	})

<<<<<<< HEAD
	l.CheckSyncAggregate(update.SyncAggregate)
	l.CheckAttestedHeader(update.AttestedHeader)
}

func TestLightClient_NewLightClientOptimisticUpdateFromBeaconStateCapella(t *testing.T) {
	l := util.NewTestLightClient(t).SetupTestCapella(false)

	update, err := lightClient.NewLightClientOptimisticUpdateFromBeaconState(l.Ctx, l.State, l.Block, l.AttestedState, l.AttestedBlock)
	require.NoError(t, err)
	require.NotNil(t, update, "update is nil")

	require.Equal(t, l.Block.Block().Slot(), update.SignatureSlot, "Signature slot is not equal")

	l.CheckSyncAggregate(update.SyncAggregate)
	l.CheckAttestedHeader(update.AttestedHeader)
}

func TestLightClient_NewLightClientOptimisticUpdateFromBeaconStateDeneb(t *testing.T) {
	l := util.NewTestLightClient(t).SetupTestDeneb(false)

	update, err := lightClient.NewLightClientOptimisticUpdateFromBeaconState(l.Ctx, l.State, l.Block, l.AttestedState, l.AttestedBlock)
	require.NoError(t, err)
	require.NotNil(t, update, "update is nil")

	require.Equal(t, l.Block.Block().Slot(), update.SignatureSlot, "Signature slot is not equal")

	l.CheckSyncAggregate(update.SyncAggregate)
	l.CheckAttestedHeader(update.AttestedHeader)
}

// NewLightClientFinalityUpdateFromBeaconState tests

func TestLightClient_NewLightClientFinalityUpdateFromBeaconStateAltair(t *testing.T) {
	l := util.NewTestLightClient(t).SetupTestAltair()

	update, err := lightClient.NewLightClientFinalityUpdateFromBeaconState(l.Ctx, l.State, l.Block, l.AttestedState, l.AttestedBlock, l.FinalizedBlock)
	require.NoError(t, err)
	require.NotNil(t, update, "update is nil")

	require.Equal(t, l.Block.Block().Slot(), update.SignatureSlot, "Signature slot is not equal")

	l.CheckSyncAggregate(update.SyncAggregate)
	l.CheckAttestedHeader(update.AttestedHeader)

	finalizedBlockHeader, err := l.FinalizedBlock.Header()
	require.NoError(t, err)

	require.NotNil(t, update.FinalizedHeader, "Finalized header is nil")
	updateFinalizedHeaderBeacon, err := update.FinalizedHeader.GetBeacon()
	require.NoError(t, err)
	require.Equal(t, finalizedBlockHeader.Header.Slot, updateFinalizedHeaderBeacon.Slot, "Finalized header slot is not equal")
	require.Equal(t, finalizedBlockHeader.Header.ProposerIndex, updateFinalizedHeaderBeacon.ProposerIndex, "Finalized header proposer index is not equal")
	require.DeepSSZEqual(t, finalizedBlockHeader.Header.ParentRoot, updateFinalizedHeaderBeacon.ParentRoot, "Finalized header parent root is not equal")
	require.DeepSSZEqual(t, finalizedBlockHeader.Header.StateRoot, updateFinalizedHeaderBeacon.StateRoot, "Finalized header state root is not equal")
	require.DeepSSZEqual(t, finalizedBlockHeader.Header.BodyRoot, updateFinalizedHeaderBeacon.BodyRoot, "Finalized header body root is not equal")
	require.Equal(t, lightClient.FinalityBranchNumOfLeaves, len(update.FinalityBranch), "Invalid finality branch leaves")

	finalityBranch, err := l.AttestedState.FinalizedRootProof(l.Ctx)
	require.NoError(t, err)
	for i, leaf := range update.FinalityBranch {
		require.DeepSSZEqual(t, finalityBranch[i], leaf, "Leaf is not equal")
	}
}

func TestLightClient_NewLightClientFinalityUpdateFromBeaconStateCapella(t *testing.T) {
	l := util.NewTestLightClient(t).SetupTestCapella(false)
	update, err := lightClient.NewLightClientFinalityUpdateFromBeaconState(l.Ctx, l.State, l.Block, l.AttestedState, l.AttestedBlock, l.FinalizedBlock)
	require.NoError(t, err)
	require.NotNil(t, update, "update is nil")

	require.Equal(t, l.Block.Block().Slot(), update.SignatureSlot, "Signature slot is not equal")

	l.CheckSyncAggregate(update.SyncAggregate)
	l.CheckAttestedHeader(update.AttestedHeader)

	finalizedBlockHeader, err := l.FinalizedBlock.Header()
	require.NoError(t, err)
	require.NotNil(t, update.FinalizedHeader, "Finalized header is nil")
	updateFinalizedHeaderBeacon, err := update.FinalizedHeader.GetBeacon()
	require.NoError(t, err)
	require.Equal(t, finalizedBlockHeader.Header.Slot, updateFinalizedHeaderBeacon.Slot, "Finalized header slot is not equal")
	require.Equal(t, finalizedBlockHeader.Header.ProposerIndex, updateFinalizedHeaderBeacon.ProposerIndex, "Finalized header proposer index is not equal")
	require.DeepSSZEqual(t, finalizedBlockHeader.Header.ParentRoot, updateFinalizedHeaderBeacon.ParentRoot, "Finalized header parent root is not equal")
	require.DeepSSZEqual(t, finalizedBlockHeader.Header.StateRoot, updateFinalizedHeaderBeacon.StateRoot, "Finalized header state root is not equal")
	require.DeepSSZEqual(t, finalizedBlockHeader.Header.BodyRoot, updateFinalizedHeaderBeacon.BodyRoot, "Finalized header body root is not equal")
	require.Equal(t, lightClient.FinalityBranchNumOfLeaves, len(update.FinalityBranch), "Invalid finality branch leaves")
	finalityBranch, err := l.AttestedState.FinalizedRootProof(l.Ctx)
	require.NoError(t, err)
	for i, leaf := range update.FinalityBranch {
		require.DeepSSZEqual(t, finalityBranch[i], leaf, "Leaf is not equal")
	}

	// Check Execution BlockHash
	payloadInterface, err := l.FinalizedBlock.Block().Body().Execution()
	require.NoError(t, err)
	transactionsRoot, err := payloadInterface.TransactionsRoot()
	if errors.Is(err, consensus_types.ErrUnsupportedField) {
		transactions, err := payloadInterface.Transactions()
		require.NoError(t, err)
		transactionsRootArray, err := ssz.TransactionsRoot(transactions)
		require.NoError(t, err)
		transactionsRoot = transactionsRootArray[:]
	} else {
		require.NoError(t, err)
	}
	withdrawalsRoot, err := payloadInterface.WithdrawalsRoot()
	if errors.Is(err, consensus_types.ErrUnsupportedField) {
		withdrawals, err := payloadInterface.Withdrawals()
		require.NoError(t, err)
		withdrawalsRootArray, err := ssz.WithdrawalSliceRoot(withdrawals, fieldparams.MaxWithdrawalsPerPayload)
		require.NoError(t, err)
		withdrawalsRoot = withdrawalsRootArray[:]
	} else {
		require.NoError(t, err)
	}
	execution := &v11.ExecutionPayloadHeaderCapella{
		ParentHash:       payloadInterface.ParentHash(),
		FeeRecipient:     payloadInterface.FeeRecipient(),
		StateRoot:        payloadInterface.StateRoot(),
		ReceiptsRoot:     payloadInterface.ReceiptsRoot(),
		LogsBloom:        payloadInterface.LogsBloom(),
		PrevRandao:       payloadInterface.PrevRandao(),
		BlockNumber:      payloadInterface.BlockNumber(),
		GasLimit:         payloadInterface.GasLimit(),
		GasUsed:          payloadInterface.GasUsed(),
		Timestamp:        payloadInterface.Timestamp(),
		ExtraData:        payloadInterface.ExtraData(),
		BaseFeePerGas:    payloadInterface.BaseFeePerGas(),
		BlockHash:        payloadInterface.BlockHash(),
		TransactionsRoot: transactionsRoot,
		WithdrawalsRoot:  withdrawalsRoot,
	}
	require.DeepSSZEqual(t, execution, update.FinalizedHeader.GetHeaderCapella().Execution, "Finalized Block Execution is not equal")
}

func TestLightClient_NewLightClientFinalityUpdateFromBeaconStateDeneb(t *testing.T) {
	l := util.NewTestLightClient(t).SetupTestDeneb(false)

	update, err := lightClient.NewLightClientFinalityUpdateFromBeaconState(l.Ctx, l.State, l.Block, l.AttestedState, l.AttestedBlock, l.FinalizedBlock)
	require.NoError(t, err)
	require.NotNil(t, update, "update is nil")

	require.Equal(t, l.Block.Block().Slot(), update.SignatureSlot, "Signature slot is not equal")

	l.CheckSyncAggregate(update.SyncAggregate)
	l.CheckAttestedHeader(update.AttestedHeader)

	finalizedBlockHeader, err := l.FinalizedBlock.Header()
	require.NoError(t, err)
	require.NotNil(t, update.FinalizedHeader, "Finalized header is nil")
	updateFinalizedHeaderBeacon, err := update.FinalizedHeader.GetBeacon()
	require.NoError(t, err)
	require.Equal(t, finalizedBlockHeader.Header.Slot, updateFinalizedHeaderBeacon.Slot, "Finalized header slot is not equal")
	require.Equal(t, finalizedBlockHeader.Header.ProposerIndex, updateFinalizedHeaderBeacon.ProposerIndex, "Finalized header proposer index is not equal")
	require.DeepSSZEqual(t, finalizedBlockHeader.Header.ParentRoot, updateFinalizedHeaderBeacon.ParentRoot, "Finalized header parent root is not equal")
	require.DeepSSZEqual(t, finalizedBlockHeader.Header.StateRoot, updateFinalizedHeaderBeacon.StateRoot, "Finalized header state root is not equal")
	require.DeepSSZEqual(t, finalizedBlockHeader.Header.BodyRoot, updateFinalizedHeaderBeacon.BodyRoot, "Finalized header body root is not equal")
	require.Equal(t, lightClient.FinalityBranchNumOfLeaves, len(update.FinalityBranch), "Invalid finality branch leaves")
	finalityBranch, err := l.AttestedState.FinalizedRootProof(l.Ctx)
	require.NoError(t, err)
	for i, leaf := range update.FinalityBranch {
		require.DeepSSZEqual(t, finalityBranch[i], leaf, "Leaf is not equal")
	}

	// Check Execution BlockHash
	payloadInterface, err := l.FinalizedBlock.Block().Body().Execution()
	require.NoError(t, err)
	transactionsRoot, err := payloadInterface.TransactionsRoot()
	if errors.Is(err, consensus_types.ErrUnsupportedField) {
		transactions, err := payloadInterface.Transactions()
		require.NoError(t, err)
		transactionsRootArray, err := ssz.TransactionsRoot(transactions)
		require.NoError(t, err)
		transactionsRoot = transactionsRootArray[:]
	} else {
		require.NoError(t, err)
	}
	withdrawalsRoot, err := payloadInterface.WithdrawalsRoot()
	if errors.Is(err, consensus_types.ErrUnsupportedField) {
		withdrawals, err := payloadInterface.Withdrawals()
		require.NoError(t, err)
		withdrawalsRootArray, err := ssz.WithdrawalSliceRoot(withdrawals, fieldparams.MaxWithdrawalsPerPayload)
		require.NoError(t, err)
		withdrawalsRoot = withdrawalsRootArray[:]
	} else {
		require.NoError(t, err)
	}
	execution := &v11.ExecutionPayloadHeaderDeneb{
		ParentHash:       payloadInterface.ParentHash(),
		FeeRecipient:     payloadInterface.FeeRecipient(),
		StateRoot:        payloadInterface.StateRoot(),
		ReceiptsRoot:     payloadInterface.ReceiptsRoot(),
		LogsBloom:        payloadInterface.LogsBloom(),
		PrevRandao:       payloadInterface.PrevRandao(),
		BlockNumber:      payloadInterface.BlockNumber(),
		GasLimit:         payloadInterface.GasLimit(),
		GasUsed:          payloadInterface.GasUsed(),
		Timestamp:        payloadInterface.Timestamp(),
		ExtraData:        payloadInterface.ExtraData(),
		BaseFeePerGas:    payloadInterface.BaseFeePerGas(),
		BlockHash:        payloadInterface.BlockHash(),
		TransactionsRoot: transactionsRoot,
		WithdrawalsRoot:  withdrawalsRoot,
	}
	require.DeepSSZEqual(t, execution, update.FinalizedHeader.GetHeaderDeneb().Execution, "Finalized Block Execution is not equal")
}

func TestLightClient_NewLightClientFinalityUpdateFromBeaconStateAltairFinalizedBlockNil(t *testing.T) {
	l := util.NewTestLightClient(t).SetupTestAltair()

	update, err := lightClient.NewLightClientFinalityUpdateFromBeaconState(l.Ctx, l.State, l.Block, l.AttestedState, l.AttestedBlock, nil)
	require.NoError(t, err)
	require.NotNil(t, update, "update is nil")

	require.Equal(t, l.Block.Block().Slot(), update.SignatureSlot, "Signature slot is not equal")

	l.CheckSyncAggregate(update.SyncAggregate)
	l.CheckAttestedHeader(update.AttestedHeader)

	zeroHash := params.BeaconConfig().ZeroHash[:]
	require.NotNil(t, update.FinalizedHeader, "Finalized header is nil")
	updateFinalizedHeaderBeacon, err := update.FinalizedHeader.GetBeacon()
	require.NoError(t, err)
	require.Equal(t, primitives.Slot(0), updateFinalizedHeaderBeacon.Slot, "Finalized header slot is not zero")
	require.Equal(t, primitives.ValidatorIndex(0), updateFinalizedHeaderBeacon.ProposerIndex, "Finalized header proposer index is not zero")
	require.DeepSSZEqual(t, zeroHash, updateFinalizedHeaderBeacon.ParentRoot, "Finalized header parent root is not zero")
	require.DeepSSZEqual(t, zeroHash, updateFinalizedHeaderBeacon.StateRoot, "Finalized header state root is not zero")
	require.DeepSSZEqual(t, zeroHash, updateFinalizedHeaderBeacon.BodyRoot, "Finalized header body root is not zero")
	require.Equal(t, lightClient.FinalityBranchNumOfLeaves, len(update.FinalityBranch), "Invalid finality branch leaves")
	for _, leaf := range update.FinalityBranch {
		require.DeepSSZEqual(t, zeroHash, leaf, "Leaf is not zero")
	}
}

func TestLightClient_NewLightClientFinalityUpdateFromBeaconStateCapellaFinalizedBlockNil(t *testing.T) {
	l := util.NewTestLightClient(t).SetupTestCapella(false)
	update, err := lightClient.NewLightClientFinalityUpdateFromBeaconState(l.Ctx, l.State, l.Block, l.AttestedState, l.AttestedBlock, nil)
	require.NoError(t, err)
	require.NotNil(t, update, "update is nil")

	require.Equal(t, l.Block.Block().Slot(), update.SignatureSlot, "Signature slot is not equal")

	l.CheckSyncAggregate(update.SyncAggregate)
	l.CheckAttestedHeader(update.AttestedHeader)

	zeroHash := params.BeaconConfig().ZeroHash[:]
	require.NotNil(t, update.FinalizedHeader, "Finalized header is nil")
	updateFinalizedHeaderBeacon, err := update.FinalizedHeader.GetBeacon()
	require.NoError(t, err)
	require.Equal(t, primitives.Slot(0), updateFinalizedHeaderBeacon.Slot, "Finalized header slot is not zero")
	require.Equal(t, primitives.ValidatorIndex(0), updateFinalizedHeaderBeacon.ProposerIndex, "Finalized header proposer index is not zero")
	require.DeepSSZEqual(t, zeroHash, updateFinalizedHeaderBeacon.ParentRoot, "Finalized header parent root is not zero")
	require.DeepSSZEqual(t, zeroHash, updateFinalizedHeaderBeacon.StateRoot, "Finalized header state root is not zero")
	require.DeepSSZEqual(t, zeroHash, updateFinalizedHeaderBeacon.BodyRoot, "Finalized header body root is not zero")
	require.Equal(t, lightClient.FinalityBranchNumOfLeaves, len(update.FinalityBranch), "Invalid finality branch leaves")
	for _, leaf := range update.FinalityBranch {
		require.DeepSSZEqual(t, zeroHash, leaf, "Leaf is not zero")
	}
}

func TestLightClient_NewLightClientFinalityUpdateFromBeaconStateDenebFinalizedBlockNil(t *testing.T) {
	l := util.NewTestLightClient(t).SetupTestDeneb(false)

	update, err := lightClient.NewLightClientFinalityUpdateFromBeaconState(l.Ctx, l.State, l.Block, l.AttestedState, l.AttestedBlock, nil)
	require.NoError(t, err)
	require.NotNil(t, update, "update is nil")

	require.Equal(t, l.Block.Block().Slot(), update.SignatureSlot, "Signature slot is not equal")

	l.CheckSyncAggregate(update.SyncAggregate)
	l.CheckAttestedHeader(update.AttestedHeader)

	zeroHash := params.BeaconConfig().ZeroHash[:]
	require.NotNil(t, update.FinalizedHeader, "Finalized header is nil")
	updateFinalizedHeaderBeacon, err := update.FinalizedHeader.GetBeacon()
	require.NoError(t, err)
	require.Equal(t, primitives.Slot(0), updateFinalizedHeaderBeacon.Slot, "Finalized header slot is not zero")
	require.Equal(t, primitives.ValidatorIndex(0), updateFinalizedHeaderBeacon.ProposerIndex, "Finalized header proposer index is not zero")
	require.DeepSSZEqual(t, zeroHash, updateFinalizedHeaderBeacon.ParentRoot, "Finalized header parent root is not zero")
	require.DeepSSZEqual(t, zeroHash, updateFinalizedHeaderBeacon.StateRoot, "Finalized header state root is not zero")
	require.DeepSSZEqual(t, zeroHash, updateFinalizedHeaderBeacon.BodyRoot, "Finalized header body root is not zero")
	require.DeepSSZEqual(t, zeroHash, update.FinalizedHeader.GetHeaderDeneb().Execution.BlockHash, "Execution BlockHash is not zero")
	require.Equal(t, lightClient.FinalityBranchNumOfLeaves, len(update.FinalityBranch), "Invalid finality branch leaves")
	for _, leaf := range update.FinalityBranch {
		require.DeepSSZEqual(t, zeroHash, leaf, "Leaf is not zero")
	}
}

func TestLightClient_NewLightClientFinalityUpdateFromBeaconStateCapellaFinalizedBlockInPreviousFork(t *testing.T) {
	l := util.NewTestLightClient(t).SetupTestCapellaFinalizedBlockAltair(false)
	update, err := lightClient.NewLightClientFinalityUpdateFromBeaconState(l.Ctx, l.State, l.Block, l.AttestedState, l.AttestedBlock, l.FinalizedBlock)
	require.NoError(t, err)
	require.NotNil(t, update, "update is nil")

	require.Equal(t, l.Block.Block().Slot(), update.SignatureSlot, "Signature slot is not equal")

	l.CheckSyncAggregate(update.SyncAggregate)
	l.CheckAttestedHeader(update.AttestedHeader)

	finalizedBlockHeader, err := l.FinalizedBlock.Header()
	require.NoError(t, err)
	require.NotNil(t, update.FinalizedHeader, "Finalized header is nil")
	updateFinalizedHeaderBeacon, err := update.FinalizedHeader.GetBeacon()
	require.NoError(t, err)
	require.Equal(t, finalizedBlockHeader.Header.Slot, updateFinalizedHeaderBeacon.Slot, "Finalized header slot is not equal")
	require.Equal(t, finalizedBlockHeader.Header.ProposerIndex, updateFinalizedHeaderBeacon.ProposerIndex, "Finalized header proposer index is not equal")
	require.DeepSSZEqual(t, finalizedBlockHeader.Header.ParentRoot, updateFinalizedHeaderBeacon.ParentRoot, "Finalized header parent root is not equal")
	require.DeepSSZEqual(t, finalizedBlockHeader.Header.StateRoot, updateFinalizedHeaderBeacon.StateRoot, "Finalized header state root is not equal")
	require.DeepSSZEqual(t, finalizedBlockHeader.Header.BodyRoot, updateFinalizedHeaderBeacon.BodyRoot, "Finalized header body root is not equal")
	require.Equal(t, lightClient.FinalityBranchNumOfLeaves, len(update.FinalityBranch), "Invalid finality branch leaves")
	finalityBranch, err := l.AttestedState.FinalizedRootProof(l.Ctx)
	require.NoError(t, err)
	for i, leaf := range update.FinalityBranch {
		require.DeepSSZEqual(t, finalityBranch[i], leaf, "Leaf is not equal")
	}

}

func TestLightClient_NewLightClientFinalityUpdateFromBeaconStateDenebFinalizedBlockInPreviousFork(t *testing.T) {
	l := util.NewTestLightClient(t).SetupTestDenebFinalizedBlockCapella(false)

	update, err := lightClient.NewLightClientFinalityUpdateFromBeaconState(l.Ctx, l.State, l.Block, l.AttestedState, l.AttestedBlock, l.FinalizedBlock)
	require.NoError(t, err)
	require.NotNil(t, update, "update is nil")

	require.Equal(t, l.Block.Block().Slot(), update.SignatureSlot, "Signature slot is not equal")

	l.CheckSyncAggregate(update.SyncAggregate)
	l.CheckAttestedHeader(update.AttestedHeader)

	//zeroHash := params.BeaconConfig().ZeroHash[:]
	finalizedBlockHeader, err := l.FinalizedBlock.Header()
	require.NoError(t, err)
	require.NotNil(t, update.FinalizedHeader, "Finalized header is nil")
	updateFinalizedHeaderBeacon, err := update.FinalizedHeader.GetBeacon()
	require.NoError(t, err)
	require.Equal(t, finalizedBlockHeader.Header.Slot, updateFinalizedHeaderBeacon.Slot, "Finalized header slot is not equal")
	require.Equal(t, finalizedBlockHeader.Header.ProposerIndex, updateFinalizedHeaderBeacon.ProposerIndex, "Finalized header proposer index is not equal")
	require.DeepSSZEqual(t, finalizedBlockHeader.Header.ParentRoot, updateFinalizedHeaderBeacon.ParentRoot, "Finalized header parent root is not equal")
	require.DeepSSZEqual(t, finalizedBlockHeader.Header.StateRoot, updateFinalizedHeaderBeacon.StateRoot, "Finalized header state root is not equal")
	require.DeepSSZEqual(t, finalizedBlockHeader.Header.BodyRoot, updateFinalizedHeaderBeacon.BodyRoot, "Finalized header body root is not equal")
	require.Equal(t, lightClient.FinalityBranchNumOfLeaves, len(update.FinalityBranch), "Invalid finality branch leaves")
	finalityBranch, err := l.AttestedState.FinalizedRootProof(l.Ctx)
	require.NoError(t, err)
	for i, leaf := range update.FinalityBranch {
		require.DeepSSZEqual(t, finalityBranch[i], leaf, "Leaf is not equal")
	}

	// Check Execution BlockHash
	payloadInterface, err := l.FinalizedBlock.Block().Body().Execution()
	require.NoError(t, err)
	transactionsRoot, err := payloadInterface.TransactionsRoot()
	if errors.Is(err, consensus_types.ErrUnsupportedField) {
		transactions, err := payloadInterface.Transactions()
		require.NoError(t, err)
		transactionsRootArray, err := ssz.TransactionsRoot(transactions)
		require.NoError(t, err)
		transactionsRoot = transactionsRootArray[:]
	} else {
		require.NoError(t, err)
	}
	withdrawalsRoot, err := payloadInterface.WithdrawalsRoot()
	if errors.Is(err, consensus_types.ErrUnsupportedField) {
		withdrawals, err := payloadInterface.Withdrawals()
		require.NoError(t, err)
		withdrawalsRootArray, err := ssz.WithdrawalSliceRoot(withdrawals, fieldparams.MaxWithdrawalsPerPayload)
		require.NoError(t, err)
		withdrawalsRoot = withdrawalsRootArray[:]
	} else {
		require.NoError(t, err)
	}
	execution := &v11.ExecutionPayloadHeaderCapella{
		ParentHash:       payloadInterface.ParentHash(),
		FeeRecipient:     payloadInterface.FeeRecipient(),
		StateRoot:        payloadInterface.StateRoot(),
		ReceiptsRoot:     payloadInterface.ReceiptsRoot(),
		LogsBloom:        payloadInterface.LogsBloom(),
		PrevRandao:       payloadInterface.PrevRandao(),
		BlockNumber:      payloadInterface.BlockNumber(),
		GasLimit:         payloadInterface.GasLimit(),
		GasUsed:          payloadInterface.GasUsed(),
		Timestamp:        payloadInterface.Timestamp(),
		ExtraData:        payloadInterface.ExtraData(),
		BaseFeePerGas:    payloadInterface.BaseFeePerGas(),
		BlockHash:        payloadInterface.BlockHash(),
		TransactionsRoot: transactionsRoot,
		WithdrawalsRoot:  withdrawalsRoot,
	}
	require.DeepSSZEqual(t, execution, update.FinalizedHeader.GetHeaderCapella().Execution, "Finalized Block Execution is not equal")
}

// BlockToLightClientHeader tests

func TestLightClient_BlockToLightClientHeaderAltair(t *testing.T) {
	l := util.NewTestLightClient(t).SetupTestAltair()
=======
	t.Run("Capella", func(t *testing.T) {
		l := util.NewTestLightClient(t).SetupTestCapella(false)

		update, err := lightClient.NewLightClientOptimisticUpdateFromBeaconState(l.Ctx, l.State, l.Block, l.AttestedState, l.AttestedBlock)
		require.NoError(t, err)
		require.NotNil(t, update, "update is nil")

		require.Equal(t, l.Block.Block().Slot(), update.SignatureSlot, "Signature slot is not equal")
>>>>>>> 6af44a14

		l.CheckSyncAggregate(update.SyncAggregate)
		l.CheckAttestedHeader(update.AttestedHeader)
	})

	t.Run("Deneb", func(t *testing.T) {
		l := util.NewTestLightClient(t).SetupTestDeneb(false)

		update, err := lightClient.NewLightClientOptimisticUpdateFromBeaconState(l.Ctx, l.State, l.Block, l.AttestedState, l.AttestedBlock)
		require.NoError(t, err)
		require.NotNil(t, update, "update is nil")

		require.Equal(t, l.Block.Block().Slot(), update.SignatureSlot, "Signature slot is not equal")

		l.CheckSyncAggregate(update.SyncAggregate)
		l.CheckAttestedHeader(update.AttestedHeader)
	})
}

<<<<<<< HEAD
func TestLightClient_BlockToLightClientHeaderDeneb_BlindedBeaconBlock(t *testing.T) {
	l := util.NewTestLightClient(t).SetupTestDeneb(true)

	header, err := lightClient.BlockToLightClientHeaderDeneb(l.Ctx, l.Block)
	require.NoError(t, err)
	require.NotNil(t, header, "header is nil")

	parentRoot := l.Block.Block().ParentRoot()
	stateRoot := l.Block.Block().StateRoot()
	bodyRoot, err := l.Block.Block().Body().HashTreeRoot()
	require.NoError(t, err)

	payload, err := l.Block.Block().Body().Execution()
	require.NoError(t, err)

	transactionsRoot, err := payload.TransactionsRoot()
	require.NoError(t, err)

	withdrawalsRoot, err := payload.WithdrawalsRoot()
	require.NoError(t, err)

	blobGasUsed, err := payload.BlobGasUsed()
	require.NoError(t, err)

	excessBlobGas, err := payload.ExcessBlobGas()
	require.NoError(t, err)

	executionHeader := &v11.ExecutionPayloadHeaderDeneb{
		ParentHash:       payload.ParentHash(),
		FeeRecipient:     payload.FeeRecipient(),
		StateRoot:        payload.StateRoot(),
		ReceiptsRoot:     payload.ReceiptsRoot(),
		LogsBloom:        payload.LogsBloom(),
		PrevRandao:       payload.PrevRandao(),
		BlockNumber:      payload.BlockNumber(),
		GasLimit:         payload.GasLimit(),
		GasUsed:          payload.GasUsed(),
		Timestamp:        payload.Timestamp(),
		ExtraData:        payload.ExtraData(),
		BaseFeePerGas:    payload.BaseFeePerGas(),
		BlockHash:        payload.BlockHash(),
		TransactionsRoot: transactionsRoot,
		WithdrawalsRoot:  withdrawalsRoot,
		BlobGasUsed:      blobGasUsed,
		ExcessBlobGas:    excessBlobGas,
	}

	executionPayloadProof, err := blocks.PayloadProof(l.Ctx, l.Block.Block())
	require.NoError(t, err)

	require.Equal(t, l.Block.Block().Slot(), header.Beacon.Slot, "Slot is not equal")
	require.Equal(t, l.Block.Block().ProposerIndex(), header.Beacon.ProposerIndex, "Proposer index is not equal")
	require.DeepSSZEqual(t, parentRoot[:], header.Beacon.ParentRoot, "Parent root is not equal")
	require.DeepSSZEqual(t, stateRoot[:], header.Beacon.StateRoot, "State root is not equal")
	require.DeepSSZEqual(t, bodyRoot[:], header.Beacon.BodyRoot, "Body root is not equal")

	require.DeepSSZEqual(t, executionHeader, header.Execution, "Execution headers are not equal")

	require.DeepSSZEqual(t, executionPayloadProof, header.ExecutionBranch, "Execution payload proofs are not equal")
=======
func TestLightClient_NewLightClientFinalityUpdateFromBeaconState(t *testing.T) {
	t.Run("Altair", func(t *testing.T) {
		l := util.NewTestLightClient(t).SetupTestAltair()

		t.Run("FinalizedBlock Not Nil", func(t *testing.T) {
			update, err := lightClient.NewLightClientFinalityUpdateFromBeaconState(l.Ctx, l.State, l.Block, l.AttestedState, l.AttestedBlock, l.FinalizedBlock)
			require.NoError(t, err)
			require.NotNil(t, update, "update is nil")

			require.Equal(t, l.Block.Block().Slot(), update.SignatureSlot, "Signature slot is not equal")

			l.CheckSyncAggregate(update.SyncAggregate)
			l.CheckAttestedHeader(update.AttestedHeader)

			finalizedBlockHeader, err := l.FinalizedBlock.Header()
			require.NoError(t, err)

			//zeroHash := params.BeaconConfig().ZeroHash[:]
			require.NotNil(t, update.FinalizedHeader, "Finalized header is nil")
			updateFinalizedHeaderBeacon, err := update.FinalizedHeader.GetBeacon()
			require.NoError(t, err)
			require.Equal(t, finalizedBlockHeader.Header.Slot, updateFinalizedHeaderBeacon.Slot, "Finalized header slot is not equal")
			require.Equal(t, finalizedBlockHeader.Header.ProposerIndex, updateFinalizedHeaderBeacon.ProposerIndex, "Finalized header proposer index is not equal")
			require.DeepSSZEqual(t, finalizedBlockHeader.Header.ParentRoot, updateFinalizedHeaderBeacon.ParentRoot, "Finalized header parent root is not equal")
			require.DeepSSZEqual(t, finalizedBlockHeader.Header.StateRoot, updateFinalizedHeaderBeacon.StateRoot, "Finalized header state root is not equal")
			require.DeepSSZEqual(t, finalizedBlockHeader.Header.BodyRoot, updateFinalizedHeaderBeacon.BodyRoot, "Finalized header body root is not equal")
			require.Equal(t, lightClient.FinalityBranchNumOfLeaves, len(update.FinalityBranch), "Invalid finality branch leaves")

			finalityBranch, err := l.AttestedState.FinalizedRootProof(l.Ctx)
			require.NoError(t, err)
			for i, leaf := range update.FinalityBranch {
				require.DeepSSZEqual(t, finalityBranch[i], leaf, "Leaf is not equal")
			}
		})
	})

	t.Run("Capella", func(t *testing.T) {

		t.Run("FinalizedBlock Not Nil", func(t *testing.T) {
			l := util.NewTestLightClient(t).SetupTestCapella(false)
			update, err := lightClient.NewLightClientFinalityUpdateFromBeaconState(l.Ctx, l.State, l.Block, l.AttestedState, l.AttestedBlock, l.FinalizedBlock)
			require.NoError(t, err)
			require.NotNil(t, update, "update is nil")

			require.Equal(t, l.Block.Block().Slot(), update.SignatureSlot, "Signature slot is not equal")

			l.CheckSyncAggregate(update.SyncAggregate)
			l.CheckAttestedHeader(update.AttestedHeader)

			finalizedBlockHeader, err := l.FinalizedBlock.Header()
			require.NoError(t, err)
			require.NotNil(t, update.FinalizedHeader, "Finalized header is nil")
			updateFinalizedHeaderBeacon, err := update.FinalizedHeader.GetBeacon()
			require.NoError(t, err)
			require.Equal(t, finalizedBlockHeader.Header.Slot, updateFinalizedHeaderBeacon.Slot, "Finalized header slot is not equal")
			require.Equal(t, finalizedBlockHeader.Header.ProposerIndex, updateFinalizedHeaderBeacon.ProposerIndex, "Finalized header proposer index is not equal")
			require.DeepSSZEqual(t, finalizedBlockHeader.Header.ParentRoot, updateFinalizedHeaderBeacon.ParentRoot, "Finalized header parent root is not equal")
			require.DeepSSZEqual(t, finalizedBlockHeader.Header.StateRoot, updateFinalizedHeaderBeacon.StateRoot, "Finalized header state root is not equal")
			require.DeepSSZEqual(t, finalizedBlockHeader.Header.BodyRoot, updateFinalizedHeaderBeacon.BodyRoot, "Finalized header body root is not equal")
			require.Equal(t, lightClient.FinalityBranchNumOfLeaves, len(update.FinalityBranch), "Invalid finality branch leaves")
			finalityBranch, err := l.AttestedState.FinalizedRootProof(l.Ctx)
			require.NoError(t, err)
			for i, leaf := range update.FinalityBranch {
				require.DeepSSZEqual(t, finalityBranch[i], leaf, "Leaf is not equal")
			}

			// Check Execution BlockHash
			payloadInterface, err := l.FinalizedBlock.Block().Body().Execution()
			require.NoError(t, err)
			transactionsRoot, err := payloadInterface.TransactionsRoot()
			if errors.Is(err, consensus_types.ErrUnsupportedField) {
				transactions, err := payloadInterface.Transactions()
				require.NoError(t, err)
				transactionsRootArray, err := ssz.TransactionsRoot(transactions)
				require.NoError(t, err)
				transactionsRoot = transactionsRootArray[:]
			} else {
				require.NoError(t, err)
			}
			withdrawalsRoot, err := payloadInterface.WithdrawalsRoot()
			if errors.Is(err, consensus_types.ErrUnsupportedField) {
				withdrawals, err := payloadInterface.Withdrawals()
				require.NoError(t, err)
				withdrawalsRootArray, err := ssz.WithdrawalSliceRoot(withdrawals, fieldparams.MaxWithdrawalsPerPayload)
				require.NoError(t, err)
				withdrawalsRoot = withdrawalsRootArray[:]
			} else {
				require.NoError(t, err)
			}
			execution := &v11.ExecutionPayloadHeaderCapella{
				ParentHash:       payloadInterface.ParentHash(),
				FeeRecipient:     payloadInterface.FeeRecipient(),
				StateRoot:        payloadInterface.StateRoot(),
				ReceiptsRoot:     payloadInterface.ReceiptsRoot(),
				LogsBloom:        payloadInterface.LogsBloom(),
				PrevRandao:       payloadInterface.PrevRandao(),
				BlockNumber:      payloadInterface.BlockNumber(),
				GasLimit:         payloadInterface.GasLimit(),
				GasUsed:          payloadInterface.GasUsed(),
				Timestamp:        payloadInterface.Timestamp(),
				ExtraData:        payloadInterface.ExtraData(),
				BaseFeePerGas:    payloadInterface.BaseFeePerGas(),
				BlockHash:        payloadInterface.BlockHash(),
				TransactionsRoot: transactionsRoot,
				WithdrawalsRoot:  withdrawalsRoot,
			}
			require.DeepSSZEqual(t, execution, update.FinalizedHeader.GetHeaderCapella().Execution, "Finalized Block Execution is not equal")
		})

		t.Run("FinalizedBlock In Previous Fork", func(t *testing.T) {
			l := util.NewTestLightClient(t).SetupTestCapellaFinalizedBlockAltair(false)
			update, err := lightClient.NewLightClientFinalityUpdateFromBeaconState(l.Ctx, l.State, l.Block, l.AttestedState, l.AttestedBlock, l.FinalizedBlock)
			require.NoError(t, err)
			require.NotNil(t, update, "update is nil")

			require.Equal(t, l.Block.Block().Slot(), update.SignatureSlot, "Signature slot is not equal")

			l.CheckSyncAggregate(update.SyncAggregate)
			l.CheckAttestedHeader(update.AttestedHeader)

			finalizedBlockHeader, err := l.FinalizedBlock.Header()
			require.NoError(t, err)
			require.NotNil(t, update.FinalizedHeader, "Finalized header is nil")
			updateFinalizedHeaderBeacon, err := update.FinalizedHeader.GetBeacon()
			require.NoError(t, err)
			require.Equal(t, finalizedBlockHeader.Header.Slot, updateFinalizedHeaderBeacon.Slot, "Finalized header slot is not equal")
			require.Equal(t, finalizedBlockHeader.Header.ProposerIndex, updateFinalizedHeaderBeacon.ProposerIndex, "Finalized header proposer index is not equal")
			require.DeepSSZEqual(t, finalizedBlockHeader.Header.ParentRoot, updateFinalizedHeaderBeacon.ParentRoot, "Finalized header parent root is not equal")
			require.DeepSSZEqual(t, finalizedBlockHeader.Header.StateRoot, updateFinalizedHeaderBeacon.StateRoot, "Finalized header state root is not equal")
			require.DeepSSZEqual(t, finalizedBlockHeader.Header.BodyRoot, updateFinalizedHeaderBeacon.BodyRoot, "Finalized header body root is not equal")
			require.Equal(t, lightClient.FinalityBranchNumOfLeaves, len(update.FinalityBranch), "Invalid finality branch leaves")
			finalityBranch, err := l.AttestedState.FinalizedRootProof(l.Ctx)
			require.NoError(t, err)
			for i, leaf := range update.FinalityBranch {
				require.DeepSSZEqual(t, finalityBranch[i], leaf, "Leaf is not equal")
			}
		})
	})

	t.Run("Deneb", func(t *testing.T) {

		t.Run("FinalizedBlock Not Nil", func(t *testing.T) {
			l := util.NewTestLightClient(t).SetupTestDeneb(false)

			update, err := lightClient.NewLightClientFinalityUpdateFromBeaconState(l.Ctx, l.State, l.Block, l.AttestedState, l.AttestedBlock, l.FinalizedBlock)
			require.NoError(t, err)
			require.NotNil(t, update, "update is nil")

			require.Equal(t, l.Block.Block().Slot(), update.SignatureSlot, "Signature slot is not equal")

			l.CheckSyncAggregate(update.SyncAggregate)
			l.CheckAttestedHeader(update.AttestedHeader)

			//zeroHash := params.BeaconConfig().ZeroHash[:]
			finalizedBlockHeader, err := l.FinalizedBlock.Header()
			require.NoError(t, err)
			require.NotNil(t, update.FinalizedHeader, "Finalized header is nil")
			updateFinalizedHeaderBeacon, err := update.FinalizedHeader.GetBeacon()
			require.NoError(t, err)
			require.Equal(t, finalizedBlockHeader.Header.Slot, updateFinalizedHeaderBeacon.Slot, "Finalized header slot is not equal")
			require.Equal(t, finalizedBlockHeader.Header.ProposerIndex, updateFinalizedHeaderBeacon.ProposerIndex, "Finalized header proposer index is not equal")
			require.DeepSSZEqual(t, finalizedBlockHeader.Header.ParentRoot, updateFinalizedHeaderBeacon.ParentRoot, "Finalized header parent root is not equal")
			require.DeepSSZEqual(t, finalizedBlockHeader.Header.StateRoot, updateFinalizedHeaderBeacon.StateRoot, "Finalized header state root is not equal")
			require.DeepSSZEqual(t, finalizedBlockHeader.Header.BodyRoot, updateFinalizedHeaderBeacon.BodyRoot, "Finalized header body root is not equal")
			require.Equal(t, lightClient.FinalityBranchNumOfLeaves, len(update.FinalityBranch), "Invalid finality branch leaves")
			finalityBranch, err := l.AttestedState.FinalizedRootProof(l.Ctx)
			require.NoError(t, err)
			for i, leaf := range update.FinalityBranch {
				require.DeepSSZEqual(t, finalityBranch[i], leaf, "Leaf is not equal")
			}

			// Check Execution BlockHash
			payloadInterface, err := l.FinalizedBlock.Block().Body().Execution()
			require.NoError(t, err)
			transactionsRoot, err := payloadInterface.TransactionsRoot()
			if errors.Is(err, consensus_types.ErrUnsupportedField) {
				transactions, err := payloadInterface.Transactions()
				require.NoError(t, err)
				transactionsRootArray, err := ssz.TransactionsRoot(transactions)
				require.NoError(t, err)
				transactionsRoot = transactionsRootArray[:]
			} else {
				require.NoError(t, err)
			}
			withdrawalsRoot, err := payloadInterface.WithdrawalsRoot()
			if errors.Is(err, consensus_types.ErrUnsupportedField) {
				withdrawals, err := payloadInterface.Withdrawals()
				require.NoError(t, err)
				withdrawalsRootArray, err := ssz.WithdrawalSliceRoot(withdrawals, fieldparams.MaxWithdrawalsPerPayload)
				require.NoError(t, err)
				withdrawalsRoot = withdrawalsRootArray[:]
			} else {
				require.NoError(t, err)
			}
			execution := &v11.ExecutionPayloadHeaderDeneb{
				ParentHash:       payloadInterface.ParentHash(),
				FeeRecipient:     payloadInterface.FeeRecipient(),
				StateRoot:        payloadInterface.StateRoot(),
				ReceiptsRoot:     payloadInterface.ReceiptsRoot(),
				LogsBloom:        payloadInterface.LogsBloom(),
				PrevRandao:       payloadInterface.PrevRandao(),
				BlockNumber:      payloadInterface.BlockNumber(),
				GasLimit:         payloadInterface.GasLimit(),
				GasUsed:          payloadInterface.GasUsed(),
				Timestamp:        payloadInterface.Timestamp(),
				ExtraData:        payloadInterface.ExtraData(),
				BaseFeePerGas:    payloadInterface.BaseFeePerGas(),
				BlockHash:        payloadInterface.BlockHash(),
				TransactionsRoot: transactionsRoot,
				WithdrawalsRoot:  withdrawalsRoot,
			}
			require.DeepSSZEqual(t, execution, update.FinalizedHeader.GetHeaderDeneb().Execution, "Finalized Block Execution is not equal")
		})

		t.Run("FinalizedBlock In Previous Fork", func(t *testing.T) {
			l := util.NewTestLightClient(t).SetupTestDenebFinalizedBlockCapella(false)

			update, err := lightClient.NewLightClientFinalityUpdateFromBeaconState(l.Ctx, l.State, l.Block, l.AttestedState, l.AttestedBlock, l.FinalizedBlock)
			require.NoError(t, err)
			require.NotNil(t, update, "update is nil")

			require.Equal(t, l.Block.Block().Slot(), update.SignatureSlot, "Signature slot is not equal")

			l.CheckSyncAggregate(update.SyncAggregate)
			l.CheckAttestedHeader(update.AttestedHeader)

			finalizedBlockHeader, err := l.FinalizedBlock.Header()
			require.NoError(t, err)
			require.NotNil(t, update.FinalizedHeader, "Finalized header is nil")
			updateFinalizedHeaderBeacon, err := update.FinalizedHeader.GetBeacon()
			require.NoError(t, err)
			require.Equal(t, finalizedBlockHeader.Header.Slot, updateFinalizedHeaderBeacon.Slot, "Finalized header slot is not equal")
			require.Equal(t, finalizedBlockHeader.Header.ProposerIndex, updateFinalizedHeaderBeacon.ProposerIndex, "Finalized header proposer index is not equal")
			require.DeepSSZEqual(t, finalizedBlockHeader.Header.ParentRoot, updateFinalizedHeaderBeacon.ParentRoot, "Finalized header parent root is not equal")
			require.DeepSSZEqual(t, finalizedBlockHeader.Header.StateRoot, updateFinalizedHeaderBeacon.StateRoot, "Finalized header state root is not equal")
			require.DeepSSZEqual(t, finalizedBlockHeader.Header.BodyRoot, updateFinalizedHeaderBeacon.BodyRoot, "Finalized header body root is not equal")
			require.Equal(t, lightClient.FinalityBranchNumOfLeaves, len(update.FinalityBranch), "Invalid finality branch leaves")
			finalityBranch, err := l.AttestedState.FinalizedRootProof(l.Ctx)
			require.NoError(t, err)
			for i, leaf := range update.FinalityBranch {
				require.DeepSSZEqual(t, finalityBranch[i], leaf, "Leaf is not equal")
			}

			// Check Execution BlockHash
			payloadInterface, err := l.FinalizedBlock.Block().Body().Execution()
			require.NoError(t, err)
			transactionsRoot, err := payloadInterface.TransactionsRoot()
			if errors.Is(err, consensus_types.ErrUnsupportedField) {
				transactions, err := payloadInterface.Transactions()
				require.NoError(t, err)
				transactionsRootArray, err := ssz.TransactionsRoot(transactions)
				require.NoError(t, err)
				transactionsRoot = transactionsRootArray[:]
			} else {
				require.NoError(t, err)
			}
			withdrawalsRoot, err := payloadInterface.WithdrawalsRoot()
			if errors.Is(err, consensus_types.ErrUnsupportedField) {
				withdrawals, err := payloadInterface.Withdrawals()
				require.NoError(t, err)
				withdrawalsRootArray, err := ssz.WithdrawalSliceRoot(withdrawals, fieldparams.MaxWithdrawalsPerPayload)
				require.NoError(t, err)
				withdrawalsRoot = withdrawalsRootArray[:]
			} else {
				require.NoError(t, err)
			}
			execution := &v11.ExecutionPayloadHeaderCapella{
				ParentHash:       payloadInterface.ParentHash(),
				FeeRecipient:     payloadInterface.FeeRecipient(),
				StateRoot:        payloadInterface.StateRoot(),
				ReceiptsRoot:     payloadInterface.ReceiptsRoot(),
				LogsBloom:        payloadInterface.LogsBloom(),
				PrevRandao:       payloadInterface.PrevRandao(),
				BlockNumber:      payloadInterface.BlockNumber(),
				GasLimit:         payloadInterface.GasLimit(),
				GasUsed:          payloadInterface.GasUsed(),
				Timestamp:        payloadInterface.Timestamp(),
				ExtraData:        payloadInterface.ExtraData(),
				BaseFeePerGas:    payloadInterface.BaseFeePerGas(),
				BlockHash:        payloadInterface.BlockHash(),
				TransactionsRoot: transactionsRoot,
				WithdrawalsRoot:  withdrawalsRoot,
			}
			require.DeepSSZEqual(t, execution, update.FinalizedHeader.GetHeaderCapella().Execution, "Finalized Block Execution is not equal")
		})
	})
}

func TestLightClient_BlockToLightClientHeader(t *testing.T) {
	t.Run("Altair", func(t *testing.T) {
		l := util.NewTestLightClient(t).SetupTestAltair()

		header, err := lightClient.BlockToLightClientHeaderAltair(l.Block)
		require.NoError(t, err)
		require.NotNil(t, header, "header is nil")

		parentRoot := l.Block.Block().ParentRoot()
		stateRoot := l.Block.Block().StateRoot()
		bodyRoot, err := l.Block.Block().Body().HashTreeRoot()
		require.NoError(t, err)

		require.Equal(t, l.Block.Block().Slot(), header.Beacon.Slot, "Slot is not equal")
		require.Equal(t, l.Block.Block().ProposerIndex(), header.Beacon.ProposerIndex, "Proposer index is not equal")
		require.DeepSSZEqual(t, parentRoot[:], header.Beacon.ParentRoot, "Parent root is not equal")
		require.DeepSSZEqual(t, stateRoot[:], header.Beacon.StateRoot, "State root is not equal")
		require.DeepSSZEqual(t, bodyRoot[:], header.Beacon.BodyRoot, "Body root is not equal")
	})

	t.Run("Capella", func(t *testing.T) {
		t.Run("Non-Blinded Beacon Block", func(t *testing.T) {
			l := util.NewTestLightClient(t).SetupTestCapella(false)

			header, err := lightClient.BlockToLightClientHeaderCapella(l.Ctx, l.Block)
			require.NoError(t, err)
			require.NotNil(t, header, "header is nil")

			parentRoot := l.Block.Block().ParentRoot()
			stateRoot := l.Block.Block().StateRoot()
			bodyRoot, err := l.Block.Block().Body().HashTreeRoot()
			require.NoError(t, err)

			payload, err := l.Block.Block().Body().Execution()
			require.NoError(t, err)

			transactionsRoot, err := light_client.ComputeTransactionsRoot(payload)
			require.NoError(t, err)

			withdrawalsRoot, err := light_client.ComputeWithdrawalsRoot(payload)
			require.NoError(t, err)

			executionHeader := &v11.ExecutionPayloadHeaderCapella{
				ParentHash:       payload.ParentHash(),
				FeeRecipient:     payload.FeeRecipient(),
				StateRoot:        payload.StateRoot(),
				ReceiptsRoot:     payload.ReceiptsRoot(),
				LogsBloom:        payload.LogsBloom(),
				PrevRandao:       payload.PrevRandao(),
				BlockNumber:      payload.BlockNumber(),
				GasLimit:         payload.GasLimit(),
				GasUsed:          payload.GasUsed(),
				Timestamp:        payload.Timestamp(),
				ExtraData:        payload.ExtraData(),
				BaseFeePerGas:    payload.BaseFeePerGas(),
				BlockHash:        payload.BlockHash(),
				TransactionsRoot: transactionsRoot,
				WithdrawalsRoot:  withdrawalsRoot,
			}

			executionPayloadProof, err := blocks.PayloadProof(l.Ctx, l.Block.Block())
			require.NoError(t, err)

			require.Equal(t, l.Block.Block().Slot(), header.Beacon.Slot, "Slot is not equal")
			require.Equal(t, l.Block.Block().ProposerIndex(), header.Beacon.ProposerIndex, "Proposer index is not equal")
			require.DeepSSZEqual(t, parentRoot[:], header.Beacon.ParentRoot, "Parent root is not equal")
			require.DeepSSZEqual(t, stateRoot[:], header.Beacon.StateRoot, "State root is not equal")
			require.DeepSSZEqual(t, bodyRoot[:], header.Beacon.BodyRoot, "Body root is not equal")

			require.DeepSSZEqual(t, executionHeader, header.Execution, "Execution headers are not equal")

			require.DeepSSZEqual(t, executionPayloadProof, header.ExecutionBranch, "Execution payload proofs are not equal")
		})

		t.Run("Blinded Beacon Block", func(t *testing.T) {
			l := util.NewTestLightClient(t).SetupTestCapella(true)

			header, err := lightClient.BlockToLightClientHeaderCapella(l.Ctx, l.Block)
			require.NoError(t, err)
			require.NotNil(t, header, "header is nil")

			parentRoot := l.Block.Block().ParentRoot()
			stateRoot := l.Block.Block().StateRoot()
			bodyRoot, err := l.Block.Block().Body().HashTreeRoot()
			require.NoError(t, err)

			payload, err := l.Block.Block().Body().Execution()
			require.NoError(t, err)

			transactionsRoot, err := payload.TransactionsRoot()
			require.NoError(t, err)

			withdrawalsRoot, err := payload.WithdrawalsRoot()
			require.NoError(t, err)

			executionHeader := &v11.ExecutionPayloadHeaderCapella{
				ParentHash:       payload.ParentHash(),
				FeeRecipient:     payload.FeeRecipient(),
				StateRoot:        payload.StateRoot(),
				ReceiptsRoot:     payload.ReceiptsRoot(),
				LogsBloom:        payload.LogsBloom(),
				PrevRandao:       payload.PrevRandao(),
				BlockNumber:      payload.BlockNumber(),
				GasLimit:         payload.GasLimit(),
				GasUsed:          payload.GasUsed(),
				Timestamp:        payload.Timestamp(),
				ExtraData:        payload.ExtraData(),
				BaseFeePerGas:    payload.BaseFeePerGas(),
				BlockHash:        payload.BlockHash(),
				TransactionsRoot: transactionsRoot,
				WithdrawalsRoot:  withdrawalsRoot,
			}

			executionPayloadProof, err := blocks.PayloadProof(l.Ctx, l.Block.Block())
			require.NoError(t, err)

			require.Equal(t, l.Block.Block().Slot(), header.Beacon.Slot, "Slot is not equal")
			require.Equal(t, l.Block.Block().ProposerIndex(), header.Beacon.ProposerIndex, "Proposer index is not equal")
			require.DeepSSZEqual(t, parentRoot[:], header.Beacon.ParentRoot, "Parent root is not equal")
			require.DeepSSZEqual(t, stateRoot[:], header.Beacon.StateRoot, "State root is not equal")
			require.DeepSSZEqual(t, bodyRoot[:], header.Beacon.BodyRoot, "Body root is not equal")

			require.DeepSSZEqual(t, executionHeader, header.Execution, "Execution headers are not equal")

			require.DeepSSZEqual(t, executionPayloadProof, header.ExecutionBranch, "Execution payload proofs are not equal")
		})
	})

	t.Run("Deneb", func(t *testing.T) {
		t.Run("Non-Blinded Beacon Block", func(t *testing.T) {
			l := util.NewTestLightClient(t).SetupTestDeneb(false)

			header, err := lightClient.BlockToLightClientHeaderDeneb(l.Ctx, l.Block)
			require.NoError(t, err)
			require.NotNil(t, header, "header is nil")

			parentRoot := l.Block.Block().ParentRoot()
			stateRoot := l.Block.Block().StateRoot()
			bodyRoot, err := l.Block.Block().Body().HashTreeRoot()
			require.NoError(t, err)

			payload, err := l.Block.Block().Body().Execution()
			require.NoError(t, err)

			transactionsRoot, err := light_client.ComputeTransactionsRoot(payload)
			require.NoError(t, err)

			withdrawalsRoot, err := light_client.ComputeWithdrawalsRoot(payload)
			require.NoError(t, err)

			blobGasUsed, err := payload.BlobGasUsed()
			require.NoError(t, err)

			excessBlobGas, err := payload.ExcessBlobGas()
			require.NoError(t, err)

			executionHeader := &v11.ExecutionPayloadHeaderDeneb{
				ParentHash:       payload.ParentHash(),
				FeeRecipient:     payload.FeeRecipient(),
				StateRoot:        payload.StateRoot(),
				ReceiptsRoot:     payload.ReceiptsRoot(),
				LogsBloom:        payload.LogsBloom(),
				PrevRandao:       payload.PrevRandao(),
				BlockNumber:      payload.BlockNumber(),
				GasLimit:         payload.GasLimit(),
				GasUsed:          payload.GasUsed(),
				Timestamp:        payload.Timestamp(),
				ExtraData:        payload.ExtraData(),
				BaseFeePerGas:    payload.BaseFeePerGas(),
				BlockHash:        payload.BlockHash(),
				TransactionsRoot: transactionsRoot,
				WithdrawalsRoot:  withdrawalsRoot,
				BlobGasUsed:      blobGasUsed,
				ExcessBlobGas:    excessBlobGas,
			}

			executionPayloadProof, err := blocks.PayloadProof(l.Ctx, l.Block.Block())
			require.NoError(t, err)

			require.Equal(t, l.Block.Block().Slot(), header.Beacon.Slot, "Slot is not equal")
			require.Equal(t, l.Block.Block().ProposerIndex(), header.Beacon.ProposerIndex, "Proposer index is not equal")
			require.DeepSSZEqual(t, parentRoot[:], header.Beacon.ParentRoot, "Parent root is not equal")
			require.DeepSSZEqual(t, stateRoot[:], header.Beacon.StateRoot, "State root is not equal")
			require.DeepSSZEqual(t, bodyRoot[:], header.Beacon.BodyRoot, "Body root is not equal")

			require.DeepSSZEqual(t, executionHeader, header.Execution, "Execution headers are not equal")

			require.DeepSSZEqual(t, executionPayloadProof, header.ExecutionBranch, "Execution payload proofs are not equal")
		})

		t.Run("Blinded Beacon Block", func(t *testing.T) {
			l := util.NewTestLightClient(t).SetupTestDeneb(true)

			header, err := lightClient.BlockToLightClientHeaderDeneb(l.Ctx, l.Block)
			require.NoError(t, err)
			require.NotNil(t, header, "header is nil")

			parentRoot := l.Block.Block().ParentRoot()
			stateRoot := l.Block.Block().StateRoot()
			bodyRoot, err := l.Block.Block().Body().HashTreeRoot()
			require.NoError(t, err)

			payload, err := l.Block.Block().Body().Execution()
			require.NoError(t, err)

			transactionsRoot, err := payload.TransactionsRoot()
			require.NoError(t, err)

			withdrawalsRoot, err := payload.WithdrawalsRoot()
			require.NoError(t, err)

			blobGasUsed, err := payload.BlobGasUsed()
			require.NoError(t, err)

			excessBlobGas, err := payload.ExcessBlobGas()
			require.NoError(t, err)

			executionHeader := &v11.ExecutionPayloadHeaderDeneb{
				ParentHash:       payload.ParentHash(),
				FeeRecipient:     payload.FeeRecipient(),
				StateRoot:        payload.StateRoot(),
				ReceiptsRoot:     payload.ReceiptsRoot(),
				LogsBloom:        payload.LogsBloom(),
				PrevRandao:       payload.PrevRandao(),
				BlockNumber:      payload.BlockNumber(),
				GasLimit:         payload.GasLimit(),
				GasUsed:          payload.GasUsed(),
				Timestamp:        payload.Timestamp(),
				ExtraData:        payload.ExtraData(),
				BaseFeePerGas:    payload.BaseFeePerGas(),
				BlockHash:        payload.BlockHash(),
				TransactionsRoot: transactionsRoot,
				WithdrawalsRoot:  withdrawalsRoot,
				BlobGasUsed:      blobGasUsed,
				ExcessBlobGas:    excessBlobGas,
			}

			executionPayloadProof, err := blocks.PayloadProof(l.Ctx, l.Block.Block())
			require.NoError(t, err)

			require.Equal(t, l.Block.Block().Slot(), header.Beacon.Slot, "Slot is not equal")
			require.Equal(t, l.Block.Block().ProposerIndex(), header.Beacon.ProposerIndex, "Proposer index is not equal")
			require.DeepSSZEqual(t, parentRoot[:], header.Beacon.ParentRoot, "Parent root is not equal")
			require.DeepSSZEqual(t, stateRoot[:], header.Beacon.StateRoot, "State root is not equal")
			require.DeepSSZEqual(t, bodyRoot[:], header.Beacon.BodyRoot, "Body root is not equal")

			require.DeepSSZEqual(t, executionHeader, header.Execution, "Execution headers are not equal")

			require.DeepSSZEqual(t, executionPayloadProof, header.ExecutionBranch, "Execution payload proofs are not equal")
		})
	})
>>>>>>> 6af44a14
}<|MERGE_RESOLUTION|>--- conflicted
+++ resolved
@@ -16,16 +16,6 @@
 	"github.com/prysmaticlabs/prysm/v5/testing/util"
 )
 
-<<<<<<< HEAD
-// NewLightClientOptimisticUpdateFromBeaconState tests
-
-func TestLightClient_NewLightClientOptimisticUpdateFromBeaconStateAltair(t *testing.T) {
-	l := util.NewTestLightClient(t).SetupTestAltair()
-
-	update, err := lightClient.NewLightClientOptimisticUpdateFromBeaconState(l.Ctx, l.State, l.Block, l.AttestedState, l.AttestedBlock)
-	require.NoError(t, err)
-	require.NotNil(t, update, "update is nil")
-=======
 func TestLightClient_NewLightClientOptimisticUpdateFromBeaconState(t *testing.T) {
 	t.Run("Altair", func(t *testing.T) {
 		l := util.NewTestLightClient(t).SetupTestAltair()
@@ -34,409 +24,11 @@
 		require.NoError(t, err)
 		require.NotNil(t, update, "update is nil")
 		require.Equal(t, l.Block.Block().Slot(), update.SignatureSlot, "Signature slot is not equal")
->>>>>>> 6af44a14
 
 		l.CheckSyncAggregate(update.SyncAggregate)
 		l.CheckAttestedHeader(update.AttestedHeader)
 	})
 
-<<<<<<< HEAD
-	l.CheckSyncAggregate(update.SyncAggregate)
-	l.CheckAttestedHeader(update.AttestedHeader)
-}
-
-func TestLightClient_NewLightClientOptimisticUpdateFromBeaconStateCapella(t *testing.T) {
-	l := util.NewTestLightClient(t).SetupTestCapella(false)
-
-	update, err := lightClient.NewLightClientOptimisticUpdateFromBeaconState(l.Ctx, l.State, l.Block, l.AttestedState, l.AttestedBlock)
-	require.NoError(t, err)
-	require.NotNil(t, update, "update is nil")
-
-	require.Equal(t, l.Block.Block().Slot(), update.SignatureSlot, "Signature slot is not equal")
-
-	l.CheckSyncAggregate(update.SyncAggregate)
-	l.CheckAttestedHeader(update.AttestedHeader)
-}
-
-func TestLightClient_NewLightClientOptimisticUpdateFromBeaconStateDeneb(t *testing.T) {
-	l := util.NewTestLightClient(t).SetupTestDeneb(false)
-
-	update, err := lightClient.NewLightClientOptimisticUpdateFromBeaconState(l.Ctx, l.State, l.Block, l.AttestedState, l.AttestedBlock)
-	require.NoError(t, err)
-	require.NotNil(t, update, "update is nil")
-
-	require.Equal(t, l.Block.Block().Slot(), update.SignatureSlot, "Signature slot is not equal")
-
-	l.CheckSyncAggregate(update.SyncAggregate)
-	l.CheckAttestedHeader(update.AttestedHeader)
-}
-
-// NewLightClientFinalityUpdateFromBeaconState tests
-
-func TestLightClient_NewLightClientFinalityUpdateFromBeaconStateAltair(t *testing.T) {
-	l := util.NewTestLightClient(t).SetupTestAltair()
-
-	update, err := lightClient.NewLightClientFinalityUpdateFromBeaconState(l.Ctx, l.State, l.Block, l.AttestedState, l.AttestedBlock, l.FinalizedBlock)
-	require.NoError(t, err)
-	require.NotNil(t, update, "update is nil")
-
-	require.Equal(t, l.Block.Block().Slot(), update.SignatureSlot, "Signature slot is not equal")
-
-	l.CheckSyncAggregate(update.SyncAggregate)
-	l.CheckAttestedHeader(update.AttestedHeader)
-
-	finalizedBlockHeader, err := l.FinalizedBlock.Header()
-	require.NoError(t, err)
-
-	require.NotNil(t, update.FinalizedHeader, "Finalized header is nil")
-	updateFinalizedHeaderBeacon, err := update.FinalizedHeader.GetBeacon()
-	require.NoError(t, err)
-	require.Equal(t, finalizedBlockHeader.Header.Slot, updateFinalizedHeaderBeacon.Slot, "Finalized header slot is not equal")
-	require.Equal(t, finalizedBlockHeader.Header.ProposerIndex, updateFinalizedHeaderBeacon.ProposerIndex, "Finalized header proposer index is not equal")
-	require.DeepSSZEqual(t, finalizedBlockHeader.Header.ParentRoot, updateFinalizedHeaderBeacon.ParentRoot, "Finalized header parent root is not equal")
-	require.DeepSSZEqual(t, finalizedBlockHeader.Header.StateRoot, updateFinalizedHeaderBeacon.StateRoot, "Finalized header state root is not equal")
-	require.DeepSSZEqual(t, finalizedBlockHeader.Header.BodyRoot, updateFinalizedHeaderBeacon.BodyRoot, "Finalized header body root is not equal")
-	require.Equal(t, lightClient.FinalityBranchNumOfLeaves, len(update.FinalityBranch), "Invalid finality branch leaves")
-
-	finalityBranch, err := l.AttestedState.FinalizedRootProof(l.Ctx)
-	require.NoError(t, err)
-	for i, leaf := range update.FinalityBranch {
-		require.DeepSSZEqual(t, finalityBranch[i], leaf, "Leaf is not equal")
-	}
-}
-
-func TestLightClient_NewLightClientFinalityUpdateFromBeaconStateCapella(t *testing.T) {
-	l := util.NewTestLightClient(t).SetupTestCapella(false)
-	update, err := lightClient.NewLightClientFinalityUpdateFromBeaconState(l.Ctx, l.State, l.Block, l.AttestedState, l.AttestedBlock, l.FinalizedBlock)
-	require.NoError(t, err)
-	require.NotNil(t, update, "update is nil")
-
-	require.Equal(t, l.Block.Block().Slot(), update.SignatureSlot, "Signature slot is not equal")
-
-	l.CheckSyncAggregate(update.SyncAggregate)
-	l.CheckAttestedHeader(update.AttestedHeader)
-
-	finalizedBlockHeader, err := l.FinalizedBlock.Header()
-	require.NoError(t, err)
-	require.NotNil(t, update.FinalizedHeader, "Finalized header is nil")
-	updateFinalizedHeaderBeacon, err := update.FinalizedHeader.GetBeacon()
-	require.NoError(t, err)
-	require.Equal(t, finalizedBlockHeader.Header.Slot, updateFinalizedHeaderBeacon.Slot, "Finalized header slot is not equal")
-	require.Equal(t, finalizedBlockHeader.Header.ProposerIndex, updateFinalizedHeaderBeacon.ProposerIndex, "Finalized header proposer index is not equal")
-	require.DeepSSZEqual(t, finalizedBlockHeader.Header.ParentRoot, updateFinalizedHeaderBeacon.ParentRoot, "Finalized header parent root is not equal")
-	require.DeepSSZEqual(t, finalizedBlockHeader.Header.StateRoot, updateFinalizedHeaderBeacon.StateRoot, "Finalized header state root is not equal")
-	require.DeepSSZEqual(t, finalizedBlockHeader.Header.BodyRoot, updateFinalizedHeaderBeacon.BodyRoot, "Finalized header body root is not equal")
-	require.Equal(t, lightClient.FinalityBranchNumOfLeaves, len(update.FinalityBranch), "Invalid finality branch leaves")
-	finalityBranch, err := l.AttestedState.FinalizedRootProof(l.Ctx)
-	require.NoError(t, err)
-	for i, leaf := range update.FinalityBranch {
-		require.DeepSSZEqual(t, finalityBranch[i], leaf, "Leaf is not equal")
-	}
-
-	// Check Execution BlockHash
-	payloadInterface, err := l.FinalizedBlock.Block().Body().Execution()
-	require.NoError(t, err)
-	transactionsRoot, err := payloadInterface.TransactionsRoot()
-	if errors.Is(err, consensus_types.ErrUnsupportedField) {
-		transactions, err := payloadInterface.Transactions()
-		require.NoError(t, err)
-		transactionsRootArray, err := ssz.TransactionsRoot(transactions)
-		require.NoError(t, err)
-		transactionsRoot = transactionsRootArray[:]
-	} else {
-		require.NoError(t, err)
-	}
-	withdrawalsRoot, err := payloadInterface.WithdrawalsRoot()
-	if errors.Is(err, consensus_types.ErrUnsupportedField) {
-		withdrawals, err := payloadInterface.Withdrawals()
-		require.NoError(t, err)
-		withdrawalsRootArray, err := ssz.WithdrawalSliceRoot(withdrawals, fieldparams.MaxWithdrawalsPerPayload)
-		require.NoError(t, err)
-		withdrawalsRoot = withdrawalsRootArray[:]
-	} else {
-		require.NoError(t, err)
-	}
-	execution := &v11.ExecutionPayloadHeaderCapella{
-		ParentHash:       payloadInterface.ParentHash(),
-		FeeRecipient:     payloadInterface.FeeRecipient(),
-		StateRoot:        payloadInterface.StateRoot(),
-		ReceiptsRoot:     payloadInterface.ReceiptsRoot(),
-		LogsBloom:        payloadInterface.LogsBloom(),
-		PrevRandao:       payloadInterface.PrevRandao(),
-		BlockNumber:      payloadInterface.BlockNumber(),
-		GasLimit:         payloadInterface.GasLimit(),
-		GasUsed:          payloadInterface.GasUsed(),
-		Timestamp:        payloadInterface.Timestamp(),
-		ExtraData:        payloadInterface.ExtraData(),
-		BaseFeePerGas:    payloadInterface.BaseFeePerGas(),
-		BlockHash:        payloadInterface.BlockHash(),
-		TransactionsRoot: transactionsRoot,
-		WithdrawalsRoot:  withdrawalsRoot,
-	}
-	require.DeepSSZEqual(t, execution, update.FinalizedHeader.GetHeaderCapella().Execution, "Finalized Block Execution is not equal")
-}
-
-func TestLightClient_NewLightClientFinalityUpdateFromBeaconStateDeneb(t *testing.T) {
-	l := util.NewTestLightClient(t).SetupTestDeneb(false)
-
-	update, err := lightClient.NewLightClientFinalityUpdateFromBeaconState(l.Ctx, l.State, l.Block, l.AttestedState, l.AttestedBlock, l.FinalizedBlock)
-	require.NoError(t, err)
-	require.NotNil(t, update, "update is nil")
-
-	require.Equal(t, l.Block.Block().Slot(), update.SignatureSlot, "Signature slot is not equal")
-
-	l.CheckSyncAggregate(update.SyncAggregate)
-	l.CheckAttestedHeader(update.AttestedHeader)
-
-	finalizedBlockHeader, err := l.FinalizedBlock.Header()
-	require.NoError(t, err)
-	require.NotNil(t, update.FinalizedHeader, "Finalized header is nil")
-	updateFinalizedHeaderBeacon, err := update.FinalizedHeader.GetBeacon()
-	require.NoError(t, err)
-	require.Equal(t, finalizedBlockHeader.Header.Slot, updateFinalizedHeaderBeacon.Slot, "Finalized header slot is not equal")
-	require.Equal(t, finalizedBlockHeader.Header.ProposerIndex, updateFinalizedHeaderBeacon.ProposerIndex, "Finalized header proposer index is not equal")
-	require.DeepSSZEqual(t, finalizedBlockHeader.Header.ParentRoot, updateFinalizedHeaderBeacon.ParentRoot, "Finalized header parent root is not equal")
-	require.DeepSSZEqual(t, finalizedBlockHeader.Header.StateRoot, updateFinalizedHeaderBeacon.StateRoot, "Finalized header state root is not equal")
-	require.DeepSSZEqual(t, finalizedBlockHeader.Header.BodyRoot, updateFinalizedHeaderBeacon.BodyRoot, "Finalized header body root is not equal")
-	require.Equal(t, lightClient.FinalityBranchNumOfLeaves, len(update.FinalityBranch), "Invalid finality branch leaves")
-	finalityBranch, err := l.AttestedState.FinalizedRootProof(l.Ctx)
-	require.NoError(t, err)
-	for i, leaf := range update.FinalityBranch {
-		require.DeepSSZEqual(t, finalityBranch[i], leaf, "Leaf is not equal")
-	}
-
-	// Check Execution BlockHash
-	payloadInterface, err := l.FinalizedBlock.Block().Body().Execution()
-	require.NoError(t, err)
-	transactionsRoot, err := payloadInterface.TransactionsRoot()
-	if errors.Is(err, consensus_types.ErrUnsupportedField) {
-		transactions, err := payloadInterface.Transactions()
-		require.NoError(t, err)
-		transactionsRootArray, err := ssz.TransactionsRoot(transactions)
-		require.NoError(t, err)
-		transactionsRoot = transactionsRootArray[:]
-	} else {
-		require.NoError(t, err)
-	}
-	withdrawalsRoot, err := payloadInterface.WithdrawalsRoot()
-	if errors.Is(err, consensus_types.ErrUnsupportedField) {
-		withdrawals, err := payloadInterface.Withdrawals()
-		require.NoError(t, err)
-		withdrawalsRootArray, err := ssz.WithdrawalSliceRoot(withdrawals, fieldparams.MaxWithdrawalsPerPayload)
-		require.NoError(t, err)
-		withdrawalsRoot = withdrawalsRootArray[:]
-	} else {
-		require.NoError(t, err)
-	}
-	execution := &v11.ExecutionPayloadHeaderDeneb{
-		ParentHash:       payloadInterface.ParentHash(),
-		FeeRecipient:     payloadInterface.FeeRecipient(),
-		StateRoot:        payloadInterface.StateRoot(),
-		ReceiptsRoot:     payloadInterface.ReceiptsRoot(),
-		LogsBloom:        payloadInterface.LogsBloom(),
-		PrevRandao:       payloadInterface.PrevRandao(),
-		BlockNumber:      payloadInterface.BlockNumber(),
-		GasLimit:         payloadInterface.GasLimit(),
-		GasUsed:          payloadInterface.GasUsed(),
-		Timestamp:        payloadInterface.Timestamp(),
-		ExtraData:        payloadInterface.ExtraData(),
-		BaseFeePerGas:    payloadInterface.BaseFeePerGas(),
-		BlockHash:        payloadInterface.BlockHash(),
-		TransactionsRoot: transactionsRoot,
-		WithdrawalsRoot:  withdrawalsRoot,
-	}
-	require.DeepSSZEqual(t, execution, update.FinalizedHeader.GetHeaderDeneb().Execution, "Finalized Block Execution is not equal")
-}
-
-func TestLightClient_NewLightClientFinalityUpdateFromBeaconStateAltairFinalizedBlockNil(t *testing.T) {
-	l := util.NewTestLightClient(t).SetupTestAltair()
-
-	update, err := lightClient.NewLightClientFinalityUpdateFromBeaconState(l.Ctx, l.State, l.Block, l.AttestedState, l.AttestedBlock, nil)
-	require.NoError(t, err)
-	require.NotNil(t, update, "update is nil")
-
-	require.Equal(t, l.Block.Block().Slot(), update.SignatureSlot, "Signature slot is not equal")
-
-	l.CheckSyncAggregate(update.SyncAggregate)
-	l.CheckAttestedHeader(update.AttestedHeader)
-
-	zeroHash := params.BeaconConfig().ZeroHash[:]
-	require.NotNil(t, update.FinalizedHeader, "Finalized header is nil")
-	updateFinalizedHeaderBeacon, err := update.FinalizedHeader.GetBeacon()
-	require.NoError(t, err)
-	require.Equal(t, primitives.Slot(0), updateFinalizedHeaderBeacon.Slot, "Finalized header slot is not zero")
-	require.Equal(t, primitives.ValidatorIndex(0), updateFinalizedHeaderBeacon.ProposerIndex, "Finalized header proposer index is not zero")
-	require.DeepSSZEqual(t, zeroHash, updateFinalizedHeaderBeacon.ParentRoot, "Finalized header parent root is not zero")
-	require.DeepSSZEqual(t, zeroHash, updateFinalizedHeaderBeacon.StateRoot, "Finalized header state root is not zero")
-	require.DeepSSZEqual(t, zeroHash, updateFinalizedHeaderBeacon.BodyRoot, "Finalized header body root is not zero")
-	require.Equal(t, lightClient.FinalityBranchNumOfLeaves, len(update.FinalityBranch), "Invalid finality branch leaves")
-	for _, leaf := range update.FinalityBranch {
-		require.DeepSSZEqual(t, zeroHash, leaf, "Leaf is not zero")
-	}
-}
-
-func TestLightClient_NewLightClientFinalityUpdateFromBeaconStateCapellaFinalizedBlockNil(t *testing.T) {
-	l := util.NewTestLightClient(t).SetupTestCapella(false)
-	update, err := lightClient.NewLightClientFinalityUpdateFromBeaconState(l.Ctx, l.State, l.Block, l.AttestedState, l.AttestedBlock, nil)
-	require.NoError(t, err)
-	require.NotNil(t, update, "update is nil")
-
-	require.Equal(t, l.Block.Block().Slot(), update.SignatureSlot, "Signature slot is not equal")
-
-	l.CheckSyncAggregate(update.SyncAggregate)
-	l.CheckAttestedHeader(update.AttestedHeader)
-
-	zeroHash := params.BeaconConfig().ZeroHash[:]
-	require.NotNil(t, update.FinalizedHeader, "Finalized header is nil")
-	updateFinalizedHeaderBeacon, err := update.FinalizedHeader.GetBeacon()
-	require.NoError(t, err)
-	require.Equal(t, primitives.Slot(0), updateFinalizedHeaderBeacon.Slot, "Finalized header slot is not zero")
-	require.Equal(t, primitives.ValidatorIndex(0), updateFinalizedHeaderBeacon.ProposerIndex, "Finalized header proposer index is not zero")
-	require.DeepSSZEqual(t, zeroHash, updateFinalizedHeaderBeacon.ParentRoot, "Finalized header parent root is not zero")
-	require.DeepSSZEqual(t, zeroHash, updateFinalizedHeaderBeacon.StateRoot, "Finalized header state root is not zero")
-	require.DeepSSZEqual(t, zeroHash, updateFinalizedHeaderBeacon.BodyRoot, "Finalized header body root is not zero")
-	require.Equal(t, lightClient.FinalityBranchNumOfLeaves, len(update.FinalityBranch), "Invalid finality branch leaves")
-	for _, leaf := range update.FinalityBranch {
-		require.DeepSSZEqual(t, zeroHash, leaf, "Leaf is not zero")
-	}
-}
-
-func TestLightClient_NewLightClientFinalityUpdateFromBeaconStateDenebFinalizedBlockNil(t *testing.T) {
-	l := util.NewTestLightClient(t).SetupTestDeneb(false)
-
-	update, err := lightClient.NewLightClientFinalityUpdateFromBeaconState(l.Ctx, l.State, l.Block, l.AttestedState, l.AttestedBlock, nil)
-	require.NoError(t, err)
-	require.NotNil(t, update, "update is nil")
-
-	require.Equal(t, l.Block.Block().Slot(), update.SignatureSlot, "Signature slot is not equal")
-
-	l.CheckSyncAggregate(update.SyncAggregate)
-	l.CheckAttestedHeader(update.AttestedHeader)
-
-	zeroHash := params.BeaconConfig().ZeroHash[:]
-	require.NotNil(t, update.FinalizedHeader, "Finalized header is nil")
-	updateFinalizedHeaderBeacon, err := update.FinalizedHeader.GetBeacon()
-	require.NoError(t, err)
-	require.Equal(t, primitives.Slot(0), updateFinalizedHeaderBeacon.Slot, "Finalized header slot is not zero")
-	require.Equal(t, primitives.ValidatorIndex(0), updateFinalizedHeaderBeacon.ProposerIndex, "Finalized header proposer index is not zero")
-	require.DeepSSZEqual(t, zeroHash, updateFinalizedHeaderBeacon.ParentRoot, "Finalized header parent root is not zero")
-	require.DeepSSZEqual(t, zeroHash, updateFinalizedHeaderBeacon.StateRoot, "Finalized header state root is not zero")
-	require.DeepSSZEqual(t, zeroHash, updateFinalizedHeaderBeacon.BodyRoot, "Finalized header body root is not zero")
-	require.DeepSSZEqual(t, zeroHash, update.FinalizedHeader.GetHeaderDeneb().Execution.BlockHash, "Execution BlockHash is not zero")
-	require.Equal(t, lightClient.FinalityBranchNumOfLeaves, len(update.FinalityBranch), "Invalid finality branch leaves")
-	for _, leaf := range update.FinalityBranch {
-		require.DeepSSZEqual(t, zeroHash, leaf, "Leaf is not zero")
-	}
-}
-
-func TestLightClient_NewLightClientFinalityUpdateFromBeaconStateCapellaFinalizedBlockInPreviousFork(t *testing.T) {
-	l := util.NewTestLightClient(t).SetupTestCapellaFinalizedBlockAltair(false)
-	update, err := lightClient.NewLightClientFinalityUpdateFromBeaconState(l.Ctx, l.State, l.Block, l.AttestedState, l.AttestedBlock, l.FinalizedBlock)
-	require.NoError(t, err)
-	require.NotNil(t, update, "update is nil")
-
-	require.Equal(t, l.Block.Block().Slot(), update.SignatureSlot, "Signature slot is not equal")
-
-	l.CheckSyncAggregate(update.SyncAggregate)
-	l.CheckAttestedHeader(update.AttestedHeader)
-
-	finalizedBlockHeader, err := l.FinalizedBlock.Header()
-	require.NoError(t, err)
-	require.NotNil(t, update.FinalizedHeader, "Finalized header is nil")
-	updateFinalizedHeaderBeacon, err := update.FinalizedHeader.GetBeacon()
-	require.NoError(t, err)
-	require.Equal(t, finalizedBlockHeader.Header.Slot, updateFinalizedHeaderBeacon.Slot, "Finalized header slot is not equal")
-	require.Equal(t, finalizedBlockHeader.Header.ProposerIndex, updateFinalizedHeaderBeacon.ProposerIndex, "Finalized header proposer index is not equal")
-	require.DeepSSZEqual(t, finalizedBlockHeader.Header.ParentRoot, updateFinalizedHeaderBeacon.ParentRoot, "Finalized header parent root is not equal")
-	require.DeepSSZEqual(t, finalizedBlockHeader.Header.StateRoot, updateFinalizedHeaderBeacon.StateRoot, "Finalized header state root is not equal")
-	require.DeepSSZEqual(t, finalizedBlockHeader.Header.BodyRoot, updateFinalizedHeaderBeacon.BodyRoot, "Finalized header body root is not equal")
-	require.Equal(t, lightClient.FinalityBranchNumOfLeaves, len(update.FinalityBranch), "Invalid finality branch leaves")
-	finalityBranch, err := l.AttestedState.FinalizedRootProof(l.Ctx)
-	require.NoError(t, err)
-	for i, leaf := range update.FinalityBranch {
-		require.DeepSSZEqual(t, finalityBranch[i], leaf, "Leaf is not equal")
-	}
-
-}
-
-func TestLightClient_NewLightClientFinalityUpdateFromBeaconStateDenebFinalizedBlockInPreviousFork(t *testing.T) {
-	l := util.NewTestLightClient(t).SetupTestDenebFinalizedBlockCapella(false)
-
-	update, err := lightClient.NewLightClientFinalityUpdateFromBeaconState(l.Ctx, l.State, l.Block, l.AttestedState, l.AttestedBlock, l.FinalizedBlock)
-	require.NoError(t, err)
-	require.NotNil(t, update, "update is nil")
-
-	require.Equal(t, l.Block.Block().Slot(), update.SignatureSlot, "Signature slot is not equal")
-
-	l.CheckSyncAggregate(update.SyncAggregate)
-	l.CheckAttestedHeader(update.AttestedHeader)
-
-	//zeroHash := params.BeaconConfig().ZeroHash[:]
-	finalizedBlockHeader, err := l.FinalizedBlock.Header()
-	require.NoError(t, err)
-	require.NotNil(t, update.FinalizedHeader, "Finalized header is nil")
-	updateFinalizedHeaderBeacon, err := update.FinalizedHeader.GetBeacon()
-	require.NoError(t, err)
-	require.Equal(t, finalizedBlockHeader.Header.Slot, updateFinalizedHeaderBeacon.Slot, "Finalized header slot is not equal")
-	require.Equal(t, finalizedBlockHeader.Header.ProposerIndex, updateFinalizedHeaderBeacon.ProposerIndex, "Finalized header proposer index is not equal")
-	require.DeepSSZEqual(t, finalizedBlockHeader.Header.ParentRoot, updateFinalizedHeaderBeacon.ParentRoot, "Finalized header parent root is not equal")
-	require.DeepSSZEqual(t, finalizedBlockHeader.Header.StateRoot, updateFinalizedHeaderBeacon.StateRoot, "Finalized header state root is not equal")
-	require.DeepSSZEqual(t, finalizedBlockHeader.Header.BodyRoot, updateFinalizedHeaderBeacon.BodyRoot, "Finalized header body root is not equal")
-	require.Equal(t, lightClient.FinalityBranchNumOfLeaves, len(update.FinalityBranch), "Invalid finality branch leaves")
-	finalityBranch, err := l.AttestedState.FinalizedRootProof(l.Ctx)
-	require.NoError(t, err)
-	for i, leaf := range update.FinalityBranch {
-		require.DeepSSZEqual(t, finalityBranch[i], leaf, "Leaf is not equal")
-	}
-
-	// Check Execution BlockHash
-	payloadInterface, err := l.FinalizedBlock.Block().Body().Execution()
-	require.NoError(t, err)
-	transactionsRoot, err := payloadInterface.TransactionsRoot()
-	if errors.Is(err, consensus_types.ErrUnsupportedField) {
-		transactions, err := payloadInterface.Transactions()
-		require.NoError(t, err)
-		transactionsRootArray, err := ssz.TransactionsRoot(transactions)
-		require.NoError(t, err)
-		transactionsRoot = transactionsRootArray[:]
-	} else {
-		require.NoError(t, err)
-	}
-	withdrawalsRoot, err := payloadInterface.WithdrawalsRoot()
-	if errors.Is(err, consensus_types.ErrUnsupportedField) {
-		withdrawals, err := payloadInterface.Withdrawals()
-		require.NoError(t, err)
-		withdrawalsRootArray, err := ssz.WithdrawalSliceRoot(withdrawals, fieldparams.MaxWithdrawalsPerPayload)
-		require.NoError(t, err)
-		withdrawalsRoot = withdrawalsRootArray[:]
-	} else {
-		require.NoError(t, err)
-	}
-	execution := &v11.ExecutionPayloadHeaderCapella{
-		ParentHash:       payloadInterface.ParentHash(),
-		FeeRecipient:     payloadInterface.FeeRecipient(),
-		StateRoot:        payloadInterface.StateRoot(),
-		ReceiptsRoot:     payloadInterface.ReceiptsRoot(),
-		LogsBloom:        payloadInterface.LogsBloom(),
-		PrevRandao:       payloadInterface.PrevRandao(),
-		BlockNumber:      payloadInterface.BlockNumber(),
-		GasLimit:         payloadInterface.GasLimit(),
-		GasUsed:          payloadInterface.GasUsed(),
-		Timestamp:        payloadInterface.Timestamp(),
-		ExtraData:        payloadInterface.ExtraData(),
-		BaseFeePerGas:    payloadInterface.BaseFeePerGas(),
-		BlockHash:        payloadInterface.BlockHash(),
-		TransactionsRoot: transactionsRoot,
-		WithdrawalsRoot:  withdrawalsRoot,
-	}
-	require.DeepSSZEqual(t, execution, update.FinalizedHeader.GetHeaderCapella().Execution, "Finalized Block Execution is not equal")
-}
-
-// BlockToLightClientHeader tests
-
-func TestLightClient_BlockToLightClientHeaderAltair(t *testing.T) {
-	l := util.NewTestLightClient(t).SetupTestAltair()
-=======
 	t.Run("Capella", func(t *testing.T) {
 		l := util.NewTestLightClient(t).SetupTestCapella(false)
 
@@ -445,7 +37,6 @@
 		require.NotNil(t, update, "update is nil")
 
 		require.Equal(t, l.Block.Block().Slot(), update.SignatureSlot, "Signature slot is not equal")
->>>>>>> 6af44a14
 
 		l.CheckSyncAggregate(update.SyncAggregate)
 		l.CheckAttestedHeader(update.AttestedHeader)
@@ -465,67 +56,6 @@
 	})
 }
 
-<<<<<<< HEAD
-func TestLightClient_BlockToLightClientHeaderDeneb_BlindedBeaconBlock(t *testing.T) {
-	l := util.NewTestLightClient(t).SetupTestDeneb(true)
-
-	header, err := lightClient.BlockToLightClientHeaderDeneb(l.Ctx, l.Block)
-	require.NoError(t, err)
-	require.NotNil(t, header, "header is nil")
-
-	parentRoot := l.Block.Block().ParentRoot()
-	stateRoot := l.Block.Block().StateRoot()
-	bodyRoot, err := l.Block.Block().Body().HashTreeRoot()
-	require.NoError(t, err)
-
-	payload, err := l.Block.Block().Body().Execution()
-	require.NoError(t, err)
-
-	transactionsRoot, err := payload.TransactionsRoot()
-	require.NoError(t, err)
-
-	withdrawalsRoot, err := payload.WithdrawalsRoot()
-	require.NoError(t, err)
-
-	blobGasUsed, err := payload.BlobGasUsed()
-	require.NoError(t, err)
-
-	excessBlobGas, err := payload.ExcessBlobGas()
-	require.NoError(t, err)
-
-	executionHeader := &v11.ExecutionPayloadHeaderDeneb{
-		ParentHash:       payload.ParentHash(),
-		FeeRecipient:     payload.FeeRecipient(),
-		StateRoot:        payload.StateRoot(),
-		ReceiptsRoot:     payload.ReceiptsRoot(),
-		LogsBloom:        payload.LogsBloom(),
-		PrevRandao:       payload.PrevRandao(),
-		BlockNumber:      payload.BlockNumber(),
-		GasLimit:         payload.GasLimit(),
-		GasUsed:          payload.GasUsed(),
-		Timestamp:        payload.Timestamp(),
-		ExtraData:        payload.ExtraData(),
-		BaseFeePerGas:    payload.BaseFeePerGas(),
-		BlockHash:        payload.BlockHash(),
-		TransactionsRoot: transactionsRoot,
-		WithdrawalsRoot:  withdrawalsRoot,
-		BlobGasUsed:      blobGasUsed,
-		ExcessBlobGas:    excessBlobGas,
-	}
-
-	executionPayloadProof, err := blocks.PayloadProof(l.Ctx, l.Block.Block())
-	require.NoError(t, err)
-
-	require.Equal(t, l.Block.Block().Slot(), header.Beacon.Slot, "Slot is not equal")
-	require.Equal(t, l.Block.Block().ProposerIndex(), header.Beacon.ProposerIndex, "Proposer index is not equal")
-	require.DeepSSZEqual(t, parentRoot[:], header.Beacon.ParentRoot, "Parent root is not equal")
-	require.DeepSSZEqual(t, stateRoot[:], header.Beacon.StateRoot, "State root is not equal")
-	require.DeepSSZEqual(t, bodyRoot[:], header.Beacon.BodyRoot, "Body root is not equal")
-
-	require.DeepSSZEqual(t, executionHeader, header.Execution, "Execution headers are not equal")
-
-	require.DeepSSZEqual(t, executionPayloadProof, header.ExecutionBranch, "Execution payload proofs are not equal")
-=======
 func TestLightClient_NewLightClientFinalityUpdateFromBeaconState(t *testing.T) {
 	t.Run("Altair", func(t *testing.T) {
 		l := util.NewTestLightClient(t).SetupTestAltair()
@@ -1065,5 +595,4 @@
 			require.DeepSSZEqual(t, executionPayloadProof, header.ExecutionBranch, "Execution payload proofs are not equal")
 		})
 	})
->>>>>>> 6af44a14
 }