load("@prysm//tools/go:def.bzl", "go_library", "go_test")

go_library(
    name = "go_default_library",
    srcs = ["lightclient.go"],
    importpath = "github.com/prysmaticlabs/prysm/v5/beacon-chain/core/light-client",
    visibility = ["//visibility:public"],
    deps = [
        "//beacon-chain/state:go_default_library",
        "//config/fieldparams:go_default_library",
        "//config/params:go_default_library",
        "//consensus-types:go_default_library",
        "//consensus-types/blocks:go_default_library",
        "//consensus-types/interfaces:go_default_library",
        "//encoding/bytesutil:go_default_library",
        "//encoding/ssz:go_default_library",
        "//proto/engine/v1:go_default_library",
        "//proto/eth/v1:go_default_library",
        "//proto/eth/v2:go_default_library",
        "//proto/migration:go_default_library",
        "//runtime/version:go_default_library",
        "//time/slots:go_default_library",
        "@com_github_pkg_errors//:go_default_library",
    ],
)

go_test(
    name = "go_default_test",
    srcs = ["lightclient_test.go"],
    deps = [
        ":go_default_library",
        "//config/params:go_default_library",
        "//consensus-types/blocks:go_default_library",
        "//consensus-types/primitives:go_default_library",
<<<<<<< HEAD
=======
        "//proto/engine/v1:go_default_library",
        "//proto/eth/v2:go_default_library",
>>>>>>> b5cfd0d3
        "//testing/require:go_default_library",
        "//testing/util:go_default_library",
    ],
)<|MERGE_RESOLUTION|>--- conflicted
+++ resolved
@@ -32,11 +32,7 @@
         "//config/params:go_default_library",
         "//consensus-types/blocks:go_default_library",
         "//consensus-types/primitives:go_default_library",
-<<<<<<< HEAD
-=======
         "//proto/engine/v1:go_default_library",
-        "//proto/eth/v2:go_default_library",
->>>>>>> b5cfd0d3
         "//testing/require:go_default_library",
         "//testing/util:go_default_library",
     ],
