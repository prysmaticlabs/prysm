load("@io_bazel_rules_go//go:def.bzl", "go_library", "go_test")

go_library(
    name = "go_default_library",
    srcs = [
        "state.go",
        "transition.go",
    ],
    importpath = "github.com/prysmaticlabs/prysm/beacon-chain/core/state",
    visibility = ["//beacon-chain:__subpackages__"],
    deps = [
        "//beacon-chain/core/blocks:go_default_library",
        "//beacon-chain/core/randao:go_default_library",
        "//beacon-chain/core/validators:go_default_library",
        "//proto/beacon/p2p/v1:go_default_library",
        "//proto/common:go_default_library",
        "//shared/params:go_default_library",
<<<<<<< HEAD
        "@com_github_golang_protobuf//proto:go_default_library",
=======
        "@com_github_gogo_protobuf//proto:go_default_library",
>>>>>>> 5d26efcf
    ],
)

go_test(
    name = "go_default_test",
    srcs = [
        "state_test.go",
        "transition_test.go",
    ],
    embed = [":go_default_library"],
    deps = [
        "//proto/beacon/p2p/v1:go_default_library",
        "//shared/hashutil:go_default_library",
        "//shared/params:go_default_library",
        "@com_github_gogo_protobuf//proto:go_default_library",
    ],
)<|MERGE_RESOLUTION|>--- conflicted
+++ resolved
@@ -15,11 +15,7 @@
         "//proto/beacon/p2p/v1:go_default_library",
         "//proto/common:go_default_library",
         "//shared/params:go_default_library",
-<<<<<<< HEAD
-        "@com_github_golang_protobuf//proto:go_default_library",
-=======
         "@com_github_gogo_protobuf//proto:go_default_library",
->>>>>>> 5d26efcf
     ],
 )
 
