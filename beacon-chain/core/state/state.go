// Package state implements the whole state transition
// function which consists of per slot, per-epoch transitions.
// It also bootstraps the genesis beacon state for slot 0.
package state

import (
	"bytes"
	"encoding/binary"
	"fmt"

	b "github.com/prysmaticlabs/prysm/beacon-chain/core/blocks"
	"github.com/prysmaticlabs/prysm/beacon-chain/core/helpers"
	pb "github.com/prysmaticlabs/prysm/proto/beacon/p2p/v1"
	"github.com/prysmaticlabs/prysm/shared/hashutil"
	"github.com/prysmaticlabs/prysm/shared/params"
)

// GenesisBeaconState gets called when DepositsForChainStart count of
// full deposits were made to the deposit contract and the ChainStart log gets emitted.
//
// Spec pseudocode definition:
//  def get_genesis_beacon_state(deposits: List[Deposit],
//                             genesis_time: int,
//                             genesis_eth1_data: Eth1Data) -> BeaconState:
//    """
//    Get the genesis ``BeaconState``.
//    """
//    state = BeaconState(genesis_time=genesis_time, latest_eth1_data=genesis_eth1_data)
//
//    # Process genesis deposits
//    for deposit in genesis_validator_deposits:
//        process_deposit(state, deposit)
//
//    # Process genesis activations
//    for index, validator in enumerate(state.validators):
//	        if state.balances[index] >= MAX_EFFECTIVE_BALANCE:
//	        balance = state.balances[index]
//	        validator.effective_balance = min(balance - balance % EFFECTIVE_BALANCE_INCREMENT, MAX_EFFECTIVE_BALANCE)
//	        if validator.effective_balance == MAX_EFFECTIVE_BALANCE:
//
//    genesis_active_index_root = hash_tree_root(get_active_validator_indices(state, GENESIS_EPOCH))
//    for index in range(LATEST_ACTIVE_INDEX_ROOTS_LENGTH):
//        state.latest_active_index_roots[index] = genesis_active_index_root
//
//    return state
func GenesisBeaconState(deposits []*pb.Deposit, genesisTime uint64, eth1Data *pb.Eth1Data) (*pb.BeaconState, error) {
	latestRandaoMixes := make([][]byte, params.BeaconConfig().EpochsPerHistoricalVector)
	for i := 0; i < len(latestRandaoMixes); i++ {
		latestRandaoMixes[i] = make([]byte, 32)
	}

	zeroHash := params.BeaconConfig().ZeroHash[:]

	latestActiveIndexRoots := make([][]byte, params.BeaconConfig().EpochsPerHistoricalVector)
	for i := 0; i < len(latestActiveIndexRoots); i++ {
		latestActiveIndexRoots[i] = zeroHash
	}

	compactRoots := make([][]byte, params.BeaconConfig().EpochsPerHistoricalVector)

	crosslinks := make([]*pb.Crosslink, params.BeaconConfig().ShardCount)
	for i := 0; i < len(crosslinks); i++ {
		crosslinks[i] = &pb.Crosslink{
			Shard: uint64(i),
		}
	}

	latestBlockRoots := make([][]byte, params.BeaconConfig().HistoricalRootsLimit)
	for i := 0; i < len(latestBlockRoots); i++ {
		latestBlockRoots[i] = zeroHash
	}

	latestSlashedExitBalances := make([]uint64, params.BeaconConfig().EpochsPerSlashingsVector)

	if eth1Data == nil {
		eth1Data = &pb.Eth1Data{}
	}

	state := &pb.BeaconState{
		// Misc fields.
		Slot:        0,
		GenesisTime: genesisTime,

		Fork: &pb.Fork{
			PreviousVersion: params.BeaconConfig().GenesisForkVersion,
			CurrentVersion:  params.BeaconConfig().GenesisForkVersion,
			Epoch:           0,
		},

		// Validator registry fields.
		Validators: []*pb.Validator{},
		Balances:   []uint64{},

		// Randomness and committees.
		RandaoMixes: latestRandaoMixes,

		// Finality.
		PreviousJustifiedCheckpoint: &pb.Checkpoint{
			Epoch: 0,
			Root:  params.BeaconConfig().ZeroHash[:],
		},
		CurrentJustifiedCheckpoint: &pb.Checkpoint{
			Epoch: 0,
			Root:  params.BeaconConfig().ZeroHash[:],
		},
		JustificationBits: []byte{0},
		FinalizedCheckpoint: &pb.Checkpoint{
			Epoch: 0,
			Root:  params.BeaconConfig().ZeroHash[:],
		},

		// Recent state.
		CurrentCrosslinks:         crosslinks,
		PreviousCrosslinks:        crosslinks,
		ActiveIndexRoots:          latestActiveIndexRoots,
		CompactCommitteesRoots:    compactRoots,
		BlockRoots:                latestBlockRoots,
		Slashings:                 latestSlashedExitBalances,
		CurrentEpochAttestations:  []*pb.PendingAttestation{},
		PreviousEpochAttestations: []*pb.PendingAttestation{},

		// Eth1 data.
		Eth1Data:         eth1Data,
		Eth1DataVotes:    []*pb.Eth1Data{},
		Eth1DepositIndex: 0,
	}

	// Process initial deposits.
	var err error
	validatorMap := make(map[[32]byte]int)
	for _, deposit := range deposits {
		eth1DataExists := !bytes.Equal(eth1Data.DepositRoot, []byte{})
		state, err = b.ProcessDeposit(
			state,
			deposit,
			validatorMap,
			false,
			eth1DataExists,
		)
		if err != nil {
			return nil, fmt.Errorf("could not process validator deposit: %v", err)
		}
	}

	for i := 0; i < len(state.Validators); i++ {
<<<<<<< HEAD
		minBalance := state.Balances[i] - state.Balances[i]%params.BeaconConfig().EffectiveBalanceIncrement
		if minBalance > params.BeaconConfig().MaxEffectiveBalance {
			minBalance = params.BeaconConfig().MaxEffectiveBalance
		}
		state.Validators[i].EffectiveBalance = minBalance
		if state.Validators[i].EffectiveBalance == params.BeaconConfig().MaxEffectiveBalance {
			state, err = v.ActivateValidator(state, uint64(i), true)
			if err != nil {
				return nil, fmt.Errorf("could not activate validator: %v", err)
			}
=======
		if state.Validators[i].EffectiveBalance >=
			params.BeaconConfig().MaxEffectiveBalance {
			state.Validators[i].ActivationEligibilityEpoch = 0
			state.Validators[i].ActivationEpoch = 0
>>>>>>> 8674cc3d
		}
	}
	activeValidators, err := helpers.ActiveValidatorIndices(state, 0)
	if err != nil {
		return nil, fmt.Errorf("could not get active validator indices: %v", err)
	}

	indicesBytes := []byte{}
	for _, val := range activeValidators {
		buf := make([]byte, 8)
		binary.LittleEndian.PutUint64(buf, val)
		indicesBytes = append(indicesBytes, buf...)
	}
	genesisCompactCommRoot, err := helpers.CompactCommitteesRoot(state, 0)
	if err != nil {
		return nil, fmt.Errorf("could not get compact committee root %v", err)
	}

	genesisActiveIndexRoot := hashutil.Hash(indicesBytes)
	for i := uint64(0); i < params.BeaconConfig().EpochsPerHistoricalVector; i++ {
		state.CompactCommitteesRoots[i] = genesisCompactCommRoot[:]

		state.ActiveIndexRoots[i] = genesisActiveIndexRoot[:]
	}
	return state, nil
}<|MERGE_RESOLUTION|>--- conflicted
+++ resolved
@@ -143,23 +143,10 @@
 	}
 
 	for i := 0; i < len(state.Validators); i++ {
-<<<<<<< HEAD
-		minBalance := state.Balances[i] - state.Balances[i]%params.BeaconConfig().EffectiveBalanceIncrement
-		if minBalance > params.BeaconConfig().MaxEffectiveBalance {
-			minBalance = params.BeaconConfig().MaxEffectiveBalance
-		}
-		state.Validators[i].EffectiveBalance = minBalance
-		if state.Validators[i].EffectiveBalance == params.BeaconConfig().MaxEffectiveBalance {
-			state, err = v.ActivateValidator(state, uint64(i), true)
-			if err != nil {
-				return nil, fmt.Errorf("could not activate validator: %v", err)
-			}
-=======
 		if state.Validators[i].EffectiveBalance >=
 			params.BeaconConfig().MaxEffectiveBalance {
 			state.Validators[i].ActivationEligibilityEpoch = 0
 			state.Validators[i].ActivationEpoch = 0
->>>>>>> 8674cc3d
 		}
 	}
 	activeValidators, err := helpers.ActiveValidatorIndices(state, 0)
