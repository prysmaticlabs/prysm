--- conflicted
+++ resolved
@@ -64,10 +64,6 @@
 			Pubkey:                      depositInput.Pubkey,
 			RandaoCommitmentHash32:      depositInput.RandaoCommitmentHash32,
 			WithdrawalCredentialsHash32: depositInput.WithdrawalCredentialsHash32,
-<<<<<<< HEAD
-			Balance:                     amount,
-=======
->>>>>>> 174067ae
 			ExitEpoch:                   config.FarFutureEpoch,
 			PenalizedEpoch:              config.FarFutureEpoch,
 		}
