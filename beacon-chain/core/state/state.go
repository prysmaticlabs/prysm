// Package state implements the whole state transition
// function which consists of per slot, per-epoch transitions.
// It also bootstraps the genesis beacon state for slot 0.
package state

import (
	"encoding/binary"
	"fmt"

	"github.com/prysmaticlabs/prysm/beacon-chain/core/helpers"
	"github.com/prysmaticlabs/prysm/beacon-chain/core/state/stateutils"
	v "github.com/prysmaticlabs/prysm/beacon-chain/core/validators"
	pb "github.com/prysmaticlabs/prysm/proto/beacon/p2p/v1"
	"github.com/prysmaticlabs/prysm/shared/hashutil"
	"github.com/prysmaticlabs/prysm/shared/params"
)

// GenesisBeaconState gets called when DepositsForChainStart count of
// full deposits were made to the deposit contract and the ChainStart log gets emitted.
// Spec pseudocode definition:
// def get_genesis_beacon_state(genesis_validator_deposits: List[Deposit],
//                             genesis_time: int,
//                             genesis_eth1_data: Eth1Data) -> BeaconState:
//    """
//    Get the genesis ``BeaconState``.
//    """
//    state = BeaconState(genesis_time=genesis_time, latest_eth1_data=genesis_eth1_data)
//
//    # Process genesis deposits
//    for deposit in genesis_validator_deposits:
//        process_deposit(state, deposit)
//
//    # Process genesis activations
//    for validator in state.validator_registry:
//        if validator.effective_balance >= MAX_EFFECTIVE_BALANCE:
//            validator.activation_eligibility_epoch = GENESIS_EPOCH
//            validator.activation_epoch = GENESIS_EPOCH
//
//    genesis_active_index_root = hash_tree_root(get_active_validator_indices(state, GENESIS_EPOCH))
//    for index in range(LATEST_ACTIVE_INDEX_ROOTS_LENGTH):
//        state.latest_active_index_roots[index] = genesis_active_index_root
//
//    return state
func GenesisBeaconState(
	genesisValidatorDeposits []*pb.Deposit,
	genesisTime uint64,
	eth1Data *pb.Eth1Data,
) (*pb.BeaconState, error) {
	latestRandaoMixes := make(
		[][]byte,
		params.BeaconConfig().LatestRandaoMixesLength,
	)
	for i := 0; i < len(latestRandaoMixes); i++ {
		latestRandaoMixes[i] = make([]byte, 32)
	}

	zeroHash := params.BeaconConfig().ZeroHash[:]

	latestActiveIndexRootsOld := make(
		[][]byte,
		params.BeaconConfig().LatestActiveIndexRootsLength,
	)
	for i := 0; i < len(latestActiveIndexRootsOld); i++ {
		latestActiveIndexRootsOld[i] = zeroHash
	}

	latestActiveIndexRoots := make(
		[][]byte,
		params.BeaconConfig().LatestActiveIndexRootsLength,
	)
	for i := 0; i < len(latestActiveIndexRoots); i++ {
		latestActiveIndexRoots[i] = zeroHash
	}

	latestCrosslinks := make([]*pb.Crosslink, params.BeaconConfig().ShardCount)
	for i := 0; i < len(latestCrosslinks); i++ {
		latestCrosslinks[i] = &pb.Crosslink{
			Epoch:                   params.BeaconConfig().GenesisEpoch,
			CrosslinkDataRootHash32: zeroHash,
		}
	}

	latestBlockRoots := make([][]byte, params.BeaconConfig().LatestBlockRootsLength)
	for i := 0; i < len(latestBlockRoots); i++ {
		latestBlockRoots[i] = zeroHash
	}

	validatorRegistry := make([]*pb.Validator, len(genesisValidatorDeposits))
	for i, d := range genesisValidatorDeposits {
		depositInput, err := helpers.DecodeDepositInput(d.DepositData)
		if err != nil {
			return nil, fmt.Errorf("could decode deposit input %v", err)
		}

		validator := &pb.Validator{
			Pubkey:                depositInput.Pubkey,
			WithdrawalCredentials: depositInput.WithdrawalCredentialsHash32,
			ActivationEpoch:       params.BeaconConfig().FarFutureEpoch,
			ExitEpoch:             params.BeaconConfig().FarFutureEpoch,
			SlashedEpoch:          params.BeaconConfig().FarFutureEpoch,
			WithdrawableEpoch:     params.BeaconConfig().FarFutureEpoch,
		}

		validatorRegistry[i] = validator
	}

	latestBalances := make([]uint64, len(genesisValidatorDeposits))
	latestSlashedExitBalances := make([]uint64, params.BeaconConfig().LatestSlashedExitLength)

	state := &pb.BeaconState{
		// Misc fields.
		Slot:        params.BeaconConfig().GenesisSlot,
		GenesisTime: genesisTime,

		Fork: &pb.Fork{
			PreviousVersion: params.BeaconConfig().GenesisForkVersion,
			CurrentVersion:  params.BeaconConfig().GenesisForkVersion,
			Epoch:           params.BeaconConfig().GenesisEpoch,
		},

		// Validator registry fields.
		ValidatorRegistry:            validatorRegistry,
		Balances:                     latestBalances,
		ValidatorRegistryUpdateEpoch: params.BeaconConfig().GenesisEpoch,

		// Randomness and committees.
		LatestRandaoMixes:           latestRandaoMixes,
		PreviousShufflingStartShard: params.BeaconConfig().GenesisStartShard,
		CurrentShufflingStartShard:  params.BeaconConfig().GenesisStartShard,
		PreviousShufflingEpoch:      params.BeaconConfig().GenesisEpoch,
		CurrentShufflingEpoch:       params.BeaconConfig().GenesisEpoch,
		PreviousShufflingSeedHash32: zeroHash,
		CurrentShufflingSeedHash32:  zeroHash,

		// Finality.
		PreviousJustifiedEpoch: params.BeaconConfig().GenesisEpoch,
		PreviousJustifiedRoot:  params.BeaconConfig().ZeroHash[:],
		CurrentJustifiedEpoch:  params.BeaconConfig().GenesisEpoch,
		CurrentJustifiedRoot:   params.BeaconConfig().ZeroHash[:],
		JustificationBitfield:  0,
		FinalizedEpoch:         params.BeaconConfig().GenesisEpoch,
		FinalizedRoot:          params.BeaconConfig().ZeroHash[:],

		// Recent state.
		LatestCrosslinks:        latestCrosslinks,
<<<<<<< HEAD
		LatestBlockRootHash32S:  latestBlockRoots,
		LatestIndexRootHash32S:  latestActiveIndexRootsOld,
=======
		LatestBlockRoots:        latestBlockRoots,
>>>>>>> c87f71b3
		LatestActiveIndexRoots:  latestActiveIndexRoots,
		LatestSlashedBalances:   latestSlashedExitBalances,
		LatestAttestations:      []*pb.PendingAttestation{},
		BatchedBlockRootHash32S: [][]byte{},

		// Eth1 data.
		LatestEth1Data: eth1Data,
		Eth1DataVotes:  []*pb.Eth1DataVote{},
		DepositIndex:   0,
	}

	// Process initial deposits.
	var err error
	validatorMap := stateutils.ValidatorIndexMap(state)
	for _, deposit := range genesisValidatorDeposits {
		depositData := deposit.DepositData
		depositInput, err := helpers.DecodeDepositInput(depositData)
		if err != nil {
			return nil, fmt.Errorf("could not decode deposit input: %v", err)
		}
		value, _, err := helpers.DecodeDepositAmountAndTimeStamp(depositData)
		if err != nil {
			return nil, fmt.Errorf("could not decode deposit value and timestamp: %v", err)
		}
		state, err = v.ProcessDeposit(
			state,
			validatorMap,
			depositInput.Pubkey,
			value,
			depositInput.ProofOfPossession,
			depositInput.WithdrawalCredentialsHash32,
		)
		if err != nil {
			return nil, fmt.Errorf("could not process validator deposit: %v", err)
		}
	}
	for i := 0; i < len(state.ValidatorRegistry); i++ {
		if helpers.EffectiveBalance(state, uint64(i)) >=
			params.BeaconConfig().MaxDepositAmount {
			state, err = v.ActivateValidator(state, uint64(i), true)
			if err != nil {
				return nil, fmt.Errorf("could not activate validator: %v", err)
			}
		}
	}
	activeValidators := helpers.ActiveValidatorIndices(state.ValidatorRegistry, params.BeaconConfig().GenesisEpoch)
	indicesBytes := []byte{}
	for _, val := range activeValidators {
		buf := make([]byte, 8)
		binary.LittleEndian.PutUint64(buf, val)
		indicesBytes = append(indicesBytes, buf...)
	}
	genesisActiveIndexRoot := hashutil.Hash(indicesBytes)
	for i := uint64(0); i < params.BeaconConfig().LatestActiveIndexRootsLength; i++ {
		state.LatestActiveIndexRoots[i] = genesisActiveIndexRoot[:]
<<<<<<< HEAD
		state.LatestIndexRootHash32S[i] = genesisActiveIndexRoot[:]
=======
>>>>>>> c87f71b3
	}
	return state, nil
}<|MERGE_RESOLUTION|>--- conflicted
+++ resolved
@@ -143,12 +143,8 @@
 
 		// Recent state.
 		LatestCrosslinks:        latestCrosslinks,
-<<<<<<< HEAD
 		LatestBlockRootHash32S:  latestBlockRoots,
 		LatestIndexRootHash32S:  latestActiveIndexRootsOld,
-=======
-		LatestBlockRoots:        latestBlockRoots,
->>>>>>> c87f71b3
 		LatestActiveIndexRoots:  latestActiveIndexRoots,
 		LatestSlashedBalances:   latestSlashedExitBalances,
 		LatestAttestations:      []*pb.PendingAttestation{},
@@ -204,10 +200,6 @@
 	genesisActiveIndexRoot := hashutil.Hash(indicesBytes)
 	for i := uint64(0); i < params.BeaconConfig().LatestActiveIndexRootsLength; i++ {
 		state.LatestActiveIndexRoots[i] = genesisActiveIndexRoot[:]
-<<<<<<< HEAD
-		state.LatestIndexRootHash32S[i] = genesisActiveIndexRoot[:]
-=======
->>>>>>> c87f71b3
 	}
 	return state, nil
 }