package state

import (
	"encoding/binary"
	"fmt"

	"github.com/gogo/protobuf/proto"
	b "github.com/prysmaticlabs/prysm/beacon-chain/core/blocks"
<<<<<<< HEAD
=======
	"github.com/prysmaticlabs/prysm/beacon-chain/core/state/stateutils"
>>>>>>> 4ebbb03f
	v "github.com/prysmaticlabs/prysm/beacon-chain/core/validators"
	pb "github.com/prysmaticlabs/prysm/proto/beacon/p2p/v1"
	pbcomm "github.com/prysmaticlabs/prysm/proto/common"
	"github.com/prysmaticlabs/prysm/shared/hashutil"
	"github.com/prysmaticlabs/prysm/shared/params"
)

// InitialBeaconState gets called when DepositsForChainStart count of
// full deposits were made to the deposit contract and the ChainStart log gets emitted.
func InitialBeaconState(
	initialValidatorDeposits []*pb.Deposit,
	genesisTime uint64,
	processedPowReceiptRoot []byte,
) (*pb.BeaconState, error) {
	latestRandaoMixes := make(
		[][]byte,
		params.BeaconConfig().LatestRandaoMixesLength,
	)
	for i := 0; i < len(latestRandaoMixes); i++ {
		latestRandaoMixes[i] = params.BeaconConfig().ZeroHash[:]
	}

	latestVDFOutputs := make([][]byte,
		params.BeaconConfig().LatestRandaoMixesLength/params.BeaconConfig().EpochLength)
	for i := 0; i < len(latestVDFOutputs); i++ {
		latestVDFOutputs[i] = params.BeaconConfig().ZeroHash[:]
	}

	latestCrosslinks := make([]*pb.CrosslinkRecord, params.BeaconConfig().ShardCount)
	for i := 0; i < len(latestCrosslinks); i++ {
		latestCrosslinks[i] = &pb.CrosslinkRecord{
			Slot:                 params.BeaconConfig().GenesisSlot,
			ShardBlockRootHash32: params.BeaconConfig().ZeroHash[:],
		}
	}

	latestBlockRoots := make([][]byte, params.BeaconConfig().LatestBlockRootsLength)
	for i := 0; i < len(latestBlockRoots); i++ {
		latestBlockRoots[i] = params.BeaconConfig().ZeroHash[:]
	}

	latestPenalizedExitBalances := make([]uint64, params.BeaconConfig().LatestPenalizedExitLength)

	state := &pb.BeaconState{
		// Misc fields.
		Slot:        params.BeaconConfig().GenesisSlot,
		GenesisTime: genesisTime,
		ForkData: &pb.ForkData{
			PreForkVersion:  params.BeaconConfig().GenesisForkVersion,
			PostForkVersion: params.BeaconConfig().GenesisForkVersion,
			ForkSlot:        params.BeaconConfig().GenesisSlot,
		},

		// Validator registry fields.
		ValidatorRegistry:                    []*pb.ValidatorRecord{},
		ValidatorBalances:                    []uint64{},
		ValidatorRegistryLastChangeSlot:      params.BeaconConfig().GenesisSlot,
		ValidatorRegistryExitCount:           0,
		ValidatorRegistryDeltaChainTipHash32: params.BeaconConfig().ZeroHash[:],

		// Randomness and committees.
		LatestRandaoMixesHash32S:         latestRandaoMixes,
		LatestVdfOutputs:                 latestVDFOutputs,
		ShardAndCommitteesAtSlots:        []*pb.ShardAndCommitteeArray{},
		PersistentCommittees:             []*pbcomm.Uint32List{},
		PersistentCommitteeReassignments: []*pb.ShardReassignmentRecord{},

		// Proof of custody.
		// Place holder, proof of custody challenge is defined in phase 1.
		// This list will remain empty through out phase 0.
		PocChallenges: []*pb.ProofOfCustodyChallenge{},

		// Finality.
		PreviousJustifiedSlot: params.BeaconConfig().GenesisSlot,
		JustifiedSlot:         params.BeaconConfig().GenesisSlot,
		JustificationBitfield: 0,
		FinalizedSlot:         params.BeaconConfig().GenesisSlot,

		// Recent state.
		LatestCrosslinks:            latestCrosslinks,
		LatestBlockRootHash32S:      latestBlockRoots,
		LatestPenalizedExitBalances: latestPenalizedExitBalances,
		LatestAttestations:          []*pb.PendingAttestationRecord{},
		BatchedBlockRootHash32S:     [][]byte{},

		// PoW receipt root.
		ProcessedPowReceiptRootHash32: processedPowReceiptRoot,
		CandidatePowReceiptRoots:      []*pb.CandidatePoWReceiptRootRecord{},
	}

	// Process initial deposits.
	var err error
	validatorMap := stateutils.ValidatorIndexMap(state)
	for _, deposit := range initialValidatorDeposits {
<<<<<<< HEAD
		depositData := deposit.DepositData
=======
		depositData := deposit.GetDepositData()
>>>>>>> 4ebbb03f
		depositInput, err := b.DecodeDepositInput(depositData)
		if err != nil {
			return nil, fmt.Errorf("could not decode deposit input: %v", err)
		}
		// depositData consists of depositInput []byte + depositValue [8]byte +
		// depositTimestamp [8]byte.
		depositValue := depositData[len(depositData)-16 : len(depositData)-8]
<<<<<<< HEAD
		state, err = v.ProcessDeposit(
			state,
			depositInput.Pubkey,
			binary.BigEndian.Uint64(depositValue),
			depositInput.ProofOfPossession,
			depositInput.WithdrawalCredentialsHash32,
			depositInput.RandaoCommitmentHash32,
			depositInput.PocCommitment,
=======
		state, validatorIndex, err = v.ProcessDeposit(
			state,
			validatorMap,
			depositInput.GetPubkey(),
			binary.BigEndian.Uint64(depositValue),
			depositInput.GetProofOfPossession(),
			depositInput.GetWithdrawalCredentialsHash32(),
			depositInput.GetRandaoCommitmentHash32(),
			depositInput.GetPocCommitment(),
>>>>>>> 4ebbb03f
		)
		if err != nil {
			return nil, fmt.Errorf("could not process validator deposit: %v", err)
		}
	}
	for validatorIndex := range state.ValidatorRegistry {
		if v.EffectiveBalance(state, uint32(validatorIndex)) ==
			params.BeaconConfig().MaxDepositInGwei {
			state, err = v.ActivateValidator(state, uint32(validatorIndex), true)
			if err != nil {
				return nil, fmt.Errorf("could not activate validator: %v", err)
			}
		}
	}

	// Set initial committee shuffling.
	initialShuffling, err := v.ShuffleValidatorRegistryToCommittees(
		params.BeaconConfig().ZeroHash,
		state.ValidatorRegistry,
		0,
		params.BeaconConfig().GenesisSlot,
	)
	if err != nil {
		return nil, fmt.Errorf("could not shuffle initial committee: %v", err)
	}
	state.ShardAndCommitteesAtSlots = append(initialShuffling, initialShuffling...)

	return state, nil
}

// Hash the beacon state data structure.
func Hash(state *pb.BeaconState) ([32]byte, error) {
	data, err := proto.Marshal(state)
	if err != nil {
		return [32]byte{}, fmt.Errorf("could not marshal beacon state: %v", err)
	}
	return hashutil.Hash(data), nil
}

// CalculateNewBlockHashes builds a new slice of recent block hashes with the
// provided block and the parent slot number.
//
// The algorithm is:
//   1) shift the array by block.SlotNumber - parentSlot (i.e. truncate the
//     first by the number of slots that have occurred between the block and
//     its parent).
//
//   2) fill the array with the parent block hash for all values between the parent
//     slot and the block slot.
//
// Computation of the state hash depends on this feature that slots with
// missing blocks have the block hash of the next block hash in the chain.
//
// For example, if we have a segment of recent block hashes that look like this
//   [0xF, 0x7, 0x0, 0x0, 0x5]
//
// Where 0x0 is an empty or missing hash where no block was produced in the
// alloted slot. When storing the list (or at least when computing the hash of
// the active state), the list should be back-filled as such:
//
//   [0xF, 0x7, 0x5, 0x5, 0x5]
func CalculateNewBlockHashes(state *pb.BeaconState, block *pb.BeaconBlock, parentSlot uint64) ([][]byte, error) {
	distance := block.Slot - parentSlot
	existing := state.LatestBlockRootHash32S
	update := existing[distance:]
<<<<<<< HEAD
	for len(update) < 2*int(params.BeaconConfig().CycleLength) {
		update = append(update, block.ParentRootHash32)
=======
	for len(update) < 2*int(params.BeaconConfig().EpochLength) {
		update = append(update, block.GetParentRootHash32())
>>>>>>> 4ebbb03f
	}
	return update, nil
}

// IsValidatorSetChange checks if a validator set change transition can be processed. At that point,
// validator shuffle will occur.
func IsValidatorSetChange(state *pb.BeaconState, slotNumber uint64) bool {
	if state.FinalizedSlot <= state.ValidatorRegistryLastChangeSlot {
		return false
	}
	if slotNumber-state.ValidatorRegistryLastChangeSlot < params.BeaconConfig().MinValidatorSetChangeInterval {
		return false
	}

	shardProcessed := map[uint64]bool{}
	for _, shardAndCommittee := range state.ShardAndCommitteesAtSlots {
		for _, committee := range shardAndCommittee.ArrayShardAndCommittee {
			shardProcessed[committee.Shard] = true
		}
	}

	crosslinks := state.LatestCrosslinks
	for shard := range shardProcessed {
		if state.ValidatorRegistryLastChangeSlot >= crosslinks[shard].Slot {
			return false
		}
	}
	return true
}<|MERGE_RESOLUTION|>--- conflicted
+++ resolved
@@ -6,10 +6,7 @@
 
 	"github.com/gogo/protobuf/proto"
 	b "github.com/prysmaticlabs/prysm/beacon-chain/core/blocks"
-<<<<<<< HEAD
-=======
 	"github.com/prysmaticlabs/prysm/beacon-chain/core/state/stateutils"
->>>>>>> 4ebbb03f
 	v "github.com/prysmaticlabs/prysm/beacon-chain/core/validators"
 	pb "github.com/prysmaticlabs/prysm/proto/beacon/p2p/v1"
 	pbcomm "github.com/prysmaticlabs/prysm/proto/common"
@@ -104,11 +101,7 @@
 	var err error
 	validatorMap := stateutils.ValidatorIndexMap(state)
 	for _, deposit := range initialValidatorDeposits {
-<<<<<<< HEAD
 		depositData := deposit.DepositData
-=======
-		depositData := deposit.GetDepositData()
->>>>>>> 4ebbb03f
 		depositInput, err := b.DecodeDepositInput(depositData)
 		if err != nil {
 			return nil, fmt.Errorf("could not decode deposit input: %v", err)
@@ -116,26 +109,15 @@
 		// depositData consists of depositInput []byte + depositValue [8]byte +
 		// depositTimestamp [8]byte.
 		depositValue := depositData[len(depositData)-16 : len(depositData)-8]
-<<<<<<< HEAD
-		state, err = v.ProcessDeposit(
+		state, validatorIndex, err = v.ProcessDeposit(
 			state,
+			validatorMap,
 			depositInput.Pubkey,
 			binary.BigEndian.Uint64(depositValue),
 			depositInput.ProofOfPossession,
 			depositInput.WithdrawalCredentialsHash32,
 			depositInput.RandaoCommitmentHash32,
 			depositInput.PocCommitment,
-=======
-		state, validatorIndex, err = v.ProcessDeposit(
-			state,
-			validatorMap,
-			depositInput.GetPubkey(),
-			binary.BigEndian.Uint64(depositValue),
-			depositInput.GetProofOfPossession(),
-			depositInput.GetWithdrawalCredentialsHash32(),
-			depositInput.GetRandaoCommitmentHash32(),
-			depositInput.GetPocCommitment(),
->>>>>>> 4ebbb03f
 		)
 		if err != nil {
 			return nil, fmt.Errorf("could not process validator deposit: %v", err)
@@ -201,13 +183,8 @@
 	distance := block.Slot - parentSlot
 	existing := state.LatestBlockRootHash32S
 	update := existing[distance:]
-<<<<<<< HEAD
 	for len(update) < 2*int(params.BeaconConfig().CycleLength) {
 		update = append(update, block.ParentRootHash32)
-=======
-	for len(update) < 2*int(params.BeaconConfig().EpochLength) {
-		update = append(update, block.GetParentRootHash32())
->>>>>>> 4ebbb03f
 	}
 	return update, nil
 }
