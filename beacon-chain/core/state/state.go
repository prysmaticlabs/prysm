--- conflicted
+++ resolved
@@ -44,22 +44,14 @@
 //
 //    return state
 func GenesisBeaconState(deposits []*pb.Deposit, genesisTime uint64, eth1Data *pb.Eth1Data) (*pb.BeaconState, error) {
-<<<<<<< HEAD
 	latestRandaoMixes := make([][]byte, params.BeaconConfig().EpochsPerHistoricalVector)
-=======
-	latestRandaoMixes := make([][]byte, params.BeaconConfig().RandaoMixesLength)
->>>>>>> 06aae90f
 	for i := 0; i < len(latestRandaoMixes); i++ {
 		latestRandaoMixes[i] = make([]byte, 32)
 	}
 
 	zeroHash := params.BeaconConfig().ZeroHash[:]
 
-<<<<<<< HEAD
 	latestActiveIndexRoots := make([][]byte, params.BeaconConfig().EpochsPerHistoricalVector)
-=======
-	latestActiveIndexRoots := make([][]byte, params.BeaconConfig().ActiveIndexRootsLength)
->>>>>>> 06aae90f
 	for i := 0; i < len(latestActiveIndexRoots); i++ {
 		latestActiveIndexRoots[i] = zeroHash
 	}
@@ -76,11 +68,7 @@
 		latestBlockRoots[i] = zeroHash
 	}
 
-<<<<<<< HEAD
 	latestSlashedExitBalances := make([]uint64, params.BeaconConfig().EpochsPerSlashingsVector)
-=======
-	latestSlashedExitBalances := make([]uint64, params.BeaconConfig().SlashedExitLength)
->>>>>>> 06aae90f
 
 	if eth1Data == nil {
 		eth1Data = &pb.Eth1Data{}
@@ -144,15 +132,9 @@
 			return nil, fmt.Errorf("could not process validator deposit: %v", err)
 		}
 	}
-<<<<<<< HEAD
 	for i := 0; i < len(state.ValidatorRegistry); i++ {
 		if state.ValidatorRegistry[i].EffectiveBalance >=
 			params.BeaconConfig().MaxEffectiveBalance {
-=======
-	for i := 0; i < len(state.Validators); i++ {
-		if state.Validators[i].EffectiveBalance >=
-			params.BeaconConfig().MaxDepositAmount {
->>>>>>> 06aae90f
 			state, err = v.ActivateValidator(state, uint64(i), true)
 			if err != nil {
 				return nil, fmt.Errorf("could not activate validator: %v", err)
@@ -171,13 +153,8 @@
 		indicesBytes = append(indicesBytes, buf...)
 	}
 	genesisActiveIndexRoot := hashutil.Hash(indicesBytes)
-<<<<<<< HEAD
 	for i := uint64(0); i < params.BeaconConfig().EpochsPerHistoricalVector; i++ {
 		state.LatestActiveIndexRoots[i] = genesisActiveIndexRoot[:]
-=======
-	for i := uint64(0); i < params.BeaconConfig().ActiveIndexRootsLength; i++ {
-		state.ActiveIndexRoots[i] = genesisActiveIndexRoot[:]
->>>>>>> 06aae90f
 	}
 	return state, nil
 }