// Package state implements the whole state transition
// function which consists of per slot, per-epoch transitions, and
// bootstrapping the genesis state according to the eth2 spec.
package state

import (
	"context"
	"fmt"

	"github.com/pkg/errors"
	ethpb "github.com/prysmaticlabs/ethereumapis/eth/v1alpha1"
	b "github.com/prysmaticlabs/prysm/beacon-chain/core/blocks"
	iface "github.com/prysmaticlabs/prysm/beacon-chain/state/interface"
	"github.com/prysmaticlabs/prysm/beacon-chain/state/stateV0"
	pb "github.com/prysmaticlabs/prysm/proto/beacon/p2p/v1"
	"github.com/prysmaticlabs/prysm/shared/params"
	"github.com/prysmaticlabs/prysm/shared/trieutil"
)

// GenesisBeaconState gets called when MinGenesisActiveValidatorCount count of
// full deposits were made to the deposit contract and the ChainStart log gets emitted.
//
// Spec pseudocode definition:
//	def initialize_beacon_state_from_eth1(eth1_block_hash: Hash,
//	  eth1_timestamp: uint64,
//	  deposits: Sequence[Deposit]) -> BeaconState:
//	  state = BeaconState(
//	    genesis_time=eth1_timestamp - eth1_timestamp % SECONDS_PER_DAY + 2 * SECONDS_PER_DAY,
//	    eth1_data=Eth1Data(block_hash=eth1_block_hash, deposit_count=len(deposits)),
//	    latest_block_header=BeaconBlockHeader(body_root=hash_tree_root(BeaconBlockBody())),
//        randao_mixes=[eth1_block_hash] * EPOCHS_PER_HISTORICAL_VECTOR,  # Seed RANDAO with Eth1 entropy
//	  )
//
//	  # Process deposits
//	  leaves = list(map(lambda deposit: deposit.data, deposits))
//	  for index, deposit in enumerate(deposits):
//	    deposit_data_list = List[DepositData, 2**DEPOSIT_CONTRACT_TREE_DEPTH](*leaves[:index + 1])
//	    state.eth1_data.deposit_root = hash_tree_root(deposit_data_list)
//	    process_deposit(state, deposit)
//
//	  # Process activations
//	  for index, validator in enumerate(state.validators):
//	    balance = state.balances[index]
//	    validator.effective_balance = min(balance - balance % EFFECTIVE_BALANCE_INCREMENT, MAX_EFFECTIVE_BALANCE)
//	    if validator.effective_balance == MAX_EFFECTIVE_BALANCE:
//	    validator.activation_eligibility_epoch = GENESIS_EPOCH
//	    validator.activation_epoch = GENESIS_EPOCH
//
//	  # Populate active_index_roots and compact_committees_roots
//	  indices_list = List[ValidatorIndex, VALIDATOR_REGISTRY_LIMIT](get_active_validator_indices(state, GENESIS_EPOCH))
//	  active_index_root = hash_tree_root(indices_list)
//	  committee_root = get_compact_committees_root(state, GENESIS_EPOCH)
//	  for index in range(EPOCHS_PER_HISTORICAL_VECTOR):
//	    state.active_index_roots[index] = active_index_root
//	    state.compact_committees_roots[index] = committee_root
//	  return state
// This method differs from the spec so as to process deposits beforehand instead of the end of the function.
<<<<<<< HEAD
func GenesisBeaconState(ctx context.Context, deposits []*ethpb.Deposit, genesisTime uint64, eth1Data *ethpb.Eth1Data) (iface.BeaconState, error) {
	if eth1Data == nil {
		return nil, errors.New("no eth1data provided for genesis state")
	}
=======
func GenesisBeaconState(deposits []*ethpb.Deposit, genesisTime uint64, eth1Data *ethpb.Eth1Data) (iface.BeaconState, error) {
>>>>>>> 80ab9201
	state, err := EmptyGenesisState()
	if err != nil {
		return nil, err
	}

	// Process initial deposits.
	state, err = updateGenesisEth1Data(state, deposits, eth1Data)
	if err != nil {
		return nil, err
	}

	state, err = b.ProcessPreGenesisDeposits(ctx, state, deposits)
	if err != nil {
		return nil, errors.Wrap(err, "could not process validator deposits")
	}

	return OptimizedGenesisBeaconState(genesisTime, state, state.Eth1Data())
}

// OptimizedGenesisBeaconState is used to create a state that has already processed deposits. This is to efficiently
// create a mainnet state at chainstart.
func OptimizedGenesisBeaconState(genesisTime uint64, preState iface.BeaconState, eth1Data *ethpb.Eth1Data) (iface.BeaconState, error) {
	if eth1Data == nil {
		return nil, errors.New("no eth1data provided for genesis state")
	}

	randaoMixes := make([][]byte, params.BeaconConfig().EpochsPerHistoricalVector)
	for i := 0; i < len(randaoMixes); i++ {
		h := make([]byte, 32)
		copy(h, eth1Data.BlockHash)
		randaoMixes[i] = h
	}

	zeroHash := params.BeaconConfig().ZeroHash[:]

	activeIndexRoots := make([][]byte, params.BeaconConfig().EpochsPerHistoricalVector)
	for i := 0; i < len(activeIndexRoots); i++ {
		activeIndexRoots[i] = zeroHash
	}

	blockRoots := make([][]byte, params.BeaconConfig().SlotsPerHistoricalRoot)
	for i := 0; i < len(blockRoots); i++ {
		blockRoots[i] = zeroHash
	}

	stateRoots := make([][]byte, params.BeaconConfig().SlotsPerHistoricalRoot)
	for i := 0; i < len(stateRoots); i++ {
		stateRoots[i] = zeroHash
	}

	slashings := make([]uint64, params.BeaconConfig().EpochsPerSlashingsVector)

	genesisValidatorsRoot, err := stateV0.ValidatorRegistryRoot(preState.Validators())
	if err != nil {
		return nil, errors.Wrapf(err, "could not hash tree root genesis validators %v", err)
	}

	state := &pb.BeaconState{
		// Misc fields.
		Slot:                  0,
		GenesisTime:           genesisTime,
		GenesisValidatorsRoot: genesisValidatorsRoot[:],

		Fork: &pb.Fork{
			PreviousVersion: params.BeaconConfig().GenesisForkVersion,
			CurrentVersion:  params.BeaconConfig().GenesisForkVersion,
			Epoch:           0,
		},

		// Validator registry fields.
		Validators: preState.Validators(),
		Balances:   preState.Balances(),

		// Randomness and committees.
		RandaoMixes: randaoMixes,

		// Finality.
		PreviousJustifiedCheckpoint: &ethpb.Checkpoint{
			Epoch: 0,
			Root:  params.BeaconConfig().ZeroHash[:],
		},
		CurrentJustifiedCheckpoint: &ethpb.Checkpoint{
			Epoch: 0,
			Root:  params.BeaconConfig().ZeroHash[:],
		},
		JustificationBits: []byte{0},
		FinalizedCheckpoint: &ethpb.Checkpoint{
			Epoch: 0,
			Root:  params.BeaconConfig().ZeroHash[:],
		},

		HistoricalRoots:           [][]byte{},
		BlockRoots:                blockRoots,
		StateRoots:                stateRoots,
		Slashings:                 slashings,
		CurrentEpochAttestations:  []*pb.PendingAttestation{},
		PreviousEpochAttestations: []*pb.PendingAttestation{},

		// Eth1 data.
		Eth1Data:         eth1Data,
		Eth1DataVotes:    []*ethpb.Eth1Data{},
		Eth1DepositIndex: preState.Eth1DepositIndex(),
	}

	bodyRoot, err := (&ethpb.BeaconBlockBody{
		RandaoReveal: make([]byte, 96),
		Eth1Data: &ethpb.Eth1Data{
			DepositRoot: make([]byte, 32),
			BlockHash:   make([]byte, 32),
		},
		Graffiti: make([]byte, 32),
	}).HashTreeRoot()
	if err != nil {
		return nil, errors.Wrap(err, "could not hash tree root empty block body")
	}

	state.LatestBlockHeader = &ethpb.BeaconBlockHeader{
		ParentRoot: zeroHash,
		StateRoot:  zeroHash,
		BodyRoot:   bodyRoot[:],
	}

	return stateV0.InitializeFromProto(state)
}

// EmptyGenesisState returns an empty beacon state object.
func EmptyGenesisState() (iface.BeaconState, error) {
	state := &pb.BeaconState{
		// Misc fields.
		Slot: 0,
		Fork: &pb.Fork{
			PreviousVersion: params.BeaconConfig().GenesisForkVersion,
			CurrentVersion:  params.BeaconConfig().GenesisForkVersion,
			Epoch:           0,
		},
		// Validator registry fields.
		Validators: []*ethpb.Validator{},
		Balances:   []uint64{},

		JustificationBits:         []byte{0},
		HistoricalRoots:           [][]byte{},
		CurrentEpochAttestations:  []*pb.PendingAttestation{},
		PreviousEpochAttestations: []*pb.PendingAttestation{},

		// Eth1 data.
		Eth1Data:         &ethpb.Eth1Data{},
		Eth1DataVotes:    []*ethpb.Eth1Data{},
		Eth1DepositIndex: 0,
	}
	return stateV0.InitializeFromProto(state)
}

// IsValidGenesisState gets called whenever there's a deposit event,
// it checks whether there's enough effective balance to trigger and
// if the minimum genesis time arrived already.
//
// Spec pseudocode definition:
//  def is_valid_genesis_state(state: BeaconState) -> bool:
//     if state.genesis_time < MIN_GENESIS_TIME:
//         return False
//     if len(get_active_validator_indices(state, GENESIS_EPOCH)) < MIN_GENESIS_ACTIVE_VALIDATOR_COUNT:
//         return False
//     return True
// This method has been modified from the spec to allow whole states not to be saved
// but instead only cache the relevant information.
func IsValidGenesisState(chainStartDepositCount, currentTime uint64) bool {
	if currentTime < params.BeaconConfig().MinGenesisTime {
		return false
	}
	if chainStartDepositCount < params.BeaconConfig().MinGenesisActiveValidatorCount {
		return false
	}
	return true
}

func updateGenesisEth1Data(state iface.BeaconState, deposits []*ethpb.Deposit, eth1Data *ethpb.Eth1Data) (iface.BeaconState, error) {
	if eth1Data == nil {
		return nil, errors.New("no eth1data provided for genesis state")
	}

	var leaves [][]byte
	for _, deposit := range deposits {
		if deposit == nil || deposit.Data == nil {
			return nil, fmt.Errorf("nil deposit or deposit with nil data cannot be processed: %v", deposit)
		}
		hash, err := deposit.Data.HashTreeRoot()
		if err != nil {
			return nil, err
		}
		leaves = append(leaves, hash[:])
	}
	var trie *trieutil.SparseMerkleTrie
	var err error
	if len(leaves) > 0 {
		trie, err = trieutil.GenerateTrieFromItems(leaves, params.BeaconConfig().DepositContractTreeDepth)
		if err != nil {
			return nil, err
		}
	} else {
		trie, err = trieutil.NewTrie(params.BeaconConfig().DepositContractTreeDepth)
		if err != nil {
			return nil, err
		}
	}

	depositRoot := trie.Root()
	eth1Data.DepositRoot = depositRoot[:]
	err = state.SetEth1Data(eth1Data)
	if err != nil {
		return nil, err
	}
	return state, nil
}<|MERGE_RESOLUTION|>--- conflicted
+++ resolved
@@ -55,14 +55,10 @@
 //	    state.compact_committees_roots[index] = committee_root
 //	  return state
 // This method differs from the spec so as to process deposits beforehand instead of the end of the function.
-<<<<<<< HEAD
 func GenesisBeaconState(ctx context.Context, deposits []*ethpb.Deposit, genesisTime uint64, eth1Data *ethpb.Eth1Data) (iface.BeaconState, error) {
 	if eth1Data == nil {
 		return nil, errors.New("no eth1data provided for genesis state")
 	}
-=======
-func GenesisBeaconState(deposits []*ethpb.Deposit, genesisTime uint64, eth1Data *ethpb.Eth1Data) (iface.BeaconState, error) {
->>>>>>> 80ab9201
 	state, err := EmptyGenesisState()
 	if err != nil {
 		return nil, err
