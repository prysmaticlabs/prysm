// Package state implements the whole state transition
// function which consists of per slot, per-epoch transitions.
// It also bootstraps the genesis beacon state for slot 0.
package state

import (
	"bytes"
	"fmt"

	"github.com/prysmaticlabs/go-ssz"
	b "github.com/prysmaticlabs/prysm/beacon-chain/core/blocks"
	"github.com/prysmaticlabs/prysm/beacon-chain/core/helpers"
	pb "github.com/prysmaticlabs/prysm/proto/beacon/p2p/v1"
	"github.com/prysmaticlabs/prysm/shared/hashutil"
	"github.com/prysmaticlabs/prysm/shared/mathutil"
	"github.com/prysmaticlabs/prysm/shared/params"
	"github.com/prysmaticlabs/prysm/shared/trieutil"
)

// GenesisBeaconState gets called when DepositsForChainStart count of
// full deposits were made to the deposit contract and the ChainStart log gets emitted.
// TODO(#2307): Update the comments here.
//
// Spec pseudocode definition:
//  def initialize_beacon_state_from_eth1(eth1_block_hash: Hash,
//                                       eth1_timestamp: uint64,
//                                       deposits: Sequence[Deposit]) -> BeaconState:
//     state = BeaconState(
//         genesis_time=eth1_timestamp - eth1_timestamp % SECONDS_PER_DAY + 2 * SECONDS_PER_DAY,
//         eth1_data=Eth1Data(block_hash=eth1_block_hash, deposit_count=len(deposits)),
//         latest_block_header=BeaconBlockHeader(body_root=hash_tree_root(BeaconBlockBody())),
//     )
//
//     # Process deposits
//     leaves = list(map(lambda deposit: deposit.data, deposits))
//     for index, deposit in enumerate(deposits):
//         deposit_data_list = List[DepositData, 2**DEPOSIT_CONTRACT_TREE_DEPTH](*leaves[:index + 1])
//         state.eth1_data.deposit_root = hash_tree_root(deposit_data_list)
//         process_deposit(state, deposit)
//
//     # Process activations
//     for index, validator in enumerate(state.validators):
//         balance = state.balances[index]
//         validator.effective_balance = min(balance - balance % EFFECTIVE_BALANCE_INCREMENT, MAX_EFFECTIVE_BALANCE)
//         if validator.effective_balance == MAX_EFFECTIVE_BALANCE:
//             validator.activation_eligibility_epoch = GENESIS_EPOCH
//             validator.activation_epoch = GENESIS_EPOCH
//
//     # Populate active_index_roots and compact_committees_roots
//     indices_list = List[ValidatorIndex, VALIDATOR_REGISTRY_LIMIT](get_active_validator_indices(state, GENESIS_EPOCH))
//     active_index_root = hash_tree_root(indices_list)
//     committee_root = get_compact_committees_root(state, GENESIS_EPOCH)
//     for index in range(EPOCHS_PER_HISTORICAL_VECTOR):
//         state.active_index_roots[index] = active_index_root
//         state.compact_committees_roots[index] = committee_root
//     return state
func GenesisBeaconState(deposits []*pb.Deposit, genesisTime uint64, eth1Data *pb.Eth1Data) (*pb.BeaconState, error) {
	randaoMixes := make([][]byte, params.BeaconConfig().EpochsPerHistoricalVector)
	for i := 0; i < len(randaoMixes); i++ {
		randaoMixes[i] = make([]byte, 32)
	}

	zeroHash := params.BeaconConfig().ZeroHash[:]

	activeIndexRoots := make([][]byte, params.BeaconConfig().EpochsPerHistoricalVector)
	for i := 0; i < len(activeIndexRoots); i++ {
		activeIndexRoots[i] = zeroHash
	}

	compactRoots := make([][]byte, params.BeaconConfig().EpochsPerHistoricalVector)

	crosslinks := make([]*pb.Crosslink, params.BeaconConfig().ShardCount)
	for i := 0; i < len(crosslinks); i++ {
		crosslinks[i] = &pb.Crosslink{
			ParentRoot: make([]byte, 32),
			DataRoot:   make([]byte, 32),
		}
	}

	blockRoots := make([][]byte, params.BeaconConfig().SlotsPerHistoricalRoot)
	for i := 0; i < len(blockRoots); i++ {
		blockRoots[i] = zeroHash
	}

	stateRoots := make([][]byte, params.BeaconConfig().SlotsPerHistoricalRoot)
	for i := 0; i < len(stateRoots); i++ {
		stateRoots[i] = zeroHash
	}

	slashings := make([]uint64, params.BeaconConfig().EpochsPerSlashingsVector)

	if eth1Data == nil {
		eth1Data = &pb.Eth1Data{}
	}

	state := &pb.BeaconState{
		// Misc fields.
		Slot:        0,
		GenesisTime: genesisTime,

		Fork: &pb.Fork{
			PreviousVersion: params.BeaconConfig().GenesisForkVersion,
			CurrentVersion:  params.BeaconConfig().GenesisForkVersion,
			Epoch:           0,
		},

		// Validator registry fields.
		Validators: []*pb.Validator{},
		Balances:   []uint64{},

		// Randomness and committees.
		RandaoMixes: randaoMixes,

		// Finality.
		PreviousJustifiedCheckpoint: &pb.Checkpoint{
			Epoch: 0,
			Root:  params.BeaconConfig().ZeroHash[:],
		},
		CurrentJustifiedCheckpoint: &pb.Checkpoint{
			Epoch: 0,
			Root:  params.BeaconConfig().ZeroHash[:],
		},
		JustificationBits: []byte{0},
		FinalizedCheckpoint: &pb.Checkpoint{
			Epoch: 0,
			Root:  params.BeaconConfig().ZeroHash[:],
		},

		// Recent state.
		CurrentCrosslinks:         crosslinks,
		PreviousCrosslinks:        crosslinks,
		ActiveIndexRoots:          activeIndexRoots,
		CompactCommitteesRoots:    compactRoots,
		HistoricalRoots:           [][]byte{},
		BlockRoots:                blockRoots,
		StateRoots:                stateRoots,
		Slashings:                 slashings,
		CurrentEpochAttestations:  []*pb.PendingAttestation{},
		PreviousEpochAttestations: []*pb.PendingAttestation{},

		// Eth1 data.
		Eth1Data:         eth1Data,
		Eth1DataVotes:    []*pb.Eth1Data{},
		Eth1DepositIndex: 0,
	}

	bodyRoot, err := ssz.HashTreeRoot(&pb.BeaconBlockBody{})
	if err != nil {
		return nil, fmt.Errorf("could not hash tree root: %v err: %v", bodyRoot, err)
	}

	state.LatestBlockHeader = &pb.BeaconBlockHeader{
		ParentRoot: zeroHash,
		StateRoot:  zeroHash,
		BodyRoot:   bodyRoot[:],
		Signature:  params.BeaconConfig().EmptySignature[:],
	}

	// Process initial deposits.
	validatorMap := make(map[[32]byte]int)
	leaves := [][]byte{}
	for _, deposit := range deposits {
<<<<<<< HEAD
		_ = !bytes.Equal(eth1Data.DepositRoot, []byte{})
=======
		hash, err := hashutil.DepositHash(deposit.Data)
		if err != nil {
			return nil, err
		}
		leaves = append(leaves, hash[:])
	}
	var trie *trieutil.MerkleTrie
	if len(leaves) > 0 {
		trie, err = trieutil.GenerateTrieFromItems(leaves, int(params.BeaconConfig().DepositContractTreeDepth))
		if err != nil {
			return nil, err
		}
	} else {
		trie, err = trieutil.NewTrie(int(params.BeaconConfig().DepositContractTreeDepth))
		if err != nil {
			return nil, err
		}
	}

	depositRoot := trie.Root()
	for i, deposit := range deposits {
		eth1DataExists := eth1Data != nil && !bytes.Equal(eth1Data.DepositRoot, []byte{})
		state.Eth1Data.DepositRoot = depositRoot[:]
>>>>>>> 9daff210
		state, err = b.ProcessDeposit(
			state,
			deposit,
			validatorMap,
			false,
			false,
		)
		if err != nil {
			return nil, fmt.Errorf("could not process validator deposit %d: %v", i, err)
		}
	}
	// Process genesis activations
	for i, validator := range state.Validators {
		balance := state.Balances[i]
		validator.EffectiveBalance = mathutil.Min(balance-balance%params.BeaconConfig().EffectiveBalanceIncrement, params.BeaconConfig().MaxEffectiveBalance)
		if state.Validators[i].EffectiveBalance ==
			params.BeaconConfig().MaxEffectiveBalance {
			state.Validators[i].ActivationEligibilityEpoch = 0
			state.Validators[i].ActivationEpoch = 0
		}
	}

	// Populate latest_active_index_roots
	activeIndices, err := helpers.ActiveValidatorIndices(state, 0)
	if err != nil {
		return nil, fmt.Errorf("could not get active validator indices: %v", err)
	}
	genesisActiveIndexRoot, err := ssz.HashTreeRoot(activeIndices)
	if err != nil {
		return nil, fmt.Errorf("could not hash tree root: %v", err)
	}
	genesisCompactCommRoot, err := helpers.CompactCommitteesRoot(state, 0)
	if err != nil {
		return nil, fmt.Errorf("could not get compact committee root %v", err)
	}
	for i := uint64(0); i < params.BeaconConfig().EpochsPerHistoricalVector; i++ {
		state.ActiveIndexRoots[i] = genesisActiveIndexRoot[:]
		state.CompactCommitteesRoots[i] = genesisCompactCommRoot[:]
	}
	return state, nil
}

// IsValidGenesisState gets called whenever there's a deposit event,
// it checks whether there's enough effective balance to trigger and
// if the minimum genesis time arrived already.
//
// Spec pseudocode definition:
//  def is_valid_genesis_state(state: BeaconState) -> bool:
//     if state.genesis_time < MIN_GENESIS_TIME:
//         return False
//     if len(get_active_validator_indices(state, GENESIS_EPOCH)) < MIN_GENESIS_ACTIVE_VALIDATOR_COUNT:
//         return False
//     return True
// This method has been modified from the spec to allow whole states not to be saved
// but instead only cache the relevant information.
func IsValidGenesisState(chainStartDepositCount uint64, currentTime uint64) bool {
	if currentTime < params.BeaconConfig().MinGenesisTime {
		return false
	}
	if chainStartDepositCount < params.BeaconConfig().MinGenesisActiveValidatorCount {
		return false
	}
	return true
}<|MERGE_RESOLUTION|>--- conflicted
+++ resolved
@@ -160,9 +160,6 @@
 	validatorMap := make(map[[32]byte]int)
 	leaves := [][]byte{}
 	for _, deposit := range deposits {
-<<<<<<< HEAD
-		_ = !bytes.Equal(eth1Data.DepositRoot, []byte{})
-=======
 		hash, err := hashutil.DepositHash(deposit.Data)
 		if err != nil {
 			return nil, err
@@ -186,7 +183,6 @@
 	for i, deposit := range deposits {
 		eth1DataExists := eth1Data != nil && !bytes.Equal(eth1Data.DepositRoot, []byte{})
 		state.Eth1Data.DepositRoot = depositRoot[:]
->>>>>>> 9daff210
 		state, err = b.ProcessDeposit(
 			state,
 			deposit,
