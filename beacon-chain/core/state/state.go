--- conflicted
+++ resolved
@@ -96,16 +96,6 @@
 	// Process initial deposits.
 	var err error
 	for _, deposit := range initialValidatorDeposits {
-<<<<<<< HEAD
-		state, err = v.ProcessDeposit(
-			state,
-			deposit.DepositData.DepositInput.Pubkey,
-			deposit.DepositData.Amount,
-			deposit.DepositData.DepositInput.ProofOfPossession,
-			deposit.DepositData.DepositInput.WithdrawalCredentialsHash32,
-			deposit.DepositData.DepositInput.RandaoCommitmentHash32,
-			deposit.DepositData.DepositInput.PocCommitment,
-=======
 		depositData := deposit.DepositData
 		depositInput, err := b.DecodeDepositInput(depositData)
 		if err != nil {
@@ -114,7 +104,7 @@
 		// depositData consists of depositInput []byte + depositValue [8]byte +
 		// depositTimestamp [8]byte.
 		depositValue := depositData[len(depositData)-16 : len(depositData)-8]
-		state, validatorIndex, err = v.ProcessDeposit(
+		state, err = v.ProcessDeposit(
 			state,
 			depositInput.Pubkey,
 			binary.BigEndian.Uint64(depositValue),
@@ -122,7 +112,6 @@
 			depositInput.WithdrawalCredentialsHash32,
 			depositInput.RandaoCommitmentHash32,
 			depositInput.PocCommitment,
->>>>>>> ccc2a4b9
 		)
 		if err != nil {
 			return nil, fmt.Errorf("could not process validator deposit: %v", err)
