// Package state implements the whole state transition
// function which consists of per slot, per-epoch transitions.
// It also bootstraps the genesis beacon state for slot 0.
package state

import (
	"bytes"
	"fmt"

	"github.com/prysmaticlabs/go-ssz"
	b "github.com/prysmaticlabs/prysm/beacon-chain/core/blocks"
	"github.com/prysmaticlabs/prysm/beacon-chain/core/helpers"
	pb "github.com/prysmaticlabs/prysm/proto/beacon/p2p/v1"
<<<<<<< HEAD
=======
	"github.com/prysmaticlabs/prysm/shared/hashutil"
>>>>>>> a5d483aa
	"github.com/prysmaticlabs/prysm/shared/mathutil"
	"github.com/prysmaticlabs/prysm/shared/params"
	"github.com/prysmaticlabs/prysm/shared/trieutil"
)

// GenesisBeaconState gets called when DepositsForChainStart count of
// full deposits were made to the deposit contract and the ChainStart log gets emitted.
// TODO(#2307): Update the comments here.
//
// Spec pseudocode definition:
//  def initialize_beacon_state_from_eth1(eth1_block_hash: Hash,
//                                       eth1_timestamp: uint64,
//                                       deposits: Sequence[Deposit]) -> BeaconState:
//     state = BeaconState(
//         genesis_time=eth1_timestamp - eth1_timestamp % SECONDS_PER_DAY + 2 * SECONDS_PER_DAY,
//         eth1_data=Eth1Data(block_hash=eth1_block_hash, deposit_count=len(deposits)),
//         latest_block_header=BeaconBlockHeader(body_root=hash_tree_root(BeaconBlockBody())),
//     )
//
//     # Process deposits
//     leaves = list(map(lambda deposit: deposit.data, deposits))
//     for index, deposit in enumerate(deposits):
//         deposit_data_list = List[DepositData, 2**DEPOSIT_CONTRACT_TREE_DEPTH](*leaves[:index + 1])
//         state.eth1_data.deposit_root = hash_tree_root(deposit_data_list)
//         process_deposit(state, deposit)
//
//     # Process activations
//     for index, validator in enumerate(state.validators):
//         balance = state.balances[index]
//         validator.effective_balance = min(balance - balance % EFFECTIVE_BALANCE_INCREMENT, MAX_EFFECTIVE_BALANCE)
//         if validator.effective_balance == MAX_EFFECTIVE_BALANCE:
//             validator.activation_eligibility_epoch = GENESIS_EPOCH
//             validator.activation_epoch = GENESIS_EPOCH
//
//     # Populate active_index_roots and compact_committees_roots
//     indices_list = List[ValidatorIndex, VALIDATOR_REGISTRY_LIMIT](get_active_validator_indices(state, GENESIS_EPOCH))
//     active_index_root = hash_tree_root(indices_list)
//     committee_root = get_compact_committees_root(state, GENESIS_EPOCH)
//     for index in range(EPOCHS_PER_HISTORICAL_VECTOR):
//         state.active_index_roots[index] = active_index_root
//         state.compact_committees_roots[index] = committee_root
//     return state
<<<<<<< HEAD
func GenesisBeaconState(deposits []*pb.Deposit, eth1Timestamp uint64, eth1Data *pb.Eth1Data) (*pb.BeaconState, error) {
=======
func GenesisBeaconState(deposits []*pb.Deposit, genesisTime uint64, eth1Data *pb.Eth1Data) (*pb.BeaconState, error) {
>>>>>>> a5d483aa
	randaoMixes := make([][]byte, params.BeaconConfig().EpochsPerHistoricalVector)
	for i := 0; i < len(randaoMixes); i++ {
		randaoMixes[i] = make([]byte, 32)
	}

	zeroHash := params.BeaconConfig().ZeroHash[:]

	activeIndexRoots := make([][]byte, params.BeaconConfig().EpochsPerHistoricalVector)
	for i := 0; i < len(activeIndexRoots); i++ {
		activeIndexRoots[i] = zeroHash
	}

	compactRoots := make([][]byte, params.BeaconConfig().EpochsPerHistoricalVector)

	crosslinks := make([]*pb.Crosslink, params.BeaconConfig().ShardCount)
	for i := 0; i < len(crosslinks); i++ {
		crosslinks[i] = &pb.Crosslink{
			ParentRoot: make([]byte, 32),
			DataRoot:   make([]byte, 32),
		}
	}

	blockRoots := make([][]byte, params.BeaconConfig().SlotsPerHistoricalRoot)
	for i := 0; i < len(blockRoots); i++ {
		blockRoots[i] = zeroHash
	}

	stateRoots := make([][]byte, params.BeaconConfig().SlotsPerHistoricalRoot)
	for i := 0; i < len(stateRoots); i++ {
		stateRoots[i] = zeroHash
	}

	slashings := make([]uint64, params.BeaconConfig().EpochsPerSlashingsVector)

	if eth1Data == nil {
		eth1Data = &pb.Eth1Data{}
	}

	secondsPerDay := params.BeaconConfig().SecondsPerDay
	genesisTime := eth1Timestamp - eth1Timestamp%secondsPerDay + 2*secondsPerDay

	state := &pb.BeaconState{
		// Misc fields.
		Slot:        0,
		GenesisTime: genesisTime,

		Fork: &pb.Fork{
			PreviousVersion: params.BeaconConfig().GenesisForkVersion,
			CurrentVersion:  params.BeaconConfig().GenesisForkVersion,
			Epoch:           0,
		},

		// Validator registry fields.
		Validators: []*pb.Validator{},
		Balances:   []uint64{},

		// Randomness and committees.
		RandaoMixes: randaoMixes,

		// Finality.
		PreviousJustifiedCheckpoint: &pb.Checkpoint{
			Epoch: 0,
			Root:  params.BeaconConfig().ZeroHash[:],
		},
		CurrentJustifiedCheckpoint: &pb.Checkpoint{
			Epoch: 0,
			Root:  params.BeaconConfig().ZeroHash[:],
		},
		JustificationBits: []byte{0},
		FinalizedCheckpoint: &pb.Checkpoint{
			Epoch: 0,
			Root:  params.BeaconConfig().ZeroHash[:],
		},

		// Recent state.
		CurrentCrosslinks:         crosslinks,
		PreviousCrosslinks:        crosslinks,
		ActiveIndexRoots:          activeIndexRoots,
		CompactCommitteesRoots:    compactRoots,
		HistoricalRoots:           [][]byte{},
		BlockRoots:                blockRoots,
		StateRoots:                stateRoots,
		Slashings:                 slashings,
		CurrentEpochAttestations:  []*pb.PendingAttestation{},
		PreviousEpochAttestations: []*pb.PendingAttestation{},

		// Eth1 data.
		Eth1Data:         eth1Data,
		Eth1DataVotes:    []*pb.Eth1Data{},
		Eth1DepositIndex: 0,
	}

<<<<<<< HEAD
	emptyBeaconBlockBody := &pb.BeaconBlockBody{}
	bodyRoot, err := ssz.HashTreeRoot(emptyBeaconBlockBody)
=======
	bodyRoot, err := ssz.HashTreeRoot(&pb.BeaconBlockBody{})
>>>>>>> a5d483aa
	if err != nil {
		return nil, fmt.Errorf("could not hash tree root: %v err: %v", bodyRoot, err)
	}

<<<<<<< HEAD
	state.LatestBlockHeader = &pb.BeaconBlockHeader{
		ParentRoot: zeroHash,
		StateRoot:  zeroHash,
		BodyRoot:   bodyRoot[:],
		Signature:  params.BeaconConfig().EmptySignature[:],
	}
	fmt.Printf("--Received: %v\n", state.LatestBlockHeader)

	// Process initial deposits.
	validatorMap := make(map[[32]byte]int)
	dataLeaves := make([]*pb.DepositData, len(deposits))
	for i := range deposits {
		dataLeaves[i] = deposits[i].Data
	}
	for i, deposit := range deposits {
		eth1DataExists := eth1Data != nil && !bytes.Equal(eth1Data.DepositRoot, []byte{})
		depositRoot, err := ssz.HashTreeRootWithCapacity(dataLeaves[:i+1], 1<<params.BeaconConfig().DepositContractTreeDepth)
		if err != nil {
			return nil, fmt.Errorf("could not hash tree root deposit data list: %v", err)
		}
=======
	// Process initial deposits.
	validatorMap := make(map[[32]byte]int)
	leaves := [][]byte{}
	for _, deposit := range deposits {
		hash, err := hashutil.DepositHash(deposit.Data)
		if err != nil {
			return nil, err
		}
		leaves = append(leaves, hash[:])
	}
	var trie *trieutil.MerkleTrie
	if len(leaves) > 0 {
		trie, err = trieutil.GenerateTrieFromItems(leaves, int(params.BeaconConfig().DepositContractTreeDepth))
		if err != nil {
			return nil, err
		}
	} else {
		trie, err = trieutil.NewTrie(int(params.BeaconConfig().DepositContractTreeDepth))
		if err != nil {
			return nil, err
		}
	}

	depositRoot := trie.Root()
	for i, deposit := range deposits {
		eth1DataExists := eth1Data != nil && !bytes.Equal(eth1Data.DepositRoot, []byte{})
>>>>>>> a5d483aa
		state.Eth1Data.DepositRoot = depositRoot[:]
		state, err = b.ProcessDeposit(
			state,
			deposit,
			validatorMap,
			false,
			eth1DataExists,
		)
		if err != nil {
			return nil, fmt.Errorf("could not process validator deposit %d: %v", i, err)
		}
	}
	// Process genesis activations
	for i, validator := range state.Validators {
		balance := state.Balances[i]
		validator.EffectiveBalance = mathutil.Min(balance-balance%params.BeaconConfig().EffectiveBalanceIncrement, params.BeaconConfig().MaxEffectiveBalance)
		if state.Validators[i].EffectiveBalance ==
			params.BeaconConfig().MaxEffectiveBalance {
			state.Validators[i].ActivationEligibilityEpoch = 0
			state.Validators[i].ActivationEpoch = 0
		}
	}

	// Populate latest_active_index_roots
	activeIndices, err := helpers.ActiveValidatorIndices(state, 0)
	if err != nil {
		return nil, fmt.Errorf("could not get active validator indices: %v", err)
	}
<<<<<<< HEAD
	genesisActiveIndexRoot, err := ssz.HashTreeRootWithCapacity(activeIndices, params.BeaconConfig().ValidatorRegistryLimit)
=======
	genesisActiveIndexRoot, err := ssz.HashTreeRoot(activeIndices)
>>>>>>> a5d483aa
	if err != nil {
		return nil, fmt.Errorf("could not hash tree root: %v", err)
	}
	genesisCompactCommRoot, err := helpers.CompactCommitteesRoot(state, 0)
	if err != nil {
		return nil, fmt.Errorf("could not get compact committee root %v", err)
	}
	for i := uint64(0); i < params.BeaconConfig().EpochsPerHistoricalVector; i++ {
		state.ActiveIndexRoots[i] = genesisActiveIndexRoot[:]
		state.CompactCommitteesRoots[i] = genesisCompactCommRoot[:]
	}
	return state, nil
}

// IsValidGenesisState gets called whenever there's a deposit event,
// it checks whether there's enough effective balance to trigger and
// if the minimum genesis time arrived already.
//
// Spec pseudocode definition:
//  def is_valid_genesis_state(state: BeaconState) -> bool:
//     if state.genesis_time < MIN_GENESIS_TIME:
//         return False
//     if len(get_active_validator_indices(state, GENESIS_EPOCH)) < MIN_GENESIS_ACTIVE_VALIDATOR_COUNT:
//         return False
//     return True
// This method has been modified from the spec to allow whole states not to be saved
// but instead only cache the relevant information.
func IsValidGenesisState(chainStartDepositCount uint64, currentTime uint64) bool {
	if currentTime < params.BeaconConfig().MinGenesisTime {
		return false
	}
	if chainStartDepositCount < params.BeaconConfig().MinGenesisActiveValidatorCount {
		return false
	}
	return true
}<|MERGE_RESOLUTION|>--- conflicted
+++ resolved
@@ -11,10 +11,7 @@
 	b "github.com/prysmaticlabs/prysm/beacon-chain/core/blocks"
 	"github.com/prysmaticlabs/prysm/beacon-chain/core/helpers"
 	pb "github.com/prysmaticlabs/prysm/proto/beacon/p2p/v1"
-<<<<<<< HEAD
-=======
 	"github.com/prysmaticlabs/prysm/shared/hashutil"
->>>>>>> a5d483aa
 	"github.com/prysmaticlabs/prysm/shared/mathutil"
 	"github.com/prysmaticlabs/prysm/shared/params"
 	"github.com/prysmaticlabs/prysm/shared/trieutil"
@@ -57,11 +54,7 @@
 //         state.active_index_roots[index] = active_index_root
 //         state.compact_committees_roots[index] = committee_root
 //     return state
-<<<<<<< HEAD
-func GenesisBeaconState(deposits []*pb.Deposit, eth1Timestamp uint64, eth1Data *pb.Eth1Data) (*pb.BeaconState, error) {
-=======
 func GenesisBeaconState(deposits []*pb.Deposit, genesisTime uint64, eth1Data *pb.Eth1Data) (*pb.BeaconState, error) {
->>>>>>> a5d483aa
 	randaoMixes := make([][]byte, params.BeaconConfig().EpochsPerHistoricalVector)
 	for i := 0; i < len(randaoMixes); i++ {
 		randaoMixes[i] = make([]byte, 32)
@@ -154,17 +147,11 @@
 		Eth1DepositIndex: 0,
 	}
 
-<<<<<<< HEAD
-	emptyBeaconBlockBody := &pb.BeaconBlockBody{}
-	bodyRoot, err := ssz.HashTreeRoot(emptyBeaconBlockBody)
-=======
 	bodyRoot, err := ssz.HashTreeRoot(&pb.BeaconBlockBody{})
->>>>>>> a5d483aa
 	if err != nil {
 		return nil, fmt.Errorf("could not hash tree root: %v err: %v", bodyRoot, err)
 	}
 
-<<<<<<< HEAD
 	state.LatestBlockHeader = &pb.BeaconBlockHeader{
 		ParentRoot: zeroHash,
 		StateRoot:  zeroHash,
@@ -175,19 +162,6 @@
 
 	// Process initial deposits.
 	validatorMap := make(map[[32]byte]int)
-	dataLeaves := make([]*pb.DepositData, len(deposits))
-	for i := range deposits {
-		dataLeaves[i] = deposits[i].Data
-	}
-	for i, deposit := range deposits {
-		eth1DataExists := eth1Data != nil && !bytes.Equal(eth1Data.DepositRoot, []byte{})
-		depositRoot, err := ssz.HashTreeRootWithCapacity(dataLeaves[:i+1], 1<<params.BeaconConfig().DepositContractTreeDepth)
-		if err != nil {
-			return nil, fmt.Errorf("could not hash tree root deposit data list: %v", err)
-		}
-=======
-	// Process initial deposits.
-	validatorMap := make(map[[32]byte]int)
 	leaves := [][]byte{}
 	for _, deposit := range deposits {
 		hash, err := hashutil.DepositHash(deposit.Data)
@@ -212,7 +186,6 @@
 	depositRoot := trie.Root()
 	for i, deposit := range deposits {
 		eth1DataExists := eth1Data != nil && !bytes.Equal(eth1Data.DepositRoot, []byte{})
->>>>>>> a5d483aa
 		state.Eth1Data.DepositRoot = depositRoot[:]
 		state, err = b.ProcessDeposit(
 			state,
@@ -241,11 +214,7 @@
 	if err != nil {
 		return nil, fmt.Errorf("could not get active validator indices: %v", err)
 	}
-<<<<<<< HEAD
-	genesisActiveIndexRoot, err := ssz.HashTreeRootWithCapacity(activeIndices, params.BeaconConfig().ValidatorRegistryLimit)
-=======
 	genesisActiveIndexRoot, err := ssz.HashTreeRoot(activeIndices)
->>>>>>> a5d483aa
 	if err != nil {
 		return nil, fmt.Errorf("could not hash tree root: %v", err)
 	}
