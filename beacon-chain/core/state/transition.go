--- conflicted
+++ resolved
@@ -8,15 +8,12 @@
 	"context"
 	"fmt"
 
-<<<<<<< HEAD
-	"github.com/prysmaticlabs/prysm/shared/blockutil"
-=======
 	"github.com/prysmaticlabs/go-ssz"
->>>>>>> 5217749c
 	b "github.com/prysmaticlabs/prysm/beacon-chain/core/blocks"
 	e "github.com/prysmaticlabs/prysm/beacon-chain/core/epoch"
 	"github.com/prysmaticlabs/prysm/beacon-chain/core/helpers"
 	pb "github.com/prysmaticlabs/prysm/proto/beacon/p2p/v1"
+	"github.com/prysmaticlabs/prysm/shared/blockutil"
 	"github.com/prysmaticlabs/prysm/shared/bytesutil"
 	"github.com/prysmaticlabs/prysm/shared/params"
 	"github.com/sirupsen/logrus"
@@ -142,15 +139,10 @@
 		return nil, fmt.Errorf("could not verify and process randao: %v", err)
 	}
 	// Process ETH1 data.
-<<<<<<< HEAD
-	state = b.ProcessEth1DataInBlock(state, block)
-
-=======
 	state, err = b.ProcessEth1DataInBlock(state, block)
 	if err != nil {
 		return nil, fmt.Errorf("could not process eth1 data: %v", err)
 	}
->>>>>>> 5217749c
 	state, err = b.ProcessAttesterSlashings(state, block, config.VerifySignatures)
 	if err != nil {
 		return nil, fmt.Errorf("could not verify block attester slashings: %v", err)
