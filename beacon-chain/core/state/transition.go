// Package state implements the whole state transition
// function which consists of per slot, per-epoch transitions.
// It also bootstraps the genesis beacon state for slot 0.
package state

import (
	"context"
	"fmt"

	bal "github.com/prysmaticlabs/prysm/beacon-chain/core/balances"
	b "github.com/prysmaticlabs/prysm/beacon-chain/core/blocks"
	e "github.com/prysmaticlabs/prysm/beacon-chain/core/epoch"
	"github.com/prysmaticlabs/prysm/beacon-chain/core/helpers"
	v "github.com/prysmaticlabs/prysm/beacon-chain/core/validators"
	pb "github.com/prysmaticlabs/prysm/proto/beacon/p2p/v1"
	"github.com/prysmaticlabs/prysm/shared/hashutil"
	"github.com/prysmaticlabs/prysm/shared/params"
	"github.com/sirupsen/logrus"
	"go.opencensus.io/trace"
)

var log = logrus.WithField("prefix", "core/state")

// TransitionConfig defines important configuration options
// for executing a state transition, which can have logging and signature
// verification on or off depending on when and where it is used.
type TransitionConfig struct {
	VerifySignatures bool
	Logging          bool
}

// DefaultConfig option for executing state transitions.
func DefaultConfig() *TransitionConfig {
	return &TransitionConfig{
		VerifySignatures: true,
		Logging:          false,
	}
}

// ExecuteStateTransition defines the procedure for a state transition function.
// Spec pseudocode definition:
//  We now define the state transition function. At a high level the state transition is made up of three parts:
//  - The per-slot transitions, which happens at the start of every slot.
//  - The per-block transitions, which happens at every block.
//  - The per-epoch transitions, which happens at the end of the last slot of every epoch (i.e. (state.slot + 1) % SLOTS_PER_EPOCH == 0).
//  The per-slot transitions focus on the slot counter and block roots records updates.
//  The per-block transitions focus on verifying aggregate signatures and saving temporary records relating to the per-block activity in the state.
//  The per-epoch transitions focus on the validator registry, including adjusting balances and activating and exiting validators,
//  as well as processing crosslinks and managing block justification/finalization.
func ExecuteStateTransition(
	ctx context.Context,
	state *pb.BeaconState,
	block *pb.BeaconBlock,
	headRoot [32]byte,
	config *TransitionConfig,
) (*pb.BeaconState, error) {
	var err error

	// Execute per slot transition.
	state = ProcessSlot(ctx, state, headRoot)

	// Execute per block transition.
	if block != nil {
		state, err = ProcessBlock(ctx, state, block, config)
		if err != nil {
			return nil, fmt.Errorf("could not process block: %v", err)
		}
	}

	// Execute per epoch transition.
	if e.CanProcessEpoch(state) {
		state, err = ProcessEpoch(ctx, state, config)
	}
	if err != nil {
		return nil, fmt.Errorf("could not process epoch: %v", err)
	}

	return state, nil
}

// ProcessSlot happens every slot and focuses on the slot counter and block roots record updates.
// It happens regardless if there's an incoming block or not.
//
// Spec pseudocode definition:
//	Set state.slot += 1
//	Let previous_block_root be the hash_tree_root of the previous beacon block processed in the chain
//	Set state.latest_block_roots[(state.slot - 1) % LATEST_BLOCK_ROOTS_LENGTH] = previous_block_root
//	If state.slot % LATEST_BLOCK_ROOTS_LENGTH == 0
//		append merkle_root(state.latest_block_roots) to state.batched_block_roots
func ProcessSlot(ctx context.Context, state *pb.BeaconState, headRoot [32]byte) *pb.BeaconState {
	ctx, span := trace.StartSpan(ctx, "beacon-chain.ChainService.state.ProcessSlot")
	defer span.End()
	state.Slot++
	state = b.ProcessBlockRoots(ctx, state, headRoot)
	return state
}

// ProcessBlock creates a new, modified beacon state by applying block operation
// transformations as defined in the Ethereum Serenity specification, including processing proposer slashings,
// processing block attestations, and more.
func ProcessBlock(
	ctx context.Context,
	state *pb.BeaconState,
	block *pb.BeaconBlock,
	config *TransitionConfig,
) (*pb.BeaconState, error) {

	ctx, span := trace.StartSpan(ctx, "beacon-chain.ChainService.state.ProcessBlock")
	defer span.End()

	r, err := hashutil.HashBeaconBlock(block)
	if err != nil {
		return nil, fmt.Errorf("could not hash block: %v", err)
	}

	// Below are the processing steps to verify every block.
	// Verify block slot.
	if block.Slot != state.Slot {
		return nil, fmt.Errorf(
			"block.slot != state.slot, block.slot = %d, state.slot = %d",
			block.Slot-params.BeaconConfig().GenesisSlot,
			state.Slot-params.BeaconConfig().GenesisSlot,
		)
	}

	// Verify block signature.
<<<<<<< HEAD
	if verifySignatures {
		if err := b.VerifyProposerSignature(ctx, state, block); err != nil {
=======
	if config.VerifySignatures {
		// TODO(#781): Verify Proposer Signature.
		if err := b.VerifyProposerSignature(ctx, block); err != nil {
>>>>>>> 68703f57
			return nil, fmt.Errorf("could not verify proposer signature: %v", err)
		}
	}

	// Save latest block.
	state.LatestBlock = block

	// Verify block RANDAO.
	state, err = b.ProcessBlockRandao(ctx, state, block, config.VerifySignatures, config.Logging)
	if err != nil {
		return nil, fmt.Errorf("could not verify and process block randao: %v", err)
	}

	// Process ETH1 data.
	state = b.ProcessEth1DataInBlock(ctx, state, block)
	state, err = b.ProcessAttesterSlashings(ctx, state, block, config.VerifySignatures)
	if err != nil {
		return nil, fmt.Errorf("could not verify block attester slashings: %v", err)
	}

	state, err = b.ProcessProposerSlashings(ctx, state, block, config.VerifySignatures)
	if err != nil {
		return nil, fmt.Errorf("could not verify block proposer slashings: %v", err)
	}

	state, err = b.ProcessBlockAttestations(ctx, state, block, config.VerifySignatures)
	if err != nil {
		return nil, fmt.Errorf("could not process block attestations: %v", err)
	}

	state, err = b.ProcessValidatorDeposits(ctx, state, block)
	if err != nil {
		return nil, fmt.Errorf("could not process block validator deposits: %v", err)
	}
	state, err = b.ProcessValidatorExits(ctx, state, block, config.VerifySignatures)
	if err != nil {
		return nil, fmt.Errorf("could not process validator exits: %v", err)
	}

	if config.Logging {
		log.WithField("blockRoot", fmt.Sprintf("%#x", r)).Debugf("Verified block slot == state slot")
		log.WithField("blockRoot", fmt.Sprintf("%#x", r)).Debugf("Verified and processed block RANDAO")
		log.WithField("blockRoot", fmt.Sprintf("%#x", r)).Debugf("Processed ETH1 data")
		log.WithField(
			"attestationsInBlock", len(block.Body.Attestations),
		).Info("Block attestations")
		log.WithField(
			"depositsInBlock", len(block.Body.Deposits),
		).Info("Block deposits")
	}
	return state, nil
}

// ProcessEpoch describes the per epoch operations that are performed on the
// beacon state.
//
// Spec pseudocode definition:
// 	 process_candidate_receipt_roots(state)
// 	 update_justification(state)
// 	 update_finalization(state)
// 	 update_crosslinks(state)
// 	 process_attester_reward_penalties(state)
// 	 process_crosslink_reward_penalties(state)
// 	 update_validator_registry(state)
// 	 final_book_keeping(state)
func ProcessEpoch(ctx context.Context, state *pb.BeaconState, config *TransitionConfig) (*pb.BeaconState, error) {
	ctx, span := trace.StartSpan(ctx, "beacon-chain.ChainService.state.ProcessEpoch")
	defer span.End()

	currentEpoch := helpers.CurrentEpoch(state)
	prevEpoch := helpers.PrevEpoch(state)

	// Calculate total balances of active validators of the current epoch.
	activeValidatorIndices := helpers.ActiveValidatorIndices(state.ValidatorRegistry, currentEpoch)
	totalBalance := e.TotalBalance(ctx, state, activeValidatorIndices)

	// Calculate the attesting balances of validators that justified the
	// epoch boundary block at the start of the current epoch.
	currentEpochAttestations := e.CurrentAttestations(ctx, state)
	currentEpochBoundaryAttestations, err := e.CurrentEpochBoundaryAttestations(ctx, state, currentEpochAttestations)
	if err != nil {
		return nil, fmt.Errorf("could not get current boundary attestations: %v", err)
	}

	currentBoundaryAttesterIndices, err := v.ValidatorIndices(ctx, state, currentEpochBoundaryAttestations)
	if err != nil {
		return nil, fmt.Errorf("could not get current boundary attester indices: %v", err)
	}
	currentBoundaryAttestingBalances := e.TotalBalance(ctx, state, currentBoundaryAttesterIndices)

	// Calculate the attesting balances of validators from previous epoch.
	previousActiveValidatorIndices := helpers.ActiveValidatorIndices(state.ValidatorRegistry, prevEpoch)
	prevTotalBalance := e.TotalBalance(ctx, state, previousActiveValidatorIndices)

	prevEpochAttestations := e.PrevAttestations(ctx, state)
	prevEpochAttesterIndices, err := v.ValidatorIndices(ctx, state, prevEpochAttestations)
	if err != nil {
		return nil, fmt.Errorf("could not get prev epoch attester indices: %v", err)
	}
	prevEpochAttestingBalance := e.TotalBalance(ctx, state, prevEpochAttesterIndices)

	// Calculate the attesting balances of validator justifying epoch boundary block
	// at the start of previous epoch.
	prevEpochBoundaryAttestations, err := e.PrevEpochBoundaryAttestations(ctx, state, prevEpochAttestations)
	if err != nil {
		return nil, fmt.Errorf("could not get prev boundary attestations: %v", err)
	}

	prevEpochBoundaryAttesterIndices, err := v.ValidatorIndices(ctx, state, prevEpochBoundaryAttestations)
	if err != nil {
		return nil, fmt.Errorf("could not get prev boundary attester indices: %v", err)
	}
	prevEpochBoundaryAttestingBalances := e.TotalBalance(ctx, state, prevEpochBoundaryAttesterIndices)

	// Calculate attesting balances of validator attesting to expected beacon chain head
	// during previous epoch.
	prevEpochHeadAttestations, err := e.PrevHeadAttestations(ctx, state, prevEpochAttestations)
	if err != nil {
		return nil, fmt.Errorf("could not get prev head attestations: %v", err)
	}
	prevEpochHeadAttesterIndices, err := v.ValidatorIndices(ctx, state, prevEpochHeadAttestations)
	if err != nil {
		return nil, fmt.Errorf("could not get prev head attester indices: %v", err)
	}
	prevEpochHeadAttestingBalances := e.TotalBalance(ctx, state, prevEpochHeadAttesterIndices)

	// Process eth1 data.
	if e.CanProcessEth1Data(state) {
		state = e.ProcessEth1Data(ctx, state)
	}

	// Update justification and finality.
	state = e.ProcessJustification(
		ctx,
		state,
		currentBoundaryAttestingBalances,
		prevEpochAttestingBalance,
		prevTotalBalance,
		totalBalance,
		config.Logging,
	)

	// Process crosslinks records.
	state, err = e.ProcessCrosslinks(
		ctx,
		state,
		currentEpochAttestations,
		prevEpochAttestations)
	if err != nil {
		return nil, fmt.Errorf("could not process crosslink records: %v", err)
	}

	// Process attester rewards and penalties.
	epochsSinceFinality := e.SinceFinality(state)
	switch {
	case epochsSinceFinality <= 4:
		// Apply rewards/penalties to validators for attesting
		// expected FFG source.
		state = bal.ExpectedFFGSource(
			ctx,
			state,
			prevEpochAttesterIndices,
			prevEpochAttestingBalance,
			totalBalance)
		// Apply rewards/penalties to validators for attesting
		// expected FFG target.
		state = bal.ExpectedFFGTarget(
			ctx,
			state,
			prevEpochBoundaryAttesterIndices,
			prevEpochBoundaryAttestingBalances,
			totalBalance)
		// Apply rewards/penalties to validators for attesting
		// expected beacon chain head.
		state = bal.ExpectedBeaconChainHead(
			ctx,
			state,
			prevEpochHeadAttesterIndices,
			prevEpochHeadAttestingBalances,
			totalBalance)
		// Apply rewards for to validators for including attestations
		// based on inclusion distance.
		state, err = bal.InclusionDistance(
			ctx,
			state,
			prevEpochAttesterIndices,
			totalBalance)
		if err != nil {
			return nil, fmt.Errorf("could not calculate inclusion dist rewards: %v", err)
		}
		if config.Logging {
			log.Infof("Balance after FFG src calculation: %v", state.ValidatorBalances)
			log.Infof("Balance after FFG target calculation: %v", state.ValidatorBalances)
			log.Infof("Balance after chain head calculation: %v", state.ValidatorBalances)
			log.Infof("Balance after inclusion distance calculation: %v", state.ValidatorBalances)
		}

	case epochsSinceFinality > 4:
		log.Infof("Applying more penalties. ESF %d greater than 4", epochsSinceFinality)
		// Apply penalties for long inactive FFG source participants.
		state = bal.InactivityFFGSource(
			ctx,
			state,
			prevEpochAttesterIndices,
			totalBalance,
			epochsSinceFinality)
		// Apply penalties for long inactive FFG target participants.
		state = bal.InactivityFFGTarget(
			ctx,
			state,
			prevEpochBoundaryAttesterIndices,
			totalBalance,
			epochsSinceFinality)
		// Apply penalties for long inactive validators who didn't
		// attest to head canonical chain.
		state = bal.InactivityChainHead(
			ctx,
			state,
			prevEpochHeadAttesterIndices,
			totalBalance)
		// Apply penalties for long inactive validators who also
		// exited with penalties.
		state = bal.InactivityExitedPenalties(
			ctx,
			state,
			totalBalance,
			epochsSinceFinality)
		// Apply penalties for long inactive validators that
		// don't include attestations.
		state, err = bal.InactivityInclusionDistance(
			ctx,
			state,
			prevEpochAttesterIndices,
			totalBalance)
		if err != nil {
			return nil, fmt.Errorf("could not calculate inclusion penalties: %v", err)
		}
	}

	// Process Attestation Inclusion Rewards.
	state, err = bal.AttestationInclusion(
		ctx,
		state,
		totalBalance,
		prevEpochAttesterIndices)
	if err != nil {
		return nil, fmt.Errorf("could not process attestation inclusion rewards: %v", err)
	}

	// Process crosslink rewards and penalties.
	state, err = bal.Crosslinks(
		ctx,
		state,
		currentEpochAttestations,
		prevEpochAttestations)
	if err != nil {
		return nil, fmt.Errorf("could not process crosslink rewards and penalties: %v", err)
	}

	// Process ejections.
	state, err = e.ProcessEjections(ctx, state, config.Logging)
	if err != nil {
		return nil, fmt.Errorf("could not process ejections: %v", err)
	}

	// Process validator registry.
	state = e.ProcessPrevSlotShardSeed(state)
	state = v.ProcessPenaltiesAndExits(ctx, state)
	if e.CanProcessValidatorRegistry(ctx, state) {
		state, err = v.UpdateRegistry(ctx, state)
		if err != nil {
			return nil, fmt.Errorf("could not update validator registry: %v", err)
		}
		state, err = e.ProcessCurrSlotShardSeed(state)
		if err != nil {
			return nil, fmt.Errorf("could not update current shard shuffling seeds: %v", err)
		}
	} else {
		state, err = e.ProcessPartialValidatorRegistry(ctx, state)
		if err != nil {
			return nil, fmt.Errorf("could not process partial validator registry: %v", err)
		}
	}

	// Final housekeeping updates.
	// Update index roots from current epoch to next epoch.
	state, err = e.UpdateLatestActiveIndexRoots(ctx, state)
	if err != nil {
		return nil, fmt.Errorf("could not update latest index roots: %v", err)
	}

	// TODO(1763): Implement process_slashings from ETH2.0 beacon chain spec.

	// TODO(1764): Implement process_exit_queue from ETH2.0 beacon chain spec.

	// Update accumulated slashed balances from current epoch to next epoch.
	state = e.UpdateLatestSlashedBalances(ctx, state)

	// Update current epoch's randao seed to next epoch.
	state, err = e.UpdateLatestRandaoMixes(ctx, state)
	if err != nil {
		return nil, fmt.Errorf("could not update latest randao mixes: %v", err)
	}

	// Clean up processed attestations.
	state = e.CleanupAttestations(ctx, state)

	if config.Logging {
		log.Infof("Number of current epoch attestations: %d", len(currentEpochAttestations))
		log.Infof("Current epoch boundary attester indices: %v", currentBoundaryAttesterIndices)
		log.Infof("Number of prev epoch attestations: %d", len(prevEpochAttestations))
		log.Infof("Previous epoch attester indices: %v", prevEpochAttesterIndices)
		log.Infof("Number of prev epoch boundary attestations: %d", len(prevEpochAttestations))
		log.Infof("Previous epoch boundary attester indices: %v", prevEpochBoundaryAttesterIndices)
		log.WithField(
			"PreviousJustifiedEpoch", state.PreviousJustifiedEpoch-params.BeaconConfig().GenesisEpoch,
		).Info("Previous justified epoch")
		log.WithField(
			"JustifiedEpoch", state.JustifiedEpoch-params.BeaconConfig().GenesisEpoch,
		).Info("Justified epoch")
		log.WithField(
			"FinalizedEpoch", state.FinalizedEpoch-params.BeaconConfig().GenesisEpoch,
		).Info("Finalized epoch")
		log.WithField(
			"ValidatorRegistryUpdateEpoch", state.ValidatorRegistryUpdateEpoch-params.BeaconConfig().GenesisEpoch,
		).Info("Validator Registry Update Epoch")
		log.WithField(
			"NumValidators", len(state.ValidatorRegistry),
		).Info("Validator registry length")
		log.Infof("Validator balances: %v", state.ValidatorBalances)
		log.WithField(
			"ValidatorRegistryUpdateEpoch", state.ValidatorRegistryUpdateEpoch-params.BeaconConfig().GenesisEpoch,
		).Info("Validator registry update epoch")
	}

	// Report interesting metrics.
	reportEpochTransitionMetrics(state)
	return state, nil
}<|MERGE_RESOLUTION|>--- conflicted
+++ resolved
@@ -124,15 +124,9 @@
 	}
 
 	// Verify block signature.
-<<<<<<< HEAD
-	if verifySignatures {
-		if err := b.VerifyProposerSignature(ctx, state, block); err != nil {
-=======
 	if config.VerifySignatures {
-		// TODO(#781): Verify Proposer Signature.
-		if err := b.VerifyProposerSignature(ctx, block); err != nil {
->>>>>>> 68703f57
-			return nil, fmt.Errorf("could not verify proposer signature: %v", err)
+		if err := b.VerifyBlockSignature(ctx, state, block); err != nil {
+			return nil, fmt.Errorf("could not verify block signature: %v", err)
 		}
 	}
 
