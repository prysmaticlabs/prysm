--- conflicted
+++ resolved
@@ -65,12 +65,8 @@
 	ctx, span := trace.StartSpan(ctx, "beacon-chain.ChainService.ExecuteStateTransition")
 	defer span.End()
 	var err error
-<<<<<<< HEAD
 
 	// Execute per slots transition.
-=======
-	// Execute per slot transition.
->>>>>>> 06aae90f
 	state, err = ProcessSlots(ctx, state, block.Slot)
 	if err != nil {
 		return nil, fmt.Errorf("could not process slot: %v", err)
@@ -189,10 +185,6 @@
 	ctx, span := trace.StartSpan(ctx, "beacon-chain.ChainService.state.ProcessBlock")
 	defer span.End()
 
-<<<<<<< HEAD
-=======
-	// Process the block's header into the state.
->>>>>>> 06aae90f
 	state, err := b.ProcessBlockHeader(state, block)
 	if err != nil {
 		return nil, fmt.Errorf("could not process block header: %v", err)
@@ -263,8 +255,8 @@
 	defer span.End()
 
 	maxDeposits := params.BeaconConfig().MaxDeposits
-	if state.LatestEth1Data.DepositCount-state.DepositIndex < maxDeposits {
-		maxDeposits = state.LatestEth1Data.DepositCount - state.DepositIndex
+	if state.Eth1Data.DepositCount-state.Eth1DepositIndex < maxDeposits {
+		maxDeposits = state.Eth1Data.DepositCount - state.Eth1DepositIndex
 	}
 	// Verify outstanding deposits are processed up to max number of deposits
 	if len(body.Deposits) != int(maxDeposits) {
@@ -308,26 +300,7 @@
 	if err != nil {
 		return nil, fmt.Errorf("could not process block transfers: %v", err)
 	}
-<<<<<<< HEAD
-=======
-
-	r, err := blockutil.BlockSigningRoot(block)
-	if err != nil {
-		return nil, fmt.Errorf("could not hash block: %v", err)
-	}
-
-	if config.Logging {
-		log.WithField("blockRoot", fmt.Sprintf("%#x", bytesutil.Trunc(r[:]))).Debugf("Verified block slot == state slot")
-		log.WithField("blockRoot", fmt.Sprintf("%#x", bytesutil.Trunc(r[:]))).Debugf("Verified and processed block RANDAO")
-		log.WithField("blockRoot", fmt.Sprintf("%#x", bytesutil.Trunc(r[:]))).Debugf("Processed ETH1 data")
-		log.WithField(
-			"attestationsInBlock", len(block.Body.Attestations),
-		).Info("Block attestations")
-		log.WithField(
-			"depositsInBlock", len(block.Body.Deposits),
-		).Info("Block deposits")
-	}
->>>>>>> 06aae90f
+
 	return state, nil
 }
 
