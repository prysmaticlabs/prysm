// Package state implements the whole state transition
// function which consists of per slot, per-epoch transitions.
// It also bootstraps the genesis beacon state for slot 0.
package state

import (
	"bytes"
	"context"
	"fmt"

	"github.com/pkg/errors"
	ethpb "github.com/prysmaticlabs/ethereumapis/eth/v1alpha1"
	"github.com/prysmaticlabs/prysm/beacon-chain/cache"
	b "github.com/prysmaticlabs/prysm/beacon-chain/core/blocks"
	e "github.com/prysmaticlabs/prysm/beacon-chain/core/epoch"
	"github.com/prysmaticlabs/prysm/beacon-chain/core/epoch/precompute"
	"github.com/prysmaticlabs/prysm/beacon-chain/core/helpers"
	"github.com/prysmaticlabs/prysm/beacon-chain/core/state/interop"
	stateTrie "github.com/prysmaticlabs/prysm/beacon-chain/state"
	"github.com/prysmaticlabs/prysm/beacon-chain/state/stateutil"
	"github.com/prysmaticlabs/prysm/shared/bls"
	"github.com/prysmaticlabs/prysm/shared/mathutil"
	"github.com/prysmaticlabs/prysm/shared/params"
	"github.com/prysmaticlabs/prysm/shared/traceutil"
	"github.com/sirupsen/logrus"
	"go.opencensus.io/trace"
)

// ExecuteStateTransition defines the procedure for a state transition function.
//
// Spec pseudocode definition:
//  def state_transition(state: BeaconState, signed_block: SignedBeaconBlock, validate_result: bool=True) -> BeaconState:
//    block = signed_block.message
//    # Process slots (including those with no blocks) since block
//    process_slots(state, block.slot)
//    # Verify signature
//    if validate_result:
//        assert verify_block_signature(state, signed_block)
//    # Process block
//    process_block(state, block)
//    # Verify state root
//    if validate_result:
//        assert block.state_root == hash_tree_root(state)
//    # Return post-state
//    return state
func ExecuteStateTransition(
	ctx context.Context,
	state *stateTrie.BeaconState,
	signed *ethpb.SignedBeaconBlock,
) (*stateTrie.BeaconState, error) {
	if ctx.Err() != nil {
		return nil, ctx.Err()
	}
	if signed == nil || signed.Block == nil {
		return nil, errors.New("nil block")
	}

	ctx, span := trace.StartSpan(ctx, "beacon-chain.ChainService.ExecuteStateTransition")
	defer span.End()
	var err error
	// Execute per slots transition.
	state, err = ProcessSlots(ctx, state, signed.Block.Slot)
	if err != nil {
		return nil, errors.Wrap(err, "could not process slot")
	}

	// Execute per block transition.
	state, err = ProcessBlock(ctx, state, signed)
	if err != nil {
		return nil, errors.Wrapf(err, "could not process block in slot %d", signed.Block.Slot)
	}

	interop.WriteBlockToDisk(signed, false)
	interop.WriteStateToDisk(state)

	postStateRoot, err := state.HashTreeRoot(ctx)
	if err != nil {
		return nil, err
	}
	if !bytes.Equal(postStateRoot[:], signed.Block.StateRoot) {
		return state, fmt.Errorf("validate state root failed, wanted: %#x, received: %#x",
			postStateRoot[:], signed.Block.StateRoot)
	}
	return state, nil
}

// ExecuteStateTransitionNoVerifyAttSigs defines the procedure for a state transition function.
// This does not validate any BLS signatures of attestations in a block, it is used for performing a state transition as quickly
// as possible. This function should only be used when we can trust the data we're receiving entirely, such as
// initial sync or for processing past accepted blocks.
//
// WARNING: This method does not validate any signatures in a block. This method also modifies the passed in state.
//
// Spec pseudocode definition:
//  def state_transition(state: BeaconState, block: BeaconBlock, validate_state_root: bool=False) -> BeaconState:
//    # Process slots (including those with no blocks) since block
//    process_slots(state, block.slot)
//    # Process block
//    process_block(state, block)
//    # Return post-state
//    return state
func ExecuteStateTransitionNoVerifyAttSigs(
	ctx context.Context,
	state *stateTrie.BeaconState,
	signed *ethpb.SignedBeaconBlock,
) (*stateTrie.BeaconState, error) {
	if ctx.Err() != nil {
		return nil, ctx.Err()
	}
	if signed == nil || signed.Block == nil {
		return nil, errors.New("nil block")
	}

	ctx, span := trace.StartSpan(ctx, "beacon-chain.ChainService.ExecuteStateTransitionNoVerifyAttSigs")
	defer span.End()
	var err error

	// Execute per slots transition.
	state, err = ProcessSlots(ctx, state, signed.Block.Slot)
	if err != nil {
		return nil, errors.Wrap(err, "could not process slot")
	}

	// Execute per block transition.
	state, err = ProcessBlockNoVerifyAttSigs(ctx, state, signed)
	if err != nil {
		return nil, errors.Wrap(err, "could not process block")
	}

	return state, nil
}

// ExecuteStateTransitionNoVerifyAnySig defines the procedure for a state transition function.
// This does not validate any BLS signatures of attestations, block proposer signature, randao signature,
// it is used for performing a state transition as quickly as possible. This function also returns a signature
// set of all signatures not verified, so that they can be stored and verified later.
//
// WARNING: This method does not validate any signatures in a block. This method also modifies the passed in state.
//
// Spec pseudocode definition:
//  def state_transition(state: BeaconState, block: BeaconBlock, validate_state_root: bool=False) -> BeaconState:
//    # Process slots (including those with no blocks) since block
//    process_slots(state, block.slot)
//    # Process block
//    process_block(state, block)
//    # Return post-state
//    return state
func ExecuteStateTransitionNoVerifyAnySig(
	ctx context.Context,
	state *stateTrie.BeaconState,
	signed *ethpb.SignedBeaconBlock,
) (*bls.SignatureSet, *stateTrie.BeaconState, error) {
	if ctx.Err() != nil {
		return nil, nil, ctx.Err()
	}
	if signed == nil || signed.Block == nil {
		return nil, nil, errors.New("nil block")
	}

	ctx, span := trace.StartSpan(ctx, "beacon-chain.ChainService.ExecuteStateTransitionNoVerifyAttSigs")
	defer span.End()
	var err error

	// Execute per slots transition.
	state, err = ProcessSlots(ctx, state, signed.Block.Slot)
	if err != nil {
		return nil, nil, errors.Wrap(err, "could not process slot")
	}

	// Execute per block transition.
	set, state, err := ProcessBlockNoVerifyAnySig(ctx, state, signed)
	if err != nil {
		return nil, nil, errors.Wrap(err, "could not process block")
	}

	return set, state, nil
}

// CalculateStateRoot defines the procedure for a state transition function.
// This does not validate any BLS signatures in a block, it is used for calculating the
// state root of the state for the block proposer to use.
// This does not modify state.
//
// WARNING: This method does not validate any BLS signatures. This is used for proposer to compute
// state root before proposing a new block, and this does not modify state.
//
// Spec pseudocode definition:
//  def state_transition(state: BeaconState, block: BeaconBlock, validate_state_root: bool=False) -> BeaconState:
//    # Process slots (including those with no blocks) since block
//    process_slots(state, block.slot)
//    # Process block
//    process_block(state, block)
//    # Return post-state
//    return state
func CalculateStateRoot(
	ctx context.Context,
	state *stateTrie.BeaconState,
	signed *ethpb.SignedBeaconBlock,
) ([32]byte, error) {
	ctx, span := trace.StartSpan(ctx, "beacon-chain.ChainService.CalculateStateRoot")
	defer span.End()
	if ctx.Err() != nil {
		traceutil.AnnotateError(span, ctx.Err())
		return [32]byte{}, ctx.Err()
	}
	if state == nil {
		return [32]byte{}, errors.New("nil state")
	}
	if signed == nil || signed.Block == nil {
		return [32]byte{}, errors.New("nil block")
	}

	// Copy state to avoid mutating the state reference.
	state = state.Copy()

	// Execute per slots transition.
	state, err := ProcessSlots(ctx, state, signed.Block.Slot)
	if err != nil {
		return [32]byte{}, errors.Wrap(err, "could not process slot")
	}

	// Execute per block transition.
	state, err = ProcessBlockForStateRoot(ctx, state, signed)
	if err != nil {
		return [32]byte{}, errors.Wrap(err, "could not process block")
	}

	return state.HashTreeRoot(ctx)
}

// ProcessSlot happens every slot and focuses on the slot counter and block roots record updates.
// It happens regardless if there's an incoming block or not.
// Spec pseudocode definition:
//
//  def process_slot(state: BeaconState) -> None:
//    # Cache state root
//    previous_state_root = hash_tree_root(state)
//    state.state_roots[state.slot % SLOTS_PER_HISTORICAL_ROOT] = previous_state_root
//
//    # Cache latest block header state root
//    if state.latest_block_header.state_root == Bytes32():
//        state.latest_block_header.state_root = previous_state_root
//
//    # Cache block root
//    previous_block_root = hash_tree_root(state.latest_block_header)
//    state.block_roots[state.slot % SLOTS_PER_HISTORICAL_ROOT] = previous_block_root
func ProcessSlot(ctx context.Context, state *stateTrie.BeaconState) (*stateTrie.BeaconState, error) {
	ctx, span := trace.StartSpan(ctx, "beacon-chain.ChainService.state.ProcessSlot")
	defer span.End()
	span.AddAttributes(trace.Int64Attribute("slot", int64(state.Slot())))

	prevStateRoot, err := state.HashTreeRoot(ctx)
	if err != nil {
		return nil, err
	}
	if err := state.UpdateStateRootAtIndex(
		state.Slot()%params.BeaconConfig().SlotsPerHistoricalRoot,
		prevStateRoot,
	); err != nil {
		return nil, err
	}

	zeroHash := params.BeaconConfig().ZeroHash
	// Cache latest block header state root.
	header := state.LatestBlockHeader()
	if header.StateRoot == nil || bytes.Equal(header.StateRoot, zeroHash[:]) {
		header.StateRoot = prevStateRoot[:]
		if err := state.SetLatestBlockHeader(header); err != nil {
			return nil, err
		}
	}
	prevBlockRoot, err := stateutil.BlockHeaderRoot(state.LatestBlockHeader())
	if err != nil {
		traceutil.AnnotateError(span, err)
		return nil, errors.Wrap(err, "could not determine prev block root")
	}
	// Cache the block root.
	if err := state.UpdateBlockRootAtIndex(
		state.Slot()%params.BeaconConfig().SlotsPerHistoricalRoot,
		prevBlockRoot,
	); err != nil {
		return nil, err
	}
	return state, nil
}

// ProcessSlots process through skip slots and apply epoch transition when it's needed
//
// Spec pseudocode definition:
//  def process_slots(state: BeaconState, slot: Slot) -> None:
//    assert state.slot <= slot
//    while state.slot < slot:
//        process_slot(state)
//        # Process epoch on the first slot of the next epoch
//        if (state.slot + 1) % SLOTS_PER_EPOCH == 0:
//            process_epoch(state)
//        state.slot += 1
//    ]
func ProcessSlots(ctx context.Context, state *stateTrie.BeaconState, slot uint64) (*stateTrie.BeaconState, error) {
	ctx, span := trace.StartSpan(ctx, "beacon-chain.ChainService.ProcessSlots")
	defer span.End()
	if state == nil {
		return nil, errors.New("nil state")
	}
	span.AddAttributes(trace.Int64Attribute("slots", int64(slot)-int64(state.Slot())))

	// The block must have a higher slot than parent state.
	if state.Slot() >= slot {
		err := fmt.Errorf("expected state.slot %d < slot %d", state.Slot(), slot)
		traceutil.AnnotateError(span, err)
		return nil, err
	}

	highestSlot := state.Slot()
	key := state.Slot()

	// Restart from cached value, if one exists.
	cachedState, err := SkipSlotCache.Get(ctx, key)
	if err != nil {
		return nil, err
	}

	if cachedState != nil && cachedState.Slot() < slot {
		highestSlot = cachedState.Slot()
		state = cachedState
	}
	if err := SkipSlotCache.MarkInProgress(key); err == cache.ErrAlreadyInProgress {
		cachedState, err = SkipSlotCache.Get(ctx, key)
		if err != nil {
			return nil, err
		}
		if cachedState != nil && cachedState.Slot() < slot {
			highestSlot = cachedState.Slot()
			state = cachedState
		}
	} else if err != nil {
		return nil, err
	}
	defer func() {
		if err := SkipSlotCache.MarkNotInProgress(key); err != nil {
			traceutil.AnnotateError(span, err)
			logrus.WithError(err).Error("Failed to mark skip slot no longer in progress")
		}
	}()

	for state.Slot() < slot {
		if ctx.Err() != nil {
			traceutil.AnnotateError(span, ctx.Err())
			// Cache last best value.
			if highestSlot < state.Slot() {
				if err := SkipSlotCache.Put(ctx, key, state); err != nil {
					logrus.WithError(err).Error("Failed to put skip slot cache value")
				}
			}
			return nil, ctx.Err()
		}
		state, err = ProcessSlot(ctx, state)
		if err != nil {
			traceutil.AnnotateError(span, err)
			return nil, errors.Wrap(err, "could not process slot")
		}
		if CanProcessEpoch(state) {
			state, err = ProcessEpochPrecompute(ctx, state)
			if err != nil {
				traceutil.AnnotateError(span, err)
				return nil, errors.Wrap(err, "could not process epoch with optimizations")
			}
		}
		if err := state.SetSlot(state.Slot() + 1); err != nil {
			traceutil.AnnotateError(span, err)
			return nil, errors.Wrap(err, "failed to increment state slot")
		}
	}

	if highestSlot < state.Slot() {
		if err := SkipSlotCache.Put(ctx, key, state); err != nil {
			logrus.WithError(err).Error("Failed to put skip slot cache value")
			traceutil.AnnotateError(span, err)
		}
	}

	return state, nil
}

// ProcessBlock creates a new, modified beacon state by applying block operation
// transformations as defined in the Ethereum Serenity specification, including processing proposer slashings,
// processing block attestations, and more.
//
// Spec pseudocode definition:
//
//  def process_block(state: BeaconState, block: BeaconBlock) -> None:
//    process_block_header(state, block)
//    process_randao(state, block.body)
//    process_eth1_data(state, block.body)
//    process_operations(state, block.body)
func ProcessBlock(
	ctx context.Context,
	state *stateTrie.BeaconState,
	signed *ethpb.SignedBeaconBlock,
) (*stateTrie.BeaconState, error) {
	ctx, span := trace.StartSpan(ctx, "beacon-chain.ChainService.state.ProcessBlock")
	defer span.End()

	state, err := b.ProcessBlockHeader(state, signed)
	if err != nil {
		traceutil.AnnotateError(span, err)
		return nil, errors.Wrap(err, "could not process block header")
	}

	state, err = b.ProcessRandao(state, signed.Block.Body)
	if err != nil {
		traceutil.AnnotateError(span, err)
		return nil, errors.Wrap(err, "could not verify and process randao")
	}

	state, err = b.ProcessEth1DataInBlock(state, signed.Block)
	if err != nil {
		traceutil.AnnotateError(span, err)
		return nil, errors.Wrap(err, "could not process eth1 data")
	}

	state, err = ProcessOperations(ctx, state, signed.Block.Body)
	if err != nil {
		traceutil.AnnotateError(span, err)
		return nil, errors.Wrap(err, "could not process block operation")
	}

	return state, nil
}

// ProcessBlockNoVerifyAttSigs creates a new, modified beacon state by applying block operation
// transformations as defined in the Ethereum Serenity specification. It does not validate
// block attestation signatures.
//
// Spec pseudocode definition:
//
//  def process_block(state: BeaconState, block: BeaconBlock) -> None:
//    process_block_header(state, block)
//    process_randao(state, block.body)
//    process_eth1_data(state, block.body)
//    process_operations(state, block.body)
func ProcessBlockNoVerifyAttSigs(
	ctx context.Context,
	state *stateTrie.BeaconState,
	signed *ethpb.SignedBeaconBlock,
) (*stateTrie.BeaconState, error) {
	ctx, span := trace.StartSpan(ctx, "beacon-chain.ChainService.state.ProcessBlock")
	defer span.End()

	state, err := b.ProcessBlockHeader(state, signed)
	if err != nil {
		traceutil.AnnotateError(span, err)
		return nil, errors.Wrap(err, "could not process block header")
	}

	state, err = b.ProcessRandao(state, signed.Block.Body)
	if err != nil {
		traceutil.AnnotateError(span, err)
		return nil, errors.Wrap(err, "could not verify and process randao")
	}

	state, err = b.ProcessEth1DataInBlock(state, signed.Block)
	if err != nil {
		traceutil.AnnotateError(span, err)
		return nil, errors.Wrap(err, "could not process eth1 data")
	}

	state, err = ProcessOperationsNoVerifyAttsSigs(ctx, state, signed.Block.Body)
	if err != nil {
		traceutil.AnnotateError(span, err)
		return nil, errors.Wrap(err, "could not process block operation")
	}

	return state, nil
}

// ProcessBlockNoVerifyAnySig creates a new, modified beacon state by applying block operation
// transformations as defined in the Ethereum Serenity specification. It does not validate
// any block signature except for deposit and slashing signatures. It also returns the relevant
// signature set from all the respective methods.
//
// Spec pseudocode definition:
//
//  def process_block(state: BeaconState, block: BeaconBlock) -> None:
//    process_block_header(state, block)
//    process_randao(state, block.body)
//    process_eth1_data(state, block.body)
//    process_operations(state, block.body)
func ProcessBlockNoVerifyAnySig(
	ctx context.Context,
	state *stateTrie.BeaconState,
	signed *ethpb.SignedBeaconBlock,
) (*bls.SignatureSet, *stateTrie.BeaconState, error) {
	ctx, span := trace.StartSpan(ctx, "beacon-chain.ChainService.state.ProcessBlock")
	defer span.End()

	// Empty signature set.
	set := bls.NewSet()

	state, err := b.ProcessBlockHeaderNoVerify(state, signed.Block)
	if err != nil {
		traceutil.AnnotateError(span, err)
		return nil, nil, errors.Wrap(err, "could not process block header")
	}
	bSet, err := b.BlockSignatureSet(state, signed)
	if err != nil {
		traceutil.AnnotateError(span, err)
		return nil, nil, errors.Wrap(err, "could not retrieve block signature set")
	}
	rSet, state, err := b.RandaoSignatureSet(state, signed.Block.Body)
	if err != nil {
		traceutil.AnnotateError(span, err)
		return nil, nil, errors.Wrap(err, "could not retrieve randao signature set")
	}
	state, err = b.ProcessRandaoNoVerify(state, signed.Block.Body)
	if err != nil {
		traceutil.AnnotateError(span, err)
		return nil, nil, errors.Wrap(err, "could not verify and process randao")
	}

	state, err = b.ProcessEth1DataInBlock(state, signed.Block)
	if err != nil {
		traceutil.AnnotateError(span, err)
		return nil, nil, errors.Wrap(err, "could not process eth1 data")
	}

	state, err = ProcessOperationsNoVerifyAttsSigs(ctx, state, signed.Block.Body)
	if err != nil {
		traceutil.AnnotateError(span, err)
		return nil, nil, errors.Wrap(err, "could not process block operation")
	}
	aSet, err := b.RetrieveAttestationSignatureSet(ctx, state, signed.Block.Body.Attestations)
	if err != nil {
		return nil, nil, errors.Wrap(err, "could not retrieve attestation signature set")
	}

	// Merge all signature sets
	set.Join(bSet).Join(rSet).Join(aSet)

	return set, state, nil
}

// ProcessOperations processes the operations in the beacon block and updates beacon state
// with the operations in block.
//
// Spec pseudocode definition:
//
//  def process_operations(state: BeaconState, body: BeaconBlockBody) -> None:
//    # Verify that outstanding deposits are processed up to the maximum number of deposits
//    assert len(body.deposits) == min(MAX_DEPOSITS, state.eth1_data.deposit_count - state.eth1_deposit_index)
//    # Verify that there are no duplicate transfers
//    assert len(body.transfers) == len(set(body.transfers))
//
//    all_operations = (
//        (body.proposer_slashings, process_proposer_slashing),
//        (body.attester_slashings, process_attester_slashing),
//        (body.attestations, process_attestation),
//        (body.deposits, process_deposit),
//        (body.voluntary_exits, process_voluntary_exit),
//        (body.transfers, process_transfer),
//    )  # type: Sequence[Tuple[List, Callable]]
//    for operations, function in all_operations:
//        for operation in operations:
//            function(state, operation)
func ProcessOperations(
	ctx context.Context,
	state *stateTrie.BeaconState,
	body *ethpb.BeaconBlockBody) (*stateTrie.BeaconState, error) {
	ctx, span := trace.StartSpan(ctx, "beacon-chain.ChainService.state.ProcessOperations")
	defer span.End()

	if err := verifyOperationLengths(state, body); err != nil {
		return nil, errors.Wrap(err, "could not verify operation lengths")
	}

	state, err := b.ProcessProposerSlashings(ctx, state, body)
	if err != nil {
		return nil, errors.Wrap(err, "could not process block proposer slashings")
	}
	state, err = b.ProcessAttesterSlashings(ctx, state, body)
	if err != nil {
		return nil, errors.Wrap(err, "could not process block attester slashings")
	}
	state, err = b.ProcessAttestationsNoVerify(ctx, state, body)
	if err != nil {
		return nil, errors.Wrap(err, "could not process block attestations")
	}
	if err := b.VerifyAttestations(ctx, state, body.Attestations); err != nil {
		return nil, errors.Wrap(err, "could not verify attestations")
	}
	state, err = b.ProcessDeposits(ctx, state, body.Deposits)
	if err != nil {
		return nil, errors.Wrap(err, "could not process block validator deposits")
	}
	state, err = b.ProcessVoluntaryExits(ctx, state, body)
	if err != nil {
		return nil, errors.Wrap(err, "could not process validator exits")
	}

	return state, nil
}

// ProcessOperationsNoVerifyAttsSigs processes the operations in the beacon block and updates beacon state
// with the operations in block. It does not verify attestation signatures.
//
// WARNING: This method does not verify attestation signatures.
// This is used to perform the block operations as fast as possible.
//
// Spec pseudocode definition:
//
//  def process_operations(state: BeaconState, body: BeaconBlockBody) -> None:
//    # Verify that outstanding deposits are processed up to the maximum number of deposits
//    assert len(body.deposits) == min(MAX_DEPOSITS, state.eth1_data.deposit_count - state.eth1_deposit_index)
//    # Verify that there are no duplicate transfers
//    assert len(body.transfers) == len(set(body.transfers))
//
//    all_operations = (
//        (body.proposer_slashings, process_proposer_slashing),
//        (body.attester_slashings, process_attester_slashing),
//        (body.attestations, process_attestation),
//        (body.deposits, process_deposit),
//        (body.voluntary_exits, process_voluntary_exit),
//        (body.transfers, process_transfer),
//    )  # type: Sequence[Tuple[List, Callable]]
//    for operations, function in all_operations:
//        for operation in operations:
//            function(state, operation)
func ProcessOperationsNoVerifyAttsSigs(
	ctx context.Context,
	state *stateTrie.BeaconState,
	body *ethpb.BeaconBlockBody) (*stateTrie.BeaconState, error) {
	ctx, span := trace.StartSpan(ctx, "beacon-chain.ChainService.state.ProcessOperations")
	defer span.End()

	if err := verifyOperationLengths(state, body); err != nil {
		return nil, errors.Wrap(err, "could not verify operation lengths")
	}

	state, err := b.ProcessProposerSlashings(ctx, state, body)
	if err != nil {
		return nil, errors.Wrap(err, "could not process block proposer slashings")
	}
	state, err = b.ProcessAttesterSlashings(ctx, state, body)
	if err != nil {
		return nil, errors.Wrap(err, "could not process block attester slashings")
	}
	state, err = b.ProcessAttestationsNoVerify(ctx, state, body)
	if err != nil {
		return nil, errors.Wrap(err, "could not process block attestations")
	}
	state, err = b.ProcessDeposits(ctx, state, body.Deposits)
	if err != nil {
		return nil, errors.Wrap(err, "could not process block validator deposits")
	}
	state, err = b.ProcessVoluntaryExits(ctx, state, body)
	if err != nil {
		return nil, errors.Wrap(err, "could not process validator exits")
	}

	return state, nil
}

<<<<<<< HEAD
=======
// ProcessOperationsNoVerifySignatureSet processes the operations in the beacon block and updates beacon state
// with the operations in block. It does not verify attestation signatures. It instead
// returns the relevant signature set for each of the operations
//
// WARNING: This method does not verify attestation signatures.
// This is used to perform the block operations as fast as possible.
//
// Spec pseudocode definition:
//
//  def process_operations(state: BeaconState, body: BeaconBlockBody) -> None:
//    # Verify that outstanding deposits are processed up to the maximum number of deposits
//    assert len(body.deposits) == min(MAX_DEPOSITS, state.eth1_data.deposit_count - state.eth1_deposit_index)
//    # Verify that there are no duplicate transfers
//    assert len(body.transfers) == len(set(body.transfers))
//
//    all_operations = (
//        (body.proposer_slashings, process_proposer_slashing),
//        (body.attester_slashings, process_attester_slashing),
//        (body.attestations, process_attestation),
//        (body.deposits, process_deposit),
//        (body.voluntary_exits, process_voluntary_exit),
//        (body.transfers, process_transfer),
//    )  # type: Sequence[Tuple[List, Callable]]
//    for operations, function in all_operations:
//        for operation in operations:
//            function(state, operation)
func ProcessOperationsNoVerifySignatureSet(
	ctx context.Context,
	state *stateTrie.BeaconState,
	body *ethpb.BeaconBlockBody) (*bls.SignatureSet, *stateTrie.BeaconState, error) {
	ctx, span := trace.StartSpan(ctx, "beacon-chain.ChainService.state.ProcessOperations")
	defer span.End()

	if err := verifyOperationLengths(state, body); err != nil {
		return nil, nil, errors.Wrap(err, "could not verify operation lengths")
	}

	state, err := b.ProcessProposerSlashings(ctx, state, body)
	if err != nil {
		return nil, nil, errors.Wrap(err, "could not process block proposer slashings")
	}
	state, err = b.ProcessAttesterSlashings(ctx, state, body)
	if err != nil {
		return nil, nil, errors.Wrap(err, "could not process block attester slashings")
	}
	state, err = b.ProcessAttestationsNoVerify(ctx, state, body)
	if err != nil {
		return nil, nil, errors.Wrap(err, "could not process block attestations")
	}
	aSet, err := b.AttestationSignatureSet(ctx, state, body.Attestations)
	if err != nil {
		return nil, nil, errors.Wrap(err, "could not retrieve attestation signature set")
	}
	state, err = b.ProcessDeposits(ctx, state, body.Deposits)
	if err != nil {
		return nil, nil, errors.Wrap(err, "could not process block validator deposits")
	}
	state, err = b.ProcessVoluntaryExits(ctx, state, body)
	if err != nil {
		return nil, nil, errors.Wrap(err, "could not process validator exits")
	}

	return aSet, state, nil
}

>>>>>>> 1a6c55c6
func verifyOperationLengths(state *stateTrie.BeaconState, body *ethpb.BeaconBlockBody) error {
	if uint64(len(body.ProposerSlashings)) > params.BeaconConfig().MaxProposerSlashings {
		return fmt.Errorf(
			"number of proposer slashings (%d) in block body exceeds allowed threshold of %d",
			len(body.ProposerSlashings),
			params.BeaconConfig().MaxProposerSlashings,
		)
	}

	if uint64(len(body.AttesterSlashings)) > params.BeaconConfig().MaxAttesterSlashings {
		return fmt.Errorf(
			"number of attester slashings (%d) in block body exceeds allowed threshold of %d",
			len(body.AttesterSlashings),
			params.BeaconConfig().MaxAttesterSlashings,
		)
	}

	if uint64(len(body.Attestations)) > params.BeaconConfig().MaxAttestations {
		return fmt.Errorf(
			"number of attestations (%d) in block body exceeds allowed threshold of %d",
			len(body.Attestations),
			params.BeaconConfig().MaxAttestations,
		)
	}

	if uint64(len(body.VoluntaryExits)) > params.BeaconConfig().MaxVoluntaryExits {
		return fmt.Errorf(
			"number of voluntary exits (%d) in block body exceeds allowed threshold of %d",
			len(body.VoluntaryExits),
			params.BeaconConfig().MaxVoluntaryExits,
		)
	}
	eth1Data := state.Eth1Data()
	if eth1Data == nil {
		return errors.New("nil eth1data in state")
	}
	if state.Eth1DepositIndex() > eth1Data.DepositCount {
		return fmt.Errorf("expected state.deposit_index %d <= eth1data.deposit_count %d", state.Eth1DepositIndex(), eth1Data.DepositCount)
	}
	maxDeposits := mathutil.Min(params.BeaconConfig().MaxDeposits, eth1Data.DepositCount-state.Eth1DepositIndex())
	// Verify outstanding deposits are processed up to max number of deposits
	if uint64(len(body.Deposits)) != maxDeposits {
		return fmt.Errorf("incorrect outstanding deposits in block body, wanted: %d, got: %d",
			maxDeposits, len(body.Deposits))
	}

	return nil
}

// CanProcessEpoch checks the eligibility to process epoch.
// The epoch can be processed at the end of the last slot of every epoch
//
// Spec pseudocode definition:
//    If (state.slot + 1) % SLOTS_PER_EPOCH == 0:
func CanProcessEpoch(state *stateTrie.BeaconState) bool {
	return (state.Slot()+1)%params.BeaconConfig().SlotsPerEpoch == 0
}

// ProcessEpochPrecompute describes the per epoch operations that are performed on the beacon state.
// It's optimized by pre computing validator attested info and epoch total/attested balances upfront.
func ProcessEpochPrecompute(ctx context.Context, state *stateTrie.BeaconState) (*stateTrie.BeaconState, error) {
	ctx, span := trace.StartSpan(ctx, "beacon-chain.ChainService.state.ProcessEpoch")
	defer span.End()
	span.AddAttributes(trace.Int64Attribute("epoch", int64(helpers.CurrentEpoch(state))))

	if state == nil {
		return nil, errors.New("nil state")
	}
	vp, bp, err := precompute.New(ctx, state)
	if err != nil {
		return nil, err
	}
	vp, bp, err = precompute.ProcessAttestations(ctx, state, vp, bp)
	if err != nil {
		return nil, err
	}

	state, err = precompute.ProcessJustificationAndFinalizationPreCompute(state, bp)
	if err != nil {
		return nil, errors.Wrap(err, "could not process justification")
	}

	state, err = precompute.ProcessRewardsAndPenaltiesPrecompute(state, bp, vp)
	if err != nil {
		return nil, errors.Wrap(err, "could not process rewards and penalties")
	}

	state, err = e.ProcessRegistryUpdates(state)
	if err != nil {
		return nil, errors.Wrap(err, "could not process registry updates")
	}

	err = precompute.ProcessSlashingsPrecompute(state, bp)
	if err != nil {
		return nil, err
	}

	state, err = e.ProcessFinalUpdates(state)
	if err != nil {
		return nil, errors.Wrap(err, "could not process final updates")
	}
	return state, nil
}

// ProcessBlockForStateRoot processes the state for state root computation. It skips proposer signature
// and randao signature verifications.
func ProcessBlockForStateRoot(
	ctx context.Context,
	state *stateTrie.BeaconState,
	signed *ethpb.SignedBeaconBlock,
) (*stateTrie.BeaconState, error) {
	ctx, span := trace.StartSpan(ctx, "beacon-chain.ChainService.state.ProcessBlock")
	defer span.End()

	state, err := b.ProcessBlockHeaderNoVerify(state, signed.Block)
	if err != nil {
		traceutil.AnnotateError(span, err)
		return nil, errors.Wrap(err, "could not process block header")
	}

	state, err = b.ProcessRandaoNoVerify(state, signed.Block.Body)
	if err != nil {
		traceutil.AnnotateError(span, err)
		return nil, errors.Wrap(err, "could not verify and process randao")
	}

	state, err = b.ProcessEth1DataInBlock(state, signed.Block)
	if err != nil {
		traceutil.AnnotateError(span, err)
		return nil, errors.Wrap(err, "could not process eth1 data")
	}

	state, err = ProcessOperationsNoVerifyAttsSigs(ctx, state, signed.Block.Body)
	if err != nil {
		traceutil.AnnotateError(span, err)
		return nil, errors.Wrap(err, "could not process block operation")
	}

	return state, nil
}<|MERGE_RESOLUTION|>--- conflicted
+++ resolved
@@ -494,47 +494,45 @@
 	ctx, span := trace.StartSpan(ctx, "beacon-chain.ChainService.state.ProcessBlock")
 	defer span.End()
 
-	// Empty signature set.
+	state, err := b.ProcessBlockHeaderNoVerify(state, signed.Block)
+	if err != nil {
+		traceutil.AnnotateError(span, err)
+		return nil, nil, errors.Wrap(err, "could not process block header")
+	}
+	bSet, err := b.BlockSignatureSet(state, signed)
+	if err != nil {
+		traceutil.AnnotateError(span, err)
+		return nil, nil, errors.Wrap(err, "could not retrieve block signature set")
+	}
+	rSet, state, err := b.RandaoSignatureSet(state, signed.Block.Body)
+	if err != nil {
+		traceutil.AnnotateError(span, err)
+		return nil, nil, errors.Wrap(err, "could not retrieve randao signature set")
+	}
+	state, err = b.ProcessRandaoNoVerify(state, signed.Block.Body)
+	if err != nil {
+		traceutil.AnnotateError(span, err)
+		return nil, nil, errors.Wrap(err, "could not verify and process randao")
+	}
+
+	state, err = b.ProcessEth1DataInBlock(state, signed.Block)
+	if err != nil {
+		traceutil.AnnotateError(span, err)
+		return nil, nil, errors.Wrap(err, "could not process eth1 data")
+	}
+
+	state, err = ProcessOperationsNoVerifyAttsSigs(ctx, state, signed.Block.Body)
+	if err != nil {
+		traceutil.AnnotateError(span, err)
+		return nil, nil, errors.Wrap(err, "could not process block operation")
+	}
+	aSet, err := b.AttestationSignatureSet(ctx, state, signed.Block.Body.Attestations)
+	if err != nil {
+		return nil, nil, errors.Wrap(err, "could not retrieve attestation signature set")
+	}
+
+	// Merge beacon block, randao and attestations signatures into a set.
 	set := bls.NewSet()
-
-	state, err := b.ProcessBlockHeaderNoVerify(state, signed.Block)
-	if err != nil {
-		traceutil.AnnotateError(span, err)
-		return nil, nil, errors.Wrap(err, "could not process block header")
-	}
-	bSet, err := b.BlockSignatureSet(state, signed)
-	if err != nil {
-		traceutil.AnnotateError(span, err)
-		return nil, nil, errors.Wrap(err, "could not retrieve block signature set")
-	}
-	rSet, state, err := b.RandaoSignatureSet(state, signed.Block.Body)
-	if err != nil {
-		traceutil.AnnotateError(span, err)
-		return nil, nil, errors.Wrap(err, "could not retrieve randao signature set")
-	}
-	state, err = b.ProcessRandaoNoVerify(state, signed.Block.Body)
-	if err != nil {
-		traceutil.AnnotateError(span, err)
-		return nil, nil, errors.Wrap(err, "could not verify and process randao")
-	}
-
-	state, err = b.ProcessEth1DataInBlock(state, signed.Block)
-	if err != nil {
-		traceutil.AnnotateError(span, err)
-		return nil, nil, errors.Wrap(err, "could not process eth1 data")
-	}
-
-	state, err = ProcessOperationsNoVerifyAttsSigs(ctx, state, signed.Block.Body)
-	if err != nil {
-		traceutil.AnnotateError(span, err)
-		return nil, nil, errors.Wrap(err, "could not process block operation")
-	}
-	aSet, err := b.RetrieveAttestationSignatureSet(ctx, state, signed.Block.Body.Attestations)
-	if err != nil {
-		return nil, nil, errors.Wrap(err, "could not retrieve attestation signature set")
-	}
-
-	// Merge all signature sets
 	set.Join(bSet).Join(rSet).Join(aSet)
 
 	return set, state, nil
@@ -660,74 +658,6 @@
 	return state, nil
 }
 
-<<<<<<< HEAD
-=======
-// ProcessOperationsNoVerifySignatureSet processes the operations in the beacon block and updates beacon state
-// with the operations in block. It does not verify attestation signatures. It instead
-// returns the relevant signature set for each of the operations
-//
-// WARNING: This method does not verify attestation signatures.
-// This is used to perform the block operations as fast as possible.
-//
-// Spec pseudocode definition:
-//
-//  def process_operations(state: BeaconState, body: BeaconBlockBody) -> None:
-//    # Verify that outstanding deposits are processed up to the maximum number of deposits
-//    assert len(body.deposits) == min(MAX_DEPOSITS, state.eth1_data.deposit_count - state.eth1_deposit_index)
-//    # Verify that there are no duplicate transfers
-//    assert len(body.transfers) == len(set(body.transfers))
-//
-//    all_operations = (
-//        (body.proposer_slashings, process_proposer_slashing),
-//        (body.attester_slashings, process_attester_slashing),
-//        (body.attestations, process_attestation),
-//        (body.deposits, process_deposit),
-//        (body.voluntary_exits, process_voluntary_exit),
-//        (body.transfers, process_transfer),
-//    )  # type: Sequence[Tuple[List, Callable]]
-//    for operations, function in all_operations:
-//        for operation in operations:
-//            function(state, operation)
-func ProcessOperationsNoVerifySignatureSet(
-	ctx context.Context,
-	state *stateTrie.BeaconState,
-	body *ethpb.BeaconBlockBody) (*bls.SignatureSet, *stateTrie.BeaconState, error) {
-	ctx, span := trace.StartSpan(ctx, "beacon-chain.ChainService.state.ProcessOperations")
-	defer span.End()
-
-	if err := verifyOperationLengths(state, body); err != nil {
-		return nil, nil, errors.Wrap(err, "could not verify operation lengths")
-	}
-
-	state, err := b.ProcessProposerSlashings(ctx, state, body)
-	if err != nil {
-		return nil, nil, errors.Wrap(err, "could not process block proposer slashings")
-	}
-	state, err = b.ProcessAttesterSlashings(ctx, state, body)
-	if err != nil {
-		return nil, nil, errors.Wrap(err, "could not process block attester slashings")
-	}
-	state, err = b.ProcessAttestationsNoVerify(ctx, state, body)
-	if err != nil {
-		return nil, nil, errors.Wrap(err, "could not process block attestations")
-	}
-	aSet, err := b.AttestationSignatureSet(ctx, state, body.Attestations)
-	if err != nil {
-		return nil, nil, errors.Wrap(err, "could not retrieve attestation signature set")
-	}
-	state, err = b.ProcessDeposits(ctx, state, body.Deposits)
-	if err != nil {
-		return nil, nil, errors.Wrap(err, "could not process block validator deposits")
-	}
-	state, err = b.ProcessVoluntaryExits(ctx, state, body)
-	if err != nil {
-		return nil, nil, errors.Wrap(err, "could not process validator exits")
-	}
-
-	return aSet, state, nil
-}
-
->>>>>>> 1a6c55c6
 func verifyOperationLengths(state *stateTrie.BeaconState, body *ethpb.BeaconBlockBody) error {
 	if uint64(len(body.ProposerSlashings)) > params.BeaconConfig().MaxProposerSlashings {
 		return fmt.Errorf(
