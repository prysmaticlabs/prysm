--- conflicted
+++ resolved
@@ -52,11 +52,7 @@
 	}
 
 	genesisTime := uint64(99999)
-<<<<<<< HEAD
-	deposits, _ := testutil.GenerateDeposits(t, uint64(depositsForChainStart))
-=======
 	deposits, _, _ := testutil.SetupInitialDeposits(t, uint64(depositsForChainStart))
->>>>>>> c632b964
 	eth1Data := testutil.GenerateEth1Data(t, deposits)
 	newState, err := state.GenesisBeaconState(
 		deposits,
@@ -173,11 +169,7 @@
 
 func TestGenesisState_HashEquality(t *testing.T) {
 	helpers.ClearAllCaches()
-<<<<<<< HEAD
-	deposits, _ := testutil.GenerateDeposits(t, 100)
-=======
 	deposits, _, _ := testutil.SetupInitialDeposits(t, 100)
->>>>>>> c632b964
 	state1, err := state.GenesisBeaconState(deposits, 0, &ethpb.Eth1Data{})
 	if err != nil {
 		t.Error(err)
