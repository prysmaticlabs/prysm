--- conflicted
+++ resolved
@@ -212,8 +212,8 @@
 		{
 			Attestation_1: &pb.IndexedAttestation{
 				Data: &pb.AttestationData{
-					SourceEpoch: 0,
-					TargetEpoch: 0,
+					Source: &pb.Checkpoint{Epoch: 0},
+					Target: &pb.Checkpoint{Epoch: 0},
 					Crosslink: &pb.Crosslink{
 						Shard: 4,
 					}},
@@ -221,8 +221,8 @@
 			},
 			Attestation_2: &pb.IndexedAttestation{
 				Data: &pb.AttestationData{
-					SourceEpoch: 1,
-					TargetEpoch: 0,
+					Source: &pb.Checkpoint{Epoch: 1},
+					Target: &pb.Checkpoint{Epoch: 0},
 					Crosslink: &pb.Crosslink{
 						Shard: 4,
 					}},
@@ -242,9 +242,8 @@
 	}
 	blockAtt := &pb.Attestation{
 		Data: &pb.AttestationData{
-			TargetEpoch: 0,
-			SourceEpoch: 0,
-			SourceRoot:  []byte("hello-world"),
+			Source: &pb.Checkpoint{Epoch: 0},
+			Target: &pb.Checkpoint{Epoch: 0, Root: []byte("hello-world")},
 			Crosslink: &pb.Crosslink{
 				Shard:      0,
 				StartEpoch: 0,
@@ -387,13 +386,8 @@
 				EndEpoch: 64,
 			},
 		},
-<<<<<<< HEAD
-		AggregationBits: []byte{0xC0, 0xC0, 0xC0, 0xC0},
-		CustodyBits:     []byte{0x00, 0x00, 0x00, 0x00},
-=======
 		AggregationBits: bitfield.Bitlist{0xC0, 0xC0, 0xC0, 0xC0, 0x01},
 		CustodyBits:     bitfield.Bitlist{0x00, 0x00, 0x00, 0x00, 0x01},
->>>>>>> 0acf164e
 	}
 	attestations := []*pb.Attestation{blockAtt}
 	exits := []*pb.VoluntaryExit{
