--- conflicted
+++ resolved
@@ -39,11 +39,7 @@
 
 func TestExecuteStateTransition_FullProcess(t *testing.T) {
 	helpers.ClearAllCaches()
-<<<<<<< HEAD
-	deposits, privKeys := testutil.GenerateDeposits(t, 100)
-=======
 	deposits, _, privKeys := testutil.SetupInitialDeposits(t, 100)
->>>>>>> c632b964
 	beaconState, err := state.GenesisBeaconState(deposits, uint64(0), &ethpb.Eth1Data{})
 	if err != nil {
 		t.Fatal(err)
@@ -112,11 +108,7 @@
 
 func TestProcessBlock_IncorrectProposerSlashing(t *testing.T) {
 	helpers.ClearAllCaches()
-<<<<<<< HEAD
-	deposits, privKeys := testutil.GenerateDeposits(t, 100)
-=======
 	deposits, _, privKeys := testutil.SetupInitialDeposits(t, 100)
->>>>>>> c632b964
 	beaconState, err := state.GenesisBeaconState(deposits, uint64(0), &ethpb.Eth1Data{})
 	if err != nil {
 		t.Fatal(err)
@@ -171,11 +163,7 @@
 }
 
 func TestProcessBlock_IncorrectProcessBlockAttestations(t *testing.T) {
-<<<<<<< HEAD
-	deposits, privKeys := testutil.GenerateDeposits(t, 100)
-=======
 	deposits, _, privKeys := testutil.SetupInitialDeposits(t, 100)
->>>>>>> c632b964
 	beaconState, err := state.GenesisBeaconState(deposits, uint64(0), &ethpb.Eth1Data{})
 	if err != nil {
 		t.Fatal(err)
@@ -326,11 +314,7 @@
 func TestProcessBlock_IncorrectProcessExits(t *testing.T) {
 	helpers.ClearAllCaches()
 
-<<<<<<< HEAD
-	deposits, _ := testutil.GenerateDeposits(t, 100)
-=======
 	deposits, _, _ := testutil.SetupInitialDeposits(t, 100)
->>>>>>> c632b964
 	beaconState, err := state.GenesisBeaconState(deposits, uint64(0), &ethpb.Eth1Data{})
 	if err != nil {
 		t.Fatal(err)
@@ -449,11 +433,7 @@
 }
 
 func TestProcessBlock_PassesProcessingConditions(t *testing.T) {
-<<<<<<< HEAD
-	deposits, privKeys := testutil.GenerateDeposits(t, 100)
-=======
 	deposits, _, privKeys := testutil.SetupInitialDeposits(t, 100)
->>>>>>> c632b964
 	beaconState, err := state.GenesisBeaconState(deposits, uint64(0), &ethpb.Eth1Data{})
 	if err != nil {
 		t.Fatal(err)
