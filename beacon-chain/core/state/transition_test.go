package state_test

import (
	"context"
	"crypto/rand"
	"encoding/binary"
	"fmt"
	"strings"
	"testing"
	"time"

<<<<<<< HEAD
	b "github.com/prysmaticlabs/prysm/beacon-chain/core/blocks"
=======
	atts "github.com/prysmaticlabs/prysm/beacon-chain/core/attestations"
>>>>>>> 40d082bd
	"github.com/prysmaticlabs/prysm/beacon-chain/core/helpers"
	"github.com/prysmaticlabs/prysm/beacon-chain/core/state"
	pb "github.com/prysmaticlabs/prysm/proto/beacon/p2p/v1"
	"github.com/prysmaticlabs/prysm/shared/bls"
	"github.com/prysmaticlabs/prysm/shared/forkutils"
	"github.com/prysmaticlabs/prysm/shared/params"
)

func setupInitialDeposits(t *testing.T, numDeposits uint64) ([]*pb.Deposit, []*bls.SecretKey) {
	privKeys := make([]*bls.SecretKey, numDeposits)
	deposits := make([]*pb.Deposit, numDeposits)
	for i := 0; i < len(deposits); i++ {
		priv, err := bls.RandKey(rand.Reader)
		if err != nil {
			t.Fatal(err)
		}
		depositInput := &pb.DepositInput{
			Pubkey: priv.PublicKey().Marshal(),
		}
		balance := params.BeaconConfig().MaxDepositAmount
		depositData, err := helpers.EncodeDepositData(depositInput, balance, time.Now().Unix())
		if err != nil {
			t.Fatalf("Cannot encode data: %v", err)
		}
		deposits[i] = &pb.Deposit{DepositData: depositData}
		privKeys[i] = priv
	}
	return deposits, privKeys
}

func createRandaoReveal(t *testing.T, beaconState *pb.BeaconState, privKeys []*bls.SecretKey) []byte {
	// We fetch the proposer's index as that is whom the RANDAO will be verified against.
	proposerIndex, err := helpers.BeaconProposerIndex(beaconState, beaconState.Slot)
	if err != nil {
		t.Fatal(err)
	}
	epoch := helpers.SlotToEpoch(params.BeaconConfig().GenesisSlot)
	buf := make([]byte, 32)
	binary.LittleEndian.PutUint64(buf, epoch)
	domain := forkutils.DomainVersion(beaconState.Fork, epoch, params.BeaconConfig().DomainRandao)
	// We make the previous validator's index sign the message instead of the proposer.
	epochSignature := privKeys[proposerIndex].Sign(buf, domain)
	return epochSignature.Marshal()
}

func TestProcessBlock_IncorrectSlot(t *testing.T) {
	beaconState := &pb.BeaconState{
		Slot: params.BeaconConfig().GenesisSlot + 5,
	}
	block := &pb.BeaconBlock{
		Slot: params.BeaconConfig().GenesisSlot + 4,
	}
	want := fmt.Sprintf(
		"block.slot != state.slot, block.slot = %d, state.slot = %d",
		4,
		5,
	)
	if _, err := state.ProcessBlock(context.Background(), beaconState, block, false); !strings.Contains(err.Error(), want) {
		t.Errorf("Expected %s, received %v", want, err)
	}
}

func TestProcessBlock_IncorrectProposerSlashing(t *testing.T) {
	deposits, privKeys := setupInitialDeposits(t, params.BeaconConfig().SlotsPerEpoch)
	beaconState, err := state.GenesisBeaconState(deposits, uint64(0), &pb.Eth1Data{})
	if err != nil {
		t.Fatal(err)
	}
	var slashings []*pb.ProposerSlashing
	for i := uint64(0); i < params.BeaconConfig().MaxProposerSlashings+1; i++ {
		slashings = append(slashings, &pb.ProposerSlashing{})
	}
	randaoReveal := createRandaoReveal(t, beaconState, privKeys)
	block := &pb.BeaconBlock{
		Slot:         params.BeaconConfig().GenesisSlot,
		RandaoReveal: randaoReveal,
		Eth1Data: &pb.Eth1Data{
			DepositRootHash32: []byte{2},
			BlockHash32:       []byte{3},
		},
		Body: &pb.BeaconBlockBody{
			ProposerSlashings: slashings,
		},
	}
	want := "could not verify block proposer slashing"
	if _, err := state.ProcessBlock(context.Background(), beaconState, block, false); !strings.Contains(err.Error(), want) {
		t.Errorf("Expected %s, received %v", want, err)
	}
}

func TestProcessBlock_IncorrectAttesterSlashing(t *testing.T) {
	deposits, privKeys := setupInitialDeposits(t, params.BeaconConfig().SlotsPerEpoch)
	beaconState, err := state.GenesisBeaconState(deposits, uint64(0), &pb.Eth1Data{})
	if err != nil {
		t.Fatal(err)
	}
	slashings := []*pb.ProposerSlashing{
		{
			ProposerIndex: 1,
			ProposalData_1: &pb.ProposalSignedData{
				Slot:            1,
				Shard:           1,
				BlockRootHash32: []byte{0, 1, 0},
			},
			ProposalData_2: &pb.ProposalSignedData{
				Slot:            1,
				Shard:           1,
				BlockRootHash32: []byte{0, 1, 0},
			},
		},
	}
	var attesterSlashings []*pb.AttesterSlashing
	for i := uint64(0); i < params.BeaconConfig().MaxAttesterSlashings+1; i++ {
		attesterSlashings = append(attesterSlashings, &pb.AttesterSlashing{})
	}
	randaoReveal := createRandaoReveal(t, beaconState, privKeys)
	block := &pb.BeaconBlock{
		Slot:         params.BeaconConfig().GenesisSlot,
		RandaoReveal: randaoReveal,
		Eth1Data: &pb.Eth1Data{
			DepositRootHash32: []byte{2},
			BlockHash32:       []byte{3},
		},
		Body: &pb.BeaconBlockBody{
			ProposerSlashings: slashings,
			AttesterSlashings: attesterSlashings,
		},
	}
	want := "could not verify block attester slashing"
	if _, err := state.ProcessBlock(context.Background(), beaconState, block, false); !strings.Contains(err.Error(), want) {
		t.Errorf("Expected %s, received %v", want, err)
	}
}

func TestProcessBlock_IncorrectAggregateSig(t *testing.T) {
	deposits, privKeys := setupInitialDeposits(t, params.BeaconConfig().SlotsPerEpoch)
	beaconState, err := state.GenesisBeaconState(deposits, uint64(0), &pb.Eth1Data{})
	if err != nil {
		t.Fatal(err)
	}
	proposerSlashings := []*pb.ProposerSlashing{
		{
			ProposerIndex: 1,
			ProposalData_1: &pb.ProposalSignedData{
				Slot:            1,
				Shard:           1,
				BlockRootHash32: []byte{0, 1, 0},
			},
			ProposalData_2: &pb.ProposalSignedData{
				Slot:            1,
				Shard:           1,
				BlockRootHash32: []byte{0, 1, 0},
			},
		},
	}
	att1 := &pb.AttestationData{
		Slot:           5,
		JustifiedEpoch: params.BeaconConfig().GenesisEpoch + 5,
	}
	att2 := &pb.AttestationData{
		Slot:           5,
		JustifiedEpoch: params.BeaconConfig().GenesisEpoch + 4,
	}
	attesterSlashings := []*pb.AttesterSlashing{
		{
			SlashableAttestation_1: &pb.SlashableAttestation{
				Data:             att1,
				ValidatorIndices: []uint64{1, 2, 3, 4, 5, 6, 7, 8},
				CustodyBitfield:  []byte{0xFF},
			},
			SlashableAttestation_2: &pb.SlashableAttestation{
				Data:             att2,
				ValidatorIndices: []uint64{1, 2, 3, 4, 5, 6, 7, 8},
				CustodyBitfield:  []byte{0xFF},
			},
		},
	}
	var blockRoots [][]byte
	for i := uint64(0); i < params.BeaconConfig().LatestBlockRootsLength; i++ {
		blockRoots = append(blockRoots, []byte{byte(i)})
	}
	beaconState.LatestBlockRootHash32S = blockRoots
	beaconState.LatestCrosslinks = []*pb.Crosslink{
		{
			CrosslinkDataRootHash32: []byte{1},
		},
	}
	beaconState.Slot = params.BeaconConfig().GenesisSlot + 10
	blockAtt := &pb.Attestation{
		Data: &pb.AttestationData{
			Shard:                    0,
			Slot:                     params.BeaconConfig().GenesisSlot,
			JustifiedEpoch:           params.BeaconConfig().GenesisEpoch,
			JustifiedBlockRootHash32: blockRoots[0],
			LatestCrosslink:          &pb.Crosslink{CrosslinkDataRootHash32: []byte{1}},
			CrosslinkDataRootHash32:  params.BeaconConfig().ZeroHash[:],
		},
		AggregationBitfield: []byte{1},
		CustodyBitfield:     []byte{1},
	}
	attestorIndices, err := helpers.AttestationParticipants(beaconState, blockAtt.Data, blockAtt.AggregationBitfield)
	if err != nil {
		t.Errorf("could not get aggergation participants %v", err)
	}
	blockAtt.AggregateSignature = atts.AggregateSignature(beaconState, blockAtt, privKeys[attestorIndices[0]+1])

	attestations := []*pb.Attestation{blockAtt}
	exits := []*pb.VoluntaryExit{
		{
			ValidatorIndex: 10,
			Epoch:          params.BeaconConfig().GenesisEpoch,
		},
	}
	randaoReveal := createRandaoReveal(t, beaconState, privKeys)
	block := &pb.BeaconBlock{
		Slot:         params.BeaconConfig().GenesisSlot + 10,
		RandaoReveal: randaoReveal,
		Eth1Data: &pb.Eth1Data{
			DepositRootHash32: []byte{2},
			BlockHash32:       []byte{3},
		},
		Body: &pb.BeaconBlockBody{
			ProposerSlashings: proposerSlashings,
			AttesterSlashings: attesterSlashings,
			Attestations:      attestations,
			VoluntaryExits:    exits,
		},
	}
	want := "aggregate signature did not verify"
	if _, err := state.ProcessBlock(context.Background(), beaconState, block, true); !strings.Contains(err.Error(), want) {
		t.Errorf("Expected %s, received %v", want, err)
	}
}

func TestProcessBlock_IncorrectProcessBlockAttestations(t *testing.T) {
	deposits, privKeys := setupInitialDeposits(t, params.BeaconConfig().SlotsPerEpoch)
	beaconState, err := state.GenesisBeaconState(deposits, uint64(0), &pb.Eth1Data{})
	if err != nil {
		t.Fatal(err)
	}
	proposerSlashings := []*pb.ProposerSlashing{
		{
			ProposerIndex: 1,
			ProposalData_1: &pb.ProposalSignedData{
				Slot:            1,
				Shard:           1,
				BlockRootHash32: []byte{0, 1, 0},
			},
			ProposalData_2: &pb.ProposalSignedData{
				Slot:            1,
				Shard:           1,
				BlockRootHash32: []byte{0, 1, 0},
			},
		},
	}
	att1 := &pb.AttestationData{
		Slot:           params.BeaconConfig().GenesisSlot + 5,
		JustifiedEpoch: params.BeaconConfig().GenesisEpoch + 5,
	}
	att2 := &pb.AttestationData{
		Slot:           params.BeaconConfig().GenesisSlot + 5,
		JustifiedEpoch: params.BeaconConfig().GenesisEpoch + 4,
	}
	attesterSlashings := []*pb.AttesterSlashing{
		{
			SlashableAttestation_1: &pb.SlashableAttestation{
				Data:             att1,
				ValidatorIndices: []uint64{1, 2, 3, 4, 5, 6, 7, 8},
				CustodyBitfield:  []byte{0xFF},
			},
			SlashableAttestation_2: &pb.SlashableAttestation{
				Data:             att2,
				ValidatorIndices: []uint64{1, 2, 3, 4, 5, 6, 7, 8},
				CustodyBitfield:  []byte{0xFF},
			},
		},
	}

	var blockAttestations []*pb.Attestation
	for i := uint64(0); i < params.BeaconConfig().MaxAttestations+1; i++ {
		blockAttestations = append(blockAttestations, &pb.Attestation{})
	}
	randaoReveal := createRandaoReveal(t, beaconState, privKeys)
	block := &pb.BeaconBlock{
		Slot:         params.BeaconConfig().GenesisSlot,
		RandaoReveal: randaoReveal,
		Eth1Data: &pb.Eth1Data{
			DepositRootHash32: []byte{2},
			BlockHash32:       []byte{3},
		},
		Body: &pb.BeaconBlockBody{
			ProposerSlashings: proposerSlashings,
			AttesterSlashings: attesterSlashings,
			Attestations:      blockAttestations,
		},
	}
	want := "could not process block attestations"
	if _, err := state.ProcessBlock(context.Background(), beaconState, block, false); !strings.Contains(err.Error(), want) {
		t.Errorf("Expected %s, received %v", want, err)
	}
}

func TestProcessBlock_IncorrectProcessExits(t *testing.T) {
	deposits, privKeys := setupInitialDeposits(t, params.BeaconConfig().SlotsPerEpoch)
	beaconState, err := state.GenesisBeaconState(deposits, uint64(0), &pb.Eth1Data{})
	if err != nil {
		t.Fatal(err)
	}
	proposerSlashings := []*pb.ProposerSlashing{
		{
			ProposerIndex: 1,
			ProposalData_1: &pb.ProposalSignedData{
				Slot:            params.BeaconConfig().GenesisSlot + 1,
				Shard:           1,
				BlockRootHash32: []byte{0, 1, 0},
			},
			ProposalData_2: &pb.ProposalSignedData{
				Slot:            params.BeaconConfig().GenesisSlot + 1,
				Shard:           1,
				BlockRootHash32: []byte{0, 1, 0},
			},
		},
	}
	att1 := &pb.AttestationData{
		Slot:           params.BeaconConfig().GenesisSlot + 5,
		JustifiedEpoch: params.BeaconConfig().GenesisEpoch + 5,
	}
	att2 := &pb.AttestationData{
		Slot:           params.BeaconConfig().GenesisSlot + 5,
		JustifiedEpoch: params.BeaconConfig().GenesisEpoch + 4,
	}
	attesterSlashings := []*pb.AttesterSlashing{
		{
			SlashableAttestation_1: &pb.SlashableAttestation{
				Data:             att1,
				ValidatorIndices: []uint64{1, 2, 3, 4, 5, 6, 7, 8},
				CustodyBitfield:  []byte{0xFF},
			},
			SlashableAttestation_2: &pb.SlashableAttestation{
				Data:             att2,
				ValidatorIndices: []uint64{1, 2, 3, 4, 5, 6, 7, 8},
				CustodyBitfield:  []byte{0xFF},
			},
		},
	}
	var blockRoots [][]byte
	for i := uint64(0); i < params.BeaconConfig().LatestBlockRootsLength; i++ {
		blockRoots = append(blockRoots, []byte{byte(i)})
	}
	beaconState.LatestBlockRootHash32S = blockRoots
	beaconState.LatestCrosslinks = []*pb.Crosslink{
		{
			CrosslinkDataRootHash32: []byte{1},
		},
	}
	beaconState.Slot = params.BeaconConfig().GenesisSlot + 10
	blockAtt := &pb.Attestation{
		Data: &pb.AttestationData{
			Shard:                    0,
			Slot:                     params.BeaconConfig().GenesisSlot,
			JustifiedEpoch:           params.BeaconConfig().GenesisEpoch,
			JustifiedBlockRootHash32: blockRoots[0],
			LatestCrosslink:          &pb.Crosslink{CrosslinkDataRootHash32: []byte{1}},
			CrosslinkDataRootHash32:  params.BeaconConfig().ZeroHash[:],
		},
		AggregationBitfield: []byte{1},
		CustodyBitfield:     []byte{1},
	}
	attestations := []*pb.Attestation{blockAtt}
	var exits []*pb.VoluntaryExit
	for i := uint64(0); i < params.BeaconConfig().MaxVoluntaryExits+1; i++ {
		exits = append(exits, &pb.VoluntaryExit{})
	}
	randaoReveal := createRandaoReveal(t, beaconState, privKeys)
	block := &pb.BeaconBlock{
		Slot:         params.BeaconConfig().GenesisSlot + 10,
		RandaoReveal: randaoReveal,
		Eth1Data: &pb.Eth1Data{
			DepositRootHash32: []byte{2},
			BlockHash32:       []byte{3},
		},
		Body: &pb.BeaconBlockBody{
			ProposerSlashings: proposerSlashings,
			AttesterSlashings: attesterSlashings,
			Attestations:      attestations,
			VoluntaryExits:    exits,
		},
	}
	want := "could not process validator exits"
	if _, err := state.ProcessBlock(context.Background(), beaconState, block, false); !strings.Contains(err.Error(), want) {
		t.Errorf("Expected %s, received %v", want, err)
	}
}

func TestProcessBlock_PassesProcessingConditions(t *testing.T) {
	deposits, privKeys := setupInitialDeposits(t, params.BeaconConfig().SlotsPerEpoch)
	beaconState, err := state.GenesisBeaconState(deposits, uint64(0), &pb.Eth1Data{})
	if err != nil {
		t.Fatal(err)
	}
	proposerSlashings := []*pb.ProposerSlashing{
		{
			ProposerIndex: 1,
			ProposalData_1: &pb.ProposalSignedData{
				Slot:            1,
				Shard:           1,
				BlockRootHash32: []byte{0, 1, 0},
			},
			ProposalData_2: &pb.ProposalSignedData{
				Slot:            1,
				Shard:           1,
				BlockRootHash32: []byte{0, 1, 0},
			},
		},
	}
	att1 := &pb.AttestationData{
		Slot:           5,
		JustifiedEpoch: params.BeaconConfig().GenesisEpoch + 5,
	}
	att2 := &pb.AttestationData{
		Slot:           5,
		JustifiedEpoch: params.BeaconConfig().GenesisEpoch + 4,
	}
	attesterSlashings := []*pb.AttesterSlashing{
		{
			SlashableAttestation_1: &pb.SlashableAttestation{
				Data:             att1,
				ValidatorIndices: []uint64{1, 2, 3, 4, 5, 6, 7, 8},
				CustodyBitfield:  []byte{0xFF},
			},
			SlashableAttestation_2: &pb.SlashableAttestation{
				Data:             att2,
				ValidatorIndices: []uint64{1, 2, 3, 4, 5, 6, 7, 8},
				CustodyBitfield:  []byte{0xFF},
			},
		},
	}
	var blockRoots [][]byte
	for i := uint64(0); i < params.BeaconConfig().LatestBlockRootsLength; i++ {
		blockRoots = append(blockRoots, []byte{byte(i)})
	}
	beaconState.LatestBlockRootHash32S = blockRoots
	beaconState.LatestCrosslinks = []*pb.Crosslink{
		{
			CrosslinkDataRootHash32: []byte{1},
		},
	}
	beaconState.Slot = params.BeaconConfig().GenesisSlot + 10
	blockAtt := &pb.Attestation{
		Data: &pb.AttestationData{
			Shard:                    0,
			Slot:                     params.BeaconConfig().GenesisSlot,
			JustifiedEpoch:           params.BeaconConfig().GenesisEpoch,
			JustifiedBlockRootHash32: blockRoots[0],
			LatestCrosslink:          &pb.Crosslink{CrosslinkDataRootHash32: []byte{1}},
			CrosslinkDataRootHash32:  params.BeaconConfig().ZeroHash[:],
		},
		AggregationBitfield: []byte{1},
		CustodyBitfield:     []byte{1},
	}
	attestorIndices, err := helpers.AttestationParticipants(beaconState, blockAtt.Data, blockAtt.AggregationBitfield)
	if err != nil {
		t.Errorf("could not get aggergation participants %v", err)
	}
	blockAtt.AggregateSignature = atts.AggregateSignature(beaconState, blockAtt, privKeys[attestorIndices[0]])

	attestations := []*pb.Attestation{blockAtt}
	exits := []*pb.VoluntaryExit{
		{
			ValidatorIndex: 10,
			Epoch:          params.BeaconConfig().GenesisEpoch,
		},
	}
	randaoReveal := createRandaoReveal(t, beaconState, privKeys)
	block := &pb.BeaconBlock{
		Slot:         params.BeaconConfig().GenesisSlot + 10,
		RandaoReveal: randaoReveal,
		Eth1Data: &pb.Eth1Data{
			DepositRootHash32: []byte{2},
			BlockHash32:       []byte{3},
		},
		Body: &pb.BeaconBlockBody{
			ProposerSlashings: proposerSlashings,
			AttesterSlashings: attesterSlashings,
			Attestations:      attestations,
			VoluntaryExits:    exits,
		},
	}
<<<<<<< HEAD

	proposerIndex, err := helpers.BeaconProposerIndex(beaconState, block.Slot)
	if err != nil {
		t.Errorf("could not get beacon proposer index: %v", err)
	}

	block.Signature, err = b.BlockSignature(beaconState, block, privKeys[proposerIndex])
	if err != nil {
		t.Errorf("could not get block signature: %v", err)
	}

=======
>>>>>>> 40d082bd
	if _, err := state.ProcessBlock(context.Background(), beaconState, block, true); err != nil {
		t.Errorf("Expected block to pass processing conditions: %v", err)
	}
}

func TestProcessBlock_IncorrectProposerSig(t *testing.T) {
	deposits, privKeys := setupInitialDeposits(t, params.BeaconConfig().SlotsPerEpoch)
	beaconState, err := state.GenesisBeaconState(deposits, uint64(0), &pb.Eth1Data{})
	if err != nil {
		t.Fatal(err)
	}

	beaconState.Slot = params.BeaconConfig().GenesisSlot + 10
	block := &pb.BeaconBlock{
		Slot: params.BeaconConfig().GenesisSlot + 10,
	}

	proposerIndex, err := helpers.BeaconProposerIndex(beaconState, block.Slot)
	if err != nil {
		t.Errorf("could not get beacon proposer index: %v", err)
	}

	block.Signature, err = b.BlockSignature(beaconState, block, privKeys[proposerIndex+1])
	if err != nil {
		t.Errorf("could not get block signature: %v", err)
	}

	want := "proposer signature did not verify"
	if _, err := state.ProcessBlock(context.Background(), beaconState, block, true); !strings.Contains(err.Error(), want) {
		t.Errorf("Expected %s, received %v", want, err)
	}
}

func TestProcessEpoch_PassesProcessingConditions(t *testing.T) {
	var validatorRegistry []*pb.Validator
	for i := uint64(0); i < 10; i++ {
		validatorRegistry = append(validatorRegistry,
			&pb.Validator{
				ExitEpoch: params.BeaconConfig().FarFutureEpoch,
			})
	}
	validatorBalances := make([]uint64, len(validatorRegistry))
	for i := 0; i < len(validatorBalances); i++ {
		validatorBalances[i] = params.BeaconConfig().MaxDepositAmount
	}

	var attestations []*pb.PendingAttestation
	for i := uint64(0); i < params.BeaconConfig().SlotsPerEpoch*2; i++ {
		attestations = append(attestations, &pb.PendingAttestation{
			Data: &pb.AttestationData{
				Slot:                     i + params.BeaconConfig().SlotsPerEpoch + params.BeaconConfig().GenesisSlot,
				Shard:                    1,
				JustifiedEpoch:           params.BeaconConfig().GenesisEpoch + 1,
				JustifiedBlockRootHash32: []byte{0},
			},
			InclusionSlot: i + params.BeaconConfig().SlotsPerEpoch + 1 + params.BeaconConfig().GenesisSlot,
		})
	}

	var blockRoots [][]byte
	for i := uint64(0); i < params.BeaconConfig().LatestBlockRootsLength; i++ {
		blockRoots = append(blockRoots, []byte{byte(i)})
	}

	var randaoHashes [][]byte
	for i := uint64(0); i < params.BeaconConfig().SlotsPerEpoch; i++ {
		randaoHashes = append(randaoHashes, []byte{byte(i)})
	}

	crosslinkRecord := make([]*pb.Crosslink, 64)

	newState := &pb.BeaconState{
		Slot:                   params.BeaconConfig().SlotsPerEpoch + params.BeaconConfig().GenesisSlot + 1,
		LatestAttestations:     attestations,
		ValidatorBalances:      validatorBalances,
		ValidatorRegistry:      validatorRegistry,
		LatestBlockRootHash32S: blockRoots,
		LatestCrosslinks:       crosslinkRecord,
		LatestRandaoMixes:      randaoHashes,
		LatestIndexRootHash32S: make([][]byte,
			params.BeaconConfig().LatestActiveIndexRootsLength),
		LatestSlashedBalances: make([]uint64,
			params.BeaconConfig().LatestSlashedExitLength),
	}

	_, err := state.ProcessEpoch(context.Background(), newState)
	if err != nil {
		t.Errorf("Expected epoch transition to pass processing conditions: %v", err)
	}
}

func TestProcessEpoch_InactiveConditions(t *testing.T) {
	defaultBalance := params.BeaconConfig().MaxDepositAmount

	validatorRegistry := []*pb.Validator{
		{ExitEpoch: params.BeaconConfig().FarFutureEpoch}, {ExitEpoch: params.BeaconConfig().FarFutureEpoch},
		{ExitEpoch: params.BeaconConfig().FarFutureEpoch}, {ExitEpoch: params.BeaconConfig().FarFutureEpoch},
		{ExitEpoch: params.BeaconConfig().FarFutureEpoch}, {ExitEpoch: params.BeaconConfig().FarFutureEpoch},
		{ExitEpoch: params.BeaconConfig().FarFutureEpoch}, {ExitEpoch: params.BeaconConfig().FarFutureEpoch}}

	validatorBalances := []uint64{
		defaultBalance, defaultBalance, defaultBalance, defaultBalance,
		defaultBalance, defaultBalance, defaultBalance, defaultBalance,
	}

	var attestations []*pb.PendingAttestation
	for i := uint64(0); i < params.BeaconConfig().SlotsPerEpoch*2; i++ {
		attestations = append(attestations, &pb.PendingAttestation{
			Data: &pb.AttestationData{
				Slot:                     i + params.BeaconConfig().SlotsPerEpoch + params.BeaconConfig().GenesisSlot,
				Shard:                    1,
				JustifiedEpoch:           params.BeaconConfig().GenesisEpoch + 1,
				JustifiedBlockRootHash32: []byte{0},
			},
			AggregationBitfield: []byte{},
			InclusionSlot:       i + params.BeaconConfig().SlotsPerEpoch + 1 + params.BeaconConfig().GenesisSlot,
		})
	}

	var blockRoots [][]byte
	for i := uint64(0); i < 2*params.BeaconConfig().SlotsPerEpoch; i++ {
		blockRoots = append(blockRoots, []byte{byte(i)})
	}

	var randaoHashes [][]byte
	for i := uint64(0); i < 5*params.BeaconConfig().SlotsPerEpoch; i++ {
		randaoHashes = append(randaoHashes, []byte{byte(i)})
	}

	crosslinkRecord := make([]*pb.Crosslink, 64)

	newState := &pb.BeaconState{
		Slot:                   params.BeaconConfig().SlotsPerEpoch + params.BeaconConfig().GenesisSlot + 1,
		LatestAttestations:     attestations,
		ValidatorBalances:      validatorBalances,
		ValidatorRegistry:      validatorRegistry,
		LatestBlockRootHash32S: blockRoots,
		LatestCrosslinks:       crosslinkRecord,
		LatestRandaoMixes:      randaoHashes,
		LatestIndexRootHash32S: make([][]byte,
			params.BeaconConfig().LatestActiveIndexRootsLength),
		LatestSlashedBalances: make([]uint64,
			params.BeaconConfig().LatestSlashedExitLength),
	}

	_, err := state.ProcessEpoch(context.Background(), newState)
	if err != nil {
		t.Errorf("Expected epoch transition to pass processing conditions: %v", err)
	}
}

func TestProcessEpoch_CantGetBoundaryAttestation(t *testing.T) {
	newState := &pb.BeaconState{
		Slot: params.BeaconConfig().GenesisSlot + params.BeaconConfig().SlotsPerEpoch,
		LatestAttestations: []*pb.PendingAttestation{
			{Data: &pb.AttestationData{Slot: params.BeaconConfig().GenesisSlot + 100}},
		}}

	want := fmt.Sprintf(
		"could not get current boundary attestations: slot %d is not within expected range of %d to %d",
		newState.Slot-params.BeaconConfig().GenesisSlot,
		0,
		newState.Slot-params.BeaconConfig().GenesisSlot,
	)
	if _, err := state.ProcessEpoch(context.Background(), newState); !strings.Contains(err.Error(), want) {
		t.Errorf("Expected: %s, received: %v", want, err)
	}
}

func TestProcessEpoch_CantGetCurrentValidatorIndices(t *testing.T) {
	latestBlockRoots := make([][]byte, params.BeaconConfig().LatestBlockRootsLength)
	for i := 0; i < len(latestBlockRoots); i++ {
		latestBlockRoots[i] = params.BeaconConfig().ZeroHash[:]
	}

	var attestations []*pb.PendingAttestation
	for i := uint64(0); i < params.BeaconConfig().SlotsPerEpoch*2; i++ {
		attestations = append(attestations, &pb.PendingAttestation{
			Data: &pb.AttestationData{
				Slot:                     params.BeaconConfig().GenesisSlot + 1,
				Shard:                    1,
				JustifiedBlockRootHash32: make([]byte, 32),
			},
			AggregationBitfield: []byte{0xff},
		})
	}

	newState := &pb.BeaconState{
		Slot:                   params.BeaconConfig().GenesisSlot + params.BeaconConfig().SlotsPerEpoch,
		LatestAttestations:     attestations,
		LatestBlockRootHash32S: latestBlockRoots,
	}

	wanted := fmt.Sprintf("wanted participants bitfield length %d, got: %d", 0, 1)
	if _, err := state.ProcessEpoch(context.Background(), newState); !strings.Contains(err.Error(), wanted) {
		t.Errorf("Expected: %s, received: %v", wanted, err)
	}
}<|MERGE_RESOLUTION|>--- conflicted
+++ resolved
@@ -9,11 +9,8 @@
 	"testing"
 	"time"
 
-<<<<<<< HEAD
+	atts "github.com/prysmaticlabs/prysm/beacon-chain/core/attestations"
 	b "github.com/prysmaticlabs/prysm/beacon-chain/core/blocks"
-=======
-	atts "github.com/prysmaticlabs/prysm/beacon-chain/core/attestations"
->>>>>>> 40d082bd
 	"github.com/prysmaticlabs/prysm/beacon-chain/core/helpers"
 	"github.com/prysmaticlabs/prysm/beacon-chain/core/state"
 	pb "github.com/prysmaticlabs/prysm/proto/beacon/p2p/v1"
@@ -154,43 +151,7 @@
 	if err != nil {
 		t.Fatal(err)
 	}
-	proposerSlashings := []*pb.ProposerSlashing{
-		{
-			ProposerIndex: 1,
-			ProposalData_1: &pb.ProposalSignedData{
-				Slot:            1,
-				Shard:           1,
-				BlockRootHash32: []byte{0, 1, 0},
-			},
-			ProposalData_2: &pb.ProposalSignedData{
-				Slot:            1,
-				Shard:           1,
-				BlockRootHash32: []byte{0, 1, 0},
-			},
-		},
-	}
-	att1 := &pb.AttestationData{
-		Slot:           5,
-		JustifiedEpoch: params.BeaconConfig().GenesisEpoch + 5,
-	}
-	att2 := &pb.AttestationData{
-		Slot:           5,
-		JustifiedEpoch: params.BeaconConfig().GenesisEpoch + 4,
-	}
-	attesterSlashings := []*pb.AttesterSlashing{
-		{
-			SlashableAttestation_1: &pb.SlashableAttestation{
-				Data:             att1,
-				ValidatorIndices: []uint64{1, 2, 3, 4, 5, 6, 7, 8},
-				CustodyBitfield:  []byte{0xFF},
-			},
-			SlashableAttestation_2: &pb.SlashableAttestation{
-				Data:             att2,
-				ValidatorIndices: []uint64{1, 2, 3, 4, 5, 6, 7, 8},
-				CustodyBitfield:  []byte{0xFF},
-			},
-		},
-	}
+
 	var blockRoots [][]byte
 	for i := uint64(0); i < params.BeaconConfig().LatestBlockRootsLength; i++ {
 		blockRoots = append(blockRoots, []byte{byte(i)})
@@ -214,19 +175,14 @@
 		AggregationBitfield: []byte{1},
 		CustodyBitfield:     []byte{1},
 	}
+
 	attestorIndices, err := helpers.AttestationParticipants(beaconState, blockAtt.Data, blockAtt.AggregationBitfield)
 	if err != nil {
 		t.Errorf("could not get aggergation participants %v", err)
 	}
-	blockAtt.AggregateSignature = atts.AggregateSignature(beaconState, blockAtt, privKeys[attestorIndices[0]+1])
-
+	blockAtt.AggregateSignature = atts.AggregateSignature(beaconState, blockAtt, privKeys[attestorIndices[0]-1])
 	attestations := []*pb.Attestation{blockAtt}
-	exits := []*pb.VoluntaryExit{
-		{
-			ValidatorIndex: 10,
-			Epoch:          params.BeaconConfig().GenesisEpoch,
-		},
-	}
+
 	randaoReveal := createRandaoReveal(t, beaconState, privKeys)
 	block := &pb.BeaconBlock{
 		Slot:         params.BeaconConfig().GenesisSlot + 10,
@@ -236,12 +192,20 @@
 			BlockHash32:       []byte{3},
 		},
 		Body: &pb.BeaconBlockBody{
-			ProposerSlashings: proposerSlashings,
-			AttesterSlashings: attesterSlashings,
-			Attestations:      attestations,
-			VoluntaryExits:    exits,
-		},
-	}
+			Attestations: attestations,
+		},
+	}
+
+	proposerIndex, err := helpers.BeaconProposerIndex(beaconState, block.Slot)
+	if err != nil {
+		t.Errorf("could not get beacon proposer index: %v", err)
+	}
+
+	block.Signature, err = b.BlockSignature(beaconState, block, privKeys[proposerIndex])
+	if err != nil {
+		t.Errorf("could not get block signature: %v", err)
+	}
+
 	want := "aggregate signature did not verify"
 	if _, err := state.ProcessBlock(context.Background(), beaconState, block, true); !strings.Contains(err.Error(), want) {
 		t.Errorf("Expected %s, received %v", want, err)
@@ -502,7 +466,6 @@
 			VoluntaryExits:    exits,
 		},
 	}
-<<<<<<< HEAD
 
 	proposerIndex, err := helpers.BeaconProposerIndex(beaconState, block.Slot)
 	if err != nil {
@@ -514,8 +477,6 @@
 		t.Errorf("could not get block signature: %v", err)
 	}
 
-=======
->>>>>>> 40d082bd
 	if _, err := state.ProcessBlock(context.Background(), beaconState, block, true); err != nil {
 		t.Errorf("Expected block to pass processing conditions: %v", err)
 	}
