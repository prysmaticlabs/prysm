package state_test

import (
	"context"
	"crypto/rand"
	"encoding/binary"
	"strings"
	"testing"

	"github.com/prysmaticlabs/go-ssz"
	"github.com/prysmaticlabs/prysm/beacon-chain/core/blocks"
	"github.com/prysmaticlabs/prysm/beacon-chain/core/helpers"
	"github.com/prysmaticlabs/prysm/beacon-chain/core/state"
	pb "github.com/prysmaticlabs/prysm/proto/beacon/p2p/v1"
	"github.com/prysmaticlabs/prysm/shared/bls"
	"github.com/prysmaticlabs/prysm/shared/featureconfig"
	"github.com/prysmaticlabs/prysm/shared/hashutil"
	"github.com/prysmaticlabs/prysm/shared/params"
	"github.com/prysmaticlabs/prysm/shared/testutil"
	"github.com/prysmaticlabs/prysm/shared/trieutil"
	"github.com/sirupsen/logrus"
)

func init() {
	featureconfig.InitFeatureConfig(&featureconfig.FeatureFlagConfig{
		EnableCrosslinks: true,
	})
}

func TestExecuteStateTransition_IncorrectSlot(t *testing.T) {
	beaconState := &pb.BeaconState{
		Slot: 5,
	}
	block := &pb.BeaconBlock{
		Slot: 4,
	}
	want := "expected state.slot"
	if _, err := state.ExecuteStateTransition(context.Background(), beaconState, block, state.DefaultConfig()); !strings.Contains(err.Error(), want) {
		t.Errorf("Expected %s, received %v", want, err)
	}
}

func TestProcessBlock_IncorrectProposerSlashing(t *testing.T) {
	helpers.ClearAllCaches()
	deposits, privKeys := testutil.SetupInitialDeposits(t, 100, true)
	beaconState, err := state.GenesisBeaconState(deposits, uint64(0), nil)
	if err != nil {
		t.Fatal(err)
	}
	genesisBlock := blocks.NewGenesisBlock([]byte{})
	bodyRoot, err := ssz.HashTreeRoot(genesisBlock)
	if err != nil {
		t.Fatal(err)
	}
	beaconState.LatestBlockHeader = &pb.BeaconBlockHeader{
		Slot:       genesisBlock.Slot,
		ParentRoot: genesisBlock.ParentRoot,
		BodyRoot:   bodyRoot[:],
	}
	parentRoot, err := ssz.SigningRoot(beaconState.LatestBlockHeader)
	if err != nil {
		t.Fatal(err)
	}
	var slashings []*pb.ProposerSlashing
	for i := uint64(0); i < params.BeaconConfig().MaxProposerSlashings+1; i++ {
		slashings = append(slashings, &pb.ProposerSlashing{})
	}

	epoch := helpers.CurrentEpoch(beaconState)
	randaoReveal, err := helpers.CreateRandaoReveal(beaconState, epoch, privKeys)
	if err != nil {
		t.Fatal(err)
	}

	block := &pb.BeaconBlock{
		ParentRoot: parentRoot[:],
		Slot:       0,
		Body: &pb.BeaconBlockBody{
			RandaoReveal:      randaoReveal,
			ProposerSlashings: slashings,
			Eth1Data: &pb.Eth1Data{
				DepositRoot: []byte{2},
				BlockHash:   []byte{3},
			},
		},
	}
	want := "could not verify block proposer slashing"
	if _, err := state.ProcessBlock(context.Background(), beaconState, block, state.DefaultConfig()); !strings.Contains(err.Error(), want) {
		t.Errorf("Expected %s, received %v", want, err)
	}
}

func TestProcessBlock_IncorrectAttesterSlashing(t *testing.T) {
	deposits, privKeys := testutil.SetupInitialDeposits(t, 100, true)
	beaconState, err := state.GenesisBeaconState(deposits, uint64(0), nil)
	if err != nil {
		t.Fatal(err)
	}
	slashings := []*pb.ProposerSlashing{
		{
			ProposerIndex: 1,
			Header_1: &pb.BeaconBlockHeader{
				Slot:      1,
				Signature: []byte("A"),
			},
			Header_2: &pb.BeaconBlockHeader{
				Slot:      1,
				Signature: []byte("B"),
			},
		},
	}
	var attesterSlashings []*pb.AttesterSlashing
	for i := uint64(0); i < params.BeaconConfig().MaxAttesterSlashings+1; i++ {
		attesterSlashings = append(attesterSlashings, &pb.AttesterSlashing{})
	}
	epoch := helpers.CurrentEpoch(beaconState)
	randaoReveal, err := helpers.CreateRandaoReveal(beaconState, epoch, privKeys)
	if err != nil {
		t.Fatal(err)
	}
	genesisBlock := blocks.NewGenesisBlock([]byte{})
	bodyRoot, err := ssz.HashTreeRoot(genesisBlock)
	if err != nil {
		t.Fatal(err)
	}
	beaconState.LatestBlockHeader = &pb.BeaconBlockHeader{
		Slot:       genesisBlock.Slot,
		ParentRoot: genesisBlock.ParentRoot,
		BodyRoot:   bodyRoot[:],
	}
	parentRoot, err := ssz.SigningRoot(beaconState.LatestBlockHeader)
	if err != nil {
		t.Fatal(err)
	}
	block := &pb.BeaconBlock{
		ParentRoot: parentRoot[:],
		Slot:       0,
		Body: &pb.BeaconBlockBody{
			RandaoReveal:      randaoReveal,
			ProposerSlashings: slashings,
			AttesterSlashings: attesterSlashings,
			Eth1Data: &pb.Eth1Data{
				DepositRoot: []byte{2},
				BlockHash:   []byte{3},
			},
		},
	}
	want := "could not verify block attester slashing"
	if _, err := state.ProcessBlock(context.Background(), beaconState, block, state.DefaultConfig()); !strings.Contains(err.Error(), want) {
		t.Errorf("Expected %s, received %v", want, err)
	}
}

func TestProcessBlock_IncorrectProcessBlockAttestations(t *testing.T) {
	deposits, privKeys := testutil.SetupInitialDeposits(t, 100, true)
	beaconState, err := state.GenesisBeaconState(deposits, uint64(0), nil)
	if err != nil {
		t.Fatal(err)
	}
	beaconState.Slashings = make([]uint64, params.BeaconConfig().SlashedExitLength)
	proposerSlashings := []*pb.ProposerSlashing{
		{
			ProposerIndex: 3,
			Header_1: &pb.BeaconBlockHeader{
				Slot:      1,
				Signature: []byte("A"),
			},
			Header_2: &pb.BeaconBlockHeader{
				Slot:      1,
				Signature: []byte("B"),
			},
		},
	}
	attesterSlashings := []*pb.AttesterSlashing{
		{
			Attestation_1: &pb.IndexedAttestation{
				Data: &pb.AttestationData{
					SourceEpoch: 0,
					TargetEpoch: 0,
					Crosslink: &pb.Crosslink{
						Shard: 4,
					},
				},
				CustodyBit_0Indices: []uint64{0, 1},
			},
			Attestation_2: &pb.IndexedAttestation{
				Data: &pb.AttestationData{
					SourceEpoch: 1,
					TargetEpoch: 0,
					Crosslink: &pb.Crosslink{
						Shard: 4,
					},
				},
				CustodyBit_0Indices: []uint64{0, 1},
			},
		},
	}

	var blockAttestations []*pb.Attestation
	for i := uint64(0); i < params.BeaconConfig().MaxAttestations+1; i++ {
		blockAttestations = append(blockAttestations, &pb.Attestation{})
	}
	epoch := helpers.CurrentEpoch(beaconState)
	randaoReveal, err := helpers.CreateRandaoReveal(beaconState, epoch, privKeys)
	if err != nil {
		t.Fatal(err)
	}
	genesisBlock := blocks.NewGenesisBlock([]byte{})
	bodyRoot, err := ssz.HashTreeRoot(genesisBlock)
	if err != nil {
		t.Fatal(err)
	}
	beaconState.LatestBlockHeader = &pb.BeaconBlockHeader{
		Slot:       genesisBlock.Slot,
		ParentRoot: genesisBlock.ParentRoot,
		BodyRoot:   bodyRoot[:],
	}
	parentRoot, err := ssz.SigningRoot(beaconState.LatestBlockHeader)
	if err != nil {
		t.Fatal(err)
	}
	block := &pb.BeaconBlock{
		ParentRoot: parentRoot[:],
		Slot:       0,
		Body: &pb.BeaconBlockBody{
			RandaoReveal:      randaoReveal,
			ProposerSlashings: proposerSlashings,
			AttesterSlashings: attesterSlashings,
			Attestations:      blockAttestations,
			Eth1Data: &pb.Eth1Data{
				DepositRoot: []byte{2},
				BlockHash:   []byte{3},
			},
		},
	}
	want := "could not process block attestations"
	if _, err := state.ProcessBlock(context.Background(), beaconState, block, state.DefaultConfig()); !strings.Contains(err.Error(), want) {
		t.Errorf("Expected %s, received %v", want, err)
	}
}

func TestProcessBlock_IncorrectProcessExits(t *testing.T) {
	helpers.ClearAllCaches()

	deposits, _ := testutil.SetupInitialDeposits(t, params.BeaconConfig().DepositsForChainStart/8, false)
	beaconState, err := state.GenesisBeaconState(deposits, uint64(0), nil)
	if err != nil {
		t.Fatal(err)
	}
	beaconState.Slashings = make([]uint64, params.BeaconConfig().SlashedExitLength)
	proposerSlashings := []*pb.ProposerSlashing{
		{
			ProposerIndex: 3,
			Header_1: &pb.BeaconBlockHeader{
				Slot:      1,
				Signature: []byte("A"),
			},
			Header_2: &pb.BeaconBlockHeader{
				Slot:      1,
				Signature: []byte("B"),
			},
		},
	}
	attesterSlashings := []*pb.AttesterSlashing{
		{
			Attestation_1: &pb.IndexedAttestation{
				Data: &pb.AttestationData{
					SourceEpoch: 0,
					TargetEpoch: 0,
					Crosslink: &pb.Crosslink{
						Shard: 4,
					}},
				CustodyBit_0Indices: []uint64{0, 1},
			},
			Attestation_2: &pb.IndexedAttestation{
				Data: &pb.AttestationData{
					SourceEpoch: 1,
					TargetEpoch: 0,
					Crosslink: &pb.Crosslink{
						Shard: 4,
					}},
				CustodyBit_0Indices: []uint64{0, 1},
			},
		},
	}
	var blockRoots [][]byte
	for i := uint64(0); i < params.BeaconConfig().SlotsPerHistoricalRoot; i++ {
		blockRoots = append(blockRoots, []byte{byte(i)})
	}
	beaconState.BlockRoots = blockRoots
	beaconState.CurrentCrosslinks = []*pb.Crosslink{
		{
			DataRoot: []byte{1},
		},
	}
	blockAtt := &pb.Attestation{
		Data: &pb.AttestationData{
			TargetEpoch: 0,
			SourceEpoch: 0,
			SourceRoot:  []byte("hello-world"),
			Crosslink: &pb.Crosslink{
				Shard:      0,
				StartEpoch: 0,
			},
		},
<<<<<<< HEAD
		AggregationBitfield: []byte{0xC0, 0xC0, 0xC0, 0xC0},
		CustodyBitfield:     []byte{0x00, 0x00, 0x00, 0x00},
=======
		AggregationBits: []byte{0xC0, 0xC0, 0xC0, 0xC0},
		CustodyBits:     []byte{},
>>>>>>> 06aae90f
	}
	attestations := []*pb.Attestation{blockAtt}
	var exits []*pb.VoluntaryExit
	for i := uint64(0); i < params.BeaconConfig().MaxVoluntaryExits+1; i++ {
		exits = append(exits, &pb.VoluntaryExit{})
	}
	genesisBlock := blocks.NewGenesisBlock([]byte{})
	bodyRoot, err := ssz.HashTreeRoot(genesisBlock)
	if err != nil {
		t.Fatal(err)
	}
	beaconState.LatestBlockHeader = &pb.BeaconBlockHeader{
		Slot:       genesisBlock.Slot,
		ParentRoot: genesisBlock.ParentRoot,
		BodyRoot:   bodyRoot[:],
	}
	parentRoot, err := ssz.SigningRoot(beaconState.LatestBlockHeader)
	if err != nil {
		t.Fatal(err)
	}
	block := &pb.BeaconBlock{
		ParentRoot: parentRoot[:],
		Slot:       4,
		Body: &pb.BeaconBlockBody{
			RandaoReveal:      []byte{},
			ProposerSlashings: proposerSlashings,
			AttesterSlashings: attesterSlashings,
			Attestations:      attestations,
			VoluntaryExits:    exits,
			Eth1Data: &pb.Eth1Data{
				DepositRoot: []byte{2},
				BlockHash:   []byte{3},
			},
		},
	}
	beaconState.Slot += params.BeaconConfig().MinAttestationInclusionDelay
	beaconState.CurrentCrosslinks = []*pb.Crosslink{
		{
			Shard:      0,
			StartEpoch: 0,
		},
	}
	beaconState.CurrentJustifiedRoot = []byte("hello-world")
	beaconState.CurrentEpochAttestations = []*pb.PendingAttestation{}

	encoded, err := ssz.HashTreeRoot(beaconState.CurrentCrosslinks[0])
	if err != nil {
		t.Fatal(err)
	}
	block.Body.Attestations[0].Data.Crosslink.ParentRoot = encoded[:]
	block.Body.Attestations[0].Data.Crosslink.DataRoot = params.BeaconConfig().ZeroHash[:]
	want := "could not process validator exits"
	if _, err := state.ProcessBlock(context.Background(), beaconState, block, state.DefaultConfig()); !strings.Contains(err.Error(), want) {
		t.Errorf("Expected %s, received %v", want, err)
	}
}

func TestProcessBlock_PassesProcessingConditions(t *testing.T) {
	deposits, _ := testutil.SetupInitialDeposits(t, params.BeaconConfig().DepositsForChainStart/8, false)
	beaconState, err := state.GenesisBeaconState(deposits, uint64(0), nil)
	if err != nil {
		t.Fatal(err)
	}
	genesisBlock := blocks.NewGenesisBlock([]byte{})
	bodyRoot, err := ssz.HashTreeRoot(genesisBlock)
	if err != nil {
		t.Fatal(err)
	}
	beaconState.LatestBlockHeader = &pb.BeaconBlockHeader{
		Slot:       genesisBlock.Slot,
		ParentRoot: genesisBlock.ParentRoot,
		BodyRoot:   bodyRoot[:],
	}
	beaconState.Slashings = make([]uint64, params.BeaconConfig().SlashedExitLength)
	proposerSlashings := []*pb.ProposerSlashing{
		{
			ProposerIndex: 3,
			Header_1: &pb.BeaconBlockHeader{
				Slot:      1,
				Signature: []byte("A"),
			},
			Header_2: &pb.BeaconBlockHeader{
				Slot:      1,
				Signature: []byte("B"),
			},
		},
	}
	attesterSlashings := []*pb.AttesterSlashing{
		{
			Attestation_1: &pb.IndexedAttestation{
				Data: &pb.AttestationData{
					SourceEpoch: 0,
					TargetEpoch: 0,
					SourceRoot:  []byte{'A'},
					Crosslink: &pb.Crosslink{
						Shard: 4,
					},
				},
				CustodyBit_0Indices: []uint64{0, 1},
			},
			Attestation_2: &pb.IndexedAttestation{
				Data: &pb.AttestationData{
					SourceEpoch: 0,
					TargetEpoch: 0,
					SourceRoot:  []byte{'B'},
					Crosslink: &pb.Crosslink{
						Shard: 4,
					},
				},
				CustodyBit_0Indices: []uint64{0, 1},
			},
		},
	}
	var blockRoots [][]byte
	for i := uint64(0); i < params.BeaconConfig().SlotsPerHistoricalRoot; i++ {
		blockRoots = append(blockRoots, []byte{byte(i)})
	}
	beaconState.BlockRoots = blockRoots
	beaconState.CurrentCrosslinks = []*pb.Crosslink{
		{
			DataRoot: []byte{1},
		},
	}
	slotsPerEpoch := params.BeaconConfig().SlotsPerEpoch
	beaconState.Slot = (params.BeaconConfig().PersistentCommitteePeriod * slotsPerEpoch) + params.BeaconConfig().MinAttestationInclusionDelay
	blockAtt := &pb.Attestation{
		Data: &pb.AttestationData{
			TargetEpoch: helpers.SlotToEpoch(beaconState.Slot),
			SourceEpoch: 0,
			SourceRoot:  []byte("hello-world"),
			Crosslink: &pb.Crosslink{
				Shard:    0,
				EndEpoch: 64,
			},
		},
<<<<<<< HEAD
		AggregationBitfield: []byte{0xC0, 0xC0, 0xC0, 0xC0},
		CustodyBitfield:     []byte{0x00, 0x00, 0x00, 0x00},
=======
		AggregationBits: []byte{0xC0, 0xC0, 0xC0, 0xC0},
		CustodyBits:     []byte{},
>>>>>>> 06aae90f
	}
	attestations := []*pb.Attestation{blockAtt}
	exits := []*pb.VoluntaryExit{
		{
			ValidatorIndex: 10,
			Epoch:          0,
		},
	}
	parentRoot, err := ssz.SigningRoot(beaconState.LatestBlockHeader)
	if err != nil {
		t.Fatal(err)
	}
	block := &pb.BeaconBlock{
		ParentRoot: parentRoot[:],
		Slot:       beaconState.Slot,
		Body: &pb.BeaconBlockBody{
			RandaoReveal:      []byte{},
			ProposerSlashings: proposerSlashings,
			AttesterSlashings: attesterSlashings,
			Attestations:      attestations,
			VoluntaryExits:    exits,
			Eth1Data: &pb.Eth1Data{
				DepositRoot: []byte{2},
				BlockHash:   []byte{3},
			},
		},
	}
	beaconState.CurrentCrosslinks = []*pb.Crosslink{
		{
			Shard:      0,
			StartEpoch: helpers.SlotToEpoch(beaconState.Slot),
		},
	}
	beaconState.CurrentJustifiedRoot = []byte("hello-world")
	beaconState.CurrentEpochAttestations = []*pb.PendingAttestation{}

	encoded, err := ssz.HashTreeRoot(beaconState.CurrentCrosslinks[0])
	if err != nil {
		t.Fatal(err)
	}
	block.Body.Attestations[0].Data.Crosslink.ParentRoot = encoded[:]
	block.Body.Attestations[0].Data.Crosslink.DataRoot = params.BeaconConfig().ZeroHash[:]
	if _, err := state.ProcessBlock(context.Background(), beaconState, block, state.DefaultConfig()); err != nil {
		t.Errorf("Expected block to pass processing conditions: %v", err)
	}
}

func TestProcessEpoch_CantGetTgtAttsPrevEpoch(t *testing.T) {
	atts := []*pb.PendingAttestation{{Data: &pb.AttestationData{TargetEpoch: 1}}}
	_, err := state.ProcessEpoch(context.Background(), &pb.BeaconState{CurrentEpochAttestations: atts})
	if !strings.Contains(err.Error(), "could not get target atts prev epoch") {
		t.Fatal("Did not receive wanted error")
	}
}

func TestProcessEpoch_CantGetTgtAttsCurrEpoch(t *testing.T) {
	epoch := uint64(1)

	atts := []*pb.PendingAttestation{{Data: &pb.AttestationData{Crosslink: &pb.Crosslink{Shard: 100}}}}
	_, err := state.ProcessEpoch(context.Background(), &pb.BeaconState{
		Slot:                     epoch * params.BeaconConfig().SlotsPerEpoch,
		BlockRoots:               make([][]byte, 128),
		RandaoMixes:              make([][]byte, params.BeaconConfig().RandaoMixesLength),
		ActiveIndexRoots:         make([][]byte, params.BeaconConfig().ActiveIndexRootsLength),
		CurrentEpochAttestations: atts})
	if !strings.Contains(err.Error(), "could not get target atts current epoch") {
		t.Fatal("Did not receive wanted error")
	}
}

func TestProcessEpoch_CantGetAttsBalancePrevEpoch(t *testing.T) {
	helpers.ClearAllCaches()

	epoch := uint64(1)

	atts := []*pb.PendingAttestation{{Data: &pb.AttestationData{Crosslink: &pb.Crosslink{Shard: 961}}, AggregationBits: []byte{1}}}
	_, err := state.ProcessEpoch(context.Background(), &pb.BeaconState{
		Slot:                      epoch*params.BeaconConfig().SlotsPerEpoch + 1,
		BlockRoots:                make([][]byte, 128),
		RandaoMixes:               make([][]byte, params.BeaconConfig().RandaoMixesLength),
		ActiveIndexRoots:          make([][]byte, params.BeaconConfig().ActiveIndexRootsLength),
		PreviousEpochAttestations: atts})
	if !strings.Contains(err.Error(), "could not get attesting balance prev epoch") {
		t.Fatal("Did not receive wanted error")
	}
}

func TestProcessEpoch_CantGetAttsBalanceCurrentEpoch(t *testing.T) {
	epoch := uint64(1)

	atts := []*pb.PendingAttestation{{Data: &pb.AttestationData{Crosslink: &pb.Crosslink{Shard: 961}}, AggregationBits: []byte{1}}}
	_, err := state.ProcessEpoch(context.Background(), &pb.BeaconState{
		Slot:                     epoch*params.BeaconConfig().SlotsPerEpoch + 1,
		BlockRoots:               make([][]byte, 128),
		RandaoMixes:              make([][]byte, params.BeaconConfig().RandaoMixesLength),
		ActiveIndexRoots:         make([][]byte, params.BeaconConfig().ActiveIndexRootsLength),
		CurrentEpochAttestations: atts})
	if !strings.Contains(err.Error(), "could not get attesting balance current epoch") {
		t.Fatal("Did not receive wanted error")
	}
}

func TestProcessEpoch_CanProcess(t *testing.T) {
	epoch := uint64(1)

	atts := []*pb.PendingAttestation{{Data: &pb.AttestationData{Crosslink: &pb.Crosslink{Shard: 961}}}}
	var crosslinks []*pb.Crosslink
	for i := uint64(0); i < params.BeaconConfig().ShardCount; i++ {
		crosslinks = append(crosslinks, &pb.Crosslink{
			StartEpoch: 0,
			DataRoot:   []byte{'A'},
		})
	}
	newState, err := state.ProcessEpoch(context.Background(), &pb.BeaconState{
		Slot:                     epoch*params.BeaconConfig().SlotsPerEpoch + 1,
		BlockRoots:               make([][]byte, 128),
		Slashings:          []uint64{0, 1e9, 0},
		RandaoMixes:              make([][]byte, params.BeaconConfig().RandaoMixesLength),
		ActiveIndexRoots:         make([][]byte, params.BeaconConfig().ActiveIndexRootsLength),
		CurrentCrosslinks:        crosslinks,
		CurrentEpochAttestations: atts})
	if err != nil {
		t.Fatal(err)
	}

	wanted := uint64(1e9)
	if newState.Slashings[2] != wanted {
		t.Errorf("Wanted slashed balance: %d, got: %d", wanted, newState.Balances[2])
	}
}

func TestProcessEpoch_NotPanicOnEmptyActiveValidatorIndices(t *testing.T) {
	newState := &pb.BeaconState{
		ActiveIndexRoots: make([][]byte, params.BeaconConfig().ActiveIndexRootsLength),
		Slashings:  make([]uint64, params.BeaconConfig().SlashedExitLength),
		RandaoMixes:      make([][]byte, params.BeaconConfig().SlotsPerEpoch),
	}
	config := state.DefaultConfig()
	config.Logging = true

	state.ProcessEpoch(context.Background(), newState)
}

func BenchmarkProcessEpoch65536Validators(b *testing.B) {
	logrus.SetLevel(logrus.PanicLevel)

	helpers.ClearAllCaches()
	epoch := uint64(1)

	validatorCount := params.BeaconConfig().DepositsForChainStart * 4
	shardCount := validatorCount / params.BeaconConfig().TargetCommitteeSize
	validators := make([]*pb.Validator, validatorCount)
	balances := make([]uint64, validatorCount)

	for i := 0; i < len(validators); i++ {
		validators[i] = &pb.Validator{
			ExitEpoch:        params.BeaconConfig().FarFutureEpoch,
			EffectiveBalance: params.BeaconConfig().MaxDepositAmount,
		}
		balances[i] = params.BeaconConfig().MaxDepositAmount
	}

	var atts []*pb.PendingAttestation
	for i := uint64(0); i < shardCount; i++ {
		atts = append(atts, &pb.PendingAttestation{
			Data: &pb.AttestationData{
				Crosslink: &pb.Crosslink{
					Shard: i,
				},
			},
			AggregationBits: []byte{0xFF, 0xFF, 0xFF, 0xFF, 0xFF, 0xFF, 0xFF, 0xFF,
				0xFF, 0xFF, 0xFF, 0xFF, 0xFF, 0xFF, 0xFF, 0xFF},
			InclusionDelay: 1,
		})
	}

	var crosslinks []*pb.Crosslink
	for i := uint64(0); i < params.BeaconConfig().ShardCount; i++ {
		crosslinks = append(crosslinks, &pb.Crosslink{
			StartEpoch: 0,
			DataRoot:   []byte{'A'},
		})
	}

	s := &pb.BeaconState{
		Slot:                      epoch*params.BeaconConfig().SlotsPerEpoch + 1,
		Validators:                validators,
		Balances:                  balances,
		StartShard:                512,
		BlockRoots:                make([][]byte, 254),
		Slashings:           []uint64{0, 1e9, 0},
		RandaoMixes:               make([][]byte, params.BeaconConfig().RandaoMixesLength),
		ActiveIndexRoots:          make([][]byte, params.BeaconConfig().ActiveIndexRootsLength),
		CurrentCrosslinks:         crosslinks,
		PreviousEpochAttestations: atts,
	}

	// Precache the shuffled indices
	for i := uint64(0); i < shardCount; i++ {
		if _, err := helpers.CrosslinkCommitteeAtEpoch(s, 0, i); err != nil {
			b.Fatal(err)
		}
	}

	b.ResetTimer()
	for n := 0; n < b.N; n++ {
		_, err := state.ProcessEpoch(context.Background(), s)
		if err != nil {
			b.Fatal(err)
		}
	}
}

func BenchmarkProcessBlk_65536Validators_FullBlock(b *testing.B) {
	logrus.SetLevel(logrus.PanicLevel)
	helpers.ClearAllCaches()
	testConfig := params.BeaconConfig()
	testConfig.MaxTransfers = 1

	validatorCount := params.BeaconConfig().DepositsForChainStart * 4
	shardCount := validatorCount / params.BeaconConfig().TargetCommitteeSize
	validators := make([]*pb.Validator, validatorCount)
	for i := 0; i < len(validators); i++ {
		validators[i] = &pb.Validator{
			EffectiveBalance:           params.BeaconConfig().MaxDepositAmount,
			ExitEpoch:                  params.BeaconConfig().FarFutureEpoch,
			WithdrawableEpoch:          params.BeaconConfig().FarFutureEpoch,
			ActivationEligibilityEpoch: params.BeaconConfig().FarFutureEpoch,
		}
	}
	validatorBalances := make([]uint64, len(validators))
	for i := 0; i < len(validatorBalances); i++ {
		validatorBalances[i] = params.BeaconConfig().MaxDepositAmount
	}

	randaoMixes := make([][]byte, params.BeaconConfig().RandaoMixesLength)
	for i := 0; i < len(randaoMixes); i++ {
		randaoMixes[i] = params.BeaconConfig().ZeroHash[:]
	}

	var crosslinks []*pb.Crosslink
	for i := uint64(0); i < params.BeaconConfig().ShardCount; i++ {
		crosslinks = append(crosslinks, &pb.Crosslink{
			StartEpoch: 0,
			DataRoot:   []byte{'A'},
		})
	}

	s := &pb.BeaconState{
		Slot:                 20,
		BlockRoots:           make([][]byte, 254),
		RandaoMixes:          randaoMixes,
		Validators:           validators,
		Balances:             validatorBalances,
		Slashings:      make([]uint64, params.BeaconConfig().SlashedExitLength),
		ActiveIndexRoots:     make([][]byte, params.BeaconConfig().ActiveIndexRootsLength),
		CurrentJustifiedRoot: []byte("hello-world"),
		Fork: &pb.Fork{
			PreviousVersion: []byte{0, 0, 0, 0},
			CurrentVersion:  []byte{0, 0, 0, 0},
		},
		CurrentCrosslinks: crosslinks,
	}

	c := &state.TransitionConfig{
		VerifySignatures: true,
		Logging:          false, // We enable logging in this state transition call.
	}

	// Set up proposer slashing object for block
	proposerSlashings := []*pb.ProposerSlashing{
		{
			ProposerIndex: 1,
			Header_1: &pb.BeaconBlockHeader{
				Slot:      0,
				Signature: []byte("A"),
			},
			Header_2: &pb.BeaconBlockHeader{
				Slot:      0,
				Signature: []byte("B"),
			},
		},
	}

	// Set up attester slashing object for block
	attesterSlashings := []*pb.AttesterSlashing{
		{
			Attestation_1: &pb.IndexedAttestation{
				Data: &pb.AttestationData{
					Crosslink: &pb.Crosslink{
						Shard: 5,
					},
				},
				CustodyBit_0Indices: []uint64{2, 3},
			},
			Attestation_2: &pb.IndexedAttestation{
				Data: &pb.AttestationData{
					Crosslink: &pb.Crosslink{
						Shard: 5,
					},
				},
				CustodyBit_0Indices: []uint64{2, 3},
			},
		},
	}

	// Set up deposit object for block
	deposit := &pb.Deposit{
		Data: &pb.DepositData{
			Pubkey: []byte{1, 2, 3},
			Amount: params.BeaconConfig().MaxDepositAmount,
		},
	}
	leaf, err := ssz.HashTreeRoot(deposit.Data)
	if err != nil {
		b.Fatal(err)
	}
	depositTrie, err := trieutil.GenerateTrieFromItems([][]byte{leaf[:]}, int(params.BeaconConfig().DepositContractTreeDepth))
	if err != nil {
		b.Fatalf("Could not generate trie: %v", err)
	}
	proof, err := depositTrie.MerkleProof(0)
	if err != nil {
		b.Fatalf("Could not generate proof: %v", err)
	}
	deposit.Proof = proof
	root := depositTrie.Root()

	// Set up randao reveal object for block
	proposerIdx, err := helpers.BeaconProposerIndex(s)
	if err != nil {
		b.Fatal(err)
	}
	priv, err := bls.RandKey(rand.Reader)
	if err != nil {
		b.Fatal(err)
	}
	s.Validators[proposerIdx].Pubkey = priv.PublicKey().Marshal()
	buf := make([]byte, 32)
	binary.LittleEndian.PutUint64(buf, 0)
	domain := helpers.Domain(s, 0, params.BeaconConfig().DomainRandao)
	epochSignature := priv.Sign(buf, domain)

	// Set up transfer object for block
	transfers := []*pb.Transfer{
		{
			Slot:      s.Slot,
			Sender:    3,
			Recipient: 4,
			Fee:       params.BeaconConfig().MinDepositAmount,
			Amount:    params.BeaconConfig().MinDepositAmount,
			Pubkey:    []byte("A"),
		},
	}
	buf = []byte{params.BeaconConfig().BLSWithdrawalPrefixByte}
	pubKey := []byte("A")
	hashed := hashutil.Hash(pubKey)
	buf = append(buf, hashed[:]...)
	s.Validators[3].WithdrawalCredentials = buf

	// Set up attestations obj for block.
	encoded, err := ssz.HashTreeRoot(s.CurrentCrosslinks[0])
	if err != nil {
		b.Fatal(err)
	}

	attestations := make([]*pb.Attestation, 128)
	for i := 0; i < len(attestations); i++ {
		attestations[i] = &pb.Attestation{
			Data: &pb.AttestationData{
				SourceRoot: []byte("hello-world"),
				Crosslink: &pb.Crosslink{
					Shard:      uint64(i),
					ParentRoot: encoded[:],
					DataRoot:   params.BeaconConfig().ZeroHash[:],
				},
			},
			AggregationBits: []byte{0xC0, 0xC0, 0xC0, 0xC0, 0xC0, 0xC0, 0xC0,
				0xC0, 0xC0, 0xC0, 0xC0, 0xC0, 0xC0, 0xC0, 0xC0, 0xC0},
			CustodyBits: []byte{},
		}
	}

	blk := &pb.BeaconBlock{
		Slot: s.Slot + 1,
		Body: &pb.BeaconBlockBody{
			Eth1Data: &pb.Eth1Data{
				DepositRoot: root[:],
				BlockHash:   root[:],
			},
			RandaoReveal:      epochSignature.Marshal(),
			Attestations:      attestations,
			ProposerSlashings: proposerSlashings,
			AttesterSlashings: attesterSlashings,
			Transfers:         transfers,
		},
	}

	// Precache the shuffled indices
	for i := uint64(0); i < shardCount; i++ {
		if _, err := helpers.CrosslinkCommitteeAtEpoch(s, 0, i); err != nil {
			b.Fatal(err)
		}
	}

	b.ResetTimer()
	for n := 0; n < b.N; n++ {
		_, err := state.ProcessBlock(context.Background(), s, blk, c)
		if err != nil {
			b.Fatal(err)
		}
		// Reset state fields to process block again
		s.Validators[1].Slashed = false
		s.Validators[2].Slashed = false
		s.Balances[3] += 2 * params.BeaconConfig().MinDepositAmount
	}
}<|MERGE_RESOLUTION|>--- conflicted
+++ resolved
@@ -303,13 +303,8 @@
 				StartEpoch: 0,
 			},
 		},
-<<<<<<< HEAD
-		AggregationBitfield: []byte{0xC0, 0xC0, 0xC0, 0xC0},
-		CustodyBitfield:     []byte{0x00, 0x00, 0x00, 0x00},
-=======
 		AggregationBits: []byte{0xC0, 0xC0, 0xC0, 0xC0},
-		CustodyBits:     []byte{},
->>>>>>> 06aae90f
+		CustodyBits:     []byte{0x00, 0x00, 0x00, 0x00},
 	}
 	attestations := []*pb.Attestation{blockAtt}
 	var exits []*pb.VoluntaryExit
@@ -445,13 +440,8 @@
 				EndEpoch: 64,
 			},
 		},
-<<<<<<< HEAD
-		AggregationBitfield: []byte{0xC0, 0xC0, 0xC0, 0xC0},
-		CustodyBitfield:     []byte{0x00, 0x00, 0x00, 0x00},
-=======
 		AggregationBits: []byte{0xC0, 0xC0, 0xC0, 0xC0},
-		CustodyBits:     []byte{},
->>>>>>> 06aae90f
+		CustodyBits:     []byte{0x00, 0x00, 0x00, 0x00},
 	}
 	attestations := []*pb.Attestation{blockAtt}
 	exits := []*pb.VoluntaryExit{
