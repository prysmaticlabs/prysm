package types

import (
	"fmt"

	"github.com/ethereum/go-ethereum/common"
	"github.com/gogo/protobuf/proto"
	v "github.com/prysmaticlabs/prysm/beacon-chain/core/validators"
	pb "github.com/prysmaticlabs/prysm/proto/beacon/p2p/v1"
	pbcomm "github.com/prysmaticlabs/prysm/proto/common"
	"github.com/prysmaticlabs/prysm/shared/hashutil"
	"github.com/prysmaticlabs/prysm/shared/params"
)

// BeaconState defines the core beacon chain's single
// state containing items pertaining to the validator
// set, recent block hashes, finalized slots, and more.
type BeaconState struct {
	data *pb.BeaconState
}

// NewBeaconState creates a new beacon state with a explicitly set data field.
func NewBeaconState(data *pb.BeaconState) *BeaconState {
	return &BeaconState{data: data}
}

// NewGenesisBeaconState initializes the beacon chain state for slot 0.
func NewGenesisBeaconState(genesisValidatorRegistry []*pb.ValidatorRecord) (*BeaconState, error) {
	// We seed the genesis state with a bunch of validators to
	// bootstrap the system.
	var err error
	if genesisValidatorRegistry == nil {
		genesisValidatorRegistry = v.InitialValidatorRegistry()

	}
	// Bootstrap attester indices for slots, each slot contains an array of attester indices.
	shardAndCommitteesForSlots, err := v.InitialShardAndCommitteesForSlots(genesisValidatorRegistry)
	if err != nil {
		return nil, err
	}

	// Bootstrap cross link records.
	var crosslinks []*pb.CrosslinkRecord
	for i := uint64(0); i < params.BeaconConfig().ShardCount; i++ {
		crosslinks = append(crosslinks, &pb.CrosslinkRecord{
			ShardBlockHash32: make([]byte, 0, 32),
			Slot:             0,
		})
	}

	var latestBlockHashes [][]byte
	for i := 0; i < 2*int(params.BeaconConfig().CycleLength); i++ {
		latestBlockHashes = append(latestBlockHashes, make([]byte, 0, 32))
	}

	return &BeaconState{
		data: &pb.BeaconState{
<<<<<<< HEAD
			Slot:                            0,
			LastStateRecalculationSlot:      0,
			JustifiedStreak:                 0,
			JustifiedSlot:                   0,
			FinalizedSlot:                   0,
			ValidatorRegistryLastChangeSlot: 0,
			LatestCrosslinks:                crosslinks,
			ValidatorRegistry:               genesisValidatorRegistry,
			ValidatorRegistryLastChangeSlot: 0,
			ShardAndCommitteesForSlots:      shardAndCommitteesForSlots,
			PendingAttestations:             []*pb.AggregatedAttestation{},
			LatestBlockHash32S:              latestBlockHashes,
			RandaoMixHash32:                 make([]byte, 0, 32),
=======
			ValidatorRegistry:                    genesisValidatorRegistry,
			ValidatorRegistryLastChangeSlot:      0,
			ValidatorRegistryExitCount:           0,
			ValidatorRegistryDeltaChainTipHash32: make([]byte, 0, 32),
			RandaoMixHash32:                      make([]byte, 0, 32),
			NextSeedHash32:                       make([]byte, 0, 32),
			ShardAndCommitteesAtSlots:            shardAndCommitteesForSlots,
			PersistentCommittees:                 []*pbcomm.Uint32List{},
			PersistentCommitteeReassignments:     []*pb.ShardReassignmentRecord{},
			PreviousJustifiedSlot:                0,
			JustifiedSlot:                        0,
			JustifiedSlotBitfield:                0,
			FinalizedSlot:                        0,
			LatestCrosslinks:                     crosslinks,
			LastStateRecalculationSlot:           0,
			LatestBlockHash32S:                   latestBlockHashes,
			LatestPenalizedExitBalances:          []uint64{},
			LatestAttestations:                   []*pb.PendingAttestationRecord{},
			ProcessedPowReceiptRootHash32:        [][]byte{},
			CandidatePowReceiptRoots:             []*pb.CandidatePoWReceiptRootRecord{},
			GenesisTime:                          0,
>>>>>>> 7d70bb0f
			ForkData: &pb.ForkData{
				PreForkVersion:  params.BeaconConfig().InitialForkVersion,
				PostForkVersion: params.BeaconConfig().InitialForkVersion,
				ForkSlot:        params.BeaconConfig().InitialForkSlot,
			},
			Slot:                       0,
			JustifiedStreak:            0,
			PendingAttestations:        []*pb.AggregatedAttestation{},
			ShardAndCommitteesForSlots: shardAndCommitteesForSlots,
		},
	}, nil
}

// CopyState returns a deep copy of the current state.
func (b *BeaconState) CopyState() *BeaconState {
	crosslinks := make([]*pb.CrosslinkRecord, len(b.LatestCrosslinks()))
	for index, crossLink := range b.LatestCrosslinks() {
		crosslinks[index] = &pb.CrosslinkRecord{
			ShardBlockHash32: crossLink.GetShardBlockHash32(),
			Slot:             crossLink.GetSlot(),
		}
	}

	validators := make([]*pb.ValidatorRecord, len(b.ValidatorRegistry()))
	for index, validator := range b.ValidatorRegistry() {
		validators[index] = &pb.ValidatorRecord{
			Pubkey:                 validator.GetPubkey(),
			RandaoCommitmentHash32: validator.GetRandaoCommitmentHash32(),
			Balance:                validator.GetBalance(),
			Status:                 validator.GetStatus(),
			LatestStatusChangeSlot: validator.GetLatestStatusChangeSlot(),
		}
	}

	shardAndCommitteesForSlots := make([]*pb.ShardAndCommitteeArray, len(b.ShardAndCommitteesForSlots()))
	for index, shardAndCommitteesForSlot := range b.ShardAndCommitteesForSlots() {
		shardAndCommittees := make([]*pb.ShardAndCommittee, len(shardAndCommitteesForSlot.GetArrayShardAndCommittee()))
		for index, shardAndCommittee := range shardAndCommitteesForSlot.GetArrayShardAndCommittee() {
			shardAndCommittees[index] = &pb.ShardAndCommittee{
				Shard:     shardAndCommittee.GetShard(),
				Committee: shardAndCommittee.GetCommittee(),
			}
		}
		shardAndCommitteesForSlots[index] = &pb.ShardAndCommitteeArray{
			ArrayShardAndCommittee: shardAndCommittees,
		}
	}

	newState := BeaconState{&pb.BeaconState{
		LastStateRecalculationSlot:      b.LastStateRecalculationSlot(),
		JustifiedStreak:                 b.JustifiedStreak(),
		JustifiedSlot:                   b.LastJustifiedSlot(),
		FinalizedSlot:                   b.LastFinalizedSlot(),
		ValidatorRegistryLastChangeSlot: b.ValidatorRegistryLastChangeSlot(),
		LatestCrosslinks:                crosslinks,
		ValidatorRegistry:               validators,
		ShardAndCommitteesForSlots:      shardAndCommitteesForSlots,
		LatestPenalizedExitBalances:     b.LatestPenalizedExitBalances(),
		ForkData:                        b.ForkData(),
	}}

	return &newState
}

// Proto returns the underlying protobuf data within a state primitive.
func (b *BeaconState) Proto() *pb.BeaconState {
	return b.data
}

// Marshal encodes state object into the wire format.
func (b *BeaconState) Marshal() ([]byte, error) {
	return proto.Marshal(b.data)
}

// Hash serializes the state object then uses
// blake2b to hash the serialized object.
func (b *BeaconState) Hash() ([32]byte, error) {
	data, err := proto.Marshal(b.data)
	if err != nil {
		return [32]byte{}, err
	}
	return hashutil.Hash(data), nil
}

// ValidatorRegistry returns list of validators.
func (b *BeaconState) ValidatorRegistry() []*pb.ValidatorRecord {
	return b.data.ValidatorRegistry
}

// ValidatorRegistryLastChangeSlot returns the slot of last time validator set changes.
func (b *BeaconState) ValidatorRegistryLastChangeSlot() uint64 {
	return b.data.ValidatorRegistryLastChangeSlot
}

<<<<<<< HEAD
// Slot returns the slot of the last processed block.
func (b *BeaconState) Slot() uint64 {
	return b.data.Slot
=======
// ValidatorRegistryExitCount returns the count of the
// exited validators.
func (b *BeaconState) ValidatorRegistryExitCount() uint64 {
	return b.data.ValidatorRegistryExitCount
}

// ValidatorRegistryDeltaChainTipHash32 returns the delta hash of the
// validator registry.
func (b *BeaconState) ValidatorRegistryDeltaChainTipHash32() []byte {
	return b.data.ValidatorRegistryDeltaChainTipHash32
>>>>>>> 7d70bb0f
}

// IsValidatorSetChange checks if a validator set change transition can be processed. At that point,
// validator shuffle will occur.
func (b *BeaconState) IsValidatorSetChange(slotNumber uint64) bool {
	if b.LastFinalizedSlot() <= b.ValidatorRegistryLastChangeSlot() {
		return false
	}
	if slotNumber-b.ValidatorRegistryLastChangeSlot() < params.BeaconConfig().MinValidatorSetChangeInterval {
		return false
	}

	shardProcessed := map[uint64]bool{}
	for _, shardAndCommittee := range b.ShardAndCommitteesForSlots() {
		for _, committee := range shardAndCommittee.ArrayShardAndCommittee {
			shardProcessed[committee.Shard] = true
		}
	}

	crosslinks := b.LatestCrosslinks()
	for shard := range shardProcessed {
		if b.ValidatorRegistryLastChangeSlot() >= crosslinks[shard].Slot {
			return false
		}
	}
	return true
}

// IsCycleTransition checks if a new cycle has been reached. At that point,
// a new state transition will occur in the beacon chain.
func (b *BeaconState) IsCycleTransition(slotNumber uint64) bool {
	return slotNumber >= b.LastStateRecalculationSlot()+params.BeaconConfig().CycleLength
}

// ShardAndCommitteesForSlots returns the shard committee object.
func (b *BeaconState) ShardAndCommitteesForSlots() []*pb.ShardAndCommitteeArray {
	return b.data.ShardAndCommitteesForSlots
}

// LatestCrosslinks returns the cross link records of the all the shards.
func (b *BeaconState) LatestCrosslinks() []*pb.CrosslinkRecord {
	return b.data.LatestCrosslinks
}

// NextSeedHash returns the next seed to be used in RANDAO.
func (b *BeaconState) NextSeedHash() [32]byte {
	var h [32]byte
	copy(h[:], b.data.NextSeedHash32)
	return h
}

// PersistentCommittees returns the committees stored in the beacon state.
func (b *BeaconState) PersistentCommittees() []*pbcomm.Uint32List {
	return b.data.PersistentCommittees
}

// PersistentCommitteeReassignments returns the assignments of the committees.
func (b *BeaconState) PersistentCommitteeReassignments() []*pb.ShardReassignmentRecord {
	return b.data.PersistentCommitteeReassignments
}

// PreviousJustifiedSlot retrieves the previous justified slot in the state.
func (b *BeaconState) PreviousJustifiedSlot() uint64 {
	return b.data.PreviousJustifiedSlot
}

// JustifiedSlotBitfield returns the bitfield of the justified slot.
func (b *BeaconState) JustifiedSlotBitfield() uint64 {
	return b.data.JustifiedSlotBitfield
}

// LatestAttestations returns the latest pending attestations that have not been
// processed.
func (b *BeaconState) LatestAttestations() []*pb.PendingAttestationRecord {
	return b.data.LatestAttestations
}

// ProcessedPowReceiptRootHash32 returns the root hashes of the
// processed transaction receipts from the POW chain.
func (b *BeaconState) ProcessedPowReceiptRootHash32() [][]byte {
	return b.data.ProcessedPowReceiptRootHash32
}

// CandidatePowReceiptRoots returns the root records of receipts that have
// yet to be processed.
func (b *BeaconState) CandidatePowReceiptRoots() []*pb.CandidatePoWReceiptRootRecord {
	return b.data.CandidatePowReceiptRoots
}

// GenesisTime returns the creation time of the
// genesis block.
func (b *BeaconState) GenesisTime() uint64 {
	return b.data.GenesisTime
}

// Slot refers to the slot of the last processed beacon block.
func (b *BeaconState) Slot() uint64 {
	return b.data.Slot
}

// LastStateRecalculationSlot returns when the last time crystallized state recalculated.
func (b *BeaconState) LastStateRecalculationSlot() uint64 {
	return b.data.LastStateRecalculationSlot
}

// LastFinalizedSlot returns the last finalized Slot of the beacon chain.
func (b *BeaconState) LastFinalizedSlot() uint64 {
	return b.data.FinalizedSlot
}

// LastJustifiedSlot return the last justified slot of the beacon chain.
func (b *BeaconState) LastJustifiedSlot() uint64 {
	return b.data.JustifiedSlot
}

// JustifiedStreak returns number of consecutive justified slots ending at head.
func (b *BeaconState) JustifiedStreak() uint64 {
	return b.data.JustifiedStreak
}

// LatestPenalizedExitBalances returns total deposits penalized of the latest period.
func (b *BeaconState) LatestPenalizedExitBalances() []uint64 {
	return b.data.LatestPenalizedExitBalances
}

// ForkData returns the relevant fork data for this beacon state.
func (b *BeaconState) ForkData() *pb.ForkData {
	return b.data.ForkData
}

// LatestBlockHashes returns the most recent 2*EPOCH_LENGTH block hashes.
func (b *BeaconState) LatestBlockHashes() [][32]byte {
	var blockhashes [][32]byte
	for _, hash := range b.data.LatestBlockHash32S {
		blockhashes = append(blockhashes, common.BytesToHash(hash))
	}
	return blockhashes
}

// PendingAttestations returns attestations that have not yet been processed.
func (b *BeaconState) PendingAttestations() []*pb.AggregatedAttestation {
	return b.data.PendingAttestations
}

// RandaoMix tracks the current RANDAO state.
func (b *BeaconState) RandaoMix() [32]byte {
	var h [32]byte
	copy(h[:], b.data.RandaoMixHash32)
	return h
}

// PenalizedETH calculates penalized total ETH during the last 3 withdrawal periods.
func (b *BeaconState) PenalizedETH(period uint64) uint64 {
	var totalPenalty uint64
	penalties := b.LatestPenalizedExitBalances()
	totalPenalty += getPenaltyForPeriod(penalties, period)

	if period >= 1 {
		totalPenalty += getPenaltyForPeriod(penalties, period-1)
	}

	if period >= 2 {
		totalPenalty += getPenaltyForPeriod(penalties, period-2)
	}

	return totalPenalty
}

// SignedParentHashes returns all the parent hashes stored in active state up to last cycle length.
func (b *BeaconState) SignedParentHashes(block *Block, attestation *pb.AggregatedAttestation) ([][32]byte, error) {
	latestBlockHashes := b.LatestBlockHashes()
	obliqueParentHashes := attestation.ObliqueParentHashes
	earliestSlot := int(block.SlotNumber()) - len(latestBlockHashes)

	startIdx := int(attestation.Slot) - earliestSlot - int(params.BeaconConfig().CycleLength) + 1
	endIdx := startIdx - len(attestation.ObliqueParentHashes) + int(params.BeaconConfig().CycleLength)
	if startIdx < 0 || endIdx > len(latestBlockHashes) || endIdx <= startIdx {
		return nil, fmt.Errorf("attempt to fetch recent blockhashes from %d to %d invalid", startIdx, endIdx)
	}

	hashes := make([][32]byte, 0, params.BeaconConfig().CycleLength)
	for i := startIdx; i < endIdx; i++ {
		hashes = append(hashes, latestBlockHashes[i])
	}

	for i := 0; i < len(obliqueParentHashes); i++ {
		hash := common.BytesToHash(obliqueParentHashes[i])
		hashes = append(hashes, hash)
	}
	return hashes, nil
}

// ClearAttestations removes attestations older than last state recalc slot.
func (b *BeaconState) ClearAttestations(lastStateRecalc uint64) {
	existing := b.data.PendingAttestations
	update := make([]*pb.AggregatedAttestation, 0, len(existing))
	for _, a := range existing {
		if a.GetSlot() >= lastStateRecalc {
			update = append(update, a)
		}
	}
	b.data.PendingAttestations = update
}

// CalculateNewBlockHashes builds a new slice of recent block hashes with the
// provided block and the parent slot number.
//
// The algorithm is:
//   1) shift the array by block.SlotNumber - parentSlot (i.e. truncate the
//     first by the number of slots that have occurred between the block and
//     its parent).
//
//   2) fill the array with the parent block hash for all values between the parent
//     slot and the block slot.
//
// Computation of the state hash depends on this feature that slots with
// missing blocks have the block hash of the next block hash in the chain.
//
// For example, if we have a segment of recent block hashes that look like this
//   [0xF, 0x7, 0x0, 0x0, 0x5]
//
// Where 0x0 is an empty or missing hash where no block was produced in the
// alloted slot. When storing the list (or at least when computing the hash of
// the active state), the list should be backfilled as such:
//
//   [0xF, 0x7, 0x5, 0x5, 0x5]
//
// This method does not mutate the state.
func (b *BeaconState) CalculateNewBlockHashes(block *Block, parentSlot uint64) ([][]byte, error) {
	distance := block.SlotNumber() - parentSlot
	existing := b.data.LatestBlockHash32S
	update := existing[distance:]
	for len(update) < 2*int(params.BeaconConfig().CycleLength) {
		update = append(update, block.AncestorHash32S()[0])
	}
	return update, nil
}

// SetSlot updates the slot saved in the beacon state.
func (b *BeaconState) SetSlot(slot uint64) {
	b.data.Slot = slot
}

// SetCrossLinks updates the inner proto's cross link records.
func (b *BeaconState) SetCrossLinks(crossLinks []*pb.CrosslinkRecord) {
	b.data.LatestCrosslinks = crossLinks
}

// SetLatestPenalizedExitBalances updates the inner proto's penalized deposits.
func (b *BeaconState) SetLatestPenalizedExitBalances(penalizedDeposits []uint64) {
	b.data.LatestPenalizedExitBalances = penalizedDeposits
}

// SetLastJustifiedSlot updates the inner proto's last justified slot.
func (b *BeaconState) SetLastJustifiedSlot(justifiedSlot uint64) {
	b.data.JustifiedSlot = justifiedSlot
}

// SetLastFinalizedSlot updates the inner proto's last finalized slot.
func (b *BeaconState) SetLastFinalizedSlot(finalizedSlot uint64) {
	b.data.FinalizedSlot = finalizedSlot
}

// SetJustifiedStreak updates the inner proto's justified streak.
func (b *BeaconState) SetJustifiedStreak(justifiedSlot uint64) {
	b.data.JustifiedStreak = justifiedSlot
}

// SetLastStateRecalculationSlot updates the inner proto's last state recalc slot.
func (b *BeaconState) SetLastStateRecalculationSlot(slot uint64) {
	b.data.LastStateRecalculationSlot = slot
}

// SetPendingAttestations updates the inner proto's pending attestations.
func (b *BeaconState) SetPendingAttestations(pendingAttestations []*pb.AggregatedAttestation) {
	b.data.PendingAttestations = pendingAttestations
}

// SetRandaoMix updates the inner proto's randao mix.
func (b *BeaconState) SetRandaoMix(randaoMix []byte) {
	b.data.RandaoMixHash32 = randaoMix
}

// SetLatestBlockHashes updates the inner proto's recent block hashes.
func (b *BeaconState) SetLatestBlockHashes(blockHashes [][]byte) {
	b.data.LatestBlockHash32S = blockHashes
}

// SetShardAndCommitteesForSlots updates the inner proto's shard and committees for slots.
func (b *BeaconState) SetShardAndCommitteesForSlots(shardAndCommitteesForSlot []*pb.ShardAndCommitteeArray) {
	b.data.ShardAndCommitteesForSlots = shardAndCommitteesForSlot
}

// SetValidatorRegistry updates the state's internal validator set.
func (b *BeaconState) SetValidatorRegistry(validators []*pb.ValidatorRecord) {
	b.data.ValidatorRegistry = validators
}

// SetValidatorRegistryLastChangeSlot updates the inner proto's validator set change slot.
func (b *BeaconState) SetValidatorRegistryLastChangeSlot(slot uint64) {
	b.data.ValidatorRegistryLastChangeSlot = slot
}

// SetValidatorRegistryExitCount sets the exit count of the
// validator registry.
func (b *BeaconState) SetValidatorRegistryExitCount(count uint64) {
	b.data.ValidatorRegistryExitCount = count
}

// SetValidatorRegistryDeltaChainTipHash32 sets the delta hash of the validator registry.
func (b *BeaconState) SetValidatorRegistryDeltaChainTipHash32(chainTipHash []byte) {
	b.data.ValidatorRegistryDeltaChainTipHash32 = chainTipHash
}

// SetNextSeedHash sets the next seed hash in the beacon state.
func (b *BeaconState) SetNextSeedHash(hash [32]byte) {
	b.data.NextSeedHash32 = hash[:]
}

// SetPersistentCommittees sets the persistent committees in the beacon state.
func (b *BeaconState) SetPersistentCommittees(committees []*pbcomm.Uint32List) {
	b.data.PersistentCommittees = committees
}

// SetPersistentCommitteeReassignments sets the committee reassignments.
func (b *BeaconState) SetPersistentCommitteeReassignments(assignments []*pb.ShardReassignmentRecord) {
	b.data.PersistentCommitteeReassignments = assignments
}

// SetPreviousJustifiedSlot sets the previous justified slot into the state.
func (b *BeaconState) SetPreviousJustifiedSlot(slot uint64) {
	b.data.PreviousJustifiedSlot = slot
}

// SetJustifiedSlotBitfield sets the bitfield of the last justified slot.
func (b *BeaconState) SetJustifiedSlotBitfield(field uint64) {
	b.data.JustifiedSlotBitfield = field
}

// SetLatestAttestations sets the latest pending attestations into the state.
func (b *BeaconState) SetLatestAttestations(attestations []*pb.PendingAttestationRecord) {
	b.data.LatestAttestations = attestations
}

// SetProcessedPowReceiptHash saves the POW receipts which have
// been processed by the POW chain.
func (b *BeaconState) SetProcessedPowReceiptHash(hash [][]byte) {
	b.data.ProcessedPowReceiptRootHash32 = hash
}

// SetCandidatePowReceiptRoots saves the latest roots of POW receipts that have
// yet to be processed.
func (b *BeaconState) SetCandidatePowReceiptRoots(records []*pb.CandidatePoWReceiptRootRecord) {
	b.data.CandidatePowReceiptRoots = records
}

// SetGenesisTime saves the genesis time of the genesis
// block into the state.
func (b *BeaconState) SetGenesisTime(time uint64) {
	b.data.GenesisTime = time
}

// SetForkData sets data relating to the fork into the state.
func (b *BeaconState) SetForkData(data *pb.ForkData) {
	b.data.ForkData = data
}

// SetSlot saves the slot of the last processed block to
// the beacon state.
func (b *BeaconState) SetSlot(slot uint64) {
	b.data.Slot = slot
}

func getPenaltyForPeriod(penalties []uint64, period uint64) uint64 {
	numPeriods := uint64(len(penalties))
	if numPeriods < period+1 {
		return 0
	}

	return penalties[period]
}<|MERGE_RESOLUTION|>--- conflicted
+++ resolved
@@ -55,21 +55,6 @@
 
 	return &BeaconState{
 		data: &pb.BeaconState{
-<<<<<<< HEAD
-			Slot:                            0,
-			LastStateRecalculationSlot:      0,
-			JustifiedStreak:                 0,
-			JustifiedSlot:                   0,
-			FinalizedSlot:                   0,
-			ValidatorRegistryLastChangeSlot: 0,
-			LatestCrosslinks:                crosslinks,
-			ValidatorRegistry:               genesisValidatorRegistry,
-			ValidatorRegistryLastChangeSlot: 0,
-			ShardAndCommitteesForSlots:      shardAndCommitteesForSlots,
-			PendingAttestations:             []*pb.AggregatedAttestation{},
-			LatestBlockHash32S:              latestBlockHashes,
-			RandaoMixHash32:                 make([]byte, 0, 32),
-=======
 			ValidatorRegistry:                    genesisValidatorRegistry,
 			ValidatorRegistryLastChangeSlot:      0,
 			ValidatorRegistryExitCount:           0,
@@ -91,7 +76,6 @@
 			ProcessedPowReceiptRootHash32:        [][]byte{},
 			CandidatePowReceiptRoots:             []*pb.CandidatePoWReceiptRootRecord{},
 			GenesisTime:                          0,
->>>>>>> 7d70bb0f
 			ForkData: &pb.ForkData{
 				PreForkVersion:  params.BeaconConfig().InitialForkVersion,
 				PostForkVersion: params.BeaconConfig().InitialForkVersion,
@@ -186,11 +170,6 @@
 	return b.data.ValidatorRegistryLastChangeSlot
 }
 
-<<<<<<< HEAD
-// Slot returns the slot of the last processed block.
-func (b *BeaconState) Slot() uint64 {
-	return b.data.Slot
-=======
 // ValidatorRegistryExitCount returns the count of the
 // exited validators.
 func (b *BeaconState) ValidatorRegistryExitCount() uint64 {
@@ -201,7 +180,6 @@
 // validator registry.
 func (b *BeaconState) ValidatorRegistryDeltaChainTipHash32() []byte {
 	return b.data.ValidatorRegistryDeltaChainTipHash32
->>>>>>> 7d70bb0f
 }
 
 // IsValidatorSetChange checks if a validator set change transition can be processed. At that point,
@@ -569,12 +547,6 @@
 	b.data.ForkData = data
 }
 
-// SetSlot saves the slot of the last processed block to
-// the beacon state.
-func (b *BeaconState) SetSlot(slot uint64) {
-	b.data.Slot = slot
-}
-
 func getPenaltyForPeriod(penalties []uint64, period uint64) uint64 {
 	numPeriods := uint64(len(penalties))
 	if numPeriods < period+1 {
