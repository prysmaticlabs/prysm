--- conflicted
+++ resolved
@@ -352,50 +352,6 @@
 	return h
 }
 
-<<<<<<< HEAD
-// PenalizedETH calculates penalized total ETH during the last 3 withdrawal periods.
-func (b *BeaconState) PenalizedETH(period uint64) uint64 {
-	var totalPenalty uint64
-	penalties := b.LatestPenalizedExitBalances()
-	totalPenalty += getPenaltyForPeriod(penalties, period)
-
-	if period >= 1 {
-		totalPenalty += getPenaltyForPeriod(penalties, period-1)
-	}
-
-	if period >= 2 {
-		totalPenalty += getPenaltyForPeriod(penalties, period-2)
-	}
-
-	return totalPenalty
-}
-
-// SignedParentHashes returns all the parent hashes stored in active state up to last cycle length.
-func (b *BeaconState) SignedParentHashes(block *pb.BeaconBlock, attestation *pb.AggregatedAttestation) ([][32]byte, error) {
-	latestBlockHashes := b.LatestBlockRootHashes32()
-	obliqueParentHashes := attestation.ObliqueParentHashes
-	earliestSlot := int(block.GetSlot()) - len(latestBlockHashes)
-
-	startIdx := int(attestation.Slot) - earliestSlot - int(params.BeaconConfig().CycleLength) + 1
-	endIdx := startIdx - len(attestation.ObliqueParentHashes) + int(params.BeaconConfig().CycleLength)
-	if startIdx < 0 || endIdx > len(latestBlockHashes) || endIdx <= startIdx {
-		return nil, fmt.Errorf("attempt to fetch recent blockhashes from %d to %d invalid", startIdx, endIdx)
-	}
-
-	hashes := make([][32]byte, 0, params.BeaconConfig().CycleLength)
-	for i := startIdx; i < endIdx; i++ {
-		hashes = append(hashes, latestBlockHashes[i])
-	}
-
-	for i := 0; i < len(obliqueParentHashes); i++ {
-		hash := common.BytesToHash(obliqueParentHashes[i])
-		hashes = append(hashes, hash)
-	}
-	return hashes, nil
-}
-
-=======
->>>>>>> 2f8115af
 // ClearAttestations removes attestations older than last state recalc slot.
 func (b *BeaconState) ClearAttestations(lastStateRecalc uint64) {
 	existing := b.data.PendingAttestations
