--- conflicted
+++ resolved
@@ -274,8 +274,6 @@
 	return beaconState, nil
 }
 
-<<<<<<< HEAD
-=======
 // ProcessRandaoNoVerify generates a new randao mix to update
 // in the beacon state's latest randao mixes slice.
 //
@@ -285,7 +283,6 @@
 //         xor(get_randao_mix(state, get_current_epoch(state)),
 //             hash(body.randao_reveal))
 //     )
->>>>>>> ee837ecb
 func ProcessRandaoNoVerify(
 	beaconState *pb.BeaconState,
 ) (*pb.BeaconState, error) {
