// Package blocks contains block processing libraries. These libraries
// process and verify block specific messages such as PoW receipt root,
// RANDAO, validator deposits, exits and slashing proofs.
package blocks

import (
	"bytes"
	"encoding/binary"
	"errors"
	"fmt"
	"reflect"
<<<<<<< HEAD
	"sort"
	"sync"
=======
>>>>>>> 4318d218

	"github.com/gogo/protobuf/proto"
	"github.com/prysmaticlabs/prysm/beacon-chain/core/helpers"
	"github.com/prysmaticlabs/prysm/beacon-chain/core/state/stateutils"
	v "github.com/prysmaticlabs/prysm/beacon-chain/core/validators"
	pb "github.com/prysmaticlabs/prysm/proto/beacon/p2p/v1"
	"github.com/prysmaticlabs/prysm/shared/bls"
	"github.com/prysmaticlabs/prysm/shared/forkutil"
	"github.com/prysmaticlabs/prysm/shared/hashutil"
	"github.com/prysmaticlabs/prysm/shared/params"
	"github.com/prysmaticlabs/prysm/shared/sliceutil"
	"github.com/prysmaticlabs/prysm/shared/trieutil"
	"github.com/sirupsen/logrus"
)

// VerifyProposerSignature uses BLS signature verification to ensure
// the correct proposer created an incoming beacon block during state
// transition processing.
//
// WIP - this is stubbed out until BLS is integrated into Prysm.
func VerifyProposerSignature(
	_ *pb.BeaconBlock,
) error {

	return nil
}

// ProcessEth1DataInBlock is an operation performed on each
// beacon block to ensure the ETH1 data votes are processed
// into the beacon state.
//
// Official spec definition of ProcessEth1Data
//   If block.eth1_data equals eth1_data_vote.eth1_data for some eth1_data_vote
//   in state.eth1_data_votes, set eth1_data_vote.vote_count += 1.
//   Otherwise, append to state.eth1_data_votes a new Eth1DataVote(eth1_data=block.eth1_data, vote_count=1).
func ProcessEth1DataInBlock(beaconState *pb.BeaconState, block *pb.BeaconBlock) *pb.BeaconState {
	var eth1DataVoteAdded bool

	for idx := range beaconState.Eth1DataVotes {
		if proto.Equal(beaconState.Eth1DataVotes[idx].Eth1Data, block.Eth1Data) {
			beaconState.Eth1DataVotes[idx].VoteCount++
			eth1DataVoteAdded = true
			break
		}
	}

	if !eth1DataVoteAdded {
		beaconState.Eth1DataVotes = append(
			beaconState.Eth1DataVotes,
			&pb.Eth1DataVote{
				Eth1Data:  block.Eth1Data,
				VoteCount: 1,
			},
		)
	}

	return beaconState
}

// ProcessRandao checks the block proposer's
// randao commitment and generates a new randao mix to update
// in the beacon state's latest randao mixes slice.
//
// Spec pseudocode definition:
//   def process_randao(state: BeaconState, block: BeaconBlock) -> None:
//     proposer = state.validator_registry[get_beacon_proposer_index(state)]
//     # Verify that the provided randao value is valid
//     assert bls_verify(proposer.pubkey, hash_tree_root(get_current_epoch(state)), block.body.randao_reveal, get_domain(state, DOMAIN_RANDAO))
//     # Mix it in
//     state.latest_randao_mixes[get_current_epoch(state) % LATEST_RANDAO_MIXES_LENGTH] = (
//         xor(get_randao_mix(state, get_current_epoch(state)),
//             hash(block.body.randao_reveal))
//     )
func ProcessRandao(
	beaconState *pb.BeaconState,
	block *pb.BeaconBlock,
	verifySignatures bool,
	enableLogging bool,
) (*pb.BeaconState, error) {
	if verifySignatures {
		proposerIdx, err := helpers.BeaconProposerIndex(beaconState, beaconState.Slot)
		if err != nil {
			return nil, fmt.Errorf("could not get beacon proposer index: %v", err)
		}

		if err := verifyBlockRandao(beaconState, block, proposerIdx, enableLogging); err != nil {
			return nil, fmt.Errorf("could not verify block randao: %v", err)
		}
	}
	// If block randao passed verification, we XOR the state's latest randao mix with the block's
	// randao and update the state's corresponding latest randao mix value.
	latestMixesLength := params.BeaconConfig().LatestRandaoMixesLength
	currentEpoch := helpers.CurrentEpoch(beaconState)
	latestMixSlice := beaconState.LatestRandaoMixes[currentEpoch%latestMixesLength]
	blockRandaoReveal := hashutil.Hash(block.Body.RandaoReveal)
	for i, x := range blockRandaoReveal {
		latestMixSlice[i] ^= x
	}
	beaconState.LatestRandaoMixes[currentEpoch%latestMixesLength] = latestMixSlice
	return beaconState, nil
}

// Verify that bls_verify(proposer.pubkey, hash_tree_root(get_current_epoch(state)),
//   block.body.randao_reveal, domain=get_domain(state.fork, get_current_epoch(state), DOMAIN_RANDAO))
func verifyBlockRandao(beaconState *pb.BeaconState, block *pb.BeaconBlock, proposerIdx uint64, enableLogging bool) error {
	proposer := beaconState.ValidatorRegistry[proposerIdx]
	pub, err := bls.PublicKeyFromBytes(proposer.Pubkey)
	if err != nil {
		return fmt.Errorf("could not deserialize proposer public key: %v", err)
	}
	currentEpoch := helpers.CurrentEpoch(beaconState)
	buf := make([]byte, 32)
	binary.LittleEndian.PutUint64(buf, currentEpoch)
	domain := forkutil.DomainVersion(beaconState.Fork, currentEpoch, params.BeaconConfig().DomainRandao)
	sig, err := bls.SignatureFromBytes(block.Body.RandaoReveal)
	if err != nil {
		return fmt.Errorf("could not deserialize block randao reveal: %v", err)
	}
	if enableLogging {
		log.WithFields(logrus.Fields{
			"epoch":         helpers.CurrentEpoch(beaconState) - params.BeaconConfig().GenesisEpoch,
			"proposerIndex": proposerIdx,
		}).Info("Verifying randao")
	}
	if !sig.Verify(buf, pub, domain) {
		return fmt.Errorf("block randao reveal signature did not verify")
	}
	return nil
}

// ProcessProposerSlashings is one of the operations performed
// on each processed beacon block to slash proposers based on
// slashing conditions if any slashable events occurred.
//
// Official spec definition for proposer slashings:
//   Verify that len(block.body.proposer_slashings) <= MAX_PROPOSER_SLASHINGS.
//
//   For each proposer_slashing in block.body.proposer_slashings:
//     Let proposer = state.validator_registry[proposer_slashing.proposer_index].
//     Verify that proposer_slashing.proposal_data_1.slot == proposer_slashing.proposal_data_2.slot.
//     Verify that proposer_slashing.proposal_data_1.shard == proposer_slashing.proposal_data_2.shard.
//     Verify that proposer_slashing.proposal_data_1.block_root != proposer_slashing.proposal_data_2.block_root.
//     Verify that proposer.slashed_epoch > get_current_epoch(state).
//     Verify that bls_verify(pubkey=proposer.pubkey, message_hash=hash_tree_root(proposer_slashing.proposal_data_1),
//       signature=proposer_slashing.proposal_signature_1,
//       domain=get_domain(state.fork, slot_to_epoch(proposer_slashing.proposal_data_1.slot), DOMAIN_PROPOSAL)).
//     Verify that bls_verify(pubkey=proposer.pubkey, message_hash=hash_tree_root(proposer_slashing.proposal_data_2),
//       signature=proposer_slashing.proposal_signature_2,
//       domain=get_domain(state.fork, slot_to_epoch(proposer_slashing.proposal_data_2.slot), DOMAIN_PROPOSAL)).
//     Run slash_validator(state, proposer_slashing.proposer_index).
func ProcessProposerSlashings(
	beaconState *pb.BeaconState,
	block *pb.BeaconBlock,
	verifySignatures bool,
) (*pb.BeaconState, error) {

	body := block.Body
	registry := beaconState.ValidatorRegistry
	if uint64(len(body.ProposerSlashings)) > params.BeaconConfig().MaxProposerSlashings {
		return nil, fmt.Errorf(
			"number of proposer slashings (%d) exceeds allowed threshold of %d",
			len(body.ProposerSlashings),
			params.BeaconConfig().MaxProposerSlashings,
		)
	}
	var err error
	for idx, slashing := range body.ProposerSlashings {
		if err = verifyProposerSlashing(slashing, verifySignatures); err != nil {
			return nil, fmt.Errorf("could not verify proposer slashing #%d: %v", idx, err)
		}
		proposer := registry[slashing.ProposerIndex]
		if proposer.SlashedEpoch > helpers.CurrentEpoch(beaconState) {
			beaconState, err = v.SlashValidator(beaconState, slashing.ProposerIndex)
			if err != nil {
				return nil, fmt.Errorf("could not slash proposer index %d: %v",
					slashing.ProposerIndex, err)
			}
		}
	}
	return beaconState, nil
}

func verifyProposerSlashing(
	slashing *pb.ProposerSlashing,
	verifySignatures bool,
) error {
	// section of block operations.
	slot1 := slashing.ProposalData_1.Slot
	slot2 := slashing.ProposalData_2.Slot
	shard1 := slashing.ProposalData_1.Shard
	shard2 := slashing.ProposalData_2.Shard
	root1 := slashing.ProposalData_1.BlockRootHash32
	root2 := slashing.ProposalData_2.BlockRootHash32
	if slot1 != slot2 {
		if slot1 > params.BeaconConfig().GenesisSlot {
			slot1 -= params.BeaconConfig().GenesisSlot
		}
		if slot2 > params.BeaconConfig().GenesisSlot {
			slot2 -= params.BeaconConfig().GenesisSlot
		}
		return fmt.Errorf("slashing proposal data slots do not match: %d, %d",
			slot1, slot2)
	}
	if shard1 != shard2 {
		return fmt.Errorf("slashing proposal data shards do not match: %d, %d", shard1, shard2)
	}
	if !bytes.Equal(root1, root2) {
		return fmt.Errorf("slashing proposal data block roots do not match: %#x, %#x", root1, root2)
	}
	if verifySignatures {
		// TODO(#258): Verify BLS according to the specification in the "Proposer Slashings"
		return nil
	}
	return nil
}

// ProcessAttesterSlashings is one of the operations performed
// on each processed beacon block to slash attesters based on
// Casper FFG slashing conditions if any slashable events occurred.
//
// Official spec definition for attester slashings:
//
//   Verify that len(block.body.attester_slashings) <= MAX_ATTESTER_SLASHINGS.
//
//   For each attester_slashing in block.body.attester_slashings:
//     Let slashable_attestation_1 = attester_slashing.slashable_attestation_1.
//     Let slashable_attestation_2 = attester_slashing.slashable_attestation_2.
//     Verify that slashable_attestation_1.data != slashable_attestation_2.data.
//     Verify that is_double_vote(slashable_attestation_1.data, slashable_attestation_2.data)
//       or is_surround_vote(slashable_attestation_1.data, slashable_attestation_2.data).
//     Verify that verify_slashable_attestation(state, slashable_attestation_1).
//     Verify that verify_slashable_attestation(state, slashable_attestation_2).
//     Let slashable_indices = [index for index in slashable_attestation_1.validator_indices if
//       index in slashable_attestation_2.validator_indices and
//       state.validator_registry[index].slashed_epoch > get_current_epoch(state)].
//     Verify that len(slashable_indices) >= 1.
//     Run slash_validator(state, index) for each index in slashable_indices.
func ProcessAttesterSlashings(
	beaconState *pb.BeaconState,
	block *pb.BeaconBlock,
	verifySignatures bool,
) (*pb.BeaconState, error) {
	body := block.Body
	if uint64(len(body.AttesterSlashings)) > params.BeaconConfig().MaxAttesterSlashings {
		return nil, fmt.Errorf(
			"number of attester slashings (%d) exceeds allowed threshold of %d",
			len(body.AttesterSlashings),
			params.BeaconConfig().MaxAttesterSlashings,
		)
	}
	for idx, slashing := range body.AttesterSlashings {
		if err := verifyAttesterSlashing(slashing, verifySignatures); err != nil {
			return nil, fmt.Errorf("could not verify attester slashing #%d: %v", idx, err)
		}
		slashableIndices, err := attesterSlashableIndices(beaconState, slashing)
		if err != nil {
			return nil, fmt.Errorf("could not determine validator indices to slash: %v", err)
		}
		for _, validatorIndex := range slashableIndices {
			beaconState, err = v.SlashValidator(beaconState, validatorIndex)
			if err != nil {
				return nil, fmt.Errorf("could not slash validator index %d: %v",
					validatorIndex, err)
			}
		}
	}
	return beaconState, nil
}

func verifyAttesterSlashing(slashing *pb.AttesterSlashing, verifySignatures bool) error {
	slashableAttestation1 := slashing.SlashableAttestation_1
	slashableAttestation2 := slashing.SlashableAttestation_2
	data1 := slashableAttestation1.Data
	data2 := slashableAttestation2.Data
	// Inner attestation data structures for the votes should not be equal,
	// as that would mean both votes are the same and therefore no slashing
	// should occur.
	if reflect.DeepEqual(data1, data2) {
		return fmt.Errorf(
			"attester slashing inner slashable vote data attestation should not match: %v, %v",
			data1,
			data2,
		)
	}
	// Two attestations having the same epoch target are considered to be a "double vote" in Casper
	// Proof of Stake literature and the Ethereum 2.0 specification. Below, we verify that either this is the case
	// or that the two attestations are a "surround vote" instead.
	isSameTarget := helpers.SlotToEpoch(data1.Slot) == helpers.SlotToEpoch(data2.Slot)
	if !(isSameTarget || isSurroundVote(data1, data2)) {
		return errors.New("attester slashing is not a double vote nor surround vote")
	}
	if err := verifySlashableAttestation(slashableAttestation1, verifySignatures); err != nil {
		return fmt.Errorf("could not verify attester slashable attestation data 1: %v", err)
	}
	if err := verifySlashableAttestation(slashableAttestation2, verifySignatures); err != nil {
		return fmt.Errorf("could not verify attester slashable attestation data 2: %v", err)
	}
	return nil
}

func attesterSlashableIndices(beaconState *pb.BeaconState, slashing *pb.AttesterSlashing) ([]uint64, error) {
	slashableAttestation1 := slashing.SlashableAttestation_1
	slashableAttestation2 := slashing.SlashableAttestation_2
	// Let slashable_indices = [index for index in slashable_attestation_1.validator_indices if
	//   index in slashable_attestation_2.validator_indices and
	//   state.validator_registry[index].slashed_epoch > get_current_epoch(state)].
	var slashableIndices []uint64
	for _, idx1 := range slashableAttestation1.ValidatorIndices {
		for _, idx2 := range slashableAttestation2.ValidatorIndices {
			if idx1 == idx2 {
				if beaconState.ValidatorRegistry[idx1].SlashedEpoch > helpers.CurrentEpoch(beaconState) {
					slashableIndices = append(slashableIndices, idx1)
				}
			}
		}
	}
	// Verify that len(slashable_indices) >= 1.
	if len(slashableIndices) < 1 {
		return nil, errors.New("expected a non-empty list of slashable indices")
	}
	return slashableIndices, nil
}

func verifySlashableAttestation(att *pb.SlashableAttestation, verifySignatures bool) error {
	emptyCustody := make([]byte, len(att.CustodyBitfield))
	if bytes.Equal(att.CustodyBitfield, emptyCustody) {
		return errors.New("custody bit field can't all be 0s")
	}
	if len(att.ValidatorIndices) == 0 {
		return errors.New("empty validator indices")
	}
	for i := 0; i < len(att.ValidatorIndices)-1; i++ {
		if att.ValidatorIndices[i] >= att.ValidatorIndices[i+1] {
			return fmt.Errorf("validator indices not in descending order: %v",
				att.ValidatorIndices)
		}
	}

	if isValidated, err := helpers.VerifyBitfield(att.CustodyBitfield, len(att.ValidatorIndices)); !isValidated || err != nil {
		if err != nil {
			return err
		}
		return errors.New("bitfield is unable to be verified")
	}

	if uint64(len(att.ValidatorIndices)) > params.BeaconConfig().MaxIndicesPerSlashableVote {
		return fmt.Errorf("validator indices length (%d) exceeded max indices per slashable vote(%d)",
			len(att.ValidatorIndices), params.BeaconConfig().MaxIndicesPerSlashableVote)
	}

	if verifySignatures {
		// TODO(#258): Implement BLS verify multiple.
		return nil
	}
	return nil
}

// isSurroundVote checks if attestation 1's source epoch is smaller than attestation 2
// while simultaneously checking if its target epoch is greater than that of attestation 2.
// This is a Casper FFG slashing condition. This is known as "surrounding" a vote
// in Casper Proof of Stake literature.
func isSurroundVote(data1 *pb.AttestationData, data2 *pb.AttestationData) bool {
	sourceEpoch1 := data1.JustifiedEpoch
	sourceEpoch2 := data2.JustifiedEpoch
	targetEpoch1 := helpers.SlotToEpoch(data1.Slot)
	targetEpoch2 := helpers.SlotToEpoch(data2.Slot)
	return sourceEpoch1 < sourceEpoch2 && targetEpoch2 < targetEpoch1
}

// ProcessBlockAttestations applies processing operations to a block's inner attestation
// records. This function returns a list of pending attestations which can then be
// appended to the BeaconState's latest attestations.
//
// Official spec definition for block attestation processing:
//   Verify that len(block.body.attestations) <= MAX_ATTESTATIONS.
//
//   For each attestation in block.body.attestations:
//     Verify that `attestation.data.slot >= GENESIS_SLOT`.
//     Verify that `attestation.data.slot + MIN_ATTESTATION_INCLUSION_DELAY <= state.slot`.
//     Verify that `state.slot < attestation.data.slot + SLOTS_PER_EPOCH.
//     Verify that attestation.data.justified_epoch is equal to state.justified_epoch
//       if attestation.data.slot >= get_epoch_start_slot(get_current_epoch(state)) else state.previous_justified_epoch.
//     Verify that attestation.data.justified_block_root is equal to
//       get_block_root(state, get_epoch_start_slot(attestation.data.justified_epoch)).
//     Verify that either attestation.data.latest_crosslink_root or
//       attestation.data.shard_block_root equals state.latest_crosslinks[shard].shard_block_root.
//     Verify bitfields and aggregate signature using BLS.
//     [TO BE REMOVED IN PHASE 1] Verify that attestation.data.shard_block_root == ZERO_HASH.
//     Append PendingAttestation(data=attestation.data, aggregation_bitfield=attestation.aggregation_bitfield,
//       custody_bitfield=attestation.custody_bitfield, inclusion_slot=state.slot) to state.latest_attestations
func ProcessBlockAttestations(
	beaconState *pb.BeaconState,
	block *pb.BeaconBlock,
	verifySignatures bool,
) (*pb.BeaconState, error) {
	atts := block.Body.Attestations
	if uint64(len(atts)) > params.BeaconConfig().MaxAttestations {
		return nil, fmt.Errorf(
			"number of attestations in block (%d) exceeds allowed threshold of %d",
			len(atts),
			params.BeaconConfig().MaxAttestations,
		)
	}

	for idx, attestation := range atts {
		if err := VerifyAttestation(beaconState, attestation, verifySignatures); err != nil {
			return nil, fmt.Errorf("could not verify attestation at index %d in block: %v", idx, err)
		}

		beaconState.LatestAttestations = append(beaconState.LatestAttestations, &pb.PendingAttestation{
			Data:                attestation.Data,
			AggregationBitfield: attestation.AggregationBitfield,
			CustodyBitfield:     attestation.CustodyBitfield,
			InclusionSlot:       beaconState.Slot,
		})
	}

	return beaconState, nil
}

// VerifyAttestation verifies an input attestation can pass through processing using the given beacon state.
func VerifyAttestation(beaconState *pb.BeaconState, att *pb.Attestation, verifySignatures bool) error {
	if att.Data.Slot < params.BeaconConfig().GenesisSlot {
		return fmt.Errorf(
			"attestation slot (slot %d) less than genesis slot (%d)",
			att.Data.Slot,
			params.BeaconConfig().GenesisSlot,
		)
	}
	inclusionDelay := params.BeaconConfig().MinAttestationInclusionDelay
	if att.Data.Slot+inclusionDelay > beaconState.Slot {
		return fmt.Errorf(
			"attestation slot (slot %d) + inclusion delay (%d) beyond current beacon state slot (%d)",
			att.Data.Slot-params.BeaconConfig().GenesisSlot,
			inclusionDelay,
			beaconState.Slot-params.BeaconConfig().GenesisSlot,
		)
	}
	if att.Data.Slot+params.BeaconConfig().SlotsPerEpoch <= beaconState.Slot {
		return fmt.Errorf(
			"attestation slot (slot %d) + epoch length (%d) less than current beacon state slot (%d)",
			att.Data.Slot-params.BeaconConfig().GenesisSlot,
			params.BeaconConfig().SlotsPerEpoch,
			beaconState.Slot-params.BeaconConfig().GenesisSlot,
		)
	}
	// Verify that `attestation.data.justified_epoch` is equal to `state.justified_epoch
	// and verify that `attestation.data.justified_root` is equal to `state.justified_root
	// 	if slot_to_epoch(attestation.data.slot + 1) >= get_current_epoch(state)
	// 	else state.previous_justified_epoch`.
	if helpers.SlotToEpoch(att.Data.Slot+1) >= helpers.CurrentEpoch(beaconState) {
		if att.Data.JustifiedEpoch != beaconState.JustifiedEpoch {
			return fmt.Errorf(
				"expected attestation.JustifiedEpoch == state.JustifiedEpoch, received %d == %d",
				att.Data.JustifiedEpoch-params.BeaconConfig().GenesisEpoch,
				beaconState.JustifiedEpoch-params.BeaconConfig().GenesisEpoch,
			)
		}

		if !bytes.Equal(att.Data.JustifiedBlockRootHash32, beaconState.JustifiedRoot) {
			return fmt.Errorf(
				"expected attestation.JustifiedRoot == state.JustifiedRoot, received %#x == %#x",
				att.Data.JustifiedBlockRootHash32,
				beaconState.JustifiedRoot,
			)
		}
	} else {
		if att.Data.JustifiedEpoch != beaconState.PreviousJustifiedEpoch {
			return fmt.Errorf(
				"expected attestation.JustifiedEpoch == state.PreviousJustifiedEpoch, received %d == %d",
				att.Data.JustifiedEpoch-params.BeaconConfig().GenesisEpoch,
				beaconState.PreviousJustifiedEpoch-params.BeaconConfig().GenesisEpoch,
			)
		}
		if !bytes.Equal(att.Data.JustifiedBlockRootHash32, beaconState.PreviousJustifiedRoot) {
			return fmt.Errorf(
				"expected attestation.JustifiedRoot == state.PreviousJustifiedRoot, received %#x == %#x",
				att.Data.JustifiedBlockRootHash32,
				beaconState.JustifiedRoot,
			)
		}
	}
	// Verify that either:
	// 1.) Crosslink(shard_block_root=attestation.data.shard_block_root,
	// 	epoch=slot_to_epoch(attestation.data.slot)) equals
	// 	state.latest_crosslinks[attestation.data.shard]
	// 2.) attestation.data.latest_crosslink
	// 	equals state.latest_crosslinks[attestation.data.shard]
	shard := att.Data.Shard
	crosslink := &pb.Crosslink{
		CrosslinkDataRootHash32: att.Data.CrosslinkDataRootHash32,
		Epoch:                   helpers.SlotToEpoch(att.Data.Slot),
	}
	crosslinkFromAttestation := att.Data.LatestCrosslink
	crosslinkFromState := beaconState.LatestCrosslinks[shard]
	if !(reflect.DeepEqual(crosslinkFromState, crosslink) ||
		reflect.DeepEqual(crosslinkFromState, crosslinkFromAttestation)) {
		return fmt.Errorf(
			"incoming attestation does not match crosslink in state for shard %d",
			shard,
		)
	}

	// Verify attestation.shard_block_root == ZERO_HASH [TO BE REMOVED IN PHASE 1].
	if !bytes.Equal(att.Data.CrosslinkDataRootHash32, params.BeaconConfig().ZeroHash[:]) {
		return fmt.Errorf(
			"expected attestation.data.CrosslinkDataRootHash == %#x, received %#x instead",
			params.BeaconConfig().ZeroHash[:],
			att.Data.CrosslinkDataRootHash32,
		)
	}
	if verifySignatures {
		// TODO(#258): Integrate BLS signature verification for attestation.
		// assert bls_verify_multiple(
		//   pubkeys=[
		//	 bls_aggregate_pubkeys([state.validator_registry[i].pubkey for i in custody_bit_0_participants]),
		//   bls_aggregate_pubkeys([state.validator_registry[i].pubkey for i in custody_bit_1_participants]),
		//   ],
		//   message_hash=[
		//   hash_tree_root(AttestationDataAndCustodyBit(data=attestation.data, custody_bit=0b0)),
		//   hash_tree_root(AttestationDataAndCustodyBit(data=attestation.data, custody_bit=0b1)),
		//   ],
		//   signature=attestation.aggregate_signature,
		//   domain=get_domain(state.fork, slot_to_epoch(attestation.data.slot), DOMAIN_ATTESTATION),
		// )
		return nil
	}
	return nil
}

// VerifyIndexedAttestation determines the validity of an indexed attestation.
// WIP - signing is not implemented until BLS is integrated into Prysm.
//
// Spec pseudocode definition:
//  def verify_indexed_attestation(state: BeaconState, indexed_attestation: IndexedAttestation) -> bool:
//    """
//    Verify validity of ``indexed_attestation`` fields.
//    """
//    custody_bit_0_indices = indexed_attestation.custody_bit_0_indices
//    custody_bit_1_indices = indexed_attestation.custody_bit_1_indices
//
//    # Ensure no duplicate indices across custody bits
//    assert len(set(custody_bit_0_indices).intersection(set(custody_bit_1_indices))) == 0
//
//    if len(custody_bit_1_indices) > 0:  # [TO BE REMOVED IN PHASE 1]
//        return False
//
//    if not (1 <= len(custody_bit_0_indices) + len(custody_bit_1_indices) <= MAX_INDICES_PER_ATTESTATION):
//        return False
//
//    if custody_bit_0_indices != sorted(custody_bit_0_indices):
//        return False
//
//    if custody_bit_1_indices != sorted(custody_bit_1_indices):
//        return False
//
//    return bls_verify_multiple(
//        pubkeys=[
//            bls_aggregate_pubkeys([state.validator_registry[i].pubkey for i in custody_bit_0_indices]),
//            bls_aggregate_pubkeys([state.validator_registry[i].pubkey for i in custody_bit_1_indices]),
//        ],
//        message_hashes=[
//            hash_tree_root(AttestationDataAndCustodyBit(data=indexed_attestation.data, custody_bit=0b0)),
//            hash_tree_root(AttestationDataAndCustodyBit(data=indexed_attestation.data, custody_bit=0b1)),
//        ],
//        signature=indexed_attestation.signature,
//        domain=get_domain(state, DOMAIN_ATTESTATION, slot_to_epoch(indexed_attestation.data.slot)),
//    )
func VerifyIndexedAttestation(state *pb.BeaconState, indexedAtt *pb.IndexedAttestation) (bool, error) {
	custodyBit0Indices := indexedAtt.CustodyBit_0Indices
	custodyBit1Indices := indexedAtt.CustodyBit_1Indices

	custodyBitIntersection := sliceutil.Intersection(custodyBit0Indices, custodyBit1Indices)
	if len(custodyBitIntersection) != 0 {
		return false, fmt.Errorf("custody bit indice should not contain duplicates, received: %v", custodyBitIntersection)
	}

	if len(custodyBit1Indices) > 0 {
		return false, nil
	}

	maxIndices := params.BeaconConfig().MaxIndicesPerAttestation
	totalIndicesLength := uint64(len(custodyBit0Indices) + len(custodyBit1Indices))
	if maxIndices < totalIndicesLength || totalIndicesLength < 1 {
		return false, nil
	}

	if !sort.SliceIsSorted(custodyBit0Indices, func(i, j int) bool {
		return custodyBit0Indices[i] < custodyBit0Indices[j]
	}) {
		return false, nil
	}

	if !sort.SliceIsSorted(custodyBit1Indices, func(i, j int) bool {
		return custodyBit1Indices[i] < custodyBit1Indices[j]
	}) {
		return false, nil
	}

	return true, nil
}

// ProcessValidatorDeposits is one of the operations performed on each processed
// beacon block to verify queued validators from the Ethereum 1.0 Deposit Contract
// into the beacon chain.
//
// Official spec definition for processing validator deposits:
//   Verify that len(block.body.deposits) <= MAX_DEPOSITS.
//   For each deposit in block.body.deposits:
//     Let serialized_deposit_data be the serialized form of deposit.deposit_data.
//     It should be the DepositInput followed by 8 bytes for deposit_data.value
//     and 8 bytes for deposit_data.timestamp. That is, it should match
//     deposit_data in the Ethereum 1.0 deposit contract of which the hash
//     was placed into the Merkle tree.
//
//     Verify deposit merkle_branch, setting leaf=hash(serialized_deposit_data), branch=deposit.branch,
//     depth=DEPOSIT_CONTRACT_TREE_DEPTH and root=state.latest_eth1_data.deposit_root, index = deposit.index:
//
//     Run the following:
//     process_deposit(
//       state=state,
//       pubkey=deposit.deposit_data.deposit_input.pubkey,
//       deposit=deposit.deposit_data.value,
//       proof_of_possession=deposit.deposit_data.deposit_input.proof_of_possession,
//       withdrawal_credentials=deposit.deposit_data.deposit_input.withdrawal_credentials,
//     )
func ProcessValidatorDeposits(
	beaconState *pb.BeaconState,
	block *pb.BeaconBlock,
) (*pb.BeaconState, error) {

	deposits := block.Body.Deposits
	if uint64(len(deposits)) > params.BeaconConfig().MaxDeposits {
		return nil, fmt.Errorf(
			"number of deposits (%d) exceeds allowed threshold of %d",
			len(deposits),
			params.BeaconConfig().MaxDeposits,
		)
	}
	var err error
	var depositInput *pb.DepositInput
	validatorIndexMap := stateutils.ValidatorIndexMap(beaconState)
	for idx, deposit := range deposits {
		depositData := deposit.DepositData
		depositInput, err = helpers.DecodeDepositInput(depositData)
		if err != nil {
			return nil, fmt.Errorf("could not decode deposit input: %v", err)
		}
		if err = verifyDeposit(beaconState, deposit); err != nil {
			return nil, fmt.Errorf("could not verify deposit #%d: %v", idx, err)
		}
		// depositData consists of depositValue [8]byte +
		// depositTimestamp [8]byte + depositInput []byte .
		depositValue := depositData[:8]
		// We then mutate the beacon state with the verified validator deposit.
		beaconState, err = v.ProcessDeposit(
			beaconState,
			validatorIndexMap,
			depositInput.Pubkey,
			binary.LittleEndian.Uint64(depositValue),
			depositInput.ProofOfPossession,
			depositInput.WithdrawalCredentialsHash32,
		)
		if err != nil {
			return nil, fmt.Errorf("could not process deposit into beacon state: %v", err)
		}
	}
	return beaconState, nil
}

func verifyDeposit(beaconState *pb.BeaconState, deposit *pb.Deposit) error {
	// Deposits must be processed in order
	if deposit.MerkleTreeIndex != beaconState.DepositIndex {
		return fmt.Errorf(
			"expected deposit merkle tree index to match beacon state deposit index, wanted: %d, received: %d",
			beaconState.DepositIndex,
			deposit.MerkleTreeIndex,
		)
	}

	// Verify Merkle proof of deposit and deposit trie root.
	receiptRoot := beaconState.LatestEth1Data.DepositRootHash32
	if ok := trieutil.VerifyMerkleProof(
		receiptRoot,
		deposit.DepositData,
		int(deposit.MerkleTreeIndex),
		deposit.MerkleProofHash32S,
	); !ok {
		return fmt.Errorf(
			"deposit merkle branch of deposit root did not verify for root: %#x",
			receiptRoot,
		)
	}

	return nil
}

// ProcessValidatorExits is one of the operations performed
// on each processed beacon block to determine which validators
// should exit the state's validator registry.
//
// Official spec definition for processing exits:
//
//   Verify that len(block.body.voluntary_exits) <= MAX_VOLUNTARY_EXITS.
//
//   For each exit in block.body.voluntary_exits:
//     Let validator = state.validator_registry[exit.validator_index].
//     Verify that validator.exit_epoch > get_entry_exit_effect_epoch(get_current_epoch(state)).
//     Verify that get_current_epoch(state) >= exit.epoch.
//     Let exit_message = hash_tree_root(
//       Exit(epoch=exit.epoch, validator_index=exit.validator_index, signature=EMPTY_SIGNATURE)
//     )
//     Verify that bls_verify(pubkey=validator.pubkey, message_hash=exit_message,
//       signature=exit.signature, domain=get_domain(state.fork, exit.epoch, DOMAIN_EXIT)).
//     Run initiate_validator_exit(state, exit.validator_index).
func ProcessValidatorExits(
	beaconState *pb.BeaconState,
	block *pb.BeaconBlock,
	verifySignatures bool,
) (*pb.BeaconState, error) {

	exits := block.Body.VoluntaryExits
	if uint64(len(exits)) > params.BeaconConfig().MaxVoluntaryExits {
		return nil, fmt.Errorf(
			"number of exits (%d) exceeds allowed threshold of %d",
			len(exits),
			params.BeaconConfig().MaxVoluntaryExits,
		)
	}

	validatorRegistry := beaconState.ValidatorRegistry
	for idx, exit := range exits {
		if err := verifyExit(beaconState, exit, verifySignatures); err != nil {
			return nil, fmt.Errorf("could not verify exit #%d: %v", idx, err)
		}
		beaconState = v.InitiateValidatorExit(beaconState, exit.ValidatorIndex)
	}
	beaconState.ValidatorRegistry = validatorRegistry
	return beaconState, nil
}

func verifyExit(beaconState *pb.BeaconState, exit *pb.VoluntaryExit, verifySignatures bool) error {
	validator := beaconState.ValidatorRegistry[exit.ValidatorIndex]
	currentEpoch := helpers.CurrentEpoch(beaconState)

	delayedActivationExitEpoch := helpers.DelayedActivationExitEpoch(currentEpoch)
	if validator.ExitEpoch <= delayedActivationExitEpoch {
		return fmt.Errorf(
			"validator exit epoch should be > entry_exit_effect_epoch, received %d <= %d",
			currentEpoch,
			delayedActivationExitEpoch,
		)
	}
	if currentEpoch < exit.Epoch {
		return fmt.Errorf(
			"expected current epoch >= exit.epoch, received %d < %d",
			currentEpoch,
			exit.Epoch,
		)
	}
	if verifySignatures {
		// TODO(#258): Verify using BLS signature verification below:
		// Let exit_message = hash_tree_root(
		//   Exit(epoch=exit.epoch, validator_index=exit.validator_index, signature=EMPTY_SIGNATURE)
		// )
		// Verify that bls_verify(pubkey=validator.pubkey, message_hash=exit_message,
		//   signature=exit.signature, domain=get_domain(state.fork, exit.epoch, DOMAIN_EXIT)).
		return nil
	}
	return nil
}<|MERGE_RESOLUTION|>--- conflicted
+++ resolved
@@ -9,11 +9,8 @@
 	"errors"
 	"fmt"
 	"reflect"
-<<<<<<< HEAD
 	"sort"
 	"sync"
-=======
->>>>>>> 4318d218
 
 	"github.com/gogo/protobuf/proto"
 	"github.com/prysmaticlabs/prysm/beacon-chain/core/helpers"
