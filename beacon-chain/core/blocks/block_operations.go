package blocks

import (
	"bytes"
	"encoding/binary"
	"errors"
	"fmt"
	"reflect"

	v "github.com/prysmaticlabs/prysm/beacon-chain/core/validators"
	pb "github.com/prysmaticlabs/prysm/proto/beacon/p2p/v1"
	"github.com/prysmaticlabs/prysm/shared/hashutil"
	"github.com/prysmaticlabs/prysm/shared/params"
	"github.com/prysmaticlabs/prysm/shared/slices"
	"github.com/prysmaticlabs/prysm/shared/ssz"
	"github.com/prysmaticlabs/prysm/shared/trie"
)

// ProcessPOWReceiptRoots processes the proof-of-work chain's receipts
// contained in a beacon block and appends them as candidate receipt roots
// in the beacon state.
//
// Official spec definition for processing pow receipt roots:
//   If block.candidate_pow_receipt_root is x.candidate_pow_receipt_root
//     for some x in state.candidate_pow_receipt_roots, set x.vote_count += 1.
//   Otherwise, append to state.candidate_pow_receipt_roots a
//   new CandidatePoWReceiptRootRecord(
//     candidate_pow_receipt_root=block.candidate_pow_receipt_root,
//     vote_count=1
//   )
func ProcessPOWReceiptRoots(
	beaconState *pb.BeaconState,
	block *pb.BeaconBlock,
) *pb.BeaconState {
	var newCandidateReceiptRoots []*pb.CandidatePoWReceiptRootRecord
	currentCandidateReceiptRoots := beaconState.CandidatePowReceiptRoots
	for idx, root := range currentCandidateReceiptRoots {
		if bytes.Equal(block.CandidatePowReceiptRootHash32, root.CandidatePowReceiptRootHash32) {
			currentCandidateReceiptRoots[idx].VoteCount++
		} else {
			newCandidateReceiptRoots = append(newCandidateReceiptRoots, &pb.CandidatePoWReceiptRootRecord{
				CandidatePowReceiptRootHash32: block.CandidatePowReceiptRootHash32,
				VoteCount:                     1,
			})
		}
	}
	beaconState.CandidatePowReceiptRoots = append(currentCandidateReceiptRoots, newCandidateReceiptRoots...)
	return beaconState
}

// ProcessBlockRandao checks the block proposer's
// randao commitment and generates a new randao mix to update
// in the beacon state's latest randao mixes and set the proposer's randao fields.
//
// Official spec definition for block randao verification:
//   Let repeat_hash(x, n) = x if n == 0 else repeat_hash(hash(x), n-1).
//   Let proposer = state.validator_registry[get_beacon_proposer_index(state, state.slot)].
//   Verify that repeat_hash(block.randao_reveal, proposer.randao_layers) == proposer.randao_commitment.
//   Set state.latest_randao_mixes[state.slot % LATEST_RANDAO_MIXES_LENGTH] =
//     xor(state.latest_randao_mixes[state.slot % LATEST_RANDAO_MIXES_LENGTH], block.randao_reveal)
//   Set proposer.randao_commitment = block.randao_reveal.
//   Set proposer.randao_layers = 0
func ProcessBlockRandao(beaconState *pb.BeaconState, block *pb.BeaconBlock) (*pb.BeaconState, error) {
	proposerIndex, err := v.BeaconProposerIndex(beaconState, beaconState.Slot)
	if err != nil {
		return nil, fmt.Errorf("could not fetch beacon proposer index: %v", err)
	}
	registry := beaconState.ValidatorRegistry
	proposer := registry[proposerIndex]
	if err := verifyBlockRandao(proposer, block); err != nil {
		return nil, fmt.Errorf("could not verify block randao: %v", err)
	}
	// If block randao passed verification, we XOR the state's latest randao mix with the block's
	// randao and update the state's corresponding latest randao mix value.
	var latestMix [32]byte
	latestMixesLength := params.BeaconConfig().LatestRandaoMixesLength
	latestMixSlice := beaconState.LatestRandaoMixesHash32S[beaconState.Slot%latestMixesLength]
	copy(latestMix[:], latestMixSlice)
	for i, x := range block.RandaoRevealHash32 {
		latestMix[i] ^= x
	}
	proposer.RandaoCommitmentHash32 = block.RandaoRevealHash32
	proposer.RandaoLayers = 0
	registry[proposerIndex] = proposer
	beaconState.LatestRandaoMixesHash32S[beaconState.Slot%latestMixesLength] = latestMix[:]
	beaconState.ValidatorRegistry = registry
	return beaconState, nil
}

func verifyBlockRandao(proposer *pb.ValidatorRecord, block *pb.BeaconBlock) error {
	var blockRandaoReveal [32]byte
	var proposerRandaoCommit [32]byte
	copy(blockRandaoReveal[:], block.RandaoRevealHash32)
	copy(proposerRandaoCommit[:], proposer.RandaoCommitmentHash32)

	randaoHashLayers := hashutil.RepeatHash(blockRandaoReveal, proposer.RandaoLayers)
	// Verify that repeat_hash(block.randao_reveal, proposer.randao_layers) == proposer.randao_commitment.
	if randaoHashLayers != proposerRandaoCommit {
		return fmt.Errorf(
			"expected hashed block randao layers to equal proposer randao: received %#x = %#x",
			randaoHashLayers[:],
			proposerRandaoCommit[:],
		)
	}
	return nil
}

// ProcessProposerSlashings is one of the operations performed
// on each processed beacon block to penalize proposers based on
// slashing conditions if any slashable events occurred.
//
// Official spec definition for proposer slashings:
//   Verify that len(block.body.proposer_slashings) <= MAX_PROPOSER_SLASHINGS.
//
//   For each proposer_slashing in block.body.proposer_slashings:
//
//   Let proposer = state.validator_registry[proposer_slashing.proposer_index].
//   Verify that bls_verify(pubkey=proposer.pubkey, msg=hash_tree_root(
//    proposer_slashing.proposal_data_1),
//  	sig=proposer_slashing.proposal_signature_1,
//    domain=get_domain(state.fork_data, proposer_slashing.proposal_data_1.slot, DOMAIN_PROPOSAL)).
//   Verify that bls_verify(pubkey=proposer.pubkey, msg=hash_tree_root(
//     proposer_slashing.proposal_data_2),
//     sig=proposer_slashing.proposal_signature_2,
//     domain=get_domain(state.fork_data, proposer_slashing.proposal_data_2.slot, DOMAIN_PROPOSAL)).
//   Verify that proposer_slashing.proposal_data_1.slot == proposer_slashing.proposal_data_2.slot.
//   Verify that proposer_slashing.proposal_data_1.shard == proposer_slashing.proposal_data_2.shard.
//   Verify that proposer_slashing.proposal_data_1.block_root != proposer_slashing.proposal_data_2.block_root.
//   Verify that proposer.status != EXITED_WITH_PENALTY.
//   Run update_validator_status(state, proposer_slashing.proposer_index, new_status=EXITED_WITH_PENALTY).
func ProcessProposerSlashings(
	beaconState *pb.BeaconState,
	block *pb.BeaconBlock,
) (*pb.BeaconState, error) {
	body := block.Body
	registry := beaconState.ValidatorRegistry
	if uint64(len(body.ProposerSlashings)) > params.BeaconConfig().MaxProposerSlashings {
		return nil, fmt.Errorf(
			"number of proposer slashings (%d) exceeds allowed threshold of %d",
			len(body.ProposerSlashings),
			params.BeaconConfig().MaxProposerSlashings,
		)
	}
	for idx, slashing := range body.ProposerSlashings {
		if err := verifyProposerSlashing(slashing); err != nil {
			return nil, fmt.Errorf("could not verify proposer slashing #%d: %v", idx, err)
		}
		proposer := registry[slashing.ProposerIndex]
		if proposer.Status != pb.ValidatorRecord_EXITED_WITH_PENALTY {
			// TODO(#781): Replace with
			// update_validator_status(
			//   state,
			//   proposer_slashing.proposer_index,
			//   new_status=EXITED_WITH_PENALTY,
			// ) after update_validator_status is implemented.
			registry[slashing.ProposerIndex] = v.ExitValidator(
				proposer,
				beaconState.Slot,
				true, /* penalize */
			)
		}
	}
	beaconState.ValidatorRegistry = registry
	return beaconState, nil
}

func verifyProposerSlashing(
	slashing *pb.ProposerSlashing,
) error {
	// TODO(#258): Verify BLS according to the specification in the "Proposer Slashings"
	// section of block operations.
	slot1 := slashing.ProposalData_1.Slot
	slot2 := slashing.ProposalData_2.Slot
	shard1 := slashing.ProposalData_1.Shard
	shard2 := slashing.ProposalData_2.Shard
	root1 := slashing.ProposalData_1.BlockRootHash32
	root2 := slashing.ProposalData_2.BlockRootHash32
	if slot1 != slot2 {
		return fmt.Errorf("slashing proposal data slots do not match: %d, %d", slot1, slot2)
	}
	if shard1 != shard2 {
		return fmt.Errorf("slashing proposal data shards do not match: %d, %d", shard1, shard2)
	}
	if !bytes.Equal(root1, root2) {
		return fmt.Errorf("slashing proposal data block roots do not match: %#x, %#x", root1, root2)
	}
	return nil
}

// ProcessCasperSlashings is one of the operations performed
// on each processed beacon block to penalize validators based on
// Casper FFG slashing conditions if any slashable events occurred.
//
// Official spec definition for casper slashings:
//
//   Verify that len(block.body.casper_slashings) <= MAX_CASPER_SLASHINGS.
//   For each casper_slashing in block.body.casper_slashings:
//
//   Verify that verify_casper_votes(state, casper_slashing.votes_1).
//   Verify that verify_casper_votes(state, casper_slashing.votes_2).
//   Verify that casper_slashing.votes_1.data != casper_slashing.votes_2.data.
//   Let indices(vote) = vote.aggregate_signature_poc_0_indices +
//     vote.aggregate_signature_poc_1_indices.
//   Let intersection = [x for x in indices(casper_slashing.votes_1)
//     if x in indices(casper_slashing.votes_2)].
//   Verify that len(intersection) >= 1.
//	 Verify the following about the casper votes:
//     (vote1.justified_slot < vote2.justified_slot) &&
//     (vote2.justified_slot + 1 == vote2.slot) &&
//     (vote2.slot < vote1.slot)
//     OR
//     vote1.slot == vote.slot
//   Verify that casper_slashing.votes_1.data.justified_slot + 1 <
//     casper_slashing.votes_2.data.justified_slot + 1 ==
//     casper_slashing.votes_2.data.slot < casper_slashing.votes_1.data.slot
//     or casper_slashing.votes_1.data.slot == casper_slashing.votes_2.data.slot.
//   For each validator index i in intersection,
//     if state.validator_registry[i].status does not equal
//     EXITED_WITH_PENALTY, then run
//     update_validator_status(state, i, new_status=EXITED_WITH_PENALTY)
func ProcessCasperSlashings(
	beaconState *pb.BeaconState,
	block *pb.BeaconBlock,
) (*pb.BeaconState, error) {
	body := block.Body
	registry := beaconState.ValidatorRegistry
	if uint64(len(body.CasperSlashings)) > params.BeaconConfig().MaxCasperSlashings {
		return nil, fmt.Errorf(
			"number of casper slashings (%d) exceeds allowed threshold of %d",
			len(body.CasperSlashings),
			params.BeaconConfig().MaxCasperSlashings,
		)
	}
	for idx, slashing := range body.CasperSlashings {
		if err := verifyCasperSlashing(slashing); err != nil {
			return nil, fmt.Errorf("could not verify casper slashing #%d: %v", idx, err)
		}
		validatorIndices, err := casperSlashingPenalizedIndices(slashing)
		if err != nil {
			return nil, fmt.Errorf("could not determine validator indices to penalize: %v", err)
		}
		for _, validatorIndex := range validatorIndices {
			penalizedValidator := registry[validatorIndex]
			if penalizedValidator.Status != pb.ValidatorRecord_EXITED_WITH_PENALTY {
				// TODO(#781): Replace with update_validator_status(
				//   state,
				//   validatorIndex,
				//   new_status=EXITED_WITH_PENALTY,
				// ) after update_validator_status is implemented.
				registry[validatorIndex] = v.ExitValidator(
					penalizedValidator,
					beaconState.Slot,
					true, /* penalize */
				)
			}
		}
	}
	beaconState.ValidatorRegistry = registry
	return beaconState, nil
}

func verifyCasperSlashing(slashing *pb.CasperSlashing) error {
	votes1 := slashing.Votes_1
	votes2 := slashing.Votes_2
	votes1Attestation := votes1.Data
	votes2Attestation := votes2.Data

	if err := verifyCasperVotes(votes1); err != nil {
		return fmt.Errorf("could not verify casper votes 1: %v", err)
	}
	if err := verifyCasperVotes(votes2); err != nil {
		return fmt.Errorf("could not verify casper votes 2: %v", err)
	}

	// Inner attestation data structures for the votes should not be equal,
	// as that would mean both votes are the same and therefore no slashing
	// should occur.
	if reflect.DeepEqual(votes1Attestation, votes2Attestation) {
		return fmt.Errorf(
			"casper slashing inner vote attestation data should not match: %v, %v",
			votes1Attestation,
			votes2Attestation,
		)
	}

	// Unless the following holds, the slashing is invalid:
	// (vote1.justified_slot < vote2.justified_slot) &&
	// (vote2.justified_slot + 1 == vote2.slot) &&
	// (vote2.slot < vote1.slot)
	// OR
	// vote1.slot == vote.slot

	justificationValidity := (votes1Attestation.JustifiedSlot < votes2Attestation.JustifiedSlot) &&
		(votes2Attestation.JustifiedSlot+1 == votes2Attestation.Slot) &&
		(votes2Attestation.Slot < votes1Attestation.Slot)

	slotsEqual := votes1Attestation.Slot == votes2Attestation.Slot

	if !(justificationValidity || slotsEqual) {
		return fmt.Errorf(
			`
			Expected the following conditions to hold:
			(vote1.JustifiedSlot < vote2.JustifiedSlot) &&
			(vote2.JustifiedSlot + 1 == vote2.Slot) &&
			(vote2.Slot < vote1.Slot)
			OR
			vote1.Slot == vote.Slot

			Instead, received vote1.JustifiedSlot %d, vote2.JustifiedSlot %d
			and vote1.Slot %d, vote2.Slot %d
			`,
			votes1Attestation.JustifiedSlot,
			votes2Attestation.JustifiedSlot,
			votes1Attestation.Slot,
			votes2Attestation.Slot,
		)
	}
	return nil
}

func casperSlashingPenalizedIndices(slashing *pb.CasperSlashing) ([]uint32, error) {
	votes1 := slashing.Votes_1
	votes2 := slashing.Votes_2
	votes1Indices := append(
		votes1.AggregateSignaturePoc_0Indices,
		votes1.AggregateSignaturePoc_1Indices...,
	)
	votes2Indices := append(
		votes2.AggregateSignaturePoc_0Indices,
		votes2.AggregateSignaturePoc_1Indices...,
	)
	indicesIntersection := slices.Intersection(votes1Indices, votes2Indices)
	if len(indicesIntersection) < 1 {
		return nil, fmt.Errorf(
			"expected intersection of vote indices to be non-empty: %v",
			indicesIntersection,
		)
	}
	return indicesIntersection, nil
}

func verifyCasperVotes(votes *pb.SlashableVoteData) error {
	totalProofsOfCustody := len(votes.AggregateSignaturePoc_0Indices) +
		len(votes.AggregateSignaturePoc_1Indices)
	if uint64(totalProofsOfCustody) > params.BeaconConfig().MaxCasperVotes {
		return fmt.Errorf(
			"exceeded allowed casper votes (%d), received %d",
			params.BeaconConfig().MaxCasperVotes,
			totalProofsOfCustody,
		)
	}
	// TODO(#258): Implement BLS verify multiple.
	//  pubs = aggregate_pubkeys for each validator in registry for poc0 and poc1
	//    indices
	//  bls_verify_multiple(
	//    pubkeys=pubs,
	//    messages=[
	//      hash_tree_root(votes)+bytes1(0),
	//      hash_tree_root(votes)+bytes1(1),
	//      signature=aggregate_signature
	//    ]
	//  )
	return nil
}

// ProcessBlockAttestations applies processing operations to a block's inner attestation
// records. This function returns a list of pending attestations which can then be
// appended to the BeaconState's latest attestations.
//
// Official spec definition for block attestation processing:
//   Verify that len(block.body.attestations) <= MAX_ATTESTATIONS.
//
//   For each attestation in block.body.attestations:
//   Verify that attestation.data.slot + MIN_ATTESTATION_INCLUSION_DELAY <= state.slot.
//   Verify that attestation.data.slot + EPOCH_LENGTH >= state.slot.
//   Verify that attestation.data.justified_slot is equal to
//     state.justified_slot if attestation.data.slot >=
//     state.slot - (state.slot % EPOCH_LENGTH) else state.previous_justified_slot.
//   Verify that attestation.data.justified_block_root is equal to
//     get_block_root(state, attestation.data.justified_slot).
//   Verify that either attestation.data.latest_crosslink_root or
//     attestation.data.shard_block_root equals
//     state.latest_crosslinks[shard].shard_block_root
//   Aggregate_signature verification:
//     Let participants = get_attestation_participants(
//       state,
//       attestation.data,
//       attestation.participation_bitfield,
//     )
//     Let group_public_key = BLSAddPubkeys([
//       state.validator_registry[v].pubkey for v in participants
//     ])
//     Verify that bls_verify(
//       pubkey=group_public_key,
//       message=hash_tree_root(attestation.data) + bytes1(0),
//       signature=attestation.aggregate_signature,
//       domain=get_domain(state.fork_data, attestation.data.slot, DOMAIN_ATTESTATION)).
//
//   [TO BE REMOVED IN PHASE 1] Verify that attestation.data.shard_block_hash == ZERO_HASH.
//   return PendingAttestationRecord(
//     data=attestation.data,
//     participation_bitfield=attestation.participation_bitfield,
//     custody_bitfield=attestation.custody_bitfield,
//     slot_included=state.slot,
//   ) which can then be appended to state.latest_attestations.
func ProcessBlockAttestations(
	beaconState *pb.BeaconState,
	block *pb.BeaconBlock,
) (*pb.BeaconState, error) {
	atts := block.Body.Attestations
	if uint64(len(atts)) > params.BeaconConfig().MaxAttestations {
		return nil, fmt.Errorf(
			"number of attestations in block (%d) exceeds allowed threshold of %d",
			len(atts),
			params.BeaconConfig().MaxAttestations,
		)
	}
	var pendingAttestations []*pb.PendingAttestationRecord
	for idx, attestation := range atts {
		if err := verifyAttestation(beaconState, attestation); err != nil {
			return nil, fmt.Errorf("could not verify attestation at index %d in block: %v", idx, err)
		}
		pendingAttestations = append(pendingAttestations, &pb.PendingAttestationRecord{
			Data:                  attestation.Data,
			ParticipationBitfield: attestation.ParticipationBitfield,
			CustodyBitfield:       attestation.CustodyBitfield,
			SlotIncluded:          beaconState.Slot,
		})
	}
	beaconState.LatestAttestations = pendingAttestations
	return beaconState, nil
}

func verifyAttestation(beaconState *pb.BeaconState, att *pb.Attestation) error {
	inclusionDelay := params.BeaconConfig().MinAttestationInclusionDelay
	if att.Data.Slot+inclusionDelay > beaconState.Slot {
		return fmt.Errorf(
			"attestation slot (slot %d) + inclusion delay (%d) beyond current beacon state slot (%d)",
			att.Data.Slot,
			inclusionDelay,
			beaconState.Slot,
		)
	}
	if att.Data.Slot+params.BeaconConfig().EpochLength < beaconState.Slot {
		return fmt.Errorf(
			"attestation slot (slot %d) + epoch length (%d) less than current beacon state slot (%d)",
			att.Data.Slot,
			params.BeaconConfig().EpochLength,
			beaconState.Slot,
		)
	}
	// Verify that attestation.JustifiedSlot is equal to
	// state.JustifiedSlot if attestation.Slot >=
	// state.Slot - (state.Slot % EPOCH_LENGTH) else state.PreviousJustifiedSlot.
	if att.Data.Slot >= beaconState.Slot-(beaconState.Slot%params.BeaconConfig().EpochLength) {
		if att.Data.JustifiedSlot != beaconState.JustifiedSlot {
			return fmt.Errorf(
				"expected attestation.JustifiedSlot == state.JustifiedSlot, received %d == %d",
				att.Data.JustifiedSlot,
				beaconState.JustifiedSlot,
			)
		}
	} else {
		if att.Data.JustifiedSlot != beaconState.PreviousJustifiedSlot {
			return fmt.Errorf(
				"expected attestation.JustifiedSlot == state.PreviousJustifiedSlot, received %d == %d",
				att.Data.JustifiedSlot,
				beaconState.PreviousJustifiedSlot,
			)
		}
	}

	// Verify that attestation.data.justified_block_root is equal to
	// get_block_root(state, attestation.data.justified_slot).
	blockRoot, err := BlockRoot(beaconState, att.Data.JustifiedSlot)
	if err != nil {
		return fmt.Errorf("could not get block root for justified slot: %v", err)
	}

	justifiedBlockRoot := att.Data.JustifiedBlockRootHash32
	if !bytes.Equal(justifiedBlockRoot, blockRoot) {
		return fmt.Errorf(
			"expected JustifiedBlockRoot == getBlockRoot(state, JustifiedSlot): got %#x = %#x",
			justifiedBlockRoot,
			blockRoot,
		)
	}

	// Verify that either: attestation.data.latest_crosslink_root or
	// attestation.data.shard_block_root equals
	// state.latest_crosslinks[shard].shard_block_root
	crossLinkRoot := att.Data.LatestCrosslinkRootHash32
	shardBlockRoot := att.Data.ShardBlockRootHash32
	shard := att.Data.Shard
	stateShardBlockRoot := beaconState.LatestCrosslinks[shard].ShardBlockRootHash32

	if !(bytes.Equal(crossLinkRoot, stateShardBlockRoot) ||
		bytes.Equal(shardBlockRoot, stateShardBlockRoot)) {
		return fmt.Errorf(
			"attestation.CrossLinkRoot and ShardBlockRoot != %v (state.LatestCrosslinks' ShardBlockRoot)",
			stateShardBlockRoot,
		)
	}

	// Verify attestation.shard_block_root == ZERO_HASH [TO BE REMOVED IN PHASE 1].
	if !bytes.Equal(att.Data.ShardBlockRootHash32, []byte{}) {
		return fmt.Errorf(
			"expected attestation.ShardBlockRoot == %#x, received %#x instead",
			[]byte{},
			att.Data.ShardBlockRootHash32,
		)
	}
	// TODO(#258): Integrate BLS signature verification for attestation.
	//     Let participants = get_attestation_participants(
	//       state,
	//       attestation.data,
	//       attestation.participation_bitfield,
	//     )
	//     Let group_public_key = BLSAddPubkeys([
	//       state.validator_registry[v].pubkey for v in participants
	//     ])
	//     Verify that bls_verify(
	//       pubkey=group_public_key,
	//       message=hash_tree_root(attestation.data) + bytes1(0),
	//       signature=attestation.aggregate_signature,
	//       domain=get_domain(state.fork_data, attestation.data.slot, DOMAIN_ATTESTATION)).
	return nil
}

// ProcessBlockValidatorDeposits is one of the operations performed on each processed
// beacon block to verify queued validators from the Ethereum 1.0 Deposit Contract
// into the beacon chain.
//
// Official spec definition for processing validator deposits:
//   Verify that len(block.body.deposits) <= MAX_DEPOSITS.
//   For each deposit in block.body.deposits:
//     Let serialized_deposit_data be the serialized form of deposit.deposit_data.
//     It should be the DepositInput followed by 8 bytes for deposit_data.value
//     and 8 bytes for deposit_data.timestamp. That is, it should match
//     deposit_data in the Ethereum 1.0 deposit contract of which the hash
//     was placed into the Merkle tree.
//
//     Verify deposit merkle_branch, setting leaf=serialized_deposit_data,
//     depth=DEPOSIT_CONTRACT_TREE_DEPTH and root=state.processed_pow_receipt_root:
//     Verify that state.slot - (deposit.deposit_data.timestamp -
//     state.genesis_time)  SLOT_DURATION < ZERO_BALANCE_VALIDATOR_TTL.
//
//     Run the following:
//     process_deposit(
//       state=state,
//       pubkey=deposit.deposit_data.deposit_input.pubkey,
//       deposit=deposit.deposit_data.value,
//       proof_of_possession=deposit.deposit_data.deposit_input.proof_of_possession,
//       withdrawal_credentials=deposit.deposit_data.deposit_input.withdrawal_credentials,
//       randao_commitment=deposit.deposit_data.deposit_input.randao_commitment,
//       poc_commitment=deposit.deposit_data.deposit_input.poc_commitment,
//     )
func ProcessBlockValidatorDeposits(
	beaconState *pb.BeaconState,
	block *pb.BeaconBlock,
) (*pb.BeaconState, error) {
	deposits := block.GetBody().GetDeposits()
	if uint64(len(deposits)) > params.BeaconConfig().MaxDeposits {
		return nil, fmt.Errorf(
			"number of deposits (%d) exceeds allowed threshold of %d",
			len(deposits),
			params.BeaconConfig().MaxDeposits,
		)
	}
	var err error
	var depositInput *pb.DepositInput
	for idx, deposit := range deposits {
		depositData := deposit.GetDepositData()
		depositInput, err = DecodeDepositInput(depositData)
		if err != nil {
			return nil, fmt.Errorf("could not decode deposit input: %v", err)
		}
		if err = verifyDeposit(beaconState, deposit); err != nil {
			return nil, fmt.Errorf("could not verify deposit #%d: %v", idx, err)
		}
		// depositData consists of depositInput []byte + depositValue [8]byte +
		// depositTimestamp [8]byte.
		depositValue := depositData[len(depositData)-16 : len(depositData)-8]
		// We then mutate the beacon state with the verified validator deposit.
		beaconState, _, err = v.ProcessDeposit(
			beaconState,
			depositInput.GetPubkey(),
			binary.BigEndian.Uint64(depositValue),
			depositInput.GetProofOfPossession(),
			depositInput.GetWithdrawalCredentialsHash32(),
			depositInput.GetRandaoCommitmentHash32(),
			depositInput.GetPocCommitment(),
		)
		if err != nil {
			return nil, fmt.Errorf("could process deposit into beacon state: %v", err)
		}
	}
	return beaconState, nil
}

// DecodeDepositInput unmarshales a depositData byte slice into
// a proto *pb.DepositInput by using the Simple Serialize (SSZ)
// algorithm.
func DecodeDepositInput(depositData []byte) (*pb.DepositInput, error) {
	// Last 16 bytes of deposit data are 8 bytes for value
	// and 8 bytes for timestamp. Everything before that is a
	// Simple Serialized deposit input value.
	if len(depositData) < 16 {
		return nil, fmt.Errorf(
			"deposit data slice too small: len(depositData) = %d",
			len(depositData),
		)
	}
	depositInput := new(pb.DepositInput)
	depositInputBytes := depositData[:len(depositData)-16]
	rBuf := bytes.NewReader(depositInputBytes)
	if err := ssz.Decode(rBuf, depositInput); err != nil {
		return nil, fmt.Errorf("ssz decode failed: %v", err)
	}
	return depositInput, nil
}

func verifyDeposit(beaconState *pb.BeaconState, deposit *pb.Deposit) error {
	depositData := deposit.GetDepositData()
	// Verify Merkle proof of deposit and PoW receipt trie root.
	var receiptRoot [32]byte
	var merkleLeaf [32]byte
	copy(receiptRoot[:], beaconState.GetProcessedPowReceiptRootHash32())
	copy(merkleLeaf[:], depositData)
	if ok := trie.VerifyMerkleBranch(
		merkleLeaf,
		deposit.GetMerkleBranchHash32S(),
		params.BeaconConfig().DepositContractTreeDepth,
		receiptRoot,
	); !ok {
<<<<<<< HEAD
		return errors.New("deposit merkle branch of PoW receipt root did not verify")
=======
		return errors.New("Deposit merkle branch of PoW receipt root did not verify")
>>>>>>> fb2ac5f4
	}

	// We unmarshal the timestamp bytes into a time.Time value for us to use.
	depositTimestampBytes := depositData[len(depositData)-8:]
	depositUnixTime := int64(binary.BigEndian.Uint64(depositTimestampBytes))

	// Parse beacon state's genesis time from a uint32 into a unix timestamp.
	genesisUnixTime := int64(beaconState.GetGenesisTime())
	depositGenesisTimeDifference := depositUnixTime - genesisUnixTime
	timeToLive := uint64(depositGenesisTimeDifference) / params.BeaconConfig().SlotDuration

	// Verify current slot slot - allowed validator TTL is within the allowed boundary.
	if beaconState.GetSlot()-timeToLive < params.BeaconConfig().ZeroBalanceValidatorTTL {
		return fmt.Errorf(
			"want state.slot - (deposit.time - genesis_time) // SLOT_DURATION > %d, received %d < %d",
			params.BeaconConfig().ZeroBalanceValidatorTTL,
			beaconState.GetSlot()-timeToLive,
			params.BeaconConfig().ZeroBalanceValidatorTTL,
		)
	}
	return nil
}

// ProcessValidatorExits is one of the operations performed
// on each processed beacon block to determine which validators
// should exit the state's validator registry.
//
// Official spec definition for processing exits:
//
//   Verify that len(block.body.exits) <= MAX_EXITS.
//
//   For each exit in block.body.exits:
//     Let validator = state.validator_registry[exit.validator_index].
//     Verify that validator.status == ACTIVE.
//     Verify that state.slot >= exit.slot.
//     Verify that state.slot >= validator.latest_status_change_slot +
//       SHARD_PERSISTENT_COMMITTEE_CHANGE_PERIOD.
//     Verify that bls_verify(
//       pubkey=validator.pubkey,
//       message=ZERO_HASH,
//       signature=exit.signature,
//       domain=get_domain(state.fork_data, exit.slot, DOMAIN_EXIT),
//     )
//     Run update_validator_status(
//       state, exit.validator_index, new_status=ACTIVE_PENDING_EXIT,
//     )
func ProcessValidatorExits(
	beaconState *pb.BeaconState,
	block *pb.BeaconBlock,
) (*pb.BeaconState, error) {
	exits := block.Body.Exits
	if uint64(len(exits)) > params.BeaconConfig().MaxExits {
		return nil, fmt.Errorf(
			"number of exits (%d) exceeds allowed threshold of %d",
			len(exits),
			params.BeaconConfig().MaxExits,
		)
	}
	validatorRegistry := beaconState.ValidatorRegistry
	for idx, exit := range exits {
		if err := verifyExit(beaconState, exit); err != nil {
			return nil, fmt.Errorf("could not verify exit #%d: %v", idx, err)
		}
		// TODO(#781): Replace with update_validator_status(
		//   state,
		//   validatorIndex,
		//   new_status=ACTIVE_PENDING_EXIT,
		// ) after update_validator_status is implemented.
		validator := validatorRegistry[exit.ValidatorIndex]
		validatorRegistry[exit.ValidatorIndex] = v.ExitValidator(
			validator,
			beaconState.Slot,
			true, /* penalize */
		)
	}
	beaconState.ValidatorRegistry = validatorRegistry
	return beaconState, nil
}

func verifyExit(beaconState *pb.BeaconState, exit *pb.Exit) error {
	validator := beaconState.ValidatorRegistry[exit.ValidatorIndex]
	if validator.Status != pb.ValidatorRecord_ACTIVE {
		return fmt.Errorf(
			"expected validator to have active status, received %v",
			validator.Status,
		)
	}
	if beaconState.Slot < exit.Slot {
		return fmt.Errorf(
			"expected state.Slot >= exit.Slot, received %d < %d",
			beaconState.Slot,
			exit.Slot,
		)
	}
	persistentCommitteeSlot := validator.LatestStatusChangeSlot +
		params.BeaconConfig().ShardPersistentCommitteeChangePeriod
	if beaconState.Slot < persistentCommitteeSlot {
		return errors.New(
			"expected validator.LatestStatusChangeSlot + PersistentCommitteePeriod >= state.Slot",
		)
	}
	// TODO(#258): Verify using BLS signature verification below:
	// Verify that bls_verify(
	//   pubkey=validator.pubkey,
	//   message=ZERO_HASH,
	//   signature=exit.signature,
	//   domain=get_domain(state.fork_data, exit.slot, DOMAIN_EXIT),
	// )
	return nil
}<|MERGE_RESOLUTION|>--- conflicted
+++ resolved
@@ -633,11 +633,7 @@
 		params.BeaconConfig().DepositContractTreeDepth,
 		receiptRoot,
 	); !ok {
-<<<<<<< HEAD
 		return errors.New("deposit merkle branch of PoW receipt root did not verify")
-=======
-		return errors.New("Deposit merkle branch of PoW receipt root did not verify")
->>>>>>> fb2ac5f4
 	}
 
 	// We unmarshal the timestamp bytes into a time.Time value for us to use.
