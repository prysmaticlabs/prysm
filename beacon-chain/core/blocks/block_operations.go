--- conflicted
+++ resolved
@@ -466,11 +466,7 @@
 		)
 	}
 	// Verify that `attestation.data.justified_epoch` is equal to `state.justified_epoch
-<<<<<<< HEAD
 	// 	if slot_to_epoch(attestation.data.slot) >= get_current_epoch(state)
-=======
-	// 	if slot_to_epoch(attestation.data.slot) >= get_current_epoch(state):
->>>>>>> 3a5c8c98
 	// 	else state.previous_justified_epoch`.
 	if helpers.SlotToEpoch(att.Data.Slot) >= helpers.CurrentEpoch(beaconState) {
 		if att.Data.JustifiedEpoch != beaconState.JustifiedEpoch {
