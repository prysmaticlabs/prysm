--- conflicted
+++ resolved
@@ -59,27 +59,11 @@
 			if proto.Equal(vote, block.Body.Eth1Data) {
 				voteCount++
 			}
-<<<<<<< HEAD
-		}
-		if err := eth1DataCache.AddEth1DataVote(&cache.Eth1DataVote{
-			DepositRoot: block.Body.Eth1Data.DepositRoot,
-			VoteCount:   voteCount,
-		}); err != nil {
-			return nil, fmt.Errorf("could not save eth1 data vote cache: %v", err)
-		}
-	} else {
-		voteCount, err = eth1DataCache.IncrementEth1DataVote(block.Body.Eth1Data.DepositRoot)
-		if err != nil {
-			return nil, fmt.Errorf("could not retrieve eth1 data vote cache: %v", err)
-=======
->>>>>>> ed2fadc7
 		}
 	} else {
 		voteCount++
 	}
 
-<<<<<<< HEAD
-=======
 	if err := eth1DataCache.AddEth1DataVote(&cache.Eth1DataVote{
 		DepositRoot: block.Body.Eth1Data.DepositRoot,
 		VoteCount:   voteCount,
@@ -87,7 +71,6 @@
 		return nil, fmt.Errorf("could not save eth1 data vote cache: %v", err)
 	}
 
->>>>>>> ed2fadc7
 	if voteCount*2 > params.BeaconConfig().SlotsPerEth1VotingPeriod {
 		beaconState.LatestEth1Data = block.Body.Eth1Data
 	}
