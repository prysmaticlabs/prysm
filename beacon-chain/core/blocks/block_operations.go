package blocks

import (
	"bytes"
	"encoding/binary"
	"errors"
	"fmt"

	"github.com/gogo/protobuf/proto"
	"github.com/prysmaticlabs/go-ssz"
	"github.com/prysmaticlabs/prysm/beacon-chain/cache"
	"github.com/prysmaticlabs/prysm/beacon-chain/core/helpers"
	"github.com/prysmaticlabs/prysm/beacon-chain/core/state/stateutils"
	v "github.com/prysmaticlabs/prysm/beacon-chain/core/validators"
	pb "github.com/prysmaticlabs/prysm/proto/beacon/p2p/v1"
	"github.com/prysmaticlabs/prysm/shared/bls"
	"github.com/prysmaticlabs/prysm/shared/bytesutil"
	"github.com/prysmaticlabs/prysm/shared/hashutil"
	"github.com/prysmaticlabs/prysm/shared/params"
	"github.com/prysmaticlabs/prysm/shared/sliceutil"
	"github.com/prysmaticlabs/prysm/shared/trieutil"
	"github.com/sirupsen/logrus"
)

var eth1DataCache = cache.NewEth1DataVoteCache()

// VerifyProposerSignature uses BLS signature verification to ensure
// the correct proposer created an incoming beacon block during state
// transition processing.
//
// WIP - this is stubbed out until BLS is integrated into Prysm.
func VerifyProposerSignature(
	_ *pb.BeaconBlock,
) error {
	return nil
}

// ProcessEth1DataInBlock is an operation performed on each
// beacon block to ensure the ETH1 data votes are processed
// into the beacon state.
//
// Official spec definition:
//   def process_eth1_data(state: BeaconState, body: BeaconBlockBody) -> None:
//    state.eth1_data_votes.append(body.eth1_data)
//    if state.eth1_data_votes.count(body.eth1_data) * 2 > SLOTS_PER_ETH1_VOTING_PERIOD:
//        state.latest_eth1_data = body.eth1_data
func ProcessEth1DataInBlock(beaconState *pb.BeaconState, block *pb.BeaconBlock) (*pb.BeaconState, error) {
	beaconState.Eth1DataVotes = append(beaconState.Eth1DataVotes, block.Body.Eth1Data)

	voteCount, err := eth1DataCache.Eth1DataVote(block.Body.Eth1Data.DepositRoot)
	if err != nil {
		return nil, fmt.Errorf("could not retrieve eth1 data vote cache: %v", err)
	}

	if voteCount == 0 {
		for _, vote := range beaconState.Eth1DataVotes {
			if proto.Equal(vote, block.Body.Eth1Data) {
				voteCount++
			}
		}
	} else {
		voteCount++
	}

	if err := eth1DataCache.AddEth1DataVote(&cache.Eth1DataVote{
		DepositRoot: block.Body.Eth1Data.DepositRoot,
		VoteCount:   voteCount,
	}); err != nil {
		return nil, fmt.Errorf("could not save eth1 data vote cache: %v", err)
	}

	if voteCount*2 > params.BeaconConfig().SlotsPerEth1VotingPeriod {
		beaconState.Eth1Data = block.Body.Eth1Data
	}

	return beaconState, nil
}

// ProcessBlockHeader validates a block by its header.
//
// Spec pseudocode definition:
//
//  def process_block_header(state: BeaconState, block: BeaconBlock) -> None:
//    # Verify that the slots match
//    assert block.slot == state.slot
//    # Verify that the parent matches
//    assert block.parent_root == signing_root(state.latest_block_header)
//    # Save current block as the new latest block
//    state.latest_block_header = BeaconBlockHeader(
//        slot=block.slot,
//        parent_root=block.parent_root,
//        state_root=ZERO_HASH,  # Overwritten in next `process_slot` call
//        body_root=hash_tree_root(block.body),
//    )
//    # Verify proposer is not slashed
//    proposer = state.validators[get_beacon_proposer_index(state)]
//    assert not proposer.slashed
//    # Verify proposer signature
//    assert bls_verify(proposer.pubkey, signing_root(block), block.signature, get_domain(state, DOMAIN_BEACON_PROPOSER))
func ProcessBlockHeader(
	beaconState *pb.BeaconState,
	block *pb.BeaconBlock,
	verifySignatures bool,
) (*pb.BeaconState, error) {
	if beaconState.Slot != block.Slot {
		return nil, fmt.Errorf("state slot: %d is different then block slot: %d", beaconState.Slot, block.Slot)
	}

	parentRoot, err := ssz.SigningRoot(beaconState.LatestBlockHeader)
	if err != nil {
		return nil, err
	}

	if !bytes.Equal(block.ParentRoot, parentRoot[:]) {
		return nil, fmt.Errorf(
			"parent root %#x does not match the latest block header signing root in state %#x",
			block.ParentRoot, parentRoot)
	}

	bodyRoot, err := ssz.HashTreeRoot(block.Body)
	if err != nil {
		return nil, err
	}
	emptySig := make([]byte, 96)
	beaconState.LatestBlockHeader = &pb.BeaconBlockHeader{
		Slot:       block.Slot,
		ParentRoot: block.ParentRoot,
		StateRoot:  params.BeaconConfig().ZeroHash[:],
		BodyRoot:   bodyRoot[:],
		Signature:  emptySig,
	}
	// Verify proposer is not slashed.
	idx, err := helpers.BeaconProposerIndex(beaconState)
	if err != nil {
		return nil, err
	}
	proposer := beaconState.Validators[idx]
	if proposer.Slashed {
		return nil, fmt.Errorf("proposer at index %d was previously slashed", idx)
	}
	if verifySignatures {
		pub, err := bls.PublicKeyFromBytes(proposer.Pubkey)
		if err != nil {
			return nil, fmt.Errorf("could not deserialize proposer public key: %v", err)
		}
		domain := helpers.Domain(beaconState, helpers.SlotToEpoch(block.Slot), params.BeaconConfig().DomainBeaconProposer)
		sig, err := bls.SignatureFromBytes(block.Signature)
		if err != nil {
			return nil, fmt.Errorf("could not convert bytes to signature: %v", err)
		}
		root, err := ssz.SigningRoot(block)
		if err != nil {
			return nil, fmt.Errorf("could not sign root for header: %v", err)
		}
		if !sig.Verify(root[:], pub, domain) {
			return nil, fmt.Errorf("proposer slashing signature did not verify")
		}
	}
	return beaconState, nil
}

// ProcessRandao checks the block proposer's
// randao commitment and generates a new randao mix to update
// in the beacon state's latest randao mixes slice.
//
// Spec pseudocode definition:
//   def process_randao(state: BeaconState, body: BeaconBlockBody) -> None:
//     proposer = state.validator_registry[get_beacon_proposer_index(state)]
//     # Verify that the provided randao value is valid
//     assert bls_verify(
//         proposer.pubkey,
//         hash_tree_root(get_current_epoch(state)),
//         body.randao_reveal,
//         get_domain(state, DOMAIN_RANDAO),
//     )
//     # Mix it in
//     state.latest_randao_mixes[get_current_epoch(state) % LATEST_RANDAO_MIXES_LENGTH] = (
//         xor(get_randao_mix(state, get_current_epoch(state)),
//             hash(body.randao_reveal))
//     )
func ProcessRandao(
	beaconState *pb.BeaconState,
	body *pb.BeaconBlockBody,
	verifySignatures bool,
	enableLogging bool,
) (*pb.BeaconState, error) {
	if verifySignatures {
		proposerIdx, err := helpers.BeaconProposerIndex(beaconState)
		if err != nil {
			return nil, fmt.Errorf("could not get beacon proposer index: %v", err)
		}

		if err := verifyBlockRandao(beaconState, body, proposerIdx, enableLogging); err != nil {
			return nil, fmt.Errorf("could not verify block randao: %v", err)
		}
	}
	// If block randao passed verification, we XOR the state's latest randao mix with the block's
	// randao and update the state's corresponding latest randao mix value.
	latestMixesLength := params.BeaconConfig().EpochsPerHistoricalVector
	currentEpoch := helpers.CurrentEpoch(beaconState)
	latestMixSlice := beaconState.RandaoMixes[currentEpoch%latestMixesLength]
	blockRandaoReveal := hashutil.Hash(body.RandaoReveal)
	for i, x := range blockRandaoReveal {
		latestMixSlice[i] ^= x
	}
	beaconState.RandaoMixes[currentEpoch%latestMixesLength] = latestMixSlice
	return beaconState, nil
}

// Verify that bls_verify(proposer.pubkey, hash_tree_root(get_current_epoch(state)),
//   block.body.randao_reveal, domain=get_domain(state.fork, get_current_epoch(state), DOMAIN_RANDAO))
func verifyBlockRandao(beaconState *pb.BeaconState, body *pb.BeaconBlockBody, proposerIdx uint64, enableLogging bool) error {
	proposer := beaconState.Validators[proposerIdx]
	pub, err := bls.PublicKeyFromBytes(proposer.Pubkey)
	if err != nil {
		return fmt.Errorf("could not deserialize proposer public key: %v", err)
	}
	currentEpoch := helpers.CurrentEpoch(beaconState)
	buf := make([]byte, 32)
	binary.LittleEndian.PutUint64(buf, currentEpoch)
	domain := helpers.Domain(beaconState, currentEpoch, params.BeaconConfig().DomainRandao)
	sig, err := bls.SignatureFromBytes(body.RandaoReveal)
	if err != nil {
		return fmt.Errorf("could not deserialize block randao reveal: %v", err)
	}
	if enableLogging {
		log.WithFields(logrus.Fields{
			"epoch":         helpers.CurrentEpoch(beaconState),
			"proposerIndex": proposerIdx,
		}).Info("Verifying randao")
	}
	if !sig.Verify(buf, pub, domain) {
		return fmt.Errorf("block randao reveal signature did not verify")
	}
	return nil
}

// ProcessProposerSlashings is one of the operations performed
// on each processed beacon block to slash proposers based on
// slashing conditions if any slashable events occurred.
//
// Spec pseudocode definition:
//   def process_proposer_slashing(state: BeaconState, proposer_slashing: ProposerSlashing) -> None:
//    """
//    Process ``ProposerSlashing`` operation.
//    """
//    proposer = state.validator_registry[proposer_slashing.proposer_index]
//    # Verify that the epoch is the same
//    assert slot_to_epoch(proposer_slashing.header_1.slot) == slot_to_epoch(proposer_slashing.header_2.slot)
//    # But the headers are different
//    assert proposer_slashing.header_1 != proposer_slashing.header_2
//    # Check proposer is slashable
//    assert is_slashable_validator(proposer, get_current_epoch(state))
//    # Signatures are valid
//    for header in (proposer_slashing.header_1, proposer_slashing.header_2):
//        domain = get_domain(state, DOMAIN_BEACON_PROPOSER, slot_to_epoch(header.slot))
//        assert bls_verify(proposer.pubkey, signing_root(header), header.signature, domain)
//
//    slash_validator(state, proposer_slashing.proposer_index)
func ProcessProposerSlashings(
	beaconState *pb.BeaconState,
	body *pb.BeaconBlockBody,
	verifySignatures bool,
) (*pb.BeaconState, error) {
	var err error
	for idx, slashing := range body.ProposerSlashings {
<<<<<<< HEAD
		if int(slashing.ProposerIndex) >= len(registry) {
			return nil, fmt.Errorf("proposer index out of bound %d > %d", slashing.ProposerIndex, len(registry))
		}
		proposer := registry[slashing.ProposerIndex]
=======
		proposer := beaconState.Validators[slashing.ProposerIndex]
>>>>>>> 175ad3c9
		if err = verifyProposerSlashing(beaconState, proposer, slashing, verifySignatures); err != nil {
			return nil, fmt.Errorf("could not verify proposer slashing %d: %v", idx, err)
		}
		beaconState, err = v.SlashValidator(
			beaconState, slashing.ProposerIndex, 0, /* proposer is whistleblower */
		)
		if err != nil {
			return nil, fmt.Errorf("could not slash proposer index %d: %v",
				slashing.ProposerIndex, err)
		}
	}
	return beaconState, nil
}

func verifyProposerSlashing(
	beaconState *pb.BeaconState,
	proposer *pb.Validator,
	slashing *pb.ProposerSlashing,
	verifySignatures bool,
) error {
	headerEpoch1 := helpers.SlotToEpoch(slashing.Header_1.Slot)
	headerEpoch2 := helpers.SlotToEpoch(slashing.Header_2.Slot)
	if headerEpoch1 != headerEpoch2 {
		return fmt.Errorf("mismatched header epochs, received %d == %d", headerEpoch1, headerEpoch2)
	}
	if proto.Equal(slashing.Header_1, slashing.Header_2) {
		return errors.New("expected slashing headers to differ")
	}
	if !helpers.IsSlashableValidator(proposer, helpers.CurrentEpoch(beaconState)) {
		return fmt.Errorf("validator with key %#x is not slashable", proposer.Pubkey)
	}

	if verifySignatures {
		pub, err := bls.PublicKeyFromBytes(proposer.Pubkey)
		if err != nil {
			return fmt.Errorf("could not deserialize proposer public key: %v", err)
		}
		headers := append([]*pb.BeaconBlockHeader{slashing.Header_1}, slashing.Header_2)
		for _, header := range headers {
			domain := helpers.Domain(beaconState, helpers.SlotToEpoch(header.Slot), params.BeaconConfig().DomainBeaconProposer)
			sig, err := bls.SignatureFromBytes(header.Signature)
			if err != nil {
				return fmt.Errorf("could not convert bytes to signature: %v", err)
			}
			root, err := ssz.SigningRoot(header)
			if err != nil {
				return fmt.Errorf("could not sign root for header: %v", err)
			}
			if !sig.Verify(root[:], pub, domain) {
				return fmt.Errorf("proposer slashing signature did not verify")
			}
		}
		return nil
	}
	return nil
}

// ProcessAttesterSlashings is one of the operations performed
// on each processed beacon block to slash attesters based on
// Casper FFG slashing conditions if any slashable events occurred.
//
// Spec pseudocode definition:
//   def process_attester_slashing(state: BeaconState, attester_slashing: AttesterSlashing) -> None:
//    """
//    Process ``AttesterSlashing`` operation.
//    """
//    attestation_1 = attester_slashing.attestation_1
//    attestation_2 = attester_slashing.attestation_2
//    assert is_slashable_attestation_data(attestation_1.data, attestation_2.data)
//    validate_indexed_attestation(state, attestation_1)
//    validate_indexed_attestation(state, attestation_2)
//
//    slashed_any = False
//    attesting_indices_1 = attestation_1.custody_bit_0_indices + attestation_1.custody_bit_1_indices
//    attesting_indices_2 = attestation_2.custody_bit_0_indices + attestation_2.custody_bit_1_indices
//    for index in sorted(set(attesting_indices_1).intersection(attesting_indices_2)):
//        if is_slashable_validator(state.validators[index], get_current_epoch(state)):
//            slash_validator(state, index)
//            slashed_any = True
//    assert slashed_any
func ProcessAttesterSlashings(
	beaconState *pb.BeaconState,
	body *pb.BeaconBlockBody,
	verifySignatures bool,
) (*pb.BeaconState, error) {
	for idx, slashing := range body.AttesterSlashings {
		if err := verifyAttesterSlashing(beaconState, slashing, verifySignatures); err != nil {
			return nil, fmt.Errorf("could not verify attester slashing #%d: %v", idx, err)
		}
		slashableIndices := slashableAttesterIndices(slashing)
		currentEpoch := helpers.CurrentEpoch(beaconState)
		var err error
		var slashedAny bool
		for _, validatorIndex := range slashableIndices {
			if helpers.IsSlashableValidator(beaconState.Validators[validatorIndex], currentEpoch) {
				beaconState, err = v.SlashValidator(beaconState, validatorIndex, 0)
				if err != nil {
					return nil, fmt.Errorf("could not slash validator index %d: %v",
						validatorIndex, err)
				}
				slashedAny = true
			}
		}
		if !slashedAny {
			return nil, errors.New("unable to slash any validator despite confirmed attester slashing")
		}
	}
	return beaconState, nil
}

func verifyAttesterSlashing(beaconState *pb.BeaconState, slashing *pb.AttesterSlashing, verifySignatures bool) error {
	att1 := slashing.Attestation_1
	att2 := slashing.Attestation_2
	data1 := att1.Data
	data2 := att2.Data
	if !IsSlashableAttestationData(data1, data2) {
		return errors.New("attestations are not slashable")
	}
	if err := VerifyIndexedAttestation(beaconState, att1, verifySignatures); err != nil {
		return fmt.Errorf("could not validate indexed attestation: %v", err)
	}
	if err := VerifyIndexedAttestation(beaconState, att2, verifySignatures); err != nil {
		return fmt.Errorf("could not validate indexed attestation: %v", err)
	}
	return nil
}

// IsSlashableAttestationData verifies a slashing against the Casper Proof of Stake FFG rules.
//
// Spec pseudocode definition:
//   def is_slashable_attestation_data(data_1: AttestationData, data_2: AttestationData) -> bool:
//    """
//    Check if ``data_1`` and ``data_2`` are slashable according to Casper FFG rules.
//    """
//    return (
//        # Double vote
//        (data_1 != data_2 and data_1.target.epoch == data_2.target.epoch) or
//        # Surround vote
//        (data_1.source.epoch < data_2.source.epoch and data_2.target.epoch < data_1.target.epoch)
//    )
func IsSlashableAttestationData(data1 *pb.AttestationData, data2 *pb.AttestationData) bool {
	isDoubleVote := !proto.Equal(data1, data2) && data1.Target.Epoch == data2.Target.Epoch
	isSurroundVote := data1.Source.Epoch < data2.Source.Epoch && data2.Target.Epoch < data1.Target.Epoch
	return isDoubleVote || isSurroundVote
}

func slashableAttesterIndices(slashing *pb.AttesterSlashing) []uint64 {
	att1 := slashing.Attestation_1
	att2 := slashing.Attestation_1
	indices1 := append(att1.CustodyBit_0Indices, att1.CustodyBit_1Indices...)
	indices2 := append(att2.CustodyBit_0Indices, att2.CustodyBit_1Indices...)
	return sliceutil.IntersectionUint64(indices1, indices2)
}

// ProcessAttestations applies processing operations to a block's inner attestation
// records. This function returns a list of pending attestations which can then be
// appended to the BeaconState's latest attestations.
func ProcessAttestations(
	beaconState *pb.BeaconState,
	body *pb.BeaconBlockBody,
	verifySignatures bool,
) (*pb.BeaconState, error) {
	var err error
	for idx, attestation := range body.Attestations {
		beaconState, err = ProcessAttestation(beaconState, attestation, verifySignatures)
		if err != nil {
			return nil, fmt.Errorf("could not verify attestation at index %d in block: %v", idx, err)
		}
	}

	return beaconState, nil
}

// ProcessAttestation verifies an input attestation can pass through processing using the given beacon state.
//
// Spec pseudocode definition:
//  def process_attestation(state: BeaconState, attestation: Attestation) -> None:
//    """
//    Process ``Attestation`` operation.
//    """
//    data = attestation.data
//    attestation_slot = get_attestation_data_slot(state, data)
//    assert attestation_slot + MIN_ATTESTATION_INCLUSION_DELAY <= state.slot <= attestation_slot + SLOTS_PER_EPOCH
//
//    pending_attestation = PendingAttestation(
//        data=data,
//        aggregation_bitfield=attestation.aggregation_bitfield,
//        inclusion_delay=state.slot - attestation_slot,
//        proposer_index=get_beacon_proposer_index(state),
//    )
//
//    assert data.target_epoch in (get_previous_epoch(state), get_current_epoch(state))
//    if data.target_epoch == get_current_epoch(state):
//        ffg_data = (state.current_justified_epoch, state.current_justified_root, get_current_epoch(state))
//        parent_crosslink = state.current_crosslinks[data.crosslink.shard]
//        state.current_epoch_attestations.append(pending_attestation)
//    else:
//        ffg_data = (state.previous_justified_epoch, state.previous_justified_root, get_previous_epoch(state))
//        parent_crosslink = state.previous_crosslinks[data.crosslink.shard]
//        state.previous_epoch_attestations.append(pending_attestation)
//
//    # Check FFG data, crosslink data, and signature
//    assert ffg_data == (data.source_epoch, data.source_root, data.target_epoch)
//    assert data.crosslink.start_epoch == parent_crosslink.end_epoch
//    assert data.crosslink.end_epoch == min(data.target_epoch, parent_crosslink.end_epoch + MAX_EPOCHS_PER_CROSSLINK)
//    assert data.crosslink.parent_root == hash_tree_root(parent_crosslink)
//    assert data.crosslink.data_root == ZERO_HASH  # [to be removed in phase 1]
//    validate_indexed_attestation(state, convert_to_indexed(state, attestation))
func ProcessAttestation(beaconState *pb.BeaconState, att *pb.Attestation, verifySignatures bool) (*pb.BeaconState, error) {
	data := att.Data
	attestationSlot, err := helpers.AttestationDataSlot(beaconState, data)
	if err != nil {
		return nil, fmt.Errorf("could not get attestation slot: %v", err)
	}
	minInclusionCheck := attestationSlot+params.BeaconConfig().MinAttestationInclusionDelay <= beaconState.Slot
	epochInclusionCheck := beaconState.Slot <= attestationSlot+params.BeaconConfig().SlotsPerEpoch

	if !minInclusionCheck {
		return nil, fmt.Errorf(
			"attestation slot %d + inclusion delay %d > state slot %d",
			attestationSlot,
			params.BeaconConfig().MinAttestationInclusionDelay,
			beaconState.Slot,
		)
	}
	if !epochInclusionCheck {
		return nil, fmt.Errorf(
			"state slot %d > attestation slot %d + SLOTS_PER_EPOCH %d",
			beaconState.Slot,
			attestationSlot,
			params.BeaconConfig().SlotsPerEpoch,
		)
	}
	proposerIndex, err := helpers.BeaconProposerIndex(beaconState)
	if err != nil {
		return nil, err
	}
	pendingAtt := &pb.PendingAttestation{
		Data:            data,
		AggregationBits: att.AggregationBits,
		InclusionDelay:  beaconState.Slot - attestationSlot,
		ProposerIndex:   proposerIndex,
	}

	if !(data.Target.Epoch == helpers.PrevEpoch(beaconState) || data.Target.Epoch == helpers.CurrentEpoch(beaconState)) {
		return nil, fmt.Errorf(
			"expected target epoch %d == %d or %d",
			data.Target.Epoch,
			helpers.PrevEpoch(beaconState),
			helpers.CurrentEpoch(beaconState),
		)
	}

	var ffgSourceEpoch uint64
	var ffgSourceRoot []byte
	var ffgTargetEpoch uint64
	var parentCrosslink *pb.Crosslink
	if data.Target.Epoch == helpers.CurrentEpoch(beaconState) {
		ffgSourceEpoch = beaconState.CurrentJustifiedCheckpoint.Epoch
		ffgSourceRoot = beaconState.CurrentJustifiedCheckpoint.Root
		ffgTargetEpoch = helpers.CurrentEpoch(beaconState)
		parentCrosslink = beaconState.CurrentCrosslinks[data.Crosslink.Shard]
		beaconState.CurrentEpochAttestations = append(beaconState.CurrentEpochAttestations, pendingAtt)
	} else {
		ffgSourceEpoch = beaconState.PreviousJustifiedCheckpoint.Epoch
		ffgSourceRoot = beaconState.PreviousJustifiedCheckpoint.Root
		ffgTargetEpoch = helpers.PrevEpoch(beaconState)
		parentCrosslink = beaconState.PreviousCrosslinks[data.Crosslink.Shard]
		beaconState.PreviousEpochAttestations = append(beaconState.PreviousEpochAttestations, pendingAtt)
	}
	if data.Source.Epoch != ffgSourceEpoch {
		return nil, fmt.Errorf("expected source epoch %d, received %d", ffgSourceEpoch, data.Source.Epoch)
	}
	if !bytes.Equal(data.Source.Root, ffgSourceRoot) {
		return nil, fmt.Errorf("expected source root %#x, received %#x", ffgSourceRoot, data.Source.Root)
	}
	if data.Target.Epoch != ffgTargetEpoch {
		return nil, fmt.Errorf("expected target epoch %d, received %d", ffgTargetEpoch, data.Target.Epoch)
	}
	endEpoch := parentCrosslink.EndEpoch + params.BeaconConfig().MaxEpochsPerCrosslink
	if data.Target.Epoch < endEpoch {
		endEpoch = data.Target.Epoch
	}
	if data.Crosslink.StartEpoch != parentCrosslink.EndEpoch {
		return nil, fmt.Errorf("expected crosslink start epoch %d, received %d",
			parentCrosslink.EndEpoch, data.Crosslink.StartEpoch)
	}
	if data.Crosslink.EndEpoch != endEpoch {
		return nil, fmt.Errorf("expected crosslink end epoch %d, received %d",
			endEpoch, data.Crosslink.EndEpoch)
	}
	crosslinkParentRoot, err := ssz.HashTreeRoot(parentCrosslink)
	if err != nil {
		return nil, fmt.Errorf("could not tree hash parent crosslink: %v", err)
	}
	if !bytes.Equal(data.Crosslink.ParentRoot, crosslinkParentRoot[:]) {
		return nil, fmt.Errorf(
			"mismatched parent crosslink root, expected %#x, received %#x",
			crosslinkParentRoot,
			data.Crosslink.ParentRoot,
		)
	}
	// To be removed in Phase 1
	if !bytes.Equal(data.Crosslink.DataRoot, params.BeaconConfig().ZeroHash[:]) {
		return nil, fmt.Errorf("expected data root %#x == ZERO_HASH", data.Crosslink.DataRoot)
	}
	indexedAtt, err := ConvertToIndexed(beaconState, att)
	if err != nil {
		return nil, fmt.Errorf("could not convert to indexed attestation: %v", err)
	}
	if err := VerifyIndexedAttestation(beaconState, indexedAtt, verifySignatures); err != nil {
		return nil, fmt.Errorf("could not verify indexed attestation: %v", err)
	}
	return beaconState, nil
}

// ConvertToIndexed converts attestation to (almost) indexed-verifiable form.
//
// Spec pseudocode definition:
//   def convert_to_indexed(state: BeaconState, attestation: Attestation) -> IndexedAttestation:
//    """
//    Convert ``attestation`` to (almost) indexed-verifiable form.
//    """
//    attesting_indices = get_attesting_indices(state, attestation.data, attestation.aggregation_bitfield)
//    custody_bit_1_indices = get_attesting_indices(state, attestation.data, attestation.custody_bitfield)
//    assert custody_bit_1_indices.issubset(attesting_indices)
//    custody_bit_0_indices = attesting_indices.difference(custody_bit_1_indices)
//
//    return IndexedAttestation(
//        custody_bit_0_indices=sorted(custody_bit_0_indices),
//        custody_bit_1_indices=sorted(custody_bit_1_indices),
//        data=attestation.data,
//        signature=attestation.signature,
//    )
func ConvertToIndexed(state *pb.BeaconState, attestation *pb.Attestation) (*pb.IndexedAttestation, error) {
	attIndices, err := helpers.AttestingIndices(state, attestation.Data, attestation.AggregationBits)
	if err != nil {
		return nil, fmt.Errorf("could not get attesting indices: %v", err)
	}
<<<<<<< HEAD
	cb1i, err := helpers.AttestingIndices(state, attestation.Data,
		attestation.CustodyBits)
	if err != nil {
		return nil, err
=======
	cb1i, _ := helpers.AttestingIndices(state, attestation.Data, attestation.CustodyBits)
	if !sliceutil.SubsetUint64(cb1i, attIndices) {
		return nil, fmt.Errorf("%v is not a subset of %v", cb1i, attIndices)
>>>>>>> 175ad3c9
	}
	cb1Map := make(map[uint64]bool)
	for _, idx := range cb1i {
		cb1Map[idx] = true
	}
	cb0i := []uint64{}
	for _, idx := range attIndices {
		if !cb1Map[idx] {
			cb0i = append(cb0i, idx)
		}
	}
	inAtt := &pb.IndexedAttestation{
		Data:                attestation.Data,
		Signature:           attestation.Signature,
		CustodyBit_0Indices: cb0i,
		CustodyBit_1Indices: cb1i,
	}
	return inAtt, nil
}

// VerifyIndexedAttestation determines the validity of an indexed attestation.
// WIP - signing is not implemented until BLS is integrated into Prysm.
//
// Spec pseudocode definition:
<<<<<<< HEAD
//    def validate_indexed_attestation(state: BeaconState, indexed_attestation: IndexedAttestation) -> None:
//        """
//        Verify validity of ``indexed_attestation``.
//        """
//        bit_0_indices = indexed_attestation.custody_bit_0_indices
//        bit_1_indices = indexed_attestation.custody_bit_1_indices
//
//        # Verify no index has custody bit equal to 1 [to be removed in phase 1]
//        assert len(bit_1_indices) == 0
//        # Verify max number of indices
//        assert len(bit_0_indices) + len(bit_1_indices) <= MAX_INDICES_PER_ATTESTATION
//        # Verify index sets are disjoint
//        assert len(set(bit_0_indices).intersection(bit_1_indices)) == 0
//        # Verify indices are sorted
//        assert bit_0_indices == sorted(bit_0_indices) and bit_1_indices == sorted(bit_1_indices)
//        # Verify aggregate signature
//        assert bls_verify_multiple(
//            pubkeys=[
//                bls_aggregate_pubkeys([state.validators[i].pubkey for i in bit_0_indices]),
//                bls_aggregate_pubkeys([state.validators[i].pubkey for i in bit_1_indices]),
//            ],
//            message_hashes=[
//                hash_tree_root(AttestationDataAndCustodyBit(data=indexed_attestation.data, custody_bit=0b0)),
//                hash_tree_root(AttestationDataAndCustodyBit(data=indexed_attestation.data, custody_bit=0b1)),
//            ],
//            signature=indexed_attestation.signature,
//            domain=get_domain(state, DOMAIN_ATTESTATION, indexed_attestation.data.target_epoch),
//        )
func VerifyIndexedAttestation(beaconState *pb.BeaconState, indexedAtt *pb.IndexedAttestation, verifySignatures bool) error {
=======
//  def is_valid_indexed_attestation(state: BeaconState, indexed_attestation: IndexedAttestation) -> bool:
//    """
//    Verify validity of ``indexed_attestation``.
//    """
//    bit_0_indices = indexed_attestation.custody_bit_0_indices
//    bit_1_indices = indexed_attestation.custody_bit_1_indices
//
//    # Verify no index has custody bit equal to 1 [to be removed in phase 1]
//    if not len(bit_1_indices) == 0:
//        return False
//    # Verify max number of indices
//    if not len(bit_0_indices) + len(bit_1_indices) <= MAX_VALIDATORS_PER_COMMITTEE:
//        return False
//    # Verify index sets are disjoint
//    if not len(set(bit_0_indices).intersection(bit_1_indices)) == 0:
//        return False
//    # Verify indices are sorted
//    if not (bit_0_indices == sorted(bit_0_indices) and bit_1_indices == sorted(bit_1_indices)):
//        return False
//    # Verify aggregate signature
//    if not bls_verify_multiple(
//        pubkeys=[
//            bls_aggregate_pubkeys([state.validators[i].pubkey for i in bit_0_indices]),
//            bls_aggregate_pubkeys([state.validators[i].pubkey for i in bit_1_indices]),
//        ],
//        message_hashes=[
//            hash_tree_root(AttestationDataAndCustodyBit(data=indexed_attestation.data, custody_bit=0b0)),
//            hash_tree_root(AttestationDataAndCustodyBit(data=indexed_attestation.data, custody_bit=0b1)),
//        ],
//        signature=indexed_attestation.signature,
//        domain=get_domain(state, DOMAIN_ATTESTATION, indexed_attestation.data.target.epoch),
//    ):
//        return False
//    return True
func VerifyIndexedAttestation(indexedAtt *pb.IndexedAttestation, verifySignatures bool) error {
>>>>>>> 175ad3c9
	custodyBit0Indices := indexedAtt.CustodyBit_0Indices
	custodyBit1Indices := indexedAtt.CustodyBit_1Indices

	// To be removed in phase 1
	if len(custodyBit1Indices) != 0 {
		return fmt.Errorf("expected no bit 1 indices, received %v", len(custodyBit1Indices))
	}

	maxIndices := params.BeaconConfig().MaxValidatorsPerCommittee
	totalIndicesLength := uint64(len(custodyBit0Indices) + len(custodyBit1Indices))
	if totalIndicesLength > maxIndices {
		return fmt.Errorf("over max number of allowed indices per attestation: %d", totalIndicesLength)
	}
	custodyBitIntersection := sliceutil.IntersectionUint64(custodyBit0Indices, custodyBit1Indices)
	if len(custodyBitIntersection) != 0 {
		return fmt.Errorf("expected disjoint indices intersection, received %v", custodyBitIntersection)
	}

	// TODO: Verify sorted!
	//        # Verify indices are sorted
	//        assert bit_0_indices == sorted(bit_0_indices) and bit_1_indices == sorted(bit_1_indices)

	if verifySignatures {
		domain := helpers.Domain(beaconState, indexedAtt.Data.TargetEpoch, params.BeaconConfig().DomainAttestation)
		var pubkeys []*bls.PublicKey
		if len(custodyBit0Indices) > 0 {
			pubkey, err := bls.PublicKeyFromBytes(beaconState.Validators[custodyBit0Indices[0]].Pubkey)
			if err != nil {
				return fmt.Errorf("could not deserialize validator public key: %v", err)
			}
			for _, i := range custodyBit0Indices[1:] {
				pk, err := bls.PublicKeyFromBytes(beaconState.Validators[i].Pubkey)
				if err != nil {
					return fmt.Errorf("could not deserialize validator public key: %v", err)
				}
				pubkey.Aggregate(pk)
			}
			pubkeys = append(pubkeys, pubkey)
		}
		if len(custodyBit1Indices) > 0 {
			pubkey, err := bls.PublicKeyFromBytes(beaconState.Validators[custodyBit1Indices[0]].Pubkey)
			if err != nil {
				return fmt.Errorf("could not deserialize validator public key: %v", err)
			}
			for _, i := range custodyBit1Indices[1:] {
				pk, err := bls.PublicKeyFromBytes(beaconState.Validators[i].Pubkey)
				if err != nil {
					return fmt.Errorf("could not deserialize validator public key: %v", err)
				}
				pubkey.Aggregate(pk)
			}
			pubkeys = append(pubkeys, pubkey)
		}

		cus0 := &pb.AttestationDataAndCustodyBit{Data: indexedAtt.Data, CustodyBit: false}
		cus1 := &pb.AttestationDataAndCustodyBit{Data: indexedAtt.Data, CustodyBit: true}
		cus0Root, err := ssz.HashTreeRoot(cus0)
		if err != nil {
			return fmt.Errorf("could not tree hash att data and custody bit 0: %v", err)
		}
		cus1Root, err := ssz.HashTreeRoot(cus1)
		if err != nil {
			return fmt.Errorf("could not tree hash att data and custody bit 1: %v", err)
		}
		msgs := append(cus0Root[:], cus1Root[:]...)

		sig, err := bls.SignatureFromBytes(indexedAtt.Signature)
		if err != nil {
			return fmt.Errorf("could not convert bytes to signature: %v", err)
		}

		hasVotes := len(custodyBit0Indices) > 0 || len(custodyBit1Indices) > 0

		if hasVotes && !sig.VerifyAggregate(pubkeys, msgs, domain) {
			return fmt.Errorf("attestation aggregation signature did not verify")
		}
	}
	return nil
}

// ProcessDeposits is one of the operations performed on each processed
// beacon block to verify queued validators from the Ethereum 1.0 Deposit Contract
// into the beacon chain.
//
// Spec pseudocode definition:
//   For each deposit in block.body.deposits:
//     process_deposit(state, deposit)
func ProcessDeposits(
	beaconState *pb.BeaconState,
	body *pb.BeaconBlockBody,
	verifySignatures bool,
) (*pb.BeaconState, error) {
	var err error
	deposits := body.Deposits

	valIndexMap := stateutils.ValidatorIndexMap(beaconState)
	for _, deposit := range deposits {
		beaconState, err = ProcessDeposit(beaconState, deposit, valIndexMap, verifySignatures, true)
		if err != nil {
			return nil, fmt.Errorf("could not process deposit from %#x: %v", bytesutil.Trunc(deposit.Data.Pubkey), err)
		}
	}
	return beaconState, nil
}

// ProcessDeposit takes in a deposit object and inserts it
// into the registry as a new validator or balance change.
//
// Spec pseudocode definition:
//   def process_deposit(state: BeaconState, deposit: Deposit) -> None:
//     """
//     Process an Eth1 deposit, registering a validator or increasing its balance.
//     """
//     # Verify the Merkle branch
//     assert verify_merkle_branch(
//         leaf=hash_tree_root(deposit.data),
//         proof=deposit.proof,
//         depth=DEPOSIT_CONTRACT_TREE_DEPTH,
//         index=deposit.index,
//         root=state.latest_eth1_data.deposit_root,
//     )
//
//     # Deposits must be processed in order
//     assert deposit.index == state.deposit_index
//     state.deposit_index += 1
//
//     pubkey = deposit.data.pubkey
//     amount = deposit.data.amount
//     validator_pubkeys = [v.pubkey for v in state.validator_registry]
//     if pubkey not in validator_pubkeys:
//         # Verify the deposit signature (proof of possession).
//         # Invalid signatures are allowed by the deposit contract, and hence included on-chain, but must not be processed.
//         if not bls_verify(pubkey, signing_root(deposit.data), deposit.data.signature, get_domain(state, DOMAIN_DEPOSIT)):
//             return
//
//         # Add validator and balance entries
//         state.validator_registry.append(Validator(
//             pubkey=pubkey,
//             withdrawal_credentials=deposit.data.withdrawal_credentials,
//             activation_eligibility_epoch=FAR_FUTURE_EPOCH,
//             activation_epoch=FAR_FUTURE_EPOCH,
//             exit_epoch=FAR_FUTURE_EPOCH,
//             withdrawable_epoch=FAR_FUTURE_EPOCH,
//             effective_balance=min(amount - amount % EFFECTIVE_BALANCE_INCREMENT, MAX_EFFECTIVE_BALANCE)
//         ))
//         state.balances.append(amount)
//     else:
//         # Increase balance by deposit amount
//         index = validator_pubkeys.index(pubkey)
//         increase_balance(state, index, amount)
func ProcessDeposit(
	beaconState *pb.BeaconState,
	deposit *pb.Deposit,
	valIndexMap map[[32]byte]int,
	verifySignatures bool,
	verifyTree bool,
) (*pb.BeaconState, error) {
	if err := verifyDeposit(beaconState, deposit, verifyTree); err != nil {
		return nil, fmt.Errorf("could not verify deposit from #%x: %v", bytesutil.Trunc(deposit.Data.Pubkey), err)
	}
	beaconState.Eth1DepositIndex++
	pubKey := deposit.Data.Pubkey
	amount := deposit.Data.Amount
	index, ok := valIndexMap[bytesutil.ToBytes32(pubKey)]
	if !ok {
		if verifySignatures {
			pub, err := bls.PublicKeyFromBytes(pubKey)
			if err != nil {
				return nil, fmt.Errorf("could not deserialize validator public key: %v", err)
			}
			domain := helpers.Domain(beaconState, helpers.CurrentEpoch(beaconState), params.BeaconConfig().DomainDeposit)
			sig, err := bls.SignatureFromBytes(deposit.Data.Signature)
			if err != nil {
				return nil, fmt.Errorf("could not convert bytes to signature: %v", err)
			}
			root, err := ssz.SigningRoot(deposit.Data)
			if err != nil {
				return nil, fmt.Errorf("could not sign root for deposit data: %v", err)
			}
			if !sig.Verify(root[:], pub, domain) {
				return nil, fmt.Errorf("deposit signature did not verify")
			}
		}
		effectiveBalance := amount - (amount % params.BeaconConfig().EffectiveBalanceIncrement)
		if params.BeaconConfig().MaxEffectiveBalance < effectiveBalance {
			effectiveBalance = params.BeaconConfig().MaxEffectiveBalance
		}
		beaconState.Validators = append(beaconState.Validators, &pb.Validator{
			Pubkey:                     pubKey,
			WithdrawalCredentials:      deposit.Data.WithdrawalCredentials,
			ActivationEligibilityEpoch: params.BeaconConfig().FarFutureEpoch,
			ActivationEpoch:            params.BeaconConfig().FarFutureEpoch,
			ExitEpoch:                  params.BeaconConfig().FarFutureEpoch,
			WithdrawableEpoch:          params.BeaconConfig().FarFutureEpoch,
			EffectiveBalance:           effectiveBalance,
		})
		beaconState.Balances = append(beaconState.Balances, amount)
	} else {
		beaconState = helpers.IncreaseBalance(beaconState, uint64(index), amount)
	}

	return beaconState, nil
}

func verifyDeposit(beaconState *pb.BeaconState, deposit *pb.Deposit, verifyTree bool) error {
	if verifyTree {
		// Verify Merkle proof of deposit and deposit trie root.
		receiptRoot := beaconState.Eth1Data.DepositRoot
		leaf, err := hashutil.DepositHash(deposit.Data)
		if err != nil {
			return fmt.Errorf("could not tree hash deposit data: %v", err)
		}
		if ok := trieutil.VerifyMerkleProof(
			receiptRoot,
			leaf[:],
			int(beaconState.Eth1DepositIndex),
			deposit.Proof,
		); !ok {
			return fmt.Errorf(
				"deposit merkle branch of deposit root did not verify for root: %#x",
				receiptRoot,
			)
		}
	}

	return nil
}

// ProcessVoluntaryExits is one of the operations performed
// on each processed beacon block to determine which validators
// should exit the state's validator registry.
//
// Spec pseudocode definition:
//   def process_voluntary_exit(state: BeaconState, exit: VoluntaryExit) -> None:
//    """
//    Process ``VoluntaryExit`` operation.
//    """
//    validator = state.validator_registry[exit.validator_index]
//    # Verify the validator is active
//    assert is_active_validator(validator, get_current_epoch(state))
//    # Verify the validator has not yet exited
//    assert validator.exit_epoch == FAR_FUTURE_EPOCH
//    # Exits must specify an epoch when they become valid; they are not valid before then
//    assert get_current_epoch(state) >= exit.epoch
//    # Verify the validator has been active long enough
//    assert get_current_epoch(state) >= validator.activation_epoch + PERSISTENT_COMMITTEE_PERIOD
//    # Verify signature
//    domain = get_domain(state, DOMAIN_VOLUNTARY_EXIT, exit.epoch)
//    assert bls_verify(validator.pubkey, signing_root(exit), exit.signature, domain)
//    # Initiate exit
//    initiate_validator_exit(state, exit.validator_index)
func ProcessVoluntaryExits(
	beaconState *pb.BeaconState,
	body *pb.BeaconBlockBody,
	verifySignatures bool,
) (*pb.BeaconState, error) {
	var err error
	exits := body.VoluntaryExits

	for idx, exit := range exits {
		if err := verifyExit(beaconState, exit, verifySignatures); err != nil {
			return nil, fmt.Errorf("could not verify exit #%d: %v", idx, err)
		}
		beaconState, err = v.InitiateValidatorExit(beaconState, exit.ValidatorIndex)
		if err != nil {
			return nil, err
		}
	}
	return beaconState, nil
}

func verifyExit(beaconState *pb.BeaconState, exit *pb.VoluntaryExit, verifySignatures bool) error {
	if int(exit.ValidatorIndex) >= len(beaconState.Validators) {
		return fmt.Errorf("validator index out of bound %d > %d", exit.ValidatorIndex, len(beaconState.Validators))
	}

	validator := beaconState.Validators[exit.ValidatorIndex]
	currentEpoch := helpers.CurrentEpoch(beaconState)
	// Verify the validator is active.
	if !helpers.IsActiveValidator(validator, currentEpoch) {
		return errors.New("non-active validator cannot exit")
	}
	// Verify the validator has not yet exited.
	if validator.ExitEpoch != params.BeaconConfig().FarFutureEpoch {
		return fmt.Errorf("validator has already exited at epoch: %v", validator.ExitEpoch)
	}
	// Exits must specify an epoch when they become valid; they are not valid before then.
	if currentEpoch < exit.Epoch {
		return fmt.Errorf("expected current epoch >= exit epoch, received %d < %d", currentEpoch, exit.Epoch)
	}
	// Verify the validator has been active long enough.
	if currentEpoch < validator.ActivationEpoch+params.BeaconConfig().PersistentCommitteePeriod {
		return fmt.Errorf(
			"validator has not been active long enough to exit, wanted epoch %d >= %d",
			currentEpoch,
			validator.ActivationEpoch+params.BeaconConfig().PersistentCommitteePeriod,
		)
	}
	if verifySignatures {
		pub, err := bls.PublicKeyFromBytes(validator.Pubkey)
		if err != nil {
			return fmt.Errorf("could not deserialize validator public key: %v", err)
		}
		domain := helpers.Domain(beaconState, exit.Epoch, params.BeaconConfig().DomainVoluntaryExit)
		sig, err := bls.SignatureFromBytes(exit.Signature)
		if err != nil {
			return fmt.Errorf("could not convert bytes to signature: %v", err)
		}
		root, err := ssz.SigningRoot(exit)
		if err != nil {
			return fmt.Errorf("could not sign root for header: %v", err)
		}
		if !sig.Verify(root[:], pub, domain) {
			return fmt.Errorf("voluntary exit signature did not verify")
		}
	}
	return nil
}

// ProcessTransfers is one of the operations performed
// on each processed beacon block to determine transfers between beacon chain balances.
//
// Spec pseudocode definition:
//   def process_transfer(state: BeaconState, transfer: Transfer) -> None:
//    """
//    Process ``Transfer`` operation.
//    """
//    # Verify the amount and fee are not individually too big (for anti-overflow purposes)
//    assert state.balances[transfer.sender] >= max(transfer.amount, transfer.fee)
//    # A transfer is valid in only one slot
//    assert state.slot == transfer.slot
//    # Sender must satisfy at least one of the following conditions in the parenthesis:
//    assert (
//		  # * Has not been activated
//        state.validator_registry[transfer.sender].activation_eligibility_epoch == FAR_FUTURE_EPOCH or
//        # * Is withdrawable
//        get_current_epoch(state) >= state.validator_registry[transfer.sender].withdrawable_epoch or
//        # * Balance after transfer is more than the effective balance threshold
//        transfer.amount + transfer.fee + MAX_EFFECTIVE_BALANCE <= state.balances[transfer.sender]
//    )
//    # Verify that the pubkey is valid
//    assert (
//        state.validator_registry[transfer.sender].withdrawal_credentials ==
//        int_to_bytes(BLS_WITHDRAWAL_PREFIX, length=1) + hash(transfer.pubkey)[1:]
//    )
//    # Verify that the signature is valid
//    assert bls_verify(transfer.pubkey, signing_root(transfer), transfer.signature, get_domain(state, DOMAIN_TRANSFER))
//    # Process the transfer
//    decrease_balance(state, transfer.sender, transfer.amount + transfer.fee)
//    increase_balance(state, transfer.recipient, transfer.amount)
//    increase_balance(state, get_beacon_proposer_index(state), transfer.fee)
//    # Verify balances are not dust
//    assert not (0 < state.balances[transfer.sender] < MIN_DEPOSIT_AMOUNT)
//    assert not (0 < state.balances[transfer.recipient] < MIN_DEPOSIT_AMOUNT)
func ProcessTransfers(
	beaconState *pb.BeaconState,
	body *pb.BeaconBlockBody,
	verifySignatures bool,
) (*pb.BeaconState, error) {
<<<<<<< HEAD
	transfers := block.Body.Transfers
	// Verify there are no duplicate transfers.
	transferSet := make(map[[32]byte]bool)
	for _, transfer := range transfers {
		// SSZ or HashProto here? which is faster?
		h, err := hashutil.HashProto(transfer)
		if err != nil {
			return nil, fmt.Errorf("could not hash transfer: %v", err)
		}
		if transferSet[h] {
			return nil, fmt.Errorf("duplicate transfer: %v", transfer)
		}
		transferSet[h] = true
	}
=======
	transfers := body.Transfers

>>>>>>> 175ad3c9
	for idx, transfer := range transfers {
		if err := verifyTransfer(beaconState, transfer, verifySignatures); err != nil {
			return nil, fmt.Errorf("could not verify transfer %d: %v", idx, err)
		}
		// Process the transfer between accounts.
		beaconState = helpers.DecreaseBalance(beaconState, transfer.Sender, transfer.Amount+transfer.Fee)
		beaconState = helpers.IncreaseBalance(beaconState, transfer.Recipient, transfer.Amount)
		proposerIndex, err := helpers.BeaconProposerIndex(beaconState)
		if err != nil {
			return nil, fmt.Errorf("could not determine beacon proposer index: %v", err)
		}
		beaconState = helpers.IncreaseBalance(beaconState, proposerIndex, transfer.Fee)

		// Finally, we verify balances will not go below the mininum.
		if beaconState.Balances[transfer.Sender] < params.BeaconConfig().MinDepositAmount &&
			0 < beaconState.Balances[transfer.Sender] {
			return nil, fmt.Errorf(
				"sender balance below critical level: %v",
				beaconState.Balances[transfer.Sender],
			)
		}
		if beaconState.Balances[transfer.Recipient] < params.BeaconConfig().MinDepositAmount &&
			0 < beaconState.Balances[transfer.Recipient] {
			return nil, fmt.Errorf(
				"recipient balance below critical level: %v",
				beaconState.Balances[transfer.Recipient],
			)
		}
	}
	return beaconState, nil
}

func verifyTransfer(beaconState *pb.BeaconState, transfer *pb.Transfer, verifySignatures bool) error {
	maxVal := transfer.Fee
	if transfer.Amount > maxVal {
		maxVal = transfer.Amount
	}
	if transfer.Sender > uint64(len(beaconState.Validators)) {
		return errors.New("transfer sender index out of bounds in validator registry")
	}
	sender := beaconState.Validators[transfer.Sender]
	senderBalance := beaconState.Balances[transfer.Sender]
	// Verify the amount and fee are not individually too big (for anti-overflow purposes).
	if senderBalance < maxVal {
		return fmt.Errorf("expected sender balance %d >= %d", senderBalance, maxVal)
	}
	// A transfer is valid in only one slot.
	if beaconState.Slot != transfer.Slot {
		return fmt.Errorf("expected beacon state slot %d == transfer slot %d", beaconState.Slot, transfer.Slot)
	}

	// Sender must be not yet eligible for activation, withdrawn, or transfer balance over MAX_EFFECTIVE_BALANCE.
	senderNotActivationEligible := sender.ActivationEligibilityEpoch == params.BeaconConfig().FarFutureEpoch
	senderNotWithdrawn := helpers.CurrentEpoch(beaconState) >= sender.WithdrawableEpoch
	underMaxTransfer := transfer.Amount+transfer.Fee+params.BeaconConfig().MaxEffectiveBalance <= senderBalance

	if !(senderNotActivationEligible || senderNotWithdrawn || underMaxTransfer) {
		return fmt.Errorf(
			"expected activation eligiblity: false or withdrawn: false or over max transfer: false, received %v %v %v",
			senderNotActivationEligible,
			senderNotWithdrawn,
			underMaxTransfer,
		)
	}
	// Verify that the pubkey is valid.
	buf := []byte{params.BeaconConfig().BLSWithdrawalPrefixByte}
	hashed := hashutil.Hash(transfer.Pubkey)
	buf = append(buf, hashed[:][1:]...)
	if !bytes.Equal(sender.WithdrawalCredentials, buf) {
		return fmt.Errorf("invalid public key, expected %v, received %v", buf, sender.WithdrawalCredentials)
	}
	if verifySignatures {
		pub, err := bls.PublicKeyFromBytes(transfer.Pubkey)
		if err != nil {
			return fmt.Errorf("could not deserialize validator public key: %v", err)
		}
		domain := helpers.Domain(beaconState, helpers.CurrentEpoch(beaconState), params.BeaconConfig().DomainTransfer)
		sig, err := bls.SignatureFromBytes(transfer.Signature)
		if err != nil {
			return fmt.Errorf("could not convert bytes to signature: %v", err)
		}
		root, err := ssz.SigningRoot(transfer)
		if err != nil {
			return fmt.Errorf("could not sign root for header: %v", err)
		}
		if !sig.Verify(root[:], pub, domain) {
			return fmt.Errorf("transfer signature did not verify")
		}
	}
	return nil
}

// ClearEth1DataVoteCache clears the eth1 data vote count cache.
func ClearEth1DataVoteCache() {
	eth1DataCache = cache.NewEth1DataVoteCache()
}<|MERGE_RESOLUTION|>--- conflicted
+++ resolved
@@ -264,14 +264,7 @@
 ) (*pb.BeaconState, error) {
 	var err error
 	for idx, slashing := range body.ProposerSlashings {
-<<<<<<< HEAD
-		if int(slashing.ProposerIndex) >= len(registry) {
-			return nil, fmt.Errorf("proposer index out of bound %d > %d", slashing.ProposerIndex, len(registry))
-		}
-		proposer := registry[slashing.ProposerIndex]
-=======
 		proposer := beaconState.Validators[slashing.ProposerIndex]
->>>>>>> 175ad3c9
 		if err = verifyProposerSlashing(beaconState, proposer, slashing, verifySignatures); err != nil {
 			return nil, fmt.Errorf("could not verify proposer slashing %d: %v", idx, err)
 		}
@@ -611,16 +604,9 @@
 	if err != nil {
 		return nil, fmt.Errorf("could not get attesting indices: %v", err)
 	}
-<<<<<<< HEAD
-	cb1i, err := helpers.AttestingIndices(state, attestation.Data,
-		attestation.CustodyBits)
-	if err != nil {
-		return nil, err
-=======
 	cb1i, _ := helpers.AttestingIndices(state, attestation.Data, attestation.CustodyBits)
 	if !sliceutil.SubsetUint64(cb1i, attIndices) {
 		return nil, fmt.Errorf("%v is not a subset of %v", cb1i, attIndices)
->>>>>>> 175ad3c9
 	}
 	cb1Map := make(map[uint64]bool)
 	for _, idx := range cb1i {
@@ -645,37 +631,6 @@
 // WIP - signing is not implemented until BLS is integrated into Prysm.
 //
 // Spec pseudocode definition:
-<<<<<<< HEAD
-//    def validate_indexed_attestation(state: BeaconState, indexed_attestation: IndexedAttestation) -> None:
-//        """
-//        Verify validity of ``indexed_attestation``.
-//        """
-//        bit_0_indices = indexed_attestation.custody_bit_0_indices
-//        bit_1_indices = indexed_attestation.custody_bit_1_indices
-//
-//        # Verify no index has custody bit equal to 1 [to be removed in phase 1]
-//        assert len(bit_1_indices) == 0
-//        # Verify max number of indices
-//        assert len(bit_0_indices) + len(bit_1_indices) <= MAX_INDICES_PER_ATTESTATION
-//        # Verify index sets are disjoint
-//        assert len(set(bit_0_indices).intersection(bit_1_indices)) == 0
-//        # Verify indices are sorted
-//        assert bit_0_indices == sorted(bit_0_indices) and bit_1_indices == sorted(bit_1_indices)
-//        # Verify aggregate signature
-//        assert bls_verify_multiple(
-//            pubkeys=[
-//                bls_aggregate_pubkeys([state.validators[i].pubkey for i in bit_0_indices]),
-//                bls_aggregate_pubkeys([state.validators[i].pubkey for i in bit_1_indices]),
-//            ],
-//            message_hashes=[
-//                hash_tree_root(AttestationDataAndCustodyBit(data=indexed_attestation.data, custody_bit=0b0)),
-//                hash_tree_root(AttestationDataAndCustodyBit(data=indexed_attestation.data, custody_bit=0b1)),
-//            ],
-//            signature=indexed_attestation.signature,
-//            domain=get_domain(state, DOMAIN_ATTESTATION, indexed_attestation.data.target_epoch),
-//        )
-func VerifyIndexedAttestation(beaconState *pb.BeaconState, indexedAtt *pb.IndexedAttestation, verifySignatures bool) error {
-=======
 //  def is_valid_indexed_attestation(state: BeaconState, indexed_attestation: IndexedAttestation) -> bool:
 //    """
 //    Verify validity of ``indexed_attestation``.
@@ -711,7 +666,6 @@
 //        return False
 //    return True
 func VerifyIndexedAttestation(indexedAtt *pb.IndexedAttestation, verifySignatures bool) error {
->>>>>>> 175ad3c9
 	custodyBit0Indices := indexedAtt.CustodyBit_0Indices
 	custodyBit1Indices := indexedAtt.CustodyBit_1Indices
 
@@ -1071,25 +1025,8 @@
 	body *pb.BeaconBlockBody,
 	verifySignatures bool,
 ) (*pb.BeaconState, error) {
-<<<<<<< HEAD
-	transfers := block.Body.Transfers
-	// Verify there are no duplicate transfers.
-	transferSet := make(map[[32]byte]bool)
-	for _, transfer := range transfers {
-		// SSZ or HashProto here? which is faster?
-		h, err := hashutil.HashProto(transfer)
-		if err != nil {
-			return nil, fmt.Errorf("could not hash transfer: %v", err)
-		}
-		if transferSet[h] {
-			return nil, fmt.Errorf("duplicate transfer: %v", transfer)
-		}
-		transferSet[h] = true
-	}
-=======
 	transfers := body.Transfers
 
->>>>>>> 175ad3c9
 	for idx, transfer := range transfers {
 		if err := verifyTransfer(beaconState, transfer, verifySignatures); err != nil {
 			return nil, fmt.Errorf("could not verify transfer %d: %v", idx, err)
