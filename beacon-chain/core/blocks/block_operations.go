package blocks

import (
	"bytes"
	"encoding/binary"
	"errors"
	"fmt"
	"reflect"
	"sort"

	"github.com/gogo/protobuf/proto"
	"github.com/prysmaticlabs/go-ssz"
	"github.com/prysmaticlabs/prysm/beacon-chain/cache"
	"github.com/prysmaticlabs/prysm/beacon-chain/core/helpers"
	"github.com/prysmaticlabs/prysm/beacon-chain/core/state/stateutils"
	v "github.com/prysmaticlabs/prysm/beacon-chain/core/validators"
	pb "github.com/prysmaticlabs/prysm/proto/beacon/p2p/v1"
	"github.com/prysmaticlabs/prysm/shared/bls"
	"github.com/prysmaticlabs/prysm/shared/bytesutil"
	"github.com/prysmaticlabs/prysm/shared/hashutil"
	"github.com/prysmaticlabs/prysm/shared/params"
	"github.com/prysmaticlabs/prysm/shared/sliceutil"
	"github.com/prysmaticlabs/prysm/shared/trieutil"
	"github.com/sirupsen/logrus"
)

var eth1DataCache = cache.NewEth1DataVoteCache()

// VerifyProposerSignature uses BLS signature verification to ensure
// the correct proposer created an incoming beacon block during state
// transition processing.
//
// WIP - this is stubbed out until BLS is integrated into Prysm.
func VerifyProposerSignature(
	_ *pb.BeaconBlock,
) error {
	return nil
}

// ProcessEth1DataInBlock is an operation performed on each
// beacon block to ensure the ETH1 data votes are processed
// into the beacon state.
//
// Official spec definition:
//   def process_eth1_data(state: BeaconState, body: BeaconBlockBody) -> None:
//    state.eth1_data_votes.append(body.eth1_data)
//    if state.eth1_data_votes.count(body.eth1_data) * 2 > SLOTS_PER_ETH1_VOTING_PERIOD:
//        state.latest_eth1_data = body.eth1_data
func ProcessEth1DataInBlock(beaconState *pb.BeaconState, block *pb.BeaconBlock) (*pb.BeaconState, error) {
	beaconState.Eth1DataVotes = append(beaconState.Eth1DataVotes, block.Body.Eth1Data)

	voteCount, err := eth1DataCache.Eth1DataVote(block.Body.Eth1Data.DepositRoot)
	if err != nil {
		return nil, fmt.Errorf("could not retrieve eth1 data vote cache: %v", err)
	}

	if voteCount == 0 {
		for _, vote := range beaconState.Eth1DataVotes {
			if proto.Equal(vote, block.Body.Eth1Data) {
				voteCount++
			}
		}
	} else {
		voteCount++
	}

	if err := eth1DataCache.AddEth1DataVote(&cache.Eth1DataVote{
		DepositRoot: block.Body.Eth1Data.DepositRoot,
		VoteCount:   voteCount,
	}); err != nil {
		return nil, fmt.Errorf("could not save eth1 data vote cache: %v", err)
	}

	if voteCount*2 > params.BeaconConfig().SlotsPerEth1VotingPeriod {
		beaconState.Eth1Data = block.Body.Eth1Data
	}

	return beaconState, nil
}

// ProcessBlockHeader validates a block by its header.
//
// Spec pseudocode definition:
//
//  def process_block_header(state: BeaconState, block: BeaconBlock) -> None:
//    # Verify that the slots match
//    assert block.slot == state.slot
//    # Verify that the parent matches
//    assert block.parent_root == signing_root(state.latest_block_header)
//    # Save current block as the new latest block
//    state.latest_block_header = BeaconBlockHeader(
//        slot=block.slot,
//        parent_root=block.parent_root,
//        state_root=ZERO_HASH,  # Overwritten in next `process_slot` call
//        body_root=hash_tree_root(block.body),
//    )
//    # Verify proposer is not slashed
//    proposer = state.validators[get_beacon_proposer_index(state)]
//    assert not proposer.slashed
//    # Verify proposer signature
//    assert bls_verify(proposer.pubkey, signing_root(block), block.signature, get_domain(state, DOMAIN_BEACON_PROPOSER))
func ProcessBlockHeader(
	beaconState *pb.BeaconState,
	block *pb.BeaconBlock,
	verifySignatures bool,
) (*pb.BeaconState, error) {
	if beaconState.Slot != block.Slot {
		return nil, fmt.Errorf("state slot: %d is different then block slot: %d", beaconState.Slot, block.Slot)
	}

	parentRoot, err := ssz.SigningRoot(beaconState.LatestBlockHeader)
	if err != nil {
		return nil, err
	}

	if !bytes.Equal(block.ParentRoot, parentRoot[:]) {
		return nil, fmt.Errorf(
			"parent root %#x does not match the latest block header signing root in state %#x",
			block.ParentRoot, parentRoot)
	}

	bodyRoot, err := ssz.HashTreeRoot(block.Body)
	if err != nil {
		return nil, err
	}
	emptySig := make([]byte, 96)
	beaconState.LatestBlockHeader = &pb.BeaconBlockHeader{
		Slot:       block.Slot,
		ParentRoot: block.ParentRoot,
		StateRoot:  params.BeaconConfig().ZeroHash[:],
		BodyRoot:   bodyRoot[:],
		Signature:  emptySig,
	}
	// Verify proposer is not slashed.
	idx, err := helpers.BeaconProposerIndex(beaconState)
	if err != nil {
		return nil, err
	}
	proposer := beaconState.Validators[idx]
	if proposer.Slashed {
		return nil, fmt.Errorf("proposer at index %d was previously slashed", idx)
	}
	if verifySignatures {
		pub, err := bls.PublicKeyFromBytes(proposer.Pubkey)
		if err != nil {
			return nil, fmt.Errorf("could not deserialize proposer public key: %v", err)
		}
		domain := helpers.Domain(beaconState, helpers.SlotToEpoch(block.Slot), params.BeaconConfig().DomainBeaconProposer)
		sig, err := bls.SignatureFromBytes(block.Signature)
		if err != nil {
			return nil, fmt.Errorf("could not convert bytes to signature: %v", err)
		}
		root, err := ssz.SigningRoot(block)
		if err != nil {
			return nil, fmt.Errorf("could not sign root for header: %v", err)
		}
		if !sig.Verify(root[:], pub, domain) {
			return nil, fmt.Errorf("block signature did not verify")
		}
	}
	return beaconState, nil
}

// ProcessRandao checks the block proposer's
// randao commitment and generates a new randao mix to update
// in the beacon state's latest randao mixes slice.
//
// Spec pseudocode definition:
//   def process_randao(state: BeaconState, body: BeaconBlockBody) -> None:
//     proposer = state.validator_registry[get_beacon_proposer_index(state)]
//     # Verify that the provided randao value is valid
//     assert bls_verify(
//         proposer.pubkey,
//         hash_tree_root(get_current_epoch(state)),
//         body.randao_reveal,
//         get_domain(state, DOMAIN_RANDAO),
//     )
//     # Mix it in
//     state.latest_randao_mixes[get_current_epoch(state) % LATEST_RANDAO_MIXES_LENGTH] = (
//         xor(get_randao_mix(state, get_current_epoch(state)),
//             hash(body.randao_reveal))
//     )
func ProcessRandao(
	beaconState *pb.BeaconState,
	body *pb.BeaconBlockBody,
	verifySignatures bool,
	enableLogging bool,
) (*pb.BeaconState, error) {
	if verifySignatures {
		proposerIdx, err := helpers.BeaconProposerIndex(beaconState)
		if err != nil {
			return nil, fmt.Errorf("could not get beacon proposer index: %v", err)
		}

		if err := verifyBlockRandao(beaconState, body, proposerIdx, enableLogging); err != nil {
			return nil, fmt.Errorf("could not verify block randao: %v", err)
		}
	}
	// If block randao passed verification, we XOR the state's latest randao mix with the block's
	// randao and update the state's corresponding latest randao mix value.
	latestMixesLength := params.BeaconConfig().EpochsPerHistoricalVector
	currentEpoch := helpers.CurrentEpoch(beaconState)
	latestMixSlice := beaconState.RandaoMixes[currentEpoch%latestMixesLength]
	blockRandaoReveal := hashutil.Hash(body.RandaoReveal)
	for i, x := range blockRandaoReveal {
		latestMixSlice[i] ^= x
	}
	beaconState.RandaoMixes[currentEpoch%latestMixesLength] = latestMixSlice
	return beaconState, nil
}

// Verify that bls_verify(proposer.pubkey, hash_tree_root(get_current_epoch(state)),
//   block.body.randao_reveal, domain=get_domain(state.fork, get_current_epoch(state), DOMAIN_RANDAO))
func verifyBlockRandao(beaconState *pb.BeaconState, body *pb.BeaconBlockBody, proposerIdx uint64, enableLogging bool) error {
	proposer := beaconState.Validators[proposerIdx]
	pub, err := bls.PublicKeyFromBytes(proposer.Pubkey)
	if err != nil {
		return fmt.Errorf("could not deserialize proposer public key: %v", err)
	}
	currentEpoch := helpers.CurrentEpoch(beaconState)
	buf := make([]byte, 32)
	binary.LittleEndian.PutUint64(buf, currentEpoch)
	domain := helpers.Domain(beaconState, currentEpoch, params.BeaconConfig().DomainRandao)
	sig, err := bls.SignatureFromBytes(body.RandaoReveal)
	if err != nil {
		return fmt.Errorf("could not deserialize block randao reveal: %v", err)
	}
	if enableLogging {
		log.WithFields(logrus.Fields{
			"epoch":         helpers.CurrentEpoch(beaconState),
			"proposerIndex": proposerIdx,
		}).Info("Verifying randao")
	}
	if !sig.Verify(buf, pub, domain) {
		return fmt.Errorf("block randao reveal signature did not verify")
	}
	return nil
}

// ProcessProposerSlashings is one of the operations performed
// on each processed beacon block to slash proposers based on
// slashing conditions if any slashable events occurred.
//
// Spec pseudocode definition:
//   def process_proposer_slashing(state: BeaconState, proposer_slashing: ProposerSlashing) -> None:
//    """
//    Process ``ProposerSlashing`` operation.
//    """
//    proposer = state.validator_registry[proposer_slashing.proposer_index]
//    # Verify that the epoch is the same
//    assert slot_to_epoch(proposer_slashing.header_1.slot) == slot_to_epoch(proposer_slashing.header_2.slot)
//    # But the headers are different
//    assert proposer_slashing.header_1 != proposer_slashing.header_2
//    # Check proposer is slashable
//    assert is_slashable_validator(proposer, get_current_epoch(state))
//    # Signatures are valid
//    for header in (proposer_slashing.header_1, proposer_slashing.header_2):
//        domain = get_domain(state, DOMAIN_BEACON_PROPOSER, slot_to_epoch(header.slot))
//        assert bls_verify(proposer.pubkey, signing_root(header), header.signature, domain)
//
//    slash_validator(state, proposer_slashing.proposer_index)
func ProcessProposerSlashings(
	beaconState *pb.BeaconState,
	body *pb.BeaconBlockBody,
	verifySignatures bool,
) (*pb.BeaconState, error) {
	var err error
	for idx, slashing := range body.ProposerSlashings {
		if int(slashing.ProposerIndex) >= len(beaconState.Validators) {
			return nil, fmt.Errorf("invalid proposer index given in slashing %d", slashing.ProposerIndex)
		}
		proposer := beaconState.Validators[slashing.ProposerIndex]
		if err = verifyProposerSlashing(beaconState, proposer, slashing, verifySignatures); err != nil {
			return nil, fmt.Errorf("could not verify proposer slashing %d: %v", idx, err)
		}
		beaconState, err = v.SlashValidator(
			beaconState, slashing.ProposerIndex, 0, /* proposer is whistleblower */
		)
		if err != nil {
			return nil, fmt.Errorf("could not slash proposer index %d: %v",
				slashing.ProposerIndex, err)
		}
	}
	return beaconState, nil
}

func verifyProposerSlashing(
	beaconState *pb.BeaconState,
	proposer *pb.Validator,
	slashing *pb.ProposerSlashing,
	verifySignatures bool,
) error {
	headerEpoch1 := helpers.SlotToEpoch(slashing.Header_1.Slot)
	headerEpoch2 := helpers.SlotToEpoch(slashing.Header_2.Slot)
	if headerEpoch1 != headerEpoch2 {
		return fmt.Errorf("mismatched header epochs, received %d == %d", headerEpoch1, headerEpoch2)
	}
	if proto.Equal(slashing.Header_1, slashing.Header_2) {
		return errors.New("expected slashing headers to differ")
	}
	if !helpers.IsSlashableValidator(proposer, helpers.CurrentEpoch(beaconState)) {
		return fmt.Errorf("validator with key %#x is not slashable", proposer.Pubkey)
	}

	if verifySignatures {
		pub, err := bls.PublicKeyFromBytes(proposer.Pubkey)
		if err != nil {
			return fmt.Errorf("could not deserialize proposer public key: %v", err)
		}
		headers := append([]*pb.BeaconBlockHeader{slashing.Header_1}, slashing.Header_2)
		for _, header := range headers {
			domain := helpers.Domain(beaconState, helpers.SlotToEpoch(header.Slot), params.BeaconConfig().DomainBeaconProposer)
			sig, err := bls.SignatureFromBytes(header.Signature)
			if err != nil {
				return fmt.Errorf("could not convert bytes to signature: %v", err)
			}
			root, err := ssz.SigningRoot(header)
			if err != nil {
				return fmt.Errorf("could not sign root for header: %v", err)
			}
			if !sig.Verify(root[:], pub, domain) {
				return fmt.Errorf("proposer slashing signature did not verify")
			}
		}
		return nil
	}
	return nil
}

// ProcessAttesterSlashings is one of the operations performed
// on each processed beacon block to slash attesters based on
// Casper FFG slashing conditions if any slashable events occurred.
//
// Spec pseudocode definition:
//   def process_attester_slashing(state: BeaconState, attester_slashing: AttesterSlashing) -> None:
//    """
//    Process ``AttesterSlashing`` operation.
//    """
//    attestation_1 = attester_slashing.attestation_1
//    attestation_2 = attester_slashing.attestation_2
//    assert is_slashable_attestation_data(attestation_1.data, attestation_2.data)
//    validate_indexed_attestation(state, attestation_1)
//    validate_indexed_attestation(state, attestation_2)
//
//    slashed_any = False
//    attesting_indices_1 = attestation_1.custody_bit_0_indices + attestation_1.custody_bit_1_indices
//    attesting_indices_2 = attestation_2.custody_bit_0_indices + attestation_2.custody_bit_1_indices
//    for index in sorted(set(attesting_indices_1).intersection(attesting_indices_2)):
//        if is_slashable_validator(state.validators[index], get_current_epoch(state)):
//            slash_validator(state, index)
//            slashed_any = True
//    assert slashed_any
func ProcessAttesterSlashings(
	beaconState *pb.BeaconState,
	body *pb.BeaconBlockBody,
	verifySignatures bool,
) (*pb.BeaconState, error) {
	for idx, slashing := range body.AttesterSlashings {
		if err := verifyAttesterSlashing(beaconState, slashing, verifySignatures); err != nil {
			return nil, fmt.Errorf("could not verify attester slashing #%d: %v", idx, err)
		}
		slashableIndices := slashableAttesterIndices(slashing)
		sort.SliceStable(slashableIndices, func(i, j int) bool {
			return slashableIndices[i] < slashableIndices[j]
		})
		currentEpoch := helpers.CurrentEpoch(beaconState)
		var err error
		var slashedAny bool
		for _, validatorIndex := range slashableIndices {
			if helpers.IsSlashableValidator(beaconState.Validators[validatorIndex], currentEpoch) {
				beaconState, err = v.SlashValidator(beaconState, validatorIndex, 0)
				if err != nil {
					return nil, fmt.Errorf("could not slash validator index %d: %v",
						validatorIndex, err)
				}
				slashedAny = true
			}
		}
		if !slashedAny {
			return nil, errors.New("unable to slash any validator despite confirmed attester slashing")
		}
	}
	return beaconState, nil
}

func verifyAttesterSlashing(beaconState *pb.BeaconState, slashing *pb.AttesterSlashing, verifySignatures bool) error {
	att1 := slashing.Attestation_1
	att2 := slashing.Attestation_2
	data1 := att1.Data
	data2 := att2.Data
	if !IsSlashableAttestationData(data1, data2) {
		return errors.New("attestations are not slashable")
	}
	if err := VerifyIndexedAttestation(beaconState, att1, verifySignatures); err != nil {
		return fmt.Errorf("could not validate indexed attestation: %v", err)
	}
	if err := VerifyIndexedAttestation(beaconState, att2, verifySignatures); err != nil {
		return fmt.Errorf("could not validate indexed attestation: %v", err)
	}
	return nil
}

// IsSlashableAttestationData verifies a slashing against the Casper Proof of Stake FFG rules.
//
// Spec pseudocode definition:
//   def is_slashable_attestation_data(data_1: AttestationData, data_2: AttestationData) -> bool:
//    """
//    Check if ``data_1`` and ``data_2`` are slashable according to Casper FFG rules.
//    """
//    return (
//        # Double vote
//        (data_1 != data_2 and data_1.target.epoch == data_2.target.epoch) or
//        # Surround vote
//        (data_1.source.epoch < data_2.source.epoch and data_2.target.epoch < data_1.target.epoch)
//    )
func IsSlashableAttestationData(data1 *pb.AttestationData, data2 *pb.AttestationData) bool {
	isDoubleVote := !proto.Equal(data1, data2) && data1.Target.Epoch == data2.Target.Epoch
	isSurroundVote := data1.Source.Epoch < data2.Source.Epoch && data2.Target.Epoch < data1.Target.Epoch
	return isDoubleVote || isSurroundVote
}

func slashableAttesterIndices(slashing *pb.AttesterSlashing) []uint64 {
	att1 := slashing.Attestation_1
	att2 := slashing.Attestation_1
	indices1 := append(att1.CustodyBit_0Indices, att1.CustodyBit_1Indices...)
	indices2 := append(att2.CustodyBit_0Indices, att2.CustodyBit_1Indices...)
	return sliceutil.IntersectionUint64(indices1, indices2)
}

// ProcessAttestations applies processing operations to a block's inner attestation
// records. This function returns a list of pending attestations which can then be
// appended to the BeaconState's latest attestations.
func ProcessAttestations(
	beaconState *pb.BeaconState,
	body *pb.BeaconBlockBody,
	verifySignatures bool,
) (*pb.BeaconState, error) {
	var err error
	for idx, attestation := range body.Attestations {
		beaconState, err = ProcessAttestation(beaconState, attestation, verifySignatures)
		if err != nil {
			return nil, fmt.Errorf("could not verify attestation at index %d in block: %v", idx, err)
		}
	}

	return beaconState, nil
}

// ProcessAttestation verifies an input attestation can pass through processing using the given beacon state.
//
// Spec pseudocode definition:
//  def process_attestation(state: BeaconState, attestation: Attestation) -> None:
//    """
//    Process ``Attestation`` operation.
//    """
//    data = attestation.data
//    attestation_slot = get_attestation_data_slot(state, data)
//    assert attestation_slot + MIN_ATTESTATION_INCLUSION_DELAY <= state.slot <= attestation_slot + SLOTS_PER_EPOCH
//
//    pending_attestation = PendingAttestation(
//        data=data,
//        aggregation_bitfield=attestation.aggregation_bitfield,
//        inclusion_delay=state.slot - attestation_slot,
//        proposer_index=get_beacon_proposer_index(state),
//    )
//
//    assert data.target_epoch in (get_previous_epoch(state), get_current_epoch(state))
//    if data.target_epoch == get_current_epoch(state):
//        ffg_data = (state.current_justified_epoch, state.current_justified_root, get_current_epoch(state))
//        parent_crosslink = state.current_crosslinks[data.crosslink.shard]
//        state.current_epoch_attestations.append(pending_attestation)
//    else:
//        ffg_data = (state.previous_justified_epoch, state.previous_justified_root, get_previous_epoch(state))
//        parent_crosslink = state.previous_crosslinks[data.crosslink.shard]
//        state.previous_epoch_attestations.append(pending_attestation)
//
//    # Check FFG data, crosslink data, and signature
//    assert ffg_data == (data.source_epoch, data.source_root, data.target_epoch)
//    assert data.crosslink.start_epoch == parent_crosslink.end_epoch
//    assert data.crosslink.end_epoch == min(data.target_epoch, parent_crosslink.end_epoch + MAX_EPOCHS_PER_CROSSLINK)
//    assert data.crosslink.parent_root == hash_tree_root(parent_crosslink)
//    assert data.crosslink.data_root == ZERO_HASH  # [to be removed in phase 1]
//    validate_indexed_attestation(state, convert_to_indexed(state, attestation))
func ProcessAttestation(beaconState *pb.BeaconState, att *pb.Attestation, verifySignatures bool) (*pb.BeaconState, error) {
	data := att.Data
	attestationSlot, err := helpers.AttestationDataSlot(beaconState, data)
	if err != nil {
		return nil, fmt.Errorf("could not get attestation slot: %v", err)
	}
	minInclusionCheck := attestationSlot+params.BeaconConfig().MinAttestationInclusionDelay <= beaconState.Slot
	epochInclusionCheck := beaconState.Slot <= attestationSlot+params.BeaconConfig().SlotsPerEpoch
	if !minInclusionCheck {
		return nil, fmt.Errorf(
			"attestation slot %d + inclusion delay %d > state slot %d",
			attestationSlot,
			params.BeaconConfig().MinAttestationInclusionDelay,
			beaconState.Slot,
		)
	}
	if !epochInclusionCheck {
		return nil, fmt.Errorf(
			"state slot %d > attestation slot %d + SLOTS_PER_EPOCH %d",
			beaconState.Slot,
			attestationSlot,
			params.BeaconConfig().SlotsPerEpoch,
		)
	}
	proposerIndex, err := helpers.BeaconProposerIndex(beaconState)
	if err != nil {
		return nil, err
	}
	pendingAtt := &pb.PendingAttestation{
		Data:            data,
		AggregationBits: att.AggregationBits,
		InclusionDelay:  beaconState.Slot - attestationSlot,
		ProposerIndex:   proposerIndex,
	}

	if !(data.Target.Epoch == helpers.PrevEpoch(beaconState) || data.Target.Epoch == helpers.CurrentEpoch(beaconState)) {
		return nil, fmt.Errorf(
			"expected target epoch %d == %d or %d",
			data.Target.Epoch,
			helpers.PrevEpoch(beaconState),
			helpers.CurrentEpoch(beaconState),
		)
	}

	var ffgSourceEpoch uint64
	var ffgSourceRoot []byte
	var ffgTargetEpoch uint64
	var parentCrosslink *pb.Crosslink
	if data.Target.Epoch == helpers.CurrentEpoch(beaconState) {
		ffgSourceEpoch = beaconState.CurrentJustifiedCheckpoint.Epoch
		ffgSourceRoot = beaconState.CurrentJustifiedCheckpoint.Root
		ffgTargetEpoch = helpers.CurrentEpoch(beaconState)
		crosslinkShard := data.Crosslink.Shard
		if int(crosslinkShard) >= len(beaconState.CurrentCrosslinks) {
			return nil, fmt.Errorf("invalid shard given in attestation: %d", crosslinkShard)
		}

		parentCrosslink = beaconState.CurrentCrosslinks[crosslinkShard]
		beaconState.CurrentEpochAttestations = append(beaconState.CurrentEpochAttestations, pendingAtt)
	} else {
		ffgSourceEpoch = beaconState.PreviousJustifiedCheckpoint.Epoch
		ffgSourceRoot = beaconState.PreviousJustifiedCheckpoint.Root
		ffgTargetEpoch = helpers.PrevEpoch(beaconState)
		crosslinkShard := data.Crosslink.Shard
		if int(crosslinkShard) >= len(beaconState.PreviousCrosslinks) {
			return nil, fmt.Errorf("invalid shard given in attestation: %d", crosslinkShard)
		}
		parentCrosslink = beaconState.PreviousCrosslinks[crosslinkShard]
		beaconState.PreviousEpochAttestations = append(beaconState.PreviousEpochAttestations, pendingAtt)
	}
	if data.Source.Epoch != ffgSourceEpoch {
		return nil, fmt.Errorf("expected source epoch %d, received %d", ffgSourceEpoch, data.Source.Epoch)
	}
	if !bytes.Equal(data.Source.Root, ffgSourceRoot) {
		return nil, fmt.Errorf("expected source root %#x, received %#x", ffgSourceRoot, data.Source.Root)
	}
	if data.Target.Epoch != ffgTargetEpoch {
		return nil, fmt.Errorf("expected target epoch %d, received %d", ffgTargetEpoch, data.Target.Epoch)
	}
	endEpoch := parentCrosslink.EndEpoch + params.BeaconConfig().MaxEpochsPerCrosslink
	if data.Target.Epoch < endEpoch {
		endEpoch = data.Target.Epoch
	}
	if data.Crosslink.StartEpoch != parentCrosslink.EndEpoch {
		return nil, fmt.Errorf("expected crosslink start epoch %d, received %d",
			parentCrosslink.EndEpoch, data.Crosslink.StartEpoch)
	}
	if data.Crosslink.EndEpoch != endEpoch {
		return nil, fmt.Errorf("expected crosslink end epoch %d, received %d",
			endEpoch, data.Crosslink.EndEpoch)
	}
	crosslinkParentRoot, err := ssz.HashTreeRoot(parentCrosslink)
	if err != nil {
		return nil, fmt.Errorf("could not tree hash parent crosslink: %v", err)
	}
	if !bytes.Equal(data.Crosslink.ParentRoot, crosslinkParentRoot[:]) {
		return nil, fmt.Errorf(
			"mismatched parent crosslink root, expected %#x, received %#x",
			crosslinkParentRoot,
			data.Crosslink.ParentRoot,
		)
	}
	// To be removed in Phase 1
	if !bytes.Equal(data.Crosslink.DataRoot, params.BeaconConfig().ZeroHash[:]) {
		return nil, fmt.Errorf("expected data root %#x == ZERO_HASH", data.Crosslink.DataRoot)
	}
	indexedAtt, err := ConvertToIndexed(beaconState, att)
	if err != nil {
		return nil, fmt.Errorf("could not convert to indexed attestation: %v", err)
	}
	if err := VerifyIndexedAttestation(beaconState, indexedAtt, verifySignatures); err != nil {
		return nil, fmt.Errorf("could not verify indexed attestation: %v", err)
	}
	return beaconState, nil
}

// ConvertToIndexed converts attestation to (almost) indexed-verifiable form.
//
// Spec pseudocode definition:
//   def convert_to_indexed(state: BeaconState, attestation: Attestation) -> IndexedAttestation:
//    """
//    Convert ``attestation`` to (almost) indexed-verifiable form.
//    """
//    attesting_indices = get_attesting_indices(state, attestation.data, attestation.aggregation_bitfield)
//    custody_bit_1_indices = get_attesting_indices(state, attestation.data, attestation.custody_bitfield)
//    assert custody_bit_1_indices.issubset(attesting_indices)
//    custody_bit_0_indices = attesting_indices.difference(custody_bit_1_indices)
//
//    return IndexedAttestation(
//        custody_bit_0_indices=sorted(custody_bit_0_indices),
//        custody_bit_1_indices=sorted(custody_bit_1_indices),
//        data=attestation.data,
//        signature=attestation.signature,
//    )
func ConvertToIndexed(state *pb.BeaconState, attestation *pb.Attestation) (*pb.IndexedAttestation, error) {
	attIndices, err := helpers.AttestingIndices(state, attestation.Data, attestation.AggregationBits)
	if err != nil {
		return nil, fmt.Errorf("could not get attesting indices: %v", err)
	}
	cb1i, err := helpers.AttestingIndices(state, attestation.Data, attestation.CustodyBits)
	if err != nil {
		return nil, err
	}
	if !sliceutil.SubsetUint64(cb1i, attIndices) {
		return nil, fmt.Errorf("%v is not a subset of %v", cb1i, attIndices)
	}
	cb1Map := make(map[uint64]bool)
	for _, idx := range cb1i {
		cb1Map[idx] = true
	}
	cb0i := []uint64{}
	for _, idx := range attIndices {
		if !cb1Map[idx] {
			cb0i = append(cb0i, idx)
		}
	}
	sort.Slice(cb0i, func(i, j int) bool {
		return cb0i[i] < cb0i[j]
	})

	sort.Slice(cb1i, func(i, j int) bool {
		return cb1i[i] < cb1i[j]
	})
	inAtt := &pb.IndexedAttestation{
		Data:                attestation.Data,
		Signature:           attestation.Signature,
		CustodyBit_0Indices: cb0i,
		CustodyBit_1Indices: cb1i,
	}
	return inAtt, nil
}

// VerifyIndexedAttestation determines the validity of an indexed attestation.
// WIP - signing is not implemented until BLS is integrated into Prysm.
//
// Spec pseudocode definition:
//  def is_valid_indexed_attestation(state: BeaconState, indexed_attestation: IndexedAttestation) -> bool:
//    """
//    Verify validity of ``indexed_attestation``.
//    """
//    bit_0_indices = indexed_attestation.custody_bit_0_indices
//    bit_1_indices = indexed_attestation.custody_bit_1_indices
//
//    # Verify no index has custody bit equal to 1 [to be removed in phase 1]
//    if not len(bit_1_indices) == 0:
//        return False
//    # Verify max number of indices
//    if not len(bit_0_indices) + len(bit_1_indices) <= MAX_VALIDATORS_PER_COMMITTEE:
//        return False
//    # Verify index sets are disjoint
//    if not len(set(bit_0_indices).intersection(bit_1_indices)) == 0:
//        return False
//    # Verify indices are sorted
//    if not (bit_0_indices == sorted(bit_0_indices) and bit_1_indices == sorted(bit_1_indices)):
//        return False
//    # Verify aggregate signature
//    if not bls_verify_multiple(
//        pubkeys=[
//            bls_aggregate_pubkeys([state.validators[i].pubkey for i in bit_0_indices]),
//            bls_aggregate_pubkeys([state.validators[i].pubkey for i in bit_1_indices]),
//        ],
//        message_hashes=[
//            hash_tree_root(AttestationDataAndCustodyBit(data=indexed_attestation.data, custody_bit=0b0)),
//            hash_tree_root(AttestationDataAndCustodyBit(data=indexed_attestation.data, custody_bit=0b1)),
//        ],
//        signature=indexed_attestation.signature,
//        domain=get_domain(state, DOMAIN_ATTESTATION, indexed_attestation.data.target.epoch),
//    ):
//        return False
//    return True
func VerifyIndexedAttestation(beaconState *pb.BeaconState, indexedAtt *pb.IndexedAttestation, verifySignatures bool) error {
	custodyBit0Indices := indexedAtt.CustodyBit_0Indices
	custodyBit1Indices := indexedAtt.CustodyBit_1Indices

	// To be removed in phase 1
	if len(custodyBit1Indices) != 0 {
		return fmt.Errorf("expected no bit 1 indices, received %v", len(custodyBit1Indices))
	}

	maxIndices := params.BeaconConfig().MaxValidatorsPerCommittee
	totalIndicesLength := uint64(len(custodyBit0Indices) + len(custodyBit1Indices))
	if totalIndicesLength > maxIndices {
		return fmt.Errorf("over max number of allowed indices per attestation: %d", totalIndicesLength)
	}
	custodyBitIntersection := sliceutil.IntersectionUint64(custodyBit0Indices, custodyBit1Indices)
	if len(custodyBitIntersection) != 0 {
		return fmt.Errorf("expected disjoint indices intersection, received %v", custodyBitIntersection)
	}

	copiedBit0Indices := make([]uint64, len(custodyBit0Indices))
	copy(copiedBit0Indices, custodyBit0Indices)

	sort.SliceStable(copiedBit0Indices, func(i, j int) bool {
		return copiedBit0Indices[i] < copiedBit0Indices[j]
	})
	if !reflect.DeepEqual(copiedBit0Indices, custodyBit0Indices) {
		return fmt.Errorf("custody Bit0 indices are not sorted, wanted %v but got %v", copiedBit0Indices, custodyBit0Indices)
	}

	copiedBit1Indices := make([]uint64, len(custodyBit1Indices))
	copy(copiedBit1Indices, custodyBit1Indices)

	sort.SliceStable(copiedBit1Indices, func(i, j int) bool {
		return copiedBit1Indices[i] < copiedBit1Indices[j]
	})
<<<<<<< HEAD
	if !reflect.DeepEqual(copiedBit1Indices, custodyBit1Indices) {
=======
	if len(custodyBit1Indices) > 0 && !reflect.DeepEqual(copiedBit1Indices, custodyBit1Indices) {
>>>>>>> ff589d70
		return fmt.Errorf("custody Bit1 indices are not sorted, wanted %v but got %v", copiedBit1Indices, custodyBit1Indices)
	}

	if verifySignatures {
		domain := helpers.Domain(beaconState, indexedAtt.Data.Target.Epoch, params.BeaconConfig().DomainAttestation)
		var pubkeys []*bls.PublicKey
		if len(custodyBit0Indices) > 0 {
			pubkey, err := bls.PublicKeyFromBytes(beaconState.Validators[custodyBit0Indices[0]].Pubkey)
			if err != nil {
				return fmt.Errorf("could not deserialize validator public key: %v", err)
			}
			for _, i := range custodyBit0Indices[1:] {
				pk, err := bls.PublicKeyFromBytes(beaconState.Validators[i].Pubkey)
				if err != nil {
					return fmt.Errorf("could not deserialize validator public key: %v", err)
				}
				pubkey.Aggregate(pk)
			}
			pubkeys = append(pubkeys, pubkey)
		}
		if len(custodyBit1Indices) > 0 {
			pubkey, err := bls.PublicKeyFromBytes(beaconState.Validators[custodyBit1Indices[0]].Pubkey)
			if err != nil {
				return fmt.Errorf("could not deserialize validator public key: %v", err)
			}
			for _, i := range custodyBit1Indices[1:] {
				pk, err := bls.PublicKeyFromBytes(beaconState.Validators[i].Pubkey)
				if err != nil {
					return fmt.Errorf("could not deserialize validator public key: %v", err)
				}
				pubkey.Aggregate(pk)
			}
			pubkeys = append(pubkeys, pubkey)
		}

		cus0 := &pb.AttestationDataAndCustodyBit{Data: indexedAtt.Data, CustodyBit: false}
		cus1 := &pb.AttestationDataAndCustodyBit{Data: indexedAtt.Data, CustodyBit: true}
		cus0Root, err := ssz.HashTreeRoot(cus0)
		if err != nil {
			return fmt.Errorf("could not tree hash att data and custody bit 0: %v", err)
		}
		cus1Root, err := ssz.HashTreeRoot(cus1)
		if err != nil {
			return fmt.Errorf("could not tree hash att data and custody bit 1: %v", err)
		}
		msgs := append(cus0Root[:], cus1Root[:]...)

		sig, err := bls.SignatureFromBytes(indexedAtt.Signature)
		if err != nil {
			return fmt.Errorf("could not convert bytes to signature: %v", err)
		}

		hasVotes := len(custodyBit0Indices) > 0 || len(custodyBit1Indices) > 0

		if hasVotes && !sig.VerifyAggregate(pubkeys, msgs, domain) {
			return fmt.Errorf("attestation aggregation signature did not verify")
		}
	}
	return nil
}

// ProcessDeposits is one of the operations performed on each processed
// beacon block to verify queued validators from the Ethereum 1.0 Deposit Contract
// into the beacon chain.
//
// Spec pseudocode definition:
//   For each deposit in block.body.deposits:
//     process_deposit(state, deposit)
func ProcessDeposits(
	beaconState *pb.BeaconState,
	body *pb.BeaconBlockBody,
	verifySignatures bool,
) (*pb.BeaconState, error) {
	var err error
	deposits := body.Deposits

	valIndexMap := stateutils.ValidatorIndexMap(beaconState)
	for _, deposit := range deposits {
		beaconState, err = ProcessDeposit(beaconState, deposit, valIndexMap, verifySignatures, true)
		if err != nil {
			return nil, fmt.Errorf("could not process deposit from %#x: %v", bytesutil.Trunc(deposit.Data.Pubkey), err)
		}
	}
	return beaconState, nil
}

// ProcessDeposit takes in a deposit object and inserts it
// into the registry as a new validator or balance change.
//
// Spec pseudocode definition:
//   def process_deposit(state: BeaconState, deposit: Deposit) -> None:
//     """
//     Process an Eth1 deposit, registering a validator or increasing its balance.
//     """
//     # Verify the Merkle branch
//     assert verify_merkle_branch(
//         leaf=hash_tree_root(deposit.data),
//         proof=deposit.proof,
//         depth=DEPOSIT_CONTRACT_TREE_DEPTH,
//         index=deposit.index,
//         root=state.latest_eth1_data.deposit_root,
//     )
//
//     # Deposits must be processed in order
//     assert deposit.index == state.deposit_index
//     state.deposit_index += 1
//
//     pubkey = deposit.data.pubkey
//     amount = deposit.data.amount
//     validator_pubkeys = [v.pubkey for v in state.validator_registry]
//     if pubkey not in validator_pubkeys:
//         # Verify the deposit signature (proof of possession).
//         # Invalid signatures are allowed by the deposit contract, and hence included on-chain, but must not be processed.
//         if not bls_verify(pubkey, signing_root(deposit.data), deposit.data.signature, get_domain(state, DOMAIN_DEPOSIT)):
//             return
//
//         # Add validator and balance entries
//         state.validator_registry.append(Validator(
//             pubkey=pubkey,
//             withdrawal_credentials=deposit.data.withdrawal_credentials,
//             activation_eligibility_epoch=FAR_FUTURE_EPOCH,
//             activation_epoch=FAR_FUTURE_EPOCH,
//             exit_epoch=FAR_FUTURE_EPOCH,
//             withdrawable_epoch=FAR_FUTURE_EPOCH,
//             effective_balance=min(amount - amount % EFFECTIVE_BALANCE_INCREMENT, MAX_EFFECTIVE_BALANCE)
//         ))
//         state.balances.append(amount)
//     else:
//         # Increase balance by deposit amount
//         index = validator_pubkeys.index(pubkey)
//         increase_balance(state, index, amount)
func ProcessDeposit(
	beaconState *pb.BeaconState,
	deposit *pb.Deposit,
	valIndexMap map[[32]byte]int,
	verifySignatures bool,
	verifyTree bool,
) (*pb.BeaconState, error) {
	if err := verifyDeposit(beaconState, deposit, verifyTree); err != nil {
		return nil, fmt.Errorf("could not verify deposit from #%x: %v", bytesutil.Trunc(deposit.Data.Pubkey), err)
	}
	beaconState.Eth1DepositIndex++
	pubKey := deposit.Data.Pubkey
	amount := deposit.Data.Amount
	index, ok := valIndexMap[bytesutil.ToBytes32(pubKey)]
	if !ok {
		if verifySignatures {
			pub, err := bls.PublicKeyFromBytes(pubKey)
			if err != nil {
				return nil, fmt.Errorf("could not deserialize validator public key: %v", err)
			}
			domain := helpers.Domain(beaconState, helpers.CurrentEpoch(beaconState), params.BeaconConfig().DomainDeposit)
			sig, err := bls.SignatureFromBytes(deposit.Data.Signature)
			if err != nil {
				return nil, fmt.Errorf("could not convert bytes to signature: %v", err)
			}
			root, err := ssz.SigningRoot(deposit.Data)
			if err != nil {
				return nil, fmt.Errorf("could not sign root for deposit data: %v", err)
			}
			if !sig.Verify(root[:], pub, domain) {
				return nil, fmt.Errorf("deposit signature did not verify")
			}
		}
		effectiveBalance := amount - (amount % params.BeaconConfig().EffectiveBalanceIncrement)
		if params.BeaconConfig().MaxEffectiveBalance < effectiveBalance {
			effectiveBalance = params.BeaconConfig().MaxEffectiveBalance
		}
		beaconState.Validators = append(beaconState.Validators, &pb.Validator{
			Pubkey:                     pubKey,
			WithdrawalCredentials:      deposit.Data.WithdrawalCredentials,
			ActivationEligibilityEpoch: params.BeaconConfig().FarFutureEpoch,
			ActivationEpoch:            params.BeaconConfig().FarFutureEpoch,
			ExitEpoch:                  params.BeaconConfig().FarFutureEpoch,
			WithdrawableEpoch:          params.BeaconConfig().FarFutureEpoch,
			EffectiveBalance:           effectiveBalance,
		})
		beaconState.Balances = append(beaconState.Balances, amount)
	} else {
		beaconState = helpers.IncreaseBalance(beaconState, uint64(index), amount)
	}

	return beaconState, nil
}

func verifyDeposit(beaconState *pb.BeaconState, deposit *pb.Deposit, verifyTree bool) error {
	if verifyTree {
		// Verify Merkle proof of deposit and deposit trie root.
		receiptRoot := beaconState.Eth1Data.DepositRoot
		leaf, err := hashutil.DepositHash(deposit.Data)
		if err != nil {
			return fmt.Errorf("could not tree hash deposit data: %v", err)
		}
		if ok := trieutil.VerifyMerkleProof(
			receiptRoot,
			leaf[:],
			int(beaconState.Eth1DepositIndex),
			deposit.Proof,
		); !ok {
			return fmt.Errorf(
				"deposit merkle branch of deposit root did not verify for root: %#x",
				receiptRoot,
			)
		}
	}

	return nil
}

// ProcessVoluntaryExits is one of the operations performed
// on each processed beacon block to determine which validators
// should exit the state's validator registry.
//
// Spec pseudocode definition:
//   def process_voluntary_exit(state: BeaconState, exit: VoluntaryExit) -> None:
//    """
//    Process ``VoluntaryExit`` operation.
//    """
//    validator = state.validator_registry[exit.validator_index]
//    # Verify the validator is active
//    assert is_active_validator(validator, get_current_epoch(state))
//    # Verify the validator has not yet exited
//    assert validator.exit_epoch == FAR_FUTURE_EPOCH
//    # Exits must specify an epoch when they become valid; they are not valid before then
//    assert get_current_epoch(state) >= exit.epoch
//    # Verify the validator has been active long enough
//    assert get_current_epoch(state) >= validator.activation_epoch + PERSISTENT_COMMITTEE_PERIOD
//    # Verify signature
//    domain = get_domain(state, DOMAIN_VOLUNTARY_EXIT, exit.epoch)
//    assert bls_verify(validator.pubkey, signing_root(exit), exit.signature, domain)
//    # Initiate exit
//    initiate_validator_exit(state, exit.validator_index)
func ProcessVoluntaryExits(
	beaconState *pb.BeaconState,
	body *pb.BeaconBlockBody,
	verifySignatures bool,
) (*pb.BeaconState, error) {
	var err error
	exits := body.VoluntaryExits

	for idx, exit := range exits {
		if err := verifyExit(beaconState, exit, verifySignatures); err != nil {
			return nil, fmt.Errorf("could not verify exit #%d: %v", idx, err)
		}
		beaconState, err = v.InitiateValidatorExit(beaconState, exit.ValidatorIndex)
		if err != nil {
			return nil, err
		}
	}
	return beaconState, nil
}

func verifyExit(beaconState *pb.BeaconState, exit *pb.VoluntaryExit, verifySignatures bool) error {
	if int(exit.ValidatorIndex) >= len(beaconState.Validators) {
		return fmt.Errorf("validator index out of bound %d > %d", exit.ValidatorIndex, len(beaconState.Validators))
	}

	validator := beaconState.Validators[exit.ValidatorIndex]
	currentEpoch := helpers.CurrentEpoch(beaconState)
	// Verify the validator is active.
	if !helpers.IsActiveValidator(validator, currentEpoch) {
		return errors.New("non-active validator cannot exit")
	}
	// Verify the validator has not yet exited.
	if validator.ExitEpoch != params.BeaconConfig().FarFutureEpoch {
		return fmt.Errorf("validator has already exited at epoch: %v", validator.ExitEpoch)
	}
	// Exits must specify an epoch when they become valid; they are not valid before then.
	if currentEpoch < exit.Epoch {
		return fmt.Errorf("expected current epoch >= exit epoch, received %d < %d", currentEpoch, exit.Epoch)
	}
	// Verify the validator has been active long enough.
	if currentEpoch < validator.ActivationEpoch+params.BeaconConfig().PersistentCommitteePeriod {
		return fmt.Errorf(
			"validator has not been active long enough to exit, wanted epoch %d >= %d",
			currentEpoch,
			validator.ActivationEpoch+params.BeaconConfig().PersistentCommitteePeriod,
		)
	}
	if verifySignatures {
		pub, err := bls.PublicKeyFromBytes(validator.Pubkey)
		if err != nil {
			return fmt.Errorf("could not deserialize validator public key: %v", err)
		}
		domain := helpers.Domain(beaconState, exit.Epoch, params.BeaconConfig().DomainVoluntaryExit)
		sig, err := bls.SignatureFromBytes(exit.Signature)
		if err != nil {
			return fmt.Errorf("could not convert bytes to signature: %v", err)
		}
		root, err := ssz.SigningRoot(exit)
		if err != nil {
			return fmt.Errorf("could not sign root for header: %v", err)
		}
		if !sig.Verify(root[:], pub, domain) {
			return fmt.Errorf("voluntary exit signature did not verify")
		}
	}
	return nil
}

// ProcessTransfers is one of the operations performed
// on each processed beacon block to determine transfers between beacon chain balances.
//
// Spec pseudocode definition:
//   def process_transfer(state: BeaconState, transfer: Transfer) -> None:
//    """
//    Process ``Transfer`` operation.
//    """
//    # Verify the balance the covers amount and fee (with overflow protection)
//	  assert state.balances[transfer.sender] >= max(transfer.amount + transfer.fee, transfer.amount, transfer.fee)
//    # A transfer is valid in only one slot
//    assert state.slot == transfer.slot
//    # Sender must satisfy at least one of the following conditions in the parenthesis:
//    assert (
//		  # * Has not been activated
//        state.validator_registry[transfer.sender].activation_eligibility_epoch == FAR_FUTURE_EPOCH or
//        # * Is withdrawable
//        get_current_epoch(state) >= state.validator_registry[transfer.sender].withdrawable_epoch or
//        # * Balance after transfer is more than the effective balance threshold
//        transfer.amount + transfer.fee + MAX_EFFECTIVE_BALANCE <= state.balances[transfer.sender]
//    )
//    # Verify that the pubkey is valid
//    assert (
//        state.validator_registry[transfer.sender].withdrawal_credentials ==
//        int_to_bytes(BLS_WITHDRAWAL_PREFIX, length=1) + hash(transfer.pubkey)[1:]
//    )
//    # Verify that the signature is valid
//    assert bls_verify(transfer.pubkey, signing_root(transfer), transfer.signature, get_domain(state, DOMAIN_TRANSFER))
//    # Process the transfer
//    decrease_balance(state, transfer.sender, transfer.amount + transfer.fee)
//    increase_balance(state, transfer.recipient, transfer.amount)
//    increase_balance(state, get_beacon_proposer_index(state), transfer.fee)
//    # Verify balances are not dust
//    assert not (0 < state.balances[transfer.sender] < MIN_DEPOSIT_AMOUNT)
//    assert not (0 < state.balances[transfer.recipient] < MIN_DEPOSIT_AMOUNT)
func ProcessTransfers(
	beaconState *pb.BeaconState,
	body *pb.BeaconBlockBody,
	verifySignatures bool,
) (*pb.BeaconState, error) {
	transfers := body.Transfers

	for idx, transfer := range transfers {
		if err := verifyTransfer(beaconState, transfer, verifySignatures); err != nil {
			return nil, fmt.Errorf("could not verify transfer %d: %v", idx, err)
		}
		// Process the transfer between accounts.
		beaconState = helpers.DecreaseBalance(beaconState, transfer.Sender, transfer.Amount+transfer.Fee)
		beaconState = helpers.IncreaseBalance(beaconState, transfer.Recipient, transfer.Amount)
		proposerIndex, err := helpers.BeaconProposerIndex(beaconState)
		if err != nil {
			return nil, fmt.Errorf("could not determine beacon proposer index: %v", err)
		}
		beaconState = helpers.IncreaseBalance(beaconState, proposerIndex, transfer.Fee)

		// Finally, we verify balances will not go below the mininum.
		if beaconState.Balances[transfer.Sender] < params.BeaconConfig().MinDepositAmount &&
			0 < beaconState.Balances[transfer.Sender] {
			return nil, fmt.Errorf(
				"sender balance below critical level: %v",
				beaconState.Balances[transfer.Sender],
			)
		}
		if beaconState.Balances[transfer.Recipient] < params.BeaconConfig().MinDepositAmount &&
			0 < beaconState.Balances[transfer.Recipient] {
			return nil, fmt.Errorf(
				"recipient balance below critical level: %v",
				beaconState.Balances[transfer.Recipient],
			)
		}
	}
	return beaconState, nil
}

func verifyTransfer(beaconState *pb.BeaconState, transfer *pb.Transfer, verifySignatures bool) error {
	if transfer.Sender > uint64(len(beaconState.Validators)) {
		return errors.New("transfer sender index out of bounds in validator registry")
	}

	maxVal := transfer.Fee
	if transfer.Amount > maxVal {
		maxVal = transfer.Amount
	}
	if transfer.Amount+transfer.Fee > maxVal {
		maxVal = transfer.Amount + transfer.Fee
	}
	sender := beaconState.Validators[transfer.Sender]
	senderBalance := beaconState.Balances[transfer.Sender]
	// Verify the balance the covers amount and fee (with overflow protection).
	if senderBalance < maxVal {
		return fmt.Errorf("expected sender balance %d >= %d", senderBalance, maxVal)
	}
	// A transfer is valid in only one slot.
	if beaconState.Slot != transfer.Slot {
		return fmt.Errorf("expected beacon state slot %d == transfer slot %d", beaconState.Slot, transfer.Slot)
	}

	// Sender must be not yet eligible for activation, withdrawn, or transfer balance over MAX_EFFECTIVE_BALANCE.
	senderNotActivationEligible := sender.ActivationEligibilityEpoch == params.BeaconConfig().FarFutureEpoch
	senderNotWithdrawn := helpers.CurrentEpoch(beaconState) >= sender.WithdrawableEpoch
	underMaxTransfer := transfer.Amount+transfer.Fee+params.BeaconConfig().MaxEffectiveBalance <= senderBalance

	if !(senderNotActivationEligible || senderNotWithdrawn || underMaxTransfer) {
		return fmt.Errorf(
			"expected activation eligiblity: false or withdrawn: false or over max transfer: false, received %v %v %v",
			senderNotActivationEligible,
			senderNotWithdrawn,
			underMaxTransfer,
		)
	}
	// Verify that the pubkey is valid.
	buf := []byte{params.BeaconConfig().BLSWithdrawalPrefixByte}
	hashed := hashutil.Hash(transfer.Pubkey)
	buf = append(buf, hashed[:][1:]...)
	if !bytes.Equal(sender.WithdrawalCredentials, buf) {
		return fmt.Errorf("invalid public key, expected %v, received %v", buf, sender.WithdrawalCredentials)
	}
	if verifySignatures {
		pub, err := bls.PublicKeyFromBytes(transfer.Pubkey)
		if err != nil {
			return fmt.Errorf("could not deserialize validator public key: %v", err)
		}
		domain := helpers.Domain(beaconState, helpers.CurrentEpoch(beaconState), params.BeaconConfig().DomainTransfer)
		sig, err := bls.SignatureFromBytes(transfer.Signature)
		if err != nil {
			return fmt.Errorf("could not convert bytes to signature: %v", err)
		}
		root, err := ssz.SigningRoot(transfer)
		if err != nil {
			return fmt.Errorf("could not sign root for header: %v", err)
		}
		if !sig.Verify(root[:], pub, domain) {
			return fmt.Errorf("transfer signature did not verify")
		}
	}
	return nil
}

// ClearEth1DataVoteCache clears the eth1 data vote count cache.
func ClearEth1DataVoteCache() {
	eth1DataCache = cache.NewEth1DataVoteCache()
}<|MERGE_RESOLUTION|>--- conflicted
+++ resolved
@@ -726,11 +726,7 @@
 	sort.SliceStable(copiedBit1Indices, func(i, j int) bool {
 		return copiedBit1Indices[i] < copiedBit1Indices[j]
 	})
-<<<<<<< HEAD
-	if !reflect.DeepEqual(copiedBit1Indices, custodyBit1Indices) {
-=======
 	if len(custodyBit1Indices) > 0 && !reflect.DeepEqual(copiedBit1Indices, custodyBit1Indices) {
->>>>>>> ff589d70
 		return fmt.Errorf("custody Bit1 indices are not sorted, wanted %v but got %v", copiedBit1Indices, custodyBit1Indices)
 	}
 
