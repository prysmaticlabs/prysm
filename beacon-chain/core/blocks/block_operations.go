package blocks

import (
	"bytes"
	"context"
	"encoding/binary"

	"fmt"
	"sort"

	"github.com/gogo/protobuf/proto"
	"github.com/pkg/errors"
	ethpb "github.com/prysmaticlabs/ethereumapis/eth/v1alpha1"
	"github.com/prysmaticlabs/go-ssz"
	"github.com/prysmaticlabs/prysm/beacon-chain/cache"
	"github.com/prysmaticlabs/prysm/beacon-chain/core/helpers"
	"github.com/prysmaticlabs/prysm/beacon-chain/core/state/stateutils"
	v "github.com/prysmaticlabs/prysm/beacon-chain/core/validators"
	pb "github.com/prysmaticlabs/prysm/proto/beacon/p2p/v1"
	"github.com/prysmaticlabs/prysm/shared/bls"
	"github.com/prysmaticlabs/prysm/shared/bytesutil"
	"github.com/prysmaticlabs/prysm/shared/featureconfig"
	"github.com/prysmaticlabs/prysm/shared/hashutil"
	"github.com/prysmaticlabs/prysm/shared/params"
	"github.com/prysmaticlabs/prysm/shared/sliceutil"
	"github.com/prysmaticlabs/prysm/shared/trieutil"
	"github.com/sirupsen/logrus"
	"go.opencensus.io/trace"
)

var log = logrus.WithField("prefix", "blocks")

var eth1DataCache = cache.NewEth1DataVoteCache()

// ErrSigFailedToVerify returns when a signature of a block object(ie attestation, slashing, exit... etc)
// failed to verify.
var ErrSigFailedToVerify = errors.New("signature did not verify")

func verifySigningRoot(obj interface{}, pub []byte, signature []byte, domain uint64) error {
	publicKey, err := bls.PublicKeyFromBytes(pub)
	if err != nil {
		return errors.Wrap(err, "could not convert bytes to public key")
	}
	sig, err := bls.SignatureFromBytes(signature)
	if err != nil {
		return errors.Wrap(err, "could not convert bytes to signature")
	}
	root, err := ssz.SigningRoot(obj)
	if err != nil {
		return errors.Wrap(err, "could not get signing root")
	}
	if !sig.Verify(root[:], publicKey, domain) {
		return ErrSigFailedToVerify
	}
	return nil
}

func verifySignature(signedData []byte, pub []byte, signature []byte, domain uint64) error {
	publicKey, err := bls.PublicKeyFromBytes(pub)
	if err != nil {
		return errors.Wrap(err, "could not convert bytes to public key")
	}
	sig, err := bls.SignatureFromBytes(signature)
	if err != nil {
		return errors.Wrap(err, "could not convert bytes to signature")
	}
	if !sig.Verify(signedData, publicKey, domain) {
		return ErrSigFailedToVerify
	}
	return nil
}

// ProcessEth1DataInBlock is an operation performed on each
// beacon block to ensure the ETH1 data votes are processed
// into the beacon state.
//
// Official spec definition:
//   def process_eth1_data(state: BeaconState, body: BeaconBlockBody) -> None:
//    state.eth1_data_votes.append(body.eth1_data)
//    if state.eth1_data_votes.count(body.eth1_data) * 2 > SLOTS_PER_ETH1_VOTING_PERIOD:
//        state.latest_eth1_data = body.eth1_data
func ProcessEth1DataInBlock(beaconState *pb.BeaconState, block *ethpb.BeaconBlock) (*pb.BeaconState, error) {
	beaconState.Eth1DataVotes = append(beaconState.Eth1DataVotes, block.Body.Eth1Data)

	hasSupport, err := Eth1DataHasEnoughSupport(beaconState, block.Body.Eth1Data)
	if err != nil {
		return nil, err
	}

	if hasSupport {
		beaconState.Eth1Data = block.Body.Eth1Data
	}

	return beaconState, nil
}

// Eth1DataHasEnoughSupport returns true when the given eth1data has more than 50% votes in the
// eth1 voting period. A vote is cast by including eth1data in a block and part of state processing
// appends eth1data to the state in the Eth1DataVotes list. Iterating through this list checks the
// votes to see if they match the eth1data.
func Eth1DataHasEnoughSupport(beaconState *pb.BeaconState, data *ethpb.Eth1Data) (bool, error) {
	voteCount := uint64(0)
	var eth1DataHash [32]byte
	var err error
	if featureconfig.Get().EnableEth1DataVoteCache {
		eth1DataHash, err = hashutil.HashProto(data)
		if err != nil {
			return false, errors.Wrap(err, "could not hash eth1data")
		}
		voteCount, err = eth1DataCache.Eth1DataVote(eth1DataHash)
		if err != nil {
			return false, errors.Wrap(err, "could not retrieve eth1 data vote cache")
		}

	}
	if voteCount == 0 {
		for _, vote := range beaconState.Eth1DataVotes {
			if proto.Equal(vote, data) {
				voteCount++
			}
		}
	} else {
		voteCount++
	}

	if featureconfig.Get().EnableEth1DataVoteCache {
		if err := eth1DataCache.AddEth1DataVote(&cache.Eth1DataVote{
			Eth1DataHash: eth1DataHash,
			VoteCount:    voteCount,
		}); err != nil {
			return false, errors.Wrap(err, "could not save eth1 data vote cache")
		}
	}

	// If 50+% majority converged on the same eth1data, then it has enough support to update the
	// state.
	return voteCount*2 > params.BeaconConfig().SlotsPerEth1VotingPeriod, nil
}

// ProcessBlockHeader validates a block by its header.
//
// Spec pseudocode definition:
//
//  def process_block_header(state: BeaconState, block: BeaconBlock) -> None:
//    # Verify that the slots match
//    assert block.slot == state.slot
//    # Verify that the parent matches
//    assert block.parent_root == signing_root(state.latest_block_header)
//    # Save current block as the new latest block
//    state.latest_block_header = BeaconBlockHeader(
//        slot=block.slot,
//        parent_root=block.parent_root,
//        # state_root: zeroed, overwritten in the next `process_slot` call
//        body_root=hash_tree_root(block.body),
//		  # signature is always zeroed
//    )
//    # Verify proposer is not slashed
//    proposer = state.validators[get_beacon_proposer_index(state)]
//    assert not proposer.slashed
//    # Verify proposer signature
//    assert bls_verify(proposer.pubkey, signing_root(block), block.signature, get_domain(state, DOMAIN_BEACON_PROPOSER))
func ProcessBlockHeader(
	beaconState *pb.BeaconState,
	block *ethpb.BeaconBlock,
) (*pb.BeaconState, error) {
	beaconState, err := ProcessBlockHeaderNoVerify(beaconState, block)
	if err != nil {
		return nil, err
	}

	idx, err := helpers.BeaconProposerIndex(beaconState)
	if err != nil {
		return nil, err
	}
	proposer := beaconState.Validators[idx]
	if proposer.Slashed {
		return nil, fmt.Errorf("proposer at index %d was previously slashed", idx)
	}

	// Verify proposer signature.
	currentEpoch := helpers.CurrentEpoch(beaconState)
	domain := helpers.Domain(beaconState.Fork, currentEpoch, params.BeaconConfig().DomainBeaconProposer)
	if err := verifySigningRoot(block, proposer.PublicKey, block.Signature, domain); err != nil {
		return nil, ErrSigFailedToVerify
	}

	return beaconState, nil
}

// ProcessBlockHeaderNoVerify validates a block by its header but skips proposer
// signature verification.
//
// WARNING: This method does not verify proposer signature. This is used for proposer to compute state root
// using a unsigned block.
//
// Spec pseudocode definition:
//  def process_block_header(state: BeaconState, block: BeaconBlock) -> None:
//    # Verify that the slots match
//    assert block.slot == state.slot
//    # Verify that the parent matches
//    assert block.parent_root == signing_root(state.latest_block_header)
//    # Save current block as the new latest block
//    state.latest_block_header = BeaconBlockHeader(
//        slot=block.slot,
//        parent_root=block.parent_root,
//        # state_root: zeroed, overwritten in the next `process_slot` call
//        body_root=hash_tree_root(block.body),
//		  # signature is always zeroed
//    )
//    # Verify proposer is not slashed
//    proposer = state.validators[get_beacon_proposer_index(state)]
//    assert not proposer.slashed
func ProcessBlockHeaderNoVerify(
	beaconState *pb.BeaconState,
	block *ethpb.BeaconBlock,
) (*pb.BeaconState, error) {
	if beaconState.Slot != block.Slot {
		return nil, fmt.Errorf("state slot: %d is different then block slot: %d", beaconState.Slot, block.Slot)
	}

	parentRoot, err := ssz.SigningRoot(beaconState.LatestBlockHeader)
	if err != nil {
		return nil, err
	}
	if !bytes.Equal(block.ParentRoot, parentRoot[:]) {
		return nil, fmt.Errorf(
			"parent root %#x does not match the latest block header signing root in state %#x",
			block.ParentRoot, parentRoot)
	}

	bodyRoot, err := ssz.HashTreeRoot(block.Body)
	if err != nil {
		return nil, err
	}
	emptySig := make([]byte, 96)
	beaconState.LatestBlockHeader = &ethpb.BeaconBlockHeader{
		Slot:       block.Slot,
		ParentRoot: block.ParentRoot,
		StateRoot:  params.BeaconConfig().ZeroHash[:],
		BodyRoot:   bodyRoot[:],
		Signature:  emptySig,
	}
	return beaconState, nil
}

// ProcessRandao checks the block proposer's
// randao commitment and generates a new randao mix to update
// in the beacon state's latest randao mixes slice.
//
// Spec pseudocode definition:
//   def process_randao(state: BeaconState, body: BeaconBlockBody) -> None:
//     proposer = state.validator_registry[get_beacon_proposer_index(state)]
//     # Verify that the provided randao value is valid
//     assert bls_verify(
//         proposer.pubkey,
//         hash_tree_root(get_current_epoch(state)),
//         body.randao_reveal,
//         get_domain(state, DOMAIN_RANDAO),
//     )
//     # Mix it in
//     state.latest_randao_mixes[get_current_epoch(state) % LATEST_RANDAO_MIXES_LENGTH] = (
//         xor(get_randao_mix(state, get_current_epoch(state)),
//             hash(body.randao_reveal))
//     )
func ProcessRandao(
	beaconState *pb.BeaconState,
	body *ethpb.BeaconBlockBody,
) (*pb.BeaconState, error) {
	proposerIdx, err := helpers.BeaconProposerIndex(beaconState)
	if err != nil {
		return nil, errors.Wrap(err, "could not get beacon proposer index")
	}
	proposerPub := beaconState.Validators[proposerIdx].PublicKey

	currentEpoch := helpers.CurrentEpoch(beaconState)
	buf := make([]byte, 32)
	binary.LittleEndian.PutUint64(buf, currentEpoch)

	domain := helpers.Domain(beaconState.Fork, currentEpoch, params.BeaconConfig().DomainRandao)
	if err := verifySignature(buf, proposerPub, body.RandaoReveal, domain); err != nil {
		return nil, errors.Wrap(err, "could not verify block randao")
	}

	beaconState, err = ProcessRandaoNoVerify(beaconState, body)
	if err != nil {
		return nil, errors.Wrap(err, "could not process randao")
	}
	return beaconState, nil
}

// ProcessRandaoNoVerify generates a new randao mix to update
// in the beacon state's latest randao mixes slice.
//
// Spec pseudocode definition:
//     # Mix it in
//     state.latest_randao_mixes[get_current_epoch(state) % LATEST_RANDAO_MIXES_LENGTH] = (
//         xor(get_randao_mix(state, get_current_epoch(state)),
//             hash(body.randao_reveal))
//     )
func ProcessRandaoNoVerify(
	beaconState *pb.BeaconState,
	body *ethpb.BeaconBlockBody,
) (*pb.BeaconState, error) {
	currentEpoch := helpers.CurrentEpoch(beaconState)
	// If block randao passed verification, we XOR the state's latest randao mix with the block's
	// randao and update the state's corresponding latest randao mix value.
	latestMixesLength := params.BeaconConfig().EpochsPerHistoricalVector
	latestMixSlice := beaconState.RandaoMixes[currentEpoch%latestMixesLength]
	blockRandaoReveal := hashutil.Hash(body.RandaoReveal)
	for i, x := range blockRandaoReveal {
		latestMixSlice[i] ^= x
	}
	beaconState.RandaoMixes[currentEpoch%latestMixesLength] = latestMixSlice
	return beaconState, nil
}

// ProcessProposerSlashings is one of the operations performed
// on each processed beacon block to slash proposers based on
// slashing conditions if any slashable events occurred.
//
// Spec pseudocode definition:
//   def process_proposer_slashing(state: BeaconState, proposer_slashing: ProposerSlashing) -> None:
//    """
//    Process ``ProposerSlashing`` operation.
//    """
//    proposer = state.validator_registry[proposer_slashing.proposer_index]
//    # Verify slots match
//    assert proposer_slashing.header_1.slot == proposer_slashing.header_2.slot
//    # But the headers are different
//    assert proposer_slashing.header_1 != proposer_slashing.header_2
//    # Check proposer is slashable
//    assert is_slashable_validator(proposer, get_current_epoch(state))
//    # Signatures are valid
//    for header in (proposer_slashing.header_1, proposer_slashing.header_2):
//        domain = get_domain(state, DOMAIN_BEACON_PROPOSER, slot_to_epoch(header.slot))
//        assert bls_verify(proposer.pubkey, signing_root(header), header.signature, domain)
//
//    slash_validator(state, proposer_slashing.proposer_index)
func ProcessProposerSlashings(ctx context.Context, beaconState *pb.BeaconState, body *ethpb.BeaconBlockBody) (*pb.BeaconState, error) {
	var err error
	for idx, slashing := range body.ProposerSlashings {
		if int(slashing.ProposerIndex) >= len(beaconState.Validators) {
			return nil, fmt.Errorf("invalid proposer index given in slashing %d", slashing.ProposerIndex)
		}
		if err = VerifyProposerSlashing(beaconState, slashing); err != nil {
			return nil, errors.Wrapf(err, "could not verify proposer slashing %d", idx)
		}
		beaconState, err = v.SlashValidator(
			beaconState, slashing.ProposerIndex, 0, /* proposer is whistleblower */
		)
		if err != nil {
			return nil, errors.Wrapf(err, "could not slash proposer index %d", slashing.ProposerIndex)
		}
	}
	return beaconState, nil
}

// VerifyProposerSlashing verifies that the data provided fro slashing is valid.
func VerifyProposerSlashing(
	beaconState *pb.BeaconState,
	slashing *ethpb.ProposerSlashing,
) error {
	proposer := beaconState.Validators[slashing.ProposerIndex]

	if slashing.Header_1.Slot != slashing.Header_2.Slot {
		return fmt.Errorf("mismatched header slots, received %d == %d", slashing.Header_1.Slot, slashing.Header_2.Slot)
	}
	if proto.Equal(slashing.Header_1, slashing.Header_2) {
		return errors.New("expected slashing headers to differ")
	}
	if !helpers.IsSlashableValidator(proposer, helpers.CurrentEpoch(beaconState)) {
		return fmt.Errorf("validator with key %#x is not slashable", proposer.PublicKey)
	}
	// Using headerEpoch1 here because both of the headers should have the same epoch.
	domain := helpers.Domain(beaconState.Fork, helpers.StartSlot(slashing.Header_1.Slot), params.BeaconConfig().DomainBeaconProposer)
	headers := append([]*ethpb.BeaconBlockHeader{slashing.Header_1}, slashing.Header_2)
	for _, header := range headers {
		if err := verifySigningRoot(header, proposer.PublicKey, header.Signature, domain); err != nil {
			return errors.Wrap(err, "could not verify beacon block header")
		}
	}
	return nil
}

// ProcessAttesterSlashings is one of the operations performed
// on each processed beacon block to slash attesters based on
// Casper FFG slashing conditions if any slashable events occurred.
//
// Spec pseudocode definition:
//   def process_attester_slashing(state: BeaconState, attester_slashing: AttesterSlashing) -> None:
//    attestation_1 = attester_slashing.attestation_1
//    attestation_2 = attester_slashing.attestation_2
//    assert is_slashable_attestation_data(attestation_1.data, attestation_2.data)
//    assert is_valid_indexed_attestation(state, attestation_1)
//    assert is_valid_indexed_attestation(state, attestation_2)
//
//    slashed_any = False
//    indices = set(attestation_1.attesting_indices).intersection(attestation_2.attesting_indices)
//    for index in sorted(indices):
//        if is_slashable_validator(state.validators[index], get_current_epoch(state)):
//            slash_validator(state, index)
//            slashed_any = True
//    assert slashed_any
func ProcessAttesterSlashings(ctx context.Context, beaconState *pb.BeaconState, body *ethpb.BeaconBlockBody) (*pb.BeaconState, error) {
	for idx, slashing := range body.AttesterSlashings {
		if err := VerifyAttesterSlashing(ctx, beaconState, slashing); err != nil {
			return nil, errors.Wrapf(err, "could not verify attester slashing %d", idx)
		}
		slashableIndices := slashableAttesterIndices(slashing)
		sort.SliceStable(slashableIndices, func(i, j int) bool {
			return slashableIndices[i] < slashableIndices[j]
		})
		currentEpoch := helpers.CurrentEpoch(beaconState)
		var err error
		var slashedAny bool
		for _, validatorIndex := range slashableIndices {
			if helpers.IsSlashableValidator(beaconState.Validators[validatorIndex], currentEpoch) {
				beaconState, err = v.SlashValidator(beaconState, validatorIndex, 0)
				if err != nil {
					return nil, errors.Wrapf(err, "could not slash validator index %d",
						validatorIndex)
				}
				slashedAny = true
			}
		}
		if !slashedAny {
			return nil, errors.New("unable to slash any validator despite confirmed attester slashing")
		}
	}
	return beaconState, nil
}

// VerifyAttesterSlashing validates the attestation data in both attestations in the slashing object.
func VerifyAttesterSlashing(ctx context.Context, beaconState *pb.BeaconState, slashing *ethpb.AttesterSlashing) error {
	att1 := slashing.Attestation_1
	att2 := slashing.Attestation_2
	data1 := att1.Data
	data2 := att2.Data
	if !IsSlashableAttestationData(data1, data2) {
		return errors.New("attestations are not slashable")
	}
	if err := VerifyIndexedAttestation(ctx, beaconState, att1); err != nil {
		return errors.Wrap(err, "could not validate indexed attestation")
	}
	if err := VerifyIndexedAttestation(ctx, beaconState, att2); err != nil {
		return errors.Wrap(err, "could not validate indexed attestation")
	}
	return nil
}

// IsSlashableAttestationData verifies a slashing against the Casper Proof of Stake FFG rules.
//
// Spec pseudocode definition:
//   def is_slashable_attestation_data(data_1: AttestationData, data_2: AttestationData) -> bool:
//    """
//    Check if ``data_1`` and ``data_2`` are slashable according to Casper FFG rules.
//    """
//    return (
//        # Double vote
//        (data_1 != data_2 and data_1.target.epoch == data_2.target.epoch) or
//        # Surround vote
//        (data_1.source.epoch < data_2.source.epoch and data_2.target.epoch < data_1.target.epoch)
//    )
func IsSlashableAttestationData(data1 *ethpb.AttestationData, data2 *ethpb.AttestationData) bool {
	isDoubleVote := !proto.Equal(data1, data2) && data1.Target.Epoch == data2.Target.Epoch
	isSurroundVote := data1.Source.Epoch < data2.Source.Epoch && data2.Target.Epoch < data1.Target.Epoch
	return isDoubleVote || isSurroundVote
}

func slashableAttesterIndices(slashing *ethpb.AttesterSlashing) []uint64 {
	indices1 := slashing.Attestation_1.AttestingIndices
	indices2 := slashing.Attestation_1.AttestingIndices
	return sliceutil.IntersectionUint64(indices1, indices2)
}

// ProcessAttestations applies processing operations to a block's inner attestation
// records. This function returns a list of pending attestations which can then be
// appended to the BeaconState's latest attestations.
func ProcessAttestations(ctx context.Context, beaconState *pb.BeaconState, body *ethpb.BeaconBlockBody) (*pb.BeaconState, error) {
	var err error
	for idx, attestation := range body.Attestations {
		beaconState, err = ProcessAttestation(ctx, beaconState, attestation)
		if err != nil {
			return nil, errors.Wrapf(err, "could not verify attestation at index %d in block", idx)
		}
	}
	return beaconState, nil
}

// ProcessAttestationsNoVerify applies processing operations to a block's inner attestation
// records. The only difference would be that the attestation signature would not be verified.
func ProcessAttestationsNoVerify(ctx context.Context, beaconState *pb.BeaconState, body *ethpb.BeaconBlockBody) (*pb.BeaconState, error) {
	var err error
	for idx, attestation := range body.Attestations {
		beaconState, err = ProcessAttestationNoVerify(ctx, beaconState, attestation)
		if err != nil {
			return nil, errors.Wrapf(err, "could not verify attestation at index %d in block", idx)
		}
	}
	return beaconState, nil
}

// ProcessAttestation verifies an input attestation can pass through processing using the given beacon state.
//
// Spec pseudocode definition:
//  def process_attestation(state: BeaconState, attestation: Attestation) -> None:
//    data = attestation.data
//    assert data.index < get_committee_count_at_slot(state, data.slot)
//    assert data.target.epoch in (get_previous_epoch(state), get_current_epoch(state))
//    assert data.slot + MIN_ATTESTATION_INCLUSION_DELAY <= state.slot <= data.slot + SLOTS_PER_EPOCH
//
//    committee = get_beacon_committee(state, data.slot, data.index)
//    assert len(attestation.aggregation_bits) == len(committee)
//
//    pending_attestation = PendingAttestation(
//        data=data,
//        aggregation_bits=attestation.aggregation_bits,
//        inclusion_delay=state.slot - data.slot,
//        proposer_index=get_beacon_proposer_index(state),
//    )
//
//    if data.target.epoch == get_current_epoch(state):
//        assert data.source == state.current_justified_checkpoint
//        state.current_epoch_attestations.append(pending_attestation)
//    else:
//        assert data.source == state.previous_justified_checkpoint
//        state.previous_epoch_attestations.append(pending_attestation)
//
//    # Check signature
//    assert is_valid_indexed_attestation(state, get_indexed_attestation(state, attestation))
func ProcessAttestation(ctx context.Context, beaconState *pb.BeaconState, att *ethpb.Attestation) (*pb.BeaconState, error) {
	beaconState, err := ProcessAttestationNoVerify(ctx, beaconState, att)
	if err != nil {
		return nil, err
	}
	return beaconState, VerifyAttestation(ctx, beaconState, att)
}

// ProcessAttestationNoVerify processes the attestation without verifying the attestation signature. This
// method is used to validate attestations whose signatures have already been verified.
func ProcessAttestationNoVerify(ctx context.Context, beaconState *pb.BeaconState, att *ethpb.Attestation) (*pb.BeaconState, error) {
	ctx, span := trace.StartSpan(ctx, "core.ProcessAttestationNoVerify")
	defer span.End()

	data := att.Data
	if data.Target.Epoch != helpers.PrevEpoch(beaconState) && data.Target.Epoch != helpers.CurrentEpoch(beaconState) {
		return nil, fmt.Errorf(
			"expected target epoch (%d) to be the previous epoch (%d) or the current epoch (%d)",
			data.Target.Epoch,
			helpers.PrevEpoch(beaconState),
			helpers.CurrentEpoch(beaconState),
		)
	}

	s := att.Data.Slot
	minInclusionCheck := s+params.BeaconConfig().MinAttestationInclusionDelay <= beaconState.Slot
	epochInclusionCheck := beaconState.Slot <= s+params.BeaconConfig().SlotsPerEpoch
	if !minInclusionCheck {
		return nil, fmt.Errorf(
			"attestation slot %d + inclusion delay %d > state slot %d",
			s,
			params.BeaconConfig().MinAttestationInclusionDelay,
			beaconState.Slot,
		)
	}
	if !epochInclusionCheck {
		return nil, fmt.Errorf(
			"state slot %d > attestation slot %d + SLOTS_PER_EPOCH %d",
			beaconState.Slot,
			s,
			params.BeaconConfig().SlotsPerEpoch,
		)
	}

	if err := helpers.VerifyAttestationBitfieldLengths(beaconState, att); err != nil {
		return nil, errors.Wrap(err, "could not verify attestation bitfields")
	}

	proposerIndex, err := helpers.BeaconProposerIndex(beaconState)
	if err != nil {
		return nil, err
	}
	pendingAtt := &pb.PendingAttestation{
		Data:            data,
		AggregationBits: att.AggregationBits,
		InclusionDelay:  beaconState.Slot - s,
		ProposerIndex:   proposerIndex,
	}

	var ffgSourceEpoch uint64
	var ffgSourceRoot []byte
	var ffgTargetEpoch uint64
	if data.Target.Epoch == helpers.CurrentEpoch(beaconState) {
		ffgSourceEpoch = beaconState.CurrentJustifiedCheckpoint.Epoch
		ffgSourceRoot = beaconState.CurrentJustifiedCheckpoint.Root
		ffgTargetEpoch = helpers.CurrentEpoch(beaconState)
		beaconState.CurrentEpochAttestations = append(beaconState.CurrentEpochAttestations, pendingAtt)
	} else {
		ffgSourceEpoch = beaconState.PreviousJustifiedCheckpoint.Epoch
		ffgSourceRoot = beaconState.PreviousJustifiedCheckpoint.Root
		ffgTargetEpoch = helpers.PrevEpoch(beaconState)
		beaconState.PreviousEpochAttestations = append(beaconState.PreviousEpochAttestations, pendingAtt)
	}
	if data.Source.Epoch != ffgSourceEpoch {
		return nil, fmt.Errorf("expected source epoch %d, received %d", ffgSourceEpoch, data.Source.Epoch)
	}
	if !bytes.Equal(data.Source.Root, ffgSourceRoot) {
		return nil, fmt.Errorf("expected source root %#x, received %#x", ffgSourceRoot, data.Source.Root)
	}
	if data.Target.Epoch != ffgTargetEpoch {
		return nil, fmt.Errorf("expected target epoch %d, received %d", ffgTargetEpoch, data.Target.Epoch)
	}

	return beaconState, nil
}

// ConvertToIndexed converts attestation to (almost) indexed-verifiable form.
//
// Spec pseudocode definition:
//   def get_indexed_attestation(state: BeaconState, attestation: Attestation) -> IndexedAttestation:
//    """
//    Return the indexed attestation corresponding to ``attestation``.
//    """
//    attesting_indices = get_attesting_indices(state, attestation.data, attestation.aggregation_bits)
//
//    return IndexedAttestation(
//        attesting_indices=sorted(attesting_indices),
//        data=attestation.data,
//        signature=attestation.signature,
//    )
func ConvertToIndexed(ctx context.Context, state *pb.BeaconState, attestation *ethpb.Attestation) (*ethpb.IndexedAttestation, error) {
	ctx, span := trace.StartSpan(ctx, "core.ConvertToIndexed")
	defer span.End()

	attIndices, err := helpers.AttestingIndices(state, attestation.Data, attestation.AggregationBits)
	if err != nil {
		return nil, errors.Wrap(err, "could not get attesting indices")
	}

	sort.Slice(attIndices, func(i, j int) bool {
		return attIndices[i] < attIndices[j]
	})
	inAtt := &ethpb.IndexedAttestation{
		Data:             attestation.Data,
		Signature:        attestation.Signature,
		AttestingIndices: attIndices,
	}
	return inAtt, nil
}

// VerifyIndexedAttestation determines the validity of an indexed attestation.
//
// Spec pseudocode definition:
//  def is_valid_indexed_attestation(state: BeaconState, indexed_attestation: IndexedAttestation) -> bool:
//    """
//    Check if ``indexed_attestation`` has valid indices and signature.
//    """
//    indices = indexed_attestation.attesting_indices
//
//    # Verify max number of indices
//    if not len(indices) <= MAX_VALIDATORS_PER_COMMITTEE:
//        return False
//    # Verify indices are sorted
//    if not indices == sorted(indices):
//        return False
//    # Verify aggregate signature
//    if not bls_verify(
//        pubkey=bls_aggregate_pubkeys([state.validators[i].pubkey for i in indices]),
//        message_hash=hash_tree_root(indexed_attestation.data),
//        signature=indexed_attestation.signature,
//        domain=get_domain(state, DOMAIN_BEACON_ATTESTER, indexed_attestation.data.target.epoch),
//    ):
//        return False
//    return True
func VerifyIndexedAttestation(ctx context.Context, beaconState *pb.BeaconState, indexedAtt *ethpb.IndexedAttestation) error {
	ctx, span := trace.StartSpan(ctx, "core.VerifyIndexedAttestation")
	defer span.End()

	indices := indexedAtt.AttestingIndices

	if uint64(len(indices)) > params.BeaconConfig().MaxValidatorsPerCommittee {
		return fmt.Errorf("validator indices count exceeds MAX_VALIDATORS_PER_COMMITTEE, %d > %d", len(indices), params.BeaconConfig().MaxValidatorsPerCommittee)
	}

	sorted := sort.SliceIsSorted(indices, func(i, j int) bool {
		return indices[i] < indices[j]
	})
	if !sorted {
		return fmt.Errorf("attesting indices are not sorted, got %v", sorted)
	}

	domain := helpers.Domain(beaconState.Fork, indexedAtt.Data.Target.Epoch, params.BeaconConfig().DomainBeaconAttester)
	var pubkey *bls.PublicKey
	var err error
	if len(indices) > 0 {
		pubkey, err = bls.PublicKeyFromBytes(beaconState.Validators[indices[0]].PublicKey)
		if err != nil {
			return errors.Wrap(err, "could not deserialize validator public key")
		}
		for _, i := range indices[1:] {
			pk, err := bls.PublicKeyFromBytes(beaconState.Validators[i].PublicKey)
			if err != nil {
				return errors.Wrap(err, "could not deserialize validator public key")
			}
			pubkey.Aggregate(pk)
		}
	}

	messageHash, err := ssz.HashTreeRoot(indexedAtt.Data)
	if err != nil {
		return errors.Wrap(err, "could not tree hash att data")
	}

	sig, err := bls.SignatureFromBytes(indexedAtt.Signature)
	if err != nil {
		return errors.Wrap(err, "could not convert bytes to signature")
	}

	voted := len(indices) > 0
	if voted && !sig.Verify(messageHash[:], pubkey, domain) {
<<<<<<< HEAD
		return fmt.Errorf("attestation aggregation signature did not verify")
=======
		return ErrSigFailedToVerify
>>>>>>> 8d097c00
	}
	return nil
}

// VerifyAttestation converts and attestation into an indexed attestation and verifies
// the signature in that attestation.
func VerifyAttestation(ctx context.Context, beaconState *pb.BeaconState, att *ethpb.Attestation) error {
	indexedAtt, err := ConvertToIndexed(ctx, beaconState, att)
	if err != nil {
		return errors.Wrap(err, "could not convert to indexed attestation")
	}
	return VerifyIndexedAttestation(ctx, beaconState, indexedAtt)
}

// ProcessDeposits is one of the operations performed on each processed
// beacon block to verify queued validators from the Ethereum 1.0 Deposit Contract
// into the beacon chain.
//
// Spec pseudocode definition:
//   For each deposit in block.body.deposits:
//     process_deposit(state, deposit)
func ProcessDeposits(ctx context.Context, beaconState *pb.BeaconState, body *ethpb.BeaconBlockBody) (*pb.BeaconState, error) {
	var err error
	deposits := body.Deposits

	valIndexMap := stateutils.ValidatorIndexMap(beaconState)
	for _, deposit := range deposits {
		beaconState, err = ProcessDeposit(beaconState, deposit, valIndexMap)
		if err != nil {
			return nil, errors.Wrapf(err, "could not process deposit from %#x", bytesutil.Trunc(deposit.Data.PublicKey))
		}
	}
	return beaconState, nil
}

// ProcessDeposit takes in a deposit object and inserts it
// into the registry as a new validator or balance change.
//
// Spec pseudocode definition:
// def process_deposit(state: BeaconState, deposit: Deposit) -> None:
//    # Verify the Merkle branch
//    assert is_valid_merkle_branch(
//        leaf=hash_tree_root(deposit.data),
//        branch=deposit.proof,
//        depth=DEPOSIT_CONTRACT_TREE_DEPTH + 1,  # Add 1 for the `List` length mix-in
//        index=state.eth1_deposit_index,
//        root=state.eth1_data.deposit_root,
//    )
//
//    # Deposits must be processed in order
//    state.eth1_deposit_index += 1
//
//    pubkey = deposit.data.pubkey
//    amount = deposit.data.amount
//    validator_pubkeys = [v.pubkey for v in state.validators]
//    if pubkey not in validator_pubkeys:
//        # Verify the deposit signature (proof of possession) for new validators.
//        # Note: The deposit contract does not check signatures.
//        # Note: Deposits are valid across forks, thus the deposit domain is retrieved directly from `compute_domain`.
//        domain = compute_domain(DOMAIN_DEPOSIT)
//        if not bls_verify(pubkey, signing_root(deposit.data), deposit.data.signature, domain):
//            return
//
//        # Add validator and balance entries
//        state.validators.append(Validator(
//            pubkey=pubkey,
//            withdrawal_credentials=deposit.data.withdrawal_credentials,
//            activation_eligibility_epoch=FAR_FUTURE_EPOCH,
//            activation_epoch=FAR_FUTURE_EPOCH,
//            exit_epoch=FAR_FUTURE_EPOCH,
//            withdrawable_epoch=FAR_FUTURE_EPOCH,
//            effective_balance=min(amount - amount % EFFECTIVE_BALANCE_INCREMENT, MAX_EFFECTIVE_BALANCE),
//        ))
//        state.balances.append(amount)
//    else:
//        # Increase balance by deposit amount
//        index = ValidatorIndex(validator_pubkeys.index(pubkey))
//        increase_balance(state, index, amount)
func ProcessDeposit(beaconState *pb.BeaconState, deposit *ethpb.Deposit, valIndexMap map[[48]byte]int) (*pb.BeaconState, error) {
	if err := verifyDeposit(beaconState, deposit); err != nil {
		return nil, errors.Wrapf(err, "could not verify deposit from %#x", bytesutil.Trunc(deposit.Data.PublicKey))
	}
	beaconState.Eth1DepositIndex++
	pubKey := deposit.Data.PublicKey
	amount := deposit.Data.Amount
	index, ok := valIndexMap[bytesutil.ToBytes48(pubKey)]
	if !ok {
		domain := bls.ComputeDomain(params.BeaconConfig().DomainDeposit)
		depositSig := deposit.Data.Signature
		if err := verifySigningRoot(deposit.Data, pubKey, depositSig, domain); err != nil {
			// Ignore this error as in the spec pseudo code.
			log.Errorf("Skipping deposit: could not verify deposit data signature: %v", err)
			return beaconState, nil
		}

		effectiveBalance := amount - (amount % params.BeaconConfig().EffectiveBalanceIncrement)
		if params.BeaconConfig().MaxEffectiveBalance < effectiveBalance {
			effectiveBalance = params.BeaconConfig().MaxEffectiveBalance
		}
		beaconState.Validators = append(beaconState.Validators, &ethpb.Validator{
			PublicKey:                  pubKey,
			WithdrawalCredentials:      deposit.Data.WithdrawalCredentials,
			ActivationEligibilityEpoch: params.BeaconConfig().FarFutureEpoch,
			ActivationEpoch:            params.BeaconConfig().FarFutureEpoch,
			ExitEpoch:                  params.BeaconConfig().FarFutureEpoch,
			WithdrawableEpoch:          params.BeaconConfig().FarFutureEpoch,
			EffectiveBalance:           effectiveBalance,
		})
		beaconState.Balances = append(beaconState.Balances, amount)
	} else {
		beaconState = helpers.IncreaseBalance(beaconState, uint64(index), amount)
	}

	return beaconState, nil
}

func verifyDeposit(beaconState *pb.BeaconState, deposit *ethpb.Deposit) error {
	// Verify Merkle proof of deposit and deposit trie root.
	receiptRoot := beaconState.Eth1Data.DepositRoot
	leaf, err := ssz.HashTreeRoot(deposit.Data)
	if err != nil {
		return errors.Wrap(err, "could not tree hash deposit data")
	}
	if ok := trieutil.VerifyMerkleProof(
		receiptRoot,
		leaf[:],
		int(beaconState.Eth1DepositIndex),
		deposit.Proof,
	); !ok {
		return fmt.Errorf(
			"deposit merkle branch of deposit root did not verify for root: %#x",
			receiptRoot,
		)
	}
	return nil
}

// ProcessVoluntaryExits is one of the operations performed
// on each processed beacon block to determine which validators
// should exit the state's validator registry.
//
// Spec pseudocode definition:
//   def process_voluntary_exit(state: BeaconState, exit: VoluntaryExit) -> None:
//    """
//    Process ``VoluntaryExit`` operation.
//    """
//    validator = state.validator_registry[exit.validator_index]
//    # Verify the validator is active
//    assert is_active_validator(validator, get_current_epoch(state))
//    # Verify the validator has not yet exited
//    assert validator.exit_epoch == FAR_FUTURE_EPOCH
//    # Exits must specify an epoch when they become valid; they are not valid before then
//    assert get_current_epoch(state) >= exit.epoch
//    # Verify the validator has been active long enough
//    assert get_current_epoch(state) >= validator.activation_epoch + PERSISTENT_COMMITTEE_PERIOD
//    # Verify signature
//    domain = get_domain(state, DOMAIN_VOLUNTARY_EXIT, exit.epoch)
//    assert bls_verify(validator.pubkey, signing_root(exit), exit.signature, domain)
//    # Initiate exit
//    initiate_validator_exit(state, exit.validator_index)
func ProcessVoluntaryExits(ctx context.Context, beaconState *pb.BeaconState, body *ethpb.BeaconBlockBody) (*pb.BeaconState, error) {
	var err error
	exits := body.VoluntaryExits

	for idx, exit := range exits {
		if err := VerifyExit(beaconState, exit); err != nil {
			return nil, errors.Wrapf(err, "could not verify exit %d", idx)
		}
		beaconState, err = v.InitiateValidatorExit(beaconState, exit.ValidatorIndex)
		if err != nil {
			return nil, err
		}
	}
	return beaconState, nil
}

// ProcessVoluntaryExitsNoVerify processes all the voluntary exits in
// a block body, without verifying their BLS signatures.
func ProcessVoluntaryExitsNoVerify(
	beaconState *pb.BeaconState,
	body *ethpb.BeaconBlockBody,
) (*pb.BeaconState, error) {
	var err error
	exits := body.VoluntaryExits

	for idx, exit := range exits {
		beaconState, err = v.InitiateValidatorExit(beaconState, exit.ValidatorIndex)
		if err != nil {
			return nil, errors.Wrapf(err, "failed to process voluntary exit at index %d", idx)
		}
	}
	return beaconState, nil
}

// VerifyExit implements the spec defined validation for voluntary exits.
//
// Spec pseudocode definition:
//   def process_voluntary_exit(state: BeaconState, exit: VoluntaryExit) -> None:
//    """
//    Process ``VoluntaryExit`` operation.
//    """
//    validator = state.validator_registry[exit.validator_index]
//    # Verify the validator is active
//    assert is_active_validator(validator, get_current_epoch(state))
//    # Verify the validator has not yet exited
//    assert validator.exit_epoch == FAR_FUTURE_EPOCH
//    # Exits must specify an epoch when they become valid; they are not valid before then
//    assert get_current_epoch(state) >= exit.epoch
//    # Verify the validator has been active long enough
//    assert get_current_epoch(state) >= validator.activation_epoch + PERSISTENT_COMMITTEE_PERIOD
//    # Verify signature
//    domain = get_domain(state, DOMAIN_VOLUNTARY_EXIT, exit.epoch)
//    assert bls_verify(validator.pubkey, signing_root(exit), exit.signature, domain)
func VerifyExit(beaconState *pb.BeaconState, exit *ethpb.VoluntaryExit) error {
	if int(exit.ValidatorIndex) >= len(beaconState.Validators) {
		return fmt.Errorf("validator index out of bound %d > %d", exit.ValidatorIndex, len(beaconState.Validators))
	}

	validator := beaconState.Validators[exit.ValidatorIndex]
	currentEpoch := helpers.CurrentEpoch(beaconState)
	// Verify the validator is active.
	if !helpers.IsActiveValidator(validator, currentEpoch) {
		return errors.New("non-active validator cannot exit")
	}
	// Verify the validator has not yet exited.
	if validator.ExitEpoch != params.BeaconConfig().FarFutureEpoch {
		return fmt.Errorf("validator has already exited at epoch: %v", validator.ExitEpoch)
	}
	// Exits must specify an epoch when they become valid; they are not valid before then.
	if currentEpoch < exit.Epoch {
		return fmt.Errorf("expected current epoch >= exit epoch, received %d < %d", currentEpoch, exit.Epoch)
	}
	// Verify the validator has been active long enough.
	if currentEpoch < validator.ActivationEpoch+params.BeaconConfig().PersistentCommitteePeriod {
		return fmt.Errorf(
			"validator has not been active long enough to exit, wanted epoch %d >= %d",
			currentEpoch,
			validator.ActivationEpoch+params.BeaconConfig().PersistentCommitteePeriod,
		)
	}
	domain := helpers.Domain(beaconState.Fork, exit.Epoch, params.BeaconConfig().DomainVoluntaryExit)
	if err := verifySigningRoot(exit, validator.PublicKey, exit.Signature, domain); err != nil {
		return ErrSigFailedToVerify
	}
	return nil
}

// ClearEth1DataVoteCache clears the eth1 data vote count cache.
func ClearEth1DataVoteCache() {
	eth1DataCache = cache.NewEth1DataVoteCache()
}<|MERGE_RESOLUTION|>--- conflicted
+++ resolved
@@ -718,11 +718,7 @@
 
 	voted := len(indices) > 0
 	if voted && !sig.Verify(messageHash[:], pubkey, domain) {
-<<<<<<< HEAD
-		return fmt.Errorf("attestation aggregation signature did not verify")
-=======
 		return ErrSigFailedToVerify
->>>>>>> 8d097c00
 	}
 	return nil
 }
