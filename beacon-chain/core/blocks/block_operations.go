package blocks

import (
	"bytes"
	"errors"
	"fmt"
	"reflect"

	"github.com/prysmaticlabs/prysm/beacon-chain/core/types"
	v "github.com/prysmaticlabs/prysm/beacon-chain/core/validators"
	pb "github.com/prysmaticlabs/prysm/proto/beacon/p2p/v1"
	"github.com/prysmaticlabs/prysm/shared/params"
	"github.com/prysmaticlabs/prysm/shared/slices"
)

// ProcessProposerSlashings is one of the operations performed
// on each processed beacon block to penalize proposers based on
// slashing conditions if any slashable events occurred.
//
// Official spec definition for proposer slashings:
//   Verify that len(block.body.proposer_slashings) <= MAX_PROPOSER_SLASHINGS.
//
//   For each proposer_slashing in block.body.proposer_slashings:
//
//   Let proposer = state.validator_registry[proposer_slashing.proposer_index].
//   Verify that bls_verify(pubkey=proposer.pubkey, msg=hash_tree_root(
//    proposer_slashing.proposal_data_1),
//  	sig=proposer_slashing.proposal_signature_1,
//    domain=get_domain(state.fork_data, proposer_slashing.proposal_data_1.slot, DOMAIN_PROPOSAL)).
//   Verify that bls_verify(pubkey=proposer.pubkey, msg=hash_tree_root(
//     proposer_slashing.proposal_data_2),
//     sig=proposer_slashing.proposal_signature_2,
//     domain=get_domain(state.fork_data, proposer_slashing.proposal_data_2.slot, DOMAIN_PROPOSAL)).
//   Verify that proposer_slashing.proposal_data_1.slot == proposer_slashing.proposal_data_2.slot.
//   Verify that proposer_slashing.proposal_data_1.shard == proposer_slashing.proposal_data_2.shard.
//   Verify that proposer_slashing.proposal_data_1.block_root != proposer_slashing.proposal_data_2.block_root.
//   Verify that proposer.status != EXITED_WITH_PENALTY.
//   Run update_validator_status(state, proposer_slashing.proposer_index, new_status=EXITED_WITH_PENALTY).
func ProcessProposerSlashings(
	validatorRegistry []*pb.ValidatorRecord,
	proposerSlashings []*pb.ProposerSlashing,
	currentSlot uint64,
) ([]*pb.ValidatorRecord, error) {
	if uint64(len(proposerSlashings)) > params.BeaconConfig().MaxProposerSlashings {
		return nil, fmt.Errorf(
			"number of proposer slashings (%d) exceeds allowed threshold of %d",
			len(proposerSlashings),
			params.BeaconConfig().MaxProposerSlashings,
		)
	}
	for idx, slashing := range proposerSlashings {
		if err := verifyProposerSlashing(slashing); err != nil {
			return nil, fmt.Errorf("could not verify proposer slashing #%d: %v", idx, err)
		}
		proposer := validatorRegistry[slashing.GetProposerIndex()]
		if proposer.Status != pb.ValidatorRecord_EXITED_WITH_PENALTY {
			// TODO(#781): Replace with
			// update_validator_status(
			//   state,
			//   proposer_slashing.proposer_index,
			//   new_status=EXITED_WITH_PENALTY,
			// ) after update_validator_status is implemented.
			validatorRegistry[slashing.GetProposerIndex()] = v.ExitValidator(
				proposer,
				currentSlot,
				true, /* penalize */
			)
		}
	}
	return validatorRegistry, nil
}

func verifyProposerSlashing(
	slashing *pb.ProposerSlashing,
) error {
	// TODO(#258): Verify BLS according to the specification in the "Proposer Slashings"
	// section of block operations.
	slot1 := slashing.GetProposalData_1().GetSlot()
	slot2 := slashing.GetProposalData_2().GetSlot()
	shard1 := slashing.GetProposalData_1().GetShard()
	shard2 := slashing.GetProposalData_2().GetShard()
	root1 := slashing.GetProposalData_1().GetBlockRootHash32()
	root2 := slashing.GetProposalData_2().GetBlockRootHash32()
	if slot1 != slot2 {
		return fmt.Errorf("slashing proposal data slots do not match: %d, %d", slot1, slot2)
	}
	if shard1 != shard2 {
		return fmt.Errorf("slashing proposal data shards do not match: %d, %d", shard1, shard2)
	}
	if !bytes.Equal(root1, root2) {
		return fmt.Errorf("slashing proposal data block roots do not match: %#x, %#x", root1, root2)
	}
	return nil
}

// ProcessCasperSlashings is one of the operations performed
// on each processed beacon block to penalize validators based on
// Casper FFG slashing conditions if any slashable events occurred.
//
// Official spec definition for casper slashings:
//
//   Verify that len(block.body.casper_slashings) <= MAX_CASPER_SLASHINGS.
//   For each casper_slashing in block.body.casper_slashings:
//
//   Verify that verify_casper_votes(state, casper_slashing.votes_1).
//   Verify that verify_casper_votes(state, casper_slashing.votes_2).
//   Verify that casper_slashing.votes_1.data != casper_slashing.votes_2.data.
//   Let indices(vote) = vote.aggregate_signature_poc_0_indices +
//     vote.aggregate_signature_poc_1_indices.
//   Let intersection = [x for x in indices(casper_slashing.votes_1)
//     if x in indices(casper_slashing.votes_2)].
//   Verify that len(intersection) >= 1.
//	 Verify the following about the casper votes:
//     (vote1.justified_slot < vote2.justified_slot) &&
//     (vote2.justified_slot + 1 == vote2.slot) &&
//     (vote2.slot < vote1.slot)
//     OR
//     vote1.slot == vote.slot
//   Verify that casper_slashing.votes_1.data.justified_slot + 1 <
//     casper_slashing.votes_2.data.justified_slot + 1 ==
//     casper_slashing.votes_2.data.slot < casper_slashing.votes_1.data.slot
//     or casper_slashing.votes_1.data.slot == casper_slashing.votes_2.data.slot.
//   For each validator index i in intersection,
//     if state.validator_registry[i].status does not equal
//     EXITED_WITH_PENALTY, then run
//     update_validator_status(state, i, new_status=EXITED_WITH_PENALTY)
func ProcessCasperSlashings(
	validatorRegistry []*pb.ValidatorRecord,
	casperSlashings []*pb.CasperSlashing,
	currentSlot uint64,
) ([]*pb.ValidatorRecord, error) {
	if uint64(len(casperSlashings)) > params.BeaconConfig().MaxCasperSlashings {
		return nil, fmt.Errorf(
			"number of casper slashings (%d) exceeds allowed threshold of %d",
			len(casperSlashings),
			params.BeaconConfig().MaxCasperSlashings,
		)
	}
	for idx, slashing := range casperSlashings {
		if err := verifyCasperSlashing(slashing); err != nil {
			return nil, fmt.Errorf("could not verify casper slashing #%d: %v", idx, err)
		}
		validatorIndices, err := casperSlashingPenalizedIndices(slashing)
		if err != nil {
			return nil, fmt.Errorf("could not determine validator indices to penalize: %v", err)
		}
		for _, validatorIndex := range validatorIndices {
			penalizedValidator := validatorRegistry[validatorIndex]
			if penalizedValidator.Status != pb.ValidatorRecord_EXITED_WITH_PENALTY {
				// TODO(#781): Replace with update_validator_status(
				//   state,
				//   validatorIndex,
				//   new_status=EXITED_WITH_PENALTY,
				// ) after update_validator_status is implemented.
				validatorRegistry[validatorIndex] = v.ExitValidator(
					penalizedValidator,
					currentSlot,
					true, /* penalize */
				)
			}
		}
	}
	return validatorRegistry, nil
}

func verifyCasperSlashing(slashing *pb.CasperSlashing) error {
	votes1 := slashing.GetVotes_1()
	votes2 := slashing.GetVotes_2()
	votes1Attestation := votes1.GetData()
	votes2Attestation := votes2.GetData()

	if err := verifyCasperVotes(votes1); err != nil {
		return fmt.Errorf("could not verify casper votes 1: %v", err)
	}
	if err := verifyCasperVotes(votes2); err != nil {
		return fmt.Errorf("could not verify casper votes 2: %v", err)
	}

	// Inner attestation data structures for the votes should not be equal,
	// as that would mean both votes are the same and therefore no slashing
	// should occur.
	if reflect.DeepEqual(votes1Attestation, votes2Attestation) {
		return fmt.Errorf(
			"casper slashing inner vote attestation data should not match: %v, %v",
			votes1Attestation,
			votes2Attestation,
		)
	}

	// Unless the following holds, the slashing is invalid:
	// (vote1.justified_slot < vote2.justified_slot) &&
	// (vote2.justified_slot + 1 == vote2.slot) &&
	// (vote2.slot < vote1.slot)
	// OR
	// vote1.slot == vote.slot

	justificationValidity := (votes1Attestation.GetJustifiedSlot() < votes2Attestation.GetJustifiedSlot()) &&
		(votes2Attestation.GetJustifiedSlot()+1 == votes2Attestation.GetSlot()) &&
		(votes2Attestation.GetSlot() < votes1Attestation.GetSlot())

	slotsEqual := votes1Attestation.GetSlot() == votes2Attestation.GetSlot()

	if !(justificationValidity || slotsEqual) {
		return fmt.Errorf(
			`
			Expected the following conditions to hold:
			(vote1.JustifiedSlot < vote2.JustifiedSlot) &&
			(vote2.JustifiedSlot + 1 == vote2.Slot) &&
			(vote2.Slot < vote1.Slot)
			OR
			vote1.Slot == vote.Slot

			Instead, received vote1.JustifiedSlot %d, vote2.JustifiedSlot %d
			and vote1.Slot %d, vote2.Slot %d
			`,
			votes1Attestation.GetJustifiedSlot(),
			votes2Attestation.GetJustifiedSlot(),
			votes1Attestation.GetSlot(),
			votes2Attestation.GetSlot(),
		)
	}
	return nil
}

func casperSlashingPenalizedIndices(slashing *pb.CasperSlashing) ([]uint32, error) {
	votes1 := slashing.GetVotes_1()
	votes2 := slashing.GetVotes_2()
	votes1Indices := append(
		votes1.GetAggregateSignaturePoc_0Indices(),
		votes1.GetAggregateSignaturePoc_1Indices()...,
	)
	votes2Indices := append(
		votes2.GetAggregateSignaturePoc_0Indices(),
		votes2.GetAggregateSignaturePoc_1Indices()...,
	)
	indicesIntersection := slices.Intersection(votes1Indices, votes2Indices)
	if len(indicesIntersection) < 1 {
		return nil, fmt.Errorf(
			"expected intersection of vote indices to be non-empty: %v",
			indicesIntersection,
		)
	}
	return indicesIntersection, nil
}

func verifyCasperVotes(votes *pb.SlashableVoteData) error {
	totalProofsOfCustody := len(votes.GetAggregateSignaturePoc_0Indices()) +
		len(votes.GetAggregateSignaturePoc_1Indices())
	if uint64(totalProofsOfCustody) > params.BeaconConfig().MaxCasperVotes {
		return fmt.Errorf(
			"exceeded allowed casper votes (%d), received %d",
			params.BeaconConfig().MaxCasperVotes,
			totalProofsOfCustody,
		)
	}
	// TODO(#258): Implement BLS verify multiple.
	//  pubs = aggregate_pubkeys for each validator in registry for poc0 and poc1
	//    indices
	//  bls_verify_multiple(
	//    pubkeys=pubs,
	//    messages=[
	//      hash_tree_root(votes)+bytes1(0),
	//      hash_tree_root(votes)+bytes1(1),
	//      signature=aggregate_signature
	//    ]
	//  )
	return nil
}

<<<<<<< HEAD
// ProcessValidatorExits is one of the operations performed
// on each processed beacon block to determine which validators
// should exit the state's validator registry.
//
// Official spec definition for processing exits:
//
//   Verify that len(block.body.exits) <= MAX_EXITS.
//
//   For each exit in block.body.exits:
//     Let validator = state.validator_registry[exit.validator_index].
//     Verify that validator.status == ACTIVE.
//     Verify that state.slot >= exit.slot.
//     Verify that state.slot >= validator.latest_status_change_slot +
//       SHARD_PERSISTENT_COMMITTEE_CHANGE_PERIOD.
//     Verify that bls_verify(
//       pubkey=validator.pubkey,
//       message=ZERO_HASH,
//       signature=exit.signature,
//       domain=get_domain(state.fork_data, exit.slot, DOMAIN_EXIT),
//     )
//     Run update_validator_status(
//       state, exit.validator_index, new_status=ACTIVE_PENDING_EXIT,
//     )
func ProcessValidatorExits(
	beaconState *types.BeaconState,
	block *pb.BeaconBlock,
) ([]*pb.ValidatorRecord, error) {
	exits := block.GetBody().GetExits()
	if uint64(len(exits)) > params.BeaconConfig().MaxExits {
		return nil, fmt.Errorf(
			"number of exits (%d) exceeds allowed threshold of %d",
			len(exits),
			params.BeaconConfig().MaxExits,
		)
	}
	validatorRegistry := beaconState.ValidatorRegistry()
	for idx, exit := range exits {
		if err := verifyExit(beaconState, exit); err != nil {
			return nil, fmt.Errorf("could not verify exit #%d: %v", idx, err)
		}
		// TODO(#781): Replace with update_validator_status(
		//   state,
		//   validatorIndex,
		//   new_status=ACTIVE_PENDING_EXIT,
		// ) after update_validator_status is implemented.
		validator := validatorRegistry[exit.GetValidatorIndex()]
		validatorRegistry[exit.GetValidatorIndex()] = v.ExitValidator(
			validator,
			beaconState.Slot(),
			true, /* penalize */
		)
	}
	return validatorRegistry, nil
}

func verifyExit(beaconState *types.BeaconState, exit *pb.Exit) error {
	validator := beaconState.ValidatorRegistry()[exit.GetValidatorIndex()]
	if validator.GetStatus() != pb.ValidatorRecord_ACTIVE {
		return fmt.Errorf(
			"expected validator to have active status, received %v",
			validator.GetStatus(),
		)
	}
	if beaconState.Slot() < exit.GetSlot() {
		return fmt.Errorf(
			"expected state.Slot >= exit.Slot, received %d < %d",
			beaconState.Slot(),
			exit.GetSlot(),
		)
	}
	persistentCommitteeSlot := validator.GetLatestStatusChangeSlot() +
		params.BeaconConfig().ShardPersistentCommitteeChangePeriod
	fmt.Println(persistentCommitteeSlot)
	if beaconState.Slot() < persistentCommitteeSlot {
		return errors.New(
			"expected validator.LatestStatusChangeSlot + PersistentCommitteePeriod >= state.Slot",
		)
	}
	// TODO(#258): Verify using BLS signature verification below:
	// Verify that bls_verify(
	//   pubkey=validator.pubkey,
	//   message=ZERO_HASH,
	//   signature=exit.signature,
	//   domain=get_domain(state.fork_data, exit.slot, DOMAIN_EXIT),
	// )
=======
// ProcessBlockAttestations applies processing operations to a block's inner attestation
// records. This function returns a list of pending attestations which can then be
// appended to the BeaconState's latest attestations.
//
// Official spec definition for block attestation processing:
//   Verify that len(block.body.attestations) <= MAX_ATTESTATIONS.
//
//   For each attestation in block.body.attestations:
//   Verify that attestation.data.slot + MIN_ATTESTATION_INCLUSION_DELAY <= state.slot.
//   Verify that attestation.data.slot + EPOCH_LENGTH >= state.slot.
//   Verify that attestation.data.justified_slot is equal to
//     state.justified_slot if attestation.data.slot >=
//     state.slot - (state.slot % EPOCH_LENGTH) else state.previous_justified_slot.
//   Verify that attestation.data.justified_block_root is equal to
//     get_block_root(state, attestation.data.justified_slot).
//   Verify that either attestation.data.latest_crosslink_root or
//     attestation.data.shard_block_root equals
//     state.latest_crosslinks[shard].shard_block_root
//   Aggregate_signature verification:
//     Let participants = get_attestation_participants(
//       state,
//       attestation.data,
//       attestation.participation_bitfield,
//     )
//     Let group_public_key = BLSAddPubkeys([
//       state.validator_registry[v].pubkey for v in participants
//     ])
//     Verify that bls_verify(
//       pubkey=group_public_key,
//       message=hash_tree_root(attestation.data) + bytes1(0),
//       signature=attestation.aggregate_signature,
//       domain=get_domain(state.fork_data, attestation.data.slot, DOMAIN_ATTESTATION)).
//
//   [TO BE REMOVED IN PHASE 1] Verify that attestation.data.shard_block_hash == ZERO_HASH.
//   return PendingAttestationRecord(
//     data=attestation.data,
//     participation_bitfield=attestation.participation_bitfield,
//     custody_bitfield=attestation.custody_bitfield,
//     slot_included=state.slot,
//   ) which can then be appended to state.latest_attestations.
func ProcessBlockAttestations(
	beaconState *types.BeaconState,
	block *pb.BeaconBlock,
) ([]*pb.PendingAttestationRecord, error) {
	atts := block.GetBody().GetAttestations()
	if uint64(len(atts)) > params.BeaconConfig().MaxAttestations {
		return nil, fmt.Errorf(
			"number of attestations in block (%d) exceeds allowed threshold of %d",
			len(atts),
			params.BeaconConfig().MaxAttestations,
		)
	}
	var pendingAttestations []*pb.PendingAttestationRecord
	for idx, attestation := range atts {
		if err := verifyAttestation(beaconState, attestation); err != nil {
			return nil, fmt.Errorf("could not verify attestation at index %d in block: %v", idx, err)
		}
		pendingAttestations = append(pendingAttestations, &pb.PendingAttestationRecord{
			Data:                  attestation.GetData(),
			ParticipationBitfield: attestation.GetParticipationBitfield(),
			CustodyBitfield:       attestation.GetCustodyBitfield(),
			SlotIncluded:          beaconState.Slot(),
		})
	}
	return pendingAttestations, nil
}

func verifyAttestation(beaconState *types.BeaconState, att *pb.Attestation) error {
	inclusionDelay := params.BeaconConfig().MinAttestationInclusionDelay
	if att.GetData().GetSlot()+inclusionDelay > beaconState.Slot() {
		return fmt.Errorf(
			"attestation slot (slot %d) + inclusion delay (%d) beyond current beacon state slot (%d)",
			att.GetData().GetSlot(),
			inclusionDelay,
			beaconState.Slot(),
		)
	}
	if att.GetData().GetSlot()+params.BeaconConfig().EpochLength < beaconState.Slot() {
		return fmt.Errorf(
			"attestation slot (slot %d) + epoch length (%d) less than current beacon state slot (%d)",
			att.GetData().GetSlot(),
			params.BeaconConfig().EpochLength,
			beaconState.Slot(),
		)
	}
	// Verify that attestation.JustifiedSlot is equal to
	// state.JustifiedSlot if attestation.Slot >=
	// state.Slot - (state.Slot % EPOCH_LENGTH) else state.PreviousJustifiedSlot.
	if att.GetData().GetSlot() >= beaconState.Slot()-(beaconState.Slot()%params.BeaconConfig().EpochLength) {
		if att.GetData().GetJustifiedSlot() != beaconState.LastJustifiedSlot() {
			return fmt.Errorf(
				"expected attestation.JustifiedSlot == state.JustifiedSlot, received %d == %d",
				att.GetData().GetJustifiedSlot(),
				beaconState.LastJustifiedSlot(),
			)
		}
	} else {
		if att.GetData().GetJustifiedSlot() != beaconState.PreviousJustifiedSlot() {
			return fmt.Errorf(
				"expected attestation.JustifiedSlot == state.PreviousJustifiedSlot, received %d == %d",
				att.GetData().GetJustifiedSlot(),
				beaconState.PreviousJustifiedSlot(),
			)
		}
	}

	// Verify that attestation.data.justified_block_root is equal to
	// get_block_root(state, attestation.data.justified_slot).
	blockRoot, err := types.BlockRoot(beaconState.Proto(), att.GetData().GetJustifiedSlot())
	if err != nil {
		return fmt.Errorf("could not get block root for justified slot: %v", err)
	}

	justifiedBlockRoot := att.GetData().GetJustifiedBlockRootHash32()
	if !bytes.Equal(justifiedBlockRoot, blockRoot) {
		return fmt.Errorf(
			"expected JustifiedBlockRoot == getBlockRoot(state, JustifiedSlot): got %#x = %#x",
			justifiedBlockRoot,
			blockRoot,
		)
	}

	// Verify that either: attestation.data.latest_crosslink_root or
	// attestation.data.shard_block_root equals
	// state.latest_crosslinks[shard].shard_block_root
	crossLinkRoot := att.GetData().GetLatestCrosslinkRootHash32()
	shardBlockRoot := att.GetData().GetShardBlockRootHash32()
	shard := att.GetData().GetShard()
	stateShardBlockRoot := beaconState.LatestCrosslinks()[shard].GetShardBlockRootHash32()

	if !(bytes.Equal(crossLinkRoot, stateShardBlockRoot) ||
		bytes.Equal(shardBlockRoot, stateShardBlockRoot)) {
		return fmt.Errorf(
			"attestation.CrossLinkRoot and ShardBlockRoot != %v (state.LatestCrosslinks' ShardBlockRoot)",
			stateShardBlockRoot,
		)
	}

	// Verify attestation.shard_block_root == ZERO_HASH [TO BE REMOVED IN PHASE 1].
	if !bytes.Equal(att.GetData().GetShardBlockRootHash32(), []byte{}) {
		return fmt.Errorf(
			"expected attestation.ShardBlockRoot == %#x, received %#x instead",
			[]byte{},
			att.GetData().GetShardBlockRootHash32(),
		)
	}
	// TODO(#258): Integrate BLS signature verification for attestation.
	//     Let participants = get_attestation_participants(
	//       state,
	//       attestation.data,
	//       attestation.participation_bitfield,
	//     )
	//     Let group_public_key = BLSAddPubkeys([
	//       state.validator_registry[v].pubkey for v in participants
	//     ])
	//     Verify that bls_verify(
	//       pubkey=group_public_key,
	//       message=hash_tree_root(attestation.data) + bytes1(0),
	//       signature=attestation.aggregate_signature,
	//       domain=get_domain(state.fork_data, attestation.data.slot, DOMAIN_ATTESTATION)).
>>>>>>> 53749c49
	return nil
}<|MERGE_RESOLUTION|>--- conflicted
+++ resolved
@@ -267,7 +267,169 @@
 	return nil
 }
 
-<<<<<<< HEAD
+// ProcessBlockAttestations applies processing operations to a block's inner attestation
+// records. This function returns a list of pending attestations which can then be
+// appended to the BeaconState's latest attestations.
+//
+// Official spec definition for block attestation processing:
+//   Verify that len(block.body.attestations) <= MAX_ATTESTATIONS.
+//
+//   For each attestation in block.body.attestations:
+//   Verify that attestation.data.slot + MIN_ATTESTATION_INCLUSION_DELAY <= state.slot.
+//   Verify that attestation.data.slot + EPOCH_LENGTH >= state.slot.
+//   Verify that attestation.data.justified_slot is equal to
+//     state.justified_slot if attestation.data.slot >=
+//     state.slot - (state.slot % EPOCH_LENGTH) else state.previous_justified_slot.
+//   Verify that attestation.data.justified_block_root is equal to
+//     get_block_root(state, attestation.data.justified_slot).
+//   Verify that either attestation.data.latest_crosslink_root or
+//     attestation.data.shard_block_root equals
+//     state.latest_crosslinks[shard].shard_block_root
+//   Aggregate_signature verification:
+//     Let participants = get_attestation_participants(
+//       state,
+//       attestation.data,
+//       attestation.participation_bitfield,
+//     )
+//     Let group_public_key = BLSAddPubkeys([
+//       state.validator_registry[v].pubkey for v in participants
+//     ])
+//     Verify that bls_verify(
+//       pubkey=group_public_key,
+//       message=hash_tree_root(attestation.data) + bytes1(0),
+//       signature=attestation.aggregate_signature,
+//       domain=get_domain(state.fork_data, attestation.data.slot, DOMAIN_ATTESTATION)).
+//
+//   [TO BE REMOVED IN PHASE 1] Verify that attestation.data.shard_block_hash == ZERO_HASH.
+//   return PendingAttestationRecord(
+//     data=attestation.data,
+//     participation_bitfield=attestation.participation_bitfield,
+//     custody_bitfield=attestation.custody_bitfield,
+//     slot_included=state.slot,
+//   ) which can then be appended to state.latest_attestations.
+func ProcessBlockAttestations(
+	beaconState *types.BeaconState,
+	block *pb.BeaconBlock,
+) ([]*pb.PendingAttestationRecord, error) {
+	atts := block.GetBody().GetAttestations()
+	if uint64(len(atts)) > params.BeaconConfig().MaxAttestations {
+		return nil, fmt.Errorf(
+			"number of attestations in block (%d) exceeds allowed threshold of %d",
+			len(atts),
+			params.BeaconConfig().MaxAttestations,
+		)
+	}
+	var pendingAttestations []*pb.PendingAttestationRecord
+	for idx, attestation := range atts {
+		if err := verifyAttestation(beaconState, attestation); err != nil {
+			return nil, fmt.Errorf("could not verify attestation at index %d in block: %v", idx, err)
+		}
+		pendingAttestations = append(pendingAttestations, &pb.PendingAttestationRecord{
+			Data:                  attestation.GetData(),
+			ParticipationBitfield: attestation.GetParticipationBitfield(),
+			CustodyBitfield:       attestation.GetCustodyBitfield(),
+			SlotIncluded:          beaconState.Slot(),
+		})
+	}
+	return pendingAttestations, nil
+}
+
+func verifyAttestation(beaconState *types.BeaconState, att *pb.Attestation) error {
+	inclusionDelay := params.BeaconConfig().MinAttestationInclusionDelay
+	if att.GetData().GetSlot()+inclusionDelay > beaconState.Slot() {
+		return fmt.Errorf(
+			"attestation slot (slot %d) + inclusion delay (%d) beyond current beacon state slot (%d)",
+			att.GetData().GetSlot(),
+			inclusionDelay,
+			beaconState.Slot(),
+		)
+	}
+	if att.GetData().GetSlot()+params.BeaconConfig().EpochLength < beaconState.Slot() {
+		return fmt.Errorf(
+			"attestation slot (slot %d) + epoch length (%d) less than current beacon state slot (%d)",
+			att.GetData().GetSlot(),
+			params.BeaconConfig().EpochLength,
+			beaconState.Slot(),
+		)
+	}
+	// Verify that attestation.JustifiedSlot is equal to
+	// state.JustifiedSlot if attestation.Slot >=
+	// state.Slot - (state.Slot % EPOCH_LENGTH) else state.PreviousJustifiedSlot.
+	if att.GetData().GetSlot() >= beaconState.Slot()-(beaconState.Slot()%params.BeaconConfig().EpochLength) {
+		if att.GetData().GetJustifiedSlot() != beaconState.LastJustifiedSlot() {
+			return fmt.Errorf(
+				"expected attestation.JustifiedSlot == state.JustifiedSlot, received %d == %d",
+				att.GetData().GetJustifiedSlot(),
+				beaconState.LastJustifiedSlot(),
+			)
+		}
+	} else {
+		if att.GetData().GetJustifiedSlot() != beaconState.PreviousJustifiedSlot() {
+			return fmt.Errorf(
+				"expected attestation.JustifiedSlot == state.PreviousJustifiedSlot, received %d == %d",
+				att.GetData().GetJustifiedSlot(),
+				beaconState.PreviousJustifiedSlot(),
+			)
+		}
+	}
+
+	// Verify that attestation.data.justified_block_root is equal to
+	// get_block_root(state, attestation.data.justified_slot).
+	blockRoot, err := types.BlockRoot(beaconState.Proto(), att.GetData().GetJustifiedSlot())
+	if err != nil {
+		return fmt.Errorf("could not get block root for justified slot: %v", err)
+	}
+
+	justifiedBlockRoot := att.GetData().GetJustifiedBlockRootHash32()
+	if !bytes.Equal(justifiedBlockRoot, blockRoot) {
+		return fmt.Errorf(
+			"expected JustifiedBlockRoot == getBlockRoot(state, JustifiedSlot): got %#x = %#x",
+			justifiedBlockRoot,
+			blockRoot,
+		)
+	}
+
+	// Verify that either: attestation.data.latest_crosslink_root or
+	// attestation.data.shard_block_root equals
+	// state.latest_crosslinks[shard].shard_block_root
+	crossLinkRoot := att.GetData().GetLatestCrosslinkRootHash32()
+	shardBlockRoot := att.GetData().GetShardBlockRootHash32()
+	shard := att.GetData().GetShard()
+	stateShardBlockRoot := beaconState.LatestCrosslinks()[shard].GetShardBlockRootHash32()
+
+	if !(bytes.Equal(crossLinkRoot, stateShardBlockRoot) ||
+		bytes.Equal(shardBlockRoot, stateShardBlockRoot)) {
+		return fmt.Errorf(
+			"attestation.CrossLinkRoot and ShardBlockRoot != %v (state.LatestCrosslinks' ShardBlockRoot)",
+			stateShardBlockRoot,
+		)
+	}
+
+	// Verify attestation.shard_block_root == ZERO_HASH [TO BE REMOVED IN PHASE 1].
+	if !bytes.Equal(att.GetData().GetShardBlockRootHash32(), []byte{}) {
+		return fmt.Errorf(
+			"expected attestation.ShardBlockRoot == %#x, received %#x instead",
+			[]byte{},
+			att.GetData().GetShardBlockRootHash32(),
+		)
+	}
+	// TODO(#258): Integrate BLS signature verification for attestation.
+	//     Let participants = get_attestation_participants(
+	//       state,
+	//       attestation.data,
+	//       attestation.participation_bitfield,
+	//     )
+	//     Let group_public_key = BLSAddPubkeys([
+	//       state.validator_registry[v].pubkey for v in participants
+	//     ])
+	//     Verify that bls_verify(
+	//       pubkey=group_public_key,
+	//       message=hash_tree_root(attestation.data) + bytes1(0),
+	//       signature=attestation.aggregate_signature,
+	//       domain=get_domain(state.fork_data, attestation.data.slot, DOMAIN_ATTESTATION)).
+	return nil
+}
+
 // ProcessValidatorExits is one of the operations performed
 // on each processed beacon block to determine which validators
 // should exit the state's validator registry.
@@ -353,167 +515,5 @@
 	//   signature=exit.signature,
 	//   domain=get_domain(state.fork_data, exit.slot, DOMAIN_EXIT),
 	// )
-=======
-// ProcessBlockAttestations applies processing operations to a block's inner attestation
-// records. This function returns a list of pending attestations which can then be
-// appended to the BeaconState's latest attestations.
-//
-// Official spec definition for block attestation processing:
-//   Verify that len(block.body.attestations) <= MAX_ATTESTATIONS.
-//
-//   For each attestation in block.body.attestations:
-//   Verify that attestation.data.slot + MIN_ATTESTATION_INCLUSION_DELAY <= state.slot.
-//   Verify that attestation.data.slot + EPOCH_LENGTH >= state.slot.
-//   Verify that attestation.data.justified_slot is equal to
-//     state.justified_slot if attestation.data.slot >=
-//     state.slot - (state.slot % EPOCH_LENGTH) else state.previous_justified_slot.
-//   Verify that attestation.data.justified_block_root is equal to
-//     get_block_root(state, attestation.data.justified_slot).
-//   Verify that either attestation.data.latest_crosslink_root or
-//     attestation.data.shard_block_root equals
-//     state.latest_crosslinks[shard].shard_block_root
-//   Aggregate_signature verification:
-//     Let participants = get_attestation_participants(
-//       state,
-//       attestation.data,
-//       attestation.participation_bitfield,
-//     )
-//     Let group_public_key = BLSAddPubkeys([
-//       state.validator_registry[v].pubkey for v in participants
-//     ])
-//     Verify that bls_verify(
-//       pubkey=group_public_key,
-//       message=hash_tree_root(attestation.data) + bytes1(0),
-//       signature=attestation.aggregate_signature,
-//       domain=get_domain(state.fork_data, attestation.data.slot, DOMAIN_ATTESTATION)).
-//
-//   [TO BE REMOVED IN PHASE 1] Verify that attestation.data.shard_block_hash == ZERO_HASH.
-//   return PendingAttestationRecord(
-//     data=attestation.data,
-//     participation_bitfield=attestation.participation_bitfield,
-//     custody_bitfield=attestation.custody_bitfield,
-//     slot_included=state.slot,
-//   ) which can then be appended to state.latest_attestations.
-func ProcessBlockAttestations(
-	beaconState *types.BeaconState,
-	block *pb.BeaconBlock,
-) ([]*pb.PendingAttestationRecord, error) {
-	atts := block.GetBody().GetAttestations()
-	if uint64(len(atts)) > params.BeaconConfig().MaxAttestations {
-		return nil, fmt.Errorf(
-			"number of attestations in block (%d) exceeds allowed threshold of %d",
-			len(atts),
-			params.BeaconConfig().MaxAttestations,
-		)
-	}
-	var pendingAttestations []*pb.PendingAttestationRecord
-	for idx, attestation := range atts {
-		if err := verifyAttestation(beaconState, attestation); err != nil {
-			return nil, fmt.Errorf("could not verify attestation at index %d in block: %v", idx, err)
-		}
-		pendingAttestations = append(pendingAttestations, &pb.PendingAttestationRecord{
-			Data:                  attestation.GetData(),
-			ParticipationBitfield: attestation.GetParticipationBitfield(),
-			CustodyBitfield:       attestation.GetCustodyBitfield(),
-			SlotIncluded:          beaconState.Slot(),
-		})
-	}
-	return pendingAttestations, nil
-}
-
-func verifyAttestation(beaconState *types.BeaconState, att *pb.Attestation) error {
-	inclusionDelay := params.BeaconConfig().MinAttestationInclusionDelay
-	if att.GetData().GetSlot()+inclusionDelay > beaconState.Slot() {
-		return fmt.Errorf(
-			"attestation slot (slot %d) + inclusion delay (%d) beyond current beacon state slot (%d)",
-			att.GetData().GetSlot(),
-			inclusionDelay,
-			beaconState.Slot(),
-		)
-	}
-	if att.GetData().GetSlot()+params.BeaconConfig().EpochLength < beaconState.Slot() {
-		return fmt.Errorf(
-			"attestation slot (slot %d) + epoch length (%d) less than current beacon state slot (%d)",
-			att.GetData().GetSlot(),
-			params.BeaconConfig().EpochLength,
-			beaconState.Slot(),
-		)
-	}
-	// Verify that attestation.JustifiedSlot is equal to
-	// state.JustifiedSlot if attestation.Slot >=
-	// state.Slot - (state.Slot % EPOCH_LENGTH) else state.PreviousJustifiedSlot.
-	if att.GetData().GetSlot() >= beaconState.Slot()-(beaconState.Slot()%params.BeaconConfig().EpochLength) {
-		if att.GetData().GetJustifiedSlot() != beaconState.LastJustifiedSlot() {
-			return fmt.Errorf(
-				"expected attestation.JustifiedSlot == state.JustifiedSlot, received %d == %d",
-				att.GetData().GetJustifiedSlot(),
-				beaconState.LastJustifiedSlot(),
-			)
-		}
-	} else {
-		if att.GetData().GetJustifiedSlot() != beaconState.PreviousJustifiedSlot() {
-			return fmt.Errorf(
-				"expected attestation.JustifiedSlot == state.PreviousJustifiedSlot, received %d == %d",
-				att.GetData().GetJustifiedSlot(),
-				beaconState.PreviousJustifiedSlot(),
-			)
-		}
-	}
-
-	// Verify that attestation.data.justified_block_root is equal to
-	// get_block_root(state, attestation.data.justified_slot).
-	blockRoot, err := types.BlockRoot(beaconState.Proto(), att.GetData().GetJustifiedSlot())
-	if err != nil {
-		return fmt.Errorf("could not get block root for justified slot: %v", err)
-	}
-
-	justifiedBlockRoot := att.GetData().GetJustifiedBlockRootHash32()
-	if !bytes.Equal(justifiedBlockRoot, blockRoot) {
-		return fmt.Errorf(
-			"expected JustifiedBlockRoot == getBlockRoot(state, JustifiedSlot): got %#x = %#x",
-			justifiedBlockRoot,
-			blockRoot,
-		)
-	}
-
-	// Verify that either: attestation.data.latest_crosslink_root or
-	// attestation.data.shard_block_root equals
-	// state.latest_crosslinks[shard].shard_block_root
-	crossLinkRoot := att.GetData().GetLatestCrosslinkRootHash32()
-	shardBlockRoot := att.GetData().GetShardBlockRootHash32()
-	shard := att.GetData().GetShard()
-	stateShardBlockRoot := beaconState.LatestCrosslinks()[shard].GetShardBlockRootHash32()
-
-	if !(bytes.Equal(crossLinkRoot, stateShardBlockRoot) ||
-		bytes.Equal(shardBlockRoot, stateShardBlockRoot)) {
-		return fmt.Errorf(
-			"attestation.CrossLinkRoot and ShardBlockRoot != %v (state.LatestCrosslinks' ShardBlockRoot)",
-			stateShardBlockRoot,
-		)
-	}
-
-	// Verify attestation.shard_block_root == ZERO_HASH [TO BE REMOVED IN PHASE 1].
-	if !bytes.Equal(att.GetData().GetShardBlockRootHash32(), []byte{}) {
-		return fmt.Errorf(
-			"expected attestation.ShardBlockRoot == %#x, received %#x instead",
-			[]byte{},
-			att.GetData().GetShardBlockRootHash32(),
-		)
-	}
-	// TODO(#258): Integrate BLS signature verification for attestation.
-	//     Let participants = get_attestation_participants(
-	//       state,
-	//       attestation.data,
-	//       attestation.participation_bitfield,
-	//     )
-	//     Let group_public_key = BLSAddPubkeys([
-	//       state.validator_registry[v].pubkey for v in participants
-	//     ])
-	//     Verify that bls_verify(
-	//       pubkey=group_public_key,
-	//       message=hash_tree_root(attestation.data) + bytes1(0),
-	//       signature=attestation.aggregate_signature,
-	//       domain=get_domain(state.fork_data, attestation.data.slot, DOMAIN_ATTESTATION)).
->>>>>>> 53749c49
 	return nil
 }