package blocks

import (
	"bytes"
	"encoding/binary"
	"errors"
	"fmt"

	"github.com/gogo/protobuf/proto"
	"github.com/prysmaticlabs/go-ssz"
	"github.com/prysmaticlabs/prysm/beacon-chain/cache"
	"github.com/prysmaticlabs/prysm/beacon-chain/core/helpers"
	"github.com/prysmaticlabs/prysm/beacon-chain/core/state/stateutils"
	v "github.com/prysmaticlabs/prysm/beacon-chain/core/validators"
	pb "github.com/prysmaticlabs/prysm/proto/beacon/p2p/v1"
	"github.com/prysmaticlabs/prysm/shared/bls"
	"github.com/prysmaticlabs/prysm/shared/bytesutil"
	"github.com/prysmaticlabs/prysm/shared/hashutil"
	"github.com/prysmaticlabs/prysm/shared/params"
	"github.com/prysmaticlabs/prysm/shared/sliceutil"
	"github.com/prysmaticlabs/prysm/shared/trieutil"
	"github.com/sirupsen/logrus"
)

var eth1DataCache = cache.NewEth1DataVoteCache()

// VerifyProposerSignature uses BLS signature verification to ensure
// the correct proposer created an incoming beacon block during state
// transition processing.
//
// WIP - this is stubbed out until BLS is integrated into Prysm.
func VerifyProposerSignature(
	_ *pb.BeaconBlock,
) error {
	return nil
}

// ProcessEth1DataInBlock is an operation performed on each
// beacon block to ensure the ETH1 data votes are processed
// into the beacon state.
//
// Official spec definition:
//   def process_eth1_data(state: BeaconState, body: BeaconBlockBody) -> None:
//    state.eth1_data_votes.append(body.eth1_data)
//    if state.eth1_data_votes.count(body.eth1_data) * 2 > SLOTS_PER_ETH1_VOTING_PERIOD:
//        state.latest_eth1_data = body.eth1_data
func ProcessEth1DataInBlock(beaconState *pb.BeaconState, block *pb.BeaconBlock) (*pb.BeaconState, error) {
	beaconState.Eth1DataVotes = append(beaconState.Eth1DataVotes, block.Body.Eth1Data)

	voteCount, err := eth1DataCache.Eth1DataVote(block.Body.Eth1Data.DepositRoot)
	if err != nil {
		return nil, fmt.Errorf("could not retrieve eth1 data vote cache: %v", err)
	}

	if voteCount == 0 {
		for _, vote := range beaconState.Eth1DataVotes {
			if proto.Equal(vote, block.Body.Eth1Data) {
				voteCount++
			}
		}
	} else {
		voteCount++
	}

	if err := eth1DataCache.AddEth1DataVote(&cache.Eth1DataVote{
		DepositRoot: block.Body.Eth1Data.DepositRoot,
		VoteCount:   voteCount,
	}); err != nil {
		return nil, fmt.Errorf("could not save eth1 data vote cache: %v", err)
	}

	if voteCount*2 > params.BeaconConfig().SlotsPerEth1VotingPeriod {
		beaconState.Eth1Data = block.Body.Eth1Data
	}

	return beaconState, nil
}

// ProcessBlockHeader validates a block by its header.
//
// Spec pseudocode definition:
//
//  def process_block_header(state: BeaconState, block: BeaconBlock) -> None:
//     # Verify that the slots match
//     assert block.slot == state.slot
//     # Verify that the parent matches
//     assert block.parent_root == signing_root(state.latest_block_header)
//     # Save current block as the new latest block
//     state.latest_block_header = BeaconBlockHeader(
//         slot=block.slot,
//         parent_root=block.parent_root,
//         body_root=hash_tree_root(block.body),
//     )
//     # Verify proposer is not slashed
//     proposer = state.validator_registry[get_beacon_proposer_index(state)]
//     assert not proposer.slashed
//     # Verify proposer signature
//     assert bls_verify(proposer.pubkey, signing_root(block), block.signature, get_domain(state, DOMAIN_BEACON_PROPOSER))
func ProcessBlockHeader(
	beaconState *pb.BeaconState,
	block *pb.BeaconBlock,
) (*pb.BeaconState, error) {
	if beaconState.Slot != block.Slot {
		return nil, fmt.Errorf("state slot: %d is different then block slot: %d", beaconState.Slot, block.Slot)
	}

	parentRoot, err := ssz.SigningRoot(beaconState.LatestBlockHeader)
	if err != nil {
		return nil, err
	}

	if !bytes.Equal(block.ParentRoot, parentRoot[:]) {
		return nil, fmt.Errorf(
			"parent root %#x does not match the latest block header signing root in state %#x",
			block.ParentRoot, parentRoot)
	}

	bodyRoot, err := ssz.HashTreeRoot(block.Body)
	if err != nil {
		return nil, err
	}
	emptySig := make([]byte, 96)
	beaconState.LatestBlockHeader = &pb.BeaconBlockHeader{
		Slot:       block.Slot,
		ParentRoot: block.ParentRoot,
		StateRoot:  params.BeaconConfig().ZeroHash[:],
		BodyRoot:   bodyRoot[:],
		Signature:  emptySig,
	}
	// Verify proposer is not slashed.
	idx, err := helpers.BeaconProposerIndex(beaconState)
	if err != nil {
		return nil, err
	}
	proposer := beaconState.Validators[idx]
	if proposer.Slashed {
		return nil, fmt.Errorf("proposer at index %d was previously slashed", idx)
	}
	// TODO(#2307) Verify proposer signature.
	return beaconState, nil
}

// ProcessRandao checks the block proposer's
// randao commitment and generates a new randao mix to update
// in the beacon state's latest randao mixes slice.
//
// Spec pseudocode definition:
//   def process_randao(state: BeaconState, body: BeaconBlockBody) -> None:
//     proposer = state.validator_registry[get_beacon_proposer_index(state)]
//     # Verify that the provided randao value is valid
//     assert bls_verify(
//         proposer.pubkey,
//         hash_tree_root(get_current_epoch(state)),
//         body.randao_reveal,
//         get_domain(state, DOMAIN_RANDAO),
//     )
//     # Mix it in
//     state.latest_randao_mixes[get_current_epoch(state) % LATEST_RANDAO_MIXES_LENGTH] = (
//         xor(get_randao_mix(state, get_current_epoch(state)),
//             hash(body.randao_reveal))
//     )
func ProcessRandao(
	beaconState *pb.BeaconState,
	body *pb.BeaconBlockBody,
	verifySignatures bool,
	enableLogging bool,
) (*pb.BeaconState, error) {
	if verifySignatures {
		proposerIdx, err := helpers.BeaconProposerIndex(beaconState)
		if err != nil {
			return nil, fmt.Errorf("could not get beacon proposer index: %v", err)
		}

		if err := verifyBlockRandao(beaconState, body, proposerIdx, enableLogging); err != nil {
			return nil, fmt.Errorf("could not verify block randao: %v", err)
		}
	}
	// If block randao passed verification, we XOR the state's latest randao mix with the block's
	// randao and update the state's corresponding latest randao mix value.
	latestMixesLength := params.BeaconConfig().EpochsPerHistoricalVector
	currentEpoch := helpers.CurrentEpoch(beaconState)
	latestMixSlice := beaconState.RandaoMixes[currentEpoch%latestMixesLength]
	blockRandaoReveal := hashutil.Hash(body.RandaoReveal)
	for i, x := range blockRandaoReveal {
		latestMixSlice[i] ^= x
	}
	beaconState.RandaoMixes[currentEpoch%latestMixesLength] = latestMixSlice
	return beaconState, nil
}

// Verify that bls_verify(proposer.pubkey, hash_tree_root(get_current_epoch(state)),
//   block.body.randao_reveal, domain=get_domain(state.fork, get_current_epoch(state), DOMAIN_RANDAO))
func verifyBlockRandao(beaconState *pb.BeaconState, body *pb.BeaconBlockBody, proposerIdx uint64, enableLogging bool) error {
	proposer := beaconState.Validators[proposerIdx]
	pub, err := bls.PublicKeyFromBytes(proposer.Pubkey)
	if err != nil {
		return fmt.Errorf("could not deserialize proposer public key: %v", err)
	}
	currentEpoch := helpers.CurrentEpoch(beaconState)
	buf := make([]byte, 32)
	binary.LittleEndian.PutUint64(buf, currentEpoch)
	domain := helpers.Domain(beaconState, currentEpoch, params.BeaconConfig().DomainRandao)
	sig, err := bls.SignatureFromBytes(body.RandaoReveal)
	if err != nil {
		return fmt.Errorf("could not deserialize block randao reveal: %v", err)
	}
	if enableLogging {
		log.WithFields(logrus.Fields{
			"epoch":         helpers.CurrentEpoch(beaconState),
			"proposerIndex": proposerIdx,
		}).Info("Verifying randao")
	}
	if !sig.Verify(buf, pub, domain) {
		return fmt.Errorf("block randao reveal signature did not verify")
	}
	return nil
}

// ProcessProposerSlashings is one of the operations performed
// on each processed beacon block to slash proposers based on
// slashing conditions if any slashable events occurred.
//
// Spec pseudocode definition:
//   def process_proposer_slashing(state: BeaconState, proposer_slashing: ProposerSlashing) -> None:
//    """
//    Process ``ProposerSlashing`` operation.
//    """
//    proposer = state.validator_registry[proposer_slashing.proposer_index]
//    # Verify that the epoch is the same
//    assert slot_to_epoch(proposer_slashing.header_1.slot) == slot_to_epoch(proposer_slashing.header_2.slot)
//    # But the headers are different
//    assert proposer_slashing.header_1 != proposer_slashing.header_2
//    # Check proposer is slashable
//    assert is_slashable_validator(proposer, get_current_epoch(state))
//    # Signatures are valid
//    for header in (proposer_slashing.header_1, proposer_slashing.header_2):
//        domain = get_domain(state, DOMAIN_BEACON_PROPOSER, slot_to_epoch(header.slot))
//        assert bls_verify(proposer.pubkey, signing_root(header), header.signature, domain)
//
//    slash_validator(state, proposer_slashing.proposer_index)
func ProcessProposerSlashings(
	beaconState *pb.BeaconState,
	body *pb.BeaconBlockBody,
	verifySignatures bool,
) (*pb.BeaconState, error) {
	registry := beaconState.Validators

	var err error
	for idx, slashing := range body.ProposerSlashings {
		proposer := registry[slashing.ProposerIndex]
		if err = verifyProposerSlashing(beaconState, proposer, slashing, verifySignatures); err != nil {
			return nil, fmt.Errorf("could not verify proposer slashing %d: %v", idx, err)
		}
		beaconState, err = v.SlashValidator(
			beaconState, slashing.ProposerIndex, 0, /* proposer is whistleblower */
		)
		if err != nil {
			return nil, fmt.Errorf("could not slash proposer index %d: %v",
				slashing.ProposerIndex, err)
		}
	}
	return beaconState, nil
}

func verifyProposerSlashing(
	beaconState *pb.BeaconState,
	proposer *pb.Validator,
	slashing *pb.ProposerSlashing,
	verifySignatures bool,
) error {
	headerEpoch1 := helpers.SlotToEpoch(slashing.Header_1.Slot)
	headerEpoch2 := helpers.SlotToEpoch(slashing.Header_2.Slot)
	if headerEpoch1 != headerEpoch2 {
		return fmt.Errorf("mismatched header epochs, received %d == %d", headerEpoch1, headerEpoch2)
	}
	if proto.Equal(slashing.Header_1, slashing.Header_2) {
		return errors.New("expected slashing headers to differ")
	}
	if !helpers.IsSlashableValidator(proposer, helpers.CurrentEpoch(beaconState)) {
		return fmt.Errorf("validator with key %#x is not slashable", proposer.Pubkey)
	}
	if verifySignatures {
		// TODO(#258): Implement BLS verify of header signatures.
		return nil
	}
	return nil
}

// ProcessAttesterSlashings is one of the operations performed
// on each processed beacon block to slash attesters based on
// Casper FFG slashing conditions if any slashable events occurred.
//
// Spec pseudocode definition:
//   def process_attester_slashing(state: BeaconState, attester_slashing: AttesterSlashing) -> None:
//    """
//    Process ``AttesterSlashing`` operation.
//    """
//    attestation_1 = attester_slashing.attestation_1
//    attestation_2 = attester_slashing.attestation_2
//    assert is_slashable_attestation_data(attestation_1.data, attestation_2.data)
//    validate_indexed_attestation(state, attestation_1)
//    validate_indexed_attestation(state, attestation_2)
//
//    slashed_any = False
//    attesting_indices_1 = attestation_1.custody_bit_0_indices + attestation_1.custody_bit_1_indices
//    attesting_indices_2 = attestation_2.custody_bit_0_indices + attestation_2.custody_bit_1_indices
//    for index in sorted(set(attesting_indices_1).intersection(attesting_indices_2)):
//        if is_slashable_validator(state.validator_registry[index], get_current_epoch(state)):
//            slash_validator(state, index)
//            slashed_any = True
//    assert slashed_any
func ProcessAttesterSlashings(
	beaconState *pb.BeaconState,
	body *pb.BeaconBlockBody,
	verifySignatures bool,
) (*pb.BeaconState, error) {

	for idx, slashing := range body.AttesterSlashings {
		if err := verifyAttesterSlashing(slashing, verifySignatures); err != nil {
			return nil, fmt.Errorf("could not verify attester slashing #%d: %v", idx, err)
		}
		slashableIndices := slashableAttesterIndices(slashing)
		currentEpoch := helpers.CurrentEpoch(beaconState)
		var err error
		var slashedAny bool
		for _, validatorIndex := range slashableIndices {
			if helpers.IsSlashableValidator(beaconState.Validators[validatorIndex], currentEpoch) {
				beaconState, err = v.SlashValidator(beaconState, validatorIndex, 0)
				if err != nil {
					return nil, fmt.Errorf("could not slash validator index %d: %v",
						validatorIndex, err)
				}
				slashedAny = true
			}
		}
		if !slashedAny {
			return nil, errors.New("unable to slash any validator despite confirmed attester slashing")
		}
	}
	return beaconState, nil
}

func verifyAttesterSlashing(slashing *pb.AttesterSlashing, verifySignatures bool) error {
	att1 := slashing.Attestation_1
	att2 := slashing.Attestation_2
	data1 := att1.Data
	data2 := att2.Data
	if !IsSlashableAttestationData(data1, data2) {
		return errors.New("attestations are not slashable")
	}
	if err := VerifyIndexedAttestation(att1, verifySignatures); err != nil {
		return fmt.Errorf("could not validate indexed attestation: %v", err)
	}
	if err := VerifyIndexedAttestation(att2, verifySignatures); err != nil {
		return fmt.Errorf("could not validate indexed attestation: %v", err)
	}
	return nil
}

// IsSlashableAttestationData verifies a slashing against the Casper Proof of Stake FFG rules.
//
// Spec pseudocode definition:
//   return (
//   # Double vote
//   (data_1 != data_2 and data_1.target_epoch == data_2.target_epoch) or
//   # Surround vote
//   (data_1.source_epoch < data_2.source_epoch and data_2.target_epoch < data_1.target_epoch)
//   )
func IsSlashableAttestationData(data1 *pb.AttestationData, data2 *pb.AttestationData) bool {
	// Inner attestation data structures for the votes should not be equal,
	// as that would mean both votes are the same and therefore no slashing
	// should occur.
	isDoubleVote := !proto.Equal(data1, data2) && data1.TargetEpoch == data2.TargetEpoch
	isSurroundVote := data1.SourceEpoch < data2.SourceEpoch && data2.TargetEpoch < data1.TargetEpoch
	return isDoubleVote || isSurroundVote
}

func slashableAttesterIndices(slashing *pb.AttesterSlashing) []uint64 {
	att1 := slashing.Attestation_1
	att2 := slashing.Attestation_1
	indices1 := append(att1.CustodyBit_0Indices, att1.CustodyBit_1Indices...)
	indices2 := append(att2.CustodyBit_0Indices, att2.CustodyBit_1Indices...)
	return sliceutil.IntersectionUint64(indices1, indices2)
}

// ProcessAttestations applies processing operations to a block's inner attestation
// records. This function returns a list of pending attestations which can then be
// appended to the BeaconState's latest attestations.
func ProcessAttestations(
	beaconState *pb.BeaconState,
	body *pb.BeaconBlockBody,
	verifySignatures bool,
) (*pb.BeaconState, error) {
	atts := body.Attestations

	var err error
	for idx, attestation := range atts {
		beaconState, err = ProcessAttestation(beaconState, attestation, verifySignatures)
		if err != nil {
			return nil, fmt.Errorf("could not verify attestation at index %d in block: %v", idx, err)
		}
	}

	return beaconState, nil
}

// ProcessAttestation verifies an input attestation can pass through processing using the given beacon state.
//
// Spec pseudocode definition:
//  def process_attestation(state: BeaconState, attestation: Attestation) -> None:
//    """
//    Process ``Attestation`` operation.
//    """
//    data = attestation.data
//    attestation_slot = get_attestation_data_slot(state, data)
//    assert attestation_slot + MIN_ATTESTATION_INCLUSION_DELAY <= state.slot <= attestation_slot + SLOTS_PER_EPOCH
//
//    pending_attestation = PendingAttestation(
//        data=data,
//        aggregation_bitfield=attestation.aggregation_bitfield,
//        inclusion_delay=state.slot - attestation_slot,
//        proposer_index=get_beacon_proposer_index(state),
//    )
//
//    assert data.target_epoch in (get_previous_epoch(state), get_current_epoch(state))
//    if data.target_epoch == get_current_epoch(state):
//        ffg_data = (state.current_justified_epoch, state.current_justified_root, get_current_epoch(state))
//        parent_crosslink = state.current_crosslinks[data.crosslink.shard]
//        state.current_epoch_attestations.append(pending_attestation)
//    else:
//        ffg_data = (state.previous_justified_epoch, state.previous_justified_root, get_previous_epoch(state))
//        parent_crosslink = state.previous_crosslinks[data.crosslink.shard]
//        state.previous_epoch_attestations.append(pending_attestation)
//
//    # Check FFG data, crosslink data, and signature
//    assert ffg_data == (data.source_epoch, data.source_root, data.target_epoch)
//    assert data.crosslink.start_epoch == parent_crosslink.end_epoch
//    assert data.crosslink.end_epoch == min(data.target_epoch, parent_crosslink.end_epoch + MAX_EPOCHS_PER_CROSSLINK)
//    assert data.crosslink.parent_root == hash_tree_root(parent_crosslink)
//    assert data.crosslink.data_root == ZERO_HASH  # [to be removed in phase 1]
//    validate_indexed_attestation(state, convert_to_indexed(state, attestation))
func ProcessAttestation(beaconState *pb.BeaconState, att *pb.Attestation, verifySignatures bool) (*pb.BeaconState, error) {
	data := att.Data
	attestationSlot, err := helpers.AttestationDataSlot(beaconState, data)
	if err != nil {
		return nil, fmt.Errorf("could not get attestation slot: %v", err)
	}
	minInclusionCheck := attestationSlot+params.BeaconConfig().MinAttestationInclusionDelay <= beaconState.Slot
	epochInclusionCheck := beaconState.Slot <= attestationSlot+params.BeaconConfig().SlotsPerEpoch

	if !minInclusionCheck {
		return nil, fmt.Errorf(
			"attestation slot %d + inclusion delay %d > state slot %d",
			attestationSlot,
			params.BeaconConfig().MinAttestationInclusionDelay,
			beaconState.Slot,
		)
	}
	if !epochInclusionCheck {
		return nil, fmt.Errorf(
			"state slot %d > attestation slot %d + SLOTS_PER_EPOCH %d",
			beaconState.Slot,
			attestationSlot,
			params.BeaconConfig().SlotsPerEpoch,
		)
	}
	proposerIndex, err := helpers.BeaconProposerIndex(beaconState)
	if err != nil {
		return nil, err
	}
	pendingAtt := &pb.PendingAttestation{
		Data:            data,
		AggregationBits: att.AggregationBits,
		InclusionDelay:  beaconState.Slot - attestationSlot,
		ProposerIndex:   proposerIndex,
	}

	if !(data.TargetEpoch == helpers.PrevEpoch(beaconState) || data.TargetEpoch == helpers.CurrentEpoch(beaconState)) {
		return nil, fmt.Errorf(
			"expected target epoch %d == %d or %d",
			data.TargetEpoch,
			helpers.PrevEpoch(beaconState),
			helpers.CurrentEpoch(beaconState),
		)
	}

	var ffgSourceEpoch uint64
	var ffgSourceRoot []byte
	var ffgTargetEpoch uint64
	var parentCrosslink *pb.Crosslink
	if data.TargetEpoch == helpers.CurrentEpoch(beaconState) {
		ffgSourceEpoch = beaconState.CurrentJustifiedCheckpoint.Epoch
		ffgSourceRoot = beaconState.CurrentJustifiedCheckpoint.Root
		ffgTargetEpoch = helpers.CurrentEpoch(beaconState)
		parentCrosslink = beaconState.CurrentCrosslinks[data.Crosslink.Shard]
		beaconState.CurrentEpochAttestations = append(beaconState.CurrentEpochAttestations, pendingAtt)
	} else {
		ffgSourceEpoch = beaconState.PreviousJustifiedCheckpoint.Epoch
		ffgSourceRoot = beaconState.PreviousJustifiedCheckpoint.Root
		ffgTargetEpoch = helpers.PrevEpoch(beaconState)
		parentCrosslink = beaconState.PreviousCrosslinks[data.Crosslink.Shard]
		beaconState.PreviousEpochAttestations = append(beaconState.PreviousEpochAttestations, pendingAtt)
	}
	if data.SourceEpoch != ffgSourceEpoch {
		return nil, fmt.Errorf("expected source epoch %d, received %d", ffgSourceEpoch, data.SourceEpoch)
	}
	if !bytes.Equal(data.SourceRoot, ffgSourceRoot) {
		return nil, fmt.Errorf("expected source root %#x, received %#x", ffgSourceRoot, data.SourceRoot)
	}
	if data.TargetEpoch != ffgTargetEpoch {
		return nil, fmt.Errorf("expected target epoch %d, received %d", ffgTargetEpoch, data.TargetEpoch)
	}
	endEpoch := parentCrosslink.EndEpoch + params.BeaconConfig().MaxEpochsPerCrosslink
	if data.TargetEpoch < endEpoch {
		endEpoch = data.TargetEpoch
	}
	if data.Crosslink.StartEpoch != parentCrosslink.EndEpoch {
		return nil, fmt.Errorf("expected crosslink start epoch %d, received %d",
			parentCrosslink.EndEpoch, data.Crosslink.StartEpoch)
	}
	if data.Crosslink.EndEpoch != endEpoch {
		return nil, fmt.Errorf("expected crosslink end epoch %d, received %d",
			endEpoch, data.Crosslink.EndEpoch)
	}
	crosslinkParentRoot, err := ssz.HashTreeRoot(parentCrosslink)
	if err != nil {
		return nil, fmt.Errorf("could not tree hash parent crosslink: %v", err)
	}
	if !bytes.Equal(data.Crosslink.ParentRoot, crosslinkParentRoot[:]) {
		return nil, fmt.Errorf(
			"mismatched parent crosslink root, expected %#x, received %#x",
			crosslinkParentRoot,
			data.Crosslink.ParentRoot,
		)
	}
	// To be removed in Phase 1
	if !bytes.Equal(data.Crosslink.DataRoot, params.BeaconConfig().ZeroHash[:]) {
		return nil, fmt.Errorf("expected data root %#x == ZERO_HASH", data.Crosslink.DataRoot)
	}
	indexedAtt, err := ConvertToIndexed(beaconState, att)
	if err != nil {
		return nil, fmt.Errorf("could not convert to indexed attestation: %v", err)
	}
	if err := VerifyIndexedAttestation(indexedAtt, verifySignatures); err != nil {
		return nil, fmt.Errorf("could not verify indexed attestation: %v", err)
	}
	return beaconState, nil
}

// ConvertToIndexed converts attestation to (almost) indexed-verifiable form.
//
// Spec pseudocode definition:
//   def convert_to_indexed(state: BeaconState, attestation: Attestation) -> IndexedAttestation:
//     """
//     Convert ``attestation`` to (almost) indexed-verifiable form.
//     """
//     attesting_indices = get_attesting_indices(state, attestation.data, attestation.aggregation_bitfield)
//     custody_bit_1_indices = get_attesting_indices(state, attestation.data, attestation.custody_bitfield)
//     custody_bit_0_indices = [index for index in attesting_indices if index not in custody_bit_1_indices]
//     return IndexedAttestation(
//         custody_bit_0_indices=custody_bit_0_indices,
//         custody_bit_1_indices=custody_bit_1_indices,
//         data=attestation.data,
//         signature=attestation.signature,
//     )
func ConvertToIndexed(state *pb.BeaconState, attestation *pb.Attestation) (*pb.IndexedAttestation, error) {
	attIndices, err := helpers.AttestingIndices(state, attestation.Data, attestation.AggregationBits)
	if err != nil {
		return nil, fmt.Errorf("could not get attesting indices: %v", err)
	}
	cb1i, _ := helpers.AttestingIndices(state, attestation.Data, attestation.CustodyBits)
	cb1Map := make(map[uint64]bool)
	for _, idx := range cb1i {
		cb1Map[idx] = true
	}
	cb0i := []uint64{}
	for _, idx := range attIndices {
		if !cb1Map[idx] {
			cb0i = append(cb0i, idx)
		}
	}
	inAtt := &pb.IndexedAttestation{
		Data:                attestation.Data,
		Signature:           attestation.Signature,
		CustodyBit_0Indices: cb0i,
		CustodyBit_1Indices: cb1i,
	}
	return inAtt, nil
}

// VerifyIndexedAttestation determines the validity of an indexed attestation.
// WIP - signing is not implemented until BLS is integrated into Prysm.
//
// Spec pseudocode definition:
//  def verify_indexed_attestation(state: BeaconState, indexed_attestation: IndexedAttestation) -> bool:
//    """
//    Verify validity of ``indexed_attestation`` fields.
//    """
//    custody_bit_0_indices = indexed_attestation.custody_bit_0_indices
//    custody_bit_1_indices = indexed_attestation.custody_bit_1_indices
//
//    # Ensure no duplicate indices across custody bits
//    assert len(set(custody_bit_0_indices).intersection(set(custody_bit_1_indices))) == 0
//
//    if len(custody_bit_1_indices) > 0:  # [TO BE REMOVED IN PHASE 1]
//        return False
//
//    if not (1 <= len(custody_bit_0_indices) + len(custody_bit_1_indices) <= MAX_INDICES_PER_ATTESTATION):
//        return False
//
//    return bls_verify_multiple(
//        pubkeys=[
//            bls_aggregate_pubkeys([state.validator_registry[i].pubkey for i in custody_bit_0_indices]),
//            bls_aggregate_pubkeys([state.validator_registry[i].pubkey for i in custody_bit_1_indices]),
//        ],
//        message_hashes=[
//            hash_tree_root(AttestationDataAndCustodyBit(data=indexed_attestation.data, custody_bit=0b0)),
//            hash_tree_root(AttestationDataAndCustodyBit(data=indexed_attestation.data, custody_bit=0b1)),
//        ],
//        signature=indexed_attestation.signature,
//        domain=get_domain(state, DOMAIN_ATTESTATION, slot_to_epoch(indexed_attestation.data.slot)),
//    )
func VerifyIndexedAttestation(indexedAtt *pb.IndexedAttestation, verifySignatures bool) error {
	custodyBit0Indices := indexedAtt.CustodyBit_0Indices
	custodyBit1Indices := indexedAtt.CustodyBit_1Indices

	// To be removed in phase 1
	if len(custodyBit1Indices) > 0 {
		return fmt.Errorf("expected no bit 1 indices, received %v", len(custodyBit1Indices))
	}

	maxIndices := params.BeaconConfig().MaxIndicesPerAttestation
	totalIndicesLength := uint64(len(custodyBit0Indices) + len(custodyBit1Indices))
	if maxIndices < totalIndicesLength || totalIndicesLength < 1 {
		return fmt.Errorf("over max number of allowed indices per attestation: %d", totalIndicesLength)
	}
	custodyBitIntersection := sliceutil.IntersectionUint64(custodyBit0Indices, custodyBit1Indices)
	if len(custodyBitIntersection) != 0 {
		return fmt.Errorf("expected disjoint indices intersection, received %v", custodyBitIntersection)
	}

	if verifySignatures {
		// TODO(#2307): Update using BLS signature verification.
	}
	return nil
}

// ProcessDeposits is one of the operations performed on each processed
// beacon block to verify queued validators from the Ethereum 1.0 Deposit Contract
// into the beacon chain.
//
// Spec pseudocode definition:
//   For each deposit in block.body.deposits:
//     process_deposit(state, deposit)
func ProcessDeposits(
	beaconState *pb.BeaconState,
	body *pb.BeaconBlockBody,
	verifySignatures bool,
) (*pb.BeaconState, error) {
	var err error
<<<<<<< HEAD
	deposits := body.Deposits
=======
	deposits := block.Body.Deposits
	// Verify that outstanding deposits are processed up to the maximum number of deposits.
	maxDeposits := beaconState.Eth1Data.DepositCount - beaconState.Eth1DepositIndex
	if params.BeaconConfig().MaxEffectiveBalance < maxDeposits {
		maxDeposits = params.BeaconConfig().MaxEffectiveBalance
	}
	if uint64(len(deposits)) > params.BeaconConfig().MaxDeposits {
		return nil, fmt.Errorf(
			"number of deposits (%d) exceeds allowed threshold of %d",
			len(deposits),
			params.BeaconConfig().MaxDeposits,
		)
	}
>>>>>>> 69e46a96

	valIndexMap := stateutils.ValidatorIndexMap(beaconState)
	for _, deposit := range deposits {
		beaconState, err = ProcessDeposit(beaconState, deposit, valIndexMap, verifySignatures, true)
		if err != nil {
			return nil, fmt.Errorf("could not process deposit from %#x: %v", bytesutil.Trunc(deposit.Data.Pubkey), err)
		}
	}
	return beaconState, nil
}

// ProcessDeposit takes in a deposit object and inserts it
// into the registry as a new validator or balance change.
//
// Spec pseudocode definition:
//   def process_deposit(state: BeaconState, deposit: Deposit) -> None:
//     """
//     Process an Eth1 deposit, registering a validator or increasing its balance.
//     """
//     # Verify the Merkle branch
//     assert verify_merkle_branch(
//         leaf=hash_tree_root(deposit.data),
//         proof=deposit.proof,
//         depth=DEPOSIT_CONTRACT_TREE_DEPTH,
//         index=deposit.index,
//         root=state.latest_eth1_data.deposit_root,
//     )
//
//     # Deposits must be processed in order
//     assert deposit.index == state.deposit_index
//     state.deposit_index += 1
//
//     pubkey = deposit.data.pubkey
//     amount = deposit.data.amount
//     validator_pubkeys = [v.pubkey for v in state.validator_registry]
//     if pubkey not in validator_pubkeys:
//         # Verify the deposit signature (proof of possession).
//         # Invalid signatures are allowed by the deposit contract, and hence included on-chain, but must not be processed.
//         if not bls_verify(pubkey, signing_root(deposit.data), deposit.data.signature, get_domain(state, DOMAIN_DEPOSIT)):
//             return
//
//         # Add validator and balance entries
//         state.validator_registry.append(Validator(
//             pubkey=pubkey,
//             withdrawal_credentials=deposit.data.withdrawal_credentials,
//             activation_eligibility_epoch=FAR_FUTURE_EPOCH,
//             activation_epoch=FAR_FUTURE_EPOCH,
//             exit_epoch=FAR_FUTURE_EPOCH,
//             withdrawable_epoch=FAR_FUTURE_EPOCH,
//             effective_balance=min(amount - amount % EFFECTIVE_BALANCE_INCREMENT, MAX_EFFECTIVE_BALANCE)
//         ))
//         state.balances.append(amount)
//     else:
//         # Increase balance by deposit amount
//         index = validator_pubkeys.index(pubkey)
//         increase_balance(state, index, amount)
func ProcessDeposit(
	beaconState *pb.BeaconState,
	deposit *pb.Deposit,
	valIndexMap map[[32]byte]int,
	verifySignatures bool,
	verifyTree bool,
) (*pb.BeaconState, error) {
	if err := verifyDeposit(beaconState, deposit, verifyTree); err != nil {
		return nil, fmt.Errorf("could not verify deposit from #%x: %v", bytesutil.Trunc(deposit.Data.Pubkey), err)
	}
	beaconState.Eth1DepositIndex++
	pubKey := deposit.Data.Pubkey
	amount := deposit.Data.Amount
	index, ok := valIndexMap[bytesutil.ToBytes32(pubKey)]
	if !ok {
		if verifySignatures {
			// TODO(#2307): Use BLS verification of proof of possession.
		}
		effectiveBalance := amount - (amount % params.BeaconConfig().EffectiveBalanceIncrement)
		if params.BeaconConfig().MaxEffectiveBalance < effectiveBalance {
			effectiveBalance = params.BeaconConfig().MaxEffectiveBalance
		}
		beaconState.Validators = append(beaconState.Validators, &pb.Validator{
			Pubkey:                     pubKey,
			WithdrawalCredentials:      deposit.Data.WithdrawalCredentials,
			ActivationEligibilityEpoch: params.BeaconConfig().FarFutureEpoch,
			ActivationEpoch:            params.BeaconConfig().FarFutureEpoch,
			ExitEpoch:                  params.BeaconConfig().FarFutureEpoch,
			WithdrawableEpoch:          params.BeaconConfig().FarFutureEpoch,
			EffectiveBalance:           effectiveBalance,
		})
		beaconState.Balances = append(beaconState.Balances, amount)
	} else {
		beaconState = helpers.IncreaseBalance(beaconState, uint64(index), amount)
	}

	return beaconState, nil
}

func verifyDeposit(beaconState *pb.BeaconState, deposit *pb.Deposit, verifyTree bool) error {
	if verifyTree {
		// Verify Merkle proof of deposit and deposit trie root.
		receiptRoot := beaconState.Eth1Data.DepositRoot
		leaf, err := ssz.HashTreeRoot(deposit.Data)
		if err != nil {
			return fmt.Errorf("could not tree hash deposit data: %v", err)
		}
		if ok := trieutil.VerifyMerkleProof(
			receiptRoot,
			leaf[:],
			int(beaconState.Eth1DepositIndex),
			deposit.Proof,
		); !ok {
			return fmt.Errorf(
				"deposit merkle branch of deposit root did not verify for root: %#x",
				receiptRoot,
			)
		}
	}

	return nil
}

// ProcessVolundaryExits is one of the operations performed
// on each processed beacon block to determine which validators
// should exit the state's validator registry.
//
// Spec pseudocode definition:
//   def process_voluntary_exit(state: BeaconState, exit: VoluntaryExit) -> None:
//    """
//    Process ``VoluntaryExit`` operation.
//    """
//    validator = state.validator_registry[exit.validator_index]
//    # Verify the validator is active
//    assert is_active_validator(validator, get_current_epoch(state))
//    # Verify the validator has not yet exited
//    assert validator.exit_epoch == FAR_FUTURE_EPOCH
//    # Exits must specify an epoch when they become valid; they are not valid before then
//    assert get_current_epoch(state) >= exit.epoch
//    # Verify the validator has been active long enough
//    assert get_current_epoch(state) >= validator.activation_epoch + PERSISTENT_COMMITTEE_PERIOD
//    # Verify signature
//    domain = get_domain(state, DOMAIN_VOLUNTARY_EXIT, exit.epoch)
//    assert bls_verify(validator.pubkey, signing_root(exit), exit.signature, domain)
//    # Initiate exit
//    initiate_validator_exit(state, exit.validator_index)
func ProcessVolundaryExits(
	beaconState *pb.BeaconState,
	body *pb.BeaconBlockBody,
	verifySignatures bool,
) (*pb.BeaconState, error) {
	var err error
	exits := body.VoluntaryExits

	for idx, exit := range exits {
		if err := verifyExit(beaconState, exit, verifySignatures); err != nil {
			return nil, fmt.Errorf("could not verify exit #%d: %v", idx, err)
		}
		beaconState, err = v.InitiateValidatorExit(beaconState, exit.ValidatorIndex)
		if err != nil {
			return nil, err
		}
	}
	return beaconState, nil
}

func verifyExit(beaconState *pb.BeaconState, exit *pb.VoluntaryExit, verifySignatures bool) error {
	validator := beaconState.Validators[exit.ValidatorIndex]
	currentEpoch := helpers.CurrentEpoch(beaconState)
	// Verify the validator is active.
	if !helpers.IsActiveValidator(validator, currentEpoch) {
		return errors.New("non-active validator cannot exit")
	}
	// Verify the validator has not yet exited.
	if validator.ExitEpoch != params.BeaconConfig().FarFutureEpoch {
		return fmt.Errorf("validator has already exited at epoch: %v", validator.ExitEpoch)
	}
	// Exits must specify an epoch when they become valid; they are not valid before then.
	if currentEpoch < exit.Epoch {
		return fmt.Errorf("expected current epoch >= exit epoch, received %d < %d", currentEpoch, exit.Epoch)
	}
	// Verify the validator has been active long enough.
	if currentEpoch < validator.ActivationEpoch+params.BeaconConfig().PersistentCommitteePeriod {
		return fmt.Errorf(
			"validator has not been active long enough to exit, wanted epoch %d >= %d",
			currentEpoch,
			validator.ActivationEpoch+params.BeaconConfig().PersistentCommitteePeriod,
		)
	}
	if verifySignatures {
		// TODO(#258): Integrate BLS signature verification for exits.
		// domain = get_domain(state, DOMAIN_VOLUNTARY_EXIT, exit.epoch)
		// assert bls_verify(validator.pubkey, signing_root(exit), exit.signature, domain)
		return nil
	}
	return nil
}

// ProcessTransfers is one of the operations performed
// on each processed beacon block to determine transfers between beacon chain balances.
//
// Spec pseudocode definition:
//   def process_transfer(state: BeaconState, transfer: Transfer) -> None:
//    """
//    Process ``Transfer`` operation.
//    """
//    # Verify the amount and fee are not individually too big (for anti-overflow purposes)
//    assert state.balances[transfer.sender] >= max(transfer.amount, transfer.fee)
//    # A transfer is valid in only one slot
//    assert state.slot == transfer.slot
//    # Sender must be not yet eligible for activation, withdrawn, or transfer balance over MAX_EFFECTIVE_BALANCE
//    assert (
//        state.validator_registry[transfer.sender].activation_eligibility_epoch == FAR_FUTURE_EPOCH or
//        get_current_epoch(state) >= state.validator_registry[transfer.sender].withdrawable_epoch or
//        transfer.amount + transfer.fee + MAX_EFFECTIVE_BALANCE <= state.balances[transfer.sender]
//    )
//    # Verify that the pubkey is valid
//    assert (
//        state.validator_registry[transfer.sender].withdrawal_credentials ==
//        int_to_bytes(BLS_WITHDRAWAL_PREFIX, length=1) + hash(transfer.pubkey)[1:]
//    )
//    # Verify that the signature is valid
//    assert bls_verify(transfer.pubkey, signing_root(transfer), transfer.signature, get_domain(state, DOMAIN_TRANSFER))
//    # Process the transfer
//    decrease_balance(state, transfer.sender, transfer.amount + transfer.fee)
//    increase_balance(state, transfer.recipient, transfer.amount)
//    increase_balance(state, get_beacon_proposer_index(state), transfer.fee)
//    # Verify balances are not dust
//    assert not (0 < state.balances[transfer.sender] < MIN_DEPOSIT_AMOUNT)
//    assert not (0 < state.balances[transfer.recipient] < MIN_DEPOSIT_AMOUNT)
func ProcessTransfers(
	beaconState *pb.BeaconState,
	body *pb.BeaconBlockBody,
	verifySignatures bool,
) (*pb.BeaconState, error) {
	transfers := body.Transfers

	for idx, transfer := range transfers {
		if err := verifyTransfer(beaconState, transfer, verifySignatures); err != nil {
			return nil, fmt.Errorf("could not verify transfer %d: %v", idx, err)
		}
		// Process the transfer between accounts.
		beaconState = helpers.DecreaseBalance(beaconState, transfer.Sender, transfer.Amount+transfer.Fee)
		beaconState = helpers.IncreaseBalance(beaconState, transfer.Recipient, transfer.Amount)
		proposerIndex, err := helpers.BeaconProposerIndex(beaconState)
		if err != nil {
			return nil, fmt.Errorf("could not determine beacon proposer index: %v", err)
		}
		beaconState = helpers.IncreaseBalance(beaconState, proposerIndex, transfer.Fee)

		// Finally, we verify balances will not go below the mininum.
		if beaconState.Balances[transfer.Sender] < params.BeaconConfig().MinDepositAmount &&
			0 < beaconState.Balances[transfer.Sender] {
			return nil, fmt.Errorf(
				"sender balance below critical level: %v",
				beaconState.Balances[transfer.Sender],
			)
		}
		if beaconState.Balances[transfer.Recipient] < params.BeaconConfig().MinDepositAmount &&
			0 < beaconState.Balances[transfer.Recipient] {
			return nil, fmt.Errorf(
				"recipient balance below critical level: %v",
				beaconState.Balances[transfer.Recipient],
			)
		}
	}
	return beaconState, nil
}

func verifyTransfer(beaconState *pb.BeaconState, transfer *pb.Transfer, verifySignatures bool) error {
	maxVal := transfer.Fee
	if transfer.Amount > maxVal {
		maxVal = transfer.Amount
	}
	sender := beaconState.Validators[transfer.Sender]
	senderBalance := beaconState.Balances[transfer.Sender]
	// Verify the amount and fee are not individually too big (for anti-overflow purposes).
	if senderBalance < maxVal {
		return fmt.Errorf("expected sender balance %d >= %d", senderBalance, maxVal)
	}
	// A transfer is valid in only one slot.
	if beaconState.Slot != transfer.Slot {
		return fmt.Errorf("expected beacon state slot %d == transfer slot %d", beaconState.Slot, transfer.Slot)
	}

	// Sender must be not yet eligible for activation, withdrawn, or transfer balance over MAX_EFFECTIVE_BALANCE.
	senderNotActivationEligible := sender.ActivationEligibilityEpoch == params.BeaconConfig().FarFutureEpoch
	senderNotWithdrawn := helpers.CurrentEpoch(beaconState) >= sender.WithdrawableEpoch
	underMaxTransfer := transfer.Amount+transfer.Fee+params.BeaconConfig().MaxEffectiveBalance <= senderBalance

	if !(senderNotActivationEligible || senderNotWithdrawn || underMaxTransfer) {
		return fmt.Errorf(
			"expected activation eligiblity: false or withdrawn: false or over max transfer: false, received %v %v %v",
			senderNotActivationEligible,
			senderNotWithdrawn,
			underMaxTransfer,
		)
	}
	// Verify that the pubkey is valid.
	buf := []byte{params.BeaconConfig().BLSWithdrawalPrefixByte}
	hashed := hashutil.Hash(transfer.Pubkey)
	buf = append(buf, hashed[:][1:]...)
	if !bytes.Equal(sender.WithdrawalCredentials, buf) {
		return fmt.Errorf("invalid public key, expected %v, received %v", buf, sender.WithdrawalCredentials)
	}
	if verifySignatures {
		// TODO(#258): Integrate BLS signature verification for transfers.
	}
	return nil
}

// ClearEth1DataVoteCache clears the eth1 data vote count cache.
func ClearEth1DataVoteCache() {
	eth1DataCache = cache.NewEth1DataVoteCache()
}<|MERGE_RESOLUTION|>--- conflicted
+++ resolved
@@ -658,23 +658,7 @@
 	verifySignatures bool,
 ) (*pb.BeaconState, error) {
 	var err error
-<<<<<<< HEAD
 	deposits := body.Deposits
-=======
-	deposits := block.Body.Deposits
-	// Verify that outstanding deposits are processed up to the maximum number of deposits.
-	maxDeposits := beaconState.Eth1Data.DepositCount - beaconState.Eth1DepositIndex
-	if params.BeaconConfig().MaxEffectiveBalance < maxDeposits {
-		maxDeposits = params.BeaconConfig().MaxEffectiveBalance
-	}
-	if uint64(len(deposits)) > params.BeaconConfig().MaxDeposits {
-		return nil, fmt.Errorf(
-			"number of deposits (%d) exceeds allowed threshold of %d",
-			len(deposits),
-			params.BeaconConfig().MaxDeposits,
-		)
-	}
->>>>>>> 69e46a96
 
 	valIndexMap := stateutils.ValidatorIndexMap(beaconState)
 	for _, deposit := range deposits {
