--- conflicted
+++ resolved
@@ -851,21 +851,13 @@
 	amount := deposit.Data.Amount
 	index, ok := valIndexMap[bytesutil.ToBytes32(pubKey)]
 	if !ok {
-<<<<<<< HEAD
-		if verifySignatures {
-			domain := helpers.Domain(beaconState, helpers.CurrentEpoch(beaconState), params.BeaconConfig().DomainDeposit)
-			depositSig := deposit.Data.Signature
-			if err := verifySigningRoot(deposit.Data, pubKey, depositSig, domain); err != nil {
-				// Ignore this error as in the spec pseudo code.
-				log.Errorf("Skipping deposit: could not verify deposit data signature: %v", err)
-				return beaconState, nil
-			}
-=======
+
 		domain := helpers.Domain(beaconState, helpers.CurrentEpoch(beaconState), params.BeaconConfig().DomainDeposit)
 		depositSig := deposit.Data.Signature
 		if err := verifySigningRoot(deposit.Data, pubKey, depositSig, domain); err != nil {
-			return nil, fmt.Errorf("could not verify deposit data signature: %v", err)
->>>>>>> 9d0e9fa7
+			// Ignore this error as in the spec pseudo code.
+			log.Errorf("Skipping deposit: could not verify deposit data signature: %v", err)
+			return beaconState, nil
 		}
 
 		effectiveBalance := amount - (amount % params.BeaconConfig().EffectiveBalanceIncrement)
