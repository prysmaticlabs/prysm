--- conflicted
+++ resolved
@@ -266,11 +266,7 @@
 //    slash_validator(state, proposer_slashing.proposer_index)
 func ProcessProposerSlashings(
 	beaconState *pb.BeaconState,
-<<<<<<< HEAD
-	body *pb.BeaconBlockBody,
-=======
 	body *ethpb.BeaconBlockBody,
->>>>>>> d42fab07
 ) (*pb.BeaconState, error) {
 	var err error
 	for idx, slashing := range body.ProposerSlashings {
@@ -294,13 +290,8 @@
 
 func verifyProposerSlashing(
 	beaconState *pb.BeaconState,
-<<<<<<< HEAD
-	proposer *pb.Validator,
-	slashing *pb.ProposerSlashing,
-=======
 	proposer *ethpb.Validator,
 	slashing *ethpb.ProposerSlashing,
->>>>>>> d42fab07
 ) error {
 	headerEpoch1 := helpers.SlotToEpoch(slashing.Header_1.Slot)
 	headerEpoch2 := helpers.SlotToEpoch(slashing.Header_2.Slot)
@@ -311,15 +302,6 @@
 		return errors.New("expected slashing headers to differ")
 	}
 	if !helpers.IsSlashableValidator(proposer, helpers.CurrentEpoch(beaconState)) {
-<<<<<<< HEAD
-		return fmt.Errorf("validator with key %#x is not slashable", proposer.Pubkey)
-	}
-	// Using headerEpoch1 here because both of the headers should have the same epoch.
-	domain := helpers.Domain(beaconState, headerEpoch1, params.BeaconConfig().DomainBeaconProposer)
-	headers := append([]*pb.BeaconBlockHeader{slashing.Header_1}, slashing.Header_2)
-	for _, header := range headers {
-		if err := verifySigningRoot(header, proposer.Pubkey, header.Signature, domain); err != nil {
-=======
 		return fmt.Errorf("validator with key %#x is not slashable", proposer.PublicKey)
 	}
 	// Using headerEpoch1 here because both of the headers should have the same epoch.
@@ -327,7 +309,6 @@
 	headers := append([]*ethpb.BeaconBlockHeader{slashing.Header_1}, slashing.Header_2)
 	for _, header := range headers {
 		if err := verifySigningRoot(header, proposer.PublicKey, header.Signature, domain); err != nil {
->>>>>>> d42fab07
 			return fmt.Errorf("could not verify beacon block header: %v", err)
 		}
 	}
@@ -1039,11 +1020,7 @@
 //    assert not (0 < state.balances[transfer.recipient] < MIN_DEPOSIT_AMOUNT)
 func ProcessTransfers(
 	beaconState *pb.BeaconState,
-<<<<<<< HEAD
-	body *pb.BeaconBlockBody,
-=======
 	body *ethpb.BeaconBlockBody,
->>>>>>> d42fab07
 ) (*pb.BeaconState, error) {
 	transfers := body.Transfers
 
@@ -1079,13 +1056,8 @@
 	return beaconState, nil
 }
 
-<<<<<<< HEAD
-func verifyTransfer(beaconState *pb.BeaconState, transfer *pb.Transfer) error {
-	if transfer.Sender > uint64(len(beaconState.Validators)) {
-=======
 func verifyTransfer(beaconState *pb.BeaconState, transfer *ethpb.Transfer) error {
 	if transfer.SenderIndex > uint64(len(beaconState.Validators)) {
->>>>>>> d42fab07
 		return errors.New("transfer sender index out of bounds in validator registry")
 	}
 
@@ -1128,11 +1100,7 @@
 		return fmt.Errorf("invalid public key, expected %v, received %v", buf, sender.WithdrawalCredentials)
 	}
 	domain := helpers.Domain(beaconState, helpers.CurrentEpoch(beaconState), params.BeaconConfig().DomainTransfer)
-<<<<<<< HEAD
-	if err := verifySigningRoot(transfer, transfer.Pubkey, transfer.Signature, domain); err != nil {
-=======
 	if err := verifySigningRoot(transfer, transfer.SenderWithdrawalPublicKey, transfer.Signature, domain); err != nil {
->>>>>>> d42fab07
 		return fmt.Errorf("could not verify transfer signature: %v", err)
 	}
 	return nil
