--- conflicted
+++ resolved
@@ -9,10 +9,7 @@
 	"errors"
 	"fmt"
 	"reflect"
-<<<<<<< HEAD
 	"sort"
-=======
->>>>>>> 7a7b4e55
 
 	"github.com/gogo/protobuf/proto"
 	"github.com/prysmaticlabs/prysm/beacon-chain/core/helpers"
