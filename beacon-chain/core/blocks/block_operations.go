package blocks

import (
	"bytes"
	"encoding/binary"
	"errors"
	"fmt"
	"sort"

	"github.com/gogo/protobuf/proto"
	"github.com/prysmaticlabs/go-ssz"
	"github.com/prysmaticlabs/prysm/beacon-chain/cache"
	"github.com/prysmaticlabs/prysm/beacon-chain/core/helpers"
	"github.com/prysmaticlabs/prysm/beacon-chain/core/state/stateutils"
	v "github.com/prysmaticlabs/prysm/beacon-chain/core/validators"
	pb "github.com/prysmaticlabs/prysm/proto/beacon/p2p/v1"
	ethpb "github.com/prysmaticlabs/prysm/proto/eth/v1alpha1"
	"github.com/prysmaticlabs/prysm/shared/bls"
	"github.com/prysmaticlabs/prysm/shared/bytesutil"
	"github.com/prysmaticlabs/prysm/shared/hashutil"
	"github.com/prysmaticlabs/prysm/shared/params"
	"github.com/prysmaticlabs/prysm/shared/sliceutil"
	"github.com/prysmaticlabs/prysm/shared/trieutil"
	"github.com/sirupsen/logrus"
)

var log = logrus.WithField("prefix", "blocks")

var eth1DataCache = cache.NewEth1DataVoteCache()

func verifySigningRoot(obj interface{}, pub []byte, signature []byte, domain uint64) error {
	publicKey, err := bls.PublicKeyFromBytes(pub)
	if err != nil {
		return fmt.Errorf("could not convert bytes to public key: %v", err)
	}
	sig, err := bls.SignatureFromBytes(signature)
	if err != nil {
		return fmt.Errorf("could not convert bytes to signature: %v", err)
	}
	root, err := ssz.SigningRoot(obj)
	if err != nil {
		return fmt.Errorf("could not get signing root: %v", err)
	}
	if !sig.Verify(root[:], publicKey, domain) {
		return fmt.Errorf("signature did not verify")
	}
	return nil
}

func verifySignature(signedData []byte, pub []byte, signature []byte, domain uint64) error {
	publicKey, err := bls.PublicKeyFromBytes(pub)
	if err != nil {
		return fmt.Errorf("could not convert bytes to public key: %v", err)
	}
	sig, err := bls.SignatureFromBytes(signature)
	if err != nil {
		return fmt.Errorf("could not convert bytes to signature: %v", err)
	}
	if !sig.Verify(signedData, publicKey, domain) {
		return fmt.Errorf("signature did not verify")
	}
	return nil
}

// ProcessEth1DataInBlock is an operation performed on each
// beacon block to ensure the ETH1 data votes are processed
// into the beacon state.
//
// Official spec definition:
//   def process_eth1_data(state: BeaconState, body: BeaconBlockBody) -> None:
//    state.eth1_data_votes.append(body.eth1_data)
//    if state.eth1_data_votes.count(body.eth1_data) * 2 > SLOTS_PER_ETH1_VOTING_PERIOD:
//        state.latest_eth1_data = body.eth1_data
func ProcessEth1DataInBlock(beaconState *pb.BeaconState, block *ethpb.BeaconBlock) (*pb.BeaconState, error) {
	beaconState.Eth1DataVotes = append(beaconState.Eth1DataVotes, block.Body.Eth1Data)

	hasSupport, err := Eth1DataHasEnoughSupport(beaconState, block.Body.Eth1Data)
	if err != nil {
		return nil, err
	}

	if hasSupport {
		beaconState.Eth1Data = block.Body.Eth1Data
	}

	return beaconState, nil
}

// Eth1DataHasEnoughSupport returns true when the given eth1data has more than 50% votes in the
// eth1 voting period. A vote is cast by including eth1data in a block and part of state processing
// appends eth1data to the state in the Eth1DataVotes list. Iterating through this list checks the
// votes to see if they match the eth1data.
func Eth1DataHasEnoughSupport(beaconState *pb.BeaconState, data *ethpb.Eth1Data) (bool, error) {
	eth1DataHash, err := hashutil.HashProto(data)
	if err != nil {
		return false, fmt.Errorf("could not hash eth1data: %v", err)
	}
	voteCount, err := eth1DataCache.Eth1DataVote(eth1DataHash)
	if err != nil {
		return false, fmt.Errorf("could not retrieve eth1 data vote cache: %v", err)
	}

	if voteCount == 0 {
		for _, vote := range beaconState.Eth1DataVotes {
			if proto.Equal(vote, data) {
				voteCount++
			}
		}
	} else {
		voteCount++
	}

	if err := eth1DataCache.AddEth1DataVote(&cache.Eth1DataVote{
		Eth1DataHash: eth1DataHash,
		VoteCount:    voteCount,
	}); err != nil {
		return false, fmt.Errorf("could not save eth1 data vote cache: %v", err)
	}

	// If 50+% majority converged on the same eth1data, then it has enough support to update the
	// state.
	return voteCount*2 > params.BeaconConfig().SlotsPerEth1VotingPeriod, nil
}

// ProcessBlockHeader validates a block by its header.
//
// Spec pseudocode definition:
//
//  def process_block_header(state: BeaconState, block: BeaconBlock) -> None:
//    # Verify that the slots match
//    assert block.slot == state.slot
//    # Verify that the parent matches
//    assert block.parent_root == signing_root(state.latest_block_header)
//    # Save current block as the new latest block
//    state.latest_block_header = BeaconBlockHeader(
//        slot=block.slot,
//        parent_root=block.parent_root,
//        # state_root: zeroed, overwritten in the next `process_slot` call
//        body_root=hash_tree_root(block.body),
//		  # signature is always zeroed
//    )
//    # Verify proposer is not slashed
//    proposer = state.validators[get_beacon_proposer_index(state)]
//    assert not proposer.slashed
//    # Verify proposer signature
//    assert bls_verify(proposer.pubkey, signing_root(block), block.signature, get_domain(state, DOMAIN_BEACON_PROPOSER))
func ProcessBlockHeader(
	beaconState *pb.BeaconState,
	block *ethpb.BeaconBlock,
) (*pb.BeaconState, error) {
	if beaconState.Slot != block.Slot {
		return nil, fmt.Errorf("state slot: %d is different then block slot: %d", beaconState.Slot, block.Slot)
	}

	parentRoot, err := ssz.SigningRoot(beaconState.LatestBlockHeader)
	if err != nil {
		return nil, err
	}

	if !bytes.Equal(block.ParentRoot, parentRoot[:]) {
		return nil, fmt.Errorf(
			"parent root %#x does not match the latest block header signing root in state %#x",
			block.ParentRoot, parentRoot)
	}

	bodyRoot, err := ssz.HashTreeRoot(block.Body)
	if err != nil {
		return nil, err
	}
	emptySig := make([]byte, 96)
	beaconState.LatestBlockHeader = &ethpb.BeaconBlockHeader{
		Slot:       block.Slot,
		ParentRoot: block.ParentRoot,
		StateRoot:  params.BeaconConfig().ZeroHash[:],
		BodyRoot:   bodyRoot[:],
		Signature:  emptySig,
	}
	// Verify proposer is not slashed.
	idx, err := helpers.BeaconProposerIndex(beaconState)
	if err != nil {
		return nil, err
	}
	proposer := beaconState.Validators[idx]
	if proposer.Slashed {
		return nil, fmt.Errorf("proposer at index %d was previously slashed", idx)
	}

	// Verify proposer signature.
	currentEpoch := helpers.CurrentEpoch(beaconState)
	domain := helpers.Domain(beaconState, currentEpoch, params.BeaconConfig().DomainBeaconProposer)
	if err := verifySigningRoot(block, proposer.PublicKey, block.Signature, domain); err != nil {
		return nil, fmt.Errorf("could not verify block signature: %v", err)
	}

	return beaconState, nil
}

// ProcessBlockHeaderNoVerify validates a block by its header but skips proposer
// signature verification.
//
// // WARNING: This method does not verify proposer signature. This is used for proposer to compute state root
// using a unsigned block.
//
// Spec pseudocode definition:
//
//  def process_block_header(state: BeaconState, block: BeaconBlock) -> None:
//    # Verify that the slots match
//    assert block.slot == state.slot
//    # Verify that the parent matches
//    assert block.parent_root == signing_root(state.latest_block_header)
//    # Save current block as the new latest block
//    state.latest_block_header = BeaconBlockHeader(
//        slot=block.slot,
//        parent_root=block.parent_root,
//        # state_root: zeroed, overwritten in the next `process_slot` call
//        body_root=hash_tree_root(block.body),
//		  # signature is always zeroed
//    )
//    # Verify proposer is not slashed
//    proposer = state.validators[get_beacon_proposer_index(state)]
//    assert not proposer.slashed
func ProcessBlockHeaderNoVerify(
	beaconState *pb.BeaconState,
	block *ethpb.BeaconBlock,
) (*pb.BeaconState, error) {
	if beaconState.Slot != block.Slot {
		return nil, fmt.Errorf("state slot: %d is different then block slot: %d", beaconState.Slot, block.Slot)
	}

	parentRoot, err := ssz.SigningRoot(beaconState.LatestBlockHeader)
	if err != nil {
		return nil, err
	}

	if !bytes.Equal(block.ParentRoot, parentRoot[:]) {
		return nil, fmt.Errorf(
			"parent root %#x does not match the latest block header signing root in state %#x",
			block.ParentRoot, parentRoot)
	}

	bodyRoot, err := ssz.HashTreeRoot(block.Body)
	if err != nil {
		return nil, err
	}
	emptySig := make([]byte, 96)
	beaconState.LatestBlockHeader = &ethpb.BeaconBlockHeader{
		Slot:       block.Slot,
		ParentRoot: block.ParentRoot,
		StateRoot:  params.BeaconConfig().ZeroHash[:],
		BodyRoot:   bodyRoot[:],
		Signature:  emptySig,
	}
	// Verify proposer is not slashed.
	idx, err := helpers.BeaconProposerIndex(beaconState)
	if err != nil {
		return nil, err
	}
	proposer := beaconState.Validators[idx]
	if proposer.Slashed {
		return nil, fmt.Errorf("proposer at index %d was previously slashed", idx)
	}

	return beaconState, nil
}

// ProcessRandao checks the block proposer's
// randao commitment and generates a new randao mix to update
// in the beacon state's latest randao mixes slice.
//
// Spec pseudocode definition:
//   def process_randao(state: BeaconState, body: BeaconBlockBody) -> None:
//     proposer = state.validator_registry[get_beacon_proposer_index(state)]
//     # Verify that the provided randao value is valid
//     assert bls_verify(
//         proposer.pubkey,
//         hash_tree_root(get_current_epoch(state)),
//         body.randao_reveal,
//         get_domain(state, DOMAIN_RANDAO),
//     )
//     # Mix it in
//     state.latest_randao_mixes[get_current_epoch(state) % LATEST_RANDAO_MIXES_LENGTH] = (
//         xor(get_randao_mix(state, get_current_epoch(state)),
//             hash(body.randao_reveal))
//     )
func ProcessRandao(
	beaconState *pb.BeaconState,
	body *ethpb.BeaconBlockBody,
) (*pb.BeaconState, error) {
<<<<<<< HEAD

	proposerIdx, err := helpers.BeaconProposerIndex(beaconState)
	if err != nil {
		return nil, fmt.Errorf("could not get beacon proposer index: %v", err)
	}
	proposerPub := beaconState.Validators[proposerIdx].PublicKey

	currentEpoch := helpers.CurrentEpoch(beaconState)
	buf := make([]byte, 32)
	binary.LittleEndian.PutUint64(buf, currentEpoch)

=======
	proposerIdx, err := helpers.BeaconProposerIndex(beaconState)
	if err != nil {
		return nil, fmt.Errorf("could not get beacon proposer index: %v", err)
	}
	proposerPub := beaconState.Validators[proposerIdx].PublicKey

	currentEpoch := helpers.CurrentEpoch(beaconState)
	buf := make([]byte, 32)
	binary.LittleEndian.PutUint64(buf, currentEpoch)

>>>>>>> ed78f1f4
	domain := helpers.Domain(beaconState, currentEpoch, params.BeaconConfig().DomainRandao)
	if err := verifySignature(buf, proposerPub, body.RandaoReveal, domain); err != nil {
		return nil, fmt.Errorf("could not verify block randao: %v", err)
	}

	// If block randao passed verification, we XOR the state's latest randao mix with the block's
	// randao and update the state's corresponding latest randao mix value.
	latestMixesLength := params.BeaconConfig().EpochsPerHistoricalVector
	latestMixSlice := beaconState.RandaoMixes[currentEpoch%latestMixesLength]
	blockRandaoReveal := hashutil.Hash(body.RandaoReveal)
	for i, x := range blockRandaoReveal {
		latestMixSlice[i] ^= x
	}
	beaconState.RandaoMixes[currentEpoch%latestMixesLength] = latestMixSlice
	return beaconState, nil
}

// ProcessProposerSlashings is one of the operations performed
// on each processed beacon block to slash proposers based on
// slashing conditions if any slashable events occurred.
//
// Spec pseudocode definition:
//   def process_proposer_slashing(state: BeaconState, proposer_slashing: ProposerSlashing) -> None:
//    """
//    Process ``ProposerSlashing`` operation.
//    """
//    proposer = state.validator_registry[proposer_slashing.proposer_index]
//    # Verify that the epoch is the same
//    assert slot_to_epoch(proposer_slashing.header_1.slot) == slot_to_epoch(proposer_slashing.header_2.slot)
//    # But the headers are different
//    assert proposer_slashing.header_1 != proposer_slashing.header_2
//    # Check proposer is slashable
//    assert is_slashable_validator(proposer, get_current_epoch(state))
//    # Signatures are valid
//    for header in (proposer_slashing.header_1, proposer_slashing.header_2):
//        domain = get_domain(state, DOMAIN_BEACON_PROPOSER, slot_to_epoch(header.slot))
//        assert bls_verify(proposer.pubkey, signing_root(header), header.signature, domain)
//
//    slash_validator(state, proposer_slashing.proposer_index)
func ProcessProposerSlashings(
	beaconState *pb.BeaconState,
	body *ethpb.BeaconBlockBody,
) (*pb.BeaconState, error) {
	var err error
	for idx, slashing := range body.ProposerSlashings {
		if int(slashing.ProposerIndex) >= len(beaconState.Validators) {
			return nil, fmt.Errorf("invalid proposer index given in slashing %d", slashing.ProposerIndex)
		}
		proposer := beaconState.Validators[slashing.ProposerIndex]
		if err = verifyProposerSlashing(beaconState, proposer, slashing); err != nil {
			return nil, fmt.Errorf("could not verify proposer slashing %d: %v", idx, err)
		}
		beaconState, err = v.SlashValidator(
			beaconState, slashing.ProposerIndex, 0, /* proposer is whistleblower */
		)
		if err != nil {
			return nil, fmt.Errorf("could not slash proposer index %d: %v",
				slashing.ProposerIndex, err)
		}
	}
	return beaconState, nil
}

func verifyProposerSlashing(
	beaconState *pb.BeaconState,
	proposer *ethpb.Validator,
	slashing *ethpb.ProposerSlashing,
) error {
	headerEpoch1 := helpers.SlotToEpoch(slashing.Header_1.Slot)
	headerEpoch2 := helpers.SlotToEpoch(slashing.Header_2.Slot)
	if headerEpoch1 != headerEpoch2 {
		return fmt.Errorf("mismatched header epochs, received %d == %d", headerEpoch1, headerEpoch2)
	}
	if proto.Equal(slashing.Header_1, slashing.Header_2) {
		return errors.New("expected slashing headers to differ")
	}
	if !helpers.IsSlashableValidator(proposer, helpers.CurrentEpoch(beaconState)) {
		return fmt.Errorf("validator with key %#x is not slashable", proposer.PublicKey)
	}
	// Using headerEpoch1 here because both of the headers should have the same epoch.
	domain := helpers.Domain(beaconState, headerEpoch1, params.BeaconConfig().DomainBeaconProposer)
	headers := append([]*ethpb.BeaconBlockHeader{slashing.Header_1}, slashing.Header_2)
	for _, header := range headers {
		if err := verifySigningRoot(header, proposer.PublicKey, header.Signature, domain); err != nil {
			return fmt.Errorf("could not verify beacon block header: %v", err)
		}
	}

	return nil
}

// ProcessAttesterSlashings is one of the operations performed
// on each processed beacon block to slash attesters based on
// Casper FFG slashing conditions if any slashable events occurred.
//
// Spec pseudocode definition:
//   def process_attester_slashing(state: BeaconState, attester_slashing: AttesterSlashing) -> None:
//    """
//    Process ``AttesterSlashing`` operation.
//    """
//    attestation_1 = attester_slashing.attestation_1
//    attestation_2 = attester_slashing.attestation_2
//    assert is_slashable_attestation_data(attestation_1.data, attestation_2.data)
//    validate_indexed_attestation(state, attestation_1)
//    validate_indexed_attestation(state, attestation_2)
//
//    slashed_any = False
//    attesting_indices_1 = attestation_1.custody_bit_0_indices + attestation_1.custody_bit_1_indices
//    attesting_indices_2 = attestation_2.custody_bit_0_indices + attestation_2.custody_bit_1_indices
//    for index in sorted(set(attesting_indices_1).intersection(attesting_indices_2)):
//        if is_slashable_validator(state.validators[index], get_current_epoch(state)):
//            slash_validator(state, index)
//            slashed_any = True
//    assert slashed_any
func ProcessAttesterSlashings(
	beaconState *pb.BeaconState,
	body *ethpb.BeaconBlockBody,
) (*pb.BeaconState, error) {
	for idx, slashing := range body.AttesterSlashings {
		if err := verifyAttesterSlashing(beaconState, slashing); err != nil {
			return nil, fmt.Errorf("could not verify attester slashing #%d: %v", idx, err)
		}
		slashableIndices := slashableAttesterIndices(slashing)
		sort.SliceStable(slashableIndices, func(i, j int) bool {
			return slashableIndices[i] < slashableIndices[j]
		})
		currentEpoch := helpers.CurrentEpoch(beaconState)
		var err error
		var slashedAny bool
		for _, validatorIndex := range slashableIndices {
			if helpers.IsSlashableValidator(beaconState.Validators[validatorIndex], currentEpoch) {
				beaconState, err = v.SlashValidator(beaconState, validatorIndex, 0)
				if err != nil {
					return nil, fmt.Errorf("could not slash validator index %d: %v",
						validatorIndex, err)
				}
				slashedAny = true
			}
		}
		if !slashedAny {
			return nil, errors.New("unable to slash any validator despite confirmed attester slashing")
		}
	}
	return beaconState, nil
}

func verifyAttesterSlashing(beaconState *pb.BeaconState, slashing *ethpb.AttesterSlashing) error {
	att1 := slashing.Attestation_1
	att2 := slashing.Attestation_2
	data1 := att1.Data
	data2 := att2.Data
	if !IsSlashableAttestationData(data1, data2) {
		return errors.New("attestations are not slashable")
	}
	if err := VerifyIndexedAttestation(beaconState, att1); err != nil {
		return fmt.Errorf("could not validate indexed attestation: %v", err)
	}
	if err := VerifyIndexedAttestation(beaconState, att2); err != nil {
		return fmt.Errorf("could not validate indexed attestation: %v", err)
	}
	return nil
}

// IsSlashableAttestationData verifies a slashing against the Casper Proof of Stake FFG rules.
//
// Spec pseudocode definition:
//   def is_slashable_attestation_data(data_1: AttestationData, data_2: AttestationData) -> bool:
//    """
//    Check if ``data_1`` and ``data_2`` are slashable according to Casper FFG rules.
//    """
//    return (
//        # Double vote
//        (data_1 != data_2 and data_1.target.epoch == data_2.target.epoch) or
//        # Surround vote
//        (data_1.source.epoch < data_2.source.epoch and data_2.target.epoch < data_1.target.epoch)
//    )
func IsSlashableAttestationData(data1 *ethpb.AttestationData, data2 *ethpb.AttestationData) bool {
	isDoubleVote := !proto.Equal(data1, data2) && data1.Target.Epoch == data2.Target.Epoch
	isSurroundVote := data1.Source.Epoch < data2.Source.Epoch && data2.Target.Epoch < data1.Target.Epoch
	return isDoubleVote || isSurroundVote
}

func slashableAttesterIndices(slashing *ethpb.AttesterSlashing) []uint64 {
	att1 := slashing.Attestation_1
	att2 := slashing.Attestation_1
	indices1 := append(att1.CustodyBit_0Indices, att1.CustodyBit_1Indices...)
	indices2 := append(att2.CustodyBit_0Indices, att2.CustodyBit_1Indices...)
	return sliceutil.IntersectionUint64(indices1, indices2)
}

// ProcessAttestations applies processing operations to a block's inner attestation
// records. This function returns a list of pending attestations which can then be
// appended to the BeaconState's latest attestations.
func ProcessAttestations(
	beaconState *pb.BeaconState,
	body *ethpb.BeaconBlockBody,
) (*pb.BeaconState, error) {
	var err error
	for idx, attestation := range body.Attestations {
		beaconState, err = ProcessAttestation(beaconState, attestation)
		if err != nil {
			return nil, fmt.Errorf("could not verify attestation at index %d in block: %v", idx, err)
		}
	}

	return beaconState, nil
}

// ProcessAttestation verifies an input attestation can pass through processing using the given beacon state.
//
// Spec pseudocode definition:
//  def process_attestation(state: BeaconState, attestation: Attestation) -> None:
//    """
//    Process ``Attestation`` operation.
//    """
//    data = attestation.data
//    attestation_slot = get_attestation_data_slot(state, data)
//    assert attestation_slot + MIN_ATTESTATION_INCLUSION_DELAY <= state.slot <= attestation_slot + SLOTS_PER_EPOCH
//
//    pending_attestation = PendingAttestation(
//        data=data,
//        aggregation_bitfield=attestation.aggregation_bitfield,
//        inclusion_delay=state.slot - attestation_slot,
//        proposer_index=get_beacon_proposer_index(state),
//    )
//
//    assert data.target_epoch in (get_previous_epoch(state), get_current_epoch(state))
//    if data.target_epoch == get_current_epoch(state):
//        ffg_data = (state.current_justified_epoch, state.current_justified_root, get_current_epoch(state))
//        parent_crosslink = state.current_crosslinks[data.crosslink.shard]
//        state.current_epoch_attestations.append(pending_attestation)
//    else:
//        ffg_data = (state.previous_justified_epoch, state.previous_justified_root, get_previous_epoch(state))
//        parent_crosslink = state.previous_crosslinks[data.crosslink.shard]
//        state.previous_epoch_attestations.append(pending_attestation)
//
//    # Check FFG data, crosslink data, and signature
//    assert ffg_data == (data.source_epoch, data.source_root, data.target_epoch)
//    assert data.crosslink.start_epoch == parent_crosslink.end_epoch
//    assert data.crosslink.end_epoch == min(data.target_epoch, parent_crosslink.end_epoch + MAX_EPOCHS_PER_CROSSLINK)
//    assert data.crosslink.parent_root == hash_tree_root(parent_crosslink)
//    assert data.crosslink.data_root == Bytes32()  # [to be removed in phase 1]
//    validate_indexed_attestation(state, convert_to_indexed(state, attestation))
func ProcessAttestation(beaconState *pb.BeaconState, att *ethpb.Attestation) (*pb.BeaconState, error) {
	data := att.Data
	attestationSlot, err := helpers.AttestationDataSlot(beaconState, data)
	if err != nil {
		return nil, fmt.Errorf("could not get attestation slot: %v", err)
	}
	minInclusionCheck := attestationSlot+params.BeaconConfig().MinAttestationInclusionDelay <= beaconState.Slot
	epochInclusionCheck := beaconState.Slot <= attestationSlot+params.BeaconConfig().SlotsPerEpoch
	if !minInclusionCheck {
		return nil, fmt.Errorf(
			"attestation slot %d + inclusion delay %d > state slot %d",
			attestationSlot,
			params.BeaconConfig().MinAttestationInclusionDelay,
			beaconState.Slot,
		)
	}
	if !epochInclusionCheck {
		return nil, fmt.Errorf(
			"state slot %d > attestation slot %d + SLOTS_PER_EPOCH %d",
			beaconState.Slot,
			attestationSlot,
			params.BeaconConfig().SlotsPerEpoch,
		)
	}
	proposerIndex, err := helpers.BeaconProposerIndex(beaconState)
	if err != nil {
		return nil, err
	}
	pendingAtt := &pb.PendingAttestation{
		Data:            data,
		AggregationBits: att.AggregationBits,
		InclusionDelay:  beaconState.Slot - attestationSlot,
		ProposerIndex:   proposerIndex,
	}

	if !(data.Target.Epoch == helpers.PrevEpoch(beaconState) || data.Target.Epoch == helpers.CurrentEpoch(beaconState)) {
		return nil, fmt.Errorf(
			"expected target epoch %d == %d or %d",
			data.Target.Epoch,
			helpers.PrevEpoch(beaconState),
			helpers.CurrentEpoch(beaconState),
		)
	}

	var ffgSourceEpoch uint64
	var ffgSourceRoot []byte
	var ffgTargetEpoch uint64
	var parentCrosslink *ethpb.Crosslink
	if data.Target.Epoch == helpers.CurrentEpoch(beaconState) {
		ffgSourceEpoch = beaconState.CurrentJustifiedCheckpoint.Epoch
		ffgSourceRoot = beaconState.CurrentJustifiedCheckpoint.Root
		ffgTargetEpoch = helpers.CurrentEpoch(beaconState)
		crosslinkShard := data.Crosslink.Shard
		if int(crosslinkShard) >= len(beaconState.CurrentCrosslinks) {
			return nil, fmt.Errorf("invalid shard given in attestation: %d", crosslinkShard)
		}

		parentCrosslink = beaconState.CurrentCrosslinks[crosslinkShard]
		beaconState.CurrentEpochAttestations = append(beaconState.CurrentEpochAttestations, pendingAtt)
	} else {
		ffgSourceEpoch = beaconState.PreviousJustifiedCheckpoint.Epoch
		ffgSourceRoot = beaconState.PreviousJustifiedCheckpoint.Root
		ffgTargetEpoch = helpers.PrevEpoch(beaconState)
		crosslinkShard := data.Crosslink.Shard
		if int(crosslinkShard) >= len(beaconState.PreviousCrosslinks) {
			return nil, fmt.Errorf("invalid shard given in attestation: %d", crosslinkShard)
		}
		parentCrosslink = beaconState.PreviousCrosslinks[crosslinkShard]
		beaconState.PreviousEpochAttestations = append(beaconState.PreviousEpochAttestations, pendingAtt)
	}
	if data.Source.Epoch != ffgSourceEpoch {
		return nil, fmt.Errorf("expected source epoch %d, received %d", ffgSourceEpoch, data.Source.Epoch)
	}
	if !bytes.Equal(data.Source.Root, ffgSourceRoot) {
		return nil, fmt.Errorf("expected source root %#x, received %#x", ffgSourceRoot, data.Source.Root)
	}
	if data.Target.Epoch != ffgTargetEpoch {
		return nil, fmt.Errorf("expected target epoch %d, received %d", ffgTargetEpoch, data.Target.Epoch)
	}
	endEpoch := parentCrosslink.EndEpoch + params.BeaconConfig().MaxEpochsPerCrosslink
	if data.Target.Epoch < endEpoch {
		endEpoch = data.Target.Epoch
	}
	if data.Crosslink.StartEpoch != parentCrosslink.EndEpoch {
		return nil, fmt.Errorf("expected crosslink start epoch %d, received %d",
			parentCrosslink.EndEpoch, data.Crosslink.StartEpoch)
	}
	if data.Crosslink.EndEpoch != endEpoch {
		return nil, fmt.Errorf("expected crosslink end epoch %d, received %d",
			endEpoch, data.Crosslink.EndEpoch)
	}
	crosslinkParentRoot, err := ssz.HashTreeRoot(parentCrosslink)
	if err != nil {
		return nil, fmt.Errorf("could not tree hash parent crosslink: %v", err)
	}
	if !bytes.Equal(data.Crosslink.ParentRoot, crosslinkParentRoot[:]) {
		return nil, fmt.Errorf(
			"mismatched parent crosslink root, expected %#x, received %#x",
			crosslinkParentRoot,
			data.Crosslink.ParentRoot,
		)
	}
	// To be removed in Phase 1
	if !bytes.Equal(data.Crosslink.DataRoot, params.BeaconConfig().ZeroHash[:]) {
		return nil, fmt.Errorf("expected data root %#x == ZERO_HASH", data.Crosslink.DataRoot)
	}
	indexedAtt, err := ConvertToIndexed(beaconState, att)
	if err != nil {
		return nil, fmt.Errorf("could not convert to indexed attestation: %v", err)
	}
	if err := VerifyIndexedAttestation(beaconState, indexedAtt); err != nil {
		return nil, fmt.Errorf("could not verify indexed attestation: %v", err)
	}
	return beaconState, nil
}

// ConvertToIndexed converts attestation to (almost) indexed-verifiable form.
//
// Spec pseudocode definition:
//   def convert_to_indexed(state: BeaconState, attestation: Attestation) -> IndexedAttestation:
//    """
//    Convert ``attestation`` to (almost) indexed-verifiable form.
//    """
//    attesting_indices = get_attesting_indices(state, attestation.data, attestation.aggregation_bitfield)
//    custody_bit_1_indices = get_attesting_indices(state, attestation.data, attestation.custody_bitfield)
//    assert custody_bit_1_indices.issubset(attesting_indices)
//    custody_bit_0_indices = attesting_indices.difference(custody_bit_1_indices)
//
//    return IndexedAttestation(
//        custody_bit_0_indices=sorted(custody_bit_0_indices),
//        custody_bit_1_indices=sorted(custody_bit_1_indices),
//        data=attestation.data,
//        signature=attestation.signature,
//    )
func ConvertToIndexed(state *pb.BeaconState, attestation *ethpb.Attestation) (*ethpb.IndexedAttestation, error) {
	attIndices, err := helpers.AttestingIndices(state, attestation.Data, attestation.AggregationBits)
	if err != nil {
		return nil, fmt.Errorf("could not get attesting indices: %v", err)
	}
	cb1i, err := helpers.AttestingIndices(state, attestation.Data, attestation.CustodyBits)
	if err != nil {
		return nil, err
	}
	if !sliceutil.SubsetUint64(cb1i, attIndices) {
		return nil, fmt.Errorf("%v is not a subset of %v", cb1i, attIndices)
	}
	cb1Map := make(map[uint64]bool)
	for _, idx := range cb1i {
		cb1Map[idx] = true
	}
	cb0i := []uint64{}
	for _, idx := range attIndices {
		if !cb1Map[idx] {
			cb0i = append(cb0i, idx)
		}
	}
	sort.Slice(cb0i, func(i, j int) bool {
		return cb0i[i] < cb0i[j]
	})

	sort.Slice(cb1i, func(i, j int) bool {
		return cb1i[i] < cb1i[j]
	})
	inAtt := &ethpb.IndexedAttestation{
		Data:                attestation.Data,
		Signature:           attestation.Signature,
		CustodyBit_0Indices: cb0i,
		CustodyBit_1Indices: cb1i,
	}
	return inAtt, nil
}

// VerifyIndexedAttestation determines the validity of an indexed attestation.
//
// Spec pseudocode definition:
//  def is_valid_indexed_attestation(state: BeaconState, indexed_attestation: IndexedAttestation) -> bool:
//    """
//    Check if ``indexed_attestation`` has valid indices and signature.
//    """
//    bit_0_indices = indexed_attestation.custody_bit_0_indices
//    bit_1_indices = indexed_attestation.custody_bit_1_indices
//
//    # Verify no index has custody bit equal to 1 [to be removed in phase 1]
//    if not len(bit_1_indices) == 0:
//        return False
//    # Verify max number of indices
//    if not len(bit_0_indices) + len(bit_1_indices) <= MAX_VALIDATORS_PER_COMMITTEE:
//        return False
//    # Verify index sets are disjoint
//    if not len(set(bit_0_indices).intersection(bit_1_indices)) == 0:
//        return False
//    # Verify indices are sorted
//    if not (bit_0_indices == sorted(bit_0_indices) and bit_1_indices == sorted(bit_1_indices)):
//        return False
//    # Verify aggregate signature
//    if not bls_verify_multiple(
//        pubkeys=[
//            bls_aggregate_pubkeys([state.validators[i].pubkey for i in bit_0_indices]),
//            bls_aggregate_pubkeys([state.validators[i].pubkey for i in bit_1_indices]),
//        ],
//        message_hashes=[
//            hash_tree_root(AttestationDataAndCustodyBit(data=indexed_attestation.data, custody_bit=0b0)),
//            hash_tree_root(AttestationDataAndCustodyBit(data=indexed_attestation.data, custody_bit=0b1)),
//        ],
//        signature=indexed_attestation.signature,
//        domain=get_domain(state, DOMAIN_ATTESTATION, indexed_attestation.data.target.epoch),
//    ):
//        return False
//    return True
func VerifyIndexedAttestation(beaconState *pb.BeaconState, indexedAtt *ethpb.IndexedAttestation) error {
	custodyBit0Indices := indexedAtt.CustodyBit_0Indices
	custodyBit1Indices := indexedAtt.CustodyBit_1Indices

	// To be removed in phase 1
	if len(custodyBit1Indices) != 0 {
		return fmt.Errorf("expected no bit 1 indices, received %v", len(custodyBit1Indices))
	}

	maxIndices := params.BeaconConfig().MaxValidatorsPerCommittee
	totalIndicesLength := uint64(len(custodyBit0Indices) + len(custodyBit1Indices))
	if totalIndicesLength > maxIndices {
		return fmt.Errorf("over max number of allowed indices per attestation: %d", totalIndicesLength)
	}
	custodyBitIntersection := sliceutil.IntersectionUint64(custodyBit0Indices, custodyBit1Indices)
	if len(custodyBitIntersection) != 0 {
		return fmt.Errorf("expected disjoint indices intersection, received %v", custodyBitIntersection)
	}

	custodyBit0IndicesIsSorted := sort.SliceIsSorted(custodyBit0Indices, func(i, j int) bool {
		return custodyBit0Indices[i] < custodyBit0Indices[j]
	})

	if !custodyBit0IndicesIsSorted {
		return fmt.Errorf("custody Bit0 indices are not sorted, got %v", custodyBit0Indices)
	}

	custodyBit1IndicesIsSorted := sort.SliceIsSorted(custodyBit1Indices, func(i, j int) bool {
		return custodyBit1Indices[i] < custodyBit1Indices[j]
	})

	if !custodyBit1IndicesIsSorted {
		return fmt.Errorf("custody Bit1 indices are not sorted, got %v", custodyBit1Indices)
	}

	domain := helpers.Domain(beaconState, indexedAtt.Data.Target.Epoch, params.BeaconConfig().DomainAttestation)
	var pubkeys []*bls.PublicKey
	if len(custodyBit0Indices) > 0 {
		pubkey, err := bls.PublicKeyFromBytes(beaconState.Validators[custodyBit0Indices[0]].PublicKey)
		if err != nil {
			return fmt.Errorf("could not deserialize validator public key: %v", err)
		}
		for _, i := range custodyBit0Indices[1:] {
			pk, err := bls.PublicKeyFromBytes(beaconState.Validators[i].PublicKey)
			if err != nil {
				return fmt.Errorf("could not deserialize validator public key: %v", err)
			}
			pubkey.Aggregate(pk)
<<<<<<< HEAD
		}
		pubkeys = append(pubkeys, pubkey)
	}
	if len(custodyBit1Indices) > 0 {
		pubkey, err := bls.PublicKeyFromBytes(beaconState.Validators[custodyBit1Indices[0]].PublicKey)
		if err != nil {
			return fmt.Errorf("could not deserialize validator public key: %v", err)
		}
=======
		}
		pubkeys = append(pubkeys, pubkey)
	}
	if len(custodyBit1Indices) > 0 {
		pubkey, err := bls.PublicKeyFromBytes(beaconState.Validators[custodyBit1Indices[0]].PublicKey)
		if err != nil {
			return fmt.Errorf("could not deserialize validator public key: %v", err)
		}
>>>>>>> ed78f1f4
		for _, i := range custodyBit1Indices[1:] {
			pk, err := bls.PublicKeyFromBytes(beaconState.Validators[i].PublicKey)
			if err != nil {
				return fmt.Errorf("could not deserialize validator public key: %v", err)
			}
			pubkey.Aggregate(pk)
		}
		pubkeys = append(pubkeys, pubkey)
	}

	cus0 := &pb.AttestationDataAndCustodyBit{Data: indexedAtt.Data, CustodyBit: false}
	cus1 := &pb.AttestationDataAndCustodyBit{Data: indexedAtt.Data, CustodyBit: true}
	cus0Root, err := ssz.HashTreeRoot(cus0)
	if err != nil {
		return fmt.Errorf("could not tree hash att data and custody bit 0: %v", err)
	}
	cus1Root, err := ssz.HashTreeRoot(cus1)
	if err != nil {
		return fmt.Errorf("could not tree hash att data and custody bit 1: %v", err)
	}
	msgs := append(cus0Root[:], cus1Root[:]...)

	sig, err := bls.SignatureFromBytes(indexedAtt.Signature)
	if err != nil {
		return fmt.Errorf("could not convert bytes to signature: %v", err)
	}

	hasVotes := len(custodyBit0Indices) > 0 || len(custodyBit1Indices) > 0

	if hasVotes && !sig.VerifyAggregate(pubkeys, msgs, domain) {
		return fmt.Errorf("attestation aggregation signature did not verify")
	}

	return nil
}

// ProcessDeposits is one of the operations performed on each processed
// beacon block to verify queued validators from the Ethereum 1.0 Deposit Contract
// into the beacon chain.
//
// Spec pseudocode definition:
//   For each deposit in block.body.deposits:
//     process_deposit(state, deposit)
func ProcessDeposits(
	beaconState *pb.BeaconState,
	body *ethpb.BeaconBlockBody,
) (*pb.BeaconState, error) {
	var err error
	deposits := body.Deposits

	valIndexMap := stateutils.ValidatorIndexMap(beaconState)
	for _, deposit := range deposits {
		beaconState, err = ProcessDeposit(beaconState, deposit, valIndexMap)
		if err != nil {
			return nil, fmt.Errorf("could not process deposit from %#x: %v", bytesutil.Trunc(deposit.Data.PublicKey), err)
		}
	}
	return beaconState, nil
}

// ProcessDeposit takes in a deposit object and inserts it
// into the registry as a new validator or balance change.
//
// Spec pseudocode definition:
//   def process_deposit(state: BeaconState, deposit: Deposit) -> None:
//     """
//     Process an Eth1 deposit, registering a validator or increasing its balance.
//     """
//     # Verify the Merkle branch
//     assert verify_merkle_branch(
//         leaf=hash_tree_root(deposit.data),
//         proof=deposit.proof,
//         depth=DEPOSIT_CONTRACT_TREE_DEPTH,
//         index=deposit.index,
//         root=state.latest_eth1_data.deposit_root,
//     )
//
//     # Deposits must be processed in order
//     assert deposit.index == state.deposit_index
//     state.deposit_index += 1
//
//     pubkey = deposit.data.pubkey
//     amount = deposit.data.amount
//     validator_pubkeys = [v.pubkey for v in state.validator_registry]
//     if pubkey not in validator_pubkeys:
//         # Verify the deposit signature (proof of possession).
//         # Invalid signatures are allowed by the deposit contract, and hence included on-chain, but must not be processed.
//         if not bls_verify(pubkey, signing_root(deposit.data), deposit.data.signature, get_domain(state, DOMAIN_DEPOSIT)):
//             return
//
//         # Add validator and balance entries
//         state.validator_registry.append(Validator(
//             pubkey=pubkey,
//             withdrawal_credentials=deposit.data.withdrawal_credentials,
//             activation_eligibility_epoch=FAR_FUTURE_EPOCH,
//             activation_epoch=FAR_FUTURE_EPOCH,
//             exit_epoch=FAR_FUTURE_EPOCH,
//             withdrawable_epoch=FAR_FUTURE_EPOCH,
//             effective_balance=min(amount - amount % EFFECTIVE_BALANCE_INCREMENT, MAX_EFFECTIVE_BALANCE)
//         ))
//         state.balances.append(amount)
//     else:
//         # Increase balance by deposit amount
//         index = validator_pubkeys.index(pubkey)
//         increase_balance(state, index, amount)
func ProcessDeposit(beaconState *pb.BeaconState, deposit *ethpb.Deposit, valIndexMap map[[32]byte]int) (*pb.BeaconState, error) {
	if err := verifyDeposit(beaconState, deposit); err != nil {
		return nil, fmt.Errorf("could not verify deposit from %#x: %v", bytesutil.Trunc(deposit.Data.PublicKey), err)
	}
	beaconState.Eth1DepositIndex++
	pubKey := deposit.Data.PublicKey
	amount := deposit.Data.Amount
	index, ok := valIndexMap[bytesutil.ToBytes32(pubKey)]
	if !ok {

		domain := helpers.Domain(beaconState, helpers.CurrentEpoch(beaconState), params.BeaconConfig().DomainDeposit)
		depositSig := deposit.Data.Signature
		if err := verifySigningRoot(deposit.Data, pubKey, depositSig, domain); err != nil {
			// Ignore this error as in the spec pseudo code.
			log.Errorf("Skipping deposit: could not verify deposit data signature: %v", err)
			return beaconState, nil
		}

		effectiveBalance := amount - (amount % params.BeaconConfig().EffectiveBalanceIncrement)
		if params.BeaconConfig().MaxEffectiveBalance < effectiveBalance {
			effectiveBalance = params.BeaconConfig().MaxEffectiveBalance
		}
		beaconState.Validators = append(beaconState.Validators, &ethpb.Validator{
			PublicKey:                  pubKey,
			WithdrawalCredentials:      deposit.Data.WithdrawalCredentials,
			ActivationEligibilityEpoch: params.BeaconConfig().FarFutureEpoch,
			ActivationEpoch:            params.BeaconConfig().FarFutureEpoch,
			ExitEpoch:                  params.BeaconConfig().FarFutureEpoch,
			WithdrawableEpoch:          params.BeaconConfig().FarFutureEpoch,
			EffectiveBalance:           effectiveBalance,
		})
		beaconState.Balances = append(beaconState.Balances, amount)
	} else {
		beaconState = helpers.IncreaseBalance(beaconState, uint64(index), amount)
	}

	return beaconState, nil
}

func verifyDeposit(beaconState *pb.BeaconState, deposit *ethpb.Deposit) error {
	// Verify Merkle proof of deposit and deposit trie root.
	receiptRoot := beaconState.Eth1Data.DepositRoot
	leaf, err := hashutil.DepositHash(deposit.Data)
	if err != nil {
		return fmt.Errorf("could not tree hash deposit data: %v", err)
	}
	if ok := trieutil.VerifyMerkleProof(
		receiptRoot,
		leaf[:],
		int(beaconState.Eth1DepositIndex),
		deposit.Proof,
	); !ok {
		fmt.Printf("deposit index %d\n", beaconState.Eth1DepositIndex)
		return fmt.Errorf(
			"deposit merkle branch of deposit root did not verify for root: %#x",
			receiptRoot,
		)
	}

	return nil
}

// ProcessVoluntaryExits is one of the operations performed
// on each processed beacon block to determine which validators
// should exit the state's validator registry.
//
// Spec pseudocode definition:
//   def process_voluntary_exit(state: BeaconState, exit: VoluntaryExit) -> None:
//    """
//    Process ``VoluntaryExit`` operation.
//    """
//    validator = state.validator_registry[exit.validator_index]
//    # Verify the validator is active
//    assert is_active_validator(validator, get_current_epoch(state))
//    # Verify the validator has not yet exited
//    assert validator.exit_epoch == FAR_FUTURE_EPOCH
//    # Exits must specify an epoch when they become valid; they are not valid before then
//    assert get_current_epoch(state) >= exit.epoch
//    # Verify the validator has been active long enough
//    assert get_current_epoch(state) >= validator.activation_epoch + PERSISTENT_COMMITTEE_PERIOD
//    # Verify signature
//    domain = get_domain(state, DOMAIN_VOLUNTARY_EXIT, exit.epoch)
//    assert bls_verify(validator.pubkey, signing_root(exit), exit.signature, domain)
//    # Initiate exit
//    initiate_validator_exit(state, exit.validator_index)
func ProcessVoluntaryExits(
	beaconState *pb.BeaconState,
	body *ethpb.BeaconBlockBody,
) (*pb.BeaconState, error) {
	var err error
	exits := body.VoluntaryExits

	for idx, exit := range exits {
		if err := verifyExit(beaconState, exit); err != nil {
			return nil, fmt.Errorf("could not verify exit #%d: %v", idx, err)
		}
		beaconState, err = v.InitiateValidatorExit(beaconState, exit.ValidatorIndex)
		if err != nil {
			return nil, err
		}
	}
	return beaconState, nil
}

func verifyExit(beaconState *pb.BeaconState, exit *ethpb.VoluntaryExit) error {
	if int(exit.ValidatorIndex) >= len(beaconState.Validators) {
		return fmt.Errorf("validator index out of bound %d > %d", exit.ValidatorIndex, len(beaconState.Validators))
	}

	validator := beaconState.Validators[exit.ValidatorIndex]
	currentEpoch := helpers.CurrentEpoch(beaconState)
	// Verify the validator is active.
	if !helpers.IsActiveValidator(validator, currentEpoch) {
		return errors.New("non-active validator cannot exit")
	}
	// Verify the validator has not yet exited.
	if validator.ExitEpoch != params.BeaconConfig().FarFutureEpoch {
		return fmt.Errorf("validator has already exited at epoch: %v", validator.ExitEpoch)
	}
	// Exits must specify an epoch when they become valid; they are not valid before then.
	if currentEpoch < exit.Epoch {
		return fmt.Errorf("expected current epoch >= exit epoch, received %d < %d", currentEpoch, exit.Epoch)
	}
	// Verify the validator has been active long enough.
	if currentEpoch < validator.ActivationEpoch+params.BeaconConfig().PersistentCommitteePeriod {
		return fmt.Errorf(
			"validator has not been active long enough to exit, wanted epoch %d >= %d",
			currentEpoch,
			validator.ActivationEpoch+params.BeaconConfig().PersistentCommitteePeriod,
		)
	}
	domain := helpers.Domain(beaconState, exit.Epoch, params.BeaconConfig().DomainVoluntaryExit)
	if err := verifySigningRoot(exit, validator.PublicKey, exit.Signature, domain); err != nil {
		return fmt.Errorf("could not verify voluntary exit signature: %v", err)
	}

	return nil
}

// ProcessTransfers is one of the operations performed
// on each processed beacon block to determine transfers between beacon chain balances.
//
// Spec pseudocode definition:
//   def process_transfer(state: BeaconState, transfer: Transfer) -> None:
//    """
//    Process ``Transfer`` operation.
//    """
//    # Verify the balance the covers amount and fee (with overflow protection)
//	  assert state.balances[transfer.sender] >= max(transfer.amount + transfer.fee, transfer.amount, transfer.fee)
//    # A transfer is valid in only one slot
//    assert state.slot == transfer.slot
//    # SenderIndex must satisfy at least one of the following conditions in the parenthesis:
//    assert (
//		  # * Has not been activated
//        state.validator_registry[transfer.sender].activation_eligibility_epoch == FAR_FUTURE_EPOCH or
//        # * Is withdrawable
//        get_current_epoch(state) >= state.validator_registry[transfer.sender].withdrawable_epoch or
//        # * Balance after transfer is more than the effective balance threshold
//        transfer.amount + transfer.fee + MAX_EFFECTIVE_BALANCE <= state.balances[transfer.sender]
//    )
//    # Verify that the pubkey is valid
//    assert (
//        state.validator_registry[transfer.sender].withdrawal_credentials ==
//        int_to_bytes(BLS_WITHDRAWAL_PREFIX, length=1) + hash(transfer.pubkey)[1:]
//    )
//    # Verify that the signature is valid
//    assert bls_verify(transfer.pubkey, signing_root(transfer), transfer.signature, get_domain(state, DOMAIN_TRANSFER))
//    # Process the transfer
//    decrease_balance(state, transfer.sender, transfer.amount + transfer.fee)
//    increase_balance(state, transfer.recipient, transfer.amount)
//    increase_balance(state, get_beacon_proposer_index(state), transfer.fee)
//    # Verify balances are not dust
//    assert not (0 < state.balances[transfer.sender] < MIN_DEPOSIT_AMOUNT)
//    assert not (0 < state.balances[transfer.recipient] < MIN_DEPOSIT_AMOUNT)
func ProcessTransfers(
	beaconState *pb.BeaconState,
	body *ethpb.BeaconBlockBody,
) (*pb.BeaconState, error) {
	transfers := body.Transfers

	for idx, transfer := range transfers {
		if err := verifyTransfer(beaconState, transfer); err != nil {
			return nil, fmt.Errorf("could not verify transfer %d: %v", idx, err)
		}
		// Process the transfer between accounts.
		beaconState = helpers.DecreaseBalance(beaconState, transfer.SenderIndex, transfer.Amount+transfer.Fee)
		beaconState = helpers.IncreaseBalance(beaconState, transfer.RecipientIndex, transfer.Amount)
		proposerIndex, err := helpers.BeaconProposerIndex(beaconState)
		if err != nil {
			return nil, fmt.Errorf("could not determine beacon proposer index: %v", err)
		}
		beaconState = helpers.IncreaseBalance(beaconState, proposerIndex, transfer.Fee)

		// Finally, we verify balances will not go below the mininum.
		if beaconState.Balances[transfer.SenderIndex] < params.BeaconConfig().MinDepositAmount &&
			0 < beaconState.Balances[transfer.SenderIndex] {
			return nil, fmt.Errorf(
				"sender balance below critical level: %v",
				beaconState.Balances[transfer.SenderIndex],
			)
		}
		if beaconState.Balances[transfer.RecipientIndex] < params.BeaconConfig().MinDepositAmount &&
			0 < beaconState.Balances[transfer.RecipientIndex] {
			return nil, fmt.Errorf(
				"recipient balance below critical level: %v",
				beaconState.Balances[transfer.RecipientIndex],
			)
		}
	}
	return beaconState, nil
}

func verifyTransfer(beaconState *pb.BeaconState, transfer *ethpb.Transfer) error {
	if transfer.SenderIndex > uint64(len(beaconState.Validators)) {
		return errors.New("transfer sender index out of bounds in validator registry")
	}

	maxVal := transfer.Fee
	if transfer.Amount > maxVal {
		maxVal = transfer.Amount
	}
	if transfer.Amount+transfer.Fee > maxVal {
		maxVal = transfer.Amount + transfer.Fee
	}
	sender := beaconState.Validators[transfer.SenderIndex]
	senderBalance := beaconState.Balances[transfer.SenderIndex]
	// Verify the balance the covers amount and fee (with overflow protection).
	if senderBalance < maxVal {
		return fmt.Errorf("expected sender balance %d >= %d", senderBalance, maxVal)
	}
	// A transfer is valid in only one slot.
	if beaconState.Slot != transfer.Slot {
		return fmt.Errorf("expected beacon state slot %d == transfer slot %d", beaconState.Slot, transfer.Slot)
	}

	// Sender must be not yet eligible for activation, withdrawn, or transfer balance over MAX_EFFECTIVE_BALANCE.
	senderNotActivationEligible := sender.ActivationEligibilityEpoch == params.BeaconConfig().FarFutureEpoch
	senderNotWithdrawn := helpers.CurrentEpoch(beaconState) >= sender.WithdrawableEpoch
	underMaxTransfer := transfer.Amount+transfer.Fee+params.BeaconConfig().MaxEffectiveBalance <= senderBalance

	if !(senderNotActivationEligible || senderNotWithdrawn || underMaxTransfer) {
		return fmt.Errorf(
			"expected activation eligiblity: false or withdrawn: false or over max transfer: false, received %v %v %v",
			senderNotActivationEligible,
			senderNotWithdrawn,
			underMaxTransfer,
		)
	}
	// Verify that the pubkey is valid.
	buf := []byte{params.BeaconConfig().BLSWithdrawalPrefixByte}
	hashed := hashutil.Hash(transfer.SenderWithdrawalPublicKey)
	buf = append(buf, hashed[:][1:]...)
	if !bytes.Equal(sender.WithdrawalCredentials, buf) {
		return fmt.Errorf("invalid public key, expected %v, received %v", buf, sender.WithdrawalCredentials)
	}

	domain := helpers.Domain(beaconState, helpers.CurrentEpoch(beaconState), params.BeaconConfig().DomainTransfer)
	if err := verifySigningRoot(transfer, transfer.SenderWithdrawalPublicKey, transfer.Signature, domain); err != nil {
		return fmt.Errorf("could not verify transfer signature: %v", err)
	}

	return nil
}

// ClearEth1DataVoteCache clears the eth1 data vote count cache.
func ClearEth1DataVoteCache() {
	eth1DataCache = cache.NewEth1DataVoteCache()
}<|MERGE_RESOLUTION|>--- conflicted
+++ resolved
@@ -286,8 +286,6 @@
 	beaconState *pb.BeaconState,
 	body *ethpb.BeaconBlockBody,
 ) (*pb.BeaconState, error) {
-<<<<<<< HEAD
-
 	proposerIdx, err := helpers.BeaconProposerIndex(beaconState)
 	if err != nil {
 		return nil, fmt.Errorf("could not get beacon proposer index: %v", err)
@@ -298,18 +296,6 @@
 	buf := make([]byte, 32)
 	binary.LittleEndian.PutUint64(buf, currentEpoch)
 
-=======
-	proposerIdx, err := helpers.BeaconProposerIndex(beaconState)
-	if err != nil {
-		return nil, fmt.Errorf("could not get beacon proposer index: %v", err)
-	}
-	proposerPub := beaconState.Validators[proposerIdx].PublicKey
-
-	currentEpoch := helpers.CurrentEpoch(beaconState)
-	buf := make([]byte, 32)
-	binary.LittleEndian.PutUint64(buf, currentEpoch)
-
->>>>>>> ed78f1f4
 	domain := helpers.Domain(beaconState, currentEpoch, params.BeaconConfig().DomainRandao)
 	if err := verifySignature(buf, proposerPub, body.RandaoReveal, domain); err != nil {
 		return nil, fmt.Errorf("could not verify block randao: %v", err)
@@ -810,7 +796,6 @@
 				return fmt.Errorf("could not deserialize validator public key: %v", err)
 			}
 			pubkey.Aggregate(pk)
-<<<<<<< HEAD
 		}
 		pubkeys = append(pubkeys, pubkey)
 	}
@@ -819,16 +804,6 @@
 		if err != nil {
 			return fmt.Errorf("could not deserialize validator public key: %v", err)
 		}
-=======
-		}
-		pubkeys = append(pubkeys, pubkey)
-	}
-	if len(custodyBit1Indices) > 0 {
-		pubkey, err := bls.PublicKeyFromBytes(beaconState.Validators[custodyBit1Indices[0]].PublicKey)
-		if err != nil {
-			return fmt.Errorf("could not deserialize validator public key: %v", err)
-		}
->>>>>>> ed78f1f4
 		for _, i := range custodyBit1Indices[1:] {
 			pk, err := bls.PublicKeyFromBytes(beaconState.Validators[i].PublicKey)
 			if err != nil {
