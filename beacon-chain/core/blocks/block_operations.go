--- conflicted
+++ resolved
@@ -103,11 +103,7 @@
 	if beaconState.Slot != block.Slot {
 		return nil, fmt.Errorf("state slot: %d is different then block slot: %d", beaconState.Slot, block.Slot)
 	}
-<<<<<<< HEAD
-	parentRoot, err := ssz.HashTreeRoot(beaconState.LatestBlockHeader)
-=======
 	parentRoot, err := ssz.SigningRoot(beaconState.LatestBlockHeader)
->>>>>>> f61688a0
 	if err != nil {
 		return nil, err
 	}
