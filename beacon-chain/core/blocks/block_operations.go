package blocks

import (
	"bytes"
	"encoding/binary"
	"errors"
	"fmt"
	"sort"

	"github.com/gogo/protobuf/proto"
	"github.com/prysmaticlabs/go-ssz"
	"github.com/prysmaticlabs/prysm/beacon-chain/cache"
	"github.com/prysmaticlabs/prysm/beacon-chain/core/helpers"
	"github.com/prysmaticlabs/prysm/beacon-chain/core/state/stateutils"
	v "github.com/prysmaticlabs/prysm/beacon-chain/core/validators"
	pb "github.com/prysmaticlabs/prysm/proto/beacon/p2p/v1"
	ethpb "github.com/prysmaticlabs/prysm/proto/eth/v1alpha1"
	"github.com/prysmaticlabs/prysm/shared/bls"
	"github.com/prysmaticlabs/prysm/shared/bytesutil"
	"github.com/prysmaticlabs/prysm/shared/hashutil"
	"github.com/prysmaticlabs/prysm/shared/params"
	"github.com/prysmaticlabs/prysm/shared/sliceutil"
	"github.com/prysmaticlabs/prysm/shared/trieutil"
	"github.com/sirupsen/logrus"
)

var log = logrus.WithField("prefix", "blocks")

var eth1DataCache = cache.NewEth1DataVoteCache()

func verifySigningRoot(obj interface{}, pub []byte, signature []byte, domain uint64) error {
	publicKey, err := bls.PublicKeyFromBytes(pub)
	if err != nil {
		return fmt.Errorf("could not convert bytes to public key: %v", err)
	}
	sig, err := bls.SignatureFromBytes(signature)
	if err != nil {
		return fmt.Errorf("could not convert bytes to signature: %v", err)
	}
	root, err := ssz.SigningRoot(obj)
	if err != nil {
		return fmt.Errorf("could not get signing root: %v", err)
	}
	if !sig.Verify(root[:], publicKey, domain) {
		return fmt.Errorf("signature did not verify")
	}
	return nil
}

func verifySignature(signedData []byte, pub []byte, signature []byte, domain uint64) error {
	publicKey, err := bls.PublicKeyFromBytes(pub)
	if err != nil {
		return fmt.Errorf("could not convert bytes to public key: %v", err)
	}
	sig, err := bls.SignatureFromBytes(signature)
	if err != nil {
		return fmt.Errorf("could not convert bytes to signature: %v", err)
	}
	if !sig.Verify(signedData, publicKey, domain) {
		return fmt.Errorf("signature did not verify")
	}
	return nil
}

// ProcessEth1DataInBlock is an operation performed on each
// beacon block to ensure the ETH1 data votes are processed
// into the beacon state.
//
// Official spec definition:
//   def process_eth1_data(state: BeaconState, body: BeaconBlockBody) -> None:
//    state.eth1_data_votes.append(body.eth1_data)
//    if state.eth1_data_votes.count(body.eth1_data) * 2 > SLOTS_PER_ETH1_VOTING_PERIOD:
//        state.latest_eth1_data = body.eth1_data
func ProcessEth1DataInBlock(beaconState *pb.BeaconState, block *ethpb.BeaconBlock) (*pb.BeaconState, error) {
	beaconState.Eth1DataVotes = append(beaconState.Eth1DataVotes, block.Body.Eth1Data)

	hasSupport, err := Eth1DataHasEnoughSupport(beaconState, block.Body.Eth1Data)
	if err != nil {
		return nil, err
	}

	if hasSupport {
		beaconState.Eth1Data = block.Body.Eth1Data
	}

	return beaconState, nil
}

// Eth1DataHasEnoughSupport returns true when the given eth1data has more than 50% votes in the
// eth1 voting period. A vote is cast by including eth1data in a block and part of state processing
// appends eth1data to the state in the Eth1DataVotes list. Iterating through this list checks the
// votes to see if they match the eth1data.
func Eth1DataHasEnoughSupport(beaconState *pb.BeaconState, data *ethpb.Eth1Data) (bool, error) {
	eth1DataHash, err := hashutil.HashProto(data)
	if err != nil {
		return false, fmt.Errorf("could not hash eth1data: %v", err)
	}
	voteCount, err := eth1DataCache.Eth1DataVote(eth1DataHash)
	if err != nil {
		return false, fmt.Errorf("could not retrieve eth1 data vote cache: %v", err)
	}

	if voteCount == 0 {
		for _, vote := range beaconState.Eth1DataVotes {
			if proto.Equal(vote, data) {
				voteCount++
			}
		}
	} else {
		voteCount++
	}

	if err := eth1DataCache.AddEth1DataVote(&cache.Eth1DataVote{
		Eth1DataHash: eth1DataHash,
		VoteCount:    voteCount,
	}); err != nil {
		return false, fmt.Errorf("could not save eth1 data vote cache: %v", err)
	}

	// If 50+% majority converged on the same eth1data, then it has enough support to update the
	// state.
	return voteCount*2 > params.BeaconConfig().SlotsPerEth1VotingPeriod, nil
}

// ProcessBlockHeader validates a block by its header.
//
// Spec pseudocode definition:
//
//  def process_block_header(state: BeaconState, block: BeaconBlock) -> None:
//    # Verify that the slots match
//    assert block.slot == state.slot
//    # Verify that the parent matches
//    assert block.parent_root == signing_root(state.latest_block_header)
//    # Save current block as the new latest block
//    state.latest_block_header = BeaconBlockHeader(
//        slot=block.slot,
//        parent_root=block.parent_root,
//        # state_root: zeroed, overwritten in the next `process_slot` call
//        body_root=hash_tree_root(block.body),
//		  # signature is always zeroed
//    )
//    # Verify proposer is not slashed
//    proposer = state.validators[get_beacon_proposer_index(state)]
//    assert not proposer.slashed
//    # Verify proposer signature
//    assert bls_verify(proposer.pubkey, signing_root(block), block.signature, get_domain(state, DOMAIN_BEACON_PROPOSER))
func ProcessBlockHeader(
	beaconState *pb.BeaconState,
	block *ethpb.BeaconBlock,
) (*pb.BeaconState, error) {
	if beaconState.Slot != block.Slot {
		return nil, fmt.Errorf("state slot: %d is different then block slot: %d", beaconState.Slot, block.Slot)
	}

	parentRoot, err := ssz.SigningRoot(beaconState.LatestBlockHeader)
	if err != nil {
		return nil, err
	}

	if !bytes.Equal(block.ParentRoot, parentRoot[:]) {
		return nil, fmt.Errorf(
			"parent root %#x does not match the latest block header signing root in state %#x",
			block.ParentRoot, parentRoot)
	}

	bodyRoot, err := ssz.HashTreeRoot(block.Body)
	if err != nil {
		return nil, err
	}
	emptySig := make([]byte, 96)
	beaconState.LatestBlockHeader = &ethpb.BeaconBlockHeader{
		Slot:       block.Slot,
		ParentRoot: block.ParentRoot,
		StateRoot:  params.BeaconConfig().ZeroHash[:],
		BodyRoot:   bodyRoot[:],
		Signature:  emptySig,
	}
	// Verify proposer is not slashed.
	idx, err := helpers.BeaconProposerIndex(beaconState)
	if err != nil {
		return nil, err
	}
	proposer := beaconState.Validators[idx]
	if proposer.Slashed {
		return nil, fmt.Errorf("proposer at index %d was previously slashed", idx)
	}
<<<<<<< HEAD

=======
>>>>>>> b80d9f4f
	currentEpoch := helpers.CurrentEpoch(beaconState)
	domain := helpers.Domain(beaconState, currentEpoch, params.BeaconConfig().DomainBeaconProposer)
	if err := verifySigningRoot(block, proposer.PublicKey, block.Signature, domain); err != nil {
		return nil, fmt.Errorf("could not verify block signature: %v", err)
<<<<<<< HEAD
	}

	return beaconState, nil
}

// ProcessBlockHeaderNoVerify validates a block by its header but skips proposer
// signature verification.
//
// // WARNING: This method does not verify proposer signature. This is used for proposer to compute state root
// using a unsigned block.
//
// Spec pseudocode definition:
//
//  def process_block_header(state: BeaconState, block: BeaconBlock) -> None:
//    # Verify that the slots match
//    assert block.slot == state.slot
//    # Verify that the parent matches
//    assert block.parent_root == signing_root(state.latest_block_header)
//    # Save current block as the new latest block
//    state.latest_block_header = BeaconBlockHeader(
//        slot=block.slot,
//        parent_root=block.parent_root,
//        # state_root: zeroed, overwritten in the next `process_slot` call
//        body_root=hash_tree_root(block.body),
//		  # signature is always zeroed
//    )
//    # Verify proposer is not slashed
//    proposer = state.validators[get_beacon_proposer_index(state)]
//    assert not proposer.slashed
func ProcessBlockHeaderNoVerify(
	beaconState *pb.BeaconState,
	block *ethpb.BeaconBlock,
) (*pb.BeaconState, error) {
	if beaconState.Slot != block.Slot {
		return nil, fmt.Errorf("state slot: %d is different then block slot: %d", beaconState.Slot, block.Slot)
	}

	parentRoot, err := ssz.SigningRoot(beaconState.LatestBlockHeader)
	if err != nil {
		return nil, err
	}

	if !bytes.Equal(block.ParentRoot, parentRoot[:]) {
		return nil, fmt.Errorf(
			"parent root %#x does not match the latest block header signing root in state %#x",
			block.ParentRoot, parentRoot)
	}

	bodyRoot, err := ssz.HashTreeRoot(block.Body)
	if err != nil {
		return nil, err
	}
	emptySig := make([]byte, 96)
	beaconState.LatestBlockHeader = &ethpb.BeaconBlockHeader{
		Slot:       block.Slot,
		ParentRoot: block.ParentRoot,
		StateRoot:  params.BeaconConfig().ZeroHash[:],
		BodyRoot:   bodyRoot[:],
		Signature:  emptySig,
	}
	// Verify proposer is not slashed.
	idx, err := helpers.BeaconProposerIndex(beaconState)
	if err != nil {
		return nil, err
=======
>>>>>>> b80d9f4f
	}
	proposer := beaconState.Validators[idx]
	if proposer.Slashed {
		return nil, fmt.Errorf("proposer at index %d was previously slashed", idx)
	}

	return beaconState, nil
}

// ProcessRandao checks the block proposer's
// randao commitment and generates a new randao mix to update
// in the beacon state's latest randao mixes slice.
//
// Spec pseudocode definition:
//   def process_randao(state: BeaconState, body: BeaconBlockBody) -> None:
//     proposer = state.validator_registry[get_beacon_proposer_index(state)]
//     # Verify that the provided randao value is valid
//     assert bls_verify(
//         proposer.pubkey,
//         hash_tree_root(get_current_epoch(state)),
//         body.randao_reveal,
//         get_domain(state, DOMAIN_RANDAO),
//     )
//     # Mix it in
//     state.latest_randao_mixes[get_current_epoch(state) % LATEST_RANDAO_MIXES_LENGTH] = (
//         xor(get_randao_mix(state, get_current_epoch(state)),
//             hash(body.randao_reveal))
//     )
func ProcessRandao(
	beaconState *pb.BeaconState,
	body *ethpb.BeaconBlockBody,
) (*pb.BeaconState, error) {

	proposerIdx, err := helpers.BeaconProposerIndex(beaconState)
	if err != nil {
		return nil, fmt.Errorf("could not get beacon proposer index: %v", err)
	}
	proposerPub := beaconState.Validators[proposerIdx].PublicKey

	currentEpoch := helpers.CurrentEpoch(beaconState)
	buf := make([]byte, 32)
	binary.LittleEndian.PutUint64(buf, currentEpoch)

	domain := helpers.Domain(beaconState, currentEpoch, params.BeaconConfig().DomainRandao)
	if err := verifySignature(buf, proposerPub, body.RandaoReveal, domain); err != nil {
		return nil, fmt.Errorf("could not verify block randao: %v", err)
	}

	// If block randao passed verification, we XOR the state's latest randao mix with the block's
	// randao and update the state's corresponding latest randao mix value.
	latestMixesLength := params.BeaconConfig().EpochsPerHistoricalVector
	latestMixSlice := beaconState.RandaoMixes[currentEpoch%latestMixesLength]
	blockRandaoReveal := hashutil.Hash(body.RandaoReveal)
	for i, x := range blockRandaoReveal {
		latestMixSlice[i] ^= x
	}
	beaconState.RandaoMixes[currentEpoch%latestMixesLength] = latestMixSlice
	return beaconState, nil
}

// ProcessProposerSlashings is one of the operations performed
// on each processed beacon block to slash proposers based on
// slashing conditions if any slashable events occurred.
//
// Spec pseudocode definition:
//   def process_proposer_slashing(state: BeaconState, proposer_slashing: ProposerSlashing) -> None:
//    """
//    Process ``ProposerSlashing`` operation.
//    """
//    proposer = state.validator_registry[proposer_slashing.proposer_index]
//    # Verify that the epoch is the same
//    assert slot_to_epoch(proposer_slashing.header_1.slot) == slot_to_epoch(proposer_slashing.header_2.slot)
//    # But the headers are different
//    assert proposer_slashing.header_1 != proposer_slashing.header_2
//    # Check proposer is slashable
//    assert is_slashable_validator(proposer, get_current_epoch(state))
//    # Signatures are valid
//    for header in (proposer_slashing.header_1, proposer_slashing.header_2):
//        domain = get_domain(state, DOMAIN_BEACON_PROPOSER, slot_to_epoch(header.slot))
//        assert bls_verify(proposer.pubkey, signing_root(header), header.signature, domain)
//
//    slash_validator(state, proposer_slashing.proposer_index)
func ProcessProposerSlashings(
	beaconState *pb.BeaconState,
	body *ethpb.BeaconBlockBody,
) (*pb.BeaconState, error) {
	var err error
	for idx, slashing := range body.ProposerSlashings {
		if int(slashing.ProposerIndex) >= len(beaconState.Validators) {
			return nil, fmt.Errorf("invalid proposer index given in slashing %d", slashing.ProposerIndex)
		}
		proposer := beaconState.Validators[slashing.ProposerIndex]
		if err = verifyProposerSlashing(beaconState, proposer, slashing); err != nil {
			return nil, fmt.Errorf("could not verify proposer slashing %d: %v", idx, err)
		}
		beaconState, err = v.SlashValidator(
			beaconState, slashing.ProposerIndex, 0, /* proposer is whistleblower */
		)
		if err != nil {
			return nil, fmt.Errorf("could not slash proposer index %d: %v",
				slashing.ProposerIndex, err)
		}
	}
	return beaconState, nil
}

func verifyProposerSlashing(
	beaconState *pb.BeaconState,
	proposer *ethpb.Validator,
	slashing *ethpb.ProposerSlashing,
) error {
	headerEpoch1 := helpers.SlotToEpoch(slashing.Header_1.Slot)
	headerEpoch2 := helpers.SlotToEpoch(slashing.Header_2.Slot)
	if headerEpoch1 != headerEpoch2 {
		return fmt.Errorf("mismatched header epochs, received %d == %d", headerEpoch1, headerEpoch2)
	}
	if proto.Equal(slashing.Header_1, slashing.Header_2) {
		return errors.New("expected slashing headers to differ")
	}
	if !helpers.IsSlashableValidator(proposer, helpers.CurrentEpoch(beaconState)) {
		return fmt.Errorf("validator with key %#x is not slashable", proposer.PublicKey)
	}
	// Using headerEpoch1 here because both of the headers should have the same epoch.
	domain := helpers.Domain(beaconState, headerEpoch1, params.BeaconConfig().DomainBeaconProposer)
	headers := append([]*ethpb.BeaconBlockHeader{slashing.Header_1}, slashing.Header_2)
	for _, header := range headers {
		if err := verifySigningRoot(header, proposer.PublicKey, header.Signature, domain); err != nil {
			return fmt.Errorf("could not verify beacon block header: %v", err)
		}
	}

	return nil
}

// ProcessAttesterSlashings is one of the operations performed
// on each processed beacon block to slash attesters based on
// Casper FFG slashing conditions if any slashable events occurred.
//
// Spec pseudocode definition:
//   def process_attester_slashing(state: BeaconState, attester_slashing: AttesterSlashing) -> None:
//    """
//    Process ``AttesterSlashing`` operation.
//    """
//    attestation_1 = attester_slashing.attestation_1
//    attestation_2 = attester_slashing.attestation_2
//    assert is_slashable_attestation_data(attestation_1.data, attestation_2.data)
//    validate_indexed_attestation(state, attestation_1)
//    validate_indexed_attestation(state, attestation_2)
//
//    slashed_any = False
//    attesting_indices_1 = attestation_1.custody_bit_0_indices + attestation_1.custody_bit_1_indices
//    attesting_indices_2 = attestation_2.custody_bit_0_indices + attestation_2.custody_bit_1_indices
//    for index in sorted(set(attesting_indices_1).intersection(attesting_indices_2)):
//        if is_slashable_validator(state.validators[index], get_current_epoch(state)):
//            slash_validator(state, index)
//            slashed_any = True
//    assert slashed_any
func ProcessAttesterSlashings(
	beaconState *pb.BeaconState,
	body *ethpb.BeaconBlockBody,
) (*pb.BeaconState, error) {
	for idx, slashing := range body.AttesterSlashings {
		if err := verifyAttesterSlashing(beaconState, slashing); err != nil {
			return nil, fmt.Errorf("could not verify attester slashing #%d: %v", idx, err)
		}
		slashableIndices := slashableAttesterIndices(slashing)
		sort.SliceStable(slashableIndices, func(i, j int) bool {
			return slashableIndices[i] < slashableIndices[j]
		})
		currentEpoch := helpers.CurrentEpoch(beaconState)
		var err error
		var slashedAny bool
		for _, validatorIndex := range slashableIndices {
			if helpers.IsSlashableValidator(beaconState.Validators[validatorIndex], currentEpoch) {
				beaconState, err = v.SlashValidator(beaconState, validatorIndex, 0)
				if err != nil {
					return nil, fmt.Errorf("could not slash validator index %d: %v",
						validatorIndex, err)
				}
				slashedAny = true
			}
		}
		if !slashedAny {
			return nil, errors.New("unable to slash any validator despite confirmed attester slashing")
		}
	}
	return beaconState, nil
}

func verifyAttesterSlashing(beaconState *pb.BeaconState, slashing *ethpb.AttesterSlashing) error {
	att1 := slashing.Attestation_1
	att2 := slashing.Attestation_2
	data1 := att1.Data
	data2 := att2.Data
	if !IsSlashableAttestationData(data1, data2) {
		return errors.New("attestations are not slashable")
	}
	if err := VerifyIndexedAttestation(beaconState, att1); err != nil {
		return fmt.Errorf("could not validate indexed attestation: %v", err)
	}
	if err := VerifyIndexedAttestation(beaconState, att2); err != nil {
		return fmt.Errorf("could not validate indexed attestation: %v", err)
	}
	return nil
}

// IsSlashableAttestationData verifies a slashing against the Casper Proof of Stake FFG rules.
//
// Spec pseudocode definition:
//   def is_slashable_attestation_data(data_1: AttestationData, data_2: AttestationData) -> bool:
//    """
//    Check if ``data_1`` and ``data_2`` are slashable according to Casper FFG rules.
//    """
//    return (
//        # Double vote
//        (data_1 != data_2 and data_1.target.epoch == data_2.target.epoch) or
//        # Surround vote
//        (data_1.source.epoch < data_2.source.epoch and data_2.target.epoch < data_1.target.epoch)
//    )
func IsSlashableAttestationData(data1 *ethpb.AttestationData, data2 *ethpb.AttestationData) bool {
	isDoubleVote := !proto.Equal(data1, data2) && data1.Target.Epoch == data2.Target.Epoch
	isSurroundVote := data1.Source.Epoch < data2.Source.Epoch && data2.Target.Epoch < data1.Target.Epoch
	return isDoubleVote || isSurroundVote
}

func slashableAttesterIndices(slashing *ethpb.AttesterSlashing) []uint64 {
	att1 := slashing.Attestation_1
	att2 := slashing.Attestation_1
	indices1 := append(att1.CustodyBit_0Indices, att1.CustodyBit_1Indices...)
	indices2 := append(att2.CustodyBit_0Indices, att2.CustodyBit_1Indices...)
	return sliceutil.IntersectionUint64(indices1, indices2)
}

// ProcessAttestations applies processing operations to a block's inner attestation
// records. This function returns a list of pending attestations which can then be
// appended to the BeaconState's latest attestations.
func ProcessAttestations(
	beaconState *pb.BeaconState,
	body *ethpb.BeaconBlockBody,
) (*pb.BeaconState, error) {
	var err error
	for idx, attestation := range body.Attestations {
		beaconState, err = ProcessAttestation(beaconState, attestation)
		if err != nil {
			return nil, fmt.Errorf("could not verify attestation at index %d in block: %v", idx, err)
		}
	}

	return beaconState, nil
}

// ProcessAttestation verifies an input attestation can pass through processing using the given beacon state.
//
// Spec pseudocode definition:
//  def process_attestation(state: BeaconState, attestation: Attestation) -> None:
//    """
//    Process ``Attestation`` operation.
//    """
//    data = attestation.data
//    attestation_slot = get_attestation_data_slot(state, data)
//    assert attestation_slot + MIN_ATTESTATION_INCLUSION_DELAY <= state.slot <= attestation_slot + SLOTS_PER_EPOCH
//
//    pending_attestation = PendingAttestation(
//        data=data,
//        aggregation_bitfield=attestation.aggregation_bitfield,
//        inclusion_delay=state.slot - attestation_slot,
//        proposer_index=get_beacon_proposer_index(state),
//    )
//
//    assert data.target_epoch in (get_previous_epoch(state), get_current_epoch(state))
//    if data.target_epoch == get_current_epoch(state):
//        ffg_data = (state.current_justified_epoch, state.current_justified_root, get_current_epoch(state))
//        parent_crosslink = state.current_crosslinks[data.crosslink.shard]
//        state.current_epoch_attestations.append(pending_attestation)
//    else:
//        ffg_data = (state.previous_justified_epoch, state.previous_justified_root, get_previous_epoch(state))
//        parent_crosslink = state.previous_crosslinks[data.crosslink.shard]
//        state.previous_epoch_attestations.append(pending_attestation)
//
//    # Check FFG data, crosslink data, and signature
//    assert ffg_data == (data.source_epoch, data.source_root, data.target_epoch)
//    assert data.crosslink.start_epoch == parent_crosslink.end_epoch
//    assert data.crosslink.end_epoch == min(data.target_epoch, parent_crosslink.end_epoch + MAX_EPOCHS_PER_CROSSLINK)
//    assert data.crosslink.parent_root == hash_tree_root(parent_crosslink)
//    assert data.crosslink.data_root == Bytes32()  # [to be removed in phase 1]
//    validate_indexed_attestation(state, convert_to_indexed(state, attestation))
func ProcessAttestation(beaconState *pb.BeaconState, att *ethpb.Attestation) (*pb.BeaconState, error) {
	data := att.Data
	attestationSlot, err := helpers.AttestationDataSlot(beaconState, data)
	if err != nil {
		return nil, fmt.Errorf("could not get attestation slot: %v", err)
	}
	minInclusionCheck := attestationSlot+params.BeaconConfig().MinAttestationInclusionDelay <= beaconState.Slot
	epochInclusionCheck := beaconState.Slot <= attestationSlot+params.BeaconConfig().SlotsPerEpoch
	if !minInclusionCheck {
		return nil, fmt.Errorf(
			"attestation slot %d + inclusion delay %d > state slot %d",
			attestationSlot,
			params.BeaconConfig().MinAttestationInclusionDelay,
			beaconState.Slot,
		)
	}
	if !epochInclusionCheck {
		return nil, fmt.Errorf(
			"state slot %d > attestation slot %d + SLOTS_PER_EPOCH %d",
			beaconState.Slot,
			attestationSlot,
			params.BeaconConfig().SlotsPerEpoch,
		)
	}
	proposerIndex, err := helpers.BeaconProposerIndex(beaconState)
	if err != nil {
		return nil, err
	}
	pendingAtt := &pb.PendingAttestation{
		Data:            data,
		AggregationBits: att.AggregationBits,
		InclusionDelay:  beaconState.Slot - attestationSlot,
		ProposerIndex:   proposerIndex,
	}

	if !(data.Target.Epoch == helpers.PrevEpoch(beaconState) || data.Target.Epoch == helpers.CurrentEpoch(beaconState)) {
		return nil, fmt.Errorf(
			"expected target epoch %d == %d or %d",
			data.Target.Epoch,
			helpers.PrevEpoch(beaconState),
			helpers.CurrentEpoch(beaconState),
		)
	}

	var ffgSourceEpoch uint64
	var ffgSourceRoot []byte
	var ffgTargetEpoch uint64
	var parentCrosslink *ethpb.Crosslink
	if data.Target.Epoch == helpers.CurrentEpoch(beaconState) {
		ffgSourceEpoch = beaconState.CurrentJustifiedCheckpoint.Epoch
		ffgSourceRoot = beaconState.CurrentJustifiedCheckpoint.Root
		ffgTargetEpoch = helpers.CurrentEpoch(beaconState)
		crosslinkShard := data.Crosslink.Shard
		if int(crosslinkShard) >= len(beaconState.CurrentCrosslinks) {
			return nil, fmt.Errorf("invalid shard given in attestation: %d", crosslinkShard)
		}

		parentCrosslink = beaconState.CurrentCrosslinks[crosslinkShard]
		beaconState.CurrentEpochAttestations = append(beaconState.CurrentEpochAttestations, pendingAtt)
	} else {
		ffgSourceEpoch = beaconState.PreviousJustifiedCheckpoint.Epoch
		ffgSourceRoot = beaconState.PreviousJustifiedCheckpoint.Root
		ffgTargetEpoch = helpers.PrevEpoch(beaconState)
		crosslinkShard := data.Crosslink.Shard
		if int(crosslinkShard) >= len(beaconState.PreviousCrosslinks) {
			return nil, fmt.Errorf("invalid shard given in attestation: %d", crosslinkShard)
		}
		parentCrosslink = beaconState.PreviousCrosslinks[crosslinkShard]
		beaconState.PreviousEpochAttestations = append(beaconState.PreviousEpochAttestations, pendingAtt)
	}
	if data.Source.Epoch != ffgSourceEpoch {
		return nil, fmt.Errorf("expected source epoch %d, received %d", ffgSourceEpoch, data.Source.Epoch)
	}
	if !bytes.Equal(data.Source.Root, ffgSourceRoot) {
		return nil, fmt.Errorf("expected source root %#x, received %#x", ffgSourceRoot, data.Source.Root)
	}
	if data.Target.Epoch != ffgTargetEpoch {
		return nil, fmt.Errorf("expected target epoch %d, received %d", ffgTargetEpoch, data.Target.Epoch)
	}
	endEpoch := parentCrosslink.EndEpoch + params.BeaconConfig().MaxEpochsPerCrosslink
	if data.Target.Epoch < endEpoch {
		endEpoch = data.Target.Epoch
	}
	if data.Crosslink.StartEpoch != parentCrosslink.EndEpoch {
		return nil, fmt.Errorf("expected crosslink start epoch %d, received %d",
			parentCrosslink.EndEpoch, data.Crosslink.StartEpoch)
	}
	if data.Crosslink.EndEpoch != endEpoch {
		return nil, fmt.Errorf("expected crosslink end epoch %d, received %d",
			endEpoch, data.Crosslink.EndEpoch)
	}
	crosslinkParentRoot, err := ssz.HashTreeRoot(parentCrosslink)
	if err != nil {
		return nil, fmt.Errorf("could not tree hash parent crosslink: %v", err)
	}
	if !bytes.Equal(data.Crosslink.ParentRoot, crosslinkParentRoot[:]) {
		return nil, fmt.Errorf(
			"mismatched parent crosslink root, expected %#x, received %#x",
			crosslinkParentRoot,
			data.Crosslink.ParentRoot,
		)
	}
	// To be removed in Phase 1
	if !bytes.Equal(data.Crosslink.DataRoot, params.BeaconConfig().ZeroHash[:]) {
		return nil, fmt.Errorf("expected data root %#x == ZERO_HASH", data.Crosslink.DataRoot)
	}
	indexedAtt, err := ConvertToIndexed(beaconState, att)
	if err != nil {
		return nil, fmt.Errorf("could not convert to indexed attestation: %v", err)
	}
	if err := VerifyIndexedAttestation(beaconState, indexedAtt); err != nil {
		return nil, fmt.Errorf("could not verify indexed attestation: %v", err)
	}
	return beaconState, nil
}

// ConvertToIndexed converts attestation to (almost) indexed-verifiable form.
//
// Spec pseudocode definition:
//   def convert_to_indexed(state: BeaconState, attestation: Attestation) -> IndexedAttestation:
//    """
//    Convert ``attestation`` to (almost) indexed-verifiable form.
//    """
//    attesting_indices = get_attesting_indices(state, attestation.data, attestation.aggregation_bitfield)
//    custody_bit_1_indices = get_attesting_indices(state, attestation.data, attestation.custody_bitfield)
//    assert custody_bit_1_indices.issubset(attesting_indices)
//    custody_bit_0_indices = attesting_indices.difference(custody_bit_1_indices)
//
//    return IndexedAttestation(
//        custody_bit_0_indices=sorted(custody_bit_0_indices),
//        custody_bit_1_indices=sorted(custody_bit_1_indices),
//        data=attestation.data,
//        signature=attestation.signature,
//    )
func ConvertToIndexed(state *pb.BeaconState, attestation *ethpb.Attestation) (*ethpb.IndexedAttestation, error) {
	attIndices, err := helpers.AttestingIndices(state, attestation.Data, attestation.AggregationBits)
	if err != nil {
		return nil, fmt.Errorf("could not get attesting indices: %v", err)
	}
	cb1i, err := helpers.AttestingIndices(state, attestation.Data, attestation.CustodyBits)
	if err != nil {
		return nil, err
	}
	if !sliceutil.SubsetUint64(cb1i, attIndices) {
		return nil, fmt.Errorf("%v is not a subset of %v", cb1i, attIndices)
	}
	cb1Map := make(map[uint64]bool)
	for _, idx := range cb1i {
		cb1Map[idx] = true
	}
	cb0i := []uint64{}
	for _, idx := range attIndices {
		if !cb1Map[idx] {
			cb0i = append(cb0i, idx)
		}
	}
	sort.Slice(cb0i, func(i, j int) bool {
		return cb0i[i] < cb0i[j]
	})

	sort.Slice(cb1i, func(i, j int) bool {
		return cb1i[i] < cb1i[j]
	})
	inAtt := &ethpb.IndexedAttestation{
		Data:                attestation.Data,
		Signature:           attestation.Signature,
		CustodyBit_0Indices: cb0i,
		CustodyBit_1Indices: cb1i,
	}
	return inAtt, nil
}

// VerifyIndexedAttestation determines the validity of an indexed attestation.
//
// Spec pseudocode definition:
//  def is_valid_indexed_attestation(state: BeaconState, indexed_attestation: IndexedAttestation) -> bool:
//    """
//    Check if ``indexed_attestation`` has valid indices and signature.
//    """
//    bit_0_indices = indexed_attestation.custody_bit_0_indices
//    bit_1_indices = indexed_attestation.custody_bit_1_indices
//
//    # Verify no index has custody bit equal to 1 [to be removed in phase 1]
//    if not len(bit_1_indices) == 0:
//        return False
//    # Verify max number of indices
//    if not len(bit_0_indices) + len(bit_1_indices) <= MAX_VALIDATORS_PER_COMMITTEE:
//        return False
//    # Verify index sets are disjoint
//    if not len(set(bit_0_indices).intersection(bit_1_indices)) == 0:
//        return False
//    # Verify indices are sorted
//    if not (bit_0_indices == sorted(bit_0_indices) and bit_1_indices == sorted(bit_1_indices)):
//        return False
//    # Verify aggregate signature
//    if not bls_verify_multiple(
//        pubkeys=[
//            bls_aggregate_pubkeys([state.validators[i].pubkey for i in bit_0_indices]),
//            bls_aggregate_pubkeys([state.validators[i].pubkey for i in bit_1_indices]),
//        ],
//        message_hashes=[
//            hash_tree_root(AttestationDataAndCustodyBit(data=indexed_attestation.data, custody_bit=0b0)),
//            hash_tree_root(AttestationDataAndCustodyBit(data=indexed_attestation.data, custody_bit=0b1)),
//        ],
//        signature=indexed_attestation.signature,
//        domain=get_domain(state, DOMAIN_ATTESTATION, indexed_attestation.data.target.epoch),
//    ):
//        return False
//    return True
func VerifyIndexedAttestation(beaconState *pb.BeaconState, indexedAtt *ethpb.IndexedAttestation) error {
	custodyBit0Indices := indexedAtt.CustodyBit_0Indices
	custodyBit1Indices := indexedAtt.CustodyBit_1Indices

	// To be removed in phase 1
	if len(custodyBit1Indices) != 0 {
		return fmt.Errorf("expected no bit 1 indices, received %v", len(custodyBit1Indices))
	}

	maxIndices := params.BeaconConfig().MaxValidatorsPerCommittee
	totalIndicesLength := uint64(len(custodyBit0Indices) + len(custodyBit1Indices))
	if totalIndicesLength > maxIndices {
		return fmt.Errorf("over max number of allowed indices per attestation: %d", totalIndicesLength)
	}
	custodyBitIntersection := sliceutil.IntersectionUint64(custodyBit0Indices, custodyBit1Indices)
	if len(custodyBitIntersection) != 0 {
		return fmt.Errorf("expected disjoint indices intersection, received %v", custodyBitIntersection)
	}

	custodyBit0IndicesIsSorted := sort.SliceIsSorted(custodyBit0Indices, func(i, j int) bool {
		return custodyBit0Indices[i] < custodyBit0Indices[j]
	})

	if !custodyBit0IndicesIsSorted {
		return fmt.Errorf("custody Bit0 indices are not sorted, got %v", custodyBit0Indices)
	}

	custodyBit1IndicesIsSorted := sort.SliceIsSorted(custodyBit1Indices, func(i, j int) bool {
		return custodyBit1Indices[i] < custodyBit1Indices[j]
	})

	if !custodyBit1IndicesIsSorted {
		return fmt.Errorf("custody Bit1 indices are not sorted, got %v", custodyBit1Indices)
	}

	domain := helpers.Domain(beaconState, indexedAtt.Data.Target.Epoch, params.BeaconConfig().DomainAttestation)
	var pubkeys []*bls.PublicKey
	if len(custodyBit0Indices) > 0 {
		pubkey, err := bls.PublicKeyFromBytes(beaconState.Validators[custodyBit0Indices[0]].PublicKey)
		if err != nil {
			return fmt.Errorf("could not deserialize validator public key: %v", err)
		}
		for _, i := range custodyBit0Indices[1:] {
			pk, err := bls.PublicKeyFromBytes(beaconState.Validators[i].PublicKey)
			if err != nil {
				return fmt.Errorf("could not deserialize validator public key: %v", err)
			}
			pubkey.Aggregate(pk)
		}
		pubkeys = append(pubkeys, pubkey)
	}
	if len(custodyBit1Indices) > 0 {
		pubkey, err := bls.PublicKeyFromBytes(beaconState.Validators[custodyBit1Indices[0]].PublicKey)
		if err != nil {
			return fmt.Errorf("could not deserialize validator public key: %v", err)
		}
		for _, i := range custodyBit1Indices[1:] {
			pk, err := bls.PublicKeyFromBytes(beaconState.Validators[i].PublicKey)
			if err != nil {
				return fmt.Errorf("could not deserialize validator public key: %v", err)
			}
			pubkey.Aggregate(pk)
		}
		pubkeys = append(pubkeys, pubkey)
	}

	cus0 := &pb.AttestationDataAndCustodyBit{Data: indexedAtt.Data, CustodyBit: false}
	cus1 := &pb.AttestationDataAndCustodyBit{Data: indexedAtt.Data, CustodyBit: true}
	cus0Root, err := ssz.HashTreeRoot(cus0)
	if err != nil {
		return fmt.Errorf("could not tree hash att data and custody bit 0: %v", err)
	}
	cus1Root, err := ssz.HashTreeRoot(cus1)
	if err != nil {
		return fmt.Errorf("could not tree hash att data and custody bit 1: %v", err)
	}
	msgs := append(cus0Root[:], cus1Root[:]...)

	sig, err := bls.SignatureFromBytes(indexedAtt.Signature)
	if err != nil {
		return fmt.Errorf("could not convert bytes to signature: %v", err)
	}

	hasVotes := len(custodyBit0Indices) > 0 || len(custodyBit1Indices) > 0

	if hasVotes && !sig.VerifyAggregate(pubkeys, msgs, domain) {
		return fmt.Errorf("attestation aggregation signature did not verify")
	}

	return nil
}

// ProcessDeposits is one of the operations performed on each processed
// beacon block to verify queued validators from the Ethereum 1.0 Deposit Contract
// into the beacon chain.
//
// Spec pseudocode definition:
//   For each deposit in block.body.deposits:
//     process_deposit(state, deposit)
func ProcessDeposits(
	beaconState *pb.BeaconState,
	body *ethpb.BeaconBlockBody,
) (*pb.BeaconState, error) {
	var err error
	deposits := body.Deposits

	valIndexMap := stateutils.ValidatorIndexMap(beaconState)
	for _, deposit := range deposits {
<<<<<<< HEAD
		beaconState, err = ProcessDeposit(beaconState, deposit, valIndexMap, true)
=======
		beaconState, err = ProcessDeposit(beaconState, deposit, valIndexMap)
>>>>>>> b80d9f4f
		if err != nil {
			return nil, fmt.Errorf("could not process deposit from %#x: %v", bytesutil.Trunc(deposit.Data.PublicKey), err)
		}
	}
	return beaconState, nil
}

// ProcessDeposit takes in a deposit object and inserts it
// into the registry as a new validator or balance change.
//
// Spec pseudocode definition:
//   def process_deposit(state: BeaconState, deposit: Deposit) -> None:
//     """
//     Process an Eth1 deposit, registering a validator or increasing its balance.
//     """
//     # Verify the Merkle branch
//     assert verify_merkle_branch(
//         leaf=hash_tree_root(deposit.data),
//         proof=deposit.proof,
//         depth=DEPOSIT_CONTRACT_TREE_DEPTH,
//         index=deposit.index,
//         root=state.latest_eth1_data.deposit_root,
//     )
//
//     # Deposits must be processed in order
//     assert deposit.index == state.deposit_index
//     state.deposit_index += 1
//
//     pubkey = deposit.data.pubkey
//     amount = deposit.data.amount
//     validator_pubkeys = [v.pubkey for v in state.validator_registry]
//     if pubkey not in validator_pubkeys:
//         # Verify the deposit signature (proof of possession).
//         # Invalid signatures are allowed by the deposit contract, and hence included on-chain, but must not be processed.
//         if not bls_verify(pubkey, signing_root(deposit.data), deposit.data.signature, get_domain(state, DOMAIN_DEPOSIT)):
//             return
//
//         # Add validator and balance entries
//         state.validator_registry.append(Validator(
//             pubkey=pubkey,
//             withdrawal_credentials=deposit.data.withdrawal_credentials,
//             activation_eligibility_epoch=FAR_FUTURE_EPOCH,
//             activation_epoch=FAR_FUTURE_EPOCH,
//             exit_epoch=FAR_FUTURE_EPOCH,
//             withdrawable_epoch=FAR_FUTURE_EPOCH,
//             effective_balance=min(amount - amount % EFFECTIVE_BALANCE_INCREMENT, MAX_EFFECTIVE_BALANCE)
//         ))
//         state.balances.append(amount)
//     else:
//         # Increase balance by deposit amount
//         index = validator_pubkeys.index(pubkey)
//         increase_balance(state, index, amount)
<<<<<<< HEAD
func ProcessDeposit(
	beaconState *pb.BeaconState,
	deposit *ethpb.Deposit,
	valIndexMap map[[32]byte]int,
	verifyTree bool,
) (*pb.BeaconState, error) {
	if err := verifyDeposit(beaconState, deposit, verifyTree); err != nil {
		return nil, fmt.Errorf("could not verify deposit from #%x: %v", bytesutil.Trunc(deposit.Data.PublicKey), err)
=======
func ProcessDeposit(beaconState *pb.BeaconState, deposit *ethpb.Deposit, valIndexMap map[[32]byte]int) (*pb.BeaconState, error) {
	if err := verifyDeposit(beaconState, deposit); err != nil {
		return nil, fmt.Errorf("could not verify deposit from %#x: %v", bytesutil.Trunc(deposit.Data.PublicKey), err)
>>>>>>> b80d9f4f
	}
	beaconState.Eth1DepositIndex++
	pubKey := deposit.Data.PublicKey
	amount := deposit.Data.Amount
	index, ok := valIndexMap[bytesutil.ToBytes32(pubKey)]
	if !ok {

		domain := helpers.Domain(beaconState, helpers.CurrentEpoch(beaconState), params.BeaconConfig().DomainDeposit)
		depositSig := deposit.Data.Signature
		if err := verifySigningRoot(deposit.Data, pubKey, depositSig, domain); err != nil {
<<<<<<< HEAD
			return nil, fmt.Errorf("could not verify deposit data signature: %v", err)
=======
			// Ignore this error as in the spec pseudo code.
			log.Errorf("Skipping deposit: could not verify deposit data signature: %v", err)
			return beaconState, nil
>>>>>>> b80d9f4f
		}

		effectiveBalance := amount - (amount % params.BeaconConfig().EffectiveBalanceIncrement)
		if params.BeaconConfig().MaxEffectiveBalance < effectiveBalance {
			effectiveBalance = params.BeaconConfig().MaxEffectiveBalance
		}
		beaconState.Validators = append(beaconState.Validators, &ethpb.Validator{
			PublicKey:                  pubKey,
			WithdrawalCredentials:      deposit.Data.WithdrawalCredentials,
			ActivationEligibilityEpoch: params.BeaconConfig().FarFutureEpoch,
			ActivationEpoch:            params.BeaconConfig().FarFutureEpoch,
			ExitEpoch:                  params.BeaconConfig().FarFutureEpoch,
			WithdrawableEpoch:          params.BeaconConfig().FarFutureEpoch,
			EffectiveBalance:           effectiveBalance,
		})
		beaconState.Balances = append(beaconState.Balances, amount)
	} else {
		beaconState = helpers.IncreaseBalance(beaconState, uint64(index), amount)
	}

	return beaconState, nil
}

func verifyDeposit(beaconState *pb.BeaconState, deposit *ethpb.Deposit) error {
	// Verify Merkle proof of deposit and deposit trie root.
	receiptRoot := beaconState.Eth1Data.DepositRoot
	leaf, err := hashutil.DepositHash(deposit.Data)
	if err != nil {
		return fmt.Errorf("could not tree hash deposit data: %v", err)
	}
	if ok := trieutil.VerifyMerkleProof(
		receiptRoot,
		leaf[:],
		int(beaconState.Eth1DepositIndex),
		deposit.Proof,
	); !ok {
		fmt.Printf("deposit index %d\n", beaconState.Eth1DepositIndex)
		return fmt.Errorf(
			"deposit merkle branch of deposit root did not verify for root: %#x",
			receiptRoot,
		)
	}

	return nil
}

// ProcessVoluntaryExits is one of the operations performed
// on each processed beacon block to determine which validators
// should exit the state's validator registry.
//
// Spec pseudocode definition:
//   def process_voluntary_exit(state: BeaconState, exit: VoluntaryExit) -> None:
//    """
//    Process ``VoluntaryExit`` operation.
//    """
//    validator = state.validator_registry[exit.validator_index]
//    # Verify the validator is active
//    assert is_active_validator(validator, get_current_epoch(state))
//    # Verify the validator has not yet exited
//    assert validator.exit_epoch == FAR_FUTURE_EPOCH
//    # Exits must specify an epoch when they become valid; they are not valid before then
//    assert get_current_epoch(state) >= exit.epoch
//    # Verify the validator has been active long enough
//    assert get_current_epoch(state) >= validator.activation_epoch + PERSISTENT_COMMITTEE_PERIOD
//    # Verify signature
//    domain = get_domain(state, DOMAIN_VOLUNTARY_EXIT, exit.epoch)
//    assert bls_verify(validator.pubkey, signing_root(exit), exit.signature, domain)
//    # Initiate exit
//    initiate_validator_exit(state, exit.validator_index)
func ProcessVoluntaryExits(
	beaconState *pb.BeaconState,
	body *ethpb.BeaconBlockBody,
) (*pb.BeaconState, error) {
	var err error
	exits := body.VoluntaryExits

	for idx, exit := range exits {
		if err := verifyExit(beaconState, exit); err != nil {
			return nil, fmt.Errorf("could not verify exit #%d: %v", idx, err)
		}
		beaconState, err = v.InitiateValidatorExit(beaconState, exit.ValidatorIndex)
		if err != nil {
			return nil, err
		}
	}
	return beaconState, nil
}

func verifyExit(beaconState *pb.BeaconState, exit *ethpb.VoluntaryExit) error {
	if int(exit.ValidatorIndex) >= len(beaconState.Validators) {
		return fmt.Errorf("validator index out of bound %d > %d", exit.ValidatorIndex, len(beaconState.Validators))
	}

	validator := beaconState.Validators[exit.ValidatorIndex]
	currentEpoch := helpers.CurrentEpoch(beaconState)
	// Verify the validator is active.
	if !helpers.IsActiveValidator(validator, currentEpoch) {
		return errors.New("non-active validator cannot exit")
	}
	// Verify the validator has not yet exited.
	if validator.ExitEpoch != params.BeaconConfig().FarFutureEpoch {
		return fmt.Errorf("validator has already exited at epoch: %v", validator.ExitEpoch)
	}
	// Exits must specify an epoch when they become valid; they are not valid before then.
	if currentEpoch < exit.Epoch {
		return fmt.Errorf("expected current epoch >= exit epoch, received %d < %d", currentEpoch, exit.Epoch)
	}
	// Verify the validator has been active long enough.
	if currentEpoch < validator.ActivationEpoch+params.BeaconConfig().PersistentCommitteePeriod {
		return fmt.Errorf(
			"validator has not been active long enough to exit, wanted epoch %d >= %d",
			currentEpoch,
			validator.ActivationEpoch+params.BeaconConfig().PersistentCommitteePeriod,
		)
	}
<<<<<<< HEAD

=======
>>>>>>> b80d9f4f
	domain := helpers.Domain(beaconState, exit.Epoch, params.BeaconConfig().DomainVoluntaryExit)
	if err := verifySigningRoot(exit, validator.PublicKey, exit.Signature, domain); err != nil {
		return fmt.Errorf("could not verify voluntary exit signature: %v", err)
	}

	return nil
}

// ProcessTransfers is one of the operations performed
// on each processed beacon block to determine transfers between beacon chain balances.
//
// Spec pseudocode definition:
//   def process_transfer(state: BeaconState, transfer: Transfer) -> None:
//    """
//    Process ``Transfer`` operation.
//    """
//    # Verify the balance the covers amount and fee (with overflow protection)
//	  assert state.balances[transfer.sender] >= max(transfer.amount + transfer.fee, transfer.amount, transfer.fee)
//    # A transfer is valid in only one slot
//    assert state.slot == transfer.slot
//    # SenderIndex must satisfy at least one of the following conditions in the parenthesis:
//    assert (
//		  # * Has not been activated
//        state.validator_registry[transfer.sender].activation_eligibility_epoch == FAR_FUTURE_EPOCH or
//        # * Is withdrawable
//        get_current_epoch(state) >= state.validator_registry[transfer.sender].withdrawable_epoch or
//        # * Balance after transfer is more than the effective balance threshold
//        transfer.amount + transfer.fee + MAX_EFFECTIVE_BALANCE <= state.balances[transfer.sender]
//    )
//    # Verify that the pubkey is valid
//    assert (
//        state.validator_registry[transfer.sender].withdrawal_credentials ==
//        int_to_bytes(BLS_WITHDRAWAL_PREFIX, length=1) + hash(transfer.pubkey)[1:]
//    )
//    # Verify that the signature is valid
//    assert bls_verify(transfer.pubkey, signing_root(transfer), transfer.signature, get_domain(state, DOMAIN_TRANSFER))
//    # Process the transfer
//    decrease_balance(state, transfer.sender, transfer.amount + transfer.fee)
//    increase_balance(state, transfer.recipient, transfer.amount)
//    increase_balance(state, get_beacon_proposer_index(state), transfer.fee)
//    # Verify balances are not dust
//    assert not (0 < state.balances[transfer.sender] < MIN_DEPOSIT_AMOUNT)
//    assert not (0 < state.balances[transfer.recipient] < MIN_DEPOSIT_AMOUNT)
func ProcessTransfers(
	beaconState *pb.BeaconState,
	body *ethpb.BeaconBlockBody,
) (*pb.BeaconState, error) {
	transfers := body.Transfers

	for idx, transfer := range transfers {
		if err := verifyTransfer(beaconState, transfer); err != nil {
			return nil, fmt.Errorf("could not verify transfer %d: %v", idx, err)
		}
		// Process the transfer between accounts.
		beaconState = helpers.DecreaseBalance(beaconState, transfer.SenderIndex, transfer.Amount+transfer.Fee)
		beaconState = helpers.IncreaseBalance(beaconState, transfer.RecipientIndex, transfer.Amount)
		proposerIndex, err := helpers.BeaconProposerIndex(beaconState)
		if err != nil {
			return nil, fmt.Errorf("could not determine beacon proposer index: %v", err)
		}
		beaconState = helpers.IncreaseBalance(beaconState, proposerIndex, transfer.Fee)

		// Finally, we verify balances will not go below the mininum.
		if beaconState.Balances[transfer.SenderIndex] < params.BeaconConfig().MinDepositAmount &&
			0 < beaconState.Balances[transfer.SenderIndex] {
			return nil, fmt.Errorf(
				"sender balance below critical level: %v",
				beaconState.Balances[transfer.SenderIndex],
			)
		}
		if beaconState.Balances[transfer.RecipientIndex] < params.BeaconConfig().MinDepositAmount &&
			0 < beaconState.Balances[transfer.RecipientIndex] {
			return nil, fmt.Errorf(
				"recipient balance below critical level: %v",
				beaconState.Balances[transfer.RecipientIndex],
			)
		}
	}
	return beaconState, nil
}

func verifyTransfer(beaconState *pb.BeaconState, transfer *ethpb.Transfer) error {
	if transfer.SenderIndex > uint64(len(beaconState.Validators)) {
		return errors.New("transfer sender index out of bounds in validator registry")
	}

	maxVal := transfer.Fee
	if transfer.Amount > maxVal {
		maxVal = transfer.Amount
	}
	if transfer.Amount+transfer.Fee > maxVal {
		maxVal = transfer.Amount + transfer.Fee
	}
	sender := beaconState.Validators[transfer.SenderIndex]
	senderBalance := beaconState.Balances[transfer.SenderIndex]
	// Verify the balance the covers amount and fee (with overflow protection).
	if senderBalance < maxVal {
		return fmt.Errorf("expected sender balance %d >= %d", senderBalance, maxVal)
	}
	// A transfer is valid in only one slot.
	if beaconState.Slot != transfer.Slot {
		return fmt.Errorf("expected beacon state slot %d == transfer slot %d", beaconState.Slot, transfer.Slot)
	}

	// Sender must be not yet eligible for activation, withdrawn, or transfer balance over MAX_EFFECTIVE_BALANCE.
	senderNotActivationEligible := sender.ActivationEligibilityEpoch == params.BeaconConfig().FarFutureEpoch
	senderNotWithdrawn := helpers.CurrentEpoch(beaconState) >= sender.WithdrawableEpoch
	underMaxTransfer := transfer.Amount+transfer.Fee+params.BeaconConfig().MaxEffectiveBalance <= senderBalance

	if !(senderNotActivationEligible || senderNotWithdrawn || underMaxTransfer) {
		return fmt.Errorf(
			"expected activation eligiblity: false or withdrawn: false or over max transfer: false, received %v %v %v",
			senderNotActivationEligible,
			senderNotWithdrawn,
			underMaxTransfer,
		)
	}
	// Verify that the pubkey is valid.
	buf := []byte{params.BeaconConfig().BLSWithdrawalPrefixByte}
	hashed := hashutil.Hash(transfer.SenderWithdrawalPublicKey)
	buf = append(buf, hashed[:][1:]...)
	if !bytes.Equal(sender.WithdrawalCredentials, buf) {
		return fmt.Errorf("invalid public key, expected %v, received %v", buf, sender.WithdrawalCredentials)
	}

	domain := helpers.Domain(beaconState, helpers.CurrentEpoch(beaconState), params.BeaconConfig().DomainTransfer)
	if err := verifySigningRoot(transfer, transfer.SenderWithdrawalPublicKey, transfer.Signature, domain); err != nil {
		return fmt.Errorf("could not verify transfer signature: %v", err)
	}

	return nil
}

// ClearEth1DataVoteCache clears the eth1 data vote count cache.
func ClearEth1DataVoteCache() {
	eth1DataCache = cache.NewEth1DataVoteCache()
}<|MERGE_RESOLUTION|>--- conflicted
+++ resolved
@@ -184,15 +184,12 @@
 	if proposer.Slashed {
 		return nil, fmt.Errorf("proposer at index %d was previously slashed", idx)
 	}
-<<<<<<< HEAD
-
-=======
->>>>>>> b80d9f4f
+
+	// Verify proposer signature.
 	currentEpoch := helpers.CurrentEpoch(beaconState)
 	domain := helpers.Domain(beaconState, currentEpoch, params.BeaconConfig().DomainBeaconProposer)
 	if err := verifySigningRoot(block, proposer.PublicKey, block.Signature, domain); err != nil {
 		return nil, fmt.Errorf("could not verify block signature: %v", err)
-<<<<<<< HEAD
 	}
 
 	return beaconState, nil
@@ -257,8 +254,6 @@
 	idx, err := helpers.BeaconProposerIndex(beaconState)
 	if err != nil {
 		return nil, err
-=======
->>>>>>> b80d9f4f
 	}
 	proposer := beaconState.Validators[idx]
 	if proposer.Slashed {
@@ -862,11 +857,7 @@
 
 	valIndexMap := stateutils.ValidatorIndexMap(beaconState)
 	for _, deposit := range deposits {
-<<<<<<< HEAD
-		beaconState, err = ProcessDeposit(beaconState, deposit, valIndexMap, true)
-=======
 		beaconState, err = ProcessDeposit(beaconState, deposit, valIndexMap)
->>>>>>> b80d9f4f
 		if err != nil {
 			return nil, fmt.Errorf("could not process deposit from %#x: %v", bytesutil.Trunc(deposit.Data.PublicKey), err)
 		}
@@ -919,20 +910,9 @@
 //         # Increase balance by deposit amount
 //         index = validator_pubkeys.index(pubkey)
 //         increase_balance(state, index, amount)
-<<<<<<< HEAD
-func ProcessDeposit(
-	beaconState *pb.BeaconState,
-	deposit *ethpb.Deposit,
-	valIndexMap map[[32]byte]int,
-	verifyTree bool,
-) (*pb.BeaconState, error) {
-	if err := verifyDeposit(beaconState, deposit, verifyTree); err != nil {
-		return nil, fmt.Errorf("could not verify deposit from #%x: %v", bytesutil.Trunc(deposit.Data.PublicKey), err)
-=======
 func ProcessDeposit(beaconState *pb.BeaconState, deposit *ethpb.Deposit, valIndexMap map[[32]byte]int) (*pb.BeaconState, error) {
 	if err := verifyDeposit(beaconState, deposit); err != nil {
 		return nil, fmt.Errorf("could not verify deposit from %#x: %v", bytesutil.Trunc(deposit.Data.PublicKey), err)
->>>>>>> b80d9f4f
 	}
 	beaconState.Eth1DepositIndex++
 	pubKey := deposit.Data.PublicKey
@@ -943,13 +923,9 @@
 		domain := helpers.Domain(beaconState, helpers.CurrentEpoch(beaconState), params.BeaconConfig().DomainDeposit)
 		depositSig := deposit.Data.Signature
 		if err := verifySigningRoot(deposit.Data, pubKey, depositSig, domain); err != nil {
-<<<<<<< HEAD
-			return nil, fmt.Errorf("could not verify deposit data signature: %v", err)
-=======
 			// Ignore this error as in the spec pseudo code.
 			log.Errorf("Skipping deposit: could not verify deposit data signature: %v", err)
 			return beaconState, nil
->>>>>>> b80d9f4f
 		}
 
 		effectiveBalance := amount - (amount % params.BeaconConfig().EffectiveBalanceIncrement)
@@ -1065,10 +1041,6 @@
 			validator.ActivationEpoch+params.BeaconConfig().PersistentCommitteePeriod,
 		)
 	}
-<<<<<<< HEAD
-
-=======
->>>>>>> b80d9f4f
 	domain := helpers.Domain(beaconState, exit.Epoch, params.BeaconConfig().DomainVoluntaryExit)
 	if err := verifySigningRoot(exit, validator.PublicKey, exit.Signature, domain); err != nil {
 		return fmt.Errorf("could not verify voluntary exit signature: %v", err)
