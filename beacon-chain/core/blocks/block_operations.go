// Package blocks contains block processing libraries. These libraries
// process and verify block specific messages such as PoW receipt root,
// RANDAO, validator deposits, exits and slashing proofs.
package blocks

import (
	"bytes"
	"encoding/binary"
	"errors"
	"fmt"
	"sort"

	"github.com/gogo/protobuf/proto"
	"github.com/prysmaticlabs/prysm/beacon-chain/core/helpers"
	"github.com/prysmaticlabs/prysm/beacon-chain/core/state/stateutils"
	v "github.com/prysmaticlabs/prysm/beacon-chain/core/validators"
	pb "github.com/prysmaticlabs/prysm/proto/beacon/p2p/v1"
	"github.com/prysmaticlabs/prysm/shared/bls"
	"github.com/prysmaticlabs/prysm/shared/bytesutil"
	"github.com/prysmaticlabs/prysm/shared/hashutil"
	"github.com/prysmaticlabs/prysm/shared/params"
	"github.com/prysmaticlabs/prysm/shared/sliceutil"
	"github.com/prysmaticlabs/prysm/shared/ssz"
	"github.com/prysmaticlabs/prysm/shared/trieutil"
	"github.com/sirupsen/logrus"
)

// VerifyProposerSignature uses BLS signature verification to ensure
// the correct proposer created an incoming beacon block during state
// transition processing.
//
// WIP - this is stubbed out until BLS is integrated into Prysm.
func VerifyProposerSignature(
	_ *pb.BeaconBlock,
) error {
	return nil
}

// ProcessEth1DataInBlock is an operation performed on each
// beacon block to ensure the ETH1 data votes are processed
// into the beacon state.
//
// Official spec definition of ProcessEth1Data
//   state.eth1_data_votes.append(body.eth1_data)
//   if state.eth1_data_votes.count(body.eth1_data) * 2 > SLOTS_PER_ETH1_VOTING_PERIOD:
//     state.latest_eth1_data = body.eth1_data
func ProcessEth1DataInBlock(beaconState *pb.BeaconState, block *pb.BeaconBlock) *pb.BeaconState {
	beaconState.Eth1DataVotes = append(beaconState.Eth1DataVotes, block.Body.Eth1Data)
	numVotes := uint64(0)
	for _, vote := range beaconState.Eth1DataVotes {
		if proto.Equal(vote, block.Body.Eth1Data) {
			numVotes++
		}
	}
	if numVotes*2 > params.BeaconConfig().SlotsPerEth1VotingPeriod {
		beaconState.LatestEth1Data = block.Body.Eth1Data
	}
	return beaconState
}

// ProcessRandao checks the block proposer's
// randao commitment and generates a new randao mix to update
// in the beacon state's latest randao mixes slice.
//
// Spec pseudocode definition:
//   def process_randao(state: BeaconState, body: BeaconBlockBody) -> None:
//     proposer = state.validator_registry[get_beacon_proposer_index(state)]
//     # Verify that the provided randao value is valid
//     assert bls_verify(
//         proposer.pubkey,
//         hash_tree_root(get_current_epoch(state)),
//         body.randao_reveal,
//         get_domain(state, DOMAIN_RANDAO),
//     )
//     # Mix it in
//     state.latest_randao_mixes[get_current_epoch(state) % LATEST_RANDAO_MIXES_LENGTH] = (
//         xor(get_randao_mix(state, get_current_epoch(state)),
//             hash(body.randao_reveal))
//     )
func ProcessRandao(
	beaconState *pb.BeaconState,
	body *pb.BeaconBlockBody,
	verifySignatures bool,
	enableLogging bool,
) (*pb.BeaconState, error) {
	if verifySignatures {
		proposerIdx, err := helpers.BeaconProposerIndex(beaconState)
		if err != nil {
			return nil, fmt.Errorf("could not get beacon proposer index: %v", err)
		}

		if err := verifyBlockRandao(beaconState, body, proposerIdx, enableLogging); err != nil {
			return nil, fmt.Errorf("could not verify block randao: %v", err)
		}
	}
	// If block randao passed verification, we XOR the state's latest randao mix with the block's
	// randao and update the state's corresponding latest randao mix value.
	latestMixesLength := params.BeaconConfig().LatestRandaoMixesLength
	currentEpoch := helpers.CurrentEpoch(beaconState)
	latestMixSlice := beaconState.LatestRandaoMixes[currentEpoch%latestMixesLength]
	blockRandaoReveal := hashutil.Hash(body.RandaoReveal)
	for i, x := range blockRandaoReveal {
		latestMixSlice[i] ^= x
	}
	beaconState.LatestRandaoMixes[currentEpoch%latestMixesLength] = latestMixSlice
	return beaconState, nil
}

// Verify that bls_verify(proposer.pubkey, hash_tree_root(get_current_epoch(state)),
//   block.body.randao_reveal, domain=get_domain(state.fork, get_current_epoch(state), DOMAIN_RANDAO))
func verifyBlockRandao(beaconState *pb.BeaconState, body *pb.BeaconBlockBody, proposerIdx uint64, enableLogging bool) error {
	proposer := beaconState.ValidatorRegistry[proposerIdx]
	pub, err := bls.PublicKeyFromBytes(proposer.Pubkey)
	if err != nil {
		return fmt.Errorf("could not deserialize proposer public key: %v", err)
	}
	currentEpoch := helpers.CurrentEpoch(beaconState)
	buf := make([]byte, 32)
	binary.LittleEndian.PutUint64(buf, currentEpoch)
	domain := helpers.DomainVersion(beaconState, currentEpoch, params.BeaconConfig().DomainRandao)
	sig, err := bls.SignatureFromBytes(body.RandaoReveal)
	if err != nil {
		return fmt.Errorf("could not deserialize block randao reveal: %v", err)
	}
	if enableLogging {
		log.WithFields(logrus.Fields{
			"epoch":         helpers.CurrentEpoch(beaconState),
			"proposerIndex": proposerIdx,
		}).Info("Verifying randao")
	}
	if !sig.Verify(buf, pub, domain) {
		return fmt.Errorf("block randao reveal signature did not verify")
	}
	return nil
}

// ProcessProposerSlashings is one of the operations performed
// on each processed beacon block to slash proposers based on
// slashing conditions if any slashable events occurred.
//
// Official spec definition for proposer slashings:
//   Verify that len(block.body.proposer_slashings) <= MAX_PROPOSER_SLASHINGS.
//
//   For each proposer_slashing in block.body.proposer_slashings:
//     proposer = state.validator_registry[proposer_slashing.proposer_index]
//     # Verify that the epoch is the same
//     assert slot_to_epoch(proposer_slashing.header_1.slot) == slot_to_epoch(proposer_slashing.header_2.slot)
//     # But the headers are different
//     assert proposer_slashing.header_1 != proposer_slashing.header_2
//     # Check proposer is slashable
//     assert is_slashable_validator(proposer, get_current_epoch(state))
//     # Signatures are valid
//     for header in (proposer_slashing.header_1, proposer_slashing.header_2):
//       domain = get_domain(state, DOMAIN_BEACON_PROPOSER, slot_to_epoch(header.slot))
//       assert bls_verify(proposer.pubkey, signing_root(header), header.signature, domain)
//     slash_validator(state, proposer_slashing.proposer_index)
func ProcessProposerSlashings(
	beaconState *pb.BeaconState,
	block *pb.BeaconBlock,
	verifySignatures bool,
) (*pb.BeaconState, error) {
	body := block.Body
	registry := beaconState.ValidatorRegistry
	if uint64(len(body.ProposerSlashings)) > params.BeaconConfig().MaxProposerSlashings {
		return nil, fmt.Errorf(
			"number of proposer slashings (%d) exceeds allowed threshold of %d",
			len(body.ProposerSlashings),
			params.BeaconConfig().MaxProposerSlashings,
		)
	}
	var err error
	for idx, slashing := range body.ProposerSlashings {
		proposer := registry[slashing.ProposerIndex]
		if err = verifyProposerSlashing(beaconState, proposer, slashing, verifySignatures); err != nil {
			return nil, fmt.Errorf("could not verify proposer slashing %d: %v", idx, err)
		}
		beaconState, err = v.SlashValidator(
			beaconState, slashing.ProposerIndex, 0, /* proposer is whistleblower */
		)
		if err != nil {
			return nil, fmt.Errorf("could not slash proposer index %d: %v",
				slashing.ProposerIndex, err)
		}
	}
	return beaconState, nil
}

func verifyProposerSlashing(
	beaconState *pb.BeaconState,
	proposer *pb.Validator,
	slashing *pb.ProposerSlashing,
	verifySignatures bool,
) error {
	headerEpoch1 := helpers.SlotToEpoch(slashing.Header_1.Slot)
	headerEpoch2 := helpers.SlotToEpoch(slashing.Header_2.Slot)
	if headerEpoch1 != headerEpoch2 {
		return fmt.Errorf("mismatched header epochs, received %d == %d", headerEpoch1, headerEpoch2)
	}
	if proto.Equal(slashing.Header_1, slashing.Header_2) {
		return errors.New("expected slashing headers to differ")
	}
	if !helpers.IsSlashableValidator(proposer, helpers.CurrentEpoch(beaconState)) {
		return fmt.Errorf("validator with key %#x is not slashable", proposer.Pubkey)
	}
	if verifySignatures {
		// TODO(#258): Implement BLS verify of header signatures.
		return nil
	}
	return nil
}

// ProcessAttesterSlashings is one of the operations performed
// on each processed beacon block to slash attesters based on
// Casper FFG slashing conditions if any slashable events occurred.
//
// Official spec definition for attester slashings:
//
//   Verify that len(block.body.attester_slashings) <= MAX_ATTESTER_SLASHINGS.
//
//   For each attester_slashing in block.body.attester_slashings:
//     Let slashable_attestation_1 = attester_slashing.slashable_attestation_1.
//     Let slashable_attestation_2 = attester_slashing.slashable_attestation_2.
//     Verify that slashable_attestation_1.data != slashable_attestation_2.data.
//     Verify that is_double_vote(slashable_attestation_1.data, slashable_attestation_2.data)
//       or is_surround_vote(slashable_attestation_1.data, slashable_attestation_2.data).
//     Verify that verify_slashable_attestation(state, slashable_attestation_1).
//     Verify that verify_slashable_attestation(state, slashable_attestation_2).
//     Let slashable_indices = [index for index in slashable_attestation_1.validator_indices if
//       index in slashable_attestation_2.validator_indices and
//       state.validator_registry[index].slashed_epoch > get_current_epoch(state)].
//     Verify that len(slashable_indices) >= 1.
//     Run slash_validator(state, index) for each index in slashable_indices.
func ProcessAttesterSlashings(
	beaconState *pb.BeaconState,
	block *pb.BeaconBlock,
	verifySignatures bool,
) (*pb.BeaconState, error) {
	body := block.Body
	if uint64(len(body.AttesterSlashings)) > params.BeaconConfig().MaxAttesterSlashings {
		return nil, fmt.Errorf(
			"number of attester slashings (%d) exceeds allowed threshold of %d",
			len(body.AttesterSlashings),
			params.BeaconConfig().MaxAttesterSlashings,
		)
	}
	for idx, slashing := range body.AttesterSlashings {
		if err := verifyAttesterSlashing(slashing, verifySignatures); err != nil {
			return nil, fmt.Errorf("could not verify attester slashing #%d: %v", idx, err)
		}
		slashableIndices := slashableAttesterIndices(slashing)
		currentEpoch := helpers.CurrentEpoch(beaconState)
		var err error
		var slashedAny bool
		for _, validatorIndex := range slashableIndices {
			if helpers.IsSlashableValidator(beaconState.ValidatorRegistry[validatorIndex], currentEpoch) {
				beaconState, err = v.SlashValidator(beaconState, validatorIndex, 0)
				if err != nil {
					return nil, fmt.Errorf("could not slash validator index %d: %v",
						validatorIndex, err)
				}
				slashedAny = true
			}
		}
		if !slashedAny {
			return nil, errors.New("unable to slash any validator despite confirmed attester slashing")
		}
	}
	return beaconState, nil
}

func verifyAttesterSlashing(slashing *pb.AttesterSlashing, verifySignatures bool) error {
	att1 := slashing.Attestation_1
	att2 := slashing.Attestation_2
	data1 := att1.Data
	data2 := att2.Data
	if !isSlashableAttestationData(data1, data2) {
		return errors.New("attestations are not slashable")
	}
	if err := validateIndexedAttestation(att1, verifySignatures); err != nil {
		return fmt.Errorf("could not validate indexed attestation: %v", err)
	}
	if err := validateIndexedAttestation(att2, verifySignatures); err != nil {
		return fmt.Errorf("could not validate indexed attestation: %v", err)
	}
	return nil
}

// isSlashableAttestationData verifies a slashing against the Casper Proof of Stake FFG rules.
//   return (
//   # Double vote
//   (data_1 != data_2 and data_1.target_epoch == data_2.target_epoch) or
//   # Surround vote
//   (data_1.source_epoch < data_2.source_epoch and data_2.target_epoch < data_1.target_epoch)
//   )
func isSlashableAttestationData(data1 *pb.AttestationData, data2 *pb.AttestationData) bool {
	// Inner attestation data structures for the votes should not be equal,
	// as that would mean both votes are the same and therefore no slashing
	// should occur.
	isDoubleVote := proto.Equal(data1, data2) && data1.TargetEpoch == data2.TargetEpoch
	isSurroundVote := data1.SourceEpoch < data2.SourceEpoch && data2.TargetEpoch < data1.TargetEpoch
	return isDoubleVote || isSurroundVote
}

// validateIndexedAttestation verifies an attestation's custody and bls bit information.
//  """
//    Verify validity of ``indexed_attestation``.
//    """
//    bit_0_indices = indexed_attestation.custody_bit_0_indices
//    bit_1_indices = indexed_attestation.custody_bit_1_indices
//
//    # Verify no index has custody bit equal to 1 [to be removed in phase 1]
//    assert len(bit_1_indices) == 0
//    # Verify max number of indices
//    assert len(bit_0_indices) + len(bit_1_indices) <= MAX_INDICES_PER_ATTESTATION
//    # Verify index sets are disjoint
//    assert len(set(bit_0_indices).intersection(bit_1_indices)) == 0
//    # Verify indices are sorted
//    assert bit_0_indices == sorted(bit_0_indices) and bit_1_indices == sorted(bit_1_indices)
//    # Verify aggregate signature
//    assert bls_verify_multiple(
//        pubkeys=[
//            bls_aggregate_pubkeys([state.validator_registry[i].pubkey for i in bit_0_indices]),
//            bls_aggregate_pubkeys([state.validator_registry[i].pubkey for i in bit_1_indices]),
//        ],
//        message_hashes=[
//            hash_tree_root(AttestationDataAndCustodyBit(data=indexed_attestation.data, custody_bit=0b0)),
//            hash_tree_root(AttestationDataAndCustodyBit(data=indexed_attestation.data, custody_bit=0b1)),
//        ],
//        signature=indexed_attestation.signature,
//        domain=get_domain(state, DOMAIN_ATTESTATION, indexed_attestation.data.target_epoch),
func validateIndexedAttestation(attestation *pb.IndexedAttestation, verifySignatures bool) error {
	bit0Indices := attestation.CustodyBit_0Indices
	bit1Indices := attestation.CustodyBit_1Indices
	if len(bit1Indices) != 0 {
		return fmt.Errorf("expected no bit 1 indices, received %d", len(bit1Indices))
	}
	intersection := sliceutil.IntersectionUint64(bit0Indices, bit1Indices)
	if len(intersection) != 0 {
		return fmt.Errorf("expected disjoint bit indices, received %d bits in common", intersection)
	}
	if uint64(len(bit0Indices)+len(bit1Indices)) > params.BeaconConfig().MaxIndicesPerAttestation {
		return fmt.Errorf("exceeded max number of bit indices: %d", len(bit0Indices)+len(bit1Indices))
	}
	if !sliceutil.IsUint64Sorted(bit0Indices) || !sliceutil.IsUint64Sorted(bit1Indices) {
		return errors.New("bit indices not sorted")
	}
	if verifySignatures {
		// TODO(#258): Implement BLS verify of attestation bit information.
		return nil
	}
	return nil
}

func slashableAttesterIndices(slashing *pb.AttesterSlashing) []uint64 {
	att1 := slashing.Attestation_1
	att2 := slashing.Attestation_1
	indices1 := append(att1.CustodyBit_0Indices, att1.CustodyBit_1Indices...)
	indices2 := append(att2.CustodyBit_0Indices, att2.CustodyBit_1Indices...)
	return sliceutil.IntersectionUint64(indices1, indices2)
}

// ProcessBlockAttestations applies processing operations to a block's inner attestation
// records. This function returns a list of pending attestations which can then be
// appended to the BeaconState's latest attestations.
//
// Official spec definition for block attestation processing:
//   Verify that len(block.body.attestations) <= MAX_ATTESTATIONS.
//
//   For each attestation in block.body.attestations:
//     VerifyAttestation(attestation)
func ProcessBlockAttestations(
	beaconState *pb.BeaconState,
	block *pb.BeaconBlock,
	verifySignatures bool,
) (*pb.BeaconState, error) {
	atts := block.Body.Attestations
	if uint64(len(atts)) > params.BeaconConfig().MaxAttestations {
		return nil, fmt.Errorf(
			"number of attestations in block (%d) exceeds allowed threshold of %d",
			len(atts),
			params.BeaconConfig().MaxAttestations,
		)
	}

	var err error
	for idx, attestation := range atts {
		beaconState, err = VerifyAttestation(beaconState, attestation, verifySignatures)
		if err != nil {
			return nil, fmt.Errorf("could not verify attestation at index %d in block: %v", idx, err)
		}
	}

	return beaconState, nil
}

// VerifyAttestation verifies an input attestation can pass through processing using the given beacon state.
<<<<<<< HEAD
//   data = attestation.data
//   attestation_slot = get_attestation_data_slot(state, data)
//   assert attestation_slot + MIN_ATTESTATION_INCLUSION_DELAY <= state.slot <= attestation_slot + SLOTS_PER_EPOCH
//
//   pending_attestation = PendingAttestation(
//     data=data,
//     aggregation_bitfield=attestation.aggregation_bitfield,
//     inclusion_delay=state.slot - attestation_slot,
//     proposer_index=get_beacon_proposer_index(state),
//   )
//
//   assert data.target_epoch in (get_previous_epoch(state), get_current_epoch(state))
//   if data.target_epoch == get_current_epoch(state):
//     ffg_data = (state.current_justified_epoch, state.current_justified_root, get_current_epoch(state))
//     parent_crosslink = state.current_crosslinks[data.crosslink.shard]
//     state.current_epoch_attestations.append(pending_attestation)
//   else:
//     ffg_data = (state.previous_justified_epoch, state.previous_justified_root, get_previous_epoch(state))
//     parent_crosslink = state.previous_crosslinks[data.crosslink.shard]
//     state.previous_epoch_attestations.append(pending_attestation)
//
//   # Check FFG data, crosslink data, and signature
//   assert ffg_data == (data.source_epoch, data.source_root, data.target_epoch)
//   assert data.crosslink.epoch == min(data.target_epoch, parent_crosslink.epoch + MAX_EPOCHS_PER_CROSSLINK)
//   assert data.crosslink.parent_root == hash_tree_root(parent_crosslink)
//   assert data.crosslink.data_root == ZERO_HASH  # [to be removed in phase 1]
//   validate_indexed_attestation(state, convert_to_indexed(state, attestation))
func VerifyAttestation(beaconState *pb.BeaconState, att *pb.Attestation, verifySignatures bool) (*pb.BeaconState, error) {
	data := att.Data
	attestationSlot, err := helpers.AttestationDataSlot(beaconState, data)
	if err != nil {
		return nil, fmt.Errorf("could not get attestation slot: %v", err)
	}
	minInclusionCheck := attestationSlot+params.BeaconConfig().MinAttestationInclusionDelay <= beaconState.Slot
	epochInclusionCheck := beaconState.Slot <= attestationSlot+params.BeaconConfig().SlotsPerEpoch

	if !minInclusionCheck {
		return nil, fmt.Errorf(
			"attestation slot %d + inclusion delay %d > state slot %d",
			attestationSlot,
			params.BeaconConfig().MinAttestationInclusionDelay,
			beaconState.Slot,
		)
	}
	if !epochInclusionCheck {
		return nil, fmt.Errorf(
			"state slot %d > attestation slot %d + SLOTS_PER_EPOCH %d",
			beaconState.Slot,
			attestationSlot,
			params.BeaconConfig().SlotsPerEpoch,
		)
	}
	proposerIndex, err := helpers.BeaconProposerIndex(beaconState)
	if err != nil {
		return nil, err
=======
func VerifyAttestation(beaconState *pb.BeaconState, att *pb.Attestation, verifySignatures bool) error {
	inclusionDelay := params.BeaconConfig().MinAttestationInclusionDelay
	if att.Data.Slot+inclusionDelay > beaconState.Slot {
		return fmt.Errorf(
			"attestation slot (slot %d) + inclusion delay (%d) beyond current beacon state slot (%d)",
			att.Data.Slot,
			inclusionDelay,
			beaconState.Slot,
		)
	}
	if att.Data.Slot+params.BeaconConfig().SlotsPerEpoch < beaconState.Slot {
		return fmt.Errorf(
			"attestation slot (slot %d) + epoch length (%d) less than current beacon state slot (%d)",
			att.Data.Slot,
			params.BeaconConfig().SlotsPerEpoch,
			beaconState.Slot,
		)
	}
	// Verify that `attestation.data.justified_epoch` is equal to `state.justified_epoch
	// and verify that `attestation.data.justified_root` is equal to `state.justified_root
	// 	if slot_to_epoch(attestation.data.slot + 1) >= get_current_epoch(state)
	// 	else state.previous_justified_epoch`.
	if helpers.SlotToEpoch(att.Data.Slot+1) >= helpers.CurrentEpoch(beaconState) {
		if att.Data.JustifiedEpoch != beaconState.CurrentJustifiedEpoch {
			return fmt.Errorf(
				"expected attestation.JustifiedEpoch == state.CurrentJustifiedEpoch, received %d == %d",
				att.Data.JustifiedEpoch,
				beaconState.CurrentJustifiedEpoch,
			)
		}

		if !bytes.Equal(att.Data.JustifiedBlockRootHash32, beaconState.CurrentJustifiedRoot) {
			return fmt.Errorf(
				"expected attestation.JustifiedRoot == state.CurrentJustifiedRoot, received %#x == %#x",
				att.Data.JustifiedBlockRootHash32,
				beaconState.CurrentJustifiedRoot,
			)
		}
	} else {
		if att.Data.JustifiedEpoch != beaconState.PreviousJustifiedEpoch {
			return fmt.Errorf(
				"expected attestation.JustifiedEpoch == state.PreviousJustifiedEpoch, received %d == %d",
				att.Data.JustifiedEpoch,
				beaconState.PreviousJustifiedEpoch,
			)
		}
		if !bytes.Equal(att.Data.JustifiedBlockRootHash32, beaconState.PreviousJustifiedRoot) {
			return fmt.Errorf(
				"expected attestation.JustifiedRoot == state.PreviousJustifiedRoot, received %#x == %#x",
				att.Data.JustifiedBlockRootHash32,
				beaconState.CurrentJustifiedRoot,
			)
		}
>>>>>>> ab35814d
	}
	pendingAtt := &pb.PendingAttestation{
		Data:                data,
		AggregationBitfield: att.AggregationBitfield,
		InclusionDelay:      beaconState.Slot - attestationSlot,
		ProposerIndex:       proposerIndex,
	}

	if !(data.TargetEpoch == helpers.PrevEpoch(beaconState) || data.TargetEpoch == helpers.CurrentEpoch(beaconState)) {
		return nil, fmt.Errorf(
			"expected target epoch %d == %d or %d",
			data.TargetEpoch,
			helpers.PrevEpoch(beaconState),
			helpers.CurrentEpoch(beaconState),
		)
	}

	var ffgSourceEpoch uint64
	var ffgSourceRoot []byte
	var ffgTargetEpoch uint64
	var parentCrosslink *pb.Crosslink
	if data.TargetEpoch == helpers.CurrentEpoch(beaconState) {
		ffgSourceEpoch = beaconState.CurrentJustifiedEpoch
		ffgSourceRoot = beaconState.CurrentJustifiedRoot
		ffgTargetEpoch = helpers.CurrentEpoch(beaconState)
		parentCrosslink = beaconState.CurrentCrosslinks[data.Crosslink.Shard]
		beaconState.CurrentEpochAttestations = append(beaconState.CurrentEpochAttestations, pendingAtt)
	} else {
		ffgSourceEpoch = beaconState.PreviousJustifiedEpoch
		ffgSourceRoot = beaconState.PreviousJustifiedRoot
		ffgTargetEpoch = helpers.PrevEpoch(beaconState)
		parentCrosslink = beaconState.PreviousCrosslinks[data.Crosslink.Shard]
		beaconState.PreviousEpochAttestations = append(beaconState.PreviousEpochAttestations, pendingAtt)
	}
	if data.SourceEpoch != ffgSourceEpoch {
		return nil, fmt.Errorf("expected source epoch %d, received %d", ffgSourceEpoch, data.SourceEpoch)
	}
	if !bytes.Equal(data.SourceRoot, ffgSourceRoot) {
		return nil, fmt.Errorf("expected source root %#x, received %#x", ffgSourceRoot, data.SourceRoot)
	}
	if data.TargetEpoch != ffgTargetEpoch {
		return nil, fmt.Errorf("expected target epoch %d, received %d", ffgTargetEpoch, data.TargetEpoch)
	}
	minCrosslinkEpoch := parentCrosslink.Epoch + params.BeaconConfig().MaxCrosslinkEpochs
	if data.TargetEpoch < minCrosslinkEpoch {
		minCrosslinkEpoch = data.TargetEpoch
	}
	if data.Crosslink.Epoch != minCrosslinkEpoch {
		return nil, fmt.Errorf("expected crosslink epoch %d, received %d", minCrosslinkEpoch, data.Crosslink.Epoch)
	}
	crosslinkParentRoot, err := ssz.TreeHash(parentCrosslink)
	if err != nil {
		return nil, fmt.Errorf("could not tree hash parent crosslink: %v", err)
	}
	if !bytes.Equal(data.Crosslink.ParentRoot, crosslinkParentRoot[:]) {
		return nil, fmt.Errorf(
			"mismatched parent crosslink root, expected %#x, received %#x",
			crosslinkParentRoot,
			data.Crosslink.ParentRoot,
		)
	}
	if !bytes.Equal(data.Crosslink.DataRoot, params.BeaconConfig().ZeroHash[:]) {
		return nil, fmt.Errorf("expected data root %#x == ZERO_HASH", data.Crosslink.DataRoot)
	}
	indexedAtt, err := ConvertToIndexed(beaconState, att)
	if err != nil {
		return nil, fmt.Errorf("could not convert to indexed attestation: %v", err)
	}
	if err := validateIndexedAttestation(indexedAtt, verifySignatures); err != nil {
		return nil, fmt.Errorf("could not verify indexed attestation: %v", err)
	}
	return beaconState, nil
}

// ConvertToIndexed converts attestation to (almost) indexed-verifiable form.
//
// Spec pseudocode definition:
//   def convert_to_indexed(state: BeaconState, attestation: Attestation) -> IndexedAttestation:
//     """
//     Convert ``attestation`` to (almost) indexed-verifiable form.
//     """
//     attesting_indices = get_attesting_indices(state, attestation.data, attestation.aggregation_bitfield)
//     custody_bit_1_indices = get_attesting_indices(state, attestation.data, attestation.custody_bitfield)
//     custody_bit_0_indices = [index for index in attesting_indices if index not in custody_bit_1_indices]
//     return IndexedAttestation(
//         custody_bit_0_indices=custody_bit_0_indices,
//         custody_bit_1_indices=custody_bit_1_indices,
//         data=attestation.data,
//         signature=attestation.signature,
//     )
func ConvertToIndexed(state *pb.BeaconState, attestation *pb.Attestation) (*pb.IndexedAttestation, error) {
	attI, err := helpers.AttestingIndices(state, attestation.Data, attestation.AggregationBitfield)
	if err != nil {
		return nil, err
	}
	cb1i, _ := helpers.AttestingIndices(state, attestation.Data, attestation.CustodyBitfield)
	inAtt := &pb.IndexedAttestation{
		Data:                attestation.Data,
		Signature:           attestation.Signature,
		CustodyBit_0Indices: []uint64{},
		CustodyBit_1Indices: []uint64{},
	}
	if len(cb1i) > 0 {
		cb1iMap := make(map[uint64]bool)
		for _, in := range cb1i {
			cb1iMap[in] = true
		}
		cb0i := []uint64{}
		for _, index := range attI {
			_, ok := cb1iMap[index]
			if !ok {
				cb0i = append(cb0i, index)
			}
		}
		inAtt.CustodyBit_0Indices = cb0i
		inAtt.CustodyBit_1Indices = cb1i
	}
	return inAtt, nil
}

// VerifyIndexedAttestation determines the validity of an indexed attestation.
// WIP - signing is not implemented until BLS is integrated into Prysm.
//
// Spec pseudocode definition:
//  def verify_indexed_attestation(state: BeaconState, indexed_attestation: IndexedAttestation) -> bool:
//    """
//    Verify validity of ``indexed_attestation`` fields.
//    """
//    custody_bit_0_indices = indexed_attestation.custody_bit_0_indices
//    custody_bit_1_indices = indexed_attestation.custody_bit_1_indices
//
//    # Ensure no duplicate indices across custody bits
//    assert len(set(custody_bit_0_indices).intersection(set(custody_bit_1_indices))) == 0
//
//    if len(custody_bit_1_indices) > 0:  # [TO BE REMOVED IN PHASE 1]
//        return False
//
//    if not (1 <= len(custody_bit_0_indices) + len(custody_bit_1_indices) <= MAX_INDICES_PER_ATTESTATION):
//        return False
//
//    if custody_bit_0_indices != sorted(custody_bit_0_indices):
//        return False
//
//    if custody_bit_1_indices != sorted(custody_bit_1_indices):
//        return False
//
//    return bls_verify_multiple(
//        pubkeys=[
//            bls_aggregate_pubkeys([state.validator_registry[i].pubkey for i in custody_bit_0_indices]),
//            bls_aggregate_pubkeys([state.validator_registry[i].pubkey for i in custody_bit_1_indices]),
//        ],
//        message_hashes=[
//            hash_tree_root(AttestationDataAndCustodyBit(data=indexed_attestation.data, custody_bit=0b0)),
//            hash_tree_root(AttestationDataAndCustodyBit(data=indexed_attestation.data, custody_bit=0b1)),
//        ],
//        signature=indexed_attestation.signature,
//        domain=get_domain(state, DOMAIN_ATTESTATION, slot_to_epoch(indexed_attestation.data.slot)),
//    )
func VerifyIndexedAttestation(state *pb.BeaconState, indexedAtt *pb.IndexedAttestation) (bool, error) {
	custodyBit0Indices := indexedAtt.CustodyBit_0Indices
	custodyBit1Indices := indexedAtt.CustodyBit_1Indices

	custodyBitIntersection := sliceutil.IntersectionUint64(custodyBit0Indices, custodyBit1Indices)
	if len(custodyBitIntersection) != 0 {
		return false, fmt.Errorf("custody bit indices should not contain duplicates, received: %v", custodyBitIntersection)
	}

	// To be removed in phase 1
	if len(custodyBit1Indices) > 0 {
		return false, nil
	}

	maxIndices := params.BeaconConfig().MaxIndicesPerAttestation
	totalIndicesLength := uint64(len(custodyBit0Indices) + len(custodyBit1Indices))
	if maxIndices < totalIndicesLength || totalIndicesLength < 1 {
		return false, nil
	}

	if !sort.SliceIsSorted(custodyBit0Indices, func(i, j int) bool {
		return custodyBit0Indices[i] < custodyBit0Indices[j]
	}) {
		return false, nil
	}

	return true, nil
}

// ProcessValidatorDeposits is one of the operations performed on each processed
// beacon block to verify queued validators from the Ethereum 1.0 Deposit Contract
// into the beacon chain.
//
// Official spec definition for processing validator deposits:
//   Verify that len(block.body.deposits) <= MAX_DEPOSITS.
//   For each deposit in block.body.deposits:
//	   # Verify the Merkle branch
//     assert verify_merkle_branch(
//       leaf=hash_tree_root(deposit.data),
//       proof=deposit.proof,
//       depth=DEPOSIT_CONTRACT_TREE_DEPTH,
//       index=deposit.index,
//       root=state.latest_eth1_data.deposit_root,
//     )
//
//     # Deposits must be processed in order
//     assert deposit.index == state.deposit_index
//     state.deposit_index += 1
//     pubkey = deposit.data.pubkey
//     amount = deposit.data.amount
//     validator_pubkeys = [v.pubkey for v in state.validator_registry]
//     if pubkey not in validator_pubkeys:
//       # Verify the deposit signature (proof of possession)
//       if not bls_verify(
//         pubkey, signing_root(deposit.data), deposit.data.signature, get_domain(state, DOMAIN_DEPOSIT)
//       ):
//         return
//       # Add validator and balance entries
//       state.validator_registry.append(Validator(
//         pubkey=pubkey,
//         withdrawal_credentials=deposit.data.withdrawal_credentials,
//         activation_eligibility_epoch=FAR_FUTURE_EPOCH,
//         activation_epoch=FAR_FUTURE_EPOCH,
//         exit_epoch=FAR_FUTURE_EPOCH,
//         withdrawable_epoch=FAR_FUTURE_EPOCH,
//         effective_balance=min(amount - amount % EFFECTIVE_BALANCE_INCREMENT, MAX_EFFECTIVE_BALANCE)
//       ))
//       state.balances.append(amount)
//     else:
//       # Increase balance by deposit amount
//       index = validator_pubkeys.index(pubkey)
//       increase_balance(state, index, amount)
func ProcessValidatorDeposits(
	beaconState *pb.BeaconState,
	block *pb.BeaconBlock,
	verifySignatures bool,
) (*pb.BeaconState, error) {
	deposits := block.Body.Deposits
	if uint64(len(deposits)) > params.BeaconConfig().MaxDeposits {
		return nil, fmt.Errorf(
			"number of deposits (%d) exceeds allowed threshold of %d",
			len(deposits),
			params.BeaconConfig().MaxDeposits,
		)
	}
	var err error
	for idx, deposit := range deposits {
		if err = verifyDeposit(beaconState, deposit); err != nil {
			return nil, fmt.Errorf("could not verify deposit #%d: %v", idx, err)
		}
		beaconState.DepositIndex++
		pubKey := deposit.Data.Pubkey
		amount := deposit.Data.Amount
		valIndexMap := stateutils.ValidatorIndexMap(beaconState)
		index, ok := valIndexMap[bytesutil.ToBytes32(pubKey)]
		if !ok {
			if verifySignatures {
				// TODO(#2307): Use BLS verification of proof of possession.
			}
			effectiveBalance := amount - (amount % params.BeaconConfig().EffectiveBalanceIncrement)
			if params.BeaconConfig().MaxEffectiveBalance < effectiveBalance {
				effectiveBalance = params.BeaconConfig().MaxEffectiveBalance
			}
			beaconState.ValidatorRegistry = append(beaconState.ValidatorRegistry, &pb.Validator{
				Pubkey:                     pubKey,
				WithdrawalCredentials:      deposit.Data.WithdrawalCredentials,
				ActivationEligibilityEpoch: params.BeaconConfig().FarFutureEpoch,
				ActivationEpoch:            params.BeaconConfig().FarFutureEpoch,
				ExitEpoch:                  params.BeaconConfig().FarFutureEpoch,
				WithdrawableEpoch:          params.BeaconConfig().FarFutureEpoch,
				EffectiveBalance:           effectiveBalance,
			})
			beaconState.Balances = append(beaconState.Balances, amount)
		} else {
			beaconState = helpers.IncreaseBalance(beaconState, uint64(index), amount)
		}
	}
	return beaconState, nil
}

func verifyDeposit(beaconState *pb.BeaconState, deposit *pb.Deposit) error {
	// Verify Merkle proof of deposit and deposit trie root.
	receiptRoot := beaconState.LatestEth1Data.DepositRoot
	leaf, err := ssz.TreeHash(deposit.Data)
	if err != nil {
		return fmt.Errorf("could not tree hash deposit data: %v", err)
	}
	if ok := trieutil.VerifyMerkleProof(
		receiptRoot,
		leaf[:],
		int(deposit.Index),
		deposit.Proof,
	); !ok {
		return fmt.Errorf(
			"deposit merkle branch of deposit root did not verify for root: %#x",
			receiptRoot,
		)
	}

	// Deposits must be processed in order
	if deposit.Index != beaconState.DepositIndex {
		return fmt.Errorf(
			"expected deposit merkle tree index to match beacon state deposit index, wanted: %d, received: %d",
			beaconState.DepositIndex,
			deposit.Index,
		)
	}

	return nil
}

// ProcessValidatorExits is one of the operations performed
// on each processed beacon block to determine which validators
// should exit the state's validator registry.
//
// Official spec definition for processing exits:
//
//   Verify that len(block.body.voluntary_exits) <= MAX_VOLUNTARY_EXITS.
//
//   For each exit in block.body.voluntary_exits:
//     validator = state.validator_registry[exit.validator_index]
//     # Verify the validator is active
//     assert is_active_validator(validator, get_current_epoch(state))
//     # Verify the validator has not yet exited
//     assert validator.exit_epoch == FAR_FUTURE_EPOCH
//     # Exits must specify an epoch when they become valid; they are not valid before then
//     assert get_current_epoch(state) >= exit.epoch
//     # Verify the validator has been active long enough
//     assert get_current_epoch(state) >= validator.activation_epoch + PERSISTENT_COMMITTEE_PERIOD
//     # Verify signature
//     domain = get_domain(state, DOMAIN_VOLUNTARY_EXIT, exit.epoch)
//     assert bls_verify(validator.pubkey, signing_root(exit), exit.signature, domain)
//     # Initiate exit
//     initiate_validator_exit(state, exit.validator_index)
func ProcessValidatorExits(
	beaconState *pb.BeaconState,
	block *pb.BeaconBlock,
	verifySignatures bool,
) (*pb.BeaconState, error) {

	exits := block.Body.VoluntaryExits
	if uint64(len(exits)) > params.BeaconConfig().MaxVoluntaryExits {
		return nil, fmt.Errorf(
			"number of exits (%d) exceeds allowed threshold of %d",
			len(exits),
			params.BeaconConfig().MaxVoluntaryExits,
		)
	}

	for idx, exit := range exits {
		if err := verifyExit(beaconState, exit, verifySignatures); err != nil {
			return nil, fmt.Errorf("could not verify exit #%d: %v", idx, err)
		}
		beaconState = v.InitiateValidatorExit(beaconState, exit.ValidatorIndex)
	}
	return beaconState, nil
}

func verifyExit(beaconState *pb.BeaconState, exit *pb.VoluntaryExit, verifySignatures bool) error {
	validator := beaconState.ValidatorRegistry[exit.ValidatorIndex]
	currentEpoch := helpers.CurrentEpoch(beaconState)
	// Verify the validator is active.
	if !helpers.IsActiveValidator(validator, currentEpoch) {
		return errors.New("non-active validator cannot exit")
	}
	// Verify the validator has not yet exited.
	if validator.ExitEpoch != params.BeaconConfig().FarFutureEpoch {
		return fmt.Errorf("validator has already exited at epoch: %v", validator.ExitEpoch)
	}
	// Exits must specify an epoch when they become valid; they are not valid before then.
	if currentEpoch < exit.Epoch {
		return fmt.Errorf("expected current epoch >= exit epoch, received %d < %d", currentEpoch, exit.Epoch)
	}
	// Verify the validator has been active long enough.
	if currentEpoch < validator.ActivationEpoch+params.BeaconConfig().PersistentCommitteePeriod {
		return fmt.Errorf(
			"validator has not been active long enough to exit, wanted epoch %d >= %d",
			currentEpoch,
			validator.ActivationEpoch+params.BeaconConfig().PersistentCommitteePeriod,
		)
	}
	if verifySignatures {
		// TODO(#258): Integrate BLS signature verification for exits.
		// domain = get_domain(state, DOMAIN_VOLUNTARY_EXIT, exit.epoch)
		// assert bls_verify(validator.pubkey, signing_root(exit), exit.signature, domain)
		return nil
	}
	return nil
}

// ProcessTransfers is one of the operations performed
// on each processed beacon block to determine transfers between beacon chain balances.
//
// Official spec definition for processing transfers:
//
//   Verify that len(block.body.transfers) <= MAX_TRANSFERS.
//
//   for each transfer in block.body.transfers:
//     assert state.balances[transfer.sender] >= max(transfer.amount, transfer.fee)
//     assert state.slot == transfer.slot
//     assert (
//       state.validator_registry[transfer.sender].activation_eligibility_epoch == FAR_FUTURE_EPOCH or
//       get_current_epoch(state) >= state.validator_registry[transfer.sender].withdrawable_epoch or
//       transfer.amount + transfer.fee + MAX_EFFECTIVE_BALANCE <= state.balances[transfer.sender]
//     )
//     assert (
//       state.validator_registry[transfer.sender].withdrawal_credentials ==
//       int_to_bytes(BLS_WITHDRAWAL_PREFIX, length=1) + hash(transfer.pubkey)[1:]
//     )
//     assert bls_verify(
//       transfer.pubkey, signing_root(transfer), transfer.signature, get_domain(state, DOMAIN_TRANSFER)
//     )
//     decrease_balance(state, transfer.sender, transfer.amount + transfer.fee)
//     increase_balance(state, transfer.recipient, transfer.amount)
//     increase_balance(state, get_beacon_proposer_index(state), transfer.fee)
//     assert not (0 < state.balances[transfer.sender] < MIN_DEPOSIT_AMOUNT)
//     assert not (0 < state.balances[transfer.recipient] < MIN_DEPOSIT_AMOUNT)
func ProcessTransfers(
	beaconState *pb.BeaconState,
	block *pb.BeaconBlock,
	verifySignatures bool,
) (*pb.BeaconState, error) {
	transfers := block.Body.Transfers
	if uint64(len(transfers)) > params.BeaconConfig().MaxTransfers {
		return nil, fmt.Errorf(
			"number of transfers (%d) exceeds allowed threshold of %d",
			len(transfers),
			params.BeaconConfig().MaxTransfers,
		)
	}
	for idx, transfer := range transfers {
		if err := verifyTransfer(beaconState, transfer, verifySignatures); err != nil {
			return nil, fmt.Errorf("could not verify transfer %d: %v", idx, err)
		}
		// Process the transfer between accounts.
		beaconState = helpers.DecreaseBalance(beaconState, transfer.Sender, transfer.Amount+transfer.Fee)
		beaconState = helpers.IncreaseBalance(beaconState, transfer.Recipient, transfer.Amount)
		proposerIndex, err := helpers.BeaconProposerIndex(beaconState)
		if err != nil {
			return nil, fmt.Errorf("could not determine beacon proposer index: %v", err)
		}
		beaconState = helpers.IncreaseBalance(beaconState, proposerIndex, transfer.Fee)

		// Finally, we verify balances will not go below the mininum.
		if beaconState.Balances[transfer.Sender] < params.BeaconConfig().MinDepositAmount &&
			0 < beaconState.Balances[transfer.Sender] {
			return nil, fmt.Errorf(
				"sender balance below critical level: %v",
				beaconState.Balances[transfer.Sender],
			)
		}
		if beaconState.Balances[transfer.Recipient] < params.BeaconConfig().MinDepositAmount &&
			0 < beaconState.Balances[transfer.Recipient] {
			return nil, fmt.Errorf(
				"recipient balance below critical level: %v",
				beaconState.Balances[transfer.Recipient],
			)
		}
	}
	return beaconState, nil
}

func verifyTransfer(beaconState *pb.BeaconState, transfer *pb.Transfer, verifySignatures bool) error {
	maxVal := transfer.Fee
	if transfer.Amount > maxVal {
		maxVal = transfer.Amount
	}
	sender := beaconState.ValidatorRegistry[transfer.Sender]
	senderBalance := beaconState.Balances[transfer.Sender]
	// Verify the amount and fee are not individually too big (for anti-overflow purposes).
	if senderBalance < maxVal {
		return fmt.Errorf("expected sender balance %d >= %d", senderBalance, maxVal)
	}
	// A transfer is valid in only one slot.
	if beaconState.Slot != transfer.Slot {
		return fmt.Errorf("expected beacon state slot %d == transfer slot %d", beaconState.Slot, transfer.Slot)
	}

	// Sender must be not yet eligible for activation, withdrawn, or transfer balance over MAX_EFFECTIVE_BALANCE.
	senderNotActivationEligible := sender.ActivationEligibilityEpoch == params.BeaconConfig().FarFutureEpoch
	senderNotWithdrawn := helpers.CurrentEpoch(beaconState) >= sender.WithdrawableEpoch
	underMaxTransfer := transfer.Amount+transfer.Fee+params.BeaconConfig().MaxEffectiveBalance <= senderBalance

	if !(senderNotActivationEligible || senderNotWithdrawn || underMaxTransfer) {
		return fmt.Errorf(
			"expected activation eligiblity: false or withdrawn: false or over max transfer: false, received %v %v %v",
			senderNotActivationEligible,
			senderNotWithdrawn,
			underMaxTransfer,
		)
	}
	// Verify that the pubkey is valid.
	buf := []byte{params.BeaconConfig().BLSWithdrawalPrefixByte}
	hashed := hashutil.Hash(transfer.Pubkey)
	buf = append(buf, hashed[:]...)
	if !bytes.Equal(sender.WithdrawalCredentials, buf) {
		return fmt.Errorf("invalid public key, expected %v, received %v", buf, sender.WithdrawalCredentials)
	}
	if verifySignatures {
		// TODO(#258): Integrate BLS signature verification for transfers.
	}
	return nil
}<|MERGE_RESOLUTION|>--- conflicted
+++ resolved
@@ -8,8 +8,6 @@
 	"encoding/binary"
 	"errors"
 	"fmt"
-	"sort"
-
 	"github.com/gogo/protobuf/proto"
 	"github.com/prysmaticlabs/prysm/beacon-chain/core/helpers"
 	"github.com/prysmaticlabs/prysm/beacon-chain/core/state/stateutils"
@@ -394,7 +392,6 @@
 }
 
 // VerifyAttestation verifies an input attestation can pass through processing using the given beacon state.
-<<<<<<< HEAD
 //   data = attestation.data
 //   attestation_slot = get_attestation_data_slot(state, data)
 //   assert attestation_slot + MIN_ATTESTATION_INCLUSION_DELAY <= state.slot <= attestation_slot + SLOTS_PER_EPOCH
@@ -450,61 +447,6 @@
 	proposerIndex, err := helpers.BeaconProposerIndex(beaconState)
 	if err != nil {
 		return nil, err
-=======
-func VerifyAttestation(beaconState *pb.BeaconState, att *pb.Attestation, verifySignatures bool) error {
-	inclusionDelay := params.BeaconConfig().MinAttestationInclusionDelay
-	if att.Data.Slot+inclusionDelay > beaconState.Slot {
-		return fmt.Errorf(
-			"attestation slot (slot %d) + inclusion delay (%d) beyond current beacon state slot (%d)",
-			att.Data.Slot,
-			inclusionDelay,
-			beaconState.Slot,
-		)
-	}
-	if att.Data.Slot+params.BeaconConfig().SlotsPerEpoch < beaconState.Slot {
-		return fmt.Errorf(
-			"attestation slot (slot %d) + epoch length (%d) less than current beacon state slot (%d)",
-			att.Data.Slot,
-			params.BeaconConfig().SlotsPerEpoch,
-			beaconState.Slot,
-		)
-	}
-	// Verify that `attestation.data.justified_epoch` is equal to `state.justified_epoch
-	// and verify that `attestation.data.justified_root` is equal to `state.justified_root
-	// 	if slot_to_epoch(attestation.data.slot + 1) >= get_current_epoch(state)
-	// 	else state.previous_justified_epoch`.
-	if helpers.SlotToEpoch(att.Data.Slot+1) >= helpers.CurrentEpoch(beaconState) {
-		if att.Data.JustifiedEpoch != beaconState.CurrentJustifiedEpoch {
-			return fmt.Errorf(
-				"expected attestation.JustifiedEpoch == state.CurrentJustifiedEpoch, received %d == %d",
-				att.Data.JustifiedEpoch,
-				beaconState.CurrentJustifiedEpoch,
-			)
-		}
-
-		if !bytes.Equal(att.Data.JustifiedBlockRootHash32, beaconState.CurrentJustifiedRoot) {
-			return fmt.Errorf(
-				"expected attestation.JustifiedRoot == state.CurrentJustifiedRoot, received %#x == %#x",
-				att.Data.JustifiedBlockRootHash32,
-				beaconState.CurrentJustifiedRoot,
-			)
-		}
-	} else {
-		if att.Data.JustifiedEpoch != beaconState.PreviousJustifiedEpoch {
-			return fmt.Errorf(
-				"expected attestation.JustifiedEpoch == state.PreviousJustifiedEpoch, received %d == %d",
-				att.Data.JustifiedEpoch,
-				beaconState.PreviousJustifiedEpoch,
-			)
-		}
-		if !bytes.Equal(att.Data.JustifiedBlockRootHash32, beaconState.PreviousJustifiedRoot) {
-			return fmt.Errorf(
-				"expected attestation.JustifiedRoot == state.PreviousJustifiedRoot, received %#x == %#x",
-				att.Data.JustifiedBlockRootHash32,
-				beaconState.CurrentJustifiedRoot,
-			)
-		}
->>>>>>> ab35814d
 	}
 	pendingAtt := &pb.PendingAttestation{
 		Data:                data,
@@ -623,73 +565,6 @@
 		inAtt.CustodyBit_1Indices = cb1i
 	}
 	return inAtt, nil
-}
-
-// VerifyIndexedAttestation determines the validity of an indexed attestation.
-// WIP - signing is not implemented until BLS is integrated into Prysm.
-//
-// Spec pseudocode definition:
-//  def verify_indexed_attestation(state: BeaconState, indexed_attestation: IndexedAttestation) -> bool:
-//    """
-//    Verify validity of ``indexed_attestation`` fields.
-//    """
-//    custody_bit_0_indices = indexed_attestation.custody_bit_0_indices
-//    custody_bit_1_indices = indexed_attestation.custody_bit_1_indices
-//
-//    # Ensure no duplicate indices across custody bits
-//    assert len(set(custody_bit_0_indices).intersection(set(custody_bit_1_indices))) == 0
-//
-//    if len(custody_bit_1_indices) > 0:  # [TO BE REMOVED IN PHASE 1]
-//        return False
-//
-//    if not (1 <= len(custody_bit_0_indices) + len(custody_bit_1_indices) <= MAX_INDICES_PER_ATTESTATION):
-//        return False
-//
-//    if custody_bit_0_indices != sorted(custody_bit_0_indices):
-//        return False
-//
-//    if custody_bit_1_indices != sorted(custody_bit_1_indices):
-//        return False
-//
-//    return bls_verify_multiple(
-//        pubkeys=[
-//            bls_aggregate_pubkeys([state.validator_registry[i].pubkey for i in custody_bit_0_indices]),
-//            bls_aggregate_pubkeys([state.validator_registry[i].pubkey for i in custody_bit_1_indices]),
-//        ],
-//        message_hashes=[
-//            hash_tree_root(AttestationDataAndCustodyBit(data=indexed_attestation.data, custody_bit=0b0)),
-//            hash_tree_root(AttestationDataAndCustodyBit(data=indexed_attestation.data, custody_bit=0b1)),
-//        ],
-//        signature=indexed_attestation.signature,
-//        domain=get_domain(state, DOMAIN_ATTESTATION, slot_to_epoch(indexed_attestation.data.slot)),
-//    )
-func VerifyIndexedAttestation(state *pb.BeaconState, indexedAtt *pb.IndexedAttestation) (bool, error) {
-	custodyBit0Indices := indexedAtt.CustodyBit_0Indices
-	custodyBit1Indices := indexedAtt.CustodyBit_1Indices
-
-	custodyBitIntersection := sliceutil.IntersectionUint64(custodyBit0Indices, custodyBit1Indices)
-	if len(custodyBitIntersection) != 0 {
-		return false, fmt.Errorf("custody bit indices should not contain duplicates, received: %v", custodyBitIntersection)
-	}
-
-	// To be removed in phase 1
-	if len(custodyBit1Indices) > 0 {
-		return false, nil
-	}
-
-	maxIndices := params.BeaconConfig().MaxIndicesPerAttestation
-	totalIndicesLength := uint64(len(custodyBit0Indices) + len(custodyBit1Indices))
-	if maxIndices < totalIndicesLength || totalIndicesLength < 1 {
-		return false, nil
-	}
-
-	if !sort.SliceIsSorted(custodyBit0Indices, func(i, j int) bool {
-		return custodyBit0Indices[i] < custodyBit0Indices[j]
-	}) {
-		return false, nil
-	}
-
-	return true, nil
 }
 
 // ProcessValidatorDeposits is one of the operations performed on each processed
