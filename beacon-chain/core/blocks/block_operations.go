package blocks

import (
	"bytes"
	"context"
	"encoding/binary"

	"fmt"
	"sort"

	"github.com/gogo/protobuf/proto"
	"github.com/pkg/errors"
	"github.com/prysmaticlabs/go-ssz"
	"github.com/prysmaticlabs/prysm/beacon-chain/cache"
	"github.com/prysmaticlabs/prysm/beacon-chain/core/helpers"
	"github.com/prysmaticlabs/prysm/beacon-chain/core/state/stateutils"
	v "github.com/prysmaticlabs/prysm/beacon-chain/core/validators"
	pb "github.com/prysmaticlabs/prysm/proto/beacon/p2p/v1"
	ethpb "github.com/prysmaticlabs/prysm/proto/eth/v1alpha1"
	"github.com/prysmaticlabs/prysm/shared/bls"
	"github.com/prysmaticlabs/prysm/shared/bytesutil"
	"github.com/prysmaticlabs/prysm/shared/featureconfig"
	"github.com/prysmaticlabs/prysm/shared/hashutil"
	"github.com/prysmaticlabs/prysm/shared/params"
	"github.com/prysmaticlabs/prysm/shared/sliceutil"
	"github.com/prysmaticlabs/prysm/shared/trieutil"
	"github.com/sirupsen/logrus"
	"go.opencensus.io/trace"
)

var log = logrus.WithField("prefix", "blocks")

var eth1DataCache = cache.NewEth1DataVoteCache()

func verifySigningRoot(obj interface{}, pub []byte, signature []byte, domain uint64) error {
	publicKey, err := bls.PublicKeyFromBytes(pub)
	if err != nil {
		return errors.Wrap(err, "could not convert bytes to public key")
	}
	sig, err := bls.SignatureFromBytes(signature)
	if err != nil {
		return errors.Wrap(err, "could not convert bytes to signature")
	}
	root, err := ssz.SigningRoot(obj)
	if err != nil {
		return errors.Wrap(err, "could not get signing root")
	}
	if !sig.Verify(root[:], publicKey, domain) {
		return fmt.Errorf("signature did not verify")
	}
	return nil
}

func verifySignature(signedData []byte, pub []byte, signature []byte, domain uint64) error {
	publicKey, err := bls.PublicKeyFromBytes(pub)
	if err != nil {
		return errors.Wrap(err, "could not convert bytes to public key")
	}
	sig, err := bls.SignatureFromBytes(signature)
	if err != nil {
		return errors.Wrap(err, "could not convert bytes to signature")
	}
	if !sig.Verify(signedData, publicKey, domain) {
		return fmt.Errorf("signature did not verify")
	}
	return nil
}

// ProcessEth1DataInBlock is an operation performed on each
// beacon block to ensure the ETH1 data votes are processed
// into the beacon state.
//
// Official spec definition:
//   def process_eth1_data(state: BeaconState, body: BeaconBlockBody) -> None:
//    state.eth1_data_votes.append(body.eth1_data)
//    if state.eth1_data_votes.count(body.eth1_data) * 2 > SLOTS_PER_ETH1_VOTING_PERIOD:
//        state.latest_eth1_data = body.eth1_data
func ProcessEth1DataInBlock(beaconState *pb.BeaconState, block *ethpb.BeaconBlock) (*pb.BeaconState, error) {
	beaconState.Eth1DataVotes = append(beaconState.Eth1DataVotes, block.Body.Eth1Data)

	hasSupport, err := Eth1DataHasEnoughSupport(beaconState, block.Body.Eth1Data)
	if err != nil {
		return nil, err
	}

	if hasSupport {
		beaconState.Eth1Data = block.Body.Eth1Data
	}

	return beaconState, nil
}

// Eth1DataHasEnoughSupport returns true when the given eth1data has more than 50% votes in the
// eth1 voting period. A vote is cast by including eth1data in a block and part of state processing
// appends eth1data to the state in the Eth1DataVotes list. Iterating through this list checks the
// votes to see if they match the eth1data.
func Eth1DataHasEnoughSupport(beaconState *pb.BeaconState, data *ethpb.Eth1Data) (bool, error) {
	voteCount := uint64(0)
	var eth1DataHash [32]byte
	var err error
	if featureconfig.Get().EnableEth1DataVoteCache {
		eth1DataHash, err = hashutil.HashProto(data)
		if err != nil {
			return false, errors.Wrap(err, "could not hash eth1data")
		}
		voteCount, err = eth1DataCache.Eth1DataVote(eth1DataHash)
		if err != nil {
			return false, errors.Wrap(err, "could not retrieve eth1 data vote cache")
		}

	}
	if voteCount == 0 {
		for _, vote := range beaconState.Eth1DataVotes {
			if proto.Equal(vote, data) {
				voteCount++
			}
		}
	} else {
		voteCount++
	}

	if featureconfig.Get().EnableEth1DataVoteCache {
		if err := eth1DataCache.AddEth1DataVote(&cache.Eth1DataVote{
			Eth1DataHash: eth1DataHash,
			VoteCount:    voteCount,
		}); err != nil {
			return false, errors.Wrap(err, "could not save eth1 data vote cache")
		}
	}

	// If 50+% majority converged on the same eth1data, then it has enough support to update the
	// state.
	return voteCount*2 > params.BeaconConfig().SlotsPerEth1VotingPeriod, nil
}

// ProcessBlockHeader validates a block by its header.
//
// Spec pseudocode definition:
//
//  def process_block_header(state: BeaconState, block: BeaconBlock) -> None:
//    # Verify that the slots match
//    assert block.slot == state.slot
//    # Verify that the parent matches
//    assert block.parent_root == signing_root(state.latest_block_header)
//    # Save current block as the new latest block
//    state.latest_block_header = BeaconBlockHeader(
//        slot=block.slot,
//        parent_root=block.parent_root,
//        # state_root: zeroed, overwritten in the next `process_slot` call
//        body_root=hash_tree_root(block.body),
//		  # signature is always zeroed
//    )
//    # Verify proposer is not slashed
//    proposer = state.validators[get_beacon_proposer_index(state)]
//    assert not proposer.slashed
//    # Verify proposer signature
//    assert bls_verify(proposer.pubkey, signing_root(block), block.signature, get_domain(state, DOMAIN_BEACON_PROPOSER))
func ProcessBlockHeader(
	beaconState *pb.BeaconState,
	block *ethpb.BeaconBlock,
) (*pb.BeaconState, error) {
	beaconState, err := ProcessBlockHeaderNoVerify(beaconState, block)
	if err != nil {
		return nil, err
	}

	idx, err := helpers.BeaconProposerIndex(beaconState)
	if err != nil {
		return nil, err
	}
	proposer := beaconState.Validators[idx]
	if proposer.Slashed {
		return nil, fmt.Errorf("proposer at index %d was previously slashed", idx)
	}

	// Verify proposer signature.
	currentEpoch := helpers.CurrentEpoch(beaconState)
	domain := helpers.Domain(beaconState.Fork, currentEpoch, params.BeaconConfig().DomainBeaconProposer)
	if err := verifySigningRoot(block, proposer.PublicKey, block.Signature, domain); err != nil {
		return nil, errors.Wrap(err, "could not verify block signature")
	}

	return beaconState, nil
}

// ProcessBlockHeaderNoVerify validates a block by its header but skips proposer
// signature verification.
//
// WARNING: This method does not verify proposer signature. This is used for proposer to compute state root
// using a unsigned block.
//
// Spec pseudocode definition:
//  def process_block_header(state: BeaconState, block: BeaconBlock) -> None:
//    # Verify that the slots match
//    assert block.slot == state.slot
//    # Verify that the parent matches
//    assert block.parent_root == signing_root(state.latest_block_header)
//    # Save current block as the new latest block
//    state.latest_block_header = BeaconBlockHeader(
//        slot=block.slot,
//        parent_root=block.parent_root,
//        # state_root: zeroed, overwritten in the next `process_slot` call
//        body_root=hash_tree_root(block.body),
//		  # signature is always zeroed
//    )
//    # Verify proposer is not slashed
//    proposer = state.validators[get_beacon_proposer_index(state)]
//    assert not proposer.slashed
func ProcessBlockHeaderNoVerify(
	beaconState *pb.BeaconState,
	block *ethpb.BeaconBlock,
) (*pb.BeaconState, error) {
	if beaconState.Slot != block.Slot {
		return nil, fmt.Errorf("state slot: %d is different then block slot: %d", beaconState.Slot, block.Slot)
	}

	parentRoot, err := ssz.SigningRoot(beaconState.LatestBlockHeader)
	if err != nil {
		return nil, err
	}
	if !bytes.Equal(block.ParentRoot, parentRoot[:]) {
		return nil, fmt.Errorf(
			"parent root %#x does not match the latest block header signing root in state %#x",
			block.ParentRoot, parentRoot)
	}

	bodyRoot, err := ssz.HashTreeRoot(block.Body)
	if err != nil {
		return nil, err
	}
	emptySig := make([]byte, 96)
	beaconState.LatestBlockHeader = &ethpb.BeaconBlockHeader{
		Slot:       block.Slot,
		ParentRoot: block.ParentRoot,
		StateRoot:  params.BeaconConfig().ZeroHash[:],
		BodyRoot:   bodyRoot[:],
		Signature:  emptySig,
	}
	return beaconState, nil
}

// ProcessRandao checks the block proposer's
// randao commitment and generates a new randao mix to update
// in the beacon state's latest randao mixes slice.
//
// Spec pseudocode definition:
//   def process_randao(state: BeaconState, body: BeaconBlockBody) -> None:
//     proposer = state.validator_registry[get_beacon_proposer_index(state)]
//     # Verify that the provided randao value is valid
//     assert bls_verify(
//         proposer.pubkey,
//         hash_tree_root(get_current_epoch(state)),
//         body.randao_reveal,
//         get_domain(state, DOMAIN_RANDAO),
//     )
//     # Mix it in
//     state.latest_randao_mixes[get_current_epoch(state) % LATEST_RANDAO_MIXES_LENGTH] = (
//         xor(get_randao_mix(state, get_current_epoch(state)),
//             hash(body.randao_reveal))
//     )
func ProcessRandao(
	beaconState *pb.BeaconState,
	body *ethpb.BeaconBlockBody,
) (*pb.BeaconState, error) {
	proposerIdx, err := helpers.BeaconProposerIndex(beaconState)
	if err != nil {
		return nil, errors.Wrap(err, "could not get beacon proposer index")
	}
	proposerPub := beaconState.Validators[proposerIdx].PublicKey

	currentEpoch := helpers.CurrentEpoch(beaconState)
	buf := make([]byte, 32)
	binary.LittleEndian.PutUint64(buf, currentEpoch)

	domain := helpers.Domain(beaconState.Fork, currentEpoch, params.BeaconConfig().DomainRandao)
	if err := verifySignature(buf, proposerPub, body.RandaoReveal, domain); err != nil {
		return nil, errors.Wrap(err, "could not verify block randao")
	}

	beaconState, err = ProcessRandaoNoVerify(beaconState, body)
	if err != nil {
		return nil, errors.Wrap(err, "could not process randao")
	}
	return beaconState, nil
}

// ProcessRandaoNoVerify generates a new randao mix to update
// in the beacon state's latest randao mixes slice.
//
// Spec pseudocode definition:
//     # Mix it in
//     state.latest_randao_mixes[get_current_epoch(state) % LATEST_RANDAO_MIXES_LENGTH] = (
//         xor(get_randao_mix(state, get_current_epoch(state)),
//             hash(body.randao_reveal))
//     )
func ProcessRandaoNoVerify(
	beaconState *pb.BeaconState,
	body *ethpb.BeaconBlockBody,
) (*pb.BeaconState, error) {
	currentEpoch := helpers.CurrentEpoch(beaconState)
	// If block randao passed verification, we XOR the state's latest randao mix with the block's
	// randao and update the state's corresponding latest randao mix value.
	latestMixesLength := params.BeaconConfig().EpochsPerHistoricalVector
	latestMixSlice := beaconState.RandaoMixes[currentEpoch%latestMixesLength]
	blockRandaoReveal := hashutil.Hash(body.RandaoReveal)
	for i, x := range blockRandaoReveal {
		latestMixSlice[i] ^= x
	}
	beaconState.RandaoMixes[currentEpoch%latestMixesLength] = latestMixSlice
	return beaconState, nil
}

// ProcessProposerSlashings is one of the operations performed
// on each processed beacon block to slash proposers based on
// slashing conditions if any slashable events occurred.
//
// Spec pseudocode definition:
//   def process_proposer_slashing(state: BeaconState, proposer_slashing: ProposerSlashing) -> None:
//    """
//    Process ``ProposerSlashing`` operation.
//    """
//    proposer = state.validator_registry[proposer_slashing.proposer_index]
//    # Verify slots match
//    assert proposer_slashing.header_1.slot == proposer_slashing.header_2.slot
//    # But the headers are different
//    assert proposer_slashing.header_1 != proposer_slashing.header_2
//    # Check proposer is slashable
//    assert is_slashable_validator(proposer, get_current_epoch(state))
//    # Signatures are valid
//    for header in (proposer_slashing.header_1, proposer_slashing.header_2):
//        domain = get_domain(state, DOMAIN_BEACON_PROPOSER, slot_to_epoch(header.slot))
//        assert bls_verify(proposer.pubkey, signing_root(header), header.signature, domain)
//
//    slash_validator(state, proposer_slashing.proposer_index)
func ProcessProposerSlashings(ctx context.Context, beaconState *pb.BeaconState, body *ethpb.BeaconBlockBody) (*pb.BeaconState, error) {
	var err error
	for idx, slashing := range body.ProposerSlashings {
		if int(slashing.ProposerIndex) >= len(beaconState.Validators) {
			return nil, fmt.Errorf("invalid proposer index given in slashing %d", slashing.ProposerIndex)
		}
		if err = VerifyProposerSlashing(beaconState, slashing); err != nil {
			return nil, errors.Wrapf(err, "could not verify proposer slashing %d", idx)
		}
		beaconState, err = v.SlashValidator(
			beaconState, slashing.ProposerIndex, 0, /* proposer is whistleblower */
		)
		if err != nil {
			return nil, errors.Wrapf(err, "could not slash proposer index %d", slashing.ProposerIndex)
		}
	}
	return beaconState, nil
}

// VerifyProposerSlashing verifies that the data provided fro slashing is valid.
func VerifyProposerSlashing(
	beaconState *pb.BeaconState,
	slashing *ethpb.ProposerSlashing,
) error {
	proposer := beaconState.Validators[slashing.ProposerIndex]

	if slashing.Header_1.Slot != slashing.Header_2.Slot {
		return fmt.Errorf("mismatched header slots, received %d == %d", slashing.Header_1.Slot, slashing.Header_2.Slot)
	}
	if proto.Equal(slashing.Header_1, slashing.Header_2) {
		return errors.New("expected slashing headers to differ")
	}
	if !helpers.IsSlashableValidator(proposer, helpers.CurrentEpoch(beaconState)) {
		return fmt.Errorf("validator with key %#x is not slashable", proposer.PublicKey)
	}
	// Using headerEpoch1 here because both of the headers should have the same epoch.
	domain := helpers.Domain(beaconState.Fork, helpers.StartSlot(slashing.Header_1.Slot), params.BeaconConfig().DomainBeaconProposer)
	headers := append([]*ethpb.BeaconBlockHeader{slashing.Header_1}, slashing.Header_2)
	for _, header := range headers {
		if err := verifySigningRoot(header, proposer.PublicKey, header.Signature, domain); err != nil {
			return errors.Wrap(err, "could not verify beacon block header")
		}
	}
	return nil
}

// ProcessAttesterSlashings is one of the operations performed
// on each processed beacon block to slash attesters based on
// Casper FFG slashing conditions if any slashable events occurred.
//
// Spec pseudocode definition:
//   def process_attester_slashing(state: BeaconState, attester_slashing: AttesterSlashing) -> None:
//    attestation_1 = attester_slashing.attestation_1
//    attestation_2 = attester_slashing.attestation_2
//    assert is_slashable_attestation_data(attestation_1.data, attestation_2.data)
//    assert is_valid_indexed_attestation(state, attestation_1)
//    assert is_valid_indexed_attestation(state, attestation_2)
//
//    slashed_any = False
//    indices = set(attestation_1.attesting_indices).intersection(attestation_2.attesting_indices)
//    for index in sorted(indices):
//        if is_slashable_validator(state.validators[index], get_current_epoch(state)):
//            slash_validator(state, index)
//            slashed_any = True
//    assert slashed_any
func ProcessAttesterSlashings(ctx context.Context, beaconState *pb.BeaconState, body *ethpb.BeaconBlockBody) (*pb.BeaconState, error) {
	for idx, slashing := range body.AttesterSlashings {
		if err := VerifyAttesterSlashing(ctx, beaconState, slashing); err != nil {
			return nil, errors.Wrapf(err, "could not verify attester slashing %d", idx)
		}
		slashableIndices := slashableAttesterIndices(slashing)
		sort.SliceStable(slashableIndices, func(i, j int) bool {
			return slashableIndices[i] < slashableIndices[j]
		})
		currentEpoch := helpers.CurrentEpoch(beaconState)
		var err error
		var slashedAny bool
		for _, validatorIndex := range slashableIndices {
			if helpers.IsSlashableValidator(beaconState.Validators[validatorIndex], currentEpoch) {
				beaconState, err = v.SlashValidator(beaconState, validatorIndex, 0)
				if err != nil {
					return nil, errors.Wrapf(err, "could not slash validator index %d",
						validatorIndex)
				}
				slashedAny = true
			}
		}
		if !slashedAny {
			return nil, errors.New("unable to slash any validator despite confirmed attester slashing")
		}
	}
	return beaconState, nil
}

// VerifyAttesterSlashing validates the attestation data in both attestations in the slashing object.
func VerifyAttesterSlashing(ctx context.Context, beaconState *pb.BeaconState, slashing *ethpb.AttesterSlashing) error {
	att1 := slashing.Attestation_1
	att2 := slashing.Attestation_2
	data1 := att1.Data
	data2 := att2.Data
	if !IsSlashableAttestationData(data1, data2) {
		return errors.New("attestations are not slashable")
	}
	if err := VerifyIndexedAttestation(ctx, beaconState, att1); err != nil {
		return errors.Wrap(err, "could not validate indexed attestation")
	}
	if err := VerifyIndexedAttestation(ctx, beaconState, att2); err != nil {
		return errors.Wrap(err, "could not validate indexed attestation")
	}
	return nil
}

// IsSlashableAttestationData verifies a slashing against the Casper Proof of Stake FFG rules.
//
// Spec pseudocode definition:
//   def is_slashable_attestation_data(data_1: AttestationData, data_2: AttestationData) -> bool:
//    """
//    Check if ``data_1`` and ``data_2`` are slashable according to Casper FFG rules.
//    """
//    return (
//        # Double vote
//        (data_1 != data_2 and data_1.target.epoch == data_2.target.epoch) or
//        # Surround vote
//        (data_1.source.epoch < data_2.source.epoch and data_2.target.epoch < data_1.target.epoch)
//    )
func IsSlashableAttestationData(data1 *ethpb.AttestationData, data2 *ethpb.AttestationData) bool {
	isDoubleVote := !proto.Equal(data1, data2) && data1.Target.Epoch == data2.Target.Epoch
	isSurroundVote := data1.Source.Epoch < data2.Source.Epoch && data2.Target.Epoch < data1.Target.Epoch
	return isDoubleVote || isSurroundVote
}

func slashableAttesterIndices(slashing *ethpb.AttesterSlashing) []uint64 {
	indices1 := slashing.Attestation_1.AttestingIndices
	indices2 := slashing.Attestation_1.AttestingIndices
	return sliceutil.IntersectionUint64(indices1, indices2)
}

// ProcessAttestations applies processing operations to a block's inner attestation
// records. This function returns a list of pending attestations which can then be
// appended to the BeaconState's latest attestations.
func ProcessAttestations(ctx context.Context, beaconState *pb.BeaconState, body *ethpb.BeaconBlockBody) (*pb.BeaconState, error) {
	var err error
	for idx, attestation := range body.Attestations {
		beaconState, err = ProcessAttestation(ctx, beaconState, attestation)
		if err != nil {
			return nil, errors.Wrapf(err, "could not verify attestation at index %d in block", idx)
		}
	}
	return beaconState, nil
}

// ProcessAttestationsNoVerify applies processing operations to a block's inner attestation
// records. The only difference would be that the attestation signature would not be verified.
func ProcessAttestationsNoVerify(ctx context.Context, beaconState *pb.BeaconState, body *ethpb.BeaconBlockBody) (*pb.BeaconState, error) {
	var err error
	for idx, attestation := range body.Attestations {
		beaconState, err = ProcessAttestationNoVerify(ctx, beaconState, attestation)
		if err != nil {
			return nil, errors.Wrapf(err, "could not verify attestation at index %d in block", idx)
		}
	}
	return beaconState, nil
}

// ProcessAttestation verifies an input attestation can pass through processing using the given beacon state.
//
// Spec pseudocode definition:
//  def process_attestation(state: BeaconState, attestation: Attestation) -> None:
//    data = attestation.data
//    assert data.index < get_committee_count_at_slot(state, data.slot)
//    assert data.target.epoch in (get_previous_epoch(state), get_current_epoch(state))
//    assert data.slot + MIN_ATTESTATION_INCLUSION_DELAY <= state.slot <= data.slot + SLOTS_PER_EPOCH
//
//    committee = get_beacon_committee(state, data.slot, data.index)
//    assert len(attestation.aggregation_bits) == len(committee)
//
//    pending_attestation = PendingAttestation(
//        data=data,
//        aggregation_bits=attestation.aggregation_bits,
//        inclusion_delay=state.slot - data.slot,
//        proposer_index=get_beacon_proposer_index(state),
//    )
//
//    if data.target.epoch == get_current_epoch(state):
//        assert data.source == state.current_justified_checkpoint
//        state.current_epoch_attestations.append(pending_attestation)
//    else:
//        assert data.source == state.previous_justified_checkpoint
//        state.previous_epoch_attestations.append(pending_attestation)
//
//    # Check signature
//    assert is_valid_indexed_attestation(state, get_indexed_attestation(state, attestation))
func ProcessAttestation(ctx context.Context, beaconState *pb.BeaconState, att *ethpb.Attestation) (*pb.BeaconState, error) {
	beaconState, err := ProcessAttestationNoVerify(ctx, beaconState, att)
	if err != nil {
		return nil, err
	}
	return beaconState, VerifyAttestation(ctx, beaconState, att)
}

// ProcessAttestationNoVerify processes the attestation without verifying the attestation signature. This
// method is used to validate attestations whose signatures have already been verified.
func ProcessAttestationNoVerify(ctx context.Context, beaconState *pb.BeaconState, att *ethpb.Attestation) (*pb.BeaconState, error) {
	ctx, span := trace.StartSpan(ctx, "core.ProcessAttestationNoVerify")
	defer span.End()

	data := att.Data
	if data.Target.Epoch != helpers.PrevEpoch(beaconState) && data.Target.Epoch != helpers.CurrentEpoch(beaconState) {
		return nil, fmt.Errorf(
			"expected target epoch (%d) to be the previous epoch (%d) or the current epoch (%d)",
			data.Target.Epoch,
			helpers.PrevEpoch(beaconState),
			helpers.CurrentEpoch(beaconState),
		)
	}

	s := att.Data.Slot
	minInclusionCheck := s+params.BeaconConfig().MinAttestationInclusionDelay <= beaconState.Slot
	epochInclusionCheck := beaconState.Slot <= s+params.BeaconConfig().SlotsPerEpoch
	if !minInclusionCheck {
		return nil, fmt.Errorf(
			"attestation slot %d + inclusion delay %d > state slot %d",
			s,
			params.BeaconConfig().MinAttestationInclusionDelay,
			beaconState.Slot,
		)
	}
	if !epochInclusionCheck {
		return nil, fmt.Errorf(
			"state slot %d > attestation slot %d + SLOTS_PER_EPOCH %d",
			beaconState.Slot,
			s,
			params.BeaconConfig().SlotsPerEpoch,
		)
	}

	if err := helpers.VerifyAttestationBitfieldLengths(beaconState, att); err != nil {
		return nil, errors.Wrap(err, "could not verify attestation bitfields")
	}

	proposerIndex, err := helpers.BeaconProposerIndex(beaconState)
	if err != nil {
		return nil, err
	}
	pendingAtt := &pb.PendingAttestation{
		Data:            data,
		AggregationBits: att.AggregationBits,
		InclusionDelay:  beaconState.Slot - s,
		ProposerIndex:   proposerIndex,
	}

	var ffgSourceEpoch uint64
	var ffgSourceRoot []byte
	var ffgTargetEpoch uint64
	if data.Target.Epoch == helpers.CurrentEpoch(beaconState) {
		ffgSourceEpoch = beaconState.CurrentJustifiedCheckpoint.Epoch
		ffgSourceRoot = beaconState.CurrentJustifiedCheckpoint.Root
		ffgTargetEpoch = helpers.CurrentEpoch(beaconState)
		beaconState.CurrentEpochAttestations = append(beaconState.CurrentEpochAttestations, pendingAtt)
	} else {
		ffgSourceEpoch = beaconState.PreviousJustifiedCheckpoint.Epoch
		ffgSourceRoot = beaconState.PreviousJustifiedCheckpoint.Root
		ffgTargetEpoch = helpers.PrevEpoch(beaconState)
		beaconState.PreviousEpochAttestations = append(beaconState.PreviousEpochAttestations, pendingAtt)
	}
	if data.Source.Epoch != ffgSourceEpoch {
		return nil, fmt.Errorf("expected source epoch %d, received %d", ffgSourceEpoch, data.Source.Epoch)
	}
	if !bytes.Equal(data.Source.Root, ffgSourceRoot) {
		return nil, fmt.Errorf("expected source root %#x, received %#x", ffgSourceRoot, data.Source.Root)
	}
	if data.Target.Epoch != ffgTargetEpoch {
		return nil, fmt.Errorf("expected target epoch %d, received %d", ffgTargetEpoch, data.Target.Epoch)
	}

	return beaconState, nil
}

// ConvertToIndexed converts attestation to (almost) indexed-verifiable form.
//
// Spec pseudocode definition:
//   def get_indexed_attestation(state: BeaconState, attestation: Attestation) -> IndexedAttestation:
//    """
//    Return the indexed attestation corresponding to ``attestation``.
//    """
//    attesting_indices = get_attesting_indices(state, attestation.data, attestation.aggregation_bits)
//
//    return IndexedAttestation(
//        attesting_indices=sorted(attesting_indices),
//        data=attestation.data,
//        signature=attestation.signature,
//    )
func ConvertToIndexed(ctx context.Context, state *pb.BeaconState, attestation *ethpb.Attestation) (*ethpb.IndexedAttestation, error) {
	ctx, span := trace.StartSpan(ctx, "core.ConvertToIndexed")
	defer span.End()

	attIndices, err := helpers.AttestingIndices(state, attestation.Data, attestation.AggregationBits)
	if err != nil {
		return nil, errors.Wrap(err, "could not get attesting indices")
	}

	sort.Slice(attIndices, func(i, j int) bool {
		return attIndices[i] < attIndices[j]
	})
	inAtt := &ethpb.IndexedAttestation{
		Data:             attestation.Data,
		Signature:        attestation.Signature,
		AttestingIndices: attIndices,
	}
	return inAtt, nil
}

// VerifyIndexedAttestation determines the validity of an indexed attestation.
//
// Spec pseudocode definition:
//  def is_valid_indexed_attestation(state: BeaconState, indexed_attestation: IndexedAttestation) -> bool:
//    """
//    Check if ``indexed_attestation`` has valid indices and signature.
//    """
//    indices = indexed_attestation.attesting_indices
//
//    # Verify max number of indices
//    if not len(indices) <= MAX_VALIDATORS_PER_COMMITTEE:
//        return False
//    # Verify indices are sorted
//    if not indices == sorted(indices):
//        return False
//    # Verify aggregate signature
//    if not bls_verify(
//        pubkey=bls_aggregate_pubkeys([state.validators[i].pubkey for i in indices]),
//        message_hash=hash_tree_root(indexed_attestation.data),
//        signature=indexed_attestation.signature,
//        domain=get_domain(state, DOMAIN_BEACON_ATTESTER, indexed_attestation.data.target.epoch),
//    ):
//        return False
//    return True
func VerifyIndexedAttestation(ctx context.Context, beaconState *pb.BeaconState, indexedAtt *ethpb.IndexedAttestation) error {
	ctx, span := trace.StartSpan(ctx, "core.VerifyIndexedAttestation")
	defer span.End()

	indices := indexedAtt.AttestingIndices

	if uint64(len(indices)) > params.BeaconConfig().MaxValidatorsPerCommittee {
		return fmt.Errorf("validator indices count exceeds MAX_VALIDATORS_PER_COMMITTEE, %d > %d", len(indices), params.BeaconConfig().MaxValidatorsPerCommittee)
	}

	sorted := sort.SliceIsSorted(indices, func(i, j int) bool {
		return indices[i] < indices[j]
	})
	if !sorted {
<<<<<<< HEAD
		return fmt.Errorf("attestingindices are not sorted, got %v", sorted)
=======
		return fmt.Errorf("attesting indices are not sorted, got %v", sorted)
>>>>>>> d1246271
	}

	domain := helpers.Domain(beaconState.Fork, indexedAtt.Data.Target.Epoch, params.BeaconConfig().DomainBeaconAttester)
	var pubkey *bls.PublicKey
	var err error
	if len(indices) > 0 {
		pubkey, err = bls.PublicKeyFromBytes(beaconState.Validators[indices[0]].PublicKey)
		if err != nil {
			return errors.Wrap(err, "could not deserialize validator public key")
		}
		for _, i := range indices[1:] {
			pk, err := bls.PublicKeyFromBytes(beaconState.Validators[i].PublicKey)
			if err != nil {
				return errors.Wrap(err, "could not deserialize validator public key")
			}
			pubkey.Aggregate(pk)
		}
	}

	messageHash, err := ssz.HashTreeRoot(indexedAtt.Data)
	if err != nil {
		return errors.Wrap(err, "could not tree hash att data")
	}

	sig, err := bls.SignatureFromBytes(indexedAtt.Signature)
	if err != nil {
		return errors.Wrap(err, "could not convert bytes to signature")
	}

	voted := len(indices) > 0
	if voted && !sig.Verify(messageHash[:], pubkey, domain) {
		return fmt.Errorf("attestation aggregation signature did not verify")
	}
	return nil
}

// VerifyAttestation converts and attestation into an indexed attestation and verifies
// the signature in that attestation.
func VerifyAttestation(ctx context.Context, beaconState *pb.BeaconState, att *ethpb.Attestation) error {
	indexedAtt, err := ConvertToIndexed(ctx, beaconState, att)
	if err != nil {
		return errors.Wrap(err, "could not convert to indexed attestation")
	}
	return VerifyIndexedAttestation(ctx, beaconState, indexedAtt)
}

// ProcessDeposits is one of the operations performed on each processed
// beacon block to verify queued validators from the Ethereum 1.0 Deposit Contract
// into the beacon chain.
//
// Spec pseudocode definition:
//   For each deposit in block.body.deposits:
//     process_deposit(state, deposit)
func ProcessDeposits(ctx context.Context, beaconState *pb.BeaconState, body *ethpb.BeaconBlockBody) (*pb.BeaconState, error) {
	var err error
	deposits := body.Deposits

	valIndexMap := stateutils.ValidatorIndexMap(beaconState)
	for _, deposit := range deposits {
		beaconState, err = ProcessDeposit(beaconState, deposit, valIndexMap)
		if err != nil {
			return nil, errors.Wrapf(err, "could not process deposit from %#x", bytesutil.Trunc(deposit.Data.PublicKey))
		}
	}
	return beaconState, nil
}

// ProcessDeposit takes in a deposit object and inserts it
// into the registry as a new validator or balance change.
//
// Spec pseudocode definition:
// def process_deposit(state: BeaconState, deposit: Deposit) -> None:
//    # Verify the Merkle branch
//    assert is_valid_merkle_branch(
//        leaf=hash_tree_root(deposit.data),
//        branch=deposit.proof,
//        depth=DEPOSIT_CONTRACT_TREE_DEPTH + 1,  # Add 1 for the `List` length mix-in
//        index=state.eth1_deposit_index,
//        root=state.eth1_data.deposit_root,
//    )
//
//    # Deposits must be processed in order
//    state.eth1_deposit_index += 1
//
//    pubkey = deposit.data.pubkey
//    amount = deposit.data.amount
//    validator_pubkeys = [v.pubkey for v in state.validators]
//    if pubkey not in validator_pubkeys:
//        # Verify the deposit signature (proof of possession) for new validators.
//        # Note: The deposit contract does not check signatures.
//        # Note: Deposits are valid across forks, thus the deposit domain is retrieved directly from `compute_domain`.
//        domain = compute_domain(DOMAIN_DEPOSIT)
//        if not bls_verify(pubkey, signing_root(deposit.data), deposit.data.signature, domain):
//            return
//
//        # Add validator and balance entries
//        state.validators.append(Validator(
//            pubkey=pubkey,
//            withdrawal_credentials=deposit.data.withdrawal_credentials,
//            activation_eligibility_epoch=FAR_FUTURE_EPOCH,
//            activation_epoch=FAR_FUTURE_EPOCH,
//            exit_epoch=FAR_FUTURE_EPOCH,
//            withdrawable_epoch=FAR_FUTURE_EPOCH,
//            effective_balance=min(amount - amount % EFFECTIVE_BALANCE_INCREMENT, MAX_EFFECTIVE_BALANCE),
//        ))
//        state.balances.append(amount)
//    else:
//        # Increase balance by deposit amount
//        index = ValidatorIndex(validator_pubkeys.index(pubkey))
//        increase_balance(state, index, amount)
func ProcessDeposit(beaconState *pb.BeaconState, deposit *ethpb.Deposit, valIndexMap map[[48]byte]int) (*pb.BeaconState, error) {
	if err := verifyDeposit(beaconState, deposit); err != nil {
		return nil, errors.Wrapf(err, "could not verify deposit from %#x", bytesutil.Trunc(deposit.Data.PublicKey))
	}
	beaconState.Eth1DepositIndex++
	pubKey := deposit.Data.PublicKey
	amount := deposit.Data.Amount
	index, ok := valIndexMap[bytesutil.ToBytes48(pubKey)]
	if !ok {
		domain := bls.ComputeDomain(params.BeaconConfig().DomainDeposit)
		depositSig := deposit.Data.Signature
		if err := verifySigningRoot(deposit.Data, pubKey, depositSig, domain); err != nil {
			// Ignore this error as in the spec pseudo code.
			log.Errorf("Skipping deposit: could not verify deposit data signature: %v", err)
			return beaconState, nil
		}

		effectiveBalance := amount - (amount % params.BeaconConfig().EffectiveBalanceIncrement)
		if params.BeaconConfig().MaxEffectiveBalance < effectiveBalance {
			effectiveBalance = params.BeaconConfig().MaxEffectiveBalance
		}
		beaconState.Validators = append(beaconState.Validators, &ethpb.Validator{
			PublicKey:                  pubKey,
			WithdrawalCredentials:      deposit.Data.WithdrawalCredentials,
			ActivationEligibilityEpoch: params.BeaconConfig().FarFutureEpoch,
			ActivationEpoch:            params.BeaconConfig().FarFutureEpoch,
			ExitEpoch:                  params.BeaconConfig().FarFutureEpoch,
			WithdrawableEpoch:          params.BeaconConfig().FarFutureEpoch,
			EffectiveBalance:           effectiveBalance,
		})
		beaconState.Balances = append(beaconState.Balances, amount)
	} else {
		beaconState = helpers.IncreaseBalance(beaconState, uint64(index), amount)
	}

	return beaconState, nil
}

func verifyDeposit(beaconState *pb.BeaconState, deposit *ethpb.Deposit) error {
	// Verify Merkle proof of deposit and deposit trie root.
	receiptRoot := beaconState.Eth1Data.DepositRoot
	leaf, err := ssz.HashTreeRoot(deposit.Data)
	if err != nil {
		return errors.Wrap(err, "could not tree hash deposit data")
	}
	if ok := trieutil.VerifyMerkleProof(
		receiptRoot,
		leaf[:],
		int(beaconState.Eth1DepositIndex),
		deposit.Proof,
	); !ok {
		return fmt.Errorf(
			"deposit merkle branch of deposit root did not verify for root: %#x",
			receiptRoot,
		)
	}
	return nil
}

// ProcessVoluntaryExits is one of the operations performed
// on each processed beacon block to determine which validators
// should exit the state's validator registry.
//
// Spec pseudocode definition:
//   def process_voluntary_exit(state: BeaconState, exit: VoluntaryExit) -> None:
//    """
//    Process ``VoluntaryExit`` operation.
//    """
//    validator = state.validator_registry[exit.validator_index]
//    # Verify the validator is active
//    assert is_active_validator(validator, get_current_epoch(state))
//    # Verify the validator has not yet exited
//    assert validator.exit_epoch == FAR_FUTURE_EPOCH
//    # Exits must specify an epoch when they become valid; they are not valid before then
//    assert get_current_epoch(state) >= exit.epoch
//    # Verify the validator has been active long enough
//    assert get_current_epoch(state) >= validator.activation_epoch + PERSISTENT_COMMITTEE_PERIOD
//    # Verify signature
//    domain = get_domain(state, DOMAIN_VOLUNTARY_EXIT, exit.epoch)
//    assert bls_verify(validator.pubkey, signing_root(exit), exit.signature, domain)
//    # Initiate exit
//    initiate_validator_exit(state, exit.validator_index)
func ProcessVoluntaryExits(ctx context.Context, beaconState *pb.BeaconState, body *ethpb.BeaconBlockBody) (*pb.BeaconState, error) {
	var err error
	exits := body.VoluntaryExits

	for idx, exit := range exits {
		if err := VerifyExit(beaconState, exit); err != nil {
			return nil, errors.Wrapf(err, "could not verify exit %d", idx)
		}
		beaconState, err = v.InitiateValidatorExit(beaconState, exit.ValidatorIndex)
		if err != nil {
			return nil, err
		}
	}
	return beaconState, nil
}

// ProcessVoluntaryExitsNoVerify processes all the voluntary exits in
// a block body, without verifying their BLS signatures.
func ProcessVoluntaryExitsNoVerify(
	beaconState *pb.BeaconState,
	body *ethpb.BeaconBlockBody,
) (*pb.BeaconState, error) {
	var err error
	exits := body.VoluntaryExits

	for idx, exit := range exits {
		beaconState, err = v.InitiateValidatorExit(beaconState, exit.ValidatorIndex)
		if err != nil {
			return nil, errors.Wrapf(err, "failed to process voluntary exit at index %d", idx)
		}
	}
	return beaconState, nil
}

// VerifyExit implements the spec defined validation for voluntary exits.
//
// Spec pseudocode definition:
//   def process_voluntary_exit(state: BeaconState, exit: VoluntaryExit) -> None:
//    """
//    Process ``VoluntaryExit`` operation.
//    """
//    validator = state.validator_registry[exit.validator_index]
//    # Verify the validator is active
//    assert is_active_validator(validator, get_current_epoch(state))
//    # Verify the validator has not yet exited
//    assert validator.exit_epoch == FAR_FUTURE_EPOCH
//    # Exits must specify an epoch when they become valid; they are not valid before then
//    assert get_current_epoch(state) >= exit.epoch
//    # Verify the validator has been active long enough
//    assert get_current_epoch(state) >= validator.activation_epoch + PERSISTENT_COMMITTEE_PERIOD
//    # Verify signature
//    domain = get_domain(state, DOMAIN_VOLUNTARY_EXIT, exit.epoch)
//    assert bls_verify(validator.pubkey, signing_root(exit), exit.signature, domain)
func VerifyExit(beaconState *pb.BeaconState, exit *ethpb.VoluntaryExit) error {
	if int(exit.ValidatorIndex) >= len(beaconState.Validators) {
		return fmt.Errorf("validator index out of bound %d > %d", exit.ValidatorIndex, len(beaconState.Validators))
	}

	validator := beaconState.Validators[exit.ValidatorIndex]
	currentEpoch := helpers.CurrentEpoch(beaconState)
	// Verify the validator is active.
	if !helpers.IsActiveValidator(validator, currentEpoch) {
		return errors.New("non-active validator cannot exit")
	}
	// Verify the validator has not yet exited.
	if validator.ExitEpoch != params.BeaconConfig().FarFutureEpoch {
		return fmt.Errorf("validator has already exited at epoch: %v", validator.ExitEpoch)
	}
	// Exits must specify an epoch when they become valid; they are not valid before then.
	if currentEpoch < exit.Epoch {
		return fmt.Errorf("expected current epoch >= exit epoch, received %d < %d", currentEpoch, exit.Epoch)
	}
	// Verify the validator has been active long enough.
	if currentEpoch < validator.ActivationEpoch+params.BeaconConfig().PersistentCommitteePeriod {
		return fmt.Errorf(
			"validator has not been active long enough to exit, wanted epoch %d >= %d",
			currentEpoch,
			validator.ActivationEpoch+params.BeaconConfig().PersistentCommitteePeriod,
		)
	}
	domain := helpers.Domain(beaconState.Fork, exit.Epoch, params.BeaconConfig().DomainVoluntaryExit)
	if err := verifySigningRoot(exit, validator.PublicKey, exit.Signature, domain); err != nil {
		return errors.Wrap(err, "could not verify voluntary exit signature")
	}
	return nil
}

// ClearEth1DataVoteCache clears the eth1 data vote count cache.
func ClearEth1DataVoteCache() {
	eth1DataCache = cache.NewEth1DataVoteCache()
}<|MERGE_RESOLUTION|>--- conflicted
+++ resolved
@@ -682,11 +682,7 @@
 		return indices[i] < indices[j]
 	})
 	if !sorted {
-<<<<<<< HEAD
-		return fmt.Errorf("attestingindices are not sorted, got %v", sorted)
-=======
 		return fmt.Errorf("attesting indices are not sorted, got %v", sorted)
->>>>>>> d1246271
 	}
 
 	domain := helpers.Domain(beaconState.Fork, indexedAtt.Data.Target.Epoch, params.BeaconConfig().DomainBeaconAttester)
