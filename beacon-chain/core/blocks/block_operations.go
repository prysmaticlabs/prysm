package blocks

import (
	"bytes"
	"encoding/binary"
	"errors"
	"fmt"
	"reflect"
	"sort"

	"github.com/gogo/protobuf/proto"
	"github.com/prysmaticlabs/go-ssz"
	"github.com/prysmaticlabs/prysm/beacon-chain/cache"
	"github.com/prysmaticlabs/prysm/beacon-chain/core/helpers"
	"github.com/prysmaticlabs/prysm/beacon-chain/core/state/stateutils"
	v "github.com/prysmaticlabs/prysm/beacon-chain/core/validators"
	pb "github.com/prysmaticlabs/prysm/proto/beacon/p2p/v1"
	"github.com/prysmaticlabs/prysm/shared/bls"
	"github.com/prysmaticlabs/prysm/shared/bytesutil"
	"github.com/prysmaticlabs/prysm/shared/hashutil"
	"github.com/prysmaticlabs/prysm/shared/params"
	"github.com/prysmaticlabs/prysm/shared/sliceutil"
	"github.com/prysmaticlabs/prysm/shared/trieutil"
	"github.com/sirupsen/logrus"
)

var eth1DataCache = cache.NewEth1DataVoteCache()

// VerifyProposerSignature uses BLS signature verification to ensure
// the correct proposer created an incoming beacon block during state
// transition processing.
//
// WIP - this is stubbed out until BLS is integrated into Prysm.
func VerifyProposerSignature(
	_ *pb.BeaconBlock,
) error {
	return nil
}

// ProcessEth1DataInBlock is an operation performed on each
// beacon block to ensure the ETH1 data votes are processed
// into the beacon state.
//
// Official spec definition:
//   def process_eth1_data(state: BeaconState, body: BeaconBlockBody) -> None:
//    state.eth1_data_votes.append(body.eth1_data)
//    if state.eth1_data_votes.count(body.eth1_data) * 2 > SLOTS_PER_ETH1_VOTING_PERIOD:
//        state.latest_eth1_data = body.eth1_data
func ProcessEth1DataInBlock(beaconState *pb.BeaconState, block *pb.BeaconBlock) (*pb.BeaconState, error) {
	beaconState.Eth1DataVotes = append(beaconState.Eth1DataVotes, block.Body.Eth1Data)

	voteCount, err := eth1DataCache.Eth1DataVote(block.Body.Eth1Data.DepositRoot)
	if err != nil {
		return nil, fmt.Errorf("could not retrieve eth1 data vote cache: %v", err)
	}

	if voteCount == 0 {
		for _, vote := range beaconState.Eth1DataVotes {
			if proto.Equal(vote, block.Body.Eth1Data) {
				voteCount++
			}
		}
	} else {
		voteCount++
	}

	if err := eth1DataCache.AddEth1DataVote(&cache.Eth1DataVote{
		DepositRoot: block.Body.Eth1Data.DepositRoot,
		VoteCount:   voteCount,
	}); err != nil {
		return nil, fmt.Errorf("could not save eth1 data vote cache: %v", err)
	}

	if voteCount*2 > params.BeaconConfig().SlotsPerEth1VotingPeriod {
		beaconState.Eth1Data = block.Body.Eth1Data
	}

	return beaconState, nil
}

// ProcessBlockHeader validates a block by its header.
//
// Spec pseudocode definition:
//
//  def process_block_header(state: BeaconState, block: BeaconBlock) -> None:
//    # Verify that the slots match
//    assert block.slot == state.slot
//    # Verify that the parent matches
//    assert block.parent_root == signing_root(state.latest_block_header)
//    # Save current block as the new latest block
//    state.latest_block_header = BeaconBlockHeader(
//        slot=block.slot,
//        parent_root=block.parent_root,
//        state_root=ZERO_HASH,  # Overwritten in next `process_slot` call
//        body_root=hash_tree_root(block.body),
//    )
//    # Verify proposer is not slashed
//    proposer = state.validators[get_beacon_proposer_index(state)]
//    assert not proposer.slashed
//    # Verify proposer signature
//    assert bls_verify(proposer.pubkey, signing_root(block), block.signature, get_domain(state, DOMAIN_BEACON_PROPOSER))
func ProcessBlockHeader(
	beaconState *pb.BeaconState,
	block *pb.BeaconBlock,
	verifySignatures bool,
) (*pb.BeaconState, error) {
	if beaconState.Slot != block.Slot {
		return nil, fmt.Errorf("state slot: %d is different then block slot: %d", beaconState.Slot, block.Slot)
	}

	parentRoot, err := ssz.SigningRoot(beaconState.LatestBlockHeader)
	if err != nil {
		return nil, err
	}

	if !bytes.Equal(block.ParentRoot, parentRoot[:]) {
		return nil, fmt.Errorf(
			"parent root %#x does not match the latest block header signing root in state %#x",
			block.ParentRoot, parentRoot)
	}

	bodyRoot, err := ssz.HashTreeRoot(block.Body)
	if err != nil {
		return nil, err
	}
	emptySig := make([]byte, 96)
	beaconState.LatestBlockHeader = &pb.BeaconBlockHeader{
		Slot:       block.Slot,
		ParentRoot: block.ParentRoot,
		StateRoot:  params.BeaconConfig().ZeroHash[:],
		BodyRoot:   bodyRoot[:],
		Signature:  emptySig,
	}
	// Verify proposer is not slashed.
	idx, err := helpers.BeaconProposerIndex(beaconState)
	if err != nil {
		return nil, err
	}
	proposer := beaconState.Validators[idx]
	if proposer.Slashed {
		return nil, fmt.Errorf("proposer at index %d was previously slashed", idx)
	}
	if verifySignatures {
		pub, err := bls.PublicKeyFromBytes(proposer.Pubkey)
		if err != nil {
			return nil, fmt.Errorf("could not deserialize proposer public key: %v", err)
		}
		domain := helpers.Domain(beaconState, helpers.SlotToEpoch(block.Slot), params.BeaconConfig().DomainBeaconProposer)
		sig, err := bls.SignatureFromBytes(block.Signature)
		if err != nil {
			return nil, fmt.Errorf("could not convert bytes to signature: %v", err)
		}
		root, err := ssz.SigningRoot(block)
		if err != nil {
			return nil, fmt.Errorf("could not sign root for header: %v", err)
		}
		if !sig.Verify(root[:], pub, domain) {
			return nil, fmt.Errorf("block signature did not verify")
		}
	}
	return beaconState, nil
}

// ProcessRandao checks the block proposer's
// randao commitment and generates a new randao mix to update
// in the beacon state's latest randao mixes slice.
//
// Spec pseudocode definition:
//   def process_randao(state: BeaconState, body: BeaconBlockBody) -> None:
//     proposer = state.validator_registry[get_beacon_proposer_index(state)]
//     # Verify that the provided randao value is valid
//     assert bls_verify(
//         proposer.pubkey,
//         hash_tree_root(get_current_epoch(state)),
//         body.randao_reveal,
//         get_domain(state, DOMAIN_RANDAO),
//     )
//     # Mix it in
//     state.latest_randao_mixes[get_current_epoch(state) % LATEST_RANDAO_MIXES_LENGTH] = (
//         xor(get_randao_mix(state, get_current_epoch(state)),
//             hash(body.randao_reveal))
//     )
func ProcessRandao(
	beaconState *pb.BeaconState,
	body *pb.BeaconBlockBody,
	verifySignatures bool,
	enableLogging bool,
) (*pb.BeaconState, error) {
	if verifySignatures {
		proposerIdx, err := helpers.BeaconProposerIndex(beaconState)
		if err != nil {
			return nil, fmt.Errorf("could not get beacon proposer index: %v", err)
		}

		if err := verifyBlockRandao(beaconState, body, proposerIdx, enableLogging); err != nil {
			return nil, fmt.Errorf("could not verify block randao: %v", err)
		}
	}
	// If block randao passed verification, we XOR the state's latest randao mix with the block's
	// randao and update the state's corresponding latest randao mix value.
	latestMixesLength := params.BeaconConfig().EpochsPerHistoricalVector
	currentEpoch := helpers.CurrentEpoch(beaconState)
	latestMixSlice := beaconState.RandaoMixes[currentEpoch%latestMixesLength]
	blockRandaoReveal := hashutil.Hash(body.RandaoReveal)
	for i, x := range blockRandaoReveal {
		latestMixSlice[i] ^= x
	}
	beaconState.RandaoMixes[currentEpoch%latestMixesLength] = latestMixSlice
	return beaconState, nil
}

// Verify that bls_verify(proposer.pubkey, hash_tree_root(get_current_epoch(state)),
//   block.body.randao_reveal, domain=get_domain(state.fork, get_current_epoch(state), DOMAIN_RANDAO))
func verifyBlockRandao(beaconState *pb.BeaconState, body *pb.BeaconBlockBody, proposerIdx uint64, enableLogging bool) error {
	proposer := beaconState.Validators[proposerIdx]
	pub, err := bls.PublicKeyFromBytes(proposer.Pubkey)
	if err != nil {
		return fmt.Errorf("could not deserialize proposer public key: %v", err)
	}
	currentEpoch := helpers.CurrentEpoch(beaconState)
	buf := make([]byte, 32)
	binary.LittleEndian.PutUint64(buf, currentEpoch)
	domain := helpers.Domain(beaconState, currentEpoch, params.BeaconConfig().DomainRandao)
	sig, err := bls.SignatureFromBytes(body.RandaoReveal)
	if err != nil {
		return fmt.Errorf("could not deserialize block randao reveal: %v", err)
	}
	if enableLogging {
		log.WithFields(logrus.Fields{
			"epoch":         helpers.CurrentEpoch(beaconState),
			"proposerIndex": proposerIdx,
		}).Info("Verifying randao")
	}
	if !sig.Verify(buf, pub, domain) {
		return fmt.Errorf("block randao reveal signature did not verify")
	}
	return nil
}

// ProcessProposerSlashings is one of the operations performed
// on each processed beacon block to slash proposers based on
// slashing conditions if any slashable events occurred.
//
// Spec pseudocode definition:
//   def process_proposer_slashing(state: BeaconState, proposer_slashing: ProposerSlashing) -> None:
//    """
//    Process ``ProposerSlashing`` operation.
//    """
//    proposer = state.validator_registry[proposer_slashing.proposer_index]
//    # Verify that the epoch is the same
//    assert slot_to_epoch(proposer_slashing.header_1.slot) == slot_to_epoch(proposer_slashing.header_2.slot)
//    # But the headers are different
//    assert proposer_slashing.header_1 != proposer_slashing.header_2
//    # Check proposer is slashable
//    assert is_slashable_validator(proposer, get_current_epoch(state))
//    # Signatures are valid
//    for header in (proposer_slashing.header_1, proposer_slashing.header_2):
//        domain = get_domain(state, DOMAIN_BEACON_PROPOSER, slot_to_epoch(header.slot))
//        assert bls_verify(proposer.pubkey, signing_root(header), header.signature, domain)
//
//    slash_validator(state, proposer_slashing.proposer_index)
func ProcessProposerSlashings(
	beaconState *pb.BeaconState,
	body *pb.BeaconBlockBody,
	verifySignatures bool,
) (*pb.BeaconState, error) {
	var err error
	for idx, slashing := range body.ProposerSlashings {
		if int(slashing.ProposerIndex) >= len(beaconState.Validators) {
			return nil, fmt.Errorf("invalid proposer index given in slashing %d", slashing.ProposerIndex)
		}
		proposer := beaconState.Validators[slashing.ProposerIndex]
		if err = verifyProposerSlashing(beaconState, proposer, slashing, verifySignatures); err != nil {
			return nil, fmt.Errorf("could not verify proposer slashing %d: %v", idx, err)
		}
		beaconState, err = v.SlashValidator(
			beaconState, slashing.ProposerIndex, 0, /* proposer is whistleblower */
		)
		if err != nil {
			return nil, fmt.Errorf("could not slash proposer index %d: %v",
				slashing.ProposerIndex, err)
		}
	}
	return beaconState, nil
}

func verifyProposerSlashing(
	beaconState *pb.BeaconState,
	proposer *pb.Validator,
	slashing *pb.ProposerSlashing,
	verifySignatures bool,
) error {
	headerEpoch1 := helpers.SlotToEpoch(slashing.Header_1.Slot)
	headerEpoch2 := helpers.SlotToEpoch(slashing.Header_2.Slot)
	if headerEpoch1 != headerEpoch2 {
		return fmt.Errorf("mismatched header epochs, received %d == %d", headerEpoch1, headerEpoch2)
	}
	if proto.Equal(slashing.Header_1, slashing.Header_2) {
		return errors.New("expected slashing headers to differ")
	}
	if !helpers.IsSlashableValidator(proposer, helpers.CurrentEpoch(beaconState)) {
		return fmt.Errorf("validator with key %#x is not slashable", proposer.Pubkey)
	}

	if verifySignatures {
		pub, err := bls.PublicKeyFromBytes(proposer.Pubkey)
		if err != nil {
			return fmt.Errorf("could not deserialize proposer public key: %v", err)
		}
		headers := append([]*pb.BeaconBlockHeader{slashing.Header_1}, slashing.Header_2)
		for _, header := range headers {
			domain := helpers.Domain(beaconState, helpers.SlotToEpoch(header.Slot), params.BeaconConfig().DomainBeaconProposer)
			sig, err := bls.SignatureFromBytes(header.Signature)
			if err != nil {
				return fmt.Errorf("could not convert bytes to signature: %v", err)
			}
			root, err := ssz.SigningRoot(header)
			if err != nil {
				return fmt.Errorf("could not sign root for header: %v", err)
			}
			if !sig.Verify(root[:], pub, domain) {
				return fmt.Errorf("proposer slashing signature did not verify")
			}
		}
		return nil
	}
	return nil
}

// ProcessAttesterSlashings is one of the operations performed
// on each processed beacon block to slash attesters based on
// Casper FFG slashing conditions if any slashable events occurred.
//
// Spec pseudocode definition:
//   def process_attester_slashing(state: BeaconState, attester_slashing: AttesterSlashing) -> None:
//    """
//    Process ``AttesterSlashing`` operation.
//    """
//    attestation_1 = attester_slashing.attestation_1
//    attestation_2 = attester_slashing.attestation_2
//    assert is_slashable_attestation_data(attestation_1.data, attestation_2.data)
//    validate_indexed_attestation(state, attestation_1)
//    validate_indexed_attestation(state, attestation_2)
//
//    slashed_any = False
//    attesting_indices_1 = attestation_1.custody_bit_0_indices + attestation_1.custody_bit_1_indices
//    attesting_indices_2 = attestation_2.custody_bit_0_indices + attestation_2.custody_bit_1_indices
//    for index in sorted(set(attesting_indices_1).intersection(attesting_indices_2)):
//        if is_slashable_validator(state.validators[index], get_current_epoch(state)):
//            slash_validator(state, index)
//            slashed_any = True
//    assert slashed_any
func ProcessAttesterSlashings(
	beaconState *pb.BeaconState,
	body *pb.BeaconBlockBody,
	verifySignatures bool,
) (*pb.BeaconState, error) {
	for idx, slashing := range body.AttesterSlashings {
		if err := verifyAttesterSlashing(beaconState, slashing, verifySignatures); err != nil {
			return nil, fmt.Errorf("could not verify attester slashing #%d: %v", idx, err)
		}
		slashableIndices := slashableAttesterIndices(slashing)
		sort.SliceStable(slashableIndices, func(i, j int) bool {
			return slashableIndices[i] < slashableIndices[j]
		})
		currentEpoch := helpers.CurrentEpoch(beaconState)
		var err error
		var slashedAny bool
		for _, validatorIndex := range slashableIndices {
			if helpers.IsSlashableValidator(beaconState.Validators[validatorIndex], currentEpoch) {
				beaconState, err = v.SlashValidator(beaconState, validatorIndex, 0)
				if err != nil {
					return nil, fmt.Errorf("could not slash validator index %d: %v",
						validatorIndex, err)
				}
				slashedAny = true
			}
		}
		if !slashedAny {
			return nil, errors.New("unable to slash any validator despite confirmed attester slashing")
		}
	}
	return beaconState, nil
}

func verifyAttesterSlashing(beaconState *pb.BeaconState, slashing *pb.AttesterSlashing, verifySignatures bool) error {
	att1 := slashing.Attestation_1
	att2 := slashing.Attestation_2
	data1 := att1.Data
	data2 := att2.Data
	if !IsSlashableAttestationData(data1, data2) {
		return errors.New("attestations are not slashable")
	}
	if err := VerifyIndexedAttestation(beaconState, att1, verifySignatures); err != nil {
		return fmt.Errorf("could not validate indexed attestation: %v", err)
	}
	if err := VerifyIndexedAttestation(beaconState, att2, verifySignatures); err != nil {
		return fmt.Errorf("could not validate indexed attestation: %v", err)
	}
	return nil
}

// IsSlashableAttestationData verifies a slashing against the Casper Proof of Stake FFG rules.
//
// Spec pseudocode definition:
//   def is_slashable_attestation_data(data_1: AttestationData, data_2: AttestationData) -> bool:
//    """
//    Check if ``data_1`` and ``data_2`` are slashable according to Casper FFG rules.
//    """
//    return (
//        # Double vote
//        (data_1 != data_2 and data_1.target.epoch == data_2.target.epoch) or
//        # Surround vote
//        (data_1.source.epoch < data_2.source.epoch and data_2.target.epoch < data_1.target.epoch)
//    )
func IsSlashableAttestationData(data1 *pb.AttestationData, data2 *pb.AttestationData) bool {
	isDoubleVote := !proto.Equal(data1, data2) && data1.Target.Epoch == data2.Target.Epoch
	isSurroundVote := data1.Source.Epoch < data2.Source.Epoch && data2.Target.Epoch < data1.Target.Epoch
	return isDoubleVote || isSurroundVote
}

func slashableAttesterIndices(slashing *pb.AttesterSlashing) []uint64 {
	att1 := slashing.Attestation_1
	att2 := slashing.Attestation_1
	indices1 := append(att1.CustodyBit_0Indices, att1.CustodyBit_1Indices...)
	indices2 := append(att2.CustodyBit_0Indices, att2.CustodyBit_1Indices...)
	return sliceutil.IntersectionUint64(indices1, indices2)
}

// ProcessAttestations applies processing operations to a block's inner attestation
// records. This function returns a list of pending attestations which can then be
// appended to the BeaconState's latest attestations.
func ProcessAttestations(
	beaconState *pb.BeaconState,
	body *pb.BeaconBlockBody,
	verifySignatures bool,
) (*pb.BeaconState, error) {
	var err error
	for idx, attestation := range body.Attestations {
		beaconState, err = ProcessAttestation(beaconState, attestation, verifySignatures)
		if err != nil {
			return nil, fmt.Errorf("could not verify attestation at index %d in block: %v", idx, err)
		}
	}

	return beaconState, nil
}

// ProcessAttestation verifies an input attestation can pass through processing using the given beacon state.
//
// Spec pseudocode definition:
//  def process_attestation(state: BeaconState, attestation: Attestation) -> None:
//    """
//    Process ``Attestation`` operation.
//    """
//    data = attestation.data
//    attestation_slot = get_attestation_data_slot(state, data)
//    assert attestation_slot + MIN_ATTESTATION_INCLUSION_DELAY <= state.slot <= attestation_slot + SLOTS_PER_EPOCH
//
//    pending_attestation = PendingAttestation(
//        data=data,
//        aggregation_bitfield=attestation.aggregation_bitfield,
//        inclusion_delay=state.slot - attestation_slot,
//        proposer_index=get_beacon_proposer_index(state),
//    )
//
//    assert data.target_epoch in (get_previous_epoch(state), get_current_epoch(state))
//    if data.target_epoch == get_current_epoch(state):
//        ffg_data = (state.current_justified_epoch, state.current_justified_root, get_current_epoch(state))
//        parent_crosslink = state.current_crosslinks[data.crosslink.shard]
//        state.current_epoch_attestations.append(pending_attestation)
//    else:
//        ffg_data = (state.previous_justified_epoch, state.previous_justified_root, get_previous_epoch(state))
//        parent_crosslink = state.previous_crosslinks[data.crosslink.shard]
//        state.previous_epoch_attestations.append(pending_attestation)
//
//    # Check FFG data, crosslink data, and signature
//    assert ffg_data == (data.source_epoch, data.source_root, data.target_epoch)
//    assert data.crosslink.start_epoch == parent_crosslink.end_epoch
//    assert data.crosslink.end_epoch == min(data.target_epoch, parent_crosslink.end_epoch + MAX_EPOCHS_PER_CROSSLINK)
//    assert data.crosslink.parent_root == hash_tree_root(parent_crosslink)
//    assert data.crosslink.data_root == ZERO_HASH  # [to be removed in phase 1]
//    validate_indexed_attestation(state, convert_to_indexed(state, attestation))
func ProcessAttestation(beaconState *pb.BeaconState, att *pb.Attestation, verifySignatures bool) (*pb.BeaconState, error) {
	data := att.Data
	attestationSlot, err := helpers.AttestationDataSlot(beaconState, data)
	if err != nil {
		return nil, fmt.Errorf("could not get attestation slot: %v", err)
	}
	minInclusionCheck := attestationSlot+params.BeaconConfig().MinAttestationInclusionDelay <= beaconState.Slot
	epochInclusionCheck := beaconState.Slot <= attestationSlot+params.BeaconConfig().SlotsPerEpoch
	if !minInclusionCheck {
		return nil, fmt.Errorf(
			"attestation slot %d + inclusion delay %d > state slot %d",
			attestationSlot,
			params.BeaconConfig().MinAttestationInclusionDelay,
			beaconState.Slot,
		)
	}
	if !epochInclusionCheck {
		return nil, fmt.Errorf(
			"state slot %d > attestation slot %d + SLOTS_PER_EPOCH %d",
			beaconState.Slot,
			attestationSlot,
			params.BeaconConfig().SlotsPerEpoch,
		)
	}
	proposerIndex, err := helpers.BeaconProposerIndex(beaconState)
	if err != nil {
		return nil, err
	}
	pendingAtt := &pb.PendingAttestation{
		Data:            data,
		AggregationBits: att.AggregationBits,
		InclusionDelay:  beaconState.Slot - attestationSlot,
		ProposerIndex:   proposerIndex,
	}

	if !(data.Target.Epoch == helpers.PrevEpoch(beaconState) || data.Target.Epoch == helpers.CurrentEpoch(beaconState)) {
		return nil, fmt.Errorf(
			"expected target epoch %d == %d or %d",
			data.Target.Epoch,
			helpers.PrevEpoch(beaconState),
			helpers.CurrentEpoch(beaconState),
		)
	}

	var ffgSourceEpoch uint64
	var ffgSourceRoot []byte
	var ffgTargetEpoch uint64
	var parentCrosslink *pb.Crosslink
	if data.Target.Epoch == helpers.CurrentEpoch(beaconState) {
		ffgSourceEpoch = beaconState.CurrentJustifiedCheckpoint.Epoch
		ffgSourceRoot = beaconState.CurrentJustifiedCheckpoint.Root
		ffgTargetEpoch = helpers.CurrentEpoch(beaconState)
		crosslinkShard := data.Crosslink.Shard
		if int(crosslinkShard) >= len(beaconState.CurrentCrosslinks) {
			return nil, fmt.Errorf("invalid shard given in attestation: %d", crosslinkShard)
		}

		parentCrosslink = beaconState.CurrentCrosslinks[crosslinkShard]
		beaconState.CurrentEpochAttestations = append(beaconState.CurrentEpochAttestations, pendingAtt)
	} else {
		ffgSourceEpoch = beaconState.PreviousJustifiedCheckpoint.Epoch
		ffgSourceRoot = beaconState.PreviousJustifiedCheckpoint.Root
		ffgTargetEpoch = helpers.PrevEpoch(beaconState)
		crosslinkShard := data.Crosslink.Shard
		if int(crosslinkShard) >= len(beaconState.PreviousCrosslinks) {
			return nil, fmt.Errorf("invalid shard given in attestation: %d", crosslinkShard)
		}
		parentCrosslink = beaconState.PreviousCrosslinks[crosslinkShard]
		beaconState.PreviousEpochAttestations = append(beaconState.PreviousEpochAttestations, pendingAtt)
	}
	if data.Source.Epoch != ffgSourceEpoch {
		return nil, fmt.Errorf("expected source epoch %d, received %d", ffgSourceEpoch, data.Source.Epoch)
	}
	if !bytes.Equal(data.Source.Root, ffgSourceRoot) {
		return nil, fmt.Errorf("expected source root %#x, received %#x", ffgSourceRoot, data.Source.Root)
	}
	if data.Target.Epoch != ffgTargetEpoch {
		return nil, fmt.Errorf("expected target epoch %d, received %d", ffgTargetEpoch, data.Target.Epoch)
	}
	endEpoch := parentCrosslink.EndEpoch + params.BeaconConfig().MaxEpochsPerCrosslink
	if data.Target.Epoch < endEpoch {
		endEpoch = data.Target.Epoch
	}
	if data.Crosslink.StartEpoch != parentCrosslink.EndEpoch {
		return nil, fmt.Errorf("expected crosslink start epoch %d, received %d",
			parentCrosslink.EndEpoch, data.Crosslink.StartEpoch)
	}
	if data.Crosslink.EndEpoch != endEpoch {
		return nil, fmt.Errorf("expected crosslink end epoch %d, received %d",
			endEpoch, data.Crosslink.EndEpoch)
	}
	crosslinkParentRoot, err := ssz.HashTreeRoot(parentCrosslink)
	if err != nil {
		return nil, fmt.Errorf("could not tree hash parent crosslink: %v", err)
	}
	if !bytes.Equal(data.Crosslink.ParentRoot, crosslinkParentRoot[:]) {
		return nil, fmt.Errorf(
			"mismatched parent crosslink root, expected %#x, received %#x",
			crosslinkParentRoot,
			data.Crosslink.ParentRoot,
		)
	}
	// To be removed in Phase 1
	if !bytes.Equal(data.Crosslink.DataRoot, params.BeaconConfig().ZeroHash[:]) {
		return nil, fmt.Errorf("expected data root %#x == ZERO_HASH", data.Crosslink.DataRoot)
	}
	indexedAtt, err := ConvertToIndexed(beaconState, att)
	if err != nil {
		return nil, fmt.Errorf("could not convert to indexed attestation: %v", err)
	}
	if err := VerifyIndexedAttestation(beaconState, indexedAtt, verifySignatures); err != nil {
		return nil, fmt.Errorf("could not verify indexed attestation: %v", err)
	}
	return beaconState, nil
}

// ConvertToIndexed converts attestation to (almost) indexed-verifiable form.
//
// Spec pseudocode definition:
//   def convert_to_indexed(state: BeaconState, attestation: Attestation) -> IndexedAttestation:
//    """
//    Convert ``attestation`` to (almost) indexed-verifiable form.
//    """
//    attesting_indices = get_attesting_indices(state, attestation.data, attestation.aggregation_bitfield)
//    custody_bit_1_indices = get_attesting_indices(state, attestation.data, attestation.custody_bitfield)
//    assert custody_bit_1_indices.issubset(attesting_indices)
//    custody_bit_0_indices = attesting_indices.difference(custody_bit_1_indices)
//
//    return IndexedAttestation(
//        custody_bit_0_indices=sorted(custody_bit_0_indices),
//        custody_bit_1_indices=sorted(custody_bit_1_indices),
//        data=attestation.data,
//        signature=attestation.signature,
//    )
func ConvertToIndexed(state *pb.BeaconState, attestation *pb.Attestation) (*pb.IndexedAttestation, error) {
	attIndices, err := helpers.AttestingIndices(state, attestation.Data, attestation.AggregationBits)
	if err != nil {
		return nil, fmt.Errorf("could not get attesting indices: %v", err)
	}
	cb1i, err := helpers.AttestingIndices(state, attestation.Data, attestation.CustodyBits)
	if err != nil {
		return nil, err
	}
	if !sliceutil.SubsetUint64(cb1i, attIndices) {
		return nil, fmt.Errorf("%v is not a subset of %v", cb1i, attIndices)
	}
	cb1Map := make(map[uint64]bool)
	for _, idx := range cb1i {
		cb1Map[idx] = true
	}
	cb0i := []uint64{}
	for _, idx := range attIndices {
		if !cb1Map[idx] {
			cb0i = append(cb0i, idx)
		}
	}
	sort.Slice(cb0i, func(i, j int) bool {
		return cb0i[i] < cb0i[j]
	})

	sort.Slice(cb1i, func(i, j int) bool {
		return cb1i[i] < cb1i[j]
	})
	inAtt := &pb.IndexedAttestation{
		Data:                attestation.Data,
		Signature:           attestation.Signature,
		CustodyBit_0Indices: cb0i,
		CustodyBit_1Indices: cb1i,
	}
	return inAtt, nil
}

// VerifyIndexedAttestation determines the validity of an indexed attestation.
// WIP - signing is not implemented until BLS is integrated into Prysm.
//
// Spec pseudocode definition:
//  def is_valid_indexed_attestation(state: BeaconState, indexed_attestation: IndexedAttestation) -> bool:
//    """
//    Verify validity of ``indexed_attestation``.
//    """
//    bit_0_indices = indexed_attestation.custody_bit_0_indices
//    bit_1_indices = indexed_attestation.custody_bit_1_indices
//
//    # Verify no index has custody bit equal to 1 [to be removed in phase 1]
//    if not len(bit_1_indices) == 0:
//        return False
//    # Verify max number of indices
//    if not len(bit_0_indices) + len(bit_1_indices) <= MAX_VALIDATORS_PER_COMMITTEE:
//        return False
//    # Verify index sets are disjoint
//    if not len(set(bit_0_indices).intersection(bit_1_indices)) == 0:
//        return False
//    # Verify indices are sorted
//    if not (bit_0_indices == sorted(bit_0_indices) and bit_1_indices == sorted(bit_1_indices)):
//        return False
//    # Verify aggregate signature
//    if not bls_verify_multiple(
//        pubkeys=[
//            bls_aggregate_pubkeys([state.validators[i].pubkey for i in bit_0_indices]),
//            bls_aggregate_pubkeys([state.validators[i].pubkey for i in bit_1_indices]),
//        ],
//        message_hashes=[
//            hash_tree_root(AttestationDataAndCustodyBit(data=indexed_attestation.data, custody_bit=0b0)),
//            hash_tree_root(AttestationDataAndCustodyBit(data=indexed_attestation.data, custody_bit=0b1)),
//        ],
//        signature=indexed_attestation.signature,
//        domain=get_domain(state, DOMAIN_ATTESTATION, indexed_attestation.data.target.epoch),
//    ):
//        return False
//    return True
func VerifyIndexedAttestation(beaconState *pb.BeaconState, indexedAtt *pb.IndexedAttestation, verifySignatures bool) error {
	custodyBit0Indices := indexedAtt.CustodyBit_0Indices
	custodyBit1Indices := indexedAtt.CustodyBit_1Indices

	// To be removed in phase 1
	if len(custodyBit1Indices) != 0 {
		return fmt.Errorf("expected no bit 1 indices, received %v", len(custodyBit1Indices))
	}

	maxIndices := params.BeaconConfig().MaxValidatorsPerCommittee
	totalIndicesLength := uint64(len(custodyBit0Indices) + len(custodyBit1Indices))
	if totalIndicesLength > maxIndices {
		return fmt.Errorf("over max number of allowed indices per attestation: %d", totalIndicesLength)
	}
	custodyBitIntersection := sliceutil.IntersectionUint64(custodyBit0Indices, custodyBit1Indices)
	if len(custodyBitIntersection) != 0 {
		return fmt.Errorf("expected disjoint indices intersection, received %v", custodyBitIntersection)
	}

	copiedBit0Indices := make([]uint64, len(custodyBit0Indices))
	copy(copiedBit0Indices, custodyBit0Indices)

	sort.SliceStable(copiedBit0Indices, func(i, j int) bool {
		return copiedBit0Indices[i] < copiedBit0Indices[j]
	})
	if !reflect.DeepEqual(copiedBit0Indices, custodyBit0Indices) {
		return fmt.Errorf("custody Bit0 indices are not sorted, wanted %v but got %v", copiedBit0Indices, custodyBit0Indices)
	}

	copiedBit1Indices := make([]uint64, len(custodyBit1Indices))
	copy(copiedBit1Indices, custodyBit1Indices)

	sort.SliceStable(copiedBit1Indices, func(i, j int) bool {
		return copiedBit1Indices[i] < copiedBit1Indices[j]
	})
	if len(custodyBit1Indices) > 0 && !reflect.DeepEqual(copiedBit1Indices, custodyBit1Indices) {
		return fmt.Errorf("custody Bit1 indices are not sorted, wanted %v but got %v", copiedBit1Indices, custodyBit1Indices)
	}

	if verifySignatures {
		domain := helpers.Domain(beaconState, indexedAtt.Data.Target.Epoch, params.BeaconConfig().DomainAttestation)
		var pubkeys []*bls.PublicKey
		if len(custodyBit0Indices) > 0 {
			pubkey, err := bls.PublicKeyFromBytes(beaconState.Validators[custodyBit0Indices[0]].Pubkey)
			if err != nil {
				return fmt.Errorf("could not deserialize validator public key: %v", err)
			}
			for _, i := range custodyBit0Indices[1:] {
				pk, err := bls.PublicKeyFromBytes(beaconState.Validators[i].Pubkey)
				if err != nil {
					return fmt.Errorf("could not deserialize validator public key: %v", err)
				}
				pubkey.Aggregate(pk)
			}
			pubkeys = append(pubkeys, pubkey)
		}
		if len(custodyBit1Indices) > 0 {
			pubkey, err := bls.PublicKeyFromBytes(beaconState.Validators[custodyBit1Indices[0]].Pubkey)
			if err != nil {
				return fmt.Errorf("could not deserialize validator public key: %v", err)
			}
			for _, i := range custodyBit1Indices[1:] {
				pk, err := bls.PublicKeyFromBytes(beaconState.Validators[i].Pubkey)
				if err != nil {
					return fmt.Errorf("could not deserialize validator public key: %v", err)
				}
				pubkey.Aggregate(pk)
			}
			pubkeys = append(pubkeys, pubkey)
		}

		cus0 := &pb.AttestationDataAndCustodyBit{Data: indexedAtt.Data, CustodyBit: false}
		cus1 := &pb.AttestationDataAndCustodyBit{Data: indexedAtt.Data, CustodyBit: true}
		cus0Root, err := ssz.HashTreeRoot(cus0)
		if err != nil {
			return fmt.Errorf("could not tree hash att data and custody bit 0: %v", err)
		}
		cus1Root, err := ssz.HashTreeRoot(cus1)
		if err != nil {
			return fmt.Errorf("could not tree hash att data and custody bit 1: %v", err)
		}
		msgs := append(cus0Root[:], cus1Root[:]...)

		sig, err := bls.SignatureFromBytes(indexedAtt.Signature)
		if err != nil {
			return fmt.Errorf("could not convert bytes to signature: %v", err)
		}

		hasVotes := len(custodyBit0Indices) > 0 || len(custodyBit1Indices) > 0

		if hasVotes && !sig.VerifyAggregate(pubkeys, msgs, domain) {
			return fmt.Errorf("attestation aggregation signature did not verify")
		}
	}
	return nil
}

// ProcessDeposits is one of the operations performed on each processed
// beacon block to verify queued validators from the Ethereum 1.0 Deposit Contract
// into the beacon chain.
//
// Spec pseudocode definition:
//   For each deposit in block.body.deposits:
//     process_deposit(state, deposit)
func ProcessDeposits(
	beaconState *pb.BeaconState,
	body *pb.BeaconBlockBody,
	verifySignatures bool,
) (*pb.BeaconState, error) {
	var err error
	deposits := body.Deposits

	valIndexMap := stateutils.ValidatorIndexMap(beaconState)
	for _, deposit := range deposits {
		beaconState, err = ProcessDeposit(beaconState, deposit, valIndexMap, verifySignatures, true)
		if err != nil {
			return nil, fmt.Errorf("could not process deposit from %#x: %v", bytesutil.Trunc(deposit.Data.Pubkey), err)
		}
	}
	return beaconState, nil
}

// ProcessDeposit takes in a deposit object and inserts it
// into the registry as a new validator or balance change.
//
// Spec pseudocode definition:
//   def process_deposit(state: BeaconState, deposit: Deposit) -> None:
//     """
//     Process an Eth1 deposit, registering a validator or increasing its balance.
//     """
//     # Verify the Merkle branch
//     assert verify_merkle_branch(
//         leaf=hash_tree_root(deposit.data),
//         proof=deposit.proof,
//         depth=DEPOSIT_CONTRACT_TREE_DEPTH,
//         index=deposit.index,
//         root=state.latest_eth1_data.deposit_root,
//     )
//
//     # Deposits must be processed in order
//     assert deposit.index == state.deposit_index
//     state.deposit_index += 1
//
//     pubkey = deposit.data.pubkey
//     amount = deposit.data.amount
//     validator_pubkeys = [v.pubkey for v in state.validator_registry]
//     if pubkey not in validator_pubkeys:
//         # Verify the deposit signature (proof of possession).
//         # Invalid signatures are allowed by the deposit contract, and hence included on-chain, but must not be processed.
//         if not bls_verify(pubkey, signing_root(deposit.data), deposit.data.signature, get_domain(state, DOMAIN_DEPOSIT)):
//             return
//
//         # Add validator and balance entries
//         state.validator_registry.append(Validator(
//             pubkey=pubkey,
//             withdrawal_credentials=deposit.data.withdrawal_credentials,
//             activation_eligibility_epoch=FAR_FUTURE_EPOCH,
//             activation_epoch=FAR_FUTURE_EPOCH,
//             exit_epoch=FAR_FUTURE_EPOCH,
//             withdrawable_epoch=FAR_FUTURE_EPOCH,
//             effective_balance=min(amount - amount % EFFECTIVE_BALANCE_INCREMENT, MAX_EFFECTIVE_BALANCE)
//         ))
//         state.balances.append(amount)
//     else:
//         # Increase balance by deposit amount
//         index = validator_pubkeys.index(pubkey)
//         increase_balance(state, index, amount)
func ProcessDeposit(
	beaconState *pb.BeaconState,
	deposit *pb.Deposit,
	valIndexMap map[[32]byte]int,
	verifySignatures bool,
	verifyTree bool,
) (*pb.BeaconState, error) {
	if err := verifyDeposit(beaconState, deposit, verifyTree); err != nil {
		return nil, fmt.Errorf("could not verify deposit from #%x: %v", bytesutil.Trunc(deposit.Data.Pubkey), err)
	}
	beaconState.Eth1DepositIndex++
	pubKey := deposit.Data.Pubkey
	amount := deposit.Data.Amount
	index, ok := valIndexMap[bytesutil.ToBytes32(pubKey)]
	if !ok {
		if verifySignatures {
			pub, err := bls.PublicKeyFromBytes(pubKey)
			if err != nil {
				return nil, fmt.Errorf("could not deserialize validator public key: %v", err)
			}
			domain := helpers.Domain(beaconState, helpers.CurrentEpoch(beaconState), params.BeaconConfig().DomainDeposit)
			sig, err := bls.SignatureFromBytes(deposit.Data.Signature)
			if err != nil {
				return nil, fmt.Errorf("could not convert bytes to signature: %v", err)
			}
			root, err := ssz.SigningRoot(deposit.Data)
			if err != nil {
				return nil, fmt.Errorf("could not sign root for deposit data: %v", err)
			}
			if !sig.Verify(root[:], pub, domain) {
				return nil, fmt.Errorf("deposit signature did not verify")
			}
		}
		effectiveBalance := amount - (amount % params.BeaconConfig().EffectiveBalanceIncrement)
		if params.BeaconConfig().MaxEffectiveBalance < effectiveBalance {
			effectiveBalance = params.BeaconConfig().MaxEffectiveBalance
		}
		beaconState.Validators = append(beaconState.Validators, &pb.Validator{
			Pubkey:                     pubKey,
			WithdrawalCredentials:      deposit.Data.WithdrawalCredentials,
			ActivationEligibilityEpoch: params.BeaconConfig().FarFutureEpoch,
			ActivationEpoch:            params.BeaconConfig().FarFutureEpoch,
			ExitEpoch:                  params.BeaconConfig().FarFutureEpoch,
			WithdrawableEpoch:          params.BeaconConfig().FarFutureEpoch,
			EffectiveBalance:           effectiveBalance,
		})
		beaconState.Balances = append(beaconState.Balances, amount)
	} else {
		beaconState = helpers.IncreaseBalance(beaconState, uint64(index), amount)
	}

	return beaconState, nil
}

func verifyDeposit(beaconState *pb.BeaconState, deposit *pb.Deposit, verifyTree bool) error {
	if verifyTree {
		// Verify Merkle proof of deposit and deposit trie root.
<<<<<<< HEAD
		receiptRoot := beaconState.LatestEth1Data.DepositRoot
=======
		receiptRoot := beaconState.Eth1Data.DepositRoot
>>>>>>> 9daff210
		leaf, err := hashutil.DepositHash(deposit.Data)
		if err != nil {
			return fmt.Errorf("could not tree hash deposit data: %v", err)
		}
		if ok := trieutil.VerifyMerkleProof(
			receiptRoot,
			leaf[:],
			int(beaconState.Eth1DepositIndex),
			deposit.Proof,
		); !ok {
			return fmt.Errorf(
				"deposit merkle branch of deposit root did not verify for root: %#x",
				receiptRoot,
			)
		}
	}

	return nil
}

// ProcessVoluntaryExits is one of the operations performed
// on each processed beacon block to determine which validators
// should exit the state's validator registry.
//
// Spec pseudocode definition:
//   def process_voluntary_exit(state: BeaconState, exit: VoluntaryExit) -> None:
//    """
//    Process ``VoluntaryExit`` operation.
//    """
//    validator = state.validator_registry[exit.validator_index]
//    # Verify the validator is active
//    assert is_active_validator(validator, get_current_epoch(state))
//    # Verify the validator has not yet exited
//    assert validator.exit_epoch == FAR_FUTURE_EPOCH
//    # Exits must specify an epoch when they become valid; they are not valid before then
//    assert get_current_epoch(state) >= exit.epoch
//    # Verify the validator has been active long enough
//    assert get_current_epoch(state) >= validator.activation_epoch + PERSISTENT_COMMITTEE_PERIOD
//    # Verify signature
//    domain = get_domain(state, DOMAIN_VOLUNTARY_EXIT, exit.epoch)
//    assert bls_verify(validator.pubkey, signing_root(exit), exit.signature, domain)
//    # Initiate exit
//    initiate_validator_exit(state, exit.validator_index)
func ProcessVoluntaryExits(
	beaconState *pb.BeaconState,
	body *pb.BeaconBlockBody,
	verifySignatures bool,
) (*pb.BeaconState, error) {
	var err error
	exits := body.VoluntaryExits

	for idx, exit := range exits {
		if err := verifyExit(beaconState, exit, verifySignatures); err != nil {
			return nil, fmt.Errorf("could not verify exit #%d: %v", idx, err)
		}
		beaconState, err = v.InitiateValidatorExit(beaconState, exit.ValidatorIndex)
		if err != nil {
			return nil, err
		}
	}
	return beaconState, nil
}

func verifyExit(beaconState *pb.BeaconState, exit *pb.VoluntaryExit, verifySignatures bool) error {
	if int(exit.ValidatorIndex) >= len(beaconState.Validators) {
		return fmt.Errorf("validator index out of bound %d > %d", exit.ValidatorIndex, len(beaconState.Validators))
	}

	validator := beaconState.Validators[exit.ValidatorIndex]
	currentEpoch := helpers.CurrentEpoch(beaconState)
	// Verify the validator is active.
	if !helpers.IsActiveValidator(validator, currentEpoch) {
		return errors.New("non-active validator cannot exit")
	}
	// Verify the validator has not yet exited.
	if validator.ExitEpoch != params.BeaconConfig().FarFutureEpoch {
		return fmt.Errorf("validator has already exited at epoch: %v", validator.ExitEpoch)
	}
	// Exits must specify an epoch when they become valid; they are not valid before then.
	if currentEpoch < exit.Epoch {
		return fmt.Errorf("expected current epoch >= exit epoch, received %d < %d", currentEpoch, exit.Epoch)
	}
	// Verify the validator has been active long enough.
	if currentEpoch < validator.ActivationEpoch+params.BeaconConfig().PersistentCommitteePeriod {
		return fmt.Errorf(
			"validator has not been active long enough to exit, wanted epoch %d >= %d",
			currentEpoch,
			validator.ActivationEpoch+params.BeaconConfig().PersistentCommitteePeriod,
		)
	}
	if verifySignatures {
		pub, err := bls.PublicKeyFromBytes(validator.Pubkey)
		if err != nil {
			return fmt.Errorf("could not deserialize validator public key: %v", err)
		}
		domain := helpers.Domain(beaconState, exit.Epoch, params.BeaconConfig().DomainVoluntaryExit)
		sig, err := bls.SignatureFromBytes(exit.Signature)
		if err != nil {
			return fmt.Errorf("could not convert bytes to signature: %v", err)
		}
		root, err := ssz.SigningRoot(exit)
		if err != nil {
			return fmt.Errorf("could not sign root for header: %v", err)
		}
		if !sig.Verify(root[:], pub, domain) {
			return fmt.Errorf("voluntary exit signature did not verify")
		}
	}
	return nil
}

// ProcessTransfers is one of the operations performed
// on each processed beacon block to determine transfers between beacon chain balances.
//
// Spec pseudocode definition:
//   def process_transfer(state: BeaconState, transfer: Transfer) -> None:
//    """
//    Process ``Transfer`` operation.
//    """
//    # Verify the balance the covers amount and fee (with overflow protection)
//	  assert state.balances[transfer.sender] >= max(transfer.amount + transfer.fee, transfer.amount, transfer.fee)
//    # A transfer is valid in only one slot
//    assert state.slot == transfer.slot
//    # Sender must satisfy at least one of the following conditions in the parenthesis:
//    assert (
//		  # * Has not been activated
//        state.validator_registry[transfer.sender].activation_eligibility_epoch == FAR_FUTURE_EPOCH or
//        # * Is withdrawable
//        get_current_epoch(state) >= state.validator_registry[transfer.sender].withdrawable_epoch or
//        # * Balance after transfer is more than the effective balance threshold
//        transfer.amount + transfer.fee + MAX_EFFECTIVE_BALANCE <= state.balances[transfer.sender]
//    )
//    # Verify that the pubkey is valid
//    assert (
//        state.validator_registry[transfer.sender].withdrawal_credentials ==
//        int_to_bytes(BLS_WITHDRAWAL_PREFIX, length=1) + hash(transfer.pubkey)[1:]
//    )
//    # Verify that the signature is valid
//    assert bls_verify(transfer.pubkey, signing_root(transfer), transfer.signature, get_domain(state, DOMAIN_TRANSFER))
//    # Process the transfer
//    decrease_balance(state, transfer.sender, transfer.amount + transfer.fee)
//    increase_balance(state, transfer.recipient, transfer.amount)
//    increase_balance(state, get_beacon_proposer_index(state), transfer.fee)
//    # Verify balances are not dust
//    assert not (0 < state.balances[transfer.sender] < MIN_DEPOSIT_AMOUNT)
//    assert not (0 < state.balances[transfer.recipient] < MIN_DEPOSIT_AMOUNT)
func ProcessTransfers(
	beaconState *pb.BeaconState,
	body *pb.BeaconBlockBody,
	verifySignatures bool,
) (*pb.BeaconState, error) {
	transfers := body.Transfers

	for idx, transfer := range transfers {
		if err := verifyTransfer(beaconState, transfer, verifySignatures); err != nil {
			return nil, fmt.Errorf("could not verify transfer %d: %v", idx, err)
		}
		// Process the transfer between accounts.
		beaconState = helpers.DecreaseBalance(beaconState, transfer.Sender, transfer.Amount+transfer.Fee)
		beaconState = helpers.IncreaseBalance(beaconState, transfer.Recipient, transfer.Amount)
		proposerIndex, err := helpers.BeaconProposerIndex(beaconState)
		if err != nil {
			return nil, fmt.Errorf("could not determine beacon proposer index: %v", err)
		}
		beaconState = helpers.IncreaseBalance(beaconState, proposerIndex, transfer.Fee)

		// Finally, we verify balances will not go below the mininum.
		if beaconState.Balances[transfer.Sender] < params.BeaconConfig().MinDepositAmount &&
			0 < beaconState.Balances[transfer.Sender] {
			return nil, fmt.Errorf(
				"sender balance below critical level: %v",
				beaconState.Balances[transfer.Sender],
			)
		}
		if beaconState.Balances[transfer.Recipient] < params.BeaconConfig().MinDepositAmount &&
			0 < beaconState.Balances[transfer.Recipient] {
			return nil, fmt.Errorf(
				"recipient balance below critical level: %v",
				beaconState.Balances[transfer.Recipient],
			)
		}
	}
	return beaconState, nil
}

func verifyTransfer(beaconState *pb.BeaconState, transfer *pb.Transfer, verifySignatures bool) error {
	if transfer.Sender > uint64(len(beaconState.Validators)) {
		return errors.New("transfer sender index out of bounds in validator registry")
	}

	maxVal := transfer.Fee
	if transfer.Amount > maxVal {
		maxVal = transfer.Amount
	}
	if transfer.Amount+transfer.Fee > maxVal {
		maxVal = transfer.Amount + transfer.Fee
	}
	sender := beaconState.Validators[transfer.Sender]
	senderBalance := beaconState.Balances[transfer.Sender]
	// Verify the balance the covers amount and fee (with overflow protection).
	if senderBalance < maxVal {
		return fmt.Errorf("expected sender balance %d >= %d", senderBalance, maxVal)
	}
	// A transfer is valid in only one slot.
	if beaconState.Slot != transfer.Slot {
		return fmt.Errorf("expected beacon state slot %d == transfer slot %d", beaconState.Slot, transfer.Slot)
	}

	// Sender must be not yet eligible for activation, withdrawn, or transfer balance over MAX_EFFECTIVE_BALANCE.
	senderNotActivationEligible := sender.ActivationEligibilityEpoch == params.BeaconConfig().FarFutureEpoch
	senderNotWithdrawn := helpers.CurrentEpoch(beaconState) >= sender.WithdrawableEpoch
	underMaxTransfer := transfer.Amount+transfer.Fee+params.BeaconConfig().MaxEffectiveBalance <= senderBalance

	if !(senderNotActivationEligible || senderNotWithdrawn || underMaxTransfer) {
		return fmt.Errorf(
			"expected activation eligiblity: false or withdrawn: false or over max transfer: false, received %v %v %v",
			senderNotActivationEligible,
			senderNotWithdrawn,
			underMaxTransfer,
		)
	}
	// Verify that the pubkey is valid.
	buf := []byte{params.BeaconConfig().BLSWithdrawalPrefixByte}
	hashed := hashutil.Hash(transfer.Pubkey)
	buf = append(buf, hashed[:][1:]...)
	if !bytes.Equal(sender.WithdrawalCredentials, buf) {
		return fmt.Errorf("invalid public key, expected %v, received %v", buf, sender.WithdrawalCredentials)
	}
	if verifySignatures {
		pub, err := bls.PublicKeyFromBytes(transfer.Pubkey)
		if err != nil {
			return fmt.Errorf("could not deserialize validator public key: %v", err)
		}
		domain := helpers.Domain(beaconState, helpers.CurrentEpoch(beaconState), params.BeaconConfig().DomainTransfer)
		sig, err := bls.SignatureFromBytes(transfer.Signature)
		if err != nil {
			return fmt.Errorf("could not convert bytes to signature: %v", err)
		}
		root, err := ssz.SigningRoot(transfer)
		if err != nil {
			return fmt.Errorf("could not sign root for header: %v", err)
		}
		if !sig.Verify(root[:], pub, domain) {
			return fmt.Errorf("transfer signature did not verify")
		}
	}
	return nil
}

// ClearEth1DataVoteCache clears the eth1 data vote count cache.
func ClearEth1DataVoteCache() {
	eth1DataCache = cache.NewEth1DataVoteCache()
}<|MERGE_RESOLUTION|>--- conflicted
+++ resolved
@@ -915,11 +915,7 @@
 func verifyDeposit(beaconState *pb.BeaconState, deposit *pb.Deposit, verifyTree bool) error {
 	if verifyTree {
 		// Verify Merkle proof of deposit and deposit trie root.
-<<<<<<< HEAD
-		receiptRoot := beaconState.LatestEth1Data.DepositRoot
-=======
 		receiptRoot := beaconState.Eth1Data.DepositRoot
->>>>>>> 9daff210
 		leaf, err := hashutil.DepositHash(deposit.Data)
 		if err != nil {
 			return fmt.Errorf("could not tree hash deposit data: %v", err)
