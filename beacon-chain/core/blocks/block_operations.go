--- conflicted
+++ resolved
@@ -243,20 +243,8 @@
 	body *pb.BeaconBlockBody,
 	verifySignatures bool,
 ) (*pb.BeaconState, error) {
-<<<<<<< HEAD
-	registry := beaconState.ValidatorRegistry
-
-=======
-	body := block.Body
 	registry := beaconState.Validators
-	if uint64(len(body.ProposerSlashings)) > params.BeaconConfig().MaxProposerSlashings {
-		return nil, fmt.Errorf(
-			"number of proposer slashings (%d) exceeds allowed threshold of %d",
-			len(body.ProposerSlashings),
-			params.BeaconConfig().MaxProposerSlashings,
-		)
-	}
->>>>>>> 06aae90f
+
 	var err error
 	for idx, slashing := range body.ProposerSlashings {
 		proposer := registry[slashing.ProposerIndex]
@@ -670,23 +658,7 @@
 	verifySignatures bool,
 ) (*pb.BeaconState, error) {
 	var err error
-<<<<<<< HEAD
 	deposits := body.Deposits
-=======
-	deposits := block.Body.Deposits
-	// Verify that outstanding deposits are processed up to the maximum number of deposits.
-	maxDeposits := beaconState.Eth1Data.DepositCount - beaconState.Eth1DepositIndex
-	if params.BeaconConfig().MaxDepositAmount < maxDeposits {
-		maxDeposits = params.BeaconConfig().MaxDepositAmount
-	}
-	if uint64(len(deposits)) > params.BeaconConfig().MaxDeposits {
-		return nil, fmt.Errorf(
-			"number of deposits (%d) exceeds allowed threshold of %d",
-			len(deposits),
-			params.BeaconConfig().MaxDeposits,
-		)
-	}
->>>>>>> 06aae90f
 
 	valIndexMap := stateutils.ValidatorIndexMap(beaconState)
 	for _, deposit := range deposits {
@@ -992,4 +964,9 @@
 		// TODO(#258): Integrate BLS signature verification for transfers.
 	}
 	return nil
+}
+
+// ClearEth1DataVoteCache clears the eth1 data vote count cache.
+func ClearEth1DataVoteCache() {
+	eth1DataCache = cache.NewEth1DataVoteCache()
 }