package blocks

import (
	"bytes"
	"encoding/binary"
	"errors"
	"fmt"

	"github.com/gogo/protobuf/proto"
	"github.com/prysmaticlabs/go-ssz"
	"github.com/prysmaticlabs/prysm/beacon-chain/cache"
	"github.com/prysmaticlabs/prysm/beacon-chain/core/helpers"
	"github.com/prysmaticlabs/prysm/beacon-chain/core/state/stateutils"
	v "github.com/prysmaticlabs/prysm/beacon-chain/core/validators"
	pb "github.com/prysmaticlabs/prysm/proto/beacon/p2p/v1"
	"github.com/prysmaticlabs/prysm/shared/bls"
	"github.com/prysmaticlabs/prysm/shared/bytesutil"
	"github.com/prysmaticlabs/prysm/shared/hashutil"
	"github.com/prysmaticlabs/prysm/shared/params"
	"github.com/prysmaticlabs/prysm/shared/sliceutil"
	"github.com/prysmaticlabs/prysm/shared/trieutil"
	"github.com/sirupsen/logrus"
)

var eth1DataCache = cache.NewEth1DataVoteCache()

// VerifyProposerSignature uses BLS signature verification to ensure
// the correct proposer created an incoming beacon block during state
// transition processing.
//
// WIP - this is stubbed out until BLS is integrated into Prysm.
func VerifyProposerSignature(
	_ *pb.BeaconBlock,
) error {
	return nil
}

// ProcessEth1DataInBlock is an operation performed on each
// beacon block to ensure the ETH1 data votes are processed
// into the beacon state.
//
// Official spec definition:
//   def process_eth1_data(state: BeaconState, body: BeaconBlockBody) -> None:
//    state.eth1_data_votes.append(body.eth1_data)
//    if state.eth1_data_votes.count(body.eth1_data) * 2 > SLOTS_PER_ETH1_VOTING_PERIOD:
//        state.latest_eth1_data = body.eth1_data
func ProcessEth1DataInBlock(beaconState *pb.BeaconState, block *pb.BeaconBlock) (*pb.BeaconState, error) {
	beaconState.Eth1DataVotes = append(beaconState.Eth1DataVotes, block.Body.Eth1Data)

	voteCount, err := eth1DataCache.Eth1DataVote(block.Body.Eth1Data.DepositRoot)
	if err != nil {
		return nil, fmt.Errorf("could not retrieve eth1 data vote cache: %v", err)
	}

	if voteCount == 0 {
		for _, vote := range beaconState.Eth1DataVotes {
			if proto.Equal(vote, block.Body.Eth1Data) {
				voteCount++
			}
		}
	} else {
		voteCount++
	}

	if err := eth1DataCache.AddEth1DataVote(&cache.Eth1DataVote{
		DepositRoot: block.Body.Eth1Data.DepositRoot,
		VoteCount:   voteCount,
	}); err != nil {
		return nil, fmt.Errorf("could not save eth1 data vote cache: %v", err)
	}

	if voteCount*2 > params.BeaconConfig().SlotsPerEth1VotingPeriod {
		beaconState.Eth1Data = block.Body.Eth1Data
	}

	return beaconState, nil
}

// ProcessBlockHeader validates a block by its header.
//
// Spec pseudocode definition:
//
//  def process_block_header(state: BeaconState, block: BeaconBlock) -> None:
//     # Verify that the slots match
//     assert block.slot == state.slot
//     # Verify that the parent matches
//     assert block.parent_root == signing_root(state.latest_block_header)
//     # Save current block as the new latest block
//     state.latest_block_header = BeaconBlockHeader(
//         slot=block.slot,
//         parent_root=block.parent_root,
//         body_root=hash_tree_root(block.body),
//     )
//     # Verify proposer is not slashed
//     proposer = state.validator_registry[get_beacon_proposer_index(state)]
//     assert not proposer.slashed
//     # Verify proposer signature
//     assert bls_verify(proposer.pubkey, signing_root(block), block.signature, get_domain(state, DOMAIN_BEACON_PROPOSER))
func ProcessBlockHeader(
	beaconState *pb.BeaconState,
	block *pb.BeaconBlock,
) (*pb.BeaconState, error) {
	if beaconState.Slot != block.Slot {
		return nil, fmt.Errorf("state slot: %d is different then block slot: %d", beaconState.Slot, block.Slot)
	}

	parentRoot, err := ssz.SigningRoot(beaconState.LatestBlockHeader)
	if err != nil {
		return nil, err
	}

	if !bytes.Equal(block.ParentRoot, parentRoot[:]) {
		return nil, fmt.Errorf(
			"parent root %#x does not match the latest block header signing root in state %#x",
			block.ParentRoot, parentRoot)
	}

	bodyRoot, err := ssz.HashTreeRoot(block.Body)
	if err != nil {
		return nil, err
	}
	emptySig := make([]byte, 96)
	beaconState.LatestBlockHeader = &pb.BeaconBlockHeader{
		Slot:       block.Slot,
		ParentRoot: block.ParentRoot,
		StateRoot:  params.BeaconConfig().ZeroHash[:],
		BodyRoot:   bodyRoot[:],
		Signature:  emptySig,
	}
	// Verify proposer is not slashed.
	idx, err := helpers.BeaconProposerIndex(beaconState)
	if err != nil {
		return nil, err
	}
	proposer := beaconState.Validators[idx]
	if proposer.Slashed {
		return nil, fmt.Errorf("proposer at index %d was previously slashed", idx)
	}
	// TODO(#2307) Verify proposer signature.
	return beaconState, nil
}

// ProcessRandao checks the block proposer's
// randao commitment and generates a new randao mix to update
// in the beacon state's latest randao mixes slice.
//
// Spec pseudocode definition:
//   def process_randao(state: BeaconState, body: BeaconBlockBody) -> None:
//     proposer = state.validator_registry[get_beacon_proposer_index(state)]
//     # Verify that the provided randao value is valid
//     assert bls_verify(
//         proposer.pubkey,
//         hash_tree_root(get_current_epoch(state)),
//         body.randao_reveal,
//         get_domain(state, DOMAIN_RANDAO),
//     )
//     # Mix it in
//     state.latest_randao_mixes[get_current_epoch(state) % LATEST_RANDAO_MIXES_LENGTH] = (
//         xor(get_randao_mix(state, get_current_epoch(state)),
//             hash(body.randao_reveal))
//     )
func ProcessRandao(
	beaconState *pb.BeaconState,
	body *pb.BeaconBlockBody,
	verifySignatures bool,
	enableLogging bool,
) (*pb.BeaconState, error) {
	if verifySignatures {
		proposerIdx, err := helpers.BeaconProposerIndex(beaconState)
		if err != nil {
			return nil, fmt.Errorf("could not get beacon proposer index: %v", err)
		}

		if err := verifyBlockRandao(beaconState, body, proposerIdx, enableLogging); err != nil {
			return nil, fmt.Errorf("could not verify block randao: %v", err)
		}
	}
	// If block randao passed verification, we XOR the state's latest randao mix with the block's
	// randao and update the state's corresponding latest randao mix value.
<<<<<<< HEAD
	latestMixesLength := params.BeaconConfig().EpochsPerHistoricalVector
=======
	latestMixesLength := params.BeaconConfig().RandaoMixesLength
>>>>>>> 06aae90f
	currentEpoch := helpers.CurrentEpoch(beaconState)
	latestMixSlice := beaconState.RandaoMixes[currentEpoch%latestMixesLength]
	blockRandaoReveal := hashutil.Hash(body.RandaoReveal)
	for i, x := range blockRandaoReveal {
		latestMixSlice[i] ^= x
	}
	beaconState.RandaoMixes[currentEpoch%latestMixesLength] = latestMixSlice
	return beaconState, nil
}

// Verify that bls_verify(proposer.pubkey, hash_tree_root(get_current_epoch(state)),
//   block.body.randao_reveal, domain=get_domain(state.fork, get_current_epoch(state), DOMAIN_RANDAO))
func verifyBlockRandao(beaconState *pb.BeaconState, body *pb.BeaconBlockBody, proposerIdx uint64, enableLogging bool) error {
	proposer := beaconState.Validators[proposerIdx]
	pub, err := bls.PublicKeyFromBytes(proposer.Pubkey)
	if err != nil {
		return fmt.Errorf("could not deserialize proposer public key: %v", err)
	}
	currentEpoch := helpers.CurrentEpoch(beaconState)
	buf := make([]byte, 32)
	binary.LittleEndian.PutUint64(buf, currentEpoch)
	domain := helpers.Domain(beaconState, currentEpoch, params.BeaconConfig().DomainRandao)
	sig, err := bls.SignatureFromBytes(body.RandaoReveal)
	if err != nil {
		return fmt.Errorf("could not deserialize block randao reveal: %v", err)
	}
	if enableLogging {
		log.WithFields(logrus.Fields{
			"epoch":         helpers.CurrentEpoch(beaconState),
			"proposerIndex": proposerIdx,
		}).Info("Verifying randao")
	}
	if !sig.Verify(buf, pub, domain) {
		return fmt.Errorf("block randao reveal signature did not verify")
	}
	return nil
}

// ProcessProposerSlashings is one of the operations performed
// on each processed beacon block to slash proposers based on
// slashing conditions if any slashable events occurred.
//
// Spec pseudocode definition:
//   def process_proposer_slashing(state: BeaconState, proposer_slashing: ProposerSlashing) -> None:
//    """
//    Process ``ProposerSlashing`` operation.
//    """
//    proposer = state.validator_registry[proposer_slashing.proposer_index]
//    # Verify that the epoch is the same
//    assert slot_to_epoch(proposer_slashing.header_1.slot) == slot_to_epoch(proposer_slashing.header_2.slot)
//    # But the headers are different
//    assert proposer_slashing.header_1 != proposer_slashing.header_2
//    # Check proposer is slashable
//    assert is_slashable_validator(proposer, get_current_epoch(state))
//    # Signatures are valid
//    for header in (proposer_slashing.header_1, proposer_slashing.header_2):
//        domain = get_domain(state, DOMAIN_BEACON_PROPOSER, slot_to_epoch(header.slot))
//        assert bls_verify(proposer.pubkey, signing_root(header), header.signature, domain)
//
//    slash_validator(state, proposer_slashing.proposer_index)
func ProcessProposerSlashings(
	beaconState *pb.BeaconState,
	block *pb.BeaconBlock,
	verifySignatures bool,
) (*pb.BeaconState, error) {
	body := block.Body
	registry := beaconState.Validators
	if uint64(len(body.ProposerSlashings)) > params.BeaconConfig().MaxProposerSlashings {
		return nil, fmt.Errorf(
			"number of proposer slashings (%d) exceeds allowed threshold of %d",
			len(body.ProposerSlashings),
			params.BeaconConfig().MaxProposerSlashings,
		)
	}
	var err error
	for idx, slashing := range body.ProposerSlashings {
		proposer := registry[slashing.ProposerIndex]
		if err = verifyProposerSlashing(beaconState, proposer, slashing, verifySignatures); err != nil {
			return nil, fmt.Errorf("could not verify proposer slashing %d: %v", idx, err)
		}
		beaconState, err = v.SlashValidator(
			beaconState, slashing.ProposerIndex, 0, /* proposer is whistleblower */
		)
		if err != nil {
			return nil, fmt.Errorf("could not slash proposer index %d: %v",
				slashing.ProposerIndex, err)
		}
	}
	return beaconState, nil
}

func verifyProposerSlashing(
	beaconState *pb.BeaconState,
	proposer *pb.Validator,
	slashing *pb.ProposerSlashing,
	verifySignatures bool,
) error {
	headerEpoch1 := helpers.SlotToEpoch(slashing.Header_1.Slot)
	headerEpoch2 := helpers.SlotToEpoch(slashing.Header_2.Slot)
	if headerEpoch1 != headerEpoch2 {
		return fmt.Errorf("mismatched header epochs, received %d == %d", headerEpoch1, headerEpoch2)
	}
	if proto.Equal(slashing.Header_1, slashing.Header_2) {
		return errors.New("expected slashing headers to differ")
	}
	if !helpers.IsSlashableValidator(proposer, helpers.CurrentEpoch(beaconState)) {
		return fmt.Errorf("validator with key %#x is not slashable", proposer.Pubkey)
	}
	if verifySignatures {
		// TODO(#258): Implement BLS verify of header signatures.
		return nil
	}
	return nil
}

// ProcessAttesterSlashings is one of the operations performed
// on each processed beacon block to slash attesters based on
// Casper FFG slashing conditions if any slashable events occurred.
//
// Spec pseudocode definition:
//   def process_attester_slashing(state: BeaconState, attester_slashing: AttesterSlashing) -> None:
//    """
//    Process ``AttesterSlashing`` operation.
//    """
//    attestation_1 = attester_slashing.attestation_1
//    attestation_2 = attester_slashing.attestation_2
//    assert is_slashable_attestation_data(attestation_1.data, attestation_2.data)
//    validate_indexed_attestation(state, attestation_1)
//    validate_indexed_attestation(state, attestation_2)
//
//    slashed_any = False
//    attesting_indices_1 = attestation_1.custody_bit_0_indices + attestation_1.custody_bit_1_indices
//    attesting_indices_2 = attestation_2.custody_bit_0_indices + attestation_2.custody_bit_1_indices
//    for index in sorted(set(attesting_indices_1).intersection(attesting_indices_2)):
//        if is_slashable_validator(state.validator_registry[index], get_current_epoch(state)):
//            slash_validator(state, index)
//            slashed_any = True
//    assert slashed_any
func ProcessAttesterSlashings(
	beaconState *pb.BeaconState,
	block *pb.BeaconBlock,
	verifySignatures bool,
) (*pb.BeaconState, error) {
	body := block.Body
	if uint64(len(body.AttesterSlashings)) > params.BeaconConfig().MaxAttesterSlashings {
		return nil, fmt.Errorf(
			"number of attester slashings (%d) exceeds allowed threshold of %d",
			len(body.AttesterSlashings),
			params.BeaconConfig().MaxAttesterSlashings,
		)
	}
	for idx, slashing := range body.AttesterSlashings {
		if err := verifyAttesterSlashing(slashing, verifySignatures); err != nil {
			return nil, fmt.Errorf("could not verify attester slashing #%d: %v", idx, err)
		}
		slashableIndices := slashableAttesterIndices(slashing)
		currentEpoch := helpers.CurrentEpoch(beaconState)
		var err error
		var slashedAny bool
		for _, validatorIndex := range slashableIndices {
			if helpers.IsSlashableValidator(beaconState.Validators[validatorIndex], currentEpoch) {
				beaconState, err = v.SlashValidator(beaconState, validatorIndex, 0)
				if err != nil {
					return nil, fmt.Errorf("could not slash validator index %d: %v",
						validatorIndex, err)
				}
				slashedAny = true
			}
		}
		if !slashedAny {
			return nil, errors.New("unable to slash any validator despite confirmed attester slashing")
		}
	}
	return beaconState, nil
}

func verifyAttesterSlashing(slashing *pb.AttesterSlashing, verifySignatures bool) error {
	att1 := slashing.Attestation_1
	att2 := slashing.Attestation_2
	data1 := att1.Data
	data2 := att2.Data
	if !IsSlashableAttestationData(data1, data2) {
		return errors.New("attestations are not slashable")
	}
	if err := VerifyIndexedAttestation(att1, verifySignatures); err != nil {
		return fmt.Errorf("could not validate indexed attestation: %v", err)
	}
	if err := VerifyIndexedAttestation(att2, verifySignatures); err != nil {
		return fmt.Errorf("could not validate indexed attestation: %v", err)
	}
	return nil
}

// IsSlashableAttestationData verifies a slashing against the Casper Proof of Stake FFG rules.
//
// Spec pseudocode definition:
//   return (
//   # Double vote
//   (data_1 != data_2 and data_1.target_epoch == data_2.target_epoch) or
//   # Surround vote
//   (data_1.source_epoch < data_2.source_epoch and data_2.target_epoch < data_1.target_epoch)
//   )
func IsSlashableAttestationData(data1 *pb.AttestationData, data2 *pb.AttestationData) bool {
	// Inner attestation data structures for the votes should not be equal,
	// as that would mean both votes are the same and therefore no slashing
	// should occur.
	isDoubleVote := !proto.Equal(data1, data2) && data1.TargetEpoch == data2.TargetEpoch
	isSurroundVote := data1.SourceEpoch < data2.SourceEpoch && data2.TargetEpoch < data1.TargetEpoch
	return isDoubleVote || isSurroundVote
}

func slashableAttesterIndices(slashing *pb.AttesterSlashing) []uint64 {
	att1 := slashing.Attestation_1
	att2 := slashing.Attestation_1
	indices1 := append(att1.CustodyBit_0Indices, att1.CustodyBit_1Indices...)
	indices2 := append(att2.CustodyBit_0Indices, att2.CustodyBit_1Indices...)
	return sliceutil.IntersectionUint64(indices1, indices2)
}

// ProcessBlockAttestations applies processing operations to a block's inner attestation
// records. This function returns a list of pending attestations which can then be
// appended to the BeaconState's latest attestations.
func ProcessBlockAttestations(
	beaconState *pb.BeaconState,
	block *pb.BeaconBlock,
	verifySignatures bool,
) (*pb.BeaconState, error) {
	atts := block.Body.Attestations
	if uint64(len(atts)) > params.BeaconConfig().MaxAttestations {
		return nil, fmt.Errorf(
			"number of attestations in block (%d) exceeds allowed threshold of %d",
			len(atts),
			params.BeaconConfig().MaxAttestations,
		)
	}

	var err error
	for idx, attestation := range atts {
		beaconState, err = ProcessAttestation(beaconState, attestation, verifySignatures)
		if err != nil {
			return nil, fmt.Errorf("could not verify attestation at index %d in block: %v", idx, err)
		}
	}

	return beaconState, nil
}

// ProcessAttestation verifies an input attestation can pass through processing using the given beacon state.
//
// Spec pseudocode definition:
//  def process_attestation(state: BeaconState, attestation: Attestation) -> None:
//    """
//    Process ``Attestation`` operation.
//    """
//    data = attestation.data
//    attestation_slot = get_attestation_data_slot(state, data)
//    assert attestation_slot + MIN_ATTESTATION_INCLUSION_DELAY <= state.slot <= attestation_slot + SLOTS_PER_EPOCH
//
//    pending_attestation = PendingAttestation(
//        data=data,
//        aggregation_bitfield=attestation.aggregation_bitfield,
//        inclusion_delay=state.slot - attestation_slot,
//        proposer_index=get_beacon_proposer_index(state),
//    )
//
//    assert data.target_epoch in (get_previous_epoch(state), get_current_epoch(state))
//    if data.target_epoch == get_current_epoch(state):
//        ffg_data = (state.current_justified_epoch, state.current_justified_root, get_current_epoch(state))
//        parent_crosslink = state.current_crosslinks[data.crosslink.shard]
//        state.current_epoch_attestations.append(pending_attestation)
//    else:
//        ffg_data = (state.previous_justified_epoch, state.previous_justified_root, get_previous_epoch(state))
//        parent_crosslink = state.previous_crosslinks[data.crosslink.shard]
//        state.previous_epoch_attestations.append(pending_attestation)
//
//    # Check FFG data, crosslink data, and signature
//    assert ffg_data == (data.source_epoch, data.source_root, data.target_epoch)
//    assert data.crosslink.start_epoch == parent_crosslink.end_epoch
//    assert data.crosslink.end_epoch == min(data.target_epoch, parent_crosslink.end_epoch + MAX_EPOCHS_PER_CROSSLINK)
//    assert data.crosslink.parent_root == hash_tree_root(parent_crosslink)
//    assert data.crosslink.data_root == ZERO_HASH  # [to be removed in phase 1]
//    validate_indexed_attestation(state, convert_to_indexed(state, attestation))
func ProcessAttestation(beaconState *pb.BeaconState, att *pb.Attestation, verifySignatures bool) (*pb.BeaconState, error) {
	data := att.Data
	attestationSlot, err := helpers.AttestationDataSlot(beaconState, data)
	if err != nil {
		return nil, fmt.Errorf("could not get attestation slot: %v", err)
	}
	minInclusionCheck := attestationSlot+params.BeaconConfig().MinAttestationInclusionDelay <= beaconState.Slot
	epochInclusionCheck := beaconState.Slot <= attestationSlot+params.BeaconConfig().SlotsPerEpoch

	if !minInclusionCheck {
		return nil, fmt.Errorf(
			"attestation slot %d + inclusion delay %d > state slot %d",
			attestationSlot,
			params.BeaconConfig().MinAttestationInclusionDelay,
			beaconState.Slot,
		)
	}
	if !epochInclusionCheck {
		return nil, fmt.Errorf(
			"state slot %d > attestation slot %d + SLOTS_PER_EPOCH %d",
			beaconState.Slot,
			attestationSlot,
			params.BeaconConfig().SlotsPerEpoch,
		)
	}
	proposerIndex, err := helpers.BeaconProposerIndex(beaconState)
	if err != nil {
		return nil, err
	}
	pendingAtt := &pb.PendingAttestation{
		Data:            data,
		AggregationBits: att.AggregationBits,
		InclusionDelay:  beaconState.Slot - attestationSlot,
		ProposerIndex:   proposerIndex,
	}

	if !(data.TargetEpoch == helpers.PrevEpoch(beaconState) || data.TargetEpoch == helpers.CurrentEpoch(beaconState)) {
		return nil, fmt.Errorf(
			"expected target epoch %d == %d or %d",
			data.TargetEpoch,
			helpers.PrevEpoch(beaconState),
			helpers.CurrentEpoch(beaconState),
		)
	}

	var ffgSourceEpoch uint64
	var ffgSourceRoot []byte
	var ffgTargetEpoch uint64
	var parentCrosslink *pb.Crosslink
	if data.TargetEpoch == helpers.CurrentEpoch(beaconState) {
		ffgSourceEpoch = beaconState.CurrentJustifiedEpoch
		ffgSourceRoot = beaconState.CurrentJustifiedRoot
		ffgTargetEpoch = helpers.CurrentEpoch(beaconState)
		parentCrosslink = beaconState.CurrentCrosslinks[data.Crosslink.Shard]
		beaconState.CurrentEpochAttestations = append(beaconState.CurrentEpochAttestations, pendingAtt)
	} else {
		ffgSourceEpoch = beaconState.PreviousJustifiedEpoch
		ffgSourceRoot = beaconState.PreviousJustifiedRoot
		ffgTargetEpoch = helpers.PrevEpoch(beaconState)
		parentCrosslink = beaconState.PreviousCrosslinks[data.Crosslink.Shard]
		beaconState.PreviousEpochAttestations = append(beaconState.PreviousEpochAttestations, pendingAtt)
	}
	if data.SourceEpoch != ffgSourceEpoch {
		return nil, fmt.Errorf("expected source epoch %d, received %d", ffgSourceEpoch, data.SourceEpoch)
	}
	if !bytes.Equal(data.SourceRoot, ffgSourceRoot) {
		return nil, fmt.Errorf("expected source root %#x, received %#x", ffgSourceRoot, data.SourceRoot)
	}
	if data.TargetEpoch != ffgTargetEpoch {
		return nil, fmt.Errorf("expected target epoch %d, received %d", ffgTargetEpoch, data.TargetEpoch)
	}
	endEpoch := parentCrosslink.EndEpoch + params.BeaconConfig().MaxEpochsPerCrosslink
	if data.TargetEpoch < endEpoch {
		endEpoch = data.TargetEpoch
	}
	if data.Crosslink.StartEpoch != parentCrosslink.EndEpoch {
		return nil, fmt.Errorf("expected crosslink start epoch %d, received %d",
			parentCrosslink.EndEpoch, data.Crosslink.StartEpoch)
	}
	if data.Crosslink.EndEpoch != endEpoch {
		return nil, fmt.Errorf("expected crosslink end epoch %d, received %d",
			endEpoch, data.Crosslink.EndEpoch)
	}
	crosslinkParentRoot, err := ssz.HashTreeRoot(parentCrosslink)
	if err != nil {
		return nil, fmt.Errorf("could not tree hash parent crosslink: %v", err)
	}
	if !bytes.Equal(data.Crosslink.ParentRoot, crosslinkParentRoot[:]) {
		return nil, fmt.Errorf(
			"mismatched parent crosslink root, expected %#x, received %#x",
			crosslinkParentRoot,
			data.Crosslink.ParentRoot,
		)
	}
	// To be removed in Phase 1
	if !bytes.Equal(data.Crosslink.DataRoot, params.BeaconConfig().ZeroHash[:]) {
		return nil, fmt.Errorf("expected data root %#x == ZERO_HASH", data.Crosslink.DataRoot)
	}
	indexedAtt, err := ConvertToIndexed(beaconState, att)
	if err != nil {
		return nil, fmt.Errorf("could not convert to indexed attestation: %v", err)
	}
	if err := VerifyIndexedAttestation(indexedAtt, verifySignatures); err != nil {
		return nil, fmt.Errorf("could not verify indexed attestation: %v", err)
	}
	return beaconState, nil
}

// ConvertToIndexed converts attestation to (almost) indexed-verifiable form.
//
// Spec pseudocode definition:
//   def convert_to_indexed(state: BeaconState, attestation: Attestation) -> IndexedAttestation:
//     """
//     Convert ``attestation`` to (almost) indexed-verifiable form.
//     """
//     attesting_indices = get_attesting_indices(state, attestation.data, attestation.aggregation_bitfield)
//     custody_bit_1_indices = get_attesting_indices(state, attestation.data, attestation.custody_bitfield)
//     custody_bit_0_indices = [index for index in attesting_indices if index not in custody_bit_1_indices]
//     return IndexedAttestation(
//         custody_bit_0_indices=custody_bit_0_indices,
//         custody_bit_1_indices=custody_bit_1_indices,
//         data=attestation.data,
//         signature=attestation.signature,
//     )
func ConvertToIndexed(state *pb.BeaconState, attestation *pb.Attestation) (*pb.IndexedAttestation, error) {
	attIndices, err := helpers.AttestingIndices(state, attestation.Data, attestation.AggregationBits)
	if err != nil {
		return nil, fmt.Errorf("could not get attesting indices: %v", err)
	}
	cb1i, _ := helpers.AttestingIndices(state, attestation.Data, attestation.CustodyBits)
	cb1Map := make(map[uint64]bool)
	for _, idx := range cb1i {
		cb1Map[idx] = true
	}
	cb0i := []uint64{}
	for _, idx := range attIndices {
		if !cb1Map[idx] {
			cb0i = append(cb0i, idx)
		}
	}
	inAtt := &pb.IndexedAttestation{
		Data:                attestation.Data,
		Signature:           attestation.Signature,
		CustodyBit_0Indices: cb0i,
		CustodyBit_1Indices: cb1i,
	}
	return inAtt, nil
}

// VerifyIndexedAttestation determines the validity of an indexed attestation.
// WIP - signing is not implemented until BLS is integrated into Prysm.
//
// Spec pseudocode definition:
//  def verify_indexed_attestation(state: BeaconState, indexed_attestation: IndexedAttestation) -> bool:
//    """
//    Verify validity of ``indexed_attestation`` fields.
//    """
//    custody_bit_0_indices = indexed_attestation.custody_bit_0_indices
//    custody_bit_1_indices = indexed_attestation.custody_bit_1_indices
//
//    # Ensure no duplicate indices across custody bits
//    assert len(set(custody_bit_0_indices).intersection(set(custody_bit_1_indices))) == 0
//
//    if len(custody_bit_1_indices) > 0:  # [TO BE REMOVED IN PHASE 1]
//        return False
//
//    if not (1 <= len(custody_bit_0_indices) + len(custody_bit_1_indices) <= MAX_INDICES_PER_ATTESTATION):
//        return False
//
//    return bls_verify_multiple(
//        pubkeys=[
//            bls_aggregate_pubkeys([state.validator_registry[i].pubkey for i in custody_bit_0_indices]),
//            bls_aggregate_pubkeys([state.validator_registry[i].pubkey for i in custody_bit_1_indices]),
//        ],
//        message_hashes=[
//            hash_tree_root(AttestationDataAndCustodyBit(data=indexed_attestation.data, custody_bit=0b0)),
//            hash_tree_root(AttestationDataAndCustodyBit(data=indexed_attestation.data, custody_bit=0b1)),
//        ],
//        signature=indexed_attestation.signature,
//        domain=get_domain(state, DOMAIN_ATTESTATION, slot_to_epoch(indexed_attestation.data.slot)),
//    )
func VerifyIndexedAttestation(indexedAtt *pb.IndexedAttestation, verifySignatures bool) error {
	custodyBit0Indices := indexedAtt.CustodyBit_0Indices
	custodyBit1Indices := indexedAtt.CustodyBit_1Indices

	// To be removed in phase 1
	if len(custodyBit1Indices) > 0 {
		return fmt.Errorf("expected no bit 1 indices, received %v", len(custodyBit1Indices))
	}

	maxIndices := params.BeaconConfig().MaxIndicesPerAttestation
	totalIndicesLength := uint64(len(custodyBit0Indices) + len(custodyBit1Indices))
	if maxIndices < totalIndicesLength || totalIndicesLength < 1 {
		return fmt.Errorf("over max number of allowed indices per attestation: %d", totalIndicesLength)
	}
	custodyBitIntersection := sliceutil.IntersectionUint64(custodyBit0Indices, custodyBit1Indices)
	if len(custodyBitIntersection) != 0 {
		return fmt.Errorf("expected disjoint indices intersection, received %v", custodyBitIntersection)
	}

	if verifySignatures {
		// TODO(#2307): Update using BLS signature verification.
	}
	return nil
}

// ProcessValidatorDeposits is one of the operations performed on each processed
// beacon block to verify queued validators from the Ethereum 1.0 Deposit Contract
// into the beacon chain.
//
// Spec pseudocode definition:
//   Verify that len(block.body.deposits) <= MAX_DEPOSITS.
//   For each deposit in block.body.deposits:
//     process_deposit(state, deposit)
func ProcessValidatorDeposits(
	beaconState *pb.BeaconState,
	block *pb.BeaconBlock,
	verifySignatures bool,
) (*pb.BeaconState, error) {
	var err error
	deposits := block.Body.Deposits
	// Verify that outstanding deposits are processed up to the maximum number of deposits.
<<<<<<< HEAD
	maxDeposits := beaconState.LatestEth1Data.DepositCount - beaconState.DepositIndex
	if params.BeaconConfig().MaxEffectiveBalance < maxDeposits {
		maxDeposits = params.BeaconConfig().MaxEffectiveBalance
=======
	maxDeposits := beaconState.Eth1Data.DepositCount - beaconState.Eth1DepositIndex
	if params.BeaconConfig().MaxDepositAmount < maxDeposits {
		maxDeposits = params.BeaconConfig().MaxDepositAmount
>>>>>>> 06aae90f
	}
	if uint64(len(deposits)) > params.BeaconConfig().MaxDeposits {
		return nil, fmt.Errorf(
			"number of deposits (%d) exceeds allowed threshold of %d",
			len(deposits),
			params.BeaconConfig().MaxDeposits,
		)
	}

	valIndexMap := stateutils.ValidatorIndexMap(beaconState)
	for _, deposit := range deposits {
		beaconState, err = ProcessDeposit(beaconState, deposit, valIndexMap, verifySignatures, true)
		if err != nil {
			return nil, fmt.Errorf("could not process deposit from %#x: %v", bytesutil.Trunc(deposit.Data.Pubkey), err)
		}
	}
	return beaconState, nil
}

// ProcessDeposit takes in a deposit object and inserts it
// into the registry as a new validator or balance change.
//
// Spec pseudocode definition:
//   def process_deposit(state: BeaconState, deposit: Deposit) -> None:
//     """
//     Process an Eth1 deposit, registering a validator or increasing its balance.
//     """
//     # Verify the Merkle branch
//     assert verify_merkle_branch(
//         leaf=hash_tree_root(deposit.data),
//         proof=deposit.proof,
//         depth=DEPOSIT_CONTRACT_TREE_DEPTH,
//         index=deposit.index,
//         root=state.latest_eth1_data.deposit_root,
//     )
//
//     # Deposits must be processed in order
//     assert deposit.index == state.deposit_index
//     state.deposit_index += 1
//
//     pubkey = deposit.data.pubkey
//     amount = deposit.data.amount
//     validator_pubkeys = [v.pubkey for v in state.validator_registry]
//     if pubkey not in validator_pubkeys:
//         # Verify the deposit signature (proof of possession).
//         # Invalid signatures are allowed by the deposit contract, and hence included on-chain, but must not be processed.
//         if not bls_verify(pubkey, signing_root(deposit.data), deposit.data.signature, get_domain(state, DOMAIN_DEPOSIT)):
//             return
//
//         # Add validator and balance entries
//         state.validator_registry.append(Validator(
//             pubkey=pubkey,
//             withdrawal_credentials=deposit.data.withdrawal_credentials,
//             activation_eligibility_epoch=FAR_FUTURE_EPOCH,
//             activation_epoch=FAR_FUTURE_EPOCH,
//             exit_epoch=FAR_FUTURE_EPOCH,
//             withdrawable_epoch=FAR_FUTURE_EPOCH,
//             effective_balance=min(amount - amount % EFFECTIVE_BALANCE_INCREMENT, MAX_EFFECTIVE_BALANCE)
//         ))
//         state.balances.append(amount)
//     else:
//         # Increase balance by deposit amount
//         index = validator_pubkeys.index(pubkey)
//         increase_balance(state, index, amount)
func ProcessDeposit(
	beaconState *pb.BeaconState,
	deposit *pb.Deposit,
	valIndexMap map[[32]byte]int,
	verifySignatures bool,
	verifyTree bool,
) (*pb.BeaconState, error) {
	if err := verifyDeposit(beaconState, deposit, verifyTree); err != nil {
		return nil, fmt.Errorf("could not verify deposit from #%x: %v", bytesutil.Trunc(deposit.Data.Pubkey), err)
	}
	beaconState.Eth1DepositIndex++
	pubKey := deposit.Data.Pubkey
	amount := deposit.Data.Amount
	index, ok := valIndexMap[bytesutil.ToBytes32(pubKey)]
	if !ok {
		if verifySignatures {
			// TODO(#2307): Use BLS verification of proof of possession.
		}
		effectiveBalance := amount - (amount % params.BeaconConfig().EffectiveBalanceIncrement)
		if params.BeaconConfig().MaxEffectiveBalance < effectiveBalance {
			effectiveBalance = params.BeaconConfig().MaxEffectiveBalance
		}
		beaconState.Validators = append(beaconState.Validators, &pb.Validator{
			Pubkey:                     pubKey,
			WithdrawalCredentials:      deposit.Data.WithdrawalCredentials,
			ActivationEligibilityEpoch: params.BeaconConfig().FarFutureEpoch,
			ActivationEpoch:            params.BeaconConfig().FarFutureEpoch,
			ExitEpoch:                  params.BeaconConfig().FarFutureEpoch,
			WithdrawableEpoch:          params.BeaconConfig().FarFutureEpoch,
			EffectiveBalance:           effectiveBalance,
		})
		beaconState.Balances = append(beaconState.Balances, amount)
	} else {
		beaconState = helpers.IncreaseBalance(beaconState, uint64(index), amount)
	}

	return beaconState, nil
}

func verifyDeposit(beaconState *pb.BeaconState, deposit *pb.Deposit, verifyTree bool) error {
	if verifyTree {
		// Verify Merkle proof of deposit and deposit trie root.
		receiptRoot := beaconState.Eth1Data.DepositRoot
		leaf, err := ssz.HashTreeRoot(deposit.Data)
		if err != nil {
			return fmt.Errorf("could not tree hash deposit data: %v", err)
		}
		if ok := trieutil.VerifyMerkleProof(
			receiptRoot,
			leaf[:],
			int(beaconState.Eth1DepositIndex),
			deposit.Proof,
		); !ok {
			return fmt.Errorf(
				"deposit merkle branch of deposit root did not verify for root: %#x",
				receiptRoot,
			)
		}
	}

	return nil
}

// ProcessValidatorExits is one of the operations performed
// on each processed beacon block to determine which validators
// should exit the state's validator registry.
//
// Spec pseudocode definition:
//   def process_voluntary_exit(state: BeaconState, exit: VoluntaryExit) -> None:
//    """
//    Process ``VoluntaryExit`` operation.
//    """
//    validator = state.validator_registry[exit.validator_index]
//    # Verify the validator is active
//    assert is_active_validator(validator, get_current_epoch(state))
//    # Verify the validator has not yet exited
//    assert validator.exit_epoch == FAR_FUTURE_EPOCH
//    # Exits must specify an epoch when they become valid; they are not valid before then
//    assert get_current_epoch(state) >= exit.epoch
//    # Verify the validator has been active long enough
//    assert get_current_epoch(state) >= validator.activation_epoch + PERSISTENT_COMMITTEE_PERIOD
//    # Verify signature
//    domain = get_domain(state, DOMAIN_VOLUNTARY_EXIT, exit.epoch)
//    assert bls_verify(validator.pubkey, signing_root(exit), exit.signature, domain)
//    # Initiate exit
//    initiate_validator_exit(state, exit.validator_index)
func ProcessValidatorExits(
	beaconState *pb.BeaconState,
	block *pb.BeaconBlock,
	verifySignatures bool,
) (*pb.BeaconState, error) {
	var err error
	exits := block.Body.VoluntaryExits
	if uint64(len(exits)) > params.BeaconConfig().MaxVoluntaryExits {
		return nil, fmt.Errorf(
			"number of exits (%d) exceeds allowed threshold of %d",
			len(exits),
			params.BeaconConfig().MaxVoluntaryExits,
		)
	}

	for idx, exit := range exits {
		if err := verifyExit(beaconState, exit, verifySignatures); err != nil {
			return nil, fmt.Errorf("could not verify exit #%d: %v", idx, err)
		}
		beaconState, err = v.InitiateValidatorExit(beaconState, exit.ValidatorIndex)
		if err != nil {
			return nil, err
		}
	}
	return beaconState, nil
}

func verifyExit(beaconState *pb.BeaconState, exit *pb.VoluntaryExit, verifySignatures bool) error {
	validator := beaconState.Validators[exit.ValidatorIndex]
	currentEpoch := helpers.CurrentEpoch(beaconState)
	// Verify the validator is active.
	if !helpers.IsActiveValidator(validator, currentEpoch) {
		return errors.New("non-active validator cannot exit")
	}
	// Verify the validator has not yet exited.
	if validator.ExitEpoch != params.BeaconConfig().FarFutureEpoch {
		return fmt.Errorf("validator has already exited at epoch: %v", validator.ExitEpoch)
	}
	// Exits must specify an epoch when they become valid; they are not valid before then.
	if currentEpoch < exit.Epoch {
		return fmt.Errorf("expected current epoch >= exit epoch, received %d < %d", currentEpoch, exit.Epoch)
	}
	// Verify the validator has been active long enough.
	if currentEpoch < validator.ActivationEpoch+params.BeaconConfig().PersistentCommitteePeriod {
		return fmt.Errorf(
			"validator has not been active long enough to exit, wanted epoch %d >= %d",
			currentEpoch,
			validator.ActivationEpoch+params.BeaconConfig().PersistentCommitteePeriod,
		)
	}
	if verifySignatures {
		// TODO(#258): Integrate BLS signature verification for exits.
		// domain = get_domain(state, DOMAIN_VOLUNTARY_EXIT, exit.epoch)
		// assert bls_verify(validator.pubkey, signing_root(exit), exit.signature, domain)
		return nil
	}
	return nil
}

// ProcessTransfers is one of the operations performed
// on each processed beacon block to determine transfers between beacon chain balances.
//
// Spec pseudocode definition:
//   def process_transfer(state: BeaconState, transfer: Transfer) -> None:
//    """
//    Process ``Transfer`` operation.
//    """
//    # Verify the amount and fee are not individually too big (for anti-overflow purposes)
//    assert state.balances[transfer.sender] >= max(transfer.amount, transfer.fee)
//    # A transfer is valid in only one slot
//    assert state.slot == transfer.slot
//    # Sender must be not yet eligible for activation, withdrawn, or transfer balance over MAX_EFFECTIVE_BALANCE
//    assert (
//        state.validator_registry[transfer.sender].activation_eligibility_epoch == FAR_FUTURE_EPOCH or
//        get_current_epoch(state) >= state.validator_registry[transfer.sender].withdrawable_epoch or
//        transfer.amount + transfer.fee + MAX_EFFECTIVE_BALANCE <= state.balances[transfer.sender]
//    )
//    # Verify that the pubkey is valid
//    assert (
//        state.validator_registry[transfer.sender].withdrawal_credentials ==
//        int_to_bytes(BLS_WITHDRAWAL_PREFIX, length=1) + hash(transfer.pubkey)[1:]
//    )
//    # Verify that the signature is valid
//    assert bls_verify(transfer.pubkey, signing_root(transfer), transfer.signature, get_domain(state, DOMAIN_TRANSFER))
//    # Process the transfer
//    decrease_balance(state, transfer.sender, transfer.amount + transfer.fee)
//    increase_balance(state, transfer.recipient, transfer.amount)
//    increase_balance(state, get_beacon_proposer_index(state), transfer.fee)
//    # Verify balances are not dust
//    assert not (0 < state.balances[transfer.sender] < MIN_DEPOSIT_AMOUNT)
//    assert not (0 < state.balances[transfer.recipient] < MIN_DEPOSIT_AMOUNT)
func ProcessTransfers(
	beaconState *pb.BeaconState,
	block *pb.BeaconBlock,
	verifySignatures bool,
) (*pb.BeaconState, error) {
	transfers := block.Body.Transfers
	if uint64(len(transfers)) > params.BeaconConfig().MaxTransfers {
		return nil, fmt.Errorf(
			"number of transfers (%d) exceeds allowed threshold of %d",
			len(transfers),
			params.BeaconConfig().MaxTransfers,
		)
	}
	// Verify there are no duplicate transfers.
	transferSet := make(map[[32]byte]bool)
	for _, transfer := range transfers {
		h, err := hashutil.HashProto(transfer)
		if err != nil {
			return nil, fmt.Errorf("could not hash transfer: %v", err)
		}
		if transferSet[h] {
			return nil, fmt.Errorf("duplicate transfer: %v", transfer)
		}
		transferSet[h] = true
	}
	for idx, transfer := range transfers {
		if err := verifyTransfer(beaconState, transfer, verifySignatures); err != nil {
			return nil, fmt.Errorf("could not verify transfer %d: %v", idx, err)
		}
		// Process the transfer between accounts.
		beaconState = helpers.DecreaseBalance(beaconState, transfer.Sender, transfer.Amount+transfer.Fee)
		beaconState = helpers.IncreaseBalance(beaconState, transfer.Recipient, transfer.Amount)
		proposerIndex, err := helpers.BeaconProposerIndex(beaconState)
		if err != nil {
			return nil, fmt.Errorf("could not determine beacon proposer index: %v", err)
		}
		beaconState = helpers.IncreaseBalance(beaconState, proposerIndex, transfer.Fee)

		// Finally, we verify balances will not go below the mininum.
		if beaconState.Balances[transfer.Sender] < params.BeaconConfig().MinDepositAmount &&
			0 < beaconState.Balances[transfer.Sender] {
			return nil, fmt.Errorf(
				"sender balance below critical level: %v",
				beaconState.Balances[transfer.Sender],
			)
		}
		if beaconState.Balances[transfer.Recipient] < params.BeaconConfig().MinDepositAmount &&
			0 < beaconState.Balances[transfer.Recipient] {
			return nil, fmt.Errorf(
				"recipient balance below critical level: %v",
				beaconState.Balances[transfer.Recipient],
			)
		}
	}
	return beaconState, nil
}

func verifyTransfer(beaconState *pb.BeaconState, transfer *pb.Transfer, verifySignatures bool) error {
	maxVal := transfer.Fee
	if transfer.Amount > maxVal {
		maxVal = transfer.Amount
	}
	sender := beaconState.Validators[transfer.Sender]
	senderBalance := beaconState.Balances[transfer.Sender]
	// Verify the amount and fee are not individually too big (for anti-overflow purposes).
	if senderBalance < maxVal {
		return fmt.Errorf("expected sender balance %d >= %d", senderBalance, maxVal)
	}
	// A transfer is valid in only one slot.
	if beaconState.Slot != transfer.Slot {
		return fmt.Errorf("expected beacon state slot %d == transfer slot %d", beaconState.Slot, transfer.Slot)
	}

	// Sender must be not yet eligible for activation, withdrawn, or transfer balance over MAX_EFFECTIVE_BALANCE.
	senderNotActivationEligible := sender.ActivationEligibilityEpoch == params.BeaconConfig().FarFutureEpoch
	senderNotWithdrawn := helpers.CurrentEpoch(beaconState) >= sender.WithdrawableEpoch
	underMaxTransfer := transfer.Amount+transfer.Fee+params.BeaconConfig().MaxEffectiveBalance <= senderBalance

	if !(senderNotActivationEligible || senderNotWithdrawn || underMaxTransfer) {
		return fmt.Errorf(
			"expected activation eligiblity: false or withdrawn: false or over max transfer: false, received %v %v %v",
			senderNotActivationEligible,
			senderNotWithdrawn,
			underMaxTransfer,
		)
	}
	// Verify that the pubkey is valid.
	buf := []byte{params.BeaconConfig().BLSWithdrawalPrefixByte}
	hashed := hashutil.Hash(transfer.Pubkey)
	buf = append(buf, hashed[:][1:]...)
	if !bytes.Equal(sender.WithdrawalCredentials, buf) {
		return fmt.Errorf("invalid public key, expected %v, received %v", buf, sender.WithdrawalCredentials)
	}
	if verifySignatures {
		// TODO(#258): Integrate BLS signature verification for transfers.
	}
	return nil
}

// ClearEth1DataVoteCache clears the eth1 data vote count cache.
func ClearEth1DataVoteCache() {
	eth1DataCache = cache.NewEth1DataVoteCache()
}<|MERGE_RESOLUTION|>--- conflicted
+++ resolved
@@ -177,11 +177,7 @@
 	}
 	// If block randao passed verification, we XOR the state's latest randao mix with the block's
 	// randao and update the state's corresponding latest randao mix value.
-<<<<<<< HEAD
 	latestMixesLength := params.BeaconConfig().EpochsPerHistoricalVector
-=======
-	latestMixesLength := params.BeaconConfig().RandaoMixesLength
->>>>>>> 06aae90f
 	currentEpoch := helpers.CurrentEpoch(beaconState)
 	latestMixSlice := beaconState.RandaoMixes[currentEpoch%latestMixesLength]
 	blockRandaoReveal := hashutil.Hash(body.RandaoReveal)
@@ -686,15 +682,9 @@
 	var err error
 	deposits := block.Body.Deposits
 	// Verify that outstanding deposits are processed up to the maximum number of deposits.
-<<<<<<< HEAD
 	maxDeposits := beaconState.LatestEth1Data.DepositCount - beaconState.DepositIndex
 	if params.BeaconConfig().MaxEffectiveBalance < maxDeposits {
 		maxDeposits = params.BeaconConfig().MaxEffectiveBalance
-=======
-	maxDeposits := beaconState.Eth1Data.DepositCount - beaconState.Eth1DepositIndex
-	if params.BeaconConfig().MaxDepositAmount < maxDeposits {
-		maxDeposits = params.BeaconConfig().MaxDepositAmount
->>>>>>> 06aae90f
 	}
 	if uint64(len(deposits)) > params.BeaconConfig().MaxDeposits {
 		return nil, fmt.Errorf(
