package blocks_test

import (
	"bytes"
	"crypto/rand"
	"encoding/binary"
	"fmt"
	"reflect"
	"strings"
	"testing"

	"github.com/gogo/protobuf/proto"
	"github.com/prysmaticlabs/go-ssz"
	"github.com/prysmaticlabs/prysm/beacon-chain/core/blocks"
	"github.com/prysmaticlabs/prysm/beacon-chain/core/helpers"
	"github.com/prysmaticlabs/prysm/beacon-chain/core/state"
	"github.com/prysmaticlabs/prysm/beacon-chain/core/state/stateutils"
	pb "github.com/prysmaticlabs/prysm/proto/beacon/p2p/v1"
	"github.com/prysmaticlabs/prysm/shared/bls"
	"github.com/prysmaticlabs/prysm/shared/featureconfig"
	"github.com/prysmaticlabs/prysm/shared/hashutil"
	"github.com/prysmaticlabs/prysm/shared/params"
	"github.com/prysmaticlabs/prysm/shared/testutil"
	"github.com/prysmaticlabs/prysm/shared/trieutil"
)

func init() {
	featureconfig.InitFeatureConfig(&featureconfig.FeatureFlagConfig{
		CacheTreeHash: false,
	})
}

func TestProcessBlockHeader_WrongProposerSig(t *testing.T) {
	t.Skip()
	// TODO(#2307) unskip after bls.Verify is finished
	if params.BeaconConfig().SlotsPerEpoch != 64 {
		t.Errorf("SlotsPerEpoch should be 64 for these tests to pass")
	}

	validators := make([]*pb.Validator, params.BeaconConfig().DepositsForChainStart)
	for i := 0; i < len(validators); i++ {
		validators[i] = &pb.Validator{
			ExitEpoch: params.BeaconConfig().FarFutureEpoch,
			Slashed:   true,
		}
	}

	state := &pb.BeaconState{
		Validators:        validators,
		Slot:              0,
		LatestBlockHeader: &pb.BeaconBlockHeader{Slot: 9},
		Fork: &pb.Fork{
			PreviousVersion: []byte{0, 0, 0, 0},
			CurrentVersion:  []byte{0, 0, 0, 0},
		},
		RandaoMixes:      make([][]byte, params.BeaconConfig().EpochsPerHistoricalVector),
		ActiveIndexRoots: make([][]byte, params.BeaconConfig().EpochsPerHistoricalVector),
	}

	validators[5896].Slashed = false

	lbhsr, err := ssz.HashTreeRoot(state.LatestBlockHeader)
	if err != nil {
		t.Error(err)
	}
	currentEpoch := helpers.CurrentEpoch(state)
	dt := helpers.Domain(state, currentEpoch, params.BeaconConfig().DomainBeaconProposer)
	priv, err := bls.RandKey(rand.Reader)
	if err != nil {
		t.Errorf("failed to generate private key got: %v", err)
	}
	priv2, err := bls.RandKey(rand.Reader)
	if err != nil {
		t.Errorf("failed to generate private key got: %v", err)
	}
	wrongBlockSig := priv2.Sign([]byte("hello"), dt)
	validators[5896].Pubkey = priv.PublicKey().Marshal()
	block := &pb.BeaconBlock{
		Slot: 0,
		Body: &pb.BeaconBlockBody{
			RandaoReveal: []byte{'A', 'B', 'C'},
		},
		ParentRoot: lbhsr[:],
		Signature:  wrongBlockSig.Marshal(),
	}

	_, err = blocks.ProcessBlockHeader(state, block)
	want := "verify signature failed"
	if !strings.Contains(err.Error(), want) {
		t.Errorf("Expected %v, received %v", want, err)
	}

}

func TestProcessBlockHeader_DifferentSlots(t *testing.T) {
	if params.BeaconConfig().SlotsPerEpoch != 64 {
		t.Errorf("SlotsPerEpoch should be 64 for these tests to pass")
	}

	validators := make([]*pb.Validator, params.BeaconConfig().DepositsForChainStart)
	for i := 0; i < len(validators); i++ {
		validators[i] = &pb.Validator{
			ExitEpoch: params.BeaconConfig().FarFutureEpoch,
			Slashed:   true,
		}
	}

	state := &pb.BeaconState{
		Validators:        validators,
		Slot:              0,
		LatestBlockHeader: &pb.BeaconBlockHeader{Slot: 9},
		Fork: &pb.Fork{
			PreviousVersion: []byte{0, 0, 0, 0},
			CurrentVersion:  []byte{0, 0, 0, 0},
		},
		RandaoMixes:      make([][]byte, params.BeaconConfig().EpochsPerHistoricalVector),
		ActiveIndexRoots: make([][]byte, params.BeaconConfig().EpochsPerHistoricalVector),
	}

	lbhsr, err := ssz.HashTreeRoot(state.LatestBlockHeader)
	if err != nil {
		t.Error(err)
	}
	currentEpoch := helpers.CurrentEpoch(state)
	dt := helpers.Domain(state, currentEpoch, params.BeaconConfig().DomainBeaconProposer)
	priv, err := bls.RandKey(rand.Reader)
	if err != nil {
		t.Errorf("failed to generate private key got: %v", err)
	}
	blockSig := priv.Sign([]byte("hello"), dt)
	validators[5896].Pubkey = priv.PublicKey().Marshal()
	block := &pb.BeaconBlock{
		Slot: 1,
		Body: &pb.BeaconBlockBody{
			RandaoReveal: []byte{'A', 'B', 'C'},
		},
		ParentRoot: lbhsr[:],
		Signature:  blockSig.Marshal(),
	}

	_, err = blocks.ProcessBlockHeader(state, block)
	want := "is different then block slot"
	if !strings.Contains(err.Error(), want) {
		t.Errorf("Expected %v, received %v", want, err)
	}
}

func TestProcessBlockHeader_PreviousBlockRootNotSignedRoot(t *testing.T) {
	if params.BeaconConfig().SlotsPerEpoch != 64 {
		t.Errorf("SlotsPerEpoch should be 64 for these tests to pass")
	}

	validators := make([]*pb.Validator, params.BeaconConfig().DepositsForChainStart)
	for i := 0; i < len(validators); i++ {
		validators[i] = &pb.Validator{
			ExitEpoch: params.BeaconConfig().FarFutureEpoch,
			Slashed:   true,
		}
	}

	state := &pb.BeaconState{
		Validators:        validators,
		Slot:              0,
		LatestBlockHeader: &pb.BeaconBlockHeader{Slot: 9},
		Fork: &pb.Fork{
			PreviousVersion: []byte{0, 0, 0, 0},
			CurrentVersion:  []byte{0, 0, 0, 0},
		},
		RandaoMixes:      make([][]byte, params.BeaconConfig().EpochsPerHistoricalVector),
		ActiveIndexRoots: make([][]byte, params.BeaconConfig().EpochsPerHistoricalVector),
	}

	currentEpoch := helpers.CurrentEpoch(state)
	dt := helpers.Domain(state, currentEpoch, params.BeaconConfig().DomainBeaconProposer)
	priv, err := bls.RandKey(rand.Reader)
	if err != nil {
		t.Errorf("failed to generate private key got: %v", err)
	}
	blockSig := priv.Sign([]byte("hello"), dt)
	validators[5896].Pubkey = priv.PublicKey().Marshal()
	block := &pb.BeaconBlock{
		Slot: 0,
		Body: &pb.BeaconBlockBody{
			RandaoReveal: []byte{'A', 'B', 'C'},
		},
		ParentRoot: []byte{'A'},
		Signature:  blockSig.Marshal(),
	}

	_, err = blocks.ProcessBlockHeader(state, block)
	want := "does not match"
	if !strings.Contains(err.Error(), want) {
		t.Errorf("Expected %v, received %v", want, err)
	}
}

func TestProcessBlockHeader_SlashedProposer(t *testing.T) {
	if params.BeaconConfig().SlotsPerEpoch != 64 {
		t.Errorf("SlotsPerEpoch should be 64 for these tests to pass")
	}

	validators := make([]*pb.Validator, params.BeaconConfig().DepositsForChainStart)
	for i := 0; i < len(validators); i++ {
		validators[i] = &pb.Validator{
			ExitEpoch: params.BeaconConfig().FarFutureEpoch,
			Slashed:   true,
		}
	}

	state := &pb.BeaconState{
		Validators:        validators,
		Slot:              0,
		LatestBlockHeader: &pb.BeaconBlockHeader{Slot: 9},
		Fork: &pb.Fork{
			PreviousVersion: []byte{0, 0, 0, 0},
			CurrentVersion:  []byte{0, 0, 0, 0},
		},
		RandaoMixes:      make([][]byte, params.BeaconConfig().EpochsPerHistoricalVector),
		ActiveIndexRoots: make([][]byte, params.BeaconConfig().EpochsPerHistoricalVector),
	}

	parentRoot, err := ssz.SigningRoot(state.LatestBlockHeader)
	if err != nil {
		t.Error(err)
	}
	currentEpoch := helpers.CurrentEpoch(state)
	dt := helpers.Domain(state, currentEpoch, params.BeaconConfig().DomainBeaconProposer)
	priv, err := bls.RandKey(rand.Reader)
	if err != nil {
		t.Errorf("failed to generate private key got: %v", err)
	}
	blockSig := priv.Sign([]byte("hello"), dt)
	validators[12683].Pubkey = priv.PublicKey().Marshal()
	block := &pb.BeaconBlock{
		Slot: 0,
		Body: &pb.BeaconBlockBody{
			RandaoReveal: []byte{'A', 'B', 'C'},
		},
		ParentRoot: parentRoot[:],
		Signature:  blockSig.Marshal(),
	}

	_, err = blocks.ProcessBlockHeader(state, block)
	want := "was previously slashed"
	if !strings.Contains(err.Error(), want) {
		t.Errorf("Expected %v, received %v", want, err)
	}
}

func TestProcessBlockHeader_OK(t *testing.T) {
	helpers.ClearAllCaches()

	if params.BeaconConfig().SlotsPerEpoch != 64 {
		t.Fatalf("SlotsPerEpoch should be 64 for these tests to pass")
	}

	validators := make([]*pb.Validator, params.BeaconConfig().DepositsForChainStart)
	for i := 0; i < len(validators); i++ {
		validators[i] = &pb.Validator{
			ExitEpoch: params.BeaconConfig().FarFutureEpoch,
			Slashed:   true,
		}
	}

	state := &pb.BeaconState{
		Validators:        validators,
		Slot:              0,
		LatestBlockHeader: &pb.BeaconBlockHeader{Slot: 9},
		Fork: &pb.Fork{
			PreviousVersion: []byte{0, 0, 0, 0},
			CurrentVersion:  []byte{0, 0, 0, 0},
		},
		RandaoMixes:      make([][]byte, params.BeaconConfig().EpochsPerHistoricalVector),
		ActiveIndexRoots: make([][]byte, params.BeaconConfig().EpochsPerHistoricalVector),
	}

	validators[5593].Slashed = false

	latestBlockSignedRoot, err := ssz.SigningRoot(state.LatestBlockHeader)
	if err != nil {
		t.Error(err)
	}
	currentEpoch := helpers.CurrentEpoch(state)
	dt := helpers.Domain(state, currentEpoch, params.BeaconConfig().DomainBeaconProposer)
	priv, err := bls.RandKey(rand.Reader)
	if err != nil {
		t.Fatalf("Failed to generate private key got: %v", err)
	}
	blockSig := priv.Sign([]byte("hello"), dt)
	validators[5593].Pubkey = priv.PublicKey().Marshal()
	block := &pb.BeaconBlock{
		Slot: 0,
		Body: &pb.BeaconBlockBody{
			RandaoReveal: []byte{'A', 'B', 'C'},
		},
		ParentRoot: latestBlockSignedRoot[:],
		Signature:  blockSig.Marshal(),
	}
	bodyRoot, err := ssz.HashTreeRoot(block.Body)
	if err != nil {
		t.Fatalf("Failed to hash block bytes got: %v", err)
	}
	newState, err := blocks.ProcessBlockHeader(state, block)
	if err != nil {
		t.Fatalf("Failed to process block header got: %v", err)
	}
	var zeroHash [32]byte
	var zeroSig [96]byte
	nsh := newState.LatestBlockHeader
	expected := &pb.BeaconBlockHeader{
		Slot:       block.Slot,
		ParentRoot: latestBlockSignedRoot[:],
		BodyRoot:   bodyRoot[:],
		StateRoot:  zeroHash[:],
		Signature:  zeroSig[:],
	}
	if !proto.Equal(nsh, expected) {
		t.Errorf("Expected %v, received %vk9k", expected, nsh)
	}
}

func TestProcessRandao_IncorrectProposerFailsVerification(t *testing.T) {
	helpers.ClearAllCaches()

	deposits, privKeys := testutil.SetupInitialDeposits(t, 100, true)
	beaconState, err := state.GenesisBeaconState(deposits, uint64(0), nil)
	if err != nil {
		t.Fatal(err)
	}
	// We fetch the proposer's index as that is whom the RANDAO will be verified against.
	proposerIdx, err := helpers.BeaconProposerIndex(beaconState)
	if err != nil {
		t.Fatal(err)
	}
	epoch := uint64(0)
	buf := make([]byte, 32)
	binary.LittleEndian.PutUint64(buf, epoch)
	domain := helpers.Domain(beaconState, epoch, params.BeaconConfig().DomainRandao)

	// We make the previous validator's index sign the message instead of the proposer.
	epochSignature := privKeys[proposerIdx-1].Sign(buf, domain)
	block := &pb.BeaconBlock{
		Body: &pb.BeaconBlockBody{
			RandaoReveal: epochSignature.Marshal(),
		},
	}

	want := "block randao reveal signature did not verify"
	if _, err := blocks.ProcessRandao(
		beaconState,
		block.Body,
		true,  /* verify signatures */
		false, /* disable logging */
	); !strings.Contains(err.Error(), want) {
		t.Errorf("Expected %v, received %v", want, err)
	}
}

func TestProcessRandao_SignatureVerifiesAndUpdatesLatestStateMixes(t *testing.T) {
	deposits, privKeys := testutil.SetupInitialDeposits(t, 100, true)
	beaconState, err := state.GenesisBeaconState(deposits, uint64(0), nil)
	if err != nil {
		t.Fatal(err)
	}

	epoch := helpers.CurrentEpoch(beaconState)
	epochSignature, err := helpers.CreateRandaoReveal(beaconState, epoch, privKeys)
	if err != nil {
		t.Fatal(err)
	}

	block := &pb.BeaconBlock{
		Body: &pb.BeaconBlockBody{
			RandaoReveal: epochSignature,
		},
	}

	newState, err := blocks.ProcessRandao(
		beaconState,
		block.Body,
		true,  /* verify signatures */
		false, /* disable logging */
	)
	if err != nil {
		t.Errorf("Unexpected error processing block randao: %v", err)
	}
	currentEpoch := helpers.CurrentEpoch(beaconState)
	mix := newState.RandaoMixes[currentEpoch%params.BeaconConfig().EpochsPerHistoricalVector]

	if bytes.Equal(mix, params.BeaconConfig().ZeroHash[:]) {
		t.Errorf(
			"Expected empty signature to be overwritten by randao reveal, received %v",
			params.BeaconConfig().EmptySignature,
		)
	}
}

func TestProcessEth1Data_SetsCorrectly(t *testing.T) {
	beaconState := &pb.BeaconState{
		Eth1DataVotes: []*pb.Eth1Data{},
	}

	block := &pb.BeaconBlock{
		Body: &pb.BeaconBlockBody{
			Eth1Data: &pb.Eth1Data{
				DepositRoot: []byte{2},
				BlockHash:   []byte{3},
			},
		},
	}
	var err error
	for i := uint64(0); i < params.BeaconConfig().SlotsPerEth1VotingPeriod; i++ {
		beaconState, err = blocks.ProcessEth1DataInBlock(beaconState, block)
		if err != nil {
			t.Fatal(err)
		}
	}

	newETH1DataVotes := beaconState.Eth1DataVotes
	if len(newETH1DataVotes) <= 1 {
		t.Error("Expected new ETH1 data votes to have length > 1")
	}
	if !proto.Equal(beaconState.Eth1Data, block.Body.Eth1Data) {
		t.Errorf(
			"Expected latest eth1 data to have been set to %v, received %v",
			block.Body.Eth1Data,
			beaconState.Eth1Data,
		)
	}
}

func TestProcessProposerSlashings_UnmatchedHeaderEpochs(t *testing.T) {
	registry := make([]*pb.Validator, 2)
	currentSlot := uint64(0)
	slashings := []*pb.ProposerSlashing{
		{
			ProposerIndex: 1,
			Header_1: &pb.BeaconBlockHeader{
				Slot: params.BeaconConfig().SlotsPerEpoch + 1,
			},
			Header_2: &pb.BeaconBlockHeader{
				Slot: 0,
			},
		},
	}

	beaconState := &pb.BeaconState{
		Validators: registry,
		Slot:       currentSlot,
	}
	block := &pb.BeaconBlock{
		Body: &pb.BeaconBlockBody{
			ProposerSlashings: slashings,
		},
	}
	want := "mismatched header epochs"
	if _, err := blocks.ProcessProposerSlashings(
		beaconState,
		block.Body,
		false,
	); !strings.Contains(err.Error(), want) {
		t.Errorf("Expected %s, received %v", want, err)
	}
}

func TestProcessProposerSlashings_SameHeaders(t *testing.T) {
	registry := make([]*pb.Validator, 2)
	currentSlot := uint64(0)
	slashings := []*pb.ProposerSlashing{
		{
			ProposerIndex: 1,
			Header_1: &pb.BeaconBlockHeader{
				Slot: 0,
			},
			Header_2: &pb.BeaconBlockHeader{
				Slot: 0,
			},
		},
	}

	beaconState := &pb.BeaconState{
		Validators: registry,
		Slot:       currentSlot,
	}
	block := &pb.BeaconBlock{
		Body: &pb.BeaconBlockBody{
			ProposerSlashings: slashings,
		},
	}
	want := "expected slashing headers to differ"
	if _, err := blocks.ProcessProposerSlashings(

		beaconState,
		block.Body,
		false,
	); !strings.Contains(err.Error(), want) {
		t.Errorf("Expected %s, received %v", want, err)
	}
}

func TestProcessProposerSlashings_ValidatorNotSlashable(t *testing.T) {
	registry := []*pb.Validator{
		{
			Pubkey:            []byte("key"),
			Slashed:           true,
			ActivationEpoch:   0,
			WithdrawableEpoch: 0,
		},
	}
	currentSlot := uint64(0)
	slashings := []*pb.ProposerSlashing{
		{
			ProposerIndex: 0,
			Header_1: &pb.BeaconBlockHeader{
				Slot:      0,
				Signature: []byte("A"),
			},
			Header_2: &pb.BeaconBlockHeader{
				Slot:      0,
				Signature: []byte("B"),
			},
		},
	}

	beaconState := &pb.BeaconState{
		Validators: registry,
		Slot:       currentSlot,
	}
	block := &pb.BeaconBlock{
		Body: &pb.BeaconBlockBody{
			ProposerSlashings: slashings,
		},
	}
	want := fmt.Sprintf(
		"validator with key %#x is not slashable",
		beaconState.Validators[0].Pubkey,
	)

	if _, err := blocks.ProcessProposerSlashings(
		beaconState,
		block.Body,
		false,
	); !strings.Contains(err.Error(), want) {
		t.Errorf("Expected %s, received %v", want, err)
	}
}

func TestProcessProposerSlashings_AppliesCorrectStatus(t *testing.T) {
	// We test the case when data is correct and verify the validator
	// registry has been updated.
	helpers.ClearShuffledValidatorCache()
	validators := make([]*pb.Validator, 100)
	for i := 0; i < len(validators); i++ {
		validators[i] = &pb.Validator{
			EffectiveBalance:  params.BeaconConfig().MaxEffectiveBalance,
			Slashed:           false,
			ExitEpoch:         params.BeaconConfig().FarFutureEpoch,
			WithdrawableEpoch: params.BeaconConfig().FarFutureEpoch,
			ActivationEpoch:   0,
		}
	}
	validatorBalances := make([]uint64, len(validators))
	for i := 0; i < len(validatorBalances); i++ {
		validatorBalances[i] = params.BeaconConfig().MaxEffectiveBalance
	}

	slashings := []*pb.ProposerSlashing{
		{
			ProposerIndex: 1,
			Header_1: &pb.BeaconBlockHeader{
				Slot:      0,
				Signature: []byte("A"),
			},
			Header_2: &pb.BeaconBlockHeader{
				Slot:      0,
				Signature: []byte("B"),
			},
		},
	}
	currentSlot := uint64(0)
	beaconState := &pb.BeaconState{
		Validators:       validators,
		Slot:             currentSlot,
		Balances:         validatorBalances,
<<<<<<< HEAD
		Slashings:        make([]uint64, params.BeaconConfig().SlashedExitLength),
		RandaoMixes:      make([][]byte, params.BeaconConfig().RandaoMixesLength),
		ActiveIndexRoots: make([][]byte, params.BeaconConfig().ActiveIndexRootsLength),
=======
		Slashings:        make([]uint64, params.BeaconConfig().EpochsPerSlashingsVector),
		RandaoMixes:      make([][]byte, params.BeaconConfig().EpochsPerHistoricalVector),
		ActiveIndexRoots: make([][]byte, params.BeaconConfig().EpochsPerHistoricalVector),
>>>>>>> 69e46a96
	}
	block := &pb.BeaconBlock{
		Body: &pb.BeaconBlockBody{
			ProposerSlashings: slashings,
		},
	}

	newState, err := blocks.ProcessProposerSlashings(
		beaconState,
		block.Body,
		false,
	)
	if err != nil {
		t.Fatalf("Unexpected error: %s", err)
	}

	newStateVals := newState.Validators
	if newStateVals[1].ExitEpoch != validators[1].ExitEpoch {
		t.Errorf("Proposer with index 1 did not correctly exit,"+"wanted slot:%d, got:%d",
			newStateVals[1].ExitEpoch, validators[1].ExitEpoch)
	}
}
func TestSlashableAttestationData_CanSlash(t *testing.T) {
	att1 := &pb.AttestationData{
		TargetEpoch: 1,
		SourceRoot:  []byte{'A'},
	}
	att2 := &pb.AttestationData{
		TargetEpoch: 1,
		SourceRoot:  []byte{'B'},
	}
	if !blocks.IsSlashableAttestationData(att1, att2) {
		t.Error("atts should have been slashable")
	}
	att1.TargetEpoch = 4
	att1.SourceEpoch = 2
	att2.SourceEpoch = 3
	if !blocks.IsSlashableAttestationData(att1, att2) {
		t.Error("atts should have been slashable")
	}
}

func TestProcessAttesterSlashings_DataNotSlashable(t *testing.T) {
	slashings := []*pb.AttesterSlashing{
		{
			Attestation_1: &pb.IndexedAttestation{
				Data: &pb.AttestationData{
					SourceEpoch: 0,
					TargetEpoch: 0,
					Crosslink: &pb.Crosslink{
						Shard: 4,
					},
				},
			},
			Attestation_2: &pb.IndexedAttestation{
				Data: &pb.AttestationData{
					SourceEpoch: 1,
					TargetEpoch: 1,
					Crosslink: &pb.Crosslink{
						Shard: 3,
					},
				},
			},
		},
	}
	registry := []*pb.Validator{}
	currentSlot := uint64(0)

	beaconState := &pb.BeaconState{
		Validators: registry,
		Slot:       currentSlot,
	}
	block := &pb.BeaconBlock{
		Body: &pb.BeaconBlockBody{
			AttesterSlashings: slashings,
		},
	}
	want := fmt.Sprint("attestations are not slashable")

	if _, err := blocks.ProcessAttesterSlashings(
		beaconState,
		block.Body,
		false,
	); !strings.Contains(err.Error(), want) {
		t.Errorf("Expected %s, received %v", want, err)
	}
}

func TestProcessAttesterSlashings_IndexedAttestationFailedToVerify(t *testing.T) {
	slashings := []*pb.AttesterSlashing{
		{
			Attestation_1: &pb.IndexedAttestation{
				Data: &pb.AttestationData{
					SourceEpoch: 1,
					TargetEpoch: 0,
					Crosslink: &pb.Crosslink{
						Shard: 4,
					},
				},
				CustodyBit_0Indices: []uint64{0, 1, 2},
				CustodyBit_1Indices: []uint64{0, 1, 2},
			},
			Attestation_2: &pb.IndexedAttestation{
				Data: &pb.AttestationData{
					SourceEpoch: 0,
					TargetEpoch: 0,
					Crosslink: &pb.Crosslink{
						Shard: 4,
					},
				},
				CustodyBit_0Indices: []uint64{0, 1, 2},
				CustodyBit_1Indices: []uint64{0, 1, 2},
			},
		},
	}
	registry := []*pb.Validator{}
	currentSlot := uint64(0)

	beaconState := &pb.BeaconState{
		Validators: registry,
		Slot:       currentSlot,
	}
	block := &pb.BeaconBlock{
		Body: &pb.BeaconBlockBody{
			AttesterSlashings: slashings,
		},
	}
	want := fmt.Sprint("expected no bit 1 indices")

	if _, err := blocks.ProcessAttesterSlashings(
		beaconState,
		block.Body,
		false,
	); !strings.Contains(err.Error(), want) {
		t.Errorf("Expected %s, received %v", want, err)
	}

	slashings = []*pb.AttesterSlashing{
		{
			Attestation_1: &pb.IndexedAttestation{
				Data: &pb.AttestationData{
					SourceEpoch: 1,
					TargetEpoch: 0,
					Crosslink: &pb.Crosslink{
						Shard: 4,
					},
				},
				CustodyBit_0Indices: make([]uint64, params.BeaconConfig().MaxIndicesPerAttestation+1),
			},
			Attestation_2: &pb.IndexedAttestation{
				Data: &pb.AttestationData{
					SourceEpoch: 0,
					TargetEpoch: 0,
					Crosslink: &pb.Crosslink{
						Shard: 4,
					},
				},
				CustodyBit_0Indices: make([]uint64, params.BeaconConfig().MaxIndicesPerAttestation+1),
			},
		},
	}

	block.Body.AttesterSlashings = slashings
	want = fmt.Sprint("over max number of allowed indices")

	if _, err := blocks.ProcessAttesterSlashings(
		beaconState,
		block.Body,
		false,
	); !strings.Contains(err.Error(), want) {
		t.Errorf("Expected %s, received %v", want, err)
	}
}

func TestProcessAttesterSlashings_AppliesCorrectStatus(t *testing.T) {
	// We test the case when data is correct and verify the validator
	// registry has been updated.
	validators := make([]*pb.Validator, params.BeaconConfig().DepositsForChainStart)
	for i := 0; i < len(validators); i++ {
		validators[i] = &pb.Validator{
			ActivationEpoch:   0,
			ExitEpoch:         params.BeaconConfig().FarFutureEpoch,
			Slashed:           false,
			WithdrawableEpoch: 1 * params.BeaconConfig().SlotsPerEpoch,
		}
	}
	validatorBalances := make([]uint64, len(validators))
	for i := 0; i < len(validatorBalances); i++ {
		validatorBalances[i] = params.BeaconConfig().MaxEffectiveBalance
	}

	slashings := []*pb.AttesterSlashing{
		{
			Attestation_1: &pb.IndexedAttestation{
				Data: &pb.AttestationData{
					SourceEpoch: 1,
					TargetEpoch: 0,
					Crosslink: &pb.Crosslink{
						Shard: 4,
					},
				},
				CustodyBit_0Indices: []uint64{0, 1},
			},
			Attestation_2: &pb.IndexedAttestation{
				Data: &pb.AttestationData{
					SourceEpoch: 0,
					TargetEpoch: 0,
					Crosslink: &pb.Crosslink{
						Shard: 4,
					},
				},
				CustodyBit_0Indices: []uint64{0, 1},
			},
		},
	}

	currentSlot := 2 * params.BeaconConfig().SlotsPerEpoch
	beaconState := &pb.BeaconState{
		Validators:       validators,
		Slot:             currentSlot,
		Balances:         validatorBalances,
<<<<<<< HEAD
		RandaoMixes:      make([][]byte, params.BeaconConfig().RandaoMixesLength),
		Slashings:        make([]uint64, params.BeaconConfig().SlashedExitLength),
		ActiveIndexRoots: make([][]byte, params.BeaconConfig().ActiveIndexRootsLength),
=======
		RandaoMixes:      make([][]byte, params.BeaconConfig().EpochsPerHistoricalVector),
		Slashings:        make([]uint64, params.BeaconConfig().EpochsPerSlashingsVector),
		ActiveIndexRoots: make([][]byte, params.BeaconConfig().EpochsPerHistoricalVector),
>>>>>>> 69e46a96
	}
	block := &pb.BeaconBlock{
		Body: &pb.BeaconBlockBody{
			AttesterSlashings: slashings,
		},
	}
	newState, err := blocks.ProcessAttesterSlashings(
		beaconState,
		block.Body,
		false,
	)
	if err != nil {
		t.Fatal(err)
	}
	newRegistry := newState.Validators

	// Given the intersection of slashable indices is [1], only validator
	// at index 1 should be slashed and exited. We confirm this below.
	if newRegistry[1].ExitEpoch != validators[1].ExitEpoch {
		t.Errorf(
			`
			Expected validator at index 1's exit epoch to match
			%d, received %d instead
			`,
			validators[1].ExitEpoch,
			newRegistry[1].ExitEpoch,
		)
	}
}

func TestProcessBlockAttestations_InclusionDelayFailure(t *testing.T) {
	attestations := []*pb.Attestation{
		{
			Data: &pb.AttestationData{
				TargetEpoch: 0,
				Crosslink: &pb.Crosslink{
					Shard: 0,
				},
			},
		},
	}
	block := &pb.BeaconBlock{
		Body: &pb.BeaconBlockBody{
			Attestations: attestations,
		},
	}
	deposits, _ := testutil.SetupInitialDeposits(t, 100, false)
	beaconState, err := state.GenesisBeaconState(deposits, uint64(0), nil)
	if err != nil {
		t.Fatal(err)
	}

	attestationSlot, err := helpers.AttestationDataSlot(beaconState, attestations[0].Data)
	if err != nil {
		t.Fatal(err)
	}

	want := fmt.Sprintf(
		"attestation slot %d + inclusion delay %d > state slot %d",
		attestationSlot,
		params.BeaconConfig().MinAttestationInclusionDelay,
		beaconState.Slot,
	)
	if _, err := blocks.ProcessAttestations(
		beaconState,
		block.Body,
		false,
	); !strings.Contains(err.Error(), want) {
		t.Errorf("Expected %s, received %v", want, err)
	}
}

func TestProcessBlockAttestations_NeitherCurrentNorPrevEpoch(t *testing.T) {
	helpers.ClearActiveIndicesCache()
	helpers.ClearActiveCountCache()
	helpers.ClearStartShardCache()

	attestations := []*pb.Attestation{
		{
			Data: &pb.AttestationData{
				TargetEpoch: 0,
				Crosslink: &pb.Crosslink{
					Shard: 0,
				},
			},
		},
	}
	block := &pb.BeaconBlock{
		Body: &pb.BeaconBlockBody{
			Attestations: attestations,
		},
	}
	deposits, _ := testutil.SetupInitialDeposits(t, 100, false)
	beaconState, err := state.GenesisBeaconState(deposits, uint64(0), nil)
	if err != nil {
		t.Fatal(err)
	}
	beaconState.Slot += params.BeaconConfig().SlotsPerEpoch*4 + params.BeaconConfig().MinAttestationInclusionDelay

	want := fmt.Sprintf(
		"expected target epoch %d == %d or %d",
		attestations[0].Data.TargetEpoch,
		helpers.PrevEpoch(beaconState),
		helpers.CurrentEpoch(beaconState),
	)
	if _, err := blocks.ProcessAttestations(
		beaconState,
		block.Body,
		false,
	); !strings.Contains(err.Error(), want) {
		t.Errorf("Expected %s, received %v", want, err)
	}
}

func TestProcessBlockAttestations_CurrentEpochFFGDataMismatches(t *testing.T) {
	helpers.ClearAllCaches()

	attestations := []*pb.Attestation{
		{
			Data: &pb.AttestationData{
				TargetEpoch: 0,
				SourceEpoch: 1,
				Crosslink: &pb.Crosslink{
					Shard: 0,
				},
			},
		},
	}
	block := &pb.BeaconBlock{
		Body: &pb.BeaconBlockBody{
			Attestations: attestations,
		},
	}
	deposits, _ := testutil.SetupInitialDeposits(t, 100, false)
	beaconState, err := state.GenesisBeaconState(deposits, uint64(0), nil)
	if err != nil {
		t.Fatal(err)
	}
	beaconState.Slot += params.BeaconConfig().MinAttestationInclusionDelay
	beaconState.CurrentCrosslinks = []*pb.Crosslink{
		{
			Shard: 0,
		},
	}
	beaconState.CurrentJustifiedCheckpoint.Root = []byte("hello-world")
	beaconState.CurrentEpochAttestations = []*pb.PendingAttestation{}

	want := fmt.Sprintf(
		"expected source epoch %d, received %d",
		helpers.CurrentEpoch(beaconState),
		attestations[0].Data.SourceEpoch,
	)
	if _, err := blocks.ProcessAttestations(
		beaconState,
		block.Body,
		false,
	); !strings.Contains(err.Error(), want) {
		t.Errorf("Expected %s, received %v", want, err)
	}

	block.Body.Attestations[0].Data.SourceEpoch = helpers.CurrentEpoch(beaconState)
	block.Body.Attestations[0].Data.SourceRoot = []byte{}

	want = fmt.Sprintf(
		"expected source root %#x, received %#x",
		beaconState.CurrentJustifiedCheckpoint.Root,
		attestations[0].Data.SourceRoot,
	)
	if _, err := blocks.ProcessAttestations(
		beaconState,
		block.Body,
		false,
	); !strings.Contains(err.Error(), want) {
		t.Errorf("Expected %s, received %v", want, err)
	}
}

func TestProcessBlockAttestations_PrevEpochFFGDataMismatches(t *testing.T) {
	helpers.ClearAllCaches()

	attestations := []*pb.Attestation{
		{
			Data: &pb.AttestationData{
				TargetEpoch: 0,
				SourceEpoch: 1,
				Crosslink: &pb.Crosslink{
					Shard: 0,
				},
			},
		},
	}
	block := &pb.BeaconBlock{
		Body: &pb.BeaconBlockBody{
			Attestations: attestations,
		},
	}
	deposits, _ := testutil.SetupInitialDeposits(t, 100, false)
	beaconState, err := state.GenesisBeaconState(deposits, uint64(0), nil)
	if err != nil {
		t.Fatal(err)
	}
	beaconState.Slot += params.BeaconConfig().SlotsPerEpoch + params.BeaconConfig().MinAttestationInclusionDelay
	beaconState.PreviousCrosslinks = []*pb.Crosslink{
		{
			Shard: 0,
		},
	}
	beaconState.PreviousJustifiedCheckpoint.Root = []byte("hello-world")
	beaconState.PreviousEpochAttestations = []*pb.PendingAttestation{}

	want := fmt.Sprintf(
		"expected source epoch %d, received %d",
		helpers.PrevEpoch(beaconState),
		attestations[0].Data.SourceEpoch,
	)
	if _, err := blocks.ProcessAttestations(
		beaconState,
		block.Body,
		false,
	); !strings.Contains(err.Error(), want) {
		t.Errorf("Expected %s, received %v", want, err)
	}

	block.Body.Attestations[0].Data.SourceEpoch = helpers.PrevEpoch(beaconState)
	block.Body.Attestations[0].Data.SourceRoot = []byte{}

	want = fmt.Sprintf(
		"expected source root %#x, received %#x",
		beaconState.PreviousJustifiedCheckpoint.Root,
		attestations[0].Data.SourceRoot,
	)
	if _, err := blocks.ProcessAttestations(
		beaconState,
		block.Body,
		false,
	); !strings.Contains(err.Error(), want) {
		t.Errorf("Expected %s, received %v", want, err)
	}
}

func TestProcessBlockAttestations_CrosslinkMismatches(t *testing.T) {
	helpers.ClearAllCaches()

	attestations := []*pb.Attestation{
		{
			Data: &pb.AttestationData{
				TargetEpoch: 0,
				SourceEpoch: 0,
				SourceRoot:  []byte("hello-world"),
				Crosslink: &pb.Crosslink{
					Shard: 0,
				},
			},
		},
	}
	block := &pb.BeaconBlock{
		Body: &pb.BeaconBlockBody{
			Attestations: attestations,
		},
	}
	deposits, _ := testutil.SetupInitialDeposits(t, 100, false)
	beaconState, err := state.GenesisBeaconState(deposits, uint64(0), nil)
	if err != nil {
		t.Fatal(err)
	}
	beaconState.Slot += params.BeaconConfig().MinAttestationInclusionDelay
	beaconState.CurrentCrosslinks = []*pb.Crosslink{
		{
			Shard:      0,
			StartEpoch: 0,
		},
	}
	beaconState.CurrentJustifiedCheckpoint.Root = []byte("hello-world")
	beaconState.CurrentEpochAttestations = []*pb.PendingAttestation{}

	want := "mismatched parent crosslink root"
	if _, err := blocks.ProcessAttestations(
		beaconState,
		block.Body,
		false,
	); !strings.Contains(err.Error(), want) {
		t.Errorf("Expected %s, received %v", want, err)
	}

	block.Body.Attestations[0].Data.Crosslink.StartEpoch = 0
	if _, err := blocks.ProcessAttestations(
		beaconState,
		block.Body,
		false,
	); !strings.Contains(err.Error(), want) {
		t.Errorf("Expected %s, received %v", want, err)
	}
	encoded, err := ssz.HashTreeRoot(beaconState.CurrentCrosslinks[0])
	if err != nil {
		t.Fatal(err)
	}
	block.Body.Attestations[0].Data.Crosslink.ParentRoot = encoded[:]
	block.Body.Attestations[0].Data.Crosslink.DataRoot = encoded[:]

	want = fmt.Sprintf("expected data root %#x == ZERO_HASH", encoded)
	if _, err := blocks.ProcessAttestations(
		beaconState,
		block.Body,
		false,
	); !strings.Contains(err.Error(), want) {
		t.Errorf("Expected %s, received %v", want, err)
	}
}

func TestProcessBlockAttestations_OK(t *testing.T) {
	helpers.ClearAllCaches()

	attestations := []*pb.Attestation{
		{
			Data: &pb.AttestationData{
				TargetEpoch: 0,
				SourceEpoch: 0,
				SourceRoot:  []byte("hello-world"),
				Crosslink: &pb.Crosslink{
					Shard:      0,
					StartEpoch: 0,
				},
			},
			AggregationBits: []byte{0xC0, 0xC0, 0xC0, 0xC0},
			CustodyBits:     []byte{},
		},
	}
	block := &pb.BeaconBlock{
		Body: &pb.BeaconBlockBody{
			Attestations: attestations,
		},
	}
	deposits, _ := testutil.SetupInitialDeposits(t, params.BeaconConfig().DepositsForChainStart/8, false)
	beaconState, err := state.GenesisBeaconState(deposits, uint64(0), nil)
	if err != nil {
		t.Fatal(err)
	}
	beaconState.Slot += params.BeaconConfig().MinAttestationInclusionDelay
	beaconState.CurrentCrosslinks = []*pb.Crosslink{
		{
			Shard:      0,
			StartEpoch: 0,
		},
	}
	beaconState.CurrentJustifiedCheckpoint.Root = []byte("hello-world")
	beaconState.CurrentEpochAttestations = []*pb.PendingAttestation{}

	encoded, err := ssz.HashTreeRoot(beaconState.CurrentCrosslinks[0])
	if err != nil {
		t.Fatal(err)
	}
	block.Body.Attestations[0].Data.Crosslink.ParentRoot = encoded[:]
	block.Body.Attestations[0].Data.Crosslink.DataRoot = params.BeaconConfig().ZeroHash[:]

	if _, err := blocks.ProcessAttestations(
		beaconState,
		block.Body,
		false,
	); err != nil {
		t.Errorf("Unexpected error: %v", err)
	}
}

func TestConvertToIndexed_OK(t *testing.T) {
	helpers.ClearActiveIndicesCache()
	helpers.ClearActiveCountCache()
	helpers.ClearStartShardCache()
	helpers.ClearShuffledValidatorCache()

	if params.BeaconConfig().SlotsPerEpoch != 64 {
		t.Errorf("SlotsPerEpoch should be 64 for these tests to pass")
	}

	validators := make([]*pb.Validator, 2*params.BeaconConfig().SlotsPerEpoch)
	for i := 0; i < len(validators); i++ {
		validators[i] = &pb.Validator{
			ExitEpoch: params.BeaconConfig().FarFutureEpoch,
		}
	}

	state := &pb.BeaconState{
		Slot:             5,
		Validators:       validators,
		RandaoMixes:      make([][]byte, params.BeaconConfig().EpochsPerHistoricalVector),
		ActiveIndexRoots: make([][]byte, params.BeaconConfig().EpochsPerHistoricalVector),
	}
	tests := []struct {
		aggregationBitfield      []byte
		custodyBitfield          []byte
		wantedCustodyBit0Indices []uint64
		wantedCustodyBit1Indices []uint64
	}{
		{
			aggregationBitfield:      []byte{0x03},
			custodyBitfield:          []byte{0x01},
			wantedCustodyBit0Indices: []uint64{71},
			wantedCustodyBit1Indices: []uint64{127},
		},
		{
			aggregationBitfield:      []byte{0x03},
			custodyBitfield:          []byte{0x02},
			wantedCustodyBit0Indices: []uint64{127},
			wantedCustodyBit1Indices: []uint64{71},
		},
		{
			aggregationBitfield:      []byte{0x03},
			custodyBitfield:          []byte{0x03},
			wantedCustodyBit0Indices: []uint64{},
			wantedCustodyBit1Indices: []uint64{71, 127},
		},
	}

	attestation := &pb.Attestation{
		Signature: []byte("signed"),
		Data: &pb.AttestationData{
			SourceEpoch: 0,
			TargetEpoch: 0,
			Crosslink: &pb.Crosslink{
				Shard: 3,
			},
		},
	}
	for _, tt := range tests {
		helpers.ClearAllCaches()

		attestation.AggregationBits = tt.aggregationBitfield
		attestation.CustodyBits = tt.custodyBitfield
		wanted := &pb.IndexedAttestation{
			CustodyBit_0Indices: tt.wantedCustodyBit0Indices,
			CustodyBit_1Indices: tt.wantedCustodyBit1Indices,
			Data:                attestation.Data,
			Signature:           attestation.Signature,
		}
		ia, err := blocks.ConvertToIndexed(state, attestation)
		if err != nil {
			t.Errorf("failed to convert attestation to indexed attestation: %v", err)
		}
		if !reflect.DeepEqual(wanted, ia) {
			t.Errorf("convert attestation to indexed attestation didn't result as wanted: %v got: %v", wanted, ia)
		}
	}
}

func TestValidateIndexedAttestation_AboveMaxLength(t *testing.T) {
	indexedAtt1 := &pb.IndexedAttestation{
		CustodyBit_0Indices: make([]uint64, params.BeaconConfig().MaxIndicesPerAttestation+5),
		CustodyBit_1Indices: []uint64{},
	}

	for i := uint64(0); i < params.BeaconConfig().MaxIndicesPerAttestation+5; i++ {
		indexedAtt1.CustodyBit_0Indices[i] = i
	}

	want := "over max number of allowed indices"
	if err := blocks.VerifyIndexedAttestation(
		indexedAtt1,
		false,
	); !strings.Contains(err.Error(), want) {
		t.Errorf("Expected verification to fail return false, received: %v", err)
	}
}

func TestProcessValidatorDeposits_MerkleBranchFailsVerification(t *testing.T) {
	deposit := &pb.Deposit{
		Data: &pb.DepositData{
			Pubkey: []byte{1, 2, 3},
		},
	}
	leaf, err := ssz.HashTreeRoot(deposit.Data)
	if err != nil {
		t.Fatal(err)
	}

	// We then create a merkle branch for the test.
	depositTrie, err := trieutil.GenerateTrieFromItems([][]byte{leaf[:]}, int(params.BeaconConfig().DepositContractTreeDepth))
	if err != nil {
		t.Fatalf("Could not generate trie: %v", err)
	}
	proof, err := depositTrie.MerkleProof(0)
	if err != nil {
		t.Fatalf("Could not generate proof: %v", err)
	}

	deposit.Proof = proof
	block := &pb.BeaconBlock{
		Body: &pb.BeaconBlockBody{
			Deposits: []*pb.Deposit{deposit},
		},
	}
	beaconState := &pb.BeaconState{
		Eth1Data: &pb.Eth1Data{
			DepositRoot: []byte{0},
			BlockHash:   []byte{1},
		},
	}
	want := "deposit root did not verify"
	if _, err := blocks.ProcessDeposits(
		beaconState,
		block.Body,
		false, /* verifySignatures */
	); !strings.Contains(err.Error(), want) {
		t.Errorf("Expected error: %s, received %v", want, err)
	}
}

func TestProcessValidatorDeposits_ProcessCorrectly(t *testing.T) {
	deposit := &pb.Deposit{
		Data: &pb.DepositData{
			Pubkey: []byte{1, 2, 3},
			Amount: params.BeaconConfig().MaxEffectiveBalance,
		},
	}
	leaf, err := ssz.HashTreeRoot(deposit.Data)
	if err != nil {
		t.Fatal(err)
	}

	// We then create a merkle branch for the test.
	depositTrie, err := trieutil.GenerateTrieFromItems([][]byte{leaf[:]}, int(params.BeaconConfig().DepositContractTreeDepth))
	if err != nil {
		t.Fatalf("Could not generate trie: %v", err)
	}
	proof, err := depositTrie.MerkleProof(0)
	if err != nil {
		t.Fatalf("Could not generate proof: %v", err)
	}

	deposit.Proof = proof
	block := &pb.BeaconBlock{
		Body: &pb.BeaconBlockBody{
			Deposits: []*pb.Deposit{deposit},
		},
	}
	registry := []*pb.Validator{
		{
			Pubkey:                []byte{1},
			WithdrawalCredentials: []byte{1, 2, 3},
		},
	}
	balances := []uint64{0}
	root := depositTrie.Root()
	beaconState := &pb.BeaconState{
		Validators: registry,
		Balances:   balances,
		Eth1Data: &pb.Eth1Data{
			DepositRoot: root[:],
			BlockHash:   root[:],
		},
	}
	newState, err := blocks.ProcessDeposits(
		beaconState,
		block.Body,
		false, /* verifySignatures */
	)
	if err != nil {
		t.Fatalf("Expected block deposits to process correctly, received: %v", err)
	}
	if newState.Balances[1] != deposit.Data.Amount {
		t.Errorf(
			"Expected state validator balances index 0 to equal %d, received %d",
			deposit.Data.Amount,
			newState.Balances[0],
		)
	}
}

func TestProcessDeposit_RepeatedDeposit(t *testing.T) {
	registry := []*pb.Validator{
		{
			Pubkey: []byte{1, 2, 3},
		},
		{
			Pubkey:                []byte{4, 5, 6},
			WithdrawalCredentials: []byte{1},
		},
	}
	balances := []uint64{0, 50}
	beaconState := &pb.BeaconState{
		Balances:   balances,
		Validators: registry,
	}

	deposit := &pb.Deposit{
		Proof: [][]byte{},
		Data: &pb.DepositData{
			Pubkey:                []byte{4, 5, 6},
			WithdrawalCredentials: []byte{1},
			Amount:                uint64(1000),
		},
	}

	newState, err := blocks.ProcessDeposit(
		beaconState,
		deposit,
		stateutils.ValidatorIndexMap(beaconState),
		false,
		false,
	)
	if err != nil {
		t.Fatalf("Process deposit failed: %v", err)
	}
	if newState.Balances[1] != 1050 {
		t.Errorf("Expected balance at index 1 to be 1050, received %d", newState.Balances[1])
	}
}

func TestProcessDeposit_PublicKeyDoesNotExist(t *testing.T) {
	registry := []*pb.Validator{
		{
			Pubkey:                []byte{1, 2, 3},
			WithdrawalCredentials: []byte{2},
		},
		{
			Pubkey:                []byte{4, 5, 6},
			WithdrawalCredentials: []byte{1},
		},
	}
	balances := []uint64{1000, 1000}
	beaconState := &pb.BeaconState{
		Balances:   balances,
		Validators: registry,
	}

	deposit := &pb.Deposit{
		Proof: [][]byte{},
		Data: &pb.DepositData{
			Pubkey:                []byte{7, 8, 9},
			WithdrawalCredentials: []byte{1},
			Amount:                uint64(2000),
		},
	}

	newState, err := blocks.ProcessDeposit(
		beaconState,
		deposit,
		stateutils.ValidatorIndexMap(beaconState),
		false,
		false,
	)
	if err != nil {
		t.Fatalf("Process deposit failed: %v", err)
	}
	if len(newState.Balances) != 3 {
		t.Errorf("Expected validator balances list to increase by 1, received len %d", len(newState.Balances))
	}
	if newState.Balances[2] != 2000 {
		t.Errorf("Expected new validator have balance of %d, received %d", 2000, newState.Balances[2])
	}
}

func TestProcessDeposit_PublicKeyDoesNotExistAndEmptyValidator(t *testing.T) {
	registry := []*pb.Validator{
		{
			Pubkey:                []byte{1, 2, 3},
			WithdrawalCredentials: []byte{2},
		},
		{
			Pubkey:                []byte{4, 5, 6},
			WithdrawalCredentials: []byte{1},
		},
	}
	balances := []uint64{0, 1000}
	beaconState := &pb.BeaconState{
		Slot:       params.BeaconConfig().SlotsPerEpoch,
		Balances:   balances,
		Validators: registry,
	}

	deposit := &pb.Deposit{
		Proof: [][]byte{},
		Data: &pb.DepositData{
			Pubkey:                []byte{7, 8, 9},
			WithdrawalCredentials: []byte{1},
			Amount:                uint64(2000),
		},
	}

	newState, err := blocks.ProcessDeposit(
		beaconState,
		deposit,
		stateutils.ValidatorIndexMap(beaconState),
		false,
		false,
	)
	if err != nil {
		t.Fatalf("Process deposit failed: %v", err)
	}
	if len(newState.Balances) != 3 {
		t.Errorf("Expected validator balances list to be 3, received len %d", len(newState.Balances))
	}
	if newState.Balances[len(newState.Balances)-1] != 2000 {
		t.Errorf("Expected validator at last index to have balance of %d, received %d", 2000, newState.Balances[0])
	}
}

func TestProcessValidatorExits_ValidatorNotActive(t *testing.T) {
	exits := []*pb.VoluntaryExit{
		{
			ValidatorIndex: 0,
		},
	}
	registry := []*pb.Validator{
		{
			ExitEpoch: 0,
		},
	}
	state := &pb.BeaconState{
		Validators: registry,
	}
	block := &pb.BeaconBlock{
		Body: &pb.BeaconBlockBody{
			VoluntaryExits: exits,
		},
	}

	want := "non-active validator cannot exit"

	if _, err := blocks.ProcessVolundaryExits(

		state,
		block.Body,
		false,
	); !strings.Contains(err.Error(), want) {
		t.Errorf("Expected %s, received %v", want, err)
	}
}

func TestProcessValidatorExits_InvalidExitEpoch(t *testing.T) {
	exits := []*pb.VoluntaryExit{
		{
			Epoch: 10,
		},
	}
	registry := []*pb.Validator{
		{
			ExitEpoch: params.BeaconConfig().FarFutureEpoch,
		},
	}
	state := &pb.BeaconState{
		Validators: registry,
		Slot:       0,
	}
	block := &pb.BeaconBlock{
		Body: &pb.BeaconBlockBody{
			VoluntaryExits: exits,
		},
	}

	want := "expected current epoch >= exit epoch"

	if _, err := blocks.ProcessVolundaryExits(

		state,
		block.Body,
		false,
	); !strings.Contains(err.Error(), want) {
		t.Errorf("Expected %s, received %v", want, err)
	}
}

func TestProcessValidatorExits_NotActiveLongEnoughToExit(t *testing.T) {
	exits := []*pb.VoluntaryExit{
		{
			ValidatorIndex: 0,
			Epoch:          0,
		},
	}
	registry := []*pb.Validator{
		{
			ExitEpoch: params.BeaconConfig().FarFutureEpoch,
		},
	}
	state := &pb.BeaconState{
		Validators: registry,
		Slot:       10,
	}
	block := &pb.BeaconBlock{
		Body: &pb.BeaconBlockBody{
			VoluntaryExits: exits,
		},
	}

	want := "validator has not been active long enough to exit"
	if _, err := blocks.ProcessVolundaryExits(

		state,
		block.Body,
		false,
	); !strings.Contains(err.Error(), want) {
		t.Errorf("Expected %s, received %v", want, err)
	}
}

func TestProcessValidatorExits_AppliesCorrectStatus(t *testing.T) {
	exits := []*pb.VoluntaryExit{
		{
			ValidatorIndex: 0,
			Epoch:          0,
		},
	}
	registry := []*pb.Validator{
		{
			ExitEpoch:       params.BeaconConfig().FarFutureEpoch,
			ActivationEpoch: 0,
		},
	}
	state := &pb.BeaconState{
		Validators: registry,
		Slot:       params.BeaconConfig().SlotsPerEpoch * 5,
	}
	state.Slot = state.Slot + (params.BeaconConfig().PersistentCommitteePeriod * params.BeaconConfig().SlotsPerEpoch)
	block := &pb.BeaconBlock{
		Body: &pb.BeaconBlockBody{
			VoluntaryExits: exits,
		},
	}
	newState, err := blocks.ProcessVolundaryExits(state, block.Body, false)
	if err != nil {
		t.Fatalf("Could not process exits: %v", err)
	}
	newRegistry := newState.Validators
	if newRegistry[0].ExitEpoch != helpers.DelayedActivationExitEpoch(state.Slot/params.BeaconConfig().SlotsPerEpoch) {
		t.Errorf("Expected validator exit epoch to be %d, got %d",
			helpers.DelayedActivationExitEpoch(state.Slot/params.BeaconConfig().SlotsPerEpoch), newRegistry[0].ExitEpoch)
	}
}

func TestProcessBeaconTransfers_FailsVerification(t *testing.T) {
	testConfig := params.BeaconConfig()
	testConfig.MaxTransfers = 1
	params.OverrideBeaconConfig(testConfig)
	registry := []*pb.Validator{
		{
			ActivationEligibilityEpoch: params.BeaconConfig().FarFutureEpoch,
		},
		{
			ActivationEligibilityEpoch: params.BeaconConfig().FarFutureEpoch,
		},
	}
	balances := []uint64{params.BeaconConfig().MaxEffectiveBalance}
	state := &pb.BeaconState{
		Slot:       0,
		Validators: registry,
		Balances:   balances,
	}
	transfers := []*pb.Transfer{
		{
			Fee: params.BeaconConfig().MaxEffectiveBalance + 1,
		},
	}
	block := &pb.BeaconBlock{
		Body: &pb.BeaconBlockBody{
			Transfers: transfers,
		},
	}
	want := fmt.Sprintf(
		"expected sender balance %d >= %d",
		balances[0],
		transfers[0].Fee,
	)
	if _, err := blocks.ProcessTransfers(
		state,
		block.Body,
		false,
	); !strings.Contains(err.Error(), want) {
		t.Errorf("Expected %s, received %v", want, err)
	}

	block.Body.Transfers = []*pb.Transfer{
		{
			Fee:  params.BeaconConfig().MinDepositAmount,
			Slot: state.Slot + 1,
		},
	}
	want = fmt.Sprintf(
		"expected beacon state slot %d == transfer slot %d",
		state.Slot,
		block.Body.Transfers[0].Slot,
	)
	if _, err := blocks.ProcessTransfers(
		state,
		block.Body,
		false,
	); !strings.Contains(err.Error(), want) {
		t.Errorf("Expected %s, received %v", want, err)
	}

	state.Validators[0].WithdrawableEpoch = params.BeaconConfig().FarFutureEpoch
	state.Validators[0].ActivationEligibilityEpoch = 0
	block.Body.Transfers = []*pb.Transfer{
		{
			Fee:    params.BeaconConfig().MinDepositAmount,
			Amount: params.BeaconConfig().MaxEffectiveBalance,
			Slot:   state.Slot,
		},
	}
	want = "over max transfer"
	if _, err := blocks.ProcessTransfers(
		state,
		block.Body,
		false,
	); !strings.Contains(err.Error(), want) {
		t.Errorf("Expected %s, received %v", want, err)
	}

	state.Validators[0].WithdrawableEpoch = 0
	state.Validators[0].ActivationEligibilityEpoch = params.BeaconConfig().FarFutureEpoch
	buf := []byte{params.BeaconConfig().BLSWithdrawalPrefixByte}
	pubKey := []byte("B")
	hashed := hashutil.Hash(pubKey)
	buf = append(buf, hashed[:]...)
	state.Validators[0].WithdrawalCredentials = buf
	block.Body.Transfers = []*pb.Transfer{
		{
			Fee:    params.BeaconConfig().MinDepositAmount,
			Amount: params.BeaconConfig().MinDepositAmount,
			Slot:   state.Slot,
			Pubkey: []byte("A"),
		},
	}
	want = "invalid public key"
	if _, err := blocks.ProcessTransfers(
		state,
		block.Body,
		false,
	); !strings.Contains(err.Error(), want) {
		t.Errorf("Expected %s, received %v", want, err)
	}
}

func TestProcessBeaconTransfers_OK(t *testing.T) {
	helpers.ClearShuffledValidatorCache()
	testConfig := params.BeaconConfig()
	testConfig.MaxTransfers = 1
	params.OverrideBeaconConfig(testConfig)
	validators := make([]*pb.Validator, params.BeaconConfig().DepositsForChainStart/32)
	for i := 0; i < len(validators); i++ {
		validators[i] = &pb.Validator{
			ActivationEpoch:   0,
			ExitEpoch:         params.BeaconConfig().FarFutureEpoch,
			Slashed:           false,
			WithdrawableEpoch: 0,
		}
	}
	validatorBalances := make([]uint64, len(validators))
	for i := 0; i < len(validatorBalances); i++ {
		validatorBalances[i] = params.BeaconConfig().MaxEffectiveBalance
	}

	state := &pb.BeaconState{
		Validators:       validators,
		Slot:             0,
		Balances:         validatorBalances,
<<<<<<< HEAD
		RandaoMixes:      make([][]byte, params.BeaconConfig().RandaoMixesLength),
		Slashings:        make([]uint64, params.BeaconConfig().SlashedExitLength),
		ActiveIndexRoots: make([][]byte, params.BeaconConfig().ActiveIndexRootsLength),
=======
		RandaoMixes:      make([][]byte, params.BeaconConfig().EpochsPerHistoricalVector),
		Slashings:        make([]uint64, params.BeaconConfig().EpochsPerSlashingsVector),
		ActiveIndexRoots: make([][]byte, params.BeaconConfig().EpochsPerHistoricalVector),
>>>>>>> 69e46a96
	}
	transfers := []*pb.Transfer{
		{
			Sender:    0,
			Recipient: 1,
			Fee:       params.BeaconConfig().MinDepositAmount,
			Amount:    params.BeaconConfig().MinDepositAmount,
			Slot:      state.Slot,
			Pubkey:    []byte("A"),
		},
	}
	block := &pb.BeaconBlock{
		Body: &pb.BeaconBlockBody{
			Transfers: transfers,
		},
	}
	buf := []byte{params.BeaconConfig().BLSWithdrawalPrefixByte}
	pubKey := []byte("A")
	hashed := hashutil.Hash(pubKey)

	buf = append(buf, hashed[:][1:]...)
	state.Validators[0].WithdrawalCredentials = buf
	state.Validators[0].ActivationEligibilityEpoch = params.BeaconConfig().FarFutureEpoch
	newState, err := blocks.ProcessTransfers(
		state,
		block.Body,
		false,
	)
	if err != nil {
		t.Errorf("Unexpected error: %v", err)
	}
	expectedRecipient := params.BeaconConfig().MaxEffectiveBalance + block.Body.Transfers[0].Amount
	if newState.Balances[1] != expectedRecipient {
		t.Errorf("Expected recipient balance %d, received %d", newState.Balances[1], expectedRecipient)
	}
	expectedSender := params.BeaconConfig().MaxEffectiveBalance - block.Body.Transfers[0].Amount - block.Body.Transfers[0].Fee
	if newState.Balances[0] != expectedSender {
		t.Errorf("Expected sender balance %d, received %d", newState.Balances[0], expectedSender)
	}
}<|MERGE_RESOLUTION|>--- conflicted
+++ resolved
@@ -582,15 +582,9 @@
 		Validators:       validators,
 		Slot:             currentSlot,
 		Balances:         validatorBalances,
-<<<<<<< HEAD
-		Slashings:        make([]uint64, params.BeaconConfig().SlashedExitLength),
-		RandaoMixes:      make([][]byte, params.BeaconConfig().RandaoMixesLength),
-		ActiveIndexRoots: make([][]byte, params.BeaconConfig().ActiveIndexRootsLength),
-=======
 		Slashings:        make([]uint64, params.BeaconConfig().EpochsPerSlashingsVector),
 		RandaoMixes:      make([][]byte, params.BeaconConfig().EpochsPerHistoricalVector),
 		ActiveIndexRoots: make([][]byte, params.BeaconConfig().EpochsPerHistoricalVector),
->>>>>>> 69e46a96
 	}
 	block := &pb.BeaconBlock{
 		Body: &pb.BeaconBlockBody{
@@ -812,15 +806,9 @@
 		Validators:       validators,
 		Slot:             currentSlot,
 		Balances:         validatorBalances,
-<<<<<<< HEAD
-		RandaoMixes:      make([][]byte, params.BeaconConfig().RandaoMixesLength),
-		Slashings:        make([]uint64, params.BeaconConfig().SlashedExitLength),
-		ActiveIndexRoots: make([][]byte, params.BeaconConfig().ActiveIndexRootsLength),
-=======
 		RandaoMixes:      make([][]byte, params.BeaconConfig().EpochsPerHistoricalVector),
 		Slashings:        make([]uint64, params.BeaconConfig().EpochsPerSlashingsVector),
 		ActiveIndexRoots: make([][]byte, params.BeaconConfig().EpochsPerHistoricalVector),
->>>>>>> 69e46a96
 	}
 	block := &pb.BeaconBlock{
 		Body: &pb.BeaconBlockBody{
@@ -1774,15 +1762,9 @@
 		Validators:       validators,
 		Slot:             0,
 		Balances:         validatorBalances,
-<<<<<<< HEAD
-		RandaoMixes:      make([][]byte, params.BeaconConfig().RandaoMixesLength),
-		Slashings:        make([]uint64, params.BeaconConfig().SlashedExitLength),
-		ActiveIndexRoots: make([][]byte, params.BeaconConfig().ActiveIndexRootsLength),
-=======
 		RandaoMixes:      make([][]byte, params.BeaconConfig().EpochsPerHistoricalVector),
 		Slashings:        make([]uint64, params.BeaconConfig().EpochsPerSlashingsVector),
 		ActiveIndexRoots: make([][]byte, params.BeaconConfig().EpochsPerHistoricalVector),
->>>>>>> 69e46a96
 	}
 	transfers := []*pb.Transfer{
 		{
