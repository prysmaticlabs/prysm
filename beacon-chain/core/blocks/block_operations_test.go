package blocks_test

import (
	"bytes"
	"crypto/rand"
	"encoding/binary"
	"fmt"
	"reflect"
	"strings"
	"testing"

	"github.com/gogo/protobuf/proto"
	"github.com/prysmaticlabs/go-ssz"
	"github.com/prysmaticlabs/prysm/beacon-chain/core/blocks"
	"github.com/prysmaticlabs/prysm/beacon-chain/core/helpers"
	"github.com/prysmaticlabs/prysm/beacon-chain/core/state"
	"github.com/prysmaticlabs/prysm/beacon-chain/core/state/stateutils"
	pb "github.com/prysmaticlabs/prysm/proto/beacon/p2p/v1"
	"github.com/prysmaticlabs/prysm/shared/bls"
	"github.com/prysmaticlabs/prysm/shared/featureconfig"
	"github.com/prysmaticlabs/prysm/shared/hashutil"
	"github.com/prysmaticlabs/prysm/shared/params"
	"github.com/prysmaticlabs/prysm/shared/testutil"
	"github.com/prysmaticlabs/prysm/shared/trieutil"
)

func init() {
	featureconfig.InitFeatureConfig(&featureconfig.FeatureFlagConfig{
		CacheTreeHash: false,
	})
}

func TestProcessBlockHeader_WrongProposerSig(t *testing.T) {
	t.Skip()
	// TODO(#2307) unskip after bls.Verify is finished
	if params.BeaconConfig().SlotsPerEpoch != 64 {
		t.Errorf("SlotsPerEpoch should be 64 for these tests to pass")
	}

	validators := make([]*pb.Validator, params.BeaconConfig().DepositsForChainStart)
	for i := 0; i < len(validators); i++ {
		validators[i] = &pb.Validator{
			ExitEpoch: params.BeaconConfig().FarFutureEpoch,
			Slashed:   true,
		}
	}

	state := &pb.BeaconState{
		Validators:        validators,
		Slot:              0,
		LatestBlockHeader: &pb.BeaconBlockHeader{Slot: 9},
		Fork: &pb.Fork{
			PreviousVersion: []byte{0, 0, 0, 0},
			CurrentVersion:  []byte{0, 0, 0, 0},
		},
		RandaoMixes:      make([][]byte, params.BeaconConfig().EpochsPerHistoricalVector),
		ActiveIndexRoots: make([][]byte, params.BeaconConfig().EpochsPerHistoricalVector),
	}

	validators[5896].Slashed = false

	lbhsr, err := ssz.HashTreeRoot(state.LatestBlockHeader)
	if err != nil {
		t.Error(err)
	}
	currentEpoch := helpers.CurrentEpoch(state)
	dt := helpers.Domain(state, currentEpoch, params.BeaconConfig().DomainBeaconProposer)
	priv, err := bls.RandKey(rand.Reader)
	if err != nil {
		t.Errorf("failed to generate private key got: %v", err)
	}
	priv2, err := bls.RandKey(rand.Reader)
	if err != nil {
		t.Errorf("failed to generate private key got: %v", err)
	}
	wrongBlockSig := priv2.Sign([]byte("hello"), dt)
	validators[5896].Pubkey = priv.PublicKey().Marshal()
	block := &pb.BeaconBlock{
		Slot: 0,
		Body: &pb.BeaconBlockBody{
			RandaoReveal: []byte{'A', 'B', 'C'},
		},
		ParentRoot: lbhsr[:],
		Signature:  wrongBlockSig.Marshal(),
	}

	_, err = blocks.ProcessBlockHeader(state, block)
	want := "verify signature failed"
	if !strings.Contains(err.Error(), want) {
		t.Errorf("Expected %v, received %v", want, err)
	}

}

func TestProcessBlockHeader_DifferentSlots(t *testing.T) {
	if params.BeaconConfig().SlotsPerEpoch != 64 {
		t.Errorf("SlotsPerEpoch should be 64 for these tests to pass")
	}

	validators := make([]*pb.Validator, params.BeaconConfig().DepositsForChainStart)
	for i := 0; i < len(validators); i++ {
		validators[i] = &pb.Validator{
			ExitEpoch: params.BeaconConfig().FarFutureEpoch,
			Slashed:   true,
		}
	}

	state := &pb.BeaconState{
		Validators:        validators,
		Slot:              0,
		LatestBlockHeader: &pb.BeaconBlockHeader{Slot: 9},
		Fork: &pb.Fork{
			PreviousVersion: []byte{0, 0, 0, 0},
			CurrentVersion:  []byte{0, 0, 0, 0},
		},
		RandaoMixes:      make([][]byte, params.BeaconConfig().EpochsPerHistoricalVector),
		ActiveIndexRoots: make([][]byte, params.BeaconConfig().EpochsPerHistoricalVector),
	}

	lbhsr, err := ssz.HashTreeRoot(state.LatestBlockHeader)
	if err != nil {
		t.Error(err)
	}
	currentEpoch := helpers.CurrentEpoch(state)
	dt := helpers.Domain(state, currentEpoch, params.BeaconConfig().DomainBeaconProposer)
	priv, err := bls.RandKey(rand.Reader)
	if err != nil {
		t.Errorf("failed to generate private key got: %v", err)
	}
	blockSig := priv.Sign([]byte("hello"), dt)
	validators[5896].Pubkey = priv.PublicKey().Marshal()
	block := &pb.BeaconBlock{
		Slot: 1,
		Body: &pb.BeaconBlockBody{
			RandaoReveal: []byte{'A', 'B', 'C'},
		},
		ParentRoot: lbhsr[:],
		Signature:  blockSig.Marshal(),
	}

	_, err = blocks.ProcessBlockHeader(state, block)
	want := "is different then block slot"
	if !strings.Contains(err.Error(), want) {
		t.Errorf("Expected %v, received %v", want, err)
	}
}

func TestProcessBlockHeader_PreviousBlockRootNotSignedRoot(t *testing.T) {
	if params.BeaconConfig().SlotsPerEpoch != 64 {
		t.Errorf("SlotsPerEpoch should be 64 for these tests to pass")
	}

	validators := make([]*pb.Validator, params.BeaconConfig().DepositsForChainStart)
	for i := 0; i < len(validators); i++ {
		validators[i] = &pb.Validator{
			ExitEpoch: params.BeaconConfig().FarFutureEpoch,
			Slashed:   true,
		}
	}

	state := &pb.BeaconState{
		Validators:        validators,
		Slot:              0,
		LatestBlockHeader: &pb.BeaconBlockHeader{Slot: 9},
		Fork: &pb.Fork{
			PreviousVersion: []byte{0, 0, 0, 0},
			CurrentVersion:  []byte{0, 0, 0, 0},
		},
		RandaoMixes:      make([][]byte, params.BeaconConfig().EpochsPerHistoricalVector),
		ActiveIndexRoots: make([][]byte, params.BeaconConfig().EpochsPerHistoricalVector),
	}

	currentEpoch := helpers.CurrentEpoch(state)
	dt := helpers.Domain(state, currentEpoch, params.BeaconConfig().DomainBeaconProposer)
	priv, err := bls.RandKey(rand.Reader)
	if err != nil {
		t.Errorf("failed to generate private key got: %v", err)
	}
	blockSig := priv.Sign([]byte("hello"), dt)
	validators[5896].Pubkey = priv.PublicKey().Marshal()
	block := &pb.BeaconBlock{
		Slot: 0,
		Body: &pb.BeaconBlockBody{
			RandaoReveal: []byte{'A', 'B', 'C'},
		},
		ParentRoot: []byte{'A'},
		Signature:  blockSig.Marshal(),
	}

	_, err = blocks.ProcessBlockHeader(state, block)
	want := "does not match"
	if !strings.Contains(err.Error(), want) {
		t.Errorf("Expected %v, received %v", want, err)
	}
}

func TestProcessBlockHeader_SlashedProposer(t *testing.T) {
	if params.BeaconConfig().SlotsPerEpoch != 64 {
		t.Errorf("SlotsPerEpoch should be 64 for these tests to pass")
	}

	validators := make([]*pb.Validator, params.BeaconConfig().DepositsForChainStart)
	for i := 0; i < len(validators); i++ {
		validators[i] = &pb.Validator{
			ExitEpoch: params.BeaconConfig().FarFutureEpoch,
			Slashed:   true,
		}
	}

	state := &pb.BeaconState{
		Validators:        validators,
		Slot:              0,
		LatestBlockHeader: &pb.BeaconBlockHeader{Slot: 9},
		Fork: &pb.Fork{
			PreviousVersion: []byte{0, 0, 0, 0},
			CurrentVersion:  []byte{0, 0, 0, 0},
		},
		RandaoMixes:      make([][]byte, params.BeaconConfig().EpochsPerHistoricalVector),
		ActiveIndexRoots: make([][]byte, params.BeaconConfig().EpochsPerHistoricalVector),
	}

	parentRoot, err := ssz.SigningRoot(state.LatestBlockHeader)
	if err != nil {
		t.Error(err)
	}
	currentEpoch := helpers.CurrentEpoch(state)
	dt := helpers.Domain(state, currentEpoch, params.BeaconConfig().DomainBeaconProposer)
	priv, err := bls.RandKey(rand.Reader)
	if err != nil {
		t.Errorf("failed to generate private key got: %v", err)
	}
	blockSig := priv.Sign([]byte("hello"), dt)
	validators[12683].Pubkey = priv.PublicKey().Marshal()
	block := &pb.BeaconBlock{
		Slot: 0,
		Body: &pb.BeaconBlockBody{
			RandaoReveal: []byte{'A', 'B', 'C'},
		},
		ParentRoot: parentRoot[:],
		Signature:  blockSig.Marshal(),
	}

	_, err = blocks.ProcessBlockHeader(state, block)
	want := "was previously slashed"
	if !strings.Contains(err.Error(), want) {
		t.Errorf("Expected %v, received %v", want, err)
	}
}

func TestProcessBlockHeader_OK(t *testing.T) {
	helpers.ClearAllCaches()

	if params.BeaconConfig().SlotsPerEpoch != 64 {
		t.Fatalf("SlotsPerEpoch should be 64 for these tests to pass")
	}

	validators := make([]*pb.Validator, params.BeaconConfig().DepositsForChainStart)
	for i := 0; i < len(validators); i++ {
		validators[i] = &pb.Validator{
			ExitEpoch: params.BeaconConfig().FarFutureEpoch,
			Slashed:   true,
		}
	}

	state := &pb.BeaconState{
		Validators:        validators,
		Slot:              0,
		LatestBlockHeader: &pb.BeaconBlockHeader{Slot: 9},
		Fork: &pb.Fork{
			PreviousVersion: []byte{0, 0, 0, 0},
			CurrentVersion:  []byte{0, 0, 0, 0},
		},
		RandaoMixes:      make([][]byte, params.BeaconConfig().EpochsPerHistoricalVector),
		ActiveIndexRoots: make([][]byte, params.BeaconConfig().EpochsPerHistoricalVector),
	}

	validators[5593].Slashed = false

	latestBlockSignedRoot, err := ssz.SigningRoot(state.LatestBlockHeader)
	if err != nil {
		t.Error(err)
	}
	currentEpoch := helpers.CurrentEpoch(state)
	dt := helpers.Domain(state, currentEpoch, params.BeaconConfig().DomainBeaconProposer)
	priv, err := bls.RandKey(rand.Reader)
	if err != nil {
		t.Fatalf("Failed to generate private key got: %v", err)
	}
	blockSig := priv.Sign([]byte("hello"), dt)
	validators[5593].Pubkey = priv.PublicKey().Marshal()
	block := &pb.BeaconBlock{
		Slot: 0,
		Body: &pb.BeaconBlockBody{
			RandaoReveal: []byte{'A', 'B', 'C'},
		},
		ParentRoot: latestBlockSignedRoot[:],
		Signature:  blockSig.Marshal(),
	}
	bodyRoot, err := ssz.HashTreeRoot(block.Body)
	if err != nil {
		t.Fatalf("Failed to hash block bytes got: %v", err)
	}
	newState, err := blocks.ProcessBlockHeader(state, block)
	if err != nil {
		t.Fatalf("Failed to process block header got: %v", err)
	}
	var zeroHash [32]byte
	var zeroSig [96]byte
	nsh := newState.LatestBlockHeader
	expected := &pb.BeaconBlockHeader{
		Slot:       block.Slot,
		ParentRoot: latestBlockSignedRoot[:],
		BodyRoot:   bodyRoot[:],
		StateRoot:  zeroHash[:],
		Signature:  zeroSig[:],
	}
	if !proto.Equal(nsh, expected) {
		t.Errorf("Expected %v, received %vk9k", expected, nsh)
	}
}

func TestProcessRandao_IncorrectProposerFailsVerification(t *testing.T) {
	helpers.ClearAllCaches()

	deposits, privKeys := testutil.SetupInitialDeposits(t, 100, true)
	beaconState, err := state.GenesisBeaconState(deposits, uint64(0), nil)
	if err != nil {
		t.Fatal(err)
	}
	// We fetch the proposer's index as that is whom the RANDAO will be verified against.
	proposerIdx, err := helpers.BeaconProposerIndex(beaconState)
	if err != nil {
		t.Fatal(err)
	}
	epoch := uint64(0)
	buf := make([]byte, 32)
	binary.LittleEndian.PutUint64(buf, epoch)
	domain := helpers.Domain(beaconState, epoch, params.BeaconConfig().DomainRandao)

	// We make the previous validator's index sign the message instead of the proposer.
	epochSignature := privKeys[proposerIdx-1].Sign(buf, domain)
	block := &pb.BeaconBlock{
		Body: &pb.BeaconBlockBody{
			RandaoReveal: epochSignature.Marshal(),
		},
	}

	want := "block randao reveal signature did not verify"
	if _, err := blocks.ProcessRandao(
		beaconState,
		block.Body,
		true,  /* verify signatures */
		false, /* disable logging */
	); !strings.Contains(err.Error(), want) {
		t.Errorf("Expected %v, received %v", want, err)
	}
}

func TestProcessRandao_SignatureVerifiesAndUpdatesLatestStateMixes(t *testing.T) {
	deposits, privKeys := testutil.SetupInitialDeposits(t, 100, true)
	beaconState, err := state.GenesisBeaconState(deposits, uint64(0), nil)
	if err != nil {
		t.Fatal(err)
	}

	epoch := helpers.CurrentEpoch(beaconState)
	epochSignature, err := helpers.CreateRandaoReveal(beaconState, epoch, privKeys)
	if err != nil {
		t.Fatal(err)
	}

	block := &pb.BeaconBlock{
		Body: &pb.BeaconBlockBody{
			RandaoReveal: epochSignature,
		},
	}

	newState, err := blocks.ProcessRandao(
		beaconState,
		block.Body,
		true,  /* verify signatures */
		false, /* disable logging */
	)
	if err != nil {
		t.Errorf("Unexpected error processing block randao: %v", err)
	}
	currentEpoch := helpers.CurrentEpoch(beaconState)
	mix := newState.RandaoMixes[currentEpoch%params.BeaconConfig().EpochsPerHistoricalVector]

	if bytes.Equal(mix, params.BeaconConfig().ZeroHash[:]) {
		t.Errorf(
			"Expected empty signature to be overwritten by randao reveal, received %v",
			params.BeaconConfig().EmptySignature,
		)
	}
}

func TestProcessEth1Data_SetsCorrectly(t *testing.T) {
	beaconState := &pb.BeaconState{
		Eth1DataVotes: []*pb.Eth1Data{},
	}

	block := &pb.BeaconBlock{
		Body: &pb.BeaconBlockBody{
			Eth1Data: &pb.Eth1Data{
				DepositRoot: []byte{2},
				BlockHash:   []byte{3},
			},
		},
	}
	var err error
	for i := uint64(0); i < params.BeaconConfig().SlotsPerEth1VotingPeriod; i++ {
		beaconState, err = blocks.ProcessEth1DataInBlock(beaconState, block)
		if err != nil {
			t.Fatal(err)
		}
	}

	newETH1DataVotes := beaconState.Eth1DataVotes
	if len(newETH1DataVotes) <= 1 {
		t.Error("Expected new ETH1 data votes to have length > 1")
	}
	if !proto.Equal(beaconState.Eth1Data, block.Body.Eth1Data) {
		t.Errorf(
			"Expected latest eth1 data to have been set to %v, received %v",
			block.Body.Eth1Data,
			beaconState.Eth1Data,
		)
	}
}

func TestProcessProposerSlashings_ThresholdReached(t *testing.T) {
	slashings := make([]*pb.ProposerSlashing, params.BeaconConfig().MaxProposerSlashings+1)
	registry := []*pb.Validator{}
	currentSlot := uint64(0)

	want := fmt.Sprintf(
		"number of proposer slashings (%d) exceeds allowed threshold of %d",
		params.BeaconConfig().MaxProposerSlashings+1,
		params.BeaconConfig().MaxProposerSlashings,
	)
	beaconState := &pb.BeaconState{
		Validators: registry,
		Slot:       currentSlot,
	}
	block := &pb.BeaconBlock{
		Body: &pb.BeaconBlockBody{
			ProposerSlashings: slashings,
		},
	}

	if _, err := blocks.ProcessProposerSlashings(

		beaconState,
		block,
		false,
	); !strings.Contains(err.Error(), want) {
		t.Errorf("Expected %s, received %v", want, err)
	}
}

func TestProcessProposerSlashings_UnmatchedHeaderEpochs(t *testing.T) {
	registry := make([]*pb.Validator, 2)
	currentSlot := uint64(0)
	slashings := []*pb.ProposerSlashing{
		{
			ProposerIndex: 1,
			Header_1: &pb.BeaconBlockHeader{
				Slot: params.BeaconConfig().SlotsPerEpoch + 1,
			},
			Header_2: &pb.BeaconBlockHeader{
				Slot: 0,
			},
		},
	}

	beaconState := &pb.BeaconState{
		Validators: registry,
		Slot:       currentSlot,
	}
	block := &pb.BeaconBlock{
		Body: &pb.BeaconBlockBody{
			ProposerSlashings: slashings,
		},
	}
	want := "mismatched header epochs"
	if _, err := blocks.ProcessProposerSlashings(
		beaconState,
		block,
		false,
	); !strings.Contains(err.Error(), want) {
		t.Errorf("Expected %s, received %v", want, err)
	}
}

func TestProcessProposerSlashings_SameHeaders(t *testing.T) {
	registry := make([]*pb.Validator, 2)
	currentSlot := uint64(0)
	slashings := []*pb.ProposerSlashing{
		{
			ProposerIndex: 1,
			Header_1: &pb.BeaconBlockHeader{
				Slot: 0,
			},
			Header_2: &pb.BeaconBlockHeader{
				Slot: 0,
			},
		},
	}

	beaconState := &pb.BeaconState{
		Validators: registry,
		Slot:       currentSlot,
	}
	block := &pb.BeaconBlock{
		Body: &pb.BeaconBlockBody{
			ProposerSlashings: slashings,
		},
	}
	want := "expected slashing headers to differ"
	if _, err := blocks.ProcessProposerSlashings(

		beaconState,
		block,
		false,
	); !strings.Contains(err.Error(), want) {
		t.Errorf("Expected %s, received %v", want, err)
	}
}

func TestProcessProposerSlashings_ValidatorNotSlashable(t *testing.T) {
	registry := []*pb.Validator{
		{
			Pubkey:            []byte("key"),
			Slashed:           true,
			ActivationEpoch:   0,
			WithdrawableEpoch: 0,
		},
	}
	currentSlot := uint64(0)
	slashings := []*pb.ProposerSlashing{
		{
			ProposerIndex: 0,
			Header_1: &pb.BeaconBlockHeader{
				Slot:      0,
				Signature: []byte("A"),
			},
			Header_2: &pb.BeaconBlockHeader{
				Slot:      0,
				Signature: []byte("B"),
			},
		},
	}

	beaconState := &pb.BeaconState{
		Validators: registry,
		Slot:       currentSlot,
	}
	block := &pb.BeaconBlock{
		Body: &pb.BeaconBlockBody{
			ProposerSlashings: slashings,
		},
	}
	want := fmt.Sprintf(
		"validator with key %#x is not slashable",
		beaconState.Validators[0].Pubkey,
	)

	if _, err := blocks.ProcessProposerSlashings(
		beaconState,
		block,
		false,
	); !strings.Contains(err.Error(), want) {
		t.Errorf("Expected %s, received %v", want, err)
	}
}

func TestProcessProposerSlashings_AppliesCorrectStatus(t *testing.T) {
	// We test the case when data is correct and verify the validator
	// registry has been updated.
	helpers.ClearShuffledValidatorCache()
	validators := make([]*pb.Validator, 100)
	for i := 0; i < len(validators); i++ {
		validators[i] = &pb.Validator{
			EffectiveBalance:  params.BeaconConfig().MaxEffectiveBalance,
			Slashed:           false,
			ExitEpoch:         params.BeaconConfig().FarFutureEpoch,
			WithdrawableEpoch: params.BeaconConfig().FarFutureEpoch,
			ActivationEpoch:   0,
		}
	}
	validatorBalances := make([]uint64, len(validators))
	for i := 0; i < len(validatorBalances); i++ {
		validatorBalances[i] = params.BeaconConfig().MaxEffectiveBalance
	}

	slashings := []*pb.ProposerSlashing{
		{
			ProposerIndex: 1,
			Header_1: &pb.BeaconBlockHeader{
				Slot:      0,
				Signature: []byte("A"),
			},
			Header_2: &pb.BeaconBlockHeader{
				Slot:      0,
				Signature: []byte("B"),
			},
		},
	}
	currentSlot := uint64(0)
	beaconState := &pb.BeaconState{
		Validators:       validators,
		Slot:             currentSlot,
		Balances:         validatorBalances,
<<<<<<< HEAD
		Slashings:        make([]uint64, params.BeaconConfig().EpochsPerSlashingsVector),
		RandaoMixes:      make([][]byte, params.BeaconConfig().EpochsPerHistoricalVector),
		ActiveIndexRoots: make([][]byte, params.BeaconConfig().EpochsPerHistoricalVector),
=======
		Slashings:        make([]uint64, params.BeaconConfig().SlashedExitLength),
		RandaoMixes:      make([][]byte, params.BeaconConfig().RandaoMixesLength),
		ActiveIndexRoots: make([][]byte, params.BeaconConfig().ActiveIndexRootsLength),
>>>>>>> 4b94d88f
	}
	block := &pb.BeaconBlock{
		Body: &pb.BeaconBlockBody{
			ProposerSlashings: slashings,
		},
	}

	newState, err := blocks.ProcessProposerSlashings(
		beaconState,
		block,
		false,
	)
	if err != nil {
		t.Fatalf("Unexpected error: %s", err)
	}

	newStateVals := newState.Validators
	if newStateVals[1].ExitEpoch != validators[1].ExitEpoch {
		t.Errorf("Proposer with index 1 did not correctly exit,"+"wanted slot:%d, got:%d",
			newStateVals[1].ExitEpoch, validators[1].ExitEpoch)
	}
}
func TestSlashableAttestationData_CanSlash(t *testing.T) {
	att1 := &pb.AttestationData{
		TargetEpoch: 1,
		SourceRoot:  []byte{'A'},
	}
	att2 := &pb.AttestationData{
		TargetEpoch: 1,
		SourceRoot:  []byte{'B'},
	}
	if !blocks.IsSlashableAttestationData(att1, att2) {
		t.Error("atts should have been slashable")
	}
	att1.TargetEpoch = 4
	att1.SourceEpoch = 2
	att2.SourceEpoch = 3
	if !blocks.IsSlashableAttestationData(att1, att2) {
		t.Error("atts should have been slashable")
	}
}

func TestProcessAttesterSlashings_ThresholdReached(t *testing.T) {
	slashings := make([]*pb.AttesterSlashing, params.BeaconConfig().MaxAttesterSlashings+1)
	registry := []*pb.Validator{}
	currentSlot := uint64(0)

	beaconState := &pb.BeaconState{
		Validators: registry,
		Slot:       currentSlot,
	}
	block := &pb.BeaconBlock{
		Body: &pb.BeaconBlockBody{
			AttesterSlashings: slashings,
		},
	}
	want := fmt.Sprintf(
		"number of attester slashings (%d) exceeds allowed threshold of %d",
		params.BeaconConfig().MaxAttesterSlashings+1,
		params.BeaconConfig().MaxAttesterSlashings,
	)

	if _, err := blocks.ProcessAttesterSlashings(
		beaconState,
		block,
		false,
	); !strings.Contains(err.Error(), want) {
		t.Errorf("Expected %s, received %v", want, err)
	}
}

func TestProcessAttesterSlashings_DataNotSlashable(t *testing.T) {
	slashings := []*pb.AttesterSlashing{
		{
			Attestation_1: &pb.IndexedAttestation{
				Data: &pb.AttestationData{
					SourceEpoch: 0,
					TargetEpoch: 0,
					Crosslink: &pb.Crosslink{
						Shard: 4,
					},
				},
			},
			Attestation_2: &pb.IndexedAttestation{
				Data: &pb.AttestationData{
					SourceEpoch: 1,
					TargetEpoch: 1,
					Crosslink: &pb.Crosslink{
						Shard: 3,
					},
				},
			},
		},
	}
	registry := []*pb.Validator{}
	currentSlot := uint64(0)

	beaconState := &pb.BeaconState{
		Validators: registry,
		Slot:       currentSlot,
	}
	block := &pb.BeaconBlock{
		Body: &pb.BeaconBlockBody{
			AttesterSlashings: slashings,
		},
	}
	want := fmt.Sprint("attestations are not slashable")

	if _, err := blocks.ProcessAttesterSlashings(
		beaconState,
		block,
		false,
	); !strings.Contains(err.Error(), want) {
		t.Errorf("Expected %s, received %v", want, err)
	}
}

func TestProcessAttesterSlashings_IndexedAttestationFailedToVerify(t *testing.T) {
	slashings := []*pb.AttesterSlashing{
		{
			Attestation_1: &pb.IndexedAttestation{
				Data: &pb.AttestationData{
					SourceEpoch: 1,
					TargetEpoch: 0,
					Crosslink: &pb.Crosslink{
						Shard: 4,
					},
				},
				CustodyBit_0Indices: []uint64{0, 1, 2},
				CustodyBit_1Indices: []uint64{0, 1, 2},
			},
			Attestation_2: &pb.IndexedAttestation{
				Data: &pb.AttestationData{
					SourceEpoch: 0,
					TargetEpoch: 0,
					Crosslink: &pb.Crosslink{
						Shard: 4,
					},
				},
				CustodyBit_0Indices: []uint64{0, 1, 2},
				CustodyBit_1Indices: []uint64{0, 1, 2},
			},
		},
	}
	registry := []*pb.Validator{}
	currentSlot := uint64(0)

	beaconState := &pb.BeaconState{
		Validators: registry,
		Slot:       currentSlot,
	}
	block := &pb.BeaconBlock{
		Body: &pb.BeaconBlockBody{
			AttesterSlashings: slashings,
		},
	}
	want := fmt.Sprint("expected no bit 1 indices")

	if _, err := blocks.ProcessAttesterSlashings(
		beaconState,
		block,
		false,
	); !strings.Contains(err.Error(), want) {
		t.Errorf("Expected %s, received %v", want, err)
	}

	slashings = []*pb.AttesterSlashing{
		{
			Attestation_1: &pb.IndexedAttestation{
				Data: &pb.AttestationData{
					SourceEpoch: 1,
					TargetEpoch: 0,
					Crosslink: &pb.Crosslink{
						Shard: 4,
					},
				},
				CustodyBit_0Indices: make([]uint64, params.BeaconConfig().MaxIndicesPerAttestation+1),
			},
			Attestation_2: &pb.IndexedAttestation{
				Data: &pb.AttestationData{
					SourceEpoch: 0,
					TargetEpoch: 0,
					Crosslink: &pb.Crosslink{
						Shard: 4,
					},
				},
				CustodyBit_0Indices: make([]uint64, params.BeaconConfig().MaxIndicesPerAttestation+1),
			},
		},
	}

	block.Body.AttesterSlashings = slashings
	want = fmt.Sprint("over max number of allowed indices")

	if _, err := blocks.ProcessAttesterSlashings(
		beaconState,
		block,
		false,
	); !strings.Contains(err.Error(), want) {
		t.Errorf("Expected %s, received %v", want, err)
	}
}

func TestProcessAttesterSlashings_AppliesCorrectStatus(t *testing.T) {
	// We test the case when data is correct and verify the validator
	// registry has been updated.
	validators := make([]*pb.Validator, params.BeaconConfig().DepositsForChainStart)
	for i := 0; i < len(validators); i++ {
		validators[i] = &pb.Validator{
			ActivationEpoch:   0,
			ExitEpoch:         params.BeaconConfig().FarFutureEpoch,
			Slashed:           false,
			WithdrawableEpoch: 1 * params.BeaconConfig().SlotsPerEpoch,
		}
	}
	validatorBalances := make([]uint64, len(validators))
	for i := 0; i < len(validatorBalances); i++ {
		validatorBalances[i] = params.BeaconConfig().MaxEffectiveBalance
	}

	slashings := []*pb.AttesterSlashing{
		{
			Attestation_1: &pb.IndexedAttestation{
				Data: &pb.AttestationData{
					SourceEpoch: 1,
					TargetEpoch: 0,
					Crosslink: &pb.Crosslink{
						Shard: 4,
					},
				},
				CustodyBit_0Indices: []uint64{0, 1},
			},
			Attestation_2: &pb.IndexedAttestation{
				Data: &pb.AttestationData{
					SourceEpoch: 0,
					TargetEpoch: 0,
					Crosslink: &pb.Crosslink{
						Shard: 4,
					},
				},
				CustodyBit_0Indices: []uint64{0, 1},
			},
		},
	}

	currentSlot := 2 * params.BeaconConfig().SlotsPerEpoch
	beaconState := &pb.BeaconState{
		Validators:       validators,
		Slot:             currentSlot,
		Balances:         validatorBalances,
<<<<<<< HEAD
		RandaoMixes:      make([][]byte, params.BeaconConfig().EpochsPerHistoricalVector),
		Slashings:        make([]uint64, params.BeaconConfig().EpochsPerSlashingsVector),
		ActiveIndexRoots: make([][]byte, params.BeaconConfig().EpochsPerHistoricalVector),
=======
		RandaoMixes:      make([][]byte, params.BeaconConfig().RandaoMixesLength),
		Slashings:        make([]uint64, params.BeaconConfig().SlashedExitLength),
		ActiveIndexRoots: make([][]byte, params.BeaconConfig().ActiveIndexRootsLength),
>>>>>>> 4b94d88f
	}
	block := &pb.BeaconBlock{
		Body: &pb.BeaconBlockBody{
			AttesterSlashings: slashings,
		},
	}
	newState, err := blocks.ProcessAttesterSlashings(
		beaconState,
		block,
		false,
	)
	if err != nil {
		t.Fatal(err)
	}
	newRegistry := newState.Validators

	// Given the intersection of slashable indices is [1], only validator
	// at index 1 should be slashed and exited. We confirm this below.
	if newRegistry[1].ExitEpoch != validators[1].ExitEpoch {
		t.Errorf(
			`
			Expected validator at index 1's exit epoch to match
			%d, received %d instead
			`,
			validators[1].ExitEpoch,
			newRegistry[1].ExitEpoch,
		)
	}
}

func TestProcessBlockAttestations_ThresholdReached(t *testing.T) {
	attestations := make([]*pb.Attestation, params.BeaconConfig().MaxAttestations+1)
	block := &pb.BeaconBlock{
		Body: &pb.BeaconBlockBody{
			Attestations: attestations,
		},
	}
	state := &pb.BeaconState{}

	want := fmt.Sprintf(
		"number of attestations in block (%d) exceeds allowed threshold of %d",
		params.BeaconConfig().MaxAttestations+1,
		params.BeaconConfig().MaxAttestations,
	)

	if _, err := blocks.ProcessBlockAttestations(
		state,
		block,
		false,
	); !strings.Contains(err.Error(), want) {
		t.Errorf("Expected %s, received %v", want, err)
	}
}

func TestProcessBlockAttestations_InclusionDelayFailure(t *testing.T) {
	attestations := []*pb.Attestation{
		{
			Data: &pb.AttestationData{
				TargetEpoch: 0,
				Crosslink: &pb.Crosslink{
					Shard: 0,
				},
			},
		},
	}
	block := &pb.BeaconBlock{
		Body: &pb.BeaconBlockBody{
			Attestations: attestations,
		},
	}
	deposits, _ := testutil.SetupInitialDeposits(t, 100, false)
	beaconState, err := state.GenesisBeaconState(deposits, uint64(0), nil)
	if err != nil {
		t.Fatal(err)
	}

	attestationSlot, err := helpers.AttestationDataSlot(beaconState, attestations[0].Data)
	if err != nil {
		t.Fatal(err)
	}

	want := fmt.Sprintf(
		"attestation slot %d + inclusion delay %d > state slot %d",
		attestationSlot,
		params.BeaconConfig().MinAttestationInclusionDelay,
		beaconState.Slot,
	)
	if _, err := blocks.ProcessBlockAttestations(
		beaconState,
		block,
		false,
	); !strings.Contains(err.Error(), want) {
		t.Errorf("Expected %s, received %v", want, err)
	}
}

func TestProcessBlockAttestations_NeitherCurrentNorPrevEpoch(t *testing.T) {
	helpers.ClearActiveIndicesCache()
	helpers.ClearActiveCountCache()
	helpers.ClearStartShardCache()

	attestations := []*pb.Attestation{
		{
			Data: &pb.AttestationData{
				TargetEpoch: 0,
				Crosslink: &pb.Crosslink{
					Shard: 0,
				},
			},
		},
	}
	block := &pb.BeaconBlock{
		Body: &pb.BeaconBlockBody{
			Attestations: attestations,
		},
	}
	deposits, _ := testutil.SetupInitialDeposits(t, 100, false)
	beaconState, err := state.GenesisBeaconState(deposits, uint64(0), nil)
	if err != nil {
		t.Fatal(err)
	}
	beaconState.Slot += params.BeaconConfig().SlotsPerEpoch*4 + params.BeaconConfig().MinAttestationInclusionDelay

	want := fmt.Sprintf(
		"expected target epoch %d == %d or %d",
		attestations[0].Data.TargetEpoch,
		helpers.PrevEpoch(beaconState),
		helpers.CurrentEpoch(beaconState),
	)
	if _, err := blocks.ProcessBlockAttestations(
		beaconState,
		block,
		false,
	); !strings.Contains(err.Error(), want) {
		t.Errorf("Expected %s, received %v", want, err)
	}
}

func TestProcessBlockAttestations_CurrentEpochFFGDataMismatches(t *testing.T) {
	helpers.ClearAllCaches()

	attestations := []*pb.Attestation{
		{
			Data: &pb.AttestationData{
				TargetEpoch: 0,
				SourceEpoch: 1,
				Crosslink: &pb.Crosslink{
					Shard: 0,
				},
			},
		},
	}
	block := &pb.BeaconBlock{
		Body: &pb.BeaconBlockBody{
			Attestations: attestations,
		},
	}
	deposits, _ := testutil.SetupInitialDeposits(t, 100, false)
	beaconState, err := state.GenesisBeaconState(deposits, uint64(0), nil)
	if err != nil {
		t.Fatal(err)
	}
	beaconState.Slot += params.BeaconConfig().MinAttestationInclusionDelay
	beaconState.CurrentCrosslinks = []*pb.Crosslink{
		{
			Shard: 0,
		},
	}
	beaconState.CurrentJustifiedCheckpoint.Root = []byte("hello-world")
	beaconState.CurrentEpochAttestations = []*pb.PendingAttestation{}

	want := fmt.Sprintf(
		"expected source epoch %d, received %d",
		helpers.CurrentEpoch(beaconState),
		attestations[0].Data.SourceEpoch,
	)
	if _, err := blocks.ProcessBlockAttestations(
		beaconState,
		block,
		false,
	); !strings.Contains(err.Error(), want) {
		t.Errorf("Expected %s, received %v", want, err)
	}

	block.Body.Attestations[0].Data.SourceEpoch = helpers.CurrentEpoch(beaconState)
	block.Body.Attestations[0].Data.SourceRoot = []byte{}

	want = fmt.Sprintf(
		"expected source root %#x, received %#x",
		beaconState.CurrentJustifiedCheckpoint.Root,
		attestations[0].Data.SourceRoot,
	)
	if _, err := blocks.ProcessBlockAttestations(
		beaconState,
		block,
		false,
	); !strings.Contains(err.Error(), want) {
		t.Errorf("Expected %s, received %v", want, err)
	}
}

func TestProcessBlockAttestations_PrevEpochFFGDataMismatches(t *testing.T) {
	helpers.ClearAllCaches()

	attestations := []*pb.Attestation{
		{
			Data: &pb.AttestationData{
				TargetEpoch: 0,
				SourceEpoch: 1,
				Crosslink: &pb.Crosslink{
					Shard: 0,
				},
			},
		},
	}
	block := &pb.BeaconBlock{
		Body: &pb.BeaconBlockBody{
			Attestations: attestations,
		},
	}
	deposits, _ := testutil.SetupInitialDeposits(t, 100, false)
	beaconState, err := state.GenesisBeaconState(deposits, uint64(0), nil)
	if err != nil {
		t.Fatal(err)
	}
	beaconState.Slot += params.BeaconConfig().SlotsPerEpoch + params.BeaconConfig().MinAttestationInclusionDelay
	beaconState.PreviousCrosslinks = []*pb.Crosslink{
		{
			Shard: 0,
		},
	}
	beaconState.PreviousJustifiedCheckpoint.Root = []byte("hello-world")
	beaconState.PreviousEpochAttestations = []*pb.PendingAttestation{}

	want := fmt.Sprintf(
		"expected source epoch %d, received %d",
		helpers.PrevEpoch(beaconState),
		attestations[0].Data.SourceEpoch,
	)
	if _, err := blocks.ProcessBlockAttestations(
		beaconState,
		block,
		false,
	); !strings.Contains(err.Error(), want) {
		t.Errorf("Expected %s, received %v", want, err)
	}

	block.Body.Attestations[0].Data.SourceEpoch = helpers.PrevEpoch(beaconState)
	block.Body.Attestations[0].Data.SourceRoot = []byte{}

	want = fmt.Sprintf(
		"expected source root %#x, received %#x",
		beaconState.PreviousJustifiedCheckpoint.Root,
		attestations[0].Data.SourceRoot,
	)
	if _, err := blocks.ProcessBlockAttestations(
		beaconState,
		block,
		false,
	); !strings.Contains(err.Error(), want) {
		t.Errorf("Expected %s, received %v", want, err)
	}
}

func TestProcessBlockAttestations_CrosslinkMismatches(t *testing.T) {
	helpers.ClearAllCaches()

	attestations := []*pb.Attestation{
		{
			Data: &pb.AttestationData{
				TargetEpoch: 0,
				SourceEpoch: 0,
				SourceRoot:  []byte("hello-world"),
				Crosslink: &pb.Crosslink{
					Shard: 0,
				},
			},
		},
	}
	block := &pb.BeaconBlock{
		Body: &pb.BeaconBlockBody{
			Attestations: attestations,
		},
	}
	deposits, _ := testutil.SetupInitialDeposits(t, 100, false)
	beaconState, err := state.GenesisBeaconState(deposits, uint64(0), nil)
	if err != nil {
		t.Fatal(err)
	}
	beaconState.Slot += params.BeaconConfig().MinAttestationInclusionDelay
	beaconState.CurrentCrosslinks = []*pb.Crosslink{
		{
			Shard:      0,
			StartEpoch: 0,
		},
	}
	beaconState.CurrentJustifiedCheckpoint.Root = []byte("hello-world")
	beaconState.CurrentEpochAttestations = []*pb.PendingAttestation{}

	want := "mismatched parent crosslink root"
	if _, err := blocks.ProcessBlockAttestations(
		beaconState,
		block,
		false,
	); !strings.Contains(err.Error(), want) {
		t.Errorf("Expected %s, received %v", want, err)
	}

	block.Body.Attestations[0].Data.Crosslink.StartEpoch = 0
	if _, err := blocks.ProcessBlockAttestations(
		beaconState,
		block,
		false,
	); !strings.Contains(err.Error(), want) {
		t.Errorf("Expected %s, received %v", want, err)
	}
	encoded, err := ssz.HashTreeRoot(beaconState.CurrentCrosslinks[0])
	if err != nil {
		t.Fatal(err)
	}
	block.Body.Attestations[0].Data.Crosslink.ParentRoot = encoded[:]
	block.Body.Attestations[0].Data.Crosslink.DataRoot = encoded[:]

	want = fmt.Sprintf("expected data root %#x == ZERO_HASH", encoded)
	if _, err := blocks.ProcessBlockAttestations(
		beaconState,
		block,
		false,
	); !strings.Contains(err.Error(), want) {
		t.Errorf("Expected %s, received %v", want, err)
	}
}

func TestProcessBlockAttestations_OK(t *testing.T) {
	helpers.ClearAllCaches()

	attestations := []*pb.Attestation{
		{
			Data: &pb.AttestationData{
				TargetEpoch: 0,
				SourceEpoch: 0,
				SourceRoot:  []byte("hello-world"),
				Crosslink: &pb.Crosslink{
					Shard:      0,
					StartEpoch: 0,
				},
			},
			AggregationBits: []byte{0xC0, 0xC0, 0xC0, 0xC0},
			CustodyBits:     []byte{},
		},
	}
	block := &pb.BeaconBlock{
		Body: &pb.BeaconBlockBody{
			Attestations: attestations,
		},
	}
	deposits, _ := testutil.SetupInitialDeposits(t, params.BeaconConfig().DepositsForChainStart/8, false)
	beaconState, err := state.GenesisBeaconState(deposits, uint64(0), nil)
	if err != nil {
		t.Fatal(err)
	}
	beaconState.Slot += params.BeaconConfig().MinAttestationInclusionDelay
	beaconState.CurrentCrosslinks = []*pb.Crosslink{
		{
			Shard:      0,
			StartEpoch: 0,
		},
	}
	beaconState.CurrentJustifiedCheckpoint.Root = []byte("hello-world")
	beaconState.CurrentEpochAttestations = []*pb.PendingAttestation{}

	encoded, err := ssz.HashTreeRoot(beaconState.CurrentCrosslinks[0])
	if err != nil {
		t.Fatal(err)
	}
	block.Body.Attestations[0].Data.Crosslink.ParentRoot = encoded[:]
	block.Body.Attestations[0].Data.Crosslink.DataRoot = params.BeaconConfig().ZeroHash[:]

	if _, err := blocks.ProcessBlockAttestations(
		beaconState,
		block,
		false,
	); err != nil {
		t.Errorf("Unexpected error: %v", err)
	}
}

func TestConvertToIndexed_OK(t *testing.T) {
	helpers.ClearActiveIndicesCache()
	helpers.ClearActiveCountCache()
	helpers.ClearStartShardCache()
	helpers.ClearShuffledValidatorCache()

	if params.BeaconConfig().SlotsPerEpoch != 64 {
		t.Errorf("SlotsPerEpoch should be 64 for these tests to pass")
	}

	validators := make([]*pb.Validator, 2*params.BeaconConfig().SlotsPerEpoch)
	for i := 0; i < len(validators); i++ {
		validators[i] = &pb.Validator{
			ExitEpoch: params.BeaconConfig().FarFutureEpoch,
		}
	}

	state := &pb.BeaconState{
		Slot:             5,
		Validators:       validators,
		RandaoMixes:      make([][]byte, params.BeaconConfig().EpochsPerHistoricalVector),
		ActiveIndexRoots: make([][]byte, params.BeaconConfig().EpochsPerHistoricalVector),
	}
	tests := []struct {
		aggregationBitfield      []byte
		custodyBitfield          []byte
		wantedCustodyBit0Indices []uint64
		wantedCustodyBit1Indices []uint64
	}{
		{
			aggregationBitfield:      []byte{0x03},
			custodyBitfield:          []byte{0x01},
			wantedCustodyBit0Indices: []uint64{71},
			wantedCustodyBit1Indices: []uint64{127},
		},
		{
			aggregationBitfield:      []byte{0x03},
			custodyBitfield:          []byte{0x02},
			wantedCustodyBit0Indices: []uint64{127},
			wantedCustodyBit1Indices: []uint64{71},
		},
		{
			aggregationBitfield:      []byte{0x03},
			custodyBitfield:          []byte{0x03},
			wantedCustodyBit0Indices: []uint64{},
			wantedCustodyBit1Indices: []uint64{71, 127},
		},
	}

	attestation := &pb.Attestation{
		Signature: []byte("signed"),
		Data: &pb.AttestationData{
			SourceEpoch: 0,
			TargetEpoch: 0,
			Crosslink: &pb.Crosslink{
				Shard: 3,
			},
		},
	}
	for _, tt := range tests {
		helpers.ClearAllCaches()

		attestation.AggregationBits = tt.aggregationBitfield
		attestation.CustodyBits = tt.custodyBitfield
		wanted := &pb.IndexedAttestation{
			CustodyBit_0Indices: tt.wantedCustodyBit0Indices,
			CustodyBit_1Indices: tt.wantedCustodyBit1Indices,
			Data:                attestation.Data,
			Signature:           attestation.Signature,
		}
		ia, err := blocks.ConvertToIndexed(state, attestation)
		if err != nil {
			t.Errorf("failed to convert attestation to indexed attestation: %v", err)
		}
		if !reflect.DeepEqual(wanted, ia) {
			t.Errorf("convert attestation to indexed attestation didn't result as wanted: %v got: %v", wanted, ia)
		}
	}
}

func TestValidateIndexedAttestation_AboveMaxLength(t *testing.T) {
	indexedAtt1 := &pb.IndexedAttestation{
		CustodyBit_0Indices: make([]uint64, params.BeaconConfig().MaxIndicesPerAttestation+5),
		CustodyBit_1Indices: []uint64{},
	}

	for i := uint64(0); i < params.BeaconConfig().MaxIndicesPerAttestation+5; i++ {
		indexedAtt1.CustodyBit_0Indices[i] = i
	}

	want := "over max number of allowed indices"
	if err := blocks.VerifyIndexedAttestation(
		indexedAtt1,
		false,
	); !strings.Contains(err.Error(), want) {
		t.Errorf("Expected verification to fail return false, received: %v", err)
	}
}

func TestProcessValidatorDeposits_ThresholdReached(t *testing.T) {
	block := &pb.BeaconBlock{
		Body: &pb.BeaconBlockBody{
			Deposits: make([]*pb.Deposit, params.BeaconConfig().MaxDeposits+1),
		},
	}
	beaconState := &pb.BeaconState{
		Eth1Data: &pb.Eth1Data{
			DepositCount: params.BeaconConfig().MaxDeposits,
		},
		Eth1DepositIndex: 0,
	}
	want := "exceeds allowed threshold"
	if _, err := blocks.ProcessValidatorDeposits(
		beaconState,
		block,
		false, /* verifySignatures */
	); !strings.Contains(err.Error(), want) {
		t.Errorf("Expected error: %s, received %v", want, err)
	}
}

func TestProcessValidatorDeposits_MerkleBranchFailsVerification(t *testing.T) {
	deposit := &pb.Deposit{
		Data: &pb.DepositData{
			Pubkey: []byte{1, 2, 3},
		},
	}
	leaf, err := ssz.HashTreeRoot(deposit.Data)
	if err != nil {
		t.Fatal(err)
	}

	// We then create a merkle branch for the test.
	depositTrie, err := trieutil.GenerateTrieFromItems([][]byte{leaf[:]}, int(params.BeaconConfig().DepositContractTreeDepth))
	if err != nil {
		t.Fatalf("Could not generate trie: %v", err)
	}
	proof, err := depositTrie.MerkleProof(0)
	if err != nil {
		t.Fatalf("Could not generate proof: %v", err)
	}

	deposit.Proof = proof
	block := &pb.BeaconBlock{
		Body: &pb.BeaconBlockBody{
			Deposits: []*pb.Deposit{deposit},
		},
	}
	beaconState := &pb.BeaconState{
		Eth1Data: &pb.Eth1Data{
			DepositRoot: []byte{0},
			BlockHash:   []byte{1},
		},
	}
	want := "deposit root did not verify"
	if _, err := blocks.ProcessValidatorDeposits(
		beaconState,
		block,
		false, /* verifySignatures */
	); !strings.Contains(err.Error(), want) {
		t.Errorf("Expected error: %s, received %v", want, err)
	}
}

func TestProcessValidatorDeposits_ProcessCorrectly(t *testing.T) {
	deposit := &pb.Deposit{
		Data: &pb.DepositData{
			Pubkey: []byte{1, 2, 3},
			Amount: params.BeaconConfig().MaxEffectiveBalance,
		},
	}
	leaf, err := ssz.HashTreeRoot(deposit.Data)
	if err != nil {
		t.Fatal(err)
	}

	// We then create a merkle branch for the test.
	depositTrie, err := trieutil.GenerateTrieFromItems([][]byte{leaf[:]}, int(params.BeaconConfig().DepositContractTreeDepth))
	if err != nil {
		t.Fatalf("Could not generate trie: %v", err)
	}
	proof, err := depositTrie.MerkleProof(0)
	if err != nil {
		t.Fatalf("Could not generate proof: %v", err)
	}

	deposit.Proof = proof
	block := &pb.BeaconBlock{
		Body: &pb.BeaconBlockBody{
			Deposits: []*pb.Deposit{deposit},
		},
	}
	registry := []*pb.Validator{
		{
			Pubkey:                []byte{1},
			WithdrawalCredentials: []byte{1, 2, 3},
		},
	}
	balances := []uint64{0}
	root := depositTrie.Root()
	beaconState := &pb.BeaconState{
		Validators: registry,
		Balances:   balances,
		Eth1Data: &pb.Eth1Data{
			DepositRoot: root[:],
			BlockHash:   root[:],
		},
	}
	newState, err := blocks.ProcessValidatorDeposits(
		beaconState,
		block,
		false, /* verifySignatures */
	)
	if err != nil {
		t.Fatalf("Expected block deposits to process correctly, received: %v", err)
	}
	if newState.Balances[1] != deposit.Data.Amount {
		t.Errorf(
			"Expected state validator balances index 0 to equal %d, received %d",
			deposit.Data.Amount,
			newState.Balances[0],
		)
	}
}

func TestProcessDeposit_RepeatedDeposit(t *testing.T) {
	registry := []*pb.Validator{
		{
			Pubkey: []byte{1, 2, 3},
		},
		{
			Pubkey:                []byte{4, 5, 6},
			WithdrawalCredentials: []byte{1},
		},
	}
	balances := []uint64{0, 50}
	beaconState := &pb.BeaconState{
		Balances:   balances,
		Validators: registry,
	}

	deposit := &pb.Deposit{
		Proof: [][]byte{},
		Data: &pb.DepositData{
			Pubkey:                []byte{4, 5, 6},
			WithdrawalCredentials: []byte{1},
			Amount:                uint64(1000),
		},
	}

	newState, err := blocks.ProcessDeposit(
		beaconState,
		deposit,
		stateutils.ValidatorIndexMap(beaconState),
		false,
		false,
	)
	if err != nil {
		t.Fatalf("Process deposit failed: %v", err)
	}
	if newState.Balances[1] != 1050 {
		t.Errorf("Expected balance at index 1 to be 1050, received %d", newState.Balances[1])
	}
}

func TestProcessDeposit_PublicKeyDoesNotExist(t *testing.T) {
	registry := []*pb.Validator{
		{
			Pubkey:                []byte{1, 2, 3},
			WithdrawalCredentials: []byte{2},
		},
		{
			Pubkey:                []byte{4, 5, 6},
			WithdrawalCredentials: []byte{1},
		},
	}
	balances := []uint64{1000, 1000}
	beaconState := &pb.BeaconState{
		Balances:   balances,
		Validators: registry,
	}

	deposit := &pb.Deposit{
		Proof: [][]byte{},
		Data: &pb.DepositData{
			Pubkey:                []byte{7, 8, 9},
			WithdrawalCredentials: []byte{1},
			Amount:                uint64(2000),
		},
	}

	newState, err := blocks.ProcessDeposit(
		beaconState,
		deposit,
		stateutils.ValidatorIndexMap(beaconState),
		false,
		false,
	)
	if err != nil {
		t.Fatalf("Process deposit failed: %v", err)
	}
	if len(newState.Balances) != 3 {
		t.Errorf("Expected validator balances list to increase by 1, received len %d", len(newState.Balances))
	}
	if newState.Balances[2] != 2000 {
		t.Errorf("Expected new validator have balance of %d, received %d", 2000, newState.Balances[2])
	}
}

func TestProcessDeposit_PublicKeyDoesNotExistAndEmptyValidator(t *testing.T) {
	registry := []*pb.Validator{
		{
			Pubkey:                []byte{1, 2, 3},
			WithdrawalCredentials: []byte{2},
		},
		{
			Pubkey:                []byte{4, 5, 6},
			WithdrawalCredentials: []byte{1},
		},
	}
	balances := []uint64{0, 1000}
	beaconState := &pb.BeaconState{
		Slot:       params.BeaconConfig().SlotsPerEpoch,
		Balances:   balances,
		Validators: registry,
	}

	deposit := &pb.Deposit{
		Proof: [][]byte{},
		Data: &pb.DepositData{
			Pubkey:                []byte{7, 8, 9},
			WithdrawalCredentials: []byte{1},
			Amount:                uint64(2000),
		},
	}

	newState, err := blocks.ProcessDeposit(
		beaconState,
		deposit,
		stateutils.ValidatorIndexMap(beaconState),
		false,
		false,
	)
	if err != nil {
		t.Fatalf("Process deposit failed: %v", err)
	}
	if len(newState.Balances) != 3 {
		t.Errorf("Expected validator balances list to be 3, received len %d", len(newState.Balances))
	}
	if newState.Balances[len(newState.Balances)-1] != 2000 {
		t.Errorf("Expected validator at last index to have balance of %d, received %d", 2000, newState.Balances[0])
	}
}

func TestProcessValidatorExits_ThresholdReached(t *testing.T) {
	exits := make([]*pb.VoluntaryExit, params.BeaconConfig().MaxVoluntaryExits+1)
	registry := []*pb.Validator{}
	state := &pb.BeaconState{
		Validators: registry,
	}
	block := &pb.BeaconBlock{
		Body: &pb.BeaconBlockBody{
			VoluntaryExits: exits,
		},
	}

	want := fmt.Sprintf(
		"number of exits (%d) exceeds allowed threshold of %d",
		params.BeaconConfig().MaxVoluntaryExits+1,
		params.BeaconConfig().MaxVoluntaryExits,
	)

	if _, err := blocks.ProcessValidatorExits(

		state,
		block,
		false,
	); !strings.Contains(err.Error(), want) {
		t.Errorf("Expected %s, received %v", want, err)
	}
}

func TestProcessValidatorExits_ValidatorNotActive(t *testing.T) {
	exits := []*pb.VoluntaryExit{
		{
			ValidatorIndex: 0,
		},
	}
	registry := []*pb.Validator{
		{
			ExitEpoch: 0,
		},
	}
	state := &pb.BeaconState{
		Validators: registry,
	}
	block := &pb.BeaconBlock{
		Body: &pb.BeaconBlockBody{
			VoluntaryExits: exits,
		},
	}

	want := "non-active validator cannot exit"

	if _, err := blocks.ProcessValidatorExits(

		state,
		block,
		false,
	); !strings.Contains(err.Error(), want) {
		t.Errorf("Expected %s, received %v", want, err)
	}
}

func TestProcessValidatorExits_InvalidExitEpoch(t *testing.T) {
	exits := []*pb.VoluntaryExit{
		{
			Epoch: 10,
		},
	}
	registry := []*pb.Validator{
		{
			ExitEpoch: params.BeaconConfig().FarFutureEpoch,
		},
	}
	state := &pb.BeaconState{
		Validators: registry,
		Slot:       0,
	}
	block := &pb.BeaconBlock{
		Body: &pb.BeaconBlockBody{
			VoluntaryExits: exits,
		},
	}

	want := "expected current epoch >= exit epoch"

	if _, err := blocks.ProcessValidatorExits(

		state,
		block,
		false,
	); !strings.Contains(err.Error(), want) {
		t.Errorf("Expected %s, received %v", want, err)
	}
}

func TestProcessValidatorExits_NotActiveLongEnoughToExit(t *testing.T) {
	exits := []*pb.VoluntaryExit{
		{
			ValidatorIndex: 0,
			Epoch:          0,
		},
	}
	registry := []*pb.Validator{
		{
			ExitEpoch: params.BeaconConfig().FarFutureEpoch,
		},
	}
	state := &pb.BeaconState{
		Validators: registry,
		Slot:       10,
	}
	block := &pb.BeaconBlock{
		Body: &pb.BeaconBlockBody{
			VoluntaryExits: exits,
		},
	}

	want := "validator has not been active long enough to exit"
	if _, err := blocks.ProcessValidatorExits(

		state,
		block,
		false,
	); !strings.Contains(err.Error(), want) {
		t.Errorf("Expected %s, received %v", want, err)
	}
}

func TestProcessValidatorExits_AppliesCorrectStatus(t *testing.T) {
	exits := []*pb.VoluntaryExit{
		{
			ValidatorIndex: 0,
			Epoch:          0,
		},
	}
	registry := []*pb.Validator{
		{
			ExitEpoch:       params.BeaconConfig().FarFutureEpoch,
			ActivationEpoch: 0,
		},
	}
	state := &pb.BeaconState{
		Validators: registry,
		Slot:       params.BeaconConfig().SlotsPerEpoch * 5,
	}
	state.Slot = state.Slot + (params.BeaconConfig().PersistentCommitteePeriod * params.BeaconConfig().SlotsPerEpoch)
	block := &pb.BeaconBlock{
		Body: &pb.BeaconBlockBody{
			VoluntaryExits: exits,
		},
	}
	newState, err := blocks.ProcessValidatorExits(state, block, false)
	if err != nil {
		t.Fatalf("Could not process exits: %v", err)
	}
	newRegistry := newState.Validators
	if newRegistry[0].ExitEpoch != helpers.DelayedActivationExitEpoch(state.Slot/params.BeaconConfig().SlotsPerEpoch) {
		t.Errorf("Expected validator exit epoch to be %d, got %d",
			helpers.DelayedActivationExitEpoch(state.Slot/params.BeaconConfig().SlotsPerEpoch), newRegistry[0].ExitEpoch)
	}
}

func TestProcessBeaconTransfers_ThresholdReached(t *testing.T) {
	transfers := make([]*pb.Transfer, params.BeaconConfig().MaxTransfers+1)
	registry := []*pb.Validator{}
	state := &pb.BeaconState{
		Validators: registry,
	}
	block := &pb.BeaconBlock{
		Body: &pb.BeaconBlockBody{
			Transfers: transfers,
		},
	}

	want := fmt.Sprintf(
		"number of transfers (%d) exceeds allowed threshold of %d",
		params.BeaconConfig().MaxTransfers+1,
		params.BeaconConfig().MaxTransfers,
	)

	if _, err := blocks.ProcessTransfers(
		state,
		block,
		false,
	); !strings.Contains(err.Error(), want) {
		t.Errorf("Expected %s, received %v", want, err)
	}
}

func TestProcessBeaconTransfers_DuplicateTransfer(t *testing.T) {
	testConfig := params.BeaconConfig()
	testConfig.MaxTransfers = 2
	params.OverrideBeaconConfig(testConfig)
	transfers := []*pb.Transfer{
		{
			Amount: 1,
		},
		{
			Amount: 1,
		},
	}
	registry := []*pb.Validator{}
	state := &pb.BeaconState{
		Validators: registry,
	}
	block := &pb.BeaconBlock{
		Body: &pb.BeaconBlockBody{
			Transfers: transfers,
		},
	}

	want := "duplicate transfer"
	if _, err := blocks.ProcessTransfers(
		state,
		block,
		false,
	); !strings.Contains(err.Error(), want) {
		t.Errorf("Expected %s, received %v", want, err)
	}
}

func TestProcessBeaconTransfers_FailsVerification(t *testing.T) {
	testConfig := params.BeaconConfig()
	testConfig.MaxTransfers = 1
	params.OverrideBeaconConfig(testConfig)
	registry := []*pb.Validator{
		{
			ActivationEligibilityEpoch: params.BeaconConfig().FarFutureEpoch,
		},
		{
			ActivationEligibilityEpoch: params.BeaconConfig().FarFutureEpoch,
		},
	}
	balances := []uint64{params.BeaconConfig().MaxEffectiveBalance}
	state := &pb.BeaconState{
		Slot:       0,
		Validators: registry,
		Balances:   balances,
	}
	transfers := []*pb.Transfer{
		{
			Fee: params.BeaconConfig().MaxEffectiveBalance + 1,
		},
	}
	block := &pb.BeaconBlock{
		Body: &pb.BeaconBlockBody{
			Transfers: transfers,
		},
	}
	want := fmt.Sprintf(
		"expected sender balance %d >= %d",
		balances[0],
		transfers[0].Fee,
	)
	if _, err := blocks.ProcessTransfers(
		state,
		block,
		false,
	); !strings.Contains(err.Error(), want) {
		t.Errorf("Expected %s, received %v", want, err)
	}

	block.Body.Transfers = []*pb.Transfer{
		{
			Fee:  params.BeaconConfig().MinDepositAmount,
			Slot: state.Slot + 1,
		},
	}
	want = fmt.Sprintf(
		"expected beacon state slot %d == transfer slot %d",
		state.Slot,
		block.Body.Transfers[0].Slot,
	)
	if _, err := blocks.ProcessTransfers(
		state,
		block,
		false,
	); !strings.Contains(err.Error(), want) {
		t.Errorf("Expected %s, received %v", want, err)
	}

	state.Validators[0].WithdrawableEpoch = params.BeaconConfig().FarFutureEpoch
	state.Validators[0].ActivationEligibilityEpoch = 0
	block.Body.Transfers = []*pb.Transfer{
		{
			Fee:    params.BeaconConfig().MinDepositAmount,
			Amount: params.BeaconConfig().MaxEffectiveBalance,
			Slot:   state.Slot,
		},
	}
	want = "over max transfer"
	if _, err := blocks.ProcessTransfers(
		state,
		block,
		false,
	); !strings.Contains(err.Error(), want) {
		t.Errorf("Expected %s, received %v", want, err)
	}

	state.Validators[0].WithdrawableEpoch = 0
	state.Validators[0].ActivationEligibilityEpoch = params.BeaconConfig().FarFutureEpoch
	buf := []byte{params.BeaconConfig().BLSWithdrawalPrefixByte}
	pubKey := []byte("B")
	hashed := hashutil.Hash(pubKey)
	buf = append(buf, hashed[:]...)
	state.Validators[0].WithdrawalCredentials = buf
	block.Body.Transfers = []*pb.Transfer{
		{
			Fee:    params.BeaconConfig().MinDepositAmount,
			Amount: params.BeaconConfig().MinDepositAmount,
			Slot:   state.Slot,
			Pubkey: []byte("A"),
		},
	}
	want = "invalid public key"
	if _, err := blocks.ProcessTransfers(
		state,
		block,
		false,
	); !strings.Contains(err.Error(), want) {
		t.Errorf("Expected %s, received %v", want, err)
	}
}

func TestProcessBeaconTransfers_OK(t *testing.T) {
	helpers.ClearShuffledValidatorCache()
	testConfig := params.BeaconConfig()
	testConfig.MaxTransfers = 1
	params.OverrideBeaconConfig(testConfig)
	validators := make([]*pb.Validator, params.BeaconConfig().DepositsForChainStart/32)
	for i := 0; i < len(validators); i++ {
		validators[i] = &pb.Validator{
			ActivationEpoch:   0,
			ExitEpoch:         params.BeaconConfig().FarFutureEpoch,
			Slashed:           false,
			WithdrawableEpoch: 0,
		}
	}
	validatorBalances := make([]uint64, len(validators))
	for i := 0; i < len(validatorBalances); i++ {
		validatorBalances[i] = params.BeaconConfig().MaxEffectiveBalance
	}

	state := &pb.BeaconState{
		Validators:       validators,
		Slot:             0,
		Balances:         validatorBalances,
<<<<<<< HEAD
		RandaoMixes:      make([][]byte, params.BeaconConfig().EpochsPerHistoricalVector),
		Slashings:        make([]uint64, params.BeaconConfig().EpochsPerSlashingsVector),
		ActiveIndexRoots: make([][]byte, params.BeaconConfig().EpochsPerHistoricalVector),
=======
		RandaoMixes:      make([][]byte, params.BeaconConfig().RandaoMixesLength),
		Slashings:        make([]uint64, params.BeaconConfig().SlashedExitLength),
		ActiveIndexRoots: make([][]byte, params.BeaconConfig().ActiveIndexRootsLength),
>>>>>>> 4b94d88f
	}
	transfers := []*pb.Transfer{
		{
			Sender:    0,
			Recipient: 1,
			Fee:       params.BeaconConfig().MinDepositAmount,
			Amount:    params.BeaconConfig().MinDepositAmount,
			Slot:      state.Slot,
			Pubkey:    []byte("A"),
		},
	}
	block := &pb.BeaconBlock{
		Body: &pb.BeaconBlockBody{
			Transfers: transfers,
		},
	}
	buf := []byte{params.BeaconConfig().BLSWithdrawalPrefixByte}
	pubKey := []byte("A")
	hashed := hashutil.Hash(pubKey)

	buf = append(buf, hashed[:][1:]...)
	state.Validators[0].WithdrawalCredentials = buf
	state.Validators[0].ActivationEligibilityEpoch = params.BeaconConfig().FarFutureEpoch
	newState, err := blocks.ProcessTransfers(
		state,
		block,
		false,
	)
	if err != nil {
		t.Errorf("Unexpected error: %v", err)
	}
	expectedRecipient := params.BeaconConfig().MaxEffectiveBalance + block.Body.Transfers[0].Amount
	if newState.Balances[1] != expectedRecipient {
		t.Errorf("Expected recipient balance %d, received %d", newState.Balances[1], expectedRecipient)
	}
	expectedSender := params.BeaconConfig().MaxEffectiveBalance - block.Body.Transfers[0].Amount - block.Body.Transfers[0].Fee
	if newState.Balances[0] != expectedSender {
		t.Errorf("Expected sender balance %d, received %d", newState.Balances[0], expectedSender)
	}
}<|MERGE_RESOLUTION|>--- conflicted
+++ resolved
@@ -612,15 +612,9 @@
 		Validators:       validators,
 		Slot:             currentSlot,
 		Balances:         validatorBalances,
-<<<<<<< HEAD
 		Slashings:        make([]uint64, params.BeaconConfig().EpochsPerSlashingsVector),
 		RandaoMixes:      make([][]byte, params.BeaconConfig().EpochsPerHistoricalVector),
 		ActiveIndexRoots: make([][]byte, params.BeaconConfig().EpochsPerHistoricalVector),
-=======
-		Slashings:        make([]uint64, params.BeaconConfig().SlashedExitLength),
-		RandaoMixes:      make([][]byte, params.BeaconConfig().RandaoMixesLength),
-		ActiveIndexRoots: make([][]byte, params.BeaconConfig().ActiveIndexRootsLength),
->>>>>>> 4b94d88f
 	}
 	block := &pb.BeaconBlock{
 		Body: &pb.BeaconBlockBody{
@@ -871,15 +865,9 @@
 		Validators:       validators,
 		Slot:             currentSlot,
 		Balances:         validatorBalances,
-<<<<<<< HEAD
 		RandaoMixes:      make([][]byte, params.BeaconConfig().EpochsPerHistoricalVector),
 		Slashings:        make([]uint64, params.BeaconConfig().EpochsPerSlashingsVector),
 		ActiveIndexRoots: make([][]byte, params.BeaconConfig().EpochsPerHistoricalVector),
-=======
-		RandaoMixes:      make([][]byte, params.BeaconConfig().RandaoMixesLength),
-		Slashings:        make([]uint64, params.BeaconConfig().SlashedExitLength),
-		ActiveIndexRoots: make([][]byte, params.BeaconConfig().ActiveIndexRootsLength),
->>>>>>> 4b94d88f
 	}
 	block := &pb.BeaconBlock{
 		Body: &pb.BeaconBlockBody{
@@ -1966,15 +1954,9 @@
 		Validators:       validators,
 		Slot:             0,
 		Balances:         validatorBalances,
-<<<<<<< HEAD
 		RandaoMixes:      make([][]byte, params.BeaconConfig().EpochsPerHistoricalVector),
 		Slashings:        make([]uint64, params.BeaconConfig().EpochsPerSlashingsVector),
 		ActiveIndexRoots: make([][]byte, params.BeaconConfig().EpochsPerHistoricalVector),
-=======
-		RandaoMixes:      make([][]byte, params.BeaconConfig().RandaoMixesLength),
-		Slashings:        make([]uint64, params.BeaconConfig().SlashedExitLength),
-		ActiveIndexRoots: make([][]byte, params.BeaconConfig().ActiveIndexRootsLength),
->>>>>>> 4b94d88f
 	}
 	transfers := []*pb.Transfer{
 		{
