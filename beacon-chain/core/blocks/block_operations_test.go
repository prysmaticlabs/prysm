package blocks_test

import (
	"bytes"
	"context"
	"encoding/binary"
	"fmt"
	"io/ioutil"
	"reflect"
	"strings"
	"testing"

	"github.com/gogo/protobuf/proto"
	ethpb "github.com/prysmaticlabs/ethereumapis/eth/v1alpha1"
	"github.com/prysmaticlabs/go-bitfield"
	"github.com/prysmaticlabs/go-ssz"
	"github.com/prysmaticlabs/prysm/beacon-chain/core/blocks"
	"github.com/prysmaticlabs/prysm/beacon-chain/core/helpers"
	"github.com/prysmaticlabs/prysm/beacon-chain/core/state/stateutils"
	pb "github.com/prysmaticlabs/prysm/proto/beacon/p2p/v1"
	"github.com/prysmaticlabs/prysm/shared/bls"
	"github.com/prysmaticlabs/prysm/shared/params"
	"github.com/prysmaticlabs/prysm/shared/testutil"
	"github.com/prysmaticlabs/prysm/shared/trieutil"
	"github.com/sirupsen/logrus"
	"gopkg.in/d4l3k/messagediff.v1"
)

func init() {
	logrus.SetOutput(ioutil.Discard) // Ignore "validator activated" logs
}

func TestProcessBlockHeader_WrongProposerSig(t *testing.T) {
	beaconState, privKeys, _ := testutil.DeterministicGenesisState(100)
	beaconState.LatestBlockHeader = &ethpb.BeaconBlockHeader{Slot: 9}

	lbhsr, err := ssz.SigningRoot(beaconState.LatestBlockHeader)
	if err != nil {
		t.Error(err)
	}

	proposerIdx, err := helpers.BeaconProposerIndex(beaconState)
	if err != nil {
		t.Error(err)
	}

	block := &ethpb.BeaconBlock{
		Slot: 0,
		Body: &ethpb.BeaconBlockBody{
			RandaoReveal: []byte{'A', 'B', 'C'},
		},
		ParentRoot: lbhsr[:],
	}
	signingRoot, err := ssz.SigningRoot(block)
	if err != nil {
		t.Fatalf("Failed to get signing root of block: %v", err)
	}
	dt := helpers.Domain(beaconState.Fork, 0, params.BeaconConfig().DomainBeaconProposer)
	blockSig := privKeys[proposerIdx+1].Sign(signingRoot[:], dt)
	block.Signature = blockSig.Marshal()[:]

	_, err = blocks.ProcessBlockHeader(beaconState, block)
	want := "signature did not verify"
	if !strings.Contains(err.Error(), want) {
		t.Errorf("Expected %v, received %v", want, err)
	}

}

func TestProcessBlockHeader_DifferentSlots(t *testing.T) {
	validators := make([]*ethpb.Validator, params.BeaconConfig().MinGenesisActiveValidatorCount)
	for i := 0; i < len(validators); i++ {
		validators[i] = &ethpb.Validator{
			ExitEpoch: params.BeaconConfig().FarFutureEpoch,
			Slashed:   true,
		}
	}

	state := &pb.BeaconState{
		Validators:        validators,
		Slot:              0,
		LatestBlockHeader: &ethpb.BeaconBlockHeader{Slot: 9},
		Fork: &pb.Fork{
			PreviousVersion: []byte{0, 0, 0, 0},
			CurrentVersion:  []byte{0, 0, 0, 0},
		},
		RandaoMixes: make([][]byte, params.BeaconConfig().EpochsPerHistoricalVector),
	}

	lbhsr, err := ssz.HashTreeRoot(state.LatestBlockHeader)
	if err != nil {
		t.Error(err)
	}
	currentEpoch := helpers.CurrentEpoch(state)
	dt := helpers.Domain(state.Fork, currentEpoch, params.BeaconConfig().DomainBeaconProposer)
	priv := bls.RandKey()
	blockSig := priv.Sign([]byte("hello"), dt)
	validators[5896].PublicKey = priv.PublicKey().Marshal()
	block := &ethpb.BeaconBlock{
		Slot: 1,
		Body: &ethpb.BeaconBlockBody{
			RandaoReveal: []byte{'A', 'B', 'C'},
		},
		ParentRoot: lbhsr[:],
		Signature:  blockSig.Marshal(),
	}

	_, err = blocks.ProcessBlockHeader(state, block)
	want := "is different then block slot"
	if !strings.Contains(err.Error(), want) {
		t.Errorf("Expected %v, received %v", want, err)
	}
}

func TestProcessBlockHeader_PreviousBlockRootNotSignedRoot(t *testing.T) {
	validators := make([]*ethpb.Validator, params.BeaconConfig().MinGenesisActiveValidatorCount)
	for i := 0; i < len(validators); i++ {
		validators[i] = &ethpb.Validator{
			ExitEpoch: params.BeaconConfig().FarFutureEpoch,
			Slashed:   true,
		}
	}

	state := &pb.BeaconState{
		Validators:        validators,
		Slot:              0,
		LatestBlockHeader: &ethpb.BeaconBlockHeader{Slot: 9},
		Fork: &pb.Fork{
			PreviousVersion: []byte{0, 0, 0, 0},
			CurrentVersion:  []byte{0, 0, 0, 0},
		},
		RandaoMixes: make([][]byte, params.BeaconConfig().EpochsPerHistoricalVector),
	}

	currentEpoch := helpers.CurrentEpoch(state)
	dt := helpers.Domain(state.Fork, currentEpoch, params.BeaconConfig().DomainBeaconProposer)
	priv := bls.RandKey()
	blockSig := priv.Sign([]byte("hello"), dt)
	validators[5896].PublicKey = priv.PublicKey().Marshal()
	block := &ethpb.BeaconBlock{
		Slot: 0,
		Body: &ethpb.BeaconBlockBody{
			RandaoReveal: []byte{'A', 'B', 'C'},
		},
		ParentRoot: []byte{'A'},
		Signature:  blockSig.Marshal(),
	}

	_, err := blocks.ProcessBlockHeader(state, block)
	want := "does not match"
	if !strings.Contains(err.Error(), want) {
		t.Errorf("Expected %v, received %v", want, err)
	}
}

func TestProcessBlockHeader_SlashedProposer(t *testing.T) {
	validators := make([]*ethpb.Validator, params.BeaconConfig().MinGenesisActiveValidatorCount)
	for i := 0; i < len(validators); i++ {
		validators[i] = &ethpb.Validator{
			ExitEpoch: params.BeaconConfig().FarFutureEpoch,
			Slashed:   true,
		}
	}

	state := &pb.BeaconState{
		Validators:        validators,
		Slot:              0,
		LatestBlockHeader: &ethpb.BeaconBlockHeader{Slot: 9},
		Fork: &pb.Fork{
			PreviousVersion: []byte{0, 0, 0, 0},
			CurrentVersion:  []byte{0, 0, 0, 0},
		},
		RandaoMixes: make([][]byte, params.BeaconConfig().EpochsPerHistoricalVector),
	}

	parentRoot, err := ssz.SigningRoot(state.LatestBlockHeader)
	if err != nil {
		t.Error(err)
	}
	currentEpoch := helpers.CurrentEpoch(state)
	dt := helpers.Domain(state.Fork, currentEpoch, params.BeaconConfig().DomainBeaconProposer)
	priv := bls.RandKey()
	blockSig := priv.Sign([]byte("hello"), dt)
	validators[12683].PublicKey = priv.PublicKey().Marshal()
	block := &ethpb.BeaconBlock{
		Slot: 0,
		Body: &ethpb.BeaconBlockBody{
			RandaoReveal: []byte{'A', 'B', 'C'},
		},
		ParentRoot: parentRoot[:],
		Signature:  blockSig.Marshal(),
	}

	_, err = blocks.ProcessBlockHeader(state, block)
	want := "was previously slashed"
	if !strings.Contains(err.Error(), want) {
		t.Errorf("Expected %v, received %v", want, err)
	}
}

func TestProcessBlockHeader_OK(t *testing.T) {
	helpers.ClearAllCaches()

	validators := make([]*ethpb.Validator, params.BeaconConfig().MinGenesisActiveValidatorCount)
	for i := 0; i < len(validators); i++ {
		validators[i] = &ethpb.Validator{
			ExitEpoch: params.BeaconConfig().FarFutureEpoch,
			Slashed:   true,
		}
	}

	state := &pb.BeaconState{
		Validators:        validators,
		Slot:              0,
		LatestBlockHeader: &ethpb.BeaconBlockHeader{Slot: 9},
		Fork: &pb.Fork{
			PreviousVersion: []byte{0, 0, 0, 0},
			CurrentVersion:  []byte{0, 0, 0, 0},
		},
		RandaoMixes: make([][]byte, params.BeaconConfig().EpochsPerHistoricalVector),
	}

	latestBlockSignedRoot, err := ssz.SigningRoot(state.LatestBlockHeader)
	if err != nil {
		t.Error(err)
	}
	currentEpoch := helpers.CurrentEpoch(state)
	dt := helpers.Domain(state.Fork, currentEpoch, params.BeaconConfig().DomainBeaconProposer)
	priv := bls.RandKey()
	block := &ethpb.BeaconBlock{
		Slot: 0,
		Body: &ethpb.BeaconBlockBody{
			RandaoReveal: []byte{'A', 'B', 'C'},
		},
		ParentRoot: latestBlockSignedRoot[:],
	}
	signingRoot, err := ssz.SigningRoot(block)
	if err != nil {
		t.Fatalf("Failed to get signing root of block: %v", err)
	}
	blockSig := priv.Sign(signingRoot[:], dt)
	block.Signature = blockSig.Marshal()[:]
	bodyRoot, err := ssz.HashTreeRoot(block.Body)
	if err != nil {
		t.Fatalf("Failed to hash block bytes got: %v", err)
	}

	proposerIdx, err := helpers.BeaconProposerIndex(state)
	if err != nil {
		t.Fatal(err)
	}
	validators[proposerIdx].Slashed = false
	validators[proposerIdx].PublicKey = priv.PublicKey().Marshal()

	newState, err := blocks.ProcessBlockHeader(state, block)
	if err != nil {
		t.Fatalf("Failed to process block header got: %v", err)
	}
	var zeroHash [32]byte
	var zeroSig [96]byte
	nsh := newState.LatestBlockHeader
	expected := &ethpb.BeaconBlockHeader{
		Slot:       block.Slot,
		ParentRoot: latestBlockSignedRoot[:],
		BodyRoot:   bodyRoot[:],
		StateRoot:  zeroHash[:],
		Signature:  zeroSig[:],
	}
	if !proto.Equal(nsh, expected) {
		t.Errorf("Expected %v, received %vk9k", expected, nsh)
	}
}

func TestProcessRandao_IncorrectProposerFailsVerification(t *testing.T) {
	helpers.ClearAllCaches()

	beaconState, privKeys, _ := testutil.DeterministicGenesisState(100)
	// We fetch the proposer's index as that is whom the RANDAO will be verified against.
	proposerIdx, err := helpers.BeaconProposerIndex(beaconState)
	if err != nil {
		t.Fatal(err)
	}
	epoch := uint64(0)
	buf := make([]byte, 32)
	binary.LittleEndian.PutUint64(buf, epoch)
	domain := helpers.Domain(beaconState.Fork, epoch, params.BeaconConfig().DomainRandao)

	// We make the previous validator's index sign the message instead of the proposer.
	epochSignature := privKeys[proposerIdx-1].Sign(buf, domain)
	block := &ethpb.BeaconBlock{
		Body: &ethpb.BeaconBlockBody{
			RandaoReveal: epochSignature.Marshal(),
		},
	}

	want := "block randao: signature did not verify"
	if _, err := blocks.ProcessRandao(
		beaconState,
		block.Body,
	); !strings.Contains(err.Error(), want) {
		t.Errorf("Expected %v, received %v", want, err)
	}
}

func TestProcessRandao_SignatureVerifiesAndUpdatesLatestStateMixes(t *testing.T) {
	beaconState, privKeys, _ := testutil.DeterministicGenesisState(100)

	epoch := helpers.CurrentEpoch(beaconState)
	epochSignature, err := testutil.RandaoReveal(beaconState, epoch, privKeys)
	if err != nil {
		t.Fatal(err)
	}

	block := &ethpb.BeaconBlock{
		Body: &ethpb.BeaconBlockBody{
			RandaoReveal: epochSignature,
		},
	}

	newState, err := blocks.ProcessRandao(
		beaconState,
		block.Body,
	)
	if err != nil {
		t.Errorf("Unexpected error processing block randao: %v", err)
	}
	currentEpoch := helpers.CurrentEpoch(beaconState)
	mix := newState.RandaoMixes[currentEpoch%params.BeaconConfig().EpochsPerHistoricalVector]

	if bytes.Equal(mix, params.BeaconConfig().ZeroHash[:]) {
		t.Errorf(
			"Expected empty signature to be overwritten by randao reveal, received %v",
			params.BeaconConfig().EmptySignature,
		)
	}
}

func TestProcessEth1Data_SetsCorrectly(t *testing.T) {
	beaconState := &pb.BeaconState{
		Eth1DataVotes: []*ethpb.Eth1Data{},
	}

	block := &ethpb.BeaconBlock{
		Body: &ethpb.BeaconBlockBody{
			Eth1Data: &ethpb.Eth1Data{
				DepositRoot: []byte{2},
				BlockHash:   []byte{3},
			},
		},
	}
	var err error
	for i := uint64(0); i < params.BeaconConfig().SlotsPerEth1VotingPeriod; i++ {
		beaconState, err = blocks.ProcessEth1DataInBlock(beaconState, block)
		if err != nil {
			t.Fatal(err)
		}
	}

	newETH1DataVotes := beaconState.Eth1DataVotes
	if len(newETH1DataVotes) <= 1 {
		t.Error("Expected new ETH1 data votes to have length > 1")
	}
	if !proto.Equal(beaconState.Eth1Data, block.Body.Eth1Data) {
		t.Errorf(
			"Expected latest eth1 data to have been set to %v, received %v",
			block.Body.Eth1Data,
			beaconState.Eth1Data,
		)
	}
}
func TestProcessProposerSlashings_UnmatchedHeaderSlots(t *testing.T) {
	registry := make([]*ethpb.Validator, 2)
	currentSlot := uint64(0)
	slashings := []*ethpb.ProposerSlashing{
		{
			ProposerIndex: 1,
			Header_1: &ethpb.BeaconBlockHeader{
				Slot: params.BeaconConfig().SlotsPerEpoch + 1,
			},
			Header_2: &ethpb.BeaconBlockHeader{
				Slot: 0,
			},
		},
	}

	beaconState := &pb.BeaconState{
		Validators: registry,
		Slot:       currentSlot,
	}
	block := &ethpb.BeaconBlock{
		Body: &ethpb.BeaconBlockBody{
			ProposerSlashings: slashings,
		},
	}
	want := "mismatched header slots"
	if _, err := blocks.ProcessProposerSlashings(context.Background(), beaconState, block.Body); !strings.Contains(err.Error(), want) {
		t.Errorf("Expected %s, received %v", want, err)
	}
}

func TestProcessProposerSlashings_SameHeaders(t *testing.T) {
	registry := make([]*ethpb.Validator, 2)
	currentSlot := uint64(0)
	slashings := []*ethpb.ProposerSlashing{
		{
			ProposerIndex: 1,
			Header_1: &ethpb.BeaconBlockHeader{
				Slot: 0,
			},
			Header_2: &ethpb.BeaconBlockHeader{
				Slot: 0,
			},
		},
	}

	beaconState := &pb.BeaconState{
		Validators: registry,
		Slot:       currentSlot,
	}
	block := &ethpb.BeaconBlock{
		Body: &ethpb.BeaconBlockBody{
			ProposerSlashings: slashings,
		},
	}
	want := "expected slashing headers to differ"
	if _, err := blocks.ProcessProposerSlashings(context.Background(), beaconState, block.Body); !strings.Contains(err.Error(), want) {
		t.Errorf("Expected %s, received %v", want, err)
	}
}

func TestProcessProposerSlashings_ValidatorNotSlashable(t *testing.T) {
	registry := []*ethpb.Validator{
		{
			PublicKey:         []byte("key"),
			Slashed:           true,
			ActivationEpoch:   0,
			WithdrawableEpoch: 0,
		},
	}
	currentSlot := uint64(0)
	slashings := []*ethpb.ProposerSlashing{
		{
			ProposerIndex: 0,
			Header_1: &ethpb.BeaconBlockHeader{
				Slot:      0,
				Signature: []byte("A"),
			},
			Header_2: &ethpb.BeaconBlockHeader{
				Slot:      0,
				Signature: []byte("B"),
			},
		},
	}

	beaconState := &pb.BeaconState{
		Validators: registry,
		Slot:       currentSlot,
	}
	block := &ethpb.BeaconBlock{
		Body: &ethpb.BeaconBlockBody{
			ProposerSlashings: slashings,
		},
	}
	want := fmt.Sprintf(
		"validator with key %#x is not slashable",
		beaconState.Validators[0].PublicKey,
	)

	if _, err := blocks.ProcessProposerSlashings(context.Background(), beaconState, block.Body); !strings.Contains(err.Error(), want) {
		t.Errorf("Expected %s, received %v", want, err)
	}
}

func TestProcessProposerSlashings_AppliesCorrectStatus(t *testing.T) {
	// We test the case when data is correct and verify the validator
	// registry has been updated.
<<<<<<< HEAD
	beaconState, privKeys, _ := testutil.DeterministicGenesisState(100)
	proposerIdx := uint64(1)
=======
	validators := make([]*ethpb.Validator, 100)
	for i := 0; i < len(validators); i++ {
		validators[i] = &ethpb.Validator{
			EffectiveBalance:  params.BeaconConfig().MaxEffectiveBalance,
			Slashed:           false,
			ExitEpoch:         params.BeaconConfig().FarFutureEpoch,
			WithdrawableEpoch: params.BeaconConfig().FarFutureEpoch,
			ActivationEpoch:   0,
		}
	}
	validatorBalances := make([]uint64, len(validators))
	for i := 0; i < len(validatorBalances); i++ {
		validatorBalances[i] = params.BeaconConfig().MaxEffectiveBalance
	}

	currentSlot := uint64(0)
	beaconState := &pb.BeaconState{
		Validators: validators,
		Slot:       currentSlot,
		Balances:   validatorBalances,
		Fork: &pb.Fork{
			CurrentVersion:  params.BeaconConfig().GenesisForkVersion,
			PreviousVersion: params.BeaconConfig().GenesisForkVersion,
			Epoch:           0,
		},
		Slashings:   make([]uint64, params.BeaconConfig().EpochsPerSlashingsVector),
		RandaoMixes: make([][]byte, params.BeaconConfig().EpochsPerHistoricalVector),
	}

	domain := helpers.Domain(
		beaconState.Fork,
		helpers.CurrentEpoch(beaconState),
		params.BeaconConfig().DomainBeaconProposer,
	)
	privKey := bls.RandKey()
>>>>>>> f40bbb92

	domain := helpers.Domain(beaconState.Fork, 0, params.BeaconConfig().DomainBeaconProposer)
	header1 := &ethpb.BeaconBlockHeader{
		Slot:      0,
		StateRoot: []byte("A"),
	}
	signingRoot, err := ssz.SigningRoot(header1)
	if err != nil {
		t.Errorf("Could not get signing root of beacon block header: %v", err)
	}
	header1.Signature = privKeys[proposerIdx].Sign(signingRoot[:], domain).Marshal()[:]

	header2 := &ethpb.BeaconBlockHeader{
		Slot:      0,
		StateRoot: []byte("B"),
	}
	signingRoot, err = ssz.SigningRoot(header2)
	if err != nil {
		t.Errorf("Could not get signing root of beacon block header: %v", err)
	}
	header2.Signature = privKeys[proposerIdx].Sign(signingRoot[:], domain).Marshal()[:]

	slashings := []*ethpb.ProposerSlashing{
		{
			ProposerIndex: proposerIdx,
			Header_1:      header1,
			Header_2:      header2,
		},
	}

	block := &ethpb.BeaconBlock{
		Body: &ethpb.BeaconBlockBody{
			ProposerSlashings: slashings,
		},
	}

	newState, err := blocks.ProcessProposerSlashings(context.Background(), beaconState, block.Body)
	if err != nil {
		t.Fatalf("Unexpected error: %s", err)
	}

	newStateVals := newState.Validators
	if newStateVals[1].ExitEpoch != beaconState.Validators[1].ExitEpoch {
		t.Errorf("Proposer with index 1 did not correctly exit,"+"wanted slot:%d, got:%d",
			newStateVals[1].ExitEpoch, beaconState.Validators[1].ExitEpoch)
	}
}

func TestSlashableAttestationData_CanSlash(t *testing.T) {
	att1 := &ethpb.AttestationData{
		Target: &ethpb.Checkpoint{Epoch: 1},
		Source: &ethpb.Checkpoint{Root: []byte{'A'}},
	}
	att2 := &ethpb.AttestationData{
		Target: &ethpb.Checkpoint{Epoch: 1},
		Source: &ethpb.Checkpoint{Root: []byte{'B'}},
	}
	if !blocks.IsSlashableAttestationData(att1, att2) {
		t.Error("atts should have been slashable")
	}
	att1.Target.Epoch = 4
	att1.Source.Epoch = 2
	att2.Source.Epoch = 3
	if !blocks.IsSlashableAttestationData(att1, att2) {
		t.Error("atts should have been slashable")
	}
}

func TestProcessAttesterSlashings_DataNotSlashable(t *testing.T) {
	slashings := []*ethpb.AttesterSlashing{
		{
			Attestation_1: &ethpb.IndexedAttestation{
				Data: &ethpb.AttestationData{
					Source: &ethpb.Checkpoint{Epoch: 0},
					Target: &ethpb.Checkpoint{Epoch: 0},
				},
			},
			Attestation_2: &ethpb.IndexedAttestation{
				Data: &ethpb.AttestationData{
					Source: &ethpb.Checkpoint{Epoch: 1},
					Target: &ethpb.Checkpoint{Epoch: 1},
				},
			},
		},
	}
	registry := []*ethpb.Validator{}
	currentSlot := uint64(0)

	beaconState := &pb.BeaconState{
		Validators: registry,
		Slot:       currentSlot,
	}
	block := &ethpb.BeaconBlock{
		Body: &ethpb.BeaconBlockBody{
			AttesterSlashings: slashings,
		},
	}
	want := fmt.Sprint("attestations are not slashable")

	if _, err := blocks.ProcessAttesterSlashings(context.Background(), beaconState, block.Body); !strings.Contains(err.Error(), want) {
		t.Errorf("Expected %s, received %v", want, err)
	}
}

func TestProcessAttesterSlashings_IndexedAttestationFailedToVerify(t *testing.T) {
	slashings := []*ethpb.AttesterSlashing{
		{
			Attestation_1: &ethpb.IndexedAttestation{
				Data: &ethpb.AttestationData{
					Source: &ethpb.Checkpoint{Epoch: 1},
					Target: &ethpb.Checkpoint{Epoch: 0},
				},
				CustodyBit_0Indices: []uint64{0, 1, 2},
				CustodyBit_1Indices: []uint64{0, 1, 2},
			},
			Attestation_2: &ethpb.IndexedAttestation{
				Data: &ethpb.AttestationData{
					Source: &ethpb.Checkpoint{Epoch: 0},
					Target: &ethpb.Checkpoint{Epoch: 0},
				},
				CustodyBit_0Indices: []uint64{0, 1, 2},
				CustodyBit_1Indices: []uint64{0, 1, 2},
			},
		},
	}
	registry := []*ethpb.Validator{}
	currentSlot := uint64(0)

	beaconState := &pb.BeaconState{
		Validators: registry,
		Slot:       currentSlot,
	}
	block := &ethpb.BeaconBlock{
		Body: &ethpb.BeaconBlockBody{
			AttesterSlashings: slashings,
		},
	}
	want := fmt.Sprint("expected no bit 1 indices")

	if _, err := blocks.ProcessAttesterSlashings(context.Background(), beaconState, block.Body); !strings.Contains(err.Error(), want) {
		t.Errorf("Expected %s, received %v", want, err)
	}

	slashings = []*ethpb.AttesterSlashing{
		{
			Attestation_1: &ethpb.IndexedAttestation{
				Data: &ethpb.AttestationData{
					Source: &ethpb.Checkpoint{Epoch: 1},
					Target: &ethpb.Checkpoint{Epoch: 0},
				},
				CustodyBit_0Indices: make([]uint64, params.BeaconConfig().MaxValidatorsPerCommittee+1),
			},
			Attestation_2: &ethpb.IndexedAttestation{
				Data: &ethpb.AttestationData{
					Source: &ethpb.Checkpoint{Epoch: 0},
					Target: &ethpb.Checkpoint{Epoch: 0},
				},
				CustodyBit_0Indices: make([]uint64, params.BeaconConfig().MaxValidatorsPerCommittee+1),
			},
		},
	}

	block.Body.AttesterSlashings = slashings
	want = fmt.Sprint("over max number of allowed indices")

	if _, err := blocks.ProcessAttesterSlashings(context.Background(), beaconState, block.Body); !strings.Contains(err.Error(), want) {
		t.Errorf("Expected %s, received %v", want, err)
	}
}

func TestProcessAttesterSlashings_AppliesCorrectStatus(t *testing.T) {
	beaconState, privKeys, _ := testutil.DeterministicGenesisState(100)
	for _, vv := range beaconState.Validators {
		vv.WithdrawableEpoch = 1 * params.BeaconConfig().SlotsPerEpoch
	}

	att1 := &ethpb.IndexedAttestation{
		Data: &ethpb.AttestationData{
			Source: &ethpb.Checkpoint{Epoch: 1},
			Target: &ethpb.Checkpoint{Epoch: 0},
		},
		CustodyBit_0Indices: []uint64{0, 1},
	}
	dataAndCustodyBit := &pb.AttestationDataAndCustodyBit{
		Data:       att1.Data,
		CustodyBit: false,
	}
	hashTreeRoot, err := ssz.HashTreeRoot(dataAndCustodyBit)
	if err != nil {
		t.Error(err)
	}
	domain := helpers.Domain(beaconState.Fork, 0, params.BeaconConfig().DomainBeaconAttester)
	sig0 := privKeys[0].Sign(hashTreeRoot[:], domain)
	sig1 := privKeys[1].Sign(hashTreeRoot[:], domain)
	aggregateSig := bls.AggregateSignatures([]*bls.Signature{sig0, sig1})
	att1.Signature = aggregateSig.Marshal()[:]

	att2 := &ethpb.IndexedAttestation{
		Data: &ethpb.AttestationData{
			Source: &ethpb.Checkpoint{Epoch: 0},
			Target: &ethpb.Checkpoint{Epoch: 0},
		},
		CustodyBit_0Indices: []uint64{0, 1},
	}
	dataAndCustodyBit = &pb.AttestationDataAndCustodyBit{
		Data:       att2.Data,
		CustodyBit: false,
	}
	hashTreeRoot, err = ssz.HashTreeRoot(dataAndCustodyBit)
	if err != nil {
		t.Error(err)
	}
	sig0 = privKeys[0].Sign(hashTreeRoot[:], domain)
	sig1 = privKeys[1].Sign(hashTreeRoot[:], domain)
	aggregateSig = bls.AggregateSignatures([]*bls.Signature{sig0, sig1})
	att2.Signature = aggregateSig.Marshal()[:]

	slashings := []*ethpb.AttesterSlashing{
		{
			Attestation_1: att1,
			Attestation_2: att2,
		},
	}

	currentSlot := 2 * params.BeaconConfig().SlotsPerEpoch
	beaconState.Slot = currentSlot

	block := &ethpb.BeaconBlock{
		Body: &ethpb.BeaconBlockBody{
			AttesterSlashings: slashings,
		},
	}

	newState, err := blocks.ProcessAttesterSlashings(context.Background(), beaconState, block.Body)
	if err != nil {
		t.Fatal(err)
	}
	newRegistry := newState.Validators

	// Given the intersection of slashable indices is [1], only validator
	// at index 1 should be slashed and exited. We confirm this below.
	if newRegistry[1].ExitEpoch != beaconState.Validators[1].ExitEpoch {
		t.Errorf(
			`
			Expected validator at index 1's exit epoch to match
			%d, received %d instead
			`,
			beaconState.Validators[1].ExitEpoch,
			newRegistry[1].ExitEpoch,
		)
	}
}

func TestProcessAttestations_InclusionDelayFailure(t *testing.T) {
	attestations := []*ethpb.Attestation{
		{
			Data: &ethpb.AttestationData{
				Target: &ethpb.Checkpoint{Epoch: 0},
				Slot:   5,
			},
		},
	}
	block := &ethpb.BeaconBlock{
		Body: &ethpb.BeaconBlockBody{
			Attestations: attestations,
		},
	}
	beaconState, _, _ := testutil.DeterministicGenesisState(100)

	want := fmt.Sprintf(
		"attestation slot %d + inclusion delay %d > state slot %d",
		attestations[0].Data.Slot,
		params.BeaconConfig().MinAttestationInclusionDelay,
		beaconState.Slot,
	)
	if _, err := blocks.ProcessAttestations(context.Background(), beaconState, block.Body); !strings.Contains(err.Error(), want) {
		t.Errorf("Expected %s, received %v", want, err)
	}
}

func TestProcessAttestations_NeitherCurrentNorPrevEpoch(t *testing.T) {
	helpers.ClearActiveIndicesCache()
	helpers.ClearActiveCountCache()

	att := &ethpb.Attestation{
		Data: &ethpb.AttestationData{
			Source: &ethpb.Checkpoint{Epoch: 0, Root: []byte("hello-world")},
			Target: &ethpb.Checkpoint{Epoch: 0}}}

	block := &ethpb.BeaconBlock{
		Body: &ethpb.BeaconBlockBody{
			Attestations: []*ethpb.Attestation{att},
		},
	}
	beaconState, _, _ := testutil.DeterministicGenesisState(100)
	helpers.ClearAllCaches()
	beaconState.Slot += params.BeaconConfig().SlotsPerEpoch*4 + params.BeaconConfig().MinAttestationInclusionDelay
	beaconState.PreviousJustifiedCheckpoint.Root = []byte("hello-world")
	beaconState.PreviousEpochAttestations = []*pb.PendingAttestation{}

	want := fmt.Sprintf(
		"expected target epoch (%d) to be the previous epoch (%d) or the current epoch (%d)",
		att.Data.Target.Epoch,
		helpers.PrevEpoch(beaconState),
		helpers.CurrentEpoch(beaconState),
	)
	if _, err := blocks.ProcessAttestations(context.Background(), beaconState, block.Body); !strings.Contains(err.Error(), want) {
		t.Errorf("Expected %s, received %v", want, err)
	}
}

func TestProcessAttestations_CurrentEpochFFGDataMismatches(t *testing.T) {
	helpers.ClearAllCaches()

	aggBits := bitfield.NewBitlist(3)
	custodyBits := bitfield.NewBitlist(3)
	attestations := []*ethpb.Attestation{
		{
			Data: &ethpb.AttestationData{
				Target: &ethpb.Checkpoint{Epoch: 0},
				Source: &ethpb.Checkpoint{Epoch: 1},
			},
			AggregationBits: aggBits,
			CustodyBits:     custodyBits,
		},
	}
	block := &ethpb.BeaconBlock{
		Body: &ethpb.BeaconBlockBody{
			Attestations: attestations,
		},
	}
	beaconState, _, _ := testutil.DeterministicGenesisState(100)
	beaconState.Slot += params.BeaconConfig().MinAttestationInclusionDelay
	beaconState.CurrentJustifiedCheckpoint.Root = []byte("hello-world")
	beaconState.CurrentEpochAttestations = []*pb.PendingAttestation{}

	want := fmt.Sprintf(
		"expected source epoch %d, received %d",
		helpers.CurrentEpoch(beaconState),
		attestations[0].Data.Source.Epoch,
	)
	if _, err := blocks.ProcessAttestations(context.Background(), beaconState, block.Body); !strings.Contains(err.Error(), want) {
		t.Errorf("Expected %s, received %v", want, err)
	}

	block.Body.Attestations[0].Data.Source.Epoch = helpers.CurrentEpoch(beaconState)
	block.Body.Attestations[0].Data.Source.Root = []byte{}

	want = fmt.Sprintf(
		"expected source root %#x, received %#x",
		beaconState.CurrentJustifiedCheckpoint.Root,
		attestations[0].Data.Source.Root,
	)
	if _, err := blocks.ProcessAttestations(context.Background(), beaconState, block.Body); !strings.Contains(err.Error(), want) {
		t.Errorf("Expected %s, received %v", want, err)
	}
}

func TestProcessAttestations_PrevEpochFFGDataMismatches(t *testing.T) {
	helpers.ClearAllCaches()
	beaconState, _, _ := testutil.DeterministicGenesisState(100)

	aggBits := bitfield.NewBitlist(3)
	aggBits.SetBitAt(0, true)
	custodyBits := bitfield.NewBitlist(3)
	attestations := []*ethpb.Attestation{
		{
			Data: &ethpb.AttestationData{
				Source: &ethpb.Checkpoint{Epoch: 1},
				Target: &ethpb.Checkpoint{Epoch: 1},
				Slot:   1,
			},
			AggregationBits: aggBits,
			CustodyBits:     custodyBits,
		},
	}
	block := &ethpb.BeaconBlock{
		Body: &ethpb.BeaconBlockBody{
			Attestations: attestations,
		},
	}
	helpers.ClearAllCaches()

	beaconState.Slot += params.BeaconConfig().SlotsPerEpoch + params.BeaconConfig().MinAttestationInclusionDelay
	beaconState.PreviousJustifiedCheckpoint.Root = []byte("hello-world")
	beaconState.PreviousEpochAttestations = []*pb.PendingAttestation{}

	want := fmt.Sprintf(
		"expected source epoch %d, received %d",
		helpers.PrevEpoch(beaconState),
		attestations[0].Data.Source.Epoch,
	)
	if _, err := blocks.ProcessAttestations(context.Background(), beaconState, block.Body); !strings.Contains(err.Error(), want) {
		t.Errorf("Expected %s, received %v", want, err)
	}
	helpers.ClearAllCaches()

	block.Body.Attestations[0].Data.Source.Epoch = helpers.PrevEpoch(beaconState)
	block.Body.Attestations[0].Data.Target.Epoch = helpers.CurrentEpoch(beaconState)
	block.Body.Attestations[0].Data.Source.Root = []byte{}

	want = fmt.Sprintf(
		"expected source root %#x, received %#x",
		beaconState.CurrentJustifiedCheckpoint.Root,
		attestations[0].Data.Source.Root,
	)
	if _, err := blocks.ProcessAttestations(context.Background(), beaconState, block.Body); !strings.Contains(err.Error(), want) {
		t.Errorf("Expected %s, received %v", want, err)
	}
}

func TestProcessAttestations_InvalidAggregationBitsLength(t *testing.T) {
	helpers.ClearAllCaches()

	beaconState, _, _ := testutil.DeterministicGenesisState(100)

	aggBits := bitfield.NewBitlist(4)
	custodyBits := bitfield.NewBitlist(4)
	att := &ethpb.Attestation{
		Data: &ethpb.AttestationData{
			Source: &ethpb.Checkpoint{Epoch: 0, Root: []byte("hello-world")},
			Target: &ethpb.Checkpoint{Epoch: 0}},
		AggregationBits: aggBits,
		CustodyBits:     custodyBits,
	}

	block := &ethpb.BeaconBlock{
		Body: &ethpb.BeaconBlockBody{
			Attestations: []*ethpb.Attestation{att},
		},
	}

	beaconState.Slot += params.BeaconConfig().MinAttestationInclusionDelay

	beaconState.CurrentJustifiedCheckpoint.Root = []byte("hello-world")
	beaconState.CurrentEpochAttestations = []*pb.PendingAttestation{}

	expected := "failed to verify aggregation bitfield: wanted participants bitfield length 3, got: 4"
	_, err := blocks.ProcessAttestations(context.Background(), beaconState, block.Body)
	if !strings.Contains(err.Error(), expected) {
		t.Errorf("Did not receive wanted error")
	}
}

func TestProcessAttestations_OK(t *testing.T) {
	helpers.ClearAllCaches()

	beaconState, privKeys, _ := testutil.DeterministicGenesisState(100)

	aggBits := bitfield.NewBitlist(3)
	aggBits.SetBitAt(0, true)
	custodyBits := bitfield.NewBitlist(3)
	att := &ethpb.Attestation{
		Data: &ethpb.AttestationData{
			Source: &ethpb.Checkpoint{Epoch: 0, Root: []byte("hello-world")},
			Target: &ethpb.Checkpoint{Epoch: 0, Root: []byte("hello-world")},
		},
		AggregationBits: aggBits,
		CustodyBits:     custodyBits,
	}

	beaconState.CurrentJustifiedCheckpoint.Root = []byte("hello-world")
	beaconState.CurrentEpochAttestations = []*pb.PendingAttestation{}

	attestingIndices, err := helpers.AttestingIndices(beaconState, att.Data, att.AggregationBits)
	if err != nil {
		t.Error(err)
	}
	dataAndCustodyBit := &pb.AttestationDataAndCustodyBit{
		Data:       att.Data,
		CustodyBit: false,
	}
	hashTreeRoot, err := ssz.HashTreeRoot(dataAndCustodyBit)
	if err != nil {
		t.Error(err)
	}
	domain := helpers.Domain(beaconState.Fork, 0, params.BeaconConfig().DomainBeaconAttester)
	sigs := make([]*bls.Signature, len(attestingIndices))
	for i, indice := range attestingIndices {
		sig := privKeys[indice].Sign(hashTreeRoot[:], domain)
		sigs[i] = sig
	}
	att.Signature = bls.AggregateSignatures(sigs).Marshal()[:]

	block := &ethpb.BeaconBlock{
		Body: &ethpb.BeaconBlockBody{
			Attestations: []*ethpb.Attestation{att},
		},
	}

	beaconState.Slot += params.BeaconConfig().MinAttestationInclusionDelay

	if _, err := blocks.ProcessAttestations(context.Background(), beaconState, block.Body); err != nil {
		t.Errorf("Unexpected error: %v", err)
	}
}

func TestProcessAggregatedAttestation_OverlappingBits(t *testing.T) {
	helpers.ClearAllCaches()

	beaconState, privKeys, _ := testutil.DeterministicGenesisState(100)

	domain := helpers.Domain(beaconState.Fork, 0, params.BeaconConfig().DomainBeaconAttester)
	data := &ethpb.AttestationData{
		Source: &ethpb.Checkpoint{Epoch: 0, Root: []byte("hello-world")},
		Target: &ethpb.Checkpoint{Epoch: 0, Root: []byte("hello-world")},
	}
	aggBits1 := bitfield.NewBitlist(4)
	aggBits1.SetBitAt(0, true)
	aggBits1.SetBitAt(1, true)
	aggBits1.SetBitAt(2, true)
	custodyBits1 := bitfield.NewBitlist(4)
	att1 := &ethpb.Attestation{
		Data:            data,
		AggregationBits: aggBits1,
		CustodyBits:     custodyBits1,
	}

	beaconState.CurrentJustifiedCheckpoint.Root = []byte("hello-world")
	beaconState.CurrentEpochAttestations = []*pb.PendingAttestation{}

	attestingIndices1, err := helpers.AttestingIndices(beaconState, att1.Data, att1.AggregationBits)
	if err != nil {
		t.Fatal(err)
	}
	dataAndCustodyBit1 := &pb.AttestationDataAndCustodyBit{
		Data:       att1.Data,
		CustodyBit: false,
	}
	hashTreeRoot, err := ssz.HashTreeRoot(dataAndCustodyBit1)
	if err != nil {
		t.Fatal(err)
	}
	sigs := make([]*bls.Signature, len(attestingIndices1))
	for i, indice := range attestingIndices1 {
		sig := privKeys[indice].Sign(hashTreeRoot[:], domain)
		sigs[i] = sig
	}
	att1.Signature = bls.AggregateSignatures(sigs).Marshal()[:]

	aggBits2 := bitfield.NewBitlist(4)
	aggBits2.SetBitAt(1, true)
	aggBits2.SetBitAt(2, true)
	aggBits2.SetBitAt(3, true)
	custodyBits2 := bitfield.NewBitlist(4)
	att2 := &ethpb.Attestation{
		Data:            data,
		AggregationBits: aggBits2,
		CustodyBits:     custodyBits2,
	}

	attestingIndices2, err := helpers.AttestingIndices(beaconState, att2.Data, att2.AggregationBits)
	if err != nil {
		t.Fatal(err)
	}
	dataAndCustodyBit2 := &pb.AttestationDataAndCustodyBit{
		Data:       att2.Data,
		CustodyBit: false,
	}
	hashTreeRoot, err = ssz.HashTreeRoot(dataAndCustodyBit2)
	if err != nil {
		t.Fatal(err)
	}
	sigs = make([]*bls.Signature, len(attestingIndices2))
	for i, indice := range attestingIndices2 {
		sig := privKeys[indice].Sign(hashTreeRoot[:], domain)
		sigs[i] = sig
	}
	att2.Signature = bls.AggregateSignatures(sigs).Marshal()[:]

	if _, err = helpers.AggregateAttestation(att1, att2); err != helpers.ErrAttestationAggregationBitsOverlap {
		t.Error("Did not receive wanted error")
	}
}

func TestProcessAggregatedAttestation_NoOverlappingBits(t *testing.T) {
	helpers.ClearAllCaches()
	beaconState, privKeys, _ := testutil.DeterministicGenesisState(300)

	domain := helpers.Domain(beaconState.Fork, 0, params.BeaconConfig().DomainBeaconAttester)
	data := &ethpb.AttestationData{
		Source: &ethpb.Checkpoint{Epoch: 0, Root: []byte("hello-world")},
		Target: &ethpb.Checkpoint{Epoch: 0, Root: []byte("hello-world")},
	}
	aggBits1 := bitfield.NewBitlist(9)
	aggBits1.SetBitAt(0, true)
	aggBits1.SetBitAt(1, true)
	custodyBits1 := bitfield.NewBitlist(9)
	att1 := &ethpb.Attestation{
		Data:            data,
		AggregationBits: aggBits1,
		CustodyBits:     custodyBits1,
	}

	beaconState.CurrentJustifiedCheckpoint.Root = []byte("hello-world")
	beaconState.CurrentEpochAttestations = []*pb.PendingAttestation{}

	attestingIndices1, err := helpers.AttestingIndices(beaconState, att1.Data, att1.AggregationBits)
	if err != nil {
		t.Fatal(err)
	}
	dataAndCustodyBit1 := &pb.AttestationDataAndCustodyBit{
		Data:       att1.Data,
		CustodyBit: false,
	}
	hashTreeRoot, err := ssz.HashTreeRoot(dataAndCustodyBit1)
	if err != nil {
		t.Fatal(err)
	}
	sigs := make([]*bls.Signature, len(attestingIndices1))
	for i, indice := range attestingIndices1 {
		sig := privKeys[indice].Sign(hashTreeRoot[:], domain)
		sigs[i] = sig
	}
	att1.Signature = bls.AggregateSignatures(sigs).Marshal()[:]

	aggBits2 := bitfield.NewBitlist(9)
	aggBits2.SetBitAt(2, true)
	aggBits2.SetBitAt(3, true)
	custodyBits2 := bitfield.NewBitlist(9)
	att2 := &ethpb.Attestation{
		Data:            data,
		AggregationBits: aggBits2,
		CustodyBits:     custodyBits2,
	}

	attestingIndices2, err := helpers.AttestingIndices(beaconState, att2.Data, att2.AggregationBits)
	if err != nil {
		t.Fatal(err)
	}
	dataAndCustodyBit2 := &pb.AttestationDataAndCustodyBit{
		Data:       att2.Data,
		CustodyBit: false,
	}
	hashTreeRoot, err = ssz.HashTreeRoot(dataAndCustodyBit2)
	if err != nil {
		t.Fatal(err)
	}
	sigs = make([]*bls.Signature, len(attestingIndices2))
	for i, indice := range attestingIndices2 {
		sig := privKeys[indice].Sign(hashTreeRoot[:], domain)
		sigs[i] = sig
	}
	att2.Signature = bls.AggregateSignatures(sigs).Marshal()[:]

	aggregatedAtt, err := helpers.AggregateAttestation(att1, att2)
	if err != nil {
		t.Fatal(err)
	}
	block := &ethpb.BeaconBlock{
		Body: &ethpb.BeaconBlockBody{
			Attestations: []*ethpb.Attestation{aggregatedAtt},
		},
	}

	beaconState.Slot += params.BeaconConfig().MinAttestationInclusionDelay

	if _, err := blocks.ProcessAttestations(context.Background(), beaconState, block.Body); err != nil {
		t.Error(err)
	}
}

func TestProcessAttestationsNoVerify_OK(t *testing.T) {
	// Attestation with an empty signature
	helpers.ClearAllCaches()

	beaconState, _, _ := testutil.DeterministicGenesisState(100)

	aggBits := bitfield.NewBitlist(3)
	aggBits.SetBitAt(1, true)
	custodyBits := bitfield.NewBitlist(3)
	att := &ethpb.Attestation{
		Data: &ethpb.AttestationData{
			Source: &ethpb.Checkpoint{Epoch: 0, Root: []byte("hello-world")},
			Target: &ethpb.Checkpoint{Epoch: 0},
		},
		AggregationBits: aggBits,
		CustodyBits:     custodyBits,
	}

	zeroSig := [96]byte{}
	att.Signature = zeroSig[:]

	beaconState.Slot += params.BeaconConfig().MinAttestationInclusionDelay
	beaconState.CurrentJustifiedCheckpoint.Root = []byte("hello-world")
	beaconState.CurrentEpochAttestations = []*pb.PendingAttestation{}

	if _, err := blocks.ProcessAttestationNoVerify(context.TODO(), beaconState, att); err != nil {
		t.Errorf("Unexpected error: %v", err)
	}
}

func TestConvertToIndexed_OK(t *testing.T) {
	helpers.ClearAllCaches()

	validators := make([]*ethpb.Validator, 2*params.BeaconConfig().SlotsPerEpoch)
	for i := 0; i < len(validators); i++ {
		validators[i] = &ethpb.Validator{
			ExitEpoch: params.BeaconConfig().FarFutureEpoch,
		}
	}

	state := &pb.BeaconState{
		Slot:        5,
		Validators:  validators,
		RandaoMixes: make([][]byte, params.BeaconConfig().EpochsPerHistoricalVector),
	}
	tests := []struct {
		aggregationBitfield      bitfield.Bitlist
		custodyBitfield          bitfield.Bitlist
		wantedCustodyBit0Indices []uint64
		wantedCustodyBit1Indices []uint64
	}{
		{
			aggregationBitfield:      bitfield.Bitlist{0x07},
			custodyBitfield:          bitfield.Bitlist{0x05},
			wantedCustodyBit0Indices: []uint64{4},
			wantedCustodyBit1Indices: []uint64{30},
		},
		{
			aggregationBitfield:      bitfield.Bitlist{0x07},
			custodyBitfield:          bitfield.Bitlist{0x06},
			wantedCustodyBit0Indices: []uint64{30},
			wantedCustodyBit1Indices: []uint64{4},
		},
		{
			aggregationBitfield:      bitfield.Bitlist{0x07},
			custodyBitfield:          bitfield.Bitlist{0x07},
			wantedCustodyBit0Indices: []uint64{},
			wantedCustodyBit1Indices: []uint64{4, 30},
		},
	}

	attestation := &ethpb.Attestation{
		Signature: []byte("signed"),
		Data: &ethpb.AttestationData{
			Source: &ethpb.Checkpoint{Epoch: 0},
			Target: &ethpb.Checkpoint{Epoch: 0},
		},
	}
	for _, tt := range tests {
		helpers.ClearAllCaches()

		attestation.AggregationBits = tt.aggregationBitfield
		attestation.CustodyBits = tt.custodyBitfield
		wanted := &ethpb.IndexedAttestation{
			CustodyBit_0Indices: tt.wantedCustodyBit0Indices,
			CustodyBit_1Indices: tt.wantedCustodyBit1Indices,
			Data:                attestation.Data,
			Signature:           attestation.Signature,
		}
		ia, err := blocks.ConvertToIndexed(context.Background(), state, attestation)
		if err != nil {
			t.Errorf("failed to convert attestation to indexed attestation: %v", err)
		}
		if !reflect.DeepEqual(wanted, ia) {
			diff, _ := messagediff.PrettyDiff(ia, wanted)
			t.Log(diff)
			t.Error("convert attestation to indexed attestation didn't result as wanted")
		}
	}
}

func TestVerifyIndexedAttestation_OK(t *testing.T) {
	helpers.ClearAllCaches()

	numOfValidators := 4 * params.BeaconConfig().SlotsPerEpoch
	validators := make([]*ethpb.Validator, numOfValidators)
	_, keys, _ := testutil.DeterministicDepositsAndKeys(numOfValidators)
	for i := 0; i < len(validators); i++ {
		validators[i] = &ethpb.Validator{
			ExitEpoch: params.BeaconConfig().FarFutureEpoch,
			PublicKey: keys[i].PublicKey().Marshal(),
		}
	}

	state := &pb.BeaconState{
		Slot:       5,
		Validators: validators,
		Fork: &pb.Fork{
			Epoch:           0,
			CurrentVersion:  params.BeaconConfig().GenesisForkVersion,
			PreviousVersion: params.BeaconConfig().GenesisForkVersion,
		},
		RandaoMixes: make([][]byte, params.BeaconConfig().EpochsPerHistoricalVector),
	}
	tests := []struct {
		attestation *ethpb.IndexedAttestation
	}{
		{attestation: &ethpb.IndexedAttestation{
			Data: &ethpb.AttestationData{
				Target: &ethpb.Checkpoint{
					Epoch: 2,
				},
			},
			CustodyBit_0Indices: []uint64{1},
		}},
		{attestation: &ethpb.IndexedAttestation{
			Data: &ethpb.AttestationData{
				Target: &ethpb.Checkpoint{
					Epoch: 1,
				},
			},
			CustodyBit_0Indices: []uint64{47, 99},
		}},
		{attestation: &ethpb.IndexedAttestation{
			Data: &ethpb.AttestationData{
				Target: &ethpb.Checkpoint{
					Epoch: 4,
				},
			},
			CustodyBit_0Indices: []uint64{21, 72},
		}},
		{attestation: &ethpb.IndexedAttestation{
			Data: &ethpb.AttestationData{
				Target: &ethpb.Checkpoint{
					Epoch: 7,
				},
			},
			CustodyBit_0Indices: []uint64{100, 121},
		}},
	}

	for _, tt := range tests {
		helpers.ClearAllCaches()

		attDataAndCustodyBit := &pb.AttestationDataAndCustodyBit{
			Data:       tt.attestation.Data,
			CustodyBit: false,
		}

		domain := helpers.Domain(state.Fork, tt.attestation.Data.Target.Epoch, params.BeaconConfig().DomainBeaconAttester)

		root, err := ssz.HashTreeRoot(attDataAndCustodyBit)
		if err != nil {
			t.Errorf("Could not find the ssz root: %v", err)
			continue
		}
		var sig []*bls.Signature
		for _, idx := range tt.attestation.CustodyBit_0Indices {
			validatorSig := keys[idx].Sign(root[:], domain)
			sig = append(sig, validatorSig)
		}
		aggSig := bls.AggregateSignatures(sig)
		marshalledSig := aggSig.Marshal()

		tt.attestation.Signature = marshalledSig

		err = blocks.VerifyIndexedAttestation(context.Background(), state, tt.attestation)
		if err != nil {
			t.Errorf("failed to verify indexed attestation: %v", err)
		}
	}
}

func TestValidateIndexedAttestation_AboveMaxLength(t *testing.T) {
	indexedAtt1 := &ethpb.IndexedAttestation{
		CustodyBit_0Indices: make([]uint64, params.BeaconConfig().MaxValidatorsPerCommittee+5),
		CustodyBit_1Indices: []uint64{},
	}

	for i := uint64(0); i < params.BeaconConfig().MaxValidatorsPerCommittee+5; i++ {
		indexedAtt1.CustodyBit_0Indices[i] = i
	}

	want := "over max number of allowed indices"
	if err := blocks.VerifyIndexedAttestation(context.Background(), &pb.BeaconState{}, indexedAtt1); !strings.Contains(err.Error(), want) {
		t.Errorf("Expected verification to fail return false, received: %v", err)
	}
}

func TestProcessDeposits_MerkleBranchFailsVerification(t *testing.T) {
	deposit := &ethpb.Deposit{
		Data: &ethpb.Deposit_Data{
			PublicKey: []byte{1, 2, 3},
			Signature: make([]byte, 96),
		},
	}
	leaf, err := ssz.HashTreeRoot(deposit.Data)
	if err != nil {
		t.Fatal(err)
	}

	// We then create a merkle branch for the test.
	depositTrie, err := trieutil.GenerateTrieFromItems([][]byte{leaf[:]}, int(params.BeaconConfig().DepositContractTreeDepth))
	if err != nil {
		t.Fatalf("Could not generate trie: %v", err)
	}
	proof, err := depositTrie.MerkleProof(0)
	if err != nil {
		t.Fatalf("Could not generate proof: %v", err)
	}

	deposit.Proof = proof
	block := &ethpb.BeaconBlock{
		Body: &ethpb.BeaconBlockBody{
			Deposits: []*ethpb.Deposit{deposit},
		},
	}
	beaconState := &pb.BeaconState{
		Eth1Data: &ethpb.Eth1Data{
			DepositRoot: []byte{0},
			BlockHash:   []byte{1},
		},
	}
	want := "deposit root did not verify"
	if _, err := blocks.ProcessDeposits(context.Background(), beaconState, block.Body); !strings.Contains(err.Error(), want) {
		t.Errorf("Expected error: %s, received %v", want, err)
	}
}

func TestProcessDeposits_AddsNewValidatorDeposit(t *testing.T) {
	dep, _, _ := testutil.DeterministicDepositsAndKeys(1)
	eth1Data, err := testutil.DeterministicEth1Data(len(dep))
	if err != nil {
		t.Fatal(err)
	}

	block := &ethpb.BeaconBlock{
		Body: &ethpb.BeaconBlockBody{
			Deposits: []*ethpb.Deposit{dep[0]},
		},
	}
	registry := []*ethpb.Validator{
		{
			PublicKey:             []byte{1},
			WithdrawalCredentials: []byte{1, 2, 3},
		},
	}
	balances := []uint64{0}
	beaconState := &pb.BeaconState{
		Validators: registry,
		Balances:   balances,
		Eth1Data:   eth1Data,
		Fork: &pb.Fork{
			PreviousVersion: params.BeaconConfig().GenesisForkVersion,
			CurrentVersion:  params.BeaconConfig().GenesisForkVersion,
		},
	}
	newState, err := blocks.ProcessDeposits(context.Background(), beaconState, block.Body)
	if err != nil {
		t.Fatalf("Expected block deposits to process correctly, received: %v", err)
	}
	if newState.Balances[1] != dep[0].Data.Amount {
		t.Errorf(
			"Expected state validator balances index 0 to equal %d, received %d",
			dep[0].Data.Amount,
			newState.Balances[1],
		)
	}
}

func TestProcessDeposits_RepeatedDeposit_IncreasesValidatorBalance(t *testing.T) {
	sk := bls.RandKey()
	deposit := &ethpb.Deposit{
		Data: &ethpb.Deposit_Data{
			PublicKey: sk.PublicKey().Marshal(),
			Amount:    1000,
		},
	}
	sr, err := ssz.SigningRoot(deposit.Data)
	if err != nil {
		t.Fatal(err)
	}
	sig := sk.Sign(sr[:], 3)
	deposit.Data.Signature = sig.Marshal()
	leaf, err := ssz.HashTreeRoot(deposit.Data)
	if err != nil {
		t.Fatal(err)
	}

	// We then create a merkle branch for the test.
	depositTrie, err := trieutil.GenerateTrieFromItems([][]byte{leaf[:]}, int(params.BeaconConfig().DepositContractTreeDepth))
	if err != nil {
		t.Fatalf("Could not generate trie: %v", err)
	}
	proof, err := depositTrie.MerkleProof(0)
	if err != nil {
		t.Fatalf("Could not generate proof: %v", err)
	}

	deposit.Proof = proof
	block := &ethpb.BeaconBlock{
		Body: &ethpb.BeaconBlockBody{
			Deposits: []*ethpb.Deposit{deposit},
		},
	}
	registry := []*ethpb.Validator{
		{
			PublicKey: []byte{1, 2, 3},
		},
		{
			PublicKey:             sk.PublicKey().Marshal(),
			WithdrawalCredentials: []byte{1},
		},
	}
	balances := []uint64{0, 50}
	root := depositTrie.Root()
	beaconState := &pb.BeaconState{
		Validators: registry,
		Balances:   balances,
		Eth1Data: &ethpb.Eth1Data{
			DepositRoot: root[:],
			BlockHash:   root[:],
		},
	}
	newState, err := blocks.ProcessDeposits(context.Background(), beaconState, block.Body)
	if err != nil {
		t.Fatalf("Process deposit failed: %v", err)
	}
	if newState.Balances[1] != 1000+50 {
		t.Errorf("Expected balance at index 1 to be 1050, received %d", newState.Balances[1])
	}
}

func TestProcessDeposit_AddsNewValidatorDeposit(t *testing.T) {
	//Similar to TestProcessDeposits_AddsNewValidatorDeposit except that this test directly calls ProcessDeposit
	dep, _, _ := testutil.DeterministicDepositsAndKeys(1)
	eth1Data, err := testutil.DeterministicEth1Data(len(dep))
	if err != nil {
		t.Fatal(err)
	}

	registry := []*ethpb.Validator{
		{
			PublicKey:             []byte{1},
			WithdrawalCredentials: []byte{1, 2, 3},
		},
	}
	balances := []uint64{0}
	beaconState := &pb.BeaconState{
		Validators: registry,
		Balances:   balances,
		Eth1Data:   eth1Data,
		Fork: &pb.Fork{
			PreviousVersion: params.BeaconConfig().GenesisForkVersion,
			CurrentVersion:  params.BeaconConfig().GenesisForkVersion,
		},
	}
	newState, err := blocks.ProcessDeposit(
		beaconState,
		dep[0],
		stateutils.ValidatorIndexMap(beaconState),
	)
	if err != nil {
		t.Fatalf("Process deposit failed: %v", err)
	}
	if len(newState.Validators) != 2 {
		t.Errorf("Expected validator list to have length 2, received: %v", len(newState.Validators))
	}
	if len(newState.Balances) != 2 {
		t.Fatalf("Expected validator balances list to have length 2, received: %v", len(newState.Balances))
	}
	if newState.Balances[1] != dep[0].Data.Amount {
		t.Errorf(
			"Expected state validator balances index 1 to equal %d, received %d",
			dep[0].Data.Amount,
			newState.Balances[1],
		)
	}
}

func TestProcessDeposit_SkipsInvalidDeposit(t *testing.T) {
	// Same test settings as in TestProcessDeposit_AddsNewValidatorDeposit, except that we use an invalid signature
	dep, _, _ := testutil.DeterministicDepositsAndKeys(1)
	dep[0].Data.Signature = make([]byte, 96)
	trie, _, err := testutil.DepositTrieFromDeposits(dep)
	if err != nil {
		t.Fatal(err)
	}
	root := trie.Root()
	eth1Data := &ethpb.Eth1Data{
		DepositRoot:  root[:],
		DepositCount: 1,
	}
	registry := []*ethpb.Validator{
		{
			PublicKey:             []byte{1},
			WithdrawalCredentials: []byte{1, 2, 3},
		},
	}
	balances := []uint64{0}
	beaconState := &pb.BeaconState{
		Validators: registry,
		Balances:   balances,
		Eth1Data:   eth1Data,
		Fork: &pb.Fork{
			PreviousVersion: params.BeaconConfig().GenesisForkVersion,
			CurrentVersion:  params.BeaconConfig().GenesisForkVersion,
		},
	}
	newState, err := blocks.ProcessDeposit(
		beaconState,
		dep[0],
		stateutils.ValidatorIndexMap(beaconState),
	)
	if err != nil {
		t.Fatalf("Expected invalid block deposit to be ignored without error, received: %v", err)
	}

	if newState.Eth1DepositIndex != 1 {
		t.Errorf(
			"Expected Eth1DepositIndex to be increased by 1 after processing an invalid deposit, received change: %v",
			newState.Eth1DepositIndex,
		)
	}
	if len(newState.Validators) != 1 {
		t.Errorf("Expected validator list to have length 1, received: %v", len(newState.Validators))
	}
	if len(newState.Balances) != 1 {
		t.Errorf("Expected validator balances list to have length 1, received: %v", len(newState.Balances))
	}
	if newState.Balances[0] != 0 {
		t.Errorf("Expected validator balance at index 0 to stay 0, received: %v", newState.Balances[0])
	}
}

func TestProcessVoluntaryExits_ValidatorNotActive(t *testing.T) {
	exits := []*ethpb.VoluntaryExit{
		{
			ValidatorIndex: 0,
		},
	}
	registry := []*ethpb.Validator{
		{
			ExitEpoch: 0,
		},
	}
	state := &pb.BeaconState{
		Validators: registry,
	}
	block := &ethpb.BeaconBlock{
		Body: &ethpb.BeaconBlockBody{
			VoluntaryExits: exits,
		},
	}

	want := "non-active validator cannot exit"

	if _, err := blocks.ProcessVoluntaryExits(context.Background(), state, block.Body); !strings.Contains(err.Error(), want) {
		t.Errorf("Expected %s, received %v", want, err)
	}
}

func TestProcessVoluntaryExits_InvalidExitEpoch(t *testing.T) {
	exits := []*ethpb.VoluntaryExit{
		{
			Epoch: 10,
		},
	}
	registry := []*ethpb.Validator{
		{
			ExitEpoch: params.BeaconConfig().FarFutureEpoch,
		},
	}
	state := &pb.BeaconState{
		Validators: registry,
		Slot:       0,
	}
	block := &ethpb.BeaconBlock{
		Body: &ethpb.BeaconBlockBody{
			VoluntaryExits: exits,
		},
	}

	want := "expected current epoch >= exit epoch"

	if _, err := blocks.ProcessVoluntaryExits(context.Background(), state, block.Body); !strings.Contains(err.Error(), want) {
		t.Errorf("Expected %s, received %v", want, err)
	}
}

func TestProcessVoluntaryExits_NotActiveLongEnoughToExit(t *testing.T) {
	exits := []*ethpb.VoluntaryExit{
		{
			ValidatorIndex: 0,
			Epoch:          0,
		},
	}
	registry := []*ethpb.Validator{
		{
			ExitEpoch: params.BeaconConfig().FarFutureEpoch,
		},
	}
	state := &pb.BeaconState{
		Validators: registry,
		Slot:       10,
	}
	block := &ethpb.BeaconBlock{
		Body: &ethpb.BeaconBlockBody{
			VoluntaryExits: exits,
		},
	}

	want := "validator has not been active long enough to exit"
	if _, err := blocks.ProcessVoluntaryExits(context.Background(), state, block.Body); !strings.Contains(err.Error(), want) {
		t.Errorf("Expected %s, received %v", want, err)
	}
}

func TestProcessVoluntaryExits_AppliesCorrectStatus(t *testing.T) {
	exits := []*ethpb.VoluntaryExit{
		{
			ValidatorIndex: 0,
			Epoch:          0,
		},
	}
	registry := []*ethpb.Validator{
		{
			ExitEpoch:       params.BeaconConfig().FarFutureEpoch,
			ActivationEpoch: 0,
		},
	}
	state := &pb.BeaconState{
		Validators: registry,
		Fork: &pb.Fork{
			CurrentVersion:  params.BeaconConfig().GenesisForkVersion,
			PreviousVersion: params.BeaconConfig().GenesisForkVersion,
		},
		Slot: params.BeaconConfig().SlotsPerEpoch * 5,
	}
	state.Slot = state.Slot + (params.BeaconConfig().PersistentCommitteePeriod * params.BeaconConfig().SlotsPerEpoch)

	priv := bls.RandKey()
	state.Validators[0].PublicKey = priv.PublicKey().Marshal()[:]
	signingRoot, err := ssz.SigningRoot(exits[0])
	if err != nil {
		t.Error(err)
	}
	domain := helpers.Domain(state.Fork, helpers.CurrentEpoch(state), params.BeaconConfig().DomainVoluntaryExit)
	sig := priv.Sign(signingRoot[:], domain)
	exits[0].Signature = sig.Marshal()
	block := &ethpb.BeaconBlock{
		Body: &ethpb.BeaconBlockBody{
			VoluntaryExits: exits,
		},
	}

	newState, err := blocks.ProcessVoluntaryExits(context.Background(), state, block.Body)
	if err != nil {
		t.Fatalf("Could not process exits: %v", err)
	}
	newRegistry := newState.Validators
	if newRegistry[0].ExitEpoch != helpers.DelayedActivationExitEpoch(state.Slot/params.BeaconConfig().SlotsPerEpoch) {
		t.Errorf("Expected validator exit epoch to be %d, got %d",
			helpers.DelayedActivationExitEpoch(state.Slot/params.BeaconConfig().SlotsPerEpoch), newRegistry[0].ExitEpoch)
	}
}<|MERGE_RESOLUTION|>--- conflicted
+++ resolved
@@ -474,46 +474,8 @@
 func TestProcessProposerSlashings_AppliesCorrectStatus(t *testing.T) {
 	// We test the case when data is correct and verify the validator
 	// registry has been updated.
-<<<<<<< HEAD
 	beaconState, privKeys, _ := testutil.DeterministicGenesisState(100)
 	proposerIdx := uint64(1)
-=======
-	validators := make([]*ethpb.Validator, 100)
-	for i := 0; i < len(validators); i++ {
-		validators[i] = &ethpb.Validator{
-			EffectiveBalance:  params.BeaconConfig().MaxEffectiveBalance,
-			Slashed:           false,
-			ExitEpoch:         params.BeaconConfig().FarFutureEpoch,
-			WithdrawableEpoch: params.BeaconConfig().FarFutureEpoch,
-			ActivationEpoch:   0,
-		}
-	}
-	validatorBalances := make([]uint64, len(validators))
-	for i := 0; i < len(validatorBalances); i++ {
-		validatorBalances[i] = params.BeaconConfig().MaxEffectiveBalance
-	}
-
-	currentSlot := uint64(0)
-	beaconState := &pb.BeaconState{
-		Validators: validators,
-		Slot:       currentSlot,
-		Balances:   validatorBalances,
-		Fork: &pb.Fork{
-			CurrentVersion:  params.BeaconConfig().GenesisForkVersion,
-			PreviousVersion: params.BeaconConfig().GenesisForkVersion,
-			Epoch:           0,
-		},
-		Slashings:   make([]uint64, params.BeaconConfig().EpochsPerSlashingsVector),
-		RandaoMixes: make([][]byte, params.BeaconConfig().EpochsPerHistoricalVector),
-	}
-
-	domain := helpers.Domain(
-		beaconState.Fork,
-		helpers.CurrentEpoch(beaconState),
-		params.BeaconConfig().DomainBeaconProposer,
-	)
-	privKey := bls.RandKey()
->>>>>>> f40bbb92
 
 	domain := helpers.Domain(beaconState.Fork, 0, params.BeaconConfig().DomainBeaconProposer)
 	header1 := &ethpb.BeaconBlockHeader{
