package blocks_test

import (
	"bytes"
	"context"
	"crypto/rand"
	"encoding/binary"
	"fmt"
	"io/ioutil"
	"reflect"
	"strings"
	"testing"

	"github.com/gogo/protobuf/proto"
	blsintern "github.com/phoreproject/bls"
	"github.com/prysmaticlabs/go-bitfield"
	"github.com/prysmaticlabs/go-ssz"
	"github.com/prysmaticlabs/prysm/beacon-chain/core/blocks"
	"github.com/prysmaticlabs/prysm/beacon-chain/core/helpers"
	"github.com/prysmaticlabs/prysm/beacon-chain/core/state"
	"github.com/prysmaticlabs/prysm/beacon-chain/core/state/stateutils"
	pb "github.com/prysmaticlabs/prysm/proto/beacon/p2p/v1"
	ethpb "github.com/prysmaticlabs/prysm/proto/eth/v1alpha1"
	"github.com/prysmaticlabs/prysm/shared/bls"
	"github.com/prysmaticlabs/prysm/shared/bytesutil"
	"github.com/prysmaticlabs/prysm/shared/hashutil"
	"github.com/prysmaticlabs/prysm/shared/params"
	"github.com/prysmaticlabs/prysm/shared/testutil"
	"github.com/prysmaticlabs/prysm/shared/trieutil"
	"github.com/sirupsen/logrus"
	"gopkg.in/d4l3k/messagediff.v1"
)

func init() {
	logrus.SetOutput(ioutil.Discard) // Ignore "validator activated" logs
}

func TestProcessBlockHeader_WrongProposerSig(t *testing.T) {
	if params.BeaconConfig().SlotsPerEpoch != 64 {
		t.Errorf("SlotsPerEpoch should be 64 for these tests to pass")
	}

	deposits, _, privKeys := testutil.SetupInitialDeposits(t, 100)
	beaconState, err := state.GenesisBeaconState(deposits, 0, &ethpb.Eth1Data{})
	if err != nil {
		t.Error(err)
	}
	beaconState.LatestBlockHeader = &ethpb.BeaconBlockHeader{Slot: 9}

	lbhsr, err := ssz.SigningRoot(beaconState.LatestBlockHeader)
	if err != nil {
		t.Error(err)
	}

	proposerIdx, err := helpers.BeaconProposerIndex(beaconState)
	if err != nil {
		t.Error(err)
	}

	block := &ethpb.BeaconBlock{
		Slot: 0,
		Body: &ethpb.BeaconBlockBody{
			RandaoReveal: []byte{'A', 'B', 'C'},
		},
		ParentRoot: lbhsr[:],
	}
	signingRoot, err := ssz.SigningRoot(block)
	if err != nil {
		t.Fatalf("Failed to get signing root of block: %v", err)
	}
	dt := helpers.Domain(beaconState.Fork, 0, params.BeaconConfig().DomainBeaconProposer)
	blockSig := privKeys[proposerIdx+1].Sign(signingRoot[:], dt)
	block.Signature = blockSig.Marshal()[:]

	_, err = blocks.ProcessBlockHeader(beaconState, block)
	want := "signature did not verify"
	if !strings.Contains(err.Error(), want) {
		t.Errorf("Expected %v, received %v", want, err)
	}

}

func TestProcessBlockHeader_DifferentSlots(t *testing.T) {
	if params.BeaconConfig().SlotsPerEpoch != 64 {
		t.Errorf("SlotsPerEpoch should be 64 for these tests to pass")
	}

	validators := make([]*ethpb.Validator, params.BeaconConfig().MinGenesisActiveValidatorCount)
	for i := 0; i < len(validators); i++ {
		validators[i] = &ethpb.Validator{
			ExitEpoch: params.BeaconConfig().FarFutureEpoch,
			Slashed:   true,
		}
	}

	state := &pb.BeaconState{
		Validators:        validators,
		Slot:              0,
		LatestBlockHeader: &ethpb.BeaconBlockHeader{Slot: 9},
		Fork: &pb.Fork{
			PreviousVersion: []byte{0, 0, 0, 0},
			CurrentVersion:  []byte{0, 0, 0, 0},
		},
		RandaoMixes:      make([][]byte, params.BeaconConfig().EpochsPerHistoricalVector),
		ActiveIndexRoots: make([][]byte, params.BeaconConfig().EpochsPerHistoricalVector),
	}

	lbhsr, err := ssz.HashTreeRoot(state.LatestBlockHeader)
	if err != nil {
		t.Error(err)
	}
	currentEpoch := helpers.CurrentEpoch(state)
	dt := helpers.Domain(state.Fork, currentEpoch, params.BeaconConfig().DomainBeaconProposer)
	priv, err := bls.RandKey(rand.Reader)
	if err != nil {
		t.Errorf("failed to generate private key got: %v", err)
	}
	blockSig := priv.Sign([]byte("hello"), dt)
	validators[5896].PublicKey = priv.PublicKey().Marshal()
	block := &ethpb.BeaconBlock{
		Slot: 1,
		Body: &ethpb.BeaconBlockBody{
			RandaoReveal: []byte{'A', 'B', 'C'},
		},
		ParentRoot: lbhsr[:],
		Signature:  blockSig.Marshal(),
	}

	_, err = blocks.ProcessBlockHeader(state, block)
	want := "is different then block slot"
	if !strings.Contains(err.Error(), want) {
		t.Errorf("Expected %v, received %v", want, err)
	}
}

func TestProcessBlockHeader_PreviousBlockRootNotSignedRoot(t *testing.T) {
	if params.BeaconConfig().SlotsPerEpoch != 64 {
		t.Errorf("SlotsPerEpoch should be 64 for these tests to pass")
	}

	validators := make([]*ethpb.Validator, params.BeaconConfig().MinGenesisActiveValidatorCount)
	for i := 0; i < len(validators); i++ {
		validators[i] = &ethpb.Validator{
			ExitEpoch: params.BeaconConfig().FarFutureEpoch,
			Slashed:   true,
		}
	}

	state := &pb.BeaconState{
		Validators:        validators,
		Slot:              0,
		LatestBlockHeader: &ethpb.BeaconBlockHeader{Slot: 9},
		Fork: &pb.Fork{
			PreviousVersion: []byte{0, 0, 0, 0},
			CurrentVersion:  []byte{0, 0, 0, 0},
		},
		RandaoMixes:      make([][]byte, params.BeaconConfig().EpochsPerHistoricalVector),
		ActiveIndexRoots: make([][]byte, params.BeaconConfig().EpochsPerHistoricalVector),
	}

	currentEpoch := helpers.CurrentEpoch(state)
	dt := helpers.Domain(state.Fork, currentEpoch, params.BeaconConfig().DomainBeaconProposer)
	priv, err := bls.RandKey(rand.Reader)
	if err != nil {
		t.Errorf("failed to generate private key got: %v", err)
	}
	blockSig := priv.Sign([]byte("hello"), dt)
	validators[5896].PublicKey = priv.PublicKey().Marshal()
	block := &ethpb.BeaconBlock{
		Slot: 0,
		Body: &ethpb.BeaconBlockBody{
			RandaoReveal: []byte{'A', 'B', 'C'},
		},
		ParentRoot: []byte{'A'},
		Signature:  blockSig.Marshal(),
	}

	_, err = blocks.ProcessBlockHeader(state, block)
	want := "does not match"
	if !strings.Contains(err.Error(), want) {
		t.Errorf("Expected %v, received %v", want, err)
	}
}

func TestProcessBlockHeader_SlashedProposer(t *testing.T) {
	if params.BeaconConfig().SlotsPerEpoch != 64 {
		t.Errorf("SlotsPerEpoch should be 64 for these tests to pass")
	}

	validators := make([]*ethpb.Validator, params.BeaconConfig().MinGenesisActiveValidatorCount)
	for i := 0; i < len(validators); i++ {
		validators[i] = &ethpb.Validator{
			ExitEpoch: params.BeaconConfig().FarFutureEpoch,
			Slashed:   true,
		}
	}

	state := &pb.BeaconState{
		Validators:        validators,
		Slot:              0,
		LatestBlockHeader: &ethpb.BeaconBlockHeader{Slot: 9},
		Fork: &pb.Fork{
			PreviousVersion: []byte{0, 0, 0, 0},
			CurrentVersion:  []byte{0, 0, 0, 0},
		},
		RandaoMixes:      make([][]byte, params.BeaconConfig().EpochsPerHistoricalVector),
		ActiveIndexRoots: make([][]byte, params.BeaconConfig().EpochsPerHistoricalVector),
	}

	parentRoot, err := ssz.SigningRoot(state.LatestBlockHeader)
	if err != nil {
		t.Error(err)
	}
	currentEpoch := helpers.CurrentEpoch(state)
	dt := helpers.Domain(state.Fork, currentEpoch, params.BeaconConfig().DomainBeaconProposer)
	priv, err := bls.RandKey(rand.Reader)
	if err != nil {
		t.Errorf("failed to generate private key got: %v", err)
	}
	blockSig := priv.Sign([]byte("hello"), dt)
	validators[12683].PublicKey = priv.PublicKey().Marshal()
	block := &ethpb.BeaconBlock{
		Slot: 0,
		Body: &ethpb.BeaconBlockBody{
			RandaoReveal: []byte{'A', 'B', 'C'},
		},
		ParentRoot: parentRoot[:],
		Signature:  blockSig.Marshal(),
	}

	_, err = blocks.ProcessBlockHeader(state, block)
	want := "was previously slashed"
	if !strings.Contains(err.Error(), want) {
		t.Errorf("Expected %v, received %v", want, err)
	}
}

func TestProcessBlockHeader_OK(t *testing.T) {
	helpers.ClearAllCaches()

	if params.BeaconConfig().SlotsPerEpoch != 64 {
		t.Fatalf("SlotsPerEpoch should be 64 for these tests to pass")
	}

	validators := make([]*ethpb.Validator, params.BeaconConfig().MinGenesisActiveValidatorCount)
	for i := 0; i < len(validators); i++ {
		validators[i] = &ethpb.Validator{
			ExitEpoch: params.BeaconConfig().FarFutureEpoch,
			Slashed:   true,
		}
	}

	state := &pb.BeaconState{
		Validators:        validators,
		Slot:              0,
		LatestBlockHeader: &ethpb.BeaconBlockHeader{Slot: 9},
		Fork: &pb.Fork{
			PreviousVersion: []byte{0, 0, 0, 0},
			CurrentVersion:  []byte{0, 0, 0, 0},
		},
		RandaoMixes:      make([][]byte, params.BeaconConfig().EpochsPerHistoricalVector),
		ActiveIndexRoots: make([][]byte, params.BeaconConfig().EpochsPerHistoricalVector),
	}

	latestBlockSignedRoot, err := ssz.SigningRoot(state.LatestBlockHeader)
	if err != nil {
		t.Error(err)
	}
	currentEpoch := helpers.CurrentEpoch(state)
	dt := helpers.Domain(state.Fork, currentEpoch, params.BeaconConfig().DomainBeaconProposer)
	priv, err := bls.RandKey(rand.Reader)
	if err != nil {
		t.Fatalf("Failed to generate private key got: %v", err)
	}
	block := &ethpb.BeaconBlock{
		Slot: 0,
		Body: &ethpb.BeaconBlockBody{
			RandaoReveal: []byte{'A', 'B', 'C'},
		},
		ParentRoot: latestBlockSignedRoot[:],
	}
	signingRoot, err := ssz.SigningRoot(block)
	if err != nil {
		t.Fatalf("Failed to get signing root of block: %v", err)
	}
	blockSig := priv.Sign(signingRoot[:], dt)
	block.Signature = blockSig.Marshal()[:]
	bodyRoot, err := ssz.HashTreeRoot(block.Body)
	if err != nil {
		t.Fatalf("Failed to hash block bytes got: %v", err)
	}

	proposerIdx, err := helpers.BeaconProposerIndex(state)
	if err != nil {
		t.Fatal(err)
	}
	validators[proposerIdx].Slashed = false
	validators[proposerIdx].PublicKey = priv.PublicKey().Marshal()

	newState, err := blocks.ProcessBlockHeader(state, block)
	if err != nil {
		t.Fatalf("Failed to process block header got: %v", err)
	}
	var zeroHash [32]byte
	var zeroSig [96]byte
	nsh := newState.LatestBlockHeader
	expected := &ethpb.BeaconBlockHeader{
		Slot:       block.Slot,
		ParentRoot: latestBlockSignedRoot[:],
		BodyRoot:   bodyRoot[:],
		StateRoot:  zeroHash[:],
		Signature:  zeroSig[:],
	}
	if !proto.Equal(nsh, expected) {
		t.Errorf("Expected %v, received %vk9k", expected, nsh)
	}
}

func TestProcessRandao_IncorrectProposerFailsVerification(t *testing.T) {
	helpers.ClearAllCaches()

	deposits, _, privKeys := testutil.SetupInitialDeposits(t, 100)
	beaconState, err := state.GenesisBeaconState(deposits, uint64(0), &ethpb.Eth1Data{})
	if err != nil {
		t.Fatal(err)
	}
	// We fetch the proposer's index as that is whom the RANDAO will be verified against.
	proposerIdx, err := helpers.BeaconProposerIndex(beaconState)
	if err != nil {
		t.Fatal(err)
	}
	epoch := uint64(0)
	buf := make([]byte, 32)
	binary.LittleEndian.PutUint64(buf, epoch)
	domain := helpers.Domain(beaconState.Fork, epoch, params.BeaconConfig().DomainRandao)

	// We make the previous validator's index sign the message instead of the proposer.
	epochSignature := privKeys[proposerIdx-1].Sign(buf, domain)
	block := &ethpb.BeaconBlock{
		Body: &ethpb.BeaconBlockBody{
			RandaoReveal: epochSignature.Marshal(),
		},
	}

	want := "block randao: signature did not verify"
	if _, err := blocks.ProcessRandao(
		beaconState,
		block.Body,
	); !strings.Contains(err.Error(), want) {
		t.Errorf("Expected %v, received %v", want, err)
	}
}

func TestProcessRandao_SignatureVerifiesAndUpdatesLatestStateMixes(t *testing.T) {
	deposits, _, privKeys := testutil.SetupInitialDeposits(t, 100)
	beaconState, err := state.GenesisBeaconState(deposits, uint64(0), &ethpb.Eth1Data{})
	if err != nil {
		t.Fatal(err)
	}

	epoch := helpers.CurrentEpoch(beaconState)
	epochSignature, err := testutil.CreateRandaoReveal(beaconState, epoch, privKeys)
	if err != nil {
		t.Fatal(err)
	}

	block := &ethpb.BeaconBlock{
		Body: &ethpb.BeaconBlockBody{
			RandaoReveal: epochSignature,
		},
	}

	newState, err := blocks.ProcessRandao(
		beaconState,
		block.Body,
	)
	if err != nil {
		t.Errorf("Unexpected error processing block randao: %v", err)
	}
	currentEpoch := helpers.CurrentEpoch(beaconState)
	mix := newState.RandaoMixes[currentEpoch%params.BeaconConfig().EpochsPerHistoricalVector]

	if bytes.Equal(mix, params.BeaconConfig().ZeroHash[:]) {
		t.Errorf(
			"Expected empty signature to be overwritten by randao reveal, received %v",
			params.BeaconConfig().EmptySignature,
		)
	}
}

func TestProcessEth1Data_SetsCorrectly(t *testing.T) {
	beaconState := &pb.BeaconState{
		Eth1DataVotes: []*ethpb.Eth1Data{},
	}

	block := &ethpb.BeaconBlock{
		Body: &ethpb.BeaconBlockBody{
			Eth1Data: &ethpb.Eth1Data{
				DepositRoot: []byte{2},
				BlockHash:   []byte{3},
			},
		},
	}
	var err error
	for i := uint64(0); i < params.BeaconConfig().SlotsPerEth1VotingPeriod; i++ {
		beaconState, err = blocks.ProcessEth1DataInBlock(beaconState, block)
		if err != nil {
			t.Fatal(err)
		}
	}

	newETH1DataVotes := beaconState.Eth1DataVotes
	if len(newETH1DataVotes) <= 1 {
		t.Error("Expected new ETH1 data votes to have length > 1")
	}
	if !proto.Equal(beaconState.Eth1Data, block.Body.Eth1Data) {
		t.Errorf(
			"Expected latest eth1 data to have been set to %v, received %v",
			block.Body.Eth1Data,
			beaconState.Eth1Data,
		)
	}
}
func TestProcessProposerSlashings_UnmatchedHeaderEpochs(t *testing.T) {
	registry := make([]*ethpb.Validator, 2)
	currentSlot := uint64(0)
	slashings := []*ethpb.ProposerSlashing{
		{
			ProposerIndex: 1,
			Header_1: &ethpb.BeaconBlockHeader{
				Slot: params.BeaconConfig().SlotsPerEpoch + 1,
			},
			Header_2: &ethpb.BeaconBlockHeader{
				Slot: 0,
			},
		},
	}

	beaconState := &pb.BeaconState{
		Validators: registry,
		Slot:       currentSlot,
	}
	block := &ethpb.BeaconBlock{
		Body: &ethpb.BeaconBlockBody{
			ProposerSlashings: slashings,
		},
	}
	want := "mismatched header epochs"
	if _, err := blocks.ProcessProposerSlashings(
		beaconState,
		block.Body,
	); !strings.Contains(err.Error(), want) {
		t.Errorf("Expected %s, received %v", want, err)
	}
}

func TestProcessProposerSlashings_SameHeaders(t *testing.T) {
	registry := make([]*ethpb.Validator, 2)
	currentSlot := uint64(0)
	slashings := []*ethpb.ProposerSlashing{
		{
			ProposerIndex: 1,
			Header_1: &ethpb.BeaconBlockHeader{
				Slot: 0,
			},
			Header_2: &ethpb.BeaconBlockHeader{
				Slot: 0,
			},
		},
	}

	beaconState := &pb.BeaconState{
		Validators: registry,
		Slot:       currentSlot,
	}
	block := &ethpb.BeaconBlock{
		Body: &ethpb.BeaconBlockBody{
			ProposerSlashings: slashings,
		},
	}
	want := "expected slashing headers to differ"
	if _, err := blocks.ProcessProposerSlashings(
		beaconState,
		block.Body,
	); !strings.Contains(err.Error(), want) {
		t.Errorf("Expected %s, received %v", want, err)
	}
}

func TestProcessProposerSlashings_ValidatorNotSlashable(t *testing.T) {
	registry := []*ethpb.Validator{
		{
			PublicKey:         []byte("key"),
			Slashed:           true,
			ActivationEpoch:   0,
			WithdrawableEpoch: 0,
		},
	}
	currentSlot := uint64(0)
	slashings := []*ethpb.ProposerSlashing{
		{
			ProposerIndex: 0,
			Header_1: &ethpb.BeaconBlockHeader{
				Slot:      0,
				Signature: []byte("A"),
			},
			Header_2: &ethpb.BeaconBlockHeader{
				Slot:      0,
				Signature: []byte("B"),
			},
		},
	}

	beaconState := &pb.BeaconState{
		Validators: registry,
		Slot:       currentSlot,
	}
	block := &ethpb.BeaconBlock{
		Body: &ethpb.BeaconBlockBody{
			ProposerSlashings: slashings,
		},
	}
	want := fmt.Sprintf(
		"validator with key %#x is not slashable",
		beaconState.Validators[0].PublicKey,
	)

	if _, err := blocks.ProcessProposerSlashings(
		beaconState,
		block.Body,
	); !strings.Contains(err.Error(), want) {
		t.Errorf("Expected %s, received %v", want, err)
	}
}

func TestProcessProposerSlashings_AppliesCorrectStatus(t *testing.T) {
	// We test the case when data is correct and verify the validator
	// registry has been updated.
	helpers.ClearShuffledValidatorCache()
	validators := make([]*ethpb.Validator, 100)
	for i := 0; i < len(validators); i++ {
		validators[i] = &ethpb.Validator{
			EffectiveBalance:  params.BeaconConfig().MaxEffectiveBalance,
			Slashed:           false,
			ExitEpoch:         params.BeaconConfig().FarFutureEpoch,
			WithdrawableEpoch: params.BeaconConfig().FarFutureEpoch,
			ActivationEpoch:   0,
		}
	}
	validatorBalances := make([]uint64, len(validators))
	for i := 0; i < len(validatorBalances); i++ {
		validatorBalances[i] = params.BeaconConfig().MaxEffectiveBalance
	}

	currentSlot := uint64(0)
	beaconState := &pb.BeaconState{
		Validators: validators,
		Slot:       currentSlot,
		Balances:   validatorBalances,
		Fork: &pb.Fork{
			CurrentVersion:  params.BeaconConfig().GenesisForkVersion,
			PreviousVersion: params.BeaconConfig().GenesisForkVersion,
			Epoch:           0,
		},
		Slashings:        make([]uint64, params.BeaconConfig().EpochsPerSlashingsVector),
		RandaoMixes:      make([][]byte, params.BeaconConfig().EpochsPerHistoricalVector),
		ActiveIndexRoots: make([][]byte, params.BeaconConfig().EpochsPerHistoricalVector),
	}

	domain := helpers.Domain(
		beaconState.Fork,
		helpers.CurrentEpoch(beaconState),
		params.BeaconConfig().DomainBeaconProposer,
	)
	privKey, err := bls.RandKey(rand.Reader)
	if err != nil {
		t.Errorf("Could not generate random private key: %v", err)
	}

	header1 := &ethpb.BeaconBlockHeader{
		Slot:      0,
		StateRoot: []byte("A"),
	}
	signingRoot, err := ssz.SigningRoot(header1)
	if err != nil {
		t.Errorf("Could not get signing root of beacon block header: %v", err)
	}
	header1.Signature = privKey.Sign(signingRoot[:], domain).Marshal()[:]

	header2 := &ethpb.BeaconBlockHeader{
		Slot:      0,
		StateRoot: []byte("B"),
	}
	signingRoot, err = ssz.SigningRoot(header2)
	if err != nil {
		t.Errorf("Could not get signing root of beacon block header: %v", err)
	}
	header2.Signature = privKey.Sign(signingRoot[:], domain).Marshal()[:]

	slashings := []*ethpb.ProposerSlashing{
		{
			ProposerIndex: 1,
			Header_1:      header1,
			Header_2:      header2,
		},
	}

	beaconState.Validators[1].PublicKey = privKey.PublicKey().Marshal()[:]

	block := &ethpb.BeaconBlock{
		Body: &ethpb.BeaconBlockBody{
			ProposerSlashings: slashings,
		},
	}

	newState, err := blocks.ProcessProposerSlashings(beaconState, block.Body)
	if err != nil {
		t.Fatalf("Unexpected error: %s", err)
	}

	newStateVals := newState.Validators
	if newStateVals[1].ExitEpoch != validators[1].ExitEpoch {
		t.Errorf("Proposer with index 1 did not correctly exit,"+"wanted slot:%d, got:%d",
			newStateVals[1].ExitEpoch, validators[1].ExitEpoch)
	}
}

func TestSlashableAttestationData_CanSlash(t *testing.T) {
	att1 := &ethpb.AttestationData{
		Target: &ethpb.Checkpoint{Epoch: 1},
		Source: &ethpb.Checkpoint{Root: []byte{'A'}},
	}
	att2 := &ethpb.AttestationData{
		Target: &ethpb.Checkpoint{Epoch: 1},
		Source: &ethpb.Checkpoint{Root: []byte{'B'}},
	}
	if !blocks.IsSlashableAttestationData(att1, att2) {
		t.Error("atts should have been slashable")
	}
	att1.Target.Epoch = 4
	att1.Source.Epoch = 2
	att2.Source.Epoch = 3
	if !blocks.IsSlashableAttestationData(att1, att2) {
		t.Error("atts should have been slashable")
	}
}

func TestProcessAttesterSlashings_DataNotSlashable(t *testing.T) {
	slashings := []*ethpb.AttesterSlashing{
		{
			Attestation_1: &ethpb.IndexedAttestation{
				Data: &ethpb.AttestationData{
					Source: &ethpb.Checkpoint{Epoch: 0},
					Target: &ethpb.Checkpoint{Epoch: 0},
					Crosslink: &ethpb.Crosslink{
						Shard: 4,
					},
				},
			},
			Attestation_2: &ethpb.IndexedAttestation{
				Data: &ethpb.AttestationData{
					Source: &ethpb.Checkpoint{Epoch: 1},
					Target: &ethpb.Checkpoint{Epoch: 1},
					Crosslink: &ethpb.Crosslink{
						Shard: 3,
					},
				},
			},
		},
	}
	registry := []*ethpb.Validator{}
	currentSlot := uint64(0)

	beaconState := &pb.BeaconState{
		Validators: registry,
		Slot:       currentSlot,
	}
	block := &ethpb.BeaconBlock{
		Body: &ethpb.BeaconBlockBody{
			AttesterSlashings: slashings,
		},
	}
	want := fmt.Sprint("attestations are not slashable")

	if _, err := blocks.ProcessAttesterSlashings(
		beaconState,
		block.Body,
	); !strings.Contains(err.Error(), want) {
		t.Errorf("Expected %s, received %v", want, err)
	}
}

func TestProcessAttesterSlashings_IndexedAttestationFailedToVerify(t *testing.T) {
	slashings := []*ethpb.AttesterSlashing{
		{
			Attestation_1: &ethpb.IndexedAttestation{
				Data: &ethpb.AttestationData{
					Source: &ethpb.Checkpoint{Epoch: 1},
					Target: &ethpb.Checkpoint{Epoch: 0},
					Crosslink: &ethpb.Crosslink{
						Shard: 4,
					},
				},
				CustodyBit_0Indices: []uint64{0, 1, 2},
				CustodyBit_1Indices: []uint64{0, 1, 2},
			},
			Attestation_2: &ethpb.IndexedAttestation{
				Data: &ethpb.AttestationData{
					Source: &ethpb.Checkpoint{Epoch: 0},
					Target: &ethpb.Checkpoint{Epoch: 0},
					Crosslink: &ethpb.Crosslink{
						Shard: 4,
					},
				},
				CustodyBit_0Indices: []uint64{0, 1, 2},
				CustodyBit_1Indices: []uint64{0, 1, 2},
			},
		},
	}
	registry := []*ethpb.Validator{}
	currentSlot := uint64(0)

	beaconState := &pb.BeaconState{
		Validators: registry,
		Slot:       currentSlot,
	}
	block := &ethpb.BeaconBlock{
		Body: &ethpb.BeaconBlockBody{
			AttesterSlashings: slashings,
		},
	}
	want := fmt.Sprint("expected no bit 1 indices")

	if _, err := blocks.ProcessAttesterSlashings(
		beaconState,
		block.Body,
	); !strings.Contains(err.Error(), want) {
		t.Errorf("Expected %s, received %v", want, err)
	}

	slashings = []*ethpb.AttesterSlashing{
		{
			Attestation_1: &ethpb.IndexedAttestation{
				Data: &ethpb.AttestationData{
					Source: &ethpb.Checkpoint{Epoch: 1},
					Target: &ethpb.Checkpoint{Epoch: 0},
					Crosslink: &ethpb.Crosslink{
						Shard: 4,
					},
				},
				CustodyBit_0Indices: make([]uint64, params.BeaconConfig().MaxValidatorsPerCommittee+1),
			},
			Attestation_2: &ethpb.IndexedAttestation{
				Data: &ethpb.AttestationData{
					Source: &ethpb.Checkpoint{Epoch: 0},
					Target: &ethpb.Checkpoint{Epoch: 0},
					Crosslink: &ethpb.Crosslink{
						Shard: 4,
					},
				},
				CustodyBit_0Indices: make([]uint64, params.BeaconConfig().MaxValidatorsPerCommittee+1),
			},
		},
	}

	block.Body.AttesterSlashings = slashings
	want = fmt.Sprint("over max number of allowed indices")

	if _, err := blocks.ProcessAttesterSlashings(
		beaconState,
		block.Body,
	); !strings.Contains(err.Error(), want) {
		t.Errorf("Expected %s, received %v", want, err)
	}
}

func TestProcessAttesterSlashings_AppliesCorrectStatus(t *testing.T) {
	deposits, _, privKeys := testutil.SetupInitialDeposits(t, 100)
	beaconState, err := state.GenesisBeaconState(deposits, 0, &ethpb.Eth1Data{})
	for _, vv := range beaconState.Validators {
		vv.WithdrawableEpoch = 1 * params.BeaconConfig().SlotsPerEpoch
	}

	att1 := &ethpb.IndexedAttestation{
		Data: &ethpb.AttestationData{
			Source: &ethpb.Checkpoint{Epoch: 1},
			Target: &ethpb.Checkpoint{Epoch: 0},
			Crosslink: &ethpb.Crosslink{
				Shard: 4,
			},
		},
		CustodyBit_0Indices: []uint64{0, 1},
	}
	dataAndCustodyBit := &pb.AttestationDataAndCustodyBit{
		Data:       att1.Data,
		CustodyBit: false,
	}
	hashTreeRoot, err := ssz.HashTreeRoot(dataAndCustodyBit)
	if err != nil {
		t.Error(err)
	}
	domain := helpers.Domain(beaconState.Fork, 0, params.BeaconConfig().DomainAttestation)
	sig0 := privKeys[0].Sign(hashTreeRoot[:], domain)
	sig1 := privKeys[1].Sign(hashTreeRoot[:], domain)
	aggregateSig := bls.AggregateSignatures([]*bls.Signature{sig0, sig1})
	att1.Signature = aggregateSig.Marshal()[:]

	att2 := &ethpb.IndexedAttestation{
		Data: &ethpb.AttestationData{
			Source: &ethpb.Checkpoint{Epoch: 0},
			Target: &ethpb.Checkpoint{Epoch: 0},
			Crosslink: &ethpb.Crosslink{
				Shard: 4,
			},
		},
		CustodyBit_0Indices: []uint64{0, 1},
	}
	dataAndCustodyBit = &pb.AttestationDataAndCustodyBit{
		Data:       att2.Data,
		CustodyBit: false,
	}
	hashTreeRoot, err = ssz.HashTreeRoot(dataAndCustodyBit)
	if err != nil {
		t.Error(err)
	}
	sig0 = privKeys[0].Sign(hashTreeRoot[:], domain)
	sig1 = privKeys[1].Sign(hashTreeRoot[:], domain)
	aggregateSig = bls.AggregateSignatures([]*bls.Signature{sig0, sig1})
	att2.Signature = aggregateSig.Marshal()[:]

	slashings := []*ethpb.AttesterSlashing{
		{
			Attestation_1: att1,
			Attestation_2: att2,
		},
	}

	currentSlot := 2 * params.BeaconConfig().SlotsPerEpoch
	beaconState.Slot = currentSlot

	block := &ethpb.BeaconBlock{
		Body: &ethpb.BeaconBlockBody{
			AttesterSlashings: slashings,
		},
	}

	newState, err := blocks.ProcessAttesterSlashings(beaconState, block.Body)
	if err != nil {
		t.Fatal(err)
	}
	newRegistry := newState.Validators

	// Given the intersection of slashable indices is [1], only validator
	// at index 1 should be slashed and exited. We confirm this below.
	if newRegistry[1].ExitEpoch != beaconState.Validators[1].ExitEpoch {
		t.Errorf(
			`
			Expected validator at index 1's exit epoch to match
			%d, received %d instead
			`,
			beaconState.Validators[1].ExitEpoch,
			newRegistry[1].ExitEpoch,
		)
	}
}

func TestProcessAttestations_InclusionDelayFailure(t *testing.T) {
	attestations := []*ethpb.Attestation{
		{
			Data: &ethpb.AttestationData{
				Target: &ethpb.Checkpoint{Epoch: 0},
				Crosslink: &ethpb.Crosslink{
					Shard: 0,
				},
			},
		},
	}
	block := &ethpb.BeaconBlock{
		Body: &ethpb.BeaconBlockBody{
			Attestations: attestations,
		},
	}
	deposits, _, _ := testutil.SetupInitialDeposits(t, 100)
	beaconState, err := state.GenesisBeaconState(deposits, uint64(0), &ethpb.Eth1Data{})
	if err != nil {
		t.Fatal(err)
	}

	attestationSlot, err := helpers.AttestationDataSlot(beaconState, attestations[0].Data)
	if err != nil {
		t.Fatal(err)
	}

	want := fmt.Sprintf(
		"attestation slot %d + inclusion delay %d > state slot %d",
		attestationSlot,
		params.BeaconConfig().MinAttestationInclusionDelay,
		beaconState.Slot,
	)
	if _, err := blocks.ProcessAttestations(beaconState, block.Body); !strings.Contains(err.Error(), want) {
		t.Errorf("Expected %s, received %v", want, err)
	}
}

func TestProcessAttestations_NeitherCurrentNorPrevEpoch(t *testing.T) {
	helpers.ClearActiveIndicesCache()
	helpers.ClearActiveCountCache()

	att := &ethpb.Attestation{
		Data: &ethpb.AttestationData{
			Source: &ethpb.Checkpoint{Epoch: 0, Root: []byte("hello-world")},
			Target: &ethpb.Checkpoint{Epoch: 0},
			Crosslink: &ethpb.Crosslink{
				Shard:      0,
				StartEpoch: 0,
			},
		},
	}

	block := &ethpb.BeaconBlock{
		Body: &ethpb.BeaconBlockBody{
			Attestations: []*ethpb.Attestation{att},
		},
	}
	deposits, _, _ := testutil.SetupInitialDeposits(t, 100)
	beaconState, err := state.GenesisBeaconState(deposits, uint64(0), &ethpb.Eth1Data{})
	if err != nil {
		t.Fatal(err)
	}
	helpers.ClearAllCaches()
	beaconState.Slot += params.BeaconConfig().SlotsPerEpoch*4 + params.BeaconConfig().MinAttestationInclusionDelay
	beaconState.PreviousCrosslinks = []*ethpb.Crosslink{
		{
			Shard: 0,
		},
	}
	beaconState.PreviousJustifiedCheckpoint.Root = []byte("hello-world")
	beaconState.PreviousEpochAttestations = []*pb.PendingAttestation{}

	want := fmt.Sprintf(
		"expected target epoch (%d) to be the previous epoch (%d) or the current epoch (%d)",
		att.Data.Target.Epoch,
		helpers.PrevEpoch(beaconState),
		helpers.CurrentEpoch(beaconState),
	)
	if _, err := blocks.ProcessAttestations(beaconState, block.Body); !strings.Contains(err.Error(), want) {
		t.Errorf("Expected %s, received %v", want, err)
	}
}

func TestProcessAttestations_CurrentEpochFFGDataMismatches(t *testing.T) {
	helpers.ClearAllCaches()

	aggBits := bitfield.NewBitlist(1)
	custodyBits := bitfield.NewBitlist(1)
	attestations := []*ethpb.Attestation{
		{
			Data: &ethpb.AttestationData{
				Target: &ethpb.Checkpoint{Epoch: 0},
				Source: &ethpb.Checkpoint{Epoch: 1},
				Crosslink: &ethpb.Crosslink{
					Shard:      0,
					StartEpoch: 0,
				},
			},
			AggregationBits: aggBits,
			CustodyBits:     custodyBits,
		},
	}
	block := &ethpb.BeaconBlock{
		Body: &ethpb.BeaconBlockBody{
			Attestations: attestations,
		},
	}
	deposits, _, _ := testutil.SetupInitialDeposits(t, 100)
	beaconState, err := state.GenesisBeaconState(deposits, uint64(0), &ethpb.Eth1Data{})
	if err != nil {
		t.Fatal(err)
	}
	beaconState.Slot += params.BeaconConfig().MinAttestationInclusionDelay
	beaconState.CurrentCrosslinks = []*ethpb.Crosslink{
		{
			Shard: 0,
		},
	}
	beaconState.CurrentJustifiedCheckpoint.Root = []byte("hello-world")
	beaconState.CurrentEpochAttestations = []*pb.PendingAttestation{}

	want := fmt.Sprintf(
		"expected source epoch %d, received %d",
		helpers.CurrentEpoch(beaconState),
		attestations[0].Data.Source.Epoch,
	)
	if _, err := blocks.ProcessAttestations(beaconState, block.Body); !strings.Contains(err.Error(), want) {
		t.Errorf("Expected %s, received %v", want, err)
	}

	block.Body.Attestations[0].Data.Source.Epoch = helpers.CurrentEpoch(beaconState)
	block.Body.Attestations[0].Data.Source.Root = []byte{}

	want = fmt.Sprintf(
		"expected source root %#x, received %#x",
		beaconState.CurrentJustifiedCheckpoint.Root,
		attestations[0].Data.Source.Root,
	)
	if _, err := blocks.ProcessAttestations(beaconState, block.Body); !strings.Contains(err.Error(), want) {
		t.Errorf("Expected %s, received %v", want, err)
	}
}

func TestProcessAttestations_PrevEpochFFGDataMismatches(t *testing.T) {
	helpers.ClearAllCaches()

	deposits, _, _ := testutil.SetupInitialDeposits(t, 100)
	beaconState, err := state.GenesisBeaconState(deposits, uint64(0), &ethpb.Eth1Data{})
	if err != nil {
		t.Fatal(err)
	}

	aggBits := bitfield.NewBitlist(1)
	aggBits.SetBitAt(0, true)
	custodyBits := bitfield.NewBitlist(1)
	attestations := []*ethpb.Attestation{
		{
			Data: &ethpb.AttestationData{
				Source: &ethpb.Checkpoint{Epoch: 1},
				Target: &ethpb.Checkpoint{Epoch: 1},
				Crosslink: &ethpb.Crosslink{
					Shard: 0,
				},
			},
			AggregationBits: aggBits,
			CustodyBits:     custodyBits,
		},
	}
	block := &ethpb.BeaconBlock{
		Body: &ethpb.BeaconBlockBody{
			Attestations: attestations,
		},
	}
	helpers.ClearAllCaches()

	beaconState.Slot += params.BeaconConfig().SlotsPerEpoch + params.BeaconConfig().MinAttestationInclusionDelay
	beaconState.PreviousCrosslinks = []*ethpb.Crosslink{
		{
			Shard: 0,
		},
	}
	beaconState.PreviousJustifiedCheckpoint.Root = []byte("hello-world")
	beaconState.PreviousEpochAttestations = []*pb.PendingAttestation{}

	want := fmt.Sprintf(
		"expected source epoch %d, received %d",
		helpers.PrevEpoch(beaconState),
		attestations[0].Data.Source.Epoch,
	)
	if _, err := blocks.ProcessAttestations(beaconState, block.Body); !strings.Contains(err.Error(), want) {
		t.Errorf("Expected %s, received %v", want, err)
	}
	helpers.ClearAllCaches()

	block.Body.Attestations[0].Data.Source.Epoch = helpers.PrevEpoch(beaconState)
	block.Body.Attestations[0].Data.Target.Epoch = helpers.CurrentEpoch(beaconState)
	block.Body.Attestations[0].Data.Source.Root = []byte{}

	want = fmt.Sprintf(
		"expected source root %#x, received %#x",
		beaconState.CurrentJustifiedCheckpoint.Root,
		attestations[0].Data.Source.Root,
	)
	if _, err := blocks.ProcessAttestations(beaconState, block.Body); !strings.Contains(err.Error(), want) {
		t.Errorf("Expected %s, received %v", want, err)
	}
}

func TestProcessAttestations_CrosslinkMismatches(t *testing.T) {
	helpers.ClearAllCaches()

	aggBits := bitfield.NewBitlist(1)
	aggBits.SetBitAt(0, true)
	custodyBits := bitfield.NewBitlist(1)
	attestations := []*ethpb.Attestation{
		{
			Data: &ethpb.AttestationData{
				Source: &ethpb.Checkpoint{Epoch: 0, Root: []byte("hello-world")},
				Target: &ethpb.Checkpoint{Epoch: 0},
				Crosslink: &ethpb.Crosslink{
					Shard: 0,
				},
			},
			AggregationBits: aggBits,
			CustodyBits:     custodyBits,
		},
	}
	block := &ethpb.BeaconBlock{
		Body: &ethpb.BeaconBlockBody{
			Attestations: attestations,
		},
	}
	deposits, _, _ := testutil.SetupInitialDeposits(t, 100)
	beaconState, err := state.GenesisBeaconState(deposits, uint64(0), &ethpb.Eth1Data{})
	if err != nil {
		t.Fatal(err)
	}
	beaconState.Slot += params.BeaconConfig().MinAttestationInclusionDelay
	beaconState.CurrentCrosslinks = []*ethpb.Crosslink{
		{
			Shard:      0,
			StartEpoch: 0,
		},
	}
	beaconState.CurrentJustifiedCheckpoint.Root = []byte("hello-world")
	beaconState.CurrentEpochAttestations = []*pb.PendingAttestation{}

	want := "mismatched parent crosslink root"
	if _, err := blocks.ProcessAttestations(beaconState, block.Body); !strings.Contains(err.Error(), want) {
		t.Errorf("Expected %s, received %v", want, err)
	}

	block.Body.Attestations[0].Data.Crosslink.StartEpoch = 0
	if _, err := blocks.ProcessAttestations(beaconState, block.Body); !strings.Contains(err.Error(), want) {
		t.Errorf("Expected %s, received %v", want, err)
	}
	encoded, err := ssz.HashTreeRoot(beaconState.CurrentCrosslinks[0])
	if err != nil {
		t.Fatal(err)
	}
	block.Body.Attestations[0].Data.Crosslink.ParentRoot = encoded[:]
	block.Body.Attestations[0].Data.Crosslink.DataRoot = encoded[:]

	want = fmt.Sprintf("expected data root %#x == ZERO_HASH", encoded)
	if _, err := blocks.ProcessAttestations(beaconState, block.Body); !strings.Contains(err.Error(), want) {
		t.Errorf("Expected %s, received %v", want, err)
	}
}

func TestProcessAttestations_InvalidAggregationBitsLength(t *testing.T) {
	helpers.ClearAllCaches()
	deposits, _, _ := testutil.SetupInitialDeposits(t, 100)
	beaconState, err := state.GenesisBeaconState(deposits, uint64(0), &ethpb.Eth1Data{})
	if err != nil {
		t.Fatal(err)
	}

	aggBits := bitfield.NewBitlist(2)
	custodyBits := bitfield.NewBitlist(2)
	att := &ethpb.Attestation{
		Data: &ethpb.AttestationData{
			Source: &ethpb.Checkpoint{Epoch: 0, Root: []byte("hello-world")},
			Target: &ethpb.Checkpoint{Epoch: 0},
			Crosslink: &ethpb.Crosslink{
				Shard:      0,
				StartEpoch: 0,
			},
		},
		AggregationBits: aggBits,
		CustodyBits:     custodyBits,
	}

	block := &ethpb.BeaconBlock{
		Body: &ethpb.BeaconBlockBody{
			Attestations: []*ethpb.Attestation{att},
		},
	}

	beaconState.Slot += params.BeaconConfig().MinAttestationInclusionDelay
	beaconState.CurrentCrosslinks = []*ethpb.Crosslink{
		{
			Shard:      0,
			StartEpoch: 0,
		},
	}
	beaconState.CurrentJustifiedCheckpoint.Root = []byte("hello-world")
	beaconState.CurrentEpochAttestations = []*pb.PendingAttestation{}

	encoded, err := ssz.HashTreeRoot(beaconState.CurrentCrosslinks[0])
	if err != nil {
		t.Fatal(err)
	}
	block.Body.Attestations[0].Data.Crosslink.ParentRoot = encoded[:]
	block.Body.Attestations[0].Data.Crosslink.DataRoot = params.BeaconConfig().ZeroHash[:]

	expected := "failed to verify aggregation bitfield: wanted participants bitfield length 1, got: 2"
	_, err = blocks.ProcessAttestations(beaconState, block.Body)
	if !strings.Contains(err.Error(), expected) {
		t.Errorf("Expected error checking aggregation and custody bit length, received: %v", err)
	}
}

func TestProcessAttestations_OK(t *testing.T) {
	helpers.ClearAllCaches()
	deposits, _, privKeys := testutil.SetupInitialDeposits(t, 100)
	beaconState, err := state.GenesisBeaconState(deposits, uint64(0), &ethpb.Eth1Data{})
	if err != nil {
		t.Fatal(err)
	}

	aggBits := bitfield.NewBitlist(1)
	aggBits.SetBitAt(0, true)
	custodyBits := bitfield.NewBitlist(1)
	att := &ethpb.Attestation{
		Data: &ethpb.AttestationData{
			Source: &ethpb.Checkpoint{Epoch: 0, Root: []byte("hello-world")},
			Target: &ethpb.Checkpoint{Epoch: 0, Root: []byte("hello-world")},
			Crosslink: &ethpb.Crosslink{
				Shard:      0,
				StartEpoch: 0,
			},
		},
		AggregationBits: aggBits,
		CustodyBits:     custodyBits,
	}

	beaconState.CurrentCrosslinks = []*ethpb.Crosslink{
		{
			Shard:      0,
			StartEpoch: 0,
		},
	}
	beaconState.CurrentJustifiedCheckpoint.Root = []byte("hello-world")
	beaconState.CurrentEpochAttestations = []*pb.PendingAttestation{}
	encoded, err := ssz.HashTreeRoot(beaconState.CurrentCrosslinks[0])
	if err != nil {
		t.Fatal(err)
	}
	att.Data.Crosslink.ParentRoot = encoded[:]
	att.Data.Crosslink.DataRoot = params.BeaconConfig().ZeroHash[:]

	attestingIndices, err := helpers.AttestingIndices(beaconState, att.Data, att.AggregationBits)
	if err != nil {
		t.Error(err)
	}
	dataAndCustodyBit := &pb.AttestationDataAndCustodyBit{
		Data:       att.Data,
		CustodyBit: false,
	}
	hashTreeRoot, err := ssz.HashTreeRoot(dataAndCustodyBit)
	if err != nil {
		t.Error(err)
	}
	domain := helpers.Domain(beaconState.Fork, 0, params.BeaconConfig().DomainAttestation)
	sigs := make([]*bls.Signature, len(attestingIndices))
	for i, indice := range attestingIndices {
		sig := privKeys[indice].Sign(hashTreeRoot[:], domain)
		sigs[i] = sig
	}
	att.Signature = bls.AggregateSignatures(sigs).Marshal()[:]

	block := &ethpb.BeaconBlock{
		Body: &ethpb.BeaconBlockBody{
			Attestations: []*ethpb.Attestation{att},
		},
	}

	beaconState.Slot += params.BeaconConfig().MinAttestationInclusionDelay

	if _, err := blocks.ProcessAttestations(beaconState, block.Body); err != nil {
		t.Errorf("Unexpected error: %v", err)
	}
}

<<<<<<< HEAD
func TestProcessAttestation_OverlappedBitfields(t *testing.T) {
=======
func TestProcessAggregatedAttestation_OverlappingBits(t *testing.T) {
>>>>>>> 46ecbdc9
	helpers.ClearAllCaches()
	deposits, _, privKeys := testutil.SetupInitialDeposits(t, 300)
	beaconState, err := state.GenesisBeaconState(deposits, uint64(0), &ethpb.Eth1Data{})
	if err != nil {
		t.Fatal(err)
	}

	domain := helpers.Domain(beaconState.Fork, 0, params.BeaconConfig().DomainAttestation)
	data := &ethpb.AttestationData{
		Source: &ethpb.Checkpoint{Epoch: 0, Root: []byte("hello-world")},
		Target: &ethpb.Checkpoint{Epoch: 0, Root: []byte("hello-world")},
		Crosslink: &ethpb.Crosslink{
			Shard:      0,
			StartEpoch: 0,
		},
	}
	aggBits1 := bitfield.NewBitlist(4)
	aggBits1.SetBitAt(0, true)
	aggBits1.SetBitAt(1, true)
	aggBits1.SetBitAt(2, true)
	custodyBits1 := bitfield.NewBitlist(4)
	att1 := &ethpb.Attestation{
<<<<<<< HEAD
		Data:            data,
=======
		Data: data,
>>>>>>> 46ecbdc9
		AggregationBits: aggBits1,
		CustodyBits:     custodyBits1,
	}

<<<<<<< HEAD
	beaconState.CurrentCrosslinks = []*ethpb.Crosslink{{Shard: 0, StartEpoch: 0}}
=======
	beaconState.CurrentCrosslinks = []*ethpb.Crosslink{{Shard:      0,StartEpoch: 0}}
>>>>>>> 46ecbdc9
	beaconState.CurrentJustifiedCheckpoint.Root = []byte("hello-world")
	beaconState.CurrentEpochAttestations = []*pb.PendingAttestation{}
	encoded, err := ssz.HashTreeRoot(beaconState.CurrentCrosslinks[0])
	if err != nil {
		t.Fatal(err)
	}
	att1.Data.Crosslink.ParentRoot = encoded[:]
	att1.Data.Crosslink.DataRoot = params.BeaconConfig().ZeroHash[:]

	attestingIndices1, err := helpers.AttestingIndices(beaconState, att1.Data, att1.AggregationBits)
	if err != nil {
		t.Fatal(err)
	}
	dataAndCustodyBit1 := &pb.AttestationDataAndCustodyBit{
		Data:       att1.Data,
		CustodyBit: false,
	}
	hashTreeRoot, err := ssz.HashTreeRoot(dataAndCustodyBit1)
	if err != nil {
		t.Fatal(err)
	}
	sigs := make([]*bls.Signature, len(attestingIndices1))
	for i, indice := range attestingIndices1 {
		sig := privKeys[indice].Sign(hashTreeRoot[:], domain)
		sigs[i] = sig
	}
	att1.Signature = bls.AggregateSignatures(sigs).Marshal()[:]

	aggBits2 := bitfield.NewBitlist(4)
	aggBits2.SetBitAt(1, true)
	aggBits2.SetBitAt(2, true)
	aggBits2.SetBitAt(3, true)
	custodyBits2 := bitfield.NewBitlist(4)
	att2 := &ethpb.Attestation{
<<<<<<< HEAD
		Data:            data,
=======
		Data: data,
>>>>>>> 46ecbdc9
		AggregationBits: aggBits2,
		CustodyBits:     custodyBits2,
	}

	att2.Data.Crosslink.ParentRoot = encoded[:]
	att2.Data.Crosslink.DataRoot = params.BeaconConfig().ZeroHash[:]

	attestingIndices2, err := helpers.AttestingIndices(beaconState, att2.Data, att2.AggregationBits)
	if err != nil {
		t.Fatal(err)
	}
	dataAndCustodyBit2 := &pb.AttestationDataAndCustodyBit{
		Data:       att2.Data,
		CustodyBit: false,
	}
	hashTreeRoot, err = ssz.HashTreeRoot(dataAndCustodyBit2)
	if err != nil {
		t.Fatal(err)
	}
	sigs = make([]*bls.Signature, len(attestingIndices2))
	for i, indice := range attestingIndices2 {
		sig := privKeys[indice].Sign(hashTreeRoot[:], domain)
		sigs[i] = sig
	}
	att2.Signature = bls.AggregateSignatures(sigs).Marshal()[:]

	aggregatedAtt, err := helpers.AggregateAttestation(att1, att2)
	if err != nil {
		t.Fatal(err)
	}
	block := &ethpb.BeaconBlock{
		Body: &ethpb.BeaconBlockBody{
			Attestations: []*ethpb.Attestation{aggregatedAtt},
		},
	}

	beaconState.Slot += params.BeaconConfig().MinAttestationInclusionDelay

	wanted := "attestation aggregation signature did not verify"
	if _, err := blocks.ProcessAttestations(beaconState, block.Body); !strings.Contains(err.Error(), wanted) {
		t.Error("Did not receive wanted error")
	}
}

<<<<<<< HEAD
=======
func TestProcessAggregatedAttestation_NoOverlappingBits(t *testing.T) {
	helpers.ClearAllCaches()
	deposits, _, privKeys := testutil.SetupInitialDeposits(t, 300)
	beaconState, err := state.GenesisBeaconState(deposits, uint64(0), &ethpb.Eth1Data{})
	if err != nil {
		t.Fatal(err)
	}

	domain := helpers.Domain(beaconState.Fork, 0, params.BeaconConfig().DomainAttestation)
	data := &ethpb.AttestationData{
		Source: &ethpb.Checkpoint{Epoch: 0, Root: []byte("hello-world")},
		Target: &ethpb.Checkpoint{Epoch: 0, Root: []byte("hello-world")},
		Crosslink: &ethpb.Crosslink{
			Shard:      0,
			StartEpoch: 0,
		},
	}
	aggBits1 := bitfield.NewBitlist(4)
	aggBits1.SetBitAt(0, true)
	aggBits1.SetBitAt(1, true)
	custodyBits1 := bitfield.NewBitlist(4)
	att1 := &ethpb.Attestation{
		Data: data,
		AggregationBits: aggBits1,
		CustodyBits:     custodyBits1,
	}

	beaconState.CurrentCrosslinks = []*ethpb.Crosslink{{Shard:      0,StartEpoch: 0}}
	beaconState.CurrentJustifiedCheckpoint.Root = []byte("hello-world")
	beaconState.CurrentEpochAttestations = []*pb.PendingAttestation{}
	encoded, err := ssz.HashTreeRoot(beaconState.CurrentCrosslinks[0])
	if err != nil {
		t.Fatal(err)
	}
	att1.Data.Crosslink.ParentRoot = encoded[:]
	att1.Data.Crosslink.DataRoot = params.BeaconConfig().ZeroHash[:]

	attestingIndices1, err := helpers.AttestingIndices(beaconState, att1.Data, att1.AggregationBits)
	if err != nil {
		t.Fatal(err)
	}
	dataAndCustodyBit1 := &pb.AttestationDataAndCustodyBit{
		Data:       att1.Data,
		CustodyBit: false,
	}
	hashTreeRoot, err := ssz.HashTreeRoot(dataAndCustodyBit1)
	if err != nil {
		t.Fatal(err)
	}
	sigs := make([]*bls.Signature, len(attestingIndices1))
	for i, indice := range attestingIndices1 {
		sig := privKeys[indice].Sign(hashTreeRoot[:], domain)
		sigs[i] = sig
	}
	att1.Signature = bls.AggregateSignatures(sigs).Marshal()[:]

	aggBits2 := bitfield.NewBitlist(4)
	aggBits2.SetBitAt(2, true)
	aggBits2.SetBitAt(3, true)
	custodyBits2 := bitfield.NewBitlist(4)
	att2 := &ethpb.Attestation{
		Data: data,
		AggregationBits: aggBits2,
		CustodyBits:     custodyBits2,
	}

	att2.Data.Crosslink.ParentRoot = encoded[:]
	att2.Data.Crosslink.DataRoot = params.BeaconConfig().ZeroHash[:]

	attestingIndices2, err := helpers.AttestingIndices(beaconState, att2.Data, att2.AggregationBits)
	if err != nil {
		t.Fatal(err)
	}
	dataAndCustodyBit2 := &pb.AttestationDataAndCustodyBit{
		Data:       att2.Data,
		CustodyBit: false,
	}
	hashTreeRoot, err = ssz.HashTreeRoot(dataAndCustodyBit2)
	if err != nil {
		t.Fatal(err)
	}
	sigs = make([]*bls.Signature, len(attestingIndices2))
	for i, indice := range attestingIndices2 {
		sig := privKeys[indice].Sign(hashTreeRoot[:], domain)
		sigs[i] = sig
	}
	att2.Signature = bls.AggregateSignatures(sigs).Marshal()[:]

	aggregatedAtt, err := helpers.AggregateAttestation(att1, att2)
	if err != nil {
		t.Fatal(err)
	}
	block := &ethpb.BeaconBlock{
		Body: &ethpb.BeaconBlockBody{
			Attestations: []*ethpb.Attestation{aggregatedAtt},
		},
	}

	beaconState.Slot += params.BeaconConfig().MinAttestationInclusionDelay

	if _, err := blocks.ProcessAttestations(beaconState, block.Body); err != nil {
		t.Error(err)
	}
}

>>>>>>> 46ecbdc9
func TestProcessAttestationsNoVerify_OK(t *testing.T) {
	// Attestation with an empty signature
	helpers.ClearAllCaches()
	deposits, _, _ := testutil.SetupInitialDeposits(t, 100)
	beaconState, err := state.GenesisBeaconState(deposits, uint64(0), &ethpb.Eth1Data{})
	if err != nil {
		t.Fatal(err)
	}

	aggBits := bitfield.NewBitlist(1)
	aggBits.SetBitAt(1, true)
	custodyBits := bitfield.NewBitlist(1)
	att := &ethpb.Attestation{
		Data: &ethpb.AttestationData{
			Source: &ethpb.Checkpoint{Epoch: 0, Root: []byte("hello-world")},
			Target: &ethpb.Checkpoint{Epoch: 0},
			Crosslink: &ethpb.Crosslink{
				Shard:      0,
				StartEpoch: 0,
			},
		},
		AggregationBits: aggBits,
		CustodyBits:     custodyBits,
	}

	zeroSig := [96]byte{}
	att.Signature = zeroSig[:]

	beaconState.Slot += params.BeaconConfig().MinAttestationInclusionDelay
	beaconState.CurrentCrosslinks = []*ethpb.Crosslink{
		{
			Shard:      0,
			StartEpoch: 0,
		},
	}
	beaconState.CurrentJustifiedCheckpoint.Root = []byte("hello-world")
	beaconState.CurrentEpochAttestations = []*pb.PendingAttestation{}

	encoded, err := ssz.HashTreeRoot(beaconState.CurrentCrosslinks[0])
	if err != nil {
		t.Fatal(err)
	}
	att.Data.Crosslink.ParentRoot = encoded[:]
	att.Data.Crosslink.DataRoot = params.BeaconConfig().ZeroHash[:]

	if _, err := blocks.ProcessAttestationNoVerify(context.TODO(), beaconState, att); err != nil {
		t.Errorf("Unexpected error: %v", err)
	}
}

func TestConvertToIndexed_OK(t *testing.T) {
	helpers.ClearAllCaches()
	if params.BeaconConfig().SlotsPerEpoch != 64 {
		t.Errorf("SlotsPerEpoch should be 64 for these tests to pass")
	}

	validators := make([]*ethpb.Validator, 2*params.BeaconConfig().SlotsPerEpoch)
	for i := 0; i < len(validators); i++ {
		validators[i] = &ethpb.Validator{
			ExitEpoch: params.BeaconConfig().FarFutureEpoch,
		}
	}

	state := &pb.BeaconState{
		Slot:             5,
		Validators:       validators,
		RandaoMixes:      make([][]byte, params.BeaconConfig().EpochsPerHistoricalVector),
		ActiveIndexRoots: make([][]byte, params.BeaconConfig().EpochsPerHistoricalVector),
	}
	tests := []struct {
		aggregationBitfield      bitfield.Bitlist
		custodyBitfield          bitfield.Bitlist
		wantedCustodyBit0Indices []uint64
		wantedCustodyBit1Indices []uint64
	}{
		{
			aggregationBitfield:      bitfield.Bitlist{0x07},
			custodyBitfield:          bitfield.Bitlist{0x05},
			wantedCustodyBit0Indices: []uint64{71},
			wantedCustodyBit1Indices: []uint64{127},
		},
		{
			aggregationBitfield:      bitfield.Bitlist{0x07},
			custodyBitfield:          bitfield.Bitlist{0x06},
			wantedCustodyBit0Indices: []uint64{127},
			wantedCustodyBit1Indices: []uint64{71},
		},
		{
			aggregationBitfield:      bitfield.Bitlist{0x07},
			custodyBitfield:          bitfield.Bitlist{0x07},
			wantedCustodyBit0Indices: []uint64{},
			wantedCustodyBit1Indices: []uint64{71, 127},
		},
	}

	attestation := &ethpb.Attestation{
		Signature: []byte("signed"),
		Data: &ethpb.AttestationData{
			Source: &ethpb.Checkpoint{Epoch: 0},
			Target: &ethpb.Checkpoint{Epoch: 0},
			Crosslink: &ethpb.Crosslink{
				Shard: 3,
			},
		},
	}
	for _, tt := range tests {
		helpers.ClearAllCaches()

		attestation.AggregationBits = tt.aggregationBitfield
		attestation.CustodyBits = tt.custodyBitfield
		wanted := &ethpb.IndexedAttestation{
			CustodyBit_0Indices: tt.wantedCustodyBit0Indices,
			CustodyBit_1Indices: tt.wantedCustodyBit1Indices,
			Data:                attestation.Data,
			Signature:           attestation.Signature,
		}
		ia, err := blocks.ConvertToIndexed(context.Background(), state, attestation)
		if err != nil {
			t.Errorf("failed to convert attestation to indexed attestation: %v", err)
		}
		if !reflect.DeepEqual(wanted, ia) {
			diff, _ := messagediff.PrettyDiff(ia, wanted)
			t.Log(diff)
			t.Error("convert attestation to indexed attestation didn't result as wanted")
		}
	}
}

func TestVerifyIndexedAttestation_OK(t *testing.T) {
	helpers.ClearAllCaches()
	if params.BeaconConfig().SlotsPerEpoch != 64 {
		t.Errorf("SlotsPerEpoch should be 64 for these tests to pass")
	}
	numOfValidators := 2 * params.BeaconConfig().SlotsPerEpoch
	validators := make([]*ethpb.Validator, numOfValidators)
	_, _, keys := testutil.SetupInitialDeposits(t, numOfValidators)
	for i := 0; i < len(validators); i++ {
		validators[i] = &ethpb.Validator{
			ExitEpoch: params.BeaconConfig().FarFutureEpoch,
			PublicKey: keys[i].PublicKey().Marshal(),
		}
	}

	state := &pb.BeaconState{
		Slot:       5,
		Validators: validators,
		Fork: &pb.Fork{
			Epoch:           0,
			CurrentVersion:  params.BeaconConfig().GenesisForkVersion,
			PreviousVersion: params.BeaconConfig().GenesisForkVersion,
		},
		RandaoMixes:      make([][]byte, params.BeaconConfig().EpochsPerHistoricalVector),
		ActiveIndexRoots: make([][]byte, params.BeaconConfig().EpochsPerHistoricalVector),
	}
	tests := []struct {
		attestation *ethpb.IndexedAttestation
	}{
		{attestation: &ethpb.IndexedAttestation{
			Data: &ethpb.AttestationData{
				Target: &ethpb.Checkpoint{
					Epoch: 2,
				},
			},
			CustodyBit_0Indices: []uint64{1},
		}},
		{attestation: &ethpb.IndexedAttestation{
			Data: &ethpb.AttestationData{
				Target: &ethpb.Checkpoint{
					Epoch: 1,
				},
			},
			CustodyBit_0Indices: []uint64{47, 99},
		}},
		{attestation: &ethpb.IndexedAttestation{
			Data: &ethpb.AttestationData{
				Target: &ethpb.Checkpoint{
					Epoch: 4,
				},
			},
			CustodyBit_0Indices: []uint64{21, 72},
		}},
		{attestation: &ethpb.IndexedAttestation{
			Data: &ethpb.AttestationData{
				Target: &ethpb.Checkpoint{
					Epoch: 7,
				},
			},
			CustodyBit_0Indices: []uint64{100, 121},
		}},
	}

	for _, tt := range tests {
		helpers.ClearAllCaches()

		attDataAndCustodyBit := &pb.AttestationDataAndCustodyBit{
			Data:       tt.attestation.Data,
			CustodyBit: false,
		}

		domain := helpers.Domain(state.Fork, tt.attestation.Data.Target.Epoch, params.BeaconConfig().DomainAttestation)

		root, err := ssz.HashTreeRoot(attDataAndCustodyBit)
		if err != nil {
			t.Errorf("Could not find the ssz root: %v", err)
			continue
		}
		var sig []*bls.Signature
		for _, idx := range tt.attestation.CustodyBit_0Indices {
			validatorSig := keys[idx].Sign(root[:], domain)
			sig = append(sig, validatorSig)
		}
		aggSig := bls.AggregateSignatures(sig)
		marshalledSig := aggSig.Marshal()

		tt.attestation.Signature = marshalledSig

		err = blocks.VerifyIndexedAttestation(context.Background(), state, tt.attestation)
		if err != nil {
			t.Errorf("failed to verify indexed attestation: %v", err)
		}
	}
}

func TestValidateIndexedAttestation_AboveMaxLength(t *testing.T) {
	indexedAtt1 := &ethpb.IndexedAttestation{
		CustodyBit_0Indices: make([]uint64, params.BeaconConfig().MaxValidatorsPerCommittee+5),
		CustodyBit_1Indices: []uint64{},
	}

	for i := uint64(0); i < params.BeaconConfig().MaxValidatorsPerCommittee+5; i++ {
		indexedAtt1.CustodyBit_0Indices[i] = i
	}

	want := "over max number of allowed indices"
	if err := blocks.VerifyIndexedAttestation(context.Background(), &pb.BeaconState{}, indexedAtt1); !strings.Contains(err.Error(), want) {
		t.Errorf("Expected verification to fail return false, received: %v", err)
	}
}

func TestProcessDeposits_MerkleBranchFailsVerification(t *testing.T) {
	deposit := &ethpb.Deposit{
		Data: &ethpb.Deposit_Data{
			PublicKey: []byte{1, 2, 3},
			Signature: make([]byte, 96),
		},
	}
	leaf, err := ssz.HashTreeRoot(deposit.Data)
	if err != nil {
		t.Fatal(err)
	}

	// We then create a merkle branch for the test.
	depositTrie, err := trieutil.GenerateTrieFromItems([][]byte{leaf[:]}, int(params.BeaconConfig().DepositContractTreeDepth))
	if err != nil {
		t.Fatalf("Could not generate trie: %v", err)
	}
	proof, err := depositTrie.MerkleProof(0)
	if err != nil {
		t.Fatalf("Could not generate proof: %v", err)
	}

	deposit.Proof = proof
	block := &ethpb.BeaconBlock{
		Body: &ethpb.BeaconBlockBody{
			Deposits: []*ethpb.Deposit{deposit},
		},
	}
	beaconState := &pb.BeaconState{
		Eth1Data: &ethpb.Eth1Data{
			DepositRoot: []byte{0},
			BlockHash:   []byte{1},
		},
	}
	want := "deposit root did not verify"
	if _, err := blocks.ProcessDeposits(beaconState, block.Body); !strings.Contains(err.Error(), want) {
		t.Errorf("Expected error: %s, received %v", want, err)
	}
}

func TestProcessDeposits_AddsNewValidatorDeposit(t *testing.T) {
	dep, _, _ := testutil.SetupInitialDeposits(t, 1)
	eth1Data := testutil.GenerateEth1Data(t, dep)

	block := &ethpb.BeaconBlock{
		Body: &ethpb.BeaconBlockBody{
			Deposits: []*ethpb.Deposit{dep[0]},
		},
	}
	registry := []*ethpb.Validator{
		{
			PublicKey:             []byte{1},
			WithdrawalCredentials: []byte{1, 2, 3},
		},
	}
	balances := []uint64{0}
	beaconState := &pb.BeaconState{
		Validators: registry,
		Balances:   balances,
		Eth1Data:   eth1Data,
		Fork: &pb.Fork{
			PreviousVersion: params.BeaconConfig().GenesisForkVersion,
			CurrentVersion:  params.BeaconConfig().GenesisForkVersion,
		},
	}
	newState, err := blocks.ProcessDeposits(
		beaconState,
		block.Body,
	)
	if err != nil {
		t.Fatalf("Expected block deposits to process correctly, received: %v", err)
	}
	if newState.Balances[1] != dep[0].Data.Amount {
		t.Errorf(
			"Expected state validator balances index 0 to equal %d, received %d",
			dep[0].Data.Amount,
			newState.Balances[1],
		)
	}
}

func TestProcessDeposits_RepeatedDeposit_IncreasesValidatorBalance(t *testing.T) {
	sk, err := bls.RandKey(rand.Reader)
	if err != nil {
		t.Fatal(err)
	}
	deposit := &ethpb.Deposit{
		Data: &ethpb.Deposit_Data{
			PublicKey: sk.PublicKey().Marshal(),
			Amount:    1000,
		},
	}
	sr, err := ssz.SigningRoot(deposit.Data)
	if err != nil {
		t.Fatal(err)
	}
	sig := sk.Sign(sr[:], 3)
	deposit.Data.Signature = sig.Marshal()
	leaf, err := ssz.HashTreeRoot(deposit.Data)
	if err != nil {
		t.Fatal(err)
	}

	// We then create a merkle branch for the test.
	depositTrie, err := trieutil.GenerateTrieFromItems([][]byte{leaf[:]}, int(params.BeaconConfig().DepositContractTreeDepth))
	if err != nil {
		t.Fatalf("Could not generate trie: %v", err)
	}
	proof, err := depositTrie.MerkleProof(0)
	if err != nil {
		t.Fatalf("Could not generate proof: %v", err)
	}

	deposit.Proof = proof
	block := &ethpb.BeaconBlock{
		Body: &ethpb.BeaconBlockBody{
			Deposits: []*ethpb.Deposit{deposit},
		},
	}
	registry := []*ethpb.Validator{
		{
			PublicKey: []byte{1, 2, 3},
		},
		{
			PublicKey:             sk.PublicKey().Marshal(),
			WithdrawalCredentials: []byte{1},
		},
	}
	balances := []uint64{0, 50}
	root := depositTrie.Root()
	beaconState := &pb.BeaconState{
		Validators: registry,
		Balances:   balances,
		Eth1Data: &ethpb.Eth1Data{
			DepositRoot: root[:],
			BlockHash:   root[:],
		},
	}
	newState, err := blocks.ProcessDeposits(beaconState, block.Body)
	if err != nil {
		t.Fatalf("Process deposit failed: %v", err)
	}
	if newState.Balances[1] != 1000+50 {
		t.Errorf("Expected balance at index 1 to be 1050, received %d", newState.Balances[1])
	}
}

func TestProcessDeposit_AddsNewValidatorDeposit(t *testing.T) {
	//Similar to TestProcessDeposits_AddsNewValidatorDeposit except that this test directly calls ProcessDeposit
	dep, _, _ := testutil.SetupInitialDeposits(t, 1)
	eth1Data := testutil.GenerateEth1Data(t, dep)

	registry := []*ethpb.Validator{
		{
			PublicKey:             []byte{1},
			WithdrawalCredentials: []byte{1, 2, 3},
		},
	}
	balances := []uint64{0}
	beaconState := &pb.BeaconState{
		Validators: registry,
		Balances:   balances,
		Eth1Data:   eth1Data,
		Fork: &pb.Fork{
			PreviousVersion: params.BeaconConfig().GenesisForkVersion,
			CurrentVersion:  params.BeaconConfig().GenesisForkVersion,
		},
	}
	newState, err := blocks.ProcessDeposit(
		beaconState,
		dep[0],
		stateutils.ValidatorIndexMap(beaconState),
	)
	if err != nil {
		t.Fatalf("Process deposit failed: %v", err)
	}
	if len(newState.Validators) != 2 {
		t.Errorf("Expected validator list to have length 2, received: %v", len(newState.Validators))
	}
	if len(newState.Balances) != 2 {
		t.Fatalf("Expected validator balances list to have length 2, received: %v", len(newState.Balances))
	}
	if newState.Balances[1] != dep[0].Data.Amount {
		t.Errorf(
			"Expected state validator balances index 1 to equal %d, received %d",
			dep[0].Data.Amount,
			newState.Balances[1],
		)
	}
}

func TestProcessDeposit_SkipsInvalidDeposit(t *testing.T) {
	// Same test settings as in TestProcessDeposit_AddsNewValidatorDeposit, except that we use an invalid signature
	dep, _, _ := testutil.SetupInitialDeposits(t, 1)
	dep[0].Data.Signature = make([]byte, 96)
	eth1Data := testutil.GenerateEth1Data(t, dep)
	testutil.ResetCache() // Can't have an invalid signature in the cache.

	registry := []*ethpb.Validator{
		{
			PublicKey:             []byte{1},
			WithdrawalCredentials: []byte{1, 2, 3},
		},
	}
	balances := []uint64{0}
	beaconState := &pb.BeaconState{
		Validators: registry,
		Balances:   balances,
		Eth1Data:   eth1Data,
		Fork: &pb.Fork{
			PreviousVersion: params.BeaconConfig().GenesisForkVersion,
			CurrentVersion:  params.BeaconConfig().GenesisForkVersion,
		},
	}
	newState, err := blocks.ProcessDeposit(
		beaconState,
		dep[0],
		stateutils.ValidatorIndexMap(beaconState),
	)

	if err != nil {
		t.Fatalf("Expected invalid block deposit to be ignored without error, received: %v", err)
	}
	if newState.Eth1DepositIndex != 1 {
		t.Errorf(
			"Expected Eth1DepositIndex to be increased by 1 after processing an invalid deposit, received change: %v",
			newState.Eth1DepositIndex,
		)
	}
	if len(newState.Validators) != 1 {
		t.Errorf("Expected validator list to have length 1, received: %v", len(newState.Validators))
	}
	if len(newState.Balances) != 1 {
		t.Errorf("Expected validator balances list to have length 1, received: %v", len(newState.Balances))
	}
	if newState.Balances[0] != 0 {
		t.Errorf("Expected validator balance at index 0 to stay 0, received: %v", newState.Balances[0])
	}
}

func TestProcessDeposit_SkipsDepositWithUncompressedSignature(t *testing.T) {
	// Same test settings as in TestProcessDeposit_AddsNewValidatorDeposit, except that we use an uncompressed signature
	dep, _, _ := testutil.SetupInitialDeposits(t, 1)
	a, _ := blsintern.DecompressG2(bytesutil.ToBytes96(dep[0].Data.Signature))
	uncompressedSignature := a.SerializeBytes()
	dep[0].Data.Signature = uncompressedSignature[:]
	eth1Data := testutil.GenerateEth1Data(t, dep)
	testutil.ResetCache() // Can't have an uncompressed signature in the cache.

	registry := []*ethpb.Validator{
		{
			PublicKey:             []byte{1},
			WithdrawalCredentials: []byte{1, 2, 3},
		},
	}
	balances := []uint64{0}
	beaconState := &pb.BeaconState{
		Validators: registry,
		Balances:   balances,
		Eth1Data:   eth1Data,
		Fork: &pb.Fork{
			PreviousVersion: params.BeaconConfig().GenesisForkVersion,
			CurrentVersion:  params.BeaconConfig().GenesisForkVersion,
		},
	}
	newState, err := blocks.ProcessDeposit(
		beaconState,
		dep[0],
		stateutils.ValidatorIndexMap(beaconState),
	)

	if err != nil {
		t.Fatalf("Expected invalid block deposit to be ignored without error, received: %v", err)
	}
	if newState.Eth1DepositIndex != 1 {
		t.Errorf(
			"Expected Eth1DepositIndex to be increased by 1 after processing an invalid deposit, received change: %v",
			newState.Eth1DepositIndex,
		)
	}
	if len(newState.Validators) != 1 {
		t.Errorf("Expected validator list to have length 1, received: %v", len(newState.Validators))
	}
	if len(newState.Balances) != 1 {
		t.Errorf("Expected validator balances list to have length 1, received: %v", len(newState.Balances))
	}
	if newState.Balances[0] != 0 {
		t.Errorf("Expected validator balance at index 0 to stay 0, received: %v", newState.Balances[0])
	}
}

func TestProcessVoluntaryExits_ValidatorNotActive(t *testing.T) {
	exits := []*ethpb.VoluntaryExit{
		{
			ValidatorIndex: 0,
		},
	}
	registry := []*ethpb.Validator{
		{
			ExitEpoch: 0,
		},
	}
	state := &pb.BeaconState{
		Validators: registry,
	}
	block := &ethpb.BeaconBlock{
		Body: &ethpb.BeaconBlockBody{
			VoluntaryExits: exits,
		},
	}

	want := "non-active validator cannot exit"

	if _, err := blocks.ProcessVoluntaryExits(
		state,
		block.Body,
	); !strings.Contains(err.Error(), want) {
		t.Errorf("Expected %s, received %v", want, err)
	}
}

func TestProcessVoluntaryExits_InvalidExitEpoch(t *testing.T) {
	exits := []*ethpb.VoluntaryExit{
		{
			Epoch: 10,
		},
	}
	registry := []*ethpb.Validator{
		{
			ExitEpoch: params.BeaconConfig().FarFutureEpoch,
		},
	}
	state := &pb.BeaconState{
		Validators: registry,
		Slot:       0,
	}
	block := &ethpb.BeaconBlock{
		Body: &ethpb.BeaconBlockBody{
			VoluntaryExits: exits,
		},
	}

	want := "expected current epoch >= exit epoch"

	if _, err := blocks.ProcessVoluntaryExits(
		state,
		block.Body,
	); !strings.Contains(err.Error(), want) {
		t.Errorf("Expected %s, received %v", want, err)
	}
}

func TestProcessVoluntaryExits_NotActiveLongEnoughToExit(t *testing.T) {
	exits := []*ethpb.VoluntaryExit{
		{
			ValidatorIndex: 0,
			Epoch:          0,
		},
	}
	registry := []*ethpb.Validator{
		{
			ExitEpoch: params.BeaconConfig().FarFutureEpoch,
		},
	}
	state := &pb.BeaconState{
		Validators: registry,
		Slot:       10,
	}
	block := &ethpb.BeaconBlock{
		Body: &ethpb.BeaconBlockBody{
			VoluntaryExits: exits,
		},
	}

	want := "validator has not been active long enough to exit"
	if _, err := blocks.ProcessVoluntaryExits(
		state,
		block.Body,
	); !strings.Contains(err.Error(), want) {
		t.Errorf("Expected %s, received %v", want, err)
	}
}

func TestProcessVoluntaryExits_AppliesCorrectStatus(t *testing.T) {
	exits := []*ethpb.VoluntaryExit{
		{
			ValidatorIndex: 0,
			Epoch:          0,
		},
	}
	registry := []*ethpb.Validator{
		{
			ExitEpoch:       params.BeaconConfig().FarFutureEpoch,
			ActivationEpoch: 0,
		},
	}
	state := &pb.BeaconState{
		Validators: registry,
		Fork: &pb.Fork{
			CurrentVersion:  params.BeaconConfig().GenesisForkVersion,
			PreviousVersion: params.BeaconConfig().GenesisForkVersion,
		},
		Slot: params.BeaconConfig().SlotsPerEpoch * 5,
	}
	state.Slot = state.Slot + (params.BeaconConfig().PersistentCommitteePeriod * params.BeaconConfig().SlotsPerEpoch)

	priv, err := bls.RandKey(rand.Reader)
	if err != nil {
		t.Error(err)
	}
	state.Validators[0].PublicKey = priv.PublicKey().Marshal()[:]
	signingRoot, err := ssz.SigningRoot(exits[0])
	if err != nil {
		t.Error(err)
	}
	domain := helpers.Domain(state.Fork, helpers.CurrentEpoch(state), params.BeaconConfig().DomainVoluntaryExit)
	sig := priv.Sign(signingRoot[:], domain)
	exits[0].Signature = sig.Marshal()
	block := &ethpb.BeaconBlock{
		Body: &ethpb.BeaconBlockBody{
			VoluntaryExits: exits,
		},
	}

	newState, err := blocks.ProcessVoluntaryExits(state, block.Body)
	if err != nil {
		t.Fatalf("Could not process exits: %v", err)
	}
	newRegistry := newState.Validators
	if newRegistry[0].ExitEpoch != helpers.DelayedActivationExitEpoch(state.Slot/params.BeaconConfig().SlotsPerEpoch) {
		t.Errorf("Expected validator exit epoch to be %d, got %d",
			helpers.DelayedActivationExitEpoch(state.Slot/params.BeaconConfig().SlotsPerEpoch), newRegistry[0].ExitEpoch)
	}
}

func TestProcessBeaconTransfers_NotEnoughSenderIndexBalance(t *testing.T) {
	registry := []*ethpb.Validator{
		{
			ActivationEligibilityEpoch: params.BeaconConfig().FarFutureEpoch,
		},
	}
	balances := []uint64{params.BeaconConfig().MaxEffectiveBalance}
	state := &pb.BeaconState{
		Validators: registry,
		Balances:   balances,
	}
	transfers := []*ethpb.Transfer{
		{
			Fee:    params.BeaconConfig().MaxEffectiveBalance,
			Amount: params.BeaconConfig().MaxEffectiveBalance,
		},
	}
	block := &ethpb.BeaconBlock{
		Body: &ethpb.BeaconBlockBody{
			Transfers: transfers,
		},
	}
	want := fmt.Sprintf(
		"expected sender balance %d >= %d",
		balances[0],
		transfers[0].Fee+transfers[0].Amount,
	)
	if _, err := blocks.ProcessTransfers(state, block.Body); !strings.Contains(err.Error(), want) {
		t.Errorf("Expected %s, received %v", want, err)
	}
}

func TestProcessBeaconTransfers_FailsVerification(t *testing.T) {
	testConfig := params.BeaconConfig()
	testConfig.MaxTransfers = 1
	params.OverrideBeaconConfig(testConfig)
	registry := []*ethpb.Validator{
		{
			ActivationEligibilityEpoch: params.BeaconConfig().FarFutureEpoch,
		},
		{
			ActivationEligibilityEpoch: params.BeaconConfig().FarFutureEpoch,
		},
	}
	balances := []uint64{params.BeaconConfig().MaxEffectiveBalance}
	state := &pb.BeaconState{
		Slot:       0,
		Validators: registry,
		Balances:   balances,
	}
	transfers := []*ethpb.Transfer{
		{
			Fee: params.BeaconConfig().MaxEffectiveBalance + 1,
		},
	}
	block := &ethpb.BeaconBlock{
		Body: &ethpb.BeaconBlockBody{
			Transfers: transfers,
		},
	}
	want := fmt.Sprintf(
		"expected sender balance %d >= %d",
		balances[0],
		transfers[0].Fee,
	)
	if _, err := blocks.ProcessTransfers(state, block.Body); !strings.Contains(err.Error(), want) {
		t.Errorf("Expected %s, received %v", want, err)
	}

	block.Body.Transfers = []*ethpb.Transfer{
		{
			Fee:  params.BeaconConfig().MinDepositAmount,
			Slot: state.Slot + 1,
		},
	}
	want = fmt.Sprintf(
		"expected beacon state slot %d == transfer slot %d",
		state.Slot,
		block.Body.Transfers[0].Slot,
	)
	if _, err := blocks.ProcessTransfers(state, block.Body); !strings.Contains(err.Error(), want) {
		t.Errorf("Expected %s, received %v", want, err)
	}

	state.Validators[0].WithdrawableEpoch = params.BeaconConfig().FarFutureEpoch
	state.Validators[0].ActivationEligibilityEpoch = 0
	state.Balances[0] = params.BeaconConfig().MinDepositAmount + params.BeaconConfig().MaxEffectiveBalance
	block.Body.Transfers = []*ethpb.Transfer{
		{
			Fee:    params.BeaconConfig().MinDepositAmount,
			Amount: params.BeaconConfig().MaxEffectiveBalance,
			Slot:   state.Slot,
		},
	}
	want = "over max transfer"
	if _, err := blocks.ProcessTransfers(state, block.Body); !strings.Contains(err.Error(), want) {
		t.Errorf("Expected %s, received %v", want, err)
	}

	state.Validators[0].WithdrawableEpoch = 0
	state.Validators[0].ActivationEligibilityEpoch = params.BeaconConfig().FarFutureEpoch
	buf := []byte{params.BeaconConfig().BLSWithdrawalPrefixByte}
	pubKey := []byte("B")
	hashed := hashutil.Hash(pubKey)
	buf = append(buf, hashed[:]...)
	state.Validators[0].WithdrawalCredentials = buf
	block.Body.Transfers = []*ethpb.Transfer{
		{
			Fee:                       params.BeaconConfig().MinDepositAmount,
			Amount:                    params.BeaconConfig().MinDepositAmount,
			Slot:                      state.Slot,
			SenderWithdrawalPublicKey: []byte("A"),
		},
	}
	want = "invalid public key"
	if _, err := blocks.ProcessTransfers(state, block.Body); !strings.Contains(err.Error(), want) {
		t.Errorf("Expected %s, received %v", want, err)
	}
}

func TestProcessBeaconTransfers_OK(t *testing.T) {
	helpers.ClearShuffledValidatorCache()
	testConfig := params.BeaconConfig()
	testConfig.MaxTransfers = 1
	params.OverrideBeaconConfig(testConfig)
	validators := make([]*ethpb.Validator, params.BeaconConfig().MinGenesisActiveValidatorCount/32)
	for i := 0; i < len(validators); i++ {
		validators[i] = &ethpb.Validator{
			ActivationEpoch:   0,
			ExitEpoch:         params.BeaconConfig().FarFutureEpoch,
			Slashed:           false,
			WithdrawableEpoch: 0,
		}
	}
	validatorBalances := make([]uint64, len(validators))
	for i := 0; i < len(validatorBalances); i++ {
		validatorBalances[i] = params.BeaconConfig().MaxEffectiveBalance
	}

	state := &pb.BeaconState{
		Validators: validators,
		Slot:       0,
		Balances:   validatorBalances,
		Fork: &pb.Fork{
			CurrentVersion:  params.BeaconConfig().GenesisForkVersion,
			PreviousVersion: params.BeaconConfig().GenesisForkVersion,
		},
		RandaoMixes:      make([][]byte, params.BeaconConfig().EpochsPerHistoricalVector),
		Slashings:        make([]uint64, params.BeaconConfig().EpochsPerSlashingsVector),
		ActiveIndexRoots: make([][]byte, params.BeaconConfig().EpochsPerHistoricalVector),
	}

	transfer := &ethpb.Transfer{
		SenderIndex:    0,
		RecipientIndex: 1,
		Fee:            params.BeaconConfig().MinDepositAmount,
		Amount:         params.BeaconConfig().MinDepositAmount,
		Slot:           state.Slot,
	}

	priv, err := bls.RandKey(rand.Reader)
	if err != nil {
		t.Fatal(err)
	}
	pubKey := priv.PublicKey().Marshal()[:]
	transfer.SenderWithdrawalPublicKey = pubKey
	state.Validators[transfer.SenderIndex].PublicKey = pubKey
	signingRoot, err := ssz.SigningRoot(transfer)
	if err != nil {
		t.Fatalf("Failed to get signing root of block: %v", err)
	}
	epoch := helpers.CurrentEpoch(state)
	dt := helpers.Domain(state.Fork, epoch, params.BeaconConfig().DomainTransfer)
	transferSig := priv.Sign(signingRoot[:], dt)
	transfer.Signature = transferSig.Marshal()[:]

	block := &ethpb.BeaconBlock{
		Body: &ethpb.BeaconBlockBody{
			Transfers: []*ethpb.Transfer{transfer},
		},
	}
	buf := []byte{params.BeaconConfig().BLSWithdrawalPrefixByte}
	hashed := hashutil.Hash(pubKey)
	buf = append(buf, hashed[:][1:]...)
	state.Validators[0].WithdrawalCredentials = buf
	state.Validators[0].ActivationEligibilityEpoch = params.BeaconConfig().FarFutureEpoch
	newState, err := blocks.ProcessTransfers(state, block.Body)
	if err != nil {
		t.Errorf("Unexpected error: %v", err)
	}
	expectedRecipientIndex := params.BeaconConfig().MaxEffectiveBalance + block.Body.Transfers[0].Amount
	if newState.Balances[1] != expectedRecipientIndex {
		t.Errorf("Expected recipient balance %d, received %d", newState.Balances[1], expectedRecipientIndex)
	}
	expectedSenderIndex := params.BeaconConfig().MaxEffectiveBalance - block.Body.Transfers[0].Amount - block.Body.Transfers[0].Fee
	if newState.Balances[0] != expectedSenderIndex {
		t.Errorf("Expected sender balance %d, received %d", newState.Balances[0], expectedSenderIndex)
	}
}<|MERGE_RESOLUTION|>--- conflicted
+++ resolved
@@ -1259,11 +1259,7 @@
 	}
 }
 
-<<<<<<< HEAD
-func TestProcessAttestation_OverlappedBitfields(t *testing.T) {
-=======
 func TestProcessAggregatedAttestation_OverlappingBits(t *testing.T) {
->>>>>>> 46ecbdc9
 	helpers.ClearAllCaches()
 	deposits, _, privKeys := testutil.SetupInitialDeposits(t, 300)
 	beaconState, err := state.GenesisBeaconState(deposits, uint64(0), &ethpb.Eth1Data{})
@@ -1286,20 +1282,12 @@
 	aggBits1.SetBitAt(2, true)
 	custodyBits1 := bitfield.NewBitlist(4)
 	att1 := &ethpb.Attestation{
-<<<<<<< HEAD
-		Data:            data,
-=======
 		Data: data,
->>>>>>> 46ecbdc9
 		AggregationBits: aggBits1,
 		CustodyBits:     custodyBits1,
 	}
 
-<<<<<<< HEAD
-	beaconState.CurrentCrosslinks = []*ethpb.Crosslink{{Shard: 0, StartEpoch: 0}}
-=======
 	beaconState.CurrentCrosslinks = []*ethpb.Crosslink{{Shard:      0,StartEpoch: 0}}
->>>>>>> 46ecbdc9
 	beaconState.CurrentJustifiedCheckpoint.Root = []byte("hello-world")
 	beaconState.CurrentEpochAttestations = []*pb.PendingAttestation{}
 	encoded, err := ssz.HashTreeRoot(beaconState.CurrentCrosslinks[0])
@@ -1334,11 +1322,7 @@
 	aggBits2.SetBitAt(3, true)
 	custodyBits2 := bitfield.NewBitlist(4)
 	att2 := &ethpb.Attestation{
-<<<<<<< HEAD
-		Data:            data,
-=======
 		Data: data,
->>>>>>> 46ecbdc9
 		AggregationBits: aggBits2,
 		CustodyBits:     custodyBits2,
 	}
@@ -1383,8 +1367,6 @@
 	}
 }
 
-<<<<<<< HEAD
-=======
 func TestProcessAggregatedAttestation_NoOverlappingBits(t *testing.T) {
 	helpers.ClearAllCaches()
 	deposits, _, privKeys := testutil.SetupInitialDeposits(t, 300)
@@ -1490,7 +1472,6 @@
 	}
 }
 
->>>>>>> 46ecbdc9
 func TestProcessAttestationsNoVerify_OK(t *testing.T) {
 	// Attestation with an empty signature
 	helpers.ClearAllCaches()
