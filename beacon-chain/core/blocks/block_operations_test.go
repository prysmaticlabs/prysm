package blocks_test

import (
	"bytes"
	"crypto/rand"
	"encoding/binary"
	"fmt"
	"io/ioutil"
	"reflect"
	"strings"
	"testing"

	"github.com/gogo/protobuf/proto"
	"github.com/prysmaticlabs/go-bitfield"
	"github.com/prysmaticlabs/go-ssz"
	"github.com/prysmaticlabs/prysm/beacon-chain/core/blocks"
	"github.com/prysmaticlabs/prysm/beacon-chain/core/helpers"
	"github.com/prysmaticlabs/prysm/beacon-chain/core/state"
	"github.com/prysmaticlabs/prysm/beacon-chain/core/state/stateutils"
	pb "github.com/prysmaticlabs/prysm/proto/beacon/p2p/v1"
	ethpb "github.com/prysmaticlabs/prysm/proto/eth/v1alpha1"
	"github.com/prysmaticlabs/prysm/shared/bls"
	"github.com/prysmaticlabs/prysm/shared/hashutil"
	"github.com/prysmaticlabs/prysm/shared/params"
	"github.com/prysmaticlabs/prysm/shared/testutil"
	"github.com/prysmaticlabs/prysm/shared/trieutil"
	"github.com/sirupsen/logrus"
	"gopkg.in/d4l3k/messagediff.v1"
)

func init() {
	logrus.SetOutput(ioutil.Discard) // Ignore "validator activated" logs
}

func TestProcessBlockHeader_WrongProposerSig(t *testing.T) {
	t.Skip("Skip until bls.Verify is finished")
	// TODO(#2307) unskip after bls.Verify is finished
	if params.BeaconConfig().SlotsPerEpoch != 64 {
		t.Errorf("SlotsPerEpoch should be 64 for these tests to pass")
	}

	validators := make([]*ethpb.Validator, params.BeaconConfig().MinGenesisActiveValidatorCount)
	for i := 0; i < len(validators); i++ {
		validators[i] = &ethpb.Validator{
			ExitEpoch: params.BeaconConfig().FarFutureEpoch,
			Slashed:   true,
		}
	}

	state := &pb.BeaconState{
		Validators:        validators,
		Slot:              0,
		LatestBlockHeader: &ethpb.BeaconBlockHeader{Slot: 9},
		Fork: &pb.Fork{
			PreviousVersion: []byte{0, 0, 0, 0},
			CurrentVersion:  []byte{0, 0, 0, 0},
		},
		RandaoMixes:      make([][]byte, params.BeaconConfig().EpochsPerHistoricalVector),
		ActiveIndexRoots: make([][]byte, params.BeaconConfig().EpochsPerHistoricalVector),
	}

	validators[5896].Slashed = false

	lbhsr, err := ssz.HashTreeRoot(state.LatestBlockHeader)
	if err != nil {
		t.Error(err)
	}
	currentEpoch := helpers.CurrentEpoch(state)
	dt := helpers.Domain(state, currentEpoch, params.BeaconConfig().DomainBeaconProposer)
	priv, err := bls.RandKey(rand.Reader)
	if err != nil {
		t.Errorf("failed to generate private key got: %v", err)
	}
	priv2, err := bls.RandKey(rand.Reader)
	if err != nil {
		t.Errorf("failed to generate private key got: %v", err)
	}
	validators[5896].PublicKey = priv.PublicKey().Marshal()
	block := &ethpb.BeaconBlock{
		Slot: 0,
		Body: &ethpb.BeaconBlockBody{
			RandaoReveal: []byte{'A', 'B', 'C'},
		},
		ParentRoot: lbhsr[:],
	}
	signingRoot, err := ssz.SigningRoot(block)
	if err != nil {
		t.Fatalf("Failed to get signing root of block: %v", err)
	}
	blockSig := priv2.Sign(signingRoot[:], dt)
	block.Signature = blockSig.Marshal()[:]

	_, err = blocks.ProcessBlockHeader(state, block, true)
	want := "verify signature failed"
	if !strings.Contains(err.Error(), want) {
		t.Errorf("Expected %v, received %v", want, err)
	}

}

func TestProcessBlockHeader_DifferentSlots(t *testing.T) {
	if params.BeaconConfig().SlotsPerEpoch != 64 {
		t.Errorf("SlotsPerEpoch should be 64 for these tests to pass")
	}

	validators := make([]*ethpb.Validator, params.BeaconConfig().MinGenesisActiveValidatorCount)
	for i := 0; i < len(validators); i++ {
		validators[i] = &ethpb.Validator{
			ExitEpoch: params.BeaconConfig().FarFutureEpoch,
			Slashed:   true,
		}
	}

	state := &pb.BeaconState{
		Validators:        validators,
		Slot:              0,
		LatestBlockHeader: &ethpb.BeaconBlockHeader{Slot: 9},
		Fork: &pb.Fork{
			PreviousVersion: []byte{0, 0, 0, 0},
			CurrentVersion:  []byte{0, 0, 0, 0},
		},
		RandaoMixes:      make([][]byte, params.BeaconConfig().EpochsPerHistoricalVector),
		ActiveIndexRoots: make([][]byte, params.BeaconConfig().EpochsPerHistoricalVector),
	}

	lbhsr, err := ssz.HashTreeRoot(state.LatestBlockHeader)
	if err != nil {
		t.Error(err)
	}
	currentEpoch := helpers.CurrentEpoch(state)
	dt := helpers.Domain(state, currentEpoch, params.BeaconConfig().DomainBeaconProposer)
	priv, err := bls.RandKey(rand.Reader)
	if err != nil {
		t.Errorf("failed to generate private key got: %v", err)
	}
	blockSig := priv.Sign([]byte("hello"), dt)
	validators[5896].PublicKey = priv.PublicKey().Marshal()
	block := &ethpb.BeaconBlock{
		Slot: 1,
		Body: &ethpb.BeaconBlockBody{
			RandaoReveal: []byte{'A', 'B', 'C'},
		},
		ParentRoot: lbhsr[:],
		Signature:  blockSig.Marshal(),
	}

	_, err = blocks.ProcessBlockHeader(state, block, false)
	want := "is different then block slot"
	if !strings.Contains(err.Error(), want) {
		t.Errorf("Expected %v, received %v", want, err)
	}
}

func TestProcessBlockHeader_PreviousBlockRootNotSignedRoot(t *testing.T) {
	if params.BeaconConfig().SlotsPerEpoch != 64 {
		t.Errorf("SlotsPerEpoch should be 64 for these tests to pass")
	}

	validators := make([]*ethpb.Validator, params.BeaconConfig().MinGenesisActiveValidatorCount)
	for i := 0; i < len(validators); i++ {
		validators[i] = &ethpb.Validator{
			ExitEpoch: params.BeaconConfig().FarFutureEpoch,
			Slashed:   true,
		}
	}

	state := &pb.BeaconState{
		Validators:        validators,
		Slot:              0,
		LatestBlockHeader: &ethpb.BeaconBlockHeader{Slot: 9},
		Fork: &pb.Fork{
			PreviousVersion: []byte{0, 0, 0, 0},
			CurrentVersion:  []byte{0, 0, 0, 0},
		},
		RandaoMixes:      make([][]byte, params.BeaconConfig().EpochsPerHistoricalVector),
		ActiveIndexRoots: make([][]byte, params.BeaconConfig().EpochsPerHistoricalVector),
	}

	currentEpoch := helpers.CurrentEpoch(state)
	dt := helpers.Domain(state, currentEpoch, params.BeaconConfig().DomainBeaconProposer)
	priv, err := bls.RandKey(rand.Reader)
	if err != nil {
		t.Errorf("failed to generate private key got: %v", err)
	}
	blockSig := priv.Sign([]byte("hello"), dt)
	validators[5896].PublicKey = priv.PublicKey().Marshal()
	block := &ethpb.BeaconBlock{
		Slot: 0,
		Body: &ethpb.BeaconBlockBody{
			RandaoReveal: []byte{'A', 'B', 'C'},
		},
		ParentRoot: []byte{'A'},
		Signature:  blockSig.Marshal(),
	}

	_, err = blocks.ProcessBlockHeader(state, block, false)
	want := "does not match"
	if !strings.Contains(err.Error(), want) {
		t.Errorf("Expected %v, received %v", want, err)
	}
}

func TestProcessBlockHeader_SlashedProposer(t *testing.T) {
	if params.BeaconConfig().SlotsPerEpoch != 64 {
		t.Errorf("SlotsPerEpoch should be 64 for these tests to pass")
	}

	validators := make([]*ethpb.Validator, params.BeaconConfig().MinGenesisActiveValidatorCount)
	for i := 0; i < len(validators); i++ {
		validators[i] = &ethpb.Validator{
			ExitEpoch: params.BeaconConfig().FarFutureEpoch,
			Slashed:   true,
		}
	}

	state := &pb.BeaconState{
		Validators:        validators,
		Slot:              0,
		LatestBlockHeader: &ethpb.BeaconBlockHeader{Slot: 9},
		Fork: &pb.Fork{
			PreviousVersion: []byte{0, 0, 0, 0},
			CurrentVersion:  []byte{0, 0, 0, 0},
		},
		RandaoMixes:      make([][]byte, params.BeaconConfig().EpochsPerHistoricalVector),
		ActiveIndexRoots: make([][]byte, params.BeaconConfig().EpochsPerHistoricalVector),
	}

	parentRoot, err := ssz.SigningRoot(state.LatestBlockHeader)
	if err != nil {
		t.Error(err)
	}
	currentEpoch := helpers.CurrentEpoch(state)
	dt := helpers.Domain(state, currentEpoch, params.BeaconConfig().DomainBeaconProposer)
	priv, err := bls.RandKey(rand.Reader)
	if err != nil {
		t.Errorf("failed to generate private key got: %v", err)
	}
	blockSig := priv.Sign([]byte("hello"), dt)
	validators[12683].PublicKey = priv.PublicKey().Marshal()
	block := &ethpb.BeaconBlock{
		Slot: 0,
		Body: &ethpb.BeaconBlockBody{
			RandaoReveal: []byte{'A', 'B', 'C'},
		},
		ParentRoot: parentRoot[:],
		Signature:  blockSig.Marshal(),
	}

	_, err = blocks.ProcessBlockHeader(state, block, false)
	want := "was previously slashed"
	if !strings.Contains(err.Error(), want) {
		t.Errorf("Expected %v, received %v", want, err)
	}
}

func TestProcessBlockHeader_OK(t *testing.T) {
	helpers.ClearAllCaches()

	if params.BeaconConfig().SlotsPerEpoch != 64 {
		t.Fatalf("SlotsPerEpoch should be 64 for these tests to pass")
	}

	validators := make([]*ethpb.Validator, params.BeaconConfig().MinGenesisActiveValidatorCount)
	for i := 0; i < len(validators); i++ {
		validators[i] = &ethpb.Validator{
			ExitEpoch: params.BeaconConfig().FarFutureEpoch,
			Slashed:   true,
		}
	}

	state := &pb.BeaconState{
		Validators:        validators,
		Slot:              0,
		LatestBlockHeader: &ethpb.BeaconBlockHeader{Slot: 9},
		Fork: &pb.Fork{
			PreviousVersion: []byte{0, 0, 0, 0},
			CurrentVersion:  []byte{0, 0, 0, 0},
		},
		RandaoMixes:      make([][]byte, params.BeaconConfig().EpochsPerHistoricalVector),
		ActiveIndexRoots: make([][]byte, params.BeaconConfig().EpochsPerHistoricalVector),
	}

	latestBlockSignedRoot, err := ssz.SigningRoot(state.LatestBlockHeader)
	if err != nil {
		t.Error(err)
	}
	currentEpoch := helpers.CurrentEpoch(state)
	dt := helpers.Domain(state, currentEpoch, params.BeaconConfig().DomainBeaconProposer)
	priv, err := bls.RandKey(rand.Reader)
	if err != nil {
		t.Fatalf("Failed to generate private key got: %v", err)
	}
	block := &ethpb.BeaconBlock{
		Slot: 0,
		Body: &ethpb.BeaconBlockBody{
			RandaoReveal: []byte{'A', 'B', 'C'},
		},
		ParentRoot: latestBlockSignedRoot[:],
	}
	signingRoot, err := ssz.SigningRoot(block)
	if err != nil {
		t.Fatalf("Failed to get signing root of block: %v", err)
	}
	blockSig := priv.Sign(signingRoot[:], dt)
	block.Signature = blockSig.Marshal()[:]
	bodyRoot, err := ssz.HashTreeRoot(block.Body)
	if err != nil {
		t.Fatalf("Failed to hash block bytes got: %v", err)
	}

	proposerIdx, err := helpers.BeaconProposerIndex(state)
	if err != nil {
		t.Fatal(err)
	}
	validators[proposerIdx].Slashed = false
	validators[proposerIdx].PublicKey = priv.PublicKey().Marshal()

	newState, err := blocks.ProcessBlockHeader(state, block, true)
	if err != nil {
		t.Fatalf("Failed to process block header got: %v", err)
	}
	var zeroHash [32]byte
	var zeroSig [96]byte
	nsh := newState.LatestBlockHeader
	expected := &ethpb.BeaconBlockHeader{
		Slot:       block.Slot,
		ParentRoot: latestBlockSignedRoot[:],
		BodyRoot:   bodyRoot[:],
		StateRoot:  zeroHash[:],
		Signature:  zeroSig[:],
	}
	if !proto.Equal(nsh, expected) {
		t.Errorf("Expected %v, received %vk9k", expected, nsh)
	}
}

func TestProcessRandao_IncorrectProposerFailsVerification(t *testing.T) {
	helpers.ClearAllCaches()

	deposits, privKeys := testutil.SetupInitialDeposits(t, 100, true)
	beaconState, err := state.GenesisBeaconState(deposits, uint64(0), nil)
	if err != nil {
		t.Fatal(err)
	}
	// We fetch the proposer's index as that is whom the RANDAO will be verified against.
	proposerIdx, err := helpers.BeaconProposerIndex(beaconState)
	if err != nil {
		t.Fatal(err)
	}
	epoch := uint64(0)
	buf := make([]byte, 32)
	binary.LittleEndian.PutUint64(buf, epoch)
	domain := helpers.Domain(beaconState, epoch, params.BeaconConfig().DomainRandao)

	// We make the previous validator's index sign the message instead of the proposer.
	epochSignature := privKeys[proposerIdx-1].Sign(buf, domain)
	block := &ethpb.BeaconBlock{
		Body: &ethpb.BeaconBlockBody{
			RandaoReveal: epochSignature.Marshal(),
		},
	}

	want := "block randao: signature did not verify"
	if _, err := blocks.ProcessRandao(
		beaconState,
		block.Body,
		true, /* verify signatures */
	); !strings.Contains(err.Error(), want) {
		t.Errorf("Expected %v, received %v", want, err)
	}
}

func TestProcessRandao_SignatureVerifiesAndUpdatesLatestStateMixes(t *testing.T) {
	deposits, privKeys := testutil.SetupInitialDeposits(t, 100, true)
	beaconState, err := state.GenesisBeaconState(deposits, uint64(0), nil)
	if err != nil {
		t.Fatal(err)
	}

	epoch := helpers.CurrentEpoch(beaconState)
	epochSignature, err := helpers.CreateRandaoReveal(beaconState, epoch, privKeys)
	if err != nil {
		t.Fatal(err)
	}

	block := &ethpb.BeaconBlock{
		Body: &ethpb.BeaconBlockBody{
			RandaoReveal: epochSignature,
		},
	}

	newState, err := blocks.ProcessRandao(
		beaconState,
		block.Body,
		true, /* verify signatures */
	)
	if err != nil {
		t.Errorf("Unexpected error processing block randao: %v", err)
	}
	currentEpoch := helpers.CurrentEpoch(beaconState)
	mix := newState.RandaoMixes[currentEpoch%params.BeaconConfig().EpochsPerHistoricalVector]

	if bytes.Equal(mix, params.BeaconConfig().ZeroHash[:]) {
		t.Errorf(
			"Expected empty signature to be overwritten by randao reveal, received %v",
			params.BeaconConfig().EmptySignature,
		)
	}
}

func TestProcessEth1Data_SetsCorrectly(t *testing.T) {
	beaconState := &pb.BeaconState{
		Eth1DataVotes: []*ethpb.Eth1Data{},
	}

	block := &ethpb.BeaconBlock{
		Body: &ethpb.BeaconBlockBody{
			Eth1Data: &ethpb.Eth1Data{
				DepositRoot: []byte{2},
				BlockHash:   []byte{3},
			},
		},
	}
	var err error
	for i := uint64(0); i < params.BeaconConfig().SlotsPerEth1VotingPeriod; i++ {
		beaconState, err = blocks.ProcessEth1DataInBlock(beaconState, block)
		if err != nil {
			t.Fatal(err)
		}
	}

	newETH1DataVotes := beaconState.Eth1DataVotes
	if len(newETH1DataVotes) <= 1 {
		t.Error("Expected new ETH1 data votes to have length > 1")
	}
	if !proto.Equal(beaconState.Eth1Data, block.Body.Eth1Data) {
		t.Errorf(
			"Expected latest eth1 data to have been set to %v, received %v",
			block.Body.Eth1Data,
			beaconState.Eth1Data,
		)
	}
}
func TestProcessProposerSlashings_UnmatchedHeaderEpochs(t *testing.T) {
	registry := make([]*ethpb.Validator, 2)
	currentSlot := uint64(0)
	slashings := []*ethpb.ProposerSlashing{
		{
			ProposerIndex: 1,
			Header_1: &ethpb.BeaconBlockHeader{
				Slot: params.BeaconConfig().SlotsPerEpoch + 1,
			},
			Header_2: &ethpb.BeaconBlockHeader{
				Slot: 0,
			},
		},
	}

	beaconState := &pb.BeaconState{
		Validators: registry,
		Slot:       currentSlot,
	}
	block := &ethpb.BeaconBlock{
		Body: &ethpb.BeaconBlockBody{
			ProposerSlashings: slashings,
		},
	}
	want := "mismatched header epochs"
	if _, err := blocks.ProcessProposerSlashings(
		beaconState,
		block.Body,
	); !strings.Contains(err.Error(), want) {
		t.Errorf("Expected %s, received %v", want, err)
	}
}

func TestProcessProposerSlashings_SameHeaders(t *testing.T) {
	registry := make([]*ethpb.Validator, 2)
	currentSlot := uint64(0)
	slashings := []*ethpb.ProposerSlashing{
		{
			ProposerIndex: 1,
			Header_1: &ethpb.BeaconBlockHeader{
				Slot: 0,
			},
			Header_2: &ethpb.BeaconBlockHeader{
				Slot: 0,
			},
		},
	}

	beaconState := &pb.BeaconState{
		Validators: registry,
		Slot:       currentSlot,
	}
	block := &ethpb.BeaconBlock{
		Body: &ethpb.BeaconBlockBody{
			ProposerSlashings: slashings,
		},
	}
	want := "expected slashing headers to differ"
	if _, err := blocks.ProcessProposerSlashings(
		beaconState,
		block.Body,
	); !strings.Contains(err.Error(), want) {
		t.Errorf("Expected %s, received %v", want, err)
	}
}

func TestProcessProposerSlashings_ValidatorNotSlashable(t *testing.T) {
	registry := []*ethpb.Validator{
		{
			PublicKey:         []byte("key"),
			Slashed:           true,
			ActivationEpoch:   0,
			WithdrawableEpoch: 0,
		},
	}
	currentSlot := uint64(0)
	slashings := []*ethpb.ProposerSlashing{
		{
			ProposerIndex: 0,
			Header_1: &ethpb.BeaconBlockHeader{
				Slot:      0,
				Signature: []byte("A"),
			},
			Header_2: &ethpb.BeaconBlockHeader{
				Slot:      0,
				Signature: []byte("B"),
			},
		},
	}

	beaconState := &pb.BeaconState{
		Validators: registry,
		Slot:       currentSlot,
	}
	block := &ethpb.BeaconBlock{
		Body: &ethpb.BeaconBlockBody{
			ProposerSlashings: slashings,
		},
	}
	want := fmt.Sprintf(
		"validator with key %#x is not slashable",
		beaconState.Validators[0].PublicKey,
	)

	if _, err := blocks.ProcessProposerSlashings(
		beaconState,
		block.Body,
	); !strings.Contains(err.Error(), want) {
		t.Errorf("Expected %s, received %v", want, err)
	}
}

func TestProcessProposerSlashings_AppliesCorrectStatus(t *testing.T) {
	// We test the case when data is correct and verify the validator
	// registry has been updated.
	helpers.ClearShuffledValidatorCache()
	validators := make([]*ethpb.Validator, 100)
	for i := 0; i < len(validators); i++ {
		validators[i] = &ethpb.Validator{
			EffectiveBalance:  params.BeaconConfig().MaxEffectiveBalance,
			Slashed:           false,
			ExitEpoch:         params.BeaconConfig().FarFutureEpoch,
			WithdrawableEpoch: params.BeaconConfig().FarFutureEpoch,
			ActivationEpoch:   0,
		}
	}
	validatorBalances := make([]uint64, len(validators))
	for i := 0; i < len(validatorBalances); i++ {
		validatorBalances[i] = params.BeaconConfig().MaxEffectiveBalance
	}

<<<<<<< HEAD
	slashings := []*ethpb.ProposerSlashing{
		{
			ProposerIndex: 1,
			Header_1: &ethpb.BeaconBlockHeader{
				Slot:      0,
				Signature: []byte("A"),
			},
			Header_2: &ethpb.BeaconBlockHeader{
				Slot:      0,
				Signature: []byte("B"),
			},
		},
	}
=======
>>>>>>> 56f05082
	currentSlot := uint64(0)
	beaconState := &pb.BeaconState{
		Validators: validators,
		Slot:       currentSlot,
		Balances:   validatorBalances,
		Fork: &pb.Fork{
			CurrentVersion:  params.BeaconConfig().GenesisForkVersion,
			PreviousVersion: params.BeaconConfig().GenesisForkVersion,
			Epoch:           0,
		},
		Slashings:        make([]uint64, params.BeaconConfig().EpochsPerSlashingsVector),
		RandaoMixes:      make([][]byte, params.BeaconConfig().EpochsPerHistoricalVector),
		ActiveIndexRoots: make([][]byte, params.BeaconConfig().EpochsPerHistoricalVector),
	}
<<<<<<< HEAD
	block := &ethpb.BeaconBlock{
		Body: &ethpb.BeaconBlockBody{
=======

	domain := helpers.Domain(
		beaconState,
		helpers.CurrentEpoch(beaconState),
		params.BeaconConfig().DomainBeaconProposer,
	)
	privKey, err := bls.RandKey(rand.Reader)
	if err != nil {
		t.Errorf("Could not generate random private key: %v", err)
	}

	header1 := &pb.BeaconBlockHeader{
		Slot:      0,
		StateRoot: []byte("A"),
	}
	signingRoot, err := ssz.SigningRoot(header1)
	if err != nil {
		t.Errorf("Could not get signing root of beacon block header: %v", err)
	}
	header1.Signature = privKey.Sign(signingRoot[:], domain).Marshal()[:]

	header2 := &pb.BeaconBlockHeader{
		Slot:      0,
		StateRoot: []byte("B"),
	}
	signingRoot, err = ssz.SigningRoot(header2)
	if err != nil {
		t.Errorf("Could not get signing root of beacon block header: %v", err)
	}
	header2.Signature = privKey.Sign(signingRoot[:], domain).Marshal()[:]

	slashings := []*pb.ProposerSlashing{
		{
			ProposerIndex: 1,
			Header_1:      header1,
			Header_2:      header2,
		},
	}

	beaconState.Validators[1].Pubkey = privKey.PublicKey().Marshal()[:]

	block := &pb.BeaconBlock{
		Body: &pb.BeaconBlockBody{
>>>>>>> 56f05082
			ProposerSlashings: slashings,
		},
	}

	newState, err := blocks.ProcessProposerSlashings(beaconState, block.Body)
	if err != nil {
		t.Fatalf("Unexpected error: %s", err)
	}

	newStateVals := newState.Validators
	if newStateVals[1].ExitEpoch != validators[1].ExitEpoch {
		t.Errorf("Proposer with index 1 did not correctly exit,"+"wanted slot:%d, got:%d",
			newStateVals[1].ExitEpoch, validators[1].ExitEpoch)
	}
}
func TestSlashableAttestationData_CanSlash(t *testing.T) {
	att1 := &ethpb.AttestationData{
		Target: &ethpb.Checkpoint{Epoch: 1},
		Source: &ethpb.Checkpoint{Root: []byte{'A'}},
	}
	att2 := &ethpb.AttestationData{
		Target: &ethpb.Checkpoint{Epoch: 1},
		Source: &ethpb.Checkpoint{Root: []byte{'B'}},
	}
	if !blocks.IsSlashableAttestationData(att1, att2) {
		t.Error("atts should have been slashable")
	}
	att1.Target.Epoch = 4
	att1.Source.Epoch = 2
	att2.Source.Epoch = 3
	if !blocks.IsSlashableAttestationData(att1, att2) {
		t.Error("atts should have been slashable")
	}
}

func TestProcessAttesterSlashings_DataNotSlashable(t *testing.T) {
	slashings := []*ethpb.AttesterSlashing{
		{
			Attestation_1: &ethpb.IndexedAttestation{
				Data: &ethpb.AttestationData{
					Source: &ethpb.Checkpoint{Epoch: 0},
					Target: &ethpb.Checkpoint{Epoch: 0},
					Crosslink: &ethpb.Crosslink{
						Shard: 4,
					},
				},
			},
			Attestation_2: &ethpb.IndexedAttestation{
				Data: &ethpb.AttestationData{
					Source: &ethpb.Checkpoint{Epoch: 1},
					Target: &ethpb.Checkpoint{Epoch: 1},
					Crosslink: &ethpb.Crosslink{
						Shard: 3,
					},
				},
			},
		},
	}
	registry := []*ethpb.Validator{}
	currentSlot := uint64(0)

	beaconState := &pb.BeaconState{
		Validators: registry,
		Slot:       currentSlot,
	}
	block := &ethpb.BeaconBlock{
		Body: &ethpb.BeaconBlockBody{
			AttesterSlashings: slashings,
		},
	}
	want := fmt.Sprint("attestations are not slashable")

	if _, err := blocks.ProcessAttesterSlashings(
		beaconState,
		block.Body,
		false,
	); !strings.Contains(err.Error(), want) {
		t.Errorf("Expected %s, received %v", want, err)
	}
}

func TestProcessAttesterSlashings_IndexedAttestationFailedToVerify(t *testing.T) {
	slashings := []*ethpb.AttesterSlashing{
		{
			Attestation_1: &ethpb.IndexedAttestation{
				Data: &ethpb.AttestationData{
					Source: &ethpb.Checkpoint{Epoch: 1},
					Target: &ethpb.Checkpoint{Epoch: 0},
					Crosslink: &ethpb.Crosslink{
						Shard: 4,
					},
				},
				CustodyBit_0Indices: []uint64{0, 1, 2},
				CustodyBit_1Indices: []uint64{0, 1, 2},
			},
			Attestation_2: &ethpb.IndexedAttestation{
				Data: &ethpb.AttestationData{
					Source: &ethpb.Checkpoint{Epoch: 0},
					Target: &ethpb.Checkpoint{Epoch: 0},
					Crosslink: &ethpb.Crosslink{
						Shard: 4,
					},
				},
				CustodyBit_0Indices: []uint64{0, 1, 2},
				CustodyBit_1Indices: []uint64{0, 1, 2},
			},
		},
	}
	registry := []*ethpb.Validator{}
	currentSlot := uint64(0)

	beaconState := &pb.BeaconState{
		Validators: registry,
		Slot:       currentSlot,
	}
	block := &ethpb.BeaconBlock{
		Body: &ethpb.BeaconBlockBody{
			AttesterSlashings: slashings,
		},
	}
	want := fmt.Sprint("expected no bit 1 indices")

	if _, err := blocks.ProcessAttesterSlashings(
		beaconState,
		block.Body,
		false,
	); !strings.Contains(err.Error(), want) {
		t.Errorf("Expected %s, received %v", want, err)
	}

	slashings = []*ethpb.AttesterSlashing{
		{
			Attestation_1: &ethpb.IndexedAttestation{
				Data: &ethpb.AttestationData{
					Source: &ethpb.Checkpoint{Epoch: 1},
					Target: &ethpb.Checkpoint{Epoch: 0},
					Crosslink: &ethpb.Crosslink{
						Shard: 4,
					},
				},
				CustodyBit_0Indices: make([]uint64, params.BeaconConfig().MaxValidatorsPerCommittee+1),
			},
			Attestation_2: &ethpb.IndexedAttestation{
				Data: &ethpb.AttestationData{
					Source: &ethpb.Checkpoint{Epoch: 0},
					Target: &ethpb.Checkpoint{Epoch: 0},
					Crosslink: &ethpb.Crosslink{
						Shard: 4,
					},
				},
				CustodyBit_0Indices: make([]uint64, params.BeaconConfig().MaxValidatorsPerCommittee+1),
			},
		},
	}

	block.Body.AttesterSlashings = slashings
	want = fmt.Sprint("over max number of allowed indices")

	if _, err := blocks.ProcessAttesterSlashings(
		beaconState,
		block.Body,
		false,
	); !strings.Contains(err.Error(), want) {
		t.Errorf("Expected %s, received %v", want, err)
	}
}

func TestProcessAttesterSlashings_AppliesCorrectStatus(t *testing.T) {
	// We test the case when data is correct and verify the validator
	// registry has been updated.
	validators := make([]*ethpb.Validator, params.BeaconConfig().MinGenesisActiveValidatorCount)
	for i := 0; i < len(validators); i++ {
		validators[i] = &ethpb.Validator{
			ActivationEpoch:   0,
			ExitEpoch:         params.BeaconConfig().FarFutureEpoch,
			Slashed:           false,
			WithdrawableEpoch: 1 * params.BeaconConfig().SlotsPerEpoch,
		}
	}
	validatorBalances := make([]uint64, len(validators))
	for i := 0; i < len(validatorBalances); i++ {
		validatorBalances[i] = params.BeaconConfig().MaxEffectiveBalance
	}

	slashings := []*ethpb.AttesterSlashing{
		{
			Attestation_1: &ethpb.IndexedAttestation{
				Data: &ethpb.AttestationData{
					Source: &ethpb.Checkpoint{Epoch: 1},
					Target: &ethpb.Checkpoint{Epoch: 0},
					Crosslink: &ethpb.Crosslink{
						Shard: 4,
					},
				},
				CustodyBit_0Indices: []uint64{0, 1},
			},
			Attestation_2: &ethpb.IndexedAttestation{
				Data: &ethpb.AttestationData{
					Source: &ethpb.Checkpoint{Epoch: 0},
					Target: &ethpb.Checkpoint{Epoch: 0},
					Crosslink: &ethpb.Crosslink{
						Shard: 4,
					},
				},
				CustodyBit_0Indices: []uint64{0, 1},
			},
		},
	}

	currentSlot := 2 * params.BeaconConfig().SlotsPerEpoch
	beaconState := &pb.BeaconState{
		Validators:       validators,
		Slot:             currentSlot,
		Balances:         validatorBalances,
		RandaoMixes:      make([][]byte, params.BeaconConfig().EpochsPerHistoricalVector),
		Slashings:        make([]uint64, params.BeaconConfig().EpochsPerSlashingsVector),
		ActiveIndexRoots: make([][]byte, params.BeaconConfig().EpochsPerHistoricalVector),
	}
	block := &ethpb.BeaconBlock{
		Body: &ethpb.BeaconBlockBody{
			AttesterSlashings: slashings,
		},
	}
	newState, err := blocks.ProcessAttesterSlashings(
		beaconState,
		block.Body,
		false,
	)
	if err != nil {
		t.Fatal(err)
	}
	newRegistry := newState.Validators

	// Given the intersection of slashable indices is [1], only validator
	// at index 1 should be slashed and exited. We confirm this below.
	if newRegistry[1].ExitEpoch != validators[1].ExitEpoch {
		t.Errorf(
			`
			Expected validator at index 1's exit epoch to match
			%d, received %d instead
			`,
			validators[1].ExitEpoch,
			newRegistry[1].ExitEpoch,
		)
	}
}

func TestProcessAttestations_InclusionDelayFailure(t *testing.T) {
	attestations := []*ethpb.Attestation{
		{
			Data: &ethpb.AttestationData{
				Target: &ethpb.Checkpoint{Epoch: 0},
				Crosslink: &ethpb.Crosslink{
					Shard: 0,
				},
			},
		},
	}
	block := &ethpb.BeaconBlock{
		Body: &ethpb.BeaconBlockBody{
			Attestations: attestations,
		},
	}
	deposits, _ := testutil.SetupInitialDeposits(t, 100, false)
	beaconState, err := state.GenesisBeaconState(deposits, uint64(0), nil)
	if err != nil {
		t.Fatal(err)
	}

	attestationSlot, err := helpers.AttestationDataSlot(beaconState, attestations[0].Data)
	if err != nil {
		t.Fatal(err)
	}

	want := fmt.Sprintf(
		"attestation slot %d + inclusion delay %d > state slot %d",
		attestationSlot,
		params.BeaconConfig().MinAttestationInclusionDelay,
		beaconState.Slot,
	)
	if _, err := blocks.ProcessAttestations(
		beaconState,
		block.Body,
		false,
	); !strings.Contains(err.Error(), want) {
		t.Errorf("Expected %s, received %v", want, err)
	}
}

func TestProcessAttestations_NeitherCurrentNorPrevEpoch(t *testing.T) {
	helpers.ClearActiveIndicesCache()
	helpers.ClearActiveCountCache()
	helpers.ClearStartShardCache()

	attestations := []*ethpb.Attestation{
		{
			Data: &ethpb.AttestationData{
				Source: &ethpb.Checkpoint{Epoch: 0},
				Target: &ethpb.Checkpoint{Epoch: 0},
				Crosslink: &ethpb.Crosslink{
					Shard: 0,
				},
			},
		},
	}
	block := &ethpb.BeaconBlock{
		Body: &ethpb.BeaconBlockBody{
			Attestations: attestations,
		},
	}
	deposits, _ := testutil.SetupInitialDeposits(t, 100, false)
	beaconState, err := state.GenesisBeaconState(deposits, uint64(0), nil)
	if err != nil {
		t.Fatal(err)
	}
	helpers.ClearAllCaches()
	beaconState.Slot += params.BeaconConfig().SlotsPerEpoch*4 + params.BeaconConfig().MinAttestationInclusionDelay

	want := fmt.Sprintf(
		"expected target epoch %d == %d or %d",
		attestations[0].Data.Target.Epoch,
		helpers.PrevEpoch(beaconState),
		helpers.CurrentEpoch(beaconState),
	)
	if _, err := blocks.ProcessAttestations(
		beaconState,
		block.Body,
		false,
	); !strings.Contains(err.Error(), want) {
		t.Errorf("Expected %s, received %v", want, err)
	}
}

func TestProcessAttestations_CurrentEpochFFGDataMismatches(t *testing.T) {
	helpers.ClearAllCaches()

	attestations := []*ethpb.Attestation{
		{
			Data: &ethpb.AttestationData{
				Target: &ethpb.Checkpoint{Epoch: 0},
				Source: &ethpb.Checkpoint{Epoch: 1},
				Crosslink: &ethpb.Crosslink{
					Shard: 0,
				},
			},
		},
	}
	block := &ethpb.BeaconBlock{
		Body: &ethpb.BeaconBlockBody{
			Attestations: attestations,
		},
	}
	deposits, _ := testutil.SetupInitialDeposits(t, 100, false)
	beaconState, err := state.GenesisBeaconState(deposits, uint64(0), nil)
	if err != nil {
		t.Fatal(err)
	}
	beaconState.Slot += params.BeaconConfig().MinAttestationInclusionDelay
	beaconState.CurrentCrosslinks = []*ethpb.Crosslink{
		{
			Shard: 0,
		},
	}
	beaconState.CurrentJustifiedCheckpoint.Root = []byte("hello-world")
	beaconState.CurrentEpochAttestations = []*pb.PendingAttestation{}

	want := fmt.Sprintf(
		"expected source epoch %d, received %d",
		helpers.CurrentEpoch(beaconState),
		attestations[0].Data.Source.Epoch,
	)
	if _, err := blocks.ProcessAttestations(
		beaconState,
		block.Body,
		false,
	); !strings.Contains(err.Error(), want) {
		t.Errorf("Expected %s, received %v", want, err)
	}

	block.Body.Attestations[0].Data.Source.Epoch = helpers.CurrentEpoch(beaconState)
	block.Body.Attestations[0].Data.Source.Root = []byte{}

	want = fmt.Sprintf(
		"expected source root %#x, received %#x",
		beaconState.CurrentJustifiedCheckpoint.Root,
		attestations[0].Data.Source.Root,
	)
	if _, err := blocks.ProcessAttestations(
		beaconState,
		block.Body,
		false,
	); !strings.Contains(err.Error(), want) {
		t.Errorf("Expected %s, received %v", want, err)
	}
}

func TestProcessAttestations_PrevEpochFFGDataMismatches(t *testing.T) {
	helpers.ClearAllCaches()

	attestations := []*ethpb.Attestation{
		{
			Data: &ethpb.AttestationData{
				Source: &ethpb.Checkpoint{Epoch: 1},
				Target: &ethpb.Checkpoint{Epoch: 0},
				Crosslink: &ethpb.Crosslink{
					Shard: 0,
				},
			},
		},
	}
	block := &ethpb.BeaconBlock{
		Body: &ethpb.BeaconBlockBody{
			Attestations: attestations,
		},
	}
	deposits, _ := testutil.SetupInitialDeposits(t, 100, false)
	beaconState, err := state.GenesisBeaconState(deposits, uint64(0), nil)
	if err != nil {
		t.Fatal(err)
	}
	helpers.ClearAllCaches()
	beaconState.Slot += params.BeaconConfig().SlotsPerEpoch + params.BeaconConfig().MinAttestationInclusionDelay
	beaconState.PreviousCrosslinks = []*ethpb.Crosslink{
		{
			Shard: 0,
		},
	}
	beaconState.PreviousJustifiedCheckpoint.Root = []byte("hello-world")
	beaconState.PreviousEpochAttestations = []*pb.PendingAttestation{}

	want := fmt.Sprintf(
		"expected source epoch %d, received %d",
		helpers.PrevEpoch(beaconState),
		attestations[0].Data.Source.Epoch,
	)
	if _, err := blocks.ProcessAttestations(
		beaconState,
		block.Body,
		false,
	); !strings.Contains(err.Error(), want) {
		t.Errorf("Expected %s, received %v", want, err)
	}

	block.Body.Attestations[0].Data.Source.Epoch = helpers.PrevEpoch(beaconState)
	block.Body.Attestations[0].Data.Source.Root = []byte{}

	want = fmt.Sprintf(
		"expected source root %#x, received %#x",
		beaconState.PreviousJustifiedCheckpoint.Root,
		attestations[0].Data.Source.Root,
	)
	if _, err := blocks.ProcessAttestations(
		beaconState,
		block.Body,
		false,
	); !strings.Contains(err.Error(), want) {
		t.Errorf("Expected %s, received %v", want, err)
	}
}

func TestProcessAttestations_CrosslinkMismatches(t *testing.T) {
	helpers.ClearAllCaches()

	attestations := []*ethpb.Attestation{
		{
			Data: &ethpb.AttestationData{
				Source: &ethpb.Checkpoint{Epoch: 0, Root: []byte("hello-world")},
				Target: &ethpb.Checkpoint{Epoch: 0},
				Crosslink: &ethpb.Crosslink{
					Shard: 0,
				},
			},
		},
	}
	block := &ethpb.BeaconBlock{
		Body: &ethpb.BeaconBlockBody{
			Attestations: attestations,
		},
	}
	deposits, _ := testutil.SetupInitialDeposits(t, 100, false)
	beaconState, err := state.GenesisBeaconState(deposits, uint64(0), nil)
	if err != nil {
		t.Fatal(err)
	}
	beaconState.Slot += params.BeaconConfig().MinAttestationInclusionDelay
	beaconState.CurrentCrosslinks = []*ethpb.Crosslink{
		{
			Shard:      0,
			StartEpoch: 0,
		},
	}
	beaconState.CurrentJustifiedCheckpoint.Root = []byte("hello-world")
	beaconState.CurrentEpochAttestations = []*pb.PendingAttestation{}

	want := "mismatched parent crosslink root"
	if _, err := blocks.ProcessAttestations(
		beaconState,
		block.Body,
		false,
	); !strings.Contains(err.Error(), want) {
		t.Errorf("Expected %s, received %v", want, err)
	}

	block.Body.Attestations[0].Data.Crosslink.StartEpoch = 0
	if _, err := blocks.ProcessAttestations(
		beaconState,
		block.Body,
		false,
	); !strings.Contains(err.Error(), want) {
		t.Errorf("Expected %s, received %v", want, err)
	}
	encoded, err := ssz.HashTreeRoot(beaconState.CurrentCrosslinks[0])
	if err != nil {
		t.Fatal(err)
	}
	block.Body.Attestations[0].Data.Crosslink.ParentRoot = encoded[:]
	block.Body.Attestations[0].Data.Crosslink.DataRoot = encoded[:]

	want = fmt.Sprintf("expected data root %#x == ZERO_HASH", encoded)
	if _, err := blocks.ProcessAttestations(
		beaconState,
		block.Body,
		false,
	); !strings.Contains(err.Error(), want) {
		t.Errorf("Expected %s, received %v", want, err)
	}
}

func TestProcessAttestations_OK(t *testing.T) {
	helpers.ClearAllCaches()

	attestations := []*ethpb.Attestation{
		{
			Data: &ethpb.AttestationData{
				Source: &ethpb.Checkpoint{Epoch: 0, Root: []byte("hello-world")},
				Target: &ethpb.Checkpoint{Epoch: 0},
				Crosslink: &ethpb.Crosslink{
					Shard:      0,
					StartEpoch: 0,
				},
			},
			AggregationBits: bitfield.Bitlist{0xC0, 0xC0, 0xC0, 0xC0, 0x01},
			CustodyBits:     bitfield.Bitlist{0x00, 0x00, 0x00, 0x00, 0x01},
		},
	}
	block := &ethpb.BeaconBlock{
		Body: &ethpb.BeaconBlockBody{
			Attestations: attestations,
		},
	}
	deposits, _ := testutil.SetupInitialDeposits(t, params.BeaconConfig().MinGenesisActiveValidatorCount/8, false)
	beaconState, err := state.GenesisBeaconState(deposits, uint64(0), nil)
	if err != nil {
		t.Fatal(err)
	}
	beaconState.Slot += params.BeaconConfig().MinAttestationInclusionDelay
	beaconState.CurrentCrosslinks = []*ethpb.Crosslink{
		{
			Shard:      0,
			StartEpoch: 0,
		},
	}
	beaconState.CurrentJustifiedCheckpoint.Root = []byte("hello-world")
	beaconState.CurrentEpochAttestations = []*pb.PendingAttestation{}

	encoded, err := ssz.HashTreeRoot(beaconState.CurrentCrosslinks[0])
	if err != nil {
		t.Fatal(err)
	}
	block.Body.Attestations[0].Data.Crosslink.ParentRoot = encoded[:]
	block.Body.Attestations[0].Data.Crosslink.DataRoot = params.BeaconConfig().ZeroHash[:]

	if _, err := blocks.ProcessAttestations(
		beaconState,
		block.Body,
		false,
	); err != nil {
		t.Errorf("Unexpected error: %v", err)
	}
}

func TestConvertToIndexed_OK(t *testing.T) {
	helpers.ClearActiveIndicesCache()
	helpers.ClearActiveCountCache()
	helpers.ClearStartShardCache()
	helpers.ClearShuffledValidatorCache()

	if params.BeaconConfig().SlotsPerEpoch != 64 {
		t.Errorf("SlotsPerEpoch should be 64 for these tests to pass")
	}

	validators := make([]*ethpb.Validator, 2*params.BeaconConfig().SlotsPerEpoch)
	for i := 0; i < len(validators); i++ {
		validators[i] = &ethpb.Validator{
			ExitEpoch: params.BeaconConfig().FarFutureEpoch,
		}
	}

	state := &pb.BeaconState{
		Slot:             5,
		Validators:       validators,
		RandaoMixes:      make([][]byte, params.BeaconConfig().EpochsPerHistoricalVector),
		ActiveIndexRoots: make([][]byte, params.BeaconConfig().EpochsPerHistoricalVector),
	}
	tests := []struct {
		aggregationBitfield      bitfield.Bitlist
		custodyBitfield          bitfield.Bitlist
		wantedCustodyBit0Indices []uint64
		wantedCustodyBit1Indices []uint64
	}{
		{
			aggregationBitfield:      bitfield.Bitlist{0x07},
			custodyBitfield:          bitfield.Bitlist{0x05},
			wantedCustodyBit0Indices: []uint64{71},
			wantedCustodyBit1Indices: []uint64{127},
		},
		{
			aggregationBitfield:      bitfield.Bitlist{0x07},
			custodyBitfield:          bitfield.Bitlist{0x06},
			wantedCustodyBit0Indices: []uint64{127},
			wantedCustodyBit1Indices: []uint64{71},
		},
		{
			aggregationBitfield:      bitfield.Bitlist{0x07},
			custodyBitfield:          bitfield.Bitlist{0x07},
			wantedCustodyBit0Indices: []uint64{},
			wantedCustodyBit1Indices: []uint64{71, 127},
		},
	}

	attestation := &ethpb.Attestation{
		Signature: []byte("signed"),
		Data: &ethpb.AttestationData{
			Source: &ethpb.Checkpoint{Epoch: 0},
			Target: &ethpb.Checkpoint{Epoch: 0},
			Crosslink: &ethpb.Crosslink{
				Shard: 3,
			},
		},
	}
	for _, tt := range tests {
		helpers.ClearAllCaches()

		attestation.AggregationBits = tt.aggregationBitfield
		attestation.CustodyBits = tt.custodyBitfield
		wanted := &ethpb.IndexedAttestation{
			CustodyBit_0Indices: tt.wantedCustodyBit0Indices,
			CustodyBit_1Indices: tt.wantedCustodyBit1Indices,
			Data:                attestation.Data,
			Signature:           attestation.Signature,
		}
		ia, err := blocks.ConvertToIndexed(state, attestation)
		if err != nil {
			t.Errorf("failed to convert attestation to indexed attestation: %v", err)
		}
		if !reflect.DeepEqual(wanted, ia) {
			diff, _ := messagediff.PrettyDiff(ia, wanted)
			t.Log(diff)
			t.Error("convert attestation to indexed attestation didn't result as wanted")
		}
	}
}

func TestValidateIndexedAttestation_AboveMaxLength(t *testing.T) {
	indexedAtt1 := &ethpb.IndexedAttestation{
		CustodyBit_0Indices: make([]uint64, params.BeaconConfig().MaxValidatorsPerCommittee+5),
		CustodyBit_1Indices: []uint64{},
	}

	for i := uint64(0); i < params.BeaconConfig().MaxValidatorsPerCommittee+5; i++ {
		indexedAtt1.CustodyBit_0Indices[i] = i
	}

	want := "over max number of allowed indices"
	if err := blocks.VerifyIndexedAttestation(
		&pb.BeaconState{},
		indexedAtt1,
		false,
	); !strings.Contains(err.Error(), want) {
		t.Errorf("Expected verification to fail return false, received: %v", err)
	}
}

func TestProcessDeposits_MerkleBranchFailsVerification(t *testing.T) {
	deposit := &ethpb.Deposit{
		Data: &ethpb.Deposit_Data{
			PublicKey: []byte{1, 2, 3},
			Signature: make([]byte, 96),
		},
	}
	leaf, err := ssz.HashTreeRoot(deposit.Data)
	if err != nil {
		t.Fatal(err)
	}

	// We then create a merkle branch for the test.
	depositTrie, err := trieutil.GenerateTrieFromItems([][]byte{leaf[:]}, int(params.BeaconConfig().DepositContractTreeDepth))
	if err != nil {
		t.Fatalf("Could not generate trie: %v", err)
	}
	proof, err := depositTrie.MerkleProof(0)
	if err != nil {
		t.Fatalf("Could not generate proof: %v", err)
	}

	deposit.Proof = proof
	block := &ethpb.BeaconBlock{
		Body: &ethpb.BeaconBlockBody{
			Deposits: []*ethpb.Deposit{deposit},
		},
	}
	beaconState := &pb.BeaconState{
		Eth1Data: &ethpb.Eth1Data{
			DepositRoot: []byte{0},
			BlockHash:   []byte{1},
		},
	}
	want := "deposit root did not verify"
	if _, err := blocks.ProcessDeposits(
		beaconState,
		block.Body,
		false, /* verifySignatures */
	); !strings.Contains(err.Error(), want) {
		t.Errorf("Expected error: %s, received %v", want, err)
	}
}

func TestProcessDeposits_ProcessCorrectly(t *testing.T) {
	deposit := &ethpb.Deposit{
		Data: &ethpb.Deposit_Data{
			PublicKey: []byte{1, 2, 3},
			Amount:    params.BeaconConfig().MaxEffectiveBalance,
			Signature: make([]byte, 96),
		},
	}
	leaf, err := hashutil.DepositHash(deposit.Data)
	if err != nil {
		t.Fatal(err)
	}

	// We then create a merkle branch for the test.
	depositTrie, err := trieutil.GenerateTrieFromItems([][]byte{leaf[:]}, int(params.BeaconConfig().DepositContractTreeDepth))
	if err != nil {
		t.Fatalf("Could not generate trie: %v", err)
	}
	proof, err := depositTrie.MerkleProof(0)
	if err != nil {
		t.Fatalf("Could not generate proof: %v", err)
	}

	deposit.Proof = proof
	block := &ethpb.BeaconBlock{
		Body: &ethpb.BeaconBlockBody{
			Deposits: []*ethpb.Deposit{deposit},
		},
	}
	registry := []*ethpb.Validator{
		{
			PublicKey:             []byte{1},
			WithdrawalCredentials: []byte{1, 2, 3},
		},
	}
	balances := []uint64{0}
	root := depositTrie.Root()
	beaconState := &pb.BeaconState{
		Validators: registry,
		Balances:   balances,
		Eth1Data: &ethpb.Eth1Data{
			DepositRoot: root[:],
			BlockHash:   root[:],
		},
	}
	newState, err := blocks.ProcessDeposits(
		beaconState,
		block.Body,
		false, /* verifySignatures */
	)
	if err != nil {
		t.Fatalf("Expected block deposits to process correctly, received: %v", err)
	}
	if newState.Balances[1] != deposit.Data.Amount {
		t.Errorf(
			"Expected state validator balances index 0 to equal %d, received %d",
			deposit.Data.Amount,
			newState.Balances[0],
		)
	}
}

func TestProcessDeposit_RepeatedDeposit(t *testing.T) {
	registry := []*ethpb.Validator{
		{
			PublicKey: []byte{1, 2, 3},
		},
		{
			PublicKey:             []byte{4, 5, 6},
			WithdrawalCredentials: []byte{1},
		},
	}
	balances := []uint64{0, 50}
	beaconState := &pb.BeaconState{
		Balances:   balances,
		Validators: registry,
	}

	deposit := &ethpb.Deposit{
		Proof: [][]byte{},
		Data: &ethpb.Deposit_Data{
			PublicKey:             []byte{4, 5, 6},
			WithdrawalCredentials: []byte{1},
			Amount:                uint64(1000),
		},
	}

	newState, err := blocks.ProcessDeposit(
		beaconState,
		deposit,
		stateutils.ValidatorIndexMap(beaconState),
		false,
		false,
	)
	if err != nil {
		t.Fatalf("Process deposit failed: %v", err)
	}
	if newState.Balances[1] != 1050 {
		t.Errorf("Expected balance at index 1 to be 1050, received %d", newState.Balances[1])
	}
}

func TestProcessDeposit_PublicKeyDoesNotExist(t *testing.T) {
	registry := []*ethpb.Validator{
		{
			PublicKey:             []byte{1, 2, 3},
			WithdrawalCredentials: []byte{2},
		},
		{
			PublicKey:             []byte{4, 5, 6},
			WithdrawalCredentials: []byte{1},
		},
	}
	balances := []uint64{1000, 1000}
	beaconState := &pb.BeaconState{
		Balances:   balances,
		Validators: registry,
	}

	deposit := &ethpb.Deposit{
		Proof: [][]byte{},
		Data: &ethpb.Deposit_Data{
			PublicKey:             []byte{7, 8, 9},
			WithdrawalCredentials: []byte{1},
			Amount:                uint64(2000),
		},
	}

	newState, err := blocks.ProcessDeposit(
		beaconState,
		deposit,
		stateutils.ValidatorIndexMap(beaconState),
		false,
		false,
	)
	if err != nil {
		t.Fatalf("Process deposit failed: %v", err)
	}
	if len(newState.Balances) != 3 {
		t.Errorf("Expected validator balances list to increase by 1, received len %d", len(newState.Balances))
	}
	if newState.Balances[2] != 2000 {
		t.Errorf("Expected new validator have balance of %d, received %d", 2000, newState.Balances[2])
	}
}

func TestProcessDeposit_PublicKeyDoesNotExistAndEmptyValidator(t *testing.T) {
	registry := []*ethpb.Validator{
		{
			PublicKey:             []byte{1, 2, 3},
			WithdrawalCredentials: []byte{2},
		},
		{
			PublicKey:             []byte{4, 5, 6},
			WithdrawalCredentials: []byte{1},
		},
	}
	balances := []uint64{0, 1000}
	beaconState := &pb.BeaconState{
		Slot:       params.BeaconConfig().SlotsPerEpoch,
		Balances:   balances,
		Validators: registry,
	}

	deposit := &ethpb.Deposit{
		Proof: [][]byte{},
		Data: &ethpb.Deposit_Data{
			PublicKey:             []byte{7, 8, 9},
			WithdrawalCredentials: []byte{1},
			Amount:                uint64(2000),
		},
	}

	newState, err := blocks.ProcessDeposit(
		beaconState,
		deposit,
		stateutils.ValidatorIndexMap(beaconState),
		false,
		false,
	)
	if err != nil {
		t.Fatalf("Process deposit failed: %v", err)
	}
	if len(newState.Balances) != 3 {
		t.Errorf("Expected validator balances list to be 3, received len %d", len(newState.Balances))
	}
	if newState.Balances[len(newState.Balances)-1] != 2000 {
		t.Errorf("Expected validator at last index to have balance of %d, received %d", 2000, newState.Balances[0])
	}
}

func TestProcessVoluntaryExits_ValidatorNotActive(t *testing.T) {
	exits := []*ethpb.VoluntaryExit{
		{
			ValidatorIndex: 0,
		},
	}
	registry := []*ethpb.Validator{
		{
			ExitEpoch: 0,
		},
	}
	state := &pb.BeaconState{
		Validators: registry,
	}
	block := &ethpb.BeaconBlock{
		Body: &ethpb.BeaconBlockBody{
			VoluntaryExits: exits,
		},
	}

	want := "non-active validator cannot exit"

	if _, err := blocks.ProcessVoluntaryExits(
		state,
		block.Body,
		false,
	); !strings.Contains(err.Error(), want) {
		t.Errorf("Expected %s, received %v", want, err)
	}
}

func TestProcessVoluntaryExits_InvalidExitEpoch(t *testing.T) {
	exits := []*ethpb.VoluntaryExit{
		{
			Epoch: 10,
		},
	}
	registry := []*ethpb.Validator{
		{
			ExitEpoch: params.BeaconConfig().FarFutureEpoch,
		},
	}
	state := &pb.BeaconState{
		Validators: registry,
		Slot:       0,
	}
	block := &ethpb.BeaconBlock{
		Body: &ethpb.BeaconBlockBody{
			VoluntaryExits: exits,
		},
	}

	want := "expected current epoch >= exit epoch"

	if _, err := blocks.ProcessVoluntaryExits(

		state,
		block.Body,
		false,
	); !strings.Contains(err.Error(), want) {
		t.Errorf("Expected %s, received %v", want, err)
	}
}

func TestProcessVoluntaryExits_NotActiveLongEnoughToExit(t *testing.T) {
	exits := []*ethpb.VoluntaryExit{
		{
			ValidatorIndex: 0,
			Epoch:          0,
		},
	}
	registry := []*ethpb.Validator{
		{
			ExitEpoch: params.BeaconConfig().FarFutureEpoch,
		},
	}
	state := &pb.BeaconState{
		Validators: registry,
		Slot:       10,
	}
	block := &ethpb.BeaconBlock{
		Body: &ethpb.BeaconBlockBody{
			VoluntaryExits: exits,
		},
	}

	want := "validator has not been active long enough to exit"
	if _, err := blocks.ProcessVoluntaryExits(

		state,
		block.Body,
		false,
	); !strings.Contains(err.Error(), want) {
		t.Errorf("Expected %s, received %v", want, err)
	}
}

func TestProcessVoluntaryExits_AppliesCorrectStatus(t *testing.T) {
	exits := []*ethpb.VoluntaryExit{
		{
			ValidatorIndex: 0,
			Epoch:          0,
		},
	}
	registry := []*ethpb.Validator{
		{
			ExitEpoch:       params.BeaconConfig().FarFutureEpoch,
			ActivationEpoch: 0,
		},
	}
	state := &pb.BeaconState{
		Validators: registry,
		Slot:       params.BeaconConfig().SlotsPerEpoch * 5,
	}
	state.Slot = state.Slot + (params.BeaconConfig().PersistentCommitteePeriod * params.BeaconConfig().SlotsPerEpoch)
	block := &ethpb.BeaconBlock{
		Body: &ethpb.BeaconBlockBody{
			VoluntaryExits: exits,
		},
	}
	newState, err := blocks.ProcessVoluntaryExits(state, block.Body, false)
	if err != nil {
		t.Fatalf("Could not process exits: %v", err)
	}
	newRegistry := newState.Validators
	if newRegistry[0].ExitEpoch != helpers.DelayedActivationExitEpoch(state.Slot/params.BeaconConfig().SlotsPerEpoch) {
		t.Errorf("Expected validator exit epoch to be %d, got %d",
			helpers.DelayedActivationExitEpoch(state.Slot/params.BeaconConfig().SlotsPerEpoch), newRegistry[0].ExitEpoch)
	}
}

func TestProcessBeaconTransfers_NotEnoughSenderIndexBalance(t *testing.T) {
	registry := []*ethpb.Validator{
		{
			ActivationEligibilityEpoch: params.BeaconConfig().FarFutureEpoch,
		},
	}
	balances := []uint64{params.BeaconConfig().MaxEffectiveBalance}
	state := &pb.BeaconState{
		Validators: registry,
		Balances:   balances,
	}
	transfers := []*ethpb.Transfer{
		{
			Fee:    params.BeaconConfig().MaxEffectiveBalance,
			Amount: params.BeaconConfig().MaxEffectiveBalance,
		},
	}
	block := &ethpb.BeaconBlock{
		Body: &ethpb.BeaconBlockBody{
			Transfers: transfers,
		},
	}
	want := fmt.Sprintf(
		"expected sender balance %d >= %d",
		balances[0],
		transfers[0].Fee+transfers[0].Amount,
	)
	if _, err := blocks.ProcessTransfers(
		state,
		block.Body,
	); !strings.Contains(err.Error(), want) {
		t.Errorf("Expected %s, received %v", want, err)
	}
}

func TestProcessBeaconTransfers_FailsVerification(t *testing.T) {
	testConfig := params.BeaconConfig()
	testConfig.MaxTransfers = 1
	params.OverrideBeaconConfig(testConfig)
	registry := []*ethpb.Validator{
		{
			ActivationEligibilityEpoch: params.BeaconConfig().FarFutureEpoch,
		},
		{
			ActivationEligibilityEpoch: params.BeaconConfig().FarFutureEpoch,
		},
	}
	balances := []uint64{params.BeaconConfig().MaxEffectiveBalance}
	state := &pb.BeaconState{
		Slot:       0,
		Validators: registry,
		Balances:   balances,
	}
	transfers := []*ethpb.Transfer{
		{
			Fee: params.BeaconConfig().MaxEffectiveBalance + 1,
		},
	}
	block := &ethpb.BeaconBlock{
		Body: &ethpb.BeaconBlockBody{
			Transfers: transfers,
		},
	}
	want := fmt.Sprintf(
		"expected sender balance %d >= %d",
		balances[0],
		transfers[0].Fee,
	)
	if _, err := blocks.ProcessTransfers(
		state,
		block.Body,
	); !strings.Contains(err.Error(), want) {
		t.Errorf("Expected %s, received %v", want, err)
	}

	block.Body.Transfers = []*ethpb.Transfer{
		{
			Fee:  params.BeaconConfig().MinDepositAmount,
			Slot: state.Slot + 1,
		},
	}
	want = fmt.Sprintf(
		"expected beacon state slot %d == transfer slot %d",
		state.Slot,
		block.Body.Transfers[0].Slot,
	)
	if _, err := blocks.ProcessTransfers(
		state,
		block.Body,
	); !strings.Contains(err.Error(), want) {
		t.Errorf("Expected %s, received %v", want, err)
	}

	state.Validators[0].WithdrawableEpoch = params.BeaconConfig().FarFutureEpoch
	state.Validators[0].ActivationEligibilityEpoch = 0
	state.Balances[0] = params.BeaconConfig().MinDepositAmount + params.BeaconConfig().MaxEffectiveBalance
	block.Body.Transfers = []*ethpb.Transfer{
		{
			Fee:    params.BeaconConfig().MinDepositAmount,
			Amount: params.BeaconConfig().MaxEffectiveBalance,
			Slot:   state.Slot,
		},
	}
	want = "over max transfer"
	if _, err := blocks.ProcessTransfers(
		state,
		block.Body,
	); !strings.Contains(err.Error(), want) {
		t.Errorf("Expected %s, received %v", want, err)
	}

	state.Validators[0].WithdrawableEpoch = 0
	state.Validators[0].ActivationEligibilityEpoch = params.BeaconConfig().FarFutureEpoch
	buf := []byte{params.BeaconConfig().BLSWithdrawalPrefixByte}
	pubKey := []byte("B")
	hashed := hashutil.Hash(pubKey)
	buf = append(buf, hashed[:]...)
	state.Validators[0].WithdrawalCredentials = buf
	block.Body.Transfers = []*ethpb.Transfer{
		{
			Fee:                       params.BeaconConfig().MinDepositAmount,
			Amount:                    params.BeaconConfig().MinDepositAmount,
			Slot:                      state.Slot,
			SenderWithdrawalPublicKey: []byte("A"),
		},
	}
	want = "invalid public key"
	if _, err := blocks.ProcessTransfers(
		state,
		block.Body,
	); !strings.Contains(err.Error(), want) {
		t.Errorf("Expected %s, received %v", want, err)
	}
}

func TestProcessBeaconTransfers_OK(t *testing.T) {
	helpers.ClearShuffledValidatorCache()
	testConfig := params.BeaconConfig()
	testConfig.MaxTransfers = 1
	params.OverrideBeaconConfig(testConfig)
	validators := make([]*ethpb.Validator, params.BeaconConfig().MinGenesisActiveValidatorCount/32)
	for i := 0; i < len(validators); i++ {
		validators[i] = &ethpb.Validator{
			ActivationEpoch:   0,
			ExitEpoch:         params.BeaconConfig().FarFutureEpoch,
			Slashed:           false,
			WithdrawableEpoch: 0,
		}
	}
	validatorBalances := make([]uint64, len(validators))
	for i := 0; i < len(validatorBalances); i++ {
		validatorBalances[i] = params.BeaconConfig().MaxEffectiveBalance
	}

	state := &pb.BeaconState{
		Validators: validators,
		Slot:       0,
		Balances:   validatorBalances,
		Fork: &pb.Fork{
			CurrentVersion:  params.BeaconConfig().GenesisForkVersion,
			PreviousVersion: params.BeaconConfig().GenesisForkVersion,
		},
		RandaoMixes:      make([][]byte, params.BeaconConfig().EpochsPerHistoricalVector),
		Slashings:        make([]uint64, params.BeaconConfig().EpochsPerSlashingsVector),
		ActiveIndexRoots: make([][]byte, params.BeaconConfig().EpochsPerHistoricalVector),
	}
<<<<<<< HEAD
	transfers := []*ethpb.Transfer{
		{
			SenderIndex:               0,
			RecipientIndex:            1,
			Fee:                       params.BeaconConfig().MinDepositAmount,
			Amount:                    params.BeaconConfig().MinDepositAmount,
			Slot:                      state.Slot,
			SenderWithdrawalPublicKey: []byte("A"),
		},
	}
	block := &ethpb.BeaconBlock{
		Body: &ethpb.BeaconBlockBody{
			Transfers: transfers,
=======

	transfer := &pb.Transfer{
		Sender:    0,
		Recipient: 1,
		Fee:       params.BeaconConfig().MinDepositAmount,
		Amount:    params.BeaconConfig().MinDepositAmount,
		Slot:      state.Slot,
	}

	priv, err := bls.RandKey(rand.Reader)
	if err != nil {
		t.Fatal(err)
	}
	pubKey := priv.PublicKey().Marshal()[:]
	transfer.Pubkey = pubKey
	state.Validators[transfer.Sender].Pubkey = pubKey
	signingRoot, err := ssz.SigningRoot(transfer)
	if err != nil {
		t.Fatalf("Failed to get signing root of block: %v", err)
	}
	epoch := helpers.CurrentEpoch(state)
	dt := helpers.Domain(state, epoch, params.BeaconConfig().DomainTransfer)
	transferSig := priv.Sign(signingRoot[:], dt)
	transfer.Signature = transferSig.Marshal()[:]

	block := &pb.BeaconBlock{
		Body: &pb.BeaconBlockBody{
			Transfers: []*pb.Transfer{transfer},
>>>>>>> 56f05082
		},
	}
	buf := []byte{params.BeaconConfig().BLSWithdrawalPrefixByte}
	hashed := hashutil.Hash(pubKey)
	buf = append(buf, hashed[:][1:]...)
	state.Validators[0].WithdrawalCredentials = buf
	state.Validators[0].ActivationEligibilityEpoch = params.BeaconConfig().FarFutureEpoch
	newState, err := blocks.ProcessTransfers(state, block.Body)
	if err != nil {
		t.Errorf("Unexpected error: %v", err)
	}
	expectedRecipientIndex := params.BeaconConfig().MaxEffectiveBalance + block.Body.Transfers[0].Amount
	if newState.Balances[1] != expectedRecipientIndex {
		t.Errorf("Expected recipient balance %d, received %d", newState.Balances[1], expectedRecipientIndex)
	}
	expectedSenderIndex := params.BeaconConfig().MaxEffectiveBalance - block.Body.Transfers[0].Amount - block.Body.Transfers[0].Fee
	if newState.Balances[0] != expectedSenderIndex {
		t.Errorf("Expected sender balance %d, received %d", newState.Balances[0], expectedSenderIndex)
	}
}<|MERGE_RESOLUTION|>--- conflicted
+++ resolved
@@ -572,22 +572,6 @@
 		validatorBalances[i] = params.BeaconConfig().MaxEffectiveBalance
 	}
 
-<<<<<<< HEAD
-	slashings := []*ethpb.ProposerSlashing{
-		{
-			ProposerIndex: 1,
-			Header_1: &ethpb.BeaconBlockHeader{
-				Slot:      0,
-				Signature: []byte("A"),
-			},
-			Header_2: &ethpb.BeaconBlockHeader{
-				Slot:      0,
-				Signature: []byte("B"),
-			},
-		},
-	}
-=======
->>>>>>> 56f05082
 	currentSlot := uint64(0)
 	beaconState := &pb.BeaconState{
 		Validators: validators,
@@ -602,10 +586,6 @@
 		RandaoMixes:      make([][]byte, params.BeaconConfig().EpochsPerHistoricalVector),
 		ActiveIndexRoots: make([][]byte, params.BeaconConfig().EpochsPerHistoricalVector),
 	}
-<<<<<<< HEAD
-	block := &ethpb.BeaconBlock{
-		Body: &ethpb.BeaconBlockBody{
-=======
 
 	domain := helpers.Domain(
 		beaconState,
@@ -649,7 +629,6 @@
 
 	block := &pb.BeaconBlock{
 		Body: &pb.BeaconBlockBody{
->>>>>>> 56f05082
 			ProposerSlashings: slashings,
 		},
 	}
@@ -1865,21 +1844,6 @@
 		Slashings:        make([]uint64, params.BeaconConfig().EpochsPerSlashingsVector),
 		ActiveIndexRoots: make([][]byte, params.BeaconConfig().EpochsPerHistoricalVector),
 	}
-<<<<<<< HEAD
-	transfers := []*ethpb.Transfer{
-		{
-			SenderIndex:               0,
-			RecipientIndex:            1,
-			Fee:                       params.BeaconConfig().MinDepositAmount,
-			Amount:                    params.BeaconConfig().MinDepositAmount,
-			Slot:                      state.Slot,
-			SenderWithdrawalPublicKey: []byte("A"),
-		},
-	}
-	block := &ethpb.BeaconBlock{
-		Body: &ethpb.BeaconBlockBody{
-			Transfers: transfers,
-=======
 
 	transfer := &pb.Transfer{
 		Sender:    0,
@@ -1908,7 +1872,6 @@
 	block := &pb.BeaconBlock{
 		Body: &pb.BeaconBlockBody{
 			Transfers: []*pb.Transfer{transfer},
->>>>>>> 56f05082
 		},
 	}
 	buf := []byte{params.BeaconConfig().BLSWithdrawalPrefixByte}
