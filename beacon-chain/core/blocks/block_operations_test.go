package blocks_test

import (
	"bytes"
	"crypto/rand"
	"encoding/binary"
	"fmt"
	"io/ioutil"
	"reflect"
	"strings"
	"testing"

	"github.com/gogo/protobuf/proto"
	blsintern "github.com/phoreproject/bls"
	"github.com/prysmaticlabs/go-bitfield"
	"github.com/prysmaticlabs/go-ssz"
	"github.com/prysmaticlabs/prysm/beacon-chain/core/blocks"
	"github.com/prysmaticlabs/prysm/beacon-chain/core/helpers"
	"github.com/prysmaticlabs/prysm/beacon-chain/core/state"
	"github.com/prysmaticlabs/prysm/beacon-chain/core/state/stateutils"
	pb "github.com/prysmaticlabs/prysm/proto/beacon/p2p/v1"
	ethpb "github.com/prysmaticlabs/prysm/proto/eth/v1alpha1"
	"github.com/prysmaticlabs/prysm/shared/bls"
	"github.com/prysmaticlabs/prysm/shared/bytesutil"
	"github.com/prysmaticlabs/prysm/shared/hashutil"
	"github.com/prysmaticlabs/prysm/shared/params"
	"github.com/prysmaticlabs/prysm/shared/testutil"
	"github.com/prysmaticlabs/prysm/shared/trieutil"
	"github.com/sirupsen/logrus"
	"gopkg.in/d4l3k/messagediff.v1"
)

func init() {
	logrus.SetOutput(ioutil.Discard) // Ignore "validator activated" logs
}

func TestProcessBlockHeader_WrongProposerSig(t *testing.T) {
	if params.BeaconConfig().SlotsPerEpoch != 64 {
		t.Errorf("SlotsPerEpoch should be 64 for these tests to pass")
	}

	deposits, privKeys := testutil.SetupInitialDeposits(t, 100)
	beaconState, err := state.GenesisBeaconState(deposits, 0, &ethpb.Eth1Data{})
	if err != nil {
		t.Error(err)
	}
	beaconState.LatestBlockHeader = &ethpb.BeaconBlockHeader{Slot: 9}

	lbhsr, err := ssz.SigningRoot(beaconState.LatestBlockHeader)
	if err != nil {
		t.Error(err)
	}

	proposerIdx, err := helpers.BeaconProposerIndex(beaconState)
	if err != nil {
		t.Error(err)
	}

	block := &ethpb.BeaconBlock{
		Slot: 0,
		Body: &ethpb.BeaconBlockBody{
			RandaoReveal: []byte{'A', 'B', 'C'},
		},
		ParentRoot: lbhsr[:],
	}
	signingRoot, err := ssz.SigningRoot(block)
	if err != nil {
		t.Fatalf("Failed to get signing root of block: %v", err)
	}
	dt := helpers.Domain(beaconState, 0, params.BeaconConfig().DomainBeaconProposer)
	blockSig := privKeys[proposerIdx+1].Sign(signingRoot[:], dt)
	block.Signature = blockSig.Marshal()[:]

	_, err = blocks.ProcessBlockHeader(beaconState, block)
	want := "signature did not verify"
	if !strings.Contains(err.Error(), want) {
		t.Errorf("Expected %v, received %v", want, err)
	}

}

func TestProcessBlockHeader_DifferentSlots(t *testing.T) {
	if params.BeaconConfig().SlotsPerEpoch != 64 {
		t.Errorf("SlotsPerEpoch should be 64 for these tests to pass")
	}

	validators := make([]*ethpb.Validator, params.BeaconConfig().MinGenesisActiveValidatorCount)
	for i := 0; i < len(validators); i++ {
		validators[i] = &ethpb.Validator{
			ExitEpoch: params.BeaconConfig().FarFutureEpoch,
			Slashed:   true,
		}
	}

	state := &pb.BeaconState{
		Validators:        validators,
		Slot:              0,
		LatestBlockHeader: &ethpb.BeaconBlockHeader{Slot: 9},
		Fork: &pb.Fork{
			PreviousVersion: []byte{0, 0, 0, 0},
			CurrentVersion:  []byte{0, 0, 0, 0},
		},
		RandaoMixes:      make([][]byte, params.BeaconConfig().EpochsPerHistoricalVector),
		ActiveIndexRoots: make([][]byte, params.BeaconConfig().EpochsPerHistoricalVector),
	}

	lbhsr, err := ssz.HashTreeRoot(state.LatestBlockHeader)
	if err != nil {
		t.Error(err)
	}
	currentEpoch := helpers.CurrentEpoch(state)
	dt := helpers.Domain(state, currentEpoch, params.BeaconConfig().DomainBeaconProposer)
	priv, err := bls.RandKey(rand.Reader)
	if err != nil {
		t.Errorf("failed to generate private key got: %v", err)
	}
	blockSig := priv.Sign([]byte("hello"), dt)
	validators[5896].PublicKey = priv.PublicKey().Marshal()
	block := &ethpb.BeaconBlock{
		Slot: 1,
		Body: &ethpb.BeaconBlockBody{
			RandaoReveal: []byte{'A', 'B', 'C'},
		},
		ParentRoot: lbhsr[:],
		Signature:  blockSig.Marshal(),
	}

	_, err = blocks.ProcessBlockHeader(state, block)
	want := "is different then block slot"
	if !strings.Contains(err.Error(), want) {
		t.Errorf("Expected %v, received %v", want, err)
	}
}

func TestProcessBlockHeader_PreviousBlockRootNotSignedRoot(t *testing.T) {
	if params.BeaconConfig().SlotsPerEpoch != 64 {
		t.Errorf("SlotsPerEpoch should be 64 for these tests to pass")
	}

	validators := make([]*ethpb.Validator, params.BeaconConfig().MinGenesisActiveValidatorCount)
	for i := 0; i < len(validators); i++ {
		validators[i] = &ethpb.Validator{
			ExitEpoch: params.BeaconConfig().FarFutureEpoch,
			Slashed:   true,
		}
	}

	state := &pb.BeaconState{
		Validators:        validators,
		Slot:              0,
		LatestBlockHeader: &ethpb.BeaconBlockHeader{Slot: 9},
		Fork: &pb.Fork{
			PreviousVersion: []byte{0, 0, 0, 0},
			CurrentVersion:  []byte{0, 0, 0, 0},
		},
		RandaoMixes:      make([][]byte, params.BeaconConfig().EpochsPerHistoricalVector),
		ActiveIndexRoots: make([][]byte, params.BeaconConfig().EpochsPerHistoricalVector),
	}

	currentEpoch := helpers.CurrentEpoch(state)
	dt := helpers.Domain(state, currentEpoch, params.BeaconConfig().DomainBeaconProposer)
	priv, err := bls.RandKey(rand.Reader)
	if err != nil {
		t.Errorf("failed to generate private key got: %v", err)
	}
	blockSig := priv.Sign([]byte("hello"), dt)
	validators[5896].PublicKey = priv.PublicKey().Marshal()
	block := &ethpb.BeaconBlock{
		Slot: 0,
		Body: &ethpb.BeaconBlockBody{
			RandaoReveal: []byte{'A', 'B', 'C'},
		},
		ParentRoot: []byte{'A'},
		Signature:  blockSig.Marshal(),
	}

	_, err = blocks.ProcessBlockHeader(state, block)
	want := "does not match"
	if !strings.Contains(err.Error(), want) {
		t.Errorf("Expected %v, received %v", want, err)
	}
}

func TestProcessBlockHeader_SlashedProposer(t *testing.T) {
	if params.BeaconConfig().SlotsPerEpoch != 64 {
		t.Errorf("SlotsPerEpoch should be 64 for these tests to pass")
	}

	validators := make([]*ethpb.Validator, params.BeaconConfig().MinGenesisActiveValidatorCount)
	for i := 0; i < len(validators); i++ {
		validators[i] = &ethpb.Validator{
			ExitEpoch: params.BeaconConfig().FarFutureEpoch,
			Slashed:   true,
		}
	}

	state := &pb.BeaconState{
		Validators:        validators,
		Slot:              0,
		LatestBlockHeader: &ethpb.BeaconBlockHeader{Slot: 9},
		Fork: &pb.Fork{
			PreviousVersion: []byte{0, 0, 0, 0},
			CurrentVersion:  []byte{0, 0, 0, 0},
		},
		RandaoMixes:      make([][]byte, params.BeaconConfig().EpochsPerHistoricalVector),
		ActiveIndexRoots: make([][]byte, params.BeaconConfig().EpochsPerHistoricalVector),
	}

	parentRoot, err := ssz.SigningRoot(state.LatestBlockHeader)
	if err != nil {
		t.Error(err)
	}
	currentEpoch := helpers.CurrentEpoch(state)
	dt := helpers.Domain(state, currentEpoch, params.BeaconConfig().DomainBeaconProposer)
	priv, err := bls.RandKey(rand.Reader)
	if err != nil {
		t.Errorf("failed to generate private key got: %v", err)
	}
	blockSig := priv.Sign([]byte("hello"), dt)
	validators[12683].PublicKey = priv.PublicKey().Marshal()
	block := &ethpb.BeaconBlock{
		Slot: 0,
		Body: &ethpb.BeaconBlockBody{
			RandaoReveal: []byte{'A', 'B', 'C'},
		},
		ParentRoot: parentRoot[:],
		Signature:  blockSig.Marshal(),
	}

	_, err = blocks.ProcessBlockHeader(state, block)
	want := "was previously slashed"
	if !strings.Contains(err.Error(), want) {
		t.Errorf("Expected %v, received %v", want, err)
	}
}

func TestProcessBlockHeader_OK(t *testing.T) {
	helpers.ClearAllCaches()

	if params.BeaconConfig().SlotsPerEpoch != 64 {
		t.Fatalf("SlotsPerEpoch should be 64 for these tests to pass")
	}

	validators := make([]*ethpb.Validator, params.BeaconConfig().MinGenesisActiveValidatorCount)
	for i := 0; i < len(validators); i++ {
		validators[i] = &ethpb.Validator{
			ExitEpoch: params.BeaconConfig().FarFutureEpoch,
			Slashed:   true,
		}
	}

	state := &pb.BeaconState{
		Validators:        validators,
		Slot:              0,
		LatestBlockHeader: &ethpb.BeaconBlockHeader{Slot: 9},
		Fork: &pb.Fork{
			PreviousVersion: []byte{0, 0, 0, 0},
			CurrentVersion:  []byte{0, 0, 0, 0},
		},
		RandaoMixes:      make([][]byte, params.BeaconConfig().EpochsPerHistoricalVector),
		ActiveIndexRoots: make([][]byte, params.BeaconConfig().EpochsPerHistoricalVector),
	}

	latestBlockSignedRoot, err := ssz.SigningRoot(state.LatestBlockHeader)
	if err != nil {
		t.Error(err)
	}
	currentEpoch := helpers.CurrentEpoch(state)
	dt := helpers.Domain(state, currentEpoch, params.BeaconConfig().DomainBeaconProposer)
	priv, err := bls.RandKey(rand.Reader)
	if err != nil {
		t.Fatalf("Failed to generate private key got: %v", err)
	}
	block := &ethpb.BeaconBlock{
		Slot: 0,
		Body: &ethpb.BeaconBlockBody{
			RandaoReveal: []byte{'A', 'B', 'C'},
		},
		ParentRoot: latestBlockSignedRoot[:],
	}
	signingRoot, err := ssz.SigningRoot(block)
	if err != nil {
		t.Fatalf("Failed to get signing root of block: %v", err)
	}
	blockSig := priv.Sign(signingRoot[:], dt)
	block.Signature = blockSig.Marshal()[:]
	bodyRoot, err := ssz.HashTreeRoot(block.Body)
	if err != nil {
		t.Fatalf("Failed to hash block bytes got: %v", err)
	}

	proposerIdx, err := helpers.BeaconProposerIndex(state)
	if err != nil {
		t.Fatal(err)
	}
	validators[proposerIdx].Slashed = false
	validators[proposerIdx].PublicKey = priv.PublicKey().Marshal()

	newState, err := blocks.ProcessBlockHeader(state, block)
	if err != nil {
		t.Fatalf("Failed to process block header got: %v", err)
	}
	var zeroHash [32]byte
	var zeroSig [96]byte
	nsh := newState.LatestBlockHeader
	expected := &ethpb.BeaconBlockHeader{
		Slot:       block.Slot,
		ParentRoot: latestBlockSignedRoot[:],
		BodyRoot:   bodyRoot[:],
		StateRoot:  zeroHash[:],
		Signature:  zeroSig[:],
	}
	if !proto.Equal(nsh, expected) {
		t.Errorf("Expected %v, received %vk9k", expected, nsh)
	}
}

func TestProcessRandao_IncorrectProposerFailsVerification(t *testing.T) {
	helpers.ClearAllCaches()

	deposits, privKeys := testutil.SetupInitialDeposits(t, 100)
	beaconState, err := state.GenesisBeaconState(deposits, uint64(0), &ethpb.Eth1Data{})
	if err != nil {
		t.Fatal(err)
	}
	// We fetch the proposer's index as that is whom the RANDAO will be verified against.
	proposerIdx, err := helpers.BeaconProposerIndex(beaconState)
	if err != nil {
		t.Fatal(err)
	}
	epoch := uint64(0)
	buf := make([]byte, 32)
	binary.LittleEndian.PutUint64(buf, epoch)
	domain := helpers.Domain(beaconState, epoch, params.BeaconConfig().DomainRandao)

	// We make the previous validator's index sign the message instead of the proposer.
	epochSignature := privKeys[proposerIdx-1].Sign(buf, domain)
	block := &ethpb.BeaconBlock{
		Body: &ethpb.BeaconBlockBody{
			RandaoReveal: epochSignature.Marshal(),
		},
	}

	want := "block randao: signature did not verify"
	if _, err := blocks.ProcessRandao(
		beaconState,
		block.Body,
	); !strings.Contains(err.Error(), want) {
		t.Errorf("Expected %v, received %v", want, err)
	}
}

func TestProcessRandao_SignatureVerifiesAndUpdatesLatestStateMixes(t *testing.T) {
	deposits, privKeys := testutil.SetupInitialDeposits(t, 100)
	beaconState, err := state.GenesisBeaconState(deposits, uint64(0), &ethpb.Eth1Data{})
	if err != nil {
		t.Fatal(err)
	}

	epoch := helpers.CurrentEpoch(beaconState)
	epochSignature, err := testutil.CreateRandaoReveal(beaconState, epoch, privKeys)
	if err != nil {
		t.Fatal(err)
	}

	block := &ethpb.BeaconBlock{
		Body: &ethpb.BeaconBlockBody{
			RandaoReveal: epochSignature,
		},
	}

	newState, err := blocks.ProcessRandao(
		beaconState,
		block.Body,
	)
	if err != nil {
		t.Errorf("Unexpected error processing block randao: %v", err)
	}
	currentEpoch := helpers.CurrentEpoch(beaconState)
	mix := newState.RandaoMixes[currentEpoch%params.BeaconConfig().EpochsPerHistoricalVector]

	if bytes.Equal(mix, params.BeaconConfig().ZeroHash[:]) {
		t.Errorf(
			"Expected empty signature to be overwritten by randao reveal, received %v",
			params.BeaconConfig().EmptySignature,
		)
	}
}

func TestProcessEth1Data_SetsCorrectly(t *testing.T) {
	beaconState := &pb.BeaconState{
		Eth1DataVotes: []*ethpb.Eth1Data{},
	}

	block := &ethpb.BeaconBlock{
		Body: &ethpb.BeaconBlockBody{
			Eth1Data: &ethpb.Eth1Data{
				DepositRoot: []byte{2},
				BlockHash:   []byte{3},
			},
		},
	}
	var err error
	for i := uint64(0); i < params.BeaconConfig().SlotsPerEth1VotingPeriod; i++ {
		beaconState, err = blocks.ProcessEth1DataInBlock(beaconState, block)
		if err != nil {
			t.Fatal(err)
		}
	}

	newETH1DataVotes := beaconState.Eth1DataVotes
	if len(newETH1DataVotes) <= 1 {
		t.Error("Expected new ETH1 data votes to have length > 1")
	}
	if !proto.Equal(beaconState.Eth1Data, block.Body.Eth1Data) {
		t.Errorf(
			"Expected latest eth1 data to have been set to %v, received %v",
			block.Body.Eth1Data,
			beaconState.Eth1Data,
		)
	}
}
func TestProcessProposerSlashings_UnmatchedHeaderEpochs(t *testing.T) {
	registry := make([]*ethpb.Validator, 2)
	currentSlot := uint64(0)
	slashings := []*ethpb.ProposerSlashing{
		{
			ProposerIndex: 1,
			Header_1: &ethpb.BeaconBlockHeader{
				Slot: params.BeaconConfig().SlotsPerEpoch + 1,
			},
			Header_2: &ethpb.BeaconBlockHeader{
				Slot: 0,
			},
		},
	}

	beaconState := &pb.BeaconState{
		Validators: registry,
		Slot:       currentSlot,
	}
	block := &ethpb.BeaconBlock{
		Body: &ethpb.BeaconBlockBody{
			ProposerSlashings: slashings,
		},
	}
	want := "mismatched header epochs"
	if _, err := blocks.ProcessProposerSlashings(
		beaconState,
		block.Body,
	); !strings.Contains(err.Error(), want) {
		t.Errorf("Expected %s, received %v", want, err)
	}
}

func TestProcessProposerSlashings_SameHeaders(t *testing.T) {
	registry := make([]*ethpb.Validator, 2)
	currentSlot := uint64(0)
	slashings := []*ethpb.ProposerSlashing{
		{
			ProposerIndex: 1,
			Header_1: &ethpb.BeaconBlockHeader{
				Slot: 0,
			},
			Header_2: &ethpb.BeaconBlockHeader{
				Slot: 0,
			},
		},
	}

	beaconState := &pb.BeaconState{
		Validators: registry,
		Slot:       currentSlot,
	}
	block := &ethpb.BeaconBlock{
		Body: &ethpb.BeaconBlockBody{
			ProposerSlashings: slashings,
		},
	}
	want := "expected slashing headers to differ"
	if _, err := blocks.ProcessProposerSlashings(
		beaconState,
		block.Body,
	); !strings.Contains(err.Error(), want) {
		t.Errorf("Expected %s, received %v", want, err)
	}
}

func TestProcessProposerSlashings_ValidatorNotSlashable(t *testing.T) {
	registry := []*ethpb.Validator{
		{
			PublicKey:         []byte("key"),
			Slashed:           true,
			ActivationEpoch:   0,
			WithdrawableEpoch: 0,
		},
	}
	currentSlot := uint64(0)
	slashings := []*ethpb.ProposerSlashing{
		{
			ProposerIndex: 0,
			Header_1: &ethpb.BeaconBlockHeader{
				Slot:      0,
				Signature: []byte("A"),
			},
			Header_2: &ethpb.BeaconBlockHeader{
				Slot:      0,
				Signature: []byte("B"),
			},
		},
	}

	beaconState := &pb.BeaconState{
		Validators: registry,
		Slot:       currentSlot,
	}
	block := &ethpb.BeaconBlock{
		Body: &ethpb.BeaconBlockBody{
			ProposerSlashings: slashings,
		},
	}
	want := fmt.Sprintf(
		"validator with key %#x is not slashable",
		beaconState.Validators[0].PublicKey,
	)

	if _, err := blocks.ProcessProposerSlashings(
		beaconState,
		block.Body,
	); !strings.Contains(err.Error(), want) {
		t.Errorf("Expected %s, received %v", want, err)
	}
}

func TestProcessProposerSlashings_AppliesCorrectStatus(t *testing.T) {
	// We test the case when data is correct and verify the validator
	// registry has been updated.
	helpers.ClearShuffledValidatorCache()
	validators := make([]*ethpb.Validator, 100)
	for i := 0; i < len(validators); i++ {
		validators[i] = &ethpb.Validator{
			EffectiveBalance:  params.BeaconConfig().MaxEffectiveBalance,
			Slashed:           false,
			ExitEpoch:         params.BeaconConfig().FarFutureEpoch,
			WithdrawableEpoch: params.BeaconConfig().FarFutureEpoch,
			ActivationEpoch:   0,
		}
	}
	validatorBalances := make([]uint64, len(validators))
	for i := 0; i < len(validatorBalances); i++ {
		validatorBalances[i] = params.BeaconConfig().MaxEffectiveBalance
	}

	currentSlot := uint64(0)
	beaconState := &pb.BeaconState{
		Validators: validators,
		Slot:       currentSlot,
		Balances:   validatorBalances,
		Fork: &pb.Fork{
			CurrentVersion:  params.BeaconConfig().GenesisForkVersion,
			PreviousVersion: params.BeaconConfig().GenesisForkVersion,
			Epoch:           0,
		},
		Slashings:        make([]uint64, params.BeaconConfig().EpochsPerSlashingsVector),
		RandaoMixes:      make([][]byte, params.BeaconConfig().EpochsPerHistoricalVector),
		ActiveIndexRoots: make([][]byte, params.BeaconConfig().EpochsPerHistoricalVector),
	}

	domain := helpers.Domain(
		beaconState,
		helpers.CurrentEpoch(beaconState),
		params.BeaconConfig().DomainBeaconProposer,
	)
	privKey, err := bls.RandKey(rand.Reader)
	if err != nil {
		t.Errorf("Could not generate random private key: %v", err)
	}

	header1 := &ethpb.BeaconBlockHeader{
		Slot:      0,
		StateRoot: []byte("A"),
	}
	signingRoot, err := ssz.SigningRoot(header1)
	if err != nil {
		t.Errorf("Could not get signing root of beacon block header: %v", err)
	}
	header1.Signature = privKey.Sign(signingRoot[:], domain).Marshal()[:]

	header2 := &ethpb.BeaconBlockHeader{
		Slot:      0,
		StateRoot: []byte("B"),
	}
	signingRoot, err = ssz.SigningRoot(header2)
	if err != nil {
		t.Errorf("Could not get signing root of beacon block header: %v", err)
	}
	header2.Signature = privKey.Sign(signingRoot[:], domain).Marshal()[:]

	slashings := []*ethpb.ProposerSlashing{
		{
			ProposerIndex: 1,
			Header_1:      header1,
			Header_2:      header2,
		},
	}

	beaconState.Validators[1].PublicKey = privKey.PublicKey().Marshal()[:]

	block := &ethpb.BeaconBlock{
		Body: &ethpb.BeaconBlockBody{
			ProposerSlashings: slashings,
		},
	}

	newState, err := blocks.ProcessProposerSlashings(beaconState, block.Body)
	if err != nil {
		t.Fatalf("Unexpected error: %s", err)
	}

	newStateVals := newState.Validators
	if newStateVals[1].ExitEpoch != validators[1].ExitEpoch {
		t.Errorf("Proposer with index 1 did not correctly exit,"+"wanted slot:%d, got:%d",
			newStateVals[1].ExitEpoch, validators[1].ExitEpoch)
	}
}

func TestSlashableAttestationData_CanSlash(t *testing.T) {
	att1 := &ethpb.AttestationData{
		Target: &ethpb.Checkpoint{Epoch: 1},
		Source: &ethpb.Checkpoint{Root: []byte{'A'}},
	}
	att2 := &ethpb.AttestationData{
		Target: &ethpb.Checkpoint{Epoch: 1},
		Source: &ethpb.Checkpoint{Root: []byte{'B'}},
	}
	if !blocks.IsSlashableAttestationData(att1, att2) {
		t.Error("atts should have been slashable")
	}
	att1.Target.Epoch = 4
	att1.Source.Epoch = 2
	att2.Source.Epoch = 3
	if !blocks.IsSlashableAttestationData(att1, att2) {
		t.Error("atts should have been slashable")
	}
}

func TestProcessAttesterSlashings_DataNotSlashable(t *testing.T) {
	slashings := []*ethpb.AttesterSlashing{
		{
			Attestation_1: &ethpb.IndexedAttestation{
				Data: &ethpb.AttestationData{
					Source: &ethpb.Checkpoint{Epoch: 0},
					Target: &ethpb.Checkpoint{Epoch: 0},
					Crosslink: &ethpb.Crosslink{
						Shard: 4,
					},
				},
			},
			Attestation_2: &ethpb.IndexedAttestation{
				Data: &ethpb.AttestationData{
					Source: &ethpb.Checkpoint{Epoch: 1},
					Target: &ethpb.Checkpoint{Epoch: 1},
					Crosslink: &ethpb.Crosslink{
						Shard: 3,
					},
				},
			},
		},
	}
	registry := []*ethpb.Validator{}
	currentSlot := uint64(0)

	beaconState := &pb.BeaconState{
		Validators: registry,
		Slot:       currentSlot,
	}
	block := &ethpb.BeaconBlock{
		Body: &ethpb.BeaconBlockBody{
			AttesterSlashings: slashings,
		},
	}
	want := fmt.Sprint("attestations are not slashable")

	if _, err := blocks.ProcessAttesterSlashings(
		beaconState,
		block.Body,
	); !strings.Contains(err.Error(), want) {
		t.Errorf("Expected %s, received %v", want, err)
	}
}

func TestProcessAttesterSlashings_IndexedAttestationFailedToVerify(t *testing.T) {
	slashings := []*ethpb.AttesterSlashing{
		{
			Attestation_1: &ethpb.IndexedAttestation{
				Data: &ethpb.AttestationData{
					Source: &ethpb.Checkpoint{Epoch: 1},
					Target: &ethpb.Checkpoint{Epoch: 0},
					Crosslink: &ethpb.Crosslink{
						Shard: 4,
					},
				},
				CustodyBit_0Indices: []uint64{0, 1, 2},
				CustodyBit_1Indices: []uint64{0, 1, 2},
			},
			Attestation_2: &ethpb.IndexedAttestation{
				Data: &ethpb.AttestationData{
					Source: &ethpb.Checkpoint{Epoch: 0},
					Target: &ethpb.Checkpoint{Epoch: 0},
					Crosslink: &ethpb.Crosslink{
						Shard: 4,
					},
				},
				CustodyBit_0Indices: []uint64{0, 1, 2},
				CustodyBit_1Indices: []uint64{0, 1, 2},
			},
		},
	}
	registry := []*ethpb.Validator{}
	currentSlot := uint64(0)

	beaconState := &pb.BeaconState{
		Validators: registry,
		Slot:       currentSlot,
	}
	block := &ethpb.BeaconBlock{
		Body: &ethpb.BeaconBlockBody{
			AttesterSlashings: slashings,
		},
	}
	want := fmt.Sprint("expected no bit 1 indices")

	if _, err := blocks.ProcessAttesterSlashings(
		beaconState,
		block.Body,
	); !strings.Contains(err.Error(), want) {
		t.Errorf("Expected %s, received %v", want, err)
	}

	slashings = []*ethpb.AttesterSlashing{
		{
			Attestation_1: &ethpb.IndexedAttestation{
				Data: &ethpb.AttestationData{
					Source: &ethpb.Checkpoint{Epoch: 1},
					Target: &ethpb.Checkpoint{Epoch: 0},
					Crosslink: &ethpb.Crosslink{
						Shard: 4,
					},
				},
				CustodyBit_0Indices: make([]uint64, params.BeaconConfig().MaxValidatorsPerCommittee+1),
			},
			Attestation_2: &ethpb.IndexedAttestation{
				Data: &ethpb.AttestationData{
					Source: &ethpb.Checkpoint{Epoch: 0},
					Target: &ethpb.Checkpoint{Epoch: 0},
					Crosslink: &ethpb.Crosslink{
						Shard: 4,
					},
				},
				CustodyBit_0Indices: make([]uint64, params.BeaconConfig().MaxValidatorsPerCommittee+1),
			},
		},
	}

	block.Body.AttesterSlashings = slashings
	want = fmt.Sprint("over max number of allowed indices")

	if _, err := blocks.ProcessAttesterSlashings(
		beaconState,
		block.Body,
	); !strings.Contains(err.Error(), want) {
		t.Errorf("Expected %s, received %v", want, err)
	}
}

func TestProcessAttesterSlashings_AppliesCorrectStatus(t *testing.T) {
	deposits, privKeys := testutil.SetupInitialDeposits(t, 100)
	beaconState, err := state.GenesisBeaconState(deposits, 0, &ethpb.Eth1Data{})
	for _, vv := range beaconState.Validators {
		vv.WithdrawableEpoch = 1 * params.BeaconConfig().SlotsPerEpoch
	}

	att1 := &ethpb.IndexedAttestation{
		Data: &ethpb.AttestationData{
			Source: &ethpb.Checkpoint{Epoch: 1},
			Target: &ethpb.Checkpoint{Epoch: 0},
			Crosslink: &ethpb.Crosslink{
				Shard: 4,
			},
		},
		CustodyBit_0Indices: []uint64{0, 1},
	}
	dataAndCustodyBit := &pb.AttestationDataAndCustodyBit{
		Data:       att1.Data,
		CustodyBit: false,
	}
	hashTreeRoot, err := ssz.HashTreeRoot(dataAndCustodyBit)
	if err != nil {
		t.Error(err)
	}
	domain := helpers.Domain(beaconState, 0, params.BeaconConfig().DomainAttestation)
	sig0 := privKeys[0].Sign(hashTreeRoot[:], domain)
	sig1 := privKeys[1].Sign(hashTreeRoot[:], domain)
	aggregateSig := bls.AggregateSignatures([]*bls.Signature{sig0, sig1})
	att1.Signature = aggregateSig.Marshal()[:]

	att2 := &ethpb.IndexedAttestation{
		Data: &ethpb.AttestationData{
			Source: &ethpb.Checkpoint{Epoch: 0},
			Target: &ethpb.Checkpoint{Epoch: 0},
			Crosslink: &ethpb.Crosslink{
				Shard: 4,
			},
		},
		CustodyBit_0Indices: []uint64{0, 1},
	}
	dataAndCustodyBit = &pb.AttestationDataAndCustodyBit{
		Data:       att2.Data,
		CustodyBit: false,
	}
	hashTreeRoot, err = ssz.HashTreeRoot(dataAndCustodyBit)
	if err != nil {
		t.Error(err)
	}
	sig0 = privKeys[0].Sign(hashTreeRoot[:], domain)
	sig1 = privKeys[1].Sign(hashTreeRoot[:], domain)
	aggregateSig = bls.AggregateSignatures([]*bls.Signature{sig0, sig1})
	att2.Signature = aggregateSig.Marshal()[:]

	slashings := []*ethpb.AttesterSlashing{
		{
			Attestation_1: att1,
			Attestation_2: att2,
		},
	}

	currentSlot := 2 * params.BeaconConfig().SlotsPerEpoch
<<<<<<< HEAD
	beaconState := &pb.BeaconState{
		Validators: validators,
		Slot:       currentSlot,
		Balances:   validatorBalances,
		Fork: &pb.Fork{
			CurrentVersion:  params.BeaconConfig().GenesisForkVersion,
			PreviousVersion: params.BeaconConfig().GenesisForkVersion,
			Epoch:           0,
		},
		RandaoMixes:      make([][]byte, params.BeaconConfig().EpochsPerHistoricalVector),
		Slashings:        make([]uint64, params.BeaconConfig().EpochsPerSlashingsVector),
		ActiveIndexRoots: make([][]byte, params.BeaconConfig().EpochsPerHistoricalVector),
	}
=======
	beaconState.Slot = currentSlot

>>>>>>> ed78f1f4
	block := &ethpb.BeaconBlock{
		Body: &ethpb.BeaconBlockBody{
			AttesterSlashings: slashings,
		},
	}
<<<<<<< HEAD
	newState, err := blocks.ProcessAttesterSlashings(
		beaconState,
		block.Body,
	)
=======
	newState, err := blocks.ProcessAttesterSlashings(beaconState, block.Body)
>>>>>>> ed78f1f4
	if err != nil {
		t.Fatal(err)
	}
	newRegistry := newState.Validators

	// Given the intersection of slashable indices is [1], only validator
	// at index 1 should be slashed and exited. We confirm this below.
	if newRegistry[1].ExitEpoch != beaconState.Validators[1].ExitEpoch {
		t.Errorf(
			`
			Expected validator at index 1's exit epoch to match
			%d, received %d instead
			`,
			beaconState.Validators[1].ExitEpoch,
			newRegistry[1].ExitEpoch,
		)
	}
}

func TestProcessAttestations_InclusionDelayFailure(t *testing.T) {
	attestations := []*ethpb.Attestation{
		{
			Data: &ethpb.AttestationData{
				Target: &ethpb.Checkpoint{Epoch: 0},
				Crosslink: &ethpb.Crosslink{
					Shard: 0,
				},
			},
		},
	}
	block := &ethpb.BeaconBlock{
		Body: &ethpb.BeaconBlockBody{
			Attestations: attestations,
		},
	}
	deposits, _ := testutil.SetupInitialDeposits(t, 100)
	beaconState, err := state.GenesisBeaconState(deposits, uint64(0), &ethpb.Eth1Data{})
	if err != nil {
		t.Fatal(err)
	}

	attestationSlot, err := helpers.AttestationDataSlot(beaconState, attestations[0].Data)
	if err != nil {
		t.Fatal(err)
	}

	want := fmt.Sprintf(
		"attestation slot %d + inclusion delay %d > state slot %d",
		attestationSlot,
		params.BeaconConfig().MinAttestationInclusionDelay,
		beaconState.Slot,
	)
<<<<<<< HEAD
	if _, err := blocks.ProcessAttestations(beaconState, block.Body); !strings.Contains(err.Error(), want) {
=======
	if _, err := blocks.ProcessAttestations(
		beaconState,
		block.Body,
	); !strings.Contains(err.Error(), want) {
>>>>>>> ed78f1f4
		t.Errorf("Expected %s, received %v", want, err)
	}
}

func TestProcessAttestations_NeitherCurrentNorPrevEpoch(t *testing.T) {
	helpers.ClearActiveIndicesCache()
	helpers.ClearActiveCountCache()
	helpers.ClearStartShardCache()

	attestations := []*ethpb.Attestation{
		{
			Data: &ethpb.AttestationData{
				Source: &ethpb.Checkpoint{Epoch: 0},
				Target: &ethpb.Checkpoint{Epoch: 0},
				Crosslink: &ethpb.Crosslink{
					Shard: 0,
				},
			},
		},
	}
	block := &ethpb.BeaconBlock{
		Body: &ethpb.BeaconBlockBody{
			Attestations: attestations,
		},
	}
	deposits, _ := testutil.SetupInitialDeposits(t, 100)
	beaconState, err := state.GenesisBeaconState(deposits, uint64(0), &ethpb.Eth1Data{})
	if err != nil {
		t.Fatal(err)
	}
	helpers.ClearAllCaches()
	beaconState.Slot += params.BeaconConfig().SlotsPerEpoch*4 + params.BeaconConfig().MinAttestationInclusionDelay

	want := fmt.Sprintf(
		"expected target epoch %d == %d or %d",
		attestations[0].Data.Target.Epoch,
		helpers.PrevEpoch(beaconState),
		helpers.CurrentEpoch(beaconState),
	)
<<<<<<< HEAD
	if _, err := blocks.ProcessAttestations(beaconState, block.Body); !strings.Contains(err.Error(), want) {
=======
	if _, err := blocks.ProcessAttestations(
		beaconState,
		block.Body,
	); !strings.Contains(err.Error(), want) {
>>>>>>> ed78f1f4
		t.Errorf("Expected %s, received %v", want, err)
	}
}

func TestProcessAttestations_CurrentEpochFFGDataMismatches(t *testing.T) {
	helpers.ClearAllCaches()

	attestations := []*ethpb.Attestation{
		{
			Data: &ethpb.AttestationData{
				Target: &ethpb.Checkpoint{Epoch: 0},
				Source: &ethpb.Checkpoint{Epoch: 1},
				Crosslink: &ethpb.Crosslink{
					Shard: 0,
				},
			},
		},
	}
	block := &ethpb.BeaconBlock{
		Body: &ethpb.BeaconBlockBody{
			Attestations: attestations,
		},
	}
	deposits, _ := testutil.SetupInitialDeposits(t, 100)
	beaconState, err := state.GenesisBeaconState(deposits, uint64(0), &ethpb.Eth1Data{})
	if err != nil {
		t.Fatal(err)
	}
	beaconState.Slot += params.BeaconConfig().MinAttestationInclusionDelay
	beaconState.CurrentCrosslinks = []*ethpb.Crosslink{
		{
			Shard: 0,
		},
	}
	beaconState.CurrentJustifiedCheckpoint.Root = []byte("hello-world")
	beaconState.CurrentEpochAttestations = []*pb.PendingAttestation{}

	want := fmt.Sprintf(
		"expected source epoch %d, received %d",
		helpers.CurrentEpoch(beaconState),
		attestations[0].Data.Source.Epoch,
	)
<<<<<<< HEAD
	if _, err := blocks.ProcessAttestations(beaconState, block.Body); !strings.Contains(err.Error(), want) {
=======
	if _, err := blocks.ProcessAttestations(
		beaconState,
		block.Body,
	); !strings.Contains(err.Error(), want) {
>>>>>>> ed78f1f4
		t.Errorf("Expected %s, received %v", want, err)
	}

	block.Body.Attestations[0].Data.Source.Epoch = helpers.CurrentEpoch(beaconState)
	block.Body.Attestations[0].Data.Source.Root = []byte{}

	want = fmt.Sprintf(
		"expected source root %#x, received %#x",
		beaconState.CurrentJustifiedCheckpoint.Root,
		attestations[0].Data.Source.Root,
	)
<<<<<<< HEAD
	if _, err := blocks.ProcessAttestations(beaconState, block.Body); !strings.Contains(err.Error(), want) {
=======
	if _, err := blocks.ProcessAttestations(
		beaconState,
		block.Body,
	); !strings.Contains(err.Error(), want) {
>>>>>>> ed78f1f4
		t.Errorf("Expected %s, received %v", want, err)
	}
}

func TestProcessAttestations_PrevEpochFFGDataMismatches(t *testing.T) {
	helpers.ClearAllCaches()

	attestations := []*ethpb.Attestation{
		{
			Data: &ethpb.AttestationData{
				Source: &ethpb.Checkpoint{Epoch: 1},
				Target: &ethpb.Checkpoint{Epoch: 0},
				Crosslink: &ethpb.Crosslink{
					Shard: 0,
				},
			},
		},
	}
	block := &ethpb.BeaconBlock{
		Body: &ethpb.BeaconBlockBody{
			Attestations: attestations,
		},
	}
	deposits, _ := testutil.SetupInitialDeposits(t, 100)
	beaconState, err := state.GenesisBeaconState(deposits, uint64(0), &ethpb.Eth1Data{})
	if err != nil {
		t.Fatal(err)
	}
	helpers.ClearAllCaches()
	beaconState.Slot += params.BeaconConfig().SlotsPerEpoch + params.BeaconConfig().MinAttestationInclusionDelay
	beaconState.PreviousCrosslinks = []*ethpb.Crosslink{
		{
			Shard: 0,
		},
	}
	beaconState.PreviousJustifiedCheckpoint.Root = []byte("hello-world")
	beaconState.PreviousEpochAttestations = []*pb.PendingAttestation{}

	want := fmt.Sprintf(
		"expected source epoch %d, received %d",
		helpers.PrevEpoch(beaconState),
		attestations[0].Data.Source.Epoch,
	)
<<<<<<< HEAD
	if _, err := blocks.ProcessAttestations(beaconState, block.Body); !strings.Contains(err.Error(), want) {
=======
	if _, err := blocks.ProcessAttestations(
		beaconState,
		block.Body,
	); !strings.Contains(err.Error(), want) {
>>>>>>> ed78f1f4
		t.Errorf("Expected %s, received %v", want, err)
	}

	block.Body.Attestations[0].Data.Source.Epoch = helpers.PrevEpoch(beaconState)
	block.Body.Attestations[0].Data.Source.Root = []byte{}

	want = fmt.Sprintf(
		"expected source root %#x, received %#x",
		beaconState.PreviousJustifiedCheckpoint.Root,
		attestations[0].Data.Source.Root,
	)
<<<<<<< HEAD
	if _, err := blocks.ProcessAttestations(beaconState, block.Body); !strings.Contains(err.Error(), want) {
=======
	if _, err := blocks.ProcessAttestations(
		beaconState,
		block.Body,
	); !strings.Contains(err.Error(), want) {
>>>>>>> ed78f1f4
		t.Errorf("Expected %s, received %v", want, err)
	}
}

func TestProcessAttestations_CrosslinkMismatches(t *testing.T) {
	helpers.ClearAllCaches()

	attestations := []*ethpb.Attestation{
		{
			Data: &ethpb.AttestationData{
				Source: &ethpb.Checkpoint{Epoch: 0, Root: []byte("hello-world")},
				Target: &ethpb.Checkpoint{Epoch: 0},
				Crosslink: &ethpb.Crosslink{
					Shard: 0,
				},
			},
		},
	}
	block := &ethpb.BeaconBlock{
		Body: &ethpb.BeaconBlockBody{
			Attestations: attestations,
		},
	}
	deposits, _ := testutil.SetupInitialDeposits(t, 100)
	beaconState, err := state.GenesisBeaconState(deposits, uint64(0), &ethpb.Eth1Data{})
	if err != nil {
		t.Fatal(err)
	}
	beaconState.Slot += params.BeaconConfig().MinAttestationInclusionDelay
	beaconState.CurrentCrosslinks = []*ethpb.Crosslink{
		{
			Shard:      0,
			StartEpoch: 0,
		},
	}
	beaconState.CurrentJustifiedCheckpoint.Root = []byte("hello-world")
	beaconState.CurrentEpochAttestations = []*pb.PendingAttestation{}

	want := "mismatched parent crosslink root"
<<<<<<< HEAD
	if _, err := blocks.ProcessAttestations(beaconState, block.Body); !strings.Contains(err.Error(), want) {
=======
	if _, err := blocks.ProcessAttestations(
		beaconState,
		block.Body,
	); !strings.Contains(err.Error(), want) {
>>>>>>> ed78f1f4
		t.Errorf("Expected %s, received %v", want, err)
	}

	block.Body.Attestations[0].Data.Crosslink.StartEpoch = 0
<<<<<<< HEAD
	if _, err := blocks.ProcessAttestations(beaconState, block.Body); !strings.Contains(err.Error(), want) {
=======
	if _, err := blocks.ProcessAttestations(
		beaconState,
		block.Body,
	); !strings.Contains(err.Error(), want) {
>>>>>>> ed78f1f4
		t.Errorf("Expected %s, received %v", want, err)
	}
	encoded, err := ssz.HashTreeRoot(beaconState.CurrentCrosslinks[0])
	if err != nil {
		t.Fatal(err)
	}
	block.Body.Attestations[0].Data.Crosslink.ParentRoot = encoded[:]
	block.Body.Attestations[0].Data.Crosslink.DataRoot = encoded[:]

	want = fmt.Sprintf("expected data root %#x == ZERO_HASH", encoded)
<<<<<<< HEAD
	if _, err := blocks.ProcessAttestations(beaconState, block.Body); !strings.Contains(err.Error(), want) {
=======
	if _, err := blocks.ProcessAttestations(
		beaconState,
		block.Body,
	); !strings.Contains(err.Error(), want) {
>>>>>>> ed78f1f4
		t.Errorf("Expected %s, received %v", want, err)
	}
}

func TestProcessAttestations_OK(t *testing.T) {
	helpers.ClearAllCaches()
	deposits, privKeys := testutil.SetupInitialDeposits(t, 100)
	beaconState, err := state.GenesisBeaconState(deposits, uint64(0), &ethpb.Eth1Data{})
	if err != nil {
		t.Fatal(err)
	}

	att := &ethpb.Attestation{
		Data: &ethpb.AttestationData{
			Source: &ethpb.Checkpoint{Epoch: 0, Root: []byte("hello-world")},
			Target: &ethpb.Checkpoint{Epoch: 0},
			Crosslink: &ethpb.Crosslink{
				Shard:      0,
				StartEpoch: 0,
			},
		},
		AggregationBits: bitfield.Bitlist{0xC0, 0xC0, 0xC0, 0xC0, 0x01},
		CustodyBits:     bitfield.Bitlist{0x00, 0x00, 0x00, 0x00, 0x01},
	}

	attestingIndices, err := helpers.AttestingIndices(beaconState, att.Data, att.AggregationBits)
	if err != nil {
		t.Error(err)
	}
	domain := helpers.Domain(beaconState, 0, params.BeaconConfig().DomainAttestation)
	sigs := make([]*bls.Signature, len(attestingIndices))
	for i, indice := range attestingIndices {
		dataAndCustodyBit := &pb.AttestationDataAndCustodyBit{
			Data:       att.Data,
			CustodyBit: false,
		}
		hashTreeRoot, err := ssz.HashTreeRoot(dataAndCustodyBit)
		if err != nil {
			t.Error(err)
		}
		sig := privKeys[indice].Sign(hashTreeRoot[:], domain)
		sigs[i] = sig
	}
	att.Signature = bls.AggregateSignatures(sigs).Marshal()[:]

	block := &ethpb.BeaconBlock{
		Body: &ethpb.BeaconBlockBody{
			Attestations: []*ethpb.Attestation{att},
		},
	}

	beaconState.Slot += params.BeaconConfig().MinAttestationInclusionDelay
	beaconState.CurrentCrosslinks = []*ethpb.Crosslink{
		{
			Shard:      0,
			StartEpoch: 0,
		},
	}
	beaconState.CurrentJustifiedCheckpoint.Root = []byte("hello-world")
	beaconState.CurrentEpochAttestations = []*pb.PendingAttestation{}

	encoded, err := ssz.HashTreeRoot(beaconState.CurrentCrosslinks[0])
	if err != nil {
		t.Fatal(err)
	}
	block.Body.Attestations[0].Data.Crosslink.ParentRoot = encoded[:]
	block.Body.Attestations[0].Data.Crosslink.DataRoot = params.BeaconConfig().ZeroHash[:]

<<<<<<< HEAD
	if _, err := blocks.ProcessAttestations(beaconState, block.Body); err != nil {
=======
	if _, err := blocks.ProcessAttestations(
		beaconState,
		block.Body,
	); err != nil {
>>>>>>> ed78f1f4
		t.Errorf("Unexpected error: %v", err)
	}
}

func TestConvertToIndexed_OK(t *testing.T) {
	helpers.ClearActiveIndicesCache()
	helpers.ClearActiveCountCache()
	helpers.ClearStartShardCache()
	helpers.ClearShuffledValidatorCache()

	if params.BeaconConfig().SlotsPerEpoch != 64 {
		t.Errorf("SlotsPerEpoch should be 64 for these tests to pass")
	}

	validators := make([]*ethpb.Validator, 2*params.BeaconConfig().SlotsPerEpoch)
	for i := 0; i < len(validators); i++ {
		validators[i] = &ethpb.Validator{
			ExitEpoch: params.BeaconConfig().FarFutureEpoch,
		}
	}

	state := &pb.BeaconState{
		Slot:             5,
		Validators:       validators,
		RandaoMixes:      make([][]byte, params.BeaconConfig().EpochsPerHistoricalVector),
		ActiveIndexRoots: make([][]byte, params.BeaconConfig().EpochsPerHistoricalVector),
	}
	tests := []struct {
		aggregationBitfield      bitfield.Bitlist
		custodyBitfield          bitfield.Bitlist
		wantedCustodyBit0Indices []uint64
		wantedCustodyBit1Indices []uint64
	}{
		{
			aggregationBitfield:      bitfield.Bitlist{0x07},
			custodyBitfield:          bitfield.Bitlist{0x05},
			wantedCustodyBit0Indices: []uint64{71},
			wantedCustodyBit1Indices: []uint64{127},
		},
		{
			aggregationBitfield:      bitfield.Bitlist{0x07},
			custodyBitfield:          bitfield.Bitlist{0x06},
			wantedCustodyBit0Indices: []uint64{127},
			wantedCustodyBit1Indices: []uint64{71},
		},
		{
			aggregationBitfield:      bitfield.Bitlist{0x07},
			custodyBitfield:          bitfield.Bitlist{0x07},
			wantedCustodyBit0Indices: []uint64{},
			wantedCustodyBit1Indices: []uint64{71, 127},
		},
	}

	attestation := &ethpb.Attestation{
		Signature: []byte("signed"),
		Data: &ethpb.AttestationData{
			Source: &ethpb.Checkpoint{Epoch: 0},
			Target: &ethpb.Checkpoint{Epoch: 0},
			Crosslink: &ethpb.Crosslink{
				Shard: 3,
			},
		},
	}
	for _, tt := range tests {
		helpers.ClearAllCaches()

		attestation.AggregationBits = tt.aggregationBitfield
		attestation.CustodyBits = tt.custodyBitfield
		wanted := &ethpb.IndexedAttestation{
			CustodyBit_0Indices: tt.wantedCustodyBit0Indices,
			CustodyBit_1Indices: tt.wantedCustodyBit1Indices,
			Data:                attestation.Data,
			Signature:           attestation.Signature,
		}
		ia, err := blocks.ConvertToIndexed(state, attestation)
		if err != nil {
			t.Errorf("failed to convert attestation to indexed attestation: %v", err)
		}
		if !reflect.DeepEqual(wanted, ia) {
			diff, _ := messagediff.PrettyDiff(ia, wanted)
			t.Log(diff)
			t.Error("convert attestation to indexed attestation didn't result as wanted")
		}
	}
}

func TestValidateIndexedAttestation_AboveMaxLength(t *testing.T) {
	indexedAtt1 := &ethpb.IndexedAttestation{
		CustodyBit_0Indices: make([]uint64, params.BeaconConfig().MaxValidatorsPerCommittee+5),
		CustodyBit_1Indices: []uint64{},
	}

	for i := uint64(0); i < params.BeaconConfig().MaxValidatorsPerCommittee+5; i++ {
		indexedAtt1.CustodyBit_0Indices[i] = i
	}

	want := "over max number of allowed indices"
<<<<<<< HEAD
	if err := blocks.VerifyIndexedAttestation(&pb.BeaconState{}, indexedAtt1); !strings.Contains(err.Error(), want) {
=======
	if err := blocks.VerifyIndexedAttestation(
		&pb.BeaconState{},
		indexedAtt1,
	); !strings.Contains(err.Error(), want) {
>>>>>>> ed78f1f4
		t.Errorf("Expected verification to fail return false, received: %v", err)
	}
}

func TestProcessDeposits_MerkleBranchFailsVerification(t *testing.T) {
	deposit := &ethpb.Deposit{
		Data: &ethpb.Deposit_Data{
			PublicKey: []byte{1, 2, 3},
			Signature: make([]byte, 96),
		},
	}
	leaf, err := ssz.HashTreeRoot(deposit.Data)
	if err != nil {
		t.Fatal(err)
	}

	// We then create a merkle branch for the test.
	depositTrie, err := trieutil.GenerateTrieFromItems([][]byte{leaf[:]}, int(params.BeaconConfig().DepositContractTreeDepth))
	if err != nil {
		t.Fatalf("Could not generate trie: %v", err)
	}
	proof, err := depositTrie.MerkleProof(0)
	if err != nil {
		t.Fatalf("Could not generate proof: %v", err)
	}

	deposit.Proof = proof
	block := &ethpb.BeaconBlock{
		Body: &ethpb.BeaconBlockBody{
			Deposits: []*ethpb.Deposit{deposit},
		},
	}
	beaconState := &pb.BeaconState{
		Eth1Data: &ethpb.Eth1Data{
			DepositRoot: []byte{0},
			BlockHash:   []byte{1},
		},
	}
	want := "deposit root did not verify"
	if _, err := blocks.ProcessDeposits(beaconState, block.Body); !strings.Contains(err.Error(), want) {
		t.Errorf("Expected error: %s, received %v", want, err)
	}
}

func TestProcessDeposits_AddsNewValidatorDeposit(t *testing.T) {
	dep, _ := testutil.SetupInitialDeposits(t, 1)
	eth1Data := testutil.GenerateEth1Data(t, dep)

	block := &ethpb.BeaconBlock{
		Body: &ethpb.BeaconBlockBody{
			Deposits: []*ethpb.Deposit{dep[0]},
		},
	}
	registry := []*ethpb.Validator{
		{
			PublicKey:             []byte{1},
			WithdrawalCredentials: []byte{1, 2, 3},
		},
	}
	balances := []uint64{0}
	beaconState := &pb.BeaconState{
		Validators: registry,
		Balances:   balances,
		Eth1Data:   eth1Data,
		Fork: &pb.Fork{
			PreviousVersion: params.BeaconConfig().GenesisForkVersion,
			CurrentVersion:  params.BeaconConfig().GenesisForkVersion,
		},
	}
	newState, err := blocks.ProcessDeposits(
		beaconState,
		block.Body,
	)
	if err != nil {
		t.Fatalf("Expected block deposits to process correctly, received: %v", err)
	}
	if newState.Balances[1] != dep[0].Data.Amount {
		t.Errorf(
			"Expected state validator balances index 0 to equal %d, received %d",
			dep[0].Data.Amount,
			newState.Balances[1],
		)
	}
}

func TestProcessDeposits_RepeatedDeposit_IncreasesValidatorBalance(t *testing.T) {
	sk, err := bls.RandKey(rand.Reader)
	if err != nil {
		t.Fatal(err)
	}
	deposit := &ethpb.Deposit{
		Data: &ethpb.Deposit_Data{
			PublicKey: sk.PublicKey().Marshal(),
			Amount:    1000,
		},
	}
	sr, err := ssz.SigningRoot(deposit.Data)
	if err != nil {
		t.Fatal(err)
	}
	sig := sk.Sign(sr[:], 3)
	deposit.Data.Signature = sig.Marshal()
	leaf, err := hashutil.DepositHash(deposit.Data)
	if err != nil {
		t.Fatal(err)
	}

	// We then create a merkle branch for the test.
	depositTrie, err := trieutil.GenerateTrieFromItems([][]byte{leaf[:]}, int(params.BeaconConfig().DepositContractTreeDepth))
	if err != nil {
		t.Fatalf("Could not generate trie: %v", err)
	}
	proof, err := depositTrie.MerkleProof(0)
	if err != nil {
		t.Fatalf("Could not generate proof: %v", err)
	}

	deposit.Proof = proof
	block := &ethpb.BeaconBlock{
		Body: &ethpb.BeaconBlockBody{
			Deposits: []*ethpb.Deposit{deposit},
		},
	}
	registry := []*ethpb.Validator{
		{
			PublicKey: []byte{1, 2, 3},
		},
		{
			PublicKey:             sk.PublicKey().Marshal(),
			WithdrawalCredentials: []byte{1},
		},
	}
	balances := []uint64{0, 50}
	root := depositTrie.Root()
	beaconState := &pb.BeaconState{
		Validators: registry,
		Balances:   balances,
		Eth1Data: &ethpb.Eth1Data{
			DepositRoot: root[:],
			BlockHash:   root[:],
		},
	}
	newState, err := blocks.ProcessDeposits(beaconState, block.Body)
	if err != nil {
		t.Fatalf("Process deposit failed: %v", err)
	}
	if newState.Balances[1] != 1000+50 {
		t.Errorf("Expected balance at index 1 to be 1050, received %d", newState.Balances[1])
	}
}

func TestProcessDeposit_AddsNewValidatorDeposit(t *testing.T) {
	//Similar to TestProcessDeposits_AddsNewValidatorDeposit except that this test directly calls ProcessDeposit
	dep, _ := testutil.SetupInitialDeposits(t, 1)
	eth1Data := testutil.GenerateEth1Data(t, dep)

	registry := []*ethpb.Validator{
		{
			PublicKey:             []byte{1},
			WithdrawalCredentials: []byte{1, 2, 3},
		},
	}
	balances := []uint64{0}
	beaconState := &pb.BeaconState{
		Validators: registry,
		Balances:   balances,
		Eth1Data:   eth1Data,
		Fork: &pb.Fork{
			PreviousVersion: params.BeaconConfig().GenesisForkVersion,
			CurrentVersion:  params.BeaconConfig().GenesisForkVersion,
		},
	}
	newState, err := blocks.ProcessDeposit(
		beaconState,
		dep[0],
		stateutils.ValidatorIndexMap(beaconState),
	)
	if err != nil {
		t.Fatalf("Process deposit failed: %v", err)
	}
	if len(newState.Validators) != 2 {
		t.Errorf("Expected validator list to have length 2, received: %v", len(newState.Validators))
	}
	if len(newState.Balances) != 2 {
		t.Fatalf("Expected validator balances list to have length 2, received: %v", len(newState.Balances))
	}
	if newState.Balances[1] != dep[0].Data.Amount {
		t.Errorf(
			"Expected state validator balances index 1 to equal %d, received %d",
			dep[0].Data.Amount,
			newState.Balances[1],
		)
	}
}

func TestProcessDeposit_SkipsInvalidDeposit(t *testing.T) {
	// Same test settings as in TestProcessDeposit_AddsNewValidatorDeposit, except that we use an invalid signature
	dep, _ := testutil.SetupInitialDeposits(t, 1)
	dep[0].Data.Signature = make([]byte, 96)
	eth1Data := testutil.GenerateEth1Data(t, dep)
	testutil.ResetCache() // Can't have an invalid signature in the cache.

	registry := []*ethpb.Validator{
		{
			PublicKey:             []byte{1},
			WithdrawalCredentials: []byte{1, 2, 3},
		},
	}
	balances := []uint64{0}
	beaconState := &pb.BeaconState{
		Validators: registry,
		Balances:   balances,
		Eth1Data:   eth1Data,
		Fork: &pb.Fork{
			PreviousVersion: params.BeaconConfig().GenesisForkVersion,
			CurrentVersion:  params.BeaconConfig().GenesisForkVersion,
		},
	}
	newState, err := blocks.ProcessDeposit(
		beaconState,
		dep[0],
		stateutils.ValidatorIndexMap(beaconState),
	)

	if err != nil {
		t.Fatalf("Expected invalid block deposit to be ignored without error, received: %v", err)
	}
	if newState.Eth1DepositIndex != 1 {
		t.Errorf(
			"Expected Eth1DepositIndex to be increased by 1 after processing an invalid deposit, received change: %v",
			newState.Eth1DepositIndex,
		)
	}
	if len(newState.Validators) != 1 {
		t.Errorf("Expected validator list to have length 1, received: %v", len(newState.Validators))
	}
	if len(newState.Balances) != 1 {
		t.Errorf("Expected validator balances list to have length 1, received: %v", len(newState.Balances))
	}
	if newState.Balances[0] != 0 {
		t.Errorf("Expected validator balance at index 0 to stay 0, received: %v", newState.Balances[0])
	}
}

func TestProcessDeposit_SkipsDepositWithUncompressedSignature(t *testing.T) {
	// Same test settings as in TestProcessDeposit_AddsNewValidatorDeposit, except that we use an uncompressed signature
	dep, _ := testutil.SetupInitialDeposits(t, 1)
	a, _ := blsintern.DecompressG2(bytesutil.ToBytes96(dep[0].Data.Signature))
	uncompressedSignature := a.SerializeBytes()
	dep[0].Data.Signature = uncompressedSignature[:]
	eth1Data := testutil.GenerateEth1Data(t, dep)
	testutil.ResetCache() // Can't have an uncompressed signature in the cache.

	registry := []*ethpb.Validator{
		{
			PublicKey:             []byte{1},
			WithdrawalCredentials: []byte{1, 2, 3},
		},
	}
	balances := []uint64{0}
	beaconState := &pb.BeaconState{
		Validators: registry,
		Balances:   balances,
		Eth1Data:   eth1Data,
		Fork: &pb.Fork{
			PreviousVersion: params.BeaconConfig().GenesisForkVersion,
			CurrentVersion:  params.BeaconConfig().GenesisForkVersion,
		},
	}
	newState, err := blocks.ProcessDeposit(
		beaconState,
		dep[0],
		stateutils.ValidatorIndexMap(beaconState),
	)

	if err != nil {
		t.Fatalf("Expected invalid block deposit to be ignored without error, received: %v", err)
	}
	if newState.Eth1DepositIndex != 1 {
		t.Errorf(
			"Expected Eth1DepositIndex to be increased by 1 after processing an invalid deposit, received change: %v",
			newState.Eth1DepositIndex,
		)
	}
	if len(newState.Validators) != 1 {
		t.Errorf("Expected validator list to have length 1, received: %v", len(newState.Validators))
	}
	if len(newState.Balances) != 1 {
		t.Errorf("Expected validator balances list to have length 1, received: %v", len(newState.Balances))
	}
	if newState.Balances[0] != 0 {
		t.Errorf("Expected validator balance at index 0 to stay 0, received: %v", newState.Balances[0])
	}
}

func TestProcessVoluntaryExits_ValidatorNotActive(t *testing.T) {
	exits := []*ethpb.VoluntaryExit{
		{
			ValidatorIndex: 0,
		},
	}
	registry := []*ethpb.Validator{
		{
			ExitEpoch: 0,
		},
	}
	state := &pb.BeaconState{
		Validators: registry,
	}
	block := &ethpb.BeaconBlock{
		Body: &ethpb.BeaconBlockBody{
			VoluntaryExits: exits,
		},
	}

	want := "non-active validator cannot exit"

	if _, err := blocks.ProcessVoluntaryExits(
		state,
		block.Body,
	); !strings.Contains(err.Error(), want) {
		t.Errorf("Expected %s, received %v", want, err)
	}
}

func TestProcessVoluntaryExits_InvalidExitEpoch(t *testing.T) {
	exits := []*ethpb.VoluntaryExit{
		{
			Epoch: 10,
		},
	}
	registry := []*ethpb.Validator{
		{
			ExitEpoch: params.BeaconConfig().FarFutureEpoch,
		},
	}
	state := &pb.BeaconState{
		Validators: registry,
		Slot:       0,
	}
	block := &ethpb.BeaconBlock{
		Body: &ethpb.BeaconBlockBody{
			VoluntaryExits: exits,
		},
	}

	want := "expected current epoch >= exit epoch"

	if _, err := blocks.ProcessVoluntaryExits(
		state,
		block.Body,
	); !strings.Contains(err.Error(), want) {
		t.Errorf("Expected %s, received %v", want, err)
	}
}

func TestProcessVoluntaryExits_NotActiveLongEnoughToExit(t *testing.T) {
	exits := []*ethpb.VoluntaryExit{
		{
			ValidatorIndex: 0,
			Epoch:          0,
		},
	}
	registry := []*ethpb.Validator{
		{
			ExitEpoch: params.BeaconConfig().FarFutureEpoch,
		},
	}
	state := &pb.BeaconState{
		Validators: registry,
		Slot:       10,
	}
	block := &ethpb.BeaconBlock{
		Body: &ethpb.BeaconBlockBody{
			VoluntaryExits: exits,
		},
	}

	want := "validator has not been active long enough to exit"
	if _, err := blocks.ProcessVoluntaryExits(
		state,
		block.Body,
	); !strings.Contains(err.Error(), want) {
		t.Errorf("Expected %s, received %v", want, err)
	}
}

func TestProcessVoluntaryExits_AppliesCorrectStatus(t *testing.T) {
	exits := []*ethpb.VoluntaryExit{
		{
			ValidatorIndex: 0,
			Epoch:          0,
		},
	}
	registry := []*ethpb.Validator{
		{
			ExitEpoch:       params.BeaconConfig().FarFutureEpoch,
			ActivationEpoch: 0,
		},
	}
	state := &pb.BeaconState{
		Validators: registry,
		Fork: &pb.Fork{
			CurrentVersion:  params.BeaconConfig().GenesisForkVersion,
			PreviousVersion: params.BeaconConfig().GenesisForkVersion,
		},
		Slot: params.BeaconConfig().SlotsPerEpoch * 5,
	}
	state.Slot = state.Slot + (params.BeaconConfig().PersistentCommitteePeriod * params.BeaconConfig().SlotsPerEpoch)

	priv, err := bls.RandKey(rand.Reader)
	if err != nil {
		t.Error(err)
	}
	state.Validators[0].PublicKey = priv.PublicKey().Marshal()[:]
	signingRoot, err := ssz.SigningRoot(exits[0])
	if err != nil {
		t.Error(err)
	}
	domain := helpers.Domain(state, helpers.CurrentEpoch(state), params.BeaconConfig().DomainVoluntaryExit)
	sig := priv.Sign(signingRoot[:], domain)
	exits[0].Signature = sig.Marshal()
	block := &ethpb.BeaconBlock{
		Body: &ethpb.BeaconBlockBody{
			VoluntaryExits: exits,
		},
	}

	newState, err := blocks.ProcessVoluntaryExits(state, block.Body)
	if err != nil {
		t.Fatalf("Could not process exits: %v", err)
	}
	newRegistry := newState.Validators
	if newRegistry[0].ExitEpoch != helpers.DelayedActivationExitEpoch(state.Slot/params.BeaconConfig().SlotsPerEpoch) {
		t.Errorf("Expected validator exit epoch to be %d, got %d",
			helpers.DelayedActivationExitEpoch(state.Slot/params.BeaconConfig().SlotsPerEpoch), newRegistry[0].ExitEpoch)
	}
}

func TestProcessBeaconTransfers_NotEnoughSenderIndexBalance(t *testing.T) {
	registry := []*ethpb.Validator{
		{
			ActivationEligibilityEpoch: params.BeaconConfig().FarFutureEpoch,
		},
	}
	balances := []uint64{params.BeaconConfig().MaxEffectiveBalance}
	state := &pb.BeaconState{
		Validators: registry,
		Balances:   balances,
	}
	transfers := []*ethpb.Transfer{
		{
			Fee:    params.BeaconConfig().MaxEffectiveBalance,
			Amount: params.BeaconConfig().MaxEffectiveBalance,
		},
	}
	block := &ethpb.BeaconBlock{
		Body: &ethpb.BeaconBlockBody{
			Transfers: transfers,
		},
	}
	want := fmt.Sprintf(
		"expected sender balance %d >= %d",
		balances[0],
		transfers[0].Fee+transfers[0].Amount,
	)
	if _, err := blocks.ProcessTransfers(state, block.Body); !strings.Contains(err.Error(), want) {
		t.Errorf("Expected %s, received %v", want, err)
	}
}

func TestProcessBeaconTransfers_FailsVerification(t *testing.T) {
	testConfig := params.BeaconConfig()
	testConfig.MaxTransfers = 1
	params.OverrideBeaconConfig(testConfig)
	registry := []*ethpb.Validator{
		{
			ActivationEligibilityEpoch: params.BeaconConfig().FarFutureEpoch,
		},
		{
			ActivationEligibilityEpoch: params.BeaconConfig().FarFutureEpoch,
		},
	}
	balances := []uint64{params.BeaconConfig().MaxEffectiveBalance}
	state := &pb.BeaconState{
		Slot:       0,
		Validators: registry,
		Balances:   balances,
	}
	transfers := []*ethpb.Transfer{
		{
			Fee: params.BeaconConfig().MaxEffectiveBalance + 1,
		},
	}
	block := &ethpb.BeaconBlock{
		Body: &ethpb.BeaconBlockBody{
			Transfers: transfers,
		},
	}
	want := fmt.Sprintf(
		"expected sender balance %d >= %d",
		balances[0],
		transfers[0].Fee,
	)
	if _, err := blocks.ProcessTransfers(state, block.Body); !strings.Contains(err.Error(), want) {
		t.Errorf("Expected %s, received %v", want, err)
	}

	block.Body.Transfers = []*ethpb.Transfer{
		{
			Fee:  params.BeaconConfig().MinDepositAmount,
			Slot: state.Slot + 1,
		},
	}
	want = fmt.Sprintf(
		"expected beacon state slot %d == transfer slot %d",
		state.Slot,
		block.Body.Transfers[0].Slot,
	)
	if _, err := blocks.ProcessTransfers(state, block.Body); !strings.Contains(err.Error(), want) {
		t.Errorf("Expected %s, received %v", want, err)
	}

	state.Validators[0].WithdrawableEpoch = params.BeaconConfig().FarFutureEpoch
	state.Validators[0].ActivationEligibilityEpoch = 0
	state.Balances[0] = params.BeaconConfig().MinDepositAmount + params.BeaconConfig().MaxEffectiveBalance
	block.Body.Transfers = []*ethpb.Transfer{
		{
			Fee:    params.BeaconConfig().MinDepositAmount,
			Amount: params.BeaconConfig().MaxEffectiveBalance,
			Slot:   state.Slot,
		},
	}
	want = "over max transfer"
	if _, err := blocks.ProcessTransfers(state, block.Body); !strings.Contains(err.Error(), want) {
		t.Errorf("Expected %s, received %v", want, err)
	}

	state.Validators[0].WithdrawableEpoch = 0
	state.Validators[0].ActivationEligibilityEpoch = params.BeaconConfig().FarFutureEpoch
	buf := []byte{params.BeaconConfig().BLSWithdrawalPrefixByte}
	pubKey := []byte("B")
	hashed := hashutil.Hash(pubKey)
	buf = append(buf, hashed[:]...)
	state.Validators[0].WithdrawalCredentials = buf
	block.Body.Transfers = []*ethpb.Transfer{
		{
			Fee:                       params.BeaconConfig().MinDepositAmount,
			Amount:                    params.BeaconConfig().MinDepositAmount,
			Slot:                      state.Slot,
			SenderWithdrawalPublicKey: []byte("A"),
		},
	}
	want = "invalid public key"
	if _, err := blocks.ProcessTransfers(state, block.Body); !strings.Contains(err.Error(), want) {
		t.Errorf("Expected %s, received %v", want, err)
	}
}

func TestProcessBeaconTransfers_OK(t *testing.T) {
	helpers.ClearShuffledValidatorCache()
	testConfig := params.BeaconConfig()
	testConfig.MaxTransfers = 1
	params.OverrideBeaconConfig(testConfig)
	validators := make([]*ethpb.Validator, params.BeaconConfig().MinGenesisActiveValidatorCount/32)
	for i := 0; i < len(validators); i++ {
		validators[i] = &ethpb.Validator{
			ActivationEpoch:   0,
			ExitEpoch:         params.BeaconConfig().FarFutureEpoch,
			Slashed:           false,
			WithdrawableEpoch: 0,
		}
	}
	validatorBalances := make([]uint64, len(validators))
	for i := 0; i < len(validatorBalances); i++ {
		validatorBalances[i] = params.BeaconConfig().MaxEffectiveBalance
	}

	state := &pb.BeaconState{
		Validators: validators,
		Slot:       0,
		Balances:   validatorBalances,
		Fork: &pb.Fork{
			CurrentVersion:  params.BeaconConfig().GenesisForkVersion,
			PreviousVersion: params.BeaconConfig().GenesisForkVersion,
		},
		RandaoMixes:      make([][]byte, params.BeaconConfig().EpochsPerHistoricalVector),
		Slashings:        make([]uint64, params.BeaconConfig().EpochsPerSlashingsVector),
		ActiveIndexRoots: make([][]byte, params.BeaconConfig().EpochsPerHistoricalVector),
	}

	transfer := &ethpb.Transfer{
		SenderIndex:    0,
		RecipientIndex: 1,
		Fee:            params.BeaconConfig().MinDepositAmount,
		Amount:         params.BeaconConfig().MinDepositAmount,
		Slot:           state.Slot,
	}

	priv, err := bls.RandKey(rand.Reader)
	if err != nil {
		t.Fatal(err)
	}
	pubKey := priv.PublicKey().Marshal()[:]
	transfer.SenderWithdrawalPublicKey = pubKey
	state.Validators[transfer.SenderIndex].PublicKey = pubKey
	signingRoot, err := ssz.SigningRoot(transfer)
	if err != nil {
		t.Fatalf("Failed to get signing root of block: %v", err)
	}
	epoch := helpers.CurrentEpoch(state)
	dt := helpers.Domain(state, epoch, params.BeaconConfig().DomainTransfer)
	transferSig := priv.Sign(signingRoot[:], dt)
	transfer.Signature = transferSig.Marshal()[:]

	block := &ethpb.BeaconBlock{
		Body: &ethpb.BeaconBlockBody{
			Transfers: []*ethpb.Transfer{transfer},
		},
	}
	buf := []byte{params.BeaconConfig().BLSWithdrawalPrefixByte}
	hashed := hashutil.Hash(pubKey)
	buf = append(buf, hashed[:][1:]...)
	state.Validators[0].WithdrawalCredentials = buf
	state.Validators[0].ActivationEligibilityEpoch = params.BeaconConfig().FarFutureEpoch
	newState, err := blocks.ProcessTransfers(state, block.Body)
	if err != nil {
		t.Errorf("Unexpected error: %v", err)
	}
	expectedRecipientIndex := params.BeaconConfig().MaxEffectiveBalance + block.Body.Transfers[0].Amount
	if newState.Balances[1] != expectedRecipientIndex {
		t.Errorf("Expected recipient balance %d, received %d", newState.Balances[1], expectedRecipientIndex)
	}
	expectedSenderIndex := params.BeaconConfig().MaxEffectiveBalance - block.Body.Transfers[0].Amount - block.Body.Transfers[0].Fee
	if newState.Balances[0] != expectedSenderIndex {
		t.Errorf("Expected sender balance %d, received %d", newState.Balances[0], expectedSenderIndex)
	}
}<|MERGE_RESOLUTION|>--- conflicted
+++ resolved
@@ -835,37 +835,15 @@
 	}
 
 	currentSlot := 2 * params.BeaconConfig().SlotsPerEpoch
-<<<<<<< HEAD
-	beaconState := &pb.BeaconState{
-		Validators: validators,
-		Slot:       currentSlot,
-		Balances:   validatorBalances,
-		Fork: &pb.Fork{
-			CurrentVersion:  params.BeaconConfig().GenesisForkVersion,
-			PreviousVersion: params.BeaconConfig().GenesisForkVersion,
-			Epoch:           0,
-		},
-		RandaoMixes:      make([][]byte, params.BeaconConfig().EpochsPerHistoricalVector),
-		Slashings:        make([]uint64, params.BeaconConfig().EpochsPerSlashingsVector),
-		ActiveIndexRoots: make([][]byte, params.BeaconConfig().EpochsPerHistoricalVector),
-	}
-=======
 	beaconState.Slot = currentSlot
 
->>>>>>> ed78f1f4
 	block := &ethpb.BeaconBlock{
 		Body: &ethpb.BeaconBlockBody{
 			AttesterSlashings: slashings,
 		},
 	}
-<<<<<<< HEAD
-	newState, err := blocks.ProcessAttesterSlashings(
-		beaconState,
-		block.Body,
-	)
-=======
+
 	newState, err := blocks.ProcessAttesterSlashings(beaconState, block.Body)
->>>>>>> ed78f1f4
 	if err != nil {
 		t.Fatal(err)
 	}
@@ -918,14 +896,7 @@
 		params.BeaconConfig().MinAttestationInclusionDelay,
 		beaconState.Slot,
 	)
-<<<<<<< HEAD
 	if _, err := blocks.ProcessAttestations(beaconState, block.Body); !strings.Contains(err.Error(), want) {
-=======
-	if _, err := blocks.ProcessAttestations(
-		beaconState,
-		block.Body,
-	); !strings.Contains(err.Error(), want) {
->>>>>>> ed78f1f4
 		t.Errorf("Expected %s, received %v", want, err)
 	}
 }
@@ -965,14 +936,7 @@
 		helpers.PrevEpoch(beaconState),
 		helpers.CurrentEpoch(beaconState),
 	)
-<<<<<<< HEAD
 	if _, err := blocks.ProcessAttestations(beaconState, block.Body); !strings.Contains(err.Error(), want) {
-=======
-	if _, err := blocks.ProcessAttestations(
-		beaconState,
-		block.Body,
-	); !strings.Contains(err.Error(), want) {
->>>>>>> ed78f1f4
 		t.Errorf("Expected %s, received %v", want, err)
 	}
 }
@@ -1015,14 +979,7 @@
 		helpers.CurrentEpoch(beaconState),
 		attestations[0].Data.Source.Epoch,
 	)
-<<<<<<< HEAD
 	if _, err := blocks.ProcessAttestations(beaconState, block.Body); !strings.Contains(err.Error(), want) {
-=======
-	if _, err := blocks.ProcessAttestations(
-		beaconState,
-		block.Body,
-	); !strings.Contains(err.Error(), want) {
->>>>>>> ed78f1f4
 		t.Errorf("Expected %s, received %v", want, err)
 	}
 
@@ -1034,14 +991,7 @@
 		beaconState.CurrentJustifiedCheckpoint.Root,
 		attestations[0].Data.Source.Root,
 	)
-<<<<<<< HEAD
 	if _, err := blocks.ProcessAttestations(beaconState, block.Body); !strings.Contains(err.Error(), want) {
-=======
-	if _, err := blocks.ProcessAttestations(
-		beaconState,
-		block.Body,
-	); !strings.Contains(err.Error(), want) {
->>>>>>> ed78f1f4
 		t.Errorf("Expected %s, received %v", want, err)
 	}
 }
@@ -1085,14 +1035,7 @@
 		helpers.PrevEpoch(beaconState),
 		attestations[0].Data.Source.Epoch,
 	)
-<<<<<<< HEAD
 	if _, err := blocks.ProcessAttestations(beaconState, block.Body); !strings.Contains(err.Error(), want) {
-=======
-	if _, err := blocks.ProcessAttestations(
-		beaconState,
-		block.Body,
-	); !strings.Contains(err.Error(), want) {
->>>>>>> ed78f1f4
 		t.Errorf("Expected %s, received %v", want, err)
 	}
 
@@ -1104,14 +1047,7 @@
 		beaconState.PreviousJustifiedCheckpoint.Root,
 		attestations[0].Data.Source.Root,
 	)
-<<<<<<< HEAD
 	if _, err := blocks.ProcessAttestations(beaconState, block.Body); !strings.Contains(err.Error(), want) {
-=======
-	if _, err := blocks.ProcessAttestations(
-		beaconState,
-		block.Body,
-	); !strings.Contains(err.Error(), want) {
->>>>>>> ed78f1f4
 		t.Errorf("Expected %s, received %v", want, err)
 	}
 }
@@ -1151,26 +1087,12 @@
 	beaconState.CurrentEpochAttestations = []*pb.PendingAttestation{}
 
 	want := "mismatched parent crosslink root"
-<<<<<<< HEAD
 	if _, err := blocks.ProcessAttestations(beaconState, block.Body); !strings.Contains(err.Error(), want) {
-=======
-	if _, err := blocks.ProcessAttestations(
-		beaconState,
-		block.Body,
-	); !strings.Contains(err.Error(), want) {
->>>>>>> ed78f1f4
 		t.Errorf("Expected %s, received %v", want, err)
 	}
 
 	block.Body.Attestations[0].Data.Crosslink.StartEpoch = 0
-<<<<<<< HEAD
 	if _, err := blocks.ProcessAttestations(beaconState, block.Body); !strings.Contains(err.Error(), want) {
-=======
-	if _, err := blocks.ProcessAttestations(
-		beaconState,
-		block.Body,
-	); !strings.Contains(err.Error(), want) {
->>>>>>> ed78f1f4
 		t.Errorf("Expected %s, received %v", want, err)
 	}
 	encoded, err := ssz.HashTreeRoot(beaconState.CurrentCrosslinks[0])
@@ -1181,14 +1103,7 @@
 	block.Body.Attestations[0].Data.Crosslink.DataRoot = encoded[:]
 
 	want = fmt.Sprintf("expected data root %#x == ZERO_HASH", encoded)
-<<<<<<< HEAD
 	if _, err := blocks.ProcessAttestations(beaconState, block.Body); !strings.Contains(err.Error(), want) {
-=======
-	if _, err := blocks.ProcessAttestations(
-		beaconState,
-		block.Body,
-	); !strings.Contains(err.Error(), want) {
->>>>>>> ed78f1f4
 		t.Errorf("Expected %s, received %v", want, err)
 	}
 }
@@ -1257,14 +1172,7 @@
 	block.Body.Attestations[0].Data.Crosslink.ParentRoot = encoded[:]
 	block.Body.Attestations[0].Data.Crosslink.DataRoot = params.BeaconConfig().ZeroHash[:]
 
-<<<<<<< HEAD
 	if _, err := blocks.ProcessAttestations(beaconState, block.Body); err != nil {
-=======
-	if _, err := blocks.ProcessAttestations(
-		beaconState,
-		block.Body,
-	); err != nil {
->>>>>>> ed78f1f4
 		t.Errorf("Unexpected error: %v", err)
 	}
 }
@@ -1362,14 +1270,7 @@
 	}
 
 	want := "over max number of allowed indices"
-<<<<<<< HEAD
 	if err := blocks.VerifyIndexedAttestation(&pb.BeaconState{}, indexedAtt1); !strings.Contains(err.Error(), want) {
-=======
-	if err := blocks.VerifyIndexedAttestation(
-		&pb.BeaconState{},
-		indexedAtt1,
-	); !strings.Contains(err.Error(), want) {
->>>>>>> ed78f1f4
 		t.Errorf("Expected verification to fail return false, received: %v", err)
 	}
 }
