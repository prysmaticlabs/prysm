--- conflicted
+++ resolved
@@ -56,15 +56,10 @@
 	}
 
 	// Pre-Processing Condition 4:
-<<<<<<< HEAD
-	// The node's local time is greater than or equal to
-	// state.genesis_time + (block.slot-GENESIS_SLOT)* SECONDS_PER_SLOT.
-=======
 	// The node's local Unix time is greater than or equal to
 	// state.genesis_time + (block.slot-GENESIS_SLOT) * SLOT_DURATION.
 	// (Note that leap seconds mean that slots will occasionally last SLOT_DURATION + 1 or
 	// SLOT_DURATION - 1 seconds, possibly several times a year.)
->>>>>>> fc1aacaa
 	if !IsSlotValid(block.Slot, genesisTime) {
 		return fmt.Errorf("slot of block is too high: %d", block.Slot)
 	}
