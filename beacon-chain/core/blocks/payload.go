--- conflicted
+++ resolved
@@ -244,18 +244,11 @@
 		if err != nil {
 			return payloadHash, err
 		}
-<<<<<<< HEAD
-		if header.Message == nil {
-			return payloadHash, errors.New("nil execution header")
-		}
-		return [32]byte(header.Message.BlockHash), nil
-=======
 		payload, err := header.Header()
 		if err != nil {
 			return payloadHash, err
 		}
 		return payload.BlockHash(), nil
->>>>>>> ff6c1c15
 	}
 	if blk.Version() >= version.Bellatrix {
 		payload, err := blk.Body().Execution()
@@ -275,18 +268,11 @@
 		if err != nil {
 			return parentHash, err
 		}
-<<<<<<< HEAD
-		if header.Message == nil {
-			return parentHash, errors.New("nil execution header")
-		}
-		return [32]byte(header.Message.ParentBlockHash), nil
-=======
 		payload, err := header.Header()
 		if err != nil {
 			return parentHash, err
 		}
 		return payload.ParentBlockHash(), nil
->>>>>>> ff6c1c15
 	}
 	if blk.Version() >= version.Bellatrix {
 		payload, err := blk.Body().Execution()
