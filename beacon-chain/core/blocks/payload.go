--- conflicted
+++ resolved
@@ -61,11 +61,7 @@
 	}
 	payload, err := body.Execution()
 	switch {
-<<<<<<< HEAD
 	case errors.Is(err, blocks.ErrUnsupportedField):
-=======
-	case errors.Is(err, consensus_types.ErrUnsupportedGetter):
->>>>>>> 73e4bdcc
 		return false, nil
 	case err != nil:
 		return false, err
