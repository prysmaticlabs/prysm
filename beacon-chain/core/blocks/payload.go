package blocks

import (
	"bytes"

	"github.com/pkg/errors"
<<<<<<< HEAD
	"github.com/prysmaticlabs/prysm/beacon-chain/core/helpers"
	"github.com/prysmaticlabs/prysm/beacon-chain/core/time"
	"github.com/prysmaticlabs/prysm/beacon-chain/state"
	"github.com/prysmaticlabs/prysm/consensus-types/interfaces"
	"github.com/prysmaticlabs/prysm/consensus-types/wrapper"
	"github.com/prysmaticlabs/prysm/encoding/bytesutil"
	"github.com/prysmaticlabs/prysm/runtime/version"
	"github.com/prysmaticlabs/prysm/time/slots"
=======
	"github.com/prysmaticlabs/prysm/v3/beacon-chain/core/helpers"
	"github.com/prysmaticlabs/prysm/v3/beacon-chain/core/time"
	"github.com/prysmaticlabs/prysm/v3/beacon-chain/state"
	"github.com/prysmaticlabs/prysm/v3/consensus-types/blocks"
	"github.com/prysmaticlabs/prysm/v3/consensus-types/interfaces"
	"github.com/prysmaticlabs/prysm/v3/encoding/bytesutil"
	enginev1 "github.com/prysmaticlabs/prysm/v3/proto/engine/v1"
	"github.com/prysmaticlabs/prysm/v3/runtime/version"
	"github.com/prysmaticlabs/prysm/v3/time/slots"
>>>>>>> 805473cb
)

var (
	ErrInvalidPayloadBlockHash  = errors.New("invalid payload block hash")
	ErrInvalidPayloadTimeStamp  = errors.New("invalid payload timestamp")
	ErrInvalidPayloadPrevRandao = errors.New("invalid payload previous randao")
)

// IsMergeTransitionComplete returns true if the transition to Bellatrix has completed.
// Meaning the payload header in beacon state is not `ExecutionPayloadHeader()` (i.e. not empty).
//
// Spec code:
// def is_merge_transition_complete(state: BeaconState) -> bool:
//    return state.latest_execution_payload_header != ExecutionPayloadHeader()
func IsMergeTransitionComplete(st state.BeaconState) (bool, error) {
	if st == nil {
		return false, errors.New("nil state")
	}
	if IsPreBellatrixVersion(st.Version()) {
		return false, nil
	}
	h, err := st.LatestExecutionPayloadHeader()
	if err != nil {
		return false, err
	}
<<<<<<< HEAD
	isEmpty, err := wrapper.IsEmptyExecutionData(h)
=======
	wrappedHeader, err := blocks.WrappedExecutionPayloadHeader(h)
	if err != nil {
		return false, err
	}
	isEmpty, err := blocks.IsEmptyExecutionData(wrappedHeader)
>>>>>>> 805473cb
	if err != nil {
		return false, err
	}
	return !isEmpty, nil
}

// IsExecutionBlock returns whether the block has a non-empty ExecutionPayload.
//
// Spec code:
// def is_execution_block(block: BeaconBlock) -> bool:
//     return block.body.execution_payload != ExecutionPayload()
func IsExecutionBlock(body interfaces.BeaconBlockBody) (bool, error) {
	if body == nil {
		return false, errors.New("nil block body")
	}
	payload, err := body.Execution()
	switch {
	case errors.Is(err, blocks.ErrUnsupportedGetter):
		return false, nil
	case err != nil:
		return false, err
	default:
	}
	isEmpty, err := blocks.IsEmptyExecutionData(payload)
	if err != nil {
		return false, err
	}
	return !isEmpty, nil
}

// IsExecutionEnabled returns true if the beacon chain can begin executing.
// Meaning the payload header is beacon state is non-empty or the payload in block body is non-empty.
//
// Spec code:
// def is_execution_enabled(state: BeaconState, body: BeaconBlockBody) -> bool:
//    return is_merge_block(state, body) or is_merge_complete(state)
func IsExecutionEnabled(st state.BeaconState, body interfaces.BeaconBlockBody) (bool, error) {
	if st == nil || body == nil {
		return false, errors.New("nil state or block body")
	}
	if IsPreBellatrixVersion(st.Version()) {
		return false, nil
	}
	header, err := st.LatestExecutionPayloadHeader()
	if err != nil {
		return false, err
	}
	return IsExecutionEnabledUsingHeader(header, body)
}

// IsExecutionEnabledUsingHeader returns true if the execution is enabled using post processed payload header and block body.
// This is an optimized version of IsExecutionEnabled where beacon state is not required as an argument.
<<<<<<< HEAD
func IsExecutionEnabledUsingHeader(header interfaces.ExecutionData, body interfaces.BeaconBlockBody) (bool, error) {
	isEmpty, err := wrapper.IsEmptyExecutionData(header)
=======
func IsExecutionEnabledUsingHeader(header *enginev1.ExecutionPayloadHeader, body interfaces.BeaconBlockBody) (bool, error) {
	wrappedHeader, err := blocks.WrappedExecutionPayloadHeader(header)
	if err != nil {
		return false, err
	}
	isEmpty, err := blocks.IsEmptyExecutionData(wrappedHeader)
>>>>>>> 805473cb
	if err != nil {
		return false, err
	}
	if !isEmpty {
		return true, nil
	}
	return IsExecutionBlock(body)
}

// IsPreBellatrixVersion returns true if input version is before bellatrix fork.
func IsPreBellatrixVersion(v int) bool {
	return v < version.Bellatrix
}

// ValidatePayloadWhenMergeCompletes validates if payload is valid versus input beacon state.
// These validation steps ONLY apply to post merge.
//
// Spec code:
//    # Verify consistency of the parent hash with respect to the previous execution payload header
//    if is_merge_complete(state):
//        assert payload.parent_hash == state.latest_execution_payload_header.block_hash
func ValidatePayloadWhenMergeCompletes(st state.BeaconState, payload interfaces.ExecutionData) error {
	complete, err := IsMergeTransitionComplete(st)
	if err != nil {
		return err
	}
	if !complete {
		return nil
	}

	header, err := st.LatestExecutionPayloadHeader()
	if err != nil {
		return err
	}
<<<<<<< HEAD
	if !bytes.Equal(payload.ParentHash(), header.BlockHash()) {
		return errors.New("incorrect block hash")
=======
	if !bytes.Equal(payload.ParentHash(), header.BlockHash) {
		return ErrInvalidPayloadBlockHash
>>>>>>> 805473cb
	}
	return nil
}

// ValidatePayload validates if payload is valid versus input beacon state.
// These validation steps apply to both pre merge and post merge.
//
// Spec code:
//    # Verify random
//    assert payload.random == get_randao_mix(state, get_current_epoch(state))
//    # Verify timestamp
//    assert payload.timestamp == compute_timestamp_at_slot(state, state.slot)
func ValidatePayload(st state.BeaconState, payload interfaces.ExecutionData) error {
	random, err := helpers.RandaoMix(st, time.CurrentEpoch(st))
	if err != nil {
		return err
	}

	if !bytes.Equal(payload.PrevRandao(), random) {
		return ErrInvalidPayloadPrevRandao
	}
	t, err := slots.ToTime(st.GenesisTime(), st.Slot())
	if err != nil {
		return err
	}
	if payload.Timestamp() != uint64(t.Unix()) {
		return ErrInvalidPayloadTimeStamp
	}
	return nil
}

// ProcessPayload processes input execution payload using beacon state.
// ValidatePayloadWhenMergeCompletes validates if payload is valid versus input beacon state.
// These validation steps ONLY apply to post merge.
//
// Spec code:
// def process_execution_payload(state: BeaconState, payload: ExecutionPayload, execution_engine: ExecutionEngine) -> None:
//    # Verify consistency of the parent hash with respect to the previous execution payload header
//    if is_merge_complete(state):
//        assert payload.parent_hash == state.latest_execution_payload_header.block_hash
//    # Verify random
//    assert payload.random == get_randao_mix(state, get_current_epoch(state))
//    # Verify timestamp
//    assert payload.timestamp == compute_timestamp_at_slot(state, state.slot)
//    # Verify the execution payload is valid
//    assert execution_engine.execute_payload(payload)
//    # Cache execution payload header
//    state.latest_execution_payload_header = ExecutionPayloadHeader(
//        parent_hash=payload.parent_hash,
//        FeeRecipient=payload.FeeRecipient,
//        state_root=payload.state_root,
//        receipt_root=payload.receipt_root,
//        logs_bloom=payload.logs_bloom,
//        random=payload.random,
//        block_number=payload.block_number,
//        gas_limit=payload.gas_limit,
//        gas_used=payload.gas_used,
//        timestamp=payload.timestamp,
//        extra_data=payload.extra_data,
//        base_fee_per_gas=payload.base_fee_per_gas,
//        block_hash=payload.block_hash,
//        transactions_root=hash_tree_root(payload.transactions),
//    )
func ProcessPayload(st state.BeaconState, payload interfaces.ExecutionData) (state.BeaconState, error) {
	if err := ValidatePayloadWhenMergeCompletes(st, payload); err != nil {
		return nil, err
	}
	if err := ValidatePayload(st, payload); err != nil {
		return nil, err
	}
	header, err := blocks.PayloadToHeader(payload)
	if err != nil {
		return nil, err
	}
	wrappedHeader, err := blocks.WrappedExecutionPayloadHeader(header)
	if err != nil {
		return nil, err
	}
	if err := st.SetLatestExecutionPayloadHeader(wrappedHeader); err != nil {
		return nil, err
	}
	return st, nil
}

// ValidatePayloadHeaderWhenMergeCompletes validates the payload header when the merge completes.
func ValidatePayloadHeaderWhenMergeCompletes(st state.BeaconState, header interfaces.ExecutionData) error {
	// Skip validation if the state is not merge compatible.
	complete, err := IsMergeTransitionComplete(st)
	if err != nil {
		return err
	}
	if !complete {
		return nil
	}
	// Validate current header's parent hash matches state header's block hash.
	h, err := st.LatestExecutionPayloadHeader()
	if err != nil {
		return err
	}
	if !bytes.Equal(header.ParentHash(), h.BlockHash()) {
		return ErrInvalidPayloadBlockHash
	}
	return nil
}

// ValidatePayloadHeader validates the payload header.
func ValidatePayloadHeader(st state.BeaconState, header interfaces.ExecutionData) error {
	// Validate header's random mix matches with state in current epoch
	random, err := helpers.RandaoMix(st, time.CurrentEpoch(st))
	if err != nil {
		return err
	}
	if !bytes.Equal(header.PrevRandao(), random) {
		return ErrInvalidPayloadPrevRandao
	}

	// Validate header's timestamp matches with state in current slot.
	t, err := slots.ToTime(st.GenesisTime(), st.Slot())
	if err != nil {
		return err
	}
	if header.Timestamp() != uint64(t.Unix()) {
		return ErrInvalidPayloadTimeStamp
	}
	return nil
}

// ProcessPayloadHeader processes the payload header.
func ProcessPayloadHeader(st state.BeaconState, header interfaces.ExecutionData) (state.BeaconState, error) {
	if err := ValidatePayloadHeaderWhenMergeCompletes(st, header); err != nil {
		return nil, err
	}
	if err := ValidatePayloadHeader(st, header); err != nil {
		return nil, err
	}
	if err := st.SetLatestExecutionPayloadHeader(header); err != nil {
		return nil, err
	}
	return st, nil
}

// GetBlockPayloadHash returns the hash of the execution payload of the block
func GetBlockPayloadHash(blk interfaces.BeaconBlock) ([32]byte, error) {
	payloadHash := [32]byte{}
	if IsPreBellatrixVersion(blk.Version()) {
		return payloadHash, nil
	}
	payload, err := blk.Body().Execution()
	if err != nil {
		return payloadHash, err
	}
	return bytesutil.ToBytes32(payload.BlockHash()), nil
}<|MERGE_RESOLUTION|>--- conflicted
+++ resolved
@@ -4,26 +4,14 @@
 	"bytes"
 
 	"github.com/pkg/errors"
-<<<<<<< HEAD
-	"github.com/prysmaticlabs/prysm/beacon-chain/core/helpers"
-	"github.com/prysmaticlabs/prysm/beacon-chain/core/time"
-	"github.com/prysmaticlabs/prysm/beacon-chain/state"
-	"github.com/prysmaticlabs/prysm/consensus-types/interfaces"
-	"github.com/prysmaticlabs/prysm/consensus-types/wrapper"
-	"github.com/prysmaticlabs/prysm/encoding/bytesutil"
-	"github.com/prysmaticlabs/prysm/runtime/version"
-	"github.com/prysmaticlabs/prysm/time/slots"
-=======
 	"github.com/prysmaticlabs/prysm/v3/beacon-chain/core/helpers"
 	"github.com/prysmaticlabs/prysm/v3/beacon-chain/core/time"
 	"github.com/prysmaticlabs/prysm/v3/beacon-chain/state"
 	"github.com/prysmaticlabs/prysm/v3/consensus-types/blocks"
 	"github.com/prysmaticlabs/prysm/v3/consensus-types/interfaces"
 	"github.com/prysmaticlabs/prysm/v3/encoding/bytesutil"
-	enginev1 "github.com/prysmaticlabs/prysm/v3/proto/engine/v1"
 	"github.com/prysmaticlabs/prysm/v3/runtime/version"
 	"github.com/prysmaticlabs/prysm/v3/time/slots"
->>>>>>> 805473cb
 )
 
 var (
@@ -49,15 +37,7 @@
 	if err != nil {
 		return false, err
 	}
-<<<<<<< HEAD
-	isEmpty, err := wrapper.IsEmptyExecutionData(h)
-=======
-	wrappedHeader, err := blocks.WrappedExecutionPayloadHeader(h)
-	if err != nil {
-		return false, err
-	}
-	isEmpty, err := blocks.IsEmptyExecutionData(wrappedHeader)
->>>>>>> 805473cb
+	isEmpty, err := blocks.IsEmptyExecutionData(h)
 	if err != nil {
 		return false, err
 	}
@@ -110,17 +90,8 @@
 
 // IsExecutionEnabledUsingHeader returns true if the execution is enabled using post processed payload header and block body.
 // This is an optimized version of IsExecutionEnabled where beacon state is not required as an argument.
-<<<<<<< HEAD
 func IsExecutionEnabledUsingHeader(header interfaces.ExecutionData, body interfaces.BeaconBlockBody) (bool, error) {
-	isEmpty, err := wrapper.IsEmptyExecutionData(header)
-=======
-func IsExecutionEnabledUsingHeader(header *enginev1.ExecutionPayloadHeader, body interfaces.BeaconBlockBody) (bool, error) {
-	wrappedHeader, err := blocks.WrappedExecutionPayloadHeader(header)
-	if err != nil {
-		return false, err
-	}
-	isEmpty, err := blocks.IsEmptyExecutionData(wrappedHeader)
->>>>>>> 805473cb
+	isEmpty, err := blocks.IsEmptyExecutionData(header)
 	if err != nil {
 		return false, err
 	}
@@ -155,13 +126,8 @@
 	if err != nil {
 		return err
 	}
-<<<<<<< HEAD
 	if !bytes.Equal(payload.ParentHash(), header.BlockHash()) {
-		return errors.New("incorrect block hash")
-=======
-	if !bytes.Equal(payload.ParentHash(), header.BlockHash) {
 		return ErrInvalidPayloadBlockHash
->>>>>>> 805473cb
 	}
 	return nil
 }
