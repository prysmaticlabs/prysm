--- conflicted
+++ resolved
@@ -109,6 +109,7 @@
 	if err != nil {
 		return err
 	}
+
 	if !bytes.Equal(payload.Random, random) {
 		return errors.New("incorrect random")
 	}
@@ -163,11 +164,7 @@
 		return nil, err
 	}
 
-<<<<<<< HEAD
-	header, err := payloadToHeader(payload)
-=======
 	header, err := PayloadToHeader(payload)
->>>>>>> ad062302
 	if err != nil {
 		return nil, err
 	}
@@ -177,13 +174,8 @@
 	return st, nil
 }
 
-<<<<<<< HEAD
-// This converts `payload` into execution payload header format.
-func payloadToHeader(payload *ethpb.ExecutionPayload) (*ethpb.ExecutionPayloadHeader, error) {
-=======
 // PayloadToHeader converts `payload` into execution payload header format.
 func PayloadToHeader(payload *ethpb.ExecutionPayload) (*ethpb.ExecutionPayloadHeader, error) {
->>>>>>> ad062302
 	txRoot, err := ssz.TransactionsRoot(payload.Transactions)
 	if err != nil {
 		return nil, err
