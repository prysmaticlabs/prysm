--- conflicted
+++ resolved
@@ -627,7 +627,6 @@
 	assert.ErrorContains(t, want, err)
 }
 
-<<<<<<< HEAD
 func TestVerifyAttestations_VerifiesMultipleAttestations(t *testing.T) {
 	ctx := context.Background()
 	numOfValidators := uint64(params.BeaconConfig().SlotsPerEpoch.Mul(4))
@@ -693,11 +692,6 @@
 	// In this test, att1 is from the prior fork and att2 is from the new fork.
 	ctx := context.Background()
 	numOfValidators := uint64(params.BeaconConfig().SlotsPerEpoch.Mul(4))
-=======
-func TestVerifyAttestations_HandlesPlannedFork(t *testing.T) {
-	// In this test, att1 is from the prior fork and att2 is from the new fork.
-	numOfValidators := 4 * params.BeaconConfig().SlotsPerEpoch
->>>>>>> aef5a7b4
 	validators := make([]*ethpb.Validator, numOfValidators)
 	_, keys, err := testutil.DeterministicDepositsAndKeys(numOfValidators)
 	require.NoError(t, err)
