--- conflicted
+++ resolved
@@ -458,50 +458,7 @@
 	}
 }
 
-<<<<<<< HEAD
-func Test_IsExecutionBlock(t *testing.T) {
-	tests := []struct {
-		name    string
-		payload *enginev1.ExecutionPayload
-		want    bool
-	}{
-		{
-			name:    "nil payload",
-			payload: nil,
-			want:    false,
-		},
-		{
-			name:    "empty payload",
-			payload: emptyPayload(),
-			want:    false,
-		},
-		{
-			name: "non-empty payload",
-			payload: func() *enginev1.ExecutionPayload {
-				p := emptyPayload()
-				p.ParentHash = bytesutil.PadTo([]byte{'a'}, fieldparams.RootLength)
-				return p
-			}(),
-			want: true,
-		},
-	}
-	for _, tt := range tests {
-		t.Run(tt.name, func(t *testing.T) {
-			blk := util.NewBeaconBlockBellatrix()
-			blk.Block.Body.ExecutionPayload = tt.payload
-			wrappedBlock, err := wrapper.WrappedBellatrixBeaconBlock(blk.Block)
-			require.NoError(t, err)
-			got, err := blocks.ExecutionBlock(wrappedBlock.Body())
-			require.NoError(t, err)
-			require.Equal(t, tt.want, got)
-		})
-	}
-}
-
-func Test_ExecutionEnabled(t *testing.T) {
-=======
 func Test_IsExecutionEnabledUsingHeader(t *testing.T) {
->>>>>>> 7279349a
 	tests := []struct {
 		name    string
 		payload *enginev1.ExecutionPayload
