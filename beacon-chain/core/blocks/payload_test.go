package blocks_test

import (
	"testing"

<<<<<<< HEAD
	"github.com/pkg/errors"
	"github.com/prysmaticlabs/prysm/beacon-chain/core/blocks"
	"github.com/prysmaticlabs/prysm/beacon-chain/core/helpers"
	"github.com/prysmaticlabs/prysm/beacon-chain/core/time"
	"github.com/prysmaticlabs/prysm/beacon-chain/state"
	fieldparams "github.com/prysmaticlabs/prysm/config/fieldparams"
	"github.com/prysmaticlabs/prysm/consensus-types/interfaces"
	"github.com/prysmaticlabs/prysm/consensus-types/wrapper"
	"github.com/prysmaticlabs/prysm/encoding/bytesutil"
	"github.com/prysmaticlabs/prysm/encoding/ssz"
	enginev1 "github.com/prysmaticlabs/prysm/proto/engine/v1"
	"github.com/prysmaticlabs/prysm/testing/require"
	"github.com/prysmaticlabs/prysm/testing/util"
	"github.com/prysmaticlabs/prysm/time/slots"
=======
	"github.com/prysmaticlabs/prysm/v3/beacon-chain/core/blocks"
	"github.com/prysmaticlabs/prysm/v3/beacon-chain/core/helpers"
	"github.com/prysmaticlabs/prysm/v3/beacon-chain/core/time"
	"github.com/prysmaticlabs/prysm/v3/beacon-chain/state"
	fieldparams "github.com/prysmaticlabs/prysm/v3/config/fieldparams"
	consensusblocks "github.com/prysmaticlabs/prysm/v3/consensus-types/blocks"
	"github.com/prysmaticlabs/prysm/v3/encoding/bytesutil"
	"github.com/prysmaticlabs/prysm/v3/encoding/ssz"
	enginev1 "github.com/prysmaticlabs/prysm/v3/proto/engine/v1"
	"github.com/prysmaticlabs/prysm/v3/testing/require"
	"github.com/prysmaticlabs/prysm/v3/testing/util"
	"github.com/prysmaticlabs/prysm/v3/time/slots"
>>>>>>> 805473cb
)

func Test_IsMergeComplete(t *testing.T) {
	tests := []struct {
		name    string
		payload interfaces.ExecutionData
		want    bool
	}{
		{
			name: "empty payload header",
			payload: func() interfaces.ExecutionData {
				h, err := emptyPayloadHeader()
				require.NoError(t, err)
				return h
			}(),
			want: false,
		},
		{
			name: "has parent hash",
			payload: func() interfaces.ExecutionData {
				h, err := emptyPayloadHeader()
				require.NoError(t, err)
				p, ok := h.Proto().(*enginev1.ExecutionPayloadHeader)
				require.Equal(t, true, ok)
				p.ParentHash = bytesutil.PadTo([]byte{'a'}, fieldparams.RootLength)
				return h
			}(),
			want: true,
		},
		{
			name: "has fee recipient",
			payload: func() interfaces.ExecutionData {
				h, err := emptyPayloadHeader()
				require.NoError(t, err)
				p, ok := h.Proto().(*enginev1.ExecutionPayloadHeader)
				require.Equal(t, true, ok)
				p.FeeRecipient = bytesutil.PadTo([]byte{'a'}, fieldparams.RootLength)
				return h
			}(),
			want: true,
		},
		{
			name: "has state root",
			payload: func() interfaces.ExecutionData {
				h, err := emptyPayloadHeader()
				require.NoError(t, err)
				p, ok := h.Proto().(*enginev1.ExecutionPayloadHeader)
				require.Equal(t, true, ok)
				p.StateRoot = bytesutil.PadTo([]byte{'a'}, fieldparams.RootLength)
				return h
			}(),
			want: true,
		},
		{
			name: "has receipt root",
			payload: func() interfaces.ExecutionData {
				h, err := emptyPayloadHeader()
				require.NoError(t, err)
				p, ok := h.Proto().(*enginev1.ExecutionPayloadHeader)
				require.Equal(t, true, ok)
				p.ReceiptsRoot = bytesutil.PadTo([]byte{'a'}, fieldparams.RootLength)
				return h
			}(),
			want: true,
		},
		{
			name: "has logs bloom",
			payload: func() interfaces.ExecutionData {
				h, err := emptyPayloadHeader()
				require.NoError(t, err)
				p, ok := h.Proto().(*enginev1.ExecutionPayloadHeader)
				require.Equal(t, true, ok)
				p.LogsBloom = bytesutil.PadTo([]byte{'a'}, fieldparams.LogsBloomLength)
				return h
			}(),
			want: true,
		},
		{
			name: "has random",
			payload: func() interfaces.ExecutionData {
				h, err := emptyPayloadHeader()
				require.NoError(t, err)
				p, ok := h.Proto().(*enginev1.ExecutionPayloadHeader)
				require.Equal(t, true, ok)
				p.PrevRandao = bytesutil.PadTo([]byte{'a'}, fieldparams.RootLength)
				return h
			}(),
			want: true,
		},
		{
			name: "has base fee",
			payload: func() interfaces.ExecutionData {
				h, err := emptyPayloadHeader()
				require.NoError(t, err)
				p, ok := h.Proto().(*enginev1.ExecutionPayloadHeader)
				require.Equal(t, true, ok)
				p.BaseFeePerGas = bytesutil.PadTo([]byte{'a'}, fieldparams.RootLength)
				return h
			}(),
			want: true,
		},
		{
			name: "has block hash",
			payload: func() interfaces.ExecutionData {
				h, err := emptyPayloadHeader()
				require.NoError(t, err)
				p, ok := h.Proto().(*enginev1.ExecutionPayloadHeader)
				require.Equal(t, true, ok)
				p.BlockHash = bytesutil.PadTo([]byte{'a'}, fieldparams.RootLength)
				return h
			}(),
			want: true,
		},
		{
			name: "has extra data",
			payload: func() interfaces.ExecutionData {
				h, err := emptyPayloadHeader()
				require.NoError(t, err)
				p, ok := h.Proto().(*enginev1.ExecutionPayloadHeader)
				require.Equal(t, true, ok)
				p.ExtraData = bytesutil.PadTo([]byte{'a'}, fieldparams.RootLength)
				return h
			}(),
			want: true,
		},
		{
			name: "has block number",
			payload: func() interfaces.ExecutionData {
				h, err := emptyPayloadHeader()
				require.NoError(t, err)
				p, ok := h.Proto().(*enginev1.ExecutionPayloadHeader)
				require.Equal(t, true, ok)
				p.BlockNumber = 1
				return h
			}(),
			want: true,
		},
		{
			name: "has gas limit",
			payload: func() interfaces.ExecutionData {
				h, err := emptyPayloadHeader()
				require.NoError(t, err)
				p, ok := h.Proto().(*enginev1.ExecutionPayloadHeader)
				require.Equal(t, true, ok)
				p.GasLimit = 1
				return h
			}(),
			want: true,
		},
		{
			name: "has gas used",
			payload: func() interfaces.ExecutionData {
				h, err := emptyPayloadHeader()
				require.NoError(t, err)
				p, ok := h.Proto().(*enginev1.ExecutionPayloadHeader)
				require.Equal(t, true, ok)
				p.GasUsed = 1
				return h
			}(),
			want: true,
		},
		{
			name: "has time stamp",
			payload: func() interfaces.ExecutionData {
				h, err := emptyPayloadHeader()
				require.NoError(t, err)
				p, ok := h.Proto().(*enginev1.ExecutionPayloadHeader)
				require.Equal(t, true, ok)
				p.Timestamp = 1
				return h
			}(),
			want: true,
		},
	}
	for _, tt := range tests {
		t.Run(tt.name, func(t *testing.T) {
			st, _ := util.DeterministicGenesisStateBellatrix(t, 1)
<<<<<<< HEAD
			require.NoError(t, st.SetLatestExecutionPayloadHeader(tt.payload))
=======
			wrappedHeader, err := consensusblocks.WrappedExecutionPayloadHeader(tt.payload)
			require.NoError(t, err)
			require.NoError(t, st.SetLatestExecutionPayloadHeader(wrappedHeader))
>>>>>>> 805473cb
			got, err := blocks.IsMergeTransitionComplete(st)
			require.NoError(t, err)
			if got != tt.want {
				t.Errorf("mergeComplete() got = %v, want %v", got, tt.want)
			}
		})
	}
}

func Test_IsExecutionBlock(t *testing.T) {
	tests := []struct {
		name    string
		payload *enginev1.ExecutionPayload
		want    bool
	}{
		{
			name:    "empty payload",
			payload: emptyPayload(),
			want:    false,
		},
		{
			name: "non-empty payload",
			payload: func() *enginev1.ExecutionPayload {
				p := emptyPayload()
				p.ParentHash = bytesutil.PadTo([]byte{'a'}, fieldparams.RootLength)
				return p
			}(),
			want: true,
		},
	}
	for _, tt := range tests {
		t.Run(tt.name, func(t *testing.T) {
			blk := util.NewBeaconBlockBellatrix()
			blk.Block.Body.ExecutionPayload = tt.payload
			wrappedBlock, err := consensusblocks.NewBeaconBlock(blk.Block)
			require.NoError(t, err)
			got, err := blocks.IsExecutionBlock(wrappedBlock.Body())
			require.NoError(t, err)
			require.Equal(t, tt.want, got)
		})
	}
}

func Test_IsExecutionEnabled(t *testing.T) {
	tests := []struct {
		name        string
		payload     *enginev1.ExecutionPayload
		header      interfaces.ExecutionData
		useAltairSt bool
		want        bool
	}{
		{
			name:    "use older than bellatrix state",
			payload: emptyPayload(),
			header: func() interfaces.ExecutionData {
				h, err := emptyPayloadHeader()
				require.NoError(t, err)
				return h
			}(),
			useAltairSt: true,
			want:        false,
		},
		{
			name:    "empty header, empty payload",
			payload: emptyPayload(),
			header: func() interfaces.ExecutionData {
				h, err := emptyPayloadHeader()
				require.NoError(t, err)
				return h
			}(),
			want: false,
		},
		{
			name:    "non-empty header, empty payload",
			payload: emptyPayload(),
			header: func() interfaces.ExecutionData {
				h, err := emptyPayloadHeader()
				require.NoError(t, err)
				p, ok := h.Proto().(*enginev1.ExecutionPayloadHeader)
				require.Equal(t, true, ok)
				p.ParentHash = bytesutil.PadTo([]byte{'a'}, fieldparams.RootLength)
				return h
			}(),
			want: true,
		},
		{
			name: "empty header, non-empty payload",
			header: func() interfaces.ExecutionData {
				h, err := emptyPayloadHeader()
				require.NoError(t, err)
				return h
			}(),
			payload: func() *enginev1.ExecutionPayload {
				p := emptyPayload()
				p.Timestamp = 1
				return p
			}(),
			want: true,
		},
		{
			name: "non-empty header, non-empty payload",
			header: func() interfaces.ExecutionData {
				h, err := emptyPayloadHeader()
				require.NoError(t, err)
				p, ok := h.Proto().(*enginev1.ExecutionPayloadHeader)
				require.Equal(t, true, ok)
				p.ParentHash = bytesutil.PadTo([]byte{'a'}, fieldparams.RootLength)
				return h
			}(),
			payload: func() *enginev1.ExecutionPayload {
				p := emptyPayload()
				p.Timestamp = 1
				return p
			}(),
			want: true,
		},
	}
	for _, tt := range tests {
		t.Run(tt.name, func(t *testing.T) {
			st, _ := util.DeterministicGenesisStateBellatrix(t, 1)
<<<<<<< HEAD
			require.NoError(t, st.SetLatestExecutionPayloadHeader(tt.header))
=======
			wrappedHeader, err := consensusblocks.WrappedExecutionPayloadHeader(tt.header)
			require.NoError(t, err)
			require.NoError(t, st.SetLatestExecutionPayloadHeader(wrappedHeader))
>>>>>>> 805473cb
			blk := util.NewBeaconBlockBellatrix()
			blk.Block.Body.ExecutionPayload = tt.payload
			body, err := consensusblocks.NewBeaconBlockBody(blk.Block.Body)
			require.NoError(t, err)
			if tt.useAltairSt {
				st, _ = util.DeterministicGenesisStateAltair(t, 1)
			}
			got, err := blocks.IsExecutionEnabled(st, body)
			require.NoError(t, err)
			if got != tt.want {
				t.Errorf("IsExecutionEnabled() got = %v, want %v", got, tt.want)
			}
		})
	}
}

func Test_IsExecutionEnabledUsingHeader(t *testing.T) {
	tests := []struct {
		name    string
		payload *enginev1.ExecutionPayload
		header  interfaces.ExecutionData
		want    bool
	}{
		{
			name:    "empty header, empty payload",
			payload: emptyPayload(),
			header: func() interfaces.ExecutionData {
				h, err := emptyPayloadHeader()
				require.NoError(t, err)
				return h
			}(),
			want: false,
		},
		{
			name:    "non-empty header, empty payload",
			payload: emptyPayload(),
			header: func() interfaces.ExecutionData {
				h, err := emptyPayloadHeader()
				require.NoError(t, err)
				p, ok := h.Proto().(*enginev1.ExecutionPayloadHeader)
				require.Equal(t, true, ok)
				p.ParentHash = bytesutil.PadTo([]byte{'a'}, fieldparams.RootLength)
				return h
			}(),
			want: true,
		},
		{
			name: "empty header, non-empty payload",
			header: func() interfaces.ExecutionData {
				h, err := emptyPayloadHeader()
				require.NoError(t, err)
				return h
			}(),
			payload: func() *enginev1.ExecutionPayload {
				p := emptyPayload()
				p.Timestamp = 1
				return p
			}(),
			want: true,
		},
		{
			name: "non-empty header, non-empty payload",
			header: func() interfaces.ExecutionData {
				h, err := emptyPayloadHeader()
				require.NoError(t, err)
				p, ok := h.Proto().(*enginev1.ExecutionPayloadHeader)
				require.Equal(t, true, ok)
				p.ParentHash = bytesutil.PadTo([]byte{'a'}, fieldparams.RootLength)
				return h
			}(),
			payload: func() *enginev1.ExecutionPayload {
				p := emptyPayload()
				p.Timestamp = 1
				return p
			}(),
			want: true,
		},
	}
	for _, tt := range tests {
		t.Run(tt.name, func(t *testing.T) {
			blk := util.NewBeaconBlockBellatrix()
			blk.Block.Body.ExecutionPayload = tt.payload
			body, err := consensusblocks.NewBeaconBlockBody(blk.Block.Body)
			require.NoError(t, err)
			got, err := blocks.IsExecutionEnabledUsingHeader(tt.header, body)
			require.NoError(t, err)
			if got != tt.want {
				t.Errorf("IsExecutionEnabled() got = %v, want %v", got, tt.want)
			}
		})
	}
}

func Test_ValidatePayloadWhenMergeCompletes(t *testing.T) {
	tests := []struct {
		name    string
		payload *enginev1.ExecutionPayload
		header  interfaces.ExecutionData
		err     error
	}{
		{
			name:    "merge incomplete",
			payload: emptyPayload(),
			header: func() interfaces.ExecutionData {
				h, err := emptyPayloadHeader()
				require.NoError(t, err)
				return h
			}(),
			err: nil,
		},
		{
			name: "validate passes",
			payload: func() *enginev1.ExecutionPayload {
				p := emptyPayload()
				p.ParentHash = bytesutil.PadTo([]byte{'a'}, fieldparams.RootLength)
				return p
			}(),
			header: func() interfaces.ExecutionData {
				h, err := emptyPayloadHeader()
				require.NoError(t, err)
				p, ok := h.Proto().(*enginev1.ExecutionPayloadHeader)
				require.Equal(t, true, ok)
				p.BlockHash = bytesutil.PadTo([]byte{'a'}, fieldparams.RootLength)
				return h
			}(),
			err: nil,
		},
		{
			name: "incorrect blockhash",
			payload: func() *enginev1.ExecutionPayload {
				p := emptyPayload()
				p.ParentHash = bytesutil.PadTo([]byte{'a'}, fieldparams.RootLength)
				return p
			}(),
			header: func() interfaces.ExecutionData {
				h, err := emptyPayloadHeader()
				require.NoError(t, err)
				p, ok := h.Proto().(*enginev1.ExecutionPayloadHeader)
				require.Equal(t, true, ok)
				p.BlockHash = bytesutil.PadTo([]byte{'b'}, fieldparams.RootLength)
				return h
			}(),
			err: blocks.ErrInvalidPayloadBlockHash,
		},
	}
	for _, tt := range tests {
		t.Run(tt.name, func(t *testing.T) {
			st, _ := util.DeterministicGenesisStateBellatrix(t, 1)
<<<<<<< HEAD
			require.NoError(t, st.SetLatestExecutionPayloadHeader(tt.header))
			wrappedPayload, err := wrapper.WrappedExecutionPayload(tt.payload)
=======
			wrappedHeader, err := consensusblocks.WrappedExecutionPayloadHeader(tt.header)
			require.NoError(t, err)
			require.NoError(t, st.SetLatestExecutionPayloadHeader(wrappedHeader))
			wrappedPayload, err := consensusblocks.WrappedExecutionPayload(tt.payload)
>>>>>>> 805473cb
			require.NoError(t, err)
			err = blocks.ValidatePayloadWhenMergeCompletes(st, wrappedPayload)
			if err != nil {
				require.Equal(t, tt.err.Error(), err.Error())
			} else {
				require.Equal(t, tt.err, err)
			}
		})
	}
}

func Test_ValidatePayload(t *testing.T) {
	st, _ := util.DeterministicGenesisStateBellatrix(t, 1)
	random, err := helpers.RandaoMix(st, time.CurrentEpoch(st))
	require.NoError(t, err)
	ts, err := slots.ToTime(st.GenesisTime(), st.Slot())
	require.NoError(t, err)
	tests := []struct {
		name    string
		payload *enginev1.ExecutionPayload
		err     error
	}{
		{
			name: "validate passes",
			payload: func() *enginev1.ExecutionPayload {
				h := emptyPayload()
				h.PrevRandao = random
				h.Timestamp = uint64(ts.Unix())
				return h
			}(), err: nil,
		},
		{
			name:    "incorrect prev randao",
			payload: emptyPayload(),
			err:     blocks.ErrInvalidPayloadPrevRandao,
		},
		{
			name: "incorrect timestamp",
			payload: func() *enginev1.ExecutionPayload {
				h := emptyPayload()
				h.PrevRandao = random
				h.Timestamp = 1
				return h
			}(),
			err: blocks.ErrInvalidPayloadTimeStamp,
		},
	}
	for _, tt := range tests {
		t.Run(tt.name, func(t *testing.T) {
			wrappedPayload, err := consensusblocks.WrappedExecutionPayload(tt.payload)
			require.NoError(t, err)
			err = blocks.ValidatePayload(st, wrappedPayload)
			if err != nil {
				require.Equal(t, tt.err.Error(), err.Error())
			} else {
				require.Equal(t, tt.err, err)
			}
		})
	}
}

func Test_ProcessPayload(t *testing.T) {
	st, _ := util.DeterministicGenesisStateBellatrix(t, 1)
	random, err := helpers.RandaoMix(st, time.CurrentEpoch(st))
	require.NoError(t, err)
	ts, err := slots.ToTime(st.GenesisTime(), st.Slot())
	require.NoError(t, err)
	tests := []struct {
		name    string
		payload *enginev1.ExecutionPayload
		err     error
	}{
		{
			name: "process passes",
			payload: func() *enginev1.ExecutionPayload {
				h := emptyPayload()
				h.PrevRandao = random
				h.Timestamp = uint64(ts.Unix())
				return h
			}(), err: nil,
		},
		{
			name:    "incorrect prev randao",
			payload: emptyPayload(),
			err:     blocks.ErrInvalidPayloadPrevRandao,
		},
		{
			name: "incorrect timestamp",
			payload: func() *enginev1.ExecutionPayload {
				h := emptyPayload()
				h.PrevRandao = random
				h.Timestamp = 1
				return h
			}(),
			err: blocks.ErrInvalidPayloadTimeStamp,
		},
	}
	for _, tt := range tests {
		t.Run(tt.name, func(t *testing.T) {
			wrappedPayload, err := consensusblocks.WrappedExecutionPayload(tt.payload)
			require.NoError(t, err)
			st, err := blocks.ProcessPayload(st, wrappedPayload)
			if err != nil {
				require.Equal(t, tt.err.Error(), err.Error())
			} else {
				require.Equal(t, tt.err, err)
				want, err := consensusblocks.PayloadToHeader(wrappedPayload)
				require.Equal(t, tt.err, err)
				h, err := st.LatestExecutionPayloadHeader()
				require.NoError(t, err)
				got, ok := h.Proto().(*enginev1.ExecutionPayloadHeader)
				require.Equal(t, true, ok)
				require.DeepSSZEqual(t, want, got)
			}
		})
	}
}

func Test_ProcessPayloadHeader(t *testing.T) {
	st, _ := util.DeterministicGenesisStateBellatrix(t, 1)
	random, err := helpers.RandaoMix(st, time.CurrentEpoch(st))
	require.NoError(t, err)
	ts, err := slots.ToTime(st.GenesisTime(), st.Slot())
	require.NoError(t, err)
	tests := []struct {
		name   string
		header interfaces.ExecutionData
		err    error
	}{
		{
			name: "process passes",
			header: func() interfaces.ExecutionData {
				h, err := emptyPayloadHeader()
				require.NoError(t, err)
				p, ok := h.Proto().(*enginev1.ExecutionPayloadHeader)
				require.Equal(t, true, ok)
				p.PrevRandao = random
				p.Timestamp = uint64(ts.Unix())
				return h
			}(), err: nil,
		},
		{
			name: "incorrect prev randao",
			header: func() interfaces.ExecutionData {
				h, err := emptyPayloadHeader()
				require.NoError(t, err)
				return h
			}(),
			err: blocks.ErrInvalidPayloadPrevRandao,
		},
		{
			name: "incorrect timestamp",
			header: func() interfaces.ExecutionData {
				h, err := emptyPayloadHeader()
				require.NoError(t, err)
				p, ok := h.Proto().(*enginev1.ExecutionPayloadHeader)
				require.Equal(t, true, ok)
				p.PrevRandao = random
				p.Timestamp = 1
				return h
			}(),
			err: blocks.ErrInvalidPayloadTimeStamp,
		},
	}
	for _, tt := range tests {
		t.Run(tt.name, func(t *testing.T) {
<<<<<<< HEAD
			st, err := blocks.ProcessPayloadHeader(st, tt.header)
=======
			wrappedHeader, err := consensusblocks.WrappedExecutionPayloadHeader(tt.header)
			require.NoError(t, err)
			st, err := blocks.ProcessPayloadHeader(st, wrappedHeader)
>>>>>>> 805473cb
			if err != nil {
				require.Equal(t, tt.err.Error(), err.Error())
			} else {
				require.Equal(t, tt.err, err)
				want, ok := tt.header.Proto().(*enginev1.ExecutionPayloadHeader)
				require.Equal(t, true, ok)
				h, err := st.LatestExecutionPayloadHeader()
				require.NoError(t, err)
				got, ok := h.Proto().(*enginev1.ExecutionPayloadHeader)
				require.Equal(t, true, ok)
				require.DeepSSZEqual(t, want, got)
			}
		})
	}
}

func Test_ValidatePayloadHeader(t *testing.T) {
	st, _ := util.DeterministicGenesisStateBellatrix(t, 1)
	random, err := helpers.RandaoMix(st, time.CurrentEpoch(st))
	require.NoError(t, err)
	ts, err := slots.ToTime(st.GenesisTime(), st.Slot())
	require.NoError(t, err)
	tests := []struct {
		name   string
		header interfaces.ExecutionData
		err    error
	}{
		{
			name: "process passes",
			header: func() interfaces.ExecutionData {
				h, err := emptyPayloadHeader()
				require.NoError(t, err)
				p, ok := h.Proto().(*enginev1.ExecutionPayloadHeader)
				require.Equal(t, true, ok)
				p.PrevRandao = random
				p.Timestamp = uint64(ts.Unix())
				return h
			}(), err: nil,
		},
		{
			name: "incorrect prev randao",
			header: func() interfaces.ExecutionData {
				h, err := emptyPayloadHeader()
				require.NoError(t, err)
				return h
			}(),
			err: blocks.ErrInvalidPayloadPrevRandao,
		},
		{
			name: "incorrect timestamp",
			header: func() interfaces.ExecutionData {
				h, err := emptyPayloadHeader()
				require.NoError(t, err)
				p, ok := h.Proto().(*enginev1.ExecutionPayloadHeader)
				require.Equal(t, true, ok)
				p.PrevRandao = random
				p.Timestamp = 1
				return h
			}(),
			err: blocks.ErrInvalidPayloadTimeStamp,
		},
	}
	for _, tt := range tests {
		t.Run(tt.name, func(t *testing.T) {
<<<<<<< HEAD
			err = blocks.ValidatePayloadHeader(st, tt.header)
=======
			wrappedHeader, err := consensusblocks.WrappedExecutionPayloadHeader(tt.header)
			require.NoError(t, err)
			err = blocks.ValidatePayloadHeader(st, wrappedHeader)
>>>>>>> 805473cb
			require.Equal(t, tt.err, err)
		})
	}
}

func Test_ValidatePayloadHeaderWhenMergeCompletes(t *testing.T) {
	st, _ := util.DeterministicGenesisStateBellatrix(t, 1)
	emptySt := st.Copy()
	wrappedHeader, err := consensusblocks.WrappedExecutionPayloadHeader(&enginev1.ExecutionPayloadHeader{BlockHash: []byte{'a'}})
	require.NoError(t, err)
	require.NoError(t, st.SetLatestExecutionPayloadHeader(wrappedHeader))
	tests := []struct {
		name   string
		state  state.BeaconState
		header interfaces.ExecutionData
		err    error
	}{
		{
			name: "no merge",
			header: func() interfaces.ExecutionData {
				h, err := emptyPayloadHeader()
				require.NoError(t, err)
				return h
			}(),
			state: emptySt,
			err:   nil,
		},
		{
			name: "process passes",
			header: func() interfaces.ExecutionData {
				h, err := emptyPayloadHeader()
				require.NoError(t, err)
				p, ok := h.Proto().(*enginev1.ExecutionPayloadHeader)
				require.Equal(t, true, ok)
				p.ParentHash = []byte{'a'}
				return h
			}(),
			state: st,
			err:   nil,
		},
		{
			name: "invalid block hash",
			header: func() interfaces.ExecutionData {
				h, err := emptyPayloadHeader()
				require.NoError(t, err)
				p, ok := h.Proto().(*enginev1.ExecutionPayloadHeader)
				require.Equal(t, true, ok)
				p.ParentHash = []byte{'b'}
				return h
			}(),
			state: st,
			err:   blocks.ErrInvalidPayloadBlockHash,
		},
	}
	for _, tt := range tests {
		t.Run(tt.name, func(t *testing.T) {
<<<<<<< HEAD
			err = blocks.ValidatePayloadHeaderWhenMergeCompletes(tt.state, tt.header)
=======
			wrappedHeader, err := consensusblocks.WrappedExecutionPayloadHeader(tt.header)
			require.NoError(t, err)
			err = blocks.ValidatePayloadHeaderWhenMergeCompletes(tt.state, wrappedHeader)
>>>>>>> 805473cb
			require.Equal(t, tt.err, err)
		})
	}
}

func Test_PayloadToHeader(t *testing.T) {
	p := emptyPayload()
	wrappedPayload, err := consensusblocks.WrappedExecutionPayload(p)
	require.NoError(t, err)
	h, err := consensusblocks.PayloadToHeader(wrappedPayload)
	require.NoError(t, err)
	txRoot, err := ssz.TransactionsRoot(p.Transactions)
	require.NoError(t, err)
	require.DeepSSZEqual(t, txRoot, bytesutil.ToBytes32(h.TransactionsRoot))

	// Verify copy works
	b := []byte{'a'}
	p.ParentHash = b
	p.FeeRecipient = b
	p.StateRoot = b
	p.ReceiptsRoot = b
	p.LogsBloom = b
	p.PrevRandao = b
	p.ExtraData = b
	p.BaseFeePerGas = b
	p.BlockHash = b
	p.BlockNumber = 1
	p.GasUsed = 1
	p.GasLimit = 1
	p.Timestamp = 1

	require.DeepSSZEqual(t, h.ParentHash, make([]byte, fieldparams.RootLength))
	require.DeepSSZEqual(t, h.FeeRecipient, make([]byte, fieldparams.FeeRecipientLength))
	require.DeepSSZEqual(t, h.StateRoot, make([]byte, fieldparams.RootLength))
	require.DeepSSZEqual(t, h.ReceiptsRoot, make([]byte, fieldparams.RootLength))
	require.DeepSSZEqual(t, h.LogsBloom, make([]byte, fieldparams.LogsBloomLength))
	require.DeepSSZEqual(t, h.PrevRandao, make([]byte, fieldparams.RootLength))
	require.DeepSSZEqual(t, h.ExtraData, make([]byte, 0))
	require.DeepSSZEqual(t, h.BaseFeePerGas, make([]byte, fieldparams.RootLength))
	require.DeepSSZEqual(t, h.BlockHash, make([]byte, fieldparams.RootLength))
	require.Equal(t, h.BlockNumber, uint64(0))
	require.Equal(t, h.GasUsed, uint64(0))
	require.Equal(t, h.GasLimit, uint64(0))
	require.Equal(t, h.Timestamp, uint64(0))
}

func BenchmarkBellatrixComplete(b *testing.B) {
	st, _ := util.DeterministicGenesisStateBellatrix(b, 1)
<<<<<<< HEAD
	h, err := emptyPayloadHeader()
=======
	wrappedHeader, err := consensusblocks.WrappedExecutionPayloadHeader(emptyPayloadHeader())
>>>>>>> 805473cb
	require.NoError(b, err)
	require.NoError(b, st.SetLatestExecutionPayloadHeader(h))

	b.ResetTimer()
	for i := 0; i < b.N; i++ {
		_, err := blocks.IsMergeTransitionComplete(st)
		require.NoError(b, err)
	}
}

func emptyPayloadHeader() (interfaces.ExecutionData, error) {
	return wrapper.WrappedExecutionPayloadHeader(&enginev1.ExecutionPayloadHeader{
		ParentHash:       make([]byte, fieldparams.RootLength),
		FeeRecipient:     make([]byte, fieldparams.FeeRecipientLength),
		StateRoot:        make([]byte, fieldparams.RootLength),
		ReceiptsRoot:     make([]byte, fieldparams.RootLength),
		LogsBloom:        make([]byte, fieldparams.LogsBloomLength),
		PrevRandao:       make([]byte, fieldparams.RootLength),
		BaseFeePerGas:    make([]byte, fieldparams.RootLength),
		BlockHash:        make([]byte, fieldparams.RootLength),
		TransactionsRoot: make([]byte, fieldparams.RootLength),
		ExtraData:        make([]byte, 0),
	})
}

func emptyPayload() *enginev1.ExecutionPayload {
	return &enginev1.ExecutionPayload{
		ParentHash:    make([]byte, fieldparams.RootLength),
		FeeRecipient:  make([]byte, fieldparams.FeeRecipientLength),
		StateRoot:     make([]byte, fieldparams.RootLength),
		ReceiptsRoot:  make([]byte, fieldparams.RootLength),
		LogsBloom:     make([]byte, fieldparams.LogsBloomLength),
		PrevRandao:    make([]byte, fieldparams.RootLength),
		BaseFeePerGas: make([]byte, fieldparams.RootLength),
		BlockHash:     make([]byte, fieldparams.RootLength),
		Transactions:  make([][]byte, 0),
		ExtraData:     make([]byte, 0),
	}
}<|MERGE_RESOLUTION|>--- conflicted
+++ resolved
@@ -3,35 +3,19 @@
 import (
 	"testing"
 
-<<<<<<< HEAD
-	"github.com/pkg/errors"
-	"github.com/prysmaticlabs/prysm/beacon-chain/core/blocks"
-	"github.com/prysmaticlabs/prysm/beacon-chain/core/helpers"
-	"github.com/prysmaticlabs/prysm/beacon-chain/core/time"
-	"github.com/prysmaticlabs/prysm/beacon-chain/state"
-	fieldparams "github.com/prysmaticlabs/prysm/config/fieldparams"
-	"github.com/prysmaticlabs/prysm/consensus-types/interfaces"
-	"github.com/prysmaticlabs/prysm/consensus-types/wrapper"
-	"github.com/prysmaticlabs/prysm/encoding/bytesutil"
-	"github.com/prysmaticlabs/prysm/encoding/ssz"
-	enginev1 "github.com/prysmaticlabs/prysm/proto/engine/v1"
-	"github.com/prysmaticlabs/prysm/testing/require"
-	"github.com/prysmaticlabs/prysm/testing/util"
-	"github.com/prysmaticlabs/prysm/time/slots"
-=======
 	"github.com/prysmaticlabs/prysm/v3/beacon-chain/core/blocks"
 	"github.com/prysmaticlabs/prysm/v3/beacon-chain/core/helpers"
 	"github.com/prysmaticlabs/prysm/v3/beacon-chain/core/time"
 	"github.com/prysmaticlabs/prysm/v3/beacon-chain/state"
 	fieldparams "github.com/prysmaticlabs/prysm/v3/config/fieldparams"
 	consensusblocks "github.com/prysmaticlabs/prysm/v3/consensus-types/blocks"
+	"github.com/prysmaticlabs/prysm/v3/consensus-types/interfaces"
 	"github.com/prysmaticlabs/prysm/v3/encoding/bytesutil"
 	"github.com/prysmaticlabs/prysm/v3/encoding/ssz"
 	enginev1 "github.com/prysmaticlabs/prysm/v3/proto/engine/v1"
 	"github.com/prysmaticlabs/prysm/v3/testing/require"
 	"github.com/prysmaticlabs/prysm/v3/testing/util"
 	"github.com/prysmaticlabs/prysm/v3/time/slots"
->>>>>>> 805473cb
 )
 
 func Test_IsMergeComplete(t *testing.T) {
@@ -209,13 +193,7 @@
 	for _, tt := range tests {
 		t.Run(tt.name, func(t *testing.T) {
 			st, _ := util.DeterministicGenesisStateBellatrix(t, 1)
-<<<<<<< HEAD
 			require.NoError(t, st.SetLatestExecutionPayloadHeader(tt.payload))
-=======
-			wrappedHeader, err := consensusblocks.WrappedExecutionPayloadHeader(tt.payload)
-			require.NoError(t, err)
-			require.NoError(t, st.SetLatestExecutionPayloadHeader(wrappedHeader))
->>>>>>> 805473cb
 			got, err := blocks.IsMergeTransitionComplete(st)
 			require.NoError(t, err)
 			if got != tt.want {
@@ -336,13 +314,7 @@
 	for _, tt := range tests {
 		t.Run(tt.name, func(t *testing.T) {
 			st, _ := util.DeterministicGenesisStateBellatrix(t, 1)
-<<<<<<< HEAD
 			require.NoError(t, st.SetLatestExecutionPayloadHeader(tt.header))
-=======
-			wrappedHeader, err := consensusblocks.WrappedExecutionPayloadHeader(tt.header)
-			require.NoError(t, err)
-			require.NoError(t, st.SetLatestExecutionPayloadHeader(wrappedHeader))
->>>>>>> 805473cb
 			blk := util.NewBeaconBlockBellatrix()
 			blk.Block.Body.ExecutionPayload = tt.payload
 			body, err := consensusblocks.NewBeaconBlockBody(blk.Block.Body)
@@ -491,15 +463,8 @@
 	for _, tt := range tests {
 		t.Run(tt.name, func(t *testing.T) {
 			st, _ := util.DeterministicGenesisStateBellatrix(t, 1)
-<<<<<<< HEAD
 			require.NoError(t, st.SetLatestExecutionPayloadHeader(tt.header))
-			wrappedPayload, err := wrapper.WrappedExecutionPayload(tt.payload)
-=======
-			wrappedHeader, err := consensusblocks.WrappedExecutionPayloadHeader(tt.header)
-			require.NoError(t, err)
-			require.NoError(t, st.SetLatestExecutionPayloadHeader(wrappedHeader))
 			wrappedPayload, err := consensusblocks.WrappedExecutionPayload(tt.payload)
->>>>>>> 805473cb
 			require.NoError(t, err)
 			err = blocks.ValidatePayloadWhenMergeCompletes(st, wrappedPayload)
 			if err != nil {
@@ -666,13 +631,7 @@
 	}
 	for _, tt := range tests {
 		t.Run(tt.name, func(t *testing.T) {
-<<<<<<< HEAD
 			st, err := blocks.ProcessPayloadHeader(st, tt.header)
-=======
-			wrappedHeader, err := consensusblocks.WrappedExecutionPayloadHeader(tt.header)
-			require.NoError(t, err)
-			st, err := blocks.ProcessPayloadHeader(st, wrappedHeader)
->>>>>>> 805473cb
 			if err != nil {
 				require.Equal(t, tt.err.Error(), err.Error())
 			} else {
@@ -737,13 +696,7 @@
 	}
 	for _, tt := range tests {
 		t.Run(tt.name, func(t *testing.T) {
-<<<<<<< HEAD
 			err = blocks.ValidatePayloadHeader(st, tt.header)
-=======
-			wrappedHeader, err := consensusblocks.WrappedExecutionPayloadHeader(tt.header)
-			require.NoError(t, err)
-			err = blocks.ValidatePayloadHeader(st, wrappedHeader)
->>>>>>> 805473cb
 			require.Equal(t, tt.err, err)
 		})
 	}
@@ -800,13 +753,7 @@
 	}
 	for _, tt := range tests {
 		t.Run(tt.name, func(t *testing.T) {
-<<<<<<< HEAD
 			err = blocks.ValidatePayloadHeaderWhenMergeCompletes(tt.state, tt.header)
-=======
-			wrappedHeader, err := consensusblocks.WrappedExecutionPayloadHeader(tt.header)
-			require.NoError(t, err)
-			err = blocks.ValidatePayloadHeaderWhenMergeCompletes(tt.state, wrappedHeader)
->>>>>>> 805473cb
 			require.Equal(t, tt.err, err)
 		})
 	}
@@ -855,11 +802,7 @@
 
 func BenchmarkBellatrixComplete(b *testing.B) {
 	st, _ := util.DeterministicGenesisStateBellatrix(b, 1)
-<<<<<<< HEAD
 	h, err := emptyPayloadHeader()
-=======
-	wrappedHeader, err := consensusblocks.WrappedExecutionPayloadHeader(emptyPayloadHeader())
->>>>>>> 805473cb
 	require.NoError(b, err)
 	require.NoError(b, st.SetLatestExecutionPayloadHeader(h))
 
@@ -871,7 +814,7 @@
 }
 
 func emptyPayloadHeader() (interfaces.ExecutionData, error) {
-	return wrapper.WrappedExecutionPayloadHeader(&enginev1.ExecutionPayloadHeader{
+	return consensusblocks.WrappedExecutionPayloadHeader(&enginev1.ExecutionPayloadHeader{
 		ParentHash:       make([]byte, fieldparams.RootLength),
 		FeeRecipient:     make([]byte, fieldparams.FeeRecipientLength),
 		StateRoot:        make([]byte, fieldparams.RootLength),
