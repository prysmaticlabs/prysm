--- conflicted
+++ resolved
@@ -19,19 +19,11 @@
 // NewGenesisBlock returns the canonical, genesis block for the beacon chain protocol.
 func NewGenesisBlock(stateRoot []byte) *pb.BeaconBlock {
 	block := &pb.BeaconBlock{
-<<<<<<< HEAD
-		Slot:               params.BeaconConfig().GenesisSlot,
-		ParentRootHash32:   params.BeaconConfig().ZeroHash[:],
-		StateRootHash32:    stateRoot,
-		RandaoRevealHash32: params.BeaconConfig().ZeroHash[:],
-		Signature:          params.BeaconConfig().EmptySignature[:],
-=======
 		Slot:             params.BeaconConfig().GenesisSlot,
 		ParentRootHash32: params.BeaconConfig().ZeroHash[:],
 		StateRootHash32:  stateRoot,
 		RandaoReveal:     params.BeaconConfig().ZeroHash[:],
 		Signature:        params.BeaconConfig().EmptySignature[:],
->>>>>>> 2425bef5
 		Eth1Data: &pb.Eth1Data{
 			DepositRootHash32: params.BeaconConfig().ZeroHash[:],
 			BlockHash32:       params.BeaconConfig().ZeroHash[:],
