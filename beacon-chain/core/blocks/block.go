--- conflicted
+++ resolved
@@ -134,17 +134,10 @@
 	return ForkVersion(data, slot)*constant + domainType
 }
 
-<<<<<<< HEAD
-// EncodeBlockDepositData converts a deposit input proto into an a byte slice
-// of Simple Serialized deposit input followed by 8 bytes for a deposit value
-// and 8 bytes for a unix timestamp, all in BigEndian format.
-func EncodeBlockDepositData(
-=======
 // EncodeDepositData converts a deposit input proto into an a byte slice
 // of Simple Serialized deposit input followed by 8 bytes for a deposit value
 // and 8 bytes for a unix timestamp, all in BigEndian format.
 func EncodeDepositData(
->>>>>>> ccc2a4b9
 	depositInput *pb.DepositInput,
 	depositValue uint64,
 	depositTimestamp int64,
@@ -154,11 +147,7 @@
 		return nil, fmt.Errorf("failed to encode deposit input: %v", err)
 	}
 	encodedInput := wBuf.Bytes()
-<<<<<<< HEAD
-	depositData := []byte{}
-=======
-	depositData := make([]byte,0,16+len(encodedInput))
->>>>>>> ccc2a4b9
+	depositData := make([]byte, 0, 16+len(encodedInput))
 
 	value := make([]byte, 8)
 	binary.BigEndian.PutUint64(value, depositValue)
