package spectest

import (
	"testing"
)

func TestProposerSlashingMainnet(t *testing.T) {
<<<<<<< HEAD
	t.Skip()
=======
	t.Skip("Disabled until v0.9.0 (#3865) completes")
>>>>>>> 8eebd524
	runProposerSlashingTest(t, "mainnet")
}<|MERGE_RESOLUTION|>--- conflicted
+++ resolved
@@ -5,10 +5,6 @@
 )
 
 func TestProposerSlashingMainnet(t *testing.T) {
-<<<<<<< HEAD
-	t.Skip()
-=======
 	t.Skip("Disabled until v0.9.0 (#3865) completes")
->>>>>>> 8eebd524
 	runProposerSlashingTest(t, "mainnet")
 }