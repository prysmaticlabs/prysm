--- conflicted
+++ resolved
@@ -16,7 +16,7 @@
 
 go_test(
     name = "go_default_test",
-<<<<<<< HEAD
+    size = "small",
     srcs = [
         "attestation_test.go",
         "attester_slashing_test.go",
@@ -28,11 +28,6 @@
         "voluntary_exit_test.go",
     ],
     data = glob(["*.yaml"]) + [
-=======
-    size = "small",
-    srcs = ["block_processing_test.go"],
-    data = [
->>>>>>> 23081053
         "@eth2_spec_tests//:test_data",
     ],
     embed = [":go_default_library"],
