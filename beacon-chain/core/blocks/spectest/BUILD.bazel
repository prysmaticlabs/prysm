--- conflicted
+++ resolved
@@ -41,10 +41,6 @@
         "//shared/params/spectest:go_default_library",
         "@com_github_ghodss_yaml//:go_default_library",
         "@com_github_gogo_protobuf//proto:go_default_library",
-<<<<<<< HEAD
-        "@com_github_golang_protobuf//proto:go_default_library",
-=======
->>>>>>> ff589d70
         "@in_gopkg_d4l3k_messagediff_v1//:go_default_library",
         "@io_bazel_rules_go//go/tools/bazel:go_default_library",
     ],
