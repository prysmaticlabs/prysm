--- conflicted
+++ resolved
@@ -45,11 +45,7 @@
         "//shared/featureconfig:go_default_library",
         "//shared/hashutil:go_default_library",
         "//shared/params:go_default_library",
-<<<<<<< HEAD
         "//shared/ssz:go_default_library",
-=======
-        "//shared/testutil:go_default_library",
->>>>>>> 85c5672a
         "//shared/trieutil:go_default_library",
         "@com_github_ethereum_go_ethereum//common:go_default_library",
         "@com_github_ethereum_go_ethereum//core/types:go_default_library",
