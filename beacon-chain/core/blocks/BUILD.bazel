--- conflicted
+++ resolved
@@ -21,11 +21,7 @@
         "//shared/hashutil:go_default_library",
         "//shared/params:go_default_library",
         "//shared/sliceutil:go_default_library",
-<<<<<<< HEAD
-        "//shared/ssz:go_default_library",
-=======
         "//shared/trieutil:go_default_library",
->>>>>>> 5217749c
         "@com_github_ethereum_go_ethereum//common:go_default_library",
         "@com_github_ethereum_go_ethereum//core/types:go_default_library",
         "@com_github_gogo_protobuf//proto:go_default_library",
@@ -50,11 +46,7 @@
         "//shared/featureconfig:go_default_library",
         "//shared/hashutil:go_default_library",
         "//shared/params:go_default_library",
-<<<<<<< HEAD
-        "//shared/ssz:go_default_library",
         "//shared/testutil:go_default_library",
-=======
->>>>>>> 5217749c
         "//shared/trieutil:go_default_library",
         "@com_github_ethereum_go_ethereum//common:go_default_library",
         "@com_github_ethereum_go_ethereum//core/types:go_default_library",
