--- conflicted
+++ resolved
@@ -11,10 +11,7 @@
 	"github.com/prysmaticlabs/prysm/v3/config/params"
 	"github.com/prysmaticlabs/prysm/v3/consensus-types/interfaces"
 	types "github.com/prysmaticlabs/prysm/v3/consensus-types/primitives"
-<<<<<<< HEAD
-=======
 	"github.com/prysmaticlabs/prysm/v3/crypto/bls"
->>>>>>> f276c5d0
 	"github.com/prysmaticlabs/prysm/v3/crypto/hash"
 	"github.com/prysmaticlabs/prysm/v3/encoding/ssz"
 	enginev1 "github.com/prysmaticlabs/prysm/v3/proto/engine/v1"
@@ -35,13 +32,10 @@
 	if err != nil {
 		return nil, errors.Wrap(err, "could not get BLSToExecutionChanges")
 	}
-<<<<<<< HEAD
-=======
 	// Return early if no changes
 	if len(changes) == 0 {
 		return st, nil
 	}
->>>>>>> f276c5d0
 	for _, change := range changes {
 		st, err = processBLSToExecutionChange(st, change)
 		if err != nil {
@@ -73,8 +67,6 @@
 //	    + address_change.to_execution_address
 //	)
 func processBLSToExecutionChange(st state.BeaconState, signed *ethpb.SignedBLSToExecutionChange) (state.BeaconState, error) {
-<<<<<<< HEAD
-=======
 	// Checks that the message passes the validation conditions.
 	val, err := ValidateBLSToExecutionChange(st, signed)
 	if err != nil {
@@ -92,7 +84,6 @@
 // ValidateBLSToExecutionChange validates the execution change message against the state and returns the
 // validator referenced by the message.
 func ValidateBLSToExecutionChange(st state.ReadOnlyBeaconState, signed *ethpb.SignedBLSToExecutionChange) (*ethpb.Validator, error) {
->>>>>>> f276c5d0
 	if signed == nil {
 		return nil, errNilSignedWithdrawalMessage
 	}
