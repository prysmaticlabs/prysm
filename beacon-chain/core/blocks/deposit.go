--- conflicted
+++ resolved
@@ -78,19 +78,9 @@
 	beaconState iface.BeaconState,
 	deposits []*ethpb.Deposit,
 ) (iface.BeaconState, error) {
-<<<<<<< HEAD
-	if err := helpers.VerifyNilBeaconBlock(b); err != nil {
-		return nil, err
-	}
-
 	// Attempt to verify all deposit signatures at once, if this fails then fall back to processing
 	// individual deposits with signature verification enabled.
-	deposits := b.Block.Body.Deposits
 	batchVerified, err := batchVerifyDepositsSignatures(ctx, deposits)
-=======
-	var err error
-	domain, err := helpers.ComputeDomain(params.BeaconConfig().DomainDeposit, nil, nil)
->>>>>>> f67228ba
 	if err != nil {
 		return nil, err
 	}
@@ -114,7 +104,7 @@
 		return false, err
 	}
 
-	var verified bool
+	verified := false
 	if err := verifyDepositDataWithDomain(ctx, deposits, domain); err != nil {
 		log.WithError(err).Debug("Failed to batch verify deposits signatures, will try individual verify")
 		verified = true
