--- conflicted
+++ resolved
@@ -83,10 +83,7 @@
 	return true, nil
 }
 
-<<<<<<< HEAD
-=======
 // VerifyDeposit verifies the deposit data and signature given the beacon state and deposit information
->>>>>>> 4722446c
 func VerifyDeposit(beaconState state.ReadOnlyBeaconState, deposit *ethpb.Deposit) error {
 	// Verify Merkle proof of deposit and deposit trie root.
 	if deposit == nil || deposit.Data == nil {
