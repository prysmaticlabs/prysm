--- conflicted
+++ resolved
@@ -38,11 +38,7 @@
 // UnAggregatedAttReceivedData is the data sent with UnaggregatedAttReceived events.
 type UnAggregatedAttReceivedData struct {
 	// Attestation is the unaggregated attestation object.
-<<<<<<< HEAD
-	Attestation interfaces.Attestation
-=======
 	Attestation ethpb.Att
->>>>>>> 80e3c4d4
 }
 
 // AggregatedAttReceivedData is the data sent with AggregatedAttReceived events.
