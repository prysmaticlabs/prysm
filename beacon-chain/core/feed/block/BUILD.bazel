--- conflicted
+++ resolved
@@ -10,10 +10,6 @@
     visibility = ["//beacon-chain:__subpackages__"],
     deps = [
         "//async/event:go_default_library",
-<<<<<<< HEAD
-        "//consensus-types/block:go_default_library",
-=======
         "//consensus-types/interfaces:go_default_library",
->>>>>>> cb2033bb
     ],
 )