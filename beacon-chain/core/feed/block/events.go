--- conflicted
+++ resolved
@@ -2,13 +2,7 @@
 // during the runtime of a beacon node.
 package block
 
-<<<<<<< HEAD
-import (
-	"github.com/prysmaticlabs/prysm/consensus-types/block"
-)
-=======
 import "github.com/prysmaticlabs/prysm/consensus-types/interfaces"
->>>>>>> cb2033bb
 
 const (
 	// ReceivedBlock is sent after a block has been received by the beacon node via p2p or RPC.
