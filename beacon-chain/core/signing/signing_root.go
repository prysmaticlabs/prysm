package signing

import (
	fssz "github.com/ferranbt/fastssz"
	"github.com/pkg/errors"
	types "github.com/prysmaticlabs/eth2-types"
	"github.com/prysmaticlabs/prysm/beacon-chain/state"
	"github.com/prysmaticlabs/prysm/config/params"
	"github.com/prysmaticlabs/prysm/crypto/bls"
	"github.com/prysmaticlabs/prysm/encoding/bytesutil"
	ethpb "github.com/prysmaticlabs/prysm/proto/prysm/v1alpha1"
)

// ForkVersionByteLength length of fork version byte array.
const ForkVersionByteLength = 4

// DomainByteLength length of domain byte array.
const DomainByteLength = 4

// ErrSigFailedToVerify returns when a signature of a block object(ie attestation, slashing, exit... etc)
// failed to verify.
var ErrSigFailedToVerify = errors.New("signature did not verify")

// ComputeDomainAndSign computes the domain and signing root and sign it using the passed in private key.
func ComputeDomainAndSign(st state.ReadOnlyBeaconState, epoch types.Epoch, obj fssz.HashRoot, domain [4]byte, key bls.SecretKey) ([]byte, error) {
	gvRoot := st.GenesisValidatorRoot()
	d, err := Domain(st.Fork(), epoch, domain, gvRoot[:])
	if err != nil {
		return nil, err
	}
	sr, err := ComputeSigningRoot(obj, d)
	if err != nil {
		return nil, err
	}
	return key.Sign(sr[:]).Marshal(), nil
}

// ComputeSigningRoot computes the root of the object by calculating the hash tree root of the signing data with the given domain.
//
// Spec pseudocode definition:
//	def compute_signing_root(ssz_object: SSZObject, domain: Domain) -> Root:
//    """
//    Return the signing root for the corresponding signing data.
//    """
//    return hash_tree_root(SigningData(
//        object_root=hash_tree_root(ssz_object),
//        domain=domain,
//    ))
func ComputeSigningRoot(object fssz.HashRoot, domain []byte) ([32]byte, error) {
	return signingData(object.HashTreeRoot, domain)
}

// Computes the signing data by utilising the provided root function and then
// returning the signing data of the container object.
func signingData(rootFunc func() ([32]byte, error), domain []byte) ([32]byte, error) {
	objRoot, err := rootFunc()
	if err != nil {
		return [32]byte{}, err
	}
	container := &ethpb.SigningData{
		ObjectRoot: objRoot[:],
		Domain:     domain,
	}
	return container.HashTreeRoot()
}

// ComputeDomainVerifySigningRoot computes domain and verifies signing root of an object given the beacon state, validator index and signature.
func ComputeDomainVerifySigningRoot(st state.ReadOnlyBeaconState, index types.ValidatorIndex, epoch types.Epoch, obj fssz.HashRoot, domain [4]byte, sig []byte) error {
	v, err := st.ValidatorAtIndex(index)
	if err != nil {
		return err
	}
	gvRoot := st.GenesisValidatorRoot()
	d, err := Domain(st.Fork(), epoch, domain, gvRoot[:])
	if err != nil {
		return err
	}
	return VerifySigningRoot(obj, v.PublicKey, sig, d)
}

// VerifySigningRoot verifies the signing root of an object given its public key, signature and domain.
func VerifySigningRoot(obj fssz.HashRoot, pub, signature, domain []byte) error {
	publicKey, err := bls.PublicKeyFromBytes(pub)
	if err != nil {
		return errors.Wrap(err, "could not convert bytes to public key")
	}
	sig, err := bls.SignatureFromBytes(signature)
	if err != nil {
		return errors.Wrap(err, "could not convert bytes to signature")
	}
	root, err := ComputeSigningRoot(obj, domain)
	if err != nil {
		return errors.Wrap(err, "could not compute signing root")
	}
	if !sig.Verify(publicKey, root[:]) {
		return ErrSigFailedToVerify
	}
	return nil
}

// VerifyBlockHeaderSigningRoot verifies the signing root of a block header given its public key, signature and domain.
func VerifyBlockHeaderSigningRoot(blkHdr *ethpb.BeaconBlockHeader, pub, signature, domain []byte) error {
	publicKey, err := bls.PublicKeyFromBytes(pub)
	if err != nil {
		return errors.Wrap(err, "could not convert bytes to public key")
	}
	sig, err := bls.SignatureFromBytes(signature)
	if err != nil {
		return errors.Wrap(err, "could not convert bytes to signature")
	}
	root, err := signingData(blkHdr.HashTreeRoot, domain)
	if err != nil {
		return errors.Wrap(err, "could not compute signing root")
	}
	if !sig.Verify(publicKey, root[:]) {
		return ErrSigFailedToVerify
	}
	return nil
}

// VerifyBlockSigningRoot verifies the signing root of a block given its public key, signature and domain.
func VerifyBlockSigningRoot(pub, signature, domain []byte, rootFunc func() ([32]byte, error)) error {
	set, err := BlockSignatureSet(pub, signature, domain, rootFunc)
	if err != nil {
		return err
	}
	// We assume only one signature set is returned here.
	sig := set.Signatures[0]
	publicKey := set.PublicKeys[0]
	root := set.Messages[0]

	rSig, err := bls.SignatureFromBytes(sig)
	if err != nil {
		return err
	}
	if !rSig.Verify(publicKey, root[:]) {
		return ErrSigFailedToVerify
	}
	return nil
}

// BlockSignatureSet retrieves the relevant signature, message and pubkey data from a block and collating it
// into a signature set object.
func BlockSignatureSet(pub, signature, domain []byte, rootFunc func() ([32]byte, error)) (*bls.SignatureSet, error) {
	publicKey, err := bls.PublicKeyFromBytes(pub)
	if err != nil {
		return nil, errors.Wrap(err, "could not convert bytes to public key")
	}
	// utilize custom block hashing function
	root, err := signingData(rootFunc, domain)
	if err != nil {
		return nil, errors.Wrap(err, "could not compute signing root")
	}
	return &bls.SignatureSet{
		Signatures: [][]byte{signature},
		PublicKeys: []bls.PublicKey{publicKey},
		Messages:   [][32]byte{root},
	}, nil
}

// ComputeDomain returns the domain version for BLS private key to sign and verify with a zeroed 4-byte
// array as the fork version.
//
// def compute_domain(domain_type: DomainType, fork_version: Version=None, genesis_validators_root: Root=None) -> Domain:
//    """
//    Return the domain for the ``domain_type`` and ``fork_version``.
//    """
//    if fork_version is None:
//        fork_version = GENESIS_FORK_VERSION
//    if genesis_validators_root is None:
//        genesis_validators_root = Root()  # all bytes zero by default
//    fork_data_root = compute_fork_data_root(fork_version, genesis_validators_root)
//    return Domain(domain_type + fork_data_root[:28])
<<<<<<< HEAD
func ComputeDomain(domainType [DomainByteLength]byte, forkVersion []byte, genesisValidatorsRoot [32]byte) ([]byte, error) {
=======
func ComputeDomain(domainType [DomainByteLength]byte, forkVersion []byte, genesisValidatorsRoot []byte) ([]byte, error) {
>>>>>>> fd885126
	if forkVersion == nil {
		forkVersion = params.BeaconConfig().GenesisForkVersion
	}
	forkBytes := [ForkVersionByteLength]byte{}
	copy(forkBytes[:], forkVersion)

	forkDataRoot, err := computeForkDataRoot(forkBytes[:], genesisValidatorsRoot)
	if err != nil {
		return nil, err
	}

	return domain(domainType, forkDataRoot[:]), nil
}

// This returns the bls domain given by the domain type and fork data root.
func domain(domainType [DomainByteLength]byte, forkDataRoot []byte) []byte {
	var b []byte
	b = append(b, domainType[:4]...)
	b = append(b, forkDataRoot[:28]...)
	return b
}

// this returns the 32byte fork data root for the ``current_version`` and ``genesis_validators_root``.
// This is used primarily in signature domains to avoid collisions across forks/chains.
//
// Spec pseudocode definition:
//	def compute_fork_data_root(current_version: Version, genesis_validators_root: Root) -> Root:
//    """
//    Return the 32-byte fork data root for the ``current_version`` and ``genesis_validators_root``.
//    This is used primarily in signature domains to avoid collisions across forks/chains.
//    """
//    return hash_tree_root(ForkData(
//        current_version=current_version,
//        genesis_validators_root=genesis_validators_root,
//    ))
func computeForkDataRoot(version []byte, root [32]byte) ([32]byte, error) {
	r, err := (&ethpb.ForkData{
		CurrentVersion:        version,
		GenesisValidatorsRoot: root[:],
	}).HashTreeRoot()
	if err != nil {
		return [32]byte{}, err
	}
	return r, nil
}

// ComputeForkDigest returns the fork for the current version and genesis validator root
//
// Spec pseudocode definition:
//	def compute_fork_digest(current_version: Version, genesis_validators_root: Root) -> ForkDigest:
//    """
//    Return the 4-byte fork digest for the ``current_version`` and ``genesis_validators_root``.
//    This is a digest primarily used for domain separation on the p2p layer.
//    4-bytes suffices for practical separation of forks/chains.
//    """
//    return ForkDigest(compute_fork_data_root(current_version, genesis_validators_root)[:4])
func ComputeForkDigest(version []byte, genesisValidatorsRoot [32]byte) ([4]byte, error) {
	dataRoot, err := computeForkDataRoot(version, genesisValidatorsRoot)
	if err != nil {
		return [4]byte{}, err
	}
	return bytesutil.ToBytes4(dataRoot[:]), nil
}<|MERGE_RESOLUTION|>--- conflicted
+++ resolved
@@ -171,11 +171,7 @@
 //        genesis_validators_root = Root()  # all bytes zero by default
 //    fork_data_root = compute_fork_data_root(fork_version, genesis_validators_root)
 //    return Domain(domain_type + fork_data_root[:28])
-<<<<<<< HEAD
-func ComputeDomain(domainType [DomainByteLength]byte, forkVersion []byte, genesisValidatorsRoot [32]byte) ([]byte, error) {
-=======
 func ComputeDomain(domainType [DomainByteLength]byte, forkVersion []byte, genesisValidatorsRoot []byte) ([]byte, error) {
->>>>>>> fd885126
 	if forkVersion == nil {
 		forkVersion = params.BeaconConfig().GenesisForkVersion
 	}
