package signing

import (
	"sync"

	"github.com/pkg/errors"
	fssz "github.com/prysmaticlabs/fastssz"
	"github.com/prysmaticlabs/prysm/v3/beacon-chain/state"
	"github.com/prysmaticlabs/prysm/v3/config/params"
	"github.com/prysmaticlabs/prysm/v3/consensus-types/primitives"
	"github.com/prysmaticlabs/prysm/v3/container/thread-safe"
	"github.com/prysmaticlabs/prysm/v3/crypto/bls"
	"github.com/prysmaticlabs/prysm/v3/encoding/bytesutil"
	ethpb "github.com/prysmaticlabs/prysm/v3/proto/prysm/v1alpha1"
)

// ForkVersionByteLength length of fork version byte array.
const ForkVersionByteLength = 4

// DomainByteLength length of domain byte array.
const DomainByteLength = 4

// digestMap maps the fork version and genesis validator root to the
// resultant fork digest.
<<<<<<< HEAD
var digestMap = threadsafe.NewThreadSafeMap(make(map[string][32]byte))
=======
var digestMapLock sync.RWMutex
var digestMap = make(map[string][32]byte)
>>>>>>> 53a135ad

// ErrSigFailedToVerify returns when a signature of a block object(ie attestation, slashing, exit... etc)
// failed to verify.
var ErrSigFailedToVerify = errors.New("signature did not verify")

// List of descriptions for different kinds of signatures
const (
	// UnknownSignature represents all signatures other than below types
	UnknownSignature string = "unknown signature"
	// BlockSignature represents the block signature from block proposer
	BlockSignature = "block signature"
	// RandaoSignature represents randao specific signature
	RandaoSignature = "randao signature"
	// SelectionProof represents selection proof
	SelectionProof = "selection proof"
	// AggregatorSignature represents aggregator's signature
	AggregatorSignature = "aggregator signature"
	// AttestationSignature represents aggregated attestation signature
	AttestationSignature = "attestation signature"
	// BlsChangeSignature represents signature to BLSToExecutionChange
	BlsChangeSignature = "blschange signature"
	// SyncCommitteeSignature represents sync committee signature
	SyncCommitteeSignature = "sync committee signature"
	// SyncSelectionProof represents sync committee selection proof
	SyncSelectionProof = "sync selection proof"
	// ContributionSignature represents sync committee contributor's signature
	ContributionSignature = "sync committee contribution signature"
	// SyncAggregateSignature represents sync committee aggregator's signature
	SyncAggregateSignature = "sync committee aggregator signature"
)

// ComputeDomainAndSign computes the domain and signing root and sign it using the passed in private key.
func ComputeDomainAndSign(st state.ReadOnlyBeaconState, epoch primitives.Epoch, obj fssz.HashRoot, domain [4]byte, key bls.SecretKey) ([]byte, error) {
	d, err := Domain(st.Fork(), epoch, domain, st.GenesisValidatorsRoot())
	if err != nil {
		return nil, err
	}
	sr, err := ComputeSigningRoot(obj, d)
	if err != nil {
		return nil, err
	}
	return key.Sign(sr[:]).Marshal(), nil
}

// ComputeSigningRoot computes the root of the object by calculating the hash tree root of the signing data with the given domain.
//
// Spec pseudocode definition:
//
//		def compute_signing_root(ssz_object: SSZObject, domain: Domain) -> Root:
//	   """
//	   Return the signing root for the corresponding signing data.
//	   """
//	   return hash_tree_root(SigningData(
//	       object_root=hash_tree_root(ssz_object),
//	       domain=domain,
//	   ))
func ComputeSigningRoot(object fssz.HashRoot, domain []byte) ([32]byte, error) {
	return SigningData(object.HashTreeRoot, domain)
}

// SigningData computes the signing data by utilising the provided root function and then
// returning the signing data of the container object.
func SigningData(rootFunc func() ([32]byte, error), domain []byte) ([32]byte, error) {
	objRoot, err := rootFunc()
	if err != nil {
		return [32]byte{}, err
	}
	container := &ethpb.SigningData{
		ObjectRoot: objRoot[:],
		Domain:     domain,
	}
	return container.HashTreeRoot()
}

// ComputeDomainVerifySigningRoot computes domain and verifies signing root of an object given the beacon state, validator index and signature.
func ComputeDomainVerifySigningRoot(st state.ReadOnlyBeaconState, index primitives.ValidatorIndex, epoch primitives.Epoch, obj fssz.HashRoot, domain [4]byte, sig []byte) error {
	v, err := st.ValidatorAtIndex(index)
	if err != nil {
		return err
	}
	d, err := Domain(st.Fork(), epoch, domain, st.GenesisValidatorsRoot())
	if err != nil {
		return err
	}
	return VerifySigningRoot(obj, v.PublicKey, sig, d)
}

// VerifySigningRoot verifies the signing root of an object given its public key, signature and domain.
func VerifySigningRoot(obj fssz.HashRoot, pub, signature, domain []byte) error {
	publicKey, err := bls.PublicKeyFromBytes(pub)
	if err != nil {
		return errors.Wrap(err, "could not convert bytes to public key")
	}
	sig, err := bls.SignatureFromBytes(signature)
	if err != nil {
		return errors.Wrap(err, "could not convert bytes to signature")
	}
	root, err := ComputeSigningRoot(obj, domain)
	if err != nil {
		return errors.Wrap(err, "could not compute signing root")
	}
	if !sig.Verify(publicKey, root[:]) {
		return ErrSigFailedToVerify
	}
	return nil
}

// VerifyBlockHeaderSigningRoot verifies the signing root of a block header given its public key, signature and domain.
func VerifyBlockHeaderSigningRoot(blkHdr *ethpb.BeaconBlockHeader, pub, signature, domain []byte) error {
	publicKey, err := bls.PublicKeyFromBytes(pub)
	if err != nil {
		return errors.Wrap(err, "could not convert bytes to public key")
	}
	sig, err := bls.SignatureFromBytes(signature)
	if err != nil {
		return errors.Wrap(err, "could not convert bytes to signature")
	}
	root, err := SigningData(blkHdr.HashTreeRoot, domain)
	if err != nil {
		return errors.Wrap(err, "could not compute signing root")
	}
	if !sig.Verify(publicKey, root[:]) {
		return ErrSigFailedToVerify
	}
	return nil
}

// VerifyBlockSigningRoot verifies the signing root of a block given its public key, signature and domain.
func VerifyBlockSigningRoot(pub, signature, domain []byte, rootFunc func() ([32]byte, error)) error {
	set, err := BlockSignatureBatch(pub, signature, domain, rootFunc)
	if err != nil {
		return err
	}
	// We assume only one signature batch is returned here.
	sig := set.Signatures[0]
	publicKey := set.PublicKeys[0]
	root := set.Messages[0]

	rSig, err := bls.SignatureFromBytes(sig)
	if err != nil {
		return err
	}
	if !rSig.Verify(publicKey, root[:]) {
		return ErrSigFailedToVerify
	}
	return nil
}

// BlockSignatureBatch retrieves the relevant signature, message and pubkey data from a block and collating it
// into a signature batch object.
func BlockSignatureBatch(pub, signature, domain []byte, rootFunc func() ([32]byte, error)) (*bls.SignatureBatch, error) {
	publicKey, err := bls.PublicKeyFromBytes(pub)
	if err != nil {
		return nil, errors.Wrap(err, "could not convert bytes to public key")
	}
	// utilize custom block hashing function
	root, err := SigningData(rootFunc, domain)
	if err != nil {
		return nil, errors.Wrap(err, "could not compute signing root")
	}
	desc := BlockSignature
	return &bls.SignatureBatch{
		Signatures:   [][]byte{signature},
		PublicKeys:   []bls.PublicKey{publicKey},
		Messages:     [][32]byte{root},
		Descriptions: []string{desc},
	}, nil
}

// ComputeDomain returns the domain version for BLS private key to sign and verify with a zeroed 4-byte
// array as the fork version.
//
// def compute_domain(domain_type: DomainType, fork_version: Version=None, genesis_validators_root: Root=None) -> Domain:
//
//	"""
//	Return the domain for the ``domain_type`` and ``fork_version``.
//	"""
//	if fork_version is None:
//	    fork_version = GENESIS_FORK_VERSION
//	if genesis_validators_root is None:
//	    genesis_validators_root = Root()  # all bytes zero by default
//	fork_data_root = compute_fork_data_root(fork_version, genesis_validators_root)
//	return Domain(domain_type + fork_data_root[:28])
func ComputeDomain(domainType [DomainByteLength]byte, forkVersion, genesisValidatorsRoot []byte) ([]byte, error) {
	if forkVersion == nil {
		forkVersion = params.BeaconConfig().GenesisForkVersion
	}
	if genesisValidatorsRoot == nil {
		genesisValidatorsRoot = params.BeaconConfig().ZeroHash[:]
	}
	var forkBytes [ForkVersionByteLength]byte
	copy(forkBytes[:], forkVersion)

	forkDataRoot, err := computeForkDataRoot(forkBytes[:], genesisValidatorsRoot)
	if err != nil {
		return nil, err
	}

	return domain(domainType, forkDataRoot[:]), nil
}

// This returns the bls domain given by the domain type and fork data root.
func domain(domainType [DomainByteLength]byte, forkDataRoot []byte) []byte {
	var b []byte
	b = append(b, domainType[:4]...)
	b = append(b, forkDataRoot[:28]...)
	return b
}

// this returns the 32byte fork data root for the “current_version“ and “genesis_validators_root“.
// This is used primarily in signature domains to avoid collisions across forks/chains.
//
// Spec pseudocode definition:
//
//		def compute_fork_data_root(current_version: Version, genesis_validators_root: Root) -> Root:
//	   """
//	   Return the 32-byte fork data root for the ``current_version`` and ``genesis_validators_root``.
//	   This is used primarily in signature domains to avoid collisions across forks/chains.
//	   """
//	   return hash_tree_root(ForkData(
//	       current_version=current_version,
//	       genesis_validators_root=genesis_validators_root,
//	   ))
func computeForkDataRoot(version, root []byte) ([32]byte, error) {
<<<<<<< HEAD
	key := string(version) + string(root)
	if val, ok := digestMap.Get(key); ok {
=======
	digestMapLock.RLock()
	if val, ok := digestMap[string(version)+string(root)]; ok {
		digestMapLock.RUnlock()
>>>>>>> 53a135ad
		return val, nil
	}
	digestMapLock.RUnlock()
	r, err := (&ethpb.ForkData{
		CurrentVersion:        version,
		GenesisValidatorsRoot: root,
	}).HashTreeRoot()
	if err != nil {
		return [32]byte{}, err
	}
	// Cache result of digest computation
	// as this is a hot path and doesn't need
	// to be constantly computed.
<<<<<<< HEAD
	digestMap.Put(key, r)
=======
	digestMapLock.Lock()
	digestMap[string(version)+string(root)] = r
	digestMapLock.Unlock()
>>>>>>> 53a135ad
	return r, nil
}

// ComputeForkDigest returns the fork for the current version and genesis validators root
//
// Spec pseudocode definition:
//
//		def compute_fork_digest(current_version: Version, genesis_validators_root: Root) -> ForkDigest:
//	   """
//	   Return the 4-byte fork digest for the ``current_version`` and ``genesis_validators_root``.
//	   This is a digest primarily used for domain separation on the p2p layer.
//	   4-bytes suffices for practical separation of forks/chains.
//	   """
//	   return ForkDigest(compute_fork_data_root(current_version, genesis_validators_root)[:4])
func ComputeForkDigest(version, genesisValidatorsRoot []byte) ([4]byte, error) {
	dataRoot, err := computeForkDataRoot(version, genesisValidatorsRoot)
	if err != nil {
		return [4]byte{}, err
	}
	return bytesutil.ToBytes4(dataRoot[:]), nil
}<|MERGE_RESOLUTION|>--- conflicted
+++ resolved
@@ -22,12 +22,7 @@
 
 // digestMap maps the fork version and genesis validator root to the
 // resultant fork digest.
-<<<<<<< HEAD
 var digestMap = threadsafe.NewThreadSafeMap(make(map[string][32]byte))
-=======
-var digestMapLock sync.RWMutex
-var digestMap = make(map[string][32]byte)
->>>>>>> 53a135ad
 
 // ErrSigFailedToVerify returns when a signature of a block object(ie attestation, slashing, exit... etc)
 // failed to verify.
@@ -252,17 +247,10 @@
 //	       genesis_validators_root=genesis_validators_root,
 //	   ))
 func computeForkDataRoot(version, root []byte) ([32]byte, error) {
-<<<<<<< HEAD
 	key := string(version) + string(root)
 	if val, ok := digestMap.Get(key); ok {
-=======
-	digestMapLock.RLock()
-	if val, ok := digestMap[string(version)+string(root)]; ok {
-		digestMapLock.RUnlock()
->>>>>>> 53a135ad
 		return val, nil
 	}
-	digestMapLock.RUnlock()
 	r, err := (&ethpb.ForkData{
 		CurrentVersion:        version,
 		GenesisValidatorsRoot: root,
@@ -273,13 +261,7 @@
 	// Cache result of digest computation
 	// as this is a hot path and doesn't need
 	// to be constantly computed.
-<<<<<<< HEAD
 	digestMap.Put(key, r)
-=======
-	digestMapLock.Lock()
-	digestMap[string(version)+string(root)] = r
-	digestMapLock.Unlock()
->>>>>>> 53a135ad
 	return r, nil
 }
 
