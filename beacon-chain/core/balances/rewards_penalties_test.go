--- conflicted
+++ resolved
@@ -164,12 +164,6 @@
 			validatorBalances[i] = params.BeaconConfig().MaxDepositAmount
 		}
 		state := &pb.BeaconState{
-<<<<<<< HEAD
-			Slot:               params.BeaconConfig().GenesisSlot,
-			ValidatorRegistry:  validators,
-			Balances:           validatorBalances,
-			LatestAttestations: attestation,
-=======
 			Slot:                  params.BeaconConfig().GenesisSlot + 5,
 			ValidatorRegistry:     validators,
 			ValidatorBalances:     validatorBalances,
@@ -197,7 +191,6 @@
 		inclusionMap := make(map[uint64]uint64)
 		for _, voted := range tt.voted {
 			inclusionMap[voted] = state.Slot
->>>>>>> a170c696
 		}
 		state, err := InclusionDistance(
 			state,
