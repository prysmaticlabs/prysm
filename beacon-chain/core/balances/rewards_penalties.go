package balances

import (
	"fmt"

	"github.com/prysmaticlabs/prysm/beacon-chain/core/epoch"
	"github.com/prysmaticlabs/prysm/beacon-chain/core/validators"
	pb "github.com/prysmaticlabs/prysm/proto/beacon/p2p/v1"
	"github.com/prysmaticlabs/prysm/shared/mathutil"
	"github.com/prysmaticlabs/prysm/shared/params"
	"github.com/prysmaticlabs/prysm/shared/slices"
)

// ExpectedFFGSource applies rewards or penalties
// for an expected FFG source. It uses total justified
// attesting balances, total validator balances and base
// reward quotient to calculate the reward amount.
// Validators who voted for previous justified hash
// will get a reward, everyone else will get a penalty.
//
// Spec pseudocode definition:
//    Any validator index in previous_epoch_justified_attester_indices
//    gains base_reward(state, index) * previous_epoch_justified_attesting_balance // total_balance.
//	  Any active validator v not in previous_epoch_justified_attester_indices
//	  loses base_reward(state, index).
func ExpectedFFGSource(
	state *pb.BeaconState,
	justifiedAttesterIndices []uint32,
	justifiedAttestingBalance uint64,
	totalBalance uint64) *pb.BeaconState {

	baseRewardQuotient := baseRewardQuotient(totalBalance)

	for _, index := range justifiedAttesterIndices {
		state.ValidatorBalances[index] +=
			baseReward(state, index, baseRewardQuotient) *
				justifiedAttestingBalance /
				totalBalance
	}

	allValidatorIndices := validators.ActiveValidatorIndices(state.ValidatorRegistry, state.Slot)
	didNotAttestIndices := slices.Not(justifiedAttesterIndices, allValidatorIndices)

	for _, index := range didNotAttestIndices {
		state.ValidatorBalances[index] -=
			baseReward(state, index, baseRewardQuotient)
	}
	return state
}

// ExpectedFFGTarget applies rewards or penalties
// for an expected FFG target. It uses total boundary
// attesting balances, total validator balances and base
// reward quotient to calculate the reward amount.
// Validators who voted for epoch boundary block
// will get a reward, everyone else will get a penalty.
//
// Spec pseudocode definition:
//    Any validator index in previous_epoch_boundary_attester_indices gains
//    base_reward(state, index) * previous_epoch_boundary_attesting_balance // total_balance.
//	  Any active validator index not in previous_epoch_boundary_attester_indices loses
//	  base_reward(state, index).
func ExpectedFFGTarget(
	state *pb.BeaconState,
	boundaryAttesterIndices []uint32,
	boundaryAttestingBalance uint64,
	totalBalance uint64) *pb.BeaconState {

	baseRewardQuotient := baseRewardQuotient(totalBalance)

	for _, index := range boundaryAttesterIndices {
		state.ValidatorBalances[index] +=
			baseReward(state, index, baseRewardQuotient) *
				boundaryAttestingBalance /
				totalBalance
	}

	allValidatorIndices := validators.ActiveValidatorIndices(state.ValidatorRegistry, state.Slot)
	didNotAttestIndices := slices.Not(boundaryAttesterIndices, allValidatorIndices)

	for _, index := range didNotAttestIndices {
		state.ValidatorBalances[index] -=
			baseReward(state, index, baseRewardQuotient)
	}
	return state
}

// ExpectedBeaconChainHead applies rewards or penalties
// for an expected beacon chain head. It uses total head
// attesting balances, total validator balances and base
// reward quotient to calculate the reward amount.
// Validators who voted for the canonical head block
// will get a reward, everyone else will get a penalty.
//
// Spec pseudocode definition:
//    Any validator index in previous_epoch_head_attester_indices gains
//    base_reward(state, index) * previous_epoch_head_attesting_balance // total_balance).
//    Any active validator index not in previous_epoch_head_attester_indices loses
//    base_reward(state, index).
func ExpectedBeaconChainHead(
	state *pb.BeaconState,
	headAttesterIndices []uint32,
	headAttestingBalance uint64,
	totalBalance uint64) *pb.BeaconState {

	baseRewardQuotient := baseRewardQuotient(totalBalance)

	for _, index := range headAttesterIndices {
		state.ValidatorBalances[index] +=
			baseReward(state, index, baseRewardQuotient) *
				headAttestingBalance /
				totalBalance
	}

	allValidatorIndices := validators.ActiveValidatorIndices(state.ValidatorRegistry, state.Slot)
	didNotAttestIndices := slices.Not(headAttesterIndices, allValidatorIndices)

	for _, index := range didNotAttestIndices {
		state.ValidatorBalances[index] -=
			baseReward(state, index, baseRewardQuotient)
	}
	return state
}

// InclusionDistance applies rewards based on
// inclusion distance. It uses calculated inclusion distance
// and base reward quotient to calculate the reward amount.
//
// Spec pseudocode definition:
//    Any validator index in previous_epoch_attester_indices gains
//    base_reward(state, index) * MIN_ATTESTATION_INCLUSION_DELAY //
//    inclusion_distance(state, index)
func InclusionDistance(
	state *pb.BeaconState,
	attesterIndices []uint32,
	totalBalance uint64) (*pb.BeaconState, error) {

	baseRewardQuotient := baseRewardQuotient(totalBalance)

	for _, index := range attesterIndices {
		inclusionDistance, err := epoch.InclusionDistance(state, index)
		if err != nil {
			return nil, fmt.Errorf("could not get inclusion distance: %v", err)
		}
		state.ValidatorBalances[index] +=
			baseReward(state, index, baseRewardQuotient) *
				params.BeaconConfig().MinAttestationInclusionDelay /
				inclusionDistance
	}
	return state, nil
}

// InactivityFFGSource applies penalties to inactive
// validators that missed to vote FFG source over an
// extended of time. (epochs_since_finality > 4)
//
// Spec pseudocode definition:
//    Any active validator index not in previous_epoch_justified_attester_indices,
//    loses inactivity_penalty(state, index, epochs_since_finality)
func InactivityFFGSource(
	state *pb.BeaconState,
	justifiedAttesterIndices []uint32,
	totalBalance uint64,
	epochsSinceFinality uint64) *pb.BeaconState {

	baseRewardQuotient := baseRewardQuotient(totalBalance)
	allValidatorIndices := validators.ActiveValidatorIndices(state.ValidatorRegistry, state.Slot)
	didNotAttestIndices := slices.Not(justifiedAttesterIndices, allValidatorIndices)

	for _, index := range didNotAttestIndices {
		state.ValidatorBalances[index] -=
			inactivityPenalty(state, index, baseRewardQuotient, epochsSinceFinality)
	}
	return state
}

// InactivityFFGTarget applies penalties to inactive
// validators that missed to vote FFG target over an
// extended of time. (epochs_since_finality > 4)
//
// Spec pseudocode definition:
//    Any active validator index not in previous_epoch_boundary_attester_indices,
// 	  loses inactivity_penalty(state, index, epochs_since_finality)
func InactivityFFGTarget(
	state *pb.BeaconState,
	boundaryAttesterIndices []uint32,
	totalBalance uint64,
	epochsSinceFinality uint64) *pb.BeaconState {

	baseRewardQuotient := baseRewardQuotient(totalBalance)
	allValidatorIndices := validators.ActiveValidatorIndices(state.ValidatorRegistry, state.Slot)
	didNotAttestIndices := slices.Not(boundaryAttesterIndices, allValidatorIndices)

	for _, index := range didNotAttestIndices {
		state.ValidatorBalances[index] -=
			inactivityPenalty(state, index, baseRewardQuotient, epochsSinceFinality)
	}
	return state
}

// InactivityChainHead applies penalties to inactive validators
// that missed to vote on canonical head over an extended of time.
// (epochs_since_finality > 4)
//
// Spec pseudocode definition:
//    Any active validator index not in previous_epoch_head_attester_indices,
// 	  loses base_reward(state, index)
func InactivityChainHead(
	state *pb.BeaconState,
	headAttesterIndices []uint32,
	totalBalance uint64) *pb.BeaconState {

	baseRewardQuotient := baseRewardQuotient(totalBalance)
	allValidatorIndices := validators.ActiveValidatorIndices(state.ValidatorRegistry, state.Slot)
	didNotAttestIndices := slices.Not(headAttesterIndices, allValidatorIndices)

	for _, index := range didNotAttestIndices {
		state.ValidatorBalances[index] -=
			baseReward(state, index, baseRewardQuotient)
	}
	return state
}

// InactivityExitedPenalties applies additional (2x) penalties
// to inactive validators with status EXITED_WITH_PENALTY.
//
// Spec pseudocode definition:
//    Any active_validator index with validator.penalized_slot <= state.slot,
//    loses 2 * inactivity_penalty(state, index, epochs_since_finality) +
//    base_reward(state, index).
func InactivityExitedPenalties(
	state *pb.BeaconState,
	totalBalance uint64,
	epochsSinceFinality uint64) *pb.BeaconState {

	baseRewardQuotient := baseRewardQuotient(totalBalance)
	activeValidatorIndices := validators.ActiveValidatorIndices(state.ValidatorRegistry, state.Slot)

	for _, index := range activeValidatorIndices {
		if state.ValidatorRegistry[index].PenalizedSlot <= state.Slot {
			state.ValidatorBalances[index] -=
				2*inactivityPenalty(state, index, baseRewardQuotient, epochsSinceFinality) +
					baseReward(state, index, baseRewardQuotient)
		}
	}
	return state
}

// InactivityInclusionDistance applies penalties in relation with
// inclusion delay to inactive validators.
//
// Spec pseudocode definition:
//    Any validator index in previous_epoch_attester_indices loses
//    base_reward(state, index) - base_reward(state, index) *
//    MIN_ATTESTATION_INCLUSION_DELAY // inclusion_distance(state, index)
func InactivityInclusionDistance(
	state *pb.BeaconState,
	attesterIndices []uint32,
	totalBalance uint64) (*pb.BeaconState, error) {

	baseRewardQuotient := baseRewardQuotient(totalBalance)

	for _, index := range attesterIndices {
		inclusionDistance, err := epoch.InclusionDistance(state, index)
		if err != nil {
			return nil, fmt.Errorf("could not get inclusion distance: %v", err)
		}
		baseReward := baseReward(state, index, baseRewardQuotient)
		state.ValidatorBalances[index] -= baseReward -
			baseReward*params.BeaconConfig().MinAttestationInclusionDelay/
				inclusionDistance
	}
	return state, nil
}

// AttestationInclusion awards the the beacon
// proposers who included previous epoch attestations.
//
// Spec pseudocode definition:
//    For each index in previous_epoch_attester_indices,
//    we determine the proposer proposer_index =
//    get_beacon_proposer_index(state, inclusion_slot(state, index))
//    and set state.validator_balances[proposer_index] +=
//    base_reward(state, index) // INCLUDER_REWARD_QUOTIENT
func AttestationInclusion(
	state *pb.BeaconState,
	totalBalance uint64,
	prevEpochAttesterIndices []uint32) (*pb.BeaconState, error) {

	baseRewardQuotient := baseRewardQuotient(totalBalance)
	for _, index := range prevEpochAttesterIndices {
		slot, err := epoch.InclusionSlot(state, index)
		if err != nil {
			return nil, fmt.Errorf("could not get inclusion slot: %v", err)
		}
		proposerIndex, err := validators.BeaconProposerIndex(state, slot)
		if err != nil {
			return nil, fmt.Errorf("could not get propoer index: %v", err)
		}
		state.ValidatorBalances[proposerIndex] +=
			baseReward(state, proposerIndex, baseRewardQuotient) /
				params.BeaconConfig().IncluderRewardQuotient
	}
	return state, nil
}

// Crosslinks awards or penalizes attesters
// for attesting shard cross links.
//
// Spec pseudocode definition:
//    For every shard_committee in state.shard_committees_at_slots[:EPOCH_LENGTH]:
// 	  	For each index in shard_committee.committee, adjust balances as follows:
// 			If index in attesting_validators(shard_committee), state.validator_balances[index]
// 				+= base_reward(state, index) * total_attesting_balance(shard_committee)
// 				   total_balance(shard_committee)).
//			If index not in attesting_validators(shard_committee), state.validator_balances[index]
// 				-= base_reward(state, index).
func Crosslinks(
	state *pb.BeaconState,
	thisEpochAttestations []*pb.PendingAttestationRecord,
	prevEpochAttestations []*pb.PendingAttestationRecord) (*pb.BeaconState, error) {

	epochLength := params.BeaconConfig().EpochLength
<<<<<<< HEAD
=======
	baseRewardQuotient := baseRewardQuotient(totalBalance)
	for _, shardCommitteesAtSlot := range state.ShardCommitteesAtSlots[:epochLength] {
		for _, shardCommitees := range shardCommitteesAtSlot.ArrayShardCommittee {
>>>>>>> 4bb6196f

	for _, shardCommitteesAtSlot := range state.ShardAndCommitteesAtSlots[:epochLength] {
		for _, shardCommitee := range shardCommitteesAtSlot.ArrayShardAndCommittee {
			totalAttestingBalance, err :=
				epoch.TotalAttestingBalance(state, shardCommitee, thisEpochAttestations, prevEpochAttestations)
			if err != nil {
				return nil,
					fmt.Errorf("could not get attesting balance for shard committee %d: %v", shardCommitee.Shard, err)
			}
			totalBalance := epoch.TotalBalance(state, shardCommitee.Committee)
			baseRewardQuotient := baseRewardQuotient(totalBalance)

			attestingIndices, err := epoch.AttestingValidators(
				state,
				shardCommitee,
				thisEpochAttestations,
				prevEpochAttestations)
			if err != nil {
				return nil,
					fmt.Errorf("could not get attesting indices for shard commitee %d: %v", shardCommitee.Shard, err)
			}
			for _, index := range shardCommitee.Committee {
				baseReward := baseReward(state, index, baseRewardQuotient)
				if slices.IsIn(index, attestingIndices) {
					state.ValidatorBalances[index] +=
						baseReward * totalAttestingBalance / totalBalance
				} else {
					state.ValidatorBalances[index] -=
						baseReward * totalAttestingBalance / totalBalance
				}
			}
		}
	}
	return state, nil
}

// baseRewardQuotient takes the total balance and calculates for
// the quotient of the base reward.
//
// Spec pseudocode definition:
//    base_reward_quotient =
//    	BASE_REWARD_QUOTIENT * integer_squareroot(total_balance // GWEI_PER_ETH)
func baseRewardQuotient(totalBalance uint64) uint64 {

	baseRewardQuotient := params.BeaconConfig().BaseRewardQuotient * mathutil.IntegerSquareRoot(
		totalBalance/params.BeaconConfig().Gwei)

	return baseRewardQuotient
}

// baseReward takes state and validator index to calculate for
// individual validator's base reward.
//
// Spec pseudocode definition:
//    base_reward(state, index) =
//    	get_effective_balance(state, index) // base_reward_quotient // 5
func baseReward(
	state *pb.BeaconState,
	validatorIndex uint32,
	baseRewardQuotient uint64) uint64 {

	validatorBalance := validators.EffectiveBalance(state, validatorIndex)
	return validatorBalance / baseRewardQuotient / 5
}

// inactivityPenalty takes state and validator index to calculate for
// individual validator's penalty for being offline.
//
// Spec pseudocode definition:
//    inactivity_penalty(state, index, epochs_since_finality) =
//    	base_reward(state, index) + get_effective_balance(state, index)
//    	* epochs_since_finality // INACTIVITY_PENALTY_QUOTIENT // 2
func inactivityPenalty(
	state *pb.BeaconState,
	validatorIndex uint32,
	baseRewardQuotient uint64,
	epochsSinceFinality uint64) uint64 {

	baseReward := baseReward(state, validatorIndex, baseRewardQuotient)
	validatorBalance := validators.EffectiveBalance(state, validatorIndex)
	return baseReward + validatorBalance*epochsSinceFinality/params.BeaconConfig().InactivityPenaltyQuotient/2
}<|MERGE_RESOLUTION|>--- conflicted
+++ resolved
@@ -321,15 +321,9 @@
 	prevEpochAttestations []*pb.PendingAttestationRecord) (*pb.BeaconState, error) {
 
 	epochLength := params.BeaconConfig().EpochLength
-<<<<<<< HEAD
-=======
-	baseRewardQuotient := baseRewardQuotient(totalBalance)
+
 	for _, shardCommitteesAtSlot := range state.ShardCommitteesAtSlots[:epochLength] {
-		for _, shardCommitees := range shardCommitteesAtSlot.ArrayShardCommittee {
->>>>>>> 4bb6196f
-
-	for _, shardCommitteesAtSlot := range state.ShardAndCommitteesAtSlots[:epochLength] {
-		for _, shardCommitee := range shardCommitteesAtSlot.ArrayShardAndCommittee {
+		for _, shardCommitee := range shardCommitteesAtSlot.ArrayShardCommittee {
 			totalAttestingBalance, err :=
 				epoch.TotalAttestingBalance(state, shardCommitee, thisEpochAttestations, prevEpochAttestations)
 			if err != nil {
