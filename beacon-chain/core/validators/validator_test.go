--- conflicted
+++ resolved
@@ -68,25 +68,18 @@
 	}
 
 	boundaryAttestations := []*pb.PendingAttestation{
-<<<<<<< HEAD
 		{
 			Data: &pb.AttestationData{
 				Slot:  params.BeaconConfig().GenesisSlot,
 				Shard: 1,
 			},
-			AggregationBitfield: []byte{0xC0}}, // returns indices 242
+			AggregationBitfield: []byte{0x03}}, // returns indices 242
 		{
 			Data: &pb.AttestationData{
 				Slot:  params.BeaconConfig().GenesisSlot,
 				Shard: 1,
 			},
-			AggregationBitfield: []byte{0xC0}}, // returns indices 237,224,2
-=======
-		{Data: &pb.AttestationData{Slot: params.BeaconConfig().GenesisSlot},
-			AggregationBitfield: []byte{0x03}}, // returns indices 242
-		{Data: &pb.AttestationData{Slot: params.BeaconConfig().GenesisSlot},
 			AggregationBitfield: []byte{0x03}}, // returns indices 237,224,2
->>>>>>> f0c45f50
 	}
 
 	attesterIndices, err := ValidatorIndices(state, boundaryAttestations)
@@ -138,15 +131,9 @@
 		t.Fatalf("Could not execute AttestingValidatorIndices: %v", err)
 	}
 
-<<<<<<< HEAD
-	if !reflect.DeepEqual(indices, []uint64{2597, 980}) {
+	if !reflect.DeepEqual(indices, []uint64{3641, 6307}) {
 		t.Errorf("Could not get incorrect validator indices. Wanted: %v, got: %v",
 			[]uint64{278, 2292}, indices)
-=======
-	if !reflect.DeepEqual(indices, []uint64{1131, 1015}) {
-		t.Errorf("Could not get incorrect validator indices. Wanted: %v, got: %v",
-			[]uint64{1131, 1015}, indices)
->>>>>>> f0c45f50
 	}
 }
 
