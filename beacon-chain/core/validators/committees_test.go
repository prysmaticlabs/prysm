package validators

import (
	"fmt"
	"reflect"
	"strings"
	"testing"

	"github.com/ethereum/go-ethereum/common"
	pb "github.com/prysmaticlabs/prysm/proto/beacon/p2p/v1"
)

<<<<<<< HEAD
func TestGetShardCommitteesAtSlots(t *testing.T) {
	state := &pb.BeaconState{
		ShardCommitteesAtSlots: []*pb.ShardCommitteeArray{
			{ArrayShardCommittee: []*pb.ShardCommittee{
				{Shard: 1, Committee: []uint64{0, 1, 2, 3, 4}},
				{Shard: 2, Committee: []uint64{5, 6, 7, 8, 9}},
			}},
			{ArrayShardCommittee: []*pb.ShardCommittee{
				{Shard: 3, Committee: []uint64{0, 1, 2, 3, 4}},
				{Shard: 4, Committee: []uint64{5, 6, 7, 8, 9}},
			}},
		}}
	if _, err := ShardCommitteesAtSlot(state, 1000); err == nil {
		t.Error("getShardCommitteesForSlot should have failed with invalid slot")
	}
	committee, err := ShardCommitteesAtSlot(state, 0)
	if err != nil {
		t.Errorf("getShardCommitteesForSlot failed: %v", err)
	}
	if committee.ArrayShardCommittee[0].Shard != 1 {
		t.Errorf("getShardCommitteesForSlot returns Shard should be 1, got: %v", committee.ArrayShardCommittee[0].Shard)
	}
	committee, _ = ShardCommitteesAtSlot(state, 1)
	if committee.ArrayShardCommittee[0].Shard != 3 {
		t.Errorf("getShardCommitteesForSlot returns Shard should be 3, got: %v", committee.ArrayShardCommittee[0].Shard)
	}
}

=======
>>>>>>> a52f73b7
func TestExceedingMaxValidatorRegistryFails(t *testing.T) {
	populateValidatorsMax()
	// use validatorsRegistry where its size exceeded upper bound.
	if _, err := ShuffleValidatorRegistryToCommittees(common.Hash{'A'}, validatorsUpperBound, 1, 0); err == nil {
		t.Errorf("ValidatorRegistryBySlotShard should have failed")
	}
}

func BenchmarkMaxValidatorRegistry(b *testing.B) {
	b.ResetTimer()
	for i := 0; i < b.N; i++ {
		ShuffleValidatorRegistryToCommittees(common.Hash{'A'}, validatorsUpperBound, 1, 0)
	}
}

func TestShuffleActiveValidatorRegistry(t *testing.T) {
	// Create 1000 validators in ActiveValidatorRegistry.
	var validators []*pb.ValidatorRecord
	for i := 0; i < 1000; i++ {
		validator := &pb.ValidatorRecord{}
		validators = append(validators, validator)
	}

	indices, err := ShuffleValidatorRegistryToCommittees(common.Hash{'A'}, validators, 1, 0)
	if err != nil {
		t.Errorf("validatorsBySlotShard failed with %v:", err)
	}
	if len(indices) != int(config.EpochLength) {
		t.Errorf("incorret length for validator indices. Want: %d. Got: %v", config.EpochLength, len(indices))
	}
}

func TestSmallSampleValidatorRegistry(t *testing.T) {
	// Create a small number of validators validators in ActiveValidatorRegistry.
	var validators []*pb.ValidatorRecord
	for i := 0; i < 20; i++ {
		validator := &pb.ValidatorRecord{}
		validators = append(validators, validator)
	}

	indices, err := ShuffleValidatorRegistryToCommittees(common.Hash{'A'}, validators, 1, 0)
	if err != nil {
		t.Errorf("validatorsBySlotShard failed with %v:", err)
	}
	if len(indices) != int(config.EpochLength) {
		t.Errorf("incorret length for validator indices. Want: %d. Got: %d", config.EpochLength, len(indices))
	}
}

func TestGetCommitteesPerSlotSmallValidatorSet(t *testing.T) {
	numValidatorRegistry := config.EpochLength * config.TargetCommitteeSize / 4

	committesPerSlot := getCommitteesPerSlot(numValidatorRegistry)
	if committesPerSlot != 0 {
		t.Fatalf("Expected committeesPerSlot to equal %d: got %d", 0, committesPerSlot)
	}
}

func TestGetCommitteesPerSlotRegularValidatorSet(t *testing.T) {
	numValidatorRegistry := config.EpochLength * config.TargetCommitteeSize

	committesPerSlot := getCommitteesPerSlot(numValidatorRegistry)
	if committesPerSlot != 1 {
		t.Fatalf("Expected committeesPerSlot to equal %d: got %d", 1, committesPerSlot)
	}
}

func TestGetCommitteesPerSlotLargeValidatorSet(t *testing.T) {
	numValidatorRegistry := config.EpochLength * config.TargetCommitteeSize * 8

	committesPerSlot := getCommitteesPerSlot(numValidatorRegistry)
	if committesPerSlot != 8 {
		t.Fatalf("Expected committeesPerSlot to equal %d: got %d", 8, committesPerSlot)
	}
}

func TestGetCommitteesPerSlotSmallShardCount(t *testing.T) {
	config := config
	oldShardCount := config.ShardCount
	config.ShardCount = config.EpochLength - 1

	numValidatorRegistry := config.EpochLength * config.TargetCommitteeSize

	committesPerSlot := getCommitteesPerSlot(numValidatorRegistry)
	if committesPerSlot != 1 {
		t.Fatalf("Expected committeesPerSlot to equal %d: got %d", 1, committesPerSlot)
	}

	config.ShardCount = oldShardCount
}

func TestValidatorRegistryBySlotShardRegularValidatorSet(t *testing.T) {
	validatorIndices := []uint64{}
	numValidatorRegistry := int(config.EpochLength * config.TargetCommitteeSize)
	for i := 0; i < numValidatorRegistry; i++ {
		validatorIndices = append(validatorIndices, uint64(i))
	}

	ShardCommitteeArray := splitBySlotShard(validatorIndices, 0)

	if len(ShardCommitteeArray) != int(config.EpochLength) {
		t.Fatalf("Expected length %d: got %d", config.EpochLength, len(ShardCommitteeArray))
	}

	for i := 0; i < len(ShardCommitteeArray); i++ {
		ShardCommittees := ShardCommitteeArray[i].ArrayShardCommittee
		if len(ShardCommittees) != 1 {
			t.Fatalf("Expected %d committee per slot: got %d", config.TargetCommitteeSize, 1)
		}

		committeeSize := len(ShardCommittees[0].Committee)
		if committeeSize != int(config.TargetCommitteeSize) {
			t.Fatalf("Expected committee size %d: got %d", config.TargetCommitteeSize, committeeSize)
		}
	}
}

func TestValidatorRegistryBySlotShardLargeValidatorSet(t *testing.T) {
	validatorIndices := []uint64{}
	numValidatorRegistry := int(config.EpochLength*config.TargetCommitteeSize) * 2
	for i := 0; i < numValidatorRegistry; i++ {
		validatorIndices = append(validatorIndices, uint64(i))
	}

	ShardCommitteeArray := splitBySlotShard(validatorIndices, 0)

	if len(ShardCommitteeArray) != int(config.EpochLength) {
		t.Fatalf("Expected length %d: got %d", config.EpochLength, len(ShardCommitteeArray))
	}

	for i := 0; i < len(ShardCommitteeArray); i++ {
		ShardCommittees := ShardCommitteeArray[i].ArrayShardCommittee
		if len(ShardCommittees) != 2 {
			t.Fatalf("Expected %d committee per slot: got %d", config.TargetCommitteeSize, 2)
		}

		for j := 0; j < len(ShardCommittees); j++ {
			shardCommittee := ShardCommittees[j]
			if len(shardCommittee.Committee) != int(config.TargetCommitteeSize) {
				t.Fatalf("Expected committee size %d: got %d", config.TargetCommitteeSize, len(shardCommittee.Committee))
			}
		}

	}
}

func TestValidatorRegistryBySlotShardSmallValidatorSet(t *testing.T) {
	validatorIndices := []uint64{}
	numValidatorRegistry := int(config.EpochLength * config.TargetCommitteeSize)
	for i := 0; i < numValidatorRegistry; i++ {
		validatorIndices = append(validatorIndices, uint64(i))
	}

	ShardCommitteeArray := splitBySlotShard(validatorIndices, 0)

	if len(ShardCommitteeArray) != int(config.EpochLength) {
		t.Fatalf("Expected length %d: got %d", config.EpochLength, len(ShardCommitteeArray))
	}

	for i := 0; i < len(ShardCommitteeArray); i++ {
		ShardCommittees := ShardCommitteeArray[i].ArrayShardCommittee
		if len(ShardCommittees) != 1 {
			t.Fatalf("Expected %d committee per slot: got %d", config.TargetCommitteeSize,
				len(ShardCommittees))
		}

		for j := 0; j < len(ShardCommittees); j++ {
			shardCommittee := ShardCommittees[j]
			if len(shardCommittee.Committee) != int(config.TargetCommitteeSize) {
				t.Fatalf("Expected committee size %d: got %d", config.TargetCommitteeSize, len(shardCommittee.Committee))
			}
		}
	}
}

func TestAttestationParticipants_ok(t *testing.T) {
	if config.EpochLength != 64 {
		t.Errorf("EpochLength should be 64 for these tests to pass")
	}

	validators := make([]*pb.ValidatorRecord, config.EpochLength*2)
	for i := 0; i < len(validators); i++ {
		validators[i] = &pb.ValidatorRecord{
			ExitSlot: config.FarFutureSlot,
		}
	}

	state := &pb.BeaconState{
		ValidatorRegistry: validators,
	}

	attestationData := &pb.AttestationData{}

	tests := []struct {
		attestationSlot uint64
		stateSlot       uint64
		shard           uint64
		bitfield        []byte
		wanted          []uint64
	}{
		{
			attestationSlot: 2,
			stateSlot:       5,
			shard:           2,
			bitfield:        []byte{0xFF},
			wanted:          []uint64{11, 121},
		},
		{
			attestationSlot: 1,
			stateSlot:       10,
			shard:           1,
			bitfield:        []byte{77},
			wanted:          []uint64{117},
		},
		{
			attestationSlot: 10,
			stateSlot:       20,
			shard:           10,
			bitfield:        []byte{0xFF},
			wanted:          []uint64{14, 30},
		},
		{
			attestationSlot: 64,
			stateSlot:       100,
			shard:           0,
			bitfield:        []byte{0xFF},
			wanted:          []uint64{109, 97},
		},
		{
			attestationSlot: 999,
			stateSlot:       1000,
			shard:           39,
			bitfield:        []byte{99},
			wanted:          []uint64{89},
		},
	}

	for _, tt := range tests {
		state.Slot = tt.stateSlot
		attestationData.Slot = tt.attestationSlot
		attestationData.Shard = tt.shard

		result, err := AttestationParticipants(state, attestationData, tt.bitfield)
		if err != nil {
			t.Errorf("Failed to get attestation participants: %v", err)
		}

		if !reflect.DeepEqual(tt.wanted, result) {
			t.Errorf(
				"Result indices was an unexpected value. Wanted %d, got %d",
				tt.wanted,
				result,
			)
		}
	}
}

func TestAttestationParticipants_IncorrectBitfield(t *testing.T) {
	if config.EpochLength != 64 {
		t.Errorf("EpochLength should be 64 for these tests to pass")
	}

	var ShardCommittees []*pb.ShardCommitteeArray
	for i := uint64(0); i < config.EpochLength*2; i++ {
		ShardCommittees = append(ShardCommittees, &pb.ShardCommitteeArray{
			ArrayShardCommittee: []*pb.ShardCommittee{
				{Shard: i},
			},
		})
	}

	state := &pb.BeaconState{
		ShardCommitteesAtSlots: ShardCommittees,
	}

	attestationData := &pb.AttestationData{}

	if _, err := AttestationParticipants(state, attestationData, []byte{1}); err == nil {
		t.Error("attestation participants should have failed with incorrect bitfield")
	}
}

func TestCommitteeCountPerSlot_Ok(t *testing.T) {
	// this defines the # of validators required to have 1 committee
	// per slot for epoch length.
	validatorsPerEpoch := config.EpochLength * config.TargetCommitteeSize
	tests := []struct {
		validatorCount uint64
		committeeCount uint64
	}{
		{0, 1},
		{1000, 1},
		{2 * validatorsPerEpoch, 2},
		{5 * validatorsPerEpoch, 5},
		{16 * validatorsPerEpoch, 16},
		{32 * validatorsPerEpoch, 16},
	}
	for _, test := range tests {
		if test.committeeCount != committeeCountPerSlot(test.validatorCount) {
			t.Errorf("wanted: %d, got: %d",
				test.committeeCount, committeeCountPerSlot(test.validatorCount))
		}
	}
}

func TestCurrCommitteesCountPerSlot_Ok(t *testing.T) {
	validatorsPerEpoch := config.EpochLength * config.TargetCommitteeSize
	committeesPerEpoch := uint64(8)
	// set curr epoch total validators count to 8 committees per slot.
	validators := make([]*pb.ValidatorRecord, committeesPerEpoch*validatorsPerEpoch)
	for i := 0; i < len(validators); i++ {
		validators[i] = &pb.ValidatorRecord{
			ExitSlot: config.FarFutureSlot,
		}
	}

	state := &pb.BeaconState{
		ValidatorRegistry: validators,
	}

	if CurrCommitteesCountPerSlot(state) != committeesPerEpoch {
		t.Errorf("Incorrect current epoch committee count per slot. Wanted: %d, got: %d",
			committeesPerEpoch, CurrCommitteesCountPerSlot(state))
	}
}

func TestPrevCommitteesCountPerSlot_Ok(t *testing.T) {
	validatorsPerEpoch := config.EpochLength * config.TargetCommitteeSize
	committeesPerEpoch := uint64(3)
	// set prev epoch total validators count to 3 committees per slot.
	validators := make([]*pb.ValidatorRecord, committeesPerEpoch*validatorsPerEpoch)
	for i := 0; i < len(validators); i++ {
		validators[i] = &pb.ValidatorRecord{
			ExitSlot: config.FarFutureSlot,
		}
	}

	state := &pb.BeaconState{
		ValidatorRegistry: validators,
	}

	if prevCommitteesCountPerSlot(state) != committeesPerEpoch {
		t.Errorf("Incorrect prev epoch committee count per slot. Wanted: %d, got: %d",
			committeesPerEpoch, prevCommitteesCountPerSlot(state))
	}
}

func TestShuffling_Ok(t *testing.T) {
	validatorsPerEpoch := config.EpochLength * config.TargetCommitteeSize
	committeesPerEpoch := uint64(6)
	// Set epoch total validators count to 6 committees per slot.
	validators := make([]*pb.ValidatorRecord, committeesPerEpoch*validatorsPerEpoch)
	for i := 0; i < len(validators); i++ {
		validators[i] = &pb.ValidatorRecord{
			ExitSlot: config.FarFutureSlot,
		}
	}

	randaoSeed := [32]byte{'A'}
	slot := uint64(10)
	committees, err := Shuffling(randaoSeed, validators, slot)
	if err != nil {
		t.Fatalf("Could not shuffle validators: %v", err)
	}

	// Verify shuffled list is correctly split into
	// epoch_length * committees_per_slot pieces.
	committeesPerSlot := committeeCountPerSlot(uint64(len(validators)))
	if len(committees) != int(committeesPerSlot*config.EpochLength) {
		t.Errorf("Incorrect committee count after splitting. Wanted: %d, got: %d",
			committeesPerSlot*config.EpochLength, len(committees))
	}

	// Verify each shuffled committee is TARGET_COMMITTEE_SIZE.
	for i := 0; i < len(committees); i++ {
		if len(committees[i]) != int(config.TargetCommitteeSize) {
			t.Errorf("Incorrect validator count per committee. Wanted: %d, got: %d",
				config.TargetCommitteeSize, len(committees[i]))
		}
	}

}

func TestShuffling_OutOfBound(t *testing.T) {
	if _, err := Shuffling([32]byte{}, validatorsUpperBound, 0); err == nil {
		t.Fatalf("Shuffling should have failed with exceeded upper bound")
	}
}

func TestCrosslinkCommitteesAtSlot_Ok(t *testing.T) {
	validatorsPerEpoch := config.EpochLength * config.TargetCommitteeSize
	committeesPerEpoch := uint64(6)
	// Set epoch total validators count to 6 committees per slot.
	validators := make([]*pb.ValidatorRecord, committeesPerEpoch*validatorsPerEpoch)
	for i := 0; i < len(validators); i++ {
		validators[i] = &pb.ValidatorRecord{
			ExitSlot: config.FarFutureSlot,
		}
	}

	state := &pb.BeaconState{
		ValidatorRegistry: validators,
		Slot:              200,
	}
	committees, err := CrosslinkCommitteesAtSlot(state, 132)
	if err != nil {
		t.Fatalf("Could not get crosslink committee: %v", err)
	}
	if len(committees) != int(committeesPerEpoch) {
		t.Errorf("Incorrect committee count per slot. Wanted: %d, got: %d",
			committeesPerEpoch, len(committees))
	}

	newCommittees, err := CrosslinkCommitteesAtSlot(state, 180)
	if err != nil {
		t.Fatalf("Could not get crosslink committee: %v", err)
	}

	if reflect.DeepEqual(committees, newCommittees) {
		t.Error("Committees from different slot shall not be equal")
	}
}

func TestCrosslinkCommitteesAtSlot_OutOfBound(t *testing.T) {
	want := fmt.Sprintf(
		"input committee slot %d out of bounds: %d <= slot < %d",
		config.EpochLength+1, 0, config.EpochLength,
	)

	if _, err := CrosslinkCommitteesAtSlot(&pb.BeaconState{}, config.EpochLength+1); !strings.Contains(err.Error(), want) {
		t.Errorf("Expected %s, received %v", want, err)
	}
}

func TestCrosslinkCommitteesAtPrevSlot_ShuffleFailed(t *testing.T) {
	state := &pb.BeaconState{
		ValidatorRegistry: validatorsUpperBound,
		Slot:              100,
	}

	want := fmt.Sprint(
		"could not shuffle prev epoch validators: " +
			"input list exceeded upper bound and reached modulo bias",
	)

	if _, err := CrosslinkCommitteesAtSlot(state, 1); !strings.Contains(err.Error(), want) {
		t.Errorf("Expected: %s, received: %v", want, err)
	}
}

func TestCrosslinkCommitteesAtCurrSlot_ShuffleFailed(t *testing.T) {
	state := &pb.BeaconState{
		ValidatorRegistry: validatorsUpperBound,
		Slot:              100,
	}

	want := fmt.Sprint(
		"could not shuffle current epoch validators: " +
			"input list exceeded upper bound and reached modulo bias",
	)

	if _, err := CrosslinkCommitteesAtSlot(state, 99); !strings.Contains(err.Error(), want) {
		t.Errorf("Expected: %s, received: %v", want, err)
	}
}<|MERGE_RESOLUTION|>--- conflicted
+++ resolved
@@ -10,37 +10,6 @@
 	pb "github.com/prysmaticlabs/prysm/proto/beacon/p2p/v1"
 )
 
-<<<<<<< HEAD
-func TestGetShardCommitteesAtSlots(t *testing.T) {
-	state := &pb.BeaconState{
-		ShardCommitteesAtSlots: []*pb.ShardCommitteeArray{
-			{ArrayShardCommittee: []*pb.ShardCommittee{
-				{Shard: 1, Committee: []uint64{0, 1, 2, 3, 4}},
-				{Shard: 2, Committee: []uint64{5, 6, 7, 8, 9}},
-			}},
-			{ArrayShardCommittee: []*pb.ShardCommittee{
-				{Shard: 3, Committee: []uint64{0, 1, 2, 3, 4}},
-				{Shard: 4, Committee: []uint64{5, 6, 7, 8, 9}},
-			}},
-		}}
-	if _, err := ShardCommitteesAtSlot(state, 1000); err == nil {
-		t.Error("getShardCommitteesForSlot should have failed with invalid slot")
-	}
-	committee, err := ShardCommitteesAtSlot(state, 0)
-	if err != nil {
-		t.Errorf("getShardCommitteesForSlot failed: %v", err)
-	}
-	if committee.ArrayShardCommittee[0].Shard != 1 {
-		t.Errorf("getShardCommitteesForSlot returns Shard should be 1, got: %v", committee.ArrayShardCommittee[0].Shard)
-	}
-	committee, _ = ShardCommitteesAtSlot(state, 1)
-	if committee.ArrayShardCommittee[0].Shard != 3 {
-		t.Errorf("getShardCommitteesForSlot returns Shard should be 3, got: %v", committee.ArrayShardCommittee[0].Shard)
-	}
-}
-
-=======
->>>>>>> a52f73b7
 func TestExceedingMaxValidatorRegistryFails(t *testing.T) {
 	populateValidatorsMax()
 	// use validatorsRegistry where its size exceeded upper bound.
