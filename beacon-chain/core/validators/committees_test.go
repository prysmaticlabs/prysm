--- conflicted
+++ resolved
@@ -11,14 +11,8 @@
 
 func TestGetShardCommitteesAtSlots(t *testing.T) {
 	state := &pb.BeaconState{
-<<<<<<< HEAD
-		LastStateRecalculationSlot: 64,
 		ShardCommitteesAtSlots: []*pb.ShardCommitteeArray{
 			{ArrayShardCommittee: []*pb.ShardCommittee{
-=======
-		ShardAndCommitteesAtSlots: []*pb.ShardAndCommitteeArray{
-			{ArrayShardAndCommittee: []*pb.ShardAndCommittee{
->>>>>>> 6148fd65
 				{Shard: 1, Committee: []uint32{0, 1, 2, 3, 4}},
 				{Shard: 2, Committee: []uint32{5, 6, 7, 8, 9}},
 			}},
