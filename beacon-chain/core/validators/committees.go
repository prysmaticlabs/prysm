--- conflicted
+++ resolved
@@ -233,48 +233,5 @@
 	}
 
 	// Split the shuffled list into epoch_length * committees_per_slot pieces.
-<<<<<<< HEAD
 	return utils.SplitIndices(shuffledIndices, committeesPerSlot*params.BeaconConfig().EpochLength), nil
-}
-
-// committeeCountPerSlot returns the number of crosslink committees of one slot.
-//
-// Spec pseudocode definition:
-//   def get_committee_count_per_slot(active_validator_count: int) -> int:
-//    return max(
-//        1,
-//        min(
-//            SHARD_COUNT // EPOCH_LENGTH,
-//            active_validator_count // EPOCH_LENGTH // TARGET_COMMITTEE_SIZE,
-//        )
-//    )
-func committeeCountPerSlot(activeValidatorCount uint64) uint64 {
-	var minCommitteePerSlot = uint64(1)
-	var maxCommitteePerSlot = params.BeaconConfig().ShardCount / params.BeaconConfig().EpochLength
-	var currCommitteePerSlot = activeValidatorCount / params.BeaconConfig().EpochLength / params.BeaconConfig().TargetCommitteeSize
-	if currCommitteePerSlot > maxCommitteePerSlot && maxCommitteePerSlot != 0 {
-		return maxCommitteePerSlot
-	}
-	if currCommitteePerSlot < 1 {
-		return minCommitteePerSlot
-	}
-	return currCommitteePerSlot
-}
-
-// prevCommitteesCountPerSlot returns the number of committees per slot
-// of the previous epoch.
-// Ex: Returns 16 means there's 16 committees assigned to one slot in previous epoch.
-//
-// Spec pseudocode definition:
-//   def get_previous_epoch_committee_count_per_slot(state: BeaconState) -> int:
-//         previous_active_validators =
-// 			get_active_validator_indices(validators, state.previous_epoch_calculation_slot)
-//        return get_committees_per_slot(len(previous_active_validators))
-func prevCommitteesCountPerSlot(state *pb.BeaconState) uint64 {
-	prevActiveValidatorIndices := ActiveValidatorIndices(
-		state.ValidatorRegistry, state.PreviousEpochCalculationSlot)
-	return committeeCountPerSlot(uint64(len(prevActiveValidatorIndices)))
-=======
-	return utils.SplitIndices(shuffledIndices, committeesPerSlot*config.EpochLength), nil
->>>>>>> 46728598
 }