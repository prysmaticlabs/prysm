--- conflicted
+++ resolved
@@ -64,7 +64,6 @@
 			break
 		}
 	}
-
 	if len(participationBitfield) != mathutil.CeilDiv8(len(committee)) {
 		return nil, fmt.Errorf(
 			"wanted participants bitfield length %d, got: %d",
@@ -86,24 +85,6 @@
 	return participants, nil
 }
 
-<<<<<<< HEAD
-=======
-// CurrCommitteesCountPerSlot returns the number of crosslink committees per slot
-// of the current epoch.
-// Ex: Returns 8 means there's 8 committees assigned to one slot in current epoch.
-//
-// Spec pseudocode definition:
-//   def get_current_epoch_committee_count_per_slot(state: BeaconState) -> int:
-//         current_active_validators =
-// 			get_active_validator_indices(validators, state.current_epoch_calculation_slot)
-//        return get_committees_per_slot(len(current_active_validators))
-func CurrCommitteesCountPerSlot(state *pb.BeaconState) uint64 {
-	currActiveValidatorIndices := helpers.ActiveValidatorIndices(
-		state.ValidatorRegistry, state.CurrentEpochCalculationSlot)
-	return committeeCountPerSlot(uint64(len(currActiveValidatorIndices)))
-}
-
->>>>>>> 3f0c715b
 // CrosslinkCommitteesAtSlot returns the list of crosslink committees, it
 // contains the shard associated with the committee and the validator indices
 // in that committee.
@@ -168,7 +149,7 @@
 
 	offSet := slot % config.EpochLength
 	if wantedEpoch < currentEpoch {
-		countPerSlot = prevCommitteesCountPerSlot(state)
+		countPerSlot = helpers.PrevEpochCommitteeCount(state)
 		shuffledIndices, err = Shuffling(
 			bytesutil.ToBytes32(state.PreviousEpochSeedHash32),
 			state.ValidatorRegistry,
@@ -179,7 +160,7 @@
 		startShard = (state.PreviousEpochStartShard + countPerSlot*offSet) %
 			config.ShardCount
 	} else {
-		countPerSlot = CurrCommitteesCountPerSlot(state)
+		countPerSlot = helpers.CurrentEpochCommitteeCount(state)
 		shuffledIndices, err = Shuffling(
 			bytesutil.ToBytes32(state.CurrentEpochSeedHash32),
 			state.ValidatorRegistry,
@@ -238,7 +219,7 @@
 	// Figure out how many committees can be in a single slot.
 	activeIndices := helpers.ActiveValidatorIndices(validators, slot)
 	activeCount := uint64(len(activeIndices))
-	committeesPerSlot := committeeCountPerSlot(activeCount)
+	committeesPerSlot := helpers.EpochCommitteeCount(activeCount)
 
 	// Convert slot to bytes and xor it with seed.
 	slotInBytes := make([]byte, 32)
@@ -252,46 +233,4 @@
 
 	// Split the shuffled list into epoch_length * committees_per_slot pieces.
 	return utils.SplitIndices(shuffledIndices, committeesPerSlot*config.EpochLength), nil
-<<<<<<< HEAD
-=======
-}
-
-// committeeCountPerSlot returns the number of crosslink committees of one slot.
-//
-// Spec pseudocode definition:
-//   def get_committee_count_per_slot(active_validator_count: int) -> int:
-//    return max(
-//        1,
-//        min(
-//            SHARD_COUNT // EPOCH_LENGTH,
-//            active_validator_count // EPOCH_LENGTH // TARGET_COMMITTEE_SIZE,
-//        )
-//    )
-func committeeCountPerSlot(activeValidatorCount uint64) uint64 {
-	var minCommitteePerSlot = uint64(1)
-	var maxCommitteePerSlot = config.ShardCount / config.EpochLength
-	var currCommitteePerSlot = activeValidatorCount / config.EpochLength / config.TargetCommitteeSize
-	if currCommitteePerSlot > maxCommitteePerSlot {
-		return maxCommitteePerSlot
-	}
-	if currCommitteePerSlot < 1 {
-		return minCommitteePerSlot
-	}
-	return currCommitteePerSlot
-}
-
-// prevCommitteesCountPerSlot returns the number of committees per slot
-// of the previous epoch.
-// Ex: Returns 16 means there's 16 committees assigned to one slot in previous epoch.
-//
-// Spec pseudocode definition:
-//   def get_previous_epoch_committee_count_per_slot(state: BeaconState) -> int:
-//         previous_active_validators =
-// 			get_active_validator_indices(validators, state.previous_epoch_calculation_slot)
-//        return get_committees_per_slot(len(previous_active_validators))
-func prevCommitteesCountPerSlot(state *pb.BeaconState) uint64 {
-	prevActiveValidatorIndices := helpers.ActiveValidatorIndices(
-		state.ValidatorRegistry, state.PreviousEpochCalculationSlot)
-	return committeeCountPerSlot(uint64(len(prevActiveValidatorIndices)))
->>>>>>> 3f0c715b
 }