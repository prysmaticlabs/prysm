--- conflicted
+++ resolved
@@ -70,42 +70,6 @@
 	return activeValidators
 }
 
-<<<<<<< HEAD
-// ShardCommitteesAtSlot returns the shard and committee list for a given
-// slot within the range of 2 * epoch length within the same 2 epoch slot
-// window as the state slot.
-//
-// Spec pseudocode definition:
-//   def get_shard_committees_at_slot(state: BeaconState, slot: int) -> List[ShardCommittee]:
-//     """
-//     Returns the ``ShardCommittee`` for the ``slot``.
-//     """
-//     earliest_slot_in_array = state.Slot - (state.Slot % EPOCH_LENGTH) - EPOCH_LENGTH
-//     assert earliest_slot_in_array <= slot < earliest_slot_in_array + EPOCH_LENGTH * 2
-//     return state.shard_committees_at_slots[slot - earliest_slot_in_array]
-func ShardCommitteesAtSlot(state *pb.BeaconState, slot uint64) (*pb.ShardCommitteeArray, error) {
-	epochLength := config.EpochLength
-	var earliestSlot uint64
-
-	// If the state slot is less than epochLength, then the earliestSlot would
-	// result in a negative number. Therefore we should default to
-	// earliestSlot = 0 in this case.
-	if state.Slot > epochLength {
-		earliestSlot = state.Slot - (state.Slot % epochLength) - epochLength
-	}
-
-	if slot < earliestSlot || slot >= earliestSlot+(epochLength*2) {
-		return nil, fmt.Errorf("slot %d out of bounds: %d <= slot < %d",
-			slot,
-			earliestSlot,
-			earliestSlot+(epochLength*2),
-		)
-	}
-	return state.ShardCommitteesAtSlots[slot-earliestSlot], nil
-}
-
-=======
->>>>>>> 5b22e8f2
 // BeaconProposerIdx returns the index of the proposer of the block at a
 // given slot.
 //
@@ -116,13 +80,8 @@
 //    """
 //    first_committee, _ = get_crosslink_committees_at_slot(state, slot)[0]
 //    return first_committee[slot % len(first_committee)]
-<<<<<<< HEAD
-func BeaconProposerIdx(state *pb.BeaconState, slot uint64) (uint32, error) {
-	committeeArray, err := ShardCommitteesAtSlot(state, slot)
-=======
 func BeaconProposerIdx(state *pb.BeaconState, slot uint64) (uint64, error) {
 	committeeArray, err := CrosslinkCommitteesAtSlot(state, slot)
->>>>>>> 5b22e8f2
 	if err != nil {
 		return 0, err
 	}
@@ -131,89 +90,18 @@
 	return firstCommittee[slot%uint64(len(firstCommittee))], nil
 }
 
-<<<<<<< HEAD
-// ProposerShardAndIdx returns the index and the shardID of a proposer from a given slot.
-func ProposerShardAndIdx(state *pb.BeaconState, slot uint64) (uint64, uint64, error) {
-	slotCommittees, err := ShardCommitteesAtSlot(
-		state,
-		slot)
-	if err != nil {
-		return 0, 0, err
-	}
-
-	proposerShardID := slotCommittees.ArrayShardCommittee[0].Shard
-	proposerIdx := slot % uint64(len(slotCommittees.ArrayShardCommittee[0].Committee))
-	return proposerShardID, proposerIdx, nil
-}
-
-// ValidatorIdx returns the idx of the validator given an input public key.
-func ValidatorIdx(pubKey []byte, validators []*pb.ValidatorRecord) (uint32, error) {
-
-	for idx := range validators {
-		if bytes.Equal(validators[idx].Pubkey, pubKey) {
-			return uint32(idx), nil
-=======
 // ValidatorIdx returns the idx of the validator given an input public key.
 func ValidatorIdx(pubKey []byte, validators []*pb.ValidatorRecord) (uint64, error) {
 
 	for idx := range validators {
 		if bytes.Equal(validators[idx].Pubkey, pubKey) {
 			return uint64(idx), nil
->>>>>>> 5b22e8f2
 		}
 	}
 
 	return 0, fmt.Errorf("can't find validator index for public key %#x", pubKey)
 }
 
-<<<<<<< HEAD
-// ValidatorShardID returns the shard ID of the validator currently participates in.
-func ValidatorShardID(pubKey []byte, validators []*pb.ValidatorRecord, shardCommittees []*pb.ShardCommitteeArray) (uint64, error) {
-	idx, err := ValidatorIdx(pubKey, validators)
-	if err != nil {
-		return 0, err
-	}
-
-	for _, slotCommittee := range shardCommittees {
-		for _, committee := range slotCommittee.ArrayShardCommittee {
-			for _, validator := range committee.Committee {
-				if validator == idx {
-					return committee.Shard, nil
-				}
-			}
-		}
-	}
-
-	return 0, fmt.Errorf("can't find shard ID for validator with public key %#x", pubKey)
-}
-
-// ValidatorSlotAndRole returns a validator's assingned slot number
-// and whether it should act as an attester or proposer.
-func ValidatorSlotAndRole(pubKey []byte, validators []*pb.ValidatorRecord, shardCommittees []*pb.ShardCommitteeArray) (uint64, pbrpc.ValidatorRole, error) {
-	idx, err := ValidatorIdx(pubKey, validators)
-	if err != nil {
-		return 0, pbrpc.ValidatorRole_UNKNOWN, err
-	}
-
-	for slot, slotCommittee := range shardCommittees {
-		for i, committee := range slotCommittee.ArrayShardCommittee {
-			for v, validator := range committee.Committee {
-				if validator != idx {
-					continue
-				}
-				if i == 0 && v == slot%len(committee.Committee) {
-					return uint64(slot), pbrpc.ValidatorRole_PROPOSER, nil
-				}
-
-				return uint64(slot), pbrpc.ValidatorRole_ATTESTER, nil
-			}
-		}
-	}
-	return 0, pbrpc.ValidatorRole_UNKNOWN, fmt.Errorf("can't find slot number for validator with public key %#x", pubKey)
-}
-
-=======
->>>>>>> 5b22e8f2
 // TotalEffectiveBalance returns the total deposited amount at stake in Gwei
 // of all active validators.
 //
@@ -248,11 +136,7 @@
 //    )
 func NewRegistryDeltaChainTip(
 	flag pb.ValidatorRegistryDeltaBlock_ValidatorRegistryDeltaFlags,
-<<<<<<< HEAD
-	idx uint32,
-=======
 	idx uint64,
->>>>>>> 5b22e8f2
 	slot uint64,
 	pubKey []byte,
 	currentValidatorRegistryDeltaChainTip []byte) ([32]byte, error) {
@@ -282,17 +166,10 @@
 //     """
 //     Returns the effective balance (also known as "balance at stake") for a ``validator`` with the given ``index``.
 //     """
-<<<<<<< HEAD
-//     return min(state.validator_balances[idx], MAX_DEPOSIT * GWEI_PER_ETH)
-func EffectiveBalance(state *pb.BeaconState, idx uint32) uint64 {
-	if state.ValidatorBalances[idx] > config.MaxDeposit*config.Gwei {
-		return config.MaxDeposit * config.Gwei
-=======
 //     return min(state.validator_balances[idx], MAX_DEPOSIT)
 func EffectiveBalance(state *pb.BeaconState, idx uint64) uint64 {
 	if state.ValidatorBalances[idx] > config.MaxDeposit {
 		return config.MaxDeposit
->>>>>>> 5b22e8f2
 	}
 	return state.ValidatorBalances[idx]
 }
@@ -483,11 +360,7 @@
 //            flag=ACTIVATION,
 //        )
 //    )
-<<<<<<< HEAD
-func ActivateValidator(state *pb.BeaconState, idx uint32, genesis bool) (*pb.BeaconState, error) {
-=======
 func ActivateValidator(state *pb.BeaconState, idx uint64, genesis bool) (*pb.BeaconState, error) {
->>>>>>> 5b22e8f2
 	validator := state.ValidatorRegistry[idx]
 	if genesis {
 		validator.ActivationSlot = config.GenesisSlot
@@ -516,11 +389,7 @@
 // def initiate_validator_exit(state: BeaconState, index: int) -> None:
 //    validator = state.validator_registry[index]
 //    validator.status_flags |= INITIATED_EXIT
-<<<<<<< HEAD
-func InitiateValidatorExit(state *pb.BeaconState, idx uint32) *pb.BeaconState {
-=======
 func InitiateValidatorExit(state *pb.BeaconState, idx uint64) *pb.BeaconState {
->>>>>>> 5b22e8f2
 	state.ValidatorRegistry[idx].StatusFlags |=
 		pb.ValidatorRecord_INITIATED_EXIT
 	return state
@@ -549,11 +418,7 @@
 //            flag=EXIT,
 //        )
 //    )
-<<<<<<< HEAD
-func ExitValidator(state *pb.BeaconState, idx uint32) (*pb.BeaconState, error) {
-=======
 func ExitValidator(state *pb.BeaconState, idx uint64) (*pb.BeaconState, error) {
->>>>>>> 5b22e8f2
 	validator := state.ValidatorRegistry[idx]
 
 	if validator.ExitSlot < state.Slot+config.EntryExitDelay {
@@ -594,11 +459,7 @@
 //    state.validator_balances[whistleblower_index] += whistleblower_reward
 //    state.validator_balances[index] -= whistleblower_reward
 //    validator.penalized_slot = state.slot
-<<<<<<< HEAD
-func PenalizeValidator(state *pb.BeaconState, idx uint32) (*pb.BeaconState, error) {
-=======
 func PenalizeValidator(state *pb.BeaconState, idx uint64) (*pb.BeaconState, error) {
->>>>>>> 5b22e8f2
 	state, err := ExitValidator(state, idx)
 	if err != nil {
 		return nil, fmt.Errorf("could not exit penalized validator: %v", err)
@@ -606,11 +467,7 @@
 
 	penalizedDuration := (state.Slot / config.EpochLength) %
 		config.LatestPenalizedExitLength
-<<<<<<< HEAD
-	state.LatestPenalizedExitBalances[penalizedDuration] +=
-=======
 	state.LatestPenalizedBalances[penalizedDuration] +=
->>>>>>> 5b22e8f2
 		EffectiveBalance(state, idx)
 
 	whistleblowerIdx, err := BeaconProposerIdx(state, state.Slot)
@@ -634,11 +491,7 @@
 // def prepare_validator_for_withdrawal(state: BeaconState, index: int) -> None:
 //    validator = state.validator_registry[index]
 //    validator.status_flags |= WITHDRAWABLE
-<<<<<<< HEAD
-func PrepareValidatorForWithdrawal(state *pb.BeaconState, idx uint32) *pb.BeaconState {
-=======
 func PrepareValidatorForWithdrawal(state *pb.BeaconState, idx uint64) *pb.BeaconState {
->>>>>>> 5b22e8f2
 	state.ValidatorRegistry[idx].StatusFlags |=
 		pb.ValidatorRecord_WITHDRAWABLE
 	return state
@@ -703,21 +556,12 @@
 	for idx, validator := range state.ValidatorRegistry {
 		// Activate validators within the allowable balance churn.
 		if validator.ActivationSlot > state.Slot+config.EntryExitDelay &&
-<<<<<<< HEAD
-			state.ValidatorBalances[idx] >= config.MaxDepositInGwei {
-			balChurn += EffectiveBalance(state, uint32(idx))
-			if balChurn > maxBalChurn {
-				break
-			}
-			state, err = ActivateValidator(state, uint32(idx), false)
-=======
 			state.ValidatorBalances[idx] >= config.MaxDeposit {
 			balChurn += EffectiveBalance(state, uint64(idx))
 			if balChurn > maxBalChurn {
 				break
 			}
 			state, err = ActivateValidator(state, uint64(idx), false)
->>>>>>> 5b22e8f2
 			if err != nil {
 				return nil, fmt.Errorf("could not activate validator %d: %v", idx, err)
 			}
@@ -729,19 +573,11 @@
 		// Exit validators within the allowable balance churn.
 		if validator.ExitSlot > state.Slot+config.EntryExitDelay &&
 			validator.StatusFlags == pb.ValidatorRecord_INITIATED_EXIT {
-<<<<<<< HEAD
-			balChurn += EffectiveBalance(state, uint32(idx))
-			if balChurn > maxBalChurn {
-				break
-			}
-			state, err = ExitValidator(state, uint32(idx))
-=======
 			balChurn += EffectiveBalance(state, uint64(idx))
 			if balChurn > maxBalChurn {
 				break
 			}
 			state, err = ExitValidator(state, uint64(idx))
->>>>>>> 5b22e8f2
 			if err != nil {
 				return nil, fmt.Errorf("could not exit validator %d: %v", idx, err)
 			}
@@ -789,34 +625,21 @@
 		if state.Slot/config.EpochLength == penalized {
 			penalizedEpoch := (state.Slot / config.EpochLength) % config.LatestPenalizedExitLength
 			penalizedEpochStart := (penalizedEpoch + 1) % config.LatestPenalizedExitLength
-<<<<<<< HEAD
-			totalAtStart := state.LatestPenalizedExitBalances[penalizedEpochStart]
-			totalAtEnd := state.LatestPenalizedExitBalances[penalizedEpoch]
-=======
 			totalAtStart := state.LatestPenalizedBalances[penalizedEpochStart]
 			totalAtEnd := state.LatestPenalizedBalances[penalizedEpoch]
->>>>>>> 5b22e8f2
 			totalPenalties := totalAtStart - totalAtEnd
 
 			penaltyMultiplier := totalPenalties * 3
 			if totalBalance < penaltyMultiplier {
 				penaltyMultiplier = totalBalance
 			}
-<<<<<<< HEAD
-			penalty := EffectiveBalance(state, uint32(idx)) *
-=======
 			penalty := EffectiveBalance(state, uint64(idx)) *
->>>>>>> 5b22e8f2
 				penaltyMultiplier / totalBalance
 			state.ValidatorBalances[idx] -= penalty
 		}
 	}
 	allIndices := AllValidatorsIndices(state)
-<<<<<<< HEAD
-	var eligibleIndices []uint32
-=======
 	var eligibleIndices []uint64
->>>>>>> 5b22e8f2
 	for _, idx := range allIndices {
 		if eligibleToExit(state, idx) {
 			eligibleIndices = append(eligibleIndices, idx)
@@ -848,11 +671,7 @@
 	if maxBalanceChurn > config.MaxDeposit {
 		return maxBalanceChurn
 	}
-<<<<<<< HEAD
-	return config.MaxDepositInGwei
-=======
 	return config.MaxDeposit
->>>>>>> 5b22e8f2
 }
 
 // eligibleToExit checks if a validator is eligible to exit whether it was
@@ -866,11 +685,7 @@
 //        return state.slot >= validator.penalized_slot + PENALIZED_WITHDRAWAL_TIME
 //    else:
 //        return state.slot >= validator.exit_slot + MIN_VALIDATOR_WITHDRAWAL_TIME
-<<<<<<< HEAD
-func eligibleToExit(state *pb.BeaconState, idx uint32) bool {
-=======
 func eligibleToExit(state *pb.BeaconState, idx uint64) bool {
->>>>>>> 5b22e8f2
 	validator := state.ValidatorRegistry[idx]
 
 	if validator.PenalizedSlot <= state.Slot {
