--- conflicted
+++ resolved
@@ -641,13 +641,9 @@
 // ProcessDeposit mutates a corresponding index in the beacon state for
 // a validator depositing ETH into the beacon chain. Specifically, this function
 // adds a validator balance or tops up an existing validator's balance
-<<<<<<< HEAD
-// by some deposit amount.
-=======
 // by some deposit amount. This function returns a mutated beacon state and
 // the validator index corresponding to the validator in the processed
 // deposit.
->>>>>>> 2c2b30fa
 func ProcessDeposit(
 	state *pb.BeaconState,
 	pubkey []byte,
@@ -656,20 +652,11 @@
 	withdrawalCredentials []byte,
 	randaoCommitment []byte,
 	pocCommitment []byte,
-<<<<<<< HEAD
-) (*pb.BeaconState, error) {
-	newState := proto.Clone(state).(*pb.BeaconState)
-	// TODO(#258): Validate proof of possession using BLS.
-	var publicKeyExists bool
-	var existingValidatorIndex int
-	for idx, val := range newState.ValidatorRegistry {
-=======
 ) (*pb.BeaconState, int, error) {
 	// TODO(#258): Validate proof of possession using BLS.
 	var publicKeyExists bool
 	var existingValidatorIndex int
 	for idx, val := range state.ValidatorRegistry {
->>>>>>> 2c2b30fa
 		if bytes.Equal(val.GetPubkey(), pubkey) {
 			publicKeyExists = true
 			existingValidatorIndex = idx
@@ -683,26 +670,16 @@
 			RandaoCommitmentHash32:  randaoCommitment,
 			RandaoLayers:            0,
 			Status:                  pb.ValidatorRecord_PENDING_ACTIVATION,
-<<<<<<< HEAD
-			LatestStatusChangeSlot:  newState.GetSlot(),
-=======
 			LatestStatusChangeSlot:  state.GetSlot(),
->>>>>>> 2c2b30fa
 			ExitCount:               0,
 			PocCommitmentHash32:     pocCommitment,
 			LastPocChangeSlot:       0,
 			SecondLastPocChangeSlot: 0,
 		}
 		idx, ok := minEmptyValidatorIndex(
-<<<<<<< HEAD
-			newState.ValidatorRegistry,
-			newState.ValidatorBalances,
-			newState.GetSlot(),
-=======
 			state.ValidatorRegistry,
 			state.ValidatorBalances,
 			state.GetSlot(),
->>>>>>> 2c2b30fa
 		)
 		// In the case there is no empty validator index in the state,
 		// we append an entirely new record to the validator registry and list
@@ -710,28 +687,6 @@
 		// an existing index that has 0 balance and is outside the validator
 		// time to live window.
 		if !ok {
-<<<<<<< HEAD
-			newState.ValidatorRegistry = append(newState.ValidatorRegistry, newValidator)
-			newState.ValidatorBalances = append(newState.ValidatorBalances, deposit)
-		} else {
-			newState.ValidatorRegistry[idx] = newValidator
-			newState.ValidatorBalances[idx] = deposit
-		}
-	} else {
-		if !bytes.Equal(
-			newState.ValidatorRegistry[existingValidatorIndex].WithdrawalCredentials,
-			withdrawalCredentials,
-		) {
-			return nil, fmt.Errorf(
-				"expected withdrawal credentials to match, received %#x == %#x",
-				newState.ValidatorRegistry[existingValidatorIndex].WithdrawalCredentials,
-				withdrawalCredentials,
-			)
-		}
-		newState.ValidatorBalances[existingValidatorIndex] += deposit
-	}
-	return newState, nil
-=======
 			state.ValidatorRegistry = append(state.ValidatorRegistry, newValidator)
 			state.ValidatorBalances = append(state.ValidatorBalances, deposit)
 			idx = len(state.ValidatorRegistry) - 1
@@ -753,7 +708,6 @@
 	}
 	state.ValidatorBalances[existingValidatorIndex] += deposit
 	return state, existingValidatorIndex, nil
->>>>>>> 2c2b30fa
 }
 
 // minEmptyValidatorIndex returns the lowest validator index which the balance is 0
