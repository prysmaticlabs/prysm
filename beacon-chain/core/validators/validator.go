// Package validators contains libraries to shuffle validators
// and retrieve active validator indices from a given slot
// or an attestation. It also provides helper functions to locate
// validator based on pubic key.
package validators

import (
	"context"

	"github.com/ethereum/go-ethereum/common/math"
	"github.com/pkg/errors"
	"github.com/prysmaticlabs/prysm/beacon-chain/core/helpers"
	"github.com/prysmaticlabs/prysm/beacon-chain/core/time"
	"github.com/prysmaticlabs/prysm/beacon-chain/state"
	"github.com/prysmaticlabs/prysm/config/params"
	types "github.com/prysmaticlabs/prysm/consensus-types/primitives"
	ethpb "github.com/prysmaticlabs/prysm/proto/prysm/v1alpha1"
	"github.com/prysmaticlabs/prysm/time/slots"
)

// InitiateValidatorExit takes in validator index and updates
// validator with correct voluntary exit parameters.
//
// Spec pseudocode definition:
//  def initiate_validator_exit(state: BeaconState, index: ValidatorIndex) -> None:
//    """
//    Initiate the exit of the validator with index ``index``.
//    """
//    # Return if validator already initiated exit
//    validator = state.validators[index]
//    if validator.exit_epoch != FAR_FUTURE_EPOCH:
//        return
//
//    # Compute exit queue epoch
//    exit_epochs = [v.exit_epoch for v in state.validators if v.exit_epoch != FAR_FUTURE_EPOCH]
//    exit_queue_epoch = max(exit_epochs + [compute_activation_exit_epoch(get_current_epoch(state))])
//    exit_queue_churn = len([v for v in state.validators if v.exit_epoch == exit_queue_epoch])
//    if exit_queue_churn >= get_validator_churn_limit(state):
//        exit_queue_epoch += Epoch(1)
//
//    # Set validator exit epoch and withdrawable epoch
//    validator.exit_epoch = exit_queue_epoch
//    validator.withdrawable_epoch = Epoch(validator.exit_epoch + MIN_VALIDATOR_WITHDRAWABILITY_DELAY)
func InitiateValidatorExit(ctx context.Context, s state.BeaconState, idx types.ValidatorIndex) (state.BeaconState, error) {
	validator, err := s.ValidatorAtIndex(idx)
	if err != nil {
		return nil, err
	}
	if validator.ExitEpoch != params.BeaconConfig().FarFutureEpoch {
		return s, nil
	}
	var exitEpochs []types.Epoch
	err = s.ReadFromEveryValidator(func(idx int, val state.ReadOnlyValidator) error {
		if val.ExitEpoch() != params.BeaconConfig().FarFutureEpoch {
			exitEpochs = append(exitEpochs, val.ExitEpoch())
		}
		return nil
	})
	if err != nil {
		return nil, err
	}
	exitEpochs = append(exitEpochs, helpers.ActivationExitEpoch(time.CurrentEpoch(s)))

	// Obtain the exit queue epoch as the maximum number in the exit epochs array.
	exitQueueEpoch := types.Epoch(0)
	for _, i := range exitEpochs {
		if exitQueueEpoch < i {
			exitQueueEpoch = i
		}
	}

	// We use the exit queue churn to determine if we have passed a churn limit.
	exitQueueChurn := uint64(0)
	err = s.ReadFromEveryValidator(func(idx int, val state.ReadOnlyValidator) error {
		if val.ExitEpoch() == exitQueueEpoch {
<<<<<<< HEAD
			exitQueueEpoch, err = exitQueueEpoch.SafeAdd(1)
			if err != nil {
				return err
=======
			overflows := false
			exitQueueChurn, overflows = math.SafeAdd(exitQueueChurn, 1)
			if overflows {
				return errors.New("exit queue churn overflows")
>>>>>>> 46c05798
			}
		}
		return nil
	})
	if err != nil {
		return nil, err
	}
	activeValidatorCount, err := helpers.ActiveValidatorCount(ctx, s, time.CurrentEpoch(s))
	if err != nil {
		return nil, errors.Wrap(err, "could not get active validator count")
	}
	churn, err := helpers.ValidatorChurnLimit(activeValidatorCount)
	if err != nil {
		return nil, errors.Wrap(err, "could not get churn limit")
	}

	if exitQueueChurn >= churn {
		exitQueueEpoch, err = exitQueueEpoch.SafeAdd(1)
		if err != nil {
			return nil, err
		}
	}
	validator.ExitEpoch = exitQueueEpoch
	validator.WithdrawableEpoch, err = exitQueueEpoch.SafeAddEpoch(params.BeaconConfig().MinValidatorWithdrawabilityDelay)
	if err != nil {
		return nil, err
	}
	if err := s.UpdateValidatorAtIndex(idx, validator); err != nil {
		return nil, err
	}
	return s, nil
}

// SlashValidator slashes the malicious validator's balance and awards
// the whistleblower's balance.
//
// Spec pseudocode definition:
//  def slash_validator(state: BeaconState,
//                    slashed_index: ValidatorIndex,
//                    whistleblower_index: ValidatorIndex=None) -> None:
//    """
//    Slash the validator with index ``slashed_index``.
//    """
//    epoch = get_current_epoch(state)
//    initiate_validator_exit(state, slashed_index)
//    validator = state.validators[slashed_index]
//    validator.slashed = True
//    validator.withdrawable_epoch = max(validator.withdrawable_epoch, Epoch(epoch + EPOCHS_PER_SLASHINGS_VECTOR))
//    state.slashings[epoch % EPOCHS_PER_SLASHINGS_VECTOR] += validator.effective_balance
//    decrease_balance(state, slashed_index, validator.effective_balance // MIN_SLASHING_PENALTY_QUOTIENT)
//
//    # Apply proposer and whistleblower rewards
//    proposer_index = get_beacon_proposer_index(state)
//    if whistleblower_index is None:
//        whistleblower_index = proposer_index
//    whistleblower_reward = Gwei(validator.effective_balance // WHISTLEBLOWER_REWARD_QUOTIENT)
//    proposer_reward = Gwei(whistleblower_reward // PROPOSER_REWARD_QUOTIENT)
//    increase_balance(state, proposer_index, proposer_reward)
//    increase_balance(state, whistleblower_index, Gwei(whistleblower_reward - proposer_reward))
func SlashValidator(
	ctx context.Context,
	s state.BeaconState,
	slashedIdx types.ValidatorIndex,
	penaltyQuotient uint64,
	proposerRewardQuotient uint64) (state.BeaconState, error) {
	s, err := InitiateValidatorExit(ctx, s, slashedIdx)
	if err != nil {
		return nil, errors.Wrapf(err, "could not initiate validator %d exit", slashedIdx)
	}
	currentEpoch := slots.ToEpoch(s.Slot())
	validator, err := s.ValidatorAtIndex(slashedIdx)
	if err != nil {
		return nil, err
	}
	validator.Slashed = true
	maxWithdrawableEpoch := types.MaxEpoch(validator.WithdrawableEpoch, currentEpoch+params.BeaconConfig().EpochsPerSlashingsVector)
	validator.WithdrawableEpoch = maxWithdrawableEpoch

	if err := s.UpdateValidatorAtIndex(slashedIdx, validator); err != nil {
		return nil, err
	}

	// The slashing amount is represented by epochs per slashing vector. The validator's effective balance is then applied to that amount.
	slashings := s.Slashings()
	currentSlashing := slashings[currentEpoch%params.BeaconConfig().EpochsPerSlashingsVector]
	if err := s.UpdateSlashingsAtIndex(
		uint64(currentEpoch%params.BeaconConfig().EpochsPerSlashingsVector),
		currentSlashing+validator.EffectiveBalance,
	); err != nil {
		return nil, err
	}
	if err := helpers.DecreaseBalance(s, slashedIdx, validator.EffectiveBalance/penaltyQuotient); err != nil {
		return nil, err
	}

	proposerIdx, err := helpers.BeaconProposerIndex(ctx, s)
	if err != nil {
		return nil, errors.Wrap(err, "could not get proposer idx")
	}
	// In phase 0, the proposer is the whistleblower.
	whistleBlowerIdx := proposerIdx
	whistleblowerReward := validator.EffectiveBalance / params.BeaconConfig().WhistleBlowerRewardQuotient
	proposerReward := whistleblowerReward / proposerRewardQuotient
	err = helpers.IncreaseBalance(s, proposerIdx, proposerReward)
	if err != nil {
		return nil, err
	}
	err = helpers.IncreaseBalance(s, whistleBlowerIdx, whistleblowerReward-proposerReward)
	if err != nil {
		return nil, err
	}
	return s, nil
}

// ActivatedValidatorIndices determines the indices activated during the given epoch.
func ActivatedValidatorIndices(epoch types.Epoch, validators []*ethpb.Validator) []types.ValidatorIndex {
	activations := make([]types.ValidatorIndex, 0)
	for i := 0; i < len(validators); i++ {
		val := validators[i]
		if val.ActivationEpoch <= epoch && epoch < val.ExitEpoch {
			activations = append(activations, types.ValidatorIndex(i))
		}
	}
	return activations
}

// SlashedValidatorIndices determines the indices slashed during the given epoch.
func SlashedValidatorIndices(epoch types.Epoch, validators []*ethpb.Validator) []types.ValidatorIndex {
	slashed := make([]types.ValidatorIndex, 0)
	for i := 0; i < len(validators); i++ {
		val := validators[i]
		maxWithdrawableEpoch := types.MaxEpoch(val.WithdrawableEpoch, epoch+params.BeaconConfig().EpochsPerSlashingsVector)
		if val.WithdrawableEpoch == maxWithdrawableEpoch && val.Slashed {
			slashed = append(slashed, types.ValidatorIndex(i))
		}
	}
	return slashed
}

// ExitedValidatorIndices determines the indices exited during the current epoch.
func ExitedValidatorIndices(epoch types.Epoch, validators []*ethpb.Validator, activeValidatorCount uint64) ([]types.ValidatorIndex, error) {
	exited := make([]types.ValidatorIndex, 0)
	exitEpochs := make([]types.Epoch, 0)
	for i := 0; i < len(validators); i++ {
		val := validators[i]
		if val.ExitEpoch != params.BeaconConfig().FarFutureEpoch {
			exitEpochs = append(exitEpochs, val.ExitEpoch)
		}
	}
	exitQueueEpoch := types.Epoch(0)
	for _, i := range exitEpochs {
		if exitQueueEpoch < i {
			exitQueueEpoch = i
		}
	}

	// We use the exit queue churn to determine if we have passed a churn limit.
	exitQueueChurn := uint64(0)
	for _, val := range validators {
		if val.ExitEpoch == exitQueueEpoch {
			exitQueueChurn++
		}
	}
	churn, err := helpers.ValidatorChurnLimit(activeValidatorCount)
	if err != nil {
		return nil, errors.Wrap(err, "could not get churn limit")
	}
	if churn < exitQueueChurn {
		exitQueueEpoch++
	}
	withdrawableEpoch := exitQueueEpoch + params.BeaconConfig().MinValidatorWithdrawabilityDelay
	for i, val := range validators {
		if val.ExitEpoch == epoch && val.WithdrawableEpoch == withdrawableEpoch &&
			val.EffectiveBalance > params.BeaconConfig().EjectionBalance {
			exited = append(exited, types.ValidatorIndex(i))
		}
	}
	return exited, nil
}

// EjectedValidatorIndices determines the indices ejected during the given epoch.
func EjectedValidatorIndices(epoch types.Epoch, validators []*ethpb.Validator, activeValidatorCount uint64) ([]types.ValidatorIndex, error) {
	ejected := make([]types.ValidatorIndex, 0)
	exitEpochs := make([]types.Epoch, 0)
	for i := 0; i < len(validators); i++ {
		val := validators[i]
		if val.ExitEpoch != params.BeaconConfig().FarFutureEpoch {
			exitEpochs = append(exitEpochs, val.ExitEpoch)
		}
	}
	exitQueueEpoch := types.Epoch(0)
	for _, i := range exitEpochs {
		if exitQueueEpoch < i {
			exitQueueEpoch = i
		}
	}

	// We use the exit queue churn to determine if we have passed a churn limit.
	exitQueueChurn := uint64(0)
	for _, val := range validators {
		if val.ExitEpoch == exitQueueEpoch {
			exitQueueChurn++
		}
	}
	churn, err := helpers.ValidatorChurnLimit(activeValidatorCount)
	if err != nil {
		return nil, errors.Wrap(err, "could not get churn limit")
	}
	if churn < exitQueueChurn {
		exitQueueEpoch++
	}
	withdrawableEpoch := exitQueueEpoch + params.BeaconConfig().MinValidatorWithdrawabilityDelay
	for i, val := range validators {
		if val.ExitEpoch == epoch && val.WithdrawableEpoch == withdrawableEpoch &&
			val.EffectiveBalance <= params.BeaconConfig().EjectionBalance {
			ejected = append(ejected, types.ValidatorIndex(i))
		}
	}
	return ejected, nil
}<|MERGE_RESOLUTION|>--- conflicted
+++ resolved
@@ -73,16 +73,10 @@
 	exitQueueChurn := uint64(0)
 	err = s.ReadFromEveryValidator(func(idx int, val state.ReadOnlyValidator) error {
 		if val.ExitEpoch() == exitQueueEpoch {
-<<<<<<< HEAD
-			exitQueueEpoch, err = exitQueueEpoch.SafeAdd(1)
-			if err != nil {
-				return err
-=======
 			overflows := false
 			exitQueueChurn, overflows = math.SafeAdd(exitQueueChurn, 1)
 			if overflows {
 				return errors.New("exit queue churn overflows")
->>>>>>> 46c05798
 			}
 		}
 		return nil
