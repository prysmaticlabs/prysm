load("@prysm//tools/go:def.bzl", "go_library", "go_test")

go_library(
    name = "go_default_library",
    srcs = ["slot_epoch.go"],
    importpath = "github.com/prysmaticlabs/prysm/beacon-chain/core",
    visibility = [
        "//beacon-chain:__subpackages__",
        "//endtoend/evaluators:__pkg__",
        "//fuzz:__pkg__",
        "//shared/attestationutil:__pkg__",
        "//shared/depositutil:__pkg__",
        "//shared/interop:__pkg__",
        "//shared/keystore:__pkg__",
        "//shared/p2putils:__pkg__",
        "//shared/testutil:__pkg__",
        "//shared/testutil/altair:__pkg__",
        "//slasher:__subpackages__",
<<<<<<< HEAD
        "//spectest:__subpackages__",
        "//testing/benchmark/benchmark_files:__subpackages__",
=======
        "//testing/spectest:__subpackages__",
>>>>>>> bc76dc78
        "//tools:__subpackages__",
        "//validator:__subpackages__",
    ],
    deps = [
        "//beacon-chain/state:go_default_library",
        "//shared/params:go_default_library",
        "//shared/timeutils:go_default_library",
        "//shared/version:go_default_library",
        "@com_github_ethereum_go_ethereum//common/math:go_default_library",
        "@com_github_pkg_errors//:go_default_library",
        "@com_github_prysmaticlabs_eth2_types//:go_default_library",
    ],
)

go_test(
    name = "go_default_test",
    srcs = ["slot_epoch_test.go"],
    embed = [":go_default_library"],
    deps = [
        "//beacon-chain/state/v1:go_default_library",
        "//proto/prysm/v1alpha1:go_default_library",
        "//shared/params:go_default_library",
        "//shared/testutil/assert:go_default_library",
        "//shared/testutil/require:go_default_library",
        "//shared/timeutils:go_default_library",
        "@com_github_prysmaticlabs_eth2_types//:go_default_library",
    ],
)<|MERGE_RESOLUTION|>--- conflicted
+++ resolved
@@ -16,12 +16,8 @@
         "//shared/testutil:__pkg__",
         "//shared/testutil/altair:__pkg__",
         "//slasher:__subpackages__",
-<<<<<<< HEAD
-        "//spectest:__subpackages__",
         "//testing/benchmark/benchmark_files:__subpackages__",
-=======
         "//testing/spectest:__subpackages__",
->>>>>>> bc76dc78
         "//tools:__subpackages__",
         "//validator:__subpackages__",
     ],
