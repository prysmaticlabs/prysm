load("@prysm//tools/go:def.bzl", "go_library", "go_test")

go_library(
    name = "go_default_library",
    srcs = ["slot_epoch.go"],
    importpath = "github.com/prysmaticlabs/prysm/beacon-chain/core",
    visibility = [
        "//beacon-chain:__subpackages__",
<<<<<<< HEAD
        "//fuzz:__pkg__",
        "//proto/prysm/v1alpha1/attestation:__pkg__",
=======
        "//network/forks:__pkg__",
        "//shared/attestationutil:__pkg__",
>>>>>>> d2f74615
        "//shared/depositutil:__pkg__",
        "//shared/interop:__pkg__",
        "//shared/keystore:__pkg__",
        "//shared/testutil:__pkg__",
        "//shared/testutil/altair:__pkg__",
        "//slasher:__subpackages__",
        "//testing/benchmark/benchmark_files:__subpackages__",
        "//testing/endtoend/evaluators:__pkg__",
        "//testing/fuzz:__pkg__",
        "//testing/spectest:__subpackages__",
        "//tools:__subpackages__",
        "//validator:__subpackages__",
    ],
    deps = [
        "//beacon-chain/state:go_default_library",
        "//runtime/version:go_default_library",
        "//shared/params:go_default_library",
        "//time:go_default_library",
        "@com_github_ethereum_go_ethereum//common/math:go_default_library",
        "@com_github_pkg_errors//:go_default_library",
        "@com_github_prysmaticlabs_eth2_types//:go_default_library",
    ],
)

go_test(
    name = "go_default_test",
    srcs = ["slot_epoch_test.go"],
    embed = [":go_default_library"],
    deps = [
        "//beacon-chain/state/v1:go_default_library",
        "//proto/prysm/v1alpha1:go_default_library",
        "//shared/params:go_default_library",
        "//shared/testutil/assert:go_default_library",
        "//shared/testutil/require:go_default_library",
        "//time:go_default_library",
        "@com_github_prysmaticlabs_eth2_types//:go_default_library",
    ],
)<|MERGE_RESOLUTION|>--- conflicted
+++ resolved
@@ -6,13 +6,10 @@
     importpath = "github.com/prysmaticlabs/prysm/beacon-chain/core",
     visibility = [
         "//beacon-chain:__subpackages__",
-<<<<<<< HEAD
         "//fuzz:__pkg__",
+        "//network/forks:__pkg__",
         "//proto/prysm/v1alpha1/attestation:__pkg__",
-=======
-        "//network/forks:__pkg__",
         "//shared/attestationutil:__pkg__",
->>>>>>> d2f74615
         "//shared/depositutil:__pkg__",
         "//shared/interop:__pkg__",
         "//shared/keystore:__pkg__",
