// Package epoch contains epoch processing libraries according to spec, able to
// process new balance for validators, justify and finalize new
// check points, and shuffle validators to different slots and
// shards.
package epoch

import (
	"context"
	"fmt"
	"sort"

	"github.com/pkg/errors"
	"github.com/prysmaticlabs/prysm/v5/beacon-chain/core/helpers"
	"github.com/prysmaticlabs/prysm/v5/beacon-chain/core/time"
	"github.com/prysmaticlabs/prysm/v5/beacon-chain/core/validators"
	"github.com/prysmaticlabs/prysm/v5/beacon-chain/state"
	"github.com/prysmaticlabs/prysm/v5/beacon-chain/state/stateutil"
	fieldparams "github.com/prysmaticlabs/prysm/v5/config/fieldparams"
	"github.com/prysmaticlabs/prysm/v5/config/params"
	"github.com/prysmaticlabs/prysm/v5/consensus-types/primitives"
	"github.com/prysmaticlabs/prysm/v5/math"
	ethpb "github.com/prysmaticlabs/prysm/v5/proto/prysm/v1alpha1"
	"github.com/prysmaticlabs/prysm/v5/proto/prysm/v1alpha1/attestation"
	"github.com/prysmaticlabs/prysm/v5/runtime/version"
)

// AttestingBalance returns the total balance from all the attesting indices.
//
// WARNING: This method allocates a new copy of the attesting validator indices set and is
// considered to be very memory expensive. Avoid using this unless you really
// need to get attesting balance from attestations.
//
// Spec pseudocode definition:
//
//	def get_attesting_balance(state: BeaconState, attestations: Sequence[PendingAttestation]) -> Gwei:
//	  """
//	  Return the combined effective balance of the set of unslashed validators participating in ``attestations``.
//	  Note: ``get_total_balance`` returns ``EFFECTIVE_BALANCE_INCREMENT`` Gwei minimum to avoid divisions by zero.
//	  """
//	  return get_total_balance(state, get_unslashed_attesting_indices(state, attestations))
func AttestingBalance(ctx context.Context, state state.ReadOnlyBeaconState, atts []*ethpb.PendingAttestation) (uint64, error) {
	indices, err := UnslashedAttestingIndices(ctx, state, atts)
	if err != nil {
		return 0, errors.Wrap(err, "could not get attesting indices")
	}
	return helpers.TotalBalance(state, indices), nil
}

// ProcessRegistryUpdates rotates validators in and out of active pool.
// the amount to rotate is determined churn limit.
//
// Spec pseudocode definition:
//
//	def process_registry_updates(state: BeaconState) -> None:
//	 # Process activation eligibility and ejections
//	 for index, validator in enumerate(state.validators):
//	     if is_eligible_for_activation_queue(validator):
//	         validator.activation_eligibility_epoch = get_current_epoch(state) + 1
//
//	     if is_active_validator(validator, get_current_epoch(state)) and validator.effective_balance <= EJECTION_BALANCE:
//	         initiate_validator_exit(state, ValidatorIndex(index))
//
//	 # Queue validators eligible for activation and not yet dequeued for activation
//	 activation_queue = sorted([
//	     index for index, validator in enumerate(state.validators)
//	     if is_eligible_for_activation(state, validator)
//	     # Order by the sequence of activation_eligibility_epoch setting and then index
//	 ], key=lambda index: (state.validators[index].activation_eligibility_epoch, index))
//	 # Dequeued validators for activation up to churn limit
//	 for index in activation_queue[:get_validator_churn_limit(state)]:
//	     validator = state.validators[index]
//	     validator.activation_epoch = compute_activation_exit_epoch(get_current_epoch(state))
func ProcessRegistryUpdates(ctx context.Context, st state.BeaconState) (state.BeaconState, error) {
	currentEpoch := time.CurrentEpoch(st)
	var err error
	ejectionBal := params.BeaconConfig().EjectionBalance

	// To avoid copying the state validator set via st.Validators(), we will perform a read only pass
	// over the validator set while collecting validator indices where the validator copy is actually
	// necessary, then we will process these operations.
	eligibleForActivationQ := make([]primitives.ValidatorIndex, 0)
	eligibleForActivation := make([]primitives.ValidatorIndex, 0)
	eligibleForEjection := make([]primitives.ValidatorIndex, 0)

	if err := st.ReadFromEveryValidator(func(idx int, val state.ReadOnlyValidator) error {
		// Collect validators eligible to enter the activation queue.
		if helpers.IsEligibleForActivationQueue(val, currentEpoch) {
			eligibleForActivationQ = append(eligibleForActivationQ, primitives.ValidatorIndex(idx))
		}

		// Collect validators to eject.
		isActive := helpers.IsActiveValidatorUsingTrie(val, currentEpoch)
		belowEjectionBalance := val.EffectiveBalance() <= ejectionBal
		if isActive && belowEjectionBalance {
			eligibleForEjection = append(eligibleForEjection, primitives.ValidatorIndex(idx))
		}

		// Collect validators eligible for activation and not yet dequeued for activation.
		if helpers.IsEligibleForActivationUsingROVal(st, val) {
			eligibleForActivation = append(eligibleForActivation, primitives.ValidatorIndex(idx))
		}

		return nil
	}); err != nil {
		return st, fmt.Errorf("failed to read validators: %w", err)
	}

	// Process validators for activation eligibility.
	activationEligibilityEpoch := time.CurrentEpoch(st) + 1
	for _, idx := range eligibleForActivationQ {
		v, err := st.ValidatorAtIndex(idx)
		if err != nil {
			return nil, err
		}
		v.ActivationEligibilityEpoch = activationEligibilityEpoch
		if err := st.UpdateValidatorAtIndex(idx, v); err != nil {
			return nil, err
		}
	}

	// Process validators eligible for ejection.
	for _, idx := range eligibleForEjection {
		// Here is fine to do a quadratic loop since this should
		// barely happen
		maxExitEpoch, churn := validators.MaxExitEpochAndChurn(st)
		st, _, err = validators.InitiateValidatorExit(ctx, st, idx, maxExitEpoch, churn)
		if err != nil && !errors.Is(err, validators.ErrValidatorAlreadyExited) {
			return nil, errors.Wrapf(err, "could not initiate exit for validator %d", idx)
		}
	}

	// Queue validators eligible for activation and not yet dequeued for activation.
	sort.Sort(sortableIndices{indices: eligibleForActivation, state: st})

	// Only activate just enough validators according to the activation churn limit.
	limit := uint64(len(eligibleForActivation))
	activeValidatorCount, err := helpers.ActiveValidatorCount(ctx, st, currentEpoch)
	if err != nil {
		return nil, errors.Wrap(err, "could not get active validator count")
	}

	churnLimit := helpers.ValidatorActivationChurnLimit(activeValidatorCount)

	if st.Version() >= version.Deneb {
		churnLimit = helpers.ValidatorActivationChurnLimitDeneb(activeValidatorCount)
	}

	// Prevent churn limit cause index out of bound.
	if churnLimit < limit {
		limit = churnLimit
	}

	activationExitEpoch := helpers.ActivationExitEpoch(currentEpoch)
	for _, index := range eligibleForActivation[:limit] {
		validator, err := st.ValidatorAtIndex(index)
		if err != nil {
			return nil, err
		}
		validator.ActivationEpoch = activationExitEpoch
		if err := st.UpdateValidatorAtIndex(index, validator); err != nil {
			return nil, err
		}
	}
	return st, nil
}

// ProcessSlashings processes the slashed validators during epoch processing,
//
//	def process_slashings(state: BeaconState) -> None:
//	  epoch = get_current_epoch(state)
//	  total_balance = get_total_active_balance(state)
//	  adjusted_total_slashing_balance = min(sum(state.slashings) * PROPORTIONAL_SLASHING_MULTIPLIER, total_balance)
//	  for index, validator in enumerate(state.validators):
//	      if validator.slashed and epoch + EPOCHS_PER_SLASHINGS_VECTOR // 2 == validator.withdrawable_epoch:
//	          increment = EFFECTIVE_BALANCE_INCREMENT  # Factored out from penalty numerator to avoid uint64 overflow
//	          penalty_numerator = validator.effective_balance // increment * adjusted_total_slashing_balance
//	          penalty = penalty_numerator // total_balance * increment
//	          decrease_balance(state, ValidatorIndex(index), penalty)
func ProcessSlashings(state state.BeaconState, slashingMultiplier uint64) (state.BeaconState, error) {
	currentEpoch := time.CurrentEpoch(state)
	totalBalance, err := helpers.TotalActiveBalance(state)
	if err != nil {
		return nil, errors.Wrap(err, "could not get total active balance")
	}

	// Compute slashed balances in the current epoch
	exitLength := params.BeaconConfig().EpochsPerSlashingsVector

	// Compute the sum of state slashings
	slashings := state.Slashings()
	totalSlashing := uint64(0)
	for _, slashing := range slashings {
		totalSlashing, err = math.Add64(totalSlashing, slashing)
		if err != nil {
			return nil, err
		}
	}

	// a callback is used here to apply the following actions to all validators
	// below equally.
	increment := params.BeaconConfig().EffectiveBalanceIncrement
	minSlashing := math.Min(totalSlashing*slashingMultiplier, totalBalance)
	err = state.ApplyToEveryValidator(func(idx int, val *ethpb.Validator) (bool, *ethpb.Validator, error) {
		correctEpoch := (currentEpoch + exitLength/2) == val.WithdrawableEpoch
		if val.Slashed && correctEpoch {
			penaltyNumerator := val.EffectiveBalance / increment * minSlashing
			penalty := penaltyNumerator / totalBalance * increment
			if err := helpers.DecreaseBalance(state, primitives.ValidatorIndex(idx), penalty); err != nil {
				return false, val, err
			}
			return true, val, nil
		}
		return false, val, nil
	})
	return state, err
}

// ProcessEth1DataReset processes updates to ETH1 data votes during epoch processing.
//
// Spec pseudocode definition:
//
//	def process_eth1_data_reset(state: BeaconState) -> None:
//	  next_epoch = Epoch(get_current_epoch(state) + 1)
//	  # Reset eth1 data votes
//	  if next_epoch % EPOCHS_PER_ETH1_VOTING_PERIOD == 0:
//	      state.eth1_data_votes = []
func ProcessEth1DataReset(state state.BeaconState) (state.BeaconState, error) {
	currentEpoch := time.CurrentEpoch(state)
	nextEpoch := currentEpoch + 1

	// Reset ETH1 data votes.
	if nextEpoch%params.BeaconConfig().EpochsPerEth1VotingPeriod == 0 {
		if err := state.SetEth1DataVotes([]*ethpb.Eth1Data{}); err != nil {
			return nil, err
		}
	}

	return state, nil
}

// ProcessEffectiveBalanceUpdates processes effective balance updates during epoch processing.
//
// Spec pseudocode definition:
//
//	def process_effective_balance_updates(state: BeaconState) -> None:
//	  # Update effective balances with hysteresis
//	  for index, validator in enumerate(state.validators):
//	      balance = state.balances[index]
//	      HYSTERESIS_INCREMENT = uint64(EFFECTIVE_BALANCE_INCREMENT // HYSTERESIS_QUOTIENT)
//	      DOWNWARD_THRESHOLD = HYSTERESIS_INCREMENT * HYSTERESIS_DOWNWARD_MULTIPLIER
//	      UPWARD_THRESHOLD = HYSTERESIS_INCREMENT * HYSTERESIS_UPWARD_MULTIPLIER
//	      if (
//	          balance + DOWNWARD_THRESHOLD < validator.effective_balance
//	          or validator.effective_balance + UPWARD_THRESHOLD < balance
//	      ):
//	          validator.effective_balance = min(balance - balance % EFFECTIVE_BALANCE_INCREMENT, MAX_EFFECTIVE_BALANCE)
func ProcessEffectiveBalanceUpdates(state state.BeaconState) (state.BeaconState, error) {
	effBalanceInc := params.BeaconConfig().EffectiveBalanceIncrement
	maxEffBalance := params.BeaconConfig().MaxEffectiveBalance
	hysteresisInc := effBalanceInc / params.BeaconConfig().HysteresisQuotient
	downwardThreshold := hysteresisInc * params.BeaconConfig().HysteresisDownwardMultiplier
	upwardThreshold := hysteresisInc * params.BeaconConfig().HysteresisUpwardMultiplier

	bals := state.Balances()

	// Update effective balances with hysteresis.
	validatorFunc := func(idx int, val *ethpb.Validator) (bool, *ethpb.Validator, error) {
		if val == nil {
			return false, nil, fmt.Errorf("validator %d is nil in state", idx)
		}
		if idx >= len(bals) {
			return false, nil, fmt.Errorf("validator index exceeds validator length in state %d >= %d", idx, len(state.Balances()))
		}
		balance := bals[idx]

		if balance+downwardThreshold < val.EffectiveBalance || val.EffectiveBalance+upwardThreshold < balance {
			effectiveBal := maxEffBalance
			if effectiveBal > balance-balance%effBalanceInc {
				effectiveBal = balance - balance%effBalanceInc
			}
			if effectiveBal != val.EffectiveBalance {
				newVal := ethpb.CopyValidator(val)
				newVal.EffectiveBalance = effectiveBal
				return true, newVal, nil
			}
			return false, val, nil
		}
		return false, val, nil
	}

	if err := state.ApplyToEveryValidator(validatorFunc); err != nil {
		return nil, err
	}

	return state, nil
}

// ProcessSlashingsReset processes the total slashing balances updates during epoch processing.
//
// Spec pseudocode definition:
//
//	def process_slashings_reset(state: BeaconState) -> None:
//	  next_epoch = Epoch(get_current_epoch(state) + 1)
//	  # Reset slashings
//	  state.slashings[next_epoch % EPOCHS_PER_SLASHINGS_VECTOR] = Gwei(0)
func ProcessSlashingsReset(state state.BeaconState) (state.BeaconState, error) {
	currentEpoch := time.CurrentEpoch(state)
	nextEpoch := currentEpoch + 1

	// Set total slashed balances.
	slashedExitLength := params.BeaconConfig().EpochsPerSlashingsVector
	slashedEpoch := nextEpoch % slashedExitLength
	slashings := state.Slashings()
	if uint64(len(slashings)) != uint64(slashedExitLength) {
		return nil, fmt.Errorf(
			"state slashing length %d different than EpochsPerHistoricalVector %d",
			len(slashings),
			slashedExitLength,
		)
	}
	if err := state.UpdateSlashingsAtIndex(uint64(slashedEpoch) /* index */, 0 /* value */); err != nil {
		return nil, err
	}

	return state, nil
}

// ProcessRandaoMixesReset processes the final updates to RANDAO mix during epoch processing.
//
// Spec pseudocode definition:
//
//	def process_randao_mixes_reset(state: BeaconState) -> None:
//	  current_epoch = get_current_epoch(state)
//	  next_epoch = Epoch(current_epoch + 1)
//	  # Set randao mix
//	  state.randao_mixes[next_epoch % EPOCHS_PER_HISTORICAL_VECTOR] = get_randao_mix(state, current_epoch)
func ProcessRandaoMixesReset(state state.BeaconState) (state.BeaconState, error) {
	currentEpoch := time.CurrentEpoch(state)
	nextEpoch := currentEpoch + 1

	// Set RANDAO mix.
	randaoMixLength := params.BeaconConfig().EpochsPerHistoricalVector
	if uint64(state.RandaoMixesLength()) != uint64(randaoMixLength) {
		return nil, fmt.Errorf(
			"state randao length %d different than EpochsPerHistoricalVector %d",
			state.RandaoMixesLength(),
			randaoMixLength,
		)
	}
	mix, err := helpers.RandaoMix(state, currentEpoch)
	if err != nil {
		return nil, err
	}
	if err := state.UpdateRandaoMixesAtIndex(uint64(nextEpoch%randaoMixLength), [32]byte(mix)); err != nil {
		return nil, err
	}

	return state, nil
}

// ProcessHistoricalDataUpdate processes the updates to historical data during epoch processing.
// From Capella onward, per spec,state's historical summaries are updated instead of historical roots.
func ProcessHistoricalDataUpdate(state state.BeaconState) (state.BeaconState, error) {
	currentEpoch := time.CurrentEpoch(state)
	nextEpoch := currentEpoch + 1

	// Set historical root accumulator.
	epochsPerHistoricalRoot := params.BeaconConfig().SlotsPerHistoricalRoot.DivSlot(params.BeaconConfig().SlotsPerEpoch)
	if nextEpoch.Mod(uint64(epochsPerHistoricalRoot)) == 0 {
		if state.Version() >= version.Capella {
			br, err := stateutil.ArraysRoot(state.BlockRoots(), fieldparams.BlockRootsLength)
			if err != nil {
				return nil, err
			}
			sr, err := stateutil.ArraysRoot(state.StateRoots(), fieldparams.StateRootsLength)
			if err != nil {
				return nil, err
			}
			if err := state.AppendHistoricalSummaries(&ethpb.HistoricalSummary{BlockSummaryRoot: br[:], StateSummaryRoot: sr[:]}); err != nil {
				return nil, err
			}
		} else {
			historicalBatch := &ethpb.HistoricalBatch{
				BlockRoots: state.BlockRoots(),
				StateRoots: state.StateRoots(),
			}
			batchRoot, err := historicalBatch.HashTreeRoot()
			if err != nil {
				return nil, errors.Wrap(err, "could not hash historical batch")
			}
			if err := state.AppendHistoricalRoots(batchRoot); err != nil {
				return nil, err
			}
		}
	}

	return state, nil
}

// ProcessParticipationRecordUpdates rotates current/previous epoch attestations during epoch processing.
//
// nolint:dupword
// Spec pseudocode definition:
//
//	def process_participation_record_updates(state: BeaconState) -> None:
//	  # Rotate current/previous epoch attestations
//	  state.previous_epoch_attestations = state.current_epoch_attestations
//	  state.current_epoch_attestations = []
func ProcessParticipationRecordUpdates(state state.BeaconState) (state.BeaconState, error) {
	if err := state.RotateAttestations(); err != nil {
		return nil, err
	}
	return state, nil
}

// ProcessFinalUpdates processes the final updates during epoch processing.
func ProcessFinalUpdates(state state.BeaconState) (state.BeaconState, error) {
	var err error

	// Reset ETH1 data votes.
	state, err = ProcessEth1DataReset(state)
	if err != nil {
		return nil, err
	}

	// Update effective balances with hysteresis.
	state, err = ProcessEffectiveBalanceUpdates(state)
	if err != nil {
		return nil, err
	}

	// Set total slashed balances.
	state, err = ProcessSlashingsReset(state)
	if err != nil {
		return nil, err
	}

	// Set RANDAO mix.
	state, err = ProcessRandaoMixesReset(state)
	if err != nil {
		return nil, err
	}

	// Set historical root accumulator.
	state, err = ProcessHistoricalDataUpdate(state)
	if err != nil {
		return nil, err
	}

	// Rotate current and previous epoch attestations.
	state, err = ProcessParticipationRecordUpdates(state)
	if err != nil {
		return nil, err
	}

	return state, nil
}

// UnslashedAttestingIndices returns all the attesting indices from a list of attestations,
// it sorts the indices and filters out the slashed ones.
//
// Spec pseudocode definition:
//
//	def get_unslashed_attesting_indices(state: BeaconState,
//	                                  attestations: Sequence[PendingAttestation]) -> Set[ValidatorIndex]:
//	  output = set()  # type: Set[ValidatorIndex]
//	  for a in attestations:
//	      output = output.union(get_attesting_indices(state, a.data, a.aggregation_bits))
//	  return set(filter(lambda index: not state.validators[index].slashed, output))
func UnslashedAttestingIndices(ctx context.Context, state state.ReadOnlyBeaconState, atts []*ethpb.PendingAttestation) ([]primitives.ValidatorIndex, error) {
	var setIndices []primitives.ValidatorIndex
	seen := make(map[uint64]bool)

	for _, att := range atts {
<<<<<<< HEAD
		var committees [][]primitives.ValidatorIndex
		if att.Version() < version.Electra {
			committee, err := helpers.BeaconCommitteeFromState(ctx, state, att.GetData().Slot, att.GetData().CommitteeIndex)
			if err != nil {
				return nil, err
			}
			committees = [][]primitives.ValidatorIndex{committee}
		} else {
			committeeIndices := helpers.CommitteeIndices(att.GetCommitteeBits())
			committees = make([][]primitives.ValidatorIndex, len(committeeIndices))
			var err error
			for i, ci := range committeeIndices {
				committees[i], err = helpers.BeaconCommitteeFromState(ctx, state, att.GetData().Slot, ci)
				if err != nil {
					return nil, err
				}
			}
		}
		attestingIndices, err := attestation.AttestingIndices(att, committees)
=======
		committee, err := helpers.BeaconCommitteeFromState(ctx, state, att.GetData().Slot, att.GetData().CommitteeIndex)
		if err != nil {
			return nil, err
		}
		attestingIndices, err := attestation.AttestingIndices(att, committee)
>>>>>>> 80e3c4d4
		if err != nil {
			return nil, err
		}
		// Create a set for attesting indices
		for _, index := range attestingIndices {
			if !seen[index] {
				setIndices = append(setIndices, primitives.ValidatorIndex(index))
			}
			seen[index] = true
		}
	}
	// Sort the attesting set indices by increasing order.
	sort.Slice(setIndices, func(i, j int) bool { return setIndices[i] < setIndices[j] })
	// Remove the slashed validator indices.
	for i := 0; i < len(setIndices); i++ {
		v, err := state.ValidatorAtIndexReadOnly(setIndices[i])
		if err != nil {
			return nil, errors.Wrap(err, "failed to look up validator")
		}
		if !v.IsNil() && v.Slashed() {
			setIndices = append(setIndices[:i], setIndices[i+1:]...)
		}
	}

	return setIndices, nil
}<|MERGE_RESOLUTION|>--- conflicted
+++ resolved
@@ -472,33 +472,11 @@
 	seen := make(map[uint64]bool)
 
 	for _, att := range atts {
-<<<<<<< HEAD
-		var committees [][]primitives.ValidatorIndex
-		if att.Version() < version.Electra {
-			committee, err := helpers.BeaconCommitteeFromState(ctx, state, att.GetData().Slot, att.GetData().CommitteeIndex)
-			if err != nil {
-				return nil, err
-			}
-			committees = [][]primitives.ValidatorIndex{committee}
-		} else {
-			committeeIndices := helpers.CommitteeIndices(att.GetCommitteeBits())
-			committees = make([][]primitives.ValidatorIndex, len(committeeIndices))
-			var err error
-			for i, ci := range committeeIndices {
-				committees[i], err = helpers.BeaconCommitteeFromState(ctx, state, att.GetData().Slot, ci)
-				if err != nil {
-					return nil, err
-				}
-			}
-		}
-		attestingIndices, err := attestation.AttestingIndices(att, committees)
-=======
 		committee, err := helpers.BeaconCommitteeFromState(ctx, state, att.GetData().Slot, att.GetData().CommitteeIndex)
 		if err != nil {
 			return nil, err
 		}
 		attestingIndices, err := attestation.AttestingIndices(att, committee)
->>>>>>> 80e3c4d4
 		if err != nil {
 			return nil, err
 		}
