// Package epoch contains epoch processing libraries. These libraries
// process new balance for the validators, justify and finalize new
// check points, shuffle and reassign validators to different slots and
// shards.
package epoch

import (
	"bytes"
	"fmt"
	"sort"

	"github.com/gogo/protobuf/proto"
	"github.com/pkg/errors"
	"github.com/prysmaticlabs/go-ssz"
	"github.com/prysmaticlabs/prysm/beacon-chain/core/helpers"
	"github.com/prysmaticlabs/prysm/beacon-chain/core/validators"
	pb "github.com/prysmaticlabs/prysm/proto/beacon/p2p/v1"
	ethpb "github.com/prysmaticlabs/prysm/proto/eth/v1alpha1"
	"github.com/prysmaticlabs/prysm/shared/mathutil"
	"github.com/prysmaticlabs/prysm/shared/params"
)

// MatchedAttestations is an object that contains the correctly
// voted attestations based on source, target and head criteria.
type MatchedAttestations struct {
	source []*pb.PendingAttestation
	Target []*pb.PendingAttestation
	head   []*pb.PendingAttestation
}

// MatchAttestations matches the attestations gathered in a span of an epoch
// and categorize them whether they correctly voted for source, target and head.
// We combined the individual helpers from spec for efficiency and to achieve O(N) run time.
//
// Spec pseudocode definition:
//  def get_matching_source_attestations(state: BeaconState, epoch: Epoch) -> List[PendingAttestation]:
//    assert epoch in (get_current_epoch(state), get_previous_epoch(state))
//    return state.current_epoch_attestations if epoch == get_current_epoch(state) else state.previous_epoch_attestations
//
//  def get_matching_target_attestations(state: BeaconState, epoch: Epoch) -> List[PendingAttestation]:
//    return [
//        a for a in get_matching_source_attestations(state, epoch)
//        if a.data.target_root == get_block_root(state, epoch)
//    ]
//
//  def get_matching_head_attestations(state: BeaconState, epoch: Epoch) -> List[PendingAttestation]:
//    return [
//        a for a in get_matching_source_attestations(state, epoch)
//        if a.data.beacon_block_root == get_block_root_at_slot(state, get_attestation_data_slot(state, a.data))
//    ]
func MatchAttestations(state *pb.BeaconState, epoch uint64) (*MatchedAttestations, error) {
	currentEpoch := helpers.CurrentEpoch(state)
	previousEpoch := helpers.PrevEpoch(state)

	// Input epoch for matching the source attestations has to be within range
	// of current epoch & previous epoch.
	if epoch != currentEpoch && epoch != previousEpoch {
		return nil, fmt.Errorf("input epoch: %d != current epoch: %d or previous epoch: %d",
			epoch, currentEpoch, previousEpoch)
	}

	// Decide if the source attestations are coming from current or previous epoch.
	var srcAtts []*pb.PendingAttestation
	if epoch == currentEpoch {
		srcAtts = state.CurrentEpochAttestations
	} else {
		srcAtts = state.PreviousEpochAttestations
	}
	targetRoot, err := helpers.BlockRoot(state, epoch)
	if err != nil {
		return nil, errors.Wrapf(err, "could not get block root for epoch %d", epoch)
	}

	tgtAtts := make([]*pb.PendingAttestation, 0, len(srcAtts))
	headAtts := make([]*pb.PendingAttestation, 0, len(srcAtts))
	for _, srcAtt := range srcAtts {
		// If the target root matches attestation's target root,
		// then we know this attestation has correctly voted for target.
		if bytes.Equal(srcAtt.Data.Target.Root, targetRoot) {
			tgtAtts = append(tgtAtts, srcAtt)
		}

		// If the block root at slot matches attestation's block root at slot,
		// then we know this attestation has correctly voted for head.
		slot, err := helpers.AttestationDataSlot(state, srcAtt.Data)
		if err != nil {
			return nil, errors.Wrap(err, "could not get attestation slot")
		}
		headRoot, err := helpers.BlockRootAtSlot(state, slot)
		if err != nil {
			return nil, errors.Wrapf(err, "could not get block root for slot %d", slot)
		}
		if bytes.Equal(srcAtt.Data.BeaconBlockRoot, headRoot) {
			headAtts = append(headAtts, srcAtt)
		}
	}

	return &MatchedAttestations{
		source: srcAtts,
		Target: tgtAtts,
		head:   headAtts,
	}, nil
}

// AttestingBalance returns the total balance from all the attesting indices.
//
// WARNING: This method allocates a new copy of the attesting validator indices set and is
// considered to be very memory expensive. Avoid using this unless you really
// need to get attesting balance from attestations.
//
// Spec pseudocode definition:
//  def get_attesting_balance(state: BeaconState, attestations: List[PendingAttestation]) -> Gwei:
//    return get_total_balance(state, get_unslashed_attesting_indices(state, attestations))
func AttestingBalance(state *pb.BeaconState, atts []*pb.PendingAttestation) (uint64, error) {
	indices, err := unslashedAttestingIndices(state, atts)
	if err != nil {
		return 0, errors.Wrap(err, "could not get attesting indices")
	}
	return helpers.TotalBalance(state, indices), nil
}

// ProcessJustificationAndFinalization processes justification and finalization during
// epoch processing. This is where a beacon node can justify and finalize a new epoch.
//
// Spec pseudocode definition:
//   def process_justification_and_finalization(state: BeaconState) -> None:
//      if get_current_epoch(state) <= GENESIS_EPOCH + 1:
//          return
//
//      previous_epoch = get_previous_epoch(state)
//      current_epoch = get_current_epoch(state)
//      old_previous_justified_checkpoint = state.previous_justified_checkpoint
//      old_current_justified_checkpoint = state.current_justified_checkpoint
//
//      # Process justifications
//      state.previous_justified_checkpoint = state.current_justified_checkpoint
//      state.justification_bits[1:] = state.justification_bits[:-1]
//      state.justification_bits[0] = 0b0
//      matching_target_attestations = get_matching_target_attestations(state, previous_epoch)  # Previous epoch
//      if get_attesting_balance(state, matching_target_attestations) * 3 >= get_total_active_balance(state) * 2:
//          state.current_justified_checkpoint = Checkpoint(epoch=previous_epoch,
//                                                          root=get_block_root(state, previous_epoch))
//          state.justification_bits[1] = 0b1
//      matching_target_attestations = get_matching_target_attestations(state, current_epoch)  # Current epoch
//      if get_attesting_balance(state, matching_target_attestations) * 3 >= get_total_active_balance(state) * 2:
//          state.current_justified_checkpoint = Checkpoint(epoch=current_epoch,
//                                                          root=get_block_root(state, current_epoch))
//          state.justification_bits[0] = 0b1
//
//      # Process finalizations
//      bits = state.justification_bits
//      # The 2nd/3rd/4th most recent epochs are justified, the 2nd using the 4th as source
//      if all(bits[1:4]) and old_previous_justified_checkpoint.epoch + 3 == current_epoch:
//          state.finalized_checkpoint = old_previous_justified_checkpoint
//      # The 2nd/3rd most recent epochs are justified, the 2nd using the 3rd as source
//      if all(bits[1:3]) and old_previous_justified_checkpoint.epoch + 2 == current_epoch:
//          state.finalized_checkpoint = old_previous_justified_checkpoint
//      # The 1st/2nd/3rd most recent epochs are justified, the 1st using the 3rd as source
//      if all(bits[0:3]) and old_current_justified_checkpoint.epoch + 2 == current_epoch:
//          state.finalized_checkpoint = old_current_justified_checkpoint
//      # The 1st/2nd most recent epochs are justified, the 1st using the 2nd as source
//      if all(bits[0:2]) and old_current_justified_checkpoint.epoch + 1 == current_epoch:
//          state.finalized_checkpoint = old_current_justified_checkpoint
func ProcessJustificationAndFinalization(state *pb.BeaconState, prevAttestedBal uint64, currAttestedBal uint64) (*pb.BeaconState, error) {
	if state.Slot <= helpers.StartSlot(2) {
		return state, nil
	}

	prevEpoch := helpers.PrevEpoch(state)
	currentEpoch := helpers.CurrentEpoch(state)
	oldPrevJustifiedCheckpoint := state.PreviousJustifiedCheckpoint
	oldCurrJustifiedCheckpoint := state.CurrentJustifiedCheckpoint

	totalBal, err := helpers.TotalActiveBalance(state)
	if err != nil {
		return nil, errors.Wrap(err, "could not get total balance")
	}

	// Process justifications
	state.PreviousJustifiedCheckpoint = state.CurrentJustifiedCheckpoint
	state.JustificationBits.Shift(1)

	// Note: the spec refers to the bit index position starting at 1 instead of starting at zero.
	// We will use that paradigm here for consistency with the godoc spec definition.

	// If 2/3 or more of total balance attested in the previous epoch.
	if 3*prevAttestedBal >= 2*totalBal {
		blockRoot, err := helpers.BlockRoot(state, prevEpoch)
		if err != nil {
			return nil, errors.Wrapf(err, "could not get block root for previous epoch %d", prevEpoch)
		}
		state.CurrentJustifiedCheckpoint = &ethpb.Checkpoint{Epoch: prevEpoch, Root: blockRoot}
		state.JustificationBits.SetBitAt(1, true)
	}

	// If 2/3 or more of the total balance attested in the current epoch.
	if 3*currAttestedBal >= 2*totalBal {
		blockRoot, err := helpers.BlockRoot(state, currentEpoch)
		if err != nil {
			return nil, errors.Wrapf(err, "could not get block root for current epoch %d", prevEpoch)
		}
		state.CurrentJustifiedCheckpoint = &ethpb.Checkpoint{Epoch: currentEpoch, Root: blockRoot}
		state.JustificationBits.SetBitAt(0, true)
	}

	// Process finalization according to ETH2.0 specifications.
	justification := state.JustificationBits.Bytes()[0]

	// 2nd/3rd/4th (0b1110) most recent epochs are justified, the 2nd using the 4th as source.
	if justification&0x0E == 0x0E && (oldPrevJustifiedCheckpoint.Epoch+3) == currentEpoch {
		state.FinalizedCheckpoint = oldPrevJustifiedCheckpoint
	}

	// 2nd/3rd (0b0110) most recent epochs are justified, the 2nd using the 3rd as source.
	if justification&0x06 == 0x06 && (oldPrevJustifiedCheckpoint.Epoch+2) == currentEpoch {
		state.FinalizedCheckpoint = oldPrevJustifiedCheckpoint
	}

	// 1st/2nd/3rd (0b0111) most recent epochs are justified, the 1st using the 3rd as source.
	if justification&0x07 == 0x07 && (oldCurrJustifiedCheckpoint.Epoch+2) == currentEpoch {
		state.FinalizedCheckpoint = oldCurrJustifiedCheckpoint
	}

	// The 1st/2nd (0b0011) most recent epochs are justified, the 1st using the 2nd as source
	if justification&0x03 == 0x03 && (oldCurrJustifiedCheckpoint.Epoch+1) == currentEpoch {
		state.FinalizedCheckpoint = oldCurrJustifiedCheckpoint
	}

	return state, nil
}

// ProcessCrosslinks processes crosslink and finds the crosslink
// with enough state to make it canonical in state.
//
// Spec pseudocode definition:
//  def process_crosslinks(state: BeaconState) -> None:
//    state.previous_crosslinks = [c for c in state.current_crosslinks]
//    for epoch in (get_previous_epoch(state), get_current_epoch(state)):
//        for offset in range(get_epoch_committee_count(state, epoch)):
//            shard = (get_epoch_start_shard(state, epoch) + offset) % SHARD_COUNT
//            crosslink_committee = get_crosslink_committee(state, epoch, shard)
//            winning_crosslink, attesting_indices = get_winning_crosslink_and_attesting_indices(state, epoch, shard)
//            if 3 * get_total_balance(state, attesting_indices) >= 2 * get_total_balance(state, crosslink_committee):
//                state.current_crosslinks[shard] = winning_crosslink
func ProcessCrosslinks(state *pb.BeaconState) (*pb.BeaconState, error) {
	copy(state.PreviousCrosslinks, state.CurrentCrosslinks)
	epochs := []uint64{helpers.PrevEpoch(state), helpers.CurrentEpoch(state)}
	for _, e := range epochs {
		count, err := helpers.CommitteeCount(state, e)
		if err != nil {
			return nil, errors.Wrap(err, "could not get epoch committee count")
		}
		startShard, err := helpers.StartShard(state, e)
		if err != nil {
			return nil, errors.Wrap(err, "could not get epoch start shards")
		}
		for offset := uint64(0); offset < count; offset++ {
			shard := (startShard + offset) % params.BeaconConfig().ShardCount
			committee, err := helpers.CrosslinkCommittee(state, e, shard)
			if err != nil {
				return nil, errors.Wrap(err, "could not get crosslink committee")
			}
			crosslink, indices, err := WinningCrosslink(state, shard, e)
			if err != nil {
				return nil, errors.Wrap(err, "could not get winning crosslink")
			}
			attestedBalance := helpers.TotalBalance(state, indices)
			totalBalance := helpers.TotalBalance(state, committee)

			// In order for a crosslink to get included in state, the attesting balance needs to
			// be greater than 2/3 of the total balance.
			if 3*attestedBalance >= 2*totalBalance {
				state.CurrentCrosslinks[shard] = crosslink
			}
		}
	}
	return state, nil
}

// ProcessRewardsAndPenalties processes the rewards and penalties of individual validator.
//
// Spec pseudocode definition:
//  def process_rewards_and_penalties(state: BeaconState) -> None:
//    if get_current_epoch(state) == GENESIS_EPOCH:
//        return
//
//    rewards1, penalties1 = get_attestation_deltas(state)
//    rewards2, penalties2 = get_crosslink_deltas(state)
//    for i in range(len(state.validator_registry)):
//        increase_balance(state, i, rewards1[i] + rewards2[i])
//        decrease_balance(state, i, penalties1[i] + penalties2[i])
func ProcessRewardsAndPenalties(state *pb.BeaconState) (*pb.BeaconState, error) {
	// Can't process rewards and penalties in genesis epoch.
	if helpers.CurrentEpoch(state) == 0 {
		return state, nil
	}
	attsRewards, attsPenalties, err := attestationDelta(state)
	if err != nil {
		return nil, errors.Wrap(err, "could not get attestation delta")
	}
	clRewards, clPenalties, err := crosslinkDelta(state)
	if err != nil {
		return nil, errors.Wrapf(err, "could not get crosslink delta")
	}

	for i := 0; i < len(state.Validators); i++ {
		state = helpers.IncreaseBalance(state, uint64(i), attsRewards[i]+clRewards[i])
		state = helpers.DecreaseBalance(state, uint64(i), attsPenalties[i]+clPenalties[i])
	}
	return state, nil
}

// ProcessRegistryUpdates rotates validators in and out of active pool.
// the amount to rotate is determined churn limit.
//
// Spec pseudocode definition:
//   def process_registry_updates(state: BeaconState) -> None:
//    # Process activation eligibility and ejections
//    for index, validator in enumerate(state.validator_registry):
//        if (
//            validator.activation_eligibility_epoch == FAR_FUTURE_EPOCH and
//            validator.effective_balance >= MAX_EFFECTIVE_BALANCE
//        ):
//            validator.activation_eligibility_epoch = get_current_epoch(state)
//
//        if is_active_validator(validator, get_current_epoch(state)) and validator.effective_balance <= EJECTION_BALANCE:
//            initiate_validator_exit(state, index)
//
//    # Queue validators eligible for activation and not dequeued for activation prior to finalized epoch
//    activation_queue = sorted([
//        index for index, validator in enumerate(state.validator_registry) if
//        validator.activation_eligibility_epoch != FAR_FUTURE_EPOCH and
//        validator.activation_epoch >= get_delayed_activation_exit_epoch(state.finalized_epoch)
//    ], key=lambda index: state.validator_registry[index].activation_eligibility_epoch)
//    # Dequeued validators for activation up to churn limit (without resetting activation epoch)
//    for index in activation_queue[:get_churn_limit(state)]:
//        validator = state.validator_registry[index]
//        if validator.activation_epoch == FAR_FUTURE_EPOCH:
//            validator.activation_epoch = get_delayed_activation_exit_epoch(get_current_epoch(state))
func ProcessRegistryUpdates(state *pb.BeaconState) (*pb.BeaconState, error) {
	currentEpoch := helpers.CurrentEpoch(state)

	var err error
	for idx, validator := range state.Validators {
		// Process the validators for activation eligibility.
		eligibleToActivate := validator.ActivationEligibilityEpoch == params.BeaconConfig().FarFutureEpoch
		properBalance := validator.EffectiveBalance >= params.BeaconConfig().MaxEffectiveBalance
		if eligibleToActivate && properBalance {
			validator.ActivationEligibilityEpoch = currentEpoch
		}
		// Process the validators for ejection.
		isActive := helpers.IsActiveValidator(validator, currentEpoch)
		belowEjectionBalance := validator.EffectiveBalance <= params.BeaconConfig().EjectionBalance
		if isActive && belowEjectionBalance {
			state, err = validators.InitiateValidatorExit(state, uint64(idx))
			if err != nil {
				return nil, errors.Wrapf(err, "could not initiate exit for validator %d", idx)
			}
		}
	}

	// Queue the validators whose eligible to activate and sort them by activation eligibility epoch number
	var activationQ []uint64
	for idx, validator := range state.Validators {
		eligibleActivated := validator.ActivationEligibilityEpoch != params.BeaconConfig().FarFutureEpoch
		canBeActive := validator.ActivationEpoch >= helpers.DelayedActivationExitEpoch(state.FinalizedCheckpoint.Epoch)
		if eligibleActivated && canBeActive {
			activationQ = append(activationQ, uint64(idx))
		}
	}
	sort.Slice(activationQ, func(i, j int) bool {
		return state.Validators[i].ActivationEligibilityEpoch < state.Validators[j].ActivationEligibilityEpoch
	})

	// Only activate just enough validators according to the activation churn limit.
	limit := len(activationQ)
	churnLimit, err := helpers.ValidatorChurnLimit(state)
	if err != nil {
		return nil, errors.Wrap(err, "could not get churn limit")
	}

	// Prevent churn limit cause index out of bound.
	if int(churnLimit) < limit {
		limit = int(churnLimit)
	}
	for _, index := range activationQ[:limit] {
		validator := state.Validators[index]
		if validator.ActivationEpoch == params.BeaconConfig().FarFutureEpoch {
			validator.ActivationEpoch = helpers.DelayedActivationExitEpoch(currentEpoch)
		}
	}
	return state, nil
}

// ProcessSlashings processes the slashed validators during epoch processing,
//
//  def process_slashings(state: BeaconState) -> None:
//    epoch = get_current_epoch(state)
//    total_balance = get_total_active_balance(state)
//    for index, validator in enumerate(state.validators):
//        if validator.slashed and epoch + EPOCHS_PER_SLASHINGS_VECTOR // 2 == validator.withdrawable_epoch:
//            increment = EFFECTIVE_BALANCE_INCREMENT  # Factored out from penalty numerator to avoid uint64 overflow
//			  penalty_numerator = validator.effective_balance // increment * min(sum(state.slashings) * 3, total_balance)
//            penalty = penalty_numerator // total_balance * increment
//            decrease_balance(state, ValidatorIndex(index), penalty)
func ProcessSlashings(state *pb.BeaconState) (*pb.BeaconState, error) {
	currentEpoch := helpers.CurrentEpoch(state)
	totalBalance, err := helpers.TotalActiveBalance(state)
	if err != nil {
		return nil, errors.Wrap(err, "could not get total active balance")
	}

	// Compute slashed balances in the current epoch
	exitLength := params.BeaconConfig().EpochsPerSlashingsVector

	// Compute the sum of state slashings
	totalSlashing := uint64(0)
	for _, slashing := range state.Slashings {
		totalSlashing += slashing
	}

	// Compute slashing for each validator.
	for index, validator := range state.Validators {
		correctEpoch := (currentEpoch + exitLength/2) == validator.WithdrawableEpoch
		if validator.Slashed && correctEpoch {
			minSlashing := mathutil.Min(totalSlashing*3, totalBalance)
			increment := params.BeaconConfig().EffectiveBalanceIncrement
			penaltyNumerator := validator.EffectiveBalance / increment * minSlashing
			penalty := penaltyNumerator / totalBalance * increment
			state = helpers.DecreaseBalance(state, uint64(index), penalty)
		}
	}
	return state, err
}

// ProcessFinalUpdates processes the final updates during epoch processing.
//
// Spec pseudocode definition:
//  def process_final_updates(state: BeaconState) -> None:
//    current_epoch = get_current_epoch(state)
//    next_epoch = Epoch(current_epoch + 1)
//    # Reset eth1 data votes
//    if (state.slot + 1) % SLOTS_PER_ETH1_VOTING_PERIOD == 0:
//        state.eth1_data_votes = []
//    # Update effective balances with hysteresis
//    for index, validator in enumerate(state.validators):
//        balance = state.balances[index]
//        HALF_INCREMENT = EFFECTIVE_BALANCE_INCREMENT // 2
//        if balance < validator.effective_balance or validator.effective_balance + 3 * HALF_INCREMENT < balance:
//            validator.effective_balance = min(balance - balance % EFFECTIVE_BALANCE_INCREMENT, MAX_EFFECTIVE_BALANCE)
//    # Set active index root
//    index_epoch = Epoch(next_epoch + ACTIVATION_EXIT_DELAY)
//    index_root_position = index_epoch % EPOCHS_PER_HISTORICAL_VECTOR
//    indices_list = List[ValidatorIndex, VALIDATOR_REGISTRY_LIMIT](get_active_validator_indices(state, index_epoch))
//    state.active_index_roots[index_root_position] = hash_tree_root(indices_list)
//    # Set committees root
//    committee_root_position = next_epoch % EPOCHS_PER_HISTORICAL_VECTOR
//    state.compact_committees_roots[committee_root_position] = get_compact_committees_root(state, next_epoch)
//    # Reset slashings
//    state.slashings[next_epoch % EPOCHS_PER_SLASHINGS_VECTOR] = Gwei(0)
//    # Set randao mix
//    state.randao_mixes[next_epoch % EPOCHS_PER_HISTORICAL_VECTOR] = get_randao_mix(state, current_epoch)
//    # Set historical root accumulator
//    if next_epoch % (SLOTS_PER_HISTORICAL_ROOT // SLOTS_PER_EPOCH) == 0:
//        historical_batch = HistoricalBatch(block_roots=state.block_roots, state_roots=state.state_roots)
//        state.historical_roots.append(hash_tree_root(historical_batch))
//    # Update start shard
//    state.start_shard = Shard((state.start_shard + get_shard_delta(state, current_epoch)) % SHARD_COUNT)
//    # Rotate current/previous epoch attestations
//    state.previous_epoch_attestations = state.current_epoch_attestations
//    state.current_epoch_attestations = []
func ProcessFinalUpdates(state *pb.BeaconState) (*pb.BeaconState, error) {
	currentEpoch := helpers.CurrentEpoch(state)
	nextEpoch := currentEpoch + 1

	// Reset ETH1 data votes.
	if (state.Slot+1)%params.BeaconConfig().SlotsPerEth1VotingPeriod == 0 {
		state.Eth1DataVotes = []*ethpb.Eth1Data{}
	}

	// Update effective balances with hysteresis.
	for i, v := range state.Validators {
		balance := state.Balances[i]
		halfInc := params.BeaconConfig().EffectiveBalanceIncrement / 2
		if balance < v.EffectiveBalance || v.EffectiveBalance+3*halfInc < balance {
			v.EffectiveBalance = params.BeaconConfig().MaxEffectiveBalance
			if v.EffectiveBalance > balance-balance%params.BeaconConfig().EffectiveBalanceIncrement {
				v.EffectiveBalance = balance - balance%params.BeaconConfig().EffectiveBalanceIncrement
			}
		}
	}

<<<<<<< HEAD
=======
	// Set active index root.
	//    index_epoch = Epoch(next_epoch + ACTIVATION_EXIT_DELAY)
	//    index_root_position = index_epoch % EPOCHS_PER_HISTORICAL_VECTOR
	//    indices_list = List[ValidatorIndex, VALIDATOR_REGISTRY_LIMIT](get_active_validator_indices(state, index_epoch))
	//    state.active_index_roots[index_root_position] = hash_tree_root(indices_list)
	activationDelay := params.BeaconConfig().MaxSeedLookhead
	idxRootPosition := (nextEpoch + activationDelay) % params.BeaconConfig().EpochsPerHistoricalVector
	activeIndices, err := helpers.ActiveValidatorIndices(state, nextEpoch+activationDelay)
	if err != nil {
		return nil, errors.Wrap(err, "could not get active indices")
	}
	idxRoot, err := ssz.HashTreeRootWithCapacity(activeIndices, uint64(1099511627776))
	if err != nil {
		return nil, errors.Wrap(err, "could not tree hash active indices")
	}
	state.ActiveIndexRoots[idxRootPosition] = idxRoot[:]

	commRootPosition := nextEpoch % params.BeaconConfig().EpochsPerHistoricalVector
	comRoot, err := helpers.CompactCommitteesRoot(state, nextEpoch)
	if err != nil {
		return nil, errors.Wrap(err, "could not get compact committee root")
	}
	state.CompactCommitteesRoots[commRootPosition] = comRoot[:]

>>>>>>> 8eebd524
	// Set total slashed balances.
	slashedExitLength := params.BeaconConfig().EpochsPerSlashingsVector
	state.Slashings[nextEpoch%slashedExitLength] = 0

	// Set RANDAO mix.
	randaoMixLength := params.BeaconConfig().EpochsPerHistoricalVector
	mix := helpers.RandaoMix(state, currentEpoch)
	state.RandaoMixes[nextEpoch%randaoMixLength] = mix

	// Set historical root accumulator.
	epochsPerHistoricalRoot := params.BeaconConfig().SlotsPerHistoricalRoot / params.BeaconConfig().SlotsPerEpoch
	if nextEpoch%epochsPerHistoricalRoot == 0 {
		historicalBatch := &pb.HistoricalBatch{
			BlockRoots: state.BlockRoots,
			StateRoots: state.StateRoots,
		}
		batchRoot, err := ssz.HashTreeRoot(historicalBatch)
		if err != nil {
			return nil, errors.Wrap(err, "could not hash historical batch")
		}
		state.HistoricalRoots = append(state.HistoricalRoots, batchRoot[:])
	}

	// Update start shard.
	delta, err := helpers.ShardDelta(state, currentEpoch)
	if err != nil {
		return nil, errors.Wrap(err, "could not get shard delta")
	}
	state.StartShard = (state.StartShard + delta) % params.BeaconConfig().ShardCount

	// Rotate current and previous epoch attestations.
	state.PreviousEpochAttestations = state.CurrentEpochAttestations
	state.CurrentEpochAttestations = []*pb.PendingAttestation{}

	return state, nil
}

// unslashedAttestingIndices returns all the attesting indices from a list of attestations,
// it sorts the indices and filters out the slashed ones.
//
// Spec pseudocode definition:
//  def get_unslashed_attesting_indices(state: BeaconState,
//                                    attestations: Sequence[PendingAttestation]) -> Set[ValidatorIndex]:
//    output = set()  # type: Set[ValidatorIndex]
//    for a in attestations:
//        output = output.union(get_attesting_indices(state, a.data, a.aggregation_bits))
//    return set(filter(lambda index: not state.validators[index].slashed, output))
func unslashedAttestingIndices(state *pb.BeaconState, atts []*pb.PendingAttestation) ([]uint64, error) {
	var setIndices []uint64
	seen := make(map[uint64]bool)
	for _, att := range atts {
		attestingIndices, err := helpers.AttestingIndices(state, att.Data, att.AggregationBits)
		if err != nil {
			return nil, errors.Wrap(err, "could not get attester indices")
		}
		// Create a set for attesting indices
		set := make([]uint64, 0, len(attestingIndices))
		for _, index := range attestingIndices {
			if !seen[index] {
				set = append(set, index)
			}
			seen[index] = true
		}
		setIndices = append(setIndices, set...)
	}
	// Sort the attesting set indices by increasing order.
	sort.Slice(setIndices, func(i, j int) bool { return setIndices[i] < setIndices[j] })
	// Remove the slashed validator indices.
	for i := 0; i < len(setIndices); i++ {
		if state.Validators[setIndices[i]].Slashed {
			setIndices = append(setIndices[:i], setIndices[i+1:]...)
		}
	}

	return setIndices, nil
}

// WinningCrosslink returns the most staked balance-wise crosslink of a given shard and epoch.
// It also returns the attesting inaidces of the winning cross link.
//
// Spec pseudocode definition:
//  def get_winning_crosslink_and_attesting_indices(state: BeaconState,
//                                                epoch: Epoch,
//                                                shard: Shard) -> Tuple[Crosslink, List[ValidatorIndex]]:
//    attestations = [a for a in get_matching_source_attestations(state, epoch) if a.data.crosslink.shard == shard]
//    crosslinks = list(filter(
//        lambda c: hash_tree_root(state.current_crosslinks[shard]) in (c.parent_root, hash_tree_root(c)),
//        [a.data.crosslink for a in attestations]
//    ))
//    # Winning crosslink has the crosslink data root with the most balance voting for it (ties broken lexicographically)
//    winning_crosslink = max(crosslinks, key=lambda c: (
//        get_attesting_balance(state, [a for a in attestations if a.data.crosslink == c]), c.data_root
//    ), default=Crosslink())
//    winning_attestations = [a for a in attestations if a.data.crosslink == winning_crosslink]
//    return winning_crosslink, get_unslashed_attesting_indices(state, winning_attestations)
func WinningCrosslink(state *pb.BeaconState, shard uint64, epoch uint64) (*ethpb.Crosslink, []uint64, error) {
	var shardAtts []*pb.PendingAttestation
	matchedAtts, err := MatchAttestations(state, epoch)
	if err != nil {
		return nil, nil, errors.Wrap(err, "could not get matching attestations")
	}

	// Filter out source attestations by shard.
	for _, att := range matchedAtts.source {
		if att.Data.Crosslink.Shard == shard {
			shardAtts = append(shardAtts, att)
		}
	}
	var candidateCrosslinks []*ethpb.Crosslink
	// Filter out shard crosslinks with correct current or previous crosslink data.
	for _, a := range shardAtts {
		stateCrosslink := state.CurrentCrosslinks[shard]
		stateCrosslinkRoot, err := ssz.HashTreeRoot(stateCrosslink)
		if err != nil {
			return nil, nil, errors.Wrap(err, "could not hash tree root crosslink from state")
		}
		attCrosslinkRoot, err := ssz.HashTreeRoot(a.Data.Crosslink)
		if err != nil {
			return nil, nil, errors.Wrap(err, "could not hash tree root crosslink from attestation")
		}
		currCrosslinkMatches := bytes.Equal(stateCrosslinkRoot[:], attCrosslinkRoot[:])
		prevCrosslinkMatches := bytes.Equal(stateCrosslinkRoot[:], a.Data.Crosslink.ParentRoot)
		if currCrosslinkMatches || prevCrosslinkMatches {
			candidateCrosslinks = append(candidateCrosslinks, a.Data.Crosslink)
		}
	}

	if len(candidateCrosslinks) == 0 {
		return &ethpb.Crosslink{
			DataRoot:   params.BeaconConfig().ZeroHash[:],
			ParentRoot: params.BeaconConfig().ZeroHash[:],
		}, nil, nil
	}
	var crosslinkAtts []*pb.PendingAttestation
	var winnerBalance uint64
	var winnerCrosslink *ethpb.Crosslink
	// Out of the existing shard crosslinks, pick the one that has the
	// most balance staked.
	crosslinkAtts = attsForCrosslink(candidateCrosslinks[0], shardAtts)
	winnerBalance, err = AttestingBalance(state, crosslinkAtts)
	if err != nil {
		return nil, nil, err
	}

	winnerCrosslink = candidateCrosslinks[0]
	for _, c := range candidateCrosslinks {
		crosslinkAtts = attsForCrosslink(c, shardAtts)
		attestingBalance, err := AttestingBalance(state, crosslinkAtts)
		if err != nil {
			return nil, nil, errors.Wrap(err, "could not get crosslink's attesting balance")
		}
		if attestingBalance > winnerBalance {
			winnerCrosslink = c
		}
	}

	crosslinkIndices, err := unslashedAttestingIndices(state, attsForCrosslink(winnerCrosslink, shardAtts))
	if err != nil {
		return nil, nil, errors.New("could not get crosslink indices")
	}

	return winnerCrosslink, crosslinkIndices, nil
}

// BaseReward takes state and validator index and calculate
// individual validator's base reward quotient.
//
// Note: Adjusted quotient is calculated of base reward because it's too inefficient
// to repeat the same calculation for every validator versus just doing it once.
//
// Spec pseudocode definition:
//  def get_base_reward(state: BeaconState, index: ValidatorIndex) -> Gwei:
//      total_balance = get_total_active_balance(state)
//	    effective_balance = state.validator_registry[index].effective_balance
//	    return effective_balance * BASE_REWARD_FACTOR // integer_squareroot(total_balance) // BASE_REWARDS_PER_EPOCH
func BaseReward(state *pb.BeaconState, index uint64) (uint64, error) {
	totalBalance, err := helpers.TotalActiveBalance(state)
	if err != nil {
		return 0, errors.Wrap(err, "could not calculate active balance")
	}
	effectiveBalance := state.Validators[index].EffectiveBalance
	baseReward := effectiveBalance * params.BeaconConfig().BaseRewardFactor /
		mathutil.IntegerSquareRoot(totalBalance) / params.BeaconConfig().BaseRewardsPerEpoch
	return baseReward, nil
}

// attestationDelta calculates the rewards and penalties of individual
// validator for voting the correct FFG source, FFG target, and head. It
// also calculates proposer delay inclusion and inactivity rewards
// and penalties. Individual rewards and penalties are returned in list.
//
// Note: we calculated adjusted quotient outside of base reward because it's too inefficient
// to repeat the same calculation for every validator versus just doing it once.
//
// Spec pseudocode definition:
//  def get_attestation_deltas(state: BeaconState) -> Tuple[Sequence[Gwei], Sequence[Gwei]]:
//    previous_epoch = get_previous_epoch(state)
//    total_balance = get_total_active_balance(state)
//    rewards = [Gwei(0) for _ in range(len(state.validators))]
//    penalties = [Gwei(0) for _ in range(len(state.validators))]
//    eligible_validator_indices = [
//        ValidatorIndex(index) for index, v in enumerate(state.validators)
//        if is_active_validator(v, previous_epoch) or (v.slashed and previous_epoch + 1 < v.withdrawable_epoch)
//    ]
//
//    # Micro-incentives for matching FFG source, FFG target, and head
//    matching_source_attestations = get_matching_source_attestations(state, previous_epoch)
//    matching_target_attestations = get_matching_target_attestations(state, previous_epoch)
//    matching_head_attestations = get_matching_head_attestations(state, previous_epoch)
//    for attestations in (matching_source_attestations, matching_target_attestations, matching_head_attestations):
//        unslashed_attesting_indices = get_unslashed_attesting_indices(state, attestations)
//        attesting_balance = get_total_balance(state, unslashed_attesting_indices)
//        for index in eligible_validator_indices:
//            if index in unslashed_attesting_indices:
//                rewards[index] += get_base_reward(state, index) * attesting_balance // total_balance
//            else:
//                penalties[index] += get_base_reward(state, index)
//
//    # Proposer and inclusion delay micro-rewards
//    for index in get_unslashed_attesting_indices(state, matching_source_attestations):
//        index = ValidatorIndex(index)
//        attestation = min([
//            a for a in matching_source_attestations
//            if index in get_attesting_indices(state, a.data, a.aggregation_bits)
//        ], key=lambda a: a.inclusion_delay)
//        proposer_reward = Gwei(get_base_reward(state, index) // PROPOSER_REWARD_QUOTIENT)
//        rewards[attestation.proposer_index] += proposer_reward
//        max_attester_reward = get_base_reward(state, index) - proposer_reward
//        rewards[index] += Gwei(
//            max_attester_reward
//            * (SLOTS_PER_EPOCH + MIN_ATTESTATION_INCLUSION_DELAY - attestation.inclusion_delay)
//            // SLOTS_PER_EPOCH
//        )
//
//    # Inactivity penalty
//    finality_delay = previous_epoch - state.finalized_checkpoint.epoch
//    if finality_delay > MIN_EPOCHS_TO_INACTIVITY_PENALTY:
//        matching_target_attesting_indices = get_unslashed_attesting_indices(state, matching_target_attestations)
//        for index in eligible_validator_indices:
//            index = ValidatorIndex(index)
//            penalties[index] += Gwei(BASE_REWARDS_PER_EPOCH * get_base_reward(state, index))
//            if index not in matching_target_attesting_indices:
//                penalties[index] += Gwei(
//                    state.validators[index].effective_balance * finality_delay // INACTIVITY_PENALTY_QUOTIENT
//                )
//
//    return rewards, penalties
func attestationDelta(state *pb.BeaconState) ([]uint64, []uint64, error) {
	prevEpoch := helpers.PrevEpoch(state)
	totalBalance, err := helpers.TotalActiveBalance(state)
	if err != nil {
		return nil, nil, errors.Wrap(err, "could not get total active balance")
	}

	rewards := make([]uint64, len(state.Validators))
	penalties := make([]uint64, len(state.Validators))

	// Filter out the list of eligible validator indices. The eligible validator
	// has to be active or slashed but before withdrawn.
	var eligible []uint64
	for i, v := range state.Validators {
		isActive := helpers.IsActiveValidator(v, prevEpoch)
		isSlashed := v.Slashed && (prevEpoch+1 < v.WithdrawableEpoch)
		if isActive || isSlashed {
			eligible = append(eligible, uint64(i))
		}
	}

	// Apply rewards and penalties for voting correct source target and head.
	// Construct a attestations list contains source, target and head attestations.
	atts, err := MatchAttestations(state, prevEpoch)
	if err != nil {
		return nil, nil, errors.Wrap(err, "could not get source, target and head attestations")
	}
	var attsPackage [][]*pb.PendingAttestation
	attsPackage = append(attsPackage, atts.source)
	attsPackage = append(attsPackage, atts.Target)
	attsPackage = append(attsPackage, atts.head)

	// Cache the validators who voted correctly for source in a map
	// to calculate earliest attestation rewards later.
	attestersVotedSource := make(map[uint64]*pb.PendingAttestation)
	// Compute rewards / penalties for each attestation in the list and update
	// the rewards and penalties lists.
	for i, matchAtt := range attsPackage {
		indices, err := unslashedAttestingIndices(state, matchAtt)
		if err != nil {
			return nil, nil, errors.Wrap(err, "could not get attestation indices")
		}

		attested := make(map[uint64]bool)
		// Construct a map to look up validators that voted for source, target or head.
		for _, index := range indices {
			if i == 0 {
				attestersVotedSource[index] = &pb.PendingAttestation{InclusionDelay: params.BeaconConfig().FarFutureEpoch}
			}
			attested[index] = true
		}
		attestedBalance := helpers.TotalBalance(state, indices)

		// Update rewards and penalties to each eligible validator index.
		for _, index := range eligible {
			base, err := BaseReward(state, index)
			if err != nil {
				return nil, nil, errors.Wrap(err, "could not get base reward")
			}
			if _, ok := attested[index]; ok {
				rewards[index] += base * attestedBalance / totalBalance
			} else {
				penalties[index] += base
			}
		}
	}

	// For every index, filter the matching source attestation that correspond to the index,
	// sort by inclusion delay and get the one that was included on chain first.
	for _, att := range atts.source {
		indices, err := helpers.AttestingIndices(state, att.Data, att.AggregationBits)
		if err != nil {
			return nil, nil, errors.Wrap(err, "could not get attester indices")
		}
		for _, i := range indices {
			if _, ok := attestersVotedSource[i]; ok {
				if attestersVotedSource[i].InclusionDelay > att.InclusionDelay {
					attestersVotedSource[i] = att
				}
			}
		}
	}

	for i, a := range attestersVotedSource {
		slotsPerEpoch := params.BeaconConfig().SlotsPerEpoch

		baseReward, err := BaseReward(state, i)
		if err != nil {
			return nil, nil, errors.Wrap(err, "could not get proposer reward")
		}
		proposerReward := baseReward / params.BeaconConfig().ProposerRewardQuotient
		rewards[a.ProposerIndex] += proposerReward
		attesterReward := baseReward - proposerReward
		rewards[i] += attesterReward * (slotsPerEpoch + params.BeaconConfig().MinAttestationInclusionDelay - a.InclusionDelay) / slotsPerEpoch
	}

	// Apply penalties for quadratic leaks.
	// When epoch since finality exceeds inactivity penalty constant, the penalty gets increased
	// based on the finality delay.
	finalityDelay := prevEpoch - state.FinalizedCheckpoint.Epoch
	if finalityDelay > params.BeaconConfig().MinEpochsToInactivityPenalty {
		targetIndices, err := unslashedAttestingIndices(state, atts.Target)
		if err != nil {
			return nil, nil, errors.Wrap(err, "could not get attestation indices")
		}
		attestedTarget := make(map[uint64]bool)
		for _, index := range targetIndices {
			attestedTarget[index] = true
		}
		for _, index := range eligible {
			base, err := BaseReward(state, index)
			if err != nil {
				return nil, nil, errors.Wrap(err, "could not get base reward")
			}
			penalties[index] += params.BeaconConfig().BaseRewardsPerEpoch * base
			if _, ok := attestedTarget[index]; !ok {
				penalties[index] += state.Validators[index].EffectiveBalance * finalityDelay /
					params.BeaconConfig().InactivityPenaltyQuotient
			}
		}
	}
	return rewards, penalties, nil
}

// crosslinkDelta calculates the rewards and penalties of individual
// validator for submitting the correct crosslink.
// Individual rewards and penalties are returned in list.
//
// Note: we calculated adjusted quotient outside of base reward because it's too inefficient
// to repeat the same calculation for every validator versus just doing it once.
//
// Spec pseudocode definition:
//  def get_crosslink_deltas(state: BeaconState) -> Tuple[List[Gwei], List[Gwei]]:
//    rewards = [0 for index in range(len(state.validator_registry))]
//    penalties = [0 for index in range(len(state.validator_registry))]
//    epoch = get_previous_epoch(state)
//    for offset in range(get_epoch_committee_count(state, epoch)):
//        shard = (get_epoch_start_shard(state, epoch) + offset) % SHARD_COUNT
//        crosslink_committee = get_crosslink_committee(state, epoch, shard)
//        winning_crosslink, attesting_indices = get_winning_crosslink_and_attesting_indices(state, epoch, shard)
//        attesting_balance = get_total_balance(state, attesting_indices)
//        committee_balance = get_total_balance(state, crosslink_committee)
//        for index in crosslink_committee:
//            base_reward = get_base_reward(state, index)
//            if index in attesting_indices:
//                rewards[index] += base_reward * attesting_balance // committee_balance
//            else:
//                penalties[index] += base_reward
//    return rewards, penalties
func crosslinkDelta(state *pb.BeaconState) ([]uint64, []uint64, error) {
	rewards := make([]uint64, len(state.Validators))
	penalties := make([]uint64, len(state.Validators))
	epoch := helpers.PrevEpoch(state)
	count, err := helpers.CommitteeCount(state, epoch)
	if err != nil {
		return nil, nil, errors.Wrap(err, "could not get epoch committee count")
	}
	startShard, err := helpers.StartShard(state, epoch)
	if err != nil {
		return nil, nil, errors.Wrap(err, "could not get epoch start shard")
	}
	for i := uint64(0); i < count; i++ {
		shard := (startShard + i) % params.BeaconConfig().ShardCount
		committee, err := helpers.CrosslinkCommittee(state, epoch, shard)
		if err != nil {
			return nil, nil, errors.Wrap(err, "could not get crosslink's committee")
		}
		_, attestingIndices, err := WinningCrosslink(state, shard, epoch)
		if err != nil {
			return nil, nil, errors.Wrap(err, "could not get winning crosslink")
		}

		attested := make(map[uint64]bool)
		// Construct a map to look up validators that voted for crosslink.
		for _, index := range attestingIndices {
			attested[index] = true
		}
		committeeBalance := helpers.TotalBalance(state, committee)
		attestingBalance := helpers.TotalBalance(state, attestingIndices)

		for _, index := range committee {
			base, err := BaseReward(state, index)
			if err != nil {
				return nil, nil, errors.Wrap(err, "could not get base reward")
			}
			if _, ok := attested[index]; ok {
				rewards[index] += base * attestingBalance / committeeBalance
			} else {
				penalties[index] += base
			}
		}
	}

	return rewards, penalties, nil
}

// attsForCrosslink returns the attestations of the input crosslink.
func attsForCrosslink(crosslink *ethpb.Crosslink, atts []*pb.PendingAttestation) []*pb.PendingAttestation {
	var crosslinkAtts []*pb.PendingAttestation
	for _, a := range atts {
		if proto.Equal(a.Data.Crosslink, crosslink) {
			crosslinkAtts = append(crosslinkAtts, a)
		}
	}
	return crosslinkAtts
}<|MERGE_RESOLUTION|>--- conflicted
+++ resolved
@@ -490,8 +490,6 @@
 		}
 	}
 
-<<<<<<< HEAD
-=======
 	// Set active index root.
 	//    index_epoch = Epoch(next_epoch + ACTIVATION_EXIT_DELAY)
 	//    index_root_position = index_epoch % EPOCHS_PER_HISTORICAL_VECTOR
@@ -516,7 +514,6 @@
 	}
 	state.CompactCommitteesRoots[commRootPosition] = comRoot[:]
 
->>>>>>> 8eebd524
 	// Set total slashed balances.
 	slashedExitLength := params.BeaconConfig().EpochsPerSlashingsVector
 	state.Slashings[nextEpoch%slashedExitLength] = 0
