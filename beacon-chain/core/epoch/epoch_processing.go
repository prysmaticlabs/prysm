// Package epoch contains epoch processing libraries. These libraries
// process new balance for the validators, justify and finalize new
// check points, shuffle and reassign validators to different slots and
// shards.
package epoch

import (
	"bytes"
	"errors"
	"fmt"
	"github.com/gogo/protobuf/proto"
	"github.com/prysmaticlabs/prysm/beacon-chain/core/helpers"
	pb "github.com/prysmaticlabs/prysm/proto/beacon/p2p/v1"
	"github.com/prysmaticlabs/prysm/shared/hashutil"
	"github.com/prysmaticlabs/prysm/shared/mathutil"
	"github.com/prysmaticlabs/prysm/shared/params"
	"github.com/prysmaticlabs/prysm/shared/sliceutil"
	"github.com/prysmaticlabs/prysm/shared/ssz"
<<<<<<< HEAD
=======
	"github.com/sirupsen/logrus"
	"sort"
>>>>>>> 1939a71c
)

// MatchedAttestations is an object that contains the correctly
// voted attestations based on source, target and head criteria.
type MatchedAttestations struct {
	source []*pb.PendingAttestation
	target []*pb.PendingAttestation
	head   []*pb.PendingAttestation
}

// CanProcessEpoch checks the eligibility to process epoch.
// The epoch can be processed at the end of the last slot of every epoch
//
// Spec pseudocode definition:
//    If (state.slot + 1) % SLOTS_PER_EPOCH == 0:
func CanProcessEpoch(state *pb.BeaconState) bool {
	return (state.Slot+1)%params.BeaconConfig().SlotsPerEpoch == 0
}

// ProcessJustificationFinalization processes justification and finalization during
// epoch processing. This is where a beacon node can justify and finalize a new epoch.
//
// Spec pseudocode definition:
//  def process_justification_and_finalization(state: BeaconState) -> None:
//    if get_current_epoch(state) <= GENESIS_EPOCH + 1:
//        return
//
//    previous_epoch = get_previous_epoch(state)
//    current_epoch = get_current_epoch(state)
//    old_previous_justified_epoch = state.previous_justified_epoch
//    old_current_justified_epoch = state.current_justified_epoch
//
//    # Process justifications
//    state.previous_justified_epoch = state.current_justified_epoch
//    state.previous_justified_root = state.current_justified_root
//    state.justification_bitfield = (state.justification_bitfield << 1) % 2**64
//    previous_epoch_matching_target_balance = get_attesting_balance(state, get_matching_target_attestations(state, previous_epoch))
//    if previous_epoch_matching_target_balance * 3 >= get_total_active_balance(state) * 2:
//        state.current_justified_epoch = previous_epoch
//        state.current_justified_root = get_block_root(state, state.current_justified_epoch)
//        state.justification_bitfield |= (1 << 1)
//    current_epoch_matching_target_balance = get_attesting_balance(state, get_matching_target_attestations(state, current_epoch))
//    if current_epoch_matching_target_balance * 3 >= get_total_active_balance(state) * 2:
//        state.current_justified_epoch = current_epoch
//        state.current_justified_root = get_block_root(state, state.current_justified_epoch)
//        state.justification_bitfield |= (1 << 0)
//
//    # Process finalizations
//    bitfield = state.justification_bitfield
//    # The 2nd/3rd/4th most recent epochs are justified, the 2nd using the 4th as source
//    if (bitfield >> 1) % 8 == 0b111 and old_previous_justified_epoch == current_epoch - 3:
//        state.finalized_epoch = old_previous_justified_epoch
//        state.finalized_root = get_block_root(state, state.finalized_epoch)
//    # The 2nd/3rd most recent epochs are justified, the 2nd using the 3rd as source
//    if (bitfield >> 1) % 4 == 0b11 and old_previous_justified_epoch == current_epoch - 2:
//        state.finalized_epoch = old_previous_justified_epoch
//        state.finalized_root = get_block_root(state, state.finalized_epoch)
//    # The 1st/2nd/3rd most recent epochs are justified, the 1st using the 3rd as source
//    if (bitfield >> 0) % 8 == 0b111 and old_current_justified_epoch == current_epoch - 2:
//        state.finalized_epoch = old_current_justified_epoch
//        state.finalized_root = get_block_root(state, state.finalized_epoch)
//    # The 1st/2nd most recent epochs are justified, the 1st using the 2nd as source
//    if (bitfield >> 0) % 4 == 0b11 and old_current_justified_epoch == current_epoch - 1:
//        state.finalized_epoch = old_current_justified_epoch
//        state.finalized_root = get_block_root(state, state.finalized_epoch)
func ProcessJustificationFinalization(state *pb.BeaconState, prevAttestedBal uint64, currAttestedBal uint64) (
	*pb.BeaconState, error) {
	// There's no reason to process justification until the 3rd epoch.
	currentEpoch := helpers.CurrentEpoch(state)
	if currentEpoch <= 1 {
		return state, nil
	}

	prevEpoch := helpers.PrevEpoch(state)
	totalBal := totalActiveBalance(state)
	oldPrevJustifiedEpoch := state.PreviousJustifiedEpoch
	oldPrevJustifiedRoot := state.PreviousJustifiedRoot
	oldCurrJustifiedEpoch := state.CurrentJustifiedEpoch
	oldCurrJustifiedRoot := state.CurrentJustifiedRoot
	state.PreviousJustifiedEpoch = state.CurrentJustifiedEpoch
	state.PreviousJustifiedRoot = state.CurrentJustifiedRoot
	state.JustificationBitfield = (state.JustificationBitfield << 1) % (1 << 63)
	// Process justification.
	if 3*prevAttestedBal >= 2*totalBal {
		state.CurrentJustifiedEpoch = prevEpoch
		blockRoot, err := helpers.BlockRoot(state, prevEpoch)
		if err != nil {
			return nil, fmt.Errorf("could not get block root for previous epoch %d: %v",
				prevEpoch, err)
		}
		state.CurrentJustifiedRoot = blockRoot
		state.JustificationBitfield |= 2
	}
	if 3*currAttestedBal >= 2*totalBal {
		state.CurrentJustifiedEpoch = currentEpoch
		blockRoot, err := helpers.BlockRoot(state, currentEpoch)
		if err != nil {
			return nil, fmt.Errorf("could not get block root for current epoch %d: %v",
				prevEpoch, err)
		}
		state.CurrentJustifiedRoot = blockRoot
		state.JustificationBitfield |= 1
	}
	// Process finalization.
	bitfield := state.JustificationBitfield
	// When the 2nd, 3rd and 4th most recent epochs are all justified,
	// 2nd epoch can finalize the 4th epoch as a source.
	if oldPrevJustifiedEpoch == currentEpoch-3 && (bitfield>>1)%8 == 7 {
		state.FinalizedEpoch = oldPrevJustifiedEpoch
		state.FinalizedRoot = oldPrevJustifiedRoot
	}
	// when 2nd and 3rd most recent epochs are all justified,
	// 2nd epoch can finalize 3rd as a source.
	if oldPrevJustifiedEpoch == currentEpoch-2 && (bitfield>>1)%4 == 3 {
		state.FinalizedEpoch = oldPrevJustifiedEpoch
		state.FinalizedRoot = oldPrevJustifiedRoot
	}
	// when 1st, 2nd and 3rd most recent epochs are all justified,
	// 1st epoch can finalize 3rd as a source.
	if oldCurrJustifiedEpoch == currentEpoch-2 && (bitfield>>0)%8 == 7 {
		state.FinalizedEpoch = oldCurrJustifiedEpoch
		state.FinalizedRoot = oldCurrJustifiedRoot
	}
	// when 1st, 2nd most recent epochs are all justified,
	// 1st epoch can finalize 2nd as a source.
	if oldCurrJustifiedEpoch == currentEpoch-1 && (bitfield>>0)%4 == 3 {
		state.FinalizedEpoch = oldCurrJustifiedEpoch
		state.FinalizedRoot = oldCurrJustifiedRoot
	}
	return state, nil
}

// ProcessCrosslink processes crosslink and finds the crosslink
// with enough state to make it canonical in state.
//
// Spec pseudocode definition:
//  def process_crosslinks(state: BeaconState) -> None:
//    state.previous_crosslinks = [c for c in state.current_crosslinks]
//    for epoch in (get_previous_epoch(state), get_current_epoch(state)):
//        for offset in range(get_epoch_committee_count(state, epoch)):
//            shard = (get_epoch_start_shard(state, epoch) + offset) % SHARD_COUNT
//            crosslink_committee = get_crosslink_committee(state, epoch, shard)
//            winning_crosslink, attesting_indices = get_winning_crosslink_and_attesting_indices(state, epoch, shard)
//            if 3 * get_total_balance(state, attesting_indices) >= 2 * get_total_balance(state, crosslink_committee):
//                state.current_crosslinks[shard] = winning_crosslink
func ProcessCrosslink(state *pb.BeaconState) (*pb.BeaconState, error) {
	state.PreviousCrosslinks = state.CurrentCrosslinks
	epochs := []uint64{helpers.PrevEpoch(state), helpers.CurrentEpoch(state)}
	for _, e := range epochs {
		offset := helpers.EpochCommitteeCount(state, e)
		for i := uint64(0); i < offset; i++ {
			shard, err := helpers.EpochStartShard(state, e)
			if err != nil {
				return nil, fmt.Errorf("could not get epoch start shards: %v", err)
			}
			committee, err := helpers.CrosslinkCommitteeAtEpoch(state, e, shard)
			if err != nil {
				return nil, fmt.Errorf("could not get crosslink committee: %v", err)
			}
			crosslink, indices, err := WinningCrosslink(state, shard, e)
			if err != nil {
				return nil, fmt.Errorf("could not get winning crosslink: %v", err)
			}
			attestedBalance := helpers.TotalBalance(state, indices)
			totalBalance := helpers.TotalBalance(state, committee)
			// In order for a crosslink to get included in state, the attesting balance needs to
			// be greater than 2/3 of the total balance.
			if 3*attestedBalance >= 2*totalBalance {
				state.CurrentCrosslinks[shard] = crosslink
			}
		}
	}
	return state, nil
}

// ProcessSlashings processes the slashed validators during epoch processing,
//
//  def process_slashings(state: BeaconState) -> None:
//    current_epoch = get_current_epoch(state)
//    active_validator_indices = get_active_validator_indices(state, current_epoch)
//    total_balance = get_total_balance(state, active_validator_indices)
//
//    # Compute `total_penalties`
//    total_at_start = state.latest_slashed_balances[(current_epoch + 1) % LATEST_SLASHED_EXIT_LENGTH]
//    total_at_end = state.latest_slashed_balances[current_epoch % LATEST_SLASHED_EXIT_LENGTH]
//    total_penalties = total_at_end - total_at_start
//
//    for index, validator in enumerate(state.validator_registry):
//        if validator.slashed and current_epoch == validator.withdrawable_epoch - LATEST_SLASHED_EXIT_LENGTH // 2:
//            penalty = max(
//                validator.effective_balance * min(total_penalties * 3, total_balance) // total_balance,
//                validator.effective_balance // MIN_SLASHING_PENALTY_QUOTIENT
//            )
//            decrease_balance(state, index, penalty)
func ProcessSlashings(state *pb.BeaconState) *pb.BeaconState {
	currentEpoch := helpers.CurrentEpoch(state)
	activeIndices := helpers.ActiveValidatorIndices(state, currentEpoch)
	totalBalance := helpers.TotalBalance(state, activeIndices)

	// Compute the total penalties.
	exitLength := params.BeaconConfig().LatestSlashedExitLength
	totalAtStart := state.LatestSlashedBalances[(currentEpoch+1)%exitLength]
	totalAtEnd := state.LatestSlashedBalances[currentEpoch%exitLength]
	totalPenalties := totalAtEnd - totalAtStart

	// Compute slashing for each validator.
	for index, validator := range state.ValidatorRegistry {
		correctEpoch := currentEpoch == validator.WithdrawableEpoch-exitLength/2
		if validator.Slashed && correctEpoch {
			minPenalties := totalPenalties * 3
			if minPenalties > totalBalance {
				minPenalties = totalBalance
			}
			effectiveBal := validator.EffectiveBalance
			penalty := effectiveBal * minPenalties / totalBalance
			if penalty < effectiveBal/params.BeaconConfig().MinSlashingPenaltyQuotient {
				penalty = effectiveBal / params.BeaconConfig().MinSlashingPenaltyQuotient
			}
			state = helpers.DecreaseBalance(state, uint64(index), penalty)
		}
	}
	return state
}

<<<<<<< HEAD
// ProcessRewardsAndPenalties processes the rewards and penalties of individual validator.
//
// Spec pseudocode definition:
//  def process_rewards_and_penalties(state: BeaconState) -> None:
//    if get_current_epoch(state) == GENESIS_EPOCH:
//        return
//
//    rewards1, penalties1 = get_attestation_deltas(state)
//    rewards2, penalties2 = get_crosslink_deltas(state)
//    for i in range(len(state.validator_registry)):
//        increase_balance(state, i, rewards1[i] + rewards2[i])
//        decrease_balance(state, i, penalties1[i] + penalties2[i])
func ProcessRewardsAndPenalties(state *pb.BeaconState) *pb.BeaconState {
	// Can't process rewards and penalties in first epoch.
	if helpers.CurrentEpoch(state) == 0 {
		return state
	}
	attsRewards, attsPenalties := 
=======
// AttestationDelta calculates the rewards and penalties of individual
// validator for voting the correct FFG source, FFG target, and head. It
// also calculates proposer delay inclusion and inactivity rewards
// and penalties. Individual rewards and penalties are returned in list.
//
// Spec pseudocode definition:
//  def get_attestation_deltas(state: BeaconState) -> Tuple[List[Gwei], List[Gwei]]:
//    previous_epoch = get_previous_epoch(state)
//    total_balance = get_total_active_balance(state)
//    rewards = [0 for _ in range(len(state.validator_registry))]
//    penalties = [0 for _ in range(len(state.validator_registry))]
//    eligible_validator_indices = [
//        index for index, v in enumerate(state.validator_registry)
//        if is_active_validator(v, previous_epoch) or (v.slashed and previous_epoch + 1 < v.withdrawable_epoch)
//    ]
//
//    # Micro-incentives for matching FFG source, FFG target, and head
//    matching_source_attestations = get_matching_source_attestations(state, previous_epoch)
//    matching_target_attestations = get_matching_target_attestations(state, previous_epoch)
//    matching_head_attestations = get_matching_head_attestations(state, previous_epoch)
//    for attestations in (matching_source_attestations, matching_target_attestations, matching_head_attestations):
//        unslashed_attesting_indices = get_unslashed_attesting_indices(state, attestations)
//        attesting_balance = get_attesting_balance(state, attestations)
//        for index in eligible_validator_indices:
//            if index in unslashed_attesting_indices:
//                rewards[index] += get_base_reward(state, index) * attesting_balance // total_balance
//            else:
//                penalties[index] += get_base_reward(state, index)
//
//    # Proposer and inclusion delay micro-rewards
//    for index in get_unslashed_attesting_indices(state, matching_source_attestations):
//        attestation = min([
//            a for a in attestations if index in get_attesting_indices(state, a.data, a.aggregation_bitfield)
//        ], key=lambda a: a.inclusion_delay)
//        rewards[attestation.proposer_index] += get_base_reward(state, index) // PROPOSER_REWARD_QUOTIENT
//        rewards[index] += get_base_reward(state, index) * MIN_ATTESTATION_INCLUSION_DELAY // attestation.inclusion_delay
//
//    # Inactivity penalty
//    finality_delay = previous_epoch - state.finalized_epoch
//    if finality_delay > MIN_EPOCHS_TO_INACTIVITY_PENALTY:
//        matching_target_attesting_indices = get_unslashed_attesting_indices(state, matching_target_attestations)
//        for index in eligible_validator_indices:
//            penalties[index] += BASE_REWARDS_PER_EPOCH * get_base_reward(state, index)
//            if index not in matching_target_attesting_indices:
//                penalties[index] += state.validator_registry[index].effective_balance * finality_delay // INACTIVITY_PENALTY_QUOTIENT
//
//    return rewards, penalties
func AttestationDelta(state *pb.BeaconState) ([]uint64, []uint64, error) {
	prevEpoch := helpers.PrevEpoch(state)
	totalBalance := totalActiveBalance(state)
	rewards := make([]uint64, len(state.ValidatorRegistry))
	penalties := make([]uint64, len(state.ValidatorRegistry))

	// Filter out the list of eligible validator indices. The eligible validator
	// has to be active or slashed but before withdrawn.
	var eligible []uint64
	for i, v := range state.ValidatorRegistry {
		isActive := helpers.IsActiveValidator(v, prevEpoch)
		isSlashed := v.Slashed && (prevEpoch+1 < v.WithdrawableEpoch)
		if isActive || isSlashed {
			eligible = append(eligible, uint64(i))
		}
	}

	// Apply rewards and penalties for voting correct source target and head.
	// Construct a attestations list contains source, target and head attestations.
	atts, err := MatchAttestations(state, prevEpoch)
	if err != nil {
		return nil, nil, fmt.Errorf("could not get source, target and head attestations: %v", err)
	}
	var attsPackage [][]*pb.PendingAttestation
	attsPackage = append(attsPackage, atts.source)
	attsPackage = append(attsPackage, atts.target)
	attsPackage = append(attsPackage, atts.head)
	// Compute rewards / penalties for each attestation in the list and update
	// the rewards and penalties lists.
	for _, matchAtt := range attsPackage {
		indices, err := UnslashedAttestingIndices(state, matchAtt)
		if err != nil {
			return nil, nil, fmt.Errorf("could not get attestation indices: %v", err)
		}
		attested := make(map[uint64]bool)
		// Construct a map to look up validators that voted for source, target or head.
		for _, index := range indices {
			attested[index] = true
		}
		attestedBalance, err := AttestingBalance(state, matchAtt)
		if err != nil {
			return nil, nil, fmt.Errorf("could not get attesting balance: %v", err)
		}
		// Update rewards and penalties to each eligible validator index.
		for _, index := range eligible {
			if _, ok := attested[index]; ok {
				rewards[index] += BaseReward(state, index) * attestedBalance / totalBalance
			} else {
				penalties[index] += BaseReward(state, index)
			}
		}
	}
	// Apply rewards for proposer including attestations promptly.
	indices, err := UnslashedAttestingIndices(state, atts.source)
	if err != nil {
		return nil, nil, fmt.Errorf("could not get attestation indices: %v", err)
	}
	// For every index, filter the matching source attestation that correspond to the index,
	// sort by inclusion delay and get the one that was included on chain first.
	for _, index := range indices {
		att, err := earlistAttestation(state, atts.source, index)
		if err != nil {
			return nil, nil, fmt.Errorf("could not get the lowest inclusion delay attestation: %v", err)
		}
		// The reward for the proposer is based upon the value toward finality of the attestation
		// they included which is based upon the index of the attestation signer.
		rewards[att.ProposerIndex] += BaseReward(state, index) / params.BeaconConfig().ProposerRewardQuotient
		rewards[index] += BaseReward(state, index) * params.BeaconConfig().MinAttestationInclusionDelay / att.InclusionDelay
	}

	// Apply penalties for quadratic leaks.
	// When epoch since finality exceeds inactivity penalty constant, the penalty gets increased
	// based on the finality delay.
	finalityDelay := prevEpoch - state.FinalizedEpoch
	if finalityDelay > params.BeaconConfig().MinEpochsToInactivityPenalty {
		targetIndices, err := UnslashedAttestingIndices(state, atts.target)
		if err != nil {
			return nil, nil, fmt.Errorf("could not get attestation indices: %v", err)
		}
		attestedTarget := make(map[uint64]bool)
		for _, index := range targetIndices {
			attestedTarget[index] = true
		}
		for _, index := range eligible {
			penalties[index] += params.BeaconConfig().BaseRewardsPerEpoch * BaseReward(state, index)
			if _, ok := attestedTarget[index]; !ok {
				penalties[index] += state.ValidatorRegistry[index].EffectiveBalance * finalityDelay /
					params.BeaconConfig().InactivityPenaltyQuotient
			}
		}
	}
	return rewards, penalties, nil
>>>>>>> 1939a71c
}

// ProcessFinalUpdates processes the final updates during epoch processing.
//
// Spec pseudocode definition:
//  def process_final_updates(state: BeaconState) -> None:
//    current_epoch = get_current_epoch(state)
//    next_epoch = current_epoch + 1
//    # Reset eth1 data votes
//    if (state.slot + 1) % SLOTS_PER_ETH1_VOTING_PERIOD == 0:
//        state.eth1_data_votes = []
//    # Update effective balances with hysteresis
//    for index, validator in enumerate(state.validator_registry):
//        balance = state.balances[index]
//        HALF_INCREMENT = EFFECTIVE_BALANCE_INCREMENT // 2
//        if balance < validator.effective_balance or validator.effective_balance + 3 * HALF_INCREMENT < balance:
//            validator.effective_balance = min(balance - balance % EFFECTIVE_BALANCE_INCREMENT, MAX_EFFECTIVE_BALANCE)
//    # Update start shard
//    state.latest_start_shard = (state.latest_start_shard + get_shard_delta(state, current_epoch)) % SHARD_COUNT
//    # Set active index root
//    index_root_position = (next_epoch + ACTIVATION_EXIT_DELAY) % LATEST_ACTIVE_INDEX_ROOTS_LENGTH
//    state.latest_active_index_roots[index_root_position] = hash_tree_root(
//        get_active_validator_indices(state, next_epoch + ACTIVATION_EXIT_DELAY)
//    )
//    # Set total slashed balances
//    state.latest_slashed_balances[next_epoch % LATEST_SLASHED_EXIT_LENGTH] = (
//        state.latest_slashed_balances[current_epoch % LATEST_SLASHED_EXIT_LENGTH]
//    )
//    # Set randao mix
//    state.latest_randao_mixes[next_epoch % LATEST_RANDAO_MIXES_LENGTH] = get_randao_mix(state, current_epoch)
//    # Set historical root accumulator
//    if next_epoch % (SLOTS_PER_HISTORICAL_ROOT // SLOTS_PER_EPOCH) == 0:
//        historical_batch = HistoricalBatch(
//            block_roots=state.latest_block_roots,
//            state_roots=state.latest_state_roots,
//        )
//        state.historical_roots.append(hash_tree_root(historical_batch))
//    # Rotate current/previous epoch attestations
//    state.previous_epoch_attestations = state.current_epoch_attestations
//    state.current_epoch_attestations = []
func ProcessFinalUpdates(state *pb.BeaconState) (*pb.BeaconState, error) {
	currentEpoch := helpers.CurrentEpoch(state)
	nextEpoch := currentEpoch + 1

	// Reset ETH1 data votes.
	if (state.Slot+1)%params.BeaconConfig().SlotsPerHistoricalRoot == 0 {
		state.Eth1DataVotes = nil
	}

	// Update effective balances with hysteresis.
	for i, v := range state.ValidatorRegistry {
		balance := state.Balances[i]
		halfInc := params.BeaconConfig().EffectiveBalanceIncrement / 2
		if balance < v.EffectiveBalance || v.EffectiveBalance+3*halfInc < balance {
			v.EffectiveBalance = params.BeaconConfig().MaxEffectiveBalance
			if v.EffectiveBalance > balance-balance%params.BeaconConfig().EffectiveBalanceIncrement {
				v.EffectiveBalance = balance - balance%params.BeaconConfig().EffectiveBalanceIncrement
			}
		}
	}

	// Update start shard.
	state.LatestStartShard = (state.LatestStartShard + helpers.ShardDelta(state, currentEpoch)) %
		params.BeaconConfig().ShardCount

	// Set active index root.
	activationDelay := params.BeaconConfig().ActivationExitDelay
	idxRootPosition := (nextEpoch + activationDelay) % params.BeaconConfig().LatestActiveIndexRootsLength
	idxRoot, err := ssz.TreeHash(helpers.ActiveValidatorIndices(state, nextEpoch+activationDelay))
	if err != nil {
		return nil, fmt.Errorf("could not tree hash active indices: %v", err)
	}
	state.LatestActiveIndexRoots[idxRootPosition] = idxRoot[:]

	// Set total slashed balances.
	slashedExitLength := params.BeaconConfig().LatestSlashedExitLength
	state.LatestSlashedBalances[nextEpoch%slashedExitLength] =
		state.LatestSlashedBalances[currentEpoch%slashedExitLength]

	// Set RANDAO mix.
	randaoMixLength := params.BeaconConfig().LatestRandaoMixesLength
	mix := helpers.RandaoMix(state, currentEpoch)
	state.LatestRandaoMixes[nextEpoch%randaoMixLength] = mix

	// Set historical root accumulator.
	epochsPerHistoricalRoot := params.BeaconConfig().SlotsPerHistoricalRoot / params.BeaconConfig().SlotsPerEpoch
	if nextEpoch%epochsPerHistoricalRoot == 0 {
		historicalBatch := &pb.HistoricalBatch{
			BlockRoots: state.LatestBlockRoots,
			StateRoots: state.LatestStateRoots,
		}
		batchRoot, err := hashutil.HashProto(historicalBatch)
		if err != nil {
			return nil, fmt.Errorf("could not hash historical batch: %v", err)
		}
		state.HistoricalRoots = append(state.HistoricalRoots, batchRoot[:])
	}

	// Rotate current and previous epoch attestations.
	state.PreviousEpochAttestations = state.CurrentEpochAttestations
	state.CurrentEpochAttestations = nil

	return state, nil
}

// WinningCrosslink returns the most staked balance-wise crosslink of a given shard and epoch.
// Here we deviated from the spec definition and split the following to two functions
// `WinningCrosslink` and  `CrosslinkAttestingIndices` for clarity and efficiency.
//
// Spec pseudocode definition:
//  def get_winning_crosslink_and_attesting_indices(state: BeaconState, shard: Shard, epoch: Epoch) -> Tuple[Crosslink, List[ValidatorIndex]]:
//    shard_attestations = [a for a in get_matching_source_attestations(state, epoch) if a.data.shard == shard]
//    shard_crosslinks = [get_crosslink_from_attestation_data(state, a.data) for a in shard_attestations]
//    candidate_crosslinks = [
//        c for c in shard_crosslinks
//        if hash_tree_root(state.current_crosslinks[shard]) in (c.previous_crosslink_root, hash_tree_root(c))
//    ]
//    if len(candidate_crosslinks) == 0:
//        return Crosslink(epoch=GENESIS_EPOCH, previous_crosslink_root=ZERO_HASH, crosslink_data_root=ZERO_HASH), []
//
//    def get_attestations_for(crosslink: Crosslink) -> List[PendingAttestation]:
//        return [a for a in shard_attestations if get_crosslink_from_attestation_data(state, a.data) == crosslink]
//    # Winning crosslink has the crosslink data root with the most balance voting for it (ties broken lexicographically)
//    winning_crosslink = max(candidate_crosslinks, key=lambda crosslink: (
//        get_attesting_balance(state, get_attestations_for(crosslink)), crosslink.crosslink_data_root
//    ))
//
//    return winning_crosslink, get_unslashed_attesting_indices(state, get_attestations_for(winning_crosslink))
func WinningCrosslink(state *pb.BeaconState, shard uint64, epoch uint64) (*pb.Crosslink, []uint64, error) {
	var shardAtts []*pb.PendingAttestation
	matchedAtts, err := MatchAttestations(state, epoch)
	if err != nil {
		return nil, nil, fmt.Errorf("could not get matching attestations: %v", err)
	}

	// Filter out source attestations by shard.
	for _, att := range matchedAtts.source {
		if att.Data.Shard == shard {
			shardAtts = append(shardAtts, att)
		}
	}

	// Convert shard attestations to shard crosslinks.
	shardCrosslinks := make([]*pb.Crosslink, len(shardAtts))
	for i := 0; i < len(shardCrosslinks); i++ {
		shardCrosslinks[i] = CrosslinkFromAttsData(state, shardAtts[i].Data)
	}

	var candidateCrosslinks []*pb.Crosslink
	// Filter out shard crosslinks with correct current or previous crosslink data.
	for _, c := range shardCrosslinks {
		cFromState := state.CurrentCrosslinks[shard]
		h, err := hashutil.HashProto(cFromState)
		if err != nil {
			return nil, nil, fmt.Errorf("could not hash crosslink from state: %v", err)
		}
		if proto.Equal(cFromState, c) || bytes.Equal(h[:], c.PreviousCrosslinkRootHash32) {
			candidateCrosslinks = append(candidateCrosslinks, c)
		}
	}

	if len(candidateCrosslinks) == 0 {
		return &pb.Crosslink{
			Epoch:                       0,
			CrosslinkDataRootHash32:     params.BeaconConfig().ZeroHash[:],
			PreviousCrosslinkRootHash32: params.BeaconConfig().ZeroHash[:],
		}, nil, nil
	}
	var crosslinkAtts []*pb.PendingAttestation
	var winnerBalance uint64
	var winnerCrosslink *pb.Crosslink
	// Out of the existing shard crosslinks, pick the one that has the
	// most balance staked.
	crosslinkAtts = attsForCrosslink(state, candidateCrosslinks[0], shardAtts)
	winnerBalance, err = AttestingBalance(state, crosslinkAtts)
	if err != nil {
		return nil, nil, err
	}

	winnerCrosslink = candidateCrosslinks[0]
	for _, c := range candidateCrosslinks {
		crosslinkAtts := crosslinkAtts[:0]
		crosslinkAtts = attsForCrosslink(state, c, shardAtts)
		attestingBalance, err := AttestingBalance(state, crosslinkAtts)
		if err != nil {
			return nil, nil, fmt.Errorf("could not get crosslink's attesting balance: %v", err)
		}
		if attestingBalance > winnerBalance {
			winnerCrosslink = c
		}
	}

	crosslinkIndices, err := UnslashedAttestingIndices(state, attsForCrosslink(state, winnerCrosslink, shardAtts))
	if err != nil {
		return nil, nil, errors.New("could not get crosslink indices")
	}

	return winnerCrosslink, crosslinkIndices, nil
}

// CrosslinkDelta calculates the rewards and penalties of individual
// validator for submitting the correct crosslink.
// Individual rewards and penalties are returned in list.
//
// Spec pseudocode definition:
//  def get_crosslink_deltas(state: BeaconState) -> Tuple[List[Gwei], List[Gwei]]:
//    rewards = [0 for index in range(len(state.validator_registry))]
//    penalties = [0 for index in range(len(state.validator_registry))]
//    epoch = get_previous_epoch(state)
//    for offset in range(get_epoch_committee_count(state, epoch)):
//        shard = (get_epoch_start_shard(state, epoch) + offset) % SHARD_COUNT
//        crosslink_committee = get_crosslink_committee(state, epoch, shard)
//        winning_crosslink, attesting_indices = get_winning_crosslink_and_attesting_indices(state, epoch, shard)
//        attesting_balance = get_total_balance(state, attesting_indices)
//        committee_balance = get_total_balance(state, crosslink_committee)
//        for index in crosslink_committee:
//            base_reward = get_base_reward(state, index)
//            if index in attesting_indices:
//                rewards[index] += base_reward * attesting_balance // committee_balance
//            else:
//                penalties[index] += base_reward
//    return rewards, penalties
func CrosslinkDelta(state *pb.BeaconState) ([]uint64, []uint64, error) {
	rewards := make([]uint64, len(state.ValidatorRegistry))
	penalties := make([]uint64, len(state.ValidatorRegistry))
	epoch := helpers.PrevEpoch(state)
	count := helpers.EpochCommitteeCount(state, epoch)
	startShard, err := helpers.EpochStartShard(state, epoch)
	if err != nil {
		return nil, nil, fmt.Errorf("could not get epoch start shard: %v", err)
	}
	for i := uint64(0); i < count; i++ {
		shard := (startShard + i) % params.BeaconConfig().ShardCount
		committee, err := helpers.CrosslinkCommitteeAtEpoch(state, epoch, shard)
		if err != nil {
			return nil, nil, fmt.Errorf("could not get crosslink's committee: %v", err)
		}
		_, attestingIndices, err := WinningCrosslink(state, shard, epoch)
		if err != nil {
			return nil, nil, fmt.Errorf("could not get winning crosslink: %v", err)
		}

		attested := make(map[uint64]bool)
		// Construct a map to look up validators that voted for crosslink.
		for _, index := range attestingIndices {
			attested[index] = true
		}
		committeeBalance := helpers.TotalBalance(state, committee)
		attestingBalance := helpers.TotalBalance(state, attestingIndices)
		for _, index := range committee {
			if _, ok := attested[index]; ok {
				rewards[index] += BaseReward(state, index) * attestingBalance / committeeBalance
			} else {
				penalties[index] += BaseReward(state, index)
			}
		}
	}
	return rewards, penalties, nil
}

// UnslashedAttestingIndices returns all the attesting indices from a list of attestations,
// it sorts the indices and filters out the slashed ones.
//
// Spec pseudocode definition:
//  def get_unslashed_attesting_indices(state: BeaconState, attestations: List[PendingAttestation]) -> List[ValidatorIndex]:
//    output = set()
//    for a in attestations:
//        output = output.union(get_attesting_indices(state, a.data, a.aggregation_bitfield))
//    return sorted(filter(lambda index: not state.validator_registry[index].slashed, list(output)))
func UnslashedAttestingIndices(state *pb.BeaconState, atts []*pb.PendingAttestation) ([]uint64, error) {
	var setIndices []uint64
	for _, att := range atts {
		indices, err := helpers.AttestingIndices(state, att.Data, att.AggregationBitfield)
		if err != nil {
			return nil, fmt.Errorf("could not get attester indices: %v", err)
		}
		setIndices = sliceutil.UnionUint64(setIndices, indices)
	}
	// Sort the attesting set indices by increasing order.
	sort.Slice(setIndices, func(i, j int) bool { return setIndices[i] < setIndices[j] })
	// Remove the slashed validator indices.
	for i := 0; i < len(setIndices); i++ {
		if state.ValidatorRegistry[setIndices[i]].Slashed {
			setIndices = append(setIndices[:i], setIndices[i+1:]...)
		}
	}
	return setIndices, nil
}

// AttestingBalance returns the total balance from all the attesting indices.
//
// Spec pseudocode definition:
//  def get_attesting_balance(state: BeaconState, attestations: List[PendingAttestation]) -> Gwei:
//    return get_total_balance(state, get_unslashed_attesting_indices(state, attestations))
func AttestingBalance(state *pb.BeaconState, atts []*pb.PendingAttestation) (uint64, error) {
	indices, err := UnslashedAttestingIndices(state, atts)
	if err != nil {
		return 0, fmt.Errorf("could not get attesting balance: %v", err)
	}
	return helpers.TotalBalance(state, indices), nil
}

// EarlistAttestation returns attestation with the earliest inclusion slot.
//
// Spec pseudocode definition:
//  def get_earliest_attestation(state: BeaconState, attestations: List[PendingAttestation], index: ValidatorIndex) -> PendingAttestation:
//    return min([
//        a for a in attestations if index in get_attesting_indices(state, a.data, a.aggregation_bitfield)
//    ], key=lambda a: a.inclusion_slot)
func earlistAttestation(state *pb.BeaconState, atts []*pb.PendingAttestation, index uint64) (*pb.PendingAttestation, error) {
	earliest := &pb.PendingAttestation{
		InclusionDelay: params.BeaconConfig().FarFutureEpoch,
	}
	for _, att := range atts {
		indices, err := helpers.AttestingIndices(state, att.Data, att.AggregationBitfield)
		if err != nil {
			return nil, fmt.Errorf("could not get attester indices: %v", err)
		}
		for _, i := range indices {
			if index == i {
				if earliest.InclusionDelay > att.InclusionDelay {
					earliest = att
				}
			}
		}
	}
	return earliest, nil
}

// MatchAttestations matches the attestations gathered in a span of an epoch
// and categorize them whether they correctly voted for source, target and head.
// We combined the individual helpers from spec for efficiency and to achieve O(N) run time.
//
// Spec pseudocode definition:
//  def get_matching_source_attestations(state: BeaconState, epoch: Epoch) -> List[PendingAttestation]:
//    assert epoch in (get_current_epoch(state), get_previous_epoch(state))
//    return state.current_epoch_attestations if epoch == get_current_epoch(state) else state.previous_epoch_attestations
//
//  def get_matching_target_attestations(state: BeaconState, epoch: Epoch) -> List[PendingAttestation]:
//    return [
//        a for a in get_matching_source_attestations(state, epoch)
//        if a.data.target_root == get_block_root(state, epoch)
//    ]
//
//  def get_matching_head_attestations(state: BeaconState, epoch: Epoch) -> List[PendingAttestation]:
//    return [
//        a for a in get_matching_source_attestations(state, epoch)
//        if a.data.beacon_block_root == get_block_root_at_slot(state, a.data.slot)
//    ]
func MatchAttestations(state *pb.BeaconState, epoch uint64) (*MatchedAttestations, error) {
	currentEpoch := helpers.CurrentEpoch(state)
	previousEpoch := helpers.PrevEpoch(state)

	// Input epoch for matching the source attestations has to be within range
	// of current epoch & previous epoch.
	if epoch != currentEpoch && epoch != previousEpoch {
		return nil, fmt.Errorf("input epoch: %d != current epoch: %d or previous epoch: %d",
			epoch, currentEpoch, previousEpoch)
	}

	// Decide if the source attestations are coming from current or previous epoch.
	var srcAtts []*pb.PendingAttestation
	if epoch == currentEpoch {
		srcAtts = state.CurrentEpochAttestations
	} else {
		srcAtts = state.PreviousEpochAttestations
	}

	targetRoot, err := helpers.BlockRoot(state, epoch)
	if err != nil {
		return nil, fmt.Errorf("could not get block root for epoch %d: %v", epoch, err)
	}

	tgtAtts := make([]*pb.PendingAttestation, 0, len(srcAtts))
	headAtts := make([]*pb.PendingAttestation, 0, len(srcAtts))
	for _, srcAtt := range srcAtts {
		// If the target root matches attestation's target root,
		// then we know this attestation has correctly voted for target.
		if bytes.Equal(srcAtt.Data.TargetRoot, targetRoot) {
			tgtAtts = append(tgtAtts, srcAtt)
		}

		// If the block root at slot matches attestation's block root at slot,
		// then we know this attestation has correctly voted for head.
		headRoot, err := helpers.BlockRootAtSlot(state, srcAtt.Data.Slot)
		if err != nil {
			return nil, fmt.Errorf("could not get block root for slot %d: %v", srcAtt.Data.Slot, err)
		}
		if bytes.Equal(srcAtt.Data.BeaconBlockRoot, headRoot) {
			headAtts = append(headAtts, srcAtt)
		}
	}

	return &MatchedAttestations{
		source: srcAtts,
		target: tgtAtts,
		head:   headAtts,
	}, nil
}

// CrosslinkFromAttsData returns a constructed crosslink from attestation data.
//
// Spec pseudocode definition:
//  def get_crosslink_from_attestation_data(state: BeaconState, data: AttestationData) -> Crosslink:
//    return Crosslink(
//        epoch=min(slot_to_epoch(data.slot), state.current_crosslinks[data.shard].epoch + MAX_CROSSLINK_EPOCHS),
//        previous_crosslink_root=data.previous_crosslink_root,
//        crosslink_data_root=data.crosslink_data_root,
//    )
func CrosslinkFromAttsData(state *pb.BeaconState, attData *pb.AttestationData) *pb.Crosslink {
	epoch := helpers.SlotToEpoch(attData.Slot)
	if epoch > state.CurrentCrosslinks[attData.Shard].Epoch+params.BeaconConfig().MaxCrosslinkEpochs {
		epoch = state.CurrentCrosslinks[attData.Shard].Epoch + params.BeaconConfig().MaxCrosslinkEpochs
	}
	return &pb.Crosslink{
		Epoch:                       epoch,
		CrosslinkDataRootHash32:     attData.CrosslinkDataRoot,
		PreviousCrosslinkRootHash32: attData.PreviousCrosslinkRoot,
	}
}

// CrosslinkAttestingIndices returns the attesting indices of the input crosslink.
func CrosslinkAttestingIndices(state *pb.BeaconState, crosslink *pb.Crosslink, atts []*pb.PendingAttestation) ([]uint64, error) {
	crosslinkAtts := attsForCrosslink(state, crosslink, atts)
	return UnslashedAttestingIndices(state, crosslinkAtts)
}

// BaseReward takes state and validator index and calculate
// individual validator's base reward quotient.
//
// Spec pseudocode definition:
//  def get_base_reward(state: BeaconState, index: ValidatorIndex) -> Gwei:
//    adjusted_quotient = integer_squareroot(get_total_active_balance(state)) // BASE_REWARD_QUOTIENT
//    if adjusted_quotient == 0:
//        return 0
//    return state.validator_registry[index].effective_balance // adjusted_quotient // BASE_REWARDS_PER_EPOCH
func BaseReward(state *pb.BeaconState, index uint64) uint64 {
	adjustedQuotient := mathutil.IntegerSquareRoot(totalActiveBalance(state) /
		params.BeaconConfig().BaseRewardQuotient)
	if adjustedQuotient == 0 {
		return 0
	}
	baseReward := state.ValidatorRegistry[index].EffectiveBalance / adjustedQuotient
	return baseReward / params.BeaconConfig().BaseRewardsPerEpoch
}

// attsForCrosslink returns the attestations of the input crosslink.
func attsForCrosslink(state *pb.BeaconState, crosslink *pb.Crosslink, atts []*pb.PendingAttestation) []*pb.PendingAttestation {
	var crosslinkAtts []*pb.PendingAttestation
	for _, a := range atts {
		if proto.Equal(CrosslinkFromAttsData(state, a.Data), crosslink) {
			crosslinkAtts = append(crosslinkAtts, a)
		}
	}
	return crosslinkAtts
}

// totalActiveBalance returns the combined balances of all the active validators.
//
// Spec pseudocode definition:
//  def get_total_active_balance(state: BeaconState) -> Gwei:
//    return get_total_balance(state, get_active_validator_indices(state, get_current_epoch(state)))
func totalActiveBalance(state *pb.BeaconState) uint64 {
	return helpers.TotalBalance(state, helpers.ActiveValidatorIndices(state, helpers.CurrentEpoch(state)))
}<|MERGE_RESOLUTION|>--- conflicted
+++ resolved
@@ -16,11 +16,7 @@
 	"github.com/prysmaticlabs/prysm/shared/params"
 	"github.com/prysmaticlabs/prysm/shared/sliceutil"
 	"github.com/prysmaticlabs/prysm/shared/ssz"
-<<<<<<< HEAD
-=======
-	"github.com/sirupsen/logrus"
 	"sort"
->>>>>>> 1939a71c
 )
 
 // MatchedAttestations is an object that contains the correctly
@@ -245,7 +241,6 @@
 	return state
 }
 
-<<<<<<< HEAD
 // ProcessRewardsAndPenalties processes the rewards and penalties of individual validator.
 //
 // Spec pseudocode definition:
@@ -258,13 +253,26 @@
 //    for i in range(len(state.validator_registry)):
 //        increase_balance(state, i, rewards1[i] + rewards2[i])
 //        decrease_balance(state, i, penalties1[i] + penalties2[i])
-func ProcessRewardsAndPenalties(state *pb.BeaconState) *pb.BeaconState {
-	// Can't process rewards and penalties in first epoch.
+func ProcessRewardsAndPenalties(state *pb.BeaconState) (*pb.BeaconState, error) {
+	// Can't process rewards and penalties in genesis epoch.
 	if helpers.CurrentEpoch(state) == 0 {
-		return state
-	}
-	attsRewards, attsPenalties := 
-=======
+		return state, nil
+	}
+	attsRewards, attsPenalties, err := AttestationDelta(state)
+	if err != nil {
+		return nil, fmt.Errorf("could not get attestation delta: %v ", err)
+	}
+	clRewards, clPenalties, err := CrosslinkDelta(state)
+	if err != nil {
+		return nil, fmt.Errorf("could not get crosslink delta: %v ", err)
+	}
+	for i := 0; i < len(state.ValidatorRegistry); i++ {
+		state = helpers.IncreaseBalance(state, uint64(i), attsRewards[i] + clRewards[i])
+		state = helpers.DecreaseBalance(state, uint64(i), attsPenalties[i] + clPenalties[i])
+	}
+	return state, nil
+}
+
 // AttestationDelta calculates the rewards and penalties of individual
 // validator for voting the correct FFG source, FFG target, and head. It
 // also calculates proposer delay inclusion and inactivity rewards
@@ -404,7 +412,6 @@
 		}
 	}
 	return rewards, penalties, nil
->>>>>>> 1939a71c
 }
 
 // ProcessFinalUpdates processes the final updates during epoch processing.
