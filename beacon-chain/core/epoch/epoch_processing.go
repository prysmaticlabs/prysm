--- conflicted
+++ resolved
@@ -324,18 +324,7 @@
 	}
 
 	// Rotate current and previous epoch attestations.
-<<<<<<< HEAD
-	currAtt, err := state.CurrentEpochAttestations()
-	if err != nil {
-		return nil, err
-	}
-	if err := state.SetPreviousEpochAttestations(currAtt); err != nil {
-		return nil, err
-	}
-	if err := state.SetCurrentEpochAttestations([]*pb.PendingAttestation{}); err != nil {
-=======
 	if err := state.RotateAttestations(); err != nil {
->>>>>>> 5d12cc1d
 		return nil, err
 	}
 	return state, nil
