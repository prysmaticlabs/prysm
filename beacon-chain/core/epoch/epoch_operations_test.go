package epoch

import (
	"bytes"
	"fmt"
	"reflect"
	"strings"
	"testing"

	pb "github.com/prysmaticlabs/prysm/proto/beacon/p2p/v1"
	"github.com/prysmaticlabs/prysm/shared/params"
)

func buildState(slot uint64, validatorCount uint64) *pb.BeaconState {
	validators := make([]*pb.ValidatorRecord, validatorCount)
	for i := 0; i < len(validators); i++ {
		validators[i] = &pb.ValidatorRecord{
			ExitSlot: config.FarFutureSlot,
		}
	}
	validatorBalances := make([]uint64, len(validators))
	for i := 0; i < len(validatorBalances); i++ {
		validatorBalances[i] = config.MaxDepositInGwei
	}
	return &pb.BeaconState{
		ValidatorRegistry: validators,
		ValidatorBalances: validatorBalances,
		Slot:              slot,
	}
}

func TestEpochAttestations(t *testing.T) {
	if params.BeaconConfig().EpochLength != 64 {
		t.Errorf("EpochLength should be 64 for these tests to pass")
	}

	var pendingAttestations []*pb.PendingAttestationRecord
	for i := uint64(0); i < params.BeaconConfig().EpochLength*2; i++ {
		pendingAttestations = append(pendingAttestations, &pb.PendingAttestationRecord{
			Data: &pb.AttestationData{
				Slot: i,
			},
		})
	}

	state := &pb.BeaconState{LatestAttestations: pendingAttestations}

	tests := []struct {
		stateSlot            uint64
		firstAttestationSlot uint64
	}{
		{
			stateSlot:            10,
			firstAttestationSlot: 0,
		},
		{
			stateSlot:            63,
			firstAttestationSlot: 0,
		},
		{
			stateSlot:            64,
			firstAttestationSlot: 64 - params.BeaconConfig().EpochLength,
		}, {
			stateSlot:            127,
			firstAttestationSlot: 127 - params.BeaconConfig().EpochLength,
		}, {
			stateSlot:            128,
			firstAttestationSlot: 128 - params.BeaconConfig().EpochLength,
		},
	}

	for _, tt := range tests {
		state.Slot = tt.stateSlot

		if Attestations(state)[0].Data.Slot != tt.firstAttestationSlot {
			t.Errorf(
				"Result slot was an unexpected value. Wanted %d, got %d",
				tt.firstAttestationSlot,
				Attestations(state)[0].Data.Slot,
			)
		}
	}
}

func TestEpochBoundaryAttestations(t *testing.T) {
	if params.BeaconConfig().EpochLength != 64 {
		t.Errorf("EpochLength should be 64 for these tests to pass")
	}

	epochAttestations := []*pb.PendingAttestationRecord{
		{Data: &pb.AttestationData{JustifiedBlockRootHash32: []byte{0}, JustifiedSlot: 0}},
		{Data: &pb.AttestationData{JustifiedBlockRootHash32: []byte{1}, JustifiedSlot: 1}},
		{Data: &pb.AttestationData{JustifiedBlockRootHash32: []byte{2}, JustifiedSlot: 2}},
		{Data: &pb.AttestationData{JustifiedBlockRootHash32: []byte{3}, JustifiedSlot: 3}},
	}

	var latestBlockRootHash [][]byte
	for i := uint64(0); i < params.BeaconConfig().EpochLength; i++ {
		latestBlockRootHash = append(latestBlockRootHash, []byte{byte(i)})
	}

	state := &pb.BeaconState{
		LatestAttestations:     epochAttestations,
		LatestBlockRootHash32S: latestBlockRootHash,
	}

	if _, err := BoundaryAttestations(state, epochAttestations); err == nil {
		t.Fatal("EpochBoundaryAttestations should have failed with empty block root hash")
	}

	state.Slot = params.BeaconConfig().EpochLength
	epochBoundaryAttestation, err := BoundaryAttestations(state, epochAttestations)
	if err != nil {
		t.Fatalf("EpochBoundaryAttestations failed: %v", err)
	}

	if epochBoundaryAttestation[0].Data.JustifiedSlot != 0 {
		t.Errorf("Wanted justified slot 0 for epoch boundary attestation, got: %d", epochBoundaryAttestation[0].Data.JustifiedSlot)
	}

	if !bytes.Equal(epochBoundaryAttestation[0].Data.JustifiedBlockRootHash32, []byte{0}) {
		t.Errorf("Wanted justified block hash [0] for epoch boundary attestation, got: %v",
			epochBoundaryAttestation[0].Data.JustifiedBlockRootHash32)
	}
}

func TestPrevEpochAttestations(t *testing.T) {
	if params.BeaconConfig().EpochLength != 64 {
		t.Errorf("EpochLength should be 64 for these tests to pass")
	}

	var pendingAttestations []*pb.PendingAttestationRecord
	for i := uint64(0); i < params.BeaconConfig().EpochLength*4; i++ {
		pendingAttestations = append(pendingAttestations, &pb.PendingAttestationRecord{
			Data: &pb.AttestationData{
				Slot: i,
			},
		})
	}

	state := &pb.BeaconState{LatestAttestations: pendingAttestations}

	tests := []struct {
		stateSlot            uint64
		firstAttestationSlot uint64
	}{
		{
			stateSlot:            127,
			firstAttestationSlot: 0,
		},
		{
			stateSlot:            128,
			firstAttestationSlot: 0,
		},
		{
			stateSlot:            383,
			firstAttestationSlot: 383 - 2*params.BeaconConfig().EpochLength,
		},
		{
			stateSlot:            129,
			firstAttestationSlot: 129 - 2*params.BeaconConfig().EpochLength,
		},
		{
			stateSlot:            256,
			firstAttestationSlot: 256 - 2*params.BeaconConfig().EpochLength,
		},
	}

	for _, tt := range tests {
		state.Slot = tt.stateSlot

		if PrevAttestations(state)[0].Data.Slot != tt.firstAttestationSlot {
			t.Errorf(
				"Result slot was an unexpected value. Wanted %d, got %d",
				tt.firstAttestationSlot,
				PrevAttestations(state)[0].Data.Slot,
			)
		}
	}
}

func TestPrevJustifiedAttestations(t *testing.T) {
	prevEpochAttestations := []*pb.PendingAttestationRecord{
		{Data: &pb.AttestationData{JustifiedSlot: 0}},
		{Data: &pb.AttestationData{JustifiedSlot: 2}},
		{Data: &pb.AttestationData{JustifiedSlot: 5}},
		{Data: &pb.AttestationData{Shard: 2, JustifiedSlot: 100}},
		{Data: &pb.AttestationData{Shard: 3, JustifiedSlot: 100}},
		{Data: &pb.AttestationData{JustifiedSlot: 999}},
	}

	thisEpochAttestations := []*pb.PendingAttestationRecord{
		{Data: &pb.AttestationData{JustifiedSlot: 0}},
		{Data: &pb.AttestationData{JustifiedSlot: 10}},
		{Data: &pb.AttestationData{JustifiedSlot: 15}},
		{Data: &pb.AttestationData{JustifiedSlot: 100}},
		{Data: &pb.AttestationData{Shard: 1, JustifiedSlot: 100}},
		{Data: &pb.AttestationData{JustifiedSlot: 888}},
	}

	state := &pb.BeaconState{PreviousJustifiedSlot: 100}

	prevJustifiedAttestations := PrevJustifiedAttestations(state, thisEpochAttestations, prevEpochAttestations)

	for i, attestation := range prevJustifiedAttestations {
		if attestation.Data.Shard != uint64(i) {
			t.Errorf("Wanted shard %d, got %d", i, attestation.Data.Shard)
		}
		if attestation.Data.JustifiedSlot != 100 {
			t.Errorf("Wanted justified slot 100, got %d", attestation.Data.JustifiedSlot)
		}
	}
}

func TestPrevEpochBoundaryAttestations(t *testing.T) {
	if params.BeaconConfig().EpochLength != 64 {
		t.Errorf("EpochLength should be 64 for these tests to pass")
	}

	epochAttestations := []*pb.PendingAttestationRecord{
		{Data: &pb.AttestationData{EpochBoundaryRootHash32: []byte{100}}},
		{Data: &pb.AttestationData{EpochBoundaryRootHash32: []byte{0}}},
		{Data: &pb.AttestationData{EpochBoundaryRootHash32: []byte{64}}}, // selected
		{Data: &pb.AttestationData{EpochBoundaryRootHash32: []byte{55}}},
		{Data: &pb.AttestationData{EpochBoundaryRootHash32: []byte{64}}}, // selected
	}

	var latestBlockRootHash [][]byte
	for i := uint64(0); i < params.BeaconConfig().EpochLength*3; i++ {
		latestBlockRootHash = append(latestBlockRootHash, []byte{byte(i)})
	}

	state := &pb.BeaconState{
		Slot:                   3 * params.BeaconConfig().EpochLength,
		LatestBlockRootHash32S: latestBlockRootHash,
	}

	prevEpochBoundaryAttestation, err := PrevBoundaryAttestations(state, epochAttestations)
	if err != nil {
		t.Fatalf("EpochBoundaryAttestations failed: %v", err)
	}

	// 64 is selected because we start off with 3 epochs (192 slots)
	// The prev epoch boundary slot is 192 - 2 * epoch_length = 64
	if !bytes.Equal(prevEpochBoundaryAttestation[0].Data.EpochBoundaryRootHash32, []byte{64}) {
		t.Errorf("Wanted justified block hash [64] for epoch boundary attestation, got: %v",
			prevEpochBoundaryAttestation[0].Data.EpochBoundaryRootHash32)
	}
	if !bytes.Equal(prevEpochBoundaryAttestation[1].Data.EpochBoundaryRootHash32, []byte{64}) {
		t.Errorf("Wanted justified block hash [64] for epoch boundary attestation, got: %v",
			prevEpochBoundaryAttestation[1].Data.EpochBoundaryRootHash32)
	}
}

func TestHeadAttestationsOk(t *testing.T) {
	if params.BeaconConfig().EpochLength != 64 {
		t.Errorf("EpochLength should be 64 for these tests to pass")
	}

	prevAttestations := []*pb.PendingAttestationRecord{
		{Data: &pb.AttestationData{Slot: 1, BeaconBlockRootHash32: []byte{'A'}}},
		{Data: &pb.AttestationData{Slot: 2, BeaconBlockRootHash32: []byte{'B'}}},
		{Data: &pb.AttestationData{Slot: 3, BeaconBlockRootHash32: []byte{'C'}}},
		{Data: &pb.AttestationData{Slot: 4, BeaconBlockRootHash32: []byte{'D'}}},
	}

	state := &pb.BeaconState{Slot: 5, LatestBlockRootHash32S: [][]byte{{'A'}, {'X'}, {'C'}, {'Y'}}}

	headAttestations, err := PrevHeadAttestations(state, prevAttestations)
	if err != nil {
		t.Fatalf("PrevHeadAttestations failed with %v", err)
	}

	if headAttestations[0].Data.Slot != 1 {
		t.Errorf("headAttestations[0] wanted slot 1, got slot %d", headAttestations[0].Data.Slot)
	}
	if headAttestations[1].Data.Slot != 3 {
		t.Errorf("headAttestations[1] wanted slot 3, got slot %d", headAttestations[1].Data.Slot)
	}
	if !bytes.Equal([]byte{'A'}, headAttestations[0].Data.BeaconBlockRootHash32) {
		t.Errorf("headAttestations[0] wanted hash [A], got slot %v",
			headAttestations[0].Data.BeaconBlockRootHash32)
	}
	if !bytes.Equal([]byte{'C'}, headAttestations[1].Data.BeaconBlockRootHash32) {
		t.Errorf("headAttestations[1] wanted hash [C], got slot %v",
			headAttestations[1].Data.BeaconBlockRootHash32)
	}
}

func TestHeadAttestationsNotOk(t *testing.T) {
	if params.BeaconConfig().EpochLength != 64 {
		t.Errorf("EpochLength should be 64 for these tests to pass")
	}

	prevAttestations := []*pb.PendingAttestationRecord{{Data: &pb.AttestationData{Slot: 1}}}

	state := &pb.BeaconState{Slot: 0}

	if _, err := PrevHeadAttestations(state, prevAttestations); err == nil {
		t.Fatal("PrevHeadAttestations should have failed with invalid range")
	}
}

<<<<<<< HEAD
func TestWinningRoot_Ok(t *testing.T) {
	state := buildState(0, config.EpochLength*2)
=======
func TestWinningRootOk(t *testing.T) {
	defaultBalance := params.BeaconConfig().MaxDeposit

	ShardCommittees := []*pb.ShardCommitteeArray{
		{ArrayShardCommittee: []*pb.ShardCommittee{
			{Shard: 1, Committee: []uint32{0, 1, 2, 3, 4, 5, 6, 7}},
		}}}

	// Assign 32 ETH balance to every validator in ShardCommittees.
	state := &pb.BeaconState{
		ShardCommitteesAtSlots: ShardCommittees,
		Slot:                   5,
		ValidatorBalances: []uint64{
			defaultBalance, defaultBalance, defaultBalance, defaultBalance,
			defaultBalance, defaultBalance, defaultBalance, defaultBalance,
		},
	}
>>>>>>> cf0da14f

	// Generate 10 roots ([]byte{100}...[]byte{110})
	var attestations []*pb.PendingAttestationRecord
	for i := 0; i < 10; i++ {
		attestation := &pb.PendingAttestationRecord{
			Data: &pb.AttestationData{
				Slot:                 0,
				ShardBlockRootHash32: []byte{byte(i + 100)},
			},
			ParticipationBitfield: []byte{'A'},
		}
		attestations = append(attestations, attestation)
	}

	// Since all 10 roots have the balance of 64 ETHs
	// winningRoot chooses the lowest hash: []byte{100}
	winnerRoot, err := winningRoot(
		state,
		0,
		attestations,
		nil)
	if err != nil {
		t.Fatalf("Could not execute winningRoot: %v", err)
	}
	if !bytes.Equal(winnerRoot, []byte{100}) {
		t.Errorf("Incorrect winner root, wanted:[100], got: %v", winnerRoot)
	}

	// Give root [105] one more attester
	attestations[5].ParticipationBitfield = []byte{0xff}
	winnerRoot, err = winningRoot(
		state,
		0,
		attestations,
		nil)
	if err != nil {
		t.Fatalf("Could not execute winningRoot: %v", err)
	}
	if !bytes.Equal(winnerRoot, []byte{105}) {
		t.Errorf("Incorrect winner root, wanted:[105], got: %v", winnerRoot)
	}
}

<<<<<<< HEAD
func TestWinningRoot_CantGetParticipantBitfield(t *testing.T) {
	state := buildState(0, config.EpochLength)
=======
func TestWinningRootOutOfBound(t *testing.T) {
	ShardCommittees := []*pb.ShardCommitteeArray{
		{ArrayShardCommittee: []*pb.ShardCommittee{
			{Shard: 1, Committee: []uint32{}},
		}}}
>>>>>>> cf0da14f

	attestations := []*pb.PendingAttestationRecord{
		{Data: &pb.AttestationData{
			ShardBlockRootHash32: []byte{},
		},
			ParticipationBitfield: []byte{},
		},
	}

	want := fmt.Sprintf("wanted participants bitfield length %d, got: %d", 1, 0)
	if _, err := winningRoot(state, 0, attestations, nil); !strings.Contains(err.Error(), want) {
		t.Errorf("Expected %s, received %v", want, err)
	}
}

<<<<<<< HEAD
func TestAttestingValidators_Ok(t *testing.T) {
	state := buildState(0, config.EpochLength)
=======
func TestAttestingValidatorsOk(t *testing.T) {
	defaultBalance := params.BeaconConfig().MaxDeposit
>>>>>>> cf0da14f

	var attestations []*pb.PendingAttestationRecord
	for i := 0; i < 10; i++ {
		attestation := &pb.PendingAttestationRecord{
			Data: &pb.AttestationData{
				ShardBlockRootHash32: []byte{byte(i + 100)},
			},
			ParticipationBitfield: []byte{0xFF},
		}
		attestations = append(attestations, attestation)
	}

	attestedValidators, err := AttestingValidators(
		state,
		0,
		attestations,
		nil)
	if err != nil {
		t.Fatalf("Could not execute AttestingValidators: %v", err)
	}

	// Verify the winner root is attested by validator 45 based on shuffling.
	if !reflect.DeepEqual(attestedValidators, []uint32{45}) {
		t.Errorf("Active validators don't match. Wanted:[109, 97], Got: %v", attestedValidators)
	}
}

func TestAttestingValidators_CantGetWinningRoot(t *testing.T) {
	state := buildState(0, config.EpochLength)

	attestation := &pb.PendingAttestationRecord{
		Data: &pb.AttestationData{
			ShardBlockRootHash32: []byte{},
		},
		ParticipationBitfield: []byte{},
	}

	want := fmt.Sprintf("wanted participants bitfield length %d, got: %d", 1, 0)
	if _, err := AttestingValidators(state, 0, []*pb.PendingAttestationRecord{attestation}, nil); !strings.Contains(err.Error(), want) {
		t.Errorf("Expected %s, received %v", want, err)
	}
}

<<<<<<< HEAD
func TestTotalAttestingBalance_Ok(t *testing.T) {
	validatorsPerCommittee := uint64(2)
	state := buildState(0, config.EpochLength*validatorsPerCommittee)
=======
func TestTotalAttestingBalanceOk(t *testing.T) {
	ShardCommittees := []*pb.ShardCommitteeArray{
		{ArrayShardCommittee: []*pb.ShardCommittee{
			{Shard: 1, Committee: []uint32{0, 1, 2, 3, 4, 5, 6, 7}},
		}}}

	// Assign validators to different balances.
	state := &pb.BeaconState{
		ShardCommitteesAtSlots: ShardCommittees,
		Slot:                   5,
		ValidatorBalances: []uint64{16 * 1e9, 18 * 1e9, 20 * 1e9, 31 * 1e9,
			32 * 1e9, 34 * 1e9, 50 * 1e9, 50 * 1e9},
	}
>>>>>>> cf0da14f

	// Generate 10 roots ([]byte{100}...[]byte{110})
	var attestations []*pb.PendingAttestationRecord
	for i := 0; i < 10; i++ {
		attestation := &pb.PendingAttestationRecord{
			Data: &pb.AttestationData{
				ShardBlockRootHash32: []byte{byte(i + 100)},
			},
			// All validators attested to the above roots.
			ParticipationBitfield: []byte{0xff},
		}
		attestations = append(attestations, attestation)
	}

	attestedBalance, err := TotalAttestingBalance(
		state,
		0,
		attestations,
		nil)
	if err != nil {
		t.Fatalf("Could not execute totalAttestingBalance: %v", err)
	}

	if attestedBalance != config.MaxDepositInGwei*validatorsPerCommittee {
		t.Errorf("Incorrect attested balance. Wanted:64*1e9, Got: %d", attestedBalance)
	}
}

<<<<<<< HEAD
func TestTotalAttestingBalance_CantGetWinningRoot(t *testing.T) {
	state := buildState(0, config.EpochLength)
=======
func TestTotalAttestingBalanceOutOfBound(t *testing.T) {
	ShardCommittees := []*pb.ShardCommitteeArray{
		{ArrayShardCommittee: []*pb.ShardCommittee{
			{Shard: 1, Committee: []uint32{}},
		}}}

	state := &pb.BeaconState{
		ShardCommitteesAtSlots: ShardCommittees,
	}
>>>>>>> cf0da14f

	attestation := &pb.PendingAttestationRecord{
		Data: &pb.AttestationData{
			ShardBlockRootHash32: []byte{},
		},
		ParticipationBitfield: []byte{},
	}

	want := fmt.Sprintf("wanted participants bitfield length %d, got: %d", 1, 0)
	if _, err := TotalAttestingBalance(state, 0, []*pb.PendingAttestationRecord{attestation}, nil); !strings.Contains(err.Error(), want) {
		t.Errorf("Expected %s, received %v", want, err)
	}
}

func TestTotalBalance(t *testing.T) {
	// Assign validators to different balances.
	state := &pb.BeaconState{
		Slot: 5,
		ValidatorBalances: []uint64{20 * 1e9, 25 * 1e9, 30 * 1e9, 30 * 1e9,
			32 * 1e9, 34 * 1e9, 50 * 1e9, 50 * 1e9},
	}

	// 20 + 25 + 30 + 30 + 32 + 32 + 32 + 32 = 233
	totalBalance := TotalBalance(state, []uint32{0, 1, 2, 3, 4, 5, 6, 7})
	if totalBalance != 233*1e9 {
		t.Errorf("Incorrect total balance. Wanted: 233*1e9, got: %d", totalBalance)
	}
}

<<<<<<< HEAD
func TestInclusionSlot_Ok(t *testing.T) {
	state := buildState(0, config.EpochLength)
=======
func TestInclusionSlotOk(t *testing.T) {
	ShardCommittees := []*pb.ShardCommitteeArray{
		{ArrayShardCommittee: []*pb.ShardCommittee{
			{Shard: 1, Committee: []uint32{0, 1, 2, 3, 4, 5, 6, 7}},
		}}}
>>>>>>> cf0da14f

	state.LatestAttestations = []*pb.PendingAttestationRecord{
		{Data: &pb.AttestationData{},
			ParticipationBitfield: []byte{0xFF},
			SlotIncluded:          100},
	}
	slot, err := InclusionSlot(state, 45)
	if err != nil {
		t.Fatalf("Could not execute InclusionSlot: %v", err)
	}
	// validator 45's attestation got included in slot 100.
	if slot != 100 {
		t.Errorf("Incorrect slot. Wanted: 100, got: %d", slot)
	}
}

<<<<<<< HEAD
func TestInclusionSlot_BadBitfield(t *testing.T) {
	state := buildState(0, config.EpochLength)
	state.LatestAttestations = []*pb.PendingAttestationRecord{
		{Data: &pb.AttestationData{},
			ParticipationBitfield: []byte{},
			SlotIncluded:          100},
=======
func TestInclusionSlotBadBitfield(t *testing.T) {
	ShardCommittees := []*pb.ShardCommitteeArray{
		{ArrayShardCommittee: []*pb.ShardCommittee{
			{Shard: 1, Committee: []uint32{1}},
		}}}

	state := &pb.BeaconState{
		ShardCommitteesAtSlots: ShardCommittees,
		LatestAttestations: []*pb.PendingAttestationRecord{
			{Data: &pb.AttestationData{Shard: 1, Slot: 0},
				ParticipationBitfield: []byte{},
				SlotIncluded:          9},
		},
>>>>>>> cf0da14f
	}

	want := fmt.Sprintf("wanted participants bitfield length %d, got: %d", 1, 0)
	if _, err := InclusionSlot(state, 0); !strings.Contains(err.Error(), want) {
		t.Errorf("Expected %s, received %v", want, err)
	}
}

<<<<<<< HEAD
func TestInclusionSlot_NotFound(t *testing.T) {
	state := buildState(0, config.EpochLength)
=======
func TestInclusionSlotNotFound(t *testing.T) {
	ShardCommittees := []*pb.ShardCommitteeArray{
		{ArrayShardCommittee: []*pb.ShardCommittee{
			{Shard: 1, Committee: []uint32{1}},
		}}}
>>>>>>> cf0da14f

	badIndex := uint32(10000)
	want := fmt.Sprintf("could not find inclusion slot for validator index %d", badIndex)
	if _, err := InclusionSlot(state, badIndex); !strings.Contains(err.Error(), want) {
		t.Errorf("Expected %s, received %v", want, err)
	}
}

<<<<<<< HEAD
func TestInclusionDistance_Ok(t *testing.T) {
	state := buildState(0, config.EpochLength)
=======
func TestInclusionDistanceOk(t *testing.T) {
	ShardCommittees := []*pb.ShardCommitteeArray{
		{ArrayShardCommittee: []*pb.ShardCommittee{
			{Shard: 1, Committee: []uint32{0, 1, 2, 3, 4, 5, 6, 7}},
		}}}
>>>>>>> cf0da14f

	state.LatestAttestations = []*pb.PendingAttestationRecord{
		{Data: &pb.AttestationData{},
			ParticipationBitfield: []byte{0xFF},
			SlotIncluded:          100},
	}
	distance, err := InclusionDistance(state, 45)
	if err != nil {
		t.Fatalf("Could not execute InclusionDistance: %v", err)
	}

	// Inclusion distance is 100 because input validator index is 45,
	// validator 45's attested slot 0 and got included slot 100.
	if distance != state.LatestAttestations[0].SlotIncluded {
		t.Errorf("Incorrect distance. Wanted: %d, got: %d",
			state.LatestAttestations[0].SlotIncluded, distance)
	}
}

<<<<<<< HEAD
func TestInclusionDistance_BadBitfield(t *testing.T) {
	state := buildState(0, config.EpochLength)
=======
func TestInclusionDistanceBadBitfield(t *testing.T) {
	ShardCommittees := []*pb.ShardCommitteeArray{
		{ArrayShardCommittee: []*pb.ShardCommittee{
			{Shard: 1, Committee: []uint32{1}},
		}}}
>>>>>>> cf0da14f

	state.LatestAttestations = []*pb.PendingAttestationRecord{
		{Data: &pb.AttestationData{},
			ParticipationBitfield: []byte{},
			SlotIncluded:          100},
	}

	want := fmt.Sprintf("wanted participants bitfield length %d, got: %d", 1, 0)
	if _, err := InclusionDistance(state, 0); !strings.Contains(err.Error(), want) {
		t.Errorf("Expected %s, received %v", want, err)
	}
}

<<<<<<< HEAD
func TestInclusionDistance_NotFound(t *testing.T) {
	state := buildState(0, config.EpochLength)

	badIndex := uint32(10000)
	want := fmt.Sprintf("could not find inclusion distance for validator index %d", badIndex)
	if _, err := InclusionDistance(state, badIndex); !strings.Contains(err.Error(), want) {
		t.Errorf("Expected %s, received %v", want, err)
=======
func TestInclusionDistanceNotFound(t *testing.T) {
	ShardCommittees := []*pb.ShardCommitteeArray{
		{ArrayShardCommittee: []*pb.ShardCommittee{
			{Shard: 1, Committee: []uint32{1}},
		}}}

	state := &pb.BeaconState{
		ShardCommitteesAtSlots: ShardCommittees,
	}

	_, err := InclusionDistance(state, 1)
	if err == nil {
		t.Fatal("InclusionDistance should have failed")
	}
}

func TestRandaoMixOk(t *testing.T) {
	randaoMixes := make([][]byte, config.LatestRandaoMixesLength)
	for i := 0; i < len(randaoMixes); i++ {
		intInBytes := make([]byte, 32)
		binary.BigEndian.PutUint64(intInBytes, uint64(i))
		randaoMixes[i] = intInBytes
	}
	state := &pb.BeaconState{LatestRandaoMixesHash32S: randaoMixes}
	tests := []struct {
		slot      uint64
		randaoMix []byte
	}{
		{
			slot:      10,
			randaoMix: randaoMixes[10],
		},
		{
			slot:      2344,
			randaoMix: randaoMixes[2344],
		},
		{
			slot:      99999,
			randaoMix: randaoMixes[99999%config.LatestRandaoMixesLength],
		},
	}
	for _, test := range tests {
		state.Slot = test.slot + 1
		mix, err := randaoMix(state, test.slot)
		if err != nil {
			t.Fatalf("Could not get randao mix: %v", err)
		}
		if !bytes.Equal(test.randaoMix, mix) {
			t.Errorf("Incorrect randao mix. Wanted: %#x, got: %#x",
				test.randaoMix, mix)
		}
	}
}

func TestRandaoMixOutOfBound(t *testing.T) {
	wanted := fmt.Sprintf(
		"input randaoMix slot %d out of bounds: %d <= slot < %d",
		100, 0, 0,
	)
	if _, err := randaoMix(&pb.BeaconState{}, 100); !strings.Contains(err.Error(), wanted) {
		t.Errorf("Expected: %s, received: %s", wanted, err.Error())
>>>>>>> cf0da14f
	}
}<|MERGE_RESOLUTION|>--- conflicted
+++ resolved
@@ -2,6 +2,7 @@
 
 import (
 	"bytes"
+	"encoding/binary"
 	"fmt"
 	"reflect"
 	"strings"
@@ -301,28 +302,8 @@
 	}
 }
 
-<<<<<<< HEAD
-func TestWinningRoot_Ok(t *testing.T) {
+func TestWinningRootOk(t *testing.T) {
 	state := buildState(0, config.EpochLength*2)
-=======
-func TestWinningRootOk(t *testing.T) {
-	defaultBalance := params.BeaconConfig().MaxDeposit
-
-	ShardCommittees := []*pb.ShardCommitteeArray{
-		{ArrayShardCommittee: []*pb.ShardCommittee{
-			{Shard: 1, Committee: []uint32{0, 1, 2, 3, 4, 5, 6, 7}},
-		}}}
-
-	// Assign 32 ETH balance to every validator in ShardCommittees.
-	state := &pb.BeaconState{
-		ShardCommitteesAtSlots: ShardCommittees,
-		Slot:                   5,
-		ValidatorBalances: []uint64{
-			defaultBalance, defaultBalance, defaultBalance, defaultBalance,
-			defaultBalance, defaultBalance, defaultBalance, defaultBalance,
-		},
-	}
->>>>>>> cf0da14f
 
 	// Generate 10 roots ([]byte{100}...[]byte{110})
 	var attestations []*pb.PendingAttestationRecord
@@ -366,16 +347,8 @@
 	}
 }
 
-<<<<<<< HEAD
-func TestWinningRoot_CantGetParticipantBitfield(t *testing.T) {
-	state := buildState(0, config.EpochLength)
-=======
-func TestWinningRootOutOfBound(t *testing.T) {
-	ShardCommittees := []*pb.ShardCommitteeArray{
-		{ArrayShardCommittee: []*pb.ShardCommittee{
-			{Shard: 1, Committee: []uint32{}},
-		}}}
->>>>>>> cf0da14f
+func TestWinningRootCantGetParticipantBitfield(t *testing.T) {
+	state := buildState(0, config.EpochLength)
 
 	attestations := []*pb.PendingAttestationRecord{
 		{Data: &pb.AttestationData{
@@ -391,13 +364,8 @@
 	}
 }
 
-<<<<<<< HEAD
-func TestAttestingValidators_Ok(t *testing.T) {
-	state := buildState(0, config.EpochLength)
-=======
 func TestAttestingValidatorsOk(t *testing.T) {
-	defaultBalance := params.BeaconConfig().MaxDeposit
->>>>>>> cf0da14f
+	state := buildState(0, config.EpochLength)
 
 	var attestations []*pb.PendingAttestationRecord
 	for i := 0; i < 10; i++ {
@@ -425,7 +393,7 @@
 	}
 }
 
-func TestAttestingValidators_CantGetWinningRoot(t *testing.T) {
+func TestAttestingValidatorsCantGetWinningRoot(t *testing.T) {
 	state := buildState(0, config.EpochLength)
 
 	attestation := &pb.PendingAttestationRecord{
@@ -441,25 +409,9 @@
 	}
 }
 
-<<<<<<< HEAD
-func TestTotalAttestingBalance_Ok(t *testing.T) {
+func TestTotalAttestingBalanceOk(t *testing.T) {
 	validatorsPerCommittee := uint64(2)
 	state := buildState(0, config.EpochLength*validatorsPerCommittee)
-=======
-func TestTotalAttestingBalanceOk(t *testing.T) {
-	ShardCommittees := []*pb.ShardCommitteeArray{
-		{ArrayShardCommittee: []*pb.ShardCommittee{
-			{Shard: 1, Committee: []uint32{0, 1, 2, 3, 4, 5, 6, 7}},
-		}}}
-
-	// Assign validators to different balances.
-	state := &pb.BeaconState{
-		ShardCommitteesAtSlots: ShardCommittees,
-		Slot:                   5,
-		ValidatorBalances: []uint64{16 * 1e9, 18 * 1e9, 20 * 1e9, 31 * 1e9,
-			32 * 1e9, 34 * 1e9, 50 * 1e9, 50 * 1e9},
-	}
->>>>>>> cf0da14f
 
 	// Generate 10 roots ([]byte{100}...[]byte{110})
 	var attestations []*pb.PendingAttestationRecord
@@ -488,20 +440,8 @@
 	}
 }
 
-<<<<<<< HEAD
-func TestTotalAttestingBalance_CantGetWinningRoot(t *testing.T) {
-	state := buildState(0, config.EpochLength)
-=======
-func TestTotalAttestingBalanceOutOfBound(t *testing.T) {
-	ShardCommittees := []*pb.ShardCommitteeArray{
-		{ArrayShardCommittee: []*pb.ShardCommittee{
-			{Shard: 1, Committee: []uint32{}},
-		}}}
-
-	state := &pb.BeaconState{
-		ShardCommitteesAtSlots: ShardCommittees,
-	}
->>>>>>> cf0da14f
+func TestTotalAttestingBalanceCantGetWinningRoot(t *testing.T) {
+	state := buildState(0, config.EpochLength)
 
 	attestation := &pb.PendingAttestationRecord{
 		Data: &pb.AttestationData{
@@ -531,16 +471,8 @@
 	}
 }
 
-<<<<<<< HEAD
-func TestInclusionSlot_Ok(t *testing.T) {
-	state := buildState(0, config.EpochLength)
-=======
 func TestInclusionSlotOk(t *testing.T) {
-	ShardCommittees := []*pb.ShardCommitteeArray{
-		{ArrayShardCommittee: []*pb.ShardCommittee{
-			{Shard: 1, Committee: []uint32{0, 1, 2, 3, 4, 5, 6, 7}},
-		}}}
->>>>>>> cf0da14f
+	state := buildState(0, config.EpochLength)
 
 	state.LatestAttestations = []*pb.PendingAttestationRecord{
 		{Data: &pb.AttestationData{},
@@ -557,28 +489,12 @@
 	}
 }
 
-<<<<<<< HEAD
-func TestInclusionSlot_BadBitfield(t *testing.T) {
+func TestInclusionSlotBadBitfield(t *testing.T) {
 	state := buildState(0, config.EpochLength)
 	state.LatestAttestations = []*pb.PendingAttestationRecord{
 		{Data: &pb.AttestationData{},
 			ParticipationBitfield: []byte{},
 			SlotIncluded:          100},
-=======
-func TestInclusionSlotBadBitfield(t *testing.T) {
-	ShardCommittees := []*pb.ShardCommitteeArray{
-		{ArrayShardCommittee: []*pb.ShardCommittee{
-			{Shard: 1, Committee: []uint32{1}},
-		}}}
-
-	state := &pb.BeaconState{
-		ShardCommitteesAtSlots: ShardCommittees,
-		LatestAttestations: []*pb.PendingAttestationRecord{
-			{Data: &pb.AttestationData{Shard: 1, Slot: 0},
-				ParticipationBitfield: []byte{},
-				SlotIncluded:          9},
-		},
->>>>>>> cf0da14f
 	}
 
 	want := fmt.Sprintf("wanted participants bitfield length %d, got: %d", 1, 0)
@@ -587,16 +503,8 @@
 	}
 }
 
-<<<<<<< HEAD
-func TestInclusionSlot_NotFound(t *testing.T) {
-	state := buildState(0, config.EpochLength)
-=======
 func TestInclusionSlotNotFound(t *testing.T) {
-	ShardCommittees := []*pb.ShardCommitteeArray{
-		{ArrayShardCommittee: []*pb.ShardCommittee{
-			{Shard: 1, Committee: []uint32{1}},
-		}}}
->>>>>>> cf0da14f
+	state := buildState(0, config.EpochLength)
 
 	badIndex := uint32(10000)
 	want := fmt.Sprintf("could not find inclusion slot for validator index %d", badIndex)
@@ -605,16 +513,8 @@
 	}
 }
 
-<<<<<<< HEAD
-func TestInclusionDistance_Ok(t *testing.T) {
-	state := buildState(0, config.EpochLength)
-=======
 func TestInclusionDistanceOk(t *testing.T) {
-	ShardCommittees := []*pb.ShardCommitteeArray{
-		{ArrayShardCommittee: []*pb.ShardCommittee{
-			{Shard: 1, Committee: []uint32{0, 1, 2, 3, 4, 5, 6, 7}},
-		}}}
->>>>>>> cf0da14f
+	state := buildState(0, config.EpochLength)
 
 	state.LatestAttestations = []*pb.PendingAttestationRecord{
 		{Data: &pb.AttestationData{},
@@ -634,16 +534,8 @@
 	}
 }
 
-<<<<<<< HEAD
-func TestInclusionDistance_BadBitfield(t *testing.T) {
-	state := buildState(0, config.EpochLength)
-=======
 func TestInclusionDistanceBadBitfield(t *testing.T) {
-	ShardCommittees := []*pb.ShardCommitteeArray{
-		{ArrayShardCommittee: []*pb.ShardCommittee{
-			{Shard: 1, Committee: []uint32{1}},
-		}}}
->>>>>>> cf0da14f
+	state := buildState(0, config.EpochLength)
 
 	state.LatestAttestations = []*pb.PendingAttestationRecord{
 		{Data: &pb.AttestationData{},
@@ -657,28 +549,13 @@
 	}
 }
 
-<<<<<<< HEAD
-func TestInclusionDistance_NotFound(t *testing.T) {
+func TestInclusionDistanceNotFound(t *testing.T) {
 	state := buildState(0, config.EpochLength)
 
 	badIndex := uint32(10000)
 	want := fmt.Sprintf("could not find inclusion distance for validator index %d", badIndex)
 	if _, err := InclusionDistance(state, badIndex); !strings.Contains(err.Error(), want) {
 		t.Errorf("Expected %s, received %v", want, err)
-=======
-func TestInclusionDistanceNotFound(t *testing.T) {
-	ShardCommittees := []*pb.ShardCommitteeArray{
-		{ArrayShardCommittee: []*pb.ShardCommittee{
-			{Shard: 1, Committee: []uint32{1}},
-		}}}
-
-	state := &pb.BeaconState{
-		ShardCommitteesAtSlots: ShardCommittees,
-	}
-
-	_, err := InclusionDistance(state, 1)
-	if err == nil {
-		t.Fatal("InclusionDistance should have failed")
 	}
 }
 
@@ -727,6 +604,5 @@
 	)
 	if _, err := randaoMix(&pb.BeaconState{}, 100); !strings.Contains(err.Error(), wanted) {
 		t.Errorf("Expected: %s, received: %s", wanted, err.Error())
->>>>>>> cf0da14f
 	}
 }