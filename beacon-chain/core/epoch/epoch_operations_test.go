--- conflicted
+++ resolved
@@ -316,11 +316,7 @@
 				Slot:                 0,
 				ShardBlockRootHash32: []byte{byte(i + 100)},
 			},
-<<<<<<< HEAD
-			AggregationBitfield: []byte{'A'},
-=======
-			ParticipationBitfield: participationBitfield,
->>>>>>> 506db55b
+			AggregationBitfield: participationBitfield,
 		}
 		attestations = append(attestations, attestation)
 	}
@@ -338,23 +334,6 @@
 	if !bytes.Equal(winnerRoot, []byte{100}) {
 		t.Errorf("Incorrect winner root, wanted:[100], got: %v", winnerRoot)
 	}
-<<<<<<< HEAD
-
-	// Give root [105] one more attester
-	attestations[5].AggregationBitfield = []byte{0xff}
-	winnerRoot, err = winningRoot(
-		state,
-		0,
-		attestations,
-		nil)
-	if err != nil {
-		t.Fatalf("Could not execute winningRoot: %v", err)
-	}
-	if !bytes.Equal(winnerRoot, []byte{105}) {
-		t.Errorf("Incorrect winner root, wanted:[105], got: %v", winnerRoot)
-	}
-=======
->>>>>>> 506db55b
 }
 
 func TestWinningRootCantGetParticipantBitfield(t *testing.T) {
@@ -490,25 +469,14 @@
 
 	state.LatestAttestations = []*pb.PendingAttestationRecord{
 		{Data: &pb.AttestationData{},
-<<<<<<< HEAD
-			AggregationBitfield: []byte{0xFF},
+			AggregationBitfield: participationBitfield,
 			SlotIncluded:        101},
 		{Data: &pb.AttestationData{},
-			AggregationBitfield: []byte{0xFF},
+			AggregationBitfield: participationBitfield,
 			SlotIncluded:        100},
 		{Data: &pb.AttestationData{},
-			AggregationBitfield: []byte{0xFF},
+			AggregationBitfield: participationBitfield,
 			SlotIncluded:        102},
-=======
-			ParticipationBitfield: participationBitfield,
-			SlotIncluded:          101},
-		{Data: &pb.AttestationData{},
-			ParticipationBitfield: participationBitfield,
-			SlotIncluded:          100},
-		{Data: &pb.AttestationData{},
-			ParticipationBitfield: participationBitfield,
-			SlotIncluded:          102},
->>>>>>> 506db55b
 	}
 	slot, err := InclusionSlot(state, 237)
 	if err != nil {
@@ -554,13 +522,8 @@
 
 	state.LatestAttestations = []*pb.PendingAttestationRecord{
 		{Data: &pb.AttestationData{},
-<<<<<<< HEAD
-			AggregationBitfield: []byte{0xFF},
+			AggregationBitfield: participationBitfield,
 			SlotIncluded:        100},
-=======
-			ParticipationBitfield: participationBitfield,
-			SlotIncluded:          100},
->>>>>>> 506db55b
 	}
 	distance, err := InclusionDistance(state, 237)
 	if err != nil {
