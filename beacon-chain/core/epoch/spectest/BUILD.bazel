load("@io_bazel_rules_go//go:def.bzl", "go_library", "go_test")

go_library(
    name = "go_default_library",
<<<<<<< HEAD
    srcs = [
        "epoch_processing_test.yaml.go",
        "registry_updates.yaml.go",
    ],
=======
    srcs = ["epoch_processing_test.yaml.go"],
>>>>>>> 921b5652
    importpath = "github.com/prysmaticlabs/prysm/beacon-chain/core/epoch/spectest",
    visibility = ["//beacon-chain:__subpackages__"],
    deps = ["//proto/beacon/p2p/v1:go_default_library"],
)

go_test(
    name = "go_default_test",
    size = "medium",
    srcs = [
<<<<<<< HEAD
        "epoch_processing_crosslink_test.go",
        "epoch_processing_registry_test.go",
        "final_updates_test.go",
=======
        "crosslink_test.go",
        "justification_and_finalization_test.go",
        "registry_test.go",
        "slashings_test.go",
>>>>>>> 921b5652
    ],
    data = [
        "@eth2_spec_tests//:test_data",
    ],
    embed = [":go_default_library"],
    tags = [
        "spectest",
    ],
    deps = [
        "//beacon-chain/core/epoch:go_default_library",
        "//beacon-chain/core/helpers:go_default_library",
        "//proto/beacon/p2p/v1:go_default_library",
        "//shared/params/spectest:go_default_library",
        "//shared/testutil:go_default_library",
        "@com_github_ghodss_yaml//:go_default_library",
<<<<<<< HEAD
=======
        "@com_github_gogo_protobuf//proto:go_default_library",
>>>>>>> 921b5652
        "@in_gopkg_d4l3k_messagediff_v1//:go_default_library",
        "@io_bazel_rules_go//go/tools/bazel:go_default_library",
    ],
)<|MERGE_RESOLUTION|>--- conflicted
+++ resolved
@@ -2,14 +2,10 @@
 
 go_library(
     name = "go_default_library",
-<<<<<<< HEAD
     srcs = [
         "epoch_processing_test.yaml.go",
         "registry_updates.yaml.go",
     ],
-=======
-    srcs = ["epoch_processing_test.yaml.go"],
->>>>>>> 921b5652
     importpath = "github.com/prysmaticlabs/prysm/beacon-chain/core/epoch/spectest",
     visibility = ["//beacon-chain:__subpackages__"],
     deps = ["//proto/beacon/p2p/v1:go_default_library"],
@@ -19,16 +15,11 @@
     name = "go_default_test",
     size = "medium",
     srcs = [
-<<<<<<< HEAD
-        "epoch_processing_crosslink_test.go",
-        "epoch_processing_registry_test.go",
+        "crosslink_test.go",
         "final_updates_test.go",
-=======
-        "crosslink_test.go",
         "justification_and_finalization_test.go",
         "registry_test.go",
         "slashings_test.go",
->>>>>>> 921b5652
     ],
     data = [
         "@eth2_spec_tests//:test_data",
@@ -44,10 +35,7 @@
         "//shared/params/spectest:go_default_library",
         "//shared/testutil:go_default_library",
         "@com_github_ghodss_yaml//:go_default_library",
-<<<<<<< HEAD
-=======
         "@com_github_gogo_protobuf//proto:go_default_library",
->>>>>>> 921b5652
         "@in_gopkg_d4l3k_messagediff_v1//:go_default_library",
         "@io_bazel_rules_go//go/tools/bazel:go_default_library",
     ],
