package epoch

import (
	"bytes"
	"fmt"
	"reflect"
	"strings"
	"testing"

	"github.com/prysmaticlabs/prysm/beacon-chain/core/helpers"
	pb "github.com/prysmaticlabs/prysm/proto/beacon/p2p/v1"
	"github.com/prysmaticlabs/prysm/shared/featureconfig"
	"github.com/prysmaticlabs/prysm/shared/params"
)

func init() {
	featureconfig.InitFeatureConfig(&featureconfig.FeatureFlagConfig{
		EnableCrosslinks: true,
	})
	helpers.ClearShuffledValidatorCache()
}

func TestCanProcessEpoch_TrueOnEpochs(t *testing.T) {
	if params.BeaconConfig().SlotsPerEpoch != 64 {
		t.Errorf("SlotsPerEpoch should be 64 for these tests to pass")
	}

	tests := []struct {
		slot            uint64
		canProcessEpoch bool
	}{
		{
			slot:            1,
			canProcessEpoch: false,
		}, {
			slot:            63,
			canProcessEpoch: true,
		},
		{
			slot:            64,
			canProcessEpoch: false,
		}, {
			slot:            127,
			canProcessEpoch: true,
		}, {
			slot:            1000000000,
			canProcessEpoch: false,
		},
	}

	for _, tt := range tests {
		state := &pb.BeaconState{Slot: tt.slot}
		if CanProcessEpoch(state) != tt.canProcessEpoch {
			t.Errorf(
				"CanProcessEpoch(%d) = %v. Wanted %v",
				tt.slot,
				CanProcessEpoch(state),
				tt.canProcessEpoch,
			)
		}
	}
}

func TestUnslashedAttestingIndices_CanSortAndFilter(t *testing.T) {
	// Generate 2 attestations.
	atts := make([]*pb.PendingAttestation, 2)
	for i := 0; i < len(atts); i++ {
		atts[i] = &pb.PendingAttestation{
			Data: &pb.AttestationData{
				TargetEpoch: 0,
				Crosslink: &pb.Crosslink{
					Shard: uint64(i),
				},
			},
			AggregationBits: []byte{0xC0, 0xC0},
		}
	}

	// Generate validators and state for the 2 attestations.
	validators := make([]*pb.Validator, params.BeaconConfig().DepositsForChainStart/16)
	for i := 0; i < len(validators); i++ {
		validators[i] = &pb.Validator{
			ExitEpoch: params.BeaconConfig().FarFutureEpoch,
		}
	}
	state := &pb.BeaconState{
		Slot:             0,
		Validators:       validators,
		RandaoMixes:      make([][]byte, params.BeaconConfig().EpochsPerHistoricalVector),
		ActiveIndexRoots: make([][]byte, params.BeaconConfig().EpochsPerHistoricalVector),
	}

	indices, err := unslashedAttestingIndices(state, atts)
	if err != nil {
		t.Fatal(err)
	}
	for i := 0; i < len(indices)-1; i++ {
		if indices[i] > indices[i+1] {
			t.Error("sorted indices not sorted")
		}
	}

	// Verify the slashed validator is filtered.
	slashedValidator := indices[0]
	state.Validators[slashedValidator].Slashed = true
	indices, err = unslashedAttestingIndices(state, atts)
	if err != nil {
		t.Fatal(err)
	}
	for i := 0; i < len(indices); i++ {
		if indices[i] == slashedValidator {
			t.Errorf("Slashed validator %d is not filtered", slashedValidator)
		}
	}
}

func TestUnslashedAttestingIndices_CantGetIndicesBitfieldError(t *testing.T) {
	atts := make([]*pb.PendingAttestation, 2)
	for i := 0; i < len(atts); i++ {
		atts[i] = &pb.PendingAttestation{
			Data: &pb.AttestationData{
				TargetEpoch: 0,
				Crosslink: &pb.Crosslink{
					Shard: uint64(i),
				},
			},
			AggregationBits: []byte{0xff},
		}
	}

	state := &pb.BeaconState{
		Slot:             0,
		RandaoMixes:      make([][]byte, params.BeaconConfig().EpochsPerHistoricalVector),
		ActiveIndexRoots: make([][]byte, params.BeaconConfig().EpochsPerHistoricalVector),
	}
	const wantedErr = "could not get attester indices: wanted participants bitfield length 2, got: 1"
	if _, err := unslashedAttestingIndices(state, atts); !strings.Contains(err.Error(), wantedErr) {
		t.Errorf("wanted: %v, got: %v", wantedErr, err.Error())
	}
}

func TestAttestingBalance_CorrectBalance(t *testing.T) {
	helpers.ClearAllCaches()

	// Generate 2 attestations.
	atts := make([]*pb.PendingAttestation, 2)
	for i := 0; i < len(atts); i++ {
		atts[i] = &pb.PendingAttestation{
			Data: &pb.AttestationData{
				Crosslink: &pb.Crosslink{
					Shard: uint64(i),
				},
			},
			AggregationBits: []byte{0xFF, 0xFF, 0xFF, 0xFF, 0xFF, 0xFF, 0xFF, 0xFF,
				0xFF, 0xFF, 0xFF, 0xFF, 0xFF, 0xFF, 0xFF, 0xFF},
		}
	}

	// Generate validators with balances and state for the 2 attestations.
	validators := make([]*pb.Validator, params.BeaconConfig().DepositsForChainStart)
	balances := make([]uint64, params.BeaconConfig().DepositsForChainStart)
	for i := 0; i < len(validators); i++ {
		validators[i] = &pb.Validator{
			ExitEpoch:        params.BeaconConfig().FarFutureEpoch,
			EffectiveBalance: params.BeaconConfig().MaxEffectiveBalance,
		}
		balances[i] = params.BeaconConfig().MaxEffectiveBalance
	}
	state := &pb.BeaconState{
		Slot:             0,
		RandaoMixes:      make([][]byte, params.BeaconConfig().EpochsPerHistoricalVector),
		ActiveIndexRoots: make([][]byte, params.BeaconConfig().EpochsPerHistoricalVector),
		Validators:       validators,
		Balances:         balances,
	}

	balance, err := AttestingBalance(state, atts)
	if err != nil {
		t.Fatal(err)
	}
	wanted := 256 * params.BeaconConfig().MaxEffectiveBalance
	if balance != wanted {
		t.Errorf("wanted balance: %d, got: %d", wanted, balance)
	}
}

func TestAttestingBalance_CantGetIndicesBitfieldError(t *testing.T) {
	helpers.ClearAllCaches()

	atts := make([]*pb.PendingAttestation, 2)
	for i := 0; i < len(atts); i++ {
		atts[i] = &pb.PendingAttestation{
			Data: &pb.AttestationData{
				TargetEpoch: 0,
				Crosslink: &pb.Crosslink{
					Shard: uint64(i),
				},
			},
			AggregationBits: []byte{0xFF},
		}
	}

	state := &pb.BeaconState{
		Slot:             0,
		RandaoMixes:      make([][]byte, params.BeaconConfig().EpochsPerHistoricalVector),
		ActiveIndexRoots: make([][]byte, params.BeaconConfig().EpochsPerHistoricalVector),
	}
	const wantedErr = "could not get attester indices: wanted participants bitfield length 0, got: 1"
	if _, err := AttestingBalance(state, atts); !strings.Contains(err.Error(), wantedErr) {
		t.Errorf("wanted: %v, got: %v", wantedErr, err.Error())
	}
}

func TestMatchAttestations_PrevEpoch(t *testing.T) {
	helpers.ClearAllCaches()
	e := params.BeaconConfig().SlotsPerEpoch
	s := uint64(0) // slot

	// The correct epoch for source is the first epoch
	// The correct vote for target is '1'
	// The correct vote for head is '2'
	prevAtts := []*pb.PendingAttestation{
		{Data: &pb.AttestationData{Crosslink: &pb.Crosslink{Shard: s + 1}}},                                                     // source
		{Data: &pb.AttestationData{Crosslink: &pb.Crosslink{Shard: s + 1}, TargetRoot: []byte{1}}},                              // source, target
		{Data: &pb.AttestationData{Crosslink: &pb.Crosslink{Shard: s + 1}, TargetRoot: []byte{3}}},                              // source
		{Data: &pb.AttestationData{Crosslink: &pb.Crosslink{Shard: s + 1}, TargetRoot: []byte{1}}},                              // source, target
		{Data: &pb.AttestationData{Crosslink: &pb.Crosslink{Shard: s + 1}, BeaconBlockRoot: []byte{66}}},                        // source, head
		{Data: &pb.AttestationData{Crosslink: &pb.Crosslink{Shard: s + 1}, BeaconBlockRoot: []byte{4}}},                         // source
		{Data: &pb.AttestationData{Crosslink: &pb.Crosslink{Shard: s + 1}, BeaconBlockRoot: []byte{66}, TargetRoot: []byte{1}}}, // source, target, head
		{Data: &pb.AttestationData{Crosslink: &pb.Crosslink{Shard: s + 1}, BeaconBlockRoot: []byte{5}, TargetRoot: []byte{1}}},  // source, target
		{Data: &pb.AttestationData{Crosslink: &pb.Crosslink{Shard: s + 1}, BeaconBlockRoot: []byte{66}, TargetRoot: []byte{6}}}, // source, head
	}

	currentAtts := []*pb.PendingAttestation{
		{Data: &pb.AttestationData{Crosslink: &pb.Crosslink{Shard: s + e + 1}}},                                                    // none
		{Data: &pb.AttestationData{Crosslink: &pb.Crosslink{Shard: s + e + 1}, BeaconBlockRoot: []byte{2}, TargetRoot: []byte{1}}}, // none
	}

	blockRoots := make([][]byte, 128)
	for i := 0; i < len(blockRoots); i++ {
		blockRoots[i] = []byte{byte(i + 1)}
	}
	state := &pb.BeaconState{
		Slot:                      s + e + 2,
		CurrentEpochAttestations:  currentAtts,
		PreviousEpochAttestations: prevAtts,
		BlockRoots:                blockRoots,
		RandaoMixes:               make([][]byte, params.BeaconConfig().EpochsPerHistoricalVector),
		ActiveIndexRoots:          make([][]byte, params.BeaconConfig().EpochsPerHistoricalVector),
	}

	mAtts, err := MatchAttestations(state, 0)
	if err != nil {
		t.Fatal(err)
	}

	wantedSrcAtts := []*pb.PendingAttestation{
		{Data: &pb.AttestationData{Crosslink: &pb.Crosslink{Shard: s + 1}}},
		{Data: &pb.AttestationData{Crosslink: &pb.Crosslink{Shard: s + 1}, TargetRoot: []byte{1}}},
		{Data: &pb.AttestationData{Crosslink: &pb.Crosslink{Shard: s + 1}, TargetRoot: []byte{3}}},
		{Data: &pb.AttestationData{Crosslink: &pb.Crosslink{Shard: s + 1}, TargetRoot: []byte{1}}},
		{Data: &pb.AttestationData{Crosslink: &pb.Crosslink{Shard: s + 1}, BeaconBlockRoot: []byte{66}}},
		{Data: &pb.AttestationData{Crosslink: &pb.Crosslink{Shard: s + 1}, BeaconBlockRoot: []byte{4}}},
		{Data: &pb.AttestationData{Crosslink: &pb.Crosslink{Shard: s + 1}, BeaconBlockRoot: []byte{66}, TargetRoot: []byte{1}}},
		{Data: &pb.AttestationData{Crosslink: &pb.Crosslink{Shard: s + 1}, BeaconBlockRoot: []byte{5}, TargetRoot: []byte{1}}},
		{Data: &pb.AttestationData{Crosslink: &pb.Crosslink{Shard: s + 1}, BeaconBlockRoot: []byte{66}, TargetRoot: []byte{6}}},
	}
	if !reflect.DeepEqual(mAtts.source, wantedSrcAtts) {
		t.Error("source attestations don't match")
	}

	wantedTgtAtts := []*pb.PendingAttestation{
		{Data: &pb.AttestationData{Crosslink: &pb.Crosslink{Shard: s + 1}, TargetRoot: []byte{1}}},
		{Data: &pb.AttestationData{Crosslink: &pb.Crosslink{Shard: s + 1}, TargetRoot: []byte{1}}},
		{Data: &pb.AttestationData{Crosslink: &pb.Crosslink{Shard: s + 1}, BeaconBlockRoot: []byte{66}, TargetRoot: []byte{1}}},
		{Data: &pb.AttestationData{Crosslink: &pb.Crosslink{Shard: s + 1}, BeaconBlockRoot: []byte{5}, TargetRoot: []byte{1}}},
	}
	if !reflect.DeepEqual(mAtts.Target, wantedTgtAtts) {
		t.Error("target attestations don't match")
	}

	wantedHeadAtts := []*pb.PendingAttestation{
		{Data: &pb.AttestationData{Crosslink: &pb.Crosslink{Shard: s + 1}, BeaconBlockRoot: []byte{66}}},
		{Data: &pb.AttestationData{Crosslink: &pb.Crosslink{Shard: s + 1}, BeaconBlockRoot: []byte{66}, TargetRoot: []byte{1}}},
		{Data: &pb.AttestationData{Crosslink: &pb.Crosslink{Shard: s + 1}, BeaconBlockRoot: []byte{66}, TargetRoot: []byte{6}}},
	}
	if !reflect.DeepEqual(mAtts.head, wantedHeadAtts) {
		t.Error("head attestations don't match")
	}
}

func TestMatchAttestations_CurrentEpoch(t *testing.T) {
	helpers.ClearAllCaches()
	e := params.BeaconConfig().SlotsPerEpoch
	s := uint64(0) // slot

	// The correct epoch for source is the first epoch
	// The correct vote for target is '65'
	// The correct vote for head is '66'
	prevAtts := []*pb.PendingAttestation{
		{Data: &pb.AttestationData{Crosslink: &pb.Crosslink{Shard: s + 1}}},                                                    // none
		{Data: &pb.AttestationData{Crosslink: &pb.Crosslink{Shard: s + 1}, BeaconBlockRoot: []byte{2}, TargetRoot: []byte{1}}}, // none
		{Data: &pb.AttestationData{Crosslink: &pb.Crosslink{Shard: s + 1}, BeaconBlockRoot: []byte{5}, TargetRoot: []byte{1}}}, // none
		{Data: &pb.AttestationData{Crosslink: &pb.Crosslink{Shard: s + 1}, BeaconBlockRoot: []byte{2}, TargetRoot: []byte{6}}}, // none
	}

	currentAtts := []*pb.PendingAttestation{
		{Data: &pb.AttestationData{Crosslink: &pb.Crosslink{Shard: s + 1}}},                                                      // source
		{Data: &pb.AttestationData{Crosslink: &pb.Crosslink{Shard: s + 1}, BeaconBlockRoot: []byte{66}, TargetRoot: []byte{65}}}, // source, target, head
		{Data: &pb.AttestationData{Crosslink: &pb.Crosslink{Shard: s + 1}, BeaconBlockRoot: []byte{69}, TargetRoot: []byte{65}}}, // source, target
		{Data: &pb.AttestationData{Crosslink: &pb.Crosslink{Shard: s + 1}, BeaconBlockRoot: []byte{66}, TargetRoot: []byte{68}}}, // source, head
	}

	blockRoots := make([][]byte, 128)
	for i := 0; i < len(blockRoots); i++ {
		blockRoots[i] = []byte{byte(i + 1)}
	}
	state := &pb.BeaconState{
		Slot:                      s + e + 2,
		CurrentEpochAttestations:  currentAtts,
		PreviousEpochAttestations: prevAtts,
		BlockRoots:                blockRoots,
	}

	mAtts, err := MatchAttestations(state, 1)
	if err != nil {
		t.Fatal(err)
	}

	wantedSrcAtts := []*pb.PendingAttestation{
		{Data: &pb.AttestationData{Crosslink: &pb.Crosslink{Shard: s + 1}}},
		{Data: &pb.AttestationData{Crosslink: &pb.Crosslink{Shard: s + 1}, BeaconBlockRoot: []byte{66}, TargetRoot: []byte{65}}},
		{Data: &pb.AttestationData{Crosslink: &pb.Crosslink{Shard: s + 1}, BeaconBlockRoot: []byte{69}, TargetRoot: []byte{65}}},
		{Data: &pb.AttestationData{Crosslink: &pb.Crosslink{Shard: s + 1}, BeaconBlockRoot: []byte{66}, TargetRoot: []byte{68}}},
	}
	if !reflect.DeepEqual(mAtts.source, wantedSrcAtts) {
		t.Error("source attestations don't match")
	}

	wantedTgtAtts := []*pb.PendingAttestation{
		{Data: &pb.AttestationData{Crosslink: &pb.Crosslink{Shard: s + 1}, BeaconBlockRoot: []byte{66}, TargetRoot: []byte{65}}},
		{Data: &pb.AttestationData{Crosslink: &pb.Crosslink{Shard: s + 1}, BeaconBlockRoot: []byte{69}, TargetRoot: []byte{65}}},
	}
	if !reflect.DeepEqual(mAtts.Target, wantedTgtAtts) {
		t.Error("target attestations don't match")
	}

	wantedHeadAtts := []*pb.PendingAttestation{
		{Data: &pb.AttestationData{Crosslink: &pb.Crosslink{Shard: s + 1}, BeaconBlockRoot: []byte{66}, TargetRoot: []byte{65}}},
		{Data: &pb.AttestationData{Crosslink: &pb.Crosslink{Shard: s + 1}, BeaconBlockRoot: []byte{66}, TargetRoot: []byte{68}}},
	}
	if !reflect.DeepEqual(mAtts.head, wantedHeadAtts) {
		t.Error("head attestations don't match")
	}
}

func TestMatchAttestations_EpochOutOfBound(t *testing.T) {
	_, err := MatchAttestations(&pb.BeaconState{Slot: 1}, 2 /* epoch */)
	if !strings.Contains(err.Error(), "input epoch: 2 != current epoch: 0") {
		t.Fatal("Did not receive wanted error")
	}
}

func TestAttsForCrosslink_CanGetAttestations(t *testing.T) {
	c := &pb.Crosslink{
		DataRoot: []byte{'B'},
	}
	atts := []*pb.PendingAttestation{
		{Data: &pb.AttestationData{Crosslink: &pb.Crosslink{DataRoot: []byte{'A'}}}},
		{Data: &pb.AttestationData{Crosslink: &pb.Crosslink{DataRoot: []byte{'B'}}}}, // Selected
		{Data: &pb.AttestationData{Crosslink: &pb.Crosslink{DataRoot: []byte{'C'}}}},
		{Data: &pb.AttestationData{Crosslink: &pb.Crosslink{DataRoot: []byte{'B'}}}}} // Selected

	if !reflect.DeepEqual(attsForCrosslink(c, atts), []*pb.PendingAttestation{
		{Data: &pb.AttestationData{Crosslink: &pb.Crosslink{DataRoot: []byte{'B'}}}},
		{Data: &pb.AttestationData{Crosslink: &pb.Crosslink{DataRoot: []byte{'B'}}}}}) {
		t.Error("Incorrect attestations for crosslink")
	}
}

func TestWinningCrosslink_CantGetMatchingAtts(t *testing.T) {
	wanted := fmt.Sprintf("could not get matching attestations: input epoch: %d != current epoch: %d or previous epoch: %d",
		100, 0, 0)
	_, _, err := winningCrosslink(&pb.BeaconState{Slot: 0}, 0, 100)
	if err.Error() != wanted {
		t.Fatal(err)
	}
}

func TestWinningCrosslink_ReturnGensisCrosslink(t *testing.T) {
	e := params.BeaconConfig().SlotsPerEpoch
	gs := uint64(0) // genesis slot
	ge := uint64(0) // genesis epoch

	state := &pb.BeaconState{
		Slot:                      gs + e + 2,
		PreviousEpochAttestations: []*pb.PendingAttestation{},
		BlockRoots:                make([][]byte, 128),
		CurrentCrosslinks:         []*pb.Crosslink{{StartEpoch: ge}},
	}

	gCrosslink := &pb.Crosslink{
		StartEpoch: 0,
		DataRoot:   params.BeaconConfig().ZeroHash[:],
		ParentRoot: params.BeaconConfig().ZeroHash[:],
	}

	crosslink, indices, err := winningCrosslink(state, 0, ge)
	if err != nil {
		t.Fatal(err)
	}
	if len(indices) != 0 {
		t.Errorf("gensis crosslink indices is not 0, got: %d", len(indices))
	}
	if !reflect.DeepEqual(crosslink, gCrosslink) {
		t.Errorf("Did not get genesis crosslink, got: %v", crosslink)
	}
}

func TestWinningCrosslink_CanGetWinningRoot(t *testing.T) {
	helpers.ClearAllCaches()
	e := params.BeaconConfig().SlotsPerEpoch
	gs := uint64(0) // genesis slot
	ge := uint64(0) // genesis epoch

	atts := []*pb.PendingAttestation{
		{
			Data: &pb.AttestationData{
				Crosslink: &pb.Crosslink{
					Shard:    1,
					DataRoot: []byte{'A'},
				},
			},
		},
		{
			Data: &pb.AttestationData{
				Crosslink: &pb.Crosslink{
					Shard:    1,
					DataRoot: []byte{'B'}, // Winner
				},
			},
		},
		{
			Data: &pb.AttestationData{
				Crosslink: &pb.Crosslink{
					Shard:    1,
					DataRoot: []byte{'C'},
				},
			},
		},
	}

	blockRoots := make([][]byte, 128)
	for i := 0; i < len(blockRoots); i++ {
		blockRoots[i] = []byte{byte(i + 1)}
	}

	crosslinks := make([]*pb.Crosslink, params.BeaconConfig().ShardCount)
	for i := uint64(0); i < params.BeaconConfig().ShardCount; i++ {
		crosslinks[i] = &pb.Crosslink{
			StartEpoch: ge,
			Shard:      1,
			DataRoot:   []byte{'B'},
		}
	}
	state := &pb.BeaconState{
		Slot:                      gs + e + 2,
		PreviousEpochAttestations: atts,
		BlockRoots:                blockRoots,
		CurrentCrosslinks:         crosslinks,
		RandaoMixes:               make([][]byte, params.BeaconConfig().EpochsPerHistoricalVector),
		ActiveIndexRoots:          make([][]byte, params.BeaconConfig().EpochsPerHistoricalVector),
	}

	winner, indices, err := winningCrosslink(state, 1, ge)
	if err != nil {
		t.Fatal(err)
	}
	if len(indices) != 0 {
		t.Errorf("gensis crosslink indices is not 0, got: %d", len(indices))
	}
	want := &pb.Crosslink{StartEpoch: ge, Shard: 1, DataRoot: []byte{'B'}}
	if !reflect.DeepEqual(winner, want) {
		t.Errorf("Did not get wanted crosslink, got: %v", winner)
	}
}

func TestProcessCrosslinks_NoUpdate(t *testing.T) {
	helpers.ClearAllCaches()

	validatorCount := 128
	validators := make([]*pb.Validator, validatorCount)
	balances := make([]uint64, validatorCount)
	for i := 0; i < len(validators); i++ {
		validators[i] = &pb.Validator{
			ExitEpoch:        params.BeaconConfig().FarFutureEpoch,
			EffectiveBalance: params.BeaconConfig().MaxEffectiveBalance,
		}
		balances[i] = params.BeaconConfig().MaxEffectiveBalance
	}
	blockRoots := make([][]byte, 128)
	for i := 0; i < len(blockRoots); i++ {
		blockRoots[i] = []byte{byte(i + 1)}
	}

	var crosslinks []*pb.Crosslink
	for i := uint64(0); i < params.BeaconConfig().ShardCount; i++ {
		crosslinks = append(crosslinks, &pb.Crosslink{
			StartEpoch: 0,
			DataRoot:   []byte{'A'},
		})
	}
	state := &pb.BeaconState{
		Slot:              params.BeaconConfig().SlotsPerEpoch + 1,
		Validators:        validators,
		Balances:          balances,
		BlockRoots:        blockRoots,
		RandaoMixes:       make([][]byte, params.BeaconConfig().EpochsPerHistoricalVector),
		ActiveIndexRoots:  make([][]byte, params.BeaconConfig().EpochsPerHistoricalVector),
		CurrentCrosslinks: crosslinks,
	}
	newState, err := ProcessCrosslinks(state)
	if err != nil {
		t.Fatal(err)
	}

	wanted := &pb.Crosslink{
		StartEpoch: 0,
		DataRoot:   []byte{'A'},
	}
	// Since there has been no attestation, crosslink stayed the same.
	if !reflect.DeepEqual(wanted, newState.CurrentCrosslinks[0]) {
		t.Errorf("Did not get correct crosslink back")
	}
}

func TestProcessCrosslinks_SuccessfulUpdate(t *testing.T) {
	e := params.BeaconConfig().SlotsPerEpoch
	gs := uint64(0) // genesis slot
	ge := uint64(0) // genesis epoch

	validators := make([]*pb.Validator, params.BeaconConfig().DepositsForChainStart/8)
	balances := make([]uint64, params.BeaconConfig().DepositsForChainStart/8)
	for i := 0; i < len(validators); i++ {
		validators[i] = &pb.Validator{
			ExitEpoch:        params.BeaconConfig().FarFutureEpoch,
			EffectiveBalance: params.BeaconConfig().MaxEffectiveBalance,
		}
		balances[i] = params.BeaconConfig().MaxEffectiveBalance
	}
	blockRoots := make([][]byte, 128)
	for i := 0; i < len(blockRoots); i++ {
		blockRoots[i] = []byte{byte(i + 1)}
	}

	crosslinks := make([]*pb.Crosslink, params.BeaconConfig().ShardCount)
	for i := uint64(0); i < params.BeaconConfig().ShardCount; i++ {
		crosslinks[i] = &pb.Crosslink{
			StartEpoch: ge,
			DataRoot:   []byte{'B'},
		}
	}
	var atts []*pb.PendingAttestation
	startShard := uint64(960)
	for s := uint64(0); s < params.BeaconConfig().SlotsPerEpoch; s++ {
		atts = append(atts, &pb.PendingAttestation{
			Data: &pb.AttestationData{
				Crosslink: &pb.Crosslink{
					Shard:    startShard + s,
					DataRoot: []byte{'B'},
				},
				TargetEpoch: 0,
			},
			AggregationBits: []byte{0xC0, 0xC0, 0xC0, 0xC0},
		})
	}
	state := &pb.BeaconState{
		Slot:                      gs + e + 2,
		Validators:                validators,
		PreviousEpochAttestations: atts,
		Balances:                  balances,
		BlockRoots:                blockRoots,
		CurrentCrosslinks:         crosslinks,
		RandaoMixes:               make([][]byte, params.BeaconConfig().EpochsPerHistoricalVector),
		ActiveIndexRoots:          make([][]byte, params.BeaconConfig().EpochsPerHistoricalVector),
	}
	newState, err := ProcessCrosslinks(state)
	if err != nil {
		t.Fatal(err)
	}

	if !reflect.DeepEqual(crosslinks[0], newState.CurrentCrosslinks[0]) {
		t.Errorf("Crosslink is not the same")
	}
}

func TestBaseReward_AccurateRewards(t *testing.T) {
	helpers.ClearAllCaches()

	tests := []struct {
		a uint64
		b uint64
		c uint64
	}{
		{params.BeaconConfig().MinDepositAmount, params.BeaconConfig().MinDepositAmount, 202390},
		{30 * 1e9, 30 * 1e9, 1108513},
		{params.BeaconConfig().MaxEffectiveBalance, params.BeaconConfig().MaxEffectiveBalance, 1144869},
		{40 * 1e9, params.BeaconConfig().MaxEffectiveBalance, 1144869},
	}
	for _, tt := range tests {
		helpers.ClearAllCaches()
		state := &pb.BeaconState{
			Validators: []*pb.Validator{
				{ExitEpoch: params.BeaconConfig().FarFutureEpoch, EffectiveBalance: tt.b}},
			Balances: []uint64{tt.a},
		}
		c, err := baseReward(state, 0)
		if err != nil {
			t.Fatal(err)
		}
		if c != tt.c {
			t.Errorf("baseReward(%d) = %d, want = %d",
				tt.a, c, tt.c)
		}
	}
}

func TestProcessJustificationFinalization_LessThan2ndEpoch(t *testing.T) {
	state := &pb.BeaconState{
		Slot: params.BeaconConfig().SlotsPerEpoch,
	}
	newState, err := ProcessJustificationAndFinalization(state, 0, 0)
	if err != nil {
		t.Fatal(err)
	}
	if !reflect.DeepEqual(state, newState) {
		t.Error("Did not get the original state")
	}
}

func TestProcessJustificationFinalization_CantJustifyFinalize(t *testing.T) {
	e := params.BeaconConfig().FarFutureEpoch
	a := params.BeaconConfig().MaxEffectiveBalance
	state := &pb.BeaconState{
		Slot: params.BeaconConfig().SlotsPerEpoch * 2,
		PreviousJustifiedCheckpoint: &pb.Checkpoint{
			Epoch: 0,
			Root:  params.BeaconConfig().ZeroHash[:],
		},
		CurrentJustifiedCheckpoint: &pb.Checkpoint{
			Epoch: 0,
			Root:  params.BeaconConfig().ZeroHash[:],
		},
		Validators: []*pb.Validator{{ExitEpoch: e, EffectiveBalance: a}, {ExitEpoch: e, EffectiveBalance: a},
			{ExitEpoch: e, EffectiveBalance: a}, {ExitEpoch: e, EffectiveBalance: a}},
	}
	// Since Attested balances are less than total balances, nothing happened.
	newState, err := ProcessJustificationAndFinalization(state, 0, 0)
	if err != nil {
		t.Fatal(err)
	}
	if !reflect.DeepEqual(state, newState) {
		t.Error("Did not get the original state")
	}
}

func TestProcessJustificationFinalization_NoBlockRootCurrentEpoch(t *testing.T) {
	e := params.BeaconConfig().FarFutureEpoch
	a := params.BeaconConfig().MaxEffectiveBalance
	blockRoots := make([][]byte, params.BeaconConfig().SlotsPerEpoch*2+1)
	for i := 0; i < len(blockRoots); i++ {
		blockRoots[i] = []byte{byte(i)}
	}
	state := &pb.BeaconState{
<<<<<<< HEAD
		Slot:                   params.BeaconConfig().SlotsPerEpoch * 2,
		PreviousJustifiedEpoch: 0,
		PreviousJustifiedRoot:  params.BeaconConfig().ZeroHash[:],
		CurrentJustifiedEpoch:  0,
		CurrentJustifiedRoot:   params.BeaconConfig().ZeroHash[:],
		JustificationBits:      3,
		Validators:             []*pb.Validator{{ExitEpoch: e}, {ExitEpoch: e}, {ExitEpoch: e}, {ExitEpoch: e}},
		Balances:               []uint64{a, a, a, a}, // validator total balance should be 128000000000
		BlockRoots:             blockRoots,
=======
		Slot: params.BeaconConfig().SlotsPerEpoch * 2,
		PreviousJustifiedCheckpoint: &pb.Checkpoint{
			Epoch: 0,
			Root:  params.BeaconConfig().ZeroHash[:],
		},
		CurrentJustifiedCheckpoint: &pb.Checkpoint{
			Epoch: 0,
			Root:  params.BeaconConfig().ZeroHash[:],
		},
		JustificationBits: 3,
		Validators:        []*pb.Validator{{ExitEpoch: e}, {ExitEpoch: e}, {ExitEpoch: e}, {ExitEpoch: e}},
		Balances:          []uint64{a, a, a, a}, // validator total balance should be 128000000000
		BlockRoots:        blockRoots,
>>>>>>> 4b94d88f
	}
	attestedBalance := 4 * e * 3 / 2
	_, err := ProcessJustificationAndFinalization(state, 0, attestedBalance)
	want := "could not get block root for current epoch"
	if !strings.Contains(err.Error(), want) {
		t.Fatal("Did not receive correct error")
	}
}

func TestProcessJustificationFinalization_JustifyCurrentEpoch(t *testing.T) {
	e := params.BeaconConfig().FarFutureEpoch
	a := params.BeaconConfig().MaxEffectiveBalance
	blockRoots := make([][]byte, params.BeaconConfig().SlotsPerEpoch*2+1)
	for i := 0; i < len(blockRoots); i++ {
		blockRoots[i] = []byte{byte(i)}
	}
	state := &pb.BeaconState{
<<<<<<< HEAD
		Slot:                   params.BeaconConfig().SlotsPerEpoch*2 + 1,
		PreviousJustifiedEpoch: 0,
		PreviousJustifiedRoot:  params.BeaconConfig().ZeroHash[:],
		CurrentJustifiedEpoch:  0,
		CurrentJustifiedRoot:   params.BeaconConfig().ZeroHash[:],
		JustificationBits:      3,
		Validators:             []*pb.Validator{{ExitEpoch: e}, {ExitEpoch: e}, {ExitEpoch: e}, {ExitEpoch: e}},
		Balances:               []uint64{a, a, a, a}, // validator total balance should be 128000000000
		BlockRoots:             blockRoots,
=======
		Slot: params.BeaconConfig().SlotsPerEpoch*2 + 1,
		PreviousJustifiedCheckpoint: &pb.Checkpoint{
			Epoch: 0,
			Root:  params.BeaconConfig().ZeroHash[:],
		},
		CurrentJustifiedCheckpoint: &pb.Checkpoint{
			Epoch: 0,
			Root:  params.BeaconConfig().ZeroHash[:],
		},
		FinalizedCheckpoint: &pb.Checkpoint{},
		JustificationBits:   3,
		Validators:          []*pb.Validator{{ExitEpoch: e}, {ExitEpoch: e}, {ExitEpoch: e}, {ExitEpoch: e}},
		Balances:            []uint64{a, a, a, a}, // validator total balance should be 128000000000
		BlockRoots:          blockRoots,
>>>>>>> 4b94d88f
	}
	attestedBalance := 4 * e * 3 / 2
	newState, err := ProcessJustificationAndFinalization(state, 0, attestedBalance)
	if err != nil {
		t.Fatal(err)
	}
	if !bytes.Equal(newState.CurrentJustifiedCheckpoint.Root, []byte{byte(128)}) {
		t.Errorf("Wanted current justified root: %v, got: %v",
			[]byte{byte(128)}, newState.CurrentJustifiedCheckpoint.Root)
	}
	if newState.CurrentJustifiedCheckpoint.Epoch != 2 {
		t.Errorf("Wanted justified epoch: %d, got: %d",
			2, newState.CurrentJustifiedCheckpoint.Epoch)
	}
	if !bytes.Equal(newState.FinalizedCheckpoint.Root, params.BeaconConfig().ZeroHash[:]) {
		t.Errorf("Wanted current finalized root: %v, got: %v",
			params.BeaconConfig().ZeroHash, newState.FinalizedCheckpoint.Root)
	}
	if newState.FinalizedCheckpoint.Epoch != 0 {
		t.Errorf("Wanted finalized epoch: %d, got: %d", 0, newState.FinalizedCheckpoint.Epoch)
	}
}

func TestProcessJustificationFinalization_JustifyPrevEpoch(t *testing.T) {
	helpers.ClearAllCaches()
	e := params.BeaconConfig().FarFutureEpoch
	a := params.BeaconConfig().MaxEffectiveBalance
	blockRoots := make([][]byte, params.BeaconConfig().SlotsPerEpoch*2+1)
	for i := 0; i < len(blockRoots); i++ {
		blockRoots[i] = []byte{byte(i)}
	}
	state := &pb.BeaconState{
<<<<<<< HEAD
		Slot:                   params.BeaconConfig().SlotsPerEpoch*2 + 1,
		PreviousJustifiedEpoch: 0,
		PreviousJustifiedRoot:  params.BeaconConfig().ZeroHash[:],
		CurrentJustifiedEpoch:  0,
		CurrentJustifiedRoot:   params.BeaconConfig().ZeroHash[:],
		JustificationBits:      3,
		Validators:             []*pb.Validator{{ExitEpoch: e}, {ExitEpoch: e}, {ExitEpoch: e}, {ExitEpoch: e}},
		Balances:               []uint64{a, a, a, a}, // validator total balance should be 128000000000
		BlockRoots:             blockRoots,
=======
		Slot: params.BeaconConfig().SlotsPerEpoch*2 + 1,
		PreviousJustifiedCheckpoint: &pb.Checkpoint{
			Epoch: 0,
			Root:  params.BeaconConfig().ZeroHash[:],
		},
		CurrentJustifiedCheckpoint: &pb.Checkpoint{
			Epoch: 0,
			Root:  params.BeaconConfig().ZeroHash[:],
		},
		JustificationBits:   3,
		Validators:          []*pb.Validator{{ExitEpoch: e}, {ExitEpoch: e}, {ExitEpoch: e}, {ExitEpoch: e}},
		Balances:            []uint64{a, a, a, a}, // validator total balance should be 128000000000
		BlockRoots:          blockRoots,
		FinalizedCheckpoint: &pb.Checkpoint{},
>>>>>>> 4b94d88f
	}
	attestedBalance := 4 * e * 3 / 2
	newState, err := ProcessJustificationAndFinalization(state, attestedBalance, 0)
	if err != nil {
		t.Fatal(err)
	}
	if !bytes.Equal(newState.CurrentJustifiedCheckpoint.Root, []byte{byte(128)}) {
		t.Errorf("Wanted current justified root: %v, got: %v",
			[]byte{byte(128)}, newState.CurrentJustifiedCheckpoint.Root)
	}
	if newState.CurrentJustifiedCheckpoint.Epoch != 2 {
		t.Errorf("Wanted justified epoch: %d, got: %d",
			2, newState.CurrentJustifiedCheckpoint.Epoch)
	}
	if !bytes.Equal(newState.FinalizedCheckpoint.Root, params.BeaconConfig().ZeroHash[:]) {
		t.Errorf("Wanted current finalized root: %v, got: %v",
			params.BeaconConfig().ZeroHash, newState.FinalizedCheckpoint.Root)
	}
	if newState.FinalizedCheckpoint.Epoch != 0 {
		t.Errorf("Wanted finalized epoch: %d, got: %d", 0, newState.FinalizedCheckpoint.Epoch)
	}
}

func TestProcessSlashings_NotSlashed(t *testing.T) {
	s := &pb.BeaconState{
		Slot:       0,
		Validators: []*pb.Validator{{Slashed: true}},
<<<<<<< HEAD
		Balances:   []uint64{params.BeaconConfig().MaxEffectiveBalance},
=======
		Balances:   []uint64{params.BeaconConfig().MaxDepositAmount},
>>>>>>> 4b94d88f
		Slashings:  []uint64{0, 1e9},
	}
	newState, err := ProcessSlashings(s)
	if err != nil {
		t.Fatal(err)
	}
	wanted := params.BeaconConfig().MaxEffectiveBalance
	if newState.Balances[0] != wanted {
		t.Errorf("Wanted slashed balance: %d, got: %d", wanted, newState.Balances[0])
	}
}

func TestProcessSlashings_SlashedLess(t *testing.T) {
	helpers.ClearAllCaches()
	s := &pb.BeaconState{
		Slot: 0,
		Validators: []*pb.Validator{
			{Slashed: true,
<<<<<<< HEAD
				WithdrawableEpoch: params.BeaconConfig().EpochsPerSlashingsVector / 2,
				EffectiveBalance:  params.BeaconConfig().MaxEffectiveBalance},
			{ExitEpoch: params.BeaconConfig().FarFutureEpoch, EffectiveBalance: params.BeaconConfig().MaxEffectiveBalance}},
		Balances:  []uint64{params.BeaconConfig().MaxEffectiveBalance, params.BeaconConfig().MaxEffectiveBalance},
=======
				WithdrawableEpoch: params.BeaconConfig().SlashedExitLength / 2,
				EffectiveBalance:  params.BeaconConfig().MaxDepositAmount},
			{ExitEpoch: params.BeaconConfig().FarFutureEpoch, EffectiveBalance: params.BeaconConfig().MaxDepositAmount}},
		Balances:  []uint64{params.BeaconConfig().MaxDepositAmount, params.BeaconConfig().MaxDepositAmount},
>>>>>>> 4b94d88f
		Slashings: []uint64{0, 1e9},
	}
	newState, err := ProcessSlashings(s)
	if err != nil {
		t.Fatal(err)
	}
	wanted := uint64(31 * 1e9)
	if newState.Balances[0] != wanted {
		t.Errorf("Wanted slashed balance: %d, got: %d", wanted, newState.Balances[0])
	}
}

func TestProcessFinalUpdates_CanProcess(t *testing.T) {
	s := buildState(params.BeaconConfig().HistoricalRootsLimit-1, params.BeaconConfig().SlotsPerEpoch)
	ce := helpers.CurrentEpoch(s)
	ne := ce + 1
	s.Eth1DataVotes = []*pb.Eth1Data{}
	s.Balances[0] = 29 * 1e9
	s.Slashings[ce] = 100
	s.RandaoMixes[ce] = []byte{'A'}
	newS, err := ProcessFinalUpdates(s)
	if err != nil {
		t.Fatal(err)
	}

	// Verify effective balance is correctly updated.
	if newS.Validators[0].EffectiveBalance != 29*1e9 {
		t.Errorf("effective balance incorrectly updated, got %d", s.Validators[0].EffectiveBalance)
	}

	// Verify start shard is correctly updated.
	if newS.StartShard != 64 {
		t.Errorf("start shard incorrectly updated, got %d", 64)
	}

	// Verify latest active index root is correctly updated in the right position.
	pos := (ne + params.BeaconConfig().ActivationExitDelay) % params.BeaconConfig().EpochsPerHistoricalVector
	if bytes.Equal(newS.ActiveIndexRoots[pos], params.BeaconConfig().ZeroHash[:]) {
		t.Error("latest active index roots still zero hashes")
	}

	// Verify slashed balances correctly updated.
	if newS.Slashings[ce] != newS.Slashings[ne] {
		t.Errorf("wanted slashed balance %d, got %d",
			newS.Slashings[ce],
			newS.Slashings[ne])
	}

	// Verify randao is correctly updated in the right position.
	if bytes.Equal(newS.RandaoMixes[ne], params.BeaconConfig().ZeroHash[:]) {
		t.Error("latest RANDAO still zero hashes")
	}

	// Verify historical root accumulator was appended.
	if len(newS.HistoricalRoots) != 1 {
		t.Errorf("wanted slashed balance %d, got %d", 1, len(newS.HistoricalRoots[ce]))
	}

	if newS.CurrentEpochAttestations == nil {
		t.Error("nil value stored in current epoch attestations instead of empty slice")
	}
}

func TestCrosslinkDelta_NoOneAttested(t *testing.T) {
	e := params.BeaconConfig().SlotsPerEpoch

	validatorCount := uint64(128)
	state := buildState(e+2, validatorCount)

	rewards, penalties, err := crosslinkDelta(state)
	if err != nil {
		t.Fatal(err)
	}
	for i := uint64(0); i < validatorCount; i++ {
		// Since no one attested, all the validators should gain 0 reward
		if rewards[i] != 0 {
			t.Errorf("Wanted reward balance 0, got %d", rewards[i])
		}
		// Since no one attested, all the validators should get penalized the same
		base, err := baseReward(state, i)
		if err != nil {
			t.Fatal(err)
		}
		if penalties[i] != base {
			t.Errorf("Wanted penalty balance %d, got %d",
				base, penalties[i])
		}
	}
}

func TestProcessRegistryUpdates_NoRotation(t *testing.T) {
	state := &pb.BeaconState{
		Slot: 5 * params.BeaconConfig().SlotsPerEpoch,
		Validators: []*pb.Validator{
			{ExitEpoch: params.BeaconConfig().ActivationExitDelay},
			{ExitEpoch: params.BeaconConfig().ActivationExitDelay},
		},
		Balances: []uint64{
			params.BeaconConfig().MaxEffectiveBalance,
			params.BeaconConfig().MaxEffectiveBalance,
		},
		FinalizedCheckpoint: &pb.Checkpoint{},
	}
	newState, err := ProcessRegistryUpdates(state)
	if err != nil {
		t.Fatal(err)
	}
	for i, validator := range newState.Validators {
		if validator.ExitEpoch != params.BeaconConfig().ActivationExitDelay {
			t.Errorf("could not update registry %d, wanted exit slot %d got %d",
				i, params.BeaconConfig().ActivationExitDelay, validator.ExitEpoch)
		}
	}
}

func TestCrosslinkDelta_SomeAttested(t *testing.T) {
	helpers.ClearAllCaches()
	e := params.BeaconConfig().SlotsPerEpoch
	helpers.ClearShuffledValidatorCache()
	state := buildState(e+2, params.BeaconConfig().DepositsForChainStart/8)
	startShard := uint64(960)
	atts := make([]*pb.PendingAttestation, 2)
	for i := 0; i < len(atts); i++ {
		atts[i] = &pb.PendingAttestation{
			Data: &pb.AttestationData{
				Crosslink: &pb.Crosslink{
					Shard:    startShard + uint64(i),
					DataRoot: []byte{'A'},
				},
			},
			InclusionDelay:  uint64(i + 100),
			AggregationBits: []byte{0xC0, 0xC0, 0xC0, 0xC0},
		}
	}
	state.PreviousEpochAttestations = atts
	state.CurrentCrosslinks[startShard] = &pb.Crosslink{
		DataRoot: []byte{'A'}, Shard: startShard,
	}
	state.CurrentCrosslinks[startShard+1] = &pb.Crosslink{
		DataRoot: []byte{'A'}, Shard: startShard + 1,
	}

	rewards, penalties, err := crosslinkDelta(state)
	if err != nil {
		t.Fatal(err)
	}

	attestedIndices := []uint64{5, 16, 336, 797, 1082, 1450, 1770, 1958}
	for _, i := range attestedIndices {
		// Since all these validators attested, they should get the same rewards.
		want := uint64(6324)
		if rewards[i] != want {
			t.Errorf("Wanted reward balance %d, got %d", want, rewards[i])
		}
		// Since all these validators attested, they shouldn't get penalized.
		if penalties[i] != 0 {
			t.Errorf("Wanted penalty balance %d, got %d",
				0, penalties[i])
		}
	}
}

func TestCrosslinkDelta_CantGetWinningCrosslink(t *testing.T) {
	state := buildState(0, 1)

	_, _, err := crosslinkDelta(state)
	wanted := "could not get winning crosslink: could not get matching attestations"
	if !strings.Contains(err.Error(), wanted) {
		t.Fatalf("Got: %v, want: %v", err.Error(), wanted)
	}
}

func TestAttestationDelta_CantGetBlockRoot(t *testing.T) {
	e := params.BeaconConfig().SlotsPerEpoch

	state := buildState(2*e, 1)
	state.Slot = 0

	_, _, err := attestationDelta(state)
	wanted := "could not get block root for epoch"
	if !strings.Contains(err.Error(), wanted) {
		t.Fatalf("Got: %v, want: %v", err.Error(), wanted)
	}
}

func TestAttestationDelta_CantGetAttestation(t *testing.T) {
	state := buildState(0, 1)

	_, _, err := attestationDelta(state)
	wanted := "could not get source, target and head attestations"
	if !strings.Contains(err.Error(), wanted) {
		t.Fatalf("Got: %v, want: %v", err.Error(), wanted)
	}
}

func TestAttestationDelta_CantGetAttestationIndices(t *testing.T) {
	e := params.BeaconConfig().SlotsPerEpoch

	state := buildState(e+2, 1)
	atts := make([]*pb.PendingAttestation, 2)
	for i := 0; i < len(atts); i++ {
		atts[i] = &pb.PendingAttestation{
			Data: &pb.AttestationData{
				Crosslink: &pb.Crosslink{
					Shard: uint64(i),
				},
			},
			InclusionDelay:  uint64(i + 100),
			AggregationBits: []byte{0xff},
		}
	}
	state.PreviousEpochAttestations = atts

	_, _, err := attestationDelta(state)
	wanted := "could not get attestation indices"
	if !strings.Contains(err.Error(), wanted) {
		t.Fatalf("Got: %v, want: %v", err.Error(), wanted)
	}
}

func TestAttestationDelta_NoOneAttested(t *testing.T) {
	e := params.BeaconConfig().SlotsPerEpoch
	validatorCount := params.BeaconConfig().DepositsForChainStart / 32
	state := buildState(e+2, validatorCount)
	//startShard := uint64(960)
	atts := make([]*pb.PendingAttestation, 2)
	for i := 0; i < len(atts); i++ {
		atts[i] = &pb.PendingAttestation{
			Data: &pb.AttestationData{
				Crosslink: &pb.Crosslink{
					Shard:    uint64(i),
					DataRoot: []byte{'A'},
				},
			},
			InclusionDelay:  uint64(i + 100),
			AggregationBits: []byte{0xC0},
		}
	}

	rewards, penalties, err := attestationDelta(state)
	if err != nil {
		t.Fatal(err)
	}
	for i := uint64(0); i < validatorCount; i++ {
		// Since no one attested, all the validators should gain 0 reward
		if rewards[i] != 0 {
			t.Errorf("Wanted reward balance 0, got %d", rewards[i])
		}
		// Since no one attested, all the validators should get penalized the same
		// it's 3 times the penalized amount because source, target and head.
		base, _ := baseReward(state, i)
		wanted := 3 * base
		if penalties[i] != wanted {
			t.Errorf("Wanted penalty balance %d, got %d",
				wanted, penalties[i])
		}
	}
}

func TestAttestationDelta_SomeAttested(t *testing.T) {
	helpers.ClearAllCaches()
	e := params.BeaconConfig().SlotsPerEpoch
	validatorCount := params.BeaconConfig().DepositsForChainStart / 8
	state := buildState(e+2, validatorCount)
	startShard := uint64(960)
	atts := make([]*pb.PendingAttestation, 3)
	for i := 0; i < len(atts); i++ {
		atts[i] = &pb.PendingAttestation{
			Data: &pb.AttestationData{
				Crosslink: &pb.Crosslink{
					Shard:    startShard + uint64(i),
					DataRoot: []byte{'A'},
				},
			},
			AggregationBits: []byte{0xC0, 0xC0, 0xC0, 0xC0},
			InclusionDelay:  1,
		}
	}
	state.PreviousEpochAttestations = atts
	state.CurrentCrosslinks[startShard] = &pb.Crosslink{
		DataRoot: []byte{'A'},
	}
	state.CurrentCrosslinks[startShard+1] = &pb.Crosslink{
		DataRoot: []byte{'A'},
	}

	rewards, penalties, err := attestationDelta(state)
	if err != nil {
		t.Fatal(err)
	}

	attestedIndices := []uint64{5, 754, 797, 1637, 1770, 1862, 1192}

	attestedBalance, err := AttestingBalance(state, atts)
	totalBalance, _ := helpers.TotalActiveBalance(state)
	if err != nil {
		t.Fatal(err)
	}
	for _, i := range attestedIndices {
		base, _ := baseReward(state, i)
		// Base rewards for getting source right
		wanted := 3 * (base * attestedBalance / totalBalance)
		// Base rewards for proposer and attesters working together getting attestation
		// on chain in the fatest manner
		wanted += base * params.BeaconConfig().MinAttestationInclusionDelay
		if rewards[i] != wanted {
			t.Errorf("Wanted reward balance %d, got %d", wanted, rewards[i])
		}
		// Since all these validators attested, they shouldn't get penalized.
		if penalties[i] != 0 {
			t.Errorf("Wanted penalty balance %d, got %d",
				0, penalties[i])
		}
	}
}

func TestProcessRegistryUpdates_EligibleToActivate(t *testing.T) {
	state := &pb.BeaconState{
		Slot:                5 * params.BeaconConfig().SlotsPerEpoch,
		FinalizedCheckpoint: &pb.Checkpoint{},
	}
	limit, _ := helpers.ChurnLimit(state)
	for i := 0; i < int(limit)+10; i++ {
		state.Validators = append(state.Validators, &pb.Validator{
			ActivationEligibilityEpoch: params.BeaconConfig().FarFutureEpoch,
			EffectiveBalance:           params.BeaconConfig().MaxEffectiveBalance,
			ActivationEpoch:            params.BeaconConfig().FarFutureEpoch,
		})
	}
	currentEpoch := helpers.CurrentEpoch(state)
	newState, _ := ProcessRegistryUpdates(state)
	for i, validator := range newState.Validators {
		if validator.ActivationEligibilityEpoch != currentEpoch {
			t.Errorf("could not update registry %d, wanted activation eligibility epoch %d got %d",
				i, currentEpoch, validator.ActivationEligibilityEpoch)
		}
		if i < int(limit) && validator.ActivationEpoch != helpers.DelayedActivationExitEpoch(currentEpoch) {
			t.Errorf("could not update registry %d, validators failed to activate wanted activation epoch %d got %d",
				i, helpers.DelayedActivationExitEpoch(currentEpoch), validator.ActivationEpoch)
		}
		if i >= int(limit) && validator.ActivationEpoch != params.BeaconConfig().FarFutureEpoch {
			t.Errorf("could not update registry %d, validators should not have been activated wanted activation epoch: %d got %d",
				i, params.BeaconConfig().FarFutureEpoch, validator.ActivationEpoch)
		}
	}
}

func TestProcessRegistryUpdates_ActivationCompletes(t *testing.T) {
	state := &pb.BeaconState{
		Slot: 5 * params.BeaconConfig().SlotsPerEpoch,
		Validators: []*pb.Validator{
			{ExitEpoch: params.BeaconConfig().ActivationExitDelay,
				ActivationEpoch: 5 + params.BeaconConfig().ActivationExitDelay + 1},
			{ExitEpoch: params.BeaconConfig().ActivationExitDelay,
				ActivationEpoch: 5 + params.BeaconConfig().ActivationExitDelay + 1},
		},
		Balances: []uint64{
			params.BeaconConfig().MaxEffectiveBalance,
			params.BeaconConfig().MaxEffectiveBalance,
		},
		FinalizedCheckpoint: &pb.Checkpoint{},
	}
	newState, _ := ProcessRegistryUpdates(state)
	for i, validator := range newState.Validators {
		if validator.ExitEpoch != params.BeaconConfig().ActivationExitDelay {
			t.Errorf("could not update registry %d, wanted exit slot %d got %d",
				i, params.BeaconConfig().ActivationExitDelay, validator.ExitEpoch)
		}
	}
}

func TestProcessRegistryUpdates_CanExits(t *testing.T) {
	epoch := uint64(5)
	exitEpoch := helpers.DelayedActivationExitEpoch(epoch)
	minWithdrawalDelay := params.BeaconConfig().MinValidatorWithdrawalDelay
	state := &pb.BeaconState{
		Slot: epoch * params.BeaconConfig().SlotsPerEpoch,
		Validators: []*pb.Validator{
			{
				ExitEpoch:         exitEpoch,
				WithdrawableEpoch: exitEpoch + minWithdrawalDelay},
			{
				ExitEpoch:         exitEpoch,
				WithdrawableEpoch: exitEpoch + minWithdrawalDelay},
		},
		Balances: []uint64{
			params.BeaconConfig().MaxEffectiveBalance,
			params.BeaconConfig().MaxEffectiveBalance,
		},
		FinalizedCheckpoint: &pb.Checkpoint{},
	}
	newState, err := ProcessRegistryUpdates(state)
	if err != nil {
		t.Fatal(err)
	}
	for i, validator := range newState.Validators {
		if validator.ExitEpoch != exitEpoch {
			t.Errorf("could not update registry %d, wanted exit slot %d got %d",
				i,
				exitEpoch,
				validator.ExitEpoch,
			)
		}
	}
}

func TestProcessRewardsAndPenalties_GenesisEpoch(t *testing.T) {
	state := &pb.BeaconState{Slot: params.BeaconConfig().SlotsPerEpoch - 1, StartShard: 999}
	newState, err := ProcessRewardsAndPenalties(state)
	if err != nil {
		t.Fatal(err)
	}
	if !reflect.DeepEqual(state, newState) {
		t.Error("genesis state mutated")
	}
}

func TestProcessRewardsAndPenalties_SomeAttested(t *testing.T) {
	helpers.ClearAllCaches()
	e := params.BeaconConfig().SlotsPerEpoch
	validatorCount := params.BeaconConfig().DepositsForChainStart / 8
	state := buildState(e+2, validatorCount)
	startShard := uint64(960)
	atts := make([]*pb.PendingAttestation, 3)
	for i := 0; i < len(atts); i++ {
		atts[i] = &pb.PendingAttestation{
			Data: &pb.AttestationData{
				Crosslink: &pb.Crosslink{
					Shard:    startShard + uint64(i),
					DataRoot: []byte{'A'},
				},
			},
			AggregationBits: []byte{0xC0, 0xC0, 0xC0, 0xC0},
			InclusionDelay:  1,
		}
	}
	state.PreviousEpochAttestations = atts
	state.CurrentCrosslinks[startShard] = &pb.Crosslink{
		DataRoot: []byte{'A'},
	}
	state.CurrentCrosslinks[startShard+1] = &pb.Crosslink{
		DataRoot: []byte{'A'},
	}
	state.CurrentCrosslinks[startShard+2] = &pb.Crosslink{
		DataRoot: []byte{'A'},
	}

	state, err := ProcessRewardsAndPenalties(state)
	if err != nil {
		t.Fatal(err)
	}
	t.Log(state.Balances)
	wanted := uint64(31999974696)
	if state.Balances[0] != wanted {
		t.Errorf("wanted balance: %d, got: %d",
			wanted, state.Balances[0])
	}
	wanted = uint64(31999898808)
	if state.Balances[1] != wanted {
		t.Errorf("wanted balance: %d, got: %d",
			wanted, state.Balances[1])
	}
}

func buildState(slot uint64, validatorCount uint64) *pb.BeaconState {
	validators := make([]*pb.Validator, validatorCount)
	for i := 0; i < len(validators); i++ {
		validators[i] = &pb.Validator{
			ExitEpoch:        params.BeaconConfig().FarFutureEpoch,
			EffectiveBalance: params.BeaconConfig().MaxEffectiveBalance,
		}
	}
	validatorBalances := make([]uint64, len(validators))
	for i := 0; i < len(validatorBalances); i++ {
		validatorBalances[i] = params.BeaconConfig().MaxEffectiveBalance
	}
	latestActiveIndexRoots := make(
		[][]byte,
		params.BeaconConfig().EpochsPerHistoricalVector,
	)
	for i := 0; i < len(latestActiveIndexRoots); i++ {
		latestActiveIndexRoots[i] = params.BeaconConfig().ZeroHash[:]
	}
	latestRandaoMixes := make(
		[][]byte,
		params.BeaconConfig().EpochsPerHistoricalVector,
	)
	for i := 0; i < len(latestRandaoMixes); i++ {
		latestRandaoMixes[i] = params.BeaconConfig().ZeroHash[:]
	}
	return &pb.BeaconState{
<<<<<<< HEAD
		Slot:              slot,
		Balances:          validatorBalances,
		Validators:        validators,
		CurrentCrosslinks: make([]*pb.Crosslink, params.BeaconConfig().ShardCount),
		RandaoMixes:       make([][]byte, params.BeaconConfig().EpochsPerHistoricalVector),
		ActiveIndexRoots:  make([][]byte, params.BeaconConfig().EpochsPerHistoricalVector),
		Slashings:         make([]uint64, params.BeaconConfig().EpochsPerSlashingsVector),
		BlockRoots:        make([][]byte, params.BeaconConfig().SlotsPerEpoch*10),
=======
		Slot:                        slot,
		Balances:                    validatorBalances,
		Validators:                  validators,
		CurrentCrosslinks:           make([]*pb.Crosslink, params.BeaconConfig().ShardCount),
		RandaoMixes:                 make([][]byte, params.BeaconConfig().RandaoMixesLength),
		ActiveIndexRoots:            make([][]byte, params.BeaconConfig().ActiveIndexRootsLength),
		Slashings:                   make([]uint64, params.BeaconConfig().SlashedExitLength),
		BlockRoots:                  make([][]byte, params.BeaconConfig().SlotsPerEpoch*10),
		FinalizedCheckpoint:         &pb.Checkpoint{},
		PreviousJustifiedCheckpoint: &pb.Checkpoint{},
		CurrentJustifiedCheckpoint:  &pb.Checkpoint{},
>>>>>>> 4b94d88f
	}
}<|MERGE_RESOLUTION|>--- conflicted
+++ resolved
@@ -672,17 +672,6 @@
 		blockRoots[i] = []byte{byte(i)}
 	}
 	state := &pb.BeaconState{
-<<<<<<< HEAD
-		Slot:                   params.BeaconConfig().SlotsPerEpoch * 2,
-		PreviousJustifiedEpoch: 0,
-		PreviousJustifiedRoot:  params.BeaconConfig().ZeroHash[:],
-		CurrentJustifiedEpoch:  0,
-		CurrentJustifiedRoot:   params.BeaconConfig().ZeroHash[:],
-		JustificationBits:      3,
-		Validators:             []*pb.Validator{{ExitEpoch: e}, {ExitEpoch: e}, {ExitEpoch: e}, {ExitEpoch: e}},
-		Balances:               []uint64{a, a, a, a}, // validator total balance should be 128000000000
-		BlockRoots:             blockRoots,
-=======
 		Slot: params.BeaconConfig().SlotsPerEpoch * 2,
 		PreviousJustifiedCheckpoint: &pb.Checkpoint{
 			Epoch: 0,
@@ -696,7 +685,6 @@
 		Validators:        []*pb.Validator{{ExitEpoch: e}, {ExitEpoch: e}, {ExitEpoch: e}, {ExitEpoch: e}},
 		Balances:          []uint64{a, a, a, a}, // validator total balance should be 128000000000
 		BlockRoots:        blockRoots,
->>>>>>> 4b94d88f
 	}
 	attestedBalance := 4 * e * 3 / 2
 	_, err := ProcessJustificationAndFinalization(state, 0, attestedBalance)
@@ -714,17 +702,6 @@
 		blockRoots[i] = []byte{byte(i)}
 	}
 	state := &pb.BeaconState{
-<<<<<<< HEAD
-		Slot:                   params.BeaconConfig().SlotsPerEpoch*2 + 1,
-		PreviousJustifiedEpoch: 0,
-		PreviousJustifiedRoot:  params.BeaconConfig().ZeroHash[:],
-		CurrentJustifiedEpoch:  0,
-		CurrentJustifiedRoot:   params.BeaconConfig().ZeroHash[:],
-		JustificationBits:      3,
-		Validators:             []*pb.Validator{{ExitEpoch: e}, {ExitEpoch: e}, {ExitEpoch: e}, {ExitEpoch: e}},
-		Balances:               []uint64{a, a, a, a}, // validator total balance should be 128000000000
-		BlockRoots:             blockRoots,
-=======
 		Slot: params.BeaconConfig().SlotsPerEpoch*2 + 1,
 		PreviousJustifiedCheckpoint: &pb.Checkpoint{
 			Epoch: 0,
@@ -739,7 +716,6 @@
 		Validators:          []*pb.Validator{{ExitEpoch: e}, {ExitEpoch: e}, {ExitEpoch: e}, {ExitEpoch: e}},
 		Balances:            []uint64{a, a, a, a}, // validator total balance should be 128000000000
 		BlockRoots:          blockRoots,
->>>>>>> 4b94d88f
 	}
 	attestedBalance := 4 * e * 3 / 2
 	newState, err := ProcessJustificationAndFinalization(state, 0, attestedBalance)
@@ -772,17 +748,6 @@
 		blockRoots[i] = []byte{byte(i)}
 	}
 	state := &pb.BeaconState{
-<<<<<<< HEAD
-		Slot:                   params.BeaconConfig().SlotsPerEpoch*2 + 1,
-		PreviousJustifiedEpoch: 0,
-		PreviousJustifiedRoot:  params.BeaconConfig().ZeroHash[:],
-		CurrentJustifiedEpoch:  0,
-		CurrentJustifiedRoot:   params.BeaconConfig().ZeroHash[:],
-		JustificationBits:      3,
-		Validators:             []*pb.Validator{{ExitEpoch: e}, {ExitEpoch: e}, {ExitEpoch: e}, {ExitEpoch: e}},
-		Balances:               []uint64{a, a, a, a}, // validator total balance should be 128000000000
-		BlockRoots:             blockRoots,
-=======
 		Slot: params.BeaconConfig().SlotsPerEpoch*2 + 1,
 		PreviousJustifiedCheckpoint: &pb.Checkpoint{
 			Epoch: 0,
@@ -792,12 +757,10 @@
 			Epoch: 0,
 			Root:  params.BeaconConfig().ZeroHash[:],
 		},
-		JustificationBits:   3,
-		Validators:          []*pb.Validator{{ExitEpoch: e}, {ExitEpoch: e}, {ExitEpoch: e}, {ExitEpoch: e}},
-		Balances:            []uint64{a, a, a, a}, // validator total balance should be 128000000000
-		BlockRoots:          blockRoots,
-		FinalizedCheckpoint: &pb.Checkpoint{},
->>>>>>> 4b94d88f
+		JustificationBits: 3,
+		Validators:        []*pb.Validator{{ExitEpoch: e}, {ExitEpoch: e}, {ExitEpoch: e}, {ExitEpoch: e}},
+		Balances:          []uint64{a, a, a, a}, // validator total balance should be 128000000000
+		BlockRoots:        blockRoots, FinalizedCheckpoint: &pb.Checkpoint{},
 	}
 	attestedBalance := 4 * e * 3 / 2
 	newState, err := ProcessJustificationAndFinalization(state, attestedBalance, 0)
@@ -825,11 +788,7 @@
 	s := &pb.BeaconState{
 		Slot:       0,
 		Validators: []*pb.Validator{{Slashed: true}},
-<<<<<<< HEAD
 		Balances:   []uint64{params.BeaconConfig().MaxEffectiveBalance},
-=======
-		Balances:   []uint64{params.BeaconConfig().MaxDepositAmount},
->>>>>>> 4b94d88f
 		Slashings:  []uint64{0, 1e9},
 	}
 	newState, err := ProcessSlashings(s)
@@ -848,17 +807,10 @@
 		Slot: 0,
 		Validators: []*pb.Validator{
 			{Slashed: true,
-<<<<<<< HEAD
 				WithdrawableEpoch: params.BeaconConfig().EpochsPerSlashingsVector / 2,
 				EffectiveBalance:  params.BeaconConfig().MaxEffectiveBalance},
 			{ExitEpoch: params.BeaconConfig().FarFutureEpoch, EffectiveBalance: params.BeaconConfig().MaxEffectiveBalance}},
 		Balances:  []uint64{params.BeaconConfig().MaxEffectiveBalance, params.BeaconConfig().MaxEffectiveBalance},
-=======
-				WithdrawableEpoch: params.BeaconConfig().SlashedExitLength / 2,
-				EffectiveBalance:  params.BeaconConfig().MaxDepositAmount},
-			{ExitEpoch: params.BeaconConfig().FarFutureEpoch, EffectiveBalance: params.BeaconConfig().MaxDepositAmount}},
-		Balances:  []uint64{params.BeaconConfig().MaxDepositAmount, params.BeaconConfig().MaxDepositAmount},
->>>>>>> 4b94d88f
 		Slashings: []uint64{0, 1e9},
 	}
 	newState, err := ProcessSlashings(s)
@@ -1350,27 +1302,16 @@
 		latestRandaoMixes[i] = params.BeaconConfig().ZeroHash[:]
 	}
 	return &pb.BeaconState{
-<<<<<<< HEAD
-		Slot:              slot,
-		Balances:          validatorBalances,
-		Validators:        validators,
-		CurrentCrosslinks: make([]*pb.Crosslink, params.BeaconConfig().ShardCount),
-		RandaoMixes:       make([][]byte, params.BeaconConfig().EpochsPerHistoricalVector),
-		ActiveIndexRoots:  make([][]byte, params.BeaconConfig().EpochsPerHistoricalVector),
-		Slashings:         make([]uint64, params.BeaconConfig().EpochsPerSlashingsVector),
-		BlockRoots:        make([][]byte, params.BeaconConfig().SlotsPerEpoch*10),
-=======
 		Slot:                        slot,
 		Balances:                    validatorBalances,
 		Validators:                  validators,
 		CurrentCrosslinks:           make([]*pb.Crosslink, params.BeaconConfig().ShardCount),
-		RandaoMixes:                 make([][]byte, params.BeaconConfig().RandaoMixesLength),
-		ActiveIndexRoots:            make([][]byte, params.BeaconConfig().ActiveIndexRootsLength),
-		Slashings:                   make([]uint64, params.BeaconConfig().SlashedExitLength),
+		RandaoMixes:                 make([][]byte, params.BeaconConfig().EpochsPerHistoricalVector),
+		ActiveIndexRoots:            make([][]byte, params.BeaconConfig().EpochsPerHistoricalVector),
+		Slashings:                   make([]uint64, params.BeaconConfig().EpochsPerSlashingsVector),
 		BlockRoots:                  make([][]byte, params.BeaconConfig().SlotsPerEpoch*10),
 		FinalizedCheckpoint:         &pb.Checkpoint{},
 		PreviousJustifiedCheckpoint: &pb.Checkpoint{},
 		CurrentJustifiedCheckpoint:  &pb.Checkpoint{},
->>>>>>> 4b94d88f
 	}
 }