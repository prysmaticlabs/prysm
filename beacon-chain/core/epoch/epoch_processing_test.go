package epoch

import (
	"bytes"
	"fmt"
	"reflect"
	"strings"
	"testing"

	"github.com/gogo/protobuf/proto"
	"github.com/prysmaticlabs/prysm/beacon-chain/core/helpers"
	pb "github.com/prysmaticlabs/prysm/proto/beacon/p2p/v1"
	"github.com/prysmaticlabs/prysm/shared/featureconfig"
	"github.com/prysmaticlabs/prysm/shared/params"
)

func init() {
	featureconfig.InitFeatureConfig(&featureconfig.FeatureFlagConfig{
		EnableCrosslinks: true,
	})
}

func TestCanProcessEpoch_TrueOnEpochs(t *testing.T) {
	if params.BeaconConfig().SlotsPerEpoch != 64 {
		t.Errorf("SlotsPerEpoch should be 64 for these tests to pass")
	}

	tests := []struct {
		slot            uint64
		canProcessEpoch bool
	}{
		{
			slot:            1,
			canProcessEpoch: false,
		}, {
			slot:            63,
			canProcessEpoch: true,
		},
		{
			slot:            64,
			canProcessEpoch: false,
		}, {
			slot:            127,
			canProcessEpoch: true,
		}, {
			slot:            1000000000,
			canProcessEpoch: false,
		},
	}

	for _, tt := range tests {
		state := &pb.BeaconState{Slot: tt.slot}
		if CanProcessEpoch(state) != tt.canProcessEpoch {
			t.Errorf(
				"CanProcessEpoch(%d) = %v. Wanted %v",
				tt.slot,
				CanProcessEpoch(state),
				tt.canProcessEpoch,
			)
		}
	}
}

func TestUnslashedAttestingIndices_CanSortAndFilter(t *testing.T) {
	// Generate 2 attestations.
	atts := make([]*pb.PendingAttestation, 2)
	for i := 0; i < len(atts); i++ {
		atts[i] = &pb.PendingAttestation{
			Data: &pb.AttestationData{
				Slot:        uint64(i),
				TargetEpoch: 0,
				Shard:       uint64(i + 2),
			},
			AggregationBitfield: []byte{0xC0, 0xC0, 0xC0, 0xC0, 0xC0, 0xC0, 0xC0, 0xC0,
				0xC0, 0xC0, 0xC0, 0xC0, 0xC0, 0xC0, 0xC0, 0xC0},
		}
	}

	// Generate validators and state for the 2 attestations.
	validators := make([]*pb.Validator, params.BeaconConfig().DepositsForChainStart)
	for i := 0; i < len(validators); i++ {
		validators[i] = &pb.Validator{
			ExitEpoch: params.BeaconConfig().FarFutureEpoch,
		}
	}
	state := &pb.BeaconState{
		Slot:                   0,
		ValidatorRegistry:      validators,
		LatestRandaoMixes:      make([][]byte, params.BeaconConfig().LatestRandaoMixesLength),
		LatestActiveIndexRoots: make([][]byte, params.BeaconConfig().LatestActiveIndexRootsLength),
	}

	indices, err := UnslashedAttestingIndices(state, atts)
	if err != nil {
		t.Fatal(err)
	}
	for i := 0; i < len(indices)-1; i++ {
		if indices[i] > indices[i+1] {
			t.Error("sorted indices not sorted")
		}
	}

	// Verify the slashed validator is filtered.
	slashedValidator := indices[0]
	state.ValidatorRegistry[slashedValidator].Slashed = true
	indices, err = UnslashedAttestingIndices(state, atts)
	if err != nil {
		t.Fatal(err)
	}
	for i := 0; i < len(indices); i++ {
		if indices[i] == slashedValidator {
			t.Errorf("Slashed validator %d is not filtered", slashedValidator)
		}
	}
}

func TestUnslashedAttestingIndices_CantGetIndicesBitfieldError(t *testing.T) {
	atts := make([]*pb.PendingAttestation, 2)
	for i := 0; i < len(atts); i++ {
		atts[i] = &pb.PendingAttestation{
			Data: &pb.AttestationData{
				Slot:        uint64(i),
				TargetEpoch: 0,
				Shard:       2,
			},
			AggregationBitfield: []byte{0xff},
		}
	}

	state := &pb.BeaconState{
		Slot:                   0,
		LatestRandaoMixes:      make([][]byte, params.BeaconConfig().LatestRandaoMixesLength),
		LatestActiveIndexRoots: make([][]byte, params.BeaconConfig().LatestActiveIndexRootsLength),
	}
	const wantedErr = "could not get attester indices: wanted participants bitfield length 0, got: 1"
	if _, err := UnslashedAttestingIndices(state, atts); !strings.Contains(err.Error(), wantedErr) {
		t.Errorf("wanted: %v, got: %v", wantedErr, err.Error())
	}
}

func TestAttestingBalance_CorrectBalance(t *testing.T) {
	// Generate 2 attestations.
	atts := make([]*pb.PendingAttestation, 2)
	for i := 0; i < len(atts); i++ {
		atts[i] = &pb.PendingAttestation{
			Data: &pb.AttestationData{
				Slot:        uint64(i),
				TargetEpoch: 0,
				Shard:       uint64(i + 2),
			},
			AggregationBitfield: []byte{0xFF, 0xFF, 0xFF, 0xFF, 0xFF, 0xFF, 0xFF, 0xFF,
				0xFF, 0xFF, 0xFF, 0xFF, 0xFF, 0xFF, 0xFF, 0xFF},
		}
	}

	// Generate validators with balances and state for the 2 attestations.
	validators := make([]*pb.Validator, params.BeaconConfig().DepositsForChainStart)
	balances := make([]uint64, params.BeaconConfig().DepositsForChainStart)
	for i := 0; i < len(validators); i++ {
		validators[i] = &pb.Validator{
			ExitEpoch:        params.BeaconConfig().FarFutureEpoch,
			EffectiveBalance: params.BeaconConfig().MaxDepositAmount,
		}
		balances[i] = params.BeaconConfig().MaxDepositAmount
	}
	state := &pb.BeaconState{
		Slot:                   0,
		LatestRandaoMixes:      make([][]byte, params.BeaconConfig().LatestRandaoMixesLength),
		LatestActiveIndexRoots: make([][]byte, params.BeaconConfig().LatestActiveIndexRootsLength),
		ValidatorRegistry:      validators,
		Balances:               balances,
	}

	balance, err := AttestingBalance(state, atts)
	if err != nil {
		t.Fatal(err)
	}
	wanted := 256 * params.BeaconConfig().MaxDepositAmount
	if balance != wanted {
		t.Errorf("wanted balance: %d, got: %d", wanted, balance)
	}
}

func TestAttestingBalance_CantGetIndicesBitfieldError(t *testing.T) {
	atts := make([]*pb.PendingAttestation, 2)
	for i := 0; i < len(atts); i++ {
		atts[i] = &pb.PendingAttestation{
			Data: &pb.AttestationData{
				Slot:        uint64(i),
				TargetEpoch: 0,
				Shard:       2,
			},
			AggregationBitfield: []byte{0xFF},
		}
	}

	state := &pb.BeaconState{
		Slot:                   0,
		LatestRandaoMixes:      make([][]byte, params.BeaconConfig().LatestRandaoMixesLength),
		LatestActiveIndexRoots: make([][]byte, params.BeaconConfig().LatestActiveIndexRootsLength),
	}
	const wantedErr = "could not get attester indices: wanted participants bitfield length 0, got: 1"
	if _, err := AttestingBalance(state, atts); !strings.Contains(err.Error(), wantedErr) {
		t.Errorf("wanted: %v, got: %v", wantedErr, err.Error())
	}
}

func TestEarliestAttestation_CanGetEarliest(t *testing.T) {
	// Generate 2 attestations.
	atts := make([]*pb.PendingAttestation, 2)
	for i := 0; i < len(atts); i++ {
		atts[i] = &pb.PendingAttestation{
			Data: &pb.AttestationData{
				Slot:        uint64(i),
				TargetEpoch: 0,
				Shard:       uint64(i + 2),
			},
			InclusionDelay: uint64(i + 100),
			AggregationBitfield: []byte{0xFF, 0xFF, 0xFF, 0xFF, 0xFF, 0xFF, 0xFF, 0xFF,
				0xFF, 0xFF, 0xFF, 0xFF, 0xFF, 0xFF, 0xFF, 0xFF},
		}
	}

	// Generate validators with balances and state for the 2 attestations.
	validators := make([]*pb.Validator, params.BeaconConfig().DepositsForChainStart)
	balances := make([]uint64, params.BeaconConfig().DepositsForChainStart)
	for i := 0; i < len(validators); i++ {
		validators[i] = &pb.Validator{
			ExitEpoch: params.BeaconConfig().FarFutureEpoch,
		}
		balances[i] = params.BeaconConfig().MaxDepositAmount
	}
	state := &pb.BeaconState{
		Slot:                   0,
		ValidatorRegistry:      validators,
		Balances:               balances,
		LatestRandaoMixes:      make([][]byte, params.BeaconConfig().LatestRandaoMixesLength),
		LatestActiveIndexRoots: make([][]byte, params.BeaconConfig().LatestActiveIndexRootsLength),
	}

	// Get attestation for validator index 255.
	idx := uint64(914)
	att, err := earlistAttestation(state, atts, idx)
	if err != nil {
		t.Fatal(err)
	}
	wantedInclusion := uint64(18446744073709551615)
	if att.InclusionDelay != wantedInclusion {
		t.Errorf("wanted inclusion slot: %d, got: %d", wantedInclusion, att.InclusionDelay)

	}
}

func TestEarliestAttestation_CantGetIndicesBitfieldError(t *testing.T) {
	atts := make([]*pb.PendingAttestation, 2)
	for i := 0; i < len(atts); i++ {
		atts[i] = &pb.PendingAttestation{
			Data: &pb.AttestationData{
				Slot:        uint64(i),
				TargetEpoch: 0,
				Shard:       2,
			},
			AggregationBitfield: []byte{0xFF},
		}
	}

	state := &pb.BeaconState{
		Slot:                   0,
		LatestRandaoMixes:      make([][]byte, params.BeaconConfig().LatestRandaoMixesLength),
		LatestActiveIndexRoots: make([][]byte, params.BeaconConfig().LatestActiveIndexRootsLength),
	}
	const wantedErr = "could not get attester indices: wanted participants bitfield length 0, got: 1"
	if _, err := earlistAttestation(state, atts, 0); !strings.Contains(err.Error(), wantedErr) {
		t.Errorf("wanted: %v, got: %v", wantedErr, err.Error())
	}
}

func TestMatchAttestations_PrevEpoch(t *testing.T) {
	e := params.BeaconConfig().SlotsPerEpoch
	s := uint64(0) // slot

	// The correct epoch for source is the first epoch
	// The correct vote for target is '1'
	// The correct vote for head is '2'
	prevAtts := []*pb.PendingAttestation{
		{Data: &pb.AttestationData{Slot: s + 1}},                                                    // source
		{Data: &pb.AttestationData{Slot: s + 1, TargetRoot: []byte{1}}},                             // source, target
		{Data: &pb.AttestationData{Slot: s + 1, TargetRoot: []byte{3}}},                             // source
		{Data: &pb.AttestationData{Slot: s + 1, TargetRoot: []byte{1}}},                             // source, target
		{Data: &pb.AttestationData{Slot: s + 1, BeaconBlockRoot: []byte{2}}},                        // source, head
		{Data: &pb.AttestationData{Slot: s + 1, BeaconBlockRoot: []byte{4}}},                        // source
		{Data: &pb.AttestationData{Slot: s + 1, BeaconBlockRoot: []byte{2}, TargetRoot: []byte{1}}}, // source, target, head
		{Data: &pb.AttestationData{Slot: s + 1, BeaconBlockRoot: []byte{5}, TargetRoot: []byte{1}}}, // source, target
		{Data: &pb.AttestationData{Slot: s + 1, BeaconBlockRoot: []byte{2}, TargetRoot: []byte{6}}}, // source, head
	}

	currentAtts := []*pb.PendingAttestation{
		{Data: &pb.AttestationData{Slot: s + e + 1}},                                                    // none
		{Data: &pb.AttestationData{Slot: s + e + 1, BeaconBlockRoot: []byte{2}, TargetRoot: []byte{1}}}, // none
	}

	blockRoots := make([][]byte, 128)
	for i := 0; i < len(blockRoots); i++ {
		blockRoots[i] = []byte{byte(i + 1)}
	}
	state := &pb.BeaconState{
		Slot:                      s + e + 2,
		CurrentEpochAttestations:  currentAtts,
		PreviousEpochAttestations: prevAtts,
		LatestBlockRoots:          blockRoots,
		LatestRandaoMixes:         make([][]byte, params.BeaconConfig().LatestRandaoMixesLength),
		LatestActiveIndexRoots:    make([][]byte, params.BeaconConfig().LatestActiveIndexRootsLength),
	}

	mAtts, err := MatchAttestations(state, 0)
	if err != nil {
		t.Fatal(err)
	}

	wantedSrcAtts := []*pb.PendingAttestation{
		{Data: &pb.AttestationData{Slot: s + 1}},
		{Data: &pb.AttestationData{Slot: s + 1, TargetRoot: []byte{1}}},
		{Data: &pb.AttestationData{Slot: s + 1, TargetRoot: []byte{3}}},
		{Data: &pb.AttestationData{Slot: s + 1, TargetRoot: []byte{1}}},
		{Data: &pb.AttestationData{Slot: s + 1, BeaconBlockRoot: []byte{2}}},
		{Data: &pb.AttestationData{Slot: s + 1, BeaconBlockRoot: []byte{4}}},
		{Data: &pb.AttestationData{Slot: s + 1, BeaconBlockRoot: []byte{2}, TargetRoot: []byte{1}}},
		{Data: &pb.AttestationData{Slot: s + 1, BeaconBlockRoot: []byte{5}, TargetRoot: []byte{1}}},
		{Data: &pb.AttestationData{Slot: s + 1, BeaconBlockRoot: []byte{2}, TargetRoot: []byte{6}}},
	}
	if !reflect.DeepEqual(mAtts.source, wantedSrcAtts) {
		t.Error("source attestations don't match")
	}

	wantedTgtAtts := []*pb.PendingAttestation{
		{Data: &pb.AttestationData{Slot: s + 1, TargetRoot: []byte{1}}},
		{Data: &pb.AttestationData{Slot: s + 1, TargetRoot: []byte{1}}},
		{Data: &pb.AttestationData{Slot: s + 1, BeaconBlockRoot: []byte{2}, TargetRoot: []byte{1}}},
		{Data: &pb.AttestationData{Slot: s + 1, BeaconBlockRoot: []byte{5}, TargetRoot: []byte{1}}},
	}
	if !reflect.DeepEqual(mAtts.target, wantedTgtAtts) {
		t.Error("target attestations don't match")
	}

	wantedHeadAtts := []*pb.PendingAttestation{
		{Data: &pb.AttestationData{Slot: s + 1, BeaconBlockRoot: []byte{2}}},
		{Data: &pb.AttestationData{Slot: s + 1, BeaconBlockRoot: []byte{2}, TargetRoot: []byte{1}}},
		{Data: &pb.AttestationData{Slot: s + 1, BeaconBlockRoot: []byte{2}, TargetRoot: []byte{6}}},
	}
	if !reflect.DeepEqual(mAtts.head, wantedHeadAtts) {
		t.Error("head attestations don't match")
	}
}

func TestMatchAttestations_CurrentEpoch(t *testing.T) {
	e := params.BeaconConfig().SlotsPerEpoch
	s := uint64(0) // slot

	// The correct epoch for source is the first epoch
	// The correct vote for target is '65'
	// The correct vote for head is '66'
	prevAtts := []*pb.PendingAttestation{
		{Data: &pb.AttestationData{Slot: s + 1}},                                                    // none
		{Data: &pb.AttestationData{Slot: s + 1, BeaconBlockRoot: []byte{2}, TargetRoot: []byte{1}}}, // none
		{Data: &pb.AttestationData{Slot: s + 1, BeaconBlockRoot: []byte{5}, TargetRoot: []byte{1}}}, // none
		{Data: &pb.AttestationData{Slot: s + 1, BeaconBlockRoot: []byte{2}, TargetRoot: []byte{6}}}, // none
	}

	currentAtts := []*pb.PendingAttestation{
		{Data: &pb.AttestationData{Slot: s + e + 1}},                                                      // source
		{Data: &pb.AttestationData{Slot: s + e + 1, BeaconBlockRoot: []byte{66}, TargetRoot: []byte{65}}}, // source, target, head
		{Data: &pb.AttestationData{Slot: s + e + 1, BeaconBlockRoot: []byte{69}, TargetRoot: []byte{65}}}, // source, target
		{Data: &pb.AttestationData{Slot: s + e + 1, BeaconBlockRoot: []byte{66}, TargetRoot: []byte{68}}}, // source, head
	}

	blockRoots := make([][]byte, 128)
	for i := 0; i < len(blockRoots); i++ {
		blockRoots[i] = []byte{byte(i + 1)}
	}
	state := &pb.BeaconState{
		Slot:                      s + e + 2,
		CurrentEpochAttestations:  currentAtts,
		PreviousEpochAttestations: prevAtts,
		LatestBlockRoots:          blockRoots,
	}

	mAtts, err := MatchAttestations(state, 1)
	if err != nil {
		t.Fatal(err)
	}

	wantedSrcAtts := []*pb.PendingAttestation{
		{Data: &pb.AttestationData{Slot: s + e + 1}},
		{Data: &pb.AttestationData{Slot: s + e + 1, BeaconBlockRoot: []byte{66}, TargetRoot: []byte{65}}},
		{Data: &pb.AttestationData{Slot: s + e + 1, BeaconBlockRoot: []byte{69}, TargetRoot: []byte{65}}},
		{Data: &pb.AttestationData{Slot: s + e + 1, BeaconBlockRoot: []byte{66}, TargetRoot: []byte{68}}},
	}
	if !reflect.DeepEqual(mAtts.source, wantedSrcAtts) {
		t.Error("source attestations don't match")
	}

	wantedTgtAtts := []*pb.PendingAttestation{
		{Data: &pb.AttestationData{Slot: s + e + 1, BeaconBlockRoot: []byte{66}, TargetRoot: []byte{65}}},
		{Data: &pb.AttestationData{Slot: s + e + 1, BeaconBlockRoot: []byte{69}, TargetRoot: []byte{65}}},
	}
	if !reflect.DeepEqual(mAtts.target, wantedTgtAtts) {
		t.Error("target attestations don't match")
	}

	wantedHeadAtts := []*pb.PendingAttestation{
		{Data: &pb.AttestationData{Slot: s + e + 1, BeaconBlockRoot: []byte{66}, TargetRoot: []byte{65}}},
		{Data: &pb.AttestationData{Slot: s + e + 1, BeaconBlockRoot: []byte{66}, TargetRoot: []byte{68}}},
	}
	if !reflect.DeepEqual(mAtts.head, wantedHeadAtts) {
		t.Error("head attestations don't match")
	}
}

func TestMatchAttestations_EpochOutOfBound(t *testing.T) {
	_, err := MatchAttestations(&pb.BeaconState{Slot: 1}, 2 /* epoch */)
	if !strings.Contains(err.Error(), "input epoch: 2 != current epoch: 0") {
		t.Fatal("Did not receive wanted error")
	}
}

func TestCrosslinkFromAttsData_CanGetCrosslink(t *testing.T) {
	s := &pb.BeaconState{
		CurrentCrosslinks: []*pb.Crosslink{
			{Epoch: 0},
		},
	}
	slot := (100) * params.BeaconConfig().SlotsPerEpoch
	a := &pb.AttestationData{
		Slot:                  slot,
		CrosslinkDataRoot:     []byte{'A'},
		PreviousCrosslinkRoot: []byte{'B'},
	}
	if !proto.Equal(CrosslinkFromAttsData(s, a), &pb.Crosslink{
		Epoch:                       params.BeaconConfig().MaxCrosslinkEpochs,
		CrosslinkDataRootHash32:     []byte{'A'},
		PreviousCrosslinkRootHash32: []byte{'B'},
	}) {
		t.Error("Incorrect crosslink")
	}
}

func TestAttsForCrosslink_CanGetAttestations(t *testing.T) {
	s := &pb.BeaconState{
		CurrentCrosslinks: []*pb.Crosslink{
			{Epoch: 0},
		},
	}
	c := &pb.Crosslink{
		CrosslinkDataRootHash32: []byte{'B'},
	}
	atts := []*pb.PendingAttestation{
		{Data: &pb.AttestationData{CrosslinkDataRoot: []byte{'A'}}},
		{Data: &pb.AttestationData{CrosslinkDataRoot: []byte{'B'}}}, // Selected
		{Data: &pb.AttestationData{CrosslinkDataRoot: []byte{'C'}}},
		{Data: &pb.AttestationData{CrosslinkDataRoot: []byte{'B'}}}} // Selected
	if !reflect.DeepEqual(attsForCrosslink(s, c, atts), []*pb.PendingAttestation{
		{Data: &pb.AttestationData{CrosslinkDataRoot: []byte{'B'}}},
		{Data: &pb.AttestationData{CrosslinkDataRoot: []byte{'B'}}}}) {
		t.Error("Incorrect attestations for crosslink")
	}
}

func TestCrosslinkAttestingIndices_CanGetIndices(t *testing.T) {
	atts := make([]*pb.PendingAttestation, 2)
	for i := 0; i < len(atts); i++ {
		atts[i] = &pb.PendingAttestation{
			Data: &pb.AttestationData{
				Slot:                  uint64(i),
				Shard:                 uint64(i + 2),
				PreviousCrosslinkRoot: []byte{'E'},
				TargetEpoch:           0,
			},
			AggregationBitfield: []byte{0xC0, 0xC0, 0xC0, 0xC0, 0xC0, 0xC0, 0xC0, 0xC0,
				0xC0, 0xC0, 0xC0, 0xC0, 0xC0, 0xC0, 0xC0, 0xC0},
		}
	}

	// Generate validators and state for the 2 attestations.
	validators := make([]*pb.Validator, params.BeaconConfig().DepositsForChainStart)
	for i := 0; i < len(validators); i++ {
		validators[i] = &pb.Validator{
			ExitEpoch: params.BeaconConfig().FarFutureEpoch,
		}
	}
	s := &pb.BeaconState{
		Slot:              0,
		ValidatorRegistry: validators,
		CurrentCrosslinks: []*pb.Crosslink{
			{Epoch: 0},
			{Epoch: 0},
			{Epoch: 0},
			{Epoch: 0},
		},
		LatestRandaoMixes:      make([][]byte, params.BeaconConfig().LatestRandaoMixesLength),
		LatestActiveIndexRoots: make([][]byte, params.BeaconConfig().LatestActiveIndexRootsLength),
	}
	c := &pb.Crosslink{
		Epoch:                       0,
		PreviousCrosslinkRootHash32: []byte{'E'},
	}
	indices, err := CrosslinkAttestingIndices(s, c, atts)
	if err != nil {
		t.Fatal(err)
	}

	// verify the there's indices and it's sorted.
	if len(indices) == 0 {
		t.Error("crosslink attesting indices length can't be 0")
	}
	for i := 0; i < len(indices)-1; i++ {
		if indices[i] > indices[i+1] {
			t.Error("sorted indices not sorted")
		}
	}
}

func TestWinningCrosslink_CantGetMatchingAtts(t *testing.T) {
	wanted := fmt.Sprintf("could not get matching attestations: input epoch: %d != current epoch: %d or previous epoch: %d",
		100, 0, 0)
	_, _, err := WinningCrosslink(&pb.BeaconState{Slot: 0}, 0, 100)
	if err.Error() != wanted {
		t.Fatal(err)
	}
}

func TestWinningCrosslink_ReturnGensisCrosslink(t *testing.T) {
	e := params.BeaconConfig().SlotsPerEpoch
	gs := uint64(0) // genesis slot
	ge := uint64(0) // genesis epoch

	state := &pb.BeaconState{
		Slot:                      gs + e + 2,
		PreviousEpochAttestations: []*pb.PendingAttestation{},
		LatestBlockRoots:          make([][]byte, 128),
		CurrentCrosslinks:         []*pb.Crosslink{{Epoch: ge}},
	}

	gCrosslink := &pb.Crosslink{
		Epoch:                       0,
		CrosslinkDataRootHash32:     params.BeaconConfig().ZeroHash[:],
		PreviousCrosslinkRootHash32: params.BeaconConfig().ZeroHash[:],
	}

	crosslink, indices, err := WinningCrosslink(state, 0, ge)
	if err != nil {
		t.Fatal(err)
	}
	if len(indices) != 0 {
		t.Errorf("gensis crosslink indices is not 0, got: %d", len(indices))
	}
	if !reflect.DeepEqual(crosslink, gCrosslink) {
		t.Errorf("Did not get genesis crosslink, got: %v", crosslink)
	}
}

func TestWinningCrosslink_CanGetWinningRoot(t *testing.T) {
	t.Skip()
	// TODO(#2307) unskip after ProcessCrosslinks is finished
	e := params.BeaconConfig().SlotsPerEpoch
	gs := uint64(0) // genesis slot
	ge := uint64(0) // genesis epoch

	atts := []*pb.PendingAttestation{
		{
			Data: &pb.AttestationData{
				Slot:              gs + 1,
				CrosslinkDataRoot: []byte{'A'},
			},
		},
		{
			Data: &pb.AttestationData{
				Slot:              gs + 1,
				CrosslinkDataRoot: []byte{'B'}, // winner
			},
		},
		{
			Data: &pb.AttestationData{
				Slot:              gs + 1,
				CrosslinkDataRoot: []byte{'C'},
			},
		},
	}

	blockRoots := make([][]byte, 128)
	for i := 0; i < len(blockRoots); i++ {
		blockRoots[i] = []byte{byte(i + 1)}
	}

	currentCrosslinks := make([]*pb.Crosslink, params.BeaconConfig().ShardCount)
	currentCrosslinks[3] = &pb.Crosslink{Epoch: ge, CrosslinkDataRootHash32: []byte{'B'}}
	state := &pb.BeaconState{
		Slot:                      gs + e + 2,
		PreviousEpochAttestations: atts,
		LatestBlockRoots:          blockRoots,
		CurrentCrosslinks:         currentCrosslinks,
		LatestRandaoMixes:         make([][]byte, params.BeaconConfig().LatestRandaoMixesLength),
		LatestActiveIndexRoots:    make([][]byte, params.BeaconConfig().LatestActiveIndexRootsLength),
	}

	winner, indices, err := WinningCrosslink(state, 0, ge)
	if err != nil {
		t.Fatal(err)
	}
	if len(indices) != 0 {
		t.Errorf("gensis crosslink indices is not 0, got: %d", len(indices))
	}
	want := &pb.Crosslink{Epoch: ge, CrosslinkDataRootHash32: []byte{'B'}}
	if !reflect.DeepEqual(winner, want) {
		t.Errorf("Did not get genesis crosslink, got: %v", winner)
	}
}

func TestProcessCrosslink_NoUpdate(t *testing.T) {
	validatorCount := 128
	validators := make([]*pb.Validator, validatorCount)
	balances := make([]uint64, validatorCount)
	for i := 0; i < len(validators); i++ {
		validators[i] = &pb.Validator{
			ExitEpoch:        params.BeaconConfig().FarFutureEpoch,
			EffectiveBalance: params.BeaconConfig().MaxDepositAmount,
		}
		balances[i] = params.BeaconConfig().MaxDepositAmount
	}
	blockRoots := make([][]byte, 128)
	for i := 0; i < len(blockRoots); i++ {
		blockRoots[i] = []byte{byte(i + 1)}
	}
	oldCrosslink := &pb.Crosslink{
		Epoch:                   0,
		CrosslinkDataRootHash32: []byte{'A'},
	}
	var crosslinks []*pb.Crosslink
	for i := uint64(0); i < params.BeaconConfig().ShardCount; i++ {
		crosslinks = append(crosslinks, &pb.Crosslink{
			Epoch:                   0,
			CrosslinkDataRootHash32: []byte{'A'},
		})
	}
	state := &pb.BeaconState{
		Slot:                   params.BeaconConfig().SlotsPerEpoch + 1,
		ValidatorRegistry:      validators,
		Balances:               balances,
		LatestBlockRoots:       blockRoots,
		LatestRandaoMixes:      make([][]byte, params.BeaconConfig().LatestRandaoMixesLength),
		LatestActiveIndexRoots: make([][]byte, params.BeaconConfig().LatestActiveIndexRootsLength),
		CurrentCrosslinks:      crosslinks,
	}
	newState, err := ProcessCrosslink(state)
	if err != nil {
		t.Fatal(err)
	}

	// Since there has been no attestation, crosslink stayed the same.
	if !reflect.DeepEqual(oldCrosslink, newState.CurrentCrosslinks[0]) {
		t.Errorf("Did not get correct crosslink back")
	}
}

func TestProcessCrosslink_SuccessfulUpdate(t *testing.T) {
	e := params.BeaconConfig().SlotsPerEpoch
	gs := uint64(0) // genesis slot
	ge := uint64(0) // genesis epoch

	validators := make([]*pb.Validator, params.BeaconConfig().DepositsForChainStart/8)
	balances := make([]uint64, params.BeaconConfig().DepositsForChainStart/8)
	for i := 0; i < len(validators); i++ {
		validators[i] = &pb.Validator{
			ExitEpoch:        params.BeaconConfig().FarFutureEpoch,
			EffectiveBalance: params.BeaconConfig().MaxDepositAmount,
		}
		balances[i] = params.BeaconConfig().MaxDepositAmount
	}
	blockRoots := make([][]byte, 128)
	for i := 0; i < len(blockRoots); i++ {
		blockRoots[i] = []byte{byte(i + 1)}
	}

	crosslinks := make([]*pb.Crosslink, params.BeaconConfig().ShardCount)
	for i := uint64(0); i < params.BeaconConfig().ShardCount; i++ {
		crosslinks[i] = &pb.Crosslink{
			Epoch:                   ge,
			CrosslinkDataRootHash32: []byte{'B'},
		}
	}
	var atts []*pb.PendingAttestation
	for s := uint64(0); s < params.BeaconConfig().ShardCount; s++ {
		atts = append(atts, &pb.PendingAttestation{
			Data: &pb.AttestationData{
				Slot:              gs + 1 + (s % e),
				Shard:             s,
				CrosslinkDataRoot: []byte{'B'},
				TargetEpoch:       0,
			},
			AggregationBitfield: []byte{0xC0, 0xC0, 0xC0, 0xC0},
		})
	}
	state := &pb.BeaconState{
		Slot:                      gs + e + 2,
		ValidatorRegistry:         validators,
		PreviousEpochAttestations: atts,
		Balances:                  balances,
		LatestBlockRoots:          blockRoots,
		CurrentCrosslinks:         crosslinks,
		LatestRandaoMixes:         make([][]byte, params.BeaconConfig().LatestRandaoMixesLength),
		LatestActiveIndexRoots:    make([][]byte, params.BeaconConfig().LatestActiveIndexRootsLength),
	}
	newState, err := ProcessCrosslink(state)
	if err != nil {
		t.Fatal(err)
	}

	if !reflect.DeepEqual(crosslinks[0], newState.CurrentCrosslinks[0]) {
		t.Errorf("Crosslink is not the same")
	}
}

func TestBaseReward_AccurateRewards(t *testing.T) {
	tests := []struct {
		a uint64
		b uint64
		c uint64
	}{
		{0, 0, 0},
		{params.BeaconConfig().MinDepositAmount, params.BeaconConfig().MinDepositAmount, 35778},
		{30 * 1e9, 30 * 1e9, 195963},
		{params.BeaconConfig().MaxDepositAmount, params.BeaconConfig().MaxDepositAmount, 202390},
		{40 * 1e9, params.BeaconConfig().MaxDepositAmount, 202390},
	}
	for _, tt := range tests {
		state := &pb.BeaconState{
			ValidatorRegistry: []*pb.Validator{
				{ExitEpoch: params.BeaconConfig().FarFutureEpoch, EffectiveBalance: tt.b}},
			Balances: []uint64{tt.a},
		}
		c := BaseReward(state, 0)
		if c != tt.c {
			t.Errorf("BaseReward(%d) = %d, want = %d",
				tt.a, c, tt.c)
		}
	}
}

func TestProcessJustificationFinalization_LessThan2ndEpoch(t *testing.T) {
	state := &pb.BeaconState{
		Slot: params.BeaconConfig().SlotsPerEpoch,
	}
	newState, err := ProcessJustificationFinalization(state, 0, 0)
	if err != nil {
		t.Fatal(err)
	}
	if !reflect.DeepEqual(state, newState) {
		t.Error("Did not get the original state")
	}
}

func TestProcessJustificationFinalization_CantJustifyFinalize(t *testing.T) {
	e := params.BeaconConfig().FarFutureEpoch
	a := params.BeaconConfig().MaxDepositAmount
	state := &pb.BeaconState{
		Slot:                   params.BeaconConfig().SlotsPerEpoch * 2,
		PreviousJustifiedEpoch: 0,
		PreviousJustifiedRoot:  params.BeaconConfig().ZeroHash[:],
		CurrentJustifiedEpoch:  0,
		CurrentJustifiedRoot:   params.BeaconConfig().ZeroHash[:],
		ValidatorRegistry: []*pb.Validator{{ExitEpoch: e, EffectiveBalance: a}, {ExitEpoch: e, EffectiveBalance: a},
			{ExitEpoch: e, EffectiveBalance: a}, {ExitEpoch: e, EffectiveBalance: a}},
	}
	// Since Attested balances are less than total balances, nothing happened.
	newState, err := ProcessJustificationFinalization(state, 0, 0)
	if err != nil {
		t.Fatal(err)
	}
	if !reflect.DeepEqual(state, newState) {
		t.Error("Did not get the original state")
	}
}

func TestProcessJustificationFinalization_NoBlockRootCurrentEpoch(t *testing.T) {
	e := params.BeaconConfig().FarFutureEpoch
	a := params.BeaconConfig().MaxDepositAmount
	blockRoots := make([][]byte, params.BeaconConfig().SlotsPerEpoch*2+1)
	for i := 0; i < len(blockRoots); i++ {
		blockRoots[i] = []byte{byte(i)}
	}
	state := &pb.BeaconState{
		Slot:                   params.BeaconConfig().SlotsPerEpoch * 2,
		PreviousJustifiedEpoch: 0,
		PreviousJustifiedRoot:  params.BeaconConfig().ZeroHash[:],
		CurrentJustifiedEpoch:  0,
		CurrentJustifiedRoot:   params.BeaconConfig().ZeroHash[:],
		JustificationBitfield:  3,
		ValidatorRegistry:      []*pb.Validator{{ExitEpoch: e}, {ExitEpoch: e}, {ExitEpoch: e}, {ExitEpoch: e}},
		Balances:               []uint64{a, a, a, a}, // validator total balance should be 128000000000
		LatestBlockRoots:       blockRoots,
	}
	attestedBalance := 4 * e * 3 / 2
	_, err := ProcessJustificationFinalization(state, 0, attestedBalance)
	want := "could not get block root for current epoch"
	if !strings.Contains(err.Error(), want) {
		t.Fatal("Did not receive correct error")
	}
}

func TestProcessJustificationFinalization_JustifyCurrentEpoch(t *testing.T) {
	e := params.BeaconConfig().FarFutureEpoch
	a := params.BeaconConfig().MaxDepositAmount
	blockRoots := make([][]byte, params.BeaconConfig().SlotsPerEpoch*2+1)
	for i := 0; i < len(blockRoots); i++ {
		blockRoots[i] = []byte{byte(i)}
	}
	state := &pb.BeaconState{
		Slot:                   params.BeaconConfig().SlotsPerEpoch*2 + 1,
		PreviousJustifiedEpoch: 0,
		PreviousJustifiedRoot:  params.BeaconConfig().ZeroHash[:],
		CurrentJustifiedEpoch:  0,
		CurrentJustifiedRoot:   params.BeaconConfig().ZeroHash[:],
		JustificationBitfield:  3,
		ValidatorRegistry:      []*pb.Validator{{ExitEpoch: e}, {ExitEpoch: e}, {ExitEpoch: e}, {ExitEpoch: e}},
		Balances:               []uint64{a, a, a, a}, // validator total balance should be 128000000000
		LatestBlockRoots:       blockRoots,
	}
	attestedBalance := 4 * e * 3 / 2
	newState, err := ProcessJustificationFinalization(state, 0, attestedBalance)
	if err != nil {
		t.Fatal(err)
	}
	if !bytes.Equal(newState.CurrentJustifiedRoot, []byte{byte(128)}) {
		t.Errorf("Wanted current justified root: %v, got: %v",
			[]byte{byte(128)}, newState.CurrentJustifiedRoot)
	}
	if newState.CurrentJustifiedEpoch != 2 {
		t.Errorf("Wanted justified epoch: %d, got: %d",
			2, newState.CurrentJustifiedEpoch)
	}
	if !bytes.Equal(newState.FinalizedRoot, params.BeaconConfig().ZeroHash[:]) {
		t.Errorf("Wanted current finalized root: %v, got: %v",
			params.BeaconConfig().ZeroHash, newState.FinalizedRoot)
	}
	if newState.FinalizedEpoch != 0 {
		t.Errorf("Wanted finalized epoch: %d, got: %d", 0, newState.FinalizedEpoch)
	}
}

func TestProcessJustificationFinalization_JustifyPrevEpoch(t *testing.T) {
	e := params.BeaconConfig().FarFutureEpoch
	a := params.BeaconConfig().MaxDepositAmount
	blockRoots := make([][]byte, params.BeaconConfig().SlotsPerEpoch*2+1)
	for i := 0; i < len(blockRoots); i++ {
		blockRoots[i] = []byte{byte(i)}
	}
	state := &pb.BeaconState{
		Slot:                   params.BeaconConfig().SlotsPerEpoch*2 + 1,
		PreviousJustifiedEpoch: 0,
		PreviousJustifiedRoot:  params.BeaconConfig().ZeroHash[:],
		CurrentJustifiedEpoch:  0,
		CurrentJustifiedRoot:   params.BeaconConfig().ZeroHash[:],
		JustificationBitfield:  3,
		ValidatorRegistry:      []*pb.Validator{{ExitEpoch: e}, {ExitEpoch: e}, {ExitEpoch: e}, {ExitEpoch: e}},
		Balances:               []uint64{a, a, a, a}, // validator total balance should be 128000000000
		LatestBlockRoots:       blockRoots,
	}
	attestedBalance := 4 * e * 3 / 2
	newState, err := ProcessJustificationFinalization(state, attestedBalance, 0)
	if err != nil {
		t.Fatal(err)
	}
	if !bytes.Equal(newState.CurrentJustifiedRoot, []byte{byte(128)}) {
		t.Errorf("Wanted current justified root: %v, got: %v",
			[]byte{byte(128)}, newState.CurrentJustifiedRoot)
	}
	if newState.CurrentJustifiedEpoch != 2 {
		t.Errorf("Wanted justified epoch: %d, got: %d",
			2, newState.CurrentJustifiedEpoch)
	}
	if !bytes.Equal(newState.FinalizedRoot, params.BeaconConfig().ZeroHash[:]) {
		t.Errorf("Wanted current finalized root: %v, got: %v",
			params.BeaconConfig().ZeroHash, newState.FinalizedRoot)
	}
	if newState.FinalizedEpoch != 0 {
		t.Errorf("Wanted finalized epoch: %d, got: %d", 0, newState.FinalizedEpoch)
	}
}

func TestProcessSlashings_NotSlashed(t *testing.T) {
	s := &pb.BeaconState{
		Slot:                  0,
		ValidatorRegistry:     []*pb.Validator{{Slashed: true}},
		Balances:              []uint64{params.BeaconConfig().MaxDepositAmount},
		LatestSlashedBalances: []uint64{0, 1e9},
	}
	newState := ProcessSlashings(s)
	wanted := params.BeaconConfig().MaxDepositAmount
	if newState.Balances[0] != wanted {
		t.Errorf("Wanted slashed balance: %d, got: %d", wanted, newState.Balances[0])
	}
}

func TestProcessSlashings_SlashedLess(t *testing.T) {
	s := &pb.BeaconState{
		Slot: 0,
		ValidatorRegistry: []*pb.Validator{
			{Slashed: true,
				WithdrawableEpoch: params.BeaconConfig().LatestSlashedExitLength / 2,
				EffectiveBalance:  params.BeaconConfig().MaxDepositAmount},
			{ExitEpoch: params.BeaconConfig().FarFutureEpoch, EffectiveBalance: params.BeaconConfig().MaxDepositAmount}},
		Balances:              []uint64{params.BeaconConfig().MaxDepositAmount, params.BeaconConfig().MaxDepositAmount},
		LatestSlashedBalances: []uint64{0, 1e9},
	}
	newState := ProcessSlashings(s)
	wanted := uint64(31 * 1e9)
	if newState.Balances[0] != wanted {
		t.Errorf("Wanted slashed balance: %d, got: %d", wanted, newState.Balances[0])
	}
}

func TestProcessFinalUpdates_CanProcess(t *testing.T) {
	s := buildState(params.BeaconConfig().SlotsPerHistoricalRoot-1, params.BeaconConfig().SlotsPerEpoch)
	ce := helpers.CurrentEpoch(s)
	ne := ce + 1
	s.Eth1DataVotes = []*pb.Eth1Data{}
	s.Balances[0] = 29 * 1e9
	s.LatestSlashedBalances[ce] = 100
	s.LatestRandaoMixes[ce] = []byte{'A'}
	newS, err := ProcessFinalUpdates(s)
	if err != nil {
		t.Fatal(err)
	}

	// Verify effective balance is correctly updated.
	if newS.ValidatorRegistry[0].EffectiveBalance != 29*1e9 {
		t.Errorf("effective balance incorrectly updated, got %d", s.ValidatorRegistry[0].EffectiveBalance)
	}

	// Verify start shard is correctly updated.
	if newS.LatestStartShard != 64 {
		t.Errorf("start shard incorrectly updated, got %d", 64)
	}

	// Verify latest active index root is correctly updated in the right position.
	pos := (ne + params.BeaconConfig().ActivationExitDelay) % params.BeaconConfig().LatestActiveIndexRootsLength
	if bytes.Equal(newS.LatestActiveIndexRoots[pos], params.BeaconConfig().ZeroHash[:]) {
		t.Error("latest active index roots still zero hashes")
	}

	// Verify slashed balances correctly updated.
	if newS.LatestSlashedBalances[ce] != newS.LatestSlashedBalances[ne] {
		t.Errorf("wanted slashed balance %d, got %d",
			newS.LatestSlashedBalances[ce],
			newS.LatestSlashedBalances[ne])
	}

	// Verify randao is correctly updated in the right position.
	if bytes.Equal(newS.LatestRandaoMixes[ne], params.BeaconConfig().ZeroHash[:]) {
		t.Error("latest RANDAO still zero hashes")
	}

	// Verify historical root accumulator was appended.
	if len(newS.HistoricalRoots) != 1 {
		t.Errorf("wanted slashed balance %d, got %d", 1, len(newS.HistoricalRoots[ce]))
	}
}

func TestCrosslinkDelta_NoOneAttested(t *testing.T) {
	e := params.BeaconConfig().SlotsPerEpoch

	validatorCount := uint64(128)
	state := buildState(e+2, validatorCount)

	rewards, penalties, err := CrosslinkDelta(state)
	if err != nil {
		t.Fatal(err)
	}

	for i := uint64(0); i < validatorCount; i++ {
		// Since no one attested, all the validators should gain 0 reward
		if rewards[i] != 0 {
			t.Errorf("Wanted reward balance 0, got %d", rewards[i])
		}
		// Since no one attested, all the validators should get penalized the same
		if penalties[i] != BaseReward(state, i) {
			t.Errorf("Wanted penalty balance %d, got %d",
				BaseReward(state, i), penalties[i])
		}
	}
}

<<<<<<< HEAD
=======
func TestProcessRegistryUpdates_NoRotation(t *testing.T) {
	state := &pb.BeaconState{
		Slot: 5 * params.BeaconConfig().SlotsPerEpoch,
		ValidatorRegistry: []*pb.Validator{
			{ExitEpoch: params.BeaconConfig().ActivationExitDelay},
			{ExitEpoch: params.BeaconConfig().ActivationExitDelay},
		},
		Balances: []uint64{
			params.BeaconConfig().MaxDepositAmount,
			params.BeaconConfig().MaxDepositAmount,
		},
	}
	newState := ProcessRegistryUpdates(state)
	for i, validator := range newState.ValidatorRegistry {
		if validator.ExitEpoch != params.BeaconConfig().ActivationExitDelay {
			t.Errorf("could not update registry %d, wanted exit slot %d got %d",
				i, params.BeaconConfig().ActivationExitDelay, validator.ExitEpoch)
		}
	}
}

>>>>>>> 1127fc65
func TestCrosslinkDelta_SomeAttested(t *testing.T) {
	e := params.BeaconConfig().SlotsPerEpoch

	state := buildState(e+2, params.BeaconConfig().DepositsForChainStart/8)
	startShard := uint64(960)
	atts := make([]*pb.PendingAttestation, 2)
	for i := 0; i < len(atts); i++ {
		atts[i] = &pb.PendingAttestation{
			Data: &pb.AttestationData{
				Slot:              uint64(i),
				CrosslinkDataRoot: []byte{'A'},
				Shard:             startShard + 1,
			},
			InclusionDelay:      uint64(i + 100),
			AggregationBitfield: []byte{0xC0, 0xC0, 0xC0, 0xC0},
		}
	}
	state.PreviousEpochAttestations = atts
	state.CurrentCrosslinks[startShard] = &pb.Crosslink{
		CrosslinkDataRootHash32: []byte{'A'},
	}
	state.CurrentCrosslinks[startShard+1] = &pb.Crosslink{
		CrosslinkDataRootHash32: []byte{'A'},
	}

	rewards, penalties, err := CrosslinkDelta(state)
	if err != nil {
		t.Fatal(err)
	}

	committee, err := helpers.CrosslinkCommitteeAtEpoch(state, 0, startShard)
	if err != nil {
		t.Fatal(err)
	}
	_, winningIndices, err := WinningCrosslink(state, startShard+1, 0)
	if err != nil {
		t.Fatal(err)
	}
	committeeBalance := helpers.TotalBalance(state, committee)
	attestingBalance := helpers.TotalBalance(state, winningIndices)
	attestedIndices := []uint64{1932, 500, 1790, 1015, 1477, 1211, 69}
	for _, i := range attestedIndices {
		// Since all these validators attested, they should get the same rewards.
		want := BaseReward(state, i) * attestingBalance / committeeBalance
		if rewards[i] != want {
			t.Errorf("Wanted reward balance %d, got %d", want, rewards[i])
		}
		// Since all these validators attested, they shouldn't get penalized.
		if penalties[i] != 0 {
			t.Errorf("Wanted penalty balance %d, got %d",
				0, penalties[i])
		}
	}
}

func TestCrosslinkDelta_CantGetWinningCrosslink(t *testing.T) {
	state := buildState(0, 1)

	_, _, err := CrosslinkDelta(state)
	wanted := "could not get winning crosslink: could not get matching attestations"
	if !strings.Contains(err.Error(), wanted) {
		t.Fatalf("Got: %v, want: %v", err.Error(), wanted)
	}
}

func TestAttestationDelta_CantGetBlockRoot(t *testing.T) {
	e := params.BeaconConfig().SlotsPerEpoch

	state := buildState(2*e, 1)
	state.Slot = 0

	_, _, err := AttestationDelta(state)
	wanted := "could not get block root for epoch"
	if !strings.Contains(err.Error(), wanted) {
		t.Fatalf("Got: %v, want: %v", err.Error(), wanted)
	}
}

func TestAttestationDelta_CantGetAttestation(t *testing.T) {
	state := buildState(0, 1)

	_, _, err := AttestationDelta(state)
	wanted := "could not get source, target and head attestations"
	if !strings.Contains(err.Error(), wanted) {
		t.Fatalf("Got: %v, want: %v", err.Error(), wanted)
	}
}

func TestAttestationDelta_CantGetAttestationIndices(t *testing.T) {
	e := params.BeaconConfig().SlotsPerEpoch

	state := buildState(e+2, 1)
	atts := make([]*pb.PendingAttestation, 2)
	for i := 0; i < len(atts); i++ {
		atts[i] = &pb.PendingAttestation{
			Data: &pb.AttestationData{
				Slot: uint64(i),
			},
			InclusionDelay:      uint64(i + 100),
			AggregationBitfield: []byte{0xff},
		}
	}
	state.PreviousEpochAttestations = atts

	_, _, err := AttestationDelta(state)
	wanted := "could not get attestation indices"
	if !strings.Contains(err.Error(), wanted) {
		t.Fatalf("Got: %v, want: %v", err.Error(), wanted)
	}
}

func TestAttestationDelta_NoOneAttested(t *testing.T) {
	e := params.BeaconConfig().SlotsPerEpoch
	validatorCount := params.BeaconConfig().DepositsForChainStart / 32
	state := buildState(e+2, validatorCount)
	startShard := uint64(960)
	atts := make([]*pb.PendingAttestation, 2)
	for i := 0; i < len(atts); i++ {
		atts[i] = &pb.PendingAttestation{
			Data: &pb.AttestationData{
				Slot:              uint64(i),
				CrosslinkDataRoot: []byte{'A'},
				Shard:             startShard + 1,
			},
			InclusionDelay:      uint64(i + 100),
			AggregationBitfield: []byte{0xC0},
		}
	}

	rewards, penalties, err := AttestationDelta(state)
	if err != nil {
		t.Fatal(err)
	}

	for i := uint64(0); i < validatorCount; i++ {
		// Since no one attested, all the validators should gain 0 reward
		if rewards[i] != 0 {
			t.Errorf("Wanted reward balance 0, got %d", rewards[i])
		}
		// Since no one attested, all the validators should get penalized the same
		// it's 3 times the penalized amount because source, target and head.
		wanted := 3 * BaseReward(state, i)
		if penalties[i] != wanted {
			t.Errorf("Wanted penalty balance %d, got %d",
				wanted, penalties[i])
		}
	}
}

func TestAttestationDelta_SomeAttested(t *testing.T) {
	e := params.BeaconConfig().SlotsPerEpoch
	validatorCount := params.BeaconConfig().DepositsForChainStart / 8
	state := buildState(e+2, validatorCount)
	startShard := uint64(960)
	atts := make([]*pb.PendingAttestation, 3)
	for i := 0; i < len(atts); i++ {
		atts[i] = &pb.PendingAttestation{
			Data: &pb.AttestationData{
				Slot:              uint64(i),
				CrosslinkDataRoot: []byte{'A'},
				Shard:             startShard + 1,
			},
			AggregationBitfield: []byte{0xC0, 0xC0, 0xC0, 0xC0},
			InclusionDelay:      1,
		}
	}
	state.PreviousEpochAttestations = atts
	state.CurrentCrosslinks[startShard] = &pb.Crosslink{
		CrosslinkDataRootHash32: []byte{'A'},
	}
	state.CurrentCrosslinks[startShard+1] = &pb.Crosslink{
		CrosslinkDataRootHash32: []byte{'A'},
	}

	rewards, penalties, err := AttestationDelta(state)
	if err != nil {
		t.Fatal(err)
	}

	//attestedIndices := []uint64{1932, 500, 1790, 1015, 1477, 1211, 69}
	attestedIndices := []uint64{500}

	attestedBalance, err := AttestingBalance(state, atts)
	totalBalance := totalActiveBalance(state)
	if err != nil {
		t.Fatal(err)
	}

	for _, i := range attestedIndices {
		// Base rewards for getting source right
		wanted := 3 * (BaseReward(state, i) * attestedBalance / totalBalance)
		// Base rewards for proposer and attesters working together getting attestation
		// on chain in the fatest manner
		wanted += BaseReward(state, i) * params.BeaconConfig().MinAttestationInclusionDelay
		if rewards[i] != wanted {
			t.Errorf("Wanted reward balance %d, got %d", wanted, rewards[i])
		}
		// Since all these validators attested, they shouldn't get penalized.
		if penalties[i] != 0 {
			t.Errorf("Wanted penalty balance %d, got %d",
				0, penalties[i])
		}
	}
}

<<<<<<< HEAD
=======
func TestProcessRegistryUpdates_EligibleToActivate(t *testing.T) {
	state := &pb.BeaconState{
		Slot: 5 * params.BeaconConfig().SlotsPerEpoch,
	}
	limit := helpers.ChurnLimit(state)
	for i := 0; i < int(limit)+10; i++ {
		state.ValidatorRegistry = append(state.ValidatorRegistry, &pb.Validator{
			ActivationEligibilityEpoch: params.BeaconConfig().FarFutureEpoch,
			EffectiveBalance:           params.BeaconConfig().MaxEffectiveBalance,
			ActivationEpoch:            params.BeaconConfig().FarFutureEpoch,
		})
	}
	currentEpoch := helpers.CurrentEpoch(state)
	newState := ProcessRegistryUpdates(state)
	for i, validator := range newState.ValidatorRegistry {
		if validator.ActivationEligibilityEpoch != currentEpoch {
			t.Errorf("could not update registry %d, wanted activation eligibility epoch %d got %d",
				i, currentEpoch, validator.ActivationEligibilityEpoch)
		}
		if i < int(limit) && validator.ActivationEpoch != helpers.DelayedActivationExitEpoch(currentEpoch) {
			t.Errorf("could not update registry %d, validators failed to activate wanted activation epoch %d got %d",
				i, helpers.DelayedActivationExitEpoch(currentEpoch), validator.ActivationEpoch)
		}
		if i >= int(limit) && validator.ActivationEpoch != params.BeaconConfig().FarFutureEpoch {
			t.Errorf("could not update registry %d, validators should not have been activated wanted activation epoch: %d got %d",
				i, params.BeaconConfig().FarFutureEpoch, validator.ActivationEpoch)
		}
	}
}

func TestProcessRegistryUpdates_ActivationCompletes(t *testing.T) {
	state := &pb.BeaconState{
		Slot: 5 * params.BeaconConfig().SlotsPerEpoch,
		ValidatorRegistry: []*pb.Validator{
			{ExitEpoch: params.BeaconConfig().ActivationExitDelay,
				ActivationEpoch: 5 + params.BeaconConfig().ActivationExitDelay + 1},
			{ExitEpoch: params.BeaconConfig().ActivationExitDelay,
				ActivationEpoch: 5 + params.BeaconConfig().ActivationExitDelay + 1},
		},
		Balances: []uint64{
			params.BeaconConfig().MaxDepositAmount,
			params.BeaconConfig().MaxDepositAmount,
		},
	}
	newState := ProcessRegistryUpdates(state)
	for i, validator := range newState.ValidatorRegistry {
		if validator.ExitEpoch != params.BeaconConfig().ActivationExitDelay {
			t.Errorf("could not update registry %d, wanted exit slot %d got %d",
				i, params.BeaconConfig().ActivationExitDelay, validator.ExitEpoch)
		}
	}
}

func TestProcessRegistryUpdates_CanExits(t *testing.T) {
	epoch := uint64(5)
	exitEpoch := helpers.DelayedActivationExitEpoch(epoch)
	state := &pb.BeaconState{
		Slot: epoch * params.BeaconConfig().SlotsPerEpoch,
		ValidatorRegistry: []*pb.Validator{
			{
				ExitEpoch:   exitEpoch,
				StatusFlags: pb.Validator_INITIATED_EXIT},
			{
				ExitEpoch:   exitEpoch,
				StatusFlags: pb.Validator_INITIATED_EXIT},
		},
		Balances: []uint64{
			params.BeaconConfig().MaxDepositAmount,
			params.BeaconConfig().MaxDepositAmount,
		},
	}
	newState := ProcessRegistryUpdates(state)
	for i, validator := range newState.ValidatorRegistry {
		if validator.ExitEpoch != exitEpoch {
			t.Errorf("could not update registry %d, wanted exit slot %d got %d",
				i,
				exitEpoch,
				validator.ExitEpoch)
		}
	}
}

>>>>>>> 1127fc65
func buildState(slot uint64, validatorCount uint64) *pb.BeaconState {
	validators := make([]*pb.Validator, validatorCount)
	for i := 0; i < len(validators); i++ {
		validators[i] = &pb.Validator{
			ExitEpoch:        params.BeaconConfig().FarFutureEpoch,
			EffectiveBalance: params.BeaconConfig().MaxDepositAmount,
		}
	}
	validatorBalances := make([]uint64, len(validators))
	for i := 0; i < len(validatorBalances); i++ {
		validatorBalances[i] = params.BeaconConfig().MaxDepositAmount
	}
	latestActiveIndexRoots := make(
		[][]byte,
		params.BeaconConfig().LatestActiveIndexRootsLength,
	)
	for i := 0; i < len(latestActiveIndexRoots); i++ {
		latestActiveIndexRoots[i] = params.BeaconConfig().ZeroHash[:]
	}
	latestRandaoMixes := make(
		[][]byte,
		params.BeaconConfig().LatestRandaoMixesLength,
	)
	for i := 0; i < len(latestRandaoMixes); i++ {
		latestRandaoMixes[i] = params.BeaconConfig().ZeroHash[:]
	}
	return &pb.BeaconState{
		Slot:                   slot,
		Balances:               validatorBalances,
		ValidatorRegistry:      validators,
		CurrentCrosslinks:      make([]*pb.Crosslink, params.BeaconConfig().ShardCount),
		LatestRandaoMixes:      make([][]byte, params.BeaconConfig().LatestRandaoMixesLength),
		LatestActiveIndexRoots: make([][]byte, params.BeaconConfig().LatestActiveIndexRootsLength),
		LatestSlashedBalances:  make([]uint64, params.BeaconConfig().LatestSlashedExitLength),
		LatestBlockRoots:       make([][]byte, params.BeaconConfig().SlotsPerEpoch*10),
	}
}<|MERGE_RESOLUTION|>--- conflicted
+++ resolved
@@ -989,8 +989,6 @@
 	}
 }
 
-<<<<<<< HEAD
-=======
 func TestProcessRegistryUpdates_NoRotation(t *testing.T) {
 	state := &pb.BeaconState{
 		Slot: 5 * params.BeaconConfig().SlotsPerEpoch,
@@ -1012,7 +1010,6 @@
 	}
 }
 
->>>>>>> 1127fc65
 func TestCrosslinkDelta_SomeAttested(t *testing.T) {
 	e := params.BeaconConfig().SlotsPerEpoch
 
@@ -1218,8 +1215,6 @@
 	}
 }
 
-<<<<<<< HEAD
-=======
 func TestProcessRegistryUpdates_EligibleToActivate(t *testing.T) {
 	state := &pb.BeaconState{
 		Slot: 5 * params.BeaconConfig().SlotsPerEpoch,
@@ -1302,7 +1297,6 @@
 	}
 }
 
->>>>>>> 1127fc65
 func buildState(slot uint64, validatorCount uint64) *pb.BeaconState {
 	validators := make([]*pb.Validator, validatorCount)
 	for i := 0; i < len(validators); i++ {
