--- conflicted
+++ resolved
@@ -965,7 +965,6 @@
 	}
 }
 
-<<<<<<< HEAD
 func TestCrosslinkDelta_NoOneAttested(t *testing.T) {
 	e := params.BeaconConfig().SlotsPerEpoch
 
@@ -986,6 +985,27 @@
 		if penalties[i] != BaseReward(state, i) {
 			t.Errorf("Wanted penalty balance %d, got %d",
 				BaseReward(state, i), penalties[i])
+		}
+	}
+}
+
+func TestProcessRegistryUpdates_NoRotation(t *testing.T) {
+	state := &pb.BeaconState{
+		Slot: 5 * params.BeaconConfig().SlotsPerEpoch,
+		ValidatorRegistry: []*pb.Validator{
+			{ExitEpoch: params.BeaconConfig().ActivationExitDelay},
+			{ExitEpoch: params.BeaconConfig().ActivationExitDelay},
+		},
+		Balances: []uint64{
+			params.BeaconConfig().MaxDepositAmount,
+			params.BeaconConfig().MaxDepositAmount,
+		},
+	}
+	newState := ProcessRegistryUpdates(state)
+	for i, validator := range newState.ValidatorRegistry {
+		if validator.ExitEpoch != params.BeaconConfig().ActivationExitDelay {
+			t.Errorf("could not update registry %d, wanted exit slot %d got %d",
+				i, params.BeaconConfig().ActivationExitDelay, validator.ExitEpoch)
 		}
 	}
 }
@@ -1052,25 +1072,6 @@
 	wanted := "could not get winning crosslink: could not get matching attestations"
 	if !strings.Contains(err.Error(), wanted) {
 		t.Fatalf("Got: %v, want: %v", err.Error(), wanted)
-=======
-func TestProcessRegistryUpdates_NoRotation(t *testing.T) {
-	state := &pb.BeaconState{
-		Slot: 5 * params.BeaconConfig().SlotsPerEpoch,
-		ValidatorRegistry: []*pb.Validator{
-			{ExitEpoch: params.BeaconConfig().ActivationExitDelay},
-			{ExitEpoch: params.BeaconConfig().ActivationExitDelay},
-		},
-		Balances: []uint64{
-			params.BeaconConfig().MaxDepositAmount,
-			params.BeaconConfig().MaxDepositAmount,
-		},
-	}
-	newState := ProcessRegistryUpdates(state)
-	for i, validator := range newState.ValidatorRegistry {
-		if validator.ExitEpoch != params.BeaconConfig().ActivationExitDelay {
-			t.Errorf("could not update registry %d, wanted exit slot %d got %d",
-				i, params.BeaconConfig().ActivationExitDelay, validator.ExitEpoch)
-		}
 	}
 }
 
@@ -1153,7 +1154,6 @@
 				exitEpoch,
 				validator.ExitEpoch)
 		}
->>>>>>> 967f3efc
 	}
 }
 
