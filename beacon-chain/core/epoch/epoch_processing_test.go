--- conflicted
+++ resolved
@@ -12,12 +12,9 @@
 	"github.com/prysmaticlabs/prysm/beacon-chain/state"
 	pb "github.com/prysmaticlabs/prysm/proto/beacon/p2p/v1"
 	"github.com/prysmaticlabs/prysm/shared/params"
-<<<<<<< HEAD
 	"github.com/prysmaticlabs/prysm/shared/testutil"
-=======
 	"github.com/prysmaticlabs/prysm/shared/testutil/assert"
 	"github.com/prysmaticlabs/prysm/shared/testutil/require"
->>>>>>> f2afeed9
 )
 
 func TestUnslashedAttestingIndices_CanSortAndFilter(t *testing.T) {
@@ -47,15 +44,8 @@
 	state, err := state.InitializeFromProto(base)
 	require.NoError(t, err)
 
-<<<<<<< HEAD
 	indices, err := epoch.UnslashedAttestingIndices(state, atts)
-	if err != nil {
-		t.Fatal(err)
-	}
-=======
-	indices, err := unslashedAttestingIndices(state, atts)
-	require.NoError(t, err)
->>>>>>> f2afeed9
+	require.NoError(t, err)
 	for i := 0; i < len(indices)-1; i++ {
 		if indices[i] >= indices[i+1] {
 			t.Error("sorted indices not sorted or duplicated")
@@ -66,19 +56,9 @@
 	slashedValidator := indices[0]
 	validators = state.Validators()
 	validators[slashedValidator].Slashed = true
-<<<<<<< HEAD
-	if err = state.SetValidators(validators); err != nil {
-		t.Fatal(err)
-	}
+	require.NoError(t, state.SetValidators(validators))
 	indices, err = epoch.UnslashedAttestingIndices(state, atts)
-	if err != nil {
-		t.Fatal(err)
-	}
-=======
-	require.NoError(t, state.SetValidators(validators))
-	indices, err = unslashedAttestingIndices(state, atts)
-	require.NoError(t, err)
->>>>>>> f2afeed9
+	require.NoError(t, err)
 	for i := 0; i < len(indices); i++ {
 		assert.NotEqual(t, slashedValidator, indices[i], "Slashed validator %d is not filtered", slashedValidator)
 	}
@@ -110,15 +90,8 @@
 	state, err := state.InitializeFromProto(base)
 	require.NoError(t, err)
 
-<<<<<<< HEAD
 	indices, err := epoch.UnslashedAttestingIndices(state, atts)
-	if err != nil {
-		t.Fatal(err)
-	}
-=======
-	indices, err := unslashedAttestingIndices(state, atts)
-	require.NoError(t, err)
->>>>>>> f2afeed9
+	require.NoError(t, err)
 
 	for i := 0; i < len(indices)-1; i++ {
 		if indices[i] >= indices[i+1] {
@@ -163,15 +136,8 @@
 	state, err := state.InitializeFromProto(base)
 	require.NoError(t, err)
 
-<<<<<<< HEAD
 	balance, err := epoch.AttestingBalance(state, atts)
-	if err != nil {
-		t.Fatal(err)
-	}
-=======
-	balance, err := AttestingBalance(state, atts)
-	require.NoError(t, err)
->>>>>>> f2afeed9
+	require.NoError(t, err)
 	wanted := 256 * params.BeaconConfig().MaxEffectiveBalance
 	assert.Equal(t, wanted, balance)
 }
@@ -194,24 +160,10 @@
 			Balances: []uint64{tt.a},
 		}
 		state, err := state.InitializeFromProto(base)
-<<<<<<< HEAD
-		if err != nil {
-			t.Fatal(err)
-		}
+		require.NoError(t, err)
 		c, err := epoch.BaseReward(state, 0)
-		if err != nil {
-			t.Fatal(err)
-		}
-		if c != tt.c {
-			t.Errorf("epoch.BaseReward(%d) = %d, want = %d",
-				tt.a, c, tt.c)
-		}
-=======
 		require.NoError(t, err)
-		c, err := BaseReward(state, 0)
-		require.NoError(t, err)
-		assert.Equal(t, tt.c, c, "BaseReward(%d)", tt.a)
->>>>>>> f2afeed9
+		assert.Equal(t, tt.c, c, "epoch.BaseReward(%d)", tt.a)
 	}
 }
 
@@ -223,19 +175,9 @@
 		Slashings:  []uint64{0, 1e9},
 	}
 	s, err := state.InitializeFromProto(base)
-<<<<<<< HEAD
-	if err != nil {
-		t.Fatal(err)
-	}
+	require.NoError(t, err)
 	newState, err := epoch.ProcessSlashings(s)
-	if err != nil {
-		t.Fatal(err)
-	}
-=======
-	require.NoError(t, err)
-	newState, err := ProcessSlashings(s)
-	require.NoError(t, err)
->>>>>>> f2afeed9
+	require.NoError(t, err)
 	wanted := params.BeaconConfig().MaxEffectiveBalance
 	assert.Equal(t, wanted, newState.Balances()[0], "Unexpected slashed balance")
 }
@@ -311,29 +253,10 @@
 		t.Run(string(i), func(t *testing.T) {
 			original := proto.Clone(tt.state)
 			s, err := state.InitializeFromProto(tt.state)
-<<<<<<< HEAD
-			if err != nil {
-				t.Fatal(err)
-			}
+			require.NoError(t, err)
 			newState, err := epoch.ProcessSlashings(s)
-			if err != nil {
-				t.Fatal(err)
-			}
-
-			if newState.Balances()[0] != tt.want {
-				t.Errorf(
-					"ProcessSlashings({%v}) = newState; newState.Balances[0] = %d; wanted %d",
-					original,
-					newState.Balances()[0],
-					tt.want,
-				)
-			}
-=======
-			require.NoError(t, err)
-			newState, err := ProcessSlashings(s)
 			require.NoError(t, err)
 			assert.Equal(t, tt.want, newState.Balances()[0], "ProcessSlashings({%v}) = newState; newState.Balances[0] = %d", original, newState.Balances()[0])
->>>>>>> f2afeed9
 		})
 	}
 }
@@ -353,19 +276,9 @@
 	require.NoError(t, s.SetSlashings(slashings))
 	mixes := s.RandaoMixes()
 	mixes[ce] = []byte{'A'}
-<<<<<<< HEAD
-	if err := s.SetRandaoMixes(mixes); err != nil {
-		t.Fatal(err)
-	}
+	require.NoError(t, s.SetRandaoMixes(mixes))
 	newS, err := epoch.ProcessFinalUpdates(s)
-	if err != nil {
-		t.Fatal(err)
-	}
-=======
-	require.NoError(t, s.SetRandaoMixes(mixes))
-	newS, err := ProcessFinalUpdates(s)
-	require.NoError(t, err)
->>>>>>> f2afeed9
+	require.NoError(t, err)
 
 	// Verify effective balance is correctly updated.
 	assert.Equal(t, params.BeaconConfig().MaxEffectiveBalance, newS.Validators()[0].EffectiveBalance, "Effective balance incorrectly updated")
@@ -398,19 +311,9 @@
 		FinalizedCheckpoint: &ethpb.Checkpoint{Root: make([]byte, 32)},
 	}
 	state, err := state.InitializeFromProto(base)
-<<<<<<< HEAD
-	if err != nil {
-		t.Fatal(err)
-	}
+	require.NoError(t, err)
 	newState, err := epoch.ProcessRegistryUpdates(state)
-	if err != nil {
-		t.Fatal(err)
-	}
-=======
-	require.NoError(t, err)
-	newState, err := ProcessRegistryUpdates(state)
-	require.NoError(t, err)
->>>>>>> f2afeed9
+	require.NoError(t, err)
 	for i, validator := range newState.Validators() {
 		assert.Equal(t, params.BeaconConfig().MaxSeedLookahead, validator.ExitEpoch, "Could not update registry %d", i)
 	}
@@ -432,15 +335,8 @@
 	}
 	state, err := state.InitializeFromProto(base)
 	currentEpoch := helpers.CurrentEpoch(state)
-<<<<<<< HEAD
 	newState, err := epoch.ProcessRegistryUpdates(state)
-	if err != nil {
-		t.Error(err)
-	}
-=======
-	newState, err := ProcessRegistryUpdates(state)
-	require.NoError(t, err)
->>>>>>> f2afeed9
+	require.NoError(t, err)
 	for i, validator := range newState.Validators() {
 		assert.Equal(t, currentEpoch+1, validator.ActivationEligibilityEpoch, "Could not update registry %d, unexpected activation eligibility epoch", i)
 		if uint64(i) < limit && validator.ActivationEpoch != helpers.ActivationExitEpoch(currentEpoch) {
@@ -466,19 +362,9 @@
 		FinalizedCheckpoint: &ethpb.Checkpoint{Root: make([]byte, 32)},
 	}
 	state, err := state.InitializeFromProto(base)
-<<<<<<< HEAD
-	if err != nil {
-		t.Fatal(err)
-	}
+	require.NoError(t, err)
 	newState, err := epoch.ProcessRegistryUpdates(state)
-	if err != nil {
-		t.Error(err)
-	}
-=======
-	require.NoError(t, err)
-	newState, err := ProcessRegistryUpdates(state)
-	require.NoError(t, err)
->>>>>>> f2afeed9
+	require.NoError(t, err)
 	for i, validator := range newState.Validators() {
 		assert.Equal(t, params.BeaconConfig().MaxSeedLookahead, validator.ExitEpoch, "Could not update registry %d, unexpected exit slot", i)
 	}
@@ -500,19 +386,9 @@
 		FinalizedCheckpoint: &ethpb.Checkpoint{Root: make([]byte, 32)},
 	}
 	state, err := state.InitializeFromProto(base)
-<<<<<<< HEAD
-	if err != nil {
-		t.Fatal(err)
-	}
+	require.NoError(t, err)
 	newState, err := epoch.ProcessRegistryUpdates(state)
-	if err != nil {
-		t.Error(err)
-	}
-=======
-	require.NoError(t, err)
-	newState, err := ProcessRegistryUpdates(state)
-	require.NoError(t, err)
->>>>>>> f2afeed9
+	require.NoError(t, err)
 	for i, validator := range newState.Validators() {
 		assert.Equal(t, params.BeaconConfig().MaxSeedLookahead+1, validator.ExitEpoch, "Could not update registry %d, unexpected exit slot", i)
 	}
@@ -535,19 +411,9 @@
 		FinalizedCheckpoint: &ethpb.Checkpoint{Root: make([]byte, 32)},
 	}
 	state, err := state.InitializeFromProto(base)
-<<<<<<< HEAD
-	if err != nil {
-		t.Fatal(err)
-	}
+	require.NoError(t, err)
 	newState, err := epoch.ProcessRegistryUpdates(state)
-	if err != nil {
-		t.Fatal(err)
-	}
-=======
-	require.NoError(t, err)
-	newState, err := ProcessRegistryUpdates(state)
-	require.NoError(t, err)
->>>>>>> f2afeed9
+	require.NoError(t, err)
 	for i, validator := range newState.Validators() {
 		assert.Equal(t, exitEpoch, validator.ExitEpoch, "Could not update registry %d, unexpected exit slot", i)
 	}
