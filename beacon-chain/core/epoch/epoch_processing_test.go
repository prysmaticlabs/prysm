--- conflicted
+++ resolved
@@ -491,15 +491,9 @@
 		t.Errorf("Incorrect current epoch calculation slot: Wanted: %d, got: %d",
 			newState.CurrentShufflingEpoch, state.Slot)
 	}
-<<<<<<< HEAD
-	if !bytes.Equal(newState.CurrentShufflingSeedHash32, state.LatestRandaoMixesHash32S[0]) {
-		t.Errorf("Incorrcet current epoch seed mix hash: Wanted: %v, got: %v",
-			state.LatestRandaoMixesHash32S[0], newState.CurrentShufflingSeedHash32)
-=======
 	if !bytes.Equal(newState.CurrentShufflingSeedHash32, state.LatestRandaoMixes[0]) {
-		t.Errorf("Incorret current epoch seed mix hash: Wanted: %v, got: %v",
+		t.Errorf("Incorrect current epoch seed mix hash: Wanted: %v, got: %v",
 			state.LatestRandaoMixes[0], newState.CurrentShufflingSeedHash32)
->>>>>>> 718f99ee
 	}
 }
 
