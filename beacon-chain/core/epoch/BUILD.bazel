--- conflicted
+++ resolved
@@ -16,12 +16,7 @@
         "//config/features:go_default_library",
         "//math:go_default_library",
         "//proto/prysm/v1alpha1:go_default_library",
-<<<<<<< HEAD
         "//proto/prysm/v1alpha1/attestation:go_default_library",
-        "//shared/mathutil:go_default_library",
-=======
-        "//shared/attestationutil:go_default_library",
->>>>>>> 7dadc780
         "//shared/params:go_default_library",
         "@com_github_pkg_errors//:go_default_library",
         "@com_github_prysmaticlabs_eth2_types//:go_default_library",
