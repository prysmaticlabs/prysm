load("@prysm//tools/go:def.bzl", "go_library", "go_test")

go_library(
    name = "go_default_library",
    srcs = [
        "attestation.go",
        "justification_finalization.go",
        "new.go",
        "reward_penalty.go",
        "slashing.go",
        "type.go",
    ],
    importpath = "github.com/prysmaticlabs/prysm/beacon-chain/core/epoch/precompute",
    visibility = [
        "//beacon-chain:__subpackages__",
        "//testing/spectest:__subpackages__",
    ],
    deps = [
        "//beacon-chain/core:go_default_library",
        "//beacon-chain/core/helpers:go_default_library",
        "//beacon-chain/state:go_default_library",
        "//math:go_default_library",
        "//monitoring/tracing:go_default_library",
        "//proto/prysm/v1alpha1:go_default_library",
<<<<<<< HEAD
        "//proto/prysm/v1alpha1/attestation:go_default_library",
        "//shared/mathutil:go_default_library",
=======
        "//shared/attestationutil:go_default_library",
>>>>>>> 7dadc780
        "//shared/params:go_default_library",
        "@com_github_pkg_errors//:go_default_library",
        "@com_github_prysmaticlabs_eth2_types//:go_default_library",
        "@io_opencensus_go//trace:go_default_library",
    ],
)

go_test(
    name = "go_default_test",
    srcs = [
        "attestation_test.go",
        "justification_finalization_test.go",
        "new_test.go",
        "reward_penalty_test.go",
        "slashing_test.go",
    ],
    embed = [":go_default_library"],
    deps = [
        "//beacon-chain/core:go_default_library",
        "//beacon-chain/core/epoch:go_default_library",
        "//beacon-chain/core/helpers:go_default_library",
        "//beacon-chain/state:go_default_library",
        "//beacon-chain/state/v1:go_default_library",
        "//math:go_default_library",
        "//proto/prysm/v1alpha1:go_default_library",
<<<<<<< HEAD
        "//proto/prysm/v1alpha1/attestation:go_default_library",
        "//shared/mathutil:go_default_library",
=======
        "//shared/attestationutil:go_default_library",
>>>>>>> 7dadc780
        "//shared/params:go_default_library",
        "//shared/testutil:go_default_library",
        "//shared/testutil/assert:go_default_library",
        "//shared/testutil/require:go_default_library",
        "@com_github_pkg_errors//:go_default_library",
        "@com_github_prysmaticlabs_eth2_types//:go_default_library",
        "@com_github_prysmaticlabs_go_bitfield//:go_default_library",
        "@org_golang_google_protobuf//proto:go_default_library",
    ],
)<|MERGE_RESOLUTION|>--- conflicted
+++ resolved
@@ -22,12 +22,7 @@
         "//math:go_default_library",
         "//monitoring/tracing:go_default_library",
         "//proto/prysm/v1alpha1:go_default_library",
-<<<<<<< HEAD
         "//proto/prysm/v1alpha1/attestation:go_default_library",
-        "//shared/mathutil:go_default_library",
-=======
-        "//shared/attestationutil:go_default_library",
->>>>>>> 7dadc780
         "//shared/params:go_default_library",
         "@com_github_pkg_errors//:go_default_library",
         "@com_github_prysmaticlabs_eth2_types//:go_default_library",
@@ -53,12 +48,7 @@
         "//beacon-chain/state/v1:go_default_library",
         "//math:go_default_library",
         "//proto/prysm/v1alpha1:go_default_library",
-<<<<<<< HEAD
         "//proto/prysm/v1alpha1/attestation:go_default_library",
-        "//shared/mathutil:go_default_library",
-=======
-        "//shared/attestationutil:go_default_library",
->>>>>>> 7dadc780
         "//shared/params:go_default_library",
         "//shared/testutil:go_default_library",
         "//shared/testutil/assert:go_default_library",
