load("@prysm//tools/go:def.bzl", "go_library")

go_library(
    name = "go_default_library",
    srcs = [
        "log.go",
        "write_block_to_disk.go",
        "write_state_to_disk.go",
    ],
    importpath = "github.com/prysmaticlabs/prysm/beacon-chain/core/transition/interop",
    visibility = [
        "//beacon-chain:__subpackages__",
        "//tools:__subpackages__",
    ],
    deps = [
        "//beacon-chain/state:go_default_library",
        "//config/features:go_default_library",
<<<<<<< HEAD
        "//consensus-types/block:go_default_library",
=======
        "//consensus-types/interfaces:go_default_library",
>>>>>>> cb2033bb
        "//io/file:go_default_library",
        "@com_github_sirupsen_logrus//:go_default_library",
    ],
)<|MERGE_RESOLUTION|>--- conflicted
+++ resolved
@@ -15,11 +15,7 @@
     deps = [
         "//beacon-chain/state:go_default_library",
         "//config/features:go_default_library",
-<<<<<<< HEAD
-        "//consensus-types/block:go_default_library",
-=======
         "//consensus-types/interfaces:go_default_library",
->>>>>>> cb2033bb
         "//io/file:go_default_library",
         "@com_github_sirupsen_logrus//:go_default_library",
     ],
