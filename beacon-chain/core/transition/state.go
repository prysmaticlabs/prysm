--- conflicted
+++ resolved
@@ -68,10 +68,7 @@
 	if err != nil {
 		return nil, err
 	}
-<<<<<<< HEAD
-=======
-
->>>>>>> 4722446c
+
 	st, err = altair.ProcessPreGenesisDeposits(ctx, st, deposits)
 	if err != nil {
 		return nil, errors.Wrap(err, "could not process validator deposits")
