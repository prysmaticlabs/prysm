--- conflicted
+++ resolved
@@ -22,12 +22,8 @@
     srcs = ["validator_index_map_test.go"],
     deps = [
         ":go_default_library",
-<<<<<<< HEAD
         "//beacon-chain/state-native/v1:go_default_library",
-=======
-        "//beacon-chain/state/v1:go_default_library",
         "//config/fieldparams:go_default_library",
->>>>>>> f199167f
         "//encoding/bytesutil:go_default_library",
         "//proto/prysm/v1alpha1:go_default_library",
         "//testing/assert:go_default_library",
