--- conflicted
+++ resolved
@@ -266,11 +266,7 @@
 				state, err = electra.ProcessEpoch(ctx, state)
 				if err != nil {
 					tracing.AnnotateError(span, err)
-<<<<<<< HEAD
-					return nil, errors.Wrap(err, "could not process epoch")
-=======
 					return nil, errors.Wrap(err, fmt.Sprintf("could not process %s epoch", version.String(state.Version())))
->>>>>>> 8e6d39a4
 				}
 			}
 		}
