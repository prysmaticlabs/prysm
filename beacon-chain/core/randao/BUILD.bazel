load("@io_bazel_rules_go//go:def.bzl", "go_library", "go_test")

go_library(
    name = "go_default_library",
    srcs = ["randao.go"],
    importpath = "github.com/prysmaticlabs/prysm/beacon-chain/core/randao",
    visibility = ["//beacon-chain:__subpackages__"],
    deps = [
        "//beacon-chain/core/validators:go_default_library",
        "//proto/beacon/p2p/v1:go_default_library",
<<<<<<< HEAD
        "@com_github_golang_protobuf//proto:go_default_library",
=======
        "@com_github_gogo_protobuf//proto:go_default_library",
>>>>>>> 5d26efcf
    ],
)

go_test(
    name = "go_default_test",
    srcs = ["randao_test.go"],
    embed = [":go_default_library"],
    deps = [
        "//beacon-chain/core/validators:go_default_library",
        "//proto/beacon/p2p/v1:go_default_library",
        "//shared/params:go_default_library",
    ],
)<|MERGE_RESOLUTION|>--- conflicted
+++ resolved
@@ -8,11 +8,7 @@
     deps = [
         "//beacon-chain/core/validators:go_default_library",
         "//proto/beacon/p2p/v1:go_default_library",
-<<<<<<< HEAD
-        "@com_github_golang_protobuf//proto:go_default_library",
-=======
         "@com_github_gogo_protobuf//proto:go_default_library",
->>>>>>> 5d26efcf
     ],
 )
 
