--- conflicted
+++ resolved
@@ -118,11 +118,7 @@
 	if err := helpers.IncreaseBalance(s, proposerIndex, earnedProposerReward); err != nil {
 		return nil, nil, 0, err
 	}
-<<<<<<< HEAD
-	return s, votedKeys, proposerReward, err
-=======
 	return s, votedKeys, earnedProposerReward, err
->>>>>>> 3d337b07
 }
 
 // VerifySyncCommitteeSig verifies sync committee signature `syncSig` is valid with respect to public keys `syncKeys`.
