--- conflicted
+++ resolved
@@ -41,11 +41,8 @@
     deps = [
         ":go_default_library",
         "//beacon-chain/core/helpers:go_default_library",
-<<<<<<< HEAD
         "//beacon-chain/p2p/types:go_default_library",
-=======
         "//beacon-chain/state:go_default_library",
->>>>>>> 5c36d596
         "//beacon-chain/state/v2:go_default_library",
         "//proto/prysm/v1alpha1:go_default_library",
         "//shared/bls:go_default_library",
