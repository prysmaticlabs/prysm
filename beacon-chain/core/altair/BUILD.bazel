--- conflicted
+++ resolved
@@ -18,12 +18,6 @@
         "//proto/prysm/v1alpha1:go_default_library",
         "//shared/bls:go_default_library",
         "//shared/bytesutil:go_default_library",
-<<<<<<< HEAD
-=======
-        "//shared/hashutil:go_default_library",
-        "//shared/mathutil:go_default_library",
-        "//shared/params:go_default_library",
->>>>>>> 560fe694
         "@com_github_pkg_errors//:go_default_library",
     ],
 )
