package altair

import (
	"context"

	"github.com/pkg/errors"
	types "github.com/prysmaticlabs/eth2-types"
	"github.com/prysmaticlabs/prysm/beacon-chain/core/epoch/precompute"
	"github.com/prysmaticlabs/prysm/beacon-chain/core/helpers"
	iface "github.com/prysmaticlabs/prysm/beacon-chain/state/interface"
	"github.com/prysmaticlabs/prysm/shared/mathutil"
	"github.com/prysmaticlabs/prysm/shared/params"
	"go.opencensus.io/trace"
)

// InitializeEpochValidators gets called at the beginning of process epoch cycle to return
// pre computed instances of validators attesting records and total
// balances attested in an epoch.
func InitializeEpochValidators(ctx context.Context, state iface.BeaconStateAltair) ([]*precompute.Validator, *precompute.Balance, error) {
	ctx, span := trace.StartSpan(ctx, "altair.InitializeEpochValidators")
	defer span.End()
	pValidators := make([]*precompute.Validator, state.NumValidators())
	bal := &precompute.Balance{}
	prevEpoch := helpers.PrevEpoch(state)

	inactivityScores, err := state.InactivityScores()
	if err != nil {
		return nil, nil, err
	}

	// This shouldn't happen with a correct beacon state,
	// but rather be safe to defend against index out of bound panics.
	if state.NumValidators() > len(inactivityScores) {
		return nil, nil, errors.New("num of validators can't be greater than length of inactivity scores")
	}
	if err := state.ReadFromEveryValidator(func(idx int, val iface.ReadOnlyValidator) error {
		// Was validator withdrawable or slashed
		withdrawable := prevEpoch+1 >= val.WithdrawableEpoch()
		pVal := &precompute.Validator{
			IsSlashed:                    val.Slashed(),
			IsWithdrawableCurrentEpoch:   withdrawable,
			CurrentEpochEffectiveBalance: val.EffectiveBalance(),
			InactivityScore:              inactivityScores[idx],
		}
		// Validator active current epoch
		if helpers.IsActiveValidatorUsingTrie(val, helpers.CurrentEpoch(state)) {
			pVal.IsActiveCurrentEpoch = true
			bal.ActiveCurrentEpoch += val.EffectiveBalance()
		}
		// Validator active previous epoch
		if helpers.IsActiveValidatorUsingTrie(val, prevEpoch) {
			pVal.IsActivePrevEpoch = true
			bal.ActivePrevEpoch += val.EffectiveBalance()
		}

		pValidators[idx] = pVal
		return nil
	}); err != nil {
		return nil, nil, errors.Wrap(err, "could not initialize epoch validator")
	}
	return pValidators, bal, nil
}

// ProcessInactivityScores of beacon chain. This updates inactivity scores of beacon chain and
// updates the precompute validator struct for later processing.
func ProcessInactivityScores(
	ctx context.Context,
	state iface.BeaconState,
	vals []*precompute.Validator,
) (iface.BeaconState, []*precompute.Validator, error) {
	inactivityScores, err := state.InactivityScores()
	if err != nil {
		return nil, nil, err
	}

	for i, v := range vals {
		if v.IsPrevEpochTargetAttester && !v.IsSlashed {
			// Decrease inactivity score when validator gets target correct.
			if v.InactivityScore > 0 {
				v.InactivityScore -= 1
			}
		} else {
			prevEpoch := helpers.PrevEpoch(state)
			finalizedEpoch := state.FinalizedCheckpointEpoch()
			if helpers.IsInInactivityLeak(prevEpoch, finalizedEpoch) {
				// Increase validator's inactivity score by bias when validator didn't vote target.
				v.InactivityScore += params.BeaconConfig().InactivityScoreBias

			}
		}
		inactivityScores[i] = v.InactivityScore
	}

	if err := state.SetInactivityScores(inactivityScores); err != nil {
		return nil, nil, err
	}

	return state, vals, nil
}

// ProcessEpochParticipation processes the epoch participation in state and updates individual validator's pre computes,
// it also tracks and updates epoch attesting balances.
func ProcessEpochParticipation(
	ctx context.Context,
	state iface.BeaconState,
	bal *precompute.Balance,
	vals []*precompute.Validator,
) ([]*precompute.Validator, *precompute.Balance, error) {
	ctx, span := trace.StartSpan(ctx, "altair.ProcessEpochParticipation")
	defer span.End()

	cp, err := state.CurrentEpochParticipation()
	if err != nil {
		return nil, nil, err
	}
	for i, b := range cp {
		if HasValidatorFlag(b, params.BeaconConfig().TimelyTargetFlagIndex) {
			vals[i].IsCurrentEpochTargetAttester = true
		}
	}
	pp, err := state.PreviousEpochParticipation()
	if err != nil {
		return nil, nil, err
	}
	for i, b := range pp {
		if HasValidatorFlag(b, params.BeaconConfig().TimelySourceFlagIndex) {
			vals[i].IsPrevEpochAttester = true
		}
		if HasValidatorFlag(b, params.BeaconConfig().TimelyTargetFlagIndex) {
			vals[i].IsPrevEpochTargetAttester = true
		}
		if HasValidatorFlag(b, params.BeaconConfig().TimelyHeadFlagIndex) {
			vals[i].IsPrevEpochHeadAttester = true
		}
	}
	bal = precompute.UpdateBalance(vals, bal)
	return vals, bal, nil
}

// ProcessRewardsAndPenaltiesPrecompute processes the rewards and penalties of individual validator.
// This is an optimized version by passing in precomputed validator attesting records and and total epoch balances.
func ProcessRewardsAndPenaltiesPrecompute(
	state iface.BeaconStateAltair,
	bal *precompute.Balance,
	vals []*precompute.Validator,
) (iface.BeaconStateAltair, error) {
	// Don't process rewards and penalties in genesis epoch.
	if helpers.CurrentEpoch(state) == 0 {
		return state, nil
	}

	numOfVals := state.NumValidators()
	// Guard against an out-of-bounds using validator balance precompute.
	if len(vals) != numOfVals || len(vals) != state.BalancesLength() {
		return state, errors.New("validator registries not the same length as state's validator registries")
	}

	attsRewards, attsPenalties, err := attestationsDelta(state, bal, vals)
	if err != nil {
		return nil, errors.Wrap(err, "could not get attestation delta")
	}

	balances := state.Balances()
	for i := 0; i < numOfVals; i++ {
		vals[i].BeforeEpochTransitionBalance = balances[i]

		// Compute the post balance of the validator after accounting for the
		// attester and proposer rewards and penalties.
		balances[i] = helpers.IncreaseBalanceWithVal(balances[i], attsRewards[i])
		balances[i] = helpers.DecreaseBalanceWithVal(balances[i], attsPenalties[i])

		vals[i].AfterEpochTransitionBalance = balances[i]
	}

	if err := state.SetBalances(balances); err != nil {
		return nil, errors.Wrap(err, "could not set validator balances")
	}

	return state, nil
}

// attestationsDelta computes and returns the rewards and penalties differences for individual validators based on the
// voting records.
func attestationsDelta(state iface.BeaconStateAltair, bal *precompute.Balance, vals []*precompute.Validator) (rewards, penalties []uint64, err error) {
	numOfVals := state.NumValidators()
	rewards = make([]uint64, numOfVals)
	penalties = make([]uint64, numOfVals)
	prevEpoch := helpers.PrevEpoch(state)
	finalizedEpoch := state.FinalizedCheckpointEpoch()

	for i, v := range vals {
		rewards[i], penalties[i] = attestationDelta(bal, v, prevEpoch, finalizedEpoch)
	}

	return rewards, penalties, nil
}

func attestationDelta(bal *precompute.Balance, v *precompute.Validator, prevEpoch, finalizedEpoch types.Epoch) (r, p uint64) {
	eligible := v.IsActivePrevEpoch || (v.IsSlashed && !v.IsWithdrawableCurrentEpoch)
	if !eligible || bal.ActiveCurrentEpoch == 0 {
		return 0, 0
	}

	ebi := params.BeaconConfig().EffectiveBalanceIncrement
	eb := v.CurrentEpochEffectiveBalance
	br := (eb / ebi) * (ebi * params.BeaconConfig().BaseRewardFactor / mathutil.IntegerSquareRoot(bal.ActiveCurrentEpoch))
	activeCurrentEpochIncrements := bal.ActiveCurrentEpoch / ebi

	r, p = uint64(0), uint64(0)
	// Process source reward / penalty
	if v.IsPrevEpochAttester && !v.IsSlashed {
		if helpers.IsInInactivityLeak(prevEpoch, finalizedEpoch) {
			// Since full base reward will be canceled out by inactivity penalty deltas,
			// optimal participation receives full base reward compensation here.
			r += br * params.BeaconConfig().TimelySourceWeight / params.BeaconConfig().WeightDenominator
		} else {
			rewardNumerator := br * params.BeaconConfig().TimelySourceWeight * (bal.PrevEpochAttested / ebi)
			r += rewardNumerator / (activeCurrentEpochIncrements * params.BeaconConfig().WeightDenominator)
		}
	} else {
		p += br * params.BeaconConfig().TimelySourceWeight / params.BeaconConfig().WeightDenominator
	}

	// Process target reward / penalty
	if v.IsPrevEpochTargetAttester && !v.IsSlashed {
		if helpers.IsInInactivityLeak(prevEpoch, finalizedEpoch) {
			// Since full base reward will be canceled out by inactivity penalty deltas,
			// optimal participation receives full base reward compensation here.
			r += br * params.BeaconConfig().TimelyTargetWeight / params.BeaconConfig().WeightDenominator
		} else {
			rewardNumerator := br * params.BeaconConfig().TimelyTargetWeight * (bal.PrevEpochTargetAttested / ebi)
			r += rewardNumerator / (activeCurrentEpochIncrements * params.BeaconConfig().WeightDenominator)
		}
	} else {
		p += br * params.BeaconConfig().TimelyTargetWeight / params.BeaconConfig().WeightDenominator
	}

	// Process head reward / penalty
	if v.IsPrevEpochHeadAttester && !v.IsSlashed {
		if helpers.IsInInactivityLeak(prevEpoch, finalizedEpoch) {
			// Since full base reward will be canceled out by inactivity penalty deltas,
			// optimal participation receives full base reward compensation here.
			r += br * params.BeaconConfig().TimelyHeadWeight / params.BeaconConfig().WeightDenominator
		} else {
			rewardNumerator := br * params.BeaconConfig().TimelyHeadWeight * (bal.PrevEpochHeadAttested / ebi)
			r += rewardNumerator / (activeCurrentEpochIncrements * params.BeaconConfig().WeightDenominator)
		}
	} else {
		p += br * params.BeaconConfig().TimelyHeadWeight / params.BeaconConfig().WeightDenominator
	}

	// Process finality delay penalty
	if helpers.IsInInactivityLeak(prevEpoch, finalizedEpoch) {
		// If validator is performing optimally, this cancels all rewards for a neutral balance.
		p += br * params.BeaconConfig().TimelySourceWeight / params.BeaconConfig().WeightDenominator
		p += br * params.BeaconConfig().TimelyTargetWeight / params.BeaconConfig().WeightDenominator
		p += br * params.BeaconConfig().TimelyHeadWeight / params.BeaconConfig().WeightDenominator

<<<<<<< HEAD
		// Apply an additional penalty to validators that did not vote on the correct target or slashed.
		if !v.IsPrevEpochTargetAttester || v.IsSlashed {
			// Increase validator's inactivity score by bias when validator didn't vote target.
			v.InactivityScore += params.BeaconConfig().InactivityScoreBias

=======
		// Apply an additional penalty to validators that did not vote on the correct target.
		if !v.IsPrevEpochTargetAttester {
>>>>>>> fe647e99
			penaltyNumerator := eb * v.InactivityScore
			penaltyDenominator := params.BeaconConfig().InactivityScoreBias * params.BeaconConfig().InactivityPenaltyQuotientAltair
			p += penaltyNumerator / penaltyDenominator
		}
	}
	return r, p
}<|MERGE_RESOLUTION|>--- conflicted
+++ resolved
@@ -256,16 +256,8 @@
 		p += br * params.BeaconConfig().TimelyTargetWeight / params.BeaconConfig().WeightDenominator
 		p += br * params.BeaconConfig().TimelyHeadWeight / params.BeaconConfig().WeightDenominator
 
-<<<<<<< HEAD
 		// Apply an additional penalty to validators that did not vote on the correct target or slashed.
 		if !v.IsPrevEpochTargetAttester || v.IsSlashed {
-			// Increase validator's inactivity score by bias when validator didn't vote target.
-			v.InactivityScore += params.BeaconConfig().InactivityScoreBias
-
-=======
-		// Apply an additional penalty to validators that did not vote on the correct target.
-		if !v.IsPrevEpochTargetAttester {
->>>>>>> fe647e99
 			penaltyNumerator := eb * v.InactivityScore
 			penaltyDenominator := params.BeaconConfig().InactivityScoreBias * params.BeaconConfig().InactivityPenaltyQuotientAltair
 			p += penaltyNumerator / penaltyDenominator
