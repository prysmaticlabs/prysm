--- conflicted
+++ resolved
@@ -336,8 +336,6 @@
 	newState, err := altair.ProcessDeposit(beaconState, deposit, true /*verifySignature*/)
 	require.NoError(t, err, "Process deposit failed")
 	require.Equal(t, uint64(1000+50), newState.Balances()[1], "Expected balance at index 1 to be 1050")
-<<<<<<< HEAD
-=======
 }
 
 func TestProcessDeposits_MerkleBranchFailsVerification(t *testing.T) {
@@ -374,5 +372,4 @@
 	want := "deposit root did not verify"
 	_, err = altair.ProcessDeposits(context.Background(), beaconState, b.Block.Body.Deposits)
 	assert.ErrorContains(t, want, err)
->>>>>>> 4722446c
 }