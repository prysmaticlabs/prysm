--- conflicted
+++ resolved
@@ -305,20 +305,11 @@
 	}
 	assignments := make(map[primitives.ValidatorIndex]*CommitteeAssignment)
 
-<<<<<<< HEAD
-	activeValidatorCount, err := ActiveValidatorCount(ctx, state, epoch)
-	if err != nil {
-		return nil, err
-	}
-	ptcPerSlot, PtcMembersPerCommittee := PtcAllocation(activeValidatorCount)
-
-=======
 	committees, err := BeaconCommittees(ctx, state, slot)
 	if err != nil {
 		return nil, errors.Wrap(err, "could not compute beacon committees")
 	}
 	ptcPerSlot, ptcMembersPerCommittee := PtcAllocation(len(committees))
->>>>>>> 1a5a3360
 	// Compute committee assignments for each slot in the epoch.
 	endSlot := slot + params.BeaconConfig().SlotsPerEpoch
 	for {
