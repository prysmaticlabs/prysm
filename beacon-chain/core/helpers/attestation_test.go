--- conflicted
+++ resolved
@@ -14,11 +14,7 @@
 )
 
 func TestAttestationDataSlot_OK(t *testing.T) {
-<<<<<<< HEAD
-	deposits, _ := testutil.GenerateDeposits(t, 100)
-=======
 	deposits, _, _ := testutil.SetupInitialDeposits(t, 100)
->>>>>>> c632b964
 	beaconState, err := state.GenesisBeaconState(deposits, uint64(0), &ethpb.Eth1Data{})
 	if err != nil {
 		t.Fatal(err)
@@ -62,11 +58,7 @@
 }
 
 func TestAttestationDataSlot_ReturnsErrorWithErroneousTargetEpoch(t *testing.T) {
-<<<<<<< HEAD
-	deposits, _ := testutil.GenerateDeposits(t, 100)
-=======
 	deposits, _, _ := testutil.SetupInitialDeposits(t, 100)
->>>>>>> c632b964
 	beaconState, err := state.GenesisBeaconState(deposits, uint64(0), &ethpb.Eth1Data{})
 	if err != nil {
 		t.Fatal(err)
@@ -81,11 +73,7 @@
 }
 
 func TestAttestationDataSlot_ReturnsErrorWhenTargetEpochLessThanCurrentEpoch(t *testing.T) {
-<<<<<<< HEAD
-	deposits, _ := testutil.GenerateDeposits(t, 100)
-=======
 	deposits, _, _ := testutil.SetupInitialDeposits(t, 100)
->>>>>>> c632b964
 	beaconState, err := state.GenesisBeaconState(deposits, uint64(0), &ethpb.Eth1Data{})
 	if err != nil {
 		t.Fatal(err)
