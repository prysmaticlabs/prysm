package helpers

import (
	"fmt"
	"reflect"
	"strings"
	"testing"

	"github.com/prysmaticlabs/go-bitfield"
	pb "github.com/prysmaticlabs/prysm/proto/beacon/p2p/v1"
	ethpb "github.com/prysmaticlabs/prysm/proto/eth/v1alpha1"
	"github.com/prysmaticlabs/prysm/shared/featureconfig"
	"github.com/prysmaticlabs/prysm/shared/params"
	"github.com/prysmaticlabs/prysm/shared/sliceutil"
	"google.golang.org/grpc/codes"
	"google.golang.org/grpc/status"
)

func TestComputeCommittee_WithoutCache(t *testing.T) {
	// Create 10 committees
	committeeCount := uint64(10)
	validatorCount := committeeCount * params.BeaconConfig().TargetCommitteeSize
	validators := make([]*ethpb.Validator, validatorCount)

	for i := 0; i < len(validators); i++ {
		validators[i] = &ethpb.Validator{
			ExitEpoch: params.BeaconConfig().FarFutureEpoch,
		}
	}

	state := &pb.BeaconState{
		Validators:  validators,
		Slot:        200,
		RandaoMixes: make([][]byte, params.BeaconConfig().EpochsPerHistoricalVector),
	}

	epoch := CurrentEpoch(state)
	indices, err := ActiveValidatorIndices(state, epoch)
	if err != nil {
		t.Fatal(err)
	}
	seed, err := Seed(state, epoch, params.BeaconConfig().DomainBeaconAttester)
	if err != nil {
		t.Fatal(err)
	}
	committees, err := ComputeCommittee(indices, seed, 0, 1 /* Total committee*/)
	if err != nil {
		t.Errorf("could not compute committee: %v", err)
	}

	// Test shuffled indices are correct for index 5 committee
	index := uint64(5)
	committee5, err := ComputeCommittee(indices, seed, index, committeeCount)
	if err != nil {
		t.Errorf("could not compute committee: %v", err)
	}
	start := sliceutil.SplitOffset(validatorCount, committeeCount, index)
	end := sliceutil.SplitOffset(validatorCount, committeeCount, index+1)

	if !reflect.DeepEqual(committees[start:end], committee5) {
		t.Error("committee has different shuffled indices")
	}

	// Test shuffled indices are correct for index 9 committee
	index = uint64(9)
	committee9, err := ComputeCommittee(indices, seed, index, committeeCount)
	if err != nil {
		t.Errorf("could not compute committee: %v", err)
	}
	start = sliceutil.SplitOffset(validatorCount, committeeCount, index)
	end = sliceutil.SplitOffset(validatorCount, committeeCount, index+1)

	if !reflect.DeepEqual(committees[start:end], committee9) {
		t.Error("committee has different shuffled indices")
	}
}

<<<<<<< HEAD
func TestComputeCommittee_WithCache(t *testing.T) {
	fc := featureconfig.Get()
	fc.EnableShuffledIndexCache = true
	featureconfig.Init(fc)
	defer featureconfig.Init(nil)

	// Create 10 committees
	committeeCount := uint64(10)
	validatorCount := committeeCount * params.BeaconConfig().TargetCommitteeSize
	validators := make([]*ethpb.Validator, validatorCount)
	for i := 0; i < len(validators); i++ {
		validators[i] = &ethpb.Validator{
			ExitEpoch: params.BeaconConfig().FarFutureEpoch,
		}
	}

	state := &pb.BeaconState{
		Validators:  validators,
		Slot:        200,
		RandaoMixes: make([][]byte, params.BeaconConfig().EpochsPerHistoricalVector),
	}

	epoch := CurrentEpoch(state)
	indices, err := ActiveValidatorIndices(state, epoch)
	if err != nil {
		t.Fatal(err)
	}
	seed, err := Seed(state, epoch, params.BeaconConfig().DomainBeaconAttester)
	if err != nil {
		t.Fatal(err)
	}

	// Test shuffled indices are correct for index 3 committee
	index := uint64(3)
	committee3, err := ComputeCommittee(indices, seed, index, committeeCount)
	if err != nil {
		t.Errorf("could not compute committee: %v", err)
	}

	cachedIndices, err := shuffledIndicesCache.IndicesByIndexSeed(index, seed[:])
	if err != nil {
		t.Fatal(err)
	}

	if !reflect.DeepEqual(cachedIndices, committee3) {
		t.Error("committee has different shuffled indices")
	}
}

=======
>>>>>>> 1b1476ba
func TestAttestationParticipants_NoCommitteeCache(t *testing.T) {
	committeeSize := uint64(16)
	validators := make([]*ethpb.Validator, committeeSize*params.BeaconConfig().SlotsPerEpoch)
	for i := 0; i < len(validators); i++ {
		validators[i] = &ethpb.Validator{
			ExitEpoch: params.BeaconConfig().FarFutureEpoch,
		}
	}

	state := &pb.BeaconState{
		Slot:        params.BeaconConfig().SlotsPerEpoch,
		Validators:  validators,
		RandaoMixes: make([][]byte, params.BeaconConfig().EpochsPerHistoricalVector),
	}

	attestationData := &ethpb.AttestationData{}

	tests := []struct {
		attestationSlot uint64
		bitfield        bitfield.Bitlist
		wanted          []uint64
	}{
		{
			attestationSlot: 3,
			bitfield:        bitfield.Bitlist{0x07},
			wanted:          []uint64{355, 416},
		},
		{
			attestationSlot: 2,
			bitfield:        bitfield.Bitlist{0x05},
			wanted:          []uint64{447},
		},
		{
			attestationSlot: 11,
			bitfield:        bitfield.Bitlist{0x07},
			wanted:          []uint64{67, 508},
		},
	}

	for _, tt := range tests {
		ClearAllCaches()
		attestationData.Target = &ethpb.Checkpoint{Epoch: 0}
		attestationData.Slot = tt.attestationSlot

		result, err := AttestingIndices(state, attestationData, tt.bitfield)
		if err != nil {
			t.Errorf("Failed to get attestation participants: %v", err)
		}

		if !reflect.DeepEqual(tt.wanted, result) {
			t.Errorf(
				"Result indices was an unexpected value. Wanted %d, got %d",
				tt.wanted,
				result,
			)
		}
	}
}

func TestAttestationParticipants_EmptyBitfield(t *testing.T) {
	ClearAllCaches()

	validators := make([]*ethpb.Validator, params.BeaconConfig().MinGenesisActiveValidatorCount)
	for i := 0; i < len(validators); i++ {
		validators[i] = &ethpb.Validator{
			ExitEpoch: params.BeaconConfig().FarFutureEpoch,
		}
	}

	state := &pb.BeaconState{
		Validators:  validators,
		RandaoMixes: make([][]byte, params.BeaconConfig().EpochsPerHistoricalVector),
	}
	attestationData := &ethpb.AttestationData{Target: &ethpb.Checkpoint{}}

	indices, err := AttestingIndices(state, attestationData, bitfield.NewBitlist(128))
	if err != nil {
		t.Fatalf("attesting indices failed: %v", err)
	}

	if len(indices) != 0 {
		t.Errorf("Attesting indices are non-zero despite an empty bitfield being provided; Size %d", len(indices))
	}
}

func TestVerifyBitfieldLength_OK(t *testing.T) {
	bf := bitfield.Bitlist{0xFF, 0x01}
	committeeSize := uint64(8)
	if err := VerifyBitfieldLength(bf, committeeSize); err != nil {
		t.Errorf("bitfield is not validated when it was supposed to be: %v", err)
	}

	bf = bitfield.Bitlist{0xFF, 0x07}
	committeeSize = 10
	if err := VerifyBitfieldLength(bf, committeeSize); err != nil {
		t.Errorf("bitfield is not validated when it was supposed to be: %v", err)
	}
}

func TestCommitteeAssignment_CanRetrieve(t *testing.T) {
	// Initialize test with 128 validators, each slot and each index gets 2 validators.
	validators := make([]*ethpb.Validator, 2*params.BeaconConfig().SlotsPerEpoch)
	for i := 0; i < len(validators); i++ {
		validators[i] = &ethpb.Validator{
			ExitEpoch: params.BeaconConfig().FarFutureEpoch,
		}
	}
	state := &pb.BeaconState{
		Validators:  validators,
		Slot:        params.BeaconConfig().SlotsPerEpoch,
		RandaoMixes: make([][]byte, params.BeaconConfig().EpochsPerHistoricalVector),
	}

	tests := []struct {
		index          uint64
		slot           uint64
		committee      []uint64
		committeeIndex uint64
		isProposer     bool
		proposerSlot   uint64
	}{
		{
			index:          0,
			slot:           92,
			committee:      []uint64{46, 0},
			committeeIndex: 0,
			isProposer:     false,
<<<<<<< HEAD
		},
		{
			index:          1,
			slot:           70,
			committee:      []uint64{1, 58},
			committeeIndex: 0,
			isProposer:     true,
			proposerSlot:   91,
		},
		{
=======
		},
		{
			index:          1,
			slot:           70,
			committee:      []uint64{1, 58},
			committeeIndex: 0,
			isProposer:     true,
			proposerSlot:   91,
		},
		{
>>>>>>> 1b1476ba
			index:          11,
			slot:           64,
			committee:      []uint64{30, 11},
			committeeIndex: 0,
			isProposer:     false,
		},
	}

	for i, tt := range tests {
		t.Run(fmt.Sprintf("%d", i), func(t *testing.T) {
			ClearAllCaches()
			committee, committeeIndex, slot, isProposer, proposerSlot, err := CommitteeAssignment(state, tt.slot/params.BeaconConfig().SlotsPerEpoch, tt.index)
			if err != nil {
				t.Fatalf("failed to execute NextEpochCommitteeAssignment: %v", err)
			}
			if committeeIndex != tt.committeeIndex {
				t.Errorf("wanted committeeIndex %d, got committeeIndex %d for validator index %d",
					tt.committeeIndex, committeeIndex, tt.index)
			}
			if slot != tt.slot {
				t.Errorf("wanted slot %d, got slot %d for validator index %d",
					tt.slot, slot, tt.index)
			}
			if isProposer != tt.isProposer {
				t.Errorf("wanted isProposer %v, got isProposer %v for validator index %d",
					tt.isProposer, isProposer, tt.index)
			}
			if proposerSlot != tt.proposerSlot {
				t.Errorf("wanted proposer slot %d, got proposer slot %d for validator index %d",
					tt.proposerSlot, proposerSlot, tt.index)
			}
			if !reflect.DeepEqual(committee, tt.committee) {
				t.Errorf("wanted committee %v, got committee %v for validator index %d",
					tt.committee, committee, tt.index)
			}
			if proposerSlot != tt.proposerSlot {
				t.Errorf("wanted proposer slot slot %d, got slot %d for validator index %d",
					tt.slot, slot, tt.index)
			}
		})
	}
}

func TestCommitteeAssignment_CantFindValidator(t *testing.T) {
	validators := make([]*ethpb.Validator, 1)
	for i := 0; i < len(validators); i++ {
		validators[i] = &ethpb.Validator{
			ExitEpoch: params.BeaconConfig().FarFutureEpoch,
		}
	}
	state := &pb.BeaconState{
		Validators:  validators,
		Slot:        params.BeaconConfig().SlotsPerEpoch,
		RandaoMixes: make([][]byte, params.BeaconConfig().EpochsPerHistoricalVector),
	}

	index := uint64(10000)
	_, _, _, _, _, err := CommitteeAssignment(state, 1, index)
	statusErr, ok := status.FromError(err)
	if !ok {
		t.Fatal(err)
	}
	if statusErr.Code() != codes.NotFound {
		t.Errorf("Unexpected error: %v", err)
	}
}

func TestVerifyAttestationBitfieldLengths_OK(t *testing.T) {
	validators := make([]*ethpb.Validator, 2*params.BeaconConfig().SlotsPerEpoch)
	activeRoots := make([][]byte, params.BeaconConfig().EpochsPerHistoricalVector)
	for i := 0; i < len(validators); i++ {
		validators[i] = &ethpb.Validator{
			ExitEpoch: params.BeaconConfig().FarFutureEpoch,
		}
	}

	state := &pb.BeaconState{
		Validators:  validators,
		RandaoMixes: activeRoots,
	}

	tests := []struct {
		attestation         *ethpb.Attestation
		stateSlot           uint64
		invalidCustodyBits  bool
		verificationFailure bool
	}{
		{
			attestation: &ethpb.Attestation{
				AggregationBits: bitfield.Bitlist{0x05},
				CustodyBits:     bitfield.Bitlist{0x05},
				Data: &ethpb.AttestationData{
					Index:  5,
					Target: &ethpb.Checkpoint{},
				},
			},
			stateSlot: 5,
		},
		{

			attestation: &ethpb.Attestation{
				AggregationBits: bitfield.Bitlist{0x06},
				CustodyBits:     bitfield.Bitlist{0x06},
				Data: &ethpb.AttestationData{
					Index:  10,
					Target: &ethpb.Checkpoint{},
				},
			},
			stateSlot: 10,
		},
		{
			attestation: &ethpb.Attestation{
				AggregationBits: bitfield.Bitlist{0x06},
				CustodyBits:     bitfield.Bitlist{0x06},
				Data: &ethpb.AttestationData{
					Index:  20,
					Target: &ethpb.Checkpoint{},
				},
			},
			stateSlot: 20,
		},
		{
			attestation: &ethpb.Attestation{
				AggregationBits: bitfield.Bitlist{0x06},
				CustodyBits:     bitfield.Bitlist{0x10},
				Data: &ethpb.AttestationData{
					Index:  20,
					Target: &ethpb.Checkpoint{},
				},
			},
			stateSlot:           20,
			verificationFailure: true,
			invalidCustodyBits:  true,
		},
		{
			attestation: &ethpb.Attestation{
				AggregationBits: bitfield.Bitlist{0xFF, 0xC0, 0x01},
				CustodyBits:     bitfield.Bitlist{0xFF, 0xC0, 0x01},
				Data: &ethpb.AttestationData{
					Index:  5,
					Target: &ethpb.Checkpoint{},
				},
			},
			stateSlot:           5,
			verificationFailure: true,
		},
		{
			attestation: &ethpb.Attestation{
				AggregationBits: bitfield.Bitlist{0xFF, 0x01},
				CustodyBits:     bitfield.Bitlist{0xFF, 0x01},
				Data: &ethpb.AttestationData{
					Index:  20,
					Target: &ethpb.Checkpoint{},
				},
			},
			stateSlot:           20,
			verificationFailure: true,
		},
	}

	for i, tt := range tests {
		ClearAllCaches()
		state.Slot = tt.stateSlot
		err := VerifyAttestationBitfieldLengths(state, tt.attestation)
		if tt.verificationFailure {
			if tt.invalidCustodyBits {
				if !strings.Contains(err.Error(), "custody bitfield") {
					t.Errorf("%d expected custody bits to fail: %v", i, err)
				}
			}
			if err == nil {
				t.Error("verification succeeded when it was supposed to fail")
			}
			continue
		}
		if err != nil {
			t.Errorf("%d Failed to verify bitfield: %v", i, err)
			continue
		}
	}
}

func TestShuffledIndices_ShuffleRightLength(t *testing.T) {
	ClearAllCaches()

	valiatorCount := 1000
	validators := make([]*ethpb.Validator, valiatorCount)
	indices := make([]uint64, valiatorCount)
	for i := 0; i < valiatorCount; i++ {
		validators[i] = &ethpb.Validator{
			ExitEpoch: params.BeaconConfig().FarFutureEpoch,
		}
		indices[i] = uint64(i)
	}
	state := &pb.BeaconState{
		Validators:  validators,
		RandaoMixes: make([][]byte, params.BeaconConfig().EpochsPerHistoricalVector),
	}
	// Test for current epoch
	shuffledIndices, err := ShuffledIndices(state, 0)
	if err != nil {
		t.Fatal(err)
	}
	if len(shuffledIndices) != valiatorCount {
		t.Errorf("Incorrect shuffled indices count, wanted: %d, got: %d",
			valiatorCount, len(shuffledIndices))
	}
	if reflect.DeepEqual(indices, shuffledIndices) {
		t.Error("Shuffling did not happen")
	}

	// Test for next epoch
	shuffledIndices, err = ShuffledIndices(state, 1)
	if err != nil {
		t.Fatal(err)
	}
	if len(shuffledIndices) != valiatorCount {
		t.Errorf("Incorrect shuffled indices count, wanted: %d, got: %d",
			valiatorCount, len(shuffledIndices))
	}
	if reflect.DeepEqual(indices, shuffledIndices) {
		t.Error("Shuffling did not happen")
	}
}

func TestUpdateCommitteeCache_CanUpdate(t *testing.T) {
	c := featureconfig.Get()
	c.EnableShuffledIndexCache = true
	featureconfig.Init(c)
	defer featureconfig.Init(nil)

	ClearAllCaches()

	validatorCount := int(params.BeaconConfig().MinGenesisActiveValidatorCount)
	validators := make([]*ethpb.Validator, validatorCount)
	indices := make([]uint64, validatorCount)
	for i := 0; i < validatorCount; i++ {
		validators[i] = &ethpb.Validator{
			ExitEpoch: params.BeaconConfig().FarFutureEpoch,
		}
		indices[i] = uint64(i)
	}
	state := &pb.BeaconState{
		Validators:  validators,
		RandaoMixes: make([][]byte, params.BeaconConfig().EpochsPerHistoricalVector),
	}

	if err := UpdateCommitteeCache(state); err != nil {
		t.Fatal(err)
	}
	savedEpochs, err := committeeCache.Epochs()
	if err != nil {
		t.Fatal(err)
	}
	if len(savedEpochs) != 2 {
		t.Error("Did not save correct epoch lengths")
	}
	epoch := uint64(1)
	idx := uint64(1)
	indices, err = committeeCache.ShuffledIndices(epoch, idx)
	if err != nil {
		t.Fatal(err)
	}
	if len(indices) != int(params.BeaconConfig().TargetCommitteeSize) {
		t.Errorf("Did not save correct indices lengths, got %d wanted %d", len(indices), params.BeaconConfig().TargetCommitteeSize)
	}
}

func BenchmarkComputeCommittee300000_WithPreCache(b *testing.B) {
	validators := make([]*ethpb.Validator, 300000)
	for i := 0; i < len(validators); i++ {
		validators[i] = &ethpb.Validator{
			ExitEpoch: params.BeaconConfig().FarFutureEpoch,
		}
	}
	state := &pb.BeaconState{
		Validators:  validators,
		RandaoMixes: make([][]byte, params.BeaconConfig().EpochsPerHistoricalVector),
	}

	epoch := CurrentEpoch(state)
	indices, err := ActiveValidatorIndices(state, epoch)
	if err != nil {
		b.Fatal(err)
	}
	seed, err := Seed(state, epoch, params.BeaconConfig().DomainBeaconAttester)
	if err != nil {
		b.Fatal(err)
	}

	index := uint64(3)
	_, err = ComputeCommittee(indices, seed, index, params.BeaconConfig().MaxCommitteesPerSlot)
	if err != nil {
		panic(err)
	}

	b.ResetTimer()
	for n := 0; n < b.N; n++ {
		_, err := ComputeCommittee(indices, seed, index, params.BeaconConfig().MaxCommitteesPerSlot)
		if err != nil {
			panic(err)
		}
	}
}

func BenchmarkComputeCommittee3000000_WithPreCache(b *testing.B) {
	validators := make([]*ethpb.Validator, 3000000)
	for i := 0; i < len(validators); i++ {
		validators[i] = &ethpb.Validator{
			ExitEpoch: params.BeaconConfig().FarFutureEpoch,
		}
	}
	state := &pb.BeaconState{
		Validators:  validators,
		RandaoMixes: make([][]byte, params.BeaconConfig().EpochsPerHistoricalVector),
	}

	epoch := CurrentEpoch(state)
	indices, err := ActiveValidatorIndices(state, epoch)
	if err != nil {
		b.Fatal(err)
	}
	seed, err := Seed(state, epoch, params.BeaconConfig().DomainBeaconAttester)
	if err != nil {
		b.Fatal(err)
	}

	index := uint64(3)
	_, err = ComputeCommittee(indices, seed, index, params.BeaconConfig().MaxCommitteesPerSlot)
	if err != nil {
		panic(err)
	}

	b.ResetTimer()
	for n := 0; n < b.N; n++ {
		_, err := ComputeCommittee(indices, seed, index, params.BeaconConfig().MaxCommitteesPerSlot)
		if err != nil {
			panic(err)
		}
	}
}

func BenchmarkComputeCommittee128000_WithOutPreCache(b *testing.B) {
	validators := make([]*ethpb.Validator, 128000)
	for i := 0; i < len(validators); i++ {
		validators[i] = &ethpb.Validator{
			ExitEpoch: params.BeaconConfig().FarFutureEpoch,
		}
	}
	state := &pb.BeaconState{
		Validators:  validators,
		RandaoMixes: make([][]byte, params.BeaconConfig().EpochsPerHistoricalVector),
	}

	epoch := CurrentEpoch(state)
	indices, err := ActiveValidatorIndices(state, epoch)
	if err != nil {
		b.Fatal(err)
	}
	seed, err := Seed(state, epoch, params.BeaconConfig().DomainBeaconAttester)
	if err != nil {
		b.Fatal(err)
	}

	i := uint64(0)
	index := uint64(0)
	b.ResetTimer()
	for n := 0; n < b.N; n++ {
		i++
		_, err := ComputeCommittee(indices, seed, index, params.BeaconConfig().MaxCommitteesPerSlot)
		if err != nil {
			panic(err)
		}
		if i < params.BeaconConfig().TargetCommitteeSize {
			index = (index + 1) % params.BeaconConfig().MaxCommitteesPerSlot
			i = 0
		}
	}
}

func BenchmarkComputeCommittee1000000_WithOutCache(b *testing.B) {
	validators := make([]*ethpb.Validator, 1000000)
	for i := 0; i < len(validators); i++ {
		validators[i] = &ethpb.Validator{
			ExitEpoch: params.BeaconConfig().FarFutureEpoch,
		}
	}
	state := &pb.BeaconState{
		Validators:  validators,
		RandaoMixes: make([][]byte, params.BeaconConfig().EpochsPerHistoricalVector),
	}

	epoch := CurrentEpoch(state)
	indices, err := ActiveValidatorIndices(state, epoch)
	if err != nil {
		b.Fatal(err)
	}
	seed, err := Seed(state, epoch, params.BeaconConfig().DomainBeaconAttester)
	if err != nil {
		b.Fatal(err)
	}

	i := uint64(0)
	index := uint64(0)
	b.ResetTimer()
	for n := 0; n < b.N; n++ {
		i++
		_, err := ComputeCommittee(indices, seed, index, params.BeaconConfig().MaxCommitteesPerSlot)
		if err != nil {
			panic(err)
		}
		if i < params.BeaconConfig().TargetCommitteeSize {
			index = (index + 1) % params.BeaconConfig().MaxCommitteesPerSlot
			i = 0
		}
	}
}

func BenchmarkComputeCommittee4000000_WithOutCache(b *testing.B) {
	validators := make([]*ethpb.Validator, 4000000)
	for i := 0; i < len(validators); i++ {
		validators[i] = &ethpb.Validator{
			ExitEpoch: params.BeaconConfig().FarFutureEpoch,
		}
	}
	state := &pb.BeaconState{
		Validators:  validators,
		RandaoMixes: make([][]byte, params.BeaconConfig().EpochsPerHistoricalVector),
	}

	epoch := CurrentEpoch(state)
	indices, err := ActiveValidatorIndices(state, epoch)
	if err != nil {
		b.Fatal(err)
	}
	seed, err := Seed(state, epoch, params.BeaconConfig().DomainBeaconAttester)
	if err != nil {
		b.Fatal(err)
	}

	i := uint64(0)
	index := uint64(0)
	b.ResetTimer()
	for n := 0; n < b.N; n++ {
		i++
		_, err := ComputeCommittee(indices, seed, index, params.BeaconConfig().MaxCommitteesPerSlot)
		if err != nil {
			panic(err)
		}
		if i < params.BeaconConfig().TargetCommitteeSize {
			index = (index + 1) % params.BeaconConfig().MaxCommitteesPerSlot
			i = 0
		}
	}
}<|MERGE_RESOLUTION|>--- conflicted
+++ resolved
@@ -75,58 +75,6 @@
 	}
 }
 
-<<<<<<< HEAD
-func TestComputeCommittee_WithCache(t *testing.T) {
-	fc := featureconfig.Get()
-	fc.EnableShuffledIndexCache = true
-	featureconfig.Init(fc)
-	defer featureconfig.Init(nil)
-
-	// Create 10 committees
-	committeeCount := uint64(10)
-	validatorCount := committeeCount * params.BeaconConfig().TargetCommitteeSize
-	validators := make([]*ethpb.Validator, validatorCount)
-	for i := 0; i < len(validators); i++ {
-		validators[i] = &ethpb.Validator{
-			ExitEpoch: params.BeaconConfig().FarFutureEpoch,
-		}
-	}
-
-	state := &pb.BeaconState{
-		Validators:  validators,
-		Slot:        200,
-		RandaoMixes: make([][]byte, params.BeaconConfig().EpochsPerHistoricalVector),
-	}
-
-	epoch := CurrentEpoch(state)
-	indices, err := ActiveValidatorIndices(state, epoch)
-	if err != nil {
-		t.Fatal(err)
-	}
-	seed, err := Seed(state, epoch, params.BeaconConfig().DomainBeaconAttester)
-	if err != nil {
-		t.Fatal(err)
-	}
-
-	// Test shuffled indices are correct for index 3 committee
-	index := uint64(3)
-	committee3, err := ComputeCommittee(indices, seed, index, committeeCount)
-	if err != nil {
-		t.Errorf("could not compute committee: %v", err)
-	}
-
-	cachedIndices, err := shuffledIndicesCache.IndicesByIndexSeed(index, seed[:])
-	if err != nil {
-		t.Fatal(err)
-	}
-
-	if !reflect.DeepEqual(cachedIndices, committee3) {
-		t.Error("committee has different shuffled indices")
-	}
-}
-
-=======
->>>>>>> 1b1476ba
 func TestAttestationParticipants_NoCommitteeCache(t *testing.T) {
 	committeeSize := uint64(16)
 	validators := make([]*ethpb.Validator, committeeSize*params.BeaconConfig().SlotsPerEpoch)
@@ -254,7 +202,6 @@
 			committee:      []uint64{46, 0},
 			committeeIndex: 0,
 			isProposer:     false,
-<<<<<<< HEAD
 		},
 		{
 			index:          1,
@@ -265,18 +212,6 @@
 			proposerSlot:   91,
 		},
 		{
-=======
-		},
-		{
-			index:          1,
-			slot:           70,
-			committee:      []uint64{1, 58},
-			committeeIndex: 0,
-			isProposer:     true,
-			proposerSlot:   91,
-		},
-		{
->>>>>>> 1b1476ba
 			index:          11,
 			slot:           64,
 			committee:      []uint64{30, 11},
