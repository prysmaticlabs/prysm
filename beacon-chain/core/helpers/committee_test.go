package helpers

import (
	"reflect"
	"testing"

	"github.com/prysmaticlabs/prysm/beacon-chain/cache"
	pb "github.com/prysmaticlabs/prysm/proto/beacon/p2p/v1"
	"github.com/prysmaticlabs/prysm/shared/params"
	"google.golang.org/grpc/codes"
	"google.golang.org/grpc/status"
)

func TestEpochCommitteeCount_OK(t *testing.T) {
	// this defines the # of validators required to have 1 committee
	// per slot for epoch length.
	validatorsPerEpoch := params.BeaconConfig().SlotsPerEpoch * params.BeaconConfig().TargetCommitteeSize
	tests := []struct {
		validatorCount uint64
		committeeCount uint64
	}{
		{0, params.BeaconConfig().SlotsPerEpoch},
		{1000, params.BeaconConfig().SlotsPerEpoch},
		{2 * validatorsPerEpoch, 2 * params.BeaconConfig().SlotsPerEpoch},
		{5 * validatorsPerEpoch, 5 * params.BeaconConfig().SlotsPerEpoch},
		{16 * validatorsPerEpoch, 16 * params.BeaconConfig().SlotsPerEpoch},
		{32 * validatorsPerEpoch, 16 * params.BeaconConfig().SlotsPerEpoch},
	}
	for _, test := range tests {
		vals := make([]*pb.Validator, test.validatorCount)
		for i := 0; i < len(vals); i++ {
			vals[i] = &pb.Validator{
				ExitEpoch: params.BeaconConfig().FarFutureEpoch,
			}
		}
		s := &pb.BeaconState{
			ValidatorRegistry: vals,
		}
		if test.committeeCount != EpochCommitteeCount(s, 1) {
			t.Errorf("wanted: %d, got: %d",
				test.committeeCount, EpochCommitteeCount(s, 1))
		}
	}
}

func TestEpochCommitteeCount_LessShardsThanEpoch(t *testing.T) {
	validatorCount := uint64(8)
	productionConfig := params.BeaconConfig()
	testConfig := &params.BeaconChainConfig{
		ShardCount:          1,
		SlotsPerEpoch:       4,
		TargetCommitteeSize: 2,
	}
	params.OverrideBeaconConfig(testConfig)
	vals := make([]*pb.Validator, validatorCount)
	for i := 0; i < len(vals); i++ {
		vals[i] = &pb.Validator{
			ExitEpoch: params.BeaconConfig().FarFutureEpoch,
		}
	}
	s := &pb.BeaconState{
		ValidatorRegistry: vals,
	}
	if EpochCommitteeCount(s, 1) != validatorCount/testConfig.TargetCommitteeSize {
		t.Errorf("wanted: %d, got: %d",
			validatorCount/testConfig.TargetCommitteeSize, EpochCommitteeCount(s, 1))
	}
	params.OverrideBeaconConfig(productionConfig)
}

func TestShardDelta_OK(t *testing.T) {
	minShardDelta := params.BeaconConfig().ShardCount -
		params.BeaconConfig().ShardCount/params.BeaconConfig().SlotsPerEpoch
	tests := []struct {
		validatorCount uint64
		shardCount     uint64
	}{
		{0, params.BeaconConfig().SlotsPerEpoch},    // Empty minimum shards
		{1000, params.BeaconConfig().SlotsPerEpoch}, // 1000 Validators minimum shards,
		{100000, 768 /*len(active_validators) // TARGET_COMMITTEE_SIZE*/},
		{500000, minShardDelta}, // 5 Mil, above shard delta
	}
	for _, test := range tests {
		vals := make([]*pb.Validator, test.validatorCount)
		for i := 0; i < len(vals); i++ {
			vals[i] = &pb.Validator{
				ExitEpoch: params.BeaconConfig().FarFutureEpoch,
			}
		}
		s := &pb.BeaconState{
			ValidatorRegistry: vals,
		}
		if test.shardCount != ShardDelta(s, 1) {
			t.Errorf("wanted: %d, got: %d",
				test.shardCount, ShardDelta(s, 1))
		}
	}
}

func TestComputeCommittee_OK(t *testing.T) {
	// TODO(2682): Don't fix this test, this will be removed after merging #2682
	t.Skip()

	validatorsPerEpoch := params.BeaconConfig().SlotsPerEpoch * params.BeaconConfig().TargetCommitteeSize
	committeesPerEpoch := uint64(6)
	// Set epoch total validators count to 6 committees per slot.
	validators := make([]*pb.Validator, committeesPerEpoch*validatorsPerEpoch)
	for i := 0; i < len(validators); i++ {
		validators[i] = &pb.Validator{
			ExitEpoch: params.BeaconConfig().FarFutureEpoch,
		}
	}

	state := &pb.BeaconState{
		ValidatorRegistry:      validators,
		Slot:                   200,
		LatestRandaoMixes:      make([][]byte, params.BeaconConfig().LatestRandaoMixesLength),
		LatestActiveIndexRoots: make([][]byte, params.BeaconConfig().LatestActiveIndexRootsLength),
	}

	wantedEpoch := SlotToEpoch(state.Slot)
	shardCount := params.BeaconConfig().ShardCount
	startShard := state.LatestStartShard

	committeesPerSlot := committeesPerEpoch / params.BeaconConfig().SlotsPerEpoch
	offset := state.Slot % params.BeaconConfig().SlotsPerEpoch
	slotStartShard := (startShard + committeesPerSlot + offset) % shardCount
	seed := GenerateSeed(state, wantedEpoch)

	indices := ActiveValidatorIndices(state, wantedEpoch)
	newCommittees := make([]*CrosslinkCommittee, committeesPerSlot)
	committees := []*CrosslinkCommittee{{}}
	for i := uint64(0); i < committeesPerSlot; i++ {
		committee, err := ComputeCommittee(indices, seed, committeesPerSlot*offset+i, committeesPerEpoch)
		if err != nil {
			t.Errorf("could not compute committee: %v", err)
		}
		committees[i] = &CrosslinkCommittee{
			Committee: committee,
			Shard:     (slotStartShard + i) % shardCount,
		}
	}

	if reflect.DeepEqual(committees, newCommittees) {
		t.Error("Committees from different slot shall not be equal")
	}
}

func TestAttestationParticipants_NoCommitteeCache(t *testing.T) {
	if params.BeaconConfig().SlotsPerEpoch != 64 {
		t.Errorf("SlotsPerEpoch should be 64 for these tests to pass")
	}

	validators := make([]*pb.Validator, 2*params.BeaconConfig().SlotsPerEpoch)
	for i := 0; i < len(validators); i++ {
		validators[i] = &pb.Validator{
			ExitEpoch: params.BeaconConfig().FarFutureEpoch,
		}
	}

	state := &pb.BeaconState{
		ValidatorRegistry:      validators,
		LatestRandaoMixes:      make([][]byte, params.BeaconConfig().LatestRandaoMixesLength),
		LatestActiveIndexRoots: make([][]byte, params.BeaconConfig().LatestActiveIndexRootsLength),
	}

	attestationData := &pb.AttestationData{}

	tests := []struct {
		attestationSlot uint64
		stateSlot       uint64
		shard           uint64
		bitfield        []byte
		wanted          []uint64
	}{
		{
			attestationSlot: 2,
			stateSlot:       5,
			shard:           3,
			bitfield:        []byte{0x03},
			wanted:          []uint64{21, 126},
		},
		{
			attestationSlot: 1,
			stateSlot:       10,
			shard:           2,
			bitfield:        []byte{0x01},
			wanted:          []uint64{2, 17},
		},
		{
			attestationSlot: 10,
			stateSlot:       10,
			shard:           11,
			bitfield:        []byte{0x03},
			wanted:          []uint64{79, 112},
		},
	}

	for _, tt := range tests {
		state.Slot = tt.stateSlot
		attestationData.Slot = tt.attestationSlot
		attestationData.Shard = tt.shard
		attestationData.TargetEpoch = 0

		result, err := AttestingIndices(state, attestationData, tt.bitfield)
		if err != nil {
			t.Errorf("Failed to get attestation participants: %v", err)
		}

		if !reflect.DeepEqual(tt.wanted, result) {
			t.Errorf(
				"Result indices was an unexpected value. Wanted %d, got %d",
				tt.wanted,
				result,
			)
		}
	}
}

func TestAttestationParticipants_IncorrectBitfield(t *testing.T) {
	if params.BeaconConfig().SlotsPerEpoch != 64 {
		t.Errorf("SlotsPerEpoch should be 64 for these tests to pass")
	}

	validators := make([]*pb.Validator, params.BeaconConfig().DepositsForChainStart)
	for i := 0; i < len(validators); i++ {
		validators[i] = &pb.Validator{
			ExitEpoch: params.BeaconConfig().FarFutureEpoch,
		}
	}

	state := &pb.BeaconState{
		ValidatorRegistry:      validators,
		LatestRandaoMixes:      make([][]byte, params.BeaconConfig().LatestRandaoMixesLength),
		LatestActiveIndexRoots: make([][]byte, params.BeaconConfig().LatestActiveIndexRootsLength),
	}
	attestationData := &pb.AttestationData{}

	if _, err := AttestingIndices(state, attestationData, []byte{}); err == nil {
		t.Error("attestation participants should have failed with incorrect bitfield")
	}
}

func TestVerifyBitfield_OK(t *testing.T) {
	bitfield := []byte{0xFF}
	committeeSize := 8

	isValidated, err := VerifyBitfield(bitfield, committeeSize)
	if err != nil {
		t.Fatal(err)
	}

	if !isValidated {
		t.Error("bitfield is not validated when it was supposed to be")
	}

	bitfield = []byte{0xff, 0x80}
	committeeSize = 9

	isValidated, err = VerifyBitfield(bitfield, committeeSize)
	if err != nil {
		t.Fatal(err)
	}

	if isValidated {
		t.Error("bitfield is validated when it was supposed to be")
	}

	bitfield = []byte{0xff, 0x03}
	committeeSize = 10
	isValidated, err = VerifyBitfield(bitfield, committeeSize)
	if err != nil {
		t.Fatal(err)
	}

	if !isValidated {
		t.Error("bitfield is not validated when it was supposed to be")
	}
}

func TestCommitteeAssignment_CanRetrieve(t *testing.T) {
	// Initialize test with 128 validators, each slot and each shard gets 2 validators.
	validators := make([]*pb.Validator, 2*params.BeaconConfig().SlotsPerEpoch)
	for i := 0; i < len(validators); i++ {
		validators[i] = &pb.Validator{
			ExitEpoch: params.BeaconConfig().FarFutureEpoch,
		}
	}
	state := &pb.BeaconState{
		ValidatorRegistry:      validators,
		Slot:                   params.BeaconConfig().SlotsPerEpoch,
		LatestRandaoMixes:      make([][]byte, params.BeaconConfig().LatestRandaoMixesLength),
		LatestActiveIndexRoots: make([][]byte, params.BeaconConfig().LatestActiveIndexRootsLength),
	}

	tests := []struct {
		index      uint64
		slot       uint64
		committee  []uint64
		shard      uint64
		isProposer bool
	}{
		{
			index:      0,
			slot:       161,
			committee:  []uint64{0, 107},
			shard:      97,
			isProposer: false,
		},
		{
			index:      105,
			slot:       156,
			committee:  []uint64{88, 105},
			shard:      92,
			isProposer: false,
		},
		{
			index:      64,
			slot:       172,
			committee:  []uint64{64, 31},
			shard:      108,
			isProposer: false,
		},
		{
			index:      11,
			slot:       169,
			committee:  []uint64{13, 11},
			shard:      105,
			isProposer: false,
		},
	}

	for _, tt := range tests {
		committee, shard, slot, isProposer, err := CommitteeAssignment(state, tt.slot/params.BeaconConfig().SlotsPerEpoch, tt.index)
		if err != nil {
			t.Fatalf("failed to execute NextEpochCommitteeAssignment: %v", err)
		}
		if shard != tt.shard {
			t.Errorf("wanted shard %d, got shard %d for validator index %d",
				tt.shard, shard, tt.index)
		}
		if slot != tt.slot {
			t.Errorf("wanted slot %d, got slot %d for validator index %d",
				tt.slot, slot, tt.index)
		}
		if isProposer != tt.isProposer {
			t.Errorf("wanted isProposer %v, got isProposer %v for validator index %d",
				tt.isProposer, isProposer, tt.index)
		}
		if !reflect.DeepEqual(committee, tt.committee) {
			t.Errorf("wanted committee %v, got committee %v for validator index %d",
				tt.committee, committee, tt.index)
		}
	}
}

func TestCommitteeAssignment_CantFindValidator(t *testing.T) {
	state := &pb.BeaconState{
		Slot:                   params.BeaconConfig().SlotsPerEpoch,
		LatestRandaoMixes:      make([][]byte, params.BeaconConfig().LatestRandaoMixesLength),
		LatestActiveIndexRoots: make([][]byte, params.BeaconConfig().LatestActiveIndexRootsLength),
	}
	index := uint64(10000)
	_, _, _, _, err := CommitteeAssignment(state, 1, index)
	statusErr, ok := status.FromError(err)
	if !ok {
		t.Fatal(err)
	}
	if statusErr.Code() != codes.NotFound {
		t.Errorf("Unexpected error: %v", err)
	}
}

func TestAttestationParticipants_CommitteeCacheHit(t *testing.T) {
	// TODO(2682): Don't fix this test, this will be removed after merging #2682
	t.Skip()

	slotOffset := uint64(1111)
	csInSlot := &cache.CommitteesInSlot{
		Slot: slotOffset,
		Committees: []*cache.CommitteeInfo{
			{Shard: 123, Committee: []uint64{55, 105}},
			{Shard: 234, Committee: []uint64{11, 14}},
		}}

	if err := committeeCache.AddCommittees(csInSlot); err != nil {
		t.Fatal(err)
	}

	attestationData := &pb.AttestationData{
		Shard: 234,
		Slot:  uint64(slotOffset),
	}
	result, err := AttestingIndices(&pb.BeaconState{}, attestationData, []byte{0x03})
	if err != nil {
		t.Fatal(err)
	}

	wanted := []uint64{11, 14}
	if !reflect.DeepEqual(wanted, result) {
		t.Errorf(
			"Result indices was an unexpected value. Wanted %d, got %d",
			wanted,
			result,
		)
	}
}

func TestAttestationParticipants_CommitteeCacheMissSaved(t *testing.T) {
	// TODO(2682): Don't fix this test, this will be removed after merging #2682
	t.Skip()

	validators := make([]*pb.Validator, 2*params.BeaconConfig().SlotsPerEpoch)
	for i := 0; i < len(validators); i++ {
		validators[i] = &pb.Validator{
			ExitEpoch: params.BeaconConfig().FarFutureEpoch,
		}
	}

	slotOffset := uint64(10)
	state := &pb.BeaconState{
		Slot:                   slotOffset,
		ValidatorRegistry:      validators,
		LatestRandaoMixes:      make([][]byte, params.BeaconConfig().LatestRandaoMixesLength),
		LatestActiveIndexRoots: make([][]byte, params.BeaconConfig().LatestActiveIndexRootsLength),
	}

	attestationData := &pb.AttestationData{
		Shard: 11,
		Slot:  slotOffset,
	}
	result, err := AttestingIndices(state, attestationData, []byte{0x03})
	if err != nil {
		t.Fatal(err)
	}

	wanted := []uint64{49, 92}
	if !reflect.DeepEqual(wanted, result) {
		t.Errorf(
			"Result indices was an unexpected value. Wanted %d, got %d",
			wanted,
			result,
		)
	}

	// Verify the committee for offset slot was cached.
	fetchedCommittees, err := committeeCache.CommitteesInfoBySlot(slotOffset)
	if err != nil {
		t.Fatal(err)
	}
	wanted = []uint64{92, 49}
	if !reflect.DeepEqual(wanted, fetchedCommittees.Committees[0].Committee) {
		t.Errorf(
			"Result indices was an unexpected value. Wanted %d, got %d",
			wanted,
			fetchedCommittees.Committees[0].Committee,
		)
	}
}

func TestCommitteeAssignment_CommitteeCacheHit(t *testing.T) {
	// TODO(2682): Don't fix this test, this will be removed after merging #2682
	t.Skip()

	slotOffset := uint64(1111)
	csInSlot := &cache.CommitteesInSlot{
		Slot: slotOffset,
		Committees: []*cache.CommitteeInfo{
			{Shard: 123, Committee: []uint64{55, 105}},
			{Shard: 234, Committee: []uint64{11, 14}},
		}}

	if err := committeeCache.AddCommittees(csInSlot); err != nil {
		t.Fatal(err)
	}

	beaconState := &pb.BeaconState{
		Slot:                   csInSlot.Slot,
		LatestRandaoMixes:      make([][]byte, params.BeaconConfig().LatestRandaoMixesLength),
		LatestActiveIndexRoots: make([][]byte, params.BeaconConfig().LatestActiveIndexRootsLength),
	}

	committee, shard, _, isProposer, err :=
		CommitteeAssignment(beaconState, csInSlot.Slot, 105)
	if err != nil {
		t.Fatal(err)
	}

	wanted := []uint64{55, 105}
	if !reflect.DeepEqual(wanted, committee) {
		t.Errorf(
			"Result indices was an unexpected value. Wanted %d, got %d",
			wanted,
			committee,
		)
	}
	if shard != csInSlot.Committees[0].Shard {
		t.Errorf(
			"Result shard was an expected value. Wanted %d, got %d",
			csInSlot.Committees[0].Shard,
			shard,
		)
	}
	if !isProposer {
		t.Error("Wanted proposer true")
	}
}

func TestCommitteeAssignment_CommitteeCacheMissSaved(t *testing.T) {
	// TODO(2682): Don't fix this test, this will be removed after merging #2682
	t.Skip()

	validators := make([]*pb.Validator, 2*params.BeaconConfig().SlotsPerEpoch)
	for i := 0; i < len(validators); i++ {
		validators[i] = &pb.Validator{
			ExitEpoch: params.BeaconConfig().FarFutureEpoch,
		}
	}

	slotOffset := uint64(10)
	state := &pb.BeaconState{
		Slot:                   slotOffset,
		ValidatorRegistry:      validators,
		LatestRandaoMixes:      make([][]byte, params.BeaconConfig().LatestRandaoMixesLength),
		LatestActiveIndexRoots: make([][]byte, params.BeaconConfig().LatestActiveIndexRootsLength),
	}

	committee, shard, _, isProposer, err :=
		CommitteeAssignment(state, slotOffset, 105)
	if err != nil {
		t.Fatal(err)
	}

	wantedCommittee := []uint64{44, 105}
	if !reflect.DeepEqual(wantedCommittee, committee) {
		t.Errorf(
			"Result indices was an unexpected value. Wanted %d, got %d",
			wantedCommittee,
			committee,
		)
	}

	wantedShard := uint64(43)
	if shard != wantedShard {
		t.Errorf(
			"Result shard was an expected value. Wanted %d, got %d",
			wantedShard,
			shard,
		)
	}
	if isProposer {
		t.Error("Wanted proposer false")
	}

	// Verify the committee for offset slot was cached.
	fetchedCommittees, err := committeeCache.CommitteesInfoBySlot(slotOffset)
	if err != nil {
		t.Fatal(err)
	}
	if !reflect.DeepEqual(wantedCommittee, fetchedCommittees.Committees[0].Committee) {
		t.Errorf(
			"Result indices was an unexpected value. Wanted %d, got %d",
			wantedCommittee,
			fetchedCommittees.Committees[0].Committee,
		)
	}
}

<<<<<<< HEAD
func TestShardDelta_Ok(t *testing.T) {
	validatorsPerEpoch := params.BeaconConfig().SlotsPerEpoch * params.BeaconConfig().TargetCommitteeSize
	min := params.BeaconConfig().ShardCount - params.BeaconConfig().ShardCount/params.BeaconConfig().SlotsPerEpoch
	tests := []struct {
		validatorCount uint64
		shardDelta     uint64
	}{
		{0, params.BeaconConfig().SlotsPerEpoch},
		{1000, params.BeaconConfig().SlotsPerEpoch},
		{2 * validatorsPerEpoch, 2 * params.BeaconConfig().SlotsPerEpoch},
		{5 * validatorsPerEpoch, 5 * params.BeaconConfig().SlotsPerEpoch},
		{16 * validatorsPerEpoch, min},
		{32 * validatorsPerEpoch, min},
	}
	for _, test := range tests {
		validators := make([]*pb.Validator, test.validatorCount)
		for i := 0; i < len(validators); i++ {
			validators[i] = &pb.Validator{
				ExitEpoch: params.BeaconConfig().FarFutureEpoch,
			}
		}
		state := &pb.BeaconState{ValidatorRegistry: validators}
		if test.shardDelta != ShardDelta(state, 0) {
			t.Errorf("wanted: %d, got: %d",
				test.shardDelta, ShardDelta(state, 0))
		}
	}
}

func TestEpochStartShard_EpochOutOfBound(t *testing.T) {
	_, err := EpochStartShard(&pb.BeaconState{}, 2)
	want := "epoch 2 can't be greater than 1"
	if err.Error() != want {
		t.Fatalf("Did not generate correct error. Want: %s, got: %s",
			err.Error(), want)
	}
}

func TestEpochStartShard_AccurateShard(t *testing.T) {
	validatorsPerEpoch := params.BeaconConfig().SlotsPerEpoch * params.BeaconConfig().TargetCommitteeSize
	tests := []struct {
		validatorCount uint64
		startShard     uint64
	}{
		{0, 676},
		{1000, 676},
		{2 * validatorsPerEpoch, 228},
		{5 * validatorsPerEpoch, 932},
		{16 * validatorsPerEpoch, 212},
		{32 * validatorsPerEpoch, 212},
	}
	for _, test := range tests {
		validators := make([]*pb.Validator, test.validatorCount)
		for i := 0; i < len(validators); i++ {
			validators[i] = &pb.Validator{
				ExitEpoch: params.BeaconConfig().FarFutureEpoch,
			}
		}
		state := &pb.BeaconState{ValidatorRegistry: validators, LatestStartShard: 100, Slot: 500}
		startShard, err := EpochStartShard(state, 0)
		if err != nil {
			t.Fatal(err)
		}
		if test.startShard != startShard {
			t.Errorf("wanted: %d, got: %d", test.startShard, startShard)
		}
	}
=======
func TestVerifyAttestationBitfield_OK(t *testing.T) {
	if params.BeaconConfig().SlotsPerEpoch != 64 {
		t.Errorf("SlotsPerEpoch should be 64 for these tests to pass")
	}

	validators := make([]*pb.Validator, 2*params.BeaconConfig().SlotsPerEpoch)
	for i := 0; i < len(validators); i++ {
		validators[i] = &pb.Validator{
			ExitEpoch: params.BeaconConfig().FarFutureEpoch,
		}
	}

	state := &pb.BeaconState{
		ValidatorRegistry: validators,
	}

	tests := []struct {
		attestation         *pb.Attestation
		stateSlot           uint64
		errorExists         bool
		verificationFailure bool
	}{
		{
			attestation: &pb.Attestation{
				AggregationBitfield: []byte{0xC0},
				Data: &pb.AttestationData{
					Shard: 5,
					Slot:  params.BeaconConfig().GenesisSlot + 5,
				},
			},
			stateSlot: params.BeaconConfig().GenesisSlot + 5,
		},
		{

			attestation: &pb.Attestation{
				AggregationBitfield: []byte{0x80},
				Data: &pb.AttestationData{
					Shard: 10,
					Slot:  params.BeaconConfig().GenesisSlot + 10,
				},
			},
			stateSlot: params.BeaconConfig().GenesisSlot + 10,
		},
		{
			attestation: &pb.Attestation{
				AggregationBitfield: []byte{0xC0},
				Data: &pb.AttestationData{
					Shard: 20,
					Slot:  params.BeaconConfig().GenesisSlot + 20,
				},
			},
			stateSlot: params.BeaconConfig().GenesisSlot + 20,
		},
		{
			attestation: &pb.Attestation{
				AggregationBitfield: []byte{0xFF, 0xC0},
				Data: &pb.AttestationData{
					Shard: 5,
					Slot:  params.BeaconConfig().GenesisSlot + 5,
				},
			},
			stateSlot:   params.BeaconConfig().GenesisSlot + 5,
			errorExists: true,
		},
		{
			attestation: &pb.Attestation{
				AggregationBitfield: []byte{0xFF},
				Data: &pb.AttestationData{
					Shard: 20,
					Slot:  params.BeaconConfig().GenesisSlot + 20,
				},
			},
			stateSlot:           params.BeaconConfig().GenesisSlot + 20,
			verificationFailure: true,
		},
	}

	for _, tt := range tests {
		state.Slot = tt.stateSlot
		verified, err := VerifyAttestationBitfield(state, tt.attestation)
		if tt.errorExists {
			if err == nil {
				t.Error("error is nil, when verification is supposed to fail")
			}
			continue
		}
		if tt.verificationFailure {
			if verified {
				t.Error("verification succeeded when it was supposed to fail")
			}
			continue
		}
		if err != nil {
			t.Errorf("Failed to verify bitfield: %v", err)
			continue
		}
		if !verified {
			t.Error("Bitfield isnt verified")
		}
	}

>>>>>>> 3871be00
}<|MERGE_RESOLUTION|>--- conflicted
+++ resolved
@@ -566,7 +566,6 @@
 	}
 }
 
-<<<<<<< HEAD
 func TestShardDelta_Ok(t *testing.T) {
 	validatorsPerEpoch := params.BeaconConfig().SlotsPerEpoch * params.BeaconConfig().TargetCommitteeSize
 	min := params.BeaconConfig().ShardCount - params.BeaconConfig().ShardCount/params.BeaconConfig().SlotsPerEpoch
@@ -634,7 +633,7 @@
 			t.Errorf("wanted: %d, got: %d", test.startShard, startShard)
 		}
 	}
-=======
+}
 func TestVerifyAttestationBitfield_OK(t *testing.T) {
 	if params.BeaconConfig().SlotsPerEpoch != 64 {
 		t.Errorf("SlotsPerEpoch should be 64 for these tests to pass")
@@ -736,5 +735,4 @@
 		}
 	}
 
->>>>>>> 3871be00
 }