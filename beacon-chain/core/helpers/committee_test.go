package helpers

import (
	"reflect"
	"testing"

	"github.com/prysmaticlabs/prysm/beacon-chain/cache"
	pb "github.com/prysmaticlabs/prysm/proto/beacon/p2p/v1"
	"github.com/prysmaticlabs/prysm/shared/params"
	"google.golang.org/grpc/codes"
	"google.golang.org/grpc/status"
)

func TestEpochCommitteeCount_OK(t *testing.T) {
	// this defines the # of validators required to have 1 committee
	// per slot for epoch length.
	validatorsPerEpoch := params.BeaconConfig().SlotsPerEpoch * params.BeaconConfig().TargetCommitteeSize
	tests := []struct {
		validatorCount uint64
		committeeCount uint64
	}{
		{0, params.BeaconConfig().SlotsPerEpoch},
		{1000, params.BeaconConfig().SlotsPerEpoch},
		{2 * validatorsPerEpoch, 2 * params.BeaconConfig().SlotsPerEpoch},
		{5 * validatorsPerEpoch, 5 * params.BeaconConfig().SlotsPerEpoch},
		{16 * validatorsPerEpoch, 16 * params.BeaconConfig().SlotsPerEpoch},
		{32 * validatorsPerEpoch, 16 * params.BeaconConfig().SlotsPerEpoch},
	}
	for _, test := range tests {
<<<<<<< HEAD
		validators := make([]*pb.Validator, test.validatorCount)
		for i := 0; i < len(validators); i++ {
			validators[i] = &pb.Validator{
				ExitEpoch: params.BeaconConfig().FarFutureEpoch,
			}
		}
		state := &pb.BeaconState{ValidatorRegistry: validators}
		if test.committeeCount != EpochCommitteeCount(state, params.BeaconConfig().GenesisEpoch) {
			t.Errorf("wanted: %d, got: %d",
				test.committeeCount, EpochCommitteeCount(state, params.BeaconConfig().GenesisEpoch))
=======
		vals := make([]*pb.Validator, test.validatorCount)
		for i := 0; i < len(vals); i++ {
			vals[i] = &pb.Validator{
				ExitEpoch: params.BeaconConfig().FarFutureEpoch,
			}
		}
		s := &pb.BeaconState{
			ValidatorRegistry: vals,
		}
		if test.committeeCount != EpochCommitteeCount(s, 1) {
			t.Errorf("wanted: %d, got: %d",
				test.committeeCount, EpochCommitteeCount(s, 1))
>>>>>>> 4f3ab898
		}
	}
}

func TestEpochCommitteeCount_LessShardsThanEpoch(t *testing.T) {
	validatorCount := uint64(8)
	productionConfig := params.BeaconConfig()
	testConfig := &params.BeaconChainConfig{
		ShardCount:          1,
		SlotsPerEpoch:       4,
		TargetCommitteeSize: 2,
	}
	params.OverrideBeaconConfig(testConfig)
<<<<<<< HEAD
	validators := make([]*pb.Validator, validatorCount)
	for i := 0; i < len(validators); i++ {
		validators[i] = &pb.Validator{
			ExitEpoch: params.BeaconConfig().FarFutureEpoch,
		}
	}
	state := &pb.BeaconState{ValidatorRegistry: validators}
	if EpochCommitteeCount(state, params.BeaconConfig().GenesisEpoch) != validatorCount/testConfig.TargetCommitteeSize {
		t.Errorf("wanted: %d, got: %d",
			validatorCount/testConfig.TargetCommitteeSize, EpochCommitteeCount(state, params.BeaconConfig().GenesisEpoch))
	}
	params.OverrideBeaconConfig(productionConfig)
}

func TestCurrentEpochCommitteeCount_OK(t *testing.T) {
	validatorsPerEpoch := params.BeaconConfig().SlotsPerEpoch * params.BeaconConfig().TargetCommitteeSize
	committeesPerEpoch := uint64(8)
	// set curr epoch total validators count to 8 committees per slot.
	validators := make([]*pb.Validator, committeesPerEpoch*validatorsPerEpoch)
	for i := 0; i < len(validators); i++ {
		validators[i] = &pb.Validator{
=======
	vals := make([]*pb.Validator, validatorCount)
	for i := 0; i < len(vals); i++ {
		vals[i] = &pb.Validator{
>>>>>>> 4f3ab898
			ExitEpoch: params.BeaconConfig().FarFutureEpoch,
		}
	}
	s := &pb.BeaconState{
		ValidatorRegistry: vals,
	}
	if EpochCommitteeCount(s, 1) != validatorCount/testConfig.TargetCommitteeSize {
		t.Errorf("wanted: %d, got: %d",
			validatorCount/testConfig.TargetCommitteeSize, EpochCommitteeCount(s, 1))
	}
	params.OverrideBeaconConfig(productionConfig)
}

func TestShardDelta_OK(t *testing.T) {
	minShardDelta := params.BeaconConfig().ShardCount -
		params.BeaconConfig().ShardCount/params.BeaconConfig().SlotsPerEpoch
	tests := []struct {
		validatorCount uint64
		shardCount     uint64
	}{
		{0, params.BeaconConfig().SlotsPerEpoch},    // Empty minimum shards
		{1000, params.BeaconConfig().SlotsPerEpoch}, // 1000 Validators minimum shards,
		{100000, 768 /*len(active_validators) // TARGET_COMMITTEE_SIZE*/},
		{500000, minShardDelta}, // 5 Mil, above shard delta
	}
	for _, test := range tests {
		vals := make([]*pb.Validator, test.validatorCount)
		for i := 0; i < len(vals); i++ {
			vals[i] = &pb.Validator{
				ExitEpoch: params.BeaconConfig().FarFutureEpoch,
			}
		}
		s := &pb.BeaconState{
			ValidatorRegistry: vals,
		}
<<<<<<< HEAD
	}

	randaoSeed := [32]byte{'A'}
	slot := uint64(10)
	committees, err := Shuffling(randaoSeed, validators, slot)
	if err != nil {
		t.Fatalf("Could not shuffle validators: %v", err)
	}
	state := &pb.BeaconState{
		ValidatorRegistry: validators,
	}

	// Verify shuffled list is correctly split into committees_per_slot pieces.
	committeesPerEpoch = EpochCommitteeCount(state, params.BeaconConfig().GenesisEpoch)
	committeesPerSlot := committeesPerEpoch / params.BeaconConfig().SlotsPerEpoch
	if committeesPerSlot != committeesPerSlot {
		t.Errorf("Incorrect committee count after splitting. Wanted: %d, got: %d",
			committeesPerSlot, len(committees))
	}

	// Verify each shuffled committee is TARGET_COMMITTEE_SIZE.
	for i := 0; i < len(committees); i++ {
		committeeCount := uint64(len(committees[i]))
		if committeeCount != params.BeaconConfig().TargetCommitteeSize {
			t.Errorf("Incorrect validator count per committee. Wanted: %d, got: %d",
				params.BeaconConfig().TargetCommitteeSize, committeeCount)
=======
		if test.shardCount != ShardDelta(s, 1) {
			t.Errorf("wanted: %d, got: %d",
				test.shardCount, ShardDelta(s, 1))
>>>>>>> 4f3ab898
		}
	}
}

func TestComputeCommittee_OK(t *testing.T) {
	t.Skip()
	validatorsPerEpoch := params.BeaconConfig().SlotsPerEpoch * params.BeaconConfig().TargetCommitteeSize
	committeesPerEpoch := uint64(6)
	// Set epoch total validators count to 6 committees per slot.
	validators := make([]*pb.Validator, committeesPerEpoch*validatorsPerEpoch)
	for i := 0; i < len(validators); i++ {
		validators[i] = &pb.Validator{
			ExitEpoch: params.BeaconConfig().FarFutureEpoch,
		}
	}

	state := &pb.BeaconState{
		ValidatorRegistry:      validators,
		Slot:                   params.BeaconConfig().GenesisSlot + 200,
		LatestRandaoMixes:      make([][]byte, params.BeaconConfig().LatestRandaoMixesLength),
		LatestActiveIndexRoots: make([][]byte, params.BeaconConfig().LatestActiveIndexRootsLength),
	}

	wantedEpoch := SlotToEpoch(state.Slot)
	shardCount := params.BeaconConfig().ShardCount
	startShard := state.LatestStartShard

	committeesPerSlot := committeesPerEpoch / params.BeaconConfig().SlotsPerEpoch
	offset := state.Slot % params.BeaconConfig().SlotsPerEpoch
	slotStartShard := (startShard + committeesPerSlot + offset) % shardCount
	seed := GenerateSeed(state, wantedEpoch)

	indices := ActiveValidatorIndices(state, wantedEpoch)
	newCommittees := make([]*CrosslinkCommittee, committeesPerSlot)
	committees := []*CrosslinkCommittee{{}}
	for i := uint64(0); i < committeesPerSlot; i++ {
		committee, err := ComputeCommittee(indices, seed, committeesPerSlot*offset+i, committeesPerEpoch)
		if err != nil {
			t.Errorf("could not compute committee: %v", err)
		}
		committees[i] = &CrosslinkCommittee{
			Committee: committee,
			Shard:     (slotStartShard + i) % shardCount,
		}
	}

	if reflect.DeepEqual(committees, newCommittees) {
		t.Error("Committees from different slot shall not be equal")
	}
}

func TestAttestationParticipants_NoCommitteeCache(t *testing.T) {
	if params.BeaconConfig().SlotsPerEpoch != 64 {
		t.Errorf("SlotsPerEpoch should be 64 for these tests to pass")
	}

	validators := make([]*pb.Validator, 2*params.BeaconConfig().SlotsPerEpoch)
	for i := 0; i < len(validators); i++ {
		validators[i] = &pb.Validator{
			ExitEpoch: params.BeaconConfig().FarFutureEpoch,
		}
	}

	state := &pb.BeaconState{
		ValidatorRegistry:      validators,
		LatestRandaoMixes:      make([][]byte, params.BeaconConfig().LatestRandaoMixesLength),
		LatestActiveIndexRoots: make([][]byte, params.BeaconConfig().LatestActiveIndexRootsLength),
	}

	attestationData := &pb.AttestationData{}

	tests := []struct {
		attestationSlot uint64
		stateSlot       uint64
		shard           uint64
		bitfield        []byte
		wanted          []uint64
	}{
		{
			attestationSlot: params.BeaconConfig().GenesisSlot + 2,
			stateSlot:       params.BeaconConfig().GenesisSlot + 5,
			shard:           3,
			bitfield:        []byte{0x03},
			wanted:          []uint64{37, 100},
		},
		{
			attestationSlot: params.BeaconConfig().GenesisSlot + 1,
			stateSlot:       params.BeaconConfig().GenesisSlot + 10,
			shard:           2,
			bitfield:        []byte{0x01},
			wanted:          []uint64{2, 35},
		},
		{
			attestationSlot: params.BeaconConfig().GenesisSlot + 10,
			stateSlot:       params.BeaconConfig().GenesisSlot + 10,
			shard:           11,
			bitfield:        []byte{0x03},
			wanted:          []uint64{95, 101},
		},
	}

	for _, tt := range tests {
		state.Slot = tt.stateSlot
		attestationData.Slot = tt.attestationSlot
		attestationData.Shard = tt.shard
		attestationData.TargetEpoch = params.BeaconConfig().GenesisEpoch

		result, err := AttestingIndices(state, attestationData, tt.bitfield)
		if err != nil {
			t.Errorf("Failed to get attestation participants: %v", err)
		}

		if !reflect.DeepEqual(tt.wanted, result) {
			t.Errorf(
				"Result indices was an unexpected value. Wanted %d, got %d",
				tt.wanted,
				result,
			)
		}
	}
}

func TestAttestationParticipants_IncorrectBitfield(t *testing.T) {
	if params.BeaconConfig().SlotsPerEpoch != 64 {
		t.Errorf("SlotsPerEpoch should be 64 for these tests to pass")
	}

	validators := make([]*pb.Validator, params.BeaconConfig().DepositsForChainStart)
	for i := 0; i < len(validators); i++ {
		validators[i] = &pb.Validator{
			ExitEpoch: params.BeaconConfig().FarFutureEpoch,
		}
	}

	state := &pb.BeaconState{
		ValidatorRegistry:      validators,
		LatestRandaoMixes:      make([][]byte, params.BeaconConfig().LatestRandaoMixesLength),
		LatestActiveIndexRoots: make([][]byte, params.BeaconConfig().LatestActiveIndexRootsLength),
	}
	attestationData := &pb.AttestationData{}

	if _, err := AttestingIndices(state, attestationData, []byte{}); err == nil {
		t.Error("attestation participants should have failed with incorrect bitfield")
	}
}

func TestVerifyBitfield_OK(t *testing.T) {
	bitfield := []byte{0xFF}
	committeeSize := 8

	isValidated, err := VerifyBitfield(bitfield, committeeSize)
	if err != nil {
		t.Fatal(err)
	}

	if !isValidated {
		t.Error("bitfield is not validated when it was supposed to be")
	}

	bitfield = []byte{0xff, 0x80}
	committeeSize = 9

	isValidated, err = VerifyBitfield(bitfield, committeeSize)
	if err != nil {
		t.Fatal(err)
	}

	if isValidated {
		t.Error("bitfield is validated when it was supposed to be")
	}

	bitfield = []byte{0xff, 0x03}
	committeeSize = 10
	isValidated, err = VerifyBitfield(bitfield, committeeSize)
	if err != nil {
		t.Fatal(err)
	}

	if !isValidated {
		t.Error("bitfield is not validated when it was supposed to be")
	}
}

func TestCommitteeAssignment_CanRetrieve(t *testing.T) {
	t.Skip()

	// Initialize test with 128 validators, each slot and each shard gets 2 validators.
	validators := make([]*pb.Validator, 2*params.BeaconConfig().SlotsPerEpoch)
	for i := 0; i < len(validators); i++ {
		validators[i] = &pb.Validator{
			ExitEpoch: params.BeaconConfig().FarFutureEpoch,
		}
	}
	state := &pb.BeaconState{
		ValidatorRegistry:      validators,
		Slot:                   params.BeaconConfig().SlotsPerEpoch + params.BeaconConfig().GenesisSlot,
		LatestRandaoMixes:      make([][]byte, params.BeaconConfig().LatestRandaoMixesLength),
		LatestActiveIndexRoots: make([][]byte, params.BeaconConfig().LatestActiveIndexRootsLength),
	}

	tests := []struct {
		index      uint64
		slot       uint64
		committee  []uint64
		shard      uint64
		isProposer bool
	}{
		{
			index:      0,
			slot:       params.BeaconConfig().GenesisSlot + 151,
			committee:  []uint64{28, 0},
			shard:      88,
			isProposer: true,
		},
		{
			index:      105,
			slot:       params.BeaconConfig().GenesisSlot + 157,
			committee:  []uint64{105, 40},
			shard:      94,
			isProposer: false,
		},
		{
			index:      64,
			slot:       params.BeaconConfig().GenesisSlot + 163,
			committee:  []uint64{64, 27},
			shard:      100,
			isProposer: false,
		},
		{
			index:      11,
			slot:       params.BeaconConfig().GenesisSlot + 160,
			committee:  []uint64{11, 101},
			shard:      97,
			isProposer: true,
		},
	}

	for _, tt := range tests {
		committee, shard, slot, isProposer, err := CommitteeAssignment(
			state, tt.slot, tt.index, false)
		if err != nil {
			t.Fatalf("failed to execute NextEpochCommitteeAssignment: %v", err)
		}
		if shard != tt.shard {
			t.Errorf("wanted shard %d, got shard %d for validator index %d",
				tt.shard, shard, tt.index)
		}
		if slot != tt.slot {
			t.Errorf("wanted slot %d, got slot %d for validator index %d",
				tt.slot, slot, tt.index)
		}
		if isProposer != tt.isProposer {
			t.Errorf("wanted isProposer %v, got isProposer %v for validator index %d",
				tt.isProposer, isProposer, tt.index)
		}
		if !reflect.DeepEqual(committee, tt.committee) {
			t.Errorf("wanted committee %v, got committee %v for validator index %d",
				tt.committee, committee, tt.index)
		}
	}
}

func TestCommitteeAssignment_CantFindValidator(t *testing.T) {
	state := &pb.BeaconState{
		Slot:                   params.BeaconConfig().GenesisSlot + params.BeaconConfig().SlotsPerEpoch,
		LatestRandaoMixes:      make([][]byte, params.BeaconConfig().LatestRandaoMixesLength),
		LatestActiveIndexRoots: make([][]byte, params.BeaconConfig().LatestActiveIndexRootsLength),
	}
	index := uint64(10000)
	_, _, _, _, err := CommitteeAssignment(state, state.Slot, index, false)
	statusErr, ok := status.FromError(err)
	if !ok {
		t.Fatal(err)
	}
	if statusErr.Code() != codes.NotFound {
		t.Errorf("Unexpected error: %v", err)
	}
}

func TestAttestationParticipants_CommitteeCacheHit(t *testing.T) {
	t.Skip()

	slotOffset := uint64(1111)
	csInSlot := &cache.CommitteesInSlot{
		Slot: params.BeaconConfig().GenesisSlot + slotOffset,
		Committees: []*cache.CommitteeInfo{
			{Shard: 123, Committee: []uint64{55, 105}},
			{Shard: 234, Committee: []uint64{11, 14}},
		}}

	if err := committeeCache.AddCommittees(csInSlot); err != nil {
		t.Fatal(err)
	}

	attestationData := &pb.AttestationData{
		Shard: 234,
		Slot:  params.BeaconConfig().GenesisSlot + uint64(slotOffset),
	}
	result, err := AttestingIndices(&pb.BeaconState{}, attestationData, []byte{0x03})
	if err != nil {
		t.Fatal(err)
	}

	wanted := []uint64{11, 14}
	if !reflect.DeepEqual(wanted, result) {
		t.Errorf(
			"Result indices was an unexpected value. Wanted %d, got %d",
			wanted,
			result,
		)
	}
}

func TestAttestationParticipants_CommitteeCacheMissSaved(t *testing.T) {
	t.Skip()

	validators := make([]*pb.Validator, 2*params.BeaconConfig().SlotsPerEpoch)
	for i := 0; i < len(validators); i++ {
		validators[i] = &pb.Validator{
			ExitEpoch: params.BeaconConfig().FarFutureEpoch,
		}
	}

	slotOffset := uint64(10)
	state := &pb.BeaconState{
		Slot:                   params.BeaconConfig().GenesisSlot + slotOffset,
		ValidatorRegistry:      validators,
		LatestRandaoMixes:      make([][]byte, params.BeaconConfig().LatestRandaoMixesLength),
		LatestActiveIndexRoots: make([][]byte, params.BeaconConfig().LatestActiveIndexRootsLength),
	}

	attestationData := &pb.AttestationData{
		Shard: 11,
		Slot:  params.BeaconConfig().GenesisSlot + slotOffset,
	}
	result, err := AttestingIndices(state, attestationData, []byte{0x03})
	if err != nil {
		t.Fatal(err)
	}

	wanted := []uint64{49, 92}
	if !reflect.DeepEqual(wanted, result) {
		t.Errorf(
			"Result indices was an unexpected value. Wanted %d, got %d",
			wanted,
			result,
		)
	}

	// Verify the committee for offset slot was cached.
	fetchedCommittees, err := committeeCache.CommitteesInfoBySlot(params.BeaconConfig().GenesisSlot + slotOffset)
	if err != nil {
		t.Fatal(err)
	}
	wanted = []uint64{92, 49}
	if !reflect.DeepEqual(wanted, fetchedCommittees.Committees[0].Committee) {
		t.Errorf(
			"Result indices was an unexpected value. Wanted %d, got %d",
			wanted,
			fetchedCommittees.Committees[0].Committee,
		)
	}
}

func TestCommitteeAssignment_CommitteeCacheHit(t *testing.T) {
	t.Skip()
	// TODO(#2307) unskip after CommitteeAssignments is updated
	slotOffset := uint64(1111)
	csInSlot := &cache.CommitteesInSlot{
		Slot: params.BeaconConfig().GenesisSlot + slotOffset,
		Committees: []*cache.CommitteeInfo{
			{Shard: 123, Committee: []uint64{55, 105}},
			{Shard: 234, Committee: []uint64{11, 14}},
		}}

	if err := committeeCache.AddCommittees(csInSlot); err != nil {
		t.Fatal(err)
	}

	beaconState := &pb.BeaconState{
		Slot:                   csInSlot.Slot,
		LatestRandaoMixes:      make([][]byte, params.BeaconConfig().LatestRandaoMixesLength),
		LatestActiveIndexRoots: make([][]byte, params.BeaconConfig().LatestActiveIndexRootsLength),
	}

	committee, shard, _, isProposer, err :=
		CommitteeAssignment(beaconState, csInSlot.Slot, 105, false)
	if err != nil {
		t.Fatal(err)
	}

	wanted := []uint64{55, 105}
	if !reflect.DeepEqual(wanted, committee) {
		t.Errorf(
			"Result indices was an unexpected value. Wanted %d, got %d",
			wanted,
			committee,
		)
	}
	if shard != csInSlot.Committees[0].Shard {
		t.Errorf(
			"Result shard was an expected value. Wanted %d, got %d",
			csInSlot.Committees[0].Shard,
			shard,
		)
	}
	if !isProposer {
		t.Error("Wanted proposer true")
	}
}

func TestCommitteeAssignment_CommitteeCacheMissSaved(t *testing.T) {
	t.Skip()
	// TODO(#2307) unskip after CommitteeAssignments is updated
	validators := make([]*pb.Validator, 2*params.BeaconConfig().SlotsPerEpoch)
	for i := 0; i < len(validators); i++ {
		validators[i] = &pb.Validator{
			ExitEpoch: params.BeaconConfig().FarFutureEpoch,
		}
	}

	slotOffset := uint64(10)
	state := &pb.BeaconState{
		Slot:                   params.BeaconConfig().GenesisSlot + slotOffset,
		ValidatorRegistry:      validators,
		LatestRandaoMixes:      make([][]byte, params.BeaconConfig().LatestRandaoMixesLength),
		LatestActiveIndexRoots: make([][]byte, params.BeaconConfig().LatestActiveIndexRootsLength),
	}

	committee, shard, _, isProposer, err :=
		CommitteeAssignment(state, params.BeaconConfig().GenesisSlot+slotOffset, 105, false)
	if err != nil {
		t.Fatal(err)
	}

	wantedCommittee := []uint64{44, 105}
	if !reflect.DeepEqual(wantedCommittee, committee) {
		t.Errorf(
			"Result indices was an unexpected value. Wanted %d, got %d",
			wantedCommittee,
			committee,
		)
	}

	wantedShard := uint64(43)
	if shard != wantedShard {
		t.Errorf(
			"Result shard was an expected value. Wanted %d, got %d",
			wantedShard,
			shard,
		)
	}
	if isProposer {
		t.Error("Wanted proposer false")
	}

	// Verify the committee for offset slot was cached.
	fetchedCommittees, err := committeeCache.CommitteesInfoBySlot(params.BeaconConfig().GenesisSlot + slotOffset)
	if err != nil {
		t.Fatal(err)
	}
	if !reflect.DeepEqual(wantedCommittee, fetchedCommittees.Committees[0].Committee) {
		t.Errorf(
			"Result indices was an unexpected value. Wanted %d, got %d",
			wantedCommittee,
			fetchedCommittees.Committees[0].Committee,
		)
	}
}

func TestShardDelta_Ok(t *testing.T) {
	validatorsPerEpoch := params.BeaconConfig().SlotsPerEpoch * params.BeaconConfig().TargetCommitteeSize
	min := params.BeaconConfig().ShardCount - params.BeaconConfig().ShardCount/params.BeaconConfig().SlotsPerEpoch
	tests := []struct {
		validatorCount uint64
		shardDelta     uint64
	}{
		{0, params.BeaconConfig().SlotsPerEpoch},
		{1000, params.BeaconConfig().SlotsPerEpoch},
		{2 * validatorsPerEpoch, 2 * params.BeaconConfig().SlotsPerEpoch},
		{5 * validatorsPerEpoch, 5 * params.BeaconConfig().SlotsPerEpoch},
		{16 * validatorsPerEpoch, min},
		{32 * validatorsPerEpoch, min},
	}
	for _, test := range tests {
		validators := make([]*pb.Validator, test.validatorCount)
		for i := 0; i < len(validators); i++ {
			validators[i] = &pb.Validator{
				ExitEpoch: params.BeaconConfig().FarFutureEpoch,
			}
		}
		state := &pb.BeaconState{ValidatorRegistry: validators}
		if test.shardDelta != ShardDelta(state, params.BeaconConfig().GenesisEpoch) {
			t.Errorf("wanted: %d, got: %d",
				test.shardDelta, ShardDelta(state, params.BeaconConfig().GenesisEpoch))
		}
	}
}

func TestEpochStartShard_EpochOutOfBound(t *testing.T) {
	_, err := EpochStartShard(&pb.BeaconState{}, 2)
	want := "epoch 2 can't be greater than 1"
	if err.Error() != want {
		t.Fatalf("Did not generate correct error. Want: %s, got: %s",
			err.Error(), want)
	}
}

func TestEpochStartShard_AccurateShard(t *testing.T) {
	validatorsPerEpoch := params.BeaconConfig().SlotsPerEpoch * params.BeaconConfig().TargetCommitteeSize
	tests := []struct {
		validatorCount uint64
		startShard     uint64
	}{
		{0, 676},
		{1000, 676},
		{2 * validatorsPerEpoch, 228},
		{5 * validatorsPerEpoch, 932},
		{16 * validatorsPerEpoch, 212},
		{32 * validatorsPerEpoch, 212},
	}
	for _, test := range tests {
		validators := make([]*pb.Validator, test.validatorCount)
		for i := 0; i < len(validators); i++ {
			validators[i] = &pb.Validator{
				ExitEpoch: params.BeaconConfig().FarFutureEpoch,
			}
		}
		state := &pb.BeaconState{ValidatorRegistry: validators, LatestStartShard: 100, Slot: 500}
		startShard, err := EpochStartShard(state, 0)
		if err != nil {
			t.Fatal(err)
		}
		if test.startShard != startShard {
			t.Errorf("wanted: %d, got: %d", test.startShard, startShard)
		}
	}
}<|MERGE_RESOLUTION|>--- conflicted
+++ resolved
@@ -27,18 +27,6 @@
 		{32 * validatorsPerEpoch, 16 * params.BeaconConfig().SlotsPerEpoch},
 	}
 	for _, test := range tests {
-<<<<<<< HEAD
-		validators := make([]*pb.Validator, test.validatorCount)
-		for i := 0; i < len(validators); i++ {
-			validators[i] = &pb.Validator{
-				ExitEpoch: params.BeaconConfig().FarFutureEpoch,
-			}
-		}
-		state := &pb.BeaconState{ValidatorRegistry: validators}
-		if test.committeeCount != EpochCommitteeCount(state, params.BeaconConfig().GenesisEpoch) {
-			t.Errorf("wanted: %d, got: %d",
-				test.committeeCount, EpochCommitteeCount(state, params.BeaconConfig().GenesisEpoch))
-=======
 		vals := make([]*pb.Validator, test.validatorCount)
 		for i := 0; i < len(vals); i++ {
 			vals[i] = &pb.Validator{
@@ -51,7 +39,6 @@
 		if test.committeeCount != EpochCommitteeCount(s, 1) {
 			t.Errorf("wanted: %d, got: %d",
 				test.committeeCount, EpochCommitteeCount(s, 1))
->>>>>>> 4f3ab898
 		}
 	}
 }
@@ -65,33 +52,9 @@
 		TargetCommitteeSize: 2,
 	}
 	params.OverrideBeaconConfig(testConfig)
-<<<<<<< HEAD
-	validators := make([]*pb.Validator, validatorCount)
-	for i := 0; i < len(validators); i++ {
-		validators[i] = &pb.Validator{
-			ExitEpoch: params.BeaconConfig().FarFutureEpoch,
-		}
-	}
-	state := &pb.BeaconState{ValidatorRegistry: validators}
-	if EpochCommitteeCount(state, params.BeaconConfig().GenesisEpoch) != validatorCount/testConfig.TargetCommitteeSize {
-		t.Errorf("wanted: %d, got: %d",
-			validatorCount/testConfig.TargetCommitteeSize, EpochCommitteeCount(state, params.BeaconConfig().GenesisEpoch))
-	}
-	params.OverrideBeaconConfig(productionConfig)
-}
-
-func TestCurrentEpochCommitteeCount_OK(t *testing.T) {
-	validatorsPerEpoch := params.BeaconConfig().SlotsPerEpoch * params.BeaconConfig().TargetCommitteeSize
-	committeesPerEpoch := uint64(8)
-	// set curr epoch total validators count to 8 committees per slot.
-	validators := make([]*pb.Validator, committeesPerEpoch*validatorsPerEpoch)
-	for i := 0; i < len(validators); i++ {
-		validators[i] = &pb.Validator{
-=======
 	vals := make([]*pb.Validator, validatorCount)
 	for i := 0; i < len(vals); i++ {
 		vals[i] = &pb.Validator{
->>>>>>> 4f3ab898
 			ExitEpoch: params.BeaconConfig().FarFutureEpoch,
 		}
 	}
@@ -127,38 +90,9 @@
 		s := &pb.BeaconState{
 			ValidatorRegistry: vals,
 		}
-<<<<<<< HEAD
-	}
-
-	randaoSeed := [32]byte{'A'}
-	slot := uint64(10)
-	committees, err := Shuffling(randaoSeed, validators, slot)
-	if err != nil {
-		t.Fatalf("Could not shuffle validators: %v", err)
-	}
-	state := &pb.BeaconState{
-		ValidatorRegistry: validators,
-	}
-
-	// Verify shuffled list is correctly split into committees_per_slot pieces.
-	committeesPerEpoch = EpochCommitteeCount(state, params.BeaconConfig().GenesisEpoch)
-	committeesPerSlot := committeesPerEpoch / params.BeaconConfig().SlotsPerEpoch
-	if committeesPerSlot != committeesPerSlot {
-		t.Errorf("Incorrect committee count after splitting. Wanted: %d, got: %d",
-			committeesPerSlot, len(committees))
-	}
-
-	// Verify each shuffled committee is TARGET_COMMITTEE_SIZE.
-	for i := 0; i < len(committees); i++ {
-		committeeCount := uint64(len(committees[i]))
-		if committeeCount != params.BeaconConfig().TargetCommitteeSize {
-			t.Errorf("Incorrect validator count per committee. Wanted: %d, got: %d",
-				params.BeaconConfig().TargetCommitteeSize, committeeCount)
-=======
 		if test.shardCount != ShardDelta(s, 1) {
 			t.Errorf("wanted: %d, got: %d",
 				test.shardCount, ShardDelta(s, 1))
->>>>>>> 4f3ab898
 		}
 	}
 }
