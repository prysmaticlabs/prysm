package helpers

import (
	"github.com/prysmaticlabs/go-bitfield"
	"reflect"
	"testing"

	"github.com/prysmaticlabs/prysm/beacon-chain/utils"
	pb "github.com/prysmaticlabs/prysm/proto/beacon/p2p/v1"
	"github.com/prysmaticlabs/prysm/shared/mathutil"
	"github.com/prysmaticlabs/prysm/shared/params"
	"google.golang.org/grpc/codes"
	"google.golang.org/grpc/status"
)

func TestEpochCommitteeCount_OK(t *testing.T) {
	// this defines the # of validators required to have 1 committee
	// per slot for epoch length.
	validatorsPerEpoch := params.BeaconConfig().SlotsPerEpoch * params.BeaconConfig().TargetCommitteeSize
	tests := []struct {
		validatorCount uint64
		committeeCount uint64
	}{
		{0, params.BeaconConfig().SlotsPerEpoch},
		{1000, params.BeaconConfig().SlotsPerEpoch},
		{2 * validatorsPerEpoch, 2 * params.BeaconConfig().SlotsPerEpoch},
		{5 * validatorsPerEpoch, 5 * params.BeaconConfig().SlotsPerEpoch},
		{16 * validatorsPerEpoch, 16 * params.BeaconConfig().SlotsPerEpoch},
		{32 * validatorsPerEpoch, 16 * params.BeaconConfig().SlotsPerEpoch},
	}
	for _, test := range tests {
		ClearAllCaches()
		vals := make([]*pb.Validator, test.validatorCount)
		for i := 0; i < len(vals); i++ {
			vals[i] = &pb.Validator{
				ExitEpoch: params.BeaconConfig().FarFutureEpoch,
			}
		}
		s := &pb.BeaconState{
			Validators: vals,
		}
		count, err := CommitteeCount(s, 1)
		if err != nil {
			t.Fatal(err)
		}
		if test.committeeCount != count {
			t.Errorf("wanted: %d, got: %d",
				test.committeeCount, count)
		}
	}
}

func TestEpochCommitteeCount_LessShardsThanEpoch(t *testing.T) {
	validatorCount := uint64(8)
	productionConfig := params.BeaconConfig()
	testConfig := &params.BeaconChainConfig{
		ShardCount:          1,
		SlotsPerEpoch:       4,
		TargetCommitteeSize: 2,
	}
	params.OverrideBeaconConfig(testConfig)
	vals := make([]*pb.Validator, validatorCount)
	for i := 0; i < len(vals); i++ {
		vals[i] = &pb.Validator{
			ExitEpoch: params.BeaconConfig().FarFutureEpoch,
		}
	}
	s := &pb.BeaconState{
		Validators: vals,
	}
	count, err := CommitteeCount(s, 1)
	if err != nil {
		t.Fatal(err)
	}
	if count != validatorCount/testConfig.TargetCommitteeSize {
		t.Errorf("wanted: %d, got: %d",
			validatorCount/testConfig.TargetCommitteeSize, count)
	}
	params.OverrideBeaconConfig(productionConfig)
}

func TestShardDelta_Ok(t *testing.T) {
	minShardDelta := params.BeaconConfig().ShardCount -
		params.BeaconConfig().ShardCount/params.BeaconConfig().SlotsPerEpoch
	tests := []struct {
		validatorCount uint64
		shardCount     uint64
	}{
		{0, params.BeaconConfig().SlotsPerEpoch},    // Empty minimum shards
		{1000, params.BeaconConfig().SlotsPerEpoch}, // 1000 Validators minimum shards,
		{100000, 768 /*len(active_validators) // TARGET_COMMITTEE_SIZE*/},
		{500000, minShardDelta}, // 5 Mil, above shard delta
	}
	for _, test := range tests {
		ClearAllCaches()
		vals := make([]*pb.Validator, test.validatorCount)
		for i := 0; i < len(vals); i++ {
			vals[i] = &pb.Validator{
				ExitEpoch: params.BeaconConfig().FarFutureEpoch,
			}
		}
		s := &pb.BeaconState{
			Validators: vals,
		}
		delta, err := ShardDelta(s, 1)
		if err != nil {
			t.Fatal(err)
		}
		if test.shardCount != delta {
			t.Errorf("wanted: %d, got: %d",
				test.shardCount, delta)
		}
	}
}

func TestComputeCommittee_WithoutCache(t *testing.T) {
	// Create 10 committees
	committeeCount := uint64(10)
	validatorCount := committeeCount * params.BeaconConfig().TargetCommitteeSize
	validators := make([]*pb.Validator, validatorCount)

	for i := 0; i < len(validators); i++ {
		validators[i] = &pb.Validator{
			ExitEpoch: params.BeaconConfig().FarFutureEpoch,
		}
	}

	state := &pb.BeaconState{
		Validators:       validators,
		Slot:             200,
		RandaoMixes:      make([][]byte, params.BeaconConfig().EpochsPerHistoricalVector),
		ActiveIndexRoots: make([][]byte, params.BeaconConfig().EpochsPerHistoricalVector),
	}

	epoch := CurrentEpoch(state)
	indices, err := ActiveValidatorIndices(state, epoch)
	if err != nil {
		t.Fatal(err)
	}
	seed, err := Seed(state, epoch)
	if err != nil {
		t.Fatal(err)
	}
	committees, err := ComputeCommittee(indices, seed, 0, 1 /* Total committee*/)
	if err != nil {
		t.Errorf("could not compute committee: %v", err)
	}

	// Test shuffled indices are correct for shard 5 committee
	shard := uint64(5)
	committee5, err := ComputeCommittee(indices, seed, shard, committeeCount)
	if err != nil {
		t.Errorf("could not compute committee: %v", err)
	}
	start := utils.SplitOffset(validatorCount, committeeCount, shard)
	end := utils.SplitOffset(validatorCount, committeeCount, shard+1)

	if !reflect.DeepEqual(committees[start:end], committee5) {
		t.Error("committee has different shuffled indices")
	}

	// Test shuffled indices are correct for shard 9 committee
	shard = uint64(9)
	committee9, err := ComputeCommittee(indices, seed, shard, committeeCount)
	if err != nil {
		t.Errorf("could not compute committee: %v", err)
	}
	start = utils.SplitOffset(validatorCount, committeeCount, shard)
	end = utils.SplitOffset(validatorCount, committeeCount, shard+1)

	if !reflect.DeepEqual(committees[start:end], committee9) {
		t.Error("committee has different shuffled indices")
	}
}

func TestComputeCommittee_WithCache(t *testing.T) {
	// Create 10 committees
	committeeCount := uint64(10)
	validatorCount := committeeCount * params.BeaconConfig().TargetCommitteeSize
	validators := make([]*pb.Validator, validatorCount)
	for i := 0; i < len(validators); i++ {
		validators[i] = &pb.Validator{
			ExitEpoch: params.BeaconConfig().FarFutureEpoch,
		}
	}

	state := &pb.BeaconState{
		Validators:       validators,
		Slot:             200,
		RandaoMixes:      make([][]byte, params.BeaconConfig().EpochsPerHistoricalVector),
		ActiveIndexRoots: make([][]byte, params.BeaconConfig().EpochsPerHistoricalVector),
	}

	epoch := CurrentEpoch(state)
	indices, err := ActiveValidatorIndices(state, epoch)
	if err != nil {
		t.Fatal(err)
	}
	seed, err := Seed(state, epoch)
	if err != nil {
		t.Fatal(err)
	}

	// Test shuffled indices are correct for shard 3 committee
	shard := uint64(3)
	committee3, err := ComputeCommittee(indices, seed, shard, committeeCount)
	if err != nil {
		t.Errorf("could not compute committee: %v", err)
	}

	cachedIndices, err := shuffledIndicesCache.IndicesByIndexSeed(shard, seed[:])
	if err != nil {
		t.Fatal(err)
	}

	if !reflect.DeepEqual(cachedIndices, committee3) {
		t.Error("committee has different shuffled indices")
	}
}

func TestAttestationParticipants_NoCommitteeCache(t *testing.T) {
	if params.BeaconConfig().SlotsPerEpoch != 64 {
		t.Errorf("SlotsPerEpoch should be 64 for these tests to pass")
	}

	committeeSize := uint64(16)
	validators := make([]*pb.Validator, committeeSize*params.BeaconConfig().SlotsPerEpoch)
	for i := 0; i < len(validators); i++ {
		validators[i] = &pb.Validator{
			ExitEpoch: params.BeaconConfig().FarFutureEpoch,
		}
	}

	state := &pb.BeaconState{
		Validators:       validators,
		RandaoMixes:      make([][]byte, params.BeaconConfig().EpochsPerHistoricalVector),
		ActiveIndexRoots: make([][]byte, params.BeaconConfig().EpochsPerHistoricalVector),
	}

	attestationData := &pb.AttestationData{}

	tests := []struct {
		attestationSlot uint64
		stateSlot       uint64
		bitfield        bitfield.Bitlist
		wanted          []uint64
	}{
		{
			attestationSlot: 3,
			stateSlot:       5,
			bitfield:        bitfield.Bitlist{0x07},
			wanted:          []uint64{127, 71},
		},
		{
			attestationSlot: 2,
			stateSlot:       10,
<<<<<<< HEAD
			bitfield:        []byte{0x0, 0x01},
			wanted:          []uint64{5},
=======
			bitfield:        bitfield.Bitlist{0x05},
			wanted:          []uint64{85},
>>>>>>> 0acf164e
		},
		{
			attestationSlot: 11,
			stateSlot:       10,
			bitfield:        bitfield.Bitlist{0x07},
			wanted:          []uint64{102, 68},
		},
	}

	for _, tt := range tests {
		ClearAllCaches()
		state.Slot = tt.stateSlot
		attestationData.Crosslink = &pb.Crosslink{
			Shard: tt.attestationSlot,
		}
		attestationData.Target = &pb.Checkpoint{Epoch: 0}

		result, err := AttestingIndices(state, attestationData, tt.bitfield)
		if err != nil {
			t.Errorf("Failed to get attestation participants: %v", err)
		}

		if !reflect.DeepEqual(tt.wanted, result) {
			t.Errorf(
				"Result indices was an unexpected value. Wanted %d, got %d",
				tt.wanted,
				result,
			)
		}
	}
}

func TestAttestationParticipants_EmptyBitfield(t *testing.T) {
	if params.BeaconConfig().SlotsPerEpoch != 64 {
		t.Errorf("SlotsPerEpoch should be 64 for these tests to pass")
	}
	ClearAllCaches()

	validators := make([]*pb.Validator, params.BeaconConfig().DepositsForChainStart)
	for i := 0; i < len(validators); i++ {
		validators[i] = &pb.Validator{
			ExitEpoch: params.BeaconConfig().FarFutureEpoch,
		}
	}

	state := &pb.BeaconState{
		Validators:       validators,
		RandaoMixes:      make([][]byte, params.BeaconConfig().EpochsPerHistoricalVector),
		ActiveIndexRoots: make([][]byte, params.BeaconConfig().EpochsPerHistoricalVector),
	}
	attestationData := &pb.AttestationData{Crosslink: &pb.Crosslink{}, Target: &pb.Checkpoint{}}

	indices, err := AttestingIndices(state, attestationData, bitfield.NewBitlist(128))
	if err != nil {
		t.Fatalf("attesting indices failed: %v", err)
	}

	if len(indices) != 0 {
		t.Errorf("Attesting indices are non-zero despite an empty bitfield being provided; Size %d", len(indices))
	}
}

func TestVerifyBitfield_OK(t *testing.T) {
	bf := bitfield.Bitlist{0xFF, 0x01}
	committeeSize := uint64(8)

	isValidated, err := VerifyBitfield(bf, committeeSize)
	if err != nil {
		t.Fatal(err)
	}

	if !isValidated {
		t.Error("bitfield is not validated when it was supposed to be")
	}

	bf = bitfield.Bitlist{0xFF, 0x07}
	committeeSize = 10
	isValidated, err = VerifyBitfield(bf, committeeSize)
	if err != nil {
		t.Fatal(err)
	}

	if !isValidated {
		t.Error("bitfield is not validated when it was supposed to be")
	}
}

func TestCommitteeAssignment_CanRetrieve(t *testing.T) {
	// Initialize test with 128 validators, each slot and each shard gets 2 validators.
	validators := make([]*pb.Validator, 2*params.BeaconConfig().SlotsPerEpoch)
	for i := 0; i < len(validators); i++ {
		validators[i] = &pb.Validator{
			ExitEpoch: params.BeaconConfig().FarFutureEpoch,
		}
	}
	state := &pb.BeaconState{
		Validators:       validators,
		Slot:             params.BeaconConfig().SlotsPerEpoch,
		RandaoMixes:      make([][]byte, params.BeaconConfig().EpochsPerHistoricalVector),
		ActiveIndexRoots: make([][]byte, params.BeaconConfig().EpochsPerHistoricalVector),
	}

	tests := []struct {
		index      uint64
		slot       uint64
		committee  []uint64
		shard      uint64
		isProposer bool
	}{
		{
			index:      0,
			slot:       146,
			committee:  []uint64{0, 3},
			shard:      82,
			isProposer: false,
		},
		{
			index:      105,
			slot:       160,
			committee:  []uint64{105, 20},
			shard:      96,
			isProposer: false,
		},
		{
			index:      64,
			slot:       183,
			committee:  []uint64{64, 33},
			shard:      119,
			isProposer: true,
		},
		{
			index:      11,
			slot:       135,
			committee:  []uint64{119, 11},
			shard:      71,
			isProposer: false,
		},
	}

	for _, tt := range tests {
		ClearAllCaches()
		committee, shard, slot, isProposer, err := CommitteeAssignment(state, tt.slot/params.BeaconConfig().SlotsPerEpoch, tt.index)
		if err != nil {
			t.Fatalf("failed to execute NextEpochCommitteeAssignment: %v", err)
		}
		if shard != tt.shard {
			t.Errorf("wanted shard %d, got shard %d for validator index %d",
				tt.shard, shard, tt.index)
		}
		if slot != tt.slot {
			t.Errorf("wanted slot %d, got slot %d for validator index %d",
				tt.slot, slot, tt.index)
		}
		if isProposer != tt.isProposer {
			t.Errorf("wanted isProposer %v, got isProposer %v for validator index %d",
				tt.isProposer, isProposer, tt.index)
		}
		if !reflect.DeepEqual(committee, tt.committee) {
			t.Errorf("wanted committee %v, got committee %v for validator index %d",
				tt.committee, committee, tt.index)
		}
	}
}

func TestCommitteeAssignment_CantFindValidator(t *testing.T) {
	state := &pb.BeaconState{
		Slot:             params.BeaconConfig().SlotsPerEpoch,
		RandaoMixes:      make([][]byte, params.BeaconConfig().EpochsPerHistoricalVector),
		ActiveIndexRoots: make([][]byte, params.BeaconConfig().EpochsPerHistoricalVector),
	}
	index := uint64(10000)
	_, _, _, _, err := CommitteeAssignment(state, 1, index)
	statusErr, ok := status.FromError(err)
	if !ok {
		t.Fatal(err)
	}
	if statusErr.Code() != codes.NotFound {
		t.Errorf("Unexpected error: %v", err)
	}
}

func TestShardDelta_OK(t *testing.T) {
	validatorsPerEpoch := params.BeaconConfig().SlotsPerEpoch * params.BeaconConfig().TargetCommitteeSize
	min := params.BeaconConfig().ShardCount - params.BeaconConfig().ShardCount/params.BeaconConfig().SlotsPerEpoch
	tests := []struct {
		validatorCount uint64
		shardDelta     uint64
	}{
		{0, params.BeaconConfig().SlotsPerEpoch},
		{1000, params.BeaconConfig().SlotsPerEpoch},
		{2 * validatorsPerEpoch, 2 * params.BeaconConfig().SlotsPerEpoch},
		{5 * validatorsPerEpoch, 5 * params.BeaconConfig().SlotsPerEpoch},
		{16 * validatorsPerEpoch, min},
		{32 * validatorsPerEpoch, min},
	}
	for _, test := range tests {
		ClearAllCaches()
		validators := make([]*pb.Validator, test.validatorCount)
		for i := 0; i < len(validators); i++ {
			validators[i] = &pb.Validator{
				ExitEpoch: params.BeaconConfig().FarFutureEpoch,
			}
		}
		state := &pb.BeaconState{Validators: validators}
		delta, err := ShardDelta(state, 0)
		if err != nil {
			t.Fatal(err)
		}
		if test.shardDelta != delta {
			t.Errorf("wanted: %d, got: %d",
				test.shardDelta, delta)
		}
	}
}

func TestEpochStartShard_EpochOutOfBound(t *testing.T) {
	_, err := StartShard(&pb.BeaconState{}, 2)
	want := "epoch 2 can't be greater than 1"
	if err.Error() != want {
		t.Fatalf("Did not generate correct error. Want: %s, got: %s",
			err.Error(), want)
	}
}

func TestEpochStartShard_AccurateShard(t *testing.T) {
	validatorsPerEpoch := params.BeaconConfig().SlotsPerEpoch * params.BeaconConfig().TargetCommitteeSize
	tests := []struct {
		validatorCount uint64
		startShard     uint64
	}{
		{0, 676},
		{1000, 676},
		{2 * validatorsPerEpoch, 228},
		{5 * validatorsPerEpoch, 932},
		{16 * validatorsPerEpoch, 212},
		{32 * validatorsPerEpoch, 212},
	}
	for _, test := range tests {
		ClearAllCaches()
		validators := make([]*pb.Validator, test.validatorCount)
		for i := 0; i < len(validators); i++ {
			validators[i] = &pb.Validator{
				ExitEpoch: params.BeaconConfig().FarFutureEpoch,
			}
		}
		state := &pb.BeaconState{Validators: validators, StartShard: 100, Slot: 500}
		startShard, err := StartShard(state, 0)
		if err != nil {
			t.Fatal(err)
		}
		if test.startShard != startShard {
			t.Errorf("wanted: %d, got: %d", test.startShard, startShard)
		}
	}
}

func TestEpochStartShard_MixedActivationValidators(t *testing.T) {
	validatorsPerEpoch := params.BeaconConfig().SlotsPerEpoch * params.BeaconConfig().TargetCommitteeSize
	tests := []struct {
		validatorCount uint64
		startShard     uint64
	}{
		{0 * validatorsPerEpoch, 960},
		{1 * validatorsPerEpoch, 960},
		{2 * validatorsPerEpoch, 960},
		{3 * validatorsPerEpoch, 960},
		{4 * validatorsPerEpoch, 896},
	}
	for _, test := range tests {
		ClearAllCaches()
		vs := make([]*pb.Validator, test.validatorCount)
		// Build validator list with the following ratio:
		// 10% activated in epoch 0
		// 20% activated in epoch 1
		// 40% activated in epoch 2
		// 30% activated in epoch 3
		// The validator set is broken up in buckets like this such that the
		// shard delta between epochs will be different and we can test the
		// inner logic of determining the start shard.
		for i := uint64(1); i <= test.validatorCount; i++ {
			// Determine activation bucket
			bkt := i % 10
			activationEpoch := uint64(0) // zeroth epoch 10%
			if bkt > 2 && bkt <= 4 {     // first epoch 20%
				activationEpoch = 1
			} else if bkt > 4 && bkt <= 7 { // second epoch 40%
				activationEpoch = 2
			} else { // Remaining 30% in the third epoch.
				activationEpoch = 3
			}

			vs[i-1] = &pb.Validator{
				ExitEpoch:       params.BeaconConfig().FarFutureEpoch,
				ActivationEpoch: activationEpoch,
			}
		}
		s := &pb.BeaconState{
			Validators: vs,
			Slot:       params.BeaconConfig().SlotsPerEpoch * 3,
		}
		startShard, err := StartShard(s, 2 /*epoch*/)
		if err != nil {
			t.Fatal(err)
		}
		if test.startShard != startShard {
			t.Errorf("wanted: %d, got: %d", test.startShard, startShard)
		}

	}
}

func TestVerifyAttestationBitfield_OK(t *testing.T) {
	if params.BeaconConfig().SlotsPerEpoch != 64 {
		t.Errorf("SlotsPerEpoch should be 64 for these tests to pass")
	}

	validators := make([]*pb.Validator, 2*params.BeaconConfig().SlotsPerEpoch)
	activeRoots := make([][]byte, params.BeaconConfig().EpochsPerHistoricalVector)
	for i := 0; i < len(validators); i++ {
		validators[i] = &pb.Validator{
			ExitEpoch: params.BeaconConfig().FarFutureEpoch,
		}
		activeRoots[i] = []byte{'A'}
	}

	state := &pb.BeaconState{
		Validators:       validators,
		ActiveIndexRoots: activeRoots,
		RandaoMixes:      activeRoots,
	}

	tests := []struct {
		attestation         *pb.Attestation
		stateSlot           uint64
		errorExists         bool
		verificationFailure bool
	}{
		{
			attestation: &pb.Attestation{
				AggregationBits: bitfield.Bitlist{0x05},
				Data: &pb.AttestationData{
					Crosslink: &pb.Crosslink{
						Shard: 5,
					},
					Target: &pb.Checkpoint{},
				},
			},
			stateSlot: 5,
		},
		{

			attestation: &pb.Attestation{
				AggregationBits: bitfield.Bitlist{0x06},
				Data: &pb.AttestationData{
					Crosslink: &pb.Crosslink{
						Shard: 10,
					},
					Target: &pb.Checkpoint{},
				},
			},
			stateSlot: 10,
		},
		{
			attestation: &pb.Attestation{
				AggregationBits: bitfield.Bitlist{0x06},
				Data: &pb.AttestationData{
					Crosslink: &pb.Crosslink{
						Shard: 20,
					},
					Target: &pb.Checkpoint{},
				},
			},
			stateSlot: 20,
		},
		{
			attestation: &pb.Attestation{
				AggregationBits: bitfield.Bitlist{0xFF, 0xC0, 0x01},
				Data: &pb.AttestationData{
					Crosslink: &pb.Crosslink{
						Shard: 5,
					},
					Target: &pb.Checkpoint{},
				},
			},
			stateSlot:   5,
			errorExists: true,
		},
		{
			attestation: &pb.Attestation{
				AggregationBits: bitfield.Bitlist{0xFF, 0x01},
				Data: &pb.AttestationData{
					Crosslink: &pb.Crosslink{
						Shard: 20,
					},
					Target: &pb.Checkpoint{},
				},
			},
			stateSlot:           20,
			verificationFailure: true,
		},
	}

	for i, tt := range tests {
		ClearAllCaches()
		state.Slot = tt.stateSlot
		verified, err := VerifyAttestationBitfield(state, tt.attestation)
		if tt.errorExists {
			if err == nil {
				t.Error("error is nil, when verification is supposed to fail")
			}
			continue
		}
		if tt.verificationFailure {
			if verified {
				t.Error("verification succeeded when it was supposed to fail")
			}
			continue
		}
		if err != nil {
			t.Errorf("%d Failed to verify bitfield: %v", i, err)
			continue
		}
		if !verified {
			t.Errorf("Bitfield isnt verified: %08b", tt.attestation.AggregationBits)
		}
	}
}

func TestCompactCommitteesRoot_OK(t *testing.T) {
	ClearAllCaches()
	// Create 10 committees
	committeeCount := uint64(10)
	validatorCount := committeeCount * params.BeaconConfig().TargetCommitteeSize
	validators := make([]*pb.Validator, validatorCount)
	activeRoots := make([][]byte, params.BeaconConfig().EpochsPerHistoricalVector)
	for i := 0; i < len(validators); i++ {
		validators[i] = &pb.Validator{
			ExitEpoch: params.BeaconConfig().FarFutureEpoch,
		}
		activeRoots[i] = []byte{'A'}
	}

	state := &pb.BeaconState{
		Slot:             196,
		Validators:       validators,
		ActiveIndexRoots: activeRoots,
		RandaoMixes:      activeRoots,
	}

	_, err := CompactCommitteesRoot(state, 1)
	if err != nil {
		t.Fatalf("Could not get compact root %v", err)
	}
}

func TestCompressValidator_OK(t *testing.T) {
	validator := &pb.Validator{
		EffectiveBalance: 32e9,
		Slashed:          true,
	}
	compactVal := compressValidator(validator, 128)
	// Expected Value in Bits: 0000000000000000000000000000000000000000100000010000000000100000
	expectedVal := mathutil.PowerOf2(5) + mathutil.PowerOf2(16) + mathutil.PowerOf2(23)
	if expectedVal != compactVal {
		t.Errorf("Unexpected Compressed value received %d", compactVal)
	}
}

func BenchmarkComputeCommittee300000_WithPreCache(b *testing.B) {
	ClearShuffledValidatorCache()
	validators := make([]*pb.Validator, 300000)
	for i := 0; i < len(validators); i++ {
		validators[i] = &pb.Validator{
			ExitEpoch: params.BeaconConfig().FarFutureEpoch,
		}
	}
	state := &pb.BeaconState{
		Validators:       validators,
		RandaoMixes:      make([][]byte, params.BeaconConfig().EpochsPerHistoricalVector),
		ActiveIndexRoots: make([][]byte, params.BeaconConfig().EpochsPerHistoricalVector),
	}

	epoch := CurrentEpoch(state)
	indices, err := ActiveValidatorIndices(state, epoch)
	if err != nil {
		b.Fatal(err)
	}
	seed, err := Seed(state, epoch)
	if err != nil {
		b.Fatal(err)
	}

	shard := uint64(3)
	_, err = ComputeCommittee(indices, seed, shard, params.BeaconConfig().ShardCount)
	if err != nil {
		panic(err)
	}

	b.ResetTimer()
	for n := 0; n < b.N; n++ {
		_, err := ComputeCommittee(indices, seed, shard, params.BeaconConfig().ShardCount)
		if err != nil {
			panic(err)
		}
	}
}

func BenchmarkComputeCommittee3000000_WithPreCache(b *testing.B) {
	ClearShuffledValidatorCache()
	validators := make([]*pb.Validator, 3000000)
	for i := 0; i < len(validators); i++ {
		validators[i] = &pb.Validator{
			ExitEpoch: params.BeaconConfig().FarFutureEpoch,
		}
	}
	state := &pb.BeaconState{
		Validators:       validators,
		RandaoMixes:      make([][]byte, params.BeaconConfig().EpochsPerHistoricalVector),
		ActiveIndexRoots: make([][]byte, params.BeaconConfig().EpochsPerHistoricalVector),
	}

	epoch := CurrentEpoch(state)
	indices, err := ActiveValidatorIndices(state, epoch)
	if err != nil {
		b.Fatal(err)
	}
	seed, err := Seed(state, epoch)
	if err != nil {
		b.Fatal(err)
	}

	shard := uint64(3)
	_, err = ComputeCommittee(indices, seed, shard, params.BeaconConfig().ShardCount)
	if err != nil {
		panic(err)
	}

	b.ResetTimer()
	for n := 0; n < b.N; n++ {
		_, err := ComputeCommittee(indices, seed, shard, params.BeaconConfig().ShardCount)
		if err != nil {
			panic(err)
		}
	}
}

func BenchmarkComputeCommittee128000_WithOutPreCache(b *testing.B) {
	ClearShuffledValidatorCache()
	validators := make([]*pb.Validator, 128000)
	for i := 0; i < len(validators); i++ {
		validators[i] = &pb.Validator{
			ExitEpoch: params.BeaconConfig().FarFutureEpoch,
		}
	}
	state := &pb.BeaconState{
		Validators:       validators,
		RandaoMixes:      make([][]byte, params.BeaconConfig().EpochsPerHistoricalVector),
		ActiveIndexRoots: make([][]byte, params.BeaconConfig().EpochsPerHistoricalVector),
	}

	epoch := CurrentEpoch(state)
	indices, err := ActiveValidatorIndices(state, epoch)
	if err != nil {
		b.Fatal(err)
	}
	seed, err := Seed(state, epoch)
	if err != nil {
		b.Fatal(err)
	}

	i := uint64(0)
	shard := uint64(0)
	b.ResetTimer()
	for n := 0; n < b.N; n++ {
		i++
		_, err := ComputeCommittee(indices, seed, shard, params.BeaconConfig().ShardCount)
		if err != nil {
			panic(err)
		}
		if i < params.BeaconConfig().TargetCommitteeSize {
			shard = (shard + 1) % params.BeaconConfig().ShardCount
			i = 0
		}
	}
}

func BenchmarkComputeCommittee1000000_WithOutCache(b *testing.B) {
	ClearShuffledValidatorCache()
	validators := make([]*pb.Validator, 1000000)
	for i := 0; i < len(validators); i++ {
		validators[i] = &pb.Validator{
			ExitEpoch: params.BeaconConfig().FarFutureEpoch,
		}
	}
	state := &pb.BeaconState{
		Validators:       validators,
		RandaoMixes:      make([][]byte, params.BeaconConfig().EpochsPerHistoricalVector),
		ActiveIndexRoots: make([][]byte, params.BeaconConfig().EpochsPerHistoricalVector),
	}

	epoch := CurrentEpoch(state)
	indices, err := ActiveValidatorIndices(state, epoch)
	if err != nil {
		b.Fatal(err)
	}
	seed, err := Seed(state, epoch)
	if err != nil {
		b.Fatal(err)
	}

	i := uint64(0)
	shard := uint64(0)
	b.ResetTimer()
	for n := 0; n < b.N; n++ {
		i++
		_, err := ComputeCommittee(indices, seed, shard, params.BeaconConfig().ShardCount)
		if err != nil {
			panic(err)
		}
		if i < params.BeaconConfig().TargetCommitteeSize {
			shard = (shard + 1) % params.BeaconConfig().ShardCount
			i = 0
		}
	}
}

func BenchmarkComputeCommittee4000000_WithOutCache(b *testing.B) {
	ClearShuffledValidatorCache()
	validators := make([]*pb.Validator, 4000000)
	for i := 0; i < len(validators); i++ {
		validators[i] = &pb.Validator{
			ExitEpoch: params.BeaconConfig().FarFutureEpoch,
		}
	}
	state := &pb.BeaconState{
		Validators:       validators,
		RandaoMixes:      make([][]byte, params.BeaconConfig().EpochsPerHistoricalVector),
		ActiveIndexRoots: make([][]byte, params.BeaconConfig().EpochsPerHistoricalVector),
	}

	epoch := CurrentEpoch(state)
	indices, err := ActiveValidatorIndices(state, epoch)
	if err != nil {
		b.Fatal(err)
	}
	seed, err := Seed(state, epoch)
	if err != nil {
		b.Fatal(err)
	}

	i := uint64(0)
	shard := uint64(0)
	b.ResetTimer()
	for n := 0; n < b.N; n++ {
		i++
		_, err := ComputeCommittee(indices, seed, shard, params.BeaconConfig().ShardCount)
		if err != nil {
			panic(err)
		}
		if i < params.BeaconConfig().TargetCommitteeSize {
			shard = (shard + 1) % params.BeaconConfig().ShardCount
			i = 0
		}
	}
}<|MERGE_RESOLUTION|>--- conflicted
+++ resolved
@@ -249,24 +249,19 @@
 			attestationSlot: 3,
 			stateSlot:       5,
 			bitfield:        bitfield.Bitlist{0x07},
-			wanted:          []uint64{127, 71},
+			wanted:          []uint64{219, 476},
 		},
 		{
 			attestationSlot: 2,
 			stateSlot:       10,
-<<<<<<< HEAD
-			bitfield:        []byte{0x0, 0x01},
-			wanted:          []uint64{5},
-=======
 			bitfield:        bitfield.Bitlist{0x05},
-			wanted:          []uint64{85},
->>>>>>> 0acf164e
+			wanted:          []uint64{123},
 		},
 		{
 			attestationSlot: 11,
 			stateSlot:       10,
 			bitfield:        bitfield.Bitlist{0x07},
-			wanted:          []uint64{102, 68},
+			wanted:          []uint64{880, 757},
 		},
 	}
 
