--- conflicted
+++ resolved
@@ -23,11 +23,7 @@
 // ValidateNilAttestation checks if any composite field of input attestation is nil.
 // Access to these nil fields will result in run time panic,
 // it is recommended to run these checks as first line of defense.
-<<<<<<< HEAD
-func ValidateNilAttestation(attestation interfaces.Attestation) error {
-=======
 func ValidateNilAttestation(attestation ethpb.Att) error {
->>>>>>> 80e3c4d4
 	if attestation == nil {
 		return errors.New("attestation can't be nil")
 	}
@@ -41,14 +37,10 @@
 		return errors.New("attestation's target can't be nil")
 	}
 	if attestation.GetAggregationBits() == nil {
-<<<<<<< HEAD
 		return errors.New("attestation's aggregation bitfield can't be nil")
 	}
 	if attestation.Version() > version.Deneb && attestation.GetCommitteeBits() == nil {
 		return errors.New("attestation's committee bitfield can't be nil")
-=======
-		return errors.New("attestation's bitfield can't be nil")
->>>>>>> 80e3c4d4
 	}
 	return nil
 }
@@ -84,11 +76,7 @@
 
 // IsAggregated returns true if the attestation is an aggregated attestation,
 // false otherwise.
-<<<<<<< HEAD
-func IsAggregated(attestation interfaces.Attestation) bool {
-=======
 func IsAggregated(attestation ethpb.Att) bool {
->>>>>>> 80e3c4d4
 	return attestation.GetAggregationBits().Count() > 1
 }
 
@@ -107,9 +95,6 @@
 //	committees_since_epoch_start = committees_per_slot * slots_since_epoch_start
 //
 //	return uint64((committees_since_epoch_start + committee_index) % ATTESTATION_SUBNET_COUNT)
-<<<<<<< HEAD
-func ComputeSubnetForAttestation(activeValCount uint64, att interfaces.Attestation) uint64 {
-=======
 func ComputeSubnetForAttestation(activeValCount uint64, att ethpb.Att) uint64 {
 	if att.Version() >= version.Electra {
 		committeeIndex := 0
@@ -119,7 +104,6 @@
 		}
 		return ComputeSubnetFromCommitteeAndSlot(activeValCount, primitives.CommitteeIndex(committeeIndex), att.GetData().Slot)
 	}
->>>>>>> 80e3c4d4
 	return ComputeSubnetFromCommitteeAndSlot(activeValCount, att.GetData().CommitteeIndex, att.GetData().Slot)
 }
 
