package helpers

import (
	"bytes"
	"encoding/binary"
	"fmt"
	"testing"

	pb "github.com/prysmaticlabs/prysm/proto/beacon/p2p/v1"
	"github.com/prysmaticlabs/prysm/shared/params"
)

func TestRandaoMix_OK(t *testing.T) {
<<<<<<< HEAD
	randaoMixes := make([][]byte, params.BeaconConfig().EpochsPerHistoricalVector)
=======
	randaoMixes := make([][]byte, params.BeaconConfig().RandaoMixesLength)
>>>>>>> 06aae90f
	for i := 0; i < len(randaoMixes); i++ {
		intInBytes := make([]byte, 32)
		binary.LittleEndian.PutUint64(intInBytes, uint64(i))
		randaoMixes[i] = intInBytes
	}
	state := &pb.BeaconState{RandaoMixes: randaoMixes}
	tests := []struct {
		epoch     uint64
		randaoMix []byte
	}{
		{
			epoch:     10,
			randaoMix: randaoMixes[10],
		},
		{
			epoch:     2344,
			randaoMix: randaoMixes[2344],
		},
		{
			epoch:     99999,
<<<<<<< HEAD
			randaoMix: randaoMixes[99999%params.BeaconConfig().EpochsPerHistoricalVector],
=======
			randaoMix: randaoMixes[99999%params.BeaconConfig().RandaoMixesLength],
>>>>>>> 06aae90f
		},
	}
	for _, test := range tests {
		state.Slot = (test.epoch + 1) * params.BeaconConfig().SlotsPerEpoch
		mix := RandaoMix(state, test.epoch)
		if !bytes.Equal(test.randaoMix, mix) {
			t.Errorf("Incorrect randao mix. Wanted: %#x, got: %#x",
				test.randaoMix, mix)
		}
	}
}

func TestRandaoMix_CopyOK(t *testing.T) {
<<<<<<< HEAD
	randaoMixes := make([][]byte, params.BeaconConfig().EpochsPerHistoricalVector)
=======
	randaoMixes := make([][]byte, params.BeaconConfig().RandaoMixesLength)
>>>>>>> 06aae90f
	for i := 0; i < len(randaoMixes); i++ {
		intInBytes := make([]byte, 32)
		binary.LittleEndian.PutUint64(intInBytes, uint64(i))
		randaoMixes[i] = intInBytes
	}
	state := &pb.BeaconState{RandaoMixes: randaoMixes}
	tests := []struct {
		epoch     uint64
		randaoMix []byte
	}{
		{
			epoch:     10,
			randaoMix: randaoMixes[10],
		},
		{
			epoch:     2344,
			randaoMix: randaoMixes[2344],
		},
		{
			epoch:     99999,
<<<<<<< HEAD
			randaoMix: randaoMixes[99999%params.BeaconConfig().EpochsPerHistoricalVector],
=======
			randaoMix: randaoMixes[99999%params.BeaconConfig().RandaoMixesLength],
>>>>>>> 06aae90f
		},
	}
	for _, test := range tests {
		state.Slot = (test.epoch + 1) * params.BeaconConfig().SlotsPerEpoch
		mix := RandaoMix(state, test.epoch)
		randaoMap := make(map[string]bool)
		for _, elem := range mix {
			randaoMap[fmt.Sprintf("%v", &elem)] = true
		}
		for _, mx := range randaoMixes {
			for _, val := range mx {
				if randaoMap[fmt.Sprintf("%v", &val)] {
					t.Fatalf("two distinct slices still have elements referenced by the same address: %v", &val)
				}
			}
		}
	}
}

func TestActiveIndexRoot_OK(t *testing.T) {
<<<<<<< HEAD
	activeIndexRoots := make([][]byte, params.BeaconConfig().EpochsPerHistoricalVector)
=======
	activeIndexRoots := make([][]byte, params.BeaconConfig().ActiveIndexRootsLength)
>>>>>>> 06aae90f
	for i := 0; i < len(activeIndexRoots); i++ {
		intInBytes := make([]byte, 32)
		binary.LittleEndian.PutUint64(intInBytes, uint64(i))
		activeIndexRoots[i] = intInBytes
	}
	state := &pb.BeaconState{ActiveIndexRoots: activeIndexRoots}
	tests := []struct {
		epoch uint64
	}{
		{
			epoch: 34,
		},
		{
			epoch: 3444,
		},
		{
			epoch: 999999,
		},
	}
	for _, test := range tests {
		state.Slot = (test.epoch) * params.BeaconConfig().SlotsPerEpoch
		for i := 0; i <= int(params.BeaconConfig().ActivationExitDelay); i++ {
			indexRoot := ActiveIndexRoot(state, test.epoch+uint64(i))

<<<<<<< HEAD
			if !bytes.Equal(activeIndexRoots[(test.epoch+uint64(i))%params.BeaconConfig().EpochsPerHistoricalVector], indexRoot) {
				t.Errorf("Incorrect index root. Wanted: %#x, got: %#x",
					activeIndexRoots[(test.epoch+uint64(i))%params.BeaconConfig().EpochsPerHistoricalVector], indexRoot)
=======
			if !bytes.Equal(activeIndexRoots[(test.epoch+uint64(i))%params.BeaconConfig().ActiveIndexRootsLength], indexRoot) {
				t.Errorf("Incorrect index root. Wanted: %#x, got: %#x",
					activeIndexRoots[(test.epoch+uint64(i))%params.BeaconConfig().ActiveIndexRootsLength], indexRoot)
>>>>>>> 06aae90f
			}
		}

	}
}

func TestActiveIndexRoot_CopyOK(t *testing.T) {
<<<<<<< HEAD
	activeIndexRoots := make([][]byte, params.BeaconConfig().EpochsPerHistoricalVector)
=======
	activeIndexRoots := make([][]byte, params.BeaconConfig().ActiveIndexRootsLength)
>>>>>>> 06aae90f
	for i := 0; i < len(activeIndexRoots); i++ {
		intInBytes := make([]byte, 32)
		binary.LittleEndian.PutUint64(intInBytes, uint64(i))
		activeIndexRoots[i] = intInBytes
	}
	state := &pb.BeaconState{ActiveIndexRoots: activeIndexRoots}
	tests := []struct {
		epoch uint64
	}{
		{
			epoch: 34,
		},
		{
			epoch: 3444,
		},
		{
			epoch: 999999,
		},
	}
	for _, test := range tests {
		state.Slot = (test.epoch) * params.BeaconConfig().SlotsPerEpoch
		indexRoot := ActiveIndexRoot(state, test.epoch)
		rootMap := make(map[string]bool)
		for _, elem := range indexRoot {
			rootMap[fmt.Sprintf("%v", &elem)] = true
		}
		for _, root := range activeIndexRoots {
			for _, val := range root {
				if rootMap[fmt.Sprintf("%v", &val)] {
					t.Fatalf("two distinct slices still have elements referenced by the same address: %v", &val)
				}
			}
		}

	}
}

func TestGenerateSeed_OK(t *testing.T) {
	ClearAllCaches()

<<<<<<< HEAD
	activeIndexRoots := make([][]byte, params.BeaconConfig().EpochsPerHistoricalVector)
=======
	activeIndexRoots := make([][]byte, params.BeaconConfig().ActiveIndexRootsLength)
>>>>>>> 06aae90f
	for i := 0; i < len(activeIndexRoots); i++ {
		intInBytes := make([]byte, 32)
		binary.LittleEndian.PutUint64(intInBytes, uint64(i))
		activeIndexRoots[i] = intInBytes
	}
<<<<<<< HEAD
	randaoMixes := make([][]byte, params.BeaconConfig().EpochsPerHistoricalVector)
=======
	randaoMixes := make([][]byte, params.BeaconConfig().RandaoMixesLength)
>>>>>>> 06aae90f
	for i := 0; i < len(randaoMixes); i++ {
		intInBytes := make([]byte, 32)
		binary.LittleEndian.PutUint64(intInBytes, uint64(i))
		randaoMixes[i] = intInBytes
	}
	slot := 10 * params.BeaconConfig().MinSeedLookahead * params.BeaconConfig().SlotsPerEpoch
	state := &pb.BeaconState{
		ActiveIndexRoots: activeIndexRoots,
		RandaoMixes:      randaoMixes,
		Slot:             slot}

	got, err := GenerateSeed(state, 10)
	if err != nil {
		t.Fatal(err)
	}

	wanted := [32]byte{239, 112, 63, 86, 124, 180, 155, 181, 91, 67, 231, 178,
		94, 149, 243, 101, 176, 169, 153, 35, 37, 19, 115, 154, 6, 102, 125, 91, 81, 153, 186, 84}
	if got != wanted {
		t.Errorf("Incorrect generated seeds. Got: %v, wanted: %v",
			got, wanted)
	}
}<|MERGE_RESOLUTION|>--- conflicted
+++ resolved
@@ -11,11 +11,7 @@
 )
 
 func TestRandaoMix_OK(t *testing.T) {
-<<<<<<< HEAD
 	randaoMixes := make([][]byte, params.BeaconConfig().EpochsPerHistoricalVector)
-=======
-	randaoMixes := make([][]byte, params.BeaconConfig().RandaoMixesLength)
->>>>>>> 06aae90f
 	for i := 0; i < len(randaoMixes); i++ {
 		intInBytes := make([]byte, 32)
 		binary.LittleEndian.PutUint64(intInBytes, uint64(i))
@@ -36,11 +32,7 @@
 		},
 		{
 			epoch:     99999,
-<<<<<<< HEAD
 			randaoMix: randaoMixes[99999%params.BeaconConfig().EpochsPerHistoricalVector],
-=======
-			randaoMix: randaoMixes[99999%params.BeaconConfig().RandaoMixesLength],
->>>>>>> 06aae90f
 		},
 	}
 	for _, test := range tests {
@@ -54,11 +46,7 @@
 }
 
 func TestRandaoMix_CopyOK(t *testing.T) {
-<<<<<<< HEAD
 	randaoMixes := make([][]byte, params.BeaconConfig().EpochsPerHistoricalVector)
-=======
-	randaoMixes := make([][]byte, params.BeaconConfig().RandaoMixesLength)
->>>>>>> 06aae90f
 	for i := 0; i < len(randaoMixes); i++ {
 		intInBytes := make([]byte, 32)
 		binary.LittleEndian.PutUint64(intInBytes, uint64(i))
@@ -79,11 +67,7 @@
 		},
 		{
 			epoch:     99999,
-<<<<<<< HEAD
 			randaoMix: randaoMixes[99999%params.BeaconConfig().EpochsPerHistoricalVector],
-=======
-			randaoMix: randaoMixes[99999%params.BeaconConfig().RandaoMixesLength],
->>>>>>> 06aae90f
 		},
 	}
 	for _, test := range tests {
@@ -104,11 +88,7 @@
 }
 
 func TestActiveIndexRoot_OK(t *testing.T) {
-<<<<<<< HEAD
 	activeIndexRoots := make([][]byte, params.BeaconConfig().EpochsPerHistoricalVector)
-=======
-	activeIndexRoots := make([][]byte, params.BeaconConfig().ActiveIndexRootsLength)
->>>>>>> 06aae90f
 	for i := 0; i < len(activeIndexRoots); i++ {
 		intInBytes := make([]byte, 32)
 		binary.LittleEndian.PutUint64(intInBytes, uint64(i))
@@ -133,15 +113,9 @@
 		for i := 0; i <= int(params.BeaconConfig().ActivationExitDelay); i++ {
 			indexRoot := ActiveIndexRoot(state, test.epoch+uint64(i))
 
-<<<<<<< HEAD
 			if !bytes.Equal(activeIndexRoots[(test.epoch+uint64(i))%params.BeaconConfig().EpochsPerHistoricalVector], indexRoot) {
 				t.Errorf("Incorrect index root. Wanted: %#x, got: %#x",
 					activeIndexRoots[(test.epoch+uint64(i))%params.BeaconConfig().EpochsPerHistoricalVector], indexRoot)
-=======
-			if !bytes.Equal(activeIndexRoots[(test.epoch+uint64(i))%params.BeaconConfig().ActiveIndexRootsLength], indexRoot) {
-				t.Errorf("Incorrect index root. Wanted: %#x, got: %#x",
-					activeIndexRoots[(test.epoch+uint64(i))%params.BeaconConfig().ActiveIndexRootsLength], indexRoot)
->>>>>>> 06aae90f
 			}
 		}
 
@@ -149,11 +123,7 @@
 }
 
 func TestActiveIndexRoot_CopyOK(t *testing.T) {
-<<<<<<< HEAD
 	activeIndexRoots := make([][]byte, params.BeaconConfig().EpochsPerHistoricalVector)
-=======
-	activeIndexRoots := make([][]byte, params.BeaconConfig().ActiveIndexRootsLength)
->>>>>>> 06aae90f
 	for i := 0; i < len(activeIndexRoots); i++ {
 		intInBytes := make([]byte, 32)
 		binary.LittleEndian.PutUint64(intInBytes, uint64(i))
@@ -194,21 +164,13 @@
 func TestGenerateSeed_OK(t *testing.T) {
 	ClearAllCaches()
 
-<<<<<<< HEAD
 	activeIndexRoots := make([][]byte, params.BeaconConfig().EpochsPerHistoricalVector)
-=======
-	activeIndexRoots := make([][]byte, params.BeaconConfig().ActiveIndexRootsLength)
->>>>>>> 06aae90f
 	for i := 0; i < len(activeIndexRoots); i++ {
 		intInBytes := make([]byte, 32)
 		binary.LittleEndian.PutUint64(intInBytes, uint64(i))
 		activeIndexRoots[i] = intInBytes
 	}
-<<<<<<< HEAD
 	randaoMixes := make([][]byte, params.BeaconConfig().EpochsPerHistoricalVector)
-=======
-	randaoMixes := make([][]byte, params.BeaconConfig().RandaoMixesLength)
->>>>>>> 06aae90f
 	for i := 0; i < len(randaoMixes); i++ {
 		intInBytes := make([]byte, 32)
 		binary.LittleEndian.PutUint64(intInBytes, uint64(i))
