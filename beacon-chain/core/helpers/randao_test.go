--- conflicted
+++ resolved
@@ -48,11 +48,6 @@
 
 func TestRandaoMix_CopyOK(t *testing.T) {
 	ClearAllCaches()
-<<<<<<< HEAD
-=======
-	runtime.GC()
-
->>>>>>> de5df510
 	randaoMixes := make([][]byte, params.BeaconConfig().EpochsPerHistoricalVector)
 	for i := 0; i < len(randaoMixes); i++ {
 		intInBytes := make([]byte, 32)
