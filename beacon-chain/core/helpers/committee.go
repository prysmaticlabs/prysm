--- conflicted
+++ resolved
@@ -65,11 +65,7 @@
 func BeaconCommittee(state *pb.BeaconState, slot uint64, index uint64) ([]uint64, error) {
 	epoch := SlotToEpoch(slot)
 	if featureconfig.Get().EnableNewCache {
-<<<<<<< HEAD
-		indices, err := committeeCache.ShuffledIndices(epoch, index)
-=======
 		indices, err := committeeCache.ShuffledIndices(slot, index)
->>>>>>> 1b1476ba
 		if err != nil {
 			return nil, errors.Wrap(err, "could not interface with committee cache")
 		}
@@ -121,18 +117,6 @@
 	validatorCount := uint64(len(indices))
 	start := sliceutil.SplitOffset(validatorCount, count, index)
 	end := sliceutil.SplitOffset(validatorCount, count, index+1)
-<<<<<<< HEAD
-
-	// Use cached shuffled indices list if we have seen the seed before.
-	cachedShuffledList, err := shuffledIndicesCache.IndicesByIndexSeed(index, seed[:])
-	if err != nil {
-		return nil, err
-	}
-	if cachedShuffledList != nil {
-		return cachedShuffledList, nil
-	}
-=======
->>>>>>> 1b1476ba
 
 	// Save the shuffled indices in cache, this is only needed once per epoch or once per new committee index.
 	shuffledIndices := make([]uint64, end-start)
@@ -142,16 +126,6 @@
 			return []uint64{}, errors.Wrapf(err, "could not get shuffled index at index %d", i)
 		}
 		shuffledIndices[i-start] = indices[permutedIndex]
-<<<<<<< HEAD
-	}
-	if err := shuffledIndicesCache.AddShuffledValidatorList(&cache.IndicesByIndexSeed{
-		Index:           index,
-		Seed:            seed[:],
-		ShuffledIndices: shuffledIndices,
-	}); err != nil {
-		return []uint64{}, errors.Wrap(err, "could not add shuffled indices list to cache")
-=======
->>>>>>> 1b1476ba
 	}
 
 	return shuffledIndices, nil
@@ -328,11 +302,7 @@
 		if err != nil {
 			return err
 		}
-<<<<<<< HEAD
-		count, err := CommitteeCountAtSlot(state, state.Slot)
-=======
 		count, err := CommitteeCountAtSlot(state, epoch*params.BeaconConfig().SlotsPerEpoch)
->>>>>>> 1b1476ba
 		if err != nil {
 			return err
 		}
