--- conflicted
+++ resolved
@@ -158,11 +158,7 @@
 //    committee = get_crosslink_committee(state, data.target.epoch, data.crosslink.shard)
 //    return set(index for i, index in enumerate(committee) if bits[i])
 func AttestingIndices(state *pb.BeaconState, data *pb.AttestationData, bitfield []byte) ([]uint64, error) {
-<<<<<<< HEAD
-	committee, err := CrosslinkCommitteeAtEpoch(state, data.Target.Epoch, data.Crosslink.Shard)
-=======
-	committee, err := CrosslinkCommittee(state, data.TargetEpoch, data.Crosslink.Shard)
->>>>>>> 8674cc3d
+	committee, err := CrosslinkCommittee(state, data.Target.Epoch, data.Crosslink.Shard)
 	if err != nil {
 		return nil, fmt.Errorf("could not get committee: %v", err)
 	}
@@ -390,11 +386,7 @@
 // VerifyAttestationBitfield verifies that an attestations bitfield is valid in respect
 // to the committees at that slot.
 func VerifyAttestationBitfield(bState *pb.BeaconState, att *pb.Attestation) (bool, error) {
-<<<<<<< HEAD
-	committee, err := CrosslinkCommitteeAtEpoch(bState, att.Data.Target.Epoch, att.Data.Crosslink.Shard)
-=======
-	committee, err := CrosslinkCommittee(bState, att.Data.TargetEpoch, att.Data.Crosslink.Shard)
->>>>>>> 8674cc3d
+	committee, err := CrosslinkCommittee(bState, att.Data.Target.Epoch, att.Data.Crosslink.Shard)
 	if err != nil {
 		return false, fmt.Errorf("could not retrieve crosslink committees at slot: %v", err)
 	}
