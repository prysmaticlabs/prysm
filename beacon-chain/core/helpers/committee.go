--- conflicted
+++ resolved
@@ -81,7 +81,11 @@
 	shardCount := params.BeaconConfig().ShardCount
 	currentShard := (shard + shardCount - startShard) % shardCount
 	committeeCount := EpochCommitteeCount(state, epoch)
-	return ComputeCommittee(indices, seed, currentShard, committeeCount)
+	committee, err := ComputeCommittee(indices, seed, currentShard, committeeCount)
+	if err != nil {
+		return nil, err
+	}
+	return committee, nil
 }
 
 // ComputeCommittee returns the requested shuffled committee out of the total committees using
@@ -130,36 +134,7 @@
 	if err != nil {
 		return nil, fmt.Errorf("could not get committee: %v", err)
 	}
-<<<<<<< HEAD
-
-	if cachedCommittees == nil {
-		crosslinkCommittees, err := CrosslinkCommitteesAtSlot(state, slot, false /* registryChange */)
-		if err != nil {
-			return nil, err
-		}
-		cachedCommittees = ToCommitteeCache(slot, crosslinkCommittees)
-
-		if err := committeeCache.AddCommittees(cachedCommittees); err != nil {
-			return nil, err
-		}
-	}
-
-	var selectedCommittee []uint64
-	for _, committee := range cachedCommittees.Committees {
-		if committee.Shard == attestationData.Shard {
-			selectedCommittee = committee.Committee
-			break
-		}
-	}
-
-	if len(selectedCommittee) == 0 {
-		return nil, nil
-	}
-
-	if isValidated, err := VerifyBitfield(bitfield, len(selectedCommittee)); !isValidated || err != nil {
-=======
 	if isValidated, err := VerifyBitfield(bitfield, len(committee)); !isValidated || err != nil {
->>>>>>> 98cc1e98
 		if err != nil {
 			return nil, err
 		}
