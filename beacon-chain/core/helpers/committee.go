// Package helpers contains helper functions outlined in ETH2.0 spec beacon chain spec
package helpers

import (
	"errors"
	"fmt"

<<<<<<< HEAD
	"github.com/prysmaticlabs/go-ssz"
=======
>>>>>>> be35f029
	"github.com/prysmaticlabs/prysm/beacon-chain/cache"
	"github.com/prysmaticlabs/prysm/beacon-chain/utils"
	pb "github.com/prysmaticlabs/prysm/proto/beacon/p2p/v1"
	"github.com/prysmaticlabs/prysm/shared/bitutil"
	"github.com/prysmaticlabs/prysm/shared/mathutil"
	"github.com/prysmaticlabs/prysm/shared/params"
	"google.golang.org/grpc/codes"
	"google.golang.org/grpc/status"
)

var shuffledIndicesCache = cache.NewShuffledIndicesCache()
var startShardCache = cache.NewStartShardCache()

// CommitteeCount returns the number of crosslink committees of an epoch.
//
// Spec pseudocode definition:
//   def get_committee_count(state: BeaconState, epoch: Epoch) -> uint64:
//    """
//    Return the number of committees at ``epoch``.
//    """
//    committees_per_slot = max(1, min(
//        SHARD_COUNT // SLOTS_PER_EPOCH,
//        len(get_active_validator_indices(state, epoch)) // SLOTS_PER_EPOCH // TARGET_COMMITTEE_SIZE,
//    ))
//    return committees_per_slot * SLOTS_PER_EPOCH
func CommitteeCount(state *pb.BeaconState, epoch uint64) (uint64, error) {
	minCommitteePerSlot := uint64(1)
	// Max committee count per slot will be 0 when shard count is less than epoch length, this
	// covers the special case to ensure there's always 1 max committee count per slot.
	var committeeSizesPerSlot = minCommitteePerSlot
	if params.BeaconConfig().ShardCount/params.BeaconConfig().SlotsPerEpoch > minCommitteePerSlot {
		committeeSizesPerSlot = params.BeaconConfig().ShardCount / params.BeaconConfig().SlotsPerEpoch
	}
	count, err := ActiveValidatorCount(state, epoch)
	if err != nil {
		return 0, fmt.Errorf("could not get active count: %v", err)
	}

	var currCommitteePerSlot = count / params.BeaconConfig().SlotsPerEpoch / params.BeaconConfig().TargetCommitteeSize

	if currCommitteePerSlot > committeeSizesPerSlot {
		return committeeSizesPerSlot * params.BeaconConfig().SlotsPerEpoch, nil
	}
	if currCommitteePerSlot < 1 {
		return minCommitteePerSlot * params.BeaconConfig().SlotsPerEpoch, nil
	}
	return currCommitteePerSlot * params.BeaconConfig().SlotsPerEpoch, nil
}

// CrosslinkCommittee returns the crosslink committee of a given epoch.
//
// Spec pseudocode definition:
//   def get_crosslink_committee(state: BeaconState, epoch: Epoch, shard: Shard) -> Sequence[ValidatorIndex]:
//    """
//    Return the crosslink committee at ``epoch`` for ``shard``.
//    """
//    return compute_committee(
//        indices=get_active_validator_indices(state, epoch),
//        seed=get_seed(state, epoch),
//        index=(shard + SHARD_COUNT - get_start_shard(state, epoch)) % SHARD_COUNT,
//        count=get_committee_count(state, epoch),
//    )
func CrosslinkCommittee(state *pb.BeaconState, epoch uint64, shard uint64) ([]uint64, error) {
	seed, err := Seed(state, epoch)
	if err != nil {
		return nil, fmt.Errorf("could not get seed: %v", err)
	}

	indices, err := ActiveValidatorIndices(state, epoch)
	if err != nil {
		return nil, fmt.Errorf("could not get active indices: %v", err)
	}

	startShard, err := StartShard(state, epoch)
	if err != nil {
		return nil, fmt.Errorf("could not get start shard: %v", err)
	}

	shardCount := params.BeaconConfig().ShardCount
	currentShard := (shard + shardCount - startShard) % shardCount
	committeeCount, err := CommitteeCount(state, epoch)
	if err != nil {
		return nil, fmt.Errorf("could not get committee count: %v", err)
	}

	return ComputeCommittee(indices, seed, currentShard, committeeCount)
}

// ComputeCommittee returns the requested shuffled committee out of the total committees using
// validator indices and seed.
//
// Spec pseudocode definition:
//  def compute_committee(indices: Sequence[ValidatorIndex],
//                      seed: Hash,
//                      index: uint64,
//                      count: uint64) -> Sequence[ValidatorIndex]:
//    """
//    Return the committee corresponding to ``indices``, ``seed``, ``index``, and committee ``count``.
//    """
//    start = (len(indices) * index) // count
//    end = (len(indices) * (index + 1)) // count
//    return [indices[compute_shuffled_index(ValidatorIndex(i), len(indices), seed)] for i in range(start, end)
func ComputeCommittee(
	validatorIndices []uint64,
	seed [32]byte,
	index uint64,
	totalCommittees uint64,
) ([]uint64, error) {
	validatorCount := uint64(len(validatorIndices))
	start := utils.SplitOffset(validatorCount, totalCommittees, index)
	end := utils.SplitOffset(validatorCount, totalCommittees, index+1)

	// Use cached shuffled indices list if we have seen the seed before.
	cachedShuffledList, err := shuffledIndicesCache.IndicesByIndexSeed(index, seed[:])
	if err != nil {
		return nil, err
	}
	if cachedShuffledList != nil {
		return cachedShuffledList, nil
	}

	// Save the shuffled indices in cache, this is only needed once per epoch or once per new shard index.
	shuffledIndices := make([]uint64, end-start)
	for i := start; i < end; i++ {
		permutedIndex, err := utils.ShuffledIndex(i, validatorCount, seed)
		if err != nil {
			return []uint64{}, fmt.Errorf("could not get shuffled index at index %d: %v", i, err)
		}
		shuffledIndices[i-start] = validatorIndices[permutedIndex]
	}
	if err := shuffledIndicesCache.AddShuffledValidatorList(&cache.IndicesByIndexSeed{
		Index:           index,
		Seed:            seed[:],
		ShuffledIndices: shuffledIndices,
	}); err != nil {
		return []uint64{}, fmt.Errorf("could not add shuffled indices list to cache: %v", err)
	}
	return shuffledIndices, nil
}

// AttestingIndices returns the attesting participants indices from the attestation data.
//
// Spec pseudocode definition:
//   def get_attesting_indices(state: BeaconState,
//                          data: AttestationData,
//                          bits: Bitlist[MAX_VALIDATORS_PER_COMMITTEE]) -> Set[ValidatorIndex]:
//    """
//    Return the set of attesting indices corresponding to ``data`` and ``bits``.
//    """
//    committee = get_crosslink_committee(state, data.target.epoch, data.crosslink.shard)
//    return set(index for i, index in enumerate(committee) if bits[i])
func AttestingIndices(state *pb.BeaconState, data *pb.AttestationData, bitfield []byte) ([]uint64, error) {
	committee, err := CrosslinkCommittee(state, data.TargetEpoch, data.Crosslink.Shard)
	if err != nil {
		return nil, fmt.Errorf("could not get committee: %v", err)
	}
	if isValidated, err := VerifyBitfield(bitfield, len(committee)); !isValidated || err != nil {
		if err != nil {
			return nil, err
		}
		return nil, errors.New("bitfield is unable to be verified")
	}

	indices := make([]uint64, 0, len(committee))
	indicesSet := make(map[uint64]bool)
	for i, idx := range committee {
		if !indicesSet[idx] {
			if mathutil.CeilDiv8(i) <= len(bitfield) && bitutil.BitfieldBit(bitfield, i) == 0x1 {
				indices = append(indices, idx)
			}
		}
		indicesSet[idx] = true
	}
	return indices, nil
}

// VerifyBitfield validates a bitfield with a given committee size.
//
// Spec pseudocode definition:
//   def verify_bitfield(bitfield: bytes, committee_size: int) -> bool:
//     """
//     Verify ``bitfield`` against the ``committee_size``.
//     """
//     if len(bitfield) != (committee_size + 7) // 8:
//         return False
//     # Check `bitfield` is padded with zero bits only
//     for i in range(committee_size, len(bitfield) * 8):
//         if get_bitfield_bit(bitfield, i) == 0b1:
//             return False
//     return True
func VerifyBitfield(bitfield []byte, committeeSize int) (bool, error) {
	if len(bitfield) != mathutil.CeilDiv8(committeeSize) {
		return false, fmt.Errorf(
			"wanted participants bitfield length %d, got: %d",
			mathutil.CeilDiv8(committeeSize),
			len(bitfield))
	}
	bitLength := len(bitfield) << 3
	for i := committeeSize; i < bitLength; i++ {
		set, err := bitutil.CheckBit(bitfield, i)
		if err != nil {
			return false, err
		}
		if set {
			return false, nil
		}
	}
	return true, nil
}

// CommitteeAssignment is used to query committee assignment from
// current and previous epoch.
//
// Spec pseudocode definition:
//   def get_committee_assignment(
//        state: BeaconState,
//        epoch: Epoch,
//        validator_index: ValidatorIndex) -> Tuple[List[ValidatorIndex], Shard, Slot]:
//    """
//    Return the committee assignment in the ``epoch`` for ``validator_index``.
//    ``assignment`` returned is a tuple of the following form:
//        * ``assignment[0]`` is the list of validators in the committee
//        * ``assignment[1]`` is the shard to which the committee is assigned
//        * ``assignment[2]`` is the slot at which the committee is assigned
//    """
//    next_epoch = get_current_epoch(state) + 1
//    assert epoch <= next_epoch
//
//    committees_per_slot = get_epoch_committee_count(state, epoch) // SLOTS_PER_EPOCH
//    epoch_start_slot = get_epoch_start_slot(epoch)
//    for slot in range(epoch_start_slot, epoch_start_slot + SLOTS_PER_EPOCH)
//        offset = committees_per_slot * (slot % SLOTS_PER_EPOCH)
//        slot_start_shard = (get_epoch_start_shard(state, epoch) + offset) % SHARD_COUNT
//        for i in range(committees_per_slot):
//            shard = (slot_start_shard + i) % SHARD_COUNT
//            committee = get_crosslink_committee(state, epoch, shard)
//            if validator_index in committee:
//                return committee, shard, slot
func CommitteeAssignment(
	state *pb.BeaconState,
	epoch uint64,
	validatorIndex uint64) ([]uint64, uint64, uint64, bool, error) {

	if epoch > NextEpoch(state) {
		return nil, 0, 0, false, fmt.Errorf(
			"epoch %d can't be greater than next epoch %d",
			epoch, NextEpoch(state))
	}

	committeeCount, err := CommitteeCount(state, epoch)
	if err != nil {
		return nil, 0, 0, false, fmt.Errorf("could not get committee count: %v", err)
	}
	committeesPerSlot := committeeCount / params.BeaconConfig().SlotsPerEpoch

	epochStartShard, err := StartShard(state, epoch)
	if err != nil {
		return nil, 0, 0, false, fmt.Errorf(
			"could not get epoch start shard: %v", err)
	}
	startSlot := StartSlot(epoch)
	for slot := startSlot; slot < startSlot+params.BeaconConfig().SlotsPerEpoch; slot++ {
		offset := committeesPerSlot * (slot % params.BeaconConfig().SlotsPerEpoch)
		slotStatShard := (epochStartShard + offset) % params.BeaconConfig().ShardCount
		for i := uint64(0); i < committeesPerSlot; i++ {
			shard := (slotStatShard + i) % params.BeaconConfig().ShardCount
			committee, err := CrosslinkCommittee(state, epoch, shard)
			if err != nil {
				return nil, 0, 0, false, fmt.Errorf(
					"could not get crosslink committee: %v", err)
			}
			for _, index := range committee {
				if validatorIndex == index {
					proposerIndex, err := BeaconProposerIndex(state)
					if err != nil {
						return nil, 0, 0, false, fmt.Errorf(
							"could not check proposer index: %v", err)
					}
					isProposer := proposerIndex == validatorIndex
					return committee, shard, slot, isProposer, nil
				}
			}
		}
	}

	return []uint64{}, 0, 0, false, status.Error(codes.NotFound, "validator not found found in assignments")
}

// ShardDelta returns the minimum number of shards get processed in one epoch.
//
// Note: if you already have the committee count,
// use ShardDeltaFromCommitteeCount as CommitteeCount (specifically
// ActiveValidatorCount) iterates over the entire validator set.
//
// Spec pseudocode definition:
//  def get_shard_delta(state: BeaconState, epoch: Epoch) -> uint64:
//    """
//    Return the number of shards to increment ``state.start_shard`` at ``epoch``.
//    """
//    return min(get_committee_count(state, epoch), SHARD_COUNT - SHARD_COUNT // SLOTS_PER_EPOCH)
func ShardDelta(beaconState *pb.BeaconState, epoch uint64) (uint64, error) {
	committeeCount, err := CommitteeCount(beaconState, epoch)
	if err != nil {
		return 0, fmt.Errorf("could not get committee count: %v", err)
	}
	return ShardDeltaFromCommitteeCount(committeeCount), nil
}

// ShardDeltaFromCommitteeCount returns the number of shards that get processed
// in one epoch. This method is the inner logic of ShardDelta.
// Returns the minimum of the committeeCount and maximum shard delta which is
// defined as SHARD_COUNT - SHARD_COUNT // SLOTS_PER_EPOCH.
func ShardDeltaFromCommitteeCount(committeeCount uint64) uint64 {
	shardCount := params.BeaconConfig().ShardCount
	maxShardDelta := shardCount - shardCount/params.BeaconConfig().SlotsPerEpoch
	if committeeCount < maxShardDelta {
		return committeeCount
	}
	return maxShardDelta
}

// StartShard returns the start shard used to process crosslink
// of a given epoch. The start shard is cached using epoch as key,
// it gets rewritten where there's a reorg or a new finalized block.
//
// Spec pseudocode definition:
<<<<<<< HEAD
//    """
//    Return the start shard of the 0th committee in an epoch.
//    """
//   def get_epoch_start_shard(state: BeaconState, epoch: Epoch) -> Shard:
=======
//   def get_start_shard(state: BeaconState, epoch: Epoch) -> Shard:
//    """
//    Return the start shard of the 0th committee at ``epoch``.
//    """
>>>>>>> be35f029
//    assert epoch <= get_current_epoch(state) + 1
//    check_epoch = Epoch(get_current_epoch(state) + 1)
//    shard = Shard((state.start_shard + get_shard_delta(state, get_current_epoch(state))) % SHARD_COUNT)
//    while check_epoch > epoch:
//        check_epoch -= Epoch(1)
//        shard = Shard((shard + SHARD_COUNT - get_shard_delta(state, check_epoch)) % SHARD_COUNT)
//    return shard
func StartShard(state *pb.BeaconState, epoch uint64) (uint64, error) {
	startShard, err := startShardCache.StartShardInEpoch(epoch)
	if err != nil {
		return 0, fmt.Errorf("could not retrieve start shard from cache: %v", err)
	}
	if startShard != params.BeaconConfig().FarFutureEpoch {
		return startShard, nil
	}

	currentEpoch := CurrentEpoch(state)
	checkEpoch := currentEpoch + 1
	if epoch > checkEpoch {
		return 0, fmt.Errorf("epoch %d can't be greater than %d",
			epoch, checkEpoch)
	}
	delta, err := ShardDelta(state, currentEpoch)
	if err != nil {
		return 0, fmt.Errorf("could not get shard delta: %v", err)
	}

	startShard = (state.StartShard + delta) % params.BeaconConfig().ShardCount
	for checkEpoch > epoch {
		checkEpoch--
		d, err := ShardDelta(state, checkEpoch)
		if err != nil {
			return 0, fmt.Errorf("could not get shard delta: %v", err)
		}
		startShard = (startShard + params.BeaconConfig().ShardCount - d) % params.BeaconConfig().ShardCount
	}

	if err := startShardCache.AddStartShard(&cache.StartShardByEpoch{
		Epoch:      epoch,
		StartShard: startShard,
	}); err != nil {
		return 0, fmt.Errorf("could not save start shard for cache: %v", err)
	}

	return startShard, nil
}

// VerifyAttestationBitfield verifies that an attestations bitfield is valid in respect
// to the committees at that slot.
func VerifyAttestationBitfield(bState *pb.BeaconState, att *pb.Attestation) (bool, error) {
	committee, err := CrosslinkCommittee(bState, att.Data.TargetEpoch, att.Data.Crosslink.Shard)
	if err != nil {
		return false, fmt.Errorf("could not retrieve crosslink committees at slot: %v", err)
	}

	if committee == nil {
		return false, fmt.Errorf("no committee exist for shard in the attestation")
	}
	return VerifyBitfield(att.AggregationBits, len(committee))
}

// CompactCommitteesRoot returns the index root of a given epoch.
//
// Spec pseudocode definition:
//   def get_compact_committees_root(state: BeaconState, epoch: Epoch) -> Hash:
//    """
//    Return the compact committee root for the current epoch.
//    """
//    committees = [CompactCommittee() for _ in range(SHARD_COUNT)]
//    start_shard = get_epoch_start_shard(state, epoch)
//    for committee_number in range(get_epoch_committee_count(state, epoch)):
//        shard = Shard((start_shard + committee_number) % SHARD_COUNT)
//        for index in get_crosslink_committee(state, epoch, shard):
//            validator = state.validators[index]
//            committees[shard].pubkeys.append(validator.pubkey)
//            compact_balance = validator.effective_balance // EFFECTIVE_BALANCE_INCREMENT
//            # `index` (top 6 bytes) + `slashed` (16th bit) + `compact_balance` (bottom 15 bits)
//            compact_validator = uint64((index << 16) + (validator.slashed << 15) + compact_balance)
//            committees[shard].compact_validators.append(compact_validator)
//    return hash_tree_root(Vector[CompactCommittee, SHARD_COUNT](committees))
func CompactCommitteesRoot(state *pb.BeaconState, epoch uint64) ([32]byte, error) {
	shardCount := params.BeaconConfig().ShardCount
	compactCommList := make([]*pb.CompactCommittee, shardCount)
	comCount, err := EpochCommitteeCount(state, epoch)
	if err != nil {
		return [32]byte{}, err
	}
	startShard, err := EpochStartShard(state, epoch)
	if err != nil {
		return [32]byte{}, err
	}
	for i := uint64(1); i <= comCount; i++ {
		shard := (startShard + i) % shardCount
		crossComm, err := CrosslinkCommitteeAtEpoch(state, epoch, shard)
		if err != nil {
			return [32]byte{}, err
		}

		for _, indice := range crossComm {
			validator := state.Validators[indice]
			compactCommList[shard].Pubkeys = append(compactCommList[shard].Pubkeys, validator.Pubkey)
			compactBalance := validator.EffectiveBalance / params.BeaconConfig().EffectiveBalanceIncrement
			// index (top 6 bytes) + slashed (16th bit) + compact_balance (bottom 15 bits)
			compactIndice := indice << 16
			var slashedBit uint64
			if validator.Slashed {
				slashedBit = 1 << 16
			}
			compactValidator := compactIndice | (slashedBit | compactBalance>>49)
			compactCommList[shard].CompactValidators = append(compactCommList[shard].CompactValidators, compactValidator)

		}
	}
	return ssz.HashTreeRoot(compactCommList)
}<|MERGE_RESOLUTION|>--- conflicted
+++ resolved
@@ -5,10 +5,7 @@
 	"errors"
 	"fmt"
 
-<<<<<<< HEAD
 	"github.com/prysmaticlabs/go-ssz"
-=======
->>>>>>> be35f029
 	"github.com/prysmaticlabs/prysm/beacon-chain/cache"
 	"github.com/prysmaticlabs/prysm/beacon-chain/utils"
 	pb "github.com/prysmaticlabs/prysm/proto/beacon/p2p/v1"
@@ -335,17 +332,10 @@
 // it gets rewritten where there's a reorg or a new finalized block.
 //
 // Spec pseudocode definition:
-<<<<<<< HEAD
-//    """
-//    Return the start shard of the 0th committee in an epoch.
-//    """
-//   def get_epoch_start_shard(state: BeaconState, epoch: Epoch) -> Shard:
-=======
 //   def get_start_shard(state: BeaconState, epoch: Epoch) -> Shard:
 //    """
 //    Return the start shard of the 0th committee at ``epoch``.
 //    """
->>>>>>> be35f029
 //    assert epoch <= get_current_epoch(state) + 1
 //    check_epoch = Epoch(get_current_epoch(state) + 1)
 //    shard = Shard((state.start_shard + get_shard_delta(state, get_current_epoch(state))) % SHARD_COUNT)
