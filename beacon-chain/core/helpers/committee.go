--- conflicted
+++ resolved
@@ -101,7 +101,6 @@
 	totalCommittees uint64,
 ) ([]uint64, error) {
 	validatorCount := uint64(len(validatorIndices))
-<<<<<<< HEAD
 	start := utils.SplitOffset(validatorCount, totalCommittees, index)
 	end := utils.SplitOffset(validatorCount, totalCommittees, index+1)
 
@@ -117,12 +116,6 @@
 	// Save the shuffled indices in cache, this is only needed once per epoch or once per new seed.
 	shuffledIndices := make([]uint64, validatorCount)
 	for i := uint64(0); i < validatorCount; i++ {
-=======
-	startOffset := utils.SplitOffset(validatorCount, totalCommittees, index)
-	endOffset := utils.SplitOffset(validatorCount, totalCommittees, index+1)
-	indices := make([]uint64, endOffset-startOffset)
-	for i := startOffset; i < endOffset; i++ {
->>>>>>> 32a0b8a5
 		permutedIndex, err := utils.PermutedIndex(i, validatorCount, seed)
 		if err != nil {
 			return []uint64{}, fmt.Errorf("could not get permuted index at index %d: %v", i, err)
