// Package helpers contains helper functions outlined in ETH2.0 spec:
// https://github.com/ethereum/eth2.0-specs/blob/master/specs/core/0_beacon-chain.md#helper-functions
package helpers

import (
	"encoding/binary"
	"errors"
	"fmt"

	"github.com/prysmaticlabs/prysm/beacon-chain/cache"
	"github.com/prysmaticlabs/prysm/beacon-chain/utils"
	pb "github.com/prysmaticlabs/prysm/proto/beacon/p2p/v1"
	"github.com/prysmaticlabs/prysm/shared/bitutil"
	"github.com/prysmaticlabs/prysm/shared/bytesutil"
	"github.com/prysmaticlabs/prysm/shared/featureconfig"
	"github.com/prysmaticlabs/prysm/shared/mathutil"
	"github.com/prysmaticlabs/prysm/shared/params"
	"google.golang.org/grpc/codes"
	"google.golang.org/grpc/status"
)

var committeeCache = cache.NewCommitteesCache()

// CrosslinkCommittee defines the validator committee of slot and shard combinations.
type CrosslinkCommittee struct {
	Committee []uint64
	Shard     uint64
}

type shufflingInput struct {
	seed               []byte
	shufflingEpoch     uint64
	slot               uint64
	startShard         uint64
	committeesPerEpoch uint64
}

// EpochCommitteeCount returns the number of crosslink committees of an epoch.
//
// Spec pseudocode definition:
//   def get_epoch_committee_count(active_validator_count: int) -> int:
//    """
//    Return the number of committees in one epoch.
//    """
//    return max(
//        1,
//        min(
//            SHARD_COUNT // SLOTS_PER_EPOCH,
//            active_validator_count // SLOTS_PER_EPOCH // TARGET_COMMITTEE_SIZE,
//        )
//    ) * SLOTS_PER_EPOCH
func EpochCommitteeCount(activeValidatorCount uint64) uint64 {
	var minCommitteePerSlot = uint64(1)

	// Max committee count per slot will be 0 when shard count is less than epoch length, this
	// covers the special case to ensure there's always 1 max committee count per slot.
	var maxCommitteePerSlot = minCommitteePerSlot
	if params.BeaconConfig().ShardCount/params.BeaconConfig().SlotsPerEpoch > minCommitteePerSlot {
		maxCommitteePerSlot = params.BeaconConfig().ShardCount / params.BeaconConfig().SlotsPerEpoch
	}

	var currCommitteePerSlot = activeValidatorCount / params.BeaconConfig().SlotsPerEpoch / params.BeaconConfig().TargetCommitteeSize

	if currCommitteePerSlot > maxCommitteePerSlot {
		return maxCommitteePerSlot * params.BeaconConfig().SlotsPerEpoch
	}
	if currCommitteePerSlot < 1 {
		return minCommitteePerSlot * params.BeaconConfig().SlotsPerEpoch
	}
	return currCommitteePerSlot * params.BeaconConfig().SlotsPerEpoch
}

// CurrentEpochCommitteeCount returns the number of crosslink committees per epoch
// of the current epoch.
// Ex: Returns 100 means there's 8 committees assigned to current epoch.
//
// Spec pseudocode definition:
//   def get_current_epoch_committee_count(state: BeaconState) -> int:
//    """
//    Return the number of committees in the current epoch of the given ``state``.
//    """
//    current_active_validators = get_active_validator_indices(
//        state.validator_registry,
//        get_current_epoch(state),
//    )
//    return get_epoch_committee_count(len(current_active_validators)
func CurrentEpochCommitteeCount(state *pb.BeaconState) uint64 {
	currActiveValidatorIndices := ActiveValidatorIndices(
		state.ValidatorRegistry, CurrentEpoch(state))
	return EpochCommitteeCount(uint64(len(currActiveValidatorIndices)))
}

// PrevEpochCommitteeCount returns the number of committees per slot
// of the previous epoch.
//
// Spec pseudocode definition:
//   def get_previous_epoch_committee_count(state: BeaconState) -> int:
//    """
//    Return the number of committees in the previous epoch of the given ``state``.
//    """
//    previous_active_validators = get_active_validator_indices(
//        state.validator_registry,
//        state.previous_epoch,
//    )
//    return get_epoch_committee_count(len(previous_active_validators))
func PrevEpochCommitteeCount(state *pb.BeaconState) uint64 {
	prevActiveValidatorIndices := ActiveValidatorIndices(
		state.ValidatorRegistry, PrevEpoch(state))
	return EpochCommitteeCount(uint64(len(prevActiveValidatorIndices)))
}

// NextEpochCommitteeCount returns the number of committees per slot
// of the next epoch.
//
// Spec pseudocode definition:
//   def get_next_epoch_committee_count(state: BeaconState) -> int:
//    """
//    Return the number of committees in the next epoch of the given ``state``.
//    """
//    next_active_validators = get_active_validator_indices(
//        state.validator_registry,
//        get_current_epoch(state) + 1,
//    )
//    return get_epoch_committee_count(len(next_active_validators))
func NextEpochCommitteeCount(state *pb.BeaconState) uint64 {
	prevActiveValidatorIndices := ActiveValidatorIndices(
		state.ValidatorRegistry, CurrentEpoch(state)+1)
	return EpochCommitteeCount(uint64(len(prevActiveValidatorIndices)))
}

// CrosslinkCommitteesAtSlot returns the list of crosslink committees, it
// contains the shard associated with the committee and the validator indices
// in that committee.
//
// Spec pseudocode definition:
//   def get_crosslink_committees_at_slot(state: BeaconState,
//                                     slot: Slot,
//                                     registry_change: bool=False) -> List[Tuple[List[ValidatorIndex], Shard]]:
//    """
//    Return the list of ``(committee, shard)`` tuples for the ``slot``.
//
//    Note: There are two possible shufflings for crosslink committees for a
//    ``slot`` in the next epoch -- with and without a `registry_change`
//    """
//    epoch = slot_to_epoch(slot)
//    current_epoch = get_current_epoch(state)
//    previous_epoch = get_previous_epoch(state)
//    next_epoch = current_epoch + 1
//
//    assert previous_epoch <= epoch <= next_epoch
//
//    if epoch == current_epoch:
//        return get_current_epoch_committees_at_slot(state, slot)
//    elif epoch == previous_epoch:
//        return get_previous_epoch_committees_at_slot(state, slot)
//    elif epoch == next_epoch:
//        return get_next_epoch_committee_count(state, slot, registry_change)
func CrosslinkCommitteesAtSlot(
	state *pb.BeaconState,
	slot uint64,
	registryChange bool) ([]*CrosslinkCommittee, error) {

	wantedEpoch := SlotToEpoch(slot)
	currentEpoch := CurrentEpoch(state)
	prevEpoch := PrevEpoch(state)
	nextEpoch := NextEpoch(state)

	switch wantedEpoch {
	case currentEpoch:
		return currEpochCommitteesAtSlot(state, slot)
	case prevEpoch:
		return prevEpochCommitteesAtSlot(state, slot)
	case nextEpoch:
		return nextEpochCommitteesAtSlot(state, slot, registryChange)
	default:
		return nil, fmt.Errorf(
			"input committee epoch %d out of bounds: %d <= epoch <= %d",
			wantedEpoch-params.BeaconConfig().GenesisEpoch,
			prevEpoch-params.BeaconConfig().GenesisEpoch,
			currentEpoch-params.BeaconConfig().GenesisEpoch,
		)
	}
}

// Shuffling shuffles input validator indices and splits them by slot and shard.
//
// Spec pseudocode definition:
//   def get_shuffling(seed: Bytes32,
//                  validators: List[Validator],
//                  epoch: Epoch) -> List[List[ValidatorIndex]]
//    """
//    Shuffle ``validators`` into crosslink committees seeded by ``seed`` and ``epoch``.
//    Return a list of ``committees_per_epoch`` committees where each
//    committee is itself a list of validator indices.
//    """
//
//    active_validator_indices = get_active_validator_indices(validators, epoch)
//
//    committees_per_epoch = get_epoch_committee_count(len(active_validator_indices))
//
//    # Shuffle
//    seed = xor(seed, int_to_bytes32(epoch))
//    shuffled_active_validator_indices = shuffle(active_validator_indices, seed)
//
//    # Split the shuffled list into committees_per_epoch pieces
//    return split(shuffled_active_validator_indices, committees_per_epoch)
func Shuffling(
	seed [32]byte,
	validators []*pb.Validator,
	epoch uint64) ([][]uint64, error) {

	// Figure out how many committees can be in a single epoch.
	activeIndices := ActiveValidatorIndices(validators, epoch)
	activeCount := uint64(len(activeIndices))
	committeesPerEpoch := EpochCommitteeCount(activeCount)

	// Convert slot to bytes and xor it with seed.
	epochInBytes := make([]byte, 32)
	binary.LittleEndian.PutUint64(epochInBytes, epoch)
	seed = bytesutil.ToBytes32(bytesutil.Xor(seed[:], epochInBytes))

	shuffledIndices, err := utils.ShuffleIndices(seed, activeIndices)
	if err != nil {
		return nil, err
	}

	// Split the shuffled list into epoch_length * committees_per_slot pieces.
	return utils.SplitIndices(shuffledIndices, committeesPerEpoch), nil
}

// AttestationParticipants returns the attesting participants indices.
//
// Spec pseudocode definition:
//   def get_attestation_participants(state: BeaconState,
//     attestation_data: AttestationData,
//     bitfield: bytes) -> List[ValidatorIndex]:
//     """
//     Returns the participant indices at for the ``attestation_data`` and ``bitfield``.
//     """
//     # Find the committee in the list with the desired shard
//     crosslink_committees = get_crosslink_committees_at_slot(state, attestation_data.slot)
//
//	   assert attestation_data.shard in [shard for _, shard in crosslink_committees]
//     crosslink_committee = [committee for committee,
//     		shard in crosslink_committees if shard == attestation_data.shard][0]
//
//	   assert verify_bitfield(bitfield, len(crosslink_committee))
//
//     # Find the participating attesters in the committee
//     participants = []
//     for i, validator_index in enumerate(crosslink_committee):
//         aggregation_bit = get_bitfield_bit(bitfield, i)
//         if aggregation_bit == 0b1:
//            participants.append(validator_index)
//    return participants
func AttestationParticipants(
	state *pb.BeaconState,
	attestationData *pb.AttestationData,
	bitfield []byte) ([]uint64, error) {

	var cachedCommittees *cache.CommitteesInSlot
	var err error
	slot := attestationData.Slot

	// When enabling committee cache, we fetch the committees using slot.
<<<<<<< HEAD
	// If it's not prev cached, we compute for the committees of slot and
=======
	// If it's not prev cached, we calculate the committees of slot then
>>>>>>> 5a1cfacc
	// add it to the cache.
	if featureconfig.FeatureConfig().EnableCommitteesCache {
		cachedCommittees, err = committeeCache.CommitteesInfoBySlot(slot)
		if err != nil {
			return nil, err
		}

		if cachedCommittees == nil {
			crosslinkCommittees, err := CrosslinkCommitteesAtSlot(state, slot, false /* registryChange */)
			if err != nil {
				return nil, err
			}

			cachedCommittees = toCommitteeCache(slot, crosslinkCommittees)

			if err := committeeCache.AddCommittees(cachedCommittees); err != nil {
				return nil, err
			}
		}
		// When the committee cache is disabled, we calculate crosslink committees
		// every time when AttestationParticipants gets called.
	} else {
		// When the committee cache is disabled, we calculate crosslink committees
		// every time when AttestationParticipants gets called.
		crosslinkCommittees, err := CrosslinkCommitteesAtSlot(state, slot, false /* registryChange */)
		if err != nil {
			return nil, err
		}
<<<<<<< HEAD
		committees = toCommitteeCache(slot, crosslinkCommittees)
=======

		cachedCommittees = toCommitteeCache(slot, crosslinkCommittees)
>>>>>>> 5a1cfacc
	}

	var selectedCommittee []uint64
	for _, committee := range cachedCommittees.Committees {
		if committee.Shard == attestationData.Shard {
			selectedCommittee = committee.Committee
			break
		}
	}

	if isValidated, err := VerifyBitfield(bitfield, len(selectedCommittee)); !isValidated || err != nil {
		if err != nil {
			return nil, err
		}
		return nil, errors.New("bitfield is unable to be verified")
	}

	// Find the participating validators in the committee.
	var participants []uint64
	for i, validatorIndex := range selectedCommittee {
		bitSet, err := bitutil.CheckBit(bitfield, i)
		if err != nil {
			return nil, fmt.Errorf("could not get participant bitfield: %v", err)
		}
		if bitSet {
			participants = append(participants, validatorIndex)
		}
	}
	return participants, nil
}

// VerifyBitfield validates a bitfield with a given committee size.
//
// Spec pseudocode:
//
// def verify_bitfield(bitfield: bytes, committee_size: int) -> bool:
// """
// Verify ``bitfield`` against the ``committee_size``.
// """
// if len(bitfield) != (committee_size + 7) // 8:
// return False
//
// # Check `bitfield` is padded with zero bits only
// for i in range(committee_size, len(bitfield) * 8):
// if get_bitfield_bit(bitfield, i) == 0b1:
// return False
//
// return True
func VerifyBitfield(bitfield []byte, committeeSize int) (bool, error) {
	if len(bitfield) != mathutil.CeilDiv8(committeeSize) {
		return false, fmt.Errorf(
			"wanted participants bitfield length %d, got: %d",
			mathutil.CeilDiv8(committeeSize),
			len(bitfield))
	}

	for i := committeeSize; i < len(bitfield)*8; i++ {
		bitSet, err := bitutil.CheckBit(bitfield, i)
		if err != nil {
			return false, fmt.Errorf("unable to check bit in bitfield %v", err)
		}

		if bitSet {
			return false, nil
		}
	}

	return true, nil
}

// CommitteeAssignment is used to query committee assignment from
// current and previous epoch.
//
// Spec pseudocode definition:
//   def get_committee_assignment(
//        state: BeaconState,
//        epoch: Epoch,
//        validator_index: ValidatorIndex,
//        registry_change: bool=False) -> Tuple[List[ValidatorIndex], Shard, Slot, bool]:
//    """
//    Return the committee assignment in the ``epoch`` for ``validator_index`` and ``registry_change``.
//    ``assignment`` returned is a tuple of the following form:
//        * ``assignment[0]`` is the list of validators in the committee
//        * ``assignment[1]`` is the shard to which the committee is assigned
//        * ``assignment[2]`` is the slot at which the committee is assigned
//        * ``assignment[3]`` is a bool signalling if the validator is expected to propose
//            a beacon block at the assigned slot.
//    """
//    previous_epoch = get_previous_epoch(state)
//    next_epoch = get_current_epoch(state)
//    assert previous_epoch <= epoch <= next_epoch
//
//    epoch_start_slot = get_epoch_start_slot(epoch)
//    for slot in range(epoch_start_slot, epoch_start_slot + SLOTS_PER_EPOCH):
//        crosslink_committees = get_crosslink_committees_at_slot(
//            state,
//            slot,
//            registry_change=registry_change,
//        )
//        selected_committees = [
//            committee  # Tuple[List[ValidatorIndex], Shard]
//            for committee in crosslink_committees
//            if validator_index in committee[0]
//        ]
//        if len(selected_committees) > 0:
//            validators = selected_committees[0][0]
//            shard = selected_committees[0][1]
//            first_committee_at_slot = crosslink_committees[0][0]  # List[ValidatorIndex]
//            is_proposer = first_committee_at_slot[slot % len(first_committee_at_slot)] == validator_index
//
//            assignment = (validators, shard, slot, is_proposer)
//            return assignment
func CommitteeAssignment(
	state *pb.BeaconState,
	slot uint64,
	validatorIndex uint64,
	registryChange bool) ([]uint64, uint64, uint64, bool, error) {
	var selectedCommittees []*cache.CommitteeInfo

	wantedEpoch := slot / params.BeaconConfig().SlotsPerEpoch
	prevEpoch := PrevEpoch(state)
	nextEpoch := NextEpoch(state)

	if wantedEpoch < prevEpoch || wantedEpoch > nextEpoch {
		return nil, 0, 0, false, fmt.Errorf(
			"epoch %d out of bounds: %d <= epoch <= %d",
			wantedEpoch-params.BeaconConfig().GenesisEpoch,
			prevEpoch-params.BeaconConfig().GenesisEpoch,
			nextEpoch-params.BeaconConfig().GenesisEpoch,
		)
	}

	var cachedCommittees *cache.CommitteesInSlot
	var err error
	startSlot := StartSlot(wantedEpoch)
	for slot := startSlot; slot < startSlot+params.BeaconConfig().SlotsPerEpoch; slot++ {

		if featureconfig.FeatureConfig().EnableCommitteesCache {
			cachedCommittees, err = committeeCache.CommitteesInfoBySlot(slot)
			if err != nil {
				return []uint64{}, 0, 0, false, err
			}
			if cachedCommittees == nil {
				crosslinkCommittees, err := CrosslinkCommitteesAtSlot(
					state, slot, registryChange)
				if err != nil {
					return []uint64{}, 0, 0, false, fmt.Errorf("could not get crosslink committee: %v", err)
				}
				cachedCommittees = toCommitteeCache(slot, crosslinkCommittees)
				if err := committeeCache.AddCommittees(cachedCommittees); err != nil {
					return []uint64{}, 0, 0, false, err
				}
			}
		} else {
			crosslinkCommittees, err := CrosslinkCommitteesAtSlot(
				state, slot, registryChange)
			if err != nil {
				return []uint64{}, 0, 0, false, fmt.Errorf("could not get crosslink committee: %v", err)
			}
			cachedCommittees = toCommitteeCache(slot, crosslinkCommittees)
		}
		for _, committee := range cachedCommittees.Committees {
			for _, idx := range committee.Committee {
				if idx == validatorIndex {
					selectedCommittees = append(selectedCommittees, committee)
				}

				if len(selectedCommittees) > 0 {
					validators := selectedCommittees[0].Committee
					shard := selectedCommittees[0].Shard
					firstCommitteeAtSlot := cachedCommittees.Committees[0].Committee
					isProposer := firstCommitteeAtSlot[slot%
						uint64(len(firstCommitteeAtSlot))] == validatorIndex
					return validators, shard, slot, isProposer, nil
				}
			}
		}
	}
	return []uint64{}, 0, 0, false, status.Error(codes.NotFound, "validator not found found in assignments")
}

// prevEpochCommitteesAtSlot returns a list of crosslink committees of the previous epoch.
//
// Spec pseudocode definition:
//   def get_previous_epoch_committees_at_slot(state: BeaconState,
//                                          slot: Slot) -> List[Tuple[List[ValidatorIndex], Shard]]:
//    committees_per_epoch = get_previous_epoch_committee_count(state)
//    seed = state.previous_shuffling_seed
//    shuffling_epoch = state.previous_shuffling_epoch
//    shuffling_start_shard = state.previous_shuffling_start_shard
//    return get_crosslink_committees(
//        state,
//        seed,
//        shuffling_epoch,
//        slot,
//        start_shard,
//        committees_per_epoch,
//    )
func prevEpochCommitteesAtSlot(state *pb.BeaconState, slot uint64) ([]*CrosslinkCommittee, error) {
	committeesPerEpoch := PrevEpochCommitteeCount(state)
	return crosslinkCommittees(
		state, &shufflingInput{
			seed:               state.PreviousShufflingSeedHash32,
			shufflingEpoch:     state.PreviousShufflingEpoch,
			slot:               slot,
			startShard:         state.PreviousShufflingStartShard,
			committeesPerEpoch: committeesPerEpoch,
		})
}

// currEpochCommitteesAtSlot returns a list of crosslink committees of the current epoch.
//
// Spec pseudocode definition:
//   def get_current_epoch_committees_at_slot(state: BeaconState,
//                                         slot: Slot) -> List[Tuple[List[ValidatorIndex], Shard]]:
//    committees_per_epoch = get_current_epoch_committee_count(state)
//    seed = state.current_shuffling_seed
//    shuffling_epoch = state.current_shuffling_epoch
//    shuffling_start_shard = state.current_shuffling_start_shard
//    return get_crosslink_committees(
//        state,
//        seed,
//        shuffling_epoch,
//        slot,
//        start_shard,
//        committees_per_epoch,
//    )
func currEpochCommitteesAtSlot(state *pb.BeaconState, slot uint64) ([]*CrosslinkCommittee, error) {
	committeesPerEpoch := CurrentEpochCommitteeCount(state)
	return crosslinkCommittees(
		state, &shufflingInput{
			seed:               state.CurrentShufflingSeedHash32,
			shufflingEpoch:     state.CurrentShufflingEpoch,
			slot:               slot,
			startShard:         state.CurrentShufflingStartShard,
			committeesPerEpoch: committeesPerEpoch,
		})
}

// nextEpochCommitteesAtSlot returns a list of crosslink committees of the next epoch.
//
// Spec pseudocode definition:
//   def get_next_epoch_committees_at_slot(state: BeaconState,
//                                      slot: Slot,
//                                      registry_change: bool) -> List[Tuple[List[ValidatorIndex], Shard]]:
//    epochs_since_last_registry_update = current_epoch - state.validator_registry_update_epoch
//    if registry_change:
//        committees_per_epoch = get_next_epoch_committee_count(state)
//        seed = generate_seed(state, next_epoch)
//        shuffling_epoch = next_epoch
//        current_committees_per_epoch = get_current_epoch_committee_count(state)
//        shuffling_start_shard = (state.current_shuffling_start_shard + current_committees_per_epoch) % SHARD_COUNT
//    elif epochs_since_last_registry_update > 1 and is_power_of_two(epochs_since_last_registry_update):
//        committees_per_epoch = get_next_epoch_committee_count(state)
//        seed = generate_seed(state, next_epoch)
//        shuffling_epoch = next_epoch
//        shuffling_start_shard = state.current_shuffling_start_shard
//    else:
//        committees_per_epoch = get_current_epoch_committee_count(state)
//        seed = state.current_shuffling_seed
//        shuffling_epoch = state.current_shuffling_epoch
//        shuffling_start_shard = state.current_shuffling_start_shard
//
//    return get_crosslink_committees(
//        state,
//        seed,
//        shuffling_epoch,
//        slot,
//        start_shard,
//        committees_per_epoch,
//    )
func nextEpochCommitteesAtSlot(state *pb.BeaconState, slot uint64, registryChange bool) ([]*CrosslinkCommittee, error) {
	var committeesPerEpoch uint64
	var shufflingEpoch uint64
	var shufflingStartShard uint64
	var seed [32]byte
	var err error

	epochsSinceLastUpdate := CurrentEpoch(state) - state.ValidatorRegistryUpdateEpoch
	if registryChange {
		committeesPerEpoch = NextEpochCommitteeCount(state)
		shufflingEpoch = NextEpoch(state)
		seed, err = GenerateSeed(state, shufflingEpoch)
		if err != nil {
			return nil, fmt.Errorf("could not generate seed: %v", err)
		}
		shufflingStartShard = (state.CurrentShufflingStartShard + CurrentEpochCommitteeCount(state)) %
			params.BeaconConfig().ShardCount
	} else if epochsSinceLastUpdate > 1 &&
		mathutil.IsPowerOf2(epochsSinceLastUpdate) {
		committeesPerEpoch = NextEpochCommitteeCount(state)
		shufflingEpoch = NextEpoch(state)
		seed, err = GenerateSeed(state, shufflingEpoch)
		if err != nil {
			return nil, fmt.Errorf("could not generate seed: %v", err)
		}
		shufflingStartShard = state.CurrentShufflingStartShard
	} else {
		committeesPerEpoch = CurrentEpochCommitteeCount(state)
		seed = bytesutil.ToBytes32(state.CurrentShufflingSeedHash32)
		shufflingEpoch = state.CurrentShufflingEpoch
		shufflingStartShard = state.CurrentShufflingStartShard
	}

	return crosslinkCommittees(
		state, &shufflingInput{
			seed:               seed[:],
			shufflingEpoch:     shufflingEpoch,
			slot:               slot,
			startShard:         shufflingStartShard,
			committeesPerEpoch: committeesPerEpoch,
		})
}

// crosslinkCommittees breaks down the shuffled indices into list of crosslink committee structs
// which contains of validator indices and the shard they are assigned to.
//
// Spec pseudocode definition:
//   def get_crosslink_committees(state: BeaconState,
//                             seed: Bytes32,
//                             shuffling_epoch: Epoch,
//                             slot: Slot,
//                             start_shard: Shard,
//                             committees_per_epoch: int) -> List[Tuple[List[ValidatorIndex], Shard]]:
//    offset = slot % SLOTS_PER_EPOCH
//    committees_per_slot = committees_per_epoch // SLOTS_PER_EPOCH
//    slot_start_shard = (shuffling_start_shard + committees_per_slot * offset) % SHARD_COUNT
//
//    shuffling = get_shuffling(
//        seed,
//        state.validator_registry,
//        shuffling_epoch,
//    )
//
//    return [
//        (
//            shuffling[committees_per_slot * offset + i],
//            (slot_start_shard + i) % SHARD_COUNT,
//        )
//        for i in range(committees_per_slot)
//    ]
func crosslinkCommittees(state *pb.BeaconState, input *shufflingInput) ([]*CrosslinkCommittee, error) {
	slotsPerEpoch := params.BeaconConfig().SlotsPerEpoch
	offSet := input.slot % slotsPerEpoch
	committeesPerSlot := input.committeesPerEpoch / slotsPerEpoch
	slotStartShard := (input.startShard + committeesPerSlot*offSet) %
		params.BeaconConfig().ShardCount
	requestedEpoch := SlotToEpoch(input.slot)

	shuffledIndices, err := Shuffling(
		bytesutil.ToBytes32(input.seed),
		state.ValidatorRegistry,
		requestedEpoch)
	if err != nil {
		return nil, err
	}

	var crosslinkCommittees []*CrosslinkCommittee
	for i := uint64(0); i < committeesPerSlot; i++ {
		crosslinkCommittees = append(crosslinkCommittees, &CrosslinkCommittee{
			Committee: shuffledIndices[committeesPerSlot*offSet+i],
			Shard:     (slotStartShard + i) % params.BeaconConfig().ShardCount,
		})
	}
	return crosslinkCommittees, nil
}

// toCommitteeCache coverts crosslink committee object
// into a cache format, to be saved in cache.
func toCommitteeCache(slot uint64, crosslinkCommittees []*CrosslinkCommittee) *cache.CommitteesInSlot {
	var cacheCommittee []*cache.CommitteeInfo
	for _, crosslinkCommittee := range crosslinkCommittees {
		cacheCommittee = append(cacheCommittee, &cache.CommitteeInfo{
			Committee: crosslinkCommittee.Committee,
			Shard:     crosslinkCommittee.Shard,
		})
	}
	committees := &cache.CommitteesInSlot{
		Slot:       slot,
		Committees: cacheCommittee,
	}

	return committees
}<|MERGE_RESOLUTION|>--- conflicted
+++ resolved
@@ -263,11 +263,7 @@
 	slot := attestationData.Slot
 
 	// When enabling committee cache, we fetch the committees using slot.
-<<<<<<< HEAD
 	// If it's not prev cached, we compute for the committees of slot and
-=======
-	// If it's not prev cached, we calculate the committees of slot then
->>>>>>> 5a1cfacc
 	// add it to the cache.
 	if featureconfig.FeatureConfig().EnableCommitteesCache {
 		cachedCommittees, err = committeeCache.CommitteesInfoBySlot(slot)
@@ -296,12 +292,7 @@
 		if err != nil {
 			return nil, err
 		}
-<<<<<<< HEAD
-		committees = toCommitteeCache(slot, crosslinkCommittees)
-=======
-
 		cachedCommittees = toCommitteeCache(slot, crosslinkCommittees)
->>>>>>> 5a1cfacc
 	}
 
 	var selectedCommittee []uint64
