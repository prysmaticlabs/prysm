--- conflicted
+++ resolved
@@ -226,25 +226,19 @@
 				"could not check proposer v: %v", err)
 		}
 		proposerIndexToSlot[i] = slot
-<<<<<<< HEAD
-=======
 	}
 
 	committeeCount, err := CommitteeCount(state, epoch)
 	if err != nil {
 		return nil, 0, 0, false, 0, errors.Wrap(err, "could not get committee count")
->>>>>>> 1c319bcd
-	}
-
-<<<<<<< HEAD
-=======
+	}
+
 	epochStartShard, err := StartShard(state, epoch)
 	if err != nil {
 		return nil, 0, 0, false, 0, fmt.Errorf(
 			"could not get epoch start shard: %v", err)
 	}
 
->>>>>>> 1c319bcd
 	for slot := startSlot; slot < startSlot+params.BeaconConfig().SlotsPerEpoch; slot++ {
 		countAtSlot, err := CommitteeCountAtSlot(state, slot)
 		if err != nil {
@@ -257,25 +251,16 @@
 				return nil, 0, 0, false, 0, fmt.Errorf(
 					"could not get crosslink committee: %v", err)
 			}
-<<<<<<< HEAD
-			for i, v := range committee {
-				if validatorIndex == v {
-					proposerSlot, isProposer := proposerIndexToSlot[v]
-					return committee, uint64(i), slot, isProposer, proposerSlot, nil
-=======
 			for _, index := range committee {
 				if validatorIndex == index {
 					proposerSlot, isProposer := proposerIndexToSlot[index]
 					return committee, shard, slot, isProposer, proposerSlot, nil
->>>>>>> 1c319bcd
 				}
 			}
 		}
 	}
 
 	return []uint64{}, 0, 0, false, 0, status.Error(codes.NotFound, "validator not found in assignments")
-<<<<<<< HEAD
-=======
 }
 
 // ShardDelta returns the minimum number of shards get processed in one epoch.
@@ -309,7 +294,6 @@
 		return committeeCount
 	}
 	return maxShardDelta
->>>>>>> 1c319bcd
 }
 
 // VerifyBitfieldLength verifies that a bitfield length matches the given committee size.
