package helpers

import (
	"math"
	"testing"

	"github.com/prysmaticlabs/prysm/v4/beacon-chain/core/time"
	state_native "github.com/prysmaticlabs/prysm/v4/beacon-chain/state/state-native"
	"github.com/prysmaticlabs/prysm/v4/config/params"
	"github.com/prysmaticlabs/prysm/v4/consensus-types/primitives"
	ethpb "github.com/prysmaticlabs/prysm/v4/proto/prysm/v1alpha1"
	"github.com/prysmaticlabs/prysm/v4/testing/assert"
	"github.com/prysmaticlabs/prysm/v4/testing/require"
)

func TestTotalBalance_OK(t *testing.T) {
	state, err := state_native.InitializeFromProtoPhase0(&ethpb.BeaconState{Validators: []*ethpb.Validator{
		{EffectiveBalance: 27 * 1e9}, {EffectiveBalance: 28 * 1e9},
		{EffectiveBalance: 32 * 1e9}, {EffectiveBalance: 40 * 1e9},
	}})
	require.NoError(t, err)

	balance := TotalBalance(state, []primitives.ValidatorIndex{0, 1, 2, 3})
	wanted := state.Validators()[0].EffectiveBalance + state.Validators()[1].EffectiveBalance +
		state.Validators()[2].EffectiveBalance + state.Validators()[3].EffectiveBalance
	assert.Equal(t, wanted, balance, "Incorrect TotalBalance")
}

func TestTotalBalance_ReturnsEffectiveBalanceIncrement(t *testing.T) {
	state, err := state_native.InitializeFromProtoPhase0(&ethpb.BeaconState{Validators: []*ethpb.Validator{}})
	require.NoError(t, err)

	balance := TotalBalance(state, []primitives.ValidatorIndex{})
	wanted := params.BeaconConfig().EffectiveBalanceIncrement
	assert.Equal(t, wanted, balance, "Incorrect TotalBalance")
}

func TestGetBalance_OK(t *testing.T) {
	tests := []struct {
		i uint64
		b []uint64
	}{
		{i: 0, b: []uint64{27 * 1e9, 28 * 1e9, 32 * 1e9}},
		{i: 1, b: []uint64{27 * 1e9, 28 * 1e9, 32 * 1e9}},
		{i: 2, b: []uint64{27 * 1e9, 28 * 1e9, 32 * 1e9}},
		{i: 0, b: []uint64{0, 0, 0}},
		{i: 2, b: []uint64{0, 0, 0}},
	}
	for _, test := range tests {
		state, err := state_native.InitializeFromProtoPhase0(&ethpb.BeaconState{Balances: test.b})
		require.NoError(t, err)
		assert.Equal(t, test.b[test.i], state.Balances()[test.i], "Incorrect Validator balance")
	}
}

func TestTotalActiveBalance(t *testing.T) {
	tests := []struct {
		vCount int
	}{
		{1},
		{10},
		{10000},
	}
	for _, test := range tests {
		validators := make([]*ethpb.Validator, 0)
		for i := 0; i < test.vCount; i++ {
			validators = append(validators, &ethpb.Validator{EffectiveBalance: params.BeaconConfig().MaxEffectiveBalance, ExitEpoch: 1})
		}
		state, err := state_native.InitializeFromProtoPhase0(&ethpb.BeaconState{Validators: validators})
		require.NoError(t, err)
		bal, err := TotalActiveBalance(state)
		require.NoError(t, err)
		require.Equal(t, uint64(test.vCount)*params.BeaconConfig().MaxEffectiveBalance, bal)
	}
}

func TestTotalActiveBal_ReturnMin(t *testing.T) {
	ClearCache()
<<<<<<< HEAD
=======
	defer ClearCache()
>>>>>>> f962d134
	tests := []struct {
		vCount int
	}{
		{1},
		{10},
		{10000},
	}
	for _, test := range tests {
		validators := make([]*ethpb.Validator, 0)
		for i := 0; i < test.vCount; i++ {
			validators = append(validators, &ethpb.Validator{EffectiveBalance: 1, ExitEpoch: 1})
		}
		state, err := state_native.InitializeFromProtoPhase0(&ethpb.BeaconState{Validators: validators})
		require.NoError(t, err)
		bal, err := TotalActiveBalance(state)
		require.NoError(t, err)
		require.Equal(t, params.BeaconConfig().EffectiveBalanceIncrement, bal)
	}
}

func TestTotalActiveBalance_WithCache(t *testing.T) {
	ClearCache()
	defer ClearCache()
	tests := []struct {
		vCount    int
		wantCount int
	}{
		{vCount: 1, wantCount: 1},
		{vCount: 10, wantCount: 10},
		{vCount: 10000, wantCount: 10000},
	}
	for _, test := range tests {
		validators := make([]*ethpb.Validator, 0)
		for i := 0; i < test.vCount; i++ {
			validators = append(validators, &ethpb.Validator{EffectiveBalance: params.BeaconConfig().MaxEffectiveBalance, ExitEpoch: 1})
		}
		state, err := state_native.InitializeFromProtoPhase0(&ethpb.BeaconState{Validators: validators})
		require.NoError(t, err)
		bal, err := TotalActiveBalance(state)
		require.NoError(t, err)
		require.Equal(t, uint64(test.wantCount)*params.BeaconConfig().MaxEffectiveBalance, bal)
	}
}

func TestIncreaseBalance_OK(t *testing.T) {
	tests := []struct {
		i  primitives.ValidatorIndex
		b  []uint64
		nb uint64
		eb uint64
	}{
		{i: 0, b: []uint64{27 * 1e9, 28 * 1e9, 32 * 1e9}, nb: 1, eb: 27*1e9 + 1},
		{i: 1, b: []uint64{27 * 1e9, 28 * 1e9, 32 * 1e9}, nb: 0, eb: 28 * 1e9},
		{i: 2, b: []uint64{27 * 1e9, 28 * 1e9, 32 * 1e9}, nb: 33 * 1e9, eb: 65 * 1e9},
	}
	for _, test := range tests {
		state, err := state_native.InitializeFromProtoPhase0(&ethpb.BeaconState{
			Validators: []*ethpb.Validator{
				{EffectiveBalance: 4}, {EffectiveBalance: 4}, {EffectiveBalance: 4}},
			Balances: test.b,
		})
		require.NoError(t, err)
		require.NoError(t, IncreaseBalance(state, test.i, test.nb))
		assert.Equal(t, test.eb, state.Balances()[test.i], "Incorrect Validator balance")
	}
}

func TestDecreaseBalance_OK(t *testing.T) {
	tests := []struct {
		i  primitives.ValidatorIndex
		b  []uint64
		nb uint64
		eb uint64
	}{
		{i: 0, b: []uint64{2, 28 * 1e9, 32 * 1e9}, nb: 1, eb: 1},
		{i: 1, b: []uint64{27 * 1e9, 28 * 1e9, 32 * 1e9}, nb: 0, eb: 28 * 1e9},
		{i: 2, b: []uint64{27 * 1e9, 28 * 1e9, 1}, nb: 2, eb: 0},
		{i: 3, b: []uint64{27 * 1e9, 28 * 1e9, 1, 28 * 1e9}, nb: 28 * 1e9, eb: 0},
	}
	for _, test := range tests {
		state, err := state_native.InitializeFromProtoPhase0(&ethpb.BeaconState{
			Validators: []*ethpb.Validator{
				{EffectiveBalance: 4}, {EffectiveBalance: 4}, {EffectiveBalance: 4}, {EffectiveBalance: 3}},
			Balances: test.b,
		})
		require.NoError(t, err)
		require.NoError(t, DecreaseBalance(state, test.i, test.nb))
		assert.Equal(t, test.eb, state.Balances()[test.i], "Incorrect Validator balance")
	}
}

func TestFinalityDelay(t *testing.T) {
	base := buildState(params.BeaconConfig().SlotsPerEpoch*10, 1)
	base.FinalizedCheckpoint = &ethpb.Checkpoint{Epoch: 3}
	beaconState, err := state_native.InitializeFromProtoPhase0(base)
	require.NoError(t, err)
	prevEpoch := primitives.Epoch(0)
	finalizedEpoch := primitives.Epoch(0)
	// Set values for each test case
	setVal := func() {
		prevEpoch = time.PrevEpoch(beaconState)
		finalizedEpoch = beaconState.FinalizedCheckpointEpoch()
	}
	setVal()
	d := FinalityDelay(prevEpoch, finalizedEpoch)
	w := time.PrevEpoch(beaconState) - beaconState.FinalizedCheckpointEpoch()
	assert.Equal(t, w, d, "Did not get wanted finality delay")

	require.NoError(t, beaconState.SetFinalizedCheckpoint(&ethpb.Checkpoint{Epoch: 4}))
	setVal()
	d = FinalityDelay(prevEpoch, finalizedEpoch)
	w = time.PrevEpoch(beaconState) - beaconState.FinalizedCheckpointEpoch()
	assert.Equal(t, w, d, "Did not get wanted finality delay")

	require.NoError(t, beaconState.SetFinalizedCheckpoint(&ethpb.Checkpoint{Epoch: 5}))
	setVal()
	d = FinalityDelay(prevEpoch, finalizedEpoch)
	w = time.PrevEpoch(beaconState) - beaconState.FinalizedCheckpointEpoch()
	assert.Equal(t, w, d, "Did not get wanted finality delay")
}

func TestIsInInactivityLeak(t *testing.T) {
	base := buildState(params.BeaconConfig().SlotsPerEpoch*10, 1)
	base.FinalizedCheckpoint = &ethpb.Checkpoint{Epoch: 3}
	beaconState, err := state_native.InitializeFromProtoPhase0(base)
	require.NoError(t, err)
	prevEpoch := primitives.Epoch(0)
	finalizedEpoch := primitives.Epoch(0)
	// Set values for each test case
	setVal := func() {
		prevEpoch = time.PrevEpoch(beaconState)
		finalizedEpoch = beaconState.FinalizedCheckpointEpoch()
	}
	setVal()
	assert.Equal(t, true, IsInInactivityLeak(prevEpoch, finalizedEpoch), "Wanted inactivity leak true")
	require.NoError(t, beaconState.SetFinalizedCheckpoint(&ethpb.Checkpoint{Epoch: 4}))
	setVal()
	assert.Equal(t, true, IsInInactivityLeak(prevEpoch, finalizedEpoch), "Wanted inactivity leak true")
	require.NoError(t, beaconState.SetFinalizedCheckpoint(&ethpb.Checkpoint{Epoch: 5}))
	setVal()
	assert.Equal(t, false, IsInInactivityLeak(prevEpoch, finalizedEpoch), "Wanted inactivity leak false")
}

func buildState(slot primitives.Slot, validatorCount uint64) *ethpb.BeaconState {
	validators := make([]*ethpb.Validator, validatorCount)
	for i := 0; i < len(validators); i++ {
		validators[i] = &ethpb.Validator{
			ExitEpoch:        params.BeaconConfig().FarFutureEpoch,
			EffectiveBalance: params.BeaconConfig().MaxEffectiveBalance,
		}
	}
	validatorBalances := make([]uint64, len(validators))
	for i := 0; i < len(validatorBalances); i++ {
		validatorBalances[i] = params.BeaconConfig().MaxEffectiveBalance
	}
	latestActiveIndexRoots := make(
		[][]byte,
		params.BeaconConfig().EpochsPerHistoricalVector,
	)
	for i := 0; i < len(latestActiveIndexRoots); i++ {
		latestActiveIndexRoots[i] = params.BeaconConfig().ZeroHash[:]
	}
	latestRandaoMixes := make(
		[][]byte,
		params.BeaconConfig().EpochsPerHistoricalVector,
	)
	for i := 0; i < len(latestRandaoMixes); i++ {
		latestRandaoMixes[i] = params.BeaconConfig().ZeroHash[:]
	}
	return &ethpb.BeaconState{
		Slot:                        slot,
		Balances:                    validatorBalances,
		Validators:                  validators,
		RandaoMixes:                 make([][]byte, params.BeaconConfig().EpochsPerHistoricalVector),
		Slashings:                   make([]uint64, params.BeaconConfig().EpochsPerSlashingsVector),
		BlockRoots:                  make([][]byte, params.BeaconConfig().SlotsPerEpoch*10),
		FinalizedCheckpoint:         &ethpb.Checkpoint{Root: make([]byte, 32)},
		PreviousJustifiedCheckpoint: &ethpb.Checkpoint{Root: make([]byte, 32)},
		CurrentJustifiedCheckpoint:  &ethpb.Checkpoint{Root: make([]byte, 32)},
	}
}

func TestIncreaseBadBalance_NotOK(t *testing.T) {
	tests := []struct {
		i  primitives.ValidatorIndex
		b  []uint64
		nb uint64
	}{
		{i: 0, b: []uint64{math.MaxUint64, math.MaxUint64, math.MaxUint64}, nb: 1},
		{i: 2, b: []uint64{math.MaxUint64, math.MaxUint64, math.MaxUint64}, nb: 33 * 1e9},
	}
	for _, test := range tests {
		state, err := state_native.InitializeFromProtoPhase0(&ethpb.BeaconState{
			Validators: []*ethpb.Validator{
				{EffectiveBalance: 4}, {EffectiveBalance: 4}, {EffectiveBalance: 4}},
			Balances: test.b,
		})
		require.NoError(t, err)
		require.ErrorContains(t, "addition overflows", IncreaseBalance(state, test.i, test.nb))
	}
}<|MERGE_RESOLUTION|>--- conflicted
+++ resolved
@@ -76,10 +76,7 @@
 
 func TestTotalActiveBal_ReturnMin(t *testing.T) {
 	ClearCache()
-<<<<<<< HEAD
-=======
 	defer ClearCache()
->>>>>>> f962d134
 	tests := []struct {
 		vCount int
 	}{
