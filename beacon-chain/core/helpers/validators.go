package helpers

import (
	"bytes"

	"github.com/pkg/errors"
	ethpb "github.com/prysmaticlabs/ethereumapis/eth/v1alpha1"
	stateTrie "github.com/prysmaticlabs/prysm/beacon-chain/state"
	pb "github.com/prysmaticlabs/prysm/proto/beacon/p2p/v1"
	"github.com/prysmaticlabs/prysm/shared/bls"
	"github.com/prysmaticlabs/prysm/shared/bytesutil"
	"github.com/prysmaticlabs/prysm/shared/hashutil"
	"github.com/prysmaticlabs/prysm/shared/params"
)

// IsActiveValidator returns the boolean value on whether the validator
// is active or not.
//
// Spec pseudocode definition:
//  def is_active_validator(validator: Validator, epoch: Epoch) -> bool:
//    """
//    Check if ``validator`` is active.
//    """
//    return validator.activation_epoch <= epoch < validator.exit_epoch
func IsActiveValidator(validator *ethpb.Validator, epoch uint64) bool {
	return checkValidatorActiveStatus(validator.ActivationEpoch, validator.ExitEpoch, epoch)
}

// IsActiveValidatorUsingTrie checks if a read only validator is active.
func IsActiveValidatorUsingTrie(validator *stateTrie.ReadOnlyValidator, epoch uint64) bool {
	return checkValidatorActiveStatus(validator.ActivationEpoch(), validator.ExitEpoch(), epoch)
}

func checkValidatorActiveStatus(activationEpoch, exitEpoch, epoch uint64) bool {
	return activationEpoch <= epoch && epoch < exitEpoch
}

// IsSlashableValidator returns the boolean value on whether the validator
// is slashable or not.
//
// Spec pseudocode definition:
//  def is_slashable_validator(validator: Validator, epoch: Epoch) -> bool:
//  """
//  Check if ``validator`` is slashable.
//  """
//  return (not validator.slashed) and (validator.activation_epoch <= epoch < validator.withdrawable_epoch)
func IsSlashableValidator(activationEpoch, withdrawableEpoch uint64, slashed bool, epoch uint64) bool {
	return checkValidatorSlashable(activationEpoch, withdrawableEpoch, slashed, epoch)
}

// IsSlashableValidatorUsingTrie checks if a read only validator is slashable.
func IsSlashableValidatorUsingTrie(val *stateTrie.ReadOnlyValidator, epoch uint64) bool {
	return checkValidatorSlashable(val.ActivationEpoch(), val.WithdrawableEpoch(), val.Slashed(), epoch)
}

func checkValidatorSlashable(activationEpoch, withdrawableEpoch uint64, slashed bool, epoch uint64) bool {
	active := activationEpoch <= epoch
	beforeWithdrawable := epoch < withdrawableEpoch
	return beforeWithdrawable && active && !slashed
}

// ActiveValidatorIndices filters out active validators based on validator status
// and returns their indices in a list.
//
// WARNING: This method allocates a new copy of the validator index set and is
// considered to be very memory expensive. Avoid using this unless you really
// need the active validator indices for some specific reason.
//
// Spec pseudocode definition:
//  def get_active_validator_indices(state: BeaconState, epoch: Epoch) -> Sequence[ValidatorIndex]:
//    """
//    Return the sequence of active validator indices at ``epoch``.
//    """
//    return [ValidatorIndex(i) for i, v in enumerate(state.validators) if is_active_validator(v, epoch)]
func ActiveValidatorIndices(state *stateTrie.BeaconState, epoch uint64) ([]uint64, error) {
	seed, err := Seed(state, epoch, params.BeaconConfig().DomainBeaconAttester)
	if err != nil {
		return nil, errors.Wrap(err, "could not get seed")
	}
	activeIndices, err := committeeCache.ActiveIndices(seed)
	if err != nil {
		return nil, errors.Wrap(err, "could not interface with committee cache")
	}
	if activeIndices != nil {
		return activeIndices, nil
	}
	var indices []uint64
	if err := state.ReadFromEveryValidator(func(idx int, val *stateTrie.ReadOnlyValidator) error {
		if IsActiveValidatorUsingTrie(val, epoch) {
			indices = append(indices, uint64(idx))
		}
		return nil
	}); err != nil {
		return nil, err
	}

	if err := UpdateCommitteeCache(state, epoch); err != nil {
		return nil, errors.Wrap(err, "could not update committee cache")
	}

	return indices, nil
}

// ActiveValidatorCount returns the number of active validators in the state
// at the given epoch.
func ActiveValidatorCount(state *stateTrie.BeaconState, epoch uint64) (uint64, error) {
	seed, err := Seed(state, epoch, params.BeaconConfig().DomainBeaconAttester)
	if err != nil {
		return 0, errors.Wrap(err, "could not get seed")
	}
	activeCount, err := committeeCache.ActiveIndicesCount(seed)
	if err != nil {
		return 0, errors.Wrap(err, "could not interface with committee cache")
	}
	if activeCount != 0 && state.Slot() != 0 {
		return uint64(activeCount), nil
	}

	count := uint64(0)
	if err := state.ReadFromEveryValidator(func(idx int, val *stateTrie.ReadOnlyValidator) error {
		if IsActiveValidatorUsingTrie(val, epoch) {
			count++
		}
		return nil
	}); err != nil {
		return 0, err
	}

	if err := UpdateCommitteeCache(state, epoch); err != nil {
		return 0, errors.Wrap(err, "could not update committee cache")
	}

	return count, nil
}

// ActivationExitEpoch takes in epoch number and returns when
// the validator is eligible for activation and exit.
//
// Spec pseudocode definition:
//  def compute_activation_exit_epoch(epoch: Epoch) -> Epoch:
//    """
//    Return the epoch during which validator activations and exits initiated in ``epoch`` take effect.
//    """
//    return Epoch(epoch + 1 + MAX_SEED_LOOKAHEAD)
func ActivationExitEpoch(epoch uint64) uint64 {
	return epoch + 1 + params.BeaconConfig().MaxSeedLookahead
}

// ValidatorChurnLimit returns the number of validators that are allowed to
// enter and exit validator pool for an epoch.
//
// Spec pseudocode definition:
//   def get_validator_churn_limit(state: BeaconState) -> uint64:
//    """
//    Return the validator churn limit for the current epoch.
//    """
//    active_validator_indices = get_active_validator_indices(state, get_current_epoch(state))
//    return max(MIN_PER_EPOCH_CHURN_LIMIT, len(active_validator_indices) // CHURN_LIMIT_QUOTIENT)
func ValidatorChurnLimit(activeValidatorCount uint64) (uint64, error) {
	churnLimit := activeValidatorCount / params.BeaconConfig().ChurnLimitQuotient
	if churnLimit < params.BeaconConfig().MinPerEpochChurnLimit {
		churnLimit = params.BeaconConfig().MinPerEpochChurnLimit
	}
	return churnLimit, nil
}

// BeaconProposerIndex returns proposer index of a current slot.
//
// Spec pseudocode definition:
//  def get_beacon_proposer_index(state: BeaconState) -> ValidatorIndex:
//    """
//    Return the beacon proposer index at the current slot.
//    """
//    epoch = get_current_epoch(state)
//    seed = hash(get_seed(state, epoch, DOMAIN_BEACON_PROPOSER) + int_to_bytes(state.slot, length=8))
//    indices = get_active_validator_indices(state, epoch)
//    return compute_proposer_index(state, indices, seed)
func BeaconProposerIndex(state *stateTrie.BeaconState) (uint64, error) {
	e := CurrentEpoch(state)
	// The cache uses the state root of the previous epoch - minimum_seed_lookahead last slot as key. (e.g. Starting epoch 1, slot 32, the key would be block root at slot 31)
	// For simplicity, the node will skip caching of genesis epoch.
	if e > params.BeaconConfig().GenesisEpoch+params.BeaconConfig().MinSeedLookahead {
		wantedEpoch := PrevEpoch(state)
		if wantedEpoch >= params.BeaconConfig().MinSeedLookahead {
			wantedEpoch -= params.BeaconConfig().MinSeedLookahead
		}
		s, err := EndSlot(wantedEpoch)
		if err != nil {
			return 0, err
		}
<<<<<<< HEAD
		if !bytes.Equal(r, params.BeaconConfig().ZeroHash[:]) {
			proposerIndices, err := proposerIndicesCache.ProposerIndices(bytesutil.ToBytes32(r))
			if err != nil {
				return 0, errors.Wrap(err, "could not interface with committee cache")
			}
			if proposerIndices != nil {
				return proposerIndices[state.Slot()%params.BeaconConfig().SlotsPerEpoch], nil
			}
=======
		r, err := StateRootAtSlot(state, s)
		if err != nil {
			return 0, err
>>>>>>> ddbece59
		}
		if r != nil && !bytes.Equal(r, params.BeaconConfig().ZeroHash[:]) {
			proposerIndices, err := proposerIndicesCache.ProposerIndices(bytesutil.ToBytes32(r))
			if err != nil {
				return 0, errors.Wrap(err, "could not interface with committee cache")
			}
			if proposerIndices != nil {
				if len(proposerIndices) != int(params.BeaconConfig().SlotsPerEpoch) {
					return 0, errors.Errorf("length of proposer indices is not equal %d to slots per epoch", len(proposerIndices))
				}
				return proposerIndices[state.Slot()%params.BeaconConfig().SlotsPerEpoch], nil
			}
			if err := UpdateProposerIndicesInCache(state, e); err != nil {
				return 0, errors.Wrap(err, "could not update committee cache")
			}
		}
	}

	seed, err := Seed(state, e, params.BeaconConfig().DomainBeaconProposer)
	if err != nil {
		return 0, errors.Wrap(err, "could not generate seed")
	}

	seedWithSlot := append(seed[:], bytesutil.Bytes8(state.Slot())...)
	seedWithSlotHash := hashutil.Hash(seedWithSlot)

	indices, err := ActiveValidatorIndices(state, e)
	if err != nil {
		return 0, errors.Wrap(err, "could not get active indices")
	}

	return ComputeProposerIndex(state, indices, seedWithSlotHash)
}

// ComputeProposerIndex returns the index sampled by effective balance, which is used to calculate proposer.
//
// Spec pseudocode definition:
//  def compute_proposer_index(state: BeaconState, indices: Sequence[ValidatorIndex], seed: Hash) -> ValidatorIndex:
//    """
//    Return from ``indices`` a random index sampled by effective balance.
//    """
//    assert len(indices) > 0
//    MAX_RANDOM_BYTE = 2**8 - 1
//    i = 0
//    while True:
//        candidate_index = indices[compute_shuffled_index(ValidatorIndex(i % len(indices)), len(indices), seed)]
//        random_byte = hash(seed + int_to_bytes(i // 32, length=8))[i % 32]
//        effective_balance = state.validators[candidate_index].effective_balance
//        if effective_balance * MAX_RANDOM_BYTE >= MAX_EFFECTIVE_BALANCE * random_byte:
//            return ValidatorIndex(candidate_index)
//        i += 1
func ComputeProposerIndex(bState *stateTrie.BeaconState, activeIndices []uint64, seed [32]byte) (uint64, error) {
	length := uint64(len(activeIndices))
	if length == 0 {
		return 0, errors.New("empty active indices list")
	}
	maxRandomByte := uint64(1<<8 - 1)
	hashFunc := hashutil.CustomSHA256Hasher()

	for i := uint64(0); ; i++ {
		candidateIndex, err := ComputeShuffledIndex(i%length, length, seed, true /* shuffle */)
		if err != nil {
			return 0, err
		}
		candidateIndex = activeIndices[candidateIndex]
		if candidateIndex >= uint64(bState.NumValidators()) {
			return 0, errors.New("active index out of range")
		}
		b := append(seed[:], bytesutil.Bytes8(i/32)...)
		randomByte := hashFunc(b)[i%32]
		v, err := bState.ValidatorAtIndexReadOnly(candidateIndex)
		if err != nil {
			return 0, err
		}
		effectiveBal := v.EffectiveBalance()

		if effectiveBal*maxRandomByte >= params.BeaconConfig().MaxEffectiveBalance*uint64(randomByte) {
			return candidateIndex, nil
		}
	}
}

// Domain returns the domain version for BLS private key to sign and verify.
//
// Spec pseudocode definition:
//  def get_domain(state: BeaconState, domain_type: DomainType, epoch: Epoch=None) -> Domain:
//    """
//    Return the signature domain (fork version concatenated with domain type) of a message.
//    """
//    epoch = get_current_epoch(state) if epoch is None else epoch
//    fork_version = state.fork.previous_version if epoch < state.fork.epoch else state.fork.current_version
//    return compute_domain(domain_type, fork_version, state.genesis_validators_root)
func Domain(fork *pb.Fork, epoch uint64, domainType [bls.DomainByteLength]byte, genesisRoot []byte) ([]byte, error) {
	if fork == nil {
		return []byte{}, errors.New("nil fork or domain type")
	}
	var forkVersion []byte
	if epoch < fork.Epoch {
		forkVersion = fork.PreviousVersion
	} else {
		forkVersion = fork.CurrentVersion
	}
	if len(forkVersion) != 4 {
		return []byte{}, errors.New("fork version length is not 4 byte")
	}
	var forkVersionArray [4]byte
	copy(forkVersionArray[:], forkVersion[:4])
	return ComputeDomain(domainType, forkVersionArray[:], genesisRoot)
}

// IsEligibleForActivationQueue checks if the validator is eligible to
// be placed into the activation queue.
//
// Spec pseudocode definition:
//  def is_eligible_for_activation_queue(validator: Validator) -> bool:
//    """
//    Check if ``validator`` is eligible to be placed into the activation queue.
//    """
//    return (
//        validator.activation_eligibility_epoch == FAR_FUTURE_EPOCH
//        and validator.effective_balance == MAX_EFFECTIVE_BALANCE
//    )
func IsEligibleForActivationQueue(validator *ethpb.Validator) bool {
	return isEligibileForActivationQueue(validator.ActivationEligibilityEpoch, validator.EffectiveBalance)
}

// IsEligibleForActivationQueueUsingTrie checks if the read-only validator is eligible to
// be placed into the activation queue.
func IsEligibleForActivationQueueUsingTrie(validator *stateTrie.ReadOnlyValidator) bool {
	return isEligibileForActivationQueue(validator.ActivationEligibilityEpoch(), validator.EffectiveBalance())
}

// isEligibleForActivationQueue carries out the logic for IsEligibleForActivationQueue*
func isEligibileForActivationQueue(activationEligibilityEpoch, effectiveBalance uint64) bool {
	return activationEligibilityEpoch == params.BeaconConfig().FarFutureEpoch &&
		effectiveBalance == params.BeaconConfig().MaxEffectiveBalance
}

// IsEligibleForActivation checks if the validator is eligible for activation.
//
// Spec pseudocode definition:
//  def is_eligible_for_activation(state: BeaconState, validator: Validator) -> bool:
//    """
//    Check if ``validator`` is eligible for activation.
//    """
//    return (
//        # Placement in queue is finalized
//        validator.activation_eligibility_epoch <= state.finalized_checkpoint.epoch
//        # Has not yet been activated
//        and validator.activation_epoch == FAR_FUTURE_EPOCH
//    )
func IsEligibleForActivation(state *stateTrie.BeaconState, validator *ethpb.Validator) bool {
	finalizedEpoch := state.FinalizedCheckpointEpoch()
	return isEligibleForActivation(validator.ActivationEligibilityEpoch, validator.ActivationEpoch, finalizedEpoch)
}

// IsEligibleForActivationUsingTrie checks if the validator is eligible for activation.
func IsEligibleForActivationUsingTrie(state *stateTrie.BeaconState, validator *stateTrie.ReadOnlyValidator) bool {
	cpt := state.FinalizedCheckpoint()
	if cpt == nil {
		return false
	}
	return isEligibleForActivation(validator.ActivationEligibilityEpoch(), validator.ActivationEpoch(), cpt.Epoch)
}

// isEligibleForActivation carries out the logic for IsEligibleForActivation*
func isEligibleForActivation(activationEligibilityEpoch, activationEpoch, finalizedEpoch uint64) bool {
	return activationEligibilityEpoch <= finalizedEpoch &&
		activationEpoch == params.BeaconConfig().FarFutureEpoch
}<|MERGE_RESOLUTION|>--- conflicted
+++ resolved
@@ -188,20 +188,9 @@
 		if err != nil {
 			return 0, err
 		}
-<<<<<<< HEAD
-		if !bytes.Equal(r, params.BeaconConfig().ZeroHash[:]) {
-			proposerIndices, err := proposerIndicesCache.ProposerIndices(bytesutil.ToBytes32(r))
-			if err != nil {
-				return 0, errors.Wrap(err, "could not interface with committee cache")
-			}
-			if proposerIndices != nil {
-				return proposerIndices[state.Slot()%params.BeaconConfig().SlotsPerEpoch], nil
-			}
-=======
 		r, err := StateRootAtSlot(state, s)
 		if err != nil {
 			return 0, err
->>>>>>> ddbece59
 		}
 		if r != nil && !bytes.Equal(r, params.BeaconConfig().ZeroHash[:]) {
 			proposerIndices, err := proposerIndicesCache.ProposerIndices(bytesutil.ToBytes32(r))
