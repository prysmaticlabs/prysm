--- conflicted
+++ resolved
@@ -1,8 +1,6 @@
 package helpers
 
 import (
-	"fmt"
-
 	"github.com/pkg/errors"
 	"github.com/prysmaticlabs/prysm/beacon-chain/cache"
 	pb "github.com/prysmaticlabs/prysm/proto/beacon/p2p/v1"
@@ -168,26 +166,9 @@
 //    Return the beacon proposer index at the current slot.
 //    """
 //    epoch = get_current_epoch(state)
-<<<<<<< HEAD
 //    seed = hash(get_seed(state, epoch, DOMAIN_BEACON_PROPOSER) + int_to_bytes(state.slot, length=8))
 //    indices = get_active_validator_indices(state, epoch)
 //    return compute_proposer_index(state, indices, seed)
-=======
-//    committees_per_slot = get_committee_count(state, epoch) // SLOTS_PER_EPOCH
-//    offset = committees_per_slot * (state.slot % SLOTS_PER_EPOCH)
-//    shard = Shard((get_start_shard(state, epoch) + offset) % SHARD_COUNT)
-//    first_committee = get_crosslink_committee(state, epoch, shard)
-//    MAX_RANDOM_BYTE = 2**8 - 1
-//    seed = get_seed(state, epoch, DOMAIN_BEACON_PROPOSER)
-//    i = 0
-//    while True:
-//        candidate_index = first_committee[(epoch + i) % len(first_committee)]
-//        random_byte = hash(seed + int_to_bytes(i // 32, length=8))[i % 32]
-//        effective_balance = state.validators[candidate_index].effective_balance
-//        if effective_balance * MAX_RANDOM_BYTE >= MAX_EFFECTIVE_BALANCE * random_byte:
-//            return ValidatorIndex(candidate_index)
-//        i += 1
->>>>>>> b3714e80
 func BeaconProposerIndex(state *pb.BeaconState) (uint64, error) {
 	e := CurrentEpoch(state)
 
@@ -204,7 +185,6 @@
 		return 0, errors.Wrap(err, "could not get active indices")
 	}
 
-<<<<<<< HEAD
 	return ComputeProposerIndex(state, indices, seedWithSlotHash)
 }
 
@@ -229,13 +209,6 @@
 	length := uint64(len(indices))
 	if length == 0 {
 		return 0, errors.New("Empty indices list")
-=======
-	// Use the generated seed to select proposer from the first committee
-	maxRandomByte := uint64(1<<8 - 1)
-	seed, err := Seed(state, e, params.BeaconConfig().DomainBeaconProposer)
-	if err != nil {
-		return 0, errors.Wrap(err, "could not generate seed")
->>>>>>> b3714e80
 	}
 	maxRandomByte := uint64(1<<8 - 1)
 
