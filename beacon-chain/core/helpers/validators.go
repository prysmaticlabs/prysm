package helpers

import (
	"fmt"

	pb "github.com/prysmaticlabs/prysm/proto/beacon/p2p/v1"
	"github.com/prysmaticlabs/prysm/shared/params"
)

// IsActiveValidator returns the boolean value on whether the validator
// is active or not.
//
// Spec pseudocode definition:
//  def is_active_validator(validator: Validator, epoch: Epoch) -> bool:
//    """
//    Check if ``validator`` is active.
//    """
//    return validator.activation_epoch <= epoch < validator.exit_epoch
func IsActiveValidator(validator *pb.Validator, epoch uint64) bool {
	return validator.ActivationEpoch <= epoch &&
		epoch < validator.ExitEpoch
}

// IsSlashableValidator returns the boolean value on whether the validator
// is slashable or not.
//
// Spec pseudocode definition:
//  def is_slashable_validator(validator: Validator, epoch: Epoch) -> bool:
//    """
//    Check if ``validator`` is slashable.
//    """
//    return (
//        validator.activation_epoch <= epoch < validator.withdrawable_epoch and
//        validator.slashed is False
// 		)
func IsSlashableValidator(validator *pb.Validator, epoch uint64) bool {
	active := validator.ActivationEpoch <= epoch
	beforeWithdrawable := epoch < validator.WithdrawableEpoch
	return beforeWithdrawable && active && !validator.Slashed
}

// ActiveValidatorIndices filters out active validators based on validator status
// and returns their indices in a list.
//
// Spec pseudocode definition:
//  def get_active_validator_indices(state: BeaconState, epoch: Epoch) -> List[ValidatorIndex]:
//    """
//    Get active validator indices at ``epoch``.
//    """
//    return [i for i, v in enumerate(state.validator_registry) if is_active_validator(v, epoch)]
func ActiveValidatorIndices(state *pb.BeaconState, epoch uint64) []uint64 {
	indices := make([]uint64, 0, len(state.ValidatorRegistry))
	for i, v := range state.ValidatorRegistry {
		if IsActiveValidator(v, epoch) {
			indices = append(indices, uint64(i))
		}
	}
	return indices
}

// DelayedActivationExitEpoch takes in epoch number and returns when
// the validator is eligible for activation and exit.
//
// Spec pseudocode definition:
<<<<<<< HEAD
// def get_delayed_activation_exit_epoch(epoch: Epoch) -> Epoch:
=======
//  def get_delayed_activation_exit_epoch(epoch: Epoch) -> Epoch:
>>>>>>> 792b52a0
//    """
//    Return the epoch at which an activation or exit triggered in ``epoch`` takes effect.
//    """
//    return epoch + 1 + ACTIVATION_EXIT_DELAY
func DelayedActivationExitEpoch(epoch uint64) uint64 {
	return epoch + 1 + params.BeaconConfig().ActivationExitDelay
}

// ChurnLimit returns then number of validators that are allowed to
// enter and exit validator pool for an epoch.
//
// Spec pseudocode definition:
// def get_churn_limit(state: BeaconState) -> int:
//    return max(
//        MIN_PER_EPOCH_CHURN_LIMIT,
//        len(get_active_validator_indices(state, get_current_epoch(state))) // CHURN_LIMIT_QUOTIENT
//    )
func ChurnLimit(state *pb.BeaconState) uint64 {
<<<<<<< HEAD
	validatorCount := uint64(len(ActiveValidatorIndices(state.ValidatorRegistry, CurrentEpoch(state))))
=======
	validatorCount := uint64(len(ActiveValidatorIndices(state, CurrentEpoch(state))))
>>>>>>> 792b52a0
	if validatorCount/params.BeaconConfig().ChurnLimitQuotient > params.BeaconConfig().MinPerEpochChurnLimit {
		return validatorCount / params.BeaconConfig().ChurnLimitQuotient
	}
	return params.BeaconConfig().MinPerEpochChurnLimit
}

// BeaconProposerIndex returns the index of the proposer of the block at a
// given slot.
// TODO(2307): Update BeaconProposerIndex to v0.6
//
// Spec pseudocode definition:
//  def get_beacon_proposer_index(state: BeaconState,slot: int) -> int:
//    """
//    Returns the beacon proposer index for the ``slot``.
//    """
//    first_committee, _ = get_crosslink_committees_at_slot(state, slot)[0]
//    return first_committee[slot % len(first_committee)]
func BeaconProposerIndex(state *pb.BeaconState, slot uint64) (uint64, error) {
	// RegistryChange is false because BeaconProposerIndex is only written
	// to be able to get proposers from current and previous epoch following
	// ETH2.0 beacon chain spec.
	committeeArray, err := CrosslinkCommitteesAtSlot(state, slot, false /* registryChange */)
	if err != nil {
		return 0, err
	}
	firstCommittee := committeeArray[0].Committee

	if len(firstCommittee) == 0 {
		return 0, fmt.Errorf("empty first committee at slot %d",
			slot-params.BeaconConfig().GenesisSlot)
	}

	return firstCommittee[slot%uint64(len(firstCommittee))], nil
}<|MERGE_RESOLUTION|>--- conflicted
+++ resolved
@@ -62,11 +62,7 @@
 // the validator is eligible for activation and exit.
 //
 // Spec pseudocode definition:
-<<<<<<< HEAD
-// def get_delayed_activation_exit_epoch(epoch: Epoch) -> Epoch:
-=======
 //  def get_delayed_activation_exit_epoch(epoch: Epoch) -> Epoch:
->>>>>>> 792b52a0
 //    """
 //    Return the epoch at which an activation or exit triggered in ``epoch`` takes effect.
 //    """
@@ -85,11 +81,7 @@
 //        len(get_active_validator_indices(state, get_current_epoch(state))) // CHURN_LIMIT_QUOTIENT
 //    )
 func ChurnLimit(state *pb.BeaconState) uint64 {
-<<<<<<< HEAD
-	validatorCount := uint64(len(ActiveValidatorIndices(state.ValidatorRegistry, CurrentEpoch(state))))
-=======
 	validatorCount := uint64(len(ActiveValidatorIndices(state, CurrentEpoch(state))))
->>>>>>> 792b52a0
 	if validatorCount/params.BeaconConfig().ChurnLimitQuotient > params.BeaconConfig().MinPerEpochChurnLimit {
 		return validatorCount / params.BeaconConfig().ChurnLimitQuotient
 	}
