--- conflicted
+++ resolved
@@ -283,157 +283,6 @@
 	return blocks, nil
 }
 
-<<<<<<< HEAD
-// fetchBlocksFromPeers orchestrates block fetching from the available peers.
-// In each request a range of blocks is to be requested from multiple peers.
-// Example:
-//   - number of peers = 4
-//   - range of block slots is 64...128
-//   Four requests will be spread across the peers using step argument to distribute the load
-//   i.e. the first peer is asked for block 64, 68, 72... while the second peer is asked for
-//   65, 69, 73... and so on for other peers.
-func (f *blocksFetcher) fetchBlocksFromPeers(
-	ctx context.Context,
-	root []byte,
-	finalizedEpoch, start, step, count uint64,
-	peers []peer.ID,
-) ([]*eth.SignedBeaconBlock, error) {
-	ctx, span := trace.StartSpan(ctx, "initialsync.fetchBlocksFromPeers")
-	defer span.End()
-
-	if ctx.Err() != nil {
-		return []*eth.SignedBeaconBlock{}, ctx.Err()
-	}
-
-	peers, err := f.filterPeers(peers, peersPercentagePerRequest)
-	if err != nil {
-		return []*eth.SignedBeaconBlock{}, err
-	}
-	if len(peers) == 0 {
-		return []*eth.SignedBeaconBlock{}, errNoPeersAvailable
-	}
-
-	p2pRequests := new(sync.WaitGroup)
-	errChan := make(chan error)
-	blocksChan := make(chan []*eth.SignedBeaconBlock)
-
-	p2pRequests.Add(len(peers))
-	go func() {
-		p2pRequests.Wait()
-		close(blocksChan)
-	}()
-
-	// Short circuit start far exceeding the highest finalized epoch in some infinite loop.
-	highestFinalizedSlot := helpers.StartSlot(finalizedEpoch + 1)
-	if start > highestFinalizedSlot {
-		return []*eth.SignedBeaconBlock{}, errSlotIsTooHigh
-	}
-
-	// Spread load evenly among available peers.
-	perPeerCount := mathutil.Min(count/uint64(len(peers)), f.blocksPerSecond)
-	remainder := count % uint64(len(peers))
-	for i, pid := range peers {
-		start, step := start+uint64(i)*step, step*uint64(len(peers))
-
-		// If the count was divided by an odd number of peers, there will be some blocks
-		// missing from the first requests so we accommodate that scenario.
-		peerCount := perPeerCount
-		if uint64(i) < remainder {
-			peerCount++
-		}
-		// Asking for no blocks may cause the client to hang.
-		if peerCount == 0 {
-			p2pRequests.Done()
-			continue
-		}
-
-		go func(ctx context.Context, pid peer.ID) {
-			defer p2pRequests.Done()
-
-			blocks, err := f.requestBeaconBlocksByRange(ctx, pid, root, start, step, peerCount)
-			if err != nil {
-				select {
-				case <-ctx.Done():
-				case errChan <- err:
-					return
-				}
-			}
-			select {
-			case <-ctx.Done():
-			case blocksChan <- blocks:
-			}
-		}(ctx, pid)
-	}
-
-	var unionRespBlocks []*eth.SignedBeaconBlock
-	for {
-		select {
-		case <-ctx.Done():
-			return []*eth.SignedBeaconBlock{}, ctx.Err()
-		case err := <-errChan:
-			return []*eth.SignedBeaconBlock{}, err
-		case resp, ok := <-blocksChan:
-			if ok {
-				unionRespBlocks = append(unionRespBlocks, resp...)
-			} else {
-				sort.Slice(unionRespBlocks, func(i, j int) bool {
-					return unionRespBlocks[i].Block.Slot < unionRespBlocks[j].Block.Slot
-				})
-				return unionRespBlocks, nil
-			}
-		}
-	}
-}
-
-// requestBeaconBlocksByRange prepares BeaconBlocksByRange request, and handles possible stale peers
-// (by resending the request).
-func (f *blocksFetcher) requestBeaconBlocksByRange(
-	ctx context.Context,
-	pid peer.ID,
-	root []byte,
-	start, step, count uint64,
-) ([]*eth.SignedBeaconBlock, error) {
-	if ctx.Err() != nil {
-		return nil, ctx.Err()
-	}
-
-	req := &p2ppb.BeaconBlocksByRangeRequest{
-		StartSlot: start,
-		Count:     count,
-		Step:      step,
-	}
-
-	if featureconfig.Get().EnableInitSyncWeightedRoundRobin {
-		return f.requestBlocks(ctx, req, pid)
-	}
-
-	resp, respErr := f.requestBlocks(ctx, req, pid)
-	if respErr != nil {
-		// Fail over to some other, randomly selected, peer.
-		headEpoch := helpers.SlotToEpoch(f.headFetcher.HeadSlot())
-		root1, _, peers := f.p2p.Peers().BestFinalized(params.BeaconConfig().MaxPeersToSync, headEpoch)
-		if bytes.Compare(root, root1) != 0 {
-			return nil, errors.Errorf("can not resend, root mismatch: %x:%x", root, root1)
-		}
-		newPID, err := f.selectFailOverPeer(pid, peers)
-		if err != nil {
-			return nil, err
-		}
-
-		log.WithError(respErr).WithFields(logrus.Fields{
-			"numPeers":   len(peers),
-			"failedPeer": pid.Pretty(),
-			"newPeer":    newPID.Pretty(),
-		}).Debug("Request failed, trying to forward request to another peer")
-
-		return f.requestBeaconBlocksByRange(ctx, newPID, root, start, step, count)
-	}
-
-	return resp, nil
-}
-
-=======
->>>>>>> 45e1c0bb
 // requestBlocks is a wrapper for handling BeaconBlocksByRangeRequest requests/streams.
 func (f *blocksFetcher) requestBlocks(
 	ctx context.Context,
