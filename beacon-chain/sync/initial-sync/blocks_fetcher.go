--- conflicted
+++ resolved
@@ -333,15 +333,9 @@
 
 		// If the count was divided by an odd number of peers, there will be some blocks
 		// missing from the first requests so we accommodate that scenario.
-<<<<<<< HEAD
-		count := perPeerCount
+		peerCount := perPeerCount
 		if uint64(i) < remainder {
-			count++
-=======
-		peerCount := perPeerCount
-		if i < remainder {
 			peerCount++
->>>>>>> 078c157f
 		}
 		// Asking for no blocks may cause the client to hang.
 		if peerCount == 0 {
