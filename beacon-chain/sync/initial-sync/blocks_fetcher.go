package initialsync

import (
	"context"
	"fmt"
	"sync"
	"time"

	"github.com/kevinms/leakybucket-go"
	"github.com/libp2p/go-libp2p-core/peer"
	"github.com/pkg/errors"
	"github.com/prysmaticlabs/prysm/beacon-chain/core/blob"
	"github.com/prysmaticlabs/prysm/beacon-chain/core/blocks"
	"github.com/prysmaticlabs/prysm/beacon-chain/db"
	"github.com/prysmaticlabs/prysm/beacon-chain/p2p"
	p2pTypes "github.com/prysmaticlabs/prysm/beacon-chain/p2p/types"
	prysmsync "github.com/prysmaticlabs/prysm/beacon-chain/sync"
	"github.com/prysmaticlabs/prysm/cmd/beacon-chain/flags"
	"github.com/prysmaticlabs/prysm/config/params"
	"github.com/prysmaticlabs/prysm/consensus-types/interfaces"
	types "github.com/prysmaticlabs/prysm/consensus-types/primitives"
	"github.com/prysmaticlabs/prysm/crypto/rand"
	"github.com/prysmaticlabs/prysm/encoding/bytesutil"
	ethpb "github.com/prysmaticlabs/prysm/proto/prysm/v1alpha1"
	p2ppb "github.com/prysmaticlabs/prysm/proto/prysm/v1alpha1"
	"github.com/sirupsen/logrus"
	"go.opencensus.io/trace"
)

const (
	// maxPendingRequests limits how many concurrent fetch request one can initiate.
	maxPendingRequests = 64
	// peersPercentagePerRequest caps percentage of peers to be used in a request.
	peersPercentagePerRequest = 0.75
	// handshakePollingInterval is a polling interval for checking the number of received handshakes.
	handshakePollingInterval = 5 * time.Second
	// peerLocksPollingInterval is a polling interval for checking if there are stale peer locks.
	peerLocksPollingInterval = 5 * time.Minute
	// peerLockMaxAge is maximum time before stale lock is purged.
	peerLockMaxAge = 60 * time.Minute
	// nonSkippedSlotsFullSearchEpochs how many epochs to check in full, before resorting to random
	// sampling of slots once per epoch
	nonSkippedSlotsFullSearchEpochs = 10
	// peerFilterCapacityWeight defines how peer's capacity affects peer's score. Provided as
	// percentage, i.e. 0.3 means capacity will determine 30% of peer's score.
	peerFilterCapacityWeight = 0.2
	// backtrackingMaxHops how many hops (during search for common ancestor in backtracking) to do
	// before giving up.
	backtrackingMaxHops = 128
)

var (
	errNoPeersAvailable      = errors.New("no peers available, waiting for reconnect")
	errFetcherCtxIsDone      = errors.New("fetcher's context is done, reinitialize")
	errSlotIsTooHigh         = errors.New("slot is higher than the finalized slot")
	errBlockAlreadyProcessed = errors.New("block is already processed")
	errParentDoesNotExist    = errors.New("beacon node doesn't have a parent in db with root")
	errNoPeersWithAltBlocks  = errors.New("no peers with alternative blocks found")
	errInvalidSidecar        = errors.New("sidecar verification failed")
	errMissingSidecar        = errors.New("block recieved without sidecar")
	errUnexpectedSidecar     = errors.New("received unexpected sidecar")
)

// blocksFetcherConfig is a config to setup the block fetcher.
type blocksFetcherConfig struct {
	chain                    blockchainService
	p2p                      p2p.P2P
	db                       db.ReadOnlyDatabase
	peerFilterCapacityWeight float64
	mode                     syncMode
}

// blocksFetcher is a service to fetch chain data from peers.
// On an incoming requests, requested block range is evenly divided
// among available peers (for fair network load distribution).
type blocksFetcher struct {
	sync.Mutex
	ctx             context.Context
	cancel          context.CancelFunc
	rand            *rand.Rand
	chain           blockchainService
	p2p             p2p.P2P
	db              db.ReadOnlyDatabase
	blocksPerSecond uint64
	rateLimiter     *leakybucket.Collector
	peerLocks       map[peer.ID]*peerLock
	fetchRequests   chan *fetchRequestParams
	fetchResponses  chan *fetchRequestResponse
	capacityWeight  float64       // how remaining capacity affects peer selection
	mode            syncMode      // allows to use fetcher in different sync scenarios
	quit            chan struct{} // termination notifier
}

// peerLock restricts fetcher actions on per peer basis. Currently, used for rate limiting.
type peerLock struct {
	sync.Mutex
	accessed time.Time
}

// fetchRequestParams holds parameters necessary to schedule a fetch request.
type fetchRequestParams struct {
	ctx   context.Context // if provided, it is used instead of global fetcher's context
	start types.Slot      // starting slot
	count uint64          // how many slots to receive (fetcher may return fewer slots)
}

// fetchRequestResponse is a combined type to hold results of both successful executions and errors.
// Valid usage pattern will be to check whether result's `err` is nil, before using `blocks`.
type fetchRequestResponse struct {
	pid      peer.ID
	start    types.Slot
	count    uint64
	blocks   []interfaces.SignedBeaconBlock
	sidecars []*ethpb.BlobsSidecar
	err      error
}

// newBlocksFetcher creates ready to use fetcher.
func newBlocksFetcher(ctx context.Context, cfg *blocksFetcherConfig) *blocksFetcher {
	blocksPerSecond := flags.Get().BlockBatchLimit
	allowedBlocksBurst := flags.Get().BlockBatchLimitBurstFactor * flags.Get().BlockBatchLimit
	// Allow fetcher to go almost to the full burst capacity (less a single batch).
	rateLimiter := leakybucket.NewCollector(
		float64(blocksPerSecond), int64(allowedBlocksBurst-blocksPerSecond),
		false /* deleteEmptyBuckets */)

	capacityWeight := cfg.peerFilterCapacityWeight
	if capacityWeight >= 1 {
		capacityWeight = peerFilterCapacityWeight
	}

	ctx, cancel := context.WithCancel(ctx)
	return &blocksFetcher{
		ctx:             ctx,
		cancel:          cancel,
		rand:            rand.NewGenerator(),
		chain:           cfg.chain,
		p2p:             cfg.p2p,
		db:              cfg.db,
		blocksPerSecond: uint64(blocksPerSecond),
		rateLimiter:     rateLimiter,
		peerLocks:       make(map[peer.ID]*peerLock),
		fetchRequests:   make(chan *fetchRequestParams, maxPendingRequests),
		fetchResponses:  make(chan *fetchRequestResponse, maxPendingRequests),
		capacityWeight:  capacityWeight,
		mode:            cfg.mode,
		quit:            make(chan struct{}),
	}
}

// start boots up the fetcher, which starts listening for incoming fetch requests.
func (f *blocksFetcher) start() error {
	select {
	case <-f.ctx.Done():
		return errFetcherCtxIsDone
	default:
		go f.loop()
		return nil
	}
}

// stop terminates all fetcher operations.
func (f *blocksFetcher) stop() {
	defer func() {
		if f.rateLimiter != nil {
			f.rateLimiter.Free()
			f.rateLimiter = nil
		}
	}()
	f.cancel()
	<-f.quit // make sure that loop() is done
}

// requestResponses exposes a channel into which fetcher pushes generated request responses.
func (f *blocksFetcher) requestResponses() <-chan *fetchRequestResponse {
	return f.fetchResponses
}

// loop is a main fetcher loop, listens for incoming requests/cancellations, forwards outgoing responses.
func (f *blocksFetcher) loop() {
	defer close(f.quit)

	// Wait for all loop's goroutines to finish, and safely release resources.
	wg := &sync.WaitGroup{}
	defer func() {
		wg.Wait()
		close(f.fetchResponses)
	}()

	// Periodically remove stale peer locks.
	go func() {
		ticker := time.NewTicker(peerLocksPollingInterval)
		defer ticker.Stop()
		for {
			select {
			case <-ticker.C:
				f.removeStalePeerLocks(peerLockMaxAge)
			case <-f.ctx.Done():
				return
			}
		}
	}()

	// Main loop.
	for {
		// Make sure there is are available peers before processing requests.
		if _, err := f.waitForMinimumPeers(f.ctx); err != nil {
			log.Error(err)
		}

		select {
		case <-f.ctx.Done():
			log.Debug("Context closed, exiting goroutine (blocks fetcher)")
			return
		case req := <-f.fetchRequests:
			wg.Add(1)
			go func() {
				defer wg.Done()
				select {
				case <-f.ctx.Done():
				case f.fetchResponses <- f.handleRequest(req.ctx, req.start, req.count):
				}
			}()
		}
	}
}

// scheduleRequest adds request to incoming queue.
func (f *blocksFetcher) scheduleRequest(ctx context.Context, start types.Slot, count uint64) error {
	if ctx.Err() != nil {
		return ctx.Err()
	}

	request := &fetchRequestParams{
		ctx:   ctx,
		start: start,
		count: count,
	}
	select {
	case <-f.ctx.Done():
		return errFetcherCtxIsDone
	case f.fetchRequests <- request:
	}
	return nil
}

// handleRequest parses fetch request and forwards it to response builder.
func (f *blocksFetcher) handleRequest(ctx context.Context, start types.Slot, count uint64) *fetchRequestResponse {
	ctx, span := trace.StartSpan(ctx, "initialsync.handleRequest")
	defer span.End()

	response := &fetchRequestResponse{
		start:    start,
		count:    count,
		blocks:   []interfaces.SignedBeaconBlock{},
		sidecars: []*ethpb.BlobsSidecar{},
		err:      nil,
	}

	if ctx.Err() != nil {
		response.err = ctx.Err()
		return response
	}

	_, targetEpoch, peers := f.calculateHeadAndTargetEpochs()
	if len(peers) == 0 {
		response.err = errNoPeersAvailable
		return response
	}

	// Short circuit start far exceeding the highest finalized epoch in some infinite loop.
	if f.mode == modeStopOnFinalizedEpoch {
		highestFinalizedSlot := params.BeaconConfig().SlotsPerEpoch.Mul(uint64(targetEpoch + 1))
		if start > highestFinalizedSlot {
			response.err = fmt.Errorf("%w, slot: %d, highest finalized slot: %d",
				errSlotIsTooHigh, start, highestFinalizedSlot)
			return response
		}
	}

	response.blocks, response.sidecars, response.pid, response.err = f.fetchBlocksFromPeer(ctx, start, count, peers)
	return response
}

// fetchBlocksFromPeer fetches blocks from a single randomly selected peer.
func (f *blocksFetcher) fetchBlocksFromPeer(
	ctx context.Context,
	start types.Slot, count uint64,
	peers []peer.ID,
) ([]interfaces.SignedBeaconBlock, []*ethpb.BlobsSidecar, peer.ID, error) {
	ctx, span := trace.StartSpan(ctx, "initialsync.fetchBlocksFromPeer")
	defer span.End()

	peers = f.filterPeers(ctx, peers, peersPercentagePerRequest)
	req := &p2ppb.BeaconBlocksByRangeRequest{
		StartSlot: start,
		Count:     count,
		Step:      1,
	}
	sidecarReq := &p2ppb.BlobsSidecarsByRangeRequest{
		StartSlot: start,
		Count:     count,
	}

	var (
		blocks   []interfaces.SignedBeaconBlock
		sidecars []*ethpb.BlobsSidecar
		err      error
	)
	for i := 0; i < len(peers); i++ {
<<<<<<< HEAD
		blocks, err := f.requestBlocks(ctx, req, peers[i])
		if err == nil {
			f.p2p.Peers().Scorers().BlockProviderScorer().Touch(peers[i])
			return blocks, peers[i], err
		} else {
			log.WithError(err).Debug("Could not request blocks by range")
=======
		if blocks, err = f.requestBlocks(ctx, req, peers[i]); err == nil {
			if sidecars, err = f.requestSidecars(ctx, sidecarReq, peers[i], blocks); err == nil {
				if err = checkBlocksForAvailableSidecars(blocks, sidecars); err == nil {
					f.p2p.Peers().Scorers().BlockProviderScorer().Touch(peers[i])
					return blocks, sidecars, peers[i], err
				}
			}
			if errors.Is(err, errMissingSidecar) || errors.Is(err, errInvalidSidecar) {
				// Penalize peer for hiding or sending invalid sidecars
				f.p2p.Peers().Scorers().BadResponsesScorer().Increment(peers[i])
			}
>>>>>>> 109a0f5f
		}
		log.WithFields(logrus.Fields{
			"err":       err,
			"startSlot": start,
			"count":     count,
			"peer":      peers[i],
		}).Trace("Error getting data from peer")
	}
	return nil, nil, "", errNoPeersAvailable
}

// requestBlocks is a wrapper for handling BeaconBlocksByRangeRequest requests/streams.
func (f *blocksFetcher) requestBlocks(
	ctx context.Context,
	req *p2ppb.BeaconBlocksByRangeRequest,
	pid peer.ID,
) ([]interfaces.SignedBeaconBlock, error) {
	if ctx.Err() != nil {
		return nil, ctx.Err()
	}
	l := f.peerLock(pid)
	l.Lock()
	log.WithFields(logrus.Fields{
		"peer":     pid,
		"start":    req.StartSlot,
		"count":    req.Count,
		"step":     req.Step,
		"capacity": f.rateLimiter.Remaining(pid.String()),
		"score":    f.p2p.Peers().Scorers().BlockProviderScorer().FormatScorePretty(pid),
	}).Debug("Requesting blocks")
	if f.rateLimiter.Remaining(pid.String()) < int64(req.Count) {
		if err := f.waitForBandwidth(pid); err != nil {
			l.Unlock()
			return nil, err
		}
	}
	f.rateLimiter.Add(pid.String(), int64(req.Count))
	l.Unlock()
	return prysmsync.SendBeaconBlocksByRangeRequest(ctx, f.chain, f.p2p, pid, req, nil)
}

// requestBlocksByRoot is a wrapper for handling BeaconBlockByRootsReq requests/streams.
func (f *blocksFetcher) requestBlocksByRoot(
	ctx context.Context,
	req *p2pTypes.BeaconBlockByRootsReq,
	pid peer.ID,
) ([]interfaces.SignedBeaconBlock, error) {
	if ctx.Err() != nil {
		return nil, ctx.Err()
	}
	l := f.peerLock(pid)
	l.Lock()
	log.WithFields(logrus.Fields{
		"peer":     pid,
		"numRoots": len(*req),
		"capacity": f.rateLimiter.Remaining(pid.String()),
		"score":    f.p2p.Peers().Scorers().BlockProviderScorer().FormatScorePretty(pid),
	}).Debug("Requesting blocks (by roots)")
	if f.rateLimiter.Remaining(pid.String()) < int64(len(*req)) {
		if err := f.waitForBandwidth(pid); err != nil {
			l.Unlock()
			return nil, err
		}
	}
	f.rateLimiter.Add(pid.String(), int64(len(*req)))
	l.Unlock()

	return prysmsync.SendBeaconBlocksByRootRequest(ctx, f.chain, f.p2p, pid, req, nil)
}

func (f *blocksFetcher) requestSidecars(
	ctx context.Context,
	req *p2ppb.BlobsSidecarsByRangeRequest,
	pid peer.ID,
	blkRefs []interfaces.SignedBeaconBlock,
) ([]*ethpb.BlobsSidecar, error) {
	if ctx.Err() != nil {
		return nil, ctx.Err()
	}
	l := f.peerLock(pid)
	l.Lock()
	log.WithFields(logrus.Fields{
		"peer":     pid,
		"start":    req.StartSlot,
		"count":    req.Count,
		"capacity": f.rateLimiter.Remaining(pid.String()),
		"score":    f.p2p.Peers().Scorers().BlockProviderScorer().FormatScorePretty(pid),
	}).Debug("Requesting sidecars")
	// TODO(EIP-4844): sidecar-specific rate limiting
	if f.rateLimiter.Remaining(pid.String()) < int64(req.Count) {
		if err := f.waitForBandwidth(pid); err != nil {
			l.Unlock()
			return nil, err
		}
	}
	f.rateLimiter.Add(pid.String(), int64(req.Count))
	l.Unlock()

	var sidecarProcessor func(*ethpb.BlobsSidecar) error
	if blkRefs != nil {
		sidecarProcessor = sidecarVerifier(blkRefs)
	}
	return prysmsync.SendBlobsSidecarsByRangeRequest(ctx, f.chain, f.p2p, pid, req, sidecarProcessor)
}

// waitForBandwidth blocks up until peer's bandwidth is restored.
func (f *blocksFetcher) waitForBandwidth(pid peer.ID) error {
	log.WithField("peer", pid).Debug("Slowing down for rate limit")
	timer := time.NewTimer(f.rateLimiter.TillEmpty(pid.String()))
	defer timer.Stop()
	select {
	case <-f.ctx.Done():
		return errFetcherCtxIsDone
	case <-timer.C:
		// Peer has gathered enough capacity to be polled again.
	}
	return nil
}

func checkBlocksForAvailableSidecars(blks []interfaces.SignedBeaconBlock, sidecars []*ethpb.BlobsSidecar) error {
	for _, b := range blks {
		if blocks.IsPreEIP4844Version(b.Version()) {
			continue
		}
		if blobKzgs, _ := b.Block().Body().BlobKzgs(); len(blobKzgs) == 0 {
			continue
		}
		bRoot, err := b.Block().HashTreeRoot()
		if err != nil {
			return err
		}
		var foundSidecar bool
		for _, s := range sidecars {
			if b.Block().Slot() == s.BeaconBlockSlot && bRoot == bytesutil.ToBytes32(s.BeaconBlockRoot) {
				foundSidecar = true
				break
			}
		}
		if !foundSidecar {
			return fmt.Errorf("%w, slot: %d", errMissingSidecar, b.Block().Slot())
		}
	}
	return nil
}

func sidecarVerifier(blks []interfaces.SignedBeaconBlock) func(*ethpb.BlobsSidecar) error {
	return func(sidecar *ethpb.BlobsSidecar) error {
		for _, b := range blks {
			if blocks.IsPreEIP4844Version(b.Version()) {
				continue
			}
			blobKzgs, err := b.Block().Body().BlobKzgs()
			if err != nil {
				return err
			}
			if len(blobKzgs) == 0 {
				continue
			}
			if b.Block().Slot() != sidecar.BeaconBlockSlot {
				continue
			}
			bRoot, err := b.Block().HashTreeRoot()
			if err != nil {
				return err
			}
			if bRoot != bytesutil.ToBytes32(sidecar.BeaconBlockRoot) {
				continue
			}
			if err := blob.VerifyBlobsSidecar(b.Block().Slot(), bRoot, bytesutil.ToBytes48Array(blobKzgs), sidecar); err != nil {
				return errors.Wrap(errInvalidSidecar, err.Error())
			}
			return nil
		}
		// If here then we've received an unwanted sidecar. This is an error because it means some other valid sidecar got pushed out
		return errUnexpectedSidecar
	}
}<|MERGE_RESOLUTION|>--- conflicted
+++ resolved
@@ -302,32 +302,20 @@
 		Count:     count,
 	}
 
-	var (
-		blocks   []interfaces.SignedBeaconBlock
-		sidecars []*ethpb.BlobsSidecar
-		err      error
-	)
+	var sidecars []*ethpb.BlobsSidecar
 	for i := 0; i < len(peers); i++ {
-<<<<<<< HEAD
 		blocks, err := f.requestBlocks(ctx, req, peers[i])
 		if err == nil {
-			f.p2p.Peers().Scorers().BlockProviderScorer().Touch(peers[i])
-			return blocks, peers[i], err
-		} else {
-			log.WithError(err).Debug("Could not request blocks by range")
-=======
-		if blocks, err = f.requestBlocks(ctx, req, peers[i]); err == nil {
-			if sidecars, err = f.requestSidecars(ctx, sidecarReq, peers[i], blocks); err == nil {
+			if sidecars, err := f.requestSidecars(ctx, sidecarReq, peers[i], blocks); err == nil {
 				if err = checkBlocksForAvailableSidecars(blocks, sidecars); err == nil {
 					f.p2p.Peers().Scorers().BlockProviderScorer().Touch(peers[i])
 					return blocks, sidecars, peers[i], err
 				}
 			}
-			if errors.Is(err, errMissingSidecar) || errors.Is(err, errInvalidSidecar) {
-				// Penalize peer for hiding or sending invalid sidecars
-				f.p2p.Peers().Scorers().BadResponsesScorer().Increment(peers[i])
-			}
->>>>>>> 109a0f5f
+			f.p2p.Peers().Scorers().BlockProviderScorer().Touch(peers[i])
+			return blocks, sidecars, peers[i], err
+		} else {
+			log.WithError(err).Debug("Could not request blocks by range")
 		}
 		log.WithFields(logrus.Fields{
 			"err":       err,
