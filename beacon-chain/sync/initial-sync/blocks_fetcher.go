--- conflicted
+++ resolved
@@ -3,11 +3,7 @@
 import (
 	"context"
 	"fmt"
-<<<<<<< HEAD
-	"math"
-=======
 	"slices"
->>>>>>> cbe26ae0
 	"sort"
 	"strings"
 	"sync"
@@ -342,11 +338,7 @@
 	}
 
 	if coreTime.PeerDASIsActive(start) {
-<<<<<<< HEAD
-		response.err = f.fetchDataColumnsFromPeers(ctx, response.bwb, nil)
-=======
 		response.err = f.fetchDataColumnsFromPeers(ctx, response.bwb, nil, delay, batchSize)
->>>>>>> cbe26ae0
 		return response
 	}
 
@@ -494,16 +486,6 @@
 	return &p2ppb.BlobSidecarsByRangeRequest{
 		StartSlot: r.low,
 		Count:     uint64(r.high.FlooredSubSlot(r.low)) + 1,
-	}
-}
-
-func (r *blobRange) RequestDataColumns() *p2ppb.DataColumnSidecarsByRangeRequest {
-	if r == nil {
-		return nil
-	}
-	return &p2ppb.DataColumnSidecarsByRangeRequest{
-		StartSlot: r.low,
-		Count:     uint64(r.high.SubSlot(r.low)) + 1,
 	}
 }
 
@@ -636,616 +618,6 @@
 	return result
 }
 
-<<<<<<< HEAD
-// blocksWithMissingDataColumnsBoundaries finds the first and last block in `bwb` that:
-// - are in the blob retention period,
-// - contain at least one blob, and
-// - have at least one missing data column.
-func (f *blocksFetcher) blocksWithMissingDataColumnsBoundaries(
-	bwb []blocks.BlockWithROBlobs,
-	currentSlot primitives.Slot,
-	localCustodyColumns map[uint64]bool,
-) (bool, int, int, error) {
-	// Get, regarding the current slot, the minimum slot for which we should serve data columns.
-	columnWindowStart, err := prysmsync.DataColumnsRPCMinValidSlot(currentSlot)
-	if err != nil {
-		return false, 0, 0, errors.Wrap(err, "data columns RPC min valid slot")
-	}
-
-	// Find the first block with a slot higher than or equal to columnWindowStart,
-	firstWindowIndex := -1
-	for i := range bwb {
-		if bwb[i].Block.Block().Slot() >= columnWindowStart {
-			firstWindowIndex = i
-			break
-		}
-	}
-
-	if firstWindowIndex == -1 {
-		// There is no block with slot greater than or equal to columnWindowStart.
-		return false, 0, 0, nil
-	}
-
-	// Find the first block which contains blob commitments and for which some data columns are missing.
-	firstIndex := -1
-	for i := firstWindowIndex; i < len(bwb); i++ {
-		// Is there any blob commitment in this block?
-		commits, err := bwb[i].Block.Block().Body().BlobKzgCommitments()
-		if err != nil {
-			return false, 0, 0, errors.Wrap(err, "blob KZG commitments")
-		}
-
-		if len(commits) == 0 {
-			continue
-		}
-
-		// Is there at least one column we should custody that is not in our store?
-		root := bwb[i].Block.Root()
-		allColumnsAreAvailable := f.bs.Summary(root).AllDataColumnsAvailable(localCustodyColumns)
-
-		if !allColumnsAreAvailable {
-			firstIndex = i
-			break
-		}
-	}
-
-	if firstIndex == -1 {
-		// There is no block with at least one missing data column.
-		return false, 0, 0, nil
-	}
-
-	// Find the last block which contains blob commitments and for which some data columns are missing.
-	lastIndex := len(bwb) - 1
-	for i := lastIndex; i >= firstIndex; i-- {
-		// Is there any blob commitment in this block?
-		commits, err := bwb[i].Block.Block().Body().BlobKzgCommitments()
-		if err != nil {
-			return false, 0, 0, errors.Wrap(err, "blob KZG commitments")
-		}
-
-		if len(commits) == 0 {
-			continue
-		}
-
-		// Is there at least one column we should custody that is not in our store?
-		root := bwb[i].Block.Root()
-		allColumnsAreAvailable := f.bs.Summary(root).AllDataColumnsAvailable(localCustodyColumns)
-
-		if !allColumnsAreAvailable {
-			lastIndex = i
-			break
-		}
-	}
-
-	return true, firstIndex, lastIndex, nil
-}
-
-// custodyAllNeededColumns filter `inputPeers` that custody all columns in `columns`.
-func (f *blocksFetcher) custodyAllNeededColumns(inputPeers map[peer.ID]bool, columns map[uint64]bool) (map[peer.ID]bool, error) {
-	outputPeers := make(map[peer.ID]bool, len(inputPeers))
-
-loop:
-	for peer := range inputPeers {
-		// Get the node ID from the peer ID.
-		nodeID, err := p2p.ConvertPeerIDToNodeID(peer)
-		if err != nil {
-			return nil, errors.Wrap(err, "convert peer ID to node ID")
-		}
-
-		// Get the custody columns count from the peer.
-		custodyCount := f.p2p.DataColumnsCustodyCountFromRemotePeer(peer)
-
-		// Get the custody columns from the peer.
-		remoteCustodyColumns, err := peerdas.CustodyColumns(nodeID, custodyCount)
-		if err != nil {
-			return nil, errors.Wrap(err, "custody columns")
-		}
-
-		for column := range columns {
-			if !remoteCustodyColumns[column] {
-				continue loop
-			}
-		}
-
-		outputPeers[peer] = true
-	}
-
-	return outputPeers, nil
-}
-
-// custodyColumns returns the columns we should custody.
-func (f *blocksFetcher) custodyColumns() (map[uint64]bool, error) {
-	// Retrieve our node ID.
-	localNodeID := f.p2p.NodeID()
-
-	// Retrieve the number of colums subnets we should custody.
-	localCustodySubnetCount := peerdas.CustodySubnetCount()
-
-	// Retrieve the columns we should custody.
-	localCustodyColumns, err := peerdas.CustodyColumns(localNodeID, localCustodySubnetCount)
-	if err != nil {
-		return nil, errors.Wrap(err, "custody columns")
-	}
-
-	return localCustodyColumns, nil
-}
-
-// missingColumnsFromRoot returns the missing columns indexed by root.
-func (f *blocksFetcher) missingColumnsFromRoot(
-	custodyColumns map[uint64]bool,
-	bwb []blocks.BlockWithROBlobs,
-) (map[[fieldparams.RootLength]byte]map[uint64]bool, error) {
-	result := make(map[[fieldparams.RootLength]byte]map[uint64]bool)
-	for i := 0; i < len(bwb); i++ {
-		block := bwb[i].Block
-
-		// Retrieve the blob KZG commitments.
-		commitments, err := block.Block().Body().BlobKzgCommitments()
-		if err != nil {
-			return nil, errors.Wrap(err, "blob KZG commitments")
-		}
-
-		// Skip if there are no commitments.
-		if len(commitments) == 0 {
-			continue
-		}
-
-		// Retrieve the root.
-		root := block.Root()
-
-		for column := range custodyColumns {
-			// If there is at least one commitment for this block and if a column we should custody
-			// is not in our store, then we should retrieve it.
-			if !f.bs.Summary(root).HasDataColumnIndex(column) {
-				if _, ok := result[root]; !ok {
-					result[root] = make(map[uint64]bool)
-				}
-				result[root][column] = true
-			}
-		}
-	}
-
-	return result, nil
-}
-
-// indicesFromRoot returns the indices indexed by root.
-func indicesFromRoot(bwb []blocks.BlockWithROBlobs) map[[fieldparams.RootLength]byte][]int {
-	result := make(map[[fieldparams.RootLength]byte][]int, len(bwb))
-	for i := 0; i < len(bwb); i++ {
-		root := bwb[i].Block.Root()
-		result[root] = append(result[root], i)
-	}
-
-	return result
-}
-
-// blockFromRoot returns the block indexed by root.
-func blockFromRoot(bwb []blocks.BlockWithROBlobs) map[[fieldparams.RootLength]byte]blocks.ROBlock {
-	result := make(map[[fieldparams.RootLength]byte]blocks.ROBlock, len(bwb))
-	for i := 0; i < len(bwb); i++ {
-		root := bwb[i].Block.Root()
-		result[root] = bwb[i].Block
-	}
-
-	return result
-}
-
-// minInt returns the minimum integer in a slice.
-func minInt(slice []int) int {
-	min := math.MaxInt
-	for _, item := range slice {
-		if item < min {
-			min = item
-		}
-	}
-
-	return min
-}
-
-// maxInt returns the maximum integer in a slice.
-func maxInt(slice []int) int {
-	max := math.MinInt
-	for _, item := range slice {
-		if item > max {
-			max = item
-		}
-	}
-
-	return max
-}
-
-// requestDataColumnsFromPeers send `request` to each peer in `peers` until a peer returns at least one data column.
-func (f *blocksFetcher) requestDataColumnsFromPeers(
-	ctx context.Context,
-	request *p2ppb.DataColumnSidecarsByRangeRequest,
-	peers map[peer.ID]bool,
-) ([]blocks.RODataColumn, peer.ID, error) {
-	peersSlice := make([]peer.ID, 0, len(peers))
-	for peer := range peers {
-		peersSlice = append(peersSlice, peer)
-	}
-
-	// Shuffle peers to avoid always querying the same peers
-	f.rand.Shuffle(len(peersSlice), func(i, j int) {
-		peersSlice[i], peersSlice[j] = peersSlice[j], peersSlice[i]
-	})
-
-	var columnsLog interface{} = "all"
-	columnsCount := uint64(len(request.Columns))
-	numberOfColumns := params.BeaconConfig().NumberOfColumns
-	if columnsCount < numberOfColumns {
-		columnsLog = request.Columns
-	}
-
-	log := log.WithFields(logrus.Fields{
-		"start":   request.StartSlot,
-		"count":   request.Count,
-		"columns": columnsLog,
-		"items":   request.Count * columnsCount,
-	})
-
-	for _, peer := range peersSlice {
-		log := log.WithField("peer", peer)
-
-		if ctx.Err() != nil {
-			return nil, "", ctx.Err()
-		}
-
-		err := func() error {
-			l := f.peerLock(peer)
-			l.Lock()
-			defer l.Unlock()
-
-			log.WithFields(logrus.Fields{
-				"capacity": f.rateLimiter.Remaining(peer.String()),
-				"score":    f.p2p.Peers().Scorers().BlockProviderScorer().FormatScorePretty(peer),
-			}).Debug("Data columns by range - requesting")
-
-			// We're intentionally abusing the block rate limit here, treating data column requests as if they were block requests.
-			// Since column requests take more bandwidth than blocks, we should improve how we account for the different kinds
-			// of requests, more in proportion to the cost of serving them.
-			if f.rateLimiter.Remaining(peer.String()) < int64(request.Count) {
-				if err := f.waitForBandwidth(peer, request.Count); err != nil {
-					return errors.Wrap(err, "wait for bandwidth")
-				}
-			}
-
-			f.rateLimiter.Add(peer.String(), int64(request.Count))
-
-			return nil
-		}()
-
-		if err != nil {
-			log.WithError(err).Warning("Data columns by range - could not wait for bandwidth")
-			continue
-		}
-
-		roDataColumns, err := prysmsync.SendDataColumnsByRangeRequest(ctx, f.clock, f.p2p, peer, f.ctxMap, request)
-		if err != nil {
-			log.WithError(err).Warning("Data columns by range - could not send data columns by range request")
-			continue
-		}
-
-		// If the peer did not return any data columns, go to the next peer.
-		if len(roDataColumns) == 0 {
-			log.Debug("Data columns by range - peer did not returned any data columns")
-
-			continue
-		}
-
-		// We have received at least one data columns from the peer. This is the happy path.
-		return roDataColumns, peer, nil
-	}
-
-	// No peer returned any data columns. This this the unhappy path.
-	return nil, "", nil
-}
-
-// firstLastIndices returns the first and last indices where we have missing columns.
-func firstLastIndices(
-	missingColumnsFromRoot map[[fieldparams.RootLength]byte]map[uint64]bool,
-	indicesFromRoot map[[fieldparams.RootLength]byte][]int,
-) (int, int) {
-	firstIndex, lastIndex := math.MaxInt, -1
-	for root := range missingColumnsFromRoot {
-		indices := indicesFromRoot[root]
-
-		index := minInt(indices)
-		if index < firstIndex {
-			firstIndex = index
-		}
-
-		index = maxInt(indices)
-		if index > lastIndex {
-			lastIndex = index
-		}
-	}
-
-	return firstIndex, lastIndex
-}
-
-// processRetrievedDataColumns processes the retrieved data columns.
-// This function:
-// - Mutate `bwb` by adding the retrieved data columns.
-// - Mutate `missingColumnsFromRoot` by removing the columns that have been retrieved.
-func processRetrievedDataColumns(
-	roDataColumns []blocks.RODataColumn,
-	blockFromRoot map[[fieldparams.RootLength]byte]blocks.ROBlock,
-	indicesFromRoot map[[fieldparams.RootLength]byte][]int,
-	missingColumnsFromRoot map[[fieldparams.RootLength]byte]map[uint64]bool,
-	bwb []blocks.BlockWithROBlobs,
-	colVerifier verification.NewColumnVerifier,
-) {
-	retrievedColumnsFromRoot := make(map[[fieldparams.RootLength]byte]map[uint64]bool)
-
-	// Verify and populate columns
-	for i := range roDataColumns {
-		dataColumn := roDataColumns[i]
-
-		root := dataColumn.BlockRoot()
-		columnIndex := dataColumn.ColumnIndex
-
-		missingColumns, ok := missingColumnsFromRoot[root]
-		if !ok {
-			continue
-		}
-
-		if !missingColumns[columnIndex] {
-			continue
-		}
-
-		// Verify the data column.
-		if err := verify.ColumnAlignsWithBlock(dataColumn, blockFromRoot[root], colVerifier); err != nil {
-			// TODO: Should we downscore the peer for that?
-			continue
-		}
-
-		// Populate the block with the data column.
-		for _, index := range indicesFromRoot[root] {
-			if bwb[index].Columns == nil {
-				bwb[index].Columns = make([]blocks.RODataColumn, 0)
-			}
-
-			bwb[index].Columns = append(bwb[index].Columns, dataColumn)
-		}
-
-		// Populate the retrieved columns.
-		if _, ok := retrievedColumnsFromRoot[root]; !ok {
-			retrievedColumnsFromRoot[root] = make(map[uint64]bool)
-		}
-
-		retrievedColumnsFromRoot[root][columnIndex] = true
-
-		// Remove the column from the missing columns.
-		delete(missingColumnsFromRoot[root], columnIndex)
-		if len(missingColumnsFromRoot[root]) == 0 {
-			delete(missingColumnsFromRoot, root)
-		}
-	}
-}
-
-// retrieveMissingDataColumnsFromPeers retrieves the missing data columns from the peers.
-// This function:
-// - Mutate `bwb` by adding the retrieved data columns.
-// - Mutate `missingColumnsFromRoot` by removing the columns that have been retrieved.
-// This function returns when all the missing data columns have been retrieved,
-// or when the context is canceled.
-func (f *blocksFetcher) retrieveMissingDataColumnsFromPeers(
-	ctx context.Context,
-	bwb []blocks.BlockWithROBlobs,
-	missingColumnsFromRoot map[[fieldparams.RootLength]byte]map[uint64]bool,
-	indicesFromRoot map[[fieldparams.RootLength]byte][]int,
-	peers []peer.ID,
-) error {
-	const (
-		delay     = 5 * time.Second
-		batchSize = 512
-	)
-
-	start := time.Now()
-	log.Debug("Retrieving missing data columns from peers - start")
-
-	for len(missingColumnsFromRoot) > 0 {
-		if ctx.Err() != nil {
-			return ctx.Err()
-		}
-
-		// Get the first and last indices where we have missing columns.
-		firstIndex, lastIndex := firstLastIndices(missingColumnsFromRoot, indicesFromRoot)
-
-		// Get the first and the last slot.
-		firstSlot := bwb[firstIndex].Block.Block().Slot()
-		lastSlot := bwb[lastIndex].Block.Block().Slot()
-
-		// Get the number of blocks to retrieve.
-		blocksCount := uint64(lastSlot - firstSlot + 1)
-
-		// Get the missing data columns.
-		missingDataColumns := make(map[uint64]bool)
-		for _, columns := range missingColumnsFromRoot {
-			for column := range columns {
-				missingDataColumns[column] = true
-			}
-		}
-
-		// Get a sorted slice of missing data columns.
-		missingDataColumnsSlice := sortedSliceFromMap(missingDataColumns)
-		missingDataColumnsCount := uint64(len(missingDataColumnsSlice))
-
-		numberOfColumns := params.BeaconConfig().NumberOfColumns
-		var requestedColumnsLog interface{} = "all"
-
-		if missingDataColumnsCount < numberOfColumns {
-			requestedColumnsLog = missingDataColumnsSlice
-		}
-
-		// Reduce blocks count until the total number of elements is less than the batch size.
-		for missingDataColumnsCount*blocksCount > batchSize {
-			blocksCount /= 2
-			lastSlot = firstSlot + primitives.Slot(blocksCount-1)
-		}
-
-		// If no peer is specified, get all connected peers.
-		peersToFilter := peers
-		if peersToFilter == nil {
-			peersToFilter = f.p2p.Peers().Connected()
-		}
-
-		// Filter peers.
-		filteredPeers, descriptions, err := f.peersWithSlotAndDataColumns(peersToFilter, lastSlot, missingDataColumns)
-		if err != nil {
-			return errors.Wrap(err, "peers with slot and data columns")
-		}
-
-		if len(filteredPeers) == 0 {
-			log.
-				WithFields(logrus.Fields{
-					"peers":         peersToFilter,
-					"filteredPeers": filteredPeers,
-					"waitDuration":  delay,
-					"targetSlot":    lastSlot,
-				}).
-				Warning("No peers available to retrieve missing data columns, retrying later")
-
-			// If no peers are available, log the descriptions to help debugging.
-			for _, description := range descriptions {
-				log.Debug(description)
-			}
-
-			time.Sleep(delay)
-			continue
-		}
-
-		// Get the first slot for which we should retrieve data columns.
-		startSlot := bwb[firstIndex].Block.Block().Slot()
-
-		// Build the request.
-		request := &p2ppb.DataColumnSidecarsByRangeRequest{
-			StartSlot: startSlot,
-			Count:     blocksCount,
-			Columns:   missingDataColumnsSlice,
-		}
-
-		// Get all the blocks and data columns we should retrieve.
-		blockFromRoot := blockFromRoot(bwb[firstIndex : lastIndex+1])
-
-		// Iterate requests over all peers, and exits as soon as at least one data column is retrieved.
-		roDataColumns, peer, err := f.requestDataColumnsFromPeers(ctx, request, filteredPeers)
-		if err != nil {
-			return errors.Wrap(err, "request data columns from peers")
-		}
-
-		if len(roDataColumns) == 0 {
-			log.
-				WithFields(logrus.Fields{
-					"peers":         peersToFilter,
-					"filteredPeers": filteredPeers,
-					"delay":         delay,
-					"start":         startSlot,
-					"count":         blocksCount,
-					"columns":       requestedColumnsLog,
-				}).
-				Warning("No data columns returned from any peer, retrying later")
-
-			time.Sleep(delay)
-			continue
-		}
-
-		// Process the retrieved data columns.
-		processRetrievedDataColumns(roDataColumns, blockFromRoot, indicesFromRoot, missingColumnsFromRoot, bwb, f.cv)
-
-		// Log missing columns after request.
-		if len(missingColumnsFromRoot) > 0 {
-			for root, missingColumns := range missingColumnsFromRoot {
-				slot := blockFromRoot[root].Block().Slot()
-
-				// It's normal to have missing columns for slots higher than the last requested slot.
-				// Skip logging those.
-				if slot > lastSlot {
-					continue
-				}
-
-				missingColumnsCount := uint64(len(missingColumns))
-				var missingColumnsLog interface{} = "all"
-
-				if missingColumnsCount < numberOfColumns {
-					missingColumnsLog = sortedSliceFromMap(missingColumns)
-				}
-
-				log.WithFields(logrus.Fields{
-					"peer":             peer,
-					"root":             fmt.Sprintf("%#x", root),
-					"slot":             slot,
-					"missingColumns":   missingColumnsLog,
-					"requestedColumns": requestedColumnsLog,
-					"requestedStart":   startSlot,
-					"requestedCount":   blocksCount,
-				}).Debug("Peer did not return all requested data columns")
-			}
-		}
-	}
-
-	log.WithField("duration", time.Since(start)).Debug("Retrieving missing data columns from peers - success")
-	return nil
-}
-
-// fetchDataColumnsFromPeers looks at the blocks in `bwb` and retrieves all
-// data columns for with the block has blob commitments, and for which our store is missing data columns
-// we should custody.
-// This function mutates `bwb` by adding the retrieved data columns.
-// Preqrequisite: bwb is sorted by slot.
-func (f *blocksFetcher) fetchDataColumnsFromPeers(
-	ctx context.Context,
-	bwb []blocks.BlockWithROBlobs,
-	peers []peer.ID,
-) error {
-	ctx, span := trace.StartSpan(ctx, "initialsync.fetchColumnsFromPeer")
-	defer span.End()
-
-	// Get the current slot.
-	currentSlot := f.clock.CurrentSlot()
-
-	// If there is no data columns before deneb. Early return.
-	if slots.ToEpoch(currentSlot) < params.BeaconConfig().DenebForkEpoch {
-		return nil
-	}
-
-	// Get the columns we custody.
-	localCustodyColumns, err := f.custodyColumns()
-	if err != nil {
-		return errors.Wrap(err, "custody columns")
-	}
-
-	// Find the first and last block in `bwb` that:
-	// - are in the blob retention period,
-	// - contain at least one blob, and
-	// - have at least one missing data column.
-	someColumnsAreMissing, firstIndex, lastIndex, err := f.blocksWithMissingDataColumnsBoundaries(bwb, currentSlot, localCustodyColumns)
-	if err != nil {
-		return errors.Wrap(err, "blocks with missing data columns boundaries")
-	}
-
-	// If there is no block with missing data columns, early return.
-	if !someColumnsAreMissing {
-		return nil
-	}
-
-	// Get all missing columns indexed by root.
-	missingColumnsFromRoot, err := f.missingColumnsFromRoot(localCustodyColumns, bwb[firstIndex:lastIndex+1])
-	if err != nil {
-		return errors.Wrap(err, "missing columns from root")
-	}
-
-	// Get all indices indexed by root.
-	indicesFromRoot := indicesFromRoot(bwb)
-
-	// Retrieve the missing data columns from the peers.
-	if err := f.retrieveMissingDataColumnsFromPeers(ctx, bwb, missingColumnsFromRoot, indicesFromRoot, peers); err != nil {
-		return errors.Wrap(err, "retrieve missing data columns from peers")
-	}
-
-	return nil
-=======
 type bwbSlice struct {
 	start, end  int
 	dataColumns map[uint64]bool
@@ -1942,7 +1314,6 @@
 	}
 
 	log.Debug("Fetch data columns from peers - got some columns")
->>>>>>> cbe26ae0
 }
 
 // requestBlocks is a wrapper for handling BeaconBlocksByRangeRequest requests/streams.
