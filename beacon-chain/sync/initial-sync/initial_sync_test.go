--- conflicted
+++ resolved
@@ -82,14 +82,7 @@
 	genesisRoot := cache.rootCache[0]
 	cache.RUnlock()
 
-<<<<<<< HEAD
-	wsb, err := blocks.NewSignedBeaconBlock(util.NewBeaconBlock())
-	require.NoError(t, err)
-	err = beaconDB.SaveBlock(context.Background(), wsb)
-	require.NoError(t, err)
-=======
 	util.SaveBlock(t, context.Background(), beaconDB, util.NewBeaconBlock())
->>>>>>> f8b4d8c5
 
 	st, err := util.NewBeaconState()
 	require.NoError(t, err)
