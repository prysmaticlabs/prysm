--- conflicted
+++ resolved
@@ -164,31 +164,6 @@
 	}
 }
 
-<<<<<<< HEAD
-			// Determine the correct subset of blocks to return as dictated by the test scenario.
-			blocks := sliceutil.IntersectionUint64(datum.blocks, requestedBlocks)
-
-			ret := make([]*eth.SignedBeaconBlock, 0)
-			for _, slot := range blocks {
-				if (slot-req.StartSlot)%req.Step != 0 {
-					continue
-				}
-				cache.RLock()
-				parentRoot := cache.rootCache[cache.parentSlotCache[slot]]
-				cache.RUnlock()
-				blk := testutil.NewBeaconBlock()
-				blk.Block.Slot = slot
-				blk.Block.ParentRoot = parentRoot[:]
-				// If forked peer, give a different parent root.
-				if datum.forkedPeer {
-					newRoot := hashutil.Hash(parentRoot[:])
-					blk.Block.ParentRoot = newRoot[:]
-				}
-				ret = append(ret, blk)
-				currRoot, err := stateutil.BlockRoot(blk.Block)
-				require.NoError(t, err)
-				logrus.Tracef("block with slot %d , signing root %#x and parent root %#x", slot, currRoot, parentRoot)
-=======
 // connectPeer connects a peer to a local host.
 func connectPeer(t *testing.T, host *p2pt.TestP2P, datum *peerData, peerStatus *peers.Status) peer.ID {
 	const topic = "/eth2/beacon_chain/req/beacon_blocks_by_range/1/ssz_snappy"
@@ -197,7 +172,6 @@
 		defer func() {
 			if err := stream.Close(); err != nil {
 				t.Log(err)
->>>>>>> f2afeed9
 			}
 		}()
 
@@ -225,31 +199,12 @@
 			if (slot-req.StartSlot)%req.Step != 0 {
 				continue
 			}
-<<<<<<< HEAD
-		})
-
-		peer.Connect(host)
-
-		peerStatus.Add(new(enr.Record), peer.PeerID(), nil, network.DirOutbound)
-		peerStatus.SetConnectionState(peer.PeerID(), peers.PeerConnected)
-		peerStatus.SetChainState(peer.PeerID(), &p2ppb.Status{
-			ForkDigest:     params.BeaconConfig().GenesisForkVersion,
-			FinalizedRoot:  []byte(fmt.Sprintf("finalized_root %d", datum.finalizedEpoch)),
-			FinalizedEpoch: datum.finalizedEpoch,
-			HeadRoot:       bytesutil.PadTo([]byte("head_root"), 32),
-			HeadSlot:       datum.headSlot,
-		})
-	}
-=======
 			cache.RLock()
 			parentRoot := cache.rootCache[cache.parentSlotCache[slot]]
 			cache.RUnlock()
-			blk := &eth.SignedBeaconBlock{
-				Block: &eth.BeaconBlock{
-					Slot:       slot,
-					ParentRoot: parentRoot[:],
-				},
-			}
+			blk := testutil.NewBeaconBlock()
+			blk.Block.Slot = slot
+			blk.Block.ParentRoot = parentRoot[:]
 			// If forked peer, give a different parent root.
 			if datum.forkedPeer {
 				newRoot := hashutil.Hash(parentRoot[:])
@@ -278,10 +233,9 @@
 		ForkDigest:     params.BeaconConfig().GenesisForkVersion,
 		FinalizedRoot:  []byte(fmt.Sprintf("finalized_root %d", datum.finalizedEpoch)),
 		FinalizedEpoch: datum.finalizedEpoch,
-		HeadRoot:       []byte("head_root"),
+		HeadRoot:       bytesutil.PadTo([]byte("head_root"), 32),
 		HeadSlot:       datum.headSlot,
 	})
 
 	return p.PeerID()
->>>>>>> f2afeed9
 }