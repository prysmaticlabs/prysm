--- conflicted
+++ resolved
@@ -102,15 +102,6 @@
 		},
 	}
 
-<<<<<<< HEAD
-	mc, p2p, db := initializeTestServices(t, []uint64{}, []*peerData{})
-	s := NewService(ctx, &Config{
-		P2P:   p2p,
-		DB:    db,
-		Chain: mc,
-	})
-	assert.NotNil(t, s)
-=======
 	p := p2pt.NewTestP2P(t)
 	connectPeers(t, p, []*peerData{}, p.Peers())
 	for _, tt := range tests {
@@ -123,7 +114,7 @@
 			if tt.chainService != nil {
 				mc = tt.chainService()
 			}
-			s := NewInitialSync(ctx, &Config{
+			s := NewService(ctx, &Config{
 				P2P:           p,
 				Chain:         mc,
 				StateNotifier: mc.StateNotifier(),
@@ -149,19 +140,12 @@
 			tt.assert()
 		})
 	}
->>>>>>> 1ce7cd5f
 }
 
 func TestService_waitForStateInitialization(t *testing.T) {
 	hook := logTest.NewGlobal()
 	newService := func(ctx context.Context, mc *mock.ChainService) *Service {
-<<<<<<< HEAD
 		s := NewService(ctx, &Config{
-			P2P:           p2pt.NewTestP2P(t),
-			DB:            beaconDB,
-=======
-		s := NewInitialSync(ctx, &Config{
->>>>>>> 1ce7cd5f
 			Chain:         mc,
 			StateNotifier: mc.StateNotifier(),
 		})
@@ -267,7 +251,7 @@
 	mc := &mock.ChainService{}
 	ctx, cancel := context.WithCancel(context.Background())
 	defer cancel()
-	s := NewInitialSync(ctx, &Config{
+	s := NewService(ctx, &Config{
 		Chain:         mc,
 		StateNotifier: mc.StateNotifier(),
 	})
@@ -364,7 +348,7 @@
 			if tt.chainService != nil {
 				mc = tt.chainService()
 			}
-			s := NewInitialSync(ctx, &Config{
+			s := NewService(ctx, &Config{
 				DB:            beaconDB,
 				P2P:           p,
 				Chain:         mc,
