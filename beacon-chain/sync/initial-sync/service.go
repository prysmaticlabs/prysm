// Package initialsync is run by the beacon node when the local chain is
// behind the network's longest chain. Initial sync works as follows:
// The node requests for the slot number of the most recent finalized block.
// The node then builds from the most recent finalized block by requesting for subsequent
// blocks by slot number. Once the service detects that the local chain is caught up with
// the network, the service hands over control to the regular sync service.
// Note: The behavior of initialsync will likely change as the specification changes.
// The most significant and highly probable change will be determining where to sync from.
// The beacon chain may sync from a block in the pasts X months in order to combat long-range attacks
// (see here: https://github.com/ethereum/wiki/wiki/Proof-of-Stake-FAQs#what-is-weak-subjectivity)
package initialsync

import (
	"context"
	"errors"
	"fmt"
	"time"

	"github.com/golang/protobuf/proto"
	b "github.com/prysmaticlabs/prysm/beacon-chain/core/blocks"
	"github.com/prysmaticlabs/prysm/beacon-chain/core/types"
	"github.com/prysmaticlabs/prysm/beacon-chain/db"
	pb "github.com/prysmaticlabs/prysm/proto/beacon/p2p/v1"
	"github.com/prysmaticlabs/prysm/shared/event"
	"github.com/prysmaticlabs/prysm/shared/p2p"
	"github.com/prysmaticlabs/prysm/shared/params"
	"github.com/sirupsen/logrus"
)

var log = logrus.WithField("prefix", "initial-sync")

// Config defines the configurable properties of InitialSync.
//
type Config struct {
	SyncPollingInterval     time.Duration
	BlockBufferSize         int
	BlockAnnounceBufferSize int
	BatchedBlockBufferSize  int
	StateBufferSize         int
	BeaconDB                *db.BeaconDB
	P2P                     p2pAPI
	SyncService             syncService
	ChainService            chainService
}

// DefaultConfig provides the default configuration for a sync service.
// SyncPollingInterval determines how frequently the service checks that initial sync is complete.
// BlockBufferSize determines that buffer size of the `blockBuf` channel.
// CrystallizedStateBufferSize determines the buffer size of thhe `crystallizedStateBuf` channel.
func DefaultConfig() *Config {
	return &Config{
		SyncPollingInterval:     time.Duration(params.BeaconConfig().SyncPollingInterval) * time.Second,
		BlockBufferSize:         100,
		BatchedBlockBufferSize:  100,
		BlockAnnounceBufferSize: 100,
		StateBufferSize:         100,
	}
}

type p2pAPI interface {
	Subscribe(msg proto.Message, channel chan p2p.Message) event.Subscription
	Send(msg proto.Message, peer p2p.Peer)
	Broadcast(msg proto.Message)
}

type chainService interface {
	IncomingBlockFeed() *event.Feed
}

// SyncService is the interface for the Sync service.
// InitialSync calls `Start` when initial sync completes.
type syncService interface {
	Start()
	ResumeSync()
}

// InitialSync defines the main class in this package.
// See the package comments for a general description of the service's functions.
type InitialSync struct {
	ctx                    context.Context
	cancel                 context.CancelFunc
	p2p                    p2pAPI
	syncService            syncService
	chainService           chainService
	db                     *db.BeaconDB
	blockAnnounceBuf       chan p2p.Message
	batchedBlockBuf        chan p2p.Message
	blockBuf               chan p2p.Message
	stateBuf               chan p2p.Message
	currentSlot            uint64
	highestObservedSlot    uint64
	syncPollingInterval    time.Duration
	initialStateRootHash32 [32]byte
	genesisHash            [32]byte
	inMemoryBlocks         map[uint64]*pb.BeaconBlock
}

// NewInitialSyncService constructs a new InitialSyncService.
// This method is normally called by the main node.
func NewInitialSyncService(ctx context.Context,
	cfg *Config,
) *InitialSync {
	ctx, cancel := context.WithCancel(ctx)

	blockBuf := make(chan p2p.Message, cfg.BlockBufferSize)
	stateBuf := make(chan p2p.Message, cfg.StateBufferSize)
	blockAnnounceBuf := make(chan p2p.Message, cfg.BlockAnnounceBufferSize)
	batchedBlockBuf := make(chan p2p.Message, cfg.BatchedBlockBufferSize)

	return &InitialSync{
		ctx:                 ctx,
		cancel:              cancel,
		p2p:                 cfg.P2P,
		syncService:         cfg.SyncService,
		chainService:        cfg.ChainService,
		db:                  cfg.BeaconDB,
		currentSlot:         0,
		highestObservedSlot: 0,
		blockBuf:            blockBuf,
		stateBuf:            stateBuf,
		batchedBlockBuf:     batchedBlockBuf,
		blockAnnounceBuf:    blockAnnounceBuf,
		syncPollingInterval: cfg.SyncPollingInterval,
		inMemoryBlocks:      map[uint64]*pb.BeaconBlock{},
	}
}

// Start begins the goroutine.
func (s *InitialSync) Start() {
	go func() {
		ticker := time.NewTicker(s.syncPollingInterval)
		s.run(ticker.C)
		ticker.Stop()
	}()
	go s.checkInMemoryBlocks()
}

// Stop kills the initial sync goroutine.
func (s *InitialSync) Stop() error {
	log.Info("Stopping service")
	s.cancel()
	return nil
}

// run is the main goroutine for the initial sync service.
// delayChan is explicitly passed into this function to facilitate tests that don't require a timeout.
// It is assumed that the goroutine `run` is only called once per instance.
func (s *InitialSync) run(delayChan <-chan time.Time) {

	blockSub := s.p2p.Subscribe(&pb.BeaconBlockResponse{}, s.blockBuf)
	batchedBlocksub := s.p2p.Subscribe(&pb.BatchedBeaconBlockResponse{}, s.batchedBlockBuf)
	blockAnnounceSub := s.p2p.Subscribe(&pb.BeaconBlockAnnounce{}, s.blockAnnounceBuf)
	beaconStateSub := s.p2p.Subscribe(&pb.BeaconStateResponse{}, s.stateBuf)
	defer func() {
		blockSub.Unsubscribe()
		blockAnnounceSub.Unsubscribe()
		beaconStateSub.Unsubscribe()
		batchedBlocksub.Unsubscribe()
		close(s.batchedBlockBuf)
		close(s.blockBuf)
		close(s.stateBuf)
	}()

	for {
		select {
		case <-s.ctx.Done():
			log.Debug("Exiting goroutine")
			return
		case <-delayChan:
			if s.currentSlot == 0 {
				continue
			}
			if s.highestObservedSlot == s.currentSlot {
				log.Info("Exiting initial sync and starting normal sync")
				s.syncService.ResumeSync()
				return
			}

			// requests multiple blocks so as to save and sync quickly.
			s.requestBatchedBlocks(s.highestObservedSlot)
		case msg := <-s.blockAnnounceBuf:
			data := msg.Data.(*pb.BeaconBlockAnnounce)

			if data.GetSlotNumber() > s.highestObservedSlot {
				s.highestObservedSlot = data.GetSlotNumber()
			}

			s.requestBatchedBlocks(s.highestObservedSlot)
			log.Debugf("Successfully requested the next block with slot: %d", data.GetSlotNumber())
		case msg := <-s.blockBuf:
			data := msg.Data.(*pb.BeaconBlockResponse)
			s.processBlock(data.GetBlock(), msg.Peer)
		case msg := <-s.stateBuf:
			data := msg.Data.(*pb.BeaconStateResponse)

			if s.initialStateRootHash32 == [32]byte{} {
				continue
			}

			beaconState := types.NewBeaconState(data.BeaconState)
			hash, err := beaconState.Hash()
			if err != nil {
				log.Errorf("Unable to hash beacon state: %v", err)
			}

			if hash != s.initialStateRootHash32 {
				continue
			}

			if err := s.db.SaveState(beaconState); err != nil {
				log.Errorf("Unable to set beacon state for initial sync %v", err)
			}

			log.Debug("Successfully saved beacon state to the db")

			if s.currentSlot >= beaconState.LastFinalizedSlot() {
				continue
			}

			// sets the current slot to the last finalized slot of the
			// crystallized state to begin our sync from.
			s.currentSlot = beaconState.LastFinalizedSlot()
			log.Debugf("Successfully saved crystallized state with the last finalized slot: %d", beaconState.LastFinalizedSlot())

			s.requestNextBlockBySlot(s.currentSlot + 1)
			beaconStateSub.Unsubscribe()

		case msg := <-s.batchedBlockBuf:
			s.processBatchedBlocks(msg)
		}
	}
}

// checkInMemoryBlocks is another routine which will run concurrently with the
// main routine for initial sync, where it checks the blocks saved in memory regularly
// to see if the blocks are valid enough to be processed.
func (s *InitialSync) checkInMemoryBlocks() {
	for {
		select {
		case <-s.ctx.Done():
			return
		default:
			if s.currentSlot == s.highestObservedSlot {
				return
			}

			if block, ok := s.inMemoryBlocks[0]; ok && s.currentSlot == 0 {
				s.processBlock(block, p2p.Peer{})
			}

			if block, ok := s.inMemoryBlocks[s.currentSlot+1]; ok && s.currentSlot+1 <= s.highestObservedSlot {
				s.processBlock(block, p2p.Peer{})
			}
		}
	}
}

// processBlock is the main method that validates each block which is received
// for initial sync. It checks if the blocks are valid and then will continue to
// process and save it into the db.
func (s *InitialSync) processBlock(block *pb.BeaconBlock, peer p2p.Peer) {
	if block.GetSlot() > s.highestObservedSlot {
		s.highestObservedSlot = block.GetSlot()
	}

	if block.GetSlot() < s.currentSlot {
		return
	}

	wrappedBlock := types.NewBlock(block)
	hash, err := wrappedBlock.Hash()
	if err != nil {
		log.Error(err)
		return
	}

	// set hash of the genesis block
	if s.genesisHash == [32]byte{} && block.GetSlot() == 1 && s.currentSlot == 0 {
		s.genesisHash = wrappedBlock.ParentHash()
	}

	// setting first block for sync.
	if s.currentSlot == 0 {
		if s.initialStateRootHash32 != [32]byte{} {
			log.Errorf("State root hash %#x set despite current slot being 0", s.initialStateRootHash32)
			return
		}

		// writing genesis block to db.
		if hash == s.genesisHash {
			if err := s.writeBlockToDB(wrappedBlock); err != nil {
				log.Error(err)
			}
			return
		}

		if block.GetSlot() != 1 {

			// saves block in memory if it isn't the initial block.
			if _, ok := s.inMemoryBlocks[block.GetSlot()]; !ok {
				s.inMemoryBlocks[block.GetSlot()] = block
			}
			s.requestNextBlockBySlot(1)
			return
		}

		if s.genesisHash != [32]byte{} && !s.checkForGenesisBlock(s.genesisHash) {
			s.requestBlockByHash(s.genesisHash, peer)
			log.Debugf("Genesis block with hash %#x not saved in db", s.genesisHash)
			return
		}

		if err := s.setBlockForInitialSync(block); err != nil {
			log.Errorf("Could not set block for initial sync: %v", err)
		}
		if err := s.requestStateFromPeer(block, peer); err != nil {
			log.Errorf("Could not request beacon state from peer: %v", err)
		}

		return
	}
	// if it isn't the block in the next slot it saves it in memory.
	if block.GetSlot() != (s.currentSlot + 1) {
		if _, ok := s.inMemoryBlocks[block.GetSlot()]; !ok {
			s.inMemoryBlocks[block.GetSlot()] = block
		}
		return
	}

	if err := s.validateAndSaveNextBlock(block); err != nil {
		log.Errorf("Unable to save block: %v", err)
	}
	s.requestNextBlockBySlot(s.currentSlot + 1)

}

// processBatchedBlocks processes all the received blocks from
// the p2p message.
func (s *InitialSync) processBatchedBlocks(msg p2p.Message) {
	log.Debug("Processing batched block response")

	response := msg.Data.(*pb.BatchedBeaconBlockResponse)
	batchedBlocks := response.GetBatchedBlocks()

	for _, block := range batchedBlocks {
		s.processBlock(block, msg.Peer)
	}
	log.Debug("Finished processing batched blocks")
}

// requestStateFromPeer sends a request to a peer for the corresponding state
// for a beacon block.
<<<<<<< HEAD
func (s *InitialSync) requestStateFromPeer(block *pb.BeaconBlock, peer p2p.Peer) error {
	h := block.GetParentRootHash32()
=======
func (s *InitialSync) requestStateFromPeer(data *pb.BeaconBlockResponse, peer p2p.Peer) error {
	block := data.Block
	h := block.GetStateRootHash32()
>>>>>>> 1910480b
	log.Debugf("Successfully processed incoming block with state hash: %#x", h)
	s.p2p.Send(&pb.BeaconStateRequest{Hash: h[:]}, peer)
	return nil
}

// setBlockForInitialSync sets the first received block as the base finalized
// block for initial sync.
<<<<<<< HEAD
func (s *InitialSync) setBlockForInitialSync(rawBlock *pb.BeaconBlock) error {
	block := types.NewBlock(rawBlock)
=======
func (s *InitialSync) setBlockForInitialSync(data *pb.BeaconBlockResponse) error {
	block := data.Block
>>>>>>> 1910480b

	h, err := b.Hash(block)
	if err != nil {
		return err
	}
	log.WithField("blockhash", fmt.Sprintf("%#x", h)).Debug("Beacon state hash exists locally")

	s.chainService.IncomingBlockFeed().Send(block)

	var blockStateRoot [32]byte
	copy(blockStateRoot[:], block.GetStateRootHash32())
	s.initialStateRootHash32 = blockStateRoot

	log.Infof("Saved block with hash %#x for initial sync", h)
	s.currentSlot = block.GetSlot()
	s.requestNextBlockBySlot(s.currentSlot + 1)
	return nil
}

// requestNextBlock broadcasts a request for a block with the entered slotnumber.
func (s *InitialSync) requestNextBlockBySlot(slotNumber uint64) {
	log.Debugf("Requesting block %d ", slotNumber)
	if block, ok := s.inMemoryBlocks[slotNumber]; ok {
		s.processBlock(block, p2p.Peer{})
		return
	}
	s.p2p.Broadcast(&pb.BeaconBlockRequestBySlotNumber{SlotNumber: slotNumber})
}

func (s *InitialSync) requestBlockByHash(hash [32]byte, peer p2p.Peer) {
	s.p2p.Send(&pb.BeaconBlockRequest{
		Hash: hash[:],
	}, peer)
}

// requestBatchedBlocks sends out a request for multiple blocks till a
// specified bound slot number.
func (s *InitialSync) requestBatchedBlocks(endSlot uint64) {
	log.Debugf("Requesting batched blocks from slot %d to %d", s.currentSlot+1, endSlot)
	s.p2p.Broadcast(&pb.BatchedBeaconBlockRequest{
		StartSlot: s.currentSlot + 1,
		EndSlot:   endSlot,
	})
}

// validateAndSaveNextBlock will validate whether blocks received from the blockfetcher
// routine can be added to the chain.
<<<<<<< HEAD
func (s *InitialSync) validateAndSaveNextBlock(rawBlock *pb.BeaconBlock) error {
	block := types.NewBlock(rawBlock)
	h, err := block.Hash()
=======
func (s *InitialSync) validateAndSaveNextBlock(data *pb.BeaconBlockResponse) error {
	block := data.Block
	h, err := b.Hash(block)
>>>>>>> 1910480b
	if err != nil {
		return err
	}

	if s.currentSlot == uint64(0) {
		return errors.New("invalid slot number for syncing")
	}

<<<<<<< HEAD
	if (s.currentSlot + 1) == block.SlotNumber() {

		if err := s.checkBlockValidity(rawBlock); err != nil {
=======
	if (s.currentSlot + 1) == block.GetSlot() {
		if err := s.writeBlockToDB(block); err != nil {
>>>>>>> 1910480b
			return err
		}

		log.Infof("Saved block with hash %#x and slot %d for initial sync", h, block.GetSlot())
		s.currentSlot = block.GetSlot()

		// delete block from memory
		if _, ok := s.inMemoryBlocks[block.GetSlot()]; ok {
			delete(s.inMemoryBlocks, block.GetSlot())
		}

		// Send block to main chain service to be processed
		s.chainService.IncomingBlockFeed().Send(block)
	}
	return nil
}

func (s *InitialSync) checkBlockValidity(rawBlock *pb.BeaconBlock) error {
	block := types.NewBlock(rawBlock)
	blockHash, err := block.Hash()
	if err != nil {
		return fmt.Errorf("could not hash received block: %v", err)
	}

	log.Debugf("Processing response to block request: %#x", blockHash)

	if s.db.HasBlock(blockHash) {
		return errors.New("received a block that already exists. Exiting")
	}

	beaconState, err := s.db.GetState()
	if err != nil {
		return fmt.Errorf("failed to get beacon state: %v", err)
	}

	if block.SlotNumber() < beaconState.LastFinalizedSlot() {
		return errors.New("discarding received block with a slot number smaller than the last finalized slot")
	}
	// Attestation from proposer not verified as, other nodes only store blocks not proposer
	// attestations.

	return nil
}

<<<<<<< HEAD
func (s *InitialSync) writeBlockToDB(block *types.Block) error {
=======
// writeBlockToDB saves the corresponding block to the local DB.
func (s *InitialSync) writeBlockToDB(block *pb.BeaconBlock) error {
>>>>>>> 1910480b
	return s.db.SaveBlock(block)
}

func (s *InitialSync) checkForGenesisBlock(hash [32]byte) bool {
	return s.db.HasBlock(hash)
}<|MERGE_RESOLUTION|>--- conflicted
+++ resolved
@@ -14,6 +14,7 @@
 	"context"
 	"errors"
 	"fmt"
+	"github.com/prysmaticlabs/prysm/shared/hashutil"
 	"time"
 
 	"github.com/golang/protobuf/proto"
@@ -267,8 +268,7 @@
 		return
 	}
 
-	wrappedBlock := types.NewBlock(block)
-	hash, err := wrappedBlock.Hash()
+	hash, err := b.Hash(block)
 	if err != nil {
 		log.Error(err)
 		return
@@ -276,7 +276,7 @@
 
 	// set hash of the genesis block
 	if s.genesisHash == [32]byte{} && block.GetSlot() == 1 && s.currentSlot == 0 {
-		s.genesisHash = wrappedBlock.ParentHash()
+		copy(s.genesisHash[:], block.GetParentRootHash32())
 	}
 
 	// setting first block for sync.
@@ -350,14 +350,8 @@
 
 // requestStateFromPeer sends a request to a peer for the corresponding state
 // for a beacon block.
-<<<<<<< HEAD
 func (s *InitialSync) requestStateFromPeer(block *pb.BeaconBlock, peer p2p.Peer) error {
 	h := block.GetParentRootHash32()
-=======
-func (s *InitialSync) requestStateFromPeer(data *pb.BeaconBlockResponse, peer p2p.Peer) error {
-	block := data.Block
-	h := block.GetStateRootHash32()
->>>>>>> 1910480b
 	log.Debugf("Successfully processed incoming block with state hash: %#x", h)
 	s.p2p.Send(&pb.BeaconStateRequest{Hash: h[:]}, peer)
 	return nil
@@ -365,13 +359,8 @@
 
 // setBlockForInitialSync sets the first received block as the base finalized
 // block for initial sync.
-<<<<<<< HEAD
 func (s *InitialSync) setBlockForInitialSync(rawBlock *pb.BeaconBlock) error {
 	block := types.NewBlock(rawBlock)
-=======
-func (s *InitialSync) setBlockForInitialSync(data *pb.BeaconBlockResponse) error {
-	block := data.Block
->>>>>>> 1910480b
 
 	h, err := b.Hash(block)
 	if err != nil {
@@ -419,15 +408,9 @@
 
 // validateAndSaveNextBlock will validate whether blocks received from the blockfetcher
 // routine can be added to the chain.
-<<<<<<< HEAD
 func (s *InitialSync) validateAndSaveNextBlock(rawBlock *pb.BeaconBlock) error {
 	block := types.NewBlock(rawBlock)
 	h, err := block.Hash()
-=======
-func (s *InitialSync) validateAndSaveNextBlock(data *pb.BeaconBlockResponse) error {
-	block := data.Block
-	h, err := b.Hash(block)
->>>>>>> 1910480b
 	if err != nil {
 		return err
 	}
@@ -436,14 +419,9 @@
 		return errors.New("invalid slot number for syncing")
 	}
 
-<<<<<<< HEAD
 	if (s.currentSlot + 1) == block.SlotNumber() {
 
 		if err := s.checkBlockValidity(rawBlock); err != nil {
-=======
-	if (s.currentSlot + 1) == block.GetSlot() {
-		if err := s.writeBlockToDB(block); err != nil {
->>>>>>> 1910480b
 			return err
 		}
 
@@ -488,12 +466,7 @@
 	return nil
 }
 
-<<<<<<< HEAD
 func (s *InitialSync) writeBlockToDB(block *types.Block) error {
-=======
-// writeBlockToDB saves the corresponding block to the local DB.
-func (s *InitialSync) writeBlockToDB(block *pb.BeaconBlock) error {
->>>>>>> 1910480b
 	return s.db.SaveBlock(block)
 }
 
