package initialsync

import (
	"errors"
	"fmt"
	"io"
	"time"

	"github.com/prysmaticlabs/prysm/beacon-chain/blockchain"
	"github.com/prysmaticlabs/prysm/beacon-chain/core/helpers"
	"github.com/prysmaticlabs/prysm/beacon-chain/db"
	"github.com/prysmaticlabs/prysm/beacon-chain/p2p"
	"github.com/prysmaticlabs/prysm/beacon-chain/sync/peerstatus"
	"github.com/prysmaticlabs/prysm/shared"
	"github.com/prysmaticlabs/prysm/shared/params"
	"github.com/prysmaticlabs/prysm/shared/roughtime"
)

var _ = shared.Service(&InitialSync{})

type blockchainService interface {
	blockchain.BlockReceiver
	blockchain.HeadFetcher
	blockchain.ChainFeeds
}

const (
	minStatusCount           = 1               // TODO(3147): Set this to more than 1, maybe configure from flag?
	handshakePollingInterval = 5 * time.Second // Polling interval for checking the number of received handshakes.
)

// Config to set up the initial sync service.
type Config struct {
	P2P   p2p.P2P
	DB    db.Database
	Chain blockchainService
}

// InitialSync service.
type InitialSync struct {
	chain        blockchainService
	p2p          p2p.P2P
	synced       bool
	chainStarted bool
}

// NewInitialSync configures the initial sync service responsible for bringing the node up to the
// latest head of the blockchain.
func NewInitialSync(cfg *Config) *InitialSync {
	return &InitialSync{
		chain: cfg.Chain,
		p2p:   cfg.P2P,
	}
}

// Start the initial sync service.
func (s *InitialSync) Start() {
	ch := make(chan time.Time)
	sub := s.chain.StateInitializedFeed().Subscribe(ch)
	defer sub.Unsubscribe()

	// Wait until chain start.
	genesis := <-ch
	if genesis.After(roughtime.Now()) {
		time.Sleep(roughtime.Until(genesis))
	}
	s.chainStarted = true
	currentSlot := slotsSinceGenesis(genesis)
	if helpers.SlotToEpoch(currentSlot) == 0 {
		log.Info("Chain started within the last epoch. Not syncing.")
		s.synced = true
		return
	}

	// Are we already in sync, or close to it?
	if helpers.SlotToEpoch(s.chain.HeadSlot()) == helpers.SlotToEpoch(currentSlot) {
		log.Info("Already synced to the current epoch.")
		s.synced = true
		return
	}

	// Every 5 sec, report handshake count.
	for {
		count := peerstatus.Count()
		log.WithField(
			"hellos",
			fmt.Sprintf("%d/%d", count, minStatusCount),
		).Info("Waiting for enough peer handshakes before syncing.")

		if count >= minStatusCount {
			break
		}
		time.Sleep(handshakePollingInterval)
	}

<<<<<<< HEAD
	if err := s.roundRobinSync(genesis); err != nil {
=======
	pid, best := bestStatus()

	var last *eth.BeaconBlock
	for headSlot := s.chain.HeadSlot(); headSlot < slotsSinceGenesis(genesis); {
		req := &pb.BeaconBlocksByRangeRequest{
			StartSlot:     headSlot + 1,
			HeadBlockRoot: s.chain.HeadRoot(),
			Count:         64,
			Step:          1,
		}

		log.WithField("data", fmt.Sprintf("%+v", req)).Info("Sending msg")

		strm, err := s.p2p.Send(context.Background(), req, pid)
		if err != nil {
			panic(err)
		}

		for i := 0; i < int(req.Count); i++ {
			blk, err := sync.ReadChunkedBlock(strm, s.p2p)
			if err == io.EOF {
				break
			}
			if err != nil {
				log.Error(err)
				break
			}
			if blk.Slot <= headSlot {
				continue
			}
			if blk.Slot < helpers.StartSlot(best.FinalizedEpoch+1) {
				if err := s.chain.ReceiveBlockNoPubsubForkchoice(context.Background(), blk); err != nil {
					panic(err)
				}
			} else {
				if err := s.chain.ReceiveBlockNoPubsub(context.Background(), blk); err != nil {
					panic(err)
				}
			}
			last = blk
		}
		headSlot = s.chain.HeadSlot()
	}

	// Force a fork choice update since fork choice was not run during initial sync.
	if err := s.chain.ReceiveBlockNoPubsub(context.Background(), last); err != nil {
>>>>>>> 0db690df
		panic(err)
	}

	log.Infof("Synced up to %d", s.chain.HeadSlot())
	s.synced = true
}

// Stop initial sync.
func (s *InitialSync) Stop() error {
	return nil
}

// Status of initial sync.
func (s *InitialSync) Status() error {
	if !s.synced && s.chainStarted {
		return errors.New("syncing")
	}
	return nil
}

// Syncing returns true if initial sync is still running.
func (s *InitialSync) Syncing() bool {
	return !s.synced
}

func slotsSinceGenesis(genesisTime time.Time) uint64 {
	return uint64(roughtime.Since(genesisTime).Seconds()) / params.BeaconConfig().SecondsPerSlot
}<|MERGE_RESOLUTION|>--- conflicted
+++ resolved
@@ -93,56 +93,7 @@
 		time.Sleep(handshakePollingInterval)
 	}
 
-<<<<<<< HEAD
 	if err := s.roundRobinSync(genesis); err != nil {
-=======
-	pid, best := bestStatus()
-
-	var last *eth.BeaconBlock
-	for headSlot := s.chain.HeadSlot(); headSlot < slotsSinceGenesis(genesis); {
-		req := &pb.BeaconBlocksByRangeRequest{
-			StartSlot:     headSlot + 1,
-			HeadBlockRoot: s.chain.HeadRoot(),
-			Count:         64,
-			Step:          1,
-		}
-
-		log.WithField("data", fmt.Sprintf("%+v", req)).Info("Sending msg")
-
-		strm, err := s.p2p.Send(context.Background(), req, pid)
-		if err != nil {
-			panic(err)
-		}
-
-		for i := 0; i < int(req.Count); i++ {
-			blk, err := sync.ReadChunkedBlock(strm, s.p2p)
-			if err == io.EOF {
-				break
-			}
-			if err != nil {
-				log.Error(err)
-				break
-			}
-			if blk.Slot <= headSlot {
-				continue
-			}
-			if blk.Slot < helpers.StartSlot(best.FinalizedEpoch+1) {
-				if err := s.chain.ReceiveBlockNoPubsubForkchoice(context.Background(), blk); err != nil {
-					panic(err)
-				}
-			} else {
-				if err := s.chain.ReceiveBlockNoPubsub(context.Background(), blk); err != nil {
-					panic(err)
-				}
-			}
-			last = blk
-		}
-		headSlot = s.chain.HeadSlot()
-	}
-
-	// Force a fork choice update since fork choice was not run during initial sync.
-	if err := s.chain.ReceiveBlockNoPubsub(context.Background(), last); err != nil {
->>>>>>> 0db690df
 		panic(err)
 	}
 
