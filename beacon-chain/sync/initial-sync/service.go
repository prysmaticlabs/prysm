--- conflicted
+++ resolved
@@ -35,46 +35,25 @@
 
 // Config to set up the initial sync service.
 type Config struct {
-<<<<<<< HEAD
 	P2P   p2p.P2P
 	DB    db.Database
 	Chain blockchainService
-=======
-	P2P     p2p.P2P
-	DB      db.Database
-	Chain   blockchainService
-	RegSync sync.StatusTracker
->>>>>>> 4bc2d628
 }
 
 // InitialSync service.
 type InitialSync struct {
-<<<<<<< HEAD
 	chain        blockchainService
 	p2p          p2p.P2P
 	synced       bool
 	chainStarted bool
-=======
-	statusTracker sync.StatusTracker
-	chain         blockchainService
-	p2p           p2p.P2P
-	synced        bool
-	chainStarted  bool
->>>>>>> 4bc2d628
 }
 
 // NewInitialSync configures the initial sync service responsible for bringing the node up to the
 // latest head of the blockchain.
 func NewInitialSync(cfg *Config) *InitialSync {
 	return &InitialSync{
-<<<<<<< HEAD
 		chain: cfg.Chain,
 		p2p:   cfg.P2P,
-=======
-		statusTracker: cfg.RegSync,
-		chain:         cfg.Chain,
-		p2p:           cfg.P2P,
->>>>>>> 4bc2d628
 	}
 }
 
@@ -106,11 +85,7 @@
 
 	// Every 5 sec, report handshake count.
 	for {
-<<<<<<< HEAD
 		helloCount := peerstatus.Count()
-=======
-		helloCount := len(s.statusTracker.PeerStatuses())
->>>>>>> 4bc2d628
 		log.WithField(
 			"hellos",
 			fmt.Sprintf("%d/%d", helloCount, minHelloCount),
@@ -122,11 +97,7 @@
 		time.Sleep(handshakePollingInterval)
 	}
 
-<<<<<<< HEAD
 	pid, best := bestHello()
-=======
-	pid, best := bestStatus(s.statusTracker.PeerStatuses())
->>>>>>> 4bc2d628
 
 	var last *eth.BeaconBlock
 	for headSlot := s.chain.HeadSlot(); headSlot < slotsSinceGenesis(genesis); {
@@ -201,22 +172,15 @@
 	return nil
 }
 
-<<<<<<< HEAD
 // Syncing returns true if initial sync is still running.
 func (s *InitialSync) Syncing() bool {
 	return !s.synced
 }
-=======
+
 func bestStatus(data map[peer.ID]*pb.Status) (peer.ID, *pb.Status) {
 	for pid, status := range data {
 		return pid, status
 	}
->>>>>>> 4bc2d628
-
-// bestHello is a temporary stub for choosing the first peer.
-func bestHello() (peer.ID, *pb.Hello) {
-	keys := peerstatus.Keys()
-	return keys[0], peerstatus.Get(keys[0])
 }
 
 func slotsSinceGenesis(genesisTime time.Time) uint64 {
