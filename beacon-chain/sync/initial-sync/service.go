--- conflicted
+++ resolved
@@ -419,18 +419,13 @@
 	}
 
 	if err := s.db.SaveCurrentAndFinalizedState(beaconState); err != nil {
-<<<<<<< HEAD
-		log.Errorf("Could not set beacon state for initial sync %v", err)
-=======
 		log.Errorf("Unable to set beacon state for initial sync %v", err)
->>>>>>> 05303844
 		return
 	}
 
 	if err := s.db.SaveFinalizedBlock(beaconState.LatestBlock); err != nil {
 		log.Errorf("Could not save finalized block %v", err)
 		return
-<<<<<<< HEAD
 	}
 
 	if err := s.db.SaveBlock(beaconState.LatestBlock); err != nil {
@@ -451,8 +446,6 @@
 	if err := s.db.SaveJustifiedBlock(beaconState.LatestBlock); err != nil {
 		log.Errorf("Could not save finalized block %v", err)
 		return
-=======
->>>>>>> 05303844
 	}
 
 	h, err := hashutil.HashProto(beaconState)
