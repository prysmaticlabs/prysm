--- conflicted
+++ resolved
@@ -84,22 +84,9 @@
 		log.WithField("genesisTime", genesis).Info("Due to Sync Being Disabled, entering regular sync immediately.")
 		return
 	}
-<<<<<<< HEAD
-	if genesis.After(roughtime.Now()) {
+	if genesis.After(timeutils.Now()) {
 		s.markSynced(genesis)
 		log.WithField("genesisTime", genesis).Info("Genesis time has not arrived - not syncing")
-=======
-
-	if genesis.After(timeutils.Now()) {
-		s.synced = true
-		s.stateNotifier.StateFeed().Send(&feed.Event{
-			Type: statefeed.Synced,
-			Data: &statefeed.SyncedData{
-				StartTime: genesis,
-			},
-		})
-		log.WithField("genesisTime", genesis).Info("Chain started within the last epoch - not syncing")
->>>>>>> 719e99ff
 		return
 	}
 	currentSlot := helpers.SlotsSince(genesis)
