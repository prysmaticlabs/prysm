--- conflicted
+++ resolved
@@ -237,11 +237,8 @@
 		time.Sleep(refreshTime)
 		root, _, pids = s.p2p.Peers().BestFinalized(1 /* maxPeers */, s.highestFinalizedEpoch())
 	}
-<<<<<<< HEAD
 	best := pids[0]
-=======
-
->>>>>>> 9149c2e4
+
 	for head := helpers.SlotsSince(genesis); s.chain.HeadSlot() < head; {
 		req := &p2ppb.BeaconBlocksByRangeRequest{
 			HeadBlockRoot: root,
