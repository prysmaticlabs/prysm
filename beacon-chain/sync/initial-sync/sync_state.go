package initialsync

import (
	"context"

	"github.com/libp2p/go-libp2p-peer"

	"github.com/prysmaticlabs/prysm/shared/hashutil"

	"github.com/prysmaticlabs/prysm/beacon-chain/core/validators"
	pb "github.com/prysmaticlabs/prysm/proto/beacon/p2p/v1"
	"github.com/prysmaticlabs/prysm/shared/bytesutil"
	"github.com/prysmaticlabs/prysm/shared/p2p"
	"github.com/prysmaticlabs/prysm/shared/params"
	"go.opencensus.io/trace"
)

func (s *InitialSync) processState(msg p2p.Message) error {
	ctx, span := trace.StartSpan(msg.Ctx, "beacon-chain.sync.initial-sync.processState")
	defer span.End()
	data := msg.Data.(*pb.BeaconStateResponse)
	finalizedState := data.FinalizedState
	recState.Inc()

	if err := s.db.SaveFinalizedState(finalizedState); err != nil {
		log.Errorf("Unable to set received last finalized state in db: %v", err)
		return nil
	}

<<<<<<< HEAD
=======
	if err := s.db.SaveHistoricalState(ctx, finalizedState); err != nil {
		log.Errorf("Could not save new historical state: %v", err)
		return nil
	}

>>>>>>> 16ff7bf3
	if err := s.db.SaveFinalizedBlock(finalizedState.LatestBlock); err != nil {
		log.Errorf("Could not save finalized block %v", err)
		return nil
	}

	if err := s.db.SaveBlock(finalizedState.LatestBlock); err != nil {
		log.Errorf("Could not save block %v", err)
		return nil
	}

	root, err := hashutil.HashBeaconBlock(finalizedState.LatestBlock)
	if err != nil {
		log.Errorf("Could not hash finalized block %v", err)
		return nil
	}

	if err := s.db.SaveHistoricalState(ctx, finalizedState, root); err != nil {
		log.Errorf("Could not save new historical state: %v", err)
		return
	}

	if err := s.db.SaveAttestationTarget(ctx, &pb.AttestationTarget{
		Slot:       finalizedState.LatestBlock.Slot,
		BlockRoot:  root[:],
		ParentRoot: finalizedState.LatestBlock.ParentRootHash32,
	}); err != nil {
		log.Errorf("Could not to save attestation target: %v", err)
		return nil
	}

	if err := s.db.SaveJustifiedState(finalizedState); err != nil {
		log.Errorf("Could not set beacon state for initial sync %v", err)
		return nil
	}

	if err := s.db.SaveJustifiedBlock(finalizedState.LatestBlock); err != nil {
		log.Errorf("Could not save finalized block %v", err)
		return nil
	}

	exists, _, err := s.powchain.BlockExists(ctx, bytesutil.ToBytes32(finalizedState.LatestEth1Data.BlockHash32))
	if err != nil {
		log.Errorf("Unable to get powchain block %v", err)
	}

	if !exists {
		log.Error("Latest ETH1 block doesn't exist in the pow chain")
		return nil
	}

	s.db.PrunePendingDeposits(ctx, finalizedState.DepositIndex)

	if err := s.db.UpdateChainHead(ctx, finalizedState.LatestBlock, finalizedState); err != nil {
		log.Errorf("Could not update chain head: %v", err)
		return nil
	}

	validators.InitializeValidatorStore(finalizedState)

	// sets the current slot to the last finalized slot of the
	// beacon state to begin our sync from.
	s.currentSlot = finalizedState.Slot
	s.stateReceived = true
	log.Debugf(
		"Successfully saved beacon state with the last finalized slot: %d",
		finalizedState.Slot-params.BeaconConfig().GenesisSlot,
	)
	log.WithField("peer", msg.Peer.Pretty()).Info("Requesting batch blocks from peer")
	s.requestBatchedBlocks(ctx, s.finalizedBlockRoot, s.canonicalBlockRoot, msg.Peer)
	s.lastRequestedSlot = s.highestObservedSlot

	return nil
}

// requestStateFromPeer requests for the canonical state, finalized state, and justified state from a peer.
func (s *InitialSync) requestStateFromPeer(ctx context.Context, lastFinalizedRoot [32]byte, peer peer.ID) error {
	ctx, span := trace.StartSpan(ctx, "beacon-chain.sync.initial-sync.requestStateFromPeer")
	defer span.End()
	stateReq.Inc()
	return s.p2p.Send(ctx, &pb.BeaconStateRequest{
		FinalizedStateRootHash32S: lastFinalizedRoot[:],
	}, peer)
}<|MERGE_RESOLUTION|>--- conflicted
+++ resolved
@@ -27,14 +27,6 @@
 		return nil
 	}
 
-<<<<<<< HEAD
-=======
-	if err := s.db.SaveHistoricalState(ctx, finalizedState); err != nil {
-		log.Errorf("Could not save new historical state: %v", err)
-		return nil
-	}
-
->>>>>>> 16ff7bf3
 	if err := s.db.SaveFinalizedBlock(finalizedState.LatestBlock); err != nil {
 		log.Errorf("Could not save finalized block %v", err)
 		return nil
@@ -53,7 +45,7 @@
 
 	if err := s.db.SaveHistoricalState(ctx, finalizedState, root); err != nil {
 		log.Errorf("Could not save new historical state: %v", err)
-		return
+		return nil
 	}
 
 	if err := s.db.SaveAttestationTarget(ctx, &pb.AttestationTarget{
