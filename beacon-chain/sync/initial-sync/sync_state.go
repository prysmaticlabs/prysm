package initialsync

import (
	"context"

	peer "github.com/libp2p/go-libp2p-peer"
<<<<<<< HEAD
	"github.com/prysmaticlabs/prysm/beacon-chain/core/blocks"
=======
>>>>>>> 85c5672a
	"github.com/prysmaticlabs/prysm/beacon-chain/core/validators"
	pb "github.com/prysmaticlabs/prysm/proto/beacon/p2p/v1"
	"github.com/prysmaticlabs/prysm/shared/bytesutil"
	"github.com/prysmaticlabs/prysm/shared/hashutil"
	"github.com/prysmaticlabs/prysm/shared/p2p"
	"github.com/prysmaticlabs/prysm/shared/ssz"
	"go.opencensus.io/trace"
)

func (s *InitialSync) processState(msg p2p.Message, chainHead *pb.ChainHeadResponse) error {
	ctx, span := trace.StartSpan(msg.Ctx, "beacon-chain.sync.initial-sync.processState")
	defer span.End()
	data := msg.Data.(*pb.BeaconStateResponse)
	finalizedState := data.FinalizedState
	recState.Inc()

	// save a block with an empty body.
	blockWithNoBody := blocks.BlockFromHeader(finalizedState.LatestBlockHeader)
	if err := s.db.SaveFinalizedState(finalizedState); err != nil {
		log.Errorf("Unable to set received last finalized state in db: %v", err)
		return nil
	}

<<<<<<< HEAD
	if err := s.db.SaveFinalizedBlock(blockWithNoBody); err != nil {
=======
	if err := s.db.SaveFinalizedBlock(finalizedState.LatestBlock); err != nil {
>>>>>>> 85c5672a
		log.Errorf("Could not save finalized block %v", err)
		return nil
	}

	if err := s.db.SaveBlock(blockWithNoBody); err != nil {
		log.Errorf("Could not save block %v", err)
		return nil
	}

<<<<<<< HEAD
	finalizedBlockRoot, err := ssz.TreeHash(finalizedState.LatestBlockHeader)
=======
	finalizedBlockRoot, err := hashutil.HashBeaconBlock(finalizedState.LatestBlock)
>>>>>>> 85c5672a
	if err != nil {
		log.Errorf("Could not hash finalized block %v", err)
		return nil
	}

	if err := s.db.SaveHistoricalState(ctx, finalizedState, finalizedBlockRoot); err != nil {
		log.Errorf("Could not save new historical state: %v", err)
		return nil
	}

	if err := s.db.SaveAttestationTarget(ctx, &pb.AttestationTarget{
<<<<<<< HEAD
		Slot:       finalizedState.LatestBlockHeader.Slot,
		BlockRoot:  finalizedBlockRoot[:],
		ParentRoot: finalizedState.LatestBlockHeader.ParentRoot,
=======
		Slot:       finalizedState.LatestBlock.Slot,
		BlockRoot:  finalizedBlockRoot[:],
		ParentRoot: finalizedState.LatestBlock.ParentRootHash32,
>>>>>>> 85c5672a
	}); err != nil {
		log.Errorf("Could not to save attestation target: %v", err)
		return nil
	}

	if err := s.db.SaveJustifiedState(finalizedState); err != nil {
		log.Errorf("Could not set beacon state for initial sync %v", err)
		return nil
	}

	if err := s.db.SaveJustifiedBlock(blockWithNoBody); err != nil {
		log.Errorf("Could not save finalized block %v", err)
		return nil
	}

	exists, _, err := s.powchain.BlockExists(ctx, bytesutil.ToBytes32(finalizedState.LatestEth1Data.BlockRoot))
	if err != nil {
		log.Errorf("Unable to get powchain block %v", err)
	}

	if !exists {
		log.Error("Latest ETH1 block doesn't exist in the pow chain")
		return nil
	}

	s.db.PrunePendingDeposits(ctx, finalizedState.DepositIndex)

	if err := s.db.UpdateChainHead(ctx, blockWithNoBody, finalizedState); err != nil {
		log.Errorf("Could not update chain head: %v", err)
		return nil
	}

	validators.InitializeValidatorStore(finalizedState)

	s.stateReceived = true
	log.Debugf(
		"Successfully saved beacon state with the last finalized slot: %d",
		finalizedState.Slot,
	)
	log.WithField("peer", msg.Peer.Pretty()).Info("Requesting batch blocks from peer")
	s.requestBatchedBlocks(ctx, finalizedBlockRoot[:], chainHead.CanonicalBlockRoot, msg.Peer)

	return nil
}

// requestStateFromPeer requests for the canonical state, finalized state, and justified state from a peer.
func (s *InitialSync) requestStateFromPeer(ctx context.Context, lastFinalizedRoot [32]byte, peer peer.ID) error {
	ctx, span := trace.StartSpan(ctx, "beacon-chain.sync.initial-sync.requestStateFromPeer")
	defer span.End()
	stateReq.Inc()
	return s.p2p.Send(ctx, &pb.BeaconStateRequest{
		FinalizedStateRootHash32S: lastFinalizedRoot[:],
	}, peer)
}<|MERGE_RESOLUTION|>--- conflicted
+++ resolved
@@ -4,10 +4,7 @@
 	"context"
 
 	peer "github.com/libp2p/go-libp2p-peer"
-<<<<<<< HEAD
 	"github.com/prysmaticlabs/prysm/beacon-chain/core/blocks"
-=======
->>>>>>> 85c5672a
 	"github.com/prysmaticlabs/prysm/beacon-chain/core/validators"
 	pb "github.com/prysmaticlabs/prysm/proto/beacon/p2p/v1"
 	"github.com/prysmaticlabs/prysm/shared/bytesutil"
@@ -31,11 +28,7 @@
 		return nil
 	}
 
-<<<<<<< HEAD
 	if err := s.db.SaveFinalizedBlock(blockWithNoBody); err != nil {
-=======
-	if err := s.db.SaveFinalizedBlock(finalizedState.LatestBlock); err != nil {
->>>>>>> 85c5672a
 		log.Errorf("Could not save finalized block %v", err)
 		return nil
 	}
@@ -45,11 +38,7 @@
 		return nil
 	}
 
-<<<<<<< HEAD
 	finalizedBlockRoot, err := ssz.TreeHash(finalizedState.LatestBlockHeader)
-=======
-	finalizedBlockRoot, err := hashutil.HashBeaconBlock(finalizedState.LatestBlock)
->>>>>>> 85c5672a
 	if err != nil {
 		log.Errorf("Could not hash finalized block %v", err)
 		return nil
@@ -61,15 +50,9 @@
 	}
 
 	if err := s.db.SaveAttestationTarget(ctx, &pb.AttestationTarget{
-<<<<<<< HEAD
 		Slot:       finalizedState.LatestBlockHeader.Slot,
 		BlockRoot:  finalizedBlockRoot[:],
 		ParentRoot: finalizedState.LatestBlockHeader.ParentRoot,
-=======
-		Slot:       finalizedState.LatestBlock.Slot,
-		BlockRoot:  finalizedBlockRoot[:],
-		ParentRoot: finalizedState.LatestBlock.ParentRootHash32,
->>>>>>> 85c5672a
 	}); err != nil {
 		log.Errorf("Could not to save attestation target: %v", err)
 		return nil
