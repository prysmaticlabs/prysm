package initialsync

import (
	"context"
	"fmt"
	"slices"
	"time"

	"github.com/libp2p/go-libp2p/core/peer"
	"github.com/pkg/errors"
<<<<<<< HEAD
	coreTime "github.com/prysmaticlabs/prysm/v5/beacon-chain/core/time"
=======
	"github.com/prysmaticlabs/prysm/v5/beacon-chain/core/peerdas"
	coreTime "github.com/prysmaticlabs/prysm/v5/beacon-chain/core/time"
	"github.com/prysmaticlabs/prysm/v5/beacon-chain/p2p"
>>>>>>> cbe26ae0
	p2pTypes "github.com/prysmaticlabs/prysm/v5/beacon-chain/p2p/types"
	"github.com/prysmaticlabs/prysm/v5/cmd/beacon-chain/flags"
	"github.com/prysmaticlabs/prysm/v5/config/params"
	"github.com/prysmaticlabs/prysm/v5/consensus-types/blocks"
	"github.com/prysmaticlabs/prysm/v5/consensus-types/interfaces"
	"github.com/prysmaticlabs/prysm/v5/consensus-types/primitives"
	"github.com/prysmaticlabs/prysm/v5/monitoring/tracing/trace"
	p2ppb "github.com/prysmaticlabs/prysm/v5/proto/prysm/v1alpha1"
	"github.com/prysmaticlabs/prysm/v5/time/slots"
	"github.com/sirupsen/logrus"
)

// forkData represents alternative chain path supported by a given peer.
// Blocks are stored in an ascending slot order. The first block is guaranteed to have parent
// either in DB or initial sync cache.
type forkData struct {
	peer peer.ID
	bwb  []blocks.BlockWithROBlobs
}

// nonSkippedSlotAfter checks slots after the given one in an attempt to find a non-empty future slot.
// For efficiency only one random slot is checked per epoch, so returned slot might not be the first
// non-skipped slot. This shouldn't be a problem, as in case of adversary peer, we might get incorrect
// data anyway, so code that relies on this function must be robust enough to re-request, if no progress
// is possible with a returned value.
func (f *blocksFetcher) nonSkippedSlotAfter(ctx context.Context, slot primitives.Slot) (primitives.Slot, error) {
	ctx, span := trace.StartSpan(ctx, "initialsync.nonSkippedSlotAfter")
	defer span.End()

	headEpoch, targetEpoch, peers := f.calculateHeadAndTargetEpochs()
	log.WithFields(logrus.Fields{
		"start":       slot,
		"headEpoch":   headEpoch,
		"targetEpoch": targetEpoch,
	}).Debug("Searching for non-skipped slot")

	// Exit early if no peers with epoch higher than our known head are found.
	if targetEpoch <= headEpoch {
		return 0, errSlotIsTooHigh
	}

	// Transform peer list to avoid eclipsing (filter, shuffle, trim).
	peers = f.filterPeers(ctx, peers, peersPercentagePerRequest)
	return f.nonSkippedSlotAfterWithPeersTarget(ctx, slot, peers, targetEpoch)
}

// nonSkippedSlotWithPeersTarget traverse peers (supporting a given target epoch), in an attempt
// to find non-skipped slot among returned blocks.
func (f *blocksFetcher) nonSkippedSlotAfterWithPeersTarget(
	ctx context.Context, slot primitives.Slot, peers []peer.ID, targetEpoch primitives.Epoch,
) (primitives.Slot, error) {
	// Exit early if no peers are ready.
	if len(peers) == 0 {
		return 0, errNoPeersAvailable
	}

	slotsPerEpoch := params.BeaconConfig().SlotsPerEpoch
	pidInd := 0

	fetch := func(pid peer.ID, start primitives.Slot, count, step uint64) (primitives.Slot, error) {
		req := &p2ppb.BeaconBlocksByRangeRequest{
			StartSlot: start,
			Count:     count,
			Step:      step,
		}
		blocks, err := f.requestBlocks(ctx, req, pid)
		if err != nil {
			return 0, err
		}
		if len(blocks) > 0 {
			for _, block := range blocks {
				if block.Block().Slot() > slot {
					return block.Block().Slot(), nil
				}
			}
		}
		return 0, nil
	}

	// Start by checking several epochs fully, w/o resorting to random sampling.
	start := slot + 1
	end := start + nonSkippedSlotsFullSearchEpochs*slotsPerEpoch
	for ind := start; ind < end; ind += slotsPerEpoch {
		nextSlot, err := fetch(peers[pidInd%len(peers)], ind, uint64(slotsPerEpoch), 1)
		if err != nil {
			return 0, err
		}
		if nextSlot > slot {
			return nextSlot, nil
		}
		pidInd++
	}

	// Quickly find the close enough epoch where a non-empty slot definitely exists.
	// Only single random slot per epoch is checked - allowing to move forward relatively quickly.
	// This method has been changed to account for our spec change where step can only be 1 in a
	// block by range request. https://github.com/ethereum/consensus-specs/pull/2856
	// The downside is that this method will be less effective during periods without
	// finality.
	slot += nonSkippedSlotsFullSearchEpochs * slotsPerEpoch
	upperBoundSlot, err := slots.EpochStart(targetEpoch + 1)
	if err != nil {
		return 0, err
	}
	for ind := slot + 1; ind < upperBoundSlot; ind += slotsPerEpoch {
		nextSlot, err := fetch(peers[pidInd%len(peers)], ind, uint64(slotsPerEpoch), 1)
		if err != nil {
			return 0, err
		}
		pidInd++
		if nextSlot > slot && upperBoundSlot >= nextSlot {
			upperBoundSlot = nextSlot
			break
		}
	}

	// Epoch with non-empty slot is located. Check all slots within two nearby epochs.
	if upperBoundSlot > slotsPerEpoch {
		upperBoundSlot -= slotsPerEpoch
	}
	upperBoundSlot, err = slots.EpochStart(slots.ToEpoch(upperBoundSlot))
	if err != nil {
		return 0, err
	}
	nextSlot, err := fetch(peers[pidInd%len(peers)], upperBoundSlot, uint64(slotsPerEpoch*2), 1)
	if err != nil {
		return 0, err
	}
	s, err := slots.EpochStart(targetEpoch + 1)
	if err != nil {
		return 0, err
	}
	if nextSlot < slot || s < nextSlot {
		return 0, errors.New("invalid range for non-skipped slot")
	}
	return nextSlot, nil
}

// findFork queries all peers that have higher head slot, in an attempt to find
// ones that feature blocks from alternative branches. Once found, peer is further queried
// to find common ancestor slot. On success, all obtained blocks and peer is returned.
func (f *blocksFetcher) findFork(ctx context.Context, slot primitives.Slot) (*forkData, error) {
	ctx, span := trace.StartSpan(ctx, "initialsync.findFork")
	defer span.End()

	// Safe-guard, since previous epoch is used when calculating.
	slotsPerEpoch := params.BeaconConfig().SlotsPerEpoch
	if slot < slotsPerEpoch*2 {
		return nil, fmt.Errorf("slot is too low to backtrack, min. expected %d", slotsPerEpoch*2)
	}

	// The current slot's epoch must be after the finalization epoch,
	// triggering backtracking on earlier epochs is unnecessary.
	cp := f.chain.FinalizedCheckpt()
	finalizedEpoch := cp.Epoch
	epoch := slots.ToEpoch(slot)
	if epoch <= finalizedEpoch {
		return nil, errors.New("slot is not after the finalized epoch, no backtracking is necessary")
	}
	// Update slot to the beginning of the current epoch (preserve original slot for comparison).
	slot, err := slots.EpochStart(epoch)
	if err != nil {
		return nil, err
	}

	// Select peers that have higher head slot, and potentially blocks from more favourable fork.
	// Exit early if no peers are ready.
	_, peers := f.p2p.Peers().BestNonFinalized(1, epoch+1)
	if len(peers) == 0 {
		return nil, errNoPeersAvailable
	}
	f.rand.Shuffle(len(peers), func(i, j int) {
		peers[i], peers[j] = peers[j], peers[i]
	})

	// Query all found peers, stop on peer with alternative blocks, and try backtracking.
	for i, pid := range peers {
		log.WithFields(logrus.Fields{
			"peer": pid,
			"step": fmt.Sprintf("%d/%d", i+1, len(peers)),
		}).Debug("Searching for alternative blocks")
		fork, err := f.findForkWithPeer(ctx, pid, slot)
		if err != nil {
			log.WithFields(logrus.Fields{
				"peer":  pid,
				"error": err.Error(),
			}).Debug("No alternative blocks found for peer")
			continue
		}
		return fork, nil
	}
	return nil, errNoPeersWithAltBlocks
}

var errNoAlternateBlocks = errors.New("no alternative blocks exist within scanned range")

func findForkReqRangeSize() uint64 {
	return uint64(params.BeaconConfig().SlotsPerEpoch.Mul(2))
}

// findForkWithPeer loads some blocks from a peer in an attempt to find alternative blocks.
func (f *blocksFetcher) findForkWithPeer(ctx context.Context, pid peer.ID, slot primitives.Slot) (*forkData, error) {
	const (
		delay     = 5 * time.Second
		batchSize = 32
	)

	reqCount := findForkReqRangeSize()
	// Safe-guard, since previous epoch is used when calculating.
	if uint64(slot) < reqCount {
		return nil, fmt.Errorf("slot is too low to backtrack, min. expected %d", reqCount)
	}
	slotsPerEpoch := params.BeaconConfig().SlotsPerEpoch

	// Locate non-skipped slot, supported by a given peer (can survive long periods of empty slots).
	// When searching for non-empty slot, start an epoch earlier - for those blocks we
	// definitely have roots. So, spotting a fork will be easier. It is not a problem if unknown
	// block of the current fork is found: we are searching for forks when FSMs are stuck, so
	// being able to progress on any fork is good.
	pidState, err := f.p2p.Peers().ChainState(pid)
	if err != nil {
		return nil, fmt.Errorf("cannot obtain peer's status: %w", err)
	}
	nonSkippedSlot, err := f.nonSkippedSlotAfterWithPeersTarget(
		ctx, slot-slotsPerEpoch, []peer.ID{pid}, slots.ToEpoch(pidState.HeadSlot))
	if err != nil {
		return nil, fmt.Errorf("cannot locate non-empty slot for a peer: %w", err)
	}

	// Request blocks starting from the first non-empty slot.
	req := &p2ppb.BeaconBlocksByRangeRequest{
		StartSlot: nonSkippedSlot,
		Count:     reqCount,
		Step:      1,
	}
	reqBlocks, err := f.requestBlocks(ctx, req, pid)
	if err != nil {
		return nil, fmt.Errorf("cannot fetch blocks: %w", err)
	}
	if len(reqBlocks) == 0 {
		return nil, errNoAlternateBlocks
	}

	// If the first block is not connected to the current canonical chain, we'll stop processing this batch.
	// Instead, we'll work backwards from the first block until we find a common ancestor,
	// and then begin processing from there.
	first := reqBlocks[0]
	if !f.chain.HasBlock(ctx, first.Block().ParentRoot()) {
		// Backtrack on a root, to find a common ancestor from which we can resume syncing.
		fork, err := f.findAncestor(ctx, pid, first)
		if err != nil {
			return nil, fmt.Errorf("failed to find common ancestor: %w", err)
		}
		return fork, nil
	}

	// Traverse blocks, and if we've got one that doesn't have parent in DB, backtrack on it.
	// Note that we start from the second element in the array, because we know that the first element is in the db,
	// otherwise we would have gone into the findAncestor early return path above.
	for i := 1; i < len(reqBlocks); i++ {
		block := reqBlocks[i]
		parentRoot := block.Block().ParentRoot()
		// Step through blocks until we find one that is not in the chain. The goal is to find the point where the
		// chain observed in the peer diverges from the locally known chain, and then collect up the remainder of the
		// observed chain chunk to start initial-sync processing from the fork point.
		if f.chain.HasBlock(ctx, parentRoot) {
			continue
		}
		log.WithFields(logrus.Fields{
			"peer": pid,
			"slot": block.Block().Slot(),
			"root": fmt.Sprintf("%#x", parentRoot),
		}).Debug("Block with unknown parent root has been found")
		bwb, err := sortedBlockWithVerifiedBlobSlice(reqBlocks[i-1:])
		if err != nil {
			return nil, errors.Wrap(err, "invalid blocks received in findForkWithPeer")
		}
		if coreTime.PeerDASIsActive(block.Block().Slot()) {
<<<<<<< HEAD
			if err := f.fetchDataColumnsFromPeers(ctx, bwb, []peer.ID{pid}); err != nil {
=======
			if err := f.fetchDataColumnsFromPeers(ctx, bwb, []peer.ID{pid}, delay, batchSize); err != nil {
>>>>>>> cbe26ae0
				return nil, errors.Wrap(err, "unable to retrieve blobs for blocks found in findForkWithPeer")
			}
		} else {
			if err = f.fetchBlobsFromPeer(ctx, bwb, pid, []peer.ID{pid}); err != nil {
				return nil, errors.Wrap(err, "unable to retrieve blobs for blocks found in findForkWithPeer")
			}
		}
		// We need to fetch the blobs for the given alt-chain if any exist, so that we can try to verify and import
		// the blocks.

		// The caller will use the BlocksWith VerifiedBlobs in bwb as the starting point for
		// round-robin syncing the alternate chain.
		return &forkData{peer: pid, bwb: bwb}, nil
	}
	return nil, errNoAlternateBlocks
}

// findAncestor tries to figure out common ancestor slot that connects a given root to known block.
func (f *blocksFetcher) findAncestor(ctx context.Context, pid peer.ID, b interfaces.ReadOnlySignedBeaconBlock) (*forkData, error) {
	const (
		delay     = 5 * time.Second
		batchSize = 32
	)
	outBlocks := []interfaces.ReadOnlySignedBeaconBlock{b}
	for i := uint64(0); i < backtrackingMaxHops; i++ {
		parentRoot := outBlocks[len(outBlocks)-1].Block().ParentRoot()
		if f.chain.HasBlock(ctx, parentRoot) {
			// Common ancestor found, forward blocks back to processor.
			bwb, err := sortedBlockWithVerifiedBlobSlice(outBlocks)
			if err != nil {
				return nil, errors.Wrap(err, "received invalid blocks in findAncestor")
			}
			if coreTime.PeerDASIsActive(b.Block().Slot()) {
<<<<<<< HEAD
				if err := f.fetchDataColumnsFromPeers(ctx, bwb, []peer.ID{pid}); err != nil {
=======
				if err := f.fetchDataColumnsFromPeers(ctx, bwb, []peer.ID{pid}, delay, batchSize); err != nil {
>>>>>>> cbe26ae0
					return nil, errors.Wrap(err, "unable to retrieve columns for blocks found in findAncestor")
				}
			} else {
				if err = f.fetchBlobsFromPeer(ctx, bwb, pid, []peer.ID{pid}); err != nil {
					return nil, errors.Wrap(err, "unable to retrieve blobs for blocks found in findAncestor")
				}
			}
			return &forkData{
				peer: pid,
				bwb:  bwb,
			}, nil
		}
		// Request block's parent.
		req := &p2pTypes.BeaconBlockByRootsReq{parentRoot}
		blocks, err := f.requestBlocksByRoot(ctx, req, pid)
		if err != nil {
			return nil, err
		}
		if len(blocks) == 0 {
			break
		}
		outBlocks = append(outBlocks, blocks[0])
	}
	return nil, errors.New("no common ancestor found")
}

// bestFinalizedSlot returns the highest finalized slot of the majority of connected peers.
func (f *blocksFetcher) bestFinalizedSlot() primitives.Slot {
	cp := f.chain.FinalizedCheckpt()
	finalizedEpoch, _ := f.p2p.Peers().BestFinalized(
		params.BeaconConfig().MaxPeersToSync, cp.Epoch)
	return params.BeaconConfig().SlotsPerEpoch.Mul(uint64(finalizedEpoch))
}

// bestNonFinalizedSlot returns the highest non-finalized slot of enough number of connected peers.
func (f *blocksFetcher) bestNonFinalizedSlot() primitives.Slot {
	headEpoch := slots.ToEpoch(f.chain.HeadSlot())
	targetEpoch, _ := f.p2p.Peers().BestNonFinalized(flags.Get().MinimumSyncPeers*2, headEpoch)
	return params.BeaconConfig().SlotsPerEpoch.Mul(uint64(targetEpoch))
}

// calculateHeadAndTargetEpochs return node's current head epoch, along with the best known target
// epoch. For the latter peers supporting that target epoch are returned as well.
func (f *blocksFetcher) calculateHeadAndTargetEpochs() (headEpoch, targetEpoch primitives.Epoch, peers []peer.ID) {
	if f.mode == modeStopOnFinalizedEpoch {
		cp := f.chain.FinalizedCheckpt()
		headEpoch = cp.Epoch
		targetEpoch, peers = f.p2p.Peers().BestFinalized(params.BeaconConfig().MaxPeersToSync, headEpoch)

		return headEpoch, targetEpoch, peers
	}

	headEpoch = slots.ToEpoch(f.chain.HeadSlot())
	targetEpoch, peers = f.p2p.Peers().BestNonFinalized(flags.Get().MinimumSyncPeers, headEpoch)

	return headEpoch, targetEpoch, peers
}

<<<<<<< HEAD
// peersWithSlotAndDataColumns returns a list of peers that should custody all needed data columns for the given slot.
func (f *blocksFetcher) peersWithSlotAndDataColumns(
	peers []peer.ID,
	targetSlot primitives.Slot,
	dataColumns map[uint64]bool,
) (map[peer.ID]bool, []string, error) {
	peersCount := len(peers)

	// TODO: Uncomment when we are not in devnet any more.
	// TODO: Find a way to have this uncommented without being in devnet.
	// // Filter peers based on the percentage of peers to be used in a request.
	// peers = f.filterPeers(ctx, peers, peersPercentagePerRequest)

	// // Filter peers on bandwidth.
	// peers = f.hasSufficientBandwidth(peers, blocksCount)

	// Select peers which custody ALL wanted columns.
	// Basically, it is very unlikely that a non-supernode peer will have custody of all columns.
	// TODO: Modify to retrieve data columns from all possible peers.
	// TODO: If a peer does respond some of the request columns, do not re-request responded columns.
=======
// custodyColumnFromPeer compute all costody columns indexed by peer.
func (f *blocksFetcher) custodyDataColumnsFromPeer(peers map[peer.ID]bool) (map[peer.ID]map[uint64]bool, error) {
	peerCount := len(peers)

	custodyDataColumnsByPeer := make(map[peer.ID]map[uint64]bool, peerCount)
	for peer := range peers {
		// Get the node ID from the peer ID.
		nodeID, err := p2p.ConvertPeerIDToNodeID(peer)
		if err != nil {
			return nil, errors.Wrap(err, "convert peer ID to node ID")
		}

		// Get the custody columns count from the peer.
		custodyCount := f.p2p.DataColumnsCustodyCountFromRemotePeer(peer)

		// Get the custody columns from the peer.
		custodyDataColumns, err := peerdas.CustodyColumns(nodeID, custodyCount)
		if err != nil {
			return nil, errors.Wrap(err, "custody columns")
		}

		custodyDataColumnsByPeer[peer] = custodyDataColumns
	}

	return custodyDataColumnsByPeer, nil
}

// uint64MapToSortedSlice produces a sorted uint64 slice from a map.
func uint64MapToSortedSlice(input map[uint64]bool) []uint64 {
	output := make([]uint64, 0, len(input))
	for idx := range input {
		output = append(output, idx)
	}

	slices.Sort[[]uint64](output)
	return output
}

// `filterPeerWhichCustodyAtLeastOneDataColumn` filters peers which custody at least one data column
// specified in `neededDataColumns`. It returns also a list of descriptions for non admissible peers.
func filterPeerWhichCustodyAtLeastOneDataColumn(
	neededDataColumns map[uint64]bool,
	inputDataColumnsByPeer map[peer.ID]map[uint64]bool,
) (map[peer.ID]map[uint64]bool, []string) {
	// Get the count of needed data columns.
	neededDataColumnsCount := uint64(len(neededDataColumns))

	// Create pretty needed data columns for logs.
	var neededDataColumnsLog interface{} = "all"
	numberOfColumns := params.BeaconConfig().NumberOfColumns

	if neededDataColumnsCount < numberOfColumns {
		neededDataColumnsLog = uint64MapToSortedSlice(neededDataColumns)
	}

	outputDataColumnsByPeer := make(map[peer.ID]map[uint64]bool, len(inputDataColumnsByPeer))
	descriptions := make([]string, 0)

outerLoop:
	for peer, peerCustodyDataColumns := range inputDataColumnsByPeer {
		for neededDataColumn := range neededDataColumns {
			if peerCustodyDataColumns[neededDataColumn] {
				outputDataColumnsByPeer[peer] = peerCustodyDataColumns

				continue outerLoop
			}
		}

		peerCustodyColumnsCount := uint64(len(peerCustodyDataColumns))
		var peerCustodyColumnsLog interface{} = "all"

		if peerCustodyColumnsCount < numberOfColumns {
			peerCustodyColumnsLog = uint64MapToSortedSlice(peerCustodyDataColumns)
		}

		description := fmt.Sprintf(
			"peer %s: does not custody any needed column, custody columns: %v, needed columns: %v",
			peer, peerCustodyColumnsLog, neededDataColumnsLog,
		)

		descriptions = append(descriptions, description)
	}

	return outputDataColumnsByPeer, descriptions
}

// admissiblePeersForDataColumn returns a map of peers that:
// - custody at least one column listed in `neededDataColumns`,
// - are synced to `targetSlot`, and
// - have enough bandwidth to serve data columns corresponding to `count` blocks.
// It returns:
// - A map, where the key of the map is the peer, the value is the custody columns of the peer.
// - A map, where the key of the map is the data column, the value is the peer that custody the data column.
// - A slice of descriptions for non admissible peers.
// - An error if any.
func (f *blocksFetcher) admissiblePeersForDataColumn(
	peers []peer.ID,
	targetSlot primitives.Slot,
	neededDataColumns map[uint64]bool,
	count uint64,
) (map[peer.ID]map[uint64]bool, map[uint64][]peer.ID, []string, error) {
	// If no peer is specified, get all connected peers.
	inputPeers := peers
	if inputPeers == nil {
		inputPeers = f.p2p.Peers().Connected()
	}

	inputPeerCount := len(inputPeers)
	neededDataColumnsCount := uint64(len(neededDataColumns))

	// Create description slice for non admissible peers.
	descriptions := make([]string, 0, inputPeerCount)

	// Filter peers on bandwidth.
	peersWithSufficientBandwidth := f.hasSufficientBandwidth(inputPeers, count)

	// Convert peers with sufficient bandwidth to a map.
	peerWithSufficientBandwidthMap := make(map[peer.ID]bool, len(peersWithSufficientBandwidth))
	for _, peer := range peersWithSufficientBandwidth {
		peerWithSufficientBandwidthMap[peer] = true
	}

	for _, peer := range inputPeers {
		if !peerWithSufficientBandwidthMap[peer] {
			description := fmt.Sprintf("peer %s: does not have sufficient bandwidth", peer)
			descriptions = append(descriptions, description)
		}
	}
>>>>>>> cbe26ae0

	// Compute the target epoch from the target slot.
	targetEpoch := slots.ToEpoch(targetSlot)

<<<<<<< HEAD
	peersWithAdmissibleHeadEpoch := make(map[peer.ID]bool, peersCount)
	descriptions := make([]string, 0, peersCount)

	// Filter out peers with head epoch lower than our target epoch.
	// Technically, we should be able to use the head slot from the peer.
	// However, our vision of the head slot of the peer is updated twice per epoch
	// via P2P messages. So it is likely that we think the peer is lagging behind
	// while it is actually not.
	// ==> We use the head epoch as a proxy instead.
	// However, if the peer is actually lagging for a few slots,
	// we may requests some data columns it doesn't have yet.
	for _, peer := range peers {
=======
	// Filter peers with head epoch lower than our target epoch.
	peersWithAdmissibleHeadEpoch := make(map[peer.ID]bool, inputPeerCount)
	for _, peer := range peersWithSufficientBandwidth {
>>>>>>> cbe26ae0
		peerChainState, err := f.p2p.Peers().ChainState(peer)

		if err != nil {
			description := fmt.Sprintf("peer %s: error: %s", peer, err)
			descriptions = append(descriptions, description)
			continue
		}

		if peerChainState == nil {
			description := fmt.Sprintf("peer %s: chain state is nil", peer)
			descriptions = append(descriptions, description)
			continue
		}

		peerHeadEpoch := slots.ToEpoch(peerChainState.HeadSlot)

		if peerHeadEpoch < targetEpoch {
<<<<<<< HEAD
			description := fmt.Sprintf("peer %s: head epoch %d < target epoch %d", peer, peerHeadEpoch, targetEpoch)
=======
			description := fmt.Sprintf("peer %s: peer head epoch %d < our target epoch %d", peer, peerHeadEpoch, targetEpoch)
>>>>>>> cbe26ae0
			descriptions = append(descriptions, description)
			continue
		}

		peersWithAdmissibleHeadEpoch[peer] = true
	}

<<<<<<< HEAD
	// Filter out peers that do not have all the data columns needed.
	finalPeers, err := f.custodyAllNeededColumns(peersWithAdmissibleHeadEpoch, dataColumns)
	if err != nil {
		return nil, nil, errors.Wrap(err, "custody all needed columns")
	}

	for peer := range peersWithAdmissibleHeadEpoch {
		if _, ok := finalPeers[peer]; !ok {
			description := fmt.Sprintf("peer %s: does not custody all needed columns", peer)
			descriptions = append(descriptions, description)
		}
	}

	return finalPeers, descriptions, nil
=======
	// Compute custody columns for each peer.
	dataColumnsByPeerWithAdmissibleHeadEpoch, err := f.custodyDataColumnsFromPeer(peersWithAdmissibleHeadEpoch)
	if err != nil {
		return nil, nil, nil, errors.Wrap(err, "custody columns from peer")
	}

	// Filter peers which custody at least one needed data column.
	dataColumnsByAdmissiblePeer, localDescriptions := filterPeerWhichCustodyAtLeastOneDataColumn(neededDataColumns, dataColumnsByPeerWithAdmissibleHeadEpoch)
	descriptions = append(descriptions, localDescriptions...)

	// Compute a map from needed data columns to their peers.
	admissiblePeersByDataColumn := make(map[uint64][]peer.ID, neededDataColumnsCount)
	for peer, peerCustodyDataColumns := range dataColumnsByAdmissiblePeer {
		for dataColumn := range peerCustodyDataColumns {
			admissiblePeersByDataColumn[dataColumn] = append(admissiblePeersByDataColumn[dataColumn], peer)
		}
	}

	return dataColumnsByAdmissiblePeer, admissiblePeersByDataColumn, descriptions, nil
}

// selectPeersToFetchDataColumnsFrom implements greedy algorithm in order to select peers to fetch data columns from.
// https://en.wikipedia.org/wiki/Set_cover_problem#Greedy_algorithm
func selectPeersToFetchDataColumnsFrom(
	neededDataColumns map[uint64]bool,
	dataColumnsByPeer map[peer.ID]map[uint64]bool,
) (map[peer.ID][]uint64, error) {
	dataColumnsFromSelectedPeers := make(map[peer.ID][]uint64)

	// Filter `dataColumnsByPeer` to only contain needed data columns.
	neededDataColumnsByPeer := make(map[peer.ID]map[uint64]bool, len(dataColumnsByPeer))
	for pid, dataColumns := range dataColumnsByPeer {
		for dataColumn := range dataColumns {
			if neededDataColumns[dataColumn] {
				if _, ok := neededDataColumnsByPeer[pid]; !ok {
					neededDataColumnsByPeer[pid] = make(map[uint64]bool, len(neededDataColumns))
				}

				neededDataColumnsByPeer[pid][dataColumn] = true
			}
		}
	}

	for len(neededDataColumns) > 0 {
		// Check if at least one peer remains. If not, it means that we don't have enough peers to fetch all needed data columns.
		if len(neededDataColumnsByPeer) == 0 {
			missingDataColumnsSortedSlice := uint64MapToSortedSlice(neededDataColumns)
			return dataColumnsFromSelectedPeers, errors.Errorf("no peer to fetch the following data columns: %v", missingDataColumnsSortedSlice)
		}

		// Select the peer that custody the most needed data columns (greedy selection).
		var bestPeer peer.ID
		for peer, dataColumns := range neededDataColumnsByPeer {
			if len(dataColumns) > len(neededDataColumnsByPeer[bestPeer]) {
				bestPeer = peer
			}
		}

		dataColumnsSortedSlice := uint64MapToSortedSlice(neededDataColumnsByPeer[bestPeer])
		dataColumnsFromSelectedPeers[bestPeer] = dataColumnsSortedSlice

		// Remove the selected peer from the list of peers.
		delete(neededDataColumnsByPeer, bestPeer)

		// Remove the selected peer's data columns from the list of needed data columns.
		for _, dataColumn := range dataColumnsSortedSlice {
			delete(neededDataColumns, dataColumn)
		}

		// Remove the selected peer's data columns from the list of needed data columns by peer.
		for _, dataColumn := range dataColumnsSortedSlice {
			for peer, dataColumns := range neededDataColumnsByPeer {
				delete(dataColumns, dataColumn)

				if len(dataColumns) == 0 {
					delete(neededDataColumnsByPeer, peer)
				}
			}
		}
	}

	return dataColumnsFromSelectedPeers, nil
}

// buildDataColumnSidecarsByRangeRequests builds a list of data column sidecars by range requests.
// Each request contains at most `batchSize` items.
func buildDataColumnSidecarsByRangeRequests(
	startSlot primitives.Slot,
	count uint64,
	columns []uint64,
	batchSize uint64,
) []*p2ppb.DataColumnSidecarsByRangeRequest {
	batches := make([]*p2ppb.DataColumnSidecarsByRangeRequest, 0)

	for i := uint64(0); i < count; i += batchSize {
		localStartSlot := startSlot + primitives.Slot(i)
		localCount := min(batchSize, uint64(startSlot)+count-uint64(localStartSlot))

		batch := &p2ppb.DataColumnSidecarsByRangeRequest{
			StartSlot: localStartSlot,
			Count:     localCount,
			Columns:   columns,
		}

		batches = append(batches, batch)
	}

	return batches
>>>>>>> cbe26ae0
}<|MERGE_RESOLUTION|>--- conflicted
+++ resolved
@@ -8,13 +8,9 @@
 
 	"github.com/libp2p/go-libp2p/core/peer"
 	"github.com/pkg/errors"
-<<<<<<< HEAD
-	coreTime "github.com/prysmaticlabs/prysm/v5/beacon-chain/core/time"
-=======
 	"github.com/prysmaticlabs/prysm/v5/beacon-chain/core/peerdas"
 	coreTime "github.com/prysmaticlabs/prysm/v5/beacon-chain/core/time"
 	"github.com/prysmaticlabs/prysm/v5/beacon-chain/p2p"
->>>>>>> cbe26ae0
 	p2pTypes "github.com/prysmaticlabs/prysm/v5/beacon-chain/p2p/types"
 	"github.com/prysmaticlabs/prysm/v5/cmd/beacon-chain/flags"
 	"github.com/prysmaticlabs/prysm/v5/config/params"
@@ -293,11 +289,7 @@
 			return nil, errors.Wrap(err, "invalid blocks received in findForkWithPeer")
 		}
 		if coreTime.PeerDASIsActive(block.Block().Slot()) {
-<<<<<<< HEAD
-			if err := f.fetchDataColumnsFromPeers(ctx, bwb, []peer.ID{pid}); err != nil {
-=======
 			if err := f.fetchDataColumnsFromPeers(ctx, bwb, []peer.ID{pid}, delay, batchSize); err != nil {
->>>>>>> cbe26ae0
 				return nil, errors.Wrap(err, "unable to retrieve blobs for blocks found in findForkWithPeer")
 			}
 		} else {
@@ -331,11 +323,7 @@
 				return nil, errors.Wrap(err, "received invalid blocks in findAncestor")
 			}
 			if coreTime.PeerDASIsActive(b.Block().Slot()) {
-<<<<<<< HEAD
-				if err := f.fetchDataColumnsFromPeers(ctx, bwb, []peer.ID{pid}); err != nil {
-=======
 				if err := f.fetchDataColumnsFromPeers(ctx, bwb, []peer.ID{pid}, delay, batchSize); err != nil {
->>>>>>> cbe26ae0
 					return nil, errors.Wrap(err, "unable to retrieve columns for blocks found in findAncestor")
 				}
 			} else {
@@ -394,28 +382,6 @@
 	return headEpoch, targetEpoch, peers
 }
 
-<<<<<<< HEAD
-// peersWithSlotAndDataColumns returns a list of peers that should custody all needed data columns for the given slot.
-func (f *blocksFetcher) peersWithSlotAndDataColumns(
-	peers []peer.ID,
-	targetSlot primitives.Slot,
-	dataColumns map[uint64]bool,
-) (map[peer.ID]bool, []string, error) {
-	peersCount := len(peers)
-
-	// TODO: Uncomment when we are not in devnet any more.
-	// TODO: Find a way to have this uncommented without being in devnet.
-	// // Filter peers based on the percentage of peers to be used in a request.
-	// peers = f.filterPeers(ctx, peers, peersPercentagePerRequest)
-
-	// // Filter peers on bandwidth.
-	// peers = f.hasSufficientBandwidth(peers, blocksCount)
-
-	// Select peers which custody ALL wanted columns.
-	// Basically, it is very unlikely that a non-supernode peer will have custody of all columns.
-	// TODO: Modify to retrieve data columns from all possible peers.
-	// TODO: If a peer does respond some of the request columns, do not re-request responded columns.
-=======
 // custodyColumnFromPeer compute all costody columns indexed by peer.
 func (f *blocksFetcher) custodyDataColumnsFromPeer(peers map[peer.ID]bool) (map[peer.ID]map[uint64]bool, error) {
 	peerCount := len(peers)
@@ -544,29 +510,13 @@
 			descriptions = append(descriptions, description)
 		}
 	}
->>>>>>> cbe26ae0
 
 	// Compute the target epoch from the target slot.
 	targetEpoch := slots.ToEpoch(targetSlot)
 
-<<<<<<< HEAD
-	peersWithAdmissibleHeadEpoch := make(map[peer.ID]bool, peersCount)
-	descriptions := make([]string, 0, peersCount)
-
-	// Filter out peers with head epoch lower than our target epoch.
-	// Technically, we should be able to use the head slot from the peer.
-	// However, our vision of the head slot of the peer is updated twice per epoch
-	// via P2P messages. So it is likely that we think the peer is lagging behind
-	// while it is actually not.
-	// ==> We use the head epoch as a proxy instead.
-	// However, if the peer is actually lagging for a few slots,
-	// we may requests some data columns it doesn't have yet.
-	for _, peer := range peers {
-=======
 	// Filter peers with head epoch lower than our target epoch.
 	peersWithAdmissibleHeadEpoch := make(map[peer.ID]bool, inputPeerCount)
 	for _, peer := range peersWithSufficientBandwidth {
->>>>>>> cbe26ae0
 		peerChainState, err := f.p2p.Peers().ChainState(peer)
 
 		if err != nil {
@@ -584,11 +534,7 @@
 		peerHeadEpoch := slots.ToEpoch(peerChainState.HeadSlot)
 
 		if peerHeadEpoch < targetEpoch {
-<<<<<<< HEAD
-			description := fmt.Sprintf("peer %s: head epoch %d < target epoch %d", peer, peerHeadEpoch, targetEpoch)
-=======
 			description := fmt.Sprintf("peer %s: peer head epoch %d < our target epoch %d", peer, peerHeadEpoch, targetEpoch)
->>>>>>> cbe26ae0
 			descriptions = append(descriptions, description)
 			continue
 		}
@@ -596,22 +542,6 @@
 		peersWithAdmissibleHeadEpoch[peer] = true
 	}
 
-<<<<<<< HEAD
-	// Filter out peers that do not have all the data columns needed.
-	finalPeers, err := f.custodyAllNeededColumns(peersWithAdmissibleHeadEpoch, dataColumns)
-	if err != nil {
-		return nil, nil, errors.Wrap(err, "custody all needed columns")
-	}
-
-	for peer := range peersWithAdmissibleHeadEpoch {
-		if _, ok := finalPeers[peer]; !ok {
-			description := fmt.Sprintf("peer %s: does not custody all needed columns", peer)
-			descriptions = append(descriptions, description)
-		}
-	}
-
-	return finalPeers, descriptions, nil
-=======
 	// Compute custody columns for each peer.
 	dataColumnsByPeerWithAdmissibleHeadEpoch, err := f.custodyDataColumnsFromPeer(peersWithAdmissibleHeadEpoch)
 	if err != nil {
@@ -720,5 +650,4 @@
 	}
 
 	return batches
->>>>>>> cbe26ae0
 }