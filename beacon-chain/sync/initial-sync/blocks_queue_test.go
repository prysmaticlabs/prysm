--- conflicted
+++ resolved
@@ -1047,13 +1047,7 @@
 	finalizedEpoch := slots.ToEpoch(finalizedSlot)
 
 	genesisBlock := chain1[0]
-<<<<<<< HEAD
-	wsb, err := blocks.NewSignedBeaconBlock(genesisBlock)
-	require.NoError(t, err)
-	require.NoError(t, beaconDB.SaveBlock(context.Background(), wsb))
-=======
 	util.SaveBlock(t, context.Background(), beaconDB, genesisBlock)
->>>>>>> f8b4d8c5
 	genesisRoot, err := genesisBlock.Block.HashTreeRoot()
 	require.NoError(t, err)
 
@@ -1095,13 +1089,7 @@
 		parentRoot := bytesutil.ToBytes32(blk.Block.ParentRoot)
 		// Save block only if parent root is already in database or cache.
 		if beaconDB.HasBlock(ctx, parentRoot) || mc.HasBlock(ctx, parentRoot) {
-<<<<<<< HEAD
-			wsb, err := blocks.NewSignedBeaconBlock(blk)
-			require.NoError(t, err)
-			require.NoError(t, beaconDB.SaveBlock(ctx, wsb))
-=======
 			util.SaveBlock(t, ctx, beaconDB, blk)
->>>>>>> f8b4d8c5
 			require.NoError(t, st.SetSlot(blk.Block.Slot))
 		}
 	}
@@ -1260,13 +1248,7 @@
 	finalizedEpoch := slots.ToEpoch(finalizedSlot)
 
 	genesisBlock := chain[0]
-<<<<<<< HEAD
-	wsb, err := blocks.NewSignedBeaconBlock(genesisBlock)
-	require.NoError(t, err)
-	require.NoError(t, beaconDB.SaveBlock(context.Background(), wsb))
-=======
 	util.SaveBlock(t, context.Background(), beaconDB, genesisBlock)
->>>>>>> f8b4d8c5
 	genesisRoot, err := genesisBlock.Block.HashTreeRoot()
 	require.NoError(t, err)
 
@@ -1289,13 +1271,7 @@
 		parentRoot := bytesutil.ToBytes32(blk.Block.ParentRoot)
 		// Save block only if parent root is already in database or cache.
 		if beaconDB.HasBlock(ctx, parentRoot) || mc.HasBlock(ctx, parentRoot) {
-<<<<<<< HEAD
-			wsb, err := blocks.NewSignedBeaconBlock(blk)
-			require.NoError(t, err)
-			require.NoError(t, beaconDB.SaveBlock(ctx, wsb))
-=======
 			util.SaveBlock(t, ctx, beaconDB, blk)
->>>>>>> f8b4d8c5
 			require.NoError(t, st.SetSlot(blk.Block.Slot))
 		}
 	}
@@ -1307,13 +1283,7 @@
 	orphanedBlock := util.NewBeaconBlock()
 	orphanedBlock.Block.Slot = 85
 	orphanedBlock.Block.StateRoot = util.Random32Bytes(t)
-<<<<<<< HEAD
-	wsb, err = blocks.NewSignedBeaconBlock(orphanedBlock)
-	require.NoError(t, err)
-	require.NoError(t, beaconDB.SaveBlock(ctx, wsb))
-=======
 	util.SaveBlock(t, ctx, beaconDB, orphanedBlock)
->>>>>>> f8b4d8c5
 	require.NoError(t, st.SetSlot(orphanedBlock.Block.Slot))
 	require.Equal(t, types.Slot(85), mc.HeadSlot())
 
