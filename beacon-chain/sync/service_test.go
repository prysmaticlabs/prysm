package sync

import (
	"context"
	"testing"

	"github.com/ethereum/go-ethereum/event"
	"github.com/prysmaticlabs/prysm/beacon-chain/types"
	pb "github.com/prysmaticlabs/prysm/proto/sharding/v1"
	"github.com/prysmaticlabs/prysm/shared/p2p"
	"github.com/prysmaticlabs/prysm/shared/testutil"
	logTest "github.com/sirupsen/logrus/hooks/test"
	"golang.org/x/crypto/blake2b"
)

type mockP2P struct{}

func (mp *mockP2P) Feed(msg interface{}) *event.Feed {
	return new(event.Feed)
}

func (mp *mockP2P) Broadcast(msg interface{}) {}

func (mp *mockP2P) Send(msg interface{}, peer p2p.Peer) {}

type mockChainService struct {
	processedHashes [][32]byte
}

func (ms *mockChainService) ProcessBlock(b *types.Block) error {
	h, err := b.Hash()
	if err != nil {
		return err
	}

	if ms.processedHashes == nil {
		ms.processedHashes = [][32]byte{}
	}
	ms.processedHashes = append(ms.processedHashes, h)
	return nil
}

func (ms *mockChainService) ContainsBlock(h [32]byte) bool {
	for _, h1 := range ms.processedHashes {
		if h == h1 {
			return true
		}
	}
	return false
}

func (ms *mockChainService) ProcessedHashes() [][32]byte {
	return ms.processedHashes
}

func TestProcessBlockHash(t *testing.T) {
	hook := logTest.NewGlobal()

	// set the channel's buffer to 0 to make channel interactions blocking
	cfg := Config{HashBufferSize: 0, BlockBufferSize: 0}
	ss := NewSyncService(context.Background(), cfg, &mockP2P{}, &mockChainService{})

	exitRoutine := make(chan bool)

	go func() {
		ss.run(ss.ctx.Done())
		exitRoutine <- true
	}()

	announceHash := blake2b.Sum256([]byte{})
	hashAnnounce := &pb.BeaconBlockHashAnnounce{
		Hash: announceHash[:],
	}

	msg := p2p.Message{
		Peer: p2p.Peer{},
		Data: hashAnnounce,
	}

	// if a new hash is processed
	ss.announceBlockHashBuf <- msg

	ss.cancel()
	<-exitRoutine

	testutil.AssertLogsContain(t, hook, "requesting full block data from sender")
	hook.Reset()
}

func TestProcessBlock(t *testing.T) {
	hook := logTest.NewGlobal()

	cfg := Config{HashBufferSize: 0, BlockBufferSize: 0}
	ms := &mockChainService{}
	ss := NewSyncService(context.Background(), cfg, &mockP2P{}, ms)

	exitRoutine := make(chan bool)

	go func() {
		ss.run(ss.ctx.Done())
		exitRoutine <- true
	}()

	blockResponse := &pb.BeaconBlockResponse{
		MainChainRef: []byte{1, 2, 3, 4, 5},
	}

	msg := p2p.Message{
		Peer: p2p.Peer{},
		Data: blockResponse,
	}

	ss.blockBuf <- msg
	ss.cancel()
	<-exitRoutine

<<<<<<< HEAD
	block, err := types.NewBlockWithData(blockResponse)
=======
	block, err := types.NewBlock(&blockResponse)
>>>>>>> 9c9aef81
	if err != nil {
		t.Fatalf("Could not instantiate new block from proto: %v", err)
	}
	h, err := block.Hash()
	if err != nil {
		t.Fatal(err)
	}

	if ms.processedHashes[0] != h {
		t.Errorf("Expected processed hash to be equal to block hash. wanted=%x, got=%x", h, ms.processedHashes[0])
	}
	hook.Reset()
}

func TestProcessMultipleBlocks(t *testing.T) {
	hook := logTest.NewGlobal()

	cfg := Config{HashBufferSize: 0, BlockBufferSize: 0}
	ms := &mockChainService{}
	ss := NewSyncService(context.Background(), cfg, &mockP2P{}, ms)

	exitRoutine := make(chan bool)

	go func() {
		ss.run(ss.ctx.Done())
		exitRoutine <- true
	}()

	blockResponse1 := &pb.BeaconBlockResponse{
		MainChainRef: []byte{1, 2, 3, 4, 5},
	}

	msg1 := p2p.Message{
		Peer: p2p.Peer{},
		Data: blockResponse1,
	}

	blockResponse2 := &pb.BeaconBlockResponse{
		MainChainRef: []byte{6, 7, 8, 9, 10},
	}

	msg2 := p2p.Message{
		Peer: p2p.Peer{},
		Data: blockResponse2,
	}

	ss.blockBuf <- msg1
	ss.blockBuf <- msg2
	ss.cancel()
	<-exitRoutine

<<<<<<< HEAD
	block1, err := types.NewBlockWithData(blockResponse1)
=======
	block1, err := types.NewBlock(&blockResponse1)
>>>>>>> 9c9aef81
	if err != nil {
		t.Fatalf("Could not instantiate new block from proto: %v", err)
	}
	h1, err := block1.Hash()
	if err != nil {
		t.Fatal(err)
	}

<<<<<<< HEAD
	block2, err := types.NewBlockWithData(blockResponse2)
=======
	block2, err := types.NewBlock(&blockResponse2)
>>>>>>> 9c9aef81
	if err != nil {
		t.Fatalf("Could not instantiate new block from proto: %v", err)
	}
	h2, err := block2.Hash()
	if err != nil {
		t.Fatal(err)
	}

	// Sync service broadcasts the two separate blocks
	// and forwards them to to the local chain.
	if ms.processedHashes[0] != h1 {
		t.Errorf("Expected processed hash to be equal to block hash. wanted=%x, got=%x", h1, ms.processedHashes[0])
	}
	if ms.processedHashes[1] != h2 {
		t.Errorf("Expected processed hash to be equal to block hash. wanted=%x, got=%x", h2, ms.processedHashes[1])
	}
	hook.Reset()
}

func TestProcessSameBlock(t *testing.T) {
	hook := logTest.NewGlobal()

	cfg := Config{HashBufferSize: 0, BlockBufferSize: 0}
	ms := &mockChainService{}
	ss := NewSyncService(context.Background(), cfg, &mockP2P{}, ms)

	exitRoutine := make(chan bool)

	go func() {
		ss.run(ss.ctx.Done())
		exitRoutine <- true
	}()

	blockResponse := &pb.BeaconBlockResponse{
		MainChainRef: []byte{1, 2, 3},
	}

	msg := p2p.Message{
		Peer: p2p.Peer{},
		Data: blockResponse,
	}
	ss.blockBuf <- msg
	ss.blockBuf <- msg
	ss.cancel()
	<-exitRoutine

<<<<<<< HEAD
	block, err := types.NewBlockWithData(blockResponse)
=======
	block, err := types.NewBlock(&blockResponse)
>>>>>>> 9c9aef81
	if err != nil {
		t.Fatalf("Could not instantiate new block from proto: %v", err)
	}
	h, err := block.Hash()
	if err != nil {
		t.Fatal(err)
	}

	// Sync service broadcasts the two separate blocks
	// and forwards them to to the local chain.
	if len(ms.processedHashes) > 1 {
		t.Error("should have only processed one block, processed both instead")
	}
	if ms.processedHashes[0] != h {
		t.Errorf("Expected processed hash to be equal to block hash. wanted=%x, got=%x", h, ms.processedHashes[0])
	}
	hook.Reset()
}<|MERGE_RESOLUTION|>--- conflicted
+++ resolved
@@ -114,11 +114,7 @@
 	ss.cancel()
 	<-exitRoutine
 
-<<<<<<< HEAD
-	block, err := types.NewBlockWithData(blockResponse)
-=======
-	block, err := types.NewBlock(&blockResponse)
->>>>>>> 9c9aef81
+	block, err := types.NewBlock(blockResponse)
 	if err != nil {
 		t.Fatalf("Could not instantiate new block from proto: %v", err)
 	}
@@ -170,11 +166,7 @@
 	ss.cancel()
 	<-exitRoutine
 
-<<<<<<< HEAD
-	block1, err := types.NewBlockWithData(blockResponse1)
-=======
-	block1, err := types.NewBlock(&blockResponse1)
->>>>>>> 9c9aef81
+	block1, err := types.NewBlock(blockResponse1)
 	if err != nil {
 		t.Fatalf("Could not instantiate new block from proto: %v", err)
 	}
@@ -183,11 +175,7 @@
 		t.Fatal(err)
 	}
 
-<<<<<<< HEAD
-	block2, err := types.NewBlockWithData(blockResponse2)
-=======
-	block2, err := types.NewBlock(&blockResponse2)
->>>>>>> 9c9aef81
+	block2, err := types.NewBlock(blockResponse2)
 	if err != nil {
 		t.Fatalf("Could not instantiate new block from proto: %v", err)
 	}
@@ -234,11 +222,7 @@
 	ss.cancel()
 	<-exitRoutine
 
-<<<<<<< HEAD
-	block, err := types.NewBlockWithData(blockResponse)
-=======
-	block, err := types.NewBlock(&blockResponse)
->>>>>>> 9c9aef81
+	block, err := types.NewBlock(blockResponse)
 	if err != nil {
 		t.Fatalf("Could not instantiate new block from proto: %v", err)
 	}
