--- conflicted
+++ resolved
@@ -785,114 +785,105 @@
 		t.Fatalf("unable to get hash of crystallized state: %v", err)
 	}
 
-<<<<<<< HEAD
+	getBlockResponseMsg := func(slotNumber uint64) p2p.Message {
+		block := &pb.BeaconBlock{
+			PowChainRef:           []byte{1, 2, 3},
+			ParentHash:            generichash,
+			SlotNumber:            slotNumber,
+			CrystallizedStateHash: crystallizedStateHash[:],
+		}
+
+		blockResponse := &pb.BeaconBlockResponse{
+			Block: block,
+		}
+
+		return p2p.Message{
+			Peer: p2p.Peer{},
+			Data: blockResponse,
+		}
+	}
+
+	msg1 := getBlockResponseMsg(0)
+
+	msg2 := p2p.Message{
+		Peer: p2p.Peer{},
+		Data: incorrectStateResponse,
+	}
+
+	ss.blockBuf <- msg1
+	ss.crystallizedStateBuf <- msg2
+
+	if ss.currentSlotNumber == incorrectStateResponse.CrystallizedState.LastFinalizedSlot {
+		t.Fatalf("Crystallized state updated incorrectly: %x", ss.currentSlotNumber)
+	}
+
+	msg2.Data = stateResponse
+
+	ss.crystallizedStateBuf <- msg2
+
+	if crystallizedStateHash != ss.initialCrystallizedStateHash {
+		br := msg1.Data.(*pb.BeaconBlockResponse)
+		t.Fatalf("Crystallized state hash not updated: %x", br.Block.CrystallizedStateHash)
+	}
+
+	msg1 = getBlockResponseMsg(30)
+	ss.blockBuf <- msg1
+
+	if stateResponse.CrystallizedState.GetLastFinalizedSlot() != ss.currentSlotNumber {
+		t.Fatalf("slotnumber saved when it was not supposed too: %v", stateResponse.CrystallizedState.GetLastFinalizedSlot())
+	}
+
+	msg1 = getBlockResponseMsg(100)
+	ss.blockBuf <- msg1
+
+	ss.cancel()
+	<-exitRoutine
+
+	br := msg1.Data.(*pb.BeaconBlockResponse)
+	if br.Block.GetSlotNumber() != ss.currentSlotNumber {
+		t.Fatalf("slotnumber not updated despite receiving a valid block: %v", ss.currentSlotNumber)
+	}
+
+	hook.Reset()
+
+}
+
+func TestDelayChan(t *testing.T) {
+	hook := logTest.NewGlobal()
+	cfg := Config{BlockBufferSize: 0, CrystallizedStateBufferSize: 0}
+	ms := &mockChainService{}
+	ss := NewSyncService(context.Background(), cfg, &mockP2P{}, ms)
+
+	exitRoutine := make(chan bool)
+	delayChan := make(chan time.Time)
+
+	go func() {
+		ss.runInitialSync(delayChan, ss.ctx.Done())
+		exitRoutine <- true
+	}()
+
+	generichash := make([]byte, 32)
+	generichash[0] = 'a'
+
+	crystallizedstate := &pb.CrystallizedState{
+		LastFinalizedSlot: 99,
+	}
+
+	stateResponse := &pb.CrystallizedStateResponse{
+		CrystallizedState: crystallizedstate,
+	}
+
+	crystallizedStateHash, err := types.NewCrystallizedState(stateResponse.CrystallizedState).Hash()
+	if err != nil {
+		t.Fatalf("unable to get hash of crystallized state: %v", err)
+	}
+
 	block := &pb.BeaconBlock{
 		PowChainRef:           []byte{1, 2, 3},
 		ParentHash:            generichash,
 		SlotNumber:            uint64(20),
 		CrystallizedStateHash: crystallizedStateHash[:],
 	}
-=======
-	getBlockResponseMsg := func(slotNumber uint64) p2p.Message {
-		block := &pb.BeaconBlock{
-			MainChainRef:          []byte{1, 2, 3},
-			ParentHash:            generichash,
-			SlotNumber:            slotNumber,
-			CrystallizedStateHash: crystallizedStateHash[:],
-		}
->>>>>>> b680094e
-
-		blockResponse := &pb.BeaconBlockResponse{
-			Block: block,
-		}
-
-		return p2p.Message{
-			Peer: p2p.Peer{},
-			Data: blockResponse,
-		}
-	}
-
-	msg1 := getBlockResponseMsg(0)
-
-	msg2 := p2p.Message{
-		Peer: p2p.Peer{},
-		Data: incorrectStateResponse,
-	}
-
-	ss.blockBuf <- msg1
-	ss.crystallizedStateBuf <- msg2
-
-	if ss.currentSlotNumber == incorrectStateResponse.CrystallizedState.LastFinalizedSlot {
-		t.Fatalf("Crystallized state updated incorrectly: %x", ss.currentSlotNumber)
-	}
-
-	msg2.Data = stateResponse
-
-	ss.crystallizedStateBuf <- msg2
-
-	if crystallizedStateHash != ss.initialCrystallizedStateHash {
-		br := msg1.Data.(*pb.BeaconBlockResponse)
-		t.Fatalf("Crystallized state hash not updated: %x", br.Block.CrystallizedStateHash)
-	}
-
-	msg1 = getBlockResponseMsg(30)
-	ss.blockBuf <- msg1
-
-	if stateResponse.CrystallizedState.GetLastFinalizedSlot() != ss.currentSlotNumber {
-		t.Fatalf("slotnumber saved when it was not supposed too: %v", stateResponse.CrystallizedState.GetLastFinalizedSlot())
-	}
-
-	msg1 = getBlockResponseMsg(100)
-	ss.blockBuf <- msg1
-
-	ss.cancel()
-	<-exitRoutine
-
-	br := msg1.Data.(*pb.BeaconBlockResponse)
-	if br.Block.GetSlotNumber() != ss.currentSlotNumber {
-		t.Fatalf("slotnumber not updated despite receiving a valid block: %v", ss.currentSlotNumber)
-	}
-
-	hook.Reset()
-
-}
-
-func TestDelayChan(t *testing.T) {
-	hook := logTest.NewGlobal()
-	cfg := Config{BlockBufferSize: 0, CrystallizedStateBufferSize: 0}
-	ms := &mockChainService{}
-	ss := NewSyncService(context.Background(), cfg, &mockP2P{}, ms)
-
-	exitRoutine := make(chan bool)
-	delayChan := make(chan time.Time)
-
-	go func() {
-		ss.runInitialSync(delayChan, ss.ctx.Done())
-		exitRoutine <- true
-	}()
-
-	generichash := make([]byte, 32)
-	generichash[0] = 'a'
-
-	crystallizedstate := &pb.CrystallizedState{
-		LastFinalizedSlot: 99,
-	}
-
-	stateResponse := &pb.CrystallizedStateResponse{
-		CrystallizedState: crystallizedstate,
-	}
-
-	crystallizedStateHash, err := types.NewCrystallizedState(stateResponse.CrystallizedState).Hash()
-	if err != nil {
-		t.Fatalf("unable to get hash of crystallized state: %v", err)
-	}
-
-	block := &pb.BeaconBlock{
-		PowChainRef:           []byte{1, 2, 3},
-		ParentHash:            generichash,
-		SlotNumber:            uint64(20),
-		CrystallizedStateHash: crystallizedStateHash[:],
-	}
 
 	blockResponse := &pb.BeaconBlockResponse{
 		Block: block,
