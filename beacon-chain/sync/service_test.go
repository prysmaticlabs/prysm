package sync

import (
	"context"
	"io/ioutil"
	"testing"

	"github.com/golang/protobuf/proto"
	"github.com/prysmaticlabs/prysm/beacon-chain/db"
	"github.com/prysmaticlabs/prysm/beacon-chain/internal"
	"github.com/prysmaticlabs/prysm/beacon-chain/types"
	pb "github.com/prysmaticlabs/prysm/proto/beacon/p2p/v1"
	"github.com/prysmaticlabs/prysm/shared/event"
	"github.com/prysmaticlabs/prysm/shared/hashutil"
	"github.com/prysmaticlabs/prysm/shared/p2p"
	"github.com/prysmaticlabs/prysm/shared/testutil"
	"github.com/sirupsen/logrus"
	logTest "github.com/sirupsen/logrus/hooks/test"
)

func init() {
	logrus.SetLevel(logrus.DebugLevel)
	logrus.SetOutput(ioutil.Discard)
}

type mockP2P struct {
}

func (mp *mockP2P) Subscribe(msg proto.Message, channel chan p2p.Message) event.Subscription {
	return new(event.Feed).Subscribe(channel)
}

func (mp *mockP2P) Broadcast(msg proto.Message) {}

func (mp *mockP2P) Send(msg proto.Message, peer p2p.Peer) {
}

type mockChainService struct{}

func (ms *mockChainService) IncomingBlockFeed() *event.Feed {
	return new(event.Feed)
}

type mockAttestService struct{}

func (ms *mockAttestService) IncomingAttestationFeed() *event.Feed {
	return new(event.Feed)
}

func setupService(t *testing.T, db *db.BeaconDB) *Service {
	cfg := Config{
		BlockHashBufferSize: 0,
		BlockBufferSize:     0,
		ChainService:        &mockChainService{},
		P2P:                 &mockP2P{},
		BeaconDB:            db,
	}
	return NewSyncService(context.Background(), cfg)
}

func TestProcessBlockHash(t *testing.T) {
	hook := logTest.NewGlobal()

	db := internal.SetupDB(t)
	defer internal.TeardownDB(t, db)

	// set the channel's buffer to 0 to make channel interactions blocking
	cfg := Config{
		BlockHashBufferSize: 0,
		BlockBufferSize:     0,
		ChainService:        &mockChainService{},
		P2P:                 &mockP2P{},
		BeaconDB:            db,
	}
	ss := NewSyncService(context.Background(), cfg)

	exitRoutine := make(chan bool)

	go func() {
		ss.run()
		exitRoutine <- true
	}()

	announceHash := hashutil.Hash([]byte{})
	hashAnnounce := &pb.BeaconBlockHashAnnounce{
		Hash: announceHash[:],
	}

	msg := p2p.Message{
		Ctx:  context.Background(),
		Peer: p2p.Peer{},
		Data: hashAnnounce,
	}

	// if a new hash is processed
	ss.announceBlockHashBuf <- msg

	ss.cancel()
	<-exitRoutine

	testutil.AssertLogsContain(t, hook, "requesting full block data from sender")
	hook.Reset()
}

func TestProcessBlock(t *testing.T) {
	hook := logTest.NewGlobal()

<<<<<<< HEAD
	db := internal.SetupDB(t)
	defer internal.TeardownDB(t, db)
=======
	db := btestutil.SetupDB(t)
	defer btestutil.TeardownDB(t, db)
	if err := db.InitializeState(nil); err != nil {
		t.Fatalf("Failed to initialize state: %v", err)
	}
>>>>>>> 15563ae2

	if err := db.InitializeState(nil); err != nil {
		t.Fatal(err)
	}

	cfg := Config{
		BlockHashBufferSize: 0,
		BlockBufferSize:     0,
		ChainService:        &mockChainService{},
		P2P:                 &mockP2P{},
		BeaconDB:            db,
		AttestService:       &mockAttestService{},
	}
	ss := NewSyncService(context.Background(), cfg)

	exitRoutine := make(chan bool)
	go func() {
		ss.run()
		exitRoutine <- true
	}()

	parentBlock := types.NewBlock(&pb.BeaconBlock{
		Slot: 0,
	})
	if err := db.SaveBlock(parentBlock); err != nil {
		t.Fatalf("failed to save block: %v", err)
	}
	parentHash, err := parentBlock.Hash()
	if err != nil {
		t.Fatalf("failed to get parent hash: %v", err)
	}

	data := &pb.BeaconBlock{
		PowChainRef:    []byte{1, 2, 3, 4, 5},
		AncestorHashes: [][]byte{parentHash[:]},
		Slot:           1,
	}
	attestation := &pb.AggregatedAttestation{
		Slot:           0,
		Shard:          0,
		ShardBlockHash: []byte{'A'},
	}

	responseBlock := &pb.BeaconBlockResponse{
		Block:       data,
		Attestation: attestation,
	}

	msg := p2p.Message{
		Ctx:  context.Background(),
		Peer: p2p.Peer{},
		Data: responseBlock,
	}

	ss.blockBuf <- msg
	ss.cancel()
	<-exitRoutine

	testutil.AssertLogsContain(t, hook, "Sending newly received block to subscribers")
	hook.Reset()
}

func TestProcessMultipleBlocks(t *testing.T) {
	hook := logTest.NewGlobal()

	db := internal.SetupDB(t)
	defer internal.TeardownDB(t, db)

	if err := db.InitializeState(nil); err != nil {
		t.Fatal(err)
	}

	cfg := Config{
		BlockHashBufferSize: 0,
		BlockBufferSize:     0,
		ChainService:        &mockChainService{},
		P2P:                 &mockP2P{},
		BeaconDB:            db,
		AttestService:       &mockAttestService{},
	}
	ss := NewSyncService(context.Background(), cfg)

	exitRoutine := make(chan bool)

	go func() {
		ss.run()
		exitRoutine <- true
	}()

	parentBlock := types.NewBlock(&pb.BeaconBlock{
		Slot: 0,
	})
	if err := db.SaveBlock(parentBlock); err != nil {
		t.Fatalf("failed to save block: %v", err)
	}
	parentHash, err := parentBlock.Hash()
	if err != nil {
		t.Fatalf("failed to get parent hash: %v", err)
	}

	data1 := &pb.BeaconBlock{
		PowChainRef:    []byte{1, 2, 3, 4, 5},
		AncestorHashes: [][]byte{parentHash[:]},
		Slot:           1,
	}

	responseBlock1 := &pb.BeaconBlockResponse{
		Block:       data1,
		Attestation: &pb.AggregatedAttestation{},
	}

	msg1 := p2p.Message{
		Ctx:  context.Background(),
		Peer: p2p.Peer{},
		Data: responseBlock1,
	}

	data2 := &pb.BeaconBlock{
		PowChainRef:    []byte{6, 7, 8, 9, 10},
		AncestorHashes: [][]byte{make([]byte, 32)},
		Slot:           1,
	}

	responseBlock2 := &pb.BeaconBlockResponse{
		Block:       data2,
		Attestation: &pb.AggregatedAttestation{},
	}

	msg2 := p2p.Message{
		Ctx:  context.Background(),
		Peer: p2p.Peer{},
		Data: responseBlock2,
	}

	ss.blockBuf <- msg1
	ss.blockBuf <- msg2
	ss.cancel()
	<-exitRoutine
	testutil.AssertLogsContain(t, hook, "Sending newly received block to subscribers")
	testutil.AssertLogsContain(t, hook, "Sending newly received block to subscribers")
	hook.Reset()
}

func TestBlockRequestErrors(t *testing.T) {
	hook := logTest.NewGlobal()

	db := internal.SetupDB(t)
	defer internal.TeardownDB(t, db)
	ss := setupService(t, db)

	exitRoutine := make(chan bool)

	go func() {
		ss.run()
		<-exitRoutine
	}()

	malformedRequest := &pb.BeaconBlockHashAnnounce{
		Hash: []byte{'t', 'e', 's', 't'},
	}

	invalidmsg := p2p.Message{
		Ctx:  context.Background(),
		Data: malformedRequest,
		Peer: p2p.Peer{},
	}

	ss.blockRequestBySlot <- invalidmsg
	ss.cancel()
	exitRoutine <- true
	testutil.AssertLogsContain(t, hook, "Received malformed beacon block request p2p message")
}

func TestBlockRequest(t *testing.T) {
	hook := logTest.NewGlobal()

	db := internal.SetupDB(t)
	defer internal.TeardownDB(t, db)
	ss := setupService(t, db)

	exitRoutine := make(chan bool)

	go func() {
		ss.run()
		<-exitRoutine
	}()

	request1 := &pb.BeaconBlockRequestBySlotNumber{
		SlotNumber: 20,
	}

	msg1 := p2p.Message{
		Ctx:  context.Background(),
		Data: request1,
		Peer: p2p.Peer{},
	}

	ss.blockRequestBySlot <- msg1
	ss.cancel()
	exitRoutine <- true

	testutil.AssertLogsDoNotContain(t, hook, "Sending requested block to peer")
}

func TestReceiveAttestation(t *testing.T) {
	hook := logTest.NewGlobal()
	ms := &mockChainService{}
	as := &mockAttestService{}

	db := internal.SetupDB(t)
	defer internal.TeardownDB(t, db)

	cfg := Config{
		BlockHashBufferSize:    0,
		BlockBufferSize:        0,
		BlockRequestBufferSize: 0,
		ChainService:           ms,
		AttestService:          as,
		P2P:                    &mockP2P{},
		BeaconDB:               db,
	}
	ss := NewSyncService(context.Background(), cfg)

	exitRoutine := make(chan bool)
	go func() {
		ss.run()
		exitRoutine <- true
	}()

	request1 := &pb.AggregatedAttestation{
		Slot:             0,
		AttesterBitfield: []byte{99},
	}

	msg1 := p2p.Message{
		Ctx:  context.Background(),
		Data: request1,
		Peer: p2p.Peer{},
	}

	ss.attestationBuf <- msg1
	ss.cancel()
	<-exitRoutine
	testutil.AssertLogsContain(t, hook, "Forwarding attestation to subscribed services")
}

func TestStartNotSynced(t *testing.T) {
	hook := logTest.NewGlobal()

	db := internal.SetupDB(t)
	defer internal.TeardownDB(t, db)

	cfg := DefaultConfig()
	cfg.ChainService = &mockChainService{}
	cfg.P2P = &mockP2P{}
	cfg.BeaconDB = db
	ss := NewSyncService(context.Background(), cfg)

	ss.Start()
	ss.Stop()

	testutil.AssertLogsContain(t, hook, "Not caught up with network, but continue sync")
	testutil.AssertLogsContain(t, hook, "Stopping service")

	hook.Reset()
}<|MERGE_RESOLUTION|>--- conflicted
+++ resolved
@@ -105,16 +105,11 @@
 func TestProcessBlock(t *testing.T) {
 	hook := logTest.NewGlobal()
 
-<<<<<<< HEAD
-	db := internal.SetupDB(t)
-	defer internal.TeardownDB(t, db)
-=======
-	db := btestutil.SetupDB(t)
-	defer btestutil.TeardownDB(t, db)
+	db := internal.SetupDB(t)
+	defer internal.TeardownDB(t, db)
 	if err := db.InitializeState(nil); err != nil {
 		t.Fatalf("Failed to initialize state: %v", err)
 	}
->>>>>>> 15563ae2
 
 	if err := db.InitializeState(nil); err != nil {
 		t.Fatal(err)
