--- conflicted
+++ resolved
@@ -7,16 +7,12 @@
 	"time"
 
 	"github.com/prysmaticlabs/prysm/beacon-chain/core/helpers"
-	"github.com/prysmaticlabs/prysm/shared/params"
-
 	"github.com/prysmaticlabs/prysm/beacon-chain/db"
 	"github.com/prysmaticlabs/prysm/beacon-chain/internal"
-<<<<<<< HEAD
-=======
 	initialsync "github.com/prysmaticlabs/prysm/beacon-chain/sync/initial-sync"
 	pb "github.com/prysmaticlabs/prysm/proto/beacon/p2p/v1"
 	"github.com/prysmaticlabs/prysm/shared/bls"
->>>>>>> 9bee695a
+	"github.com/prysmaticlabs/prysm/shared/params"
 )
 
 func NotSyncQuerierConfig() *QuerierConfig {
@@ -40,16 +36,9 @@
 	sqCfg.P2P = cfg.P2P
 	sq := NewQuerierService(ctx, sqCfg)
 
-<<<<<<< HEAD
 	services.Querier = sq
 
 	return services
-=======
-	return &Service{
-		RegularSync: rs,
-		InitialSync: is,
-		Querier:     sq,
-	}
 }
 
 func setupInitialDeposits(t *testing.T, numDeposits int) ([]*pb.Deposit, []*bls.SecretKey) {
@@ -72,7 +61,6 @@
 		privKeys[i] = priv
 	}
 	return deposits, privKeys
->>>>>>> 9bee695a
 }
 
 func setupTestSyncService(t *testing.T, synced bool) (*Service, *db.BeaconDB) {
