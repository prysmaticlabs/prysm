package sync

import (
	"context"
	"sync"
	"testing"
	"time"

	"github.com/kevinms/leakybucket-go"
	"github.com/libp2p/go-libp2p-core/network"
	"github.com/libp2p/go-libp2p-core/protocol"
	ethpb "github.com/prysmaticlabs/ethereumapis/eth/v1alpha1"
	chainMock "github.com/prysmaticlabs/prysm/beacon-chain/blockchain/testing"
	db "github.com/prysmaticlabs/prysm/beacon-chain/db/testing"
	"github.com/prysmaticlabs/prysm/beacon-chain/flags"
	p2ptest "github.com/prysmaticlabs/prysm/beacon-chain/p2p/testing"
	"github.com/prysmaticlabs/prysm/beacon-chain/state/stateutil"
	pb "github.com/prysmaticlabs/prysm/proto/beacon/p2p/v1"
	"github.com/prysmaticlabs/prysm/shared/testutil"
	"github.com/prysmaticlabs/prysm/shared/testutil/assert"
	"github.com/prysmaticlabs/prysm/shared/testutil/require"
	logTest "github.com/sirupsen/logrus/hooks/test"
)

func TestRPCBeaconBlocksByRange_RPCHandlerReturnsBlocks(t *testing.T) {
	p1 := p2ptest.NewTestP2P(t)
	p2 := p2ptest.NewTestP2P(t)
	p1.Connect(p2)
	assert.Equal(t, 1, len(p1.BHost.Network().Peers()), "Expected peers to be connected")
	d, _ := db.SetupDB(t)

	req := &pb.BeaconBlocksByRangeRequest{
		StartSlot: 100,
		Step:      64,
		Count:     16,
	}

	// Populate the database with blocks that would match the request.
	for i := req.StartSlot; i < req.StartSlot+(req.Step*req.Count); i += req.Step {
		blk := testutil.NewBeaconBlock()
		blk.Block.Slot = i
		require.NoError(t, d.SaveBlock(context.Background(), blk))
	}

	// Start service with 160 as allowed blocks capacity (and almost zero capacity recovery).
	r := &Service{p2p: p1, db: d, chain: &chainMock.ChainService{}, rateLimiter: newRateLimiter(p1)}
	pcl := protocol.ID("/testing")
	topic := string(pcl)
	r.rateLimiter.limiterMap[topic] = leakybucket.NewCollector(0.000001, int64(req.Count*10), false)
	var wg sync.WaitGroup
	wg.Add(1)
	p2.BHost.SetStreamHandler(pcl, func(stream network.Stream) {
		defer wg.Done()
		for i := req.StartSlot; i < req.StartSlot+req.Count*req.Step; i += req.Step {
			expectSuccess(t, r, stream)
			res := testutil.NewBeaconBlock()
			assert.NoError(t, r.p2p.Encoding().DecodeWithMaxLength(stream, res))
			if (res.Block.Slot-req.StartSlot)%req.Step != 0 {
				t.Errorf("Received unexpected block slot %d", res.Block.Slot)
			}
		}
	})

	stream1, err := p1.BHost.NewStream(context.Background(), p2.BHost.ID(), pcl)
	require.NoError(t, err)

	err = r.beaconBlocksByRangeRPCHandler(context.Background(), req, stream1)
	require.NoError(t, err)

	// Make sure that rate limiter doesn't limit capacity exceedingly.
	remainingCapacity := r.rateLimiter.limiterMap[topic].Remaining(p2.PeerID().String())
	expectedCapacity := int64(req.Count*10 - req.Count)
	require.Equal(t, expectedCapacity, remainingCapacity, "Unexpected rate limiting capacity")

	if testutil.WaitTimeout(&wg, 1*time.Second) {
		t.Fatal("Did not receive stream within 1 sec")
	}
}

func TestRPCBeaconBlocksByRange_RPCHandlerReturnsSortedBlocks(t *testing.T) {
	p1 := p2ptest.NewTestP2P(t)
	p2 := p2ptest.NewTestP2P(t)
	p1.Connect(p2)
	assert.Equal(t, 1, len(p1.BHost.Network().Peers()), "Expected peers to be connected")
	d, _ := db.SetupDB(t)

	req := &pb.BeaconBlocksByRangeRequest{
		StartSlot: 200,
		Step:      21,
		Count:     33,
	}

	endSlot := req.StartSlot + (req.Step * (req.Count - 1))
	expectedRoots := make([][32]byte, req.Count)
	// Populate the database with blocks that would match the request.
<<<<<<< HEAD
	for i := endSlot; i >= req.StartSlot; i -= req.Step {
		blk := testutil.NewBeaconBlock()
		blk.Block.Slot = i
		require.NoError(t, d.SaveBlock(context.Background(), blk))
=======
	for i, j := endSlot, req.Count-1; i >= req.StartSlot; i -= req.Step {
		blk := &ethpb.SignedBeaconBlock{Block: &ethpb.BeaconBlock{Slot: i}}
		rt, err := stateutil.BlockRoot(blk.Block)
		require.NoError(t, err)
		expectedRoots[j] = rt
		require.NoError(t, d.SaveBlock(context.Background(), blk))
		j--
>>>>>>> f2afeed9
	}

	// Start service with 160 as allowed blocks capacity (and almost zero capacity recovery).
	r := &Service{p2p: p1, db: d, rateLimiter: newRateLimiter(p1),
		chain: &chainMock.ChainService{}}
	pcl := protocol.ID("/testing")
	topic := string(pcl)
	r.rateLimiter.limiterMap[topic] = leakybucket.NewCollector(0.000001, int64(req.Count*10), false)

	var wg sync.WaitGroup
	wg.Add(1)
	p2.BHost.SetStreamHandler(pcl, func(stream network.Stream) {
		defer wg.Done()
		prevSlot := uint64(0)
		require.Equal(t, uint64(len(expectedRoots)), req.Count, "Number of roots not expected")
		for i, j := req.StartSlot, 0; i < req.StartSlot+req.Count*req.Step; i += req.Step {
			expectSuccess(t, r, stream)
			res := &ethpb.SignedBeaconBlock{}
			assert.NoError(t, r.p2p.Encoding().DecodeWithMaxLength(stream, res))
			if res.Block.Slot < prevSlot {
				t.Errorf("Received block is unsorted with slot %d lower than previous slot %d", res.Block.Slot, prevSlot)
			}
			rt, err := stateutil.BlockRoot(res.Block)
			require.NoError(t, err)
			assert.Equal(t, expectedRoots[j], rt, "roots not equal")
			prevSlot = res.Block.Slot
			j++
		}
	})

	stream1, err := p1.BHost.NewStream(context.Background(), p2.BHost.ID(), pcl)
	require.NoError(t, err)
	require.NoError(t, r.beaconBlocksByRangeRPCHandler(context.Background(), req, stream1))

	if testutil.WaitTimeout(&wg, 1*time.Second) {
		t.Fatal("Did not receive stream within 1 sec")
	}
}

func TestRPCBeaconBlocksByRange_ReturnsGenesisBlock(t *testing.T) {
	p1 := p2ptest.NewTestP2P(t)
	p2 := p2ptest.NewTestP2P(t)
	p1.Connect(p2)
	assert.Equal(t, 1, len(p1.BHost.Network().Peers()), "Expected peers to be connected")
	d, _ := db.SetupDB(t)

	req := &pb.BeaconBlocksByRangeRequest{
		StartSlot: 0,
		Step:      1,
		Count:     4,
	}

	// Populate the database with blocks that would match the request.
	for i := req.StartSlot; i < req.StartSlot+(req.Step*req.Count); i++ {
		blk := testutil.NewBeaconBlock()
		blk.Block.Slot = i

		// Save genesis block
		if i == 0 {
			rt, err := stateutil.BlockRoot(blk.Block)
			require.NoError(t, err)
			require.NoError(t, d.SaveGenesisBlockRoot(context.Background(), rt))
		}
		require.NoError(t, d.SaveBlock(context.Background(), blk))
	}

	r := &Service{p2p: p1, db: d, chain: &chainMock.ChainService{}, rateLimiter: newRateLimiter(p1)}
	pcl := protocol.ID("/testing")
	topic := string(pcl)
	r.rateLimiter.limiterMap[topic] = leakybucket.NewCollector(10000, 10000, false)

	var wg sync.WaitGroup
	wg.Add(1)
	p2.BHost.SetStreamHandler(pcl, func(stream network.Stream) {
		defer wg.Done()
		// check for genesis block
		expectSuccess(t, r, stream)
		res := &ethpb.SignedBeaconBlock{}
		assert.NoError(t, r.p2p.Encoding().DecodeWithMaxLength(stream, res))
		assert.Equal(t, uint64(0), res.Block.Slot, "genesis block was not returned")
		for i := req.StartSlot + req.Step; i < req.Count*req.Step; i += req.Step {
			expectSuccess(t, r, stream)
			res := &ethpb.SignedBeaconBlock{}
			assert.NoError(t, r.p2p.Encoding().DecodeWithMaxLength(stream, res))
		}
	})

	stream1, err := p1.BHost.NewStream(context.Background(), p2.BHost.ID(), pcl)
	require.NoError(t, err)
	require.NoError(t, r.beaconBlocksByRangeRPCHandler(context.Background(), req, stream1))

	if testutil.WaitTimeout(&wg, 1*time.Second) {
		t.Fatal("Did not receive stream within 1 sec")
	}
}

func TestRPCBeaconBlocksByRange_RPCHandlerRateLimitOverflow(t *testing.T) {
	d, _ := db.SetupDB(t)
	hook := logTest.NewGlobal()
	saveBlocks := func(req *pb.BeaconBlocksByRangeRequest) {
		// Populate the database with blocks that would match the request.
		for i := req.StartSlot; i < req.StartSlot+(req.Step*req.Count); i += req.Step {
			block := testutil.NewBeaconBlock()
			block.Block.Slot = i
			require.NoError(t, d.SaveBlock(context.Background(), block))
		}
	}
	sendRequest := func(p1, p2 *p2ptest.TestP2P, r *Service,
		req *pb.BeaconBlocksByRangeRequest, validateBlocks bool) error {
		var wg sync.WaitGroup
		wg.Add(1)
		pcl := protocol.ID("/testing")
		p2.BHost.SetStreamHandler(pcl, func(stream network.Stream) {
			defer wg.Done()
			if !validateBlocks {
				return
			}
			for i := req.StartSlot; i < req.StartSlot+req.Count*req.Step; i += req.Step {
				expectSuccess(t, r, stream)
				res := testutil.NewBeaconBlock()
				assert.NoError(t, r.p2p.Encoding().DecodeWithMaxLength(stream, res))
				if (res.Block.Slot-req.StartSlot)%req.Step != 0 {
					t.Errorf("Received unexpected block slot %d", res.Block.Slot)
				}
			}
		})
		stream, err := p1.BHost.NewStream(context.Background(), p2.BHost.ID(), pcl)
		require.NoError(t, err)
		if err = r.beaconBlocksByRangeRPCHandler(context.Background(), req, stream); err != nil {
			return err
		}
		if testutil.WaitTimeout(&wg, 1*time.Second) {
			t.Fatal("Did not receive stream within 1 sec")
		}
		return nil
	}

	t.Run("high request count param and no overflow", func(t *testing.T) {
		p1 := p2ptest.NewTestP2P(t)
		p2 := p2ptest.NewTestP2P(t)
		p1.Connect(p2)
		assert.Equal(t, 1, len(p1.BHost.Network().Peers()), "Expected peers to be connected")

		capacity := int64(flags.Get().BlockBatchLimit * 3)
		r := &Service{p2p: p1, db: d, chain: &chainMock.ChainService{}, rateLimiter: newRateLimiter(p1)}

		pcl := protocol.ID("/testing")
		topic := string(pcl)
		r.rateLimiter.limiterMap[topic] = leakybucket.NewCollector(0.000001, capacity, false)
		req := &pb.BeaconBlocksByRangeRequest{
			StartSlot: 100,
			Step:      5,
			Count:     uint64(capacity),
		}
		saveBlocks(req)

		hook.Reset()
		assert.NoError(t, sendRequest(p1, p2, r, req, true))
		require.LogsDoNotContain(t, hook, "Disconnecting bad peer")

		remainingCapacity := r.rateLimiter.limiterMap[topic].Remaining(p2.PeerID().String())
		expectedCapacity := int64(0) // Whole capacity is used, but no overflow.
		assert.Equal(t, expectedCapacity, remainingCapacity, "Unexpected rate limiting capacity")
	})

	t.Run("high request count param and overflow", func(t *testing.T) {
		p1 := p2ptest.NewTestP2P(t)
		p2 := p2ptest.NewTestP2P(t)
		p1.Connect(p2)
		assert.Equal(t, 1, len(p1.BHost.Network().Peers()), "Expected peers to be connected")

		capacity := int64(flags.Get().BlockBatchLimit * 3)
		r := &Service{p2p: p1, db: d, chain: &chainMock.ChainService{}, rateLimiter: newRateLimiter(p1)}

		pcl := protocol.ID("/testing")
		topic := string(pcl)
		r.rateLimiter.limiterMap[topic] = leakybucket.NewCollector(0.000001, capacity, false)

		req := &pb.BeaconBlocksByRangeRequest{
			StartSlot: 100,
			Step:      5,
			Count:     uint64(capacity + 1),
		}
		saveBlocks(req)

		hook.Reset()
		for i := 0; i < p2.Peers().Scorers().BadResponsesScorer().Params().Threshold; i++ {
			err := sendRequest(p1, p2, r, req, false)
			assert.ErrorContains(t, rateLimitedError, err)
		}
		// Make sure that we were blocked indeed.
		require.LogsContain(t, hook, "Disconnecting bad peer")

		remainingCapacity := r.rateLimiter.limiterMap[topic].Remaining(p2.PeerID().String())
		expectedCapacity := int64(0) // Whole capacity is used.
		assert.Equal(t, expectedCapacity, remainingCapacity, "Unexpected rate limiting capacity")
	})

	t.Run("many requests with count set to max blocks per second", func(t *testing.T) {
		p1 := p2ptest.NewTestP2P(t)
		p2 := p2ptest.NewTestP2P(t)
		p1.Connect(p2)
		assert.Equal(t, 1, len(p1.BHost.Network().Peers()), "Expected peers to be connected")

		capacity := int64(flags.Get().BlockBatchLimit * flags.Get().BlockBatchLimitBurstFactor)
		r := &Service{p2p: p1, db: d, chain: &chainMock.ChainService{}, rateLimiter: newRateLimiter(p1)}
		pcl := protocol.ID("/testing")
		topic := string(pcl)
		r.rateLimiter.limiterMap[topic] = leakybucket.NewCollector(0.000001, capacity, false)

		req := &pb.BeaconBlocksByRangeRequest{
			StartSlot: 100,
			Step:      1,
			Count:     uint64(flags.Get().BlockBatchLimit),
		}
		saveBlocks(req)

		hook.Reset()
		for i := 0; i < flags.Get().BlockBatchLimitBurstFactor; i++ {
			assert.NoError(t, sendRequest(p1, p2, r, req, true))
		}
		require.LogsDoNotContain(t, hook, "Disconnecting bad peer")

		// One more request should result in overflow.
		hook.Reset()
		for i := 0; i < p2.Peers().Scorers().BadResponsesScorer().Params().Threshold; i++ {
			err := sendRequest(p1, p2, r, req, false)
			assert.ErrorContains(t, rateLimitedError, err)
		}
		require.LogsContain(t, hook, "Disconnecting bad peer")

		remainingCapacity := r.rateLimiter.limiterMap[topic].Remaining(p2.PeerID().String())
		expectedCapacity := int64(0) // Whole capacity is used.
		assert.Equal(t, expectedCapacity, remainingCapacity, "Unexpected rate limiting capacity")
	})
}<|MERGE_RESOLUTION|>--- conflicted
+++ resolved
@@ -93,20 +93,14 @@
 	endSlot := req.StartSlot + (req.Step * (req.Count - 1))
 	expectedRoots := make([][32]byte, req.Count)
 	// Populate the database with blocks that would match the request.
-<<<<<<< HEAD
-	for i := endSlot; i >= req.StartSlot; i -= req.Step {
+	for i, j := endSlot, req.Count-1; i >= req.StartSlot; i -= req.Step {
 		blk := testutil.NewBeaconBlock()
 		blk.Block.Slot = i
-		require.NoError(t, d.SaveBlock(context.Background(), blk))
-=======
-	for i, j := endSlot, req.Count-1; i >= req.StartSlot; i -= req.Step {
-		blk := &ethpb.SignedBeaconBlock{Block: &ethpb.BeaconBlock{Slot: i}}
 		rt, err := stateutil.BlockRoot(blk.Block)
 		require.NoError(t, err)
 		expectedRoots[j] = rt
 		require.NoError(t, d.SaveBlock(context.Background(), blk))
 		j--
->>>>>>> f2afeed9
 	}
 
 	// Start service with 160 as allowed blocks capacity (and almost zero capacity recovery).
