package sync

import (
	"context"
	"math"
	"sync"
	"testing"
	"time"

	"github.com/ethereum/go-ethereum/p2p/enr"
	"github.com/libp2p/go-libp2p-core/network"
	"github.com/libp2p/go-libp2p-core/protocol"
	ethpb "github.com/prysmaticlabs/ethereumapis/eth/v1alpha1"
	mock "github.com/prysmaticlabs/prysm/beacon-chain/blockchain/testing"
	dbtest "github.com/prysmaticlabs/prysm/beacon-chain/db/testing"
	"github.com/prysmaticlabs/prysm/beacon-chain/p2p/peers"
	p2ptest "github.com/prysmaticlabs/prysm/beacon-chain/p2p/testing"
	p2pTypes "github.com/prysmaticlabs/prysm/beacon-chain/p2p/types"
	pb "github.com/prysmaticlabs/prysm/proto/beacon/p2p/v1"
	"github.com/prysmaticlabs/prysm/shared/rand"
	"github.com/prysmaticlabs/prysm/shared/testutil"
	"github.com/prysmaticlabs/prysm/shared/testutil/assert"
	"github.com/prysmaticlabs/prysm/shared/testutil/require"
)

//    /- b1 - b2
// b0
//    \- b3
// Test b1 was missing then received and we can process b0 -> b1 -> b2
func TestRegularSyncBeaconBlockSubscriber_ProcessPendingBlocks1(t *testing.T) {
	db, _ := dbtest.SetupDB(t)

	p1 := p2ptest.NewTestP2P(t)
	r := &Service{
		p2p: p1,
		db:  db,
		chain: &mock.ChainService{
			FinalizedCheckPoint: &ethpb.Checkpoint{
				Epoch: 0,
			},
		},
		slotToPendingBlocks: make(map[uint64][]*ethpb.SignedBeaconBlock),
		seenPendingBlocks:   make(map[[32]byte]bool),
	}
	err := r.initCaches()
	require.NoError(t, err)

	b0 := testutil.NewBeaconBlock()
	require.NoError(t, r.db.SaveBlock(context.Background(), b0))
	b0Root, err := b0.Block.HashTreeRoot()
	require.NoError(t, err)
	b3 := testutil.NewBeaconBlock()
	b3.Block.Slot = 3
	b3.Block.ParentRoot = b0Root[:]
	require.NoError(t, r.db.SaveBlock(context.Background(), b3))
	// Incomplete block link
	b1 := testutil.NewBeaconBlock()
	b1.Block.Slot = 1
	b1.Block.ParentRoot = b0Root[:]
	b1Root, err := b1.Block.HashTreeRoot()
	require.NoError(t, err)
	b2 := testutil.NewBeaconBlock()
	b2.Block.Slot = 2
	b2.Block.ParentRoot = b1Root[:]
	b2Root, err := b1.Block.HashTreeRoot()
	require.NoError(t, err)

	// Add b2 to the cache
	r.insertBlockToPendingQueue(b2.Block.Slot, b2, b2Root)

	require.NoError(t, r.processPendingBlocks(context.Background()))
	assert.Equal(t, 1, len(r.slotToPendingBlocks), "Incorrect size for slot to pending blocks cache")
	assert.Equal(t, 1, len(r.seenPendingBlocks), "Incorrect size for seen pending block")

	// Add b1 to the cache
	r.insertBlockToPendingQueue(b1.Block.Slot, b1, b1Root)
	require.NoError(t, r.db.SaveBlock(context.Background(), b1))

	// Insert bad b1 in the cache to verify the good one doesn't get replaced.
	r.insertBlockToPendingQueue(b1.Block.Slot, testutil.NewBeaconBlock(), [32]byte{})

	require.NoError(t, r.processPendingBlocks(context.Background()))
	assert.Equal(t, 1, len(r.slotToPendingBlocks), "Incorrect size for slot to pending blocks cache")
	assert.Equal(t, 2, len(r.seenPendingBlocks), "Incorrect size for seen pending block")
}

func TestRegularSync_InsertDuplicateBlocks(t *testing.T) {
	db, _ := dbtest.SetupDB(t)

	p1 := p2ptest.NewTestP2P(t)
	r := &Service{
		p2p: p1,
		db:  db,
		chain: &mock.ChainService{
			FinalizedCheckPoint: &ethpb.Checkpoint{
				Epoch: 0,
				Root:  make([]byte, 32),
			},
		},
		slotToPendingBlocks: make(map[uint64][]*ethpb.SignedBeaconBlock),
		seenPendingBlocks:   make(map[[32]byte]bool),
	}
	err := r.initCaches()
	require.NoError(t, err)

	b0 := testutil.NewBeaconBlock()
	b0r := [32]byte{'a'}
	require.NoError(t, r.db.SaveBlock(context.Background(), b0))
	b0Root, err := b0.Block.HashTreeRoot()
	require.NoError(t, err)
	b1 := testutil.NewBeaconBlock()
	b1.Block.Slot = 1
	b1.Block.ParentRoot = b0Root[:]
	b1r := [32]byte{'b'}

	r.insertBlockToPendingQueue(b0.Block.Slot, b0, b0r)
	require.Equal(t, 1, len(r.slotToPendingBlocks[b0.Block.Slot]), "Block was not added to map")

	r.insertBlockToPendingQueue(b1.Block.Slot, b1, b1r)
	require.Equal(t, 1, len(r.slotToPendingBlocks[b1.Block.Slot]), "Block was not added to map")

	// Add duplicate block which should not be saved.
	r.insertBlockToPendingQueue(b0.Block.Slot, b0, b0r)
	require.Equal(t, 1, len(r.slotToPendingBlocks[b0.Block.Slot]), "Block was added to map")

	// Add duplicate block which should not be saved.
	r.insertBlockToPendingQueue(b1.Block.Slot, b1, b1r)
	require.Equal(t, 1, len(r.slotToPendingBlocks[b1.Block.Slot]), "Block was added to map")

}

//    /- b1 - b2 - b5
// b0
//    \- b3 - b4
// Test b2 and b3 were missed, after receiving them we can process 2 chains.
func TestRegularSyncBeaconBlockSubscriber_ProcessPendingBlocks_2Chains(t *testing.T) {
	db, _ := dbtest.SetupDB(t)
	p1 := p2ptest.NewTestP2P(t)
	p2 := p2ptest.NewTestP2P(t)
	p1.Connect(p2)
	assert.Equal(t, 1, len(p1.BHost.Network().Peers()), "Expected peers to be connected")
	pcl := protocol.ID("/eth2/beacon_chain/req/hello/1/ssz_snappy")
	var wg sync.WaitGroup
	wg.Add(1)
	p2.BHost.SetStreamHandler(pcl, func(stream network.Stream) {
		defer wg.Done()
		code, errMsg, err := ReadStatusCode(stream, p1.Encoding())
		assert.NoError(t, err)
		if code == 0 {
			t.Error("Expected a non-zero code")
		}
		if errMsg != errWrongForkDigestVersion.Error() {
			t.Logf("Received error string len %d, wanted error string len %d", len(errMsg), len(errWrongForkDigestVersion.Error()))
			t.Errorf("Received unexpected message response in the stream: %s. Wanted %s.", errMsg, errWrongForkDigestVersion.Error())
		}
	})

	r := &Service{
		p2p: p1,
		db:  db,
		chain: &mock.ChainService{
			FinalizedCheckPoint: &ethpb.Checkpoint{
				Epoch: 0,
				Root:  make([]byte, 32),
			},
		},
		slotToPendingBlocks: make(map[uint64][]*ethpb.SignedBeaconBlock),
		seenPendingBlocks:   make(map[[32]byte]bool),
	}
	err := r.initCaches()
	require.NoError(t, err)
	p1.Peers().Add(new(enr.Record), p2.PeerID(), nil, network.DirOutbound)
	p1.Peers().SetConnectionState(p2.PeerID(), peers.PeerConnected)
	p1.Peers().SetChainState(p2.PeerID(), &pb.Status{})

	b0 := testutil.NewBeaconBlock()
	require.NoError(t, r.db.SaveBlock(context.Background(), b0))
	b0Root, err := b0.Block.HashTreeRoot()
	require.NoError(t, err)
	b1 := testutil.NewBeaconBlock()
	b1.Block.Slot = 1
	b1.Block.ParentRoot = b0Root[:]
	require.NoError(t, r.db.SaveBlock(context.Background(), b1))
	b1Root, err := b1.Block.HashTreeRoot()
	require.NoError(t, err)

	// Incomplete block links
	b2 := testutil.NewBeaconBlock()
	b2.Block.Slot = 2
	b2.Block.ParentRoot = b1Root[:]
	b2Root, err := b2.Block.HashTreeRoot()
	require.NoError(t, err)
	b5 := testutil.NewBeaconBlock()
	b5.Block.Slot = 5
	b5.Block.ParentRoot = b2Root[:]
	b5Root, err := b5.Block.HashTreeRoot()
	require.NoError(t, err)
	b3 := testutil.NewBeaconBlock()
	b3.Block.Slot = 3
	b3.Block.ParentRoot = b0Root[:]
	b3Root, err := b3.Block.HashTreeRoot()
	require.NoError(t, err)
	b4 := testutil.NewBeaconBlock()
	b4.Block.Slot = 4
	b4.Block.ParentRoot = b3Root[:]
	b4Root, err := b4.Block.HashTreeRoot()
	require.NoError(t, err)

	r.insertBlockToPendingQueue(b4.Block.Slot, b4, b4Root)
	r.insertBlockToPendingQueue(b5.Block.Slot, b5, b5Root)

	require.NoError(t, r.processPendingBlocks(context.Background()))
	assert.Equal(t, 2, len(r.slotToPendingBlocks), "Incorrect size for slot to pending blocks cache")
	assert.Equal(t, 2, len(r.seenPendingBlocks), "Incorrect size for seen pending block")

	// Add b3 to the cache
	r.insertBlockToPendingQueue(b3.Block.Slot, b3, b3Root)
	require.NoError(t, r.db.SaveBlock(context.Background(), b3))
	require.NoError(t, r.processPendingBlocks(context.Background()))
	assert.Equal(t, 1, len(r.slotToPendingBlocks), "Incorrect size for slot to pending blocks cache")
	assert.Equal(t, 3, len(r.seenPendingBlocks), "Incorrect size for seen pending block")

	// Add b2 to the cache
	r.insertBlockToPendingQueue(b2.Block.Slot, b2, b2Root)

	require.NoError(t, r.db.SaveBlock(context.Background(), b2))
	require.NoError(t, r.processPendingBlocks(context.Background()))
	assert.Equal(t, 0, len(r.slotToPendingBlocks), "Incorrect size for slot to pending blocks cache")
	assert.Equal(t, 4, len(r.seenPendingBlocks), "Incorrect size for seen pending block")
}

func TestRegularSyncBeaconBlockSubscriber_PruneOldPendingBlocks(t *testing.T) {
	db, _ := dbtest.SetupDB(t)
	p1 := p2ptest.NewTestP2P(t)
	p2 := p2ptest.NewTestP2P(t)
	p1.Connect(p2)
	assert.Equal(t, 1, len(p1.BHost.Network().Peers()), "Expected peers to be connected")

	r := &Service{
		p2p: p1,
		db:  db,
		chain: &mock.ChainService{
			FinalizedCheckPoint: &ethpb.Checkpoint{
				Epoch: 1,
				Root:  make([]byte, 32),
			},
		},
		slotToPendingBlocks: make(map[uint64][]*ethpb.SignedBeaconBlock),
		seenPendingBlocks:   make(map[[32]byte]bool),
	}
	err := r.initCaches()
	require.NoError(t, err)
	p1.Peers().Add(new(enr.Record), p1.PeerID(), nil, network.DirOutbound)
	p1.Peers().SetConnectionState(p1.PeerID(), peers.PeerConnected)
	p1.Peers().SetChainState(p1.PeerID(), &pb.Status{})

	b0 := testutil.NewBeaconBlock()
	require.NoError(t, r.db.SaveBlock(context.Background(), b0))
	b0Root, err := b0.Block.HashTreeRoot()
	require.NoError(t, err)
	b1 := testutil.NewBeaconBlock()
	b1.Block.Slot = 1
	b1.Block.ParentRoot = b0Root[:]
	require.NoError(t, r.db.SaveBlock(context.Background(), b1))
	b1Root, err := b1.Block.HashTreeRoot()
	require.NoError(t, err)

	// Incomplete block links
	b2 := testutil.NewBeaconBlock()
	b2.Block.Slot = 2
	b2.Block.ParentRoot = b1Root[:]
	b2Root, err := b2.Block.HashTreeRoot()
	require.NoError(t, err)
	b5 := testutil.NewBeaconBlock()
	b5.Block.Slot = 5
	b5.Block.ParentRoot = b2Root[:]
	b5Root, err := b5.Block.HashTreeRoot()
	require.NoError(t, err)
	b3 := testutil.NewBeaconBlock()
	b3.Block.Slot = 3
	b3.Block.ParentRoot = b0Root[:]
	b3Root, err := b3.Block.HashTreeRoot()
	require.NoError(t, err)
	b4 := testutil.NewBeaconBlock()
	b4.Block.Slot = 4
	b4.Block.ParentRoot = b3Root[:]
	b4Root, err := b4.Block.HashTreeRoot()
	require.NoError(t, err)

	r.insertBlockToPendingQueue(b2.Block.Slot, b2, b2Root)
	r.insertBlockToPendingQueue(b3.Block.Slot, b3, b3Root)
	r.insertBlockToPendingQueue(b4.Block.Slot, b4, b4Root)
	r.insertBlockToPendingQueue(b5.Block.Slot, b5, b5Root)

	require.NoError(t, r.processPendingBlocks(context.Background()))
	assert.Equal(t, 0, len(r.slotToPendingBlocks), "Incorrect size for slot to pending blocks cache")
	assert.Equal(t, 4, len(r.seenPendingBlocks), "Incorrect size for seen pending block")
}

func TestService_sortedPendingSlots(t *testing.T) {
	r := &Service{
		slotToPendingBlocks: make(map[uint64][]*ethpb.SignedBeaconBlock),
		seenPendingBlocks:   make(map[[32]byte]bool),
	}

	var lastSlot uint64 = math.MaxUint64
	r.insertBlockToPendingQueue(lastSlot, &ethpb.SignedBeaconBlock{}, [32]byte{1})
	r.insertBlockToPendingQueue(lastSlot-3, &ethpb.SignedBeaconBlock{}, [32]byte{2})
	r.insertBlockToPendingQueue(lastSlot-5, &ethpb.SignedBeaconBlock{}, [32]byte{3})
	r.insertBlockToPendingQueue(lastSlot-2, &ethpb.SignedBeaconBlock{}, [32]byte{4})

	want := []uint64{lastSlot - 5, lastSlot - 3, lastSlot - 2, lastSlot}
	assert.DeepEqual(t, want, r.sortedPendingSlots(), "Unexpected pending slots list")
}

func TestService_BatchRootRequest(t *testing.T) {
	db, _ := dbtest.SetupDB(t)
	p1 := p2ptest.NewTestP2P(t)
	p2 := p2ptest.NewTestP2P(t)
	p1.Connect(p2)
	assert.Equal(t, 1, len(p1.BHost.Network().Peers()), "Expected peers to be connected")

	r := &Service{
		p2p: p1,
		db:  db,
		chain: &mock.ChainService{
			FinalizedCheckPoint: &ethpb.Checkpoint{
				Epoch: 1,
				Root:  make([]byte, 32),
			},
		},
		slotToPendingBlocks: make(map[uint64][]*ethpb.SignedBeaconBlock),
		seenPendingBlocks:   make(map[[32]byte]bool),
	}

	err := r.initCaches()
	require.NoError(t, err)
	p1.Peers().Add(new(enr.Record), p2.PeerID(), nil, network.DirOutbound)
	p1.Peers().SetConnectionState(p2.PeerID(), peers.PeerConnected)
	p1.Peers().SetChainState(p2.PeerID(), &pb.Status{FinalizedEpoch: 2})

	b0 := testutil.NewBeaconBlock()
	require.NoError(t, r.db.SaveBlock(context.Background(), b0))
	b0Root, err := b0.Block.HashTreeRoot()
	require.NoError(t, err)
	b1 := testutil.NewBeaconBlock()
	b1.Block.Slot = 1
	b1.Block.ParentRoot = b0Root[:]
	require.NoError(t, r.db.SaveBlock(context.Background(), b1))
	b1Root, err := b1.Block.HashTreeRoot()
	require.NoError(t, err)

	b2 := testutil.NewBeaconBlock()
	b2.Block.Slot = 2
	b2.Block.ParentRoot = b1Root[:]
	b2Root, err := b2.Block.HashTreeRoot()
	require.NoError(t, err)
	b5 := testutil.NewBeaconBlock()
	b5.Block.Slot = 5
	b5.Block.ParentRoot = b2Root[:]
	b5Root, err := b5.Block.HashTreeRoot()
	require.NoError(t, err)
	b3 := testutil.NewBeaconBlock()
	b3.Block.Slot = 3
	b3.Block.ParentRoot = b0Root[:]
	b3Root, err := b3.Block.HashTreeRoot()
	require.NoError(t, err)
	b4 := testutil.NewBeaconBlock()
	b4.Block.Slot = 4
	b4.Block.ParentRoot = b3Root[:]
	b4Root, err := b4.Block.HashTreeRoot()
	require.NoError(t, err)

	// Send in duplicated roots to also test deduplicaton.
	sentRoots := p2pTypes.BeaconBlockByRootsReq{b2Root, b2Root, b3Root, b3Root, b4Root, b5Root}
	expectedRoots := p2pTypes.BeaconBlockByRootsReq{b2Root, b3Root, b4Root, b5Root}

	pcl := protocol.ID("/eth2/beacon_chain/req/beacon_blocks_by_root/1/ssz_snappy")
	var wg sync.WaitGroup
	wg.Add(1)
	p2.BHost.SetStreamHandler(pcl, func(stream network.Stream) {
		defer wg.Done()
<<<<<<< HEAD
		out := p2pTypes.BeaconBlockByRootsReq{}
=======
		var out [][32]byte
>>>>>>> b9844024
		assert.NoError(t, p2.Encoding().DecodeWithMaxLength(stream, &out))
		assert.DeepEqual(t, expectedRoots, out, "Did not receive expected message")
		response := []*ethpb.SignedBeaconBlock{b2, b3, b4, b5}
		for _, blk := range response {
			_, err := stream.Write([]byte{responseCodeSuccess})
			assert.NoError(t, err, "Failed to write to stream")
			_, err = p2.Encoding().EncodeWithMaxLength(stream, blk)
			assert.NoError(t, err, "Could not send response back")
		}
		assert.NoError(t, stream.Close())
	})

	require.NoError(t, r.sendBatchRootRequest(context.Background(), sentRoots, rand.NewGenerator()))

	if testutil.WaitTimeout(&wg, 1*time.Second) {
		t.Fatal("Did not receive stream within 1 sec")
	}
	assert.Equal(t, 4, len(r.slotToPendingBlocks), "Incorrect size for slot to pending blocks cache")
	assert.Equal(t, 4, len(r.seenPendingBlocks), "Incorrect size for seen pending block")
}<|MERGE_RESOLUTION|>--- conflicted
+++ resolved
@@ -380,11 +380,7 @@
 	wg.Add(1)
 	p2.BHost.SetStreamHandler(pcl, func(stream network.Stream) {
 		defer wg.Done()
-<<<<<<< HEAD
-		out := p2pTypes.BeaconBlockByRootsReq{}
-=======
-		var out [][32]byte
->>>>>>> b9844024
+		var out  p2pTypes.BeaconBlockByRootsReq{}
 		assert.NoError(t, p2.Encoding().DecodeWithMaxLength(stream, &out))
 		assert.DeepEqual(t, expectedRoots, out, "Did not receive expected message")
 		response := []*ethpb.SignedBeaconBlock{b2, b3, b4, b5}
