// Package sync defines the utilities for the beacon-chain to sync with the network.
package sync

import (
	"bytes"
	"context"
	"fmt"
	"runtime/debug"
	"sync"
	"time"

	"github.com/gogo/protobuf/proto"
	"github.com/pkg/errors"
	"github.com/prometheus/client_golang/prometheus"
	"github.com/prometheus/client_golang/prometheus/promauto"
	"github.com/prysmaticlabs/go-ssz"
	"github.com/prysmaticlabs/prysm/beacon-chain/blockchain"
	"github.com/prysmaticlabs/prysm/beacon-chain/db"
	"github.com/prysmaticlabs/prysm/beacon-chain/operations"
	pb "github.com/prysmaticlabs/prysm/proto/beacon/p2p/v1"
	ethpb "github.com/prysmaticlabs/prysm/proto/eth/v1alpha1"
	"github.com/prysmaticlabs/prysm/shared/bytesutil"
	"github.com/prysmaticlabs/prysm/shared/event"
	"github.com/prysmaticlabs/prysm/shared/hashutil"
	"github.com/prysmaticlabs/prysm/shared/logutil"
	"github.com/prysmaticlabs/prysm/shared/p2p"
	"github.com/prysmaticlabs/prysm/shared/params"
	"github.com/sirupsen/logrus"
	"go.opencensus.io/trace"
)

var (
	log                           = logrus.WithField("prefix", "regular-sync")
	blocksAwaitingProcessingGauge = promauto.NewGauge(prometheus.GaugeOpts{
		Name: "regsync_blocks_awaiting_processing",
		Help: "Number of blocks which do not have a parent and are awaiting processing by the chain service",
	})
)

type chainService interface {
	blockchain.BlockReceiver
	blockchain.BlockProcessor
	blockchain.ForkChoice
	blockchain.ChainFeeds
}

type attsService interface {
	IncomingAttestationFeed() *event.Feed
}

type p2pAPI interface {
	p2p.Broadcaster
	p2p.Sender
	p2p.Subscriber
	p2p.ReputationManager
}

// RegularSync is the gateway and the bridge between the p2p network and the local beacon chain.
// In broad terms, a new block is synced in 4 steps:
//     1. Receive a block hash from a peer
//     2. Request the block for the hash from the network
//     3. Receive the block
//     4. Forward block to the beacon service for full validation
//
//  In addition, RegularSync will handle the following responsibilities:
//     *  Decide which messages are forwarded to other peers
//     *  Filter redundant data and unwanted data
//     *  Drop peers that send invalid data
//     *  Throttle incoming requests
type RegularSync struct {
	ctx                          context.Context
	cancel                       context.CancelFunc
	p2p                          p2pAPI
	chainService                 chainService
	attsService                  attsService
	operationsService            operations.OperationFeeds
	db                           *db.BeaconDB
	blockAnnouncementFeed        *event.Feed
	announceBlockBuf             chan p2p.Message
	blockBuf                     chan p2p.Message
	blockRequestByHash           chan p2p.Message
	batchedRequestBuf            chan p2p.Message
	stateRequestBuf              chan p2p.Message
	chainHeadReqBuf              chan p2p.Message
	attestationBuf               chan p2p.Message
	exitBuf                      chan p2p.Message
	canonicalBuf                 chan *pb.BeaconBlockAnnounce
	highestObservedSlot          uint64
	blocksAwaitingProcessing     map[[32]byte]p2p.Message
	blocksAwaitingProcessingLock sync.RWMutex
	blockProcessingLock          sync.RWMutex
	blockAnnouncements           map[uint64][]byte
	blockAnnouncementsLock       sync.RWMutex
}

// RegularSyncConfig allows the channel's buffer sizes to be changed.
type RegularSyncConfig struct {
	BlockAnnounceBufferSize int
	BlockBufferSize         int
	BlockReqHashBufferSize  int
	BatchedBufferSize       int
	StateReqBufferSize      int
	AttestationBufferSize   int
	ExitBufferSize          int
	ChainHeadReqBufferSize  int
	CanonicalBufferSize     int
	ChainService            chainService
	OperationService        operations.OperationFeeds
	AttsService             attsService
	BeaconDB                *db.BeaconDB
	P2P                     p2pAPI
}

// DefaultRegularSyncConfig provides the default configuration for a sync service.
func DefaultRegularSyncConfig() *RegularSyncConfig {
	return &RegularSyncConfig{
		BlockAnnounceBufferSize: params.BeaconConfig().DefaultBufferSize,
		BlockBufferSize:         params.BeaconConfig().DefaultBufferSize,
		BlockReqHashBufferSize:  params.BeaconConfig().DefaultBufferSize,
		BatchedBufferSize:       params.BeaconConfig().DefaultBufferSize,
		StateReqBufferSize:      params.BeaconConfig().DefaultBufferSize,
		ChainHeadReqBufferSize:  params.BeaconConfig().DefaultBufferSize,
		AttestationBufferSize:   params.BeaconConfig().DefaultBufferSize,
		ExitBufferSize:          params.BeaconConfig().DefaultBufferSize,
		CanonicalBufferSize:     params.BeaconConfig().DefaultBufferSize,
	}
}

// NewRegularSyncService accepts a context and returns a new Service.
func NewRegularSyncService(ctx context.Context, cfg *RegularSyncConfig) *RegularSync {
	ctx, cancel := context.WithCancel(ctx)
	return &RegularSync{
		ctx:                      ctx,
		cancel:                   cancel,
		p2p:                      cfg.P2P,
		chainService:             cfg.ChainService,
		db:                       cfg.BeaconDB,
		operationsService:        cfg.OperationService,
		attsService:              cfg.AttsService,
		blockAnnouncementFeed:    new(event.Feed),
		announceBlockBuf:         make(chan p2p.Message, cfg.BlockAnnounceBufferSize),
		blockBuf:                 make(chan p2p.Message, cfg.BlockBufferSize),
		blockRequestByHash:       make(chan p2p.Message, cfg.BlockReqHashBufferSize),
		batchedRequestBuf:        make(chan p2p.Message, cfg.BatchedBufferSize),
		stateRequestBuf:          make(chan p2p.Message, cfg.StateReqBufferSize),
		attestationBuf:           make(chan p2p.Message, cfg.AttestationBufferSize),
		exitBuf:                  make(chan p2p.Message, cfg.ExitBufferSize),
		chainHeadReqBuf:          make(chan p2p.Message, cfg.ChainHeadReqBufferSize),
		canonicalBuf:             make(chan *pb.BeaconBlockAnnounce, cfg.CanonicalBufferSize),
		blocksAwaitingProcessing: make(map[[32]byte]p2p.Message),
		blockAnnouncements:       make(map[uint64][]byte),
	}
}

// Start begins the block processing goroutine.
func (rs *RegularSync) Start() {
	go rs.run()
}

// ResumeSync resumes normal sync after initial sync is complete.
func (rs *RegularSync) ResumeSync() {
	go rs.run()
}

// Stop kills the block processing goroutine, but does not wait until the goroutine exits.
func (rs *RegularSync) Stop() error {
	log.Info("Stopping service")
	rs.cancel()
	return nil
}

// BlockAnnouncementFeed returns an event feed processes can subscribe to for
// newly received, incoming p2p blocks.
func (rs *RegularSync) BlockAnnouncementFeed() *event.Feed {
	return rs.blockAnnouncementFeed
}

// run handles incoming block sync.
func (rs *RegularSync) run() {
	announceBlockSub := rs.p2p.Subscribe(&pb.BeaconBlockAnnounce{}, rs.announceBlockBuf)
	blockSub := rs.p2p.Subscribe(&pb.BeaconBlockResponse{}, rs.blockBuf)
	blockRequestHashSub := rs.p2p.Subscribe(&pb.BeaconBlockRequest{}, rs.blockRequestByHash)
	batchedBlockRequestSub := rs.p2p.Subscribe(&pb.BatchedBeaconBlockRequest{}, rs.batchedRequestBuf)
	stateRequestSub := rs.p2p.Subscribe(&pb.BeaconStateRequest{}, rs.stateRequestBuf)
	attestationSub := rs.p2p.Subscribe(&ethpb.Attestation{}, rs.attestationBuf)
	exitSub := rs.p2p.Subscribe(&ethpb.VoluntaryExit{}, rs.exitBuf)
	chainHeadReqSub := rs.p2p.Subscribe(&pb.ChainHeadRequest{}, rs.chainHeadReqBuf)
	canonicalBlockSub := rs.chainService.CanonicalBlockFeed().Subscribe(rs.canonicalBuf)

	defer announceBlockSub.Unsubscribe()
	defer blockSub.Unsubscribe()
	defer blockRequestHashSub.Unsubscribe()
	defer batchedBlockRequestSub.Unsubscribe()
	defer stateRequestSub.Unsubscribe()
	defer chainHeadReqSub.Unsubscribe()
	defer attestationSub.Unsubscribe()
	defer exitSub.Unsubscribe()
	defer canonicalBlockSub.Unsubscribe()

	log.Info("Listening for regular sync messages from peers")

	for {
		select {
		case <-rs.ctx.Done():
			log.Debug("Exiting goroutine")
			return
		case msg := <-rs.announceBlockBuf:
			go safelyHandleMessage(rs.receiveBlockAnnounce, msg)
		case msg := <-rs.attestationBuf:
			go safelyHandleMessage(rs.receiveAttestation, msg)
		case msg := <-rs.exitBuf:
			go safelyHandleMessage(rs.receiveExitRequest, msg)
		case msg := <-rs.blockBuf:
			go safelyHandleMessage(rs.receiveBlock, msg)
		case msg := <-rs.blockRequestByHash:
			go safelyHandleMessage(rs.handleBlockRequestByHash, msg)
		case msg := <-rs.batchedRequestBuf:
			go safelyHandleMessage(rs.handleBatchedBlockRequest, msg)
		case msg := <-rs.stateRequestBuf:
			go safelyHandleMessage(rs.handleStateRequest, msg)
		case msg := <-rs.chainHeadReqBuf:
			go safelyHandleMessage(rs.handleChainHeadRequest, msg)
		case blockAnnounce := <-rs.canonicalBuf:
			go rs.broadcastCanonicalBlock(rs.ctx, blockAnnounce)
		}
	}
}

// safelyHandleMessage will recover and log any panic that occurs from the
// function argument.
func safelyHandleMessage(fn func(p2p.Message) error, msg p2p.Message) {
	defer func() {
		if r := recover(); r != nil {
			printedMsg := "message contains no data"
			if msg.Data != nil {
				printedMsg = proto.MarshalTextString(msg.Data)
			}
			log.WithFields(logrus.Fields{
				"r":   r,
				"msg": printedMsg,
			}).Error("Panicked when handling p2p message! Recovering...")

			debug.PrintStack()

			if msg.Ctx == nil {
				return
			}
			if span := trace.FromContext(msg.Ctx); span != nil {
				span.SetStatus(trace.Status{
					Code:    trace.StatusCodeInternal,
					Message: fmt.Sprintf("Panic: %v", r),
				})
			}
		}
	}()

	// messages received in sync should be processed in a timely manner
	ctx, cancel := context.WithTimeout(msg.Ctx, 30*time.Second)
	defer cancel()
	msg.Ctx = ctx

	// Fingers crossed that it doesn't panic...
	if err := fn(msg); err != nil {
		// Report any error to the span, if one exists.
		if span := trace.FromContext(msg.Ctx); span != nil {
			span.SetStatus(trace.Status{
				Code:    trace.StatusCodeInternal,
				Message: err.Error(),
			})
		}

		log.WithField("method", logutil.FunctionName(fn)).Error(err)
	}
}

func (rs *RegularSync) handleStateRequest(msg p2p.Message) error {
	ctx, span := trace.StartSpan(msg.Ctx, "beacon-chain.sync.handleStateRequest")
	defer span.End()
	stateReq.Inc()
	req, ok := msg.Data.(*pb.BeaconStateRequest)
	if !ok {
		log.Error("Message is of the incorrect type")
		return errors.New("incoming message is not *pb.BeaconStateRequest")
	}
	fState, err := rs.db.FinalizedState()
	if err != nil {
		log.Errorf("Unable to retrieve beacon state, %v", err)
		return err
	}

	root, err := hashutil.HashProto(fState)
	if err != nil {
		log.Errorf("unable to marshal the beacon state: %v", err)
		return err
	}

	if root != bytesutil.ToBytes32(req.FinalizedStateRootHash32S) {
		log.WithFields(logrus.Fields{
			"requested": fmt.Sprintf("%#x", req.FinalizedStateRootHash32S),
			"local":     fmt.Sprintf("%#x", root)},
		).Debug("Requested state root is diff than local state root")
		return err
	}
	finalizedBlk, err := rs.db.FinalizedBlock()
	if err != nil {
		log.Error("could not get finalized block")
		return err
	}

	log.WithField(
		"beaconState", fmt.Sprintf("%#x", root),
	).Debug("Sending finalized state and block to peer")
	defer sentState.Inc()
	resp := &pb.BeaconStateResponse{
		FinalizedState: fState,
		FinalizedBlock: finalizedBlk,
	}
	if err := rs.p2p.Send(ctx, resp, msg.Peer); err != nil {
		log.Error(err)
		return err
	}
	return nil
}

func (rs *RegularSync) handleChainHeadRequest(msg p2p.Message) error {
	ctx, span := trace.StartSpan(msg.Ctx, "beacon-chain.sync.handleChainHeadRequest")
	defer span.End()
	chainHeadReq.Inc()
	if _, ok := msg.Data.(*pb.ChainHeadRequest); !ok {
		log.Error("message is of the incorrect type")
		return errors.New("incoming message is not *pb.ChainHeadRequest")
	}

	head, err := rs.db.ChainHead()
	if err != nil {
		log.Errorf("Could not retrieve chain head: %v", err)
		return err
	}
	headBlkRoot, err := ssz.SigningRoot(head)
	if err != nil {
		log.Errorf("Could not hash chain head: %v", err)
	}
	finalizedBlk, err := rs.db.FinalizedBlock()
	if err != nil {
		log.Errorf("Could not retrieve finalized block: %v", err)
		return err
	}
	finalizedBlkRoot, err := ssz.SigningRoot(finalizedBlk)
	if err != nil {
		log.Errorf("Could not hash finalized block: %v", err)
	}

	stateRoot := rs.db.HeadStateRoot()
	finalizedState, err := rs.db.FinalizedState()
	if err != nil {
		log.Errorf("Could not retrieve finalized state: %v", err)
		return err
	}
	finalizedRoot, err := hashutil.HashProto(finalizedState)
	if err != nil {
		log.Errorf("Could not tree hash block: %v", err)
		return err
	}

	req := &pb.ChainHeadResponse{
		CanonicalSlot:             head.Slot,
		CanonicalStateRootHash32:  stateRoot[:],
		FinalizedStateRootHash32S: finalizedRoot[:],
		CanonicalBlockRoot:        headBlkRoot[:],
		FinalizedBlockRoot:        finalizedBlkRoot[:],
	}
	ctx, ChainHead := trace.StartSpan(ctx, "sendChainHead")
	defer ChainHead.End()
	defer sentChainHead.Inc()
	if err := rs.p2p.Send(ctx, req, msg.Peer); err != nil {
		log.Error(err)
		return err
	}
	return nil
}

// receiveAttestation accepts an broadcasted attestation from the p2p layer,
// discard the attestation if we have gotten before, send it to attestation
// pool if we have not.
func (rs *RegularSync) receiveAttestation(msg p2p.Message) error {
	ctx, span := trace.StartSpan(msg.Ctx, "beacon-chain.sync.receiveAttestation")
	defer span.End()
	recAttestation.Inc()

<<<<<<< HEAD
	resp := msg.Data.(*pb.AttestationResponse)
	attestation := resp.Attestation
	attestationDataHash, err := hashutil.HashProto(attestation.Data)
=======
	attestation := msg.Data.(*ethpb.Attestation)
	attestationRoot, err := hashutil.HashProto(attestation)
>>>>>>> d153abd9
	if err != nil {
		log.Errorf("Could not hash received attestation: %v", err)
		return err
	}
	log.WithFields(logrus.Fields{
		"headRoot":       fmt.Sprintf("%#x", bytesutil.Trunc(attestation.Data.BeaconBlockRoot)),
		"justifiedEpoch": attestation.Data.Source.Epoch,
	}).Debug("Received an attestation")

	// Skip if attestation has been seen before.
	hasAttestation := rs.db.HasAttestation(attestationDataHash)
	span.AddAttributes(trace.BoolAttribute("hasAttestation", hasAttestation))
	if hasAttestation {
		log.WithField("attestationDataHash", fmt.Sprintf("%#x", bytesutil.Trunc(attestationDataHash[:]))).
			Debug("Received, skipping attestation")
		return nil
	}

	// Skip if attestation slot is older than last finalized slot in state.
	headState, err := rs.db.HeadState(rs.ctx)
	if err != nil {
		return err
	}

	attTargetEpoch := attestation.Data.Target.Epoch
	headFinalizedEpoch := headState.FinalizedCheckpoint.Epoch
	span.AddAttributes(
		trace.Int64Attribute("attestation.target.epoch", int64(attTargetEpoch)),
		trace.Int64Attribute("finalized.epoch", int64(headFinalizedEpoch)),
	)

	if attTargetEpoch < headFinalizedEpoch {
		log.WithFields(logrus.Fields{
			"receivedTargetEpoch": attTargetEpoch,
			"finalizedEpoch":      headFinalizedEpoch},
		).Debug("Skipping received attestation with target epoch less than current finalized epoch")
		return nil
	}

	_, sendAttestationSpan := trace.StartSpan(ctx, "beacon-chain.sync.sendAttestation")
	log.Debug("Sending newly received attestation to subscribers")
	rs.operationsService.IncomingAttFeed().Send(attestation)
	rs.attsService.IncomingAttestationFeed().Send(attestation)
	rs.p2p.Reputation(msg.Peer, p2p.RepRewardValidAttestation)
	sentAttestation.Inc()
	sendAttestationSpan.End()
	return nil
}

// receiveExitRequest accepts an broadcasted exit from the p2p layer,
// discard the exit if we have gotten before, send it to operation
// service if we have not.
func (rs *RegularSync) receiveExitRequest(msg p2p.Message) error {
	_, span := trace.StartSpan(msg.Ctx, "beacon-chain.sync.receiveExitRequest")
	defer span.End()
	recExit.Inc()
	exit := msg.Data.(*ethpb.VoluntaryExit)
	h, err := hashutil.HashProto(exit)
	if err != nil {
		log.Errorf("Could not hash incoming exit request: %v", err)
		return err
	}

	hasExit := rs.db.HasExit(h)
	span.AddAttributes(trace.BoolAttribute("hasExit", hasExit))
	if hasExit {
		log.WithField("exitRoot", fmt.Sprintf("%#x", h)).
			Debug("Received, skipping exit request")
		return nil
	}
	log.WithField("exitReqHash", fmt.Sprintf("%#x", h)).
		Debug("Forwarding validator exit request to subscribed services")
	rs.operationsService.IncomingExitFeed().Send(exit)
	sentExit.Inc()
	return nil
}

func (rs *RegularSync) handleBlockRequestByHash(msg p2p.Message) error {
	ctx, span := trace.StartSpan(msg.Ctx, "beacon-chain.sync.handleBlockRequestByHash")
	defer span.End()
	blockReqHash.Inc()

	data := msg.Data.(*pb.BeaconBlockRequest)
	root := bytesutil.ToBytes32(data.Hash)
	block, err := rs.db.Block(root)
	if err != nil {
		log.Error(err)
		return err
	}
	if block == nil {
		return errors.New("block does not exist")
	}

	defer sentBlocks.Inc()
	if err := rs.p2p.Send(ctx, &pb.BeaconBlockResponse{
		Block: block,
	}, msg.Peer); err != nil {
		log.Error(err)
		return err
	}
	return nil
}

// handleBatchedBlockRequest receives p2p messages which consist of requests for batched blocks
// which are bounded by a start slot and end slot.
func (rs *RegularSync) handleBatchedBlockRequest(msg p2p.Message) error {
	ctx, span := trace.StartSpan(msg.Ctx, "beacon-chain.sync.handleBatchedBlockRequest")
	defer span.End()
	batchedBlockReq.Inc()
	req := msg.Data.(*pb.BatchedBeaconBlockRequest)

	// To prevent circuit in the chain and the potentiality peer can bomb a node building block list.
	ctx, cancel := context.WithTimeout(ctx, 2*time.Second)
	response, err := rs.respondBatchedBlocks(ctx, req.FinalizedRoot, req.CanonicalRoot)
	cancel()
	if err != nil {
		return errors.Wrap(err, "could not build canonical block list")
	}
	log.WithField("peer", msg.Peer).Debug("Sending response for batch blocks")

	defer sentBatchedBlocks.Inc()
	if err := rs.p2p.Send(ctx, &pb.BatchedBeaconBlockResponse{
		BatchedBlocks: response,
	}, msg.Peer); err != nil {
		log.Error(err)
		return err
	}
	return nil
}

<<<<<<< HEAD
func (rs *RegularSync) handleAttestationRequestByHash(msg p2p.Message) error {
	ctx, span := trace.StartSpan(msg.Ctx, "beacon-chain.sync.handleAttestationRequestByHash")
	defer span.End()
	attestationReq.Inc()

	req := msg.Data.(*pb.AttestationRequest)
	root := bytesutil.ToBytes32(req.Hash)
	att, err := rs.db.Attestation(root)
	if err != nil {
		log.Error(err)
		return err
	}
	span.AddAttributes(trace.BoolAttribute("hasAttestation", att == nil))
	if att == nil {
		log.WithField("attestationDataHash", fmt.Sprintf("%#x", bytesutil.Trunc(root[:]))).
			Debug("Attestation not in db")
		return nil
	}

	log.WithFields(logrus.Fields{
		"attestationDataHash": fmt.Sprintf("%#x", bytesutil.Trunc(root[:])),
		"peer":                msg.Peer},
	).Debug("Sending attestation to peer")
	if err := rs.p2p.Send(ctx, &pb.AttestationResponse{
		Attestation: att,
	}, msg.Peer); err != nil {
		log.Error(err)
		return err
	}
	sentAttestation.Inc()
	return nil
}

// handleAttestationAnnouncement will process the incoming p2p message. The
// behavior here is that we've just received an announcement of a new
// attestation and we're given the hash of that new attestation. If we don't
// have this attestation yet in our database, request the attestation from the
// sending peer.
func (rs *RegularSync) handleAttestationAnnouncement(msg p2p.Message) error {
	ctx, span := trace.StartSpan(msg.Ctx, "beacon-chain.sync.handleAttestationAnnouncement")
	defer span.End()
	data, ok := msg.Data.(*pb.AttestationAnnounce)
	if !ok {
		log.Errorf("message is of the incorrect type")
		return errors.New("incoming message is not of type *pb.AttestationAnnounce")
	}

	hasAttestation := rs.db.HasAttestation(bytesutil.ToBytes32(data.Hash))
	span.AddAttributes(trace.BoolAttribute("hasAttestation", hasAttestation))
	if hasAttestation {
		dbAttestation, err := rs.db.Attestation(bytesutil.ToBytes32(data.Hash))
		if err != nil {
			return err
		}
		if dbAttestation.AggregationBits.Contains(data.AggregationBits) {
			return nil
		}
	}

	log.WithField("peer", msg.Peer).
		Debug("Sending request for attestation")
	if err := rs.p2p.Send(ctx, &pb.AttestationRequest{
		Hash: data.Hash,
	}, msg.Peer); err != nil {
		log.Error(err)
		return err
	}
	return nil
}

=======
>>>>>>> d153abd9
func (rs *RegularSync) broadcastCanonicalBlock(ctx context.Context, announce *pb.BeaconBlockAnnounce) {
	ctx, span := trace.StartSpan(ctx, "beacon-chain.sync.broadcastCanonicalBlock")
	defer span.End()
	log.WithField("blockRoot", fmt.Sprintf("%#x", bytesutil.Trunc(announce.Hash))).
		Debug("Announcing canonical block")
	rs.p2p.Broadcast(ctx, announce)
	sentBlockAnnounce.Inc()
}

// respondBatchedBlocks returns the requested block list inclusive of head block but not inclusive of the finalized block.
// the return should look like (finalizedBlock... headBlock].
func (rs *RegularSync) respondBatchedBlocks(ctx context.Context, finalizedRoot []byte, headRoot []byte) ([]*ethpb.BeaconBlock, error) {
	// if head block was the same as the finalized block.
	if bytes.Equal(headRoot, finalizedRoot) {
		return nil, nil
	}

	b, err := rs.db.Block(bytesutil.ToBytes32(headRoot))
	if err != nil {
		return nil, err
	}
	if b == nil {
		return nil, fmt.Errorf("nil block %#x from db", bytesutil.Trunc(headRoot))
	}

	bList := []*ethpb.BeaconBlock{b}
	parentRoot := b.ParentRoot
	for !bytes.Equal(parentRoot, finalizedRoot) {
		if ctx.Err() != nil {
			return nil, ctx.Err()
		}
		b, err = rs.db.Block(bytesutil.ToBytes32(parentRoot))
		if err != nil {
			return nil, err
		}
		if b == nil {
			return nil, fmt.Errorf("nil parent block %#x from db", bytesutil.Trunc(parentRoot[:]))
		}

		// Prepend parent to the beginning of the list.
		bList = append([]*ethpb.BeaconBlock{b}, bList...)

		parentRoot = b.ParentRoot
	}
	return bList, nil
}<|MERGE_RESOLUTION|>--- conflicted
+++ resolved
@@ -387,14 +387,8 @@
 	defer span.End()
 	recAttestation.Inc()
 
-<<<<<<< HEAD
-	resp := msg.Data.(*pb.AttestationResponse)
-	attestation := resp.Attestation
-	attestationDataHash, err := hashutil.HashProto(attestation.Data)
-=======
 	attestation := msg.Data.(*ethpb.Attestation)
 	attestationRoot, err := hashutil.HashProto(attestation)
->>>>>>> d153abd9
 	if err != nil {
 		log.Errorf("Could not hash received attestation: %v", err)
 		return err
@@ -525,79 +519,6 @@
 	return nil
 }
 
-<<<<<<< HEAD
-func (rs *RegularSync) handleAttestationRequestByHash(msg p2p.Message) error {
-	ctx, span := trace.StartSpan(msg.Ctx, "beacon-chain.sync.handleAttestationRequestByHash")
-	defer span.End()
-	attestationReq.Inc()
-
-	req := msg.Data.(*pb.AttestationRequest)
-	root := bytesutil.ToBytes32(req.Hash)
-	att, err := rs.db.Attestation(root)
-	if err != nil {
-		log.Error(err)
-		return err
-	}
-	span.AddAttributes(trace.BoolAttribute("hasAttestation", att == nil))
-	if att == nil {
-		log.WithField("attestationDataHash", fmt.Sprintf("%#x", bytesutil.Trunc(root[:]))).
-			Debug("Attestation not in db")
-		return nil
-	}
-
-	log.WithFields(logrus.Fields{
-		"attestationDataHash": fmt.Sprintf("%#x", bytesutil.Trunc(root[:])),
-		"peer":                msg.Peer},
-	).Debug("Sending attestation to peer")
-	if err := rs.p2p.Send(ctx, &pb.AttestationResponse{
-		Attestation: att,
-	}, msg.Peer); err != nil {
-		log.Error(err)
-		return err
-	}
-	sentAttestation.Inc()
-	return nil
-}
-
-// handleAttestationAnnouncement will process the incoming p2p message. The
-// behavior here is that we've just received an announcement of a new
-// attestation and we're given the hash of that new attestation. If we don't
-// have this attestation yet in our database, request the attestation from the
-// sending peer.
-func (rs *RegularSync) handleAttestationAnnouncement(msg p2p.Message) error {
-	ctx, span := trace.StartSpan(msg.Ctx, "beacon-chain.sync.handleAttestationAnnouncement")
-	defer span.End()
-	data, ok := msg.Data.(*pb.AttestationAnnounce)
-	if !ok {
-		log.Errorf("message is of the incorrect type")
-		return errors.New("incoming message is not of type *pb.AttestationAnnounce")
-	}
-
-	hasAttestation := rs.db.HasAttestation(bytesutil.ToBytes32(data.Hash))
-	span.AddAttributes(trace.BoolAttribute("hasAttestation", hasAttestation))
-	if hasAttestation {
-		dbAttestation, err := rs.db.Attestation(bytesutil.ToBytes32(data.Hash))
-		if err != nil {
-			return err
-		}
-		if dbAttestation.AggregationBits.Contains(data.AggregationBits) {
-			return nil
-		}
-	}
-
-	log.WithField("peer", msg.Peer).
-		Debug("Sending request for attestation")
-	if err := rs.p2p.Send(ctx, &pb.AttestationRequest{
-		Hash: data.Hash,
-	}, msg.Peer); err != nil {
-		log.Error(err)
-		return err
-	}
-	return nil
-}
-
-=======
->>>>>>> d153abd9
 func (rs *RegularSync) broadcastCanonicalBlock(ctx context.Context, announce *pb.BeaconBlockAnnounce) {
 	ctx, span := trace.StartSpan(ctx, "beacon-chain.sync.broadcastCanonicalBlock")
 	defer span.End()
