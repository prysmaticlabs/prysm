--- conflicted
+++ resolved
@@ -280,13 +280,9 @@
 
 	_, sendBlockSpan := trace.StartSpan(ctx, "sendBlock")
 	log.WithField("slotNumber", fmt.Sprintf("%d", request.GetSlotNumber())).Debug("Sending requested block to peer")
-<<<<<<< HEAD
 	rs.p2p.Send(&pb.BeaconBlockResponse{
 		Block: block.Proto(),
 	}, msg.Peer)
-=======
-	rs.p2p.Send(block, msg.Peer)
->>>>>>> 1910480b
 	sendBlockSpan.End()
 }
 
