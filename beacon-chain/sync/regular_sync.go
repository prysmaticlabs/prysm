// Package sync defines the utilities for the beacon-chain to sync with the network.
package sync

import (
	"context"
	"fmt"

	"github.com/gogo/protobuf/proto"
	"github.com/prometheus/client_golang/prometheus"
	"github.com/prometheus/client_golang/prometheus/promauto"
	"github.com/prysmaticlabs/prysm/beacon-chain/blockchain"
	"github.com/prysmaticlabs/prysm/beacon-chain/db"
	"github.com/prysmaticlabs/prysm/beacon-chain/operations"
	pb "github.com/prysmaticlabs/prysm/proto/beacon/p2p/v1"
	"github.com/prysmaticlabs/prysm/shared/bytesutil"
	"github.com/prysmaticlabs/prysm/shared/event"
	"github.com/prysmaticlabs/prysm/shared/hashutil"
	"github.com/prysmaticlabs/prysm/shared/p2p"
	"github.com/prysmaticlabs/prysm/shared/params"
	"github.com/sirupsen/logrus"
	"go.opencensus.io/trace"
)

var (
	log                           = logrus.WithField("prefix", "regular-sync")
	blocksAwaitingProcessingGauge = promauto.NewGauge(prometheus.GaugeOpts{
		Name: "regsync_blocks_awaiting_processing",
		Help: "Number of blocks which do not have a parent and are awaiting processing by the chain service",
	})
)

type chainService interface {
	blockchain.BlockProcessor
	blockchain.ForkChoice
	blockchain.ChainFeeds
}

type attsService interface {
	IncomingAttestationFeed() *event.Feed
}

type p2pAPI interface {
	p2p.Broadcaster
	p2p.Sender
	p2p.Subscriber
}

// RegularSync is the gateway and the bridge between the p2p network and the local beacon chain.
// In broad terms, a new block is synced in 4 steps:
//     1. Receive a block hash from a peer
//     2. Request the block for the hash from the network
//     3. Receive the block
//     4. Forward block to the beacon service for full validation
//
//  In addition, RegularSync will handle the following responsibilities:
//     *  Decide which messages are forwarded to other peers
//     *  Filter redundant data and unwanted data
//     *  Drop peers that send invalid data
//     *  Throttle incoming requests
type RegularSync struct {
	ctx                      context.Context
	cancel                   context.CancelFunc
	p2p                      p2pAPI
	chainService             chainService
	attsService              attsService
	operationsService        operations.OperationFeeds
	db                       *db.BeaconDB
	blockAnnouncementFeed    *event.Feed
	announceBlockBuf         chan p2p.Message
	blockBuf                 chan p2p.Message
	blockRequestBySlot       chan p2p.Message
	blockRequestByHash       chan p2p.Message
	batchedRequestBuf        chan p2p.Message
	stateRequestBuf          chan p2p.Message
	chainHeadReqBuf          chan p2p.Message
	attestationBuf           chan p2p.Message
	attestationReqByHashBuf  chan p2p.Message
	announceAttestationBuf   chan p2p.Message
	exitBuf                  chan p2p.Message
	canonicalBuf             chan *pb.BeaconBlockAnnounce
	highestObservedSlot      uint64
	blocksAwaitingProcessing map[[32]byte]*pb.BeaconBlock
}

// RegularSyncConfig allows the channel's buffer sizes to be changed.
type RegularSyncConfig struct {
<<<<<<< HEAD
	BlockAnnounceBufferSize      int
	BlockBufferSize              int
	BlockReqSlotBufferSize       int
	BlockReqHashBufferSize       int
	BatchedBufferSize            int
	StateReqBufferSize           int
	AttestationBufferSize        int
	AttestationReqHashBufSize    int
	UnseenAttestationsReqBufSize int
	ExitBufferSize               int
	ChainHeadReqBufferSize       int
	CanonicalBufferSize          int
	ChainService                 chainService
	AttsService                  attsService
	OperationService             operations.OperationFeeds
	BeaconDB                     *db.BeaconDB
	P2P                          p2pAPI
=======
	BlockAnnounceBufferSize     int
	BlockBufferSize             int
	BlockReqSlotBufferSize      int
	BlockReqHashBufferSize      int
	BatchedBufferSize           int
	StateReqBufferSize          int
	AttestationBufferSize       int
	AttestationReqHashBufSize   int
	AttestationsAnnounceBufSize int
	ExitBufferSize              int
	ChainHeadReqBufferSize      int
	CanonicalBufferSize         int
	ChainService                chainService
	OperationService            operations.OperationFeeds
	BeaconDB                    *db.BeaconDB
	P2P                         p2pAPI
>>>>>>> 4a2ef17b
}

// DefaultRegularSyncConfig provides the default configuration for a sync service.
func DefaultRegularSyncConfig() *RegularSyncConfig {
	return &RegularSyncConfig{
		BlockAnnounceBufferSize:     100,
		BlockBufferSize:             100,
		BlockReqSlotBufferSize:      100,
		BlockReqHashBufferSize:      100,
		BatchedBufferSize:           100,
		StateReqBufferSize:          100,
		ChainHeadReqBufferSize:      100,
		AttestationBufferSize:       100,
		AttestationReqHashBufSize:   100,
		AttestationsAnnounceBufSize: 100,
		ExitBufferSize:              100,
		CanonicalBufferSize:         100,
	}
}

// NewRegularSyncService accepts a context and returns a new Service.
func NewRegularSyncService(ctx context.Context, cfg *RegularSyncConfig) *RegularSync {
	ctx, cancel := context.WithCancel(ctx)
	return &RegularSync{
		ctx:                      ctx,
		cancel:                   cancel,
		p2p:                      cfg.P2P,
		chainService:             cfg.ChainService,
		db:                       cfg.BeaconDB,
		operationsService:        cfg.OperationService,
		attsService:              cfg.AttsService,
		blockAnnouncementFeed:    new(event.Feed),
		announceBlockBuf:         make(chan p2p.Message, cfg.BlockAnnounceBufferSize),
		blockBuf:                 make(chan p2p.Message, cfg.BlockBufferSize),
		blockRequestBySlot:       make(chan p2p.Message, cfg.BlockReqSlotBufferSize),
		blockRequestByHash:       make(chan p2p.Message, cfg.BlockReqHashBufferSize),
		batchedRequestBuf:        make(chan p2p.Message, cfg.BatchedBufferSize),
		stateRequestBuf:          make(chan p2p.Message, cfg.StateReqBufferSize),
		attestationBuf:           make(chan p2p.Message, cfg.AttestationBufferSize),
		attestationReqByHashBuf:  make(chan p2p.Message, cfg.AttestationReqHashBufSize),
		announceAttestationBuf:   make(chan p2p.Message, cfg.AttestationsAnnounceBufSize),
		exitBuf:                  make(chan p2p.Message, cfg.ExitBufferSize),
		chainHeadReqBuf:          make(chan p2p.Message, cfg.ChainHeadReqBufferSize),
		canonicalBuf:             make(chan *pb.BeaconBlockAnnounce, cfg.CanonicalBufferSize),
		blocksAwaitingProcessing: make(map[[32]byte]*pb.BeaconBlock),
	}
}

// Start begins the block processing goroutine.
func (rs *RegularSync) Start() {
	go rs.run()
}

// ResumeSync resumes normal sync after initial sync is complete.
func (rs *RegularSync) ResumeSync() {
	go rs.run()
}

// Stop kills the block processing goroutine, but does not wait until the goroutine exits.
func (rs *RegularSync) Stop() error {
	log.Info("Stopping service")
	rs.cancel()
	return nil
}

// BlockAnnouncementFeed returns an event feed processes can subscribe to for
// newly received, incoming p2p blocks.
func (rs *RegularSync) BlockAnnouncementFeed() *event.Feed {
	return rs.blockAnnouncementFeed
}

// run handles incoming block sync.
func (rs *RegularSync) run() {
	announceBlockSub := rs.p2p.Subscribe(&pb.BeaconBlockAnnounce{}, rs.announceBlockBuf)
	blockSub := rs.p2p.Subscribe(&pb.BeaconBlockResponse{}, rs.blockBuf)
	blockRequestSub := rs.p2p.Subscribe(&pb.BeaconBlockRequestBySlotNumber{}, rs.blockRequestBySlot)
	blockRequestHashSub := rs.p2p.Subscribe(&pb.BeaconBlockRequest{}, rs.blockRequestByHash)
	batchedBlockRequestSub := rs.p2p.Subscribe(&pb.BatchedBeaconBlockRequest{}, rs.batchedRequestBuf)
	stateRequestSub := rs.p2p.Subscribe(&pb.BeaconStateRequest{}, rs.stateRequestBuf)
	attestationSub := rs.p2p.Subscribe(&pb.AttestationResponse{}, rs.attestationBuf)
	attestationReqSub := rs.p2p.Subscribe(&pb.AttestationRequest{}, rs.attestationReqByHashBuf)
	announceAttestationSub := rs.p2p.Subscribe(&pb.AttestationAnnounce{}, rs.announceAttestationBuf)
	exitSub := rs.p2p.Subscribe(&pb.VoluntaryExit{}, rs.exitBuf)
	chainHeadReqSub := rs.p2p.Subscribe(&pb.ChainHeadRequest{}, rs.chainHeadReqBuf)
	canonicalBlockSub := rs.chainService.CanonicalBlockFeed().Subscribe(rs.canonicalBuf)

	defer announceBlockSub.Unsubscribe()
	defer blockSub.Unsubscribe()
	defer blockRequestSub.Unsubscribe()
	defer blockRequestHashSub.Unsubscribe()
	defer batchedBlockRequestSub.Unsubscribe()
	defer stateRequestSub.Unsubscribe()
	defer chainHeadReqSub.Unsubscribe()
	defer attestationSub.Unsubscribe()
	defer attestationReqSub.Unsubscribe()
	defer announceAttestationSub.Unsubscribe()
	defer exitSub.Unsubscribe()
	defer canonicalBlockSub.Unsubscribe()

	for {
		select {
		case <-rs.ctx.Done():
			log.Debug("Exiting goroutine")
			return
		case msg := <-rs.announceBlockBuf:
			safelyHandleMessage(rs.receiveBlockAnnounce, msg)
		case msg := <-rs.attestationBuf:
			safelyHandleMessage(rs.receiveAttestation, msg)
		case msg := <-rs.attestationReqByHashBuf:
			safelyHandleMessage(rs.handleAttestationRequestByHash, msg)
		case msg := <-rs.announceAttestationBuf:
			safelyHandleMessage(rs.handleAttestationAnnouncement, msg)
		case msg := <-rs.exitBuf:
			safelyHandleMessage(rs.receiveExitRequest, msg)
		case msg := <-rs.blockBuf:
			safelyHandleMessage(rs.receiveBlock, msg)
		case msg := <-rs.blockRequestBySlot:
			safelyHandleMessage(rs.handleBlockRequestBySlot, msg)
		case msg := <-rs.blockRequestByHash:
			safelyHandleMessage(rs.handleBlockRequestByHash, msg)
		case msg := <-rs.batchedRequestBuf:
			safelyHandleMessage(rs.handleBatchedBlockRequest, msg)
		case msg := <-rs.stateRequestBuf:
			safelyHandleMessage(rs.handleStateRequest, msg)
		case msg := <-rs.chainHeadReqBuf:
			safelyHandleMessage(rs.handleChainHeadRequest, msg)
		case blockAnnounce := <-rs.canonicalBuf:
			rs.broadcastCanonicalBlock(rs.ctx, blockAnnounce)
		}
	}
	log.Info("Exiting regular sync run()")
}

// safelyHandleMessage will recover and log any panic that occurs from the
// function argument.
func safelyHandleMessage(fn func(p2p.Message), msg p2p.Message) {
	defer func() {
		if r := recover(); r != nil {
			printedMsg := "message contains no data"
			if msg.Data != nil {
				printedMsg = proto.MarshalTextString(msg.Data)
			}
			log.WithFields(logrus.Fields{
				"r":   r,
				"msg": printedMsg,
			}).Error("Panicked when handling p2p message! Recovering...")

			if msg.Ctx == nil {
				return
			}
			if span := trace.FromContext(msg.Ctx); span != nil {
				span.SetStatus(trace.Status{
					Code:    trace.StatusCodeInternal,
					Message: fmt.Sprintf("Panic: %v", r),
				})
			}
		}
	}()

	// Fingers crossed that it doesn't panic...
	fn(msg)
}

// receiveBlockAnnounce accepts a block hash.
// TODO(#175): New hashes are forwarded to other peers in the network, and
// the contents of the block are requested if the local chain doesn't have the block.
func (rs *RegularSync) receiveBlockAnnounce(msg p2p.Message) {
	ctx, span := trace.StartSpan(msg.Ctx, "beacon-chain.sync.receiveBlockAnnounce")
	defer span.End()
	recBlockAnnounce.Inc()

	data := msg.Data.(*pb.BeaconBlockAnnounce)
	h := bytesutil.ToBytes32(data.Hash[:32])

	if rs.db.HasBlock(h) {
		log.Debugf("Received a root for a block that has already been processed: %#x", h)
		return
	}

	log.WithField("blockRoot", fmt.Sprintf("%#x", h)).Debug("Received incoming block root, requesting full block data from sender")
	// Request the full block data from peer that sent the block hash.
	ctx, sendBlockRequestSpan := trace.StartSpan(ctx, "beacon-chain.sync.sendBlockRequest")
	if err := rs.p2p.Send(ctx, &pb.BeaconBlockRequest{Hash: h[:]}, msg.Peer); err != nil {
		log.Error(err)
	}
	sentBlockReq.Inc()
	sendBlockRequestSpan.End()
}

// receiveBlock processes a block from the p2p layer.
func (rs *RegularSync) receiveBlock(msg p2p.Message) {
	ctx, span := trace.StartSpan(msg.Ctx, "beacon-chain.sync.receiveBlock")
	defer span.End()
	recBlock.Inc()

	response := msg.Data.(*pb.BeaconBlockResponse)
	block := response.Block
	blockRoot, err := hashutil.HashBeaconBlock(block)
	if err != nil {
		log.Errorf("Could not hash received block: %v", err)
		return
	}

	log.Debugf("Processing response to block request: %#x", blockRoot)
	if rs.db.HasBlock(blockRoot) {
		log.Debug("Received a block that already exists. Exiting...")
		return
	}

	beaconState, err := rs.db.State(ctx)
	if err != nil {
		log.Errorf("Failed to get beacon state: %v", err)
		return
	}

	if block.Slot < beaconState.FinalizedEpoch*params.BeaconConfig().SlotsPerEpoch {
		log.Debug("Discarding received block with a slot number smaller than the last finalized slot")
		return
	}

	// We check if we have the block's parents saved locally, if not, we store the block in a
	// pending processing map by hash and once we receive the parent, we process said parent AND then
	// we process the received block.
	parentRoot := bytesutil.ToBytes32(block.ParentRootHash32)
	if !rs.db.HasBlock(parentRoot) {
		rs.blocksAwaitingProcessing[parentRoot] = block
		blocksAwaitingProcessingGauge.Inc()
		rs.p2p.Broadcast(ctx, &pb.BeaconBlockRequest{Hash: parentRoot[:]})
		// We update the last observed slot to the received canonical block's slot.
		if block.Slot > rs.highestObservedSlot {
			rs.highestObservedSlot = block.Slot
		}
		return
	}

	if block.Slot < rs.highestObservedSlot {
		// If we receive a block from the past AND it corresponds to
		// a parent block of a block stored in the processing cache, that means we are
		// receiving a parent block which was missing from our db.
		if childBlock, ok := rs.blocksAwaitingProcessing[blockRoot]; ok {
			log.WithField("blockRoot", fmt.Sprintf("%#x", blockRoot)).Debug("Received missing block parent")
			delete(rs.blocksAwaitingProcessing, blockRoot)
			blocksAwaitingProcessingGauge.Dec()
			beaconState, err = rs.chainService.ReceiveBlock(ctx, block)
			if err != nil {
				log.Errorf("could not process beacon block: %v", err)
				return
			}
			if err := rs.chainService.ApplyForkChoiceRule(ctx, block, beaconState); err != nil {
				log.Errorf("could not apply fork choice rule: %v", err)
				return
			}
			beaconState, err = rs.chainService.ReceiveBlock(ctx, childBlock)
			if err != nil {
				log.Errorf("could not process beacon block: %v", err)
				return
			}
			if err := rs.chainService.ApplyForkChoiceRule(ctx, childBlock, beaconState); err != nil {
				log.Errorf("could not apply fork choice rule: %v", err)
				return
			}
			log.Debug("Sent missing block parent and child to chain service for processing")
			return
		}
	}

	ctx, sendBlockSpan := trace.StartSpan(ctx, "beacon-chain.sync.sendBlock")
	log.WithField("blockRoot", fmt.Sprintf("%#x", blockRoot)).Debug("Sending newly received block to chain service")
	beaconState, err = rs.chainService.ReceiveBlock(ctx, block)
	if err != nil {
		log.Errorf("could not process beacon block: %v", err)
		return
	}
	if err := rs.chainService.ApplyForkChoiceRule(ctx, block, beaconState); err != nil {
		log.Errorf("could not apply fork choice rule: %v", err)
		return
	}
	sentBlocks.Inc()
	sendBlockSpan.End()
	// We update the last observed slot to the received canonical block's slot.
	if block.Slot > rs.highestObservedSlot {
		rs.highestObservedSlot = block.Slot
	}
}

// handleBlockRequestBySlot processes a block request from the p2p layer.
// if found, the block is sent to the requesting peer.
func (rs *RegularSync) handleBlockRequestBySlot(msg p2p.Message) {
	ctx, span := trace.StartSpan(msg.Ctx, "beacon-chain.sync.handleBlockRequestBySlot")
	defer span.End()
	blockReqSlot.Inc()

	request, ok := msg.Data.(*pb.BeaconBlockRequestBySlotNumber)
	if !ok {
		log.Error("Received malformed beacon block request p2p message")
		return
	}

	ctx, getBlockSpan := trace.StartSpan(ctx, "getBlockBySlot")
	block, err := rs.db.BlockBySlot(request.SlotNumber)
	getBlockSpan.End()
	if err != nil || block == nil {
		if block == nil {
			log.Debugf("Block with slot %d does not exist", request.SlotNumber)
			return
		}
		log.Errorf("Error retrieving block from db: %v", err)
		return
	}

	ctx, sendBlockSpan := trace.StartSpan(ctx, "sendBlock")
	log.WithField("slotNumber",
		fmt.Sprintf("%d", request.SlotNumber-params.BeaconConfig().GenesisSlot)).Debug("Sending requested block to peer")
	if err := rs.p2p.Send(ctx, &pb.BeaconBlockResponse{
		Block: block,
	}, msg.Peer); err != nil {
		log.Error(err)
	}
	sentBlocks.Inc()
	sendBlockSpan.End()
}

func (rs *RegularSync) handleStateRequest(msg p2p.Message) {
	ctx, span := trace.StartSpan(msg.Ctx, "beacon-chain.sync.handleStateRequest")
	defer span.End()
	stateReq.Inc()
	req, ok := msg.Data.(*pb.BeaconStateRequest)
	if !ok {
		log.Errorf("Message is of the incorrect type")
		return
	}
	fState, err := rs.db.FinalizedState()
	if err != nil {
		log.Errorf("Unable to retrieve beacon state, %v", err)
		return
	}
	root, err := hashutil.HashProto(fState)
	if err != nil {
		log.Errorf("unable to marshal the beacon state: %v", err)
		return
	}
	if root != bytesutil.ToBytes32(req.FinalizedStateRootHash32S) {
		log.Debugf("Requested state root is different from locally stored state root %#x", req.FinalizedStateRootHash32S)
		return
	}
	ctx, sendStateSpan := trace.StartSpan(ctx, "beacon-chain.sync.sendState")
	log.WithField("beaconState", fmt.Sprintf("%#x", root)).Debug("Sending beacon state to peer")
	if err := rs.p2p.Send(ctx, &pb.BeaconStateResponse{BeaconState: fState}, msg.Peer); err != nil {
		log.Error(err)
	}
	sentState.Inc()
	sendStateSpan.End()
}

func (rs *RegularSync) handleChainHeadRequest(msg p2p.Message) {
	ctx, span := trace.StartSpan(msg.Ctx, "beacon-chain.sync.handleChainHeadRequest")
	defer span.End()
	chainHeadReq.Inc()
	if _, ok := msg.Data.(*pb.ChainHeadRequest); !ok {
		log.Errorf("message is of the incorrect type")
		return
	}

	block, err := rs.db.ChainHead()
	if err != nil {
		log.Errorf("Could not retrieve chain head %v", err)
		return
	}

	blockRoot, err := hashutil.HashBeaconBlock(block)
	if err != nil {
		log.Errorf("Could not tree hash block %v", err)
		return
	}

	finalizedState, err := rs.db.FinalizedState()
	if err != nil {
		log.Errorf("Could not retrieve finalized state %v", err)
		return
	}

	finalizedRoot, err := hashutil.HashProto(finalizedState)
	if err != nil {
		log.Errorf("Could not tree hash block %v", err)
		return
	}

	req := &pb.ChainHeadResponse{
		Slot:                      block.Slot,
		Hash:                      blockRoot[:],
		FinalizedStateRootHash32S: finalizedRoot[:],
	}
	ctx, ChainHead := trace.StartSpan(ctx, "sendChainHead")
	defer ChainHead.End()
	if err := rs.p2p.Send(ctx, req, msg.Peer); err != nil {
		log.Error(err)
	}
	sentChainHead.Inc()
}

// receiveAttestation accepts an broadcasted attestation from the p2p layer,
// discard the attestation if we have gotten before, send it to attestation
// pool if we have not.
func (rs *RegularSync) receiveAttestation(msg p2p.Message) {
	log.Info("Received an attestation!")
	ctx, span := trace.StartSpan(msg.Ctx, "beacon-chain.sync.receiveAttestation")
	defer span.End()
	recAttestation.Inc()

	attestation := msg.Data.(*pb.Attestation)
	attestationRoot, err := hashutil.HashProto(attestation)
	if err != nil {
		log.Errorf("Could not hash received attestation: %v", err)
	}

	// Skip if attestation has been seen before.
	if rs.db.HasAttestation(attestationRoot) {
		log.Debugf("Received, skipping attestation #%x", attestationRoot)
		return
	}

	// Skip if attestation slot is older than last finalized slot in state.
	beaconState, err := rs.db.State(ctx)
	if err != nil {
		log.Errorf("Failed to get beacon state: %v", err)
		return
	}

	if attestation.Data.Slot < beaconState.Slot-params.BeaconConfig().SlotsPerEpoch {
		log.Debugf("Skipping received attestation with slot smaller than one epoch ago, %d < %d",
			attestation.Data.Slot, beaconState.Slot-params.BeaconConfig().SlotsPerEpoch)
		return
	}

	ctx, sendAttestationSpan := trace.StartSpan(ctx, "beacon-chain.sync.sendAttestation")
	log.WithField("attestationHash", fmt.Sprintf("%#x", attestationRoot)).Debug("Sending newly received attestation to subscribers")
	rs.operationsService.IncomingAttFeed().Send(attestation)
	rs.attsService.IncomingAttestationFeed().Send(attestation)
	sentAttestation.Inc()
	sendAttestationSpan.End()
}

// receiveExitRequest accepts an broadcasted exit from the p2p layer,
// discard the exit if we have gotten before, send it to operation
// service if we have not.
func (rs *RegularSync) receiveExitRequest(msg p2p.Message) {
	ctx, span := trace.StartSpan(msg.Ctx, "beacon-chain.sync.receiveExitRequest")
	defer span.End()
	recExit.Inc()
	exit := msg.Data.(*pb.VoluntaryExit)
	h, err := hashutil.HashProto(exit)
	if err != nil {
		log.Errorf("Could not hash incoming exit request: %v", err)
		return
	}

	if rs.db.HasExit(h) {
		log.Debugf("Received, skipping exit request #%x", h)
		return
	}
	ctx, sendExitReqSpan := trace.StartSpan(ctx, "sendExitRequest")
	log.WithField("exitReqHash", fmt.Sprintf("%#x", h)).
		Debug("Forwarding validator exit request to subscribed services")
	rs.operationsService.IncomingExitFeed().Send(exit)
	sentExit.Inc()
	sendExitReqSpan.End()
}

func (rs *RegularSync) handleBlockRequestByHash(msg p2p.Message) {
	ctx, span := trace.StartSpan(msg.Ctx, "beacon-chain.sync.handleBlockRequestByHash")
	defer span.End()
	blockReqHash.Inc()

	data := msg.Data.(*pb.BeaconBlockRequest)
	root := bytesutil.ToBytes32(data.Hash)
	block, err := rs.db.Block(root)
	if err != nil {
		log.Error(err)
		return
	}
	if block == nil {
		log.Debug("Block does not exist")
		return
	}

	ctx, sendBlockSpan := trace.StartSpan(ctx, "sendBlock")
	defer sendBlockSpan.End()
	if err := rs.p2p.Send(ctx, &pb.BeaconBlockResponse{
		Block: block,
	}, msg.Peer); err != nil {
		log.Error(err)
	}
	sentBlocks.Inc()
}

// handleBatchedBlockRequest receives p2p messages which consist of requests for batched blocks
// which are bounded by a start slot and end slot.
func (rs *RegularSync) handleBatchedBlockRequest(msg p2p.Message) {
	ctx, span := trace.StartSpan(msg.Ctx, "beacon-chain.sync.handleBatchedBlockRequest")
	defer span.End()
	batchedBlockReq.Inc()
	data := msg.Data.(*pb.BatchedBeaconBlockRequest)
	startSlot, endSlot := data.StartSlot, data.EndSlot

	block, err := rs.db.ChainHead()
	if err != nil {
		log.Errorf("Could not retrieve chain head %v", err)
		return
	}

	finalizedSlot, err := rs.db.CleanedFinalizedSlot()
	if err != nil {
		log.Errorf("Could not retrieve last finalized slot %v", err)
		return
	}

	currentSlot := block.Slot
	if currentSlot < startSlot || finalizedSlot > endSlot {
		log.Debugf(
			"invalid batch request: current slot < start slot || finalized slot > end slot."+
				"currentSlot %d startSlot %d endSlot %d finalizedSlot %d", currentSlot, startSlot, endSlot, finalizedSlot)
		return
	}

	blockRange := endSlot - startSlot
	// Handle overflows
	if startSlot > endSlot {
		// Do not process requests with invalid slot ranges
		log.Debugf("Batched block range is invalid, start slot %d , end slot %d", startSlot, endSlot)
		return
	}

	response := make([]*pb.BeaconBlock, 0, blockRange)
	for i := startSlot; i <= endSlot; i++ {
		retBlock, err := rs.db.BlockBySlot(i)
		if err != nil {
			log.Errorf("Unable to retrieve block from db %v", err)
			continue
		}
		if retBlock == nil {
			log.Debug("Block does not exist in db")
			continue
		}
		response = append(response, retBlock)
	}

	ctx, sendBatchedBlockSpan := trace.StartSpan(ctx, "sendBatchedBlocks")
	defer sendBatchedBlockSpan.End()
	log.Debugf("Sending response for batch blocks to peer %v", msg.Peer)
	if err := rs.p2p.Send(ctx, &pb.BatchedBeaconBlockResponse{
		BatchedBlocks: response,
	}, msg.Peer); err != nil {
		log.Error(err)
	}
	sentBatchedBlocks.Inc()
}

func (rs *RegularSync) handleAttestationRequestByHash(msg p2p.Message) {
	ctx, span := trace.StartSpan(msg.Ctx, "beacon-chain.sync.handleAttestationRequestByHash")
	defer span.End()
	attestationReq.Inc()

	req := msg.Data.(*pb.AttestationRequest)
	root := bytesutil.ToBytes32(req.Hash)
	att, err := rs.db.Attestation(root)
	if err != nil {
		log.Error(err)
		return
	}
	if att == nil {
		log.Debugf("Attestation %#x is not in db", root)
		return
	}

	ctx, sendAttestationSpan := trace.StartSpan(ctx, "sendAttestation")
	defer sendAttestationSpan.End()
	log.Debugf("Sending attestation %#x to peer %v", root, msg.Peer)
	if err := rs.p2p.Send(ctx, &pb.AttestationResponse{
		Attestation: att,
	}, msg.Peer); err != nil {
		log.Error(err)
	}
	sentAttestation.Inc()
}

// handleAttestationAnnouncement will process the incoming p2p message. The
// behavior here is that we've just received an announcement of a new
// attestation and we're given the hash of that new attestation. If we don't
// have this attestation yet in our database, request the attestation from the
// sending peer.
func (rs *RegularSync) handleAttestationAnnouncement(msg p2p.Message) {
	ctx, span := trace.StartSpan(msg.Ctx, "beacon-chain.sync.handleAttestationAnnouncement")
	defer span.End()
	data, ok := msg.Data.(*pb.AttestationAnnounce)
	if !ok {
		log.Errorf("message is of the incorrect type")
		return
	}

	if rs.db.HasAttestation(bytesutil.ToBytes32(data.Hash)) {
		return
	}

	log.Debugf("Sending request for attestation to peer %v", msg.Peer)
	if err := rs.p2p.Send(ctx, &pb.AttestationRequest{
		Hash: data.Hash,
	}, msg.Peer); err != nil {
		log.Error(err)
	}
}

func (rs *RegularSync) broadcastCanonicalBlock(ctx context.Context, announce *pb.BeaconBlockAnnounce) {
	ctx, span := trace.StartSpan(ctx, "beacon-chain.sync.broadcastCanonicalBlock")
	defer span.End()
	log.Debugf("Announcing canonical block %#x", announce.Hash)
	rs.p2p.Broadcast(ctx, announce)
	sentBlockAnnounce.Inc()
}<|MERGE_RESOLUTION|>--- conflicted
+++ resolved
@@ -84,25 +84,6 @@
 
 // RegularSyncConfig allows the channel's buffer sizes to be changed.
 type RegularSyncConfig struct {
-<<<<<<< HEAD
-	BlockAnnounceBufferSize      int
-	BlockBufferSize              int
-	BlockReqSlotBufferSize       int
-	BlockReqHashBufferSize       int
-	BatchedBufferSize            int
-	StateReqBufferSize           int
-	AttestationBufferSize        int
-	AttestationReqHashBufSize    int
-	UnseenAttestationsReqBufSize int
-	ExitBufferSize               int
-	ChainHeadReqBufferSize       int
-	CanonicalBufferSize          int
-	ChainService                 chainService
-	AttsService                  attsService
-	OperationService             operations.OperationFeeds
-	BeaconDB                     *db.BeaconDB
-	P2P                          p2pAPI
-=======
 	BlockAnnounceBufferSize     int
 	BlockBufferSize             int
 	BlockReqSlotBufferSize      int
@@ -117,9 +98,9 @@
 	CanonicalBufferSize         int
 	ChainService                chainService
 	OperationService            operations.OperationFeeds
+	AttsService                  attsService
 	BeaconDB                    *db.BeaconDB
 	P2P                         p2pAPI
->>>>>>> 4a2ef17b
 }
 
 // DefaultRegularSyncConfig provides the default configuration for a sync service.
