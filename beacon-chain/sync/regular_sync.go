--- conflicted
+++ resolved
@@ -495,38 +495,7 @@
 	if err != nil {
 		return fmt.Errorf("could not build canonical block list %v", err)
 	}
-
-<<<<<<< HEAD
-	blockRange := endSlot - startSlot
-	// Handle overflows
-	if startSlot > endSlot {
-		// Do not process requests with invalid slot ranges
-		log.WithFields(logrus.Fields{
-			"slotSlot": startSlot - params.BeaconConfig().GenesisSlot,
-			"endSlot":  endSlot - params.BeaconConfig().GenesisSlot},
-		).Debug("Invalid batched block range")
-		return err
-	}
-
-	response := make([]*pb.BeaconBlock, 0, blockRange)
-	for i := startSlot; i <= endSlot; i++ {
-		retBlock, err := rs.db.CanonicalBlockBySlot(ctx, i)
-		if err != nil {
-			log.Errorf("Unable to retrieve block from db %v", err)
-			continue
-		}
-		if retBlock == nil {
-			log.Debug("Block does not exist in db")
-			continue
-		}
-		response = append(response, retBlock)
-	}
-
-	log.WithField("peer", msg.Peer).
-		Debug("Sending response for batch blocks")
-=======
 	log.WithField("peer", msg.Peer).Debug("Sending response for batch blocks")
->>>>>>> 104966b6
 
 	defer sentBatchedBlocks.Inc()
 	if err := rs.p2p.Send(ctx, &pb.BatchedBeaconBlockResponse{
