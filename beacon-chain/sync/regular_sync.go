--- conflicted
+++ resolved
@@ -383,44 +383,29 @@
 	defer span.End()
 	recAttestation.Inc()
 
-<<<<<<< HEAD
-
 	att := msg.Data.(*ethpb.Attestation)
-	attRoot, err := hashutil.HashProto(att)
-=======
-	attestation := msg.Data.(*ethpb.Attestation)
-	attestationDataHash, err := hashutil.HashProto(attestation.Data)
->>>>>>> 4c62b041
+	attDataHash, err := hashutil.HashProto(att.Data)
 	if err != nil {
 		return errors.Wrap(err, "could not sign root attestation")
 	}
 	log.WithFields(logrus.Fields{
-		"attRoot":  hex.EncodeToString(attRoot[:]),
-		"headRoot": hex.EncodeToString(att.Data.BeaconBlockRoot),
+		"attDataHash": hex.EncodeToString(attDataHash[:]),
+		"headRoot":    hex.EncodeToString(att.Data.BeaconBlockRoot),
 	}).Debug("Received an attestation")
 
 	// Skip if attestation has been seen before.
-<<<<<<< HEAD
-	hasAttestation := rs.db.HasAttestation(attRoot)
+	hasAttestation := rs.db.HasAttestation(attDataHash)
 	span.AddAttributes(trace.BoolAttribute("hasAttestation", hasAttestation))
 	if hasAttestation {
-		log.WithField("attRoot", hex.EncodeToString(attRoot[:])).
-			Debug("Skipping received attestation")
-		return nil
-=======
-	hasAttestation := rs.db.HasAttestation(attestationDataHash)
-	span.AddAttributes(trace.BoolAttribute("hasAttestation", hasAttestation))
-	if hasAttestation {
-		dbAttestation, err := rs.db.Attestation(attestationDataHash)
+		dbAttestation, err := rs.db.Attestation(attDataHash)
 		if err != nil {
 			return err
 		}
-		if dbAttestation.AggregationBits.Contains(attestation.AggregationBits) {
-			log.WithField("attestationDataHash", fmt.Sprintf("%#x", bytesutil.Trunc(attestationDataHash[:]))).
+		if dbAttestation.AggregationBits.Contains(att.AggregationBits) {
+			log.WithField("attestationDataHash", fmt.Sprintf("%#x", bytesutil.Trunc(attDataHash[:]))).
 				Debug("Received, skipping attestation")
 			return nil
 		}
->>>>>>> 4c62b041
 	}
 
 	go func() {
@@ -436,8 +421,8 @@
 	sendAttestationSpan.End()
 
 	log.WithFields(logrus.Fields{
-		"attRoot":  hex.EncodeToString(attRoot[:]),
-		"headRoot": hex.EncodeToString(att.Data.BeaconBlockRoot),
+		"attDataHash": hex.EncodeToString(attDataHash[:]),
+		"headRoot":    hex.EncodeToString(att.Data.BeaconBlockRoot),
 	}).Debug("Updated att pool and fork choice")
 	return nil
 }
