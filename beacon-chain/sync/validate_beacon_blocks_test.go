package sync

import (
	"bytes"
	"context"
	"errors"
	"fmt"
	"reflect"
	"testing"
	"time"

	pubsub "github.com/libp2p/go-libp2p-pubsub"
	pubsubpb "github.com/libp2p/go-libp2p-pubsub/pb"
	gcache "github.com/patrickmn/go-cache"
	types "github.com/prysmaticlabs/eth2-types"
	"github.com/prysmaticlabs/prysm/async/abool"
	mock "github.com/prysmaticlabs/prysm/beacon-chain/blockchain/testing"
	"github.com/prysmaticlabs/prysm/beacon-chain/core/helpers"
	"github.com/prysmaticlabs/prysm/beacon-chain/core/signing"
	coreTime "github.com/prysmaticlabs/prysm/beacon-chain/core/time"
	"github.com/prysmaticlabs/prysm/beacon-chain/core/transition"
	dbtest "github.com/prysmaticlabs/prysm/beacon-chain/db/testing"
	"github.com/prysmaticlabs/prysm/beacon-chain/operations/attestations"
	"github.com/prysmaticlabs/prysm/beacon-chain/p2p"
	p2ptest "github.com/prysmaticlabs/prysm/beacon-chain/p2p/testing"
	"github.com/prysmaticlabs/prysm/beacon-chain/state/stategen"
	mockSync "github.com/prysmaticlabs/prysm/beacon-chain/sync/initial-sync/testing"
	lruwrpr "github.com/prysmaticlabs/prysm/cache/lru"
	fieldparams "github.com/prysmaticlabs/prysm/config/fieldparams"
	"github.com/prysmaticlabs/prysm/config/params"
	"github.com/prysmaticlabs/prysm/crypto/bls"
	"github.com/prysmaticlabs/prysm/encoding/bytesutil"
	ethpb "github.com/prysmaticlabs/prysm/proto/prysm/v1alpha1"
	"github.com/prysmaticlabs/prysm/proto/prysm/v1alpha1/wrapper"
	"github.com/prysmaticlabs/prysm/testing/assert"
	"github.com/prysmaticlabs/prysm/testing/require"
	"github.com/prysmaticlabs/prysm/testing/util"
	logTest "github.com/sirupsen/logrus/hooks/test"
)

// General note for writing validation tests: Use a random value for any field
// on the beacon block to avoid hitting shared global cache conditions across
// tests in this package.

func TestValidateBeaconBlockPubSub_InvalidSignature(t *testing.T) {
	db := dbtest.SetupDB(t)
	p := p2ptest.NewTestP2P(t)
	ctx := context.Background()
	beaconState, _ := util.DeterministicGenesisState(t, 100)
	parentBlock := util.NewBeaconBlock()
	require.NoError(t, db.SaveBlock(ctx, wrapper.WrappedPhase0SignedBeaconBlock(parentBlock)))
	bRoot, err := parentBlock.Block.HashTreeRoot()
	require.NoError(t, err)
	require.NoError(t, db.SaveState(ctx, beaconState, bRoot))
	require.NoError(t, db.SaveStateSummary(ctx, &ethpb.StateSummary{Root: bRoot[:]}))
	copied := beaconState.Copy()
	require.NoError(t, copied.SetSlot(1))
	proposerIdx, err := helpers.BeaconProposerIndex(ctx, copied)
	require.NoError(t, err)
	msg := util.NewBeaconBlock()
	msg.Block.ParentRoot = bRoot[:]
	msg.Block.Slot = 1
	msg.Block.ProposerIndex = proposerIdx
	msg.Signature = bytesutil.PadTo([]byte("fake"), fieldparams.BLSSignatureLength)

	stateGen := stategen.New(db)
	chainService := &mock.ChainService{Genesis: time.Unix(time.Now().Unix()-int64(params.BeaconConfig().SecondsPerSlot), 0),
		FinalizedCheckPoint: &ethpb.Checkpoint{
			Epoch: 0,
			Root:  make([]byte, 32),
		}}
	r := &Service{
		cfg: &config{
			beaconDB:      db,
			p2p:           p,
			initialSync:   &mockSync.Sync{IsSyncing: false},
			chain:         chainService,
			blockNotifier: chainService.BlockNotifier(),
			stateGen:      stateGen,
		},
		seenBlockCache: lruwrpr.New(10),
		badBlockCache:  lruwrpr.New(10),
	}

	buf := new(bytes.Buffer)
	_, err = p.Encoding().EncodeGossip(buf, msg)
	require.NoError(t, err)
	topic := p2p.GossipTypeMapping[reflect.TypeOf(msg)]
	m := &pubsub.Message{
		Message: &pubsubpb.Message{
			Data:  buf.Bytes(),
			Topic: &topic,
		},
	}
	res, err := r.validateBeaconBlockPubSub(ctx, "", m)
	assert.NotNil(t, err)
	result := res == pubsub.ValidationReject
	assert.Equal(t, true, result)
}

func TestValidateBeaconBlockPubSub_BlockAlreadyPresentInDB(t *testing.T) {
	db := dbtest.SetupDB(t)
	ctx := context.Background()

	p := p2ptest.NewTestP2P(t)
	msg := util.NewBeaconBlock()
	msg.Block.Slot = 100
	msg.Block.ParentRoot = util.Random32Bytes(t)
	require.NoError(t, db.SaveBlock(context.Background(), wrapper.WrappedPhase0SignedBeaconBlock(msg)))

	chainService := &mock.ChainService{Genesis: time.Now()}
	r := &Service{
		cfg: &config{
			beaconDB:      db,
			p2p:           p,
			initialSync:   &mockSync.Sync{IsSyncing: false},
			chain:         chainService,
			blockNotifier: chainService.BlockNotifier(),
		},
		seenBlockCache: lruwrpr.New(10),
		badBlockCache:  lruwrpr.New(10),
	}

	buf := new(bytes.Buffer)
	_, err := p.Encoding().EncodeGossip(buf, msg)
	require.NoError(t, err)

	topic := p2p.GossipTypeMapping[reflect.TypeOf(msg)]
	m := &pubsub.Message{
		Message: &pubsubpb.Message{
			Data:  buf.Bytes(),
			Topic: &topic,
		},
	}
	res, err := r.validateBeaconBlockPubSub(ctx, "", m)
	_ = err
	result := res == pubsub.ValidationAccept
	assert.Equal(t, false, result)
}

func TestValidateBeaconBlockPubSub_CanRecoverStateSummary(t *testing.T) {
	db := dbtest.SetupDB(t)
	p := p2ptest.NewTestP2P(t)
	ctx := context.Background()
	beaconState, privKeys := util.DeterministicGenesisState(t, 100)
	parentBlock := util.NewBeaconBlock()
	require.NoError(t, db.SaveBlock(ctx, wrapper.WrappedPhase0SignedBeaconBlock(parentBlock)))
	bRoot, err := parentBlock.Block.HashTreeRoot()
	require.NoError(t, err)
	require.NoError(t, db.SaveState(ctx, beaconState, bRoot))
	copied := beaconState.Copy()
	require.NoError(t, copied.SetSlot(1))
	proposerIdx, err := helpers.BeaconProposerIndex(ctx, copied)
	require.NoError(t, err)
	msg := util.NewBeaconBlock()
	msg.Block.ParentRoot = bRoot[:]
	msg.Block.Slot = 1
	msg.Block.ProposerIndex = proposerIdx
	msg.Signature, err = signing.ComputeDomainAndSign(beaconState, 0, msg.Block, params.BeaconConfig().DomainBeaconProposer, privKeys[proposerIdx])
	require.NoError(t, err)

	stateGen := stategen.New(db)
	chainService := &mock.ChainService{Genesis: time.Unix(time.Now().Unix()-int64(params.BeaconConfig().SecondsPerSlot), 0),
		State: beaconState,
		FinalizedCheckPoint: &ethpb.Checkpoint{
			Epoch: 0,
			Root:  make([]byte, 32),
		},
	}
	r := &Service{
		cfg: &config{
			beaconDB:      db,
			p2p:           p,
			initialSync:   &mockSync.Sync{IsSyncing: false},
			chain:         chainService,
			blockNotifier: chainService.BlockNotifier(),
			stateGen:      stateGen,
		},
		seenBlockCache:      lruwrpr.New(10),
		badBlockCache:       lruwrpr.New(10),
		slotToPendingBlocks: gcache.New(time.Second, 2*time.Second),
		seenPendingBlocks:   make(map[[32]byte]bool),
	}
	buf := new(bytes.Buffer)
	_, err = p.Encoding().EncodeGossip(buf, msg)
	require.NoError(t, err)
	topic := p2p.GossipTypeMapping[reflect.TypeOf(msg)]
	digest, err := r.currentForkDigest()
	assert.NoError(t, err)
	topic = r.addDigestToTopic(topic, digest)
	m := &pubsub.Message{
		Message: &pubsubpb.Message{
			Data:  buf.Bytes(),
			Topic: &topic,
		},
	}
	res, err := r.validateBeaconBlockPubSub(ctx, "", m)
	assert.NoError(t, err)
	result := res == pubsub.ValidationAccept
	assert.Equal(t, true, result)
	assert.NotNil(t, m.ValidatorData, "Decoded message was not set on the message validator data")
}

func TestValidateBeaconBlockPubSub_IsInCache(t *testing.T) {
	db := dbtest.SetupDB(t)
	p := p2ptest.NewTestP2P(t)
	ctx := context.Background()
	beaconState, privKeys := util.DeterministicGenesisState(t, 100)
	parentBlock := util.NewBeaconBlock()
	bRoot, err := parentBlock.Block.HashTreeRoot()
	require.NoError(t, err)
	require.NoError(t, db.SaveState(ctx, beaconState, bRoot))
	require.NoError(t, db.SaveStateSummary(ctx, &ethpb.StateSummary{Root: bRoot[:]}))
	copied := beaconState.Copy()
	require.NoError(t, copied.SetSlot(1))
	proposerIdx, err := helpers.BeaconProposerIndex(context.Background(), copied)
	require.NoError(t, err)
	msg := util.NewBeaconBlock()
	msg.Block.ParentRoot = bRoot[:]
	msg.Block.Slot = 1
	msg.Block.ProposerIndex = proposerIdx
	msg.Signature, err = signing.ComputeDomainAndSign(beaconState, 0, msg.Block, params.BeaconConfig().DomainBeaconProposer, privKeys[proposerIdx])
	require.NoError(t, err)

	stateGen := stategen.New(db)
	chainService := &mock.ChainService{Genesis: time.Unix(time.Now().Unix()-int64(params.BeaconConfig().SecondsPerSlot), 0),
		State: beaconState,
		FinalizedCheckPoint: &ethpb.Checkpoint{
			Epoch: 0,
			Root:  make([]byte, 32),
		},
		InitSyncBlockRoots: map[[32]byte]bool{bRoot: true},
	}
	r := &Service{
		cfg: &config{
			beaconDB:      db,
			p2p:           p,
			initialSync:   &mockSync.Sync{IsSyncing: false},
			chain:         chainService,
			blockNotifier: chainService.BlockNotifier(),
			stateGen:      stateGen,
		},
		seenBlockCache:      lruwrpr.New(10),
		badBlockCache:       lruwrpr.New(10),
		slotToPendingBlocks: gcache.New(time.Second, 2*time.Second),
		seenPendingBlocks:   make(map[[32]byte]bool),
	}
	buf := new(bytes.Buffer)
	_, err = p.Encoding().EncodeGossip(buf, msg)
	require.NoError(t, err)
	topic := p2p.GossipTypeMapping[reflect.TypeOf(msg)]
	digest, err := r.currentForkDigest()
	assert.NoError(t, err)
	topic = r.addDigestToTopic(topic, digest)
	m := &pubsub.Message{
		Message: &pubsubpb.Message{
			Data:  buf.Bytes(),
			Topic: &topic,
		},
	}
	res, err := r.validateBeaconBlockPubSub(ctx, "", m)
	assert.NoError(t, err)
	result := res == pubsub.ValidationAccept
	assert.Equal(t, true, result)
	assert.NotNil(t, m.ValidatorData, "Decoded message was not set on the message validator data")
}

func TestValidateBeaconBlockPubSub_ValidProposerSignature(t *testing.T) {
	db := dbtest.SetupDB(t)
	p := p2ptest.NewTestP2P(t)
	ctx := context.Background()
	beaconState, privKeys := util.DeterministicGenesisState(t, 100)
	parentBlock := util.NewBeaconBlock()
	require.NoError(t, db.SaveBlock(ctx, wrapper.WrappedPhase0SignedBeaconBlock(parentBlock)))
	bRoot, err := parentBlock.Block.HashTreeRoot()
	require.NoError(t, err)
	require.NoError(t, db.SaveState(ctx, beaconState, bRoot))
	require.NoError(t, db.SaveStateSummary(ctx, &ethpb.StateSummary{Root: bRoot[:]}))
	copied := beaconState.Copy()
	require.NoError(t, copied.SetSlot(1))
	proposerIdx, err := helpers.BeaconProposerIndex(ctx, copied)
	require.NoError(t, err)
	msg := util.NewBeaconBlock()
	msg.Block.ParentRoot = bRoot[:]
	msg.Block.Slot = 1
	msg.Block.ProposerIndex = proposerIdx
	msg.Signature, err = signing.ComputeDomainAndSign(beaconState, 0, msg.Block, params.BeaconConfig().DomainBeaconProposer, privKeys[proposerIdx])
	require.NoError(t, err)

	stateGen := stategen.New(db)
	chainService := &mock.ChainService{Genesis: time.Unix(time.Now().Unix()-int64(params.BeaconConfig().SecondsPerSlot), 0),
		State: beaconState,
		FinalizedCheckPoint: &ethpb.Checkpoint{
			Epoch: 0,
			Root:  make([]byte, 32),
		},
	}
	r := &Service{
		cfg: &config{
			beaconDB:      db,
			p2p:           p,
			initialSync:   &mockSync.Sync{IsSyncing: false},
			chain:         chainService,
			blockNotifier: chainService.BlockNotifier(),
			stateGen:      stateGen,
		},
		seenBlockCache:      lruwrpr.New(10),
		badBlockCache:       lruwrpr.New(10),
		slotToPendingBlocks: gcache.New(time.Second, 2*time.Second),
		seenPendingBlocks:   make(map[[32]byte]bool),
	}
	buf := new(bytes.Buffer)
	_, err = p.Encoding().EncodeGossip(buf, msg)
	require.NoError(t, err)
	topic := p2p.GossipTypeMapping[reflect.TypeOf(msg)]
	digest, err := r.currentForkDigest()
	assert.NoError(t, err)
	topic = r.addDigestToTopic(topic, digest)
	m := &pubsub.Message{
		Message: &pubsubpb.Message{
			Data:  buf.Bytes(),
			Topic: &topic,
		},
	}
	res, err := r.validateBeaconBlockPubSub(ctx, "", m)
	assert.NoError(t, err)
	result := res == pubsub.ValidationAccept
	assert.Equal(t, true, result)
	assert.NotNil(t, m.ValidatorData, "Decoded message was not set on the message validator data")
}

func TestValidateBeaconBlockPubSub_WithLookahead(t *testing.T) {
	db := dbtest.SetupDB(t)
	p := p2ptest.NewTestP2P(t)
	ctx := context.Background()
	beaconState, privKeys := util.DeterministicGenesisState(t, 100)
	parentBlock := util.NewBeaconBlock()
	require.NoError(t, db.SaveBlock(ctx, wrapper.WrappedPhase0SignedBeaconBlock(parentBlock)))
	bRoot, err := parentBlock.Block.HashTreeRoot()
	require.NoError(t, err)
	require.NoError(t, db.SaveState(ctx, beaconState, bRoot))
	require.NoError(t, db.SaveStateSummary(ctx, &ethpb.StateSummary{Root: bRoot[:]}))
	copied := beaconState.Copy()
	// The next block is only 1 epoch ahead so as to not induce a new seed.
	blkSlot := params.BeaconConfig().SlotsPerEpoch.Mul(uint64(coreTime.NextEpoch(copied)))
	copied, err = transition.ProcessSlots(context.Background(), copied, blkSlot)
	require.NoError(t, err)
	proposerIdx, err := helpers.BeaconProposerIndex(ctx, copied)
	require.NoError(t, err)
	msg := util.NewBeaconBlock()
	msg.Block.ProposerIndex = proposerIdx
	msg.Block.Slot = blkSlot
	msg.Block.ParentRoot = bRoot[:]
	msg.Signature, err = signing.ComputeDomainAndSign(beaconState, 0, msg.Block, params.BeaconConfig().DomainBeaconProposer, privKeys[proposerIdx])
	require.NoError(t, err)

	stateGen := stategen.New(db)
	offset := int64(blkSlot.Mul(params.BeaconConfig().SecondsPerSlot))
	chainService := &mock.ChainService{Genesis: time.Unix(time.Now().Unix()-offset, 0),
		State: beaconState,
		FinalizedCheckPoint: &ethpb.Checkpoint{
			Epoch: 0,
		}}
	r := &Service{
		cfg: &config{
			beaconDB:      db,
			p2p:           p,
			initialSync:   &mockSync.Sync{IsSyncing: false},
			chain:         chainService,
			blockNotifier: chainService.BlockNotifier(),
			stateGen:      stateGen,
		},
		seenBlockCache:      lruwrpr.New(10),
		badBlockCache:       lruwrpr.New(10),
		slotToPendingBlocks: gcache.New(time.Second, 2*time.Second),
		seenPendingBlocks:   make(map[[32]byte]bool),
		subHandler:          newSubTopicHandler(),
	}
	buf := new(bytes.Buffer)
	_, err = p.Encoding().EncodeGossip(buf, msg)
	require.NoError(t, err)
	topic := p2p.GossipTypeMapping[reflect.TypeOf(msg)]
	digest, err := r.currentForkDigest()
	assert.NoError(t, err)
	topic = r.addDigestToTopic(topic, digest)
	m := &pubsub.Message{
		Message: &pubsubpb.Message{
			Data:  buf.Bytes(),
			Topic: &topic,
		},
	}
	res, err := r.validateBeaconBlockPubSub(ctx, "", m)
	assert.NoError(t, err)
	result := res == pubsub.ValidationAccept
	assert.Equal(t, true, result)
	assert.NotNil(t, m.ValidatorData, "Decoded message was not set on the message validator data")
}

func TestValidateBeaconBlockPubSub_AdvanceEpochsForState(t *testing.T) {
	db := dbtest.SetupDB(t)
	p := p2ptest.NewTestP2P(t)
	ctx := context.Background()
	beaconState, privKeys := util.DeterministicGenesisState(t, 100)
	parentBlock := util.NewBeaconBlock()
	require.NoError(t, db.SaveBlock(ctx, wrapper.WrappedPhase0SignedBeaconBlock(parentBlock)))
	bRoot, err := parentBlock.Block.HashTreeRoot()
	require.NoError(t, err)
	require.NoError(t, db.SaveState(ctx, beaconState, bRoot))
	require.NoError(t, db.SaveStateSummary(ctx, &ethpb.StateSummary{Root: bRoot[:]}))
	copied := beaconState.Copy()
	// The next block is at least 2 epochs ahead to induce shuffling and a new seed.
	blkSlot := params.BeaconConfig().SlotsPerEpoch * 2
	copied, err = transition.ProcessSlots(context.Background(), copied, blkSlot)
	require.NoError(t, err)
	proposerIdx, err := helpers.BeaconProposerIndex(ctx, copied)
	require.NoError(t, err)
	msg := util.NewBeaconBlock()
	msg.Block.ProposerIndex = proposerIdx
	msg.Block.Slot = blkSlot
	msg.Block.ParentRoot = bRoot[:]
	msg.Signature, err = signing.ComputeDomainAndSign(beaconState, 0, msg.Block, params.BeaconConfig().DomainBeaconProposer, privKeys[proposerIdx])
	require.NoError(t, err)

	stateGen := stategen.New(db)
	offset := int64(blkSlot.Mul(params.BeaconConfig().SecondsPerSlot))
	chainService := &mock.ChainService{Genesis: time.Unix(time.Now().Unix()-offset, 0),
		State: beaconState,
		FinalizedCheckPoint: &ethpb.Checkpoint{
			Epoch: 0,
		}}
	r := &Service{
		cfg: &config{
			beaconDB:      db,
			p2p:           p,
			initialSync:   &mockSync.Sync{IsSyncing: false},
			chain:         chainService,
			blockNotifier: chainService.BlockNotifier(),
			stateGen:      stateGen,
		},
		seenBlockCache:      lruwrpr.New(10),
		badBlockCache:       lruwrpr.New(10),
		slotToPendingBlocks: gcache.New(time.Second, 2*time.Second),
		seenPendingBlocks:   make(map[[32]byte]bool),
	}
	buf := new(bytes.Buffer)
	_, err = p.Encoding().EncodeGossip(buf, msg)
	require.NoError(t, err)
	topic := p2p.GossipTypeMapping[reflect.TypeOf(msg)]
	digest, err := r.currentForkDigest()
	assert.NoError(t, err)
	topic = r.addDigestToTopic(topic, digest)
	m := &pubsub.Message{
		Message: &pubsubpb.Message{
			Data:  buf.Bytes(),
			Topic: &topic,
		},
	}
	res, err := r.validateBeaconBlockPubSub(ctx, "", m)
	assert.NoError(t, err)
	result := res == pubsub.ValidationAccept
	assert.Equal(t, true, result)
	assert.NotNil(t, m.ValidatorData, "Decoded message was not set on the message validator data")
}

func TestValidateBeaconBlockPubSub_Syncing(t *testing.T) {
	db := dbtest.SetupDB(t)
	p := p2ptest.NewTestP2P(t)
	ctx := context.Background()
	b := []byte("sk")
	b32 := bytesutil.ToBytes32(b)
	sk, err := bls.SecretKeyFromBytes(b32[:])
	require.NoError(t, err)
	msg := util.NewBeaconBlock()
	msg.Block.ParentRoot = util.Random32Bytes(t)
	msg.Signature = sk.Sign([]byte("data")).Marshal()
	chainService := &mock.ChainService{
		Genesis: time.Now(),
		FinalizedCheckPoint: &ethpb.Checkpoint{
			Epoch: 0,
		}}
	r := &Service{
		cfg: &config{
			beaconDB:      db,
			p2p:           p,
			initialSync:   &mockSync.Sync{IsSyncing: true},
			chain:         chainService,
			blockNotifier: chainService.BlockNotifier(),
		},
	}

	buf := new(bytes.Buffer)
	_, err = p.Encoding().EncodeGossip(buf, msg)
	require.NoError(t, err)
	topic := p2p.GossipTypeMapping[reflect.TypeOf(msg)]
	m := &pubsub.Message{
		Message: &pubsubpb.Message{
			Data:  buf.Bytes(),
			Topic: &topic,
		},
	}
	res, err := r.validateBeaconBlockPubSub(ctx, "", m)
	_ = err
	result := res == pubsub.ValidationAccept
	assert.Equal(t, false, result)
}

func TestValidateBeaconBlockPubSub_AcceptBlocksFromNearFuture(t *testing.T) {
	db := dbtest.SetupDB(t)
	p := p2ptest.NewTestP2P(t)
	ctx := context.Background()

	beaconState, privKeys := util.DeterministicGenesisState(t, 100)
	parentBlock := util.NewBeaconBlock()
	require.NoError(t, db.SaveBlock(ctx, wrapper.WrappedPhase0SignedBeaconBlock(parentBlock)))
	bRoot, err := parentBlock.Block.HashTreeRoot()
	require.NoError(t, err)
	require.NoError(t, db.SaveState(ctx, beaconState, bRoot))
	require.NoError(t, db.SaveStateSummary(ctx, &ethpb.StateSummary{Root: bRoot[:]}))
	copied := beaconState.Copy()
	require.NoError(t, copied.SetSlot(1))
	proposerIdx, err := helpers.BeaconProposerIndex(ctx, copied)
	require.NoError(t, err)

	msg := util.NewBeaconBlock()
	msg.Block.Slot = 2 // two slots in future
	msg.Block.ParentRoot = bRoot[:]
	msg.Block.ProposerIndex = proposerIdx
	msg.Signature, err = signing.ComputeDomainAndSign(beaconState, 0, msg.Block, params.BeaconConfig().DomainBeaconProposer, privKeys[proposerIdx])
	require.NoError(t, err)

	stateGen := stategen.New(db)
	chainService := &mock.ChainService{Genesis: time.Now(),
		FinalizedCheckPoint: &ethpb.Checkpoint{
			Epoch: 0,
			Root:  make([]byte, 32),
		}}
	r := &Service{
		cfg: &config{
			p2p:           p,
			beaconDB:      db,
			initialSync:   &mockSync.Sync{IsSyncing: false},
			chain:         chainService,
			blockNotifier: chainService.BlockNotifier(),
			stateGen:      stateGen,
		},
		chainStarted:        abool.New(),
		seenBlockCache:      lruwrpr.New(10),
		badBlockCache:       lruwrpr.New(10),
		slotToPendingBlocks: gcache.New(time.Second, 2*time.Second),
		seenPendingBlocks:   make(map[[32]byte]bool),
	}

	buf := new(bytes.Buffer)
	_, err = p.Encoding().EncodeGossip(buf, msg)
	require.NoError(t, err)
	topic := p2p.GossipTypeMapping[reflect.TypeOf(msg)]
	digest, err := r.currentForkDigest()
	assert.NoError(t, err)
	topic = r.addDigestToTopic(topic, digest)
	m := &pubsub.Message{
		Message: &pubsubpb.Message{
			Data:  buf.Bytes(),
			Topic: &topic,
		},
	}
	res, err := r.validateBeaconBlockPubSub(ctx, "", m)
	_ = err
	result := res == pubsub.ValidationIgnore
	assert.Equal(t, true, result)

	// check if the block is inserted in the Queue
	assert.Equal(t, true, len(r.pendingBlocksInCache(msg.Block.Slot)) == 1)
}

func TestValidateBeaconBlockPubSub_RejectBlocksFromFuture(t *testing.T) {
	db := dbtest.SetupDB(t)
	p := p2ptest.NewTestP2P(t)
	ctx := context.Background()
	b := []byte("sk")
	b32 := bytesutil.ToBytes32(b)
	sk, err := bls.SecretKeyFromBytes(b32[:])
	require.NoError(t, err)
	msg := util.NewBeaconBlock()
	msg.Block.Slot = 3
	msg.Block.ParentRoot = util.Random32Bytes(t)
	msg.Signature = sk.Sign([]byte("data")).Marshal()

	chainService := &mock.ChainService{Genesis: time.Now()}
	r := &Service{
		cfg: &config{
			p2p:           p,
			beaconDB:      db,
			initialSync:   &mockSync.Sync{IsSyncing: false},
			chain:         chainService,
			blockNotifier: chainService.BlockNotifier(),
		},
		chainStarted:        abool.New(),
		seenBlockCache:      lruwrpr.New(10),
		badBlockCache:       lruwrpr.New(10),
		slotToPendingBlocks: gcache.New(time.Second, 2*time.Second),
		seenPendingBlocks:   make(map[[32]byte]bool),
	}

	buf := new(bytes.Buffer)
	_, err = p.Encoding().EncodeGossip(buf, msg)
	require.NoError(t, err)
	topic := p2p.GossipTypeMapping[reflect.TypeOf(msg)]
	m := &pubsub.Message{
		Message: &pubsubpb.Message{
			Data:  buf.Bytes(),
			Topic: &topic,
		},
	}
	res, err := r.validateBeaconBlockPubSub(ctx, "", m)
	_ = err
	result := res == pubsub.ValidationAccept
	assert.Equal(t, false, result)
}

func TestValidateBeaconBlockPubSub_RejectBlocksFromThePast(t *testing.T) {
	db := dbtest.SetupDB(t)
	b := []byte("sk")
	b32 := bytesutil.ToBytes32(b)
	p := p2ptest.NewTestP2P(t)
	ctx := context.Background()
	sk, err := bls.SecretKeyFromBytes(b32[:])
	require.NoError(t, err)
	msg := util.NewBeaconBlock()
	msg.Block.ParentRoot = util.Random32Bytes(t)
	msg.Block.Slot = 10
	msg.Signature = sk.Sign([]byte("data")).Marshal()

	genesisTime := time.Now()
	chainService := &mock.ChainService{
		Genesis: time.Unix(genesisTime.Unix()-1000, 0),
		FinalizedCheckPoint: &ethpb.Checkpoint{
			Epoch: 1,
		},
	}
	r := &Service{
		cfg: &config{
			beaconDB:      db,
			p2p:           p,
			initialSync:   &mockSync.Sync{IsSyncing: false},
			chain:         chainService,
			blockNotifier: chainService.BlockNotifier(),
		},
		seenBlockCache: lruwrpr.New(10),
		badBlockCache:  lruwrpr.New(10),
	}

	buf := new(bytes.Buffer)
	_, err = p.Encoding().EncodeGossip(buf, msg)
	require.NoError(t, err)
	topic := p2p.GossipTypeMapping[reflect.TypeOf(msg)]
	m := &pubsub.Message{
		Message: &pubsubpb.Message{
			Data:  buf.Bytes(),
			Topic: &topic,
		},
	}
	res, err := r.validateBeaconBlockPubSub(ctx, "", m)
	_ = err
	result := res == pubsub.ValidationAccept
	assert.Equal(t, false, result)
}

func TestValidateBeaconBlockPubSub_SeenProposerSlot(t *testing.T) {
	db := dbtest.SetupDB(t)
	p := p2ptest.NewTestP2P(t)
	ctx := context.Background()
	beaconState, privKeys := util.DeterministicGenesisState(t, 100)
	parentBlock := util.NewBeaconBlock()
	require.NoError(t, db.SaveBlock(ctx, wrapper.WrappedPhase0SignedBeaconBlock(parentBlock)))
	bRoot, err := parentBlock.Block.HashTreeRoot()
	require.NoError(t, err)
	require.NoError(t, db.SaveState(ctx, beaconState, bRoot))
	proposerIdx, err := helpers.BeaconProposerIndex(ctx, beaconState)
	require.NoError(t, err)

	msg := util.NewBeaconBlock()
	msg.Block.Slot = 1
	msg.Block.ProposerIndex = proposerIdx
	msg.Block.ParentRoot = bRoot[:]
	msg.Signature, err = signing.ComputeDomainAndSign(beaconState, 0, msg.Block, params.BeaconConfig().DomainBeaconProposer, privKeys[proposerIdx])
	require.NoError(t, err)

	chainService := &mock.ChainService{Genesis: time.Unix(time.Now().Unix()-int64(params.BeaconConfig().SecondsPerSlot), 0),
		State: beaconState,
		FinalizedCheckPoint: &ethpb.Checkpoint{
			Epoch: 0,
			Root:  make([]byte, 32),
		},
	}
	r := &Service{
		cfg: &config{
			beaconDB:      db,
			p2p:           p,
			initialSync:   &mockSync.Sync{IsSyncing: false},
			chain:         chainService,
			blockNotifier: chainService.BlockNotifier(),
		},
		seenBlockCache:      lruwrpr.New(10),
		badBlockCache:       lruwrpr.New(10),
		slotToPendingBlocks: gcache.New(time.Second, 2*time.Second),
		seenPendingBlocks:   make(map[[32]byte]bool),
	}

	buf := new(bytes.Buffer)
	_, err = p.Encoding().EncodeGossip(buf, msg)
	require.NoError(t, err)
	topic := p2p.GossipTypeMapping[reflect.TypeOf(msg)]
	m := &pubsub.Message{
		Message: &pubsubpb.Message{
			Data:  buf.Bytes(),
			Topic: &topic,
		},
	}
	r.setSeenBlockIndexSlot(msg.Block.Slot, msg.Block.ProposerIndex)
	time.Sleep(10 * time.Millisecond) // Wait for cached value to pass through buffers.
	res, err := r.validateBeaconBlockPubSub(ctx, "", m)
	_ = err
	result := res == pubsub.ValidationAccept
	assert.Equal(t, false, result)
}

func TestValidateBeaconBlockPubSub_FilterByFinalizedEpoch(t *testing.T) {
	hook := logTest.NewGlobal()
	db := dbtest.SetupDB(t)
	p := p2ptest.NewTestP2P(t)

	parent := util.NewBeaconBlock()
	require.NoError(t, db.SaveBlock(context.Background(), wrapper.WrappedPhase0SignedBeaconBlock(parent)))
	parentRoot, err := parent.Block.HashTreeRoot()
	require.NoError(t, err)
	chain := &mock.ChainService{Genesis: time.Unix(time.Now().Unix()-int64(params.BeaconConfig().SecondsPerSlot), 0),
		FinalizedCheckPoint: &ethpb.Checkpoint{
			Epoch: 1,
		},
		ValidatorsRoot: [32]byte{},
	}

	r := &Service{
		cfg: &config{
			beaconDB:      db,
			p2p:           p,
			chain:         chain,
			blockNotifier: chain.BlockNotifier(),
			attPool:       attestations.NewPool(),
			initialSync:   &mockSync.Sync{IsSyncing: false},
		},
		seenBlockCache: lruwrpr.New(10),
		badBlockCache:  lruwrpr.New(10),
	}

	b := util.NewBeaconBlock()
	b.Block.Slot = 1
	b.Block.ParentRoot = parentRoot[:]
	buf := new(bytes.Buffer)
	_, err = p.Encoding().EncodeGossip(buf, b)
	require.NoError(t, err)
	digest, err := signing.ComputeForkDigest(params.BeaconConfig().GenesisForkVersion, make([]byte, 32))
	assert.NoError(t, err)
	topic := fmt.Sprintf(p2p.GossipTypeMapping[reflect.TypeOf(b)], digest)
	m := &pubsub.Message{
		Message: &pubsubpb.Message{
			Data:  buf.Bytes(),
			Topic: &topic,
		},
	}

	res, err := r.validateBeaconBlockPubSub(context.Background(), "", m)
	_ = err
	assert.Equal(t, pubsub.ValidationIgnore, res)

	hook.Reset()
	b.Block.Slot = params.BeaconConfig().SlotsPerEpoch
	buf = new(bytes.Buffer)
	_, err = p.Encoding().EncodeGossip(buf, b)
	require.NoError(t, err)
	m = &pubsub.Message{
		Message: &pubsubpb.Message{
			Data:  buf.Bytes(),
			Topic: &topic,
		},
	}

	res, err = r.validateBeaconBlockPubSub(context.Background(), "", m)
	assert.NoError(t, err)
	assert.Equal(t, pubsub.ValidationIgnore, res)
}

func TestValidateBeaconBlockPubSub_ParentNotFinalizedDescendant(t *testing.T) {
	db := dbtest.SetupDB(t)
	p := p2ptest.NewTestP2P(t)
	ctx := context.Background()
	beaconState, privKeys := util.DeterministicGenesisState(t, 100)
	parentBlock := util.NewBeaconBlock()
	require.NoError(t, db.SaveBlock(ctx, wrapper.WrappedPhase0SignedBeaconBlock(parentBlock)))
	bRoot, err := parentBlock.Block.HashTreeRoot()
	require.NoError(t, err)
	require.NoError(t, db.SaveState(ctx, beaconState, bRoot))
	require.NoError(t, db.SaveStateSummary(ctx, &ethpb.StateSummary{Root: bRoot[:]}))
	copied := beaconState.Copy()
	require.NoError(t, copied.SetSlot(1))
	proposerIdx, err := helpers.BeaconProposerIndex(ctx, copied)
	require.NoError(t, err)
	msg := util.NewBeaconBlock()
	msg.Block.Slot = 1
	msg.Block.ProposerIndex = proposerIdx
	msg.Block.ParentRoot = bRoot[:]
	msg.Signature, err = signing.ComputeDomainAndSign(beaconState, 0, msg.Block, params.BeaconConfig().DomainBeaconProposer, privKeys[proposerIdx])
	require.NoError(t, err)

	stateGen := stategen.New(db)
	chainService := &mock.ChainService{Genesis: time.Unix(time.Now().Unix()-int64(params.BeaconConfig().SecondsPerSlot), 0),
		State: beaconState,
		FinalizedCheckPoint: &ethpb.Checkpoint{
			Epoch: 0,
			Root:  make([]byte, 32),
		},
		VerifyBlkDescendantErr: errors.New("not part of finalized chain"),
	}
	r := &Service{
		cfg: &config{
			beaconDB:      db,
			p2p:           p,
			initialSync:   &mockSync.Sync{IsSyncing: false},
			chain:         chainService,
			blockNotifier: chainService.BlockNotifier(),
			stateGen:      stateGen,
		},
		seenBlockCache:      lruwrpr.New(10),
		badBlockCache:       lruwrpr.New(10),
		slotToPendingBlocks: gcache.New(time.Second, 2*time.Second),
		seenPendingBlocks:   make(map[[32]byte]bool),
	}
	buf := new(bytes.Buffer)
	_, err = p.Encoding().EncodeGossip(buf, msg)
	require.NoError(t, err)
	topic := p2p.GossipTypeMapping[reflect.TypeOf(msg)]
	digest, err := r.currentForkDigest()
	assert.NoError(t, err)
	topic = r.addDigestToTopic(topic, digest)
	m := &pubsub.Message{
		Message: &pubsubpb.Message{
			Data:  buf.Bytes(),
			Topic: &topic,
		},
	}
	res, err := r.validateBeaconBlockPubSub(ctx, "", m)
	assert.Equal(t, pubsub.ValidationReject, res, "Wrong validation result returned")
	require.ErrorContains(t, "not part of finalized chain", err)
}

func TestValidateBeaconBlockPubSub_InvalidParentBlock(t *testing.T) {
	db := dbtest.SetupDB(t)
	p := p2ptest.NewTestP2P(t)
	ctx := context.Background()
	beaconState, privKeys := util.DeterministicGenesisState(t, 100)
	parentBlock := util.NewBeaconBlock()
	require.NoError(t, db.SaveBlock(ctx, wrapper.WrappedPhase0SignedBeaconBlock(parentBlock)))
	bRoot, err := parentBlock.Block.HashTreeRoot()
	require.NoError(t, err)
	require.NoError(t, db.SaveState(ctx, beaconState, bRoot))
	require.NoError(t, db.SaveStateSummary(ctx, &ethpb.StateSummary{Root: bRoot[:]}))
	copied := beaconState.Copy()
	require.NoError(t, copied.SetSlot(1))
	proposerIdx, err := helpers.BeaconProposerIndex(ctx, copied)
	require.NoError(t, err)
	msg := util.NewBeaconBlock()
	msg.Block.ProposerIndex = proposerIdx
	msg.Block.Slot = 1
	msg.Block.ParentRoot = bRoot[:]
	msg.Signature, err = signing.ComputeDomainAndSign(beaconState, 0, msg.Block, params.BeaconConfig().DomainBeaconProposer, privKeys[proposerIdx])
	require.NoError(t, err)

	// Mutate Signature
	copy(msg.Signature[:4], []byte{1, 2, 3, 4})
	currBlockRoot, err := msg.Block.HashTreeRoot()
	require.NoError(t, err)

	stateGen := stategen.New(db)
	chainService := &mock.ChainService{Genesis: time.Unix(time.Now().Unix()-int64(params.BeaconConfig().SecondsPerSlot), 0),
		State: beaconState,
		FinalizedCheckPoint: &ethpb.Checkpoint{
			Epoch: 0,
		}}
	r := &Service{
		cfg: &config{
			beaconDB:      db,
			p2p:           p,
			initialSync:   &mockSync.Sync{IsSyncing: false},
			chain:         chainService,
			blockNotifier: chainService.BlockNotifier(),
			stateGen:      stateGen,
		},
		seenBlockCache:      lruwrpr.New(10),
		badBlockCache:       lruwrpr.New(10),
		slotToPendingBlocks: gcache.New(time.Second, 2*time.Second),
		seenPendingBlocks:   make(map[[32]byte]bool),
	}
	buf := new(bytes.Buffer)
	_, err = p.Encoding().EncodeGossip(buf, msg)
	require.NoError(t, err)
	topic := p2p.GossipTypeMapping[reflect.TypeOf(msg)]
	m := &pubsub.Message{
		Message: &pubsubpb.Message{
			Data:  buf.Bytes(),
			Topic: &topic,
		},
	}
	res, err := r.validateBeaconBlockPubSub(ctx, "", m)
	_ = err
	result := res == pubsub.ValidationAccept
	assert.Equal(t, false, result)

	require.NoError(t, copied.SetSlot(2))
	proposerIdx, err = helpers.BeaconProposerIndex(ctx, copied)
	require.NoError(t, err)

	msg = util.NewBeaconBlock()
	msg.Block.Slot = 2
	msg.Block.ProposerIndex = proposerIdx
	msg.Block.ParentRoot = currBlockRoot[:]

	buf = new(bytes.Buffer)
	_, err = p.Encoding().EncodeGossip(buf, msg)
	require.NoError(t, err)
	m = &pubsub.Message{
		Message: &pubsubpb.Message{
			Data:  buf.Bytes(),
			Topic: &topic,
		},
	}

	res, err = r.validateBeaconBlockPubSub(ctx, "", m)
	_ = err
	result = res == pubsub.ValidationAccept
	// Expect block with bad parent to fail too
	assert.Equal(t, false, result)
}

func TestValidateBeaconBlockPubSub_RejectEvilBlocksFromFuture(t *testing.T) {
	db := dbtest.SetupDB(t)
	p := p2ptest.NewTestP2P(t)
	ctx := context.Background()

	beaconState, privKeys := util.DeterministicGenesisState(t, 100)
	parentBlock := util.NewBeaconBlock()
	require.NoError(t, db.SaveBlock(ctx, wrapper.WrappedPhase0SignedBeaconBlock(parentBlock)))
	bRoot, err := parentBlock.Block.HashTreeRoot()
	require.NoError(t, err)
	require.NoError(t, db.SaveState(ctx, beaconState, bRoot))
	require.NoError(t, db.SaveStateSummary(ctx, &ethpb.StateSummary{Root: bRoot[:]}))

	copied := beaconState.Copy()
	// The next block is at least 2 epochs ahead to induce shuffling and a new seed.
	blkSlot := params.BeaconConfig().SlotsPerEpoch * 2
	copied, err = transition.ProcessSlots(context.Background(), copied, blkSlot)
	require.NoError(t, err)
	proposerIdx, err := helpers.BeaconProposerIndex(ctx, copied)
	require.NoError(t, err)

	msg := util.NewBeaconBlock()
	msg.Block.ProposerIndex = proposerIdx
	msg.Block.Slot = blkSlot

	perSlot := params.BeaconConfig().SecondsPerSlot
	// current slot time
	slotsSinceGenesis := types.Slot(1000)
	// max uint, divided by slot time. But avoid losing precision too much.
	overflowBase := (1 << 63) / (perSlot >> 1)
	msg.Block.Slot = slotsSinceGenesis.Add(overflowBase)

	// valid block
	msg.Block.ParentRoot = bRoot[:]
	msg.Signature, err = signing.ComputeDomainAndSign(beaconState, 0, msg.Block, params.BeaconConfig().DomainBeaconProposer, privKeys[proposerIdx])
	require.NoError(t, err)

	genesisTime := time.Now()

	stateGen := stategen.New(db)
	chainService := &mock.ChainService{
		Genesis: time.Unix(genesisTime.Unix()-int64(slotsSinceGenesis.Mul(perSlot)), 0),
		FinalizedCheckPoint: &ethpb.Checkpoint{
			Epoch: 0,
		},
	}
	r := &Service{
		cfg: &config{
			beaconDB:      db,
			p2p:           p,
			initialSync:   &mockSync.Sync{IsSyncing: false},
			chain:         chainService,
			blockNotifier: chainService.BlockNotifier(),
			stateGen:      stateGen,
		},
		seenBlockCache:      lruwrpr.New(10),
		badBlockCache:       lruwrpr.New(10),
		slotToPendingBlocks: gcache.New(time.Second, 2*time.Second),
		seenPendingBlocks:   make(map[[32]byte]bool),
	}

	buf := new(bytes.Buffer)
	_, err = p.Encoding().EncodeGossip(buf, msg)
	require.NoError(t, err)
	topic := p2p.GossipTypeMapping[reflect.TypeOf(msg)]
	m := &pubsub.Message{
		Message: &pubsubpb.Message{
			Data:  buf.Bytes(),
			Topic: &topic,
		},
	}
	res, err := r.validateBeaconBlockPubSub(ctx, "", m)
	_ = err
	result := res == pubsub.ValidationAccept
	assert.Equal(t, false, result)
}

func TestService_setBadBlock_DoesntSetWithContextErr(t *testing.T) {
	s := Service{}
	s.initCaches()

	root := [32]byte{'b', 'a', 'd'}
	ctx, cancel := context.WithCancel(context.Background())
	cancel()
	s.setBadBlock(ctx, root)
	if s.hasBadBlock(root) {
		t.Error("Set bad root with cancelled context")
	}
}

func TestService_isBlockQueueable(t *testing.T) {
	currentTime := time.Now().Round(time.Second)
	genesisTime := uint64(currentTime.Unix() - int64(params.BeaconConfig().SecondsPerSlot))
	blockSlot := types.Slot(1)

	// slot time within MAXIMUM_GOSSIP_CLOCK_DISPARITY, so dont queue the block.
	receivedTime := currentTime.Add(-400 * time.Millisecond)
	result := isBlockQueueable(genesisTime, blockSlot, receivedTime)
	assert.Equal(t, false, result)

	// slot time just above MAXIMUM_GOSSIP_CLOCK_DISPARITY, so queue the block.
	receivedTime = currentTime.Add(-600 * time.Millisecond)
	result = isBlockQueueable(genesisTime, blockSlot, receivedTime)
	assert.Equal(t, true, result)
}

func TestValidateBeaconBlockPubSub_ValidExecutionPayload(t *testing.T) {
	db := dbtest.SetupDB(t)
	p := p2ptest.NewTestP2P(t)
	ctx := context.Background()
<<<<<<< HEAD
	beaconState, privKeys := util.DeterministicGenesisStateMerge(t, 100)
	parentBlock := util.NewBeaconBlockMerge()
	signedParentBlock, err := wrapper.WrappedMergeSignedBeaconBlock(parentBlock)
=======
	beaconState, privKeys := util.DeterministicGenesisStateBellatrix(t, 100)
	parentBlock := util.NewBeaconBlockBellatrix()
	signedParentBlock, err := wrapper.WrappedBellatrixSignedBeaconBlock(parentBlock)
>>>>>>> 762ea6dc
	require.NoError(t, err)
	require.NoError(t, db.SaveBlock(ctx, signedParentBlock))
	bRoot, err := parentBlock.Block.HashTreeRoot()
	require.NoError(t, err)
<<<<<<< HEAD
=======
	presentTime := time.Now().Unix()
	require.NoError(t, beaconState.SetGenesisTime(uint64(presentTime)))
>>>>>>> 762ea6dc
	require.NoError(t, db.SaveState(ctx, beaconState, bRoot))
	require.NoError(t, db.SaveStateSummary(ctx, &ethpb.StateSummary{Root: bRoot[:]}))
	copied := beaconState.Copy()
	require.NoError(t, copied.SetSlot(1))
	proposerIdx, err := helpers.BeaconProposerIndex(ctx, copied)
	require.NoError(t, err)

<<<<<<< HEAD
	presentTime := time.Now().Unix()
	msg := util.NewBeaconBlockMerge()
	msg.Block.ParentRoot = bRoot[:]
	msg.Block.Slot = 1
	msg.Block.ProposerIndex = proposerIdx
	msg.Block.Body.ExecutionPayload.Timestamp = uint64(presentTime)
=======
	msg := util.NewBeaconBlockBellatrix()
	msg.Block.ParentRoot = bRoot[:]
	msg.Block.Slot = 1
	msg.Block.ProposerIndex = proposerIdx
	msg.Block.Body.ExecutionPayload.Timestamp = uint64(presentTime) + params.BeaconConfig().SecondsPerSlot
>>>>>>> 762ea6dc
	msg.Block.Body.ExecutionPayload.GasUsed = 10
	msg.Block.Body.ExecutionPayload.GasLimit = 11
	msg.Block.Body.ExecutionPayload.BlockHash = bytesutil.PadTo([]byte("blockHash"), 32)
	msg.Block.Body.ExecutionPayload.ParentHash = bytesutil.PadTo([]byte("parentHash"), 32)
	msg.Block.Body.ExecutionPayload.Transactions = append(msg.Block.Body.ExecutionPayload.Transactions, []byte("transaction 1"))
	msg.Block.Body.ExecutionPayload.Transactions = append(msg.Block.Body.ExecutionPayload.Transactions, []byte("transaction 2"))
	msg.Signature, err = signing.ComputeDomainAndSign(beaconState, 0, msg.Block, params.BeaconConfig().DomainBeaconProposer, privKeys[proposerIdx])
	require.NoError(t, err)

	stateGen := stategen.New(db)
	chainService := &mock.ChainService{Genesis: time.Unix(presentTime-int64(params.BeaconConfig().SecondsPerSlot), 0),
		FinalizedCheckPoint: &ethpb.Checkpoint{
			Epoch: 0,
			Root:  make([]byte, 32),
		}}
	r := &Service{
<<<<<<< HEAD
		cfg: &Config{
			DB:            db,
			P2P:           p,
			InitialSync:   &mockSync.Sync{IsSyncing: false},
			Chain:         chainService,
			BlockNotifier: chainService.BlockNotifier(),
			StateGen:      stateGen,
=======
		cfg: &config{
			beaconDB:      db,
			p2p:           p,
			initialSync:   &mockSync.Sync{IsSyncing: false},
			chain:         chainService,
			blockNotifier: chainService.BlockNotifier(),
			stateGen:      stateGen,
>>>>>>> 762ea6dc
		},
		seenBlockCache: lruwrpr.New(10),
		badBlockCache:  lruwrpr.New(10),
	}

	buf := new(bytes.Buffer)
	_, err = p.Encoding().EncodeGossip(buf, msg)
	require.NoError(t, err)
	topic := p2p.GossipTypeMapping[reflect.TypeOf(msg)]
<<<<<<< HEAD
	genesisValidatorRoot := r.cfg.Chain.GenesisValidatorRoot()
	mergeDigest, err := signing.ComputeForkDigest(params.BeaconConfig().BellatrixForkVersion, genesisValidatorRoot[:])
	assert.NoError(t, err)
	topic = r.addDigestToTopic(topic, mergeDigest)
=======
	genesisValidatorRoot := r.cfg.chain.GenesisValidatorRoot()
	BellatrixDigest, err := signing.ComputeForkDigest(params.BeaconConfig().BellatrixForkVersion, genesisValidatorRoot[:])
	require.NoError(t, err)
	topic = r.addDigestToTopic(topic, BellatrixDigest)
>>>>>>> 762ea6dc
	m := &pubsub.Message{
		Message: &pubsubpb.Message{
			Data:  buf.Bytes(),
			Topic: &topic,
		},
	}

	res, err := r.validateBeaconBlockPubSub(ctx, "", m)
	require.NoError(t, err)
	result := res == pubsub.ValidationAccept
<<<<<<< HEAD
	assert.Equal(t, true, result)
=======
	require.Equal(t, true, result)
>>>>>>> 762ea6dc
}

func TestValidateBeaconBlockPubSub_InvalidPayloadTimestamp(t *testing.T) {
	db := dbtest.SetupDB(t)
	p := p2ptest.NewTestP2P(t)
	ctx := context.Background()
<<<<<<< HEAD
	beaconState, privKeys := util.DeterministicGenesisStateMerge(t, 100)
	parentBlock := util.NewBeaconBlockMerge()
	signedParentBlock, err := wrapper.WrappedMergeSignedBeaconBlock(parentBlock)
=======
	beaconState, privKeys := util.DeterministicGenesisStateBellatrix(t, 100)
	parentBlock := util.NewBeaconBlockBellatrix()
	signedParentBlock, err := wrapper.WrappedBellatrixSignedBeaconBlock(parentBlock)
>>>>>>> 762ea6dc
	require.NoError(t, err)
	require.NoError(t, db.SaveBlock(ctx, signedParentBlock))
	bRoot, err := parentBlock.Block.HashTreeRoot()
	require.NoError(t, err)
	require.NoError(t, db.SaveState(ctx, beaconState, bRoot))
	require.NoError(t, db.SaveStateSummary(ctx, &ethpb.StateSummary{Root: bRoot[:]}))
	copied := beaconState.Copy()
	require.NoError(t, copied.SetSlot(1))
	proposerIdx, err := helpers.BeaconProposerIndex(ctx, copied)
	require.NoError(t, err)

	presentTime := time.Now().Unix()
<<<<<<< HEAD
	msg := util.NewBeaconBlockMerge()
=======
	msg := util.NewBeaconBlockBellatrix()
>>>>>>> 762ea6dc
	msg.Block.ParentRoot = bRoot[:]
	msg.Block.Slot = 1
	msg.Block.ProposerIndex = proposerIdx
	msg.Block.Body.ExecutionPayload.Timestamp = uint64(presentTime - 600) // add an invalid timestamp
	msg.Block.Body.ExecutionPayload.GasUsed = 10
	msg.Block.Body.ExecutionPayload.GasLimit = 11
	msg.Block.Body.ExecutionPayload.BlockHash = bytesutil.PadTo([]byte("blockHash"), 32)
	msg.Block.Body.ExecutionPayload.ParentHash = bytesutil.PadTo([]byte("parentHash"), 32)
	msg.Block.Body.ExecutionPayload.Transactions = append(msg.Block.Body.ExecutionPayload.Transactions, []byte("transaction 1"))
	msg.Block.Body.ExecutionPayload.Transactions = append(msg.Block.Body.ExecutionPayload.Transactions, []byte("transaction 2"))
	msg.Signature, err = signing.ComputeDomainAndSign(beaconState, 0, msg.Block, params.BeaconConfig().DomainBeaconProposer, privKeys[proposerIdx])
	require.NoError(t, err)

	stateGen := stategen.New(db)
	chainService := &mock.ChainService{Genesis: time.Unix(presentTime-int64(params.BeaconConfig().SecondsPerSlot), 0),
		FinalizedCheckPoint: &ethpb.Checkpoint{
			Epoch: 0,
			Root:  make([]byte, 32),
		}}
	r := &Service{
<<<<<<< HEAD
		cfg: &Config{
			DB:            db,
			P2P:           p,
			InitialSync:   &mockSync.Sync{IsSyncing: false},
			Chain:         chainService,
			BlockNotifier: chainService.BlockNotifier(),
			StateGen:      stateGen,
		},
		seenBlockCache: lruwrpr.New(10),
		badBlockCache:  lruwrpr.New(10),
	}

	buf := new(bytes.Buffer)
	_, err = p.Encoding().EncodeGossip(buf, msg)
	require.NoError(t, err)
	topic := p2p.GossipTypeMapping[reflect.TypeOf(msg)]
	genesisValidatorRoot := r.cfg.Chain.GenesisValidatorRoot()
	mergeDigest, err := signing.ComputeForkDigest(params.BeaconConfig().BellatrixForkVersion, genesisValidatorRoot[:])
	assert.NoError(t, err)
	topic = r.addDigestToTopic(topic, mergeDigest)
	m := &pubsub.Message{
		Message: &pubsubpb.Message{
			Data:  buf.Bytes(),
			Topic: &topic,
		},
	}
	res, err := r.validateBeaconBlockPubSub(ctx, "", m)
	require.NotNil(t, err)
	result := res == pubsub.ValidationReject
	assert.Equal(t, true, result)
}

func TestValidateBeaconBlockPubSub_InvalidPayloadGasUsed(t *testing.T) {
	db := dbtest.SetupDB(t)
	p := p2ptest.NewTestP2P(t)
	ctx := context.Background()
	beaconState, privKeys := util.DeterministicGenesisStateMerge(t, 100)
	parentBlock := util.NewBeaconBlockMerge()
	signedParentBlock, err := wrapper.WrappedMergeSignedBeaconBlock(parentBlock)
	require.NoError(t, err)
	require.NoError(t, db.SaveBlock(ctx, signedParentBlock))
	bRoot, err := parentBlock.Block.HashTreeRoot()
	require.NoError(t, err)
	require.NoError(t, db.SaveState(ctx, beaconState, bRoot))
	require.NoError(t, db.SaveStateSummary(ctx, &ethpb.StateSummary{Root: bRoot[:]}))
	copied := beaconState.Copy()
	require.NoError(t, copied.SetSlot(1))
	proposerIdx, err := helpers.BeaconProposerIndex(ctx, copied)
	require.NoError(t, err)

	presentTime := time.Now().Unix()
	msg := util.NewBeaconBlockMerge()
	msg.Block.ParentRoot = bRoot[:]
	msg.Block.Slot = 1
	msg.Block.ProposerIndex = proposerIdx
	msg.Block.Body.ExecutionPayload.Timestamp = uint64(presentTime)
	msg.Block.Body.ExecutionPayload.GasUsed = 12
	msg.Block.Body.ExecutionPayload.GasLimit = 11
	msg.Block.Body.ExecutionPayload.BlockHash = bytesutil.PadTo([]byte("blockHash"), 32)
	msg.Block.Body.ExecutionPayload.ParentHash = bytesutil.PadTo([]byte("parentHash"), 32)
	msg.Block.Body.ExecutionPayload.Transactions = append(msg.Block.Body.ExecutionPayload.Transactions, []byte("transaction 1"))
	msg.Block.Body.ExecutionPayload.Transactions = append(msg.Block.Body.ExecutionPayload.Transactions, []byte("transaction 2"))
	msg.Signature, err = signing.ComputeDomainAndSign(beaconState, 0, msg.Block, params.BeaconConfig().DomainBeaconProposer, privKeys[proposerIdx])
	require.NoError(t, err)

	stateGen := stategen.New(db)
	chainService := &mock.ChainService{Genesis: time.Unix(presentTime-int64(params.BeaconConfig().SecondsPerSlot), 0),
		FinalizedCheckPoint: &ethpb.Checkpoint{
			Epoch: 0,
			Root:  make([]byte, 32),
		}}
	r := &Service{
		cfg: &Config{
			DB:            db,
			P2P:           p,
			InitialSync:   &mockSync.Sync{IsSyncing: false},
			Chain:         chainService,
			BlockNotifier: chainService.BlockNotifier(),
			StateGen:      stateGen,
=======
		cfg: &config{
			beaconDB:      db,
			p2p:           p,
			initialSync:   &mockSync.Sync{IsSyncing: false},
			chain:         chainService,
			blockNotifier: chainService.BlockNotifier(),
			stateGen:      stateGen,
>>>>>>> 762ea6dc
		},
		seenBlockCache: lruwrpr.New(10),
		badBlockCache:  lruwrpr.New(10),
	}

	buf := new(bytes.Buffer)
	_, err = p.Encoding().EncodeGossip(buf, msg)
	require.NoError(t, err)
	topic := p2p.GossipTypeMapping[reflect.TypeOf(msg)]
<<<<<<< HEAD
	genesisValidatorRoot := r.cfg.Chain.GenesisValidatorRoot()
	mergeDigest, err := signing.ComputeForkDigest(params.BeaconConfig().BellatrixForkVersion, genesisValidatorRoot[:])
	assert.NoError(t, err)
	topic = r.addDigestToTopic(topic, mergeDigest)
=======
	genesisValidatorRoot := r.cfg.chain.GenesisValidatorRoot()
	BellatrixDigest, err := signing.ComputeForkDigest(params.BeaconConfig().BellatrixForkVersion, genesisValidatorRoot[:])
	assert.NoError(t, err)
	topic = r.addDigestToTopic(topic, BellatrixDigest)
>>>>>>> 762ea6dc
	m := &pubsub.Message{
		Message: &pubsubpb.Message{
			Data:  buf.Bytes(),
			Topic: &topic,
		},
	}
	res, err := r.validateBeaconBlockPubSub(ctx, "", m)
	require.NotNil(t, err)
	result := res == pubsub.ValidationReject
	assert.Equal(t, true, result)
}

<<<<<<< HEAD
func TestValidateBeaconBlockPubSub_InvalidParentHashInPayload(t *testing.T) {
	db := dbtest.SetupDB(t)
	p := p2ptest.NewTestP2P(t)
	ctx := context.Background()
	beaconState, privKeys := util.DeterministicGenesisStateMerge(t, 100)
	parentBlock := util.NewBeaconBlockMerge()
	signedParentBlock, err := wrapper.WrappedMergeSignedBeaconBlock(parentBlock)
	require.NoError(t, err)
	require.NoError(t, db.SaveBlock(ctx, signedParentBlock))
	bRoot, err := parentBlock.Block.HashTreeRoot()
	require.NoError(t, err)
	require.NoError(t, db.SaveState(ctx, beaconState, bRoot))
	require.NoError(t, db.SaveStateSummary(ctx, &ethpb.StateSummary{Root: bRoot[:]}))
	copied := beaconState.Copy()
	require.NoError(t, copied.SetSlot(1))
	proposerIdx, err := helpers.BeaconProposerIndex(ctx, copied)
	require.NoError(t, err)

	presentTime := time.Now().Unix()
	msg := util.NewBeaconBlockMerge()
	msg.Block.ParentRoot = bRoot[:]
	msg.Block.Slot = 1
	msg.Block.ProposerIndex = proposerIdx
	msg.Block.Body.ExecutionPayload.Timestamp = uint64(presentTime)
	msg.Block.Body.ExecutionPayload.GasUsed = 10
	msg.Block.Body.ExecutionPayload.GasLimit = 11
	msg.Block.Body.ExecutionPayload.BlockHash = bytesutil.PadTo([]byte("blockHash"), 32)
	msg.Block.Body.ExecutionPayload.ParentHash = bytesutil.PadTo([]byte("InvalidHash"), 32)
	msg.Block.Body.ExecutionPayload.Transactions = append(msg.Block.Body.ExecutionPayload.Transactions, []byte("transaction 1"))
	msg.Block.Body.ExecutionPayload.Transactions = append(msg.Block.Body.ExecutionPayload.Transactions, []byte("transaction 2"))
	msg.Signature, err = signing.ComputeDomainAndSign(beaconState, 0, msg.Block, params.BeaconConfig().DomainBeaconProposer, privKeys[proposerIdx])
	require.NoError(t, err)

	stateGen := stategen.New(db)
	chainService := &mock.ChainService{Genesis: time.Unix(presentTime-int64(params.BeaconConfig().SecondsPerSlot), 0),
		FinalizedCheckPoint: &ethpb.Checkpoint{
			Epoch: 0,
			Root:  make([]byte, 32),
		}}
	r := &Service{
		cfg: &Config{
			DB:            db,
			P2P:           p,
			InitialSync:   &mockSync.Sync{IsSyncing: false},
			Chain:         chainService,
			BlockNotifier: chainService.BlockNotifier(),
			StateGen:      stateGen,
		},
		seenBlockCache: lruwrpr.New(10),
		badBlockCache:  lruwrpr.New(10),
	}

	buf := new(bytes.Buffer)
	_, err = p.Encoding().EncodeGossip(buf, msg)
	require.NoError(t, err)
	topic := p2p.GossipTypeMapping[reflect.TypeOf(msg)]
	genesisValidatorRoot := r.cfg.Chain.GenesisValidatorRoot()
	mergeDigest, err := signing.ComputeForkDigest(params.BeaconConfig().BellatrixForkVersion, genesisValidatorRoot[:])
	assert.NoError(t, err)
	topic = r.addDigestToTopic(topic, mergeDigest)
	m := &pubsub.Message{
		Message: &pubsubpb.Message{
			Data:  buf.Bytes(),
			Topic: &topic,
		},
	}

	// set the max payload size to small value to test
	//params.BeaconConfig().MaxExecutionTransactions = 1
	//params.BeaconConfig().MaxBytesPerOpaqueTransaction = 9

	res, err := r.validateBeaconBlockPubSub(ctx, "", m)
	require.NotNil(t, err)
	result := res == pubsub.ValidationReject
	assert.Equal(t, true, result)
=======
func Test_validateBellatrixBeaconBlock(t *testing.T) {
	st, _ := util.DeterministicGenesisStateAltair(t, 1)
	b := util.NewBeaconBlockBellatrix()
	blk, err := wrapper.WrappedSignedBeaconBlock(b)
	require.NoError(t, err)
	require.ErrorContains(t, "block and state are not the same version", validateBellatrixBeaconBlock(st, blk.Block()))
>>>>>>> 762ea6dc
}<|MERGE_RESOLUTION|>--- conflicted
+++ resolved
@@ -1051,24 +1051,15 @@
 	db := dbtest.SetupDB(t)
 	p := p2ptest.NewTestP2P(t)
 	ctx := context.Background()
-<<<<<<< HEAD
-	beaconState, privKeys := util.DeterministicGenesisStateMerge(t, 100)
-	parentBlock := util.NewBeaconBlockMerge()
-	signedParentBlock, err := wrapper.WrappedMergeSignedBeaconBlock(parentBlock)
-=======
 	beaconState, privKeys := util.DeterministicGenesisStateBellatrix(t, 100)
 	parentBlock := util.NewBeaconBlockBellatrix()
 	signedParentBlock, err := wrapper.WrappedBellatrixSignedBeaconBlock(parentBlock)
->>>>>>> 762ea6dc
 	require.NoError(t, err)
 	require.NoError(t, db.SaveBlock(ctx, signedParentBlock))
 	bRoot, err := parentBlock.Block.HashTreeRoot()
 	require.NoError(t, err)
-<<<<<<< HEAD
-=======
 	presentTime := time.Now().Unix()
 	require.NoError(t, beaconState.SetGenesisTime(uint64(presentTime)))
->>>>>>> 762ea6dc
 	require.NoError(t, db.SaveState(ctx, beaconState, bRoot))
 	require.NoError(t, db.SaveStateSummary(ctx, &ethpb.StateSummary{Root: bRoot[:]}))
 	copied := beaconState.Copy()
@@ -1076,20 +1067,11 @@
 	proposerIdx, err := helpers.BeaconProposerIndex(ctx, copied)
 	require.NoError(t, err)
 
-<<<<<<< HEAD
-	presentTime := time.Now().Unix()
-	msg := util.NewBeaconBlockMerge()
-	msg.Block.ParentRoot = bRoot[:]
-	msg.Block.Slot = 1
-	msg.Block.ProposerIndex = proposerIdx
-	msg.Block.Body.ExecutionPayload.Timestamp = uint64(presentTime)
-=======
 	msg := util.NewBeaconBlockBellatrix()
 	msg.Block.ParentRoot = bRoot[:]
 	msg.Block.Slot = 1
 	msg.Block.ProposerIndex = proposerIdx
 	msg.Block.Body.ExecutionPayload.Timestamp = uint64(presentTime) + params.BeaconConfig().SecondsPerSlot
->>>>>>> 762ea6dc
 	msg.Block.Body.ExecutionPayload.GasUsed = 10
 	msg.Block.Body.ExecutionPayload.GasLimit = 11
 	msg.Block.Body.ExecutionPayload.BlockHash = bytesutil.PadTo([]byte("blockHash"), 32)
@@ -1106,15 +1088,6 @@
 			Root:  make([]byte, 32),
 		}}
 	r := &Service{
-<<<<<<< HEAD
-		cfg: &Config{
-			DB:            db,
-			P2P:           p,
-			InitialSync:   &mockSync.Sync{IsSyncing: false},
-			Chain:         chainService,
-			BlockNotifier: chainService.BlockNotifier(),
-			StateGen:      stateGen,
-=======
 		cfg: &config{
 			beaconDB:      db,
 			p2p:           p,
@@ -1122,7 +1095,6 @@
 			chain:         chainService,
 			blockNotifier: chainService.BlockNotifier(),
 			stateGen:      stateGen,
->>>>>>> 762ea6dc
 		},
 		seenBlockCache: lruwrpr.New(10),
 		badBlockCache:  lruwrpr.New(10),
@@ -1132,17 +1104,10 @@
 	_, err = p.Encoding().EncodeGossip(buf, msg)
 	require.NoError(t, err)
 	topic := p2p.GossipTypeMapping[reflect.TypeOf(msg)]
-<<<<<<< HEAD
-	genesisValidatorRoot := r.cfg.Chain.GenesisValidatorRoot()
-	mergeDigest, err := signing.ComputeForkDigest(params.BeaconConfig().BellatrixForkVersion, genesisValidatorRoot[:])
-	assert.NoError(t, err)
-	topic = r.addDigestToTopic(topic, mergeDigest)
-=======
 	genesisValidatorRoot := r.cfg.chain.GenesisValidatorRoot()
 	BellatrixDigest, err := signing.ComputeForkDigest(params.BeaconConfig().BellatrixForkVersion, genesisValidatorRoot[:])
 	require.NoError(t, err)
 	topic = r.addDigestToTopic(topic, BellatrixDigest)
->>>>>>> 762ea6dc
 	m := &pubsub.Message{
 		Message: &pubsubpb.Message{
 			Data:  buf.Bytes(),
@@ -1153,26 +1118,16 @@
 	res, err := r.validateBeaconBlockPubSub(ctx, "", m)
 	require.NoError(t, err)
 	result := res == pubsub.ValidationAccept
-<<<<<<< HEAD
-	assert.Equal(t, true, result)
-=======
 	require.Equal(t, true, result)
->>>>>>> 762ea6dc
 }
 
 func TestValidateBeaconBlockPubSub_InvalidPayloadTimestamp(t *testing.T) {
 	db := dbtest.SetupDB(t)
 	p := p2ptest.NewTestP2P(t)
 	ctx := context.Background()
-<<<<<<< HEAD
-	beaconState, privKeys := util.DeterministicGenesisStateMerge(t, 100)
-	parentBlock := util.NewBeaconBlockMerge()
-	signedParentBlock, err := wrapper.WrappedMergeSignedBeaconBlock(parentBlock)
-=======
 	beaconState, privKeys := util.DeterministicGenesisStateBellatrix(t, 100)
 	parentBlock := util.NewBeaconBlockBellatrix()
 	signedParentBlock, err := wrapper.WrappedBellatrixSignedBeaconBlock(parentBlock)
->>>>>>> 762ea6dc
 	require.NoError(t, err)
 	require.NoError(t, db.SaveBlock(ctx, signedParentBlock))
 	bRoot, err := parentBlock.Block.HashTreeRoot()
@@ -1185,11 +1140,7 @@
 	require.NoError(t, err)
 
 	presentTime := time.Now().Unix()
-<<<<<<< HEAD
-	msg := util.NewBeaconBlockMerge()
-=======
 	msg := util.NewBeaconBlockBellatrix()
->>>>>>> 762ea6dc
 	msg.Block.ParentRoot = bRoot[:]
 	msg.Block.Slot = 1
 	msg.Block.ProposerIndex = proposerIdx
@@ -1210,14 +1161,13 @@
 			Root:  make([]byte, 32),
 		}}
 	r := &Service{
-<<<<<<< HEAD
-		cfg: &Config{
-			DB:            db,
-			P2P:           p,
-			InitialSync:   &mockSync.Sync{IsSyncing: false},
-			Chain:         chainService,
-			BlockNotifier: chainService.BlockNotifier(),
-			StateGen:      stateGen,
+		cfg: &config{
+			beaconDB:      db,
+			p2p:           p,
+			initialSync:   &mockSync.Sync{IsSyncing: false},
+			chain:         chainService,
+			blockNotifier: chainService.BlockNotifier(),
+			stateGen:      stateGen,
 		},
 		seenBlockCache: lruwrpr.New(10),
 		badBlockCache:  lruwrpr.New(10),
@@ -1227,10 +1177,10 @@
 	_, err = p.Encoding().EncodeGossip(buf, msg)
 	require.NoError(t, err)
 	topic := p2p.GossipTypeMapping[reflect.TypeOf(msg)]
-	genesisValidatorRoot := r.cfg.Chain.GenesisValidatorRoot()
-	mergeDigest, err := signing.ComputeForkDigest(params.BeaconConfig().BellatrixForkVersion, genesisValidatorRoot[:])
-	assert.NoError(t, err)
-	topic = r.addDigestToTopic(topic, mergeDigest)
+	genesisValidatorRoot := r.cfg.chain.GenesisValidatorRoot()
+	BellatrixDigest, err := signing.ComputeForkDigest(params.BeaconConfig().BellatrixForkVersion, genesisValidatorRoot[:])
+	assert.NoError(t, err)
+	topic = r.addDigestToTopic(topic, BellatrixDigest)
 	m := &pubsub.Message{
 		Message: &pubsubpb.Message{
 			Data:  buf.Bytes(),
@@ -1243,176 +1193,10 @@
 	assert.Equal(t, true, result)
 }
 
-func TestValidateBeaconBlockPubSub_InvalidPayloadGasUsed(t *testing.T) {
-	db := dbtest.SetupDB(t)
-	p := p2ptest.NewTestP2P(t)
-	ctx := context.Background()
-	beaconState, privKeys := util.DeterministicGenesisStateMerge(t, 100)
-	parentBlock := util.NewBeaconBlockMerge()
-	signedParentBlock, err := wrapper.WrappedMergeSignedBeaconBlock(parentBlock)
-	require.NoError(t, err)
-	require.NoError(t, db.SaveBlock(ctx, signedParentBlock))
-	bRoot, err := parentBlock.Block.HashTreeRoot()
-	require.NoError(t, err)
-	require.NoError(t, db.SaveState(ctx, beaconState, bRoot))
-	require.NoError(t, db.SaveStateSummary(ctx, &ethpb.StateSummary{Root: bRoot[:]}))
-	copied := beaconState.Copy()
-	require.NoError(t, copied.SetSlot(1))
-	proposerIdx, err := helpers.BeaconProposerIndex(ctx, copied)
-	require.NoError(t, err)
-
-	presentTime := time.Now().Unix()
-	msg := util.NewBeaconBlockMerge()
-	msg.Block.ParentRoot = bRoot[:]
-	msg.Block.Slot = 1
-	msg.Block.ProposerIndex = proposerIdx
-	msg.Block.Body.ExecutionPayload.Timestamp = uint64(presentTime)
-	msg.Block.Body.ExecutionPayload.GasUsed = 12
-	msg.Block.Body.ExecutionPayload.GasLimit = 11
-	msg.Block.Body.ExecutionPayload.BlockHash = bytesutil.PadTo([]byte("blockHash"), 32)
-	msg.Block.Body.ExecutionPayload.ParentHash = bytesutil.PadTo([]byte("parentHash"), 32)
-	msg.Block.Body.ExecutionPayload.Transactions = append(msg.Block.Body.ExecutionPayload.Transactions, []byte("transaction 1"))
-	msg.Block.Body.ExecutionPayload.Transactions = append(msg.Block.Body.ExecutionPayload.Transactions, []byte("transaction 2"))
-	msg.Signature, err = signing.ComputeDomainAndSign(beaconState, 0, msg.Block, params.BeaconConfig().DomainBeaconProposer, privKeys[proposerIdx])
-	require.NoError(t, err)
-
-	stateGen := stategen.New(db)
-	chainService := &mock.ChainService{Genesis: time.Unix(presentTime-int64(params.BeaconConfig().SecondsPerSlot), 0),
-		FinalizedCheckPoint: &ethpb.Checkpoint{
-			Epoch: 0,
-			Root:  make([]byte, 32),
-		}}
-	r := &Service{
-		cfg: &Config{
-			DB:            db,
-			P2P:           p,
-			InitialSync:   &mockSync.Sync{IsSyncing: false},
-			Chain:         chainService,
-			BlockNotifier: chainService.BlockNotifier(),
-			StateGen:      stateGen,
-=======
-		cfg: &config{
-			beaconDB:      db,
-			p2p:           p,
-			initialSync:   &mockSync.Sync{IsSyncing: false},
-			chain:         chainService,
-			blockNotifier: chainService.BlockNotifier(),
-			stateGen:      stateGen,
->>>>>>> 762ea6dc
-		},
-		seenBlockCache: lruwrpr.New(10),
-		badBlockCache:  lruwrpr.New(10),
-	}
-
-	buf := new(bytes.Buffer)
-	_, err = p.Encoding().EncodeGossip(buf, msg)
-	require.NoError(t, err)
-	topic := p2p.GossipTypeMapping[reflect.TypeOf(msg)]
-<<<<<<< HEAD
-	genesisValidatorRoot := r.cfg.Chain.GenesisValidatorRoot()
-	mergeDigest, err := signing.ComputeForkDigest(params.BeaconConfig().BellatrixForkVersion, genesisValidatorRoot[:])
-	assert.NoError(t, err)
-	topic = r.addDigestToTopic(topic, mergeDigest)
-=======
-	genesisValidatorRoot := r.cfg.chain.GenesisValidatorRoot()
-	BellatrixDigest, err := signing.ComputeForkDigest(params.BeaconConfig().BellatrixForkVersion, genesisValidatorRoot[:])
-	assert.NoError(t, err)
-	topic = r.addDigestToTopic(topic, BellatrixDigest)
->>>>>>> 762ea6dc
-	m := &pubsub.Message{
-		Message: &pubsubpb.Message{
-			Data:  buf.Bytes(),
-			Topic: &topic,
-		},
-	}
-	res, err := r.validateBeaconBlockPubSub(ctx, "", m)
-	require.NotNil(t, err)
-	result := res == pubsub.ValidationReject
-	assert.Equal(t, true, result)
-}
-
-<<<<<<< HEAD
-func TestValidateBeaconBlockPubSub_InvalidParentHashInPayload(t *testing.T) {
-	db := dbtest.SetupDB(t)
-	p := p2ptest.NewTestP2P(t)
-	ctx := context.Background()
-	beaconState, privKeys := util.DeterministicGenesisStateMerge(t, 100)
-	parentBlock := util.NewBeaconBlockMerge()
-	signedParentBlock, err := wrapper.WrappedMergeSignedBeaconBlock(parentBlock)
-	require.NoError(t, err)
-	require.NoError(t, db.SaveBlock(ctx, signedParentBlock))
-	bRoot, err := parentBlock.Block.HashTreeRoot()
-	require.NoError(t, err)
-	require.NoError(t, db.SaveState(ctx, beaconState, bRoot))
-	require.NoError(t, db.SaveStateSummary(ctx, &ethpb.StateSummary{Root: bRoot[:]}))
-	copied := beaconState.Copy()
-	require.NoError(t, copied.SetSlot(1))
-	proposerIdx, err := helpers.BeaconProposerIndex(ctx, copied)
-	require.NoError(t, err)
-
-	presentTime := time.Now().Unix()
-	msg := util.NewBeaconBlockMerge()
-	msg.Block.ParentRoot = bRoot[:]
-	msg.Block.Slot = 1
-	msg.Block.ProposerIndex = proposerIdx
-	msg.Block.Body.ExecutionPayload.Timestamp = uint64(presentTime)
-	msg.Block.Body.ExecutionPayload.GasUsed = 10
-	msg.Block.Body.ExecutionPayload.GasLimit = 11
-	msg.Block.Body.ExecutionPayload.BlockHash = bytesutil.PadTo([]byte("blockHash"), 32)
-	msg.Block.Body.ExecutionPayload.ParentHash = bytesutil.PadTo([]byte("InvalidHash"), 32)
-	msg.Block.Body.ExecutionPayload.Transactions = append(msg.Block.Body.ExecutionPayload.Transactions, []byte("transaction 1"))
-	msg.Block.Body.ExecutionPayload.Transactions = append(msg.Block.Body.ExecutionPayload.Transactions, []byte("transaction 2"))
-	msg.Signature, err = signing.ComputeDomainAndSign(beaconState, 0, msg.Block, params.BeaconConfig().DomainBeaconProposer, privKeys[proposerIdx])
-	require.NoError(t, err)
-
-	stateGen := stategen.New(db)
-	chainService := &mock.ChainService{Genesis: time.Unix(presentTime-int64(params.BeaconConfig().SecondsPerSlot), 0),
-		FinalizedCheckPoint: &ethpb.Checkpoint{
-			Epoch: 0,
-			Root:  make([]byte, 32),
-		}}
-	r := &Service{
-		cfg: &Config{
-			DB:            db,
-			P2P:           p,
-			InitialSync:   &mockSync.Sync{IsSyncing: false},
-			Chain:         chainService,
-			BlockNotifier: chainService.BlockNotifier(),
-			StateGen:      stateGen,
-		},
-		seenBlockCache: lruwrpr.New(10),
-		badBlockCache:  lruwrpr.New(10),
-	}
-
-	buf := new(bytes.Buffer)
-	_, err = p.Encoding().EncodeGossip(buf, msg)
-	require.NoError(t, err)
-	topic := p2p.GossipTypeMapping[reflect.TypeOf(msg)]
-	genesisValidatorRoot := r.cfg.Chain.GenesisValidatorRoot()
-	mergeDigest, err := signing.ComputeForkDigest(params.BeaconConfig().BellatrixForkVersion, genesisValidatorRoot[:])
-	assert.NoError(t, err)
-	topic = r.addDigestToTopic(topic, mergeDigest)
-	m := &pubsub.Message{
-		Message: &pubsubpb.Message{
-			Data:  buf.Bytes(),
-			Topic: &topic,
-		},
-	}
-
-	// set the max payload size to small value to test
-	//params.BeaconConfig().MaxExecutionTransactions = 1
-	//params.BeaconConfig().MaxBytesPerOpaqueTransaction = 9
-
-	res, err := r.validateBeaconBlockPubSub(ctx, "", m)
-	require.NotNil(t, err)
-	result := res == pubsub.ValidationReject
-	assert.Equal(t, true, result)
-=======
 func Test_validateBellatrixBeaconBlock(t *testing.T) {
 	st, _ := util.DeterministicGenesisStateAltair(t, 1)
 	b := util.NewBeaconBlockBellatrix()
 	blk, err := wrapper.WrappedSignedBeaconBlock(b)
 	require.NoError(t, err)
 	require.ErrorContains(t, "block and state are not the same version", validateBellatrixBeaconBlock(st, blk.Block()))
->>>>>>> 762ea6dc
 }