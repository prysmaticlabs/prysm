package sync

import (
	"context"
	"sync"
	"testing"
	"time"

	"github.com/ethereum/go-ethereum/p2p/enr"
	"github.com/kevinms/leakybucket-go"
	"github.com/libp2p/go-libp2p-core/network"
	"github.com/libp2p/go-libp2p-core/protocol"
	db "github.com/prysmaticlabs/prysm/beacon-chain/db/testing"
	p2ptest "github.com/prysmaticlabs/prysm/beacon-chain/p2p/testing"
	p2pTypes "github.com/prysmaticlabs/prysm/beacon-chain/p2p/types"
	pb "github.com/prysmaticlabs/prysm/proto/beacon/p2p/v1"
	"github.com/prysmaticlabs/prysm/shared/testutil"
	"github.com/prysmaticlabs/prysm/shared/testutil/assert"
	"github.com/prysmaticlabs/prysm/shared/testutil/require"
)

func TestPingRPCHandler_ReceivesPing(t *testing.T) {
	p1 := p2ptest.NewTestP2P(t)
	p2 := p2ptest.NewTestP2P(t)
	p1.Connect(p2)
	assert.Equal(t, 1, len(p1.BHost.Network().Peers()), "Expected peers to be connected")
	p1.LocalMetadata = &pb.MetaData{
		SeqNumber: 2,
		Attnets:   []byte{'A', 'B'},
	}

	p2.LocalMetadata = &pb.MetaData{
		SeqNumber: 2,
		Attnets:   []byte{'C', 'D'},
	}

	// Set up a head state in the database with data we expect.
	d, _ := db.SetupDB(t)
	r := &Service{
		db:          d,
		p2p:         p1,
		rateLimiter: newRateLimiter(p1),
	}

	p1.Peers().Add(new(enr.Record), p2.BHost.ID(), p2.BHost.Addrs()[0], network.DirUnknown)
	p1.Peers().SetMetadata(p2.BHost.ID(), p2.LocalMetadata)

	// Setup streams
	pcl := protocol.ID("/testing")
	topic := string(pcl)
	r.rateLimiter.limiterMap[topic] = leakybucket.NewCollector(1, 1, false)
	var wg sync.WaitGroup
	wg.Add(1)
	p2.BHost.SetStreamHandler(pcl, func(stream network.Stream) {
		defer wg.Done()
<<<<<<< HEAD
		expectSuccess(t, r, stream)
		out := new(p2pTypes.SSZUint64)
=======
		expectSuccess(t, stream)
		out := new(uint64)
>>>>>>> b9844024
		assert.NoError(t, r.p2p.Encoding().DecodeWithMaxLength(stream, out))
		assert.Equal(t, uint64(2), uint64(*out))
	})
	stream1, err := p1.BHost.NewStream(context.Background(), p2.BHost.ID(), pcl)
	require.NoError(t, err)
	seqNumber := p2pTypes.SSZUint64(2)

	assert.NoError(t, r.pingHandler(context.Background(), &seqNumber, stream1))

	if testutil.WaitTimeout(&wg, 1*time.Second) {
		t.Fatal("Did not receive stream within 1 sec")
	}

	conns := p1.BHost.Network().ConnsToPeer(p2.BHost.ID())
	if len(conns) == 0 {
		t.Error("Peer is disconnected despite receiving a valid ping")
	}
}

func TestPingRPCHandler_SendsPing(t *testing.T) {
	p1 := p2ptest.NewTestP2P(t)
	p2 := p2ptest.NewTestP2P(t)
	p1.Connect(p2)
	assert.Equal(t, 1, len(p1.BHost.Network().Peers()), "Expected peers to be connected")
	p1.LocalMetadata = &pb.MetaData{
		SeqNumber: 2,
		Attnets:   []byte{'A', 'B'},
	}

	p2.LocalMetadata = &pb.MetaData{
		SeqNumber: 2,
		Attnets:   []byte{'C', 'D'},
	}

	// Set up a head state in the database with data we expect.
	d, _ := db.SetupDB(t)
	r := &Service{
		db:          d,
		p2p:         p1,
		rateLimiter: newRateLimiter(p1),
	}

	p1.Peers().Add(new(enr.Record), p2.BHost.ID(), p2.BHost.Addrs()[0], network.DirUnknown)
	p1.Peers().SetMetadata(p2.BHost.ID(), p2.LocalMetadata)

	p2.Peers().Add(new(enr.Record), p1.BHost.ID(), p1.BHost.Addrs()[0], network.DirUnknown)
	p2.Peers().SetMetadata(p1.BHost.ID(), p1.LocalMetadata)

	r2 := &Service{
		db:          d,
		p2p:         p2,
		rateLimiter: newRateLimiter(p2),
	}
	// Setup streams
	pcl := protocol.ID("/eth2/beacon_chain/req/ping/1/ssz_snappy")
	topic := string(pcl)
	r.rateLimiter.limiterMap[topic] = leakybucket.NewCollector(1, 1, false)

	var wg sync.WaitGroup
	wg.Add(1)
	p2.BHost.SetStreamHandler(pcl, func(stream network.Stream) {
		defer wg.Done()
		out := new(p2pTypes.SSZUint64)
		assert.NoError(t, r2.p2p.Encoding().DecodeWithMaxLength(stream, out))
		assert.Equal(t, uint64(2), uint64(*out))
		assert.NoError(t, r2.pingHandler(context.Background(), out, stream))
	})

	assert.NoError(t, r.sendPingRequest(context.Background(), p2.BHost.ID()))

	if testutil.WaitTimeout(&wg, 1*time.Second) {
		t.Fatal("Did not receive stream within 1 sec")
	}

	conns := p1.BHost.Network().ConnsToPeer(p2.BHost.ID())
	if len(conns) == 0 {
		t.Error("Peer is disconnected despite receiving a valid ping")
	}
}

func TestPingRPCHandler_BadSequenceNumber(t *testing.T) {
	p1 := p2ptest.NewTestP2P(t)
	p2 := p2ptest.NewTestP2P(t)
	p1.Connect(p2)
	assert.Equal(t, 1, len(p1.BHost.Network().Peers()), "Expected peers to be connected")
	p1.LocalMetadata = &pb.MetaData{
		SeqNumber: 2,
		Attnets:   []byte{'A', 'B'},
	}

	p2.LocalMetadata = &pb.MetaData{
		SeqNumber: 2,
		Attnets:   []byte{'C', 'D'},
	}

	// Set up a head state in the database with data we expect.
	d, _ := db.SetupDB(t)
	r := &Service{
		db:          d,
		p2p:         p1,
		rateLimiter: newRateLimiter(p1),
	}

	badMetadata := &pb.MetaData{
		SeqNumber: 3,
		Attnets:   []byte{'E', 'F'},
	}

	p1.Peers().Add(new(enr.Record), p2.BHost.ID(), p2.BHost.Addrs()[0], network.DirUnknown)
	p1.Peers().SetMetadata(p2.BHost.ID(), badMetadata)

	// Setup streams
	pcl := protocol.ID("/testing")
	topic := string(pcl)
	r.rateLimiter.limiterMap[topic] = leakybucket.NewCollector(1, 1, false)
	var wg sync.WaitGroup
	wg.Add(1)
	p2.BHost.SetStreamHandler(pcl, func(stream network.Stream) {
		defer wg.Done()
		expectFailure(t, responseCodeInvalidRequest, seqError, stream)

	})
	stream1, err := p1.BHost.NewStream(context.Background(), p2.BHost.ID(), pcl)
	require.NoError(t, err)

	wantedSeq := p2pTypes.SSZUint64(p2.LocalMetadata.SeqNumber)
	assert.ErrorContains(t, seqError, r.pingHandler(context.Background(), &wantedSeq, stream1))

	if testutil.WaitTimeout(&wg, 1*time.Second) {
		t.Fatal("Did not receive stream within 1 sec")
	}

	res, err := p1.Peers().Scorers().BadResponsesScorer().Count(p2.BHost.ID())
	assert.NoError(t, err)
	assert.Equal(t, 1, res, "Peer wasn't penalised for providing a bad sequence number")
}<|MERGE_RESOLUTION|>--- conflicted
+++ resolved
@@ -53,13 +53,8 @@
 	wg.Add(1)
 	p2.BHost.SetStreamHandler(pcl, func(stream network.Stream) {
 		defer wg.Done()
-<<<<<<< HEAD
-		expectSuccess(t, r, stream)
+		expectSuccess(t, stream)
 		out := new(p2pTypes.SSZUint64)
-=======
-		expectSuccess(t, stream)
-		out := new(uint64)
->>>>>>> b9844024
 		assert.NoError(t, r.p2p.Encoding().DecodeWithMaxLength(stream, out))
 		assert.Equal(t, uint64(2), uint64(*out))
 	})
