package sync

import (
	"context"
	"fmt"
	"os"
	"path"
	"strings"

	pubsub "github.com/libp2p/go-libp2p-pubsub"
	"github.com/libp2p/go-libp2p/core/peer"
	"github.com/pkg/errors"
	"github.com/prysmaticlabs/prysm/v5/beacon-chain/verification"
	"github.com/prysmaticlabs/prysm/v5/config/features"
	"github.com/prysmaticlabs/prysm/v5/config/params"
	"github.com/prysmaticlabs/prysm/v5/consensus-types/blocks"
	"github.com/prysmaticlabs/prysm/v5/consensus-types/primitives"
	"github.com/prysmaticlabs/prysm/v5/crypto/rand"
	"github.com/prysmaticlabs/prysm/v5/encoding/bytesutil"
	"github.com/prysmaticlabs/prysm/v5/io/file"
	eth "github.com/prysmaticlabs/prysm/v5/proto/prysm/v1alpha1"
	prysmTime "github.com/prysmaticlabs/prysm/v5/time"
	"github.com/prysmaticlabs/prysm/v5/time/slots"
	"github.com/sirupsen/logrus"
)

func (s *Service) validateBlob(ctx context.Context, pid peer.ID, msg *pubsub.Message) (pubsub.ValidationResult, error) {
	receivedTime := prysmTime.Now()

	if pid == s.cfg.p2p.PeerID() {
		return pubsub.ValidationAccept, nil
	}
	if s.cfg.initialSync.Syncing() {
		return pubsub.ValidationIgnore, nil
	}
	if msg.Topic == nil {
		return pubsub.ValidationReject, errInvalidTopic
	}
	m, err := s.decodePubsubMessage(msg)
	if err != nil {
		log.WithError(err).Error("Failed to decode message")
		return pubsub.ValidationReject, err
	}

	bpb, ok := m.(*eth.BlobSidecar)
	if !ok {
		log.WithField("message", m).Error("Message is not of type *eth.BlobSidecar")
		return pubsub.ValidationReject, errWrongMessage
	}
	blob, err := blocks.NewROBlob(bpb)
	if err != nil {
		return pubsub.ValidationReject, errors.Wrap(err, "roblob conversion failure")
	}
	vf := s.newBlobVerifier(blob, verification.GossipSidecarRequirements)

	if err := vf.BlobIndexInBounds(); err != nil {
		return pubsub.ValidationReject, err
	}

	// [REJECT] The sidecar is for the correct subnet -- i.e. compute_subnet_for_blob_sidecar(sidecar.index) == subnet_id.
	want := fmt.Sprintf("blob_sidecar_%d", computeSubnetForBlobSidecar(blob.Index))
	if !strings.Contains(*msg.Topic, want) {
		log.WithFields(blobFields(blob)).Debug("Sidecar index does not match topic")
		return pubsub.ValidationReject, fmt.Errorf("wrong topic name: %s", *msg.Topic)
	}

	if err := vf.NotFromFutureSlot(); err != nil {
		return pubsub.ValidationIgnore, err
	}

	startTime, err := slots.ToTime(uint64(s.cfg.chain.GenesisTime().Unix()), blob.Slot())
	if err != nil {
		return pubsub.ValidationIgnore, err
	}

	// [IGNORE] The sidecar is the first sidecar for the tuple (block_header.slot, block_header.proposer_index, sidecar.index) with valid header signature and sidecar inclusion proof
	if s.hasSeenBlobIndex(blob.Slot(), blob.ProposerIndex(), blob.Index) {
		return pubsub.ValidationIgnore, nil
	}

	if err := vf.SlotAboveFinalized(); err != nil {
		return pubsub.ValidationIgnore, err
	}

	if err := vf.SidecarParentSeen(s.hasBadBlock); err != nil {
		go func() {
			if err := s.sendBatchRootRequest(context.Background(), [][32]byte{blob.ParentRoot()}, rand.NewGenerator()); err != nil {
				log.WithError(err).WithFields(blobFields(blob)).Debug("Failed to send batch root request")
			}
		}()
		missingParentBlobSidecarCount.Inc()
		return pubsub.ValidationIgnore, err
	}

	if err := vf.ValidProposerSignature(ctx); err != nil {
		return pubsub.ValidationReject, err
	}

	if err := vf.SidecarParentValid(s.hasBadBlock); err != nil {
		return pubsub.ValidationReject, err
	}

	if err := vf.SidecarParentSlotLower(); err != nil {
		return pubsub.ValidationReject, err
	}

	if err := vf.SidecarDescendsFromFinalized(); err != nil {
		return pubsub.ValidationReject, err
	}

	if err := vf.SidecarInclusionProven(); err != nil {
		return pubsub.ValidationReject, err
	}

	if err := vf.SidecarKzgProofVerified(); err != nil {
		saveInvalidBlobToTemp(blob)
		return pubsub.ValidationReject, err
	}

	if err := vf.SidecarProposerExpected(ctx); err != nil {
		return pubsub.ValidationReject, err
	}

	fields := blobFields(blob)
	sinceSlotStartTime := receivedTime.Sub(startTime)
	fields["sinceSlotStartTime"] = sinceSlotStartTime
	fields["validationTime"] = s.cfg.clock.Now().Sub(receivedTime)
	log.WithFields(fields).Debug("Received blob sidecar gossip")

	blobSidecarVerificationGossipSummary.Observe(float64(sinceSlotStartTime.Milliseconds()))
	blobSidecarArrivalGossipSummary.Observe(float64(sinceSlotStartTime.Milliseconds()))

	vBlobData, err := vf.VerifiedROBlob()
	if err != nil {
		return pubsub.ValidationReject, err
	}
	msg.ValidatorData = vBlobData

	return pubsub.ValidationAccept, nil
}

// Returns true if the blob with the same slot, proposer index, and blob index has been seen before.
func (s *Service) hasSeenBlobIndex(slot primitives.Slot, proposerIndex primitives.ValidatorIndex, index uint64) bool {
	s.seenBlobLock.RLock()
	defer s.seenBlobLock.RUnlock()
	b := append(bytesutil.Bytes32(uint64(slot)), bytesutil.Bytes32(uint64(proposerIndex))...)
	b = append(b, bytesutil.Bytes32(index)...)
	_, seen := s.seenBlobCache.Get(string(b))
	return seen
}

// Sets the blob with the same slot, proposer index, and blob index as seen.
func (s *Service) setSeenBlobIndex(slot primitives.Slot, proposerIndex primitives.ValidatorIndex, index uint64) {
	s.seenBlobLock.Lock()
	defer s.seenBlobLock.Unlock()
	b := append(bytesutil.Bytes32(uint64(slot)), bytesutil.Bytes32(uint64(proposerIndex))...)
	b = append(b, bytesutil.Bytes32(index)...)
	s.seenBlobCache.Add(string(b), true)
}

func blobFields(b blocks.ROBlob) logrus.Fields {
	return logrus.Fields{
		"slot":          b.Slot(),
		"proposerIndex": b.ProposerIndex(),
		"blockRoot":     fmt.Sprintf("%#x", b.BlockRoot()),
		"kzgCommitment": fmt.Sprintf("%#x", b.KzgCommitment),
		"index":         b.Index,
	}
}

func computeSubnetForBlobSidecar(index uint64) uint64 {
	return index % params.BeaconConfig().BlobsidecarSubnetCount
}

// saveInvalidBlobToTemp as a block ssz. Writes to temp directory.
func saveInvalidBlobToTemp(b blocks.ROBlob) {
	if !features.Get().SaveInvalidBlob {
		return
	}
<<<<<<< HEAD
	filename := fmt.Sprintf("blob_sidecar_%#x_%d_%d.ssz", b.BlockRoot(), b.Slot(), b.Index)
=======
	filename := fmt.Sprintf("blob_sidecar_%d_%d.ssz", b.Slot(), b.Index)
>>>>>>> e5ad2ffe
	fp := path.Join(os.TempDir(), filename)
	log.Warnf("Writing invalid blob sidecar to disk at %s", fp)
	enc, err := b.MarshalSSZ()
	if err != nil {
		log.WithError(err).Error("Failed to ssz encode blob sidecar")
		return
	}
	if err := file.WriteFile(fp, enc); err != nil {
		log.WithError(err).Error("Failed to write to disk")
	}
}<|MERGE_RESOLUTION|>--- conflicted
+++ resolved
@@ -177,11 +177,7 @@
 	if !features.Get().SaveInvalidBlob {
 		return
 	}
-<<<<<<< HEAD
 	filename := fmt.Sprintf("blob_sidecar_%#x_%d_%d.ssz", b.BlockRoot(), b.Slot(), b.Index)
-=======
-	filename := fmt.Sprintf("blob_sidecar_%d_%d.ssz", b.Slot(), b.Index)
->>>>>>> e5ad2ffe
 	fp := path.Join(os.TempDir(), filename)
 	log.Warnf("Writing invalid blob sidecar to disk at %s", fp)
 	enc, err := b.MarshalSSZ()
