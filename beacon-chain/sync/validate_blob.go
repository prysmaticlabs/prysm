package sync

import (
	"context"
	"fmt"
	"strings"

	pubsub "github.com/libp2p/go-libp2p-pubsub"
	"github.com/libp2p/go-libp2p/core/peer"
	"github.com/pkg/errors"
	"github.com/prysmaticlabs/prysm/v4/beacon-chain/core/helpers"
	"github.com/prysmaticlabs/prysm/v4/beacon-chain/core/signing"
	"github.com/prysmaticlabs/prysm/v4/beacon-chain/core/transition"
	"github.com/prysmaticlabs/prysm/v4/beacon-chain/state"
	fieldparams "github.com/prysmaticlabs/prysm/v4/config/fieldparams"
	"github.com/prysmaticlabs/prysm/v4/config/params"
	"github.com/prysmaticlabs/prysm/v4/crypto/bls"
	"github.com/prysmaticlabs/prysm/v4/crypto/rand"
	"github.com/prysmaticlabs/prysm/v4/encoding/bytesutil"
	"github.com/prysmaticlabs/prysm/v4/network/forks"
	eth "github.com/prysmaticlabs/prysm/v4/proto/prysm/v1alpha1"
	prysmTime "github.com/prysmaticlabs/prysm/v4/time"
	"github.com/prysmaticlabs/prysm/v4/time/slots"
	"github.com/sirupsen/logrus"
)

func (s *Service) handleBlobParentStatus(ctx context.Context, root [32]byte) pubsub.ValidationResult {
	if s.cfg.chain.HasBlock(ctx, root) {
		// the parent will not be kept if it's invalid
		return pubsub.ValidationAccept
	}
	if s.hasBadBlock(root) {
		// [REJECT] The sidecar's block's parent (defined by sidecar.block_parent_root) passes validation.
		return pubsub.ValidationReject
	}
	// [IGNORE] The sidecar's block's parent (defined by sidecar.block_parent_root) has been seen (via both gossip and non-gossip sources)
	return pubsub.ValidationIgnore
}

func (s *Service) validateBlob(ctx context.Context, pid peer.ID, msg *pubsub.Message) (pubsub.ValidationResult, error) {
	receivedTime := prysmTime.Now()

	if pid == s.cfg.p2p.PeerID() {
		return pubsub.ValidationAccept, nil
	}
	if s.cfg.initialSync.Syncing() {
		return pubsub.ValidationIgnore, nil
	}
	if msg.Topic == nil {
		return pubsub.ValidationReject, errInvalidTopic
	}
	m, err := s.decodePubsubMessage(msg)
	if err != nil {
		log.WithError(err).Error("Failed to decode message")
		return pubsub.ValidationReject, err
	}

	sBlob, ok := m.(*eth.SignedBlobSidecar)
	if !ok {
		log.WithField("message", m).Error("Message is not of type *eth.SignedBlobSidecar")
		return pubsub.ValidationReject, errWrongMessage
	}
	blob := sBlob.Message

<<<<<<< HEAD
	// [REJECT] The sidecar's index is consistent with `MAX_BLOBS_PER_BLOCK` -- i.e. `sidecar.index < MAX_BLOBS_PER_BLOCK`
	if blob.Index >= fieldparams.MaxBlobsPerBlock {
		log.WithFields(blobFields(blob)).Debug("Sidecar index > MAX_BLOBS_PER_BLOCK")
		return pubsub.ValidationReject, errors.New("incorrect blob sidecar index")
	}

	// [REJECT] The sidecar is for the correct topic -- i.e. sidecar.index matches the topic {index}.
	want := fmt.Sprintf("blob_sidecar_%d", blob.Index)
=======
	// [REJECT] The sidecar is for the correct subnet -- i.e. compute_subnet_for_blob_sidecar(sidecar.index) == subnet_id.
	want := fmt.Sprintf("blob_sidecar_%d", computeSubnetForBlobSidecar(blob.Index))
>>>>>>> f55708b9
	if !strings.Contains(*msg.Topic, want) {
		log.WithFields(blobFields(blob)).Debug("Sidecar index  does not match topic")
		return pubsub.ValidationReject, fmt.Errorf("wrong topic name: %s", *msg.Topic)
	}

	// [IGNORE] The sidecar is not from a future slot (with a MAXIMUM_GOSSIP_CLOCK_DISPARITY allowance) --
	// i.e. validate that sidecar.slot <= current_slot (a client MAY queue future blocks for processing at the appropriate slot).
	genesisTime := uint64(s.cfg.chain.GenesisTime().Unix())
	if err := slots.VerifyTime(genesisTime, blob.Slot, earlyBlockProcessingTolerance); err != nil {
		log.WithError(err).WithFields(blobFields(blob)).Debug("Ignored blob: too far into future")
		return pubsub.ValidationIgnore, errors.Wrap(err, "blob too far into future")
	}

	// [IGNORE] The sidecar is from a slot greater than the latest finalized slot --
	// i.e. validate that sidecar.slot > compute_start_slot_at_epoch(state.finalized_checkpoint.epoch)
	startSlot, err := slots.EpochStart(s.cfg.chain.FinalizedCheckpt().Epoch)
	if err != nil {
		return pubsub.ValidationIgnore, err
	}
	if startSlot >= blob.Slot {
		err := fmt.Errorf("finalized slot %d greater or equal to blob slot %d", startSlot, blob.Slot)
		log.WithFields(blobFields(blob)).Debug(err)
		return pubsub.ValidationIgnore, err
	}

	// Handle the parent status (not seen or invalid cases)
	parentRoot := bytesutil.ToBytes32(blob.BlockParentRoot)
	switch parentStatus := s.handleBlobParentStatus(ctx, parentRoot); parentStatus {
	case pubsub.ValidationIgnore:
		log.WithFields(blobFields(blob)).Debug("Parent block not found - saving blob to cache")
		go func() {
			if err := s.sendBatchRootRequest(context.Background(), [][32]byte{parentRoot}, rand.NewGenerator()); err != nil {
				log.WithError(err).WithFields(blobFields(blob)).Debug("Failed to send batch root request")
			}
		}()
		s.pendingBlobSidecars.add(sBlob)
		return pubsub.ValidationIgnore, nil
	case pubsub.ValidationReject:
		log.WithFields(blobFields(blob)).Warning("Rejected blob: parent block is invalid")
		return pubsub.ValidationReject, nil
	default:
	}

	pubsubResult, err := s.validateBlobPostSeenParent(ctx, sBlob)
	if err != nil {
		return pubsubResult, err
	}
	if pubsubResult != pubsub.ValidationAccept {
		return pubsubResult, nil
	}

	startTime, err := slots.ToTime(genesisTime, blob.Slot)
	if err != nil {
		return pubsub.ValidationIgnore, err
	}
	fields := blobFields(blob)
	sinceSlotStartTime := receivedTime.Sub(startTime)
	fields["sinceSlotStartTime"] = sinceSlotStartTime
	fields["validationTime"] = s.cfg.clock.Now().Sub(receivedTime)
	log.WithFields(fields).Debug("Received blob sidecar gossip")

	blobSidecarArrivalGossipSummary.Observe(float64(sinceSlotStartTime.Milliseconds()))

	msg.ValidatorData = sBlob

	return pubsub.ValidationAccept, nil
}

func (s *Service) validateBlobPostSeenParent(ctx context.Context, sBlob *eth.SignedBlobSidecar) (pubsub.ValidationResult, error) {
	blob := sBlob.Message
	parentRoot := bytesutil.ToBytes32(blob.BlockParentRoot)

	// [REJECT] The sidecar is from a higher slot than the sidecar's block's parent (defined by sidecar.block_parent_root).
	parentSlot, err := s.cfg.chain.RecentBlockSlot(parentRoot)
	if err != nil {
		return pubsub.ValidationIgnore, err
	}
	if parentSlot >= blob.Slot {
		err := fmt.Errorf("parent block slot %d greater or equal to blob slot %d", parentSlot, blob.Slot)
		log.WithFields(blobFields(blob)).Debug(err)
		return pubsub.ValidationReject, err
	}

	// [REJECT] The proposer signature, signed_blob_sidecar.signature,
	// is valid with respect to the sidecar.proposer_index pubkey.
	parentState, err := s.cfg.stateGen.StateByRoot(ctx, parentRoot)
	if err != nil {
		return pubsub.ValidationIgnore, err
	}
	if err := verifyBlobSignature(parentState, sBlob); err != nil {
		log.WithError(err).WithFields(blobFields(blob)).Debug("Failed to verify blob signature")
		return pubsub.ValidationReject, err
	}

	// [IGNORE] The sidecar is the only sidecar with valid signature received for the tuple (sidecar.block_root, sidecar.index).
	if s.hasSeenBlobIndex(blob.BlockRoot, blob.Index) {
		return pubsub.ValidationIgnore, nil
	}

	// [REJECT] The sidecar is proposed by the expected proposer_index for the block's slot in the context of the current shuffling (defined by block_parent_root/slot)
	parentState, err = transition.ProcessSlotsUsingNextSlotCache(ctx, parentState, parentRoot[:], blob.Slot)
	if err != nil {
		return pubsub.ValidationIgnore, err
	}
	idx, err := helpers.BeaconProposerIndex(ctx, parentState)
	if err != nil {
		return pubsub.ValidationIgnore, err
	}
	if blob.ProposerIndex != idx {
		err := fmt.Errorf("expected proposer index %d, got %d", idx, blob.ProposerIndex)
		log.WithFields(blobFields(blob)).Debug(err)
		return pubsub.ValidationReject, err
	}
	return pubsub.ValidationAccept, nil
}

func verifyBlobSignature(st state.BeaconState, blob *eth.SignedBlobSidecar) error {
	currentEpoch := slots.ToEpoch(blob.Message.Slot)
	fork, err := forks.Fork(currentEpoch)
	if err != nil {
		return err
	}
	domain, err := signing.Domain(fork, currentEpoch, params.BeaconConfig().DomainBlobSidecar, st.GenesisValidatorsRoot())
	if err != nil {
		return err
	}
	proposer, err := st.ValidatorAtIndex(blob.Message.ProposerIndex)
	if err != nil {
		return err
	}
	pb, err := bls.PublicKeyFromBytes(proposer.PublicKey)
	if err != nil {
		return err
	}
	sig, err := bls.SignatureFromBytes(blob.Signature)
	if err != nil {
		return err
	}
	sr, err := signing.ComputeSigningRoot(blob.Message, domain)
	if err != nil {
		return err
	}
	if !sig.Verify(pb, sr[:]) {
		return signing.ErrSigFailedToVerify
	}

	return nil
}

// Returns true if the blob with the same root and index has been seen before.
func (s *Service) hasSeenBlobIndex(root []byte, index uint64) bool {
	s.seenBlobLock.RLock()
	defer s.seenBlobLock.RUnlock()
	b := append(root, bytesutil.Bytes32(index)...)
	_, seen := s.seenBlobCache.Get(string(b))
	return seen
}

// Set blob index and root as seen.
func (s *Service) setSeenBlobIndex(root []byte, index uint64) {
	s.seenBlobLock.Lock()
	defer s.seenBlobLock.Unlock()
	b := append(root, bytesutil.Bytes32(index)...)
	s.seenBlobCache.Add(string(b), true)
}

func blobFields(b *eth.BlobSidecar) logrus.Fields {
	return logrus.Fields{
		"slot":          b.Slot,
		"proposerIndex": b.ProposerIndex,
		"blockRoot":     fmt.Sprintf("%#x", b.BlockRoot),
		"index":         b.Index,
	}
}

func computeSubnetForBlobSidecar(index uint64) uint64 {
	return index % params.BeaconConfig().BlobsidecarSubnetCount
}<|MERGE_RESOLUTION|>--- conflicted
+++ resolved
@@ -62,19 +62,14 @@
 	}
 	blob := sBlob.Message
 
-<<<<<<< HEAD
 	// [REJECT] The sidecar's index is consistent with `MAX_BLOBS_PER_BLOCK` -- i.e. `sidecar.index < MAX_BLOBS_PER_BLOCK`
 	if blob.Index >= fieldparams.MaxBlobsPerBlock {
 		log.WithFields(blobFields(blob)).Debug("Sidecar index > MAX_BLOBS_PER_BLOCK")
 		return pubsub.ValidationReject, errors.New("incorrect blob sidecar index")
 	}
 
-	// [REJECT] The sidecar is for the correct topic -- i.e. sidecar.index matches the topic {index}.
-	want := fmt.Sprintf("blob_sidecar_%d", blob.Index)
-=======
 	// [REJECT] The sidecar is for the correct subnet -- i.e. compute_subnet_for_blob_sidecar(sidecar.index) == subnet_id.
 	want := fmt.Sprintf("blob_sidecar_%d", computeSubnetForBlobSidecar(blob.Index))
->>>>>>> f55708b9
 	if !strings.Contains(*msg.Topic, want) {
 		log.WithFields(blobFields(blob)).Debug("Sidecar index  does not match topic")
 		return pubsub.ValidationReject, fmt.Errorf("wrong topic name: %s", *msg.Topic)
