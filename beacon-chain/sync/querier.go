--- conflicted
+++ resolved
@@ -48,14 +48,9 @@
 	curentHeadSlot  uint64
 	currentHeadHash []byte
 	responseBuf     chan p2p.Message
-<<<<<<< HEAD
-	powchain        powChainService
-	isChainStart    bool
-=======
 	chainStartBuf   chan time.Time
 	powchain        powChainService
 	chainStarted    bool
->>>>>>> 5e5a8e75
 }
 
 // NewQuerierService constructs a new Sync Querier Service.
@@ -74,14 +69,9 @@
 		db:             cfg.BeaconDB,
 		responseBuf:    responseBuf,
 		curentHeadSlot: cfg.CurentHeadSlot,
-<<<<<<< HEAD
-		isChainStart:   false,
-		powchain:       cfg.PowChain,
-=======
 		chainStarted:   false,
 		powchain:       cfg.PowChain,
 		chainStartBuf:  make(chan time.Time, 1),
->>>>>>> 5e5a8e75
 	}
 }
 
@@ -108,19 +98,6 @@
 
 func (q *Querier) listenForChainStart() {
 
-<<<<<<< HEAD
-	chainStartChan := make(chan time.Time, 1)
-
-	sub := q.powchain.ChainStartFeed().Subscribe(chainStartChan)
-	defer sub.Unsubscribe()
-	for {
-		select {
-		case <-chainStartChan:
-			q.isChainStart = true
-			return
-		case <-sub.Err():
-			log.Debug("Subscriber closed, exiting goroutine")
-=======
 	sub := q.powchain.ChainStartFeed().Subscribe(q.chainStartBuf)
 	defer sub.Unsubscribe()
 	for {
@@ -130,7 +107,6 @@
 			return
 		case <-sub.Err():
 			log.Fatal("Subscriber closed, unable to continue on with sync")
->>>>>>> 5e5a8e75
 			return
 		case <-q.ctx.Done():
 			log.Debug("RPC context closed, exiting goroutine")
@@ -185,11 +161,7 @@
 // IsSynced checks if the node is cuurently synced with the
 // rest of the network.
 func (q *Querier) IsSynced() (bool, error) {
-<<<<<<< HEAD
-	if q.isChainStart {
-=======
 	if q.chainStarted {
->>>>>>> 5e5a8e75
 		return true, nil
 	}
 	block, err := q.db.ChainHead()
