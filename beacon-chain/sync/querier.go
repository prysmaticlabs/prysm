package sync

import (
	"context"
	"math/big"
	"time"

	"github.com/ethereum/go-ethereum/common"
	peer "github.com/libp2p/go-libp2p-peer"
	"github.com/prysmaticlabs/prysm/beacon-chain/db"
	pb "github.com/prysmaticlabs/prysm/proto/beacon/p2p/v1"
	"github.com/prysmaticlabs/prysm/shared/bytesutil"
	"github.com/prysmaticlabs/prysm/shared/event"
	"github.com/prysmaticlabs/prysm/shared/p2p"
	"github.com/prysmaticlabs/prysm/shared/params"
	"github.com/sirupsen/logrus"
)

var queryLog = logrus.WithField("prefix", "syncQuerier")

type powChainService interface {
	HasChainStartLogOccurred() (bool, uint64, error)
	BlockExists(ctx context.Context, hash common.Hash) (bool, *big.Int, error)
	ChainStartFeed() *event.Feed
}

// QuerierConfig defines the configurable properties of SyncQuerier.
type QuerierConfig struct {
	ResponseBufferSize int
	P2P                p2pAPI
	BeaconDB           *db.BeaconDB
	PowChain           powChainService
	CurrentHeadSlot    uint64
	ChainService       chainService
}

// DefaultQuerierConfig provides the default configuration for a sync service.
// ResponseBufferSize determines that buffer size of the `responseBuf` channel.
func DefaultQuerierConfig() *QuerierConfig {
	return &QuerierConfig{
		ResponseBufferSize: params.BeaconConfig().DefaultBufferSize,
	}
}

// Querier defines the main class in this package.
// See the package comments for a general description of the service's functions.
type Querier struct {
	ctx                       context.Context
	cancel                    context.CancelFunc
	p2p                       p2pAPI
	db                        *db.BeaconDB
	chainService              chainService
	currentHeadSlot           uint64
	currentStateRoot          []byte
	currentFinalizedStateRoot [32]byte
	responseBuf               chan p2p.Message
	chainStartBuf             chan time.Time
	powchain                  powChainService
	chainStarted              bool
	atGenesis                 bool
	bestPeer                  peer.ID
}

// NewQuerierService constructs a new Sync Querier Service.
// This method is normally called by the main node.
func NewQuerierService(ctx context.Context,
	cfg *QuerierConfig,
) *Querier {
	ctx, cancel := context.WithCancel(ctx)

	responseBuf := make(chan p2p.Message, cfg.ResponseBufferSize)

	return &Querier{
		ctx:             ctx,
		cancel:          cancel,
		p2p:             cfg.P2P,
		db:              cfg.BeaconDB,
		chainService:    cfg.ChainService,
		responseBuf:     responseBuf,
		currentHeadSlot: cfg.CurrentHeadSlot,
		chainStarted:    false,
		powchain:        cfg.PowChain,
		chainStartBuf:   make(chan time.Time, 1),
	}
}

// Start begins the goroutine.
func (q *Querier) Start() {
	hasChainStarted, _, err := q.powchain.HasChainStartLogOccurred()
	if err != nil {
		queryLog.Errorf("Unable to get current state of the deposit contract %v", err)
		return
	}

	q.chainStarted = hasChainStarted
	q.atGenesis = !hasChainStarted

	bState, err := q.db.HeadState(q.ctx)
	if err != nil {
		queryLog.Errorf("Unable to retrieve beacon state %v", err)
	}

	// we handle both the cases where either chainstart has not occurred or
	// if beacon state has been initialized. If chain start has occurred but
	// beacon state has not been initialized we wait for the POW chain service
	// to accumulate all the deposits and process them.
	if !hasChainStarted || bState == nil {
		q.listenForStateInitialization()

		// Return, if the node is at genesis.
		if q.atGenesis {
			return
		}
	}
	q.run()
}

// Stop kills the sync querier goroutine.
func (q *Querier) Stop() error {
	queryLog.Info("Stopping service")
	q.cancel()
	return nil
}

func (q *Querier) listenForStateInitialization() {
	sub := q.chainService.StateInitializedFeed().Subscribe(q.chainStartBuf)
	defer sub.Unsubscribe()
	for {
		select {
		case <-q.chainStartBuf:
			queryLog.Info("State has been initialized")
			q.chainStarted = true
			return
		case <-sub.Err():
			log.Fatal("Subscriber closed, unable to continue on with sync")
			return
		case <-q.ctx.Done():
			log.Debug("RPC context closed, exiting goroutine")
			return
		}
	}
}

func (q *Querier) run() {
	responseSub := q.p2p.Subscribe(&pb.ChainHeadResponse{}, q.responseBuf)
	// Ticker so that service will keep on requesting for chain head
	// until they get a response.
	ticker := time.NewTicker(1 * time.Second)

	defer func() {
		responseSub.Unsubscribe()
		close(q.responseBuf)
		ticker.Stop()
	}()

	log.Info("Polling peers for latest chain head...")
	hasReceivedResponse := false
	var timeout <-chan time.Time
	for {
		select {
		case <-q.ctx.Done():
			queryLog.Info("Finished querying state of the network, importing blocks...")
			return
		case <-ticker.C:
			q.RequestLatestHead()
		case <-timeout:
			queryLog.WithField("peerID", q.bestPeer.Pretty()).Info("Peer with highest canonical head")
			queryLog.Infof(
				"Latest chain head is at slot: %d and state root: %#x",
<<<<<<< HEAD
				response.CanonicalSlot, response.CanonicalStateRootHash32,
=======
				q.currentHeadSlot-params.BeaconConfig().GenesisSlot, q.currentStateRoot,
>>>>>>> b1334c61
			)
			ticker.Stop()
			responseSub.Unsubscribe()
			q.cancel()
		case msg := <-q.responseBuf:
			// If this is the first response a node receives, we start
			// a timeout that will keep listening for more responses over a
			// certain time interval to ensure we get the best head from our peers.
			if !hasReceivedResponse {
				timeout = time.After(10 * time.Second)
				hasReceivedResponse = true
			}
			response := msg.Data.(*pb.ChainHeadResponse)
			queryLog.WithFields(logrus.Fields{
				"peerID":      msg.Peer.Pretty(),
				"highestSlot": response.CanonicalSlot - params.BeaconConfig().GenesisSlot,
			}).Info("Received chain head from peer")
			if response.CanonicalSlot > q.currentHeadSlot {
				q.currentHeadSlot = response.CanonicalSlot
				q.bestPeer = msg.Peer
				q.currentHeadSlot = response.CanonicalSlot
				q.currentStateRoot = response.CanonicalStateRootHash32
				q.currentFinalizedStateRoot = bytesutil.ToBytes32(response.FinalizedStateRootHash32S)
			}
		}
	}
}

// RequestLatestHead broadcasts a request for
// the latest chain head slot and state root to a peer.
func (q *Querier) RequestLatestHead() {
	request := &pb.ChainHeadRequest{}
	q.p2p.Broadcast(context.Background(), request)
}

// IsSynced checks if the node is currently synced with the
// rest of the network.
func (q *Querier) IsSynced() (bool, error) {
	if !q.chainStarted {
		return true, nil
	}
	if q.atGenesis {
		return true, nil
	}
	block, err := q.db.ChainHead()
	if err != nil {
		return false, err
	}

	if block == nil {
		return false, nil
	}

	if block.Slot >= q.currentHeadSlot {
		return true, nil
	}

	return false, err
}<|MERGE_RESOLUTION|>--- conflicted
+++ resolved
@@ -166,12 +166,7 @@
 		case <-timeout:
 			queryLog.WithField("peerID", q.bestPeer.Pretty()).Info("Peer with highest canonical head")
 			queryLog.Infof(
-				"Latest chain head is at slot: %d and state root: %#x",
-<<<<<<< HEAD
-				response.CanonicalSlot, response.CanonicalStateRootHash32,
-=======
-				q.currentHeadSlot-params.BeaconConfig().GenesisSlot, q.currentStateRoot,
->>>>>>> b1334c61
+				"Latest chain head is at slot: %d and state root: %#x", q.currentHeadSlot, q.currentStateRoot,
 			)
 			ticker.Stop()
 			responseSub.Unsubscribe()
@@ -187,7 +182,7 @@
 			response := msg.Data.(*pb.ChainHeadResponse)
 			queryLog.WithFields(logrus.Fields{
 				"peerID":      msg.Peer.Pretty(),
-				"highestSlot": response.CanonicalSlot - params.BeaconConfig().GenesisSlot,
+				"highestSlot": response.CanonicalSlot,
 			}).Info("Received chain head from peer")
 			if response.CanonicalSlot > q.currentHeadSlot {
 				q.currentHeadSlot = response.CanonicalSlot
