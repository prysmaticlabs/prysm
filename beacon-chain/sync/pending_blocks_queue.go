--- conflicted
+++ resolved
@@ -10,24 +10,9 @@
 
 	pubsub "github.com/libp2p/go-libp2p-pubsub"
 	"github.com/pkg/errors"
-<<<<<<< HEAD
-	"github.com/prysmaticlabs/prysm/async"
-	"github.com/prysmaticlabs/prysm/beacon-chain/blockchain"
-	"github.com/prysmaticlabs/prysm/beacon-chain/core/blob"
-	p2ptypes "github.com/prysmaticlabs/prysm/beacon-chain/p2p/types"
-	"github.com/prysmaticlabs/prysm/config/params"
-	"github.com/prysmaticlabs/prysm/consensus-types/interfaces"
-	types "github.com/prysmaticlabs/prysm/consensus-types/primitives"
-	"github.com/prysmaticlabs/prysm/consensus-types/wrapper"
-	"github.com/prysmaticlabs/prysm/crypto/rand"
-	"github.com/prysmaticlabs/prysm/encoding/bytesutil"
-	"github.com/prysmaticlabs/prysm/encoding/ssz/equality"
-	"github.com/prysmaticlabs/prysm/monitoring/tracing"
-	ethpb "github.com/prysmaticlabs/prysm/proto/prysm/v1alpha1"
-	"github.com/prysmaticlabs/prysm/time/slots"
-=======
 	"github.com/prysmaticlabs/prysm/v3/async"
 	"github.com/prysmaticlabs/prysm/v3/beacon-chain/blockchain"
+	"github.com/prysmaticlabs/prysm/v3/beacon-chain/core/blob"
 	p2ptypes "github.com/prysmaticlabs/prysm/v3/beacon-chain/p2p/types"
 	"github.com/prysmaticlabs/prysm/v3/config/params"
 	"github.com/prysmaticlabs/prysm/v3/consensus-types/blocks"
@@ -37,8 +22,8 @@
 	"github.com/prysmaticlabs/prysm/v3/encoding/bytesutil"
 	"github.com/prysmaticlabs/prysm/v3/encoding/ssz/equality"
 	"github.com/prysmaticlabs/prysm/v3/monitoring/tracing"
+	ethpb "github.com/prysmaticlabs/prysm/v3/proto/prysm/v1alpha1"
 	"github.com/prysmaticlabs/prysm/v3/time/slots"
->>>>>>> 7a8d7808
 	"github.com/sirupsen/logrus"
 	"github.com/trailofbits/go-mutexasserts"
 	"go.opencensus.io/trace"
@@ -121,7 +106,6 @@
 				return err
 			}
 
-<<<<<<< HEAD
 			hasPeer := len(pids) != 0
 
 			var queuedSidecar *queuedBlobsSidecar
@@ -141,8 +125,6 @@
 				}
 			}
 
-=======
->>>>>>> 7a8d7808
 			inDB := s.cfg.beaconDB.HasBlock(ctx, blkRoot)
 			// No need to process the same block twice.
 			if inDB {
@@ -166,35 +148,7 @@
 			inPendingQueue := s.seenPendingBlocks[b.Block().ParentRoot()]
 			s.pendingQueueLock.RUnlock()
 
-<<<<<<< HEAD
-			parentIsBad := s.hasBadBlock(bytesutil.ToBytes32(b.Block().ParentRoot()))
-			blockIsBad := s.hasBadBlock(blkRoot)
-			// Check if parent is a bad block.
-			if parentIsBad || blockIsBad {
-				// Set block as bad if its parent block is bad too.
-				if parentIsBad {
-					s.setBadBlock(ctx, blkRoot)
-				}
-				// Remove block from queue.
-				s.pendingQueueLock.Lock()
-				if err := s.deleteBlockFromPendingQueue(slot, b, blkRoot); err != nil {
-					s.pendingQueueLock.Unlock()
-					return err
-				}
-				if queuedSidecar != nil {
-					if err := s.deleteSidecarFromPendingQueue(slot, queuedSidecar); err != nil {
-						s.pendingQueueLock.Unlock()
-						return err
-					}
-				}
-				s.pendingQueueLock.Unlock()
-				span.End()
-				continue
-			}
-
-			parentInDb := s.cfg.beaconDB.HasBlock(ctx, bytesutil.ToBytes32(b.Block().ParentRoot()))
-=======
-			keepProcessing, err := s.checkIfBlockIsBad(ctx, span, slot, b, blkRoot)
+			keepProcessing, err := s.checkIfBlockIsBad(ctx, span, slot, b, blkRoot, queuedSidecar)
 			if err != nil {
 				return err
 			}
@@ -203,8 +157,6 @@
 			}
 
 			parentInDb := s.cfg.beaconDB.HasBlock(ctx, b.Block().ParentRoot())
-			hasPeer := len(pids) != 0
->>>>>>> 7a8d7808
 
 			// Only request for missing parent block if it's not in beaconDB, not in pending cache
 			// and has peer in the peer list.
@@ -290,11 +242,11 @@
 				if err := s.cfg.p2p.Broadcast(ctx, pb); err != nil {
 					log.WithError(err).Debug("Could not broadcast block")
 				}
-			}
-			if queuedSidecar != nil {
-				if queuedSidecar.IsSigned() {
-					if err := s.cfg.p2p.Broadcast(ctx, queuedSidecar.AsSignedBlobsSidecar()); err != nil {
-						log.WithError(err).Debug("Could not broadcast sidecar")
+				if queuedSidecar != nil {
+					if queuedSidecar.IsSigned() {
+						if err := s.cfg.p2p.Broadcast(ctx, queuedSidecar.AsSignedBlobsSidecar()); err != nil {
+							log.WithError(err).Debug("Could not broadcast sidecar")
+						}
 					}
 				}
 			}
@@ -335,6 +287,7 @@
 	slot types.Slot,
 	b interfaces.SignedBeaconBlock,
 	blkRoot [32]byte,
+	queuedSidecar *queuedBlobsSidecar,
 ) (keepProcessing bool, err error) {
 	parentIsBad := s.hasBadBlock(b.Block().ParentRoot())
 	blockIsBad := s.hasBadBlock(blkRoot)
@@ -349,6 +302,12 @@
 		if err = s.deleteBlockFromPendingQueue(slot, b, blkRoot); err != nil {
 			s.pendingQueueLock.Unlock()
 			return false, err
+		}
+		if queuedSidecar != nil {
+			if err := s.deleteSidecarFromPendingQueue(slot, queuedSidecar); err != nil {
+				s.pendingQueueLock.Unlock()
+				return false, err
+			}
 		}
 		s.pendingQueueLock.Unlock()
 		span.End()
