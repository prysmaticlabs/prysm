--- conflicted
+++ resolved
@@ -67,27 +67,12 @@
 		}
 		s.pendingQueueLock.RUnlock()
 
-<<<<<<< HEAD
-		blkRoot, err := stateutil.BlockRoot(b.Block)
-		if err != nil {
-			traceutil.AnnotateError(span, err)
-			span.End()
-			return err
-		}
-		parentIsBad := s.hasBadBlock(bytesutil.ToBytes32(b.Block.ParentRoot))
-		blockIsBad := s.hasBadBlock(blkRoot)
-		// Check if parent is a bad block.
-		if parentIsBad || blockIsBad {
-			// Set block as bad if its parent block is bad too.
-			if parentIsBad {
-				s.setBadBlock(ctx, blkRoot)
-=======
+
 		// Loop through the pending queue and mark the potential parent blocks as seen.
 		for _, b := range bs {
 			if b == nil || b.Block == nil {
 				span.End()
 				continue
->>>>>>> 9caa92ca
 			}
 
 			s.pendingQueueLock.RLock()
@@ -106,7 +91,7 @@
 			if parentIsBad || blockIsBad {
 				// Set block as bad if its parent block is bad too.
 				if parentIsBad {
-					s.setBadBlock(blkRoot)
+					s.setBadBlock(ctx, blkRoot)
 				}
 				// Remove block from queue.
 				s.pendingQueueLock.Lock()
@@ -156,19 +141,11 @@
 				continue
 			}
 
-<<<<<<< HEAD
-		if err := s.chain.ReceiveBlock(ctx, b, blkRoot); err != nil {
-			log.Debugf("Could not process block from slot %d: %v", b.Block.Slot, err)
-			s.setBadBlock(ctx, blkRoot)
-			traceutil.AnnotateError(span, err)
-		}
-=======
 			if err := s.chain.ReceiveBlock(ctx, b, blkRoot); err != nil {
 				log.Debugf("Could not process block from slot %d: %v", b.Block.Slot, err)
-				s.setBadBlock(blkRoot)
+				s.setBadBlock(ctx, blkRoot)
 				traceutil.AnnotateError(span, err)
 			}
->>>>>>> 9caa92ca
 
 			// Broadcasting the block again once a node is able to process it.
 			if err := s.p2p.Broadcast(ctx, b); err != nil {
