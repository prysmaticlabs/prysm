--- conflicted
+++ resolved
@@ -91,10 +91,6 @@
 			}
 			blkRoot, err := b.Block().HashTreeRoot()
 			if err != nil {
-<<<<<<< HEAD
-				logErrorAndEndSpan(span, b.Block().Slot(), err, "Could not get block root")
-=======
->>>>>>> c5501f87
 				return err
 			}
 
@@ -135,47 +131,15 @@
 				continue
 			}
 
-<<<<<<< HEAD
-			err = s.validateBeaconBlock(ctx, b, blkRoot)
-			switch {
-			case errors.Is(ErrOptimisticParent, err): // Ok to continue process block with parent that is an optimistic candidate.
-			case err != nil:
-				logErrorAndEndSpan(span, b.Block().Slot(), err, "Could not validate block")
-=======
 			// Process and broadcast the block.
 			if err := s.processAndBroadcastBlock(ctx, b, blkRoot); err != nil {
 				s.handleBlockProcessingError(ctx, err, b, blkRoot)
->>>>>>> c5501f87
-				continue
-			}
-
-<<<<<<< HEAD
-			bestPeers := s.getBestPeers()
-			if len(bestPeers) > 0 {
-				if err := s.requestPendingBlobs(ctx, b.Block(), blkRoot, bestPeers[randGen.Int()%len(s.getBestPeers())]); err != nil {
-					log.WithError(err).WithField("slot", b.Block().Slot()).Debug("Could not request pending blobs")
-					continue
-				}
-			}
-
-			if err := s.cfg.chain.ReceiveBlock(ctx, b, blkRoot); err != nil {
-				if blockchain.IsInvalidBlock(err) {
-					r := blockchain.InvalidBlockRoot(err)
-					if r != [32]byte{} {
-						s.setBadBlock(ctx, r) // Setting head block as bad.
-					} else {
-						s.setBadBlock(ctx, blkRoot)
-					}
-				}
-				// In the next iteration of the queue, this block will be removed from
-				// the pending queue as it has been marked as a 'bad' block.
-				logErrorAndEndSpan(span, b.Block().Slot(), err, "Could not process block")
-				continue
-=======
+				continue
+			}
+
 			// Remove the processed block from the queue.
 			if err := s.removeBlockFromQueue(b, blkRoot); err != nil {
 				return err
->>>>>>> c5501f87
 			}
 			log.WithFields(logrus.Fields{"slot": slot, "blockRoot": hex.EncodeToString(bytesutil.Trunc(blkRoot[:]))}).Debug("Processed pending block and cleared it in cache")
 		}
