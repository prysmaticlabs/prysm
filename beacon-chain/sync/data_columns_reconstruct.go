package sync

import (
	"context"
	"fmt"
	"sort"
	"time"

	"github.com/pkg/errors"
	"github.com/sirupsen/logrus"

	kzg "github.com/prysmaticlabs/prysm/v5/beacon-chain/blockchain/kzg"
	"github.com/prysmaticlabs/prysm/v5/beacon-chain/core/peerdas"
	fieldparams "github.com/prysmaticlabs/prysm/v5/config/fieldparams"
	"github.com/prysmaticlabs/prysm/v5/config/params"
	"github.com/prysmaticlabs/prysm/v5/consensus-types/blocks"
	ethpb "github.com/prysmaticlabs/prysm/v5/proto/prysm/v1alpha1"
	"github.com/prysmaticlabs/prysm/v5/time/slots"
)

const broadCastMissingDataColumnsTimeIntoSlot = 3 * time.Second

// recoverCellsAndProofs recovers the cells and proofs from the data column sidecars.
func recoverCellsAndProofs(
	dataColumnSideCars []*ethpb.DataColumnSidecar,
	columnsCount int,
	blockRoot [fieldparams.RootLength]byte,
) ([]kzg.CellsAndProofs, error) {
	if len(dataColumnSideCars) == 0 {
		return nil, errors.New("no data column sidecars")
	}

	// Check if all columns have the same length.
	blobCount := len(dataColumnSideCars[0].DataColumn)
	for _, sidecar := range dataColumnSideCars {
		length := len(sidecar.DataColumn)

		if length != blobCount {
			return nil, errors.New("columns do not have the same length")
		}
	}

	// Recover cells and compute proofs.
	recoveredCellsAndProofs := make([]kzg.CellsAndProofs, 0, blobCount)

	for blobIndex := 0; blobIndex < blobCount; blobIndex++ {
		start := time.Now()

		cellsId := make([]uint64, 0, columnsCount)
		cells := make([]kzg.Cell, 0, columnsCount)

		for _, sidecar := range dataColumnSideCars {
			// Build the cell ids.
			cellsId = append(cellsId, sidecar.ColumnIndex)

			// Get the cell.
			column := sidecar.DataColumn
			cell := column[blobIndex]

			cells = append(cells, kzg.Cell(cell))
		}

<<<<<<< HEAD
		// Recover the cells and proofs for the corresponding blob
		blobCells, blobProofs, err := kzg.RecoverCellsAndKZGProofs(cellsId, cKzgCells)
=======
		// Recover the blob.
		recoveredCells, err := kzg.RecoverAllCells(cellsId, cells)
>>>>>>> 60652c4f
		if err != nil {
			return nil, errors.Wrapf(err, "recover cells and KZG proofs for blob %d", blobIndex)
		}

		recoveredCellsAndProofs = append(recoveredCellsAndProofs, kzg.CellsAndProofs{
			Cells:  blobCells,
			Proofs: blobProofs,
		})

		log.WithFields(logrus.Fields{
			"elapsed": time.Since(start),
			"index":   blobIndex,
			"root":    fmt.Sprintf("%x", blockRoot),
		}).Debug("Recovered cells and proofs")
	}

	return recoveredCellsAndProofs, nil
}

func (s *Service) reconstructDataColumns(ctx context.Context, verifiedRODataColumn blocks.VerifiedRODataColumn) error {
	// Lock to prevent concurrent reconstruction.
	s.dataColumsnReconstructionLock.Lock()
	defer s.dataColumsnReconstructionLock.Unlock()

	// Get the block root.
	blockRoot := verifiedRODataColumn.BlockRoot()

	// Get the columns we store.
	storedDataColumns, err := s.cfg.blobStorage.ColumnIndices(blockRoot)
	if err != nil {
		return errors.Wrap(err, "columns indices")
	}

	storedColumnsCount := len(storedDataColumns)
	numberOfColumns := fieldparams.NumberOfColumns

	// If less than half of the columns are stored, reconstruction is not possible.
	// If all columns are stored, no need to reconstruct.
	if storedColumnsCount < numberOfColumns/2 || storedColumnsCount == numberOfColumns {
		return nil
	}

	// Retrieve the custodied columns.
	custodiedColumns, err := peerdas.CustodyColumns(s.cfg.p2p.NodeID(), peerdas.CustodySubnetCount())
	if err != nil {
		return errors.Wrap(err, "custodied columns")
	}

	// Load the data columns sidecars.
	dataColumnSideCars := make([]*ethpb.DataColumnSidecar, 0, storedColumnsCount)
	for index := range storedDataColumns {
		dataColumnSidecar, err := s.cfg.blobStorage.GetColumn(blockRoot, index)
		if err != nil {
			return errors.Wrap(err, "get column")
		}

		dataColumnSideCars = append(dataColumnSideCars, dataColumnSidecar)
	}

	// Recover cells and proofs
	recoveredCellsAndProofs, err := recoverCellsAndProofs(dataColumnSideCars, storedColumnsCount, blockRoot)
	if err != nil {
		return errors.Wrap(err, "recover cells and proofs")
	}

	// Reconstruct the data columns sidecars.
	dataColumnSidecars, err := peerdas.DataColumnSidecarsForReconstruct(
		verifiedRODataColumn.KzgCommitments,
		verifiedRODataColumn.SignedBlockHeader,
		verifiedRODataColumn.KzgCommitmentsInclusionProof,
		recoveredCellsAndProofs,
	)
	if err != nil {
		return errors.Wrap(err, "data column sidecars")
	}

	// Save the data columns sidecars in the database.
	for _, dataColumnSidecar := range dataColumnSidecars {
		shouldSave := custodiedColumns[dataColumnSidecar.ColumnIndex]
		if !shouldSave {
			// We do not custody this column, so we dot not need to save it.
			continue
		}

		roDataColumn, err := blocks.NewRODataColumnWithRoot(dataColumnSidecar, blockRoot)
		if err != nil {
			return errors.Wrap(err, "new read-only data column with root")
		}

		verifiedRoDataColumn := blocks.NewVerifiedRODataColumn(roDataColumn)
		if err := s.cfg.blobStorage.SaveDataColumn(verifiedRoDataColumn); err != nil {
			return errors.Wrap(err, "save column")
		}
	}

	log.WithField("root", fmt.Sprintf("%x", blockRoot)).Debug("Data columns reconstructed and saved successfully")

	// Schedule the broadcast.
	if err := s.scheduleReconstructedDataColumnsBroadcast(ctx, blockRoot, verifiedRODataColumn); err != nil {
		return errors.Wrap(err, "schedule reconstructed data columns broadcast")
	}

	return nil
}

func (s *Service) scheduleReconstructedDataColumnsBroadcast(
	ctx context.Context,
	blockRoot [fieldparams.RootLength]byte,
	dataColumn blocks.VerifiedRODataColumn,
) error {
	// Retrieve the slot of the block.
	slot := dataColumn.Slot()

	// Get the time corresponding to the start of the slot.
	slotStart, err := slots.ToTime(uint64(s.cfg.chain.GenesisTime().Unix()), slot)
	if err != nil {
		return errors.Wrap(err, "to time")
	}

	// Compute when to broadcast the missing data columns.
	broadcastTime := slotStart.Add(broadCastMissingDataColumnsTimeIntoSlot)

	// Compute the waiting time. This could be negative. In such a case, broadcast immediately.
	waitingTime := time.Until(broadcastTime)

	time.AfterFunc(waitingTime, func() {
		s.dataColumsnReconstructionLock.Lock()
		defer s.deleteReceivedDataColumns(blockRoot)
		defer s.dataColumsnReconstructionLock.Unlock()

		// Get the received by gossip data columns.
		receivedDataColumns := s.receivedDataColumns(blockRoot)
		if receivedDataColumns == nil {
			log.WithField("root", fmt.Sprintf("%x", blockRoot)).Error("No received data columns")
		}

		// Get the data columns we should store.
		custodiedDataColumns, err := peerdas.CustodyColumns(s.cfg.p2p.NodeID(), peerdas.CustodySubnetCount())
		if err != nil {
			log.WithError(err).Error("Custody columns")
		}

		// Get the data columns we actually store.
		storedDataColumns, err := s.cfg.blobStorage.ColumnIndices(blockRoot)
		if err != nil {
			log.WithField("root", fmt.Sprintf("%x", blockRoot)).WithError(err).Error("Columns indices")
			return
		}

		// Compute the missing data columns (data columns we should custody but we do not have received via gossip.)
		missingColumns := make(map[uint64]bool, len(custodiedDataColumns))
		for column := range custodiedDataColumns {
			if ok := receivedDataColumns[column]; !ok {
				missingColumns[column] = true
			}
		}

		// Exit early if there are no missing data columns.
		// This is the happy path.
		if len(missingColumns) == 0 {
			return
		}

		for column := range missingColumns {
			if ok := storedDataColumns[column]; !ok {
				// This column was not received nor reconstructed. This should not happen.
				log.WithFields(logrus.Fields{
					"root":   fmt.Sprintf("%x", blockRoot),
					"slot":   slot,
					"column": column,
				}).Error("Data column not received nor reconstructed.")
				continue
			}

			// Get the non received but reconstructed data column.
			dataColumnSidecar, err := s.cfg.blobStorage.GetColumn(blockRoot, column)
			if err != nil {
				log.WithError(err).Error("Get column")
				continue
			}

			// Compute the subnet for this column.
			subnet := column % params.BeaconConfig().DataColumnSidecarSubnetCount

			// Broadcast the missing data column.
			if err := s.cfg.p2p.BroadcastDataColumn(ctx, subnet, dataColumnSidecar); err != nil {
				log.WithError(err).Error("Broadcast data column")
			}
		}

		// Get the missing data columns under sorted form.
		missingColumnsList := make([]uint64, 0, len(missingColumns))
		for column := range missingColumns {
			missingColumnsList = append(missingColumnsList, column)
		}

		// Sort the missing data columns.
		sort.Slice(missingColumnsList, func(i, j int) bool {
			return missingColumnsList[i] < missingColumnsList[j]
		})

		log.WithFields(logrus.Fields{
			"root":         fmt.Sprintf("%x", blockRoot),
			"slot":         slot,
			"timeIntoSlot": broadCastMissingDataColumnsTimeIntoSlot,
			"columns":      missingColumnsList,
		}).Debug("Broadcasting not seen via gossip but reconstructed data columns.")
	})

	return nil
}

// setReceivedDataColumn marks the data column for a given root as received.
func (s *Service) setReceivedDataColumn(root [fieldparams.RootLength]byte, columnIndex uint64) {
	s.receivedDataColumnsFromRootLock.Lock()
	defer s.receivedDataColumnsFromRootLock.Unlock()

	// Get all the received data columns for this root.
	receivedDataColumns, ok := s.receivedDataColumnsFromRoot[root]
	if !ok {
		// Create the map for this block root if needed.
		receivedDataColumns = make(map[uint64]bool, params.BeaconConfig().NumberOfColumns)
		s.receivedDataColumnsFromRoot[root] = receivedDataColumns
	}

	// Mark the data column as received.
	receivedDataColumns[columnIndex] = true
}

// receivedDataColumns returns the received data columns for a given root.
func (s *Service) receivedDataColumns(root [fieldparams.RootLength]byte) map[uint64]bool {
	s.receivedDataColumnsFromRootLock.RLock()
	defer s.receivedDataColumnsFromRootLock.RUnlock()

	// Get all the received data columns for this root.
	receivedDataColumns, ok := s.receivedDataColumnsFromRoot[root]
	if !ok {
		return nil
	}

	// Copy the received data columns.
	copied := make(map[uint64]bool, len(receivedDataColumns))
	for column, received := range receivedDataColumns {
		copied[column] = received
	}

	return copied
}

// deleteReceivedDataColumns deletes the received data columns for a given root.
func (s *Service) deleteReceivedDataColumns(root [fieldparams.RootLength]byte) {
	s.receivedDataColumnsFromRootLock.Lock()
	defer s.receivedDataColumnsFromRootLock.Unlock()

	delete(s.receivedDataColumnsFromRoot, root)
}<|MERGE_RESOLUTION|>--- conflicted
+++ resolved
@@ -60,13 +60,9 @@
 			cells = append(cells, kzg.Cell(cell))
 		}
 
-<<<<<<< HEAD
 		// Recover the cells and proofs for the corresponding blob
 		blobCells, blobProofs, err := kzg.RecoverCellsAndKZGProofs(cellsId, cKzgCells)
-=======
-		// Recover the blob.
-		recoveredCells, err := kzg.RecoverAllCells(cellsId, cells)
->>>>>>> 60652c4f
+
 		if err != nil {
 			return nil, errors.Wrapf(err, "recover cells and KZG proofs for blob %d", blobIndex)
 		}
