package sync

import (
	"context"
	"reflect"
	"time"

	libp2pcore "github.com/libp2p/go-libp2p-core"
	"github.com/libp2p/go-libp2p-core/network"
	pb "github.com/prysmaticlabs/prysm/proto/beacon/p2p/v1"
	"github.com/prysmaticlabs/prysm/shared/roughtime"
	"go.opencensus.io/trace"
)

// Time to first byte timeout. The maximum time to wait for first byte of
// request response (time-to-first-byte). The client is expected to give up if
// they don't receive the first byte within 5 seconds.
var ttfbTimeout = 5 * time.Second

// rpcHandler is responsible for handling and responding to any incoming message.
// This method may return an error to internal monitoring, but the error will
// not be relayed to the peer.
type rpcHandler func(context.Context, interface{}, libp2pcore.Stream) error

// registerRPCHandlers for p2p RPC.
func (r *RegularSync) registerRPCHandlers() {
	r.registerRPC(
		"/eth2/beacon_chain/req/hello/1",
		&pb.Hello{},
		r.helloRPCHandler,
	)
	r.registerRPC(
		"/eth2/beacon_chain/req/goodbye/1",
		&pb.Goodbye{},
		r.goodbyeRPCHandler,
	)
	r.registerRPC(
		"/eth2/beacon_chain/req/beacon_blocks/1",
		&pb.BeaconBlocksRequest{},
		r.beaconBlocksRPCHandler,
	)
	r.registerRPC(
		"/eth2/beacon_chain/req/recent_beacon_blocks/1",
		[][32]byte{},
		r.recentBeaconBlocksRPCHandler,
	)
}

// registerRPC for a given topic with an expected protobuf message type.
func (r *RegularSync) registerRPC(topic string, base interface{}, handle rpcHandler) {
	topic += r.p2p.Encoding().ProtocolSuffix()
	log := log.WithField("topic", topic)
	r.p2p.SetStreamHandler(topic, func(stream network.Stream) {
		ctx, cancel := context.WithTimeout(context.Background(), ttfbTimeout)
		defer cancel()
		defer stream.Close()
		ctx, span := trace.StartSpan(ctx, "sync.rpc")
		defer span.End()
		span.AddAttributes(trace.StringAttribute("topic", topic))

		if err := stream.SetReadDeadline(roughtime.Now().Add(ttfbTimeout)); err != nil {
			log.WithError(err).Error("Could not set stream read deadline")
			return
		}

<<<<<<< HEAD
=======
		// Given we have an input argument that can be pointer or [][32]byte, this gives us
		// a way to check for its reflect.Kind and based on the result, we can decode
		// accordingly.
>>>>>>> 495621e9
		t := reflect.TypeOf(base)
		if t.Kind() == reflect.Ptr {
			msg := reflect.New(t.Elem())
			if err := r.p2p.Encoding().DecodeWithLength(stream, msg.Interface()); err != nil {
				log.WithError(err).Error("Failed to decode stream message")
				return
			}
			if err := handle(ctx, msg.Interface(), stream); err != nil {
				log.WithError(err).Error("Failed to handle p2p RPC")
			}
		} else {
			msg := reflect.New(t)
			if err := r.p2p.Encoding().DecodeWithLength(stream, msg.Interface()); err != nil {
				log.WithError(err).Error("Failed to decode stream message")
				return
			}
			if err := handle(ctx, msg.Elem().Interface(), stream); err != nil {
				log.WithError(err).Error("Failed to handle p2p RPC")
			}
		}

	})
}
<|MERGE_RESOLUTION|>--- conflicted
+++ resolved
@@ -63,12 +63,9 @@
 			return
 		}
 
-<<<<<<< HEAD
-=======
 		// Given we have an input argument that can be pointer or [][32]byte, this gives us
 		// a way to check for its reflect.Kind and based on the result, we can decode
 		// accordingly.
->>>>>>> 495621e9
 		t := reflect.TypeOf(base)
 		if t.Kind() == reflect.Ptr {
 			msg := reflect.New(t.Elem())
