package sync

import (
	"context"
	"reflect"
	"strings"

	libp2pcore "github.com/libp2p/go-libp2p-core"
	"github.com/libp2p/go-libp2p-core/network"
	"github.com/prysmaticlabs/prysm/beacon-chain/p2p"
	p2ptypes "github.com/prysmaticlabs/prysm/beacon-chain/p2p/types"
	"github.com/prysmaticlabs/prysm/shared/params"
	"github.com/prysmaticlabs/prysm/shared/timeutils"
	"github.com/prysmaticlabs/prysm/shared/traceutil"
	"go.opencensus.io/trace"
)

// Time to first byte timeout. The maximum time to wait for first byte of
// request response (time-to-first-byte). The client is expected to give up if
// they don't receive the first byte within 5 seconds.
var ttfbTimeout = params.BeaconNetworkConfig().TtfbTimeout

// respTimeout is the maximum time for complete response transfer.
var respTimeout = params.BeaconNetworkConfig().RespTimeout

// rpcHandler is responsible for handling and responding to any incoming message.
// This method may return an error to internal monitoring, but the error will
// not be relayed to the peer.
type rpcHandler func(context.Context, interface{}, libp2pcore.Stream) error

// registerRPCHandlers for p2p RPC.
func (s *Service) registerRPCHandlers() {
	s.registerRPC(
		p2p.RPCStatusTopic,
		s.statusRPCHandler,
	)
	s.registerRPC(
		p2p.RPCGoodByeTopic,
		s.goodbyeRPCHandler,
	)
	s.registerRPC(
		p2p.RPCBlocksByRangeTopic,
		s.beaconBlocksByRangeRPCHandler,
	)
	s.registerRPC(
		p2p.RPCBlocksByRootTopic,
		s.beaconBlocksRootRPCHandler,
	)
	s.registerRPC(
		p2p.RPCPingTopic,
		s.pingHandler,
	)
	s.registerRPC(
		p2p.RPCMetaDataTopic,
		s.metaDataHandler,
	)
}

// registerRPC for a given topic with an expected protobuf message type.
func (s *Service) registerRPC(baseTopic string, handle rpcHandler) {
	topic := baseTopic + s.p2p.Encoding().ProtocolSuffix()
	log := log.WithField("topic", topic)
	s.p2p.SetStreamHandler(topic, func(stream network.Stream) {
		ctx, cancel := context.WithTimeout(s.ctx, ttfbTimeout)
		defer cancel()
		defer func() {
			closeStream(stream, log)
		}()
		ctx, span := trace.StartSpan(ctx, "sync.rpc")
		defer span.End()
		span.AddAttributes(trace.StringAttribute("topic", topic))
		span.AddAttributes(trace.StringAttribute("peer", stream.Conn().RemotePeer().Pretty()))
		log := log.WithField("peer", stream.Conn().RemotePeer().Pretty())
		// Check before hand that peer is valid.
		if s.p2p.Peers().IsBad(stream.Conn().RemotePeer()) {
			closeStream(stream, log)
			if err := s.sendGoodByeAndDisconnect(ctx, p2ptypes.GoodbyeCodeBanned, stream.Conn().RemotePeer()); err != nil {
				log.Debugf("Could not disconnect from peer: %v", err)
			}
			return
		}
		if err := stream.SetReadDeadline(timeutils.Now().Add(ttfbTimeout)); err != nil {
			log.WithError(err).Debug("Could not set stream read deadline")
			return
		}

		base, ok := p2p.RPCTopicMappings[baseTopic]
		if !ok {
			log.Errorf("Could not retrieve base message for topic %s", baseTopic)
			return
		}
		t := reflect.TypeOf(base)
		// Copy Base
		base = reflect.New(t)

		// Increment message received counter.
		messageReceivedCounter.WithLabelValues(topic).Inc()

		// since metadata requests do not have any data in the payload, we
		// do not decode anything.
		if baseTopic == p2p.RPCMetaDataTopic {
			if err := handle(ctx, base, stream); err != nil {
				messageFailedProcessingCounter.WithLabelValues(topic).Inc()
<<<<<<< HEAD
				if err != ErrWrongForkDigestVersion {
=======
				if err != p2ptypes.ErrWrongForkDigestVersion {
>>>>>>> cfed4fa1
					log.WithError(err).Debug("Failed to handle p2p RPC")
				}
				traceutil.AnnotateError(span, err)
			}
			return
		}

		// Given we have an input argument that can be pointer or the actual object, this gives us
		// a way to check for its reflect.Kind and based on the result, we can decode
		// accordingly.
		if t.Kind() == reflect.Ptr {
			msg := reflect.New(t.Elem())
			if err := s.p2p.Encoding().DecodeWithMaxLength(stream, msg.Interface()); err != nil {
				// Debug logs for goodbye/status errors
				if strings.Contains(topic, p2p.RPCGoodByeTopic) || strings.Contains(topic, p2p.RPCStatusTopic) {
					log.WithError(err).Debug("Failed to decode goodbye stream message")
					traceutil.AnnotateError(span, err)
					return
				}
				log.WithError(err).Debug("Failed to decode stream message")
				traceutil.AnnotateError(span, err)
				return
			}
			if err := handle(ctx, msg.Interface(), stream); err != nil {
				messageFailedProcessingCounter.WithLabelValues(topic).Inc()
<<<<<<< HEAD
				if err != ErrWrongForkDigestVersion {
=======
				if err != p2ptypes.ErrWrongForkDigestVersion {
>>>>>>> cfed4fa1
					log.WithError(err).Debug("Failed to handle p2p RPC")
				}
				traceutil.AnnotateError(span, err)
			}
		} else {
			msg := reflect.New(t)
			if err := s.p2p.Encoding().DecodeWithMaxLength(stream, msg.Interface()); err != nil {
				log.WithError(err).Debug("Failed to decode stream message")
				traceutil.AnnotateError(span, err)
				return
			}
			if err := handle(ctx, msg.Elem().Interface(), stream); err != nil {
				messageFailedProcessingCounter.WithLabelValues(topic).Inc()
<<<<<<< HEAD
				if err != ErrWrongForkDigestVersion {
=======
				if err != p2ptypes.ErrWrongForkDigestVersion {
>>>>>>> cfed4fa1
					log.WithError(err).Debug("Failed to handle p2p RPC")
				}
				traceutil.AnnotateError(span, err)
			}
		}

	})
}<|MERGE_RESOLUTION|>--- conflicted
+++ resolved
@@ -101,11 +101,7 @@
 		if baseTopic == p2p.RPCMetaDataTopic {
 			if err := handle(ctx, base, stream); err != nil {
 				messageFailedProcessingCounter.WithLabelValues(topic).Inc()
-<<<<<<< HEAD
-				if err != ErrWrongForkDigestVersion {
-=======
 				if err != p2ptypes.ErrWrongForkDigestVersion {
->>>>>>> cfed4fa1
 					log.WithError(err).Debug("Failed to handle p2p RPC")
 				}
 				traceutil.AnnotateError(span, err)
@@ -131,11 +127,7 @@
 			}
 			if err := handle(ctx, msg.Interface(), stream); err != nil {
 				messageFailedProcessingCounter.WithLabelValues(topic).Inc()
-<<<<<<< HEAD
-				if err != ErrWrongForkDigestVersion {
-=======
 				if err != p2ptypes.ErrWrongForkDigestVersion {
->>>>>>> cfed4fa1
 					log.WithError(err).Debug("Failed to handle p2p RPC")
 				}
 				traceutil.AnnotateError(span, err)
@@ -149,11 +141,7 @@
 			}
 			if err := handle(ctx, msg.Elem().Interface(), stream); err != nil {
 				messageFailedProcessingCounter.WithLabelValues(topic).Inc()
-<<<<<<< HEAD
-				if err != ErrWrongForkDigestVersion {
-=======
 				if err != p2ptypes.ErrWrongForkDigestVersion {
->>>>>>> cfed4fa1
 					log.WithError(err).Debug("Failed to handle p2p RPC")
 				}
 				traceutil.AnnotateError(span, err)
