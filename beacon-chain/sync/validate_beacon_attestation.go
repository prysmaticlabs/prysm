--- conflicted
+++ resolved
@@ -137,15 +137,9 @@
 		return pubsub.ValidationIgnore, nil
 	}
 
-<<<<<<< HEAD
-	if err := s.cfg.chain.VerifyFinalizedConsistency(att.Data.BeaconBlockRoot); err != nil {
-		tracing.AnnotateError(span, err)
-		return pubsub.ValidationIgnore, err
-=======
 	if !s.cfg.chain.InForkchoice(bytesutil.ToBytes32(att.Data.BeaconBlockRoot)) {
 		tracing.AnnotateError(span, blockchain.ErrNotDescendantOfFinalized)
 		return pubsub.ValidationIgnore, blockchain.ErrNotDescendantOfFinalized
->>>>>>> efb8f5eb
 	}
 	if err := s.cfg.chain.VerifyLmdFfgConsistency(ctx, att); err != nil {
 		tracing.AnnotateError(span, err)
