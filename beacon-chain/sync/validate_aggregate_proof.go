--- conflicted
+++ resolved
@@ -77,22 +77,11 @@
 		return pubsub.ValidationIgnore
 	}
 
-<<<<<<< HEAD
-	// Verify LMG GHOST and FFG votes are consistent with each other.
-=======
 	// Verify attestation target root is consistent with the head root.
 	// This verification is not in the spec, however we guard against it as it opens us up
 	// to weird edge cases during verification. The attestation technically could be used to add value to a block,
 	// but it's invalid in the spirit of the protocol. Here we choose safety over profit.
->>>>>>> 81b553a0
 	if err := s.chain.VerifyLmdFfgConsistency(ctx, m.Message.Aggregate); err != nil {
-		traceutil.AnnotateError(span, err)
-		return pubsub.ValidationReject
-	}
-
-<<<<<<< HEAD
-	// Verify provided block root is a descendant of the current finalized block.
-	if err := s.chain.VerifyBlkDescendant(ctx, bytesutil.ToBytes32(m.Message.Aggregate.Data.BeaconBlockRoot)); err != nil {
 		traceutil.AnnotateError(span, err)
 		return pubsub.ValidationReject
 	}
@@ -106,8 +95,6 @@
 		return pubsub.ValidationIgnore
 	}
 
-=======
->>>>>>> 81b553a0
 	validationRes := s.validateAggregatedAtt(ctx, m)
 	if validationRes != pubsub.ValidationAccept {
 		return validationRes
