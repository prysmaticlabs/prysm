package sync

import (
	"context"
	"fmt"
	"io/ioutil"
	"reflect"
	"strconv"
	"testing"
	"time"

	"github.com/gogo/protobuf/proto"
	peer "github.com/libp2p/go-libp2p-peer"
	"github.com/prysmaticlabs/go-ssz"
	b "github.com/prysmaticlabs/prysm/beacon-chain/core/blocks"
	"github.com/prysmaticlabs/prysm/beacon-chain/core/helpers"
	"github.com/prysmaticlabs/prysm/beacon-chain/db"
	"github.com/prysmaticlabs/prysm/beacon-chain/internal"
	pb "github.com/prysmaticlabs/prysm/proto/beacon/p2p/v1"
	ethpb "github.com/prysmaticlabs/prysm/proto/eth/v1alpha1"
	"github.com/prysmaticlabs/prysm/shared/event"
	"github.com/prysmaticlabs/prysm/shared/hashutil"
	"github.com/prysmaticlabs/prysm/shared/p2p"
	"github.com/prysmaticlabs/prysm/shared/params"
	"github.com/prysmaticlabs/prysm/shared/testutil"
	"github.com/sirupsen/logrus"
	logTest "github.com/sirupsen/logrus/hooks/test"
)

func init() {
	logrus.SetLevel(logrus.DebugLevel)
	logrus.SetOutput(ioutil.Discard)
}

type mockP2P struct {
	sentMsg proto.Message
}

func (mp *mockP2P) Subscribe(msg proto.Message, channel chan p2p.Message) event.Subscription {
	return new(event.Feed).Subscribe(channel)
}

func (mp *mockP2P) Broadcast(ctx context.Context, msg proto.Message) {
}

func (mp *mockP2P) Send(ctx context.Context, msg proto.Message, peerID peer.ID) error {
	mp.sentMsg = msg
	return nil
}

func (mp *mockP2P) Reputation(_ peer.ID, val int) {

}

type mockChainService struct {
	sFeed *event.Feed
	cFeed *event.Feed
	db    *db.BeaconDB
}

func (ms *mockChainService) StateInitializedFeed() *event.Feed {
	if ms.sFeed == nil {
		return new(event.Feed)
	}
	return ms.sFeed
}

func (ms *mockChainService) CanonicalBlockFeed() *event.Feed {
	if ms.cFeed == nil {
		return new(event.Feed)
	}
	return ms.cFeed
}

func (ms *mockChainService) ReceiveBlock(ctx context.Context, block *ethpb.BeaconBlock) (*pb.BeaconState, error) {
	if err := ms.db.SaveBlock(block); err != nil {
		return nil, err
	}
	return &pb.BeaconState{}, nil
}

func (ms *mockChainService) AdvanceState(
	ctx context.Context, beaconState *pb.BeaconState, block *ethpb.BeaconBlock,
) (*pb.BeaconState, error) {
	return &pb.BeaconState{}, nil
}

func (ms *mockChainService) VerifyBlockValidity(ctx context.Context, block *ethpb.BeaconBlock, beaconState *pb.BeaconState) error {
	return nil
}

func (ms *mockChainService) ApplyForkChoiceRule(ctx context.Context, block *ethpb.BeaconBlock, computedState *pb.BeaconState) error {
	return nil
}

func (ms *mockChainService) CleanupBlockOperations(ctx context.Context, block *ethpb.BeaconBlock) error {
	return nil
}

func (ms *mockChainService) IsCanonical(slot uint64, hash []byte) bool {
	return true
}

func (ms *mockChainService) UpdateCanonicalRoots(block *ethpb.BeaconBlock, root [32]byte) {
}

type mockOperationService struct{}

func (ms *mockOperationService) IncomingProcessedBlockFeed() *event.Feed {
	return nil
}

func (ms *mockOperationService) IncomingAttFeed() *event.Feed {
	return new(event.Feed)
}

func (ms *mockOperationService) IncomingExitFeed() *event.Feed {
	return new(event.Feed)
}

type mockAttestationService struct{}

func (ma *mockAttestationService) IncomingAttestationFeed() *event.Feed {
	return new(event.Feed)
}

func setupService(db *db.BeaconDB) *RegularSync {
	cfg := &RegularSyncConfig{
		BlockAnnounceBufferSize: 0,
		BlockBufferSize:         0,
		ChainService:            &mockChainService{},
		P2P:                     &mockP2P{},
		BeaconDB:                db,
	}
	return NewRegularSyncService(context.Background(), cfg)
}

func TestProcessBlockRoot_OK(t *testing.T) {
	hook := logTest.NewGlobal()

	db := internal.SetupDB(t)
	defer internal.TeardownDB(t, db)

	// set the channel's buffer to 0 to make channel interactions blocking
	cfg := &RegularSyncConfig{
		BlockAnnounceBufferSize: 0,
		BlockBufferSize:         0,
		ChainService:            &mockChainService{},
		P2P:                     &mockP2P{},
		BeaconDB:                db,
	}
	ss := NewRegularSyncService(context.Background(), cfg)

	announceHash := hashutil.Hash([]byte{})
	hashAnnounce := &pb.BeaconBlockAnnounce{
		Hash: announceHash[:],
	}

	msg := p2p.Message{
		Ctx:  context.Background(),
		Peer: "",
		Data: hashAnnounce,
	}

	// if a new hash is processed
	if err := ss.receiveBlockAnnounce(msg); err != nil {
		t.Error(err)
	}
	testutil.AssertLogsContain(t, hook, "requesting full block data from sender")
	hook.Reset()
}

func TestProcessBlock_OK(t *testing.T) {
	hook := logTest.NewGlobal()

	db := internal.SetupDB(t)
	defer internal.TeardownDB(t, db)
	validators := make([]*ethpb.Validator, 10)
	for i := 0; i < len(validators); i++ {
		validators[i] = &ethpb.Validator{
			PublicKey: []byte(strconv.Itoa(i)),
		}
	}
	genesisTime := uint64(time.Now().Unix())
	deposits, _ := testutil.SetupInitialDeposits(t, 100)
	if err := db.InitializeState(context.Background(), genesisTime, deposits, &ethpb.Eth1Data{}); err != nil {
		t.Fatalf("Failed to initialize state: %v", err)
	}

	cfg := &RegularSyncConfig{
		BlockAnnounceBufferSize: 0,
		BlockBufferSize:         0,
		ChainService: &mockChainService{
			db: db,
		},
		P2P:              &mockP2P{},
		BeaconDB:         db,
		OperationService: &mockOperationService{},
	}
	ss := NewRegularSyncService(context.Background(), cfg)

	parentBlock := &ethpb.BeaconBlock{
		Slot: 0,
	}
	if err := db.SaveBlock(parentBlock); err != nil {
		t.Fatalf("failed to save block: %v", err)
	}
	parentRoot, err := ssz.SigningRoot(parentBlock)
	if err != nil {
		t.Fatalf("failed to get parent root: %v", err)
	}

	data := &ethpb.BeaconBlock{
		ParentRoot: parentRoot[:],
		Slot:       0,
		Body: &ethpb.BeaconBlockBody{
			Eth1Data: &ethpb.Eth1Data{
				DepositRoot: []byte{1, 2, 3, 4, 5},
				BlockHash:   []byte{6, 7, 8, 9, 10},
			},
		},
	}
	attestation := &ethpb.Attestation{
		Data: &ethpb.AttestationData{
			Crosslink: &ethpb.Crosslink{
				Shard:    0,
				DataRoot: []byte{'A'},
			},
		},
	}

	responseBlock := &pb.BeaconBlockResponse{
		Block:       data,
		Attestation: attestation,
	}

	msg := p2p.Message{
		Ctx:  context.Background(),
		Peer: "",
		Data: responseBlock,
	}

	if err := ss.receiveBlock(msg); err != nil {
		t.Error(err)
	}
	testutil.AssertLogsContain(t, hook, "Sending newly received block to chain service")
	hook.Reset()
}

func TestProcessBlock_MultipleBlocksProcessedOK(t *testing.T) {
	hook := logTest.NewGlobal()

	db := internal.SetupDB(t)
	defer internal.TeardownDB(t, db)

	validators := make([]*ethpb.Validator, 10)
	for i := 0; i < len(validators); i++ {
		validators[i] = &ethpb.Validator{
			PublicKey: []byte(strconv.Itoa(i)),
		}
	}
	genesisTime := uint64(time.Now().Unix())
	deposits, _ := testutil.SetupInitialDeposits(t, 100)
	if err := db.InitializeState(context.Background(), genesisTime, deposits, &ethpb.Eth1Data{}); err != nil {
		t.Fatal(err)
	}

	cfg := &RegularSyncConfig{
		BlockAnnounceBufferSize: 0,
		BlockBufferSize:         0,
		ChainService: &mockChainService{
			db: db,
		},
		P2P:              &mockP2P{},
		BeaconDB:         db,
		OperationService: &mockOperationService{},
	}
	ss := NewRegularSyncService(context.Background(), cfg)

	parentBlock := &ethpb.BeaconBlock{
		Slot: 0,
	}
	if err := db.SaveBlock(parentBlock); err != nil {
		t.Fatalf("failed to save block: %v", err)
	}
	parentRoot, err := ssz.SigningRoot(parentBlock)
	if err != nil {
		t.Fatalf("failed to get parent root: %v", err)
	}

	data1 := &ethpb.BeaconBlock{
		ParentRoot: parentRoot[:],
		Slot:       1,
		Body: &ethpb.BeaconBlockBody{
			Eth1Data: &ethpb.Eth1Data{
				DepositRoot: []byte{1, 2, 3, 4, 5},
				BlockHash:   []byte{6, 7, 8, 9, 10},
			},
		},
	}

	responseBlock1 := &pb.BeaconBlockResponse{
		Block: data1,
		Attestation: &ethpb.Attestation{
			Data: &ethpb.AttestationData{
				Crosslink: &ethpb.Crosslink{
					Shard:    0,
					DataRoot: []byte{},
				},
			},
		},
	}

	msg1 := p2p.Message{
		Ctx:  context.Background(),
		Peer: "",
		Data: responseBlock1,
	}

	data2 := &ethpb.BeaconBlock{
		ParentRoot: []byte{},
		Slot:       1,
		Body: &ethpb.BeaconBlockBody{
			Eth1Data: &ethpb.Eth1Data{
				DepositRoot: []byte{11, 12, 13, 14, 15},
				BlockHash:   []byte{16, 17, 18, 19, 20},
			},
		},
	}

	responseBlock2 := &pb.BeaconBlockResponse{
		Block: data2,
		Attestation: &ethpb.Attestation{
			Data: &ethpb.AttestationData{
				Crosslink: &ethpb.Crosslink{
					Shard:    0,
					DataRoot: []byte{},
				},
			},
		},
	}

	msg2 := p2p.Message{
		Ctx:  context.Background(),
		Peer: "",
		Data: responseBlock2,
	}

	if err := ss.receiveBlock(msg1); err != nil {
		t.Error(err)
	}
	if err := ss.receiveBlock(msg2); err != nil {
		t.Error(err)
	}
	testutil.AssertLogsContain(t, hook, "Sending newly received block to chain service")
	testutil.AssertLogsContain(t, hook, "Sending newly received block to chain service")
	hook.Reset()
}

func TestReceiveAttestation_OK(t *testing.T) {
	hook := logTest.NewGlobal()
	ms := &mockChainService{}
	os := &mockOperationService{}
	ctx := context.Background()

	db := internal.SetupDB(t)
	defer internal.TeardownDB(t, db)
	beaconState := &pb.BeaconState{
		Slot:                2,
		FinalizedCheckpoint: &ethpb.Checkpoint{},
	}
	if err := db.SaveState(ctx, beaconState); err != nil {
		t.Fatalf("Could not save state: %v", err)
	}
	beaconBlock := &ethpb.BeaconBlock{
		Slot: beaconState.Slot,
	}
	if err := db.SaveBlock(beaconBlock); err != nil {
		t.Fatal(err)
	}
	if err := db.UpdateChainHead(ctx, beaconBlock, beaconState); err != nil {
		t.Fatal(err)
	}
	cfg := &RegularSyncConfig{
		ChainService:     ms,
		AttsService:      &mockAttestationService{},
		OperationService: os,
		P2P:              &mockP2P{},
		BeaconDB:         db,
	}
	ss := NewRegularSyncService(context.Background(), cfg)

	request1 := &ethpb.Attestation{
		Data: &ethpb.AttestationData{
			Crosslink: &ethpb.Crosslink{
				Shard: 1,
			},
			Source: &ethpb.Checkpoint{},
			Target: &ethpb.Checkpoint{},
		},
	}

	msg1 := p2p.Message{
		Ctx:  context.Background(),
		Data: request1,
		Peer: "",
	}

	if err := ss.receiveAttestation(msg1); err != nil {
		t.Error(err)
	}
	testutil.AssertLogsContain(t, hook, "Sending newly received attestation to subscribers")
}

func TestReceiveAttestation_OlderThanPrevEpoch(t *testing.T) {
	helpers.ClearAllCaches()

	hook := logTest.NewGlobal()
	ms := &mockChainService{}
	os := &mockOperationService{}
	ctx := context.Background()

	db := internal.SetupDB(t)
	defer internal.TeardownDB(t, db)
	state := &pb.BeaconState{
		Slot:                2 * params.BeaconConfig().SlotsPerEpoch,
		FinalizedCheckpoint: &ethpb.Checkpoint{Epoch: 1},
	}
	if err := db.SaveState(ctx, state); err != nil {
		t.Fatalf("Could not save state: %v", err)
	}
	headBlock := &ethpb.BeaconBlock{Slot: state.Slot}
	if err := db.SaveBlock(headBlock); err != nil {
		t.Fatalf("failed to save block: %v", err)
	}
	if err := db.UpdateChainHead(ctx, headBlock, state); err != nil {
		t.Fatalf("failed to update chain head: %v", err)
	}
	cfg := &RegularSyncConfig{
		AttsService:      &mockAttestationService{},
		ChainService:     ms,
		OperationService: os,
		P2P:              &mockP2P{},
		BeaconDB:         db,
	}
	ss := NewRegularSyncService(context.Background(), cfg)

	request1 := &ethpb.Attestation{
		Data: &ethpb.AttestationData{
			Crosslink: &ethpb.Crosslink{
				Shard: 900,
			},
			Source: &ethpb.Checkpoint{},
			Target: &ethpb.Checkpoint{},
		},
	}

	msg1 := p2p.Message{
		Ctx:  context.Background(),
		Data: request1,
		Peer: "",
	}

	if err := ss.receiveAttestation(msg1); err != nil {
		t.Error(err)
	}

	testutil.AssertLogsContain(t, hook, "Skipping received attestation with target epoch less than current finalized epoch")
}

func TestReceiveExitReq_OK(t *testing.T) {
	hook := logTest.NewGlobal()
	os := &mockOperationService{}
	db := internal.SetupDB(t)
	defer internal.TeardownDB(t, db)

	cfg := &RegularSyncConfig{
		OperationService: os,
		P2P:              &mockP2P{},
		BeaconDB:         db,
		ChainService:     &mockChainService{},
	}
	ss := NewRegularSyncService(context.Background(), cfg)

	request1 := &ethpb.VoluntaryExit{
		Epoch: 100,
	}

	msg1 := p2p.Message{
		Ctx:  context.Background(),
		Data: request1,
		Peer: "",
	}
	if err := ss.receiveExitRequest(msg1); err != nil {
		t.Error(err)
	}
	testutil.AssertLogsContain(t, hook, "Forwarding validator exit request to subscribed services")
}

<<<<<<< HEAD
func TestHandleAttReq_HashNotFound(t *testing.T) {
	hook := logTest.NewGlobal()
	os := &mockOperationService{}
	db := internal.SetupDB(t)
	defer internal.TeardownDB(t, db)

	cfg := &RegularSyncConfig{
		OperationService: os,
		P2P:              &mockP2P{},
		BeaconDB:         db,
		ChainService:     &mockChainService{},
	}
	ss := NewRegularSyncService(context.Background(), cfg)

	req := &pb.AttestationRequest{
		Hash: []byte{'A'},
	}
	msg := p2p.Message{
		Ctx:  context.Background(),
		Data: req,
		Peer: "",
	}

	if err := ss.handleAttestationRequestByHash(msg); err != nil {
		t.Error(err)
	}

	testutil.AssertLogsContain(t, hook, "Attestation not in db")
}

func TestHandleAnnounceAttestation_RequestsAttestationData(t *testing.T) {
	os := &mockOperationService{}
	db := internal.SetupDB(t)
	defer internal.TeardownDB(t, db)

	att := &ethpb.Attestation{
		Data:            &ethpb.AttestationData{},
		AggregationBits: []byte{'A', 'B', 'C'},
	}
	hash, err := hashutil.HashProto(att.Data)
	if err != nil {
		t.Fatalf("Could not hash attestation: %v", err)
	}
	sender := &mockP2P{}
	cfg := &RegularSyncConfig{
		OperationService: os,
		P2P:              sender,
		BeaconDB:         db,
		ChainService:     &mockChainService{},
	}
	ss := NewRegularSyncService(context.Background(), cfg)

	if err := ss.handleAttestationAnnouncement(p2p.Message{
		Ctx:  context.Background(),
		Data: &pb.AttestationAnnounce{Hash: hash[:]},
	}); err != nil {
		t.Fatal(err)
	}

	if sender.sentMsg == nil {
		t.Fatal("send was not called")
	}

	msg, ok := sender.sentMsg.(*pb.AttestationRequest)
	if !ok {
		t.Fatal("sent p2p message is wrong type")
	}

	if bytesutil.ToBytes32(msg.Hash) != hash {
		t.Fatal("message didnt include the proper hash")
	}
}

func TestHandleAnnounceAttestation_DoNothingIfAlreadySeen(t *testing.T) {
	os := &mockOperationService{}
	db := internal.SetupDB(t)
	defer internal.TeardownDB(t, db)

	att := &ethpb.Attestation{
		Data:            &ethpb.AttestationData{},
		AggregationBits: []byte{'A', 'B', 'C'},
	}
	hash, err := hashutil.HashProto(att.Data)
	if err != nil {
		t.Fatalf("Could not hash attestation: %v", err)
	}
	if err := db.SaveAttestation(context.Background(), att); err != nil {
		t.Fatalf("Could not save attestation: %v", err)
	}
	sender := &mockP2P{}
	cfg := &RegularSyncConfig{
		OperationService: os,
		P2P:              sender,
		BeaconDB:         db,
		ChainService:     &mockChainService{},
	}
	ss := NewRegularSyncService(context.Background(), cfg)

	if err := ss.handleAttestationAnnouncement(p2p.Message{
		Ctx:  context.Background(),
		Data: &pb.AttestationAnnounce{Hash: hash[:]},
	}); err != nil {
		t.Error(err)
	}

	if sender.sentMsg != nil {
		t.Error("send was called, but it should not have been called")
	}

}

func TestHandleAttReq_Ok(t *testing.T) {
	hook := logTest.NewGlobal()
	os := &mockOperationService{}
	db := internal.SetupDB(t)
	defer internal.TeardownDB(t, db)

	att := &ethpb.Attestation{
		Data:            &ethpb.AttestationData{},
		AggregationBits: []byte{'A', 'B', 'C'},
	}
	attDataHash, err := hashutil.HashProto(att.Data)
	if err != nil {
		t.Fatalf("Could not hash attestation: %v", err)
	}
	if err := db.SaveAttestation(context.Background(), att); err != nil {
		t.Fatalf("Could not save attestation: %v", err)
	}

	cfg := &RegularSyncConfig{
		OperationService: os,
		P2P:              &mockP2P{},
		BeaconDB:         db,
		ChainService:     &mockChainService{},
	}
	ss := NewRegularSyncService(context.Background(), cfg)

	req := &pb.AttestationRequest{
		Hash: attDataHash[:],
	}
	msg := p2p.Message{
		Ctx:  context.Background(),
		Data: req,
		Peer: "",
	}

	if err := ss.handleAttestationRequestByHash(msg); err != nil {
		t.Error(err)
	}

	testutil.AssertLogsContain(t, hook, "Sending attestation to peer")
}

=======
>>>>>>> d153abd9
func TestHandleStateReq_NOState(t *testing.T) {
	hook := logTest.NewGlobal()

	db := internal.SetupDB(t)
	defer internal.TeardownDB(t, db)

	ss := setupService(db)

	genesisTime := uint64(time.Now().Unix())
	deposits, _ := testutil.SetupInitialDeposits(t, 100)
	if err := db.InitializeState(context.Background(), genesisTime, deposits, &ethpb.Eth1Data{}); err != nil {
		t.Fatalf("Failed to initialize state: %v", err)
	}

	request1 := &pb.BeaconStateRequest{
		FinalizedStateRootHash32S: []byte{'a'},
	}

	msg1 := p2p.Message{
		Ctx:  context.Background(),
		Data: request1,
		Peer: "",
	}

	if err := ss.handleStateRequest(msg1); err != nil {
		t.Error(err)
	}

	testutil.AssertLogsContain(t, hook, "Requested state root is diff than local state root")

}

func TestHandleStateReq_OK(t *testing.T) {
	hook := logTest.NewGlobal()
	db := internal.SetupDB(t)
	defer internal.TeardownDB(t, db)
	ctx := context.Background()
	helpers.ClearAllCaches()

	genesisTime := time.Now()
	unixTime := uint64(genesisTime.Unix())
	if err := db.InitializeState(context.Background(), unixTime, []*ethpb.Deposit{}, &ethpb.Eth1Data{}); err != nil {
		t.Fatalf("could not initialize beacon state to disk: %v", err)
	}
	beaconState, err := db.HeadState(ctx)
	if err != nil {
		t.Fatalf("could not attempt fetch beacon state: %v", err)
	}
	if err := db.SaveJustifiedState(beaconState); err != nil {
		t.Fatalf("could not save justified state: %v", err)
	}
	if err := db.SaveFinalizedState(beaconState); err != nil {
		t.Fatalf("could not save justified state: %v", err)
	}
	stateRoot, err := hashutil.HashProto(beaconState)
	if err != nil {
		t.Fatalf("could not hash beacon state: %v", err)
	}
	genBlock := b.NewGenesisBlock(stateRoot[:])
	if err := db.SaveFinalizedBlock(genBlock); err != nil {
		t.Fatalf("could not save genesis block: %v", err)
	}

	ss := setupService(db)

	request1 := &pb.BeaconStateRequest{
		FinalizedStateRootHash32S: stateRoot[:],
	}

	msg1 := p2p.Message{
		Ctx:  context.Background(),
		Data: request1,
		Peer: "",
	}

	if err := ss.handleStateRequest(msg1); err != nil {
		t.Error(err)
	}
	testutil.AssertLogsContain(t, hook, "Sending finalized state and block to peer")
}

func TestCanonicalBlockList_CanRetrieveCanonical(t *testing.T) {
	db := internal.SetupDB(t)
	defer internal.TeardownDB(t, db)
	ss := setupService(db)

	// Construct the following chain:
	//    /- B3
	//	 B1  - B2 - B4
	block1 := &ethpb.BeaconBlock{Slot: 1, ParentRoot: []byte{'A'}}
	root1, err := ssz.SigningRoot(block1)
	if err != nil {
		t.Fatalf("Could not hash block: %v", err)
	}
	if err = ss.db.SaveBlock(block1); err != nil {
		t.Fatalf("Could not save block: %v", err)
	}
	block2 := &ethpb.BeaconBlock{Slot: 2, ParentRoot: root1[:]}
	root2, _ := ssz.SigningRoot(block2)
	if err = ss.db.SaveBlock(block2); err != nil {
		t.Fatalf("Could not save block: %v", err)
	}
	block3 := &ethpb.BeaconBlock{Slot: 3, ParentRoot: root1[:]}
	if err = ss.db.SaveBlock(block3); err != nil {
		t.Fatalf("Could not save block: %v", err)
	}
	block4 := &ethpb.BeaconBlock{Slot: 4, ParentRoot: root2[:]}
	root4, _ := ssz.SigningRoot(block4)
	if err = ss.db.SaveBlock(block4); err != nil {
		t.Fatalf("Could not save block: %v", err)
	}

	// Verify passing in roots of B4 and B1 give us the canonical lists.
	list, err := ss.respondBatchedBlocks(context.Background(), root1[:], root4[:])
	if err != nil {
		t.Fatal(err)
	}
	wantList := []*ethpb.BeaconBlock{block2, block4}
	if !reflect.DeepEqual(list, wantList) {
		t.Error("Did not retrieve the correct canonical lists")
	}
}

func TestCanonicalBlockList_SameFinalizedAndHead(t *testing.T) {
	db := internal.SetupDB(t)
	defer internal.TeardownDB(t, db)
	ss := setupService(db)

	// Construct the following chain:
	//	 B1 (finalized and head)
	block1 := &ethpb.BeaconBlock{Slot: 1, ParentRoot: []byte{'A'}}
	root1, err := ssz.SigningRoot(block1)
	if err != nil {
		t.Fatalf("Could not hash block: %v", err)
	}
	if err = ss.db.SaveBlock(block1); err != nil {
		t.Fatalf("Could not save block: %v", err)
	}

	// Verify passing in roots of B1 and B1 give us the canonical lists which should be an empty list.
	list, err := ss.respondBatchedBlocks(context.Background(), root1[:], root1[:])
	if err != nil {
		t.Fatal(err)
	}
	if len(list) != 0 {
		t.Error("Did not retrieve the correct canonical lists")
	}
}

func TestCanonicalBlockList_NilBlock(t *testing.T) {
	db := internal.SetupDB(t)
	defer internal.TeardownDB(t, db)
	ss := setupService(db)

	want := "nil block 0x42 from db"
	if _, err := ss.respondBatchedBlocks(context.Background(), []byte{'A'}, []byte{'B'}); err.Error() != want {
		t.Fatal(err)
	}
}

func TestCanonicalBlockList_NilParentBlock(t *testing.T) {
	db := internal.SetupDB(t)
	defer internal.TeardownDB(t, db)
	ss := setupService(db)

	block1 := &ethpb.BeaconBlock{Slot: 1, ParentRoot: []byte{'B'}}
	root1, err := ssz.SigningRoot(block1)
	if err != nil {
		t.Fatalf("Could not hash block: %v", err)
	}
	if err = ss.db.SaveBlock(block1); err != nil {
		t.Fatalf("Could not save block: %v", err)
	}

	want := fmt.Sprintf("nil parent block %#x from db", []byte{'B'})
	if _, err := ss.respondBatchedBlocks(context.Background(), []byte{}, root1[:]); err.Error() != want {
		t.Log(want)
		t.Fatal(err)
	}
}<|MERGE_RESOLUTION|>--- conflicted
+++ resolved
@@ -497,162 +497,6 @@
 	testutil.AssertLogsContain(t, hook, "Forwarding validator exit request to subscribed services")
 }
 
-<<<<<<< HEAD
-func TestHandleAttReq_HashNotFound(t *testing.T) {
-	hook := logTest.NewGlobal()
-	os := &mockOperationService{}
-	db := internal.SetupDB(t)
-	defer internal.TeardownDB(t, db)
-
-	cfg := &RegularSyncConfig{
-		OperationService: os,
-		P2P:              &mockP2P{},
-		BeaconDB:         db,
-		ChainService:     &mockChainService{},
-	}
-	ss := NewRegularSyncService(context.Background(), cfg)
-
-	req := &pb.AttestationRequest{
-		Hash: []byte{'A'},
-	}
-	msg := p2p.Message{
-		Ctx:  context.Background(),
-		Data: req,
-		Peer: "",
-	}
-
-	if err := ss.handleAttestationRequestByHash(msg); err != nil {
-		t.Error(err)
-	}
-
-	testutil.AssertLogsContain(t, hook, "Attestation not in db")
-}
-
-func TestHandleAnnounceAttestation_RequestsAttestationData(t *testing.T) {
-	os := &mockOperationService{}
-	db := internal.SetupDB(t)
-	defer internal.TeardownDB(t, db)
-
-	att := &ethpb.Attestation{
-		Data:            &ethpb.AttestationData{},
-		AggregationBits: []byte{'A', 'B', 'C'},
-	}
-	hash, err := hashutil.HashProto(att.Data)
-	if err != nil {
-		t.Fatalf("Could not hash attestation: %v", err)
-	}
-	sender := &mockP2P{}
-	cfg := &RegularSyncConfig{
-		OperationService: os,
-		P2P:              sender,
-		BeaconDB:         db,
-		ChainService:     &mockChainService{},
-	}
-	ss := NewRegularSyncService(context.Background(), cfg)
-
-	if err := ss.handleAttestationAnnouncement(p2p.Message{
-		Ctx:  context.Background(),
-		Data: &pb.AttestationAnnounce{Hash: hash[:]},
-	}); err != nil {
-		t.Fatal(err)
-	}
-
-	if sender.sentMsg == nil {
-		t.Fatal("send was not called")
-	}
-
-	msg, ok := sender.sentMsg.(*pb.AttestationRequest)
-	if !ok {
-		t.Fatal("sent p2p message is wrong type")
-	}
-
-	if bytesutil.ToBytes32(msg.Hash) != hash {
-		t.Fatal("message didnt include the proper hash")
-	}
-}
-
-func TestHandleAnnounceAttestation_DoNothingIfAlreadySeen(t *testing.T) {
-	os := &mockOperationService{}
-	db := internal.SetupDB(t)
-	defer internal.TeardownDB(t, db)
-
-	att := &ethpb.Attestation{
-		Data:            &ethpb.AttestationData{},
-		AggregationBits: []byte{'A', 'B', 'C'},
-	}
-	hash, err := hashutil.HashProto(att.Data)
-	if err != nil {
-		t.Fatalf("Could not hash attestation: %v", err)
-	}
-	if err := db.SaveAttestation(context.Background(), att); err != nil {
-		t.Fatalf("Could not save attestation: %v", err)
-	}
-	sender := &mockP2P{}
-	cfg := &RegularSyncConfig{
-		OperationService: os,
-		P2P:              sender,
-		BeaconDB:         db,
-		ChainService:     &mockChainService{},
-	}
-	ss := NewRegularSyncService(context.Background(), cfg)
-
-	if err := ss.handleAttestationAnnouncement(p2p.Message{
-		Ctx:  context.Background(),
-		Data: &pb.AttestationAnnounce{Hash: hash[:]},
-	}); err != nil {
-		t.Error(err)
-	}
-
-	if sender.sentMsg != nil {
-		t.Error("send was called, but it should not have been called")
-	}
-
-}
-
-func TestHandleAttReq_Ok(t *testing.T) {
-	hook := logTest.NewGlobal()
-	os := &mockOperationService{}
-	db := internal.SetupDB(t)
-	defer internal.TeardownDB(t, db)
-
-	att := &ethpb.Attestation{
-		Data:            &ethpb.AttestationData{},
-		AggregationBits: []byte{'A', 'B', 'C'},
-	}
-	attDataHash, err := hashutil.HashProto(att.Data)
-	if err != nil {
-		t.Fatalf("Could not hash attestation: %v", err)
-	}
-	if err := db.SaveAttestation(context.Background(), att); err != nil {
-		t.Fatalf("Could not save attestation: %v", err)
-	}
-
-	cfg := &RegularSyncConfig{
-		OperationService: os,
-		P2P:              &mockP2P{},
-		BeaconDB:         db,
-		ChainService:     &mockChainService{},
-	}
-	ss := NewRegularSyncService(context.Background(), cfg)
-
-	req := &pb.AttestationRequest{
-		Hash: attDataHash[:],
-	}
-	msg := p2p.Message{
-		Ctx:  context.Background(),
-		Data: req,
-		Peer: "",
-	}
-
-	if err := ss.handleAttestationRequestByHash(msg); err != nil {
-		t.Error(err)
-	}
-
-	testutil.AssertLogsContain(t, hook, "Sending attestation to peer")
-}
-
-=======
->>>>>>> d153abd9
 func TestHandleStateReq_NOState(t *testing.T) {
 	hook := logTest.NewGlobal()
 
