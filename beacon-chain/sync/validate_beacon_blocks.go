package sync

import (
	"context"

	"github.com/libp2p/go-libp2p-core/peer"
	pubsub "github.com/libp2p/go-libp2p-pubsub"
	ethpb "github.com/prysmaticlabs/ethereumapis/eth/v1alpha1"
	"github.com/prysmaticlabs/go-ssz"
	"github.com/prysmaticlabs/prysm/beacon-chain/core/helpers"
	"github.com/prysmaticlabs/prysm/shared/bls"
	"github.com/prysmaticlabs/prysm/shared/bytesutil"
	"github.com/prysmaticlabs/prysm/shared/traceutil"
	"go.opencensus.io/trace"
)

// validateBeaconBlockPubSub checks that the incoming block has a valid BLS signature.
// Blocks that have already been seen are ignored. If the BLS signature is any valid signature,
// this method rebroadcasts the message.
func (r *Service) validateBeaconBlockPubSub(ctx context.Context, pid peer.ID, msg *pubsub.Message) bool {
	// Validation runs on publish (not just subscriptions), so we should approve any message from
	// ourselves.
	if pid == r.p2p.PeerID() {
		return true
	}

	// We should not attempt to process blocks until fully synced, but propagation is OK.
	if r.initialSync.Syncing() {
		return false
	}

	ctx, span := trace.StartSpan(ctx, "sync.validateBeaconBlockPubSub")
	defer span.End()

	m, err := r.decodePubsubMessage(msg)
	if err != nil {
		log.WithError(err).Error("Failed to decode message")
		traceutil.AnnotateError(span, err)
		return false
	}

	r.validateBlockLock.Lock()
	defer r.validateBlockLock.Unlock()

	blk, ok := m.(*ethpb.SignedBeaconBlock)
	if !ok {
		return false
	}

	if blk.Block == nil {
		return false
	}
	// Verify the block is the first block received for the proposer for the slot.
	if r.hasSeenBlockIndexSlot(blk.Block.Slot, blk.Block.ProposerIndex) {
		return false
	}

	blockRoot, err := ssz.HashTreeRoot(blk.Block)
	if err != nil {
		return false
	}

	r.pendingQueueLock.RLock()
	if r.seenPendingBlocks[blockRoot] {
		r.pendingQueueLock.RUnlock()
		return false
	}
	r.pendingQueueLock.RUnlock()

	if err := helpers.VerifySlotTime(uint64(r.chain.GenesisTime().Unix()), blk.Block.Slot, maximumGossipClockDisparity); err != nil {
		log.WithError(err).WithField("blockSlot", blk.Block.Slot).Warn("Rejecting incoming block.")
		return false
	}

<<<<<<< HEAD
	if r.chain.FinalizedCheckpt().Epoch > helpers.SlotToEpoch(blk.Block.Slot) {
		log.Debug("Block older than finalized checkpoint received, rejecting it")
=======
	if helpers.StartSlot(r.chain.FinalizedCheckpt().Epoch) >= blk.Block.Slot {
		log.Debug("Block slot older/equal than last finalized epoch start slot, rejecting it")
>>>>>>> a528184d
		return false
	}

	if _, err = bls.SignatureFromBytes(blk.Signature); err != nil {
		return false
	}

	msg.ValidatorData = blk // Used in downstream subscriber
	return true
}

// Returns true if the block is not the first block proposed for the proposer for the slot.
func (r *Service) hasSeenBlockIndexSlot(slot uint64, proposerIdx uint64) bool {
	r.seenBlockLock.RLock()
	defer r.seenBlockLock.RUnlock()
	b := append(bytesutil.Bytes32(slot), bytesutil.Bytes32(proposerIdx)...)
	_, seen := r.seenBlockCache.Get(string(b))
	return seen
}

// Set block proposer index and slot as seen for incoming blocks.
func (r *Service) setSeenBlockIndexSlot(slot uint64, proposerIdx uint64) {
	r.seenBlockLock.Lock()
	defer r.seenBlockLock.Unlock()
	b := append(bytesutil.Bytes32(slot), bytesutil.Bytes32(proposerIdx)...)
	r.seenBlockCache.Add(string(b), true)
}<|MERGE_RESOLUTION|>--- conflicted
+++ resolved
@@ -72,13 +72,8 @@
 		return false
 	}
 
-<<<<<<< HEAD
-	if r.chain.FinalizedCheckpt().Epoch > helpers.SlotToEpoch(blk.Block.Slot) {
-		log.Debug("Block older than finalized checkpoint received, rejecting it")
-=======
 	if helpers.StartSlot(r.chain.FinalizedCheckpt().Epoch) >= blk.Block.Slot {
 		log.Debug("Block slot older/equal than last finalized epoch start slot, rejecting it")
->>>>>>> a528184d
 		return false
 	}
 
