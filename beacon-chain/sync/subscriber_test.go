--- conflicted
+++ resolved
@@ -281,7 +281,7 @@
 				v: func(ctx context.Context, id peer.ID, message *pubsub.Message) pubsub.ValidationResult {
 					panic("oh no!")
 				},
-<<<<<<< HEAD
+				chainstarted: true,
 				msg: &pubsub.Message{
 					Message: &pubsubpb.Message{
 						Topic: func() *string {
@@ -290,9 +290,6 @@
 						}(),
 					},
 				},
-=======
-				chainstarted: true,
->>>>>>> 0b64a335
 			},
 			want: pubsub.ValidationIgnore,
 		},
@@ -303,7 +300,7 @@
 				v: func(ctx context.Context, id peer.ID, message *pubsub.Message) pubsub.ValidationResult {
 					return pubsub.ValidationAccept
 				},
-<<<<<<< HEAD
+				chainstarted: true,
 				msg: &pubsub.Message{
 					Message: &pubsubpb.Message{
 						Topic: func() *string {
@@ -312,9 +309,6 @@
 						}(),
 					},
 				},
-=======
-				chainstarted: true,
->>>>>>> 0b64a335
 			},
 			want: pubsub.ValidationAccept,
 		},
