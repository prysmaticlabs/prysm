package sync

import (
	"context"
	"time"

	libp2pcore "github.com/libp2p/go-libp2p/core"
	"github.com/pkg/errors"
	"github.com/prysmaticlabs/prysm/v4/beacon-chain/db"
	"github.com/prysmaticlabs/prysm/v4/beacon-chain/p2p"
	p2ptypes "github.com/prysmaticlabs/prysm/v4/beacon-chain/p2p/types"
	"github.com/prysmaticlabs/prysm/v4/cmd/beacon-chain/flags"
	"github.com/prysmaticlabs/prysm/v4/config/params"
	"github.com/prysmaticlabs/prysm/v4/consensus-types/primitives"
	"github.com/prysmaticlabs/prysm/v4/monitoring/tracing"
	pb "github.com/prysmaticlabs/prysm/v4/proto/prysm/v1alpha1"
	"github.com/prysmaticlabs/prysm/v4/time/slots"
	"go.opencensus.io/trace"
)

type BlobSidecarProcessor func(sidecar *pb.BlobSidecar) error

func (s *Service) streamBlobBatch(ctx context.Context, batch blockBatch, stream libp2pcore.Stream, tw uint64) (uint64, error) {
	ctx, span := trace.StartSpan(ctx, "sync.streamBlobBatch")
	defer span.End()
	var writes uint64
	for _, b := range batch.Sequence() {
		root := b.Root()
		scs, err := s.cfg.beaconDB.BlobSidecarsByRoot(ctx, b.Root())
		if errors.Is(err, db.ErrNotFound) {
			continue
		}
		if err != nil {
<<<<<<< HEAD
			s.writeErrorResponseToStream(responseCodeServerError, p2ptypes.ErrGeneric.Error(), stream)
			return errors.Wrapf(err, "could not retrieve sidecars for block root %#x", root)
		}
		for _, sc := range scs.Sidecars {
=======
			return writes, errors.Wrapf(err, "unable to retrieve commitments from block root %#x", root)
		}
		for i := 0; i < len(commitments); i++ {
			// once we have written MAX_REQUEST_BLOB_SIDECARS, we're done serving the request
			if writes+tw >= params.BeaconNetworkConfig().MaxRequestBlobsSidecars {
				return writes, nil
			}
			idx := uint64(i)
			sc, err := s.blobs.BlobSidecar(root, idx)
			if err != nil {
				if errors.Is(err, db.ErrNotFound) {
					continue
				}
				log.WithError(err).Debugf("error retrieving BlobSidecar, root=%x, idnex=%d", root, idx)
				s.writeErrorResponseToStream(responseCodeServerError, p2ptypes.ErrGeneric.Error(), stream)
				return writes, err
			}
>>>>>>> 0442d5b4
			SetStreamWriteDeadline(stream, defaultWriteDuration)
			if chunkErr := WriteBlobSidecarChunk(stream, s.cfg.chain, s.cfg.p2p.Encoding(), sc); chunkErr != nil {
				log.WithError(chunkErr).Debug("Could not send a chunked response")
				s.writeErrorResponseToStream(responseCodeServerError, p2ptypes.ErrGeneric.Error(), stream)
				tracing.AnnotateError(span, chunkErr)
				return writes, chunkErr
			}
			s.rateLimiter.add(stream, 1)
			writes += 1
		}
	}
	return writes, nil
}

// blobsSidecarsByRangeRPCHandler looks up the request blobs from the database from a given start slot index
func (s *Service) blobSidecarsByRangeRPCHandler(ctx context.Context, msg interface{}, stream libp2pcore.Stream) error {
	ctx, span := trace.StartSpan(ctx, "sync.BlobsSidecarsByRangeHandler")
	defer span.End()
	ctx, cancel := context.WithTimeout(ctx, respTimeout)
	defer cancel()
	SetRPCStreamDeadlines(stream)
	log := log.WithField("handler", p2p.BlobSidecarsByRangeName[1:]) // slice the leading slash off the name var

	r, ok := msg.(*pb.BlobSidecarsByRangeRequest)
	if !ok {
		return errors.New("message is not type *pb.BlobsSidecarsByRangeRequest")
	}
	if err := s.rateLimiter.validateRequest(stream, 1); err != nil {
		return err
	}
	start, end, size, err := validateBlobsByRange(r, s.cfg.chain.CurrentSlot())
	if err != nil {
		s.writeErrorResponseToStream(responseCodeInvalidRequest, err.Error(), stream)
		s.cfg.p2p.Peers().Scorers().BadResponsesScorer().Increment(stream.Conn().RemotePeer())
		tracing.AnnotateError(span, err)
		return err
	}

	// Ticker to stagger out large requests.
	ticker := time.NewTicker(time.Second)
	defer ticker.Stop()

	batcher := &blockRangeBatcher{
		start:       start,
		end:         end,
		size:        size,
		db:          s.cfg.beaconDB,
		limiter:     s.rateLimiter,
		isCanonical: s.cfg.chain.IsCanonical,
		ticker:      ticker,
	}

	var batch blockBatch
	var totalWrites uint64
	for batch, ok = batcher.Next(ctx, stream); ok; batch, ok = batcher.Next(ctx, stream) {
		batchStart := time.Now()
		rpcBlobsByRangeResponseLatency.Observe(float64(time.Since(batchStart).Milliseconds()))
		writes, err := s.streamBlobBatch(ctx, batch, stream, totalWrites)
		if err != nil {
			return err
		}
		totalWrites += writes
		// once we have written MAX_REQUEST_BLOB_SIDECARS, we're done serving the request
		if totalWrites >= params.BeaconNetworkConfig().MaxRequestBlobsSidecars {
			break
		}
	}
	if err := batch.Err(); err != nil {
		log.WithError(err).Debug("error in BlocksByRange batch")
		s.writeErrorResponseToStream(responseCodeServerError, p2ptypes.ErrGeneric.Error(), stream)
		tracing.AnnotateError(span, err)
		return err
	}

	closeStream(stream, log)
	return nil
}

func blobsByRangeMinStartSlot(current primitives.Slot) (primitives.Slot, error) {
	minReqEpochs := params.BeaconNetworkConfig().MinEpochsForBlobsSidecarsRequest
	currEpoch := slots.ToEpoch(current)
	minStart := params.BeaconConfig().DenebForkEpoch
	if currEpoch > minReqEpochs && currEpoch-minReqEpochs > minStart {
		minStart = currEpoch - minReqEpochs
	}
	return slots.EpochStart(minStart)
}

func validateBlobsByRange(r *pb.BlobSidecarsByRangeRequest, current primitives.Slot) (primitives.Slot, primitives.Slot, uint64, error) {
	start := r.StartSlot
	if start > current {
		return current, current, 0, nil
	}
	count := r.Count

	end, err := start.SafeAdd((count - 1))
	if err != nil {
		return 0, 0, 0, errors.Wrap(p2ptypes.ErrInvalidRequest, "overflow start + count -1")
	}

	maxRequest := params.BeaconNetworkConfig().MaxRequestBlocksDeneb
	// Allow some wiggle room, up to double the MaxRequestBlocks past the current slot,
	// to give nodes syncing close to the head of the chain some margin for error.
	maxStart, err := current.SafeAdd(maxRequest * 2)
	if err != nil {
		return 0, 0, 0, errors.Wrap(p2ptypes.ErrInvalidRequest, "current + maxRequest * 2 > max uint")
	}

	// Clients MUST keep a record of signed blobs sidecars seen on the epoch range
	// [max(current_epoch - MIN_EPOCHS_FOR_BLOB_SIDECARS_REQUESTS, DENEB_FORK_EPOCH), current_epoch]
	// where current_epoch is defined by the current wall-clock time,
	// and clients MUST support serving requests of blobs on this range.
	minStartSlot, err := blobsByRangeMinStartSlot(current)
	if err != nil {
		return 0, 0, 0, errors.Wrap(p2ptypes.ErrInvalidRequest, "blobsByRangeMinStartSlot error")
	}
	if start > maxStart {
		return 0, 0, 0, errors.Wrap(p2ptypes.ErrInvalidRequest, "start > maxStart")
	}
	if start < minStartSlot {
		start = minStartSlot
	}

	if end > current {
		end = current
	}
	if end < start {
		end = start
	}

	limit := uint64(flags.Get().BlobBatchLimit)
	if limit > maxRequest {
		limit = maxRequest
	}
	batchSize := count
	if batchSize > limit {
		batchSize = limit
	}

	return start, end, batchSize, nil
}<|MERGE_RESOLUTION|>--- conflicted
+++ resolved
@@ -31,30 +31,10 @@
 			continue
 		}
 		if err != nil {
-<<<<<<< HEAD
 			s.writeErrorResponseToStream(responseCodeServerError, p2ptypes.ErrGeneric.Error(), stream)
-			return errors.Wrapf(err, "could not retrieve sidecars for block root %#x", root)
+			return writes, errors.Wrapf(err, "could not retrieve sidecars for block root %#x", root)
 		}
 		for _, sc := range scs.Sidecars {
-=======
-			return writes, errors.Wrapf(err, "unable to retrieve commitments from block root %#x", root)
-		}
-		for i := 0; i < len(commitments); i++ {
-			// once we have written MAX_REQUEST_BLOB_SIDECARS, we're done serving the request
-			if writes+tw >= params.BeaconNetworkConfig().MaxRequestBlobsSidecars {
-				return writes, nil
-			}
-			idx := uint64(i)
-			sc, err := s.blobs.BlobSidecar(root, idx)
-			if err != nil {
-				if errors.Is(err, db.ErrNotFound) {
-					continue
-				}
-				log.WithError(err).Debugf("error retrieving BlobSidecar, root=%x, idnex=%d", root, idx)
-				s.writeErrorResponseToStream(responseCodeServerError, p2ptypes.ErrGeneric.Error(), stream)
-				return writes, err
-			}
->>>>>>> 0442d5b4
 			SetStreamWriteDeadline(stream, defaultWriteDuration)
 			if chunkErr := WriteBlobSidecarChunk(stream, s.cfg.chain, s.cfg.p2p.Encoding(), sc); chunkErr != nil {
 				log.WithError(chunkErr).Debug("Could not send a chunked response")
