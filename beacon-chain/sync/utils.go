--- conflicted
+++ resolved
@@ -4,11 +4,7 @@
 	"errors"
 	"sort"
 
-<<<<<<< HEAD
-	"github.com/prysmaticlabs/prysm/consensus-types/block"
-=======
 	"github.com/prysmaticlabs/prysm/consensus-types/interfaces"
->>>>>>> cb2033bb
 )
 
 // A type to represent beacon blocks and roots which have methods
