package sync

import (
	"context"
	"time"

	libp2pcore "github.com/libp2p/go-libp2p/core"
	"github.com/pkg/errors"
	"github.com/prysmaticlabs/prysm/v3/beacon-chain/db/filters"
	p2ptypes "github.com/prysmaticlabs/prysm/v3/beacon-chain/p2p/types"
	"github.com/prysmaticlabs/prysm/v3/cmd/beacon-chain/flags"
	"github.com/prysmaticlabs/prysm/v3/config/params"
	"github.com/prysmaticlabs/prysm/v3/consensus-types/blocks"
	"github.com/prysmaticlabs/prysm/v3/consensus-types/interfaces"
	"github.com/prysmaticlabs/prysm/v3/consensus-types/primitives"
	"github.com/prysmaticlabs/prysm/v3/monitoring/tracing"
	pb "github.com/prysmaticlabs/prysm/v3/proto/prysm/v1alpha1"
	"go.opencensus.io/trace"
)

// beaconBlocksByRangeRPCHandler looks up the request blocks from the database from a given start block.
func (s *Service) beaconBlocksByRangeRPCHandler(ctx context.Context, msg interface{}, stream libp2pcore.Stream) error {
	ctx, span := trace.StartSpan(ctx, "sync.BeaconBlocksByRangeHandler")
	defer span.End()
	ctx, cancel := context.WithTimeout(ctx, respTimeout)
	defer cancel()
	SetRPCStreamDeadlines(stream)

	// Ticker to stagger out large requests.
	ticker := time.NewTicker(time.Second)
	defer ticker.Stop()

	m, ok := msg.(*pb.BeaconBlocksByRangeRequest)
	if !ok {
		return errors.New("message is not type *pb.BeaconBlockByRangeRequest")
	}
	if err := s.validateRangeRequest(m); err != nil {
		s.writeErrorResponseToStream(responseCodeInvalidRequest, err.Error(), stream)
		s.cfg.p2p.Peers().Scorers().BadResponsesScorer().Increment(stream.Conn().RemotePeer())
		tracing.AnnotateError(span, err)
		return err
	}
	// Only have range requests with a step of 1 being processed.
	if m.Step > 1 {
		m.Step = 1
	}
	// The initial count for the first batch to be returned back.
	count := m.Count
	allowedBlocksPerSecond := uint64(flags.Get().BlockBatchLimit)
	if count > allowedBlocksPerSecond {
		count = allowedBlocksPerSecond
	}
	// initial batch start and end slots to be returned to remote peer.
	startSlot := m.StartSlot
	endSlot := startSlot.Add(m.Step * (count - 1))

	// The final requested slot from remote peer.
	endReqSlot := startSlot.Add(m.Step * (m.Count - 1))

	blockLimiter, err := s.rateLimiter.topicCollector(string(stream.Protocol()))
	if err != nil {
		return err
	}
	remainingBucketCapacity := blockLimiter.Remaining(stream.Conn().RemotePeer().String())
	span.AddAttributes(
		trace.Int64Attribute("start", int64(startSlot)), // lint:ignore uintcast -- This conversion is OK for tracing.
		trace.Int64Attribute("end", int64(endReqSlot)),  // lint:ignore uintcast -- This conversion is OK for tracing.
		trace.Int64Attribute("step", int64(m.Step)),
		trace.Int64Attribute("count", int64(m.Count)),
		trace.StringAttribute("peer", stream.Conn().RemotePeer().Pretty()),
		trace.Int64Attribute("remaining_capacity", remainingBucketCapacity),
	)
	// prevRoot is used to ensure that returned chains are strictly linear for singular steps
	// by comparing the previous root of the block in the list with the current block's parent.
	var prevRoot [32]byte
	for startSlot <= endReqSlot {
		if err := s.rateLimiter.validateRequest(stream, allowedBlocksPerSecond); err != nil {
			tracing.AnnotateError(span, err)
			return err
		}

		if endSlot-startSlot > rangeLimit {
			s.writeErrorResponseToStream(responseCodeInvalidRequest, p2ptypes.ErrInvalidRequest.Error(), stream)
			err := p2ptypes.ErrInvalidRequest
			tracing.AnnotateError(span, err)
			return err
		}

		err := s.writeBlockRangeToStream(ctx, startSlot, endSlot, m.Step, &prevRoot, stream)
		if err != nil && !errors.Is(err, p2ptypes.ErrInvalidParent) {
			return err
		}
		// Reduce capacity of peer in the rate limiter first.
		// Decrease allowed blocks capacity by the number of streamed blocks.
		if startSlot <= endSlot {
			s.rateLimiter.add(stream, int64(1+endSlot.SubSlot(startSlot).Div(m.Step)))
		}
		// Exit in the event we have a disjoint chain to
		// return.
		if errors.Is(err, p2ptypes.ErrInvalidParent) {
			break
		}

		// Recalculate start and end slots for the next batch to be returned to the remote peer.
		startSlot = endSlot.Add(m.Step)
		endSlot = startSlot.Add(m.Step * (allowedBlocksPerSecond - 1))
		if endSlot > endReqSlot {
			endSlot = endReqSlot
		}

		// do not wait if all blocks have already been sent.
		if startSlot > endReqSlot {
			break
		}

		// wait for ticker before resuming streaming blocks to remote peer.
		<-ticker.C
	}
	closeStream(stream, log)
	return nil
}

func (s *Service) writeBlockRangeToStream(ctx context.Context, startSlot, endSlot primitives.Slot, step uint64,
	prevRoot *[32]byte, stream libp2pcore.Stream) error {
	ctx, span := trace.StartSpan(ctx, "sync.WriteBlockRangeToStream")
	defer span.End()

	filter := filters.NewFilter().SetStartSlot(startSlot).SetEndSlot(endSlot).SetSlotStep(step)
	blks, roots, err := s.cfg.beaconDB.Blocks(ctx, filter)
	if err != nil {
		log.WithError(err).Debug("Could not retrieve blocks")
		s.writeErrorResponseToStream(responseCodeServerError, p2ptypes.ErrGeneric.Error(), stream)
		tracing.AnnotateError(span, err)
		return err
	}
	// handle genesis case
	if startSlot == 0 {
		genBlock, genRoot, err := s.retrieveGenesisBlock(ctx)
		if err != nil {
			log.WithError(err).Debug("Could not retrieve genesis block")
			s.writeErrorResponseToStream(responseCodeServerError, p2ptypes.ErrGeneric.Error(), stream)
			tracing.AnnotateError(span, err)
			return err
		}
		blks = append([]interfaces.ReadOnlySignedBeaconBlock{genBlock}, blks...)
		roots = append([][32]byte{genRoot}, roots...)
	}
	// Filter and sort our retrieved blocks, so that
	// we only return valid sets of blocks.
	blks, roots, err = s.dedupBlocksAndRoots(blks, roots)
	if err != nil {
		s.writeErrorResponseToStream(responseCodeServerError, p2ptypes.ErrGeneric.Error(), stream)
		tracing.AnnotateError(span, err)
		return err
	}
	blks, roots = s.sortBlocksAndRoots(blks, roots)

	blks, err = s.filterBlocks(ctx, blks, roots, prevRoot, step, startSlot)
	if err != nil && err != p2ptypes.ErrInvalidParent {
		s.writeErrorResponseToStream(responseCodeServerError, p2ptypes.ErrGeneric.Error(), stream)
		tracing.AnnotateError(span, err)
		return err
	}
	start := time.Now()
	// If the blocks are blinded, we reconstruct the full block via the execution client.
	blindedExists := false
	blindedIndex := 0
	for i, b := range blks {
		// Since the blocks are sorted in ascending order, we assume that the following
		// blocks from the first blinded block are also ascending.
		if b.IsBlinded() {
			blindedExists = true
			blindedIndex = i
			break
		}
	}

	var reconstructedBlock []interfaces.SignedBeaconBlock
	if blindedExists {
		reconstructedBlock, err = s.cfg.executionPayloadReconstructor.ReconstructFullBellatrixBlockBatch(ctx, blks[blindedIndex:])
		if err != nil {
			log.WithError(err).Error("Could not reconstruct full bellatrix block batch from blinded bodies")
			s.writeErrorResponseToStream(responseCodeServerError, p2ptypes.ErrGeneric.Error(), stream)
			return err
		}
<<<<<<< HEAD
		copy(blks[blindedIndex:], reconstructedBlks)

		// TODO(Deneb): Handle blind construction for Deneb
=======
>>>>>>> c7f0a94b
	}

	for _, b := range blks {
		if err := blocks.BeaconBlockIsNil(b); err != nil {
			continue
		}
		if b.IsBlinded() {
			continue
		}
		if chunkErr := s.chunkBlockWriter(stream, b); chunkErr != nil {
			log.WithError(chunkErr).Debug("Could not send a chunked response")
			s.writeErrorResponseToStream(responseCodeServerError, p2ptypes.ErrGeneric.Error(), stream)
			tracing.AnnotateError(span, chunkErr)
			return chunkErr
		}
	}

	for _, b := range reconstructedBlock {
		if err := blocks.BeaconBlockIsNil(b); err != nil {
			continue
		}
		if b.IsBlinded() {
			continue
		}
		if chunkErr := s.chunkBlockWriter(stream, b); chunkErr != nil {
			log.WithError(chunkErr).Debug("Could not send a chunked response")
			s.writeErrorResponseToStream(responseCodeServerError, p2ptypes.ErrGeneric.Error(), stream)
			tracing.AnnotateError(span, chunkErr)
			return chunkErr
		}
	}
	rpcBlocksByRangeResponseLatency.Observe(float64(time.Since(start).Milliseconds()))
	// Return error in the event we have an invalid parent.
	return err
}

func (s *Service) validateRangeRequest(r *pb.BeaconBlocksByRangeRequest) error {
	startSlot := r.StartSlot
	count := r.Count
	step := r.Step

	maxRequestBlocks := params.BeaconNetworkConfig().MaxRequestBlocks
	// Add a buffer for possible large range requests from nodes syncing close to the
	// head of the chain.
	buffer := rangeLimit * 2
	highestExpectedSlot := s.cfg.chain.CurrentSlot().Add(uint64(buffer))

	// Ensure all request params are within appropriate bounds
	if count == 0 || count > maxRequestBlocks {
		return p2ptypes.ErrInvalidRequest
	}

	if step == 0 || step > rangeLimit {
		return p2ptypes.ErrInvalidRequest
	}

	if startSlot > highestExpectedSlot {
		return p2ptypes.ErrInvalidRequest
	}

	endSlot := startSlot.Add(step * (count - 1))
	if endSlot-startSlot > rangeLimit {
		return p2ptypes.ErrInvalidRequest
	}
	return nil
}

// filters all the provided blocks to ensure they are canonical
// and are strictly linear.
func (s *Service) filterBlocks(ctx context.Context, blks []interfaces.ReadOnlySignedBeaconBlock, roots [][32]byte, prevRoot *[32]byte,
	step uint64, startSlot primitives.Slot) ([]interfaces.ReadOnlySignedBeaconBlock, error) {
	if len(blks) != len(roots) {
		return nil, errors.New("input blks and roots are diff lengths")
	}

	newBlks := make([]interfaces.ReadOnlySignedBeaconBlock, 0, len(blks))
	for i, b := range blks {
		isCanonical, err := s.cfg.chain.IsCanonical(ctx, roots[i])
		if err != nil {
			return nil, err
		}
		parentValid := *prevRoot != [32]byte{}
		isLinear := *prevRoot == b.Block().ParentRoot()
		isSingular := step == 1
		slotDiff, err := b.Block().Slot().SafeSubSlot(startSlot)
		if err != nil {
			return nil, err
		}
		slotDiff, err = slotDiff.SafeMod(step)
		if err != nil {
			return nil, err
		}
		isRequestedSlotStep := slotDiff == 0
		if isRequestedSlotStep && isCanonical {
			// Exit early if our valid block is non linear.
			if parentValid && isSingular && !isLinear {
				return newBlks, p2ptypes.ErrInvalidParent
			}
			newBlks = append(newBlks, blks[i])
			// Set the previous root as the
			// newly added block's root
			currRoot := roots[i]
			*prevRoot = currRoot
		}
	}
	return newBlks, nil
}

func (s *Service) writeErrorResponseToStream(responseCode byte, reason string, stream libp2pcore.Stream) {
	writeErrorResponseToStream(responseCode, reason, stream, s.cfg.p2p)
}

func (s *Service) retrieveGenesisBlock(ctx context.Context) (interfaces.ReadOnlySignedBeaconBlock, [32]byte, error) {
	genBlock, err := s.cfg.beaconDB.GenesisBlock(ctx)
	if err != nil {
		return nil, [32]byte{}, err
	}
	genRoot, err := genBlock.Block().HashTreeRoot()
	if err != nil {
		return nil, [32]byte{}, err
	}
	return genBlock, genRoot, nil
}<|MERGE_RESOLUTION|>--- conflicted
+++ resolved
@@ -183,12 +183,9 @@
 			s.writeErrorResponseToStream(responseCodeServerError, p2ptypes.ErrGeneric.Error(), stream)
 			return err
 		}
-<<<<<<< HEAD
 		copy(blks[blindedIndex:], reconstructedBlks)
 
 		// TODO(Deneb): Handle blind construction for Deneb
-=======
->>>>>>> c7f0a94b
 	}
 
 	for _, b := range blks {
