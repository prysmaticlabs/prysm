--- conflicted
+++ resolved
@@ -66,25 +66,9 @@
 	)
 	maxRequestBlocks := params.BeaconNetworkConfig().MaxRequestBlocks
 	for startSlot <= endReqSlot {
-<<<<<<< HEAD
-		remainingBucketCapacity = s.blocksRateLimiter.Remaining(stream.Conn().RemotePeer().String())
-		if int64(allowedBlocksPerSecond) > remainingBucketCapacity {
-			s.p2p.Peers().Scorer().IncrementBadResponses(stream.Conn().RemotePeer())
-			if s.p2p.Peers().IsBad(stream.Conn().RemotePeer()) {
-				log.Debug("Disconnecting bad peer")
-				defer func() {
-					if err := s.p2p.Disconnect(stream.Conn().RemotePeer()); err != nil {
-						log.WithError(err).Error("Failed to disconnect peer")
-					}
-				}()
-			}
-			s.writeErrorResponseToStream(responseCodeInvalidRequest, rateLimitedError, stream)
-			return errors.New(rateLimitedError)
-=======
 		if err := s.rateLimiter.validateRequest(stream, allowedBlocksPerSecond); err != nil {
 			traceutil.AnnotateError(span, err)
 			return err
->>>>>>> cc3c3a0c
 		}
 
 		if endSlot-startSlot > rangeLimit || m.Step == 0 || m.Count > maxRequestBlocks {
