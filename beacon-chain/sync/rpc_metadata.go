package sync

import (
	"context"

	libp2pcore "github.com/libp2p/go-libp2p-core"
	"github.com/libp2p/go-libp2p-core/peer"
	"github.com/pkg/errors"
	"github.com/prysmaticlabs/prysm/beacon-chain/blockchain"
	"github.com/prysmaticlabs/prysm/beacon-chain/core/helpers"
	"github.com/prysmaticlabs/prysm/beacon-chain/p2p"
	"github.com/prysmaticlabs/prysm/beacon-chain/p2p/types"
	pb "github.com/prysmaticlabs/prysm/proto/beacon/p2p/v1"
<<<<<<< HEAD
	"github.com/prysmaticlabs/prysm/shared/bytesutil"
	"google.golang.org/protobuf/proto"
=======
	"github.com/prysmaticlabs/prysm/shared/interfaces"
>>>>>>> 41433f8b
)

// metaDataHandler reads the incoming metadata rpc request from the peer.
func (s *Service) metaDataHandler(_ context.Context, _ interface{}, stream libp2pcore.Stream) error {
	SetRPCStreamDeadlines(stream)

	if err := s.rateLimiter.validateRequest(stream, 1); err != nil {
		return err
	}
	s.rateLimiter.add(stream, 1)

	if _, err := stream.Write([]byte{responseCodeSuccess}); err != nil {
		return err
	}
	if s.cfg.P2P.Metadata() == nil || s.cfg.P2P.Metadata().IsNil() {
		return errors.New("nil metadata stored for host")
	}
	_, err := s.cfg.P2P.Encoding().EncodeWithMaxLength(stream, s.cfg.P2P.Metadata().InnerObject())
	if err != nil {
		return err
	}
	closeStream(stream, log)
	return nil
}

func (s *Service) sendMetaDataRequest(ctx context.Context, id peer.ID) (interfaces.Metadata, error) {
	ctx, cancel := context.WithTimeout(ctx, respTimeout)
	defer cancel()

	stream, err := s.cfg.P2P.Send(ctx, new(interface{}), p2p.RPCMetaDataTopicV1, id)
	if err != nil {
		return nil, err
	}
	defer closeStream(stream, log)
	code, errMsg, err := ReadStatusCode(stream, s.cfg.P2P.Encoding())
	if err != nil {
		return nil, err
	}
	if code != 0 {
		s.cfg.P2P.Peers().Scorers().BadResponsesScorer().Increment(stream.Conn().RemotePeer())
		return nil, errors.New(errMsg)
	}
	// No-op for now with the rpc context.
	rpcCtx, err := readContextFromStream(stream, s.cfg.Chain)
	if err != nil {
		return nil, err
	}
	msg, err := extractMetaDataType(bytesutil.ToBytes4(rpcCtx), s.cfg.Chain)
	if err != nil {
		return nil, err
	}
<<<<<<< HEAD
	if err := s.cfg.P2P.Encoding().DecodeWithMaxLength(stream, msg); err != nil {
		return nil, err
	}
	return msg, nil
}

func extractMetaDataType(digest [4]byte, chain blockchain.ChainInfoFetcher) (proto.Message, error) {
	vRoot := chain.GenesisValidatorRoot()
	for k, mdFunc := range types.MetaDataMap {
		rDigest, err := helpers.ComputeForkDigest(k[:], vRoot[:])
		if err != nil {
			return nil, err
		}
		if rDigest == digest {
			return mdFunc(), nil
		}
	}
	return nil, errors.New("no valid digest matched")
=======
	msg := new(pb.MetaDataV0)
	if err := s.cfg.P2P.Encoding().DecodeWithMaxLength(stream, msg); err != nil {
		return nil, err
	}
	return interfaces.WrappedMetadataV0(msg), nil
>>>>>>> 41433f8b
}<|MERGE_RESOLUTION|>--- conflicted
+++ resolved
@@ -11,12 +11,9 @@
 	"github.com/prysmaticlabs/prysm/beacon-chain/p2p"
 	"github.com/prysmaticlabs/prysm/beacon-chain/p2p/types"
 	pb "github.com/prysmaticlabs/prysm/proto/beacon/p2p/v1"
-<<<<<<< HEAD
 	"github.com/prysmaticlabs/prysm/shared/bytesutil"
 	"google.golang.org/protobuf/proto"
-=======
 	"github.com/prysmaticlabs/prysm/shared/interfaces"
->>>>>>> 41433f8b
 )
 
 // metaDataHandler reads the incoming metadata rpc request from the peer.
@@ -68,11 +65,11 @@
 	if err != nil {
 		return nil, err
 	}
-<<<<<<< HEAD
+	msg := new(pb.MetaDataV0)
 	if err := s.cfg.P2P.Encoding().DecodeWithMaxLength(stream, msg); err != nil {
 		return nil, err
 	}
-	return msg, nil
+	return interfaces.WrappedMetadataV0(msg), nil
 }
 
 func extractMetaDataType(digest [4]byte, chain blockchain.ChainInfoFetcher) (proto.Message, error) {
@@ -87,11 +84,4 @@
 		}
 	}
 	return nil, errors.New("no valid digest matched")
-=======
-	msg := new(pb.MetaDataV0)
-	if err := s.cfg.P2P.Encoding().DecodeWithMaxLength(stream, msg); err != nil {
-		return nil, err
-	}
-	return interfaces.WrappedMetadataV0(msg), nil
->>>>>>> 41433f8b
 }