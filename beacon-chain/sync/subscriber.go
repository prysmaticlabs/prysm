--- conflicted
+++ resolved
@@ -44,22 +44,11 @@
 func (r *RegularSync) registerSubscribers() {
 	go func() {
 		ch := make(chan time.Time)
-<<<<<<< HEAD
 		f = r.chain.StateInitializedFeed()
 		sub := f.Subscribe(ch)
 		defer sub.Unsubscribe()
-		log.Warn("Wait until chain start.")
 		// Wait until chain start.
 		genesis := <-ch
-		log.Warn("Received chain start.")
-
-=======
-		sub := r.chain.StateInitializedFeed().Subscribe(ch)
-		defer sub.Unsubscribe()
-
-		// Wait until chain start.
-		genesis := <-ch
->>>>>>> 0d318b39
 		if genesis.After(roughtime.Now()) {
 			time.Sleep(roughtime.Until(genesis))
 		}
