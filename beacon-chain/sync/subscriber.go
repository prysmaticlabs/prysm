--- conflicted
+++ resolved
@@ -154,15 +154,12 @@
 			s.payloadAttestationSubscriber,
 			digest,
 		)
-<<<<<<< HEAD
-=======
 		s.subscribe(
 			p2p.SignedExecutionPayloadEnvelopeTopicFormat,
 			s.validateExecutionPayloadEnvelope,
 			s.executionPayloadEnvelopeSubscriber,
 			digest,
 		)
->>>>>>> ff6c1c15
 	}
 }
 
