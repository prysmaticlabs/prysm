--- conflicted
+++ resolved
@@ -165,15 +165,11 @@
 		ctx, cancel := context.WithTimeout(ctx, pubsubMessageTimeout)
 		defer cancel()
 		messageReceivedCounter.WithLabelValues(topic).Inc()
-<<<<<<< HEAD
-		// Ignore any messages received before chainstart.
-=======
 		if msg.Topic == nil {
 			messageFailedValidationCounter.WithLabelValues(topic).Inc()
 			return pubsub.ValidationReject
 		}
 		// Reject any messages received before chainstart.
->>>>>>> 9bd3cede
 		if !s.chainStarted {
 			messageFailedValidationCounter.WithLabelValues(topic).Inc()
 			return pubsub.ValidationIgnore
