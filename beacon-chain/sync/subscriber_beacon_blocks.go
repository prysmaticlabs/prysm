--- conflicted
+++ resolved
@@ -31,16 +31,10 @@
 
 	if err := s.cfg.chain.ReceiveBlock(ctx, signed, root); err != nil {
 		if blockchain.IsInvalidBlock(err) {
-<<<<<<< HEAD
-			interop.WriteBlockToDisk(signed, true /*failed*/)
-			s.setBadBlock(ctx, root)
-			for _, root := range blockchain.InvalidRoots(err) {
-=======
 			r := blockchain.InvalidBlockRoot(err)
 			if r != [32]byte{} {
 				s.setBadBlock(ctx, r) // Setting head block as bad.
 			} else {
->>>>>>> 63a86901
 				interop.WriteBlockToDisk(signed, true /*failed*/)
 				s.setBadBlock(ctx, root)
 			}
