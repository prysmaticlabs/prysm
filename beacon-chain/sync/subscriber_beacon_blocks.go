--- conflicted
+++ resolved
@@ -65,10 +65,7 @@
 	if err != nil {
 		return err
 	}
-<<<<<<< HEAD
-=======
 
->>>>>>> ca770f12
 	scs := make([]*eth.BlobSidecar, len(kzgs))
 	for i := 0; i < len(kzgs); i++ {
 		index := uint64(i)
@@ -78,12 +75,6 @@
 		}
 	}
 
-<<<<<<< HEAD
-	if err := s.cfg.beaconDB.SaveBlobSidecar(ctx, &eth.BlobSidecars{
-		Sidecars: scs,
-	}); err != nil {
-		return err
-=======
 	if len(scs) > 0 {
 		log.WithFields(logrus.Fields{
 			"slot":      scs[0].Slot,
@@ -95,7 +86,6 @@
 		}); err != nil {
 			return err
 		}
->>>>>>> ca770f12
 	}
 
 	s.blockAndBlobs.delete(root)
