--- conflicted
+++ resolved
@@ -129,56 +129,9 @@
 			log.Debug("Exiting goroutine")
 			return
 		case msg := <-ss.announceBlockHashBuf:
-<<<<<<< HEAD
 			ss.receiveBlockHash(msg)
 		case msg := <-ss.blockBuf:
 			ss.receiveBlock(msg)
-=======
-			data := msg.Data.(*pb.BeaconBlockHashAnnounce)
-			if err := ss.ReceiveBlockHash(data, msg.Peer); err != nil {
-				log.Errorf("Received block hash failed: %v", err)
-			}
-		case msg := <-ss.blockBuf:
-			response := msg.Data.(*pb.BeaconBlockResponse)
-			block := types.NewBlock(response.Block)
-			blockHash, err := block.Hash()
-			if err != nil {
-				log.Errorf("Could not hash received block: %v", err)
-			}
-
-			blockExists, err := ss.chainService.ContainsBlock(blockHash)
-			if err != nil {
-				log.Errorf("Can not check for block in DB: %v", err)
-				continue
-			}
-			if blockExists {
-				continue
-			}
-
-			// Verify attestation coming from proposer then forward block to the subscribers.
-			attestation := types.NewAttestation(response.Attestation)
-			cState := ss.chainService.CurrentCrystallizedState()
-			parentSlot, err := ss.chainService.GetBlockSlotNumber(block.ParentHash())
-			if err != nil {
-				log.Errorf("Failed to get parent slot: %v", err)
-				continue
-			}
-			proposerShardID, _, err := casper.GetProposerIndexAndShard(cState.ShardAndCommitteesForSlots(), cState.LastStateRecalc(), parentSlot)
-			if err != nil {
-				log.Errorf("Failed to get proposer shard ID: %v", err)
-				continue
-			}
-			if err := attestation.VerifyAttestation(proposerShardID); err != nil {
-				log.Errorf("Failed to verify proposer attestation: %v", err)
-				continue
-			}
-
-			log.WithField("blockHash", fmt.Sprintf("0x%x", blockHash)).Debug("Sending newly received block to subscribers")
-			ss.chainService.IncomingBlockFeed().Send(block)
-			log.WithField("attestationHash", fmt.Sprintf("0x%x", attestation.Key())).Debug("Sending newly received attestation to subscribers")
-			ss.chainService.IncomingAttestationFeed().Send(attestation)
-
->>>>>>> 5a6e5f44
 		case msg := <-ss.blockRequestBySlot:
 			ss.handleBlockRequestBySlot(msg)
 		}
@@ -192,13 +145,7 @@
 	ctx, receiveBlockSpan := trace.StartSpan(msg.Ctx, "receiveBlockHash")
 	defer receiveBlockSpan.End()
 
-	data, ok := msg.Data.(*pb.BeaconBlockHashAnnounce)
-	// TODO: Handle this at p2p layer.
-	if !ok {
-		log.Error("Received malformed beacon block hash announcement p2p message")
-		return
-	}
-
+	data := msg.Data.(*pb.BeaconBlockHashAnnounce)
 	var h [32]byte
 	copy(h[:], data.Hash[:32])
 
@@ -224,20 +171,15 @@
 	ctx, receiveBlockSpan := trace.StartSpan(msg.Ctx, "receiveBlock")
 	defer receiveBlockSpan.End()
 
-	response, ok := msg.Data.(*pb.BeaconBlockResponse)
-	// TODO: Handle this at p2p layer.
-	if !ok {
-		log.Error("Received malformed beacon block p2p message")
-		return
-	}
+	response := msg.Data.(*pb.BeaconBlockResponse)
 	block := types.NewBlock(response.Block)
-	h, err := block.Hash()
+	blockHash, err := block.Hash()
 	if err != nil {
 		log.Errorf("Could not hash received block: %v", err)
 	}
 
 	ctx, containsBlockSpan := trace.StartSpan(ctx, "containsBlock")
-	blockExists, err := ss.chainService.ContainsBlock(h)
+	blockExists, err := ss.chainService.ContainsBlock(blockHash)
 	containsBlockSpan.End()
 	if err != nil {
 		log.Errorf("Can not check for block in DB: %v", err)
@@ -247,11 +189,33 @@
 		return
 	}
 
+	// Verify attestation coming from proposer then forward block to the subscribers.
+	attestation := types.NewAttestation(response.Attestation)
+	cState := ss.chainService.CurrentCrystallizedState()
+	parentSlot, err := ss.chainService.GetBlockSlotNumber(block.ParentHash())
+	if err != nil {
+		log.Errorf("Failed to get parent slot: %v", err)
+		return
+	}
+	proposerShardID, _, err := casper.GetProposerIndexAndShard(cState.ShardAndCommitteesForSlots(), cState.LastStateRecalc(), parentSlot)
+	if err != nil {
+		log.Errorf("Failed to get proposer shard ID: %v", err)
+		return
+	}
+	if err := attestation.VerifyAttestation(proposerShardID); err != nil {
+		log.Errorf("Failed to verify proposer attestation: %v", err)
+		return
+	}
+
 	_, sendBlockSpan := trace.StartSpan(ctx, "sendBlock")
-	log.WithField("blockHash", fmt.Sprintf("0x%x", h)).Debug("Sending newly received block to subscribers")
-	// We send out a message over a feed.
+	log.WithField("blockHash", fmt.Sprintf("0x%x", blockHash)).Debug("Sending newly received block to subscribers")
 	ss.chainService.IncomingBlockFeed().Send(block)
 	sendBlockSpan.End()
+
+	_, sendAttestationSpan := trace.StartSpan(ctx, "sendAttestation")
+	log.WithField("attestationHash", fmt.Sprintf("0x%x", attestation.Key())).Debug("Sending newly received attestation to subscribers")
+	ss.chainService.IncomingAttestationFeed().Send(attestation)
+	sendAttestationSpan.End()
 }
 
 // handleBlockRequestBySlot processes a block request from the p2p layer.
