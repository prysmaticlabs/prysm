// Package sync defines the utilities for the beacon-chain to sync with the network.
package sync

import (
	"context"
	"fmt"

	"github.com/ethereum/go-ethereum/event"
	"github.com/prysmaticlabs/prysm/beacon-chain/casper"
	"github.com/prysmaticlabs/prysm/beacon-chain/types"
	pb "github.com/prysmaticlabs/prysm/proto/beacon/p2p/v1"
	"github.com/prysmaticlabs/prysm/shared"
	"github.com/prysmaticlabs/prysm/shared/p2p"
	"github.com/sirupsen/logrus"
	"go.opencensus.io/trace"
)

var log = logrus.WithField("prefix", "sync")

type chainService interface {
	ContainsBlock(h [32]byte) (bool, error)
	HasStoredState() (bool, error)
	IncomingBlockFeed() *event.Feed
	IncomingAttestationFeed() *event.Feed
	CheckForCanonicalBlockBySlot(slotnumber uint64) (bool, error)
	CanonicalBlockBySlotNumber(slotnumber uint64) (*types.Block, error)
	BlockSlotNumberByHash(h [32]byte) (uint64, error)
	CurrentCrystallizedState() *types.CrystallizedState
}

// Service is the gateway and the bridge between the p2p network and the local beacon chain.
// In broad terms, a new block is synced in 4 steps:
//     1. Receive a block hash from a peer
//     2. Request the block for the hash from the network
//     3. Receive the block
//     4. Forward block to the beacon service for full validation
//
//  In addition, Service will handle the following responsibilities:
//     *  Decide which messages are forwarded to other peers
//     *  Filter redundant data and unwanted data
//     *  Drop peers that send invalid data
//     *  Throttle incoming requests
type Service struct {
	ctx                   context.Context
	cancel                context.CancelFunc
	p2p                   shared.P2P
	chainService          chainService
	blockAnnouncementFeed *event.Feed
	announceBlockHashBuf  chan p2p.Message
	blockBuf              chan p2p.Message
	blockRequestBySlot    chan p2p.Message
}

// Config allows the channel's buffer sizes to be changed.
type Config struct {
	BlockHashBufferSize    int
	BlockBufferSize        int
	BlockRequestBufferSize int
}

// DefaultConfig provides the default configuration for a sync service.
func DefaultConfig() Config {
	return Config{
		BlockHashBufferSize:    100,
		BlockBufferSize:        100,
		BlockRequestBufferSize: 100,
	}
}

// NewSyncService accepts a context and returns a new Service.
func NewSyncService(ctx context.Context, cfg Config, beaconp2p shared.P2P, cs chainService) *Service {
	ctx, cancel := context.WithCancel(ctx)
	return &Service{
		ctx:                   ctx,
		cancel:                cancel,
		p2p:                   beaconp2p,
		chainService:          cs,
		blockAnnouncementFeed: new(event.Feed),
		announceBlockHashBuf:  make(chan p2p.Message, cfg.BlockHashBufferSize),
		blockBuf:              make(chan p2p.Message, cfg.BlockBufferSize),
		blockRequestBySlot:    make(chan p2p.Message, cfg.BlockRequestBufferSize),
	}
}

// Start begins the block processing goroutine.
func (ss *Service) Start() {
	stored, err := ss.chainService.HasStoredState()
	if err != nil {
		log.Errorf("error retrieving stored state: %v", err)
		return
	}

	if !stored {
		// TODO: Resume sync after completion of initial sync.
		// Currently, `Simulator` only supports sync from genesis block, therefore
		// new nodes with a fresh database must skip InitialSync and immediately run the Sync goroutine.
		log.Info("Empty chain state, but continue sync")
	}

	go ss.run()
}

// Stop kills the block processing goroutine, but does not wait until the goroutine exits.
func (ss *Service) Stop() error {
	log.Info("Stopping service")
	ss.cancel()
	return nil
}

// BlockAnnouncementFeed returns an event feed processes can subscribe to for
// newly received, incoming p2p blocks.
func (ss *Service) BlockAnnouncementFeed() *event.Feed {
	return ss.blockAnnouncementFeed
}

// run handles incoming block sync.
func (ss *Service) run() {
	announceBlockHashSub := ss.p2p.Subscribe(&pb.BeaconBlockHashAnnounce{}, ss.announceBlockHashBuf)
	blockSub := ss.p2p.Subscribe(&pb.BeaconBlockResponse{}, ss.blockBuf)
	blockRequestSub := ss.p2p.Subscribe(&pb.BeaconBlockRequestBySlotNumber{}, ss.blockRequestBySlot)

	defer announceBlockHashSub.Unsubscribe()
	defer blockSub.Unsubscribe()
	defer blockRequestSub.Unsubscribe()

	for {
		select {
		case <-ss.ctx.Done():
			log.Debug("Exiting goroutine")
			return
		case msg := <-ss.announceBlockHashBuf:
			ss.receiveBlockHash(msg)
		case msg := <-ss.blockBuf:
<<<<<<< HEAD
			ss.receiveBlock(msg)
=======
			response := msg.Data.(*pb.BeaconBlockResponse)
			block := types.NewBlock(response.Block)
			blockHash, err := block.Hash()
			if err != nil {
				log.Errorf("Could not hash received block: %v", err)
			}

			blockExists, err := ss.chainService.ContainsBlock(blockHash)
			if err != nil {
				log.Errorf("Can not check for block in DB: %v", err)
				continue
			}
			if blockExists {
				continue
			}

			// Verify attestation coming from proposer then forward block to the subscribers.
			attestation := types.NewAttestation(response.Attestation)
			cState := ss.chainService.CurrentCrystallizedState()
			parentSlot, err := ss.chainService.BlockSlotNumberByHash(block.ParentHash())
			if err != nil {
				log.Errorf("Failed to get parent slot: %v", err)
				continue
			}
			proposerShardID, _, err := casper.ProposerShardAndIndex(cState.ShardAndCommitteesForSlots(), cState.LastStateRecalc(), parentSlot)
			if err != nil {
				log.Errorf("Failed to get proposer shard ID: %v", err)
				continue
			}
			// TODO(#258): stubbing public key with empty 32 bytes.
			if err := attestation.VerifyProposerAttestation([32]byte{}, proposerShardID); err != nil {
				log.Errorf("Failed to verify proposer attestation: %v", err)
				continue
			}

			log.WithField("blockHash", fmt.Sprintf("0x%x", blockHash)).Debug("Sending newly received block to subscribers")
			ss.chainService.IncomingBlockFeed().Send(block)
			log.WithField("attestationHash", fmt.Sprintf("0x%x", attestation.Key())).Debug("Sending newly received attestation to subscribers")
			ss.chainService.IncomingAttestationFeed().Send(attestation)

>>>>>>> b4e57489
		case msg := <-ss.blockRequestBySlot:
			ss.handleBlockRequestBySlot(msg)
		}
	}
}

// receiveBlockHash accepts a block hash.
// New hashes are forwarded to other peers in the network (unimplemented), and
// the contents of the block are requested if the local chain doesn't have the block.
func (ss *Service) receiveBlockHash(msg p2p.Message) {
	ctx, receiveBlockSpan := trace.StartSpan(msg.Ctx, "receiveBlockHash")
	defer receiveBlockSpan.End()

	data := msg.Data.(*pb.BeaconBlockHashAnnounce)
	var h [32]byte
	copy(h[:], data.Hash[:32])

	ctx, containsBlockSpan := trace.StartSpan(ctx, "containsBlock")
	blockExists, err := ss.chainService.ContainsBlock(h)
	containsBlockSpan.End()
	if err != nil {
		log.Errorf("Received block hash failed: %v", err)
	}
	if blockExists {
		return
	}

	log.WithField("blockHash", fmt.Sprintf("0x%x", h)).Debug("Received incoming block hash, requesting full block data from sender")
	// Request the full block data from peer that sent the block hash.
	_, sendBlockRequestSpan := trace.StartSpan(ctx, "sendBlockRequest")
	ss.p2p.Send(&pb.BeaconBlockRequest{Hash: h[:]}, msg.Peer)
	sendBlockRequestSpan.End()
}

// receiveBlock processes a block from the p2p layer.
func (ss *Service) receiveBlock(msg p2p.Message) {
	ctx, receiveBlockSpan := trace.StartSpan(msg.Ctx, "receiveBlock")
	defer receiveBlockSpan.End()

	response := msg.Data.(*pb.BeaconBlockResponse)
	block := types.NewBlock(response.Block)
	blockHash, err := block.Hash()
	if err != nil {
		log.Errorf("Could not hash received block: %v", err)
	}

	ctx, containsBlockSpan := trace.StartSpan(ctx, "containsBlock")
	blockExists, err := ss.chainService.ContainsBlock(blockHash)
	containsBlockSpan.End()
	if err != nil {
		log.Errorf("Can not check for block in DB: %v", err)
		return
	}
	if blockExists {
		return
	}

	// Verify attestation coming from proposer then forward block to the subscribers.
	attestation := types.NewAttestation(response.Attestation)
	cState := ss.chainService.CurrentCrystallizedState()
	parentSlot, err := ss.chainService.BlockSlotNumberByHash(block.ParentHash())
	if err != nil {
		log.Errorf("Failed to get parent slot: %v", err)
		return
	}
	proposerShardID, _, err := casper.GetProposerIndexAndShard(cState.ShardAndCommitteesForSlots(), cState.LastStateRecalc(), parentSlot)
	if err != nil {
		log.Errorf("Failed to get proposer shard ID: %v", err)
		return
	}
	if err := attestation.VerifyAttestation(proposerShardID); err != nil {
		log.Errorf("Failed to verify proposer attestation: %v", err)
		return
	}

	_, sendBlockSpan := trace.StartSpan(ctx, "sendBlock")
	log.WithField("blockHash", fmt.Sprintf("0x%x", blockHash)).Debug("Sending newly received block to subscribers")
	ss.chainService.IncomingBlockFeed().Send(block)
	sendBlockSpan.End()

	_, sendAttestationSpan := trace.StartSpan(ctx, "sendAttestation")
	log.WithField("attestationHash", fmt.Sprintf("0x%x", attestation.Key())).Debug("Sending newly received attestation to subscribers")
	ss.chainService.IncomingAttestationFeed().Send(attestation)
	sendAttestationSpan.End()
}

// handleBlockRequestBySlot processes a block request from the p2p layer.
// if found, the block is sent to the requesting peer.
func (ss *Service) handleBlockRequestBySlot(msg p2p.Message) {
	ctx, blockRequestSpan := trace.StartSpan(msg.Ctx, "blockRequestBySlot")
	defer blockRequestSpan.End()

	request, ok := msg.Data.(*pb.BeaconBlockRequestBySlotNumber)
	// TODO: Handle this at p2p layer.
	if !ok {
		log.Error("Received malformed beacon block request p2p message")
		return
	}

	ctx, checkForBlockSpan := trace.StartSpan(ctx, "checkForBlockBySlot")
	blockExists, err := ss.chainService.CheckForCanonicalBlockBySlot(request.GetSlotNumber())
	checkForBlockSpan.End()
	if err != nil {
		log.Errorf("Error checking db for block %v", err)
		return
	}
	if !blockExists {
		return
	}

	ctx, getBlockSpan := trace.StartSpan(ctx, "getBlockBySlot")
	block, err := ss.chainService.CanonicalBlockBySlotNumber(request.GetSlotNumber())
	getBlockSpan.End()
	if err != nil {
		log.Errorf("Error retrieving block from db %v", err)
		return
	}

	_, sendBlockSpan := trace.StartSpan(ctx, "sendBlock")
	log.WithField("slotNumber", fmt.Sprintf("%d", request.GetSlotNumber())).Debug("Sending requested block to peer")
	ss.p2p.Send(block.Proto(), msg.Peer)
	sendBlockSpan.End()
}<|MERGE_RESOLUTION|>--- conflicted
+++ resolved
@@ -131,50 +131,7 @@
 		case msg := <-ss.announceBlockHashBuf:
 			ss.receiveBlockHash(msg)
 		case msg := <-ss.blockBuf:
-<<<<<<< HEAD
 			ss.receiveBlock(msg)
-=======
-			response := msg.Data.(*pb.BeaconBlockResponse)
-			block := types.NewBlock(response.Block)
-			blockHash, err := block.Hash()
-			if err != nil {
-				log.Errorf("Could not hash received block: %v", err)
-			}
-
-			blockExists, err := ss.chainService.ContainsBlock(blockHash)
-			if err != nil {
-				log.Errorf("Can not check for block in DB: %v", err)
-				continue
-			}
-			if blockExists {
-				continue
-			}
-
-			// Verify attestation coming from proposer then forward block to the subscribers.
-			attestation := types.NewAttestation(response.Attestation)
-			cState := ss.chainService.CurrentCrystallizedState()
-			parentSlot, err := ss.chainService.BlockSlotNumberByHash(block.ParentHash())
-			if err != nil {
-				log.Errorf("Failed to get parent slot: %v", err)
-				continue
-			}
-			proposerShardID, _, err := casper.ProposerShardAndIndex(cState.ShardAndCommitteesForSlots(), cState.LastStateRecalc(), parentSlot)
-			if err != nil {
-				log.Errorf("Failed to get proposer shard ID: %v", err)
-				continue
-			}
-			// TODO(#258): stubbing public key with empty 32 bytes.
-			if err := attestation.VerifyProposerAttestation([32]byte{}, proposerShardID); err != nil {
-				log.Errorf("Failed to verify proposer attestation: %v", err)
-				continue
-			}
-
-			log.WithField("blockHash", fmt.Sprintf("0x%x", blockHash)).Debug("Sending newly received block to subscribers")
-			ss.chainService.IncomingBlockFeed().Send(block)
-			log.WithField("attestationHash", fmt.Sprintf("0x%x", attestation.Key())).Debug("Sending newly received attestation to subscribers")
-			ss.chainService.IncomingAttestationFeed().Send(attestation)
-
->>>>>>> b4e57489
 		case msg := <-ss.blockRequestBySlot:
 			ss.handleBlockRequestBySlot(msg)
 		}
@@ -240,12 +197,13 @@
 		log.Errorf("Failed to get parent slot: %v", err)
 		return
 	}
-	proposerShardID, _, err := casper.GetProposerIndexAndShard(cState.ShardAndCommitteesForSlots(), cState.LastStateRecalc(), parentSlot)
+	proposerShardID, _, err := casper.ProposerShardAndIndex(cState.ShardAndCommitteesForSlots(), cState.LastStateRecalc(), parentSlot)
 	if err != nil {
 		log.Errorf("Failed to get proposer shard ID: %v", err)
 		return
 	}
-	if err := attestation.VerifyAttestation(proposerShardID); err != nil {
+	// TODO(#258): stubbing public key with empty 32 bytes.
+	if err := attestation.VerifyProposerAttestation([32]byte{}, proposerShardID); err != nil {
 		log.Errorf("Failed to verify proposer attestation: %v", err)
 		return
 	}
