--- conflicted
+++ resolved
@@ -151,17 +151,7 @@
 				log.Errorf("Received block hash failed: %v", err)
 			}
 		case msg := <-ss.blockBuf:
-<<<<<<< HEAD
 			response := msg.Data.(*pb.BeaconBlockResponse)
-=======
-			response, ok := msg.Data.(*pb.BeaconBlockResponse)
-			// TODO: Handle this at p2p layer.
-			if !ok {
-				log.Error("Received malformed beacon block p2p message")
-				continue
-			}
-
->>>>>>> 75262ab8
 			block := types.NewBlock(response.Block)
 			blockHash, err := block.Hash()
 			if err != nil {
