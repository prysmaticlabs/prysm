--- conflicted
+++ resolved
@@ -165,16 +165,13 @@
 			if err != nil {
 				log.Errorf("Could not hash received block: %v", err)
 			}
-<<<<<<< HEAD
-			if ss.chainService.ContainsBlock(blockHash) {
-=======
-			blockExists, err := ss.chainService.ContainsBlock(h)
+
+			blockExists, err := ss.chainService.ContainsBlock(blockHash)
 			if err != nil {
 				log.Errorf("Can not check for block in DB: %v", err)
 				continue
 			}
 			if blockExists {
->>>>>>> 593c1ec9
 				continue
 			}
 			log.WithField("blockHash", fmt.Sprintf("0x%x", blockHash)).Debug("Sending newly received block to subscribers")
