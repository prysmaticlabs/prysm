--- conflicted
+++ resolved
@@ -210,151 +210,7 @@
 	return nil
 }
 
-<<<<<<< HEAD
 func (ss *Service) run() {
-=======
-// RequestCrystallizedStateFromPeer sends a request to a peer for the corresponding crystallized state
-// for a beacon block.
-func (ss *Service) RequestCrystallizedStateFromPeer(data *pb.BeaconBlockResponse, peer p2p.Peer) error {
-	block := types.NewBlock(data.Block)
-	h := block.CrystallizedStateHash()
-	log.Debugf("Successfully processed incoming block with crystallized state hash: %x", h)
-	ss.p2p.Send(&pb.CrystallizedStateRequest{Hash: h[:]}, peer)
-	return nil
-}
-
-// SetBlockForInitialSync sets the first received block as the base finalized
-// block for initial sync.
-func (ss *Service) SetBlockForInitialSync(data *pb.BeaconBlockResponse) error {
-
-	block := types.NewBlock(data.Block)
-	h, err := block.Hash()
-	if err != nil {
-		return err
-	}
-	log.WithField("Block received with hash", fmt.Sprintf("0x%x", h)).Debug("Crystallized state hash exists locally")
-
-	if err := ss.writeBlockToDB(block); err != nil {
-		return err
-	}
-
-	ss.initialCrystallizedStateHash = block.CrystallizedStateHash()
-
-	log.Infof("Saved block with hash 0%x for initial sync", h)
-	return nil
-}
-
-// requestNextBlock broadcasts a request for a block with the next slotnumber.
-func (ss *Service) requestNextBlock() {
-	ss.p2p.Broadcast(&pb.BeaconBlockRequestBySlotNumber{SlotNumber: (ss.currentSlotNumber + 1)})
-}
-
-// validateAndSaveNextBlock will validate whether blocks received from the blockfetcher
-// routine can be added to the chain.
-func (ss *Service) validateAndSaveNextBlock(data *pb.BeaconBlockResponse) error {
-	block := types.NewBlock(data.Block)
-
-	if ss.currentSlotNumber == uint64(0) {
-		return fmt.Errorf("invalid slot number for syncing")
-	}
-
-	if (ss.currentSlotNumber + 1) == block.SlotNumber() {
-
-		if err := ss.writeBlockToDB(block); err != nil {
-			return err
-		}
-		ss.currentSlotNumber = block.SlotNumber()
-	}
-	return nil
-}
-
-// writeBlockToDB saves the corresponding block to the local DB.
-func (ss *Service) writeBlockToDB(block *types.Block) error {
-	return ss.chainService.SaveBlock(block)
-}
-
-func (ss *Service) runInitialSync(delaychan <-chan time.Time, done <-chan struct{}) {
-	blockSub := ss.p2p.Subscribe(pb.BeaconBlockResponse{}, ss.blockBuf)
-	crystallizedStateSub := ss.p2p.Subscribe(pb.CrystallizedStateResponse{}, ss.crystallizedStateBuf)
-
-	defer blockSub.Unsubscribe()
-	defer crystallizedStateSub.Unsubscribe()
-	for {
-		select {
-		case <-done:
-			log.Infof("Exiting goroutine")
-			return
-		case <-delaychan:
-			if ss.highestObservedSlot == ss.currentSlotNumber {
-				log.Infof("Exiting initial sync and starting normal sync")
-				go ss.run(ss.ctx.Done())
-				return
-			}
-		case msg := <-ss.blockBuf:
-			data, ok := msg.Data.(*pb.BeaconBlockResponse)
-			// TODO: Handle this at p2p layer.
-			if !ok {
-				log.Errorf("Received malformed beacon block p2p message")
-				continue
-			}
-
-			if data.Block.GetSlotNumber() > ss.highestObservedSlot {
-				ss.highestObservedSlot = data.Block.GetSlotNumber()
-			}
-
-			if ss.currentSlotNumber == 0 {
-				if ss.initialCrystallizedStateHash != [32]byte{} {
-					continue
-				}
-				if err := ss.SetBlockForInitialSync(data); err != nil {
-					log.Errorf("Could not set block for initial sync: %v", err)
-				}
-				if err := ss.RequestCrystallizedStateFromPeer(data, msg.Peer); err != nil {
-					log.Errorf("Could not request crystallized state from peer: %v", err)
-				}
-
-				continue
-			}
-
-			if data.Block.GetSlotNumber() != (ss.currentSlotNumber + 1) {
-				continue
-			}
-
-			if err := ss.validateAndSaveNextBlock(data); err != nil {
-				log.Errorf("Unable to save block: %v", err)
-			}
-			ss.requestNextBlock()
-		case msg := <-ss.crystallizedStateBuf:
-			data, ok := msg.Data.(*pb.CrystallizedStateResponse)
-			// TODO: Handle this at p2p layer.
-			if !ok {
-				log.Errorf("Received malformed crystallized state p2p message")
-				continue
-			}
-
-			if ss.initialCrystallizedStateHash == [32]byte{} {
-				continue
-			}
-
-			crystallizedState := types.NewCrystallizedState(data.CrystallizedState)
-			hash, err := crystallizedState.Hash()
-			if err != nil {
-				log.Errorf("Unable to hash crytsallized state: %v", err)
-			}
-
-			if hash != ss.initialCrystallizedStateHash {
-				continue
-			}
-
-			ss.currentSlotNumber = crystallizedState.LastFinalizedSlot()
-			ss.requestNextBlock()
-			crystallizedStateSub.Unsubscribe()
-		}
-	}
-}
-
-func (ss *Service) run(done <-chan struct{}) {
->>>>>>> e1f727cb
 	announceBlockHashSub := ss.p2p.Subscribe(pb.BeaconBlockHashAnnounce{}, ss.announceBlockHashBuf)
 	blockSub := ss.p2p.Subscribe(pb.BeaconBlockResponse{}, ss.blockBuf)
 	announceCrystallizedHashSub := ss.p2p.Subscribe(pb.CrystallizedStateHashAnnounce{}, ss.announceCrystallizedHashBuf)
