--- conflicted
+++ resolved
@@ -95,11 +95,8 @@
 	blockchain.TimeFetcher
 	blockchain.GenesisFetcher
 	blockchain.CanonicalFetcher
-<<<<<<< HEAD
 	blockchain.OptimisticModeFetcher
-=======
 	blockchain.SlashingReceiver
->>>>>>> c5ddc266
 }
 
 // Service is responsible for handling all run time p2p related operations as the
