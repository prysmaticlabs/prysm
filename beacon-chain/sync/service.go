--- conflicted
+++ resolved
@@ -26,72 +26,25 @@
 //     *  Drop peers that send invalid data
 //     *  Throttle incoming requests
 type Service struct {
-<<<<<<< HEAD
-	ctx                          context.Context
-	cancel                       context.CancelFunc
-	p2p                          types.P2P
-	chainService                 types.ChainService
-	announceBlockHashBuf         chan p2p.Message
-	blockBuf                     chan p2p.Message
-	crystallizedStateBuf         chan p2p.Message
-	syncMode                     Mode
-	currentSlotNumber            uint64
-	highestObservedSlot          uint64
-	syncPollingInterval          time.Duration
-	initialCrystallizedStateHash [32]byte
-=======
-	ctx                         context.Context
-	cancel                      context.CancelFunc
-	p2p                         types.P2P
-	chainService                types.ChainService
-	announceBlockHashBuf        chan p2p.Message
-	blockBuf                    chan p2p.Message
-	announceCrystallizedHashBuf chan p2p.Message
-	crystallizedStateBuf        chan p2p.Message
-	announceActiveHashBuf       chan p2p.Message
-	activeStateBuf              chan p2p.Message
->>>>>>> 56ba92ac
+	ctx                  context.Context
+	cancel               context.CancelFunc
+	p2p                  types.P2P
+	chainService         types.ChainService
+	announceBlockHashBuf chan p2p.Message
+	blockBuf             chan p2p.Message
 }
 
 // Config allows the channel's buffer sizes to be changed.
 type Config struct {
-<<<<<<< HEAD
-	BlockHashBufferSize         int
-	BlockBufferSize             int
-	CrystallizedStateBufferSize int
-	SyncMode                    Mode
-	CurrentSlotNumber           uint64
-	HighestObservedSlot         uint64
-	SyncPollingInterval         time.Duration
-=======
-	BlockHashBufferSize             int
-	BlockBufferSize                 int
-	ActiveStateHashBufferSize       int
-	ActiveStateBufferSize           int
-	CrystallizedStateHashBufferSize int
-	CrystallizedStateBufferSize     int
->>>>>>> 56ba92ac
+	BlockHashBufferSize int
+	BlockBufferSize     int
 }
 
 // DefaultConfig provides the default configuration for a sync service.
 func DefaultConfig() Config {
 	return Config{
-<<<<<<< HEAD
-		BlockHashBufferSize:         100,
-		BlockBufferSize:             100,
-		CrystallizedStateBufferSize: 100,
-		SyncMode:                    SyncModeDefault,
-		CurrentSlotNumber:           0,
-		HighestObservedSlot:         0,
-		SyncPollingInterval:         time.Second,
-=======
-		BlockHashBufferSize:             100,
-		BlockBufferSize:                 100,
-		ActiveStateHashBufferSize:       100,
-		ActiveStateBufferSize:           100,
-		CrystallizedStateHashBufferSize: 100,
-		CrystallizedStateBufferSize:     100,
->>>>>>> 56ba92ac
+		BlockHashBufferSize: 100,
+		BlockBufferSize:     100,
 	}
 }
 
@@ -99,31 +52,12 @@
 func NewSyncService(ctx context.Context, cfg Config, beaconp2p types.P2P, cs types.ChainService) *Service {
 	ctx, cancel := context.WithCancel(ctx)
 	return &Service{
-<<<<<<< HEAD
-		ctx:                          ctx,
-		cancel:                       cancel,
-		p2p:                          beaconp2p,
-		chainService:                 cs,
-		announceBlockHashBuf:         make(chan p2p.Message, cfg.BlockHashBufferSize),
-		blockBuf:                     make(chan p2p.Message, cfg.BlockBufferSize),
-		crystallizedStateBuf:         make(chan p2p.Message, cfg.CrystallizedStateBufferSize),
-		syncMode:                     cfg.SyncMode,
-		currentSlotNumber:            cfg.CurrentSlotNumber,
-		highestObservedSlot:          cfg.HighestObservedSlot,
-		syncPollingInterval:          cfg.SyncPollingInterval,
-		initialCrystallizedStateHash: [32]byte{},
-=======
-		ctx:                         ctx,
-		cancel:                      cancel,
-		p2p:                         beaconp2p,
-		chainService:                cs,
-		announceBlockHashBuf:        make(chan p2p.Message, cfg.BlockHashBufferSize),
-		blockBuf:                    make(chan p2p.Message, cfg.BlockBufferSize),
-		announceCrystallizedHashBuf: make(chan p2p.Message, cfg.ActiveStateHashBufferSize),
-		crystallizedStateBuf:        make(chan p2p.Message, cfg.ActiveStateBufferSize),
-		announceActiveHashBuf:       make(chan p2p.Message, cfg.CrystallizedStateHashBufferSize),
-		activeStateBuf:              make(chan p2p.Message, cfg.CrystallizedStateBufferSize),
->>>>>>> 56ba92ac
+		ctx:                  ctx,
+		cancel:               cancel,
+		p2p:                  beaconp2p,
+		chainService:         cs,
+		announceBlockHashBuf: make(chan p2p.Message, cfg.BlockHashBufferSize),
+		blockBuf:             make(chan p2p.Message, cfg.BlockBufferSize),
 	}
 }
 
@@ -181,176 +115,17 @@
 	return nil
 }
 
-<<<<<<< HEAD
-// RequestCrystallizedStateFromPeer sends a request to a peer for the corresponding crystallized state
-// for a beacon block.
-func (ss *Service) RequestCrystallizedStateFromPeer(data *pb.BeaconBlockResponse, peer p2p.Peer) error {
-	block := types.NewBlock(data.Block)
-	h := block.CrystallizedStateHash()
-	log.Debugf("Successfully processed incoming block with crystallized state hash: %x", h)
-	ss.p2p.Send(&pb.CrystallizedStateRequest{Hash: h[:]}, peer)
-	return nil
-}
-
-// SetBlockForInitialSync sets the first received block as the base finalized
-// block for initial sync.
-func (ss *Service) SetBlockForInitialSync(data *pb.BeaconBlockResponse) error {
-	block := types.NewBlock(data.Block)
-	h, err := block.Hash()
-	if err != nil {
-		return err
-	}
-	log.WithField("Block received with hash", fmt.Sprintf("0x%x", h)).Debug("Crystallized state hash exists locally")
-
-	if err := ss.writeBlockToDB(block); err != nil {
-		return err
-	}
-
-	ss.initialCrystallizedStateHash = block.CrystallizedStateHash()
-
-	log.Debugf("Saved block with hash 0%x for initial sync", h)
-	return nil
-}
-
-// requestNextBlock broadcasts a request for a block with the next slotnumber.
-func (ss *Service) requestNextBlock() {
-	ss.p2p.Broadcast(&pb.BeaconBlockRequestBySlotNumber{SlotNumber: (ss.currentSlotNumber + 1)})
-}
-
-// validateAndSaveNextBlock will validate whether blocks received from the blockfetcher
-// routine can be added to the chain.
-func (ss *Service) validateAndSaveNextBlock(data *pb.BeaconBlockResponse) error {
-	block := types.NewBlock(data.Block)
-
-	if ss.currentSlotNumber == uint64(0) {
-		return fmt.Errorf("invalid slot number for syncing")
-	}
-
-	if (ss.currentSlotNumber + 1) == block.SlotNumber() {
-
-		if err := ss.writeBlockToDB(block); err != nil {
-			return err
-		}
-		ss.currentSlotNumber = block.SlotNumber()
-	}
-	return nil
-}
-
-// writeBlockToDB saves the corresponding block to the local DB.
-func (ss *Service) writeBlockToDB(block *types.Block) error {
-	return ss.chainService.SaveBlock(block)
-}
-
-func (ss *Service) runInitialSync(delaychan <-chan time.Time, done <-chan struct{}) {
-	blockSub := ss.p2p.Subscribe(pb.BeaconBlockResponse{}, ss.blockBuf)
-	crystallizedStateSub := ss.p2p.Subscribe(pb.CrystallizedStateResponse{}, ss.crystallizedStateBuf)
-
-	defer blockSub.Unsubscribe()
-	defer crystallizedStateSub.Unsubscribe()
-	for {
-		select {
-		case <-done:
-			log.Debug("Exiting goroutine")
-			return
-		case <-delaychan:
-			if ss.highestObservedSlot == ss.currentSlotNumber {
-				log.Info("Exiting initial sync and starting normal sync")
-				go ss.run(ss.ctx.Done())
-				return
-			}
-		case msg := <-ss.blockBuf:
-			data, ok := msg.Data.(*pb.BeaconBlockResponse)
-			// TODO: Handle this at p2p layer.
-			if !ok {
-				log.Errorf("Received malformed beacon block p2p message")
-				continue
-			}
-
-			if data.Block.GetSlotNumber() > ss.highestObservedSlot {
-				ss.highestObservedSlot = data.Block.GetSlotNumber()
-			}
-
-			if ss.currentSlotNumber == 0 {
-				if ss.initialCrystallizedStateHash != [32]byte{} {
-					continue
-				}
-				if err := ss.SetBlockForInitialSync(data); err != nil {
-					log.Errorf("Could not set block for initial sync: %v", err)
-				}
-				if err := ss.RequestCrystallizedStateFromPeer(data, msg.Peer); err != nil {
-					log.Errorf("Could not request crystallized state from peer: %v", err)
-				}
-
-				continue
-			}
-
-			if data.Block.GetSlotNumber() != (ss.currentSlotNumber + 1) {
-				continue
-			}
-
-			if err := ss.validateAndSaveNextBlock(data); err != nil {
-				log.Errorf("Unable to save block: %v", err)
-			}
-			ss.requestNextBlock()
-		case msg := <-ss.crystallizedStateBuf:
-			data, ok := msg.Data.(*pb.CrystallizedStateResponse)
-			// TODO: Handle this at p2p layer.
-			if !ok {
-				log.Errorf("Received malformed crystallized state p2p message")
-				continue
-			}
-
-			if ss.initialCrystallizedStateHash == [32]byte{} {
-				continue
-			}
-
-			crystallizedState := types.NewCrystallizedState(data.CrystallizedState)
-			hash, err := crystallizedState.Hash()
-			if err != nil {
-				log.Errorf("Unable to hash crytsallized state: %v", err)
-			}
-
-			if hash != ss.initialCrystallizedStateHash {
-				continue
-			}
-
-			ss.currentSlotNumber = crystallizedState.LastFinalizedSlot()
-			ss.requestNextBlock()
-			crystallizedStateSub.Unsubscribe()
-		}
-	}
-}
-
-func (ss *Service) run(done <-chan struct{}) {
-=======
 func (ss *Service) run() {
->>>>>>> 56ba92ac
 	announceBlockHashSub := ss.p2p.Subscribe(pb.BeaconBlockHashAnnounce{}, ss.announceBlockHashBuf)
 	blockSub := ss.p2p.Subscribe(pb.BeaconBlockResponse{}, ss.blockBuf)
 
-<<<<<<< HEAD
 	defer announceBlockHashSub.Unsubscribe()
 	defer blockSub.Unsubscribe()
 
 	for {
 		select {
-		case <-done:
+		case <-ss.ctx.Done():
 			log.Debug("Exiting goroutine")
-=======
-	func() {
-		announceBlockHashSub.Unsubscribe()
-		blockSub.Unsubscribe()
-		announceCrystallizedHashSub.Unsubscribe()
-		crystallizedStateSub.Unsubscribe()
-		announceActiveHashSub.Unsubscribe()
-		activeStateSub.Unsubscribe()
-	}()
-
-	for {
-		select {
-		case <-ss.ctx.Done():
-			log.Infof("Exiting goroutine")
->>>>>>> 56ba92ac
 			return
 		case msg := <-ss.announceBlockHashBuf:
 			data, ok := msg.Data.(*pb.BeaconBlockHashAnnounce)
