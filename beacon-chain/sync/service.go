package sync

import (
	"context"
	"sync"

	"github.com/libp2p/go-libp2p-core/peer"
	"github.com/prysmaticlabs/prysm/beacon-chain/blockchain"
	"github.com/prysmaticlabs/prysm/beacon-chain/db"
	"github.com/prysmaticlabs/prysm/beacon-chain/operations"
	"github.com/prysmaticlabs/prysm/beacon-chain/p2p"
	pb "github.com/prysmaticlabs/prysm/proto/beacon/p2p/v1"
	ethpb "github.com/prysmaticlabs/prysm/proto/eth/v1alpha1"
	"github.com/prysmaticlabs/prysm/shared"
)

var _ = shared.Service(&RegularSync{})

// Config to set up the regular sync service.
type Config struct {
	P2P        p2p.P2P
	DB         db.Database
	Operations *operations.Service
	Chain      blockchainService
}

// This defines the interface for interacting with block chain service
type blockchainService interface {
	blockchain.BlockReceiver
	blockchain.HeadFetcher
	blockchain.FinalizationFetcher
	blockchain.AttestationReceiver
	blockchain.ChainFeeds
}

// NewRegularSync service.
func NewRegularSync(cfg *Config) *RegularSync {
	r := &RegularSync{
<<<<<<< HEAD
		ctx:                 context.Background(),
		db:                  cfg.DB,
		p2p:                 cfg.P2P,
		operations:          cfg.Operations,
		chain:               cfg.Chain,
		helloTracker:        make(map[peer.ID]*pb.Hello),
		slotToPendingBlocks: make(map[uint64]*ethpb.BeaconBlock),
		seenPendingBlocks:   make(map[[32]byte]bool),
=======
		ctx:           context.Background(),
		db:            cfg.DB,
		p2p:           cfg.P2P,
		operations:    cfg.Operations,
		chain:         cfg.Chain,
		statusTracker: make(map[peer.ID]*pb.Status),
>>>>>>> 4bc2d628
	}

	r.registerRPCHandlers()
	r.registerSubscribers()

	return r
}

// RegularSync service is responsible for handling all run time p2p related operations as the
// main entry point for network messages.
type RegularSync struct {
<<<<<<< HEAD
	ctx                 context.Context
	p2p                 p2p.P2P
	db                  db.Database
	operations          *operations.Service
	chain               blockchainService
	helloTracker        map[peer.ID]*pb.Hello
	helloTrackerLock    sync.RWMutex
	slotToPendingBlocks map[uint64]*ethpb.BeaconBlock
	seenPendingBlocks   map[[32]byte]bool
	pendingQueueLock    sync.RWMutex
	chainStarted        bool
=======
	ctx               context.Context
	p2p               p2p.P2P
	db                db.Database
	operations        *operations.Service
	chain             blockchainService
	statusTracker     map[peer.ID]*pb.Status
	statusTrackerLock sync.RWMutex
	chainStarted      bool
>>>>>>> 4bc2d628
}

// Start the regular sync service.
func (r *RegularSync) Start() {
	r.p2p.AddConnectionHandler(r.sendRPCStatusRequest)
	r.p2p.AddDisconnectionHandler(r.removeDisconnectedPeerStatus)
	go r.processPendingBlocksQueue()
}

// Stop the regular sync service.
func (r *RegularSync) Stop() error {
	return nil
}

// Status of the currently running regular sync service.
func (r *RegularSync) Status() error {
	return nil
}

// Syncing returns true if the node is currently syncing with the network.
func (r *RegularSync) Syncing() bool {
	// TODO(3147): Use real value.
	return false
}

// PeerStatuses returns the map of status messages received so far.
func (r *RegularSync) PeerStatuses() map[peer.ID]*pb.Status {
	r.statusTrackerLock.RLock()
	defer r.statusTrackerLock.RUnlock()
	return r.statusTracker
}

// ClearPendingBlocks clears outstanding pending blocks waiting to be processed,
// this should be called during new finalization.
func (r *RegularSync) ClearPendingBlocks() {
	r.slotToPendingBlocks = make(map[uint64]*ethpb.BeaconBlock)
	r.seenPendingBlocks = make(map[[32]byte]bool)
}

// Checker defines a struct which can verify whether a node is currently
// synchronizing a chain with the rest of peers in the network.
type Checker interface {
	Syncing() bool
	Status() error
}

// StatusTracker interface for accessing the status / handshake messages received so far.
type StatusTracker interface {
	PeerStatuses() map[peer.ID]*pb.Status
}<|MERGE_RESOLUTION|>--- conflicted
+++ resolved
@@ -36,23 +36,14 @@
 // NewRegularSync service.
 func NewRegularSync(cfg *Config) *RegularSync {
 	r := &RegularSync{
-<<<<<<< HEAD
 		ctx:                 context.Background(),
 		db:                  cfg.DB,
 		p2p:                 cfg.P2P,
 		operations:          cfg.Operations,
 		chain:               cfg.Chain,
-		helloTracker:        make(map[peer.ID]*pb.Hello),
+		statusTracker:       make(map[peer.ID]*pb.Status),
 		slotToPendingBlocks: make(map[uint64]*ethpb.BeaconBlock),
 		seenPendingBlocks:   make(map[[32]byte]bool),
-=======
-		ctx:           context.Background(),
-		db:            cfg.DB,
-		p2p:           cfg.P2P,
-		operations:    cfg.Operations,
-		chain:         cfg.Chain,
-		statusTracker: make(map[peer.ID]*pb.Status),
->>>>>>> 4bc2d628
 	}
 
 	r.registerRPCHandlers()
@@ -64,28 +55,17 @@
 // RegularSync service is responsible for handling all run time p2p related operations as the
 // main entry point for network messages.
 type RegularSync struct {
-<<<<<<< HEAD
 	ctx                 context.Context
 	p2p                 p2p.P2P
 	db                  db.Database
 	operations          *operations.Service
 	chain               blockchainService
-	helloTracker        map[peer.ID]*pb.Hello
-	helloTrackerLock    sync.RWMutex
+	statusTracker       map[peer.ID]*pb.Status
+	statusTrackerLock   sync.RWMutex
 	slotToPendingBlocks map[uint64]*ethpb.BeaconBlock
 	seenPendingBlocks   map[[32]byte]bool
 	pendingQueueLock    sync.RWMutex
 	chainStarted        bool
-=======
-	ctx               context.Context
-	p2p               p2p.P2P
-	db                db.Database
-	operations        *operations.Service
-	chain             blockchainService
-	statusTracker     map[peer.ID]*pb.Status
-	statusTrackerLock sync.RWMutex
-	chainStarted      bool
->>>>>>> 4bc2d628
 }
 
 // Start the regular sync service.
