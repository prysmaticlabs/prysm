--- conflicted
+++ resolved
@@ -94,13 +94,6 @@
 // Status checks the status of the node. It returns nil if it's synced
 // with the rest of the network and no errors occurred. Otherwise, it returns an error.
 func (ss *Service) Status() error {
-<<<<<<< HEAD
-	if !ss.querierFinished {
-		return errors.New("querier is still running")
-	}
-=======
->>>>>>> 7a7b4e55
-
 	if !ss.Querier.chainStarted {
 		return nil
 	}
