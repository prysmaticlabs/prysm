package sync

import (
	"context"
	"errors"

	"github.com/prysmaticlabs/prysm/beacon-chain/db"
	initialsync "github.com/prysmaticlabs/prysm/beacon-chain/sync/initial-sync"
	"github.com/sirupsen/logrus"
)

var slog = logrus.WithField("prefix", "sync")

// Service defines the main routines used in the sync service.
type Service struct {
	RegularSync *RegularSync
	InitialSync *initialsync.InitialSync
	Querier     *Querier
	failStatus   error
}

// Config defines the configured services required for sync to work.
type Config struct {
	ChainService  chainService
	AttestService attestationService
	BeaconDB      *db.BeaconDB
	P2P           p2pAPI
}

// NewSyncService creates a new instance of SyncService using the config
// given.
func NewSyncService(ctx context.Context, cfg *Config) *Service {

	sqCfg := DefaultQuerierConfig()
	sqCfg.BeaconDB = cfg.BeaconDB
	sqCfg.P2P = cfg.P2P

	isCfg := initialsync.DefaultConfig()
	isCfg.BeaconDB = cfg.BeaconDB
	isCfg.P2P = cfg.P2P

	rsCfg := DefaultRegularSyncConfig()
	rsCfg.ChainService = cfg.ChainService
	rsCfg.AttestService = cfg.AttestService
	rsCfg.BeaconDB = cfg.BeaconDB
	rsCfg.P2P = cfg.P2P

	sq := NewQuerierService(ctx, sqCfg)
	rs := NewRegularSyncService(ctx, rsCfg)

	isCfg.SyncService = rs
	is := initialsync.NewInitialSyncService(ctx, isCfg)

	return &Service{
		RegularSync: rs,
		InitialSync: is,
		Querier:     sq,
	}

}

// Start kicks off the sync service
func (ss *Service) Start() {
	go ss.run()
}

// Stop ends all the currently running routines
// which are part of the sync service.
func (ss *Service) Stop() error {
	err := ss.Querier.Stop()
	if err != nil {
		return err
	}

	err = ss.InitialSync.Stop()
	if err != nil {
		return err
	}
	return ss.RegularSync.Stop()
}

// Status always returns nil.
// TODO(1206): Add service health checks.
func (ss *Service) Status() error {
	if ss.failStatus != nil {
<<<<<<< HEAD
        log.Errorf("Sync service is unhealthy : %v ", ss.failStatus)
=======
		log.Errorf("Sync service is unhealthy : %v ", ss.failStatus)
>>>>>>> 3a374bc6
		return ss.failStatus
	}
	return nil
}

func (ss *Service) run() {
	ss.Querier.Start()
	synced, err := ss.Querier.IsSynced()
	if err != nil {
		ss.failStatus = err
		slog.Fatalf("Unable to retrieve result from sync querier %v", err)
	}

	if synced {
		ss.RegularSync.Start()
		return
	} else {
		ss.failStatus = errors.New("Service is unhealthy")
	}

	ss.InitialSync.Start()
}<|MERGE_RESOLUTION|>--- conflicted
+++ resolved
@@ -83,11 +83,7 @@
 // TODO(1206): Add service health checks.
 func (ss *Service) Status() error {
 	if ss.failStatus != nil {
-<<<<<<< HEAD
         log.Errorf("Sync service is unhealthy : %v ", ss.failStatus)
-=======
-		log.Errorf("Sync service is unhealthy : %v ", ss.failStatus)
->>>>>>> 3a374bc6
 		return ss.failStatus
 	}
 	return nil
