// Package sync defines the utilities for the beacon-chain to sync with the network.
package sync

import (
	"context"
	"fmt"

	"github.com/ethereum/go-ethereum/event"
	"github.com/prysmaticlabs/prysm/beacon-chain/casper"
	"github.com/prysmaticlabs/prysm/beacon-chain/types"
	pb "github.com/prysmaticlabs/prysm/proto/beacon/p2p/v1"
	"github.com/prysmaticlabs/prysm/shared"
	"github.com/prysmaticlabs/prysm/shared/p2p"
	"github.com/sirupsen/logrus"
	"go.opencensus.io/trace"
)

var log = logrus.WithField("prefix", "sync")

type chainService interface {
	ContainsBlock(h [32]byte) (bool, error)
	ContainsAttestation(bitfield []byte, h [32]byte) (bool, error)
	HasStoredState() (bool, error)
	IncomingBlockFeed() *event.Feed
	IncomingAttestationFeed() *event.Feed
	CheckForCanonicalBlockBySlot(slotnumber uint64) (bool, error)
	CanonicalBlockBySlotNumber(slotnumber uint64) (*types.Block, error)
	BlockSlotNumberByHash(h [32]byte) (uint64, error)
	CurrentCrystallizedState() *types.CrystallizedState
}

// Service is the gateway and the bridge between the p2p network and the local beacon chain.
// In broad terms, a new block is synced in 4 steps:
//     1. Receive a block hash from a peer
//     2. Request the block for the hash from the network
//     3. Receive the block
//     4. Forward block to the beacon service for full validation
//
//  In addition, Service will handle the following responsibilities:
//     *  Decide which messages are forwarded to other peers
//     *  Filter redundant data and unwanted data
//     *  Drop peers that send invalid data
//     *  Throttle incoming requests
type Service struct {
	ctx                   context.Context
	cancel                context.CancelFunc
	p2p                   shared.P2P
	chainService          chainService
	blockAnnouncementFeed *event.Feed
	announceBlockHashBuf  chan p2p.Message
	blockBuf              chan p2p.Message
	blockRequestBySlot    chan p2p.Message
	attestationBuf        chan p2p.Message
}

// Config allows the channel's buffer sizes to be changed.
type Config struct {
	BlockHashBufferSize    int
	BlockBufferSize        int
	BlockRequestBufferSize int
	AttestationBufferSize int
}

// DefaultConfig provides the default configuration for a sync service.
func DefaultConfig() Config {
	return Config{
		BlockHashBufferSize:    100,
		BlockBufferSize:        100,
		BlockRequestBufferSize: 100,
		AttestationBufferSize: 100,
	}
}

// NewSyncService accepts a context and returns a new Service.
func NewSyncService(ctx context.Context, cfg Config, beaconp2p shared.P2P, cs chainService) *Service {
	ctx, cancel := context.WithCancel(ctx)
	return &Service{
		ctx:                   ctx,
		cancel:                cancel,
		p2p:                   beaconp2p,
		chainService:          cs,
		blockAnnouncementFeed: new(event.Feed),
		announceBlockHashBuf:  make(chan p2p.Message, cfg.BlockHashBufferSize),
		blockBuf:              make(chan p2p.Message, cfg.BlockBufferSize),
		blockRequestBySlot:    make(chan p2p.Message, cfg.BlockRequestBufferSize),
		attestationBuf:        make(chan p2p.Message, cfg.AttestationBufferSize),
	}
}

// Start begins the block processing goroutine.
func (ss *Service) Start() {
	stored, err := ss.chainService.HasStoredState()
	if err != nil {
		log.Errorf("error retrieving stored state: %v", err)
		return
	}

	if !stored {
		// TODO: Resume sync after completion of initial sync.
		// Currently, `Simulator` only supports sync from genesis block, therefore
		// new nodes with a fresh database must skip InitialSync and immediately run the Sync goroutine.
		log.Info("Empty chain state, but continue sync")
	}

	go ss.run()
}

// Stop kills the block processing goroutine, but does not wait until the goroutine exits.
func (ss *Service) Stop() error {
	log.Info("Stopping service")
	ss.cancel()
	return nil
}

// BlockAnnouncementFeed returns an event feed processes can subscribe to for
// newly received, incoming p2p blocks.
func (ss *Service) BlockAnnouncementFeed() *event.Feed {
	return ss.blockAnnouncementFeed
}

// run handles incoming block sync.
func (ss *Service) run() {
	announceBlockHashSub := ss.p2p.Subscribe(&pb.BeaconBlockHashAnnounce{}, ss.announceBlockHashBuf)
	blockSub := ss.p2p.Subscribe(&pb.BeaconBlockResponse{}, ss.blockBuf)
	blockRequestSub := ss.p2p.Subscribe(&pb.BeaconBlockRequestBySlotNumber{}, ss.blockRequestBySlot)
	attestationSub := ss.p2p.Subscribe(&pb.AggregatedAttestation{}, ss.attestationBuf)

	defer announceBlockHashSub.Unsubscribe()
	defer blockSub.Unsubscribe()
	defer blockRequestSub.Unsubscribe()
	defer attestationSub.Unsubscribe()

	for {
		select {
		case <-ss.ctx.Done():
			log.Debug("Exiting goroutine")
			return
		case msg := <-ss.announceBlockHashBuf:
<<<<<<< HEAD
			data := msg.Data.(*pb.BeaconBlockHashAnnounce)
			if err := ss.ReceiveBlockHash(data, msg.Peer); err != nil {
				log.Errorf("Received block hash failed: %v", err)
			}

		case msg := <-ss.attestationBuf:
			data := msg.Data.(*pb.AggregatedAttestation)
			// Check if it's a valid attestation and drop it?
			attestation := types.NewAttestation(data)
			attestationHash := attestation.Key()

			attestationExists, err := ss.chainService.ContainsAttestation(attestation.AttesterBitfield(), attestationHash)
			if err != nil {
				log.Errorf("Can not check for attestation in DB: %v", err)
				continue
			}
			if attestationExists {
				continue
			}
			ss.chainService.IncomingAttestationFeed().Send(attestation)

=======
			ss.receiveBlockHash(msg)
>>>>>>> 91f26f14
		case msg := <-ss.blockBuf:
			ss.receiveBlock(msg)
		case msg := <-ss.blockRequestBySlot:
			ss.handleBlockRequestBySlot(msg)
		}
	}
}

// receiveBlockHash accepts a block hash.
// New hashes are forwarded to other peers in the network (unimplemented), and
// the contents of the block are requested if the local chain doesn't have the block.
func (ss *Service) receiveBlockHash(msg p2p.Message) {
	ctx, receiveBlockSpan := trace.StartSpan(msg.Ctx, "receiveBlockHash")
	defer receiveBlockSpan.End()

	data := msg.Data.(*pb.BeaconBlockHashAnnounce)
	var h [32]byte
	copy(h[:], data.Hash[:32])

	ctx, containsBlockSpan := trace.StartSpan(ctx, "containsBlock")
	blockExists, err := ss.chainService.ContainsBlock(h)
	containsBlockSpan.End()
	if err != nil {
		log.Errorf("Received block hash failed: %v", err)
	}
	if blockExists {
		return
	}

	log.WithField("blockHash", fmt.Sprintf("0x%x", h)).Debug("Received incoming block hash, requesting full block data from sender")
	// Request the full block data from peer that sent the block hash.
	_, sendBlockRequestSpan := trace.StartSpan(ctx, "sendBlockRequest")
	ss.p2p.Send(&pb.BeaconBlockRequest{Hash: h[:]}, msg.Peer)
	sendBlockRequestSpan.End()
}

// receiveBlock processes a block from the p2p layer.
func (ss *Service) receiveBlock(msg p2p.Message) {
	ctx, receiveBlockSpan := trace.StartSpan(msg.Ctx, "receiveBlock")
	defer receiveBlockSpan.End()

	response := msg.Data.(*pb.BeaconBlockResponse)
	block := types.NewBlock(response.Block)
	blockHash, err := block.Hash()
	if err != nil {
		log.Errorf("Could not hash received block: %v", err)
	}

	ctx, containsBlockSpan := trace.StartSpan(ctx, "containsBlock")
	blockExists, err := ss.chainService.ContainsBlock(blockHash)
	containsBlockSpan.End()
	if err != nil {
		log.Errorf("Can not check for block in DB: %v", err)
		return
	}
	if blockExists {
		return
	}

	// Verify attestation coming from proposer then forward block to the subscribers.
	attestation := types.NewAttestation(response.Attestation)
	cState := ss.chainService.CurrentCrystallizedState()
	parentSlot, err := ss.chainService.BlockSlotNumberByHash(block.ParentHash())
	if err != nil {
		log.Errorf("Failed to get parent slot: %v", err)
		return
	}
	proposerShardID, _, err := casper.ProposerShardAndIndex(cState.ShardAndCommitteesForSlots(), cState.LastStateRecalc(), parentSlot)
	if err != nil {
		log.Errorf("Failed to get proposer shard ID: %v", err)
		return
	}
	// TODO(#258): stubbing public key with empty 32 bytes.
	if err := attestation.VerifyProposerAttestation([32]byte{}, proposerShardID); err != nil {
		log.Errorf("Failed to verify proposer attestation: %v", err)
		return
	}

	_, sendBlockSpan := trace.StartSpan(ctx, "sendBlock")
	log.WithField("blockHash", fmt.Sprintf("0x%x", blockHash)).Debug("Sending newly received block to subscribers")
	ss.chainService.IncomingBlockFeed().Send(block)
	sendBlockSpan.End()

	_, sendAttestationSpan := trace.StartSpan(ctx, "sendAttestation")
	log.WithField("attestationHash", fmt.Sprintf("0x%x", attestation.Key())).Debug("Sending newly received attestation to subscribers")
	ss.chainService.IncomingAttestationFeed().Send(attestation)
	sendAttestationSpan.End()
}

// handleBlockRequestBySlot processes a block request from the p2p layer.
// if found, the block is sent to the requesting peer.
func (ss *Service) handleBlockRequestBySlot(msg p2p.Message) {
	ctx, blockRequestSpan := trace.StartSpan(msg.Ctx, "blockRequestBySlot")
	defer blockRequestSpan.End()

	request, ok := msg.Data.(*pb.BeaconBlockRequestBySlotNumber)
	// TODO: Handle this at p2p layer.
	if !ok {
		log.Error("Received malformed beacon block request p2p message")
		return
	}

	ctx, checkForBlockSpan := trace.StartSpan(ctx, "checkForBlockBySlot")
	blockExists, err := ss.chainService.CheckForCanonicalBlockBySlot(request.GetSlotNumber())
	checkForBlockSpan.End()
	if err != nil {
		log.Errorf("Error checking db for block %v", err)
		return
	}
	if !blockExists {
		return
	}

	ctx, getBlockSpan := trace.StartSpan(ctx, "getBlockBySlot")
	block, err := ss.chainService.CanonicalBlockBySlotNumber(request.GetSlotNumber())
	getBlockSpan.End()
	if err != nil {
		log.Errorf("Error retrieving block from db %v", err)
		return
	}

	_, sendBlockSpan := trace.StartSpan(ctx, "sendBlock")
	log.WithField("slotNumber", fmt.Sprintf("%d", request.GetSlotNumber())).Debug("Sending requested block to peer")
	ss.p2p.Send(block.Proto(), msg.Peer)
	sendBlockSpan.End()
}<|MERGE_RESOLUTION|>--- conflicted
+++ resolved
@@ -58,7 +58,7 @@
 	BlockHashBufferSize    int
 	BlockBufferSize        int
 	BlockRequestBufferSize int
-	AttestationBufferSize int
+	AttestationBufferSize  int
 }
 
 // DefaultConfig provides the default configuration for a sync service.
@@ -67,7 +67,7 @@
 		BlockHashBufferSize:    100,
 		BlockBufferSize:        100,
 		BlockRequestBufferSize: 100,
-		AttestationBufferSize: 100,
+		AttestationBufferSize:  100,
 	}
 }
 
@@ -136,12 +136,7 @@
 			log.Debug("Exiting goroutine")
 			return
 		case msg := <-ss.announceBlockHashBuf:
-<<<<<<< HEAD
-			data := msg.Data.(*pb.BeaconBlockHashAnnounce)
-			if err := ss.ReceiveBlockHash(data, msg.Peer); err != nil {
-				log.Errorf("Received block hash failed: %v", err)
-			}
-
+			ss.receiveBlockHash(msg)
 		case msg := <-ss.attestationBuf:
 			data := msg.Data.(*pb.AggregatedAttestation)
 			// Check if it's a valid attestation and drop it?
@@ -158,9 +153,6 @@
 			}
 			ss.chainService.IncomingAttestationFeed().Send(attestation)
 
-=======
-			ss.receiveBlockHash(msg)
->>>>>>> 91f26f14
 		case msg := <-ss.blockBuf:
 			ss.receiveBlock(msg)
 		case msg := <-ss.blockRequestBySlot:
