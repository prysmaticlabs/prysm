--- conflicted
+++ resolved
@@ -65,13 +65,10 @@
     size = "small",
     srcs = [
         "error_test.go",
-<<<<<<< HEAD
         "pending_blocks_queue_test.go",
         "rpc_beacon_blocks_test.go",
-=======
         "rpc_beacon_blocks_by_range_test.go",
         "rpc_beacon_blocks_by_root_test.go",
->>>>>>> 4bc2d628
         "rpc_goodbye_test.go",
         "rpc_status_test.go",
         "rpc_test.go",
