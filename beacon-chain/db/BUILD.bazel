--- conflicted
+++ resolved
@@ -11,20 +11,5 @@
         "//proto/beacon/p2p/v1:go_default_library",
         "//proto/eth/v1alpha1:go_default_library",
         "@com_github_ethereum_go_ethereum//common:go_default_library",
-<<<<<<< HEAD
-    ],
-)
-
-go_test(
-    name = "go_default_test",
-    size = "medium",
-    srcs = ["db_test.go"],
-    embed = [":go_default_library"],
-    race = "on",
-    deps = [
-        "//beacon-chain/db/kv:go_default_library",
-        "//beacon-chain/db/testing:go_default_library",
-=======
->>>>>>> 9b9540d7
     ],
 )