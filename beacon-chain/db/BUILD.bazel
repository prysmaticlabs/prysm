load("@io_bazel_rules_go//go:def.bzl", "go_library", "go_test")

go_library(
    name = "go_default_library",
    srcs = [
        "attestation.go",
        "block.go",
        "block_operations.go",
        "block_vote_cache.go",
        "cleanup_history.go",
        "db.go",
        "pending_deposits.go",
        "schema.go",
        "state.go",
    ],
    importpath = "github.com/prysmaticlabs/prysm/beacon-chain/db",
    visibility = ["//beacon-chain:__subpackages__"],
    deps = [
        "//beacon-chain/core/attestations:go_default_library",
        "//beacon-chain/core/blocks:go_default_library",
        "//beacon-chain/core/state:go_default_library",
        "//beacon-chain/utils:go_default_library",
        "//proto/beacon/p2p/v1:go_default_library",
        "//shared/bytesutil:go_default_library",
        "//shared/hashutil:go_default_library",
        "@com_github_boltdb_bolt//:go_default_library",
        "@com_github_gogo_protobuf//proto:go_default_library",
        "@com_github_opentracing_opentracing_go//:go_default_library",
        "@com_github_prometheus_client_golang//prometheus:go_default_library",
        "@com_github_prometheus_client_golang//prometheus/promauto:go_default_library",
<<<<<<< HEAD
=======
        "@com_github_sirupsen_logrus//:go_default_library",
>>>>>>> 4add4033
    ],
)

go_test(
    name = "go_default_test",
    srcs = [
        "attestation_test.go",
        "block_operations_test.go",
        "block_test.go",
        "block_vote_cache_test.go",
        "cleanup_history_test.go",
        "db_test.go",
        "pending_deposits_test.go",
        "state_test.go",
    ],
    embed = [":go_default_library"],
    deps = [
        "//beacon-chain/core/attestations:go_default_library",
        "//beacon-chain/core/blocks:go_default_library",
        "//beacon-chain/core/validators:go_default_library",
        "//beacon-chain/utils:go_default_library",
        "//proto/beacon/p2p/v1:go_default_library",
        "//shared/hashutil:go_default_library",
        "//shared/params:go_default_library",
        "@com_github_gogo_protobuf//proto:go_default_library",
    ],
)<|MERGE_RESOLUTION|>--- conflicted
+++ resolved
@@ -28,10 +28,7 @@
         "@com_github_opentracing_opentracing_go//:go_default_library",
         "@com_github_prometheus_client_golang//prometheus:go_default_library",
         "@com_github_prometheus_client_golang//prometheus/promauto:go_default_library",
-<<<<<<< HEAD
-=======
         "@com_github_sirupsen_logrus//:go_default_library",
->>>>>>> 4add4033
     ],
 )
 
