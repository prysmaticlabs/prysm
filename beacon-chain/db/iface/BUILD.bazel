load("@prysm//tools/go:def.bzl", "go_library")

go_library(
    name = "go_default_library",
    srcs = [
        "errors.go",
        "interface.go",
    ],
    importpath = "github.com/prysmaticlabs/prysm/beacon-chain/db/iface",
    # Other packages must use github.com/prysmaticlabs/prysm/beacon-chain/db.Database alias.
    visibility = ["//beacon-chain/db:__subpackages__"],
    deps = [
        "//beacon-chain/db/filters:go_default_library",
        "//beacon-chain/slasher/types:go_default_library",
        "//beacon-chain/state:go_default_library",
<<<<<<< HEAD
        "//consensus-types/block:go_default_library",
=======
        "//consensus-types/interfaces:go_default_library",
>>>>>>> cb2033bb
        "//consensus-types/primitives:go_default_library",
        "//monitoring/backup:go_default_library",
        "//proto/prysm/v1alpha1:go_default_library",
        "@com_github_ethereum_go_ethereum//common:go_default_library",
    ],
)<|MERGE_RESOLUTION|>--- conflicted
+++ resolved
@@ -13,11 +13,7 @@
         "//beacon-chain/db/filters:go_default_library",
         "//beacon-chain/slasher/types:go_default_library",
         "//beacon-chain/state:go_default_library",
-<<<<<<< HEAD
-        "//consensus-types/block:go_default_library",
-=======
         "//consensus-types/interfaces:go_default_library",
->>>>>>> cb2033bb
         "//consensus-types/primitives:go_default_library",
         "//monitoring/backup:go_default_library",
         "//proto/prysm/v1alpha1:go_default_library",
