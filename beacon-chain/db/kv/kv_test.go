--- conflicted
+++ resolved
@@ -9,11 +9,7 @@
 
 // setupDB instantiates and returns a Store instance.
 func setupDB(t testing.TB) *Store {
-<<<<<<< HEAD
-	db, err := NewKVStore(t.TempDir())
-=======
-	db, err := NewKVStore(context.Background(), t.TempDir(), cache.NewStateSummaryCache())
->>>>>>> dc27cd7a
+	db, err := NewKVStore(context.Background(), t.TempDir())
 	require.NoError(t, err, "Failed to instantiate DB")
 	t.Cleanup(func() {
 		require.NoError(t, db.Close(), "Failed to close database")
