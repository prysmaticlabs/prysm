load("@prysm//tools/go:def.bzl", "go_library")
load("@io_bazel_rules_go//go:def.bzl", "go_test")

go_library(
    name = "go_default_library",
    srcs = [
        "archived_point.go",
        "backup.go",
        "blocks.go",
        "checkpoint.go",
        "deposit_contract.go",
        "encoding.go",
        "finalized_block_roots.go",
        "genesis.go",
        "kv.go",
        "log.go",
        "migration.go",
        "migration_archived_index.go",
        "migration_block_slot_index.go",
        "operations.go",
        "powchain.go",
        "schema.go",
        "slasher.go",
        "slashings.go",
        "state.go",
        "state_summary.go",
        "state_summary_cache.go",
        "utils.go",
    ],
    importpath = "github.com/prysmaticlabs/prysm/beacon-chain/db/kv",
    visibility = [
        "//beacon-chain:__subpackages__",
        "//fuzz:__pkg__",
        "//tools:__subpackages__",
    ],
    deps = [
        "//beacon-chain/core/blocks:go_default_library",
        "//beacon-chain/core/helpers:go_default_library",
        "//beacon-chain/db/filters:go_default_library",
        "//beacon-chain/db/iface:go_default_library",
<<<<<<< HEAD
        "//beacon-chain/slasher/types:go_default_library",
        "//beacon-chain/state:go_default_library",
=======
        "//beacon-chain/state/genesis:go_default_library",
        "//beacon-chain/state/interface:go_default_library",
        "//beacon-chain/state/stateV0:go_default_library",
>>>>>>> b2d9f9a2
        "//proto/beacon/db:go_default_library",
        "//proto/beacon/p2p/v1:go_default_library",
        "//shared/bytesutil:go_default_library",
        "//shared/fileutil:go_default_library",
        "//shared/params:go_default_library",
        "//shared/sliceutil:go_default_library",
        "//shared/traceutil:go_default_library",
        "@com_github_dgraph_io_ristretto//:go_default_library",
        "@com_github_ethereum_go_ethereum//common:go_default_library",
        "@com_github_ferranbt_fastssz//:go_default_library",
        "@com_github_gogo_protobuf//proto:go_default_library",
        "@com_github_golang_snappy//:go_default_library",
        "@com_github_pkg_errors//:go_default_library",
        "@com_github_prometheus_client_golang//prometheus:go_default_library",
        "@com_github_prysmaticlabs_eth2_types//:go_default_library",
        "@com_github_prysmaticlabs_ethereumapis//eth/v1alpha1:go_default_library",
        "@com_github_prysmaticlabs_prombbolt//:go_default_library",
        "@com_github_sirupsen_logrus//:go_default_library",
        "@io_etcd_go_bbolt//:go_default_library",
        "@io_opencensus_go//trace:go_default_library",
    ],
)

go_test(
    name = "go_default_test",
    srcs = [
        "archived_point_test.go",
        "backup_test.go",
        "blocks_test.go",
        "checkpoint_test.go",
        "deposit_contract_test.go",
        "encoding_test.go",
        "finalized_block_roots_test.go",
        "genesis_test.go",
        "init_test.go",
        "kv_test.go",
        "migration_archived_index_test.go",
        "migration_block_slot_index_test.go",
        "operations_test.go",
        "powchain_test.go",
        "slasher_test.go",
        "slashings_test.go",
        "state_summary_test.go",
        "state_test.go",
        "utils_test.go",
    ],
    data = glob(["testdata/**"]),
    embed = [":go_default_library"],
    deps = [
        "//beacon-chain/db/filters:go_default_library",
<<<<<<< HEAD
        "//beacon-chain/slasher/types:go_default_library",
        "//beacon-chain/state:go_default_library",
=======
        "//beacon-chain/db/iface:go_default_library",
        "//beacon-chain/state/interface:go_default_library",
>>>>>>> b2d9f9a2
        "//proto/beacon/db:go_default_library",
        "//proto/beacon/p2p/v1:go_default_library",
        "//proto/testing:go_default_library",
        "//shared/bytesutil:go_default_library",
        "//shared/params:go_default_library",
        "//shared/testutil:go_default_library",
        "//shared/testutil/assert:go_default_library",
        "//shared/testutil/require:go_default_library",
        "@com_github_ethereum_go_ethereum//common:go_default_library",
        "@com_github_ferranbt_fastssz//:go_default_library",
        "@com_github_gogo_protobuf//proto:go_default_library",
        "@com_github_prysmaticlabs_eth2_types//:go_default_library",
        "@com_github_prysmaticlabs_ethereumapis//eth/v1alpha1:go_default_library",
        "@in_gopkg_d4l3k_messagediff_v1//:go_default_library",
        "@io_bazel_rules_go//go/tools/bazel:go_default_library",
        "@io_etcd_go_bbolt//:go_default_library",
    ],
)<|MERGE_RESOLUTION|>--- conflicted
+++ resolved
@@ -38,14 +38,10 @@
         "//beacon-chain/core/helpers:go_default_library",
         "//beacon-chain/db/filters:go_default_library",
         "//beacon-chain/db/iface:go_default_library",
-<<<<<<< HEAD
         "//beacon-chain/slasher/types:go_default_library",
-        "//beacon-chain/state:go_default_library",
-=======
         "//beacon-chain/state/genesis:go_default_library",
         "//beacon-chain/state/interface:go_default_library",
         "//beacon-chain/state/stateV0:go_default_library",
->>>>>>> b2d9f9a2
         "//proto/beacon/db:go_default_library",
         "//proto/beacon/p2p/v1:go_default_library",
         "//shared/bytesutil:go_default_library",
@@ -96,13 +92,9 @@
     embed = [":go_default_library"],
     deps = [
         "//beacon-chain/db/filters:go_default_library",
-<<<<<<< HEAD
+        "//beacon-chain/db/iface:go_default_library",
         "//beacon-chain/slasher/types:go_default_library",
-        "//beacon-chain/state:go_default_library",
-=======
-        "//beacon-chain/db/iface:go_default_library",
         "//beacon-chain/state/interface:go_default_library",
->>>>>>> b2d9f9a2
         "//proto/beacon/db:go_default_library",
         "//proto/beacon/p2p/v1:go_default_library",
         "//proto/testing:go_default_library",
