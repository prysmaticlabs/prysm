--- conflicted
+++ resolved
@@ -166,52 +166,9 @@
 	validatorsEntries := make(map[string]*ethpb.Validator) // It's a map to make sure that you store only new validator entries.
 	validatorKeys := make([][]byte, len(states))           // For every state, this stores a compressed list of validator keys.
 	for i, st := range states {
-<<<<<<< HEAD
-		var validators []*ethpb.Validator
-		switch st.InnerStateUnsafe().(type) {
-		case *ethpb.BeaconState:
-			var pbState *ethpb.BeaconState
-			var err error
-			if features.Get().EnableNativeState {
-				pbState, err = state_native.ProtobufBeaconStatePhase0(st.InnerStateUnsafe())
-			} else {
-				pbState, err = v1.ProtobufBeaconState(st.InnerStateUnsafe())
-			}
-			if err != nil {
-				return err
-			}
-			validators = pbState.Validators
-		case *ethpb.BeaconStateAltair:
-			var pbState *ethpb.BeaconStateAltair
-			var err error
-			if features.Get().EnableNativeState {
-				pbState, err = state_native.ProtobufBeaconStateAltair(st.InnerStateUnsafe())
-			} else {
-				pbState, err = v2.ProtobufBeaconState(st.InnerStateUnsafe())
-			}
-			if err != nil {
-				return err
-			}
-			validators = pbState.Validators
-		case *ethpb.BeaconStateBellatrix:
-			var pbState *ethpb.BeaconStateBellatrix
-			var err error
-			if features.Get().EnableNativeState {
-				pbState, err = state_native.ProtobufBeaconStateBellatrix(st.InnerStateUnsafe())
-			} else {
-				pbState, err = v3.ProtobufBeaconState(st.InnerStateUnsafe())
-			}
-			if err != nil {
-				return err
-			}
-			validators = pbState.Validators
-		default:
-			return errors.New("invalid state type")
-=======
 		pb, ok := st.InnerStateUnsafe().(withValidators)
 		if !ok {
 			return errors.New("could not cast state to interface with GetValidators()")
->>>>>>> f4c00408
 		}
 		validators := pb.GetValidators()
 
