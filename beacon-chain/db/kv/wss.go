package kv

import (
	"context"
	"io"
	"io/ioutil"

	"github.com/pkg/errors"
	types "github.com/prysmaticlabs/eth2-types"
	"github.com/prysmaticlabs/prysm/config/params"
	"github.com/prysmaticlabs/prysm/encoding/ssz/detect"
	ethpb "github.com/prysmaticlabs/prysm/proto/prysm/v1alpha1"
)

// SaveOrigin loads an ssz serialized Block & BeaconState from an io.Reader
// (ex: an open file) prepares the database so that the beacon node can begin
// syncing, using the provided values as their point of origin. This is an alternative
// to syncing from genesis, and should only be run on an empty database.
func (s *Store) SaveOrigin(ctx context.Context, stateReader, blockReader io.Reader) error {
	sb, err := ioutil.ReadAll(stateReader)
	if err != nil {
		return errors.Wrap(err, "failed to read origin state bytes")
	}
	bb, err := ioutil.ReadAll(blockReader)
	if err != nil {
		return errors.Wrap(err, "error reading block given to SaveOrigin")
	}

	cf, err := detect.FromState(sb)
	if err != nil {
		return errors.Wrap(err, "failed to detect config and fork for origin state")
	}
<<<<<<< HEAD
	wblk, err := wrapper.WrappedSignedBeaconBlock(blk)
=======
	bs, err := cf.UnmarshalBeaconState(sb)
>>>>>>> 601987fa
	if err != nil {
		return errors.Wrap(err, "could not unmarshal origin state")
	}
	wblk, err := cf.UnmarshalBeaconBlock(bb)
	if err != nil {
		return errors.Wrap(err, "unable to unmarshal origin SignedBeaconBlock")
	}

	blockRoot, err := wblk.Block().HashTreeRoot()
	if err != nil {
		return errors.Wrap(err, "could not compute HashTreeRoot of checkpoint block")
	}
	// save block
	if err := s.SaveBlock(ctx, wblk); err != nil {
		return errors.Wrap(err, "could not save checkpoint block")
	}

	// save state
	if err = s.SaveState(ctx, bs, blockRoot); err != nil {
		return errors.Wrap(err, "could not save state")
	}
	if err = s.SaveStateSummary(ctx, &ethpb.StateSummary{
		Slot: bs.Slot(),
		Root: blockRoot[:],
	}); err != nil {
		return errors.Wrap(err, "could not save state summary")
	}

	// save origin block root in special key, to be used when the canonical
	// origin (start of chain, ie alternative to genesis) block or state is needed
	if err = s.SaveOriginBlockRoot(ctx, blockRoot); err != nil {
		return errors.Wrap(err, "could not save origin block root")
	}

	// mark block as head of chain, so that processing will pick up from this point
	if err = s.SaveHeadBlockRoot(ctx, blockRoot); err != nil {
		return errors.Wrap(err, "could not save head block root")
	}

	// rebuild the checkpoint from the block
	// use it to mark the block as justified and finalized
	slotEpoch, err := wblk.Block().Slot().SafeDivSlot(params.BeaconConfig().SlotsPerEpoch)
	if err != nil {
		return err
	}
	chkpt := &ethpb.Checkpoint{
		Epoch: types.Epoch(slotEpoch),
		Root:  blockRoot[:],
	}
	if err = s.SaveJustifiedCheckpoint(ctx, chkpt); err != nil {
		return errors.Wrap(err, "could not mark checkpoint sync block as justified")
	}
	if err = s.SaveFinalizedCheckpoint(ctx, chkpt); err != nil {
		return errors.Wrap(err, "could not mark checkpoint sync block as finalized")
	}

	return nil
}<|MERGE_RESOLUTION|>--- conflicted
+++ resolved
@@ -30,11 +30,7 @@
 	if err != nil {
 		return errors.Wrap(err, "failed to detect config and fork for origin state")
 	}
-<<<<<<< HEAD
-	wblk, err := wrapper.WrappedSignedBeaconBlock(blk)
-=======
 	bs, err := cf.UnmarshalBeaconState(sb)
->>>>>>> 601987fa
 	if err != nil {
 		return errors.Wrap(err, "could not unmarshal origin state")
 	}
