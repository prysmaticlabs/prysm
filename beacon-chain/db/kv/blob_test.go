package kv

import (
	"context"
	"crypto/rand"
	"fmt"
	"testing"

	"github.com/pkg/errors"
	fieldparams "github.com/prysmaticlabs/prysm/v4/config/fieldparams"
	"github.com/prysmaticlabs/prysm/v4/config/params"
	"github.com/prysmaticlabs/prysm/v4/consensus-types/primitives"
	types "github.com/prysmaticlabs/prysm/v4/consensus-types/primitives"
	"github.com/prysmaticlabs/prysm/v4/encoding/bytesutil"
	ethpb "github.com/prysmaticlabs/prysm/v4/proto/prysm/v1alpha1"
	"github.com/prysmaticlabs/prysm/v4/testing/assertions"
	"github.com/prysmaticlabs/prysm/v4/testing/require"
	bolt "go.etcd.io/bbolt"
)

func equalBlobSlices(expect []*ethpb.BlobSidecar, got []*ethpb.BlobSidecar) error {
	if len(expect) != len(got) {
		return fmt.Errorf("mismatched lengths, expect=%d, got=%d", len(expect), len(got))
	}
	for i := 0; i < len(expect); i++ {
		es := expect[i]
		gs := got[i]
		var e string
		assertions.DeepEqual(assertions.SprintfAssertionLoggerFn(&e), es, gs)
		if e != "" {
			return errors.New(e)
		}
	}
	return nil
}

func TestStore_BlobSidecars(t *testing.T) {
	ctx := context.Background()

	t.Run("empty", func(t *testing.T) {
		db := setupDB(t)
		scs := generateBlobSidecars(t, 0)
		require.ErrorContains(t, "nil or empty blob sidecars", db.SaveBlobSidecar(ctx, scs))
	})
	t.Run("empty by root", func(t *testing.T) {
		db := setupDB(t)
		got, err := db.BlobSidecarsByRoot(ctx, [32]byte{})
		require.ErrorIs(t, ErrNotFound, err)
		require.Equal(t, 0, len(got))
	})
	t.Run("empty by slot", func(t *testing.T) {
		db := setupDB(t)
		got, err := db.BlobSidecarsBySlot(ctx, 1)
		require.ErrorIs(t, ErrNotFound, err)
		require.Equal(t, 0, len(got))
	})
	t.Run("save and retrieve by root (one)", func(t *testing.T) {
		db := setupDB(t)
		scs := generateBlobSidecars(t, 1)
		require.NoError(t, db.SaveBlobSidecar(ctx, scs))
		require.Equal(t, 1, len(scs))
		got, err := db.BlobSidecarsByRoot(ctx, bytesutil.ToBytes32(scs[0].BlockRoot))
		require.NoError(t, err)
		require.NoError(t, equalBlobSlices(scs, got))
	})
	t.Run("save and retrieve by root (max), per batch", func(t *testing.T) {
		db := setupDB(t)
		scs := generateBlobSidecars(t, fieldparams.MaxBlobsPerBlock)
		require.NoError(t, db.SaveBlobSidecar(ctx, scs))
		require.Equal(t, fieldparams.MaxBlobsPerBlock, len(scs))
		got, err := db.BlobSidecarsByRoot(ctx, bytesutil.ToBytes32(scs[0].BlockRoot))
		require.NoError(t, err)
		require.NoError(t, equalBlobSlices(scs, got))
	})
	t.Run("save and retrieve by root, max and individually", func(t *testing.T) {
		db := setupDB(t)
		scs := generateBlobSidecars(t, fieldparams.MaxBlobsPerBlock)
		for _, sc := range scs {
			require.NoError(t, db.SaveBlobSidecar(ctx, []*ethpb.BlobSidecar{sc}))
		}
		require.Equal(t, fieldparams.MaxBlobsPerBlock, len(scs))
		got, err := db.BlobSidecarsByRoot(ctx, bytesutil.ToBytes32(scs[0].BlockRoot))
		require.NoError(t, err)
		require.NoError(t, equalBlobSlices(scs, got))
	})
	t.Run("save and retrieve valid subset by root", func(t *testing.T) {
		db := setupDB(t)
		scs := generateBlobSidecars(t, fieldparams.MaxBlobsPerBlock)
		require.NoError(t, db.SaveBlobSidecar(ctx, scs))
		require.Equal(t, int(fieldparams.MaxBlobsPerBlock), len(scs))

		// we'll request indices 0 and 3, so make a slice with those indices for comparison
		expect := make([]*ethpb.BlobSidecar, 2)
		expect[0] = scs[0]
		expect[1] = scs[3]

		got, err := db.BlobSidecarsByRoot(ctx, bytesutil.ToBytes32(scs[0].BlockRoot), 0, 3)
		require.NoError(t, err)
		require.NoError(t, equalBlobSlices(expect, got))
		require.Equal(t, uint64(0), got[0].Index)
		require.Equal(t, uint64(3), got[1].Index)
	})
	t.Run("error for invalid index when retrieving by root", func(t *testing.T) {
		db := setupDB(t)
		scs := generateBlobSidecars(t, fieldparams.MaxBlobsPerBlock)
		require.NoError(t, db.SaveBlobSidecar(ctx, scs))
		require.Equal(t, int(fieldparams.MaxBlobsPerBlock), len(scs))

		got, err := db.BlobSidecarsByRoot(ctx, bytesutil.ToBytes32(scs[0].BlockRoot), uint64(len(scs)))
		require.ErrorIs(t, err, ErrNotFound)
		require.Equal(t, 0, len(got))
	})
	t.Run("save and retrieve by slot (one)", func(t *testing.T) {
		db := setupDB(t)
		scs := generateBlobSidecars(t, 1)
		require.NoError(t, db.SaveBlobSidecar(ctx, scs))
		require.Equal(t, 1, len(scs))
		got, err := db.BlobSidecarsBySlot(ctx, scs[0].Slot)
		require.NoError(t, err)
		require.NoError(t, equalBlobSlices(scs, got))
	})
	t.Run("save and retrieve by slot (max)", func(t *testing.T) {
		db := setupDB(t)
		scs := generateBlobSidecars(t, fieldparams.MaxBlobsPerBlock)
		require.NoError(t, db.SaveBlobSidecar(ctx, scs))
		require.Equal(t, int(fieldparams.MaxBlobsPerBlock), len(scs))
		got, err := db.BlobSidecarsBySlot(ctx, scs[0].Slot)
		require.NoError(t, err)
		require.NoError(t, equalBlobSlices(scs, got))
	})
	t.Run("save and retrieve by slot, max and individually", func(t *testing.T) {
		db := setupDB(t)
		scs := generateBlobSidecars(t, fieldparams.MaxBlobsPerBlock)
		for _, sc := range scs {
			require.NoError(t, db.SaveBlobSidecar(ctx, []*ethpb.BlobSidecar{sc}))
		}
		require.Equal(t, fieldparams.MaxBlobsPerBlock, len(scs))
		got, err := db.BlobSidecarsBySlot(ctx, scs[0].Slot)
		require.NoError(t, err)
		require.NoError(t, equalBlobSlices(scs, got))
	})
	t.Run("save and retrieve valid subset by slot", func(t *testing.T) {
		db := setupDB(t)
		scs := generateBlobSidecars(t, fieldparams.MaxBlobsPerBlock)
		require.NoError(t, db.SaveBlobSidecar(ctx, scs))
		require.Equal(t, int(fieldparams.MaxBlobsPerBlock), len(scs))

		// we'll request indices 0 and 3, so make a slice with those indices for comparison
		expect := make([]*ethpb.BlobSidecar, 2)
		expect[0] = scs[0]
		expect[1] = scs[3]

		got, err := db.BlobSidecarsBySlot(ctx, scs[0].Slot, 0, 3)
		require.NoError(t, err)
		require.NoError(t, equalBlobSlices(expect, got))

		require.Equal(t, uint64(0), got[0].Index)
		require.Equal(t, uint64(3), got[1].Index)
	})
	t.Run("error for invalid index when retrieving by slot", func(t *testing.T) {
		db := setupDB(t)
		scs := generateBlobSidecars(t, fieldparams.MaxBlobsPerBlock)
		require.NoError(t, db.SaveBlobSidecar(ctx, scs))
		require.Equal(t, int(fieldparams.MaxBlobsPerBlock), len(scs))

		got, err := db.BlobSidecarsBySlot(ctx, scs[0].Slot, uint64(len(scs)))
		require.ErrorIs(t, err, ErrNotFound)
		require.Equal(t, 0, len(got))
	})
	t.Run("delete works", func(t *testing.T) {
		db := setupDB(t)
		scs := generateBlobSidecars(t, fieldparams.MaxBlobsPerBlock)
		require.NoError(t, db.SaveBlobSidecar(ctx, scs))
		require.Equal(t, int(fieldparams.MaxBlobsPerBlock), len(scs))
		got, err := db.BlobSidecarsByRoot(ctx, bytesutil.ToBytes32(scs[0].BlockRoot))
		require.NoError(t, err)
		require.NoError(t, equalBlobSlices(scs, got))
		require.NoError(t, db.DeleteBlobSidecar(ctx, bytesutil.ToBytes32(scs[0].BlockRoot)))
		got, err = db.BlobSidecarsByRoot(ctx, bytesutil.ToBytes32(scs[0].BlockRoot))
		require.ErrorIs(t, ErrNotFound, err)
		require.Equal(t, 0, len(got))
	})
	t.Run("saving blob different times", func(t *testing.T) {
		db := setupDB(t)
		scs := generateBlobSidecars(t, fieldparams.MaxBlobsPerBlock)

		for i := 0; i < fieldparams.MaxBlobsPerBlock; i++ {
			scs[i].Slot = primitives.Slot(i)
			scs[i].BlockRoot = bytesutil.PadTo([]byte{byte(i)}, 32)
			require.NoError(t, db.SaveBlobSidecar(ctx, []*ethpb.BlobSidecar{scs[i]}))
			br := bytesutil.ToBytes32(scs[i].BlockRoot)
			saved, err := db.BlobSidecarsByRoot(ctx, br)
			require.NoError(t, err)
			require.NoError(t, equalBlobSlices([]*ethpb.BlobSidecar{scs[i]}, saved))
		}
	})
	t.Run("saving a new blob for rotation (batch)", func(t *testing.T) {
		db := setupDB(t)
		scs := generateBlobSidecars(t, fieldparams.MaxBlobsPerBlock)
		require.NoError(t, db.SaveBlobSidecar(ctx, scs))
		require.Equal(t, fieldparams.MaxBlobsPerBlock, len(scs))
		oldBlockRoot := scs[0].BlockRoot
		got, err := db.BlobSidecarsByRoot(ctx, bytesutil.ToBytes32(oldBlockRoot))
		require.NoError(t, err)
		require.NoError(t, equalBlobSlices(scs, got))

		newScs := generateBlobSidecars(t, fieldparams.MaxBlobsPerBlock)
		newRetentionSlot := primitives.Slot(params.BeaconNetworkConfig().MinEpochsForBlobsSidecarsRequest.Mul(uint64(params.BeaconConfig().SlotsPerEpoch)))
		for _, sc := range newScs {
			sc.Slot = sc.Slot + newRetentionSlot
		}
		require.NoError(t, db.SaveBlobSidecar(ctx, newScs))

		_, err = db.BlobSidecarsBySlot(ctx, 100)
		require.ErrorIs(t, ErrNotFound, err)

		got, err = db.BlobSidecarsByRoot(ctx, bytesutil.ToBytes32(newScs[0].BlockRoot))
		require.NoError(t, err)
		require.NoError(t, equalBlobSlices(newScs, got))
	})
<<<<<<< HEAD
	t.Run("saving same blob twice", func(t *testing.T) {
		scs := generateBlobSidecars(t, 1)
		require.Equal(t, 1, len(scs))
		db := setupDB(t)
		require.NoError(t, db.SaveBlobSidecar(ctx, scs))

		saved, err := db.BlobSidecarsByRoot(ctx, bytesutil.ToBytes32(scs[0].BlockRoot))
		require.NoError(t, err)
		require.NoError(t, equalBlobSlices(scs, saved))

		require.NoError(t, db.SaveBlobSidecar(ctx, scs))
		saved, err = db.BlobSidecarsByRoot(ctx, bytesutil.ToBytes32(scs[0].BlockRoot))
		require.NoError(t, err)
		require.NoError(t, equalBlobSlices(scs, saved))
=======
	t.Run("save multiple blobs after new rotation (individually)", func(t *testing.T) {
		db := setupDB(t)
		scs := generateBlobSidecars(t, fieldparams.MaxBlobsPerBlock)
		for _, sc := range scs {
			require.NoError(t, db.SaveBlobSidecar(ctx, []*ethpb.BlobSidecar{sc}))
		}
		got, err := db.BlobSidecarsByRoot(ctx, bytesutil.ToBytes32(scs[0].BlockRoot))
		require.NoError(t, err)
		require.NoError(t, equalBlobSlices(scs, got))

		scs = generateBlobSidecars(t, fieldparams.MaxBlobsPerBlock)
		newRetentionSlot := primitives.Slot(params.BeaconNetworkConfig().MinEpochsForBlobsSidecarsRequest.Mul(uint64(params.BeaconConfig().SlotsPerEpoch)))
		for _, sc := range scs {
			sc.Slot = sc.Slot + newRetentionSlot
		}
		for _, sc := range scs {
			require.NoError(t, db.SaveBlobSidecar(ctx, []*ethpb.BlobSidecar{sc}))
		}

		_, err = db.BlobSidecarsBySlot(ctx, 100)
		require.ErrorIs(t, ErrNotFound, err)

		got, err = db.BlobSidecarsByRoot(ctx, bytesutil.ToBytes32(scs[0].BlockRoot))
		require.NoError(t, err)
		require.NoError(t, equalBlobSlices(scs, got))
	})
	t.Run("save multiple blobs after new rotation (batch then individually)", func(t *testing.T) {
		db := setupDB(t)
		scs := generateBlobSidecars(t, fieldparams.MaxBlobsPerBlock)
		require.NoError(t, db.SaveBlobSidecar(ctx, scs))
		require.Equal(t, fieldparams.MaxBlobsPerBlock, len(scs))
		oldBlockRoot := scs[0].BlockRoot
		got, err := db.BlobSidecarsByRoot(ctx, bytesutil.ToBytes32(oldBlockRoot))
		require.NoError(t, err)
		require.NoError(t, equalBlobSlices(scs, got))

		scs = generateBlobSidecars(t, fieldparams.MaxBlobsPerBlock)
		newRetentionSlot := primitives.Slot(params.BeaconNetworkConfig().MinEpochsForBlobsSidecarsRequest.Mul(uint64(params.BeaconConfig().SlotsPerEpoch)))
		for _, sc := range scs {
			sc.Slot = sc.Slot + newRetentionSlot
		}
		for _, sc := range scs {
			require.NoError(t, db.SaveBlobSidecar(ctx, []*ethpb.BlobSidecar{sc}))
		}

		_, err = db.BlobSidecarsBySlot(ctx, 100)
		require.ErrorIs(t, ErrNotFound, err)

		got, err = db.BlobSidecarsByRoot(ctx, bytesutil.ToBytes32(scs[0].BlockRoot))
		require.NoError(t, err)
		require.NoError(t, equalBlobSlices(scs, got))
	})
	t.Run("save multiple blobs after new rotation (individually then batch)", func(t *testing.T) {
		db := setupDB(t)
		scs := generateBlobSidecars(t, fieldparams.MaxBlobsPerBlock)
		for _, sc := range scs {
			require.NoError(t, db.SaveBlobSidecar(ctx, []*ethpb.BlobSidecar{sc}))
		}
		got, err := db.BlobSidecarsByRoot(ctx, bytesutil.ToBytes32(scs[0].BlockRoot))
		require.NoError(t, err)
		require.NoError(t, equalBlobSlices(scs, got))

		scs = generateBlobSidecars(t, fieldparams.MaxBlobsPerBlock)
		newRetentionSlot := primitives.Slot(params.BeaconNetworkConfig().MinEpochsForBlobsSidecarsRequest.Mul(uint64(params.BeaconConfig().SlotsPerEpoch)))
		for _, sc := range scs {
			sc.Slot = sc.Slot + newRetentionSlot
		}
		require.NoError(t, db.SaveBlobSidecar(ctx, scs))

		_, err = db.BlobSidecarsBySlot(ctx, 100)
		require.ErrorIs(t, ErrNotFound, err)

		got, err = db.BlobSidecarsByRoot(ctx, bytesutil.ToBytes32(scs[0].BlockRoot))
		require.NoError(t, err)
		require.NoError(t, equalBlobSlices(scs, got))
>>>>>>> 2b4c83b7
	})
}

func generateBlobSidecars(t *testing.T, n uint64) []*ethpb.BlobSidecar {
	blobSidecars := make([]*ethpb.BlobSidecar, n)
	for i := uint64(0); i < n; i++ {
		blobSidecars[i] = generateBlobSidecar(t, i)
	}
	return blobSidecars
}

func generateBlobSidecar(t *testing.T, index uint64) *ethpb.BlobSidecar {
	blob := make([]byte, 131072)
	_, err := rand.Read(blob)
	require.NoError(t, err)
	kzgCommitment := make([]byte, 48)
	_, err = rand.Read(kzgCommitment)
	require.NoError(t, err)
	kzgProof := make([]byte, 48)
	_, err = rand.Read(kzgProof)
	require.NoError(t, err)

	return &ethpb.BlobSidecar{
		BlockRoot:       bytesutil.PadTo([]byte{'a'}, 32),
		Index:           index,
		Slot:            100,
		BlockParentRoot: bytesutil.PadTo([]byte{'b'}, 32),
		ProposerIndex:   101,
		Blob:            blob,
		KzgCommitment:   kzgCommitment,
		KzgProof:        kzgProof,
	}
}

func TestStore_verifySideCars(t *testing.T) {
	s := setupDB(t)
	tests := []struct {
		name  string
		scs   []*ethpb.BlobSidecar
		error string
	}{
		{name: "empty", scs: []*ethpb.BlobSidecar{}, error: "nil or empty blob sidecars"},
		{name: "too many sidecars", scs: generateBlobSidecars(t, fieldparams.MaxBlobsPerBlock+1), error: "too many sidecars: 7 > 6"},
		{name: "invalid slot", scs: []*ethpb.BlobSidecar{{Slot: 1}, {Slot: 2}}, error: "sidecar slot mismatch: 2 != 1"},
		{name: "invalid proposer index", scs: []*ethpb.BlobSidecar{{ProposerIndex: 1}, {ProposerIndex: 2}}, error: "sidecar proposer index mismatch: 2 != 1"},
		{name: "invalid root", scs: []*ethpb.BlobSidecar{{BlockRoot: []byte{1}}, {BlockRoot: []byte{2}}}, error: "sidecar root mismatch: 02 != 01"},
		{name: "invalid parent root", scs: []*ethpb.BlobSidecar{{BlockParentRoot: []byte{1}}, {BlockParentRoot: []byte{2}}}, error: "sidecar parent root mismatch: 02 != 01"},
		{name: "happy path", scs: []*ethpb.BlobSidecar{{Index: 0}, {Index: 1}}, error: ""},
	}
	for _, tt := range tests {
		t.Run(tt.name, func(t *testing.T) {
			err := s.verifySideCars(tt.scs)
			if tt.error != "" {
				require.Equal(t, tt.error, err.Error())
			} else {
				require.NoError(t, err)
			}
		})
	}
}

func TestStore_sortSidecars(t *testing.T) {
	scs := []*ethpb.BlobSidecar{
		{Index: 6},
		{Index: 4},
		{Index: 2},
		{Index: 1},
		{Index: 3},
		{Index: 5},
		{},
	}
	sortSideCars(scs)
	for i := 0; i < len(scs)-1; i++ {
		require.Equal(t, uint64(i), scs[i].Index)
	}
}

func BenchmarkStore_BlobSidecarsByRoot(b *testing.B) {
	s := setupDB(b)
	ctx := context.Background()
	require.NoError(b, s.SaveBlobSidecar(ctx, []*ethpb.BlobSidecar{
		{BlockRoot: bytesutil.PadTo([]byte{'a'}, 32), Slot: 0},
	}))

	err := s.db.Update(func(tx *bolt.Tx) error {
		bkt := tx.Bucket(blobsBucket)
		for i := 1; i < 131071; i++ {
			r := make([]byte, 32)
			_, err := rand.Read(r)
			require.NoError(b, err)
			scs := []*ethpb.BlobSidecar{
				{BlockRoot: r, Slot: primitives.Slot(i)},
			}
			k := blobSidecarKey(scs[0])
			encodedBlobSidecar, err := encode(ctx, &ethpb.BlobSidecars{Sidecars: scs})
			require.NoError(b, err)
			require.NoError(b, bkt.Put(k, encodedBlobSidecar))
		}
		return nil
	})
	require.NoError(b, err)

	require.NoError(b, s.SaveBlobSidecar(ctx, []*ethpb.BlobSidecar{
		{BlockRoot: bytesutil.PadTo([]byte{'b'}, 32), Slot: 131071},
	}))

	b.ResetTimer()
	for i := 0; i < b.N; i++ {
		_, err := s.BlobSidecarsByRoot(ctx, [32]byte{'b'})
		require.NoError(b, err)
	}
}

func Test_checkEpochsForBlobSidecarsRequestBucket(t *testing.T) {
	dbStore := setupDB(t)

	require.NoError(t, checkEpochsForBlobSidecarsRequestBucket(dbStore.db)) // First write
	require.NoError(t, checkEpochsForBlobSidecarsRequestBucket(dbStore.db)) // First check

	nConfig := params.BeaconNetworkConfig()
	nConfig.MinEpochsForBlobsSidecarsRequest = 42069
	params.OverrideBeaconNetworkConfig(nConfig)
	require.ErrorContains(t, "epochs for blobs request value in DB 4096 does not match config value 42069", checkEpochsForBlobSidecarsRequestBucket(dbStore.db))
}

func TestBlobRotatingKey(t *testing.T) {
	k := blobSidecarKey(&ethpb.BlobSidecar{
		Slot:      1,
		BlockRoot: []byte{2},
	})

	require.Equal(t, types.Slot(1), k.Slot())
	require.DeepEqual(t, []byte{2}, k.BlockRoot())
	require.DeepEqual(t, slotKey(types.Slot(1)), k.BufferPrefix())
}<|MERGE_RESOLUTION|>--- conflicted
+++ resolved
@@ -218,7 +218,82 @@
 		require.NoError(t, err)
 		require.NoError(t, equalBlobSlices(newScs, got))
 	})
-<<<<<<< HEAD
+	t.Run("save multiple blobs after new rotation (individually)", func(t *testing.T) {
+		db := setupDB(t)
+		scs := generateBlobSidecars(t, fieldparams.MaxBlobsPerBlock)
+		for _, sc := range scs {
+			require.NoError(t, db.SaveBlobSidecar(ctx, []*ethpb.BlobSidecar{sc}))
+		}
+		got, err := db.BlobSidecarsByRoot(ctx, bytesutil.ToBytes32(scs[0].BlockRoot))
+		require.NoError(t, err)
+		require.NoError(t, equalBlobSlices(scs, got))
+
+		scs = generateBlobSidecars(t, fieldparams.MaxBlobsPerBlock)
+		newRetentionSlot := primitives.Slot(params.BeaconNetworkConfig().MinEpochsForBlobsSidecarsRequest.Mul(uint64(params.BeaconConfig().SlotsPerEpoch)))
+		for _, sc := range scs {
+			sc.Slot = sc.Slot + newRetentionSlot
+		}
+		for _, sc := range scs {
+			require.NoError(t, db.SaveBlobSidecar(ctx, []*ethpb.BlobSidecar{sc}))
+		}
+
+		_, err = db.BlobSidecarsBySlot(ctx, 100)
+		require.ErrorIs(t, ErrNotFound, err)
+
+		got, err = db.BlobSidecarsByRoot(ctx, bytesutil.ToBytes32(scs[0].BlockRoot))
+		require.NoError(t, err)
+		require.NoError(t, equalBlobSlices(scs, got))
+	})
+	t.Run("save multiple blobs after new rotation (batch then individually)", func(t *testing.T) {
+		db := setupDB(t)
+		scs := generateBlobSidecars(t, fieldparams.MaxBlobsPerBlock)
+		require.NoError(t, db.SaveBlobSidecar(ctx, scs))
+		require.Equal(t, fieldparams.MaxBlobsPerBlock, len(scs))
+		oldBlockRoot := scs[0].BlockRoot
+		got, err := db.BlobSidecarsByRoot(ctx, bytesutil.ToBytes32(oldBlockRoot))
+		require.NoError(t, err)
+		require.NoError(t, equalBlobSlices(scs, got))
+
+		scs = generateBlobSidecars(t, fieldparams.MaxBlobsPerBlock)
+		newRetentionSlot := primitives.Slot(params.BeaconNetworkConfig().MinEpochsForBlobsSidecarsRequest.Mul(uint64(params.BeaconConfig().SlotsPerEpoch)))
+		for _, sc := range scs {
+			sc.Slot = sc.Slot + newRetentionSlot
+		}
+		for _, sc := range scs {
+			require.NoError(t, db.SaveBlobSidecar(ctx, []*ethpb.BlobSidecar{sc}))
+		}
+
+		_, err = db.BlobSidecarsBySlot(ctx, 100)
+		require.ErrorIs(t, ErrNotFound, err)
+
+		got, err = db.BlobSidecarsByRoot(ctx, bytesutil.ToBytes32(scs[0].BlockRoot))
+		require.NoError(t, err)
+		require.NoError(t, equalBlobSlices(scs, got))
+	})
+	t.Run("save multiple blobs after new rotation (individually then batch)", func(t *testing.T) {
+		db := setupDB(t)
+		scs := generateBlobSidecars(t, fieldparams.MaxBlobsPerBlock)
+		for _, sc := range scs {
+			require.NoError(t, db.SaveBlobSidecar(ctx, []*ethpb.BlobSidecar{sc}))
+		}
+		got, err := db.BlobSidecarsByRoot(ctx, bytesutil.ToBytes32(scs[0].BlockRoot))
+		require.NoError(t, err)
+		require.NoError(t, equalBlobSlices(scs, got))
+
+		scs = generateBlobSidecars(t, fieldparams.MaxBlobsPerBlock)
+		newRetentionSlot := primitives.Slot(params.BeaconNetworkConfig().MinEpochsForBlobsSidecarsRequest.Mul(uint64(params.BeaconConfig().SlotsPerEpoch)))
+		for _, sc := range scs {
+			sc.Slot = sc.Slot + newRetentionSlot
+		}
+		require.NoError(t, db.SaveBlobSidecar(ctx, scs))
+
+		_, err = db.BlobSidecarsBySlot(ctx, 100)
+		require.ErrorIs(t, ErrNotFound, err)
+
+		got, err = db.BlobSidecarsByRoot(ctx, bytesutil.ToBytes32(scs[0].BlockRoot))
+		require.NoError(t, err)
+		require.NoError(t, equalBlobSlices(scs, got))
+	})
 	t.Run("saving same blob twice", func(t *testing.T) {
 		scs := generateBlobSidecars(t, 1)
 		require.Equal(t, 1, len(scs))
@@ -233,83 +308,6 @@
 		saved, err = db.BlobSidecarsByRoot(ctx, bytesutil.ToBytes32(scs[0].BlockRoot))
 		require.NoError(t, err)
 		require.NoError(t, equalBlobSlices(scs, saved))
-=======
-	t.Run("save multiple blobs after new rotation (individually)", func(t *testing.T) {
-		db := setupDB(t)
-		scs := generateBlobSidecars(t, fieldparams.MaxBlobsPerBlock)
-		for _, sc := range scs {
-			require.NoError(t, db.SaveBlobSidecar(ctx, []*ethpb.BlobSidecar{sc}))
-		}
-		got, err := db.BlobSidecarsByRoot(ctx, bytesutil.ToBytes32(scs[0].BlockRoot))
-		require.NoError(t, err)
-		require.NoError(t, equalBlobSlices(scs, got))
-
-		scs = generateBlobSidecars(t, fieldparams.MaxBlobsPerBlock)
-		newRetentionSlot := primitives.Slot(params.BeaconNetworkConfig().MinEpochsForBlobsSidecarsRequest.Mul(uint64(params.BeaconConfig().SlotsPerEpoch)))
-		for _, sc := range scs {
-			sc.Slot = sc.Slot + newRetentionSlot
-		}
-		for _, sc := range scs {
-			require.NoError(t, db.SaveBlobSidecar(ctx, []*ethpb.BlobSidecar{sc}))
-		}
-
-		_, err = db.BlobSidecarsBySlot(ctx, 100)
-		require.ErrorIs(t, ErrNotFound, err)
-
-		got, err = db.BlobSidecarsByRoot(ctx, bytesutil.ToBytes32(scs[0].BlockRoot))
-		require.NoError(t, err)
-		require.NoError(t, equalBlobSlices(scs, got))
-	})
-	t.Run("save multiple blobs after new rotation (batch then individually)", func(t *testing.T) {
-		db := setupDB(t)
-		scs := generateBlobSidecars(t, fieldparams.MaxBlobsPerBlock)
-		require.NoError(t, db.SaveBlobSidecar(ctx, scs))
-		require.Equal(t, fieldparams.MaxBlobsPerBlock, len(scs))
-		oldBlockRoot := scs[0].BlockRoot
-		got, err := db.BlobSidecarsByRoot(ctx, bytesutil.ToBytes32(oldBlockRoot))
-		require.NoError(t, err)
-		require.NoError(t, equalBlobSlices(scs, got))
-
-		scs = generateBlobSidecars(t, fieldparams.MaxBlobsPerBlock)
-		newRetentionSlot := primitives.Slot(params.BeaconNetworkConfig().MinEpochsForBlobsSidecarsRequest.Mul(uint64(params.BeaconConfig().SlotsPerEpoch)))
-		for _, sc := range scs {
-			sc.Slot = sc.Slot + newRetentionSlot
-		}
-		for _, sc := range scs {
-			require.NoError(t, db.SaveBlobSidecar(ctx, []*ethpb.BlobSidecar{sc}))
-		}
-
-		_, err = db.BlobSidecarsBySlot(ctx, 100)
-		require.ErrorIs(t, ErrNotFound, err)
-
-		got, err = db.BlobSidecarsByRoot(ctx, bytesutil.ToBytes32(scs[0].BlockRoot))
-		require.NoError(t, err)
-		require.NoError(t, equalBlobSlices(scs, got))
-	})
-	t.Run("save multiple blobs after new rotation (individually then batch)", func(t *testing.T) {
-		db := setupDB(t)
-		scs := generateBlobSidecars(t, fieldparams.MaxBlobsPerBlock)
-		for _, sc := range scs {
-			require.NoError(t, db.SaveBlobSidecar(ctx, []*ethpb.BlobSidecar{sc}))
-		}
-		got, err := db.BlobSidecarsByRoot(ctx, bytesutil.ToBytes32(scs[0].BlockRoot))
-		require.NoError(t, err)
-		require.NoError(t, equalBlobSlices(scs, got))
-
-		scs = generateBlobSidecars(t, fieldparams.MaxBlobsPerBlock)
-		newRetentionSlot := primitives.Slot(params.BeaconNetworkConfig().MinEpochsForBlobsSidecarsRequest.Mul(uint64(params.BeaconConfig().SlotsPerEpoch)))
-		for _, sc := range scs {
-			sc.Slot = sc.Slot + newRetentionSlot
-		}
-		require.NoError(t, db.SaveBlobSidecar(ctx, scs))
-
-		_, err = db.BlobSidecarsBySlot(ctx, 100)
-		require.ErrorIs(t, ErrNotFound, err)
-
-		got, err = db.BlobSidecarsByRoot(ctx, bytesutil.ToBytes32(scs[0].BlockRoot))
-		require.NoError(t, err)
-		require.NoError(t, equalBlobSlices(scs, got))
->>>>>>> 2b4c83b7
 	})
 }
 
