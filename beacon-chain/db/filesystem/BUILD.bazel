load("@prysm//tools/go:def.bzl", "go_library", "go_test")

go_library(
    name = "go_default_library",
    srcs = [
<<<<<<< HEAD
        "fetch_blob.go",
        "prune_blob.go",
        "save_blob.go",
=======
        "blob.go",
        "ephemeral.go",
>>>>>>> cd8d4991
    ],
    importpath = "github.com/prysmaticlabs/prysm/v4/beacon-chain/db/filesystem",
    visibility = ["//visibility:public"],
    deps = [
<<<<<<< HEAD
        "//beacon-chain/db/filters:go_default_library",
        "//beacon-chain/db/kv:go_default_library",
        "//consensus-types/primitives:go_default_library",
        "//encoding/bytesutil:go_default_library",
        "//io/file:go_default_library",
        "//proto/eth/v2:go_default_library",
        "//time/slots:go_default_library",
        "@com_github_ethereum_go_ethereum//common/hexutil:go_default_library",
=======
        "//beacon-chain/verification:go_default_library",
        "//config/fieldparams:go_default_library",
        "//consensus-types/blocks:go_default_library",
        "//io/file:go_default_library",
        "//proto/prysm/v1alpha1:go_default_library",
        "//runtime/logging:go_default_library",
>>>>>>> cd8d4991
        "@com_github_pkg_errors//:go_default_library",
        "@com_github_sirupsen_logrus//:go_default_library",
        "@com_github_spf13_afero//:go_default_library",
    ],
)

go_test(
    name = "go_default_test",
<<<<<<< HEAD
    srcs = [
        "bench_test.go",
        "fetch_blob_test.go",
        "prune_blob_test.go",
        "save_blob_test.go",
    ],
    embed = [":go_default_library"],
    deps = [
        "//beacon-chain/db/kv:go_default_library",
        "//config/fieldparams:go_default_library",
        "//consensus-types/blocks:go_default_library",
        "//consensus-types/interfaces:go_default_library",
        "//consensus-types/primitives:go_default_library",
        "//encoding/bytesutil:go_default_library",
        "//io/file:go_default_library",
        "//proto/eth/v2:go_default_library",
        "//proto/prysm/v1alpha1:go_default_library",
        "//testing/require:go_default_library",
        "//testing/util:go_default_library",
        "@com_github_ethereum_go_ethereum//common/hexutil:go_default_library",
=======
    srcs = ["blob_test.go"],
    embed = [":go_default_library"],
    deps = [
        "//beacon-chain/verification:go_default_library",
        "//config/fieldparams:go_default_library",
        "//proto/prysm/v1alpha1:go_default_library",
        "//testing/require:go_default_library",
        "//testing/util:go_default_library",
>>>>>>> cd8d4991
        "@com_github_prysmaticlabs_fastssz//:go_default_library",
        "@com_github_spf13_afero//:go_default_library",
    ],
)<|MERGE_RESOLUTION|>--- conflicted
+++ resolved
@@ -3,35 +3,21 @@
 go_library(
     name = "go_default_library",
     srcs = [
-<<<<<<< HEAD
-        "fetch_blob.go",
-        "prune_blob.go",
-        "save_blob.go",
-=======
         "blob.go",
         "ephemeral.go",
->>>>>>> cd8d4991
+        "prune_blob.go",
     ],
     importpath = "github.com/prysmaticlabs/prysm/v4/beacon-chain/db/filesystem",
     visibility = ["//visibility:public"],
     deps = [
-<<<<<<< HEAD
-        "//beacon-chain/db/filters:go_default_library",
-        "//beacon-chain/db/kv:go_default_library",
-        "//consensus-types/primitives:go_default_library",
-        "//encoding/bytesutil:go_default_library",
-        "//io/file:go_default_library",
-        "//proto/eth/v2:go_default_library",
-        "//time/slots:go_default_library",
-        "@com_github_ethereum_go_ethereum//common/hexutil:go_default_library",
-=======
         "//beacon-chain/verification:go_default_library",
         "//config/fieldparams:go_default_library",
         "//consensus-types/blocks:go_default_library",
+        "//consensus-types/primitives:go_default_library",
         "//io/file:go_default_library",
         "//proto/prysm/v1alpha1:go_default_library",
         "//runtime/logging:go_default_library",
->>>>>>> cd8d4991
+        "//time/slots:go_default_library",
         "@com_github_pkg_errors//:go_default_library",
         "@com_github_sirupsen_logrus//:go_default_library",
         "@com_github_spf13_afero//:go_default_library",
@@ -40,37 +26,20 @@
 
 go_test(
     name = "go_default_test",
-<<<<<<< HEAD
     srcs = [
-        "bench_test.go",
-        "fetch_blob_test.go",
+        "blob_test.go",
         "prune_blob_test.go",
-        "save_blob_test.go",
     ],
     embed = [":go_default_library"],
     deps = [
-        "//beacon-chain/db/kv:go_default_library",
+        "//beacon-chain/verification:go_default_library",
         "//config/fieldparams:go_default_library",
-        "//consensus-types/blocks:go_default_library",
-        "//consensus-types/interfaces:go_default_library",
         "//consensus-types/primitives:go_default_library",
         "//encoding/bytesutil:go_default_library",
-        "//io/file:go_default_library",
         "//proto/eth/v2:go_default_library",
         "//proto/prysm/v1alpha1:go_default_library",
         "//testing/require:go_default_library",
         "//testing/util:go_default_library",
-        "@com_github_ethereum_go_ethereum//common/hexutil:go_default_library",
-=======
-    srcs = ["blob_test.go"],
-    embed = [":go_default_library"],
-    deps = [
-        "//beacon-chain/verification:go_default_library",
-        "//config/fieldparams:go_default_library",
-        "//proto/prysm/v1alpha1:go_default_library",
-        "//testing/require:go_default_library",
-        "//testing/util:go_default_library",
->>>>>>> cd8d4991
         "@com_github_prysmaticlabs_fastssz//:go_default_library",
         "@com_github_spf13_afero//:go_default_library",
     ],
