--- conflicted
+++ resolved
@@ -207,7 +207,6 @@
 	return p.fname(sszExt)
 }
 
-<<<<<<< HEAD
 // Prune prunes blobs in the base directory based on the retention epoch.
 // It deletes blobs older than currentEpoch - (retentionEpoch+bufferEpochs).
 // This is so that we keep a slight buffer and blobs are deleted after n+2 epochs.
@@ -258,12 +257,12 @@
 	}
 	rawSlot := binary.LittleEndian.Uint64(b)
 	return primitives.Slot(rawSlot), nil
-=======
+}
+
 // Delete removes the directory matching the provided block root and all the blobs it contains.
 func (bs *BlobStorage) Delete(root [32]byte) error {
 	if err := bs.fs.RemoveAll(hexutil.Encode(root[:])); err != nil {
 		return fmt.Errorf("failed to delete blobs for root %#x: %w", root, err)
 	}
 	return nil
->>>>>>> 7a703059
 }