--- conflicted
+++ resolved
@@ -5,7 +5,6 @@
 
 	"github.com/prysmaticlabs/prysm/v4/config/params"
 	"github.com/spf13/afero"
-	"github.com/urfave/cli/v2"
 )
 
 // NewEphemeralBlobStorage should only be used for tests.
@@ -19,16 +18,8 @@
 // in order to interact with it outside the parameters of the BlobStorage api.
 func NewEphemeralBlobStorageWithFs(_ testing.TB) (afero.Fs, *BlobStorage, error) {
 	fs := afero.NewMemMapFs()
-<<<<<<< HEAD
-	retentionSlot, err := determineRetentionSlot(&cli.Context{})
-	if err != nil {
-		return nil, nil, err
-	}
-	return fs, &BlobStorage{fs: fs, retentionSlot: retentionSlot}, nil
-=======
 	retentionEpoch := params.BeaconNetworkConfig().MinEpochsForBlobsSidecarsRequest
 	return fs, &BlobStorage{fs: fs, retentionEpochs: retentionEpoch}, nil
->>>>>>> f40b8583
 }
 
 type BlobMocker struct {
