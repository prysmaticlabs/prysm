package filesystem

import (
	"bytes"
	"os"
	"path"
	"sync"
	"testing"
	"time"

	"github.com/pkg/errors"
	ssz "github.com/prysmaticlabs/fastssz"
	"github.com/prysmaticlabs/prysm/v5/beacon-chain/verification"
	fieldparams "github.com/prysmaticlabs/prysm/v5/config/fieldparams"
	"github.com/prysmaticlabs/prysm/v5/consensus-types/primitives"
	"github.com/prysmaticlabs/prysm/v5/encoding/bytesutil"
	ethpb "github.com/prysmaticlabs/prysm/v5/proto/prysm/v1alpha1"
	"github.com/prysmaticlabs/prysm/v5/testing/require"
	"github.com/prysmaticlabs/prysm/v5/testing/util"
	"github.com/spf13/afero"
)

func TestBlobStorage_SaveBlobData(t *testing.T) {
	_, sidecars := util.GenerateTestDenebBlockWithSidecar(t, [32]byte{}, 1, fieldparams.MaxBlobsPerBlock)
	testSidecars, err := verification.BlobSidecarSliceNoop(sidecars)
	require.NoError(t, err)

	t.Run("no error for duplicate", func(t *testing.T) {
		fs, bs, err := NewEphemeralBlobStorageWithFs(t)
		require.NoError(t, err)
		existingSidecar := testSidecars[0]

		blobPath := namerForSidecar(existingSidecar).path()
		// Serialize the existing BlobSidecar to binary data.
		existingSidecarData, err := ssz.MarshalSSZ(existingSidecar)
		require.NoError(t, err)

		require.NoError(t, bs.Save(existingSidecar))
		// No error when attempting to write twice.
		require.NoError(t, bs.Save(existingSidecar))

		content, err := afero.ReadFile(fs, blobPath)
		require.NoError(t, err)
		require.Equal(t, true, bytes.Equal(existingSidecarData, content))

		// Deserialize the BlobSidecar from the saved file data.
		savedSidecar := &ethpb.BlobSidecar{}
		err = savedSidecar.UnmarshalSSZ(content)
		require.NoError(t, err)

		// Compare the original Sidecar and the saved Sidecar.
		require.DeepSSZEqual(t, existingSidecar.BlobSidecar, savedSidecar)

	})
	t.Run("indices", func(t *testing.T) {
		bs := NewEphemeralBlobStorage(t)
		sc := testSidecars[2]
		require.NoError(t, bs.Save(sc))
		actualSc, err := bs.Get(sc.BlockRoot(), sc.Index)
		require.NoError(t, err)
		expectedIdx := [fieldparams.MaxBlobsPerBlock]bool{false, false, true}
		actualIdx, err := bs.Indices(actualSc.BlockRoot())
		require.NoError(t, err)
		require.Equal(t, expectedIdx, actualIdx)
	})

	t.Run("round trip write then read", func(t *testing.T) {
		bs := NewEphemeralBlobStorage(t)
		err := bs.Save(testSidecars[0])
		require.NoError(t, err)

		expected := testSidecars[0]
		actual, err := bs.Get(expected.BlockRoot(), expected.Index)
		require.NoError(t, err)
		require.DeepSSZEqual(t, expected, actual)
	})

	t.Run("round trip write, read and delete", func(t *testing.T) {
		bs := NewEphemeralBlobStorage(t)
		err := bs.Save(testSidecars[0])
		require.NoError(t, err)

		expected := testSidecars[0]
		actual, err := bs.Get(expected.BlockRoot(), expected.Index)
		require.NoError(t, err)
		require.DeepSSZEqual(t, expected, actual)

		require.NoError(t, bs.Remove(expected.BlockRoot()))
		_, err = bs.Get(expected.BlockRoot(), expected.Index)
		require.ErrorContains(t, "file does not exist", err)
	})

	t.Run("clear", func(t *testing.T) {
		blob := testSidecars[0]
		b := NewEphemeralBlobStorage(t)
		require.NoError(t, b.Save(blob))
		res, err := b.Get(blob.BlockRoot(), blob.Index)
		require.NoError(t, err)
		require.NotNil(t, res)
		require.NoError(t, b.Clear())
		// After clearing, the blob should not exist in the db.
		_, err = b.Get(blob.BlockRoot(), blob.Index)
		require.ErrorIs(t, err, os.ErrNotExist)
	})

	t.Run("race conditions", func(t *testing.T) {
		// There was a bug where saving the same blob in multiple go routines would cause a partial blob
		// to be empty. This test ensures that several routines can safely save the same blob at the
		// same time. This isn't ideal behavior from the caller, but should be handled safely anyway.
		// See https://github.com/prysmaticlabs/prysm/pull/13648
<<<<<<< HEAD
		b, err := NewBlobStorage(t.TempDir())
=======
		b, err := NewBlobStorage(WithBasePath(t.TempDir()))
>>>>>>> b0a2115a
		require.NoError(t, err)
		blob := testSidecars[0]

		var wg sync.WaitGroup
		for i := 0; i < 100; i++ {
			wg.Add(1)
			go func() {
				defer wg.Done()
				require.NoError(t, b.Save(blob))
			}()
		}

		wg.Wait()
		res, err := b.Get(blob.BlockRoot(), blob.Index)
		require.NoError(t, err)
		require.DeepSSZEqual(t, blob, res)
	})
}

// pollUntil polls a condition function until it returns true or a timeout is reached.
func pollUntil(t *testing.T, fs afero.Fs, expected int) error {
	var remainingFolders []os.FileInfo
	var err error
	// Define the condition function for polling
	conditionFunc := func() bool {
		remainingFolders, err = afero.ReadDir(fs, ".")
		require.NoError(t, err)
		return len(remainingFolders) == expected
	}

	startTime := time.Now()
	for {
		if conditionFunc() {
			break // Condition met, exit the loop
		}
		if time.Since(startTime) > 30*time.Second {
			return errors.New("timeout")
		}
		time.Sleep(1 * time.Second) // Adjust the sleep interval as needed
	}
	require.Equal(t, expected, len(remainingFolders))
	return nil
}

func TestBlobIndicesBounds(t *testing.T) {
	fs, bs, err := NewEphemeralBlobStorageWithFs(t)
	require.NoError(t, err)
	root := [32]byte{}

	okIdx := uint64(fieldparams.MaxBlobsPerBlock - 1)
	writeFakeSSZ(t, fs, root, okIdx)
	indices, err := bs.Indices(root)
	require.NoError(t, err)
	var expected [fieldparams.MaxBlobsPerBlock]bool
	expected[okIdx] = true
	for i := range expected {
		require.Equal(t, expected[i], indices[i])
	}

	oobIdx := uint64(fieldparams.MaxBlobsPerBlock)
	writeFakeSSZ(t, fs, root, oobIdx)
	_, err = bs.Indices(root)
	require.ErrorIs(t, err, errIndexOutOfBounds)
}

func writeFakeSSZ(t *testing.T, fs afero.Fs, root [32]byte, idx uint64) {
	namer := blobNamer{root: root, index: idx}
	require.NoError(t, fs.MkdirAll(namer.dir(), 0700))
	fh, err := fs.Create(namer.path())
	require.NoError(t, err)
	_, err = fh.Write([]byte("derp"))
	require.NoError(t, err)
	require.NoError(t, fh.Close())
}

func TestBlobStoragePrune(t *testing.T) {
	currentSlot := primitives.Slot(200000)
	fs, bs, err := NewEphemeralBlobStorageWithFs(t)
	require.NoError(t, err)

	t.Run("PruneOne", func(t *testing.T) {
		_, sidecars := util.GenerateTestDenebBlockWithSidecar(t, [32]byte{}, 300, fieldparams.MaxBlobsPerBlock)
		testSidecars, err := verification.BlobSidecarSliceNoop(sidecars)
		require.NoError(t, err)

		for _, sidecar := range testSidecars {
			require.NoError(t, bs.Save(sidecar))
		}

		require.NoError(t, bs.pruner.prune(currentSlot-bs.pruner.windowSize))

		remainingFolders, err := afero.ReadDir(fs, ".")
		require.NoError(t, err)
		require.Equal(t, 0, len(remainingFolders))
	})
	t.Run("Prune dangling blob", func(t *testing.T) {
		_, sidecars := util.GenerateTestDenebBlockWithSidecar(t, [32]byte{}, 299, fieldparams.MaxBlobsPerBlock)
		testSidecars, err := verification.BlobSidecarSliceNoop(sidecars)
		require.NoError(t, err)

		for _, sidecar := range testSidecars[4:] {
			require.NoError(t, bs.Save(sidecar))
		}

		require.NoError(t, bs.pruner.prune(currentSlot-bs.pruner.windowSize))

		remainingFolders, err := afero.ReadDir(fs, ".")
		require.NoError(t, err)
		require.Equal(t, 0, len(remainingFolders))
	})
	t.Run("PruneMany", func(t *testing.T) {
		blockQty := 10
		slot := primitives.Slot(1)

		for j := 0; j <= blockQty; j++ {
			root := bytesutil.ToBytes32(bytesutil.ToBytes(uint64(slot), 32))
			_, sidecars := util.GenerateTestDenebBlockWithSidecar(t, root, slot, fieldparams.MaxBlobsPerBlock)
			testSidecars, err := verification.BlobSidecarSliceNoop(sidecars)
			require.NoError(t, err)
			require.NoError(t, bs.Save(testSidecars[0]))

			slot += 10000
		}

		require.NoError(t, bs.pruner.prune(currentSlot-bs.pruner.windowSize))

		remainingFolders, err := afero.ReadDir(fs, ".")
		require.NoError(t, err)
		require.Equal(t, 4, len(remainingFolders))
	})
}

func BenchmarkPruning(b *testing.B) {
	var t *testing.T
	_, bs, err := NewEphemeralBlobStorageWithFs(t)
	require.NoError(t, err)

	blockQty := 10000
	currentSlot := primitives.Slot(150000)
	slot := primitives.Slot(0)

	for j := 0; j <= blockQty; j++ {
		root := bytesutil.ToBytes32(bytesutil.ToBytes(uint64(slot), 32))
		_, sidecars := util.GenerateTestDenebBlockWithSidecar(t, root, slot, fieldparams.MaxBlobsPerBlock)
		testSidecars, err := verification.BlobSidecarSliceNoop(sidecars)
		require.NoError(t, err)
		require.NoError(t, bs.Save(testSidecars[0]))

		slot += 100
	}
	b.ReportAllocs()
	b.ResetTimer()
	for i := 0; i < b.N; i++ {
		err := bs.pruner.prune(currentSlot)
		require.NoError(b, err)
	}
}

func TestNewBlobStorage(t *testing.T) {
	_, err := NewBlobStorage()
	require.ErrorIs(t, err, errNoBasePath)
	_, err = NewBlobStorage(WithBasePath(path.Join(t.TempDir(), "good")))
	require.NoError(t, err)
}<|MERGE_RESOLUTION|>--- conflicted
+++ resolved
@@ -108,11 +108,7 @@
 		// to be empty. This test ensures that several routines can safely save the same blob at the
 		// same time. This isn't ideal behavior from the caller, but should be handled safely anyway.
 		// See https://github.com/prysmaticlabs/prysm/pull/13648
-<<<<<<< HEAD
-		b, err := NewBlobStorage(t.TempDir())
-=======
 		b, err := NewBlobStorage(WithBasePath(t.TempDir()))
->>>>>>> b0a2115a
 		require.NoError(t, err)
 		blob := testSidecars[0]
 
