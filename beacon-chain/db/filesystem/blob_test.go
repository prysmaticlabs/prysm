package filesystem

import (
	"bytes"
	"os"
	"path"
	"testing"

	"github.com/ethereum/go-ethereum/common/hexutil"
	ssz "github.com/prysmaticlabs/fastssz"
	"github.com/prysmaticlabs/prysm/v4/beacon-chain/verification"
	fieldparams "github.com/prysmaticlabs/prysm/v4/config/fieldparams"
	"github.com/prysmaticlabs/prysm/v4/consensus-types/primitives"
	"github.com/prysmaticlabs/prysm/v4/encoding/bytesutil"
	ethpb "github.com/prysmaticlabs/prysm/v4/proto/prysm/v1alpha1"
	"github.com/prysmaticlabs/prysm/v4/testing/require"
	"github.com/prysmaticlabs/prysm/v4/testing/util"
	"github.com/spf13/afero"
)

func TestBlobStorage_SaveBlobData(t *testing.T) {
	_, sidecars := util.GenerateTestDenebBlockWithSidecar(t, [32]byte{}, 1, fieldparams.MaxBlobsPerBlock)
	testSidecars, err := verification.BlobSidecarSliceNoop(sidecars)
	require.NoError(t, err)

	t.Run("no error for duplicate", func(t *testing.T) {
		fs, bs, err := NewEphemeralBlobStorageWithFs(t)
		require.NoError(t, err)
		existingSidecar := testSidecars[0]

		blobPath := namerForSidecar(existingSidecar).path()
		// Serialize the existing BlobSidecar to binary data.
		existingSidecarData, err := ssz.MarshalSSZ(existingSidecar)
		require.NoError(t, err)

		require.NoError(t, bs.Save(existingSidecar))
		// No error when attempting to write twice.
		require.NoError(t, bs.Save(existingSidecar))

		content, err := afero.ReadFile(fs, blobPath)
		require.NoError(t, err)
		require.Equal(t, true, bytes.Equal(existingSidecarData, content))

		// Deserialize the BlobSidecar from the saved file data.
		savedSidecar := &ethpb.BlobSidecar{}
		err = savedSidecar.UnmarshalSSZ(content)
		require.NoError(t, err)

		// Compare the original Sidecar and the saved Sidecar.
		require.DeepSSZEqual(t, existingSidecar.BlobSidecar, savedSidecar)

	})
	t.Run("indices", func(t *testing.T) {
		bs := NewEphemeralBlobStorage(t)
		sc := testSidecars[2]
		require.NoError(t, bs.Save(sc))
		actualSc, err := bs.Get(sc.BlockRoot(), sc.Index)
		require.NoError(t, err)
		expectedIdx := [fieldparams.MaxBlobsPerBlock]bool{false, false, true}
		actualIdx, err := bs.Indices(actualSc.BlockRoot())
		require.NoError(t, err)
		require.Equal(t, expectedIdx, actualIdx)
	})

	t.Run("round trip write then read", func(t *testing.T) {
		bs := NewEphemeralBlobStorage(t)
		err := bs.Save(testSidecars[0])
		require.NoError(t, err)

		expected := testSidecars[0]
		actual, err := bs.Get(expected.BlockRoot(), expected.Index)
		require.NoError(t, err)
		require.DeepSSZEqual(t, expected, actual)
	})
}

func TestBlobIndicesBounds(t *testing.T) {
	fs, bs, err := NewEphemeralBlobStorageWithFs(t)
	require.NoError(t, err)
	root := [32]byte{}

	okIdx := uint64(fieldparams.MaxBlobsPerBlock - 1)
	writeFakeSSZ(t, fs, root, okIdx)
	indices, err := bs.Indices(root)
	require.NoError(t, err)
	var expected [fieldparams.MaxBlobsPerBlock]bool
	expected[okIdx] = true
	for i := range expected {
		require.Equal(t, expected[i], indices[i])
	}

	oobIdx := uint64(fieldparams.MaxBlobsPerBlock)
	writeFakeSSZ(t, fs, root, oobIdx)
	_, err = bs.Indices(root)
	require.ErrorIs(t, err, errIndexOutOfBounds)
}

func writeFakeSSZ(t *testing.T, fs afero.Fs, root [32]byte, idx uint64) {
	namer := blobNamer{root: root, index: idx}
	require.NoError(t, fs.MkdirAll(namer.dir(), 0700))
	fh, err := fs.Create(namer.path())
	require.NoError(t, err)
	_, err = fh.Write([]byte("derp"))
	require.NoError(t, err)
	require.NoError(t, fh.Close())
}

func TestBlobStoragePrune(t *testing.T) {
	currentSlot := primitives.Slot(200000)
	fs, bs, err := NewEphemeralBlobStorageWithFs(t)
	require.NoError(t, err)

	t.Run("PruneOne", func(t *testing.T) {
		_, sidecars := util.GenerateTestDenebBlockWithSidecar(t, [32]byte{}, 300, fieldparams.MaxBlobsPerBlock)
		testSidecars, err := verification.BlobSidecarSliceNoop(sidecars)
		require.NoError(t, err)

		for _, sidecar := range testSidecars {
			require.NoError(t, bs.Save(sidecar))
		}

		require.NoError(t, bs.Prune(currentSlot))

		remainingFolders, err := afero.ReadDir(fs, ".")
		require.NoError(t, err)
		require.Equal(t, 0, len(remainingFolders))
	})
	t.Run("PruneMany", func(t *testing.T) {
		blockQty := 10
		slot := primitives.Slot(0)

		for j := 0; j <= blockQty; j++ {
			root := bytesutil.ToBytes32(bytesutil.ToBytes(uint64(slot), 32))
			_, sidecars := util.GenerateTestDenebBlockWithSidecar(t, root, slot, fieldparams.MaxBlobsPerBlock)
			testSidecars, err := verification.BlobSidecarSliceNoop(sidecars)
			require.NoError(t, err)
			require.NoError(t, bs.Save(testSidecars[0]))

			slot += 10000
		}

		require.NoError(t, bs.Prune(currentSlot))

		remainingFolders, err := afero.ReadDir(fs, ".")
		require.NoError(t, err)
		require.Equal(t, 4, len(remainingFolders))
	})
}

func BenchmarkPruning(b *testing.B) {
	var t *testing.T
	_, bs, err := NewEphemeralBlobStorageWithFs(t)
	require.NoError(t, err)

	blockQty := 10000
	currentSlot := primitives.Slot(150000)
	slot := primitives.Slot(0)

	for j := 0; j <= blockQty; j++ {
		root := bytesutil.ToBytes32(bytesutil.ToBytes(uint64(slot), 32))
		_, sidecars := util.GenerateTestDenebBlockWithSidecar(t, root, slot, fieldparams.MaxBlobsPerBlock)
		testSidecars, err := verification.BlobSidecarSliceNoop(sidecars)
		require.NoError(t, err)
		require.NoError(t, bs.Save(testSidecars[0]))

		slot += 100
	}
	b.ReportAllocs()
	b.ResetTimer()
	for i := 0; i < b.N; i++ {
		err := bs.Prune(currentSlot)
		require.NoError(b, err)
	}
<<<<<<< HEAD
=======
}
>>>>>>> f40b8583

func TestBlobStorageDelete(t *testing.T) {
	fs, bs, err := NewEphemeralBlobStorageWithFs(t)
	require.NoError(t, err)
	rawRoot := "0xcf9bb70c98f58092c9d6459227c9765f984d240be9690e85179bc5a6f60366ad"
	blockRoot, err := hexutil.Decode(rawRoot)
	require.NoError(t, err)

	_, sidecars := util.GenerateTestDenebBlockWithSidecar(t, [32]byte{}, 1, fieldparams.MaxBlobsPerBlock)
	testSidecars, err := verification.BlobSidecarSliceNoop(sidecars)
	require.NoError(t, err)
	for _, sidecar := range testSidecars {
		require.NoError(t, bs.Save(sidecar))
	}

	exists, err := afero.DirExists(fs, hexutil.Encode(blockRoot))
	require.NoError(t, err)
	require.Equal(t, true, exists)

	// Delete the directory corresponding to the block root
	require.NoError(t, bs.Delete(bytesutil.ToBytes32(blockRoot)))

	// Ensure that the directory no longer exists after deletion
	exists, err = afero.DirExists(fs, hexutil.Encode(blockRoot))
	require.NoError(t, err)
	require.Equal(t, false, exists)

	// Deleting a non-existent root does not return an error.
	require.NoError(t, bs.Delete(bytesutil.ToBytes32([]byte{0x1})))
}

func TestNewBlobStorage(t *testing.T) {
	_, err := NewBlobStorage(path.Join(t.TempDir(), "good"))
	require.NoError(t, err)

	// If directory already exists with improper permissions, expect a wrapped err message.
	fp := path.Join(t.TempDir(), "bad")
	require.NoError(t, os.Mkdir(fp, 0777))
	_, err = NewBlobStorage(fp)
	require.ErrorContains(t, "failed to create blob storage", err)
}<|MERGE_RESOLUTION|>--- conflicted
+++ resolved
@@ -2,8 +2,6 @@
 
 import (
 	"bytes"
-	"os"
-	"path"
 	"testing"
 
 	"github.com/ethereum/go-ethereum/common/hexutil"
@@ -171,10 +169,7 @@
 		err := bs.Prune(currentSlot)
 		require.NoError(b, err)
 	}
-<<<<<<< HEAD
-=======
-}
->>>>>>> f40b8583
+}
 
 func TestBlobStorageDelete(t *testing.T) {
 	fs, bs, err := NewEphemeralBlobStorageWithFs(t)
@@ -204,15 +199,4 @@
 
 	// Deleting a non-existent root does not return an error.
 	require.NoError(t, bs.Delete(bytesutil.ToBytes32([]byte{0x1})))
-}
-
-func TestNewBlobStorage(t *testing.T) {
-	_, err := NewBlobStorage(path.Join(t.TempDir(), "good"))
-	require.NoError(t, err)
-
-	// If directory already exists with improper permissions, expect a wrapped err message.
-	fp := path.Join(t.TempDir(), "bad")
-	require.NoError(t, os.Mkdir(fp, 0777))
-	_, err = NewBlobStorage(fp)
-	require.ErrorContains(t, "failed to create blob storage", err)
 }