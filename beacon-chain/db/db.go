--- conflicted
+++ resolved
@@ -3,10 +3,6 @@
 import (
 	"context"
 	"io"
-<<<<<<< HEAD
-	"os"
-=======
->>>>>>> 9b9540d7
 
 	"github.com/ethereum/go-ethereum/common"
 	"github.com/prysmaticlabs/prysm/beacon-chain/db/filters"
@@ -80,15 +76,4 @@
 // NewDB initializes a new DB.
 func NewDB(dirPath string) (Database, error) {
 	return kv.NewKVStore(dirPath)
-<<<<<<< HEAD
-}
-
-// ClearDB removes the previously stored directory at the data directory.
-func ClearDB(dirPath string) error {
-	if _, err := os.Stat(dirPath); os.IsNotExist(err) {
-		return nil
-	}
-	return os.RemoveAll(dirPath)
-=======
->>>>>>> 9b9540d7
 }