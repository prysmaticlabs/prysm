--- conflicted
+++ resolved
@@ -3,21 +3,12 @@
 package db
 
 import (
-<<<<<<< HEAD
-=======
 	"context"
 
-	"github.com/prysmaticlabs/prysm/beacon-chain/cache"
->>>>>>> dc27cd7a
 	"github.com/prysmaticlabs/prysm/beacon-chain/db/kv"
 )
 
 // NewDB initializes a new DB.
-<<<<<<< HEAD
-func NewDB(dirPath string) (Database, error) {
-	return kv.NewKVStore(dirPath)
-=======
-func NewDB(ctx context.Context, dirPath string, stateSummaryCache *cache.StateSummaryCache) (Database, error) {
-	return kv.NewKVStore(ctx, dirPath, stateSummaryCache)
->>>>>>> dc27cd7a
+func NewDB(ctx context.Context, dirPath string) (Database, error) {
+	return kv.NewKVStore(ctx, dirPath)
 }