--- conflicted
+++ resolved
@@ -125,7 +125,6 @@
 	db.stateLock.Lock()
 	defer db.stateLock.Unlock()
 	lockSpan.End()
-<<<<<<< HEAD
 
 	// Clone to prevent mutations of the cached copy
 	ctx, cloneSpan := trace.StartSpan(ctx, "proto.Clone")
@@ -137,11 +136,6 @@
 	db.currentState = currentState
 	cloneSpan.End()
 
-=======
-
-	db.currentState = beaconState
-
->>>>>>> 28da7b21
 	return db.update(func(tx *bolt.Tx) error {
 		chainInfo := tx.Bucket(chainInfoBucket)
 
