package db

import (
	"fmt"
	"time"

	"github.com/boltdb/bolt"
	"github.com/gogo/protobuf/proto"
	b "github.com/prysmaticlabs/prysm/beacon-chain/core/blocks"
	"github.com/prysmaticlabs/prysm/beacon-chain/core/state"
	pb "github.com/prysmaticlabs/prysm/proto/beacon/p2p/v1"
	"github.com/prysmaticlabs/prysm/shared/hashutil"
	"github.com/prysmaticlabs/prysm/shared/params"
)

// InitializeState creates an initial genesis state for the beacon
// node using a set of genesis validators.
func (db *BeaconDB) InitializeState(genesisValidatorRegistry []*pb.ValidatorRecord) error {
	deposits := make([]*pb.Deposit, len(genesisValidatorRegistry))
	for i := 0; i < len(deposits); i++ {
		depositInput := &pb.DepositInput{
			Pubkey: genesisValidatorRegistry[i].Pubkey,
		}
		balance := genesisValidatorRegistry[i].Balance
<<<<<<< HEAD
		depositData, err := b.EncodeBlockDepositData(depositInput, balance, time.Now().Unix())
=======
		depositData, err := b.EncodeDepositData(depositInput, balance, time.Now().Unix())
>>>>>>> ccc2a4b9
		if err != nil {
			return err
		}
		deposits[i] = &pb.Deposit{DepositData: depositData}
	}
	genesisTime := uint64(params.BeaconConfig().GenesisTime.Unix())
	beaconState, err := state.InitialBeaconState(deposits, genesisTime, nil)
	if err != nil {
		return err
	}

	// #nosec G104
	stateEnc, _ := proto.Marshal(beaconState)
	stateHash := hashutil.Hash(stateEnc)
	genesisBlock := b.NewGenesisBlock(stateHash[:])
	// #nosec G104
	blockHash, _ := b.Hash(genesisBlock)
	// #nosec G104
	blockEnc, _ := proto.Marshal(genesisBlock)
	zeroBinary := encodeSlotNumber(0)

	return db.update(func(tx *bolt.Tx) error {
		blockBkt := tx.Bucket(blockBucket)
		mainChain := tx.Bucket(mainChainBucket)
		chainInfo := tx.Bucket(chainInfoBucket)

		if err := chainInfo.Put(mainChainHeightKey, zeroBinary); err != nil {
			return fmt.Errorf("failed to record block height: %v", err)
		}

		if err := mainChain.Put(zeroBinary, blockHash[:]); err != nil {
			return fmt.Errorf("failed to record block hash: %v", err)
		}

		if err := blockBkt.Put(blockHash[:], blockEnc); err != nil {
			return err
		}

		if err := chainInfo.Put(stateLookupKey, stateEnc); err != nil {
			return err
		}

		return nil
	})
}

// GetState fetches the canonical beacon chain's state from the DB.
func (db *BeaconDB) GetState() (*pb.BeaconState, error) {
	var beaconState *pb.BeaconState
	err := db.view(func(tx *bolt.Tx) error {
		chainInfo := tx.Bucket(chainInfoBucket)
		enc := chainInfo.Get(stateLookupKey)
		if enc == nil {
			return nil
		}

		var err error
		beaconState, err = createState(enc)
		return err
	})

	return beaconState, err
}

// SaveState updates the beacon chain state.
func (db *BeaconDB) SaveState(beaconState *pb.BeaconState) error {
	return db.update(func(tx *bolt.Tx) error {
		chainInfo := tx.Bucket(chainInfoBucket)
		beaconStateEnc, err := proto.Marshal(beaconState)
		if err != nil {
			return err
		}
		return chainInfo.Put(stateLookupKey, beaconStateEnc)
	})
}

// GetUnfinalizedBlockState fetches an unfinalized block's
// active and crystallized state pair.
func (db *BeaconDB) GetUnfinalizedBlockState(stateRoot [32]byte) (*pb.BeaconState, error) {
	var beaconState *pb.BeaconState
	err := db.view(func(tx *bolt.Tx) error {
		chainInfo := tx.Bucket(chainInfoBucket)
		encState := chainInfo.Get(stateRoot[:])
		if encState == nil {
			return nil
		}

		var err error
		beaconState, err = createState(encState)
		return err
	})
	return beaconState, err
}

// SaveUnfinalizedBlockState persists the associated state
// for a given unfinalized block.
func (db *BeaconDB) SaveUnfinalizedBlockState(beaconState *pb.BeaconState) error {
	enc, err := proto.Marshal(beaconState)
	if err != nil {
		return fmt.Errorf("unable to marshal the beacon state: %v", err)
	}
	stateHash := hashutil.Hash(enc)
	return db.update(func(tx *bolt.Tx) error {
		chainInfo := tx.Bucket(chainInfoBucket)
		if err := chainInfo.Put(stateHash[:], enc); err != nil {
			return fmt.Errorf("failed to save beacon state: %v", err)
		}
		return nil
	})
}

func createState(enc []byte) (*pb.BeaconState, error) {
	protoState := &pb.BeaconState{}
	err := proto.Unmarshal(enc, protoState)
	if err != nil {
		return nil, fmt.Errorf("failed to unmarshal encoding: %v", err)
	}
	return protoState, nil
}

// GenesisTime returns the genesis timestamp for the state.
func (db *BeaconDB) GenesisTime() (time.Time, error) {
	state, err := db.GetState()
	if err != nil {
		return time.Time{}, fmt.Errorf("could not retrieve state: %v", err)
	}
	if state == nil {
		return time.Time{}, fmt.Errorf("state not found: %v", err)
	}

	genesisTime := time.Unix(int64(state.GetGenesisTime()), int64(0))
	return genesisTime, nil
}<|MERGE_RESOLUTION|>--- conflicted
+++ resolved
@@ -22,11 +22,7 @@
 			Pubkey: genesisValidatorRegistry[i].Pubkey,
 		}
 		balance := genesisValidatorRegistry[i].Balance
-<<<<<<< HEAD
-		depositData, err := b.EncodeBlockDepositData(depositInput, balance, time.Now().Unix())
-=======
 		depositData, err := b.EncodeDepositData(depositInput, balance, time.Now().Unix())
->>>>>>> ccc2a4b9
 		if err != nil {
 			return err
 		}
