--- conflicted
+++ resolved
@@ -27,16 +27,11 @@
 
 // InitializeState creates an initial genesis state for the beacon
 // node using a set of genesis validators.
-<<<<<<< HEAD
-func (db *BeaconDB) InitializeState(genesisTime uint64, deposits []*pb.Deposit, eth1Data *pb.Eth1Data) error {
-	beaconState, err := state.GenesisBeaconState(deposits, genesisTime, eth1Data)
-=======
 func (db *BeaconDB) InitializeState(ctx context.Context, genesisTime uint64, deposits []*pb.Deposit, eth1Data *pb.Eth1Data) error {
 	ctx, span := trace.StartSpan(ctx, "BeaconDB.InitializeState")
 	defer span.End()
 
 	beaconState, err := genesis.BeaconState(deposits, genesisTime, eth1Data)
->>>>>>> 83e5492e
 	if err != nil {
 		return err
 	}
