--- conflicted
+++ resolved
@@ -261,27 +261,12 @@
 	return beaconState, err
 }
 
-<<<<<<< HEAD
 // HistoricalStateFromSlot retrieves the state that is closest to the input slot,
 // while being smaller than or equal to the input slot.
-func (db *BeaconDB) HistoricalStateFromSlot(slot uint64) (*pb.BeaconState, error) {
-	state, err := db.FinalizedState()
-	if err != nil {
-		return nil, fmt.Errorf("unable to retrieve finalized state %v", err)
-	}
-	// If we are at the start of a new epoch, return current finalized state.
-	slotSinceGenesis := slot - params.BeaconConfig().GenesisSlot
-	if slotSinceGenesis%params.BeaconConfig().SlotsPerEpoch != 0 {
-		return state, nil
-	}
-	// Otherwise, determine historical state database lookup key.
-=======
-// HistoricalStateFromSlot retrieves the closest historical state to a slot.
 func (db *BeaconDB) HistoricalStateFromSlot(ctx context.Context, slot uint64) (*pb.BeaconState, error) {
 	_, span := trace.StartSpan(ctx, "BeaconDB.HistoricalStateFromSlot")
 	defer span.End()
 	span.AddAttributes(trace.Int64Attribute("slotSinceGenesis", int64(slot)))
->>>>>>> c2deace3
 	var beaconState *pb.BeaconState
 	err := db.view(func(tx *bolt.Tx) error {
 		var err error
@@ -302,14 +287,8 @@
 				break
 			}
 		}
-<<<<<<< HEAD
+
 		// If no historical state exists, retrieve and decode the finalized state.
-		if highestStateSlot == 0 {
-			encState := chainInfo.Get(finalizedStateLookupKey)
-			if encState == nil {
-				return errors.New("no finalized state saved")
-=======
-		// If no state exists send the closest state.
 		if !stateExists {
 			for k, v := hsCursor.First(); k != nil; k, v = hsCursor.Next() {
 				slotNumber := decodeToSlotNumber(k)
@@ -323,7 +302,6 @@
 
 			if !stateExists {
 				return errors.New("no historical states saved in db")
->>>>>>> c2deace3
 			}
 		}
 
