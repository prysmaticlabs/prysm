--- conflicted
+++ resolved
@@ -105,13 +105,9 @@
 		defer span.End()
 		newState := &pb.BeaconState{}
 		// For each READ we unmarshal the serialized state into a new state struct and return that.
-<<<<<<< HEAD
-		proto.Unmarshal(db.serializedState, newState)
-=======
 		if err := proto.Unmarshal(db.serializedState, newState); err != nil {
 			return nil, err
 		}
->>>>>>> 89941eec
 		return newState, nil
 	}
 
