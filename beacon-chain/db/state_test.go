package db

import (
	"bytes"
	"context"
	"crypto/rand"
	"testing"
	"time"

	"github.com/gogo/protobuf/proto"
	"github.com/prysmaticlabs/prysm/beacon-chain/core/helpers"
	pb "github.com/prysmaticlabs/prysm/proto/beacon/p2p/v1"
	"github.com/prysmaticlabs/prysm/shared/bls"
	"github.com/prysmaticlabs/prysm/shared/params"
)

func setupInitialDeposits(t testing.TB, numDeposits int) ([]*pb.Deposit, []*bls.SecretKey) {
	privKeys := make([]*bls.SecretKey, numDeposits)
	deposits := make([]*pb.Deposit, numDeposits)
	for i := 0; i < len(deposits); i++ {
		priv, err := bls.RandKey(rand.Reader)
		if err != nil {
			t.Fatal(err)
		}
		depositInput := &pb.DepositInput{
			Pubkey: priv.PublicKey().Marshal(),
		}
		balance := params.BeaconConfig().MaxDepositAmount
		depositData, err := helpers.EncodeDepositData(depositInput, balance, time.Now().Unix())
		if err != nil {
			t.Fatalf("Cannot encode data: %v", err)
		}
		deposits[i] = &pb.Deposit{DepositData: depositData}
		privKeys[i] = priv
	}
	return deposits, privKeys
}

func TestInitializeState_OK(t *testing.T) {
	db := setupDB(t)
	defer teardownDB(t, db)
	ctx := context.Background()

	genesisTime := uint64(time.Now().Unix())
	deposits, _ := setupInitialDeposits(t, 10)
	if err := db.InitializeState(genesisTime, deposits, &pb.Eth1Data{}); err != nil {
		t.Fatalf("Failed to initialize state: %v", err)
	}
	b, err := db.ChainHead()
	if err != nil {
		t.Fatalf("Failed to get chain head: %v", err)
	}
	if b.GetSlot() != params.BeaconConfig().GenesisSlot {
		t.Fatalf("Expected block height to equal 1. Got %d", b.GetSlot())
	}

	beaconState, err := db.State(ctx)
	if err != nil {
		t.Fatalf("Failed to get state: %v", err)
	}
	if beaconState == nil {
		t.Fatalf("Failed to retrieve state: %v", beaconState)
	}
	beaconStateEnc, err := proto.Marshal(beaconState)
	if err != nil {
		t.Fatalf("Failed to encode state: %v", err)
	}

	statePrime, err := db.State(ctx)
	if err != nil {
		t.Fatalf("Failed to get state: %v", err)
	}
	statePrimeEnc, err := proto.Marshal(statePrime)
	if err != nil {
		t.Fatalf("Failed to encode state: %v", err)
	}

	if !bytes.Equal(beaconStateEnc, statePrimeEnc) {
		t.Fatalf("Expected %#x and %#x to be equal", beaconStateEnc, statePrimeEnc)
	}
}

func TestGenesisTime_OK(t *testing.T) {
	db := setupDB(t)
	defer teardownDB(t, db)
	ctx := context.Background()

	genesisTime, err := db.GenesisTime(ctx)
	if err == nil {
		t.Fatal("Expected GenesisTime to fail")
	}

	deposits, _ := setupInitialDeposits(t, 10)
	if err := db.InitializeState(uint64(genesisTime.Unix()), deposits, &pb.Eth1Data{}); err != nil {
		t.Fatalf("Failed to initialize state: %v", err)
	}

	time1, err := db.GenesisTime(ctx)
	if err != nil {
		t.Fatalf("GenesisTime failed on second attempt: %v", err)
	}
	time2, err := db.GenesisTime(ctx)
	if err != nil {
		t.Fatalf("GenesisTime failed on second attempt: %v", err)
	}

	if time1 != time2 {
		t.Fatalf("Expected %v and %v to be equal", time1, time2)
	}
}

func TestFinalizeState_OK(t *testing.T) {
	db := setupDB(t)
	defer teardownDB(t, db)

	genesisTime := uint64(time.Now().Unix())
	deposits, _ := setupInitialDeposits(t, 10)
	if err := db.InitializeState(genesisTime, deposits, &pb.Eth1Data{}); err != nil {
		t.Fatalf("Failed to initialize state: %v", err)
	}

	state, err := db.State(context.Background())
	if err != nil {
		t.Fatalf("Failed to retrieve state: %v", err)
	}

	if err := db.SaveFinalizedState(state); err != nil {
		t.Fatalf("Unable to save finalized state")
	}

	fState, err := db.FinalizedState()
	if err != nil {
		t.Fatalf("Unable to retrieve finalized state")
	}

	if !proto.Equal(fState, state) {
		t.Error("Retrieved and saved finalized are unequal")
	}
}

<<<<<<< HEAD
func TestCurrentAndFinalizeState_OK(t *testing.T) {
	db := setupDB(t)
	defer teardownDB(t, db)

	genesisTime := uint64(time.Now().Unix())
	deposits, _ := setupInitialDeposits(t, 10)
	if err := db.InitializeState(genesisTime, deposits, &pb.Eth1Data{}); err != nil {
		t.Fatalf("Failed to initialize state: %v", err)
	}

	state, err := db.State(context.Background())
	if err != nil {
		t.Fatalf("Failed to retrieve state: %v", err)
	}

	state.FinalizedEpoch = 10000
	state.BatchedBlockRootHash32S = [][]byte{[]byte("testing-prysm")}

	if err := db.SaveCurrentAndFinalizedState(state); err != nil {
		t.Fatalf("Unable to save state")
	}

	fState, err := db.FinalizedState()
	if err != nil {
		t.Fatalf("Unable to retrieve finalized state")
	}

	cState, err := db.State(context.Background())
	if err != nil {
		t.Fatalf("Unable to retrieve state")
	}

	if !proto.Equal(fState, state) {
		t.Error("Retrieved and saved finalized are unequal")
	}

	if !proto.Equal(cState, state) {
		t.Error("Retrieved and saved current are unequal")
=======
func BenchmarkState_ReadingFromCache(b *testing.B) {
	db := setupDB(b)
	defer teardownDB(b, db)
	ctx := context.Background()

	genesisTime := uint64(time.Now().Unix())
	deposits, _ := setupInitialDeposits(b, 10)
	if err := db.InitializeState(genesisTime, deposits, &pb.Eth1Data{}); err != nil {
		b.Fatalf("Failed to initialize state: %v", err)
	}

	state, err := db.State(ctx)
	if err != nil {
		b.Fatalf("Could not read DV beacon state from DB: %v", err)
	}
	state.Slot++
	err = db.SaveState(state)
	if err != nil {
		b.Fatalf("Could not save beacon state to cache from DB: %v", err)
	}

	if db.currentState.Slot != params.BeaconConfig().GenesisSlot+1 {
		b.Fatal("cache should be prepared on state after saving to DB")
	}

	b.ReportAllocs()
	b.ResetTimer()

	for i := 0; i < b.N; i++ {
		_, err := db.State(ctx)
		if err != nil {
			b.Fatalf("Could not read beacon state from cache: %v", err)
		}
>>>>>>> 700264b3
	}
}<|MERGE_RESOLUTION|>--- conflicted
+++ resolved
@@ -138,7 +138,6 @@
 	}
 }
 
-<<<<<<< HEAD
 func TestCurrentAndFinalizeState_OK(t *testing.T) {
 	db := setupDB(t)
 	defer teardownDB(t, db)
@@ -177,7 +176,9 @@
 
 	if !proto.Equal(cState, state) {
 		t.Error("Retrieved and saved current are unequal")
-=======
+  }
+}
+
 func BenchmarkState_ReadingFromCache(b *testing.B) {
 	db := setupDB(b)
 	defer teardownDB(b, db)
@@ -211,6 +212,5 @@
 		if err != nil {
 			b.Fatalf("Could not read beacon state from cache: %v", err)
 		}
->>>>>>> 700264b3
 	}
 }