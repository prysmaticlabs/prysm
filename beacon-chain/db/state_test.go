--- conflicted
+++ resolved
@@ -109,7 +109,35 @@
 	}
 }
 
-<<<<<<< HEAD
+func TestFinalizeState_OK(t *testing.T) {
+	db := setupDB(t)
+	defer teardownDB(t, db)
+
+	genesisTime := uint64(time.Now().Unix())
+	deposits, _ := setupInitialDeposits(t, 10)
+	if err := db.InitializeState(genesisTime, deposits, &pb.Eth1Data{}); err != nil {
+		t.Fatalf("Failed to initialize state: %v", err)
+	}
+
+	state, err := db.State(context.Background())
+	if err != nil {
+		t.Fatalf("Failed to retrieve state: %v", err)
+	}
+
+	if err := db.SaveFinalizedState(state); err != nil {
+		t.Fatalf("Unable to save finalized state")
+	}
+
+	fState, err := db.FinalizedState()
+	if err != nil {
+		t.Fatalf("Unable to retrieve finalized state")
+	}
+
+	if !proto.Equal(fState, state) {
+		t.Error("Retrieved and saved finalized are unequal")
+	}
+}
+
 func BenchmarkState_ReadingFromCache(b *testing.B) {
 	db := setupDB(b)
 	defer teardownDB(b, db)
@@ -175,33 +203,5 @@
 		if err != nil {
 			b.Fatalf("Could not read beacon state from DB: %v", err)
 		}
-=======
-func TestFinalizeState_OK(t *testing.T) {
-	db := setupDB(t)
-	defer teardownDB(t, db)
-
-	genesisTime := uint64(time.Now().Unix())
-	deposits, _ := setupInitialDeposits(t, 10)
-	if err := db.InitializeState(genesisTime, deposits, &pb.Eth1Data{}); err != nil {
-		t.Fatalf("Failed to initialize state: %v", err)
-	}
-
-	state, err := db.State(context.Background())
-	if err != nil {
-		t.Fatalf("Failed to retrieve state: %v", err)
-	}
-
-	if err := db.SaveFinalizedState(state); err != nil {
-		t.Fatalf("Unable to save finalized state")
-	}
-
-	fState, err := db.FinalizedState()
-	if err != nil {
-		t.Fatalf("Unable to retrieve finalized state")
-	}
-
-	if !proto.Equal(fState, state) {
-		t.Error("Retrieved and saved finalized are unequal")
->>>>>>> 1b995d15
 	}
 }