--- conflicted
+++ resolved
@@ -166,30 +166,6 @@
 	}
 }
 
-<<<<<<< HEAD
-func TestDeleteBlockInCache_OK(t *testing.T) {
-	db := setupDB(t)
-	defer teardownDB(t, db)
-
-	block := &pb.BeaconBlock{Slot: params.BeaconConfig().GenesisSlot}
-	h, _ := hashutil.HashBeaconBlock(block)
-
-	err := db.SaveBlock(block)
-	if err != nil {
-		t.Fatalf("save block failed: %v", err)
-	}
-
-	if err := db.DeleteBlock(block); err != nil {
-		t.Fatal(err)
-	}
-
-	if _, exists := db.blocks[h]; exists {
-		t.Error("Expected block to have been deleted")
-	}
-}
-
-=======
->>>>>>> 23de5ca6
 func TestBlocksBySlotEmptyChain_OK(t *testing.T) {
 	db := setupDB(t)
 	defer teardownDB(t, db)
@@ -284,13 +260,8 @@
 	}
 
 	block2 := &pb.BeaconBlock{
-<<<<<<< HEAD
-		Slot:             params.BeaconConfig().GenesisSlot + 1,
-		ParentRootHash32: bHash[:],
-=======
 		Slot:            params.BeaconConfig().GenesisSlot + 1,
 		ParentBlockRoot: bHash[:],
->>>>>>> 23de5ca6
 	}
 	b2Hash, err := hashutil.HashBeaconBlock(block2)
 	if err != nil {
