package validator

import (
	"context"

	ethpb "github.com/prysmaticlabs/ethereumapis/eth/v1alpha1"
	"github.com/prysmaticlabs/prysm/beacon-chain/core/helpers"
	"github.com/prysmaticlabs/prysm/beacon-chain/core/state"
<<<<<<< HEAD
	pbp2p "github.com/prysmaticlabs/prysm/proto/beacon/p2p/v1"
=======
	pb "github.com/prysmaticlabs/prysm/proto/beacon/rpc/v1"
>>>>>>> 4efc0f52
	"github.com/prysmaticlabs/prysm/shared/bytesutil"
	"google.golang.org/grpc/codes"
	"google.golang.org/grpc/status"
)

<<<<<<< HEAD
// slowCommitteeAssignment is uses the spec defined method for determining committeeAssigments.
// Deprecated: Do not use this method. It will be removed soon after feature is gradually released.
func (vs *Server) slowCommitteeAssignment(ctx context.Context, req *ethpb.DutiesRequest) (*ethpb.DutiesResponse, error) {
	if vs.SyncChecker.Syncing() {
		return nil, status.Error(codes.Unavailable, "Syncing to latest head, not ready to respond")
	}

	s, err := vs.HeadFetcher.HeadState(ctx)
	if err != nil {
		return nil, status.Errorf(codes.Internal, "Could not get head state: %v", err)
	}

	// Advance state with empty transitions up to the requested epoch start slot.
	if epochStartSlot := helpers.StartSlot(req.Epoch); s.Slot < epochStartSlot {
		s, err = state.ProcessSlots(ctx, s, epochStartSlot)
		if err != nil {
			return nil, status.Errorf(codes.Internal, "Could not process slots up to %d: %v", epochStartSlot, err)
		}
	}

	var assignments []*ethpb.DutiesResponse_Duty
	for _, pubKey := range req.PublicKeys {
		if ctx.Err() != nil {
			return nil, status.Errorf(codes.Aborted, "Could not continue fetching assignments: %v", ctx.Err())
		}
		// Default assignment.
		assignment := &ethpb.DutiesResponse_Duty{
			PublicKey: pubKey,
		}

		idx, ok, err := vs.BeaconDB.ValidatorIndex(ctx, bytesutil.ToBytes48(pubKey))
		if err != nil {
			return nil, status.Errorf(codes.Internal, "Could not fetch validator idx for public key %#x: %v", pubKey, err)
		}
		if ok {
			st := vs.assignmentStatus(idx, s)
			assignment.Status = st
			if st == ethpb.ValidatorStatus_ACTIVE {
				assignment, err = vs.assignment(idx, s, req.Epoch)
				if err != nil {
					return nil, status.Errorf(codes.Internal, "Could not fetch assignment for public key %#x: %v", pubKey, err)
				}
				assignment.PublicKey = pubKey
			}
		}
		assignments = append(assignments, assignment)
	}

	return &ethpb.DutiesResponse{
		Duties: assignments,
	}, nil
}

// Deprecated: do not use.
func (vs *Server) assignment(idx uint64, beaconState *pbp2p.BeaconState, epoch uint64) (*ethpb.DutiesResponse_Duty, error) {
	committee, committeeIndex, aSlot, pSlot, err := helpers.CommitteeAssignment(beaconState, epoch, idx)
	if err != nil {
		return nil, err
	}
	return &ethpb.DutiesResponse_Duty{
		Committee:      committee,
		CommitteeIndex: committeeIndex,
		AttesterSlot:   aSlot,
		ProposerSlot:   pSlot,
		Status:         vs.assignmentStatus(idx, beaconState),
	}, nil
}

// GetDuties returns the committee assignment response from a given validator public key.
=======
// CommitteeAssignment returns the committee assignment response from a given validator public key.
>>>>>>> 4efc0f52
// The committee assignment response contains the following fields for the current and previous epoch:
//	1.) The list of validators in the committee.
//	2.) The shard to which the committee is assigned.
//	3.) The slot at which the committee is assigned.
//	4.) The bool signaling if the validator is expected to propose a block at the assigned slot.
<<<<<<< HEAD
func (vs *Server) GetDuties(ctx context.Context, req *ethpb.DutiesRequest) (*ethpb.DutiesResponse, error) {
	if !featureconfig.Get().NewCommitteeAssignments {
		return vs.slowCommitteeAssignment(ctx, req)
	}
=======
func (vs *Server) CommitteeAssignment(ctx context.Context, req *pb.AssignmentRequest) (*pb.AssignmentResponse, error) {
>>>>>>> 4efc0f52
	if vs.SyncChecker.Syncing() {
		return nil, status.Error(codes.Unavailable, "Syncing to latest head, not ready to respond")
	}

	s, err := vs.HeadFetcher.HeadState(ctx)
	if err != nil {
		return nil, status.Errorf(codes.Internal, "Could not get head state: %v", err)
	}

	// Advance state with empty transitions up to the requested epoch start slot.
	if epochStartSlot := helpers.StartSlot(req.Epoch); s.Slot < epochStartSlot {
		s, err = state.ProcessSlots(ctx, s, epochStartSlot)
		if err != nil {
			return nil, status.Errorf(codes.Internal, "Could not process slots up to %d: %v", epochStartSlot, err)
		}
	}

	committeeAssignments, proposerIndexToSlot, err := helpers.CommitteeAssignments(s, req.Epoch)
	if err != nil {
		return nil, status.Errorf(codes.Internal, "Could not compute committee assignments: %v", err)
	}

	var validatorAssignments []*ethpb.DutiesResponse_Duty
	for _, pubKey := range req.PublicKeys {
		if ctx.Err() != nil {
			return nil, status.Errorf(codes.Aborted, "Could not continue fetching assignments: %v", ctx.Err())
		}
		// Default assignment.
		assignment := &ethpb.DutiesResponse_Duty{
			PublicKey: pubKey,
		}

		idx, ok, err := vs.BeaconDB.ValidatorIndex(ctx, bytesutil.ToBytes48(pubKey))
		if err != nil {
			return nil, status.Errorf(codes.Internal, "Could not fetch validator idx for public key %#x: %v", pubKey, err)
		}
		if ok {
			ca, ok := committeeAssignments[idx]
			if ok {
				assignment.Committee = ca.Committee
				assignment.Status = ethpb.ValidatorStatus_ACTIVE
				assignment.PublicKey = pubKey
				assignment.AttesterSlot = ca.AttesterSlot
				assignment.ProposerSlot = proposerIndexToSlot[idx]
				assignment.CommitteeIndex = ca.CommitteeIndex
			}
		}

		validatorAssignments = append(validatorAssignments, assignment)
	}

	return &ethpb.DutiesResponse{
		Duties: validatorAssignments,
	}, nil
}<|MERGE_RESOLUTION|>--- conflicted
+++ resolved
@@ -6,102 +6,18 @@
 	ethpb "github.com/prysmaticlabs/ethereumapis/eth/v1alpha1"
 	"github.com/prysmaticlabs/prysm/beacon-chain/core/helpers"
 	"github.com/prysmaticlabs/prysm/beacon-chain/core/state"
-<<<<<<< HEAD
-	pbp2p "github.com/prysmaticlabs/prysm/proto/beacon/p2p/v1"
-=======
-	pb "github.com/prysmaticlabs/prysm/proto/beacon/rpc/v1"
->>>>>>> 4efc0f52
 	"github.com/prysmaticlabs/prysm/shared/bytesutil"
 	"google.golang.org/grpc/codes"
 	"google.golang.org/grpc/status"
 )
 
-<<<<<<< HEAD
-// slowCommitteeAssignment is uses the spec defined method for determining committeeAssigments.
-// Deprecated: Do not use this method. It will be removed soon after feature is gradually released.
-func (vs *Server) slowCommitteeAssignment(ctx context.Context, req *ethpb.DutiesRequest) (*ethpb.DutiesResponse, error) {
-	if vs.SyncChecker.Syncing() {
-		return nil, status.Error(codes.Unavailable, "Syncing to latest head, not ready to respond")
-	}
-
-	s, err := vs.HeadFetcher.HeadState(ctx)
-	if err != nil {
-		return nil, status.Errorf(codes.Internal, "Could not get head state: %v", err)
-	}
-
-	// Advance state with empty transitions up to the requested epoch start slot.
-	if epochStartSlot := helpers.StartSlot(req.Epoch); s.Slot < epochStartSlot {
-		s, err = state.ProcessSlots(ctx, s, epochStartSlot)
-		if err != nil {
-			return nil, status.Errorf(codes.Internal, "Could not process slots up to %d: %v", epochStartSlot, err)
-		}
-	}
-
-	var assignments []*ethpb.DutiesResponse_Duty
-	for _, pubKey := range req.PublicKeys {
-		if ctx.Err() != nil {
-			return nil, status.Errorf(codes.Aborted, "Could not continue fetching assignments: %v", ctx.Err())
-		}
-		// Default assignment.
-		assignment := &ethpb.DutiesResponse_Duty{
-			PublicKey: pubKey,
-		}
-
-		idx, ok, err := vs.BeaconDB.ValidatorIndex(ctx, bytesutil.ToBytes48(pubKey))
-		if err != nil {
-			return nil, status.Errorf(codes.Internal, "Could not fetch validator idx for public key %#x: %v", pubKey, err)
-		}
-		if ok {
-			st := vs.assignmentStatus(idx, s)
-			assignment.Status = st
-			if st == ethpb.ValidatorStatus_ACTIVE {
-				assignment, err = vs.assignment(idx, s, req.Epoch)
-				if err != nil {
-					return nil, status.Errorf(codes.Internal, "Could not fetch assignment for public key %#x: %v", pubKey, err)
-				}
-				assignment.PublicKey = pubKey
-			}
-		}
-		assignments = append(assignments, assignment)
-	}
-
-	return &ethpb.DutiesResponse{
-		Duties: assignments,
-	}, nil
-}
-
-// Deprecated: do not use.
-func (vs *Server) assignment(idx uint64, beaconState *pbp2p.BeaconState, epoch uint64) (*ethpb.DutiesResponse_Duty, error) {
-	committee, committeeIndex, aSlot, pSlot, err := helpers.CommitteeAssignment(beaconState, epoch, idx)
-	if err != nil {
-		return nil, err
-	}
-	return &ethpb.DutiesResponse_Duty{
-		Committee:      committee,
-		CommitteeIndex: committeeIndex,
-		AttesterSlot:   aSlot,
-		ProposerSlot:   pSlot,
-		Status:         vs.assignmentStatus(idx, beaconState),
-	}, nil
-}
-
-// GetDuties returns the committee assignment response from a given validator public key.
-=======
 // CommitteeAssignment returns the committee assignment response from a given validator public key.
->>>>>>> 4efc0f52
 // The committee assignment response contains the following fields for the current and previous epoch:
 //	1.) The list of validators in the committee.
 //	2.) The shard to which the committee is assigned.
 //	3.) The slot at which the committee is assigned.
 //	4.) The bool signaling if the validator is expected to propose a block at the assigned slot.
-<<<<<<< HEAD
 func (vs *Server) GetDuties(ctx context.Context, req *ethpb.DutiesRequest) (*ethpb.DutiesResponse, error) {
-	if !featureconfig.Get().NewCommitteeAssignments {
-		return vs.slowCommitteeAssignment(ctx, req)
-	}
-=======
-func (vs *Server) CommitteeAssignment(ctx context.Context, req *pb.AssignmentRequest) (*pb.AssignmentResponse, error) {
->>>>>>> 4efc0f52
 	if vs.SyncChecker.Syncing() {
 		return nil, status.Error(codes.Unavailable, "Syncing to latest head, not ready to respond")
 	}
