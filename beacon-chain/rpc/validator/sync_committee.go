package validator

import (
	"bytes"
	"context"

	"github.com/pkg/errors"
	types "github.com/prysmaticlabs/eth2-types"
	"github.com/prysmaticlabs/go-bitfield"
	"github.com/prysmaticlabs/prysm/beacon-chain/core/altair"
	"github.com/prysmaticlabs/prysm/beacon-chain/core/helpers"
	"github.com/prysmaticlabs/prysm/beacon-chain/core/state"
	ethpb "github.com/prysmaticlabs/prysm/proto/eth/v1alpha1"
<<<<<<< HEAD
	prysmv2 "github.com/prysmaticlabs/prysm/proto/prysm/v2"
=======
	"github.com/prysmaticlabs/prysm/shared/bls"
>>>>>>> 365ced28
	"github.com/prysmaticlabs/prysm/shared/bytesutil"
	"github.com/prysmaticlabs/prysm/shared/params"
	"golang.org/x/sync/errgroup"
	"google.golang.org/grpc/codes"
	"google.golang.org/grpc/status"
	"google.golang.org/protobuf/types/known/emptypb"
)

// GetSyncMessageBlockRoot retrieves the sync committee block root of the beacon chain.
func (vs *Server) GetSyncMessageBlockRoot(ctx context.Context, _ *emptypb.Empty) (*prysmv2.SyncMessageBlockRootResponse, error) {
	r, err := vs.HeadFetcher.HeadRoot(ctx)
	if err != nil {
		return nil, status.Errorf(codes.Internal, "Could not retrieve head root: %v", err)
	}

	return &prysmv2.SyncMessageBlockRootResponse{
		Root: r,
	}, nil
}

// SubmitSyncMessage submits the sync committee message to the network.
// It also saves the sync committee message into the pending pool for block inclusion.
func (vs *Server) SubmitSyncMessage(ctx context.Context, msg *prysmv2.SyncCommitteeMessage) (*emptypb.Empty, error) {
	errs, ctx := errgroup.WithContext(ctx)

	// Broadcasting and saving message into the pool in parallel. As one fail should not affect another.
	errs.Go(func() error {
		return vs.P2P.Broadcast(ctx, msg)
	})

	if err := vs.SyncCommitteePool.SaveSyncCommitteeMessage(msg); err != nil {
		return nil, err
	}

	// Wait for p2p broadcast to complete and return the first error (if any)
	err := errs.Wait()
	return nil, err
}

// GetSyncSubcommitteeIndex is called by a sync committee participant to get its subcommittee index for sync message aggregation duty.
<<<<<<< HEAD
func (vs *Server) GetSyncSubcommitteeIndex(ctx context.Context, req *prysmv2.SyncSubcommitteeIndexRequest) (*prysmv2.SyncSubcommitteeIndexRespond, error) {
=======
func (vs *Server) GetSyncSubcommitteeIndex(ctx context.Context, req *ethpb.SyncSubcommitteeIndexRequest) (*ethpb.SyncSubcommitteeIndexRespond, error) {
	indices, err := vs.syncSubcommitteeIndex(ctx, bytesutil.ToBytes48(req.PublicKey), req.Slot)
	if err != nil {
		return nil, status.Errorf(codes.Internal, "Could not get sync subcommittee index: %v", err)
	}
	return &ethpb.SyncSubcommitteeIndexRespond{
		Indices: indices,
	}, nil
}

// syncSubcommitteeIndex returns a list of subcommittee index of a validator and slot for sync message aggregation duty.
func (vs *Server) syncSubcommitteeIndex(ctx context.Context, pubkey [48]byte, slot types.Slot) ([]uint64, error) {
>>>>>>> 365ced28
	headState, err := vs.HeadFetcher.HeadState(ctx)
	if err != nil {
		return nil, err
	}
	if slot > headState.Slot() {
		headState, err = state.ProcessSlots(ctx, headState, slot)
		if err != nil {
			return nil, err
		}
	}

	nextSlotEpoch := helpers.SlotToEpoch(headState.Slot() + 1)
	currentEpoch := helpers.CurrentEpoch(headState)

	switch {
	case altair.SyncCommitteePeriod(nextSlotEpoch) == altair.SyncCommitteePeriod(currentEpoch):
		committee, err := headState.CurrentSyncCommittee()
		if err != nil {
			return nil, err
		}
		indices, err := helpers.CurrentEpochSyncSubcommitteeIndices(committee, pubkey)
		if err != nil {
			return nil, err
		}
<<<<<<< HEAD
		return &prysmv2.SyncSubcommitteeIndexRespond{
			Indices: indices,
		}, nil
=======
		return indices, nil
>>>>>>> 365ced28
	// At sync committee period boundary, validator should sample the next epoch sync committee.
	case altair.SyncCommitteePeriod(nextSlotEpoch) == altair.SyncCommitteePeriod(currentEpoch)+1:
		committee, err := headState.NextSyncCommittee()
		if err != nil {
			return nil, err
		}
		indices, err := helpers.NextEpochSyncSubcommitteeIndices(committee, pubkey)
		if err != nil {
			return nil, err
		}
<<<<<<< HEAD
		return &prysmv2.SyncSubcommitteeIndexRespond{
			Indices: indices,
		}, nil
=======
		return indices, nil
>>>>>>> 365ced28
	default:
		// Impossible condition.
		return nil, errors.New("could get calculate sync subcommittee based on the period")
	}
}

// GetSyncCommitteeContribution is called by a sync committee aggregator to retrieve sync committee contribution object.
func (vs *Server) GetSyncCommitteeContribution(ctx context.Context, req *ethpb.SyncCommitteeContributionRequest) (*ethpb.SyncCommitteeContribution, error) {
	msgs, err := vs.SyncCommitteePool.SyncCommitteeMessages(req.Slot)
	if err != nil {
		return nil, status.Errorf(codes.Internal, "Could not get sync subcommittee messages: %v", err)
	}
	headRoot, err := vs.HeadFetcher.HeadRoot(ctx)
	if err != nil {
		return nil, status.Errorf(codes.Internal, "Could not get head root: %v", err)
	}
	headState, err := vs.HeadFetcher.HeadState(ctx)
	if err != nil {
		return nil, status.Errorf(codes.Internal, "Could not get head state: %v", err)
	}

	subCommitteeSize := params.BeaconConfig().SyncCommitteeSize / params.BeaconConfig().SyncCommitteeSubnetCount
	sigs := make([]bls.Signature, 0, subCommitteeSize)
	bits := bitfield.NewBitvector128()
	for _, msg := range msgs {
		if bytes.Equal(headRoot, msg.BlockRoot) {
			v, err := headState.ValidatorAtIndexReadOnly(msg.ValidatorIndex)
			if err != nil {
				return nil, status.Errorf(codes.Internal, "Could not get validator at index: %v", err)
			}
			indices, err := vs.syncSubcommitteeIndex(ctx, v.PublicKey(), req.Slot)
			if err != nil {
				return nil, status.Errorf(codes.Internal, "Could not get sync subcommittee index: %v", err)
			}
			for _, index := range indices {
				subnetIndex := index / subCommitteeSize
				if subnetIndex == req.SubnetId {
					bits.SetBitAt(index%subCommitteeSize, true)
					sig, err := bls.SignatureFromBytes(msg.Signature)
					if err != nil {
						return nil, status.Errorf(codes.Internal, "Could not get bls signature from bytes: %v", err)
					}
					sigs = append(sigs, sig)
				}
			}
		}
	}
	aggregatedSig := bls.AggregateSignatures(sigs)
	contribution := &ethpb.SyncCommitteeContribution{
		Slot:              headState.Slot(),
		BlockRoot:         headRoot,
		SubcommitteeIndex: req.SubnetId,
		AggregationBits:   bits,
		Signature:         aggregatedSig.Marshal(),
	}

	return contribution, nil
}

// SubmitSignedContributionAndProof is called by a sync committee aggregator to submit signed contribution and proof object.
func (vs *Server) SubmitSignedContributionAndProof(ctx context.Context, s *ethpb.SignedContributionAndProof) (*emptypb.Empty, error) {
	errs, ctx := errgroup.WithContext(ctx)

	// Broadcasting and saving contribution into the pool in parallel. As one fail should not affect another.
	errs.Go(func() error {
		return vs.P2P.Broadcast(ctx, s)
	})

	if err := vs.SyncCommitteePool.SaveSyncCommitteeContribution(s.Message.Contribution); err != nil {
		return nil, err
	}

	// Wait for p2p broadcast to complete and return the first error (if any)
	err := errs.Wait()
	return nil, err
}<|MERGE_RESOLUTION|>--- conflicted
+++ resolved
@@ -10,12 +10,8 @@
 	"github.com/prysmaticlabs/prysm/beacon-chain/core/altair"
 	"github.com/prysmaticlabs/prysm/beacon-chain/core/helpers"
 	"github.com/prysmaticlabs/prysm/beacon-chain/core/state"
-	ethpb "github.com/prysmaticlabs/prysm/proto/eth/v1alpha1"
-<<<<<<< HEAD
 	prysmv2 "github.com/prysmaticlabs/prysm/proto/prysm/v2"
-=======
 	"github.com/prysmaticlabs/prysm/shared/bls"
->>>>>>> 365ced28
 	"github.com/prysmaticlabs/prysm/shared/bytesutil"
 	"github.com/prysmaticlabs/prysm/shared/params"
 	"golang.org/x/sync/errgroup"
@@ -25,7 +21,9 @@
 )
 
 // GetSyncMessageBlockRoot retrieves the sync committee block root of the beacon chain.
-func (vs *Server) GetSyncMessageBlockRoot(ctx context.Context, _ *emptypb.Empty) (*prysmv2.SyncMessageBlockRootResponse, error) {
+func (vs *Server) GetSyncMessageBlockRoot(
+	ctx context.Context, _ *emptypb.Empty,
+) (*prysmv2.SyncMessageBlockRootResponse, error) {
 	r, err := vs.HeadFetcher.HeadRoot(ctx)
 	if err != nil {
 		return nil, status.Errorf(codes.Internal, "Could not retrieve head root: %v", err)
@@ -55,23 +53,23 @@
 	return nil, err
 }
 
-// GetSyncSubcommitteeIndex is called by a sync committee participant to get its subcommittee index for sync message aggregation duty.
-<<<<<<< HEAD
-func (vs *Server) GetSyncSubcommitteeIndex(ctx context.Context, req *prysmv2.SyncSubcommitteeIndexRequest) (*prysmv2.SyncSubcommitteeIndexRespond, error) {
-=======
-func (vs *Server) GetSyncSubcommitteeIndex(ctx context.Context, req *ethpb.SyncSubcommitteeIndexRequest) (*ethpb.SyncSubcommitteeIndexRespond, error) {
+// GetSyncSubcommitteeIndex is called by a sync committee participant to get
+// its subcommittee index for sync message aggregation duty.
+func (vs *Server) GetSyncSubcommitteeIndex(
+	ctx context.Context, req *prysmv2.SyncSubcommitteeIndexRequest,
+) (*prysmv2.SyncSubcommitteeIndexResponse, error) {
 	indices, err := vs.syncSubcommitteeIndex(ctx, bytesutil.ToBytes48(req.PublicKey), req.Slot)
 	if err != nil {
 		return nil, status.Errorf(codes.Internal, "Could not get sync subcommittee index: %v", err)
 	}
-	return &ethpb.SyncSubcommitteeIndexRespond{
-		Indices: indices,
-	}, nil
+	return indices, nil
 }
 
-// syncSubcommitteeIndex returns a list of subcommittee index of a validator and slot for sync message aggregation duty.
-func (vs *Server) syncSubcommitteeIndex(ctx context.Context, pubkey [48]byte, slot types.Slot) ([]uint64, error) {
->>>>>>> 365ced28
+// syncSubcommitteeIndex returns a list of subcommittee index of a validator and
+// slot for sync message aggregation duty.
+func (vs *Server) syncSubcommitteeIndex(
+	ctx context.Context, pubkey [48]byte, slot types.Slot,
+) (*prysmv2.SyncSubcommitteeIndexResponse, error) {
 	headState, err := vs.HeadFetcher.HeadState(ctx)
 	if err != nil {
 		return nil, err
@@ -96,13 +94,9 @@
 		if err != nil {
 			return nil, err
 		}
-<<<<<<< HEAD
-		return &prysmv2.SyncSubcommitteeIndexRespond{
+		return &prysmv2.SyncSubcommitteeIndexResponse{
 			Indices: indices,
 		}, nil
-=======
-		return indices, nil
->>>>>>> 365ced28
 	// At sync committee period boundary, validator should sample the next epoch sync committee.
 	case altair.SyncCommitteePeriod(nextSlotEpoch) == altair.SyncCommitteePeriod(currentEpoch)+1:
 		committee, err := headState.NextSyncCommittee()
@@ -113,21 +107,20 @@
 		if err != nil {
 			return nil, err
 		}
-<<<<<<< HEAD
-		return &prysmv2.SyncSubcommitteeIndexRespond{
+		return &prysmv2.SyncSubcommitteeIndexResponse{
 			Indices: indices,
 		}, nil
-=======
-		return indices, nil
->>>>>>> 365ced28
 	default:
 		// Impossible condition.
 		return nil, errors.New("could get calculate sync subcommittee based on the period")
 	}
 }
 
-// GetSyncCommitteeContribution is called by a sync committee aggregator to retrieve sync committee contribution object.
-func (vs *Server) GetSyncCommitteeContribution(ctx context.Context, req *ethpb.SyncCommitteeContributionRequest) (*ethpb.SyncCommitteeContribution, error) {
+// GetSyncCommitteeContribution is called by a sync committee aggregator
+// to retrieve sync committee contribution object.
+func (vs *Server) GetSyncCommitteeContribution(
+	ctx context.Context, req *prysmv2.SyncCommitteeContributionRequest,
+) (*prysmv2.SyncCommitteeContribution, error) {
 	msgs, err := vs.SyncCommitteePool.SyncCommitteeMessages(req.Slot)
 	if err != nil {
 		return nil, status.Errorf(codes.Internal, "Could not get sync subcommittee messages: %v", err)
@@ -150,17 +143,21 @@
 			if err != nil {
 				return nil, status.Errorf(codes.Internal, "Could not get validator at index: %v", err)
 			}
-			indices, err := vs.syncSubcommitteeIndex(ctx, v.PublicKey(), req.Slot)
+			idxResp, err := vs.syncSubcommitteeIndex(ctx, v.PublicKey(), req.Slot)
 			if err != nil {
 				return nil, status.Errorf(codes.Internal, "Could not get sync subcommittee index: %v", err)
 			}
-			for _, index := range indices {
+			for _, index := range idxResp.Indices {
 				subnetIndex := index / subCommitteeSize
 				if subnetIndex == req.SubnetId {
 					bits.SetBitAt(index%subCommitteeSize, true)
 					sig, err := bls.SignatureFromBytes(msg.Signature)
 					if err != nil {
-						return nil, status.Errorf(codes.Internal, "Could not get bls signature from bytes: %v", err)
+						return nil, status.Errorf(
+							codes.Internal,
+							"Could not get bls signature from bytes: %v",
+							err,
+						)
 					}
 					sigs = append(sigs, sig)
 				}
@@ -168,7 +165,7 @@
 		}
 	}
 	aggregatedSig := bls.AggregateSignatures(sigs)
-	contribution := &ethpb.SyncCommitteeContribution{
+	contribution := &prysmv2.SyncCommitteeContribution{
 		Slot:              headState.Slot(),
 		BlockRoot:         headRoot,
 		SubcommitteeIndex: req.SubnetId,
@@ -179,8 +176,11 @@
 	return contribution, nil
 }
 
-// SubmitSignedContributionAndProof is called by a sync committee aggregator to submit signed contribution and proof object.
-func (vs *Server) SubmitSignedContributionAndProof(ctx context.Context, s *ethpb.SignedContributionAndProof) (*emptypb.Empty, error) {
+// SubmitSignedContributionAndProof is called by a sync committee aggregator
+// to submit signed contribution and proof object.
+func (vs *Server) SubmitSignedContributionAndProof(
+	ctx context.Context, s *prysmv2.SignedContributionAndProof,
+) (*emptypb.Empty, error) {
 	errs, ctx := errgroup.WithContext(ctx)
 
 	// Broadcasting and saving contribution into the pool in parallel. As one fail should not affect another.
