--- conflicted
+++ resolved
@@ -112,13 +112,8 @@
 	}
 
 	res = &ethpb.AttestationData{
-<<<<<<< HEAD
-		Slot: req.Slot,
-		Index: req.CommitteeIndex,
-=======
 		Slot:            req.Slot,
 		Index:           req.CommitteeIndex,
->>>>>>> 1b1476ba
 		BeaconBlockRoot: headRoot[:],
 		Source:          headState.CurrentJustifiedCheckpoint,
 		Target: &ethpb.Checkpoint{
