--- conflicted
+++ resolved
@@ -87,13 +87,7 @@
 		epochBoundaryRoot = blockRoot[:]
 		justifiedBlockRoot = blockRoot[:]
 	}
-<<<<<<< HEAD
-	return &pb.AttestationInfoResponse{
-=======
-	log.Infof("Fetching epoch boundary root: %#x, state slot: %d", epochBoundaryRoot, beaconState.Slot-params.BeaconConfig().GenesisSlot)
-	log.Infof("Fetching justified block root: %#x, state slot: %d", justifiedBlockRoot, beaconState.Slot-params.BeaconConfig().GenesisSlot)
 	return &pb.AttestationDataResponse{
->>>>>>> 6dc6a9b7
 		BeaconBlockRootHash32:    blockRoot[:],
 		EpochBoundaryRootHash32:  epochBoundaryRoot,
 		JustifiedEpoch:           beaconState.JustifiedEpoch,
