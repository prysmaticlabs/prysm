package rpc

import (
	"context"
	"fmt"

	"github.com/prysmaticlabs/prysm/beacon-chain/core/blocks"
	"github.com/prysmaticlabs/prysm/beacon-chain/core/helpers"
	"github.com/prysmaticlabs/prysm/beacon-chain/core/state"
	"github.com/prysmaticlabs/prysm/beacon-chain/db"
	pbp2p "github.com/prysmaticlabs/prysm/proto/beacon/p2p/v1"
	pb "github.com/prysmaticlabs/prysm/proto/beacon/rpc/v1"
	"github.com/prysmaticlabs/prysm/shared/hashutil"
	"github.com/prysmaticlabs/prysm/shared/params"
)

// AttesterServer defines a server implementation of the gRPC Attester service,
// providing RPC methods for validators acting as attesters to broadcast votes on beacon blocks.
type AttesterServer struct {
	beaconDB         *db.BeaconDB
	operationService operationService
}

// AttestHead is a function called by an attester in a sharding validator to vote
// on a block via an attestation object as defined in the Ethereum Serenity specification.
func (as *AttesterServer) AttestHead(ctx context.Context, att *pbp2p.Attestation) (*pb.AttestResponse, error) {
	h, err := hashutil.HashProto(att)
	if err != nil {
		return nil, fmt.Errorf("could not hash attestation: %v", err)
	}

	if err := as.operationService.HandleAttestations(ctx, att); err != nil {
		return nil, err
	}

	return &pb.AttestResponse{AttestationHash: h[:]}, nil
}

// AttestationDataAtSlot fetches the necessary information from the current canonical head
// and beacon state for an assigned attester to perform necessary responsibilities. This includes
// fetching the epoch boundary roots, the latest justified block root, among others.
func (as *AttesterServer) AttestationDataAtSlot(ctx context.Context, req *pb.AttestationDataRequest) (*pb.AttestationDataResponse, error) {
	// Set the attestation data's beacon block root = hash_tree_root(head) where head
	// is the validator's view of the head block of the beacon chain during the slot.
	head, err := as.beaconDB.ChainHead()
	if err != nil {
		return nil, fmt.Errorf("failed to retrieve chain head: %v", err)
	}
	headRoot, err := hashutil.HashBeaconBlock(head)
	if err != nil {
		return nil, fmt.Errorf("could not tree hash beacon block: %v", err)
	}

	// Let head state be the state of head block processed through empty slots up to assigned slot.
	headState, err := as.beaconDB.HistoricalStateFromSlot(ctx, head.Slot)
	if err != nil {
		return nil, fmt.Errorf("could not fetch head state: %v", err)
	}
	for headState.Slot < req.Slot {
		headState, err = state.ExecuteStateTransition(
			ctx, headState, nil /* block */, headRoot, state.DefaultConfig(),
		)
		if err != nil {
			return nil, fmt.Errorf("could not execute head transition: %v", err)
		}
	}

	// Fetch the epoch boundary root = hash_tree_root(epoch_boundary)
	// where epoch_boundary is the block at the most recent epoch boundary in the
	// chain defined by head -- i.e. the BeaconBlock where block.slot == get_epoch_start_slot(head.slot).
	// If the epoch boundary slot is the same as state current slot,
	// we set epoch boundary root to an empty root.
	epochBoundaryRoot := make([]byte, 32)
	epochStartSlot := helpers.StartSlot(helpers.SlotToEpoch(head.Slot))
	if epochStartSlot == head.Slot {
		epochBoundaryRoot = headRoot[:]
	} else {
		epochBoundaryRoot, err = blocks.BlockRoot(headState, epochStartSlot)
		if err != nil {
			return nil, fmt.Errorf("could not get epoch boundary block for slot %d: %v",
				epochStartSlot, err)
		}
	}
	// epoch_start_slot = get_epoch_start_slot(slot_to_epoch(head.slot))
	// Fetch the justified block root = hash_tree_root(justified_block) where
	// justified_block is the block at state.justified_epoch in the chain defined by head.
	// On the server side, this is fetched by calling get_block_root(state, justified_epoch).
	// If the last justified boundary slot is the same as state current slot (ex: slot 0),
	// we set justified block root to an empty root.
	lastJustifiedSlot := helpers.StartSlot(headState.JustifiedEpoch)
	justifiedBlockRoot := make([]byte, 32)
<<<<<<< HEAD
	if lastJustifiedSlot != headState.Slot {
		justifiedBlock, err := as.beaconDB.BlockBySlot(lastJustifiedSlot)
		if err != nil {
			return nil, fmt.Errorf("could not get justified block: %v", err)
=======
	if lastJustifiedSlot != beaconState.Slot {
		var justifiedBlock *pbp2p.BeaconBlock
		for i := uint64(0); justifiedBlock == nil && i < params.BeaconConfig().SlotsPerEpoch; i++ {
			justifiedBlock, err = as.beaconDB.BlockBySlot(lastJustifiedSlot - i)
			if err != nil {
				return nil, fmt.Errorf("could not get justified block: %v", err)
			}
>>>>>>> 83130358
		}

		justifiedBlockRoot32, err := hashutil.HashBeaconBlock(justifiedBlock)
		if err != nil {
			return nil, fmt.Errorf("could not get justified block: %v", err)
		}
		justifiedBlockRoot = justifiedBlockRoot32[:]
	}

	// If an attester has to attest for gensis block.
	if headState.Slot == params.BeaconConfig().GenesisSlot {
		epochBoundaryRoot = headRoot[:]
		justifiedBlockRoot = headRoot[:]
	}

	return &pb.AttestationDataResponse{
		Slot:                     headState.Slot,
		BeaconBlockRootHash32:    headRoot[:],
		EpochBoundaryRootHash32:  epochBoundaryRoot,
		JustifiedEpoch:           headState.JustifiedEpoch,
		JustifiedBlockRootHash32: justifiedBlockRoot,
		LatestCrosslink:          headState.LatestCrosslinks[req.Shard],
	}, nil
}<|MERGE_RESOLUTION|>--- conflicted
+++ resolved
@@ -46,25 +46,22 @@
 	if err != nil {
 		return nil, fmt.Errorf("failed to retrieve chain head: %v", err)
 	}
-	headRoot, err := hashutil.HashBeaconBlock(head)
+	blockRoot, err := hashutil.HashBeaconBlock(head)
 	if err != nil {
 		return nil, fmt.Errorf("could not tree hash beacon block: %v", err)
 	}
-
-	// Let head state be the state of head block processed through empty slots up to assigned slot.
-	headState, err := as.beaconDB.HistoricalStateFromSlot(ctx, head.Slot)
+	beaconState, err := as.beaconDB.State(ctx)
 	if err != nil {
-		return nil, fmt.Errorf("could not fetch head state: %v", err)
+		return nil, fmt.Errorf("could not fetch beacon state: %v", err)
 	}
-	for headState.Slot < req.Slot {
-		headState, err = state.ExecuteStateTransition(
-			ctx, headState, nil /* block */, headRoot, state.DefaultConfig(),
+	for beaconState.Slot < req.Slot {
+		beaconState, err = state.ExecuteStateTransition(
+			ctx, beaconState, nil /* block */, blockRoot, state.DefaultConfig(),
 		)
 		if err != nil {
 			return nil, fmt.Errorf("could not execute head transition: %v", err)
 		}
 	}
-
 	// Fetch the epoch boundary root = hash_tree_root(epoch_boundary)
 	// where epoch_boundary is the block at the most recent epoch boundary in the
 	// chain defined by head -- i.e. the BeaconBlock where block.slot == get_epoch_start_slot(head.slot).
@@ -73,12 +70,15 @@
 	epochBoundaryRoot := make([]byte, 32)
 	epochStartSlot := helpers.StartSlot(helpers.SlotToEpoch(head.Slot))
 	if epochStartSlot == head.Slot {
-		epochBoundaryRoot = headRoot[:]
+		hash, err := hashutil.HashBeaconBlock(head)
+		if err != nil {
+			return nil, fmt.Errorf("could not tree hash head block: %v", err)
+		}
+		epochBoundaryRoot = hash[:]
 	} else {
-		epochBoundaryRoot, err = blocks.BlockRoot(headState, epochStartSlot)
+		epochBoundaryRoot, err = blocks.BlockRoot(beaconState, epochStartSlot)
 		if err != nil {
-			return nil, fmt.Errorf("could not get epoch boundary block for slot %d: %v",
-				epochStartSlot, err)
+			return nil, fmt.Errorf("could not get epoch boundary block: %v", err)
 		}
 	}
 	// epoch_start_slot = get_epoch_start_slot(slot_to_epoch(head.slot))
@@ -87,14 +87,8 @@
 	// On the server side, this is fetched by calling get_block_root(state, justified_epoch).
 	// If the last justified boundary slot is the same as state current slot (ex: slot 0),
 	// we set justified block root to an empty root.
-	lastJustifiedSlot := helpers.StartSlot(headState.JustifiedEpoch)
+	lastJustifiedSlot := helpers.StartSlot(beaconState.JustifiedEpoch)
 	justifiedBlockRoot := make([]byte, 32)
-<<<<<<< HEAD
-	if lastJustifiedSlot != headState.Slot {
-		justifiedBlock, err := as.beaconDB.BlockBySlot(lastJustifiedSlot)
-		if err != nil {
-			return nil, fmt.Errorf("could not get justified block: %v", err)
-=======
 	if lastJustifiedSlot != beaconState.Slot {
 		var justifiedBlock *pbp2p.BeaconBlock
 		for i := uint64(0); justifiedBlock == nil && i < params.BeaconConfig().SlotsPerEpoch; i++ {
@@ -102,7 +96,6 @@
 			if err != nil {
 				return nil, fmt.Errorf("could not get justified block: %v", err)
 			}
->>>>>>> 83130358
 		}
 
 		justifiedBlockRoot32, err := hashutil.HashBeaconBlock(justifiedBlock)
@@ -112,18 +105,15 @@
 		justifiedBlockRoot = justifiedBlockRoot32[:]
 	}
 
-	// If an attester has to attest for gensis block.
-	if headState.Slot == params.BeaconConfig().GenesisSlot {
-		epochBoundaryRoot = headRoot[:]
-		justifiedBlockRoot = headRoot[:]
+	if beaconState.Slot == params.BeaconConfig().GenesisSlot {
+		epochBoundaryRoot = blockRoot[:]
+		justifiedBlockRoot = blockRoot[:]
 	}
-
 	return &pb.AttestationDataResponse{
-		Slot:                     headState.Slot,
-		BeaconBlockRootHash32:    headRoot[:],
+		BeaconBlockRootHash32:    blockRoot[:],
 		EpochBoundaryRootHash32:  epochBoundaryRoot,
-		JustifiedEpoch:           headState.JustifiedEpoch,
+		JustifiedEpoch:           beaconState.JustifiedEpoch,
 		JustifiedBlockRootHash32: justifiedBlockRoot,
-		LatestCrosslink:          headState.LatestCrosslinks[req.Shard],
+		LatestCrosslink:          beaconState.LatestCrosslinks[req.Shard],
 	}, nil
 }