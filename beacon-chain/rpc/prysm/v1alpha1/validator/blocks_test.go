package validator

import (
	"context"
	"testing"

	"github.com/golang/mock/gomock"
	chainMock "github.com/prysmaticlabs/prysm/beacon-chain/blockchain/testing"
	"github.com/prysmaticlabs/prysm/beacon-chain/core/altair"
	"github.com/prysmaticlabs/prysm/beacon-chain/core/feed"
	blockfeed "github.com/prysmaticlabs/prysm/beacon-chain/core/feed/block"
	statefeed "github.com/prysmaticlabs/prysm/beacon-chain/core/feed/state"
	dbTest "github.com/prysmaticlabs/prysm/beacon-chain/db/testing"
	"github.com/prysmaticlabs/prysm/config/params"
	"github.com/prysmaticlabs/prysm/consensus-types/blocks"
	ethpb "github.com/prysmaticlabs/prysm/proto/prysm/v1alpha1"
	"github.com/prysmaticlabs/prysm/testing/assert"
	"github.com/prysmaticlabs/prysm/testing/mock"
	"github.com/prysmaticlabs/prysm/testing/require"
	"github.com/prysmaticlabs/prysm/testing/util"
)

func TestServer_StreamAltairBlocksVerified_ContextCanceled(t *testing.T) {
	ctx := context.Background()

	chainService := &chainMock.ChainService{}
	ctx, cancel := context.WithCancel(ctx)
	server := &Server{
		Ctx:           ctx,
		StateNotifier: chainService.StateNotifier(),
		HeadFetcher:   chainService,
	}

	exitRoutine := make(chan bool)
	ctrl := gomock.NewController(t)
	defer ctrl.Finish()
	mockStream := mock.NewMockBeaconNodeValidatorAltair_StreamBlocksServer(ctrl)
	mockStream.EXPECT().Context().Return(ctx)
	go func(tt *testing.T) {
		assert.ErrorContains(tt, "Context canceled", server.StreamBlocksAltair(&ethpb.StreamBlocksRequest{
			VerifiedOnly: true,
		}, mockStream))
		<-exitRoutine
	}(t)
	cancel()
	exitRoutine <- true
}

func TestServer_StreamAltairBlocks_ContextCanceled(t *testing.T) {
	ctx := context.Background()

	chainService := &chainMock.ChainService{}
	ctx, cancel := context.WithCancel(ctx)
	server := &Server{
		Ctx:           ctx,
		BlockNotifier: chainService.BlockNotifier(),
		HeadFetcher:   chainService,
	}

	exitRoutine := make(chan bool)
	ctrl := gomock.NewController(t)
	defer ctrl.Finish()
	mockStream := mock.NewMockBeaconNodeValidatorAltair_StreamBlocksServer(ctrl)
	mockStream.EXPECT().Context().Return(ctx)
	go func(tt *testing.T) {
		assert.ErrorContains(tt, "Context canceled", server.StreamBlocksAltair(&ethpb.StreamBlocksRequest{}, mockStream))
		<-exitRoutine
	}(t)
	cancel()
	exitRoutine <- true
}

func TestServer_StreamAltairBlocks_OnHeadUpdated(t *testing.T) {
	params.SetupTestConfigCleanup(t)
	params.OverrideBeaconConfig(params.MainnetConfig())
	ctx := context.Background()
	beaconState, privs := util.DeterministicGenesisStateAltair(t, 64)
	c, err := altair.NextSyncCommittee(ctx, beaconState)
	require.NoError(t, err)
	require.NoError(t, beaconState.SetCurrentSyncCommittee(c))

	b, err := util.GenerateFullBlockAltair(beaconState, privs, util.DefaultBlockGenConfig(), 1)
	require.NoError(t, err)
	chainService := &chainMock.ChainService{State: beaconState}
	server := &Server{
		Ctx:           ctx,
		BlockNotifier: chainService.BlockNotifier(),
		HeadFetcher:   chainService,
	}
	exitRoutine := make(chan bool)
	ctrl := gomock.NewController(t)
	defer ctrl.Finish()
	mockStream := mock.NewMockBeaconNodeValidatorAltair_StreamBlocksServer(ctrl)

	mockStream.EXPECT().Send(&ethpb.StreamBlocksResponse{Block: &ethpb.StreamBlocksResponse_AltairBlock{AltairBlock: b}}).Do(func(arg0 interface{}) {
		exitRoutine <- true
	})
	mockStream.EXPECT().Context().Return(ctx).AnyTimes()

	go func(tt *testing.T) {
		assert.NoError(tt, server.StreamBlocksAltair(&ethpb.StreamBlocksRequest{}, mockStream), "Could not call RPC method")
	}(t)
	wrappedBlk, err := blocks.NewSignedBeaconBlock(b)
	require.NoError(t, err)
	// Send in a loop to ensure it is delivered (busy wait for the service to subscribe to the state feed).
	for sent := 0; sent == 0; {
		sent = server.BlockNotifier.BlockFeed().Send(&feed.Event{
			Type: blockfeed.ReceivedBlock,
			Data: &blockfeed.ReceivedBlockData{SignedBlock: wrappedBlk},
		})
	}
	<-exitRoutine
}

func TestServer_StreamAltairBlocksVerified_OnHeadUpdated(t *testing.T) {
	params.SetupTestConfigCleanup(t)
	params.OverrideBeaconConfig(params.MainnetConfig())
	db := dbTest.SetupDB(t)
	ctx := context.Background()
	beaconState, privs := util.DeterministicGenesisStateAltair(t, 32)
	c, err := altair.NextSyncCommittee(ctx, beaconState)
	require.NoError(t, err)
	require.NoError(t, beaconState.SetCurrentSyncCommittee(c))

	b, err := util.GenerateFullBlockAltair(beaconState, privs, util.DefaultBlockGenConfig(), 1)
	require.NoError(t, err)
	r, err := b.Block.HashTreeRoot()
	require.NoError(t, err)
<<<<<<< HEAD
	wrappedBlk, err := blocks.NewSignedBeaconBlock(b)
	require.NoError(t, err)
	require.NoError(t, db.SaveBlock(ctx, wrappedBlk))
=======
	wrappedBlk := util.SaveBlock(t, ctx, db, b)
>>>>>>> f8b4d8c5
	chainService := &chainMock.ChainService{State: beaconState}
	server := &Server{
		Ctx:           ctx,
		StateNotifier: chainService.StateNotifier(),
		HeadFetcher:   chainService,
	}
	exitRoutine := make(chan bool)
	ctrl := gomock.NewController(t)
	defer ctrl.Finish()
	mockStream := mock.NewMockBeaconNodeValidatorAltair_StreamBlocksServer(ctrl)
	mockStream.EXPECT().Send(&ethpb.StreamBlocksResponse{Block: &ethpb.StreamBlocksResponse_AltairBlock{AltairBlock: b}}).Do(func(arg0 interface{}) {
		exitRoutine <- true
	})
	mockStream.EXPECT().Context().Return(ctx).AnyTimes()

	go func(tt *testing.T) {
		assert.NoError(tt, server.StreamBlocksAltair(&ethpb.StreamBlocksRequest{
			VerifiedOnly: true,
		}, mockStream), "Could not call RPC method")
	}(t)
	// Send in a loop to ensure it is delivered (busy wait for the service to subscribe to the state feed).
	for sent := 0; sent == 0; {
		sent = server.StateNotifier.StateFeed().Send(&feed.Event{
			Type: statefeed.BlockProcessed,
			Data: &statefeed.BlockProcessedData{Slot: b.Block.Slot, BlockRoot: r, SignedBlock: wrappedBlk},
		})
	}
	<-exitRoutine
}<|MERGE_RESOLUTION|>--- conflicted
+++ resolved
@@ -126,13 +126,7 @@
 	require.NoError(t, err)
 	r, err := b.Block.HashTreeRoot()
 	require.NoError(t, err)
-<<<<<<< HEAD
-	wrappedBlk, err := blocks.NewSignedBeaconBlock(b)
-	require.NoError(t, err)
-	require.NoError(t, db.SaveBlock(ctx, wrappedBlk))
-=======
 	wrappedBlk := util.SaveBlock(t, ctx, db, b)
->>>>>>> f8b4d8c5
 	chainService := &chainMock.ChainService{State: beaconState}
 	server := &Server{
 		Ctx:           ctx,
