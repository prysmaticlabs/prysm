package validator

import (
	"bytes"
	"context"
	"fmt"
	"time"

	"github.com/pkg/errors"
	"github.com/prometheus/client_golang/prometheus"
	"github.com/prometheus/client_golang/prometheus/promauto"
	"github.com/prysmaticlabs/prysm/v3/api/client/builder"
	"github.com/prysmaticlabs/prysm/v3/beacon-chain/core/blocks"
	"github.com/prysmaticlabs/prysm/v3/beacon-chain/core/signing"
	"github.com/prysmaticlabs/prysm/v3/beacon-chain/state"
	"github.com/prysmaticlabs/prysm/v3/config/params"
	consensusblocks "github.com/prysmaticlabs/prysm/v3/consensus-types/blocks"
	"github.com/prysmaticlabs/prysm/v3/consensus-types/interfaces"
	"github.com/prysmaticlabs/prysm/v3/consensus-types/primitives"
	"github.com/prysmaticlabs/prysm/v3/encoding/bytesutil"
	"github.com/prysmaticlabs/prysm/v3/encoding/ssz"
	enginev1 "github.com/prysmaticlabs/prysm/v3/proto/engine/v1"
	ethpb "github.com/prysmaticlabs/prysm/v3/proto/prysm/v1alpha1"
	"github.com/prysmaticlabs/prysm/v3/runtime/version"
	"github.com/prysmaticlabs/prysm/v3/time/slots"
	"github.com/sirupsen/logrus"
)

// builderGetPayloadMissCount tracks the number of misses when validator tries to get a payload from builder
var builderGetPayloadMissCount = promauto.NewCounter(prometheus.CounterOpts{
	Name: "builder_get_payload_miss_count",
	Help: "The number of get payload misses for validator requests to builder",
})

// blockBuilderTimeout is the maximum amount of time allowed for a block builder to respond to a
// block request. This value is known as `BUILDER_PROPOSAL_DELAY_TOLERANCE` in builder spec.
const blockBuilderTimeout = 1 * time.Second

// Sets the execution data for the block. Execution data can come from local EL client or remote builder depends on validator registration and circuit breaker conditions.
func (vs *Server) setExecutionData(ctx context.Context, blk interfaces.BeaconBlock, headState state.BeaconState) error {
	idx := blk.ProposerIndex()
	slot := blk.Slot()
	if slots.ToEpoch(slot) < params.BeaconConfig().BellatrixForkEpoch {
		return nil
	}

	canUseBuilder, err := vs.canUseBuilder(ctx, slot, idx)
	if err != nil {
		log.WithError(err).Warn("Proposer: failed to check if builder can be used")
	} else if canUseBuilder {
		h, err := vs.getPayloadHeaderFromBuilder(ctx, slot, idx)
		if err != nil {
			builderGetPayloadMissCount.Inc()
			log.WithError(err).Warn("Proposer: failed to get payload header from builder")
		} else {
			blk.SetBlinded(true)
			if err := blk.Body().SetExecution(h); err != nil {
				log.WithError(err).Warn("Proposer: failed to set execution payload")
			} else {
				return nil
			}
		}
	}
	executionData, err := vs.getExecutionPayload(ctx, slot, idx, blk.ParentRoot(), headState)
	if err != nil {
		return errors.Wrap(err, "failed to get execution payload")
	}
	return blk.Body().SetExecution(executionData)
}

// This function retrieves the payload header given the slot number and the validator index.
// It's a no-op if the latest head block is not versioned bellatrix.
func (vs *Server) getPayloadHeaderFromBuilder(ctx context.Context, slot primitives.Slot, idx primitives.ValidatorIndex) (interfaces.ExecutionData, error) {
	b, err := vs.HeadFetcher.HeadBlock(ctx)
	if err != nil {
		return nil, err
	}
	if blocks.IsPreBellatrixVersion(b.Version()) {
		return nil, nil
	}

	h, err := b.Block().Body().Execution()
	if err != nil {
		return nil, err
	}
	pk, err := vs.HeadFetcher.HeadValidatorIndexToPublicKey(ctx, idx)
	if err != nil {
		return nil, err
	}

	ctx, cancel := context.WithTimeout(ctx, blockBuilderTimeout)
	defer cancel()

<<<<<<< HEAD
	var wrappedHeader interfaces.ExecutionData
	if slots.ToEpoch(slot) > params.BeaconConfig().CapellaForkEpoch {
		bid, err := vs.BlockBuilder.GetHeaderCapella(ctx, slot, bytesutil.ToBytes32(h.BlockHash()), pk)
		if err != nil {
			return nil, err
		}
		if bid == nil || bid.Message == nil {
			return nil, errors.New("builder returned nil bid")
		}
		v := bytesutil.LittleEndianBytesToBigInt(bid.Message.Value)
		if v.String() == "0" {
			return nil, errors.New("builder returned header with 0 bid amount")
		}
		if err := validateCapellaBuilderSignature(bid); err != nil {
			return nil, errors.Wrap(err, "could not validate builder signature")
		}
		wrappedHeader, err = consensusblocks.WrappedExecutionPayloadHeaderCapella(bid.Message.Header)
		if err != nil {
			return nil, err
		}
		log.WithFields(logrus.Fields{
			"value":         v.String(),
			"builderPubKey": fmt.Sprintf("%#x", bid.Message.Pubkey),
			"blockHash":     fmt.Sprintf("%#x", bid.Message.Header.BlockHash),
		}).Info("Received header with bid")
	} else {
		bid, err := vs.BlockBuilder.GetHeader(ctx, slot, bytesutil.ToBytes32(h.BlockHash()), pk)
		if err != nil {
			return nil, err
		}
		if bid == nil || bid.Message == nil {
			return nil, errors.New("builder returned nil bid")
		}
		v := bytesutil.LittleEndianBytesToBigInt(bid.Message.Value)
		if v.String() == "0" {
			return nil, errors.New("builder returned header with 0 bid amount")
		}
		if err := validateBuilderSignature(bid); err != nil {
			return nil, errors.Wrap(err, "could not validate builder signature")
		}
		wrappedHeader, err = consensusblocks.WrappedExecutionPayloadHeader(bid.Message.Header)
		if err != nil {
			return nil, err
		}
		log.WithFields(logrus.Fields{
			"value":         v.String(),
			"builderPubKey": fmt.Sprintf("%#x", bid.Message.Pubkey),
			"blockHash":     fmt.Sprintf("%#x", bid.Message.Header.BlockHash),
		}).Info("Received header with bid")
=======
	signedBid, err := vs.BlockBuilder.GetHeader(ctx, slot, bytesutil.ToBytes32(h.BlockHash()), pk)
	if err != nil {
		return nil, err
	}
	if signedBid.IsNil() {
		return nil, errors.New("builder returned nil bid")
	}
	bid, err := signedBid.Message()
	if err != nil {
		return nil, errors.Wrap(err, "could not get bid")
	}
	if bid.IsNil() {
		return nil, errors.New("builder returned nil bid")
	}

	v := bytesutil.LittleEndianBytesToBigInt(bid.Value())
	if v.String() == "0" {
		return nil, errors.New("builder returned header with 0 bid amount")
>>>>>>> 9529c73f
	}

	emptyRoot, err := ssz.TransactionsRoot([][]byte{})
	if err != nil {
		return nil, err
	}
<<<<<<< HEAD
	txRoot, err := wrappedHeader.TransactionsRoot()
	if err != nil {
		return nil, err
=======

	header, err := bid.Header()
	if err != nil {
		return nil, errors.Wrap(err, "could not get bid header")
	}
	txRoot, err := header.TransactionsRoot()
	if err != nil {
		return nil, errors.Wrap(err, "could not get transaction root")
>>>>>>> 9529c73f
	}
	if bytesutil.ToBytes32(txRoot) == emptyRoot {
		return nil, errors.New("builder returned header with an empty tx root")
	}
<<<<<<< HEAD
	if !bytes.Equal(wrappedHeader.ParentHash(), h.BlockHash()) {
		return nil, fmt.Errorf("incorrect parent hash %#x != %#x", wrappedHeader.ParentHash(), h.BlockHash())
=======

	if !bytes.Equal(header.ParentHash(), h.BlockHash()) {
		return nil, fmt.Errorf("incorrect parent hash %#x != %#x", header.ParentHash(), h.BlockHash())
>>>>>>> 9529c73f
	}

	t, err := slots.ToTime(uint64(vs.TimeFetcher.GenesisTime().Unix()), slot)
	if err != nil {
		return nil, err
	}
<<<<<<< HEAD
	if wrappedHeader.Timestamp() != uint64(t.Unix()) {
		return nil, fmt.Errorf("incorrect timestamp %d != %d", wrappedHeader.Timestamp(), uint64(t.Unix()))
	}

	return wrappedHeader, nil
=======
	if header.Timestamp() != uint64(t.Unix()) {
		return nil, fmt.Errorf("incorrect timestamp %d != %d", header.Timestamp(), uint64(t.Unix()))
	}

	if err := validateBuilderSignature(signedBid); err != nil {
		return nil, errors.Wrap(err, "could not validate builder signature")
	}

	log.WithFields(logrus.Fields{
		"value":         v.String(),
		"builderPubKey": fmt.Sprintf("%#x", bid.Pubkey()),
		"blockHash":     fmt.Sprintf("%#x", header.BlockHash()),
	}).Info("Received header with bid")
	return header, nil
>>>>>>> 9529c73f
}

// This function retrieves the full payload block using the input blind block. This input must be versioned as
// bellatrix blind block. The output block will contain the full payload. The original header block
// will be returned the block builder is not configured.
func (vs *Server) unblindBuilderBlock(ctx context.Context, b interfaces.SignedBeaconBlock) (interfaces.SignedBeaconBlock, error) {
	if err := consensusblocks.BeaconBlockIsNil(b); err != nil {
		return nil, err
	}

	// No-op if the input block is not version blind and bellatrix.
	if b.Version() != version.Bellatrix || !b.IsBlinded() {
		return b, nil
	}
	// No-op nothing if the builder has not been configured.
	if !vs.BlockBuilder.Configured() {
		return b, nil
	}

	agg, err := b.Block().Body().SyncAggregate()
	if err != nil {
		return nil, err
	}
	h, err := b.Block().Body().Execution()
	if err != nil {
		return nil, err
	}
	header, ok := h.Proto().(*enginev1.ExecutionPayloadHeader)
	if !ok {
		return nil, errors.New("execution data must be execution payload header")
	}
	parentRoot := b.Block().ParentRoot()
	stateRoot := b.Block().StateRoot()
	randaoReveal := b.Block().Body().RandaoReveal()
	graffiti := b.Block().Body().Graffiti()
	sig := b.Signature()
	psb := &ethpb.SignedBlindedBeaconBlockBellatrix{
		Block: &ethpb.BlindedBeaconBlockBellatrix{
			Slot:          b.Block().Slot(),
			ProposerIndex: b.Block().ProposerIndex(),
			ParentRoot:    parentRoot[:],
			StateRoot:     stateRoot[:],
			Body: &ethpb.BlindedBeaconBlockBodyBellatrix{
				RandaoReveal:           randaoReveal[:],
				Eth1Data:               b.Block().Body().Eth1Data(),
				Graffiti:               graffiti[:],
				ProposerSlashings:      b.Block().Body().ProposerSlashings(),
				AttesterSlashings:      b.Block().Body().AttesterSlashings(),
				Attestations:           b.Block().Body().Attestations(),
				Deposits:               b.Block().Body().Deposits(),
				VoluntaryExits:         b.Block().Body().VoluntaryExits(),
				SyncAggregate:          agg,
				ExecutionPayloadHeader: header,
			},
		},
		Signature: sig[:],
	}

	sb, err := consensusblocks.NewSignedBeaconBlock(psb)
	if err != nil {
		return nil, errors.Wrap(err, "could not create signed block")
	}
	payload, err := vs.BlockBuilder.SubmitBlindedBlock(ctx, sb)
	if err != nil {
		return nil, err
	}
	headerRoot, err := header.HashTreeRoot()
	if err != nil {
		return nil, err
	}

	payloadRoot, err := payload.HashTreeRoot()
	if err != nil {
		return nil, err
	}
	if headerRoot != payloadRoot {
		return nil, fmt.Errorf("header and payload root do not match, consider disconnect from relay to avoid further issues, "+
			"%#x != %#x", headerRoot, payloadRoot)
	}

	pbPayload, err := payload.PbBellatrix()
	if err != nil {
		return nil, errors.Wrap(err, "could not get payload")
	}
	bb := &ethpb.SignedBeaconBlockBellatrix{
		Block: &ethpb.BeaconBlockBellatrix{
			Slot:          psb.Block.Slot,
			ProposerIndex: psb.Block.ProposerIndex,
			ParentRoot:    psb.Block.ParentRoot,
			StateRoot:     psb.Block.StateRoot,
			Body: &ethpb.BeaconBlockBodyBellatrix{
				RandaoReveal:      psb.Block.Body.RandaoReveal,
				Eth1Data:          psb.Block.Body.Eth1Data,
				Graffiti:          psb.Block.Body.Graffiti,
				ProposerSlashings: psb.Block.Body.ProposerSlashings,
				AttesterSlashings: psb.Block.Body.AttesterSlashings,
				Attestations:      psb.Block.Body.Attestations,
				Deposits:          psb.Block.Body.Deposits,
				VoluntaryExits:    psb.Block.Body.VoluntaryExits,
				SyncAggregate:     agg,
				ExecutionPayload:  pbPayload,
			},
		},
		Signature: psb.Signature,
	}
	wb, err := consensusblocks.NewSignedBeaconBlock(bb)
	if err != nil {
		return nil, err
	}

	txs, err := payload.Transactions()
	if err != nil {
		return nil, errors.Wrap(err, "could not get transactions from payload")
	}
	log.WithFields(logrus.Fields{
		"blockHash":    fmt.Sprintf("%#x", h.BlockHash()),
		"feeRecipient": fmt.Sprintf("%#x", h.FeeRecipient()),
		"gasUsed":      h.GasUsed,
		"slot":         b.Block().Slot(),
		"txs":          len(txs),
	}).Info("Retrieved full payload from builder")

	return wb, nil
}

func (vs *Server) unblindBuilderCapellaBlock(ctx context.Context, b interfaces.SignedBeaconBlock) (interfaces.SignedBeaconBlock, error) {
	if err := consensusblocks.BeaconBlockIsNil(b); err != nil {
		return nil, err
	}

	// No-op if the input block is not version blind and bellatrix.
	if b.Version() != version.Capella || !b.IsBlinded() {
		return b, nil
	}
	// No-op nothing if the builder has not been configured.
	if !vs.BlockBuilder.Configured() {
		return b, nil
	}

	agg, err := b.Block().Body().SyncAggregate()
	if err != nil {
		return nil, err
	}
	h, err := b.Block().Body().Execution()
	if err != nil {
		return nil, err
	}
	header, ok := h.Proto().(*enginev1.ExecutionPayloadHeaderCapella)
	if !ok {
		return nil, errors.New("execution data must be execution payload header")
	}
	parentRoot := b.Block().ParentRoot()
	stateRoot := b.Block().StateRoot()
	randaoReveal := b.Block().Body().RandaoReveal()
	graffiti := b.Block().Body().Graffiti()
	sig := b.Signature()
	sb := &ethpb.SignedBlindedBeaconBlockCapella{
		Block: &ethpb.BlindedBeaconBlockCapella{
			Slot:          b.Block().Slot(),
			ProposerIndex: b.Block().ProposerIndex(),
			ParentRoot:    parentRoot[:],
			StateRoot:     stateRoot[:],
			Body: &ethpb.BlindedBeaconBlockBodyCapella{
				RandaoReveal:           randaoReveal[:],
				Eth1Data:               b.Block().Body().Eth1Data(),
				Graffiti:               graffiti[:],
				ProposerSlashings:      b.Block().Body().ProposerSlashings(),
				AttesterSlashings:      b.Block().Body().AttesterSlashings(),
				Attestations:           b.Block().Body().Attestations(),
				Deposits:               b.Block().Body().Deposits(),
				VoluntaryExits:         b.Block().Body().VoluntaryExits(),
				SyncAggregate:          agg,
				ExecutionPayloadHeader: header,
			},
		},
		Signature: sig[:],
	}

	payload, err := vs.BlockBuilder.SubmitBlindedBlockCapella(ctx, sb)
	if err != nil {
		return nil, err
	}
	headerRoot, err := header.HashTreeRoot()
	if err != nil {
		return nil, err
	}

	payloadRoot, err := payload.HashTreeRoot()
	if err != nil {
		return nil, err
	}
	if headerRoot != payloadRoot {
		return nil, fmt.Errorf("header and payload root do not match, consider disconnect from relay to avoid further issues, "+
			"%#x != %#x", headerRoot, payloadRoot)
	}

	bb := &ethpb.SignedBeaconBlockCapella{
		Block: &ethpb.BeaconBlockCapella{
			Slot:          sb.Block.Slot,
			ProposerIndex: sb.Block.ProposerIndex,
			ParentRoot:    sb.Block.ParentRoot,
			StateRoot:     sb.Block.StateRoot,
			Body: &ethpb.BeaconBlockBodyCapella{
				RandaoReveal:      sb.Block.Body.RandaoReveal,
				Eth1Data:          sb.Block.Body.Eth1Data,
				Graffiti:          sb.Block.Body.Graffiti,
				ProposerSlashings: sb.Block.Body.ProposerSlashings,
				AttesterSlashings: sb.Block.Body.AttesterSlashings,
				Attestations:      sb.Block.Body.Attestations,
				Deposits:          sb.Block.Body.Deposits,
				VoluntaryExits:    sb.Block.Body.VoluntaryExits,
				SyncAggregate:     agg,
				ExecutionPayload:  payload,
			},
		},
		Signature: sb.Signature,
	}
	wb, err := consensusblocks.NewSignedBeaconBlock(bb)
	if err != nil {
		return nil, err
	}

	log.WithFields(logrus.Fields{
		"blockHash":    fmt.Sprintf("%#x", h.BlockHash()),
		"feeRecipient": fmt.Sprintf("%#x", h.FeeRecipient()),
		"gasUsed":      h.GasUsed,
		"slot":         b.Block().Slot(),
		"txs":          len(payload.Transactions),
	}).Info("Retrieved full capella payload from builder")

	return wb, nil
}

// Validates builder signature and returns an error if the signature is invalid.
func validateBuilderSignature(signedBid builder.SignedBid) error {
	d, err := signing.ComputeDomain(params.BeaconConfig().DomainApplicationBuilder,
		nil, /* fork version */
		nil /* genesis val root */)
	if err != nil {
		return err
	}
	if signedBid.IsNil() {
		return errors.New("nil builder bid")
	}
<<<<<<< HEAD
	return signing.VerifySigningRoot(bid.Message, bid.Message.Pubkey, bid.Signature, d)
}

func validateCapellaBuilderSignature(bid *ethpb.SignedBuilderBidCapella) error {
	d, err := signing.ComputeDomain(params.BeaconConfig().DomainApplicationBuilder,
		nil, /* fork version */
		nil /* genesis val root */)
	if err != nil {
		return err
	}
	if bid == nil || bid.Message == nil {
		return errors.New("nil builder bid")
	}
	return signing.VerifySigningRoot(bid.Message, bid.Message.Pubkey, bid.Signature, d)
=======
	bid, err := signedBid.Message()
	if err != nil {
		return errors.Wrap(err, "could not get bid")
	}
	if bid.IsNil() {
		return errors.New("builder returned nil bid")
	}
	return signing.VerifySigningRoot(bid, bid.Pubkey(), signedBid.Signature(), d)
>>>>>>> 9529c73f
}<|MERGE_RESOLUTION|>--- conflicted
+++ resolved
@@ -91,57 +91,6 @@
 	ctx, cancel := context.WithTimeout(ctx, blockBuilderTimeout)
 	defer cancel()
 
-<<<<<<< HEAD
-	var wrappedHeader interfaces.ExecutionData
-	if slots.ToEpoch(slot) > params.BeaconConfig().CapellaForkEpoch {
-		bid, err := vs.BlockBuilder.GetHeaderCapella(ctx, slot, bytesutil.ToBytes32(h.BlockHash()), pk)
-		if err != nil {
-			return nil, err
-		}
-		if bid == nil || bid.Message == nil {
-			return nil, errors.New("builder returned nil bid")
-		}
-		v := bytesutil.LittleEndianBytesToBigInt(bid.Message.Value)
-		if v.String() == "0" {
-			return nil, errors.New("builder returned header with 0 bid amount")
-		}
-		if err := validateCapellaBuilderSignature(bid); err != nil {
-			return nil, errors.Wrap(err, "could not validate builder signature")
-		}
-		wrappedHeader, err = consensusblocks.WrappedExecutionPayloadHeaderCapella(bid.Message.Header)
-		if err != nil {
-			return nil, err
-		}
-		log.WithFields(logrus.Fields{
-			"value":         v.String(),
-			"builderPubKey": fmt.Sprintf("%#x", bid.Message.Pubkey),
-			"blockHash":     fmt.Sprintf("%#x", bid.Message.Header.BlockHash),
-		}).Info("Received header with bid")
-	} else {
-		bid, err := vs.BlockBuilder.GetHeader(ctx, slot, bytesutil.ToBytes32(h.BlockHash()), pk)
-		if err != nil {
-			return nil, err
-		}
-		if bid == nil || bid.Message == nil {
-			return nil, errors.New("builder returned nil bid")
-		}
-		v := bytesutil.LittleEndianBytesToBigInt(bid.Message.Value)
-		if v.String() == "0" {
-			return nil, errors.New("builder returned header with 0 bid amount")
-		}
-		if err := validateBuilderSignature(bid); err != nil {
-			return nil, errors.Wrap(err, "could not validate builder signature")
-		}
-		wrappedHeader, err = consensusblocks.WrappedExecutionPayloadHeader(bid.Message.Header)
-		if err != nil {
-			return nil, err
-		}
-		log.WithFields(logrus.Fields{
-			"value":         v.String(),
-			"builderPubKey": fmt.Sprintf("%#x", bid.Message.Pubkey),
-			"blockHash":     fmt.Sprintf("%#x", bid.Message.Header.BlockHash),
-		}).Info("Received header with bid")
-=======
 	signedBid, err := vs.BlockBuilder.GetHeader(ctx, slot, bytesutil.ToBytes32(h.BlockHash()), pk)
 	if err != nil {
 		return nil, err
@@ -160,19 +109,12 @@
 	v := bytesutil.LittleEndianBytesToBigInt(bid.Value())
 	if v.String() == "0" {
 		return nil, errors.New("builder returned header with 0 bid amount")
->>>>>>> 9529c73f
 	}
 
 	emptyRoot, err := ssz.TransactionsRoot([][]byte{})
 	if err != nil {
 		return nil, err
 	}
-<<<<<<< HEAD
-	txRoot, err := wrappedHeader.TransactionsRoot()
-	if err != nil {
-		return nil, err
-=======
-
 	header, err := bid.Header()
 	if err != nil {
 		return nil, errors.Wrap(err, "could not get bid header")
@@ -180,32 +122,20 @@
 	txRoot, err := header.TransactionsRoot()
 	if err != nil {
 		return nil, errors.Wrap(err, "could not get transaction root")
->>>>>>> 9529c73f
 	}
 	if bytesutil.ToBytes32(txRoot) == emptyRoot {
 		return nil, errors.New("builder returned header with an empty tx root")
 	}
-<<<<<<< HEAD
-	if !bytes.Equal(wrappedHeader.ParentHash(), h.BlockHash()) {
-		return nil, fmt.Errorf("incorrect parent hash %#x != %#x", wrappedHeader.ParentHash(), h.BlockHash())
-=======
 
 	if !bytes.Equal(header.ParentHash(), h.BlockHash()) {
 		return nil, fmt.Errorf("incorrect parent hash %#x != %#x", header.ParentHash(), h.BlockHash())
->>>>>>> 9529c73f
 	}
 
 	t, err := slots.ToTime(uint64(vs.TimeFetcher.GenesisTime().Unix()), slot)
 	if err != nil {
 		return nil, err
 	}
-<<<<<<< HEAD
-	if wrappedHeader.Timestamp() != uint64(t.Unix()) {
-		return nil, fmt.Errorf("incorrect timestamp %d != %d", wrappedHeader.Timestamp(), uint64(t.Unix()))
-	}
-
-	return wrappedHeader, nil
-=======
+
 	if header.Timestamp() != uint64(t.Unix()) {
 		return nil, fmt.Errorf("incorrect timestamp %d != %d", header.Timestamp(), uint64(t.Unix()))
 	}
@@ -220,7 +150,6 @@
 		"blockHash":     fmt.Sprintf("%#x", header.BlockHash()),
 	}).Info("Received header with bid")
 	return header, nil
->>>>>>> 9529c73f
 }
 
 // This function retrieves the full payload block using the input blind block. This input must be versioned as
@@ -399,7 +328,12 @@
 		Signature: sig[:],
 	}
 
-	payload, err := vs.BlockBuilder.SubmitBlindedBlockCapella(ctx, sb)
+	wrappedSb, err := consensusblocks.NewSignedBeaconBlock(sb)
+	if err != nil {
+		return nil, errors.Wrap(err, "could not create signed block")
+	}
+
+	payload, err := vs.BlockBuilder.SubmitBlindedBlock(ctx, wrappedSb)
 	if err != nil {
 		return nil, err
 	}
@@ -417,6 +351,10 @@
 			"%#x != %#x", headerRoot, payloadRoot)
 	}
 
+	capellaPayload, err := payload.PbCapella()
+	if err != nil {
+		return nil, errors.Wrap(err, "could not get payload")
+	}
 	bb := &ethpb.SignedBeaconBlockCapella{
 		Block: &ethpb.BeaconBlockCapella{
 			Slot:          sb.Block.Slot,
@@ -433,7 +371,7 @@
 				Deposits:          sb.Block.Body.Deposits,
 				VoluntaryExits:    sb.Block.Body.VoluntaryExits,
 				SyncAggregate:     agg,
-				ExecutionPayload:  payload,
+				ExecutionPayload:  capellaPayload,
 			},
 		},
 		Signature: sb.Signature,
@@ -443,12 +381,16 @@
 		return nil, err
 	}
 
+	txs, err := payload.Transactions()
+	if err != nil {
+		return nil, errors.Wrap(err, "could not get transactions from payload")
+	}
 	log.WithFields(logrus.Fields{
 		"blockHash":    fmt.Sprintf("%#x", h.BlockHash()),
 		"feeRecipient": fmt.Sprintf("%#x", h.FeeRecipient()),
 		"gasUsed":      h.GasUsed,
 		"slot":         b.Block().Slot(),
-		"txs":          len(payload.Transactions),
+		"txs":          len(txs),
 	}).Info("Retrieved full capella payload from builder")
 
 	return wb, nil
@@ -465,8 +407,14 @@
 	if signedBid.IsNil() {
 		return errors.New("nil builder bid")
 	}
-<<<<<<< HEAD
-	return signing.VerifySigningRoot(bid.Message, bid.Message.Pubkey, bid.Signature, d)
+	bid, err := signedBid.Message()
+	if err != nil {
+		return errors.Wrap(err, "could not get bid")
+	}
+	if bid.IsNil() {
+		return errors.New("builder returned nil bid")
+	}
+	return signing.VerifySigningRoot(bid, bid.Pubkey(), signedBid.Signature(), d)
 }
 
 func validateCapellaBuilderSignature(bid *ethpb.SignedBuilderBidCapella) error {
@@ -480,14 +428,4 @@
 		return errors.New("nil builder bid")
 	}
 	return signing.VerifySigningRoot(bid.Message, bid.Message.Pubkey, bid.Signature, d)
-=======
-	bid, err := signedBid.Message()
-	if err != nil {
-		return errors.Wrap(err, "could not get bid")
-	}
-	if bid.IsNil() {
-		return errors.New("builder returned nil bid")
-	}
-	return signing.VerifySigningRoot(bid, bid.Pubkey(), signedBid.Signature(), d)
->>>>>>> 9529c73f
 }