--- conflicted
+++ resolved
@@ -77,7 +77,6 @@
 		log.WithError(err).Warn("Proposer: failed to retrieve header from BuilderBid")
 		return local.Bid, local.BlobsBundle, setLocalExecution(blk, local)
 	}
-<<<<<<< HEAD
 
 	if bid.Version() >= version.Electra {
 		bidElectra, ok := bid.(builder.BidElectra)
@@ -91,9 +90,6 @@
 		}
 	}
 
-=======
-	//TODO: add builder execution requests here.
->>>>>>> ffc443b5
 	if bid.Version() >= version.Deneb {
 		builderKzgCommitments, err = bid.BlobKzgCommitments()
 		if err != nil {
