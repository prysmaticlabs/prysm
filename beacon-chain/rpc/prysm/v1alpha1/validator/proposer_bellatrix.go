package validator

import (
	"bytes"
	"context"
	"fmt"
	"time"

	"github.com/pkg/errors"
	"github.com/prometheus/client_golang/prometheus"
	"github.com/prometheus/client_golang/prometheus/promauto"
	"github.com/prysmaticlabs/prysm/v4/api/client/builder"
	"github.com/prysmaticlabs/prysm/v4/beacon-chain/core/signing"
	"github.com/prysmaticlabs/prysm/v4/beacon-chain/state"
	fieldparams "github.com/prysmaticlabs/prysm/v4/config/fieldparams"
	"github.com/prysmaticlabs/prysm/v4/config/params"
	consensusblocks "github.com/prysmaticlabs/prysm/v4/consensus-types/blocks"
	"github.com/prysmaticlabs/prysm/v4/consensus-types/interfaces"
	"github.com/prysmaticlabs/prysm/v4/consensus-types/primitives"
	"github.com/prysmaticlabs/prysm/v4/encoding/bytesutil"
	"github.com/prysmaticlabs/prysm/v4/encoding/ssz"
	"github.com/prysmaticlabs/prysm/v4/monitoring/tracing"
	enginev1 "github.com/prysmaticlabs/prysm/v4/proto/engine/v1"
	ethpb "github.com/prysmaticlabs/prysm/v4/proto/prysm/v1alpha1"
	"github.com/prysmaticlabs/prysm/v4/runtime/version"
	"github.com/prysmaticlabs/prysm/v4/time/slots"
	"github.com/sirupsen/logrus"
	"go.opencensus.io/trace"
)

// builderGetPayloadMissCount tracks the number of misses when validator tries to get a payload from builder
var builderGetPayloadMissCount = promauto.NewCounter(prometheus.CounterOpts{
	Name: "builder_get_payload_miss_count",
	Help: "The number of get payload misses for validator requests to builder",
})

<<<<<<< HEAD
=======
var gweiPerEth = big.NewInt(int64(params.BeaconConfig().GweiPerEth))

// emptyTransactionsRoot represents the returned value of ssz.TransactionsRoot([][]byte{}) and
// can be used as a constant to avoid recomputing this value in every call.
var emptyTransactionsRoot = [32]byte{127, 254, 36, 30, 166, 1, 135, 253, 176, 24, 123, 250, 34, 222, 53, 209, 249, 190, 215, 171, 6, 29, 148, 1, 253, 71, 227, 74, 84, 251, 237, 225}

>>>>>>> b0bf4024
// blockBuilderTimeout is the maximum amount of time allowed for a block builder to respond to a
// block request. This value is known as `BUILDER_PROPOSAL_DELAY_TOLERANCE` in builder spec.
const blockBuilderTimeout = 1 * time.Second

// Sets the execution data for the block. Execution data can come from local EL client or remote builder depends on validator registration and circuit breaker conditions.
func (vs *Server) setExecutionData(ctx context.Context, blk interfaces.SignedBeaconBlock, headState state.BeaconState) error {
	ctx, span := trace.StartSpan(ctx, "ProposerServer.setExecutionData")
	defer span.End()

	idx := blk.Block().ProposerIndex()
	slot := blk.Block().Slot()
	if slots.ToEpoch(slot) < params.BeaconConfig().BellatrixForkEpoch {
		return nil
	}

	canUseBuilder, err := vs.canUseBuilder(ctx, slot, idx)
	span.AddAttributes(trace.BoolAttribute("canUseBuilder", canUseBuilder))
	if err != nil {
		log.WithError(err).Warn("Proposer: failed to check if builder can be used")
	} else if canUseBuilder {
		builderPayload, err := vs.getPayloadHeaderFromBuilder(ctx, slot, idx)
		if err != nil {
			builderGetPayloadMissCount.Inc()
			log.WithError(err).Warn("Proposer: failed to get payload header from builder")
		} else {
			switch {
			case blk.Version() >= version.Capella:
				localPayload, err := vs.getExecutionPayload(ctx, slot, idx, blk.Block().ParentRoot(), headState)
				if err != nil {
					return errors.Wrap(err, "failed to get execution payload")
				}
				// Compare payload values between local and builder. Default to the local value if it is higher.
				localValueGwei, err := localPayload.ValueInGwei()
				if err != nil {
					return errors.Wrap(err, "failed to get local payload value")
				}
				builderValueGwei, err := builderPayload.ValueInGwei()
				if err != nil {
					log.WithError(err).Warn("Proposer: failed to get builder payload value") // Default to local if can't get builder value.
				}

				withdrawalsMatched, err := matchingWithdrawalsRoot(localPayload, builderPayload)
				if err != nil {
					tracing.AnnotateError(span, err)
					return errors.Wrap(err, "failed to match withdrawals root")
				}

				// Use builder payload if the following in true:
				// builder_bid_value * 100 > local_block_value * (local-block-value-boost + 100)
				boost := params.BeaconConfig().LocalBlockValueBoost
				higherValueBuilder := builderValueGwei*100 > localValueGwei*(100+boost)

				// If we can't get the builder value, just use local block.
				if higherValueBuilder && withdrawalsMatched { // Builder value is higher and withdrawals match.
					blk.SetBlinded(true)
					if err := blk.SetExecution(builderPayload); err != nil {
						log.WithError(err).Warn("Proposer: failed to set builder payload")
						blk.SetBlinded(false)
					} else {
						return nil
					}
				}
				if !higherValueBuilder {
					log.WithFields(logrus.Fields{
						"localGweiValue":       localValueGwei,
						"localBoostPercentage": boost,
						"builderGweiValue":     builderValueGwei,
					}).Warn("Proposer: using local execution payload because higher value")
				}
				span.AddAttributes(
					trace.BoolAttribute("higherValueBuilder", higherValueBuilder),
					trace.Int64Attribute("localGweiValue", int64(localValue)),     // lint:ignore uintcast -- This is OK for tracing.
					trace.Int64Attribute("localBoostPercentage", int64(boost)),    // lint:ignore uintcast -- This is OK for tracing.
					trace.Int64Attribute("builderGweiValue", int64(builderValue)), // lint:ignore uintcast -- This is OK for tracing.
				)
				return blk.SetExecution(localPayload)
			default: // Bellatrix case.
				blk.SetBlinded(true)
				if err := blk.SetExecution(builderPayload); err != nil {
					log.WithError(err).Warn("Proposer: failed to set builder payload")
					blk.SetBlinded(false)
				} else {
					return nil
				}
			}
		}
	}

	executionData, err := vs.getExecutionPayload(ctx, slot, idx, blk.Block().ParentRoot(), headState)
	if err != nil {
		return errors.Wrap(err, "failed to get execution payload")
	}
	return blk.SetExecution(executionData)
}

// This function retrieves the payload header given the slot number and the validator index.
// It's a no-op if the latest head block is not versioned bellatrix.
func (vs *Server) getPayloadHeaderFromBuilder(ctx context.Context, slot primitives.Slot, idx primitives.ValidatorIndex) (interfaces.ExecutionData, error) {
	ctx, span := trace.StartSpan(ctx, "ProposerServer.getPayloadHeaderFromBuilder")
	defer span.End()

	if slots.ToEpoch(slot) < params.BeaconConfig().BellatrixForkEpoch {
		return nil, errors.New("can't get payload header from builder before bellatrix epoch")
	}

	b, err := vs.HeadFetcher.HeadBlock(ctx)
	if err != nil {
		return nil, err
	}

	h, err := b.Block().Body().Execution()
	if err != nil {
		return nil, errors.Wrap(err, "failed to get execution header")
	}
	pk, err := vs.HeadFetcher.HeadValidatorIndexToPublicKey(ctx, idx)
	if err != nil {
		return nil, err
	}

	ctx, cancel := context.WithTimeout(ctx, blockBuilderTimeout)
	defer cancel()

	signedBid, err := vs.BlockBuilder.GetHeader(ctx, slot, bytesutil.ToBytes32(h.BlockHash()), pk)
	if err != nil {
		return nil, err
	}
	if signedBid.IsNil() {
		return nil, errors.New("builder returned nil bid")
	}
	if signedBid.Version() != b.Version() {
		return nil, fmt.Errorf("builder bid response version: %d is different from head block version: %d", signedBid.Version(), b.Version())
	}
	bid, err := signedBid.Message()
	if err != nil {
		return nil, errors.Wrap(err, "could not get bid")
	}
	if bid.IsNil() {
		return nil, errors.New("builder returned nil bid")
	}

	v := bytesutil.LittleEndianBytesToBigInt(bid.Value())
	if v.String() == "0" {
		return nil, errors.New("builder returned header with 0 bid amount")
	}

	header, err := bid.Header()
	if err != nil {
		return nil, errors.Wrap(err, "could not get bid header")
	}
	txRoot, err := header.TransactionsRoot()
	if err != nil {
		return nil, errors.Wrap(err, "could not get transaction root")
	}
	if bytesutil.ToBytes32(txRoot) == emptyTransactionsRoot {
		return nil, errors.New("builder returned header with an empty tx root")
	}

	if !bytes.Equal(header.ParentHash(), h.BlockHash()) {
		return nil, fmt.Errorf("incorrect parent hash %#x != %#x", header.ParentHash(), h.BlockHash())
	}

	t, err := slots.ToTime(uint64(vs.TimeFetcher.GenesisTime().Unix()), slot)
	if err != nil {
		return nil, err
	}
	if header.Timestamp() != uint64(t.Unix()) {
		return nil, fmt.Errorf("incorrect timestamp %d != %d", header.Timestamp(), uint64(t.Unix()))
	}

	if err := validateBuilderSignature(signedBid); err != nil {
		return nil, errors.Wrap(err, "could not validate builder signature")
	}

	log.WithFields(logrus.Fields{
		"value":         v.String(),
		"builderPubKey": fmt.Sprintf("%#x", bid.Pubkey()),
		"blockHash":     fmt.Sprintf("%#x", header.BlockHash()),
	}).Info("Received header with bid")

	span.AddAttributes(
		trace.StringAttribute("value", v.String()),
		trace.StringAttribute("builderPubKey", fmt.Sprintf("%#x", bid.Pubkey())),
		trace.StringAttribute("blockHash", fmt.Sprintf("%#x", header.BlockHash())),
	)

	return header, nil
}

// This function retrieves the full payload block using the input blind block. This input must be versioned as
// bellatrix blind block. The output block will contain the full payload. The original header block
// will be returned the block builder is not configured.
func (vs *Server) unblindBuilderBlock(ctx context.Context, b interfaces.ReadOnlySignedBeaconBlock) (interfaces.ReadOnlySignedBeaconBlock, error) {
	if err := consensusblocks.BeaconBlockIsNil(b); err != nil {
		return nil, err
	}

	// No-op if the input block is not version blind and bellatrix.
	if b.Version() != version.Bellatrix || !b.IsBlinded() {
		return b, nil
	}
	// No-op nothing if the builder has not been configured.
	if !vs.BlockBuilder.Configured() {
		return b, nil
	}

	agg, err := b.Block().Body().SyncAggregate()
	if err != nil {
		return nil, err
	}
	h, err := b.Block().Body().Execution()
	if err != nil {
		return nil, err
	}
	header, ok := h.Proto().(*enginev1.ExecutionPayloadHeader)
	if !ok {
		return nil, errors.New("execution data must be execution payload header")
	}
	parentRoot := b.Block().ParentRoot()
	stateRoot := b.Block().StateRoot()
	randaoReveal := b.Block().Body().RandaoReveal()
	graffiti := b.Block().Body().Graffiti()
	sig := b.Signature()
	psb := &ethpb.SignedBlindedBeaconBlockBellatrix{
		Block: &ethpb.BlindedBeaconBlockBellatrix{
			Slot:          b.Block().Slot(),
			ProposerIndex: b.Block().ProposerIndex(),
			ParentRoot:    parentRoot[:],
			StateRoot:     stateRoot[:],
			Body: &ethpb.BlindedBeaconBlockBodyBellatrix{
				RandaoReveal:           randaoReveal[:],
				Eth1Data:               b.Block().Body().Eth1Data(),
				Graffiti:               graffiti[:],
				ProposerSlashings:      b.Block().Body().ProposerSlashings(),
				AttesterSlashings:      b.Block().Body().AttesterSlashings(),
				Attestations:           b.Block().Body().Attestations(),
				Deposits:               b.Block().Body().Deposits(),
				VoluntaryExits:         b.Block().Body().VoluntaryExits(),
				SyncAggregate:          agg,
				ExecutionPayloadHeader: header,
			},
		},
		Signature: sig[:],
	}

	sb, err := consensusblocks.NewSignedBeaconBlock(psb)
	if err != nil {
		return nil, errors.Wrap(err, "could not create signed block")
	}
	payload, err := vs.BlockBuilder.SubmitBlindedBlock(ctx, sb)
	if err != nil {
		return nil, err
	}
	headerRoot, err := header.HashTreeRoot()
	if err != nil {
		return nil, err
	}

	payloadRoot, err := payload.HashTreeRoot()
	if err != nil {
		return nil, err
	}
	if headerRoot != payloadRoot {
		return nil, fmt.Errorf("header and payload root do not match, consider disconnect from relay to avoid further issues, "+
			"%#x != %#x", headerRoot, payloadRoot)
	}

	pbPayload, err := payload.PbBellatrix()
	if err != nil {
		return nil, errors.Wrap(err, "could not get payload")
	}
	bb := &ethpb.SignedBeaconBlockBellatrix{
		Block: &ethpb.BeaconBlockBellatrix{
			Slot:          psb.Block.Slot,
			ProposerIndex: psb.Block.ProposerIndex,
			ParentRoot:    psb.Block.ParentRoot,
			StateRoot:     psb.Block.StateRoot,
			Body: &ethpb.BeaconBlockBodyBellatrix{
				RandaoReveal:      psb.Block.Body.RandaoReveal,
				Eth1Data:          psb.Block.Body.Eth1Data,
				Graffiti:          psb.Block.Body.Graffiti,
				ProposerSlashings: psb.Block.Body.ProposerSlashings,
				AttesterSlashings: psb.Block.Body.AttesterSlashings,
				Attestations:      psb.Block.Body.Attestations,
				Deposits:          psb.Block.Body.Deposits,
				VoluntaryExits:    psb.Block.Body.VoluntaryExits,
				SyncAggregate:     agg,
				ExecutionPayload:  pbPayload,
			},
		},
		Signature: psb.Signature,
	}
	wb, err := consensusblocks.NewSignedBeaconBlock(bb)
	if err != nil {
		return nil, err
	}

	txs, err := payload.Transactions()
	if err != nil {
		return nil, errors.Wrap(err, "could not get transactions from payload")
	}
	log.WithFields(logrus.Fields{
		"blockHash":    fmt.Sprintf("%#x", h.BlockHash()),
		"feeRecipient": fmt.Sprintf("%#x", h.FeeRecipient()),
		"gasUsed":      h.GasUsed,
		"slot":         b.Block().Slot(),
		"txs":          len(txs),
	}).Info("Retrieved full payload from builder")

	return wb, nil
}

// Validates builder signature and returns an error if the signature is invalid.
func validateBuilderSignature(signedBid builder.SignedBid) error {
	d, err := signing.ComputeDomain(params.BeaconConfig().DomainApplicationBuilder,
		nil, /* fork version */
		nil /* genesis val root */)
	if err != nil {
		return err
	}
	if signedBid.IsNil() {
		return errors.New("nil builder bid")
	}
	bid, err := signedBid.Message()
	if err != nil {
		return errors.Wrap(err, "could not get bid")
	}
	if bid.IsNil() {
		return errors.New("builder returned nil bid")
	}
	return signing.VerifySigningRoot(bid, bid.Pubkey(), signedBid.Signature(), d)
}

func matchingWithdrawalsRoot(local, builder interfaces.ExecutionData) (bool, error) {
	wds, err := local.Withdrawals()
	if err != nil {
		return false, errors.Wrap(err, "could not get local withdrawals")
	}
	br, err := builder.WithdrawalsRoot()
	if err != nil {
		return false, errors.Wrap(err, "could not get builder withdrawals root")
	}
	wr, err := ssz.WithdrawalSliceRoot(wds, fieldparams.MaxWithdrawalsPerPayload)
	if err != nil {
		return false, errors.Wrap(err, "could not compute local withdrawals root")
	}

	if !bytes.Equal(br, wr[:]) {
		log.WithFields(logrus.Fields{
			"local":   fmt.Sprintf("%#x", wr),
			"builder": fmt.Sprintf("%#x", br),
		}).Warn("Proposer: withdrawal roots don't match, using local block")
		return false, nil
	}
	return true, nil
}<|MERGE_RESOLUTION|>--- conflicted
+++ resolved
@@ -34,15 +34,10 @@
 	Help: "The number of get payload misses for validator requests to builder",
 })
 
-<<<<<<< HEAD
-=======
-var gweiPerEth = big.NewInt(int64(params.BeaconConfig().GweiPerEth))
-
 // emptyTransactionsRoot represents the returned value of ssz.TransactionsRoot([][]byte{}) and
 // can be used as a constant to avoid recomputing this value in every call.
 var emptyTransactionsRoot = [32]byte{127, 254, 36, 30, 166, 1, 135, 253, 176, 24, 123, 250, 34, 222, 53, 209, 249, 190, 215, 171, 6, 29, 148, 1, 253, 71, 227, 74, 84, 251, 237, 225}
 
->>>>>>> b0bf4024
 // blockBuilderTimeout is the maximum amount of time allowed for a block builder to respond to a
 // block request. This value is known as `BUILDER_PROPOSAL_DELAY_TOLERANCE` in builder spec.
 const blockBuilderTimeout = 1 * time.Second
