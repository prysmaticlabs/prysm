package validator

import (
	"bytes"
	"context"
	"fmt"
	"math/big"
	"time"

	"github.com/pkg/errors"
	"github.com/prometheus/client_golang/prometheus"
	"github.com/prometheus/client_golang/prometheus/promauto"
	"github.com/prysmaticlabs/prysm/v3/beacon-chain/core/blocks"
	"github.com/prysmaticlabs/prysm/v3/beacon-chain/core/signing"
	"github.com/prysmaticlabs/prysm/v3/beacon-chain/core/transition/interop"
	"github.com/prysmaticlabs/prysm/v3/beacon-chain/db/kv"
	"github.com/prysmaticlabs/prysm/v3/config/params"
	consensusblocks "github.com/prysmaticlabs/prysm/v3/consensus-types/blocks"
	coreBlock "github.com/prysmaticlabs/prysm/v3/consensus-types/blocks"
	"github.com/prysmaticlabs/prysm/v3/consensus-types/interfaces"
	types "github.com/prysmaticlabs/prysm/v3/consensus-types/primitives"
	"github.com/prysmaticlabs/prysm/v3/encoding/bytesutil"
	"github.com/prysmaticlabs/prysm/v3/encoding/ssz"
	enginev1 "github.com/prysmaticlabs/prysm/v3/proto/engine/v1"
	ethpb "github.com/prysmaticlabs/prysm/v3/proto/prysm/v1alpha1"
	"github.com/prysmaticlabs/prysm/v3/runtime/version"
	"github.com/prysmaticlabs/prysm/v3/time/slots"
	"github.com/sirupsen/logrus"
	"go.opencensus.io/trace"
)

// builderGetPayloadMissCount tracks the number of misses when validator tries to get a payload from builder
var builderGetPayloadMissCount = promauto.NewCounter(prometheus.CounterOpts{
	Name: "builder_get_payload_miss_count",
	Help: "The number of get payload misses for validator requests to builder",
})

// blockBuilderTimeout is the maximum amount of time allowed for a block builder to respond to a
// block request. This value is known as `BUILDER_PROPOSAL_DELAY_TOLERANCE` in builder spec.
const blockBuilderTimeout = 1 * time.Second

<<<<<<< HEAD
func (vs *Server) buildBellatrixBeaconBlock(ctx context.Context, req *ethpb.BlockRequest) (*ethpb.BeaconBlockBellatrix, enginev1.PayloadIDBytes, error) {
	ctx, span := trace.StartSpan(ctx, "ProposerServer.buildBellatrixBeaconBlock")
	defer span.End()
	altairBlk, err := vs.buildAltairBeaconBlock(ctx, req)
=======
func (vs *Server) getBellatrixBeaconBlock(ctx context.Context, req *ethpb.BlockRequest) (*ethpb.GenericBeaconBlock, error) {
	altairBlk, err := vs.BuildAltairBeaconBlock(ctx, req)
>>>>>>> 7a8d7808
	if err != nil {
		return nil, enginev1.PayloadIDBytes{}, err
	}

	registered, err := vs.validatorRegistered(ctx, altairBlk.ProposerIndex)
	if registered && err == nil {
		builderReady, b, err := vs.GetAndBuildBlindBlock(ctx, altairBlk)
		if err != nil {
			// In the event of an error, the node should fall back to default execution engine for building block.
			log.WithError(err).Error("Failed to build a block from external builder, falling " +
				"back to local execution client")
			builderGetPayloadMissCount.Inc()
		} else if builderReady {
			return b.GetBellatrix(), enginev1.PayloadIDBytes{}, nil
		}
	} else if err != nil {
		log.WithFields(logrus.Fields{
			"slot":           req.Slot,
			"validatorIndex": altairBlk.ProposerIndex,
		}).Errorf("Could not determine validator has registered. Default to local execution client: %v", err)
	}
<<<<<<< HEAD

	payload, payloadID, err := vs.getExecutionPayload(ctx, req.Slot, altairBlk.ProposerIndex)
=======
	payload, err := vs.getExecutionPayload(ctx, req.Slot, altairBlk.ProposerIndex, bytesutil.ToBytes32(altairBlk.ParentRoot))
>>>>>>> 7a8d7808
	if err != nil {
		return nil, enginev1.PayloadIDBytes{}, err
	}
	return &ethpb.BeaconBlockBellatrix{
		Slot:          altairBlk.Slot,
		ProposerIndex: altairBlk.ProposerIndex,
		ParentRoot:    altairBlk.ParentRoot,
		StateRoot:     params.BeaconConfig().ZeroHash[:],
		Body: &ethpb.BeaconBlockBodyBellatrix{
			RandaoReveal:      altairBlk.Body.RandaoReveal,
			Eth1Data:          altairBlk.Body.Eth1Data,
			Graffiti:          altairBlk.Body.Graffiti,
			ProposerSlashings: altairBlk.Body.ProposerSlashings,
			AttesterSlashings: altairBlk.Body.AttesterSlashings,
			Attestations:      altairBlk.Body.Attestations,
			Deposits:          altairBlk.Body.Deposits,
			VoluntaryExits:    altairBlk.Body.VoluntaryExits,
			SyncAggregate:     altairBlk.Body.SyncAggregate,
			ExecutionPayload:  payload,
		},
	}, payloadID, nil
}

func (vs *Server) getBellatrixBeaconBlock(ctx context.Context, req *ethpb.BlockRequest) (*ethpb.GenericBeaconBlock, error) {
	ctx, span := trace.StartSpan(ctx, "ProposerServer.getBellatrixBeaconBlock")
	defer span.End()
	blk, _, err := vs.buildBellatrixBeaconBlock(ctx, req)
	if err != nil {
		return nil, fmt.Errorf("could not build block data: %v", err)
	}
	// Compute state root with the newly constructed block.
	wsb, err := consensusblocks.NewSignedBeaconBlock(
		&ethpb.SignedBeaconBlockBellatrix{Block: blk, Signature: make([]byte, 96)},
	)
	if err != nil {
		return nil, err
	}
	stateRoot, err := vs.computeStateRoot(ctx, wsb)
	if err != nil {
		interop.WriteBlockToDisk(wsb, true /*failed*/)
		return nil, fmt.Errorf("could not compute state root: %v", err)
	}
	blk.StateRoot = stateRoot
	return &ethpb.GenericBeaconBlock{Block: &ethpb.GenericBeaconBlock_Bellatrix{Bellatrix: blk}}, nil
}

// This function retrieves the payload header given the slot number and the validator index.
// It's a no-op if the latest head block is not versioned bellatrix.
func (vs *Server) getPayloadHeaderFromBuilder(ctx context.Context, slot types.Slot, idx types.ValidatorIndex) (*enginev1.ExecutionPayloadHeader, error) {
	b, err := vs.HeadFetcher.HeadBlock(ctx)
	if err != nil {
		return nil, err
	}
	if blocks.IsPreBellatrixVersion(b.Version()) {
		return nil, nil
	}

	h, err := b.Block().Body().Execution()
	if err != nil {
		return nil, err
	}
	pk, err := vs.HeadFetcher.HeadValidatorIndexToPublicKey(ctx, idx)
	if err != nil {
		return nil, err
	}
	bid, err := vs.BlockBuilder.GetHeader(ctx, slot, bytesutil.ToBytes32(h.BlockHash()), pk)
	if err != nil {
		return nil, err
	}
	if bid == nil || bid.Message == nil {
		return nil, errors.New("builder returned nil bid")
	}

	v := new(big.Int).SetBytes(bytesutil.ReverseByteOrder(bid.Message.Value))
	if v.String() == "0" {
		return nil, errors.New("builder returned header with 0 bid amount")
	}

	emptyRoot, err := ssz.TransactionsRoot([][]byte{})
	if err != nil {
		return nil, err
	}

	if bytesutil.ToBytes32(bid.Message.Header.TransactionsRoot) == emptyRoot {
		return nil, errors.New("builder returned header with an empty tx root")
	}

	if !bytes.Equal(bid.Message.Header.ParentHash, h.BlockHash()) {
		return nil, fmt.Errorf("incorrect parent hash %#x != %#x", bid.Message.Header.ParentHash, h.BlockHash())
	}

	t, err := slots.ToTime(uint64(vs.TimeFetcher.GenesisTime().Unix()), slot)
	if err != nil {
		return nil, err
	}
	if bid.Message.Header.Timestamp != uint64(t.Unix()) {
		return nil, fmt.Errorf("incorrect timestamp %d != %d", bid.Message.Header.Timestamp, uint64(t.Unix()))
	}

	if err := vs.validateBuilderSignature(bid); err != nil {
		return nil, errors.Wrap(err, "could not validate builder signature")
	}

	log.WithFields(logrus.Fields{
		"value":         v.String(),
		"builderPubKey": fmt.Sprintf("%#x", bid.Message.Pubkey),
		"blockHash":     fmt.Sprintf("%#x", bid.Message.Header.BlockHash),
	}).Info("Received header with bid")
	return bid.Message.Header, nil
}

// This function constructs the builder block given the input altair block and the header. It returns a generic beacon block for signing
func (vs *Server) buildBlindBlock(ctx context.Context, b *ethpb.BeaconBlockAltair, h *enginev1.ExecutionPayloadHeader) (*ethpb.GenericBeaconBlock, error) {
	if b == nil || b.Body == nil {
		return nil, errors.New("nil block")
	}
	if h == nil {
		return nil, errors.New("nil header")
	}

	blk := &ethpb.BlindedBeaconBlockBellatrix{
		Slot:          b.Slot,
		ProposerIndex: b.ProposerIndex,
		ParentRoot:    b.ParentRoot,
		StateRoot:     params.BeaconConfig().ZeroHash[:],
		Body: &ethpb.BlindedBeaconBlockBodyBellatrix{
			RandaoReveal:           b.Body.RandaoReveal,
			Eth1Data:               b.Body.Eth1Data,
			Graffiti:               b.Body.Graffiti,
			ProposerSlashings:      b.Body.ProposerSlashings,
			AttesterSlashings:      b.Body.AttesterSlashings,
			Attestations:           b.Body.Attestations,
			Deposits:               b.Body.Deposits,
			VoluntaryExits:         b.Body.VoluntaryExits,
			SyncAggregate:          b.Body.SyncAggregate,
			ExecutionPayloadHeader: h,
		},
	}
	wsb, err := consensusblocks.NewSignedBeaconBlock(
		&ethpb.SignedBlindedBeaconBlockBellatrix{Block: blk, Signature: make([]byte, 96)},
	)
	if err != nil {
		return nil, err
	}
	stateRoot, err := vs.computeStateRoot(ctx, wsb)
	if err != nil {
		return nil, errors.Wrap(err, "could not compute state root")
	}
	blk.StateRoot = stateRoot
	return &ethpb.GenericBeaconBlock{Block: &ethpb.GenericBeaconBlock_BlindedBellatrix{BlindedBellatrix: blk}}, nil
}

// This function retrieves the full payload block using the input blind block. This input must be versioned as
// bellatrix blind block. The output block will contain the full payload. The original header block
// will be returned the block builder is not configured.
func (vs *Server) unblindBuilderBlock(ctx context.Context, b interfaces.SignedBeaconBlock) (interfaces.SignedBeaconBlock, error) {
	if err := coreBlock.BeaconBlockIsNil(b); err != nil {
		return nil, err
	}

	// No-op if the input block is not version blind and bellatrix.
	if b.Version() != version.Bellatrix || !b.IsBlinded() {
		return b, nil
	}
	// No-op nothing if the builder has not been configured.
	if !vs.BlockBuilder.Configured() {
		return b, nil
	}

	agg, err := b.Block().Body().SyncAggregate()
	if err != nil {
		return nil, err
	}
	h, err := b.Block().Body().Execution()
	if err != nil {
		return nil, err
	}
	header, ok := h.Proto().(*enginev1.ExecutionPayloadHeader)
	if !ok {
		return nil, errors.New("execution data must be execution payload header")
	}
	parentRoot := b.Block().ParentRoot()
	stateRoot := b.Block().StateRoot()
	randaoReveal := b.Block().Body().RandaoReveal()
	graffiti := b.Block().Body().Graffiti()
	sig := b.Signature()
	sb := &ethpb.SignedBlindedBeaconBlockBellatrix{
		Block: &ethpb.BlindedBeaconBlockBellatrix{
			Slot:          b.Block().Slot(),
			ProposerIndex: b.Block().ProposerIndex(),
			ParentRoot:    parentRoot[:],
			StateRoot:     stateRoot[:],
			Body: &ethpb.BlindedBeaconBlockBodyBellatrix{
				RandaoReveal:           randaoReveal[:],
				Eth1Data:               b.Block().Body().Eth1Data(),
				Graffiti:               graffiti[:],
				ProposerSlashings:      b.Block().Body().ProposerSlashings(),
				AttesterSlashings:      b.Block().Body().AttesterSlashings(),
				Attestations:           b.Block().Body().Attestations(),
				Deposits:               b.Block().Body().Deposits(),
				VoluntaryExits:         b.Block().Body().VoluntaryExits(),
				SyncAggregate:          agg,
				ExecutionPayloadHeader: header,
			},
		},
		Signature: sig[:],
	}

	payload, err := vs.BlockBuilder.SubmitBlindedBlock(ctx, sb)
	if err != nil {
		return nil, err
	}
	headerRoot, err := header.HashTreeRoot()
	if err != nil {
		return nil, err
	}

	payloadRoot, err := payload.HashTreeRoot()
	if err != nil {
		return nil, err
	}
	if headerRoot != payloadRoot {
		return nil, fmt.Errorf("header and payload root do not match, consider disconnect from relay to avoid further issues, "+
			"%#x != %#x", headerRoot, payloadRoot)
	}

	bb := &ethpb.SignedBeaconBlockBellatrix{
		Block: &ethpb.BeaconBlockBellatrix{
			Slot:          sb.Block.Slot,
			ProposerIndex: sb.Block.ProposerIndex,
			ParentRoot:    sb.Block.ParentRoot,
			StateRoot:     sb.Block.StateRoot,
			Body: &ethpb.BeaconBlockBodyBellatrix{
				RandaoReveal:      sb.Block.Body.RandaoReveal,
				Eth1Data:          sb.Block.Body.Eth1Data,
				Graffiti:          sb.Block.Body.Graffiti,
				ProposerSlashings: sb.Block.Body.ProposerSlashings,
				AttesterSlashings: sb.Block.Body.AttesterSlashings,
				Attestations:      sb.Block.Body.Attestations,
				Deposits:          sb.Block.Body.Deposits,
				VoluntaryExits:    sb.Block.Body.VoluntaryExits,
				SyncAggregate:     agg,
				ExecutionPayload:  payload,
			},
		},
		Signature: sb.Signature,
	}
	wb, err := consensusblocks.NewSignedBeaconBlock(bb)
	if err != nil {
		return nil, err
	}

	log.WithFields(logrus.Fields{
		"blockHash":    fmt.Sprintf("%#x", h.BlockHash()),
		"feeRecipient": fmt.Sprintf("%#x", h.FeeRecipient()),
		"gasUsed":      h.GasUsed,
		"slot":         b.Block().Slot(),
		"txs":          len(payload.Transactions),
	}).Info("Retrieved full payload from builder")

	return wb, nil
}

// readyForBuilder returns true if builder is allowed to be used. Builder is only allowed to be use after the
// first finalized checkpt has been execution-enabled.
func (vs *Server) readyForBuilder(ctx context.Context) (bool, error) {
	cp := vs.FinalizationFetcher.FinalizedCheckpt()
	// Checkpoint root is zero means we are still at genesis epoch.
	if bytesutil.ToBytes32(cp.Root) == params.BeaconConfig().ZeroHash {
		return false, nil
	}
	b, err := vs.BeaconDB.Block(ctx, bytesutil.ToBytes32(cp.Root))
	if err != nil {
		return false, err
	}
	if err = coreBlock.BeaconBlockIsNil(b); err != nil {
		return false, err
	}
	return blocks.IsExecutionBlock(b.Block().Body())
}

// circuitBreakBuilder returns true if the builder is not allowed to be used due to circuit breaker conditions.
func (vs *Server) circuitBreakBuilder(s types.Slot) (bool, error) {
	if vs.ForkFetcher == nil || vs.ForkFetcher.ForkChoicer() == nil {
		return true, errors.New("no fork choicer configured")
	}

	// Circuit breaker is active if the missing consecutive slots greater than `MaxBuilderConsecutiveMissedSlots`.
	highestReceivedSlot := vs.ForkFetcher.ForkChoicer().HighestReceivedBlockSlot()
	maxConsecutiveSkipSlotsAllowed := params.BeaconConfig().MaxBuilderConsecutiveMissedSlots
	diff, err := s.SafeSubSlot(highestReceivedSlot)
	if err != nil {
		return true, err
	}
	if diff > maxConsecutiveSkipSlotsAllowed {
		log.WithFields(logrus.Fields{
			"currentSlot":                    s,
			"highestReceivedSlot":            highestReceivedSlot,
			"maxConsecutiveSkipSlotsAllowed": maxConsecutiveSkipSlotsAllowed,
		}).Warn("Builder circuit breaker activated due to missing consecutive slot")
		return true, nil
	}

	// Not much reason to check missed slots epoch rolling window if input slot is less than epoch.
	if s < params.BeaconConfig().SlotsPerEpoch {
		return false, nil
	}

	// Circuit breaker is active if the missing slots per epoch (rolling window) greater than `MaxBuilderEpochMissedSlots`.
	receivedCount, err := vs.ForkFetcher.ForkChoicer().ReceivedBlocksLastEpoch()
	if err != nil {
		return true, err
	}
	maxEpochSkipSlotsAllowed := params.BeaconConfig().MaxBuilderEpochMissedSlots
	diff, err = params.BeaconConfig().SlotsPerEpoch.SafeSub(receivedCount)
	if err != nil {
		return true, err
	}
	if diff > maxEpochSkipSlotsAllowed {
		log.WithFields(logrus.Fields{
			"totalMissed":              diff,
			"maxEpochSkipSlotsAllowed": maxEpochSkipSlotsAllowed,
		}).Warn("Builder circuit breaker activated due to missing enough slots last epoch")
		return true, nil
	}

	return false, nil
}

// GetAndBuildBlindBlock builds blind block from builder network. Returns a boolean status, built block and error.
// If the status is false that means builder the header block is disallowed.
// This routine is time limited by `blockBuilderTimeout`.
func (vs *Server) GetAndBuildBlindBlock(ctx context.Context, b *ethpb.BeaconBlockAltair) (bool, *ethpb.GenericBeaconBlock, error) {
	// No op. Builder is not defined. User did not specify a user URL. We should use local EE.
	if vs.BlockBuilder == nil || !vs.BlockBuilder.Configured() {
		return false, nil, nil
	}
	ctx, cancel := context.WithTimeout(ctx, blockBuilderTimeout)
	defer cancel()
	// Does the protocol allow for builder at this current moment. Builder is only allowed post merge after finalization.
	ready, err := vs.readyForBuilder(ctx)
	if err != nil {
		return false, nil, errors.Wrap(err, "could not determine if builder is ready")
	}
	if !ready {
		return false, nil, nil
	}

	circuitBreak, err := vs.circuitBreakBuilder(b.Slot)
	if err != nil {
		return false, nil, errors.Wrap(err, "could not determine if builder circuit breaker condition")
	}
	if circuitBreak {
		return false, nil, nil
	}

	h, err := vs.getPayloadHeaderFromBuilder(ctx, b.Slot, b.ProposerIndex)
	if err != nil {
		return false, nil, errors.Wrap(err, "could not get payload header")
	}
	log.WithFields(logrus.Fields{
		"blockHash":    fmt.Sprintf("%#x", h.BlockHash),
		"feeRecipient": fmt.Sprintf("%#x", h.FeeRecipient),
		"gasUsed":      h.GasUsed,
		"slot":         b.Slot,
	}).Info("Retrieved header from builder")
	gb, err := vs.buildBlindBlock(ctx, b, h)
	if err != nil {
		return false, nil, errors.Wrap(err, "could not combine altair block with payload header")
	}
	return true, gb, nil
}

// validatorRegistered returns true if validator with index `id` was previously registered in the database.
func (vs *Server) validatorRegistered(ctx context.Context, id types.ValidatorIndex) (bool, error) {
	if vs.BeaconDB == nil {
		return false, errors.New("nil beacon db")
	}
	_, err := vs.BeaconDB.RegistrationByValidatorID(ctx, id)
	switch {
	case errors.Is(err, kv.ErrNotFoundFeeRecipient):
		return false, nil
	case err != nil:
		return false, err
	}
	return true, nil
}

// Validates builder signature and returns an error if the signature is invalid.
func (vs *Server) validateBuilderSignature(bid *ethpb.SignedBuilderBid) error {
	d, err := signing.ComputeDomain(params.BeaconConfig().DomainApplicationBuilder,
		nil, /* fork version */
		nil /* genesis val root */)
	if err != nil {
		return err
	}
	if bid == nil || bid.Message == nil {
		return errors.New("nil builder bid")
	}
	return signing.VerifySigningRoot(bid.Message, bid.Message.Pubkey, bid.Signature, d)
}<|MERGE_RESOLUTION|>--- conflicted
+++ resolved
@@ -26,7 +26,6 @@
 	"github.com/prysmaticlabs/prysm/v3/runtime/version"
 	"github.com/prysmaticlabs/prysm/v3/time/slots"
 	"github.com/sirupsen/logrus"
-	"go.opencensus.io/trace"
 )
 
 // builderGetPayloadMissCount tracks the number of misses when validator tries to get a payload from builder
@@ -39,15 +38,8 @@
 // block request. This value is known as `BUILDER_PROPOSAL_DELAY_TOLERANCE` in builder spec.
 const blockBuilderTimeout = 1 * time.Second
 
-<<<<<<< HEAD
-func (vs *Server) buildBellatrixBeaconBlock(ctx context.Context, req *ethpb.BlockRequest) (*ethpb.BeaconBlockBellatrix, enginev1.PayloadIDBytes, error) {
-	ctx, span := trace.StartSpan(ctx, "ProposerServer.buildBellatrixBeaconBlock")
-	defer span.End()
-	altairBlk, err := vs.buildAltairBeaconBlock(ctx, req)
-=======
-func (vs *Server) getBellatrixBeaconBlock(ctx context.Context, req *ethpb.BlockRequest) (*ethpb.GenericBeaconBlock, error) {
+func (vs *Server) buildBellatrixBeaconBlock(ctx context.Context, req *ethpb.BlockRequest) (*ethpb.GenericBeaconBlock, enginev1.PayloadIDBytes, error) {
 	altairBlk, err := vs.BuildAltairBeaconBlock(ctx, req)
->>>>>>> 7a8d7808
 	if err != nil {
 		return nil, enginev1.PayloadIDBytes{}, err
 	}
@@ -61,7 +53,7 @@
 				"back to local execution client")
 			builderGetPayloadMissCount.Inc()
 		} else if builderReady {
-			return b.GetBellatrix(), enginev1.PayloadIDBytes{}, nil
+			return b, enginev1.PayloadIDBytes{}, nil
 		}
 	} else if err != nil {
 		log.WithFields(logrus.Fields{
@@ -69,16 +61,11 @@
 			"validatorIndex": altairBlk.ProposerIndex,
 		}).Errorf("Could not determine validator has registered. Default to local execution client: %v", err)
 	}
-<<<<<<< HEAD
-
-	payload, payloadID, err := vs.getExecutionPayload(ctx, req.Slot, altairBlk.ProposerIndex)
-=======
-	payload, err := vs.getExecutionPayload(ctx, req.Slot, altairBlk.ProposerIndex, bytesutil.ToBytes32(altairBlk.ParentRoot))
->>>>>>> 7a8d7808
+	payload, payloadID, err := vs.getExecutionPayload(ctx, req.Slot, altairBlk.ProposerIndex, bytesutil.ToBytes32(altairBlk.ParentRoot))
 	if err != nil {
 		return nil, enginev1.PayloadIDBytes{}, err
 	}
-	return &ethpb.BeaconBlockBellatrix{
+	blk := &ethpb.BeaconBlockBellatrix{
 		Slot:          altairBlk.Slot,
 		ProposerIndex: altairBlk.ProposerIndex,
 		ParentRoot:    altairBlk.ParentRoot,
@@ -95,30 +82,26 @@
 			SyncAggregate:     altairBlk.Body.SyncAggregate,
 			ExecutionPayload:  payload,
 		},
-	}, payloadID, nil
-}
-
-func (vs *Server) getBellatrixBeaconBlock(ctx context.Context, req *ethpb.BlockRequest) (*ethpb.GenericBeaconBlock, error) {
-	ctx, span := trace.StartSpan(ctx, "ProposerServer.getBellatrixBeaconBlock")
-	defer span.End()
-	blk, _, err := vs.buildBellatrixBeaconBlock(ctx, req)
-	if err != nil {
-		return nil, fmt.Errorf("could not build block data: %v", err)
 	}
 	// Compute state root with the newly constructed block.
 	wsb, err := consensusblocks.NewSignedBeaconBlock(
 		&ethpb.SignedBeaconBlockBellatrix{Block: blk, Signature: make([]byte, 96)},
 	)
 	if err != nil {
-		return nil, err
+		return nil, enginev1.PayloadIDBytes{}, err
 	}
 	stateRoot, err := vs.computeStateRoot(ctx, wsb)
 	if err != nil {
 		interop.WriteBlockToDisk(wsb, true /*failed*/)
-		return nil, fmt.Errorf("could not compute state root: %v", err)
+		return nil, enginev1.PayloadIDBytes{}, fmt.Errorf("could not compute state root: %v", err)
 	}
 	blk.StateRoot = stateRoot
-	return &ethpb.GenericBeaconBlock{Block: &ethpb.GenericBeaconBlock_Bellatrix{Bellatrix: blk}}, nil
+	return &ethpb.GenericBeaconBlock{Block: &ethpb.GenericBeaconBlock_Bellatrix{Bellatrix: blk}}, payloadID, nil
+}
+
+func (vs *Server) getBellatrixBeaconBlock(ctx context.Context, req *ethpb.BlockRequest) (*ethpb.GenericBeaconBlock, error) {
+	b, _, err := vs.buildBellatrixBeaconBlock(ctx, req)
+	return b, err
 }
 
 // This function retrieves the payload header given the slot number and the validator index.
