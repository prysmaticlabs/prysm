--- conflicted
+++ resolved
@@ -114,16 +114,9 @@
 	}
 	sBlk.SetStateRoot(sr)
 
-<<<<<<< HEAD
 	fullBlobs, err := blobsBundleToSidecars(bundleCache.get(req.Slot), sBlk.Block())
 	if err != nil {
 		return nil, status.Errorf(codes.Internal, "Could not convert blobs bundle to sidecar: %v", err)
-=======
-	blindBlobs, err := blindBlobsBundleToSidecars(blindBlobsBundle, sBlk.Block())
-	blindBlobsBundle = nil // Reset blind blobs bundle after use.
-	if err != nil {
-		return nil, status.Errorf(codes.Internal, "Could not convert blind blobs bundle to sidecar: %v", err)
->>>>>>> 80526a18
 	}
 
 	log.WithFields(logrus.Fields{
@@ -132,11 +125,7 @@
 		"validator":          sBlk.Block().ProposerIndex(),
 	}).Info("Finished building block")
 
-<<<<<<< HEAD
-	return vs.constructGenericBeaconBlock(sBlk, nil, fullBlobs) // TODO: update this function to remove blinded blobs
-=======
 	return vs.constructGenericBeaconBlock(sBlk, blindBlobs)
->>>>>>> 80526a18
 }
 
 func (vs *Server) BuildBlockParallel(ctx context.Context, sBlk interfaces.SignedBeaconBlock, head state.BeaconState, skipMevBoost bool) error {
@@ -236,38 +225,6 @@
 		return nil, fmt.Errorf("could not broadcast block: %v", err)
 	}
 
-<<<<<<< HEAD
-	var scs []*ethpb.BlobSidecar
-	if blk.Version() >= version.Deneb {
-		if blinded {
-			scs = unblindedSidecars // Use sidecars from unblinder if the block was blinded.
-		} else {
-			// TODO: construct blob sidecars from block contents: kzg commiments + the blobs
-
-			//scs, err = extraSidecars(req) // Use sidecars from the request if the block was not blinded.
-			//if err != nil {
-			//	return nil, errors.Wrap(err, "could not extract blobs")
-			//}
-		}
-		// TODO: replace with blob storage
-		sidecars := make([]*ethpb.DeprecatedBlobSidecar, len(scs))
-		//for i, sc := range scs {
-		//	log.WithFields(logrus.Fields{
-		//		"blockRoot": hex.EncodeToString(sc.Message.BlockRoot),
-		//		"index":     sc.Message.Index,
-		//	}).Debug("Broadcasting blob sidecar")
-		//	// TODO: Broadcast sidecar will be fixed in #13189
-		//	sidecars[i] = sc.Message
-		//}
-		if len(scs) > 0 {
-			if err := vs.BeaconDB.SaveBlobSidecar(ctx, sidecars); err != nil {
-				return nil, err
-			}
-		}
-	}
-
-=======
->>>>>>> 80526a18
 	root, err := blk.Block().HashTreeRoot()
 	if err != nil {
 		return nil, fmt.Errorf("could not tree hash block: %v", err)
