--- conflicted
+++ resolved
@@ -463,36 +463,6 @@
 	return core.VotingPeriodStartTime(startTime, slot)
 }
 
-<<<<<<< HEAD
-func (vs *Server) inRangeVotes(ctx context.Context,
-	beaconState state.ReadOnlyBeaconState,
-	firstValidBlockNumber, lastValidBlockNumber *big.Int) ([]eth1DataSingleVote, error) {
-
-	currentETH1Data := vs.HeadFetcher.HeadETH1Data()
-
-	var inRangeVotes []eth1DataSingleVote
-	for _, eth1Data := range beaconState.Eth1DataVotes() {
-		exists, height, err := vs.BlockFetcher.BlockExistsWithCache(ctx, bytesutil.ToBytes32(eth1Data.BlockHash))
-		if err != nil {
-			log.Warningf("Could not fetch eth1data height for received eth1data vote: %v", err)
-		}
-		// Make sure we don't "undo deposit progress". See https://github.com/ethereum/consensus-specs/pull/1836
-		if eth1Data.DepositCount < currentETH1Data.DepositCount {
-			continue
-		}
-		// firstValidBlockNumber.Cmp(height) < 1 filters out all blocks before firstValidBlockNumber
-		// lastValidBlockNumber.Cmp(height) > -1 filters out all blocks after lastValidBlockNumber
-		// These filters result in the range [firstValidBlockNumber, lastValidBlockNumber]
-		if exists && firstValidBlockNumber.Cmp(height) < 1 && lastValidBlockNumber.Cmp(height) > -1 {
-			inRangeVotes = append(inRangeVotes, eth1DataSingleVote{eth1Data: eth1Data, blockHeight: height})
-		}
-	}
-
-	return inRangeVotes, nil
-}
-
-=======
->>>>>>> ee0a453b
 func (vs *Server) mockETH1DataVote(ctx context.Context, slot types.Slot) (*ethpb.Eth1Data, error) {
 	if !eth1DataNotification {
 		log.Warn("Beacon Node is no longer connected to an ETH1 chain, so ETH1 data votes are now mocked.")
