--- conflicted
+++ resolved
@@ -55,26 +55,16 @@
 		if err := vs.optimisticStatus(ctx); err != nil {
 			return nil, err
 		}
-		blk, err := vs.getBellatrixBeaconBlock(ctx, req)
-		if err != nil {
-			return nil, status.Errorf(codes.Internal, "Could not fetch Bellatrix beacon block: %v", err)
-
-		}
-		return &ethpb.GenericBeaconBlock{Block: &ethpb.GenericBeaconBlock_Bellatrix{Bellatrix: blk}}, nil
+		return vs.getBellatrixBeaconBlock(ctx, req)
 	}
 	if err := vs.optimisticStatus(ctx); err != nil {
 		return nil, err
 	}
-<<<<<<< HEAD
 	blk, sideCar, err := vs.getEip4844BeaconBlock(ctx, req)
 	if err != nil {
 		return nil, status.Errorf(codes.Internal, "Could not fetch EIP-4844 beacon block: %v", err)
 	}
 	return &ethpb.GenericBeaconBlock{Block: &ethpb.GenericBeaconBlock_Eip4844{Eip4844: &ethpb.BeaconBlockWithBlobKZGsAndBlobsSidecar{Block: blk, Sidecar: sideCar}}}, nil
-=======
-
-	return vs.getBellatrixBeaconBlock(ctx, req)
->>>>>>> 616cfd33
 }
 
 // GetBlock is called by a proposer during its assigned slot to request a block to sign
