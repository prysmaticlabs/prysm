package validator

import (
	"bytes"
	"context"
	"encoding/hex"
	"fmt"
	"math/big"
	"reflect"
	"time"

	fastssz "github.com/ferranbt/fastssz"
	"github.com/pkg/errors"
	types "github.com/prysmaticlabs/eth2-types"
	core2 "github.com/prysmaticlabs/prysm/beacon-chain/core"
	"github.com/prysmaticlabs/prysm/beacon-chain/core/blocks"
	"github.com/prysmaticlabs/prysm/beacon-chain/core/feed"
	blockfeed "github.com/prysmaticlabs/prysm/beacon-chain/core/feed/block"
	"github.com/prysmaticlabs/prysm/beacon-chain/core/helpers"
	core "github.com/prysmaticlabs/prysm/beacon-chain/core/state"
	"github.com/prysmaticlabs/prysm/beacon-chain/core/state/interop"
	"github.com/prysmaticlabs/prysm/beacon-chain/state"
	dbpb "github.com/prysmaticlabs/prysm/proto/prysm/v1alpha1"
	ethpb "github.com/prysmaticlabs/prysm/proto/prysm/v1alpha1"
	"github.com/prysmaticlabs/prysm/proto/prysm/v1alpha1/block"
	"github.com/prysmaticlabs/prysm/proto/prysm/v1alpha1/wrapper"
	attaggregation "github.com/prysmaticlabs/prysm/shared/aggregation/attestations"
	synccontribution "github.com/prysmaticlabs/prysm/shared/aggregation/sync_contribution"
	"github.com/prysmaticlabs/prysm/shared/bls"
	"github.com/prysmaticlabs/prysm/shared/bytesutil"
	"github.com/prysmaticlabs/prysm/shared/featureconfig"
	"github.com/prysmaticlabs/prysm/shared/hashutil"
	"github.com/prysmaticlabs/prysm/shared/params"
	"github.com/prysmaticlabs/prysm/shared/rand"
	"github.com/prysmaticlabs/prysm/shared/trieutil"
	"github.com/sirupsen/logrus"
	"go.opencensus.io/trace"
	"google.golang.org/grpc/codes"
	"google.golang.org/grpc/status"
)

// eth1DataNotification is a latch to stop flooding logs with the same warning.
var eth1DataNotification bool

const eth1dataTimeout = 2 * time.Second

type eth1DataSingleVote struct {
	eth1Data    *ethpb.Eth1Data
	blockHeight *big.Int
}

type eth1DataAggregatedVote struct {
	data  eth1DataSingleVote
	votes int
}

<<<<<<< HEAD
// blockData required to create a beacon block.
type blockData struct {
	ParentRoot        []byte
	Graffiti          [32]byte
	ProposerIdx       types.ValidatorIndex
	Eth1Data          *ethpb.Eth1Data
	Deposits          []*ethpb.Deposit
	Attestations      []*ethpb.Attestation
	ProposerSlashings []*ethpb.ProposerSlashing
	AttesterSlashings []*ethpb.AttesterSlashing
	VoluntaryExits    []*ethpb.SignedVoluntaryExit
=======
// GetBlockBeacon is called by a proposer during its assigned slot to request a block to sign
// by passing in the slot and the signed randao reveal of the slot.
// Once implemented, this method will DEPRECATE GetBlock.
func (vs *Server) GetBeaconBlock(ctx context.Context, req *ethpb.BlockRequest) (*ethpb.GenericBeaconBlock, error) {
	return nil, status.Error(codes.Unimplemented, "Unimplemented")
>>>>>>> d210dd76
}

// GetBlock is called by a proposer during its assigned slot to request a block to sign
// by passing in the slot and the signed randao reveal of the slot.
func (vs *Server) GetBlock(ctx context.Context, req *ethpb.BlockRequest) (*ethpb.BeaconBlock, error) {
	ctx, span := trace.StartSpan(ctx, "ProposerServer.GetBlock")
	defer span.End()
	span.AddAttributes(trace.Int64Attribute("slot", int64(req.Slot)))

	blkData, err := vs.BuildBlockData(ctx, req)
	if err != nil {
		return nil, status.Errorf(codes.Internal, "Could not build block data: %v", err)
	}

	// Use zero hash as stub for state root to compute later.
	stateRoot := params.BeaconConfig().ZeroHash[:]

	blk := &ethpb.BeaconBlock{
		Slot:          req.Slot,
		ParentRoot:    blkData.ParentRoot,
		StateRoot:     stateRoot,
		ProposerIndex: blkData.ProposerIdx,
		Body: &ethpb.BeaconBlockBody{
			Eth1Data:          blkData.Eth1Data,
			Deposits:          blkData.Deposits,
			Attestations:      blkData.Attestations,
			RandaoReveal:      req.RandaoReveal,
			ProposerSlashings: blkData.ProposerSlashings,
			AttesterSlashings: blkData.AttesterSlashings,
			VoluntaryExits:    blkData.VoluntaryExits,
			Graffiti:          blkData.Graffiti[:],
		},
	}

	// Compute state root with the newly constructed block.
	stateRoot, err = vs.ComputeStateRoot(
		ctx, wrapper.WrappedPhase0SignedBeaconBlock(
			&ethpb.SignedBeaconBlock{Block: blk, Signature: make([]byte, 96)},
		),
	)
	if err != nil {
		interop.WriteBlockToDisk(wrapper.WrappedPhase0SignedBeaconBlock(&ethpb.SignedBeaconBlock{Block: blk}), true /*failed*/)
		return nil, status.Errorf(codes.Internal, "Could not compute state root: %v", err)
	}
	blk.StateRoot = stateRoot

	return blk, nil
}

// BuildBlockData for creating a new beacon block, so that this method can be shared across forks.
func (vs *Server) BuildBlockData(ctx context.Context, req *ethpb.BlockRequest) (*blockData, error) {
	ctx, span := trace.StartSpan(ctx, "ProposerServer.BuildBlockData")
	defer span.End()

	if vs.SyncChecker.Syncing() {
		return nil, status.Errorf(codes.Unavailable, "Syncing to latest head, not ready to respond")
	}

	// Retrieve the parent block as the current head of the canonical chain.
	parentRoot, err := vs.HeadFetcher.HeadRoot(ctx)
	if err != nil {
		return nil, status.Errorf(codes.Internal, "Could not retrieve head root: %v", err)
	}

	head, err := vs.HeadFetcher.HeadState(ctx)
	if err != nil {
		return nil, status.Errorf(codes.Internal, "Could not get head state %v", err)
	}

	if featureconfig.Get().EnableNextSlotStateCache {
		head, err = core.ProcessSlotsUsingNextSlotCache(ctx, head, parentRoot, req.Slot)
		if err != nil {
			return nil, status.Errorf(codes.Internal, "Could not advance slots to calculate proposer index: %v", err)
		}
	} else {
		head, err = core.ProcessSlots(ctx, head, req.Slot)
		if err != nil {
			return nil, status.Errorf(codes.Internal, "Could not advance slot to calculate proposer index: %v", err)
		}
	}

	eth1Data, err := vs.eth1DataMajorityVote(ctx, head)
	if err != nil {
		return nil, status.Errorf(codes.Internal, "Could not get ETH1 data: %v", err)
	}

	// Pack ETH1 deposits which have not been included in the beacon chain.
	deposits, err := vs.deposits(ctx, head, eth1Data)
	if err != nil {
		return nil, status.Errorf(codes.Internal, "Could not get ETH1 deposits: %v", err)
	}

	// Pack aggregated attestations which have not been included in the beacon chain.
	atts, err := vs.packAttestations(ctx, head)
	if err != nil {
		return nil, status.Errorf(codes.Internal, "Could not get attestations to pack into block: %v", err)
	}

	graffiti := bytesutil.ToBytes32(req.Graffiti)

	// Calculate new proposer index.
	idx, err := helpers.BeaconProposerIndex(head)
	if err != nil {
		return nil, status.Errorf(codes.Internal, "Could not calculate proposer index %v", err)
	}

	return &blockData{
		ParentRoot:        parentRoot,
		Graffiti:          graffiti,
		ProposerIdx:       idx,
		Eth1Data:          eth1Data,
		Deposits:          deposits,
		Attestations:      atts,
		ProposerSlashings: vs.SlashingsPool.PendingProposerSlashings(ctx, head, false /*noLimit*/),
		AttesterSlashings: vs.SlashingsPool.PendingAttesterSlashings(ctx, head, false /*noLimit*/),
		VoluntaryExits:    vs.ExitPool.PendingExits(head, req.Slot, false /*noLimit*/),
	}, nil
}

// ProposeBeaconBlock is called by a proposer during its assigned slot to create a block in an attempt
// to get it processed by the beacon node as the canonical head.
// This method will DEPRECATE ProposeBlock once implemented.
func (vs *Server) ProposeBeaconBlock(ctx context.Context, req *ethpb.GenericSignedBeaconBlock) (*ethpb.ProposeResponse, error) {
	return nil, status.Error(codes.Unimplemented, "Unimplemented")
}

// ProposeBlock is called by a proposer during its assigned slot to create a block in an attempt
// to get it processed by the beacon node as the canonical head.
func (vs *Server) ProposeBlock(ctx context.Context, rBlk *ethpb.SignedBeaconBlock) (*ethpb.ProposeResponse, error) {
	blk := wrapper.WrappedPhase0SignedBeaconBlock(rBlk)
	root, err := blk.Block().HashTreeRoot()
	if err != nil {
		return nil, status.Errorf(codes.Internal, "Could not tree hash block: %v", err)
	}

	// Do not block proposal critical path with debug logging or block feed updates.
	defer func() {
		log.WithField("blockRoot", fmt.Sprintf("%#x", bytesutil.Trunc(root[:]))).Debugf(
			"Block proposal received via RPC")
		vs.BlockNotifier.BlockFeed().Send(&feed.Event{
			Type: blockfeed.ReceivedBlock,
			Data: &blockfeed.ReceivedBlockData{SignedBlock: blk},
		})
	}()

	// Broadcast the new block to the network.
	if err := vs.P2P.Broadcast(ctx, blk.Proto()); err != nil {
		return nil, status.Errorf(codes.Internal, "Could not broadcast block: %v", err)
	}
	log.WithFields(logrus.Fields{
		"blockRoot": hex.EncodeToString(root[:]),
	}).Debug("Broadcasting block")

	if err := vs.BlockReceiver.ReceiveBlock(ctx, blk, root); err != nil {
		return nil, status.Errorf(codes.Internal, "Could not process beacon block: %v", err)
	}

	return &ethpb.ProposeResponse{
		BlockRoot: root[:],
	}, nil
}

// GetBlockAltair is called by a proposer during its assigned slot to request a block to sign
// by passing in the slot and the signed randao reveal of the slot. This is used by a validator
// after the altair fork epoch has been encountered.
func (vs *Server) GetBlockAltair(ctx context.Context, req *ethpb.BlockRequest) (*ethpb.BeaconBlockAltair, error) {
	ctx, span := trace.StartSpan(ctx, "ProposerServer.GetBlockAltair")
	defer span.End()
	span.AddAttributes(trace.Int64Attribute("slot", int64(req.Slot)))

	if helpers.SlotToEpoch(req.Slot) < params.BeaconConfig().AltairForkEpoch {
		return nil, status.Errorf(
			codes.InvalidArgument, "Cannot request Altair blocks before the Altair fork epoch",
		)
	}

	blkData, err := vs.BuildBlockData(ctx, req)
	if err != nil {
		return nil, status.Errorf(codes.Internal, "Could not build block data: %v", err)
	}

	// Use zero hash as stub for state root to compute later.
	stateRoot := params.BeaconConfig().ZeroHash[:]

	// No need for safe sub as req.Slot cannot be 0 if requesting Altair blocks. If 0, we will be throwing
	// an error in the first validity check of this endpoint.
	syncAggregate, err := vs.getSyncAggregate(ctx, req.Slot-1, bytesutil.ToBytes32(blkData.ParentRoot))
	if err != nil {
		return nil, err
	}

	blk := &ethpb.BeaconBlockAltair{
		Slot:          req.Slot,
		ParentRoot:    blkData.ParentRoot,
		StateRoot:     stateRoot,
		ProposerIndex: blkData.ProposerIdx,
		Body: &ethpb.BeaconBlockBodyAltair{
			Eth1Data:          blkData.Eth1Data,
			Deposits:          blkData.Deposits,
			Attestations:      blkData.Attestations,
			RandaoReveal:      req.RandaoReveal,
			ProposerSlashings: blkData.ProposerSlashings,
			AttesterSlashings: blkData.AttesterSlashings,
			VoluntaryExits:    blkData.VoluntaryExits,
			Graffiti:          blkData.Graffiti[:],
			SyncAggregate:     syncAggregate,
		},
	}
	// Compute state root with the newly constructed block.
	wsb, err := wrapper.WrappedAltairSignedBeaconBlock(
		&ethpb.SignedBeaconBlockAltair{Block: blk, Signature: make([]byte, 96)},
	)
	if err != nil {
		return nil, err
	}
	stateRoot, err = vs.ComputeStateRoot(
		ctx,
		wsb,
	)
	if err != nil {
		interop.WriteBlockToDisk(wsb, true /*failed*/)
		return nil, status.Errorf(codes.Internal, "Could not compute state root: %v", err)
	}
	blk.StateRoot = stateRoot

	return blk, nil
}

// getSyncAggregate retrieves the sync contributions from the pool to construct the sync aggregate object.
// The contributions are filtered based on matching of the input root and slot then profitability.
func (vs *Server) getSyncAggregate(ctx context.Context, slot types.Slot, root [32]byte) (*ethpb.SyncAggregate, error) {
	ctx, span := trace.StartSpan(ctx, "ProposerServer.GetSyncAggregate")
	defer span.End()

	// Contributions have to match the input root
	contributions, err := vs.SyncCommitteePool.SyncCommitteeContributions(slot)
	if err != nil {
		return nil, err
	}
	proposerContributions := proposerSyncContributions(contributions).filterByBlockRoot(root)

	// Each sync subcommittee is 128 bits and the sync committee is 512 bits(mainnet).
	bitsHolder := [][]byte{}
	for i := uint64(0); i < params.BeaconConfig().SyncCommitteeSubnetCount; i++ {
		bitsHolder = append(bitsHolder, ethpb.NewSyncCommitteeAggregationBits())
	}
	sigsHolder := make([]bls.Signature, 0, params.BeaconConfig().SyncCommitteeSize/params.BeaconConfig().SyncCommitteeSubnetCount)

	for i := uint64(0); i < params.BeaconConfig().SyncCommitteeSubnetCount; i++ {
		cs := proposerContributions.filterBySubIndex(i)
		aggregates, err := synccontribution.Aggregate(cs)
		if err != nil {
			return nil, err
		}

		// Retrieve the most profitable contribution
		deduped, err := proposerSyncContributions(aggregates).dedup()
		if err != nil {
			return nil, err
		}
		c := deduped.mostProfitable()
		if c == nil {
			continue
		}
		bitsHolder[i] = c.AggregationBits
		sig, err := bls.SignatureFromBytes(c.Signature)
		if err != nil {
			return nil, err
		}
		sigsHolder = append(sigsHolder, sig)
	}

	// Aggregate all the contribution bits and signatures.
	var syncBits []byte
	for _, b := range bitsHolder {
		syncBits = append(syncBits, b...)
	}
	syncSig := bls.AggregateSignatures(sigsHolder)
	var syncSigBytes [96]byte
	if syncSig == nil {
		syncSigBytes = [96]byte{0xC0} // Infinity signature if itself is nil.
	} else {
		syncSigBytes = bytesutil.ToBytes96(syncSig.Marshal())
	}

	return &ethpb.SyncAggregate{
		SyncCommitteeBits:      syncBits,
		SyncCommitteeSignature: syncSigBytes[:],
	}, nil
}

// eth1DataMajorityVote determines the appropriate eth1data for a block proposal using
// an algorithm called Voting with the Majority. The algorithm works as follows:
//  - Determine the timestamp for the start slot for the eth1 voting period.
//  - Determine the earliest and latest timestamps that a valid block can have.
//  - Determine the first block not before the earliest timestamp. This block is the lower bound.
//  - Determine the last block not after the latest timestamp. This block is the upper bound.
//  - If the last block is too early, use current eth1data from the beacon state.
//  - Filter out votes on unknown blocks and blocks which are outside of the range determined by the lower and upper bounds.
//  - If no blocks are left after filtering votes, use eth1data from the latest valid block.
//  - Otherwise:
//    - Determine the vote with the highest count. Prefer the vote with the highest eth1 block height in the event of a tie.
//    - This vote's block is the eth1 block to use for the block proposal.
func (vs *Server) eth1DataMajorityVote(ctx context.Context, beaconState state.BeaconState) (*ethpb.Eth1Data, error) {
	ctx, cancel := context.WithTimeout(ctx, eth1dataTimeout)
	defer cancel()

	slot := beaconState.Slot()
	votingPeriodStartTime := vs.slotStartTime(slot)

	if vs.MockEth1Votes {
		return vs.mockETH1DataVote(ctx, slot)
	}
	if !vs.Eth1InfoFetcher.IsConnectedToETH1() {
		return vs.randomETH1DataVote(ctx)
	}
	eth1DataNotification = false

	eth1FollowDistance := params.BeaconConfig().Eth1FollowDistance
	earliestValidTime := votingPeriodStartTime - 2*params.BeaconConfig().SecondsPerETH1Block*eth1FollowDistance
	latestValidTime := votingPeriodStartTime - params.BeaconConfig().SecondsPerETH1Block*eth1FollowDistance

	lastBlockByEarliestValidTime, err := vs.Eth1BlockFetcher.BlockByTimestamp(ctx, earliestValidTime)
	if err != nil {
		log.WithError(err).Error("Could not get last block by earliest valid time")
		return vs.randomETH1DataVote(ctx)
	}
	// Increment the earliest block if the original block's time is before valid time.
	// This is very likely to happen because BlockTimeByHeight returns the last block AT OR BEFORE the specified time.
	if lastBlockByEarliestValidTime.Time < earliestValidTime {
		lastBlockByEarliestValidTime.Number = big.NewInt(0).Add(lastBlockByEarliestValidTime.Number, big.NewInt(1))
	}

	lastBlockByLatestValidTime, err := vs.Eth1BlockFetcher.BlockByTimestamp(ctx, latestValidTime)
	if err != nil {
		log.WithError(err).Error("Could not get last block by latest valid time")
		return vs.randomETH1DataVote(ctx)
	}
	if lastBlockByLatestValidTime.Time < earliestValidTime {
		return vs.HeadFetcher.HeadETH1Data(), nil
	}

	lastBlockDepositCount, lastBlockDepositRoot := vs.DepositFetcher.DepositsNumberAndRootAtHeight(ctx, lastBlockByLatestValidTime.Number)
	if lastBlockDepositCount == 0 {
		return vs.ChainStartFetcher.ChainStartEth1Data(), nil
	}

	if lastBlockDepositCount >= vs.HeadFetcher.HeadETH1Data().DepositCount {
		hash, err := vs.Eth1BlockFetcher.BlockHashByHeight(ctx, lastBlockByLatestValidTime.Number)
		if err != nil {
			log.WithError(err).Error("Could not get hash of last block by latest valid time")
			return vs.randomETH1DataVote(ctx)
		}
		return &ethpb.Eth1Data{
			BlockHash:    hash.Bytes(),
			DepositCount: lastBlockDepositCount,
			DepositRoot:  lastBlockDepositRoot[:],
		}, nil
	}
	return vs.HeadFetcher.HeadETH1Data(), nil
}

func (vs *Server) slotStartTime(slot types.Slot) uint64 {
	startTime, _ := vs.Eth1InfoFetcher.Eth2GenesisPowchainInfo()
	return core2.VotingPeriodStartTime(startTime, slot)
}

func (vs *Server) inRangeVotes(ctx context.Context,
	beaconState state.ReadOnlyBeaconState,
	firstValidBlockNumber, lastValidBlockNumber *big.Int) ([]eth1DataSingleVote, error) {

	currentETH1Data := vs.HeadFetcher.HeadETH1Data()

	var inRangeVotes []eth1DataSingleVote
	for _, eth1Data := range beaconState.Eth1DataVotes() {
		exists, height, err := vs.BlockFetcher.BlockExistsWithCache(ctx, bytesutil.ToBytes32(eth1Data.BlockHash))
		if err != nil {
			log.Warningf("Could not fetch eth1data height for received eth1data vote: %v", err)
		}
		// Make sure we don't "undo deposit progress". See https://github.com/ethereum/consensus-specs/pull/1836
		if eth1Data.DepositCount < currentETH1Data.DepositCount {
			continue
		}
		// firstValidBlockNumber.Cmp(height) < 1 filters out all blocks before firstValidBlockNumber
		// lastValidBlockNumber.Cmp(height) > -1 filters out all blocks after lastValidBlockNumber
		// These filters result in the range [firstValidBlockNumber, lastValidBlockNumber]
		if exists && firstValidBlockNumber.Cmp(height) < 1 && lastValidBlockNumber.Cmp(height) > -1 {
			inRangeVotes = append(inRangeVotes, eth1DataSingleVote{eth1Data: eth1Data, blockHeight: height})
		}
	}

	return inRangeVotes, nil
}

func chosenEth1DataMajorityVote(votes []eth1DataSingleVote) eth1DataAggregatedVote {
	var voteCount []eth1DataAggregatedVote
	for _, singleVote := range votes {
		newVote := true
		for i, aggregatedVote := range voteCount {
			aggregatedData := aggregatedVote.data
			if reflect.DeepEqual(singleVote.eth1Data, aggregatedData.eth1Data) {
				voteCount[i].votes++
				newVote = false
				break
			}
		}

		if newVote {
			voteCount = append(voteCount, eth1DataAggregatedVote{data: singleVote, votes: 1})
		}
	}
	if len(voteCount) == 0 {
		return eth1DataAggregatedVote{}
	}
	currentVote := voteCount[0]
	for _, aggregatedVote := range voteCount[1:] {
		// Choose new eth1data if it has more votes or the same number of votes with a bigger block height.
		if aggregatedVote.votes > currentVote.votes ||
			(aggregatedVote.votes == currentVote.votes &&
				aggregatedVote.data.blockHeight.Cmp(currentVote.data.blockHeight) == 1) {
			currentVote = aggregatedVote
		}
	}

	return currentVote
}

func (vs *Server) mockETH1DataVote(ctx context.Context, slot types.Slot) (*ethpb.Eth1Data, error) {
	if !eth1DataNotification {
		log.Warn("Beacon Node is no longer connected to an ETH1 chain, so ETH1 data votes are now mocked.")
		eth1DataNotification = true
	}
	// If a mock eth1 data votes is specified, we use the following for the
	// eth1data we provide to every proposer based on https://github.com/ethereum/eth2.0-pm/issues/62:
	//
	// slot_in_voting_period = current_slot % SLOTS_PER_ETH1_VOTING_PERIOD
	// Eth1Data(
	//   DepositRoot = hash(current_epoch + slot_in_voting_period),
	//   DepositCount = state.eth1_deposit_index,
	//   BlockHash = hash(hash(current_epoch + slot_in_voting_period)),
	// )
	slotInVotingPeriod := slot.ModSlot(params.BeaconConfig().SlotsPerEpoch.Mul(uint64(params.BeaconConfig().EpochsPerEth1VotingPeriod)))
	headState, err := vs.HeadFetcher.HeadState(ctx)
	if err != nil {
		return nil, err
	}
	var enc []byte
	enc = fastssz.MarshalUint64(enc, uint64(core2.SlotToEpoch(slot))+uint64(slotInVotingPeriod))
	depRoot := hashutil.Hash(enc)
	blockHash := hashutil.Hash(depRoot[:])
	return &ethpb.Eth1Data{
		DepositRoot:  depRoot[:],
		DepositCount: headState.Eth1DepositIndex(),
		BlockHash:    blockHash[:],
	}, nil
}

func (vs *Server) randomETH1DataVote(ctx context.Context) (*ethpb.Eth1Data, error) {
	if !eth1DataNotification {
		log.Warn("Beacon Node is no longer connected to an ETH1 chain, so ETH1 data votes are now random.")
		eth1DataNotification = true
	}
	headState, err := vs.HeadFetcher.HeadState(ctx)
	if err != nil {
		return nil, err
	}

	// set random roots and block hashes to prevent a majority from being
	// built if the eth1 node is offline
	randGen := rand.NewGenerator()
	depRoot := hashutil.Hash(bytesutil.Bytes32(randGen.Uint64()))
	blockHash := hashutil.Hash(bytesutil.Bytes32(randGen.Uint64()))
	return &ethpb.Eth1Data{
		DepositRoot:  depRoot[:],
		DepositCount: headState.Eth1DepositIndex(),
		BlockHash:    blockHash[:],
	}, nil
}

// ComputeStateRoot computes the state root after a block has been processed through a state transition and
// returns it to the validator client.
func (vs *Server) ComputeStateRoot(ctx context.Context, block block.SignedBeaconBlock) ([]byte, error) {
	beaconState, err := vs.StateGen.StateByRoot(ctx, bytesutil.ToBytes32(block.Block().ParentRoot()))
	if err != nil {
		return nil, errors.Wrap(err, "could not retrieve beacon state")
	}
	root, err := core.CalculateStateRoot(
		ctx,
		beaconState,
		block,
	)
	if err != nil {
		return nil, errors.Wrapf(err, "could not calculate state root at slot %d", beaconState.Slot())
	}

	log.WithField("beaconStateRoot", fmt.Sprintf("%#x", root)).Debugf("Computed state root")
	return root[:], nil
}

// deposits returns a list of pending deposits that are ready for inclusion in the next beacon
// block. Determining deposits depends on the current eth1data vote for the block and whether or not
// this eth1data has enough support to be considered for deposits inclusion. If current vote has
// enough support, then use that vote for basis of determining deposits, otherwise use current state
// eth1data.
func (vs *Server) deposits(
	ctx context.Context,
	beaconState state.BeaconState,
	currentVote *ethpb.Eth1Data,
) ([]*ethpb.Deposit, error) {
	ctx, span := trace.StartSpan(ctx, "ProposerServer.deposits")
	defer span.End()

	if vs.MockEth1Votes || !vs.Eth1InfoFetcher.IsConnectedToETH1() {
		return []*ethpb.Deposit{}, nil
	}
	// Need to fetch if the deposits up to the state's latest eth 1 data matches
	// the number of all deposits in this RPC call. If not, then we return nil.
	canonicalEth1Data, canonicalEth1DataHeight, err := vs.canonicalEth1Data(ctx, beaconState, currentVote)
	if err != nil {
		return nil, err
	}

	_, genesisEth1Block := vs.Eth1InfoFetcher.Eth2GenesisPowchainInfo()
	if genesisEth1Block.Cmp(canonicalEth1DataHeight) == 0 {
		return []*ethpb.Deposit{}, nil
	}

	// If there are no pending deposits, exit early.
	allPendingContainers := vs.PendingDepositsFetcher.PendingContainers(ctx, canonicalEth1DataHeight)
	if len(allPendingContainers) == 0 {
		return []*ethpb.Deposit{}, nil
	}

	depositTrie, err := vs.depositTrie(ctx, canonicalEth1Data, canonicalEth1DataHeight)
	if err != nil {
		return nil, errors.Wrap(err, "could not retrieve deposit trie")
	}

	// Deposits need to be received in order of merkle index root, so this has to make sure
	// deposits are sorted from lowest to highest.
	var pendingDeps []*dbpb.DepositContainer
	for _, dep := range allPendingContainers {
		if uint64(dep.Index) >= beaconState.Eth1DepositIndex() && uint64(dep.Index) < canonicalEth1Data.DepositCount {
			pendingDeps = append(pendingDeps, dep)
		}
	}

	for i := range pendingDeps {
		// Don't construct merkle proof if the number of deposits is more than max allowed in block.
		if uint64(i) == params.BeaconConfig().MaxDeposits {
			break
		}
		pendingDeps[i].Deposit, err = constructMerkleProof(depositTrie, int(pendingDeps[i].Index), pendingDeps[i].Deposit)
		if err != nil {
			return nil, err
		}
	}
	// Limit the return of pending deposits to not be more than max deposits allowed in block.
	var pendingDeposits []*ethpb.Deposit
	for i := uint64(0); i < uint64(len(pendingDeps)) && i < params.BeaconConfig().MaxDeposits; i++ {
		pendingDeposits = append(pendingDeposits, pendingDeps[i].Deposit)
	}
	return pendingDeposits, nil
}

// canonicalEth1Data determines the canonical eth1data and eth1 block height to use for determining deposits.
func (vs *Server) canonicalEth1Data(
	ctx context.Context,
	beaconState state.BeaconState,
	currentVote *ethpb.Eth1Data) (*ethpb.Eth1Data, *big.Int, error) {

	var eth1BlockHash [32]byte

	// Add in current vote, to get accurate vote tally
	if err := beaconState.AppendEth1DataVotes(currentVote); err != nil {
		return nil, nil, errors.Wrap(err, "could not append eth1 data votes to state")
	}
	hasSupport, err := blocks.Eth1DataHasEnoughSupport(beaconState, currentVote)
	if err != nil {
		return nil, nil, errors.Wrap(err, "could not determine if current eth1data vote has enough support")
	}
	var canonicalEth1Data *ethpb.Eth1Data
	if hasSupport {
		canonicalEth1Data = currentVote
		eth1BlockHash = bytesutil.ToBytes32(currentVote.BlockHash)
	} else {
		canonicalEth1Data = beaconState.Eth1Data()
		eth1BlockHash = bytesutil.ToBytes32(beaconState.Eth1Data().BlockHash)
	}
	_, canonicalEth1DataHeight, err := vs.Eth1BlockFetcher.BlockExists(ctx, eth1BlockHash)
	if err != nil {
		return nil, nil, errors.Wrap(err, "could not fetch eth1data height")
	}
	return canonicalEth1Data, canonicalEth1DataHeight, nil
}

func (vs *Server) depositTrie(ctx context.Context, canonicalEth1Data *ethpb.Eth1Data, canonicalEth1DataHeight *big.Int) (*trieutil.SparseMerkleTrie, error) {
	ctx, span := trace.StartSpan(ctx, "ProposerServer.depositTrie")
	defer span.End()

	var depositTrie *trieutil.SparseMerkleTrie

	finalizedDeposits := vs.DepositFetcher.FinalizedDeposits(ctx)
	depositTrie = finalizedDeposits.Deposits
	upToEth1DataDeposits := vs.DepositFetcher.NonFinalizedDeposits(ctx, canonicalEth1DataHeight)
	insertIndex := finalizedDeposits.MerkleTrieIndex + 1

	for _, dep := range upToEth1DataDeposits {
		depHash, err := dep.Data.HashTreeRoot()
		if err != nil {
			return nil, errors.Wrap(err, "could not hash deposit data")
		}
		depositTrie.Insert(depHash[:], int(insertIndex))
		insertIndex++
	}
	valid, err := vs.validateDepositTrie(depositTrie, canonicalEth1Data)
	// Log a warning here, as the cached trie is invalid.
	if !valid {
		log.Warnf("Cached deposit trie is invalid, rebuilding it now: %v", err)
		return vs.rebuildDepositTrie(ctx, canonicalEth1Data, canonicalEth1DataHeight)
	}

	return depositTrie, nil
}

// rebuilds our deposit trie by recreating it from all processed deposits till
// specified eth1 block height.
func (vs *Server) rebuildDepositTrie(ctx context.Context, canonicalEth1Data *ethpb.Eth1Data, canonicalEth1DataHeight *big.Int) (*trieutil.SparseMerkleTrie, error) {
	ctx, span := trace.StartSpan(ctx, "ProposerServer.rebuildDepositTrie")
	defer span.End()

	deposits := vs.DepositFetcher.AllDeposits(ctx, canonicalEth1DataHeight)
	trieItems := make([][]byte, 0, len(deposits))
	for _, dep := range deposits {
		depHash, err := dep.Data.HashTreeRoot()
		if err != nil {
			return nil, errors.Wrap(err, "could not hash deposit data")
		}
		trieItems = append(trieItems, depHash[:])
	}
	depositTrie, err := trieutil.GenerateTrieFromItems(trieItems, params.BeaconConfig().DepositContractTreeDepth)
	if err != nil {
		return nil, err
	}

	valid, err := vs.validateDepositTrie(depositTrie, canonicalEth1Data)
	// Log an error here, as even with rebuilding the trie, it is still invalid.
	if !valid {
		log.Errorf("Rebuilt deposit trie is invalid: %v", err)
	}
	return depositTrie, nil
}

// validate that the provided deposit trie matches up with the canonical eth1 data provided.
func (vs *Server) validateDepositTrie(trie *trieutil.SparseMerkleTrie, canonicalEth1Data *ethpb.Eth1Data) (bool, error) {
	if trie.NumOfItems() != int(canonicalEth1Data.DepositCount) {
		return false, errors.Errorf("wanted the canonical count of %d but received %d", canonicalEth1Data.DepositCount, trie.NumOfItems())
	}
	rt := trie.HashTreeRoot()
	if !bytes.Equal(rt[:], canonicalEth1Data.DepositRoot) {
		return false, errors.Errorf("wanted the canonical deposit root of %#x but received %#x", canonicalEth1Data.DepositRoot, rt)
	}
	return true, nil
}

// in case no vote for new eth1data vote considered best vote we
// default into returning the latest deposit root and the block
// hash of eth1 block hash that is FOLLOW_DISTANCE back from its
// latest block.
func (vs *Server) defaultEth1DataResponse(ctx context.Context, currentHeight *big.Int) (*ethpb.Eth1Data, error) {
	if ctx.Err() != nil {
		return nil, ctx.Err()
	}
	eth1FollowDistance := int64(params.BeaconConfig().Eth1FollowDistance)
	ancestorHeight := big.NewInt(0).Sub(currentHeight, big.NewInt(eth1FollowDistance))
	blockHash, err := vs.Eth1BlockFetcher.BlockHashByHeight(ctx, ancestorHeight)
	if err != nil {
		return nil, errors.Wrap(err, "could not fetch ETH1_FOLLOW_DISTANCE ancestor")
	}
	// Fetch all historical deposits up to an ancestor height.
	depositsTillHeight, depositRoot := vs.DepositFetcher.DepositsNumberAndRootAtHeight(ctx, ancestorHeight)
	if depositsTillHeight == 0 {
		return vs.ChainStartFetcher.ChainStartEth1Data(), nil
	}
	// // Make sure we don't "undo deposit progress". See https://github.com/ethereum/consensus-specs/pull/1836
	currentETH1Data := vs.HeadFetcher.HeadETH1Data()
	if depositsTillHeight < currentETH1Data.DepositCount {
		return currentETH1Data, nil
	}
	return &ethpb.Eth1Data{
		DepositRoot:  depositRoot[:],
		BlockHash:    blockHash[:],
		DepositCount: depositsTillHeight,
	}, nil
}

// This filters the input attestations to return a list of valid attestations to be packaged inside a beacon block.
func (vs *Server) filterAttestationsForBlockInclusion(ctx context.Context, st state.BeaconState, atts []*ethpb.Attestation) ([]*ethpb.Attestation, error) {
	ctx, span := trace.StartSpan(ctx, "ProposerServer.filterAttestationsForBlockInclusion")
	defer span.End()

	validAtts, invalidAtts := proposerAtts(atts).filter(ctx, st)
	if err := vs.deleteAttsInPool(ctx, invalidAtts); err != nil {
		return nil, err
	}
	deduped, err := validAtts.dedup()
	if err != nil {
		return nil, err
	}
	sorted, err := deduped.sortByProfitability()
	if err != nil {
		return nil, err
	}
	return sorted.limitToMaxAttestations(), nil
}

// The input attestations are processed and seen by the node, this deletes them from pool
// so proposers don't include them in a block for the future.
func (vs *Server) deleteAttsInPool(ctx context.Context, atts []*ethpb.Attestation) error {
	ctx, span := trace.StartSpan(ctx, "ProposerServer.deleteAttsInPool")
	defer span.End()

	for _, att := range atts {
		if ctx.Err() != nil {
			return ctx.Err()
		}
		if helpers.IsAggregated(att) {
			if err := vs.AttPool.DeleteAggregatedAttestation(att); err != nil {
				return err
			}
		} else {
			if err := vs.AttPool.DeleteUnaggregatedAttestation(att); err != nil {
				return err
			}
		}
	}
	return nil
}

func constructMerkleProof(trie *trieutil.SparseMerkleTrie, index int, deposit *ethpb.Deposit) (*ethpb.Deposit, error) {
	proof, err := trie.MerkleProof(index)
	if err != nil {
		return nil, errors.Wrapf(err, "could not generate merkle proof for deposit at index %d", index)
	}
	// For every deposit, we construct a Merkle proof using the powchain service's
	// in-memory deposits trie, which is updated only once the state's LatestETH1Data
	// property changes during a state transition after a voting period.
	deposit.Proof = proof
	return deposit, nil
}

func (vs *Server) packAttestations(ctx context.Context, latestState state.BeaconState) ([]*ethpb.Attestation, error) {
	ctx, span := trace.StartSpan(ctx, "ProposerServer.packAttestations")
	defer span.End()

	atts := vs.AttPool.AggregatedAttestations()
	atts, err := vs.filterAttestationsForBlockInclusion(ctx, latestState, atts)
	if err != nil {
		return nil, errors.Wrap(err, "could not filter attestations")
	}

	// If there is any room left in the block, consider unaggregated attestations as well.
	numAtts := uint64(len(atts))
	if numAtts < params.BeaconConfig().MaxAttestations {
		uAtts, err := vs.AttPool.UnaggregatedAttestations()
		if err != nil {
			return nil, errors.Wrap(err, "could not get unaggregated attestations")
		}
		uAtts, err = vs.filterAttestationsForBlockInclusion(ctx, latestState, uAtts)
		if err != nil {
			return nil, errors.Wrap(err, "could not filter attestations")
		}
		atts = append(atts, uAtts...)

		attsByDataRoot := make(map[[32]byte][]*ethpb.Attestation, len(atts))
		for _, att := range atts {
			attDataRoot, err := att.Data.HashTreeRoot()
			if err != nil {
				return nil, err
			}
			attsByDataRoot[attDataRoot] = append(attsByDataRoot[attDataRoot], att)
		}

		attsForInclusion := proposerAtts(make([]*ethpb.Attestation, 0))
		for _, as := range attsByDataRoot {
			as, err := attaggregation.Aggregate(as)
			if err != nil {
				return nil, err
			}
			attsForInclusion = append(attsForInclusion, as...)
		}
		deduped, err := attsForInclusion.dedup()
		if err != nil {
			return nil, err
		}
		sorted, err := deduped.sortByProfitability()
		if err != nil {
			return nil, err
		}
		atts = sorted.limitToMaxAttestations()
	}
	return atts, nil
}<|MERGE_RESOLUTION|>--- conflicted
+++ resolved
@@ -54,7 +54,6 @@
 	votes int
 }
 
-<<<<<<< HEAD
 // blockData required to create a beacon block.
 type blockData struct {
 	ParentRoot        []byte
@@ -66,13 +65,13 @@
 	ProposerSlashings []*ethpb.ProposerSlashing
 	AttesterSlashings []*ethpb.AttesterSlashing
 	VoluntaryExits    []*ethpb.SignedVoluntaryExit
-=======
+}
+
 // GetBlockBeacon is called by a proposer during its assigned slot to request a block to sign
 // by passing in the slot and the signed randao reveal of the slot.
 // Once implemented, this method will DEPRECATE GetBlock.
 func (vs *Server) GetBeaconBlock(ctx context.Context, req *ethpb.BlockRequest) (*ethpb.GenericBeaconBlock, error) {
 	return nil, status.Error(codes.Unimplemented, "Unimplemented")
->>>>>>> d210dd76
 }
 
 // GetBlock is called by a proposer during its assigned slot to request a block to sign
