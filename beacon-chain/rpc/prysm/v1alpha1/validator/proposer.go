--- conflicted
+++ resolved
@@ -114,12 +114,7 @@
 	sBlk.SetProposerIndex(idx)
 
 	if features.Get().BuildBlockParallel {
-<<<<<<< HEAD
-		if err = vs.BuildBlockParallel(ctx, sBlk, head); err != nil {
-=======
-		blindBlobBundle, blobBundle, err = vs.BuildBlockParallel(ctx, sBlk, head, req.SkipMevBoost)
-		if err != nil {
->>>>>>> fb19ee88
+		if err = vs.BuildBlockParallel(ctx, sBlk, head, req.SkipMevBoost); err != nil {
 			return nil, errors.Wrap(err, "could not build block in parallel")
 		}
 	} else {
@@ -206,11 +201,7 @@
 	return vs.constructGenericBeaconBlock(sBlk, blindBlobs, fullBlobs)
 }
 
-<<<<<<< HEAD
-func (vs *Server) BuildBlockParallel(ctx context.Context, sBlk interfaces.SignedBeaconBlock, head state.BeaconState) error {
-=======
-func (vs *Server) BuildBlockParallel(ctx context.Context, sBlk interfaces.SignedBeaconBlock, head state.BeaconState, skipMevBoost bool) (*enginev1.BlindedBlobsBundle, *enginev1.BlobsBundle, error) {
->>>>>>> fb19ee88
+func (vs *Server) BuildBlockParallel(ctx context.Context, sBlk interfaces.SignedBeaconBlock, head state.BeaconState, skipMevBoost bool) error {
 	// Build consensus fields in background
 	var wg sync.WaitGroup
 	wg.Add(1)
@@ -258,11 +249,7 @@
 
 	// There's no reason to try to get a builder bid if local override is true.
 	var builderPayload interfaces.ExecutionData
-<<<<<<< HEAD
-=======
-	var blindBlobsBundle *enginev1.BlindedBlobsBundle
 	overrideBuilder = overrideBuilder || skipMevBoost // Skip using mev-boost if requested by the caller.
->>>>>>> fb19ee88
 	if !overrideBuilder {
 		builderPayload, err = vs.getBuilderPayloadAndBlobs(ctx, sBlk.Block().Slot(), sBlk.Block().ProposerIndex())
 		if err != nil {
