--- conflicted
+++ resolved
@@ -83,23 +83,6 @@
 	return vs.proposeGenericBeaconBlock(ctx, blk, req.Sidecar)
 }
 
-<<<<<<< HEAD
-// ProposeBlock is called by a proposer during its assigned slot to create a block in an attempt
-// to get it processed by the beacon node as the canonical head.
-//
-// DEPRECATED: Use ProposeBeaconBlock instead.
-func (vs *Server) ProposeBlock(ctx context.Context, rBlk *ethpb.SignedBeaconBlock) (*ethpb.ProposeResponse, error) {
-	ctx, span := trace.StartSpan(ctx, "ProposerServer.ProposeBlock")
-	defer span.End()
-	blk, err := blocks.NewSignedBeaconBlock(rBlk)
-	if err != nil {
-		return nil, status.Errorf(codes.InvalidArgument, "Could not decode block: %v", err)
-	}
-	return vs.proposeGenericBeaconBlock(ctx, blk, nil)
-}
-
-=======
->>>>>>> b787fd87
 // PrepareBeaconProposer caches and updates the fee recipient for the given proposer.
 func (vs *Server) PrepareBeaconProposer(
 	ctx context.Context, request *ethpb.PrepareBeaconProposerRequest,
