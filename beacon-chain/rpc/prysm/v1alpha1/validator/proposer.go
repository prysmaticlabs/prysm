package validator

import (
	"context"
	"encoding/hex"
	"fmt"
	"strings"
	"sync"
	"time"

	"github.com/ethereum/go-ethereum/common"
	"github.com/ethereum/go-ethereum/common/hexutil"
	emptypb "github.com/golang/protobuf/ptypes/empty"
	"github.com/pkg/errors"
	"github.com/prysmaticlabs/prysm/v4/beacon-chain/blockchain"
	"github.com/prysmaticlabs/prysm/v4/beacon-chain/builder"
	"github.com/prysmaticlabs/prysm/v4/beacon-chain/core/feed"
	blockfeed "github.com/prysmaticlabs/prysm/v4/beacon-chain/core/feed/block"
	"github.com/prysmaticlabs/prysm/v4/beacon-chain/core/helpers"
	"github.com/prysmaticlabs/prysm/v4/beacon-chain/core/transition"
	"github.com/prysmaticlabs/prysm/v4/beacon-chain/db/kv"
	"github.com/prysmaticlabs/prysm/v4/beacon-chain/state"
	"github.com/prysmaticlabs/prysm/v4/config/params"
	"github.com/prysmaticlabs/prysm/v4/consensus-types/blocks"
	"github.com/prysmaticlabs/prysm/v4/consensus-types/interfaces"
	"github.com/prysmaticlabs/prysm/v4/consensus-types/primitives"
	enginev1 "github.com/prysmaticlabs/prysm/v4/proto/engine/v1"
	ethpb "github.com/prysmaticlabs/prysm/v4/proto/prysm/v1alpha1"
	"github.com/prysmaticlabs/prysm/v4/runtime/version"
	"github.com/prysmaticlabs/prysm/v4/time/slots"
	"github.com/sirupsen/logrus"
	"go.opencensus.io/trace"
	"google.golang.org/grpc/codes"
	"google.golang.org/grpc/status"
)

// eth1DataNotification is a latch to stop flooding logs with the same warning.
var eth1DataNotification bool

const (
	// CouldNotDecodeBlock means that a signed beacon block couldn't be created from the block present in the request.
	CouldNotDecodeBlock = "Could not decode block"
	eth1dataTimeout     = 2 * time.Second
)

// blindBlobsBundle holds the KZG commitments and other relevant sidecar data for a builder's beacon block.
var blindBlobsBundle *enginev1.BlindedBlobsBundle

// GetBeaconBlock is called by a proposer during its assigned slot to request a block to sign
// by passing in the slot and the signed randao reveal of the slot.
func (vs *Server) GetBeaconBlock(ctx context.Context, req *ethpb.BlockRequest) (*ethpb.GenericBeaconBlock, error) {
	ctx, span := trace.StartSpan(ctx, "ProposerServer.GetBeaconBlock")
	defer span.End()
	span.AddAttributes(trace.Int64Attribute("slot", int64(req.Slot)))

	t, err := slots.ToTime(uint64(vs.TimeFetcher.GenesisTime().Unix()), req.Slot)
	if err != nil {
		log.WithError(err).Error("Could not convert slot to time")
	}
	log.WithFields(logrus.Fields{
		"slot":               req.Slot,
		"sinceSlotStartTime": time.Since(t),
	}).Info("Begin building block")

	// A syncing validator should not produce a block.
	if vs.SyncChecker.Syncing() {
		return nil, status.Error(codes.Unavailable, "Syncing to latest head, not ready to respond")
	}

	// process attestations and update head in forkchoice
	vs.ForkchoiceFetcher.UpdateHead(ctx, vs.TimeFetcher.CurrentSlot())
	headRoot := vs.ForkchoiceFetcher.CachedHeadRoot()
	parentRoot := vs.ForkchoiceFetcher.GetProposerHead()
	if parentRoot != headRoot {
		blockchain.LateBlockAttemptedReorgCount.Inc()
	}

	// An optimistic validator MUST NOT produce a block (i.e., sign across the DOMAIN_BEACON_PROPOSER domain).
	if slots.ToEpoch(req.Slot) >= params.BeaconConfig().BellatrixForkEpoch {
		if err := vs.optimisticStatus(ctx); err != nil {
			return nil, status.Errorf(codes.Unavailable, "Validator is not ready to propose: %v", err)
		}
	}

	sBlk, err := getEmptyBlock(req.Slot)
	if err != nil {
		return nil, status.Errorf(codes.Internal, "Could not prepare block: %v", err)
	}
	head, err := vs.HeadFetcher.HeadState(ctx)
	if err != nil {
		return nil, status.Errorf(codes.Internal, "Could not get head state: %v", err)
	}
	head, err = transition.ProcessSlotsUsingNextSlotCache(ctx, head, parentRoot[:], req.Slot)
	if err != nil {
		return nil, status.Errorf(codes.Internal, "Could not process slots up to %d: %v", req.Slot, err)
	}

	// Set slot, graffiti, randao reveal, and parent root.
	sBlk.SetSlot(req.Slot)
	sBlk.SetGraffiti(req.Graffiti)
	sBlk.SetRandaoReveal(req.RandaoReveal)
	sBlk.SetParentRoot(parentRoot[:])

	// Set proposer index.
	idx, err := helpers.BeaconProposerIndex(ctx, head)
	if err != nil {
		return nil, fmt.Errorf("could not calculate proposer index %v", err)
	}
	sBlk.SetProposerIndex(idx)

	if err = vs.BuildBlockParallel(ctx, sBlk, head, false); err != nil {
		return nil, errors.Wrap(err, "could not build block in parallel")
	}

	sr, err := vs.computeStateRoot(ctx, sBlk)
	if err != nil {
		return nil, status.Errorf(codes.Internal, "Could not compute state root: %v", err)
	}
	sBlk.SetStateRoot(sr)

	blindBlobs, err := blindBlobsBundleToSidecars(blindBlobsBundle, sBlk.Block())
	blindBlobsBundle = nil // Reset blind blobs bundle after use.
	if err != nil {
		return nil, status.Errorf(codes.Internal, "Could not convert blind blobs bundle to sidecar: %v", err)
	}

	log.WithFields(logrus.Fields{
		"slot":               req.Slot,
		"sinceSlotStartTime": time.Since(t),
		"validator":          sBlk.Block().ProposerIndex(),
	}).Info("Finished building block")

	return vs.constructGenericBeaconBlock(sBlk, blindBlobs)
}

func (vs *Server) BuildBlockParallel(ctx context.Context, sBlk interfaces.SignedBeaconBlock, head state.BeaconState, skipMevBoost bool) error {
	// Build consensus fields in background
	var wg sync.WaitGroup
	wg.Add(1)
	go func() {
		defer wg.Done()

		// Set eth1 data.
		eth1Data, err := vs.eth1DataMajorityVote(ctx, head)
		if err != nil {
			eth1Data = &ethpb.Eth1Data{DepositRoot: params.BeaconConfig().ZeroHash[:], BlockHash: params.BeaconConfig().ZeroHash[:]}
			log.WithError(err).Error("Could not get eth1data")
		}
		sBlk.SetEth1Data(eth1Data)

		// Set deposit and attestation.
		deposits, atts, err := vs.packDepositsAndAttestations(ctx, head, eth1Data) // TODO: split attestations and deposits
		if err != nil {
			sBlk.SetDeposits([]*ethpb.Deposit{})
			sBlk.SetAttestations([]*ethpb.Attestation{})
			log.WithError(err).Error("Could not pack deposits and attestations")
		} else {
			sBlk.SetDeposits(deposits)
			sBlk.SetAttestations(atts)
		}

		// Set slashings.
		validProposerSlashings, validAttSlashings := vs.getSlashings(ctx, head)
		sBlk.SetProposerSlashings(validProposerSlashings)
		sBlk.SetAttesterSlashings(validAttSlashings)

		// Set exits.
		sBlk.SetVoluntaryExits(vs.getExits(head, sBlk.Block().Slot()))

		// Set sync aggregate. New in Altair.
		vs.setSyncAggregate(ctx, sBlk)

		// Set bls to execution change. New in Capella.
		vs.setBlsToExecData(sBlk, head)
	}()

	localPayload, overrideBuilder, err := vs.getLocalPayload(ctx, sBlk.Block(), head)
	if err != nil {
		return status.Errorf(codes.Internal, "Could not get local payload: %v", err)
	}

	// There's no reason to try to get a builder bid if local override is true.
	var builderPayload interfaces.ExecutionData
	overrideBuilder = overrideBuilder || skipMevBoost // Skip using mev-boost if requested by the caller.
	if !overrideBuilder {
		builderPayload, err = vs.getBuilderPayloadAndBlobs(ctx, sBlk.Block().Slot(), sBlk.Block().ProposerIndex())
		if err != nil {
			builderGetPayloadMissCount.Inc()
			log.WithError(err).Error("Could not get builder payload")
		}
	}

	if err := setExecutionData(ctx, sBlk, localPayload, builderPayload); err != nil {
		return status.Errorf(codes.Internal, "Could not set execution data: %v", err)
	}

	wg.Wait() // Wait until block is built via consensus and execution fields.

	return nil
}

// ProposeBeaconBlock is called by a proposer during its assigned slot to create a block in an attempt
// to get it processed by the beacon node as the canonical head.
func (vs *Server) ProposeBeaconBlock(ctx context.Context, req *ethpb.GenericSignedBeaconBlock) (*ethpb.ProposeResponse, error) {
	ctx, span := trace.StartSpan(ctx, "ProposerServer.ProposeBeaconBlock")
	defer span.End()

	blk, err := blocks.NewSignedBeaconBlock(req.Block)
	if err != nil {
		return nil, status.Errorf(codes.InvalidArgument, "%s: %v", CouldNotDecodeBlock, err)
	}

	var blindSidecars []*ethpb.SignedBlindedBlobSidecar
	if blk.Version() >= version.Deneb && blk.IsBlinded() {
		blindSidecars = req.GetBlindedDeneb().SignedBlindedBlobSidecars
	}

	unblinder, err := newUnblinder(blk, blindSidecars, vs.BlockBuilder)
	if err != nil {
		return nil, errors.Wrap(err, "could not create unblinder")
	}
	blinded := unblinder.b.IsBlinded() //

	blk, _, err = unblinder.unblindBuilderBlock(ctx)
	if err != nil {
		return nil, errors.Wrap(err, "could not unblind builder block")
	}

	// Broadcast the new block to the network.
	blkPb, err := blk.Proto()
	if err != nil {
		return nil, errors.Wrap(err, "could not get protobuf block")
	}
	if err := vs.P2P.Broadcast(ctx, blkPb); err != nil {
		return nil, fmt.Errorf("could not broadcast block: %v", err)
	}

	root, err := blk.Block().HashTreeRoot()
	if err != nil {
		return nil, fmt.Errorf("could not tree hash block: %v", err)
	}
	if blk.Version() >= version.Deneb {
		if blinded {
			// TODO: Handle blobs from the builder
		}
<<<<<<< HEAD

		scs, err := buildBlobSidecars(blk)
		if err != nil {
			return nil, fmt.Errorf("could not build blob sidecars: %v", err)
=======
		sidecars := make([]*ethpb.DeprecatedBlobSidecar, len(scs))
		for i, sc := range scs {
			log.WithFields(logrus.Fields{
				"blockRoot": hex.EncodeToString(sc.Message.BlockRoot),
				"index":     sc.Message.Index,
			}).Debug("Broadcasting blob sidecar")
			// TODO: Broadcast sidecar will be fixed in #13189
			sidecars[i] = sc.Message
>>>>>>> cd8d4991
		}
		for _, sc := range scs {
			readOnlySc, err := blocks.NewROBlobWithRoot(sc, root)
			if err != nil {
				return nil, fmt.Errorf("could not create ROBlob: %v", err)
			}
			verifiedSc := blocks.NewVerifiedROBlob(readOnlySc)
			if err := vs.BlobReceiver.ReceiveBlob(ctx, verifiedSc); err != nil {
				log.WithError(err).Error("Could not receive blob")
			}
		}
	}

	log.WithFields(logrus.Fields{
		"blockRoot": hex.EncodeToString(root[:]),
	}).Debug("Broadcasting block")

	if err := vs.BlockReceiver.ReceiveBlock(ctx, blk, root); err != nil {
		return nil, fmt.Errorf("could not process beacon block: %v", err)
	}

	log.WithField("slot", blk.Block().Slot()).Debugf(
		"Block proposal received via RPC")
	vs.BlockNotifier.BlockFeed().Send(&feed.Event{
		Type: blockfeed.ReceivedBlock,
		Data: &blockfeed.ReceivedBlockData{SignedBlock: blk},
	})

	return &ethpb.ProposeResponse{
		BlockRoot: root[:],
	}, nil
}

// PrepareBeaconProposer caches and updates the fee recipient for the given proposer.
func (vs *Server) PrepareBeaconProposer(
	ctx context.Context, request *ethpb.PrepareBeaconProposerRequest,
) (*emptypb.Empty, error) {
	ctx, span := trace.StartSpan(ctx, "validator.PrepareBeaconProposer")
	defer span.End()
	var feeRecipients []common.Address
	var validatorIndices []primitives.ValidatorIndex

	newRecipients := make([]*ethpb.PrepareBeaconProposerRequest_FeeRecipientContainer, 0, len(request.Recipients))
	for _, r := range request.Recipients {
		f, err := vs.BeaconDB.FeeRecipientByValidatorID(ctx, r.ValidatorIndex)
		switch {
		case errors.Is(err, kv.ErrNotFoundFeeRecipient):
			newRecipients = append(newRecipients, r)
		case err != nil:
			return nil, status.Errorf(codes.Internal, "Could not get fee recipient by validator index: %v", err)
		default:
			if common.BytesToAddress(r.FeeRecipient) != f {
				newRecipients = append(newRecipients, r)
			}
		}
	}
	if len(newRecipients) == 0 {
		return &emptypb.Empty{}, nil
	}

	for _, recipientContainer := range newRecipients {
		recipient := hexutil.Encode(recipientContainer.FeeRecipient)
		if !common.IsHexAddress(recipient) {
			return nil, status.Errorf(codes.InvalidArgument, fmt.Sprintf("Invalid fee recipient address: %v", recipient))
		}
		feeRecipients = append(feeRecipients, common.BytesToAddress(recipientContainer.FeeRecipient))
		validatorIndices = append(validatorIndices, recipientContainer.ValidatorIndex)
	}
	if err := vs.BeaconDB.SaveFeeRecipientsByValidatorIDs(ctx, validatorIndices, feeRecipients); err != nil {
		return nil, status.Errorf(codes.Internal, "Could not save fee recipients: %v", err)
	}
	log.WithFields(logrus.Fields{
		"validatorIndices": validatorIndices,
	}).Info("Updated fee recipient addresses for validator indices")
	return &emptypb.Empty{}, nil
}

// GetFeeRecipientByPubKey returns a fee recipient from the beacon node's settings or db based on a given public key
func (vs *Server) GetFeeRecipientByPubKey(ctx context.Context, request *ethpb.FeeRecipientByPubKeyRequest) (*ethpb.FeeRecipientByPubKeyResponse, error) {
	ctx, span := trace.StartSpan(ctx, "validator.GetFeeRecipientByPublicKey")
	defer span.End()
	if request == nil {
		return nil, status.Errorf(codes.InvalidArgument, "request was empty")
	}

	resp, err := vs.ValidatorIndex(ctx, &ethpb.ValidatorIndexRequest{PublicKey: request.PublicKey})
	if err != nil {
		if strings.Contains(err.Error(), "Could not find validator index") {
			return &ethpb.FeeRecipientByPubKeyResponse{
				FeeRecipient: params.BeaconConfig().DefaultFeeRecipient.Bytes(),
			}, nil
		} else {
			log.WithError(err).Error("An error occurred while retrieving validator index")
			return nil, err
		}
	}
	address, err := vs.BeaconDB.FeeRecipientByValidatorID(ctx, resp.GetIndex())
	if err != nil {
		if errors.Is(err, kv.ErrNotFoundFeeRecipient) {
			return &ethpb.FeeRecipientByPubKeyResponse{
				FeeRecipient: params.BeaconConfig().DefaultFeeRecipient.Bytes(),
			}, nil
		} else {
			log.WithError(err).Error("An error occurred while retrieving fee recipient from db")
			return nil, status.Errorf(codes.Internal, err.Error())
		}
	}
	return &ethpb.FeeRecipientByPubKeyResponse{
		FeeRecipient: address.Bytes(),
	}, nil
}

// computeStateRoot computes the state root after a block has been processed through a state transition and
// returns it to the validator client.
func (vs *Server) computeStateRoot(ctx context.Context, block interfaces.ReadOnlySignedBeaconBlock) ([]byte, error) {
	beaconState, err := vs.StateGen.StateByRoot(ctx, block.Block().ParentRoot())
	if err != nil {
		return nil, errors.Wrap(err, "could not retrieve beacon state")
	}
	root, err := transition.CalculateStateRoot(
		ctx,
		beaconState,
		block,
	)
	if err != nil {
		return nil, errors.Wrapf(err, "could not calculate state root at slot %d", beaconState.Slot())
	}

	log.WithField("beaconStateRoot", fmt.Sprintf("%#x", root)).Debugf("Computed state root")
	return root[:], nil
}

// SubmitValidatorRegistrations submits validator registrations.
func (vs *Server) SubmitValidatorRegistrations(ctx context.Context, reg *ethpb.SignedValidatorRegistrationsV1) (*emptypb.Empty, error) {
	if vs.BlockBuilder == nil || !vs.BlockBuilder.Configured() {
		return &emptypb.Empty{}, status.Errorf(codes.InvalidArgument, "Could not register block builder: %v", builder.ErrNoBuilder)
	}

	if err := vs.BlockBuilder.RegisterValidator(ctx, reg.Messages); err != nil {
		return nil, status.Errorf(codes.InvalidArgument, "Could not register block builder: %v", err)
	}

	return &emptypb.Empty{}, nil
}<|MERGE_RESOLUTION|>--- conflicted
+++ resolved
@@ -239,27 +239,23 @@
 	if err != nil {
 		return nil, fmt.Errorf("could not tree hash block: %v", err)
 	}
+	log.WithFields(logrus.Fields{
+		"blockRoot": hex.EncodeToString(root[:]),
+	}).Debug("Broadcasting block")
+
 	if blk.Version() >= version.Deneb {
 		if blinded {
 			// TODO: Handle blobs from the builder
 		}
-<<<<<<< HEAD
 
 		scs, err := buildBlobSidecars(blk)
 		if err != nil {
 			return nil, fmt.Errorf("could not build blob sidecars: %v", err)
-=======
-		sidecars := make([]*ethpb.DeprecatedBlobSidecar, len(scs))
+		}
 		for i, sc := range scs {
-			log.WithFields(logrus.Fields{
-				"blockRoot": hex.EncodeToString(sc.Message.BlockRoot),
-				"index":     sc.Message.Index,
-			}).Debug("Broadcasting blob sidecar")
-			// TODO: Broadcast sidecar will be fixed in #13189
-			sidecars[i] = sc.Message
->>>>>>> cd8d4991
-		}
-		for _, sc := range scs {
+			if err := vs.P2P.BroadcastBlob(ctx, uint64(i), sc); err != nil {
+				log.WithError(err).Error("Could not broadcast blob")
+			}
 			readOnlySc, err := blocks.NewROBlobWithRoot(sc, root)
 			if err != nil {
 				return nil, fmt.Errorf("could not create ROBlob: %v", err)
@@ -270,10 +266,6 @@
 			}
 		}
 	}
-
-	log.WithFields(logrus.Fields{
-		"blockRoot": hex.EncodeToString(root[:]),
-	}).Debug("Broadcasting block")
 
 	if err := vs.BlockReceiver.ReceiveBlock(ctx, blk, root); err != nil {
 		return nil, fmt.Errorf("could not process beacon block: %v", err)
