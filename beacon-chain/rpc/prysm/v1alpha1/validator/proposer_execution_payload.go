--- conflicted
+++ resolved
@@ -16,7 +16,7 @@
 	"github.com/prysmaticlabs/prysm/v3/beacon-chain/db/kv"
 	fieldparams "github.com/prysmaticlabs/prysm/v3/config/fieldparams"
 	"github.com/prysmaticlabs/prysm/v3/config/params"
-	consensusblocks "github.com/prysmaticlabs/prysm/v3/consensus-types/blocks"
+	blockstypes "github.com/prysmaticlabs/prysm/v3/consensus-types/blocks"
 	types "github.com/prysmaticlabs/prysm/v3/consensus-types/primitives"
 	"github.com/prysmaticlabs/prysm/v3/encoding/bytesutil"
 	enginev1 "github.com/prysmaticlabs/prysm/v3/proto/engine/v1"
@@ -40,11 +40,7 @@
 
 // This returns the execution payload of a given slot. The function has full awareness of pre and post merge.
 // The payload is computed given the respected time of merge.
-<<<<<<< HEAD
-func (vs *Server) getExecutionPayload(ctx context.Context, slot types.Slot, vIdx types.ValidatorIndex) (*enginev1.ExecutionPayload, enginev1.PayloadIDBytes, error) {
-	proposerID, payloadId, ok := vs.ProposerSlotIndexCache.GetProposerPayloadIDs(slot)
-=======
-func (vs *Server) getExecutionPayload(ctx context.Context, slot types.Slot, vIdx types.ValidatorIndex, headRoot [32]byte) (*enginev1.ExecutionPayload, error) {
+func (vs *Server) getExecutionPayload(ctx context.Context, slot types.Slot, vIdx types.ValidatorIndex, headRoot [32]byte) (*enginev1.ExecutionPayload, enginev1.PayloadIDBytes, error) {
 	proposerID, payloadId, ok := vs.ProposerSlotIndexCache.GetProposerPayloadIDs(slot, headRoot)
 	feeRecipient := params.BeaconConfig().DefaultFeeRecipient
 	recipient, err := vs.BeaconDB.FeeRecipientByValidatorID(ctx, vIdx)
@@ -64,27 +60,22 @@
 				"Please refer to our documentation for instructions")
 		}
 	default:
-		return nil, errors.Wrap(err, "could not get fee recipient in db")
-	}
-
->>>>>>> 7a8d7808
+		return nil, enginev1.PayloadIDBytes{}, errors.Wrap(err, "could not get fee recipient in db")
+	}
+
 	if ok && proposerID == vIdx && payloadId != [8]byte{} { // Payload ID is cache hit. Return the cached payload ID.
 		var pid [8]byte
 		copy(pid[:], payloadId[:])
 		payloadIDCacheHit.Inc()
 		payload, err := vs.ExecutionEngineCaller.GetPayload(ctx, pid)
-<<<<<<< HEAD
-		return payload, payloadId, err
-=======
 		switch {
 		case err == nil:
 			warnIfFeeRecipientDiffers(payload, feeRecipient)
-			return payload, nil
+			return payload, payloadId, nil
 		case errors.Is(err, context.DeadlineExceeded):
 		default:
-			return nil, errors.Wrap(err, "could not get cached payload from execution client")
-		}
->>>>>>> 7a8d7808
+			return nil, enginev1.PayloadIDBytes{}, errors.Wrap(err, "could not get cached payload from execution client")
+		}
 	}
 
 	st, err := vs.HeadFetcher.HeadState(ctx)
@@ -138,13 +129,8 @@
 		if err != nil {
 			return nil, enginev1.PayloadIDBytes{}, err
 		}
-<<<<<<< HEAD
-		if err := wrapper.BeaconBlockIsNil(finalizedBlock); err != nil {
-			return nil, enginev1.PayloadIDBytes{}, err
-=======
-		if err := consensusblocks.BeaconBlockIsNil(finalizedBlock); err != nil {
-			return nil, err
->>>>>>> 7a8d7808
+		if err := blockstypes.BeaconBlockIsNil(finalizedBlock); err != nil {
+			return nil, enginev1.PayloadIDBytes{}, err
 		}
 		switch finalizedBlock.Version() {
 		case version.Phase0, version.Altair: // Blocks before Bellatrix don't have execution payloads. Use zeros as the hash.
@@ -162,29 +148,6 @@
 		FinalizedBlockHash: finalizedBlockHash,
 	}
 
-<<<<<<< HEAD
-	feeRecipient := params.BeaconConfig().DefaultFeeRecipient
-	recipient, err := vs.BeaconDB.FeeRecipientByValidatorID(ctx, vIdx)
-	switch err == nil {
-	case true:
-		feeRecipient = recipient
-	case errors.As(err, kv.ErrNotFoundFeeRecipient):
-		// If fee recipient is not found in DB and not set from beacon node CLI,
-		// use the burn address.
-		if feeRecipient.String() == params.BeaconConfig().EthBurnAddressHex {
-			logrus.WithFields(logrus.Fields{
-				"validatorIndex": vIdx,
-				"burnAddress":    params.BeaconConfig().EthBurnAddressHex,
-			}).Warn("Fee recipient is currently using the burn address, " +
-				"you will not be rewarded transaction fees on this setting. " +
-				"Please set a different eth address as the fee recipient. " +
-				"Please refer to our documentation for instructions")
-		}
-	default:
-		return nil, enginev1.PayloadIDBytes{}, errors.Wrap(err, "could not get fee recipient in db")
-	}
-=======
->>>>>>> 7a8d7808
 	p := &enginev1.PayloadAttributes{
 		Timestamp:             uint64(t.Unix()),
 		PrevRandao:            random,
@@ -202,7 +165,7 @@
 		return nil, enginev1.PayloadIDBytes{}, err
 	}
 	warnIfFeeRecipientDiffers(payload, feeRecipient)
-	return payload, nil
+	return payload, *payloadID, nil
 }
 
 // warnIfFeeRecipientDiffers logs a warning if the fee recipient in the included payload does not
@@ -216,10 +179,6 @@
 		}).Warn("Fee recipient address from execution client is not what was expected. " +
 			"It is possible someone has compromised your client to try and take your transaction fees")
 	}
-<<<<<<< HEAD
-	return payload, *payloadID, nil
-=======
->>>>>>> 7a8d7808
 }
 
 // This returns the valid terminal block hash with an existence bool value.
