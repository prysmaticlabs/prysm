package validator

import (
	"context"
	"encoding/binary"
	"testing"
	"time"

<<<<<<< HEAD
	mockChain "github.com/prysmaticlabs/prysm/v4/beacon-chain/blockchain/testing"
	"github.com/prysmaticlabs/prysm/v4/beacon-chain/cache"
	"github.com/prysmaticlabs/prysm/v4/beacon-chain/cache/depositcache"
	"github.com/prysmaticlabs/prysm/v4/beacon-chain/core/altair"
	"github.com/prysmaticlabs/prysm/v4/beacon-chain/core/execution"
	"github.com/prysmaticlabs/prysm/v4/beacon-chain/core/helpers"
	"github.com/prysmaticlabs/prysm/v4/beacon-chain/core/transition"
	mockExecution "github.com/prysmaticlabs/prysm/v4/beacon-chain/execution/testing"
	mockSync "github.com/prysmaticlabs/prysm/v4/beacon-chain/sync/initial-sync/testing"
	fieldparams "github.com/prysmaticlabs/prysm/v4/config/fieldparams"
	"github.com/prysmaticlabs/prysm/v4/config/params"
	"github.com/prysmaticlabs/prysm/v4/consensus-types/primitives"
	"github.com/prysmaticlabs/prysm/v4/encoding/bytesutil"
	ethpb "github.com/prysmaticlabs/prysm/v4/proto/prysm/v1alpha1"
	"github.com/prysmaticlabs/prysm/v4/testing/assert"
	"github.com/prysmaticlabs/prysm/v4/testing/require"
	"github.com/prysmaticlabs/prysm/v4/testing/util"
=======
	"github.com/golang/mock/gomock"
	mockChain "github.com/prysmaticlabs/prysm/v5/beacon-chain/blockchain/testing"
	"github.com/prysmaticlabs/prysm/v5/beacon-chain/cache"
	"github.com/prysmaticlabs/prysm/v5/beacon-chain/cache/depositcache"
	"github.com/prysmaticlabs/prysm/v5/beacon-chain/core/altair"
	"github.com/prysmaticlabs/prysm/v5/beacon-chain/core/execution"
	"github.com/prysmaticlabs/prysm/v5/beacon-chain/core/feed"
	statefeed "github.com/prysmaticlabs/prysm/v5/beacon-chain/core/feed/state"
	"github.com/prysmaticlabs/prysm/v5/beacon-chain/core/helpers"
	"github.com/prysmaticlabs/prysm/v5/beacon-chain/core/transition"
	mockExecution "github.com/prysmaticlabs/prysm/v5/beacon-chain/execution/testing"
	mockSync "github.com/prysmaticlabs/prysm/v5/beacon-chain/sync/initial-sync/testing"
	fieldparams "github.com/prysmaticlabs/prysm/v5/config/fieldparams"
	"github.com/prysmaticlabs/prysm/v5/config/params"
	"github.com/prysmaticlabs/prysm/v5/consensus-types/primitives"
	"github.com/prysmaticlabs/prysm/v5/encoding/bytesutil"
	ethpbv1 "github.com/prysmaticlabs/prysm/v5/proto/eth/v1"
	ethpb "github.com/prysmaticlabs/prysm/v5/proto/prysm/v1alpha1"
	"github.com/prysmaticlabs/prysm/v5/testing/assert"
	"github.com/prysmaticlabs/prysm/v5/testing/mock"
	"github.com/prysmaticlabs/prysm/v5/testing/require"
	"github.com/prysmaticlabs/prysm/v5/testing/util"
>>>>>>> 5a668079
)

// pubKey is a helper to generate a well-formed public key.
func pubKey(i uint64) []byte {
	pubKey := make([]byte, params.BeaconConfig().BLSPubkeyLength)
	binary.LittleEndian.PutUint64(pubKey, i)
	return pubKey
}

func TestGetDuties_OK(t *testing.T) {
	genesis := util.NewBeaconBlock()
	depChainStart := params.BeaconConfig().MinGenesisActiveValidatorCount
	deposits, _, err := util.DeterministicDepositsAndKeys(depChainStart)
	require.NoError(t, err)
	eth1Data, err := util.DeterministicEth1Data(len(deposits))
	require.NoError(t, err)
	bs, err := transition.GenesisBeaconState(context.Background(), deposits, 0, eth1Data)
	require.NoError(t, err, "Could not setup genesis bs")
	genesisRoot, err := genesis.Block.HashTreeRoot()
	require.NoError(t, err, "Could not get signing root")

	pubKeys := make([][]byte, len(deposits))
	indices := make([]uint64, len(deposits))
	for i := 0; i < len(deposits); i++ {
		pubKeys[i] = deposits[i].Data.PublicKey
		indices[i] = uint64(i)
	}

	chain := &mockChain.ChainService{
		State: bs, Root: genesisRoot[:], Genesis: time.Now(),
	}
	vs := &Server{
		HeadFetcher:    chain,
		TimeFetcher:    chain,
		SyncChecker:    &mockSync.Sync{IsSyncing: false},
		PayloadIDCache: cache.NewPayloadIDCache(),
	}

	// Test the first validator in registry.
	req := &ethpb.DutiesRequest{
		PublicKeys: [][]byte{deposits[0].Data.PublicKey},
	}
	res, err := vs.GetDuties(context.Background(), req)
	require.NoError(t, err, "Could not call epoch committee assignment")
	if res.CurrentEpochDuties[0].AttesterSlot > bs.Slot()+params.BeaconConfig().SlotsPerEpoch {
		t.Errorf("Assigned slot %d can't be higher than %d",
			res.CurrentEpochDuties[0].AttesterSlot, bs.Slot()+params.BeaconConfig().SlotsPerEpoch)
	}

	// Test the last validator in registry.
	lastValidatorIndex := depChainStart - 1
	req = &ethpb.DutiesRequest{
		PublicKeys: [][]byte{deposits[lastValidatorIndex].Data.PublicKey},
	}
	res, err = vs.GetDuties(context.Background(), req)
	require.NoError(t, err, "Could not call epoch committee assignment")
	if res.CurrentEpochDuties[0].AttesterSlot > bs.Slot()+params.BeaconConfig().SlotsPerEpoch {
		t.Errorf("Assigned slot %d can't be higher than %d",
			res.CurrentEpochDuties[0].AttesterSlot, bs.Slot()+params.BeaconConfig().SlotsPerEpoch)
	}

	// We request for duties for all validators.
	req = &ethpb.DutiesRequest{
		PublicKeys: pubKeys,
		Epoch:      0,
	}
	res, err = vs.GetDuties(context.Background(), req)
	require.NoError(t, err, "Could not call epoch committee assignment")
	for i := 0; i < len(res.CurrentEpochDuties); i++ {
		assert.Equal(t, primitives.ValidatorIndex(i), res.CurrentEpochDuties[i].ValidatorIndex)
	}
}

func TestGetAltairDuties_SyncCommitteeOK(t *testing.T) {
	params.SetupTestConfigCleanup(t)
	cfg := params.BeaconConfig().Copy()
	cfg.AltairForkEpoch = primitives.Epoch(0)
	params.OverrideBeaconConfig(cfg)

	genesis := util.NewBeaconBlock()
	deposits, _, err := util.DeterministicDepositsAndKeys(params.BeaconConfig().SyncCommitteeSize)
	require.NoError(t, err)
	eth1Data, err := util.DeterministicEth1Data(len(deposits))
	require.NoError(t, err)
	bs, err := util.GenesisBeaconState(context.Background(), deposits, 0, eth1Data)
	require.NoError(t, err, "Could not setup genesis bs")
	h := &ethpb.BeaconBlockHeader{
		StateRoot:  bytesutil.PadTo([]byte{'a'}, fieldparams.RootLength),
		ParentRoot: bytesutil.PadTo([]byte{'b'}, fieldparams.RootLength),
		BodyRoot:   bytesutil.PadTo([]byte{'c'}, fieldparams.RootLength),
	}
	require.NoError(t, bs.SetLatestBlockHeader(h))
	genesisRoot, err := genesis.Block.HashTreeRoot()
	require.NoError(t, err, "Could not get signing root")

	syncCommittee, err := altair.NextSyncCommittee(context.Background(), bs)
	require.NoError(t, err)
	require.NoError(t, bs.SetCurrentSyncCommittee(syncCommittee))
	pubKeys := make([][]byte, len(deposits))
	indices := make([]uint64, len(deposits))
	for i := 0; i < len(deposits); i++ {
		pubKeys[i] = deposits[i].Data.PublicKey
		indices[i] = uint64(i)
	}
	require.NoError(t, bs.SetSlot(params.BeaconConfig().SlotsPerEpoch*primitives.Slot(params.BeaconConfig().EpochsPerSyncCommitteePeriod)-1))
	require.NoError(t, helpers.UpdateSyncCommitteeCache(bs))

	pubkeysAs48ByteType := make([][fieldparams.BLSPubkeyLength]byte, len(pubKeys))
	for i, pk := range pubKeys {
		pubkeysAs48ByteType[i] = bytesutil.ToBytes48(pk)
	}

	slot := uint64(params.BeaconConfig().SlotsPerEpoch) * uint64(params.BeaconConfig().EpochsPerSyncCommitteePeriod) * params.BeaconConfig().SecondsPerSlot
	chain := &mockChain.ChainService{
		State: bs, Root: genesisRoot[:], Genesis: time.Now().Add(time.Duration(-1*int64(slot-1)) * time.Second),
	}
	vs := &Server{
		HeadFetcher:     chain,
		TimeFetcher:     chain,
		Eth1InfoFetcher: &mockExecution.Chain{},
		SyncChecker:     &mockSync.Sync{IsSyncing: false},
		PayloadIDCache:  cache.NewPayloadIDCache(),
	}

	// Test the first validator in registry.
	req := &ethpb.DutiesRequest{
		PublicKeys: [][]byte{deposits[0].Data.PublicKey},
	}
	res, err := vs.GetDuties(context.Background(), req)
	require.NoError(t, err, "Could not call epoch committee assignment")
	if res.CurrentEpochDuties[0].AttesterSlot > bs.Slot()+params.BeaconConfig().SlotsPerEpoch {
		t.Errorf("Assigned slot %d can't be higher than %d",
			res.CurrentEpochDuties[0].AttesterSlot, bs.Slot()+params.BeaconConfig().SlotsPerEpoch)
	}

	// Test the last validator in registry.
	lastValidatorIndex := params.BeaconConfig().SyncCommitteeSize - 1
	req = &ethpb.DutiesRequest{
		PublicKeys: [][]byte{deposits[lastValidatorIndex].Data.PublicKey},
	}
	res, err = vs.GetDuties(context.Background(), req)
	require.NoError(t, err, "Could not call epoch committee assignment")
	if res.CurrentEpochDuties[0].AttesterSlot > bs.Slot()+params.BeaconConfig().SlotsPerEpoch {
		t.Errorf("Assigned slot %d can't be higher than %d",
			res.CurrentEpochDuties[0].AttesterSlot, bs.Slot()+params.BeaconConfig().SlotsPerEpoch)
	}

	// We request for duties for all validators.
	req = &ethpb.DutiesRequest{
		PublicKeys: pubKeys,
		Epoch:      0,
	}
	res, err = vs.GetDuties(context.Background(), req)
	require.NoError(t, err, "Could not call epoch committee assignment")
	for i := 0; i < len(res.CurrentEpochDuties); i++ {
		require.Equal(t, primitives.ValidatorIndex(i), res.CurrentEpochDuties[i].ValidatorIndex)
	}
	for i := 0; i < len(res.CurrentEpochDuties); i++ {
		require.Equal(t, true, res.CurrentEpochDuties[i].IsSyncCommittee)
		// Current epoch and next epoch duties should be equal before the sync period epoch boundary.
		require.Equal(t, res.CurrentEpochDuties[i].IsSyncCommittee, res.NextEpochDuties[i].IsSyncCommittee)
	}

	// Current epoch and next epoch duties should not be equal at the sync period epoch boundary.
	req = &ethpb.DutiesRequest{
		PublicKeys: pubKeys,
		Epoch:      params.BeaconConfig().EpochsPerSyncCommitteePeriod - 1,
	}
	res, err = vs.GetDuties(context.Background(), req)
	require.NoError(t, err, "Could not call epoch committee assignment")
	for i := 0; i < len(res.CurrentEpochDuties); i++ {
		require.NotEqual(t, res.CurrentEpochDuties[i].IsSyncCommittee, res.NextEpochDuties[i].IsSyncCommittee)
	}
}

func TestGetBellatrixDuties_SyncCommitteeOK(t *testing.T) {
	params.SetupTestConfigCleanup(t)
	cfg := params.BeaconConfig().Copy()
	cfg.AltairForkEpoch = primitives.Epoch(0)
	cfg.BellatrixForkEpoch = primitives.Epoch(1)
	params.OverrideBeaconConfig(cfg)

	genesis := util.NewBeaconBlock()
	deposits, _, err := util.DeterministicDepositsAndKeys(params.BeaconConfig().SyncCommitteeSize)
	require.NoError(t, err)
	eth1Data, err := util.DeterministicEth1Data(len(deposits))
	require.NoError(t, err)
	bs, err := util.GenesisBeaconState(context.Background(), deposits, 0, eth1Data)
	h := &ethpb.BeaconBlockHeader{
		StateRoot:  bytesutil.PadTo([]byte{'a'}, fieldparams.RootLength),
		ParentRoot: bytesutil.PadTo([]byte{'b'}, fieldparams.RootLength),
		BodyRoot:   bytesutil.PadTo([]byte{'c'}, fieldparams.RootLength),
	}
	require.NoError(t, bs.SetLatestBlockHeader(h))
	require.NoError(t, err, "Could not setup genesis bs")
	genesisRoot, err := genesis.Block.HashTreeRoot()
	require.NoError(t, err, "Could not get signing root")

	syncCommittee, err := altair.NextSyncCommittee(context.Background(), bs)
	require.NoError(t, err)
	require.NoError(t, bs.SetCurrentSyncCommittee(syncCommittee))
	pubKeys := make([][]byte, len(deposits))
	indices := make([]uint64, len(deposits))
	for i := 0; i < len(deposits); i++ {
		pubKeys[i] = deposits[i].Data.PublicKey
		indices[i] = uint64(i)
	}
	require.NoError(t, bs.SetSlot(params.BeaconConfig().SlotsPerEpoch*primitives.Slot(params.BeaconConfig().EpochsPerSyncCommitteePeriod)-1))
	require.NoError(t, helpers.UpdateSyncCommitteeCache(bs))

	bs, err = execution.UpgradeToBellatrix(bs)
	require.NoError(t, err)

	pubkeysAs48ByteType := make([][fieldparams.BLSPubkeyLength]byte, len(pubKeys))
	for i, pk := range pubKeys {
		pubkeysAs48ByteType[i] = bytesutil.ToBytes48(pk)
	}

	slot := uint64(params.BeaconConfig().SlotsPerEpoch) * uint64(params.BeaconConfig().EpochsPerSyncCommitteePeriod) * params.BeaconConfig().SecondsPerSlot
	chain := &mockChain.ChainService{
		State: bs, Root: genesisRoot[:], Genesis: time.Now().Add(time.Duration(-1*int64(slot-1)) * time.Second),
	}
	vs := &Server{
		HeadFetcher:     chain,
		TimeFetcher:     chain,
		Eth1InfoFetcher: &mockExecution.Chain{},
		SyncChecker:     &mockSync.Sync{IsSyncing: false},
		PayloadIDCache:  cache.NewPayloadIDCache(),
	}

	// Test the first validator in registry.
	req := &ethpb.DutiesRequest{
		PublicKeys: [][]byte{deposits[0].Data.PublicKey},
	}
	res, err := vs.GetDuties(context.Background(), req)
	require.NoError(t, err, "Could not call epoch committee assignment")
	if res.CurrentEpochDuties[0].AttesterSlot > bs.Slot()+params.BeaconConfig().SlotsPerEpoch {
		t.Errorf("Assigned slot %d can't be higher than %d",
			res.CurrentEpochDuties[0].AttesterSlot, bs.Slot()+params.BeaconConfig().SlotsPerEpoch)
	}

	// Test the last validator in registry.
	lastValidatorIndex := params.BeaconConfig().SyncCommitteeSize - 1
	req = &ethpb.DutiesRequest{
		PublicKeys: [][]byte{deposits[lastValidatorIndex].Data.PublicKey},
	}
	res, err = vs.GetDuties(context.Background(), req)
	require.NoError(t, err, "Could not call epoch committee assignment")
	if res.CurrentEpochDuties[0].AttesterSlot > bs.Slot()+params.BeaconConfig().SlotsPerEpoch {
		t.Errorf("Assigned slot %d can't be higher than %d",
			res.CurrentEpochDuties[0].AttesterSlot, bs.Slot()+params.BeaconConfig().SlotsPerEpoch)
	}

	// We request for duties for all validators.
	req = &ethpb.DutiesRequest{
		PublicKeys: pubKeys,
		Epoch:      0,
	}
	res, err = vs.GetDuties(context.Background(), req)
	require.NoError(t, err, "Could not call epoch committee assignment")
	for i := 0; i < len(res.CurrentEpochDuties); i++ {
		assert.Equal(t, primitives.ValidatorIndex(i), res.CurrentEpochDuties[i].ValidatorIndex)
	}
	for i := 0; i < len(res.CurrentEpochDuties); i++ {
		assert.Equal(t, true, res.CurrentEpochDuties[i].IsSyncCommittee)
		// Current epoch and next epoch duties should be equal before the sync period epoch boundary.
		assert.Equal(t, res.CurrentEpochDuties[i].IsSyncCommittee, res.NextEpochDuties[i].IsSyncCommittee)
	}

	// Current epoch and next epoch duties should not be equal at the sync period epoch boundary.
	req = &ethpb.DutiesRequest{
		PublicKeys: pubKeys,
		Epoch:      params.BeaconConfig().EpochsPerSyncCommitteePeriod - 1,
	}
	res, err = vs.GetDuties(context.Background(), req)
	require.NoError(t, err, "Could not call epoch committee assignment")
	for i := 0; i < len(res.CurrentEpochDuties); i++ {
		require.NotEqual(t, res.CurrentEpochDuties[i].IsSyncCommittee, res.NextEpochDuties[i].IsSyncCommittee)
	}
}

func TestGetAltairDuties_UnknownPubkey(t *testing.T) {
	params.SetupTestConfigCleanup(t)
	cfg := params.BeaconConfig().Copy()
	cfg.AltairForkEpoch = primitives.Epoch(0)
	params.OverrideBeaconConfig(cfg)

	genesis := util.NewBeaconBlock()
	deposits, _, err := util.DeterministicDepositsAndKeys(params.BeaconConfig().SyncCommitteeSize)
	require.NoError(t, err)
	eth1Data, err := util.DeterministicEth1Data(len(deposits))
	require.NoError(t, err)
	bs, err := util.GenesisBeaconState(context.Background(), deposits, 0, eth1Data)
	require.NoError(t, err)
	h := &ethpb.BeaconBlockHeader{
		StateRoot:  bytesutil.PadTo([]byte{'a'}, fieldparams.RootLength),
		ParentRoot: bytesutil.PadTo([]byte{'b'}, fieldparams.RootLength),
		BodyRoot:   bytesutil.PadTo([]byte{'c'}, fieldparams.RootLength),
	}
	require.NoError(t, bs.SetLatestBlockHeader(h))
	require.NoError(t, err, "Could not setup genesis bs")
	genesisRoot, err := genesis.Block.HashTreeRoot()
	require.NoError(t, err, "Could not get signing root")

	require.NoError(t, bs.SetSlot(params.BeaconConfig().SlotsPerEpoch*primitives.Slot(params.BeaconConfig().EpochsPerSyncCommitteePeriod)-1))
	require.NoError(t, helpers.UpdateSyncCommitteeCache(bs))

	slot := uint64(params.BeaconConfig().SlotsPerEpoch) * uint64(params.BeaconConfig().EpochsPerSyncCommitteePeriod) * params.BeaconConfig().SecondsPerSlot
	chain := &mockChain.ChainService{
		State: bs, Root: genesisRoot[:], Genesis: time.Now().Add(time.Duration(-1*int64(slot-1)) * time.Second),
	}
	depositCache, err := depositcache.New()
	require.NoError(t, err)

	vs := &Server{
		HeadFetcher:     chain,
		TimeFetcher:     chain,
		Eth1InfoFetcher: &mockExecution.Chain{},
		SyncChecker:     &mockSync.Sync{IsSyncing: false},
		DepositFetcher:  depositCache,
		PayloadIDCache:  cache.NewPayloadIDCache(),
	}

	unknownPubkey := bytesutil.PadTo([]byte{'u'}, 48)
	req := &ethpb.DutiesRequest{
		PublicKeys: [][]byte{unknownPubkey},
	}
	res, err := vs.GetDuties(context.Background(), req)
	require.NoError(t, err)
	assert.Equal(t, false, res.CurrentEpochDuties[0].IsSyncCommittee)
	assert.Equal(t, false, res.NextEpochDuties[0].IsSyncCommittee)
}

func TestGetDuties_SlotOutOfUpperBound(t *testing.T) {
	chain := &mockChain.ChainService{
		Genesis: time.Now(),
	}
	vs := &Server{
		TimeFetcher: chain,
	}
	req := &ethpb.DutiesRequest{
		Epoch: primitives.Epoch(chain.CurrentSlot()/params.BeaconConfig().SlotsPerEpoch + 2),
	}
	_, err := vs.duties(context.Background(), req)
	require.ErrorContains(t, "can not be greater than next epoch", err)
}

func TestGetDuties_CurrentEpoch_ShouldNotFail(t *testing.T) {
	genesis := util.NewBeaconBlock()
	depChainStart := params.BeaconConfig().MinGenesisActiveValidatorCount
	deposits, _, err := util.DeterministicDepositsAndKeys(depChainStart)
	require.NoError(t, err)
	eth1Data, err := util.DeterministicEth1Data(len(deposits))
	require.NoError(t, err)
	bState, err := transition.GenesisBeaconState(context.Background(), deposits, 0, eth1Data)
	require.NoError(t, err, "Could not setup genesis state")
	// Set state to non-epoch start slot.
	require.NoError(t, bState.SetSlot(5))

	genesisRoot, err := genesis.Block.HashTreeRoot()
	require.NoError(t, err, "Could not get signing root")

	pubKeys := make([][fieldparams.BLSPubkeyLength]byte, len(deposits))
	indices := make([]uint64, len(deposits))
	for i := 0; i < len(deposits); i++ {
		pubKeys[i] = bytesutil.ToBytes48(deposits[i].Data.PublicKey)
		indices[i] = uint64(i)
	}

	chain := &mockChain.ChainService{
		State: bState, Root: genesisRoot[:], Genesis: time.Now(),
	}
	vs := &Server{
		HeadFetcher:    chain,
		TimeFetcher:    chain,
		SyncChecker:    &mockSync.Sync{IsSyncing: false},
		PayloadIDCache: cache.NewPayloadIDCache(),
	}

	// Test the first validator in registry.
	req := &ethpb.DutiesRequest{
		PublicKeys: [][]byte{deposits[0].Data.PublicKey},
	}
	res, err := vs.GetDuties(context.Background(), req)
	require.NoError(t, err)
	assert.Equal(t, 1, len(res.CurrentEpochDuties), "Expected 1 assignment")
}

func TestGetDuties_MultipleKeys_OK(t *testing.T) {
	genesis := util.NewBeaconBlock()
	depChainStart := uint64(64)

	deposits, _, err := util.DeterministicDepositsAndKeys(depChainStart)
	require.NoError(t, err)
	eth1Data, err := util.DeterministicEth1Data(len(deposits))
	require.NoError(t, err)
	bs, err := transition.GenesisBeaconState(context.Background(), deposits, 0, eth1Data)
	require.NoError(t, err, "Could not setup genesis bs")
	genesisRoot, err := genesis.Block.HashTreeRoot()
	require.NoError(t, err, "Could not get signing root")

	pubKeys := make([][fieldparams.BLSPubkeyLength]byte, len(deposits))
	indices := make([]uint64, len(deposits))
	for i := 0; i < len(deposits); i++ {
		pubKeys[i] = bytesutil.ToBytes48(deposits[i].Data.PublicKey)
		indices[i] = uint64(i)
	}

	chain := &mockChain.ChainService{
		State: bs, Root: genesisRoot[:], Genesis: time.Now(),
	}
	vs := &Server{
		HeadFetcher:    chain,
		TimeFetcher:    chain,
		SyncChecker:    &mockSync.Sync{IsSyncing: false},
		PayloadIDCache: cache.NewPayloadIDCache(),
	}

	pubkey0 := deposits[0].Data.PublicKey
	pubkey1 := deposits[1].Data.PublicKey

	// Test the first validator in registry.
	req := &ethpb.DutiesRequest{
		PublicKeys: [][]byte{pubkey0, pubkey1},
	}
	res, err := vs.GetDuties(context.Background(), req)
	require.NoError(t, err, "Could not call epoch committee assignment")
	assert.Equal(t, 2, len(res.CurrentEpochDuties))
	assert.Equal(t, primitives.Slot(4), res.CurrentEpochDuties[0].AttesterSlot)
	assert.Equal(t, primitives.Slot(4), res.CurrentEpochDuties[1].AttesterSlot)
}

func TestGetDuties_SyncNotReady(t *testing.T) {
	vs := &Server{
		SyncChecker: &mockSync.Sync{IsSyncing: true},
	}
	_, err := vs.GetDuties(context.Background(), &ethpb.DutiesRequest{})
	assert.ErrorContains(t, "Syncing to latest head", err)
}

func BenchmarkCommitteeAssignment(b *testing.B) {

	genesis := util.NewBeaconBlock()
	depChainStart := uint64(8192 * 2)
	deposits, _, err := util.DeterministicDepositsAndKeys(depChainStart)
	require.NoError(b, err)
	eth1Data, err := util.DeterministicEth1Data(len(deposits))
	require.NoError(b, err)
	bs, err := transition.GenesisBeaconState(context.Background(), deposits, 0, eth1Data)
	require.NoError(b, err, "Could not setup genesis bs")
	genesisRoot, err := genesis.Block.HashTreeRoot()
	require.NoError(b, err, "Could not get signing root")

	pubKeys := make([][fieldparams.BLSPubkeyLength]byte, len(deposits))
	indices := make([]uint64, len(deposits))
	for i := 0; i < len(deposits); i++ {
		pubKeys[i] = bytesutil.ToBytes48(deposits[i].Data.PublicKey)
		indices[i] = uint64(i)
	}

	chain := &mockChain.ChainService{State: bs, Root: genesisRoot[:]}
	vs := &Server{
		HeadFetcher: chain,
		TimeFetcher: chain,
		SyncChecker: &mockSync.Sync{IsSyncing: false},
	}

	// Create request for all validators in the system.
	pks := make([][]byte, len(deposits))
	for i, deposit := range deposits {
		pks[i] = deposit.Data.PublicKey
	}
	req := &ethpb.DutiesRequest{
		PublicKeys: pks,
		Epoch:      0,
	}
	b.ResetTimer()
	for i := 0; i < b.N; i++ {
		_, err := vs.GetDuties(context.Background(), req)
		assert.NoError(b, err)
	}
}<|MERGE_RESOLUTION|>--- conflicted
+++ resolved
@@ -6,25 +6,6 @@
 	"testing"
 	"time"
 
-<<<<<<< HEAD
-	mockChain "github.com/prysmaticlabs/prysm/v4/beacon-chain/blockchain/testing"
-	"github.com/prysmaticlabs/prysm/v4/beacon-chain/cache"
-	"github.com/prysmaticlabs/prysm/v4/beacon-chain/cache/depositcache"
-	"github.com/prysmaticlabs/prysm/v4/beacon-chain/core/altair"
-	"github.com/prysmaticlabs/prysm/v4/beacon-chain/core/execution"
-	"github.com/prysmaticlabs/prysm/v4/beacon-chain/core/helpers"
-	"github.com/prysmaticlabs/prysm/v4/beacon-chain/core/transition"
-	mockExecution "github.com/prysmaticlabs/prysm/v4/beacon-chain/execution/testing"
-	mockSync "github.com/prysmaticlabs/prysm/v4/beacon-chain/sync/initial-sync/testing"
-	fieldparams "github.com/prysmaticlabs/prysm/v4/config/fieldparams"
-	"github.com/prysmaticlabs/prysm/v4/config/params"
-	"github.com/prysmaticlabs/prysm/v4/consensus-types/primitives"
-	"github.com/prysmaticlabs/prysm/v4/encoding/bytesutil"
-	ethpb "github.com/prysmaticlabs/prysm/v4/proto/prysm/v1alpha1"
-	"github.com/prysmaticlabs/prysm/v4/testing/assert"
-	"github.com/prysmaticlabs/prysm/v4/testing/require"
-	"github.com/prysmaticlabs/prysm/v4/testing/util"
-=======
 	"github.com/golang/mock/gomock"
 	mockChain "github.com/prysmaticlabs/prysm/v5/beacon-chain/blockchain/testing"
 	"github.com/prysmaticlabs/prysm/v5/beacon-chain/cache"
@@ -47,7 +28,6 @@
 	"github.com/prysmaticlabs/prysm/v5/testing/mock"
 	"github.com/prysmaticlabs/prysm/v5/testing/require"
 	"github.com/prysmaticlabs/prysm/v5/testing/util"
->>>>>>> 5a668079
 )
 
 // pubKey is a helper to generate a well-formed public key.
@@ -488,6 +468,141 @@
 	assert.ErrorContains(t, "Syncing to latest head", err)
 }
 
+func TestStreamDuties_SyncNotReady(t *testing.T) {
+	vs := &Server{
+		SyncChecker: &mockSync.Sync{IsSyncing: true},
+	}
+	ctrl := gomock.NewController(t)
+	defer ctrl.Finish()
+	mockStream := mock.NewMockBeaconNodeValidator_StreamDutiesServer(ctrl)
+	assert.ErrorContains(t, "Syncing to latest head", vs.StreamDuties(&ethpb.DutiesRequest{}, mockStream))
+}
+
+func TestStreamDuties_OK(t *testing.T) {
+	genesis := util.NewBeaconBlock()
+	depChainStart := params.BeaconConfig().MinGenesisActiveValidatorCount
+	deposits, _, err := util.DeterministicDepositsAndKeys(depChainStart)
+	require.NoError(t, err)
+	eth1Data, err := util.DeterministicEth1Data(len(deposits))
+	require.NoError(t, err)
+	bs, err := transition.GenesisBeaconState(context.Background(), deposits, 0, eth1Data)
+	require.NoError(t, err, "Could not setup genesis bs")
+	genesisRoot, err := genesis.Block.HashTreeRoot()
+	require.NoError(t, err, "Could not get signing root")
+
+	pubKeys := make([][]byte, len(deposits))
+	indices := make([]uint64, len(deposits))
+	for i := 0; i < len(deposits); i++ {
+		pubKeys[i] = deposits[i].Data.PublicKey
+		indices[i] = uint64(i)
+	}
+
+	pubkeysAs48ByteType := make([][fieldparams.BLSPubkeyLength]byte, len(pubKeys))
+	for i, pk := range pubKeys {
+		pubkeysAs48ByteType[i] = bytesutil.ToBytes48(pk)
+	}
+
+	ctx, cancel := context.WithCancel(context.Background())
+	c := &mockChain.ChainService{
+		Genesis: time.Now(),
+	}
+	vs := &Server{
+		Ctx:            ctx,
+		HeadFetcher:    &mockChain.ChainService{State: bs, Root: genesisRoot[:]},
+		SyncChecker:    &mockSync.Sync{IsSyncing: false},
+		TimeFetcher:    c,
+		StateNotifier:  &mockChain.MockStateNotifier{},
+		PayloadIDCache: cache.NewPayloadIDCache(),
+	}
+
+	// Test the first validator in registry.
+	req := &ethpb.DutiesRequest{
+		PublicKeys: [][]byte{deposits[0].Data.PublicKey},
+	}
+	wantedRes, err := vs.duties(ctx, req)
+	require.NoError(t, err)
+	ctrl := gomock.NewController(t)
+	defer ctrl.Finish()
+	exitRoutine := make(chan bool)
+	mockStream := mock.NewMockBeaconNodeValidator_StreamDutiesServer(ctrl)
+	mockStream.EXPECT().Send(wantedRes).Do(func(arg0 interface{}) {
+		exitRoutine <- true
+	})
+	mockStream.EXPECT().Context().Return(ctx).AnyTimes()
+	go func(tt *testing.T) {
+		assert.ErrorContains(t, "context canceled", vs.StreamDuties(req, mockStream))
+	}(t)
+	<-exitRoutine
+	cancel()
+}
+
+func TestStreamDuties_OK_ChainReorg(t *testing.T) {
+	genesis := util.NewBeaconBlock()
+	depChainStart := params.BeaconConfig().MinGenesisActiveValidatorCount
+	deposits, _, err := util.DeterministicDepositsAndKeys(depChainStart)
+	require.NoError(t, err)
+	eth1Data, err := util.DeterministicEth1Data(len(deposits))
+	require.NoError(t, err)
+	bs, err := transition.GenesisBeaconState(context.Background(), deposits, 0, eth1Data)
+	require.NoError(t, err, "Could not setup genesis bs")
+	genesisRoot, err := genesis.Block.HashTreeRoot()
+	require.NoError(t, err, "Could not get signing root")
+
+	pubKeys := make([][]byte, len(deposits))
+	indices := make([]uint64, len(deposits))
+	for i := 0; i < len(deposits); i++ {
+		pubKeys[i] = deposits[i].Data.PublicKey
+		indices[i] = uint64(i)
+	}
+
+	pubkeysAs48ByteType := make([][fieldparams.BLSPubkeyLength]byte, len(pubKeys))
+	for i, pk := range pubKeys {
+		pubkeysAs48ByteType[i] = bytesutil.ToBytes48(pk)
+	}
+
+	ctx, cancel := context.WithCancel(context.Background())
+	c := &mockChain.ChainService{
+		Genesis: time.Now(),
+	}
+	vs := &Server{
+		Ctx:            ctx,
+		HeadFetcher:    &mockChain.ChainService{State: bs, Root: genesisRoot[:]},
+		SyncChecker:    &mockSync.Sync{IsSyncing: false},
+		TimeFetcher:    c,
+		StateNotifier:  &mockChain.MockStateNotifier{},
+		PayloadIDCache: cache.NewPayloadIDCache(),
+	}
+
+	// Test the first validator in registry.
+	req := &ethpb.DutiesRequest{
+		PublicKeys: [][]byte{deposits[0].Data.PublicKey},
+	}
+	wantedRes, err := vs.duties(ctx, req)
+	require.NoError(t, err)
+	ctrl := gomock.NewController(t)
+	defer ctrl.Finish()
+	exitRoutine := make(chan bool)
+	mockStream := mock.NewMockBeaconNodeValidator_StreamDutiesServer(ctrl)
+	mockStream.EXPECT().Send(wantedRes).Return(nil)
+	mockStream.EXPECT().Send(wantedRes).Do(func(arg0 interface{}) {
+		exitRoutine <- true
+	})
+	mockStream.EXPECT().Context().Return(ctx).AnyTimes()
+	go func(tt *testing.T) {
+		assert.ErrorContains(t, "context canceled", vs.StreamDuties(req, mockStream))
+	}(t)
+	// Fire a reorg event. This needs to trigger
+	// a recomputation and resending of duties over the stream.
+	for sent := 0; sent == 0; {
+		sent = vs.StateNotifier.StateFeed().Send(&feed.Event{
+			Type: statefeed.Reorg,
+			Data: &ethpbv1.EventChainReorg{Depth: uint64(params.BeaconConfig().SlotsPerEpoch), Slot: 0},
+		})
+	}
+	<-exitRoutine
+	cancel()
+}
+
 func BenchmarkCommitteeAssignment(b *testing.B) {
 
 	genesis := util.NewBeaconBlock()
