package validator

import (
	"context"
	"math/big"
	"testing"

	types "github.com/prysmaticlabs/eth2-types"
	"github.com/prysmaticlabs/go-bitfield"
	mock "github.com/prysmaticlabs/prysm/beacon-chain/blockchain/testing"
	"github.com/prysmaticlabs/prysm/beacon-chain/cache/depositcache"
	"github.com/prysmaticlabs/prysm/beacon-chain/core"
	b "github.com/prysmaticlabs/prysm/beacon-chain/core/blocks"
	"github.com/prysmaticlabs/prysm/beacon-chain/core/helpers"
	dbutil "github.com/prysmaticlabs/prysm/beacon-chain/db/testing"
	"github.com/prysmaticlabs/prysm/beacon-chain/operations/attestations"
	"github.com/prysmaticlabs/prysm/beacon-chain/operations/slashings"
	"github.com/prysmaticlabs/prysm/beacon-chain/operations/synccommittee"
	"github.com/prysmaticlabs/prysm/beacon-chain/operations/voluntaryexits"
	mockp2p "github.com/prysmaticlabs/prysm/beacon-chain/p2p/testing"
	mockPOW "github.com/prysmaticlabs/prysm/beacon-chain/powchain/testing"
	"github.com/prysmaticlabs/prysm/beacon-chain/state"
	"github.com/prysmaticlabs/prysm/beacon-chain/state/stategen"
	v1 "github.com/prysmaticlabs/prysm/beacon-chain/state/v1"
	mockSync "github.com/prysmaticlabs/prysm/beacon-chain/sync/initial-sync/testing"
	"github.com/prysmaticlabs/prysm/config/params"
	"github.com/prysmaticlabs/prysm/container/trie"
	"github.com/prysmaticlabs/prysm/crypto/bls"
	dbpb "github.com/prysmaticlabs/prysm/proto/prysm/v1alpha1"
	ethpb "github.com/prysmaticlabs/prysm/proto/prysm/v1alpha1"
	statepb "github.com/prysmaticlabs/prysm/proto/prysm/v1alpha1"
	"github.com/prysmaticlabs/prysm/proto/prysm/v1alpha1/attestation"
	attaggregation "github.com/prysmaticlabs/prysm/proto/prysm/v1alpha1/attestation/aggregation/attestations"
	"github.com/prysmaticlabs/prysm/proto/prysm/v1alpha1/wrapper"
	"github.com/prysmaticlabs/prysm/shared/bytesutil"
<<<<<<< HEAD
	"github.com/prysmaticlabs/prysm/shared/featureconfig"
	"github.com/prysmaticlabs/prysm/shared/params"
=======
>>>>>>> d694a775
	"github.com/prysmaticlabs/prysm/shared/testutil"
	"github.com/prysmaticlabs/prysm/shared/testutil/assert"
	"github.com/prysmaticlabs/prysm/shared/testutil/require"
	"google.golang.org/protobuf/proto"
)

func TestProposer_GetBlock_OK(t *testing.T) {
	db := dbutil.SetupDB(t)
	ctx := context.Background()

	params.SetupTestConfigCleanup(t)
	params.OverrideBeaconConfig(params.MainnetConfig())
	beaconState, privKeys := testutil.DeterministicGenesisState(t, 64)

	stateRoot, err := beaconState.HashTreeRoot(ctx)
	require.NoError(t, err, "Could not hash genesis state")

	genesis := b.NewGenesisBlock(stateRoot[:])
	require.NoError(t, db.SaveBlock(ctx, wrapper.WrappedPhase0SignedBeaconBlock(genesis)), "Could not save genesis block")

	parentRoot, err := genesis.Block.HashTreeRoot()
	require.NoError(t, err, "Could not get signing root")
	require.NoError(t, db.SaveState(ctx, beaconState, parentRoot), "Could not save genesis state")
	require.NoError(t, db.SaveHeadBlockRoot(ctx, parentRoot), "Could not save genesis state")

	proposerServer := &Server{
		HeadFetcher:       &mock.ChainService{State: beaconState, Root: parentRoot[:]},
		SyncChecker:       &mockSync.Sync{IsSyncing: false},
		BlockReceiver:     &mock.ChainService{},
		ChainStartFetcher: &mockPOW.POWChain{},
		Eth1InfoFetcher:   &mockPOW.POWChain{},
		Eth1BlockFetcher:  &mockPOW.POWChain{},
		MockEth1Votes:     true,
		AttPool:           attestations.NewPool(),
		SlashingsPool:     slashings.NewPool(),
		ExitPool:          voluntaryexits.NewPool(),
		StateGen:          stategen.New(db),
	}

	randaoReveal, err := testutil.RandaoReveal(beaconState, 0, privKeys)
	require.NoError(t, err)

	graffiti := bytesutil.ToBytes32([]byte("eth2"))
	req := &ethpb.BlockRequest{
		Slot:         1,
		RandaoReveal: randaoReveal,
		Graffiti:     graffiti[:],
	}

	proposerSlashings := make([]*ethpb.ProposerSlashing, params.BeaconConfig().MaxProposerSlashings)
	for i := types.ValidatorIndex(0); uint64(i) < params.BeaconConfig().MaxProposerSlashings; i++ {
		proposerSlashing, err := testutil.GenerateProposerSlashingForValidator(
			beaconState,
			privKeys[i],
			i, /* validator index */
		)
		require.NoError(t, err)
		proposerSlashings[i] = proposerSlashing
		err = proposerServer.SlashingsPool.InsertProposerSlashing(context.Background(), beaconState, proposerSlashing)
		require.NoError(t, err)
	}

	attSlashings := make([]*ethpb.AttesterSlashing, params.BeaconConfig().MaxAttesterSlashings)
	for i := uint64(0); i < params.BeaconConfig().MaxAttesterSlashings; i++ {
		attesterSlashing, err := testutil.GenerateAttesterSlashingForValidator(
			beaconState,
			privKeys[i+params.BeaconConfig().MaxProposerSlashings],
			types.ValidatorIndex(i+params.BeaconConfig().MaxProposerSlashings), /* validator index */
		)
		require.NoError(t, err)
		attSlashings[i] = attesterSlashing
		err = proposerServer.SlashingsPool.InsertAttesterSlashing(context.Background(), beaconState, attesterSlashing)
		require.NoError(t, err)
	}
	block, err := proposerServer.GetBlock(ctx, req)
	require.NoError(t, err)

	assert.Equal(t, req.Slot, block.Slot, "Expected block to have slot of 1")
	assert.DeepEqual(t, parentRoot[:], block.ParentRoot, "Expected block to have correct parent root")
	assert.DeepEqual(t, randaoReveal, block.Body.RandaoReveal, "Expected block to have correct randao reveal")
	assert.DeepEqual(t, req.Graffiti, block.Body.Graffiti, "Expected block to have correct graffiti")
	assert.Equal(t, params.BeaconConfig().MaxProposerSlashings, uint64(len(block.Body.ProposerSlashings)))
	assert.DeepEqual(t, proposerSlashings, block.Body.ProposerSlashings)
	assert.Equal(t, params.BeaconConfig().MaxAttesterSlashings, uint64(len(block.Body.AttesterSlashings)))
	assert.DeepEqual(t, attSlashings, block.Body.AttesterSlashings)
}

func TestProposer_GetBlock_WithOptimization_enabled(t *testing.T) {
	db := dbutil.SetupDB(t)
	ctx := context.Background()

	// enable historical state representation flag to test this
	resetCfg := featureconfig.InitWithReset(&featureconfig.Flags{
		EnableGetBlockOptimizations: true,
	})
	defer resetCfg()

	params.SetupTestConfigCleanup(t)
	params.OverrideBeaconConfig(params.MainnetConfig())
	beaconState, privKeys := testutil.DeterministicGenesisState(t, 64)

	stateRoot, err := beaconState.HashTreeRoot(ctx)
	require.NoError(t, err, "Could not hash genesis state")

	genesis := b.NewGenesisBlock(stateRoot[:])
	require.NoError(t, db.SaveBlock(ctx, wrapper.WrappedPhase0SignedBeaconBlock(genesis)), "Could not save genesis block")

	parentRoot, err := genesis.Block.HashTreeRoot()
	require.NoError(t, err, "Could not get signing root")
	require.NoError(t, db.SaveState(ctx, beaconState, parentRoot), "Could not save genesis state")
	require.NoError(t, db.SaveHeadBlockRoot(ctx, parentRoot), "Could not save genesis state")

	proposerServer := &Server{
		HeadFetcher:       &mock.ChainService{State: beaconState, Root: parentRoot[:]},
		SyncChecker:       &mockSync.Sync{IsSyncing: false},
		BlockReceiver:     &mock.ChainService{},
		ChainStartFetcher: &mockPOW.POWChain{},
		Eth1InfoFetcher:   &mockPOW.POWChain{},
		Eth1BlockFetcher:  &mockPOW.POWChain{},
		MockEth1Votes:     true,
		AttPool:           attestations.NewPool(),
		SlashingsPool:     slashings.NewPool(),
		ExitPool:          voluntaryexits.NewPool(),
		StateGen:          stategen.New(db),
	}

	randaoReveal, err := testutil.RandaoReveal(beaconState, 0, privKeys)
	require.NoError(t, err)

	graffiti := bytesutil.ToBytes32([]byte("eth2"))
	req := &ethpb.BlockRequest{
		Slot:         1,
		RandaoReveal: randaoReveal,
		Graffiti:     graffiti[:],
	}

	proposerSlashings := make([]*ethpb.ProposerSlashing, params.BeaconConfig().MaxProposerSlashings)
	for i := types.ValidatorIndex(0); uint64(i) < params.BeaconConfig().MaxProposerSlashings; i++ {
		proposerSlashing, err := testutil.GenerateProposerSlashingForValidator(
			beaconState,
			privKeys[i],
			i, /* validator index */
		)
		require.NoError(t, err)
		proposerSlashings[i] = proposerSlashing
		err = proposerServer.SlashingsPool.InsertProposerSlashing(context.Background(), beaconState, proposerSlashing)
		require.NoError(t, err)
	}

	attSlashings := make([]*ethpb.AttesterSlashing, params.BeaconConfig().MaxAttesterSlashings)
	for i := uint64(0); i < params.BeaconConfig().MaxAttesterSlashings; i++ {
		attesterSlashing, err := testutil.GenerateAttesterSlashingForValidator(
			beaconState,
			privKeys[i+params.BeaconConfig().MaxProposerSlashings],
			types.ValidatorIndex(i+params.BeaconConfig().MaxProposerSlashings), /* validator index */
		)
		require.NoError(t, err)
		attSlashings[i] = attesterSlashing
		err = proposerServer.SlashingsPool.InsertAttesterSlashing(context.Background(), beaconState, attesterSlashing)
		require.NoError(t, err)
	}
	block, err := proposerServer.GetBlock(ctx, req)
	require.NoError(t, err)

	assert.Equal(t, req.Slot, block.Slot, "Expected block to have slot of 1")
	assert.DeepEqual(t, parentRoot[:], block.ParentRoot, "Expected block to have correct parent root")
	assert.DeepEqual(t, randaoReveal, block.Body.RandaoReveal, "Expected block to have correct randao reveal")
	assert.DeepEqual(t, req.Graffiti, block.Body.Graffiti, "Expected block to have correct graffiti")
	assert.Equal(t, params.BeaconConfig().MaxProposerSlashings, uint64(len(block.Body.ProposerSlashings)))
	assert.DeepEqual(t, proposerSlashings, block.Body.ProposerSlashings)
	assert.Equal(t, params.BeaconConfig().MaxAttesterSlashings, uint64(len(block.Body.AttesterSlashings)))
	assert.DeepEqual(t, attSlashings, block.Body.AttesterSlashings)
}

func TestProposer_GetBlock_AddsUnaggregatedAtts(t *testing.T) {
	db := dbutil.SetupDB(t)
	ctx := context.Background()

	params.SetupTestConfigCleanup(t)
	params.OverrideBeaconConfig(params.MainnetConfig())
	beaconState, privKeys := testutil.DeterministicGenesisState(t, params.BeaconConfig().MinGenesisActiveValidatorCount)

	stateRoot, err := beaconState.HashTreeRoot(ctx)
	require.NoError(t, err, "Could not hash genesis state")

	genesis := b.NewGenesisBlock(stateRoot[:])
	require.NoError(t, db.SaveBlock(ctx, wrapper.WrappedPhase0SignedBeaconBlock(genesis)), "Could not save genesis block")

	parentRoot, err := genesis.Block.HashTreeRoot()
	require.NoError(t, err, "Could not get signing root")
	require.NoError(t, db.SaveState(ctx, beaconState, parentRoot), "Could not save genesis state")
	require.NoError(t, db.SaveHeadBlockRoot(ctx, parentRoot), "Could not save genesis state")

	proposerServer := &Server{
		HeadFetcher:       &mock.ChainService{State: beaconState, Root: parentRoot[:]},
		SyncChecker:       &mockSync.Sync{IsSyncing: false},
		BlockReceiver:     &mock.ChainService{},
		ChainStartFetcher: &mockPOW.POWChain{},
		Eth1InfoFetcher:   &mockPOW.POWChain{},
		Eth1BlockFetcher:  &mockPOW.POWChain{},
		MockEth1Votes:     true,
		SlashingsPool:     slashings.NewPool(),
		AttPool:           attestations.NewPool(),
		ExitPool:          voluntaryexits.NewPool(),
		StateGen:          stategen.New(db),
	}

	// Generate a bunch of random attestations at slot. These would be considered double votes, but
	// we don't care for the purpose of this test.
	var atts []*ethpb.Attestation
	for i := uint64(0); len(atts) < int(params.BeaconConfig().MaxAttestations); i++ {
		a, err := testutil.GenerateAttestations(beaconState, privKeys, 4, 1, true)
		require.NoError(t, err)
		atts = append(atts, a...)
	}
	// Max attestations minus one so we can almost fill the block and then include 1 unaggregated
	// att to maximize inclusion.
	atts = atts[:params.BeaconConfig().MaxAttestations-1]
	require.NoError(t, proposerServer.AttPool.SaveAggregatedAttestations(atts))

	// Generate some more random attestations with a larger spread so that we can capture at least
	// one unaggregated attestation.
	atts, err = testutil.GenerateAttestations(beaconState, privKeys, 300, 1, true)
	require.NoError(t, err)
	found := false
	for _, a := range atts {
		if !helpers.IsAggregated(a) {
			found = true
			require.NoError(t, proposerServer.AttPool.SaveUnaggregatedAttestation(a))
		}
	}
	require.Equal(t, true, found, "No unaggregated attestations were generated")

	randaoReveal, err := testutil.RandaoReveal(beaconState, 0, privKeys)
	assert.NoError(t, err)

	graffiti := bytesutil.ToBytes32([]byte("eth2"))
	req := &ethpb.BlockRequest{
		Slot:         1,
		RandaoReveal: randaoReveal,
		Graffiti:     graffiti[:],
	}
	block, err := proposerServer.GetBlock(ctx, req)
	require.NoError(t, err)

	assert.Equal(t, req.Slot, block.Slot, "Expected block to have slot of 1")
	assert.DeepEqual(t, parentRoot[:], block.ParentRoot, "Expected block to have correct parent root")
	assert.DeepEqual(t, randaoReveal, block.Body.RandaoReveal, "Expected block to have correct randao reveal")
	assert.DeepEqual(t, req.Graffiti, block.Body.Graffiti, "Expected block to have correct graffiti")
	assert.Equal(t, params.BeaconConfig().MaxAttestations, uint64(len(block.Body.Attestations)), "Expected block atts to be aggregated down to 1")
	hasUnaggregatedAtt := false
	for _, a := range block.Body.Attestations {
		if !helpers.IsAggregated(a) {
			hasUnaggregatedAtt = true
			break
		}
	}
	assert.Equal(t, false, hasUnaggregatedAtt, "Expected block to not have unaggregated attestation")
}

func TestProposer_ProposeBlock_Phase0_OK(t *testing.T) {
	db := dbutil.SetupDB(t)
	ctx := context.Background()
	params.SetupTestConfigCleanup(t)
	params.OverrideBeaconConfig(params.MainnetConfig())

	genesis := testutil.NewBeaconBlock()
	require.NoError(t, db.SaveBlock(context.Background(), wrapper.WrappedPhase0SignedBeaconBlock(genesis)), "Could not save genesis block")

	numDeposits := uint64(64)
	beaconState, _ := testutil.DeterministicGenesisState(t, numDeposits)
	bsRoot, err := beaconState.HashTreeRoot(ctx)
	require.NoError(t, err)
	genesisRoot, err := genesis.Block.HashTreeRoot()
	require.NoError(t, err)
	require.NoError(t, db.SaveState(ctx, beaconState, genesisRoot), "Could not save genesis state")

	c := &mock.ChainService{Root: bsRoot[:], State: beaconState}
	proposerServer := &Server{
		ChainStartFetcher: &mockPOW.POWChain{},
		Eth1InfoFetcher:   &mockPOW.POWChain{},
		Eth1BlockFetcher:  &mockPOW.POWChain{},
		BlockReceiver:     c,
		HeadFetcher:       c,
		BlockNotifier:     c.BlockNotifier(),
		P2P:               mockp2p.NewTestP2P(t),
	}
	req := testutil.NewBeaconBlock()
	req.Block.Slot = 5
	req.Block.ParentRoot = bsRoot[:]
	require.NoError(t, db.SaveBlock(ctx, wrapper.WrappedPhase0SignedBeaconBlock(req)))
	blk := &ethpb.GenericSignedBeaconBlock_Phase0{Phase0: req}
	_, err = proposerServer.ProposeBeaconBlock(context.Background(), &ethpb.GenericSignedBeaconBlock{Block: blk})
	assert.NoError(t, err, "Could not propose block correctly")
}

func TestProposer_ProposeBlock_Altair_OK(t *testing.T) {
	db := dbutil.SetupDB(t)
	ctx := context.Background()
	params.SetupTestConfigCleanup(t)
	params.OverrideBeaconConfig(params.MainnetConfig())

	genesis := testutil.NewBeaconBlock()
	require.NoError(t, db.SaveBlock(context.Background(), wrapper.WrappedPhase0SignedBeaconBlock(genesis)), "Could not save genesis block")

	numDeposits := uint64(64)
	beaconState, _ := testutil.DeterministicGenesisStateAltair(t, numDeposits)
	bsRoot, err := beaconState.HashTreeRoot(ctx)
	require.NoError(t, err)
	genesisRoot, err := genesis.Block.HashTreeRoot()
	require.NoError(t, err)
	require.NoError(t, db.SaveState(ctx, beaconState, genesisRoot), "Could not save genesis state")

	c := &mock.ChainService{Root: bsRoot[:], State: beaconState}
	proposerServer := &Server{
		ChainStartFetcher: &mockPOW.POWChain{},
		Eth1InfoFetcher:   &mockPOW.POWChain{},
		Eth1BlockFetcher:  &mockPOW.POWChain{},
		BlockReceiver:     c,
		HeadFetcher:       c,
		BlockNotifier:     c.BlockNotifier(),
		P2P:               mockp2p.NewTestP2P(t),
	}
	blockToPropose := testutil.NewBeaconBlockAltair()
	blockToPropose.Block.Slot = 5
	blockToPropose.Block.ParentRoot = bsRoot[:]
	blk := &ethpb.GenericSignedBeaconBlock_Altair{Altair: blockToPropose}
	wrapped, err := wrapper.WrappedAltairSignedBeaconBlock(blockToPropose)
	require.NoError(t, err)
	require.NoError(t, db.SaveBlock(ctx, wrapped))
	_, err = proposerServer.ProposeBeaconBlock(context.Background(), &ethpb.GenericSignedBeaconBlock{Block: blk})
	assert.NoError(t, err, "Could not propose block correctly")
}

func TestProposer_ComputeStateRoot_OK(t *testing.T) {
	db := dbutil.SetupDB(t)
	ctx := context.Background()

	params.SetupTestConfigCleanup(t)
	params.OverrideBeaconConfig(params.MainnetConfig())
	beaconState, privKeys := testutil.DeterministicGenesisState(t, 100)

	stateRoot, err := beaconState.HashTreeRoot(ctx)
	require.NoError(t, err, "Could not hash genesis state")

	genesis := b.NewGenesisBlock(stateRoot[:])
	require.NoError(t, db.SaveBlock(ctx, wrapper.WrappedPhase0SignedBeaconBlock(genesis)), "Could not save genesis block")

	parentRoot, err := genesis.Block.HashTreeRoot()
	require.NoError(t, err, "Could not get signing root")
	require.NoError(t, db.SaveState(ctx, beaconState, parentRoot), "Could not save genesis state")
	require.NoError(t, db.SaveHeadBlockRoot(ctx, parentRoot), "Could not save genesis state")

	proposerServer := &Server{
		ChainStartFetcher: &mockPOW.POWChain{},
		Eth1InfoFetcher:   &mockPOW.POWChain{},
		Eth1BlockFetcher:  &mockPOW.POWChain{},
		StateGen:          stategen.New(db),
	}
	req := testutil.NewBeaconBlock()
	req.Block.ProposerIndex = 21
	req.Block.ParentRoot = parentRoot[:]
	req.Block.Slot = 1
	require.NoError(t, beaconState.SetSlot(beaconState.Slot()+1))
	randaoReveal, err := testutil.RandaoReveal(beaconState, 0, privKeys)
	require.NoError(t, err)
	proposerIdx, err := helpers.BeaconProposerIndex(beaconState)
	require.NoError(t, err)
	require.NoError(t, beaconState.SetSlot(beaconState.Slot()-1))
	req.Block.Body.RandaoReveal = randaoReveal
	currentEpoch := core.CurrentEpoch(beaconState)
	req.Signature, err = helpers.ComputeDomainAndSign(beaconState, currentEpoch, req.Block, params.BeaconConfig().DomainBeaconProposer, privKeys[proposerIdx])
	require.NoError(t, err)

	_, err = proposerServer.ComputeStateRoot(context.Background(), wrapper.WrappedPhase0SignedBeaconBlock(req))
	require.NoError(t, err)
}

func TestProposer_PendingDeposits_Eth1DataVoteOK(t *testing.T) {
	ctx := context.Background()

	height := big.NewInt(int64(params.BeaconConfig().Eth1FollowDistance))
	newHeight := big.NewInt(height.Int64() + 11000)
	p := &mockPOW.POWChain{
		LatestBlockNumber: height,
		HashesByHeight: map[int][]byte{
			int(height.Int64()):    []byte("0x0"),
			int(newHeight.Int64()): []byte("0x1"),
		},
	}

	var votes []*ethpb.Eth1Data

	blockHash := make([]byte, 32)
	copy(blockHash, "0x1")
	vote := &ethpb.Eth1Data{
		DepositRoot:  make([]byte, 32),
		BlockHash:    blockHash,
		DepositCount: 3,
	}
	period := uint64(params.BeaconConfig().SlotsPerEpoch.Mul(uint64(params.BeaconConfig().EpochsPerEth1VotingPeriod)))
	for i := 0; i <= int(period/2); i++ {
		votes = append(votes, vote)
	}

	blockHash = make([]byte, 32)
	copy(blockHash, "0x0")
	beaconState, err := testutil.NewBeaconState()
	require.NoError(t, err)
	require.NoError(t, beaconState.SetEth1DepositIndex(2))
	require.NoError(t, beaconState.SetEth1Data(&ethpb.Eth1Data{
		DepositRoot:  make([]byte, 32),
		BlockHash:    blockHash,
		DepositCount: 2,
	}))
	require.NoError(t, beaconState.SetEth1DataVotes(votes))

	blk := testutil.NewBeaconBlock()
	blkRoot, err := blk.Block.HashTreeRoot()
	require.NoError(t, err)

	bs := &Server{
		ChainStartFetcher: p,
		Eth1InfoFetcher:   p,
		Eth1BlockFetcher:  p,
		BlockReceiver:     &mock.ChainService{State: beaconState, Root: blkRoot[:]},
		HeadFetcher:       &mock.ChainService{State: beaconState, Root: blkRoot[:]},
	}

	// It should also return the recent deposits after their follow window.
	p.LatestBlockNumber = big.NewInt(0).Add(p.LatestBlockNumber, big.NewInt(10000))
	_, eth1Height, err := bs.canonicalEth1Data(ctx, beaconState, &ethpb.Eth1Data{})
	require.NoError(t, err)

	assert.Equal(t, 0, eth1Height.Cmp(height))

	newState, err := b.ProcessEth1DataInBlock(ctx, beaconState, blk.Block.Body.Eth1Data)
	require.NoError(t, err)

	if proto.Equal(newState.Eth1Data(), vote) {
		t.Errorf("eth1data in the state equal to vote, when not expected to"+
			"have majority: Got %v", vote)
	}

	blk.Block.Body.Eth1Data = vote

	_, eth1Height, err = bs.canonicalEth1Data(ctx, beaconState, vote)
	require.NoError(t, err)
	assert.Equal(t, 0, eth1Height.Cmp(newHeight))

	newState, err = b.ProcessEth1DataInBlock(ctx, beaconState, blk.Block.Body.Eth1Data)
	require.NoError(t, err)

	if !proto.Equal(newState.Eth1Data(), vote) {
		t.Errorf("eth1data in the state not of the expected kind: Got %v but wanted %v", newState.Eth1Data(), vote)
	}
}

func TestProposer_PendingDeposits_OutsideEth1FollowWindow(t *testing.T) {
	ctx := context.Background()

	height := big.NewInt(int64(params.BeaconConfig().Eth1FollowDistance))
	p := &mockPOW.POWChain{
		LatestBlockNumber: height,
		HashesByHeight: map[int][]byte{
			int(height.Int64()): []byte("0x0"),
		},
	}

	beaconState, err := v1.InitializeFromProto(&statepb.BeaconState{
		Eth1Data: &ethpb.Eth1Data{
			BlockHash:   bytesutil.PadTo([]byte("0x0"), 32),
			DepositRoot: make([]byte, 32),
		},
		Eth1DepositIndex: 2,
	})
	require.NoError(t, err)

	var mockSig [96]byte
	var mockCreds [32]byte

	// Using the merkleTreeIndex as the block number for this test...
	readyDeposits := []*dbpb.DepositContainer{
		{
			Index:           0,
			Eth1BlockHeight: 2,
			Deposit: &ethpb.Deposit{
				Data: &ethpb.Deposit_Data{
					PublicKey:             bytesutil.PadTo([]byte("a"), 48),
					Signature:             mockSig[:],
					WithdrawalCredentials: mockCreds[:],
				}},
		},
		{
			Index:           1,
			Eth1BlockHeight: 8,
			Deposit: &ethpb.Deposit{
				Data: &ethpb.Deposit_Data{
					PublicKey:             bytesutil.PadTo([]byte("b"), 48),
					Signature:             mockSig[:],
					WithdrawalCredentials: mockCreds[:],
				}},
		},
	}

	recentDeposits := []*dbpb.DepositContainer{
		{
			Index:           2,
			Eth1BlockHeight: 400,
			Deposit: &ethpb.Deposit{
				Data: &ethpb.Deposit_Data{
					PublicKey:             bytesutil.PadTo([]byte("c"), 48),
					Signature:             mockSig[:],
					WithdrawalCredentials: mockCreds[:],
				}},
		},
		{
			Index:           3,
			Eth1BlockHeight: 600,
			Deposit: &ethpb.Deposit{
				Data: &ethpb.Deposit_Data{
					PublicKey:             bytesutil.PadTo([]byte("d"), 48),
					Signature:             mockSig[:],
					WithdrawalCredentials: mockCreds[:],
				}},
		},
	}

	depositCache, err := depositcache.New()
	require.NoError(t, err)

	depositTrie, err := trie.NewTrie(params.BeaconConfig().DepositContractTreeDepth)
	require.NoError(t, err, "Could not setup deposit trie")
	for _, dp := range append(readyDeposits, recentDeposits...) {
		depositHash, err := dp.Deposit.Data.HashTreeRoot()
		require.NoError(t, err, "Unable to determine hashed value of deposit")

		depositTrie.Insert(depositHash[:], int(dp.Index))
		assert.NoError(t, depositCache.InsertDeposit(ctx, dp.Deposit, dp.Eth1BlockHeight, dp.Index, depositTrie.HashTreeRoot()))
	}
	for _, dp := range recentDeposits {
		depositCache.InsertPendingDeposit(ctx, dp.Deposit, dp.Eth1BlockHeight, dp.Index, depositTrie.HashTreeRoot())
	}

	blk := testutil.NewBeaconBlock()
	blk.Block.Slot = beaconState.Slot()

	blkRoot, err := blk.HashTreeRoot()
	require.NoError(t, err)

	bs := &Server{
		ChainStartFetcher:      p,
		Eth1InfoFetcher:        p,
		Eth1BlockFetcher:       p,
		DepositFetcher:         depositCache,
		PendingDepositsFetcher: depositCache,
		BlockReceiver:          &mock.ChainService{State: beaconState, Root: blkRoot[:]},
		HeadFetcher:            &mock.ChainService{State: beaconState, Root: blkRoot[:]},
	}

	deposits, err := bs.deposits(ctx, beaconState, &ethpb.Eth1Data{})
	require.NoError(t, err)
	assert.Equal(t, 0, len(deposits), "Received unexpected list of deposits")

	// It should not return the recent deposits after their follow window.
	// as latest block number makes no difference in retrieval of deposits
	p.LatestBlockNumber = big.NewInt(0).Add(p.LatestBlockNumber, big.NewInt(10000))
	deposits, err = bs.deposits(ctx, beaconState, &ethpb.Eth1Data{})
	require.NoError(t, err)
	assert.Equal(t, 0, len(deposits), "Received unexpected number of pending deposits")
}

func TestProposer_PendingDeposits_FollowsCorrectEth1Block(t *testing.T) {
	ctx := context.Background()

	height := big.NewInt(int64(params.BeaconConfig().Eth1FollowDistance))
	newHeight := big.NewInt(height.Int64() + 11000)
	p := &mockPOW.POWChain{
		LatestBlockNumber: height,
		HashesByHeight: map[int][]byte{
			int(height.Int64()):    []byte("0x0"),
			int(newHeight.Int64()): []byte("0x1"),
		},
	}

	var votes []*ethpb.Eth1Data

	vote := &ethpb.Eth1Data{
		BlockHash:    bytesutil.PadTo([]byte("0x1"), 32),
		DepositRoot:  make([]byte, 32),
		DepositCount: 7,
	}
	period := uint64(params.BeaconConfig().SlotsPerEpoch.Mul(uint64(params.BeaconConfig().EpochsPerEth1VotingPeriod)))
	for i := 0; i <= int(period/2); i++ {
		votes = append(votes, vote)
	}

	beaconState, err := v1.InitializeFromProto(&statepb.BeaconState{
		Eth1Data: &ethpb.Eth1Data{
			BlockHash:    []byte("0x0"),
			DepositRoot:  make([]byte, 32),
			DepositCount: 5,
		},
		Eth1DepositIndex: 1,
		Eth1DataVotes:    votes,
	})
	require.NoError(t, err)
	blk := testutil.NewBeaconBlock()
	blk.Block.Slot = beaconState.Slot()

	blkRoot, err := blk.HashTreeRoot()
	require.NoError(t, err)

	var mockSig [96]byte
	var mockCreds [32]byte

	// Using the merkleTreeIndex as the block number for this test...
	readyDeposits := []*dbpb.DepositContainer{
		{
			Index:           0,
			Eth1BlockHeight: 8,
			Deposit: &ethpb.Deposit{
				Data: &ethpb.Deposit_Data{
					PublicKey:             bytesutil.PadTo([]byte("a"), 48),
					Signature:             mockSig[:],
					WithdrawalCredentials: mockCreds[:],
				}},
		},
		{
			Index:           1,
			Eth1BlockHeight: 14,
			Deposit: &ethpb.Deposit{
				Data: &ethpb.Deposit_Data{
					PublicKey:             bytesutil.PadTo([]byte("b"), 48),
					Signature:             mockSig[:],
					WithdrawalCredentials: mockCreds[:],
				}},
		},
	}

	recentDeposits := []*dbpb.DepositContainer{
		{
			Index:           2,
			Eth1BlockHeight: 5000,
			Deposit: &ethpb.Deposit{
				Data: &ethpb.Deposit_Data{
					PublicKey:             bytesutil.PadTo([]byte("c"), 48),
					Signature:             mockSig[:],
					WithdrawalCredentials: mockCreds[:],
				}},
		},
		{
			Index:           3,
			Eth1BlockHeight: 6000,
			Deposit: &ethpb.Deposit{
				Data: &ethpb.Deposit_Data{
					PublicKey:             bytesutil.PadTo([]byte("d"), 48),
					Signature:             mockSig[:],
					WithdrawalCredentials: mockCreds[:],
				}},
		},
	}

	depositCache, err := depositcache.New()
	require.NoError(t, err)

	depositTrie, err := trie.NewTrie(params.BeaconConfig().DepositContractTreeDepth)
	require.NoError(t, err, "Could not setup deposit trie")
	for _, dp := range append(readyDeposits, recentDeposits...) {
		depositHash, err := dp.Deposit.Data.HashTreeRoot()
		require.NoError(t, err, "Unable to determine hashed value of deposit")

		depositTrie.Insert(depositHash[:], int(dp.Index))
		assert.NoError(t, depositCache.InsertDeposit(ctx, dp.Deposit, dp.Eth1BlockHeight, dp.Index, depositTrie.HashTreeRoot()))
	}
	for _, dp := range recentDeposits {
		depositCache.InsertPendingDeposit(ctx, dp.Deposit, dp.Eth1BlockHeight, dp.Index, depositTrie.HashTreeRoot())
	}

	bs := &Server{
		ChainStartFetcher:      p,
		Eth1InfoFetcher:        p,
		Eth1BlockFetcher:       p,
		DepositFetcher:         depositCache,
		PendingDepositsFetcher: depositCache,
		BlockReceiver:          &mock.ChainService{State: beaconState, Root: blkRoot[:]},
		HeadFetcher:            &mock.ChainService{State: beaconState, Root: blkRoot[:]},
	}

	deposits, err := bs.deposits(ctx, beaconState, &ethpb.Eth1Data{})
	require.NoError(t, err)
	assert.Equal(t, 0, len(deposits), "Received unexpected list of deposits")

	// It should also return the recent deposits after their follow window.
	p.LatestBlockNumber = big.NewInt(0).Add(p.LatestBlockNumber, big.NewInt(10000))
	// we should get our pending deposits once this vote pushes the vote tally to include
	// the updated eth1 data.
	deposits, err = bs.deposits(ctx, beaconState, vote)
	require.NoError(t, err)
	assert.Equal(t, len(recentDeposits), len(deposits), "Received unexpected number of pending deposits")
}

func TestProposer_PendingDeposits_CantReturnBelowStateEth1DepositIndex(t *testing.T) {
	ctx := context.Background()
	height := big.NewInt(int64(params.BeaconConfig().Eth1FollowDistance))
	p := &mockPOW.POWChain{
		LatestBlockNumber: height,
		HashesByHeight: map[int][]byte{
			int(height.Int64()): []byte("0x0"),
		},
	}

	beaconState, err := testutil.NewBeaconState()
	require.NoError(t, err)
	require.NoError(t, beaconState.SetEth1Data(&ethpb.Eth1Data{
		BlockHash:    bytesutil.PadTo([]byte("0x0"), 32),
		DepositRoot:  make([]byte, 32),
		DepositCount: 100,
	}))
	require.NoError(t, beaconState.SetEth1DepositIndex(10))
	blk := testutil.NewBeaconBlock()
	blk.Block.Slot = beaconState.Slot()
	blkRoot, err := blk.HashTreeRoot()
	require.NoError(t, err)

	var mockSig [96]byte
	var mockCreds [32]byte

	readyDeposits := []*dbpb.DepositContainer{
		{
			Index: 0,
			Deposit: &ethpb.Deposit{
				Data: &ethpb.Deposit_Data{
					PublicKey:             bytesutil.PadTo([]byte("a"), 48),
					Signature:             mockSig[:],
					WithdrawalCredentials: mockCreds[:],
				}},
		},
		{
			Index: 1,
			Deposit: &ethpb.Deposit{
				Data: &ethpb.Deposit_Data{
					PublicKey:             bytesutil.PadTo([]byte("b"), 48),
					Signature:             mockSig[:],
					WithdrawalCredentials: mockCreds[:],
				}},
		},
	}

	var recentDeposits []*dbpb.DepositContainer
	for i := int64(2); i < 16; i++ {
		recentDeposits = append(recentDeposits, &dbpb.DepositContainer{
			Index: i,
			Deposit: &ethpb.Deposit{
				Data: &ethpb.Deposit_Data{
					PublicKey:             bytesutil.PadTo([]byte{byte(i)}, 48),
					Signature:             mockSig[:],
					WithdrawalCredentials: mockCreds[:],
				}},
		})
	}
	depositTrie, err := trie.NewTrie(params.BeaconConfig().DepositContractTreeDepth)
	require.NoError(t, err, "Could not setup deposit trie")

	depositCache, err := depositcache.New()
	require.NoError(t, err)

	for _, dp := range append(readyDeposits, recentDeposits...) {
		depositHash, err := dp.Deposit.Data.HashTreeRoot()
		require.NoError(t, err, "Unable to determine hashed value of deposit")

		depositTrie.Insert(depositHash[:], int(dp.Index))
		assert.NoError(t, depositCache.InsertDeposit(ctx, dp.Deposit, uint64(dp.Index), dp.Index, depositTrie.HashTreeRoot()))
	}
	for _, dp := range recentDeposits {
		depositCache.InsertPendingDeposit(ctx, dp.Deposit, uint64(dp.Index), dp.Index, depositTrie.HashTreeRoot())
	}

	bs := &Server{
		ChainStartFetcher:      p,
		Eth1InfoFetcher:        p,
		Eth1BlockFetcher:       p,
		DepositFetcher:         depositCache,
		PendingDepositsFetcher: depositCache,
		BlockReceiver:          &mock.ChainService{State: beaconState, Root: blkRoot[:]},
		HeadFetcher:            &mock.ChainService{State: beaconState, Root: blkRoot[:]},
	}

	// It should also return the recent deposits after their follow window.
	p.LatestBlockNumber = big.NewInt(0).Add(p.LatestBlockNumber, big.NewInt(10000))
	deposits, err := bs.deposits(ctx, beaconState, &ethpb.Eth1Data{})
	require.NoError(t, err)

	expectedDeposits := 6
	assert.Equal(t, expectedDeposits, len(deposits), "Received unexpected number of pending deposits")
}

func TestProposer_PendingDeposits_CantReturnMoreThanMax(t *testing.T) {
	ctx := context.Background()

	height := big.NewInt(int64(params.BeaconConfig().Eth1FollowDistance))
	p := &mockPOW.POWChain{
		LatestBlockNumber: height,
		HashesByHeight: map[int][]byte{
			int(height.Int64()): []byte("0x0"),
		},
	}

	beaconState, err := v1.InitializeFromProto(&statepb.BeaconState{
		Eth1Data: &ethpb.Eth1Data{
			BlockHash:    bytesutil.PadTo([]byte("0x0"), 32),
			DepositRoot:  make([]byte, 32),
			DepositCount: 100,
		},
		Eth1DepositIndex: 2,
	})
	require.NoError(t, err)
	blk := testutil.NewBeaconBlock()
	blk.Block.Slot = beaconState.Slot()
	blkRoot, err := blk.HashTreeRoot()
	require.NoError(t, err)
	var mockSig [96]byte
	var mockCreds [32]byte

	readyDeposits := []*dbpb.DepositContainer{
		{
			Index: 0,
			Deposit: &ethpb.Deposit{
				Data: &ethpb.Deposit_Data{
					PublicKey:             bytesutil.PadTo([]byte("a"), 48),
					Signature:             mockSig[:],
					WithdrawalCredentials: mockCreds[:],
				}},
		},
		{
			Index: 1,
			Deposit: &ethpb.Deposit{
				Data: &ethpb.Deposit_Data{
					PublicKey:             bytesutil.PadTo([]byte("b"), 48),
					Signature:             mockSig[:],
					WithdrawalCredentials: mockCreds[:],
				}},
		},
	}

	var recentDeposits []*dbpb.DepositContainer
	for i := int64(2); i < 22; i++ {
		recentDeposits = append(recentDeposits, &dbpb.DepositContainer{
			Index: i,
			Deposit: &ethpb.Deposit{
				Data: &ethpb.Deposit_Data{
					PublicKey:             bytesutil.PadTo([]byte{byte(i)}, 48),
					Signature:             mockSig[:],
					WithdrawalCredentials: mockCreds[:],
				}},
		})
	}
	depositTrie, err := trie.NewTrie(params.BeaconConfig().DepositContractTreeDepth)
	require.NoError(t, err, "Could not setup deposit trie")

	depositCache, err := depositcache.New()
	require.NoError(t, err)

	for _, dp := range append(readyDeposits, recentDeposits...) {
		depositHash, err := dp.Deposit.Data.HashTreeRoot()
		require.NoError(t, err, "Unable to determine hashed value of deposit")

		depositTrie.Insert(depositHash[:], int(dp.Index))
		assert.NoError(t, depositCache.InsertDeposit(ctx, dp.Deposit, height.Uint64(), dp.Index, depositTrie.HashTreeRoot()))
	}
	for _, dp := range recentDeposits {
		depositCache.InsertPendingDeposit(ctx, dp.Deposit, height.Uint64(), dp.Index, depositTrie.HashTreeRoot())
	}

	bs := &Server{
		ChainStartFetcher:      p,
		Eth1InfoFetcher:        p,
		Eth1BlockFetcher:       p,
		DepositFetcher:         depositCache,
		PendingDepositsFetcher: depositCache,
		BlockReceiver:          &mock.ChainService{State: beaconState, Root: blkRoot[:]},
		HeadFetcher:            &mock.ChainService{State: beaconState, Root: blkRoot[:]},
	}

	// It should also return the recent deposits after their follow window.
	p.LatestBlockNumber = big.NewInt(0).Add(p.LatestBlockNumber, big.NewInt(10000))
	deposits, err := bs.deposits(ctx, beaconState, &ethpb.Eth1Data{})
	require.NoError(t, err)
	assert.Equal(t, params.BeaconConfig().MaxDeposits, uint64(len(deposits)), "Received unexpected number of pending deposits")
}

func TestProposer_PendingDeposits_CantReturnMoreThanDepositCount(t *testing.T) {
	ctx := context.Background()

	height := big.NewInt(int64(params.BeaconConfig().Eth1FollowDistance))
	p := &mockPOW.POWChain{
		LatestBlockNumber: height,
		HashesByHeight: map[int][]byte{
			int(height.Int64()): []byte("0x0"),
		},
	}

	beaconState, err := v1.InitializeFromProto(&statepb.BeaconState{
		Eth1Data: &ethpb.Eth1Data{
			BlockHash:    bytesutil.PadTo([]byte("0x0"), 32),
			DepositRoot:  make([]byte, 32),
			DepositCount: 5,
		},
		Eth1DepositIndex: 2,
	})
	require.NoError(t, err)
	blk := testutil.NewBeaconBlock()
	blk.Block.Slot = beaconState.Slot()
	blkRoot, err := blk.HashTreeRoot()
	require.NoError(t, err)
	var mockSig [96]byte
	var mockCreds [32]byte

	readyDeposits := []*dbpb.DepositContainer{
		{
			Index: 0,
			Deposit: &ethpb.Deposit{
				Data: &ethpb.Deposit_Data{
					PublicKey:             bytesutil.PadTo([]byte("a"), 48),
					Signature:             mockSig[:],
					WithdrawalCredentials: mockCreds[:],
				}},
		},
		{
			Index: 1,
			Deposit: &ethpb.Deposit{
				Data: &ethpb.Deposit_Data{
					PublicKey:             bytesutil.PadTo([]byte("b"), 48),
					Signature:             mockSig[:],
					WithdrawalCredentials: mockCreds[:],
				}},
		},
	}

	var recentDeposits []*dbpb.DepositContainer
	for i := int64(2); i < 22; i++ {
		recentDeposits = append(recentDeposits, &dbpb.DepositContainer{
			Index: i,
			Deposit: &ethpb.Deposit{
				Data: &ethpb.Deposit_Data{
					PublicKey:             bytesutil.PadTo([]byte{byte(i)}, 48),
					Signature:             mockSig[:],
					WithdrawalCredentials: mockCreds[:],
				}},
		})
	}
	depositTrie, err := trie.NewTrie(params.BeaconConfig().DepositContractTreeDepth)
	require.NoError(t, err, "Could not setup deposit trie")

	depositCache, err := depositcache.New()
	require.NoError(t, err)

	for _, dp := range append(readyDeposits, recentDeposits...) {
		depositHash, err := dp.Deposit.Data.HashTreeRoot()
		require.NoError(t, err, "Unable to determine hashed value of deposit")

		depositTrie.Insert(depositHash[:], int(dp.Index))
		assert.NoError(t, depositCache.InsertDeposit(ctx, dp.Deposit, uint64(dp.Index), dp.Index, depositTrie.HashTreeRoot()))
	}
	for _, dp := range recentDeposits {
		depositCache.InsertPendingDeposit(ctx, dp.Deposit, uint64(dp.Index), dp.Index, depositTrie.HashTreeRoot())
	}

	bs := &Server{
		BlockReceiver:          &mock.ChainService{State: beaconState, Root: blkRoot[:]},
		HeadFetcher:            &mock.ChainService{State: beaconState, Root: blkRoot[:]},
		ChainStartFetcher:      p,
		Eth1InfoFetcher:        p,
		Eth1BlockFetcher:       p,
		DepositFetcher:         depositCache,
		PendingDepositsFetcher: depositCache,
	}

	// It should also return the recent deposits after their follow window.
	p.LatestBlockNumber = big.NewInt(0).Add(p.LatestBlockNumber, big.NewInt(10000))
	deposits, err := bs.deposits(ctx, beaconState, &ethpb.Eth1Data{})
	require.NoError(t, err)
	assert.Equal(t, 3, len(deposits), "Received unexpected number of pending deposits")
}

func TestProposer_DepositTrie_UtilizesCachedFinalizedDeposits(t *testing.T) {
	ctx := context.Background()

	height := big.NewInt(int64(params.BeaconConfig().Eth1FollowDistance))
	p := &mockPOW.POWChain{
		LatestBlockNumber: height,
		HashesByHeight: map[int][]byte{
			int(height.Int64()): []byte("0x0"),
		},
	}

	beaconState, err := v1.InitializeFromProto(&statepb.BeaconState{
		Eth1Data: &ethpb.Eth1Data{
			BlockHash:    bytesutil.PadTo([]byte("0x0"), 32),
			DepositRoot:  make([]byte, 32),
			DepositCount: 4,
		},
		Eth1DepositIndex: 1,
	})
	require.NoError(t, err)
	blk := testutil.NewBeaconBlock()
	blk.Block.Slot = beaconState.Slot()

	blkRoot, err := blk.Block.HashTreeRoot()
	require.NoError(t, err)

	var mockSig [96]byte
	var mockCreds [32]byte

	// Using the merkleTreeIndex as the block number for this test...
	finalizedDeposits := []*dbpb.DepositContainer{
		{
			Index:           0,
			Eth1BlockHeight: 10,
			Deposit: &ethpb.Deposit{
				Data: &ethpb.Deposit_Data{
					PublicKey:             bytesutil.PadTo([]byte("a"), 48),
					Signature:             mockSig[:],
					WithdrawalCredentials: mockCreds[:],
				}},
		},
		{
			Index:           1,
			Eth1BlockHeight: 10,
			Deposit: &ethpb.Deposit{
				Data: &ethpb.Deposit_Data{
					PublicKey:             bytesutil.PadTo([]byte("b"), 48),
					Signature:             mockSig[:],
					WithdrawalCredentials: mockCreds[:],
				}},
		},
	}

	recentDeposits := []*dbpb.DepositContainer{
		{
			Index:           2,
			Eth1BlockHeight: 11,
			Deposit: &ethpb.Deposit{
				Data: &ethpb.Deposit_Data{
					PublicKey:             bytesutil.PadTo([]byte("c"), 48),
					Signature:             mockSig[:],
					WithdrawalCredentials: mockCreds[:],
				}},
		},
		{
			Index:           3,
			Eth1BlockHeight: 11,
			Deposit: &ethpb.Deposit{
				Data: &ethpb.Deposit_Data{
					PublicKey:             bytesutil.PadTo([]byte("d"), 48),
					Signature:             mockSig[:],
					WithdrawalCredentials: mockCreds[:],
				}},
		},
	}

	depositCache, err := depositcache.New()
	require.NoError(t, err)

	depositTrie, err := trie.NewTrie(params.BeaconConfig().DepositContractTreeDepth)
	require.NoError(t, err, "Could not setup deposit trie")
	for _, dp := range append(finalizedDeposits, recentDeposits...) {
		depositHash, err := dp.Deposit.Data.HashTreeRoot()
		require.NoError(t, err, "Unable to determine hashed value of deposit")

		depositTrie.Insert(depositHash[:], int(dp.Index))
		assert.NoError(t, depositCache.InsertDeposit(ctx, dp.Deposit, dp.Eth1BlockHeight, dp.Index, depositTrie.HashTreeRoot()))
	}
	for _, dp := range recentDeposits {
		depositCache.InsertPendingDeposit(ctx, dp.Deposit, dp.Eth1BlockHeight, dp.Index, depositTrie.HashTreeRoot())
	}

	bs := &Server{
		ChainStartFetcher:      p,
		Eth1InfoFetcher:        p,
		Eth1BlockFetcher:       p,
		DepositFetcher:         depositCache,
		PendingDepositsFetcher: depositCache,
		BlockReceiver:          &mock.ChainService{State: beaconState, Root: blkRoot[:]},
		HeadFetcher:            &mock.ChainService{State: beaconState, Root: blkRoot[:]},
	}

	trie, err := bs.depositTrie(ctx, &ethpb.Eth1Data{}, big.NewInt(int64(params.BeaconConfig().Eth1FollowDistance)))
	require.NoError(t, err)

	actualRoot := trie.HashTreeRoot()
	expectedRoot := depositTrie.HashTreeRoot()
	assert.Equal(t, expectedRoot, actualRoot, "Incorrect deposit trie root")
}

func TestProposer_DepositTrie_RebuildTrie(t *testing.T) {
	ctx := context.Background()

	height := big.NewInt(int64(params.BeaconConfig().Eth1FollowDistance))
	p := &mockPOW.POWChain{
		LatestBlockNumber: height,
		HashesByHeight: map[int][]byte{
			int(height.Int64()): []byte("0x0"),
		},
	}

	beaconState, err := v1.InitializeFromProto(&statepb.BeaconState{
		Eth1Data: &ethpb.Eth1Data{
			BlockHash:    bytesutil.PadTo([]byte("0x0"), 32),
			DepositRoot:  make([]byte, 32),
			DepositCount: 4,
		},
		Eth1DepositIndex: 1,
	})
	require.NoError(t, err)
	blk := testutil.NewBeaconBlock()
	blk.Block.Slot = beaconState.Slot()

	blkRoot, err := blk.Block.HashTreeRoot()
	require.NoError(t, err)

	var mockSig [96]byte
	var mockCreds [32]byte

	// Using the merkleTreeIndex as the block number for this test...
	finalizedDeposits := []*dbpb.DepositContainer{
		{
			Index:           0,
			Eth1BlockHeight: 10,
			Deposit: &ethpb.Deposit{
				Data: &ethpb.Deposit_Data{
					PublicKey:             bytesutil.PadTo([]byte("a"), 48),
					Signature:             mockSig[:],
					WithdrawalCredentials: mockCreds[:],
				}},
		},
		{
			Index:           1,
			Eth1BlockHeight: 10,
			Deposit: &ethpb.Deposit{
				Data: &ethpb.Deposit_Data{
					PublicKey:             bytesutil.PadTo([]byte("b"), 48),
					Signature:             mockSig[:],
					WithdrawalCredentials: mockCreds[:],
				}},
		},
	}

	recentDeposits := []*dbpb.DepositContainer{
		{
			Index:           2,
			Eth1BlockHeight: 11,
			Deposit: &ethpb.Deposit{
				Data: &ethpb.Deposit_Data{
					PublicKey:             bytesutil.PadTo([]byte("c"), 48),
					Signature:             mockSig[:],
					WithdrawalCredentials: mockCreds[:],
				}},
		},
		{
			Index:           3,
			Eth1BlockHeight: 11,
			Deposit: &ethpb.Deposit{
				Data: &ethpb.Deposit_Data{
					PublicKey:             bytesutil.PadTo([]byte("d"), 48),
					Signature:             mockSig[:],
					WithdrawalCredentials: mockCreds[:],
				}},
		},
	}

	depositCache, err := depositcache.New()
	require.NoError(t, err)

	depositTrie, err := trie.NewTrie(params.BeaconConfig().DepositContractTreeDepth)
	require.NoError(t, err, "Could not setup deposit trie")
	for _, dp := range append(finalizedDeposits, recentDeposits...) {
		depositHash, err := dp.Deposit.Data.HashTreeRoot()
		require.NoError(t, err, "Unable to determine hashed value of deposit")

		depositTrie.Insert(depositHash[:], int(dp.Index))
		assert.NoError(t, depositCache.InsertDeposit(ctx, dp.Deposit, dp.Eth1BlockHeight, dp.Index, depositTrie.HashTreeRoot()))
	}
	for _, dp := range recentDeposits {
		depositCache.InsertPendingDeposit(ctx, dp.Deposit, dp.Eth1BlockHeight, dp.Index, depositTrie.HashTreeRoot())
	}
	d := depositCache.AllDepositContainers(ctx)
	origDeposit, ok := proto.Clone(d[0].Deposit).(*ethpb.Deposit)
	assert.Equal(t, true, ok)
	junkCreds := mockCreds
	copy(junkCreds[:1], []byte{'A'})
	// Mutate it since its a pointer
	d[0].Deposit.Data.WithdrawalCredentials = junkCreds[:]
	// Insert junk to corrupt trie.
	depositCache.InsertFinalizedDeposits(ctx, 2)

	// Add original back
	d[0].Deposit = origDeposit

	bs := &Server{
		ChainStartFetcher:      p,
		Eth1InfoFetcher:        p,
		Eth1BlockFetcher:       p,
		DepositFetcher:         depositCache,
		PendingDepositsFetcher: depositCache,
		BlockReceiver:          &mock.ChainService{State: beaconState, Root: blkRoot[:]},
		HeadFetcher:            &mock.ChainService{State: beaconState, Root: blkRoot[:]},
	}

	trie, err := bs.depositTrie(ctx, &ethpb.Eth1Data{}, big.NewInt(int64(params.BeaconConfig().Eth1FollowDistance)))
	require.NoError(t, err)

	expectedRoot := depositTrie.HashTreeRoot()
	actualRoot := trie.HashTreeRoot()
	assert.Equal(t, expectedRoot, actualRoot, "Incorrect deposit trie root")

}

func TestProposer_ValidateDepositTrie(t *testing.T) {
	tt := []struct {
		name            string
		eth1dataCreator func() *ethpb.Eth1Data
		trieCreator     func() *trie.SparseMerkleTrie
		success         bool
	}{
		{
			name: "invalid trie items",
			eth1dataCreator: func() *ethpb.Eth1Data {
				return &ethpb.Eth1Data{DepositRoot: []byte{}, DepositCount: 10, BlockHash: []byte{}}
			},
			trieCreator: func() *trie.SparseMerkleTrie {
				trie, err := trie.NewTrie(params.BeaconConfig().DepositContractTreeDepth)
				assert.NoError(t, err)
				return trie
			},
			success: false,
		},
		{
			name: "invalid deposit root",
			eth1dataCreator: func() *ethpb.Eth1Data {
				trie, err := trie.NewTrie(params.BeaconConfig().DepositContractTreeDepth)
				assert.NoError(t, err)
				trie.Insert([]byte{'a'}, 0)
				trie.Insert([]byte{'b'}, 1)
				trie.Insert([]byte{'c'}, 2)
				return &ethpb.Eth1Data{DepositRoot: []byte{'B'}, DepositCount: 3, BlockHash: []byte{}}
			},
			trieCreator: func() *trie.SparseMerkleTrie {
				trie, err := trie.NewTrie(params.BeaconConfig().DepositContractTreeDepth)
				assert.NoError(t, err)
				trie.Insert([]byte{'a'}, 0)
				trie.Insert([]byte{'b'}, 1)
				trie.Insert([]byte{'c'}, 2)
				return trie
			},
			success: false,
		},
		{
			name: "valid deposit trie",
			eth1dataCreator: func() *ethpb.Eth1Data {
				trie, err := trie.NewTrie(params.BeaconConfig().DepositContractTreeDepth)
				assert.NoError(t, err)
				trie.Insert([]byte{'a'}, 0)
				trie.Insert([]byte{'b'}, 1)
				trie.Insert([]byte{'c'}, 2)
				rt := trie.HashTreeRoot()
				return &ethpb.Eth1Data{DepositRoot: rt[:], DepositCount: 3, BlockHash: []byte{}}
			},
			trieCreator: func() *trie.SparseMerkleTrie {
				trie, err := trie.NewTrie(params.BeaconConfig().DepositContractTreeDepth)
				assert.NoError(t, err)
				trie.Insert([]byte{'a'}, 0)
				trie.Insert([]byte{'b'}, 1)
				trie.Insert([]byte{'c'}, 2)
				return trie
			},
			success: true,
		},
	}

	for _, test := range tt {
		t.Run(test.name, func(t *testing.T) {
			server := &Server{}
			valid, err := server.validateDepositTrie(test.trieCreator(), test.eth1dataCreator())
			assert.Equal(t, test.success, valid)
			if valid {
				assert.NoError(t, err)
			}
		})
	}
}

func TestProposer_Eth1Data_NoBlockExists(t *testing.T) {
	params.SetupTestConfigCleanup(t)
	params.UseMinimalConfig()
	ctx := context.Background()

	height := big.NewInt(int64(params.BeaconConfig().Eth1FollowDistance))
	deps := []*dbpb.DepositContainer{
		{
			Index:           0,
			Eth1BlockHeight: 8,
			Deposit: &ethpb.Deposit{
				Data: &ethpb.Deposit_Data{
					PublicKey:             bytesutil.PadTo([]byte("a"), 48),
					Signature:             make([]byte, 96),
					WithdrawalCredentials: make([]byte, 32),
				}},
		},
		{
			Index:           1,
			Eth1BlockHeight: 14,
			Deposit: &ethpb.Deposit{
				Data: &ethpb.Deposit_Data{
					PublicKey:             bytesutil.PadTo([]byte("b"), 48),
					Signature:             make([]byte, 96),
					WithdrawalCredentials: make([]byte, 32),
				}},
		},
	}
	depositTrie, err := trie.NewTrie(params.BeaconConfig().DepositContractTreeDepth)
	require.NoError(t, err, "Could not setup deposit trie")

	depositCache, err := depositcache.New()
	require.NoError(t, err)

	for _, dp := range deps {
		assert.NoError(t, depositCache.InsertDeposit(context.Background(), dp.Deposit, dp.Eth1BlockHeight, dp.Index, depositTrie.HashTreeRoot()))
	}

	p := &mockPOW.POWChain{
		LatestBlockNumber: height,
		HashesByHeight: map[int][]byte{
			0:  []byte("hash0"),
			12: []byte("hash12"),
		},
	}
	proposerServer := &Server{
		ChainStartFetcher:      p,
		Eth1InfoFetcher:        p,
		Eth1BlockFetcher:       p,
		DepositFetcher:         depositCache,
		PendingDepositsFetcher: depositCache,
	}

	defEth1Data := &ethpb.Eth1Data{
		DepositCount: 10,
		BlockHash:    []byte{'t', 'e', 's', 't'},
		DepositRoot:  []byte{'r', 'o', 'o', 't'},
	}

	p.Eth1Data = defEth1Data

	result, err := proposerServer.defaultEth1DataResponse(ctx, big.NewInt(16))
	require.NoError(t, err)

	if !proto.Equal(result, defEth1Data) {
		t.Errorf("Did not receive default eth1data. Wanted %v but got %v", defEth1Data, result)
	}
}

func TestProposer_Eth1Data_MajorityVote(t *testing.T) {
	slot := types.Slot(64)
	earliestValidTime, latestValidTime := majorityVoteBoundaryTime(slot)

	dc := dbpb.DepositContainer{
		Index:           0,
		Eth1BlockHeight: 0,
		Deposit: &ethpb.Deposit{
			Data: &ethpb.Deposit_Data{
				PublicKey:             bytesutil.PadTo([]byte("a"), 48),
				Signature:             make([]byte, 96),
				WithdrawalCredentials: make([]byte, 32),
			}},
	}
	depositTrie, err := trie.NewTrie(params.BeaconConfig().DepositContractTreeDepth)
	require.NoError(t, err)
	depositCache, err := depositcache.New()
	require.NoError(t, err)
	assert.NoError(t, depositCache.InsertDeposit(context.Background(), dc.Deposit, dc.Eth1BlockHeight, dc.Index, depositTrie.HashTreeRoot()))

	t.Run("choose highest count", func(t *testing.T) {
		t.Skip()
		p := mockPOW.NewPOWChain().
			InsertBlock(50, earliestValidTime, []byte("earliest")).
			InsertBlock(51, earliestValidTime+1, []byte("first")).
			InsertBlock(52, earliestValidTime+2, []byte("second")).
			InsertBlock(100, latestValidTime, []byte("latest"))

		beaconState, err := v1.InitializeFromProto(&statepb.BeaconState{
			Slot: slot,
			Eth1DataVotes: []*ethpb.Eth1Data{
				{BlockHash: []byte("first"), DepositCount: 1},
				{BlockHash: []byte("first"), DepositCount: 1},
				{BlockHash: []byte("second"), DepositCount: 1},
			},
		})
		require.NoError(t, err)

		ps := &Server{
			ChainStartFetcher: p,
			Eth1InfoFetcher:   p,
			Eth1BlockFetcher:  p,
			BlockFetcher:      p,
			DepositFetcher:    depositCache,
			HeadFetcher:       &mock.ChainService{ETH1Data: &ethpb.Eth1Data{DepositCount: 1}},
		}

		ctx := context.Background()
		majorityVoteEth1Data, err := ps.eth1DataMajorityVote(ctx, beaconState)
		require.NoError(t, err)

		hash := majorityVoteEth1Data.BlockHash

		expectedHash := []byte("first")
		assert.DeepEqual(t, expectedHash, hash)
	})

	t.Run("highest count at earliest valid time - choose highest count", func(t *testing.T) {
		t.Skip()
		p := mockPOW.NewPOWChain().
			InsertBlock(50, earliestValidTime, []byte("earliest")).
			InsertBlock(52, earliestValidTime+2, []byte("second")).
			InsertBlock(100, latestValidTime, []byte("latest"))

		beaconState, err := v1.InitializeFromProto(&statepb.BeaconState{
			Slot: slot,
			Eth1DataVotes: []*ethpb.Eth1Data{
				{BlockHash: []byte("earliest"), DepositCount: 1},
				{BlockHash: []byte("earliest"), DepositCount: 1},
				{BlockHash: []byte("second"), DepositCount: 1},
			},
		})
		require.NoError(t, err)

		ps := &Server{
			ChainStartFetcher: p,
			Eth1InfoFetcher:   p,
			Eth1BlockFetcher:  p,
			BlockFetcher:      p,
			DepositFetcher:    depositCache,
			HeadFetcher:       &mock.ChainService{ETH1Data: &ethpb.Eth1Data{DepositCount: 1}},
		}

		ctx := context.Background()
		majorityVoteEth1Data, err := ps.eth1DataMajorityVote(ctx, beaconState)
		require.NoError(t, err)

		hash := majorityVoteEth1Data.BlockHash

		expectedHash := []byte("earliest")
		assert.DeepEqual(t, expectedHash, hash)
	})

	t.Run("highest count at latest valid time - choose highest count", func(t *testing.T) {
		t.Skip()
		p := mockPOW.NewPOWChain().
			InsertBlock(50, earliestValidTime, []byte("earliest")).
			InsertBlock(51, earliestValidTime+1, []byte("first")).
			InsertBlock(100, latestValidTime, []byte("latest"))

		beaconState, err := v1.InitializeFromProto(&statepb.BeaconState{
			Slot: slot,
			Eth1DataVotes: []*ethpb.Eth1Data{
				{BlockHash: []byte("first"), DepositCount: 1},
				{BlockHash: []byte("latest"), DepositCount: 1},
				{BlockHash: []byte("latest"), DepositCount: 1},
			},
		})
		require.NoError(t, err)

		ps := &Server{
			ChainStartFetcher: p,
			Eth1InfoFetcher:   p,
			Eth1BlockFetcher:  p,
			BlockFetcher:      p,
			DepositFetcher:    depositCache,
			HeadFetcher:       &mock.ChainService{ETH1Data: &ethpb.Eth1Data{DepositCount: 1}},
		}

		ctx := context.Background()
		majorityVoteEth1Data, err := ps.eth1DataMajorityVote(ctx, beaconState)
		require.NoError(t, err)

		hash := majorityVoteEth1Data.BlockHash

		expectedHash := []byte("latest")
		assert.DeepEqual(t, expectedHash, hash)
	})

	t.Run("highest count before range - choose highest count within range", func(t *testing.T) {
		t.Skip()
		p := mockPOW.NewPOWChain().
			InsertBlock(49, earliestValidTime-1, []byte("before_range")).
			InsertBlock(50, earliestValidTime, []byte("earliest")).
			InsertBlock(51, earliestValidTime+1, []byte("first")).
			InsertBlock(100, latestValidTime, []byte("latest"))

		beaconState, err := v1.InitializeFromProto(&statepb.BeaconState{
			Slot: slot,
			Eth1DataVotes: []*ethpb.Eth1Data{
				{BlockHash: []byte("before_range"), DepositCount: 1},
				{BlockHash: []byte("before_range"), DepositCount: 1},
				{BlockHash: []byte("first"), DepositCount: 1},
			},
		})
		require.NoError(t, err)

		ps := &Server{
			ChainStartFetcher: p,
			Eth1InfoFetcher:   p,
			Eth1BlockFetcher:  p,
			BlockFetcher:      p,
			DepositFetcher:    depositCache,
			HeadFetcher:       &mock.ChainService{ETH1Data: &ethpb.Eth1Data{DepositCount: 1}},
		}

		ctx := context.Background()
		majorityVoteEth1Data, err := ps.eth1DataMajorityVote(ctx, beaconState)
		require.NoError(t, err)

		hash := majorityVoteEth1Data.BlockHash

		expectedHash := []byte("first")
		assert.DeepEqual(t, expectedHash, hash)
	})

	t.Run("highest count after range - choose highest count within range", func(t *testing.T) {
		t.Skip()
		p := mockPOW.NewPOWChain().
			InsertBlock(50, earliestValidTime, []byte("earliest")).
			InsertBlock(51, earliestValidTime+1, []byte("first")).
			InsertBlock(100, latestValidTime, []byte("latest")).
			InsertBlock(101, latestValidTime+1, []byte("after_range"))

		beaconState, err := v1.InitializeFromProto(&statepb.BeaconState{
			Slot: slot,
			Eth1DataVotes: []*ethpb.Eth1Data{
				{BlockHash: []byte("first"), DepositCount: 1},
				{BlockHash: []byte("after_range"), DepositCount: 1},
				{BlockHash: []byte("after_range"), DepositCount: 1},
			},
		})
		require.NoError(t, err)

		ps := &Server{
			ChainStartFetcher: p,
			Eth1InfoFetcher:   p,
			Eth1BlockFetcher:  p,
			BlockFetcher:      p,
			DepositFetcher:    depositCache,
			HeadFetcher:       &mock.ChainService{ETH1Data: &ethpb.Eth1Data{DepositCount: 1}},
		}

		ctx := context.Background()
		majorityVoteEth1Data, err := ps.eth1DataMajorityVote(ctx, beaconState)
		require.NoError(t, err)

		hash := majorityVoteEth1Data.BlockHash

		expectedHash := []byte("first")
		assert.DeepEqual(t, expectedHash, hash)
	})

	t.Run("highest count on unknown block - choose known block with highest count", func(t *testing.T) {
		t.Skip()
		p := mockPOW.NewPOWChain().
			InsertBlock(50, earliestValidTime, []byte("earliest")).
			InsertBlock(51, earliestValidTime+1, []byte("first")).
			InsertBlock(52, earliestValidTime+2, []byte("second")).
			InsertBlock(100, latestValidTime, []byte("latest"))

		beaconState, err := v1.InitializeFromProto(&statepb.BeaconState{
			Slot: slot,
			Eth1DataVotes: []*ethpb.Eth1Data{
				{BlockHash: []byte("unknown"), DepositCount: 1},
				{BlockHash: []byte("unknown"), DepositCount: 1},
				{BlockHash: []byte("first"), DepositCount: 1},
			},
		})
		require.NoError(t, err)

		ps := &Server{
			ChainStartFetcher: p,
			Eth1InfoFetcher:   p,
			Eth1BlockFetcher:  p,
			BlockFetcher:      p,
			DepositFetcher:    depositCache,
			HeadFetcher:       &mock.ChainService{ETH1Data: &ethpb.Eth1Data{DepositCount: 1}},
		}

		ctx := context.Background()
		majorityVoteEth1Data, err := ps.eth1DataMajorityVote(ctx, beaconState)
		require.NoError(t, err)

		hash := majorityVoteEth1Data.BlockHash

		expectedHash := []byte("first")
		assert.DeepEqual(t, expectedHash, hash)
	})

	t.Run("no blocks in range - choose current eth1data", func(t *testing.T) {
		p := mockPOW.NewPOWChain().
			InsertBlock(49, earliestValidTime-1, []byte("before_range")).
			InsertBlock(101, latestValidTime+1, []byte("after_range"))

		beaconState, err := v1.InitializeFromProto(&statepb.BeaconState{
			Slot: slot,
		})
		require.NoError(t, err)

		currentEth1Data := &ethpb.Eth1Data{DepositCount: 1, BlockHash: []byte("current")}
		ps := &Server{
			ChainStartFetcher: p,
			Eth1InfoFetcher:   p,
			Eth1BlockFetcher:  p,
			BlockFetcher:      p,
			DepositFetcher:    depositCache,
			HeadFetcher:       &mock.ChainService{ETH1Data: currentEth1Data},
		}

		ctx := context.Background()
		majorityVoteEth1Data, err := ps.eth1DataMajorityVote(ctx, beaconState)
		require.NoError(t, err)

		hash := majorityVoteEth1Data.BlockHash

		expectedHash := []byte("current")
		assert.DeepEqual(t, expectedHash, hash)
	})

	t.Run("no votes in range - choose most recent block", func(t *testing.T) {
		p := mockPOW.NewPOWChain().
			InsertBlock(49, earliestValidTime-1, []byte("before_range")).
			InsertBlock(51, earliestValidTime+1, []byte("first")).
			InsertBlock(52, earliestValidTime+2, []byte("second")).
			InsertBlock(101, latestValidTime+1, []byte("after_range"))

		beaconState, err := v1.InitializeFromProto(&statepb.BeaconState{
			Slot: slot,
			Eth1DataVotes: []*ethpb.Eth1Data{
				{BlockHash: []byte("before_range"), DepositCount: 1},
				{BlockHash: []byte("after_range"), DepositCount: 1},
			},
		})
		require.NoError(t, err)

		ps := &Server{
			ChainStartFetcher: p,
			Eth1InfoFetcher:   p,
			Eth1BlockFetcher:  p,
			BlockFetcher:      p,
			DepositFetcher:    depositCache,
			HeadFetcher:       &mock.ChainService{ETH1Data: &ethpb.Eth1Data{DepositCount: 1}},
		}

		ctx := context.Background()
		majorityVoteEth1Data, err := ps.eth1DataMajorityVote(ctx, beaconState)
		require.NoError(t, err)

		hash := majorityVoteEth1Data.BlockHash

		expectedHash := make([]byte, 32)
		copy(expectedHash, "second")
		assert.DeepEqual(t, expectedHash, hash)
	})

	t.Run("no votes - choose more recent block", func(t *testing.T) {
		p := mockPOW.NewPOWChain().
			InsertBlock(50, earliestValidTime, []byte("earliest")).
			InsertBlock(100, latestValidTime, []byte("latest"))

		beaconState, err := v1.InitializeFromProto(&statepb.BeaconState{
			Slot:          slot,
			Eth1DataVotes: []*ethpb.Eth1Data{}})
		require.NoError(t, err)

		ps := &Server{
			ChainStartFetcher: p,
			Eth1InfoFetcher:   p,
			Eth1BlockFetcher:  p,
			BlockFetcher:      p,
			DepositFetcher:    depositCache,
			HeadFetcher:       &mock.ChainService{ETH1Data: &ethpb.Eth1Data{DepositCount: 1}},
		}

		ctx := context.Background()
		majorityVoteEth1Data, err := ps.eth1DataMajorityVote(ctx, beaconState)
		require.NoError(t, err)

		hash := majorityVoteEth1Data.BlockHash

		expectedHash := make([]byte, 32)
		copy(expectedHash, "latest")
		assert.DeepEqual(t, expectedHash, hash)
	})

	t.Run("no votes and more recent block has less deposits - choose current eth1data", func(t *testing.T) {
		p := mockPOW.NewPOWChain().
			InsertBlock(50, earliestValidTime, []byte("earliest")).
			InsertBlock(100, latestValidTime, []byte("latest"))

		beaconState, err := v1.InitializeFromProto(&statepb.BeaconState{
			Slot: slot,
		})
		require.NoError(t, err)

		// Set the deposit count in current eth1data to exceed the latest most recent block's deposit count.
		currentEth1Data := &ethpb.Eth1Data{DepositCount: 2, BlockHash: []byte("current")}
		ps := &Server{
			ChainStartFetcher: p,
			Eth1InfoFetcher:   p,
			Eth1BlockFetcher:  p,
			BlockFetcher:      p,
			DepositFetcher:    depositCache,
			HeadFetcher:       &mock.ChainService{ETH1Data: currentEth1Data},
		}

		ctx := context.Background()
		majorityVoteEth1Data, err := ps.eth1DataMajorityVote(ctx, beaconState)
		require.NoError(t, err)

		hash := majorityVoteEth1Data.BlockHash

		expectedHash := []byte("current")
		assert.DeepEqual(t, expectedHash, hash)
	})

	t.Run("same count - choose more recent block", func(t *testing.T) {
		t.Skip()
		p := mockPOW.NewPOWChain().
			InsertBlock(50, earliestValidTime, []byte("earliest")).
			InsertBlock(51, earliestValidTime+1, []byte("first")).
			InsertBlock(52, earliestValidTime+2, []byte("second")).
			InsertBlock(100, latestValidTime, []byte("latest"))

		beaconState, err := v1.InitializeFromProto(&statepb.BeaconState{
			Slot: slot,
			Eth1DataVotes: []*ethpb.Eth1Data{
				{BlockHash: []byte("first"), DepositCount: 1},
				{BlockHash: []byte("second"), DepositCount: 1},
			},
		})
		require.NoError(t, err)

		ps := &Server{
			ChainStartFetcher: p,
			Eth1InfoFetcher:   p,
			Eth1BlockFetcher:  p,
			BlockFetcher:      p,
			DepositFetcher:    depositCache,
			HeadFetcher:       &mock.ChainService{ETH1Data: &ethpb.Eth1Data{DepositCount: 1}},
		}

		ctx := context.Background()
		majorityVoteEth1Data, err := ps.eth1DataMajorityVote(ctx, beaconState)
		require.NoError(t, err)

		hash := majorityVoteEth1Data.BlockHash

		expectedHash := []byte("second")
		assert.DeepEqual(t, expectedHash, hash)
	})

	t.Run("highest count on block with less deposits - choose another block", func(t *testing.T) {
		t.Skip()
		p := mockPOW.NewPOWChain().
			InsertBlock(50, earliestValidTime, []byte("earliest")).
			InsertBlock(51, earliestValidTime+1, []byte("first")).
			InsertBlock(52, earliestValidTime+2, []byte("second")).
			InsertBlock(100, latestValidTime, []byte("latest"))

		beaconState, err := v1.InitializeFromProto(&statepb.BeaconState{
			Slot: slot,
			Eth1DataVotes: []*ethpb.Eth1Data{
				{BlockHash: []byte("no_new_deposits"), DepositCount: 0},
				{BlockHash: []byte("no_new_deposits"), DepositCount: 0},
				{BlockHash: []byte("second"), DepositCount: 1},
			},
		})
		require.NoError(t, err)

		ps := &Server{
			ChainStartFetcher: p,
			Eth1InfoFetcher:   p,
			Eth1BlockFetcher:  p,
			BlockFetcher:      p,
			DepositFetcher:    depositCache,
			HeadFetcher:       &mock.ChainService{ETH1Data: &ethpb.Eth1Data{DepositCount: 1}},
		}

		ctx := context.Background()
		majorityVoteEth1Data, err := ps.eth1DataMajorityVote(ctx, beaconState)
		require.NoError(t, err)

		hash := majorityVoteEth1Data.BlockHash

		expectedHash := []byte("second")
		assert.DeepEqual(t, expectedHash, hash)
	})

	t.Run("only one block at earliest valid time - choose this block", func(t *testing.T) {
		t.Skip()
		p := mockPOW.NewPOWChain().InsertBlock(50, earliestValidTime, []byte("earliest"))

		beaconState, err := v1.InitializeFromProto(&statepb.BeaconState{
			Slot: slot,
			Eth1DataVotes: []*ethpb.Eth1Data{
				{BlockHash: []byte("earliest"), DepositCount: 1},
			},
		})
		require.NoError(t, err)

		ps := &Server{
			ChainStartFetcher: p,
			Eth1InfoFetcher:   p,
			Eth1BlockFetcher:  p,
			BlockFetcher:      p,
			DepositFetcher:    depositCache,
			HeadFetcher:       &mock.ChainService{ETH1Data: &ethpb.Eth1Data{DepositCount: 1}},
		}

		ctx := context.Background()
		majorityVoteEth1Data, err := ps.eth1DataMajorityVote(ctx, beaconState)
		require.NoError(t, err)

		hash := majorityVoteEth1Data.BlockHash

		expectedHash := []byte("earliest")
		assert.DeepEqual(t, expectedHash, hash)
	})

	t.Run("vote on last block before range - choose next block", func(t *testing.T) {
		p := mockPOW.NewPOWChain().
			InsertBlock(49, earliestValidTime-1, []byte("before_range")).
			// It is important to have height `50` with time `earliestValidTime+1` and not `earliestValidTime`
			// because of earliest block increment in the algorithm.
			InsertBlock(50, earliestValidTime+1, []byte("first"))

		beaconState, err := v1.InitializeFromProto(&statepb.BeaconState{
			Slot: slot,
			Eth1DataVotes: []*ethpb.Eth1Data{
				{BlockHash: []byte("before_range"), DepositCount: 1},
			},
		})
		require.NoError(t, err)

		ps := &Server{
			ChainStartFetcher: p,
			Eth1InfoFetcher:   p,
			Eth1BlockFetcher:  p,
			BlockFetcher:      p,
			DepositFetcher:    depositCache,
			HeadFetcher:       &mock.ChainService{ETH1Data: &ethpb.Eth1Data{DepositCount: 1}},
		}

		ctx := context.Background()
		majorityVoteEth1Data, err := ps.eth1DataMajorityVote(ctx, beaconState)
		require.NoError(t, err)

		hash := majorityVoteEth1Data.BlockHash

		expectedHash := make([]byte, 32)
		copy(expectedHash, "first")
		assert.DeepEqual(t, expectedHash, hash)
	})

	t.Run("no deposits - choose chain start eth1data", func(t *testing.T) {
		p := mockPOW.NewPOWChain().
			InsertBlock(50, earliestValidTime, []byte("earliest")).
			InsertBlock(100, latestValidTime, []byte("latest"))
		p.Eth1Data = &ethpb.Eth1Data{
			BlockHash: []byte("eth1data"),
		}

		depositCache, err := depositcache.New()
		require.NoError(t, err)

		beaconState, err := v1.InitializeFromProto(&statepb.BeaconState{
			Slot: slot,
			Eth1DataVotes: []*ethpb.Eth1Data{
				{BlockHash: []byte("earliest"), DepositCount: 1},
			},
		})
		require.NoError(t, err)

		ps := &Server{
			ChainStartFetcher: p,
			Eth1InfoFetcher:   p,
			Eth1BlockFetcher:  p,
			BlockFetcher:      p,
			DepositFetcher:    depositCache,
			HeadFetcher:       &mock.ChainService{ETH1Data: &ethpb.Eth1Data{DepositCount: 0}},
		}

		ctx := context.Background()
		majorityVoteEth1Data, err := ps.eth1DataMajorityVote(ctx, beaconState)
		require.NoError(t, err)

		hash := majorityVoteEth1Data.BlockHash

		expectedHash := []byte("eth1data")
		assert.DeepEqual(t, expectedHash, hash)
	})
}

func TestProposer_FilterAttestation(t *testing.T) {
	params.SetupTestConfigCleanup(t)
	params.OverrideBeaconConfig(params.MainnetConfig())
	genesis := testutil.NewBeaconBlock()

	numValidators := uint64(64)
	state, privKeys := testutil.DeterministicGenesisState(t, numValidators)
	require.NoError(t, state.SetGenesisValidatorRoot(params.BeaconConfig().ZeroHash[:]))
	assert.NoError(t, state.SetSlot(1))

	genesisRoot, err := genesis.Block.HashTreeRoot()
	require.NoError(t, err)

	tests := []struct {
		name         string
		wantedErr    string
		inputAtts    func() []*ethpb.Attestation
		expectedAtts func(inputAtts []*ethpb.Attestation) []*ethpb.Attestation
	}{
		{
			name: "nil attestations",
			inputAtts: func() []*ethpb.Attestation {
				return nil
			},
			expectedAtts: func(inputAtts []*ethpb.Attestation) []*ethpb.Attestation {
				return []*ethpb.Attestation{}
			},
		},
		{
			name: "invalid attestations",
			inputAtts: func() []*ethpb.Attestation {
				atts := make([]*ethpb.Attestation, 10)
				for i := 0; i < len(atts); i++ {
					atts[i] = testutil.HydrateAttestation(&ethpb.Attestation{
						Data: &ethpb.AttestationData{
							CommitteeIndex: types.CommitteeIndex(i),
						},
					})
				}
				return atts
			},
			expectedAtts: func(inputAtts []*ethpb.Attestation) []*ethpb.Attestation {
				return []*ethpb.Attestation{}
			},
		},
		{
			name: "filter aggregates ok",
			inputAtts: func() []*ethpb.Attestation {
				atts := make([]*ethpb.Attestation, 10)
				for i := 0; i < len(atts); i++ {
					atts[i] = testutil.HydrateAttestation(&ethpb.Attestation{
						Data: &ethpb.AttestationData{
							CommitteeIndex: types.CommitteeIndex(i),
							Source:         &ethpb.Checkpoint{Root: params.BeaconConfig().ZeroHash[:]},
						},
						AggregationBits: bitfield.Bitlist{0b00000110},
					})
					committee, err := helpers.BeaconCommitteeFromState(state, atts[i].Data.Slot, atts[i].Data.CommitteeIndex)
					assert.NoError(t, err)
					attestingIndices, err := attestation.AttestingIndices(atts[i].AggregationBits, committee)
					require.NoError(t, err)
					assert.NoError(t, err)
					domain, err := helpers.Domain(state.Fork(), 0, params.BeaconConfig().DomainBeaconAttester, params.BeaconConfig().ZeroHash[:])
					require.NoError(t, err)
					sigs := make([]bls.Signature, len(attestingIndices))
					zeroSig := [96]byte{}
					atts[i].Signature = zeroSig[:]

					for i, indice := range attestingIndices {
						hashTreeRoot, err := helpers.ComputeSigningRoot(atts[i].Data, domain)
						require.NoError(t, err)
						sig := privKeys[indice].Sign(hashTreeRoot[:])
						sigs[i] = sig
					}
					atts[i].Signature = bls.AggregateSignatures(sigs).Marshal()
				}
				return atts
			},
			expectedAtts: func(inputAtts []*ethpb.Attestation) []*ethpb.Attestation {
				return []*ethpb.Attestation{inputAtts[0]}
			},
		},
	}

	for _, tt := range tests {
		t.Run(tt.name, func(t *testing.T) {
			proposerServer := &Server{
				AttPool:     attestations.NewPool(),
				HeadFetcher: &mock.ChainService{State: state, Root: genesisRoot[:]},
			}
			atts := tt.inputAtts()
			received, err := proposerServer.filterAttestationsForBlockInclusion(context.Background(), state, atts)
			if tt.wantedErr != "" {
				assert.ErrorContains(t, tt.wantedErr, err)
				assert.Equal(t, nil, received)
			} else {
				assert.NoError(t, err)
				assert.DeepEqual(t, tt.expectedAtts(atts), received)
			}
		})
	}
}

func TestProposer_Deposits_ReturnsEmptyList_IfLatestEth1DataEqGenesisEth1Block(t *testing.T) {
	ctx := context.Background()

	height := big.NewInt(int64(params.BeaconConfig().Eth1FollowDistance))
	p := &mockPOW.POWChain{
		LatestBlockNumber: height,
		HashesByHeight: map[int][]byte{
			int(height.Int64()): []byte("0x0"),
		},
		GenesisEth1Block: height,
	}

	beaconState, err := v1.InitializeFromProto(&statepb.BeaconState{
		Eth1Data: &ethpb.Eth1Data{
			BlockHash:   bytesutil.PadTo([]byte("0x0"), 32),
			DepositRoot: make([]byte, 32),
		},
		Eth1DepositIndex: 2,
	})
	require.NoError(t, err)
	blk := testutil.NewBeaconBlock()
	blk.Block.Slot = beaconState.Slot()
	blkRoot, err := blk.Block.HashTreeRoot()
	require.NoError(t, err)

	var mockSig [96]byte
	var mockCreds [32]byte

	readyDeposits := []*dbpb.DepositContainer{
		{
			Index: 0,
			Deposit: &ethpb.Deposit{
				Data: &ethpb.Deposit_Data{
					PublicKey:             bytesutil.PadTo([]byte("a"), 48),
					Signature:             mockSig[:],
					WithdrawalCredentials: mockCreds[:],
				}},
		},
		{
			Index: 1,
			Deposit: &ethpb.Deposit{
				Data: &ethpb.Deposit_Data{
					PublicKey:             bytesutil.PadTo([]byte("b"), 48),
					Signature:             mockSig[:],
					WithdrawalCredentials: mockCreds[:],
				}},
		},
	}

	var recentDeposits []*dbpb.DepositContainer
	for i := int64(2); i < 22; i++ {
		recentDeposits = append(recentDeposits, &dbpb.DepositContainer{
			Index: i,
			Deposit: &ethpb.Deposit{
				Data: &ethpb.Deposit_Data{
					PublicKey:             bytesutil.PadTo([]byte{byte(i)}, 48),
					Signature:             mockSig[:],
					WithdrawalCredentials: mockCreds[:],
				}},
		})
	}
	depositTrie, err := trie.NewTrie(params.BeaconConfig().DepositContractTreeDepth)
	require.NoError(t, err, "Could not setup deposit trie")

	depositCache, err := depositcache.New()
	require.NoError(t, err)

	for _, dp := range append(readyDeposits, recentDeposits...) {
		depositHash, err := dp.Deposit.Data.HashTreeRoot()
		require.NoError(t, err, "Unable to determine hashed value of deposit")

		depositTrie.Insert(depositHash[:], int(dp.Index))
		assert.NoError(t, depositCache.InsertDeposit(ctx, dp.Deposit, uint64(dp.Index), dp.Index, depositTrie.HashTreeRoot()))
	}
	for _, dp := range recentDeposits {
		depositCache.InsertPendingDeposit(ctx, dp.Deposit, uint64(dp.Index), dp.Index, depositTrie.HashTreeRoot())
	}

	bs := &Server{
		BlockReceiver:          &mock.ChainService{State: beaconState, Root: blkRoot[:]},
		HeadFetcher:            &mock.ChainService{State: beaconState, Root: blkRoot[:]},
		ChainStartFetcher:      p,
		Eth1InfoFetcher:        p,
		Eth1BlockFetcher:       p,
		DepositFetcher:         depositCache,
		PendingDepositsFetcher: depositCache,
	}

	// It should also return the recent deposits after their follow window.
	p.LatestBlockNumber = big.NewInt(0).Add(p.LatestBlockNumber, big.NewInt(10000))
	deposits, err := bs.deposits(ctx, beaconState, &ethpb.Eth1Data{})
	require.NoError(t, err)
	assert.Equal(t, 0, len(deposits), "Received unexpected number of pending deposits")
}

func TestProposer_DeleteAttsInPool_Aggregated(t *testing.T) {
	s := &Server{
		AttPool: attestations.NewPool(),
	}
	priv, err := bls.RandKey()
	require.NoError(t, err)
	sig := priv.Sign([]byte("foo")).Marshal()
	aggregatedAtts := []*ethpb.Attestation{
		testutil.HydrateAttestation(&ethpb.Attestation{Data: &ethpb.AttestationData{Slot: 1}, AggregationBits: bitfield.Bitlist{0b10101}, Signature: sig}),
		testutil.HydrateAttestation(&ethpb.Attestation{Data: &ethpb.AttestationData{Slot: 1}, AggregationBits: bitfield.Bitlist{0b11010}, Signature: sig})}
	unaggregatedAtts := []*ethpb.Attestation{
		testutil.HydrateAttestation(&ethpb.Attestation{Data: &ethpb.AttestationData{Slot: 1}, AggregationBits: bitfield.Bitlist{0b10010}, Signature: sig}),
		testutil.HydrateAttestation(&ethpb.Attestation{Data: &ethpb.AttestationData{Slot: 1}, AggregationBits: bitfield.Bitlist{0b10100}, Signature: sig})}

	require.NoError(t, s.AttPool.SaveAggregatedAttestations(aggregatedAtts))
	require.NoError(t, s.AttPool.SaveUnaggregatedAttestations(unaggregatedAtts))

	aa, err := attaggregation.Aggregate(aggregatedAtts)
	require.NoError(t, err)
	require.NoError(t, s.deleteAttsInPool(context.Background(), append(aa, unaggregatedAtts...)))
	assert.Equal(t, 0, len(s.AttPool.AggregatedAttestations()), "Did not delete aggregated attestation")
	atts, err := s.AttPool.UnaggregatedAttestations()
	require.NoError(t, err)
	assert.Equal(t, 0, len(atts), "Did not delete unaggregated attestation")
}

func TestProposer_GetBeaconBlock_PreForkEpoch(t *testing.T) {
	db := dbutil.SetupDB(t)
	ctx := context.Background()

	params.SetupTestConfigCleanup(t)
	params.OverrideBeaconConfig(params.MainnetConfig())
	beaconState, privKeys := testutil.DeterministicGenesisState(t, 64)
	stateRoot, err := beaconState.HashTreeRoot(ctx)
	require.NoError(t, err, "Could not hash genesis state")

	genesis := b.NewGenesisBlock(stateRoot[:])
	genBlk := &ethpb.SignedBeaconBlock{
		Block: &ethpb.BeaconBlock{
			Slot:       genesis.Block.Slot,
			ParentRoot: genesis.Block.ParentRoot,
			StateRoot:  genesis.Block.StateRoot,
			Body: &ethpb.BeaconBlockBody{
				RandaoReveal: genesis.Block.Body.RandaoReveal,
				Graffiti:     genesis.Block.Body.Graffiti,
				Eth1Data:     genesis.Block.Body.Eth1Data,
			},
		},
		Signature: genesis.Signature,
	}
	wsb := wrapper.WrappedPhase0SignedBeaconBlock(genBlk)
	require.NoError(t, err)
	require.NoError(t, db.SaveBlock(ctx, wsb), "Could not save genesis block")

	parentRoot, err := genBlk.Block.HashTreeRoot()
	require.NoError(t, err, "Could not get signing root")
	require.NoError(t, db.SaveState(ctx, beaconState, parentRoot), "Could not save genesis state")
	require.NoError(t, db.SaveHeadBlockRoot(ctx, parentRoot), "Could not save genesis state")

	require.NoError(t, err, "Could not get signing root")
	require.NoError(t, db.SaveState(ctx, beaconState, parentRoot), "Could not save genesis state")
	require.NoError(t, db.SaveHeadBlockRoot(ctx, parentRoot), "Could not save genesis state")

	proposerServer := &Server{
		HeadFetcher:       &mock.ChainService{State: beaconState, Root: parentRoot[:]},
		SyncChecker:       &mockSync.Sync{IsSyncing: false},
		BlockReceiver:     &mock.ChainService{},
		ChainStartFetcher: &mockPOW.POWChain{},
		Eth1InfoFetcher:   &mockPOW.POWChain{},
		Eth1BlockFetcher:  &mockPOW.POWChain{},
		MockEth1Votes:     true,
		AttPool:           attestations.NewPool(),
		SlashingsPool:     slashings.NewPool(),
		ExitPool:          voluntaryexits.NewPool(),
		StateGen:          stategen.New(db),
		SyncCommitteePool: synccommittee.NewStore(),
	}

	randaoReveal, err := testutil.RandaoReveal(beaconState, 0, privKeys)
	require.NoError(t, err)

	graffiti := bytesutil.ToBytes32([]byte("eth2"))
	req := &ethpb.BlockRequest{
		Slot:         1,
		RandaoReveal: randaoReveal,
		Graffiti:     graffiti[:],
	}

	proposerSlashings := make([]*ethpb.ProposerSlashing, params.BeaconConfig().MaxProposerSlashings)
	for i := types.ValidatorIndex(0); uint64(i) < params.BeaconConfig().MaxProposerSlashings; i++ {
		proposerSlashing, err := testutil.GenerateProposerSlashingForValidator(
			beaconState,
			privKeys[i],
			i, /* validator index */
		)
		require.NoError(t, err)
		proposerSlashings[i] = proposerSlashing
		err = proposerServer.SlashingsPool.InsertProposerSlashing(context.Background(), beaconState, proposerSlashing)
		require.NoError(t, err)
	}

	attSlashings := make([]*ethpb.AttesterSlashing, params.BeaconConfig().MaxAttesterSlashings)
	for i := uint64(0); i < params.BeaconConfig().MaxAttesterSlashings; i++ {
		attesterSlashing, err := testutil.GenerateAttesterSlashingForValidator(
			beaconState,
			privKeys[i+params.BeaconConfig().MaxProposerSlashings],
			types.ValidatorIndex(i+params.BeaconConfig().MaxProposerSlashings), /* validator index */
		)
		require.NoError(t, err)
		attSlashings[i] = attesterSlashing
		err = proposerServer.SlashingsPool.InsertAttesterSlashing(context.Background(), beaconState, attesterSlashing)
		require.NoError(t, err)
	}
	block, err := proposerServer.GetBeaconBlock(ctx, req)
	require.NoError(t, err)
	phase0Blk, ok := block.GetBlock().(*ethpb.GenericBeaconBlock_Phase0)
	require.Equal(t, true, ok)

	assert.Equal(t, req.Slot, phase0Blk.Phase0.Slot)
	assert.DeepEqual(t, parentRoot[:], phase0Blk.Phase0.ParentRoot, "Expected block to have correct parent root")
	assert.DeepEqual(t, randaoReveal, phase0Blk.Phase0.Body.RandaoReveal, "Expected block to have correct randao reveal")
	assert.DeepEqual(t, req.Graffiti, phase0Blk.Phase0.Body.Graffiti, "Expected block to have correct Graffiti")
	assert.Equal(t, params.BeaconConfig().MaxProposerSlashings, uint64(len(phase0Blk.Phase0.Body.ProposerSlashings)))
	assert.DeepEqual(t, proposerSlashings, phase0Blk.Phase0.Body.ProposerSlashings)
	assert.Equal(t, params.BeaconConfig().MaxAttesterSlashings, uint64(len(phase0Blk.Phase0.Body.AttesterSlashings)))
	assert.DeepEqual(t, attSlashings, phase0Blk.Phase0.Body.AttesterSlashings)
}

func TestProposer_GetBeaconBlock_PostForkEpoch(t *testing.T) {
	db := dbutil.SetupDB(t)
	ctx := context.Background()

	params.SetupTestConfigCleanup(t)
	cfg := params.MainnetConfig().Copy()
	cfg.AltairForkEpoch = 1
	params.OverrideBeaconConfig(cfg)
	beaconState, privKeys := testutil.DeterministicGenesisState(t, 64)

	stateRoot, err := beaconState.HashTreeRoot(ctx)
	require.NoError(t, err, "Could not hash genesis state")

	genesis := b.NewGenesisBlock(stateRoot[:])
	wsb := wrapper.WrappedPhase0SignedBeaconBlock(genesis)
	require.NoError(t, err)
	require.NoError(t, db.SaveBlock(ctx, wsb), "Could not save genesis block")

	parentRoot, err := genesis.Block.HashTreeRoot()
	require.NoError(t, err, "Could not get signing root")
	require.NoError(t, db.SaveState(ctx, beaconState, parentRoot), "Could not save genesis state")
	require.NoError(t, db.SaveHeadBlockRoot(ctx, parentRoot), "Could not save genesis state")

	altairSlot, err := core.StartSlot(params.BeaconConfig().AltairForkEpoch)
	require.NoError(t, err)

	genAltair := &ethpb.SignedBeaconBlockAltair{
		Block: &ethpb.BeaconBlockAltair{
			Slot:       altairSlot + 1,
			ParentRoot: parentRoot[:],
			StateRoot:  genesis.Block.StateRoot,
			Body: &ethpb.BeaconBlockBodyAltair{
				RandaoReveal:  genesis.Block.Body.RandaoReveal,
				Graffiti:      genesis.Block.Body.Graffiti,
				Eth1Data:      genesis.Block.Body.Eth1Data,
				SyncAggregate: &ethpb.SyncAggregate{SyncCommitteeBits: bitfield.NewBitvector512(), SyncCommitteeSignature: make([]byte, 96)},
			},
		},
		Signature: genesis.Signature,
	}

	blkRoot, err := genAltair.Block.HashTreeRoot()
	require.NoError(t, err)
	require.NoError(t, err, "Could not get signing root")
	require.NoError(t, db.SaveState(ctx, beaconState, blkRoot), "Could not save genesis state")
	require.NoError(t, db.SaveHeadBlockRoot(ctx, blkRoot), "Could not save genesis state")

	proposerServer := &Server{
		HeadFetcher:       &mock.ChainService{State: beaconState, Root: parentRoot[:]},
		SyncChecker:       &mockSync.Sync{IsSyncing: false},
		BlockReceiver:     &mock.ChainService{},
		ChainStartFetcher: &mockPOW.POWChain{},
		Eth1InfoFetcher:   &mockPOW.POWChain{},
		Eth1BlockFetcher:  &mockPOW.POWChain{},
		MockEth1Votes:     true,
		AttPool:           attestations.NewPool(),
		SlashingsPool:     slashings.NewPool(),
		ExitPool:          voluntaryexits.NewPool(),
		StateGen:          stategen.New(db),
		SyncCommitteePool: synccommittee.NewStore(),
	}

	randaoReveal, err := testutil.RandaoReveal(beaconState, 0, privKeys)
	require.NoError(t, err)

	graffiti := bytesutil.ToBytes32([]byte("eth2"))
	require.NoError(t, err)
	req := &ethpb.BlockRequest{
		Slot:         altairSlot + 1,
		RandaoReveal: randaoReveal,
		Graffiti:     graffiti[:],
	}

	proposerSlashings := make([]*ethpb.ProposerSlashing, params.BeaconConfig().MaxProposerSlashings)
	for i := types.ValidatorIndex(0); uint64(i) < params.BeaconConfig().MaxProposerSlashings; i++ {
		proposerSlashing, err := testutil.GenerateProposerSlashingForValidator(
			beaconState,
			privKeys[i],
			i, /* validator index */
		)
		require.NoError(t, err)
		proposerSlashings[i] = proposerSlashing
		err = proposerServer.SlashingsPool.InsertProposerSlashing(context.Background(), beaconState, proposerSlashing)
		require.NoError(t, err)
	}

	attSlashings := make([]*ethpb.AttesterSlashing, params.BeaconConfig().MaxAttesterSlashings)
	for i := uint64(0); i < params.BeaconConfig().MaxAttesterSlashings; i++ {
		attesterSlashing, err := testutil.GenerateAttesterSlashingForValidator(
			beaconState,
			privKeys[i+params.BeaconConfig().MaxProposerSlashings],
			types.ValidatorIndex(i+params.BeaconConfig().MaxProposerSlashings), /* validator index */
		)
		require.NoError(t, err)
		attSlashings[i] = attesterSlashing
		err = proposerServer.SlashingsPool.InsertAttesterSlashing(context.Background(), beaconState, attesterSlashing)
		require.NoError(t, err)
	}
	block, err := proposerServer.GetBeaconBlock(ctx, req)
	require.NoError(t, err)
	altairBlk, ok := block.GetBlock().(*ethpb.GenericBeaconBlock_Altair)
	require.Equal(t, true, ok)

	assert.Equal(t, req.Slot, altairBlk.Altair.Slot)
	assert.DeepEqual(t, parentRoot[:], altairBlk.Altair.ParentRoot, "Expected block to have correct parent root")
	assert.DeepEqual(t, randaoReveal, altairBlk.Altair.Body.RandaoReveal, "Expected block to have correct randao reveal")
	assert.DeepEqual(t, req.Graffiti, altairBlk.Altair.Body.Graffiti, "Expected block to have correct Graffiti")
	assert.Equal(t, params.BeaconConfig().MaxProposerSlashings, uint64(len(altairBlk.Altair.Body.ProposerSlashings)))
	assert.DeepEqual(t, proposerSlashings, altairBlk.Altair.Body.ProposerSlashings)
	assert.Equal(t, params.BeaconConfig().MaxAttesterSlashings, uint64(len(altairBlk.Altair.Body.AttesterSlashings)))
	assert.DeepEqual(t, attSlashings, altairBlk.Altair.Body.AttesterSlashings)
}

func TestProposer_GetSyncAggregate_OK(t *testing.T) {
	proposerServer := &Server{
		SyncChecker:       &mockSync.Sync{IsSyncing: false},
		SyncCommitteePool: synccommittee.NewStore(),
	}

	r := params.BeaconConfig().ZeroHash
	conts := []*ethpb.SyncCommitteeContribution{
		{Slot: 1, SubcommitteeIndex: 0, Signature: bls.NewAggregateSignature().Marshal(), AggregationBits: []byte{0b0001}, BlockRoot: r[:]},
		{Slot: 1, SubcommitteeIndex: 0, Signature: bls.NewAggregateSignature().Marshal(), AggregationBits: []byte{0b1001}, BlockRoot: r[:]},
		{Slot: 1, SubcommitteeIndex: 0, Signature: bls.NewAggregateSignature().Marshal(), AggregationBits: []byte{0b1110}, BlockRoot: r[:]},
		{Slot: 1, SubcommitteeIndex: 1, Signature: bls.NewAggregateSignature().Marshal(), AggregationBits: []byte{0b0001}, BlockRoot: r[:]},
		{Slot: 1, SubcommitteeIndex: 1, Signature: bls.NewAggregateSignature().Marshal(), AggregationBits: []byte{0b1001}, BlockRoot: r[:]},
		{Slot: 1, SubcommitteeIndex: 1, Signature: bls.NewAggregateSignature().Marshal(), AggregationBits: []byte{0b1110}, BlockRoot: r[:]},
		{Slot: 1, SubcommitteeIndex: 2, Signature: bls.NewAggregateSignature().Marshal(), AggregationBits: []byte{0b0001}, BlockRoot: r[:]},
		{Slot: 1, SubcommitteeIndex: 2, Signature: bls.NewAggregateSignature().Marshal(), AggregationBits: []byte{0b1001}, BlockRoot: r[:]},
		{Slot: 1, SubcommitteeIndex: 2, Signature: bls.NewAggregateSignature().Marshal(), AggregationBits: []byte{0b1110}, BlockRoot: r[:]},
		{Slot: 1, SubcommitteeIndex: 3, Signature: bls.NewAggregateSignature().Marshal(), AggregationBits: []byte{0b0001}, BlockRoot: r[:]},
		{Slot: 1, SubcommitteeIndex: 3, Signature: bls.NewAggregateSignature().Marshal(), AggregationBits: []byte{0b1001}, BlockRoot: r[:]},
		{Slot: 1, SubcommitteeIndex: 3, Signature: bls.NewAggregateSignature().Marshal(), AggregationBits: []byte{0b1110}, BlockRoot: r[:]},
		{Slot: 2, SubcommitteeIndex: 0, Signature: bls.NewAggregateSignature().Marshal(), AggregationBits: []byte{0b10101010}, BlockRoot: r[:]},
		{Slot: 2, SubcommitteeIndex: 1, Signature: bls.NewAggregateSignature().Marshal(), AggregationBits: []byte{0b10101010}, BlockRoot: r[:]},
		{Slot: 2, SubcommitteeIndex: 2, Signature: bls.NewAggregateSignature().Marshal(), AggregationBits: []byte{0b10101010}, BlockRoot: r[:]},
		{Slot: 2, SubcommitteeIndex: 3, Signature: bls.NewAggregateSignature().Marshal(), AggregationBits: []byte{0b10101010}, BlockRoot: r[:]},
	}

	for _, cont := range conts {
		require.NoError(t, proposerServer.SyncCommitteePool.SaveSyncCommitteeContribution(cont))
	}

	aggregate, err := proposerServer.getSyncAggregate(context.Background(), 1, bytesutil.ToBytes32(conts[0].BlockRoot))
	require.NoError(t, err)
	require.DeepEqual(t, bitfield.Bitvector512{0xf, 0xf, 0xf, 0xf}, aggregate.SyncCommitteeBits)

	aggregate, err = proposerServer.getSyncAggregate(context.Background(), 2, bytesutil.ToBytes32(conts[0].BlockRoot))
	require.NoError(t, err)
	require.DeepEqual(t, bitfield.Bitvector512{0xaa, 0xaa, 0xaa, 0xaa}, aggregate.SyncCommitteeBits)

	aggregate, err = proposerServer.getSyncAggregate(context.Background(), 3, bytesutil.ToBytes32(conts[0].BlockRoot))
	require.NoError(t, err)
	require.DeepEqual(t, bitfield.NewBitvector512(), aggregate.SyncCommitteeBits)
}

func majorityVoteBoundaryTime(slot types.Slot) (uint64, uint64) {
	slots := params.BeaconConfig().SlotsPerEpoch.Mul(uint64(params.BeaconConfig().EpochsPerEth1VotingPeriod))
	slotStartTime := uint64(mockPOW.GenesisTime) + uint64((slot - (slot % (slots))).Mul(params.BeaconConfig().SecondsPerSlot))
	earliestValidTime := slotStartTime - 2*params.BeaconConfig().SecondsPerETH1Block*params.BeaconConfig().Eth1FollowDistance
	latestValidTime := slotStartTime - params.BeaconConfig().SecondsPerETH1Block*params.BeaconConfig().Eth1FollowDistance

	return earliestValidTime, latestValidTime
}

func BenchmarkGetBlock(b *testing.B) {
	proposerServer, beaconState, privKeys := setupGetBlock(b)
	ctx := context.Background()
	for n := 1; n < b.N; n++ {
		getBlock(b, ctx, proposerServer, beaconState, privKeys, n)
	}
}

func BenchmarkOptimisedGetBlock(b *testing.B) {
	// enable block optimisations flag
	resetCfg := featureconfig.InitWithReset(&featureconfig.Flags{
		EnableGetBlockOptimizations: true,
	})
	defer resetCfg()
	proposerServer, beaconState, privKeys := setupGetBlock(b)
	ctx := context.Background()
	for n := 1; n < b.N; n++ {
		getBlock(b, ctx, proposerServer, beaconState, privKeys, n)
	}
}

func getBlock(b *testing.B, ctx context.Context, proposerServer *Server, beaconState state.BeaconState, privKeys []bls.SecretKey, counter int) {
	randaoReveal, err := testutil.RandaoReveal(beaconState, 0, privKeys)
	require.NoError(b, err)

	graffiti := bytesutil.ToBytes32([]byte("eth2"))
	req := &ethpb.BlockRequest{
		Slot:         types.Slot(counter),
		RandaoReveal: randaoReveal,
		Graffiti:     graffiti[:],
	}

	_, err = proposerServer.GetBlock(ctx, req)
	require.NoError(b, err)
}

func setupGetBlock(bm *testing.B) (*Server, state.BeaconState, []bls.SecretKey) {
	db := dbutil.SetupDB(bm)
	ctx := context.Background()

	params.SetupTestConfigCleanup(bm)
	params.OverrideBeaconConfig(params.MainnetConfig())
	beaconState, privKeys := testutil.DeterministicGenesisState(bm, 64)

	stateRoot, err := beaconState.HashTreeRoot(ctx)
	require.NoError(bm, err, "Could not hash genesis state")

	genesis := b.NewGenesisBlock(stateRoot[:])
	require.NoError(bm, db.SaveBlock(ctx, wrapper.WrappedPhase0SignedBeaconBlock(genesis)), "Could not save genesis block")

	parentRoot, err := genesis.Block.HashTreeRoot()
	require.NoError(bm, err, "Could not get signing root")
	require.NoError(bm, db.SaveState(ctx, beaconState, parentRoot), "Could not save genesis state")
	require.NoError(bm, db.SaveHeadBlockRoot(ctx, parentRoot), "Could not save genesis state")

	proposerServer := &Server{
		HeadFetcher:       &mock.ChainService{State: beaconState, Root: parentRoot[:]},
		SyncChecker:       &mockSync.Sync{IsSyncing: false},
		BlockReceiver:     &mock.ChainService{},
		ChainStartFetcher: &mockPOW.POWChain{},
		Eth1InfoFetcher:   &mockPOW.POWChain{},
		Eth1BlockFetcher:  &mockPOW.POWChain{},
		MockEth1Votes:     true,
		AttPool:           attestations.NewPool(),
		SlashingsPool:     slashings.NewPool(),
		ExitPool:          voluntaryexits.NewPool(),
		StateGen:          stategen.New(db),
	}

	proposerSlashings := make([]*ethpb.ProposerSlashing, params.BeaconConfig().MaxProposerSlashings)
	for i := types.ValidatorIndex(0); uint64(i) < params.BeaconConfig().MaxProposerSlashings; i++ {
		proposerSlashing, err := testutil.GenerateProposerSlashingForValidator(
			beaconState,
			privKeys[i],
			i, /* validator index */
		)
		require.NoError(bm, err)
		proposerSlashings[i] = proposerSlashing
		err = proposerServer.SlashingsPool.InsertProposerSlashing(context.Background(), beaconState, proposerSlashing)
		require.NoError(bm, err)
	}

	attSlashings := make([]*ethpb.AttesterSlashing, params.BeaconConfig().MaxAttesterSlashings)
	for i := uint64(0); i < params.BeaconConfig().MaxAttesterSlashings; i++ {
		attesterSlashing, err := testutil.GenerateAttesterSlashingForValidator(
			beaconState,
			privKeys[i+params.BeaconConfig().MaxProposerSlashings],
			types.ValidatorIndex(i+params.BeaconConfig().MaxProposerSlashings), /* validator index */
		)
		require.NoError(bm, err)
		attSlashings[i] = attesterSlashing
		err = proposerServer.SlashingsPool.InsertAttesterSlashing(context.Background(), beaconState, attesterSlashing)
		require.NoError(bm, err)
	}
	//_, err = proposerServer.GetBlock(ctx, req)
	//require.NoError(bm, err)

	return proposerServer, beaconState, privKeys
}<|MERGE_RESOLUTION|>--- conflicted
+++ resolved
@@ -23,6 +23,7 @@
 	"github.com/prysmaticlabs/prysm/beacon-chain/state/stategen"
 	v1 "github.com/prysmaticlabs/prysm/beacon-chain/state/v1"
 	mockSync "github.com/prysmaticlabs/prysm/beacon-chain/sync/initial-sync/testing"
+	"github.com/prysmaticlabs/prysm/config/features"
 	"github.com/prysmaticlabs/prysm/config/params"
 	"github.com/prysmaticlabs/prysm/container/trie"
 	"github.com/prysmaticlabs/prysm/crypto/bls"
@@ -33,11 +34,6 @@
 	attaggregation "github.com/prysmaticlabs/prysm/proto/prysm/v1alpha1/attestation/aggregation/attestations"
 	"github.com/prysmaticlabs/prysm/proto/prysm/v1alpha1/wrapper"
 	"github.com/prysmaticlabs/prysm/shared/bytesutil"
-<<<<<<< HEAD
-	"github.com/prysmaticlabs/prysm/shared/featureconfig"
-	"github.com/prysmaticlabs/prysm/shared/params"
-=======
->>>>>>> d694a775
 	"github.com/prysmaticlabs/prysm/shared/testutil"
 	"github.com/prysmaticlabs/prysm/shared/testutil/assert"
 	"github.com/prysmaticlabs/prysm/shared/testutil/require"
@@ -47,93 +43,6 @@
 func TestProposer_GetBlock_OK(t *testing.T) {
 	db := dbutil.SetupDB(t)
 	ctx := context.Background()
-
-	params.SetupTestConfigCleanup(t)
-	params.OverrideBeaconConfig(params.MainnetConfig())
-	beaconState, privKeys := testutil.DeterministicGenesisState(t, 64)
-
-	stateRoot, err := beaconState.HashTreeRoot(ctx)
-	require.NoError(t, err, "Could not hash genesis state")
-
-	genesis := b.NewGenesisBlock(stateRoot[:])
-	require.NoError(t, db.SaveBlock(ctx, wrapper.WrappedPhase0SignedBeaconBlock(genesis)), "Could not save genesis block")
-
-	parentRoot, err := genesis.Block.HashTreeRoot()
-	require.NoError(t, err, "Could not get signing root")
-	require.NoError(t, db.SaveState(ctx, beaconState, parentRoot), "Could not save genesis state")
-	require.NoError(t, db.SaveHeadBlockRoot(ctx, parentRoot), "Could not save genesis state")
-
-	proposerServer := &Server{
-		HeadFetcher:       &mock.ChainService{State: beaconState, Root: parentRoot[:]},
-		SyncChecker:       &mockSync.Sync{IsSyncing: false},
-		BlockReceiver:     &mock.ChainService{},
-		ChainStartFetcher: &mockPOW.POWChain{},
-		Eth1InfoFetcher:   &mockPOW.POWChain{},
-		Eth1BlockFetcher:  &mockPOW.POWChain{},
-		MockEth1Votes:     true,
-		AttPool:           attestations.NewPool(),
-		SlashingsPool:     slashings.NewPool(),
-		ExitPool:          voluntaryexits.NewPool(),
-		StateGen:          stategen.New(db),
-	}
-
-	randaoReveal, err := testutil.RandaoReveal(beaconState, 0, privKeys)
-	require.NoError(t, err)
-
-	graffiti := bytesutil.ToBytes32([]byte("eth2"))
-	req := &ethpb.BlockRequest{
-		Slot:         1,
-		RandaoReveal: randaoReveal,
-		Graffiti:     graffiti[:],
-	}
-
-	proposerSlashings := make([]*ethpb.ProposerSlashing, params.BeaconConfig().MaxProposerSlashings)
-	for i := types.ValidatorIndex(0); uint64(i) < params.BeaconConfig().MaxProposerSlashings; i++ {
-		proposerSlashing, err := testutil.GenerateProposerSlashingForValidator(
-			beaconState,
-			privKeys[i],
-			i, /* validator index */
-		)
-		require.NoError(t, err)
-		proposerSlashings[i] = proposerSlashing
-		err = proposerServer.SlashingsPool.InsertProposerSlashing(context.Background(), beaconState, proposerSlashing)
-		require.NoError(t, err)
-	}
-
-	attSlashings := make([]*ethpb.AttesterSlashing, params.BeaconConfig().MaxAttesterSlashings)
-	for i := uint64(0); i < params.BeaconConfig().MaxAttesterSlashings; i++ {
-		attesterSlashing, err := testutil.GenerateAttesterSlashingForValidator(
-			beaconState,
-			privKeys[i+params.BeaconConfig().MaxProposerSlashings],
-			types.ValidatorIndex(i+params.BeaconConfig().MaxProposerSlashings), /* validator index */
-		)
-		require.NoError(t, err)
-		attSlashings[i] = attesterSlashing
-		err = proposerServer.SlashingsPool.InsertAttesterSlashing(context.Background(), beaconState, attesterSlashing)
-		require.NoError(t, err)
-	}
-	block, err := proposerServer.GetBlock(ctx, req)
-	require.NoError(t, err)
-
-	assert.Equal(t, req.Slot, block.Slot, "Expected block to have slot of 1")
-	assert.DeepEqual(t, parentRoot[:], block.ParentRoot, "Expected block to have correct parent root")
-	assert.DeepEqual(t, randaoReveal, block.Body.RandaoReveal, "Expected block to have correct randao reveal")
-	assert.DeepEqual(t, req.Graffiti, block.Body.Graffiti, "Expected block to have correct graffiti")
-	assert.Equal(t, params.BeaconConfig().MaxProposerSlashings, uint64(len(block.Body.ProposerSlashings)))
-	assert.DeepEqual(t, proposerSlashings, block.Body.ProposerSlashings)
-	assert.Equal(t, params.BeaconConfig().MaxAttesterSlashings, uint64(len(block.Body.AttesterSlashings)))
-	assert.DeepEqual(t, attSlashings, block.Body.AttesterSlashings)
-}
-
-func TestProposer_GetBlock_WithOptimization_enabled(t *testing.T) {
-	db := dbutil.SetupDB(t)
-	ctx := context.Background()
-
-	// enable historical state representation flag to test this
-	resetCfg := featureconfig.InitWithReset(&featureconfig.Flags{
-		EnableGetBlockOptimizations: true,
-	})
-	defer resetCfg()
 
 	params.SetupTestConfigCleanup(t)
 	params.OverrideBeaconConfig(params.MainnetConfig())
@@ -2445,7 +2354,7 @@
 
 func BenchmarkOptimisedGetBlock(b *testing.B) {
 	// enable block optimisations flag
-	resetCfg := featureconfig.InitWithReset(&featureconfig.Flags{
+	resetCfg := features.InitWithReset(&features.Flags{
 		EnableGetBlockOptimizations: true,
 	})
 	defer resetCfg()
