--- conflicted
+++ resolved
@@ -54,22 +54,7 @@
 	params.SetupTestConfigCleanup(t)
 	params.OverrideBeaconConfig(params.MainnetConfig())
 
-<<<<<<< HEAD
-	stateRoot, err := beaconState.HashTreeRoot(ctx)
-	require.NoError(t, err, "Could not hash genesis state")
-
-	genesis := b.NewGenesisBlock(stateRoot[:])
-	wsb, err := blocks.NewSignedBeaconBlock(genesis)
-	require.NoError(t, err)
-	require.NoError(t, db.SaveBlock(ctx, wsb), "Could not save genesis block")
-
-	parentRoot, err := genesis.Block.HashTreeRoot()
-	require.NoError(t, err, "Could not get signing root")
-	require.NoError(t, db.SaveState(ctx, beaconState, parentRoot), "Could not save genesis state")
-	require.NoError(t, db.SaveHeadBlockRoot(ctx, parentRoot), "Could not save genesis state")
-=======
 	beaconState, parentRoot, privKeys := util.DeterministicGenesisStateWithGenesisBlock(t, ctx, db, 64)
->>>>>>> f8b4d8c5
 
 	proposerServer := &Server{
 		HeadFetcher:       &mock.ChainService{State: beaconState, Root: parentRoot[:]},
@@ -141,22 +126,7 @@
 	params.SetupTestConfigCleanup(t)
 	params.OverrideBeaconConfig(params.MainnetConfig())
 
-<<<<<<< HEAD
-	stateRoot, err := beaconState.HashTreeRoot(ctx)
-	require.NoError(t, err, "Could not hash genesis state")
-
-	genesis := b.NewGenesisBlock(stateRoot[:])
-	wsb, err := blocks.NewSignedBeaconBlock(genesis)
-	require.NoError(t, err)
-	require.NoError(t, db.SaveBlock(ctx, wsb), "Could not save genesis block")
-
-	parentRoot, err := genesis.Block.HashTreeRoot()
-	require.NoError(t, err, "Could not get signing root")
-	require.NoError(t, db.SaveState(ctx, beaconState, parentRoot), "Could not save genesis state")
-	require.NoError(t, db.SaveHeadBlockRoot(ctx, parentRoot), "Could not save genesis state")
-=======
 	beaconState, parentRoot, privKeys := util.DeterministicGenesisStateWithGenesisBlock(t, ctx, db, params.BeaconConfig().MinGenesisActiveValidatorCount)
->>>>>>> f8b4d8c5
 
 	proposerServer := &Server{
 		HeadFetcher:       &mock.ChainService{State: beaconState, Root: parentRoot[:]},
@@ -271,13 +241,7 @@
 			params.OverrideBeaconConfig(params.MainnetConfig())
 
 			genesis := util.NewBeaconBlock()
-<<<<<<< HEAD
-			wsb, err := blocks.NewSignedBeaconBlock(genesis)
-			require.NoError(t, err)
-			require.NoError(t, db.SaveBlock(context.Background(), wsb), "Could not save genesis block")
-=======
 			util.SaveBlock(t, ctx, db, genesis)
->>>>>>> f8b4d8c5
 
 			numDeposits := uint64(64)
 			beaconState, _ := util.DeterministicGenesisState(t, numDeposits)
@@ -314,22 +278,7 @@
 	params.SetupTestConfigCleanup(t)
 	params.OverrideBeaconConfig(params.MainnetConfig())
 
-<<<<<<< HEAD
-	stateRoot, err := beaconState.HashTreeRoot(ctx)
-	require.NoError(t, err, "Could not hash genesis state")
-
-	genesis := b.NewGenesisBlock(stateRoot[:])
-	wsb, err := blocks.NewSignedBeaconBlock(genesis)
-	require.NoError(t, err)
-	require.NoError(t, db.SaveBlock(ctx, wsb), "Could not save genesis block")
-
-	parentRoot, err := genesis.Block.HashTreeRoot()
-	require.NoError(t, err, "Could not get signing root")
-	require.NoError(t, db.SaveState(ctx, beaconState, parentRoot), "Could not save genesis state")
-	require.NoError(t, db.SaveHeadBlockRoot(ctx, parentRoot), "Could not save genesis state")
-=======
 	beaconState, parentRoot, privKeys := util.DeterministicGenesisStateWithGenesisBlock(t, ctx, db, 100)
->>>>>>> f8b4d8c5
 
 	proposerServer := &Server{
 		ChainStartFetcher: &mockPOW.POWChain{},
@@ -352,11 +301,7 @@
 	req.Signature, err = signing.ComputeDomainAndSign(beaconState, currentEpoch, req.Block, params.BeaconConfig().DomainBeaconProposer, privKeys[proposerIdx])
 	require.NoError(t, err)
 
-<<<<<<< HEAD
-	wsb, err = blocks.NewSignedBeaconBlock(req)
-=======
-	wsb, err := wrapper.WrappedSignedBeaconBlock(req)
->>>>>>> f8b4d8c5
+	wsb, err := blocks.NewSignedBeaconBlock(req)
 	require.NoError(t, err)
 	_, err = proposerServer.computeStateRoot(context.Background(), wsb)
 	require.NoError(t, err)
@@ -2107,13 +2052,7 @@
 		},
 		Signature: genesis.Signature,
 	}
-<<<<<<< HEAD
-	wsb, err := blocks.NewSignedBeaconBlock(genBlk)
-	require.NoError(t, err)
-	require.NoError(t, db.SaveBlock(ctx, wsb), "Could not save genesis block")
-=======
 	util.SaveBlock(t, ctx, db, genBlk)
->>>>>>> f8b4d8c5
 
 	parentRoot, err := genBlk.Block.HashTreeRoot()
 	require.NoError(t, err, "Could not get signing root")
@@ -2204,13 +2143,7 @@
 	require.NoError(t, err, "Could not hash genesis state")
 
 	genesis := b.NewGenesisBlock(stateRoot[:])
-<<<<<<< HEAD
-	wsb, err := blocks.NewSignedBeaconBlock(genesis)
-	require.NoError(t, err)
-	require.NoError(t, db.SaveBlock(ctx, wsb), "Could not save genesis block")
-=======
 	util.SaveBlock(t, ctx, db, genesis)
->>>>>>> f8b4d8c5
 
 	parentRoot, err := genesis.Block.HashTreeRoot()
 	require.NoError(t, err, "Could not get signing root")
@@ -2328,13 +2261,7 @@
 	require.NoError(t, err, "Could not hash genesis state")
 
 	genesis := b.NewGenesisBlock(stateRoot[:])
-<<<<<<< HEAD
-	wsb, err := blocks.NewSignedBeaconBlock(genesis)
-	require.NoError(t, err)
-	require.NoError(t, db.SaveBlock(ctx, wsb), "Could not save genesis block")
-=======
 	util.SaveBlock(t, ctx, db, genesis)
->>>>>>> f8b4d8c5
 
 	parentRoot, err := genesis.Block.HashTreeRoot()
 	require.NoError(t, err, "Could not get signing root")
@@ -2621,13 +2548,7 @@
 	require.NoError(bm, err, "Could not hash genesis state")
 
 	genesis := b.NewGenesisBlock(stateRoot[:])
-<<<<<<< HEAD
-	wsb, err := blocks.NewSignedBeaconBlock(genesis)
-	require.NoError(bm, err)
-	require.NoError(bm, db.SaveBlock(ctx, wsb), "Could not save genesis block")
-=======
 	util.SaveBlock(bm, ctx, db, genesis)
->>>>>>> f8b4d8c5
 
 	parentRoot, err := genesis.Block.HashTreeRoot()
 	require.NoError(bm, err, "Could not get signing root")
