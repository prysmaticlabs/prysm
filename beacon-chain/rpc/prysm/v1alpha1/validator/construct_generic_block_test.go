package validator

import (
	"testing"

	"github.com/prysmaticlabs/prysm/v4/consensus-types/blocks"
	ethpb "github.com/prysmaticlabs/prysm/v4/proto/prysm/v1alpha1"
	"github.com/prysmaticlabs/prysm/v4/testing/require"
	"github.com/prysmaticlabs/prysm/v4/testing/util"
)

func TestConstructGenericBeaconBlock(t *testing.T) {
	vs := &Server{}

	// Test when sBlk or sBlk.Block() is nil
	t.Run("NilBlock", func(t *testing.T) {
<<<<<<< HEAD
		_, err := vs.constructGenericBeaconBlock(nil, nil)
		require.ErrorContains(t, err, "block cannot be nil")
=======
		_, err := vs.constructGenericBeaconBlock(nil, nil, nil)
		require.ErrorContains(t, "block cannot be nil", err)
>>>>>>> 6daa7263
	})

	// Test for Deneb version
	t.Run("deneb block", func(t *testing.T) {
		eb := util.NewBeaconBlockDeneb()
		b, err := blocks.NewSignedBeaconBlock(eb)
		require.NoError(t, err)
		r1, err := b.Block().HashTreeRoot()
		require.NoError(t, err)
<<<<<<< HEAD
		result, err := vs.constructGenericBeaconBlock(b, nil)
=======
		scs := []*ethpb.DeprecatedBlobSidecar{
			util.GenerateTestDeprecatedBlobSidecar(r1, eb, 0, []byte{}),
			util.GenerateTestDeprecatedBlobSidecar(r1, eb, 1, []byte{}),
			util.GenerateTestDeprecatedBlobSidecar(r1, eb, 2, []byte{}),
			util.GenerateTestDeprecatedBlobSidecar(r1, eb, 3, []byte{}),
			util.GenerateTestDeprecatedBlobSidecar(r1, eb, 4, []byte{}),
			util.GenerateTestDeprecatedBlobSidecar(r1, eb, 5, []byte{}),
		}
		result, err := vs.constructGenericBeaconBlock(b, nil, scs)
>>>>>>> 6daa7263
		require.NoError(t, err)
		r2, err := result.GetDeneb().HashTreeRoot()
		require.NoError(t, err)
		require.Equal(t, r1, r2)
		require.Equal(t, result.IsBlinded, false)
	})

	// Test for blind Deneb version
	t.Run("blind deneb block", func(t *testing.T) {
		b, err := blocks.NewSignedBeaconBlock(util.NewBlindedBeaconBlockDeneb())
		require.NoError(t, err)
		r1, err := b.Block().HashTreeRoot()
		require.NoError(t, err)
		scs := []*ethpb.BlindedBlobSidecar{{}, {}, {}, {}, {}, {}}
		result, err := vs.constructGenericBeaconBlock(b, scs)
		require.NoError(t, err)
		r2, err := result.GetBlindedDeneb().Block.HashTreeRoot()
		require.NoError(t, err)
		require.Equal(t, r1, r2)
		require.Equal(t, len(result.GetBlindedDeneb().Blobs), len(scs))
		require.Equal(t, result.IsBlinded, true)
	})

	// Test for Capella version
	t.Run("capella block", func(t *testing.T) {
		b, err := blocks.NewSignedBeaconBlock(util.NewBeaconBlockCapella())
		require.NoError(t, err)
		result, err := vs.constructGenericBeaconBlock(b, nil)
		require.NoError(t, err)
		r1, err := result.GetCapella().HashTreeRoot()
		require.NoError(t, err)
		r2, err := b.Block().HashTreeRoot()
		require.NoError(t, err)
		require.Equal(t, r1, r2)
		require.Equal(t, result.IsBlinded, false)
	})

	// Test for blind Capella version
	t.Run("blind capella block", func(t *testing.T) {
		b, err := blocks.NewSignedBeaconBlock(util.NewBlindedBeaconBlockCapella())
		require.NoError(t, err)
		result, err := vs.constructGenericBeaconBlock(b, nil)
		require.NoError(t, err)
		r1, err := result.GetBlindedCapella().HashTreeRoot()
		require.NoError(t, err)
		r2, err := b.Block().HashTreeRoot()
		require.NoError(t, err)
		require.Equal(t, r1, r2)
		require.Equal(t, result.IsBlinded, true)
	})

	// Test for Bellatrix version
	t.Run("bellatrix block", func(t *testing.T) {
		b, err := blocks.NewSignedBeaconBlock(util.NewBeaconBlockBellatrix())
		require.NoError(t, err)
		result, err := vs.constructGenericBeaconBlock(b, nil)
		require.NoError(t, err)
		r1, err := result.GetBellatrix().HashTreeRoot()
		require.NoError(t, err)
		r2, err := b.Block().HashTreeRoot()
		require.NoError(t, err)
		require.Equal(t, r1, r2)
		require.Equal(t, result.IsBlinded, false)
	})

	// Test for Altair version
	t.Run("altair block", func(t *testing.T) {
		b, err := blocks.NewSignedBeaconBlock(util.NewBeaconBlockAltair())
		require.NoError(t, err)
		result, err := vs.constructGenericBeaconBlock(b, nil)
		require.NoError(t, err)
		r1, err := result.GetAltair().HashTreeRoot()
		require.NoError(t, err)
		r2, err := b.Block().HashTreeRoot()
		require.NoError(t, err)
		require.Equal(t, r1, r2)
		require.Equal(t, result.IsBlinded, false)
	})

	// Test for phase0 version
	t.Run("phase0 block", func(t *testing.T) {
		b, err := blocks.NewSignedBeaconBlock(util.NewBeaconBlock())
		require.NoError(t, err)
		result, err := vs.constructGenericBeaconBlock(b, nil)
		require.NoError(t, err)
		r1, err := result.GetPhase0().HashTreeRoot()
		require.NoError(t, err)
		r2, err := b.Block().HashTreeRoot()
		require.NoError(t, err)
		require.Equal(t, r1, r2)
		require.Equal(t, result.IsBlinded, false)
	})
}<|MERGE_RESOLUTION|>--- conflicted
+++ resolved
@@ -14,13 +14,8 @@
 
 	// Test when sBlk or sBlk.Block() is nil
 	t.Run("NilBlock", func(t *testing.T) {
-<<<<<<< HEAD
 		_, err := vs.constructGenericBeaconBlock(nil, nil)
-		require.ErrorContains(t, err, "block cannot be nil")
-=======
-		_, err := vs.constructGenericBeaconBlock(nil, nil, nil)
 		require.ErrorContains(t, "block cannot be nil", err)
->>>>>>> 6daa7263
 	})
 
 	// Test for Deneb version
@@ -30,19 +25,7 @@
 		require.NoError(t, err)
 		r1, err := b.Block().HashTreeRoot()
 		require.NoError(t, err)
-<<<<<<< HEAD
 		result, err := vs.constructGenericBeaconBlock(b, nil)
-=======
-		scs := []*ethpb.DeprecatedBlobSidecar{
-			util.GenerateTestDeprecatedBlobSidecar(r1, eb, 0, []byte{}),
-			util.GenerateTestDeprecatedBlobSidecar(r1, eb, 1, []byte{}),
-			util.GenerateTestDeprecatedBlobSidecar(r1, eb, 2, []byte{}),
-			util.GenerateTestDeprecatedBlobSidecar(r1, eb, 3, []byte{}),
-			util.GenerateTestDeprecatedBlobSidecar(r1, eb, 4, []byte{}),
-			util.GenerateTestDeprecatedBlobSidecar(r1, eb, 5, []byte{}),
-		}
-		result, err := vs.constructGenericBeaconBlock(b, nil, scs)
->>>>>>> 6daa7263
 		require.NoError(t, err)
 		r2, err := result.GetDeneb().HashTreeRoot()
 		require.NoError(t, err)
