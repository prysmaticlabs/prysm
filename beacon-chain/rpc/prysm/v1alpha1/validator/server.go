--- conflicted
+++ resolved
@@ -64,12 +64,9 @@
 	PendingDepositsFetcher depositcache.PendingDepositsFetcher
 	OperationNotifier      opfeed.Notifier
 	StateGen               stategen.StateManager
-<<<<<<< HEAD
 	ReplayerBuilder        stategen.ReplayerBuilder
-=======
 	BeaconDB               db.HeadAccessDatabase
 	ExecutionEngineCaller  enginev1.Caller
->>>>>>> 1964fb81
 }
 
 // WaitForActivation checks if a validator public key exists in the active validator registry of the current
