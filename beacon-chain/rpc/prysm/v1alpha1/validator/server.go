// Package validator defines a gRPC validator service implementation, providing
// critical endpoints for validator clients to submit blocks/attestations to the
// beacon node, receive assignments, and more.
package validator

import (
	"context"
	"time"

	"github.com/pkg/errors"
	"github.com/prysmaticlabs/prysm/beacon-chain/blockchain"
	"github.com/prysmaticlabs/prysm/beacon-chain/cache"
	"github.com/prysmaticlabs/prysm/beacon-chain/cache/depositcache"
	"github.com/prysmaticlabs/prysm/beacon-chain/core/feed"
	blockfeed "github.com/prysmaticlabs/prysm/beacon-chain/core/feed/block"
	opfeed "github.com/prysmaticlabs/prysm/beacon-chain/core/feed/operation"
	statefeed "github.com/prysmaticlabs/prysm/beacon-chain/core/feed/state"
	"github.com/prysmaticlabs/prysm/beacon-chain/core/helpers"
	"github.com/prysmaticlabs/prysm/beacon-chain/operations/attestations"
	"github.com/prysmaticlabs/prysm/beacon-chain/operations/slashings"
	"github.com/prysmaticlabs/prysm/beacon-chain/operations/synccommittee"
	"github.com/prysmaticlabs/prysm/beacon-chain/operations/voluntaryexits"
	"github.com/prysmaticlabs/prysm/beacon-chain/p2p"
	"github.com/prysmaticlabs/prysm/beacon-chain/powchain"
	"github.com/prysmaticlabs/prysm/beacon-chain/state/stategen"
	"github.com/prysmaticlabs/prysm/beacon-chain/sync"
	ethpb "github.com/prysmaticlabs/prysm/proto/prysm/v1alpha1"
	statepb "github.com/prysmaticlabs/prysm/proto/prysm/v1alpha1"
	"github.com/prysmaticlabs/prysm/shared/bytesutil"
	"github.com/prysmaticlabs/prysm/shared/params"
	"google.golang.org/grpc/codes"
	"google.golang.org/grpc/status"
	"google.golang.org/protobuf/types/known/emptypb"
)

// Server defines a server implementation of the gRPC Validator service,
// providing RPC endpoints for obtaining validator assignments per epoch, the slots
// and committees in which particular validators need to perform their responsibilities,
// and more.
type Server struct {
	Ctx                    context.Context
	AttestationCache       *cache.AttestationCache
	HeadFetcher            blockchain.HeadFetcher
	ForkFetcher            blockchain.ForkFetcher
	FinalizationFetcher    blockchain.FinalizationFetcher
	TimeFetcher            blockchain.TimeFetcher
	CanonicalStateChan     chan *statepb.BeaconState
	BlockFetcher           powchain.POWBlockFetcher
	DepositFetcher         depositcache.DepositFetcher
	ChainStartFetcher      powchain.ChainStartFetcher
	Eth1InfoFetcher        powchain.ChainInfoFetcher
	SyncChecker            sync.Checker
	StateNotifier          statefeed.Notifier
	BlockNotifier          blockfeed.Notifier
	P2P                    p2p.Broadcaster
	AttPool                attestations.Pool
	SlashingsPool          slashings.PoolManager
	ExitPool               voluntaryexits.PoolManager
	SyncCommitteePool      synccommittee.Pool
	BlockReceiver          blockchain.BlockReceiver
	MockEth1Votes          bool
	Eth1BlockFetcher       powchain.POWBlockFetcher
	PendingDepositsFetcher depositcache.PendingDepositsFetcher
	OperationNotifier      opfeed.Notifier
	StateGen               stategen.StateManager
}

<<<<<<< HEAD
func (vs *Server) ProposeBlockAltair(ctx context.Context, altair *ethpb.SignedBeaconBlockAltair) (*ethpb.ProposeResponse, error) {
	return nil, status.Error(codes.Unimplemented, "Unimplemented")
}

func (vs *Server) StreamBlocksAltair(request *ethpb.StreamBlocksRequest, server ethpb.BeaconNodeValidator_StreamBlocksAltairServer) error {
	return status.Error(codes.Unimplemented, "Unimplemented")
}

=======
>>>>>>> d210dd76
// WaitForActivation checks if a validator public key exists in the active validator registry of the current
// beacon state, if not, then it creates a stream which listens for canonical states which contain
// the validator with the public key as an active validator record.
func (vs *Server) WaitForActivation(req *ethpb.ValidatorActivationRequest, stream ethpb.BeaconNodeValidator_WaitForActivationServer) error {
	activeValidatorExists, validatorStatuses, err := vs.activationStatus(stream.Context(), req.PublicKeys)
	if err != nil {
		return status.Errorf(codes.Internal, "Could not fetch validator status: %v", err)
	}
	res := &ethpb.ValidatorActivationResponse{
		Statuses: validatorStatuses,
	}
	if activeValidatorExists {
		return stream.Send(res)
	}
	if err := stream.Send(res); err != nil {
		return status.Errorf(codes.Internal, "Could not send response over stream: %v", err)
	}

	for {
		select {
		// Pinging every slot for activation.
		case <-time.After(time.Duration(params.BeaconConfig().SecondsPerSlot) * time.Second):
			activeValidatorExists, validatorStatuses, err := vs.activationStatus(stream.Context(), req.PublicKeys)
			if err != nil {
				return status.Errorf(codes.Internal, "Could not fetch validator status: %v", err)
			}
			res := &ethpb.ValidatorActivationResponse{
				Statuses: validatorStatuses,
			}
			if activeValidatorExists {
				return stream.Send(res)
			}
			if err := stream.Send(res); err != nil {
				return status.Errorf(codes.Internal, "Could not send response over stream: %v", err)
			}
		case <-stream.Context().Done():
			return status.Error(codes.Canceled, "Stream context canceled")
		case <-vs.Ctx.Done():
			return status.Error(codes.Canceled, "RPC context canceled")
		}
	}
}

// ValidatorIndex is called by a validator to get its index location in the beacon state.
func (vs *Server) ValidatorIndex(ctx context.Context, req *ethpb.ValidatorIndexRequest) (*ethpb.ValidatorIndexResponse, error) {
	st, err := vs.HeadFetcher.HeadState(ctx)
	if err != nil {
		return nil, status.Errorf(codes.Internal, "Could not determine head state: %v", err)
	}
	index, ok := st.ValidatorIndexByPubkey(bytesutil.ToBytes48(req.PublicKey))
	if !ok {
		return nil, status.Errorf(codes.Internal, "Could not find validator index for public key %#x not found", req.PublicKey)
	}

	return &ethpb.ValidatorIndexResponse{Index: index}, nil
}

// DomainData fetches the current domain version information from the beacon state.
func (vs *Server) DomainData(_ context.Context, request *ethpb.DomainRequest) (*ethpb.DomainResponse, error) {
	fork := vs.ForkFetcher.CurrentFork()
	headGenesisValidatorRoot := vs.HeadFetcher.HeadGenesisValidatorRoot()
	dv, err := helpers.Domain(fork, request.Epoch, bytesutil.ToBytes4(request.Domain), headGenesisValidatorRoot[:])
	if err != nil {
		return nil, err
	}
	return &ethpb.DomainResponse{
		SignatureDomain: dv,
	}, nil
}

// CanonicalHead of the current beacon chain. This method is requested on-demand
// by a validator when it is their time to propose or attest.
func (vs *Server) CanonicalHead(ctx context.Context, _ *emptypb.Empty) (*ethpb.SignedBeaconBlock, error) {
	headBlk, err := vs.HeadFetcher.HeadBlock(ctx)
	if err != nil {
		return nil, status.Errorf(codes.Internal, "Could not get head block: %v", err)
	}
	b, err := headBlk.PbPhase0Block()
	if err != nil {
		return nil, status.Errorf(codes.Internal, "Could not get head block: %v", err)
	}
	return b, nil
}

// WaitForChainStart queries the logs of the Deposit Contract in order to verify the beacon chain
// has started its runtime and validators begin their responsibilities. If it has not, it then
// subscribes to an event stream triggered by the powchain service whenever the ChainStart log does
// occur in the Deposit Contract on ETH 1.0.
func (vs *Server) WaitForChainStart(_ *emptypb.Empty, stream ethpb.BeaconNodeValidator_WaitForChainStartServer) error {
	head, err := vs.HeadFetcher.HeadState(stream.Context())
	if err != nil {
		return status.Errorf(codes.Internal, "Could not retrieve head state: %v", err)
	}
	if head != nil && !head.IsNil() {
		res := &ethpb.ChainStartResponse{
			Started:               true,
			GenesisTime:           head.GenesisTime(),
			GenesisValidatorsRoot: head.GenesisValidatorRoot(),
		}
		return stream.Send(res)
	}

	stateChannel := make(chan *feed.Event, 1)
	stateSub := vs.StateNotifier.StateFeed().Subscribe(stateChannel)
	defer stateSub.Unsubscribe()
	for {
		select {
		case event := <-stateChannel:
			if event.Type == statefeed.Initialized {
				data, ok := event.Data.(*statefeed.InitializedData)
				if !ok {
					return errors.New("event data is not type *statefeed.InitializedData")
				}
				log.WithField("starttime", data.StartTime).Debug("Received chain started event")
				log.Debug("Sending genesis time notification to connected validator clients")
				res := &ethpb.ChainStartResponse{
					Started:               true,
					GenesisTime:           uint64(data.StartTime.Unix()),
					GenesisValidatorsRoot: data.GenesisValidatorsRoot,
				}
				return stream.Send(res)
			}
		case <-stateSub.Err():
			return status.Error(codes.Aborted, "Subscriber closed, exiting goroutine")
		case <-vs.Ctx.Done():
			return status.Error(codes.Canceled, "Context canceled")
		}
	}
}<|MERGE_RESOLUTION|>--- conflicted
+++ resolved
@@ -65,17 +65,6 @@
 	StateGen               stategen.StateManager
 }
 
-<<<<<<< HEAD
-func (vs *Server) ProposeBlockAltair(ctx context.Context, altair *ethpb.SignedBeaconBlockAltair) (*ethpb.ProposeResponse, error) {
-	return nil, status.Error(codes.Unimplemented, "Unimplemented")
-}
-
-func (vs *Server) StreamBlocksAltair(request *ethpb.StreamBlocksRequest, server ethpb.BeaconNodeValidator_StreamBlocksAltairServer) error {
-	return status.Error(codes.Unimplemented, "Unimplemented")
-}
-
-=======
->>>>>>> d210dd76
 // WaitForActivation checks if a validator public key exists in the active validator registry of the current
 // beacon state, if not, then it creates a stream which listens for canonical states which contain
 // the validator with the public key as an active validator record.
