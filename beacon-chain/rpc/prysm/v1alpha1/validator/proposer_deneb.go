package validator

import (
	"github.com/prysmaticlabs/prysm/v4/config/params"
	"github.com/prysmaticlabs/prysm/v4/consensus-types/interfaces"
	enginev1 "github.com/prysmaticlabs/prysm/v4/proto/engine/v1"
	ethpb "github.com/prysmaticlabs/prysm/v4/proto/prysm/v1alpha1"
	"github.com/prysmaticlabs/prysm/v4/runtime/version"
	"github.com/prysmaticlabs/prysm/v4/time/slots"
)

<<<<<<< HEAD
// setKzgCommitments sets the KZG commitment on the block.
// return early if the block version is older than deneb or block slot has not passed deneb epoch.
func setKzgCommitments(blk interfaces.SignedBeaconBlock, bundle *enginev1.BlobsBundle) error {
=======
// setKzgCommitment sets the KZG commitment on the block.
// Return early if the block version is older than deneb or block slot has not passed deneb epoch.
func setKzgCommitment(blk interfaces.SignedBeaconBlock, bundle *enginev1.BlobsBundle) error {
>>>>>>> 3bcbc8c7
	if blk.Version() < version.Deneb {
		return nil
	}
	slot := blk.Block().Slot()
	if slots.ToEpoch(slot) < params.BeaconConfig().DenebForkEpoch {
		return nil
	}
	return blk.SetBlobKzgCommitments(bundle.KzgCommitments)
}

// coverts a blobs bundle to a sidecar format.
func blobsBundleToSidecars(bundle *enginev1.BlobsBundle, blk interfaces.ReadOnlyBeaconBlock) ([]*ethpb.BlobSidecar, error) {
	r, err := blk.HashTreeRoot()
	if err != nil {
		return nil, err
	}
	pr := blk.ParentRoot()

	sidecars := make([]*ethpb.BlobSidecar, len(bundle.Blobs))
	for i := 0; i < len(bundle.Blobs); i++ {
		sidecars[i] = &ethpb.BlobSidecar{
			BlockRoot:       r[:],
			Index:           uint64(i),
			Slot:            blk.Slot(),
			BlockParentRoot: pr[:],
			ProposerIndex:   blk.ProposerIndex(),
			Blob:            bundle.Blobs[i],
			KzgCommitment:   bundle.KzgCommitments[i],
			KzgProof:        bundle.Proofs[i],
		}
	}

	return sidecars, nil
}<|MERGE_RESOLUTION|>--- conflicted
+++ resolved
@@ -9,15 +9,9 @@
 	"github.com/prysmaticlabs/prysm/v4/time/slots"
 )
 
-<<<<<<< HEAD
 // setKzgCommitments sets the KZG commitment on the block.
-// return early if the block version is older than deneb or block slot has not passed deneb epoch.
+// Return early if the block version is older than deneb or block slot has not passed deneb epoch.
 func setKzgCommitments(blk interfaces.SignedBeaconBlock, bundle *enginev1.BlobsBundle) error {
-=======
-// setKzgCommitment sets the KZG commitment on the block.
-// Return early if the block version is older than deneb or block slot has not passed deneb epoch.
-func setKzgCommitment(blk interfaces.SignedBeaconBlock, bundle *enginev1.BlobsBundle) error {
->>>>>>> 3bcbc8c7
 	if blk.Version() < version.Deneb {
 		return nil
 	}
