--- conflicted
+++ resolved
@@ -3,6 +3,7 @@
 import (
 	"sync"
 
+	"github.com/prysmaticlabs/prysm/v4/consensus-types/blocks"
 	"github.com/prysmaticlabs/prysm/v4/consensus-types/interfaces"
 	"github.com/prysmaticlabs/prysm/v4/consensus-types/primitives"
 	enginev1 "github.com/prysmaticlabs/prysm/v4/proto/engine/v1"
@@ -10,8 +11,6 @@
 	"github.com/prysmaticlabs/prysm/v4/runtime/version"
 )
 
-<<<<<<< HEAD
-=======
 var bundleCache = &blobsBundleCache{}
 
 // BlobsBundleCache holds the KZG commitments and other relevant sidecar data for a local beacon block.
@@ -56,38 +55,38 @@
 	}
 }
 
-// coverts a blobs bundle to a sidecar format.
-func blobsBundleToSidecars(bundle *enginev1.BlobsBundle, blk interfaces.ReadOnlyBeaconBlock) ([]*ethpb.DeprecatedBlobSidecar, error) {
+// buildBlobSidecars given a block, builds the blob sidecars for the block.
+func buildBlobSidecars(blk interfaces.SignedBeaconBlock) ([]*ethpb.BlobSidecar, error) {
 	if blk.Version() < version.Deneb {
+		return nil, nil // No blobs before deneb.
+	}
+	bundle := bundleCache.get(blk.Block().Slot())
+	if bundle == nil {
 		return nil, nil
 	}
-	if bundle == nil || len(bundle.KzgCommitments) == 0 {
-		return nil, nil
-	}
-	r, err := blk.HashTreeRoot()
+	blobSidecars := make([]*ethpb.BlobSidecar, len(bundle.KzgCommitments))
+	header, err := blk.Header()
 	if err != nil {
 		return nil, err
 	}
-	pr := blk.ParentRoot()
-
-	sidecars := make([]*ethpb.DeprecatedBlobSidecar, len(bundle.Blobs))
-	for i := 0; i < len(bundle.Blobs); i++ {
-		sidecars[i] = &ethpb.DeprecatedBlobSidecar{
-			BlockRoot:       r[:],
-			Index:           uint64(i),
-			Slot:            blk.Slot(),
-			BlockParentRoot: pr[:],
-			ProposerIndex:   blk.ProposerIndex(),
-			Blob:            bundle.Blobs[i],
-			KzgCommitment:   bundle.KzgCommitments[i],
-			KzgProof:        bundle.Proofs[i],
+	body := blk.Block().Body()
+	for i := range blobSidecars {
+		proof, err := blocks.MerkleProofKZGCommitment(body, i)
+		if err != nil {
+			return nil, err
+		}
+		blobSidecars[i] = &ethpb.BlobSidecar{
+			Index:                    uint64(i),
+			Blob:                     bundle.Blobs[i],
+			KzgCommitment:            bundle.KzgCommitments[i],
+			KzgProof:                 bundle.Proofs[i],
+			SignedBlockHeader:        header,
+			CommitmentInclusionProof: proof,
 		}
 	}
-
-	return sidecars, nil
+	return blobSidecars, nil
 }
 
->>>>>>> 6daa7263
 // coverts a blinds blobs bundle to a sidecar format.
 func blindBlobsBundleToSidecars(bundle *enginev1.BlindedBlobsBundle, blk interfaces.ReadOnlyBeaconBlock) ([]*ethpb.BlindedBlobSidecar, error) {
 	if blk.Version() < version.Deneb {
