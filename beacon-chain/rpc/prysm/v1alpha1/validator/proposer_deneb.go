--- conflicted
+++ resolved
@@ -84,39 +84,5 @@
 			CommitmentInclusionProof: proof,
 		}
 	}
-<<<<<<< HEAD
-=======
 	return blobSidecars, nil
-}
-
-// coverts a blinds blobs bundle to a sidecar format.
-func blindBlobsBundleToSidecars(bundle *enginev1.BlindedBlobsBundle, blk interfaces.ReadOnlyBeaconBlock) ([]*ethpb.BlindedBlobSidecar, error) {
-	if blk.Version() < version.Deneb {
-		return nil, nil
-	}
-	if bundle == nil || len(bundle.KzgCommitments) == 0 {
-		return nil, nil
-	}
-	r, err := blk.HashTreeRoot()
-	if err != nil {
-		return nil, err
-	}
-	pr := blk.ParentRoot()
-
-	sidecars := make([]*ethpb.BlindedBlobSidecar, len(bundle.BlobRoots))
-	for i := 0; i < len(bundle.BlobRoots); i++ {
-		sidecars[i] = &ethpb.BlindedBlobSidecar{
-			BlockRoot:       r[:],
-			Index:           uint64(i),
-			Slot:            blk.Slot(),
-			BlockParentRoot: pr[:],
-			ProposerIndex:   blk.ProposerIndex(),
-			BlobRoot:        bundle.BlobRoots[i],
-			KzgCommitment:   bundle.KzgCommitments[i],
-			KzgProof:        bundle.Proofs[i],
-		}
-	}
->>>>>>> 80526a18
-
-	return sidecars, nil
 }