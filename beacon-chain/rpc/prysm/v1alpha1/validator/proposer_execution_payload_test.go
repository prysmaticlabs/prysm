package validator

import (
	"context"
	"errors"
	"testing"

	"github.com/ethereum/go-ethereum/common"
	gethtypes "github.com/ethereum/go-ethereum/core/types"
	chainMock "github.com/prysmaticlabs/prysm/v3/beacon-chain/blockchain/testing"
	"github.com/prysmaticlabs/prysm/v3/beacon-chain/cache"
	dbTest "github.com/prysmaticlabs/prysm/v3/beacon-chain/db/testing"
	powtesting "github.com/prysmaticlabs/prysm/v3/beacon-chain/execution/testing"
	"github.com/prysmaticlabs/prysm/v3/beacon-chain/state"
	"github.com/prysmaticlabs/prysm/v3/config/params"
	"github.com/prysmaticlabs/prysm/v3/consensus-types/blocks"
	"github.com/prysmaticlabs/prysm/v3/consensus-types/primitives"
	"github.com/prysmaticlabs/prysm/v3/encoding/bytesutil"
	pb "github.com/prysmaticlabs/prysm/v3/proto/engine/v1"
	ethpb "github.com/prysmaticlabs/prysm/v3/proto/prysm/v1alpha1"
	"github.com/prysmaticlabs/prysm/v3/testing/require"
	"github.com/prysmaticlabs/prysm/v3/testing/util"
	logTest "github.com/sirupsen/logrus/hooks/test"
)

func TestServer_activationEpochNotReached(t *testing.T) {
	params.SetupTestConfigCleanup(t)
	require.Equal(t, false, activationEpochNotReached(0))

	cfg := params.BeaconConfig().Copy()
	cfg.TerminalBlockHash = common.BytesToHash(bytesutil.PadTo([]byte{0x01}, 32))
	cfg.TerminalBlockHashActivationEpoch = 1
	params.OverrideBeaconConfig(cfg)

	require.Equal(t, true, activationEpochNotReached(0))
	require.Equal(t, false, activationEpochNotReached(params.BeaconConfig().SlotsPerEpoch+1))
}

func TestServer_getExecutionPayload(t *testing.T) {
	beaconDB := dbTest.SetupDB(t)
	nonTransitionSt, _ := util.DeterministicGenesisStateBellatrix(t, 1)
	b1pb := util.NewBeaconBlock()
	b1r, err := b1pb.Block.HashTreeRoot()
	require.NoError(t, err)
	util.SaveBlock(t, context.Background(), beaconDB, b1pb)
	require.NoError(t, nonTransitionSt.SetFinalizedCheckpoint(&ethpb.Checkpoint{
		Root: b1r[:],
	}))

	transitionSt, _ := util.DeterministicGenesisStateBellatrix(t, 1)
	wrappedHeader, err := blocks.WrappedExecutionPayloadHeader(&pb.ExecutionPayloadHeader{BlockNumber: 1})
	require.NoError(t, err)
	require.NoError(t, transitionSt.SetLatestExecutionPayloadHeader(wrappedHeader))
	b2pb := util.NewBeaconBlockBellatrix()
	b2r, err := b2pb.Block.HashTreeRoot()
	require.NoError(t, err)
	util.SaveBlock(t, context.Background(), beaconDB, b2pb)
	require.NoError(t, transitionSt.SetFinalizedCheckpoint(&ethpb.Checkpoint{
		Root: b2r[:],
	}))

<<<<<<< HEAD
	capellaTransitionState, _ := util.DeterministicGenesisStateCapella(t, 1)
	wrappedHeaderCapella, err := blocks.WrappedExecutionPayloadHeaderCapella(&pb.ExecutionPayloadHeaderCapella{BlockNumber: 1})
	require.NoError(t, err)
	require.NoError(t, capellaTransitionState.SetLatestExecutionPayloadHeader(wrappedHeaderCapella))
	b2pbCapella := util.NewBeaconBlockCapella()
	b2rCapella, err := b2pbCapella.Block.HashTreeRoot()
	require.NoError(t, err)
	util.SaveBlock(t, context.Background(), beaconDB, b2pbCapella)
	require.NoError(t, capellaTransitionState.SetFinalizedCheckpoint(&ethpb.Checkpoint{
		Root: b2rCapella[:],
	}))

	require.NoError(t, beaconDB.SaveFeeRecipientsByValidatorIDs(context.Background(), []types.ValidatorIndex{0}, []common.Address{{}}))
=======
	require.NoError(t, beaconDB.SaveFeeRecipientsByValidatorIDs(context.Background(), []primitives.ValidatorIndex{0}, []common.Address{{}}))
>>>>>>> 9136d301

	tests := []struct {
		name              string
		st                state.BeaconState
		errString         string
		forkchoiceErr     error
		payloadID         *pb.PayloadIDBytes
		terminalBlockHash common.Hash
		activationEpoch   primitives.Epoch
		validatorIndx     primitives.ValidatorIndex
	}{
		{
			name:      "transition completed, nil payload id",
			st:        transitionSt,
			errString: "nil payload with block hash",
		},
		{
			name:      "transition completed, happy case (has fee recipient in Db)",
			st:        transitionSt,
			payloadID: &pb.PayloadIDBytes{0x1},
		},
		{
			name:          "transition completed, happy case (doesn't have fee recipient in Db)",
			st:            transitionSt,
			payloadID:     &pb.PayloadIDBytes{0x1},
			validatorIndx: 1,
		},
		{
			name:          "transition completed, capella, happy case (doesn't have fee recipient in Db)",
			st:            capellaTransitionState,
			payloadID:     &pb.PayloadIDBytes{0x1},
			validatorIndx: 1,
		},
		{
			name:          "transition completed, happy case, (payload ID cached)",
			st:            transitionSt,
			validatorIndx: 100,
		},
		{
			name:          "transition completed, could not prepare payload",
			st:            transitionSt,
			forkchoiceErr: errors.New("fork choice error"),
			errString:     "could not prepare payload",
		},
		{
			name:      "transition not-completed, latest exec block is nil",
			st:        nonTransitionSt,
			errString: "latest execution block is nil",
		},
		{
			name:              "transition not-completed, activation epoch not reached",
			st:                nonTransitionSt,
			terminalBlockHash: [32]byte{0x1},
			activationEpoch:   1,
		},
	}
	for _, tt := range tests {
		t.Run(tt.name, func(t *testing.T) {
			cfg := params.BeaconConfig().Copy()
			cfg.TerminalBlockHash = tt.terminalBlockHash
			cfg.TerminalBlockHashActivationEpoch = tt.activationEpoch
			params.OverrideBeaconConfig(cfg)

			vs := &Server{
				ExecutionEngineCaller:  &powtesting.EngineClient{PayloadIDBytes: tt.payloadID, ErrForkchoiceUpdated: tt.forkchoiceErr, ExecutionPayload: &pb.ExecutionPayload{}},
				HeadFetcher:            &chainMock.ChainService{State: tt.st},
				BeaconDB:               beaconDB,
				ProposerSlotIndexCache: cache.NewProposerPayloadIDsCache(),
			}
			vs.ProposerSlotIndexCache.SetProposerAndPayloadIDs(tt.st.Slot(), 100, [8]byte{100}, [32]byte{'a'})
			_, err := vs.getExecutionPayload(context.Background(), tt.st.Slot(), tt.validatorIndx, [32]byte{'a'}, tt.st)
			if tt.errString != "" {
				require.ErrorContains(t, tt.errString, err)
			} else {
				require.NoError(t, err)
			}
		})
	}
}

func TestServer_getExecutionPayloadContextTimeout(t *testing.T) {
	beaconDB := dbTest.SetupDB(t)
	nonTransitionSt, _ := util.DeterministicGenesisStateBellatrix(t, 1)
	b1pb := util.NewBeaconBlock()
	b1r, err := b1pb.Block.HashTreeRoot()
	require.NoError(t, err)
	util.SaveBlock(t, context.Background(), beaconDB, b1pb)
	require.NoError(t, nonTransitionSt.SetFinalizedCheckpoint(&ethpb.Checkpoint{
		Root: b1r[:],
	}))

	require.NoError(t, beaconDB.SaveFeeRecipientsByValidatorIDs(context.Background(), []primitives.ValidatorIndex{0}, []common.Address{{}}))

	cfg := params.BeaconConfig().Copy()
	cfg.TerminalBlockHash = common.Hash{'a'}
	cfg.TerminalBlockHashActivationEpoch = 1
	params.OverrideBeaconConfig(cfg)

	vs := &Server{
		ExecutionEngineCaller:  &powtesting.EngineClient{PayloadIDBytes: &pb.PayloadIDBytes{}, ErrGetPayload: context.DeadlineExceeded, ExecutionPayload: &pb.ExecutionPayload{}},
		HeadFetcher:            &chainMock.ChainService{State: nonTransitionSt},
		BeaconDB:               beaconDB,
		ProposerSlotIndexCache: cache.NewProposerPayloadIDsCache(),
	}
	vs.ProposerSlotIndexCache.SetProposerAndPayloadIDs(nonTransitionSt.Slot(), 100, [8]byte{100}, [32]byte{'a'})

	_, err = vs.getExecutionPayload(context.Background(), nonTransitionSt.Slot(), 100, [32]byte{'a'}, nonTransitionSt)
	require.NoError(t, err)
}

func TestServer_getExecutionPayload_UnexpectedFeeRecipient(t *testing.T) {
	hook := logTest.NewGlobal()
	beaconDB := dbTest.SetupDB(t)
	nonTransitionSt, _ := util.DeterministicGenesisStateBellatrix(t, 1)
	b1pb := util.NewBeaconBlock()
	b1r, err := b1pb.Block.HashTreeRoot()
	require.NoError(t, err)
	util.SaveBlock(t, context.Background(), beaconDB, b1pb)
	require.NoError(t, nonTransitionSt.SetFinalizedCheckpoint(&ethpb.Checkpoint{
		Root: b1r[:],
	}))

	transitionSt, _ := util.DeterministicGenesisStateBellatrix(t, 1)
	wrappedHeader, err := blocks.WrappedExecutionPayloadHeader(&pb.ExecutionPayloadHeader{BlockNumber: 1})
	require.NoError(t, err)
	require.NoError(t, transitionSt.SetLatestExecutionPayloadHeader(wrappedHeader))
	b2pb := util.NewBeaconBlockBellatrix()
	b2r, err := b2pb.Block.HashTreeRoot()
	require.NoError(t, err)
	util.SaveBlock(t, context.Background(), beaconDB, b2pb)
	require.NoError(t, transitionSt.SetFinalizedCheckpoint(&ethpb.Checkpoint{
		Root: b2r[:],
	}))

	feeRecipient := common.BytesToAddress([]byte("a"))
	require.NoError(t, beaconDB.SaveFeeRecipientsByValidatorIDs(context.Background(), []primitives.ValidatorIndex{0}, []common.Address{
		feeRecipient,
	}))

	payloadID := &pb.PayloadIDBytes{0x1}
	payload := emptyPayload()
	payload.FeeRecipient = feeRecipient[:]
	vs := &Server{
		ExecutionEngineCaller: &powtesting.EngineClient{
			PayloadIDBytes:   payloadID,
			ExecutionPayload: payload,
		},
		HeadFetcher:            &chainMock.ChainService{State: transitionSt},
		BeaconDB:               beaconDB,
		ProposerSlotIndexCache: cache.NewProposerPayloadIDsCache(),
	}
	gotPayload, err := vs.getExecutionPayload(context.Background(), transitionSt.Slot(), 0, [32]byte{}, transitionSt)
	require.NoError(t, err)
	require.NotNil(t, gotPayload)

	// We should NOT be getting the warning.
	require.LogsDoNotContain(t, hook, "Fee recipient address from execution client is not what was expected")
	hook.Reset()

	evilRecipientAddress := common.BytesToAddress([]byte("evil"))
	payload.FeeRecipient = evilRecipientAddress[:]
	vs.ProposerSlotIndexCache = cache.NewProposerPayloadIDsCache()

	gotPayload, err = vs.getExecutionPayload(context.Background(), transitionSt.Slot(), 0, [32]byte{}, transitionSt)
	require.NoError(t, err)
	require.NotNil(t, gotPayload)

	// Users should be warned.
	require.LogsContain(t, hook, "Fee recipient address from execution client is not what was expected")
}

func TestServer_getTerminalBlockHashIfExists(t *testing.T) {
	params.SetupTestConfigCleanup(t)
	tests := []struct {
		name                  string
		paramsTerminalHash    []byte
		paramsTd              string
		currentPowBlock       *pb.ExecutionBlock
		parentPowBlock        *pb.ExecutionBlock
		wantTerminalBlockHash []byte
		wantExists            bool
		errString             string
	}{
		{
			name:               "use terminal block hash, doesn't exist",
			paramsTerminalHash: common.BytesToHash([]byte("a")).Bytes(),
			errString:          "could not fetch height for hash",
		},
		{
			name: "use terminal block hash, exists",
			paramsTerminalHash: []byte{0xff, 0xff, 0xff, 0xff, 0xff, 0xff, 0xff, 0xff, 0xff, 0xff, 0xff, 0xff, 0xff, 0xff,
				0xff, 0xff, 0xff, 0xff, 0xff, 0xff, 0xff, 0xff, 0xff, 0xff, 0xff, 0xff, 0xff, 0xff, 0xff, 0xff, 0xff, 0xff},
			wantExists: true,
			wantTerminalBlockHash: []byte{0xff, 0xff, 0xff, 0xff, 0xff, 0xff, 0xff, 0xff, 0xff, 0xff, 0xff, 0xff, 0xff, 0xff,
				0xff, 0xff, 0xff, 0xff, 0xff, 0xff, 0xff, 0xff, 0xff, 0xff, 0xff, 0xff, 0xff, 0xff, 0xff, 0xff, 0xff, 0xff},
		},
		{
			name:     "use terminal total difficulty",
			paramsTd: "2",
			currentPowBlock: &pb.ExecutionBlock{
				Hash: common.BytesToHash([]byte("a")),
				Header: gethtypes.Header{
					ParentHash: common.BytesToHash([]byte("b")),
				},
				TotalDifficulty: "0x3",
			},
			parentPowBlock: &pb.ExecutionBlock{
				Hash: common.BytesToHash([]byte("b")),
				Header: gethtypes.Header{
					ParentHash: common.BytesToHash([]byte("c")),
				},
				TotalDifficulty: "0x1",
			},
			wantExists:            true,
			wantTerminalBlockHash: common.BytesToHash([]byte("a")).Bytes(),
		},
		{
			name:     "use terminal total difficulty but fails timestamp",
			paramsTd: "2",
			currentPowBlock: &pb.ExecutionBlock{
				Hash: common.BytesToHash([]byte("a")),
				Header: gethtypes.Header{
					ParentHash: common.BytesToHash([]byte("b")),
					Time:       1,
				},
				TotalDifficulty: "0x3",
			},
			parentPowBlock: &pb.ExecutionBlock{
				Hash: common.BytesToHash([]byte("b")),
				Header: gethtypes.Header{
					ParentHash: common.BytesToHash([]byte("c")),
				},
				TotalDifficulty: "0x1",
			},
		},
	}
	for _, tt := range tests {
		t.Run(tt.name, func(t *testing.T) {
			cfg := params.BeaconConfig().Copy()
			cfg.TerminalTotalDifficulty = tt.paramsTd
			cfg.TerminalBlockHash = common.BytesToHash(tt.paramsTerminalHash)
			params.OverrideBeaconConfig(cfg)
			var m map[[32]byte]*pb.ExecutionBlock
			if tt.parentPowBlock != nil {
				m = map[[32]byte]*pb.ExecutionBlock{
					tt.parentPowBlock.Hash: tt.parentPowBlock,
				}
			}
			c := powtesting.New()
			c.HashesByHeight[0] = tt.wantTerminalBlockHash
			vs := &Server{
				Eth1BlockFetcher: c,
				ExecutionEngineCaller: &powtesting.EngineClient{
					ExecutionBlock: tt.currentPowBlock,
					BlockByHashMap: m,
				},
			}
			b, e, err := vs.getTerminalBlockHashIfExists(context.Background(), 1)
			if tt.errString != "" {
				require.ErrorContains(t, tt.errString, err)
				require.DeepEqual(t, tt.wantExists, e)
			} else {
				require.NoError(t, err)
				require.DeepEqual(t, tt.wantExists, e)
				require.DeepEqual(t, tt.wantTerminalBlockHash, b)
			}
		})
	}
}<|MERGE_RESOLUTION|>--- conflicted
+++ resolved
@@ -59,7 +59,6 @@
 		Root: b2r[:],
 	}))
 
-<<<<<<< HEAD
 	capellaTransitionState, _ := util.DeterministicGenesisStateCapella(t, 1)
 	wrappedHeaderCapella, err := blocks.WrappedExecutionPayloadHeaderCapella(&pb.ExecutionPayloadHeaderCapella{BlockNumber: 1})
 	require.NoError(t, err)
@@ -72,10 +71,7 @@
 		Root: b2rCapella[:],
 	}))
 
-	require.NoError(t, beaconDB.SaveFeeRecipientsByValidatorIDs(context.Background(), []types.ValidatorIndex{0}, []common.Address{{}}))
-=======
 	require.NoError(t, beaconDB.SaveFeeRecipientsByValidatorIDs(context.Background(), []primitives.ValidatorIndex{0}, []common.Address{{}}))
->>>>>>> 9136d301
 
 	tests := []struct {
 		name              string
