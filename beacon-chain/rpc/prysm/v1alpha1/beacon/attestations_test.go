--- conflicted
+++ resolved
@@ -8,29 +8,8 @@
 	"testing"
 	"time"
 
+	"github.com/golang/mock/gomock"
 	"github.com/prysmaticlabs/go-bitfield"
-<<<<<<< HEAD
-	chainMock "github.com/prysmaticlabs/prysm/v4/beacon-chain/blockchain/testing"
-	"github.com/prysmaticlabs/prysm/v4/beacon-chain/core/helpers"
-	dbTest "github.com/prysmaticlabs/prysm/v4/beacon-chain/db/testing"
-	doublylinkedtree "github.com/prysmaticlabs/prysm/v4/beacon-chain/forkchoice/doubly-linked-tree"
-	"github.com/prysmaticlabs/prysm/v4/beacon-chain/operations/attestations"
-	state_native "github.com/prysmaticlabs/prysm/v4/beacon-chain/state/state-native"
-	"github.com/prysmaticlabs/prysm/v4/beacon-chain/state/stategen"
-	"github.com/prysmaticlabs/prysm/v4/cmd"
-	fieldparams "github.com/prysmaticlabs/prysm/v4/config/fieldparams"
-	"github.com/prysmaticlabs/prysm/v4/config/params"
-	consensusblocks "github.com/prysmaticlabs/prysm/v4/consensus-types/blocks"
-	"github.com/prysmaticlabs/prysm/v4/consensus-types/interfaces"
-	"github.com/prysmaticlabs/prysm/v4/consensus-types/primitives"
-	"github.com/prysmaticlabs/prysm/v4/encoding/bytesutil"
-	ethpb "github.com/prysmaticlabs/prysm/v4/proto/prysm/v1alpha1"
-	"github.com/prysmaticlabs/prysm/v4/proto/prysm/v1alpha1/attestation"
-	"github.com/prysmaticlabs/prysm/v4/testing/assert"
-	"github.com/prysmaticlabs/prysm/v4/testing/require"
-	"github.com/prysmaticlabs/prysm/v4/testing/util"
-	"github.com/prysmaticlabs/prysm/v4/time/slots"
-=======
 	chainMock "github.com/prysmaticlabs/prysm/v5/beacon-chain/blockchain/testing"
 	"github.com/prysmaticlabs/prysm/v5/beacon-chain/core/feed"
 	"github.com/prysmaticlabs/prysm/v5/beacon-chain/core/feed/operation"
@@ -56,8 +35,8 @@
 	"github.com/prysmaticlabs/prysm/v5/testing/require"
 	"github.com/prysmaticlabs/prysm/v5/testing/util"
 	"github.com/prysmaticlabs/prysm/v5/time/slots"
->>>>>>> 5a668079
 	"google.golang.org/protobuf/proto"
+	"google.golang.org/protobuf/types/known/emptypb"
 )
 
 func TestServer_ListAttestations_NoResults(t *testing.T) {
@@ -844,4 +823,240 @@
 		assert.Equal(t, tt.res.TotalSize, res.TotalSize, "Unexpected total size")
 		assert.Equal(t, tt.res.NextPageToken, res.NextPageToken, "Unexpected next page token")
 	}
+}
+
+func TestServer_StreamIndexedAttestations_ContextCanceled(t *testing.T) {
+	ctx := context.Background()
+	ctx, cancel := context.WithCancel(ctx)
+	chainService := &chainMock.ChainService{}
+	server := &Server{
+		Ctx:                 ctx,
+		AttestationNotifier: chainService.OperationNotifier(),
+		GenesisTimeFetcher: &chainMock.ChainService{
+			Genesis: time.Now(),
+		},
+	}
+
+	exitRoutine := make(chan bool)
+	ctrl := gomock.NewController(t)
+	defer ctrl.Finish()
+	mockStream := mock.NewMockBeaconChain_StreamIndexedAttestationsServer(ctrl)
+	mockStream.EXPECT().Context().Return(ctx).AnyTimes()
+	go func(tt *testing.T) {
+		err := server.StreamIndexedAttestations(&emptypb.Empty{}, mockStream)
+		assert.ErrorContains(t, "Context canceled", err)
+		<-exitRoutine
+	}(t)
+	cancel()
+	exitRoutine <- true
+}
+
+func TestServer_StreamIndexedAttestations_OK(t *testing.T) {
+	params.SetupTestConfigCleanup(t)
+	params.OverrideBeaconConfig(params.BeaconConfig())
+	db := dbTest.SetupDB(t)
+	exitRoutine := make(chan bool)
+	ctrl := gomock.NewController(t)
+	defer ctrl.Finish()
+	ctx := context.Background()
+
+	numValidators := 64
+	headState, privKeys := util.DeterministicGenesisState(t, uint64(numValidators))
+	b := util.NewBeaconBlock()
+	util.SaveBlock(t, ctx, db, b)
+	gRoot, err := b.Block.HashTreeRoot()
+	require.NoError(t, err)
+	require.NoError(t, db.SaveGenesisBlockRoot(ctx, gRoot))
+	require.NoError(t, db.SaveState(ctx, headState, gRoot))
+
+	activeIndices, err := helpers.ActiveValidatorIndices(ctx, headState, 0)
+	require.NoError(t, err)
+	epoch := primitives.Epoch(0)
+	attesterSeed, err := helpers.Seed(headState, epoch, params.BeaconConfig().DomainBeaconAttester)
+	require.NoError(t, err)
+	committees, err := computeCommittees(context.Background(), params.BeaconConfig().SlotsPerEpoch.Mul(uint64(epoch)), activeIndices, attesterSeed)
+	require.NoError(t, err)
+
+	count := params.BeaconConfig().SlotsPerEpoch
+	// We generate attestations for each validator per slot per epoch.
+	atts := make(map[[32]byte][]*ethpb.Attestation)
+	for i := primitives.Slot(0); i < count; i++ {
+		comms := committees[i].Committees
+		for j := 0; j < numValidators; j++ {
+			var indexInCommittee uint64
+			var committeeIndex primitives.CommitteeIndex
+			var committeeLength int
+			var found bool
+			for comIndex, item := range comms {
+				for n, idx := range item.ValidatorIndices {
+					if primitives.ValidatorIndex(j) == idx {
+						indexInCommittee = uint64(n)
+						committeeIndex = primitives.CommitteeIndex(comIndex)
+						committeeLength = len(item.ValidatorIndices)
+						found = true
+						break
+					}
+				}
+			}
+			if !found {
+				continue
+			}
+			attExample := &ethpb.Attestation{
+				Data: &ethpb.AttestationData{
+					BeaconBlockRoot: bytesutil.PadTo([]byte("root"), 32),
+					Slot:            i,
+					Source: &ethpb.Checkpoint{
+						Epoch: 0,
+						Root:  gRoot[:],
+					},
+					Target: &ethpb.Checkpoint{
+						Epoch: 0,
+						Root:  gRoot[:],
+					},
+				},
+			}
+			domain, err := signing.Domain(headState.Fork(), 0, params.BeaconConfig().DomainBeaconAttester, headState.GenesisValidatorsRoot())
+			require.NoError(t, err)
+			encoded, err := signing.ComputeSigningRoot(attExample.Data, domain)
+			require.NoError(t, err)
+			sig := privKeys[j].Sign(encoded[:])
+			attExample.Signature = sig.Marshal()
+			attExample.Data.CommitteeIndex = committeeIndex
+			aggregationBitfield := bitfield.NewBitlist(uint64(committeeLength))
+			aggregationBitfield.SetBitAt(indexInCommittee, true)
+			attExample.AggregationBits = aggregationBitfield
+			atts[encoded] = append(atts[encoded], attExample)
+		}
+	}
+
+	chainService := &chainMock.ChainService{}
+	server := &Server{
+		BeaconDB: db,
+		Ctx:      context.Background(),
+		HeadFetcher: &chainMock.ChainService{
+			State: headState,
+		},
+		GenesisTimeFetcher: &chainMock.ChainService{
+			Genesis: time.Now(),
+		},
+		AttestationNotifier:         chainService.OperationNotifier(),
+		CollectedAttestationsBuffer: make(chan []*ethpb.Attestation, 1),
+		StateGen:                    stategen.New(db, doublylinkedtree.New()),
+	}
+
+	for dataRoot, sameDataAtts := range atts {
+		aggAtts, err := attaggregation.Aggregate(sameDataAtts)
+		require.NoError(t, err)
+		atts[dataRoot] = aggAtts
+	}
+
+	// Next up we convert the test attestations to indexed form.
+	attsByTarget := make(map[[32]byte][]*ethpb.Attestation)
+	for _, dataRootAtts := range atts {
+		targetRoot := bytesutil.ToBytes32(dataRootAtts[0].Data.Target.Root)
+		attsByTarget[targetRoot] = append(attsByTarget[targetRoot], dataRootAtts...)
+	}
+
+	allAtts := make([]*ethpb.Attestation, 0)
+	indexedAtts := make(map[[32]byte][]*ethpb.IndexedAttestation)
+	for dataRoot, aggAtts := range attsByTarget {
+		allAtts = append(allAtts, aggAtts...)
+		for _, att := range aggAtts {
+			committee := committees[att.Data.Slot].Committees[att.Data.CommitteeIndex]
+			idxAtt, err := attestation.ConvertToIndexed(ctx, att, committee.ValidatorIndices)
+			require.NoError(t, err)
+			indexedAtts[dataRoot] = append(indexedAtts[dataRoot], idxAtt)
+		}
+	}
+
+	attsSent := 0
+	mockStream := mock.NewMockBeaconChain_StreamIndexedAttestationsServer(ctrl)
+	for _, atts := range indexedAtts {
+		for _, att := range atts {
+			if attsSent == len(allAtts)-1 {
+				mockStream.EXPECT().Send(att).Do(func(arg0 interface{}) {
+					exitRoutine <- true
+				})
+				t.Log("cancelled")
+			} else {
+				mockStream.EXPECT().Send(att)
+				attsSent++
+			}
+		}
+	}
+	mockStream.EXPECT().Context().Return(ctx).AnyTimes()
+
+	go func(tt *testing.T) {
+		assert.NoError(tt, server.StreamIndexedAttestations(&emptypb.Empty{}, mockStream), "Could not call RPC method")
+	}(t)
+
+	server.CollectedAttestationsBuffer <- allAtts
+	<-exitRoutine
+}
+
+func TestServer_StreamAttestations_ContextCanceled(t *testing.T) {
+	ctx := context.Background()
+
+	ctx, cancel := context.WithCancel(ctx)
+	chainService := &chainMock.ChainService{}
+	server := &Server{
+		Ctx:                 ctx,
+		AttestationNotifier: chainService.OperationNotifier(),
+	}
+
+	exitRoutine := make(chan bool)
+	ctrl := gomock.NewController(t)
+	defer ctrl.Finish()
+	mockStream := mock.NewMockBeaconChain_StreamAttestationsServer(ctrl)
+	mockStream.EXPECT().Context().Return(ctx)
+	go func(tt *testing.T) {
+		err := server.StreamAttestations(
+			&emptypb.Empty{},
+			mockStream,
+		)
+		assert.ErrorContains(tt, "Context canceled", err)
+		<-exitRoutine
+	}(t)
+	cancel()
+	exitRoutine <- true
+}
+
+func TestServer_StreamAttestations_OnSlotTick(t *testing.T) {
+	exitRoutine := make(chan bool)
+	ctrl := gomock.NewController(t)
+	defer ctrl.Finish()
+	ctx := context.Background()
+	chainService := &chainMock.ChainService{}
+	server := &Server{
+		Ctx:                 ctx,
+		AttestationNotifier: chainService.OperationNotifier(),
+	}
+
+	atts := []*ethpb.Attestation{
+		util.HydrateAttestation(&ethpb.Attestation{Data: &ethpb.AttestationData{Slot: 1}, AggregationBits: bitfield.Bitlist{0b1101}}),
+		util.HydrateAttestation(&ethpb.Attestation{Data: &ethpb.AttestationData{Slot: 2}, AggregationBits: bitfield.Bitlist{0b1101}}),
+		util.HydrateAttestation(&ethpb.Attestation{Data: &ethpb.AttestationData{Slot: 3}, AggregationBits: bitfield.Bitlist{0b1101}}),
+	}
+
+	mockStream := mock.NewMockBeaconChain_StreamAttestationsServer(ctrl)
+	mockStream.EXPECT().Send(atts[0])
+	mockStream.EXPECT().Send(atts[1])
+	mockStream.EXPECT().Send(atts[2]).Do(func(arg0 interface{}) {
+		exitRoutine <- true
+	})
+	mockStream.EXPECT().Context().Return(ctx).AnyTimes()
+
+	go func(tt *testing.T) {
+		assert.NoError(tt, server.StreamAttestations(&emptypb.Empty{}, mockStream), "Could not call RPC method")
+	}(t)
+	for i := 0; i < len(atts); i++ {
+		// Send in a loop to ensure it is delivered (busy wait for the service to subscribe to the state feed).
+		for sent := 0; sent == 0; {
+			sent = server.AttestationNotifier.OperationFeed().Send(&feed.Event{
+				Type: operation.UnaggregatedAttReceived,
+				Data: &operation.UnAggregatedAttReceivedData{Attestation: atts[i]},
+			})
+		}
+	}
+	<-exitRoutine
 }