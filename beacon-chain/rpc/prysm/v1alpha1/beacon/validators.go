package beacon

import (
	"context"
	"fmt"
	"sort"
	"strconv"

	"github.com/prysmaticlabs/prysm/v4/api/pagination"
	"github.com/prysmaticlabs/prysm/v4/beacon-chain/core/altair"
	"github.com/prysmaticlabs/prysm/v4/beacon-chain/core/epoch/precompute"
	"github.com/prysmaticlabs/prysm/v4/beacon-chain/core/helpers"
	coreTime "github.com/prysmaticlabs/prysm/v4/beacon-chain/core/time"
	"github.com/prysmaticlabs/prysm/v4/beacon-chain/core/transition"
	"github.com/prysmaticlabs/prysm/v4/beacon-chain/core/validators"
	"github.com/prysmaticlabs/prysm/v4/beacon-chain/rpc/core"
	"github.com/prysmaticlabs/prysm/v4/beacon-chain/state"
	"github.com/prysmaticlabs/prysm/v4/cmd"
	"github.com/prysmaticlabs/prysm/v4/config/params"
	"github.com/prysmaticlabs/prysm/v4/consensus-types/primitives"
	"github.com/prysmaticlabs/prysm/v4/encoding/bytesutil"
	ethpb "github.com/prysmaticlabs/prysm/v4/proto/prysm/v1alpha1"
	"github.com/prysmaticlabs/prysm/v4/runtime/version"
	"github.com/prysmaticlabs/prysm/v4/time/slots"
	"google.golang.org/grpc/codes"
	"google.golang.org/grpc/status"
	"google.golang.org/protobuf/types/known/emptypb"
)

// ListValidatorBalances retrieves the validator balances for a given set of public keys.
// An optional Epoch parameter is provided to request historical validator balances from
// archived, persistent data.
func (bs *Server) ListValidatorBalances(
	ctx context.Context,
	req *ethpb.ListValidatorBalancesRequest,
) (*ethpb.ValidatorBalances, error) {
	if int(req.PageSize) > cmd.Get().MaxRPCPageSize {
		return nil, status.Errorf(codes.InvalidArgument, "Requested page size %d can not be greater than max size %d",
			req.PageSize, cmd.Get().MaxRPCPageSize)
	}

	if bs.GenesisTimeFetcher == nil {
		return nil, status.Errorf(codes.Internal, "Nil genesis time fetcher")
	}
	currentEpoch := slots.ToEpoch(bs.GenesisTimeFetcher.CurrentSlot())
	requestedEpoch := currentEpoch
	switch q := req.QueryFilter.(type) {
	case *ethpb.ListValidatorBalancesRequest_Epoch:
		requestedEpoch = q.Epoch
	case *ethpb.ListValidatorBalancesRequest_Genesis:
		requestedEpoch = 0
	}

	if requestedEpoch > currentEpoch {
		return nil, status.Errorf(
			codes.InvalidArgument,
			errEpoch,
			currentEpoch,
			requestedEpoch,
		)
	}
	res := make([]*ethpb.ValidatorBalances_Balance, 0)
	filtered := map[primitives.ValidatorIndex]bool{} // Track filtered validators to prevent duplication in the response.

	startSlot, err := slots.EpochStart(requestedEpoch)
	if err != nil {
		return nil, err
	}
	requestedState, err := bs.ReplayerBuilder.ReplayerForSlot(startSlot).ReplayBlocks(ctx)
	if err != nil {
		return nil, status.Error(codes.Internal, fmt.Sprintf("error replaying blocks for state at slot %d: %v", startSlot, err))
	}

	vals := requestedState.Validators()
	balances := requestedState.Balances()
	balancesCount := len(balances)
	for _, pubKey := range req.PublicKeys {
		// Skip empty public key.
		if len(pubKey) == 0 {
			continue
		}
		pubkeyBytes := bytesutil.ToBytes48(pubKey)
		index, ok := requestedState.ValidatorIndexByPubkey(pubkeyBytes)
		if !ok {
			// We continue the loop if one validator in the request is not found.
			res = append(res, &ethpb.ValidatorBalances_Balance{
				Status: "UNKNOWN",
			})
			balancesCount = len(res)
			continue
		}
		filtered[index] = true

		if uint64(index) >= uint64(len(balances)) {
			return nil, status.Errorf(codes.OutOfRange, "Validator index %d >= balance list %d",
				index, len(balances))
		}

		val := vals[index]
		st := validatorStatus(val, requestedEpoch)
		res = append(res, &ethpb.ValidatorBalances_Balance{
			PublicKey: pubKey,
			Index:     index,
			Balance:   balances[index],
			Status:    st.String(),
		})
		balancesCount = len(res)
	}

	for _, index := range req.Indices {
		if uint64(index) >= uint64(len(balances)) {
			return nil, status.Errorf(codes.OutOfRange, "Validator index %d >= balance list %d",
				index, len(balances))
		}

		if !filtered[index] {
			val := vals[index]
			st := validatorStatus(val, requestedEpoch)
			res = append(res, &ethpb.ValidatorBalances_Balance{
				PublicKey: vals[index].PublicKey,
				Index:     index,
				Balance:   balances[index],
				Status:    st.String(),
			})
		}
		balancesCount = len(res)
	}
	// Depending on the indices and public keys given, results might not be sorted.
	sort.Slice(res, func(i, j int) bool {
		return res[i].Index < res[j].Index
	})

	// If there are no balances, we simply return a response specifying this.
	// Otherwise, attempting to paginate 0 balances below would result in an error.
	if balancesCount == 0 {
		return &ethpb.ValidatorBalances{
			Epoch:         requestedEpoch,
			Balances:      make([]*ethpb.ValidatorBalances_Balance, 0),
			TotalSize:     int32(0),
			NextPageToken: strconv.Itoa(0),
		}, nil
	}

	start, end, nextPageToken, err := pagination.StartAndEndPage(req.PageToken, int(req.PageSize), balancesCount)
	if err != nil {
		return nil, status.Errorf(
			codes.Internal,
			"Could not paginate results: %v",
			err,
		)
	}

	if len(req.Indices) == 0 && len(req.PublicKeys) == 0 {
		// Return everything.
		for i := start; i < end; i++ {
			pubkey := requestedState.PubkeyAtIndex(primitives.ValidatorIndex(i))
			val := vals[i]
			st := validatorStatus(val, requestedEpoch)
			res = append(res, &ethpb.ValidatorBalances_Balance{
				PublicKey: pubkey[:],
				Index:     primitives.ValidatorIndex(i),
				Balance:   balances[i],
				Status:    st.String(),
			})
		}
		return &ethpb.ValidatorBalances{
			Epoch:         requestedEpoch,
			Balances:      res,
			TotalSize:     int32(balancesCount),
			NextPageToken: nextPageToken,
		}, nil
	}

	if end > len(res) || end < start {
		return nil, status.Error(codes.OutOfRange, "Request exceeds response length")
	}

	return &ethpb.ValidatorBalances{
		Epoch:         requestedEpoch,
		Balances:      res[start:end],
		TotalSize:     int32(balancesCount),
		NextPageToken: nextPageToken,
	}, nil
}

// ListValidators retrieves the current list of active validators with an optional historical epoch flag to
// retrieve validator set in time.
func (bs *Server) ListValidators(
	ctx context.Context,
	req *ethpb.ListValidatorsRequest,
) (*ethpb.Validators, error) {
	if int(req.PageSize) > cmd.Get().MaxRPCPageSize {
		return nil, status.Errorf(codes.InvalidArgument, "Requested page size %d can not be greater than max size %d",
			req.PageSize, cmd.Get().MaxRPCPageSize)
	}

	currentEpoch := slots.ToEpoch(bs.GenesisTimeFetcher.CurrentSlot())
	requestedEpoch := currentEpoch

	switch q := req.QueryFilter.(type) {
	case *ethpb.ListValidatorsRequest_Genesis:
		if q.Genesis {
			requestedEpoch = 0
		}
	case *ethpb.ListValidatorsRequest_Epoch:
		if q.Epoch > currentEpoch {
			return nil, status.Errorf(
				codes.InvalidArgument,
				errEpoch,
				currentEpoch,
				q.Epoch,
			)
		}
		requestedEpoch = q.Epoch
	}
	var reqState state.BeaconState
	var err error
	if requestedEpoch != currentEpoch {
		var s primitives.Slot
		s, err = slots.EpochStart(requestedEpoch)
		if err != nil {
			return nil, err
		}
		reqState, err = bs.ReplayerBuilder.ReplayerForSlot(s).ReplayBlocks(ctx)
		if err != nil {
			return nil, status.Error(codes.Internal, fmt.Sprintf("error replaying blocks for state at slot %d: %v", s, err))
		}
	} else {
		reqState, err = bs.HeadFetcher.HeadState(ctx)
	}
	if err != nil {
		return nil, status.Errorf(codes.Internal, "Could not get requested state: %v", err)
	}
	if reqState == nil || reqState.IsNil() {
		return nil, status.Error(codes.Internal, "Requested state is nil")
	}

	s, err := slots.EpochStart(requestedEpoch)
	if err != nil {
		return nil, err
	}
	if s > reqState.Slot() {
		reqState = reqState.Copy()
		reqState, err = transition.ProcessSlots(ctx, reqState, s)
		if err != nil {
			return nil, status.Errorf(
				codes.Internal,
				"Could not process slots up to epoch %d: %v",
				requestedEpoch,
				err,
			)
		}
	}

	validatorList := make([]*ethpb.Validators_ValidatorContainer, 0)

	for _, index := range req.Indices {
		val, err := reqState.ValidatorAtIndex(index)
		if err != nil {
			return nil, status.Errorf(codes.Internal, "Could not get validator: %v", err)
		}
		validatorList = append(validatorList, &ethpb.Validators_ValidatorContainer{
			Index:     index,
			Validator: val,
		})
	}

	for _, pubKey := range req.PublicKeys {
		// Skip empty public key.
		if len(pubKey) == 0 {
			continue
		}
		pubkeyBytes := bytesutil.ToBytes48(pubKey)
		index, ok := reqState.ValidatorIndexByPubkey(pubkeyBytes)
		if !ok {
			continue
		}
		val, err := reqState.ValidatorAtIndex(index)
		if err != nil {
			return nil, status.Errorf(codes.Internal, "Could not get validator: %v", err)
		}
		validatorList = append(validatorList, &ethpb.Validators_ValidatorContainer{
			Index:     index,
			Validator: val,
		})
	}
	// Depending on the indices and public keys given, results might not be sorted.
	sort.Slice(validatorList, func(i, j int) bool {
		return validatorList[i].Index < validatorList[j].Index
	})

	if len(req.PublicKeys) == 0 && len(req.Indices) == 0 {
		for i := primitives.ValidatorIndex(0); uint64(i) < uint64(reqState.NumValidators()); i++ {
			val, err := reqState.ValidatorAtIndex(i)
			if err != nil {
				return nil, status.Errorf(codes.Internal, "Could not get validator: %v", err)
			}
			validatorList = append(validatorList, &ethpb.Validators_ValidatorContainer{
				Index:     i,
				Validator: val,
			})
		}
	}

	// Filter active validators if the request specifies it.
	res := validatorList
	if req.Active {
		filteredValidators := make([]*ethpb.Validators_ValidatorContainer, 0)
		for _, item := range validatorList {
			if helpers.IsActiveValidator(item.Validator, requestedEpoch) {
				filteredValidators = append(filteredValidators, item)
			}
		}
		res = filteredValidators
	}

	validatorCount := len(res)
	// If there are no items, we simply return a response specifying this.
	// Otherwise, attempting to paginate 0 validators below would result in an error.
	if validatorCount == 0 {
		return &ethpb.Validators{
			ValidatorList: make([]*ethpb.Validators_ValidatorContainer, 0),
			TotalSize:     int32(0),
			NextPageToken: strconv.Itoa(0),
		}, nil
	}

	start, end, nextPageToken, err := pagination.StartAndEndPage(req.PageToken, int(req.PageSize), validatorCount)
	if err != nil {
		return nil, status.Errorf(
			codes.Internal,
			"Could not paginate results: %v",
			err,
		)
	}

	return &ethpb.Validators{
		ValidatorList: res[start:end],
		TotalSize:     int32(validatorCount),
		NextPageToken: nextPageToken,
	}, nil
}

// GetValidator information from any validator in the registry by index or public key.
func (bs *Server) GetValidator(
	ctx context.Context, req *ethpb.GetValidatorRequest,
) (*ethpb.Validator, error) {
	var requestingIndex bool
	var index primitives.ValidatorIndex
	var pubKey []byte
	switch q := req.QueryFilter.(type) {
	case *ethpb.GetValidatorRequest_Index:
		index = q.Index
		requestingIndex = true
	case *ethpb.GetValidatorRequest_PublicKey:
		pubKey = q.PublicKey
	default:
		return nil, status.Error(
			codes.InvalidArgument,
			"Need to specify either validator index or public key in request",
		)
	}
	headState, err := bs.HeadFetcher.HeadStateReadOnly(ctx)
	if err != nil {
		return nil, status.Errorf(codes.Internal, "Could not get head state: %v", err)
	}
	if requestingIndex {
		if uint64(index) >= uint64(headState.NumValidators()) {
			return nil, status.Errorf(
				codes.OutOfRange,
				"Requesting index %d, but there are only %d validators",
				index,
				headState.NumValidators(),
			)
		}
		return headState.ValidatorAtIndex(index)
	}
	pk48 := bytesutil.ToBytes48(pubKey)
	for i := primitives.ValidatorIndex(0); uint64(i) < uint64(headState.NumValidators()); i++ {
		keyFromState := headState.PubkeyAtIndex(i)
		if keyFromState == pk48 {
			return headState.ValidatorAtIndex(i)
		}
	}
	return nil, status.Error(codes.NotFound, "No validator matched filter criteria")
}

// GetValidatorActiveSetChanges retrieves the active set changes for a given epoch.
//
// This data includes any activations, voluntary exits, and involuntary
// ejections.
func (bs *Server) GetValidatorActiveSetChanges(
	ctx context.Context, req *ethpb.GetValidatorActiveSetChangesRequest,
) (*ethpb.ActiveSetChanges, error) {
	currentEpoch := slots.ToEpoch(bs.GenesisTimeFetcher.CurrentSlot())

	var requestedEpoch primitives.Epoch
	switch q := req.QueryFilter.(type) {
	case *ethpb.GetValidatorActiveSetChangesRequest_Genesis:
		requestedEpoch = 0
	case *ethpb.GetValidatorActiveSetChangesRequest_Epoch:
		requestedEpoch = q.Epoch
	default:
		requestedEpoch = currentEpoch
	}
	if requestedEpoch > currentEpoch {
		return nil, status.Errorf(
			codes.InvalidArgument,
			errEpoch,
			currentEpoch,
			requestedEpoch,
		)
	}

	s, err := slots.EpochStart(requestedEpoch)
	if err != nil {
		return nil, err
	}
	requestedState, err := bs.ReplayerBuilder.ReplayerForSlot(s).ReplayBlocks(ctx)
	if err != nil {
		return nil, status.Error(codes.Internal, fmt.Sprintf("error replaying blocks for state at slot %d: %v", s, err))
	}

	activeValidatorCount, err := helpers.ActiveValidatorCount(ctx, requestedState, coreTime.CurrentEpoch(requestedState))
	if err != nil {
		return nil, status.Errorf(codes.Internal, "Could not get active validator count: %v", err)
	}
	vs := requestedState.Validators()
	activatedIndices := validators.ActivatedValidatorIndices(coreTime.CurrentEpoch(requestedState), vs)
	exitedIndices, err := validators.ExitedValidatorIndices(coreTime.CurrentEpoch(requestedState), vs, activeValidatorCount)
	if err != nil {
		return nil, status.Errorf(codes.Internal, "Could not determine exited validator indices: %v", err)
	}
	slashedIndices := validators.SlashedValidatorIndices(coreTime.CurrentEpoch(requestedState), vs)
	ejectedIndices, err := validators.EjectedValidatorIndices(coreTime.CurrentEpoch(requestedState), vs, activeValidatorCount)
	if err != nil {
		return nil, status.Errorf(codes.Internal, "Could not determine ejected validator indices: %v", err)
	}

	// Retrieve public keys for the indices.
	activatedKeys := make([][]byte, len(activatedIndices))
	exitedKeys := make([][]byte, len(exitedIndices))
	slashedKeys := make([][]byte, len(slashedIndices))
	ejectedKeys := make([][]byte, len(ejectedIndices))
	for i, idx := range activatedIndices {
		pubkey := requestedState.PubkeyAtIndex(idx)
		activatedKeys[i] = pubkey[:]
	}
	for i, idx := range exitedIndices {
		pubkey := requestedState.PubkeyAtIndex(idx)
		exitedKeys[i] = pubkey[:]
	}
	for i, idx := range slashedIndices {
		pubkey := requestedState.PubkeyAtIndex(idx)
		slashedKeys[i] = pubkey[:]
	}
	for i, idx := range ejectedIndices {
		pubkey := requestedState.PubkeyAtIndex(idx)
		ejectedKeys[i] = pubkey[:]
	}
	return &ethpb.ActiveSetChanges{
		Epoch:               requestedEpoch,
		ActivatedPublicKeys: activatedKeys,
		ActivatedIndices:    activatedIndices,
		ExitedPublicKeys:    exitedKeys,
		ExitedIndices:       exitedIndices,
		SlashedPublicKeys:   slashedKeys,
		SlashedIndices:      slashedIndices,
		EjectedPublicKeys:   ejectedKeys,
		EjectedIndices:      ejectedIndices,
	}, nil
}

// GetValidatorParticipation retrieves the validator participation information for a given epoch,
// it returns the information about validator's participation rate in voting on the proof of stake
// rules based on their balance compared to the total active validator balance.
func (bs *Server) GetValidatorParticipation(
	ctx context.Context, req *ethpb.GetValidatorParticipationRequest,
) (*ethpb.ValidatorParticipationResponse, error) {
	currentSlot := bs.GenesisTimeFetcher.CurrentSlot()
	currentEpoch := slots.ToEpoch(currentSlot)

	var requestedEpoch primitives.Epoch
	switch q := req.QueryFilter.(type) {
	case *ethpb.GetValidatorParticipationRequest_Genesis:
		requestedEpoch = 0
	case *ethpb.GetValidatorParticipationRequest_Epoch:
		requestedEpoch = q.Epoch
	default:
		requestedEpoch = currentEpoch
	}

	if requestedEpoch > currentEpoch {
		return nil, status.Errorf(
			codes.InvalidArgument,
			"Cannot retrieve information about an epoch greater than current epoch, current epoch %d, requesting %d",
			currentEpoch,
			requestedEpoch,
		)
	}
	// Use the last slot of requested epoch to obtain current and previous epoch attestations.
	// This ensures that we don't miss previous attestations when input requested epochs.
	endSlot, err := slots.EpochEnd(requestedEpoch)
	if err != nil {
		return nil, err
	}
	// Get as close as we can to the end of the current epoch without going past the current slot.
	// The above check ensures a future *epoch* isn't requested, but the end slot of the requested epoch could still
	// be past the current slot. In that case, use the current slot as the best approximation of the requested epoch.
	// Replayer will make sure the slot ultimately used is canonical.
	if endSlot > currentSlot {
		endSlot = currentSlot
	}

	// ReplayerBuilder ensures that a canonical chain is followed to the slot
	beaconState, err := bs.ReplayerBuilder.ReplayerForSlot(endSlot).ReplayBlocks(ctx)
	if err != nil {
		return nil, status.Error(codes.Internal, fmt.Sprintf("error replaying blocks for state at slot %d: %v", endSlot, err))
	}
	var v []*precompute.Validator
	var b *precompute.Balance

	if beaconState.Version() == version.Phase0 {
		v, b, err = precompute.New(ctx, beaconState)
		if err != nil {
			return nil, status.Errorf(codes.Internal, "Could not set up pre compute instance: %v", err)
		}
		_, b, err = precompute.ProcessAttestations(ctx, beaconState, v, b)
		if err != nil {
			return nil, status.Errorf(codes.Internal, "Could not pre compute attestations: %v", err)
		}
	} else if beaconState.Version() >= version.Altair {
		v, b, err = altair.InitializePrecomputeValidators(ctx, beaconState)
		if err != nil {
			return nil, status.Errorf(codes.Internal, "Could not set up altair pre compute instance: %v", err)
		}
		_, b, err = altair.ProcessEpochParticipation(ctx, beaconState, b, v)
		if err != nil {
			return nil, status.Errorf(codes.Internal, "Could not pre compute attestations: %v", err)
		}
	} else {
		return nil, status.Errorf(codes.Internal, "Invalid state type retrieved with a version of %d", beaconState.Version())
	}

	cp := bs.FinalizationFetcher.FinalizedCheckpt()
	p := &ethpb.ValidatorParticipationResponse{
		Epoch:     requestedEpoch,
		Finalized: requestedEpoch <= cp.Epoch,
		Participation: &ethpb.ValidatorParticipation{
			// TODO(7130): Remove these three deprecated fields.
			GlobalParticipationRate:          float32(b.PrevEpochTargetAttested) / float32(b.ActivePrevEpoch),
			VotedEther:                       b.PrevEpochTargetAttested,
			EligibleEther:                    b.ActivePrevEpoch,
			CurrentEpochActiveGwei:           b.ActiveCurrentEpoch,
			CurrentEpochAttestingGwei:        b.CurrentEpochAttested,
			CurrentEpochTargetAttestingGwei:  b.CurrentEpochTargetAttested,
			PreviousEpochActiveGwei:          b.ActivePrevEpoch,
			PreviousEpochAttestingGwei:       b.PrevEpochAttested,
			PreviousEpochTargetAttestingGwei: b.PrevEpochTargetAttested,
			PreviousEpochHeadAttestingGwei:   b.PrevEpochHeadAttested,
		},
	}

	return p, nil
}

// GetValidatorQueue retrieves the current validator queue information.
func (bs *Server) GetValidatorQueue(
	ctx context.Context, _ *emptypb.Empty,
) (*ethpb.ValidatorQueue, error) {
	headState, err := bs.HeadFetcher.HeadState(ctx)
	if err != nil {
		return nil, status.Errorf(codes.Internal, "Could not get head state: %v", err)
	}
	// Queue the validators whose eligible to activate and sort them by activation eligibility epoch number.
	// Additionally, determine those validators queued to exit
	awaitingExit := make([]primitives.ValidatorIndex, 0)
	exitEpochs := make([]primitives.Epoch, 0)
	activationQ := make([]primitives.ValidatorIndex, 0)
	vals := headState.Validators()
	for idx, validator := range vals {
		eligibleActivated := validator.ActivationEligibilityEpoch != params.BeaconConfig().FarFutureEpoch
		canBeActive := validator.ActivationEpoch >= helpers.ActivationExitEpoch(headState.FinalizedCheckpointEpoch())
		if eligibleActivated && canBeActive {
			activationQ = append(activationQ, primitives.ValidatorIndex(idx))
		}
		if validator.ExitEpoch != params.BeaconConfig().FarFutureEpoch {
			exitEpochs = append(exitEpochs, validator.ExitEpoch)
			awaitingExit = append(awaitingExit, primitives.ValidatorIndex(idx))
		}
	}
	sort.Slice(activationQ, func(i, j int) bool {
		return vals[i].ActivationEligibilityEpoch < vals[j].ActivationEligibilityEpoch
	})
	sort.Slice(awaitingExit, func(i, j int) bool {
		return vals[i].WithdrawableEpoch < vals[j].WithdrawableEpoch
	})

	// Only activate just enough validators according to the activation churn limit.
	activeValidatorCount, err := helpers.ActiveValidatorCount(ctx, headState, coreTime.CurrentEpoch(headState))
	if err != nil {
		return nil, status.Errorf(codes.Internal, "Could not get active validator count: %v", err)
	}
	churnLimit, err := helpers.ValidatorChurnLimit(activeValidatorCount)
	if err != nil {
		return nil, status.Errorf(codes.Internal, "Could not compute churn limit: %v", err)
	}

	exitQueueEpoch := primitives.Epoch(0)
	for _, i := range exitEpochs {
		if exitQueueEpoch < i {
			exitQueueEpoch = i
		}
	}
	exitQueueChurn := uint64(0)
	for _, val := range vals {
		if val.ExitEpoch == exitQueueEpoch {
			exitQueueChurn++
		}
	}
	// Prevent churn limit from causing index out of bound issues.
	if churnLimit < exitQueueChurn {
		// If we are above the churn limit, we simply increase the churn by one.
		exitQueueEpoch++
	}

	// We use the exit queue churn to determine if we have passed a churn limit.
	minEpoch := exitQueueEpoch + params.BeaconConfig().MinValidatorWithdrawabilityDelay
	exitQueueIndices := make([]primitives.ValidatorIndex, 0)
	for _, valIdx := range awaitingExit {
		val := vals[valIdx]
		// Ensure the validator has not yet exited before adding its index to the exit queue.
		if val.WithdrawableEpoch < minEpoch && !validatorHasExited(val, coreTime.CurrentEpoch(headState)) {
			exitQueueIndices = append(exitQueueIndices, valIdx)
		}
	}

	// Get the public keys for the validators in the queues up to the allowed churn limits.
	activationQueueKeys := make([][]byte, len(activationQ))
	exitQueueKeys := make([][]byte, len(exitQueueIndices))
	for i, idx := range activationQ {
		activationQueueKeys[i] = vals[idx].PublicKey
	}
	for i, idx := range exitQueueIndices {
		exitQueueKeys[i] = vals[idx].PublicKey
	}

	return &ethpb.ValidatorQueue{
		ChurnLimit:                 churnLimit,
		ActivationPublicKeys:       activationQueueKeys,
		ExitPublicKeys:             exitQueueKeys,
		ActivationValidatorIndices: activationQ,
		ExitValidatorIndices:       exitQueueIndices,
	}, nil
}

// GetValidatorPerformance reports the validator's latest balance along with other important metrics on
// rewards and penalties throughout its lifecycle in the beacon chain.
func (bs *Server) GetValidatorPerformance(
	ctx context.Context, req *ethpb.ValidatorPerformanceRequest,
) (*ethpb.ValidatorPerformanceResponse, error) {
	if bs.SyncChecker.Syncing() {
<<<<<<< HEAD
		return nil, status.Errorf(codes.Unavailable, "Syncing to latest head, not ready to respond")
=======
		return nil, status.Error(codes.Unavailable, "Syncing to latest head, not ready to respond")
>>>>>>> 0a68d2d3
	}
	currSlot := bs.GenesisTimeFetcher.CurrentSlot()
	response, err := core.ComputeValidatorPerformance(ctx, req, bs.HeadFetcher, currSlot)
	if err != nil {
<<<<<<< HEAD
		return nil, status.Errorf(codes.Internal, "Could not compute validator performance: %v", err)
=======
		return nil, status.Errorf(core.ErrorReasonToGRPC(err.Reason), "Could not compute validator performance: %v", err.Err)
>>>>>>> 0a68d2d3
	}
	return response, nil
}

// GetIndividualVotes retrieves individual voting status of validators.
func (bs *Server) GetIndividualVotes(
	ctx context.Context,
	req *ethpb.IndividualVotesRequest,
) (*ethpb.IndividualVotesRespond, error) {
	currentEpoch := slots.ToEpoch(bs.GenesisTimeFetcher.CurrentSlot())
	if req.Epoch > currentEpoch {
		return nil, status.Errorf(
			codes.InvalidArgument,
			errEpoch,
			currentEpoch,
			req.Epoch,
		)
	}

	s, err := slots.EpochEnd(req.Epoch)
	if err != nil {
		return nil, err
	}
	st, err := bs.ReplayerBuilder.ReplayerForSlot(s).ReplayBlocks(ctx)
	if err != nil {
		return nil, status.Errorf(codes.Internal, "failed to replay blocks for state at epoch %d: %v", req.Epoch, err)
	}
	// Track filtered validators to prevent duplication in the response.
	filtered := map[primitives.ValidatorIndex]bool{}
	filteredIndices := make([]primitives.ValidatorIndex, 0)
	votes := make([]*ethpb.IndividualVotesRespond_IndividualVote, 0, len(req.Indices)+len(req.PublicKeys))
	// Filter out assignments by public keys.
	for _, pubKey := range req.PublicKeys {
		index, ok := st.ValidatorIndexByPubkey(bytesutil.ToBytes48(pubKey))
		if !ok {
			votes = append(votes, &ethpb.IndividualVotesRespond_IndividualVote{PublicKey: pubKey, ValidatorIndex: primitives.ValidatorIndex(^uint64(0))})
			continue
		}
		filtered[index] = true
		filteredIndices = append(filteredIndices, index)
	}
	// Filter out assignments by validator indices.
	for _, index := range req.Indices {
		if !filtered[index] {
			filteredIndices = append(filteredIndices, index)
		}
	}
	sort.Slice(filteredIndices, func(i, j int) bool {
		return filteredIndices[i] < filteredIndices[j]
	})

	var v []*precompute.Validator
	var bal *precompute.Balance
	if st.Version() == version.Phase0 {
		v, bal, err = precompute.New(ctx, st)
		if err != nil {
			return nil, status.Errorf(codes.Internal, "Could not set up pre compute instance: %v", err)
		}
		v, _, err = precompute.ProcessAttestations(ctx, st, v, bal)
		if err != nil {
			return nil, status.Errorf(codes.Internal, "Could not pre compute attestations: %v", err)
		}
	} else if st.Version() >= version.Altair {
		v, bal, err = altair.InitializePrecomputeValidators(ctx, st)
		if err != nil {
			return nil, status.Errorf(codes.Internal, "Could not set up altair pre compute instance: %v", err)
		}
		v, _, err = altair.ProcessEpochParticipation(ctx, st, bal, v)
		if err != nil {
			return nil, status.Errorf(codes.Internal, "Could not pre compute attestations: %v", err)
		}
	} else {
		return nil, status.Errorf(codes.Internal, "Invalid state type retrieved with a version of %d", st.Version())
	}

	for _, index := range filteredIndices {
		if uint64(index) >= uint64(len(v)) {
			votes = append(votes, &ethpb.IndividualVotesRespond_IndividualVote{ValidatorIndex: index})
			continue
		}
		val, err := st.ValidatorAtIndexReadOnly(index)
		if err != nil {
			return nil, status.Errorf(codes.Internal, "Could not retrieve validator: %v", err)
		}
		pb := val.PublicKey()
		votes = append(votes, &ethpb.IndividualVotesRespond_IndividualVote{
			Epoch:                            req.Epoch,
			PublicKey:                        pb[:],
			ValidatorIndex:                   index,
			IsSlashed:                        v[index].IsSlashed,
			IsWithdrawableInCurrentEpoch:     v[index].IsWithdrawableCurrentEpoch,
			IsActiveInCurrentEpoch:           v[index].IsActiveCurrentEpoch,
			IsActiveInPreviousEpoch:          v[index].IsActivePrevEpoch,
			IsCurrentEpochAttester:           v[index].IsCurrentEpochAttester,
			IsCurrentEpochTargetAttester:     v[index].IsCurrentEpochTargetAttester,
			IsPreviousEpochAttester:          v[index].IsPrevEpochAttester,
			IsPreviousEpochTargetAttester:    v[index].IsPrevEpochTargetAttester,
			IsPreviousEpochHeadAttester:      v[index].IsPrevEpochHeadAttester,
			CurrentEpochEffectiveBalanceGwei: v[index].CurrentEpochEffectiveBalance,
			InclusionSlot:                    v[index].InclusionSlot,
			InclusionDistance:                v[index].InclusionDistance,
			InactivityScore:                  v[index].InactivityScore,
		})
	}

	return &ethpb.IndividualVotesRespond{
		IndividualVotes: votes,
	}, nil
}

// Determines whether a validator has already exited.
func validatorHasExited(validator *ethpb.Validator, currentEpoch primitives.Epoch) bool {
	farFutureEpoch := params.BeaconConfig().FarFutureEpoch
	if currentEpoch < validator.ActivationEligibilityEpoch {
		return false
	}
	if currentEpoch < validator.ActivationEpoch {
		return false
	}
	if validator.ExitEpoch == farFutureEpoch {
		return false
	}
	if currentEpoch < validator.ExitEpoch {
		if validator.Slashed {
			return false
		}
		return false
	}
	return true
}

func validatorStatus(validator *ethpb.Validator, epoch primitives.Epoch) ethpb.ValidatorStatus {
	farFutureEpoch := params.BeaconConfig().FarFutureEpoch
	if validator == nil {
		return ethpb.ValidatorStatus_UNKNOWN_STATUS
	}
	if epoch < validator.ActivationEligibilityEpoch {
		return ethpb.ValidatorStatus_DEPOSITED
	}
	if epoch < validator.ActivationEpoch {
		return ethpb.ValidatorStatus_PENDING
	}
	if validator.ExitEpoch == farFutureEpoch {
		return ethpb.ValidatorStatus_ACTIVE
	}
	if epoch < validator.ExitEpoch {
		if validator.Slashed {
			return ethpb.ValidatorStatus_SLASHING
		}
		return ethpb.ValidatorStatus_EXITING
	}
	return ethpb.ValidatorStatus_EXITED
}<|MERGE_RESOLUTION|>--- conflicted
+++ resolved
@@ -660,20 +660,12 @@
 	ctx context.Context, req *ethpb.ValidatorPerformanceRequest,
 ) (*ethpb.ValidatorPerformanceResponse, error) {
 	if bs.SyncChecker.Syncing() {
-<<<<<<< HEAD
-		return nil, status.Errorf(codes.Unavailable, "Syncing to latest head, not ready to respond")
-=======
 		return nil, status.Error(codes.Unavailable, "Syncing to latest head, not ready to respond")
->>>>>>> 0a68d2d3
 	}
 	currSlot := bs.GenesisTimeFetcher.CurrentSlot()
 	response, err := core.ComputeValidatorPerformance(ctx, req, bs.HeadFetcher, currSlot)
 	if err != nil {
-<<<<<<< HEAD
-		return nil, status.Errorf(codes.Internal, "Could not compute validator performance: %v", err)
-=======
 		return nil, status.Errorf(core.ErrorReasonToGRPC(err.Reason), "Could not compute validator performance: %v", err.Err)
->>>>>>> 0a68d2d3
 	}
 	return response, nil
 }
