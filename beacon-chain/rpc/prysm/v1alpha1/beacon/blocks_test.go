--- conflicted
+++ resolved
@@ -6,23 +6,6 @@
 	"strconv"
 	"testing"
 
-<<<<<<< HEAD
-	chainMock "github.com/prysmaticlabs/prysm/v4/beacon-chain/blockchain/testing"
-	dbTest "github.com/prysmaticlabs/prysm/v4/beacon-chain/db/testing"
-	state_native "github.com/prysmaticlabs/prysm/v4/beacon-chain/state/state-native"
-	"github.com/prysmaticlabs/prysm/v4/config/features"
-	fieldparams "github.com/prysmaticlabs/prysm/v4/config/fieldparams"
-	"github.com/prysmaticlabs/prysm/v4/config/params"
-	"github.com/prysmaticlabs/prysm/v4/consensus-types/blocks"
-	"github.com/prysmaticlabs/prysm/v4/consensus-types/interfaces"
-	"github.com/prysmaticlabs/prysm/v4/consensus-types/primitives"
-	"github.com/prysmaticlabs/prysm/v4/encoding/bytesutil"
-	ethpb "github.com/prysmaticlabs/prysm/v4/proto/prysm/v1alpha1"
-	"github.com/prysmaticlabs/prysm/v4/testing/assert"
-	"github.com/prysmaticlabs/prysm/v4/testing/require"
-	"github.com/prysmaticlabs/prysm/v4/testing/util"
-	"github.com/prysmaticlabs/prysm/v4/time/slots"
-=======
 	"github.com/golang/mock/gomock"
 	chainMock "github.com/prysmaticlabs/prysm/v5/beacon-chain/blockchain/testing"
 	"github.com/prysmaticlabs/prysm/v5/beacon-chain/core/feed"
@@ -44,8 +27,8 @@
 	"github.com/prysmaticlabs/prysm/v5/testing/require"
 	"github.com/prysmaticlabs/prysm/v5/testing/util"
 	"github.com/prysmaticlabs/prysm/v5/time/slots"
->>>>>>> 5a668079
 	"google.golang.org/protobuf/proto"
+	"google.golang.org/protobuf/types/known/emptypb"
 )
 
 // ensures that if any of the checkpoints are zero-valued, an error will be generated without genesis being present
@@ -217,6 +200,271 @@
 	assert.DeepEqual(t, jRoot[:], head.JustifiedBlockRoot, "Unexpected JustifiedBlockRoot")
 	assert.DeepEqual(t, fRoot[:], head.FinalizedBlockRoot, "Unexpected FinalizedBlockRoot")
 	assert.Equal(t, false, head.OptimisticStatus)
+}
+
+func TestServer_StreamChainHead_ContextCanceled(t *testing.T) {
+	db := dbTest.SetupDB(t)
+	ctx := context.Background()
+
+	ctx, cancel := context.WithCancel(ctx)
+	chainService := &chainMock.ChainService{}
+	server := &Server{
+		Ctx:           ctx,
+		StateNotifier: chainService.StateNotifier(),
+		BeaconDB:      db,
+	}
+
+	exitRoutine := make(chan bool)
+	ctrl := gomock.NewController(t)
+	defer ctrl.Finish()
+	mockStream := mock.NewMockBeaconChain_StreamChainHeadServer(ctrl)
+	mockStream.EXPECT().Context().Return(ctx)
+	go func(tt *testing.T) {
+		assert.ErrorContains(tt, "Context canceled", server.StreamChainHead(&emptypb.Empty{}, mockStream))
+		<-exitRoutine
+	}(t)
+	cancel()
+	exitRoutine <- true
+}
+
+func TestServer_StreamChainHead_OnHeadUpdated(t *testing.T) {
+	params.SetupTestConfigCleanup(t)
+	params.OverrideBeaconConfig(params.MainnetConfig())
+	db := dbTest.SetupDB(t)
+	genBlock := util.NewBeaconBlock()
+	genBlock.Block.ParentRoot = bytesutil.PadTo([]byte{'G'}, fieldparams.RootLength)
+	util.SaveBlock(t, context.Background(), db, genBlock)
+	gRoot, err := genBlock.Block.HashTreeRoot()
+	require.NoError(t, err)
+	require.NoError(t, db.SaveGenesisBlockRoot(context.Background(), gRoot))
+
+	finalizedBlock := util.NewBeaconBlock()
+	finalizedBlock.Block.Slot = 32
+	finalizedBlock.Block.ParentRoot = bytesutil.PadTo([]byte{'A'}, fieldparams.RootLength)
+	util.SaveBlock(t, context.Background(), db, finalizedBlock)
+	fRoot, err := finalizedBlock.Block.HashTreeRoot()
+	require.NoError(t, err)
+
+	justifiedBlock := util.NewBeaconBlock()
+	justifiedBlock.Block.Slot = 64
+	justifiedBlock.Block.ParentRoot = bytesutil.PadTo([]byte{'B'}, fieldparams.RootLength)
+	util.SaveBlock(t, context.Background(), db, justifiedBlock)
+	jRoot, err := justifiedBlock.Block.HashTreeRoot()
+	require.NoError(t, err)
+
+	prevJustifiedBlock := util.NewBeaconBlock()
+	prevJustifiedBlock.Block.Slot = 96
+	prevJustifiedBlock.Block.ParentRoot = bytesutil.PadTo([]byte{'C'}, fieldparams.RootLength)
+	util.SaveBlock(t, context.Background(), db, prevJustifiedBlock)
+	pjRoot, err := prevJustifiedBlock.Block.HashTreeRoot()
+	require.NoError(t, err)
+
+	s, err := state_native.InitializeFromProtoPhase0(&ethpb.BeaconState{
+		Slot:                        1,
+		PreviousJustifiedCheckpoint: &ethpb.Checkpoint{Epoch: 3, Root: pjRoot[:]},
+		CurrentJustifiedCheckpoint:  &ethpb.Checkpoint{Epoch: 2, Root: jRoot[:]},
+		FinalizedCheckpoint:         &ethpb.Checkpoint{Epoch: 1, Root: fRoot[:]},
+	})
+	require.NoError(t, err)
+
+	b := util.NewBeaconBlock()
+	b.Block.Slot, err = slots.EpochStart(s.PreviousJustifiedCheckpoint().Epoch)
+	require.NoError(t, err)
+
+	hRoot, err := b.Block.HashTreeRoot()
+	require.NoError(t, err)
+
+	chainService := &chainMock.ChainService{}
+	ctx := context.Background()
+	wsb, err := blocks.NewSignedBeaconBlock(b)
+	require.NoError(t, err)
+	server := &Server{
+		Ctx:           ctx,
+		HeadFetcher:   &chainMock.ChainService{Block: wsb, State: s},
+		BeaconDB:      db,
+		StateNotifier: chainService.StateNotifier(),
+		FinalizationFetcher: &chainMock.ChainService{
+			FinalizedCheckPoint:         s.FinalizedCheckpoint(),
+			CurrentJustifiedCheckPoint:  s.CurrentJustifiedCheckpoint(),
+			PreviousJustifiedCheckPoint: s.PreviousJustifiedCheckpoint()},
+		OptimisticModeFetcher: &chainMock.ChainService{},
+		SyncChecker:           &mockSync.Sync{IsSyncing: false},
+	}
+	exitRoutine := make(chan bool)
+	ctrl := gomock.NewController(t)
+	defer ctrl.Finish()
+	mockStream := mock.NewMockBeaconChain_StreamChainHeadServer(ctrl)
+	mockStream.EXPECT().Send(
+		&ethpb.ChainHead{
+			HeadSlot:                   b.Block.Slot,
+			HeadEpoch:                  slots.ToEpoch(b.Block.Slot),
+			HeadBlockRoot:              hRoot[:],
+			FinalizedSlot:              32,
+			FinalizedEpoch:             1,
+			FinalizedBlockRoot:         fRoot[:],
+			JustifiedSlot:              64,
+			JustifiedEpoch:             2,
+			JustifiedBlockRoot:         jRoot[:],
+			PreviousJustifiedSlot:      96,
+			PreviousJustifiedEpoch:     3,
+			PreviousJustifiedBlockRoot: pjRoot[:],
+		},
+	).Do(func(arg0 interface{}) {
+		exitRoutine <- true
+	})
+	mockStream.EXPECT().Context().Return(ctx).AnyTimes()
+
+	go func(tt *testing.T) {
+		assert.NoError(tt, server.StreamChainHead(&emptypb.Empty{}, mockStream), "Could not call RPC method")
+	}(t)
+
+	// Send in a loop to ensure it is delivered (busy wait for the service to subscribe to the state feed).
+	for sent := 0; sent == 0; {
+		sent = server.StateNotifier.StateFeed().Send(&feed.Event{
+			Type: statefeed.BlockProcessed,
+			Data: &statefeed.BlockProcessedData{},
+		})
+	}
+	<-exitRoutine
+}
+
+func TestServer_StreamBlocksVerified_ContextCanceled(t *testing.T) {
+	db := dbTest.SetupDB(t)
+	ctx := context.Background()
+
+	chainService := &chainMock.ChainService{}
+	ctx, cancel := context.WithCancel(ctx)
+	server := &Server{
+		Ctx:           ctx,
+		StateNotifier: chainService.StateNotifier(),
+		HeadFetcher:   chainService,
+		BeaconDB:      db,
+	}
+
+	exitRoutine := make(chan bool)
+	ctrl := gomock.NewController(t)
+	defer ctrl.Finish()
+	mockStream := mock.NewMockBeaconChain_StreamBlocksServer(ctrl)
+	mockStream.EXPECT().Context().Return(ctx)
+	go func(tt *testing.T) {
+		assert.ErrorContains(tt, "Context canceled", server.StreamBlocks(&ethpb.StreamBlocksRequest{
+			VerifiedOnly: true,
+		}, mockStream))
+		<-exitRoutine
+	}(t)
+	cancel()
+	exitRoutine <- true
+}
+
+func TestServer_StreamBlocks_ContextCanceled(t *testing.T) {
+	db := dbTest.SetupDB(t)
+	ctx := context.Background()
+
+	chainService := &chainMock.ChainService{}
+	ctx, cancel := context.WithCancel(ctx)
+	server := &Server{
+		Ctx:           ctx,
+		BlockNotifier: chainService.BlockNotifier(),
+		HeadFetcher:   chainService,
+		BeaconDB:      db,
+	}
+
+	exitRoutine := make(chan bool)
+	ctrl := gomock.NewController(t)
+	defer ctrl.Finish()
+	mockStream := mock.NewMockBeaconChain_StreamBlocksServer(ctrl)
+	mockStream.EXPECT().Context().Return(ctx)
+	go func(tt *testing.T) {
+		assert.ErrorContains(tt, "Context canceled", server.StreamBlocks(&ethpb.StreamBlocksRequest{}, mockStream))
+		<-exitRoutine
+	}(t)
+	cancel()
+	exitRoutine <- true
+}
+
+func TestServer_StreamBlocks_OnHeadUpdated(t *testing.T) {
+	params.SetupTestConfigCleanup(t)
+	params.OverrideBeaconConfig(params.BeaconConfig())
+
+	ctx := context.Background()
+	beaconState, privs := util.DeterministicGenesisState(t, 32)
+	b, err := util.GenerateFullBlock(beaconState, privs, util.DefaultBlockGenConfig(), 1)
+	require.NoError(t, err)
+	chainService := &chainMock.ChainService{State: beaconState}
+	server := &Server{
+		Ctx:           ctx,
+		BlockNotifier: chainService.BlockNotifier(),
+		HeadFetcher:   chainService,
+	}
+	exitRoutine := make(chan bool)
+	ctrl := gomock.NewController(t)
+	defer ctrl.Finish()
+	mockStream := mock.NewMockBeaconChain_StreamBlocksServer(ctrl)
+	mockStream.EXPECT().Send(b).Do(func(arg0 interface{}) {
+		exitRoutine <- true
+	})
+	mockStream.EXPECT().Context().Return(ctx).AnyTimes()
+
+	go func(tt *testing.T) {
+		assert.NoError(tt, server.StreamBlocks(&ethpb.StreamBlocksRequest{}, mockStream), "Could not call RPC method")
+	}(t)
+
+	// Send in a loop to ensure it is delivered (busy wait for the service to subscribe to the state feed).
+	for sent := 0; sent == 0; {
+		wsb, err := blocks.NewSignedBeaconBlock(b)
+		require.NoError(t, err)
+		sent = server.BlockNotifier.BlockFeed().Send(&feed.Event{
+			Type: blockfeed.ReceivedBlock,
+			Data: &blockfeed.ReceivedBlockData{SignedBlock: wsb},
+		})
+	}
+	<-exitRoutine
+}
+
+func TestServer_StreamBlocksVerified_OnHeadUpdated(t *testing.T) {
+	params.SetupTestConfigCleanup(t)
+	params.OverrideBeaconConfig(params.BeaconConfig())
+
+	db := dbTest.SetupDB(t)
+	ctx := context.Background()
+	beaconState, privs := util.DeterministicGenesisState(t, 32)
+	b, err := util.GenerateFullBlock(beaconState, privs, util.DefaultBlockGenConfig(), 1)
+	require.NoError(t, err)
+	r, err := b.Block.HashTreeRoot()
+	require.NoError(t, err)
+	util.SaveBlock(t, ctx, db, b)
+	chainService := &chainMock.ChainService{State: beaconState}
+	server := &Server{
+		Ctx:           ctx,
+		StateNotifier: chainService.StateNotifier(),
+		HeadFetcher:   chainService,
+		BeaconDB:      db,
+	}
+	exitRoutine := make(chan bool)
+	ctrl := gomock.NewController(t)
+	defer ctrl.Finish()
+	mockStream := mock.NewMockBeaconChain_StreamBlocksServer(ctrl)
+	mockStream.EXPECT().Send(b).Do(func(arg0 interface{}) {
+		exitRoutine <- true
+	})
+	mockStream.EXPECT().Context().Return(ctx).AnyTimes()
+
+	go func(tt *testing.T) {
+		assert.NoError(tt, server.StreamBlocks(&ethpb.StreamBlocksRequest{
+			VerifiedOnly: true,
+		}, mockStream), "Could not call RPC method")
+	}(t)
+
+	// Send in a loop to ensure it is delivered (busy wait for the service to subscribe to the state feed).
+	for sent := 0; sent == 0; {
+		wsb, err := blocks.NewSignedBeaconBlock(b)
+		require.NoError(t, err)
+		sent = server.StateNotifier.StateFeed().Send(&feed.Event{
+			Type: statefeed.BlockProcessed,
+			Data: &statefeed.BlockProcessedData{Slot: b.Block.Slot, BlockRoot: r, SignedBlock: wsb},
+		})
+	}
+	<-exitRoutine
 }
 
 func TestServer_ListBeaconBlocks_NoResults(t *testing.T) {
