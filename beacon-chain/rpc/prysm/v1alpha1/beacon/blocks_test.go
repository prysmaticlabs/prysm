package beacon

import (
	"context"
	"fmt"
	"strconv"
	"testing"

	"github.com/golang/mock/gomock"
	chainMock "github.com/prysmaticlabs/prysm/v3/beacon-chain/blockchain/testing"
	"github.com/prysmaticlabs/prysm/v3/beacon-chain/core/feed"
	blockfeed "github.com/prysmaticlabs/prysm/v3/beacon-chain/core/feed/block"
	statefeed "github.com/prysmaticlabs/prysm/v3/beacon-chain/core/feed/state"
	dbTest "github.com/prysmaticlabs/prysm/v3/beacon-chain/db/testing"
	state_native "github.com/prysmaticlabs/prysm/v3/beacon-chain/state/state-native"
	"github.com/prysmaticlabs/prysm/v3/config/features"
	fieldparams "github.com/prysmaticlabs/prysm/v3/config/fieldparams"
	"github.com/prysmaticlabs/prysm/v3/config/params"
	"github.com/prysmaticlabs/prysm/v3/consensus-types/blocks"
	"github.com/prysmaticlabs/prysm/v3/consensus-types/interfaces"
	"github.com/prysmaticlabs/prysm/v3/consensus-types/primitives"
	"github.com/prysmaticlabs/prysm/v3/encoding/bytesutil"
	ethpb "github.com/prysmaticlabs/prysm/v3/proto/prysm/v1alpha1"
	"github.com/prysmaticlabs/prysm/v3/testing/assert"
	"github.com/prysmaticlabs/prysm/v3/testing/mock"
	"github.com/prysmaticlabs/prysm/v3/testing/require"
	"github.com/prysmaticlabs/prysm/v3/testing/util"
	"github.com/prysmaticlabs/prysm/v3/time/slots"
	"google.golang.org/protobuf/proto"
	"google.golang.org/protobuf/types/known/emptypb"
)

// ensures that if any of the checkpoints are zero-valued, an error will be generated without genesis being present
func TestServer_GetChainHead_NoGenesis(t *testing.T) {
	db := dbTest.SetupDB(t)

	s, err := util.NewBeaconState()
	require.NoError(t, err)
	require.NoError(t, s.SetSlot(1))

	genBlock := util.NewBeaconBlock()
	genBlock.Block.ParentRoot = bytesutil.PadTo([]byte{'G'}, fieldparams.RootLength)
	util.SaveBlock(t, context.Background(), db, genBlock)
	gRoot, err := genBlock.Block.HashTreeRoot()
	require.NoError(t, err)
	cases := []struct {
		name       string
		zeroSetter func(val *ethpb.Checkpoint) error
	}{
		{
			name:       "zero-value prev justified",
			zeroSetter: s.SetPreviousJustifiedCheckpoint,
		},
		{
			name:       "zero-value current justified",
			zeroSetter: s.SetCurrentJustifiedCheckpoint,
		},
		{
			name:       "zero-value finalized",
			zeroSetter: s.SetFinalizedCheckpoint,
		},
	}
	finalized := &ethpb.Checkpoint{Epoch: 1, Root: gRoot[:]}
	prevJustified := &ethpb.Checkpoint{Epoch: 2, Root: gRoot[:]}
	justified := &ethpb.Checkpoint{Epoch: 3, Root: gRoot[:]}

	for _, c := range cases {
		t.Run(c.name, func(t *testing.T) {
			require.NoError(t, s.SetPreviousJustifiedCheckpoint(prevJustified))
			require.NoError(t, s.SetCurrentJustifiedCheckpoint(justified))
			require.NoError(t, s.SetFinalizedCheckpoint(finalized))
			require.NoError(t, c.zeroSetter(&ethpb.Checkpoint{Epoch: 0, Root: params.BeaconConfig().ZeroHash[:]}))
		})
		wsb, err := blocks.NewSignedBeaconBlock(genBlock)
		require.NoError(t, err)
		bs := &Server{
			BeaconDB:    db,
			HeadFetcher: &chainMock.ChainService{Block: wsb, State: s},
			FinalizationFetcher: &chainMock.ChainService{
				FinalizedCheckPoint:         s.FinalizedCheckpoint(),
				CurrentJustifiedCheckPoint:  s.CurrentJustifiedCheckpoint(),
				PreviousJustifiedCheckPoint: s.PreviousJustifiedCheckpoint()},
			OptimisticModeFetcher: &chainMock.ChainService{},
		}
		_, err = bs.GetChainHead(context.Background(), nil)
		require.ErrorContains(t, "Could not get genesis block", err)
	}
}

func TestServer_GetChainHead_NoFinalizedBlock(t *testing.T) {
	db := dbTest.SetupDB(t)

	s, err := util.NewBeaconState()
	require.NoError(t, err)
	require.NoError(t, s.SetSlot(1))
	require.NoError(t, s.SetPreviousJustifiedCheckpoint(&ethpb.Checkpoint{Epoch: 3, Root: bytesutil.PadTo([]byte{'A'}, fieldparams.RootLength)}))
	require.NoError(t, s.SetCurrentJustifiedCheckpoint(&ethpb.Checkpoint{Epoch: 2, Root: bytesutil.PadTo([]byte{'B'}, fieldparams.RootLength)}))
	require.NoError(t, s.SetFinalizedCheckpoint(&ethpb.Checkpoint{Epoch: 1, Root: bytesutil.PadTo([]byte{'C'}, fieldparams.RootLength)}))

	genBlock := util.NewBeaconBlock()
	genBlock.Block.ParentRoot = bytesutil.PadTo([]byte{'G'}, fieldparams.RootLength)
	util.SaveBlock(t, context.Background(), db, genBlock)
	gRoot, err := genBlock.Block.HashTreeRoot()
	require.NoError(t, err)
	require.NoError(t, db.SaveGenesisBlockRoot(context.Background(), gRoot))

	wsb, err := blocks.NewSignedBeaconBlock(genBlock)
	require.NoError(t, err)

	bs := &Server{
		BeaconDB:    db,
		HeadFetcher: &chainMock.ChainService{Block: wsb, State: s},
		FinalizationFetcher: &chainMock.ChainService{
			FinalizedCheckPoint:         s.FinalizedCheckpoint(),
			CurrentJustifiedCheckPoint:  s.CurrentJustifiedCheckpoint(),
			PreviousJustifiedCheckPoint: s.PreviousJustifiedCheckpoint()},
		OptimisticModeFetcher: &chainMock.ChainService{},
	}

	_, err = bs.GetChainHead(context.Background(), nil)
	require.ErrorContains(t, "Could not get finalized block", err)
}

func TestServer_GetChainHead_NoHeadBlock(t *testing.T) {
	bs := &Server{
		HeadFetcher:           &chainMock.ChainService{Block: nil},
		OptimisticModeFetcher: &chainMock.ChainService{},
	}
	_, err := bs.GetChainHead(context.Background(), nil)
	assert.ErrorContains(t, "Head block of chain was nil", err)
}

func TestServer_GetChainHead(t *testing.T) {
	params.SetupTestConfigCleanup(t)
	params.OverrideBeaconConfig(params.MinimalSpecConfig())

	db := dbTest.SetupDB(t)
	genBlock := util.NewBeaconBlock()
	genBlock.Block.ParentRoot = bytesutil.PadTo([]byte{'G'}, fieldparams.RootLength)
	util.SaveBlock(t, context.Background(), db, genBlock)
	gRoot, err := genBlock.Block.HashTreeRoot()
	require.NoError(t, err)
	require.NoError(t, db.SaveGenesisBlockRoot(context.Background(), gRoot))

	finalizedBlock := util.NewBeaconBlock()
	finalizedBlock.Block.Slot = 1
	finalizedBlock.Block.ParentRoot = bytesutil.PadTo([]byte{'A'}, fieldparams.RootLength)
	util.SaveBlock(t, context.Background(), db, finalizedBlock)
	fRoot, err := finalizedBlock.Block.HashTreeRoot()
	require.NoError(t, err)

	justifiedBlock := util.NewBeaconBlock()
	justifiedBlock.Block.Slot = 2
	justifiedBlock.Block.ParentRoot = bytesutil.PadTo([]byte{'B'}, fieldparams.RootLength)
	util.SaveBlock(t, context.Background(), db, justifiedBlock)
	jRoot, err := justifiedBlock.Block.HashTreeRoot()
	require.NoError(t, err)

	prevJustifiedBlock := util.NewBeaconBlock()
	prevJustifiedBlock.Block.Slot = 3
	prevJustifiedBlock.Block.ParentRoot = bytesutil.PadTo([]byte{'C'}, fieldparams.RootLength)
	util.SaveBlock(t, context.Background(), db, prevJustifiedBlock)
	pjRoot, err := prevJustifiedBlock.Block.HashTreeRoot()
	require.NoError(t, err)

	s, err := state_native.InitializeFromProtoPhase0(&ethpb.BeaconState{
		Slot:                        1,
		PreviousJustifiedCheckpoint: &ethpb.Checkpoint{Epoch: 3, Root: pjRoot[:]},
		CurrentJustifiedCheckpoint:  &ethpb.Checkpoint{Epoch: 2, Root: jRoot[:]},
		FinalizedCheckpoint:         &ethpb.Checkpoint{Epoch: 1, Root: fRoot[:]},
	})
	require.NoError(t, err)

	b := util.NewBeaconBlock()
	b.Block.Slot, err = slots.EpochStart(s.PreviousJustifiedCheckpoint().Epoch)
	require.NoError(t, err)
	b.Block.Slot++
	wsb, err := blocks.NewSignedBeaconBlock(b)
	require.NoError(t, err)
	bs := &Server{
		BeaconDB:              db,
		HeadFetcher:           &chainMock.ChainService{Block: wsb, State: s},
		OptimisticModeFetcher: &chainMock.ChainService{},
		FinalizationFetcher: &chainMock.ChainService{
			FinalizedCheckPoint:         s.FinalizedCheckpoint(),
			CurrentJustifiedCheckPoint:  s.CurrentJustifiedCheckpoint(),
			PreviousJustifiedCheckPoint: s.PreviousJustifiedCheckpoint()},
	}

	head, err := bs.GetChainHead(context.Background(), nil)
	require.NoError(t, err)
	assert.Equal(t, primitives.Epoch(3), head.PreviousJustifiedEpoch, "Unexpected PreviousJustifiedEpoch")
	assert.Equal(t, primitives.Epoch(2), head.JustifiedEpoch, "Unexpected JustifiedEpoch")
	assert.Equal(t, primitives.Epoch(1), head.FinalizedEpoch, "Unexpected FinalizedEpoch")
	assert.Equal(t, primitives.Slot(24), head.PreviousJustifiedSlot, "Unexpected PreviousJustifiedSlot")
	assert.Equal(t, primitives.Slot(16), head.JustifiedSlot, "Unexpected JustifiedSlot")
	assert.Equal(t, primitives.Slot(8), head.FinalizedSlot, "Unexpected FinalizedSlot")
	assert.DeepEqual(t, pjRoot[:], head.PreviousJustifiedBlockRoot, "Unexpected PreviousJustifiedBlockRoot")
	assert.DeepEqual(t, jRoot[:], head.JustifiedBlockRoot, "Unexpected JustifiedBlockRoot")
	assert.DeepEqual(t, fRoot[:], head.FinalizedBlockRoot, "Unexpected FinalizedBlockRoot")
	assert.Equal(t, false, head.OptimisticStatus)
}

func TestServer_StreamChainHead_ContextCanceled(t *testing.T) {
	db := dbTest.SetupDB(t)
	ctx := context.Background()

	ctx, cancel := context.WithCancel(ctx)
	chainService := &chainMock.ChainService{}
	server := &Server{
		Ctx:           ctx,
		StateNotifier: chainService.StateNotifier(),
		BeaconDB:      db,
	}

	exitRoutine := make(chan bool)
	ctrl := gomock.NewController(t)
	defer ctrl.Finish()
	mockStream := mock.NewMockBeaconChain_StreamChainHeadServer(ctrl)
	mockStream.EXPECT().Context().Return(ctx)
	go func(tt *testing.T) {
		assert.ErrorContains(tt, "Context canceled", server.StreamChainHead(&emptypb.Empty{}, mockStream))
		<-exitRoutine
	}(t)
	cancel()
	exitRoutine <- true
}

func TestServer_StreamChainHead_OnHeadUpdated(t *testing.T) {
	params.SetupTestConfigCleanup(t)
	params.OverrideBeaconConfig(params.MainnetConfig())
	db := dbTest.SetupDB(t)
	genBlock := util.NewBeaconBlock()
	genBlock.Block.ParentRoot = bytesutil.PadTo([]byte{'G'}, fieldparams.RootLength)
	util.SaveBlock(t, context.Background(), db, genBlock)
	gRoot, err := genBlock.Block.HashTreeRoot()
	require.NoError(t, err)
	require.NoError(t, db.SaveGenesisBlockRoot(context.Background(), gRoot))

	finalizedBlock := util.NewBeaconBlock()
	finalizedBlock.Block.Slot = 32
	finalizedBlock.Block.ParentRoot = bytesutil.PadTo([]byte{'A'}, fieldparams.RootLength)
	util.SaveBlock(t, context.Background(), db, finalizedBlock)
	fRoot, err := finalizedBlock.Block.HashTreeRoot()
	require.NoError(t, err)

	justifiedBlock := util.NewBeaconBlock()
	justifiedBlock.Block.Slot = 64
	justifiedBlock.Block.ParentRoot = bytesutil.PadTo([]byte{'B'}, fieldparams.RootLength)
	util.SaveBlock(t, context.Background(), db, justifiedBlock)
	jRoot, err := justifiedBlock.Block.HashTreeRoot()
	require.NoError(t, err)

	prevJustifiedBlock := util.NewBeaconBlock()
	prevJustifiedBlock.Block.Slot = 96
	prevJustifiedBlock.Block.ParentRoot = bytesutil.PadTo([]byte{'C'}, fieldparams.RootLength)
	util.SaveBlock(t, context.Background(), db, prevJustifiedBlock)
	pjRoot, err := prevJustifiedBlock.Block.HashTreeRoot()
	require.NoError(t, err)

	s, err := state_native.InitializeFromProtoPhase0(&ethpb.BeaconState{
		Slot:                        1,
		PreviousJustifiedCheckpoint: &ethpb.Checkpoint{Epoch: 3, Root: pjRoot[:]},
		CurrentJustifiedCheckpoint:  &ethpb.Checkpoint{Epoch: 2, Root: jRoot[:]},
		FinalizedCheckpoint:         &ethpb.Checkpoint{Epoch: 1, Root: fRoot[:]},
	})
	require.NoError(t, err)

	b := util.NewBeaconBlock()
	b.Block.Slot, err = slots.EpochStart(s.PreviousJustifiedCheckpoint().Epoch)
	require.NoError(t, err)

	hRoot, err := b.Block.HashTreeRoot()
	require.NoError(t, err)

	chainService := &chainMock.ChainService{}
	ctx := context.Background()
	wsb, err := blocks.NewSignedBeaconBlock(b)
	require.NoError(t, err)
	server := &Server{
		Ctx:           ctx,
		HeadFetcher:   &chainMock.ChainService{Block: wsb, State: s},
		BeaconDB:      db,
		StateNotifier: chainService.StateNotifier(),
		FinalizationFetcher: &chainMock.ChainService{
			FinalizedCheckPoint:         s.FinalizedCheckpoint(),
			CurrentJustifiedCheckPoint:  s.CurrentJustifiedCheckpoint(),
			PreviousJustifiedCheckPoint: s.PreviousJustifiedCheckpoint()},
		OptimisticModeFetcher: &chainMock.ChainService{},
	}
	exitRoutine := make(chan bool)
	ctrl := gomock.NewController(t)
	defer ctrl.Finish()
	mockStream := mock.NewMockBeaconChain_StreamChainHeadServer(ctrl)
	mockStream.EXPECT().Send(
		&ethpb.ChainHead{
			HeadSlot:                   b.Block.Slot,
			HeadEpoch:                  slots.ToEpoch(b.Block.Slot),
			HeadBlockRoot:              hRoot[:],
			FinalizedSlot:              32,
			FinalizedEpoch:             1,
			FinalizedBlockRoot:         fRoot[:],
			JustifiedSlot:              64,
			JustifiedEpoch:             2,
			JustifiedBlockRoot:         jRoot[:],
			PreviousJustifiedSlot:      96,
			PreviousJustifiedEpoch:     3,
			PreviousJustifiedBlockRoot: pjRoot[:],
		},
	).Do(func(arg0 interface{}) {
		exitRoutine <- true
	})
	mockStream.EXPECT().Context().Return(ctx).AnyTimes()

	go func(tt *testing.T) {
		assert.NoError(tt, server.StreamChainHead(&emptypb.Empty{}, mockStream), "Could not call RPC method")
	}(t)

	// Send in a loop to ensure it is delivered (busy wait for the service to subscribe to the state feed).
	for sent := 0; sent == 0; {
		sent = server.StateNotifier.StateFeed().Send(&feed.Event{
			Type: statefeed.BlockProcessed,
			Data: &statefeed.BlockProcessedData{},
		})
	}
	<-exitRoutine
}

func TestServer_StreamBlocksVerified_ContextCanceled(t *testing.T) {
	db := dbTest.SetupDB(t)
	ctx := context.Background()

	chainService := &chainMock.ChainService{}
	ctx, cancel := context.WithCancel(ctx)
	server := &Server{
		Ctx:           ctx,
		StateNotifier: chainService.StateNotifier(),
		HeadFetcher:   chainService,
		BeaconDB:      db,
	}

	exitRoutine := make(chan bool)
	ctrl := gomock.NewController(t)
	defer ctrl.Finish()
	mockStream := mock.NewMockBeaconChain_StreamBlocksServer(ctrl)
	mockStream.EXPECT().Context().Return(ctx)
	go func(tt *testing.T) {
		assert.ErrorContains(tt, "Context canceled", server.StreamBlocks(&ethpb.StreamBlocksRequest{
			VerifiedOnly: true,
		}, mockStream))
		<-exitRoutine
	}(t)
	cancel()
	exitRoutine <- true
}

func TestServer_StreamBlocks_ContextCanceled(t *testing.T) {
	db := dbTest.SetupDB(t)
	ctx := context.Background()

	chainService := &chainMock.ChainService{}
	ctx, cancel := context.WithCancel(ctx)
	server := &Server{
		Ctx:           ctx,
		BlockNotifier: chainService.BlockNotifier(),
		HeadFetcher:   chainService,
		BeaconDB:      db,
	}

	exitRoutine := make(chan bool)
	ctrl := gomock.NewController(t)
	defer ctrl.Finish()
	mockStream := mock.NewMockBeaconChain_StreamBlocksServer(ctrl)
	mockStream.EXPECT().Context().Return(ctx)
	go func(tt *testing.T) {
		assert.ErrorContains(tt, "Context canceled", server.StreamBlocks(&ethpb.StreamBlocksRequest{}, mockStream))
		<-exitRoutine
	}(t)
	cancel()
	exitRoutine <- true
}

func TestServer_StreamBlocks_OnHeadUpdated(t *testing.T) {
	params.SetupTestConfigCleanup(t)
	params.OverrideBeaconConfig(params.BeaconConfig())

	ctx := context.Background()
	beaconState, privs := util.DeterministicGenesisState(t, 32)
	b, err := util.GenerateFullBlock(beaconState, privs, util.DefaultBlockGenConfig(), 1)
	require.NoError(t, err)
	chainService := &chainMock.ChainService{State: beaconState}
	server := &Server{
		Ctx:           ctx,
		BlockNotifier: chainService.BlockNotifier(),
		HeadFetcher:   chainService,
	}
	exitRoutine := make(chan bool)
	ctrl := gomock.NewController(t)
	defer ctrl.Finish()
	mockStream := mock.NewMockBeaconChain_StreamBlocksServer(ctrl)
	mockStream.EXPECT().Send(b).Do(func(arg0 interface{}) {
		exitRoutine <- true
	})
	mockStream.EXPECT().Context().Return(ctx).AnyTimes()

	go func(tt *testing.T) {
		assert.NoError(tt, server.StreamBlocks(&ethpb.StreamBlocksRequest{}, mockStream), "Could not call RPC method")
	}(t)

	// Send in a loop to ensure it is delivered (busy wait for the service to subscribe to the state feed).
	for sent := 0; sent == 0; {
		wsb, err := blocks.NewSignedBeaconBlock(b)
		require.NoError(t, err)
		sent = server.BlockNotifier.BlockFeed().Send(&feed.Event{
			Type: blockfeed.ReceivedBlock,
			Data: &blockfeed.ReceivedBlockData{SignedBlock: wsb},
		})
	}
	<-exitRoutine
}

func TestServer_StreamBlocksVerified_OnHeadUpdated(t *testing.T) {
	params.SetupTestConfigCleanup(t)
	params.OverrideBeaconConfig(params.BeaconConfig())

	db := dbTest.SetupDB(t)
	ctx := context.Background()
	beaconState, privs := util.DeterministicGenesisState(t, 32)
	b, err := util.GenerateFullBlock(beaconState, privs, util.DefaultBlockGenConfig(), 1)
	require.NoError(t, err)
	r, err := b.Block.HashTreeRoot()
	require.NoError(t, err)
	util.SaveBlock(t, ctx, db, b)
	chainService := &chainMock.ChainService{State: beaconState}
	server := &Server{
		Ctx:           ctx,
		StateNotifier: chainService.StateNotifier(),
		HeadFetcher:   chainService,
		BeaconDB:      db,
	}
	exitRoutine := make(chan bool)
	ctrl := gomock.NewController(t)
	defer ctrl.Finish()
	mockStream := mock.NewMockBeaconChain_StreamBlocksServer(ctrl)
	mockStream.EXPECT().Send(b).Do(func(arg0 interface{}) {
		exitRoutine <- true
	})
	mockStream.EXPECT().Context().Return(ctx).AnyTimes()

	go func(tt *testing.T) {
		assert.NoError(tt, server.StreamBlocks(&ethpb.StreamBlocksRequest{
			VerifiedOnly: true,
		}, mockStream), "Could not call RPC method")
	}(t)

	// Send in a loop to ensure it is delivered (busy wait for the service to subscribe to the state feed).
	for sent := 0; sent == 0; {
		wsb, err := blocks.NewSignedBeaconBlock(b)
		require.NoError(t, err)
		sent = server.StateNotifier.StateFeed().Send(&feed.Event{
			Type: statefeed.BlockProcessed,
			Data: &statefeed.BlockProcessedData{Slot: b.Block.Slot, BlockRoot: r, SignedBlock: wsb},
		})
	}
	<-exitRoutine
}

func TestServer_ListBeaconBlocks_NoResults(t *testing.T) {
	db := dbTest.SetupDB(t)
	ctx := context.Background()

	bs := &Server{
		BeaconDB: db,
	}
	wanted := &ethpb.ListBeaconBlocksResponse{
		BlockContainers: make([]*ethpb.BeaconBlockContainer, 0),
		TotalSize:       int32(0),
		NextPageToken:   strconv.Itoa(0),
	}
	res, err := bs.ListBeaconBlocks(ctx, &ethpb.ListBlocksRequest{
		QueryFilter: &ethpb.ListBlocksRequest_Slot{
			Slot: 0,
		},
	})
	require.NoError(t, err)
	if !proto.Equal(wanted, res) {
		t.Errorf("Wanted %v, received %v", wanted, res)
	}
	res, err = bs.ListBeaconBlocks(ctx, &ethpb.ListBlocksRequest{
		QueryFilter: &ethpb.ListBlocksRequest_Slot{
			Slot: 0,
		},
	})
	require.NoError(t, err)
	if !proto.Equal(wanted, res) {
		t.Errorf("Wanted %v, received %v", wanted, res)
	}
	res, err = bs.ListBeaconBlocks(ctx, &ethpb.ListBlocksRequest{
		QueryFilter: &ethpb.ListBlocksRequest_Root{
			Root: make([]byte, 32),
		},
	})
	require.NoError(t, err)
	if !proto.Equal(wanted, res) {
		t.Errorf("Wanted %v, received %v", wanted, res)
	}
}

func TestServer_ListBeaconBlocks_Genesis(t *testing.T) {
	t.Run("phase 0 block", func(t *testing.T) {
		parentRoot := [32]byte{'a'}
		blk := util.NewBeaconBlock()
		blk.Block.ParentRoot = parentRoot[:]
		blkContainer := &ethpb.BeaconBlockContainer{
			Block: &ethpb.BeaconBlockContainer_Phase0Block{Phase0Block: blk}}
		wrappedB, err := blocks.NewSignedBeaconBlock(blk)
		assert.NoError(t, err)
		runListBlocksGenesis(t, wrappedB, blkContainer)
	})
	t.Run("altair block", func(t *testing.T) {
		parentRoot := [32]byte{'a'}
		blk := util.NewBeaconBlockAltair()
		blk.Block.ParentRoot = parentRoot[:]
		wrapped, err := blocks.NewSignedBeaconBlock(blk)
		assert.NoError(t, err)
		blkContainer := &ethpb.BeaconBlockContainer{
			Block: &ethpb.BeaconBlockContainer_AltairBlock{AltairBlock: blk}}
		runListBlocksGenesis(t, wrapped, blkContainer)
	})
	t.Run("bellatrix block", func(t *testing.T) {
		parentRoot := [32]byte{'a'}
		blk := util.NewBeaconBlockBellatrix()
		blk.Block.ParentRoot = parentRoot[:]
		wrapped, err := blocks.NewSignedBeaconBlock(blk)
		assert.NoError(t, err)
		blinded, err := wrapped.ToBlinded()
		assert.NoError(t, err)
		blindedProto, err := blinded.PbBlindedBellatrixBlock()
		assert.NoError(t, err)
		blkContainer := &ethpb.BeaconBlockContainer{
			Block: &ethpb.BeaconBlockContainer_BlindedBellatrixBlock{BlindedBellatrixBlock: blindedProto}}
		runListBlocksGenesis(t, wrapped, blkContainer)
	})
	t.Run("capella block", func(t *testing.T) {
		parentRoot := [32]byte{'a'}
		blk := util.NewBeaconBlockCapella()
		blk.Block.ParentRoot = parentRoot[:]
		wrapped, err := blocks.NewSignedBeaconBlock(blk)
		assert.NoError(t, err)
		blinded, err := wrapped.ToBlinded()
		assert.NoError(t, err)
		blindedProto, err := blinded.PbBlindedCapellaBlock()
		assert.NoError(t, err)
		blkContainer := &ethpb.BeaconBlockContainer{
			Block: &ethpb.BeaconBlockContainer_BlindedCapellaBlock{BlindedCapellaBlock: blindedProto}}
		runListBlocksGenesis(t, wrapped, blkContainer)
	})
}

<<<<<<< HEAD
func runListBlocksGenesis(t *testing.T, blk interfaces.SignedBeaconBlock, blkContainer *ethpb.BeaconBlockContainer) {
=======
func runListBlocksGenesis(t *testing.T, blk interfaces.ReadOnlySignedBeaconBlock, blkContainer *ethpb.BeaconBlockContainer) {
	resetFn := features.InitWithReset(&features.Flags{
		EnableOnlyBlindedBeaconBlocks: true,
	})
	defer resetFn()
>>>>>>> 2839f2c1
	db := dbTest.SetupDB(t)
	ctx := context.Background()

	bs := &Server{
		BeaconDB: db,
	}

	// Should throw an error if no genesis block is found.
	_, err := bs.ListBeaconBlocks(ctx, &ethpb.ListBlocksRequest{
		QueryFilter: &ethpb.ListBlocksRequest_Genesis{
			Genesis: true,
		},
	})
	require.ErrorContains(t, "Could not find genesis", err)

	root, err := blk.Block().HashTreeRoot()
	require.NoError(t, err)
	require.NoError(t, db.SaveBlock(ctx, blk))
	require.NoError(t, db.SaveGenesisBlockRoot(ctx, root))
	blkContainer.BlockRoot = root[:]
	blkContainer.Canonical = true

	wanted := &ethpb.ListBeaconBlocksResponse{
		BlockContainers: []*ethpb.BeaconBlockContainer{blkContainer},
		NextPageToken:   "0",
		TotalSize:       1,
	}
	res, err := bs.ListBeaconBlocks(ctx, &ethpb.ListBlocksRequest{
		QueryFilter: &ethpb.ListBlocksRequest_Genesis{
			Genesis: true,
		},
	})
	require.NoError(t, err)
	if !proto.Equal(wanted, res) {
		t.Errorf("Wanted %v, received %v", wanted, res)
	}
}

func TestServer_ListBeaconBlocks_Genesis_MultiBlocks(t *testing.T) {
	t.Run("phase 0 block", func(t *testing.T) {
		parentRoot := [32]byte{1, 2, 3}
		blk := util.NewBeaconBlock()
		blk.Block.ParentRoot = parentRoot[:]
		blockCreator := func(i primitives.Slot) interfaces.ReadOnlySignedBeaconBlock {
			b := util.NewBeaconBlock()
			b.Block.Slot = i
			wrappedB, err := blocks.NewSignedBeaconBlock(b)
			assert.NoError(t, err)
			return wrappedB
		}
		genB, err := blocks.NewSignedBeaconBlock(blk)
		assert.NoError(t, err)
		runListBeaconBlocksGenesisMultiBlocks(t, genB, blockCreator)
	})
	t.Run("altair block", func(t *testing.T) {
		parentRoot := [32]byte{1, 2, 3}
		blk := util.NewBeaconBlockAltair()
		blk.Block.ParentRoot = parentRoot[:]
		blockCreator := func(i primitives.Slot) interfaces.ReadOnlySignedBeaconBlock {
			b := util.NewBeaconBlockAltair()
			b.Block.Slot = i
			wrappedB, err := blocks.NewSignedBeaconBlock(b)
			assert.NoError(t, err)
			return wrappedB
		}
		gBlock, err := blocks.NewSignedBeaconBlock(blk)
		assert.NoError(t, err)
		runListBeaconBlocksGenesisMultiBlocks(t, gBlock, blockCreator)
	})
	t.Run("bellatrix block", func(t *testing.T) {
		parentRoot := [32]byte{1, 2, 3}
		blk := util.NewBeaconBlockBellatrix()
		blk.Block.ParentRoot = parentRoot[:]
		blockCreator := func(i primitives.Slot) interfaces.ReadOnlySignedBeaconBlock {
			b := util.NewBeaconBlockBellatrix()
			b.Block.Slot = i
			wrappedB, err := blocks.NewSignedBeaconBlock(b)
			assert.NoError(t, err)
			return wrappedB
		}
		gBlock, err := blocks.NewSignedBeaconBlock(blk)
		assert.NoError(t, err)
		runListBeaconBlocksGenesisMultiBlocks(t, gBlock, blockCreator)
	})
	t.Run("capella block", func(t *testing.T) {
		parentRoot := [32]byte{1, 2, 3}
		blk := util.NewBeaconBlockCapella()
		blk.Block.ParentRoot = parentRoot[:]
		blockCreator := func(i primitives.Slot) interfaces.ReadOnlySignedBeaconBlock {
			b := util.NewBeaconBlockCapella()
			b.Block.Slot = i
			wrappedB, err := blocks.NewSignedBeaconBlock(b)
			assert.NoError(t, err)
			return wrappedB
		}
		gBlock, err := blocks.NewSignedBeaconBlock(blk)
		assert.NoError(t, err)
		runListBeaconBlocksGenesisMultiBlocks(t, gBlock, blockCreator)
	})
}

func runListBeaconBlocksGenesisMultiBlocks(t *testing.T, genBlock interfaces.ReadOnlySignedBeaconBlock,
	blockCreator func(i primitives.Slot) interfaces.ReadOnlySignedBeaconBlock) {
	db := dbTest.SetupDB(t)
	ctx := context.Background()

	bs := &Server{
		BeaconDB: db,
	}
	// Should return the proper genesis block if it exists.
	root, err := genBlock.Block().HashTreeRoot()
	require.NoError(t, err)
	require.NoError(t, db.SaveBlock(ctx, genBlock))
	require.NoError(t, db.SaveGenesisBlockRoot(ctx, root))

	count := primitives.Slot(100)
	blks := make([]interfaces.ReadOnlySignedBeaconBlock, count)
	for i := primitives.Slot(0); i < count; i++ {
		blks[i] = blockCreator(i)
	}
	require.NoError(t, db.SaveBlocks(ctx, blks))

	// Should throw an error if more than one blk returned.
	_, err = bs.ListBeaconBlocks(ctx, &ethpb.ListBlocksRequest{
		QueryFilter: &ethpb.ListBlocksRequest_Genesis{
			Genesis: true,
		},
	})
	require.NoError(t, err)
}

func TestServer_ListBeaconBlocks_Pagination(t *testing.T) {
	params.SetupTestConfigCleanup(t)
	params.OverrideBeaconConfig(params.MinimalSpecConfig())
	t.Run("phase 0 block", func(t *testing.T) {
		blk := util.NewBeaconBlock()
		blk.Block.Slot = 300
		blockCreator := func(i primitives.Slot) interfaces.ReadOnlySignedBeaconBlock {
			b := util.NewBeaconBlock()
			b.Block.Slot = i
			wrappedB, err := blocks.NewSignedBeaconBlock(b)
			assert.NoError(t, err)
			return wrappedB
		}
		containerCreator := func(i primitives.Slot, root []byte, canonical bool) *ethpb.BeaconBlockContainer {
			b := util.NewBeaconBlock()
			b.Block.Slot = i
			ctr := &ethpb.BeaconBlockContainer{
				Block: &ethpb.BeaconBlockContainer_Phase0Block{
					Phase0Block: util.HydrateSignedBeaconBlock(b)},
				BlockRoot: root,
				Canonical: canonical}
			return ctr
		}
		wrappedB, err := blocks.NewSignedBeaconBlock(blk)
		assert.NoError(t, err)
		runListBeaconBlocksPagination(t, wrappedB, blockCreator, containerCreator)
	})
	t.Run("altair block", func(t *testing.T) {
		blk := util.NewBeaconBlockAltair()
		blk.Block.Slot = 300
		blockCreator := func(i primitives.Slot) interfaces.ReadOnlySignedBeaconBlock {
			b := util.NewBeaconBlockAltair()
			b.Block.Slot = i
			wrappedB, err := blocks.NewSignedBeaconBlock(b)
			assert.NoError(t, err)
			return wrappedB
		}
		containerCreator := func(i primitives.Slot, root []byte, canonical bool) *ethpb.BeaconBlockContainer {
			b := util.NewBeaconBlockAltair()
			b.Block.Slot = i
			ctr := &ethpb.BeaconBlockContainer{
				Block: &ethpb.BeaconBlockContainer_AltairBlock{
					AltairBlock: util.HydrateSignedBeaconBlockAltair(b)},
				BlockRoot: root,
				Canonical: canonical}
			return ctr
		}
		orphanedB, err := blocks.NewSignedBeaconBlock(blk)
		assert.NoError(t, err)
		runListBeaconBlocksPagination(t, orphanedB, blockCreator, containerCreator)
	})
	t.Run("bellatrix block", func(t *testing.T) {
		resetFn := features.InitWithReset(&features.Flags{
			SaveFullExecutionPayloads: true,
		})
		defer resetFn()
		blk := util.NewBeaconBlockBellatrix()
		blk.Block.Slot = 300
		blockCreator := func(i primitives.Slot) interfaces.ReadOnlySignedBeaconBlock {
			b := util.NewBeaconBlockBellatrix()
			b.Block.Slot = i
			wrappedB, err := blocks.NewSignedBeaconBlock(b)
			assert.NoError(t, err)
			return wrappedB
		}
		containerCreator := func(i primitives.Slot, root []byte, canonical bool) *ethpb.BeaconBlockContainer {
			b := util.NewBeaconBlockBellatrix()
			b.Block.Slot = i
			ctr := &ethpb.BeaconBlockContainer{
				Block: &ethpb.BeaconBlockContainer_BellatrixBlock{
					BellatrixBlock: util.HydrateSignedBeaconBlockBellatrix(b)},
				BlockRoot: root,
				Canonical: canonical}
			return ctr
		}
		orphanedB, err := blocks.NewSignedBeaconBlock(blk)
		assert.NoError(t, err)
		runListBeaconBlocksPagination(t, orphanedB, blockCreator, containerCreator)
	})
	t.Run("capella block", func(t *testing.T) {
		blk := util.NewBeaconBlockCapella()
		blk.Block.Slot = 300
		blockCreator := func(i primitives.Slot) interfaces.ReadOnlySignedBeaconBlock {
			b := util.NewBeaconBlockCapella()
			b.Block.Slot = i
			wrappedB, err := blocks.NewSignedBeaconBlock(b)
			assert.NoError(t, err)
			return wrappedB
		}
		containerCreator := func(i primitives.Slot, root []byte, canonical bool) *ethpb.BeaconBlockContainer {
			b := util.NewBeaconBlockCapella()
			b.Block.Slot = i
			ctr := &ethpb.BeaconBlockContainer{
				Block: &ethpb.BeaconBlockContainer_CapellaBlock{
					CapellaBlock: util.HydrateSignedBeaconBlockCapella(b)},
				BlockRoot: root,
				Canonical: canonical}
			return ctr
		}
		orphanedB, err := blocks.NewSignedBeaconBlock(blk)
		assert.NoError(t, err)
		runListBeaconBlocksPagination(t, orphanedB, blockCreator, containerCreator)
	})
}

func runListBeaconBlocksPagination(t *testing.T, orphanedBlk interfaces.ReadOnlySignedBeaconBlock,
	blockCreator func(i primitives.Slot) interfaces.ReadOnlySignedBeaconBlock, containerCreator func(i primitives.Slot, root []byte, canonical bool) *ethpb.BeaconBlockContainer) {

	db := dbTest.SetupDB(t)
	chain := &chainMock.ChainService{
		CanonicalRoots: map[[32]byte]bool{},
	}
	ctx := context.Background()

	count := primitives.Slot(100)
	blks := make([]interfaces.ReadOnlySignedBeaconBlock, count)
	blkContainers := make([]*ethpb.BeaconBlockContainer, count)
	for i := primitives.Slot(0); i < count; i++ {
		b := blockCreator(i)
		root, err := b.Block().HashTreeRoot()
		require.NoError(t, err)
		chain.CanonicalRoots[root] = true
		blks[i] = b
		ctr, err := convertToBlockContainer(blks[i], root, true)
		require.NoError(t, err)
		blkContainers[i] = ctr
	}
	require.NoError(t, db.SaveBlocks(ctx, blks))

	orphanedBlkRoot, err := orphanedBlk.Block().HashTreeRoot()
	require.NoError(t, err)
	require.NoError(t, db.SaveBlock(ctx, orphanedBlk))

	bs := &Server{
		BeaconDB:         db,
		CanonicalFetcher: chain,
	}

	root6, err := blks[6].Block().HashTreeRoot()
	require.NoError(t, err)

	tests := []struct {
		req *ethpb.ListBlocksRequest
		res *ethpb.ListBeaconBlocksResponse
	}{
		{req: &ethpb.ListBlocksRequest{
			PageToken:   strconv.Itoa(0),
			QueryFilter: &ethpb.ListBlocksRequest_Slot{Slot: 5},
			PageSize:    3},
			res: &ethpb.ListBeaconBlocksResponse{
				BlockContainers: []*ethpb.BeaconBlockContainer{containerCreator(5, blkContainers[5].BlockRoot, blkContainers[5].Canonical)},
				NextPageToken:   "",
				TotalSize:       1,
			},
		},
		{req: &ethpb.ListBlocksRequest{
			PageToken:   strconv.Itoa(0),
			QueryFilter: &ethpb.ListBlocksRequest_Root{Root: root6[:]},
			PageSize:    3},
			res: &ethpb.ListBeaconBlocksResponse{
				BlockContainers: []*ethpb.BeaconBlockContainer{containerCreator(6, blkContainers[6].BlockRoot, blkContainers[6].Canonical)},
				TotalSize:       1,
				NextPageToken:   strconv.Itoa(0)}},
		{req: &ethpb.ListBlocksRequest{QueryFilter: &ethpb.ListBlocksRequest_Root{Root: root6[:]}},
			res: &ethpb.ListBeaconBlocksResponse{
				BlockContainers: []*ethpb.BeaconBlockContainer{containerCreator(6, blkContainers[6].BlockRoot, blkContainers[6].Canonical)},
				TotalSize:       1, NextPageToken: strconv.Itoa(0)}},
		{req: &ethpb.ListBlocksRequest{
			PageToken:   strconv.Itoa(0),
			QueryFilter: &ethpb.ListBlocksRequest_Epoch{Epoch: 0},
			PageSize:    100},
			res: &ethpb.ListBeaconBlocksResponse{
				BlockContainers: blkContainers[0:params.BeaconConfig().SlotsPerEpoch],
				NextPageToken:   "",
				TotalSize:       int32(params.BeaconConfig().SlotsPerEpoch)}},
		{req: &ethpb.ListBlocksRequest{
			PageToken:   strconv.Itoa(1),
			QueryFilter: &ethpb.ListBlocksRequest_Epoch{Epoch: 5},
			PageSize:    3},
			res: &ethpb.ListBeaconBlocksResponse{
				BlockContainers: blkContainers[43:46],
				NextPageToken:   "2",
				TotalSize:       int32(params.BeaconConfig().SlotsPerEpoch)}},
		{req: &ethpb.ListBlocksRequest{
			PageToken:   strconv.Itoa(1),
			QueryFilter: &ethpb.ListBlocksRequest_Epoch{Epoch: 11},
			PageSize:    7},
			res: &ethpb.ListBeaconBlocksResponse{
				BlockContainers: blkContainers[95:96],
				NextPageToken:   "",
				TotalSize:       int32(params.BeaconConfig().SlotsPerEpoch)}},
		{req: &ethpb.ListBlocksRequest{
			PageToken:   strconv.Itoa(0),
			QueryFilter: &ethpb.ListBlocksRequest_Epoch{Epoch: 12},
			PageSize:    4},
			res: &ethpb.ListBeaconBlocksResponse{
				BlockContainers: blkContainers[96:100],
				NextPageToken:   "",
				TotalSize:       int32(params.BeaconConfig().SlotsPerEpoch / 2)}},
		{req: &ethpb.ListBlocksRequest{
			PageToken:   strconv.Itoa(0),
			QueryFilter: &ethpb.ListBlocksRequest_Slot{Slot: 300},
			PageSize:    3},
			res: &ethpb.ListBeaconBlocksResponse{
				BlockContainers: []*ethpb.BeaconBlockContainer{containerCreator(300, orphanedBlkRoot[:], false)},
				NextPageToken:   "",
				TotalSize:       1}},
	}

	for i, test := range tests {
		t.Run(fmt.Sprintf("test_%d", i), func(t *testing.T) {
			res, err := bs.ListBeaconBlocks(ctx, test.req)
			require.NoError(t, err)
			require.DeepSSZEqual(t, res, test.res)
		})
	}
}

func TestServer_ConvertToBlockContainer(t *testing.T) {
	b := util.NewBeaconBlockCapella()
	root, err := b.HashTreeRoot()
	require.NoError(t, err)
	wrapped, err := blocks.NewSignedBeaconBlock(b)
	assert.NoError(t, err)
	container, err := convertToBlockContainer(wrapped, root, true)
	require.NoError(t, err)
	require.NotNil(t, container.GetCapellaBlock())

	bb := util.NewBlindedBeaconBlockCapella()
	root, err = b.HashTreeRoot()
	require.NoError(t, err)
	wrapped, err = blocks.NewSignedBeaconBlock(bb)
	assert.NoError(t, err)
	container, err = convertToBlockContainer(wrapped, root, true)
	require.NoError(t, err)
	require.NotNil(t, container.GetBlindedCapellaBlock())
}<|MERGE_RESOLUTION|>--- conflicted
+++ resolved
@@ -557,15 +557,11 @@
 	})
 }
 
-<<<<<<< HEAD
-func runListBlocksGenesis(t *testing.T, blk interfaces.SignedBeaconBlock, blkContainer *ethpb.BeaconBlockContainer) {
-=======
 func runListBlocksGenesis(t *testing.T, blk interfaces.ReadOnlySignedBeaconBlock, blkContainer *ethpb.BeaconBlockContainer) {
 	resetFn := features.InitWithReset(&features.Flags{
 		EnableOnlyBlindedBeaconBlocks: true,
 	})
 	defer resetFn()
->>>>>>> 2839f2c1
 	db := dbTest.SetupDB(t)
 	ctx := context.Background()
 
