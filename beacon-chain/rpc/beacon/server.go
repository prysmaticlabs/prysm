--- conflicted
+++ resolved
@@ -27,12 +27,9 @@
 	HeadFetcher          blockchain.HeadFetcher
 	FinalizationFetcher  blockchain.FinalizationFetcher
 	ParticipationFetcher blockchain.ParticipationFetcher
-<<<<<<< HEAD
 	DepositFetcher       depositcache.DepositFetcher
 	BlockFetcher         powchain.POWBlockFetcher
-=======
 	GenesisTimeFetcher   blockchain.TimeFetcher
->>>>>>> db68c8a5
 	StateNotifier        statefeed.Notifier
 	BlockNotifier        blockfeed.Notifier
 	AttestationsPool     attestations.Pool
