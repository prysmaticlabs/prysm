package beacon

import (
	"context"
	"encoding/binary"
	"fmt"
	"reflect"
	"sort"
	"strconv"
	"strings"
	"testing"

	"github.com/gogo/protobuf/proto"
	ptypes "github.com/gogo/protobuf/types"
	ethpb "github.com/prysmaticlabs/ethereumapis/eth/v1alpha1"
	"github.com/prysmaticlabs/go-ssz"
	mock "github.com/prysmaticlabs/prysm/beacon-chain/blockchain/testing"
	"github.com/prysmaticlabs/prysm/beacon-chain/cache"
	"github.com/prysmaticlabs/prysm/beacon-chain/core/helpers"
	"github.com/prysmaticlabs/prysm/beacon-chain/db"
	dbTest "github.com/prysmaticlabs/prysm/beacon-chain/db/testing"
	"github.com/prysmaticlabs/prysm/beacon-chain/flags"
	stateTrie "github.com/prysmaticlabs/prysm/beacon-chain/state"
	"github.com/prysmaticlabs/prysm/beacon-chain/state/stategen"
	pbp2p "github.com/prysmaticlabs/prysm/proto/beacon/p2p/v1"
	"github.com/prysmaticlabs/prysm/shared/params"
	"github.com/prysmaticlabs/prysm/shared/testutil"
)

func init() {
	// Use minimal config to reduce test setup time.
	params.OverrideBeaconConfig(params.MinimalSpecConfig())
	flags.Init(&flags.GlobalFlags{
		MaxPageSize: 250,
	})
}

func TestServer_ListValidatorBalances_CannotRequestFutureEpoch(t *testing.T) {
	db := dbTest.SetupDB(t)
	defer dbTest.TeardownDB(t, db)

	ctx := context.Background()
	st := testutil.NewBeaconState()
	if err := st.SetSlot(0); err != nil {
		t.Fatal(err)
	}
	bs := &Server{
		BeaconDB: db,
		HeadFetcher: &mock.ChainService{
			State: st,
		},
	}

	wanted := "Cannot retrieve information about an epoch in the future"
	if _, err := bs.ListValidatorBalances(
		ctx,
		&ethpb.ListValidatorBalancesRequest{
			QueryFilter: &ethpb.ListValidatorBalancesRequest_Epoch{
				Epoch: 1,
			},
		},
	); err != nil && !strings.Contains(err.Error(), wanted) {
		t.Errorf("Expected error %v, received %v", wanted, err)
	}
}

func TestServer_ListValidatorBalances_NoResults(t *testing.T) {
	db := dbTest.SetupDB(t)
	defer dbTest.TeardownDB(t, db)

	ctx := context.Background()
	st := testutil.NewBeaconState()
	if err := st.SetSlot(0); err != nil {
		t.Fatal(err)
	}
	bs := &Server{
		BeaconDB: db,
		HeadFetcher: &mock.ChainService{
			State: st,
		},
	}
	wanted := &ethpb.ValidatorBalances{
		Balances:      make([]*ethpb.ValidatorBalances_Balance, 0),
		TotalSize:     int32(0),
		NextPageToken: strconv.Itoa(0),
	}
	res, err := bs.ListValidatorBalances(
		ctx,
		&ethpb.ListValidatorBalancesRequest{
			QueryFilter: &ethpb.ListValidatorBalancesRequest_Epoch{
				Epoch: 0,
			},
		},
	)
	if err != nil {
		t.Fatal(err)
	}
	if !proto.Equal(wanted, res) {
		t.Errorf("Wanted %v, received %v", wanted, res)
	}
}

func TestServer_ListValidatorBalances_DefaultResponse_NoArchive(t *testing.T) {
	db := dbTest.SetupDB(t)
	defer dbTest.TeardownDB(t, db)

	ctx := context.Background()
	numItems := 100
	validators := make([]*ethpb.Validator, numItems)
	balances := make([]uint64, numItems)
	balancesResponse := make([]*ethpb.ValidatorBalances_Balance, numItems)
	for i := 0; i < numItems; i++ {
		validators[i] = &ethpb.Validator{
			PublicKey:             pubKey(uint64(i)),
			WithdrawalCredentials: make([]byte, 32),
		}
		balances[i] = params.BeaconConfig().MaxEffectiveBalance
		balancesResponse[i] = &ethpb.ValidatorBalances_Balance{
			PublicKey: pubKey(uint64(i)),
			Index:     uint64(i),
			Balance:   params.BeaconConfig().MaxEffectiveBalance,
		}
	}
	st := testutil.NewBeaconState()
	if err := st.SetSlot(0); err != nil {
		t.Fatal(err)
	}
	if err := st.SetValidators(validators); err != nil {
		t.Fatal(err)
	}
	if err := st.SetBalances(balances); err != nil {
		t.Fatal(err)
	}
	bs := &Server{
		BeaconDB: db,
		HeadFetcher: &mock.ChainService{
			State: st,
		},
	}
	res, err := bs.ListValidatorBalances(
		ctx,
		&ethpb.ListValidatorBalancesRequest{
			QueryFilter: &ethpb.ListValidatorBalancesRequest_Epoch{
				Epoch: 0,
			},
		},
	)
	if err != nil {
		t.Fatal(err)
	}
	if !reflect.DeepEqual(balancesResponse, res.Balances) {
		t.Errorf("Wanted %v, received %v", balancesResponse, res.Balances)
	}
}

func TestServer_ListValidatorBalances_DefaultResponse_FromArchive(t *testing.T) {
	db := dbTest.SetupDB(t)
	defer dbTest.TeardownDB(t, db)

	ctx := context.Background()
	currentNumValidators := 100
	numOldBalances := 50
	validators := make([]*ethpb.Validator, currentNumValidators)
	balances := make([]uint64, currentNumValidators)
	oldBalances := make([]uint64, numOldBalances)
	balancesResponse := make([]*ethpb.ValidatorBalances_Balance, numOldBalances)
	for i := 0; i < currentNumValidators; i++ {
		key := make([]byte, 48)
		copy(key, strconv.Itoa(i))
		validators[i] = &ethpb.Validator{
			PublicKey:             key,
			WithdrawalCredentials: make([]byte, 32),
		}
		balances[i] = params.BeaconConfig().MaxEffectiveBalance
	}
	for i := 0; i < numOldBalances; i++ {
		oldBalances[i] = params.BeaconConfig().MaxEffectiveBalance
		key := make([]byte, 48)
		copy(key, strconv.Itoa(i))
		balancesResponse[i] = &ethpb.ValidatorBalances_Balance{
			PublicKey: key,
			Index:     uint64(i),
			Balance:   params.BeaconConfig().MaxEffectiveBalance,
		}
	}
	// We archive old balances for epoch 50.
	if err := db.SaveArchivedBalances(ctx, 50, oldBalances); err != nil {
		t.Fatal(err)
	}
	st := testutil.NewBeaconState()
	if err := st.SetSlot(helpers.StartSlot(100) /* epoch 100 */); err != nil {
		t.Fatal(err)
	}
	if err := st.SetValidators(validators); err != nil {
		t.Fatal(err)
	}
	if err := st.SetBalances(balances); err != nil {
		t.Fatal(err)
	}
	bs := &Server{
		BeaconDB: db,
		HeadFetcher: &mock.ChainService{
			State: st,
		},
	}
	res, err := bs.ListValidatorBalances(
		ctx,
		&ethpb.ListValidatorBalancesRequest{
			QueryFilter: &ethpb.ListValidatorBalancesRequest_Epoch{
				Epoch: 50,
			},
		},
	)
	if err != nil {
		t.Fatal(err)
	}
	if !reflect.DeepEqual(balancesResponse, res.Balances) {
		t.Errorf("Wanted %v, received %v", balancesResponse, res.Balances)
	}
}

func TestServer_ListValidatorBalances_PaginationOutOfRange(t *testing.T) {
	db := dbTest.SetupDB(t)
	defer dbTest.TeardownDB(t, db)

	setupValidators(t, db, 3)

	headState, err := db.HeadState(context.Background())
	if err != nil {
		t.Fatal(err)
	}

	bs := &Server{
		HeadFetcher: &mock.ChainService{
			State: headState,
		},
	}

	req := &ethpb.ListValidatorBalancesRequest{PageToken: strconv.Itoa(1), PageSize: 100}
	wanted := fmt.Sprintf("page start %d >= list %d", req.PageSize, len(headState.Balances()))
	if _, err := bs.ListValidatorBalances(context.Background(), req); err != nil && !strings.Contains(err.Error(), wanted) {
		t.Errorf("Expected error %v, received %v", wanted, err)
	}
}

func TestServer_ListValidatorBalances_ExceedsMaxPageSize(t *testing.T) {
	bs := &Server{}
	exceedsMax := int32(flags.Get().MaxPageSize + 1)

	wanted := fmt.Sprintf(
		"Requested page size %d can not be greater than max size %d",
		exceedsMax,
		flags.Get().MaxPageSize,
	)
	req := &ethpb.ListValidatorBalancesRequest{PageToken: strconv.Itoa(0), PageSize: exceedsMax}
	if _, err := bs.ListValidatorBalances(context.Background(), req); err != nil && !strings.Contains(err.Error(), wanted) {
		t.Errorf("Expected error %v, received %v", wanted, err)
	}
}

func pubKey(i uint64) []byte {
	pubKey := make([]byte, params.BeaconConfig().BLSPubkeyLength)
	binary.LittleEndian.PutUint64(pubKey, i)
	return pubKey
}

func TestServer_ListValidatorBalances_Pagination_Default(t *testing.T) {
	db := dbTest.SetupDB(t)
	defer dbTest.TeardownDB(t, db)

	setupValidators(t, db, 100)

	headState, err := db.HeadState(context.Background())
	if err != nil {
		t.Fatal(err)
	}

	bs := &Server{
		BeaconDB:    db,
		HeadFetcher: &mock.ChainService{State: headState},
	}

	tests := []struct {
		req *ethpb.ListValidatorBalancesRequest
		res *ethpb.ValidatorBalances
	}{
		{req: &ethpb.ListValidatorBalancesRequest{PublicKeys: [][]byte{pubKey(99)}},
			res: &ethpb.ValidatorBalances{
				Balances: []*ethpb.ValidatorBalances_Balance{
					{Index: 99, PublicKey: pubKey(99), Balance: 99},
				},
				NextPageToken: "",
				TotalSize:     1,
			},
		},
		{req: &ethpb.ListValidatorBalancesRequest{Indices: []uint64{1, 2, 3}},
			res: &ethpb.ValidatorBalances{
				Balances: []*ethpb.ValidatorBalances_Balance{
					{Index: 1, PublicKey: pubKey(1), Balance: 1},
					{Index: 2, PublicKey: pubKey(2), Balance: 2},
					{Index: 3, PublicKey: pubKey(3), Balance: 3},
				},
				NextPageToken: "",
				TotalSize:     3,
			},
		},
		{req: &ethpb.ListValidatorBalancesRequest{PublicKeys: [][]byte{pubKey(10), pubKey(11), pubKey(12)}},
			res: &ethpb.ValidatorBalances{
				Balances: []*ethpb.ValidatorBalances_Balance{
					{Index: 10, PublicKey: pubKey(10), Balance: 10},
					{Index: 11, PublicKey: pubKey(11), Balance: 11},
					{Index: 12, PublicKey: pubKey(12), Balance: 12},
				},
				NextPageToken: "",
				TotalSize:     3,
			}},
		{req: &ethpb.ListValidatorBalancesRequest{PublicKeys: [][]byte{pubKey(2), pubKey(3)}, Indices: []uint64{3, 4}}, // Duplication
			res: &ethpb.ValidatorBalances{
				Balances: []*ethpb.ValidatorBalances_Balance{
					{Index: 2, PublicKey: pubKey(2), Balance: 2},
					{Index: 3, PublicKey: pubKey(3), Balance: 3},
					{Index: 4, PublicKey: pubKey(4), Balance: 4},
				},
				NextPageToken: "",
				TotalSize:     3,
			}},
		{req: &ethpb.ListValidatorBalancesRequest{PublicKeys: [][]byte{{}}, Indices: []uint64{3, 4}}, // Public key has a blank value
			res: &ethpb.ValidatorBalances{
				Balances: []*ethpb.ValidatorBalances_Balance{
					{Index: 3, PublicKey: pubKey(3), Balance: 3},
					{Index: 4, PublicKey: pubKey(4), Balance: 4},
				},
				NextPageToken: "",
				TotalSize:     2,
			}},
	}
	for _, test := range tests {
		res, err := bs.ListValidatorBalances(context.Background(), test.req)
		if err != nil {
			t.Fatal(err)
		}
		if !proto.Equal(res, test.res) {
			t.Errorf("Expected %v, received %v", test.res, res)
		}
	}
}

func TestServer_ListValidatorBalances_Pagination_CustomPageSizes(t *testing.T) {
	db := dbTest.SetupDB(t)
	defer dbTest.TeardownDB(t, db)

	count := 1000
	setupValidators(t, db, count)

	headState, err := db.HeadState(context.Background())
	if err != nil {
		t.Fatal(err)
	}

	bs := &Server{
		HeadFetcher: &mock.ChainService{
			State: headState,
		},
	}

	tests := []struct {
		req *ethpb.ListValidatorBalancesRequest
		res *ethpb.ValidatorBalances
	}{
		{req: &ethpb.ListValidatorBalancesRequest{PageToken: strconv.Itoa(1), PageSize: 3},
			res: &ethpb.ValidatorBalances{
				Balances: []*ethpb.ValidatorBalances_Balance{
					{PublicKey: pubKey(3), Index: 3, Balance: uint64(3)},
					{PublicKey: pubKey(4), Index: 4, Balance: uint64(4)},
					{PublicKey: pubKey(5), Index: 5, Balance: uint64(5)}},
				NextPageToken: strconv.Itoa(2),
				TotalSize:     int32(count)}},
		{req: &ethpb.ListValidatorBalancesRequest{PageToken: strconv.Itoa(10), PageSize: 5},
			res: &ethpb.ValidatorBalances{
				Balances: []*ethpb.ValidatorBalances_Balance{
					{PublicKey: pubKey(50), Index: 50, Balance: uint64(50)},
					{PublicKey: pubKey(51), Index: 51, Balance: uint64(51)},
					{PublicKey: pubKey(52), Index: 52, Balance: uint64(52)},
					{PublicKey: pubKey(53), Index: 53, Balance: uint64(53)},
					{PublicKey: pubKey(54), Index: 54, Balance: uint64(54)}},
				NextPageToken: strconv.Itoa(11),
				TotalSize:     int32(count)}},
		{req: &ethpb.ListValidatorBalancesRequest{PageToken: strconv.Itoa(33), PageSize: 3},
			res: &ethpb.ValidatorBalances{
				Balances: []*ethpb.ValidatorBalances_Balance{
					{PublicKey: pubKey(99), Index: 99, Balance: uint64(99)},
					{PublicKey: pubKey(100), Index: 100, Balance: uint64(100)},
					{PublicKey: pubKey(101), Index: 101, Balance: uint64(101)},
				},
				NextPageToken: "34",
				TotalSize:     int32(count)}},
		{req: &ethpb.ListValidatorBalancesRequest{PageSize: 2},
			res: &ethpb.ValidatorBalances{
				Balances: []*ethpb.ValidatorBalances_Balance{
					{PublicKey: pubKey(0), Index: 0, Balance: uint64(0)},
					{PublicKey: pubKey(1), Index: 1, Balance: uint64(1)}},
				NextPageToken: strconv.Itoa(1),
				TotalSize:     int32(count)}},
	}
	for _, test := range tests {
		res, err := bs.ListValidatorBalances(context.Background(), test.req)
		if err != nil {
			t.Fatal(err)
		}
		if !proto.Equal(res, test.res) {
			t.Errorf("Expected %v, received %v", test.res, res)
		}
	}
}

func TestServer_ListValidatorBalances_OutOfRange(t *testing.T) {
	db := dbTest.SetupDB(t)
	defer dbTest.TeardownDB(t, db)
	setupValidators(t, db, 1)

	headState, err := db.HeadState(context.Background())
	if err != nil {
		t.Fatal(err)
	}

	bs := &Server{
		BeaconDB:    db,
		HeadFetcher: &mock.ChainService{State: headState},
	}

	req := &ethpb.ListValidatorBalancesRequest{Indices: []uint64{uint64(1)}}
	wanted := "does not exist"
	if _, err := bs.ListValidatorBalances(context.Background(), req); err == nil || !strings.Contains(err.Error(), wanted) {
		t.Errorf("Expected error %v, received %v", wanted, err)
	}
}

func TestServer_ListValidatorBalances_FromArchive(t *testing.T) {
	db := dbTest.SetupDB(t)
	defer dbTest.TeardownDB(t, db)
	ctx := context.Background()
	epoch := uint64(0)
	validators, balances := setupValidators(t, db, 100)

	if err := db.SaveArchivedBalances(ctx, epoch, balances); err != nil {
		t.Fatal(err)
	}

	newerBalances := make([]uint64, len(balances))
	for i := 0; i < len(newerBalances); i++ {
		newerBalances[i] = balances[i] * 2
	}
	st := testutil.NewBeaconState()
	if err := st.SetSlot(params.BeaconConfig().SlotsPerEpoch * 3); err != nil {
		t.Fatal(err)
	}
	if err := st.SetValidators(validators); err != nil {
		t.Fatal(err)
	}
	if err := st.SetBalances(newerBalances); err != nil {
		t.Fatal(err)
	}
	bs := &Server{
		BeaconDB: db,
		HeadFetcher: &mock.ChainService{
			State: st,
		},
	}

	req := &ethpb.ListValidatorBalancesRequest{
		QueryFilter: &ethpb.ListValidatorBalancesRequest_Epoch{Epoch: 0},
		Indices:     []uint64{uint64(1)},
	}
	res, err := bs.ListValidatorBalances(context.Background(), req)
	if err != nil {
		t.Fatal(err)
	}
	// We should expect a response containing the old balance from epoch 0,
	// not the new balance from the current state.
	want := []*ethpb.ValidatorBalances_Balance{
		{
			PublicKey: validators[1].PublicKey,
			Index:     1,
			Balance:   balances[1],
		},
	}
	if !reflect.DeepEqual(want, res.Balances) {
		t.Errorf("Wanted %v, received %v", want, res.Balances)
	}
}

func TestServer_ListValidatorBalances_FromArchive_NewValidatorNotFound(t *testing.T) {
	db := dbTest.SetupDB(t)
	defer dbTest.TeardownDB(t, db)
	ctx := context.Background()
	epoch := uint64(0)
	_, balances := setupValidators(t, db, 100)

	if err := db.SaveArchivedBalances(ctx, epoch, balances); err != nil {
		t.Fatal(err)
	}

	newValidators, newBalances := setupValidators(t, db, 200)
	st := testutil.NewBeaconState()
	if err := st.SetSlot(params.BeaconConfig().SlotsPerEpoch * 3); err != nil {
		t.Fatal(err)
	}
	if err := st.SetValidators(newValidators); err != nil {
		t.Fatal(err)
	}
	if err := st.SetBalances(newBalances); err != nil {
		t.Fatal(err)
	}
	bs := &Server{
		BeaconDB: db,
		HeadFetcher: &mock.ChainService{
			State: st,
		},
	}

	req := &ethpb.ListValidatorBalancesRequest{
		QueryFilter: &ethpb.ListValidatorBalancesRequest_Epoch{Epoch: 0},
		Indices:     []uint64{1, 150, 161},
	}
	if _, err := bs.ListValidatorBalances(context.Background(), req); err == nil || !strings.Contains(err.Error(), "does not exist") {
		t.Errorf("Wanted out of range error for including newer validators in the arguments, received %v", err)
	}
}

func TestServer_ListValidators_CannotRequestFutureEpoch(t *testing.T) {
	db := dbTest.SetupDB(t)
	defer dbTest.TeardownDB(t, db)

	ctx := context.Background()
	st := testutil.NewBeaconState()
	if err := st.SetSlot(0); err != nil {
		t.Fatal(err)
	}
	bs := &Server{
		BeaconDB: db,
		HeadFetcher: &mock.ChainService{
			State: st,
		},
	}

	wanted := "Cannot retrieve information about an epoch in the future"
	if _, err := bs.ListValidators(
		ctx,
		&ethpb.ListValidatorsRequest{
			QueryFilter: &ethpb.ListValidatorsRequest_Epoch{
				Epoch: 1,
			},
		},
	); err != nil && !strings.Contains(err.Error(), wanted) {
		t.Errorf("Expected error %v, received %v", wanted, err)
	}
}

func TestServer_ListValidators_NoResults(t *testing.T) {
	db := dbTest.SetupDB(t)
	defer dbTest.TeardownDB(t, db)

	ctx := context.Background()
	st := testutil.NewBeaconState()
	if err := st.SetSlot(0); err != nil {
		t.Fatal(err)
	}

	bs := &Server{
		BeaconDB: db,
		HeadFetcher: &mock.ChainService{
			State: st,
		},
	}
	wanted := &ethpb.Validators{
		ValidatorList: make([]*ethpb.Validators_ValidatorContainer, 0),
		TotalSize:     int32(0),
		NextPageToken: strconv.Itoa(0),
	}
	res, err := bs.ListValidators(
		ctx,
		&ethpb.ListValidatorsRequest{
			QueryFilter: &ethpb.ListValidatorsRequest_Epoch{
				Epoch: 0,
			},
		},
	)
	if err != nil {
		t.Fatal(err)
	}
	if !proto.Equal(wanted, res) {
		t.Errorf("Wanted %v, received %v", wanted, res)
	}
}

func TestServer_ListValidators_OnlyActiveValidators(t *testing.T) {
	db := dbTest.SetupDB(t)
	defer dbTest.TeardownDB(t, db)

	ctx := context.Background()
	count := 100
	balances := make([]uint64, count)
	validators := make([]*ethpb.Validator, count)
	activeValidators := make([]*ethpb.Validators_ValidatorContainer, 0)
	for i := 0; i < count; i++ {
		pubKey := pubKey(uint64(i))
		balances[i] = params.BeaconConfig().MaxEffectiveBalance

		// We mark even validators as active, and odd validators as inactive.
		if i%2 == 0 {
			val := &ethpb.Validator{
				PublicKey:             pubKey,
				WithdrawalCredentials: make([]byte, 32),
				ActivationEpoch:       0,
				ExitEpoch:             params.BeaconConfig().FarFutureEpoch,
			}
			validators[i] = val
			activeValidators = append(activeValidators, &ethpb.Validators_ValidatorContainer{
				Index:     uint64(i),
				Validator: val,
			})
		} else {
			validators[i] = &ethpb.Validator{
				PublicKey:             pubKey,
				WithdrawalCredentials: make([]byte, 32),
				ActivationEpoch:       0,
				ExitEpoch:             0,
			}
		}
	}
	st := testutil.NewBeaconState()
	if err := st.SetValidators(validators); err != nil {
		t.Fatal(err)
	}
	if err := st.SetBalances(balances); err != nil {
		t.Fatal(err)
	}

	bs := &Server{
		HeadFetcher: &mock.ChainService{
			State: st,
		},
	}

	received, err := bs.ListValidators(ctx, &ethpb.ListValidatorsRequest{
		Active: true,
	})
	if err != nil {
		t.Fatal(err)
	}

	if !reflect.DeepEqual(activeValidators, received.ValidatorList) {
		t.Errorf("Wanted %v, received %v", activeValidators, received.ValidatorList)
	}
}

func TestServer_ListValidators_NoPagination(t *testing.T) {
	db := dbTest.SetupDB(t)
	defer dbTest.TeardownDB(t, db)

	validators, _ := setupValidators(t, db, 100)
	want := make([]*ethpb.Validators_ValidatorContainer, len(validators))
	for i := 0; i < len(validators); i++ {
		want[i] = &ethpb.Validators_ValidatorContainer{
			Index:     uint64(i),
			Validator: validators[i],
		}
	}
	headState, err := db.HeadState(context.Background())
	if err != nil {
		t.Fatal(err)
	}

	bs := &Server{
		HeadFetcher: &mock.ChainService{
			State: headState,
		},
		FinalizationFetcher: &mock.ChainService{
			FinalizedCheckPoint: &ethpb.Checkpoint{
				Epoch: 0,
			},
		},
	}

	received, err := bs.ListValidators(context.Background(), &ethpb.ListValidatorsRequest{})
	if err != nil {
		t.Fatal(err)
	}

	if !reflect.DeepEqual(want, received.ValidatorList) {
		t.Fatal("Incorrect respond of validators")
	}
}

func TestServer_ListValidators_IndicesPubKeys(t *testing.T) {
	db := dbTest.SetupDB(t)
	defer dbTest.TeardownDB(t, db)

	validators, _ := setupValidators(t, db, 100)
	indicesWanted := []uint64{2, 7, 11, 17}
	pubkeyIndicesWanted := []uint64{3, 5, 9, 15}
	allIndicesWanted := append(indicesWanted, pubkeyIndicesWanted...)
	want := make([]*ethpb.Validators_ValidatorContainer, len(allIndicesWanted))
	for i, idx := range allIndicesWanted {
		want[i] = &ethpb.Validators_ValidatorContainer{
			Index:     idx,
			Validator: validators[idx],
		}
	}
	sort.Slice(want, func(i int, j int) bool {
		return want[i].Index < want[j].Index
	})

	headState, err := db.HeadState(context.Background())
	if err != nil {
		t.Fatal(err)
	}

	bs := &Server{
		HeadFetcher: &mock.ChainService{
			State: headState,
		},
		FinalizationFetcher: &mock.ChainService{
			FinalizedCheckPoint: &ethpb.Checkpoint{
				Epoch: 0,
			},
		},
	}

	pubKeysWanted := make([][]byte, len(pubkeyIndicesWanted))
	for i, indice := range pubkeyIndicesWanted {
		pubKeysWanted[i] = pubKey(indice)
	}
	req := &ethpb.ListValidatorsRequest{
		Indices:    indicesWanted,
		PublicKeys: pubKeysWanted,
	}
	received, err := bs.ListValidators(context.Background(), req)
	if err != nil {
		t.Fatal(err)
	}

	if !reflect.DeepEqual(want, received.ValidatorList) {
		t.Fatal("Incorrect respond of validators")
	}
}

func TestServer_ListValidators_Pagination(t *testing.T) {
	db := dbTest.SetupDB(t)
	defer dbTest.TeardownDB(t, db)

	count := 100
	setupValidators(t, db, count)

	headState, err := db.HeadState(context.Background())
	if err != nil {
		t.Fatal(err)
	}

	bs := &Server{
		HeadFetcher: &mock.ChainService{
			State: headState,
		},
		FinalizationFetcher: &mock.ChainService{
			FinalizedCheckPoint: &ethpb.Checkpoint{
				Epoch: 0,
			},
		},
	}

	tests := []struct {
		req *ethpb.ListValidatorsRequest
		res *ethpb.Validators
	}{
		{req: &ethpb.ListValidatorsRequest{PageToken: strconv.Itoa(1), PageSize: 3},
			res: &ethpb.Validators{
				ValidatorList: []*ethpb.Validators_ValidatorContainer{
					{
						Validator: &ethpb.Validator{
							PublicKey:             pubKey(3),
							WithdrawalCredentials: make([]byte, 32),
						},
						Index: 3,
					},
					{
						Validator: &ethpb.Validator{
							PublicKey:             pubKey(4),
							WithdrawalCredentials: make([]byte, 32),
						},
						Index: 4,
					},
					{
						Validator: &ethpb.Validator{
							PublicKey:             pubKey(5),
							WithdrawalCredentials: make([]byte, 32),
						},
						Index: 5,
					},
				},
				NextPageToken: strconv.Itoa(2),
				TotalSize:     int32(count)}},
		{req: &ethpb.ListValidatorsRequest{PageToken: strconv.Itoa(10), PageSize: 5},
			res: &ethpb.Validators{
				ValidatorList: []*ethpb.Validators_ValidatorContainer{
					{
						Validator: &ethpb.Validator{
							PublicKey:             pubKey(50),
							WithdrawalCredentials: make([]byte, 32),
						},
						Index: 50,
					},
					{
						Validator: &ethpb.Validator{
							PublicKey:             pubKey(51),
							WithdrawalCredentials: make([]byte, 32),
						},
						Index: 51,
					},
					{
						Validator: &ethpb.Validator{
							PublicKey:             pubKey(52),
							WithdrawalCredentials: make([]byte, 32),
						},
						Index: 52,
					},
					{
						Validator: &ethpb.Validator{
							PublicKey:             pubKey(53),
							WithdrawalCredentials: make([]byte, 32),
						},
						Index: 53,
					},
					{
						Validator: &ethpb.Validator{
							PublicKey:             pubKey(54),
							WithdrawalCredentials: make([]byte, 32),
						},
						Index: 54,
					},
				},
				NextPageToken: strconv.Itoa(11),
				TotalSize:     int32(count)}},
		{req: &ethpb.ListValidatorsRequest{PageToken: strconv.Itoa(33), PageSize: 3},
			res: &ethpb.Validators{
				ValidatorList: []*ethpb.Validators_ValidatorContainer{
					{
						Validator: &ethpb.Validator{
							PublicKey:             pubKey(99),
							WithdrawalCredentials: make([]byte, 32),
						},
						Index: 99,
					},
				},
				NextPageToken: "",
				TotalSize:     int32(count)}},
		{req: &ethpb.ListValidatorsRequest{PageSize: 2},
			res: &ethpb.Validators{
				ValidatorList: []*ethpb.Validators_ValidatorContainer{
					{
						Validator: &ethpb.Validator{
							PublicKey:             pubKey(0),
							WithdrawalCredentials: make([]byte, 32),
						},
						Index: 0,
					},
					{
						Validator: &ethpb.Validator{
							PublicKey:             pubKey(1),
							WithdrawalCredentials: make([]byte, 32),
						},
						Index: 1,
					},
				},
				NextPageToken: strconv.Itoa(1),
				TotalSize:     int32(count)}},
	}
	for _, test := range tests {
		res, err := bs.ListValidators(context.Background(), test.req)
		if err != nil {
			t.Fatal(err)
		}
		if !proto.Equal(res, test.res) {
			t.Errorf("Incorrect validator response, wanted %v, received %v", test.res, res)
		}
	}
}

func TestServer_ListValidators_PaginationOutOfRange(t *testing.T) {
	db := dbTest.SetupDB(t)
	defer dbTest.TeardownDB(t, db)

	count := 1
	validators, _ := setupValidators(t, db, count)
	headState, err := db.HeadState(context.Background())
	if err != nil {
		t.Fatal(err)
	}

	bs := &Server{
		HeadFetcher: &mock.ChainService{
			State: headState,
		},
		FinalizationFetcher: &mock.ChainService{
			FinalizedCheckPoint: &ethpb.Checkpoint{
				Epoch: 0,
			},
		},
	}

	req := &ethpb.ListValidatorsRequest{PageToken: strconv.Itoa(1), PageSize: 100}
	wanted := fmt.Sprintf("page start %d >= list %d", req.PageSize, len(validators))
	if _, err := bs.ListValidators(context.Background(), req); err == nil || !strings.Contains(err.Error(), wanted) {
		t.Errorf("Expected error %v, received %v", wanted, err)
	}
}

func TestServer_ListValidators_ExceedsMaxPageSize(t *testing.T) {
	bs := &Server{}
	exceedsMax := int32(flags.Get().MaxPageSize + 1)

	wanted := fmt.Sprintf("Requested page size %d can not be greater than max size %d", exceedsMax, flags.Get().MaxPageSize)
	req := &ethpb.ListValidatorsRequest{PageToken: strconv.Itoa(0), PageSize: exceedsMax}
	if _, err := bs.ListValidators(context.Background(), req); err == nil || !strings.Contains(err.Error(), wanted) {
		t.Errorf("Expected error %v, received %v", wanted, err)
	}
}

func TestServer_ListValidators_DefaultPageSize(t *testing.T) {
	db := dbTest.SetupDB(t)
	defer dbTest.TeardownDB(t, db)

	validators, _ := setupValidators(t, db, 1000)
	want := make([]*ethpb.Validators_ValidatorContainer, len(validators))
	for i := 0; i < len(validators); i++ {
		want[i] = &ethpb.Validators_ValidatorContainer{
			Index:     uint64(i),
			Validator: validators[i],
		}
	}
	headState, err := db.HeadState(context.Background())
	if err != nil {
		t.Fatal(err)
	}

	bs := &Server{
		HeadFetcher: &mock.ChainService{
			State: headState,
		},
		FinalizationFetcher: &mock.ChainService{
			FinalizedCheckPoint: &ethpb.Checkpoint{
				Epoch: 0,
			},
		},
	}

	req := &ethpb.ListValidatorsRequest{}
	res, err := bs.ListValidators(context.Background(), req)
	if err != nil {
		t.Fatal(err)
	}

	i := 0
	j := params.BeaconConfig().DefaultPageSize
	if !reflect.DeepEqual(res.ValidatorList, want[i:j]) {
		t.Error("Incorrect respond of validators")
	}
}

func TestServer_ListValidators_FromOldEpoch(t *testing.T) {
	db := dbTest.SetupDB(t)
	defer dbTest.TeardownDB(t, db)

	numEpochs := 30
	validators := make([]*ethpb.Validator, numEpochs)
	for i := 0; i < numEpochs; i++ {
		validators[i] = &ethpb.Validator{
			ActivationEpoch:       uint64(i),
			PublicKey:             make([]byte, 48),
			WithdrawalCredentials: make([]byte, 32),
		}
	}
	want := make([]*ethpb.Validators_ValidatorContainer, len(validators))
	for i := 0; i < len(validators); i++ {
		want[i] = &ethpb.Validators_ValidatorContainer{
			Index:     uint64(i),
			Validator: validators[i],
		}
	}

	st := testutil.NewBeaconState()
	if err := st.SetSlot(helpers.StartSlot(30)); err != nil {
		t.Fatal(err)
	}
	if err := st.SetValidators(validators); err != nil {
		t.Fatal(err)
	}
	bs := &Server{
		HeadFetcher: &mock.ChainService{
			State: st,
		},
	}

	req := &ethpb.ListValidatorsRequest{
		QueryFilter: &ethpb.ListValidatorsRequest_Genesis{
			Genesis: true,
		},
	}
	res, err := bs.ListValidators(context.Background(), req)
	if err != nil {
		t.Fatal(err)
	}
	if len(res.ValidatorList) != 1 {
		t.Errorf("Wanted 1 validator at genesis, received %d", len(res.ValidatorList))
	}

	req = &ethpb.ListValidatorsRequest{
		QueryFilter: &ethpb.ListValidatorsRequest_Epoch{
			Epoch: 20,
		},
	}
	res, err = bs.ListValidators(context.Background(), req)
	if err != nil {
		t.Fatal(err)
	}
	if !reflect.DeepEqual(res.ValidatorList, want[:21]) {
		t.Errorf("Incorrect number of validators, wanted %d received %d", len(want[:21]), len(res.ValidatorList))
	}
}

func TestServer_GetValidator(t *testing.T) {
	db := dbTest.SetupDB(t)
	defer dbTest.TeardownDB(t, db)

	count := 30
	validators := make([]*ethpb.Validator, count)
	for i := 0; i < count; i++ {
		validators[i] = &ethpb.Validator{
			ActivationEpoch:       uint64(i),
			PublicKey:             pubKey(uint64(i)),
			WithdrawalCredentials: make([]byte, 32),
		}
	}

	st := testutil.NewBeaconState()
	if err := st.SetValidators(validators); err != nil {
		t.Fatal(err)
	}

	bs := &Server{
		HeadFetcher: &mock.ChainService{
			State: st,
		},
	}

	tests := []struct {
		req     *ethpb.GetValidatorRequest
		res     *ethpb.Validator
		wantErr bool
		err     string
	}{
		{
			req: &ethpb.GetValidatorRequest{
				QueryFilter: &ethpb.GetValidatorRequest_Index{
					Index: 0,
				},
			},
			res:     validators[0],
			wantErr: false,
		},
		{
			req: &ethpb.GetValidatorRequest{
				QueryFilter: &ethpb.GetValidatorRequest_Index{
					Index: uint64(count - 1),
				},
			},
			res:     validators[count-1],
			wantErr: false,
		},
		{
			req: &ethpb.GetValidatorRequest{
				QueryFilter: &ethpb.GetValidatorRequest_PublicKey{
					PublicKey: pubKey(5),
				},
			},
			res:     validators[5],
			wantErr: false,
		},
		{
			req: &ethpb.GetValidatorRequest{
				QueryFilter: &ethpb.GetValidatorRequest_PublicKey{
					PublicKey: []byte("bad-keyxxxxxxxxxxxxxxxxxxxxxxxxxxxxxxxxxxxxxxxxx"),
				},
			},
			res:     nil,
			wantErr: true,
			err:     "No validator matched filter criteria",
		},
		{
			req: &ethpb.GetValidatorRequest{
				QueryFilter: &ethpb.GetValidatorRequest_Index{
					Index: uint64(len(validators)),
				},
			},
			res:     nil,
			wantErr: true,
			err:     fmt.Sprintf("there are only %d validators", len(validators)),
		},
	}

	for _, test := range tests {
		res, err := bs.GetValidator(context.Background(), test.req)
		if test.wantErr && err != nil {
			if !strings.Contains(err.Error(), test.err) {
				t.Fatalf("Wanted %v, received %v", test.err, err)
			}
		} else if err != nil {
			t.Fatal(err)
		}
		if !reflect.DeepEqual(test.res, res) {
			t.Errorf("Wanted %v, got %v", test.res, res)
		}
	}
}

func TestServer_GetValidatorActiveSetChanges_CannotRequestFutureEpoch(t *testing.T) {
	db := dbTest.SetupDB(t)
	defer dbTest.TeardownDB(t, db)

	ctx := context.Background()
	st := testutil.NewBeaconState()
	if err := st.SetSlot(0); err != nil {
		t.Fatal(err)
	}
	bs := &Server{
		BeaconDB: db,
		HeadFetcher: &mock.ChainService{
			State: st,
		},
	}

	wanted := "Cannot retrieve information about an epoch in the future"
	if _, err := bs.GetValidatorActiveSetChanges(
		ctx,
		&ethpb.GetValidatorActiveSetChangesRequest{
			QueryFilter: &ethpb.GetValidatorActiveSetChangesRequest_Epoch{
				Epoch: 1,
			},
		},
	); err != nil && !strings.Contains(err.Error(), wanted) {
		t.Errorf("Expected error %v, received %v", wanted, err)
	}
}

func TestServer_GetValidatorActiveSetChanges(t *testing.T) {
	ctx := context.Background()
	validators := make([]*ethpb.Validator, 8)
	headState := testutil.NewBeaconState()
	if err := headState.SetSlot(0); err != nil {
		t.Fatal(err)
	}
	if err := headState.SetValidators(validators); err != nil {
		t.Fatal(err)
	}
	for i := 0; i < len(validators); i++ {
		activationEpoch := params.BeaconConfig().FarFutureEpoch
		withdrawableEpoch := params.BeaconConfig().FarFutureEpoch
		exitEpoch := params.BeaconConfig().FarFutureEpoch
		slashed := false
		balance := params.BeaconConfig().MaxEffectiveBalance
		// Mark indices divisible by two as activated.
		if i%2 == 0 {
			activationEpoch = 0
		} else if i%3 == 0 {
			// Mark indices divisible by 3 as slashed.
			withdrawableEpoch = params.BeaconConfig().EpochsPerSlashingsVector
			slashed = true
		} else if i%5 == 0 {
			// Mark indices divisible by 5 as exited.
			exitEpoch = 0
			withdrawableEpoch = params.BeaconConfig().MinValidatorWithdrawabilityDelay
		} else if i%7 == 0 {
			// Mark indices divisible by 7 as ejected.
			exitEpoch = 0
			withdrawableEpoch = params.BeaconConfig().MinValidatorWithdrawabilityDelay
			balance = params.BeaconConfig().EjectionBalance
		}
		if err := headState.UpdateValidatorAtIndex(uint64(i), &ethpb.Validator{
			ActivationEpoch:       activationEpoch,
			PublicKey:             pubKey(uint64(i)),
			EffectiveBalance:      balance,
			WithdrawalCredentials: make([]byte, 32),
			WithdrawableEpoch:     withdrawableEpoch,
			Slashed:               slashed,
			ExitEpoch:             exitEpoch,
		}); err != nil {
			t.Fatal(err)
		}
	}
	bs := &Server{
		HeadFetcher: &mock.ChainService{
			State: headState,
		},
		FinalizationFetcher: &mock.ChainService{
			FinalizedCheckPoint: &ethpb.Checkpoint{Epoch: 0},
		},
	}
	res, err := bs.GetValidatorActiveSetChanges(ctx, &ethpb.GetValidatorActiveSetChangesRequest{})
	if err != nil {
		t.Fatal(err)
	}
	wantedActive := [][]byte{
		pubKey(0),
		pubKey(2),
		pubKey(4),
		pubKey(6),
	}
	wantedActiveIndices := []uint64{0, 2, 4, 6}
	wantedExited := [][]byte{
		pubKey(5),
	}
	wantedExitedIndices := []uint64{5}
	wantedSlashed := [][]byte{
		pubKey(3),
	}
	wantedSlashedIndices := []uint64{3}
	wantedEjected := [][]byte{
		pubKey(7),
	}
	wantedEjectedIndices := []uint64{7}
	wanted := &ethpb.ActiveSetChanges{
		Epoch:               0,
		ActivatedPublicKeys: wantedActive,
		ActivatedIndices:    wantedActiveIndices,
		ExitedPublicKeys:    wantedExited,
		ExitedIndices:       wantedExitedIndices,
		SlashedPublicKeys:   wantedSlashed,
		SlashedIndices:      wantedSlashedIndices,
		EjectedPublicKeys:   wantedEjected,
		EjectedIndices:      wantedEjectedIndices,
	}
	if !proto.Equal(wanted, res) {
		t.Errorf("Wanted \n%v, received \n%v", wanted, res)
	}
}

func TestServer_GetValidatorActiveSetChanges_FromArchive(t *testing.T) {
	db := dbTest.SetupDB(t)
	defer dbTest.TeardownDB(t, db)
	ctx := context.Background()
	validators := make([]*ethpb.Validator, 8)
	headState := testutil.NewBeaconState()
	if err := headState.SetSlot(helpers.StartSlot(100)); err != nil {
		t.Fatal(err)
	}
	if err := headState.SetValidators(validators); err != nil {
		t.Fatal(err)
	}
	activatedIndices := make([]uint64, 0)
	exitedIndices := make([]uint64, 0)
	slashedIndices := make([]uint64, 0)
	ejectedIndices := make([]uint64, 0)
	for i := 0; i < len(validators); i++ {
		// Mark indices divisible by two as activated.
		if i%2 == 0 {
			activatedIndices = append(activatedIndices, uint64(i))
		} else if i%3 == 0 {
			// Mark indices divisible by 3 as slashed.
			slashedIndices = append(slashedIndices, uint64(i))
		} else if i%5 == 0 {
			// Mark indices divisible by 5 as exited.
			exitedIndices = append(exitedIndices, uint64(i))
		} else if i%7 == 0 {
			// Mark indices divisible by 7 as ejected.
			ejectedIndices = append(ejectedIndices, uint64(i))
		}
		key := make([]byte, 48)
		copy(key, strconv.Itoa(i))
		if err := headState.UpdateValidatorAtIndex(uint64(i), &ethpb.Validator{
			PublicKey: key,
		}); err != nil {
			t.Fatal(err)
		}
	}
	archivedChanges := &pbp2p.ArchivedActiveSetChanges{
		Activated: activatedIndices,
		Exited:    exitedIndices,
		Slashed:   slashedIndices,
		Ejected:   ejectedIndices,
	}
	// We store the changes during the genesis epoch.
	if err := db.SaveArchivedActiveValidatorChanges(ctx, 0, archivedChanges); err != nil {
		t.Fatal(err)
	}
	// We store the same changes during epoch 5 for further testing.
	if err := db.SaveArchivedActiveValidatorChanges(ctx, 5, archivedChanges); err != nil {
		t.Fatal(err)
	}
	bs := &Server{
		BeaconDB: db,
		HeadFetcher: &mock.ChainService{
			State: headState,
		},
	}
	res, err := bs.GetValidatorActiveSetChanges(ctx, &ethpb.GetValidatorActiveSetChangesRequest{
		QueryFilter: &ethpb.GetValidatorActiveSetChangesRequest_Genesis{Genesis: true},
	})
	if err != nil {
		t.Fatal(err)
	}
	wantedKeys := make([][]byte, 8)
	for i := 0; i < len(wantedKeys); i++ {
		k := make([]byte, 48)
		copy(k, strconv.Itoa(i))
		wantedKeys[i] = k
	}
	wantedActive := [][]byte{
		wantedKeys[0],
		wantedKeys[2],
		wantedKeys[4],
		wantedKeys[6],
	}
	wantedActiveIndices := []uint64{0, 2, 4, 6}
	wantedExited := [][]byte{
		wantedKeys[5],
	}
	wantedExitedIndices := []uint64{5}
	wantedSlashed := [][]byte{
		wantedKeys[3],
	}
	wantedSlashedIndices := []uint64{3}
	wantedEjected := [][]byte{
		wantedKeys[7],
	}
	wantedEjectedIndices := []uint64{7}
	wanted := &ethpb.ActiveSetChanges{
		Epoch:               0,
		ActivatedPublicKeys: wantedActive,
		ActivatedIndices:    wantedActiveIndices,
		ExitedPublicKeys:    wantedExited,
		ExitedIndices:       wantedExitedIndices,
		SlashedPublicKeys:   wantedSlashed,
		SlashedIndices:      wantedSlashedIndices,
		EjectedPublicKeys:   wantedEjected,
		EjectedIndices:      wantedEjectedIndices,
	}
	if !proto.Equal(wanted, res) {
		t.Errorf("Wanted \n%v, received \n%v", wanted, res)
	}
	res, err = bs.GetValidatorActiveSetChanges(ctx, &ethpb.GetValidatorActiveSetChangesRequest{
		QueryFilter: &ethpb.GetValidatorActiveSetChangesRequest_Epoch{Epoch: 5},
	})
	if err != nil {
		t.Fatal(err)
	}
	wanted.Epoch = 5
	if !proto.Equal(wanted, res) {
		t.Errorf("Wanted \n%v, received \n%v", wanted, res)
	}
}

func TestServer_GetValidatorQueue_PendingActivation(t *testing.T) {
	headState, err := stateTrie.InitializeFromProto(&pbp2p.BeaconState{
		Validators: []*ethpb.Validator{
			{
				ActivationEpoch:            helpers.ActivationExitEpoch(0),
				ActivationEligibilityEpoch: 3,
				PublicKey:                  pubKey(3),
				WithdrawalCredentials:      make([]byte, 32),
			},
			{
				ActivationEpoch:            helpers.ActivationExitEpoch(0),
				ActivationEligibilityEpoch: 2,
				PublicKey:                  pubKey(2),
				WithdrawalCredentials:      make([]byte, 32),
			},
			{
				ActivationEpoch:            helpers.ActivationExitEpoch(0),
				ActivationEligibilityEpoch: 1,
				PublicKey:                  pubKey(1),
				WithdrawalCredentials:      make([]byte, 32),
			},
		},
		FinalizedCheckpoint: &ethpb.Checkpoint{
			Epoch: 0,
		},
	})
	if err != nil {
		t.Fatal(err)
	}
	bs := &Server{
		HeadFetcher: &mock.ChainService{
			State: headState,
		},
	}
	res, err := bs.GetValidatorQueue(context.Background(), &ptypes.Empty{})
	if err != nil {
		t.Fatal(err)
	}
	// We verify the keys are properly sorted by the validators' activation eligibility epoch.
	wanted := [][]byte{
		pubKey(1),
		pubKey(2),
		pubKey(3),
	}
	activeValidatorCount, err := helpers.ActiveValidatorCount(headState, helpers.CurrentEpoch(headState))
	if err != nil {
		t.Fatal(err)
	}
	wantChurn, err := helpers.ValidatorChurnLimit(activeValidatorCount)
	if err != nil {
		t.Fatal(err)
	}
	if res.ChurnLimit != wantChurn {
		t.Errorf("Wanted churn %d, received %d", wantChurn, res.ChurnLimit)
	}
	if !reflect.DeepEqual(res.ActivationPublicKeys, wanted) {
		t.Errorf("Wanted %v, received %v", wanted, res.ActivationPublicKeys)
	}
}

func TestServer_GetValidatorQueue_ExitedValidatorLeavesQueue(t *testing.T) {
	validators := []*ethpb.Validator{
		{
			ActivationEpoch:   0,
			ExitEpoch:         params.BeaconConfig().FarFutureEpoch,
			WithdrawableEpoch: params.BeaconConfig().FarFutureEpoch,
			PublicKey:         []byte("1"),
		},
		{
			ActivationEpoch:   0,
			ExitEpoch:         4,
			WithdrawableEpoch: 6,
			PublicKey:         []byte("2"),
		},
	}

	headState := testutil.NewBeaconState()
	if err := headState.SetValidators(validators); err != nil {
		t.Fatal(err)
	}
	if err := headState.SetFinalizedCheckpoint(&ethpb.Checkpoint{Epoch: 0}); err != nil {
		t.Fatal(err)
	}
	bs := &Server{
		HeadFetcher: &mock.ChainService{
			State: headState,
		},
	}

	// First we check if validator with index 1 is in the exit queue.
	res, err := bs.GetValidatorQueue(context.Background(), &ptypes.Empty{})
	if err != nil {
		t.Fatal(err)
	}
	wanted := [][]byte{
		[]byte("2"),
	}
	activeValidatorCount, err := helpers.ActiveValidatorCount(headState, helpers.CurrentEpoch(headState))
	if err != nil {
		t.Fatal(err)
	}
	wantChurn, err := helpers.ValidatorChurnLimit(activeValidatorCount)
	if err != nil {
		t.Fatal(err)
	}
	if res.ChurnLimit != wantChurn {
		t.Errorf("Wanted churn %d, received %d", wantChurn, res.ChurnLimit)
	}
	if !reflect.DeepEqual(res.ExitPublicKeys, wanted) {
		t.Errorf("Wanted %v, received %v", wanted, res.ExitPublicKeys)
	}

	// Now, we move the state.slot past the exit epoch of the validator, and now
	// the validator should no longer exist in the queue.
	if err := headState.SetSlot(helpers.StartSlot(validators[1].ExitEpoch + 1)); err != nil {
		t.Fatal(err)
	}
	res, err = bs.GetValidatorQueue(context.Background(), &ptypes.Empty{})
	if err != nil {
		t.Fatal(err)
	}
	if len(res.ExitPublicKeys) != 0 {
		t.Errorf("Wanted empty exit queue, received %v", res.ExitPublicKeys)
	}
}

func TestServer_GetValidatorQueue_PendingExit(t *testing.T) {
	headState, err := stateTrie.InitializeFromProto(&pbp2p.BeaconState{
		Validators: []*ethpb.Validator{
			{
				ActivationEpoch:       0,
				ExitEpoch:             4,
				WithdrawableEpoch:     3,
				PublicKey:             pubKey(3),
				WithdrawalCredentials: make([]byte, 32),
			},
			{
				ActivationEpoch:       0,
				ExitEpoch:             4,
				WithdrawableEpoch:     2,
				PublicKey:             pubKey(2),
				WithdrawalCredentials: make([]byte, 32),
			},
			{
				ActivationEpoch:       0,
				ExitEpoch:             4,
				WithdrawableEpoch:     1,
				PublicKey:             pubKey(1),
				WithdrawalCredentials: make([]byte, 32),
			},
		},
		FinalizedCheckpoint: &ethpb.Checkpoint{
			Epoch: 0,
		},
	})
	if err != nil {
		t.Fatal(err)
	}
	bs := &Server{
		HeadFetcher: &mock.ChainService{
			State: headState,
		},
	}
	res, err := bs.GetValidatorQueue(context.Background(), &ptypes.Empty{})
	if err != nil {
		t.Fatal(err)
	}
	// We verify the keys are properly sorted by the validators' withdrawable epoch.
	wanted := [][]byte{
		pubKey(1),
		pubKey(2),
		pubKey(3),
	}
	activeValidatorCount, err := helpers.ActiveValidatorCount(headState, helpers.CurrentEpoch(headState))
	if err != nil {
		t.Fatal(err)
	}
	wantChurn, err := helpers.ValidatorChurnLimit(activeValidatorCount)
	if err != nil {
		t.Fatal(err)
	}
	if res.ChurnLimit != wantChurn {
		t.Errorf("Wanted churn %d, received %d", wantChurn, res.ChurnLimit)
	}
	if !reflect.DeepEqual(res.ExitPublicKeys, wanted) {
		t.Errorf("Wanted %v, received %v", wanted, res.ExitPublicKeys)
	}
}

<<<<<<< HEAD
=======
func TestServer_GetValidatorParticipation_CannotRequestCurrentEpoch(t *testing.T) {
	db := dbTest.SetupDB(t)
	defer dbTest.TeardownDB(t, db)

	ctx := context.Background()
	headState := testutil.NewBeaconState()
	if err := headState.SetSlot(helpers.StartSlot(2)); err != nil {
		t.Fatal(err)
	}
	bs := &Server{
		BeaconDB: db,
		HeadFetcher: &mock.ChainService{
			State: headState,
		},
	}

	wanted := "Cannot retrieve information about an epoch currently in progress"
	if _, err := bs.GetValidatorParticipation(
		ctx,
		&ethpb.GetValidatorParticipationRequest{
			QueryFilter: &ethpb.GetValidatorParticipationRequest_Epoch{
				Epoch: 2,
			},
		},
	); err != nil && !strings.Contains(err.Error(), wanted) {
		t.Errorf("Expected error %v, received %v", wanted, err)
	}
}

>>>>>>> 7d132eab
func TestServer_GetValidatorParticipation_CannotRequestFutureEpoch(t *testing.T) {
	db := dbTest.SetupDB(t)
	defer dbTest.TeardownDB(t, db)

	ctx := context.Background()
	headState := testutil.NewBeaconState()
	if err := headState.SetSlot(0); err != nil {
		t.Fatal(err)
	}
	bs := &Server{
		BeaconDB: db,
		HeadFetcher: &mock.ChainService{
			State: headState,
		},
		GenesisTimeFetcher: &mock.ChainService{},
	}

	wanted := "Cannot retrieve information about an epoch until older than current epoch"
	if _, err := bs.GetValidatorParticipation(
		ctx,
		&ethpb.GetValidatorParticipationRequest{
			QueryFilter: &ethpb.GetValidatorParticipationRequest_Epoch{
				Epoch: helpers.SlotToEpoch(bs.GenesisTimeFetcher.CurrentSlot()) + 1,
			},
		},
	); err != nil && !strings.Contains(err.Error(), wanted) {
		t.Errorf("Expected error %v, received %v", wanted, err)
	}
}

<<<<<<< HEAD
=======
func TestServer_GetValidatorParticipation_FromArchive(t *testing.T) {
	db := dbTest.SetupDB(t)
	defer dbTest.TeardownDB(t, db)
	ctx := context.Background()
	epoch := uint64(4)
	part := &ethpb.ValidatorParticipation{
		GlobalParticipationRate: 1.0,
		VotedEther:              20,
		EligibleEther:           20,
	}
	if err := db.SaveArchivedValidatorParticipation(ctx, epoch-2, part); err != nil {
		t.Fatal(err)
	}

	headState := testutil.NewBeaconState()
	if err := headState.SetSlot(helpers.StartSlot(epoch + 1)); err != nil {
		t.Fatal(err)
	}
	if err := headState.SetFinalizedCheckpoint(&ethpb.Checkpoint{Epoch: epoch + 1}); err != nil {
		t.Fatal(err)
	}
	bs := &Server{
		BeaconDB: db,
		HeadFetcher: &mock.ChainService{
			State: headState,
		},
	}
	if _, err := bs.GetValidatorParticipation(ctx, &ethpb.GetValidatorParticipationRequest{
		QueryFilter: &ethpb.GetValidatorParticipationRequest_Epoch{
			Epoch: epoch + 2,
		},
	}); err == nil {
		t.Error("Expected error when requesting future epoch, received nil")
	}
	// We request data from epoch 0, which we didn't archive, so we should expect an error.
	if _, err := bs.GetValidatorParticipation(ctx, &ethpb.GetValidatorParticipationRequest{
		QueryFilter: &ethpb.GetValidatorParticipationRequest_Genesis{
			Genesis: true,
		},
	}); err == nil {
		t.Error("Expected error when data from archive is not found, received nil")
	}

	want := &ethpb.ValidatorParticipationResponse{
		Epoch:         epoch - 2,
		Finalized:     true,
		Participation: part,
	}
	res, err := bs.GetValidatorParticipation(ctx, &ethpb.GetValidatorParticipationRequest{
		QueryFilter: &ethpb.GetValidatorParticipationRequest_Epoch{
			Epoch: epoch - 2,
		},
	})
	if err != nil {
		t.Fatal(err)
	}
	if !proto.Equal(want, res) {
		t.Errorf("Wanted %v, received %v", want, res)
	}
}

func TestServer_GetValidatorParticipation_FromArchive_FinalizedEpoch(t *testing.T) {
	db := dbTest.SetupDB(t)
	defer dbTest.TeardownDB(t, db)
	ctx := context.Background()
	part := &ethpb.ValidatorParticipation{
		GlobalParticipationRate: 1.0,
		VotedEther:              20,
		EligibleEther:           20,
	}
	epoch := uint64(1)
	// We archive data for epoch 1.
	if err := db.SaveArchivedValidatorParticipation(ctx, epoch, part); err != nil {
		t.Fatal(err)
	}
	headState := testutil.NewBeaconState()
	if err := headState.SetSlot(helpers.StartSlot(epoch + 10)); err != nil {
		t.Fatal(err)
	}
	if err := headState.SetFinalizedCheckpoint(&ethpb.Checkpoint{Epoch: epoch + 5}); err != nil {
		t.Fatal(err)
	}

	bs := &Server{
		BeaconDB: db,
		HeadFetcher: &mock.ChainService{
			// 10 epochs into the future.
			State: headState,
		},
	}
	want := &ethpb.ValidatorParticipationResponse{
		Epoch:         epoch,
		Finalized:     true,
		Participation: part,
	}
	// We request epoch 1.
	res, err := bs.GetValidatorParticipation(ctx, &ethpb.GetValidatorParticipationRequest{
		QueryFilter: &ethpb.GetValidatorParticipationRequest_Epoch{
			Epoch: epoch,
		},
	})
	if err != nil {
		t.Fatal(err)
	}
	if !proto.Equal(want, res) {
		t.Errorf("Wanted %v, received %v", want, res)
	}
}

>>>>>>> 7d132eab
func TestServer_GetValidatorParticipation_PrevEpoch(t *testing.T) {
	db := dbTest.SetupDB(t)
	defer dbTest.TeardownDB(t, db)

	ctx := context.Background()
	validatorCount := uint64(100)

	validators := make([]*ethpb.Validator, validatorCount)
	balances := make([]uint64, validatorCount)
	for i := 0; i < len(validators); i++ {
		validators[i] = &ethpb.Validator{
			ExitEpoch:        params.BeaconConfig().FarFutureEpoch,
			EffectiveBalance: params.BeaconConfig().MaxEffectiveBalance,
		}
		balances[i] = params.BeaconConfig().MaxEffectiveBalance
	}

	atts := []*pbp2p.PendingAttestation{{Data: &ethpb.AttestationData{Target: &ethpb.Checkpoint{}}}}
	headState := testutil.NewBeaconState()
<<<<<<< HEAD
	headState.SetSlot(params.BeaconConfig().SlotsPerEpoch)
	headState.SetValidators(validators)
	headState.SetBalances(balances)
	headState.SetPreviousEpochAttestations(atts)
=======
	if err := headState.SetSlot(epoch*params.BeaconConfig().SlotsPerEpoch + 1); err != nil {
		t.Fatal(err)
	}
	if err := headState.SetValidators(validators); err != nil {
		t.Fatal(err)
	}
	if err := headState.SetBalances(balances); err != nil {
		t.Fatal(err)
	}
	if err := headState.SetCurrentEpochAttestations(atts); err != nil {
		t.Fatal(err)
	}
>>>>>>> 7d132eab

	b := &ethpb.SignedBeaconBlock{Block: &ethpb.BeaconBlock{Slot: params.BeaconConfig().SlotsPerEpoch}}
	if err := db.SaveBlock(ctx, b); err != nil {
		t.Fatal(err)
	}
	bRoot, _ := ssz.HashTreeRoot(b.Block)
	if err := db.SaveState(ctx, headState, bRoot); err != nil {
		t.Fatal(err)
	}

	m := &mock.ChainService{State: headState}
	bs := &Server{
		BeaconDB:             db,
		HeadFetcher:          m,
		ParticipationFetcher: m,
		GenesisTimeFetcher:   &mock.ChainService{},
		StateGen:             stategen.New(db, cache.NewStateSummaryCache()),
	}

	res, err := bs.GetValidatorParticipation(ctx, &ethpb.GetValidatorParticipationRequest{QueryFilter: &ethpb.GetValidatorParticipationRequest_Epoch{Epoch: 0}})
	if err != nil {
		t.Fatal(err)
	}

	wanted := &ethpb.ValidatorParticipation{EligibleEther: validatorCount * params.BeaconConfig().MaxEffectiveBalance}
	if !reflect.DeepEqual(res.Participation, wanted) {
		t.Error("Incorrect validator participation respond")
	}
}

func TestServer_GetValidatorParticipation_DoesntExist(t *testing.T) {
	db := dbTest.SetupDB(t)
	defer dbTest.TeardownDB(t, db)
	ctx := context.Background()

	headState := testutil.NewBeaconState()
<<<<<<< HEAD
	headState.SetSlot(params.BeaconConfig().SlotsPerEpoch)
=======
	if err := headState.SetSlot(epoch*params.BeaconConfig().SlotsPerEpoch + 1); err != nil {
		t.Fatal(err)
	}
	if err := headState.SetValidators(validators); err != nil {
		t.Fatal(err)
	}
	if err := headState.SetBalances(balances); err != nil {
		t.Fatal(err)
	}
	if err := headState.SetCurrentEpochAttestations(atts); err != nil {
		t.Fatal(err)
	}
>>>>>>> 7d132eab

	b := &ethpb.SignedBeaconBlock{Block: &ethpb.BeaconBlock{Slot: params.BeaconConfig().SlotsPerEpoch}}
	if err := db.SaveBlock(ctx, b); err != nil {
		t.Fatal(err)
	}
	bRoot, _ := ssz.HashTreeRoot(b.Block)
	if err := db.SaveState(ctx, headState, bRoot); err != nil {
		t.Fatal(err)
	}

	m := &mock.ChainService{State: headState}
	bs := &Server{
		BeaconDB:             db,
		HeadFetcher:          m,
		ParticipationFetcher: m,
		GenesisTimeFetcher:   &mock.ChainService{},
		StateGen:             stategen.New(db, cache.NewStateSummaryCache()),
	}

	res, err := bs.GetValidatorParticipation(ctx, &ethpb.GetValidatorParticipationRequest{QueryFilter: &ethpb.GetValidatorParticipationRequest_Epoch{Epoch: 0}})
	if err != nil {
		t.Fatal(err)
	}

	if res.Participation.VotedEther != 0 || res.Participation.EligibleEther != 0 {
		t.Error("Incorrect validator participation response")
	}
}

func BenchmarkListValidatorBalances(b *testing.B) {
	b.StopTimer()
	db := dbTest.SetupDB(b)
	defer dbTest.TeardownDB(b, db)

	ctx := context.Background()
	count := 1000
	setupValidators(b, db, count)

	headState, err := db.HeadState(ctx)
	if err != nil {
		b.Fatal(err)
	}

	bs := &Server{
		HeadFetcher: &mock.ChainService{
			State: headState,
		},
	}

	req := &ethpb.ListValidatorBalancesRequest{PageSize: 100}
	b.StartTimer()
	for i := 0; i < b.N; i++ {
		if _, err := bs.ListValidatorBalances(ctx, req); err != nil {
			b.Fatal(err)
		}
	}
}

func BenchmarkListValidatorBalances_FromArchive(b *testing.B) {
	b.StopTimer()
	db := dbTest.SetupDB(b)
	defer dbTest.TeardownDB(b, db)

	ctx := context.Background()
	currentNumValidators := 1000
	numOldBalances := 50
	validators := make([]*ethpb.Validator, currentNumValidators)
	oldBalances := make([]uint64, numOldBalances)
	for i := 0; i < currentNumValidators; i++ {
		validators[i] = &ethpb.Validator{
			PublicKey: []byte(strconv.Itoa(i)),
		}
	}
	for i := 0; i < numOldBalances; i++ {
		oldBalances[i] = params.BeaconConfig().MaxEffectiveBalance
	}
	// We archive old balances for epoch 50.
	if err := db.SaveArchivedBalances(ctx, 50, oldBalances); err != nil {
		b.Fatal(err)
	}
	headState := testutil.NewBeaconState()
	if err := headState.SetSlot(helpers.StartSlot(100 /* epoch 100 */)); err != nil {
		b.Fatal(err)
	}
	if err := headState.SetValidators(validators); err != nil {
		b.Fatal(err)
	}
	bs := &Server{
		BeaconDB: db,
		HeadFetcher: &mock.ChainService{
			State: headState,
		},
	}

	b.StartTimer()
	for i := 0; i < b.N; i++ {
		if _, err := bs.ListValidatorBalances(
			ctx,
			&ethpb.ListValidatorBalancesRequest{
				QueryFilter: &ethpb.ListValidatorBalancesRequest_Epoch{
					Epoch: 50,
				},
				PageSize: 100,
			},
		); err != nil {
			b.Fatal(err)
		}
	}
}

func setupValidators(t testing.TB, db db.Database, count int) ([]*ethpb.Validator, []uint64) {
	ctx := context.Background()
	balances := make([]uint64, count)
	validators := make([]*ethpb.Validator, 0, count)
	for i := 0; i < count; i++ {
		pubKey := pubKey(uint64(i))
		balances[i] = uint64(i)
		validators = append(validators, &ethpb.Validator{
			PublicKey:             pubKey,
			WithdrawalCredentials: make([]byte, 32),
		})
	}
	blk := &ethpb.BeaconBlock{
		Slot: 0,
	}
	blockRoot, err := ssz.HashTreeRoot(blk)
	if err != nil {
		t.Fatal(err)
	}
	s := testutil.NewBeaconState()
	if err := s.SetValidators(validators); err != nil {
		t.Fatal(err)
	}
	if err := s.SetBalances(balances); err != nil {
		t.Fatal(err)
	}
	if err := db.SaveState(
		context.Background(),
		s,
		blockRoot,
	); err != nil {
		t.Fatal(err)
	}
	if err := db.SaveHeadBlockRoot(ctx, blockRoot); err != nil {
		t.Fatal(err)
	}
	return validators, balances
}<|MERGE_RESOLUTION|>--- conflicted
+++ resolved
@@ -1547,38 +1547,6 @@
 	}
 }
 
-<<<<<<< HEAD
-=======
-func TestServer_GetValidatorParticipation_CannotRequestCurrentEpoch(t *testing.T) {
-	db := dbTest.SetupDB(t)
-	defer dbTest.TeardownDB(t, db)
-
-	ctx := context.Background()
-	headState := testutil.NewBeaconState()
-	if err := headState.SetSlot(helpers.StartSlot(2)); err != nil {
-		t.Fatal(err)
-	}
-	bs := &Server{
-		BeaconDB: db,
-		HeadFetcher: &mock.ChainService{
-			State: headState,
-		},
-	}
-
-	wanted := "Cannot retrieve information about an epoch currently in progress"
-	if _, err := bs.GetValidatorParticipation(
-		ctx,
-		&ethpb.GetValidatorParticipationRequest{
-			QueryFilter: &ethpb.GetValidatorParticipationRequest_Epoch{
-				Epoch: 2,
-			},
-		},
-	); err != nil && !strings.Contains(err.Error(), wanted) {
-		t.Errorf("Expected error %v, received %v", wanted, err)
-	}
-}
-
->>>>>>> 7d132eab
 func TestServer_GetValidatorParticipation_CannotRequestFutureEpoch(t *testing.T) {
 	db := dbTest.SetupDB(t)
 	defer dbTest.TeardownDB(t, db)
@@ -1609,118 +1577,6 @@
 	}
 }
 
-<<<<<<< HEAD
-=======
-func TestServer_GetValidatorParticipation_FromArchive(t *testing.T) {
-	db := dbTest.SetupDB(t)
-	defer dbTest.TeardownDB(t, db)
-	ctx := context.Background()
-	epoch := uint64(4)
-	part := &ethpb.ValidatorParticipation{
-		GlobalParticipationRate: 1.0,
-		VotedEther:              20,
-		EligibleEther:           20,
-	}
-	if err := db.SaveArchivedValidatorParticipation(ctx, epoch-2, part); err != nil {
-		t.Fatal(err)
-	}
-
-	headState := testutil.NewBeaconState()
-	if err := headState.SetSlot(helpers.StartSlot(epoch + 1)); err != nil {
-		t.Fatal(err)
-	}
-	if err := headState.SetFinalizedCheckpoint(&ethpb.Checkpoint{Epoch: epoch + 1}); err != nil {
-		t.Fatal(err)
-	}
-	bs := &Server{
-		BeaconDB: db,
-		HeadFetcher: &mock.ChainService{
-			State: headState,
-		},
-	}
-	if _, err := bs.GetValidatorParticipation(ctx, &ethpb.GetValidatorParticipationRequest{
-		QueryFilter: &ethpb.GetValidatorParticipationRequest_Epoch{
-			Epoch: epoch + 2,
-		},
-	}); err == nil {
-		t.Error("Expected error when requesting future epoch, received nil")
-	}
-	// We request data from epoch 0, which we didn't archive, so we should expect an error.
-	if _, err := bs.GetValidatorParticipation(ctx, &ethpb.GetValidatorParticipationRequest{
-		QueryFilter: &ethpb.GetValidatorParticipationRequest_Genesis{
-			Genesis: true,
-		},
-	}); err == nil {
-		t.Error("Expected error when data from archive is not found, received nil")
-	}
-
-	want := &ethpb.ValidatorParticipationResponse{
-		Epoch:         epoch - 2,
-		Finalized:     true,
-		Participation: part,
-	}
-	res, err := bs.GetValidatorParticipation(ctx, &ethpb.GetValidatorParticipationRequest{
-		QueryFilter: &ethpb.GetValidatorParticipationRequest_Epoch{
-			Epoch: epoch - 2,
-		},
-	})
-	if err != nil {
-		t.Fatal(err)
-	}
-	if !proto.Equal(want, res) {
-		t.Errorf("Wanted %v, received %v", want, res)
-	}
-}
-
-func TestServer_GetValidatorParticipation_FromArchive_FinalizedEpoch(t *testing.T) {
-	db := dbTest.SetupDB(t)
-	defer dbTest.TeardownDB(t, db)
-	ctx := context.Background()
-	part := &ethpb.ValidatorParticipation{
-		GlobalParticipationRate: 1.0,
-		VotedEther:              20,
-		EligibleEther:           20,
-	}
-	epoch := uint64(1)
-	// We archive data for epoch 1.
-	if err := db.SaveArchivedValidatorParticipation(ctx, epoch, part); err != nil {
-		t.Fatal(err)
-	}
-	headState := testutil.NewBeaconState()
-	if err := headState.SetSlot(helpers.StartSlot(epoch + 10)); err != nil {
-		t.Fatal(err)
-	}
-	if err := headState.SetFinalizedCheckpoint(&ethpb.Checkpoint{Epoch: epoch + 5}); err != nil {
-		t.Fatal(err)
-	}
-
-	bs := &Server{
-		BeaconDB: db,
-		HeadFetcher: &mock.ChainService{
-			// 10 epochs into the future.
-			State: headState,
-		},
-	}
-	want := &ethpb.ValidatorParticipationResponse{
-		Epoch:         epoch,
-		Finalized:     true,
-		Participation: part,
-	}
-	// We request epoch 1.
-	res, err := bs.GetValidatorParticipation(ctx, &ethpb.GetValidatorParticipationRequest{
-		QueryFilter: &ethpb.GetValidatorParticipationRequest_Epoch{
-			Epoch: epoch,
-		},
-	})
-	if err != nil {
-		t.Fatal(err)
-	}
-	if !proto.Equal(want, res) {
-		t.Errorf("Wanted %v, received %v", want, res)
-	}
-}
-
->>>>>>> 7d132eab
 func TestServer_GetValidatorParticipation_PrevEpoch(t *testing.T) {
 	db := dbTest.SetupDB(t)
 	defer dbTest.TeardownDB(t, db)
@@ -1740,13 +1596,7 @@
 
 	atts := []*pbp2p.PendingAttestation{{Data: &ethpb.AttestationData{Target: &ethpb.Checkpoint{}}}}
 	headState := testutil.NewBeaconState()
-<<<<<<< HEAD
-	headState.SetSlot(params.BeaconConfig().SlotsPerEpoch)
-	headState.SetValidators(validators)
-	headState.SetBalances(balances)
-	headState.SetPreviousEpochAttestations(atts)
-=======
-	if err := headState.SetSlot(epoch*params.BeaconConfig().SlotsPerEpoch + 1); err != nil {
+	if err := headState.SetSlot(params.BeaconConfig().SlotsPerEpoch); err != nil {
 		t.Fatal(err)
 	}
 	if err := headState.SetValidators(validators); err != nil {
@@ -1755,16 +1605,18 @@
 	if err := headState.SetBalances(balances); err != nil {
 		t.Fatal(err)
 	}
-	if err := headState.SetCurrentEpochAttestations(atts); err != nil {
-		t.Fatal(err)
-	}
->>>>>>> 7d132eab
+	if err := headState.SetPreviousEpochAttestations(atts); err != nil {
+		t.Fatal(err)
+	}
 
 	b := &ethpb.SignedBeaconBlock{Block: &ethpb.BeaconBlock{Slot: params.BeaconConfig().SlotsPerEpoch}}
 	if err := db.SaveBlock(ctx, b); err != nil {
 		t.Fatal(err)
 	}
-	bRoot, _ := ssz.HashTreeRoot(b.Block)
+	bRoot, err := ssz.HashTreeRoot(b.Block)
+	if err != nil {
+		t.Fatal(err)
+	}
 	if err := db.SaveState(ctx, headState, bRoot); err != nil {
 		t.Fatal(err)
 	}
@@ -1795,28 +1647,18 @@
 	ctx := context.Background()
 
 	headState := testutil.NewBeaconState()
-<<<<<<< HEAD
-	headState.SetSlot(params.BeaconConfig().SlotsPerEpoch)
-=======
-	if err := headState.SetSlot(epoch*params.BeaconConfig().SlotsPerEpoch + 1); err != nil {
-		t.Fatal(err)
-	}
-	if err := headState.SetValidators(validators); err != nil {
-		t.Fatal(err)
-	}
-	if err := headState.SetBalances(balances); err != nil {
-		t.Fatal(err)
-	}
-	if err := headState.SetCurrentEpochAttestations(atts); err != nil {
-		t.Fatal(err)
-	}
->>>>>>> 7d132eab
+	if err := headState.SetSlot(params.BeaconConfig().SlotsPerEpoch); err != nil {
+		t.Fatal(err)
+	}
 
 	b := &ethpb.SignedBeaconBlock{Block: &ethpb.BeaconBlock{Slot: params.BeaconConfig().SlotsPerEpoch}}
 	if err := db.SaveBlock(ctx, b); err != nil {
 		t.Fatal(err)
 	}
-	bRoot, _ := ssz.HashTreeRoot(b.Block)
+	bRoot, err := ssz.HashTreeRoot(b.Block)
+	if err != nil {
+		t.Fatal(err)
+	}
 	if err := db.SaveState(ctx, headState, bRoot); err != nil {
 		t.Fatal(err)
 	}
