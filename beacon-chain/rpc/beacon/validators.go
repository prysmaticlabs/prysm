package beacon

import (
	"context"
	"sort"
	"strconv"

	ptypes "github.com/gogo/protobuf/types"
	ethpb "github.com/prysmaticlabs/ethereumapis/eth/v1alpha1"
	"github.com/prysmaticlabs/prysm/beacon-chain/core/epoch/precompute"
	"github.com/prysmaticlabs/prysm/beacon-chain/core/helpers"
	"github.com/prysmaticlabs/prysm/beacon-chain/core/state"
	"github.com/prysmaticlabs/prysm/beacon-chain/core/validators"
	"github.com/prysmaticlabs/prysm/beacon-chain/flags"
	"github.com/prysmaticlabs/prysm/shared/bytesutil"
	"github.com/prysmaticlabs/prysm/shared/featureconfig"
	"github.com/prysmaticlabs/prysm/shared/pagination"
	"github.com/prysmaticlabs/prysm/shared/params"
	"google.golang.org/grpc/codes"
	"google.golang.org/grpc/status"
)

// ListValidatorBalances retrieves the validator balances for a given set of public keys.
// An optional Epoch parameter is provided to request historical validator balances from
// archived, persistent data.
func (bs *Server) ListValidatorBalances(
	ctx context.Context,
	req *ethpb.ListValidatorBalancesRequest) (*ethpb.ValidatorBalances, error) {
	if int(req.PageSize) > flags.Get().MaxPageSize {
		return nil, status.Errorf(codes.InvalidArgument, "Requested page size %d can not be greater than max size %d",
			req.PageSize, flags.Get().MaxPageSize)
	}

	if !featureconfig.Get().NewStateMgmt {
		return bs.listValidatorsBalancesUsingOldArchival(ctx, req)
	}

	if bs.GenesisTimeFetcher == nil {
		return nil, status.Errorf(codes.Internal, "Nil genesis time fetcher")
	}
	currentEpoch := helpers.SlotToEpoch(bs.GenesisTimeFetcher.CurrentSlot())
	requestedEpoch := currentEpoch
	switch q := req.QueryFilter.(type) {
	case *ethpb.ListValidatorBalancesRequest_Epoch:
		requestedEpoch = q.Epoch
	case *ethpb.ListValidatorBalancesRequest_Genesis:
		requestedEpoch = 0
	default:
		requestedEpoch = currentEpoch
	}

	if requestedEpoch > currentEpoch {
		return nil, status.Errorf(
			codes.InvalidArgument,
			"Cannot retrieve information about an epoch in the future, current epoch %d, requesting %d",
			currentEpoch,
			requestedEpoch,
		)
	}
	res := make([]*ethpb.ValidatorBalances_Balance, 0)
	filtered := map[uint64]bool{} // Track filtered validators to prevent duplication in the response.

	requestedState, err := bs.StateGen.StateBySlot(ctx, helpers.StartSlot(requestedEpoch))
	if err != nil {
		return nil, status.Errorf(codes.Internal, "Could not get state")
	}

	validators := requestedState.Validators()
	balances := requestedState.Balances()
	balancesCount := len(balances)
	for _, pubKey := range req.PublicKeys {
		// Skip empty public key.
		if len(pubKey) == 0 {
			continue
		}
		pubkeyBytes := bytesutil.ToBytes48(pubKey)
		index, ok := requestedState.ValidatorIndexByPubkey(pubkeyBytes)
		if !ok {
			return nil, status.Errorf(codes.NotFound, "Could not find validator index for public key %#x", pubkeyBytes)
		}

		filtered[index] = true

		if int(index) >= len(balances) {
			return nil, status.Errorf(codes.OutOfRange, "Validator index %d >= balance list %d",
				index, len(balances))
		}

		res = append(res, &ethpb.ValidatorBalances_Balance{
			PublicKey: pubKey,
			Index:     index,
			Balance:   balances[index],
		})
		balancesCount = len(res)
	}

	for _, index := range req.Indices {
		if int(index) >= len(balances) {
			return nil, status.Errorf(codes.OutOfRange, "Validator index %d >= balance list %d",
				index, len(balances))
		}

		if !filtered[index] {
			res = append(res, &ethpb.ValidatorBalances_Balance{
				PublicKey: validators[index].PublicKey,
				Index:     index,
				Balance:   balances[index],
			})
		}
		balancesCount = len(res)
	}
	// Depending on the indices and public keys given, results might not be sorted.
	sort.Slice(res, func(i, j int) bool {
		return res[i].Index < res[j].Index
	})

	// If there are no balances, we simply return a response specifying this.
	// Otherwise, attempting to paginate 0 balances below would result in an error.
	if balancesCount == 0 {
		return &ethpb.ValidatorBalances{
			Epoch:         requestedEpoch,
			Balances:      make([]*ethpb.ValidatorBalances_Balance, 0),
			TotalSize:     int32(0),
			NextPageToken: strconv.Itoa(0),
		}, nil
	}

	start, end, nextPageToken, err := pagination.StartAndEndPage(req.PageToken, int(req.PageSize), balancesCount)
	if err != nil {
		return nil, status.Errorf(
			codes.Internal,
			"Could not paginate results: %v",
			err,
		)
	}

	if len(req.Indices) == 0 && len(req.PublicKeys) == 0 {
		// Return everything.
		for i := start; i < end; i++ {
			pubkey := requestedState.PubkeyAtIndex(uint64(i))
			res = append(res, &ethpb.ValidatorBalances_Balance{
				PublicKey: pubkey[:],
				Index:     uint64(i),
				Balance:   balances[i],
			})
		}
		return &ethpb.ValidatorBalances{
			Epoch:         requestedEpoch,
			Balances:      res,
			TotalSize:     int32(balancesCount),
			NextPageToken: nextPageToken,
		}, nil
	}

	return &ethpb.ValidatorBalances{
		Epoch:         requestedEpoch,
		Balances:      res[start:end],
		TotalSize:     int32(balancesCount),
		NextPageToken: nextPageToken,
	}, nil
}

func (bs *Server) listValidatorsBalancesUsingOldArchival(
	ctx context.Context,
	req *ethpb.ListValidatorBalancesRequest) (*ethpb.ValidatorBalances, error) {
	res := make([]*ethpb.ValidatorBalances_Balance, 0)
	filtered := map[uint64]bool{} // Track filtered validators to prevent duplication in the response.

	if bs.HeadFetcher == nil {
		return nil, status.Error(codes.Internal, "Nil head state")
	}
	headState, err := bs.HeadFetcher.HeadState(ctx)
	if err != nil {
		return nil, status.Error(codes.Internal, "Could not get head state")
	}

	var requestingGenesis bool
	var epoch uint64
	switch q := req.QueryFilter.(type) {
	case *ethpb.ListValidatorBalancesRequest_Epoch:
		epoch = q.Epoch
	case *ethpb.ListValidatorBalancesRequest_Genesis:
		requestingGenesis = q.Genesis
	default:
		epoch = helpers.CurrentEpoch(headState)
	}

	var balances []uint64
	validators := headState.Validators()
	if requestingGenesis || epoch < helpers.CurrentEpoch(headState) {
		balances, err = bs.BeaconDB.ArchivedBalances(ctx, epoch)
		if err != nil {
			return nil, status.Errorf(codes.Internal, "Could not retrieve balances for epoch %d", epoch)
		}
		if balances == nil {
			return nil, status.Errorf(
				codes.NotFound,
				"Could not retrieve data for epoch %d, perhaps --archive in the running beacon node is disabled",
				0,
			)
		}
	} else if epoch == helpers.CurrentEpoch(headState) {
		balances = headState.Balances()
	} else {
		// Otherwise, we are requesting data from the future and we return an error.
		return nil, status.Errorf(
			codes.InvalidArgument,
			"Cannot retrieve information about an epoch in the future, current epoch %d, requesting %d",
			helpers.CurrentEpoch(headState),
			epoch,
		)
	}

	balancesCount := len(balances)
	for _, pubKey := range req.PublicKeys {
		// Skip empty public key.
		if len(pubKey) == 0 {
			continue
		}
		pubkeyBytes := bytesutil.ToBytes48(pubKey)
		index, ok := headState.ValidatorIndexByPubkey(pubkeyBytes)
		if !ok {
			return nil, status.Errorf(codes.NotFound, "Could not find validator index for public key %#x", pubkeyBytes)
		}

		filtered[index] = true

		if int(index) >= len(balances) {
			return nil, status.Errorf(codes.OutOfRange, "Validator index %d >= balance list %d",
				index, len(balances))
		}

		res = append(res, &ethpb.ValidatorBalances_Balance{
			PublicKey: pubKey,
			Index:     index,
			Balance:   balances[index],
		})
		balancesCount = len(res)
	}

	for _, index := range req.Indices {
		if int(index) >= len(balances) {
			if epoch <= helpers.CurrentEpoch(headState) {
				return nil, status.Errorf(codes.OutOfRange, "Validator index %d does not exist in historical balances",
					index)
			}
			return nil, status.Errorf(codes.OutOfRange, "Validator index %d >= balance list %d",
				index, len(balances))
		}

		if !filtered[index] {
			res = append(res, &ethpb.ValidatorBalances_Balance{
				PublicKey: validators[index].PublicKey,
				Index:     index,
				Balance:   balances[index],
			})
		}
		balancesCount = len(res)
	}
	// Depending on the indices and public keys given, results might not be sorted.
	sort.Slice(res, func(i, j int) bool {
		return res[i].Index < res[j].Index
	})

	// If there are no balances, we simply return a response specifying this.
	// Otherwise, attempting to paginate 0 balances below would result in an error.
	if balancesCount == 0 {
		return &ethpb.ValidatorBalances{
			Epoch:         epoch,
			Balances:      make([]*ethpb.ValidatorBalances_Balance, 0),
			TotalSize:     int32(0),
			NextPageToken: strconv.Itoa(0),
		}, nil
	}

	start, end, nextPageToken, err := pagination.StartAndEndPage(req.PageToken, int(req.PageSize), balancesCount)
	if err != nil {
		return nil, status.Errorf(
			codes.Internal,
			"Could not paginate results: %v",
			err,
		)
	}

	if len(req.Indices) == 0 && len(req.PublicKeys) == 0 {
		// Return everything.
		for i := start; i < end; i++ {
			pubkey := headState.PubkeyAtIndex(uint64(i))
			res = append(res, &ethpb.ValidatorBalances_Balance{
				PublicKey: pubkey[:],
				Index:     uint64(i),
				Balance:   balances[i],
			})
		}
		return &ethpb.ValidatorBalances{
			Epoch:         epoch,
			Balances:      res,
			TotalSize:     int32(balancesCount),
			NextPageToken: nextPageToken,
		}, nil
	}

	return &ethpb.ValidatorBalances{
		Epoch:         epoch,
		Balances:      res[start:end],
		TotalSize:     int32(balancesCount),
		NextPageToken: nextPageToken,
	}, nil
}

// ListValidators retrieves the current list of active validators with an optional historical epoch flag to
// to retrieve validator set in time.
func (bs *Server) ListValidators(
	ctx context.Context,
	req *ethpb.ListValidatorsRequest,
) (*ethpb.Validators, error) {
	if int(req.PageSize) > flags.Get().MaxPageSize {
		return nil, status.Errorf(codes.InvalidArgument, "Requested page size %d can not be greater than max size %d",
			req.PageSize, flags.Get().MaxPageSize)
	}

	headState, err := bs.HeadFetcher.HeadState(ctx)
	if err != nil {
		return nil, status.Error(codes.Internal, "Could not get head state")
	}
	currentEpoch := helpers.CurrentEpoch(headState)
	requestedEpoch := currentEpoch

	switch q := req.QueryFilter.(type) {
	case *ethpb.ListValidatorsRequest_Genesis:
		if q.Genesis {
			requestedEpoch = 0
		}
	case *ethpb.ListValidatorsRequest_Epoch:
		requestedEpoch = q.Epoch
	}

	validatorList := make([]*ethpb.Validators_ValidatorContainer, 0)

	for _, index := range req.Indices {
		val, err := headState.ValidatorAtIndex(index)
		if err != nil {
			return nil, status.Error(codes.Internal, "Could not get validator")
		}
		validatorList = append(validatorList, &ethpb.Validators_ValidatorContainer{
			Index:     index,
			Validator: val,
		})
	}

	for _, pubKey := range req.PublicKeys {
		// Skip empty public key.
		if len(pubKey) == 0 {
			continue
		}
		pubkeyBytes := bytesutil.ToBytes48(pubKey)
		index, ok := headState.ValidatorIndexByPubkey(pubkeyBytes)
		if !ok {
			continue
		}
		val, err := headState.ValidatorAtIndex(index)
		if err != nil {
			return nil, status.Error(codes.Internal, "Could not get validator")
		}
		validatorList = append(validatorList, &ethpb.Validators_ValidatorContainer{
			Index:     index,
			Validator: val,
		})
	}
	// Depending on the indices and public keys given, results might not be sorted.
	sort.Slice(validatorList, func(i, j int) bool {
		return validatorList[i].Index < validatorList[j].Index
	})

	if len(req.PublicKeys) == 0 && len(req.Indices) == 0 {
		for i := 0; i < headState.NumValidators(); i++ {
			val, err := headState.ValidatorAtIndex(uint64(i))
			if err != nil {
				return nil, status.Error(codes.Internal, "Could not get validator")
			}
			validatorList = append(validatorList, &ethpb.Validators_ValidatorContainer{
				Index:     uint64(i),
				Validator: val,
			})
		}
	}

	if requestedEpoch < currentEpoch {
		stopIdx := len(validatorList)
		for idx, item := range validatorList {
			// The first time we see a validator with an activation epoch > the requested epoch,
			// we know this validator is from the future relative to what the request wants.
			if item.Validator.ActivationEpoch > requestedEpoch {
				stopIdx = idx
				break
			}
		}
		validatorList = validatorList[:stopIdx]
	} else if requestedEpoch > currentEpoch {
		// Otherwise, we are requesting data from the future and we return an error.
		return nil, status.Errorf(
			codes.InvalidArgument,
			"Cannot retrieve information about an epoch in the future, current epoch %d, requesting %d",
			currentEpoch,
			requestedEpoch,
		)
	}

	// Filter active validators if the request specifies it.
	res := validatorList
	if req.Active {
		filteredValidators := make([]*ethpb.Validators_ValidatorContainer, 0)
		for _, item := range validatorList {
			if helpers.IsActiveValidator(item.Validator, requestedEpoch) {
				filteredValidators = append(filteredValidators, item)
			}
		}
		res = filteredValidators
	}

	validatorCount := len(res)
	// If there are no items, we simply return a response specifying this.
	// Otherwise, attempting to paginate 0 validators below would result in an error.
	if validatorCount == 0 {
		return &ethpb.Validators{
			ValidatorList: make([]*ethpb.Validators_ValidatorContainer, 0),
			TotalSize:     int32(0),
			NextPageToken: strconv.Itoa(0),
		}, nil
	}

	start, end, nextPageToken, err := pagination.StartAndEndPage(req.PageToken, int(req.PageSize), validatorCount)
	if err != nil {
		return nil, status.Errorf(
			codes.Internal,
			"Could not paginate results: %v",
			err,
		)
	}

	return &ethpb.Validators{
		ValidatorList: res[start:end],
		TotalSize:     int32(validatorCount),
		NextPageToken: nextPageToken,
	}, nil
}

// GetValidator information from any validator in the registry by index or public key.
func (bs *Server) GetValidator(
	ctx context.Context, req *ethpb.GetValidatorRequest,
) (*ethpb.Validator, error) {
	var requestingIndex bool
	var index uint64
	var pubKey []byte
	switch q := req.QueryFilter.(type) {
	case *ethpb.GetValidatorRequest_Index:
		index = q.Index
		requestingIndex = true
	case *ethpb.GetValidatorRequest_PublicKey:
		pubKey = q.PublicKey
	default:
		return nil, status.Error(
			codes.InvalidArgument,
			"Need to specify either validator index or public key in request",
		)
	}
	headState, err := bs.HeadFetcher.HeadState(ctx)
	if err != nil {
		return nil, status.Error(codes.Internal, "Could not get head state")
	}
	if requestingIndex {
		if index >= uint64(headState.NumValidators()) {
			return nil, status.Errorf(
				codes.OutOfRange,
				"Requesting index %d, but there are only %d validators",
				index,
				headState.NumValidators(),
			)
		}
		return headState.ValidatorAtIndex(index)
	}
	pk48 := bytesutil.ToBytes48(pubKey)
	for i := 0; i < headState.NumValidators(); i++ {
		keyFromState := headState.PubkeyAtIndex(uint64(i))
		if keyFromState == pk48 {
			return headState.ValidatorAtIndex(uint64(i))
		}
	}
	return nil, status.Error(codes.NotFound, "No validator matched filter criteria")
}

// GetValidatorActiveSetChanges retrieves the active set changes for a given epoch.
//
// This data includes any activations, voluntary exits, and involuntary
// ejections.
func (bs *Server) GetValidatorActiveSetChanges(
	ctx context.Context, req *ethpb.GetValidatorActiveSetChangesRequest,
) (*ethpb.ActiveSetChanges, error) {

	if !featureconfig.Get().NewStateMgmt {
		return bs.getValidatorActiveSetChangesUsingOldArchival(ctx, req)
	}

	currentEpoch := helpers.SlotToEpoch(bs.GenesisTimeFetcher.CurrentSlot())

	var requestedEpoch uint64
	switch q := req.QueryFilter.(type) {
	case *ethpb.GetValidatorActiveSetChangesRequest_Genesis:
		requestedEpoch = 0
	case *ethpb.GetValidatorActiveSetChangesRequest_Epoch:
		requestedEpoch = q.Epoch
	default:
		requestedEpoch = currentEpoch
	}
	if requestedEpoch > currentEpoch {
		return nil, status.Errorf(
			codes.InvalidArgument,
			"Cannot retrieve information about an epoch in the future, current epoch %d, requesting %d",
			currentEpoch,
			requestedEpoch,
		)
	}

	activatedIndices := make([]uint64, 0)
	exitedIndices := make([]uint64, 0)
	slashedIndices := make([]uint64, 0)
	ejectedIndices := make([]uint64, 0)

	requestedState, err := bs.StateGen.StateBySlot(ctx, helpers.StartSlot(requestedEpoch))
	if err != nil {
		return nil, status.Errorf(codes.Internal, "Could not get state: %v", err)
	}

	activeValidatorCount, err := helpers.ActiveValidatorCount(requestedState, helpers.CurrentEpoch(requestedState))
	if err != nil {
		return nil, status.Errorf(codes.Internal, "Could not get active validator count: %v", err)
	}
	vs := requestedState.Validators()
	activatedIndices = validators.ActivatedValidatorIndices(helpers.CurrentEpoch(requestedState), vs)
	exitedIndices, err = validators.ExitedValidatorIndices(helpers.CurrentEpoch(requestedState), vs, activeValidatorCount)
	if err != nil {
		return nil, status.Errorf(codes.Internal, "Could not determine exited validator indices: %v", err)
	}
	slashedIndices = validators.SlashedValidatorIndices(helpers.CurrentEpoch(requestedState), vs)
	ejectedIndices, err = validators.EjectedValidatorIndices(helpers.CurrentEpoch(requestedState), vs, activeValidatorCount)
	if err != nil {
		return nil, status.Errorf(codes.Internal, "Could not determine ejected validator indices: %v", err)
	}

	// Retrieve public keys for the indices.
	activatedKeys := make([][]byte, len(activatedIndices))
	exitedKeys := make([][]byte, len(exitedIndices))
	slashedKeys := make([][]byte, len(slashedIndices))
	ejectedKeys := make([][]byte, len(ejectedIndices))
	for i, idx := range activatedIndices {
		pubkey := requestedState.PubkeyAtIndex(idx)
		activatedKeys[i] = pubkey[:]
	}
	for i, idx := range exitedIndices {
		pubkey := requestedState.PubkeyAtIndex(idx)
		exitedKeys[i] = pubkey[:]
	}
	for i, idx := range slashedIndices {
		pubkey := requestedState.PubkeyAtIndex(idx)
		slashedKeys[i] = pubkey[:]
	}
	for i, idx := range ejectedIndices {
		pubkey := requestedState.PubkeyAtIndex(idx)
		ejectedKeys[i] = pubkey[:]
	}
	return &ethpb.ActiveSetChanges{
		Epoch:               requestedEpoch,
		ActivatedPublicKeys: activatedKeys,
		ActivatedIndices:    activatedIndices,
		ExitedPublicKeys:    exitedKeys,
		ExitedIndices:       exitedIndices,
		SlashedPublicKeys:   slashedKeys,
		SlashedIndices:      slashedIndices,
		EjectedPublicKeys:   ejectedKeys,
		EjectedIndices:      ejectedIndices,
	}, nil
}

func (bs *Server) getValidatorActiveSetChangesUsingOldArchival(
	ctx context.Context, req *ethpb.GetValidatorActiveSetChangesRequest,
) (*ethpb.ActiveSetChanges, error) {
	if bs.HeadFetcher == nil {
		return nil, status.Error(codes.Internal, "Nil head state")
	}
	headState, err := bs.HeadFetcher.HeadState(ctx)
	if err != nil {
		return nil, status.Error(codes.Internal, "Could not get head state")
	}
	if bs.BeaconDB == nil {
		return nil, status.Error(codes.Internal, "Nil beacon DB")
	}
	currentEpoch := helpers.CurrentEpoch(headState)
	requestedEpoch := currentEpoch
	requestingGenesis := false

	switch q := req.QueryFilter.(type) {
	case *ethpb.GetValidatorActiveSetChangesRequest_Genesis:
		requestingGenesis = q.Genesis
		requestedEpoch = 0
	case *ethpb.GetValidatorActiveSetChangesRequest_Epoch:
		requestedEpoch = q.Epoch
	}

	activatedIndices := make([]uint64, 0)
	exitedIndices := make([]uint64, 0)
	slashedIndices := make([]uint64, 0)
	ejectedIndices := make([]uint64, 0)
	if requestingGenesis || requestedEpoch < currentEpoch {
		archivedChanges, err := bs.BeaconDB.ArchivedActiveValidatorChanges(ctx, requestedEpoch)
		if err != nil {
			return nil, status.Errorf(codes.Internal, "Could not fetch archived active validator changes: %v", err)
		}
		if archivedChanges == nil {
			return nil, status.Errorf(
				codes.NotFound,
				"Did not find any data for epoch %d - perhaps no active set changed occurred during the epoch",
				requestedEpoch,
			)
		}
		activatedIndices = archivedChanges.Activated
		exitedIndices = archivedChanges.Exited
		slashedIndices = archivedChanges.Slashed
		ejectedIndices = archivedChanges.Ejected
	} else if requestedEpoch == currentEpoch {
		activeValidatorCount, err := helpers.ActiveValidatorCount(headState, helpers.PrevEpoch(headState))
		if err != nil {
			return nil, status.Errorf(codes.Internal, "Could not get active validator count: %v", err)
		}
		vals := headState.Validators()
		activatedIndices = validators.ActivatedValidatorIndices(helpers.PrevEpoch(headState), vals)
		exitedIndices, err = validators.ExitedValidatorIndices(helpers.PrevEpoch(headState), vals, activeValidatorCount)
		if err != nil {
			return nil, status.Errorf(codes.Internal, "Could not determine exited validator indices: %v", err)
		}
		slashedIndices = validators.SlashedValidatorIndices(helpers.PrevEpoch(headState), vals)
		ejectedIndices, err = validators.EjectedValidatorIndices(helpers.PrevEpoch(headState), vals, activeValidatorCount)
		if err != nil {
			return nil, status.Errorf(codes.Internal, "Could not determine ejected validator indices: %v", err)
		}
	} else {
		// We are requesting data from the future and we return an error.
		return nil, status.Errorf(
			codes.InvalidArgument,
			"Cannot retrieve information about an epoch in the future, current epoch %d, requesting %d",
			currentEpoch,
			requestedEpoch,
		)
	}

	// We retrieve the public keys for the indices.
	activatedKeys := make([][]byte, len(activatedIndices))
	exitedKeys := make([][]byte, len(exitedIndices))
	slashedKeys := make([][]byte, len(slashedIndices))
	ejectedKeys := make([][]byte, len(ejectedIndices))
	for i, idx := range activatedIndices {
		pubkey := headState.PubkeyAtIndex(idx)
		activatedKeys[i] = pubkey[:]
	}
	for i, idx := range exitedIndices {
		pubkey := headState.PubkeyAtIndex(idx)
		exitedKeys[i] = pubkey[:]
	}
	for i, idx := range slashedIndices {
		pubkey := headState.PubkeyAtIndex(idx)
		slashedKeys[i] = pubkey[:]
	}
	for i, idx := range ejectedIndices {
		pubkey := headState.PubkeyAtIndex(idx)
		ejectedKeys[i] = pubkey[:]
	}
	return &ethpb.ActiveSetChanges{
		Epoch:               requestedEpoch,
		ActivatedPublicKeys: activatedKeys,
		ActivatedIndices:    activatedIndices,
		ExitedPublicKeys:    exitedKeys,
		ExitedIndices:       exitedIndices,
		SlashedPublicKeys:   slashedKeys,
		SlashedIndices:      slashedIndices,
		EjectedPublicKeys:   ejectedKeys,
		EjectedIndices:      ejectedIndices,
	}, nil
}

// GetValidatorParticipation retrieves the validator participation information for a given epoch,
// it returns the information about validator's participation rate in voting on the proof of stake
// rules based on their balance compared to the total active validator balance.
func (bs *Server) GetValidatorParticipation(
	ctx context.Context, req *ethpb.GetValidatorParticipationRequest,
) (*ethpb.ValidatorParticipationResponse, error) {

	if !featureconfig.Get().NewStateMgmt {
		return bs.getValidatorParticipationUsingOldArchival(ctx, req)
	}

	currentEpoch := helpers.SlotToEpoch(bs.GenesisTimeFetcher.CurrentSlot())

	var requestedEpoch uint64
	switch q := req.QueryFilter.(type) {
	case *ethpb.GetValidatorParticipationRequest_Genesis:
		requestedEpoch = 0
	case *ethpb.GetValidatorParticipationRequest_Epoch:
		requestedEpoch = q.Epoch
	default:
		// Prevent underflow and ensure participation is always queried for previous epoch.
		if currentEpoch > 1 {
			requestedEpoch = currentEpoch - 1
		}
	}

	if requestedEpoch >= currentEpoch {
		return nil, status.Errorf(
			codes.InvalidArgument,
			"Cannot retrieve information about an epoch until older than current epoch, current epoch %d, requesting %d",
			currentEpoch,
			requestedEpoch,
		)
	}

	requestedState, err := bs.StateGen.StateBySlot(ctx, helpers.StartSlot(requestedEpoch+1))
	if err != nil {
		return nil, status.Error(codes.Internal, "Could not get state")
	}

	v, b, err := precompute.New(ctx, requestedState)
	if err != nil {
		return nil, status.Error(codes.Internal, "Could not set up pre compute instance")
	}
	_, b, err = precompute.ProcessAttestations(ctx, requestedState, v, b)
	if err != nil {
		return nil, status.Error(codes.Internal, "Could not pre compute attestations")
	}

	headState, err := bs.HeadFetcher.HeadState(ctx)
	if err != nil {
		return nil, status.Error(codes.Internal, "Could not get head state")
	}

	return &ethpb.ValidatorParticipationResponse{
		Epoch:     requestedEpoch,
		Finalized: requestedEpoch <= headState.FinalizedCheckpointEpoch(),
		Participation: &ethpb.ValidatorParticipation{
			GlobalParticipationRate: float32(b.PrevEpochTargetAttested) / float32(b.ActivePrevEpoch),
			VotedEther:              b.PrevEpochTargetAttested,
			EligibleEther:           b.ActivePrevEpoch,
		},
	}, nil
}

func (bs *Server) getValidatorParticipationUsingOldArchival(
	ctx context.Context, req *ethpb.GetValidatorParticipationRequest,
) (*ethpb.ValidatorParticipationResponse, error) {
	headState, err := bs.HeadFetcher.HeadState(ctx)
	if err != nil {
		return nil, status.Error(codes.Internal, "Could not get head state")
	}

	currentEpoch := helpers.CurrentEpoch(headState)
	prevEpoch := helpers.PrevEpoch(headState)

	var requestedEpoch uint64
	var requestingGenesis bool
	switch q := req.QueryFilter.(type) {
	case *ethpb.GetValidatorParticipationRequest_Genesis:
		requestingGenesis = q.Genesis
		requestedEpoch = 0
	case *ethpb.GetValidatorParticipationRequest_Epoch:
		requestedEpoch = q.Epoch
	default:
		requestedEpoch = prevEpoch
	}

	// If the request is from genesis or another past epoch, we look into our archived
	// data to find it and return it if it exists.
	if requestingGenesis || requestedEpoch < prevEpoch {
		participation, err := bs.BeaconDB.ArchivedValidatorParticipation(ctx, requestedEpoch)
		if err != nil {
			return nil, status.Errorf(codes.Internal, "Could not fetch archived participation: %v", err)
		}
		if participation == nil {
			return nil, status.Errorf(
				codes.NotFound,
				"Could not retrieve data for epoch %d, perhaps --archive in the running beacon node is disabled",
				0,
			)
		}
		return &ethpb.ValidatorParticipationResponse{
			Epoch:         requestedEpoch,
			Finalized:     requestedEpoch <= headState.FinalizedCheckpointEpoch(),
			Participation: participation,
		}, nil
	} else if requestedEpoch == currentEpoch {
		// We cannot retrieve participation for an epoch currently in progress.
		return nil, status.Errorf(
			codes.InvalidArgument,
			"Cannot retrieve information about an epoch currently in progress, current epoch %d, requesting %d",
			currentEpoch,
			requestedEpoch,
		)
	} else if requestedEpoch > currentEpoch {
		// We are requesting data from the future and we return an error.
		return nil, status.Errorf(
			codes.InvalidArgument,
			"Cannot retrieve information about an epoch in the future, current epoch %d, requesting %d",
			currentEpoch,
			requestedEpoch,
		)
	}

	pBal := bs.ParticipationFetcher.Participation(requestedEpoch)
	if pBal == nil {
		pBal = &precompute.Balance{}
	}
	participation := &ethpb.ValidatorParticipation{
		EligibleEther: pBal.ActivePrevEpoch,
		VotedEther:    pBal.PrevEpochTargetAttested,
	}
	participation.GlobalParticipationRate = float32(0)
	// only divide if prevEpoch is non zero
	if pBal.ActivePrevEpoch != 0 {
		participation.GlobalParticipationRate = float32(float64(pBal.PrevEpochTargetAttested) / float64(pBal.ActivePrevEpoch))
	}

	return &ethpb.ValidatorParticipationResponse{
		Epoch:         requestedEpoch,
		Finalized:     requestedEpoch <= headState.FinalizedCheckpointEpoch(),
		Participation: participation,
	}, nil
}

// GetValidatorQueue retrieves the current validator queue information.
func (bs *Server) GetValidatorQueue(
	ctx context.Context, _ *ptypes.Empty,
) (*ethpb.ValidatorQueue, error) {
	headState, err := bs.HeadFetcher.HeadState(ctx)
	if err != nil {
		return nil, status.Error(codes.Internal, "Could not get head state")
	}
	// Queue the validators whose eligible to activate and sort them by activation eligibility epoch number.
	// Additionally, determine those validators queued to exit
	awaitingExit := make([]uint64, 0)
	exitEpochs := make([]uint64, 0)
	activationQ := make([]uint64, 0)
	vals := headState.Validators()
	for idx, validator := range vals {
		eligibleActivated := validator.ActivationEligibilityEpoch != params.BeaconConfig().FarFutureEpoch
		canBeActive := validator.ActivationEpoch >= helpers.ActivationExitEpoch(headState.FinalizedCheckpointEpoch())
		if eligibleActivated && canBeActive {
			activationQ = append(activationQ, uint64(idx))
		}
		if validator.ExitEpoch != params.BeaconConfig().FarFutureEpoch {
			exitEpochs = append(exitEpochs, validator.ExitEpoch)
			awaitingExit = append(awaitingExit, uint64(idx))
		}
	}
	sort.Slice(activationQ, func(i, j int) bool {
		return vals[i].ActivationEligibilityEpoch < vals[j].ActivationEligibilityEpoch
	})
	sort.Slice(awaitingExit, func(i, j int) bool {
		return vals[i].WithdrawableEpoch < vals[j].WithdrawableEpoch
	})

	// Only activate just enough validators according to the activation churn limit.
	activationQueueChurn := len(activationQ)
	activeValidatorCount, err := helpers.ActiveValidatorCount(headState, helpers.CurrentEpoch(headState))
	if err != nil {
		return nil, status.Errorf(codes.Internal, "Could not get active validator count: %v", err)
	}
	churnLimit, err := helpers.ValidatorChurnLimit(activeValidatorCount)
	if err != nil {
		return nil, status.Errorf(codes.Internal, "Could not compute churn limit: %v", err)
	}

	exitQueueEpoch := uint64(0)
	for _, i := range exitEpochs {
		if exitQueueEpoch < i {
			exitQueueEpoch = i
		}
	}
	exitQueueChurn := 0
	for _, val := range vals {
		if val.ExitEpoch == exitQueueEpoch {
			exitQueueChurn++
		}
	}
	// Prevent churn limit from causing index out of bound issues.
	if int(churnLimit) < activationQueueChurn {
		activationQueueChurn = int(churnLimit)
	}
	if int(churnLimit) < exitQueueChurn {
		// If we are above the churn limit, we simply increase the churn by one.
		exitQueueEpoch++
		exitQueueChurn = int(churnLimit)
	}

	// We use the exit queue churn to determine if we have passed a churn limit.
	minEpoch := exitQueueEpoch + params.BeaconConfig().MinValidatorWithdrawabilityDelay
	exitQueueIndices := make([]uint64, 0)
	for _, valIdx := range awaitingExit {
		val := vals[valIdx]
		// Ensure the validator has not yet exited before adding its index to the exit queue.
		if val.WithdrawableEpoch < minEpoch && !validatorHasExited(val, helpers.CurrentEpoch(headState)) {
			exitQueueIndices = append(exitQueueIndices, valIdx)
		}
	}

	// Get the public keys for the validators in the queues up to the allowed churn limits.
	activationQueueKeys := make([][]byte, len(activationQ))
	exitQueueKeys := make([][]byte, len(exitQueueIndices))
	for i, idx := range activationQ {
		activationQueueKeys[i] = vals[idx].PublicKey
	}
	for i, idx := range exitQueueIndices {
		exitQueueKeys[i] = vals[idx].PublicKey
	}

	return &ethpb.ValidatorQueue{
		ChurnLimit:                 churnLimit,
		ActivationPublicKeys:       activationQueueKeys,
		ExitPublicKeys:             exitQueueKeys,
		ActivationValidatorIndices: activationQ,
		ExitValidatorIndices:       exitQueueIndices,
	}, nil
}

// GetValidatorPerformance reports the validator's latest balance along with other important metrics on
// rewards and penalties throughout its lifecycle in the beacon chain.
func (bs *Server) GetValidatorPerformance(
	ctx context.Context, req *ethpb.ValidatorPerformanceRequest,
) (*ethpb.ValidatorPerformanceResponse, error) {
	validatorSummary := state.ValidatorSummary

	responseCap := len(req.Indices) + len(req.PublicKeys)
	validatorIndices := make([]uint64, 0, responseCap)
	beforeTransitionBalances := make([]uint64, 0, responseCap)
	afterTransitionBalances := make([]uint64, 0, responseCap)
	effectiveBalances := make([]uint64, 0, responseCap)
	inclusionSlots := make([]uint64, 0, responseCap)
	inclusionDistances := make([]uint64, 0, responseCap)
	correctlyVotedSource := make([]bool, 0, responseCap)
	correctlyVotedTarget := make([]bool, 0, responseCap)
	correctlyVotedHead := make([]bool, 0, responseCap)
	missingValidators := make([][]byte, 0, responseCap)

	headState, err := bs.HeadFetcher.HeadState(ctx)
	if err != nil {
		return nil, status.Errorf(codes.Internal, "Could not get head state: %v", err)
	}

	filtered := map[uint64]bool{} // Track filtered validators to prevent duplication in the response.
	// Convert the list of validator public keys to validator indices and add to the indices set.
	for _, pubKey := range req.PublicKeys {
		// Skip empty public key.
		if len(pubKey) == 0 {
			continue
		}
		pubkeyBytes := bytesutil.ToBytes48(pubKey)
		idx, ok := headState.ValidatorIndexByPubkey(pubkeyBytes)
		if !ok {
			// Validator index not found, track as missing.
			missingValidators = append(missingValidators, pubKey)
			continue
		}
<<<<<<< HEAD
		if !filtered[idx] {
			validatorIndices = append(validatorIndices, idx)
			filtered[idx] = true
		}
	}
	// Add provided indices to the indices set.
	for _, idx := range req.Indices {
		if !filtered[idx] {
			validatorIndices = append(validatorIndices, idx)
			filtered[idx] = true
		}
	}
	// Depending on the indices and public keys given, results might not be sorted.
	sort.Slice(validatorIndices, func(i, j int) bool {
		return validatorIndices[i] < validatorIndices[j]
	})
	
	// Append performance summaries.
	// Also track missing validators using public keys.
	for _, idx := range validatorIndices {
		val, err := headState.ValidatorAtIndex(idx)
=======
		val, err := headState.ValidatorAtIndexReadOnly(idx)
>>>>>>> 9a115746
		if err != nil {
			return nil, status.Errorf(codes.Internal, "could not get validator: %v", err)
		}
		if idx >= uint64(len(validatorSummary)) {
			// Not listed in validator summary yet; treat it as missing.
			missingValidators = append(missingValidators, val.PublicKey)
			continue
		}
		currentEpoch := helpers.CurrentEpoch(headState)
		if !helpers.IsActiveValidatorUsingTrie(val, currentEpoch) {
			// Inactive validator; treat it as missing.
			missingValidators = append(missingValidators, val.PublicKey)
			continue
		}

		summary := validatorSummary[idx]
		effectiveBalances = append(effectiveBalances, summary.CurrentEpochEffectiveBalance)
		beforeTransitionBalances = append(beforeTransitionBalances, summary.BeforeEpochTransitionBalance)
		afterTransitionBalances = append(afterTransitionBalances, summary.AfterEpochTransitionBalance)
		inclusionSlots = append(inclusionSlots, summary.InclusionSlot)
		inclusionDistances = append(inclusionDistances, summary.InclusionDistance)
		correctlyVotedSource = append(correctlyVotedSource, summary.IsPrevEpochAttester)
		correctlyVotedTarget = append(correctlyVotedTarget, summary.IsPrevEpochTargetAttester)
		correctlyVotedHead = append(correctlyVotedHead, summary.IsPrevEpochHeadAttester)
	}

	return &ethpb.ValidatorPerformanceResponse{
		InclusionSlots:                inclusionSlots,
		InclusionDistances:            inclusionDistances,
		CorrectlyVotedSource:          correctlyVotedSource,
		CorrectlyVotedTarget:          correctlyVotedTarget,
		CorrectlyVotedHead:            correctlyVotedHead,
		CurrentEffectiveBalances:      effectiveBalances,
		BalancesBeforeEpochTransition: beforeTransitionBalances,
		BalancesAfterEpochTransition:  afterTransitionBalances,
		MissingValidators:             missingValidators,
	}, nil
}

// Determines whether a validator has already exited.
func validatorHasExited(validator *ethpb.Validator, currentEpoch uint64) bool {
	farFutureEpoch := params.BeaconConfig().FarFutureEpoch
	if currentEpoch < validator.ActivationEligibilityEpoch {
		return false
	}
	if currentEpoch < validator.ActivationEpoch {
		return false
	}
	if validator.ExitEpoch == farFutureEpoch {
		return false
	}
	if currentEpoch < validator.ExitEpoch {
		if validator.Slashed {
			return false
		}
		return false
	}
	return true
}<|MERGE_RESOLUTION|>--- conflicted
+++ resolved
@@ -965,7 +965,6 @@
 			missingValidators = append(missingValidators, pubKey)
 			continue
 		}
-<<<<<<< HEAD
 		if !filtered[idx] {
 			validatorIndices = append(validatorIndices, idx)
 			filtered[idx] = true
@@ -986,10 +985,7 @@
 	// Append performance summaries.
 	// Also track missing validators using public keys.
 	for _, idx := range validatorIndices {
-		val, err := headState.ValidatorAtIndex(idx)
-=======
 		val, err := headState.ValidatorAtIndexReadOnly(idx)
->>>>>>> 9a115746
 		if err != nil {
 			return nil, status.Errorf(codes.Internal, "could not get validator: %v", err)
 		}
