--- conflicted
+++ resolved
@@ -552,13 +552,9 @@
 	minEpoch := exitQueueEpoch + params.BeaconConfig().MinValidatorWithdrawabilityDelay
 	exitQueueIndices := make([]uint64, 0)
 	for _, valIdx := range awaitingExit {
-<<<<<<< HEAD
-		if vals[valIdx].WithdrawableEpoch < minEpoch {
-=======
-		val := headState.Validators[valIdx]
+		val := vals[valIdx]
 		// Ensure the validator has not yet exited before adding its index to the exit queue.
 		if val.WithdrawableEpoch < minEpoch && !validatorHasExited(val, helpers.CurrentEpoch(headState)) {
->>>>>>> f97ac5f0
 			exitQueueIndices = append(exitQueueIndices, valIdx)
 		}
 	}
