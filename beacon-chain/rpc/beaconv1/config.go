package beaconv1

import (
	"context"
	"errors"
<<<<<<< HEAD
	"sort"
=======
	"fmt"
	"reflect"
	"strconv"
	"strings"
>>>>>>> 09b1e068

	"github.com/ethereum/go-ethereum/common/hexutil"
	ptypes "github.com/gogo/protobuf/types"
	ethpb "github.com/prysmaticlabs/ethereumapis/eth/v1"
	"github.com/prysmaticlabs/prysm/shared/params"
	"go.opencensus.io/trace"
	"google.golang.org/grpc/codes"
	"google.golang.org/grpc/status"
)

// GetForkSchedule retrieve all scheduled upcoming forks this node is aware of.
func (bs *Server) GetForkSchedule(ctx context.Context, _ *ptypes.Empty) (*ethpb.ForkScheduleResponse, error) {
	ctx, span := trace.StartSpan(ctx, "beaconv1.GetForkSchedule")
	defer span.End()

	schedule := params.BeaconConfig().ForkVersionSchedule
	if len(schedule) == 0 {
		return &ethpb.ForkScheduleResponse{
			Data: make([]*ethpb.Fork, 0),
		}, nil
	}

	epochs := sortedEpochs(schedule)
	forks := make([]*ethpb.Fork, len(schedule))
	var previous, current []byte
	for i, e := range epochs {
		if i == 0 {
			previous = params.BeaconConfig().GenesisForkVersion
		} else {
			previous = current
		}
		current = schedule[e]
		forks[i] = &ethpb.Fork{
			PreviousVersion: previous,
			CurrentVersion:  current,
			Epoch:           e,
		}
	}

	return &ethpb.ForkScheduleResponse{
		Data: forks,
	}, nil
}

// GetSpec retrieves specification configuration (without Phase 1 params) used on this node. Specification params list
// Values are returned with following format:
// - any value starting with 0x in the spec is returned as a hex string.
// - all other values are returned as number.
func (bs *Server) GetSpec(ctx context.Context, _ *ptypes.Empty) (*ethpb.SpecResponse, error) {
	ctx, span := trace.StartSpan(ctx, "beaconV1.GetSpec")
	defer span.End()

	data, err := prepareConfigSpec()
	if err != nil {
		return nil, status.Errorf(codes.Internal, "Failed to prepare spec data: %v", err)
	}
	return &ethpb.SpecResponse{Data: data}, nil
}

// GetDepositContract retrieves deposit contract address and genesis fork version.
func (bs *Server) GetDepositContract(ctx context.Context, _ *ptypes.Empty) (*ethpb.DepositContractResponse, error) {
	ctx, span := trace.StartSpan(ctx, "beaconv1.GetDepositContract")
	defer span.End()

	return &ethpb.DepositContractResponse{
		Data: &ethpb.DepositContract{
			ChainId: params.BeaconConfig().DepositChainID,
			Address: params.BeaconConfig().DepositContractAddress,
		},
	}, nil
}

<<<<<<< HEAD
func sortedEpochs(forkSchedule map[uint64][]byte) []uint64 {
	sortedEpochs := make([]uint64, len(forkSchedule))
	i := 0
	for k := range forkSchedule {
		sortedEpochs[i] = k
		i++
	}
	sort.Slice(sortedEpochs, func(a, b int) bool { return sortedEpochs[a] < sortedEpochs[b] })
	return sortedEpochs
=======
func prepareConfigSpec() (map[string]string, error) {
	data := make(map[string]string)
	config := *params.BeaconConfig()
	t := reflect.TypeOf(config)
	v := reflect.ValueOf(config)

	for i := 0; i < t.NumField(); i++ {
		tField := t.Field(i)
		_, isSpecField := tField.Tag.Lookup("spec")
		if !isSpecField {
			// Field should not be returned from API.
			continue
		}

		tagValue := strings.ToLower(tField.Tag.Get("yaml"))
		vField := v.Field(i)
		switch vField.Kind() {
		case reflect.Uint64:
			data[tagValue] = strconv.FormatUint(vField.Uint(), 10)
		case reflect.Slice:
			data[tagValue] = hexutil.Encode(vField.Bytes())
		case reflect.Array:
			data[tagValue] = hexutil.Encode(reflect.ValueOf(&config).Elem().Field(i).Slice(0, vField.Len()).Bytes())
		case reflect.String:
			data[tagValue] = vField.String()
		case reflect.Uint8:
			data[tagValue] = hexutil.Encode([]byte{uint8(vField.Uint())})
		default:
			return nil, fmt.Errorf("unsupported config field type: %s", vField.Kind().String())
		}
	}

	return data, nil
>>>>>>> 09b1e068
}<|MERGE_RESOLUTION|>--- conflicted
+++ resolved
@@ -2,15 +2,11 @@
 
 import (
 	"context"
-	"errors"
-<<<<<<< HEAD
-	"sort"
-=======
 	"fmt"
 	"reflect"
+	"sort"
 	"strconv"
 	"strings"
->>>>>>> 09b1e068
 
 	"github.com/ethereum/go-ethereum/common/hexutil"
 	ptypes "github.com/gogo/protobuf/types"
@@ -83,7 +79,6 @@
 	}, nil
 }
 
-<<<<<<< HEAD
 func sortedEpochs(forkSchedule map[uint64][]byte) []uint64 {
 	sortedEpochs := make([]uint64, len(forkSchedule))
 	i := 0
@@ -93,7 +88,8 @@
 	}
 	sort.Slice(sortedEpochs, func(a, b int) bool { return sortedEpochs[a] < sortedEpochs[b] })
 	return sortedEpochs
-=======
+}
+
 func prepareConfigSpec() (map[string]string, error) {
 	data := make(map[string]string)
 	config := *params.BeaconConfig()
@@ -127,5 +123,4 @@
 	}
 
 	return data, nil
->>>>>>> 09b1e068
 }