--- conflicted
+++ resolved
@@ -7,17 +7,15 @@
 
 	"github.com/pkg/errors"
 	"github.com/prysmaticlabs/go-ssz"
+	newBlockchain "github.com/prysmaticlabs/prysm/beacon-chain/blockchain"
 	"github.com/prysmaticlabs/prysm/beacon-chain/cache/depositcache"
 	"github.com/prysmaticlabs/prysm/beacon-chain/core/blocks"
 	"github.com/prysmaticlabs/prysm/beacon-chain/core/helpers"
 	"github.com/prysmaticlabs/prysm/beacon-chain/core/state"
 	"github.com/prysmaticlabs/prysm/beacon-chain/db"
-<<<<<<< HEAD
 	"github.com/prysmaticlabs/prysm/beacon-chain/db/kv"
 	blockchain "github.com/prysmaticlabs/prysm/beacon-chain/deprecated-blockchain"
 	"github.com/prysmaticlabs/prysm/beacon-chain/powchain"
-=======
->>>>>>> 14c59b2f
 	pbp2p "github.com/prysmaticlabs/prysm/proto/beacon/p2p/v1"
 	pb "github.com/prysmaticlabs/prysm/proto/beacon/rpc/v1"
 	ethpb "github.com/prysmaticlabs/prysm/proto/eth/v1alpha1"
@@ -34,16 +32,11 @@
 // beacon blocks to a beacon node, and more.
 type ProposerServer struct {
 	beaconDB           db.Database
-<<<<<<< HEAD
 	chainService       interface{}
 	mockEth1Votes      bool
 	chainStartFetcher  powchain.ChainStartFetcher
 	eth1InfoRetriever  powchain.ChainInfoFetcher
 	eth1BlockFetcher   powchain.POWBlockFetcher
-=======
-	chainService       chainService
-	powChainService    powChainService
->>>>>>> 14c59b2f
 	operationService   operationService
 	canonicalStateChan chan *pbp2p.BeaconState
 	depositCache       *depositcache.DepositCache
@@ -57,7 +50,20 @@
 	span.AddAttributes(trace.Int64Attribute("slot", int64(req.Slot)))
 
 	// Retrieve the parent block as the current head of the canonical chain
-	parent := ps.chainService.HeadBlock()
+	var parent *ethpb.BeaconBlock
+	var err error
+	if d, isLegacyDB := ps.beaconDB.(*db.BeaconDB); isLegacyDB {
+		parent, err = d.ChainHead()
+		if err != nil {
+			return nil, errors.Wrap(err, "could not get canonical head block")
+		}
+	} else {
+		parent, err = ps.beaconDB.(*kv.Store).HeadBlock(ctx)
+		if err != nil {
+			return nil, errors.Wrap(err, "could not get canonical head block")
+		}
+		parent = ps.chainService.(newBlockchain.HeadRetriever).HeadBlock()
+	}
 
 	parentRoot, err := ssz.SigningRoot(parent)
 	if err != nil {
@@ -157,8 +163,20 @@
 	log.WithField("blockRoot", fmt.Sprintf("%#x", bytesutil.Trunc(root[:]))).Debugf(
 		"Block proposal received via RPC")
 
-	if err := ps.chainService.ReceiveBlock(ctx, blk); err != nil {
-		return nil, errors.Wrap(err, "could not process beacon block")
+	db, isLegacyDB := ps.beaconDB.(*db.BeaconDB)
+	if srv, isLegacyService := ps.chainService.(*blockchain.ChainService); isLegacyService && isLegacyDB {
+		beaconState, err := srv.ReceiveBlockDeprecated(ctx, blk)
+		if err != nil {
+			return nil, errors.Wrap(err, "could not process beacon block")
+		}
+		if err := db.UpdateChainHead(ctx, blk, beaconState); err != nil {
+			return nil, errors.Wrap(err, "failed to update chain")
+		}
+		ps.chainService.(*blockchain.ChainService).UpdateCanonicalRoots(blk, root)
+	} else {
+		if err := ps.chainService.(*newBlockchain.ChainService).ReceiveBlock(ctx, blk); err != nil {
+			return nil, errors.Wrap(err, "could not process beacon block")
+		}
 	}
 
 	return &pb.ProposeResponse{BlockRoot: root[:]}, nil
@@ -170,15 +188,25 @@
 // attestations which are ready for inclusion. That is, attestations that satisfy:
 // attestation.slot + MIN_ATTESTATION_INCLUSION_DELAY <= state.slot.
 func (ps *ProposerServer) attestations(ctx context.Context, expectedSlot uint64) ([]*ethpb.Attestation, error) {
-	headState := ps.chainService.HeadState()
+	var beaconState *pbp2p.BeaconState
+	var err error
+	if _, isLegacyDB := ps.beaconDB.(*db.BeaconDB); isLegacyDB {
+		beaconState, err = ps.beaconDB.HeadState(ctx)
+		if err != nil {
+			return nil, errors.Wrap(err, "could not retrieve beacon state")
+		}
+	} else {
+		beaconState = ps.chainService.(newBlockchain.HeadRetriever).HeadState()
+	}
+
 	atts, err := ps.operationService.AttestationPool(ctx, expectedSlot)
 	if err != nil {
 		return nil, errors.Wrap(err, "could not retrieve pending attestations from operations service")
 	}
 
 	// advance slot, if it is behind
-	if headState.Slot < expectedSlot {
-		headState, err = state.ProcessSlots(ctx, headState, expectedSlot)
+	if beaconState.Slot < expectedSlot {
+		beaconState, err = state.ProcessSlots(ctx, beaconState, expectedSlot)
 		if err != nil {
 			return nil, err
 		}
@@ -186,24 +214,24 @@
 
 	var attsReadyForInclusion []*ethpb.Attestation
 	for _, att := range atts {
-		slot, err := helpers.AttestationDataSlot(headState, att.Data)
+		slot, err := helpers.AttestationDataSlot(beaconState, att.Data)
 		if err != nil {
 			return nil, errors.Wrap(err, "could not get attestation slot")
 		}
-		if slot+params.BeaconConfig().MinAttestationInclusionDelay <= headState.Slot &&
-			headState.Slot <= slot+params.BeaconConfig().SlotsPerEpoch {
+		if slot+params.BeaconConfig().MinAttestationInclusionDelay <= beaconState.Slot &&
+			beaconState.Slot <= slot+params.BeaconConfig().SlotsPerEpoch {
 			attsReadyForInclusion = append(attsReadyForInclusion, att)
 		}
 	}
 
 	validAtts := make([]*ethpb.Attestation, 0, len(attsReadyForInclusion))
 	for _, att := range attsReadyForInclusion {
-		slot, err := helpers.AttestationDataSlot(headState, att.Data)
+		slot, err := helpers.AttestationDataSlot(beaconState, att.Data)
 		if err != nil {
 			return nil, errors.Wrap(err, "could not get attestation slot")
 		}
 
-		if _, err := blocks.ProcessAttestationNoVerify(headState, att); err != nil {
+		if _, err := blocks.ProcessAttestationNoVerify(beaconState, att); err != nil {
 			if ctx.Err() != nil {
 				return nil, ctx.Err()
 			}
@@ -213,12 +241,19 @@
 				"headRoot": fmt.Sprintf("%#x", bytesutil.Trunc(att.Data.BeaconBlockRoot))}).Info(
 				"Deleting failed pending attestation from DB")
 
-			root, err := ssz.HashTreeRoot(att.Data)
-			if err != nil {
-				return nil, err
+			var hash [32]byte
+			if _, isLegacyDB := ps.beaconDB.(*db.BeaconDB); isLegacyDB {
+				hash, err = ssz.HashTreeRoot(att)
+				if err != nil {
+					return nil, err
+				}
+			} else {
+				hash, err = ssz.HashTreeRoot(att.Data)
+				if err != nil {
+					return nil, err
+				}
 			}
-
-			if err := ps.beaconDB.DeleteAttestation(ctx, root); err != nil {
+			if err := ps.beaconDB.DeleteAttestation(ctx, hash); err != nil {
 				return nil, errors.Wrap(err, "could not delete failed attestation")
 			}
 			continue
@@ -236,7 +271,7 @@
 //  - Subtract that eth1block.number by ETH1_FOLLOW_DISTANCE.
 //  - This is the eth1block to use for the block proposal.
 func (ps *ProposerServer) eth1Data(ctx context.Context, slot uint64) (*ethpb.Eth1Data, error) {
-	eth1VotingPeriodStartTime, _ := ps.eth1InfoRetriever.Eth2GenesisPowchainInfo()
+	eth1VotingPeriodStartTime := uint64(ps.chainService.(newBlockchain.GenesisRetriever).GenesisTime().Unix())
 	eth1VotingPeriodStartTime += (slot - (slot % params.BeaconConfig().SlotsPerEth1VotingPeriod)) * params.BeaconConfig().SecondsPerSlot
 
 	// Look up most recent block up to timestamp
@@ -281,9 +316,18 @@
 func (ps *ProposerServer) deposits(ctx context.Context, currentVote *ethpb.Eth1Data) ([]*ethpb.Deposit, error) {
 	// Need to fetch if the deposits up to the state's latest eth 1 data matches
 	// the number of all deposits in this RPC call. If not, then we return nil.
-	headState := ps.chainService.HeadState()
-
-	canonicalEth1Data, latestEth1DataHeight, err := ps.canonicalEth1Data(ctx, headState, currentVote)
+	var beaconState *pbp2p.BeaconState
+	var err error
+	if _, isLegacyDB := ps.beaconDB.(*db.BeaconDB); isLegacyDB {
+		beaconState, err = ps.beaconDB.HeadState(ctx)
+		if err != nil {
+			return nil, errors.Wrap(err, "could not retrieve beacon state")
+		}
+	} else {
+		beaconState = ps.chainService.(newBlockchain.HeadRetriever).HeadState()
+	}
+
+	canonicalEth1Data, latestEth1DataHeight, err := ps.canonicalEth1Data(ctx, beaconState, currentVote)
 	if err != nil {
 		return nil, err
 	}
@@ -314,7 +358,7 @@
 	// deposits are sorted from lowest to highest.
 	var pendingDeps []*depositcache.DepositContainer
 	for _, dep := range allPendingContainers {
-		if uint64(dep.Index) >= headState.Eth1DepositIndex && uint64(dep.Index) < canonicalEth1Data.DepositCount {
+		if uint64(dep.Index) >= beaconState.Eth1DepositIndex && uint64(dep.Index) < canonicalEth1Data.DepositCount {
 			pendingDeps = append(pendingDeps, dep)
 		}
 	}
