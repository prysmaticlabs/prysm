--- conflicted
+++ resolved
@@ -103,12 +103,7 @@
 	if err != nil {
 		return nil, fmt.Errorf("could not retrieve pending attestations from operations service: %v", err)
 	}
-<<<<<<< HEAD
-
-	// Use the optional proposal block slot parameter as the current slot for
-	// determining the validity window for attestations.
-	beaconState.Slot += params.BeaconConfig().MinAttestationInclusionDelay
-=======
+  
 	head, err := ps.beaconDB.ChainHead()
 	if err != nil {
 		return nil, fmt.Errorf("failed to retrieve chain head: %v", err)
@@ -127,7 +122,6 @@
 		}
 	}
 	beaconState.Slot++
->>>>>>> 81c8b130
 
 	var attsReadyForInclusion []*pbp2p.Attestation
 	for _, val := range atts {
