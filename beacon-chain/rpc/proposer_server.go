package rpc

import (
	"context"
	"fmt"
	"math/big"

	"github.com/pkg/errors"
	"github.com/prysmaticlabs/go-ssz"
	"github.com/prysmaticlabs/prysm/beacon-chain/blockchain"
	"github.com/prysmaticlabs/prysm/beacon-chain/cache/depositcache"
	"github.com/prysmaticlabs/prysm/beacon-chain/core/blocks"
	"github.com/prysmaticlabs/prysm/beacon-chain/core/helpers"
	"github.com/prysmaticlabs/prysm/beacon-chain/core/state"
	"github.com/prysmaticlabs/prysm/beacon-chain/core/state/interop"
	"github.com/prysmaticlabs/prysm/beacon-chain/db"
	"github.com/prysmaticlabs/prysm/beacon-chain/operations"
	"github.com/prysmaticlabs/prysm/beacon-chain/powchain"
	pbp2p "github.com/prysmaticlabs/prysm/proto/beacon/p2p/v1"
	pb "github.com/prysmaticlabs/prysm/proto/beacon/rpc/v1"
	ethpb "github.com/prysmaticlabs/prysm/proto/eth/v1alpha1"
	"github.com/prysmaticlabs/prysm/shared/bytesutil"
	"github.com/prysmaticlabs/prysm/shared/hashutil"
	"github.com/prysmaticlabs/prysm/shared/params"
	"github.com/prysmaticlabs/prysm/shared/trieutil"
	"go.opencensus.io/trace"
)

// ProposerServer defines a server implementation of the gRPC Proposer service,
// providing RPC endpoints for computing state transitions and state roots, proposing
// beacon blocks to a beacon node, and more.
type ProposerServer struct {
	beaconDB               db.Database
	headFetcher            blockchain.HeadFetcher
	blockReceiver          blockchain.BlockReceiver
	mockEth1Votes          bool
	chainStartFetcher      powchain.ChainStartFetcher
	eth1InfoFetcher        powchain.ChainInfoFetcher
	eth1BlockFetcher       powchain.POWBlockFetcher
	pool                   operations.Pool
	canonicalStateChan     chan *pbp2p.BeaconState
	depositFetcher         depositcache.DepositFetcher
	pendingDepositsFetcher depositcache.PendingDepositsFetcher
}

// RequestBlock is called by a proposer during its assigned slot to request a block to sign
// by passing in the slot and the signed randao reveal of the slot.
func (ps *ProposerServer) RequestBlock(ctx context.Context, req *pb.BlockRequest) (*ethpb.BeaconBlock, error) {
	ctx, span := trace.StartSpan(ctx, "ProposerServer.RequestBlock")
	defer span.End()
	span.AddAttributes(trace.Int64Attribute("slot", int64(req.Slot)))

	// Retrieve the parent block as the current head of the canonical chain
	parent := ps.headFetcher.HeadBlock()

	parentRoot, err := ssz.SigningRoot(parent)
	if err != nil {
		return nil, errors.Wrap(err, "could not get parent block signing root")
	}

	eth1Data, err := ps.eth1Data(ctx, req.Slot)
	if err != nil {
		return nil, errors.Wrap(err, "could not get ETH1 data")
	}

	// Pack ETH1 deposits which have not been included in the beacon chain.
	deposits, err := ps.deposits(ctx, eth1Data)
	if err != nil {
		return nil, errors.Wrap(err, "could not get eth1 deposits")
	}

	// Pack aggregated attestations which have not been included in the beacon chain.
	atts, err := ps.pool.AttestationPool(ctx, req.Slot)
	if err != nil {
		return nil, errors.Wrap(err, "could not get pending attestations")
	}

	// Use zero hash as stub for state root to compute later.
	stateRoot := params.BeaconConfig().ZeroHash[:]

	emptySig := make([]byte, 96)

	blk := &ethpb.BeaconBlock{
		Slot:       req.Slot,
		ParentRoot: parentRoot[:],
		StateRoot:  stateRoot,
		Body: &ethpb.BeaconBlockBody{
			Eth1Data:     eth1Data,
			Deposits:     deposits,
			Attestations: atts,
			RandaoReveal: req.RandaoReveal,
			// TODO(2766): Implement rest of the retrievals for beacon block operations
			Transfers:         []*ethpb.Transfer{},
			ProposerSlashings: []*ethpb.ProposerSlashing{},
			AttesterSlashings: []*ethpb.AttesterSlashing{},
			VoluntaryExits:    []*ethpb.VoluntaryExit{},
			Graffiti:          []byte{},
		},
		Signature: emptySig,
	}

	// Compute state root with the newly constructed block.
	stateRoot, err = ps.computeStateRoot(ctx, blk)
	if err != nil {
		interop.WriteBlockToDisk(blk, true /*failed*/)
		return nil, errors.Wrap(err, "could not get compute state root")
	}
	blk.StateRoot = stateRoot

	return blk, nil
}

// ProposeBlock is called by a proposer during its assigned slot to create a block in an attempt
// to get it processed by the beacon node as the canonical head.
func (ps *ProposerServer) ProposeBlock(ctx context.Context, blk *ethpb.BeaconBlock) (*pb.ProposeResponse, error) {
	root, err := ssz.SigningRoot(blk)
	if err != nil {
		return nil, errors.Wrap(err, "could not tree hash block")
	}
	log.WithField("blockRoot", fmt.Sprintf("%#x", bytesutil.Trunc(root[:]))).Debugf(
		"Block proposal received via RPC")
	if err := ps.blockReceiver.ReceiveBlock(ctx, blk); err != nil {
		return nil, errors.Wrap(err, "could not process beacon block")
	}

	return &pb.ProposeResponse{BlockRoot: root[:]}, nil
}

// eth1Data determines the appropriate eth1data for a block proposal. The algorithm for this method
// is as follows:
//  - Determine the timestamp for the start slot for the eth1 voting period.
//  - Determine the most recent eth1 block before that timestamp.
//  - Subtract that eth1block.number by ETH1_FOLLOW_DISTANCE.
//  - This is the eth1block to use for the block proposal.
func (ps *ProposerServer) eth1Data(ctx context.Context, slot uint64) (*ethpb.Eth1Data, error) {
	if ps.mockEth1Votes {
		// If a mock eth1 data votes is specified, we use the following for the
		// eth1data we provide to every proposer based on https://github.com/ethereum/eth2.0-pm/issues/62:
		//
		// slot_in_voting_period = current_slot % SLOTS_PER_ETH1_VOTING_PERIOD
		// Eth1Data(
		//   DepositRoot = hash(current_epoch + slot_in_voting_period),
		//   DepositCount = state.eth1_deposit_index,
		//   BlockHash = hash(hash(current_epoch + slot_in_voting_period)),
		// )
		slotInVotingPeriod := slot % params.BeaconConfig().SlotsPerEth1VotingPeriod
		headState := ps.headFetcher.HeadState()
		enc, err := ssz.Marshal(helpers.SlotToEpoch(slot) + slotInVotingPeriod)
		if err != nil {
			return nil, err
		}
		depRoot := hashutil.Hash(enc)
		blockHash := hashutil.Hash(depRoot[:])
		return &ethpb.Eth1Data{
			DepositRoot:  depRoot[:],
			DepositCount: headState.Eth1DepositIndex,
			BlockHash:    blockHash[:],
		}, nil
	}

	eth1VotingPeriodStartTime, _ := ps.eth1InfoFetcher.Eth2GenesisPowchainInfo()
	eth1VotingPeriodStartTime += (slot - (slot % params.BeaconConfig().SlotsPerEth1VotingPeriod)) * params.BeaconConfig().SecondsPerSlot

	// Look up most recent block up to timestamp
	blockNumber, err := ps.eth1BlockFetcher.BlockNumberByTimestamp(ctx, eth1VotingPeriodStartTime)
	if err != nil {
		return nil, err
	}

	return ps.defaultEth1DataResponse(ctx, blockNumber)
}

// computeStateRoot computes the state root after a block has been processed through a state transition and
// returns it to the validator client.
func (ps *ProposerServer) computeStateRoot(ctx context.Context, block *ethpb.BeaconBlock) ([]byte, error) {
	beaconState, err := ps.beaconDB.HeadState(ctx)
	if err != nil {
		return nil, errors.Wrap(err, "could not retrieve beacon state")
	}

<<<<<<< HEAD
	s, err := state.ExecuteStateTransitionForStateRoot(
=======
	root, err := state.CalculateStateRoot(
>>>>>>> ee837ecb
		ctx,
		beaconState,
		block,
	)
	if err != nil {
		return nil, errors.Wrapf(err, "could not calculate state root at slot %d", beaconState.Slot)
	}

	log.WithField("beaconStateRoot", fmt.Sprintf("%#x", root)).Debugf("Computed state hash")
	return root[:], nil
}

// deposits returns a list of pending deposits that are ready for inclusion in the next beacon
// block. Determining deposits depends on the current eth1data vote for the block and whether or not
// this eth1data has enough support to be considered for deposits inclusion. If current vote has
// enough support, then use that vote for basis of determining deposits, otherwise use current state
// eth1data.
func (ps *ProposerServer) deposits(ctx context.Context, currentVote *ethpb.Eth1Data) ([]*ethpb.Deposit, error) {
	if ps.mockEth1Votes {
		return []*ethpb.Deposit{}, nil
	}
	// Need to fetch if the deposits up to the state's latest eth 1 data matches
	// the number of all deposits in this RPC call. If not, then we return nil.
	beaconState := ps.headFetcher.HeadState()
	canonicalEth1Data, latestEth1DataHeight, err := ps.canonicalEth1Data(ctx, beaconState, currentVote)
	if err != nil {
		return nil, err
	}

	_, genesisEth1Block := ps.eth1InfoFetcher.Eth2GenesisPowchainInfo()
	if genesisEth1Block.Cmp(latestEth1DataHeight) == 0 {
		return []*ethpb.Deposit{}, nil
	}

	upToEth1DataDeposits := ps.depositFetcher.AllDeposits(ctx, latestEth1DataHeight)
	depositData := [][]byte{}
	for _, dep := range upToEth1DataDeposits {
		depHash, err := ssz.HashTreeRoot(dep.Data)
		if err != nil {
			return nil, errors.Wrap(err, "could not hash deposit data")
		}
		depositData = append(depositData, depHash[:])
	}

	depositTrie, err := trieutil.GenerateTrieFromItems(depositData, int(params.BeaconConfig().DepositContractTreeDepth))
	if err != nil {
		return nil, errors.Wrap(err, "could not generate historical deposit trie from deposits")
	}

	allPendingContainers := ps.pendingDepositsFetcher.PendingContainers(ctx, latestEth1DataHeight)

	// Deposits need to be received in order of merkle index root, so this has to make sure
	// deposits are sorted from lowest to highest.
	var pendingDeps []*depositcache.DepositContainer
	for _, dep := range allPendingContainers {
		if uint64(dep.Index) >= beaconState.Eth1DepositIndex && uint64(dep.Index) < canonicalEth1Data.DepositCount {
			pendingDeps = append(pendingDeps, dep)
		}
	}

	for i := range pendingDeps {
		// Don't construct merkle proof if the number of deposits is more than max allowed in block.
		if uint64(i) == params.BeaconConfig().MaxDeposits {
			break
		}
		pendingDeps[i].Deposit, err = constructMerkleProof(depositTrie, pendingDeps[i].Index, pendingDeps[i].Deposit)
		if err != nil {
			return nil, err
		}
	}
	// Limit the return of pending deposits to not be more than max deposits allowed in block.
	var pendingDeposits []*ethpb.Deposit
	for i := 0; i < len(pendingDeps) && i < int(params.BeaconConfig().MaxDeposits); i++ {
		pendingDeposits = append(pendingDeposits, pendingDeps[i].Deposit)
	}
	return pendingDeposits, nil
}

// canonicalEth1Data determines the canonical eth1data and eth1 block height to use for determining deposits.
func (ps *ProposerServer) canonicalEth1Data(ctx context.Context, beaconState *pbp2p.BeaconState, currentVote *ethpb.Eth1Data) (*ethpb.Eth1Data, *big.Int, error) {
	var eth1BlockHash [32]byte

	// Add in current vote, to get accurate vote tally
	beaconState.Eth1DataVotes = append(beaconState.Eth1DataVotes, currentVote)
	hasSupport, err := blocks.Eth1DataHasEnoughSupport(beaconState, currentVote)
	if err != nil {
		return nil, nil, errors.Wrap(err, "could not determine if current eth1data vote has enough support")
	}
	var canonicalEth1Data *ethpb.Eth1Data
	if hasSupport {
		canonicalEth1Data = currentVote
		eth1BlockHash = bytesutil.ToBytes32(currentVote.BlockHash)
	} else {
		canonicalEth1Data = beaconState.Eth1Data
		eth1BlockHash = bytesutil.ToBytes32(beaconState.Eth1Data.BlockHash)
	}
	_, latestEth1DataHeight, err := ps.eth1BlockFetcher.BlockExists(ctx, eth1BlockHash)
	if err != nil {
		return nil, nil, errors.Wrap(err, "could not fetch eth1data height")
	}
	return canonicalEth1Data, latestEth1DataHeight, nil
}

// in case no vote for new eth1data vote considered best vote we
// default into returning the latest deposit root and the block
// hash of eth1 block hash that is FOLLOW_DISTANCE back from its
// latest block.
func (ps *ProposerServer) defaultEth1DataResponse(ctx context.Context, currentHeight *big.Int) (*ethpb.Eth1Data, error) {
	eth1FollowDistance := int64(params.BeaconConfig().Eth1FollowDistance)
	ancestorHeight := big.NewInt(0).Sub(currentHeight, big.NewInt(eth1FollowDistance))
	blockHash, err := ps.eth1BlockFetcher.BlockHashByHeight(ctx, ancestorHeight)
	if err != nil {
		return nil, errors.Wrap(err, "could not fetch ETH1_FOLLOW_DISTANCE ancestor")
	}
	// Fetch all historical deposits up to an ancestor height.
	depositsTillHeight, depositRoot := ps.depositFetcher.DepositsNumberAndRootAtHeight(ctx, ancestorHeight)
	if depositsTillHeight == 0 {
		return ps.chainStartFetcher.ChainStartEth1Data(), nil
	}
	return &ethpb.Eth1Data{
		DepositRoot:  depositRoot[:],
		BlockHash:    blockHash[:],
		DepositCount: depositsTillHeight,
	}, nil
}

func constructMerkleProof(trie *trieutil.MerkleTrie, index int, deposit *ethpb.Deposit) (*ethpb.Deposit, error) {
	proof, err := trie.MerkleProof(index)
	if err != nil {
		return nil, errors.Wrapf(err, "could not generate merkle proof for deposit at index %d", index)
	}
	// For every deposit, we construct a Merkle proof using the powchain service's
	// in-memory deposits trie, which is updated only once the state's LatestETH1Data
	// property changes during a state transition after a voting period.
	deposit.Proof = proof
	return deposit, nil
}<|MERGE_RESOLUTION|>--- conflicted
+++ resolved
@@ -178,11 +178,7 @@
 		return nil, errors.Wrap(err, "could not retrieve beacon state")
 	}
 
-<<<<<<< HEAD
-	s, err := state.ExecuteStateTransitionForStateRoot(
-=======
 	root, err := state.CalculateStateRoot(
->>>>>>> ee837ecb
 		ctx,
 		beaconState,
 		block,
