package rpc

import (
	"context"
	"fmt"
	"math/big"

	"github.com/pkg/errors"
	"github.com/prysmaticlabs/go-ssz"
	"github.com/prysmaticlabs/prysm/beacon-chain/cache/depositcache"
	"github.com/prysmaticlabs/prysm/beacon-chain/core/blocks"
	"github.com/prysmaticlabs/prysm/beacon-chain/core/helpers"
	"github.com/prysmaticlabs/prysm/beacon-chain/core/state"
	"github.com/prysmaticlabs/prysm/beacon-chain/db"
	pbp2p "github.com/prysmaticlabs/prysm/proto/beacon/p2p/v1"
	pb "github.com/prysmaticlabs/prysm/proto/beacon/rpc/v1"
	ethpb "github.com/prysmaticlabs/prysm/proto/eth/v1alpha1"
	"github.com/prysmaticlabs/prysm/shared/bytesutil"
	"github.com/prysmaticlabs/prysm/shared/params"
	"github.com/prysmaticlabs/prysm/shared/trieutil"
	"github.com/sirupsen/logrus"
)

// ProposerServer defines a server implementation of the gRPC Proposer service,
// providing RPC endpoints for computing state transitions and state roots, proposing
// beacon blocks to a beacon node, and more.
type ProposerServer struct {
	beaconDB           *db.BeaconDB
	chainService       chainService
	powChainService    powChainService
	operationService   operationService
	canonicalStateChan chan *pbp2p.BeaconState
}

// RequestBlock is called by a proposer during its assigned slot to request a block to sign
// by passing in the slot and the signed randao reveal of the slot.
func (ps *ProposerServer) RequestBlock(ctx context.Context, req *pb.BlockRequest) (*ethpb.BeaconBlock, error) {

	// Retrieve the parent block as the current head of the canonical chain
	parent, err := ps.beaconDB.ChainHead()
	if err != nil {
		return nil, errors.Wrap(err, "could not get canonical head block")
	}

	parentRoot, err := ssz.SigningRoot(parent)
	if err != nil {
		return nil, errors.Wrap(err, "could not get parent block signing root")
	}

	// Construct block body
	// Pack ETH1 deposits which have not been included in the beacon chain
	eth1Data, err := ps.eth1Data(ctx, req.Slot)
	if err != nil {
		return nil, errors.Wrap(err, "could not get ETH1 data")
	}

	// Pack ETH1 deposits which have not been included in the beacon chain.
	deposits, err := ps.deposits(ctx, eth1Data)
	if err != nil {
		return nil, errors.Wrap(err, "could not get eth1 deposits")
	}

	// Pack aggregated attestations which have not been included in the beacon chain.
	attestations, err := ps.attestations(ctx, req.Slot)
	if err != nil {
		return nil, errors.Wrap(err, "could not get pending attestations")
	}

	// Use zero hash as stub for state root to compute later.
	stateRoot := params.BeaconConfig().ZeroHash[:]

	emptySig := make([]byte, 96)

	blk := &ethpb.BeaconBlock{
		Slot:       req.Slot,
		ParentRoot: parentRoot[:],
		StateRoot:  stateRoot,
		Body: &ethpb.BeaconBlockBody{
			Eth1Data:     eth1Data,
			Deposits:     deposits,
			Attestations: attestations,
			RandaoReveal: req.RandaoReveal,
			// TODO(2766): Implement rest of the retrievals for beacon block operations
			Transfers:         []*ethpb.Transfer{},
			ProposerSlashings: []*ethpb.ProposerSlashing{},
			AttesterSlashings: []*ethpb.AttesterSlashing{},
			VoluntaryExits:    []*ethpb.VoluntaryExit{},
			Graffiti:          []byte{},
		},
		Signature: emptySig,
	}

	// Compute state root with the newly constructed block.
	stateRoot, err = ps.computeStateRoot(ctx, blk)
	if err != nil {
		return nil, errors.Wrap(err, "could not get compute state root")
	}
	blk.StateRoot = stateRoot

	return blk, nil
}

// ProposeBlock is called by a proposer during its assigned slot to create a block in an attempt
// to get it processed by the beacon node as the canonical head.
func (ps *ProposerServer) ProposeBlock(ctx context.Context, blk *ethpb.BeaconBlock) (*pb.ProposeResponse, error) {
	root, err := ssz.SigningRoot(blk)
	if err != nil {
		return nil, errors.Wrap(err, "could not tree hash block")
	}
	log.WithField("blockRoot", fmt.Sprintf("%#x", bytesutil.Trunc(root[:]))).Debugf(
		"Block proposal received via RPC")

	beaconState, err := ps.chainService.ReceiveBlock(ctx, blk)
	if err != nil {
		return nil, errors.Wrap(err, "could not process beacon block")
	}

	if err := ps.beaconDB.UpdateChainHead(ctx, blk, beaconState); err != nil {
		return nil, errors.Wrap(err, "failed to update chain")
	}

	ps.chainService.UpdateCanonicalRoots(blk, root)
	log.WithFields(logrus.Fields{
		"headRoot": fmt.Sprintf("%#x", bytesutil.Trunc(root[:])),
		"headSlot": blk.Slot,
	}).Info("Chain head block and state updated")

	return &pb.ProposeResponse{BlockRoot: root[:]}, nil
}

// attestations retrieves aggregated attestations kept in the beacon node's operations pool which have
// not yet been included into the beacon chain. Proposers include these pending attestations in their
// proposed blocks when performing their responsibility. If desired, callers can choose to filter pending
// attestations which are ready for inclusion. That is, attestations that satisfy:
// attestation.slot + MIN_ATTESTATION_INCLUSION_DELAY <= state.slot.
func (ps *ProposerServer) attestations(ctx context.Context, expectedSlot uint64) ([]*ethpb.Attestation, error) {
	beaconState, err := ps.beaconDB.HeadState(ctx)
	if err != nil {
		return nil, errors.Wrap(err, "could not retrieve beacon state")
	}
	atts, err := ps.operationService.AttestationPool(ctx, expectedSlot)
	if err != nil {
		return nil, errors.Wrap(err, "could not retrieve pending attestations from operations service")
	}

	// advance slot, if it is behind
	if beaconState.Slot < expectedSlot {
		beaconState, err = state.ProcessSlots(ctx, beaconState, expectedSlot)
		if err != nil {
			return nil, err
		}
	}

	var attsReadyForInclusion []*ethpb.Attestation
	for _, att := range atts {
		slot, err := helpers.AttestationDataSlot(beaconState, att.Data)
		if err != nil {
			return nil, errors.Wrap(err, "could not get attestation slot")
		}
		if slot+params.BeaconConfig().MinAttestationInclusionDelay <= beaconState.Slot &&
			beaconState.Slot <= slot+params.BeaconConfig().SlotsPerEpoch {
			attsReadyForInclusion = append(attsReadyForInclusion, att)
		}
	}

	validAtts := make([]*ethpb.Attestation, 0, len(attsReadyForInclusion))
	for _, att := range attsReadyForInclusion {
		slot, err := helpers.AttestationDataSlot(beaconState, att.Data)
		if err != nil {
			return nil, errors.Wrap(err, "could not get attestation slot")
		}

		if _, err := blocks.ProcessAttestationNoVerify(beaconState, att); err != nil {
			if ctx.Err() != nil {
				return nil, ctx.Err()
			}

			log.WithError(err).WithFields(logrus.Fields{
				"slot":     slot,
				"headRoot": fmt.Sprintf("%#x", bytesutil.Trunc(att.Data.BeaconBlockRoot))}).Info(
				"Deleting failed pending attestation from DB")
			if err := ps.beaconDB.DeleteAttestation(att); err != nil {
				return nil, errors.Wrap(err, "could not delete failed attestation")
			}
			continue
		}
		canonical, err := ps.operationService.IsAttCanonical(ctx, att)
		if err != nil {
			// Delete attestation that failed to verify as canonical.
			if err := ps.beaconDB.DeleteAttestation(att); err != nil {
				return nil, errors.Wrap(err, "could not delete failed attestation")
			}
			return nil, errors.Wrap(err, "could not verify canonical attestation")
		}
		// Skip the attestation if it's not canonical.
		if !canonical {
			continue
		}

		validAtts = append(validAtts, att)
	}

	return validAtts, nil
}

// eth1Data determines the appropriate eth1data for a block proposal. The algorithm for this method
// is as follows:
//  - Determine the timestamp for the start slot for the eth1 voting period.
//  - Determine the most recent eth1 block before that timestamp.
//  - Subtract that eth1block.number by ETH1_FOLLOW_DISTANCE.
//  - This is the eth1block to use for the block proposal.
func (ps *ProposerServer) eth1Data(ctx context.Context, slot uint64) (*ethpb.Eth1Data, error) {
	eth1VotingPeriodStartTime := ps.powChainService.ETH2GenesisTime()
	eth1VotingPeriodStartTime += (slot - (slot % params.BeaconConfig().SlotsPerEth1VotingPeriod)) * params.BeaconConfig().SecondsPerSlot

	// Look up most recent block up to timestamp
	blockNumber, err := ps.powChainService.BlockNumberByTimestamp(ctx, eth1VotingPeriodStartTime)
	if err != nil {
		return nil, err
	}

	return ps.defaultEth1DataResponse(ctx, blockNumber)
}

// computeStateRoot computes the state root after a block has been processed through a state transition and
// returns it to the validator client.
func (ps *ProposerServer) computeStateRoot(ctx context.Context, block *ethpb.BeaconBlock) ([]byte, error) {
	beaconState, err := ps.beaconDB.HeadState(ctx)
	if err != nil {
		return nil, errors.Wrap(err, "could not get beacon state")
	}
	s, err := state.ExecuteStateTransitionNoVerify(
		ctx,
		beaconState,
		block,
	)
	if err != nil {
		return nil, errors.Wrapf(err, "could not execute state transition for state at slot %d", beaconState.Slot)
	}

	root, err := ssz.HashTreeRoot(s)
	if err != nil {
		return nil, errors.Wrap(err, "could not tree hash beacon state")
	}
	log.WithField("beaconStateRoot", fmt.Sprintf("%#x", root)).Debugf("Computed state hash")
	return root[:], nil
}

// deposits returns a list of pending deposits that are ready for inclusion in the next beacon
// block. Determining deposits depends on the current eth1data vote for the block and whether or not
// this eth1data has enough support to be considered for deposits inclusion. If current vote has
// enough support, then use that vote for basis of determining deposits, otherwise use current state
// eth1data.
func (ps *ProposerServer) deposits(ctx context.Context, currentVote *ethpb.Eth1Data) ([]*ethpb.Deposit, error) {
	bNum := ps.powChainService.LatestBlockHeight()
	if bNum == nil {
		return nil, errors.New("latest PoW block number is unknown")
	}
	// Only request deposits that have passed the ETH1 follow distance window.
<<<<<<< HEAD
	bNum = bNum.Sub(bNum, big.NewInt(int64(params.BeaconConfig().Eth1FollowDistance)))
	allDeps := ps.beaconDB.DepositCache.AllDeposits(ctx, bNum)
=======
	subbedBnum := big.NewInt(0).Sub(bNum, big.NewInt(int64(params.BeaconConfig().Eth1FollowDistance)))
	allDeps := ps.beaconDB.AllDeposits(ctx, subbedBnum)
>>>>>>> 9ec54ae4
	if len(allDeps) == 0 {
		return nil, nil
	}

	// Need to fetch if the deposits up to the state's latest eth 1 data matches
	// the number of all deposits in this RPC call. If not, then we return nil.
	beaconState, err := ps.beaconDB.HeadState(ctx)
	if err != nil {
		return nil, errors.Wrap(err, "could not fetch beacon state")
	}
	latestEth1DataHeight, err := ps.latestEth1Height(ctx, beaconState, currentVote)
	if err != nil {
		return nil, err
	}
	// If the state's latest eth1 data's block hash has a height of 100, we fetch all the deposits up to height 100.
<<<<<<< HEAD
	// If this doesn't match the number of deposits stored in the cache, the generated trie will not be the same and
	// root will fail to verify. This can happen in a scenario where we perhaps have a deposit from height 101,
	// so we want to avoid any possible mismatches in these lengths.
	upToEth1DataDeposits := ps.beaconDB.DepositCache.AllDeposits(ctx, latestEth1DataHeight)
	if len(upToEth1DataDeposits) != len(allDeps) {
		return nil, nil
=======
	// If this is more than the total number of deposits stored in our deposit cache, we return an error
	upToEth1DataDeposits := ps.beaconDB.AllDeposits(ctx, latestEth1DataHeight)
	if len(upToEth1DataDeposits) > len(allDeps) {
		return nil, errors.Wrapf(err, "number of deposits referred to by the eth1data is more than the current "+
			"number of deposits in the deposit cache. %d is more than %d", len(upToEth1DataDeposits), len(allDeps))
>>>>>>> 9ec54ae4
	}
	depositData := [][]byte{}
	for _, dep := range upToEth1DataDeposits {
		depHash, err := ssz.HashTreeRoot(dep.Data)
		if err != nil {
			return nil, errors.Wrap(err, "could not hash deposit data")
		}
		depositData = append(depositData, depHash[:])
	}

	depositTrie, err := trieutil.GenerateTrieFromItems(depositData, int(params.BeaconConfig().DepositContractTreeDepth))
	if err != nil {
		return nil, errors.Wrap(err, "could not generate historical deposit trie from deposits")
	}

<<<<<<< HEAD
	allPendingContainers := ps.beaconDB.DepositCache.PendingContainers(ctx, bNum)
=======
	allPendingContainers := ps.beaconDB.PendingContainers(ctx, latestEth1DataHeight)
>>>>>>> 9ec54ae4

	// Deposits need to be received in order of merkle index root, so this has to make sure
	// deposits are sorted from lowest to highest.
	var pendingDeps []*depositcache.DepositContainer
	for _, dep := range allPendingContainers {
		if uint64(dep.Index) >= beaconState.Eth1DepositIndex {
			pendingDeps = append(pendingDeps, dep)
		}
	}

	for i := range pendingDeps {
		// Don't construct merkle proof if the number of deposits is more than max allowed in block.
		if uint64(i) == params.BeaconConfig().MaxDeposits {
			break
		}
		pendingDeps[i].Deposit, err = constructMerkleProof(depositTrie, pendingDeps[i].Index, pendingDeps[i].Deposit)
		if err != nil {
			return nil, err
		}
	}
	// Limit the return of pending deposits to not be more than max deposits allowed in block.
	var pendingDeposits []*ethpb.Deposit
	for i := 0; i < len(pendingDeps) && i < int(params.BeaconConfig().MaxDeposits); i++ {
		pendingDeposits = append(pendingDeposits, pendingDeps[i].Deposit)
	}
	return pendingDeposits, nil
}

// latestEth1Height determines what the latest eth1Blockhash is by tallying the votes in the
// beacon state
func (ps *ProposerServer) latestEth1Height(ctx context.Context, beaconState *pbp2p.BeaconState,
	currentVote *ethpb.Eth1Data) (*big.Int, error) {
	var eth1BlockHash [32]byte

	// Add in current vote, to get accurate vote tally
	beaconState.Eth1DataVotes = append(beaconState.Eth1DataVotes, currentVote)
	hasSupport, err := blocks.Eth1DataHasEnoughSupport(beaconState, currentVote)
	if err != nil {
		return nil, errors.Wrap(err, "could not determine if current eth1data vote has enough support")
	}
	if hasSupport {
		eth1BlockHash = bytesutil.ToBytes32(currentVote.BlockHash)
	} else {
		eth1BlockHash = bytesutil.ToBytes32(beaconState.Eth1Data.BlockHash)
	}
	_, latestEth1DataHeight, err := ps.powChainService.BlockExists(ctx, eth1BlockHash)
	if err != nil {
		return nil, errors.Wrap(err, "could not fetch eth1data height")
	}
	return latestEth1DataHeight, nil
}

// in case no vote for new eth1data vote considered best vote we
// default into returning the latest deposit root and the block
// hash of eth1 block hash that is FOLLOW_DISTANCE back from its
// latest block.
func (ps *ProposerServer) defaultEth1DataResponse(ctx context.Context, currentHeight *big.Int) (*ethpb.Eth1Data, error) {
	eth1FollowDistance := int64(params.BeaconConfig().Eth1FollowDistance)
	ancestorHeight := big.NewInt(0).Sub(currentHeight, big.NewInt(eth1FollowDistance))
	blockHash, err := ps.powChainService.BlockHashByHeight(ctx, ancestorHeight)
	if err != nil {
		return nil, errors.Wrap(err, "could not fetch ETH1_FOLLOW_DISTANCE ancestor")
	}
	// Fetch all historical deposits up to an ancestor height.
	depositsTillHeight, depositRoot := ps.beaconDB.DepositCache.DepositsNumberAndRootAtHeight(ctx, ancestorHeight)
	if depositsTillHeight == 0 {
		return ps.powChainService.ChainStartETH1Data(), nil
	}
	return &ethpb.Eth1Data{
		DepositRoot:  depositRoot[:],
		BlockHash:    blockHash[:],
		DepositCount: depositsTillHeight,
	}, nil
}<|MERGE_RESOLUTION|>--- conflicted
+++ resolved
@@ -257,13 +257,8 @@
 		return nil, errors.New("latest PoW block number is unknown")
 	}
 	// Only request deposits that have passed the ETH1 follow distance window.
-<<<<<<< HEAD
-	bNum = bNum.Sub(bNum, big.NewInt(int64(params.BeaconConfig().Eth1FollowDistance)))
-	allDeps := ps.beaconDB.DepositCache.AllDeposits(ctx, bNum)
-=======
 	subbedBnum := big.NewInt(0).Sub(bNum, big.NewInt(int64(params.BeaconConfig().Eth1FollowDistance)))
-	allDeps := ps.beaconDB.AllDeposits(ctx, subbedBnum)
->>>>>>> 9ec54ae4
+	allDeps := ps.beaconDB.DepositCache.AllDeposits(ctx, subbedBnum)
 	if len(allDeps) == 0 {
 		return nil, nil
 	}
@@ -279,20 +274,11 @@
 		return nil, err
 	}
 	// If the state's latest eth1 data's block hash has a height of 100, we fetch all the deposits up to height 100.
-<<<<<<< HEAD
-	// If this doesn't match the number of deposits stored in the cache, the generated trie will not be the same and
-	// root will fail to verify. This can happen in a scenario where we perhaps have a deposit from height 101,
-	// so we want to avoid any possible mismatches in these lengths.
+	// If this is more than the total number of deposits stored in our deposit cache, we return an error
 	upToEth1DataDeposits := ps.beaconDB.DepositCache.AllDeposits(ctx, latestEth1DataHeight)
-	if len(upToEth1DataDeposits) != len(allDeps) {
-		return nil, nil
-=======
-	// If this is more than the total number of deposits stored in our deposit cache, we return an error
-	upToEth1DataDeposits := ps.beaconDB.AllDeposits(ctx, latestEth1DataHeight)
 	if len(upToEth1DataDeposits) > len(allDeps) {
 		return nil, errors.Wrapf(err, "number of deposits referred to by the eth1data is more than the current "+
 			"number of deposits in the deposit cache. %d is more than %d", len(upToEth1DataDeposits), len(allDeps))
->>>>>>> 9ec54ae4
 	}
 	depositData := [][]byte{}
 	for _, dep := range upToEth1DataDeposits {
@@ -308,11 +294,7 @@
 		return nil, errors.Wrap(err, "could not generate historical deposit trie from deposits")
 	}
 
-<<<<<<< HEAD
-	allPendingContainers := ps.beaconDB.DepositCache.PendingContainers(ctx, bNum)
-=======
-	allPendingContainers := ps.beaconDB.PendingContainers(ctx, latestEth1DataHeight)
->>>>>>> 9ec54ae4
+	allPendingContainers := ps.beaconDB.DepositCache.PendingContainers(ctx, latestEth1DataHeight)
 
 	// Deposits need to be received in order of merkle index root, so this has to make sure
 	// deposits are sorted from lowest to highest.
