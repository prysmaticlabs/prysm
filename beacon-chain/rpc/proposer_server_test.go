package rpc

import (
	"context"
	"strconv"
	"testing"
	"time"

	"github.com/prysmaticlabs/prysm/beacon-chain/core/helpers"

	b "github.com/prysmaticlabs/prysm/beacon-chain/core/blocks"
	"github.com/prysmaticlabs/prysm/beacon-chain/core/state"
	"github.com/prysmaticlabs/prysm/beacon-chain/internal"
	pbp2p "github.com/prysmaticlabs/prysm/proto/beacon/p2p/v1"
	pb "github.com/prysmaticlabs/prysm/proto/beacon/rpc/v1"
	"github.com/prysmaticlabs/prysm/shared/params"
)

func TestProposeBlock_OK(t *testing.T) {
	db := internal.SetupDB(t)
	defer internal.TeardownDB(t, db)
	mockChain := &mockChainService{}

	genesis := b.NewGenesisBlock([]byte{})
	if err := db.SaveBlock(genesis); err != nil {
		t.Fatalf("Could not save genesis block: %v", err)
	}

	deposits := make([]*pbp2p.Deposit, params.BeaconConfig().DepositsForChainStart)
	for i := 0; i < len(deposits); i++ {
		depositData, err := helpers.EncodeDepositData(
			&pbp2p.DepositInput{
				Pubkey: []byte(strconv.Itoa(i)),
			},
			params.BeaconConfig().MaxDepositAmount,
			time.Now().Unix(),
		)
		if err != nil {
			t.Fatalf("Could not encode deposit input: %v", err)
		}
		deposits[i] = &pbp2p.Deposit{
			DepositData: depositData,
		}
	}

	beaconState, err := state.GenesisBeaconState(deposits, 0, nil)
	if err != nil {
		t.Fatalf("Could not instantiate genesis state: %v", err)
	}

	if err := db.UpdateChainHead(genesis, beaconState); err != nil {
		t.Fatalf("Could not save genesis state: %v", err)
	}

	proposerServer := &ProposerServer{
		chainService:    mockChain,
		beaconDB:        db,
		powChainService: &mockPOWChainService{},
	}
	req := &pbp2p.BeaconBlock{
		Slot:             5,
		ParentRootHash32: []byte("parent-hash"),
	}
	if _, err := proposerServer.ProposeBlock(context.Background(), req); err != nil {
		t.Errorf("Could not propose block correctly: %v", err)
	}
}

func TestComputeStateRoot_OK(t *testing.T) {
	db := internal.SetupDB(t)
	defer internal.TeardownDB(t, db)

	mockChain := &mockChainService{}

	genesis := b.NewGenesisBlock([]byte{})
	if err := db.SaveBlock(genesis); err != nil {
		t.Fatalf("Could not save genesis block: %v", err)
	}

	deposits := make([]*pbp2p.Deposit, params.BeaconConfig().DepositsForChainStart)
	for i := 0; i < len(deposits); i++ {
		depositData, err := helpers.EncodeDepositData(
			&pbp2p.DepositInput{
				Pubkey: []byte(strconv.Itoa(i)),
			},
			params.BeaconConfig().MaxDepositAmount,
			time.Now().Unix(),
		)
		if err != nil {
			t.Fatalf("Could not encode deposit input: %v", err)
		}
		deposits[i] = &pbp2p.Deposit{
			DepositData: depositData,
		}
	}

	beaconState, err := state.GenesisBeaconState(deposits, 0, nil)
	if err != nil {
		t.Fatalf("Could not instantiate genesis state: %v", err)
	}

	beaconState.Slot = 10

	if err := db.UpdateChainHead(genesis, beaconState); err != nil {
		t.Fatalf("Could not save genesis state: %v", err)
	}

	proposerServer := &ProposerServer{
		chainService:    mockChain,
		beaconDB:        db,
		powChainService: &mockPOWChainService{},
	}

	req := &pbp2p.BeaconBlock{
		ParentRootHash32: nil,
		Slot:             11,
		RandaoReveal:     nil,
		Body: &pbp2p.BeaconBlockBody{
			ProposerSlashings: nil,
			AttesterSlashings: nil,
		},
	}

	_, _ = proposerServer.ComputeStateRoot(context.Background(), req)
}

<<<<<<< HEAD
func TestPendingAttestations_FiltersWithinInclusionDelay(t *testing.T) {
	db := internal.SetupDB(t)
	defer internal.TeardownDB(t, db)
	proposerServer := &ProposerServer{
		operationService: &mockOperationService{},
		beaconDB:         db,
	}
	beaconState := &pbp2p.BeaconState{
		Slot: params.BeaconConfig().GenesisSlot + params.BeaconConfig().MinAttestationInclusionDelay,
	}
	if err := db.SaveState(beaconState); err != nil {
		t.Fatal(err)
	}
	res, err := proposerServer.PendingAttestations(context.Background(), &pb.PendingAttestationsRequest{
		FilterReadyForInclusion: true,
	})
	if err != nil {
		t.Fatalf("Unexpected error fetching pending attestations: %v", err)
	}
	if len(res.PendingAttestations) == 0 {
		t.Error("Expected pending attestations list to be non-empty")
	}
}

func TestPendingAttestations_Ok(t *testing.T) {
=======
func TestPendingAttestations_OK(t *testing.T) {
>>>>>>> 6bb2d32a
	db := internal.SetupDB(t)
	defer internal.TeardownDB(t, db)
	proposerServer := &ProposerServer{
		operationService: &mockOperationService{},
		beaconDB:         db,
	}
	beaconState := &pbp2p.BeaconState{
		Slot: params.BeaconConfig().GenesisSlot + params.BeaconConfig().MinAttestationInclusionDelay,
	}
	if err := db.SaveState(beaconState); err != nil {
		t.Fatal(err)
	}
	res, err := proposerServer.PendingAttestations(context.Background(), &pb.PendingAttestationsRequest{})
	if err != nil {
		t.Fatalf("Unexpected error fetching pending attestations: %v", err)
	}
	if len(res.PendingAttestations) == 0 {
		t.Error("Expected pending attestations list to be non-empty")
	}
}<|MERGE_RESOLUTION|>--- conflicted
+++ resolved
@@ -124,7 +124,6 @@
 	_, _ = proposerServer.ComputeStateRoot(context.Background(), req)
 }
 
-<<<<<<< HEAD
 func TestPendingAttestations_FiltersWithinInclusionDelay(t *testing.T) {
 	db := internal.SetupDB(t)
 	defer internal.TeardownDB(t, db)
@@ -149,10 +148,7 @@
 	}
 }
 
-func TestPendingAttestations_Ok(t *testing.T) {
-=======
 func TestPendingAttestations_OK(t *testing.T) {
->>>>>>> 6bb2d32a
 	db := internal.SetupDB(t)
 	defer internal.TeardownDB(t, db)
 	proposerServer := &ProposerServer{
