--- conflicted
+++ resolved
@@ -165,12 +165,8 @@
 					Source: &pbp2p.Checkpoint{},
 					Target: &pbp2p.Checkpoint{},
 				},
-<<<<<<< HEAD
-					AggregationBits: []byte{0xC0, 0xC0, 0xC0, 0xC0},
+					AggregationBits: bitfield.Bitlist{0xC0, 0xC0, 0xC0, 0xC0, 0x01},
 					CustodyBits:     []byte{0x00, 0x00, 0x00, 0x00},
-=======
-					AggregationBits: bitfield.Bitlist{0xC0, 0xC0, 0xC0, 0xC0, 0x01},
->>>>>>> 0acf164e
 				},
 			},
 		},
