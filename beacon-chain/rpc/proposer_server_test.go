--- conflicted
+++ resolved
@@ -226,13 +226,8 @@
 	) - 1
 
 	expectedEpoch := uint64(100)
-<<<<<<< HEAD
-	crosslink := &pbp2p.Crosslink{Epoch: 9, DataRoot: params.BeaconConfig().ZeroHash[:]}
+	crosslink := &pbp2p.Crosslink{StartEpoch: 9, DataRoot: params.BeaconConfig().ZeroHash[:]}
 	encoded, err := ssz.HashTreeRoot(crosslink)
-=======
-	crosslink := &pbp2p.Crosslink{StartEpoch: 9, DataRoot: params.BeaconConfig().ZeroHash[:]}
-	encoded, err := ssz.TreeHash(crosslink)
->>>>>>> f02afa20
 	if err != nil {
 		t.Fatal(err)
 	}
