package rpc

import (
	"context"
	"encoding/binary"
	"fmt"
	"reflect"
	"strconv"
	"strings"
	"sync"
	"testing"
	"time"

	"github.com/golang/mock/gomock"
	"github.com/prysmaticlabs/prysm/beacon-chain/core/genesis"
	"github.com/prysmaticlabs/prysm/beacon-chain/core/helpers"
	"github.com/prysmaticlabs/prysm/beacon-chain/internal"
	pbp2p "github.com/prysmaticlabs/prysm/proto/beacon/p2p/v1"
	pb "github.com/prysmaticlabs/prysm/proto/beacon/rpc/v1"
	"github.com/prysmaticlabs/prysm/shared/featureconfig"
	"github.com/prysmaticlabs/prysm/shared/params"
)

func init() {
	featureconfig.InitFeatureConfig(&featureconfig.FeatureFlagConfig{
		EnableCommitteesCache: true,
	})
}

func genesisState(validators uint64) (*pbp2p.BeaconState, error) {
	genesisTime := time.Unix(0, 0).Unix()
	deposits := make([]*pbp2p.Deposit, validators)
	for i := 0; i < len(deposits); i++ {
		var pubKey [96]byte
		copy(pubKey[:], []byte(strconv.Itoa(i)))
		depositInput := &pbp2p.DepositInput{
			Pubkey: pubKey[:],
		}
		depositData, err := helpers.EncodeDepositData(
			depositInput,
			params.BeaconConfig().MaxDepositAmount,
			genesisTime,
		)
		if err != nil {
			return nil, err
		}
		deposits[i] = &pbp2p.Deposit{DepositData: depositData}
	}
	return genesis.BeaconState(deposits, uint64(genesisTime), nil)
}

func TestValidatorIndex_OK(t *testing.T) {
	db := internal.SetupDB(t)
	defer internal.TeardownDB(t, db)

	pubKey := []byte{'A'}
	if err := db.SaveValidatorIndex(pubKey, 0); err != nil {
		t.Fatalf("Could not save validator index: %v", err)
	}

	validatorServer := &ValidatorServer{
		beaconDB: db,
	}

	req := &pb.ValidatorIndexRequest{
		PublicKey: pubKey,
	}
	if _, err := validatorServer.ValidatorIndex(context.Background(), req); err != nil {
		t.Errorf("Could not get validator index: %v", err)
	}
}

func TestNextEpochCommitteeAssignment_WrongPubkeyLength(t *testing.T) {
	db := internal.SetupDB(t)
	defer internal.TeardownDB(t, db)

	validatorServer := &ValidatorServer{
		beaconDB: db,
	}
	req := &pb.CommitteeAssignmentsRequest{
		PublicKeys: [][]byte{{1}},
		EpochStart: params.BeaconConfig().GenesisEpoch,
	}
	want := fmt.Sprintf("expected public key to have length %d", params.BeaconConfig().BLSPubkeyLength)
	if _, err := validatorServer.CommitteeAssignment(context.Background(), req); !strings.Contains(err.Error(), want) {
		t.Errorf("Expected %v, received %v", want, err)
	}
}

func TestNextEpochCommitteeAssignment_CantFindValidatorIdx(t *testing.T) {
	db := internal.SetupDB(t)
	defer internal.TeardownDB(t, db)
	ctx := context.Background()

	if err := db.SaveState(ctx, &pbp2p.BeaconState{ValidatorRegistry: []*pbp2p.Validator{}}); err != nil {
		t.Fatalf("could not save state: %v", err)
	}
	vs := &ValidatorServer{
		beaconDB: db,
	}

	pubKey := make([]byte, 96)
	req := &pb.CommitteeAssignmentsRequest{
		PublicKeys: [][]byte{pubKey},
		EpochStart: params.BeaconConfig().GenesisEpoch,
	}
	want := fmt.Sprintf("validator %#x does not exist", req.PublicKeys[0])
	if _, err := vs.CommitteeAssignment(context.Background(), req); !strings.Contains(err.Error(), want) {
		t.Errorf("Expected %v, received %v", want, err)
	}
}

func TestCommitteeAssignment_CacheMissOk(t *testing.T) {
	db := internal.SetupDB(t)
	defer internal.TeardownDB(t, db)
	ctx := context.Background()

	genesis := genesis.NewGenesisBlock([]byte{})
	if err := db.SaveBlock(genesis); err != nil {
		t.Fatalf("Could not save genesis block: %v", err)
	}
	state, err := genesisState(params.BeaconConfig().DepositsForChainStart)
	if err != nil {
		t.Fatalf("Could not setup genesis state: %v", err)
	}
	if err := db.UpdateChainHead(ctx, genesis, state); err != nil {
		t.Fatalf("Could not save genesis state: %v", err)
	}
	var wg sync.WaitGroup
	numOfValidators := int(params.BeaconConfig().DepositsForChainStart)
	errs := make(chan error, numOfValidators)
	for i := 0; i < numOfValidators; i++ {
		pubKeyBuf := make([]byte, params.BeaconConfig().BLSPubkeyLength)
		binary.PutUvarint(pubKeyBuf, uint64(i))
		wg.Add(1)
		go func(index int) {
			errs <- db.SaveValidatorIndexBatch(pubKeyBuf, index)
			wg.Done()
		}(i)
	}
	wg.Wait()
	close(errs)
	for err := range errs {
		if err != nil {
			t.Fatalf("Could not save validator index: %v", err)
		}
	}

	vs := &ValidatorServer{
		beaconDB:        db,
		committeesCache: newCommitteesCache(),
	}

	pubKeyBuf := make([]byte, params.BeaconConfig().BLSPubkeyLength)
	binary.PutUvarint(pubKeyBuf, 0)
	// Test the first validator in registry.
	req := &pb.CommitteeAssignmentsRequest{
		PublicKeys: [][]byte{pubKeyBuf},
		EpochStart: params.BeaconConfig().GenesisSlot,
	}
	res, err := vs.CommitteeAssignment(context.Background(), req)
	if err != nil {
		t.Fatalf("Could not call epoch committee assignment %v", err)
	}
	if res.Assignment[0].Shard >= params.BeaconConfig().ShardCount {
		t.Errorf("Assigned shard %d can't be higher than %d",
			res.Assignment[0].Shard, params.BeaconConfig().ShardCount)
	}
	if res.Assignment[0].Slot > state.Slot+params.BeaconConfig().SlotsPerEpoch {
		t.Errorf("Assigned slot %d can't be higher than %d",
			res.Assignment[0].Slot, state.Slot+params.BeaconConfig().SlotsPerEpoch)
	}

	// Test the last validator in registry.
	lastValidatorIndex := params.BeaconConfig().DepositsForChainStart - 1
	pubKeyBuf = make([]byte, params.BeaconConfig().BLSPubkeyLength)
	binary.PutUvarint(pubKeyBuf, lastValidatorIndex)
	req = &pb.CommitteeAssignmentsRequest{
		PublicKeys: [][]byte{pubKeyBuf},
		EpochStart: params.BeaconConfig().GenesisSlot,
	}
	res, err = vs.CommitteeAssignment(context.Background(), req)
	if err != nil {
		t.Fatalf("Could not call epoch committee assignment %v", err)
	}
	if res.Assignment[0].Shard >= params.BeaconConfig().ShardCount {
		t.Errorf("Assigned shard %d can't be higher than %d",
			res.Assignment[0].Shard, params.BeaconConfig().ShardCount)
	}
	if res.Assignment[0].Slot > state.Slot+params.BeaconConfig().SlotsPerEpoch {
		t.Errorf("Assigned slot %d can't be higher than %d",
			res.Assignment[0].Slot, state.Slot+params.BeaconConfig().SlotsPerEpoch)
	}
}

<<<<<<< HEAD
func TestCommitteeAssignment_CacheHitOk(t *testing.T) {
=======
func TestCommitteeAssignment_multipleKeys_OK(t *testing.T) {
>>>>>>> 3ec9fc0b
	db := internal.SetupDB(t)
	defer internal.TeardownDB(t, db)
	ctx := context.Background()

<<<<<<< HEAD
	genesis := b.NewGenesisBlock([]byte{})
=======
	genesis := genesis.NewGenesisBlock([]byte{})
>>>>>>> 3ec9fc0b
	if err := db.SaveBlock(genesis); err != nil {
		t.Fatalf("Could not save genesis block: %v", err)
	}
	state, err := genesisState(params.BeaconConfig().DepositsForChainStart)
	if err != nil {
		t.Fatalf("Could not setup genesis state: %v", err)
	}
	if err := db.UpdateChainHead(ctx, genesis, state); err != nil {
		t.Fatalf("Could not save genesis state: %v", err)
	}
	var wg sync.WaitGroup
	numOfValidators := int(params.BeaconConfig().DepositsForChainStart)
	errs := make(chan error, numOfValidators)
	for i := 0; i < numOfValidators; i++ {
		pubKeyBuf := make([]byte, params.BeaconConfig().BLSPubkeyLength)
		binary.PutUvarint(pubKeyBuf, uint64(i))
		wg.Add(1)
		go func(index int) {
			errs <- db.SaveValidatorIndexBatch(pubKeyBuf, index)
			wg.Done()
		}(i)
	}
	wg.Wait()
	close(errs)
	for err := range errs {
		if err != nil {
			t.Fatalf("Could not save validator index: %v", err)
		}
	}

	vs := &ValidatorServer{
<<<<<<< HEAD
		beaconDB:        db,
		committeesCache: newCommitteesCache(),
	}

	pubKeyBuf := make([]byte, params.BeaconConfig().BLSPubkeyLength)
	binary.PutUvarint(pubKeyBuf, 0)
	// Test the first validator in registry.
	req := &pb.CommitteeAssignmentsRequest{
		PublicKey:  [][]byte{pubKeyBuf},
		EpochStart: params.BeaconConfig().GenesisSlot,
	}
	// Save the first validator committee in cache.
	cInfo := &committeesInfo{
		slot: int(params.BeaconConfig().GenesisSlot),
		committees: []*helpers.CrosslinkCommittee{
			{Shard: 123, Committee: []uint64{0, 1, 2}}},
	}
	if err := vs.committeesCache.AddCommittees(cInfo); err != nil {
		t.Fatal(err)
	}
=======
		beaconDB: db,
	}

	pubKeyBuf0 := make([]byte, params.BeaconConfig().BLSPubkeyLength)
	binary.PutUvarint(pubKeyBuf0, 0)
	pubKeyBuf1 := make([]byte, params.BeaconConfig().BLSPubkeyLength)
	binary.PutUvarint(pubKeyBuf1, 0)
	// Test the first validator in registry.
	req := &pb.CommitteeAssignmentsRequest{
		PublicKeys: [][]byte{pubKeyBuf0, pubKeyBuf1},
		EpochStart: params.BeaconConfig().GenesisSlot,
	}
>>>>>>> 3ec9fc0b
	res, err := vs.CommitteeAssignment(context.Background(), req)
	if err != nil {
		t.Fatalf("Could not call epoch committee assignment %v", err)
	}
<<<<<<< HEAD
	if res.Assignment[0].Shard != cInfo.committees[0].Shard {
		t.Errorf("Assigned shard %d can't be higher than %d",
			res.Assignment[0].Shard, cInfo.committees[0].Shard)
	}
	if !reflect.DeepEqual(res.Assignment[0].Committee, cInfo.committees[0].Committee) {
		t.Errorf("Expected committee to be %v, got %v",
			cInfo.committees[0].Committee, res.Assignment[0].Committee)
	}

	// Test the last validator in registry.
	// Save the last validator committee in cache.
	lastValidatorIndex := params.BeaconConfig().DepositsForChainStart - 1
	cInfo = &committeesInfo{
		slot: int(params.BeaconConfig().GenesisSlot + 100),
		committees: []*helpers.CrosslinkCommittee{
			{Shard: 321, Committee: []uint64{lastValidatorIndex, 999}}},
	}
	if err := vs.committeesCache.AddCommittees(cInfo); err != nil {
		t.Fatal(err)
	}
	pubKeyBuf = make([]byte, params.BeaconConfig().BLSPubkeyLength)
	binary.PutUvarint(pubKeyBuf, lastValidatorIndex)
	req = &pb.CommitteeAssignmentsRequest{
		PublicKey:  [][]byte{pubKeyBuf},
		EpochStart: params.BeaconConfig().GenesisSlot + 100,
	}
	res, err = vs.CommitteeAssignment(context.Background(), req)
	if err != nil {
		t.Fatalf("Could not call epoch committee assignment %v", err)
	}
	t.Log(res)
	if res.Assignment[0].Shard != cInfo.committees[0].Shard {
		t.Errorf("Assigned shard %d can't be higher than %d",
			res.Assignment[0].Shard, cInfo.committees[0].Shard)
	}
	if !reflect.DeepEqual(res.Assignment[0].Committee, cInfo.committees[0].Committee) {
		t.Errorf("Expected committee to be %v, got %v",
			cInfo.committees[0].Committee, res.Assignment[0].Committee)
=======

	if len(res.Assignment) != 2 {
		t.Fatalf("expected 2 assignments but got %d", len(res.Assignment))
>>>>>>> 3ec9fc0b
	}
}

func TestValidatorStatus_CantFindValidatorIdx(t *testing.T) {
	db := internal.SetupDB(t)
	defer internal.TeardownDB(t, db)
	ctx := context.Background()

	if err := db.SaveState(ctx, &pbp2p.BeaconState{ValidatorRegistry: []*pbp2p.Validator{}}); err != nil {
		t.Fatalf("could not save state: %v", err)
	}
	vs := &ValidatorServer{
		beaconDB: db,
	}
	req := &pb.ValidatorIndexRequest{
		PublicKey: []byte{'B'},
	}
	want := fmt.Sprintf("validator %#x does not exist", req.PublicKey)
	if _, err := vs.ValidatorStatus(context.Background(), req); !strings.Contains(err.Error(), want) {
		t.Errorf("Expected %v, received %v", want, err)
	}
}

func TestValidatorStatus_PendingActive(t *testing.T) {
	db := internal.SetupDB(t)
	defer internal.TeardownDB(t, db)
	ctx := context.Background()

	pubKey := []byte{'A'}
	if err := db.SaveValidatorIndex(pubKey, 0); err != nil {
		t.Fatalf("Could not save validator index: %v", err)
	}

	// Pending active because activation epoch is still defaulted at far future slot.
	if err := db.SaveState(ctx, &pbp2p.BeaconState{ValidatorRegistry: []*pbp2p.Validator{
		{ActivationEpoch: params.BeaconConfig().FarFutureEpoch, Pubkey: pubKey},
	}}); err != nil {
		t.Fatalf("could not save state: %v", err)
	}

	vs := &ValidatorServer{
		beaconDB: db,
	}
	req := &pb.ValidatorIndexRequest{
		PublicKey: pubKey,
	}
	resp, err := vs.ValidatorStatus(context.Background(), req)
	if err != nil {
		t.Fatalf("Could not get validator status %v", err)
	}
	if resp.Status != pb.ValidatorStatus_PENDING_ACTIVE {
		t.Errorf("Wanted %v, got %v", pb.ValidatorStatus_PENDING_ACTIVE, resp.Status)
	}
}

func TestValidatorStatus_Active(t *testing.T) {
	db := internal.SetupDB(t)
	defer internal.TeardownDB(t, db)
	ctx := context.Background()

	pubKey := []byte{'A'}
	if err := db.SaveValidatorIndex(pubKey, 0); err != nil {
		t.Fatalf("Could not save validator index: %v", err)
	}

	// Active because activation epoch <= current epoch < exit epoch.
	if err := db.SaveState(ctx, &pbp2p.BeaconState{
		Slot: params.BeaconConfig().GenesisSlot,
		ValidatorRegistry: []*pbp2p.Validator{{
			ActivationEpoch: params.BeaconConfig().GenesisEpoch,
			ExitEpoch:       params.BeaconConfig().FarFutureEpoch,
			Pubkey:          pubKey},
		}}); err != nil {
		t.Fatalf("could not save state: %v", err)
	}

	vs := &ValidatorServer{
		beaconDB: db,
	}
	req := &pb.ValidatorIndexRequest{
		PublicKey: pubKey,
	}
	resp, err := vs.ValidatorStatus(context.Background(), req)
	if err != nil {
		t.Fatalf("Could not get validator status %v", err)
	}
	if resp.Status != pb.ValidatorStatus_ACTIVE {
		t.Errorf("Wanted %v, got %v", pb.ValidatorStatus_ACTIVE, resp.Status)
	}
}

func TestValidatorStatus_InitiatedExit(t *testing.T) {
	db := internal.SetupDB(t)
	defer internal.TeardownDB(t, db)
	ctx := context.Background()

	pubKey := []byte{'A'}
	if err := db.SaveValidatorIndex(pubKey, 0); err != nil {
		t.Fatalf("Could not save validator index: %v", err)
	}

	// Initiated exit because validator status flag = Validator_INITIATED_EXIT.
	if err := db.SaveState(ctx, &pbp2p.BeaconState{
		Slot: params.BeaconConfig().GenesisSlot,
		ValidatorRegistry: []*pbp2p.Validator{{
			StatusFlags: pbp2p.Validator_INITIATED_EXIT,
			Pubkey:      pubKey},
		}}); err != nil {
		t.Fatalf("could not save state: %v", err)
	}

	vs := &ValidatorServer{
		beaconDB: db,
	}
	req := &pb.ValidatorIndexRequest{
		PublicKey: pubKey,
	}
	resp, err := vs.ValidatorStatus(context.Background(), req)
	if err != nil {
		t.Fatalf("Could not get validator status %v", err)
	}
	if resp.Status != pb.ValidatorStatus_INITIATED_EXIT {
		t.Errorf("Wanted %v, got %v", pb.ValidatorStatus_INITIATED_EXIT, resp.Status)
	}
}

func TestValidatorStatus_Withdrawable(t *testing.T) {
	db := internal.SetupDB(t)
	defer internal.TeardownDB(t, db)
	ctx := context.Background()

	pubKey := []byte{'A'}
	if err := db.SaveValidatorIndex(pubKey, 0); err != nil {
		t.Fatalf("Could not save validator index: %v", err)
	}

	// Withdrawable exit because validator status flag = Validator_WITHDRAWABLE.
	if err := db.SaveState(ctx, &pbp2p.BeaconState{
		Slot: params.BeaconConfig().GenesisSlot,
		ValidatorRegistry: []*pbp2p.Validator{{
			StatusFlags: pbp2p.Validator_WITHDRAWABLE,
			Pubkey:      pubKey},
		}}); err != nil {
		t.Fatalf("could not save state: %v", err)
	}

	vs := &ValidatorServer{
		beaconDB: db,
	}
	req := &pb.ValidatorIndexRequest{
		PublicKey: pubKey,
	}
	resp, err := vs.ValidatorStatus(context.Background(), req)
	if err != nil {
		t.Fatalf("Could not get validator status %v", err)
	}
	if resp.Status != pb.ValidatorStatus_WITHDRAWABLE {
		t.Errorf("Wanted %v, got %v", pb.ValidatorStatus_WITHDRAWABLE, resp.Status)
	}
}

func TestValidatorStatus_ExitedSlashed(t *testing.T) {
	db := internal.SetupDB(t)
	defer internal.TeardownDB(t, db)
	ctx := context.Background()

	pubKey := []byte{'A'}
	if err := db.SaveValidatorIndex(pubKey, 0); err != nil {
		t.Fatalf("Could not save validator index: %v", err)
	}

	// Exit slashed because exit epoch and slashed epoch are =< current epoch.
	if err := db.SaveState(ctx, &pbp2p.BeaconState{
		Slot: params.BeaconConfig().GenesisSlot,
		ValidatorRegistry: []*pbp2p.Validator{{
			Pubkey: pubKey},
		}}); err != nil {
		t.Fatalf("could not save state: %v", err)
	}

	vs := &ValidatorServer{
		beaconDB: db,
	}
	req := &pb.ValidatorIndexRequest{
		PublicKey: pubKey,
	}
	resp, err := vs.ValidatorStatus(context.Background(), req)
	if err != nil {
		t.Fatalf("Could not get validator status %v", err)
	}
	if resp.Status != pb.ValidatorStatus_EXITED_SLASHED {
		t.Errorf("Wanted %v, got %v", pb.ValidatorStatus_EXITED_SLASHED, resp.Status)
	}
}

func TestValidatorStatus_Exited(t *testing.T) {
	db := internal.SetupDB(t)
	defer internal.TeardownDB(t, db)
	ctx := context.Background()

	pubKey := []byte{'A'}
	if err := db.SaveValidatorIndex(pubKey, 0); err != nil {
		t.Fatalf("Could not save validator index: %v", err)
	}

	// Exit because only exit epoch is =< current epoch.
	if err := db.SaveState(ctx, &pbp2p.BeaconState{
		Slot: params.BeaconConfig().GenesisSlot + 64,
		ValidatorRegistry: []*pbp2p.Validator{{
			Pubkey:       pubKey,
			SlashedEpoch: params.BeaconConfig().FarFutureEpoch},
		}}); err != nil {
		t.Fatalf("could not save state: %v", err)
	}

	vs := &ValidatorServer{
		beaconDB: db,
	}
	req := &pb.ValidatorIndexRequest{
		PublicKey: pubKey,
	}
	resp, err := vs.ValidatorStatus(context.Background(), req)
	if err != nil {
		t.Fatalf("Could not get validator status %v", err)
	}
	if resp.Status != pb.ValidatorStatus_EXITED {
		t.Errorf("Wanted %v, got %v", pb.ValidatorStatus_EXITED, resp.Status)
	}
}

func TestValidatorStatus_UnknownStatus(t *testing.T) {
	db := internal.SetupDB(t)
	defer internal.TeardownDB(t, db)
	ctx := context.Background()

	pubKey := []byte{'A'}
	if err := db.SaveValidatorIndex(pubKey, 0); err != nil {
		t.Fatalf("Could not save validator index: %v", err)
	}

	if err := db.SaveState(ctx, &pbp2p.BeaconState{
		Slot: params.BeaconConfig().GenesisSlot,
		ValidatorRegistry: []*pbp2p.Validator{{
			ActivationEpoch: params.BeaconConfig().GenesisSlot,
			ExitEpoch:       params.BeaconConfig().FarFutureEpoch,
			Pubkey:          pubKey},
		}}); err != nil {
		t.Fatalf("could not save state: %v", err)
	}

	vs := &ValidatorServer{
		beaconDB: db,
	}
	req := &pb.ValidatorIndexRequest{
		PublicKey: pubKey,
	}
	resp, err := vs.ValidatorStatus(context.Background(), req)
	if err != nil {
		t.Fatalf("Could not get validator status %v", err)
	}
	if resp.Status != pb.ValidatorStatus_UNKNOWN_STATUS {
		t.Errorf("Wanted %v, got %v", pb.ValidatorStatus_UNKNOWN_STATUS, resp.Status)
	}
}

func TestWaitForActivation_ContextClosed(t *testing.T) {
	db := internal.SetupDB(t)
	defer internal.TeardownDB(t, db)
	ctx := context.Background()

	beaconState := &pbp2p.BeaconState{
		Slot: params.BeaconConfig().GenesisSlot,
	}
	if err := db.SaveState(ctx, beaconState); err != nil {
		t.Fatalf("could not save state: %v", err)
	}

	ctx, cancel := context.WithCancel(context.Background())
	vs := &ValidatorServer{
		beaconDB:           db,
		ctx:                ctx,
		chainService:       newMockChainService(),
		canonicalStateChan: make(chan *pbp2p.BeaconState, 1),
	}
	req := &pb.ValidatorActivationRequest{
		Pubkey: []byte("A"),
	}

	ctrl := gomock.NewController(t)
	defer ctrl.Finish()
	mockStream := internal.NewMockValidatorService_WaitForActivationServer(ctrl)
	exitRoutine := make(chan bool)
	go func(tt *testing.T) {
		want := "context closed"
		if err := vs.WaitForActivation(req, mockStream); !strings.Contains(err.Error(), want) {
			tt.Errorf("Could not call RPC method: %v", err)
		}
		<-exitRoutine
	}(t)
	cancel()
	exitRoutine <- true
}

func TestWaitForActivation_ValidatorOriginallyExists(t *testing.T) {
	db := internal.SetupDB(t)
	defer internal.TeardownDB(t, db)
	ctx := context.Background()

	pubKey := []byte{'A'}
	if err := db.SaveValidatorIndex(pubKey, 0); err != nil {
		t.Fatalf("Could not save validator index: %v", err)
	}

	beaconState := &pbp2p.BeaconState{
		Slot: params.BeaconConfig().GenesisSlot,
		ValidatorRegistry: []*pbp2p.Validator{{
			ActivationEpoch: params.BeaconConfig().GenesisSlot,
			ExitEpoch:       params.BeaconConfig().FarFutureEpoch,
			Pubkey:          pubKey},
		},
	}
	if err := db.SaveState(ctx, beaconState); err != nil {
		t.Fatalf("could not save state: %v", err)
	}

	vs := &ValidatorServer{
		beaconDB:           db,
		ctx:                context.Background(),
		chainService:       newMockChainService(),
		canonicalStateChan: make(chan *pbp2p.BeaconState, 1),
	}
	req := &pb.ValidatorActivationRequest{
		Pubkey: pubKey,
	}

	ctrl := gomock.NewController(t)
	defer ctrl.Finish()
	mockStream := internal.NewMockValidatorService_WaitForActivationServer(ctrl)
	mockStream.EXPECT().Send(
		&pb.ValidatorActivationResponse{
			Validator: beaconState.ValidatorRegistry[0],
		},
	).Return(nil)

	if err := vs.WaitForActivation(req, mockStream); err != nil {
		t.Fatalf("Could not setup wait for activation stream: %v", err)
	}
}<|MERGE_RESOLUTION|>--- conflicted
+++ resolved
@@ -193,20 +193,12 @@
 	}
 }
 
-<<<<<<< HEAD
-func TestCommitteeAssignment_CacheHitOk(t *testing.T) {
-=======
-func TestCommitteeAssignment_multipleKeys_OK(t *testing.T) {
->>>>>>> 3ec9fc0b
-	db := internal.SetupDB(t)
-	defer internal.TeardownDB(t, db)
-	ctx := context.Background()
-
-<<<<<<< HEAD
-	genesis := b.NewGenesisBlock([]byte{})
-=======
+func TestCommitteeAssignment_MultipleKeys_CacheHitOk(t *testing.T) {
+	db := internal.SetupDB(t)
+	defer internal.TeardownDB(t, db)
+	ctx := context.Background()
+
 	genesis := genesis.NewGenesisBlock([]byte{})
->>>>>>> 3ec9fc0b
 	if err := db.SaveBlock(genesis); err != nil {
 		t.Fatalf("Could not save genesis block: %v", err)
 	}
@@ -238,89 +230,53 @@
 	}
 
 	vs := &ValidatorServer{
-<<<<<<< HEAD
+
 		beaconDB:        db,
 		committeesCache: newCommitteesCache(),
-	}
-
-	pubKeyBuf := make([]byte, params.BeaconConfig().BLSPubkeyLength)
-	binary.PutUvarint(pubKeyBuf, 0)
-	// Test the first validator in registry.
-	req := &pb.CommitteeAssignmentsRequest{
-		PublicKey:  [][]byte{pubKeyBuf},
-		EpochStart: params.BeaconConfig().GenesisSlot,
-	}
-	// Save the first validator committee in cache.
-	cInfo := &committeesInfo{
-		slot: int(params.BeaconConfig().GenesisSlot),
-		committees: []*helpers.CrosslinkCommittee{
-			{Shard: 123, Committee: []uint64{0, 1, 2}}},
-	}
-	if err := vs.committeesCache.AddCommittees(cInfo); err != nil {
-		t.Fatal(err)
-	}
-=======
-		beaconDB: db,
 	}
 
 	pubKeyBuf0 := make([]byte, params.BeaconConfig().BLSPubkeyLength)
 	binary.PutUvarint(pubKeyBuf0, 0)
 	pubKeyBuf1 := make([]byte, params.BeaconConfig().BLSPubkeyLength)
-	binary.PutUvarint(pubKeyBuf1, 0)
+	binary.PutUvarint(pubKeyBuf1, 1)
 	// Test the first validator in registry.
 	req := &pb.CommitteeAssignmentsRequest{
 		PublicKeys: [][]byte{pubKeyBuf0, pubKeyBuf1},
 		EpochStart: params.BeaconConfig().GenesisSlot,
 	}
->>>>>>> 3ec9fc0b
+	cInfo := &committeesInfo{
+		slot: int(params.BeaconConfig().GenesisSlot),
+		committees: []*helpers.CrosslinkCommittee{
+			{Shard: 123, Committee: []uint64{0, 10, 5}},
+			{Shard: 234, Committee: []uint64{1, 2, 3}},
+		}}
+	if err := vs.committeesCache.AddCommittees(cInfo); err != nil {
+		t.Fatal(err)
+	}
 	res, err := vs.CommitteeAssignment(context.Background(), req)
 	if err != nil {
 		t.Fatalf("Could not call epoch committee assignment %v", err)
 	}
-<<<<<<< HEAD
+
 	if res.Assignment[0].Shard != cInfo.committees[0].Shard {
-		t.Errorf("Assigned shard %d can't be higher than %d",
+		t.Errorf("Assigned shard %d is not equal to %d",
 			res.Assignment[0].Shard, cInfo.committees[0].Shard)
 	}
 	if !reflect.DeepEqual(res.Assignment[0].Committee, cInfo.committees[0].Committee) {
 		t.Errorf("Expected committee to be %v, got %v",
 			cInfo.committees[0].Committee, res.Assignment[0].Committee)
 	}
-
-	// Test the last validator in registry.
-	// Save the last validator committee in cache.
-	lastValidatorIndex := params.BeaconConfig().DepositsForChainStart - 1
-	cInfo = &committeesInfo{
-		slot: int(params.BeaconConfig().GenesisSlot + 100),
-		committees: []*helpers.CrosslinkCommittee{
-			{Shard: 321, Committee: []uint64{lastValidatorIndex, 999}}},
-	}
-	if err := vs.committeesCache.AddCommittees(cInfo); err != nil {
-		t.Fatal(err)
-	}
-	pubKeyBuf = make([]byte, params.BeaconConfig().BLSPubkeyLength)
-	binary.PutUvarint(pubKeyBuf, lastValidatorIndex)
-	req = &pb.CommitteeAssignmentsRequest{
-		PublicKey:  [][]byte{pubKeyBuf},
-		EpochStart: params.BeaconConfig().GenesisSlot + 100,
-	}
-	res, err = vs.CommitteeAssignment(context.Background(), req)
-	if err != nil {
-		t.Fatalf("Could not call epoch committee assignment %v", err)
-	}
-	t.Log(res)
-	if res.Assignment[0].Shard != cInfo.committees[0].Shard {
-		t.Errorf("Assigned shard %d can't be higher than %d",
-			res.Assignment[0].Shard, cInfo.committees[0].Shard)
-	}
-	if !reflect.DeepEqual(res.Assignment[0].Committee, cInfo.committees[0].Committee) {
+	if res.Assignment[1].Shard != cInfo.committees[1].Shard {
+		t.Errorf("Assigned shard %d is not equal to %d",
+			res.Assignment[1].Shard, cInfo.committees[1].Shard)
+	}
+	if !reflect.DeepEqual(res.Assignment[1].Committee, cInfo.committees[1].Committee) {
 		t.Errorf("Expected committee to be %v, got %v",
-			cInfo.committees[0].Committee, res.Assignment[0].Committee)
-=======
+			cInfo.committees[1].Committee, res.Assignment[1].Committee)
+	}
 
 	if len(res.Assignment) != 2 {
 		t.Fatalf("expected 2 assignments but got %d", len(res.Assignment))
->>>>>>> 3ec9fc0b
 	}
 }
 
