--- conflicted
+++ resolved
@@ -70,35 +70,37 @@
 	return handlePostSSZ(m, endpoint, w, req, config)
 }
 
-<<<<<<< HEAD
-func handleProduceBlockSSZ(m *apimiddleware.ApiProxyMiddleware, endpoint apimiddleware.Endpoint, w http.ResponseWriter, req *http.Request) (handled bool) {
-	config := sszConfig{
-		sszPath:  "/eth/v2/validator/blocks/{slot}/ssz",
-		fileName: "produce_beacon_block.ssz",
-	}
-	return handleGetSSZ(m, endpoint, w, req, config)
-}
-
-func handleProduceBlindedBlockSSZ(
-=======
 func handleSubmitBlindedBlockSSZ(
->>>>>>> e90284bc
 	m *apimiddleware.ApiProxyMiddleware,
 	endpoint apimiddleware.Endpoint,
 	w http.ResponseWriter,
 	req *http.Request,
 ) (handled bool) {
 	config := sszConfig{
-<<<<<<< HEAD
+		sszPath: "/eth/v1/beacon/blinded_blocks/ssz",
+	}
+	return handlePostSSZ(m, endpoint, w, req, config)
+}
+
+func handleProduceBlockSSZ(m *apimiddleware.ApiProxyMiddleware, endpoint apimiddleware.Endpoint, w http.ResponseWriter, req *http.Request) (handled bool) {
+	config := sszConfig{
+		sszPath:  "/eth/v2/validator/blocks/{slot}/ssz",
+		fileName: "produce_beacon_block.ssz",
+	}
+	return handleGetSSZ(m, endpoint, w, req, config)
+}
+
+func handleProduceBlindedBlockSSZ(
+	m *apimiddleware.ApiProxyMiddleware,
+	endpoint apimiddleware.Endpoint,
+	w http.ResponseWriter,
+	req *http.Request,
+) (handled bool) {
+	config := sszConfig{
 		sszPath:  "/eth/v2/validator/blinded_blocks/{slot}/ssz",
 		fileName: "produce_blinded_beacon_block.ssz",
 	}
 	return handleGetSSZ(m, endpoint, w, req, config)
-=======
-		sszPath: "/eth/v1/beacon/blinded_blocks/ssz",
-	}
-	return handlePostSSZ(m, endpoint, w, req, config)
->>>>>>> e90284bc
 }
 
 func handleGetSSZ(
