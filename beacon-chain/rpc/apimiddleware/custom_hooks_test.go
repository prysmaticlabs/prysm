package apimiddleware

import (
	"bytes"
	"encoding/json"
	"net/http/httptest"
	"reflect"
	"strconv"
	"strings"
	"testing"

	"github.com/gogo/protobuf/types"
	"github.com/prysmaticlabs/prysm/v4/api/gateway/apimiddleware"
	"github.com/prysmaticlabs/prysm/v4/config/params"
	ethpbv2 "github.com/prysmaticlabs/prysm/v4/proto/eth/v2"
	"github.com/prysmaticlabs/prysm/v4/testing/assert"
	"github.com/prysmaticlabs/prysm/v4/testing/require"
	"github.com/prysmaticlabs/prysm/v4/time/slots"
)

func TestSetInitialPublishBlockPostRequest(t *testing.T) {
	params.SetupTestConfigCleanup(t)
	cfg := params.BeaconConfig().Copy()
	cfg.BellatrixForkEpoch = params.BeaconConfig().AltairForkEpoch + 1
	cfg.CapellaForkEpoch = params.BeaconConfig().BellatrixForkEpoch + 1
	cfg.DenebForkEpoch = params.BeaconConfig().CapellaForkEpoch + 1
	params.OverrideBeaconConfig(cfg)

	endpoint := &apimiddleware.Endpoint{}
	s := struct {
		Message struct {
			Slot string
		} `json:"message"`
	}{}
	t.Run("Phase 0", func(t *testing.T) {
		s.Message = struct{ Slot string }{Slot: "0"}
		j, err := json.Marshal(s)
		require.NoError(t, err)
		var body bytes.Buffer
		_, err = body.Write(j)
		require.NoError(t, err)
		request := httptest.NewRequest("POST", "http://foo.example", &body)
		runDefault, errJson := setInitialPublishBlockPostRequest(endpoint, nil, request)
		require.Equal(t, true, errJson == nil)
		assert.Equal(t, apimiddleware.RunDefault(true), runDefault)
		assert.Equal(t, reflect.TypeOf(SignedBeaconBlockJson{}).Name(), reflect.Indirect(reflect.ValueOf(endpoint.PostRequest)).Type().Name())
	})
	t.Run("Altair", func(t *testing.T) {
		slot, err := slots.EpochStart(params.BeaconConfig().AltairForkEpoch)
		require.NoError(t, err)
		s.Message = struct{ Slot string }{Slot: strconv.FormatUint(uint64(slot), 10)}
		j, err := json.Marshal(s)
		require.NoError(t, err)
		var body bytes.Buffer
		_, err = body.Write(j)
		require.NoError(t, err)
		request := httptest.NewRequest("POST", "http://foo.example", &body)
		runDefault, errJson := setInitialPublishBlockPostRequest(endpoint, nil, request)
		require.Equal(t, true, errJson == nil)
		assert.Equal(t, apimiddleware.RunDefault(true), runDefault)
		assert.Equal(t, reflect.TypeOf(SignedBeaconBlockAltairJson{}).Name(), reflect.Indirect(reflect.ValueOf(endpoint.PostRequest)).Type().Name())
	})
	t.Run("Bellatrix", func(t *testing.T) {
		slot, err := slots.EpochStart(params.BeaconConfig().BellatrixForkEpoch)
		require.NoError(t, err)
		s.Message = struct{ Slot string }{Slot: strconv.FormatUint(uint64(slot), 10)}
		j, err := json.Marshal(s)
		require.NoError(t, err)
		var body bytes.Buffer
		_, err = body.Write(j)
		require.NoError(t, err)
		request := httptest.NewRequest("POST", "http://foo.example", &body)
		runDefault, errJson := setInitialPublishBlockPostRequest(endpoint, nil, request)
		require.Equal(t, true, errJson == nil)
		assert.Equal(t, apimiddleware.RunDefault(true), runDefault)
		assert.Equal(t, reflect.TypeOf(SignedBeaconBlockBellatrixJson{}).Name(), reflect.Indirect(reflect.ValueOf(endpoint.PostRequest)).Type().Name())
	})
	t.Run("Capella", func(t *testing.T) {
		params.SetupTestConfigCleanup(t)
		cfg := params.BeaconConfig()
		cfg.CapellaForkEpoch = cfg.BellatrixForkEpoch.Add(2)
		params.OverrideBeaconConfig(cfg)

		slot, err := slots.EpochStart(params.BeaconConfig().CapellaForkEpoch)
		require.NoError(t, err)
		s.Message = struct{ Slot string }{Slot: strconv.FormatUint(uint64(slot), 10)}
		j, err := json.Marshal(s)
		require.NoError(t, err)
		var body bytes.Buffer
		_, err = body.Write(j)
		require.NoError(t, err)
		request := httptest.NewRequest("POST", "http://foo.example", &body)
		runDefault, errJson := setInitialPublishBlockPostRequest(endpoint, nil, request)
		require.Equal(t, true, errJson == nil)
		assert.Equal(t, apimiddleware.RunDefault(true), runDefault)
		assert.Equal(t, reflect.TypeOf(SignedBeaconBlockCapellaJson{}).Name(), reflect.Indirect(reflect.ValueOf(endpoint.PostRequest)).Type().Name())
	})
	t.Run("Deneb", func(t *testing.T) {
		params.SetupTestConfigCleanup(t)
		cfg := params.BeaconConfig()
		cfg.DenebForkEpoch = cfg.CapellaForkEpoch.Add(2)
		params.OverrideBeaconConfig(cfg)
		slot, err := slots.EpochStart(params.BeaconConfig().DenebForkEpoch)
		require.NoError(t, err)
		denebS := struct {
			SignedBlock struct {
				Message struct {
					Slot string
				} `json:"message"`
			} `json:"signed_block"`
		}{}
		denebS.SignedBlock = struct {
			Message struct {
				Slot string
			} `json:"message"`
		}{
			Message: struct {
				Slot string
			}{Slot: strconv.FormatUint(uint64(slot), 10)},
		}
		j, err := json.Marshal(denebS)
		require.NoError(t, err)
		var body bytes.Buffer
		_, err = body.Write(j)
		require.NoError(t, err)
		request := httptest.NewRequest("POST", "http://foo.example", &body)
		runDefault, errJson := setInitialPublishBlockPostRequest(endpoint, nil, request)
		require.Equal(t, true, errJson == nil)
		assert.Equal(t, apimiddleware.RunDefault(true), runDefault)
		assert.Equal(t, reflect.TypeOf(SignedBeaconBlockContentsDenebJson{}).Name(), reflect.Indirect(reflect.ValueOf(endpoint.PostRequest)).Type().Name())
	})
}

func TestPreparePublishedBlock(t *testing.T) {
	t.Run("Phase 0", func(t *testing.T) {
		endpoint := &apimiddleware.Endpoint{
			PostRequest: &SignedBeaconBlockJson{
				Message: &BeaconBlockJson{
					Body: &BeaconBlockBodyJson{},
				},
			},
		}
		errJson := preparePublishedBlock(endpoint, nil, nil)
		require.Equal(t, true, errJson == nil)
		_, ok := endpoint.PostRequest.(*phase0PublishBlockRequestJson)
		assert.Equal(t, true, ok)
	})

	t.Run("Altair", func(t *testing.T) {
		endpoint := &apimiddleware.Endpoint{
			PostRequest: &SignedBeaconBlockAltairJson{
				Message: &BeaconBlockAltairJson{
					Body: &BeaconBlockBodyAltairJson{},
				},
			},
		}
		errJson := preparePublishedBlock(endpoint, nil, nil)
		require.Equal(t, true, errJson == nil)
		_, ok := endpoint.PostRequest.(*altairPublishBlockRequestJson)
		assert.Equal(t, true, ok)
	})

	t.Run("Bellatrix", func(t *testing.T) {
		endpoint := &apimiddleware.Endpoint{
			PostRequest: &SignedBeaconBlockBellatrixJson{
				Message: &BeaconBlockBellatrixJson{
					Body: &BeaconBlockBodyBellatrixJson{},
				},
			},
		}
		errJson := preparePublishedBlock(endpoint, nil, nil)
		require.Equal(t, true, errJson == nil)
		_, ok := endpoint.PostRequest.(*bellatrixPublishBlockRequestJson)
		assert.Equal(t, true, ok)
	})

	t.Run("unsupported block type", func(t *testing.T) {
		errJson := preparePublishedBlock(&apimiddleware.Endpoint{}, nil, nil)
		assert.Equal(t, true, strings.Contains(errJson.Msg(), "unsupported block type"))
	})
}

func TestSetInitialPublishBlindedBlockPostRequest(t *testing.T) {
	params.SetupTestConfigCleanup(t)
	cfg := params.BeaconConfig().Copy()
	cfg.BellatrixForkEpoch = params.BeaconConfig().AltairForkEpoch + 1
	cfg.CapellaForkEpoch = params.BeaconConfig().BellatrixForkEpoch + 1
	cfg.DenebForkEpoch = params.BeaconConfig().CapellaForkEpoch + 1
	params.OverrideBeaconConfig(cfg)

	endpoint := &apimiddleware.Endpoint{}
	s := struct {
		Message struct {
			Slot string
		} `json:"message"`
	}{}
	t.Run("Phase 0", func(t *testing.T) {
		s.Message = struct{ Slot string }{Slot: "0"}
		j, err := json.Marshal(s)
		require.NoError(t, err)
		var body bytes.Buffer
		_, err = body.Write(j)
		require.NoError(t, err)
		request := httptest.NewRequest("POST", "http://foo.example", &body)
		runDefault, errJson := setInitialPublishBlindedBlockPostRequest(endpoint, nil, request)
		require.Equal(t, true, errJson == nil)
		assert.Equal(t, apimiddleware.RunDefault(true), runDefault)
		assert.Equal(t, reflect.TypeOf(SignedBeaconBlockJson{}).Name(), reflect.Indirect(reflect.ValueOf(endpoint.PostRequest)).Type().Name())
	})
	t.Run("Altair", func(t *testing.T) {
		slot, err := slots.EpochStart(params.BeaconConfig().AltairForkEpoch)
		require.NoError(t, err)
		s.Message = struct{ Slot string }{Slot: strconv.FormatUint(uint64(slot), 10)}
		j, err := json.Marshal(s)
		require.NoError(t, err)
		var body bytes.Buffer
		_, err = body.Write(j)
		require.NoError(t, err)
		request := httptest.NewRequest("POST", "http://foo.example", &body)
		runDefault, errJson := setInitialPublishBlindedBlockPostRequest(endpoint, nil, request)
		require.Equal(t, true, errJson == nil)
		assert.Equal(t, apimiddleware.RunDefault(true), runDefault)
		assert.Equal(t, reflect.TypeOf(SignedBeaconBlockAltairJson{}).Name(), reflect.Indirect(reflect.ValueOf(endpoint.PostRequest)).Type().Name())
	})
	t.Run("Bellatrix", func(t *testing.T) {
		slot, err := slots.EpochStart(params.BeaconConfig().BellatrixForkEpoch)
		require.NoError(t, err)
		s.Message = struct{ Slot string }{Slot: strconv.FormatUint(uint64(slot), 10)}
		j, err := json.Marshal(s)
		require.NoError(t, err)
		var body bytes.Buffer
		_, err = body.Write(j)
		require.NoError(t, err)
		request := httptest.NewRequest("POST", "http://foo.example", &body)
		runDefault, errJson := setInitialPublishBlindedBlockPostRequest(endpoint, nil, request)
		require.Equal(t, true, errJson == nil)
		assert.Equal(t, apimiddleware.RunDefault(true), runDefault)
		assert.Equal(t, reflect.TypeOf(SignedBlindedBeaconBlockBellatrixJson{}).Name(), reflect.Indirect(reflect.ValueOf(endpoint.PostRequest)).Type().Name())
	})
	t.Run("Capella", func(t *testing.T) {
		slot, err := slots.EpochStart(params.BeaconConfig().CapellaForkEpoch)
		require.NoError(t, err)
		s.Message = struct{ Slot string }{Slot: strconv.FormatUint(uint64(slot), 10)}
		j, err := json.Marshal(s)
		require.NoError(t, err)
		var body bytes.Buffer
		_, err = body.Write(j)
		require.NoError(t, err)
		request := httptest.NewRequest("POST", "http://foo.example", &body)
		runDefault, errJson := setInitialPublishBlindedBlockPostRequest(endpoint, nil, request)
		require.Equal(t, true, errJson == nil)
		assert.Equal(t, apimiddleware.RunDefault(true), runDefault)
		assert.Equal(t, reflect.TypeOf(SignedBlindedBeaconBlockCapellaJson{}).Name(), reflect.Indirect(reflect.ValueOf(endpoint.PostRequest)).Type().Name())
	})
	t.Run("Deneb", func(t *testing.T) {
		slot, err := slots.EpochStart(params.BeaconConfig().DenebForkEpoch)
		require.NoError(t, err)
		denebS := struct {
			SignedBlindedBlock struct {
				Message struct {
					Slot string
				} `json:"message"`
			} `json:"signed_blinded_block"`
		}{}
		denebS.SignedBlindedBlock = struct {
			Message struct {
				Slot string
			} `json:"message"`
		}{
			Message: struct {
				Slot string
			}{Slot: strconv.FormatUint(uint64(slot), 10)},
		}
		j, err := json.Marshal(denebS)
		require.NoError(t, err)
		var body bytes.Buffer
		_, err = body.Write(j)
		require.NoError(t, err)
		request := httptest.NewRequest("POST", "http://foo.example", &body)
		runDefault, errJson := setInitialPublishBlindedBlockPostRequest(endpoint, nil, request)
		require.Equal(t, true, errJson == nil)
		assert.Equal(t, apimiddleware.RunDefault(true), runDefault)
		assert.Equal(t, reflect.TypeOf(SignedBlindedBeaconBlockContentsDenebJson{}).Name(), reflect.Indirect(reflect.ValueOf(endpoint.PostRequest)).Type().Name())
	})
}

func TestPreparePublishedBlindedBlock(t *testing.T) {
	t.Run("Phase 0", func(t *testing.T) {
		endpoint := &apimiddleware.Endpoint{
			PostRequest: &SignedBeaconBlockJson{
				Message: &BeaconBlockJson{
					Body: &BeaconBlockBodyJson{},
				},
			},
		}
		errJson := preparePublishedBlindedBlock(endpoint, nil, nil)
		require.Equal(t, true, errJson == nil)
		_, ok := endpoint.PostRequest.(*phase0PublishBlockRequestJson)
		assert.Equal(t, true, ok)
	})

	t.Run("Altair", func(t *testing.T) {
		endpoint := &apimiddleware.Endpoint{
			PostRequest: &SignedBeaconBlockAltairJson{
				Message: &BeaconBlockAltairJson{
					Body: &BeaconBlockBodyAltairJson{},
				},
			},
		}
		errJson := preparePublishedBlindedBlock(endpoint, nil, nil)
		require.Equal(t, true, errJson == nil)
		_, ok := endpoint.PostRequest.(*altairPublishBlockRequestJson)
		assert.Equal(t, true, ok)
	})

	t.Run("Bellatrix", func(t *testing.T) {
		endpoint := &apimiddleware.Endpoint{
			PostRequest: &SignedBlindedBeaconBlockBellatrixJson{
				Message: &BlindedBeaconBlockBellatrixJson{
					Body: &BlindedBeaconBlockBodyBellatrixJson{},
				},
			},
		}
		errJson := preparePublishedBlindedBlock(endpoint, nil, nil)
		require.Equal(t, true, errJson == nil)
		_, ok := endpoint.PostRequest.(*bellatrixPublishBlindedBlockRequestJson)
		assert.Equal(t, true, ok)
	})
	t.Run("Capella", func(t *testing.T) {
		endpoint := &apimiddleware.Endpoint{
			PostRequest: &SignedBlindedBeaconBlockCapellaJson{
				Message: &BlindedBeaconBlockCapellaJson{
					Body: &BlindedBeaconBlockBodyCapellaJson{},
				},
			},
		}
		errJson := preparePublishedBlindedBlock(endpoint, nil, nil)
		require.Equal(t, true, errJson == nil)
		_, ok := endpoint.PostRequest.(*capellaPublishBlindedBlockRequestJson)
		assert.Equal(t, true, ok)
	})

	t.Run("Deneb", func(t *testing.T) {
		endpoint := &apimiddleware.Endpoint{
			PostRequest: &SignedBlindedBeaconBlockContentsDenebJson{
				SignedBlindedBlock: &SignedBlindedBeaconBlockDenebJson{
					Message: &BlindedBeaconBlockDenebJson{},
				},
				SignedBlindedBlobSidecars: []*SignedBlindedBlobSidecarJson{},
			},
		}
		errJson := preparePublishedBlindedBlock(endpoint, nil, nil)
		require.Equal(t, true, errJson == nil)
		_, ok := endpoint.PostRequest.(*denebPublishBlindedBlockRequestJson)
		assert.Equal(t, true, ok)
	})
	t.Run("unsupported block type", func(t *testing.T) {
		errJson := preparePublishedBlock(&apimiddleware.Endpoint{}, nil, nil)
		assert.Equal(t, true, strings.Contains(errJson.Msg(), "unsupported block type"))
	})
}

<<<<<<< HEAD
func TestPrepareValidatorAggregates(t *testing.T) {
	body := &tempSyncCommitteesResponseJson{
		Data: &tempSyncCommitteeValidatorsJson{
			Validators: []string{"1", "2"},
			ValidatorAggregates: []*tempSyncSubcommitteeValidatorsJson{
				{
					Validators: []string{"3", "4"},
				},
				{
					Validators: []string{"5"},
				},
			},
		},
	}
	bodyJson, err := json.Marshal(body)
	require.NoError(t, err)

	container := &SyncCommitteesResponseJson{}
	runDefault, errJson := prepareValidatorAggregates(bodyJson, container)
	require.Equal(t, nil, errJson)
	require.Equal(t, apimiddleware.RunDefault(false), runDefault)
	assert.DeepEqual(t, []string{"1", "2"}, container.Data.Validators)
	require.DeepEqual(t, [][]string{{"3", "4"}, {"5"}}, container.Data.ValidatorAggregates)
=======
func TestSerializeV2Block(t *testing.T) {
	t.Run("Phase 0", func(t *testing.T) {
		response := &BlockV2ResponseJson{
			Version: ethpbv2.Version_PHASE0.String(),
			Data: &SignedBeaconBlockContainerV2Json{
				Phase0Block: &BeaconBlockJson{
					Slot:          "1",
					ProposerIndex: "1",
					ParentRoot:    "root",
					StateRoot:     "root",
					Body:          &BeaconBlockBodyJson{},
				},
				Signature: "sig",
			},
			ExecutionOptimistic: true,
		}
		runDefault, j, errJson := serializeV2Block(response)
		require.Equal(t, nil, errJson)
		require.Equal(t, apimiddleware.RunDefault(false), runDefault)
		require.NotNil(t, j)
		resp := &phase0BlockResponseJson{}
		require.NoError(t, json.Unmarshal(j, resp))
		require.NotNil(t, resp.Data)
		require.NotNil(t, resp.Data.Message)
		beaconBlock := resp.Data.Message
		assert.Equal(t, "1", beaconBlock.Slot)
		assert.Equal(t, "1", beaconBlock.ProposerIndex)
		assert.Equal(t, "root", beaconBlock.ParentRoot)
		assert.Equal(t, "root", beaconBlock.StateRoot)
		assert.NotNil(t, beaconBlock.Body)
		assert.Equal(t, true, resp.ExecutionOptimistic)
	})

	t.Run("Altair", func(t *testing.T) {
		response := &BlockV2ResponseJson{
			Version: ethpbv2.Version_ALTAIR.String(),
			Data: &SignedBeaconBlockContainerV2Json{
				AltairBlock: &BeaconBlockAltairJson{
					Slot:          "1",
					ProposerIndex: "1",
					ParentRoot:    "root",
					StateRoot:     "root",
					Body:          &BeaconBlockBodyAltairJson{},
				},
				Signature: "sig",
			},
			ExecutionOptimistic: true,
		}
		runDefault, j, errJson := serializeV2Block(response)
		require.Equal(t, nil, errJson)
		require.Equal(t, apimiddleware.RunDefault(false), runDefault)
		require.NotNil(t, j)
		resp := &altairBlockResponseJson{}
		require.NoError(t, json.Unmarshal(j, resp))
		require.NotNil(t, resp.Data)
		require.NotNil(t, resp.Data.Message)
		beaconBlock := resp.Data.Message
		assert.Equal(t, "1", beaconBlock.Slot)
		assert.Equal(t, "1", beaconBlock.ProposerIndex)
		assert.Equal(t, "root", beaconBlock.ParentRoot)
		assert.Equal(t, "root", beaconBlock.StateRoot)
		assert.NotNil(t, beaconBlock.Body)
		assert.Equal(t, true, resp.ExecutionOptimistic)
	})

	t.Run("Bellatrix", func(t *testing.T) {
		response := &BlockV2ResponseJson{
			Version: ethpbv2.Version_BELLATRIX.String(),
			Data: &SignedBeaconBlockContainerV2Json{
				BellatrixBlock: &BeaconBlockBellatrixJson{
					Slot:          "1",
					ProposerIndex: "1",
					ParentRoot:    "root",
					StateRoot:     "root",
					Body:          &BeaconBlockBodyBellatrixJson{},
				},
				Signature: "sig",
			},
			ExecutionOptimistic: true,
		}
		runDefault, j, errJson := serializeV2Block(response)
		require.Equal(t, nil, errJson)
		require.Equal(t, apimiddleware.RunDefault(false), runDefault)
		require.NotNil(t, j)
		resp := &bellatrixBlockResponseJson{}
		require.NoError(t, json.Unmarshal(j, resp))
		require.NotNil(t, resp.Data)
		require.NotNil(t, resp.Data.Message)
		beaconBlock := resp.Data.Message
		assert.Equal(t, "1", beaconBlock.Slot)
		assert.Equal(t, "1", beaconBlock.ProposerIndex)
		assert.Equal(t, "root", beaconBlock.ParentRoot)
		assert.Equal(t, "root", beaconBlock.StateRoot)
		assert.NotNil(t, beaconBlock.Body)
		assert.Equal(t, true, resp.ExecutionOptimistic)
	})

	t.Run("incorrect response type", func(t *testing.T) {
		response := &types.Empty{}
		runDefault, j, errJson := serializeV2Block(response)
		require.Equal(t, apimiddleware.RunDefault(false), runDefault)
		require.Equal(t, 0, len(j))
		require.NotNil(t, errJson)
		assert.Equal(t, true, strings.Contains(errJson.Msg(), "container is not of the correct type"))
	})

	t.Run("unsupported block version", func(t *testing.T) {
		response := &BlockV2ResponseJson{
			Version: "unsupported",
		}
		runDefault, j, errJson := serializeV2Block(response)
		require.Equal(t, apimiddleware.RunDefault(false), runDefault)
		require.Equal(t, 0, len(j))
		require.NotNil(t, errJson)
		assert.Equal(t, true, strings.Contains(errJson.Msg(), "unsupported block version"))
	})
}

func TestSerializeBlindedBlock(t *testing.T) {
	t.Run("Phase 0", func(t *testing.T) {
		response := &BlindedBlockResponseJson{
			Version: ethpbv2.Version_PHASE0.String(),
			Data: &SignedBlindedBeaconBlockContainerJson{
				Phase0Block: &BeaconBlockJson{
					Slot:          "1",
					ProposerIndex: "1",
					ParentRoot:    "root",
					StateRoot:     "root",
					Body:          &BeaconBlockBodyJson{},
				},
				Signature: "sig",
			},
			ExecutionOptimistic: true,
		}
		runDefault, j, errJson := serializeBlindedBlock(response)
		require.Equal(t, nil, errJson)
		require.Equal(t, apimiddleware.RunDefault(false), runDefault)
		require.NotNil(t, j)
		resp := &phase0BlockResponseJson{}
		require.NoError(t, json.Unmarshal(j, resp))
		require.NotNil(t, resp.Data)
		require.NotNil(t, resp.Data.Message)
		beaconBlock := resp.Data.Message
		assert.Equal(t, "1", beaconBlock.Slot)
		assert.Equal(t, "1", beaconBlock.ProposerIndex)
		assert.Equal(t, "root", beaconBlock.ParentRoot)
		assert.Equal(t, "root", beaconBlock.StateRoot)
		assert.NotNil(t, beaconBlock.Body)
		assert.Equal(t, true, resp.ExecutionOptimistic)
	})

	t.Run("Altair", func(t *testing.T) {
		response := &BlindedBlockResponseJson{
			Version: ethpbv2.Version_ALTAIR.String(),
			Data: &SignedBlindedBeaconBlockContainerJson{
				AltairBlock: &BeaconBlockAltairJson{
					Slot:          "1",
					ProposerIndex: "1",
					ParentRoot:    "root",
					StateRoot:     "root",
					Body:          &BeaconBlockBodyAltairJson{},
				},
				Signature: "sig",
			},
			ExecutionOptimistic: true,
		}
		runDefault, j, errJson := serializeBlindedBlock(response)
		require.Equal(t, nil, errJson)
		require.Equal(t, apimiddleware.RunDefault(false), runDefault)
		require.NotNil(t, j)
		resp := &altairBlockResponseJson{}
		require.NoError(t, json.Unmarshal(j, resp))
		require.NotNil(t, resp.Data)
		require.NotNil(t, resp.Data.Message)
		beaconBlock := resp.Data.Message
		assert.Equal(t, "1", beaconBlock.Slot)
		assert.Equal(t, "1", beaconBlock.ProposerIndex)
		assert.Equal(t, "root", beaconBlock.ParentRoot)
		assert.Equal(t, "root", beaconBlock.StateRoot)
		assert.NotNil(t, beaconBlock.Body)
		assert.Equal(t, true, resp.ExecutionOptimistic)
	})

	t.Run("Bellatrix", func(t *testing.T) {
		response := &BlindedBlockResponseJson{
			Version: ethpbv2.Version_BELLATRIX.String(),
			Data: &SignedBlindedBeaconBlockContainerJson{
				BellatrixBlock: &BlindedBeaconBlockBellatrixJson{
					Slot:          "1",
					ProposerIndex: "1",
					ParentRoot:    "root",
					StateRoot:     "root",
					Body:          &BlindedBeaconBlockBodyBellatrixJson{},
				},
				Signature: "sig",
			},
			ExecutionOptimistic: true,
		}
		runDefault, j, errJson := serializeBlindedBlock(response)
		require.Equal(t, nil, errJson)
		require.Equal(t, apimiddleware.RunDefault(false), runDefault)
		require.NotNil(t, j)
		resp := &bellatrixBlindedBlockResponseJson{}
		require.NoError(t, json.Unmarshal(j, resp))
		require.NotNil(t, resp.Data)
		require.NotNil(t, resp.Data.Message)
		beaconBlock := resp.Data.Message
		assert.Equal(t, "1", beaconBlock.Slot)
		assert.Equal(t, "1", beaconBlock.ProposerIndex)
		assert.Equal(t, "root", beaconBlock.ParentRoot)
		assert.Equal(t, "root", beaconBlock.StateRoot)
		assert.NotNil(t, beaconBlock.Body)
		assert.Equal(t, true, resp.ExecutionOptimistic)
	})

	t.Run("Capella", func(t *testing.T) {
		response := &BlindedBlockResponseJson{
			Version: ethpbv2.Version_CAPELLA.String(),
			Data: &SignedBlindedBeaconBlockContainerJson{
				CapellaBlock: &BlindedBeaconBlockCapellaJson{
					Slot:          "1",
					ProposerIndex: "1",
					ParentRoot:    "root",
					StateRoot:     "root",
					Body: &BlindedBeaconBlockBodyCapellaJson{
						ExecutionPayloadHeader: &ExecutionPayloadHeaderCapellaJson{
							ParentHash:       "parent_hash",
							FeeRecipient:     "fee_recipient",
							StateRoot:        "state_root",
							ReceiptsRoot:     "receipts_root",
							LogsBloom:        "logs_bloom",
							PrevRandao:       "prev_randao",
							BlockNumber:      "block_number",
							GasLimit:         "gas_limit",
							GasUsed:          "gas_used",
							TimeStamp:        "time_stamp",
							ExtraData:        "extra_data",
							BaseFeePerGas:    "base_fee_per_gas",
							BlockHash:        "block_hash",
							TransactionsRoot: "transactions_root",
							WithdrawalsRoot:  "withdrawals_root",
						},
					},
				},
				Signature: "sig",
			},
			ExecutionOptimistic: true,
		}
		runDefault, j, errJson := serializeBlindedBlock(response)
		require.Equal(t, nil, errJson)
		require.Equal(t, apimiddleware.RunDefault(false), runDefault)
		require.NotNil(t, j)
		resp := &capellaBlindedBlockResponseJson{}
		require.NoError(t, json.Unmarshal(j, resp))
		require.NotNil(t, resp.Data)
		require.NotNil(t, resp.Data.Message)
		beaconBlock := resp.Data.Message
		assert.Equal(t, "1", beaconBlock.Slot)
		assert.Equal(t, "1", beaconBlock.ProposerIndex)
		assert.Equal(t, "root", beaconBlock.ParentRoot)
		assert.Equal(t, "root", beaconBlock.StateRoot)
		assert.NotNil(t, beaconBlock.Body)
		payloadHeader := beaconBlock.Body.ExecutionPayloadHeader
		assert.NotNil(t, payloadHeader)
		assert.Equal(t, "parent_hash", payloadHeader.ParentHash)
		assert.Equal(t, "fee_recipient", payloadHeader.FeeRecipient)
		assert.Equal(t, "state_root", payloadHeader.StateRoot)
		assert.Equal(t, "receipts_root", payloadHeader.ReceiptsRoot)
		assert.Equal(t, "logs_bloom", payloadHeader.LogsBloom)
		assert.Equal(t, "prev_randao", payloadHeader.PrevRandao)
		assert.Equal(t, "block_number", payloadHeader.BlockNumber)
		assert.Equal(t, "gas_limit", payloadHeader.GasLimit)
		assert.Equal(t, "gas_used", payloadHeader.GasUsed)
		assert.Equal(t, "time_stamp", payloadHeader.TimeStamp)
		assert.Equal(t, "extra_data", payloadHeader.ExtraData)
		assert.Equal(t, "base_fee_per_gas", payloadHeader.BaseFeePerGas)
		assert.Equal(t, "block_hash", payloadHeader.BlockHash)
		assert.Equal(t, "transactions_root", payloadHeader.TransactionsRoot)
		assert.Equal(t, "withdrawals_root", payloadHeader.WithdrawalsRoot)
		assert.Equal(t, true, resp.ExecutionOptimistic)

	})

	t.Run("incorrect response type", func(t *testing.T) {
		response := &types.Empty{}
		runDefault, j, errJson := serializeBlindedBlock(response)
		require.Equal(t, apimiddleware.RunDefault(false), runDefault)
		require.Equal(t, 0, len(j))
		require.NotNil(t, errJson)
		assert.Equal(t, true, strings.Contains(errJson.Msg(), "container is not of the correct type"))
	})

	t.Run("unsupported block version", func(t *testing.T) {
		response := &BlindedBlockResponseJson{
			Version: "unsupported",
		}
		runDefault, j, errJson := serializeBlindedBlock(response)
		require.Equal(t, apimiddleware.RunDefault(false), runDefault)
		require.Equal(t, 0, len(j))
		require.NotNil(t, errJson)
		assert.Equal(t, true, strings.Contains(errJson.Msg(), "unsupported block version"))
	})
>>>>>>> be9b6ea8
}

func TestSerializeV2State(t *testing.T) {
	t.Run("Phase 0", func(t *testing.T) {
		response := &BeaconStateV2ResponseJson{
			Version: ethpbv2.Version_PHASE0.String(),
			Data: &BeaconStateContainerV2Json{
				Phase0State: &BeaconStateJson{},
				AltairState: nil,
			},
		}
		runDefault, j, errJson := serializeV2State(response)
		require.Equal(t, nil, errJson)
		require.Equal(t, apimiddleware.RunDefault(false), runDefault)
		require.NotNil(t, j)
		require.NoError(t, json.Unmarshal(j, &phase0StateResponseJson{}))
	})

	t.Run("Altair", func(t *testing.T) {
		response := &BeaconStateV2ResponseJson{
			Version: ethpbv2.Version_ALTAIR.String(),
			Data: &BeaconStateContainerV2Json{
				Phase0State: nil,
				AltairState: &BeaconStateAltairJson{},
			},
		}
		runDefault, j, errJson := serializeV2State(response)
		require.Equal(t, nil, errJson)
		require.Equal(t, apimiddleware.RunDefault(false), runDefault)
		require.NotNil(t, j)
		require.NoError(t, json.Unmarshal(j, &altairStateResponseJson{}))
	})

	t.Run("Bellatrix", func(t *testing.T) {
		response := &BeaconStateV2ResponseJson{
			Version: ethpbv2.Version_BELLATRIX.String(),
			Data: &BeaconStateContainerV2Json{
				Phase0State:    nil,
				BellatrixState: &BeaconStateBellatrixJson{},
			},
		}
		runDefault, j, errJson := serializeV2State(response)
		require.Equal(t, nil, errJson)
		require.Equal(t, apimiddleware.RunDefault(false), runDefault)
		require.NotNil(t, j)
		require.NoError(t, json.Unmarshal(j, &bellatrixStateResponseJson{}))
	})

	t.Run("Capella", func(t *testing.T) {
		response := &BeaconStateV2ResponseJson{
			Version: ethpbv2.Version_CAPELLA.String(),
			Data: &BeaconStateContainerV2Json{
				Phase0State:  nil,
				CapellaState: &BeaconStateCapellaJson{},
			},
		}
		runDefault, j, errJson := serializeV2State(response)
		require.Equal(t, nil, errJson)
		require.Equal(t, apimiddleware.RunDefault(false), runDefault)
		require.NotNil(t, j)
		require.NoError(t, json.Unmarshal(j, &capellaStateResponseJson{}))
	})

	t.Run("incorrect response type", func(t *testing.T) {
		runDefault, j, errJson := serializeV2State(&types.Empty{})
		require.Equal(t, apimiddleware.RunDefault(false), runDefault)
		require.Equal(t, 0, len(j))
		require.NotNil(t, errJson)
		assert.Equal(t, true, strings.Contains(errJson.Msg(), "container is not of the correct type"))
	})

	t.Run("unsupported state version", func(t *testing.T) {
		response := &BeaconStateV2ResponseJson{
			Version: "unsupported",
		}
		runDefault, j, errJson := serializeV2State(response)
		require.Equal(t, apimiddleware.RunDefault(false), runDefault)
		require.Equal(t, 0, len(j))
		require.NotNil(t, errJson)
		assert.Equal(t, true, strings.Contains(errJson.Msg(), "unsupported state version"))
	})
}

func TestSerializeProducedV2Block(t *testing.T) {
	t.Run("Phase 0", func(t *testing.T) {
		response := &ProduceBlockResponseV2Json{
			Version: ethpbv2.Version_PHASE0.String(),
			Data: &BeaconBlockContainerV2Json{
				Phase0Block: &BeaconBlockJson{
					Slot:          "1",
					ProposerIndex: "1",
					ParentRoot:    "root",
					StateRoot:     "root",
					Body:          &BeaconBlockBodyJson{},
				},
			},
		}
		runDefault, j, errJson := serializeProducedV2Block(response)
		require.Equal(t, nil, errJson)
		require.Equal(t, apimiddleware.RunDefault(false), runDefault)
		require.NotNil(t, j)
		resp := &phase0ProduceBlockResponseJson{}
		require.NoError(t, json.Unmarshal(j, resp))
		require.NotNil(t, resp.Data)
		require.NotNil(t, resp.Data)
		beaconBlock := resp.Data
		assert.Equal(t, "1", beaconBlock.Slot)
		assert.Equal(t, "1", beaconBlock.ProposerIndex)
		assert.Equal(t, "root", beaconBlock.ParentRoot)
		assert.Equal(t, "root", beaconBlock.StateRoot)
		require.NotNil(t, beaconBlock.Body)
	})

	t.Run("Altair", func(t *testing.T) {
		response := &ProduceBlockResponseV2Json{
			Version: ethpbv2.Version_ALTAIR.String(),
			Data: &BeaconBlockContainerV2Json{
				AltairBlock: &BeaconBlockAltairJson{
					Slot:          "1",
					ProposerIndex: "1",
					ParentRoot:    "root",
					StateRoot:     "root",
					Body:          &BeaconBlockBodyAltairJson{},
				},
			},
		}
		runDefault, j, errJson := serializeProducedV2Block(response)
		require.Equal(t, nil, errJson)
		require.Equal(t, apimiddleware.RunDefault(false), runDefault)
		require.NotNil(t, j)
		resp := &altairProduceBlockResponseJson{}
		require.NoError(t, json.Unmarshal(j, resp))
		require.NotNil(t, resp.Data)
		require.NotNil(t, resp.Data)
		beaconBlock := resp.Data
		assert.Equal(t, "1", beaconBlock.Slot)
		assert.Equal(t, "1", beaconBlock.ProposerIndex)
		assert.Equal(t, "root", beaconBlock.ParentRoot)
		assert.Equal(t, "root", beaconBlock.StateRoot)
		require.NotNil(t, beaconBlock.Body)
	})

	t.Run("Bellatrix", func(t *testing.T) {
		response := &ProduceBlockResponseV2Json{
			Version: ethpbv2.Version_BELLATRIX.String(),
			Data: &BeaconBlockContainerV2Json{
				BellatrixBlock: &BeaconBlockBellatrixJson{
					Slot:          "1",
					ProposerIndex: "1",
					ParentRoot:    "root",
					StateRoot:     "root",
					Body:          &BeaconBlockBodyBellatrixJson{},
				},
			},
		}
		runDefault, j, errJson := serializeProducedV2Block(response)
		require.Equal(t, nil, errJson)
		require.Equal(t, apimiddleware.RunDefault(false), runDefault)
		require.NotNil(t, j)
		resp := &capellaProduceBlockResponseJson{}
		require.NoError(t, json.Unmarshal(j, resp))
		require.NotNil(t, resp.Data)
		require.NotNil(t, resp.Data)
		beaconBlock := resp.Data
		assert.Equal(t, "1", beaconBlock.Slot)
		assert.Equal(t, "1", beaconBlock.ProposerIndex)
		assert.Equal(t, "root", beaconBlock.ParentRoot)
		assert.Equal(t, "root", beaconBlock.StateRoot)
		require.NotNil(t, beaconBlock.Body)
	})
	t.Run("Capella", func(t *testing.T) {
		response := &ProduceBlockResponseV2Json{
			Version: ethpbv2.Version_CAPELLA.String(),
			Data: &BeaconBlockContainerV2Json{
				CapellaBlock: &BeaconBlockCapellaJson{
					Slot:          "1",
					ProposerIndex: "1",
					ParentRoot:    "root",
					StateRoot:     "root",
					Body:          &BeaconBlockBodyCapellaJson{},
				},
			},
		}
		runDefault, j, errJson := serializeProducedV2Block(response)
		require.Equal(t, nil, errJson)
		require.Equal(t, apimiddleware.RunDefault(false), runDefault)
		require.NotNil(t, j)
		resp := &capellaProduceBlockResponseJson{}
		require.NoError(t, json.Unmarshal(j, resp))
		require.NotNil(t, resp.Data)
		require.NotNil(t, resp.Data)
		beaconBlock := resp.Data
		assert.Equal(t, "1", beaconBlock.Slot)
		assert.Equal(t, "1", beaconBlock.ProposerIndex)
		assert.Equal(t, "root", beaconBlock.ParentRoot)
		assert.Equal(t, "root", beaconBlock.StateRoot)
		require.NotNil(t, beaconBlock.Body)
	})
	t.Run("Deneb", func(t *testing.T) {
		response := &ProduceBlockResponseV2Json{
			Version: ethpbv2.Version_DENEB.String(),
			Data: &BeaconBlockContainerV2Json{
				DenebContents: &BeaconBlockContentsDenebJson{
					Block: &BeaconBlockDenebJson{
						Slot:          "1",
						ProposerIndex: "1",
						ParentRoot:    "root",
						StateRoot:     "root",
						Body:          &BeaconBlockBodyDenebJson{},
					},
					BlobSidecars: []*BlobSidecarJson{{
						BlockRoot:       "root",
						Index:           "1",
						Slot:            "1",
						BlockParentRoot: "root",
						ProposerIndex:   "1",
						Blob:            "blob",
						KzgCommitment:   "kzgcommitment",
						KzgProof:        "kzgproof",
					}},
				},
			},
		}
		runDefault, j, errJson := serializeProducedV2Block(response)
		require.Equal(t, nil, errJson)
		require.Equal(t, apimiddleware.RunDefault(false), runDefault)
		require.NotNil(t, j)
		resp := &denebProduceBlockResponseJson{}
		require.NoError(t, json.Unmarshal(j, resp))
		require.NotNil(t, resp.Data)
		require.NotNil(t, resp.Data)
		beaconBlock := resp.Data.Block
		assert.Equal(t, "1", beaconBlock.Slot)
		assert.Equal(t, "1", beaconBlock.ProposerIndex)
		assert.Equal(t, "root", beaconBlock.ParentRoot)
		assert.Equal(t, "root", beaconBlock.StateRoot)
		assert.NotNil(t, beaconBlock.Body)
		require.Equal(t, 1, len(resp.Data.BlobSidecars))
		sidecar := resp.Data.BlobSidecars[0]
		assert.Equal(t, "root", sidecar.BlockRoot)
		assert.Equal(t, "1", sidecar.Index)
		assert.Equal(t, "1", sidecar.Slot)
		assert.Equal(t, "root", sidecar.BlockParentRoot)
		assert.Equal(t, "1", sidecar.ProposerIndex)
		assert.Equal(t, "blob", sidecar.Blob)
		assert.Equal(t, "kzgcommitment", sidecar.KzgCommitment)
		assert.Equal(t, "kzgproof", sidecar.KzgProof)
	})
	t.Run("incorrect response type", func(t *testing.T) {
		response := &types.Empty{}
		runDefault, j, errJson := serializeProducedV2Block(response)
		require.Equal(t, apimiddleware.RunDefault(false), runDefault)
		require.Equal(t, 0, len(j))
		require.NotNil(t, errJson)
		assert.Equal(t, true, strings.Contains(errJson.Msg(), "container is not of the correct type"))
	})

	t.Run("unsupported block version", func(t *testing.T) {
		response := &ProduceBlockResponseV2Json{
			Version: "unsupported",
		}
		runDefault, j, errJson := serializeProducedV2Block(response)
		require.Equal(t, apimiddleware.RunDefault(false), runDefault)
		require.Equal(t, 0, len(j))
		require.NotNil(t, errJson)
		assert.Equal(t, true, strings.Contains(errJson.Msg(), "unsupported block version"))
	})
}

func TestSerializeProduceBlindedBlock(t *testing.T) {
	t.Run("Phase 0", func(t *testing.T) {
		response := &ProduceBlindedBlockResponseJson{
			Version: ethpbv2.Version_PHASE0.String(),
			Data: &BlindedBeaconBlockContainerJson{
				Phase0Block: &BeaconBlockJson{
					Slot:          "1",
					ProposerIndex: "1",
					ParentRoot:    "root",
					StateRoot:     "root",
					Body:          &BeaconBlockBodyJson{},
				},
				AltairBlock: nil,
			},
		}
		runDefault, j, errJson := serializeProducedBlindedBlock(response)
		require.Equal(t, nil, errJson)
		require.Equal(t, apimiddleware.RunDefault(false), runDefault)
		require.NotNil(t, j)
		resp := &phase0ProduceBlockResponseJson{}
		require.NoError(t, json.Unmarshal(j, resp))
		require.NotNil(t, resp.Data)
		require.NotNil(t, resp.Data)
		beaconBlock := resp.Data
		assert.Equal(t, "1", beaconBlock.Slot)
		assert.Equal(t, "1", beaconBlock.ProposerIndex)
		assert.Equal(t, "root", beaconBlock.ParentRoot)
		assert.Equal(t, "root", beaconBlock.StateRoot)
		require.NotNil(t, beaconBlock.Body)
	})

	t.Run("Altair", func(t *testing.T) {
		response := &ProduceBlindedBlockResponseJson{
			Version: ethpbv2.Version_ALTAIR.String(),
			Data: &BlindedBeaconBlockContainerJson{
				AltairBlock: &BeaconBlockAltairJson{
					Slot:          "1",
					ProposerIndex: "1",
					ParentRoot:    "root",
					StateRoot:     "root",
					Body:          &BeaconBlockBodyAltairJson{},
				},
			},
		}
		runDefault, j, errJson := serializeProducedBlindedBlock(response)
		require.Equal(t, nil, errJson)
		require.Equal(t, apimiddleware.RunDefault(false), runDefault)
		require.NotNil(t, j)
		resp := &altairProduceBlockResponseJson{}
		require.NoError(t, json.Unmarshal(j, resp))
		require.NotNil(t, resp.Data)
		require.NotNil(t, resp.Data)
		beaconBlock := resp.Data
		assert.Equal(t, "1", beaconBlock.Slot)
		assert.Equal(t, "1", beaconBlock.ProposerIndex)
		assert.Equal(t, "root", beaconBlock.ParentRoot)
		assert.Equal(t, "root", beaconBlock.StateRoot)
		require.NotNil(t, beaconBlock.Body)
	})

	t.Run("Bellatrix", func(t *testing.T) {
		response := &ProduceBlindedBlockResponseJson{
			Version: ethpbv2.Version_BELLATRIX.String(),
			Data: &BlindedBeaconBlockContainerJson{
				BellatrixBlock: &BlindedBeaconBlockBellatrixJson{
					Slot:          "1",
					ProposerIndex: "1",
					ParentRoot:    "root",
					StateRoot:     "root",
					Body:          &BlindedBeaconBlockBodyBellatrixJson{},
				},
			},
		}
		runDefault, j, errJson := serializeProducedBlindedBlock(response)
		require.Equal(t, nil, errJson)
		require.Equal(t, apimiddleware.RunDefault(false), runDefault)
		require.NotNil(t, j)
		resp := &bellatrixProduceBlindedBlockResponseJson{}
		require.NoError(t, json.Unmarshal(j, resp))
		require.NotNil(t, resp.Data)
		require.NotNil(t, resp.Data)
		beaconBlock := resp.Data
		assert.Equal(t, "1", beaconBlock.Slot)
		assert.Equal(t, "1", beaconBlock.ProposerIndex)
		assert.Equal(t, "root", beaconBlock.ParentRoot)
		assert.Equal(t, "root", beaconBlock.StateRoot)
		require.NotNil(t, beaconBlock.Body)
	})

	t.Run("Capella", func(t *testing.T) {
		response := &ProduceBlindedBlockResponseJson{
			Version: ethpbv2.Version_CAPELLA.String(),
			Data: &BlindedBeaconBlockContainerJson{
				CapellaBlock: &BlindedBeaconBlockCapellaJson{
					Slot:          "1",
					ProposerIndex: "1",
					ParentRoot:    "root",
					StateRoot:     "root",
					Body:          &BlindedBeaconBlockBodyCapellaJson{},
				},
			},
		}
		runDefault, j, errJson := serializeProducedBlindedBlock(response)
		require.Equal(t, nil, errJson)
		require.Equal(t, apimiddleware.RunDefault(false), runDefault)
		require.NotNil(t, j)
		resp := &capellaProduceBlindedBlockResponseJson{}
		require.NoError(t, json.Unmarshal(j, resp))
		require.NotNil(t, resp.Data)
		beaconBlock := resp.Data
		assert.Equal(t, "1", beaconBlock.Slot)
		assert.Equal(t, "1", beaconBlock.ProposerIndex)
		assert.Equal(t, "root", beaconBlock.ParentRoot)
		assert.Equal(t, "root", beaconBlock.StateRoot)
		require.NotNil(t, beaconBlock.Body)
	})

	t.Run("incorrect response type", func(t *testing.T) {
		response := &types.Empty{}
		runDefault, j, errJson := serializeProducedV2Block(response)
		require.Equal(t, apimiddleware.RunDefault(false), runDefault)
		require.Equal(t, 0, len(j))
		require.NotNil(t, errJson)
		assert.Equal(t, true, strings.Contains(errJson.Msg(), "container is not of the correct type"))
	})

	t.Run("unsupported block version", func(t *testing.T) {
		response := &ProduceBlockResponseV2Json{
			Version: "unsupported",
		}
		runDefault, j, errJson := serializeProducedV2Block(response)
		require.Equal(t, apimiddleware.RunDefault(false), runDefault)
		require.Equal(t, 0, len(j))
		require.NotNil(t, errJson)
		assert.Equal(t, true, strings.Contains(errJson.Msg(), "unsupported block version"))
	})
}

func TestPrepareForkChoiceResponse(t *testing.T) {
	dump := &ForkChoiceDumpJson{
		JustifiedCheckpoint: &CheckpointJson{
			Epoch: "justified",
			Root:  "justified",
		},
		FinalizedCheckpoint: &CheckpointJson{
			Epoch: "finalized",
			Root:  "finalized",
		},
		BestJustifiedCheckpoint: &CheckpointJson{
			Epoch: "best_justified",
			Root:  "best_justified",
		},
		UnrealizedJustifiedCheckpoint: &CheckpointJson{
			Epoch: "unrealized_justified",
			Root:  "unrealized_justified",
		},
		UnrealizedFinalizedCheckpoint: &CheckpointJson{
			Epoch: "unrealized_finalized",
			Root:  "unrealized_finalized",
		},
		ProposerBoostRoot:         "proposer_boost_root",
		PreviousProposerBoostRoot: "previous_proposer_boost_root",
		HeadRoot:                  "head_root",
		ForkChoiceNodes: []*ForkChoiceNodeJson{
			{
				Slot:                     "node1_slot",
				BlockRoot:                "node1_block_root",
				ParentRoot:               "node1_parent_root",
				JustifiedEpoch:           "node1_justified_epoch",
				FinalizedEpoch:           "node1_finalized_epoch",
				UnrealizedJustifiedEpoch: "node1_unrealized_justified_epoch",
				UnrealizedFinalizedEpoch: "node1_unrealized_finalized_epoch",
				Balance:                  "node1_balance",
				Weight:                   "node1_weight",
				ExecutionOptimistic:      false,
				ExecutionBlockHash:       "node1_execution_block_hash",
				TimeStamp:                "node1_time_stamp",
				Validity:                 "node1_validity",
			},
			{
				Slot:                     "node2_slot",
				BlockRoot:                "node2_block_root",
				ParentRoot:               "node2_parent_root",
				JustifiedEpoch:           "node2_justified_epoch",
				FinalizedEpoch:           "node2_finalized_epoch",
				UnrealizedJustifiedEpoch: "node2_unrealized_justified_epoch",
				UnrealizedFinalizedEpoch: "node2_unrealized_finalized_epoch",
				Balance:                  "node2_balance",
				Weight:                   "node2_weight",
				ExecutionOptimistic:      true,
				ExecutionBlockHash:       "node2_execution_block_hash",
				TimeStamp:                "node2_time_stamp",
				Validity:                 "node2_validity",
			},
		},
	}
	runDefault, j, errorJson := prepareForkChoiceResponse(dump)
	assert.Equal(t, nil, errorJson)
	assert.Equal(t, apimiddleware.RunDefault(false), runDefault)
	result := &ForkChoiceResponseJson{}
	require.NoError(t, json.Unmarshal(j, result))
	require.NotNil(t, result)
	assert.Equal(t, "justified", result.JustifiedCheckpoint.Epoch)
	assert.Equal(t, "justified", result.JustifiedCheckpoint.Root)
	assert.Equal(t, "finalized", result.FinalizedCheckpoint.Epoch)
	assert.Equal(t, "finalized", result.FinalizedCheckpoint.Root)
	assert.Equal(t, "best_justified", result.ExtraData.BestJustifiedCheckpoint.Epoch)
	assert.Equal(t, "best_justified", result.ExtraData.BestJustifiedCheckpoint.Root)
	assert.Equal(t, "unrealized_justified", result.ExtraData.UnrealizedJustifiedCheckpoint.Epoch)
	assert.Equal(t, "unrealized_justified", result.ExtraData.UnrealizedJustifiedCheckpoint.Root)
	assert.Equal(t, "unrealized_finalized", result.ExtraData.UnrealizedFinalizedCheckpoint.Epoch)
	assert.Equal(t, "unrealized_finalized", result.ExtraData.UnrealizedFinalizedCheckpoint.Root)
	assert.Equal(t, "proposer_boost_root", result.ExtraData.ProposerBoostRoot)
	assert.Equal(t, "previous_proposer_boost_root", result.ExtraData.PreviousProposerBoostRoot)
	assert.Equal(t, "head_root", result.ExtraData.HeadRoot)
	require.Equal(t, 2, len(result.ForkChoiceNodes))
	node1 := result.ForkChoiceNodes[0]
	require.NotNil(t, node1)
	assert.Equal(t, "node1_slot", node1.Slot)
	assert.Equal(t, "node1_block_root", node1.BlockRoot)
	assert.Equal(t, "node1_parent_root", node1.ParentRoot)
	assert.Equal(t, "node1_justified_epoch", node1.JustifiedEpoch)
	assert.Equal(t, "node1_finalized_epoch", node1.FinalizedEpoch)
	assert.Equal(t, "node1_unrealized_justified_epoch", node1.ExtraData.UnrealizedJustifiedEpoch)
	assert.Equal(t, "node1_unrealized_finalized_epoch", node1.ExtraData.UnrealizedFinalizedEpoch)
	assert.Equal(t, "node1_balance", node1.ExtraData.Balance)
	assert.Equal(t, "node1_weight", node1.Weight)
	assert.Equal(t, false, node1.ExtraData.ExecutionOptimistic)
	assert.Equal(t, "node1_execution_block_hash", node1.ExecutionBlockHash)
	assert.Equal(t, "node1_time_stamp", node1.ExtraData.TimeStamp)
	assert.Equal(t, "node1_validity", node1.Validity)
	node2 := result.ForkChoiceNodes[1]
	require.NotNil(t, node2)
	assert.Equal(t, "node2_slot", node2.Slot)
	assert.Equal(t, "node2_block_root", node2.BlockRoot)
	assert.Equal(t, "node2_parent_root", node2.ParentRoot)
	assert.Equal(t, "node2_justified_epoch", node2.JustifiedEpoch)
	assert.Equal(t, "node2_finalized_epoch", node2.FinalizedEpoch)
	assert.Equal(t, "node2_unrealized_justified_epoch", node2.ExtraData.UnrealizedJustifiedEpoch)
	assert.Equal(t, "node2_unrealized_finalized_epoch", node2.ExtraData.UnrealizedFinalizedEpoch)
	assert.Equal(t, "node2_balance", node2.ExtraData.Balance)
	assert.Equal(t, "node2_weight", node2.Weight)
	assert.Equal(t, true, node2.ExtraData.ExecutionOptimistic)
	assert.Equal(t, "node2_execution_block_hash", node2.ExecutionBlockHash)
	assert.Equal(t, "node2_time_stamp", node2.ExtraData.TimeStamp)
	assert.Equal(t, "node2_validity", node2.Validity)
}<|MERGE_RESOLUTION|>--- conflicted
+++ resolved
@@ -358,336 +358,6 @@
 		errJson := preparePublishedBlock(&apimiddleware.Endpoint{}, nil, nil)
 		assert.Equal(t, true, strings.Contains(errJson.Msg(), "unsupported block type"))
 	})
-}
-
-<<<<<<< HEAD
-func TestPrepareValidatorAggregates(t *testing.T) {
-	body := &tempSyncCommitteesResponseJson{
-		Data: &tempSyncCommitteeValidatorsJson{
-			Validators: []string{"1", "2"},
-			ValidatorAggregates: []*tempSyncSubcommitteeValidatorsJson{
-				{
-					Validators: []string{"3", "4"},
-				},
-				{
-					Validators: []string{"5"},
-				},
-			},
-		},
-	}
-	bodyJson, err := json.Marshal(body)
-	require.NoError(t, err)
-
-	container := &SyncCommitteesResponseJson{}
-	runDefault, errJson := prepareValidatorAggregates(bodyJson, container)
-	require.Equal(t, nil, errJson)
-	require.Equal(t, apimiddleware.RunDefault(false), runDefault)
-	assert.DeepEqual(t, []string{"1", "2"}, container.Data.Validators)
-	require.DeepEqual(t, [][]string{{"3", "4"}, {"5"}}, container.Data.ValidatorAggregates)
-=======
-func TestSerializeV2Block(t *testing.T) {
-	t.Run("Phase 0", func(t *testing.T) {
-		response := &BlockV2ResponseJson{
-			Version: ethpbv2.Version_PHASE0.String(),
-			Data: &SignedBeaconBlockContainerV2Json{
-				Phase0Block: &BeaconBlockJson{
-					Slot:          "1",
-					ProposerIndex: "1",
-					ParentRoot:    "root",
-					StateRoot:     "root",
-					Body:          &BeaconBlockBodyJson{},
-				},
-				Signature: "sig",
-			},
-			ExecutionOptimistic: true,
-		}
-		runDefault, j, errJson := serializeV2Block(response)
-		require.Equal(t, nil, errJson)
-		require.Equal(t, apimiddleware.RunDefault(false), runDefault)
-		require.NotNil(t, j)
-		resp := &phase0BlockResponseJson{}
-		require.NoError(t, json.Unmarshal(j, resp))
-		require.NotNil(t, resp.Data)
-		require.NotNil(t, resp.Data.Message)
-		beaconBlock := resp.Data.Message
-		assert.Equal(t, "1", beaconBlock.Slot)
-		assert.Equal(t, "1", beaconBlock.ProposerIndex)
-		assert.Equal(t, "root", beaconBlock.ParentRoot)
-		assert.Equal(t, "root", beaconBlock.StateRoot)
-		assert.NotNil(t, beaconBlock.Body)
-		assert.Equal(t, true, resp.ExecutionOptimistic)
-	})
-
-	t.Run("Altair", func(t *testing.T) {
-		response := &BlockV2ResponseJson{
-			Version: ethpbv2.Version_ALTAIR.String(),
-			Data: &SignedBeaconBlockContainerV2Json{
-				AltairBlock: &BeaconBlockAltairJson{
-					Slot:          "1",
-					ProposerIndex: "1",
-					ParentRoot:    "root",
-					StateRoot:     "root",
-					Body:          &BeaconBlockBodyAltairJson{},
-				},
-				Signature: "sig",
-			},
-			ExecutionOptimistic: true,
-		}
-		runDefault, j, errJson := serializeV2Block(response)
-		require.Equal(t, nil, errJson)
-		require.Equal(t, apimiddleware.RunDefault(false), runDefault)
-		require.NotNil(t, j)
-		resp := &altairBlockResponseJson{}
-		require.NoError(t, json.Unmarshal(j, resp))
-		require.NotNil(t, resp.Data)
-		require.NotNil(t, resp.Data.Message)
-		beaconBlock := resp.Data.Message
-		assert.Equal(t, "1", beaconBlock.Slot)
-		assert.Equal(t, "1", beaconBlock.ProposerIndex)
-		assert.Equal(t, "root", beaconBlock.ParentRoot)
-		assert.Equal(t, "root", beaconBlock.StateRoot)
-		assert.NotNil(t, beaconBlock.Body)
-		assert.Equal(t, true, resp.ExecutionOptimistic)
-	})
-
-	t.Run("Bellatrix", func(t *testing.T) {
-		response := &BlockV2ResponseJson{
-			Version: ethpbv2.Version_BELLATRIX.String(),
-			Data: &SignedBeaconBlockContainerV2Json{
-				BellatrixBlock: &BeaconBlockBellatrixJson{
-					Slot:          "1",
-					ProposerIndex: "1",
-					ParentRoot:    "root",
-					StateRoot:     "root",
-					Body:          &BeaconBlockBodyBellatrixJson{},
-				},
-				Signature: "sig",
-			},
-			ExecutionOptimistic: true,
-		}
-		runDefault, j, errJson := serializeV2Block(response)
-		require.Equal(t, nil, errJson)
-		require.Equal(t, apimiddleware.RunDefault(false), runDefault)
-		require.NotNil(t, j)
-		resp := &bellatrixBlockResponseJson{}
-		require.NoError(t, json.Unmarshal(j, resp))
-		require.NotNil(t, resp.Data)
-		require.NotNil(t, resp.Data.Message)
-		beaconBlock := resp.Data.Message
-		assert.Equal(t, "1", beaconBlock.Slot)
-		assert.Equal(t, "1", beaconBlock.ProposerIndex)
-		assert.Equal(t, "root", beaconBlock.ParentRoot)
-		assert.Equal(t, "root", beaconBlock.StateRoot)
-		assert.NotNil(t, beaconBlock.Body)
-		assert.Equal(t, true, resp.ExecutionOptimistic)
-	})
-
-	t.Run("incorrect response type", func(t *testing.T) {
-		response := &types.Empty{}
-		runDefault, j, errJson := serializeV2Block(response)
-		require.Equal(t, apimiddleware.RunDefault(false), runDefault)
-		require.Equal(t, 0, len(j))
-		require.NotNil(t, errJson)
-		assert.Equal(t, true, strings.Contains(errJson.Msg(), "container is not of the correct type"))
-	})
-
-	t.Run("unsupported block version", func(t *testing.T) {
-		response := &BlockV2ResponseJson{
-			Version: "unsupported",
-		}
-		runDefault, j, errJson := serializeV2Block(response)
-		require.Equal(t, apimiddleware.RunDefault(false), runDefault)
-		require.Equal(t, 0, len(j))
-		require.NotNil(t, errJson)
-		assert.Equal(t, true, strings.Contains(errJson.Msg(), "unsupported block version"))
-	})
-}
-
-func TestSerializeBlindedBlock(t *testing.T) {
-	t.Run("Phase 0", func(t *testing.T) {
-		response := &BlindedBlockResponseJson{
-			Version: ethpbv2.Version_PHASE0.String(),
-			Data: &SignedBlindedBeaconBlockContainerJson{
-				Phase0Block: &BeaconBlockJson{
-					Slot:          "1",
-					ProposerIndex: "1",
-					ParentRoot:    "root",
-					StateRoot:     "root",
-					Body:          &BeaconBlockBodyJson{},
-				},
-				Signature: "sig",
-			},
-			ExecutionOptimistic: true,
-		}
-		runDefault, j, errJson := serializeBlindedBlock(response)
-		require.Equal(t, nil, errJson)
-		require.Equal(t, apimiddleware.RunDefault(false), runDefault)
-		require.NotNil(t, j)
-		resp := &phase0BlockResponseJson{}
-		require.NoError(t, json.Unmarshal(j, resp))
-		require.NotNil(t, resp.Data)
-		require.NotNil(t, resp.Data.Message)
-		beaconBlock := resp.Data.Message
-		assert.Equal(t, "1", beaconBlock.Slot)
-		assert.Equal(t, "1", beaconBlock.ProposerIndex)
-		assert.Equal(t, "root", beaconBlock.ParentRoot)
-		assert.Equal(t, "root", beaconBlock.StateRoot)
-		assert.NotNil(t, beaconBlock.Body)
-		assert.Equal(t, true, resp.ExecutionOptimistic)
-	})
-
-	t.Run("Altair", func(t *testing.T) {
-		response := &BlindedBlockResponseJson{
-			Version: ethpbv2.Version_ALTAIR.String(),
-			Data: &SignedBlindedBeaconBlockContainerJson{
-				AltairBlock: &BeaconBlockAltairJson{
-					Slot:          "1",
-					ProposerIndex: "1",
-					ParentRoot:    "root",
-					StateRoot:     "root",
-					Body:          &BeaconBlockBodyAltairJson{},
-				},
-				Signature: "sig",
-			},
-			ExecutionOptimistic: true,
-		}
-		runDefault, j, errJson := serializeBlindedBlock(response)
-		require.Equal(t, nil, errJson)
-		require.Equal(t, apimiddleware.RunDefault(false), runDefault)
-		require.NotNil(t, j)
-		resp := &altairBlockResponseJson{}
-		require.NoError(t, json.Unmarshal(j, resp))
-		require.NotNil(t, resp.Data)
-		require.NotNil(t, resp.Data.Message)
-		beaconBlock := resp.Data.Message
-		assert.Equal(t, "1", beaconBlock.Slot)
-		assert.Equal(t, "1", beaconBlock.ProposerIndex)
-		assert.Equal(t, "root", beaconBlock.ParentRoot)
-		assert.Equal(t, "root", beaconBlock.StateRoot)
-		assert.NotNil(t, beaconBlock.Body)
-		assert.Equal(t, true, resp.ExecutionOptimistic)
-	})
-
-	t.Run("Bellatrix", func(t *testing.T) {
-		response := &BlindedBlockResponseJson{
-			Version: ethpbv2.Version_BELLATRIX.String(),
-			Data: &SignedBlindedBeaconBlockContainerJson{
-				BellatrixBlock: &BlindedBeaconBlockBellatrixJson{
-					Slot:          "1",
-					ProposerIndex: "1",
-					ParentRoot:    "root",
-					StateRoot:     "root",
-					Body:          &BlindedBeaconBlockBodyBellatrixJson{},
-				},
-				Signature: "sig",
-			},
-			ExecutionOptimistic: true,
-		}
-		runDefault, j, errJson := serializeBlindedBlock(response)
-		require.Equal(t, nil, errJson)
-		require.Equal(t, apimiddleware.RunDefault(false), runDefault)
-		require.NotNil(t, j)
-		resp := &bellatrixBlindedBlockResponseJson{}
-		require.NoError(t, json.Unmarshal(j, resp))
-		require.NotNil(t, resp.Data)
-		require.NotNil(t, resp.Data.Message)
-		beaconBlock := resp.Data.Message
-		assert.Equal(t, "1", beaconBlock.Slot)
-		assert.Equal(t, "1", beaconBlock.ProposerIndex)
-		assert.Equal(t, "root", beaconBlock.ParentRoot)
-		assert.Equal(t, "root", beaconBlock.StateRoot)
-		assert.NotNil(t, beaconBlock.Body)
-		assert.Equal(t, true, resp.ExecutionOptimistic)
-	})
-
-	t.Run("Capella", func(t *testing.T) {
-		response := &BlindedBlockResponseJson{
-			Version: ethpbv2.Version_CAPELLA.String(),
-			Data: &SignedBlindedBeaconBlockContainerJson{
-				CapellaBlock: &BlindedBeaconBlockCapellaJson{
-					Slot:          "1",
-					ProposerIndex: "1",
-					ParentRoot:    "root",
-					StateRoot:     "root",
-					Body: &BlindedBeaconBlockBodyCapellaJson{
-						ExecutionPayloadHeader: &ExecutionPayloadHeaderCapellaJson{
-							ParentHash:       "parent_hash",
-							FeeRecipient:     "fee_recipient",
-							StateRoot:        "state_root",
-							ReceiptsRoot:     "receipts_root",
-							LogsBloom:        "logs_bloom",
-							PrevRandao:       "prev_randao",
-							BlockNumber:      "block_number",
-							GasLimit:         "gas_limit",
-							GasUsed:          "gas_used",
-							TimeStamp:        "time_stamp",
-							ExtraData:        "extra_data",
-							BaseFeePerGas:    "base_fee_per_gas",
-							BlockHash:        "block_hash",
-							TransactionsRoot: "transactions_root",
-							WithdrawalsRoot:  "withdrawals_root",
-						},
-					},
-				},
-				Signature: "sig",
-			},
-			ExecutionOptimistic: true,
-		}
-		runDefault, j, errJson := serializeBlindedBlock(response)
-		require.Equal(t, nil, errJson)
-		require.Equal(t, apimiddleware.RunDefault(false), runDefault)
-		require.NotNil(t, j)
-		resp := &capellaBlindedBlockResponseJson{}
-		require.NoError(t, json.Unmarshal(j, resp))
-		require.NotNil(t, resp.Data)
-		require.NotNil(t, resp.Data.Message)
-		beaconBlock := resp.Data.Message
-		assert.Equal(t, "1", beaconBlock.Slot)
-		assert.Equal(t, "1", beaconBlock.ProposerIndex)
-		assert.Equal(t, "root", beaconBlock.ParentRoot)
-		assert.Equal(t, "root", beaconBlock.StateRoot)
-		assert.NotNil(t, beaconBlock.Body)
-		payloadHeader := beaconBlock.Body.ExecutionPayloadHeader
-		assert.NotNil(t, payloadHeader)
-		assert.Equal(t, "parent_hash", payloadHeader.ParentHash)
-		assert.Equal(t, "fee_recipient", payloadHeader.FeeRecipient)
-		assert.Equal(t, "state_root", payloadHeader.StateRoot)
-		assert.Equal(t, "receipts_root", payloadHeader.ReceiptsRoot)
-		assert.Equal(t, "logs_bloom", payloadHeader.LogsBloom)
-		assert.Equal(t, "prev_randao", payloadHeader.PrevRandao)
-		assert.Equal(t, "block_number", payloadHeader.BlockNumber)
-		assert.Equal(t, "gas_limit", payloadHeader.GasLimit)
-		assert.Equal(t, "gas_used", payloadHeader.GasUsed)
-		assert.Equal(t, "time_stamp", payloadHeader.TimeStamp)
-		assert.Equal(t, "extra_data", payloadHeader.ExtraData)
-		assert.Equal(t, "base_fee_per_gas", payloadHeader.BaseFeePerGas)
-		assert.Equal(t, "block_hash", payloadHeader.BlockHash)
-		assert.Equal(t, "transactions_root", payloadHeader.TransactionsRoot)
-		assert.Equal(t, "withdrawals_root", payloadHeader.WithdrawalsRoot)
-		assert.Equal(t, true, resp.ExecutionOptimistic)
-
-	})
-
-	t.Run("incorrect response type", func(t *testing.T) {
-		response := &types.Empty{}
-		runDefault, j, errJson := serializeBlindedBlock(response)
-		require.Equal(t, apimiddleware.RunDefault(false), runDefault)
-		require.Equal(t, 0, len(j))
-		require.NotNil(t, errJson)
-		assert.Equal(t, true, strings.Contains(errJson.Msg(), "container is not of the correct type"))
-	})
-
-	t.Run("unsupported block version", func(t *testing.T) {
-		response := &BlindedBlockResponseJson{
-			Version: "unsupported",
-		}
-		runDefault, j, errJson := serializeBlindedBlock(response)
-		require.Equal(t, apimiddleware.RunDefault(false), runDefault)
-		require.Equal(t, 0, len(j))
-		require.NotNil(t, errJson)
-		assert.Equal(t, true, strings.Contains(errJson.Msg(), "unsupported block version"))
-	})
->>>>>>> be9b6ea8
 }
 
 func TestSerializeV2State(t *testing.T) {
