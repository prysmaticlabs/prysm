package apimiddleware

import (
	"bytes"
	"encoding/json"
	"net/http/httptest"
	"reflect"
	"strconv"
	"strings"
	"testing"

	"github.com/prysmaticlabs/prysm/v4/api/gateway/apimiddleware"
	"github.com/prysmaticlabs/prysm/v4/config/params"
	"github.com/prysmaticlabs/prysm/v4/testing/assert"
	"github.com/prysmaticlabs/prysm/v4/testing/require"
	"github.com/prysmaticlabs/prysm/v4/time/slots"
)

func TestSetInitialPublishBlockPostRequest(t *testing.T) {
	params.SetupTestConfigCleanup(t)
	cfg := params.BeaconConfig().Copy()
	cfg.BellatrixForkEpoch = params.BeaconConfig().AltairForkEpoch + 1
	cfg.CapellaForkEpoch = params.BeaconConfig().BellatrixForkEpoch + 1
	cfg.DenebForkEpoch = params.BeaconConfig().CapellaForkEpoch + 1
	params.OverrideBeaconConfig(cfg)

	endpoint := &apimiddleware.Endpoint{}
	s := struct {
		Message struct {
			Slot string
		} `json:"message"`
	}{}
	t.Run("Phase 0", func(t *testing.T) {
		s.Message = struct{ Slot string }{Slot: "0"}
		j, err := json.Marshal(s)
		require.NoError(t, err)
		var body bytes.Buffer
		_, err = body.Write(j)
		require.NoError(t, err)
		request := httptest.NewRequest("POST", "http://foo.example", &body)
		runDefault, errJson := setInitialPublishBlockPostRequest(endpoint, nil, request)
		require.Equal(t, true, errJson == nil)
		assert.Equal(t, apimiddleware.RunDefault(true), runDefault)
		assert.Equal(t, reflect.TypeOf(SignedBeaconBlockJson{}).Name(), reflect.Indirect(reflect.ValueOf(endpoint.PostRequest)).Type().Name())
	})
	t.Run("Altair", func(t *testing.T) {
		slot, err := slots.EpochStart(params.BeaconConfig().AltairForkEpoch)
		require.NoError(t, err)
		s.Message = struct{ Slot string }{Slot: strconv.FormatUint(uint64(slot), 10)}
		j, err := json.Marshal(s)
		require.NoError(t, err)
		var body bytes.Buffer
		_, err = body.Write(j)
		require.NoError(t, err)
		request := httptest.NewRequest("POST", "http://foo.example", &body)
		runDefault, errJson := setInitialPublishBlockPostRequest(endpoint, nil, request)
		require.Equal(t, true, errJson == nil)
		assert.Equal(t, apimiddleware.RunDefault(true), runDefault)
		assert.Equal(t, reflect.TypeOf(SignedBeaconBlockAltairJson{}).Name(), reflect.Indirect(reflect.ValueOf(endpoint.PostRequest)).Type().Name())
	})
	t.Run("Bellatrix", func(t *testing.T) {
		slot, err := slots.EpochStart(params.BeaconConfig().BellatrixForkEpoch)
		require.NoError(t, err)
		s.Message = struct{ Slot string }{Slot: strconv.FormatUint(uint64(slot), 10)}
		j, err := json.Marshal(s)
		require.NoError(t, err)
		var body bytes.Buffer
		_, err = body.Write(j)
		require.NoError(t, err)
		request := httptest.NewRequest("POST", "http://foo.example", &body)
		runDefault, errJson := setInitialPublishBlockPostRequest(endpoint, nil, request)
		require.Equal(t, true, errJson == nil)
		assert.Equal(t, apimiddleware.RunDefault(true), runDefault)
		assert.Equal(t, reflect.TypeOf(SignedBeaconBlockBellatrixJson{}).Name(), reflect.Indirect(reflect.ValueOf(endpoint.PostRequest)).Type().Name())
	})
	t.Run("Capella", func(t *testing.T) {
		params.SetupTestConfigCleanup(t)
		cfg := params.BeaconConfig()
		cfg.CapellaForkEpoch = cfg.BellatrixForkEpoch.Add(2)
		params.OverrideBeaconConfig(cfg)

		slot, err := slots.EpochStart(params.BeaconConfig().CapellaForkEpoch)
		require.NoError(t, err)
		s.Message = struct{ Slot string }{Slot: strconv.FormatUint(uint64(slot), 10)}
		j, err := json.Marshal(s)
		require.NoError(t, err)
		var body bytes.Buffer
		_, err = body.Write(j)
		require.NoError(t, err)
		request := httptest.NewRequest("POST", "http://foo.example", &body)
		runDefault, errJson := setInitialPublishBlockPostRequest(endpoint, nil, request)
		require.Equal(t, true, errJson == nil)
		assert.Equal(t, apimiddleware.RunDefault(true), runDefault)
		assert.Equal(t, reflect.TypeOf(SignedBeaconBlockCapellaJson{}).Name(), reflect.Indirect(reflect.ValueOf(endpoint.PostRequest)).Type().Name())
	})
	t.Run("Deneb", func(t *testing.T) {
		params.SetupTestConfigCleanup(t)
		cfg := params.BeaconConfig()
		cfg.DenebForkEpoch = cfg.CapellaForkEpoch.Add(2)
		params.OverrideBeaconConfig(cfg)
		slot, err := slots.EpochStart(params.BeaconConfig().DenebForkEpoch)
		require.NoError(t, err)
		denebS := struct {
			SignedBlock struct {
				Message struct {
					Slot string
				} `json:"message"`
			} `json:"signed_block"`
		}{}
		denebS.SignedBlock = struct {
			Message struct {
				Slot string
			} `json:"message"`
		}{
			Message: struct {
				Slot string
			}{Slot: strconv.FormatUint(uint64(slot), 10)},
		}
		j, err := json.Marshal(denebS)
		require.NoError(t, err)
		var body bytes.Buffer
		_, err = body.Write(j)
		require.NoError(t, err)
		request := httptest.NewRequest("POST", "http://foo.example", &body)
		runDefault, errJson := setInitialPublishBlockPostRequest(endpoint, nil, request)
		require.Equal(t, true, errJson == nil)
		assert.Equal(t, apimiddleware.RunDefault(true), runDefault)
		assert.Equal(t, reflect.TypeOf(SignedBeaconBlockContentsDenebJson{}).Name(), reflect.Indirect(reflect.ValueOf(endpoint.PostRequest)).Type().Name())
	})
}

func TestPreparePublishedBlock(t *testing.T) {
	t.Run("Phase 0", func(t *testing.T) {
		endpoint := &apimiddleware.Endpoint{
			PostRequest: &SignedBeaconBlockJson{
				Message: &BeaconBlockJson{
					Body: &BeaconBlockBodyJson{},
				},
			},
		}
		errJson := preparePublishedBlock(endpoint, nil, nil)
		require.Equal(t, true, errJson == nil)
		_, ok := endpoint.PostRequest.(*phase0PublishBlockRequestJson)
		assert.Equal(t, true, ok)
	})

	t.Run("Altair", func(t *testing.T) {
		endpoint := &apimiddleware.Endpoint{
			PostRequest: &SignedBeaconBlockAltairJson{
				Message: &BeaconBlockAltairJson{
					Body: &BeaconBlockBodyAltairJson{},
				},
			},
		}
		errJson := preparePublishedBlock(endpoint, nil, nil)
		require.Equal(t, true, errJson == nil)
		_, ok := endpoint.PostRequest.(*altairPublishBlockRequestJson)
		assert.Equal(t, true, ok)
	})

	t.Run("Bellatrix", func(t *testing.T) {
		endpoint := &apimiddleware.Endpoint{
			PostRequest: &SignedBeaconBlockBellatrixJson{
				Message: &BeaconBlockBellatrixJson{
					Body: &BeaconBlockBodyBellatrixJson{},
				},
			},
		}
		errJson := preparePublishedBlock(endpoint, nil, nil)
		require.Equal(t, true, errJson == nil)
		_, ok := endpoint.PostRequest.(*bellatrixPublishBlockRequestJson)
		assert.Equal(t, true, ok)
	})

	t.Run("unsupported block type", func(t *testing.T) {
		errJson := preparePublishedBlock(&apimiddleware.Endpoint{}, nil, nil)
		assert.Equal(t, true, strings.Contains(errJson.Msg(), "unsupported block type"))
	})
}

func TestSetInitialPublishBlindedBlockPostRequest(t *testing.T) {
	params.SetupTestConfigCleanup(t)
	cfg := params.BeaconConfig().Copy()
	cfg.BellatrixForkEpoch = params.BeaconConfig().AltairForkEpoch + 1
	cfg.CapellaForkEpoch = params.BeaconConfig().BellatrixForkEpoch + 1
	cfg.DenebForkEpoch = params.BeaconConfig().CapellaForkEpoch + 1
	params.OverrideBeaconConfig(cfg)

	endpoint := &apimiddleware.Endpoint{}
	s := struct {
		Message struct {
			Slot string
		} `json:"message"`
	}{}
	t.Run("Phase 0", func(t *testing.T) {
		s.Message = struct{ Slot string }{Slot: "0"}
		j, err := json.Marshal(s)
		require.NoError(t, err)
		var body bytes.Buffer
		_, err = body.Write(j)
		require.NoError(t, err)
		request := httptest.NewRequest("POST", "http://foo.example", &body)
		runDefault, errJson := setInitialPublishBlindedBlockPostRequest(endpoint, nil, request)
		require.Equal(t, true, errJson == nil)
		assert.Equal(t, apimiddleware.RunDefault(true), runDefault)
		assert.Equal(t, reflect.TypeOf(SignedBeaconBlockJson{}).Name(), reflect.Indirect(reflect.ValueOf(endpoint.PostRequest)).Type().Name())
	})
	t.Run("Altair", func(t *testing.T) {
		slot, err := slots.EpochStart(params.BeaconConfig().AltairForkEpoch)
		require.NoError(t, err)
		s.Message = struct{ Slot string }{Slot: strconv.FormatUint(uint64(slot), 10)}
		j, err := json.Marshal(s)
		require.NoError(t, err)
		var body bytes.Buffer
		_, err = body.Write(j)
		require.NoError(t, err)
		request := httptest.NewRequest("POST", "http://foo.example", &body)
		runDefault, errJson := setInitialPublishBlindedBlockPostRequest(endpoint, nil, request)
		require.Equal(t, true, errJson == nil)
		assert.Equal(t, apimiddleware.RunDefault(true), runDefault)
		assert.Equal(t, reflect.TypeOf(SignedBeaconBlockAltairJson{}).Name(), reflect.Indirect(reflect.ValueOf(endpoint.PostRequest)).Type().Name())
	})
	t.Run("Bellatrix", func(t *testing.T) {
		slot, err := slots.EpochStart(params.BeaconConfig().BellatrixForkEpoch)
		require.NoError(t, err)
		s.Message = struct{ Slot string }{Slot: strconv.FormatUint(uint64(slot), 10)}
		j, err := json.Marshal(s)
		require.NoError(t, err)
		var body bytes.Buffer
		_, err = body.Write(j)
		require.NoError(t, err)
		request := httptest.NewRequest("POST", "http://foo.example", &body)
		runDefault, errJson := setInitialPublishBlindedBlockPostRequest(endpoint, nil, request)
		require.Equal(t, true, errJson == nil)
		assert.Equal(t, apimiddleware.RunDefault(true), runDefault)
		assert.Equal(t, reflect.TypeOf(SignedBlindedBeaconBlockBellatrixJson{}).Name(), reflect.Indirect(reflect.ValueOf(endpoint.PostRequest)).Type().Name())
	})
	t.Run("Capella", func(t *testing.T) {
		slot, err := slots.EpochStart(params.BeaconConfig().CapellaForkEpoch)
		require.NoError(t, err)
		s.Message = struct{ Slot string }{Slot: strconv.FormatUint(uint64(slot), 10)}
		j, err := json.Marshal(s)
		require.NoError(t, err)
		var body bytes.Buffer
		_, err = body.Write(j)
		require.NoError(t, err)
		request := httptest.NewRequest("POST", "http://foo.example", &body)
		runDefault, errJson := setInitialPublishBlindedBlockPostRequest(endpoint, nil, request)
		require.Equal(t, true, errJson == nil)
		assert.Equal(t, apimiddleware.RunDefault(true), runDefault)
		assert.Equal(t, reflect.TypeOf(SignedBlindedBeaconBlockCapellaJson{}).Name(), reflect.Indirect(reflect.ValueOf(endpoint.PostRequest)).Type().Name())
	})
	t.Run("Deneb", func(t *testing.T) {
		slot, err := slots.EpochStart(params.BeaconConfig().DenebForkEpoch)
		require.NoError(t, err)
		denebS := struct {
			SignedBlindedBlock struct {
				Message struct {
					Slot string
				} `json:"message"`
			} `json:"signed_blinded_block"`
		}{}
		denebS.SignedBlindedBlock = struct {
			Message struct {
				Slot string
			} `json:"message"`
		}{
			Message: struct {
				Slot string
			}{Slot: strconv.FormatUint(uint64(slot), 10)},
		}
		j, err := json.Marshal(denebS)
		require.NoError(t, err)
		var body bytes.Buffer
		_, err = body.Write(j)
		require.NoError(t, err)
		request := httptest.NewRequest("POST", "http://foo.example", &body)
		runDefault, errJson := setInitialPublishBlindedBlockPostRequest(endpoint, nil, request)
		require.Equal(t, true, errJson == nil)
		assert.Equal(t, apimiddleware.RunDefault(true), runDefault)
		assert.Equal(t, reflect.TypeOf(SignedBlindedBeaconBlockContentsDenebJson{}).Name(), reflect.Indirect(reflect.ValueOf(endpoint.PostRequest)).Type().Name())
	})
}

func TestPreparePublishedBlindedBlock(t *testing.T) {
	t.Run("Phase 0", func(t *testing.T) {
		endpoint := &apimiddleware.Endpoint{
			PostRequest: &SignedBeaconBlockJson{
				Message: &BeaconBlockJson{
					Body: &BeaconBlockBodyJson{},
				},
			},
		}
		errJson := preparePublishedBlindedBlock(endpoint, nil, nil)
		require.Equal(t, true, errJson == nil)
		_, ok := endpoint.PostRequest.(*phase0PublishBlockRequestJson)
		assert.Equal(t, true, ok)
	})

	t.Run("Altair", func(t *testing.T) {
		endpoint := &apimiddleware.Endpoint{
			PostRequest: &SignedBeaconBlockAltairJson{
				Message: &BeaconBlockAltairJson{
					Body: &BeaconBlockBodyAltairJson{},
				},
			},
		}
		errJson := preparePublishedBlindedBlock(endpoint, nil, nil)
		require.Equal(t, true, errJson == nil)
		_, ok := endpoint.PostRequest.(*altairPublishBlockRequestJson)
		assert.Equal(t, true, ok)
	})

	t.Run("Bellatrix", func(t *testing.T) {
		endpoint := &apimiddleware.Endpoint{
			PostRequest: &SignedBlindedBeaconBlockBellatrixJson{
				Message: &BlindedBeaconBlockBellatrixJson{
					Body: &BlindedBeaconBlockBodyBellatrixJson{},
				},
			},
		}
		errJson := preparePublishedBlindedBlock(endpoint, nil, nil)
		require.Equal(t, true, errJson == nil)
		_, ok := endpoint.PostRequest.(*bellatrixPublishBlindedBlockRequestJson)
		assert.Equal(t, true, ok)
	})
	t.Run("Capella", func(t *testing.T) {
		endpoint := &apimiddleware.Endpoint{
			PostRequest: &SignedBlindedBeaconBlockCapellaJson{
				Message: &BlindedBeaconBlockCapellaJson{
					Body: &BlindedBeaconBlockBodyCapellaJson{},
				},
			},
		}
		errJson := preparePublishedBlindedBlock(endpoint, nil, nil)
		require.Equal(t, true, errJson == nil)
		_, ok := endpoint.PostRequest.(*capellaPublishBlindedBlockRequestJson)
		assert.Equal(t, true, ok)
	})

	t.Run("Deneb", func(t *testing.T) {
		endpoint := &apimiddleware.Endpoint{
			PostRequest: &SignedBlindedBeaconBlockContentsDenebJson{
				SignedBlindedBlock: &SignedBlindedBeaconBlockDenebJson{
					Message: &BlindedBeaconBlockDenebJson{},
				},
				SignedBlindedBlobSidecars: []*SignedBlindedBlobSidecarJson{},
			},
		}
		errJson := preparePublishedBlindedBlock(endpoint, nil, nil)
		require.Equal(t, true, errJson == nil)
		_, ok := endpoint.PostRequest.(*denebPublishBlindedBlockRequestJson)
		assert.Equal(t, true, ok)
	})
	t.Run("unsupported block type", func(t *testing.T) {
		errJson := preparePublishedBlock(&apimiddleware.Endpoint{}, nil, nil)
		assert.Equal(t, true, strings.Contains(errJson.Msg(), "unsupported block type"))
	})
}

<<<<<<< HEAD
func TestPrepareForkChoiceResponse(t *testing.T) {
	dump := &ForkChoiceDumpJson{
		JustifiedCheckpoint: &CheckpointJson{
			Epoch: "justified",
			Root:  "justified",
		},
		FinalizedCheckpoint: &CheckpointJson{
			Epoch: "finalized",
			Root:  "finalized",
		},
		BestJustifiedCheckpoint: &CheckpointJson{
			Epoch: "best_justified",
			Root:  "best_justified",
		},
		UnrealizedJustifiedCheckpoint: &CheckpointJson{
			Epoch: "unrealized_justified",
			Root:  "unrealized_justified",
		},
		UnrealizedFinalizedCheckpoint: &CheckpointJson{
			Epoch: "unrealized_finalized",
			Root:  "unrealized_finalized",
		},
		ProposerBoostRoot:         "proposer_boost_root",
		PreviousProposerBoostRoot: "previous_proposer_boost_root",
		HeadRoot:                  "head_root",
		ForkChoiceNodes: []*ForkChoiceNodeJson{
			{
				Slot:                     "node1_slot",
				BlockRoot:                "node1_block_root",
				ParentRoot:               "node1_parent_root",
				JustifiedEpoch:           "node1_justified_epoch",
				FinalizedEpoch:           "node1_finalized_epoch",
				UnrealizedJustifiedEpoch: "node1_unrealized_justified_epoch",
				UnrealizedFinalizedEpoch: "node1_unrealized_finalized_epoch",
				Balance:                  "node1_balance",
				Weight:                   "node1_weight",
				ExecutionOptimistic:      false,
				ExecutionBlockHash:       "node1_execution_block_hash",
				TimeStamp:                "node1_time_stamp",
				Validity:                 "node1_validity",
			},
			{
				Slot:                     "node2_slot",
				BlockRoot:                "node2_block_root",
				ParentRoot:               "node2_parent_root",
				JustifiedEpoch:           "node2_justified_epoch",
				FinalizedEpoch:           "node2_finalized_epoch",
				UnrealizedJustifiedEpoch: "node2_unrealized_justified_epoch",
				UnrealizedFinalizedEpoch: "node2_unrealized_finalized_epoch",
				Balance:                  "node2_balance",
				Weight:                   "node2_weight",
				ExecutionOptimistic:      true,
				ExecutionBlockHash:       "node2_execution_block_hash",
				TimeStamp:                "node2_time_stamp",
				Validity:                 "node2_validity",
			},
		},
	}
	runDefault, j, errorJson := prepareForkChoiceResponse(dump)
	assert.Equal(t, nil, errorJson)
	assert.Equal(t, apimiddleware.RunDefault(false), runDefault)
	result := &ForkChoiceResponseJson{}
	require.NoError(t, json.Unmarshal(j, result))
	require.NotNil(t, result)
	assert.Equal(t, "justified", result.JustifiedCheckpoint.Epoch)
	assert.Equal(t, "justified", result.JustifiedCheckpoint.Root)
	assert.Equal(t, "finalized", result.FinalizedCheckpoint.Epoch)
	assert.Equal(t, "finalized", result.FinalizedCheckpoint.Root)
	assert.Equal(t, "best_justified", result.ExtraData.BestJustifiedCheckpoint.Epoch)
	assert.Equal(t, "best_justified", result.ExtraData.BestJustifiedCheckpoint.Root)
	assert.Equal(t, "unrealized_justified", result.ExtraData.UnrealizedJustifiedCheckpoint.Epoch)
	assert.Equal(t, "unrealized_justified", result.ExtraData.UnrealizedJustifiedCheckpoint.Root)
	assert.Equal(t, "unrealized_finalized", result.ExtraData.UnrealizedFinalizedCheckpoint.Epoch)
	assert.Equal(t, "unrealized_finalized", result.ExtraData.UnrealizedFinalizedCheckpoint.Root)
	assert.Equal(t, "proposer_boost_root", result.ExtraData.ProposerBoostRoot)
	assert.Equal(t, "previous_proposer_boost_root", result.ExtraData.PreviousProposerBoostRoot)
	assert.Equal(t, "head_root", result.ExtraData.HeadRoot)
	require.Equal(t, 2, len(result.ForkChoiceNodes))
	node1 := result.ForkChoiceNodes[0]
	require.NotNil(t, node1)
	assert.Equal(t, "node1_slot", node1.Slot)
	assert.Equal(t, "node1_block_root", node1.BlockRoot)
	assert.Equal(t, "node1_parent_root", node1.ParentRoot)
	assert.Equal(t, "node1_justified_epoch", node1.JustifiedEpoch)
	assert.Equal(t, "node1_finalized_epoch", node1.FinalizedEpoch)
	assert.Equal(t, "node1_unrealized_justified_epoch", node1.ExtraData.UnrealizedJustifiedEpoch)
	assert.Equal(t, "node1_unrealized_finalized_epoch", node1.ExtraData.UnrealizedFinalizedEpoch)
	assert.Equal(t, "node1_balance", node1.ExtraData.Balance)
	assert.Equal(t, "node1_weight", node1.Weight)
	assert.Equal(t, false, node1.ExtraData.ExecutionOptimistic)
	assert.Equal(t, "node1_execution_block_hash", node1.ExecutionBlockHash)
	assert.Equal(t, "node1_time_stamp", node1.ExtraData.TimeStamp)
	assert.Equal(t, "node1_validity", node1.Validity)
	node2 := result.ForkChoiceNodes[1]
	require.NotNil(t, node2)
	assert.Equal(t, "node2_slot", node2.Slot)
	assert.Equal(t, "node2_block_root", node2.BlockRoot)
	assert.Equal(t, "node2_parent_root", node2.ParentRoot)
	assert.Equal(t, "node2_justified_epoch", node2.JustifiedEpoch)
	assert.Equal(t, "node2_finalized_epoch", node2.FinalizedEpoch)
	assert.Equal(t, "node2_unrealized_justified_epoch", node2.ExtraData.UnrealizedJustifiedEpoch)
	assert.Equal(t, "node2_unrealized_finalized_epoch", node2.ExtraData.UnrealizedFinalizedEpoch)
	assert.Equal(t, "node2_balance", node2.ExtraData.Balance)
	assert.Equal(t, "node2_weight", node2.Weight)
	assert.Equal(t, true, node2.ExtraData.ExecutionOptimistic)
	assert.Equal(t, "node2_execution_block_hash", node2.ExecutionBlockHash)
	assert.Equal(t, "node2_time_stamp", node2.ExtraData.TimeStamp)
	assert.Equal(t, "node2_validity", node2.Validity)
=======
func TestSerializeProducedV2Block(t *testing.T) {
	t.Run("Phase 0", func(t *testing.T) {
		response := &ProduceBlockResponseV2Json{
			Version: ethpbv2.Version_PHASE0.String(),
			Data: &BeaconBlockContainerV2Json{
				Phase0Block: &BeaconBlockJson{
					Slot:          "1",
					ProposerIndex: "1",
					ParentRoot:    "root",
					StateRoot:     "root",
					Body:          &BeaconBlockBodyJson{},
				},
			},
		}
		runDefault, j, errJson := serializeProducedV2Block(response)
		require.Equal(t, nil, errJson)
		require.Equal(t, apimiddleware.RunDefault(false), runDefault)
		require.NotNil(t, j)
		resp := &phase0ProduceBlockResponseJson{}
		require.NoError(t, json.Unmarshal(j, resp))
		require.NotNil(t, resp.Data)
		require.NotNil(t, resp.Data)
		beaconBlock := resp.Data
		assert.Equal(t, "1", beaconBlock.Slot)
		assert.Equal(t, "1", beaconBlock.ProposerIndex)
		assert.Equal(t, "root", beaconBlock.ParentRoot)
		assert.Equal(t, "root", beaconBlock.StateRoot)
		require.NotNil(t, beaconBlock.Body)
	})

	t.Run("Altair", func(t *testing.T) {
		response := &ProduceBlockResponseV2Json{
			Version: ethpbv2.Version_ALTAIR.String(),
			Data: &BeaconBlockContainerV2Json{
				AltairBlock: &BeaconBlockAltairJson{
					Slot:          "1",
					ProposerIndex: "1",
					ParentRoot:    "root",
					StateRoot:     "root",
					Body:          &BeaconBlockBodyAltairJson{},
				},
			},
		}
		runDefault, j, errJson := serializeProducedV2Block(response)
		require.Equal(t, nil, errJson)
		require.Equal(t, apimiddleware.RunDefault(false), runDefault)
		require.NotNil(t, j)
		resp := &altairProduceBlockResponseJson{}
		require.NoError(t, json.Unmarshal(j, resp))
		require.NotNil(t, resp.Data)
		require.NotNil(t, resp.Data)
		beaconBlock := resp.Data
		assert.Equal(t, "1", beaconBlock.Slot)
		assert.Equal(t, "1", beaconBlock.ProposerIndex)
		assert.Equal(t, "root", beaconBlock.ParentRoot)
		assert.Equal(t, "root", beaconBlock.StateRoot)
		require.NotNil(t, beaconBlock.Body)
	})

	t.Run("Bellatrix", func(t *testing.T) {
		response := &ProduceBlockResponseV2Json{
			Version: ethpbv2.Version_BELLATRIX.String(),
			Data: &BeaconBlockContainerV2Json{
				BellatrixBlock: &BeaconBlockBellatrixJson{
					Slot:          "1",
					ProposerIndex: "1",
					ParentRoot:    "root",
					StateRoot:     "root",
					Body:          &BeaconBlockBodyBellatrixJson{},
				},
			},
		}
		runDefault, j, errJson := serializeProducedV2Block(response)
		require.Equal(t, nil, errJson)
		require.Equal(t, apimiddleware.RunDefault(false), runDefault)
		require.NotNil(t, j)
		resp := &capellaProduceBlockResponseJson{}
		require.NoError(t, json.Unmarshal(j, resp))
		require.NotNil(t, resp.Data)
		require.NotNil(t, resp.Data)
		beaconBlock := resp.Data
		assert.Equal(t, "1", beaconBlock.Slot)
		assert.Equal(t, "1", beaconBlock.ProposerIndex)
		assert.Equal(t, "root", beaconBlock.ParentRoot)
		assert.Equal(t, "root", beaconBlock.StateRoot)
		require.NotNil(t, beaconBlock.Body)
	})
	t.Run("Capella", func(t *testing.T) {
		response := &ProduceBlockResponseV2Json{
			Version: ethpbv2.Version_CAPELLA.String(),
			Data: &BeaconBlockContainerV2Json{
				CapellaBlock: &BeaconBlockCapellaJson{
					Slot:          "1",
					ProposerIndex: "1",
					ParentRoot:    "root",
					StateRoot:     "root",
					Body:          &BeaconBlockBodyCapellaJson{},
				},
			},
		}
		runDefault, j, errJson := serializeProducedV2Block(response)
		require.Equal(t, nil, errJson)
		require.Equal(t, apimiddleware.RunDefault(false), runDefault)
		require.NotNil(t, j)
		resp := &capellaProduceBlockResponseJson{}
		require.NoError(t, json.Unmarshal(j, resp))
		require.NotNil(t, resp.Data)
		require.NotNil(t, resp.Data)
		beaconBlock := resp.Data
		assert.Equal(t, "1", beaconBlock.Slot)
		assert.Equal(t, "1", beaconBlock.ProposerIndex)
		assert.Equal(t, "root", beaconBlock.ParentRoot)
		assert.Equal(t, "root", beaconBlock.StateRoot)
		require.NotNil(t, beaconBlock.Body)
	})
	t.Run("Deneb", func(t *testing.T) {
		response := &ProduceBlockResponseV2Json{
			Version: ethpbv2.Version_DENEB.String(),
			Data: &BeaconBlockContainerV2Json{
				DenebContents: &BeaconBlockContentsDenebJson{
					Block: &BeaconBlockDenebJson{
						Slot:          "1",
						ProposerIndex: "1",
						ParentRoot:    "root",
						StateRoot:     "root",
						Body:          &BeaconBlockBodyDenebJson{},
					},
					BlobSidecars: []*BlobSidecarJson{{
						BlockRoot:       "root",
						Index:           "1",
						Slot:            "1",
						BlockParentRoot: "root",
						ProposerIndex:   "1",
						Blob:            "blob",
						KzgCommitment:   "kzgcommitment",
						KzgProof:        "kzgproof",
					}},
				},
			},
		}
		runDefault, j, errJson := serializeProducedV2Block(response)
		require.Equal(t, nil, errJson)
		require.Equal(t, apimiddleware.RunDefault(false), runDefault)
		require.NotNil(t, j)
		resp := &denebProduceBlockResponseJson{}
		require.NoError(t, json.Unmarshal(j, resp))
		require.NotNil(t, resp.Data)
		require.NotNil(t, resp.Data)
		beaconBlock := resp.Data.Block
		assert.Equal(t, "1", beaconBlock.Slot)
		assert.Equal(t, "1", beaconBlock.ProposerIndex)
		assert.Equal(t, "root", beaconBlock.ParentRoot)
		assert.Equal(t, "root", beaconBlock.StateRoot)
		assert.NotNil(t, beaconBlock.Body)
		require.Equal(t, 1, len(resp.Data.BlobSidecars))
		sidecar := resp.Data.BlobSidecars[0]
		assert.Equal(t, "root", sidecar.BlockRoot)
		assert.Equal(t, "1", sidecar.Index)
		assert.Equal(t, "1", sidecar.Slot)
		assert.Equal(t, "root", sidecar.BlockParentRoot)
		assert.Equal(t, "1", sidecar.ProposerIndex)
		assert.Equal(t, "blob", sidecar.Blob)
		assert.Equal(t, "kzgcommitment", sidecar.KzgCommitment)
		assert.Equal(t, "kzgproof", sidecar.KzgProof)
	})
	t.Run("incorrect response type", func(t *testing.T) {
		response := &types.Empty{}
		runDefault, j, errJson := serializeProducedV2Block(response)
		require.Equal(t, apimiddleware.RunDefault(false), runDefault)
		require.Equal(t, 0, len(j))
		require.NotNil(t, errJson)
		assert.Equal(t, true, strings.Contains(errJson.Msg(), "container is not of the correct type"))
	})

	t.Run("unsupported block version", func(t *testing.T) {
		response := &ProduceBlockResponseV2Json{
			Version: "unsupported",
		}
		runDefault, j, errJson := serializeProducedV2Block(response)
		require.Equal(t, apimiddleware.RunDefault(false), runDefault)
		require.Equal(t, 0, len(j))
		require.NotNil(t, errJson)
		assert.Equal(t, true, strings.Contains(errJson.Msg(), "unsupported block version"))
	})
}

func TestSerializeProduceBlindedBlock(t *testing.T) {
	t.Run("Phase 0", func(t *testing.T) {
		response := &ProduceBlindedBlockResponseJson{
			Version: ethpbv2.Version_PHASE0.String(),
			Data: &BlindedBeaconBlockContainerJson{
				Phase0Block: &BeaconBlockJson{
					Slot:          "1",
					ProposerIndex: "1",
					ParentRoot:    "root",
					StateRoot:     "root",
					Body:          &BeaconBlockBodyJson{},
				},
				AltairBlock: nil,
			},
		}
		runDefault, j, errJson := serializeProducedBlindedBlock(response)
		require.Equal(t, nil, errJson)
		require.Equal(t, apimiddleware.RunDefault(false), runDefault)
		require.NotNil(t, j)
		resp := &phase0ProduceBlockResponseJson{}
		require.NoError(t, json.Unmarshal(j, resp))
		require.NotNil(t, resp.Data)
		require.NotNil(t, resp.Data)
		beaconBlock := resp.Data
		assert.Equal(t, "1", beaconBlock.Slot)
		assert.Equal(t, "1", beaconBlock.ProposerIndex)
		assert.Equal(t, "root", beaconBlock.ParentRoot)
		assert.Equal(t, "root", beaconBlock.StateRoot)
		require.NotNil(t, beaconBlock.Body)
	})

	t.Run("Altair", func(t *testing.T) {
		response := &ProduceBlindedBlockResponseJson{
			Version: ethpbv2.Version_ALTAIR.String(),
			Data: &BlindedBeaconBlockContainerJson{
				AltairBlock: &BeaconBlockAltairJson{
					Slot:          "1",
					ProposerIndex: "1",
					ParentRoot:    "root",
					StateRoot:     "root",
					Body:          &BeaconBlockBodyAltairJson{},
				},
			},
		}
		runDefault, j, errJson := serializeProducedBlindedBlock(response)
		require.Equal(t, nil, errJson)
		require.Equal(t, apimiddleware.RunDefault(false), runDefault)
		require.NotNil(t, j)
		resp := &altairProduceBlockResponseJson{}
		require.NoError(t, json.Unmarshal(j, resp))
		require.NotNil(t, resp.Data)
		require.NotNil(t, resp.Data)
		beaconBlock := resp.Data
		assert.Equal(t, "1", beaconBlock.Slot)
		assert.Equal(t, "1", beaconBlock.ProposerIndex)
		assert.Equal(t, "root", beaconBlock.ParentRoot)
		assert.Equal(t, "root", beaconBlock.StateRoot)
		require.NotNil(t, beaconBlock.Body)
	})

	t.Run("Bellatrix", func(t *testing.T) {
		response := &ProduceBlindedBlockResponseJson{
			Version: ethpbv2.Version_BELLATRIX.String(),
			Data: &BlindedBeaconBlockContainerJson{
				BellatrixBlock: &BlindedBeaconBlockBellatrixJson{
					Slot:          "1",
					ProposerIndex: "1",
					ParentRoot:    "root",
					StateRoot:     "root",
					Body:          &BlindedBeaconBlockBodyBellatrixJson{},
				},
			},
		}
		runDefault, j, errJson := serializeProducedBlindedBlock(response)
		require.Equal(t, nil, errJson)
		require.Equal(t, apimiddleware.RunDefault(false), runDefault)
		require.NotNil(t, j)
		resp := &bellatrixProduceBlindedBlockResponseJson{}
		require.NoError(t, json.Unmarshal(j, resp))
		require.NotNil(t, resp.Data)
		require.NotNil(t, resp.Data)
		beaconBlock := resp.Data
		assert.Equal(t, "1", beaconBlock.Slot)
		assert.Equal(t, "1", beaconBlock.ProposerIndex)
		assert.Equal(t, "root", beaconBlock.ParentRoot)
		assert.Equal(t, "root", beaconBlock.StateRoot)
		require.NotNil(t, beaconBlock.Body)
	})

	t.Run("Capella", func(t *testing.T) {
		response := &ProduceBlindedBlockResponseJson{
			Version: ethpbv2.Version_CAPELLA.String(),
			Data: &BlindedBeaconBlockContainerJson{
				CapellaBlock: &BlindedBeaconBlockCapellaJson{
					Slot:          "1",
					ProposerIndex: "1",
					ParentRoot:    "root",
					StateRoot:     "root",
					Body:          &BlindedBeaconBlockBodyCapellaJson{},
				},
			},
		}
		runDefault, j, errJson := serializeProducedBlindedBlock(response)
		require.Equal(t, nil, errJson)
		require.Equal(t, apimiddleware.RunDefault(false), runDefault)
		require.NotNil(t, j)
		resp := &capellaProduceBlindedBlockResponseJson{}
		require.NoError(t, json.Unmarshal(j, resp))
		require.NotNil(t, resp.Data)
		beaconBlock := resp.Data
		assert.Equal(t, "1", beaconBlock.Slot)
		assert.Equal(t, "1", beaconBlock.ProposerIndex)
		assert.Equal(t, "root", beaconBlock.ParentRoot)
		assert.Equal(t, "root", beaconBlock.StateRoot)
		require.NotNil(t, beaconBlock.Body)
	})

	t.Run("incorrect response type", func(t *testing.T) {
		response := &types.Empty{}
		runDefault, j, errJson := serializeProducedV2Block(response)
		require.Equal(t, apimiddleware.RunDefault(false), runDefault)
		require.Equal(t, 0, len(j))
		require.NotNil(t, errJson)
		assert.Equal(t, true, strings.Contains(errJson.Msg(), "container is not of the correct type"))
	})

	t.Run("unsupported block version", func(t *testing.T) {
		response := &ProduceBlockResponseV2Json{
			Version: "unsupported",
		}
		runDefault, j, errJson := serializeProducedV2Block(response)
		require.Equal(t, apimiddleware.RunDefault(false), runDefault)
		require.Equal(t, 0, len(j))
		require.NotNil(t, errJson)
		assert.Equal(t, true, strings.Contains(errJson.Msg(), "unsupported block version"))
	})
>>>>>>> d1dd8471
}<|MERGE_RESOLUTION|>--- conflicted
+++ resolved
@@ -356,439 +356,4 @@
 		errJson := preparePublishedBlock(&apimiddleware.Endpoint{}, nil, nil)
 		assert.Equal(t, true, strings.Contains(errJson.Msg(), "unsupported block type"))
 	})
-}
-
-<<<<<<< HEAD
-func TestPrepareForkChoiceResponse(t *testing.T) {
-	dump := &ForkChoiceDumpJson{
-		JustifiedCheckpoint: &CheckpointJson{
-			Epoch: "justified",
-			Root:  "justified",
-		},
-		FinalizedCheckpoint: &CheckpointJson{
-			Epoch: "finalized",
-			Root:  "finalized",
-		},
-		BestJustifiedCheckpoint: &CheckpointJson{
-			Epoch: "best_justified",
-			Root:  "best_justified",
-		},
-		UnrealizedJustifiedCheckpoint: &CheckpointJson{
-			Epoch: "unrealized_justified",
-			Root:  "unrealized_justified",
-		},
-		UnrealizedFinalizedCheckpoint: &CheckpointJson{
-			Epoch: "unrealized_finalized",
-			Root:  "unrealized_finalized",
-		},
-		ProposerBoostRoot:         "proposer_boost_root",
-		PreviousProposerBoostRoot: "previous_proposer_boost_root",
-		HeadRoot:                  "head_root",
-		ForkChoiceNodes: []*ForkChoiceNodeJson{
-			{
-				Slot:                     "node1_slot",
-				BlockRoot:                "node1_block_root",
-				ParentRoot:               "node1_parent_root",
-				JustifiedEpoch:           "node1_justified_epoch",
-				FinalizedEpoch:           "node1_finalized_epoch",
-				UnrealizedJustifiedEpoch: "node1_unrealized_justified_epoch",
-				UnrealizedFinalizedEpoch: "node1_unrealized_finalized_epoch",
-				Balance:                  "node1_balance",
-				Weight:                   "node1_weight",
-				ExecutionOptimistic:      false,
-				ExecutionBlockHash:       "node1_execution_block_hash",
-				TimeStamp:                "node1_time_stamp",
-				Validity:                 "node1_validity",
-			},
-			{
-				Slot:                     "node2_slot",
-				BlockRoot:                "node2_block_root",
-				ParentRoot:               "node2_parent_root",
-				JustifiedEpoch:           "node2_justified_epoch",
-				FinalizedEpoch:           "node2_finalized_epoch",
-				UnrealizedJustifiedEpoch: "node2_unrealized_justified_epoch",
-				UnrealizedFinalizedEpoch: "node2_unrealized_finalized_epoch",
-				Balance:                  "node2_balance",
-				Weight:                   "node2_weight",
-				ExecutionOptimistic:      true,
-				ExecutionBlockHash:       "node2_execution_block_hash",
-				TimeStamp:                "node2_time_stamp",
-				Validity:                 "node2_validity",
-			},
-		},
-	}
-	runDefault, j, errorJson := prepareForkChoiceResponse(dump)
-	assert.Equal(t, nil, errorJson)
-	assert.Equal(t, apimiddleware.RunDefault(false), runDefault)
-	result := &ForkChoiceResponseJson{}
-	require.NoError(t, json.Unmarshal(j, result))
-	require.NotNil(t, result)
-	assert.Equal(t, "justified", result.JustifiedCheckpoint.Epoch)
-	assert.Equal(t, "justified", result.JustifiedCheckpoint.Root)
-	assert.Equal(t, "finalized", result.FinalizedCheckpoint.Epoch)
-	assert.Equal(t, "finalized", result.FinalizedCheckpoint.Root)
-	assert.Equal(t, "best_justified", result.ExtraData.BestJustifiedCheckpoint.Epoch)
-	assert.Equal(t, "best_justified", result.ExtraData.BestJustifiedCheckpoint.Root)
-	assert.Equal(t, "unrealized_justified", result.ExtraData.UnrealizedJustifiedCheckpoint.Epoch)
-	assert.Equal(t, "unrealized_justified", result.ExtraData.UnrealizedJustifiedCheckpoint.Root)
-	assert.Equal(t, "unrealized_finalized", result.ExtraData.UnrealizedFinalizedCheckpoint.Epoch)
-	assert.Equal(t, "unrealized_finalized", result.ExtraData.UnrealizedFinalizedCheckpoint.Root)
-	assert.Equal(t, "proposer_boost_root", result.ExtraData.ProposerBoostRoot)
-	assert.Equal(t, "previous_proposer_boost_root", result.ExtraData.PreviousProposerBoostRoot)
-	assert.Equal(t, "head_root", result.ExtraData.HeadRoot)
-	require.Equal(t, 2, len(result.ForkChoiceNodes))
-	node1 := result.ForkChoiceNodes[0]
-	require.NotNil(t, node1)
-	assert.Equal(t, "node1_slot", node1.Slot)
-	assert.Equal(t, "node1_block_root", node1.BlockRoot)
-	assert.Equal(t, "node1_parent_root", node1.ParentRoot)
-	assert.Equal(t, "node1_justified_epoch", node1.JustifiedEpoch)
-	assert.Equal(t, "node1_finalized_epoch", node1.FinalizedEpoch)
-	assert.Equal(t, "node1_unrealized_justified_epoch", node1.ExtraData.UnrealizedJustifiedEpoch)
-	assert.Equal(t, "node1_unrealized_finalized_epoch", node1.ExtraData.UnrealizedFinalizedEpoch)
-	assert.Equal(t, "node1_balance", node1.ExtraData.Balance)
-	assert.Equal(t, "node1_weight", node1.Weight)
-	assert.Equal(t, false, node1.ExtraData.ExecutionOptimistic)
-	assert.Equal(t, "node1_execution_block_hash", node1.ExecutionBlockHash)
-	assert.Equal(t, "node1_time_stamp", node1.ExtraData.TimeStamp)
-	assert.Equal(t, "node1_validity", node1.Validity)
-	node2 := result.ForkChoiceNodes[1]
-	require.NotNil(t, node2)
-	assert.Equal(t, "node2_slot", node2.Slot)
-	assert.Equal(t, "node2_block_root", node2.BlockRoot)
-	assert.Equal(t, "node2_parent_root", node2.ParentRoot)
-	assert.Equal(t, "node2_justified_epoch", node2.JustifiedEpoch)
-	assert.Equal(t, "node2_finalized_epoch", node2.FinalizedEpoch)
-	assert.Equal(t, "node2_unrealized_justified_epoch", node2.ExtraData.UnrealizedJustifiedEpoch)
-	assert.Equal(t, "node2_unrealized_finalized_epoch", node2.ExtraData.UnrealizedFinalizedEpoch)
-	assert.Equal(t, "node2_balance", node2.ExtraData.Balance)
-	assert.Equal(t, "node2_weight", node2.Weight)
-	assert.Equal(t, true, node2.ExtraData.ExecutionOptimistic)
-	assert.Equal(t, "node2_execution_block_hash", node2.ExecutionBlockHash)
-	assert.Equal(t, "node2_time_stamp", node2.ExtraData.TimeStamp)
-	assert.Equal(t, "node2_validity", node2.Validity)
-=======
-func TestSerializeProducedV2Block(t *testing.T) {
-	t.Run("Phase 0", func(t *testing.T) {
-		response := &ProduceBlockResponseV2Json{
-			Version: ethpbv2.Version_PHASE0.String(),
-			Data: &BeaconBlockContainerV2Json{
-				Phase0Block: &BeaconBlockJson{
-					Slot:          "1",
-					ProposerIndex: "1",
-					ParentRoot:    "root",
-					StateRoot:     "root",
-					Body:          &BeaconBlockBodyJson{},
-				},
-			},
-		}
-		runDefault, j, errJson := serializeProducedV2Block(response)
-		require.Equal(t, nil, errJson)
-		require.Equal(t, apimiddleware.RunDefault(false), runDefault)
-		require.NotNil(t, j)
-		resp := &phase0ProduceBlockResponseJson{}
-		require.NoError(t, json.Unmarshal(j, resp))
-		require.NotNil(t, resp.Data)
-		require.NotNil(t, resp.Data)
-		beaconBlock := resp.Data
-		assert.Equal(t, "1", beaconBlock.Slot)
-		assert.Equal(t, "1", beaconBlock.ProposerIndex)
-		assert.Equal(t, "root", beaconBlock.ParentRoot)
-		assert.Equal(t, "root", beaconBlock.StateRoot)
-		require.NotNil(t, beaconBlock.Body)
-	})
-
-	t.Run("Altair", func(t *testing.T) {
-		response := &ProduceBlockResponseV2Json{
-			Version: ethpbv2.Version_ALTAIR.String(),
-			Data: &BeaconBlockContainerV2Json{
-				AltairBlock: &BeaconBlockAltairJson{
-					Slot:          "1",
-					ProposerIndex: "1",
-					ParentRoot:    "root",
-					StateRoot:     "root",
-					Body:          &BeaconBlockBodyAltairJson{},
-				},
-			},
-		}
-		runDefault, j, errJson := serializeProducedV2Block(response)
-		require.Equal(t, nil, errJson)
-		require.Equal(t, apimiddleware.RunDefault(false), runDefault)
-		require.NotNil(t, j)
-		resp := &altairProduceBlockResponseJson{}
-		require.NoError(t, json.Unmarshal(j, resp))
-		require.NotNil(t, resp.Data)
-		require.NotNil(t, resp.Data)
-		beaconBlock := resp.Data
-		assert.Equal(t, "1", beaconBlock.Slot)
-		assert.Equal(t, "1", beaconBlock.ProposerIndex)
-		assert.Equal(t, "root", beaconBlock.ParentRoot)
-		assert.Equal(t, "root", beaconBlock.StateRoot)
-		require.NotNil(t, beaconBlock.Body)
-	})
-
-	t.Run("Bellatrix", func(t *testing.T) {
-		response := &ProduceBlockResponseV2Json{
-			Version: ethpbv2.Version_BELLATRIX.String(),
-			Data: &BeaconBlockContainerV2Json{
-				BellatrixBlock: &BeaconBlockBellatrixJson{
-					Slot:          "1",
-					ProposerIndex: "1",
-					ParentRoot:    "root",
-					StateRoot:     "root",
-					Body:          &BeaconBlockBodyBellatrixJson{},
-				},
-			},
-		}
-		runDefault, j, errJson := serializeProducedV2Block(response)
-		require.Equal(t, nil, errJson)
-		require.Equal(t, apimiddleware.RunDefault(false), runDefault)
-		require.NotNil(t, j)
-		resp := &capellaProduceBlockResponseJson{}
-		require.NoError(t, json.Unmarshal(j, resp))
-		require.NotNil(t, resp.Data)
-		require.NotNil(t, resp.Data)
-		beaconBlock := resp.Data
-		assert.Equal(t, "1", beaconBlock.Slot)
-		assert.Equal(t, "1", beaconBlock.ProposerIndex)
-		assert.Equal(t, "root", beaconBlock.ParentRoot)
-		assert.Equal(t, "root", beaconBlock.StateRoot)
-		require.NotNil(t, beaconBlock.Body)
-	})
-	t.Run("Capella", func(t *testing.T) {
-		response := &ProduceBlockResponseV2Json{
-			Version: ethpbv2.Version_CAPELLA.String(),
-			Data: &BeaconBlockContainerV2Json{
-				CapellaBlock: &BeaconBlockCapellaJson{
-					Slot:          "1",
-					ProposerIndex: "1",
-					ParentRoot:    "root",
-					StateRoot:     "root",
-					Body:          &BeaconBlockBodyCapellaJson{},
-				},
-			},
-		}
-		runDefault, j, errJson := serializeProducedV2Block(response)
-		require.Equal(t, nil, errJson)
-		require.Equal(t, apimiddleware.RunDefault(false), runDefault)
-		require.NotNil(t, j)
-		resp := &capellaProduceBlockResponseJson{}
-		require.NoError(t, json.Unmarshal(j, resp))
-		require.NotNil(t, resp.Data)
-		require.NotNil(t, resp.Data)
-		beaconBlock := resp.Data
-		assert.Equal(t, "1", beaconBlock.Slot)
-		assert.Equal(t, "1", beaconBlock.ProposerIndex)
-		assert.Equal(t, "root", beaconBlock.ParentRoot)
-		assert.Equal(t, "root", beaconBlock.StateRoot)
-		require.NotNil(t, beaconBlock.Body)
-	})
-	t.Run("Deneb", func(t *testing.T) {
-		response := &ProduceBlockResponseV2Json{
-			Version: ethpbv2.Version_DENEB.String(),
-			Data: &BeaconBlockContainerV2Json{
-				DenebContents: &BeaconBlockContentsDenebJson{
-					Block: &BeaconBlockDenebJson{
-						Slot:          "1",
-						ProposerIndex: "1",
-						ParentRoot:    "root",
-						StateRoot:     "root",
-						Body:          &BeaconBlockBodyDenebJson{},
-					},
-					BlobSidecars: []*BlobSidecarJson{{
-						BlockRoot:       "root",
-						Index:           "1",
-						Slot:            "1",
-						BlockParentRoot: "root",
-						ProposerIndex:   "1",
-						Blob:            "blob",
-						KzgCommitment:   "kzgcommitment",
-						KzgProof:        "kzgproof",
-					}},
-				},
-			},
-		}
-		runDefault, j, errJson := serializeProducedV2Block(response)
-		require.Equal(t, nil, errJson)
-		require.Equal(t, apimiddleware.RunDefault(false), runDefault)
-		require.NotNil(t, j)
-		resp := &denebProduceBlockResponseJson{}
-		require.NoError(t, json.Unmarshal(j, resp))
-		require.NotNil(t, resp.Data)
-		require.NotNil(t, resp.Data)
-		beaconBlock := resp.Data.Block
-		assert.Equal(t, "1", beaconBlock.Slot)
-		assert.Equal(t, "1", beaconBlock.ProposerIndex)
-		assert.Equal(t, "root", beaconBlock.ParentRoot)
-		assert.Equal(t, "root", beaconBlock.StateRoot)
-		assert.NotNil(t, beaconBlock.Body)
-		require.Equal(t, 1, len(resp.Data.BlobSidecars))
-		sidecar := resp.Data.BlobSidecars[0]
-		assert.Equal(t, "root", sidecar.BlockRoot)
-		assert.Equal(t, "1", sidecar.Index)
-		assert.Equal(t, "1", sidecar.Slot)
-		assert.Equal(t, "root", sidecar.BlockParentRoot)
-		assert.Equal(t, "1", sidecar.ProposerIndex)
-		assert.Equal(t, "blob", sidecar.Blob)
-		assert.Equal(t, "kzgcommitment", sidecar.KzgCommitment)
-		assert.Equal(t, "kzgproof", sidecar.KzgProof)
-	})
-	t.Run("incorrect response type", func(t *testing.T) {
-		response := &types.Empty{}
-		runDefault, j, errJson := serializeProducedV2Block(response)
-		require.Equal(t, apimiddleware.RunDefault(false), runDefault)
-		require.Equal(t, 0, len(j))
-		require.NotNil(t, errJson)
-		assert.Equal(t, true, strings.Contains(errJson.Msg(), "container is not of the correct type"))
-	})
-
-	t.Run("unsupported block version", func(t *testing.T) {
-		response := &ProduceBlockResponseV2Json{
-			Version: "unsupported",
-		}
-		runDefault, j, errJson := serializeProducedV2Block(response)
-		require.Equal(t, apimiddleware.RunDefault(false), runDefault)
-		require.Equal(t, 0, len(j))
-		require.NotNil(t, errJson)
-		assert.Equal(t, true, strings.Contains(errJson.Msg(), "unsupported block version"))
-	})
-}
-
-func TestSerializeProduceBlindedBlock(t *testing.T) {
-	t.Run("Phase 0", func(t *testing.T) {
-		response := &ProduceBlindedBlockResponseJson{
-			Version: ethpbv2.Version_PHASE0.String(),
-			Data: &BlindedBeaconBlockContainerJson{
-				Phase0Block: &BeaconBlockJson{
-					Slot:          "1",
-					ProposerIndex: "1",
-					ParentRoot:    "root",
-					StateRoot:     "root",
-					Body:          &BeaconBlockBodyJson{},
-				},
-				AltairBlock: nil,
-			},
-		}
-		runDefault, j, errJson := serializeProducedBlindedBlock(response)
-		require.Equal(t, nil, errJson)
-		require.Equal(t, apimiddleware.RunDefault(false), runDefault)
-		require.NotNil(t, j)
-		resp := &phase0ProduceBlockResponseJson{}
-		require.NoError(t, json.Unmarshal(j, resp))
-		require.NotNil(t, resp.Data)
-		require.NotNil(t, resp.Data)
-		beaconBlock := resp.Data
-		assert.Equal(t, "1", beaconBlock.Slot)
-		assert.Equal(t, "1", beaconBlock.ProposerIndex)
-		assert.Equal(t, "root", beaconBlock.ParentRoot)
-		assert.Equal(t, "root", beaconBlock.StateRoot)
-		require.NotNil(t, beaconBlock.Body)
-	})
-
-	t.Run("Altair", func(t *testing.T) {
-		response := &ProduceBlindedBlockResponseJson{
-			Version: ethpbv2.Version_ALTAIR.String(),
-			Data: &BlindedBeaconBlockContainerJson{
-				AltairBlock: &BeaconBlockAltairJson{
-					Slot:          "1",
-					ProposerIndex: "1",
-					ParentRoot:    "root",
-					StateRoot:     "root",
-					Body:          &BeaconBlockBodyAltairJson{},
-				},
-			},
-		}
-		runDefault, j, errJson := serializeProducedBlindedBlock(response)
-		require.Equal(t, nil, errJson)
-		require.Equal(t, apimiddleware.RunDefault(false), runDefault)
-		require.NotNil(t, j)
-		resp := &altairProduceBlockResponseJson{}
-		require.NoError(t, json.Unmarshal(j, resp))
-		require.NotNil(t, resp.Data)
-		require.NotNil(t, resp.Data)
-		beaconBlock := resp.Data
-		assert.Equal(t, "1", beaconBlock.Slot)
-		assert.Equal(t, "1", beaconBlock.ProposerIndex)
-		assert.Equal(t, "root", beaconBlock.ParentRoot)
-		assert.Equal(t, "root", beaconBlock.StateRoot)
-		require.NotNil(t, beaconBlock.Body)
-	})
-
-	t.Run("Bellatrix", func(t *testing.T) {
-		response := &ProduceBlindedBlockResponseJson{
-			Version: ethpbv2.Version_BELLATRIX.String(),
-			Data: &BlindedBeaconBlockContainerJson{
-				BellatrixBlock: &BlindedBeaconBlockBellatrixJson{
-					Slot:          "1",
-					ProposerIndex: "1",
-					ParentRoot:    "root",
-					StateRoot:     "root",
-					Body:          &BlindedBeaconBlockBodyBellatrixJson{},
-				},
-			},
-		}
-		runDefault, j, errJson := serializeProducedBlindedBlock(response)
-		require.Equal(t, nil, errJson)
-		require.Equal(t, apimiddleware.RunDefault(false), runDefault)
-		require.NotNil(t, j)
-		resp := &bellatrixProduceBlindedBlockResponseJson{}
-		require.NoError(t, json.Unmarshal(j, resp))
-		require.NotNil(t, resp.Data)
-		require.NotNil(t, resp.Data)
-		beaconBlock := resp.Data
-		assert.Equal(t, "1", beaconBlock.Slot)
-		assert.Equal(t, "1", beaconBlock.ProposerIndex)
-		assert.Equal(t, "root", beaconBlock.ParentRoot)
-		assert.Equal(t, "root", beaconBlock.StateRoot)
-		require.NotNil(t, beaconBlock.Body)
-	})
-
-	t.Run("Capella", func(t *testing.T) {
-		response := &ProduceBlindedBlockResponseJson{
-			Version: ethpbv2.Version_CAPELLA.String(),
-			Data: &BlindedBeaconBlockContainerJson{
-				CapellaBlock: &BlindedBeaconBlockCapellaJson{
-					Slot:          "1",
-					ProposerIndex: "1",
-					ParentRoot:    "root",
-					StateRoot:     "root",
-					Body:          &BlindedBeaconBlockBodyCapellaJson{},
-				},
-			},
-		}
-		runDefault, j, errJson := serializeProducedBlindedBlock(response)
-		require.Equal(t, nil, errJson)
-		require.Equal(t, apimiddleware.RunDefault(false), runDefault)
-		require.NotNil(t, j)
-		resp := &capellaProduceBlindedBlockResponseJson{}
-		require.NoError(t, json.Unmarshal(j, resp))
-		require.NotNil(t, resp.Data)
-		beaconBlock := resp.Data
-		assert.Equal(t, "1", beaconBlock.Slot)
-		assert.Equal(t, "1", beaconBlock.ProposerIndex)
-		assert.Equal(t, "root", beaconBlock.ParentRoot)
-		assert.Equal(t, "root", beaconBlock.StateRoot)
-		require.NotNil(t, beaconBlock.Body)
-	})
-
-	t.Run("incorrect response type", func(t *testing.T) {
-		response := &types.Empty{}
-		runDefault, j, errJson := serializeProducedV2Block(response)
-		require.Equal(t, apimiddleware.RunDefault(false), runDefault)
-		require.Equal(t, 0, len(j))
-		require.NotNil(t, errJson)
-		assert.Equal(t, true, strings.Contains(errJson.Msg(), "container is not of the correct type"))
-	})
-
-	t.Run("unsupported block version", func(t *testing.T) {
-		response := &ProduceBlockResponseV2Json{
-			Version: "unsupported",
-		}
-		runDefault, j, errJson := serializeProducedV2Block(response)
-		require.Equal(t, apimiddleware.RunDefault(false), runDefault)
-		require.Equal(t, 0, len(j))
-		require.NotNil(t, errJson)
-		assert.Equal(t, true, strings.Contains(errJson.Msg(), "unsupported block version"))
-	})
->>>>>>> d1dd8471
 }