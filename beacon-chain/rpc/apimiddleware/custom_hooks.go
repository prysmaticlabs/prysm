package apimiddleware

import (
	"bytes"
	"encoding/json"
	"fmt"
	"io"
	"net/http"
	"strconv"
	"strings"

	"github.com/pkg/errors"
	"github.com/prysmaticlabs/prysm/v4/api/gateway/apimiddleware"
	"github.com/prysmaticlabs/prysm/v4/config/params"
	"github.com/prysmaticlabs/prysm/v4/consensus-types/primitives"
	ethpbv2 "github.com/prysmaticlabs/prysm/v4/proto/eth/v2"
	"github.com/prysmaticlabs/prysm/v4/time/slots"
)

// https://ethereum.github.io/beacon-APIs/?urls.primaryName=dev#/Beacon/submitPoolBLSToExecutionChange
// expects posting a top-level array. We make it more proto-friendly by wrapping it in a struct.
func wrapBLSChangesArray(
	endpoint *apimiddleware.Endpoint,
	_ http.ResponseWriter,
	req *http.Request,
) (apimiddleware.RunDefault, apimiddleware.ErrorJson) {
	if _, ok := endpoint.PostRequest.(*SubmitBLSToExecutionChangesRequest); !ok {
		return true, nil
	}
	changes := make([]*SignedBLSToExecutionChangeJson, 0)
	if err := json.NewDecoder(req.Body).Decode(&changes); err != nil {
		return false, apimiddleware.InternalServerErrorWithMessage(err, "could not decode body")
	}
	j := &SubmitBLSToExecutionChangesRequest{Changes: changes}
	b, err := json.Marshal(j)
	if err != nil {
		return false, apimiddleware.InternalServerErrorWithMessage(err, "could not marshal wrapped body")
	}
	req.Body = io.NopCloser(bytes.NewReader(b))
	return true, nil
}

type v1alpha1SignedPhase0Block struct {
	Block     *BeaconBlockJson `json:"block"` // tech debt on phase 0 called this block instead of "message"
	Signature string           `json:"signature" hex:"true"`
}

type phase0PublishBlockRequestJson struct {
	Message *v1alpha1SignedPhase0Block `json:"phase0_block"`
}

type altairPublishBlockRequestJson struct {
	AltairBlock *SignedBeaconBlockAltairJson `json:"altair_block"`
}

type bellatrixPublishBlockRequestJson struct {
	BellatrixBlock *SignedBeaconBlockBellatrixJson `json:"bellatrix_block"`
}

type bellatrixPublishBlindedBlockRequestJson struct {
	BellatrixBlock *SignedBlindedBeaconBlockBellatrixJson `json:"bellatrix_block"`
}

type capellaPublishBlockRequestJson struct {
	CapellaBlock *SignedBeaconBlockCapellaJson `json:"capella_block"`
}

type capellaPublishBlindedBlockRequestJson struct {
	CapellaBlock *SignedBlindedBeaconBlockCapellaJson `json:"capella_block"`
}

type denebPublishBlockRequestJson struct {
	DenebContents *SignedBeaconBlockContentsDenebJson `json:"deneb_contents"`
}

type denebPublishBlindedBlockRequestJson struct {
	DenebContents *SignedBlindedBeaconBlockContentsDenebJson `json:"deneb_contents"`
}

<<<<<<< HEAD
=======
// setInitialPublishBlockPostRequest is triggered before we deserialize the request JSON into a struct.
// We don't know which version of the block got posted, but we can determine it from the slot.
// We know that blocks of all versions have a Message field with a Slot field,
// so we deserialize the request into a struct s, which has the right fields, to obtain the slot.
// Once we know the slot, we can determine what the PostRequest field of the endpoint should be, and we set it appropriately.
func setInitialPublishBlockPostRequest(endpoint *apimiddleware.Endpoint,
	_ http.ResponseWriter,
	req *http.Request,
) (apimiddleware.RunDefault, apimiddleware.ErrorJson) {
	s := struct {
		Slot string
	}{}

	buf, err := io.ReadAll(req.Body)
	if err != nil {
		return false, apimiddleware.InternalServerErrorWithMessage(err, "could not read body")
	}

	typeParseMap := make(map[string]json.RawMessage)
	if err := json.Unmarshal(buf, &typeParseMap); err != nil {
		return false, apimiddleware.InternalServerErrorWithMessage(err, "could not parse object")
	}
	if val, ok := typeParseMap["message"]; ok {
		if err := json.Unmarshal(val, &s); err != nil {
			return false, apimiddleware.InternalServerErrorWithMessage(err, "could not unmarshal field 'message' ")
		}
	} else if val, ok := typeParseMap["signed_block"]; ok {
		temp := struct {
			Message struct {
				Slot string
			}
		}{}
		if err := json.Unmarshal(val, &temp); err != nil {
			return false, apimiddleware.InternalServerErrorWithMessage(err, "could not unmarshal field 'signed_block' ")
		}
		s.Slot = temp.Message.Slot
	} else {
		return false, &apimiddleware.DefaultErrorJson{Message: "could not parse slot from request", Code: http.StatusInternalServerError}
	}
	slot, err := strconv.ParseUint(s.Slot, 10, 64)
	if err != nil {
		return false, apimiddleware.InternalServerErrorWithMessage(err, "slot is not an unsigned integer")
	}
	currentEpoch := slots.ToEpoch(primitives.Slot(slot))
	if currentEpoch < params.BeaconConfig().AltairForkEpoch {
		endpoint.PostRequest = &SignedBeaconBlockJson{}
	} else if currentEpoch < params.BeaconConfig().BellatrixForkEpoch {
		endpoint.PostRequest = &SignedBeaconBlockAltairJson{}
	} else if currentEpoch < params.BeaconConfig().CapellaForkEpoch {
		endpoint.PostRequest = &SignedBeaconBlockBellatrixJson{}
	} else if currentEpoch < params.BeaconConfig().DenebForkEpoch {
		endpoint.PostRequest = &SignedBeaconBlockCapellaJson{}
	} else {
		endpoint.PostRequest = &SignedBeaconBlockContentsDenebJson{}
	}
	req.Body = io.NopCloser(bytes.NewBuffer(buf))
	return true, nil
}

// In preparePublishedBlock we transform the PostRequest.
// gRPC expects an XXX_block field in the JSON object, but we have a message field at this point.
// We do a simple conversion depending on the type of endpoint.PostRequest
// (which was filled out previously in setInitialPublishBlockPostRequest).
func preparePublishedBlock(endpoint *apimiddleware.Endpoint, _ http.ResponseWriter, _ *http.Request) apimiddleware.ErrorJson {
	if block, ok := endpoint.PostRequest.(*SignedBeaconBlockJson); ok {
		// Prepare post request that can be properly decoded on gRPC side.
		endpoint.PostRequest = &phase0PublishBlockRequestJson{
			Message: &v1alpha1SignedPhase0Block{
				Block:     block.Message,
				Signature: block.Signature,
			},
		}
		return nil
	}
	if block, ok := endpoint.PostRequest.(*SignedBeaconBlockAltairJson); ok {
		// Prepare post request that can be properly decoded on gRPC side.
		endpoint.PostRequest = &altairPublishBlockRequestJson{
			AltairBlock: block,
		}
		return nil
	}
	if block, ok := endpoint.PostRequest.(*SignedBeaconBlockBellatrixJson); ok {
		// Prepare post request that can be properly decoded on gRPC side.
		endpoint.PostRequest = &bellatrixPublishBlockRequestJson{
			BellatrixBlock: block,
		}
		return nil
	}
	if block, ok := endpoint.PostRequest.(*SignedBeaconBlockCapellaJson); ok {
		// Prepare post request that can be properly decoded on gRPC side.
		endpoint.PostRequest = &capellaPublishBlockRequestJson{
			CapellaBlock: block,
		}
		return nil
	}
	if block, ok := endpoint.PostRequest.(*SignedBeaconBlockContentsDenebJson); ok {
		// Prepare post request that can be properly decoded on gRPC side.
		endpoint.PostRequest = &denebPublishBlockRequestJson{
			DenebContents: block,
		}
		return nil
	}
	return apimiddleware.InternalServerError(errors.New("unsupported block type"))
}

>>>>>>> 42c192d9
// setInitialPublishBlindedBlockPostRequest is triggered before we deserialize the request JSON into a struct.
// We don't know which version of the block got posted, but we can determine it from the slot.
// We know that blocks of all versions have a Message field with a Slot field,
// so we deserialize the request into a struct s, which has the right fields, to obtain the slot.
// Once we know the slot, we can determine what the PostRequest field of the endpoint should be, and we set it appropriately.
func setInitialPublishBlindedBlockPostRequest(endpoint *apimiddleware.Endpoint,
	_ http.ResponseWriter,
	req *http.Request,
) (apimiddleware.RunDefault, apimiddleware.ErrorJson) {
	s := struct {
		Slot string
	}{}

	buf, err := io.ReadAll(req.Body)
	if err != nil {
		return false, apimiddleware.InternalServerErrorWithMessage(err, "could not read body")
	}

	typeParseMap := make(map[string]json.RawMessage)
	if err = json.Unmarshal(buf, &typeParseMap); err != nil {
		return false, apimiddleware.InternalServerErrorWithMessage(err, "could not parse object")
	}
	if val, ok := typeParseMap["message"]; ok {
		if err = json.Unmarshal(val, &s); err != nil {
			return false, apimiddleware.InternalServerErrorWithMessage(err, "could not unmarshal field 'message' ")
		}
	} else if val, ok = typeParseMap["signed_blinded_block"]; ok {
		temp := struct {
			Message struct {
				Slot string
			}
		}{}
		if err = json.Unmarshal(val, &temp); err != nil {
			return false, apimiddleware.InternalServerErrorWithMessage(err, "could not unmarshal field 'signed_block' ")
		}
		s.Slot = temp.Message.Slot
	} else {
		return false, &apimiddleware.DefaultErrorJson{Message: "could not parse slot from request", Code: http.StatusInternalServerError}
	}
	slot, err := strconv.ParseUint(s.Slot, 10, 64)
	if err != nil {
		return false, apimiddleware.InternalServerErrorWithMessage(err, "slot is not an unsigned integer")
	}
	currentEpoch := slots.ToEpoch(primitives.Slot(slot))
	if currentEpoch < params.BeaconConfig().AltairForkEpoch {
		endpoint.PostRequest = &SignedBeaconBlockJson{}
	} else if currentEpoch < params.BeaconConfig().BellatrixForkEpoch {
		endpoint.PostRequest = &SignedBeaconBlockAltairJson{}
	} else if currentEpoch < params.BeaconConfig().CapellaForkEpoch {
		endpoint.PostRequest = &SignedBlindedBeaconBlockBellatrixJson{}
	} else if currentEpoch < params.BeaconConfig().DenebForkEpoch {
		endpoint.PostRequest = &SignedBlindedBeaconBlockCapellaJson{}
	} else {
		endpoint.PostRequest = &SignedBlindedBeaconBlockContentsDenebJson{}
	}
	req.Body = io.NopCloser(bytes.NewBuffer(buf))
	return true, nil
}

// In preparePublishedBlindedBlock we transform the PostRequest.
// gRPC expects either an XXX_block field in the JSON object, but we have a message field at this point.
// We do a simple conversion depending on the type of endpoint.PostRequest
// (which was filled out previously in setInitialPublishBlockPostRequest).
func preparePublishedBlindedBlock(endpoint *apimiddleware.Endpoint, _ http.ResponseWriter, _ *http.Request) apimiddleware.ErrorJson {
	if block, ok := endpoint.PostRequest.(*SignedBeaconBlockJson); ok {
		endpoint.PostRequest = &phase0PublishBlockRequestJson{
			Message: &v1alpha1SignedPhase0Block{
				Block:     block.Message,
				Signature: block.Signature,
			},
		}
		return nil
	}
	if block, ok := endpoint.PostRequest.(*SignedBeaconBlockAltairJson); ok {
		// Prepare post request that can be properly decoded on gRPC side.
		actualPostReq := &altairPublishBlockRequestJson{
			AltairBlock: block,
		}
		endpoint.PostRequest = actualPostReq
		return nil
	}
	if block, ok := endpoint.PostRequest.(*SignedBlindedBeaconBlockBellatrixJson); ok {
		// Prepare post request that can be properly decoded on gRPC side.
		actualPostReq := &bellatrixPublishBlindedBlockRequestJson{
			BellatrixBlock: &SignedBlindedBeaconBlockBellatrixJson{
				Message:   block.Message,
				Signature: block.Signature,
			},
		}
		endpoint.PostRequest = actualPostReq
		return nil
	}
	if block, ok := endpoint.PostRequest.(*SignedBlindedBeaconBlockCapellaJson); ok {
		// Prepare post request that can be properly decoded on gRPC side.
		actualPostReq := &capellaPublishBlindedBlockRequestJson{
			CapellaBlock: &SignedBlindedBeaconBlockCapellaJson{
				Message:   block.Message,
				Signature: block.Signature,
			},
		}
		endpoint.PostRequest = actualPostReq
		return nil
	}
	if blockContents, ok := endpoint.PostRequest.(*SignedBlindedBeaconBlockContentsDenebJson); ok {
		// Prepare post request that can be properly decoded on gRPC side.
		actualPostReq := &denebPublishBlindedBlockRequestJson{
			DenebContents: &SignedBlindedBeaconBlockContentsDenebJson{
				SignedBlindedBlock:        blockContents.SignedBlindedBlock,
				SignedBlindedBlobSidecars: blockContents.SignedBlindedBlobSidecars,
			},
		}
		endpoint.PostRequest = actualPostReq
		return nil
	}
	return apimiddleware.InternalServerError(errors.New("unsupported block type"))
}

type tempSyncCommitteesResponseJson struct {
	Data *tempSyncCommitteeValidatorsJson `json:"data"`
}

type tempSyncCommitteeValidatorsJson struct {
	Validators          []string                              `json:"validators"`
	ValidatorAggregates []*tempSyncSubcommitteeValidatorsJson `json:"validator_aggregates"`
}

type tempSyncSubcommitteeValidatorsJson struct {
	Validators []string `json:"validators"`
}

// https://ethereum.github.io/beacon-APIs/?urls.primaryName=v2.0.0#/Beacon/getEpochSyncCommittees returns validator_aggregates as a nested array.
// grpc-gateway returns a struct with nested fields which we have to transform into a plain 2D array.
func prepareValidatorAggregates(body []byte, responseContainer interface{}) (apimiddleware.RunDefault, apimiddleware.ErrorJson) {
	tempContainer := &tempSyncCommitteesResponseJson{}
	if err := json.Unmarshal(body, tempContainer); err != nil {
		return false, apimiddleware.InternalServerErrorWithMessage(err, "could not unmarshal response into temp container")
	}
	container, ok := responseContainer.(*SyncCommitteesResponseJson)
	if !ok {
		return false, apimiddleware.InternalServerError(errors.New("container is not of the correct type"))
	}

	container.Data = &SyncCommitteeValidatorsJson{}
	container.Data.Validators = tempContainer.Data.Validators
	container.Data.ValidatorAggregates = make([][]string, len(tempContainer.Data.ValidatorAggregates))
	for i, srcValAgg := range tempContainer.Data.ValidatorAggregates {
		dstValAgg := make([]string, len(srcValAgg.Validators))
		copy(dstValAgg, tempContainer.Data.ValidatorAggregates[i].Validators)
		container.Data.ValidatorAggregates[i] = dstValAgg
	}

	return false, nil
}

type phase0BlockResponseJson struct {
	Version             string                 `json:"version" enum:"true"`
	Data                *SignedBeaconBlockJson `json:"data"`
	ExecutionOptimistic bool                   `json:"execution_optimistic"`
	Finalized           bool                   `json:"finalized"`
}

type altairBlockResponseJson struct {
	Version             string                       `json:"version" enum:"true"`
	Data                *SignedBeaconBlockAltairJson `json:"data"`
	ExecutionOptimistic bool                         `json:"execution_optimistic"`
	Finalized           bool                         `json:"finalized"`
}

type bellatrixBlockResponseJson struct {
	Version             string                          `json:"version" enum:"true"`
	Data                *SignedBeaconBlockBellatrixJson `json:"data"`
	ExecutionOptimistic bool                            `json:"execution_optimistic"`
	Finalized           bool                            `json:"finalized"`
}

type capellaBlockResponseJson struct {
	Version             string                        `json:"version"`
	Data                *SignedBeaconBlockCapellaJson `json:"data"`
	ExecutionOptimistic bool                          `json:"execution_optimistic"`
	Finalized           bool                          `json:"finalized"`
}

type denebBlockResponseJson struct {
	Version             string                      `json:"version"`
	Data                *SignedBeaconBlockDenebJson `json:"data"`
	ExecutionOptimistic bool                        `json:"execution_optimistic"`
	Finalized           bool                        `json:"finalized"`
}

type bellatrixBlindedBlockResponseJson struct {
	Version             string                                 `json:"version" enum:"true"`
	Data                *SignedBlindedBeaconBlockBellatrixJson `json:"data"`
	ExecutionOptimistic bool                                   `json:"execution_optimistic"`
	Finalized           bool                                   `json:"finalized"`
}

type capellaBlindedBlockResponseJson struct {
	Version             string                               `json:"version" enum:"true"`
	Data                *SignedBlindedBeaconBlockCapellaJson `json:"data"`
	ExecutionOptimistic bool                                 `json:"execution_optimistic"`
	Finalized           bool                                 `json:"finalized"`
}

type denebBlindedBlockResponseJson struct {
	Version             string                             `json:"version"`
	Data                *SignedBlindedBeaconBlockDenebJson `json:"data"`
	ExecutionOptimistic bool                               `json:"execution_optimistic"`
	Finalized           bool                               `json:"finalized"`
}

func serializeV2Block(response interface{}) (apimiddleware.RunDefault, []byte, apimiddleware.ErrorJson) {
	respContainer, ok := response.(*BlockV2ResponseJson)
	if !ok {
		return false, nil, apimiddleware.InternalServerError(errors.New("container is not of the correct type"))
	}

	var actualRespContainer interface{}
	switch {
	case strings.EqualFold(respContainer.Version, strings.ToLower(ethpbv2.Version_PHASE0.String())):
		actualRespContainer = &phase0BlockResponseJson{
			Version: respContainer.Version,
			Data: &SignedBeaconBlockJson{
				Message:   respContainer.Data.Phase0Block,
				Signature: respContainer.Data.Signature,
			},
			ExecutionOptimistic: respContainer.ExecutionOptimistic,
			Finalized:           respContainer.Finalized,
		}
	case strings.EqualFold(respContainer.Version, strings.ToLower(ethpbv2.Version_ALTAIR.String())):
		actualRespContainer = &altairBlockResponseJson{
			Version: respContainer.Version,
			Data: &SignedBeaconBlockAltairJson{
				Message:   respContainer.Data.AltairBlock,
				Signature: respContainer.Data.Signature,
			},
			ExecutionOptimistic: respContainer.ExecutionOptimistic,
			Finalized:           respContainer.Finalized,
		}
	case strings.EqualFold(respContainer.Version, strings.ToLower(ethpbv2.Version_BELLATRIX.String())):
		actualRespContainer = &bellatrixBlockResponseJson{
			Version: respContainer.Version,
			Data: &SignedBeaconBlockBellatrixJson{
				Message:   respContainer.Data.BellatrixBlock,
				Signature: respContainer.Data.Signature,
			},
			ExecutionOptimistic: respContainer.ExecutionOptimistic,
			Finalized:           respContainer.Finalized,
		}
	case strings.EqualFold(respContainer.Version, strings.ToLower(ethpbv2.Version_CAPELLA.String())):
		actualRespContainer = &capellaBlockResponseJson{
			Version: respContainer.Version,
			Data: &SignedBeaconBlockCapellaJson{
				Message:   respContainer.Data.CapellaBlock,
				Signature: respContainer.Data.Signature,
			},
			ExecutionOptimistic: respContainer.ExecutionOptimistic,
			Finalized:           respContainer.Finalized,
		}
	case strings.EqualFold(respContainer.Version, strings.ToLower(ethpbv2.Version_DENEB.String())):
		actualRespContainer = &denebBlockResponseJson{
			Version: respContainer.Version,
			Data: &SignedBeaconBlockDenebJson{
				Message:   respContainer.Data.DenebBlock,
				Signature: respContainer.Data.Signature,
			},
			ExecutionOptimistic: respContainer.ExecutionOptimistic,
			Finalized:           respContainer.Finalized,
		}
	default:
		return false, nil, apimiddleware.InternalServerError(fmt.Errorf("unsupported block version '%s'", respContainer.Version))
	}

	j, err := json.Marshal(actualRespContainer)
	if err != nil {
		return false, nil, apimiddleware.InternalServerErrorWithMessage(err, "could not marshal response")
	}
	return false, j, nil
}

func serializeBlindedBlock(response interface{}) (apimiddleware.RunDefault, []byte, apimiddleware.ErrorJson) {
	respContainer, ok := response.(*BlindedBlockResponseJson)
	if !ok {
		return false, nil, apimiddleware.InternalServerError(errors.New("container is not of the correct type"))
	}

	var actualRespContainer interface{}
	switch {
	case strings.EqualFold(respContainer.Version, strings.ToLower(ethpbv2.Version_PHASE0.String())):
		actualRespContainer = &phase0BlockResponseJson{
			Version: respContainer.Version,
			Data: &SignedBeaconBlockJson{
				Message:   respContainer.Data.Phase0Block,
				Signature: respContainer.Data.Signature,
			},
			ExecutionOptimistic: respContainer.ExecutionOptimistic,
			Finalized:           respContainer.Finalized,
		}
	case strings.EqualFold(respContainer.Version, strings.ToLower(ethpbv2.Version_ALTAIR.String())):
		actualRespContainer = &altairBlockResponseJson{
			Version: respContainer.Version,
			Data: &SignedBeaconBlockAltairJson{
				Message:   respContainer.Data.AltairBlock,
				Signature: respContainer.Data.Signature,
			},
			ExecutionOptimistic: respContainer.ExecutionOptimistic,
			Finalized:           respContainer.Finalized,
		}
	case strings.EqualFold(respContainer.Version, strings.ToLower(ethpbv2.Version_BELLATRIX.String())):
		actualRespContainer = &bellatrixBlindedBlockResponseJson{
			Version: respContainer.Version,
			Data: &SignedBlindedBeaconBlockBellatrixJson{
				Message:   respContainer.Data.BellatrixBlock,
				Signature: respContainer.Data.Signature,
			},
			ExecutionOptimistic: respContainer.ExecutionOptimistic,
			Finalized:           respContainer.Finalized,
		}
	case strings.EqualFold(respContainer.Version, strings.ToLower(ethpbv2.Version_CAPELLA.String())):
		actualRespContainer = &capellaBlindedBlockResponseJson{
			Version: respContainer.Version,
			Data: &SignedBlindedBeaconBlockCapellaJson{
				Message:   respContainer.Data.CapellaBlock,
				Signature: respContainer.Data.Signature,
			},
			ExecutionOptimistic: respContainer.ExecutionOptimistic,
			Finalized:           respContainer.Finalized,
		}
	case strings.EqualFold(respContainer.Version, strings.ToLower(ethpbv2.Version_DENEB.String())):
		actualRespContainer = &denebBlindedBlockResponseJson{
			Version: respContainer.Version,
			Data: &SignedBlindedBeaconBlockDenebJson{
				Message:   respContainer.Data.DenebBlock,
				Signature: respContainer.Data.Signature,
			},
			ExecutionOptimistic: respContainer.ExecutionOptimistic,
			Finalized:           respContainer.Finalized,
		}
	default:
		return false, nil, apimiddleware.InternalServerError(fmt.Errorf("unsupported block version '%s'", respContainer.Version))
	}

	j, err := json.Marshal(actualRespContainer)
	if err != nil {
		return false, nil, apimiddleware.InternalServerErrorWithMessage(err, "could not marshal response")
	}
	return false, j, nil
}

type phase0StateResponseJson struct {
	Version string           `json:"version" enum:"true"`
	Data    *BeaconStateJson `json:"data"`
}

type altairStateResponseJson struct {
	Version string                 `json:"version" enum:"true"`
	Data    *BeaconStateAltairJson `json:"data"`
}

type bellatrixStateResponseJson struct {
	Version string                    `json:"version" enum:"true"`
	Data    *BeaconStateBellatrixJson `json:"data"`
}

type capellaStateResponseJson struct {
	Version string                  `json:"version" enum:"true"`
	Data    *BeaconStateCapellaJson `json:"data"`
}

type denebStateResponseJson struct {
	Version string                `json:"version" enum:"true"`
	Data    *BeaconStateDenebJson `json:"data"`
}

func serializeV2State(response interface{}) (apimiddleware.RunDefault, []byte, apimiddleware.ErrorJson) {
	respContainer, ok := response.(*BeaconStateV2ResponseJson)
	if !ok {
		return false, nil, apimiddleware.InternalServerError(errors.New("container is not of the correct type"))
	}

	var actualRespContainer interface{}
	switch {
	case strings.EqualFold(respContainer.Version, strings.ToLower(ethpbv2.Version_PHASE0.String())):
		actualRespContainer = &phase0StateResponseJson{
			Version: respContainer.Version,
			Data:    respContainer.Data.Phase0State,
		}
	case strings.EqualFold(respContainer.Version, strings.ToLower(ethpbv2.Version_ALTAIR.String())):
		actualRespContainer = &altairStateResponseJson{
			Version: respContainer.Version,
			Data:    respContainer.Data.AltairState,
		}
	case strings.EqualFold(respContainer.Version, strings.ToLower(ethpbv2.Version_BELLATRIX.String())):
		actualRespContainer = &bellatrixStateResponseJson{
			Version: respContainer.Version,
			Data:    respContainer.Data.BellatrixState,
		}
	case strings.EqualFold(respContainer.Version, strings.ToLower(ethpbv2.Version_CAPELLA.String())):
		actualRespContainer = &capellaStateResponseJson{
			Version: respContainer.Version,
			Data:    respContainer.Data.CapellaState,
		}
	case strings.EqualFold(respContainer.Version, strings.ToLower(ethpbv2.Version_DENEB.String())):
		actualRespContainer = &denebStateResponseJson{
			Version: respContainer.Version,
			Data:    respContainer.Data.DenebState,
		}
	default:
		return false, nil, apimiddleware.InternalServerError(fmt.Errorf("unsupported state version '%s'", respContainer.Version))
	}

	j, err := json.Marshal(actualRespContainer)
	if err != nil {
		return false, nil, apimiddleware.InternalServerErrorWithMessage(err, "could not marshal response")
	}
	return false, j, nil
}

type phase0ProduceBlockResponseJson struct {
	Version string           `json:"version" enum:"true"`
	Data    *BeaconBlockJson `json:"data"`
}

type altairProduceBlockResponseJson struct {
	Version string                 `json:"version" enum:"true"`
	Data    *BeaconBlockAltairJson `json:"data"`
}

type bellatrixProduceBlockResponseJson struct {
	Version string                    `json:"version" enum:"true"`
	Data    *BeaconBlockBellatrixJson `json:"data"`
}

type capellaProduceBlockResponseJson struct {
	Version string                  `json:"version" enum:"true"`
	Data    *BeaconBlockCapellaJson `json:"data"`
}

type denebProduceBlockResponseJson struct {
	Version string                        `json:"version" enum:"true"`
	Data    *BeaconBlockContentsDenebJson `json:"data"`
}

type bellatrixProduceBlindedBlockResponseJson struct {
	Version string                           `json:"version" enum:"true"`
	Data    *BlindedBeaconBlockBellatrixJson `json:"data"`
}

type capellaProduceBlindedBlockResponseJson struct {
	Version string                         `json:"version" enum:"true"`
	Data    *BlindedBeaconBlockCapellaJson `json:"data"`
}

type denebProduceBlindedBlockResponseJson struct {
	Version string                               `json:"version" enum:"true"`
	Data    *BlindedBeaconBlockContentsDenebJson `json:"data"`
}

func serializeProducedV2Block(response interface{}) (apimiddleware.RunDefault, []byte, apimiddleware.ErrorJson) {
	respContainer, ok := response.(*ProduceBlockResponseV2Json)
	if !ok {
		return false, nil, apimiddleware.InternalServerError(errors.New("container is not of the correct type"))
	}

	var actualRespContainer interface{}
	switch {
	case strings.EqualFold(respContainer.Version, strings.ToLower(ethpbv2.Version_PHASE0.String())):
		actualRespContainer = &phase0ProduceBlockResponseJson{
			Version: respContainer.Version,
			Data:    respContainer.Data.Phase0Block,
		}
	case strings.EqualFold(respContainer.Version, strings.ToLower(ethpbv2.Version_ALTAIR.String())):
		actualRespContainer = &altairProduceBlockResponseJson{
			Version: respContainer.Version,
			Data:    respContainer.Data.AltairBlock,
		}
	case strings.EqualFold(respContainer.Version, strings.ToLower(ethpbv2.Version_BELLATRIX.String())):
		actualRespContainer = &bellatrixProduceBlockResponseJson{
			Version: respContainer.Version,
			Data:    respContainer.Data.BellatrixBlock,
		}
	case strings.EqualFold(respContainer.Version, strings.ToLower(ethpbv2.Version_CAPELLA.String())):
		actualRespContainer = &capellaProduceBlockResponseJson{
			Version: respContainer.Version,
			Data:    respContainer.Data.CapellaBlock,
		}
	case strings.EqualFold(respContainer.Version, strings.ToLower(ethpbv2.Version_DENEB.String())):
		actualRespContainer = &denebProduceBlockResponseJson{
			Version: respContainer.Version,
			Data:    respContainer.Data.DenebContents,
		}
	default:
		return false, nil, apimiddleware.InternalServerError(fmt.Errorf("unsupported block version '%s'", respContainer.Version))
	}

	j, err := json.Marshal(actualRespContainer)
	if err != nil {
		return false, nil, apimiddleware.InternalServerErrorWithMessage(err, "could not marshal response")
	}
	return false, j, nil
}

func serializeProducedBlindedBlock(response interface{}) (apimiddleware.RunDefault, []byte, apimiddleware.ErrorJson) {
	respContainer, ok := response.(*ProduceBlindedBlockResponseJson)
	if !ok {
		return false, nil, apimiddleware.InternalServerError(errors.New("container is not of the correct type"))
	}

	var actualRespContainer interface{}
	switch {
	case strings.EqualFold(respContainer.Version, strings.ToLower(ethpbv2.Version_PHASE0.String())):
		actualRespContainer = &phase0ProduceBlockResponseJson{
			Version: respContainer.Version,
			Data:    respContainer.Data.Phase0Block,
		}
	case strings.EqualFold(respContainer.Version, strings.ToLower(ethpbv2.Version_ALTAIR.String())):
		actualRespContainer = &altairProduceBlockResponseJson{
			Version: respContainer.Version,
			Data:    respContainer.Data.AltairBlock,
		}
	case strings.EqualFold(respContainer.Version, strings.ToLower(ethpbv2.Version_BELLATRIX.String())):
		actualRespContainer = &bellatrixProduceBlindedBlockResponseJson{
			Version: respContainer.Version,
			Data:    respContainer.Data.BellatrixBlock,
		}
	case strings.EqualFold(respContainer.Version, strings.ToLower(ethpbv2.Version_CAPELLA.String())):
		actualRespContainer = &capellaProduceBlindedBlockResponseJson{
			Version: respContainer.Version,
			Data:    respContainer.Data.CapellaBlock,
		}
	case strings.EqualFold(respContainer.Version, strings.ToLower(ethpbv2.Version_DENEB.String())):
		actualRespContainer = &denebProduceBlindedBlockResponseJson{
			Version: respContainer.Version,
			Data:    respContainer.Data.DenebContents,
		}
	default:
		return false, nil, apimiddleware.InternalServerError(fmt.Errorf("unsupported block version '%s'", respContainer.Version))
	}

	j, err := json.Marshal(actualRespContainer)
	if err != nil {
		return false, nil, apimiddleware.InternalServerErrorWithMessage(err, "could not marshal response")
	}
	return false, j, nil
}

func prepareForkChoiceResponse(response interface{}) (apimiddleware.RunDefault, []byte, apimiddleware.ErrorJson) {
	dump, ok := response.(*ForkChoiceDumpJson)
	if !ok {
		return false, nil, apimiddleware.InternalServerError(errors.New("response is not of the correct type"))
	}

	nodes := make([]*ForkChoiceNodeResponseJson, len(dump.ForkChoiceNodes))
	for i, n := range dump.ForkChoiceNodes {
		nodes[i] = &ForkChoiceNodeResponseJson{
			Slot:               n.Slot,
			BlockRoot:          n.BlockRoot,
			ParentRoot:         n.ParentRoot,
			JustifiedEpoch:     n.JustifiedEpoch,
			FinalizedEpoch:     n.FinalizedEpoch,
			Weight:             n.Weight,
			Validity:           n.Validity,
			ExecutionBlockHash: n.ExecutionBlockHash,
			ExtraData: &ForkChoiceNodeExtraDataJson{
				UnrealizedJustifiedEpoch: n.UnrealizedJustifiedEpoch,
				UnrealizedFinalizedEpoch: n.UnrealizedFinalizedEpoch,
				Balance:                  n.Balance,
				ExecutionOptimistic:      n.ExecutionOptimistic,
				TimeStamp:                n.TimeStamp,
			},
		}
	}
	forkChoice := &ForkChoiceResponseJson{
		JustifiedCheckpoint: dump.JustifiedCheckpoint,
		FinalizedCheckpoint: dump.FinalizedCheckpoint,
		ForkChoiceNodes:     nodes,
		ExtraData: &ForkChoiceResponseExtraDataJson{
			BestJustifiedCheckpoint:       dump.BestJustifiedCheckpoint,
			UnrealizedJustifiedCheckpoint: dump.UnrealizedJustifiedCheckpoint,
			UnrealizedFinalizedCheckpoint: dump.UnrealizedFinalizedCheckpoint,
			ProposerBoostRoot:             dump.ProposerBoostRoot,
			PreviousProposerBoostRoot:     dump.PreviousProposerBoostRoot,
			HeadRoot:                      dump.HeadRoot,
		},
	}

	result, err := json.Marshal(forkChoice)
	if err != nil {
		return false, nil, apimiddleware.InternalServerError(errors.New("could not marshal fork choice to JSON"))
	}
	return false, result, nil
}<|MERGE_RESOLUTION|>--- conflicted
+++ resolved
@@ -77,8 +77,6 @@
 	DenebContents *SignedBlindedBeaconBlockContentsDenebJson `json:"deneb_contents"`
 }
 
-<<<<<<< HEAD
-=======
 // setInitialPublishBlockPostRequest is triggered before we deserialize the request JSON into a struct.
 // We don't know which version of the block got posted, but we can determine it from the slot.
 // We know that blocks of all versions have a Message field with a Slot field,
@@ -184,7 +182,6 @@
 	return apimiddleware.InternalServerError(errors.New("unsupported block type"))
 }
 
->>>>>>> 42c192d9
 // setInitialPublishBlindedBlockPostRequest is triggered before we deserialize the request JSON into a struct.
 // We don't know which version of the block got posted, but we can determine it from the slot.
 // We know that blocks of all versions have a Message field with a Slot field,
