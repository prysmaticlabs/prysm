--- conflicted
+++ resolved
@@ -274,180 +274,4 @@
 		return nil
 	}
 	return apimiddleware.InternalServerError(errors.New("unsupported block type"))
-}
-
-<<<<<<< HEAD
-func prepareForkChoiceResponse(response interface{}) (apimiddleware.RunDefault, []byte, apimiddleware.ErrorJson) {
-	dump, ok := response.(*ForkChoiceDumpJson)
-	if !ok {
-		return false, nil, apimiddleware.InternalServerError(errors.New("response is not of the correct type"))
-	}
-
-	nodes := make([]*ForkChoiceNodeResponseJson, len(dump.ForkChoiceNodes))
-	for i, n := range dump.ForkChoiceNodes {
-		nodes[i] = &ForkChoiceNodeResponseJson{
-			Slot:               n.Slot,
-			BlockRoot:          n.BlockRoot,
-			ParentRoot:         n.ParentRoot,
-			JustifiedEpoch:     n.JustifiedEpoch,
-			FinalizedEpoch:     n.FinalizedEpoch,
-			Weight:             n.Weight,
-			Validity:           n.Validity,
-			ExecutionBlockHash: n.ExecutionBlockHash,
-			ExtraData: &ForkChoiceNodeExtraDataJson{
-				UnrealizedJustifiedEpoch: n.UnrealizedJustifiedEpoch,
-				UnrealizedFinalizedEpoch: n.UnrealizedFinalizedEpoch,
-				Balance:                  n.Balance,
-				ExecutionOptimistic:      n.ExecutionOptimistic,
-				TimeStamp:                n.TimeStamp,
-			},
-		}
-	}
-	forkChoice := &ForkChoiceResponseJson{
-		JustifiedCheckpoint: dump.JustifiedCheckpoint,
-		FinalizedCheckpoint: dump.FinalizedCheckpoint,
-		ForkChoiceNodes:     nodes,
-		ExtraData: &ForkChoiceResponseExtraDataJson{
-			BestJustifiedCheckpoint:       dump.BestJustifiedCheckpoint,
-			UnrealizedJustifiedCheckpoint: dump.UnrealizedJustifiedCheckpoint,
-			UnrealizedFinalizedCheckpoint: dump.UnrealizedFinalizedCheckpoint,
-			ProposerBoostRoot:             dump.ProposerBoostRoot,
-			PreviousProposerBoostRoot:     dump.PreviousProposerBoostRoot,
-			HeadRoot:                      dump.HeadRoot,
-		},
-	}
-
-	result, err := json.Marshal(forkChoice)
-	if err != nil {
-		return false, nil, apimiddleware.InternalServerError(errors.New("could not marshal fork choice to JSON"))
-	}
-	return false, result, nil
-=======
-type phase0ProduceBlockResponseJson struct {
-	Version string           `json:"version" enum:"true"`
-	Data    *BeaconBlockJson `json:"data"`
-}
-
-type altairProduceBlockResponseJson struct {
-	Version string                 `json:"version" enum:"true"`
-	Data    *BeaconBlockAltairJson `json:"data"`
-}
-
-type bellatrixProduceBlockResponseJson struct {
-	Version string                    `json:"version" enum:"true"`
-	Data    *BeaconBlockBellatrixJson `json:"data"`
-}
-
-type capellaProduceBlockResponseJson struct {
-	Version string                  `json:"version" enum:"true"`
-	Data    *BeaconBlockCapellaJson `json:"data"`
-}
-
-type denebProduceBlockResponseJson struct {
-	Version string                        `json:"version" enum:"true"`
-	Data    *BeaconBlockContentsDenebJson `json:"data"`
-}
-
-type bellatrixProduceBlindedBlockResponseJson struct {
-	Version string                           `json:"version" enum:"true"`
-	Data    *BlindedBeaconBlockBellatrixJson `json:"data"`
-}
-
-type capellaProduceBlindedBlockResponseJson struct {
-	Version string                         `json:"version" enum:"true"`
-	Data    *BlindedBeaconBlockCapellaJson `json:"data"`
-}
-
-type denebProduceBlindedBlockResponseJson struct {
-	Version string                               `json:"version" enum:"true"`
-	Data    *BlindedBeaconBlockContentsDenebJson `json:"data"`
-}
-
-func serializeProducedV2Block(response interface{}) (apimiddleware.RunDefault, []byte, apimiddleware.ErrorJson) {
-	respContainer, ok := response.(*ProduceBlockResponseV2Json)
-	if !ok {
-		return false, nil, apimiddleware.InternalServerError(errors.New("container is not of the correct type"))
-	}
-
-	var actualRespContainer interface{}
-	switch {
-	case strings.EqualFold(respContainer.Version, strings.ToLower(ethpbv2.Version_PHASE0.String())):
-		actualRespContainer = &phase0ProduceBlockResponseJson{
-			Version: respContainer.Version,
-			Data:    respContainer.Data.Phase0Block,
-		}
-	case strings.EqualFold(respContainer.Version, strings.ToLower(ethpbv2.Version_ALTAIR.String())):
-		actualRespContainer = &altairProduceBlockResponseJson{
-			Version: respContainer.Version,
-			Data:    respContainer.Data.AltairBlock,
-		}
-	case strings.EqualFold(respContainer.Version, strings.ToLower(ethpbv2.Version_BELLATRIX.String())):
-		actualRespContainer = &bellatrixProduceBlockResponseJson{
-			Version: respContainer.Version,
-			Data:    respContainer.Data.BellatrixBlock,
-		}
-	case strings.EqualFold(respContainer.Version, strings.ToLower(ethpbv2.Version_CAPELLA.String())):
-		actualRespContainer = &capellaProduceBlockResponseJson{
-			Version: respContainer.Version,
-			Data:    respContainer.Data.CapellaBlock,
-		}
-	case strings.EqualFold(respContainer.Version, strings.ToLower(ethpbv2.Version_DENEB.String())):
-		actualRespContainer = &denebProduceBlockResponseJson{
-			Version: respContainer.Version,
-			Data:    respContainer.Data.DenebContents,
-		}
-	default:
-		return false, nil, apimiddleware.InternalServerError(fmt.Errorf("unsupported block version '%s'", respContainer.Version))
-	}
-
-	j, err := json.Marshal(actualRespContainer)
-	if err != nil {
-		return false, nil, apimiddleware.InternalServerErrorWithMessage(err, "could not marshal response")
-	}
-	return false, j, nil
-}
-
-func serializeProducedBlindedBlock(response interface{}) (apimiddleware.RunDefault, []byte, apimiddleware.ErrorJson) {
-	respContainer, ok := response.(*ProduceBlindedBlockResponseJson)
-	if !ok {
-		return false, nil, apimiddleware.InternalServerError(errors.New("container is not of the correct type"))
-	}
-
-	var actualRespContainer interface{}
-	switch {
-	case strings.EqualFold(respContainer.Version, strings.ToLower(ethpbv2.Version_PHASE0.String())):
-		actualRespContainer = &phase0ProduceBlockResponseJson{
-			Version: respContainer.Version,
-			Data:    respContainer.Data.Phase0Block,
-		}
-	case strings.EqualFold(respContainer.Version, strings.ToLower(ethpbv2.Version_ALTAIR.String())):
-		actualRespContainer = &altairProduceBlockResponseJson{
-			Version: respContainer.Version,
-			Data:    respContainer.Data.AltairBlock,
-		}
-	case strings.EqualFold(respContainer.Version, strings.ToLower(ethpbv2.Version_BELLATRIX.String())):
-		actualRespContainer = &bellatrixProduceBlindedBlockResponseJson{
-			Version: respContainer.Version,
-			Data:    respContainer.Data.BellatrixBlock,
-		}
-	case strings.EqualFold(respContainer.Version, strings.ToLower(ethpbv2.Version_CAPELLA.String())):
-		actualRespContainer = &capellaProduceBlindedBlockResponseJson{
-			Version: respContainer.Version,
-			Data:    respContainer.Data.CapellaBlock,
-		}
-	case strings.EqualFold(respContainer.Version, strings.ToLower(ethpbv2.Version_DENEB.String())):
-		actualRespContainer = &denebProduceBlindedBlockResponseJson{
-			Version: respContainer.Version,
-			Data:    respContainer.Data.DenebContents,
-		}
-	default:
-		return false, nil, apimiddleware.InternalServerError(fmt.Errorf("unsupported block version '%s'", respContainer.Version))
-	}
-
-	j, err := json.Marshal(actualRespContainer)
-	if err != nil {
-		return false, nil, apimiddleware.InternalServerErrorWithMessage(err, "could not marshal response")
-	}
-	return false, j, nil
->>>>>>> d1dd8471
 }