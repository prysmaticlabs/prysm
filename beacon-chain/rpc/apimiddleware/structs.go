package apimiddleware

import (
	"github.com/prysmaticlabs/prysm/v4/api/gateway/apimiddleware"
)

//----------------
// Requests and responses.
//----------------

// WeakSubjectivityResponse is used to marshal/unmarshal the response for the
// /eth/v1/beacon/weak_subjectivity endpoint.
type WeakSubjectivityResponse struct {
	Data *struct {
		Checkpoint *CheckpointJson `json:"ws_checkpoint"`
		StateRoot  string          `json:"state_root" hex:"true"`
	} `json:"data"`
}

type BlockRootResponseJson struct {
	Data                *BlockRootContainerJson `json:"data"`
	ExecutionOptimistic bool                    `json:"execution_optimistic"`
	Finalized           bool                    `json:"finalized"`
}

<<<<<<< HEAD
type AttesterSlashingsPoolResponseJson struct {
	Data []*AttesterSlashingJson `json:"data"`
}

type ProposerSlashingsPoolResponseJson struct {
	Data []*ProposerSlashingJson `json:"data"`
}

type ForkChoiceHeadsResponseJson struct {
	Data []*ForkChoiceHeadJson `json:"data"`
}

type V2ForkChoiceHeadsResponseJson struct {
	Data []*V2ForkChoiceHeadJson `json:"data"`
=======
type ForkScheduleResponseJson struct {
	Data []*ForkJson `json:"data"`
>>>>>>> 0946b585
}

type DepositContractResponseJson struct {
	Data *DepositContractJson `json:"data"`
}

<<<<<<< HEAD
type ProduceBlockResponseJson struct {
	Data *BeaconBlockJson `json:"data"`
}

type ProduceBlockResponseV2Json struct {
	Version string                      `json:"version" enum:"true"`
	Data    *BeaconBlockContainerV2Json `json:"data"`
}

type ProduceBlindedBlockResponseJson struct {
	Version string                           `json:"version" enum:"true"`
	Data    *BlindedBeaconBlockContainerJson `json:"data"`
=======
type SpecResponseJson struct {
	Data interface{} `json:"data"`
>>>>>>> 0946b585
}

type AggregateAttestationResponseJson struct {
	Data *AttestationJson `json:"data"`
}

type BeaconCommitteeSubscribeJson struct {
	ValidatorIndex   string `json:"validator_index"`
	CommitteeIndex   string `json:"committee_index"`
	CommitteesAtSlot string `json:"committees_at_slot"`
	Slot             string `json:"slot"`
	IsAggregator     bool   `json:"is_aggregator"`
}

type ProduceSyncCommitteeContributionResponseJson struct {
	Data *SyncCommitteeContributionJson `json:"data"`
}

type ForkChoiceNodeResponseJson struct {
	Slot               string                       `json:"slot"`
	BlockRoot          string                       `json:"block_root" hex:"true"`
	ParentRoot         string                       `json:"parent_root" hex:"true"`
	JustifiedEpoch     string                       `json:"justified_epoch"`
	FinalizedEpoch     string                       `json:"finalized_epoch"`
	Weight             string                       `json:"weight"`
	Validity           string                       `json:"validity" enum:"true"`
	ExecutionBlockHash string                       `json:"execution_block_hash" hex:"true"`
	ExtraData          *ForkChoiceNodeExtraDataJson `json:"extra_data"`
}

type ForkChoiceNodeExtraDataJson struct {
	UnrealizedJustifiedEpoch string `json:"unrealized_justified_epoch"`
	UnrealizedFinalizedEpoch string `json:"unrealized_finalized_epoch"`
	Balance                  string `json:"balance"`
	ExecutionOptimistic      bool   `json:"execution_optimistic"`
	TimeStamp                string `json:"timestamp"`
}

type ForkChoiceResponseJson struct {
	JustifiedCheckpoint *CheckpointJson                  `json:"justified_checkpoint"`
	FinalizedCheckpoint *CheckpointJson                  `json:"finalized_checkpoint"`
	ForkChoiceNodes     []*ForkChoiceNodeResponseJson    `json:"fork_choice_nodes"`
	ExtraData           *ForkChoiceResponseExtraDataJson `json:"extra_data"`
}

type ForkChoiceResponseExtraDataJson struct {
	BestJustifiedCheckpoint       *CheckpointJson `json:"best_justified_checkpoint"`
	UnrealizedJustifiedCheckpoint *CheckpointJson `json:"unrealized_justified_checkpoint"`
	UnrealizedFinalizedCheckpoint *CheckpointJson `json:"unrealized_finalized_checkpoint"`
	ProposerBoostRoot             string          `json:"proposer_boost_root" hex:"true"`
	PreviousProposerBoostRoot     string          `json:"previous_proposer_boost_root" hex:"true"`
	HeadRoot                      string          `json:"head_root" hex:"true"`
}

//----------------
// Reusable types.
//----------------

type CheckpointJson struct {
	Epoch string `json:"epoch"`
	Root  string `json:"root" hex:"true"`
}

type BlockRootContainerJson struct {
	Root string `json:"root" hex:"true"`
}

type SignedBeaconBlockJson struct {
	Message   *BeaconBlockJson `json:"message"`
	Signature string           `json:"signature" hex:"true"`
}

type BeaconBlockJson struct {
	Slot          string               `json:"slot"`
	ProposerIndex string               `json:"proposer_index"`
	ParentRoot    string               `json:"parent_root" hex:"true"`
	StateRoot     string               `json:"state_root" hex:"true"`
	Body          *BeaconBlockBodyJson `json:"body"`
}

type BeaconBlockBodyJson struct {
	RandaoReveal      string                     `json:"randao_reveal" hex:"true"`
	Eth1Data          *Eth1DataJson              `json:"eth1_data"`
	Graffiti          string                     `json:"graffiti" hex:"true"`
	ProposerSlashings []*ProposerSlashingJson    `json:"proposer_slashings"`
	AttesterSlashings []*AttesterSlashingJson    `json:"attester_slashings"`
	Attestations      []*AttestationJson         `json:"attestations"`
	Deposits          []*DepositJson             `json:"deposits"`
	VoluntaryExits    []*SignedVoluntaryExitJson `json:"voluntary_exits"`
}

type BeaconBlockContainerV2Json struct {
	Phase0Block    *BeaconBlockJson              `json:"phase0_block"`
	AltairBlock    *BeaconBlockAltairJson        `json:"altair_block"`
	BellatrixBlock *BeaconBlockBellatrixJson     `json:"bellatrix_block"`
	CapellaBlock   *BeaconBlockCapellaJson       `json:"capella_block"`
	DenebContents  *BeaconBlockContentsDenebJson `json:"deneb_contents"`
}

type BlindedBeaconBlockContainerJson struct {
	Phase0Block    *BeaconBlockJson                     `json:"phase0_block"`
	AltairBlock    *BeaconBlockAltairJson               `json:"altair_block"`
	BellatrixBlock *BlindedBeaconBlockBellatrixJson     `json:"bellatrix_block"`
	CapellaBlock   *BlindedBeaconBlockCapellaJson       `json:"capella_block"`
	DenebContents  *BlindedBeaconBlockContentsDenebJson `json:"deneb_contents"`
}

type SignedBeaconBlockAltairJson struct {
	Message   *BeaconBlockAltairJson `json:"message"`
	Signature string                 `json:"signature" hex:"true"`
}

type SignedBeaconBlockBellatrixJson struct {
	Message   *BeaconBlockBellatrixJson `json:"message"`
	Signature string                    `json:"signature" hex:"true"`
}

type SignedBeaconBlockCapellaJson struct {
	Message   *BeaconBlockCapellaJson `json:"message"`
	Signature string                  `json:"signature" hex:"true"`
}

type SignedBeaconBlockContentsDenebJson struct {
	SignedBlock        *SignedBeaconBlockDenebJson `json:"signed_block"`
	SignedBlobSidecars []*SignedBlobSidecarJson    `json:"signed_blob_sidecars"`
}

type SignedBlobSidecarJson struct {
	Message   *BlobSidecarJson `json:"message"`
	Signature string           `json:"signature" hex:"true"`
}

type BlobSidecarJson struct {
	BlockRoot       string `json:"block_root" hex:"true"`
	Index           string `json:"index"`
	Slot            string `json:"slot"`
	BlockParentRoot string `json:"block_parent_root" hex:"true"`
	ProposerIndex   string `json:"proposer_index"`
	Blob            string `json:"blob" hex:"true"`                // pattern: "^0x[a-fA-F0-9]{262144}$"
	KzgCommitment   string `json:"kzg_commitment" hex:"true"`      // pattern: "^0x[a-fA-F0-9]{96}$" ssz-size:"48"
	KzgProof        string `json:"kzg_proof,omitempty" hex:"true"` // pattern: "^0x[a-fA-F0-9]{96}$" ssz-size:"48"
}

type BlindedBlobSidecarJson struct {
	BlockRoot       string `json:"block_root" hex:"true"`
	Index           string `json:"index"`
	Slot            string `json:"slot"`
	BlockParentRoot string `json:"block_parent_root" hex:"true"`
	ProposerIndex   string `json:"proposer_index"`
	BlobRoot        string `json:"blob_root" hex:"true"`
	KzgCommitment   string `json:"kzg_commitment" hex:"true"`      // pattern: "^0x[a-fA-F0-9]{96}$" ssz-size:"48"
	KzgProof        string `json:"kzg_proof,omitempty" hex:"true"` // pattern: "^0x[a-fA-F0-9]{96}$" ssz-size:"48"
}

type SignedBeaconBlockDenebJson struct {
	Message   *BeaconBlockDenebJson `json:"message"`
	Signature string                `json:"signature" hex:"true"`
}

type SignedBlindedBeaconBlockBellatrixJson struct {
	Message   *BlindedBeaconBlockBellatrixJson `json:"message"`
	Signature string                           `json:"signature" hex:"true"`
}

type SignedBlindedBeaconBlockCapellaJson struct {
	Message   *BlindedBeaconBlockCapellaJson `json:"message"`
	Signature string                         `json:"signature" hex:"true"`
}

type SignedBlindedBeaconBlockContentsDenebJson struct {
	SignedBlindedBlock        *SignedBlindedBeaconBlockDenebJson `json:"signed_blinded_block"`
	SignedBlindedBlobSidecars []*SignedBlindedBlobSidecarJson    `json:"signed_blinded_blob_sidecars"`
}

type SignedBlindedBeaconBlockDenebJson struct {
	Message   *BlindedBeaconBlockDenebJson `json:"message"`
	Signature string                       `json:"signature" hex:"true"`
}

type SignedBlindedBlobSidecarJson struct {
	Message   *BlindedBlobSidecarJson `json:"message"`
	Signature string                  `json:"signature" hex:"true"`
}

type BeaconBlockAltairJson struct {
	Slot          string                     `json:"slot"`
	ProposerIndex string                     `json:"proposer_index"`
	ParentRoot    string                     `json:"parent_root" hex:"true"`
	StateRoot     string                     `json:"state_root" hex:"true"`
	Body          *BeaconBlockBodyAltairJson `json:"body"`
}

type BeaconBlockBellatrixJson struct {
	Slot          string                        `json:"slot"`
	ProposerIndex string                        `json:"proposer_index"`
	ParentRoot    string                        `json:"parent_root" hex:"true"`
	StateRoot     string                        `json:"state_root" hex:"true"`
	Body          *BeaconBlockBodyBellatrixJson `json:"body"`
}

type BeaconBlockCapellaJson struct {
	Slot          string                      `json:"slot"`
	ProposerIndex string                      `json:"proposer_index"`
	ParentRoot    string                      `json:"parent_root" hex:"true"`
	StateRoot     string                      `json:"state_root" hex:"true"`
	Body          *BeaconBlockBodyCapellaJson `json:"body"`
}

type BeaconBlockContentsDenebJson struct {
	Block        *BeaconBlockDenebJson `json:"block"`
	BlobSidecars []*BlobSidecarJson    `json:"blob_sidecars"`
}

type BeaconBlockDenebJson struct {
	Slot          string                    `json:"slot"`
	ProposerIndex string                    `json:"proposer_index"`
	ParentRoot    string                    `json:"parent_root" hex:"true"`
	StateRoot     string                    `json:"state_root" hex:"true"`
	Body          *BeaconBlockBodyDenebJson `json:"body"`
}

type BlindedBeaconBlockBellatrixJson struct {
	Slot          string                               `json:"slot"`
	ProposerIndex string                               `json:"proposer_index"`
	ParentRoot    string                               `json:"parent_root" hex:"true"`
	StateRoot     string                               `json:"state_root" hex:"true"`
	Body          *BlindedBeaconBlockBodyBellatrixJson `json:"body"`
}

type BlindedBeaconBlockCapellaJson struct {
	Slot          string                             `json:"slot"`
	ProposerIndex string                             `json:"proposer_index"`
	ParentRoot    string                             `json:"parent_root" hex:"true"`
	StateRoot     string                             `json:"state_root" hex:"true"`
	Body          *BlindedBeaconBlockBodyCapellaJson `json:"body"`
}

type BlindedBeaconBlockDenebJson struct {
	Slot          string                           `json:"slot"`
	ProposerIndex string                           `json:"proposer_index"`
	ParentRoot    string                           `json:"parent_root" hex:"true"`
	StateRoot     string                           `json:"state_root" hex:"true"`
	Body          *BlindedBeaconBlockBodyDenebJson `json:"body"`
}

type BlindedBeaconBlockContentsDenebJson struct {
	BlindedBlock        *BlindedBeaconBlockDenebJson `json:"blinded_block"`
	BlindedBlobSidecars []*BlindedBlobSidecarJson    `json:"blinded_blob_sidecars"`
}

type BeaconBlockBodyAltairJson struct {
	RandaoReveal      string                     `json:"randao_reveal" hex:"true"`
	Eth1Data          *Eth1DataJson              `json:"eth1_data"`
	Graffiti          string                     `json:"graffiti" hex:"true"`
	ProposerSlashings []*ProposerSlashingJson    `json:"proposer_slashings"`
	AttesterSlashings []*AttesterSlashingJson    `json:"attester_slashings"`
	Attestations      []*AttestationJson         `json:"attestations"`
	Deposits          []*DepositJson             `json:"deposits"`
	VoluntaryExits    []*SignedVoluntaryExitJson `json:"voluntary_exits"`
	SyncAggregate     *SyncAggregateJson         `json:"sync_aggregate"`
}

type BeaconBlockBodyBellatrixJson struct {
	RandaoReveal      string                     `json:"randao_reveal" hex:"true"`
	Eth1Data          *Eth1DataJson              `json:"eth1_data"`
	Graffiti          string                     `json:"graffiti" hex:"true"`
	ProposerSlashings []*ProposerSlashingJson    `json:"proposer_slashings"`
	AttesterSlashings []*AttesterSlashingJson    `json:"attester_slashings"`
	Attestations      []*AttestationJson         `json:"attestations"`
	Deposits          []*DepositJson             `json:"deposits"`
	VoluntaryExits    []*SignedVoluntaryExitJson `json:"voluntary_exits"`
	SyncAggregate     *SyncAggregateJson         `json:"sync_aggregate"`
	ExecutionPayload  *ExecutionPayloadJson      `json:"execution_payload"`
}

type BeaconBlockBodyCapellaJson struct {
	RandaoReveal          string                            `json:"randao_reveal" hex:"true"`
	Eth1Data              *Eth1DataJson                     `json:"eth1_data"`
	Graffiti              string                            `json:"graffiti" hex:"true"`
	ProposerSlashings     []*ProposerSlashingJson           `json:"proposer_slashings"`
	AttesterSlashings     []*AttesterSlashingJson           `json:"attester_slashings"`
	Attestations          []*AttestationJson                `json:"attestations"`
	Deposits              []*DepositJson                    `json:"deposits"`
	VoluntaryExits        []*SignedVoluntaryExitJson        `json:"voluntary_exits"`
	SyncAggregate         *SyncAggregateJson                `json:"sync_aggregate"`
	ExecutionPayload      *ExecutionPayloadCapellaJson      `json:"execution_payload"`
	BLSToExecutionChanges []*SignedBLSToExecutionChangeJson `json:"bls_to_execution_changes"`
}

type BeaconBlockBodyDenebJson struct {
	RandaoReveal          string                            `json:"randao_reveal" hex:"true"`
	Eth1Data              *Eth1DataJson                     `json:"eth1_data"`
	Graffiti              string                            `json:"graffiti" hex:"true"`
	ProposerSlashings     []*ProposerSlashingJson           `json:"proposer_slashings"`
	AttesterSlashings     []*AttesterSlashingJson           `json:"attester_slashings"`
	Attestations          []*AttestationJson                `json:"attestations"`
	Deposits              []*DepositJson                    `json:"deposits"`
	VoluntaryExits        []*SignedVoluntaryExitJson        `json:"voluntary_exits"`
	SyncAggregate         *SyncAggregateJson                `json:"sync_aggregate"`
	ExecutionPayload      *ExecutionPayloadDenebJson        `json:"execution_payload"`
	BLSToExecutionChanges []*SignedBLSToExecutionChangeJson `json:"bls_to_execution_changes"`
	BlobKzgCommitments    []string                          `json:"blob_kzg_commitments" hex:"true"`
}

type BlindedBeaconBlockBodyBellatrixJson struct {
	RandaoReveal           string                      `json:"randao_reveal" hex:"true"`
	Eth1Data               *Eth1DataJson               `json:"eth1_data"`
	Graffiti               string                      `json:"graffiti" hex:"true"`
	ProposerSlashings      []*ProposerSlashingJson     `json:"proposer_slashings"`
	AttesterSlashings      []*AttesterSlashingJson     `json:"attester_slashings"`
	Attestations           []*AttestationJson          `json:"attestations"`
	Deposits               []*DepositJson              `json:"deposits"`
	VoluntaryExits         []*SignedVoluntaryExitJson  `json:"voluntary_exits"`
	SyncAggregate          *SyncAggregateJson          `json:"sync_aggregate"`
	ExecutionPayloadHeader *ExecutionPayloadHeaderJson `json:"execution_payload_header"`
}

type BlindedBeaconBlockBodyCapellaJson struct {
	RandaoReveal           string                             `json:"randao_reveal" hex:"true"`
	Eth1Data               *Eth1DataJson                      `json:"eth1_data"`
	Graffiti               string                             `json:"graffiti" hex:"true"`
	ProposerSlashings      []*ProposerSlashingJson            `json:"proposer_slashings"`
	AttesterSlashings      []*AttesterSlashingJson            `json:"attester_slashings"`
	Attestations           []*AttestationJson                 `json:"attestations"`
	Deposits               []*DepositJson                     `json:"deposits"`
	VoluntaryExits         []*SignedVoluntaryExitJson         `json:"voluntary_exits"`
	SyncAggregate          *SyncAggregateJson                 `json:"sync_aggregate"`
	ExecutionPayloadHeader *ExecutionPayloadHeaderCapellaJson `json:"execution_payload_header"`
	BLSToExecutionChanges  []*SignedBLSToExecutionChangeJson  `json:"bls_to_execution_changes"`
}

type BlindedBeaconBlockBodyDenebJson struct {
	RandaoReveal           string                            `json:"randao_reveal" hex:"true"`
	Eth1Data               *Eth1DataJson                     `json:"eth1_data"`
	Graffiti               string                            `json:"graffiti" hex:"true"`
	ProposerSlashings      []*ProposerSlashingJson           `json:"proposer_slashings"`
	AttesterSlashings      []*AttesterSlashingJson           `json:"attester_slashings"`
	Attestations           []*AttestationJson                `json:"attestations"`
	Deposits               []*DepositJson                    `json:"deposits"`
	VoluntaryExits         []*SignedVoluntaryExitJson        `json:"voluntary_exits"`
	SyncAggregate          *SyncAggregateJson                `json:"sync_aggregate"`
	ExecutionPayloadHeader *ExecutionPayloadHeaderDenebJson  `json:"execution_payload_header"`
	BLSToExecutionChanges  []*SignedBLSToExecutionChangeJson `json:"bls_to_execution_changes"`
	BlobKzgCommitments     []string                          `json:"blob_kzg_commitments" hex:"true"`
}

type ExecutionPayloadJson struct {
	ParentHash    string   `json:"parent_hash" hex:"true"`
	FeeRecipient  string   `json:"fee_recipient" hex:"true"`
	StateRoot     string   `json:"state_root" hex:"true"`
	ReceiptsRoot  string   `json:"receipts_root" hex:"true"`
	LogsBloom     string   `json:"logs_bloom" hex:"true"`
	PrevRandao    string   `json:"prev_randao" hex:"true"`
	BlockNumber   string   `json:"block_number"`
	GasLimit      string   `json:"gas_limit"`
	GasUsed       string   `json:"gas_used"`
	TimeStamp     string   `json:"timestamp"`
	ExtraData     string   `json:"extra_data" hex:"true"`
	BaseFeePerGas string   `json:"base_fee_per_gas" uint256:"true"`
	BlockHash     string   `json:"block_hash" hex:"true"`
	Transactions  []string `json:"transactions" hex:"true"`
}

type ExecutionPayloadCapellaJson struct {
	ParentHash    string            `json:"parent_hash" hex:"true"`
	FeeRecipient  string            `json:"fee_recipient" hex:"true"`
	StateRoot     string            `json:"state_root" hex:"true"`
	ReceiptsRoot  string            `json:"receipts_root" hex:"true"`
	LogsBloom     string            `json:"logs_bloom" hex:"true"`
	PrevRandao    string            `json:"prev_randao" hex:"true"`
	BlockNumber   string            `json:"block_number"`
	GasLimit      string            `json:"gas_limit"`
	GasUsed       string            `json:"gas_used"`
	TimeStamp     string            `json:"timestamp"`
	ExtraData     string            `json:"extra_data" hex:"true"`
	BaseFeePerGas string            `json:"base_fee_per_gas" uint256:"true"`
	BlockHash     string            `json:"block_hash" hex:"true"`
	Transactions  []string          `json:"transactions" hex:"true"`
	Withdrawals   []*WithdrawalJson `json:"withdrawals"`
}

type ExecutionPayloadDenebJson struct {
	ParentHash    string            `json:"parent_hash" hex:"true"`
	FeeRecipient  string            `json:"fee_recipient" hex:"true"`
	StateRoot     string            `json:"state_root" hex:"true"`
	ReceiptsRoot  string            `json:"receipts_root" hex:"true"`
	LogsBloom     string            `json:"logs_bloom" hex:"true"`
	PrevRandao    string            `json:"prev_randao" hex:"true"`
	BlockNumber   string            `json:"block_number"`
	GasLimit      string            `json:"gas_limit"`
	GasUsed       string            `json:"gas_used"`
	TimeStamp     string            `json:"timestamp"`
	ExtraData     string            `json:"extra_data" hex:"true"`
	BaseFeePerGas string            `json:"base_fee_per_gas" uint256:"true"`
	BlobGasUsed   string            `json:"blob_gas_used"`   // new in deneb
	ExcessBlobGas string            `json:"excess_blob_gas"` // new in deneb
	BlockHash     string            `json:"block_hash" hex:"true"`
	Transactions  []string          `json:"transactions" hex:"true"`
	Withdrawals   []*WithdrawalJson `json:"withdrawals"`
}

type ExecutionPayloadHeaderJson struct {
	ParentHash       string `json:"parent_hash" hex:"true"`
	FeeRecipient     string `json:"fee_recipient" hex:"true"`
	StateRoot        string `json:"state_root" hex:"true"`
	ReceiptsRoot     string `json:"receipts_root" hex:"true"`
	LogsBloom        string `json:"logs_bloom" hex:"true"`
	PrevRandao       string `json:"prev_randao" hex:"true"`
	BlockNumber      string `json:"block_number"`
	GasLimit         string `json:"gas_limit"`
	GasUsed          string `json:"gas_used"`
	TimeStamp        string `json:"timestamp"`
	ExtraData        string `json:"extra_data" hex:"true"`
	BaseFeePerGas    string `json:"base_fee_per_gas" uint256:"true"`
	BlockHash        string `json:"block_hash" hex:"true"`
	TransactionsRoot string `json:"transactions_root" hex:"true"`
}

type ExecutionPayloadHeaderCapellaJson struct {
	ParentHash       string `json:"parent_hash" hex:"true"`
	FeeRecipient     string `json:"fee_recipient" hex:"true"`
	StateRoot        string `json:"state_root" hex:"true"`
	ReceiptsRoot     string `json:"receipts_root" hex:"true"`
	LogsBloom        string `json:"logs_bloom" hex:"true"`
	PrevRandao       string `json:"prev_randao" hex:"true"`
	BlockNumber      string `json:"block_number"`
	GasLimit         string `json:"gas_limit"`
	GasUsed          string `json:"gas_used"`
	TimeStamp        string `json:"timestamp"`
	ExtraData        string `json:"extra_data" hex:"true"`
	BaseFeePerGas    string `json:"base_fee_per_gas" uint256:"true"`
	BlockHash        string `json:"block_hash" hex:"true"`
	TransactionsRoot string `json:"transactions_root" hex:"true"`
	WithdrawalsRoot  string `json:"withdrawals_root" hex:"true"`
}

type ExecutionPayloadHeaderDenebJson struct {
	ParentHash       string `json:"parent_hash" hex:"true"`
	FeeRecipient     string `json:"fee_recipient" hex:"true"`
	StateRoot        string `json:"state_root" hex:"true"`
	ReceiptsRoot     string `json:"receipts_root" hex:"true"`
	LogsBloom        string `json:"logs_bloom" hex:"true"`
	PrevRandao       string `json:"prev_randao" hex:"true"`
	BlockNumber      string `json:"block_number"`
	GasLimit         string `json:"gas_limit"`
	GasUsed          string `json:"gas_used"`
	TimeStamp        string `json:"timestamp"`
	ExtraData        string `json:"extra_data" hex:"true"`
	BaseFeePerGas    string `json:"base_fee_per_gas" uint256:"true"`
	BlobGasUsed      string `json:"blob_gas_used"`   // new in deneb
	ExcessBlobGas    string `json:"excess_blob_gas"` // new in deneb
	BlockHash        string `json:"block_hash" hex:"true"`
	TransactionsRoot string `json:"transactions_root" hex:"true"`
	WithdrawalsRoot  string `json:"withdrawals_root" hex:"true"`
}

type SyncAggregateJson struct {
	SyncCommitteeBits      string `json:"sync_committee_bits" hex:"true"`
	SyncCommitteeSignature string `json:"sync_committee_signature" hex:"true"`
}

type SignedBeaconBlockHeaderJson struct {
	Header    *BeaconBlockHeaderJson `json:"message"`
	Signature string                 `json:"signature" hex:"true"`
}

type BeaconBlockHeaderJson struct {
	Slot          string `json:"slot"`
	ProposerIndex string `json:"proposer_index"`
	ParentRoot    string `json:"parent_root" hex:"true"`
	StateRoot     string `json:"state_root" hex:"true"`
	BodyRoot      string `json:"body_root" hex:"true"`
}

type Eth1DataJson struct {
	DepositRoot  string `json:"deposit_root" hex:"true"`
	DepositCount string `json:"deposit_count"`
	BlockHash    string `json:"block_hash" hex:"true"`
}

type ProposerSlashingJson struct {
	Header_1 *SignedBeaconBlockHeaderJson `json:"signed_header_1"`
	Header_2 *SignedBeaconBlockHeaderJson `json:"signed_header_2"`
}

type AttesterSlashingJson struct {
	Attestation_1 *IndexedAttestationJson `json:"attestation_1"`
	Attestation_2 *IndexedAttestationJson `json:"attestation_2"`
}

type IndexedAttestationJson struct {
	AttestingIndices []string             `json:"attesting_indices"`
	Data             *AttestationDataJson `json:"data"`
	Signature        string               `json:"signature" hex:"true"`
}

type AttestationJson struct {
	AggregationBits string               `json:"aggregation_bits" hex:"true"`
	Data            *AttestationDataJson `json:"data"`
	Signature       string               `json:"signature" hex:"true"`
}

type AttestationDataJson struct {
	Slot            string          `json:"slot"`
	CommitteeIndex  string          `json:"index"`
	BeaconBlockRoot string          `json:"beacon_block_root" hex:"true"`
	Source          *CheckpointJson `json:"source"`
	Target          *CheckpointJson `json:"target"`
}

type SignedBLSToExecutionChangeJson struct {
	Message   *BLSToExecutionChangeJson `json:"message"`
	Signature string                    `json:"signature" hex:"true"`
}

type BLSToExecutionChangeJson struct {
	ValidatorIndex     string `json:"validator_index"`
	FromBLSPubkey      string `json:"from_bls_pubkey" hex:"true"`
	ToExecutionAddress string `json:"to_execution_address" hex:"true"`
}

type DepositJson struct {
	Proof []string          `json:"proof" hex:"true"`
	Data  *Deposit_DataJson `json:"data"`
}

type Deposit_DataJson struct {
	PublicKey             string `json:"pubkey" hex:"true"`
	WithdrawalCredentials string `json:"withdrawal_credentials" hex:"true"`
	Amount                string `json:"amount"`
	Signature             string `json:"signature" hex:"true"`
}

type SignedVoluntaryExitJson struct {
	Exit      *VoluntaryExitJson `json:"message"`
	Signature string             `json:"signature" hex:"true"`
}

type VoluntaryExitJson struct {
	Epoch          string `json:"epoch"`
	ValidatorIndex string `json:"validator_index"`
}

type WithdrawalJson struct {
	WithdrawalIndex  string `json:"index"`
	ValidatorIndex   string `json:"validator_index"`
	ExecutionAddress string `json:"address" hex:"true"`
	Amount           string `json:"amount"`
}

type ForkJson struct {
	PreviousVersion string `json:"previous_version" hex:"true"`
	CurrentVersion  string `json:"current_version" hex:"true"`
	Epoch           string `json:"epoch"`
}

type ValidatorJson struct {
	PublicKey                  string `json:"pubkey" hex:"true"`
	WithdrawalCredentials      string `json:"withdrawal_credentials" hex:"true"`
	EffectiveBalance           string `json:"effective_balance"`
	Slashed                    bool   `json:"slashed"`
	ActivationEligibilityEpoch string `json:"activation_eligibility_epoch"`
	ActivationEpoch            string `json:"activation_epoch"`
	ExitEpoch                  string `json:"exit_epoch"`
	WithdrawableEpoch          string `json:"withdrawable_epoch"`
}

type SyncCommitteeJson struct {
	Pubkeys         []string `json:"pubkeys" hex:"true"`
	AggregatePubkey string   `json:"aggregate_pubkey" hex:"true"`
}

type PendingAttestationJson struct {
	AggregationBits string               `json:"aggregation_bits" hex:"true"`
	Data            *AttestationDataJson `json:"data"`
	InclusionDelay  string               `json:"inclusion_delay"`
	ProposerIndex   string               `json:"proposer_index"`
}

type DepositContractJson struct {
	ChainId string `json:"chain_id"`
	Address string `json:"address"`
}

type SignedAggregateAttestationAndProofJson struct {
	Message   *AggregateAttestationAndProofJson `json:"message"`
	Signature string                            `json:"signature" hex:"true"`
}

type AggregateAttestationAndProofJson struct {
	AggregatorIndex string           `json:"aggregator_index"`
	Aggregate       *AttestationJson `json:"aggregate"`
	SelectionProof  string           `json:"selection_proof" hex:"true"`
}

type SignedContributionAndProofJson struct {
	Message   *ContributionAndProofJson `json:"message"`
	Signature string                    `json:"signature" hex:"true"`
}

type ContributionAndProofJson struct {
	AggregatorIndex string                         `json:"aggregator_index"`
	Contribution    *SyncCommitteeContributionJson `json:"contribution"`
	SelectionProof  string                         `json:"selection_proof" hex:"true"`
}

type SyncCommitteeContributionJson struct {
	Slot              string `json:"slot"`
	BeaconBlockRoot   string `json:"beacon_block_root" hex:"true"`
	SubcommitteeIndex string `json:"subcommittee_index"`
	AggregationBits   string `json:"aggregation_bits" hex:"true"`
	Signature         string `json:"signature" hex:"true"`
}

type HistoricalSummaryJson struct {
	BlockSummaryRoot string `json:"block_summary_root" hex:"true"`
	StateSummaryRoot string `json:"state_summary_root" hex:"true"`
}

//----------------
// SSZ
// ---------------

type SszRequestJson struct {
	Data string `json:"data"`
}

// SszResponse is a common abstraction over all SSZ responses.
type SszResponse interface {
	SSZVersion() string
	SSZOptimistic() bool
	SSZData() string
	SSZFinalized() bool
}

// ---------------
// Events.
// ---------------

type EventHeadJson struct {
	Slot                      string `json:"slot"`
	Block                     string `json:"block" hex:"true"`
	State                     string `json:"state" hex:"true"`
	EpochTransition           bool   `json:"epoch_transition"`
	ExecutionOptimistic       bool   `json:"execution_optimistic"`
	PreviousDutyDependentRoot string `json:"previous_duty_dependent_root" hex:"true"`
	CurrentDutyDependentRoot  string `json:"current_duty_dependent_root" hex:"true"`
}

type ReceivedBlockDataJson struct {
	Slot                string `json:"slot"`
	Block               string `json:"block" hex:"true"`
	ExecutionOptimistic bool   `json:"execution_optimistic"`
}

type AggregatedAttReceivedDataJson struct {
	Aggregate *AttestationJson `json:"aggregate"`
}

type UnaggregatedAttReceivedDataJson struct {
	AggregationBits string               `json:"aggregation_bits" hex:"true"`
	Data            *AttestationDataJson `json:"data"`
	Signature       string               `json:"signature" hex:"true"`
}

type EventFinalizedCheckpointJson struct {
	Block               string `json:"block" hex:"true"`
	State               string `json:"state" hex:"true"`
	Epoch               string `json:"epoch"`
	ExecutionOptimistic bool   `json:"execution_optimistic"`
}

type EventChainReorgJson struct {
	Slot                string `json:"slot"`
	Depth               string `json:"depth"`
	OldHeadBlock        string `json:"old_head_block" hex:"true"`
	NewHeadBlock        string `json:"old_head_state" hex:"true"`
	OldHeadState        string `json:"new_head_block" hex:"true"`
	NewHeadState        string `json:"new_head_state" hex:"true"`
	Epoch               string `json:"epoch"`
	ExecutionOptimistic bool   `json:"execution_optimistic"`
}

type EventPayloadAttributeStreamV1Json struct {
	Version string `json:"version"`
	Data    *EventPayloadAttributeV1Json
}

type EventPayloadAttributeStreamV2Json struct {
	Version string                       `json:"version"`
	Data    *EventPayloadAttributeV2Json `json:"data"`
}

type EventPayloadAttributeV1Json struct {
	ProposerIndex     string                   `json:"proposer_index"`
	ProposalSlot      string                   `json:"proposal_slot"`
	ParentBlockNumber string                   `json:"parent_block_number"`
	ParentBlockRoot   string                   `json:"parent_block_root" hex:"true"`
	ParentBlockHash   string                   `json:"parent_block_hash" hex:"true"`
	PayloadAttributes *PayloadAttributesV1Json `json:"payload_attributes"`
}

type EventPayloadAttributeV2Json struct {
	ProposerIndex     string                   `json:"proposer_index"`
	ProposalSlot      string                   `json:"proposal_slot"`
	ParentBlockNumber string                   `json:"parent_block_number"`
	ParentBlockRoot   string                   `json:"parent_block_root" hex:"true"`
	ParentBlockHash   string                   `json:"parent_block_hash" hex:"true"`
	PayloadAttributes *PayloadAttributesV2Json `json:"payload_attributes"`
}

type PayloadAttributesV1Json struct {
	Timestamp             string `json:"timestamp"`
	Random                string `json:"prev_randao" hex:"true"`
	SuggestedFeeRecipient string `json:"suggested_fee_recipient" hex:"true"`
}

type PayloadAttributesV2Json struct {
	Timestamp             string            `json:"timestamp"`
	Random                string            `json:"prev_randao" hex:"true"`
	SuggestedFeeRecipient string            `json:"suggested_fee_recipient" hex:"true"`
	Withdrawals           []*WithdrawalJson `json:"withdrawals"`
}

type EventBlobSidecarJson struct {
	BlockRoot     string `json:"block_root" hex:"true"`
	Index         string `json:"index"`
	Slot          string `json:"slot"`
	KzgCommitment string `json:"kzg_commitment" hex:"true"`
	VersionedHash string `json:"versioned_hash" hex:"true"`
}

// ---------------
// Error handling.
// ---------------

// IndexedVerificationFailureErrorJson is a JSON representation of the error returned when verifying an indexed object.
type IndexedVerificationFailureErrorJson struct {
	apimiddleware.DefaultErrorJson
	Failures []*SingleIndexedVerificationFailureJson `json:"failures"`
}

// SingleIndexedVerificationFailureJson is a JSON representation of a an issue when verifying a single indexed object e.g. an item in an array.
type SingleIndexedVerificationFailureJson struct {
	Index   int    `json:"index"`
	Message string `json:"message"`
}

type EventErrorJson struct {
	StatusCode int    `json:"status_code"`
	Message    string `json:"message"`
}<|MERGE_RESOLUTION|>--- conflicted
+++ resolved
@@ -23,48 +23,8 @@
 	Finalized           bool                    `json:"finalized"`
 }
 
-<<<<<<< HEAD
-type AttesterSlashingsPoolResponseJson struct {
-	Data []*AttesterSlashingJson `json:"data"`
-}
-
-type ProposerSlashingsPoolResponseJson struct {
-	Data []*ProposerSlashingJson `json:"data"`
-}
-
-type ForkChoiceHeadsResponseJson struct {
-	Data []*ForkChoiceHeadJson `json:"data"`
-}
-
-type V2ForkChoiceHeadsResponseJson struct {
-	Data []*V2ForkChoiceHeadJson `json:"data"`
-=======
-type ForkScheduleResponseJson struct {
-	Data []*ForkJson `json:"data"`
->>>>>>> 0946b585
-}
-
 type DepositContractResponseJson struct {
 	Data *DepositContractJson `json:"data"`
-}
-
-<<<<<<< HEAD
-type ProduceBlockResponseJson struct {
-	Data *BeaconBlockJson `json:"data"`
-}
-
-type ProduceBlockResponseV2Json struct {
-	Version string                      `json:"version" enum:"true"`
-	Data    *BeaconBlockContainerV2Json `json:"data"`
-}
-
-type ProduceBlindedBlockResponseJson struct {
-	Version string                           `json:"version" enum:"true"`
-	Data    *BlindedBeaconBlockContainerJson `json:"data"`
-=======
-type SpecResponseJson struct {
-	Data interface{} `json:"data"`
->>>>>>> 0946b585
 }
 
 type AggregateAttestationResponseJson struct {
