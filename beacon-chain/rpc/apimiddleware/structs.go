--- conflicted
+++ resolved
@@ -105,19 +105,14 @@
 	ExecutionOptimistic bool                              `json:"execution_optimistic"`
 }
 
-<<<<<<< HEAD
-type blindedBlockResponseJson struct {
+type BlindedBlockResponseJson struct {
 	Version             string                                 `json:"version" enum:"true"`
-	Data                *signedBlindedBeaconBlockContainerJson `json:"data"`
+	Data                *SignedBlindedBeaconBlockContainerJson `json:"data"`
 	ExecutionOptimistic bool                                   `json:"execution_optimistic"`
 }
 
-type blockRootResponseJson struct {
-	Data                *blockRootContainerJson `json:"data"`
-=======
 type BlockRootResponseJson struct {
 	Data                *BlockRootContainerJson `json:"data"`
->>>>>>> 2ae9f1be
 	ExecutionOptimistic bool                    `json:"execution_optimistic"`
 }
 
@@ -344,24 +339,17 @@
 	Signature      string                    `json:"signature" hex:"true"`
 }
 
-<<<<<<< HEAD
-type signedBlindedBeaconBlockContainerJson struct {
-	Phase0Block    *beaconBlockJson                 `json:"phase0_block"`
-	AltairBlock    *beaconBlockAltairJson           `json:"altair_block"`
-	BellatrixBlock *blindedBeaconBlockBellatrixJson `json:"bellatrix_block"`
+type SignedBlindedBeaconBlockContainerJson struct {
+	Phase0Block    *BeaconBlockJson                 `json:"phase0_block"`
+	AltairBlock    *BeaconBlockAltairJson           `json:"altair_block"`
+	BellatrixBlock *BlindedBeaconBlockBellatrixJson `json:"bellatrix_block"`
 	Signature      string                           `json:"signature" hex:"true"`
 }
 
-type beaconBlockContainerV2Json struct {
-	Phase0Block    *beaconBlockJson          `json:"phase0_block"`
-	AltairBlock    *beaconBlockAltairJson    `json:"altair_block"`
-	BellatrixBlock *beaconBlockBellatrixJson `json:"bellatrix_block"`
-=======
 type BeaconBlockContainerV2Json struct {
 	Phase0Block    *BeaconBlockJson          `json:"phase0_block"`
 	AltairBlock    *BeaconBlockAltairJson    `json:"altair_block"`
 	BellatrixBlock *BeaconBlockBellatrixJson `json:"bellatrix_block"`
->>>>>>> 2ae9f1be
 }
 
 type BlindedBeaconBlockContainerJson struct {
@@ -868,20 +856,14 @@
 	return strings.ToLower(ethpbv2.Version_PHASE0.String())
 }
 
-<<<<<<< HEAD
-func (*sszResponseJson) SSZOptimistic() bool {
+func (*SszResponseJson) SSZOptimistic() bool {
 	return false
 }
 
-type versionedSSZResponseJson struct {
+type VersionedSSZResponseJson struct {
 	Version             string `json:"version"`
 	ExecutionOptimistic bool   `json:"execution_optimistic"`
 	Data                string `json:"data"`
-=======
-type VersionedSSZResponseJson struct {
-	Version string `json:"version"`
-	Data    string `json:"data"`
->>>>>>> 2ae9f1be
 }
 
 func (ssz *VersionedSSZResponseJson) SSZData() string {
@@ -892,7 +874,7 @@
 	return ssz.Version
 }
 
-func (ssz *versionedSSZResponseJson) SSZOptimistic() bool {
+func (ssz *VersionedSSZResponseJson) SSZOptimistic() bool {
 	return ssz.ExecutionOptimistic
 }
 
