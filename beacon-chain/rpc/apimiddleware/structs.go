package apimiddleware

import (
	"strings"

	"github.com/prysmaticlabs/prysm/v4/api/gateway/apimiddleware"
	"github.com/prysmaticlabs/prysm/v4/beacon-chain/rpc/eth/shared"
	ethpbv2 "github.com/prysmaticlabs/prysm/v4/proto/eth/v2"
)

//----------------
// Requests and responses.
//----------------

// WeakSubjectivityResponse is used to marshal/unmarshal the response for the
// /eth/v1/beacon/weak_subjectivity endpoint.
type WeakSubjectivityResponse struct {
	Data *struct {
		Checkpoint *CheckpointJson `json:"ws_checkpoint"`
		StateRoot  string          `json:"state_root" hex:"true"`
	} `json:"data"`
}

type StateRootResponseJson struct {
	Data                *StateRootResponse_StateRootJson `json:"data"`
	ExecutionOptimistic bool                             `json:"execution_optimistic"`
	Finalized           bool                             `json:"finalized"`
}

type StateRootResponse_StateRootJson struct {
	StateRoot string `json:"root" hex:"true"`
}

<<<<<<< HEAD
type StateFinalityCheckpointResponseJson struct {
	Data                *StateFinalityCheckpointResponse_StateFinalityCheckpointJson `json:"data"`
	ExecutionOptimistic bool                                                         `json:"execution_optimistic"`
	Finalized           bool                                                         `json:"finalized"`
}

type StateFinalityCheckpointResponse_StateFinalityCheckpointJson struct {
	PreviousJustified *CheckpointJson `json:"previous_justified"`
	CurrentJustified  *CheckpointJson `json:"current_justified"`
	Finalized         *CheckpointJson `json:"finalized"`
=======
type StateValidatorsResponseJson struct {
	Data                []*ValidatorContainerJson `json:"data"`
	ExecutionOptimistic bool                      `json:"execution_optimistic"`
	Finalized           bool                      `json:"finalized"`
}

type StateValidatorResponseJson struct {
	Data                *ValidatorContainerJson `json:"data"`
	ExecutionOptimistic bool                    `json:"execution_optimistic"`
	Finalized           bool                    `json:"finalized"`
}

type ValidatorBalancesResponseJson struct {
	Data                []*ValidatorBalanceJson `json:"data"`
	ExecutionOptimistic bool                    `json:"execution_optimistic"`
	Finalized           bool                    `json:"finalized"`
}

type StateCommitteesResponseJson struct {
	Data                []*CommitteeJson `json:"data"`
	ExecutionOptimistic bool             `json:"execution_optimistic"`
	Finalized           bool             `json:"finalized"`
>>>>>>> 14f040de
}

type SyncCommitteesResponseJson struct {
	Data                *SyncCommitteeValidatorsJson `json:"data"`
	ExecutionOptimistic bool                         `json:"execution_optimistic"`
	Finalized           bool                         `json:"finalized"`
}

type RandaoResponseJson struct {
	Data *struct {
		Randao string `json:"randao" hex:"true"`
	} `json:"data"`
	ExecutionOptimistic bool `json:"execution_optimistic"`
	Finalized           bool `json:"finalized"`
}

type BlockHeaderResponseJson struct {
	Data                *BlockHeaderContainerJson `json:"data"`
	ExecutionOptimistic bool                      `json:"execution_optimistic"`
	Finalized           bool                      `json:"finalized"`
}

type BlockResponseJson struct {
	Data *SignedBeaconBlockJson `json:"data"`
}

type BlockV2ResponseJson struct {
	Version             string                            `json:"version" enum:"true"`
	Data                *SignedBeaconBlockContainerV2Json `json:"data"`
	ExecutionOptimistic bool                              `json:"execution_optimistic"`
	Finalized           bool                              `json:"finalized"`
}

type BlindedBlockResponseJson struct {
	Version             string                                 `json:"version" enum:"true"`
	Data                *SignedBlindedBeaconBlockContainerJson `json:"data"`
	ExecutionOptimistic bool                                   `json:"execution_optimistic"`
	Finalized           bool                                   `json:"finalized"`
}

type BlockRootResponseJson struct {
	Data                *BlockRootContainerJson `json:"data"`
	ExecutionOptimistic bool                    `json:"execution_optimistic"`
	Finalized           bool                    `json:"finalized"`
}

type BlockAttestationsResponseJson struct {
	Data                []*AttestationJson `json:"data"`
	ExecutionOptimistic bool               `json:"execution_optimistic"`
	Finalized           bool               `json:"finalized"`
}

type AttesterSlashingsPoolResponseJson struct {
	Data []*AttesterSlashingJson `json:"data"`
}

type ProposerSlashingsPoolResponseJson struct {
	Data []*ProposerSlashingJson `json:"data"`
}

type BLSToExecutionChangesPoolResponseJson struct {
	Data []*SignedBLSToExecutionChangeJson `json:"data"`
}

type IdentityResponseJson struct {
	Data *IdentityJson `json:"data"`
}

type PeersResponseJson struct {
	Data []*PeerJson `json:"data"`
}

type PeerResponseJson struct {
	Data *PeerJson `json:"data"`
}

type PeerCountResponseJson struct {
	Data PeerCountResponse_PeerCountJson `json:"data"`
}

type PeerCountResponse_PeerCountJson struct {
	Disconnected  string `json:"disconnected"`
	Connecting    string `json:"connecting"`
	Connected     string `json:"connected"`
	Disconnecting string `json:"disconnecting"`
}

type VersionResponseJson struct {
	Data *VersionJson `json:"data"`
}

type SyncingResponseJson struct {
	Data *shared.SyncDetails `json:"data"`
}

type BeaconStateResponseJson struct {
	Data *BeaconStateJson `json:"data"`
}

type BeaconStateV2ResponseJson struct {
	Version             string                      `json:"version" enum:"true"`
	Data                *BeaconStateContainerV2Json `json:"data"`
	ExecutionOptimistic bool                        `json:"execution_optimistic"`
	Finalized           bool                        `json:"finalized"`
}

type ForkChoiceHeadsResponseJson struct {
	Data []*ForkChoiceHeadJson `json:"data"`
}

type V2ForkChoiceHeadsResponseJson struct {
	Data []*V2ForkChoiceHeadJson `json:"data"`
}

type ForkScheduleResponseJson struct {
	Data []*ForkJson `json:"data"`
}

type DepositContractResponseJson struct {
	Data *DepositContractJson `json:"data"`
}

type SpecResponseJson struct {
	Data interface{} `json:"data"`
}

type ValidatorIndicesJson struct {
	Index []string `json:"index"`
}

type ProduceBlockResponseJson struct {
	Data *BeaconBlockJson `json:"data"`
}

type ProduceBlockResponseV2Json struct {
	Version string                      `json:"version" enum:"true"`
	Data    *BeaconBlockContainerV2Json `json:"data"`
}

type ProduceBlindedBlockResponseJson struct {
	Version string                           `json:"version" enum:"true"`
	Data    *BlindedBeaconBlockContainerJson `json:"data"`
}

type AggregateAttestationResponseJson struct {
	Data *AttestationJson `json:"data"`
}

type BeaconCommitteeSubscribeJson struct {
	ValidatorIndex   string `json:"validator_index"`
	CommitteeIndex   string `json:"committee_index"`
	CommitteesAtSlot string `json:"committees_at_slot"`
	Slot             string `json:"slot"`
	IsAggregator     bool   `json:"is_aggregator"`
}

type ProduceSyncCommitteeContributionResponseJson struct {
	Data *SyncCommitteeContributionJson `json:"data"`
}

type ForkChoiceNodeResponseJson struct {
	Slot               string                       `json:"slot"`
	BlockRoot          string                       `json:"block_root" hex:"true"`
	ParentRoot         string                       `json:"parent_root" hex:"true"`
	JustifiedEpoch     string                       `json:"justified_epoch"`
	FinalizedEpoch     string                       `json:"finalized_epoch"`
	Weight             string                       `json:"weight"`
	Validity           string                       `json:"validity" enum:"true"`
	ExecutionBlockHash string                       `json:"execution_block_hash" hex:"true"`
	ExtraData          *ForkChoiceNodeExtraDataJson `json:"extra_data"`
}

type ForkChoiceNodeExtraDataJson struct {
	UnrealizedJustifiedEpoch string `json:"unrealized_justified_epoch"`
	UnrealizedFinalizedEpoch string `json:"unrealized_finalized_epoch"`
	Balance                  string `json:"balance"`
	ExecutionOptimistic      bool   `json:"execution_optimistic"`
	TimeStamp                string `json:"timestamp"`
}

type ForkChoiceResponseJson struct {
	JustifiedCheckpoint *CheckpointJson                  `json:"justified_checkpoint"`
	FinalizedCheckpoint *CheckpointJson                  `json:"finalized_checkpoint"`
	ForkChoiceNodes     []*ForkChoiceNodeResponseJson    `json:"fork_choice_nodes"`
	ExtraData           *ForkChoiceResponseExtraDataJson `json:"extra_data"`
}

type ForkChoiceResponseExtraDataJson struct {
	BestJustifiedCheckpoint       *CheckpointJson `json:"best_justified_checkpoint"`
	UnrealizedJustifiedCheckpoint *CheckpointJson `json:"unrealized_justified_checkpoint"`
	UnrealizedFinalizedCheckpoint *CheckpointJson `json:"unrealized_finalized_checkpoint"`
	ProposerBoostRoot             string          `json:"proposer_boost_root" hex:"true"`
	PreviousProposerBoostRoot     string          `json:"previous_proposer_boost_root" hex:"true"`
	HeadRoot                      string          `json:"head_root" hex:"true"`
}

type LivenessResponseJson struct {
	Data []*struct {
		Index  string `json:"index"`
		IsLive bool   `json:"is_live"`
	} `json:"data"`
}

//----------------
// Reusable types.
//----------------

type CheckpointJson struct {
	Epoch string `json:"epoch"`
	Root  string `json:"root" hex:"true"`
}

type BlockRootContainerJson struct {
	Root string `json:"root" hex:"true"`
}

type SignedBeaconBlockJson struct {
	Message   *BeaconBlockJson `json:"message"`
	Signature string           `json:"signature" hex:"true"`
}

type BeaconBlockJson struct {
	Slot          string               `json:"slot"`
	ProposerIndex string               `json:"proposer_index"`
	ParentRoot    string               `json:"parent_root" hex:"true"`
	StateRoot     string               `json:"state_root" hex:"true"`
	Body          *BeaconBlockBodyJson `json:"body"`
}

type BeaconBlockBodyJson struct {
	RandaoReveal      string                     `json:"randao_reveal" hex:"true"`
	Eth1Data          *Eth1DataJson              `json:"eth1_data"`
	Graffiti          string                     `json:"graffiti" hex:"true"`
	ProposerSlashings []*ProposerSlashingJson    `json:"proposer_slashings"`
	AttesterSlashings []*AttesterSlashingJson    `json:"attester_slashings"`
	Attestations      []*AttestationJson         `json:"attestations"`
	Deposits          []*DepositJson             `json:"deposits"`
	VoluntaryExits    []*SignedVoluntaryExitJson `json:"voluntary_exits"`
}

type SignedBeaconBlockContainerV2Json struct {
	Phase0Block    *BeaconBlockJson          `json:"phase0_block"`
	AltairBlock    *BeaconBlockAltairJson    `json:"altair_block"`
	BellatrixBlock *BeaconBlockBellatrixJson `json:"bellatrix_block"`
	CapellaBlock   *BeaconBlockCapellaJson   `json:"capella_block"`
	DenebBlock     *BeaconBlockDenebJson     `json:"deneb_block"`
	Signature      string                    `json:"signature" hex:"true"`
}

type SignedBlindedBeaconBlockContainerJson struct {
	Phase0Block    *BeaconBlockJson                 `json:"phase0_block"`
	AltairBlock    *BeaconBlockAltairJson           `json:"altair_block"`
	BellatrixBlock *BlindedBeaconBlockBellatrixJson `json:"bellatrix_block"`
	CapellaBlock   *BlindedBeaconBlockCapellaJson   `json:"capella_block"`
	DenebBlock     *BlindedBeaconBlockDenebJson     `json:"deneb_block"`
	Signature      string                           `json:"signature" hex:"true"`
}

type SignedBlindedBeaconBlockContentsContainerJson struct {
	Phase0Block    *SignedBeaconBlockJson                     `json:"phase0_block"`
	AltairBlock    *SignedBeaconBlockAltairJson               `json:"altair_block"`
	BellatrixBlock *SignedBlindedBeaconBlockBellatrixJson     `json:"bellatrix_block"`
	CapellaBlock   *SignedBlindedBeaconBlockCapellaJson       `json:"capella_block"`
	DenebContents  *SignedBlindedBeaconBlockContentsDenebJson `json:"deneb_contents"`
}

type BeaconBlockContainerV2Json struct {
	Phase0Block    *BeaconBlockJson              `json:"phase0_block"`
	AltairBlock    *BeaconBlockAltairJson        `json:"altair_block"`
	BellatrixBlock *BeaconBlockBellatrixJson     `json:"bellatrix_block"`
	CapellaBlock   *BeaconBlockCapellaJson       `json:"capella_block"`
	DenebContents  *BeaconBlockContentsDenebJson `json:"deneb_contents"`
}

type BlindedBeaconBlockContainerJson struct {
	Phase0Block    *BeaconBlockJson                     `json:"phase0_block"`
	AltairBlock    *BeaconBlockAltairJson               `json:"altair_block"`
	BellatrixBlock *BlindedBeaconBlockBellatrixJson     `json:"bellatrix_block"`
	CapellaBlock   *BlindedBeaconBlockCapellaJson       `json:"capella_block"`
	DenebContents  *BlindedBeaconBlockContentsDenebJson `json:"deneb_contents"`
}

type SignedBeaconBlockAltairJson struct {
	Message   *BeaconBlockAltairJson `json:"message"`
	Signature string                 `json:"signature" hex:"true"`
}

type SignedBeaconBlockBellatrixJson struct {
	Message   *BeaconBlockBellatrixJson `json:"message"`
	Signature string                    `json:"signature" hex:"true"`
}

type SignedBeaconBlockCapellaJson struct {
	Message   *BeaconBlockCapellaJson `json:"message"`
	Signature string                  `json:"signature" hex:"true"`
}

type SignedBeaconBlockContentsDenebJson struct {
	SignedBlock        *SignedBeaconBlockDenebJson `json:"signed_block"`
	SignedBlobSidecars []*SignedBlobSidecarJson    `json:"signed_blob_sidecars"`
}

type SignedBlobSidecarJson struct {
	Message   *BlobSidecarJson `json:"message"`
	Signature string           `json:"signature" hex:"true"`
}

type BlobSidecarJson struct {
	BlockRoot       string `json:"block_root" hex:"true"`
	Index           string `json:"index"`
	Slot            string `json:"slot"`
	BlockParentRoot string `json:"block_parent_root" hex:"true"`
	ProposerIndex   string `json:"proposer_index"`
	Blob            string `json:"blob" hex:"true"`                // pattern: "^0x[a-fA-F0-9]{262144}$"
	KzgCommitment   string `json:"kzg_commitment" hex:"true"`      // pattern: "^0x[a-fA-F0-9]{96}$" ssz-size:"48"
	KzgProof        string `json:"kzg_proof,omitempty" hex:"true"` // pattern: "^0x[a-fA-F0-9]{96}$" ssz-size:"48"
}

type BlindedBlobSidecarJson struct {
	BlockRoot       string `json:"block_root" hex:"true"`
	Index           string `json:"index"`
	Slot            string `json:"slot"`
	BlockParentRoot string `json:"block_parent_root" hex:"true"`
	ProposerIndex   string `json:"proposer_index"`
	BlobRoot        string `json:"blob_root" hex:"true"`
	KzgCommitment   string `json:"kzg_commitment" hex:"true"`      // pattern: "^0x[a-fA-F0-9]{96}$" ssz-size:"48"
	KzgProof        string `json:"kzg_proof,omitempty" hex:"true"` // pattern: "^0x[a-fA-F0-9]{96}$" ssz-size:"48"
}

type SignedBeaconBlockDenebJson struct {
	Message   *BeaconBlockDenebJson `json:"message"`
	Signature string                `json:"signature" hex:"true"`
}

type SignedBlindedBeaconBlockBellatrixJson struct {
	Message   *BlindedBeaconBlockBellatrixJson `json:"message"`
	Signature string                           `json:"signature" hex:"true"`
}

type SignedBlindedBeaconBlockCapellaJson struct {
	Message   *BlindedBeaconBlockCapellaJson `json:"message"`
	Signature string                         `json:"signature" hex:"true"`
}

type SignedBlindedBeaconBlockContentsDenebJson struct {
	SignedBlindedBlock        *SignedBlindedBeaconBlockDenebJson `json:"signed_blinded_block"`
	SignedBlindedBlobSidecars []*SignedBlindedBlobSidecarJson    `json:"signed_blinded_blob_sidecars"`
}

type SignedBlindedBeaconBlockDenebJson struct {
	Message   *BlindedBeaconBlockDenebJson `json:"message"`
	Signature string                       `json:"signature" hex:"true"`
}

type SignedBlindedBlobSidecarJson struct {
	Message   *BlindedBlobSidecarJson `json:"message"`
	Signature string                  `json:"signature" hex:"true"`
}

type BeaconBlockAltairJson struct {
	Slot          string                     `json:"slot"`
	ProposerIndex string                     `json:"proposer_index"`
	ParentRoot    string                     `json:"parent_root" hex:"true"`
	StateRoot     string                     `json:"state_root" hex:"true"`
	Body          *BeaconBlockBodyAltairJson `json:"body"`
}

type BeaconBlockBellatrixJson struct {
	Slot          string                        `json:"slot"`
	ProposerIndex string                        `json:"proposer_index"`
	ParentRoot    string                        `json:"parent_root" hex:"true"`
	StateRoot     string                        `json:"state_root" hex:"true"`
	Body          *BeaconBlockBodyBellatrixJson `json:"body"`
}

type BeaconBlockCapellaJson struct {
	Slot          string                      `json:"slot"`
	ProposerIndex string                      `json:"proposer_index"`
	ParentRoot    string                      `json:"parent_root" hex:"true"`
	StateRoot     string                      `json:"state_root" hex:"true"`
	Body          *BeaconBlockBodyCapellaJson `json:"body"`
}

type BeaconBlockContentsDenebJson struct {
	Block        *BeaconBlockDenebJson `json:"block"`
	BlobSidecars []*BlobSidecarJson    `json:"blob_sidecars"`
}

type BeaconBlockDenebJson struct {
	Slot          string                    `json:"slot"`
	ProposerIndex string                    `json:"proposer_index"`
	ParentRoot    string                    `json:"parent_root" hex:"true"`
	StateRoot     string                    `json:"state_root" hex:"true"`
	Body          *BeaconBlockBodyDenebJson `json:"body"`
}

type BlindedBeaconBlockBellatrixJson struct {
	Slot          string                               `json:"slot"`
	ProposerIndex string                               `json:"proposer_index"`
	ParentRoot    string                               `json:"parent_root" hex:"true"`
	StateRoot     string                               `json:"state_root" hex:"true"`
	Body          *BlindedBeaconBlockBodyBellatrixJson `json:"body"`
}

type BlindedBeaconBlockCapellaJson struct {
	Slot          string                             `json:"slot"`
	ProposerIndex string                             `json:"proposer_index"`
	ParentRoot    string                             `json:"parent_root" hex:"true"`
	StateRoot     string                             `json:"state_root" hex:"true"`
	Body          *BlindedBeaconBlockBodyCapellaJson `json:"body"`
}

type BlindedBeaconBlockDenebJson struct {
	Slot          string                           `json:"slot"`
	ProposerIndex string                           `json:"proposer_index"`
	ParentRoot    string                           `json:"parent_root" hex:"true"`
	StateRoot     string                           `json:"state_root" hex:"true"`
	Body          *BlindedBeaconBlockBodyDenebJson `json:"body"`
}

type BlindedBeaconBlockContentsDenebJson struct {
	BlindedBlock        *BlindedBeaconBlockDenebJson `json:"blinded_block"`
	BlindedBlobSidecars []*BlindedBlobSidecarJson    `json:"blinded_blob_sidecars"`
}

type BeaconBlockBodyAltairJson struct {
	RandaoReveal      string                     `json:"randao_reveal" hex:"true"`
	Eth1Data          *Eth1DataJson              `json:"eth1_data"`
	Graffiti          string                     `json:"graffiti" hex:"true"`
	ProposerSlashings []*ProposerSlashingJson    `json:"proposer_slashings"`
	AttesterSlashings []*AttesterSlashingJson    `json:"attester_slashings"`
	Attestations      []*AttestationJson         `json:"attestations"`
	Deposits          []*DepositJson             `json:"deposits"`
	VoluntaryExits    []*SignedVoluntaryExitJson `json:"voluntary_exits"`
	SyncAggregate     *SyncAggregateJson         `json:"sync_aggregate"`
}

type BeaconBlockBodyBellatrixJson struct {
	RandaoReveal      string                     `json:"randao_reveal" hex:"true"`
	Eth1Data          *Eth1DataJson              `json:"eth1_data"`
	Graffiti          string                     `json:"graffiti" hex:"true"`
	ProposerSlashings []*ProposerSlashingJson    `json:"proposer_slashings"`
	AttesterSlashings []*AttesterSlashingJson    `json:"attester_slashings"`
	Attestations      []*AttestationJson         `json:"attestations"`
	Deposits          []*DepositJson             `json:"deposits"`
	VoluntaryExits    []*SignedVoluntaryExitJson `json:"voluntary_exits"`
	SyncAggregate     *SyncAggregateJson         `json:"sync_aggregate"`
	ExecutionPayload  *ExecutionPayloadJson      `json:"execution_payload"`
}

type BeaconBlockBodyCapellaJson struct {
	RandaoReveal          string                            `json:"randao_reveal" hex:"true"`
	Eth1Data              *Eth1DataJson                     `json:"eth1_data"`
	Graffiti              string                            `json:"graffiti" hex:"true"`
	ProposerSlashings     []*ProposerSlashingJson           `json:"proposer_slashings"`
	AttesterSlashings     []*AttesterSlashingJson           `json:"attester_slashings"`
	Attestations          []*AttestationJson                `json:"attestations"`
	Deposits              []*DepositJson                    `json:"deposits"`
	VoluntaryExits        []*SignedVoluntaryExitJson        `json:"voluntary_exits"`
	SyncAggregate         *SyncAggregateJson                `json:"sync_aggregate"`
	ExecutionPayload      *ExecutionPayloadCapellaJson      `json:"execution_payload"`
	BLSToExecutionChanges []*SignedBLSToExecutionChangeJson `json:"bls_to_execution_changes"`
}

type BeaconBlockBodyDenebJson struct {
	RandaoReveal          string                            `json:"randao_reveal" hex:"true"`
	Eth1Data              *Eth1DataJson                     `json:"eth1_data"`
	Graffiti              string                            `json:"graffiti" hex:"true"`
	ProposerSlashings     []*ProposerSlashingJson           `json:"proposer_slashings"`
	AttesterSlashings     []*AttesterSlashingJson           `json:"attester_slashings"`
	Attestations          []*AttestationJson                `json:"attestations"`
	Deposits              []*DepositJson                    `json:"deposits"`
	VoluntaryExits        []*SignedVoluntaryExitJson        `json:"voluntary_exits"`
	SyncAggregate         *SyncAggregateJson                `json:"sync_aggregate"`
	ExecutionPayload      *ExecutionPayloadDenebJson        `json:"execution_payload"`
	BLSToExecutionChanges []*SignedBLSToExecutionChangeJson `json:"bls_to_execution_changes"`
	BlobKzgCommitments    []string                          `json:"blob_kzg_commitments" hex:"true"`
}

type BlindedBeaconBlockBodyBellatrixJson struct {
	RandaoReveal           string                      `json:"randao_reveal" hex:"true"`
	Eth1Data               *Eth1DataJson               `json:"eth1_data"`
	Graffiti               string                      `json:"graffiti" hex:"true"`
	ProposerSlashings      []*ProposerSlashingJson     `json:"proposer_slashings"`
	AttesterSlashings      []*AttesterSlashingJson     `json:"attester_slashings"`
	Attestations           []*AttestationJson          `json:"attestations"`
	Deposits               []*DepositJson              `json:"deposits"`
	VoluntaryExits         []*SignedVoluntaryExitJson  `json:"voluntary_exits"`
	SyncAggregate          *SyncAggregateJson          `json:"sync_aggregate"`
	ExecutionPayloadHeader *ExecutionPayloadHeaderJson `json:"execution_payload_header"`
}

type BlindedBeaconBlockBodyCapellaJson struct {
	RandaoReveal           string                             `json:"randao_reveal" hex:"true"`
	Eth1Data               *Eth1DataJson                      `json:"eth1_data"`
	Graffiti               string                             `json:"graffiti" hex:"true"`
	ProposerSlashings      []*ProposerSlashingJson            `json:"proposer_slashings"`
	AttesterSlashings      []*AttesterSlashingJson            `json:"attester_slashings"`
	Attestations           []*AttestationJson                 `json:"attestations"`
	Deposits               []*DepositJson                     `json:"deposits"`
	VoluntaryExits         []*SignedVoluntaryExitJson         `json:"voluntary_exits"`
	SyncAggregate          *SyncAggregateJson                 `json:"sync_aggregate"`
	ExecutionPayloadHeader *ExecutionPayloadHeaderCapellaJson `json:"execution_payload_header"`
	BLSToExecutionChanges  []*SignedBLSToExecutionChangeJson  `json:"bls_to_execution_changes"`
}

type BlindedBeaconBlockBodyDenebJson struct {
	RandaoReveal           string                            `json:"randao_reveal" hex:"true"`
	Eth1Data               *Eth1DataJson                     `json:"eth1_data"`
	Graffiti               string                            `json:"graffiti" hex:"true"`
	ProposerSlashings      []*ProposerSlashingJson           `json:"proposer_slashings"`
	AttesterSlashings      []*AttesterSlashingJson           `json:"attester_slashings"`
	Attestations           []*AttestationJson                `json:"attestations"`
	Deposits               []*DepositJson                    `json:"deposits"`
	VoluntaryExits         []*SignedVoluntaryExitJson        `json:"voluntary_exits"`
	SyncAggregate          *SyncAggregateJson                `json:"sync_aggregate"`
	ExecutionPayloadHeader *ExecutionPayloadHeaderDenebJson  `json:"execution_payload_header"`
	BLSToExecutionChanges  []*SignedBLSToExecutionChangeJson `json:"bls_to_execution_changes"`
	BlobKzgCommitments     []string                          `json:"blob_kzg_commitments" hex:"true"`
}

type ExecutionPayloadJson struct {
	ParentHash    string   `json:"parent_hash" hex:"true"`
	FeeRecipient  string   `json:"fee_recipient" hex:"true"`
	StateRoot     string   `json:"state_root" hex:"true"`
	ReceiptsRoot  string   `json:"receipts_root" hex:"true"`
	LogsBloom     string   `json:"logs_bloom" hex:"true"`
	PrevRandao    string   `json:"prev_randao" hex:"true"`
	BlockNumber   string   `json:"block_number"`
	GasLimit      string   `json:"gas_limit"`
	GasUsed       string   `json:"gas_used"`
	TimeStamp     string   `json:"timestamp"`
	ExtraData     string   `json:"extra_data" hex:"true"`
	BaseFeePerGas string   `json:"base_fee_per_gas" uint256:"true"`
	BlockHash     string   `json:"block_hash" hex:"true"`
	Transactions  []string `json:"transactions" hex:"true"`
}

type ExecutionPayloadCapellaJson struct {
	ParentHash    string            `json:"parent_hash" hex:"true"`
	FeeRecipient  string            `json:"fee_recipient" hex:"true"`
	StateRoot     string            `json:"state_root" hex:"true"`
	ReceiptsRoot  string            `json:"receipts_root" hex:"true"`
	LogsBloom     string            `json:"logs_bloom" hex:"true"`
	PrevRandao    string            `json:"prev_randao" hex:"true"`
	BlockNumber   string            `json:"block_number"`
	GasLimit      string            `json:"gas_limit"`
	GasUsed       string            `json:"gas_used"`
	TimeStamp     string            `json:"timestamp"`
	ExtraData     string            `json:"extra_data" hex:"true"`
	BaseFeePerGas string            `json:"base_fee_per_gas" uint256:"true"`
	BlockHash     string            `json:"block_hash" hex:"true"`
	Transactions  []string          `json:"transactions" hex:"true"`
	Withdrawals   []*WithdrawalJson `json:"withdrawals"`
}

type ExecutionPayloadDenebJson struct {
	ParentHash    string            `json:"parent_hash" hex:"true"`
	FeeRecipient  string            `json:"fee_recipient" hex:"true"`
	StateRoot     string            `json:"state_root" hex:"true"`
	ReceiptsRoot  string            `json:"receipts_root" hex:"true"`
	LogsBloom     string            `json:"logs_bloom" hex:"true"`
	PrevRandao    string            `json:"prev_randao" hex:"true"`
	BlockNumber   string            `json:"block_number"`
	GasLimit      string            `json:"gas_limit"`
	GasUsed       string            `json:"gas_used"`
	TimeStamp     string            `json:"timestamp"`
	ExtraData     string            `json:"extra_data" hex:"true"`
	BaseFeePerGas string            `json:"base_fee_per_gas" uint256:"true"`
	BlobGasUsed   string            `json:"blob_gas_used"`   // new in deneb
	ExcessBlobGas string            `json:"excess_blob_gas"` // new in deneb
	BlockHash     string            `json:"block_hash" hex:"true"`
	Transactions  []string          `json:"transactions" hex:"true"`
	Withdrawals   []*WithdrawalJson `json:"withdrawals"`
}

type ExecutionPayloadHeaderJson struct {
	ParentHash       string `json:"parent_hash" hex:"true"`
	FeeRecipient     string `json:"fee_recipient" hex:"true"`
	StateRoot        string `json:"state_root" hex:"true"`
	ReceiptsRoot     string `json:"receipts_root" hex:"true"`
	LogsBloom        string `json:"logs_bloom" hex:"true"`
	PrevRandao       string `json:"prev_randao" hex:"true"`
	BlockNumber      string `json:"block_number"`
	GasLimit         string `json:"gas_limit"`
	GasUsed          string `json:"gas_used"`
	TimeStamp        string `json:"timestamp"`
	ExtraData        string `json:"extra_data" hex:"true"`
	BaseFeePerGas    string `json:"base_fee_per_gas" uint256:"true"`
	BlockHash        string `json:"block_hash" hex:"true"`
	TransactionsRoot string `json:"transactions_root" hex:"true"`
}

type ExecutionPayloadHeaderCapellaJson struct {
	ParentHash       string `json:"parent_hash" hex:"true"`
	FeeRecipient     string `json:"fee_recipient" hex:"true"`
	StateRoot        string `json:"state_root" hex:"true"`
	ReceiptsRoot     string `json:"receipts_root" hex:"true"`
	LogsBloom        string `json:"logs_bloom" hex:"true"`
	PrevRandao       string `json:"prev_randao" hex:"true"`
	BlockNumber      string `json:"block_number"`
	GasLimit         string `json:"gas_limit"`
	GasUsed          string `json:"gas_used"`
	TimeStamp        string `json:"timestamp"`
	ExtraData        string `json:"extra_data" hex:"true"`
	BaseFeePerGas    string `json:"base_fee_per_gas" uint256:"true"`
	BlockHash        string `json:"block_hash" hex:"true"`
	TransactionsRoot string `json:"transactions_root" hex:"true"`
	WithdrawalsRoot  string `json:"withdrawals_root" hex:"true"`
}

type ExecutionPayloadHeaderDenebJson struct {
	ParentHash       string `json:"parent_hash" hex:"true"`
	FeeRecipient     string `json:"fee_recipient" hex:"true"`
	StateRoot        string `json:"state_root" hex:"true"`
	ReceiptsRoot     string `json:"receipts_root" hex:"true"`
	LogsBloom        string `json:"logs_bloom" hex:"true"`
	PrevRandao       string `json:"prev_randao" hex:"true"`
	BlockNumber      string `json:"block_number"`
	GasLimit         string `json:"gas_limit"`
	GasUsed          string `json:"gas_used"`
	TimeStamp        string `json:"timestamp"`
	ExtraData        string `json:"extra_data" hex:"true"`
	BaseFeePerGas    string `json:"base_fee_per_gas" uint256:"true"`
	BlobGasUsed      string `json:"blob_gas_used"`   // new in deneb
	ExcessBlobGas    string `json:"excess_blob_gas"` // new in deneb
	BlockHash        string `json:"block_hash" hex:"true"`
	TransactionsRoot string `json:"transactions_root" hex:"true"`
	WithdrawalsRoot  string `json:"withdrawals_root" hex:"true"`
}

type SyncAggregateJson struct {
	SyncCommitteeBits      string `json:"sync_committee_bits" hex:"true"`
	SyncCommitteeSignature string `json:"sync_committee_signature" hex:"true"`
}

type BlockHeaderContainerJson struct {
	Root      string                          `json:"root" hex:"true"`
	Canonical bool                            `json:"canonical"`
	Header    *BeaconBlockHeaderContainerJson `json:"header"`
}

type BeaconBlockHeaderContainerJson struct {
	Message   *BeaconBlockHeaderJson `json:"message"`
	Signature string                 `json:"signature" hex:"true"`
}

type SignedBeaconBlockHeaderJson struct {
	Header    *BeaconBlockHeaderJson `json:"message"`
	Signature string                 `json:"signature" hex:"true"`
}

type BeaconBlockHeaderJson struct {
	Slot          string `json:"slot"`
	ProposerIndex string `json:"proposer_index"`
	ParentRoot    string `json:"parent_root" hex:"true"`
	StateRoot     string `json:"state_root" hex:"true"`
	BodyRoot      string `json:"body_root" hex:"true"`
}

type Eth1DataJson struct {
	DepositRoot  string `json:"deposit_root" hex:"true"`
	DepositCount string `json:"deposit_count"`
	BlockHash    string `json:"block_hash" hex:"true"`
}

type ProposerSlashingJson struct {
	Header_1 *SignedBeaconBlockHeaderJson `json:"signed_header_1"`
	Header_2 *SignedBeaconBlockHeaderJson `json:"signed_header_2"`
}

type AttesterSlashingJson struct {
	Attestation_1 *IndexedAttestationJson `json:"attestation_1"`
	Attestation_2 *IndexedAttestationJson `json:"attestation_2"`
}

type IndexedAttestationJson struct {
	AttestingIndices []string             `json:"attesting_indices"`
	Data             *AttestationDataJson `json:"data"`
	Signature        string               `json:"signature" hex:"true"`
}

type AttestationJson struct {
	AggregationBits string               `json:"aggregation_bits" hex:"true"`
	Data            *AttestationDataJson `json:"data"`
	Signature       string               `json:"signature" hex:"true"`
}

type AttestationDataJson struct {
	Slot            string          `json:"slot"`
	CommitteeIndex  string          `json:"index"`
	BeaconBlockRoot string          `json:"beacon_block_root" hex:"true"`
	Source          *CheckpointJson `json:"source"`
	Target          *CheckpointJson `json:"target"`
}

type SignedBLSToExecutionChangeJson struct {
	Message   *BLSToExecutionChangeJson `json:"message"`
	Signature string                    `json:"signature" hex:"true"`
}

type BLSToExecutionChangeJson struct {
	ValidatorIndex     string `json:"validator_index"`
	FromBLSPubkey      string `json:"from_bls_pubkey" hex:"true"`
	ToExecutionAddress string `json:"to_execution_address" hex:"true"`
}

type SubmitBLSToExecutionChangesRequest struct {
	Changes []*SignedBLSToExecutionChangeJson `json:"changes"`
}

type DepositJson struct {
	Proof []string          `json:"proof" hex:"true"`
	Data  *Deposit_DataJson `json:"data"`
}

type Deposit_DataJson struct {
	PublicKey             string `json:"pubkey" hex:"true"`
	WithdrawalCredentials string `json:"withdrawal_credentials" hex:"true"`
	Amount                string `json:"amount"`
	Signature             string `json:"signature" hex:"true"`
}

type SignedVoluntaryExitJson struct {
	Exit      *VoluntaryExitJson `json:"message"`
	Signature string             `json:"signature" hex:"true"`
}

type VoluntaryExitJson struct {
	Epoch          string `json:"epoch"`
	ValidatorIndex string `json:"validator_index"`
}

type IdentityJson struct {
	PeerId             string        `json:"peer_id"`
	Enr                string        `json:"enr"`
	P2PAddresses       []string      `json:"p2p_addresses"`
	DiscoveryAddresses []string      `json:"discovery_addresses"`
	Metadata           *MetadataJson `json:"metadata"`
}

type MetadataJson struct {
	SeqNumber string `json:"seq_number"`
	Attnets   string `json:"attnets" hex:"true"`
}

type PeerJson struct {
	PeerId    string `json:"peer_id"`
	Enr       string `json:"enr"`
	Address   string `json:"last_seen_p2p_address"`
	State     string `json:"state" enum:"true"`
	Direction string `json:"direction" enum:"true"`
}

type VersionJson struct {
	Version string `json:"version" enum:"true"`
}

type WithdrawalJson struct {
	WithdrawalIndex  string `json:"index"`
	ValidatorIndex   string `json:"validator_index"`
	ExecutionAddress string `json:"address" hex:"true"`
	Amount           string `json:"amount"`
}

type BeaconStateJson struct {
	GenesisTime                 string                    `json:"genesis_time"`
	GenesisValidatorsRoot       string                    `json:"genesis_validators_root" hex:"true"`
	Slot                        string                    `json:"slot"`
	Fork                        *ForkJson                 `json:"fork"`
	LatestBlockHeader           *BeaconBlockHeaderJson    `json:"latest_block_header"`
	BlockRoots                  []string                  `json:"block_roots" hex:"true"`
	StateRoots                  []string                  `json:"state_roots" hex:"true"`
	HistoricalRoots             []string                  `json:"historical_roots" hex:"true"`
	Eth1Data                    *Eth1DataJson             `json:"eth1_data"`
	Eth1DataVotes               []*Eth1DataJson           `json:"eth1_data_votes"`
	Eth1DepositIndex            string                    `json:"eth1_deposit_index"`
	Validators                  []*ValidatorJson          `json:"validators"`
	Balances                    []string                  `json:"balances"`
	RandaoMixes                 []string                  `json:"randao_mixes" hex:"true"`
	Slashings                   []string                  `json:"slashings"`
	PreviousEpochAttestations   []*PendingAttestationJson `json:"previous_epoch_attestations"`
	CurrentEpochAttestations    []*PendingAttestationJson `json:"current_epoch_attestations"`
	JustificationBits           string                    `json:"justification_bits" hex:"true"`
	PreviousJustifiedCheckpoint *CheckpointJson           `json:"previous_justified_checkpoint"`
	CurrentJustifiedCheckpoint  *CheckpointJson           `json:"current_justified_checkpoint"`
	FinalizedCheckpoint         *CheckpointJson           `json:"finalized_checkpoint"`
}

type BeaconStateAltairJson struct {
	GenesisTime                 string                 `json:"genesis_time"`
	GenesisValidatorsRoot       string                 `json:"genesis_validators_root" hex:"true"`
	Slot                        string                 `json:"slot"`
	Fork                        *ForkJson              `json:"fork"`
	LatestBlockHeader           *BeaconBlockHeaderJson `json:"latest_block_header"`
	BlockRoots                  []string               `json:"block_roots" hex:"true"`
	StateRoots                  []string               `json:"state_roots" hex:"true"`
	HistoricalRoots             []string               `json:"historical_roots" hex:"true"`
	Eth1Data                    *Eth1DataJson          `json:"eth1_data"`
	Eth1DataVotes               []*Eth1DataJson        `json:"eth1_data_votes"`
	Eth1DepositIndex            string                 `json:"eth1_deposit_index"`
	Validators                  []*ValidatorJson       `json:"validators"`
	Balances                    []string               `json:"balances"`
	RandaoMixes                 []string               `json:"randao_mixes" hex:"true"`
	Slashings                   []string               `json:"slashings"`
	PreviousEpochParticipation  EpochParticipation     `json:"previous_epoch_participation"`
	CurrentEpochParticipation   EpochParticipation     `json:"current_epoch_participation"`
	JustificationBits           string                 `json:"justification_bits" hex:"true"`
	PreviousJustifiedCheckpoint *CheckpointJson        `json:"previous_justified_checkpoint"`
	CurrentJustifiedCheckpoint  *CheckpointJson        `json:"current_justified_checkpoint"`
	FinalizedCheckpoint         *CheckpointJson        `json:"finalized_checkpoint"`
	InactivityScores            []string               `json:"inactivity_scores"`
	CurrentSyncCommittee        *SyncCommitteeJson     `json:"current_sync_committee"`
	NextSyncCommittee           *SyncCommitteeJson     `json:"next_sync_committee"`
}

type BeaconStateBellatrixJson struct {
	GenesisTime                  string                      `json:"genesis_time"`
	GenesisValidatorsRoot        string                      `json:"genesis_validators_root" hex:"true"`
	Slot                         string                      `json:"slot"`
	Fork                         *ForkJson                   `json:"fork"`
	LatestBlockHeader            *BeaconBlockHeaderJson      `json:"latest_block_header"`
	BlockRoots                   []string                    `json:"block_roots" hex:"true"`
	StateRoots                   []string                    `json:"state_roots" hex:"true"`
	HistoricalRoots              []string                    `json:"historical_roots" hex:"true"`
	Eth1Data                     *Eth1DataJson               `json:"eth1_data"`
	Eth1DataVotes                []*Eth1DataJson             `json:"eth1_data_votes"`
	Eth1DepositIndex             string                      `json:"eth1_deposit_index"`
	Validators                   []*ValidatorJson            `json:"validators"`
	Balances                     []string                    `json:"balances"`
	RandaoMixes                  []string                    `json:"randao_mixes" hex:"true"`
	Slashings                    []string                    `json:"slashings"`
	PreviousEpochParticipation   EpochParticipation          `json:"previous_epoch_participation"`
	CurrentEpochParticipation    EpochParticipation          `json:"current_epoch_participation"`
	JustificationBits            string                      `json:"justification_bits" hex:"true"`
	PreviousJustifiedCheckpoint  *CheckpointJson             `json:"previous_justified_checkpoint"`
	CurrentJustifiedCheckpoint   *CheckpointJson             `json:"current_justified_checkpoint"`
	FinalizedCheckpoint          *CheckpointJson             `json:"finalized_checkpoint"`
	InactivityScores             []string                    `json:"inactivity_scores"`
	CurrentSyncCommittee         *SyncCommitteeJson          `json:"current_sync_committee"`
	NextSyncCommittee            *SyncCommitteeJson          `json:"next_sync_committee"`
	LatestExecutionPayloadHeader *ExecutionPayloadHeaderJson `json:"latest_execution_payload_header"`
}

type BeaconStateCapellaJson struct {
	GenesisTime                  string                             `json:"genesis_time"`
	GenesisValidatorsRoot        string                             `json:"genesis_validators_root" hex:"true"`
	Slot                         string                             `json:"slot"`
	Fork                         *ForkJson                          `json:"fork"`
	LatestBlockHeader            *BeaconBlockHeaderJson             `json:"latest_block_header"`
	BlockRoots                   []string                           `json:"block_roots" hex:"true"`
	StateRoots                   []string                           `json:"state_roots" hex:"true"`
	HistoricalRoots              []string                           `json:"historical_roots" hex:"true"`
	Eth1Data                     *Eth1DataJson                      `json:"eth1_data"`
	Eth1DataVotes                []*Eth1DataJson                    `json:"eth1_data_votes"`
	Eth1DepositIndex             string                             `json:"eth1_deposit_index"`
	Validators                   []*ValidatorJson                   `json:"validators"`
	Balances                     []string                           `json:"balances"`
	RandaoMixes                  []string                           `json:"randao_mixes" hex:"true"`
	Slashings                    []string                           `json:"slashings"`
	PreviousEpochParticipation   EpochParticipation                 `json:"previous_epoch_participation"`
	CurrentEpochParticipation    EpochParticipation                 `json:"current_epoch_participation"`
	JustificationBits            string                             `json:"justification_bits" hex:"true"`
	PreviousJustifiedCheckpoint  *CheckpointJson                    `json:"previous_justified_checkpoint"`
	CurrentJustifiedCheckpoint   *CheckpointJson                    `json:"current_justified_checkpoint"`
	FinalizedCheckpoint          *CheckpointJson                    `json:"finalized_checkpoint"`
	InactivityScores             []string                           `json:"inactivity_scores"`
	CurrentSyncCommittee         *SyncCommitteeJson                 `json:"current_sync_committee"`
	NextSyncCommittee            *SyncCommitteeJson                 `json:"next_sync_committee"`
	LatestExecutionPayloadHeader *ExecutionPayloadHeaderCapellaJson `json:"latest_execution_payload_header"`
	NextWithdrawalIndex          string                             `json:"next_withdrawal_index"`
	NextWithdrawalValidatorIndex string                             `json:"next_withdrawal_validator_index"`
	HistoricalSummaries          []*HistoricalSummaryJson           `json:"historical_summaries"`
}

type BeaconStateDenebJson struct {
	GenesisTime                  string                           `json:"genesis_time"`
	GenesisValidatorsRoot        string                           `json:"genesis_validators_root" hex:"true"`
	Slot                         string                           `json:"slot"`
	Fork                         *ForkJson                        `json:"fork"`
	LatestBlockHeader            *BeaconBlockHeaderJson           `json:"latest_block_header"`
	BlockRoots                   []string                         `json:"block_roots" hex:"true"`
	StateRoots                   []string                         `json:"state_roots" hex:"true"`
	HistoricalRoots              []string                         `json:"historical_roots" hex:"true"`
	Eth1Data                     *Eth1DataJson                    `json:"eth1_data"`
	Eth1DataVotes                []*Eth1DataJson                  `json:"eth1_data_votes"`
	Eth1DepositIndex             string                           `json:"eth1_deposit_index"`
	Validators                   []*ValidatorJson                 `json:"validators"`
	Balances                     []string                         `json:"balances"`
	RandaoMixes                  []string                         `json:"randao_mixes" hex:"true"`
	Slashings                    []string                         `json:"slashings"`
	PreviousEpochParticipation   EpochParticipation               `json:"previous_epoch_participation"`
	CurrentEpochParticipation    EpochParticipation               `json:"current_epoch_participation"`
	JustificationBits            string                           `json:"justification_bits" hex:"true"`
	PreviousJustifiedCheckpoint  *CheckpointJson                  `json:"previous_justified_checkpoint"`
	CurrentJustifiedCheckpoint   *CheckpointJson                  `json:"current_justified_checkpoint"`
	FinalizedCheckpoint          *CheckpointJson                  `json:"finalized_checkpoint"`
	InactivityScores             []string                         `json:"inactivity_scores"`
	CurrentSyncCommittee         *SyncCommitteeJson               `json:"current_sync_committee"`
	NextSyncCommittee            *SyncCommitteeJson               `json:"next_sync_committee"`
	LatestExecutionPayloadHeader *ExecutionPayloadHeaderDenebJson `json:"latest_execution_payload_header"` // new in deneb
	NextWithdrawalIndex          string                           `json:"next_withdrawal_index"`
	NextWithdrawalValidatorIndex string                           `json:"next_withdrawal_validator_index"`
	HistoricalSummaries          []*HistoricalSummaryJson         `json:"historical_summaries"`
}

type BeaconStateContainerV2Json struct {
	Phase0State    *BeaconStateJson          `json:"phase0_state"`
	AltairState    *BeaconStateAltairJson    `json:"altair_state"`
	BellatrixState *BeaconStateBellatrixJson `json:"bellatrix_state"`
	CapellaState   *BeaconStateCapellaJson   `json:"capella_state"`
	DenebState     *BeaconStateDenebJson     `json:"deneb_state"`
}

type ForkJson struct {
	PreviousVersion string `json:"previous_version" hex:"true"`
	CurrentVersion  string `json:"current_version" hex:"true"`
	Epoch           string `json:"epoch"`
}

type ValidatorJson struct {
	PublicKey                  string `json:"pubkey" hex:"true"`
	WithdrawalCredentials      string `json:"withdrawal_credentials" hex:"true"`
	EffectiveBalance           string `json:"effective_balance"`
	Slashed                    bool   `json:"slashed"`
	ActivationEligibilityEpoch string `json:"activation_eligibility_epoch"`
	ActivationEpoch            string `json:"activation_epoch"`
	ExitEpoch                  string `json:"exit_epoch"`
	WithdrawableEpoch          string `json:"withdrawable_epoch"`
}

type SyncCommitteeJson struct {
	Pubkeys         []string `json:"pubkeys" hex:"true"`
	AggregatePubkey string   `json:"aggregate_pubkey" hex:"true"`
}

type SyncCommitteeValidatorsJson struct {
	Validators          []string   `json:"validators"`
	ValidatorAggregates [][]string `json:"validator_aggregates"`
}

type PendingAttestationJson struct {
	AggregationBits string               `json:"aggregation_bits" hex:"true"`
	Data            *AttestationDataJson `json:"data"`
	InclusionDelay  string               `json:"inclusion_delay"`
	ProposerIndex   string               `json:"proposer_index"`
}

type ForkChoiceHeadJson struct {
	Root string `json:"root" hex:"true"`
	Slot string `json:"slot"`
}

type V2ForkChoiceHeadJson struct {
	Root                string `json:"root" hex:"true"`
	Slot                string `json:"slot"`
	ExecutionOptimistic bool   `json:"execution_optimistic"`
}

type DepositContractJson struct {
	ChainId string `json:"chain_id"`
	Address string `json:"address"`
}

type SignedAggregateAttestationAndProofJson struct {
	Message   *AggregateAttestationAndProofJson `json:"message"`
	Signature string                            `json:"signature" hex:"true"`
}

type AggregateAttestationAndProofJson struct {
	AggregatorIndex string           `json:"aggregator_index"`
	Aggregate       *AttestationJson `json:"aggregate"`
	SelectionProof  string           `json:"selection_proof" hex:"true"`
}

type SignedContributionAndProofJson struct {
	Message   *ContributionAndProofJson `json:"message"`
	Signature string                    `json:"signature" hex:"true"`
}

type ContributionAndProofJson struct {
	AggregatorIndex string                         `json:"aggregator_index"`
	Contribution    *SyncCommitteeContributionJson `json:"contribution"`
	SelectionProof  string                         `json:"selection_proof" hex:"true"`
}

type SyncCommitteeContributionJson struct {
	Slot              string `json:"slot"`
	BeaconBlockRoot   string `json:"beacon_block_root" hex:"true"`
	SubcommitteeIndex string `json:"subcommittee_index"`
	AggregationBits   string `json:"aggregation_bits" hex:"true"`
	Signature         string `json:"signature" hex:"true"`
}

type ForkChoiceNodeJson struct {
	Slot                     string `json:"slot"`
	BlockRoot                string `json:"block_root" hex:"true"`
	ParentRoot               string `json:"parent_root" hex:"true"`
	JustifiedEpoch           string `json:"justified_epoch"`
	FinalizedEpoch           string `json:"finalized_epoch"`
	UnrealizedJustifiedEpoch string `json:"unrealized_justified_epoch"`
	UnrealizedFinalizedEpoch string `json:"unrealized_finalized_epoch"`
	Balance                  string `json:"balance"`
	Weight                   string `json:"weight"`
	ExecutionOptimistic      bool   `json:"execution_optimistic"`
	ExecutionBlockHash       string `json:"execution_block_hash" hex:"true"`
	TimeStamp                string `json:"timestamp"`
	Validity                 string `json:"validity" enum:"true"`
}

type ForkChoiceDumpJson struct {
	JustifiedCheckpoint           *CheckpointJson       `json:"justified_checkpoint"`
	FinalizedCheckpoint           *CheckpointJson       `json:"finalized_checkpoint"`
	BestJustifiedCheckpoint       *CheckpointJson       `json:"best_justified_checkpoint"`
	UnrealizedJustifiedCheckpoint *CheckpointJson       `json:"unrealized_justified_checkpoint"`
	UnrealizedFinalizedCheckpoint *CheckpointJson       `json:"unrealized_finalized_checkpoint"`
	ProposerBoostRoot             string                `json:"proposer_boost_root" hex:"true"`
	PreviousProposerBoostRoot     string                `json:"previous_proposer_boost_root" hex:"true"`
	HeadRoot                      string                `json:"head_root" hex:"true"`
	ForkChoiceNodes               []*ForkChoiceNodeJson `json:"fork_choice_nodes"`
}

type HistoricalSummaryJson struct {
	BlockSummaryRoot string `json:"block_summary_root" hex:"true"`
	StateSummaryRoot string `json:"state_summary_root" hex:"true"`
}

//----------------
// SSZ
// ---------------

type SszRequestJson struct {
	Data string `json:"data"`
}

// SszResponse is a common abstraction over all SSZ responses.
type SszResponse interface {
	SSZVersion() string
	SSZOptimistic() bool
	SSZData() string
	SSZFinalized() bool
}

type SszResponseJson struct {
	Data string `json:"data"`
}

func (ssz *SszResponseJson) SSZData() string {
	return ssz.Data
}

func (*SszResponseJson) SSZVersion() string {
	return strings.ToLower(ethpbv2.Version_PHASE0.String())
}

func (*SszResponseJson) SSZOptimistic() bool {
	return false
}

func (*SszResponseJson) SSZFinalized() bool {
	return true
}

type VersionedSSZResponseJson struct {
	Version             string `json:"version" enum:"true"`
	ExecutionOptimistic bool   `json:"execution_optimistic"`
	Finalized           bool   `json:"finalized"`
	Data                string `json:"data"`
}

func (ssz *VersionedSSZResponseJson) SSZData() string {
	return ssz.Data
}

func (ssz *VersionedSSZResponseJson) SSZVersion() string {
	return ssz.Version
}

func (ssz *VersionedSSZResponseJson) SSZOptimistic() bool {
	return ssz.ExecutionOptimistic
}

func (ssz *VersionedSSZResponseJson) SSZFinalized() bool {
	return ssz.Finalized
}

// ---------------
// Events.
// ---------------

type EventHeadJson struct {
	Slot                      string `json:"slot"`
	Block                     string `json:"block" hex:"true"`
	State                     string `json:"state" hex:"true"`
	EpochTransition           bool   `json:"epoch_transition"`
	ExecutionOptimistic       bool   `json:"execution_optimistic"`
	PreviousDutyDependentRoot string `json:"previous_duty_dependent_root" hex:"true"`
	CurrentDutyDependentRoot  string `json:"current_duty_dependent_root" hex:"true"`
}

type ReceivedBlockDataJson struct {
	Slot                string `json:"slot"`
	Block               string `json:"block" hex:"true"`
	ExecutionOptimistic bool   `json:"execution_optimistic"`
}

type AggregatedAttReceivedDataJson struct {
	Aggregate *AttestationJson `json:"aggregate"`
}

type UnaggregatedAttReceivedDataJson struct {
	AggregationBits string               `json:"aggregation_bits" hex:"true"`
	Data            *AttestationDataJson `json:"data"`
	Signature       string               `json:"signature" hex:"true"`
}

type EventFinalizedCheckpointJson struct {
	Block               string `json:"block" hex:"true"`
	State               string `json:"state" hex:"true"`
	Epoch               string `json:"epoch"`
	ExecutionOptimistic bool   `json:"execution_optimistic"`
}

type EventChainReorgJson struct {
	Slot                string `json:"slot"`
	Depth               string `json:"depth"`
	OldHeadBlock        string `json:"old_head_block" hex:"true"`
	NewHeadBlock        string `json:"old_head_state" hex:"true"`
	OldHeadState        string `json:"new_head_block" hex:"true"`
	NewHeadState        string `json:"new_head_state" hex:"true"`
	Epoch               string `json:"epoch"`
	ExecutionOptimistic bool   `json:"execution_optimistic"`
}

type EventPayloadAttributeStreamV1Json struct {
	Version string `json:"version"`
	Data    *EventPayloadAttributeV1Json
}

type EventPayloadAttributeStreamV2Json struct {
	Version string                       `json:"version"`
	Data    *EventPayloadAttributeV2Json `json:"data"`
}

type EventPayloadAttributeV1Json struct {
	ProposerIndex     string                   `json:"proposer_index"`
	ProposalSlot      string                   `json:"proposal_slot"`
	ParentBlockNumber string                   `json:"parent_block_number"`
	ParentBlockRoot   string                   `json:"parent_block_root" hex:"true"`
	ParentBlockHash   string                   `json:"parent_block_hash" hex:"true"`
	PayloadAttributes *PayloadAttributesV1Json `json:"payload_attributes"`
}

type EventPayloadAttributeV2Json struct {
	ProposerIndex     string                   `json:"proposer_index"`
	ProposalSlot      string                   `json:"proposal_slot"`
	ParentBlockNumber string                   `json:"parent_block_number"`
	ParentBlockRoot   string                   `json:"parent_block_root" hex:"true"`
	ParentBlockHash   string                   `json:"parent_block_hash" hex:"true"`
	PayloadAttributes *PayloadAttributesV2Json `json:"payload_attributes"`
}

type PayloadAttributesV1Json struct {
	Timestamp             string `json:"timestamp"`
	Random                string `json:"prev_randao" hex:"true"`
	SuggestedFeeRecipient string `json:"suggested_fee_recipient" hex:"true"`
}

type PayloadAttributesV2Json struct {
	Timestamp             string            `json:"timestamp"`
	Random                string            `json:"prev_randao" hex:"true"`
	SuggestedFeeRecipient string            `json:"suggested_fee_recipient" hex:"true"`
	Withdrawals           []*WithdrawalJson `json:"withdrawals"`
}

// ---------------
// Error handling.
// ---------------

// IndexedVerificationFailureErrorJson is a JSON representation of the error returned when verifying an indexed object.
type IndexedVerificationFailureErrorJson struct {
	apimiddleware.DefaultErrorJson
	Failures []*SingleIndexedVerificationFailureJson `json:"failures"`
}

// SingleIndexedVerificationFailureJson is a JSON representation of a an issue when verifying a single indexed object e.g. an item in an array.
type SingleIndexedVerificationFailureJson struct {
	Index   int    `json:"index"`
	Message string `json:"message"`
}

type NodeSyncDetailsErrorJson struct {
	apimiddleware.DefaultErrorJson
	SyncDetails shared.SyncDetails `json:"sync_details"`
}

type EventErrorJson struct {
	StatusCode int    `json:"status_code"`
	Message    string `json:"message"`
}<|MERGE_RESOLUTION|>--- conflicted
+++ resolved
@@ -29,43 +29,6 @@
 
 type StateRootResponse_StateRootJson struct {
 	StateRoot string `json:"root" hex:"true"`
-}
-
-<<<<<<< HEAD
-type StateFinalityCheckpointResponseJson struct {
-	Data                *StateFinalityCheckpointResponse_StateFinalityCheckpointJson `json:"data"`
-	ExecutionOptimistic bool                                                         `json:"execution_optimistic"`
-	Finalized           bool                                                         `json:"finalized"`
-}
-
-type StateFinalityCheckpointResponse_StateFinalityCheckpointJson struct {
-	PreviousJustified *CheckpointJson `json:"previous_justified"`
-	CurrentJustified  *CheckpointJson `json:"current_justified"`
-	Finalized         *CheckpointJson `json:"finalized"`
-=======
-type StateValidatorsResponseJson struct {
-	Data                []*ValidatorContainerJson `json:"data"`
-	ExecutionOptimistic bool                      `json:"execution_optimistic"`
-	Finalized           bool                      `json:"finalized"`
-}
-
-type StateValidatorResponseJson struct {
-	Data                *ValidatorContainerJson `json:"data"`
-	ExecutionOptimistic bool                    `json:"execution_optimistic"`
-	Finalized           bool                    `json:"finalized"`
-}
-
-type ValidatorBalancesResponseJson struct {
-	Data                []*ValidatorBalanceJson `json:"data"`
-	ExecutionOptimistic bool                    `json:"execution_optimistic"`
-	Finalized           bool                    `json:"finalized"`
-}
-
-type StateCommitteesResponseJson struct {
-	Data                []*CommitteeJson `json:"data"`
-	ExecutionOptimistic bool             `json:"execution_optimistic"`
-	Finalized           bool             `json:"finalized"`
->>>>>>> 14f040de
 }
 
 type SyncCommitteesResponseJson struct {
