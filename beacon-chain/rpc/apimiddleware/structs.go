--- conflicted
+++ resolved
@@ -21,23 +21,6 @@
 	Data                *BlockRootContainerJson `json:"data"`
 	ExecutionOptimistic bool                    `json:"execution_optimistic"`
 	Finalized           bool                    `json:"finalized"`
-}
-
-<<<<<<< HEAD
-type ForkChoiceHeadsResponseJson struct {
-	Data []*ForkChoiceHeadJson `json:"data"`
-}
-
-type V2ForkChoiceHeadsResponseJson struct {
-	Data []*V2ForkChoiceHeadJson `json:"data"`
-=======
-type AttesterSlashingsPoolResponseJson struct {
-	Data []*AttesterSlashingJson `json:"data"`
-}
-
-type ProposerSlashingsPoolResponseJson struct {
-	Data []*ProposerSlashingJson `json:"data"`
->>>>>>> 1530d179
 }
 
 type ForkScheduleResponseJson struct {
