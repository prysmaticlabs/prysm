package apimiddleware

import (
	"strings"

	"github.com/prysmaticlabs/prysm/v4/api/gateway/apimiddleware"
	"github.com/prysmaticlabs/prysm/v4/beacon-chain/rpc/eth/shared"
	ethpbv2 "github.com/prysmaticlabs/prysm/v4/proto/eth/v2"
)

//----------------
// Requests and responses.
//----------------

// WeakSubjectivityResponse is used to marshal/unmarshal the response for the
// /eth/v1/beacon/weak_subjectivity endpoint.
type WeakSubjectivityResponse struct {
	Data *struct {
		Checkpoint *CheckpointJson `json:"ws_checkpoint"`
		StateRoot  string          `json:"state_root" hex:"true"`
	} `json:"data"`
}

type StateRootResponseJson struct {
	Data                *StateRootResponse_StateRootJson `json:"data"`
	ExecutionOptimistic bool                             `json:"execution_optimistic"`
	Finalized           bool                             `json:"finalized"`
}

type StateRootResponse_StateRootJson struct {
	StateRoot string `json:"root" hex:"true"`
}

type SyncCommitteesResponseJson struct {
	Data                *SyncCommitteeValidatorsJson `json:"data"`
	ExecutionOptimistic bool                         `json:"execution_optimistic"`
	Finalized           bool                         `json:"finalized"`
}

type RandaoResponseJson struct {
	Data *struct {
		Randao string `json:"randao" hex:"true"`
	} `json:"data"`
	ExecutionOptimistic bool `json:"execution_optimistic"`
	Finalized           bool `json:"finalized"`
}

type BlockResponseJson struct {
	Data *SignedBeaconBlockJson `json:"data"`
}

type BlockV2ResponseJson struct {
	Version             string                            `json:"version" enum:"true"`
	Data                *SignedBeaconBlockContainerV2Json `json:"data"`
	ExecutionOptimistic bool                              `json:"execution_optimistic"`
	Finalized           bool                              `json:"finalized"`
}

type BlindedBlockResponseJson struct {
	Version             string                                 `json:"version" enum:"true"`
	Data                *SignedBlindedBeaconBlockContainerJson `json:"data"`
	ExecutionOptimistic bool                                   `json:"execution_optimistic"`
	Finalized           bool                                   `json:"finalized"`
}

type BlockRootResponseJson struct {
	Data                *BlockRootContainerJson `json:"data"`
	ExecutionOptimistic bool                    `json:"execution_optimistic"`
	Finalized           bool                    `json:"finalized"`
}

type BlockAttestationsResponseJson struct {
	Data                []*AttestationJson `json:"data"`
	ExecutionOptimistic bool               `json:"execution_optimistic"`
	Finalized           bool               `json:"finalized"`
}

type AttesterSlashingsPoolResponseJson struct {
	Data []*AttesterSlashingJson `json:"data"`
}

type ProposerSlashingsPoolResponseJson struct {
	Data []*ProposerSlashingJson `json:"data"`
}

<<<<<<< HEAD
type BLSToExecutionChangesPoolResponseJson struct {
	Data []*SignedBLSToExecutionChangeJson `json:"data"`
=======
type IdentityResponseJson struct {
	Data *IdentityJson `json:"data"`
}

type PeersResponseJson struct {
	Data []*PeerJson `json:"data"`
}

type PeerResponseJson struct {
	Data *PeerJson `json:"data"`
}

type PeerCountResponseJson struct {
	Data PeerCountResponse_PeerCountJson `json:"data"`
}

type PeerCountResponse_PeerCountJson struct {
	Disconnected  string `json:"disconnected"`
	Connecting    string `json:"connecting"`
	Connected     string `json:"connected"`
	Disconnecting string `json:"disconnecting"`
}

type VersionResponseJson struct {
	Data *VersionJson `json:"data"`
>>>>>>> 55e4c6e1
}

type SyncingResponseJson struct {
	Data *shared.SyncDetails `json:"data"`
}

type BeaconStateResponseJson struct {
	Data *BeaconStateJson `json:"data"`
}

type BeaconStateV2ResponseJson struct {
	Version             string                      `json:"version" enum:"true"`
	Data                *BeaconStateContainerV2Json `json:"data"`
	ExecutionOptimistic bool                        `json:"execution_optimistic"`
	Finalized           bool                        `json:"finalized"`
}

type ForkChoiceHeadsResponseJson struct {
	Data []*ForkChoiceHeadJson `json:"data"`
}

type V2ForkChoiceHeadsResponseJson struct {
	Data []*V2ForkChoiceHeadJson `json:"data"`
}

type ForkScheduleResponseJson struct {
	Data []*ForkJson `json:"data"`
}

type DepositContractResponseJson struct {
	Data *DepositContractJson `json:"data"`
}

type SpecResponseJson struct {
	Data interface{} `json:"data"`
}

type ProduceBlockResponseJson struct {
	Data *BeaconBlockJson `json:"data"`
}

type ProduceBlockResponseV2Json struct {
	Version string                      `json:"version" enum:"true"`
	Data    *BeaconBlockContainerV2Json `json:"data"`
}

type ProduceBlindedBlockResponseJson struct {
	Version string                           `json:"version" enum:"true"`
	Data    *BlindedBeaconBlockContainerJson `json:"data"`
}

type AggregateAttestationResponseJson struct {
	Data *AttestationJson `json:"data"`
}

type BeaconCommitteeSubscribeJson struct {
	ValidatorIndex   string `json:"validator_index"`
	CommitteeIndex   string `json:"committee_index"`
	CommitteesAtSlot string `json:"committees_at_slot"`
	Slot             string `json:"slot"`
	IsAggregator     bool   `json:"is_aggregator"`
}

type ProduceSyncCommitteeContributionResponseJson struct {
	Data *SyncCommitteeContributionJson `json:"data"`
}

type ForkChoiceNodeResponseJson struct {
	Slot               string                       `json:"slot"`
	BlockRoot          string                       `json:"block_root" hex:"true"`
	ParentRoot         string                       `json:"parent_root" hex:"true"`
	JustifiedEpoch     string                       `json:"justified_epoch"`
	FinalizedEpoch     string                       `json:"finalized_epoch"`
	Weight             string                       `json:"weight"`
	Validity           string                       `json:"validity" enum:"true"`
	ExecutionBlockHash string                       `json:"execution_block_hash" hex:"true"`
	ExtraData          *ForkChoiceNodeExtraDataJson `json:"extra_data"`
}

type ForkChoiceNodeExtraDataJson struct {
	UnrealizedJustifiedEpoch string `json:"unrealized_justified_epoch"`
	UnrealizedFinalizedEpoch string `json:"unrealized_finalized_epoch"`
	Balance                  string `json:"balance"`
	ExecutionOptimistic      bool   `json:"execution_optimistic"`
	TimeStamp                string `json:"timestamp"`
}

type ForkChoiceResponseJson struct {
	JustifiedCheckpoint *CheckpointJson                  `json:"justified_checkpoint"`
	FinalizedCheckpoint *CheckpointJson                  `json:"finalized_checkpoint"`
	ForkChoiceNodes     []*ForkChoiceNodeResponseJson    `json:"fork_choice_nodes"`
	ExtraData           *ForkChoiceResponseExtraDataJson `json:"extra_data"`
}

type ForkChoiceResponseExtraDataJson struct {
	BestJustifiedCheckpoint       *CheckpointJson `json:"best_justified_checkpoint"`
	UnrealizedJustifiedCheckpoint *CheckpointJson `json:"unrealized_justified_checkpoint"`
	UnrealizedFinalizedCheckpoint *CheckpointJson `json:"unrealized_finalized_checkpoint"`
	ProposerBoostRoot             string          `json:"proposer_boost_root" hex:"true"`
	PreviousProposerBoostRoot     string          `json:"previous_proposer_boost_root" hex:"true"`
	HeadRoot                      string          `json:"head_root" hex:"true"`
}

//----------------
// Reusable types.
//----------------

type CheckpointJson struct {
	Epoch string `json:"epoch"`
	Root  string `json:"root" hex:"true"`
}

type BlockRootContainerJson struct {
	Root string `json:"root" hex:"true"`
}

type SignedBeaconBlockJson struct {
	Message   *BeaconBlockJson `json:"message"`
	Signature string           `json:"signature" hex:"true"`
}

type BeaconBlockJson struct {
	Slot          string               `json:"slot"`
	ProposerIndex string               `json:"proposer_index"`
	ParentRoot    string               `json:"parent_root" hex:"true"`
	StateRoot     string               `json:"state_root" hex:"true"`
	Body          *BeaconBlockBodyJson `json:"body"`
}

type BeaconBlockBodyJson struct {
	RandaoReveal      string                     `json:"randao_reveal" hex:"true"`
	Eth1Data          *Eth1DataJson              `json:"eth1_data"`
	Graffiti          string                     `json:"graffiti" hex:"true"`
	ProposerSlashings []*ProposerSlashingJson    `json:"proposer_slashings"`
	AttesterSlashings []*AttesterSlashingJson    `json:"attester_slashings"`
	Attestations      []*AttestationJson         `json:"attestations"`
	Deposits          []*DepositJson             `json:"deposits"`
	VoluntaryExits    []*SignedVoluntaryExitJson `json:"voluntary_exits"`
}

type SignedBeaconBlockContainerV2Json struct {
	Phase0Block    *BeaconBlockJson          `json:"phase0_block"`
	AltairBlock    *BeaconBlockAltairJson    `json:"altair_block"`
	BellatrixBlock *BeaconBlockBellatrixJson `json:"bellatrix_block"`
	CapellaBlock   *BeaconBlockCapellaJson   `json:"capella_block"`
	DenebBlock     *BeaconBlockDenebJson     `json:"deneb_block"`
	Signature      string                    `json:"signature" hex:"true"`
}

type SignedBlindedBeaconBlockContainerJson struct {
	Phase0Block    *BeaconBlockJson                 `json:"phase0_block"`
	AltairBlock    *BeaconBlockAltairJson           `json:"altair_block"`
	BellatrixBlock *BlindedBeaconBlockBellatrixJson `json:"bellatrix_block"`
	CapellaBlock   *BlindedBeaconBlockCapellaJson   `json:"capella_block"`
	DenebBlock     *BlindedBeaconBlockDenebJson     `json:"deneb_block"`
	Signature      string                           `json:"signature" hex:"true"`
}

type SignedBlindedBeaconBlockContentsContainerJson struct {
	Phase0Block    *SignedBeaconBlockJson                     `json:"phase0_block"`
	AltairBlock    *SignedBeaconBlockAltairJson               `json:"altair_block"`
	BellatrixBlock *SignedBlindedBeaconBlockBellatrixJson     `json:"bellatrix_block"`
	CapellaBlock   *SignedBlindedBeaconBlockCapellaJson       `json:"capella_block"`
	DenebContents  *SignedBlindedBeaconBlockContentsDenebJson `json:"deneb_contents"`
}

type BeaconBlockContainerV2Json struct {
	Phase0Block    *BeaconBlockJson              `json:"phase0_block"`
	AltairBlock    *BeaconBlockAltairJson        `json:"altair_block"`
	BellatrixBlock *BeaconBlockBellatrixJson     `json:"bellatrix_block"`
	CapellaBlock   *BeaconBlockCapellaJson       `json:"capella_block"`
	DenebContents  *BeaconBlockContentsDenebJson `json:"deneb_contents"`
}

type BlindedBeaconBlockContainerJson struct {
	Phase0Block    *BeaconBlockJson                     `json:"phase0_block"`
	AltairBlock    *BeaconBlockAltairJson               `json:"altair_block"`
	BellatrixBlock *BlindedBeaconBlockBellatrixJson     `json:"bellatrix_block"`
	CapellaBlock   *BlindedBeaconBlockCapellaJson       `json:"capella_block"`
	DenebContents  *BlindedBeaconBlockContentsDenebJson `json:"deneb_contents"`
}

type SignedBeaconBlockAltairJson struct {
	Message   *BeaconBlockAltairJson `json:"message"`
	Signature string                 `json:"signature" hex:"true"`
}

type SignedBeaconBlockBellatrixJson struct {
	Message   *BeaconBlockBellatrixJson `json:"message"`
	Signature string                    `json:"signature" hex:"true"`
}

type SignedBeaconBlockCapellaJson struct {
	Message   *BeaconBlockCapellaJson `json:"message"`
	Signature string                  `json:"signature" hex:"true"`
}

type SignedBeaconBlockContentsDenebJson struct {
	SignedBlock        *SignedBeaconBlockDenebJson `json:"signed_block"`
	SignedBlobSidecars []*SignedBlobSidecarJson    `json:"signed_blob_sidecars"`
}

type SignedBlobSidecarJson struct {
	Message   *BlobSidecarJson `json:"message"`
	Signature string           `json:"signature" hex:"true"`
}

type BlobSidecarJson struct {
	BlockRoot       string `json:"block_root" hex:"true"`
	Index           string `json:"index"`
	Slot            string `json:"slot"`
	BlockParentRoot string `json:"block_parent_root" hex:"true"`
	ProposerIndex   string `json:"proposer_index"`
	Blob            string `json:"blob" hex:"true"`                // pattern: "^0x[a-fA-F0-9]{262144}$"
	KzgCommitment   string `json:"kzg_commitment" hex:"true"`      // pattern: "^0x[a-fA-F0-9]{96}$" ssz-size:"48"
	KzgProof        string `json:"kzg_proof,omitempty" hex:"true"` // pattern: "^0x[a-fA-F0-9]{96}$" ssz-size:"48"
}

type BlindedBlobSidecarJson struct {
	BlockRoot       string `json:"block_root" hex:"true"`
	Index           string `json:"index"`
	Slot            string `json:"slot"`
	BlockParentRoot string `json:"block_parent_root" hex:"true"`
	ProposerIndex   string `json:"proposer_index"`
	BlobRoot        string `json:"blob_root" hex:"true"`
	KzgCommitment   string `json:"kzg_commitment" hex:"true"`      // pattern: "^0x[a-fA-F0-9]{96}$" ssz-size:"48"
	KzgProof        string `json:"kzg_proof,omitempty" hex:"true"` // pattern: "^0x[a-fA-F0-9]{96}$" ssz-size:"48"
}

type SignedBeaconBlockDenebJson struct {
	Message   *BeaconBlockDenebJson `json:"message"`
	Signature string                `json:"signature" hex:"true"`
}

type SignedBlindedBeaconBlockBellatrixJson struct {
	Message   *BlindedBeaconBlockBellatrixJson `json:"message"`
	Signature string                           `json:"signature" hex:"true"`
}

type SignedBlindedBeaconBlockCapellaJson struct {
	Message   *BlindedBeaconBlockCapellaJson `json:"message"`
	Signature string                         `json:"signature" hex:"true"`
}

type SignedBlindedBeaconBlockContentsDenebJson struct {
	SignedBlindedBlock        *SignedBlindedBeaconBlockDenebJson `json:"signed_blinded_block"`
	SignedBlindedBlobSidecars []*SignedBlindedBlobSidecarJson    `json:"signed_blinded_blob_sidecars"`
}

type SignedBlindedBeaconBlockDenebJson struct {
	Message   *BlindedBeaconBlockDenebJson `json:"message"`
	Signature string                       `json:"signature" hex:"true"`
}

type SignedBlindedBlobSidecarJson struct {
	Message   *BlindedBlobSidecarJson `json:"message"`
	Signature string                  `json:"signature" hex:"true"`
}

type BeaconBlockAltairJson struct {
	Slot          string                     `json:"slot"`
	ProposerIndex string                     `json:"proposer_index"`
	ParentRoot    string                     `json:"parent_root" hex:"true"`
	StateRoot     string                     `json:"state_root" hex:"true"`
	Body          *BeaconBlockBodyAltairJson `json:"body"`
}

type BeaconBlockBellatrixJson struct {
	Slot          string                        `json:"slot"`
	ProposerIndex string                        `json:"proposer_index"`
	ParentRoot    string                        `json:"parent_root" hex:"true"`
	StateRoot     string                        `json:"state_root" hex:"true"`
	Body          *BeaconBlockBodyBellatrixJson `json:"body"`
}

type BeaconBlockCapellaJson struct {
	Slot          string                      `json:"slot"`
	ProposerIndex string                      `json:"proposer_index"`
	ParentRoot    string                      `json:"parent_root" hex:"true"`
	StateRoot     string                      `json:"state_root" hex:"true"`
	Body          *BeaconBlockBodyCapellaJson `json:"body"`
}

type BeaconBlockContentsDenebJson struct {
	Block        *BeaconBlockDenebJson `json:"block"`
	BlobSidecars []*BlobSidecarJson    `json:"blob_sidecars"`
}

type BeaconBlockDenebJson struct {
	Slot          string                    `json:"slot"`
	ProposerIndex string                    `json:"proposer_index"`
	ParentRoot    string                    `json:"parent_root" hex:"true"`
	StateRoot     string                    `json:"state_root" hex:"true"`
	Body          *BeaconBlockBodyDenebJson `json:"body"`
}

type BlindedBeaconBlockBellatrixJson struct {
	Slot          string                               `json:"slot"`
	ProposerIndex string                               `json:"proposer_index"`
	ParentRoot    string                               `json:"parent_root" hex:"true"`
	StateRoot     string                               `json:"state_root" hex:"true"`
	Body          *BlindedBeaconBlockBodyBellatrixJson `json:"body"`
}

type BlindedBeaconBlockCapellaJson struct {
	Slot          string                             `json:"slot"`
	ProposerIndex string                             `json:"proposer_index"`
	ParentRoot    string                             `json:"parent_root" hex:"true"`
	StateRoot     string                             `json:"state_root" hex:"true"`
	Body          *BlindedBeaconBlockBodyCapellaJson `json:"body"`
}

type BlindedBeaconBlockDenebJson struct {
	Slot          string                           `json:"slot"`
	ProposerIndex string                           `json:"proposer_index"`
	ParentRoot    string                           `json:"parent_root" hex:"true"`
	StateRoot     string                           `json:"state_root" hex:"true"`
	Body          *BlindedBeaconBlockBodyDenebJson `json:"body"`
}

type BlindedBeaconBlockContentsDenebJson struct {
	BlindedBlock        *BlindedBeaconBlockDenebJson `json:"blinded_block"`
	BlindedBlobSidecars []*BlindedBlobSidecarJson    `json:"blinded_blob_sidecars"`
}

type BeaconBlockBodyAltairJson struct {
	RandaoReveal      string                     `json:"randao_reveal" hex:"true"`
	Eth1Data          *Eth1DataJson              `json:"eth1_data"`
	Graffiti          string                     `json:"graffiti" hex:"true"`
	ProposerSlashings []*ProposerSlashingJson    `json:"proposer_slashings"`
	AttesterSlashings []*AttesterSlashingJson    `json:"attester_slashings"`
	Attestations      []*AttestationJson         `json:"attestations"`
	Deposits          []*DepositJson             `json:"deposits"`
	VoluntaryExits    []*SignedVoluntaryExitJson `json:"voluntary_exits"`
	SyncAggregate     *SyncAggregateJson         `json:"sync_aggregate"`
}

type BeaconBlockBodyBellatrixJson struct {
	RandaoReveal      string                     `json:"randao_reveal" hex:"true"`
	Eth1Data          *Eth1DataJson              `json:"eth1_data"`
	Graffiti          string                     `json:"graffiti" hex:"true"`
	ProposerSlashings []*ProposerSlashingJson    `json:"proposer_slashings"`
	AttesterSlashings []*AttesterSlashingJson    `json:"attester_slashings"`
	Attestations      []*AttestationJson         `json:"attestations"`
	Deposits          []*DepositJson             `json:"deposits"`
	VoluntaryExits    []*SignedVoluntaryExitJson `json:"voluntary_exits"`
	SyncAggregate     *SyncAggregateJson         `json:"sync_aggregate"`
	ExecutionPayload  *ExecutionPayloadJson      `json:"execution_payload"`
}

type BeaconBlockBodyCapellaJson struct {
	RandaoReveal          string                            `json:"randao_reveal" hex:"true"`
	Eth1Data              *Eth1DataJson                     `json:"eth1_data"`
	Graffiti              string                            `json:"graffiti" hex:"true"`
	ProposerSlashings     []*ProposerSlashingJson           `json:"proposer_slashings"`
	AttesterSlashings     []*AttesterSlashingJson           `json:"attester_slashings"`
	Attestations          []*AttestationJson                `json:"attestations"`
	Deposits              []*DepositJson                    `json:"deposits"`
	VoluntaryExits        []*SignedVoluntaryExitJson        `json:"voluntary_exits"`
	SyncAggregate         *SyncAggregateJson                `json:"sync_aggregate"`
	ExecutionPayload      *ExecutionPayloadCapellaJson      `json:"execution_payload"`
	BLSToExecutionChanges []*SignedBLSToExecutionChangeJson `json:"bls_to_execution_changes"`
}

type BeaconBlockBodyDenebJson struct {
	RandaoReveal          string                            `json:"randao_reveal" hex:"true"`
	Eth1Data              *Eth1DataJson                     `json:"eth1_data"`
	Graffiti              string                            `json:"graffiti" hex:"true"`
	ProposerSlashings     []*ProposerSlashingJson           `json:"proposer_slashings"`
	AttesterSlashings     []*AttesterSlashingJson           `json:"attester_slashings"`
	Attestations          []*AttestationJson                `json:"attestations"`
	Deposits              []*DepositJson                    `json:"deposits"`
	VoluntaryExits        []*SignedVoluntaryExitJson        `json:"voluntary_exits"`
	SyncAggregate         *SyncAggregateJson                `json:"sync_aggregate"`
	ExecutionPayload      *ExecutionPayloadDenebJson        `json:"execution_payload"`
	BLSToExecutionChanges []*SignedBLSToExecutionChangeJson `json:"bls_to_execution_changes"`
	BlobKzgCommitments    []string                          `json:"blob_kzg_commitments" hex:"true"`
}

type BlindedBeaconBlockBodyBellatrixJson struct {
	RandaoReveal           string                      `json:"randao_reveal" hex:"true"`
	Eth1Data               *Eth1DataJson               `json:"eth1_data"`
	Graffiti               string                      `json:"graffiti" hex:"true"`
	ProposerSlashings      []*ProposerSlashingJson     `json:"proposer_slashings"`
	AttesterSlashings      []*AttesterSlashingJson     `json:"attester_slashings"`
	Attestations           []*AttestationJson          `json:"attestations"`
	Deposits               []*DepositJson              `json:"deposits"`
	VoluntaryExits         []*SignedVoluntaryExitJson  `json:"voluntary_exits"`
	SyncAggregate          *SyncAggregateJson          `json:"sync_aggregate"`
	ExecutionPayloadHeader *ExecutionPayloadHeaderJson `json:"execution_payload_header"`
}

type BlindedBeaconBlockBodyCapellaJson struct {
	RandaoReveal           string                             `json:"randao_reveal" hex:"true"`
	Eth1Data               *Eth1DataJson                      `json:"eth1_data"`
	Graffiti               string                             `json:"graffiti" hex:"true"`
	ProposerSlashings      []*ProposerSlashingJson            `json:"proposer_slashings"`
	AttesterSlashings      []*AttesterSlashingJson            `json:"attester_slashings"`
	Attestations           []*AttestationJson                 `json:"attestations"`
	Deposits               []*DepositJson                     `json:"deposits"`
	VoluntaryExits         []*SignedVoluntaryExitJson         `json:"voluntary_exits"`
	SyncAggregate          *SyncAggregateJson                 `json:"sync_aggregate"`
	ExecutionPayloadHeader *ExecutionPayloadHeaderCapellaJson `json:"execution_payload_header"`
	BLSToExecutionChanges  []*SignedBLSToExecutionChangeJson  `json:"bls_to_execution_changes"`
}

type BlindedBeaconBlockBodyDenebJson struct {
	RandaoReveal           string                            `json:"randao_reveal" hex:"true"`
	Eth1Data               *Eth1DataJson                     `json:"eth1_data"`
	Graffiti               string                            `json:"graffiti" hex:"true"`
	ProposerSlashings      []*ProposerSlashingJson           `json:"proposer_slashings"`
	AttesterSlashings      []*AttesterSlashingJson           `json:"attester_slashings"`
	Attestations           []*AttestationJson                `json:"attestations"`
	Deposits               []*DepositJson                    `json:"deposits"`
	VoluntaryExits         []*SignedVoluntaryExitJson        `json:"voluntary_exits"`
	SyncAggregate          *SyncAggregateJson                `json:"sync_aggregate"`
	ExecutionPayloadHeader *ExecutionPayloadHeaderDenebJson  `json:"execution_payload_header"`
	BLSToExecutionChanges  []*SignedBLSToExecutionChangeJson `json:"bls_to_execution_changes"`
	BlobKzgCommitments     []string                          `json:"blob_kzg_commitments" hex:"true"`
}

type ExecutionPayloadJson struct {
	ParentHash    string   `json:"parent_hash" hex:"true"`
	FeeRecipient  string   `json:"fee_recipient" hex:"true"`
	StateRoot     string   `json:"state_root" hex:"true"`
	ReceiptsRoot  string   `json:"receipts_root" hex:"true"`
	LogsBloom     string   `json:"logs_bloom" hex:"true"`
	PrevRandao    string   `json:"prev_randao" hex:"true"`
	BlockNumber   string   `json:"block_number"`
	GasLimit      string   `json:"gas_limit"`
	GasUsed       string   `json:"gas_used"`
	TimeStamp     string   `json:"timestamp"`
	ExtraData     string   `json:"extra_data" hex:"true"`
	BaseFeePerGas string   `json:"base_fee_per_gas" uint256:"true"`
	BlockHash     string   `json:"block_hash" hex:"true"`
	Transactions  []string `json:"transactions" hex:"true"`
}

type ExecutionPayloadCapellaJson struct {
	ParentHash    string            `json:"parent_hash" hex:"true"`
	FeeRecipient  string            `json:"fee_recipient" hex:"true"`
	StateRoot     string            `json:"state_root" hex:"true"`
	ReceiptsRoot  string            `json:"receipts_root" hex:"true"`
	LogsBloom     string            `json:"logs_bloom" hex:"true"`
	PrevRandao    string            `json:"prev_randao" hex:"true"`
	BlockNumber   string            `json:"block_number"`
	GasLimit      string            `json:"gas_limit"`
	GasUsed       string            `json:"gas_used"`
	TimeStamp     string            `json:"timestamp"`
	ExtraData     string            `json:"extra_data" hex:"true"`
	BaseFeePerGas string            `json:"base_fee_per_gas" uint256:"true"`
	BlockHash     string            `json:"block_hash" hex:"true"`
	Transactions  []string          `json:"transactions" hex:"true"`
	Withdrawals   []*WithdrawalJson `json:"withdrawals"`
}

type ExecutionPayloadDenebJson struct {
	ParentHash    string            `json:"parent_hash" hex:"true"`
	FeeRecipient  string            `json:"fee_recipient" hex:"true"`
	StateRoot     string            `json:"state_root" hex:"true"`
	ReceiptsRoot  string            `json:"receipts_root" hex:"true"`
	LogsBloom     string            `json:"logs_bloom" hex:"true"`
	PrevRandao    string            `json:"prev_randao" hex:"true"`
	BlockNumber   string            `json:"block_number"`
	GasLimit      string            `json:"gas_limit"`
	GasUsed       string            `json:"gas_used"`
	TimeStamp     string            `json:"timestamp"`
	ExtraData     string            `json:"extra_data" hex:"true"`
	BaseFeePerGas string            `json:"base_fee_per_gas" uint256:"true"`
	BlobGasUsed   string            `json:"blob_gas_used"`   // new in deneb
	ExcessBlobGas string            `json:"excess_blob_gas"` // new in deneb
	BlockHash     string            `json:"block_hash" hex:"true"`
	Transactions  []string          `json:"transactions" hex:"true"`
	Withdrawals   []*WithdrawalJson `json:"withdrawals"`
}

type ExecutionPayloadHeaderJson struct {
	ParentHash       string `json:"parent_hash" hex:"true"`
	FeeRecipient     string `json:"fee_recipient" hex:"true"`
	StateRoot        string `json:"state_root" hex:"true"`
	ReceiptsRoot     string `json:"receipts_root" hex:"true"`
	LogsBloom        string `json:"logs_bloom" hex:"true"`
	PrevRandao       string `json:"prev_randao" hex:"true"`
	BlockNumber      string `json:"block_number"`
	GasLimit         string `json:"gas_limit"`
	GasUsed          string `json:"gas_used"`
	TimeStamp        string `json:"timestamp"`
	ExtraData        string `json:"extra_data" hex:"true"`
	BaseFeePerGas    string `json:"base_fee_per_gas" uint256:"true"`
	BlockHash        string `json:"block_hash" hex:"true"`
	TransactionsRoot string `json:"transactions_root" hex:"true"`
}

type ExecutionPayloadHeaderCapellaJson struct {
	ParentHash       string `json:"parent_hash" hex:"true"`
	FeeRecipient     string `json:"fee_recipient" hex:"true"`
	StateRoot        string `json:"state_root" hex:"true"`
	ReceiptsRoot     string `json:"receipts_root" hex:"true"`
	LogsBloom        string `json:"logs_bloom" hex:"true"`
	PrevRandao       string `json:"prev_randao" hex:"true"`
	BlockNumber      string `json:"block_number"`
	GasLimit         string `json:"gas_limit"`
	GasUsed          string `json:"gas_used"`
	TimeStamp        string `json:"timestamp"`
	ExtraData        string `json:"extra_data" hex:"true"`
	BaseFeePerGas    string `json:"base_fee_per_gas" uint256:"true"`
	BlockHash        string `json:"block_hash" hex:"true"`
	TransactionsRoot string `json:"transactions_root" hex:"true"`
	WithdrawalsRoot  string `json:"withdrawals_root" hex:"true"`
}

type ExecutionPayloadHeaderDenebJson struct {
	ParentHash       string `json:"parent_hash" hex:"true"`
	FeeRecipient     string `json:"fee_recipient" hex:"true"`
	StateRoot        string `json:"state_root" hex:"true"`
	ReceiptsRoot     string `json:"receipts_root" hex:"true"`
	LogsBloom        string `json:"logs_bloom" hex:"true"`
	PrevRandao       string `json:"prev_randao" hex:"true"`
	BlockNumber      string `json:"block_number"`
	GasLimit         string `json:"gas_limit"`
	GasUsed          string `json:"gas_used"`
	TimeStamp        string `json:"timestamp"`
	ExtraData        string `json:"extra_data" hex:"true"`
	BaseFeePerGas    string `json:"base_fee_per_gas" uint256:"true"`
	BlobGasUsed      string `json:"blob_gas_used"`   // new in deneb
	ExcessBlobGas    string `json:"excess_blob_gas"` // new in deneb
	BlockHash        string `json:"block_hash" hex:"true"`
	TransactionsRoot string `json:"transactions_root" hex:"true"`
	WithdrawalsRoot  string `json:"withdrawals_root" hex:"true"`
}

type SyncAggregateJson struct {
	SyncCommitteeBits      string `json:"sync_committee_bits" hex:"true"`
	SyncCommitteeSignature string `json:"sync_committee_signature" hex:"true"`
}

type SignedBeaconBlockHeaderJson struct {
	Header    *BeaconBlockHeaderJson `json:"message"`
	Signature string                 `json:"signature" hex:"true"`
}

type BeaconBlockHeaderJson struct {
	Slot          string `json:"slot"`
	ProposerIndex string `json:"proposer_index"`
	ParentRoot    string `json:"parent_root" hex:"true"`
	StateRoot     string `json:"state_root" hex:"true"`
	BodyRoot      string `json:"body_root" hex:"true"`
}

type Eth1DataJson struct {
	DepositRoot  string `json:"deposit_root" hex:"true"`
	DepositCount string `json:"deposit_count"`
	BlockHash    string `json:"block_hash" hex:"true"`
}

type ProposerSlashingJson struct {
	Header_1 *SignedBeaconBlockHeaderJson `json:"signed_header_1"`
	Header_2 *SignedBeaconBlockHeaderJson `json:"signed_header_2"`
}

type AttesterSlashingJson struct {
	Attestation_1 *IndexedAttestationJson `json:"attestation_1"`
	Attestation_2 *IndexedAttestationJson `json:"attestation_2"`
}

type IndexedAttestationJson struct {
	AttestingIndices []string             `json:"attesting_indices"`
	Data             *AttestationDataJson `json:"data"`
	Signature        string               `json:"signature" hex:"true"`
}

type AttestationJson struct {
	AggregationBits string               `json:"aggregation_bits" hex:"true"`
	Data            *AttestationDataJson `json:"data"`
	Signature       string               `json:"signature" hex:"true"`
}

type AttestationDataJson struct {
	Slot            string          `json:"slot"`
	CommitteeIndex  string          `json:"index"`
	BeaconBlockRoot string          `json:"beacon_block_root" hex:"true"`
	Source          *CheckpointJson `json:"source"`
	Target          *CheckpointJson `json:"target"`
}

type SignedBLSToExecutionChangeJson struct {
	Message   *BLSToExecutionChangeJson `json:"message"`
	Signature string                    `json:"signature" hex:"true"`
}

type BLSToExecutionChangeJson struct {
	ValidatorIndex     string `json:"validator_index"`
	FromBLSPubkey      string `json:"from_bls_pubkey" hex:"true"`
	ToExecutionAddress string `json:"to_execution_address" hex:"true"`
}

type DepositJson struct {
	Proof []string          `json:"proof" hex:"true"`
	Data  *Deposit_DataJson `json:"data"`
}

type Deposit_DataJson struct {
	PublicKey             string `json:"pubkey" hex:"true"`
	WithdrawalCredentials string `json:"withdrawal_credentials" hex:"true"`
	Amount                string `json:"amount"`
	Signature             string `json:"signature" hex:"true"`
}

type SignedVoluntaryExitJson struct {
	Exit      *VoluntaryExitJson `json:"message"`
	Signature string             `json:"signature" hex:"true"`
}

type VoluntaryExitJson struct {
	Epoch          string `json:"epoch"`
	ValidatorIndex string `json:"validator_index"`
}

type WithdrawalJson struct {
	WithdrawalIndex  string `json:"index"`
	ValidatorIndex   string `json:"validator_index"`
	ExecutionAddress string `json:"address" hex:"true"`
	Amount           string `json:"amount"`
}

type BeaconStateJson struct {
	GenesisTime                 string                    `json:"genesis_time"`
	GenesisValidatorsRoot       string                    `json:"genesis_validators_root" hex:"true"`
	Slot                        string                    `json:"slot"`
	Fork                        *ForkJson                 `json:"fork"`
	LatestBlockHeader           *BeaconBlockHeaderJson    `json:"latest_block_header"`
	BlockRoots                  []string                  `json:"block_roots" hex:"true"`
	StateRoots                  []string                  `json:"state_roots" hex:"true"`
	HistoricalRoots             []string                  `json:"historical_roots" hex:"true"`
	Eth1Data                    *Eth1DataJson             `json:"eth1_data"`
	Eth1DataVotes               []*Eth1DataJson           `json:"eth1_data_votes"`
	Eth1DepositIndex            string                    `json:"eth1_deposit_index"`
	Validators                  []*ValidatorJson          `json:"validators"`
	Balances                    []string                  `json:"balances"`
	RandaoMixes                 []string                  `json:"randao_mixes" hex:"true"`
	Slashings                   []string                  `json:"slashings"`
	PreviousEpochAttestations   []*PendingAttestationJson `json:"previous_epoch_attestations"`
	CurrentEpochAttestations    []*PendingAttestationJson `json:"current_epoch_attestations"`
	JustificationBits           string                    `json:"justification_bits" hex:"true"`
	PreviousJustifiedCheckpoint *CheckpointJson           `json:"previous_justified_checkpoint"`
	CurrentJustifiedCheckpoint  *CheckpointJson           `json:"current_justified_checkpoint"`
	FinalizedCheckpoint         *CheckpointJson           `json:"finalized_checkpoint"`
}

type BeaconStateAltairJson struct {
	GenesisTime                 string                 `json:"genesis_time"`
	GenesisValidatorsRoot       string                 `json:"genesis_validators_root" hex:"true"`
	Slot                        string                 `json:"slot"`
	Fork                        *ForkJson              `json:"fork"`
	LatestBlockHeader           *BeaconBlockHeaderJson `json:"latest_block_header"`
	BlockRoots                  []string               `json:"block_roots" hex:"true"`
	StateRoots                  []string               `json:"state_roots" hex:"true"`
	HistoricalRoots             []string               `json:"historical_roots" hex:"true"`
	Eth1Data                    *Eth1DataJson          `json:"eth1_data"`
	Eth1DataVotes               []*Eth1DataJson        `json:"eth1_data_votes"`
	Eth1DepositIndex            string                 `json:"eth1_deposit_index"`
	Validators                  []*ValidatorJson       `json:"validators"`
	Balances                    []string               `json:"balances"`
	RandaoMixes                 []string               `json:"randao_mixes" hex:"true"`
	Slashings                   []string               `json:"slashings"`
	PreviousEpochParticipation  EpochParticipation     `json:"previous_epoch_participation"`
	CurrentEpochParticipation   EpochParticipation     `json:"current_epoch_participation"`
	JustificationBits           string                 `json:"justification_bits" hex:"true"`
	PreviousJustifiedCheckpoint *CheckpointJson        `json:"previous_justified_checkpoint"`
	CurrentJustifiedCheckpoint  *CheckpointJson        `json:"current_justified_checkpoint"`
	FinalizedCheckpoint         *CheckpointJson        `json:"finalized_checkpoint"`
	InactivityScores            []string               `json:"inactivity_scores"`
	CurrentSyncCommittee        *SyncCommitteeJson     `json:"current_sync_committee"`
	NextSyncCommittee           *SyncCommitteeJson     `json:"next_sync_committee"`
}

type BeaconStateBellatrixJson struct {
	GenesisTime                  string                      `json:"genesis_time"`
	GenesisValidatorsRoot        string                      `json:"genesis_validators_root" hex:"true"`
	Slot                         string                      `json:"slot"`
	Fork                         *ForkJson                   `json:"fork"`
	LatestBlockHeader            *BeaconBlockHeaderJson      `json:"latest_block_header"`
	BlockRoots                   []string                    `json:"block_roots" hex:"true"`
	StateRoots                   []string                    `json:"state_roots" hex:"true"`
	HistoricalRoots              []string                    `json:"historical_roots" hex:"true"`
	Eth1Data                     *Eth1DataJson               `json:"eth1_data"`
	Eth1DataVotes                []*Eth1DataJson             `json:"eth1_data_votes"`
	Eth1DepositIndex             string                      `json:"eth1_deposit_index"`
	Validators                   []*ValidatorJson            `json:"validators"`
	Balances                     []string                    `json:"balances"`
	RandaoMixes                  []string                    `json:"randao_mixes" hex:"true"`
	Slashings                    []string                    `json:"slashings"`
	PreviousEpochParticipation   EpochParticipation          `json:"previous_epoch_participation"`
	CurrentEpochParticipation    EpochParticipation          `json:"current_epoch_participation"`
	JustificationBits            string                      `json:"justification_bits" hex:"true"`
	PreviousJustifiedCheckpoint  *CheckpointJson             `json:"previous_justified_checkpoint"`
	CurrentJustifiedCheckpoint   *CheckpointJson             `json:"current_justified_checkpoint"`
	FinalizedCheckpoint          *CheckpointJson             `json:"finalized_checkpoint"`
	InactivityScores             []string                    `json:"inactivity_scores"`
	CurrentSyncCommittee         *SyncCommitteeJson          `json:"current_sync_committee"`
	NextSyncCommittee            *SyncCommitteeJson          `json:"next_sync_committee"`
	LatestExecutionPayloadHeader *ExecutionPayloadHeaderJson `json:"latest_execution_payload_header"`
}

type BeaconStateCapellaJson struct {
	GenesisTime                  string                             `json:"genesis_time"`
	GenesisValidatorsRoot        string                             `json:"genesis_validators_root" hex:"true"`
	Slot                         string                             `json:"slot"`
	Fork                         *ForkJson                          `json:"fork"`
	LatestBlockHeader            *BeaconBlockHeaderJson             `json:"latest_block_header"`
	BlockRoots                   []string                           `json:"block_roots" hex:"true"`
	StateRoots                   []string                           `json:"state_roots" hex:"true"`
	HistoricalRoots              []string                           `json:"historical_roots" hex:"true"`
	Eth1Data                     *Eth1DataJson                      `json:"eth1_data"`
	Eth1DataVotes                []*Eth1DataJson                    `json:"eth1_data_votes"`
	Eth1DepositIndex             string                             `json:"eth1_deposit_index"`
	Validators                   []*ValidatorJson                   `json:"validators"`
	Balances                     []string                           `json:"balances"`
	RandaoMixes                  []string                           `json:"randao_mixes" hex:"true"`
	Slashings                    []string                           `json:"slashings"`
	PreviousEpochParticipation   EpochParticipation                 `json:"previous_epoch_participation"`
	CurrentEpochParticipation    EpochParticipation                 `json:"current_epoch_participation"`
	JustificationBits            string                             `json:"justification_bits" hex:"true"`
	PreviousJustifiedCheckpoint  *CheckpointJson                    `json:"previous_justified_checkpoint"`
	CurrentJustifiedCheckpoint   *CheckpointJson                    `json:"current_justified_checkpoint"`
	FinalizedCheckpoint          *CheckpointJson                    `json:"finalized_checkpoint"`
	InactivityScores             []string                           `json:"inactivity_scores"`
	CurrentSyncCommittee         *SyncCommitteeJson                 `json:"current_sync_committee"`
	NextSyncCommittee            *SyncCommitteeJson                 `json:"next_sync_committee"`
	LatestExecutionPayloadHeader *ExecutionPayloadHeaderCapellaJson `json:"latest_execution_payload_header"`
	NextWithdrawalIndex          string                             `json:"next_withdrawal_index"`
	NextWithdrawalValidatorIndex string                             `json:"next_withdrawal_validator_index"`
	HistoricalSummaries          []*HistoricalSummaryJson           `json:"historical_summaries"`
}

type BeaconStateDenebJson struct {
	GenesisTime                  string                           `json:"genesis_time"`
	GenesisValidatorsRoot        string                           `json:"genesis_validators_root" hex:"true"`
	Slot                         string                           `json:"slot"`
	Fork                         *ForkJson                        `json:"fork"`
	LatestBlockHeader            *BeaconBlockHeaderJson           `json:"latest_block_header"`
	BlockRoots                   []string                         `json:"block_roots" hex:"true"`
	StateRoots                   []string                         `json:"state_roots" hex:"true"`
	HistoricalRoots              []string                         `json:"historical_roots" hex:"true"`
	Eth1Data                     *Eth1DataJson                    `json:"eth1_data"`
	Eth1DataVotes                []*Eth1DataJson                  `json:"eth1_data_votes"`
	Eth1DepositIndex             string                           `json:"eth1_deposit_index"`
	Validators                   []*ValidatorJson                 `json:"validators"`
	Balances                     []string                         `json:"balances"`
	RandaoMixes                  []string                         `json:"randao_mixes" hex:"true"`
	Slashings                    []string                         `json:"slashings"`
	PreviousEpochParticipation   EpochParticipation               `json:"previous_epoch_participation"`
	CurrentEpochParticipation    EpochParticipation               `json:"current_epoch_participation"`
	JustificationBits            string                           `json:"justification_bits" hex:"true"`
	PreviousJustifiedCheckpoint  *CheckpointJson                  `json:"previous_justified_checkpoint"`
	CurrentJustifiedCheckpoint   *CheckpointJson                  `json:"current_justified_checkpoint"`
	FinalizedCheckpoint          *CheckpointJson                  `json:"finalized_checkpoint"`
	InactivityScores             []string                         `json:"inactivity_scores"`
	CurrentSyncCommittee         *SyncCommitteeJson               `json:"current_sync_committee"`
	NextSyncCommittee            *SyncCommitteeJson               `json:"next_sync_committee"`
	LatestExecutionPayloadHeader *ExecutionPayloadHeaderDenebJson `json:"latest_execution_payload_header"` // new in deneb
	NextWithdrawalIndex          string                           `json:"next_withdrawal_index"`
	NextWithdrawalValidatorIndex string                           `json:"next_withdrawal_validator_index"`
	HistoricalSummaries          []*HistoricalSummaryJson         `json:"historical_summaries"`
}

type BeaconStateContainerV2Json struct {
	Phase0State    *BeaconStateJson          `json:"phase0_state"`
	AltairState    *BeaconStateAltairJson    `json:"altair_state"`
	BellatrixState *BeaconStateBellatrixJson `json:"bellatrix_state"`
	CapellaState   *BeaconStateCapellaJson   `json:"capella_state"`
	DenebState     *BeaconStateDenebJson     `json:"deneb_state"`
}

type ForkJson struct {
	PreviousVersion string `json:"previous_version" hex:"true"`
	CurrentVersion  string `json:"current_version" hex:"true"`
	Epoch           string `json:"epoch"`
}

type ValidatorJson struct {
	PublicKey                  string `json:"pubkey" hex:"true"`
	WithdrawalCredentials      string `json:"withdrawal_credentials" hex:"true"`
	EffectiveBalance           string `json:"effective_balance"`
	Slashed                    bool   `json:"slashed"`
	ActivationEligibilityEpoch string `json:"activation_eligibility_epoch"`
	ActivationEpoch            string `json:"activation_epoch"`
	ExitEpoch                  string `json:"exit_epoch"`
	WithdrawableEpoch          string `json:"withdrawable_epoch"`
}

type SyncCommitteeJson struct {
	Pubkeys         []string `json:"pubkeys" hex:"true"`
	AggregatePubkey string   `json:"aggregate_pubkey" hex:"true"`
}

type SyncCommitteeValidatorsJson struct {
	Validators          []string   `json:"validators"`
	ValidatorAggregates [][]string `json:"validator_aggregates"`
}

type PendingAttestationJson struct {
	AggregationBits string               `json:"aggregation_bits" hex:"true"`
	Data            *AttestationDataJson `json:"data"`
	InclusionDelay  string               `json:"inclusion_delay"`
	ProposerIndex   string               `json:"proposer_index"`
}

type ForkChoiceHeadJson struct {
	Root string `json:"root" hex:"true"`
	Slot string `json:"slot"`
}

type V2ForkChoiceHeadJson struct {
	Root                string `json:"root" hex:"true"`
	Slot                string `json:"slot"`
	ExecutionOptimistic bool   `json:"execution_optimistic"`
}

type DepositContractJson struct {
	ChainId string `json:"chain_id"`
	Address string `json:"address"`
}

type SignedAggregateAttestationAndProofJson struct {
	Message   *AggregateAttestationAndProofJson `json:"message"`
	Signature string                            `json:"signature" hex:"true"`
}

type AggregateAttestationAndProofJson struct {
	AggregatorIndex string           `json:"aggregator_index"`
	Aggregate       *AttestationJson `json:"aggregate"`
	SelectionProof  string           `json:"selection_proof" hex:"true"`
}

type SignedContributionAndProofJson struct {
	Message   *ContributionAndProofJson `json:"message"`
	Signature string                    `json:"signature" hex:"true"`
}

type ContributionAndProofJson struct {
	AggregatorIndex string                         `json:"aggregator_index"`
	Contribution    *SyncCommitteeContributionJson `json:"contribution"`
	SelectionProof  string                         `json:"selection_proof" hex:"true"`
}

type SyncCommitteeContributionJson struct {
	Slot              string `json:"slot"`
	BeaconBlockRoot   string `json:"beacon_block_root" hex:"true"`
	SubcommitteeIndex string `json:"subcommittee_index"`
	AggregationBits   string `json:"aggregation_bits" hex:"true"`
	Signature         string `json:"signature" hex:"true"`
}

type ForkChoiceNodeJson struct {
	Slot                     string `json:"slot"`
	BlockRoot                string `json:"block_root" hex:"true"`
	ParentRoot               string `json:"parent_root" hex:"true"`
	JustifiedEpoch           string `json:"justified_epoch"`
	FinalizedEpoch           string `json:"finalized_epoch"`
	UnrealizedJustifiedEpoch string `json:"unrealized_justified_epoch"`
	UnrealizedFinalizedEpoch string `json:"unrealized_finalized_epoch"`
	Balance                  string `json:"balance"`
	Weight                   string `json:"weight"`
	ExecutionOptimistic      bool   `json:"execution_optimistic"`
	ExecutionBlockHash       string `json:"execution_block_hash" hex:"true"`
	TimeStamp                string `json:"timestamp"`
	Validity                 string `json:"validity" enum:"true"`
}

type ForkChoiceDumpJson struct {
	JustifiedCheckpoint           *CheckpointJson       `json:"justified_checkpoint"`
	FinalizedCheckpoint           *CheckpointJson       `json:"finalized_checkpoint"`
	BestJustifiedCheckpoint       *CheckpointJson       `json:"best_justified_checkpoint"`
	UnrealizedJustifiedCheckpoint *CheckpointJson       `json:"unrealized_justified_checkpoint"`
	UnrealizedFinalizedCheckpoint *CheckpointJson       `json:"unrealized_finalized_checkpoint"`
	ProposerBoostRoot             string                `json:"proposer_boost_root" hex:"true"`
	PreviousProposerBoostRoot     string                `json:"previous_proposer_boost_root" hex:"true"`
	HeadRoot                      string                `json:"head_root" hex:"true"`
	ForkChoiceNodes               []*ForkChoiceNodeJson `json:"fork_choice_nodes"`
}

type HistoricalSummaryJson struct {
	BlockSummaryRoot string `json:"block_summary_root" hex:"true"`
	StateSummaryRoot string `json:"state_summary_root" hex:"true"`
}

//----------------
// SSZ
// ---------------

type SszRequestJson struct {
	Data string `json:"data"`
}

// SszResponse is a common abstraction over all SSZ responses.
type SszResponse interface {
	SSZVersion() string
	SSZOptimistic() bool
	SSZData() string
	SSZFinalized() bool
}

type SszResponseJson struct {
	Data string `json:"data"`
}

func (ssz *SszResponseJson) SSZData() string {
	return ssz.Data
}

func (*SszResponseJson) SSZVersion() string {
	return strings.ToLower(ethpbv2.Version_PHASE0.String())
}

func (*SszResponseJson) SSZOptimistic() bool {
	return false
}

func (*SszResponseJson) SSZFinalized() bool {
	return true
}

type VersionedSSZResponseJson struct {
	Version             string `json:"version" enum:"true"`
	ExecutionOptimistic bool   `json:"execution_optimistic"`
	Finalized           bool   `json:"finalized"`
	Data                string `json:"data"`
}

func (ssz *VersionedSSZResponseJson) SSZData() string {
	return ssz.Data
}

func (ssz *VersionedSSZResponseJson) SSZVersion() string {
	return ssz.Version
}

func (ssz *VersionedSSZResponseJson) SSZOptimistic() bool {
	return ssz.ExecutionOptimistic
}

func (ssz *VersionedSSZResponseJson) SSZFinalized() bool {
	return ssz.Finalized
}

// ---------------
// Events.
// ---------------

type EventHeadJson struct {
	Slot                      string `json:"slot"`
	Block                     string `json:"block" hex:"true"`
	State                     string `json:"state" hex:"true"`
	EpochTransition           bool   `json:"epoch_transition"`
	ExecutionOptimistic       bool   `json:"execution_optimistic"`
	PreviousDutyDependentRoot string `json:"previous_duty_dependent_root" hex:"true"`
	CurrentDutyDependentRoot  string `json:"current_duty_dependent_root" hex:"true"`
}

type ReceivedBlockDataJson struct {
	Slot                string `json:"slot"`
	Block               string `json:"block" hex:"true"`
	ExecutionOptimistic bool   `json:"execution_optimistic"`
}

type AggregatedAttReceivedDataJson struct {
	Aggregate *AttestationJson `json:"aggregate"`
}

type UnaggregatedAttReceivedDataJson struct {
	AggregationBits string               `json:"aggregation_bits" hex:"true"`
	Data            *AttestationDataJson `json:"data"`
	Signature       string               `json:"signature" hex:"true"`
}

type EventFinalizedCheckpointJson struct {
	Block               string `json:"block" hex:"true"`
	State               string `json:"state" hex:"true"`
	Epoch               string `json:"epoch"`
	ExecutionOptimistic bool   `json:"execution_optimistic"`
}

type EventChainReorgJson struct {
	Slot                string `json:"slot"`
	Depth               string `json:"depth"`
	OldHeadBlock        string `json:"old_head_block" hex:"true"`
	NewHeadBlock        string `json:"old_head_state" hex:"true"`
	OldHeadState        string `json:"new_head_block" hex:"true"`
	NewHeadState        string `json:"new_head_state" hex:"true"`
	Epoch               string `json:"epoch"`
	ExecutionOptimistic bool   `json:"execution_optimistic"`
}

type EventPayloadAttributeStreamV1Json struct {
	Version string `json:"version"`
	Data    *EventPayloadAttributeV1Json
}

type EventPayloadAttributeStreamV2Json struct {
	Version string                       `json:"version"`
	Data    *EventPayloadAttributeV2Json `json:"data"`
}

type EventPayloadAttributeV1Json struct {
	ProposerIndex     string                   `json:"proposer_index"`
	ProposalSlot      string                   `json:"proposal_slot"`
	ParentBlockNumber string                   `json:"parent_block_number"`
	ParentBlockRoot   string                   `json:"parent_block_root" hex:"true"`
	ParentBlockHash   string                   `json:"parent_block_hash" hex:"true"`
	PayloadAttributes *PayloadAttributesV1Json `json:"payload_attributes"`
}

type EventPayloadAttributeV2Json struct {
	ProposerIndex     string                   `json:"proposer_index"`
	ProposalSlot      string                   `json:"proposal_slot"`
	ParentBlockNumber string                   `json:"parent_block_number"`
	ParentBlockRoot   string                   `json:"parent_block_root" hex:"true"`
	ParentBlockHash   string                   `json:"parent_block_hash" hex:"true"`
	PayloadAttributes *PayloadAttributesV2Json `json:"payload_attributes"`
}

type PayloadAttributesV1Json struct {
	Timestamp             string `json:"timestamp"`
	Random                string `json:"prev_randao" hex:"true"`
	SuggestedFeeRecipient string `json:"suggested_fee_recipient" hex:"true"`
}

type PayloadAttributesV2Json struct {
	Timestamp             string            `json:"timestamp"`
	Random                string            `json:"prev_randao" hex:"true"`
	SuggestedFeeRecipient string            `json:"suggested_fee_recipient" hex:"true"`
	Withdrawals           []*WithdrawalJson `json:"withdrawals"`
}

// ---------------
// Error handling.
// ---------------

// IndexedVerificationFailureErrorJson is a JSON representation of the error returned when verifying an indexed object.
type IndexedVerificationFailureErrorJson struct {
	apimiddleware.DefaultErrorJson
	Failures []*SingleIndexedVerificationFailureJson `json:"failures"`
}

// SingleIndexedVerificationFailureJson is a JSON representation of a an issue when verifying a single indexed object e.g. an item in an array.
type SingleIndexedVerificationFailureJson struct {
	Index   int    `json:"index"`
	Message string `json:"message"`
}

type EventErrorJson struct {
	StatusCode int    `json:"status_code"`
	Message    string `json:"message"`
}<|MERGE_RESOLUTION|>--- conflicted
+++ resolved
@@ -83,10 +83,10 @@
 	Data []*ProposerSlashingJson `json:"data"`
 }
 
-<<<<<<< HEAD
 type BLSToExecutionChangesPoolResponseJson struct {
 	Data []*SignedBLSToExecutionChangeJson `json:"data"`
-=======
+}
+
 type IdentityResponseJson struct {
 	Data *IdentityJson `json:"data"`
 }
@@ -112,7 +112,6 @@
 
 type VersionResponseJson struct {
 	Data *VersionJson `json:"data"`
->>>>>>> 55e4c6e1
 }
 
 type SyncingResponseJson struct {
