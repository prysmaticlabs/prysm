package apimiddleware

import (
	"strings"

	"github.com/prysmaticlabs/prysm/v3/api/gateway/apimiddleware"
	"github.com/prysmaticlabs/prysm/v3/beacon-chain/rpc/eth/helpers"
	ethpbv2 "github.com/prysmaticlabs/prysm/v3/proto/eth/v2"
)

//----------------
// Requests and responses.
//----------------

type GenesisResponseJson struct {
	Data *GenesisResponse_GenesisJson `json:"data"`
}

type GenesisResponse_GenesisJson struct {
	GenesisTime           string `json:"genesis_time" time:"true"`
	GenesisValidatorsRoot string `json:"genesis_validators_root" hex:"true"`
	GenesisForkVersion    string `json:"genesis_fork_version" hex:"true"`
}

// WeakSubjectivityResponse is used to marshal/unmarshal the response for the
// /eth/v1/beacon/weak_subjectivity endpoint.
type WeakSubjectivityResponse struct {
	Data *struct {
		Checkpoint *CheckpointJson `json:"ws_checkpoint"`
		StateRoot  string          `json:"state_root" hex:"true"`
	} `json:"data"`
}

type FeeRecipientsRequestJSON struct {
	Recipients []*FeeRecipientJson `json:"recipients"`
}

type StateRootResponseJson struct {
	Data                *StateRootResponse_StateRootJson `json:"data"`
	ExecutionOptimistic bool                             `json:"execution_optimistic"`
}

type StateRootResponse_StateRootJson struct {
	StateRoot string `json:"root" hex:"true"`
}

type StateForkResponseJson struct {
	Data                *ForkJson `json:"data"`
	ExecutionOptimistic bool      `json:"execution_optimistic"`
}

type StateFinalityCheckpointResponseJson struct {
	Data                *StateFinalityCheckpointResponse_StateFinalityCheckpointJson `json:"data"`
	ExecutionOptimistic bool                                                         `json:"execution_optimistic"`
}

<<<<<<< HEAD
type stateFinalityCheckpointResponse_StateFinalityCheckpointJson struct {
=======
type StateFinalityCheckpointResponse_StateFinalityCheckpointJson struct {
>>>>>>> 6aab2b2b
	PreviousJustified *CheckpointJson `json:"previous_justified"`
	CurrentJustified  *CheckpointJson `json:"current_justified"`
	Finalized         *CheckpointJson `json:"finalized"`
}

type StateValidatorsResponseJson struct {
	Data                []*ValidatorContainerJson `json:"data"`
	ExecutionOptimistic bool                      `json:"execution_optimistic"`
}

type StateValidatorResponseJson struct {
	Data                *ValidatorContainerJson `json:"data"`
	ExecutionOptimistic bool                    `json:"execution_optimistic"`
}

type ValidatorBalancesResponseJson struct {
	Data                []*ValidatorBalanceJson `json:"data"`
	ExecutionOptimistic bool                    `json:"execution_optimistic"`
}

type StateCommitteesResponseJson struct {
	Data                []*CommitteeJson `json:"data"`
	ExecutionOptimistic bool             `json:"execution_optimistic"`
}

type SyncCommitteesResponseJson struct {
	Data                *SyncCommitteeValidatorsJson `json:"data"`
	ExecutionOptimistic bool                         `json:"execution_optimistic"`
}

type BlockHeadersResponseJson struct {
	Data                []*BlockHeaderContainerJson `json:"data"`
	ExecutionOptimistic bool                        `json:"execution_optimistic"`
}

type BlockHeaderResponseJson struct {
	Data                *BlockHeaderContainerJson `json:"data"`
	ExecutionOptimistic bool                      `json:"execution_optimistic"`
}

type BlockResponseJson struct {
	Data *SignedBeaconBlockContainerJson `json:"data"`
}

type BlockV2ResponseJson struct {
	Version             string                            `json:"version" enum:"true"`
	Data                *SignedBeaconBlockContainerV2Json `json:"data"`
	ExecutionOptimistic bool                              `json:"execution_optimistic"`
}

<<<<<<< HEAD
=======
type BlindedBlockResponseJson struct {
	Version             string                                 `json:"version" enum:"true"`
	Data                *SignedBlindedBeaconBlockContainerJson `json:"data"`
	ExecutionOptimistic bool                                   `json:"execution_optimistic"`
}

>>>>>>> 6aab2b2b
type BlockRootResponseJson struct {
	Data                *BlockRootContainerJson `json:"data"`
	ExecutionOptimistic bool                    `json:"execution_optimistic"`
}

type BlockAttestationsResponseJson struct {
	Data                []*AttestationJson `json:"data"`
	ExecutionOptimistic bool               `json:"execution_optimistic"`
}

type AttestationsPoolResponseJson struct {
	Data []*AttestationJson `json:"data"`
}

<<<<<<< HEAD
type submitAttestationRequestJson struct {
	Data []*AttestationJson `json:"data"`
}

type attesterSlashingsPoolResponseJson struct {
	Data []*AttesterSlashingJson `json:"data"`
}

type proposerSlashingsPoolResponseJson struct {
	Data []*ProposerSlashingJson `json:"data"`
}

type voluntaryExitsPoolResponseJson struct {
=======
type SubmitAttestationRequestJson struct {
	Data []*AttestationJson `json:"data"`
}

type AttesterSlashingsPoolResponseJson struct {
	Data []*AttesterSlashingJson `json:"data"`
}

type ProposerSlashingsPoolResponseJson struct {
	Data []*ProposerSlashingJson `json:"data"`
}

type VoluntaryExitsPoolResponseJson struct {
>>>>>>> 6aab2b2b
	Data []*SignedVoluntaryExitJson `json:"data"`
}

type SubmitSyncCommitteeSignaturesRequestJson struct {
	Data []*SyncCommitteeMessageJson `json:"data"`
}

type IdentityResponseJson struct {
	Data *IdentityJson `json:"data"`
}

type PeersResponseJson struct {
	Data []*PeerJson `json:"data"`
}

type PeerResponseJson struct {
	Data *PeerJson `json:"data"`
}

type PeerCountResponseJson struct {
	Data PeerCountResponse_PeerCountJson `json:"data"`
}

type PeerCountResponse_PeerCountJson struct {
	Disconnected  string `json:"disconnected"`
	Connecting    string `json:"connecting"`
	Connected     string `json:"connected"`
	Disconnecting string `json:"disconnecting"`
}

type VersionResponseJson struct {
	Data *VersionJson `json:"data"`
}

type SyncingResponseJson struct {
	Data *helpers.SyncDetailsJson `json:"data"`
}

type BeaconStateResponseJson struct {
	Data *BeaconStateJson `json:"data"`
}

type BeaconStateV2ResponseJson struct {
	Version             string                      `json:"version" enum:"true"`
	Data                *BeaconStateContainerV2Json `json:"data"`
	ExecutionOptimistic bool                        `json:"execution_optimistic"`
}

type ForkChoiceHeadsResponseJson struct {
	Data []*ForkChoiceHeadJson `json:"data"`
}

type V2ForkChoiceHeadsResponseJson struct {
	Data []*V2ForkChoiceHeadJson `json:"data"`
}

type ForkScheduleResponseJson struct {
	Data []*ForkJson `json:"data"`
}

type DepositContractResponseJson struct {
	Data *DepositContractJson `json:"data"`
}

type SpecResponseJson struct {
	Data interface{} `json:"data"`
}

type DutiesRequestJson struct {
	Index []string `json:"index"`
}

type AttesterDutiesResponseJson struct {
	DependentRoot       string              `json:"dependent_root" hex:"true"`
	Data                []*AttesterDutyJson `json:"data"`
	ExecutionOptimistic bool                `json:"execution_optimistic"`
}

type ProposerDutiesResponseJson struct {
	DependentRoot       string              `json:"dependent_root" hex:"true"`
	Data                []*ProposerDutyJson `json:"data"`
	ExecutionOptimistic bool                `json:"execution_optimistic"`
}

type SyncCommitteeDutiesResponseJson struct {
	Data                []*SyncCommitteeDuty `json:"data"`
	ExecutionOptimistic bool                 `json:"execution_optimistic"`
}

<<<<<<< HEAD
type produceBlockResponseJson struct {
=======
type ProduceBlockResponseJson struct {
>>>>>>> 6aab2b2b
	Data *BeaconBlockJson `json:"data"`
}

type ProduceBlockResponseV2Json struct {
	Version string                      `json:"version"`
	Data    *BeaconBlockContainerV2Json `json:"data"`
}

type ProduceBlindedBlockResponseJson struct {
	Version string                           `json:"version"`
	Data    *BlindedBeaconBlockContainerJson `json:"data"`
}

<<<<<<< HEAD
type produceAttestationDataResponseJson struct {
	Data *AttestationDataJson `json:"data"`
}

type aggregateAttestationResponseJson struct {
=======
type ProduceAttestationDataResponseJson struct {
	Data *AttestationDataJson `json:"data"`
}

type AggregateAttestationResponseJson struct {
>>>>>>> 6aab2b2b
	Data *AttestationJson `json:"data"`
}

type SubmitBeaconCommitteeSubscriptionsRequestJson struct {
	Data []*BeaconCommitteeSubscribeJson `json:"data"`
}

type BeaconCommitteeSubscribeJson struct {
	ValidatorIndex   string `json:"validator_index"`
	CommitteeIndex   string `json:"committee_index"`
	CommitteesAtSlot string `json:"committees_at_slot"`
	Slot             string `json:"slot"`
	IsAggregator     bool   `json:"is_aggregator"`
}

type SubmitSyncCommitteeSubscriptionRequestJson struct {
	Data []*SyncCommitteeSubscriptionJson `json:"data"`
}

type SyncCommitteeSubscriptionJson struct {
	ValidatorIndex       string   `json:"validator_index"`
	SyncCommitteeIndices []string `json:"sync_committee_indices"`
	UntilEpoch           string   `json:"until_epoch"`
}

type SubmitAggregateAndProofsRequestJson struct {
	Data []*SignedAggregateAttestationAndProofJson `json:"data"`
}

type ProduceSyncCommitteeContributionResponseJson struct {
	Data *SyncCommitteeContributionJson `json:"data"`
}

type SubmitContributionAndProofsRequestJson struct {
	Data []*SignedContributionAndProofJson `json:"data"`
}

<<<<<<< HEAD
type forkchoiceResponse struct {
=======
type ForkchoiceResponse struct {
>>>>>>> 6aab2b2b
	JustifiedCheckpoint           *CheckpointJson       `json:"justified_checkpoint"`
	FinalizedCheckpoint           *CheckpointJson       `json:"finalized_checkpoint"`
	BestJustifiedCheckpoint       *CheckpointJson       `json:"best_justified_checkpoint"`
	UnrealizedJustifiedCheckpoint *CheckpointJson       `json:"unrealized_justified_checkpoint"`
	UnrealizedFinalizedCheckpoint *CheckpointJson       `json:"unrealized_finalized_checkpoint"`
	ProposerBoostRoot             string                `json:"proposer_boost_root" hex:"true"`
	PreviousProposerBoostRoot     string                `json:"previous_proposer_boost_root" hex:"true"`
	HeadRoot                      string                `json:"head_root" hex:"true"`
	ForkChoiceNodes               []*ForkChoiceNodeJson `json:"forkchoice_nodes"`
}

//----------------
// Reusable types.
//----------------

type CheckpointJson struct {
	Epoch string `json:"epoch"`
	Root  string `json:"root" hex:"true"`
}

type BlockRootContainerJson struct {
	Root string `json:"root" hex:"true"`
}

type SignedBeaconBlockContainerJson struct {
	Message   *BeaconBlockJson `json:"message"`
	Signature string           `json:"signature" hex:"true"`
}

type BeaconBlockJson struct {
	Slot          string               `json:"slot"`
	ProposerIndex string               `json:"proposer_index"`
	ParentRoot    string               `json:"parent_root" hex:"true"`
	StateRoot     string               `json:"state_root" hex:"true"`
	Body          *BeaconBlockBodyJson `json:"body"`
}

type BeaconBlockBodyJson struct {
	RandaoReveal      string                     `json:"randao_reveal" hex:"true"`
	Eth1Data          *Eth1DataJson              `json:"eth1_data"`
	Graffiti          string                     `json:"graffiti" hex:"true"`
	ProposerSlashings []*ProposerSlashingJson    `json:"proposer_slashings"`
	AttesterSlashings []*AttesterSlashingJson    `json:"attester_slashings"`
	Attestations      []*AttestationJson         `json:"attestations"`
	Deposits          []*DepositJson             `json:"deposits"`
	VoluntaryExits    []*SignedVoluntaryExitJson `json:"voluntary_exits"`
}

type SignedBeaconBlockContainerV2Json struct {
	Phase0Block    *BeaconBlockJson          `json:"phase0_block"`
	AltairBlock    *BeaconBlockAltairJson    `json:"altair_block"`
	BellatrixBlock *BeaconBlockBellatrixJson `json:"bellatrix_block"`
	Signature      string                    `json:"signature" hex:"true"`
}

<<<<<<< HEAD
=======
type SignedBlindedBeaconBlockContainerJson struct {
	Phase0Block    *BeaconBlockJson                 `json:"phase0_block"`
	AltairBlock    *BeaconBlockAltairJson           `json:"altair_block"`
	BellatrixBlock *BlindedBeaconBlockBellatrixJson `json:"bellatrix_block"`
	Signature      string                           `json:"signature" hex:"true"`
}

>>>>>>> 6aab2b2b
type BeaconBlockContainerV2Json struct {
	Phase0Block    *BeaconBlockJson          `json:"phase0_block"`
	AltairBlock    *BeaconBlockAltairJson    `json:"altair_block"`
	BellatrixBlock *BeaconBlockBellatrixJson `json:"bellatrix_block"`
}

type BlindedBeaconBlockContainerJson struct {
	Phase0Block    *BeaconBlockJson                 `json:"phase0_block"`
	AltairBlock    *BeaconBlockAltairJson           `json:"altair_block"`
	BellatrixBlock *BlindedBeaconBlockBellatrixJson `json:"bellatrix_block"`
}

type SignedBeaconBlockAltairContainerJson struct {
	Message   *BeaconBlockAltairJson `json:"message"`
	Signature string                 `json:"signature" hex:"true"`
}

type SignedBeaconBlockBellatrixContainerJson struct {
	Message   *BeaconBlockBellatrixJson `json:"message"`
	Signature string                    `json:"signature" hex:"true"`
}

type SignedBlindedBeaconBlockBellatrixContainerJson struct {
	Message   *BlindedBeaconBlockBellatrixJson `json:"message"`
	Signature string                           `json:"signature" hex:"true"`
}

type BeaconBlockAltairJson struct {
	Slot          string                     `json:"slot"`
	ProposerIndex string                     `json:"proposer_index"`
	ParentRoot    string                     `json:"parent_root" hex:"true"`
	StateRoot     string                     `json:"state_root" hex:"true"`
	Body          *BeaconBlockBodyAltairJson `json:"body"`
}

type BeaconBlockBellatrixJson struct {
	Slot          string                        `json:"slot"`
	ProposerIndex string                        `json:"proposer_index"`
	ParentRoot    string                        `json:"parent_root" hex:"true"`
	StateRoot     string                        `json:"state_root" hex:"true"`
	Body          *BeaconBlockBodyBellatrixJson `json:"body"`
}

type BlindedBeaconBlockBellatrixJson struct {
	Slot          string                               `json:"slot"`
	ProposerIndex string                               `json:"proposer_index"`
	ParentRoot    string                               `json:"parent_root" hex:"true"`
	StateRoot     string                               `json:"state_root" hex:"true"`
	Body          *BlindedBeaconBlockBodyBellatrixJson `json:"body"`
}

type BeaconBlockBodyAltairJson struct {
	RandaoReveal      string                     `json:"randao_reveal" hex:"true"`
	Eth1Data          *Eth1DataJson              `json:"eth1_data"`
	Graffiti          string                     `json:"graffiti" hex:"true"`
	ProposerSlashings []*ProposerSlashingJson    `json:"proposer_slashings"`
	AttesterSlashings []*AttesterSlashingJson    `json:"attester_slashings"`
	Attestations      []*AttestationJson         `json:"attestations"`
	Deposits          []*DepositJson             `json:"deposits"`
	VoluntaryExits    []*SignedVoluntaryExitJson `json:"voluntary_exits"`
	SyncAggregate     *SyncAggregateJson         `json:"sync_aggregate"`
}

type BeaconBlockBodyBellatrixJson struct {
	RandaoReveal      string                     `json:"randao_reveal" hex:"true"`
	Eth1Data          *Eth1DataJson              `json:"eth1_data"`
	Graffiti          string                     `json:"graffiti" hex:"true"`
	ProposerSlashings []*ProposerSlashingJson    `json:"proposer_slashings"`
	AttesterSlashings []*AttesterSlashingJson    `json:"attester_slashings"`
	Attestations      []*AttestationJson         `json:"attestations"`
	Deposits          []*DepositJson             `json:"deposits"`
	VoluntaryExits    []*SignedVoluntaryExitJson `json:"voluntary_exits"`
	SyncAggregate     *SyncAggregateJson         `json:"sync_aggregate"`
	ExecutionPayload  *ExecutionPayloadJson      `json:"execution_payload"`
}

type BlindedBeaconBlockBodyBellatrixJson struct {
	RandaoReveal           string                      `json:"randao_reveal" hex:"true"`
	Eth1Data               *Eth1DataJson               `json:"eth1_data"`
	Graffiti               string                      `json:"graffiti" hex:"true"`
	ProposerSlashings      []*ProposerSlashingJson     `json:"proposer_slashings"`
	AttesterSlashings      []*AttesterSlashingJson     `json:"attester_slashings"`
	Attestations           []*AttestationJson          `json:"attestations"`
	Deposits               []*DepositJson              `json:"deposits"`
	VoluntaryExits         []*SignedVoluntaryExitJson  `json:"voluntary_exits"`
	SyncAggregate          *SyncAggregateJson          `json:"sync_aggregate"`
	ExecutionPayloadHeader *ExecutionPayloadHeaderJson `json:"execution_payload_header"`
}

type ExecutionPayloadJson struct {
	ParentHash    string   `json:"parent_hash" hex:"true"`
	FeeRecipient  string   `json:"fee_recipient" hex:"true"`
	StateRoot     string   `json:"state_root" hex:"true"`
	ReceiptsRoot  string   `json:"receipts_root" hex:"true"`
	LogsBloom     string   `json:"logs_bloom" hex:"true"`
	PrevRandao    string   `json:"prev_randao" hex:"true"`
	BlockNumber   string   `json:"block_number"`
	GasLimit      string   `json:"gas_limit"`
	GasUsed       string   `json:"gas_used"`
	TimeStamp     string   `json:"timestamp"`
	ExtraData     string   `json:"extra_data" hex:"true"`
	BaseFeePerGas string   `json:"base_fee_per_gas" uint256:"true"`
	BlockHash     string   `json:"block_hash" hex:"true"`
	Transactions  []string `json:"transactions" hex:"true"`
}

type ExecutionPayloadHeaderJson struct {
	ParentHash       string `json:"parent_hash" hex:"true"`
	FeeRecipient     string `json:"fee_recipient" hex:"true"`
	StateRoot        string `json:"state_root" hex:"true"`
	ReceiptsRoot     string `json:"receipts_root" hex:"true"`
	LogsBloom        string `json:"logs_bloom" hex:"true"`
	PrevRandao       string `json:"prev_randao" hex:"true"`
	BlockNumber      string `json:"block_number"`
	GasLimit         string `json:"gas_limit"`
	GasUsed          string `json:"gas_used"`
	TimeStamp        string `json:"timestamp"`
	ExtraData        string `json:"extra_data" hex:"true"`
	BaseFeePerGas    string `json:"base_fee_per_gas" uint256:"true"`
	BlockHash        string `json:"block_hash" hex:"true"`
	TransactionsRoot string `json:"transactions_root" hex:"true"`
}

type SyncAggregateJson struct {
	SyncCommitteeBits      string `json:"sync_committee_bits" hex:"true"`
	SyncCommitteeSignature string `json:"sync_committee_signature" hex:"true"`
}

type BlockHeaderContainerJson struct {
	Root      string                          `json:"root" hex:"true"`
	Canonical bool                            `json:"canonical"`
	Header    *BeaconBlockHeaderContainerJson `json:"header"`
}

type BeaconBlockHeaderContainerJson struct {
	Message   *BeaconBlockHeaderJson `json:"message"`
	Signature string                 `json:"signature" hex:"true"`
}

type SignedBeaconBlockHeaderJson struct {
<<<<<<< HEAD
	Header    *beaconBlockHeaderJson `json:"message"`
=======
	Header    *BeaconBlockHeaderJson `json:"message"`
>>>>>>> 6aab2b2b
	Signature string                 `json:"signature" hex:"true"`
}

type BeaconBlockHeaderJson struct {
	Slot          string `json:"slot"`
	ProposerIndex string `json:"proposer_index"`
	ParentRoot    string `json:"parent_root" hex:"true"`
	StateRoot     string `json:"state_root" hex:"true"`
	BodyRoot      string `json:"body_root" hex:"true"`
}

type Eth1DataJson struct {
	DepositRoot  string `json:"deposit_root" hex:"true"`
	DepositCount string `json:"deposit_count"`
	BlockHash    string `json:"block_hash" hex:"true"`
}

type ProposerSlashingJson struct {
	Header_1 *SignedBeaconBlockHeaderJson `json:"signed_header_1"`
	Header_2 *SignedBeaconBlockHeaderJson `json:"signed_header_2"`
}

type AttesterSlashingJson struct {
	Attestation_1 *IndexedAttestationJson `json:"attestation_1"`
	Attestation_2 *IndexedAttestationJson `json:"attestation_2"`
}

type IndexedAttestationJson struct {
	AttestingIndices []string             `json:"attesting_indices"`
	Data             *AttestationDataJson `json:"data"`
	Signature        string               `json:"signature" hex:"true"`
}

type FeeRecipientJson struct {
	ValidatorIndex string `json:"validator_index"`
	FeeRecipient   string `json:"fee_recipient" hex:"true"`
}

type AttestationJson struct {
	AggregationBits string               `json:"aggregation_bits" hex:"true"`
	Data            *AttestationDataJson `json:"data"`
	Signature       string               `json:"signature" hex:"true"`
}

type AttestationDataJson struct {
	Slot            string          `json:"slot"`
	CommitteeIndex  string          `json:"index"`
	BeaconBlockRoot string          `json:"beacon_block_root" hex:"true"`
	Source          *CheckpointJson `json:"source"`
	Target          *CheckpointJson `json:"target"`
}

type DepositJson struct {
	Proof []string          `json:"proof" hex:"true"`
	Data  *Deposit_DataJson `json:"data"`
}

type Deposit_DataJson struct {
	PublicKey             string `json:"pubkey" hex:"true"`
	WithdrawalCredentials string `json:"withdrawal_credentials" hex:"true"`
	Amount                string `json:"amount"`
	Signature             string `json:"signature" hex:"true"`
}

type SignedVoluntaryExitJson struct {
	Exit      *VoluntaryExitJson `json:"message"`
	Signature string             `json:"signature" hex:"true"`
}

type VoluntaryExitJson struct {
	Epoch          string `json:"epoch"`
	ValidatorIndex string `json:"validator_index"`
}

type SyncCommitteeMessageJson struct {
	Slot            string `json:"slot"`
	BeaconBlockRoot string `json:"beacon_block_root" hex:"true"`
	ValidatorIndex  string `json:"validator_index"`
	Signature       string `json:"signature" hex:"true"`
}

type IdentityJson struct {
	PeerId             string        `json:"peer_id"`
	Enr                string        `json:"enr"`
	P2PAddresses       []string      `json:"p2p_addresses"`
	DiscoveryAddresses []string      `json:"discovery_addresses"`
	Metadata           *MetadataJson `json:"metadata"`
}

type MetadataJson struct {
	SeqNumber string `json:"seq_number"`
	Attnets   string `json:"attnets" hex:"true"`
}

type PeerJson struct {
	PeerId    string `json:"peer_id"`
	Enr       string `json:"enr"`
	Address   string `json:"last_seen_p2p_address"`
	State     string `json:"state" enum:"true"`
	Direction string `json:"direction" enum:"true"`
}

type VersionJson struct {
	Version string `json:"version"`
}

type BeaconStateJson struct {
	GenesisTime                 string                    `json:"genesis_time"`
	GenesisValidatorsRoot       string                    `json:"genesis_validators_root" hex:"true"`
	Slot                        string                    `json:"slot"`
	Fork                        *ForkJson                 `json:"fork"`
<<<<<<< HEAD
	LatestBlockHeader           *beaconBlockHeaderJson    `json:"latest_block_header"`
=======
	LatestBlockHeader           *BeaconBlockHeaderJson    `json:"latest_block_header"`
>>>>>>> 6aab2b2b
	BlockRoots                  []string                  `json:"block_roots" hex:"true"`
	StateRoots                  []string                  `json:"state_roots" hex:"true"`
	HistoricalRoots             []string                  `json:"historical_roots" hex:"true"`
	Eth1Data                    *Eth1DataJson             `json:"eth1_data"`
	Eth1DataVotes               []*Eth1DataJson           `json:"eth1_data_votes"`
	Eth1DepositIndex            string                    `json:"eth1_deposit_index"`
	Validators                  []*ValidatorJson          `json:"validators"`
	Balances                    []string                  `json:"balances"`
	RandaoMixes                 []string                  `json:"randao_mixes" hex:"true"`
	Slashings                   []string                  `json:"slashings"`
	PreviousEpochAttestations   []*PendingAttestationJson `json:"previous_epoch_attestations"`
	CurrentEpochAttestations    []*PendingAttestationJson `json:"current_epoch_attestations"`
	JustificationBits           string                    `json:"justification_bits" hex:"true"`
	PreviousJustifiedCheckpoint *CheckpointJson           `json:"previous_justified_checkpoint"`
	CurrentJustifiedCheckpoint  *CheckpointJson           `json:"current_justified_checkpoint"`
	FinalizedCheckpoint         *CheckpointJson           `json:"finalized_checkpoint"`
}

type BeaconStateAltairJson struct {
	GenesisTime                 string                 `json:"genesis_time"`
	GenesisValidatorsRoot       string                 `json:"genesis_validators_root" hex:"true"`
	Slot                        string                 `json:"slot"`
	Fork                        *ForkJson              `json:"fork"`
<<<<<<< HEAD
	LatestBlockHeader           *beaconBlockHeaderJson `json:"latest_block_header"`
=======
	LatestBlockHeader           *BeaconBlockHeaderJson `json:"latest_block_header"`
>>>>>>> 6aab2b2b
	BlockRoots                  []string               `json:"block_roots" hex:"true"`
	StateRoots                  []string               `json:"state_roots" hex:"true"`
	HistoricalRoots             []string               `json:"historical_roots" hex:"true"`
	Eth1Data                    *Eth1DataJson          `json:"eth1_data"`
	Eth1DataVotes               []*Eth1DataJson        `json:"eth1_data_votes"`
	Eth1DepositIndex            string                 `json:"eth1_deposit_index"`
	Validators                  []*ValidatorJson       `json:"validators"`
	Balances                    []string               `json:"balances"`
	RandaoMixes                 []string               `json:"randao_mixes" hex:"true"`
	Slashings                   []string               `json:"slashings"`
	PreviousEpochParticipation  EpochParticipation     `json:"previous_epoch_participation"`
	CurrentEpochParticipation   EpochParticipation     `json:"current_epoch_participation"`
	JustificationBits           string                 `json:"justification_bits" hex:"true"`
	PreviousJustifiedCheckpoint *CheckpointJson        `json:"previous_justified_checkpoint"`
	CurrentJustifiedCheckpoint  *CheckpointJson        `json:"current_justified_checkpoint"`
	FinalizedCheckpoint         *CheckpointJson        `json:"finalized_checkpoint"`
	InactivityScores            []string               `json:"inactivity_scores"`
	CurrentSyncCommittee        *SyncCommitteeJson     `json:"current_sync_committee"`
	NextSyncCommittee           *SyncCommitteeJson     `json:"next_sync_committee"`
}

type BeaconStateBellatrixJson struct {
	GenesisTime                  string                      `json:"genesis_time"`
	GenesisValidatorsRoot        string                      `json:"genesis_validators_root" hex:"true"`
	Slot                         string                      `json:"slot"`
	Fork                         *ForkJson                   `json:"fork"`
<<<<<<< HEAD
	LatestBlockHeader            *beaconBlockHeaderJson      `json:"latest_block_header"`
=======
	LatestBlockHeader            *BeaconBlockHeaderJson      `json:"latest_block_header"`
>>>>>>> 6aab2b2b
	BlockRoots                   []string                    `json:"block_roots" hex:"true"`
	StateRoots                   []string                    `json:"state_roots" hex:"true"`
	HistoricalRoots              []string                    `json:"historical_roots" hex:"true"`
	Eth1Data                     *Eth1DataJson               `json:"eth1_data"`
	Eth1DataVotes                []*Eth1DataJson             `json:"eth1_data_votes"`
	Eth1DepositIndex             string                      `json:"eth1_deposit_index"`
	Validators                   []*ValidatorJson            `json:"validators"`
	Balances                     []string                    `json:"balances"`
	RandaoMixes                  []string                    `json:"randao_mixes" hex:"true"`
	Slashings                    []string                    `json:"slashings"`
	PreviousEpochParticipation   EpochParticipation          `json:"previous_epoch_participation"`
	CurrentEpochParticipation    EpochParticipation          `json:"current_epoch_participation"`
	JustificationBits            string                      `json:"justification_bits" hex:"true"`
	PreviousJustifiedCheckpoint  *CheckpointJson             `json:"previous_justified_checkpoint"`
	CurrentJustifiedCheckpoint   *CheckpointJson             `json:"current_justified_checkpoint"`
	FinalizedCheckpoint          *CheckpointJson             `json:"finalized_checkpoint"`
	InactivityScores             []string                    `json:"inactivity_scores"`
<<<<<<< HEAD
	CurrentSyncCommittee         *syncCommitteeJson          `json:"current_sync_committee"`
	NextSyncCommittee            *syncCommitteeJson          `json:"next_sync_committee"`
=======
	CurrentSyncCommittee         *SyncCommitteeJson          `json:"current_sync_committee"`
	NextSyncCommittee            *SyncCommitteeJson          `json:"next_sync_committee"`
>>>>>>> 6aab2b2b
	LatestExecutionPayloadHeader *ExecutionPayloadHeaderJson `json:"latest_execution_payload_header"`
}

type BeaconStateContainerV2Json struct {
	Phase0State    *BeaconStateJson          `json:"phase0_state"`
	AltairState    *BeaconStateAltairJson    `json:"altair_state"`
	BellatrixState *BeaconStateBellatrixJson `json:"bellatrix_state"`
}

type ForkJson struct {
	PreviousVersion string `json:"previous_version" hex:"true"`
	CurrentVersion  string `json:"current_version" hex:"true"`
	Epoch           string `json:"epoch"`
}

type ValidatorContainerJson struct {
	Index     string         `json:"index"`
	Balance   string         `json:"balance"`
	Status    string         `json:"status" enum:"true"`
	Validator *ValidatorJson `json:"validator"`
}

type ValidatorJson struct {
	PublicKey                  string `json:"pubkey" hex:"true"`
	WithdrawalCredentials      string `json:"withdrawal_credentials" hex:"true"`
	EffectiveBalance           string `json:"effective_balance"`
	Slashed                    bool   `json:"slashed"`
	ActivationEligibilityEpoch string `json:"activation_eligibility_epoch"`
	ActivationEpoch            string `json:"activation_epoch"`
	ExitEpoch                  string `json:"exit_epoch"`
	WithdrawableEpoch          string `json:"withdrawable_epoch"`
}

type ValidatorBalanceJson struct {
	Index   string `json:"index"`
	Balance string `json:"balance"`
}

type CommitteeJson struct {
	Index      string   `json:"index"`
	Slot       string   `json:"slot"`
	Validators []string `json:"validators"`
}

type SyncCommitteeJson struct {
	Pubkeys         []string `json:"pubkeys" hex:"true"`
	AggregatePubkey string   `json:"aggregate_pubkey" hex:"true"`
}

type SyncCommitteeValidatorsJson struct {
	Validators          []string   `json:"validators"`
	ValidatorAggregates [][]string `json:"validator_aggregates"`
}

type PendingAttestationJson struct {
	AggregationBits string               `json:"aggregation_bits" hex:"true"`
	Data            *AttestationDataJson `json:"data"`
	InclusionDelay  string               `json:"inclusion_delay"`
	ProposerIndex   string               `json:"proposer_index"`
}

type ForkChoiceHeadJson struct {
	Root string `json:"root" hex:"true"`
	Slot string `json:"slot"`
}

type V2ForkChoiceHeadJson struct {
	Root                string `json:"root" hex:"true"`
	Slot                string `json:"slot"`
	ExecutionOptimistic bool   `json:"execution_optimistic"`
}

type DepositContractJson struct {
	ChainId string `json:"chain_id"`
	Address string `json:"address"`
}

type AttesterDutyJson struct {
	Pubkey                  string `json:"pubkey" hex:"true"`
	ValidatorIndex          string `json:"validator_index"`
	CommitteeIndex          string `json:"committee_index"`
	CommitteeLength         string `json:"committee_length"`
	CommitteesAtSlot        string `json:"committees_at_slot"`
	ValidatorCommitteeIndex string `json:"validator_committee_index"`
	Slot                    string `json:"slot"`
}

type ProposerDutyJson struct {
	Pubkey         string `json:"pubkey" hex:"true"`
	ValidatorIndex string `json:"validator_index"`
	Slot           string `json:"slot"`
}

type SyncCommitteeDuty struct {
	Pubkey                        string   `json:"pubkey" hex:"true"`
	ValidatorIndex                string   `json:"validator_index"`
	ValidatorSyncCommitteeIndices []string `json:"validator_sync_committee_indices"`
}

type SignedAggregateAttestationAndProofJson struct {
	Message   *AggregateAttestationAndProofJson `json:"message"`
	Signature string                            `json:"signature" hex:"true"`
}

type AggregateAttestationAndProofJson struct {
	AggregatorIndex string           `json:"aggregator_index"`
	Aggregate       *AttestationJson `json:"aggregate"`
	SelectionProof  string           `json:"selection_proof" hex:"true"`
}

type SignedContributionAndProofJson struct {
	Message   *ContributionAndProofJson `json:"message"`
	Signature string                    `json:"signature" hex:"true"`
}

type ContributionAndProofJson struct {
	AggregatorIndex string                         `json:"aggregator_index"`
	Contribution    *SyncCommitteeContributionJson `json:"contribution"`
	SelectionProof  string                         `json:"selection_proof" hex:"true"`
}

type SyncCommitteeContributionJson struct {
	Slot              string `json:"slot"`
	BeaconBlockRoot   string `json:"beacon_block_root" hex:"true"`
	SubcommitteeIndex string `json:"subcommittee_index"`
	AggregationBits   string `json:"aggregation_bits" hex:"true"`
	Signature         string `json:"signature" hex:"true"`
}

type ValidatorRegistrationJson struct {
	FeeRecipient string `json:"fee_recipient" hex:"true"`
	GasLimit     string `json:"gas_limit"`
	Timestamp    string `json:"timestamp"`
	Pubkey       string `json:"pubkey" hex:"true"`
}

type SignedValidatorRegistrationJson struct {
	Message   *ValidatorRegistrationJson `json:"message"`
	Signature string                     `json:"signature" hex:"true"`
}

type SignedValidatorRegistrationsRequestJson struct {
	Registrations []*SignedValidatorRegistrationJson `json:"registrations"`
}

type ForkChoiceNodeJson struct {
	Slot                     string `json:"slot"`
	Root                     string `json:"root" hex:"true"`
	ParentRoot               string `json:"parent_root" hex:"true"`
	JustifiedEpoch           string `json:"justified_epoch"`
	FinalizedEpoch           string `json:"finalized_epoch"`
	UnrealizedJustifiedEpoch string `json:"unrealized_justified_epoch"`
	UnrealizedFinalizedEpoch string `json:"unrealized_finalized_epoch"`
	Balance                  string `json:"balance"`
	Weight                   string `json:"weight"`
	ExecutionOptimistic      bool   `json:"execution_optimistic"`
	ExecutionPayload         string `json:"execution_payload" hex:"true"`
	TimeStamp                string `json:"timestamp"`
}

//----------------
// SSZ
// ---------------

type SszRequestJson struct {
	Data string `json:"data"`
}

// SszResponse is a common abstraction over all SSZ responses.
type SszResponse interface {
	SSZVersion() string
	SSZOptimistic() bool
	SSZData() string
}

type SszResponseJson struct {
	Data string `json:"data"`
}

func (ssz *SszResponseJson) SSZData() string {
	return ssz.Data
}

func (*SszResponseJson) SSZVersion() string {
	return strings.ToLower(ethpbv2.Version_PHASE0.String())
}

func (*SszResponseJson) SSZOptimistic() bool {
	return false
}

type VersionedSSZResponseJson struct {
	Version             string `json:"version"`
	ExecutionOptimistic bool   `json:"execution_optimistic"`
	Data                string `json:"data"`
}

func (ssz *VersionedSSZResponseJson) SSZData() string {
	return ssz.Data
}

func (ssz *VersionedSSZResponseJson) SSZVersion() string {
	return ssz.Version
}

func (ssz *VersionedSSZResponseJson) SSZOptimistic() bool {
	return ssz.ExecutionOptimistic
}

// ---------------
// Events.
// ---------------

type EventHeadJson struct {
	Slot                      string `json:"slot"`
	Block                     string `json:"block" hex:"true"`
	State                     string `json:"state" hex:"true"`
	EpochTransition           bool   `json:"epoch_transition"`
	ExecutionOptimistic       bool   `json:"execution_optimistic"`
	PreviousDutyDependentRoot string `json:"previous_duty_dependent_root" hex:"true"`
	CurrentDutyDependentRoot  string `json:"current_duty_dependent_root" hex:"true"`
}

type ReceivedBlockDataJson struct {
	Slot                string `json:"slot"`
	Block               string `json:"block" hex:"true"`
	ExecutionOptimistic bool   `json:"execution_optimistic"`
}

<<<<<<< HEAD
type aggregatedAttReceivedDataJson struct {
	Aggregate *AttestationJson `json:"aggregate"`
=======
type AggregatedAttReceivedDataJson struct {
	Aggregate *AttestationJson `json:"aggregate"`
}

type UnaggregatedAttReceivedDataJson struct {
	AggregationBits string               `json:"aggregation_bits" hex:"true"`
	Data            *AttestationDataJson `json:"data"`
	Signature       string               `json:"signature" hex:"true"`
>>>>>>> 6aab2b2b
}

type EventFinalizedCheckpointJson struct {
	Block               string `json:"block" hex:"true"`
	State               string `json:"state" hex:"true"`
	Epoch               string `json:"epoch"`
	ExecutionOptimistic bool   `json:"execution_optimistic"`
}

type EventChainReorgJson struct {
	Slot                string `json:"slot"`
	Depth               string `json:"depth"`
	OldHeadBlock        string `json:"old_head_block" hex:"true"`
	NewHeadBlock        string `json:"old_head_state" hex:"true"`
	OldHeadState        string `json:"new_head_block" hex:"true"`
	NewHeadState        string `json:"new_head_state" hex:"true"`
	Epoch               string `json:"epoch"`
	ExecutionOptimistic bool   `json:"execution_optimistic"`
}

// ---------------
// Error handling.
// ---------------

// IndexedVerificationFailureErrorJson is a JSON representation of the error returned when verifying an indexed object.
type IndexedVerificationFailureErrorJson struct {
	apimiddleware.DefaultErrorJson
	Failures []*SingleIndexedVerificationFailureJson `json:"failures"`
}

// SingleIndexedVerificationFailureJson is a JSON representation of a an issue when verifying a single indexed object e.g. an item in an array.
type SingleIndexedVerificationFailureJson struct {
	Index   int    `json:"index"`
	Message string `json:"message"`
}

type NodeSyncDetailsErrorJson struct {
	apimiddleware.DefaultErrorJson
	SyncDetails helpers.SyncDetailsJson `json:"sync_details"`
}

type EventErrorJson struct {
	StatusCode int    `json:"status_code"`
	Message    string `json:"message"`
}<|MERGE_RESOLUTION|>--- conflicted
+++ resolved
@@ -54,11 +54,7 @@
 	ExecutionOptimistic bool                                                         `json:"execution_optimistic"`
 }
 
-<<<<<<< HEAD
-type stateFinalityCheckpointResponse_StateFinalityCheckpointJson struct {
-=======
 type StateFinalityCheckpointResponse_StateFinalityCheckpointJson struct {
->>>>>>> 6aab2b2b
 	PreviousJustified *CheckpointJson `json:"previous_justified"`
 	CurrentJustified  *CheckpointJson `json:"current_justified"`
 	Finalized         *CheckpointJson `json:"finalized"`
@@ -109,15 +105,12 @@
 	ExecutionOptimistic bool                              `json:"execution_optimistic"`
 }
 
-<<<<<<< HEAD
-=======
 type BlindedBlockResponseJson struct {
 	Version             string                                 `json:"version" enum:"true"`
 	Data                *SignedBlindedBeaconBlockContainerJson `json:"data"`
 	ExecutionOptimistic bool                                   `json:"execution_optimistic"`
 }
 
->>>>>>> 6aab2b2b
 type BlockRootResponseJson struct {
 	Data                *BlockRootContainerJson `json:"data"`
 	ExecutionOptimistic bool                    `json:"execution_optimistic"`
@@ -132,21 +125,6 @@
 	Data []*AttestationJson `json:"data"`
 }
 
-<<<<<<< HEAD
-type submitAttestationRequestJson struct {
-	Data []*AttestationJson `json:"data"`
-}
-
-type attesterSlashingsPoolResponseJson struct {
-	Data []*AttesterSlashingJson `json:"data"`
-}
-
-type proposerSlashingsPoolResponseJson struct {
-	Data []*ProposerSlashingJson `json:"data"`
-}
-
-type voluntaryExitsPoolResponseJson struct {
-=======
 type SubmitAttestationRequestJson struct {
 	Data []*AttestationJson `json:"data"`
 }
@@ -160,7 +138,6 @@
 }
 
 type VoluntaryExitsPoolResponseJson struct {
->>>>>>> 6aab2b2b
 	Data []*SignedVoluntaryExitJson `json:"data"`
 }
 
@@ -250,11 +227,7 @@
 	ExecutionOptimistic bool                 `json:"execution_optimistic"`
 }
 
-<<<<<<< HEAD
-type produceBlockResponseJson struct {
-=======
 type ProduceBlockResponseJson struct {
->>>>>>> 6aab2b2b
 	Data *BeaconBlockJson `json:"data"`
 }
 
@@ -268,19 +241,11 @@
 	Data    *BlindedBeaconBlockContainerJson `json:"data"`
 }
 
-<<<<<<< HEAD
-type produceAttestationDataResponseJson struct {
-	Data *AttestationDataJson `json:"data"`
-}
-
-type aggregateAttestationResponseJson struct {
-=======
 type ProduceAttestationDataResponseJson struct {
 	Data *AttestationDataJson `json:"data"`
 }
 
 type AggregateAttestationResponseJson struct {
->>>>>>> 6aab2b2b
 	Data *AttestationJson `json:"data"`
 }
 
@@ -318,11 +283,7 @@
 	Data []*SignedContributionAndProofJson `json:"data"`
 }
 
-<<<<<<< HEAD
-type forkchoiceResponse struct {
-=======
 type ForkchoiceResponse struct {
->>>>>>> 6aab2b2b
 	JustifiedCheckpoint           *CheckpointJson       `json:"justified_checkpoint"`
 	FinalizedCheckpoint           *CheckpointJson       `json:"finalized_checkpoint"`
 	BestJustifiedCheckpoint       *CheckpointJson       `json:"best_justified_checkpoint"`
@@ -378,8 +339,6 @@
 	Signature      string                    `json:"signature" hex:"true"`
 }
 
-<<<<<<< HEAD
-=======
 type SignedBlindedBeaconBlockContainerJson struct {
 	Phase0Block    *BeaconBlockJson                 `json:"phase0_block"`
 	AltairBlock    *BeaconBlockAltairJson           `json:"altair_block"`
@@ -387,7 +346,6 @@
 	Signature      string                           `json:"signature" hex:"true"`
 }
 
->>>>>>> 6aab2b2b
 type BeaconBlockContainerV2Json struct {
 	Phase0Block    *BeaconBlockJson          `json:"phase0_block"`
 	AltairBlock    *BeaconBlockAltairJson    `json:"altair_block"`
@@ -528,11 +486,7 @@
 }
 
 type SignedBeaconBlockHeaderJson struct {
-<<<<<<< HEAD
-	Header    *beaconBlockHeaderJson `json:"message"`
-=======
 	Header    *BeaconBlockHeaderJson `json:"message"`
->>>>>>> 6aab2b2b
 	Signature string                 `json:"signature" hex:"true"`
 }
 
@@ -644,11 +598,7 @@
 	GenesisValidatorsRoot       string                    `json:"genesis_validators_root" hex:"true"`
 	Slot                        string                    `json:"slot"`
 	Fork                        *ForkJson                 `json:"fork"`
-<<<<<<< HEAD
-	LatestBlockHeader           *beaconBlockHeaderJson    `json:"latest_block_header"`
-=======
 	LatestBlockHeader           *BeaconBlockHeaderJson    `json:"latest_block_header"`
->>>>>>> 6aab2b2b
 	BlockRoots                  []string                  `json:"block_roots" hex:"true"`
 	StateRoots                  []string                  `json:"state_roots" hex:"true"`
 	HistoricalRoots             []string                  `json:"historical_roots" hex:"true"`
@@ -672,11 +622,7 @@
 	GenesisValidatorsRoot       string                 `json:"genesis_validators_root" hex:"true"`
 	Slot                        string                 `json:"slot"`
 	Fork                        *ForkJson              `json:"fork"`
-<<<<<<< HEAD
-	LatestBlockHeader           *beaconBlockHeaderJson `json:"latest_block_header"`
-=======
 	LatestBlockHeader           *BeaconBlockHeaderJson `json:"latest_block_header"`
->>>>>>> 6aab2b2b
 	BlockRoots                  []string               `json:"block_roots" hex:"true"`
 	StateRoots                  []string               `json:"state_roots" hex:"true"`
 	HistoricalRoots             []string               `json:"historical_roots" hex:"true"`
@@ -703,11 +649,7 @@
 	GenesisValidatorsRoot        string                      `json:"genesis_validators_root" hex:"true"`
 	Slot                         string                      `json:"slot"`
 	Fork                         *ForkJson                   `json:"fork"`
-<<<<<<< HEAD
-	LatestBlockHeader            *beaconBlockHeaderJson      `json:"latest_block_header"`
-=======
 	LatestBlockHeader            *BeaconBlockHeaderJson      `json:"latest_block_header"`
->>>>>>> 6aab2b2b
 	BlockRoots                   []string                    `json:"block_roots" hex:"true"`
 	StateRoots                   []string                    `json:"state_roots" hex:"true"`
 	HistoricalRoots              []string                    `json:"historical_roots" hex:"true"`
@@ -725,13 +667,8 @@
 	CurrentJustifiedCheckpoint   *CheckpointJson             `json:"current_justified_checkpoint"`
 	FinalizedCheckpoint          *CheckpointJson             `json:"finalized_checkpoint"`
 	InactivityScores             []string                    `json:"inactivity_scores"`
-<<<<<<< HEAD
-	CurrentSyncCommittee         *syncCommitteeJson          `json:"current_sync_committee"`
-	NextSyncCommittee            *syncCommitteeJson          `json:"next_sync_committee"`
-=======
 	CurrentSyncCommittee         *SyncCommitteeJson          `json:"current_sync_committee"`
 	NextSyncCommittee            *SyncCommitteeJson          `json:"next_sync_committee"`
->>>>>>> 6aab2b2b
 	LatestExecutionPayloadHeader *ExecutionPayloadHeaderJson `json:"latest_execution_payload_header"`
 }
 
@@ -961,10 +898,6 @@
 	ExecutionOptimistic bool   `json:"execution_optimistic"`
 }
 
-<<<<<<< HEAD
-type aggregatedAttReceivedDataJson struct {
-	Aggregate *AttestationJson `json:"aggregate"`
-=======
 type AggregatedAttReceivedDataJson struct {
 	Aggregate *AttestationJson `json:"aggregate"`
 }
@@ -973,7 +906,6 @@
 	AggregationBits string               `json:"aggregation_bits" hex:"true"`
 	Data            *AttestationDataJson `json:"data"`
 	Signature       string               `json:"signature" hex:"true"`
->>>>>>> 6aab2b2b
 }
 
 type EventFinalizedCheckpointJson struct {
