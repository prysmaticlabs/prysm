--- conflicted
+++ resolved
@@ -258,15 +258,14 @@
 	Data []*signedAggregateAttestationAndProofJson `json:"data"`
 }
 
-<<<<<<< HEAD
 // produceSyncCommitteeContributionResponseJson is used in /validator/sync_committee_contribution API endpoint.
 type produceSyncCommitteeContributionResponseJson struct {
 	Data *syncCommitteeContributionJson `json:"data"`
-=======
+}
+
 // submitContributionAndProofsRequestJson is used in /validator/contribution_and_proofs API endpoint.
 type submitContributionAndProofsRequestJson struct {
 	Data []*signedContributionAndProofJson `json:"data"`
->>>>>>> 408392aa
 }
 
 //----------------
@@ -576,8 +575,6 @@
 	SelectionProof  string           `json:"selection_proof" hex:"true"`
 }
 
-<<<<<<< HEAD
-=======
 type signedContributionAndProofJson struct {
 	Message   *contributionAndProofJson `json:"message"`
 	Signature string                    `json:"signature" hex:"true"`
@@ -589,7 +586,6 @@
 	SelectionProof  string                         `json:"selection_proof" hex:"true"`
 }
 
->>>>>>> 408392aa
 type syncCommitteeContributionJson struct {
 	Slot              string `json:"slot"`
 	BeaconBlockRoot   string `json:"beacon_block_root" hex:"true"`
