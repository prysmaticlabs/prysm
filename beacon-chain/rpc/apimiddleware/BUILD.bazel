--- conflicted
+++ resolved
@@ -12,10 +12,6 @@
     importpath = "github.com/prysmaticlabs/prysm/beacon-chain/rpc/apimiddleware",
     visibility = ["//beacon-chain:__subpackages__"],
     deps = [
-<<<<<<< HEAD
-        "//beacon-chain/rpc/eth/v1/events:go_default_library",
-=======
->>>>>>> 062933af
         "//shared/bytesutil:go_default_library",
         "//shared/gateway:go_default_library",
         "//shared/grpcutils:go_default_library",
@@ -33,10 +29,6 @@
     ],
     embed = [":go_default_library"],
     deps = [
-<<<<<<< HEAD
-        "//beacon-chain/rpc/eth/v1/events:go_default_library",
-=======
->>>>>>> 062933af
         "//shared/bytesutil:go_default_library",
         "//shared/gateway:go_default_library",
         "//shared/grpcutils:go_default_library",
