package rpc

import (
	"context"
	"sort"
	"time"

	ptypes "github.com/gogo/protobuf/types"
	"github.com/pkg/errors"
	"google.golang.org/grpc/codes"
	"google.golang.org/grpc/status"

	"github.com/prysmaticlabs/prysm/beacon-chain/blockchain"
	"github.com/prysmaticlabs/prysm/beacon-chain/core/epoch"
	"github.com/prysmaticlabs/prysm/beacon-chain/core/helpers"
	"github.com/prysmaticlabs/prysm/beacon-chain/core/validators"
	"github.com/prysmaticlabs/prysm/beacon-chain/db"
	"github.com/prysmaticlabs/prysm/beacon-chain/db/filters"
	"github.com/prysmaticlabs/prysm/beacon-chain/operations"
	"github.com/prysmaticlabs/prysm/beacon-chain/powchain"
	pbp2p "github.com/prysmaticlabs/prysm/proto/beacon/p2p/v1"
	ethpb "github.com/prysmaticlabs/prysm/proto/eth/v1alpha1"
	"github.com/prysmaticlabs/prysm/shared/bytesutil"
	"github.com/prysmaticlabs/prysm/shared/hashutil"
	"github.com/prysmaticlabs/prysm/shared/pagination"
	"github.com/prysmaticlabs/prysm/shared/params"
)

// BeaconChainServer defines a server implementation of the gRPC Beacon Chain service,
// providing RPC endpoints to access data relevant to the Ethereum 2.0 phase 0
// beacon chain.
type BeaconChainServer struct {
	beaconDB            db.Database
	ctx                 context.Context
	chainStartFetcher   powchain.ChainStartFetcher
	headFetcher         blockchain.HeadFetcher
	finalizationFetcher blockchain.FinalizationFetcher
	stateFeedListener   blockchain.ChainFeeds
	pool                operations.Pool
	incomingAttestation chan *ethpb.Attestation
	canonicalStateChan  chan *pbp2p.BeaconState
	chainStartChan      chan time.Time
}

// sortableAttestations implements the Sort interface to sort attestations
// by slot as the canonical sorting attribute.
type sortableAttestations []*ethpb.Attestation

func (s sortableAttestations) Len() int      { return len(s) }
func (s sortableAttestations) Swap(i, j int) { s[i], s[j] = s[j], s[i] }
func (s sortableAttestations) Less(i, j int) bool {
	return s[i].Data.Slot < s[j].Data.Slot
}

// ListAttestations retrieves attestations by block root, slot, or epoch.
// Attestations are sorted by data slot by default.
//
// The server may return an empty list when no attestations match the given
// filter criteria. This RPC should not return NOT_FOUND. Only one filter
// criteria should be used.
func (bs *BeaconChainServer) ListAttestations(
	ctx context.Context, req *ethpb.ListAttestationsRequest,
) (*ethpb.ListAttestationsResponse, error) {
	if int(req.PageSize) > params.BeaconConfig().MaxPageSize {
		return nil, status.Errorf(codes.InvalidArgument, "requested page size %d can not be greater than max size %d",
			req.PageSize, params.BeaconConfig().MaxPageSize)
	}
	var atts []*ethpb.Attestation
	var err error
	switch q := req.QueryFilter.(type) {
	case *ethpb.ListAttestationsRequest_HeadBlockRoot:
		atts, err = bs.beaconDB.Attestations(ctx, filters.NewFilter().SetHeadBlockRoot(q.HeadBlockRoot))
		if err != nil {
			return nil, status.Errorf(codes.Internal, "could not fetch attestations: %v", err)
		}
	case *ethpb.ListAttestationsRequest_SourceEpoch:
		atts, err = bs.beaconDB.Attestations(ctx, filters.NewFilter().SetSourceEpoch(q.SourceEpoch))
		if err != nil {
			return nil, status.Errorf(codes.Internal, "could not fetch attestations: %v", err)
		}
	case *ethpb.ListAttestationsRequest_SourceRoot:
		atts, err = bs.beaconDB.Attestations(ctx, filters.NewFilter().SetSourceRoot(q.SourceRoot))
		if err != nil {
			return nil, status.Errorf(codes.Internal, "could not fetch attestations: %v", err)
		}
	case *ethpb.ListAttestationsRequest_TargetEpoch:
		atts, err = bs.beaconDB.Attestations(ctx, filters.NewFilter().SetTargetEpoch(q.TargetEpoch))
		if err != nil {
			return nil, status.Errorf(codes.Internal, "could not fetch attestations: %v", err)
		}
	case *ethpb.ListAttestationsRequest_TargetRoot:
		atts, err = bs.beaconDB.Attestations(ctx, filters.NewFilter().SetTargetRoot(q.TargetRoot))
		if err != nil {
			return nil, status.Errorf(codes.Internal, "could not fetch attestations: %v", err)
		}
	default:
		return nil, status.Errorf(codes.Internal, "could not fetch attestations: %v", err)
	}
	// We sort attestations according to the Sortable interface.
	sort.Sort(sortableAttestations(atts))
	numAttestations := len(atts)

	start, end, nextPageToken, err := pagination.StartAndEndPage(req.PageToken, int(req.PageSize), numAttestations)
	if err != nil {
		return nil, status.Errorf(codes.Internal, "could not paginate attestations: %v", err)
	}
	return &ethpb.ListAttestationsResponse{
		Attestations:  atts[start:end],
		TotalSize:     int32(numAttestations),
		NextPageToken: nextPageToken,
	}, nil
}

// AttestationPool retrieves pending attestations.
//
// The server returns a list of attestations that have been seen but not
// yet processed. Pool attestations eventually expire as the slot
// advances, so an attestation missing from this request does not imply
// that it was included in a block. The attestation may have expired.
// Refer to the ethereum 2.0 specification for more details on how
// attestations are processed and when they are no longer valid.
// https://github.com/ethereum/eth2.0-specs/blob/dev/specs/core/0_beacon-chain.md#attestations
func (bs *BeaconChainServer) AttestationPool(
	ctx context.Context, _ *ptypes.Empty,
) (*ethpb.AttestationPoolResponse, error) {

	atts, err := bs.pool.AttestationPoolNoVerify(ctx)
	if err != nil {
		return nil, status.Errorf(codes.Internal, "could not fetch attestations: %v", err)
	}
	return &ethpb.AttestationPoolResponse{
		Attestations: atts,
	}, nil
}

// ListBlocks retrieves blocks by root, slot, or epoch.
//
// The server may return multiple blocks in the case that a slot or epoch is
// provided as the filter criteria. The server may return an empty list when
// no blocks in their database match the filter criteria. This RPC should
// not return NOT_FOUND. Only one filter criteria should be used.
func (bs *BeaconChainServer) ListBlocks(
	ctx context.Context, req *ethpb.ListBlocksRequest,
) (*ethpb.ListBlocksResponse, error) {
	if int(req.PageSize) > params.BeaconConfig().MaxPageSize {
		return nil, status.Errorf(codes.InvalidArgument, "requested page size %d can not be greater than max size %d",
			req.PageSize, params.BeaconConfig().MaxPageSize)
	}

	switch q := req.QueryFilter.(type) {
	case *ethpb.ListBlocksRequest_Epoch:
		startSlot := q.Epoch * params.BeaconConfig().SlotsPerEpoch
		endSlot := startSlot + params.BeaconConfig().SlotsPerEpoch - 1

		blks, err := bs.beaconDB.Blocks(ctx, filters.NewFilter().SetStartSlot(startSlot).SetEndSlot(endSlot))
		if err != nil {
			return nil, status.Errorf(codes.Internal, "failed to get blocks: %v", err)
		}

		numBlks := len(blks)
		if numBlks == 0 {
			return &ethpb.ListBlocksResponse{Blocks: make([]*ethpb.BeaconBlock, 0), TotalSize: 0}, nil
		}

		start, end, nextPageToken, err := pagination.StartAndEndPage(req.PageToken, int(req.PageSize), numBlks)
		if err != nil {
			return nil, status.Errorf(codes.Internal, "could not paginate blocks: %v", err)
		}

		return &ethpb.ListBlocksResponse{
			Blocks:        blks[start:end],
			TotalSize:     int32(numBlks),
			NextPageToken: nextPageToken,
		}, nil

	case *ethpb.ListBlocksRequest_Root:
		blk, err := bs.beaconDB.Block(ctx, bytesutil.ToBytes32(q.Root))
		if err != nil {
			return nil, status.Errorf(codes.Internal, "could not retrieve block: %v", err)
		}

		if blk == nil {
			return &ethpb.ListBlocksResponse{Blocks: []*ethpb.BeaconBlock{}, TotalSize: 0}, nil
		}

		return &ethpb.ListBlocksResponse{
			Blocks:    []*ethpb.BeaconBlock{blk},
			TotalSize: 1,
		}, nil

	case *ethpb.ListBlocksRequest_Slot:
		blks, err := bs.beaconDB.Blocks(ctx, filters.NewFilter().SetStartSlot(q.Slot).SetEndSlot(q.Slot))
		if err != nil {
			return nil, status.Errorf(codes.Internal, "could not retrieve blocks for slot %d: %v", q.Slot, err)
		}

		numBlks := len(blks)
		if numBlks == 0 {
			return &ethpb.ListBlocksResponse{Blocks: []*ethpb.BeaconBlock{}, TotalSize: 0}, nil
		}

		start, end, nextPageToken, err := pagination.StartAndEndPage(req.PageToken, int(req.PageSize), numBlks)
		if err != nil {
			return nil, status.Errorf(codes.Internal, "could not paginate blocks: %v", err)
		}

		return &ethpb.ListBlocksResponse{
			Blocks:        blks[start:end],
			TotalSize:     int32(numBlks),
			NextPageToken: nextPageToken,
		}, nil
	}

	return nil, status.Errorf(codes.InvalidArgument, "must satisfy one of the filter requirement")
}

// GetChainHead retrieves information about the head of the beacon chain from
// the view of the beacon chain node.
//
// This includes the head block slot and root as well as information about
// the most recent finalized and justified slots.
func (bs *BeaconChainServer) GetChainHead(ctx context.Context, _ *ptypes.Empty) (*ethpb.ChainHead, error) {
	finalizedCheckpoint := bs.headFetcher.HeadState().FinalizedCheckpoint
	justifiedCheckpoint := bs.headFetcher.HeadState().CurrentJustifiedCheckpoint
	prevJustifiedCheckpoint := bs.headFetcher.HeadState().PreviousJustifiedCheckpoint

	return &ethpb.ChainHead{
		BlockRoot:                  bs.headFetcher.HeadRoot(),
		BlockSlot:                  bs.headFetcher.HeadSlot(),
		FinalizedBlockRoot:         finalizedCheckpoint.Root,
		FinalizedSlot:              finalizedCheckpoint.Epoch * params.BeaconConfig().SlotsPerEpoch,
		JustifiedBlockRoot:         justifiedCheckpoint.Root,
		JustifiedSlot:              justifiedCheckpoint.Epoch * params.BeaconConfig().SlotsPerEpoch,
		PreviousJustifiedBlockRoot: prevJustifiedCheckpoint.Root,
		PreviousJustifiedSlot:      prevJustifiedCheckpoint.Epoch * params.BeaconConfig().SlotsPerEpoch,
	}, nil
}

// ListBeaconCommittees for a given epoch.
//
// This request may specify validator indices or public keys to filter out
// validator beacon chain committees. If no filter criteria is specified, the response returns
// all beacon committees for the current epoch. The results are paginated by default.
func (bs *BeaconChainServer) ListBeaconCommittees(
	ctx context.Context,
	req *ethpb.ListCommitteesRequest,
) (*ethpb.BeaconCommittees, error) {
	if int(req.PageSize) > params.BeaconConfig().MaxPageSize {
		return nil, status.Errorf(
			codes.InvalidArgument,
			"requested page size %d can not be greater than max size %d",
			req.PageSize,
			params.BeaconConfig().MaxPageSize,
		)
	}

	headState := bs.headFetcher.HeadState()
	var requestingGenesis bool
	var startSlot uint64
	switch q := req.QueryFilter.(type) {
	case *ethpb.ListCommitteesRequest_Epoch:
		startSlot = helpers.StartSlot(q.Epoch)
	case *ethpb.ListCommitteesRequest_Genesis:
		requestingGenesis = q.Genesis
	default:
		startSlot = headState.Slot
	}

	var attesterSeed [32]byte
	var committeeCount uint64
	var activeIndices []uint64
	var err error
	if requestingGenesis || startSlot != headState.Slot {
		activeIndices, err = helpers.ActiveValidatorIndices(headState, helpers.SlotToEpoch(startSlot))
		if err != nil {
			return nil, err
		}
		archivedCommitteeInfo, err := bs.beaconDB.ArchivedCommitteeInfo(ctx, helpers.SlotToEpoch(startSlot))
		if err != nil {
			return nil, err
		}
		attesterSeed = bytesutil.ToBytes32(archivedCommitteeInfo.AttesterSeed)
		committeeCount = archivedCommitteeInfo.CommitteeCount
	} else {
		// Otherwise, we use data from the current epoch.
		currentEpoch := helpers.SlotToEpoch(headState.Slot)
		activeIndices, err = helpers.ActiveValidatorIndices(headState, currentEpoch)
		if err != nil {
			return nil, err
		}
		committeeCount, err = helpers.CommitteeCountAtSlot(headState, headState.Slot)
		if err != nil {
			return nil, err
		}
		attesterSeed, err = helpers.Seed(headState, currentEpoch, params.BeaconConfig().DomainBeaconAttester)
		if err != nil {
			return nil, err
		}
	}

	// If current epoch, compute. Otherwise, fetch from archive.
	committees := make([]*ethpb.BeaconCommittees_CommitteeItem, 0)
	for slot := startSlot; slot < startSlot+params.BeaconConfig().SlotsPerEpoch; slot++ {
		var countAtSlot = uint64(len(activeIndices)) / params.BeaconConfig().SlotsPerEpoch / params.BeaconConfig().TargetCommitteeSize
		if countAtSlot > params.BeaconConfig().MaxCommitteesPerSlot {
			countAtSlot = params.BeaconConfig().MaxCommitteesPerSlot
		}
		if countAtSlot == 0 {
			countAtSlot = 1
		}
		for i := uint64(0); i < countAtSlot; i++ {
			epochOffset := i + (slot%params.BeaconConfig().SlotsPerEpoch)*countAtSlot
			committee, err := helpers.ComputeCommittee(activeIndices, attesterSeed, epochOffset, committeeCount)
			if err != nil {
				return nil, err
			}
			committees = append(committees, &ethpb.BeaconCommittees_CommitteeItem{
				Committee: committee,
				Slot:      slot,
			})
		}
	}

	numCommittees := len(committees)
	start, end, nextPageToken, err := pagination.StartAndEndPage(req.PageToken, int(req.PageSize), numCommittees)
	if err != nil {
		return nil, err
	}
	return &ethpb.BeaconCommittees{
		Epoch:                helpers.SlotToEpoch(startSlot),
		ActiveValidatorCount: uint64(len(activeIndices)),
		Committees:           committees[start:end],
		TotalSize:            int32(numCommittees),
		NextPageToken:        nextPageToken,
	}, nil
}

// ListValidatorBalances retrieves the validator balances for a given set of public keys.
// An optional Epoch parameter is provided to request historical validator balances from
// archived, persistent data.
func (bs *BeaconChainServer) ListValidatorBalances(
	ctx context.Context,
	req *ethpb.GetValidatorBalancesRequest) (*ethpb.ValidatorBalances, error) {

	if int(req.PageSize) > params.BeaconConfig().MaxPageSize {
		return nil, status.Errorf(codes.InvalidArgument, "requested page size %d can not be greater than max size %d",
			req.PageSize, params.BeaconConfig().MaxPageSize)
	}

	res := make([]*ethpb.ValidatorBalances_Balance, 0)
	filtered := map[uint64]bool{} // track filtered validators to prevent duplication in the response.

	headState := bs.headFetcher.HeadState()
	var requestingGenesis bool
	var epoch uint64
	switch q := req.QueryFilter.(type) {
	case *ethpb.GetValidatorBalancesRequest_Epoch:
		epoch = q.Epoch
	case *ethpb.GetValidatorBalancesRequest_Genesis:
		requestingGenesis = q.Genesis
	default:
		epoch = helpers.CurrentEpoch(headState)
	}

	var balances []uint64
	var err error
	validators := headState.Validators
	if requestingGenesis {
		balances, err = bs.beaconDB.ArchivedBalances(ctx, 0 /* genesis epoch */)
		if err != nil {
			return nil, status.Errorf(codes.InvalidArgument, "could not retrieve balances for epoch %d", epoch)
		}
	} else if !requestingGenesis && epoch < helpers.CurrentEpoch(headState) {
		balances, err = bs.beaconDB.ArchivedBalances(ctx, epoch)
		if err != nil {
			return nil, status.Errorf(codes.InvalidArgument, "could not retrieve balances for epoch %d", epoch)
		}
	} else {
		balances = headState.Balances
	}

	for _, pubKey := range req.PublicKeys {
		// Skip empty public key
		if len(pubKey) == 0 {
			continue
		}

		index, ok, err := bs.beaconDB.ValidatorIndex(ctx, bytesutil.ToBytes48(pubKey))
		if err != nil {
			return nil, status.Errorf(codes.Internal, "could not retrieve validator index: %v", err)
		}
		if !ok {
			return nil, status.Errorf(codes.Internal, "could not find validator index for public key  %#x not found", pubKey)
		}

		filtered[index] = true

		if int(index) >= len(balances) {
			return nil, status.Errorf(codes.OutOfRange, "validator index %d >= balance list %d",
				index, len(balances))
		}

		res = append(res, &ethpb.ValidatorBalances_Balance{
			PublicKey: pubKey,
			Index:     index,
			Balance:   balances[index],
		})
	}

	for _, index := range req.Indices {
		if int(index) >= len(balances) {
			if epoch <= helpers.CurrentEpoch(headState) {
				return nil, status.Errorf(codes.OutOfRange, "validator index %d does not exist in historical balances",
					index)
			}
			return nil, status.Errorf(codes.OutOfRange, "validator index %d >= balance list %d",
				index, len(balances))
		}

		if !filtered[index] {
			res = append(res, &ethpb.ValidatorBalances_Balance{
				PublicKey: validators[index].PublicKey,
				Index:     index,
				Balance:   balances[index],
			})
		}
	}

	if len(req.Indices) == 0 && len(req.PublicKeys) == 0 {
		// return everything.
		for i := 0; i < len(headState.Balances); i++ {
			res = append(res, &ethpb.ValidatorBalances_Balance{
				PublicKey: headState.Validators[i].PublicKey,
				Index:     uint64(i),
				Balance:   balances[i],
			})
		}
	}

	balancesCount := len(res)
	start, end, nextPageToken, err := pagination.StartAndEndPage(req.PageToken, int(req.PageSize), balancesCount)
	if err != nil {
		return nil, err
	}
	return &ethpb.ValidatorBalances{
		Epoch:         epoch,
		Balances:      res[start:end],
		TotalSize:     int32(balancesCount),
		NextPageToken: nextPageToken,
	}, nil
}

// GetValidators retrieves the current list of active validators with an optional historical epoch flag to
// to retrieve validator set in time.
func (bs *BeaconChainServer) GetValidators(
	ctx context.Context,
	req *ethpb.GetValidatorsRequest,
) (*ethpb.Validators, error) {
	if int(req.PageSize) > params.BeaconConfig().MaxPageSize {
		return nil, status.Errorf(codes.InvalidArgument, "requested page size %d can not be greater than max size %d",
			req.PageSize, params.BeaconConfig().MaxPageSize)
	}

	headState := bs.headFetcher.HeadState()
	requestedEpoch := helpers.CurrentEpoch(headState)
	switch q := req.QueryFilter.(type) {
	case *ethpb.GetValidatorsRequest_Genesis:
		if q.Genesis {
			requestedEpoch = 0
		}
	case *ethpb.GetValidatorsRequest_Epoch:
		requestedEpoch = q.Epoch
	}

	finalizedEpoch := bs.finalizationFetcher.FinalizedCheckpt().Epoch
	validators := headState.Validators
	if requestedEpoch < finalizedEpoch {
		stopIdx := len(validators)
		for idx, val := range validators {
			// The first time we see a validator with an activation epoch > the requested epoch,
			// we know this validator is from the future relative to what the request wants.
			if val.ActivationEpoch > requestedEpoch {
				stopIdx = idx
				break
			}
		}
		validators = validators[:stopIdx]
	}

	validatorCount := len(validators)
	start, end, nextPageToken, err := pagination.StartAndEndPage(req.PageToken, int(req.PageSize), validatorCount)
	if err != nil {
		return nil, err
	}

	return &ethpb.Validators{
		Validators:    validators[start:end],
		TotalSize:     int32(validatorCount),
		NextPageToken: nextPageToken,
	}, nil
}

// GetValidatorActiveSetChanges retrieves the active set changes for a given epoch.
//
// This data includes any activations, voluntary exits, and involuntary
// ejections.
func (bs *BeaconChainServer) GetValidatorActiveSetChanges(
	ctx context.Context, req *ethpb.GetValidatorActiveSetChangesRequest,
) (*ethpb.ActiveSetChanges, error) {
	headState := bs.headFetcher.HeadState()
	requestedEpoch := helpers.CurrentEpoch(headState)
	switch q := req.QueryFilter.(type) {
	case *ethpb.GetValidatorActiveSetChangesRequest_Genesis:
		if q.Genesis {
			requestedEpoch = 0
		}
	case *ethpb.GetValidatorActiveSetChangesRequest_Epoch:
		requestedEpoch = q.Epoch
	}

	activatedIndices := make([]uint64, 0)
	slashedIndices := make([]uint64, 0)
	exitedIndices := make([]uint64, 0)
	finalizedEpoch := bs.finalizationFetcher.FinalizedCheckpt().Epoch
	var err error

	if requestedEpoch < finalizedEpoch {
		archivedChanges, err := bs.beaconDB.ArchivedActiveValidatorChanges(ctx, requestedEpoch)
		if err != nil {
			return nil, status.Errorf(codes.Internal, "could not fetch archived active validator changes: %v", err)
		}
		activatedIndices = archivedChanges.Activated
		slashedIndices = archivedChanges.Slashed
		exitedIndices = archivedChanges.Exited
	} else {
		activatedIndices = validators.ActivatedValidatorIndices(headState)
		slashedIndices = validators.SlashedValidatorIndices(headState)
		exitedIndices, err = validators.ExitedValidatorIndices(headState)
		if err != nil {
			return nil, status.Errorf(codes.Internal, "could not determine exited validator indices: %v", err)
		}
	}

	// We retrieve the public keys for the indices.
	activatedKeys := make([][]byte, len(activatedIndices))
	slashedKeys := make([][]byte, len(slashedIndices))
	exitedKeys := make([][]byte, len(exitedIndices))
	for i, idx := range activatedIndices {
		activatedKeys[i] = headState.Validators[idx].PublicKey
	}
	for i, idx := range slashedIndices {
		slashedKeys[i] = headState.Validators[idx].PublicKey
	}
	for i, idx := range exitedIndices {
		exitedKeys[i] = headState.Validators[idx].PublicKey
	}
	return &ethpb.ActiveSetChanges{
		Epoch:               requestedEpoch,
		ActivatedPublicKeys: activatedKeys,
		ExitedPublicKeys:    exitedKeys,
		SlashedPublicKeys:   slashedKeys,
	}, nil
}

// GetValidatorQueue retrieves the current validator queue information.
func (bs *BeaconChainServer) GetValidatorQueue(
	ctx context.Context, _ *ptypes.Empty,
) (*ethpb.ValidatorQueue, error) {
	headState := bs.headFetcher.HeadState()
	// Queue the validators whose eligible to activate and sort them by activation eligibility epoch number.
	// Additionally, determine those validators queued to exit
	awaitingExit := make([]uint64, 0)
	exitEpochs := make([]uint64, 0)
	activationQ := make([]uint64, 0)
	for idx, validator := range headState.Validators {
		eligibleActivated := validator.ActivationEligibilityEpoch != params.BeaconConfig().FarFutureEpoch
		canBeActive := validator.ActivationEpoch >= helpers.DelayedActivationExitEpoch(headState.FinalizedCheckpoint.Epoch)
		if eligibleActivated && canBeActive {
			activationQ = append(activationQ, uint64(idx))
		}
		if validator.ExitEpoch != params.BeaconConfig().FarFutureEpoch {
			exitEpochs = append(exitEpochs, validator.ExitEpoch)
			awaitingExit = append(awaitingExit, uint64(idx))
		}
	}
	sort.Slice(activationQ, func(i, j int) bool {
		return headState.Validators[i].ActivationEligibilityEpoch < headState.Validators[j].ActivationEligibilityEpoch
	})
	sort.Slice(awaitingExit, func(i, j int) bool {
		return headState.Validators[i].WithdrawableEpoch < headState.Validators[j].WithdrawableEpoch
	})

	// Only activate just enough validators according to the activation churn limit.
	activationQueueChurn := len(activationQ)
	churnLimit, err := helpers.ValidatorChurnLimit(headState)
	if err != nil {
		return nil, errors.Wrap(err, "could not get churn limit")
	}

	exitQueueEpoch := uint64(0)
	for _, i := range exitEpochs {
		if exitQueueEpoch < i {
			exitQueueEpoch = i
		}
	}
	exitQueueChurn := 0
	for _, val := range headState.Validators {
		if val.ExitEpoch == exitQueueEpoch {
			exitQueueChurn++
		}
	}
	// Prevent churn limit from causing index out of bound issues.
	if int(churnLimit) < activationQueueChurn {
		activationQueueChurn = int(churnLimit)
	}
	if int(churnLimit) < exitQueueChurn {
		// If we are above the churn limit, we simply increase the churn by one.
		exitQueueEpoch++
		exitQueueChurn = int(churnLimit)
	}

	// We use the exit queue churn to determine if we have passed a churn limit.
	minEpoch := exitQueueEpoch + params.BeaconConfig().MinValidatorWithdrawabilityDelay
	exitQueueIndices := make([]uint64, 0)
	for _, valIdx := range awaitingExit {
		if headState.Validators[valIdx].WithdrawableEpoch < minEpoch {
			exitQueueIndices = append(exitQueueIndices, valIdx)
		}
	}

	// Get the public keys for the validators in the queues up to the allowed churn limits.
	activationQueueKeys := make([][]byte, len(activationQ))
	exitQueueKeys := make([][]byte, len(exitQueueIndices))
	for i, idx := range activationQ {
		activationQueueKeys[i] = headState.Validators[idx].PublicKey
	}
	for i, idx := range exitQueueIndices {
		exitQueueKeys[i] = headState.Validators[idx].PublicKey
	}

	return &ethpb.ValidatorQueue{
		ChurnLimit:           churnLimit,
		ActivationPublicKeys: activationQueueKeys,
		ExitPublicKeys:       exitQueueKeys,
	}, nil
}

// ListValidatorAssignments retrieves the validator assignments for a given epoch,
// optional validator indices or public keys may be included to filter validator assignments.
func (bs *BeaconChainServer) ListValidatorAssignments(
	ctx context.Context, req *ethpb.ListValidatorAssignmentsRequest,
) (*ethpb.ValidatorAssignments, error) {
	if int(req.PageSize) > params.BeaconConfig().MaxPageSize {
		return nil, status.Errorf(codes.InvalidArgument, "requested page size %d can not be greater than max size %d",
			req.PageSize, params.BeaconConfig().MaxPageSize)
	}

	var res []*ethpb.ValidatorAssignments_CommitteeAssignment
	headState := bs.headFetcher.HeadState()
	filtered := map[uint64]bool{} // track filtered validators to prevent duplication in the response.
	filteredIndices := make([]uint64, 0)
	requestedEpoch := helpers.CurrentEpoch(headState)

	switch q := req.QueryFilter.(type) {
	case *ethpb.ListValidatorAssignmentsRequest_Genesis:
		if q.Genesis {
			requestedEpoch = 0
		}
	case *ethpb.ListValidatorAssignmentsRequest_Epoch:
		requestedEpoch = q.Epoch
	}

	// Filter out assignments by public keys.
	for _, pubKey := range req.PublicKeys {
		index, ok, err := bs.beaconDB.ValidatorIndex(ctx, bytesutil.ToBytes48(pubKey))
		if err != nil {
			return nil, status.Errorf(codes.Internal, "could not retrieve validator index: %v", err)
		}
		if !ok {
			return nil, status.Errorf(codes.NotFound, "could not find validator index for public key  %#x not found", pubKey)
		}
		filtered[index] = true
		filteredIndices = append(filteredIndices, index)
	}

	// Filter out assignments by validator indices.
	for _, index := range req.Indices {
		if !filtered[index] {
			filteredIndices = append(filteredIndices, index)
		}
	}

	activeIndices, err := helpers.ActiveValidatorIndices(headState, requestedEpoch)
	if err != nil {
		return nil, status.Errorf(codes.Internal, "could not retrieve active validator indices: %v", err)
	}
	if len(filteredIndices) == 0 {
		// If no filter was specified, return assignments from active validator indices with pagination.
		filteredIndices = activeIndices
	}

	start, end, nextPageToken, err := pagination.StartAndEndPage(req.PageToken, int(req.PageSize), len(filteredIndices))
	if err != nil {
		return nil, err
	}

	shouldFetchFromArchive := requestedEpoch < bs.finalizationFetcher.FinalizedCheckpt().Epoch

	for _, index := range filteredIndices[start:end] {
		if int(index) >= len(headState.Validators) {
			return nil, status.Errorf(codes.InvalidArgument, "validator index %d >= validator count %d",
				index, len(headState.Validators))
		}
		if shouldFetchFromArchive {
			archivedInfo, err := bs.beaconDB.ArchivedCommitteeInfo(ctx, requestedEpoch)
			if err != nil {
				return nil, status.Errorf(
					codes.Internal,
					"could not retrieve archived committee info for epoch %d",
					requestedEpoch,
				)
			}
			if archivedInfo == nil {
				return nil, status.Errorf(
					codes.NotFound,
					"no archival committee info found for epoch %d",
					requestedEpoch,
				)
			}
			archivedBalances, err := bs.beaconDB.ArchivedBalances(ctx, requestedEpoch)
			if err != nil {
				return nil, status.Errorf(
					codes.Internal,
					"could not retrieve archived balances for epoch %d",
					requestedEpoch,
				)
			}
			if archivedBalances == nil {
				return nil, status.Errorf(
					codes.NotFound,
					"no archival balances found for epoch %d",
					requestedEpoch,
				)
			}
			committee, committeeIndex, attesterSlot, proposerSlot, err := archivedValidatorCommittee(
				requestedEpoch,
				index,
				archivedInfo,
				activeIndices,
				archivedBalances,
			)
			if err != nil {
				return nil, status.Errorf(codes.Internal, "could not retrieve archived assignment for validator %d: %v", index, err)
			}
			assign := &ethpb.ValidatorAssignments_CommitteeAssignment{
				BeaconCommittees: committee,
				CommitteeIndex:   committeeIndex,
				AttesterSlot:     attesterSlot,
				ProposerSlot:     proposerSlot,
				PublicKey:        headState.Validators[index].PublicKey,
			}
			res = append(res, assign)
			continue
		}
		committee, committeeIndex, attesterSlot, proposerSlot, err := helpers.CommitteeAssignment(headState, requestedEpoch, index)
		if err != nil {
			return nil, status.Errorf(codes.Internal, "could not retrieve assignment for validator %d: %v", index, err)
		}
		assign := &ethpb.ValidatorAssignments_CommitteeAssignment{
			BeaconCommittees: committee,
			CommitteeIndex:   committeeIndex,
			AttesterSlot:     attesterSlot,
			ProposerSlot:     proposerSlot,
			PublicKey:        headState.Validators[index].PublicKey,
		}
		res = append(res, assign)
	}

	return &ethpb.ValidatorAssignments{
		Epoch:         requestedEpoch,
		Assignments:   res,
		NextPageToken: nextPageToken,
		TotalSize:     int32(len(filteredIndices)),
	}, nil
}

<<<<<<< HEAD
=======
// Computes validator assignments for an epoch and validator index using archived committee
// information, archived balances, and a set of active validators.
func archivedValidatorCommittee(
	epoch uint64,
	validatorIndex uint64,
	archivedInfo *ethpb.ArchivedCommitteeInfo,
	activeIndices []uint64,
	archivedBalances []uint64,
) ([]uint64, uint64, uint64, uint64, error) {
	committeeCount := archivedInfo.CommitteeCount
	proposerSeed := bytesutil.ToBytes32(archivedInfo.ProposerSeed)
	attesterSeed := bytesutil.ToBytes32(archivedInfo.AttesterSeed)

	startSlot := helpers.StartSlot(epoch)
	proposerIndexToSlot := make(map[uint64]uint64)
	for slot := startSlot; slot < startSlot+params.BeaconConfig().SlotsPerEpoch; slot++ {
		seedWithSlot := append(proposerSeed[:], bytesutil.Bytes8(slot)...)
		seedWithSlotHash := hashutil.Hash(seedWithSlot)
		i, err := archivedProposerIndex(activeIndices, archivedBalances, seedWithSlotHash)
		if err != nil {
			return nil, 0, 0, 0, errors.Wrapf(err, "could not check proposer at slot %d", slot)
		}
		proposerIndexToSlot[i] = slot
	}
	for slot := startSlot; slot < startSlot+params.BeaconConfig().SlotsPerEpoch; slot++ {
		var countAtSlot = uint64(len(activeIndices)) / params.BeaconConfig().SlotsPerEpoch / params.BeaconConfig().TargetCommitteeSize
		if countAtSlot > params.BeaconConfig().MaxCommitteesPerSlot {
			countAtSlot = params.BeaconConfig().MaxCommitteesPerSlot
		}
		if countAtSlot == 0 {
			countAtSlot = 1
		}
		for i := uint64(0); i < countAtSlot; i++ {
			epochOffset := i + (slot%params.BeaconConfig().SlotsPerEpoch)*countAtSlot
			committee, err := helpers.ComputeCommittee(activeIndices, attesterSeed, epochOffset, committeeCount)
			if err != nil {
				return nil, 0, 0, 0, errors.Wrap(err, "could not compute committee")
			}
			for _, index := range committee {
				if validatorIndex == index {
					proposerSlot, _ := proposerIndexToSlot[validatorIndex]
					return committee, i, slot, proposerSlot, nil
				}
			}
		}
	}
	return nil, 0, 0, 0, fmt.Errorf("could not find committee for validator index %d", validatorIndex)
}

func archivedProposerIndex(activeIndices []uint64, activeBalances []uint64, seed [32]byte) (uint64, error) {
	length := uint64(len(activeIndices))
	if length == 0 {
		return 0, errors.New("empty indices list")
	}
	maxRandomByte := uint64(1<<8 - 1)
	for i := uint64(0); ; i++ {
		candidateIndex, err := helpers.ComputeShuffledIndex(i%length, length, seed, true)
		if err != nil {
			return 0, err
		}
		b := append(seed[:], bytesutil.Bytes8(i/32)...)
		randomByte := hashutil.Hash(b)[i%32]
		effectiveBalance := activeBalances[candidateIndex]
		if effectiveBalance >= params.BeaconConfig().MaxEffectiveBalance {
			// if the actual balance is greater than or equal to the max effective balance,
			// we just determine the proposer index using config.MaxEffectiveBalance.
			effectiveBalance = params.BeaconConfig().MaxEffectiveBalance
		}
		if effectiveBalance*maxRandomByte >= params.BeaconConfig().MaxEffectiveBalance*uint64(randomByte) {
			return candidateIndex, nil
		}
	}
}

>>>>>>> 81c53c26
// GetValidatorParticipation retrieves the validator participation information for a given epoch,
// it returns the information about validator's participation rate in voting on the proof of stake
// rules based on their balance compared to the total active validator balance.
func (bs *BeaconChainServer) GetValidatorParticipation(
	ctx context.Context, req *ethpb.GetValidatorParticipationRequest,
) (*ethpb.ValidatorParticipationResponse, error) {
	headState := bs.headFetcher.HeadState()
	currentEpoch := helpers.SlotToEpoch(headState.Slot)

	var requestedEpoch uint64
	var isGenesis bool
	switch q := req.QueryFilter.(type) {
	case *ethpb.GetValidatorParticipationRequest_Genesis:
		isGenesis = q.Genesis
	case *ethpb.GetValidatorParticipationRequest_Epoch:
		requestedEpoch = q.Epoch
	default:
		requestedEpoch = currentEpoch
	}

	if requestedEpoch > helpers.SlotToEpoch(headState.Slot) {
		return nil, status.Errorf(
			codes.FailedPrecondition,
			"cannot request data from an epoch in the future: req.Epoch %d, currentEpoch %d", requestedEpoch, currentEpoch,
		)
	}
	// If the request is from genesis or another past epoch, we look into our archived
	// data to find it and return it if it exists.
	if isGenesis {
		participation, err := bs.beaconDB.ArchivedValidatorParticipation(ctx, 0)
		if err != nil {
			return nil, status.Errorf(codes.Internal, "could not fetch archived participation: %v", err)
		}
		if participation == nil {
			return nil, status.Error(codes.NotFound, "could not find archival data for epoch 0")
		}
		return &ethpb.ValidatorParticipationResponse{
			Epoch:         0,
			Finalized:     true,
			Participation: participation,
		}, nil
	} else if requestedEpoch < helpers.SlotToEpoch(headState.Slot) {
		participation, err := bs.beaconDB.ArchivedValidatorParticipation(ctx, requestedEpoch)
		if err != nil {
			return nil, status.Errorf(codes.Internal, "could not fetch archived participation: %v", err)
		}
		if participation == nil {
			return nil, status.Errorf(codes.NotFound, "could not find archival data for epoch %d", requestedEpoch)
		}
		finalizedEpoch := bs.finalizationFetcher.FinalizedCheckpt().Epoch
		// If the epoch we requested is <= the finalized epoch, we consider it finalized as well.
		finalized := requestedEpoch <= finalizedEpoch
		return &ethpb.ValidatorParticipationResponse{
			Epoch:         requestedEpoch,
			Finalized:     finalized,
			Participation: participation,
		}, nil
	}
	// Else if the request is for the current epoch, we compute validator participation
	// right away and return the result based on the head state.
	participation, err := epoch.ComputeValidatorParticipation(headState)
	if err != nil {
		return nil, status.Errorf(codes.Internal, "could not compute participation: %v", err)
	}
	return &ethpb.ValidatorParticipationResponse{
		Epoch:         currentEpoch,
		Finalized:     false, // The current epoch can never be finalized.
		Participation: participation,
	}, nil
}<|MERGE_RESOLUTION|>--- conflicted
+++ resolved
@@ -784,83 +784,6 @@
 	}, nil
 }
 
-<<<<<<< HEAD
-=======
-// Computes validator assignments for an epoch and validator index using archived committee
-// information, archived balances, and a set of active validators.
-func archivedValidatorCommittee(
-	epoch uint64,
-	validatorIndex uint64,
-	archivedInfo *ethpb.ArchivedCommitteeInfo,
-	activeIndices []uint64,
-	archivedBalances []uint64,
-) ([]uint64, uint64, uint64, uint64, error) {
-	committeeCount := archivedInfo.CommitteeCount
-	proposerSeed := bytesutil.ToBytes32(archivedInfo.ProposerSeed)
-	attesterSeed := bytesutil.ToBytes32(archivedInfo.AttesterSeed)
-
-	startSlot := helpers.StartSlot(epoch)
-	proposerIndexToSlot := make(map[uint64]uint64)
-	for slot := startSlot; slot < startSlot+params.BeaconConfig().SlotsPerEpoch; slot++ {
-		seedWithSlot := append(proposerSeed[:], bytesutil.Bytes8(slot)...)
-		seedWithSlotHash := hashutil.Hash(seedWithSlot)
-		i, err := archivedProposerIndex(activeIndices, archivedBalances, seedWithSlotHash)
-		if err != nil {
-			return nil, 0, 0, 0, errors.Wrapf(err, "could not check proposer at slot %d", slot)
-		}
-		proposerIndexToSlot[i] = slot
-	}
-	for slot := startSlot; slot < startSlot+params.BeaconConfig().SlotsPerEpoch; slot++ {
-		var countAtSlot = uint64(len(activeIndices)) / params.BeaconConfig().SlotsPerEpoch / params.BeaconConfig().TargetCommitteeSize
-		if countAtSlot > params.BeaconConfig().MaxCommitteesPerSlot {
-			countAtSlot = params.BeaconConfig().MaxCommitteesPerSlot
-		}
-		if countAtSlot == 0 {
-			countAtSlot = 1
-		}
-		for i := uint64(0); i < countAtSlot; i++ {
-			epochOffset := i + (slot%params.BeaconConfig().SlotsPerEpoch)*countAtSlot
-			committee, err := helpers.ComputeCommittee(activeIndices, attesterSeed, epochOffset, committeeCount)
-			if err != nil {
-				return nil, 0, 0, 0, errors.Wrap(err, "could not compute committee")
-			}
-			for _, index := range committee {
-				if validatorIndex == index {
-					proposerSlot, _ := proposerIndexToSlot[validatorIndex]
-					return committee, i, slot, proposerSlot, nil
-				}
-			}
-		}
-	}
-	return nil, 0, 0, 0, fmt.Errorf("could not find committee for validator index %d", validatorIndex)
-}
-
-func archivedProposerIndex(activeIndices []uint64, activeBalances []uint64, seed [32]byte) (uint64, error) {
-	length := uint64(len(activeIndices))
-	if length == 0 {
-		return 0, errors.New("empty indices list")
-	}
-	maxRandomByte := uint64(1<<8 - 1)
-	for i := uint64(0); ; i++ {
-		candidateIndex, err := helpers.ComputeShuffledIndex(i%length, length, seed, true)
-		if err != nil {
-			return 0, err
-		}
-		b := append(seed[:], bytesutil.Bytes8(i/32)...)
-		randomByte := hashutil.Hash(b)[i%32]
-		effectiveBalance := activeBalances[candidateIndex]
-		if effectiveBalance >= params.BeaconConfig().MaxEffectiveBalance {
-			// if the actual balance is greater than or equal to the max effective balance,
-			// we just determine the proposer index using config.MaxEffectiveBalance.
-			effectiveBalance = params.BeaconConfig().MaxEffectiveBalance
-		}
-		if effectiveBalance*maxRandomByte >= params.BeaconConfig().MaxEffectiveBalance*uint64(randomByte) {
-			return candidateIndex, nil
-		}
-	}
-}
-
->>>>>>> 81c53c26
 // GetValidatorParticipation retrieves the validator participation information for a given epoch,
 // it returns the information about validator's participation rate in voting on the proof of stake
 // rules based on their balance compared to the total active validator balance.
