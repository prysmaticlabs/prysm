--- conflicted
+++ resolved
@@ -1079,13 +1079,8 @@
 	return []endpoint{
 		{
 			template: "/prysm/validators/performance",
-<<<<<<< HEAD
 			name:     namespace + ".GetValidatorPerformance",
 			middleware: []func(http.Handler) http.Handler{
-=======
-			name:     namespace + ".GetPerformance",
-			middleware: []mux.MiddlewareFunc{
->>>>>>> 2e1df79b
 				middleware.ContentTypeHandler([]string{api.JsonMediaType}),
 				middleware.AcceptHeaderHandler([]string{api.JsonMediaType}),
 			},
@@ -1093,14 +1088,9 @@
 			methods: []string{http.MethodPost},
 		},
 		{
-			template: "/prysm/v1/validators/performance",
-<<<<<<< HEAD
-			name:     namespace + ".GetValidatorPerformance",
-			middleware: []func(http.Handler) http.Handler{
-=======
-			name:     namespace + ".GetPerformance",
-			middleware: []mux.MiddlewareFunc{
->>>>>>> 2e1df79b
+			template: "/prysm/v1/validators/performance"
+      name:     namespace + ".GetPerformance",
+			middleware: []func(http.Handler) http.Handler{
 				middleware.ContentTypeHandler([]string{api.JsonMediaType}),
 				middleware.AcceptHeaderHandler([]string{api.JsonMediaType}),
 			},
