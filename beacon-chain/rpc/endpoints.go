package rpc

import (
	"net/http"

	"github.com/gorilla/mux"
	"github.com/prometheus/client_golang/prometheus"
	"github.com/prometheus/client_golang/prometheus/promhttp"
	"github.com/prysmaticlabs/prysm/v5/api"
	"github.com/prysmaticlabs/prysm/v5/api/server/middleware"
	"github.com/prysmaticlabs/prysm/v5/beacon-chain/rpc/core"
	"github.com/prysmaticlabs/prysm/v5/beacon-chain/rpc/eth/beacon"
	"github.com/prysmaticlabs/prysm/v5/beacon-chain/rpc/eth/blob"
	"github.com/prysmaticlabs/prysm/v5/beacon-chain/rpc/eth/builder"
	"github.com/prysmaticlabs/prysm/v5/beacon-chain/rpc/eth/config"
	"github.com/prysmaticlabs/prysm/v5/beacon-chain/rpc/eth/debug"
	"github.com/prysmaticlabs/prysm/v5/beacon-chain/rpc/eth/events"
	lightclient "github.com/prysmaticlabs/prysm/v5/beacon-chain/rpc/eth/light-client"
	"github.com/prysmaticlabs/prysm/v5/beacon-chain/rpc/eth/node"
	"github.com/prysmaticlabs/prysm/v5/beacon-chain/rpc/eth/rewards"
	"github.com/prysmaticlabs/prysm/v5/beacon-chain/rpc/eth/validator"
	"github.com/prysmaticlabs/prysm/v5/beacon-chain/rpc/lookup"
	beaconprysm "github.com/prysmaticlabs/prysm/v5/beacon-chain/rpc/prysm/beacon"
	nodeprysm "github.com/prysmaticlabs/prysm/v5/beacon-chain/rpc/prysm/node"
	validatorv1alpha1 "github.com/prysmaticlabs/prysm/v5/beacon-chain/rpc/prysm/v1alpha1/validator"
	validatorprysm "github.com/prysmaticlabs/prysm/v5/beacon-chain/rpc/prysm/validator"
	"github.com/prysmaticlabs/prysm/v5/beacon-chain/state/stategen"
)

type endpoint struct {
	template   string
	name       string
	middleware []mux.MiddlewareFunc
	handler    http.HandlerFunc
	methods    []string
}

func (e *endpoint) handlerWithMiddleware() http.HandlerFunc {
	handler := http.Handler(e.handler)
	for _, m := range e.middleware {
		handler = m(handler)
	}
	return promhttp.InstrumentHandlerDuration(
		httpRequestLatency.MustCurryWith(prometheus.Labels{"endpoint": e.name}),
		promhttp.InstrumentHandlerCounter(
			httpRequestCount.MustCurryWith(prometheus.Labels{"endpoint": e.name}),
			handler,
		),
	)
}

func (s *Service) endpoints(
	enableDebug bool,
	blocker lookup.Blocker,
	stater lookup.Stater,
	rewardFetcher rewards.BlockRewardsFetcher,
	validatorServer *validatorv1alpha1.Server,
	coreService *core.Service,
	ch *stategen.CanonicalHistory,
) []endpoint {
	endpoints := make([]endpoint, 0)
	endpoints = append(endpoints, s.rewardsEndpoints(blocker, stater, rewardFetcher)...)
	endpoints = append(endpoints, s.builderEndpoints(stater)...)
	endpoints = append(endpoints, s.blobEndpoints(blocker)...)
	endpoints = append(endpoints, s.validatorEndpoints(validatorServer, stater, coreService, rewardFetcher)...)
	endpoints = append(endpoints, s.nodeEndpoints()...)
	endpoints = append(endpoints, s.beaconEndpoints(ch, stater, blocker, validatorServer, coreService)...)
	endpoints = append(endpoints, s.configEndpoints()...)
	endpoints = append(endpoints, s.lightClientEndpoints(blocker, stater)...)
	endpoints = append(endpoints, s.eventsEndpoints()...)
	endpoints = append(endpoints, s.prysmBeaconEndpoints(ch, stater, coreService)...)
	endpoints = append(endpoints, s.prysmNodeEndpoints()...)
	endpoints = append(endpoints, s.prysmValidatorEndpoints(stater, coreService)...)
	if enableDebug {
		endpoints = append(endpoints, s.debugEndpoints(stater)...)
	}
	return endpoints
}

func (s *Service) rewardsEndpoints(blocker lookup.Blocker, stater lookup.Stater, rewardFetcher rewards.BlockRewardsFetcher) []endpoint {
	server := &rewards.Server{
		Blocker:               blocker,
		OptimisticModeFetcher: s.cfg.OptimisticModeFetcher,
		FinalizationFetcher:   s.cfg.FinalizationFetcher,
		TimeFetcher:           s.cfg.GenesisTimeFetcher,
		Stater:                stater,
		HeadFetcher:           s.cfg.HeadFetcher,
		BlockRewardFetcher:    rewardFetcher,
	}

	const namespace = "rewards"
	return []endpoint{
		{
			template: "/eth/v1/beacon/rewards/blocks/{block_id}",
			name:     namespace + ".BlockRewards",
			middleware: []mux.MiddlewareFunc{
				middleware.AcceptHeaderHandler([]string{api.JsonMediaType}),
			},
			handler: server.BlockRewards,
			methods: []string{http.MethodGet},
		},
		{
			template: "/eth/v1/beacon/rewards/attestations/{epoch}",
			name:     namespace + ".AttestationRewards",
			middleware: []mux.MiddlewareFunc{
				middleware.ContentTypeHandler([]string{api.JsonMediaType}),
				middleware.AcceptHeaderHandler([]string{api.JsonMediaType}),
			},
			handler: server.AttestationRewards,
			methods: []string{http.MethodPost},
		},
		{
			template: "/eth/v1/beacon/rewards/sync_committee/{block_id}",
			name:     namespace + ".SyncCommitteeRewards",
			middleware: []mux.MiddlewareFunc{
				middleware.ContentTypeHandler([]string{api.JsonMediaType}),
				middleware.AcceptHeaderHandler([]string{api.JsonMediaType}),
			},
			handler: server.SyncCommitteeRewards,
			methods: []string{http.MethodPost},
		},
	}
}

func (s *Service) builderEndpoints(stater lookup.Stater) []endpoint {
	server := &builder.Server{
		FinalizationFetcher:   s.cfg.FinalizationFetcher,
		OptimisticModeFetcher: s.cfg.OptimisticModeFetcher,
		Stater:                stater,
	}

	const namespace = "builder"
	return []endpoint{
		{
			template: "/eth/v1/builder/states/{state_id}/expected_withdrawals",
			name:     namespace + ".ExpectedWithdrawals",
			middleware: []mux.MiddlewareFunc{
				middleware.AcceptHeaderHandler([]string{api.JsonMediaType, api.OctetStreamMediaType}),
			},
			handler: server.ExpectedWithdrawals,
			methods: []string{http.MethodGet},
		},
	}
}

func (*Service) blobEndpoints(blocker lookup.Blocker) []endpoint {
	server := &blob.Server{
		Blocker: blocker,
	}

	const namespace = "blob"
	return []endpoint{
		{
			template: "/eth/v1/beacon/blob_sidecars/{block_id}",
			name:     namespace + ".Blobs",
			middleware: []mux.MiddlewareFunc{
				middleware.AcceptHeaderHandler([]string{api.JsonMediaType, api.OctetStreamMediaType}),
			},
			handler: server.Blobs,
			methods: []string{http.MethodGet},
		},
	}
}

func (s *Service) validatorEndpoints(
	validatorServer *validatorv1alpha1.Server,
	stater lookup.Stater,
	coreService *core.Service,
	rewardFetcher rewards.BlockRewardsFetcher,
) []endpoint {
	server := &validator.Server{
		HeadFetcher:            s.cfg.HeadFetcher,
		TimeFetcher:            s.cfg.GenesisTimeFetcher,
		SyncChecker:            s.cfg.SyncService,
		OptimisticModeFetcher:  s.cfg.OptimisticModeFetcher,
		AttestationsPool:       s.cfg.AttestationsPool,
		PeerManager:            s.cfg.PeerManager,
		Broadcaster:            s.cfg.Broadcaster,
		V1Alpha1Server:         validatorServer,
		Stater:                 stater,
		SyncCommitteePool:      s.cfg.SyncCommitteeObjectPool,
		ChainInfoFetcher:       s.cfg.ChainInfoFetcher,
		BeaconDB:               s.cfg.BeaconDB,
		BlockBuilder:           s.cfg.BlockBuilder,
		OperationNotifier:      s.cfg.OperationNotifier,
		TrackedValidatorsCache: s.cfg.TrackedValidatorsCache,
		PayloadIDCache:         s.cfg.PayloadIDCache,
		CoreService:            coreService,
		BlockRewardFetcher:     rewardFetcher,
	}

	const namespace = "validator"
	return []endpoint{
		{
			template: "/eth/v1/validator/aggregate_attestation",
			name:     namespace + ".GetAggregateAttestation",
			middleware: []mux.MiddlewareFunc{
				middleware.AcceptHeaderHandler([]string{api.JsonMediaType}),
			},
			handler: server.GetAggregateAttestation,
			methods: []string{http.MethodGet},
		},
		{
			template: "/eth/v1/validator/contribution_and_proofs",
			name:     namespace + ".SubmitContributionAndProofs",
			middleware: []mux.MiddlewareFunc{
				middleware.ContentTypeHandler([]string{api.JsonMediaType}),
				middleware.AcceptHeaderHandler([]string{api.JsonMediaType}),
			},
			handler: server.SubmitContributionAndProofs,
			methods: []string{http.MethodPost},
		},
		{
			template: "/eth/v1/validator/aggregate_and_proofs",
			name:     namespace + ".SubmitAggregateAndProofs",
			middleware: []mux.MiddlewareFunc{
				middleware.ContentTypeHandler([]string{api.JsonMediaType}),
				middleware.AcceptHeaderHandler([]string{api.JsonMediaType}),
			},
			handler: server.SubmitAggregateAndProofs,
			methods: []string{http.MethodPost},
		},
		{
			template: "/eth/v1/validator/sync_committee_contribution",
			name:     namespace + ".ProduceSyncCommitteeContribution",
			middleware: []mux.MiddlewareFunc{
				middleware.AcceptHeaderHandler([]string{api.JsonMediaType}),
			},
			handler: server.ProduceSyncCommitteeContribution,
			methods: []string{http.MethodGet},
		},
		{
			template: "/eth/v1/validator/sync_committee_subscriptions",
			name:     namespace + ".SubmitSyncCommitteeSubscription",
			middleware: []mux.MiddlewareFunc{
				middleware.ContentTypeHandler([]string{api.JsonMediaType}),
				middleware.AcceptHeaderHandler([]string{api.JsonMediaType}),
			},
			handler: server.SubmitSyncCommitteeSubscription,
			methods: []string{http.MethodPost},
		},
		{
			template: "/eth/v1/validator/beacon_committee_subscriptions",
			name:     namespace + ".SubmitBeaconCommitteeSubscription",
			middleware: []mux.MiddlewareFunc{
				middleware.ContentTypeHandler([]string{api.JsonMediaType}),
				middleware.AcceptHeaderHandler([]string{api.JsonMediaType}),
			},
			handler: server.SubmitBeaconCommitteeSubscription,
			methods: []string{http.MethodPost},
		},
		{
			template: "/eth/v1/validator/attestation_data",
			name:     namespace + ".GetAttestationData",
			middleware: []mux.MiddlewareFunc{
				middleware.AcceptHeaderHandler([]string{api.JsonMediaType}),
			},
			handler: server.GetAttestationData,
			methods: []string{http.MethodGet},
		},
		{
			template: "/eth/v1/validator/register_validator",
			name:     namespace + ".RegisterValidator",
			middleware: []mux.MiddlewareFunc{
				middleware.ContentTypeHandler([]string{api.JsonMediaType}),
				middleware.AcceptHeaderHandler([]string{api.JsonMediaType}),
			},
			handler: server.RegisterValidator,
			methods: []string{http.MethodPost},
		},
		{
			template: "/eth/v1/validator/duties/attester/{epoch}",
			name:     namespace + ".GetAttesterDuties",
			middleware: []mux.MiddlewareFunc{
				middleware.ContentTypeHandler([]string{api.JsonMediaType}),
				middleware.AcceptHeaderHandler([]string{api.JsonMediaType}),
			},
			handler: server.GetAttesterDuties,
			methods: []string{http.MethodPost},
		},
		{
			template: "/eth/v1/validator/duties/proposer/{epoch}",
			name:     namespace + ".GetProposerDuties",
			middleware: []mux.MiddlewareFunc{
				middleware.AcceptHeaderHandler([]string{api.JsonMediaType}),
			},
			handler: server.GetProposerDuties,
			methods: []string{http.MethodGet},
		},
		{
			template: "/eth/v1/validator/duties/sync/{epoch}",
			name:     namespace + ".GetSyncCommitteeDuties",
			middleware: []mux.MiddlewareFunc{
				middleware.ContentTypeHandler([]string{api.JsonMediaType}),
				middleware.AcceptHeaderHandler([]string{api.JsonMediaType}),
			},
			handler: server.GetSyncCommitteeDuties,
			methods: []string{http.MethodPost},
		},
		{
			template: "/eth/v1/validator/prepare_beacon_proposer",
			name:     namespace + ".PrepareBeaconProposer",
			middleware: []mux.MiddlewareFunc{
				middleware.ContentTypeHandler([]string{api.JsonMediaType}),
				middleware.AcceptHeaderHandler([]string{api.JsonMediaType}),
			},
			handler: server.PrepareBeaconProposer,
			methods: []string{http.MethodPost},
		},
		{
			template: "/eth/v1/validator/liveness/{epoch}",
			name:     namespace + ".GetLiveness",
			middleware: []mux.MiddlewareFunc{
				middleware.ContentTypeHandler([]string{api.JsonMediaType}),
				middleware.AcceptHeaderHandler([]string{api.JsonMediaType}),
			},
			handler: server.GetLiveness,
			methods: []string{http.MethodPost},
		},
		{
			template: "/eth/v2/validator/blocks/{slot}",
			name:     namespace + ".ProduceBlockV2",
			middleware: []mux.MiddlewareFunc{
				middleware.AcceptHeaderHandler([]string{api.JsonMediaType, api.OctetStreamMediaType}),
			},
			handler: server.ProduceBlockV2,
			methods: []string{http.MethodGet},
		},
		{
			template: "/eth/v1/validator/blinded_blocks/{slot}",
			name:     namespace + ".ProduceBlindedBlock",
			middleware: []mux.MiddlewareFunc{
				middleware.AcceptHeaderHandler([]string{api.JsonMediaType, api.OctetStreamMediaType}),
			},
			handler: server.ProduceBlindedBlock,
			methods: []string{http.MethodGet},
		},
		{
			template: "/eth/v3/validator/blocks/{slot}",
			name:     namespace + ".ProduceBlockV3",
			middleware: []mux.MiddlewareFunc{
				middleware.AcceptHeaderHandler([]string{api.JsonMediaType, api.OctetStreamMediaType}),
			},
			handler: server.ProduceBlockV3,
			methods: []string{http.MethodGet},
		},
		{
			template: "/eth/v1/validator/beacon_committee_selections",
			name:     namespace + ".BeaconCommitteeSelections",
			middleware: []mux.MiddlewareFunc{
				middleware.ContentTypeHandler([]string{api.JsonMediaType}),
			},
			handler: server.BeaconCommitteeSelections,
			methods: []string{http.MethodPost},
		},
		{
			template: "/eth/v1/validator/sync_committee_selections",
			name:     namespace + ".SyncCommittee Selections",
			middleware: []mux.MiddlewareFunc{
				middleware.ContentTypeHandler([]string{api.JsonMediaType}),
			},
			handler: server.SyncCommitteeSelections,
			methods: []string{http.MethodPost},
		},
	}
}

func (s *Service) nodeEndpoints() []endpoint {
	server := &node.Server{
		BeaconDB:                  s.cfg.BeaconDB,
		Server:                    s.grpcServer,
		SyncChecker:               s.cfg.SyncService,
		OptimisticModeFetcher:     s.cfg.OptimisticModeFetcher,
		GenesisTimeFetcher:        s.cfg.GenesisTimeFetcher,
		PeersFetcher:              s.cfg.PeersFetcher,
		PeerManager:               s.cfg.PeerManager,
		MetadataProvider:          s.cfg.MetadataProvider,
		HeadFetcher:               s.cfg.HeadFetcher,
		ExecutionChainInfoFetcher: s.cfg.ExecutionChainInfoFetcher,
	}

	const namespace = "node"
	return []endpoint{
		{
			template: "/eth/v1/node/syncing",
			name:     namespace + ".GetSyncStatus",
			middleware: []mux.MiddlewareFunc{
				middleware.AcceptHeaderHandler([]string{api.JsonMediaType}),
			},
			handler: server.GetSyncStatus,
			methods: []string{http.MethodGet},
		},
		{
			template: "/eth/v1/node/identity",
			name:     namespace + ".GetIdentity",
			middleware: []mux.MiddlewareFunc{
				middleware.AcceptHeaderHandler([]string{api.JsonMediaType}),
			},
			handler: server.GetIdentity,
			methods: []string{http.MethodGet},
		},
		{
			template: "/eth/v1/node/peers/{peer_id}",
			name:     namespace + ".GetPeer",
			middleware: []mux.MiddlewareFunc{
				middleware.AcceptHeaderHandler([]string{api.JsonMediaType}),
			},
			handler: server.GetPeer,
			methods: []string{http.MethodGet},
		},
		{
			template: "/eth/v1/node/peers",
			name:     namespace + ".GetPeers",
			middleware: []mux.MiddlewareFunc{
				middleware.AcceptHeaderHandler([]string{api.JsonMediaType}),
			},
			handler: server.GetPeers,
			methods: []string{http.MethodGet},
		},
		{
			template: "/eth/v1/node/peer_count",
			name:     namespace + ".GetPeerCount",
			middleware: []mux.MiddlewareFunc{
				middleware.AcceptHeaderHandler([]string{api.JsonMediaType}),
			},
			handler: server.GetPeerCount,
			methods: []string{http.MethodGet},
		},
		{
			template: "/eth/v1/node/version",
			name:     namespace + ".GetVersion",
			middleware: []mux.MiddlewareFunc{
				middleware.AcceptHeaderHandler([]string{api.JsonMediaType}),
			},
			handler: server.GetVersion,
			methods: []string{http.MethodGet},
		},
		{
			template: "/eth/v1/node/health",
			name:     namespace + ".GetHealth",
			middleware: []mux.MiddlewareFunc{
				middleware.AcceptHeaderHandler([]string{api.JsonMediaType}),
			},
			handler: server.GetHealth,
			methods: []string{http.MethodGet},
		},
	}
}

func (s *Service) beaconEndpoints(
	ch *stategen.CanonicalHistory,
	stater lookup.Stater,
	blocker lookup.Blocker,
	validatorServer *validatorv1alpha1.Server,
	coreService *core.Service,
) []endpoint {
	server := &beacon.Server{
		CanonicalHistory:              ch,
		BeaconDB:                      s.cfg.BeaconDB,
		AttestationsPool:              s.cfg.AttestationsPool,
		SlashingsPool:                 s.cfg.SlashingsPool,
		ChainInfoFetcher:              s.cfg.ChainInfoFetcher,
		GenesisTimeFetcher:            s.cfg.GenesisTimeFetcher,
		BlockNotifier:                 s.cfg.BlockNotifier,
		OperationNotifier:             s.cfg.OperationNotifier,
		Broadcaster:                   s.cfg.Broadcaster,
		BlockReceiver:                 s.cfg.BlockReceiver,
		StateGenService:               s.cfg.StateGen,
		Stater:                        stater,
		Blocker:                       blocker,
		OptimisticModeFetcher:         s.cfg.OptimisticModeFetcher,
		HeadFetcher:                   s.cfg.HeadFetcher,
		TimeFetcher:                   s.cfg.GenesisTimeFetcher,
		VoluntaryExitsPool:            s.cfg.ExitPool,
		V1Alpha1ValidatorServer:       validatorServer,
		SyncChecker:                   s.cfg.SyncService,
		ExecutionPayloadReconstructor: s.cfg.ExecutionPayloadReconstructor,
		BLSChangesPool:                s.cfg.BLSChangesPool,
		FinalizationFetcher:           s.cfg.FinalizationFetcher,
		ForkchoiceFetcher:             s.cfg.ForkchoiceFetcher,
		CoreService:                   coreService,
	}

	const namespace = "beacon"
	return []endpoint{
		{
			template: "/eth/v1/beacon/states/{state_id}/committees",
			name:     namespace + ".GetCommittees",
			middleware: []mux.MiddlewareFunc{
				middleware.AcceptHeaderHandler([]string{api.JsonMediaType}),
			},
			handler: server.GetCommittees,
			methods: []string{http.MethodGet},
		},
		{
			template: "/eth/v1/beacon/states/{state_id}/fork",
			name:     namespace + ".GetStateFork",
			middleware: []mux.MiddlewareFunc{
				middleware.AcceptHeaderHandler([]string{api.JsonMediaType}),
			},
			handler: server.GetStateFork,
			methods: []string{http.MethodGet},
		},
		{
			template: "/eth/v1/beacon/states/{state_id}/root",
			name:     namespace + ".GetStateRoot",
			middleware: []mux.MiddlewareFunc{
				middleware.AcceptHeaderHandler([]string{api.JsonMediaType}),
			},
			handler: server.GetStateRoot,
			methods: []string{http.MethodGet},
		},
		{
			template: "/eth/v1/beacon/states/{state_id}/sync_committees",
			name:     namespace + ".GetSyncCommittees",
			middleware: []mux.MiddlewareFunc{
				middleware.AcceptHeaderHandler([]string{api.JsonMediaType}),
			},
			handler: server.GetSyncCommittees,
			methods: []string{http.MethodGet},
		},
		{
			template: "/eth/v1/beacon/states/{state_id}/randao",
			name:     namespace + ".GetRandao",
			middleware: []mux.MiddlewareFunc{
				middleware.AcceptHeaderHandler([]string{api.JsonMediaType}),
			},
			handler: server.GetRandao,
			methods: []string{http.MethodGet},
		},
		{
			template: "/eth/v1/beacon/blocks",
			name:     namespace + ".PublishBlock",
			middleware: []mux.MiddlewareFunc{
				middleware.ContentTypeHandler([]string{api.JsonMediaType, api.OctetStreamMediaType}),
				middleware.AcceptHeaderHandler([]string{api.JsonMediaType}),
			},
			handler: server.PublishBlock,
			methods: []string{http.MethodPost},
		},
		{
			template: "/eth/v1/beacon/blinded_blocks",
			name:     namespace + ".PublishBlindedBlock",
			middleware: []mux.MiddlewareFunc{
				middleware.ContentTypeHandler([]string{api.JsonMediaType, api.OctetStreamMediaType}),
				middleware.AcceptHeaderHandler([]string{api.JsonMediaType}),
			},
			handler: server.PublishBlindedBlock,
			methods: []string{http.MethodPost},
		},
		{
			template: "/eth/v2/beacon/blocks",
			name:     namespace + ".PublishBlockV2",
			middleware: []mux.MiddlewareFunc{
				middleware.ContentTypeHandler([]string{api.JsonMediaType, api.OctetStreamMediaType}),
				middleware.AcceptHeaderHandler([]string{api.JsonMediaType}),
			},
			handler: server.PublishBlockV2,
			methods: []string{http.MethodPost},
		},
		{
			template: "/eth/v2/beacon/blinded_blocks",
			name:     namespace + ".PublishBlindedBlockV2",
			middleware: []mux.MiddlewareFunc{
				middleware.ContentTypeHandler([]string{api.JsonMediaType, api.OctetStreamMediaType}),
				middleware.AcceptHeaderHandler([]string{api.JsonMediaType}),
			},
			handler: server.PublishBlindedBlockV2,
			methods: []string{http.MethodPost},
		},
		{
			template: "/eth/v2/beacon/blocks/{block_id}",
			name:     namespace + ".GetBlockV2",
			middleware: []mux.MiddlewareFunc{
				middleware.AcceptHeaderHandler([]string{api.JsonMediaType, api.OctetStreamMediaType}),
			},
			handler: server.GetBlockV2,
			methods: []string{http.MethodGet},
		},
		{
			template: "/eth/v1/beacon/blocks/{block_id}/attestations",
			name:     namespace + ".GetBlockAttestations",
			middleware: []mux.MiddlewareFunc{
				middleware.AcceptHeaderHandler([]string{api.JsonMediaType}),
			},
			handler: server.GetBlockAttestations,
			methods: []string{http.MethodGet},
		},
		{
			template: "/eth/v1/beacon/blinded_blocks/{block_id}",
			name:     namespace + ".GetBlindedBlock",
			middleware: []mux.MiddlewareFunc{
				middleware.AcceptHeaderHandler([]string{api.JsonMediaType, api.OctetStreamMediaType}),
			},
			handler: server.GetBlindedBlock,
			methods: []string{http.MethodGet},
		},
		{
			template: "/eth/v1/beacon/blocks/{block_id}/root",
			name:     namespace + ".GetBlockRoot",
			middleware: []mux.MiddlewareFunc{
				middleware.AcceptHeaderHandler([]string{api.JsonMediaType}),
			},
			handler: server.GetBlockRoot,
			methods: []string{http.MethodGet},
		},
		{
			template: "/eth/v1/beacon/pool/attestations",
			name:     namespace + ".ListAttestations",
			middleware: []mux.MiddlewareFunc{
				middleware.AcceptHeaderHandler([]string{api.JsonMediaType}),
			},
			handler: server.ListAttestations,
			methods: []string{http.MethodGet},
		},
		{
			template: "/eth/v1/beacon/pool/attestations",
			name:     namespace + ".SubmitAttestations",
			middleware: []mux.MiddlewareFunc{
				middleware.ContentTypeHandler([]string{api.JsonMediaType}),
				middleware.AcceptHeaderHandler([]string{api.JsonMediaType}),
			},
			handler: server.SubmitAttestations,
			methods: []string{http.MethodPost},
		},
		{
			template: "/eth/v1/beacon/pool/voluntary_exits",
			name:     namespace + ".ListVoluntaryExits",
			middleware: []mux.MiddlewareFunc{
				middleware.AcceptHeaderHandler([]string{api.JsonMediaType}),
			},
			handler: server.ListVoluntaryExits,
			methods: []string{http.MethodGet},
		},
		{
			template: "/eth/v1/beacon/pool/voluntary_exits",
			name:     namespace + ".SubmitVoluntaryExit",
			middleware: []mux.MiddlewareFunc{
				middleware.ContentTypeHandler([]string{api.JsonMediaType}),
				middleware.AcceptHeaderHandler([]string{api.JsonMediaType}),
			},
			handler: server.SubmitVoluntaryExit,
			methods: []string{http.MethodPost},
		},
		{
			template: "/eth/v1/beacon/pool/sync_committees",
			name:     namespace + ".SubmitSyncCommitteeSignatures",
			middleware: []mux.MiddlewareFunc{
				middleware.ContentTypeHandler([]string{api.JsonMediaType}),
				middleware.AcceptHeaderHandler([]string{api.JsonMediaType}),
			},
			handler: server.SubmitSyncCommitteeSignatures,
			methods: []string{http.MethodPost},
		},
		{
			template: "/eth/v1/beacon/pool/bls_to_execution_changes",
			name:     namespace + ".ListBLSToExecutionChanges",
			middleware: []mux.MiddlewareFunc{
				middleware.AcceptHeaderHandler([]string{api.JsonMediaType}),
			},
			handler: server.ListBLSToExecutionChanges,
			methods: []string{http.MethodGet},
		},
		{
			template: "/eth/v1/beacon/pool/bls_to_execution_changes",
			name:     namespace + ".SubmitBLSToExecutionChanges",
			middleware: []mux.MiddlewareFunc{
				middleware.ContentTypeHandler([]string{api.JsonMediaType}),
				middleware.AcceptHeaderHandler([]string{api.JsonMediaType}),
			},
			handler: server.SubmitBLSToExecutionChanges,
			methods: []string{http.MethodPost},
		},
		{
			template: "/eth/v1/beacon/pool/attester_slashings",
			name:     namespace + ".GetAttesterSlashings",
			middleware: []mux.MiddlewareFunc{
				middleware.AcceptHeaderHandler([]string{api.JsonMediaType}),
			},
			handler: server.GetAttesterSlashings,
			methods: []string{http.MethodGet},
		},
		{
			template: "/eth/v1/beacon/pool/attester_slashings",
			name:     namespace + ".SubmitAttesterSlashing",
			middleware: []mux.MiddlewareFunc{
				middleware.ContentTypeHandler([]string{api.JsonMediaType}),
				middleware.AcceptHeaderHandler([]string{api.JsonMediaType}),
			},
			handler: server.SubmitAttesterSlashing,
			methods: []string{http.MethodPost},
		},
		{
			template: "/eth/v1/beacon/pool/proposer_slashings",
			name:     namespace + ".GetProposerSlashings",
			middleware: []mux.MiddlewareFunc{
				middleware.AcceptHeaderHandler([]string{api.JsonMediaType}),
			},
			handler: server.GetProposerSlashings,
			methods: []string{http.MethodGet},
		},
		{
			template: "/eth/v1/beacon/pool/proposer_slashings",
			name:     namespace + ".SubmitProposerSlashing",
			middleware: []mux.MiddlewareFunc{
				middleware.ContentTypeHandler([]string{api.JsonMediaType}),
				middleware.AcceptHeaderHandler([]string{api.JsonMediaType}),
			},
			handler: server.SubmitProposerSlashing,
			methods: []string{http.MethodPost},
		},
		{
			template: "/eth/v1/beacon/headers",
			name:     namespace + ".GetBlockHeaders",
			middleware: []mux.MiddlewareFunc{
				middleware.AcceptHeaderHandler([]string{api.JsonMediaType}),
			},
			handler: server.GetBlockHeaders,
			methods: []string{http.MethodGet},
		},
		{
			template: "/eth/v1/beacon/headers/{block_id}",
			name:     namespace + ".GetBlockHeader",
			middleware: []mux.MiddlewareFunc{
				middleware.AcceptHeaderHandler([]string{api.JsonMediaType}),
			},
			handler: server.GetBlockHeader,
			methods: []string{http.MethodGet},
		},
		{
			template: "/eth/v1/beacon/genesis",
			name:     namespace + ".GetGenesis",
			middleware: []mux.MiddlewareFunc{
				middleware.AcceptHeaderHandler([]string{api.JsonMediaType}),
			},
			handler: server.GetGenesis,
			methods: []string{http.MethodGet},
		},
		{
			template: "/eth/v1/beacon/states/{state_id}/finality_checkpoints",
			name:     namespace + ".GetFinalityCheckpoints",
			middleware: []mux.MiddlewareFunc{
				middleware.AcceptHeaderHandler([]string{api.JsonMediaType}),
			},
			handler: server.GetFinalityCheckpoints,
			methods: []string{http.MethodGet},
		},
		{
			template: "/eth/v1/beacon/states/{state_id}/validators",
			name:     namespace + ".GetValidators",
			middleware: []mux.MiddlewareFunc{
				middleware.ContentTypeHandler([]string{api.JsonMediaType}),
				middleware.AcceptHeaderHandler([]string{api.JsonMediaType}),
			},
			handler: server.GetValidators,
			methods: []string{http.MethodGet, http.MethodPost},
		},
		{
			template: "/eth/v1/beacon/states/{state_id}/validators/{validator_id}",
			name:     namespace + ".GetValidator",
			middleware: []mux.MiddlewareFunc{
				middleware.AcceptHeaderHandler([]string{api.JsonMediaType}),
			},
			handler: server.GetValidator,
			methods: []string{http.MethodGet},
		},
		{
			template: "/eth/v1/beacon/states/{state_id}/validator_balances",
			name:     namespace + ".GetValidatorBalances",
			middleware: []mux.MiddlewareFunc{
				middleware.ContentTypeHandler([]string{api.JsonMediaType}),
				middleware.AcceptHeaderHandler([]string{api.JsonMediaType}),
			},
			handler: server.GetValidatorBalances,
			methods: []string{http.MethodGet, http.MethodPost},
		},
	}
}

func (*Service) configEndpoints() []endpoint {
	const namespace = "config"
	return []endpoint{
		{
			template: "/eth/v1/config/deposit_contract",
			name:     namespace + ".GetDepositContract",
			middleware: []mux.MiddlewareFunc{
				middleware.AcceptHeaderHandler([]string{api.JsonMediaType}),
			},
			handler: config.GetDepositContract,
			methods: []string{http.MethodGet},
		},
		{
			template: "/eth/v1/config/fork_schedule",
			name:     namespace + ".GetForkSchedule",
			middleware: []mux.MiddlewareFunc{
				middleware.AcceptHeaderHandler([]string{api.JsonMediaType}),
			},
			handler: config.GetForkSchedule,
			methods: []string{http.MethodGet},
		},
		{
			template: "/eth/v1/config/spec",
			name:     namespace + ".GetSpec",
			middleware: []mux.MiddlewareFunc{
				middleware.AcceptHeaderHandler([]string{api.JsonMediaType}),
			},
			handler: config.GetSpec,
			methods: []string{http.MethodGet},
		},
	}
}

func (s *Service) lightClientEndpoints(blocker lookup.Blocker, stater lookup.Stater) []endpoint {
	server := &lightclient.Server{
		Blocker:     blocker,
		Stater:      stater,
		HeadFetcher: s.cfg.HeadFetcher,
	}

	const namespace = "lightclient"
	return []endpoint{
		{
			template: "/eth/v1/beacon/light_client/bootstrap/{block_root}",
			name:     namespace + ".GetLightClientBootstrap",
			middleware: []mux.MiddlewareFunc{
				middleware.AcceptHeaderHandler([]string{api.JsonMediaType, api.OctetStreamMediaType}),
			},
			handler: server.GetLightClientBootstrap,
			methods: []string{http.MethodGet},
		},
		{
			template: "/eth/v1/beacon/light_client/updates",
			name:     namespace + ".GetLightClientUpdatesByRange",
			middleware: []mux.MiddlewareFunc{
				middleware.AcceptHeaderHandler([]string{api.JsonMediaType, api.OctetStreamMediaType}),
			},
			handler: server.GetLightClientUpdatesByRange,
			methods: []string{http.MethodGet},
		},
		{
			template: "/eth/v1/beacon/light_client/finality_update",
			name:     namespace + ".GetLightClientFinalityUpdate",
			middleware: []mux.MiddlewareFunc{
				middleware.AcceptHeaderHandler([]string{api.JsonMediaType, api.OctetStreamMediaType}),
			},
			handler: server.GetLightClientFinalityUpdate,
			methods: []string{http.MethodGet},
		},
		{
			template: "/eth/v1/beacon/light_client/optimistic_update",
			name:     namespace + ".GetLightClientOptimisticUpdate",
			middleware: []mux.MiddlewareFunc{
				middleware.AcceptHeaderHandler([]string{api.JsonMediaType, api.OctetStreamMediaType}),
			},
			handler: server.GetLightClientOptimisticUpdate,
			methods: []string{http.MethodGet},
		},
	}
}

func (s *Service) debugEndpoints(stater lookup.Stater) []endpoint {
	server := &debug.Server{
		BeaconDB:              s.cfg.BeaconDB,
		HeadFetcher:           s.cfg.HeadFetcher,
		Stater:                stater,
		OptimisticModeFetcher: s.cfg.OptimisticModeFetcher,
		ForkFetcher:           s.cfg.ForkFetcher,
		ForkchoiceFetcher:     s.cfg.ForkchoiceFetcher,
		FinalizationFetcher:   s.cfg.FinalizationFetcher,
		ChainInfoFetcher:      s.cfg.ChainInfoFetcher,
	}

	const namespace = "debug"
	return []endpoint{
		{
			template: "/eth/v2/debug/beacon/states/{state_id}",
			name:     namespace + ".GetBeaconStateV2",
			middleware: []mux.MiddlewareFunc{
				middleware.AcceptHeaderHandler([]string{api.JsonMediaType, api.OctetStreamMediaType}),
			},
			handler: server.GetBeaconStateV2,
			methods: []string{http.MethodGet},
		},
		{
			template: "/eth/v2/debug/beacon/heads",
			name:     namespace + ".GetForkChoiceHeadsV2",
			middleware: []mux.MiddlewareFunc{
				middleware.AcceptHeaderHandler([]string{api.JsonMediaType}),
			},
			handler: server.GetForkChoiceHeadsV2,
			methods: []string{http.MethodGet},
		},
		{
			template: "/eth/v1/debug/fork_choice",
			name:     namespace + ".GetForkChoice",
			middleware: []mux.MiddlewareFunc{
				middleware.AcceptHeaderHandler([]string{api.JsonMediaType}),
			},
			handler: server.GetForkChoice,
			methods: []string{http.MethodGet},
		},
	}
}

func (s *Service) eventsEndpoints() []endpoint {
	server := &events.Server{
		StateNotifier:          s.cfg.StateNotifier,
		OperationNotifier:      s.cfg.OperationNotifier,
		HeadFetcher:            s.cfg.HeadFetcher,
		ChainInfoFetcher:       s.cfg.ChainInfoFetcher,
		TrackedValidatorsCache: s.cfg.TrackedValidatorsCache,
	}

	const namespace = "events"
	return []endpoint{
		{
			template: "/eth/v1/events",
			name:     namespace + ".StreamEvents",
			middleware: []mux.MiddlewareFunc{
				middleware.AcceptHeaderHandler([]string{api.EventStreamMediaType}),
			},
			handler: server.StreamEvents,
			methods: []string{http.MethodGet},
		},
	}
}

// Prysm custom endpoints
func (s *Service) prysmBeaconEndpoints(
	ch *stategen.CanonicalHistory,
	stater lookup.Stater,
	coreService *core.Service,
) []endpoint {
	server := &beaconprysm.Server{
		SyncChecker:           s.cfg.SyncService,
		HeadFetcher:           s.cfg.HeadFetcher,
		TimeFetcher:           s.cfg.GenesisTimeFetcher,
		OptimisticModeFetcher: s.cfg.OptimisticModeFetcher,
		CanonicalHistory:      ch,
		BeaconDB:              s.cfg.BeaconDB,
		Stater:                stater,
		ChainInfoFetcher:      s.cfg.ChainInfoFetcher,
		FinalizationFetcher:   s.cfg.FinalizationFetcher,
		CoreService:           coreService,
	}

	const namespace = "prysm.beacon"
	return []endpoint{
		{
			template: "/prysm/v1/beacon/weak_subjectivity",
			name:     namespace + ".GetWeakSubjectivity",
			middleware: []mux.MiddlewareFunc{
				middleware.AcceptHeaderHandler([]string{api.JsonMediaType}),
			},
			handler: server.GetWeakSubjectivity,
			methods: []string{http.MethodGet},
		},
		{
			template: "/eth/v1/beacon/states/{state_id}/validator_count",
			name:     namespace + ".GetValidatorCount",
			middleware: []mux.MiddlewareFunc{
				middleware.AcceptHeaderHandler([]string{api.JsonMediaType}),
			},
			handler: server.GetValidatorCount,
			methods: []string{http.MethodGet},
		},
		{
			template: "/prysm/v1/beacon/states/{state_id}/validator_count",
			name:     namespace + ".GetValidatorCount",
			middleware: []mux.MiddlewareFunc{
				middleware.AcceptHeaderHandler([]string{api.JsonMediaType}),
			},
			handler: server.GetValidatorCount,
			methods: []string{http.MethodGet},
		},
		{
			template: "/prysm/v1/beacon/individual_votes",
			name:     namespace + ".GetIndividualVotes",
			middleware: []mux.MiddlewareFunc{
				middleware.ContentTypeHandler([]string{api.JsonMediaType}),
				middleware.AcceptHeaderHandler([]string{api.JsonMediaType}),
			},
			handler: server.GetIndividualVotes,
			methods: []string{http.MethodPost},
		},
		{
			template: "/prysm/v1/beacon/chain_head",
			name:     namespace + ".GetChainHead",
			middleware: []mux.MiddlewareFunc{
				middleware.AcceptHeaderHandler([]string{api.JsonMediaType}),
			},
			handler: server.GetChainHead,
			methods: []string{http.MethodGet},
		},
	}
}

func (s *Service) prysmNodeEndpoints() []endpoint {
	server := &nodeprysm.Server{
		BeaconDB:                  s.cfg.BeaconDB,
		SyncChecker:               s.cfg.SyncService,
		OptimisticModeFetcher:     s.cfg.OptimisticModeFetcher,
		GenesisTimeFetcher:        s.cfg.GenesisTimeFetcher,
		PeersFetcher:              s.cfg.PeersFetcher,
		PeerManager:               s.cfg.PeerManager,
		MetadataProvider:          s.cfg.MetadataProvider,
		HeadFetcher:               s.cfg.HeadFetcher,
		ExecutionChainInfoFetcher: s.cfg.ExecutionChainInfoFetcher,
	}

	const namespace = "prysm.node"
	return []endpoint{
		{
			template: "/prysm/node/trusted_peers",
			name:     namespace + ".ListTrustedPeer",
			middleware: []mux.MiddlewareFunc{
				middleware.AcceptHeaderHandler([]string{api.JsonMediaType}),
			},
			handler: server.ListTrustedPeer,
			methods: []string{http.MethodGet},
		},
		{
			template: "/prysm/v1/node/trusted_peers",
			name:     namespace + ".ListTrustedPeer",
			middleware: []mux.MiddlewareFunc{
				middleware.AcceptHeaderHandler([]string{api.JsonMediaType}),
			},
			handler: server.ListTrustedPeer,
			methods: []string{http.MethodGet},
		},
		{
			template: "/prysm/node/trusted_peers",
			name:     namespace + ".AddTrustedPeer",
			middleware: []mux.MiddlewareFunc{
				middleware.ContentTypeHandler([]string{api.JsonMediaType}),
				middleware.AcceptHeaderHandler([]string{api.JsonMediaType}),
			},
			handler: server.AddTrustedPeer,
			methods: []string{http.MethodPost},
		},
		{
			template: "/prysm/v1/node/trusted_peers",
			name:     namespace + ".AddTrustedPeer",
			middleware: []mux.MiddlewareFunc{
				middleware.ContentTypeHandler([]string{api.JsonMediaType}),
				middleware.AcceptHeaderHandler([]string{api.JsonMediaType}),
			},
			handler: server.AddTrustedPeer,
			methods: []string{http.MethodPost},
		},
		{
			template: "/prysm/node/trusted_peers/{peer_id}",
			name:     namespace + ".RemoveTrustedPeer",
			middleware: []mux.MiddlewareFunc{
				middleware.AcceptHeaderHandler([]string{api.JsonMediaType}),
			},
			handler: server.RemoveTrustedPeer,
			methods: []string{http.MethodDelete},
		},
		{
			template: "/prysm/v1/node/trusted_peers/{peer_id}",
			name:     namespace + ".RemoveTrustedPeer",
			middleware: []mux.MiddlewareFunc{
				middleware.AcceptHeaderHandler([]string{api.JsonMediaType}),
			},
			handler: server.RemoveTrustedPeer,
			methods: []string{http.MethodDelete},
		},
	}
}

<<<<<<< HEAD
func (*Service) prysmValidatorEndpoints(stater lookup.Stater, coreService *core.Service) []endpoint {
	server := &validatorprysm.Server{
		Stater:      stater,
		CoreService: coreService,
=======
func (s *Service) prysmValidatorEndpoints(stater lookup.Stater, coreService *core.Service) []endpoint {
	server := &validatorprysm.Server{
		ChainInfoFetcher: s.cfg.ChainInfoFetcher,
		Stater:           stater,
		CoreService:      coreService,
>>>>>>> fb262036
	}

	const namespace = "prysm.validator"
	return []endpoint{
		{
			template: "/prysm/validators/performance",
			name:     namespace + ".GetValidatorPerformance",
			middleware: []mux.MiddlewareFunc{
				middleware.ContentTypeHandler([]string{api.JsonMediaType}),
				middleware.AcceptHeaderHandler([]string{api.JsonMediaType}),
			},
			handler: server.GetValidatorPerformance,
			methods: []string{http.MethodPost},
		},
		{
			template: "/prysm/v1/validators/performance",
			name:     namespace + ".GetValidatorPerformance",
			middleware: []mux.MiddlewareFunc{
				middleware.ContentTypeHandler([]string{api.JsonMediaType}),
				middleware.AcceptHeaderHandler([]string{api.JsonMediaType}),
			},
			handler: server.GetValidatorPerformance,
			methods: []string{http.MethodPost},
		},
		{
<<<<<<< HEAD
			template: "/prysm/v1/validators/active_set_changes",
			name:     namespace + ".GetValidatorActiveSetChanges",
			middleware: []mux.MiddlewareFunc{
				middleware.AcceptHeaderHandler([]string{api.JsonMediaType}),
			},
			handler: server.GetValidatorActiveSetChanges,
=======
			template: "/prysm/v1/validators/participation",
			name:     namespace + ".GetValidatorParticipation",
			middleware: []mux.MiddlewareFunc{
				middleware.AcceptHeaderHandler([]string{api.JsonMediaType}),
			},
			handler: server.GetValidatorParticipation,
>>>>>>> fb262036
			methods: []string{http.MethodGet},
		},
	}
}<|MERGE_RESOLUTION|>--- conflicted
+++ resolved
@@ -1069,18 +1069,11 @@
 	}
 }
 
-<<<<<<< HEAD
-func (*Service) prysmValidatorEndpoints(stater lookup.Stater, coreService *core.Service) []endpoint {
-	server := &validatorprysm.Server{
-		Stater:      stater,
-		CoreService: coreService,
-=======
 func (s *Service) prysmValidatorEndpoints(stater lookup.Stater, coreService *core.Service) []endpoint {
 	server := &validatorprysm.Server{
 		ChainInfoFetcher: s.cfg.ChainInfoFetcher,
 		Stater:           stater,
 		CoreService:      coreService,
->>>>>>> fb262036
 	}
 
 	const namespace = "prysm.validator"
@@ -1105,23 +1098,23 @@
 			handler: server.GetValidatorPerformance,
 			methods: []string{http.MethodPost},
 		},
-		{
-<<<<<<< HEAD
+    {
+			template: "/prysm/v1/validators/participation",
+			name:     namespace + ".GetValidatorParticipation",
+			middleware: []mux.MiddlewareFunc{
+				middleware.AcceptHeaderHandler([]string{api.JsonMediaType}),
+			},
+			handler: server.GetValidatorParticipation,
+			methods: []string{http.MethodGet},
+		},
+    {
 			template: "/prysm/v1/validators/active_set_changes",
 			name:     namespace + ".GetValidatorActiveSetChanges",
 			middleware: []mux.MiddlewareFunc{
 				middleware.AcceptHeaderHandler([]string{api.JsonMediaType}),
 			},
 			handler: server.GetValidatorActiveSetChanges,
-=======
-			template: "/prysm/v1/validators/participation",
-			name:     namespace + ".GetValidatorParticipation",
-			middleware: []mux.MiddlewareFunc{
-				middleware.AcceptHeaderHandler([]string{api.JsonMediaType}),
-			},
-			handler: server.GetValidatorParticipation,
->>>>>>> fb262036
-			methods: []string{http.MethodGet},
-		},
+      methods: []string{http.MethodGet},
+    },
 	}
 }