// Package rpc defines a gRPC server implementing the Ethereum consensus API as needed
// by validator clients and consumers of chain data.
package rpc

import (
	"context"
	"errors"
	"fmt"
	"net"
	"sync"

	middleware "github.com/grpc-ecosystem/go-grpc-middleware"
	recovery "github.com/grpc-ecosystem/go-grpc-middleware/recovery"
	grpc_opentracing "github.com/grpc-ecosystem/go-grpc-middleware/tracing/opentracing"
	grpc_prometheus "github.com/grpc-ecosystem/go-grpc-prometheus"
	"github.com/prysmaticlabs/prysm/beacon-chain/blockchain"
	"github.com/prysmaticlabs/prysm/beacon-chain/cache"
	"github.com/prysmaticlabs/prysm/beacon-chain/cache/depositcache"
	blockfeed "github.com/prysmaticlabs/prysm/beacon-chain/core/feed/block"
	opfeed "github.com/prysmaticlabs/prysm/beacon-chain/core/feed/operation"
	statefeed "github.com/prysmaticlabs/prysm/beacon-chain/core/feed/state"
	"github.com/prysmaticlabs/prysm/beacon-chain/db"
	"github.com/prysmaticlabs/prysm/beacon-chain/operations/attestations"
	"github.com/prysmaticlabs/prysm/beacon-chain/operations/slashings"
	"github.com/prysmaticlabs/prysm/beacon-chain/operations/synccommittee"
	"github.com/prysmaticlabs/prysm/beacon-chain/operations/voluntaryexits"
	"github.com/prysmaticlabs/prysm/beacon-chain/p2p"
	"github.com/prysmaticlabs/prysm/beacon-chain/powchain"
	enginev1 "github.com/prysmaticlabs/prysm/beacon-chain/powchain/engine-api-client/v1"
	"github.com/prysmaticlabs/prysm/beacon-chain/rpc/eth/beacon"
	"github.com/prysmaticlabs/prysm/beacon-chain/rpc/eth/debug"
	"github.com/prysmaticlabs/prysm/beacon-chain/rpc/eth/events"
	"github.com/prysmaticlabs/prysm/beacon-chain/rpc/eth/node"
	"github.com/prysmaticlabs/prysm/beacon-chain/rpc/eth/validator"
	beaconv1alpha1 "github.com/prysmaticlabs/prysm/beacon-chain/rpc/prysm/v1alpha1/beacon"
	debugv1alpha1 "github.com/prysmaticlabs/prysm/beacon-chain/rpc/prysm/v1alpha1/debug"
	nodev1alpha1 "github.com/prysmaticlabs/prysm/beacon-chain/rpc/prysm/v1alpha1/node"
	validatorv1alpha1 "github.com/prysmaticlabs/prysm/beacon-chain/rpc/prysm/v1alpha1/validator"
	"github.com/prysmaticlabs/prysm/beacon-chain/rpc/statefetcher"
	slasherservice "github.com/prysmaticlabs/prysm/beacon-chain/slasher"
	"github.com/prysmaticlabs/prysm/beacon-chain/state/stategen"
	chainSync "github.com/prysmaticlabs/prysm/beacon-chain/sync"
	"github.com/prysmaticlabs/prysm/config/features"
	"github.com/prysmaticlabs/prysm/config/params"
	"github.com/prysmaticlabs/prysm/io/logs"
	"github.com/prysmaticlabs/prysm/monitoring/tracing"
	ethpbservice "github.com/prysmaticlabs/prysm/proto/eth/service"
	ethpbv1alpha1 "github.com/prysmaticlabs/prysm/proto/prysm/v1alpha1"
	"github.com/sirupsen/logrus"
	"go.opencensus.io/plugin/ocgrpc"
	"google.golang.org/grpc"
	"google.golang.org/grpc/credentials"
	"google.golang.org/grpc/peer"
	"google.golang.org/grpc/reflection"
)

const attestationBufferSize = 100

// Service defining an RPC server for a beacon node.
type Service struct {
	cfg                  *Config
	ctx                  context.Context
	cancel               context.CancelFunc
	listener             net.Listener
	grpcServer           *grpc.Server
	incomingAttestation  chan *ethpbv1alpha1.Attestation
	credentialError      error
	connectedRPCClients  map[net.Addr]bool
	clientConnectionLock sync.Mutex
}

// Config options for the beacon node RPC server.
type Config struct {
	Host                    string
	Port                    string
	CertFlag                string
	KeyFlag                 string
	BeaconMonitoringHost    string
	BeaconMonitoringPort    int
	BeaconDB                db.HeadAccessDatabase
	ChainInfoFetcher        blockchain.ChainInfoFetcher
	HeadFetcher             blockchain.HeadFetcher
	CanonicalFetcher        blockchain.CanonicalFetcher
	ForkFetcher             blockchain.ForkFetcher
	FinalizationFetcher     blockchain.FinalizationFetcher
	AttestationReceiver     blockchain.AttestationReceiver
	BlockReceiver           blockchain.BlockReceiver
	POWChainService         powchain.Chain
	ChainStartFetcher       powchain.ChainStartFetcher
	POWChainInfoFetcher     powchain.ChainInfoFetcher
	GenesisTimeFetcher      blockchain.TimeFetcher
	GenesisFetcher          blockchain.GenesisFetcher
	EnableDebugRPCEndpoints bool
	MockEth1Votes           bool
	AttestationsPool        attestations.Pool
	ExitPool                voluntaryexits.PoolManager
	SlashingsPool           slashings.PoolManager
	SlashingChecker         slasherservice.SlashingChecker
	SyncCommitteeObjectPool synccommittee.Pool
	SyncService             chainSync.Checker
	Broadcaster             p2p.Broadcaster
	PeersFetcher            p2p.PeersProvider
	PeerManager             p2p.PeerManager
	MetadataProvider        p2p.MetadataProvider
	DepositFetcher          depositcache.DepositFetcher
	PendingDepositFetcher   depositcache.PendingDepositsFetcher
	StateNotifier           statefeed.Notifier
	BlockNotifier           blockfeed.Notifier
	OperationNotifier       opfeed.Notifier
	StateGen                *stategen.State
	MaxMsgSize              int
	ExecutionEngineCaller   enginev1.Caller
}

// NewService instantiates a new RPC service instance that will
// be registered into a running beacon node.
func NewService(ctx context.Context, cfg *Config) *Service {
	ctx, cancel := context.WithCancel(ctx)
	return &Service{
		cfg:                 cfg,
		ctx:                 ctx,
		cancel:              cancel,
		incomingAttestation: make(chan *ethpbv1alpha1.Attestation, params.BeaconConfig().DefaultBufferSize),
		connectedRPCClients: make(map[net.Addr]bool),
	}
}

// paranoid build time check to ensure ChainInfoFetcher implements required interfaces
var _ stategen.CanonicalChecker = blockchain.ChainInfoFetcher(nil)
var _ stategen.CurrentSlotter = blockchain.ChainInfoFetcher(nil)

// Start the gRPC server.
func (s *Service) Start() {
	address := fmt.Sprintf("%s:%s", s.cfg.Host, s.cfg.Port)
	lis, err := net.Listen("tcp", address)
	if err != nil {
		log.Errorf("Could not listen to port in Start() %s: %v", address, err)
	}
	s.listener = lis
	log.WithField("address", address).Info("gRPC server listening on port")

	opts := []grpc.ServerOption{
		grpc.StatsHandler(&ocgrpc.ServerHandler{}),
		grpc.StreamInterceptor(middleware.ChainStreamServer(
			recovery.StreamServerInterceptor(
				recovery.WithRecoveryHandlerContext(tracing.RecoveryHandlerFunc),
			),
			grpc_prometheus.StreamServerInterceptor,
			grpc_opentracing.StreamServerInterceptor(),
			s.validatorStreamConnectionInterceptor,
		)),
		grpc.UnaryInterceptor(middleware.ChainUnaryServer(
			recovery.UnaryServerInterceptor(
				recovery.WithRecoveryHandlerContext(tracing.RecoveryHandlerFunc),
			),
			grpc_prometheus.UnaryServerInterceptor,
			grpc_opentracing.UnaryServerInterceptor(),
			s.validatorUnaryConnectionInterceptor,
		)),
		grpc.MaxRecvMsgSize(s.cfg.MaxMsgSize),
	}
	grpc_prometheus.EnableHandlingTimeHistogram()
	if s.cfg.CertFlag != "" && s.cfg.KeyFlag != "" {
		creds, err := credentials.NewServerTLSFromFile(s.cfg.CertFlag, s.cfg.KeyFlag)
		if err != nil {
			log.WithError(err).Fatal("Could not load TLS keys")
		}
		opts = append(opts, grpc.Creds(creds))
	} else {
		log.Warn("You are using an insecure gRPC server. If you are running your beacon node and " +
			"validator on the same machines, you can ignore this message. If you want to know " +
			"how to enable secure connections, see: https://docs.prylabs.network/docs/prysm-usage/secure-grpc")
	}
	s.grpcServer = grpc.NewServer(opts...)

	var stateCache stategen.CachedGetter
	// s.cfg.StateGen is often nil in tests...
	if s.cfg.StateGen != nil {
		stateCache = s.cfg.StateGen.CombinedCache()
	}
	withCache := stategen.WithCache(stateCache)

	validatorServer := &validatorv1alpha1.Server{
		Ctx:                    s.ctx,
		AttestationCache:       cache.NewAttestationCache(),
		AttPool:                s.cfg.AttestationsPool,
		ExitPool:               s.cfg.ExitPool,
		HeadFetcher:            s.cfg.HeadFetcher,
		ForkFetcher:            s.cfg.ForkFetcher,
		FinalizationFetcher:    s.cfg.FinalizationFetcher,
		TimeFetcher:            s.cfg.GenesisTimeFetcher,
		BlockFetcher:           s.cfg.POWChainService,
		DepositFetcher:         s.cfg.DepositFetcher,
		ChainStartFetcher:      s.cfg.ChainStartFetcher,
		Eth1InfoFetcher:        s.cfg.POWChainService,
		SyncChecker:            s.cfg.SyncService,
		StateNotifier:          s.cfg.StateNotifier,
		BlockNotifier:          s.cfg.BlockNotifier,
		OperationNotifier:      s.cfg.OperationNotifier,
		P2P:                    s.cfg.Broadcaster,
		BlockReceiver:          s.cfg.BlockReceiver,
		MockEth1Votes:          s.cfg.MockEth1Votes,
		Eth1BlockFetcher:       s.cfg.POWChainService,
		PendingDepositsFetcher: s.cfg.PendingDepositFetcher,
		SlashingsPool:          s.cfg.SlashingsPool,
		StateGen:               s.cfg.StateGen,
		SyncCommitteePool:      s.cfg.SyncCommitteeObjectPool,
<<<<<<< HEAD
		ReplayerBuilder:        stategen.NewCanonicalBuilder(s.cfg.BeaconDB, s.cfg.ChainInfoFetcher, s.cfg.ChainInfoFetcher, withCache),
=======
		ExecutionEngineCaller:  s.cfg.ExecutionEngineCaller,
		BeaconDB:               s.cfg.BeaconDB,
>>>>>>> 1964fb81
	}
	validatorServerV1 := &validator.Server{
		HeadFetcher:      s.cfg.HeadFetcher,
		TimeFetcher:      s.cfg.GenesisTimeFetcher,
		SyncChecker:      s.cfg.SyncService,
		AttestationsPool: s.cfg.AttestationsPool,
		PeerManager:      s.cfg.PeerManager,
		Broadcaster:      s.cfg.Broadcaster,
		V1Alpha1Server:   validatorServer,
		StateFetcher: &statefetcher.StateProvider{
			BeaconDB:           s.cfg.BeaconDB,
			ChainInfoFetcher:   s.cfg.ChainInfoFetcher,
			GenesisTimeFetcher: s.cfg.GenesisTimeFetcher,
			StateGenService:    s.cfg.StateGen,
			ReplayerBuilder:    stategen.NewCanonicalBuilder(s.cfg.BeaconDB, s.cfg.ChainInfoFetcher, s.cfg.ChainInfoFetcher, withCache),
		},
		SyncCommitteePool: s.cfg.SyncCommitteeObjectPool,
	}

	nodeServer := &nodev1alpha1.Server{
		LogsStreamer:         logs.NewStreamServer(),
		StreamLogsBufferSize: 1000, // Enough to handle bursts of beacon node logs for gRPC streaming.
		BeaconDB:             s.cfg.BeaconDB,
		Server:               s.grpcServer,
		SyncChecker:          s.cfg.SyncService,
		GenesisTimeFetcher:   s.cfg.GenesisTimeFetcher,
		PeersFetcher:         s.cfg.PeersFetcher,
		PeerManager:          s.cfg.PeerManager,
		GenesisFetcher:       s.cfg.GenesisFetcher,
		POWChainInfoFetcher:  s.cfg.POWChainInfoFetcher,
		BeaconMonitoringHost: s.cfg.BeaconMonitoringHost,
		BeaconMonitoringPort: s.cfg.BeaconMonitoringPort,
	}
	nodeServerV1 := &node.Server{
		BeaconDB:           s.cfg.BeaconDB,
		Server:             s.grpcServer,
		SyncChecker:        s.cfg.SyncService,
		GenesisTimeFetcher: s.cfg.GenesisTimeFetcher,
		PeersFetcher:       s.cfg.PeersFetcher,
		PeerManager:        s.cfg.PeerManager,
		MetadataProvider:   s.cfg.MetadataProvider,
		HeadFetcher:        s.cfg.HeadFetcher,
	}

	beaconChainServer := &beaconv1alpha1.Server{
		Ctx:                         s.ctx,
		BeaconDB:                    s.cfg.BeaconDB,
		AttestationsPool:            s.cfg.AttestationsPool,
		SlashingsPool:               s.cfg.SlashingsPool,
		HeadFetcher:                 s.cfg.HeadFetcher,
		FinalizationFetcher:         s.cfg.FinalizationFetcher,
		CanonicalFetcher:            s.cfg.CanonicalFetcher,
		ChainStartFetcher:           s.cfg.ChainStartFetcher,
		DepositFetcher:              s.cfg.DepositFetcher,
		BlockFetcher:                s.cfg.POWChainService,
		GenesisTimeFetcher:          s.cfg.GenesisTimeFetcher,
		StateNotifier:               s.cfg.StateNotifier,
		BlockNotifier:               s.cfg.BlockNotifier,
		AttestationNotifier:         s.cfg.OperationNotifier,
		Broadcaster:                 s.cfg.Broadcaster,
		StateGen:                    s.cfg.StateGen,
		SyncChecker:                 s.cfg.SyncService,
		ReceivedAttestationsBuffer:  make(chan *ethpbv1alpha1.Attestation, attestationBufferSize),
		CollectedAttestationsBuffer: make(chan []*ethpbv1alpha1.Attestation, attestationBufferSize),
		ReplayerBuilder:             stategen.NewCanonicalBuilder(s.cfg.BeaconDB, s.cfg.ChainInfoFetcher, s.cfg.ChainInfoFetcher, withCache),
	}
	beaconChainServerV1 := &beacon.Server{
		BeaconDB:           s.cfg.BeaconDB,
		AttestationsPool:   s.cfg.AttestationsPool,
		SlashingsPool:      s.cfg.SlashingsPool,
		ChainInfoFetcher:   s.cfg.ChainInfoFetcher,
		GenesisTimeFetcher: s.cfg.GenesisTimeFetcher,
		BlockNotifier:      s.cfg.BlockNotifier,
		OperationNotifier:  s.cfg.OperationNotifier,
		Broadcaster:        s.cfg.Broadcaster,
		BlockReceiver:      s.cfg.BlockReceiver,
		StateGenService:    s.cfg.StateGen,
		StateFetcher: &statefetcher.StateProvider{
			BeaconDB:           s.cfg.BeaconDB,
			ChainInfoFetcher:   s.cfg.ChainInfoFetcher,
			GenesisTimeFetcher: s.cfg.GenesisTimeFetcher,
			StateGenService:    s.cfg.StateGen,
		},
		HeadFetcher:             s.cfg.HeadFetcher,
		VoluntaryExitsPool:      s.cfg.ExitPool,
		V1Alpha1ValidatorServer: validatorServer,
	}
	ethpbv1alpha1.RegisterNodeServer(s.grpcServer, nodeServer)
	ethpbservice.RegisterBeaconNodeServer(s.grpcServer, nodeServerV1)
	ethpbv1alpha1.RegisterHealthServer(s.grpcServer, nodeServer)
	ethpbv1alpha1.RegisterBeaconChainServer(s.grpcServer, beaconChainServer)
	ethpbservice.RegisterBeaconChainServer(s.grpcServer, beaconChainServerV1)
	ethpbservice.RegisterEventsServer(s.grpcServer, &events.Server{
		Ctx:               s.ctx,
		StateNotifier:     s.cfg.StateNotifier,
		BlockNotifier:     s.cfg.BlockNotifier,
		OperationNotifier: s.cfg.OperationNotifier,
	})
	if s.cfg.EnableDebugRPCEndpoints {
		log.Info("Enabled debug gRPC endpoints")
		debugServer := &debugv1alpha1.Server{
			GenesisTimeFetcher: s.cfg.GenesisTimeFetcher,
			BeaconDB:           s.cfg.BeaconDB,
			StateGen:           s.cfg.StateGen,
			HeadFetcher:        s.cfg.HeadFetcher,
			PeerManager:        s.cfg.PeerManager,
			PeersFetcher:       s.cfg.PeersFetcher,
			ReplayerBuilder:    stategen.NewCanonicalBuilder(s.cfg.BeaconDB, s.cfg.ChainInfoFetcher, s.cfg.ChainInfoFetcher, withCache),
		}
		debugServerV1 := &debug.Server{
			BeaconDB:    s.cfg.BeaconDB,
			HeadFetcher: s.cfg.HeadFetcher,
			StateFetcher: &statefetcher.StateProvider{
				BeaconDB:           s.cfg.BeaconDB,
				ChainInfoFetcher:   s.cfg.ChainInfoFetcher,
				GenesisTimeFetcher: s.cfg.GenesisTimeFetcher,
				StateGenService:    s.cfg.StateGen,
				ReplayerBuilder:    stategen.NewCanonicalBuilder(s.cfg.BeaconDB, s.cfg.ChainInfoFetcher, s.cfg.ChainInfoFetcher, withCache),
			},
		}
		ethpbv1alpha1.RegisterDebugServer(s.grpcServer, debugServer)
		ethpbservice.RegisterBeaconDebugServer(s.grpcServer, debugServerV1)
	}
	ethpbv1alpha1.RegisterBeaconNodeValidatorServer(s.grpcServer, validatorServer)
	ethpbservice.RegisterBeaconValidatorServer(s.grpcServer, validatorServerV1)
	// Register reflection service on gRPC server.
	reflection.Register(s.grpcServer)

	go func() {
		if s.listener != nil {
			if err := s.grpcServer.Serve(s.listener); err != nil {
				log.Errorf("Could not serve gRPC: %v", err)
			}
		}
	}()
}

// Stop the service.
func (s *Service) Stop() error {
	s.cancel()
	if s.listener != nil {
		s.grpcServer.GracefulStop()
		log.Debug("Initiated graceful stop of gRPC server")
	}
	return nil
}

// Status returns nil or credentialError
func (s *Service) Status() error {
	if s.cfg.SyncService.Syncing() {
		return errors.New("syncing")
	}
	if s.credentialError != nil {
		return s.credentialError
	}
	return nil
}

// Stream interceptor for new validator client connections to the beacon node.
func (s *Service) validatorStreamConnectionInterceptor(
	srv interface{},
	ss grpc.ServerStream,
	_ *grpc.StreamServerInfo,
	handler grpc.StreamHandler,
) error {
	s.logNewClientConnection(ss.Context())
	return handler(srv, ss)
}

// Unary interceptor for new validator client connections to the beacon node.
func (s *Service) validatorUnaryConnectionInterceptor(
	ctx context.Context,
	req interface{},
	_ *grpc.UnaryServerInfo,
	handler grpc.UnaryHandler,
) (interface{}, error) {
	s.logNewClientConnection(ctx)
	return handler(ctx, req)
}

func (s *Service) logNewClientConnection(ctx context.Context) {
	if features.Get().DisableGRPCConnectionLogs {
		return
	}
	if clientInfo, ok := peer.FromContext(ctx); ok {
		// Check if we have not yet observed this grpc client connection
		// in the running beacon node.
		s.clientConnectionLock.Lock()
		defer s.clientConnectionLock.Unlock()
		if !s.connectedRPCClients[clientInfo.Addr] {
			log.WithFields(logrus.Fields{
				"addr": clientInfo.Addr.String(),
			}).Infof("gRPC client connected to beacon node")
			s.connectedRPCClients[clientInfo.Addr] = true
		}
	}
}<|MERGE_RESOLUTION|>--- conflicted
+++ resolved
@@ -205,12 +205,9 @@
 		SlashingsPool:          s.cfg.SlashingsPool,
 		StateGen:               s.cfg.StateGen,
 		SyncCommitteePool:      s.cfg.SyncCommitteeObjectPool,
-<<<<<<< HEAD
 		ReplayerBuilder:        stategen.NewCanonicalBuilder(s.cfg.BeaconDB, s.cfg.ChainInfoFetcher, s.cfg.ChainInfoFetcher, withCache),
-=======
 		ExecutionEngineCaller:  s.cfg.ExecutionEngineCaller,
 		BeaconDB:               s.cfg.BeaconDB,
->>>>>>> 1964fb81
 	}
 	validatorServerV1 := &validator.Server{
 		HeadFetcher:      s.cfg.HeadFetcher,
