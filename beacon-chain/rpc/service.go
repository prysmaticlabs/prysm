--- conflicted
+++ resolved
@@ -278,11 +278,8 @@
 		PeersFetcher:       s.peersFetcher,
 		PeerManager:        s.peerManager,
 		GenesisFetcher:     s.genesisFetcher,
-<<<<<<< HEAD
 		MetadataProvider:   s.metadataProvider,
-=======
 		HeadFetcher:        s.headFetcher,
->>>>>>> eeda9f18
 	}
 
 	beaconChainServer := &beacon.Server{
