// Package rpc defines a gRPC server implementing the eth2 API as needed
// by validator clients and consumers of chain data.
package rpc

import (
	"context"
	"errors"
	"fmt"
	"net"
	"sync"

	middleware "github.com/grpc-ecosystem/go-grpc-middleware"
	recovery "github.com/grpc-ecosystem/go-grpc-middleware/recovery"
	grpc_opentracing "github.com/grpc-ecosystem/go-grpc-middleware/tracing/opentracing"
	grpc_prometheus "github.com/grpc-ecosystem/go-grpc-prometheus"
	ethpbv1 "github.com/prysmaticlabs/ethereumapis/eth/v1"
	ethpb "github.com/prysmaticlabs/ethereumapis/eth/v1alpha1"
	"github.com/prysmaticlabs/prysm/beacon-chain/blockchain"
	"github.com/prysmaticlabs/prysm/beacon-chain/cache"
	"github.com/prysmaticlabs/prysm/beacon-chain/cache/depositcache"
	blockfeed "github.com/prysmaticlabs/prysm/beacon-chain/core/feed/block"
	opfeed "github.com/prysmaticlabs/prysm/beacon-chain/core/feed/operation"
	statefeed "github.com/prysmaticlabs/prysm/beacon-chain/core/feed/state"
	"github.com/prysmaticlabs/prysm/beacon-chain/db"
	"github.com/prysmaticlabs/prysm/beacon-chain/forkchoice/protoarray"
	"github.com/prysmaticlabs/prysm/beacon-chain/operations/attestations"
	"github.com/prysmaticlabs/prysm/beacon-chain/operations/slashings"
	"github.com/prysmaticlabs/prysm/beacon-chain/operations/voluntaryexits"
	"github.com/prysmaticlabs/prysm/beacon-chain/p2p"
	"github.com/prysmaticlabs/prysm/beacon-chain/powchain"
	"github.com/prysmaticlabs/prysm/beacon-chain/rpc/beacon"
	"github.com/prysmaticlabs/prysm/beacon-chain/rpc/beaconv1"
	"github.com/prysmaticlabs/prysm/beacon-chain/rpc/debug"
	"github.com/prysmaticlabs/prysm/beacon-chain/rpc/debugv1"
	"github.com/prysmaticlabs/prysm/beacon-chain/rpc/node"
	"github.com/prysmaticlabs/prysm/beacon-chain/rpc/nodev1"
	"github.com/prysmaticlabs/prysm/beacon-chain/rpc/statefetcher"
	"github.com/prysmaticlabs/prysm/beacon-chain/rpc/validator"
	"github.com/prysmaticlabs/prysm/beacon-chain/state/stategen"
	chainSync "github.com/prysmaticlabs/prysm/beacon-chain/sync"
	pbp2p "github.com/prysmaticlabs/prysm/proto/beacon/p2p/v1"
	pbrpc "github.com/prysmaticlabs/prysm/proto/beacon/rpc/v1"
	"github.com/prysmaticlabs/prysm/shared/featureconfig"
	"github.com/prysmaticlabs/prysm/shared/logutil"
	"github.com/prysmaticlabs/prysm/shared/params"
	"github.com/prysmaticlabs/prysm/shared/traceutil"
	"github.com/sirupsen/logrus"
	"go.opencensus.io/plugin/ocgrpc"
	"google.golang.org/grpc"
	"google.golang.org/grpc/credentials"
	"google.golang.org/grpc/peer"
	"google.golang.org/grpc/reflection"
)

const attestationBufferSize = 100

// Service defining an RPC server for a beacon node.
type Service struct {
	cfg                  *Config
	ctx                  context.Context
	cancel               context.CancelFunc
	listener             net.Listener
	grpcServer           *grpc.Server
	canonicalStateChan   chan *pbp2p.BeaconState
	incomingAttestation  chan *ethpb.Attestation
	credentialError      error
	connectedRPCClients  map[net.Addr]bool
	clientConnectionLock sync.Mutex
}

// Config options for the beacon node RPC server.
type Config struct {
	Host                    string
	Port                    string
	CertFlag                string
	KeyFlag                 string
	BeaconMonitoringHost    string
	BeaconMonitoringPort    int
	BeaconDB                db.HeadAccessDatabase
	ChainInfoFetcher        blockchain.ChainInfoFetcher
	HeadFetcher             blockchain.HeadFetcher
	CanonicalFetcher        blockchain.CanonicalFetcher
	ForkFetcher             blockchain.ForkFetcher
	FinalizationFetcher     blockchain.FinalizationFetcher
	AttestationReceiver     blockchain.AttestationReceiver
	BlockReceiver           blockchain.BlockReceiver
	POWChainService         powchain.Chain
	ChainStartFetcher       powchain.ChainStartFetcher
	GenesisTimeFetcher      blockchain.TimeFetcher
	GenesisFetcher          blockchain.GenesisFetcher
	EnableDebugRPCEndpoints bool
	MockEth1Votes           bool
	AttestationsPool        attestations.Pool
	ExitPool                voluntaryexits.PoolManager
	SlashingsPool           slashings.PoolManager
	SyncService             chainSync.Checker
	Broadcaster             p2p.Broadcaster
	PeersFetcher            p2p.PeersProvider
	PeerManager             p2p.PeerManager
	MetadataProvider        p2p.MetadataProvider
	DepositFetcher          depositcache.DepositFetcher
	PendingDepositFetcher   depositcache.PendingDepositsFetcher
	StateNotifier           statefeed.Notifier
	BlockNotifier           blockfeed.Notifier
	OperationNotifier       opfeed.Notifier
	StateGen                *stategen.State
	ForkChoiceStore         protoarray.Store
	MaxMsgSize              int
}

// NewService instantiates a new RPC service instance that will
// be registered into a running beacon node.
func NewService(ctx context.Context, cfg *Config) *Service {
	ctx, cancel := context.WithCancel(ctx)
	return &Service{
		cfg:                 cfg,
		ctx:                 ctx,
		cancel:              cancel,
		canonicalStateChan:  make(chan *pbp2p.BeaconState, params.BeaconConfig().DefaultBufferSize),
		incomingAttestation: make(chan *ethpb.Attestation, params.BeaconConfig().DefaultBufferSize),
		connectedRPCClients: make(map[net.Addr]bool),
	}
}

// Start the gRPC server.
func (s *Service) Start() {
	address := fmt.Sprintf("%s:%s", s.cfg.Host, s.cfg.Port)
	lis, err := net.Listen("tcp", address)
	if err != nil {
		log.Errorf("Could not listen to port in Start() %s: %v", address, err)
	}
	s.listener = lis
	log.WithField("address", address).Info("gRPC server listening on port")

	opts := []grpc.ServerOption{
		grpc.StatsHandler(&ocgrpc.ServerHandler{}),
		grpc.StreamInterceptor(middleware.ChainStreamServer(
			recovery.StreamServerInterceptor(
				recovery.WithRecoveryHandlerContext(traceutil.RecoveryHandlerFunc),
			),
			grpc_prometheus.StreamServerInterceptor,
			grpc_opentracing.StreamServerInterceptor(),
			s.validatorStreamConnectionInterceptor,
		)),
		grpc.UnaryInterceptor(middleware.ChainUnaryServer(
			recovery.UnaryServerInterceptor(
				recovery.WithRecoveryHandlerContext(traceutil.RecoveryHandlerFunc),
			),
			grpc_prometheus.UnaryServerInterceptor,
			grpc_opentracing.UnaryServerInterceptor(),
			s.validatorUnaryConnectionInterceptor,
		)),
		grpc.MaxRecvMsgSize(s.cfg.MaxMsgSize),
	}
	grpc_prometheus.EnableHandlingTimeHistogram()
	if s.cfg.CertFlag != "" && s.cfg.KeyFlag != "" {
		creds, err := credentials.NewServerTLSFromFile(s.cfg.CertFlag, s.cfg.KeyFlag)
		if err != nil {
			log.WithError(err).Fatal("Could not load TLS keys")
		}
		opts = append(opts, grpc.Creds(creds))
	} else {
		log.Warn("You are using an insecure gRPC server. If you are running your beacon node and " +
			"validator on the same machines, you can ignore this message. If you want to know " +
			"how to enable secure connections, see: https://docs.prylabs.network/docs/prysm-usage/secure-grpc")
	}
	s.grpcServer = grpc.NewServer(opts...)

	validatorServer := &validator.Server{
		Ctx:                    s.ctx,
		BeaconDB:               s.cfg.BeaconDB,
		AttestationCache:       cache.NewAttestationCache(),
		AttPool:                s.cfg.AttestationsPool,
		ExitPool:               s.cfg.ExitPool,
		HeadFetcher:            s.cfg.HeadFetcher,
		ForkFetcher:            s.cfg.ForkFetcher,
		FinalizationFetcher:    s.cfg.FinalizationFetcher,
		TimeFetcher:            s.cfg.GenesisTimeFetcher,
		CanonicalStateChan:     s.canonicalStateChan,
		BlockFetcher:           s.cfg.POWChainService,
		DepositFetcher:         s.cfg.DepositFetcher,
		ChainStartFetcher:      s.cfg.ChainStartFetcher,
		Eth1InfoFetcher:        s.cfg.POWChainService,
		SyncChecker:            s.cfg.SyncService,
		StateNotifier:          s.cfg.StateNotifier,
		BlockNotifier:          s.cfg.BlockNotifier,
		OperationNotifier:      s.cfg.OperationNotifier,
		P2P:                    s.cfg.Broadcaster,
		BlockReceiver:          s.cfg.BlockReceiver,
		MockEth1Votes:          s.cfg.MockEth1Votes,
		Eth1BlockFetcher:       s.cfg.POWChainService,
		PendingDepositsFetcher: s.cfg.PendingDepositFetcher,
		SlashingsPool:          s.cfg.SlashingsPool,
		StateGen:               s.cfg.StateGen,
	}
	nodeServer := &node.Server{
		LogsStreamer:         logutil.NewStreamServer(),
		StreamLogsBufferSize: 1000, // Enough to handle bursts of beacon node logs for gRPC streaming.
		BeaconDB:             s.cfg.BeaconDB,
		Server:               s.grpcServer,
		SyncChecker:          s.cfg.SyncService,
		GenesisTimeFetcher:   s.cfg.GenesisTimeFetcher,
		PeersFetcher:         s.cfg.PeersFetcher,
		PeerManager:          s.cfg.PeerManager,
		GenesisFetcher:       s.cfg.GenesisFetcher,
		BeaconMonitoringHost: s.cfg.BeaconMonitoringHost,
		BeaconMonitoringPort: s.cfg.BeaconMonitoringPort,
	}
	nodeServerV1 := &nodev1.Server{
		BeaconDB:           s.cfg.BeaconDB,
		Server:             s.grpcServer,
		SyncChecker:        s.cfg.SyncService,
		GenesisTimeFetcher: s.cfg.GenesisTimeFetcher,
		PeersFetcher:       s.cfg.PeersFetcher,
		PeerManager:        s.cfg.PeerManager,
		GenesisFetcher:     s.cfg.GenesisFetcher,
		MetadataProvider:   s.cfg.MetadataProvider,
		HeadFetcher:        s.cfg.HeadFetcher,
	}

	beaconChainServer := &beacon.Server{
		Ctx:                         s.ctx,
		BeaconDB:                    s.cfg.BeaconDB,
		AttestationsPool:            s.cfg.AttestationsPool,
		SlashingsPool:               s.cfg.SlashingsPool,
		HeadFetcher:                 s.cfg.HeadFetcher,
		FinalizationFetcher:         s.cfg.FinalizationFetcher,
		CanonicalFetcher:            s.cfg.CanonicalFetcher,
		ChainStartFetcher:           s.cfg.ChainStartFetcher,
		DepositFetcher:              s.cfg.DepositFetcher,
		BlockFetcher:                s.cfg.POWChainService,
		CanonicalStateChan:          s.canonicalStateChan,
		GenesisTimeFetcher:          s.cfg.GenesisTimeFetcher,
		StateNotifier:               s.cfg.StateNotifier,
		BlockNotifier:               s.cfg.BlockNotifier,
		AttestationNotifier:         s.cfg.OperationNotifier,
		Broadcaster:                 s.cfg.Broadcaster,
		StateGen:                    s.cfg.StateGen,
		SyncChecker:                 s.cfg.SyncService,
		ReceivedAttestationsBuffer:  make(chan *ethpb.Attestation, attestationBufferSize),
		CollectedAttestationsBuffer: make(chan []*ethpb.Attestation, attestationBufferSize),
	}
	beaconChainServerV1 := &beaconv1.Server{
		Ctx:                 s.ctx,
		BeaconDB:            s.cfg.BeaconDB,
		AttestationsPool:    s.cfg.AttestationsPool,
		SlashingsPool:       s.cfg.SlashingsPool,
		ChainInfoFetcher:    s.cfg.ChainInfoFetcher,
		ChainStartFetcher:   s.cfg.ChainStartFetcher,
		DepositFetcher:      s.cfg.DepositFetcher,
		BlockFetcher:        s.cfg.POWChainService,
		CanonicalStateChan:  s.canonicalStateChan,
		GenesisTimeFetcher:  s.cfg.GenesisTimeFetcher,
		StateNotifier:       s.cfg.StateNotifier,
		BlockNotifier:       s.cfg.BlockNotifier,
		AttestationNotifier: s.cfg.OperationNotifier,
		Broadcaster:         s.cfg.Broadcaster,
		StateGenService:     s.cfg.StateGen,
		SyncChecker:         s.cfg.SyncService,
		StateFetcher: statefetcher.StateProvider{
			BeaconDB:           s.cfg.BeaconDB,
			ChainInfoFetcher:   s.cfg.ChainInfoFetcher,
			GenesisTimeFetcher: s.cfg.GenesisTimeFetcher,
			StateGenService:    s.cfg.StateGen,
		},
	}
	ethpb.RegisterNodeServer(s.grpcServer, nodeServer)
	ethpbv1.RegisterBeaconNodeServer(s.grpcServer, nodeServerV1)
	pbrpc.RegisterHealthServer(s.grpcServer, nodeServer)
	ethpb.RegisterBeaconChainServer(s.grpcServer, beaconChainServer)
	ethpbv1.RegisterBeaconChainServer(s.grpcServer, beaconChainServerV1)
	if s.cfg.EnableDebugRPCEndpoints {
		log.Info("Enabled debug gRPC endpoints")
		debugServer := &debug.Server{
			GenesisTimeFetcher: s.cfg.GenesisTimeFetcher,
			BeaconDB:           s.cfg.BeaconDB,
			StateGen:           s.cfg.StateGen,
			HeadFetcher:        s.cfg.HeadFetcher,
			PeerManager:        s.cfg.PeerManager,
			PeersFetcher:       s.cfg.PeersFetcher,
		}
		debugServerV1 := &debugv1.Server{
<<<<<<< HEAD
			Ctx:             s.ctx,
			BeaconDB:        s.cfg.BeaconDB,
			ForkChoiceStore: &s.cfg.ForkChoiceStore,
=======
			Ctx:      s.ctx,
			BeaconDB: s.cfg.BeaconDB,
			StateFetcher: &statefetcher.StateProvider{
				BeaconDB:           s.cfg.BeaconDB,
				ChainInfoFetcher:   s.cfg.ChainInfoFetcher,
				GenesisTimeFetcher: s.cfg.GenesisTimeFetcher,
				StateGenService:    s.cfg.StateGen,
			},
>>>>>>> 0b06c48e
		}
		pbrpc.RegisterDebugServer(s.grpcServer, debugServer)
		ethpbv1.RegisterBeaconDebugServer(s.grpcServer, debugServerV1)
	}
	ethpb.RegisterBeaconNodeValidatorServer(s.grpcServer, validatorServer)

	// Register reflection service on gRPC server.
	reflection.Register(s.grpcServer)

	go func() {
		if s.listener != nil {
			if err := s.grpcServer.Serve(s.listener); err != nil {
				log.Errorf("Could not serve gRPC: %v", err)
			}
		}
	}()
}

// Stop the service.
func (s *Service) Stop() error {
	s.cancel()
	if s.listener != nil {
		s.grpcServer.GracefulStop()
		log.Debug("Initiated graceful stop of gRPC server")
	}
	return nil
}

// Status returns nil or credentialError
func (s *Service) Status() error {
	if s.cfg.SyncService.Syncing() {
		return errors.New("syncing")
	}
	if s.credentialError != nil {
		return s.credentialError
	}
	return nil
}

// Stream interceptor for new validator client connections to the beacon node.
func (s *Service) validatorStreamConnectionInterceptor(
	srv interface{},
	ss grpc.ServerStream,
	_ *grpc.StreamServerInfo,
	handler grpc.StreamHandler,
) error {
	s.logNewClientConnection(ss.Context())
	return handler(srv, ss)
}

// Unary interceptor for new validator client connections to the beacon node.
func (s *Service) validatorUnaryConnectionInterceptor(
	ctx context.Context,
	req interface{},
	_ *grpc.UnaryServerInfo,
	handler grpc.UnaryHandler,
) (interface{}, error) {
	s.logNewClientConnection(ctx)
	return handler(ctx, req)
}

func (s *Service) logNewClientConnection(ctx context.Context) {
	if featureconfig.Get().DisableGRPCConnectionLogs {
		return
	}
	if clientInfo, ok := peer.FromContext(ctx); ok {
		// Check if we have not yet observed this grpc client connection
		// in the running beacon node.
		s.clientConnectionLock.Lock()
		defer s.clientConnectionLock.Unlock()
		if !s.connectedRPCClients[clientInfo.Addr] {
			log.WithFields(logrus.Fields{
				"addr": clientInfo.Addr.String(),
			}).Infof("New gRPC client connected to beacon node")
			s.connectedRPCClients[clientInfo.Addr] = true
		}
	}
}<|MERGE_RESOLUTION|>--- conflicted
+++ resolved
@@ -280,20 +280,15 @@
 			PeersFetcher:       s.cfg.PeersFetcher,
 		}
 		debugServerV1 := &debugv1.Server{
-<<<<<<< HEAD
 			Ctx:             s.ctx,
 			BeaconDB:        s.cfg.BeaconDB,
 			ForkChoiceStore: &s.cfg.ForkChoiceStore,
-=======
-			Ctx:      s.ctx,
-			BeaconDB: s.cfg.BeaconDB,
 			StateFetcher: &statefetcher.StateProvider{
 				BeaconDB:           s.cfg.BeaconDB,
 				ChainInfoFetcher:   s.cfg.ChainInfoFetcher,
 				GenesisTimeFetcher: s.cfg.GenesisTimeFetcher,
 				StateGenService:    s.cfg.StateGen,
 			},
->>>>>>> 0b06c48e
 		}
 		pbrpc.RegisterDebugServer(s.grpcServer, debugServer)
 		ethpbv1.RegisterBeaconDebugServer(s.grpcServer, debugServerV1)
