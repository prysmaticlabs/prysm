// Package rpc defines the services that the beacon-chain uses to communicate via gRPC.
package rpc

import (
	"context"
	"errors"
	"fmt"
	"net"

	"github.com/golang/protobuf/ptypes/empty"
	pb "github.com/prysmaticlabs/prysm/proto/beacon/rpc/v1"
	"github.com/sirupsen/logrus"
	"google.golang.org/grpc"
	"google.golang.org/grpc/credentials"
)

var log = logrus.WithField("prefix", "rpc")

// Service defining an RPC server for a beacon node.
type Service struct {
	ctx      context.Context
	cancel   context.CancelFunc
	port     string
	listener net.Listener
	withCert string
	withKey  string
}

// Config options for the beacon node RPC server.
type Config struct {
	Port     string
	CertFlag string
	KeyFlag  string
}

// NewRPCService creates a new instance of a struct implementing the BeaconServiceServer
// interface.
func NewRPCService(ctx context.Context, cfg *Config) *Service {
	ctx, cancel := context.WithCancel(ctx)
	return &Service{
		ctx:      ctx,
		cancel:   cancel,
		port:     cfg.Port,
		withCert: cfg.CertFlag,
		withKey:  cfg.KeyFlag,
	}
}

// Start the gRPC server.
func (s *Service) Start() {
	log.Info("Starting service")

	lis, err := net.Listen("tcp", fmt.Sprintf(":%s", s.port))
	if err != nil {
		log.Errorf("Could not listen to port :%s: %v", s.port, err)
		return
	}
	s.listener = lis
	log.Infof("RPC server listening on port :%s", s.port)

	var grpcServer *grpc.Server
	if s.withCert != "" && s.withKey != "" {
		creds, err := credentials.NewServerTLSFromFile(s.withCert, s.withKey)
		if err != nil {
			log.Errorf("could not load TLS keys: %s", err)
		}
		grpcServer = grpc.NewServer(grpc.Creds(creds))
	} else {
		log.Warn("You are using an insecure gRPC connection! Please provide a certificate and key to use a secure connection")
		grpcServer = grpc.NewServer()
	}

	pb.RegisterBeaconServiceServer(grpcServer, s)
	go func() {
		err = grpcServer.Serve(lis)
		if err != nil {
			log.Errorf("Could not serve gRPC: %v", err)
		}
	}()
}

// Stop the service.
func (s *Service) Stop() error {
	log.Info("Stopping service")
	if s.listener != nil {
		return s.listener.Close()
	}
	return nil
}

<<<<<<< HEAD
// FetchShuffledValidatorIndices retrieves the shuffled validator indices, cutoffs, and
// assigned attestation heights at a given crystallized state hash.
// This function can be called by clients to fetch a historical list of shuffled
// validators ata point in time corresponding to a certain crystallized state.
func (s *Service) FetchShuffledValidatorIndices(ctx context.Context, req *pb.ShuffleRequest) (*pb.ShuffleResponse, error) {
	// TODO: implement.
	return nil, errors.New("unimplemented")
=======
// ShuffleValidators shuffles the validators into attesters/proposers.
//
// TODO: needs to properly shuffle.
func (s *Service) ShuffleValidators(req *pb.ShuffleRequest, stream pb.BeaconService_ShuffleValidatorsServer) error {
	return stream.Send(&pb.ShuffleResponse{IsProposer: true, IsAttester: false})
>>>>>>> 390ac62e
}

// ProposeBlock is called by a proposer in a sharding client and a full beacon node
// sends the request into a beacon block that can then be included in a canonical chain.
//
// TODO: needs implementation.
func (s *Service) ProposeBlock(ctx context.Context, req *pb.ProposeRequest) (*pb.ProposeResponse, error) {
	// TODO: implement.
	return nil, errors.New("unimplemented")
}

// SignBlock is a function called by an attester in a sharding client to sign off
// on a block.
//
// TODO: needs implementation.
func (s *Service) SignBlock(ctx context.Context, req *pb.SignRequest) (*pb.SignResponse, error) {
	// TODO: implement.
	return nil, errors.New("unimplemented")
}

// LatestBeaconBlock streams the latest beacon chain data.
func (s *Service) LatestBeaconBlock(req *empty.Empty, stream pb.BeaconService_LatestBeaconBlockServer) error {
	// TODO: implement.
	return errors.New("unimplemented")
}

// LatestCrystallizedState streams the latest beacon crystallized state.
func (s *Service) LatestCrystallizedState(req *empty.Empty, stream pb.BeaconService_LatestCrystallizedStateServer) error {
	// TODO: implement.
	return errors.New("unimplemented")
}<|MERGE_RESOLUTION|>--- conflicted
+++ resolved
@@ -88,7 +88,6 @@
 	return nil
 }
 
-<<<<<<< HEAD
 // FetchShuffledValidatorIndices retrieves the shuffled validator indices, cutoffs, and
 // assigned attestation heights at a given crystallized state hash.
 // This function can be called by clients to fetch a historical list of shuffled
@@ -96,13 +95,6 @@
 func (s *Service) FetchShuffledValidatorIndices(ctx context.Context, req *pb.ShuffleRequest) (*pb.ShuffleResponse, error) {
 	// TODO: implement.
 	return nil, errors.New("unimplemented")
-=======
-// ShuffleValidators shuffles the validators into attesters/proposers.
-//
-// TODO: needs to properly shuffle.
-func (s *Service) ShuffleValidators(req *pb.ShuffleRequest, stream pb.BeaconService_ShuffleValidatorsServer) error {
-	return stream.Send(&pb.ShuffleResponse{IsProposer: true, IsAttester: false})
->>>>>>> 390ac62e
 }
 
 // ProposeBlock is called by a proposer in a sharding client and a full beacon node
