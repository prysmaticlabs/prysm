--- conflicted
+++ resolved
@@ -197,11 +197,8 @@
 		TimeFetcher:      s.cfg.GenesisTimeFetcher,
 		SyncChecker:      s.cfg.SyncService,
 		AttestationsPool: s.cfg.AttestationsPool,
-<<<<<<< HEAD
 		PeerManager:      s.cfg.PeerManager,
-=======
 		Broadcaster:      s.cfg.Broadcaster,
->>>>>>> 6e9faa36
 		V1Alpha1Server:   validatorServer,
 	}
 
