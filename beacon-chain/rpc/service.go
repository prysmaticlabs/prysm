// Package rpc defines the services that the beacon-chain uses to communicate via gRPC.
package rpc

import (
	"context"
	"errors"
	"fmt"
	"net"
	"time"

	"github.com/ethereum/go-ethereum/common"
	"github.com/ethereum/go-ethereum/event"
	"github.com/golang/protobuf/ptypes/empty"
	"github.com/prysmaticlabs/prysm/beacon-chain/casper"
	"github.com/prysmaticlabs/prysm/beacon-chain/params"
	"github.com/prysmaticlabs/prysm/beacon-chain/types"
	"github.com/prysmaticlabs/prysm/beacon-chain/utils"
	pbp2p "github.com/prysmaticlabs/prysm/proto/beacon/p2p/v1"
	pb "github.com/prysmaticlabs/prysm/proto/beacon/rpc/v1"
	"github.com/sirupsen/logrus"
	"google.golang.org/grpc"
	"google.golang.org/grpc/credentials"
)

var log = logrus.WithField("prefix", "rpc")

// canonicalFetcher defines a struct with methods that can be
// called on-demand to fetch the latest canonical head
// and crystallized state as well as methods that stream
// latest canonical head events to clients
// These functions are called by a validator client upon
// establishing an initial connection to a beacon node via gRPC.
type canonicalFetcher interface {
	// These methods can be called on-demand by a validator
	// to fetch canonical head and state.
	CanonicalHead() (*types.Block, error)
	CanonicalCrystallizedState() *types.CrystallizedState
	// These methods are not called on-demand by a validator
	// but instead streamed to connected validators every
	// time the canonical head changes in the chain service.
	CanonicalBlockFeed() *event.Feed
	CanonicalCrystallizedStateFeed() *event.Feed
}

type chainService interface {
	IncomingBlockFeed() *event.Feed
	CurrentCrystallizedState() *types.CrystallizedState
}

type attestationService interface {
	IncomingAttestationFeed() *event.Feed
}

type powChainService interface {
	LatestBlockHash() common.Hash
}

// Service defining an RPC server for a beacon node.
type Service struct {
<<<<<<< HEAD
	ctx                   context.Context
	cancel                context.CancelFunc
	fetcher               canonicalFetcher
	chainService          chainService
	powChainService       powChainService
	attestationService    attestationService
	port                  string
	listener              net.Listener
	withCert              string
	withKey               string
	grpcServer            *grpc.Server
	canonicalBlockChan    chan *types.Block
	canonicalStateChan    chan *types.CrystallizedState
	incomingAttestation   chan *pbp2p.AggregatedAttestation
	devMode               bool
	slotAlignmentDuration time.Duration
=======
	ctx                 context.Context
	cancel              context.CancelFunc
	fetcher             canonicalFetcher
	chainService        chainService
	powChainService     powChainService
	attestationService  attestationService
	port                string
	listener            net.Listener
	withCert            string
	withKey             string
	grpcServer          *grpc.Server
	canonicalBlockChan  chan *types.Block
	canonicalStateChan  chan *types.CrystallizedState
	incomingAttestation chan *types.Attestation
	devMode             bool
>>>>>>> 542ddef9
}

// Config options for the beacon node RPC server.
type Config struct {
	Port               string
	CertFlag           string
	KeyFlag            string
	SubscriptionBuf    int
	CanonicalFetcher   canonicalFetcher
	ChainService       chainService
	POWChainService    powChainService
	AttestationService attestationService
	DevMode            bool
}

// NewRPCService creates a new instance of a struct implementing the BeaconServiceServer
// interface.
func NewRPCService(ctx context.Context, cfg *Config) *Service {
	ctx, cancel := context.WithCancel(ctx)
	return &Service{
<<<<<<< HEAD
		ctx:                   ctx,
		cancel:                cancel,
		fetcher:               cfg.CanonicalFetcher,
		chainService:          cfg.ChainService,
		powChainService:       cfg.POWChainService,
		attestationService:    cfg.AttestationService,
		port:                  cfg.Port,
		withCert:              cfg.CertFlag,
		withKey:               cfg.KeyFlag,
		slotAlignmentDuration: time.Duration(params.SlotDuration) * time.Second,
		canonicalBlockChan:    make(chan *types.Block, cfg.SubscriptionBuf),
		canonicalStateChan:    make(chan *types.CrystallizedState, cfg.SubscriptionBuf),
		incomingAttestation:   make(chan *pbp2p.AggregatedAttestation, cfg.SubscriptionBuf),
		devMode:               cfg.DevMode,
=======
		ctx:                 ctx,
		cancel:              cancel,
		fetcher:             cfg.CanonicalFetcher,
		chainService:        cfg.ChainService,
		powChainService:     cfg.POWChainService,
		attestationService:  cfg.AttestationService,
		port:                cfg.Port,
		withCert:            cfg.CertFlag,
		withKey:             cfg.KeyFlag,
		canonicalBlockChan:  make(chan *types.Block, cfg.SubscriptionBuf),
		canonicalStateChan:  make(chan *types.CrystallizedState, cfg.SubscriptionBuf),
		incomingAttestation: make(chan *types.Attestation, cfg.SubscriptionBuf),
		devMode:             cfg.DevMode,
>>>>>>> 542ddef9
	}
}

// Start the gRPC server.
func (s *Service) Start() {
	log.Info("Starting service")

	lis, err := net.Listen("tcp", fmt.Sprintf(":%s", s.port))
	if err != nil {
		log.Errorf("Could not listen to port :%s: %v", s.port, err)
		return
	}
	s.listener = lis
	log.Infof("RPC server listening on port :%s", s.port)

	if s.withCert != "" && s.withKey != "" {
		creds, err := credentials.NewServerTLSFromFile(s.withCert, s.withKey)
		if err != nil {
			log.Errorf("could not load TLS keys: %s", err)
		}
		s.grpcServer = grpc.NewServer(grpc.Creds(creds))
	} else {
		log.Warn("You are using an insecure gRPC connection! Please provide a certificate and key to use a secure connection")
		s.grpcServer = grpc.NewServer()
	}

	pb.RegisterBeaconServiceServer(s.grpcServer, s)
	pb.RegisterValidatorServiceServer(s.grpcServer, s)
	pb.RegisterProposerServiceServer(s.grpcServer, s)
	pb.RegisterAttesterServiceServer(s.grpcServer, s)
	go func() {
		err = s.grpcServer.Serve(lis)
		if err != nil {
			log.Errorf("Could not serve gRPC: %v", err)
		}
	}()
}

// Stop the service.
func (s *Service) Stop() error {
	log.Info("Stopping service")
	s.cancel()
	if s.listener != nil {
		s.grpcServer.GracefulStop()
		log.Debug("Initiated graceful stop of gRPC server")
	}
	return nil
}

// CanonicalHead of the current beacon chain. This method is requested on-demand
// by a validator when it is their time to propose or attest.
func (s *Service) CanonicalHead(ctx context.Context, req *empty.Empty) (*pbp2p.BeaconBlock, error) {
	block, err := s.fetcher.CanonicalHead()
	if err != nil {
		return nil, fmt.Errorf("could not get canonical head block: %v", err)
	}
	return block.Proto(), nil
}

<<<<<<< HEAD
// CurrentAssignmentsAndGenesisTime returns the current validator assignments
// based on the beacon node's current, canonical crystallized state.
// Validator clients send this request once upon establishing a connection
// to the beacon node in order to determine their role and assigned slot
// initially. This method also returns the genesis timestamp
// of the beacon node which will allow a validator client to setup a
// a ticker to keep track of the current beacon slot.
func (s *Service) CurrentAssignmentsAndGenesisTime(ctx context.Context, req *pb.ValidatorAssignmentRequest) (*pb.CurrentAssignmentsResponse, error) {
	genesis := types.NewGenesisBlock()
	cState := s.chainService.CurrentCrystallizedState()

	assignments, err := assignmentsForPublicKeys(req.GetPublicKeys(), cState)
	if err != nil {
		return nil, fmt.Errorf("could not get current assignments for public keys: %v", err)
	}

	return &pb.CurrentAssignmentsResponse{
		GenesisTimestamp: genesis.Proto().GetTimestamp(),
		Assignments:      assignments,
=======
// GenesisTimeAndCanonicalState returns the genesis timestamp and crystallized state
// determined as canonical. Validator clients send this request
// once upon establishing a connection to the beacon node in order to determine
// their role and assigned slot initially and setup an internal ticker.
func (s *Service) GenesisTimeAndCanonicalState(ctx context.Context, req *empty.Empty) (*pb.GenesisTimeAndStateResponse, error) {
	genesis := types.NewGenesisBlock([32]byte{}, [32]byte{})
	crystallized := s.fetcher.CanonicalCrystallizedState()
	return &pb.GenesisTimeAndStateResponse{
		GenesisTimestamp:        genesis.Proto().GetTimestamp(),
		LatestCrystallizedState: crystallized.Proto(),
>>>>>>> 542ddef9
	}, nil
}

// ProposeBlock is called by a proposer in a sharding validator and a full beacon node
// sends the request into a beacon block that can then be included in a canonical chain.
func (s *Service) ProposeBlock(ctx context.Context, req *pb.ProposeRequest) (*pb.ProposeResponse, error) {
	var powChainHash common.Hash
	if s.devMode {
		powChainHash = common.BytesToHash([]byte("stub"))
	} else {
		powChainHash = s.powChainService.LatestBlockHash()
	}
	data := &pbp2p.BeaconBlock{
		SlotNumber:  req.GetSlotNumber(),
		PowChainRef: powChainHash[:],
		ParentHash:  req.GetParentHash(),
		Timestamp:   req.GetTimestamp(),
	}
	block := types.NewBlock(data)
	h, err := block.Hash()
	if err != nil {
		return nil, fmt.Errorf("could not hash block: %v", err)
	}
	log.WithField("blockHash", fmt.Sprintf("0x%x", h)).Debugf("Block proposal received via RPC")
	// We relay the received block from the proposer to the chain service for processing.
	s.chainService.IncomingBlockFeed().Send(block)
	return &pb.ProposeResponse{BlockHash: h[:]}, nil
}

// AttestHead is a function called by an attester in a sharding validator to vote
// on a block.
func (s *Service) AttestHead(ctx context.Context, req *pb.AttestRequest) (*pb.AttestResponse, error) {
	attestation := types.NewAttestation(req.Attestation)
	h, err := attestation.Hash()
	if err != nil {
		return nil, fmt.Errorf("could not hash attestation: %v", err)
	}

	// Relays the attestation to chain service.
	s.attestationService.IncomingAttestationFeed().Send(attestation)

	return &pb.AttestResponse{AttestationHash: h[:]}, nil
}

// LatestAttestation streams the latest processed attestations to the rpc clients.
func (s *Service) LatestAttestation(req *empty.Empty, stream pb.BeaconService_LatestAttestationServer) error {
	sub := s.attestationService.IncomingAttestationFeed().Subscribe(s.incomingAttestation)
	defer sub.Unsubscribe()

	for {
		select {
		case attestation := <-s.incomingAttestation:
			log.Info("Sending attestation to RPC clients")
			if err := stream.Send(attestation); err != nil {
				return err
			}
		case <-sub.Err():
			log.Debug("Subscriber closed, exiting goroutine")
			return nil
		case <-s.ctx.Done():
			log.Debug("RPC context closed, exiting goroutine")
			return nil
		}
	}
}

// ValidatorShardID is called by a validator to get the shard ID of where it's suppose
// to proposer or attest.
func (s *Service) ValidatorShardID(ctx context.Context, req *pb.PublicKey) (*pb.ShardIDResponse, error) {
	cState := s.chainService.CurrentCrystallizedState()

	shardID, err := casper.ValidatorShardID(
		req.PublicKey,
		cState.CurrentDynasty(),
		cState.Validators(),
		cState.ShardAndCommitteesForSlots(),
	)
	if err != nil {
		return nil, fmt.Errorf("could not get validator shard ID: %v", err)
	}

	return &pb.ShardIDResponse{ShardId: shardID}, nil
}

// ValidatorSlotAndResponsibility fetches a validator's assigned slot number
// and whether it should act as a proposer/attester.
func (s *Service) ValidatorSlotAndResponsibility(ctx context.Context, req *pb.PublicKey) (*pb.SlotResponsibilityResponse, error) {
	cState := s.chainService.CurrentCrystallizedState()

	slot, responsibility, err := casper.ValidatorSlotAndResponsibility(
		req.PublicKey,
		cState.CurrentDynasty(),
		cState.Validators(),
		cState.ShardAndCommitteesForSlots(),
	)
	if err != nil {
		return nil, fmt.Errorf("could not get assigned validator slot for attester/proposer: %v", err)
	}

	var role pb.ValidatorRole
	if responsibility == "proposer" {
		role = pb.ValidatorRole_PROPOSER
	} else if responsibility == "attester" {
		role = pb.ValidatorRole_ATTESTER
	}

	return &pb.SlotResponsibilityResponse{Slot: slot, Role: role}, nil
}

// ValidatorIndex is called by a validator to get its index location that corresponds
// to the attestation bit fields.
func (s *Service) ValidatorIndex(ctx context.Context, req *pb.PublicKey) (*pb.IndexResponse, error) {
	cState := s.chainService.CurrentCrystallizedState()

	index, err := casper.ValidatorIndex(
		req.PublicKey,
		cState.CurrentDynasty(),
		cState.Validators(),
	)
	if err != nil {
		return nil, fmt.Errorf("could not get validator index: %v", err)
	}

	return &pb.IndexResponse{Index: index}, nil
}

// ValidatorAssignments streams validator assignments every cycle transition
// to clients that request to watch a subset of public keys in the
// CrystallizedState's active validator set.
func (s *Service) ValidatorAssignments(
	req *pb.ValidatorAssignmentRequest,
	stream pb.BeaconService_ValidatorAssignmentsServer) error {
	sub := s.fetcher.CanonicalCrystallizedStateFeed().Subscribe(s.canonicalStateChan)
	defer sub.Unsubscribe()
	for {
		select {
<<<<<<< HEAD
		case cState := <-s.canonicalStateChan:

			if len(req.GetPublicKeys()) == 0 {
				return errors.New("no public keys specified in request")
			}

			log.Info("Sending new cycle assignments to validator clients")

			assignments, err := assignmentsForPublicKeys(req.GetPublicKeys(), cState)
			if err != nil {
				return fmt.Errorf("could not get assignments for public keys: %v", err)
			}

			// We create a response consisting of all the assignments for each
			// corresponding, valid public key in the request. We also include
			// the beacon node's current beacon slot in the response.
			res := &pb.ValidatorAssignmentResponse{
				Assignments:       assignments,
				CurrentBeaconSlot: utils.CurrentBeaconSlot(),
			}
			if err := stream.Send(res); err != nil {
=======
		case attestation := <-s.incomingAttestation:
			log.Info("Sending attestation to RPC clients")
			if err := stream.Send(attestation.Proto()); err != nil {
>>>>>>> 542ddef9
				return err
			}
		case <-sub.Err():
			log.Debug("Subscriber closed, exiting goroutine")
			return nil
		case <-s.ctx.Done():
			log.Debug("RPC context closed, exiting goroutine")
			return nil
		}
	}
}

// assignmentsForPublicKeys fetches the validator assignments for a subset of public keys
// given a crystallized state.
func assignmentsForPublicKeys(keys []*pb.PublicKey, cState *types.CrystallizedState) ([]*pb.Assignment, error) {
	// Next, for each public key in the request, we build
	// up an array of assignments.
	assignments := []*pb.Assignment{}
	for _, val := range keys {
		// For the corresponding public key and current crystallized state,
		// we determine the assigned slot for the validator and whether it
		// should act as a proposer or attester.
		assignedSlot, responsibility, err := casper.ValidatorSlotAndResponsibility(
			val.GetPublicKey(),
			cState.CurrentDynasty(),
			cState.Validators(),
			cState.ShardAndCommitteesForSlots(),
		)
		if err != nil {
			return nil, err
		}

		var role pb.ValidatorRole
		if responsibility == "proposer" {
			role = pb.ValidatorRole_PROPOSER
		} else {
			role = pb.ValidatorRole_ATTESTER
		}

		// We determine the assigned shard ID for the validator
		// based on a public key and current crystallized state.
		shardID, err := casper.ValidatorShardID(
			val.GetPublicKey(),
			cState.CurrentDynasty(),
			cState.Validators(),
			cState.ShardAndCommitteesForSlots(),
		)
		if err != nil {
			return nil, err
		}

		assignments = append(assignments, &pb.Assignment{
			PublicKey:    val,
			ShardId:      shardID,
			Role:         role,
			AssignedSlot: assignedSlot,
		})
	}
	return assignments, nil
}<|MERGE_RESOLUTION|>--- conflicted
+++ resolved
@@ -11,6 +11,7 @@
 	"github.com/ethereum/go-ethereum/common"
 	"github.com/ethereum/go-ethereum/event"
 	"github.com/golang/protobuf/ptypes/empty"
+	"github.com/prysmaticlabs/prysm/bazel-prysm/external/com_github_golang_protobuf/ptypes"
 	"github.com/prysmaticlabs/prysm/beacon-chain/casper"
 	"github.com/prysmaticlabs/prysm/beacon-chain/params"
 	"github.com/prysmaticlabs/prysm/beacon-chain/types"
@@ -57,7 +58,6 @@
 
 // Service defining an RPC server for a beacon node.
 type Service struct {
-<<<<<<< HEAD
 	ctx                   context.Context
 	cancel                context.CancelFunc
 	fetcher               canonicalFetcher
@@ -71,26 +71,9 @@
 	grpcServer            *grpc.Server
 	canonicalBlockChan    chan *types.Block
 	canonicalStateChan    chan *types.CrystallizedState
-	incomingAttestation   chan *pbp2p.AggregatedAttestation
+	incomingAttestation   chan *types.Attestation
 	devMode               bool
 	slotAlignmentDuration time.Duration
-=======
-	ctx                 context.Context
-	cancel              context.CancelFunc
-	fetcher             canonicalFetcher
-	chainService        chainService
-	powChainService     powChainService
-	attestationService  attestationService
-	port                string
-	listener            net.Listener
-	withCert            string
-	withKey             string
-	grpcServer          *grpc.Server
-	canonicalBlockChan  chan *types.Block
-	canonicalStateChan  chan *types.CrystallizedState
-	incomingAttestation chan *types.Attestation
-	devMode             bool
->>>>>>> 542ddef9
 }
 
 // Config options for the beacon node RPC server.
@@ -111,7 +94,6 @@
 func NewRPCService(ctx context.Context, cfg *Config) *Service {
 	ctx, cancel := context.WithCancel(ctx)
 	return &Service{
-<<<<<<< HEAD
 		ctx:                   ctx,
 		cancel:                cancel,
 		fetcher:               cfg.CanonicalFetcher,
@@ -124,23 +106,8 @@
 		slotAlignmentDuration: time.Duration(params.SlotDuration) * time.Second,
 		canonicalBlockChan:    make(chan *types.Block, cfg.SubscriptionBuf),
 		canonicalStateChan:    make(chan *types.CrystallizedState, cfg.SubscriptionBuf),
-		incomingAttestation:   make(chan *pbp2p.AggregatedAttestation, cfg.SubscriptionBuf),
+		incomingAttestation:   make(chan *types.Attestation, cfg.SubscriptionBuf),
 		devMode:               cfg.DevMode,
-=======
-		ctx:                 ctx,
-		cancel:              cancel,
-		fetcher:             cfg.CanonicalFetcher,
-		chainService:        cfg.ChainService,
-		powChainService:     cfg.POWChainService,
-		attestationService:  cfg.AttestationService,
-		port:                cfg.Port,
-		withCert:            cfg.CertFlag,
-		withKey:             cfg.KeyFlag,
-		canonicalBlockChan:  make(chan *types.Block, cfg.SubscriptionBuf),
-		canonicalStateChan:  make(chan *types.CrystallizedState, cfg.SubscriptionBuf),
-		incomingAttestation: make(chan *types.Attestation, cfg.SubscriptionBuf),
-		devMode:             cfg.DevMode,
->>>>>>> 542ddef9
 	}
 }
 
@@ -200,7 +167,6 @@
 	return block.Proto(), nil
 }
 
-<<<<<<< HEAD
 // CurrentAssignmentsAndGenesisTime returns the current validator assignments
 // based on the beacon node's current, canonical crystallized state.
 // Validator clients send this request once upon establishing a connection
@@ -209,7 +175,8 @@
 // of the beacon node which will allow a validator client to setup a
 // a ticker to keep track of the current beacon slot.
 func (s *Service) CurrentAssignmentsAndGenesisTime(ctx context.Context, req *pb.ValidatorAssignmentRequest) (*pb.CurrentAssignmentsResponse, error) {
-	genesis := types.NewGenesisBlock()
+	// #nosec G104
+	protoGenesis, _ := ptypes.TimestampProto(params.GenesisTime)
 	cState := s.chainService.CurrentCrystallizedState()
 
 	assignments, err := assignmentsForPublicKeys(req.GetPublicKeys(), cState)
@@ -218,20 +185,8 @@
 	}
 
 	return &pb.CurrentAssignmentsResponse{
-		GenesisTimestamp: genesis.Proto().GetTimestamp(),
+		GenesisTimestamp: protoGenesis,
 		Assignments:      assignments,
-=======
-// GenesisTimeAndCanonicalState returns the genesis timestamp and crystallized state
-// determined as canonical. Validator clients send this request
-// once upon establishing a connection to the beacon node in order to determine
-// their role and assigned slot initially and setup an internal ticker.
-func (s *Service) GenesisTimeAndCanonicalState(ctx context.Context, req *empty.Empty) (*pb.GenesisTimeAndStateResponse, error) {
-	genesis := types.NewGenesisBlock([32]byte{}, [32]byte{})
-	crystallized := s.fetcher.CanonicalCrystallizedState()
-	return &pb.GenesisTimeAndStateResponse{
-		GenesisTimestamp:        genesis.Proto().GetTimestamp(),
-		LatestCrystallizedState: crystallized.Proto(),
->>>>>>> 542ddef9
 	}, nil
 }
 
@@ -285,7 +240,7 @@
 		select {
 		case attestation := <-s.incomingAttestation:
 			log.Info("Sending attestation to RPC clients")
-			if err := stream.Send(attestation); err != nil {
+			if err := stream.Send(attestation.Proto()); err != nil {
 				return err
 			}
 		case <-sub.Err():
@@ -368,7 +323,6 @@
 	defer sub.Unsubscribe()
 	for {
 		select {
-<<<<<<< HEAD
 		case cState := <-s.canonicalStateChan:
 
 			if len(req.GetPublicKeys()) == 0 {
@@ -390,11 +344,6 @@
 				CurrentBeaconSlot: utils.CurrentBeaconSlot(),
 			}
 			if err := stream.Send(res); err != nil {
-=======
-		case attestation := <-s.incomingAttestation:
-			log.Info("Sending attestation to RPC clients")
-			if err := stream.Send(attestation.Proto()); err != nil {
->>>>>>> 542ddef9
 				return err
 			}
 		case <-sub.Err():
