--- conflicted
+++ resolved
@@ -212,15 +212,12 @@
 		ReplayerBuilder:       ch,
 	}
 	s.cfg.Router.HandleFunc("/eth/v1/beacon/rewards/blocks/{block_id}", rewardsServer.BlockRewards)
-<<<<<<< HEAD
-=======
 
 	blobServer := &blob.Server{
 		ChainInfoFetcher: s.cfg.ChainInfoFetcher,
 		BeaconDB:         s.cfg.BeaconDB,
 	}
 	s.cfg.Router.HandleFunc("/eth/v1/beacon/blobs/{block_id}", blobServer.Blobs)
->>>>>>> ef856dfb
 
 	validatorServer := &validatorv1alpha1.Server{
 		Ctx:                    s.ctx,
