// Package rpc defines the services that the beacon-chain uses to communicate via gRPC.
package rpc

import (
	"context"
	"errors"
	"fmt"
	"net"

	"github.com/ethereum/go-ethereum/event"
	"github.com/golang/protobuf/ptypes/empty"
	"github.com/prysmaticlabs/prysm/beacon-chain/types"
	pbp2p "github.com/prysmaticlabs/prysm/proto/beacon/p2p/v1"
	pb "github.com/prysmaticlabs/prysm/proto/beacon/rpc/v1"
	"github.com/sirupsen/logrus"
	"google.golang.org/grpc"
	"google.golang.org/grpc/credentials"
)

var log = logrus.WithField("prefix", "rpc")

<<<<<<< HEAD
// canonicalFetcher defines a struct with methods that can be
// called on-demand to fetch the latest canonical head
// and crystallized state as well as methods that stream
// latest canonical head events to clients
// These functions are called by a validator client upon
// establishing an initial connection to a beacon node via gRPC.
type canonicalFetcher interface {
	// These methods can be called on-demand by a validator
	// to fetch canonical head and state.
	CanonicalHead() (*types.Block, error)
	CanonicalCrystallizedState() *types.CrystallizedState
	// These methods are not called on-demand by a validator
	// but instead streamed to connected validators every
	// time the canonical head changes in the chain service.
	CanonicalBlockFeed() *event.Feed
	CanonicalCrystallizedStateFeed() *event.Feed
=======
type chainService interface {
	IncomingBlockFeed() *event.Feed
>>>>>>> 5aa9a518
}

// Service defining an RPC server for a beacon node.
type Service struct {
	ctx                context.Context
	cancel             context.CancelFunc
<<<<<<< HEAD
	fetcher            canonicalFetcher
=======
	announcer          types.CanonicalEventAnnouncer
	chainService       chainService
>>>>>>> 5aa9a518
	port               string
	listener           net.Listener
	withCert           string
	withKey            string
	grpcServer         *grpc.Server
	canonicalBlockChan chan *types.Block
	canonicalStateChan chan *types.CrystallizedState
}

// Config options for the beacon node RPC server.
type Config struct {
<<<<<<< HEAD
	Port             string
	CertFlag         string
	KeyFlag          string
	SubscriptionBuf  int
	CanonicalFetcher canonicalFetcher
=======
	Port            string
	CertFlag        string
	KeyFlag         string
	SubscriptionBuf int
	Announcer       types.CanonicalEventAnnouncer
	ChainService    chainService
>>>>>>> 5aa9a518
}

// NewRPCService creates a new instance of a struct implementing the BeaconServiceServer
// interface.
func NewRPCService(ctx context.Context, cfg *Config) *Service {
	ctx, cancel := context.WithCancel(ctx)
	return &Service{
		ctx:                ctx,
		cancel:             cancel,
<<<<<<< HEAD
		fetcher:            cfg.CanonicalFetcher,
=======
		announcer:          cfg.Announcer,
		chainService:       cfg.ChainService,
>>>>>>> 5aa9a518
		port:               cfg.Port,
		withCert:           cfg.CertFlag,
		withKey:            cfg.KeyFlag,
		canonicalBlockChan: make(chan *types.Block, cfg.SubscriptionBuf),
		canonicalStateChan: make(chan *types.CrystallizedState, cfg.SubscriptionBuf),
	}
}

// Start the gRPC server.
func (s *Service) Start() {
	log.Info("Starting service")

	lis, err := net.Listen("tcp", fmt.Sprintf(":%s", s.port))
	if err != nil {
		log.Errorf("Could not listen to port :%s: %v", s.port, err)
		return
	}
	s.listener = lis
	log.Infof("RPC server listening on port :%s", s.port)

	if s.withCert != "" && s.withKey != "" {
		creds, err := credentials.NewServerTLSFromFile(s.withCert, s.withKey)
		if err != nil {
			log.Errorf("could not load TLS keys: %s", err)
		}
		s.grpcServer = grpc.NewServer(grpc.Creds(creds))
	} else {
		log.Warn("You are using an insecure gRPC connection! Please provide a certificate and key to use a secure connection")
		s.grpcServer = grpc.NewServer()
	}

	pb.RegisterBeaconServiceServer(s.grpcServer, s)
	go func() {
		err = s.grpcServer.Serve(lis)
		if err != nil {
			log.Errorf("Could not serve gRPC: %v", err)
		}
	}()
}

// Stop the service.
func (s *Service) Stop() error {
	log.Info("Stopping service")
	s.cancel()
	if s.listener != nil {
		s.grpcServer.GracefulStop()
		log.Debug("Initiated graceful stop of gRPC server")
	}
	return nil
}

// CanonicalHeadAndState returns the latest block and crystallized state
// determined as canonical in a beacon node. Validator clients send this request
// once upon establishing a connection to the beacon node in order to determine
// their role and assigned slot initially.
func (s *Service) CanonicalHeadAndState(ctx context.Context, req *empty.Empty) (*pb.CanonicalResponse, error) {
	block, err := s.fetcher.CanonicalHead()
	if err != nil {
		return nil, fmt.Errorf("could not fetch canonical block: %v", err)
	}
	crystallized := s.fetcher.CanonicalCrystallizedState()
	return &pb.CanonicalResponse{
		CanonicalBlock:    block.Proto(),
		CrystallizedState: crystallized.Proto(),
	}, nil
}

// FetchShuffledValidatorIndices retrieves the shuffled validator indices, cutoffs, and
// assigned attestation slots at a given crystallized state hash.
// This function can be called by validators to fetch a historical list of shuffled
// validators ata point in time corresponding to a certain crystallized state.
func (s *Service) FetchShuffledValidatorIndices(ctx context.Context, req *pb.ShuffleRequest) (*pb.ShuffleResponse, error) {
	var shuffledIndices []uint64
	// Simulator always pushes out a validator list of length 100. By having index 0
	// as the last index, the validator will always be a proposer in the validator code.
	// TODO: Implement the real method by fetching the crystallized state in the request
	// from persistent disk storage and shuffling the indices appropriately.
	for i := 99; i >= 0; i-- {
		shuffledIndices = append(shuffledIndices, uint64(i))
	}
	// For now, this will cause validators to always pick the validator as a proposer.
	shuffleRes := &pb.ShuffleResponse{
		ShuffledValidatorIndices: shuffledIndices,
	}
	return shuffleRes, nil
}

// ProposeBlock is called by a proposer in a sharding validator and a full beacon node
// sends the request into a beacon block that can then be included in a canonical chain.
func (s *Service) ProposeBlock(ctx context.Context, req *pb.ProposeRequest) (*pb.ProposeResponse, error) {
	// TODO: handle fields such as attestation bitmask, aggregate sig, and randao reveal.
	data := &pbp2p.BeaconBlock{
		SlotNumber: req.GetSlotNumber(),
		ParentHash: req.GetParentHash(),
		Timestamp:  req.GetTimestamp(),
	}
	block := types.NewBlock(data)
	h, err := block.Hash()
	if err != nil {
		return nil, fmt.Errorf("could not hash block: %v", err)
	}
	// We relay the received block from the proposer to the chain service for processing.
	s.chainService.IncomingBlockFeed().Send(block)
	return &pb.ProposeResponse{BlockHash: h[:]}, nil
}

// SignBlock is a function called by an attester in a sharding validator to sign off
// on a block.
//
// TODO: needs implementation.
func (s *Service) SignBlock(ctx context.Context, req *pb.SignRequest) (*pb.SignResponse, error) {
	// TODO: implement.
	return nil, errors.New("unimplemented")
}

// LatestBeaconBlock streams the latest beacon chain data.
func (s *Service) LatestBeaconBlock(req *empty.Empty, stream pb.BeaconService_LatestBeaconBlockServer) error {
	// Right now, this streams every announced block received via p2p. It should only stream
	// finalized blocks that are canonical in the beacon node after applying the fork choice
	// rule.
	sub := s.fetcher.CanonicalBlockFeed().Subscribe(s.canonicalBlockChan)
	defer sub.Unsubscribe()
	for {
		select {
		case block := <-s.canonicalBlockChan:
			log.Info("Sending latest canonical block to RPC clients")
			if err := stream.Send(block.Proto()); err != nil {
				return err
			}
		case <-s.ctx.Done():
			log.Debug("RPC context closed, exiting goroutine")
			return nil
		}
	}
}

// LatestCrystallizedState streams the latest beacon crystallized state.
func (s *Service) LatestCrystallizedState(req *empty.Empty, stream pb.BeaconService_LatestCrystallizedStateServer) error {
	// Right now, this streams every newly created crystallized state but should only
	// stream canonical states.
	sub := s.fetcher.CanonicalCrystallizedStateFeed().Subscribe(s.canonicalStateChan)
	defer sub.Unsubscribe()
	for {
		select {
		case state := <-s.canonicalStateChan:
			log.Info("Sending crystallized state to RPC clients")
			if err := stream.Send(state.Proto()); err != nil {
				return err
			}
		case <-s.ctx.Done():
			log.Debug("RPC context closed, exiting goroutine")
			return nil
		}
	}
}<|MERGE_RESOLUTION|>--- conflicted
+++ resolved
@@ -19,7 +19,6 @@
 
 var log = logrus.WithField("prefix", "rpc")
 
-<<<<<<< HEAD
 // canonicalFetcher defines a struct with methods that can be
 // called on-demand to fetch the latest canonical head
 // and crystallized state as well as methods that stream
@@ -36,22 +35,18 @@
 	// time the canonical head changes in the chain service.
 	CanonicalBlockFeed() *event.Feed
 	CanonicalCrystallizedStateFeed() *event.Feed
-=======
+}
+
 type chainService interface {
 	IncomingBlockFeed() *event.Feed
->>>>>>> 5aa9a518
 }
 
 // Service defining an RPC server for a beacon node.
 type Service struct {
 	ctx                context.Context
 	cancel             context.CancelFunc
-<<<<<<< HEAD
 	fetcher            canonicalFetcher
-=======
-	announcer          types.CanonicalEventAnnouncer
 	chainService       chainService
->>>>>>> 5aa9a518
 	port               string
 	listener           net.Listener
 	withCert           string
@@ -63,20 +58,12 @@
 
 // Config options for the beacon node RPC server.
 type Config struct {
-<<<<<<< HEAD
 	Port             string
 	CertFlag         string
 	KeyFlag          string
 	SubscriptionBuf  int
 	CanonicalFetcher canonicalFetcher
-=======
-	Port            string
-	CertFlag        string
-	KeyFlag         string
-	SubscriptionBuf int
-	Announcer       types.CanonicalEventAnnouncer
-	ChainService    chainService
->>>>>>> 5aa9a518
+	ChainService     chainService
 }
 
 // NewRPCService creates a new instance of a struct implementing the BeaconServiceServer
@@ -86,12 +73,8 @@
 	return &Service{
 		ctx:                ctx,
 		cancel:             cancel,
-<<<<<<< HEAD
 		fetcher:            cfg.CanonicalFetcher,
-=======
-		announcer:          cfg.Announcer,
 		chainService:       cfg.ChainService,
->>>>>>> 5aa9a518
 		port:               cfg.Port,
 		withCert:           cfg.CertFlag,
 		withKey:            cfg.KeyFlag,
