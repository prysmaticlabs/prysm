// Package rpc defines a gRPC server implementing the Ethereum consensus API as needed
// by validator clients and consumers of chain data.
package rpc

import (
	"context"
	"fmt"
	"net"
	"sync"

	"github.com/gorilla/mux"
	middleware "github.com/grpc-ecosystem/go-grpc-middleware"
	recovery "github.com/grpc-ecosystem/go-grpc-middleware/recovery"
	grpcopentracing "github.com/grpc-ecosystem/go-grpc-middleware/tracing/opentracing"
	grpcprometheus "github.com/grpc-ecosystem/go-grpc-prometheus"
	"github.com/pkg/errors"
<<<<<<< HEAD
	"github.com/prysmaticlabs/prysm/v3/beacon-chain/blockchain"
	"github.com/prysmaticlabs/prysm/v3/beacon-chain/builder"
	"github.com/prysmaticlabs/prysm/v3/beacon-chain/cache"
	"github.com/prysmaticlabs/prysm/v3/beacon-chain/cache/depositcache"
	blockfeed "github.com/prysmaticlabs/prysm/v3/beacon-chain/core/feed/block"
	opfeed "github.com/prysmaticlabs/prysm/v3/beacon-chain/core/feed/operation"
	statefeed "github.com/prysmaticlabs/prysm/v3/beacon-chain/core/feed/state"
	"github.com/prysmaticlabs/prysm/v3/beacon-chain/db"
	"github.com/prysmaticlabs/prysm/v3/beacon-chain/execution"
	"github.com/prysmaticlabs/prysm/v3/beacon-chain/operations/attestations"
	"github.com/prysmaticlabs/prysm/v3/beacon-chain/operations/blstoexec"
	"github.com/prysmaticlabs/prysm/v3/beacon-chain/operations/slashings"
	"github.com/prysmaticlabs/prysm/v3/beacon-chain/operations/synccommittee"
	"github.com/prysmaticlabs/prysm/v3/beacon-chain/operations/voluntaryexits"
	"github.com/prysmaticlabs/prysm/v3/beacon-chain/p2p"
	"github.com/prysmaticlabs/prysm/v3/beacon-chain/rpc/blockfetcher"
	"github.com/prysmaticlabs/prysm/v3/beacon-chain/rpc/eth/beacon"
	"github.com/prysmaticlabs/prysm/v3/beacon-chain/rpc/eth/debug"
	"github.com/prysmaticlabs/prysm/v3/beacon-chain/rpc/eth/events"
	"github.com/prysmaticlabs/prysm/v3/beacon-chain/rpc/eth/node"
	"github.com/prysmaticlabs/prysm/v3/beacon-chain/rpc/eth/rewards"
	"github.com/prysmaticlabs/prysm/v3/beacon-chain/rpc/eth/validator"
	beaconv1alpha1 "github.com/prysmaticlabs/prysm/v3/beacon-chain/rpc/prysm/v1alpha1/beacon"
	debugv1alpha1 "github.com/prysmaticlabs/prysm/v3/beacon-chain/rpc/prysm/v1alpha1/debug"
	nodev1alpha1 "github.com/prysmaticlabs/prysm/v3/beacon-chain/rpc/prysm/v1alpha1/node"
	validatorv1alpha1 "github.com/prysmaticlabs/prysm/v3/beacon-chain/rpc/prysm/v1alpha1/validator"
	"github.com/prysmaticlabs/prysm/v3/beacon-chain/rpc/statefetcher"
	slasherservice "github.com/prysmaticlabs/prysm/v3/beacon-chain/slasher"
	"github.com/prysmaticlabs/prysm/v3/beacon-chain/state/stategen"
	chainSync "github.com/prysmaticlabs/prysm/v3/beacon-chain/sync"
	"github.com/prysmaticlabs/prysm/v3/config/features"
	"github.com/prysmaticlabs/prysm/v3/config/params"
	"github.com/prysmaticlabs/prysm/v3/io/logs"
	"github.com/prysmaticlabs/prysm/v3/monitoring/tracing"
	ethpbservice "github.com/prysmaticlabs/prysm/v3/proto/eth/service"
	ethpbv1alpha1 "github.com/prysmaticlabs/prysm/v3/proto/prysm/v1alpha1"
=======
	"github.com/prysmaticlabs/prysm/v4/beacon-chain/blockchain"
	"github.com/prysmaticlabs/prysm/v4/beacon-chain/builder"
	"github.com/prysmaticlabs/prysm/v4/beacon-chain/cache"
	"github.com/prysmaticlabs/prysm/v4/beacon-chain/cache/depositcache"
	blockfeed "github.com/prysmaticlabs/prysm/v4/beacon-chain/core/feed/block"
	opfeed "github.com/prysmaticlabs/prysm/v4/beacon-chain/core/feed/operation"
	statefeed "github.com/prysmaticlabs/prysm/v4/beacon-chain/core/feed/state"
	"github.com/prysmaticlabs/prysm/v4/beacon-chain/db"
	"github.com/prysmaticlabs/prysm/v4/beacon-chain/execution"
	"github.com/prysmaticlabs/prysm/v4/beacon-chain/operations/attestations"
	"github.com/prysmaticlabs/prysm/v4/beacon-chain/operations/blstoexec"
	"github.com/prysmaticlabs/prysm/v4/beacon-chain/operations/slashings"
	"github.com/prysmaticlabs/prysm/v4/beacon-chain/operations/synccommittee"
	"github.com/prysmaticlabs/prysm/v4/beacon-chain/operations/voluntaryexits"
	"github.com/prysmaticlabs/prysm/v4/beacon-chain/p2p"
	"github.com/prysmaticlabs/prysm/v4/beacon-chain/rpc/eth/beacon"
	"github.com/prysmaticlabs/prysm/v4/beacon-chain/rpc/eth/debug"
	"github.com/prysmaticlabs/prysm/v4/beacon-chain/rpc/eth/events"
	"github.com/prysmaticlabs/prysm/v4/beacon-chain/rpc/eth/node"
	"github.com/prysmaticlabs/prysm/v4/beacon-chain/rpc/eth/validator"
	beaconv1alpha1 "github.com/prysmaticlabs/prysm/v4/beacon-chain/rpc/prysm/v1alpha1/beacon"
	debugv1alpha1 "github.com/prysmaticlabs/prysm/v4/beacon-chain/rpc/prysm/v1alpha1/debug"
	nodev1alpha1 "github.com/prysmaticlabs/prysm/v4/beacon-chain/rpc/prysm/v1alpha1/node"
	validatorv1alpha1 "github.com/prysmaticlabs/prysm/v4/beacon-chain/rpc/prysm/v1alpha1/validator"
	"github.com/prysmaticlabs/prysm/v4/beacon-chain/rpc/statefetcher"
	slasherservice "github.com/prysmaticlabs/prysm/v4/beacon-chain/slasher"
	"github.com/prysmaticlabs/prysm/v4/beacon-chain/state/stategen"
	chainSync "github.com/prysmaticlabs/prysm/v4/beacon-chain/sync"
	"github.com/prysmaticlabs/prysm/v4/config/features"
	"github.com/prysmaticlabs/prysm/v4/config/params"
	"github.com/prysmaticlabs/prysm/v4/io/logs"
	"github.com/prysmaticlabs/prysm/v4/monitoring/tracing"
	ethpbservice "github.com/prysmaticlabs/prysm/v4/proto/eth/service"
	ethpbv1alpha1 "github.com/prysmaticlabs/prysm/v4/proto/prysm/v1alpha1"
>>>>>>> 7c49277e
	"github.com/sirupsen/logrus"
	"go.opencensus.io/plugin/ocgrpc"
	"google.golang.org/grpc"
	"google.golang.org/grpc/credentials"
	"google.golang.org/grpc/peer"
	"google.golang.org/grpc/reflection"
)

const attestationBufferSize = 100

// Service defining an RPC server for a beacon node.
type Service struct {
	cfg                  *Config
	ctx                  context.Context
	cancel               context.CancelFunc
	listener             net.Listener
	grpcServer           *grpc.Server
	incomingAttestation  chan *ethpbv1alpha1.Attestation
	credentialError      error
	connectedRPCClients  map[net.Addr]bool
	clientConnectionLock sync.Mutex
}

// Config options for the beacon node RPC server.
type Config struct {
	Router                        *mux.Router
	Host                          string
	Port                          string
	CertFlag                      string
	KeyFlag                       string
	BeaconMonitoringHost          string
	BeaconMonitoringPort          int
	BeaconDB                      db.HeadAccessDatabase
	ChainInfoFetcher              blockchain.ChainInfoFetcher
	HeadUpdater                   blockchain.HeadUpdater
	HeadFetcher                   blockchain.HeadFetcher
	CanonicalFetcher              blockchain.CanonicalFetcher
	ForkFetcher                   blockchain.ForkFetcher
	FinalizationFetcher           blockchain.FinalizationFetcher
	AttestationReceiver           blockchain.AttestationReceiver
	BlockReceiver                 blockchain.BlockReceiver
	ExecutionChainService         execution.Chain
	ChainStartFetcher             execution.ChainStartFetcher
	ExecutionChainInfoFetcher     execution.ChainInfoFetcher
	GenesisTimeFetcher            blockchain.TimeFetcher
	GenesisFetcher                blockchain.GenesisFetcher
	EnableDebugRPCEndpoints       bool
	MockEth1Votes                 bool
	AttestationsPool              attestations.Pool
	ExitPool                      voluntaryexits.PoolManager
	SlashingsPool                 slashings.PoolManager
	SlashingChecker               slasherservice.SlashingChecker
	SyncCommitteeObjectPool       synccommittee.Pool
	BLSChangesPool                blstoexec.PoolManager
	SyncService                   chainSync.Checker
	Broadcaster                   p2p.Broadcaster
	PeersFetcher                  p2p.PeersProvider
	PeerManager                   p2p.PeerManager
	MetadataProvider              p2p.MetadataProvider
	DepositFetcher                depositcache.DepositFetcher
	PendingDepositFetcher         depositcache.PendingDepositsFetcher
	StateNotifier                 statefeed.Notifier
	BlockNotifier                 blockfeed.Notifier
	OperationNotifier             opfeed.Notifier
	StateGen                      *stategen.State
	MaxMsgSize                    int
	ExecutionEngineCaller         execution.EngineCaller
	ProposerIdsCache              *cache.ProposerPayloadIDsCache
	OptimisticModeFetcher         blockchain.OptimisticModeFetcher
	BlockBuilder                  builder.BlockBuilder
	ExecutionPayloadReconstructor execution.ExecutionPayloadReconstructor
}

// NewService instantiates a new RPC service instance that will
// be registered into a running beacon node.
func NewService(ctx context.Context, cfg *Config) *Service {
	ctx, cancel := context.WithCancel(ctx)
	s := &Service{
		cfg:                 cfg,
		ctx:                 ctx,
		cancel:              cancel,
		incomingAttestation: make(chan *ethpbv1alpha1.Attestation, params.BeaconConfig().DefaultBufferSize),
		connectedRPCClients: make(map[net.Addr]bool),
	}

	address := fmt.Sprintf("%s:%s", s.cfg.Host, s.cfg.Port)
	lis, err := net.Listen("tcp", address)
	if err != nil {
		log.WithError(err).Errorf("Could not listen to port in Start() %s", address)
	}
	s.listener = lis
	log.WithField("address", address).Info("gRPC server listening on port")

	opts := []grpc.ServerOption{
		grpc.StatsHandler(&ocgrpc.ServerHandler{}),
		grpc.StreamInterceptor(middleware.ChainStreamServer(
			recovery.StreamServerInterceptor(
				recovery.WithRecoveryHandlerContext(tracing.RecoveryHandlerFunc),
			),
			grpcprometheus.StreamServerInterceptor,
			grpcopentracing.StreamServerInterceptor(),
			s.validatorStreamConnectionInterceptor,
		)),
		grpc.UnaryInterceptor(middleware.ChainUnaryServer(
			recovery.UnaryServerInterceptor(
				recovery.WithRecoveryHandlerContext(tracing.RecoveryHandlerFunc),
			),
			grpcprometheus.UnaryServerInterceptor,
			grpcopentracing.UnaryServerInterceptor(),
			s.validatorUnaryConnectionInterceptor,
		)),
		grpc.MaxRecvMsgSize(s.cfg.MaxMsgSize),
	}
	if s.cfg.CertFlag != "" && s.cfg.KeyFlag != "" {
		creds, err := credentials.NewServerTLSFromFile(s.cfg.CertFlag, s.cfg.KeyFlag)
		if err != nil {
			log.WithError(err).Fatal("Could not load TLS keys")
		}
		opts = append(opts, grpc.Creds(creds))
	} else {
		log.Warn("You are using an insecure gRPC server. If you are running your beacon node and " +
			"validator on the same machines, you can ignore this message. If you want to know " +
			"how to enable secure connections, see: https://docs.prylabs.network/docs/prysm-usage/secure-grpc")
	}
	s.grpcServer = grpc.NewServer(opts...)

	return s
}

// paranoid build time check to ensure ChainInfoFetcher implements required interfaces
var _ stategen.CanonicalChecker = blockchain.ChainInfoFetcher(nil)
var _ stategen.CurrentSlotter = blockchain.ChainInfoFetcher(nil)

// Start the gRPC server.
func (s *Service) Start() {
	grpcprometheus.EnableHandlingTimeHistogram()

	var stateCache stategen.CachedGetter
	if s.cfg.StateGen != nil {
		stateCache = s.cfg.StateGen.CombinedCache()
	}
	withCache := stategen.WithCache(stateCache)
	ch := stategen.NewCanonicalHistory(s.cfg.BeaconDB, s.cfg.ChainInfoFetcher, s.cfg.ChainInfoFetcher, withCache)

	s.registerHTTPHandlers(ch)

	validatorServer := &validatorv1alpha1.Server{
		Ctx:                    s.ctx,
		AttestationCache:       cache.NewAttestationCache(),
		AttPool:                s.cfg.AttestationsPool,
		ExitPool:               s.cfg.ExitPool,
		HeadFetcher:            s.cfg.HeadFetcher,
		HeadUpdater:            s.cfg.HeadUpdater,
		ForkFetcher:            s.cfg.ForkFetcher,
		GenesisFetcher:         s.cfg.GenesisFetcher,
		FinalizationFetcher:    s.cfg.FinalizationFetcher,
		TimeFetcher:            s.cfg.GenesisTimeFetcher,
		BlockFetcher:           s.cfg.ExecutionChainService,
		DepositFetcher:         s.cfg.DepositFetcher,
		ChainStartFetcher:      s.cfg.ChainStartFetcher,
		Eth1InfoFetcher:        s.cfg.ExecutionChainService,
		OptimisticModeFetcher:  s.cfg.OptimisticModeFetcher,
		SyncChecker:            s.cfg.SyncService,
		StateNotifier:          s.cfg.StateNotifier,
		BlockNotifier:          s.cfg.BlockNotifier,
		OperationNotifier:      s.cfg.OperationNotifier,
		P2P:                    s.cfg.Broadcaster,
		BlockReceiver:          s.cfg.BlockReceiver,
		MockEth1Votes:          s.cfg.MockEth1Votes,
		Eth1BlockFetcher:       s.cfg.ExecutionChainService,
		PendingDepositsFetcher: s.cfg.PendingDepositFetcher,
		SlashingsPool:          s.cfg.SlashingsPool,
		StateGen:               s.cfg.StateGen,
		SyncCommitteePool:      s.cfg.SyncCommitteeObjectPool,
		ReplayerBuilder:        ch,
		ExecutionEngineCaller:  s.cfg.ExecutionEngineCaller,
		BeaconDB:               s.cfg.BeaconDB,
		ProposerSlotIndexCache: s.cfg.ProposerIdsCache,
		BlockBuilder:           s.cfg.BlockBuilder,
		BLSChangesPool:         s.cfg.BLSChangesPool,
	}
	validatorServerV1 := &validator.Server{
		HeadFetcher:           s.cfg.HeadFetcher,
		HeadUpdater:           s.cfg.HeadUpdater,
		TimeFetcher:           s.cfg.GenesisTimeFetcher,
		SyncChecker:           s.cfg.SyncService,
		OptimisticModeFetcher: s.cfg.OptimisticModeFetcher,
		AttestationsPool:      s.cfg.AttestationsPool,
		PeerManager:           s.cfg.PeerManager,
		Broadcaster:           s.cfg.Broadcaster,
		V1Alpha1Server:        validatorServer,
		StateFetcher: &statefetcher.StateProvider{
			BeaconDB:           s.cfg.BeaconDB,
			ChainInfoFetcher:   s.cfg.ChainInfoFetcher,
			GenesisTimeFetcher: s.cfg.GenesisTimeFetcher,
			StateGenService:    s.cfg.StateGen,
			ReplayerBuilder:    ch,
		},
		SyncCommitteePool:      s.cfg.SyncCommitteeObjectPool,
		ProposerSlotIndexCache: s.cfg.ProposerIdsCache,
	}

	nodeServer := &nodev1alpha1.Server{
		LogsStreamer:         logs.NewStreamServer(),
		StreamLogsBufferSize: 1000, // Enough to handle bursts of beacon node logs for gRPC streaming.
		BeaconDB:             s.cfg.BeaconDB,
		Server:               s.grpcServer,
		SyncChecker:          s.cfg.SyncService,
		GenesisTimeFetcher:   s.cfg.GenesisTimeFetcher,
		PeersFetcher:         s.cfg.PeersFetcher,
		PeerManager:          s.cfg.PeerManager,
		GenesisFetcher:       s.cfg.GenesisFetcher,
		POWChainInfoFetcher:  s.cfg.ExecutionChainInfoFetcher,
		BeaconMonitoringHost: s.cfg.BeaconMonitoringHost,
		BeaconMonitoringPort: s.cfg.BeaconMonitoringPort,
	}
	nodeServerV1 := &node.Server{
		BeaconDB:                  s.cfg.BeaconDB,
		Server:                    s.grpcServer,
		SyncChecker:               s.cfg.SyncService,
		OptimisticModeFetcher:     s.cfg.OptimisticModeFetcher,
		GenesisTimeFetcher:        s.cfg.GenesisTimeFetcher,
		PeersFetcher:              s.cfg.PeersFetcher,
		PeerManager:               s.cfg.PeerManager,
		MetadataProvider:          s.cfg.MetadataProvider,
		HeadFetcher:               s.cfg.HeadFetcher,
		ExecutionChainInfoFetcher: s.cfg.ExecutionChainInfoFetcher,
	}

	beaconChainServer := &beaconv1alpha1.Server{
		Ctx:                         s.ctx,
		BeaconDB:                    s.cfg.BeaconDB,
		AttestationsPool:            s.cfg.AttestationsPool,
		SlashingsPool:               s.cfg.SlashingsPool,
		HeadUpdater:                 s.cfg.HeadUpdater,
		OptimisticModeFetcher:       s.cfg.OptimisticModeFetcher,
		HeadFetcher:                 s.cfg.HeadFetcher,
		FinalizationFetcher:         s.cfg.FinalizationFetcher,
		CanonicalFetcher:            s.cfg.CanonicalFetcher,
		ChainStartFetcher:           s.cfg.ChainStartFetcher,
		DepositFetcher:              s.cfg.DepositFetcher,
		BlockFetcher:                s.cfg.ExecutionChainService,
		GenesisTimeFetcher:          s.cfg.GenesisTimeFetcher,
		StateNotifier:               s.cfg.StateNotifier,
		BlockNotifier:               s.cfg.BlockNotifier,
		AttestationNotifier:         s.cfg.OperationNotifier,
		Broadcaster:                 s.cfg.Broadcaster,
		StateGen:                    s.cfg.StateGen,
		SyncChecker:                 s.cfg.SyncService,
		ReceivedAttestationsBuffer:  make(chan *ethpbv1alpha1.Attestation, attestationBufferSize),
		CollectedAttestationsBuffer: make(chan []*ethpbv1alpha1.Attestation, attestationBufferSize),
		ReplayerBuilder:             ch,
	}
	beaconChainServerV1 := &beacon.Server{
		CanonicalHistory:   ch,
		BeaconDB:           s.cfg.BeaconDB,
		AttestationsPool:   s.cfg.AttestationsPool,
		SlashingsPool:      s.cfg.SlashingsPool,
		ChainInfoFetcher:   s.cfg.ChainInfoFetcher,
		GenesisTimeFetcher: s.cfg.GenesisTimeFetcher,
		BlockNotifier:      s.cfg.BlockNotifier,
		OperationNotifier:  s.cfg.OperationNotifier,
		Broadcaster:        s.cfg.Broadcaster,
		BlockReceiver:      s.cfg.BlockReceiver,
		StateGenService:    s.cfg.StateGen,
		StateFetcher: &statefetcher.StateProvider{
			BeaconDB:           s.cfg.BeaconDB,
			ChainInfoFetcher:   s.cfg.ChainInfoFetcher,
			GenesisTimeFetcher: s.cfg.GenesisTimeFetcher,
			StateGenService:    s.cfg.StateGen,
			ReplayerBuilder:    ch,
		},
		BlockFetcher: &blockfetcher.BlockProvider{
			BeaconDB:         s.cfg.BeaconDB,
			ChainInfoFetcher: s.cfg.ChainInfoFetcher,
		},
		OptimisticModeFetcher:         s.cfg.OptimisticModeFetcher,
		HeadFetcher:                   s.cfg.HeadFetcher,
		VoluntaryExitsPool:            s.cfg.ExitPool,
		V1Alpha1ValidatorServer:       validatorServer,
		SyncChecker:                   s.cfg.SyncService,
		ExecutionPayloadReconstructor: s.cfg.ExecutionPayloadReconstructor,
		BLSChangesPool:                s.cfg.BLSChangesPool,
		FinalizationFetcher:           s.cfg.FinalizationFetcher,
	}
	ethpbv1alpha1.RegisterNodeServer(s.grpcServer, nodeServer)
	ethpbservice.RegisterBeaconNodeServer(s.grpcServer, nodeServerV1)
	ethpbv1alpha1.RegisterHealthServer(s.grpcServer, nodeServer)
	ethpbv1alpha1.RegisterBeaconChainServer(s.grpcServer, beaconChainServer)
	ethpbservice.RegisterBeaconChainServer(s.grpcServer, beaconChainServerV1)
	ethpbservice.RegisterEventsServer(s.grpcServer, &events.Server{
		Ctx:               s.ctx,
		StateNotifier:     s.cfg.StateNotifier,
		BlockNotifier:     s.cfg.BlockNotifier,
		OperationNotifier: s.cfg.OperationNotifier,
		HeadFetcher:       s.cfg.HeadFetcher,
		ChainInfoFetcher:  s.cfg.ChainInfoFetcher,
	})
	if s.cfg.EnableDebugRPCEndpoints {
		log.Info("Enabled debug gRPC endpoints")
		debugServer := &debugv1alpha1.Server{
			GenesisTimeFetcher: s.cfg.GenesisTimeFetcher,
			BeaconDB:           s.cfg.BeaconDB,
			StateGen:           s.cfg.StateGen,
			HeadFetcher:        s.cfg.HeadFetcher,
			PeerManager:        s.cfg.PeerManager,
			PeersFetcher:       s.cfg.PeersFetcher,
			ReplayerBuilder:    ch,
		}
		debugServerV1 := &debug.Server{
			BeaconDB:    s.cfg.BeaconDB,
			HeadFetcher: s.cfg.HeadFetcher,
			StateFetcher: &statefetcher.StateProvider{
				BeaconDB:           s.cfg.BeaconDB,
				ChainInfoFetcher:   s.cfg.ChainInfoFetcher,
				GenesisTimeFetcher: s.cfg.GenesisTimeFetcher,
				StateGenService:    s.cfg.StateGen,
				ReplayerBuilder:    ch,
			},
			OptimisticModeFetcher: s.cfg.OptimisticModeFetcher,
			ForkFetcher:           s.cfg.ForkFetcher,
			FinalizationFetcher:   s.cfg.FinalizationFetcher,
		}
		ethpbv1alpha1.RegisterDebugServer(s.grpcServer, debugServer)
		ethpbservice.RegisterBeaconDebugServer(s.grpcServer, debugServerV1)
	}
	ethpbv1alpha1.RegisterBeaconNodeValidatorServer(s.grpcServer, validatorServer)
	ethpbservice.RegisterBeaconValidatorServer(s.grpcServer, validatorServerV1)
	// Register reflection service on gRPC server.
	reflection.Register(s.grpcServer)

	go func() {
		if s.listener != nil {
			if err := s.grpcServer.Serve(s.listener); err != nil {
				log.WithError(err).Errorf("Could not serve gRPC")
			}
		}
	}()
}

// Stop the service.
func (s *Service) Stop() error {
	s.cancel()
	if s.listener != nil {
		s.grpcServer.GracefulStop()
		log.Debug("Initiated graceful stop of gRPC server")
	}
	return nil
}

// Status returns nil or credentialError
func (s *Service) Status() error {
	optimistic, err := s.cfg.OptimisticModeFetcher.IsOptimistic(s.ctx)
	if err != nil {
		return errors.Wrap(err, "failed to check if service is optimistic")
	}
	if optimistic {
		return errors.New("service is optimistic, validators can't perform duties " +
			"please check if execution layer is fully synced")
	}
	if s.cfg.SyncService.Syncing() {
		return errors.New("syncing")
	}
	if s.credentialError != nil {
		return s.credentialError
	}
	return nil
}

// Stream interceptor for new validator client connections to the beacon node.
func (s *Service) validatorStreamConnectionInterceptor(
	srv interface{},
	ss grpc.ServerStream,
	_ *grpc.StreamServerInfo,
	handler grpc.StreamHandler,
) error {
	s.logNewClientConnection(ss.Context())
	return handler(srv, ss)
}

// Unary interceptor for new validator client connections to the beacon node.
func (s *Service) validatorUnaryConnectionInterceptor(
	ctx context.Context,
	req interface{},
	_ *grpc.UnaryServerInfo,
	handler grpc.UnaryHandler,
) (interface{}, error) {
	s.logNewClientConnection(ctx)
	return handler(ctx, req)
}

func (s *Service) logNewClientConnection(ctx context.Context) {
	if features.Get().DisableGRPCConnectionLogs {
		return
	}
	if clientInfo, ok := peer.FromContext(ctx); ok {
		// Check if we have not yet observed this grpc client connection
		// in the running beacon node.
		s.clientConnectionLock.Lock()
		defer s.clientConnectionLock.Unlock()
		if !s.connectedRPCClients[clientInfo.Addr] {
			log.WithFields(logrus.Fields{
				"addr": clientInfo.Addr.String(),
			}).Infof("gRPC client connected to beacon node")
			s.connectedRPCClients[clientInfo.Addr] = true
		}
	}
}

func (s *Service) registerHTTPHandlers(replayer stategen.ReplayerBuilder) {
	rewardsServer := &rewards.Server{
		BlockFetcher: &blockfetcher.BlockProvider{
			BeaconDB:         s.cfg.BeaconDB,
			ChainInfoFetcher: s.cfg.ChainInfoFetcher,
		},
		OptimisticModeFetcher: s.cfg.OptimisticModeFetcher,
		FinalizationFetcher:   s.cfg.FinalizationFetcher,
		ReplayerBuilder:       replayer,
	}
	s.cfg.Router.HandleFunc("/eth/v1/beacon/rewards/blocks/{block_id}", rewardsServer.BlockRewards)
}<|MERGE_RESOLUTION|>--- conflicted
+++ resolved
@@ -8,50 +8,11 @@
 	"net"
 	"sync"
 
-	"github.com/gorilla/mux"
 	middleware "github.com/grpc-ecosystem/go-grpc-middleware"
 	recovery "github.com/grpc-ecosystem/go-grpc-middleware/recovery"
 	grpcopentracing "github.com/grpc-ecosystem/go-grpc-middleware/tracing/opentracing"
 	grpcprometheus "github.com/grpc-ecosystem/go-grpc-prometheus"
 	"github.com/pkg/errors"
-<<<<<<< HEAD
-	"github.com/prysmaticlabs/prysm/v3/beacon-chain/blockchain"
-	"github.com/prysmaticlabs/prysm/v3/beacon-chain/builder"
-	"github.com/prysmaticlabs/prysm/v3/beacon-chain/cache"
-	"github.com/prysmaticlabs/prysm/v3/beacon-chain/cache/depositcache"
-	blockfeed "github.com/prysmaticlabs/prysm/v3/beacon-chain/core/feed/block"
-	opfeed "github.com/prysmaticlabs/prysm/v3/beacon-chain/core/feed/operation"
-	statefeed "github.com/prysmaticlabs/prysm/v3/beacon-chain/core/feed/state"
-	"github.com/prysmaticlabs/prysm/v3/beacon-chain/db"
-	"github.com/prysmaticlabs/prysm/v3/beacon-chain/execution"
-	"github.com/prysmaticlabs/prysm/v3/beacon-chain/operations/attestations"
-	"github.com/prysmaticlabs/prysm/v3/beacon-chain/operations/blstoexec"
-	"github.com/prysmaticlabs/prysm/v3/beacon-chain/operations/slashings"
-	"github.com/prysmaticlabs/prysm/v3/beacon-chain/operations/synccommittee"
-	"github.com/prysmaticlabs/prysm/v3/beacon-chain/operations/voluntaryexits"
-	"github.com/prysmaticlabs/prysm/v3/beacon-chain/p2p"
-	"github.com/prysmaticlabs/prysm/v3/beacon-chain/rpc/blockfetcher"
-	"github.com/prysmaticlabs/prysm/v3/beacon-chain/rpc/eth/beacon"
-	"github.com/prysmaticlabs/prysm/v3/beacon-chain/rpc/eth/debug"
-	"github.com/prysmaticlabs/prysm/v3/beacon-chain/rpc/eth/events"
-	"github.com/prysmaticlabs/prysm/v3/beacon-chain/rpc/eth/node"
-	"github.com/prysmaticlabs/prysm/v3/beacon-chain/rpc/eth/rewards"
-	"github.com/prysmaticlabs/prysm/v3/beacon-chain/rpc/eth/validator"
-	beaconv1alpha1 "github.com/prysmaticlabs/prysm/v3/beacon-chain/rpc/prysm/v1alpha1/beacon"
-	debugv1alpha1 "github.com/prysmaticlabs/prysm/v3/beacon-chain/rpc/prysm/v1alpha1/debug"
-	nodev1alpha1 "github.com/prysmaticlabs/prysm/v3/beacon-chain/rpc/prysm/v1alpha1/node"
-	validatorv1alpha1 "github.com/prysmaticlabs/prysm/v3/beacon-chain/rpc/prysm/v1alpha1/validator"
-	"github.com/prysmaticlabs/prysm/v3/beacon-chain/rpc/statefetcher"
-	slasherservice "github.com/prysmaticlabs/prysm/v3/beacon-chain/slasher"
-	"github.com/prysmaticlabs/prysm/v3/beacon-chain/state/stategen"
-	chainSync "github.com/prysmaticlabs/prysm/v3/beacon-chain/sync"
-	"github.com/prysmaticlabs/prysm/v3/config/features"
-	"github.com/prysmaticlabs/prysm/v3/config/params"
-	"github.com/prysmaticlabs/prysm/v3/io/logs"
-	"github.com/prysmaticlabs/prysm/v3/monitoring/tracing"
-	ethpbservice "github.com/prysmaticlabs/prysm/v3/proto/eth/service"
-	ethpbv1alpha1 "github.com/prysmaticlabs/prysm/v3/proto/prysm/v1alpha1"
-=======
 	"github.com/prysmaticlabs/prysm/v4/beacon-chain/blockchain"
 	"github.com/prysmaticlabs/prysm/v4/beacon-chain/builder"
 	"github.com/prysmaticlabs/prysm/v4/beacon-chain/cache"
@@ -86,7 +47,6 @@
 	"github.com/prysmaticlabs/prysm/v4/monitoring/tracing"
 	ethpbservice "github.com/prysmaticlabs/prysm/v4/proto/eth/service"
 	ethpbv1alpha1 "github.com/prysmaticlabs/prysm/v4/proto/prysm/v1alpha1"
->>>>>>> 7c49277e
 	"github.com/sirupsen/logrus"
 	"go.opencensus.io/plugin/ocgrpc"
 	"google.golang.org/grpc"
@@ -112,7 +72,7 @@
 
 // Config options for the beacon node RPC server.
 type Config struct {
-	Router                        *mux.Router
+	ExecutionPayloadReconstructor execution.ExecutionPayloadReconstructor
 	Host                          string
 	Port                          string
 	CertFlag                      string
@@ -157,7 +117,6 @@
 	ProposerIdsCache              *cache.ProposerPayloadIDsCache
 	OptimisticModeFetcher         blockchain.OptimisticModeFetcher
 	BlockBuilder                  builder.BlockBuilder
-	ExecutionPayloadReconstructor execution.ExecutionPayloadReconstructor
 }
 
 // NewService instantiates a new RPC service instance that will
@@ -230,8 +189,6 @@
 	}
 	withCache := stategen.WithCache(stateCache)
 	ch := stategen.NewCanonicalHistory(s.cfg.BeaconDB, s.cfg.ChainInfoFetcher, s.cfg.ChainInfoFetcher, withCache)
-
-	s.registerHTTPHandlers(ch)
 
 	validatorServer := &validatorv1alpha1.Server{
 		Ctx:                    s.ctx,
@@ -358,10 +315,6 @@
 			GenesisTimeFetcher: s.cfg.GenesisTimeFetcher,
 			StateGenService:    s.cfg.StateGen,
 			ReplayerBuilder:    ch,
-		},
-		BlockFetcher: &blockfetcher.BlockProvider{
-			BeaconDB:         s.cfg.BeaconDB,
-			ChainInfoFetcher: s.cfg.ChainInfoFetcher,
 		},
 		OptimisticModeFetcher:         s.cfg.OptimisticModeFetcher,
 		HeadFetcher:                   s.cfg.HeadFetcher,
@@ -494,17 +447,4 @@
 			s.connectedRPCClients[clientInfo.Addr] = true
 		}
 	}
-}
-
-func (s *Service) registerHTTPHandlers(replayer stategen.ReplayerBuilder) {
-	rewardsServer := &rewards.Server{
-		BlockFetcher: &blockfetcher.BlockProvider{
-			BeaconDB:         s.cfg.BeaconDB,
-			ChainInfoFetcher: s.cfg.ChainInfoFetcher,
-		},
-		OptimisticModeFetcher: s.cfg.OptimisticModeFetcher,
-		FinalizationFetcher:   s.cfg.FinalizationFetcher,
-		ReplayerBuilder:       replayer,
-	}
-	s.cfg.Router.HandleFunc("/eth/v1/beacon/rewards/blocks/{block_id}", rewardsServer.BlockRewards)
 }