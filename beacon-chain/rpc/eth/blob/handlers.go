--- conflicted
+++ resolved
@@ -10,16 +10,7 @@
 	"github.com/prysmaticlabs/prysm/v4/beacon-chain/rpc/core"
 	"github.com/prysmaticlabs/prysm/v4/beacon-chain/rpc/eth/shared"
 	field_params "github.com/prysmaticlabs/prysm/v4/config/fieldparams"
-<<<<<<< HEAD
-	"github.com/prysmaticlabs/prysm/v4/config/params"
-	"github.com/prysmaticlabs/prysm/v4/consensus-types/primitives"
-	"github.com/prysmaticlabs/prysm/v4/encoding/bytesutil"
 	"github.com/prysmaticlabs/prysm/v4/network/httputil"
-	ethpb "github.com/prysmaticlabs/prysm/v4/proto/eth/v2"
-	"github.com/prysmaticlabs/prysm/v4/proto/migration"
-=======
-	httputil "github.com/prysmaticlabs/prysm/v4/network/http"
->>>>>>> 440841d5
 	eth "github.com/prysmaticlabs/prysm/v4/proto/prysm/v1alpha1"
 	"go.opencensus.io/trace"
 )
@@ -33,82 +24,6 @@
 	indices := parseIndices(r.URL)
 	segments := strings.Split(r.URL.Path, "/")
 	blockId := segments[len(segments)-1]
-<<<<<<< HEAD
-	switch blockId {
-	case "genesis":
-		httputil.HandleError(w, "blobs are not supported for Phase 0 fork", http.StatusBadRequest)
-		return
-	case "head":
-		var err error
-		root, err = s.ChainInfoFetcher.HeadRoot(r.Context())
-		if err != nil {
-			httputil.HandleError(w, errors.Wrapf(err, "could not retrieve head root").Error(), http.StatusInternalServerError)
-			return
-		}
-	case "finalized":
-		fcp := s.ChainInfoFetcher.FinalizedCheckpt()
-		if fcp == nil {
-			httputil.HandleError(w, "received nil finalized checkpoint", http.StatusInternalServerError)
-			return
-		}
-		root = fcp.Root
-	case "justified":
-		jcp := s.ChainInfoFetcher.CurrentJustifiedCheckpt()
-		if jcp == nil {
-			httputil.HandleError(w, "received nil justified checkpoint", http.StatusInternalServerError)
-			return
-		}
-		root = jcp.Root
-	default:
-		if bytesutil.IsHex([]byte(blockId)) {
-			var err error
-			root, err = hexutil.Decode(blockId)
-			if err != nil {
-				httputil.HandleError(w, errors.Wrap(err, "could not decode block ID into hex").Error(), http.StatusInternalServerError)
-				return
-			}
-		} else {
-			slot, err := strconv.ParseUint(blockId, 10, 64)
-			if err != nil {
-				httputil.HandleError(w, lookup.NewBlockIdParseError(err).Error(), http.StatusBadRequest)
-				return
-			}
-			denebStart, err := slots.EpochStart(params.BeaconConfig().DenebForkEpoch)
-			if err != nil {
-				httputil.HandleError(w, errors.Wrap(err, "could not calculate Deneb start slot").Error(), http.StatusInternalServerError)
-				return
-			}
-			if primitives.Slot(slot) < denebStart {
-				httputil.HandleError(w, "blobs are not supported before Deneb fork", http.StatusBadRequest)
-				return
-			}
-			sidecars, err = s.BeaconDB.BlobSidecarsBySlot(r.Context(), primitives.Slot(slot), indices...)
-			if err != nil {
-				httputil.HandleError(w, errors.Wrapf(err, "could not retrieve blobs for slot %d", slot).Error(), http.StatusInternalServerError)
-				return
-			}
-			httputil.WriteJson(w, buildSidecarsResponse(sidecars))
-			return
-		}
-	}
-
-	var err error
-	sidecars, err = s.BeaconDB.BlobSidecarsByRoot(r.Context(), bytesutil.ToBytes32(root), indices...)
-	if err != nil {
-		httputil.HandleError(w, errors.Wrapf(err, "could not retrieve blobs for root %#x", root).Error(), http.StatusInternalServerError)
-		return
-	}
-
-	ssz := httputil.SszRequested(r)
-	if ssz {
-		v2sidecars, err := migration.V1Alpha1BlobSidecarsToV2(sidecars)
-		if err != nil {
-			httputil.HandleError(w, err.Error(), http.StatusInternalServerError)
-			return
-		}
-		sidecarResp := &ethpb.BlobSidecars{
-			Sidecars: v2sidecars,
-=======
 
 	verifiedBlobs, rpcErr := s.Blocker.Blobs(ctx, blockId, indices)
 	if rpcErr != nil {
@@ -135,7 +50,6 @@
 	if ssz {
 		sidecarResp := &eth.BlobSidecars{
 			Sidecars: sidecars,
->>>>>>> 440841d5
 		}
 		sszResp, err := sidecarResp.MarshalSSZ()
 		if err != nil {
