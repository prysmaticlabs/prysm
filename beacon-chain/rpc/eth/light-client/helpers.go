package lightclient

import (
	"context"
	"encoding/json"
	"fmt"
	"reflect"

	"github.com/pkg/errors"
	"github.com/prysmaticlabs/prysm/v5/proto/migration"

	lightclient "github.com/prysmaticlabs/prysm/v5/beacon-chain/core/light-client"
	"github.com/prysmaticlabs/prysm/v5/runtime/version"

	"github.com/ethereum/go-ethereum/common/hexutil"
	"github.com/prysmaticlabs/prysm/v5/api/server/structs"
	"github.com/prysmaticlabs/prysm/v5/beacon-chain/state"
	fieldparams "github.com/prysmaticlabs/prysm/v5/config/fieldparams"
	"github.com/prysmaticlabs/prysm/v5/config/params"
	"github.com/prysmaticlabs/prysm/v5/consensus-types/interfaces"
	v2 "github.com/prysmaticlabs/prysm/v5/proto/eth/v2"
	"github.com/prysmaticlabs/prysm/v5/time/slots"
)

func createLightClientBootstrap(ctx context.Context, state state.BeaconState, blk interfaces.ReadOnlySignedBeaconBlock) (*structs.LightClientBootstrap, error) {
	switch blk.Version() {
	case version.Phase0:
		return nil, fmt.Errorf("light client bootstrap is not supported for phase0")
	case version.Altair, version.Bellatrix:
		return createLightClientBootstrapAltair(ctx, state, blk)
	case version.Capella:
		return createLightClientBootstrapCapella(ctx, state, blk)
	case version.Deneb, version.Electra:
		return createLightClientBootstrapDeneb(ctx, state, blk)
	}
	return nil, fmt.Errorf("unsupported block version %s", version.String(blk.Version()))
}

func createLightClientBootstrapAltair(ctx context.Context, state state.BeaconState, block interfaces.ReadOnlySignedBeaconBlock) (*structs.LightClientBootstrap, error) {
	// assert compute_epoch_at_slot(state.slot) >= ALTAIR_FORK_EPOCH
	if slots.ToEpoch(state.Slot()) < params.BeaconConfig().AltairForkEpoch {
		return nil, fmt.Errorf("light client bootstrap is not supported before Altair, invalid slot %d", state.Slot())
	}

	// assert state.slot == state.latest_block_header.slot
	latestBlockHeader := state.LatestBlockHeader()
	if state.Slot() != latestBlockHeader.Slot {
		return nil, fmt.Errorf("state slot %d not equal to latest block header slot %d", state.Slot(), latestBlockHeader.Slot)
	}

	// header.state_root = hash_tree_root(state)
	stateRoot, err := state.HashTreeRoot(ctx)
	if err != nil {
		return nil, errors.Wrap(err, "could not get state root")
	}
	latestBlockHeader.StateRoot = stateRoot[:]

	// assert hash_tree_root(header) == hash_tree_root(block.message)
	latestBlockHeaderRoot, err := latestBlockHeader.HashTreeRoot()
	if err != nil {
		return nil, errors.Wrap(err, "could not get latest block header root")
	}
	beaconBlockRoot, err := block.Block().HashTreeRoot()
	if err != nil {
		return nil, errors.Wrap(err, "could not get block root")
	}
	if latestBlockHeaderRoot != beaconBlockRoot {
		return nil, fmt.Errorf("latest block header root %#x not equal to block root %#x", latestBlockHeaderRoot, beaconBlockRoot)
	}

	lightClientHeaderContainer, err := lightclient.BlockToLightClientHeader(block)
	if err != nil {
		return nil, errors.Wrap(err, "could not convert block to light client header")
	}
	lightClientHeader := lightClientHeaderContainer.GetHeaderAltair()

	apiLightClientHeader := &structs.LightClientHeader{
		Beacon: structs.BeaconBlockHeaderFromConsensus(migration.V1HeaderToV1Alpha1(lightClientHeader.Beacon)),
	}

	headerJSON, err := json.Marshal(apiLightClientHeader)
	if err != nil {
		return nil, errors.Wrap(err, "could not convert header to raw message")
	}
	currentSyncCommittee, err := state.CurrentSyncCommittee()
	if err != nil {
		return nil, errors.Wrap(err, "could not get current sync committee")
	}
	currentSyncCommitteeProof, err := state.CurrentSyncCommitteeProof(ctx)
	if err != nil {
		return nil, errors.Wrap(err, "could not get current sync committee proof")
	}

	branch := make([]string, fieldparams.SyncCommitteeBranchDepth)
	for i, proof := range currentSyncCommitteeProof {
		branch[i] = hexutil.Encode(proof)
	}
	result := &structs.LightClientBootstrap{
		Header:                     headerJSON,
		CurrentSyncCommittee:       structs.SyncCommitteeFromConsensus(currentSyncCommittee),
		CurrentSyncCommitteeBranch: branch,
	}

	return result, nil
}

func createLightClientBootstrapCapella(ctx context.Context, state state.BeaconState, block interfaces.ReadOnlySignedBeaconBlock) (*structs.LightClientBootstrap, error) {
	// assert compute_epoch_at_slot(state.slot) >= CAPELLA_FORK_EPOCH
	if slots.ToEpoch(state.Slot()) < params.BeaconConfig().CapellaForkEpoch {
		return nil, fmt.Errorf("creating Capella light client bootstrap is not supported before Capella, invalid slot %d", state.Slot())
	}

	// assert state.slot == state.latest_block_header.slot
	latestBlockHeader := state.LatestBlockHeader()
	if state.Slot() != latestBlockHeader.Slot {
		return nil, fmt.Errorf("state slot %d not equal to latest block header slot %d", state.Slot(), latestBlockHeader.Slot)
	}

	// header.state_root = hash_tree_root(state)
	stateRoot, err := state.HashTreeRoot(ctx)
	if err != nil {
		return nil, errors.Wrap(err, "could not get state root")
	}
	latestBlockHeader.StateRoot = stateRoot[:]

	// assert hash_tree_root(header) == hash_tree_root(block.message)
	latestBlockHeaderRoot, err := latestBlockHeader.HashTreeRoot()
	if err != nil {
		return nil, errors.Wrap(err, "could not get latest block header root")
	}
	beaconBlockRoot, err := block.Block().HashTreeRoot()
	if err != nil {
		return nil, errors.Wrap(err, "could not get block root")
	}
	if latestBlockHeaderRoot != beaconBlockRoot {
		return nil, fmt.Errorf("latest block header root %#x not equal to block root %#x", latestBlockHeaderRoot, beaconBlockRoot)
	}

	lightClientHeaderContainer, err := lightclient.BlockToLightClientHeader(block)
	if err != nil {
		return nil, errors.Wrap(err, "could not convert block to light client header")
	}
	lightClientHeader := lightClientHeaderContainer.GetHeaderCapella()

	apiLightClientHeader := &structs.LightClientHeader{
		Beacon: structs.BeaconBlockHeaderFromConsensus(migration.V1HeaderToV1Alpha1(lightClientHeader.Beacon)),
	}

	headerJSON, err := json.Marshal(apiLightClientHeader)
	if err != nil {
		return nil, errors.Wrap(err, "could not convert header to raw message")
	}
	currentSyncCommittee, err := state.CurrentSyncCommittee()
	if err != nil {
		return nil, errors.Wrap(err, "could not get current sync committee")
	}
	currentSyncCommitteeProof, err := state.CurrentSyncCommitteeProof(ctx)
	if err != nil {
		return nil, errors.Wrap(err, "could not get current sync committee proof")
	}

	branch := make([]string, fieldparams.SyncCommitteeBranchDepth)
	for i, proof := range currentSyncCommitteeProof {
		branch[i] = hexutil.Encode(proof)
	}
	result := &structs.LightClientBootstrap{
		Header:                     headerJSON,
		CurrentSyncCommittee:       structs.SyncCommitteeFromConsensus(currentSyncCommittee),
		CurrentSyncCommitteeBranch: branch,
	}

	return result, nil
}

func createLightClientBootstrapDeneb(ctx context.Context, state state.BeaconState, block interfaces.ReadOnlySignedBeaconBlock) (*structs.LightClientBootstrap, error) {
	// assert compute_epoch_at_slot(state.slot) >= DENEB_FORK_EPOCH
	if slots.ToEpoch(state.Slot()) < params.BeaconConfig().DenebForkEpoch {
		return nil, fmt.Errorf("creating Deneb light client bootstrap is not supported before Deneb, invalid slot %d", state.Slot())
	}

	// assert state.slot == state.latest_block_header.slot
	latestBlockHeader := state.LatestBlockHeader()
	if state.Slot() != latestBlockHeader.Slot {
		return nil, fmt.Errorf("state slot %d not equal to latest block header slot %d", state.Slot(), latestBlockHeader.Slot)
	}

	// header.state_root = hash_tree_root(state)
	stateRoot, err := state.HashTreeRoot(ctx)
	if err != nil {
		return nil, errors.Wrap(err, "could not get state root")
	}
	latestBlockHeader.StateRoot = stateRoot[:]

	// assert hash_tree_root(header) == hash_tree_root(block.message)
	latestBlockHeaderRoot, err := latestBlockHeader.HashTreeRoot()
	if err != nil {
		return nil, errors.Wrap(err, "could not get latest block header root")
	}
	beaconBlockRoot, err := block.Block().HashTreeRoot()
	if err != nil {
		return nil, errors.Wrap(err, "could not get block root")
	}
	if latestBlockHeaderRoot != beaconBlockRoot {
		return nil, fmt.Errorf("latest block header root %#x not equal to block root %#x", latestBlockHeaderRoot, beaconBlockRoot)
	}

	lightClientHeaderContainer, err := lightclient.BlockToLightClientHeader(block)
	if err != nil {
		return nil, errors.Wrap(err, "could not convert block to light client header")
	}
	lightClientHeader := lightClientHeaderContainer.GetHeaderDeneb()

	apiLightClientHeader := &structs.LightClientHeader{
		Beacon: structs.BeaconBlockHeaderFromConsensus(migration.V1HeaderToV1Alpha1(lightClientHeader.Beacon)),
	}

	headerJSON, err := json.Marshal(apiLightClientHeader)
	if err != nil {
		return nil, errors.Wrap(err, "could not convert header to raw message")
	}
	currentSyncCommittee, err := state.CurrentSyncCommittee()
	if err != nil {
		return nil, errors.Wrap(err, "could not get current sync committee")
	}
	currentSyncCommitteeProof, err := state.CurrentSyncCommitteeProof(ctx)
	if err != nil {
		return nil, errors.Wrap(err, "could not get current sync committee proof")
	}
<<<<<<< HEAD
	var branch []string
	switch block.Version() {
	case version.Deneb:
		branch = make([]string, fieldparams.NextSyncCommitteeBranchDepth)
	case version.Electra:
		branch = make([]string, fieldparams.NextSyncCommitteeBranchDepthElectra)
	}
=======

	branch := make([]string, fieldparams.SyncCommitteeBranchDepth)
>>>>>>> 7fc5c714
	for i, proof := range currentSyncCommitteeProof {
		branch[i] = hexutil.Encode(proof)
	}
	result := &structs.LightClientBootstrap{
		Header:                     headerJSON,
		CurrentSyncCommittee:       structs.SyncCommitteeFromConsensus(currentSyncCommittee),
		CurrentSyncCommitteeBranch: branch,
	}

	return result, nil
}

func newLightClientUpdateFromBeaconState(
	ctx context.Context,
	state state.BeaconState,
	block interfaces.ReadOnlySignedBeaconBlock,
	attestedState state.BeaconState,
	attestedBlock interfaces.ReadOnlySignedBeaconBlock,
	finalizedBlock interfaces.ReadOnlySignedBeaconBlock,
) (*structs.LightClientUpdate, error) {
	result, err := lightclient.NewLightClientUpdateFromBeaconState(ctx, state, block, attestedState, attestedBlock, finalizedBlock)
	if err != nil {
		return nil, err
	}

	return structs.LightClientUpdateFromConsensus(result)
}

func newLightClientFinalityUpdateFromBeaconState(
	ctx context.Context,
	state state.BeaconState,
	block interfaces.ReadOnlySignedBeaconBlock,
	attestedState state.BeaconState,
	attestedBlock interfaces.ReadOnlySignedBeaconBlock,
	finalizedBlock interfaces.ReadOnlySignedBeaconBlock,
) (*structs.LightClientFinalityUpdate, error) {
	result, err := lightclient.NewLightClientFinalityUpdateFromBeaconState(ctx, state, block, attestedState, attestedBlock, finalizedBlock)
	if err != nil {
		return nil, err
	}

	return structs.LightClientFinalityUpdateFromConsensus(result)
}

func newLightClientOptimisticUpdateFromBeaconState(
	ctx context.Context,
	state state.BeaconState,
	block interfaces.ReadOnlySignedBeaconBlock,
	attestedState state.BeaconState,
	attestedBlock interfaces.ReadOnlySignedBeaconBlock,
) (*structs.LightClientOptimisticUpdate, error) {
	result, err := lightclient.NewLightClientOptimisticUpdateFromBeaconState(ctx, state, block, attestedState, attestedBlock)
	if err != nil {
		return nil, err
	}

	return structs.LightClientOptimisticUpdateFromConsensus(result)
}

func IsSyncCommitteeUpdate(update *v2.LightClientUpdate) bool {
	nextSyncCommitteeBranch := make([][]byte, fieldparams.SyncCommitteeBranchDepth)
	return !reflect.DeepEqual(update.NextSyncCommitteeBranch, nextSyncCommitteeBranch)
}

func IsFinalityUpdate(update *v2.LightClientUpdate) bool {
	finalityBranch := make([][]byte, lightclient.FinalityBranchNumOfLeaves)
	return !reflect.DeepEqual(update.FinalityBranch, finalityBranch)
}

func IsBetterUpdate(newUpdate, oldUpdate *v2.LightClientUpdate) (bool, error) {
	maxActiveParticipants := newUpdate.SyncAggregate.SyncCommitteeBits.Len()
	newNumActiveParticipants := newUpdate.SyncAggregate.SyncCommitteeBits.Count()
	oldNumActiveParticipants := oldUpdate.SyncAggregate.SyncCommitteeBits.Count()
	newHasSupermajority := newNumActiveParticipants*3 >= maxActiveParticipants*2
	oldHasSupermajority := oldNumActiveParticipants*3 >= maxActiveParticipants*2

	if newHasSupermajority != oldHasSupermajority {
		return newHasSupermajority, nil
	}
	if !newHasSupermajority && newNumActiveParticipants != oldNumActiveParticipants {
		return newNumActiveParticipants > oldNumActiveParticipants, nil
	}

	newUpdateAttestedHeaderBeacon, err := newUpdate.AttestedHeader.GetBeacon()
	if err != nil {
		return false, errors.Wrap(err, "could not get attested header beacon")
	}
	oldUpdateAttestedHeaderBeacon, err := oldUpdate.AttestedHeader.GetBeacon()
	if err != nil {
		return false, errors.Wrap(err, "could not get attested header beacon")
	}

	// Compare presence of relevant sync committee
	newHasRelevantSyncCommittee := IsSyncCommitteeUpdate(newUpdate) && (slots.SyncCommitteePeriod(slots.ToEpoch(newUpdateAttestedHeaderBeacon.Slot)) == slots.SyncCommitteePeriod(slots.ToEpoch(newUpdate.SignatureSlot)))
	oldHasRelevantSyncCommittee := IsSyncCommitteeUpdate(oldUpdate) && (slots.SyncCommitteePeriod(slots.ToEpoch(oldUpdateAttestedHeaderBeacon.Slot)) == slots.SyncCommitteePeriod(slots.ToEpoch(oldUpdate.SignatureSlot)))

	if newHasRelevantSyncCommittee != oldHasRelevantSyncCommittee {
		return newHasRelevantSyncCommittee, nil
	}

	// Compare indication of any finality
	newHasFinality := IsFinalityUpdate(newUpdate)
	oldHasFinality := IsFinalityUpdate(oldUpdate)
	if newHasFinality != oldHasFinality {
		return newHasFinality, nil
	}

	newUpdateFinalizedHeaderBeacon, err := newUpdate.FinalizedHeader.GetBeacon()
	if err != nil {
		return false, errors.Wrap(err, "could not get finalized header beacon")
	}
	oldUpdateFinalizedHeaderBeacon, err := oldUpdate.FinalizedHeader.GetBeacon()
	if err != nil {
		return false, errors.Wrap(err, "could not get finalized header beacon")
	}

	// Compare sync committee finality
	if newHasFinality {
		newHasSyncCommitteeFinality := slots.SyncCommitteePeriod(slots.ToEpoch(newUpdateFinalizedHeaderBeacon.Slot)) == slots.SyncCommitteePeriod(slots.ToEpoch(newUpdateAttestedHeaderBeacon.Slot))
		oldHasSyncCommitteeFinality := slots.SyncCommitteePeriod(slots.ToEpoch(oldUpdateFinalizedHeaderBeacon.Slot)) == slots.SyncCommitteePeriod(slots.ToEpoch(oldUpdateAttestedHeaderBeacon.Slot))

		if newHasSyncCommitteeFinality != oldHasSyncCommitteeFinality {
			return newHasSyncCommitteeFinality, nil
		}
	}

	// Tiebreaker 1: Sync committee participation beyond supermajority
	if newNumActiveParticipants != oldNumActiveParticipants {
		return newNumActiveParticipants > oldNumActiveParticipants, nil
	}

	// Tiebreaker 2: Prefer older data (fewer changes to best)
	if newUpdateAttestedHeaderBeacon.Slot != oldUpdateAttestedHeaderBeacon.Slot {
		return newUpdateAttestedHeaderBeacon.Slot < oldUpdateAttestedHeaderBeacon.Slot, nil
	}
	return newUpdate.SignatureSlot < oldUpdate.SignatureSlot, nil
}<|MERGE_RESOLUTION|>--- conflicted
+++ resolved
@@ -226,18 +226,13 @@
 	if err != nil {
 		return nil, errors.Wrap(err, "could not get current sync committee proof")
 	}
-<<<<<<< HEAD
 	var branch []string
 	switch block.Version() {
 	case version.Deneb:
-		branch = make([]string, fieldparams.NextSyncCommitteeBranchDepth)
+		branch = make([]string, fieldparams.SyncCommitteeBranchDepth)
 	case version.Electra:
-		branch = make([]string, fieldparams.NextSyncCommitteeBranchDepthElectra)
-	}
-=======
-
-	branch := make([]string, fieldparams.SyncCommitteeBranchDepth)
->>>>>>> 7fc5c714
+		branch = make([]string, fieldparams.SyncCommitteeBranchDepthElectra)
+	}
 	for i, proof := range currentSyncCommitteeProof {
 		branch[i] = hexutil.Encode(proof)
 	}
