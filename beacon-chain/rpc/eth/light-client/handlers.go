package lightclient

import (
	"context"
	"fmt"
	"math"
	"net/http"

	"github.com/ethereum/go-ethereum/common/hexutil"
	"github.com/pkg/errors"
	"github.com/prysmaticlabs/prysm/v5/api"
	"github.com/prysmaticlabs/prysm/v5/api/server/structs"
	"github.com/prysmaticlabs/prysm/v5/beacon-chain/rpc/eth/shared"
	"github.com/prysmaticlabs/prysm/v5/config/params"
	"github.com/prysmaticlabs/prysm/v5/consensus-types/interfaces"
	"github.com/prysmaticlabs/prysm/v5/monitoring/tracing/trace"
	"github.com/prysmaticlabs/prysm/v5/network/httputil"
	"github.com/prysmaticlabs/prysm/v5/runtime/version"
	"github.com/wealdtech/go-bytesutil"
)

// GetLightClientBootstrap - implements https://github.com/ethereum/beacon-APIs/blob/263f4ed6c263c967f13279c7a9f5629b51c5fc55/apis/beacon/light_client/bootstrap.yaml
func (s *Server) GetLightClientBootstrap(w http.ResponseWriter, req *http.Request) {
	// Prepare
	ctx, span := trace.StartSpan(req.Context(), "beacon.GetLightClientBootstrap")
	defer span.End()

	// Get the block
	blockRootParam, err := hexutil.Decode(req.PathValue("block_root"))
	if err != nil {
		httputil.HandleError(w, "invalid block root: "+err.Error(), http.StatusBadRequest)
		return
	}

	blockRoot := bytesutil.ToBytes32(blockRootParam)
	blk, err := s.Blocker.Block(ctx, blockRoot[:])
	if !shared.WriteBlockFetchError(w, blk, err) {
		return
	}

	// Get the state
	state, err := s.Stater.StateBySlot(ctx, blk.Block().Slot())
	if err != nil {
		httputil.HandleError(w, "could not get state: "+err.Error(), http.StatusInternalServerError)
		return
	}

	bootstrap, err := createLightClientBootstrap(ctx, s.ChainInfoFetcher.CurrentSlot(), state, blk)
	if err != nil {
		httputil.HandleError(w, "could not get light client bootstrap: "+err.Error(), http.StatusInternalServerError)
		return
	}
	response := &structs.LightClientBootstrapResponse{
		Version: version.String(blk.Version()),
		Data:    bootstrap,
	}
	w.Header().Set(api.VersionHeader, version.String(version.Deneb))

	httputil.WriteJson(w, response)
}

// GetLightClientUpdatesByRange - implements https://github.com/ethereum/beacon-APIs/blob/263f4ed6c263c967f13279c7a9f5629b51c5fc55/apis/beacon/light_client/updates.yaml
func (s *Server) GetLightClientUpdatesByRange(w http.ResponseWriter, req *http.Request) {
	// Prepare
	ctx, span := trace.StartSpan(req.Context(), "beacon.GetLightClientUpdatesByRange")
	defer span.End()

	// Determine slots per period
	config := params.BeaconConfig()
	slotsPerPeriod := uint64(config.EpochsPerSyncCommitteePeriod) * uint64(config.SlotsPerEpoch)

	// Adjust count based on configuration
	_, count, gotCount := shared.UintFromQuery(w, req, "count", true)
	if !gotCount {
		return
	} else if count == 0 {
		httputil.HandleError(w, fmt.Sprintf("got invalid 'count' query variable '%d': count must be greater than 0", count), http.StatusInternalServerError)
		return
	}

	// Determine the start and end periods
	_, startPeriod, gotStartPeriod := shared.UintFromQuery(w, req, "start_period", true)
	if !gotStartPeriod {
		return
	}

	if count > config.MaxRequestLightClientUpdates {
		count = config.MaxRequestLightClientUpdates
	}

	// max possible slot is current head
	headState, err := s.HeadFetcher.HeadState(ctx)
	if err != nil {
		httputil.HandleError(w, "could not get head state: "+err.Error(), http.StatusInternalServerError)
		return
	}

	maxSlot := uint64(headState.Slot())

	// min possible slot is Altair fork period
	minSlot := uint64(config.AltairForkEpoch) * uint64(config.SlotsPerEpoch)

	// Adjust startPeriod, the end of start period must be later than Altair fork epoch, otherwise, can not get the sync committee votes
	startPeriodEndSlot := (startPeriod+1)*slotsPerPeriod - 1
	if startPeriodEndSlot < minSlot {
		startPeriod = minSlot / slotsPerPeriod
	}

	// Get the initial endPeriod, then we will adjust
	endPeriod := startPeriod + count - 1

	// Adjust endPeriod, the end of end period must be earlier than current head slot
	endPeriodEndSlot := (endPeriod+1)*slotsPerPeriod - 1
	if endPeriodEndSlot > maxSlot {
		endPeriod = maxSlot / slotsPerPeriod
	}

	// get updates
	updatesMap, err := s.BeaconDB.LightClientUpdates(ctx, startPeriod, endPeriod)
	if err != nil {
		httputil.HandleError(w, "Could not get light client updates from DB: "+err.Error(), http.StatusInternalServerError)
		return
	}

	updates := make([]*structs.LightClientUpdateResponse, 0, len(updatesMap))

	for i := startPeriod; i <= endPeriod; i++ {
		update, ok := updatesMap[i]
		if !ok {
			// Only return the first contiguous range of updates
			break
		}

		updateResponse, err := structs.LightClientUpdateResponseFromConsensus(update)
		if err != nil {
			httputil.HandleError(w, "Could not convert light client update: "+err.Error(), http.StatusInternalServerError)
			return
		}

<<<<<<< HEAD
		updates = append(updates, updateResponse)
=======
		update, err := newLightClientUpdateFromBeaconState(
			ctx,
			s.ChainInfoFetcher.CurrentSlot(),
			state,
			block,
			attestedState,
			attestedBlock,
			finalizedBlock,
		)

		if err == nil {
			updates = append(updates, &structs.LightClientUpdateResponse{
				Version: version.String(attestedState.Version()),
				Data:    update,
			})
		}
	}

	if len(updates) == 0 {
		httputil.HandleError(w, "no updates found", http.StatusNotFound)
		return
>>>>>>> 0e7deffc
	}

	httputil.WriteJson(w, updates)
}

// GetLightClientFinalityUpdate - implements https://github.com/ethereum/beacon-APIs/blob/263f4ed6c263c967f13279c7a9f5629b51c5fc55/apis/beacon/light_client/finality_update.yaml
func (s *Server) GetLightClientFinalityUpdate(w http.ResponseWriter, req *http.Request) {
	ctx, span := trace.StartSpan(req.Context(), "beacon.GetLightClientFinalityUpdate")
	defer span.End()

	// Finality update needs super majority of sync committee signatures
	minSyncCommitteeParticipants := float64(params.BeaconConfig().MinSyncCommitteeParticipants)
	minSignatures := uint64(math.Ceil(minSyncCommitteeParticipants * 2 / 3))

	block, err := s.suitableBlock(ctx, minSignatures)
	if !shared.WriteBlockFetchError(w, block, err) {
		return
	}

	st, err := s.Stater.StateBySlot(ctx, block.Block().Slot())
	if err != nil {
		httputil.HandleError(w, "Could not get state: "+err.Error(), http.StatusInternalServerError)
		return
	}

	attestedRoot := block.Block().ParentRoot()
	attestedBlock, err := s.Blocker.Block(ctx, attestedRoot[:])
	if !shared.WriteBlockFetchError(w, block, errors.Wrap(err, "could not get attested block")) {
		return
	}
	attestedSlot := attestedBlock.Block().Slot()
	attestedState, err := s.Stater.StateBySlot(ctx, attestedSlot)
	if err != nil {
		httputil.HandleError(w, "Could not get attested state: "+err.Error(), http.StatusInternalServerError)
		return
	}

	var finalizedBlock interfaces.ReadOnlySignedBeaconBlock
	finalizedCheckpoint := attestedState.FinalizedCheckpoint()
	if finalizedCheckpoint == nil {
		httputil.HandleError(w, "Attested state does not have a finalized checkpoint", http.StatusInternalServerError)
		return
	}
	finalizedRoot := bytesutil.ToBytes32(finalizedCheckpoint.Root)
	finalizedBlock, err = s.Blocker.Block(ctx, finalizedRoot[:])
	if !shared.WriteBlockFetchError(w, block, errors.Wrap(err, "could not get finalized block")) {
		return
	}

	update, err := newLightClientFinalityUpdateFromBeaconState(ctx, s.ChainInfoFetcher.CurrentSlot(), st, block, attestedState, attestedBlock, finalizedBlock)
	if err != nil {
		httputil.HandleError(w, "Could not get light client finality update: "+err.Error(), http.StatusInternalServerError)
		return
	}

	response := &structs.LightClientFinalityUpdateResponse{
		Version: version.String(attestedState.Version()),
		Data:    update,
	}

	httputil.WriteJson(w, response)
}

// GetLightClientOptimisticUpdate - implements https://github.com/ethereum/beacon-APIs/blob/263f4ed6c263c967f13279c7a9f5629b51c5fc55/apis/beacon/light_client/optimistic_update.yaml
func (s *Server) GetLightClientOptimisticUpdate(w http.ResponseWriter, req *http.Request) {
	ctx, span := trace.StartSpan(req.Context(), "beacon.GetLightClientOptimisticUpdate")
	defer span.End()

	block, err := s.suitableBlock(ctx, params.BeaconConfig().MinSyncCommitteeParticipants)
	if !shared.WriteBlockFetchError(w, block, err) {
		return
	}
	st, err := s.Stater.StateBySlot(ctx, block.Block().Slot())
	if err != nil {
		httputil.HandleError(w, "could not get state: "+err.Error(), http.StatusInternalServerError)
		return
	}
	attestedRoot := block.Block().ParentRoot()
	attestedBlock, err := s.Blocker.Block(ctx, attestedRoot[:])
	if err != nil {
		httputil.HandleError(w, "Could not get attested block: "+err.Error(), http.StatusInternalServerError)
		return
	}
	if attestedBlock == nil {
		httputil.HandleError(w, "Attested block is nil", http.StatusInternalServerError)
		return
	}
	attestedSlot := attestedBlock.Block().Slot()
	attestedState, err := s.Stater.StateBySlot(ctx, attestedSlot)
	if err != nil {
		httputil.HandleError(w, "Could not get attested state: "+err.Error(), http.StatusInternalServerError)
		return
	}

	update, err := newLightClientOptimisticUpdateFromBeaconState(ctx, s.ChainInfoFetcher.CurrentSlot(), st, block, attestedState, attestedBlock)
	if err != nil {
		httputil.HandleError(w, "Could not get light client optimistic update: "+err.Error(), http.StatusInternalServerError)
		return
	}

	response := &structs.LightClientOptimisticUpdateResponse{
		Version: version.String(attestedState.Version()),
		Data:    update,
	}

	httputil.WriteJson(w, response)
}

// suitableBlock returns the latest block that satisfies all criteria required for creating a new update
func (s *Server) suitableBlock(ctx context.Context, minSignaturesRequired uint64) (interfaces.ReadOnlySignedBeaconBlock, error) {
	st, err := s.HeadFetcher.HeadState(ctx)
	if err != nil {
		return nil, errors.Wrap(err, "could not get head state")
	}

	latestBlockHeader := st.LatestBlockHeader()
	stateRoot, err := st.HashTreeRoot(ctx)
	if err != nil {
		return nil, errors.Wrap(err, "could not get state root")
	}
	latestBlockHeader.StateRoot = stateRoot[:]
	latestBlockHeaderRoot, err := latestBlockHeader.HashTreeRoot()
	if err != nil {
		return nil, errors.Wrap(err, "could not get latest block header root")
	}

	block, err := s.Blocker.Block(ctx, latestBlockHeaderRoot[:])
	if err != nil {
		return nil, errors.Wrap(err, "could not get latest block")
	}
	if block == nil {
		return nil, errors.New("latest block is nil")
	}

	// Loop through the blocks until we find a block that satisfies minSignaturesRequired requirement
	var numOfSyncCommitteeSignatures uint64
	if syncAggregate, err := block.Block().Body().SyncAggregate(); err == nil {
		numOfSyncCommitteeSignatures = syncAggregate.SyncCommitteeBits.Count()
	}

	for numOfSyncCommitteeSignatures < minSignaturesRequired {
		// Get the parent block
		parentRoot := block.Block().ParentRoot()
		block, err = s.Blocker.Block(ctx, parentRoot[:])
		if err != nil {
			return nil, errors.Wrap(err, "could not get parent block")
		}
		if block == nil {
			return nil, errors.New("parent block is nil")
		}

		// Get the number of sync committee signatures
		numOfSyncCommitteeSignatures = 0
		if syncAggregate, err := block.Block().Body().SyncAggregate(); err == nil {
			numOfSyncCommitteeSignatures = syncAggregate.SyncCommitteeBits.Count()
		}
	}

	return block, nil
}<|MERGE_RESOLUTION|>--- conflicted
+++ resolved
@@ -137,31 +137,7 @@
 			return
 		}
 
-<<<<<<< HEAD
 		updates = append(updates, updateResponse)
-=======
-		update, err := newLightClientUpdateFromBeaconState(
-			ctx,
-			s.ChainInfoFetcher.CurrentSlot(),
-			state,
-			block,
-			attestedState,
-			attestedBlock,
-			finalizedBlock,
-		)
-
-		if err == nil {
-			updates = append(updates, &structs.LightClientUpdateResponse{
-				Version: version.String(attestedState.Version()),
-				Data:    update,
-			})
-		}
-	}
-
-	if len(updates) == 0 {
-		httputil.HandleError(w, "no updates found", http.StatusNotFound)
-		return
->>>>>>> 0e7deffc
 	}
 
 	httputil.WriteJson(w, updates)
