--- conflicted
+++ resolved
@@ -115,10 +115,8 @@
 		Blocker:     mockBlocker,
 		HeadFetcher: mockChainService,
 	}
-	muxVars := make(map[string]string)
-	muxVars["block_root"] = hexutil.Encode(r[:])
 	request := httptest.NewRequest("GET", "http://foo.com/", nil)
-	request = mux.SetURLVars(request, muxVars)
+	request.SetPathValue("block_root", hexutil.Encode(r[:]))
 	writer := httptest.NewRecorder()
 	writer.Body = &bytes.Buffer{}
 
@@ -915,15 +913,10 @@
 		Blocker:     mockBlocker,
 		HeadFetcher: mockChainService,
 	}
-<<<<<<< HEAD
-	request := httptest.NewRequest("GET", "http://foo.com/", nil)
-	request.SetPathValue("block_root", hexutil.Encode(r[:]))
-=======
 	startPeriod := 1 // very early period before Altair fork
 	count := 1
 	url := fmt.Sprintf("http://foo.com/?count=%d&start_period=%d", count, startPeriod)
 	request := httptest.NewRequest("GET", url, nil)
->>>>>>> eec3b0b7
 	writer := httptest.NewRecorder()
 	writer.Body = &bytes.Buffer{}
 
