package helpers

import (
	"bytes"
	"context"
	"strconv"

	"github.com/pkg/errors"
	"github.com/prysmaticlabs/prysm/api/grpc"
	"github.com/prysmaticlabs/prysm/beacon-chain/blockchain"
	"github.com/prysmaticlabs/prysm/beacon-chain/state"
	"github.com/prysmaticlabs/prysm/beacon-chain/sync"
	"github.com/prysmaticlabs/prysm/config/params"
	"google.golang.org/grpc/codes"
	"google.golang.org/grpc/status"
)

// ValidateSync checks whether the node is currently syncing and returns an error if it is.
// It also appends syncing info to gRPC headers.
func ValidateSync(
	ctx context.Context,
	syncChecker sync.Checker,
	headFetcher blockchain.HeadFetcher,
	timeFetcher blockchain.TimeFetcher,
	optimisticModeFetcher blockchain.OptimisticModeFetcher,
) error {
	if !syncChecker.Syncing() {
		return nil
	}
	headSlot := headFetcher.HeadSlot()
	isOptimistic := false

	headState, err := headFetcher.HeadState(ctx)
	if err != nil {
		return status.Errorf(codes.Internal, "Could not get head state: %v", err)
	}
	isOptimistic, err = IsOptimistic(ctx, headState, optimisticModeFetcher)
	if err != nil {
		return status.Errorf(codes.Internal, "Could not check optimistic status: %v", err)
	}

	syncDetailsContainer := &syncDetailsContainer{
		SyncDetails: &SyncDetailsJson{
			HeadSlot:     strconv.FormatUint(uint64(headSlot), 10),
			SyncDistance: strconv.FormatUint(uint64(timeFetcher.CurrentSlot()-headSlot), 10),
			IsSyncing:    true,
			IsOptimistic: isOptimistic,
		},
	}

	err = grpc.AppendCustomErrorHeader(ctx, syncDetailsContainer)
	if err != nil {
		return status.Errorf(
			codes.Internal,
			"Syncing to latest head, not ready to respond. Could not prepare sync details: %v",
			err,
		)
	}
	return status.Error(codes.Unavailable, "Syncing to latest head, not ready to respond")
}

<<<<<<< HEAD
func IsOptimistic(ctx context.Context, st state.BeaconState, optimisticModeFetcher blockchain.OptimisticModeFetcher) (bool, error) {
	root, err := st.HashTreeRoot(ctx)
	if err != nil {
		return false, errors.Wrap(err, "could not get state root")
	}
=======
// IsOptimistic checks whether the latest block header of the passed in beacon state is the header of an optimistic block.
func IsOptimistic(ctx context.Context, st state.BeaconState, optimisticSyncFetcher blockchain.OptimisticModeFetcher) (bool, error) {
>>>>>>> a38de904
	header := st.LatestBlockHeader()
	// This happens when the block at the state's slot is not missing.
	if bytes.Equal(header.StateRoot, params.BeaconConfig().ZeroHash[:]) {
		root, err := st.HashTreeRoot(ctx)
		if err != nil {
			return false, errors.Wrap(err, "could not get state root")
		}
		header.StateRoot = root[:]
	}
	headRoot, err := header.HashTreeRoot()
	if err != nil {
		return false, errors.Wrap(err, "could not get header root")
	}

	isOptimistic, err := optimisticModeFetcher.IsOptimisticForRoot(ctx, headRoot)
	if err != nil {
		return false, errors.Wrap(err, "could not check if block is optimistic")
	}

	return isOptimistic, nil
}

// SyncDetailsJson contains information about node sync status.
type SyncDetailsJson struct {
	HeadSlot     string `json:"head_slot"`
	SyncDistance string `json:"sync_distance"`
	IsSyncing    bool   `json:"is_syncing"`
	IsOptimistic bool   `json:"is_optimistic"`
}

// SyncDetailsContainer is a wrapper for SyncDetails.
type syncDetailsContainer struct {
	SyncDetails *SyncDetailsJson `json:"sync_details"`
}<|MERGE_RESOLUTION|>--- conflicted
+++ resolved
@@ -59,16 +59,8 @@
 	return status.Error(codes.Unavailable, "Syncing to latest head, not ready to respond")
 }
 
-<<<<<<< HEAD
+// IsOptimistic checks whether the latest block header of the passed in beacon state is the header of an optimistic block.
 func IsOptimistic(ctx context.Context, st state.BeaconState, optimisticModeFetcher blockchain.OptimisticModeFetcher) (bool, error) {
-	root, err := st.HashTreeRoot(ctx)
-	if err != nil {
-		return false, errors.Wrap(err, "could not get state root")
-	}
-=======
-// IsOptimistic checks whether the latest block header of the passed in beacon state is the header of an optimistic block.
-func IsOptimistic(ctx context.Context, st state.BeaconState, optimisticSyncFetcher blockchain.OptimisticModeFetcher) (bool, error) {
->>>>>>> a38de904
 	header := st.LatestBlockHeader()
 	// This happens when the block at the state's slot is not missing.
 	if bytes.Equal(header.StateRoot, params.BeaconConfig().ZeroHash[:]) {
