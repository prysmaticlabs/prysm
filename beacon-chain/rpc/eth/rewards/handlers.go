package rewards

import (
	"encoding/json"
	"fmt"
	"net/http"
	"strconv"
	"strings"

	"github.com/prysmaticlabs/prysm/v4/beacon-chain/core/altair"
	"github.com/prysmaticlabs/prysm/v4/beacon-chain/core/epoch/precompute"
<<<<<<< HEAD
	"github.com/prysmaticlabs/prysm/v4/beacon-chain/rpc/lookup"
=======
	"github.com/prysmaticlabs/prysm/v4/beacon-chain/core/validators"
	"github.com/prysmaticlabs/prysm/v4/beacon-chain/rpc/eth/shared"
>>>>>>> 419dbd57
	"github.com/prysmaticlabs/prysm/v4/beacon-chain/state"
	fieldparams "github.com/prysmaticlabs/prysm/v4/config/fieldparams"
	"github.com/prysmaticlabs/prysm/v4/config/params"
	"github.com/prysmaticlabs/prysm/v4/consensus-types/primitives"
	http2 "github.com/prysmaticlabs/prysm/v4/network/http"
	"github.com/prysmaticlabs/prysm/v4/runtime/version"
	"github.com/prysmaticlabs/prysm/v4/time/slots"
	"github.com/wealdtech/go-bytesutil"
	"go.opencensus.io/trace"
)

// BlockRewards is an HTTP handler for Beacon API getBlockRewards.
func (s *Server) BlockRewards(w http.ResponseWriter, r *http.Request) {
	ctx, span := trace.StartSpan(r.Context(), "beacon.BlockRewards")
	defer span.End()
	segments := strings.Split(r.URL.Path, "/")
	blockId := segments[len(segments)-1]

	blk, err := s.Blocker.Block(r.Context(), []byte(blockId))
	if !shared.WriteBlockFetchError(w, blk, err) {
		return
	}
	if blk.Version() == version.Phase0 {
		http2.HandleError(w, "Block rewards are not supported for Phase 0 blocks", http.StatusBadRequest)
		return
	}
<<<<<<< HEAD
=======

	// We want to run several block processing functions that update the proposer's balance.
	// This will allow us to calculate proposer rewards for each operation (atts, slashings etc).
	// To do this, we replay the state up to the block's slot, but before processing the block.
	st, err := s.ReplayerBuilder.ReplayerForSlot(blk.Block().Slot()-1).ReplayToSlot(r.Context(), blk.Block().Slot())
	if err != nil {
		http2.HandleError(w, "Could not get state: "+err.Error(), http.StatusInternalServerError)
		return
	}

	proposerIndex := blk.Block().ProposerIndex()
	initBalance, err := st.BalanceAtIndex(proposerIndex)
	if err != nil {
		http2.HandleError(w, "Could not get proposer's balance: "+err.Error(), http.StatusInternalServerError)
		return
	}
	st, err = altair.ProcessAttestationsNoVerifySignature(r.Context(), st, blk)
	if err != nil {
		http2.HandleError(w, "Could not get attestation rewards"+err.Error(), http.StatusInternalServerError)
		return
	}
	attBalance, err := st.BalanceAtIndex(proposerIndex)
	if err != nil {
		http2.HandleError(w, "Could not get proposer's balance: "+err.Error(), http.StatusInternalServerError)
		return
	}
	st, err = coreblocks.ProcessAttesterSlashings(r.Context(), st, blk.Block().Body().AttesterSlashings(), validators.SlashValidator)
	if err != nil {
		http2.HandleError(w, "Could not get attester slashing rewards: "+err.Error(), http.StatusInternalServerError)
		return
	}
	attSlashingsBalance, err := st.BalanceAtIndex(proposerIndex)
	if err != nil {
		http2.HandleError(w, "Could not get proposer's balance: "+err.Error(), http.StatusInternalServerError)
		return
	}
	st, err = coreblocks.ProcessProposerSlashings(r.Context(), st, blk.Block().Body().ProposerSlashings(), validators.SlashValidator)
	if err != nil {
		http2.HandleError(w, "Could not get proposer slashing rewards"+err.Error(), http.StatusInternalServerError)
		return
	}
	proposerSlashingsBalance, err := st.BalanceAtIndex(proposerIndex)
	if err != nil {
		http2.HandleError(w, "Could not get proposer's balance: "+err.Error(), http.StatusInternalServerError)
		return
	}
	sa, err := blk.Block().Body().SyncAggregate()
	if err != nil {
		http2.HandleError(w, "Could not get sync aggregate: "+err.Error(), http.StatusInternalServerError)
		return
	}
	var syncCommitteeReward uint64
	_, syncCommitteeReward, err = altair.ProcessSyncAggregate(r.Context(), st, sa)
	if err != nil {
		http2.HandleError(w, "Could not get sync aggregate rewards: "+err.Error(), http.StatusInternalServerError)
		return
	}

>>>>>>> 419dbd57
	optimistic, err := s.OptimisticModeFetcher.IsOptimistic(r.Context())
	if err != nil {
		http2.HandleError(w, "Could not get optimistic mode info: "+err.Error(), http.StatusInternalServerError)
		return
	}
	blkRoot, err := blk.Block().HashTreeRoot()
	if err != nil {
		http2.HandleError(w, "Could not get block root: "+err.Error(), http.StatusInternalServerError)
		return
	}
	blockRewards, httpError := s.BlockRewardFetcher.GetBlockRewardsData(ctx, blk)
	if httpError != nil {
		http2.WriteError(w, httpError)
		return
	}
	response := &BlockRewardsResponse{
		Data:                blockRewards,
		ExecutionOptimistic: optimistic,
		Finalized:           s.FinalizationFetcher.IsFinalized(ctx, blkRoot),
	}
	http2.WriteJson(w, response)
}

// AttestationRewards retrieves attestation reward info for validators specified by array of public keys or validator index.
// If no array is provided, return reward info for every validator.
// TODO: Inclusion delay
func (s *Server) AttestationRewards(w http.ResponseWriter, r *http.Request) {
	st, ok := s.attRewardsState(w, r)
	if !ok {
		return
	}
	bal, vals, valIndices, ok := attRewardsBalancesAndVals(w, r, st)
	if !ok {
		return
	}
	totalRewards, ok := totalAttRewards(w, st, bal, vals, valIndices)
	if !ok {
		return
	}
	idealRewards, ok := idealAttRewards(w, st, bal, vals)
	if !ok {
		return
	}

	optimistic, err := s.OptimisticModeFetcher.IsOptimistic(r.Context())
	if err != nil {
		http2.HandleError(w, "Could not get optimistic mode info: "+err.Error(), http.StatusInternalServerError)
		return
	}
	blkRoot, err := st.LatestBlockHeader().HashTreeRoot()
	if err != nil {
		http2.HandleError(w, "Could not get block root: "+err.Error(), http.StatusInternalServerError)
		return
	}

	resp := &AttestationRewardsResponse{
		Data: AttestationRewards{
			IdealRewards: idealRewards,
			TotalRewards: totalRewards,
		},
		ExecutionOptimistic: optimistic,
		Finalized:           s.FinalizationFetcher.IsFinalized(r.Context(), blkRoot),
	}
	http2.WriteJson(w, resp)
}

// SyncCommitteeRewards retrieves rewards info for sync committee members specified by array of public keys or validator index.
// If no array is provided, return reward info for every committee member.
func (s *Server) SyncCommitteeRewards(w http.ResponseWriter, r *http.Request) {
	ctx, span := trace.StartSpan(r.Context(), "beacon.SyncCommitteeRewards")
	defer span.End()
	segments := strings.Split(r.URL.Path, "/")
	blockId := segments[len(segments)-1]

<<<<<<< HEAD
	blk, err := s.Blocker.Block(ctx, []byte(blockId))
	if errJson := handleGetBlockError(blk, err); errJson != nil {
		http2.WriteError(w, errJson)
=======
	blk, err := s.Blocker.Block(r.Context(), []byte(blockId))
	if !shared.WriteBlockFetchError(w, blk, err) {
>>>>>>> 419dbd57
		return
	}
	if blk.Version() == version.Phase0 {
		http2.HandleError(w, "Sync committee rewards are not supported for Phase 0", http.StatusBadRequest)
		return
	}
<<<<<<< HEAD
	st, httpErr := s.BlockRewardFetcher.GetStateForRewards(ctx, blk)
	if httpErr != nil {
		http2.WriteError(w, httpErr)
=======
	st, err := s.ReplayerBuilder.ReplayerForSlot(blk.Block().Slot()-1).ReplayToSlot(r.Context(), blk.Block().Slot())
	if err != nil {
		http2.HandleError(w, "Could not get state: "+err.Error(), http.StatusInternalServerError)
>>>>>>> 419dbd57
		return
	}
	sa, err := blk.Block().Body().SyncAggregate()
	if err != nil {
		http2.HandleError(w, "Could not get sync aggregate: "+err.Error(), http.StatusInternalServerError)
		return
	}

	vals, valIndices, ok := syncRewardsVals(w, r, st)
	if !ok {
		return
	}
	preProcessBals := make([]uint64, len(vals))
	for i, valIdx := range valIndices {
		preProcessBals[i], err = st.BalanceAtIndex(valIdx)
		if err != nil {
			http2.HandleError(w, "Could not get validator's balance: "+err.Error(), http.StatusInternalServerError)
			return
		}
	}

	_, proposerReward, err := altair.ProcessSyncAggregate(r.Context(), st, sa)
	if err != nil {
		http2.HandleError(w, "Could not get sync aggregate rewards: "+err.Error(), http.StatusInternalServerError)
		return
	}

	rewards := make([]int, len(preProcessBals))
	proposerIndex := blk.Block().ProposerIndex()
	for i, valIdx := range valIndices {
		bal, err := st.BalanceAtIndex(valIdx)
		if err != nil {
			http2.HandleError(w, "Could not get validator's balance: "+err.Error(), http.StatusInternalServerError)
			return
		}
		rewards[i] = int(bal - preProcessBals[i]) // lint:ignore uintcast
		if valIdx == proposerIndex {
			rewards[i] = rewards[i] - int(proposerReward) // lint:ignore uintcast
		}
	}

	optimistic, err := s.OptimisticModeFetcher.IsOptimistic(r.Context())
	if err != nil {
		http2.HandleError(w, "Could not get optimistic mode info: "+err.Error(), http.StatusInternalServerError)
		return
	}
	blkRoot, err := blk.Block().HashTreeRoot()
	if err != nil {
		http2.HandleError(w, "Could not get block root: "+err.Error(), http.StatusInternalServerError)
		return
	}

	scRewards := make([]SyncCommitteeReward, len(valIndices))
	for i, valIdx := range valIndices {
		scRewards[i] = SyncCommitteeReward{
			ValidatorIndex: strconv.FormatUint(uint64(valIdx), 10),
			Reward:         strconv.Itoa(rewards[i]),
		}
	}
	response := &SyncCommitteeRewardsResponse{
		Data:                scRewards,
		ExecutionOptimistic: optimistic,
		Finalized:           s.FinalizationFetcher.IsFinalized(r.Context(), blkRoot),
	}
	http2.WriteJson(w, response)
}

func (s *Server) attRewardsState(w http.ResponseWriter, r *http.Request) (state.BeaconState, bool) {
	segments := strings.Split(r.URL.Path, "/")
	requestedEpoch, err := strconv.ParseUint(segments[len(segments)-1], 10, 64)
	if err != nil {
		http2.HandleError(w, "Could not decode epoch: "+err.Error(), http.StatusBadRequest)
		return nil, false
	}
	if primitives.Epoch(requestedEpoch) < params.BeaconConfig().AltairForkEpoch {
		http2.HandleError(w, "Attestation rewards are not supported for Phase 0", http.StatusNotFound)
		return nil, false
	}
	currentEpoch := uint64(slots.ToEpoch(s.TimeFetcher.CurrentSlot()))
	if requestedEpoch+1 >= currentEpoch {
		http2.HandleError(w,
			"Attestation rewards are available after two epoch transitions to ensure all attestations have a chance of inclusion",
			http.StatusNotFound)
		return nil, false
	}
	nextEpochEnd, err := slots.EpochEnd(primitives.Epoch(requestedEpoch + 1))
	if err != nil {
		http2.HandleError(w, "Could not get next epoch's ending slot: "+err.Error(), http.StatusInternalServerError)
		return nil, false
	}
	st, err := s.Stater.StateBySlot(r.Context(), nextEpochEnd)
	if err != nil {
		http2.HandleError(w, "Could not get state for epoch's starting slot: "+err.Error(), http.StatusInternalServerError)
		return nil, false
	}
	return st, true
}

func attRewardsBalancesAndVals(
	w http.ResponseWriter,
	r *http.Request,
	st state.BeaconState,
) (*precompute.Balance, []*precompute.Validator, []primitives.ValidatorIndex, bool) {
	allVals, bal, err := altair.InitializePrecomputeValidators(r.Context(), st)
	if err != nil {
		http2.HandleError(w, "Could not initialize precompute validators: "+err.Error(), http.StatusBadRequest)
		return nil, nil, nil, false
	}
	allVals, bal, err = altair.ProcessEpochParticipation(r.Context(), st, bal, allVals)
	if err != nil {
		http2.HandleError(w, "Could not process epoch participation: "+err.Error(), http.StatusBadRequest)
		return nil, nil, nil, false
	}
	valIndices, ok := requestedValIndices(w, r, st, allVals)
	if !ok {
		return nil, nil, nil, false
	}
	if len(valIndices) == len(allVals) {
		return bal, allVals, valIndices, true
	} else {
		filteredVals := make([]*precompute.Validator, len(valIndices))
		for i, valIx := range valIndices {
			filteredVals[i] = allVals[valIx]
		}
		return bal, filteredVals, valIndices, true
	}
}

// idealAttRewards returns rewards for hypothetical, perfectly voting validators
// whose effective balances are over EJECTION_BALANCE and match balances in passed in validators.
func idealAttRewards(
	w http.ResponseWriter,
	st state.BeaconState,
	bal *precompute.Balance,
	vals []*precompute.Validator,
) ([]IdealAttestationReward, bool) {
	idealValsCount := uint64(16)
	minIdealBalance := uint64(17)
	maxIdealBalance := minIdealBalance + idealValsCount - 1
	idealRewards := make([]IdealAttestationReward, 0, idealValsCount)
	idealVals := make([]*precompute.Validator, 0, idealValsCount)
	increment := params.BeaconConfig().EffectiveBalanceIncrement
	for i := minIdealBalance; i <= maxIdealBalance; i++ {
		for _, v := range vals {
			if v.CurrentEpochEffectiveBalance/1e9 == i {
				effectiveBalance := i * increment
				idealVals = append(idealVals, &precompute.Validator{
					IsActivePrevEpoch:            true,
					IsSlashed:                    false,
					CurrentEpochEffectiveBalance: effectiveBalance,
					IsPrevEpochSourceAttester:    true,
					IsPrevEpochTargetAttester:    true,
					IsPrevEpochHeadAttester:      true,
				})
				idealRewards = append(idealRewards, IdealAttestationReward{EffectiveBalance: strconv.FormatUint(effectiveBalance, 10)})
				break
			}
		}
	}
	deltas, err := altair.AttestationsDelta(st, bal, idealVals)
	if err != nil {
		http2.HandleError(w, "Could not get attestations delta: "+err.Error(), http.StatusInternalServerError)
		return nil, false
	}
	for i, d := range deltas {
		idealRewards[i].Head = strconv.FormatUint(d.HeadReward, 10)
		if d.SourcePenalty > 0 {
			idealRewards[i].Source = fmt.Sprintf("-%s", strconv.FormatUint(d.SourcePenalty, 10))
		} else {
			idealRewards[i].Source = strconv.FormatUint(d.SourceReward, 10)
		}
		if d.TargetPenalty > 0 {
			idealRewards[i].Target = fmt.Sprintf("-%s", strconv.FormatUint(d.TargetPenalty, 10))
		} else {
			idealRewards[i].Target = strconv.FormatUint(d.TargetReward, 10)
		}
	}
	return idealRewards, true
}

func totalAttRewards(
	w http.ResponseWriter,
	st state.BeaconState,
	bal *precompute.Balance,
	vals []*precompute.Validator,
	valIndices []primitives.ValidatorIndex,
) ([]TotalAttestationReward, bool) {
	totalRewards := make([]TotalAttestationReward, len(valIndices))
	for i, v := range valIndices {
		totalRewards[i] = TotalAttestationReward{ValidatorIndex: strconv.FormatUint(uint64(v), 10)}
	}
	deltas, err := altair.AttestationsDelta(st, bal, vals)
	if err != nil {
		http2.HandleError(w, "Could not get attestations delta: "+err.Error(), http.StatusInternalServerError)
		return nil, false
	}
	for i, d := range deltas {
		totalRewards[i].Head = strconv.FormatUint(d.HeadReward, 10)
		if d.SourcePenalty > 0 {
			totalRewards[i].Source = fmt.Sprintf("-%s", strconv.FormatUint(d.SourcePenalty, 10))
		} else {
			totalRewards[i].Source = strconv.FormatUint(d.SourceReward, 10)
		}
		if d.TargetPenalty > 0 {
			totalRewards[i].Target = fmt.Sprintf("-%s", strconv.FormatUint(d.TargetPenalty, 10))
		} else {
			totalRewards[i].Target = strconv.FormatUint(d.TargetReward, 10)
		}
	}
	return totalRewards, true
}

func syncRewardsVals(
	w http.ResponseWriter,
	r *http.Request,
	st state.BeaconState,
) ([]*precompute.Validator, []primitives.ValidatorIndex, bool) {
	allVals, _, err := altair.InitializePrecomputeValidators(r.Context(), st)
	if err != nil {
		http2.HandleError(w, "Could not initialize precompute validators: "+err.Error(), http.StatusBadRequest)
		return nil, nil, false
	}
	valIndices, ok := requestedValIndices(w, r, st, allVals)
	if !ok {
		return nil, nil, false
	}

	sc, err := st.CurrentSyncCommittee()
	if err != nil {
		http2.HandleError(w, "Could not get current sync committee: "+err.Error(), http.StatusBadRequest)
		return nil, nil, false
	}
	allScIndices := make([]primitives.ValidatorIndex, len(sc.Pubkeys))
	for i, pk := range sc.Pubkeys {
		valIdx, ok := st.ValidatorIndexByPubkey(bytesutil.ToBytes48(pk))
		if !ok {
			http2.HandleError(w, fmt.Sprintf("No validator index found for pubkey %#x", pk), http.StatusBadRequest)
			return nil, nil, false
		}
		allScIndices[i] = valIdx
	}

	scIndices := make([]primitives.ValidatorIndex, 0, len(allScIndices))
	scVals := make([]*precompute.Validator, 0, len(allScIndices))
	for _, valIdx := range valIndices {
		for _, scIdx := range allScIndices {
			if valIdx == scIdx {
				scVals = append(scVals, allVals[valIdx])
				scIndices = append(scIndices, valIdx)
				break
			}
		}
	}

	return scVals, scIndices, true
}

func requestedValIndices(w http.ResponseWriter, r *http.Request, st state.BeaconState, allVals []*precompute.Validator) ([]primitives.ValidatorIndex, bool) {
	var rawValIds []string
	if r.Body != http.NoBody {
		if err := json.NewDecoder(r.Body).Decode(&rawValIds); err != nil {
			http2.HandleError(w, "Could not decode validators: "+err.Error(), http.StatusBadRequest)
			return nil, false
		}
	}
	valIndices := make([]primitives.ValidatorIndex, len(rawValIds))
	for i, v := range rawValIds {
		index, err := strconv.ParseUint(v, 10, 64)
		if err != nil {
			pubkey, err := bytesutil.FromHexString(v)
			if err != nil || len(pubkey) != fieldparams.BLSPubkeyLength {
				http2.HandleError(w, fmt.Sprintf("%s is not a validator index or pubkey", v), http.StatusBadRequest)
				return nil, false
			}
			var ok bool
			valIndices[i], ok = st.ValidatorIndexByPubkey(bytesutil.ToBytes48(pubkey))
			if !ok {
				http2.HandleError(w, fmt.Sprintf("No validator index found for pubkey %#x", pubkey), http.StatusBadRequest)
				return nil, false
			}
		} else {
			if index >= uint64(st.NumValidators()) {
				http2.HandleError(w, fmt.Sprintf("Validator index %d is too large. Maximum allowed index is %d", index, st.NumValidators()-1), http.StatusBadRequest)
				return nil, false
			}
			valIndices[i] = primitives.ValidatorIndex(index)
		}
	}
	if len(valIndices) == 0 {
		valIndices = make([]primitives.ValidatorIndex, len(allVals))
		for i := 0; i < len(allVals); i++ {
			valIndices[i] = primitives.ValidatorIndex(i)
		}
	}

	return valIndices, true
}<|MERGE_RESOLUTION|>--- conflicted
+++ resolved
@@ -9,12 +9,7 @@
 
 	"github.com/prysmaticlabs/prysm/v4/beacon-chain/core/altair"
 	"github.com/prysmaticlabs/prysm/v4/beacon-chain/core/epoch/precompute"
-<<<<<<< HEAD
 	"github.com/prysmaticlabs/prysm/v4/beacon-chain/rpc/lookup"
-=======
-	"github.com/prysmaticlabs/prysm/v4/beacon-chain/core/validators"
-	"github.com/prysmaticlabs/prysm/v4/beacon-chain/rpc/eth/shared"
->>>>>>> 419dbd57
 	"github.com/prysmaticlabs/prysm/v4/beacon-chain/state"
 	fieldparams "github.com/prysmaticlabs/prysm/v4/config/fieldparams"
 	"github.com/prysmaticlabs/prysm/v4/config/params"
@@ -41,67 +36,7 @@
 		http2.HandleError(w, "Block rewards are not supported for Phase 0 blocks", http.StatusBadRequest)
 		return
 	}
-<<<<<<< HEAD
-=======
-
-	// We want to run several block processing functions that update the proposer's balance.
-	// This will allow us to calculate proposer rewards for each operation (atts, slashings etc).
-	// To do this, we replay the state up to the block's slot, but before processing the block.
-	st, err := s.ReplayerBuilder.ReplayerForSlot(blk.Block().Slot()-1).ReplayToSlot(r.Context(), blk.Block().Slot())
-	if err != nil {
-		http2.HandleError(w, "Could not get state: "+err.Error(), http.StatusInternalServerError)
-		return
-	}
-
-	proposerIndex := blk.Block().ProposerIndex()
-	initBalance, err := st.BalanceAtIndex(proposerIndex)
-	if err != nil {
-		http2.HandleError(w, "Could not get proposer's balance: "+err.Error(), http.StatusInternalServerError)
-		return
-	}
-	st, err = altair.ProcessAttestationsNoVerifySignature(r.Context(), st, blk)
-	if err != nil {
-		http2.HandleError(w, "Could not get attestation rewards"+err.Error(), http.StatusInternalServerError)
-		return
-	}
-	attBalance, err := st.BalanceAtIndex(proposerIndex)
-	if err != nil {
-		http2.HandleError(w, "Could not get proposer's balance: "+err.Error(), http.StatusInternalServerError)
-		return
-	}
-	st, err = coreblocks.ProcessAttesterSlashings(r.Context(), st, blk.Block().Body().AttesterSlashings(), validators.SlashValidator)
-	if err != nil {
-		http2.HandleError(w, "Could not get attester slashing rewards: "+err.Error(), http.StatusInternalServerError)
-		return
-	}
-	attSlashingsBalance, err := st.BalanceAtIndex(proposerIndex)
-	if err != nil {
-		http2.HandleError(w, "Could not get proposer's balance: "+err.Error(), http.StatusInternalServerError)
-		return
-	}
-	st, err = coreblocks.ProcessProposerSlashings(r.Context(), st, blk.Block().Body().ProposerSlashings(), validators.SlashValidator)
-	if err != nil {
-		http2.HandleError(w, "Could not get proposer slashing rewards"+err.Error(), http.StatusInternalServerError)
-		return
-	}
-	proposerSlashingsBalance, err := st.BalanceAtIndex(proposerIndex)
-	if err != nil {
-		http2.HandleError(w, "Could not get proposer's balance: "+err.Error(), http.StatusInternalServerError)
-		return
-	}
-	sa, err := blk.Block().Body().SyncAggregate()
-	if err != nil {
-		http2.HandleError(w, "Could not get sync aggregate: "+err.Error(), http.StatusInternalServerError)
-		return
-	}
-	var syncCommitteeReward uint64
-	_, syncCommitteeReward, err = altair.ProcessSyncAggregate(r.Context(), st, sa)
-	if err != nil {
-		http2.HandleError(w, "Could not get sync aggregate rewards: "+err.Error(), http.StatusInternalServerError)
-		return
-	}
-
->>>>>>> 419dbd57
+
 	optimistic, err := s.OptimisticModeFetcher.IsOptimistic(r.Context())
 	if err != nil {
 		http2.HandleError(w, "Could not get optimistic mode info: "+err.Error(), http.StatusInternalServerError)
@@ -176,29 +111,18 @@
 	segments := strings.Split(r.URL.Path, "/")
 	blockId := segments[len(segments)-1]
 
-<<<<<<< HEAD
-	blk, err := s.Blocker.Block(ctx, []byte(blockId))
-	if errJson := handleGetBlockError(blk, err); errJson != nil {
-		http2.WriteError(w, errJson)
-=======
 	blk, err := s.Blocker.Block(r.Context(), []byte(blockId))
 	if !shared.WriteBlockFetchError(w, blk, err) {
->>>>>>> 419dbd57
 		return
 	}
 	if blk.Version() == version.Phase0 {
 		http2.HandleError(w, "Sync committee rewards are not supported for Phase 0", http.StatusBadRequest)
 		return
 	}
-<<<<<<< HEAD
+
 	st, httpErr := s.BlockRewardFetcher.GetStateForRewards(ctx, blk)
 	if httpErr != nil {
 		http2.WriteError(w, httpErr)
-=======
-	st, err := s.ReplayerBuilder.ReplayerForSlot(blk.Block().Slot()-1).ReplayToSlot(r.Context(), blk.Block().Slot())
-	if err != nil {
-		http2.HandleError(w, "Could not get state: "+err.Error(), http.StatusInternalServerError)
->>>>>>> 419dbd57
 		return
 	}
 	sa, err := blk.Block().Body().SyncAggregate()
