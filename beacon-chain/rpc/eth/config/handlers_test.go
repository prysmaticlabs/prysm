package config

import (
	"bytes"
	"encoding/hex"
	"encoding/json"
	"fmt"
	"net/http"
	"net/http/httptest"
	"testing"

	"github.com/ethereum/go-ethereum/common"
	"github.com/ethereum/go-ethereum/common/hexutil"
	"github.com/prysmaticlabs/prysm/v5/api/server/structs"
	"github.com/prysmaticlabs/prysm/v5/config/params"
	"github.com/prysmaticlabs/prysm/v5/consensus-types/primitives"
	"github.com/prysmaticlabs/prysm/v5/encoding/bytesutil"
	"github.com/prysmaticlabs/prysm/v5/network/forks"
	"github.com/prysmaticlabs/prysm/v5/testing/assert"
	"github.com/prysmaticlabs/prysm/v5/testing/require"
)

// Variables defined in the placeholderFields will not be tested in `TestGetSpec`.
// These are variables that we don't use in Prysm. (i.e. future hardfork, light client... etc)
var placeholderFields = []string{"DOMAIN_BEACON_BUILDER", "DOMAIN_PTC_ATTESTER"}

func TestGetDepositContract(t *testing.T) {
	params.SetupTestConfigCleanup(t)
	config := params.BeaconConfig().Copy()
	config.DepositChainID = uint64(10)
	config.DepositContractAddress = "0x4242424242424242424242424242424242424242"
	params.OverrideBeaconConfig(config)

	request := httptest.NewRequest(http.MethodGet, "http://example.com/eth/v1/config/deposit_contract", nil)
	writer := httptest.NewRecorder()
	writer.Body = &bytes.Buffer{}

	GetDepositContract(writer, request)
	require.Equal(t, http.StatusOK, writer.Code)
	response := structs.GetDepositContractResponse{}
	require.NoError(t, json.Unmarshal(writer.Body.Bytes(), &response))
	assert.Equal(t, "10", response.Data.ChainId)
	assert.Equal(t, "0x4242424242424242424242424242424242424242", response.Data.Address)
}

func TestGetSpec(t *testing.T) {
	params.SetupTestConfigCleanup(t)
	config := params.BeaconConfig().Copy()

	config.ConfigName = "ConfigName"
	config.PresetBase = "PresetBase"
	config.MaxCommitteesPerSlot = 1
	config.TargetCommitteeSize = 2
	config.MaxValidatorsPerCommittee = 3
	config.MinPerEpochChurnLimit = 4
	config.ChurnLimitQuotient = 5
	config.ShuffleRoundCount = 6
	config.MinGenesisActiveValidatorCount = 7
	config.MinGenesisTime = 8
	config.HysteresisQuotient = 9
	config.HysteresisDownwardMultiplier = 10
	config.HysteresisUpwardMultiplier = 11
	config.Eth1FollowDistance = 13
	config.TargetAggregatorsPerCommittee = 14
	config.RandomSubnetsPerValidator = 15
	config.EpochsPerRandomSubnetSubscription = 16
	config.SecondsPerETH1Block = 17
	config.DepositChainID = 18
	config.DepositNetworkID = 19
	config.DepositContractAddress = "DepositContractAddress"
	config.MinDepositAmount = 20
	config.MaxEffectiveBalance = 21
	config.EjectionBalance = 22
	config.EffectiveBalanceIncrement = 23
	config.GenesisForkVersion = []byte("GenesisForkVersion")
	config.AltairForkVersion = []byte("AltairForkVersion")
	config.AltairForkEpoch = 100
	config.BellatrixForkVersion = []byte("BellatrixForkVersion")
	config.BellatrixForkEpoch = 101
	config.CapellaForkVersion = []byte("CapellaForkVersion")
	config.CapellaForkEpoch = 103
	config.DenebForkVersion = []byte("DenebForkVersion")
	config.DenebForkEpoch = 105
	config.ElectraForkVersion = []byte("ElectraForkVersion")
	config.ElectraForkEpoch = 107
	config.BLSWithdrawalPrefixByte = byte('b')
	config.ETH1AddressWithdrawalPrefixByte = byte('c')
	config.GenesisDelay = 24
	config.SecondsPerSlot = 25
	config.MinAttestationInclusionDelay = 26
	config.SlotsPerEpoch = 27
	config.MinSeedLookahead = 28
	config.MaxSeedLookahead = 29
	config.EpochsPerEth1VotingPeriod = 30
	config.SlotsPerHistoricalRoot = 31
	config.MinValidatorWithdrawabilityDelay = 32
	config.ShardCommitteePeriod = 33
	config.MinEpochsToInactivityPenalty = 34
	config.EpochsPerHistoricalVector = 35
	config.EpochsPerSlashingsVector = 36
	config.HistoricalRootsLimit = 37
	config.ValidatorRegistryLimit = 38
	config.BaseRewardFactor = 39
	config.WhistleBlowerRewardQuotient = 40
	config.ProposerRewardQuotient = 41
	config.InactivityPenaltyQuotient = 42
	config.MinSlashingPenaltyQuotient = 44
	config.ProportionalSlashingMultiplier = 46
	config.MaxProposerSlashings = 48
	config.MaxAttesterSlashings = 49
	config.MaxAttestations = 50
	config.MaxDeposits = 51
	config.MaxVoluntaryExits = 52
	config.TimelyHeadFlagIndex = 53
	config.TimelySourceFlagIndex = 54
	config.TimelyTargetFlagIndex = 55
	config.TimelyHeadWeight = 56
	config.TimelySourceWeight = 57
	config.TimelyTargetWeight = 58
	config.SyncRewardWeight = 59
	config.WeightDenominator = 60
	config.TargetAggregatorsPerSyncSubcommittee = 61
	config.SyncCommitteeSubnetCount = 62
	config.SyncCommitteeSize = 63
	config.InactivityScoreBias = 65
	config.EpochsPerSyncCommitteePeriod = 66
	config.InactivityPenaltyQuotientAltair = 67
	config.MinSlashingPenaltyQuotientAltair = 68
	config.ProportionalSlashingMultiplierAltair = 69
	config.InactivityScoreRecoveryRate = 70
	config.MinSyncCommitteeParticipants = 71
	config.TerminalBlockHash = common.HexToHash("TerminalBlockHash")
	config.TerminalBlockHashActivationEpoch = 72
	config.TerminalTotalDifficulty = "73"
	config.DefaultFeeRecipient = common.HexToAddress("DefaultFeeRecipient")
	config.MaxWithdrawalsPerPayload = 74
	config.MaxBlsToExecutionChanges = 75
	config.MaxValidatorsPerWithdrawalsSweep = 76
	config.MinSlashingPenaltyQuotientElectra = 77
	config.MaxEffectiveBalanceElectra = 78
	config.CompoundingWithdrawalPrefixByte = byte('d')
	config.WhistleBlowerRewardQuotientElectra = 79
	config.PendingPartialWithdrawalsLimit = 80
	config.MinActivationBalance = 81
	config.PendingBalanceDepositLimit = 82
	config.MaxPendingPartialsPerWithdrawalsSweep = 83
	config.PendingConsolidationsLimit = 84
	config.MaxPartialWithdrawalsPerPayload = 85
	config.FullExitRequestAmount = 86
	config.MaxConsolidationsRequestsPerPayload = 87
	config.MaxAttesterSlashingsElectra = 88
	config.MaxAttestationsElectra = 89
	config.MaxWithdrawalRequestsPerPayload = 90
	config.MaxCellsInExtendedMatrix = 91
	config.UnsetDepositRequestsStartIndex = 92
	config.MaxDepositRequestsPerPayload = 93
	config.ProposerScoreBoostEPBS = 20
	config.PayloadRevealBoost = 40
	config.PayloadWithholdBoost = 40
	config.PayloadTimelyThreshold = 256
	config.IntervalsPerSlotEPBS = 4

	var dbp [4]byte
	copy(dbp[:], []byte{'0', '0', '0', '1'})
	config.DomainBeaconProposer = dbp
	var dba [4]byte
	copy(dba[:], []byte{'0', '0', '0', '2'})
	config.DomainBeaconAttester = dba
	var dr [4]byte
	copy(dr[:], []byte{'0', '0', '0', '3'})
	config.DomainRandao = dr
	var dd [4]byte
	copy(dd[:], []byte{'0', '0', '0', '4'})
	config.DomainDeposit = dd
	var dve [4]byte
	copy(dve[:], []byte{'0', '0', '0', '5'})
	config.DomainVoluntaryExit = dve
	var dsp [4]byte
	copy(dsp[:], []byte{'0', '0', '0', '6'})
	config.DomainSelectionProof = dsp
	var daap [4]byte
	copy(daap[:], []byte{'0', '0', '0', '7'})
	config.DomainAggregateAndProof = daap
	var dam [4]byte
	copy(dam[:], []byte{'1', '0', '0', '0'})
	config.DomainApplicationMask = dam
	var dc [4]byte
	copy(dc[:], []byte{'1', '1', '0', '0'})
	config.DomainConsolidation = dc

	params.OverrideBeaconConfig(config)

	request := httptest.NewRequest(http.MethodGet, "http://example.com/eth/v1/config/spec", nil)
	writer := httptest.NewRecorder()
	writer.Body = &bytes.Buffer{}

	GetSpec(writer, request)
	require.Equal(t, http.StatusOK, writer.Code)
	resp := structs.GetSpecResponse{}
	require.NoError(t, json.Unmarshal(writer.Body.Bytes(), &resp))
	data, ok := resp.Data.(map[string]interface{})
	require.Equal(t, true, ok)

	assert.Equal(t, 158, len(data))
	for k, v := range data {
		t.Run(k, func(t *testing.T) {
			switch k {
			case "CONFIG_NAME":
				assert.Equal(t, "ConfigName", v)
			case "PRESET_BASE":
				assert.Equal(t, "PresetBase", v)
			case "MAX_COMMITTEES_PER_SLOT":
				assert.Equal(t, "1", v)
			case "TARGET_COMMITTEE_SIZE":
				assert.Equal(t, "2", v)
			case "MAX_VALIDATORS_PER_COMMITTEE":
				assert.Equal(t, "3", v)
			case "MIN_PER_EPOCH_CHURN_LIMIT":
				assert.Equal(t, "4", v)
			case "CHURN_LIMIT_QUOTIENT":
				assert.Equal(t, "5", v)
			case "SHUFFLE_ROUND_COUNT":
				assert.Equal(t, "6", v)
			case "MIN_GENESIS_ACTIVE_VALIDATOR_COUNT":
				assert.Equal(t, "7", v)
			case "MIN_GENESIS_TIME":
				assert.Equal(t, "8", v)
			case "HYSTERESIS_QUOTIENT":
				assert.Equal(t, "9", v)
			case "HYSTERESIS_DOWNWARD_MULTIPLIER":
				assert.Equal(t, "10", v)
			case "HYSTERESIS_UPWARD_MULTIPLIER":
				assert.Equal(t, "11", v)
			case "SAFE_SLOTS_TO_UPDATE_JUSTIFIED":
				assert.Equal(t, "0", v)
			case "ETH1_FOLLOW_DISTANCE":
				assert.Equal(t, "13", v)
			case "TARGET_AGGREGATORS_PER_COMMITTEE":
				assert.Equal(t, "14", v)
			case "RANDOM_SUBNETS_PER_VALIDATOR":
				assert.Equal(t, "15", v)
			case "EPOCHS_PER_RANDOM_SUBNET_SUBSCRIPTION":
				assert.Equal(t, "16", v)
			case "SECONDS_PER_ETH1_BLOCK":
				assert.Equal(t, "17", v)
			case "DEPOSIT_CHAIN_ID":
				assert.Equal(t, "18", v)
			case "DEPOSIT_NETWORK_ID":
				assert.Equal(t, "19", v)
			case "DEPOSIT_CONTRACT_ADDRESS":
				assert.Equal(t, "DepositContractAddress", v)
			case "MIN_DEPOSIT_AMOUNT":
				assert.Equal(t, "20", v)
			case "MAX_EFFECTIVE_BALANCE":
				assert.Equal(t, "21", v)
			case "EJECTION_BALANCE":
				assert.Equal(t, "22", v)
			case "EFFECTIVE_BALANCE_INCREMENT":
				assert.Equal(t, "23", v)
			case "GENESIS_FORK_VERSION":
				assert.Equal(t, "0x"+hex.EncodeToString([]byte("GenesisForkVersion")), v)
			case "ALTAIR_FORK_VERSION":
				assert.Equal(t, "0x"+hex.EncodeToString([]byte("AltairForkVersion")), v)
			case "ALTAIR_FORK_EPOCH":
				assert.Equal(t, "100", v)
			case "BELLATRIX_FORK_VERSION":
				assert.Equal(t, "0x"+hex.EncodeToString([]byte("BellatrixForkVersion")), v)
			case "BELLATRIX_FORK_EPOCH":
				assert.Equal(t, "101", v)
			case "CAPELLA_FORK_VERSION":
				assert.Equal(t, "0x"+hex.EncodeToString([]byte("CapellaForkVersion")), v)
			case "CAPELLA_FORK_EPOCH":
				assert.Equal(t, "103", v)
			case "DENEB_FORK_VERSION":
				assert.Equal(t, "0x"+hex.EncodeToString([]byte("DenebForkVersion")), v)
			case "DENEB_FORK_EPOCH":
				assert.Equal(t, "105", v)
			case "ELECTRA_FORK_VERSION":
				assert.Equal(t, "0x"+hex.EncodeToString([]byte("ElectraForkVersion")), v)
			case "ELECTRA_FORK_EPOCH":
				assert.Equal(t, "107", v)
			case "MIN_ANCHOR_POW_BLOCK_DIFFICULTY":
				assert.Equal(t, "1000", v)
			case "BLS_WITHDRAWAL_PREFIX":
				assert.Equal(t, "0x62", v)
			case "ETH1_ADDRESS_WITHDRAWAL_PREFIX":
				assert.Equal(t, "0x63", v)
			case "GENESIS_DELAY":
				assert.Equal(t, "24", v)
			case "SECONDS_PER_SLOT":
				assert.Equal(t, "25", v)
			case "MIN_ATTESTATION_INCLUSION_DELAY":
				assert.Equal(t, "26", v)
			case "SLOTS_PER_EPOCH":
				assert.Equal(t, "27", v)
			case "MIN_SEED_LOOKAHEAD":
				assert.Equal(t, "28", v)
			case "MAX_SEED_LOOKAHEAD":
				assert.Equal(t, "29", v)
			case "EPOCHS_PER_ETH1_VOTING_PERIOD":
				assert.Equal(t, "30", v)
			case "SLOTS_PER_HISTORICAL_ROOT":
				assert.Equal(t, "31", v)
			case "MIN_VALIDATOR_WITHDRAWABILITY_DELAY":
				assert.Equal(t, "32", v)
			case "SHARD_COMMITTEE_PERIOD":
				assert.Equal(t, "33", v)
			case "MIN_EPOCHS_TO_INACTIVITY_PENALTY":
				assert.Equal(t, "34", v)
			case "EPOCHS_PER_HISTORICAL_VECTOR":
				assert.Equal(t, "35", v)
			case "EPOCHS_PER_SLASHINGS_VECTOR":
				assert.Equal(t, "36", v)
			case "HISTORICAL_ROOTS_LIMIT":
				assert.Equal(t, "37", v)
			case "VALIDATOR_REGISTRY_LIMIT":
				assert.Equal(t, "38", v)
			case "BASE_REWARD_FACTOR":
				assert.Equal(t, "39", v)
			case "WHISTLEBLOWER_REWARD_QUOTIENT":
				assert.Equal(t, "40", v)
			case "PROPOSER_REWARD_QUOTIENT":
				assert.Equal(t, "41", v)
			case "INACTIVITY_PENALTY_QUOTIENT":
				assert.Equal(t, "42", v)
			case "HF1_INACTIVITY_PENALTY_QUOTIENT":
				assert.Equal(t, "43", v)
			case "MIN_SLASHING_PENALTY_QUOTIENT":
				assert.Equal(t, "44", v)
			case "HF1_MIN_SLASHING_PENALTY_QUOTIENT":
				assert.Equal(t, "45", v)
			case "PROPORTIONAL_SLASHING_MULTIPLIER":
				assert.Equal(t, "46", v)
			case "HF1_PROPORTIONAL_SLASHING_MULTIPLIER":
				assert.Equal(t, "47", v)
			case "MAX_PROPOSER_SLASHINGS":
				assert.Equal(t, "48", v)
			case "MAX_ATTESTER_SLASHINGS":
				assert.Equal(t, "49", v)
			case "MAX_ATTESTATIONS":
				assert.Equal(t, "50", v)
			case "MAX_DEPOSITS":
				assert.Equal(t, "51", v)
			case "MAX_VOLUNTARY_EXITS":
				assert.Equal(t, "52", v)
			case "MAX_BLOBS_PER_BLOCK":
				assert.Equal(t, "4", v)
			case "TIMELY_HEAD_FLAG_INDEX":
				assert.Equal(t, "0x35", v)
			case "TIMELY_SOURCE_FLAG_INDEX":
				assert.Equal(t, "0x36", v)
			case "TIMELY_TARGET_FLAG_INDEX":
				assert.Equal(t, "0x37", v)
			case "TIMELY_HEAD_WEIGHT":
				assert.Equal(t, "56", v)
			case "TIMELY_SOURCE_WEIGHT":
				assert.Equal(t, "57", v)
			case "TIMELY_TARGET_WEIGHT":
				assert.Equal(t, "58", v)
			case "SYNC_REWARD_WEIGHT":
				assert.Equal(t, "59", v)
			case "WEIGHT_DENOMINATOR":
				assert.Equal(t, "60", v)
			case "TARGET_AGGREGATORS_PER_SYNC_SUBCOMMITTEE":
				assert.Equal(t, "61", v)
			case "SYNC_COMMITTEE_SUBNET_COUNT":
				assert.Equal(t, "62", v)
			case "SYNC_COMMITTEE_SIZE":
				assert.Equal(t, "63", v)
			case "SYNC_PUBKEYS_PER_AGGREGATE":
				assert.Equal(t, "64", v)
			case "INACTIVITY_SCORE_BIAS":
				assert.Equal(t, "65", v)
			case "EPOCHS_PER_SYNC_COMMITTEE_PERIOD":
				assert.Equal(t, "66", v)
			case "INACTIVITY_PENALTY_QUOTIENT_ALTAIR":
				assert.Equal(t, "67", v)
			case "MIN_SLASHING_PENALTY_QUOTIENT_ALTAIR":
				assert.Equal(t, "68", v)
			case "PROPORTIONAL_SLASHING_MULTIPLIER_ALTAIR":
				assert.Equal(t, "69", v)
			case "INACTIVITY_SCORE_RECOVERY_RATE":
				assert.Equal(t, "70", v)
			case "MIN_SYNC_COMMITTEE_PARTICIPANTS":
				assert.Equal(t, "71", v)
			case "PROPOSER_WEIGHT":
				assert.Equal(t, "8", v)
			case "DOMAIN_BEACON_PROPOSER":
				assert.Equal(t, "0x30303031", v)
			case "DOMAIN_BEACON_ATTESTER":
				assert.Equal(t, "0x30303032", v)
			case "DOMAIN_RANDAO":
				assert.Equal(t, "0x30303033", v)
			case "DOMAIN_DEPOSIT":
				assert.Equal(t, "0x30303034", v)
			case "DOMAIN_VOLUNTARY_EXIT":
				assert.Equal(t, "0x30303035", v)
			case "DOMAIN_SELECTION_PROOF":
				assert.Equal(t, "0x30303036", v)
			case "DOMAIN_AGGREGATE_AND_PROOF":
				assert.Equal(t, "0x30303037", v)
			case "DOMAIN_APPLICATION_MASK":
				assert.Equal(t, "0x31303030", v)
			case "DOMAIN_SYNC_COMMITTEE":
				assert.Equal(t, "0x07000000", v)
			case "DOMAIN_SYNC_COMMITTEE_SELECTION_PROOF":
				assert.Equal(t, "0x08000000", v)
			case "DOMAIN_CONTRIBUTION_AND_PROOF":
				assert.Equal(t, "0x09000000", v)
			case "DOMAIN_BLS_TO_EXECUTION_CHANGE":
				assert.Equal(t, "0x0a000000", v)
			case "DOMAIN_APPLICATION_BUILDER":
				assert.Equal(t, "0x00000001", v)
			case "DOMAIN_BLOB_SIDECAR":
				assert.Equal(t, "0x00000000", v)
			case "TRANSITION_TOTAL_DIFFICULTY":
				assert.Equal(t, "0", v)
			case "TERMINAL_BLOCK_HASH_ACTIVATION_EPOCH":
				assert.Equal(t, "72", v)
			case "TERMINAL_BLOCK_HASH":
				s, ok := v.(string)
				require.Equal(t, true, ok)
				assert.Equal(t, common.HexToHash("TerminalBlockHash"), common.HexToHash(s))
			case "TERMINAL_TOTAL_DIFFICULTY":
				assert.Equal(t, "73", v)
			case "DefaultFeeRecipient":
				assert.Equal(t, common.HexToAddress("DefaultFeeRecipient"), v)
			case "PROPORTIONAL_SLASHING_MULTIPLIER_BELLATRIX":
				assert.Equal(t, "3", v)
			case "MIN_SLASHING_PENALTY_QUOTIENT_BELLATRIX":
				assert.Equal(t, "32", v)
			case "INACTIVITY_PENALTY_QUOTIENT_BELLATRIX":
				assert.Equal(t, "16777216", v)
			case "PROPOSER_SCORE_BOOST":
				assert.Equal(t, "40", v)
			case "INTERVALS_PER_SLOT":
				assert.Equal(t, "3", v)
			case "MAX_WITHDRAWALS_PER_PAYLOAD":
				assert.Equal(t, "74", v)
			case "MAX_BLS_TO_EXECUTION_CHANGES":
				assert.Equal(t, "75", v)
			case "MAX_VALIDATORS_PER_WITHDRAWALS_SWEEP":
				assert.Equal(t, "76", v)
			case "REORG_MAX_EPOCHS_SINCE_FINALIZATION":
				assert.Equal(t, "2", v)
			case "REORG_WEIGHT_THRESHOLD":
				assert.Equal(t, "20", v)
			case "REORG_PARENT_WEIGHT_THRESHOLD":
				assert.Equal(t, "160", v)
			case "MAX_PER_EPOCH_ACTIVATION_CHURN_LIMIT":
				assert.Equal(t, "8", v)
			case "MAX_REQUEST_LIGHT_CLIENT_UPDATES":
				assert.Equal(t, "128", v)
			case "SAFE_SLOTS_TO_IMPORT_OPTIMISTICALLY":
			case "NODE_ID_BITS":
				assert.Equal(t, "256", v)
			case "ATTESTATION_SUBNET_EXTRA_BITS":
				assert.Equal(t, "0", v)
			case "ATTESTATION_SUBNET_PREFIX_BITS":
				assert.Equal(t, "6", v)
			case "SUBNETS_PER_NODE":
				assert.Equal(t, "2", v)
			case "EPOCHS_PER_SUBNET_SUBSCRIPTION":
				assert.Equal(t, "256", v)
			case "MIN_EPOCHS_FOR_BLOB_SIDECARS_REQUESTS":
				assert.Equal(t, "4096", v)
			case "MAX_REQUEST_BLOB_SIDECARS":
				assert.Equal(t, "768", v)
			case "MESSAGE_DOMAIN_INVALID_SNAPPY":
				assert.Equal(t, "0x00000000", v)
			case "MESSAGE_DOMAIN_VALID_SNAPPY":
				assert.Equal(t, "0x01000000", v)
			case "ATTESTATION_PROPAGATION_SLOT_RANGE":
				assert.Equal(t, "32", v)
			case "RESP_TIMEOUT":
				assert.Equal(t, "10", v)
			case "TTFB_TIMEOUT":
				assert.Equal(t, "5", v)
			case "MIN_EPOCHS_FOR_BLOCK_REQUESTS":
				assert.Equal(t, "33024", v)
			case "GOSSIP_MAX_SIZE":
				assert.Equal(t, "10485760", v)
			case "MAX_CHUNK_SIZE":
				assert.Equal(t, "10485760", v)
			case "ATTESTATION_SUBNET_COUNT":
				assert.Equal(t, "64", v)
			case "MAXIMUM_GOSSIP_CLOCK_DISPARITY":
				assert.Equal(t, "500", v)
			case "MAX_REQUEST_BLOCKS":
				assert.Equal(t, "1024", v)
			case "MAX_REQUEST_BLOCKS_DENEB":
				assert.Equal(t, "128", v)
			case "NUMBER_OF_COLUMNS":
				assert.Equal(t, "128", v)
			case "MIN_PER_EPOCH_CHURN_LIMIT_ELECTRA":
				assert.Equal(t, "128000000000", v)
			case "MAX_PER_EPOCH_ACTIVATION_EXIT_CHURN_LIMIT":
				assert.Equal(t, "256000000000", v)
			case "DATA_COLUMN_SIDECAR_SUBNET_COUNT":
				assert.Equal(t, "32", v)
			case "MAX_REQUEST_DATA_COLUMN_SIDECARS":
				assert.Equal(t, "16384", v)
			case "MIN_SLASHING_PENALTY_QUOTIENT_ELECTRA":
				assert.Equal(t, "77", v)
			case "MAX_EFFECTIVE_BALANCE_ELECTRA":
				assert.Equal(t, "78", v)
			case "COMPOUNDING_WITHDRAWAL_PREFIX":
				assert.Equal(t, "0x64", v)
			case "WHISTLEBLOWER_REWARD_QUOTIENT_ELECTRA":
				assert.Equal(t, "79", v)
			case "PENDING_PARTIAL_WITHDRAWALS_LIMIT":
				assert.Equal(t, "80", v)
			case "MIN_ACTIVATION_BALANCE":
				assert.Equal(t, "81", v)
			case "PENDING_BALANCE_DEPOSITS_LIMIT":
				assert.Equal(t, "82", v)
			case "MAX_PENDING_PARTIALS_PER_WITHDRAWALS_SWEEP":
				assert.Equal(t, "83", v)
			case "PENDING_CONSOLIDATIONS_LIMIT":
				assert.Equal(t, "84", v)
			case "MAX_PARTIAL_WITHDRAWALS_PER_PAYLOAD":
				assert.Equal(t, "85", v)
			case "FULL_EXIT_REQUEST_AMOUNT":
				assert.Equal(t, "86", v)
			case "MAX_CONSOLIDATION_REQUESTS_PER_PAYLOAD":
				assert.Equal(t, "87", v)
			case "DOMAIN_CONSOLIDATION":
				assert.Equal(t, "0x31313030", v)
			case "MAX_ATTESTER_SLASHINGS_ELECTRA":
				assert.Equal(t, "88", v)
			case "MAX_ATTESTATIONS_ELECTRA":
				assert.Equal(t, "89", v)
			case "MAX_WITHDRAWAL_REQUESTS_PER_PAYLOAD":
				assert.Equal(t, "90", v)
			case "MAX_CELLS_IN_EXTENDED_MATRIX":
				assert.Equal(t, "91", v)
			case "UNSET_DEPOSIT_REQUESTS_START_INDEX":
				assert.Equal(t, "92", v)
			case "MAX_DEPOSIT_REQUESTS_PER_PAYLOAD":
				assert.Equal(t, "93", v)
<<<<<<< HEAD
			case "PROPOSER_SCORE_BOOST_EPBS":
				assert.Equal(t, "20", v)
			case "PAYLOAD_REVEAL_BOOST":
				assert.Equal(t, "40", v)
			case "PAYLOAD_WITHHOLD_BOOST":
				assert.Equal(t, "40", v)
			case "PAYLOAD_TIMELY_THRESHOLD":
				assert.Equal(t, "256", v)
			case "INTERVALS_PER_SLOT_EPBS":
				assert.Equal(t, "4", v)
=======
			case "MIN_BUILDER_BALANCE":
				assert.Equal(t, "0", v)
>>>>>>> e601a43f
			default:
				for _, pf := range placeholderFields {
					if k == pf {
						t.Logf("Skipping placeholder field: %s", k)
						return
					}
				}
				t.Errorf("Incorrect key: %s", k)
			}
		})
	}
}

func TestForkSchedule_Ok(t *testing.T) {
	t.Run("ok", func(t *testing.T) {
		genesisForkVersion := []byte("Genesis")
		firstForkVersion, firstForkEpoch := []byte("Firs"), primitives.Epoch(100)
		secondForkVersion, secondForkEpoch := []byte("Seco"), primitives.Epoch(200)
		thirdForkVersion, thirdForkEpoch := []byte("Thir"), primitives.Epoch(300)

		params.SetupTestConfigCleanup(t)
		config := params.BeaconConfig().Copy()
		config.GenesisForkVersion = genesisForkVersion
		// Create fork schedule adding keys in non-sorted order.
		schedule := make(map[[4]byte]primitives.Epoch, 3)
		schedule[bytesutil.ToBytes4(secondForkVersion)] = secondForkEpoch
		schedule[bytesutil.ToBytes4(firstForkVersion)] = firstForkEpoch
		schedule[bytesutil.ToBytes4(thirdForkVersion)] = thirdForkEpoch
		config.ForkVersionSchedule = schedule
		params.OverrideBeaconConfig(config)

		request := httptest.NewRequest(http.MethodGet, "http://example.com/eth/v1/config/fork_schedule", nil)
		writer := httptest.NewRecorder()
		writer.Body = &bytes.Buffer{}

		GetForkSchedule(writer, request)
		require.Equal(t, http.StatusOK, writer.Code)
		resp := &structs.GetForkScheduleResponse{}
		require.NoError(t, json.Unmarshal(writer.Body.Bytes(), resp))
		require.Equal(t, 3, len(resp.Data))
		fork := resp.Data[0]
		assert.DeepEqual(t, hexutil.Encode(genesisForkVersion), fork.PreviousVersion)
		assert.DeepEqual(t, hexutil.Encode(firstForkVersion), fork.CurrentVersion)
		assert.Equal(t, fmt.Sprintf("%d", firstForkEpoch), fork.Epoch)
		fork = resp.Data[1]
		assert.DeepEqual(t, hexutil.Encode(firstForkVersion), fork.PreviousVersion)
		assert.DeepEqual(t, hexutil.Encode(secondForkVersion), fork.CurrentVersion)
		assert.Equal(t, fmt.Sprintf("%d", secondForkEpoch), fork.Epoch)
		fork = resp.Data[2]
		assert.DeepEqual(t, hexutil.Encode(secondForkVersion), fork.PreviousVersion)
		assert.DeepEqual(t, hexutil.Encode(thirdForkVersion), fork.CurrentVersion)
		assert.Equal(t, fmt.Sprintf("%d", thirdForkEpoch), fork.Epoch)
	})
	t.Run("correct number of forks", func(t *testing.T) {
		request := httptest.NewRequest(http.MethodGet, "http://example.com/eth/v1/config/fork_schedule", nil)
		writer := httptest.NewRecorder()
		writer.Body = &bytes.Buffer{}

		GetForkSchedule(writer, request)
		require.Equal(t, http.StatusOK, writer.Code)
		resp := &structs.GetForkScheduleResponse{}
		require.NoError(t, json.Unmarshal(writer.Body.Bytes(), resp))
		os := forks.NewOrderedSchedule(params.BeaconConfig())
		assert.Equal(t, os.Len(), len(resp.Data))
	})
}<|MERGE_RESOLUTION|>--- conflicted
+++ resolved
@@ -538,7 +538,6 @@
 				assert.Equal(t, "92", v)
 			case "MAX_DEPOSIT_REQUESTS_PER_PAYLOAD":
 				assert.Equal(t, "93", v)
-<<<<<<< HEAD
 			case "PROPOSER_SCORE_BOOST_EPBS":
 				assert.Equal(t, "20", v)
 			case "PAYLOAD_REVEAL_BOOST":
@@ -549,10 +548,8 @@
 				assert.Equal(t, "256", v)
 			case "INTERVALS_PER_SLOT_EPBS":
 				assert.Equal(t, "4", v)
-=======
 			case "MIN_BUILDER_BALANCE":
 				assert.Equal(t, "0", v)
->>>>>>> e601a43f
 			default:
 				for _, pf := range placeholderFields {
 					if k == pf {
