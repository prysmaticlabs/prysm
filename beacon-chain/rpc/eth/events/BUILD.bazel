--- conflicted
+++ resolved
@@ -5,7 +5,6 @@
     srcs = [
         "events.go",
         "server.go",
-        "structs.go",
     ],
     importpath = "github.com/prysmaticlabs/prysm/v4/beacon-chain/rpc/eth/events",
     visibility = ["//beacon-chain:__subpackages__"],
@@ -17,13 +16,10 @@
         "//beacon-chain/core/helpers:go_default_library",
         "//beacon-chain/core/time:go_default_library",
         "//beacon-chain/core/transition:go_default_library",
-<<<<<<< HEAD
+        "//beacon-chain/rpc/eth/shared:go_default_library",
+        "//network/http:go_default_library",
         "//proto/engine/v1:go_default_library",
         "//proto/eth/service:go_default_library",
-=======
-        "//beacon-chain/rpc/eth/shared:go_default_library",
-        "//network/http:go_default_library",
->>>>>>> bc107a61
         "//proto/eth/v1:go_default_library",
         "//runtime/version:go_default_library",
         "//time/slots:go_default_library",
@@ -38,22 +34,16 @@
     srcs = ["events_test.go"],
     embed = [":go_default_library"],
     deps = [
-<<<<<<< HEAD
         "//async/event:go_default_library",
-=======
->>>>>>> bc107a61
         "//beacon-chain/blockchain/testing:go_default_library",
         "//beacon-chain/core/feed:go_default_library",
         "//beacon-chain/core/feed/operation:go_default_library",
         "//beacon-chain/core/feed/state:go_default_library",
         "//beacon-chain/state:go_default_library",
         "//consensus-types/blocks:go_default_library",
-<<<<<<< HEAD
-        "//proto/engine/v1:go_default_library",
-=======
         "//consensus-types/interfaces:go_default_library",
         "//consensus-types/primitives:go_default_library",
->>>>>>> bc107a61
+        "//proto/engine/v1:go_default_library",
         "//proto/eth/v1:go_default_library",
         "//proto/prysm/v1alpha1:go_default_library",
         "//testing/assert:go_default_library",
