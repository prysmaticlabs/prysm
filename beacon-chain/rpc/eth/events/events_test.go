package events

import (
	"fmt"
	"io"
	"math"
	"net/http"
	"net/http/httptest"
	"strings"
	"testing"
	"time"

<<<<<<< HEAD
	"github.com/ethereum/go-ethereum/common/hexutil"
	"github.com/golang/mock/gomock"
	"github.com/grpc-ecosystem/grpc-gateway/v2/proto/gateway"
	"github.com/prysmaticlabs/go-bitfield"
	"github.com/prysmaticlabs/prysm/v4/async/event"
=======
>>>>>>> bc107a61
	mockChain "github.com/prysmaticlabs/prysm/v4/beacon-chain/blockchain/testing"
	"github.com/prysmaticlabs/prysm/v4/beacon-chain/core/feed"
	"github.com/prysmaticlabs/prysm/v4/beacon-chain/core/feed/operation"
	statefeed "github.com/prysmaticlabs/prysm/v4/beacon-chain/core/feed/state"
	"github.com/prysmaticlabs/prysm/v4/beacon-chain/state"
	"github.com/prysmaticlabs/prysm/v4/consensus-types/blocks"
<<<<<<< HEAD
	enginev1 "github.com/prysmaticlabs/prysm/v4/proto/engine/v1"
=======
	"github.com/prysmaticlabs/prysm/v4/consensus-types/interfaces"
	"github.com/prysmaticlabs/prysm/v4/consensus-types/primitives"
>>>>>>> bc107a61
	ethpb "github.com/prysmaticlabs/prysm/v4/proto/eth/v1"
	eth "github.com/prysmaticlabs/prysm/v4/proto/prysm/v1alpha1"
	"github.com/prysmaticlabs/prysm/v4/testing/assert"
	"github.com/prysmaticlabs/prysm/v4/testing/require"
	"github.com/prysmaticlabs/prysm/v4/testing/util"
)

type flushableResponseRecorder struct {
	*httptest.ResponseRecorder
	flushed bool
}

func (f *flushableResponseRecorder) Flush() {
	f.flushed = true
}

func TestStreamEvents_OperationsEvents(t *testing.T) {
	t.Run("operations", func(t *testing.T) {
		s := &Server{
			StateNotifier:     &mockChain.MockStateNotifier{},
			OperationNotifier: &mockChain.MockOperationNotifier{},
		}

		topics := []string{AttestationTopic, VoluntaryExitTopic, SyncCommitteeContributionTopic, BLSToExecutionChangeTopic, BlobSidecarTopic}
		for i, topic := range topics {
			topics[i] = "topics=" + topic
		}
		request := httptest.NewRequest(http.MethodGet, fmt.Sprintf("http://example.com/eth/v1/events?%s", strings.Join(topics, "&")), nil)
		w := &flushableResponseRecorder{
			ResponseRecorder: httptest.NewRecorder(),
		}

		go func() {
			s.StreamEvents(w, request)
		}()
		// wait for initiation of StreamEvents
		time.Sleep(100 * time.Millisecond)
		s.OperationNotifier.OperationFeed().Send(&feed.Event{
			Type: operation.UnaggregatedAttReceived,
			Data: &operation.UnAggregatedAttReceivedData{
				Attestation: util.HydrateAttestation(&eth.Attestation{}),
			},
		})
		s.OperationNotifier.OperationFeed().Send(&feed.Event{
			Type: operation.AggregatedAttReceived,
			Data: &operation.AggregatedAttReceivedData{
				Attestation: &eth.AggregateAttestationAndProof{
					AggregatorIndex: 0,
					Aggregate:       util.HydrateAttestation(&eth.Attestation{}),
					SelectionProof:  make([]byte, 96),
				},
			},
		})
		s.OperationNotifier.OperationFeed().Send(&feed.Event{
			Type: operation.ExitReceived,
			Data: &operation.ExitReceivedData{
				Exit: &eth.SignedVoluntaryExit{
					Exit: &eth.VoluntaryExit{
						Epoch:          0,
						ValidatorIndex: 0,
					},
					Signature: make([]byte, 96),
				},
			},
		})
		s.OperationNotifier.OperationFeed().Send(&feed.Event{
			Type: operation.SyncCommitteeContributionReceived,
			Data: &operation.SyncCommitteeContributionReceivedData{
				Contribution: &eth.SignedContributionAndProof{
					Message: &eth.ContributionAndProof{
						AggregatorIndex: 0,
						Contribution: &eth.SyncCommitteeContribution{
							Slot:              0,
							BlockRoot:         make([]byte, 32),
							SubcommitteeIndex: 0,
							AggregationBits:   make([]byte, 16),
							Signature:         make([]byte, 96),
						},
						SelectionProof: make([]byte, 96),
					},
					Signature: make([]byte, 96),
				},
			},
		})
		s.OperationNotifier.OperationFeed().Send(&feed.Event{
			Type: operation.BLSToExecutionChangeReceived,
			Data: &operation.BLSToExecutionChangeReceivedData{
				Change: &eth.SignedBLSToExecutionChange{
					Message: &eth.BLSToExecutionChange{
						ValidatorIndex:     0,
						FromBlsPubkey:      make([]byte, 48),
						ToExecutionAddress: make([]byte, 20),
					},
					Signature: make([]byte, 96),
				},
			},
		})
<<<<<<< HEAD
	})
	t.Run(BlobSidecarTopic, func(t *testing.T) {
		// TODO: update after update to ROBlobs
		//ctx := context.Background()
		//srv, ctrl, mockStream := setupServer(ctx, t)
		//defer ctrl.Finish()
		//commitment, err := hexutil.Decode("0x1b66ac1fb663c9bc59509846d6ec05345bd908eda73e670af888da41af171505cc411d61252fb6cb3fa0017b679f8000")
		//require.NoError(t, err)
		//wantedBlobV1alpha1 := &eth.SignedBlobSidecar{
		//	Message: &eth.DeprecatedBlobSidecar{
		//		BlockRoot:     make([]byte, fieldparams.RootLength),
		//		Index:         1,
		//		Slot:          3,
		//		KzgCommitment: commitment,
		//	},
		//	Signature: make([]byte, 96),
		//}
		//versionedHash := blockchain.ConvertKzgCommitmentToVersionedHash(commitment)
		//blobEvent := &ethpb.EventBlobSidecar{
		//	BlockRoot:     bytesutil.SafeCopyBytes(wantedBlobV1alpha1.Message.BlockRoot),
		//	Index:         wantedBlobV1alpha1.Message.Index,
		//	Slot:          wantedBlobV1alpha1.Message.Slot,
		//	VersionedHash: bytesutil.SafeCopyBytes(versionedHash.Bytes()),
		//	KzgCommitment: bytesutil.SafeCopyBytes(wantedBlobV1alpha1.Message.KzgCommitment),
		//}
		//genericResponse, err := anypb.New(blobEvent)
		//require.NoError(t, err)
		//
		//wantedMessage := &gateway.EventSource{
		//	Event: BlobSidecarTopic,
		//	Data:  genericResponse,
		//}
		//
		//assertFeedSendAndReceive(ctx, &assertFeedArgs{
		//	t:             t,
		//	srv:           srv,
		//	topics:        []string{BlobSidecarTopic},
		//	stream:        mockStream,
		//	shouldReceive: wantedMessage,
		//	itemToSend: &feed.Event{
		//		Type: operation.BlobSidecarReceived,
		//		Data: &operation.BlobSidecarReceivedData{
		//			Blob: wantedBlobV1alpha1,
		//		},
		//	},
		//	feed: srv.OperationNotifier.OperationFeed(),
		//})
	})
}
=======
		s.OperationNotifier.OperationFeed().Send(&feed.Event{
			Type: operation.BlobSidecarReceived,
			Data: &operation.BlobSidecarReceivedData{
				Blob: util.HydrateSignedBlobSidecar(&eth.SignedBlobSidecar{}),
			},
		})
		// wait for feed
		time.Sleep(1 * time.Second)
		request.Context().Done()
>>>>>>> bc107a61

		resp := w.Result()
		body, err := io.ReadAll(resp.Body)
		require.NoError(t, err)
		require.NotNil(t, body)
		assert.Equal(t, operationsResult, string(body))
	})
	t.Run("state", func(t *testing.T) {
		s := &Server{
			StateNotifier:     &mockChain.MockStateNotifier{},
			OperationNotifier: &mockChain.MockOperationNotifier{},
		}

		topics := []string{HeadTopic, FinalizedCheckpointTopic, ChainReorgTopic, BlockTopic}
		for i, topic := range topics {
			topics[i] = "topics=" + topic
		}
		request := httptest.NewRequest(http.MethodGet, fmt.Sprintf("http://example.com/eth/v1/events?%s", strings.Join(topics, "&")), nil)
		w := &flushableResponseRecorder{
			ResponseRecorder: httptest.NewRecorder(),
		}

		go func() {
			s.StreamEvents(w, request)
		}()
		// wait for initiation of StreamEvents
		time.Sleep(100 * time.Millisecond)
		s.StateNotifier.StateFeed().Send(&feed.Event{
			Type: statefeed.NewHead,
			Data: &ethpb.EventHead{
				Slot:                      0,
				Block:                     make([]byte, 32),
				State:                     make([]byte, 32),
				EpochTransition:           true,
				PreviousDutyDependentRoot: make([]byte, 32),
				CurrentDutyDependentRoot:  make([]byte, 32),
				ExecutionOptimistic:       false,
			},
		})
		s.StateNotifier.StateFeed().Send(&feed.Event{
			Type: statefeed.FinalizedCheckpoint,
			Data: &ethpb.EventFinalizedCheckpoint{
				Block:               make([]byte, 32),
				State:               make([]byte, 32),
				Epoch:               0,
				ExecutionOptimistic: false,
			},
		})
		s.StateNotifier.StateFeed().Send(&feed.Event{
			Type: statefeed.Reorg,
			Data: &ethpb.EventChainReorg{
				Slot:                0,
				Depth:               0,
				OldHeadBlock:        make([]byte, 32),
				NewHeadBlock:        make([]byte, 32),
				OldHeadState:        make([]byte, 32),
				NewHeadState:        make([]byte, 32),
				Epoch:               0,
				ExecutionOptimistic: false,
			},
		})
		b, err := blocks.NewSignedBeaconBlock(util.HydrateSignedBeaconBlock(&eth.SignedBeaconBlock{}))
		require.NoError(t, err)
		s.StateNotifier.StateFeed().Send(&feed.Event{
			Type: statefeed.BlockProcessed,
			Data: &statefeed.BlockProcessedData{
				Slot:        0,
				BlockRoot:   [32]byte{},
				SignedBlock: b,
				Verified:    true,
				Optimistic:  false,
			},
		})

		// wait for feed
		time.Sleep(1 * time.Second)
		request.Context().Done()

		resp := w.Result()
		body, err := io.ReadAll(resp.Body)
		require.NoError(t, err)
		require.NotNil(t, body)
		assert.Equal(t, stateResult, string(body))
	})
	t.Run("payload attributes", func(t *testing.T) {
		type testCase struct {
			name     string
			getState func() state.BeaconState
			getBlock func() interfaces.SignedBeaconBlock
			expected string
		}
		testCases := []testCase{
			{
				name: "bellatrix",
				getState: func() state.BeaconState {
					st, err := util.NewBeaconStateBellatrix()
					require.NoError(t, err)
					return st
				},
				getBlock: func() interfaces.SignedBeaconBlock {
					b, err := blocks.NewSignedBeaconBlock(util.HydrateSignedBeaconBlockBellatrix(&eth.SignedBeaconBlockBellatrix{}))
					require.NoError(t, err)
					return b
				},
				expected: payloadAttributesBellatrixResult,
			},
			{
				name: "capella",
				getState: func() state.BeaconState {
					st, err := util.NewBeaconStateCapella()
					require.NoError(t, err)
					return st
				},
				getBlock: func() interfaces.SignedBeaconBlock {
					b, err := blocks.NewSignedBeaconBlock(util.HydrateSignedBeaconBlockCapella(&eth.SignedBeaconBlockCapella{}))
					require.NoError(t, err)
					return b
				},
				expected: payloadAttributesCapellaResult,
			},
			{
				name: "deneb",
				getState: func() state.BeaconState {
					st, err := util.NewBeaconStateDeneb()
					require.NoError(t, err)
					return st
				},
				getBlock: func() interfaces.SignedBeaconBlock {
					b, err := blocks.NewSignedBeaconBlock(util.HydrateSignedBeaconBlockDeneb(&eth.SignedBeaconBlockDeneb{}))
					require.NoError(t, err)
					return b
				},
				expected: payloadAttributesDenebResult,
			},
		}
		for _, tc := range testCases {
			st := tc.getState()
			v := &eth.Validator{ExitEpoch: math.MaxUint64}
			require.NoError(t, st.SetValidators([]*eth.Validator{v}))
			currentSlot := primitives.Slot(0)
			// to avoid slot processing
			require.NoError(t, st.SetSlot(currentSlot+1))
			b := tc.getBlock()
			mockChainService := &mockChain.ChainService{
				Root:  make([]byte, 32),
				State: st,
				Block: b,
				Slot:  &currentSlot,
			}
			s := &Server{
				StateNotifier:     &mockChain.MockStateNotifier{},
				OperationNotifier: &mockChain.MockOperationNotifier{},
				HeadFetcher:       mockChainService,
				ChainInfoFetcher:  mockChainService,
			}

			request := httptest.NewRequest(http.MethodGet, fmt.Sprintf("http://example.com/eth/v1/events?topics=%s", PayloadAttributesTopic), nil)
			w := &flushableResponseRecorder{
				ResponseRecorder: httptest.NewRecorder(),
			}

			go func() {
				s.StreamEvents(w, request)
			}()
			// wait for initiation of StreamEvents
			time.Sleep(100 * time.Millisecond)
			s.StateNotifier.StateFeed().Send(&feed.Event{Type: statefeed.MissedSlot})

			// wait for feed
			time.Sleep(1 * time.Second)
			request.Context().Done()

			resp := w.Result()
			body, err := io.ReadAll(resp.Body)
			require.NoError(t, err)
			require.NotNil(t, body)
			assert.Equal(t, tc.expected, string(body), "wrong result for "+tc.name)
		}
	})
}

const operationsResult = `event: attestation
data: {"aggregation_bits":"0x00","data":{"slot":"0","index":"0","beacon_block_root":"0x0000000000000000000000000000000000000000000000000000000000000000","source":{"epoch":"0","root":"0x0000000000000000000000000000000000000000000000000000000000000000"},"target":{"epoch":"0","root":"0x0000000000000000000000000000000000000000000000000000000000000000"}},"signature":"0x000000000000000000000000000000000000000000000000000000000000000000000000000000000000000000000000000000000000000000000000000000000000000000000000000000000000000000000000000000000000000000000000"}

event: attestation
data: {"aggregation_bits":"0x00","data":{"slot":"0","index":"0","beacon_block_root":"0x0000000000000000000000000000000000000000000000000000000000000000","source":{"epoch":"0","root":"0x0000000000000000000000000000000000000000000000000000000000000000"},"target":{"epoch":"0","root":"0x0000000000000000000000000000000000000000000000000000000000000000"}},"signature":"0x000000000000000000000000000000000000000000000000000000000000000000000000000000000000000000000000000000000000000000000000000000000000000000000000000000000000000000000000000000000000000000000000"}

event: voluntary_exit
data: {"message":{"epoch":"0","validator_index":"0"},"signature":"0x000000000000000000000000000000000000000000000000000000000000000000000000000000000000000000000000000000000000000000000000000000000000000000000000000000000000000000000000000000000000000000000000"}

event: contribution_and_proof
data: {"message":{"aggregator_index":"0","contribution":{"slot":"0","beacon_block_root":"0x0000000000000000000000000000000000000000000000000000000000000000","subcommittee_index":"0","aggregation_bits":"0x00000000000000000000000000000000","signature":"0x000000000000000000000000000000000000000000000000000000000000000000000000000000000000000000000000000000000000000000000000000000000000000000000000000000000000000000000000000000000000000000000000"},"selection_proof":"0x000000000000000000000000000000000000000000000000000000000000000000000000000000000000000000000000000000000000000000000000000000000000000000000000000000000000000000000000000000000000000000000000"},"signature":"0x000000000000000000000000000000000000000000000000000000000000000000000000000000000000000000000000000000000000000000000000000000000000000000000000000000000000000000000000000000000000000000000000"}

event: bls_to_execution_change
data: {"message":{"validator_index":"0","from_bls_pubkey":"0x000000000000000000000000000000000000000000000000000000000000000000000000000000000000000000000000","to_execution_address":"0x0000000000000000000000000000000000000000"},"signature":"0x000000000000000000000000000000000000000000000000000000000000000000000000000000000000000000000000000000000000000000000000000000000000000000000000000000000000000000000000000000000000000000000000"}

event: blob_sidecar
data: {"block_root":"0x0000000000000000000000000000000000000000000000000000000000000000","index":"0","slot":"0","kzg_commitment":"0x000000000000000000000000000000000000000000000000000000000000000000000000000000000000000000000000","versioned_hash":"0x01b0761f87b081d5cf10757ccc89f12be355c70e2e29df288b65b30710dcbcd1"}

`

const stateResult = `event: head
data: {"slot":"0","block":"0x0000000000000000000000000000000000000000000000000000000000000000","state":"0x0000000000000000000000000000000000000000000000000000000000000000","epoch_transition":true,"execution_optimistic":false,"previous_duty_dependent_root":"0x0000000000000000000000000000000000000000000000000000000000000000","current_duty_dependent_root":"0x0000000000000000000000000000000000000000000000000000000000000000"}

event: finalized_checkpoint
data: {"block":"0x0000000000000000000000000000000000000000000000000000000000000000","state":"0x0000000000000000000000000000000000000000000000000000000000000000","epoch":"0","execution_optimistic":false}

event: chain_reorg
data: {"slot":"0","depth":"0","old_head_block":"0x0000000000000000000000000000000000000000000000000000000000000000","old_head_state":"0x0000000000000000000000000000000000000000000000000000000000000000","new_head_block":"0x0000000000000000000000000000000000000000000000000000000000000000","new_head_state":"0x0000000000000000000000000000000000000000000000000000000000000000","epoch":"0","execution_optimistic":false}

event: block
data: {"slot":"0","block":"0xeade62f0457b2fdf48e7d3fc4b60736688286be7c7a3ac4c9a16a5e0600bd9e4","execution_optimistic":false}

`

const payloadAttributesBellatrixResult = `event: payload_attributes
data: {"version":"bellatrix","data":{"proposer_index":"0","proposal_slot":"1","parent_block_number":"0","parent_block_root":"0x0000000000000000000000000000000000000000000000000000000000000000","parent_block_hash":"0x0000000000000000000000000000000000000000000000000000000000000000","payload_attributes":{"timestamp":"12","prev_randao":"0x0000000000000000000000000000000000000000000000000000000000000000","suggested_fee_recipient":"0x0000000000000000000000000000000000000000"}}}

`

const payloadAttributesCapellaResult = `event: payload_attributes
data: {"version":"capella","data":{"proposer_index":"0","proposal_slot":"1","parent_block_number":"0","parent_block_root":"0x0000000000000000000000000000000000000000000000000000000000000000","parent_block_hash":"0x0000000000000000000000000000000000000000000000000000000000000000","payload_attributes":{"timestamp":"12","prev_randao":"0x0000000000000000000000000000000000000000000000000000000000000000","suggested_fee_recipient":"0x0000000000000000000000000000000000000000","withdrawals":[]}}}

`

const payloadAttributesDenebResult = `event: payload_attributes
data: {"version":"deneb","data":{"proposer_index":"0","proposal_slot":"1","parent_block_number":"0","parent_block_root":"0x0000000000000000000000000000000000000000000000000000000000000000","parent_block_hash":"0x0000000000000000000000000000000000000000000000000000000000000000","payload_attributes":{"timestamp":"12","prev_randao":"0x0000000000000000000000000000000000000000000000000000000000000000","suggested_fee_recipient":"0x0000000000000000000000000000000000000000","withdrawals":[],"parent_beacon_block_root":"0xbef96cb938fd48b2403d3e662664325abb0102ed12737cbb80d717520e50cf4a"}}}

`<|MERGE_RESOLUTION|>--- conflicted
+++ resolved
@@ -10,26 +10,14 @@
 	"testing"
 	"time"
 
-<<<<<<< HEAD
-	"github.com/ethereum/go-ethereum/common/hexutil"
-	"github.com/golang/mock/gomock"
-	"github.com/grpc-ecosystem/grpc-gateway/v2/proto/gateway"
-	"github.com/prysmaticlabs/go-bitfield"
-	"github.com/prysmaticlabs/prysm/v4/async/event"
-=======
->>>>>>> bc107a61
 	mockChain "github.com/prysmaticlabs/prysm/v4/beacon-chain/blockchain/testing"
 	"github.com/prysmaticlabs/prysm/v4/beacon-chain/core/feed"
 	"github.com/prysmaticlabs/prysm/v4/beacon-chain/core/feed/operation"
 	statefeed "github.com/prysmaticlabs/prysm/v4/beacon-chain/core/feed/state"
 	"github.com/prysmaticlabs/prysm/v4/beacon-chain/state"
 	"github.com/prysmaticlabs/prysm/v4/consensus-types/blocks"
-<<<<<<< HEAD
-	enginev1 "github.com/prysmaticlabs/prysm/v4/proto/engine/v1"
-=======
 	"github.com/prysmaticlabs/prysm/v4/consensus-types/interfaces"
 	"github.com/prysmaticlabs/prysm/v4/consensus-types/primitives"
->>>>>>> bc107a61
 	ethpb "github.com/prysmaticlabs/prysm/v4/proto/eth/v1"
 	eth "github.com/prysmaticlabs/prysm/v4/proto/prysm/v1alpha1"
 	"github.com/prysmaticlabs/prysm/v4/testing/assert"
@@ -127,57 +115,6 @@
 				},
 			},
 		})
-<<<<<<< HEAD
-	})
-	t.Run(BlobSidecarTopic, func(t *testing.T) {
-		// TODO: update after update to ROBlobs
-		//ctx := context.Background()
-		//srv, ctrl, mockStream := setupServer(ctx, t)
-		//defer ctrl.Finish()
-		//commitment, err := hexutil.Decode("0x1b66ac1fb663c9bc59509846d6ec05345bd908eda73e670af888da41af171505cc411d61252fb6cb3fa0017b679f8000")
-		//require.NoError(t, err)
-		//wantedBlobV1alpha1 := &eth.SignedBlobSidecar{
-		//	Message: &eth.DeprecatedBlobSidecar{
-		//		BlockRoot:     make([]byte, fieldparams.RootLength),
-		//		Index:         1,
-		//		Slot:          3,
-		//		KzgCommitment: commitment,
-		//	},
-		//	Signature: make([]byte, 96),
-		//}
-		//versionedHash := blockchain.ConvertKzgCommitmentToVersionedHash(commitment)
-		//blobEvent := &ethpb.EventBlobSidecar{
-		//	BlockRoot:     bytesutil.SafeCopyBytes(wantedBlobV1alpha1.Message.BlockRoot),
-		//	Index:         wantedBlobV1alpha1.Message.Index,
-		//	Slot:          wantedBlobV1alpha1.Message.Slot,
-		//	VersionedHash: bytesutil.SafeCopyBytes(versionedHash.Bytes()),
-		//	KzgCommitment: bytesutil.SafeCopyBytes(wantedBlobV1alpha1.Message.KzgCommitment),
-		//}
-		//genericResponse, err := anypb.New(blobEvent)
-		//require.NoError(t, err)
-		//
-		//wantedMessage := &gateway.EventSource{
-		//	Event: BlobSidecarTopic,
-		//	Data:  genericResponse,
-		//}
-		//
-		//assertFeedSendAndReceive(ctx, &assertFeedArgs{
-		//	t:             t,
-		//	srv:           srv,
-		//	topics:        []string{BlobSidecarTopic},
-		//	stream:        mockStream,
-		//	shouldReceive: wantedMessage,
-		//	itemToSend: &feed.Event{
-		//		Type: operation.BlobSidecarReceived,
-		//		Data: &operation.BlobSidecarReceivedData{
-		//			Blob: wantedBlobV1alpha1,
-		//		},
-		//	},
-		//	feed: srv.OperationNotifier.OperationFeed(),
-		//})
-	})
-}
-=======
 		s.OperationNotifier.OperationFeed().Send(&feed.Event{
 			Type: operation.BlobSidecarReceived,
 			Data: &operation.BlobSidecarReceivedData{
@@ -187,7 +124,6 @@
 		// wait for feed
 		time.Sleep(1 * time.Second)
 		request.Context().Done()
->>>>>>> bc107a61
 
 		resp := w.Result()
 		body, err := io.ReadAll(resp.Body)
