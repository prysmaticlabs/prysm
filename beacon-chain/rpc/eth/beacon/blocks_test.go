--- conflicted
+++ resolved
@@ -2,26 +2,11 @@
 
 import (
 	"context"
+	"fmt"
+	"reflect"
 	"testing"
 
 	"github.com/prysmaticlabs/go-bitfield"
-<<<<<<< HEAD
-	mock "github.com/prysmaticlabs/prysm/v3/beacon-chain/blockchain/testing"
-	dbTest "github.com/prysmaticlabs/prysm/v3/beacon-chain/db/testing"
-	mockp2p "github.com/prysmaticlabs/prysm/v3/beacon-chain/p2p/testing"
-	"github.com/prysmaticlabs/prysm/v3/beacon-chain/rpc/testutil"
-	"github.com/prysmaticlabs/prysm/v3/config/params"
-	"github.com/prysmaticlabs/prysm/v3/consensus-types/blocks"
-	"github.com/prysmaticlabs/prysm/v3/consensus-types/primitives"
-	"github.com/prysmaticlabs/prysm/v3/encoding/bytesutil"
-	ethpbv1 "github.com/prysmaticlabs/prysm/v3/proto/eth/v1"
-	ethpbv2 "github.com/prysmaticlabs/prysm/v3/proto/eth/v2"
-	"github.com/prysmaticlabs/prysm/v3/proto/migration"
-	ethpbalpha "github.com/prysmaticlabs/prysm/v3/proto/prysm/v1alpha1"
-	"github.com/prysmaticlabs/prysm/v3/testing/assert"
-	"github.com/prysmaticlabs/prysm/v3/testing/require"
-	"github.com/prysmaticlabs/prysm/v3/testing/util"
-=======
 	mock "github.com/prysmaticlabs/prysm/v4/beacon-chain/blockchain/testing"
 	"github.com/prysmaticlabs/prysm/v4/beacon-chain/db"
 	dbTest "github.com/prysmaticlabs/prysm/v4/beacon-chain/db/testing"
@@ -41,127 +26,495 @@
 	"github.com/prysmaticlabs/prysm/v4/testing/assert"
 	"github.com/prysmaticlabs/prysm/v4/testing/require"
 	"github.com/prysmaticlabs/prysm/v4/testing/util"
->>>>>>> 7c49277e
 	"google.golang.org/grpc/metadata"
 )
 
+func fillDBTestBlocks(ctx context.Context, t *testing.T, beaconDB db.Database) (*ethpbalpha.SignedBeaconBlock, []*ethpbalpha.BeaconBlockContainer) {
+	parentRoot := [32]byte{1, 2, 3}
+	genBlk := util.NewBeaconBlock()
+	genBlk.Block.ParentRoot = parentRoot[:]
+	root, err := genBlk.Block.HashTreeRoot()
+	require.NoError(t, err)
+	util.SaveBlock(t, ctx, beaconDB, genBlk)
+	require.NoError(t, beaconDB.SaveGenesisBlockRoot(ctx, root))
+
+	count := primitives.Slot(100)
+	blks := make([]interfaces.ReadOnlySignedBeaconBlock, count)
+	blkContainers := make([]*ethpbalpha.BeaconBlockContainer, count)
+	for i := primitives.Slot(0); i < count; i++ {
+		b := util.NewBeaconBlock()
+		b.Block.Slot = i
+		b.Block.ParentRoot = bytesutil.PadTo([]byte{uint8(i)}, 32)
+		root, err := b.Block.HashTreeRoot()
+		require.NoError(t, err)
+		blks[i], err = blocks.NewSignedBeaconBlock(b)
+		require.NoError(t, err)
+		blkContainers[i] = &ethpbalpha.BeaconBlockContainer{
+			Block:     &ethpbalpha.BeaconBlockContainer_Phase0Block{Phase0Block: b},
+			BlockRoot: root[:],
+		}
+	}
+	require.NoError(t, beaconDB.SaveBlocks(ctx, blks))
+	headRoot := bytesutil.ToBytes32(blkContainers[len(blks)-1].BlockRoot)
+	summary := &ethpbalpha.StateSummary{
+		Root: headRoot[:],
+		Slot: blkContainers[len(blks)-1].Block.(*ethpbalpha.BeaconBlockContainer_Phase0Block).Phase0Block.Block.Slot,
+	}
+	require.NoError(t, beaconDB.SaveStateSummary(ctx, summary))
+	require.NoError(t, beaconDB.SaveHeadBlockRoot(ctx, headRoot))
+	return genBlk, blkContainers
+}
+
+func fillDBTestBlocksAltair(ctx context.Context, t *testing.T, beaconDB db.Database) (*ethpbalpha.SignedBeaconBlockAltair, []*ethpbalpha.BeaconBlockContainer) {
+	parentRoot := [32]byte{1, 2, 3}
+	genBlk := util.NewBeaconBlockAltair()
+	genBlk.Block.ParentRoot = parentRoot[:]
+	root, err := genBlk.Block.HashTreeRoot()
+	require.NoError(t, err)
+	util.SaveBlock(t, ctx, beaconDB, genBlk)
+	require.NoError(t, beaconDB.SaveGenesisBlockRoot(ctx, root))
+
+	count := primitives.Slot(100)
+	blks := make([]interfaces.ReadOnlySignedBeaconBlock, count)
+	blkContainers := make([]*ethpbalpha.BeaconBlockContainer, count)
+	for i := primitives.Slot(0); i < count; i++ {
+		b := util.NewBeaconBlockAltair()
+		b.Block.Slot = i
+		b.Block.ParentRoot = bytesutil.PadTo([]byte{uint8(i)}, 32)
+		syncCommitteeBits := bitfield.NewBitvector512()
+		syncCommitteeBits.SetBitAt(100, true)
+		b.Block.Body.SyncAggregate = &ethpbalpha.SyncAggregate{
+			SyncCommitteeBits:      syncCommitteeBits,
+			SyncCommitteeSignature: bytesutil.PadTo([]byte("signature"), 96),
+		}
+		root, err := b.Block.HashTreeRoot()
+		require.NoError(t, err)
+		signedB, err := blocks.NewSignedBeaconBlock(b)
+		require.NoError(t, err)
+		blks[i] = signedB
+		blkContainers[i] = &ethpbalpha.BeaconBlockContainer{
+			Block: &ethpbalpha.BeaconBlockContainer_AltairBlock{AltairBlock: b}, BlockRoot: root[:]}
+	}
+	require.NoError(t, beaconDB.SaveBlocks(ctx, blks))
+	headRoot := bytesutil.ToBytes32(blkContainers[len(blks)-1].BlockRoot)
+	summary := &ethpbalpha.StateSummary{
+		Root: headRoot[:],
+		Slot: blkContainers[len(blks)-1].Block.(*ethpbalpha.BeaconBlockContainer_AltairBlock).AltairBlock.Block.Slot,
+	}
+	require.NoError(t, beaconDB.SaveStateSummary(ctx, summary))
+	require.NoError(t, beaconDB.SaveHeadBlockRoot(ctx, headRoot))
+	return genBlk, blkContainers
+}
+
+func fillDBTestBlocksBellatrix(ctx context.Context, t *testing.T, beaconDB db.Database) (*ethpbalpha.SignedBeaconBlockBellatrix, []*ethpbalpha.BeaconBlockContainer) {
+	parentRoot := [32]byte{1, 2, 3}
+	genBlk := util.NewBeaconBlockBellatrix()
+	genBlk.Block.ParentRoot = parentRoot[:]
+	root, err := genBlk.Block.HashTreeRoot()
+	require.NoError(t, err)
+	util.SaveBlock(t, ctx, beaconDB, genBlk)
+	require.NoError(t, beaconDB.SaveGenesisBlockRoot(ctx, root))
+
+	count := primitives.Slot(100)
+	blks := make([]interfaces.ReadOnlySignedBeaconBlock, count)
+	blkContainers := make([]*ethpbalpha.BeaconBlockContainer, count)
+	for i := primitives.Slot(0); i < count; i++ {
+		b := util.NewBeaconBlockBellatrix()
+		b.Block.Slot = i
+		b.Block.ParentRoot = bytesutil.PadTo([]byte{uint8(i)}, 32)
+		syncCommitteeBits := bitfield.NewBitvector512()
+		syncCommitteeBits.SetBitAt(100, true)
+		b.Block.Body.SyncAggregate = &ethpbalpha.SyncAggregate{
+			SyncCommitteeBits:      syncCommitteeBits,
+			SyncCommitteeSignature: bytesutil.PadTo([]byte("signature"), 96),
+		}
+		b.Block.Body.ExecutionPayload = &enginev1.ExecutionPayload{
+			ParentHash:    bytesutil.PadTo([]byte("parent_hash"), 32),
+			FeeRecipient:  bytesutil.PadTo([]byte("fee_recipient"), 20),
+			StateRoot:     bytesutil.PadTo([]byte("state_root"), 32),
+			ReceiptsRoot:  bytesutil.PadTo([]byte("receipts_root"), 32),
+			LogsBloom:     bytesutil.PadTo([]byte("logs_bloom"), 256),
+			PrevRandao:    bytesutil.PadTo([]byte("prev_randao"), 32),
+			BlockNumber:   123,
+			GasLimit:      123,
+			GasUsed:       123,
+			Timestamp:     123,
+			ExtraData:     bytesutil.PadTo([]byte("extra_data"), 32),
+			BaseFeePerGas: bytesutil.PadTo([]byte("base_fee_per_gas"), 32),
+			BlockHash:     bytesutil.PadTo([]byte("block_hash"), 32),
+			Transactions:  [][]byte{[]byte("transaction1"), []byte("transaction2")},
+		}
+		root, err := b.Block.HashTreeRoot()
+		require.NoError(t, err)
+		signedB, err := blocks.NewSignedBeaconBlock(b)
+		require.NoError(t, err)
+		blks[i] = signedB
+		blkContainers[i] = &ethpbalpha.BeaconBlockContainer{
+			Block: &ethpbalpha.BeaconBlockContainer_BellatrixBlock{BellatrixBlock: b}, BlockRoot: root[:]}
+	}
+	require.NoError(t, beaconDB.SaveBlocks(ctx, blks))
+	headRoot := bytesutil.ToBytes32(blkContainers[len(blks)-1].BlockRoot)
+	summary := &ethpbalpha.StateSummary{
+		Root: headRoot[:],
+		Slot: blkContainers[len(blks)-1].Block.(*ethpbalpha.BeaconBlockContainer_BellatrixBlock).BellatrixBlock.Block.Slot,
+	}
+	require.NoError(t, beaconDB.SaveStateSummary(ctx, summary))
+	require.NoError(t, beaconDB.SaveHeadBlockRoot(ctx, headRoot))
+	return genBlk, blkContainers
+}
+
+func fillDBTestBlocksCapella(ctx context.Context, t *testing.T, beaconDB db.Database) (*ethpbalpha.SignedBeaconBlockCapella, []*ethpbalpha.BeaconBlockContainer) {
+	parentRoot := [32]byte{1, 2, 3}
+	genBlk := util.NewBeaconBlockCapella()
+	genBlk.Block.ParentRoot = parentRoot[:]
+	root, err := genBlk.Block.HashTreeRoot()
+	require.NoError(t, err)
+	util.SaveBlock(t, ctx, beaconDB, genBlk)
+	require.NoError(t, beaconDB.SaveGenesisBlockRoot(ctx, root))
+
+	count := primitives.Slot(100)
+	blks := make([]interfaces.ReadOnlySignedBeaconBlock, count)
+	blkContainers := make([]*ethpbalpha.BeaconBlockContainer, count)
+	for i := primitives.Slot(0); i < count; i++ {
+		b := util.NewBeaconBlockCapella()
+		b.Block.Slot = i
+		b.Block.ParentRoot = bytesutil.PadTo([]byte{uint8(i)}, 32)
+		syncCommitteeBits := bitfield.NewBitvector512()
+		syncCommitteeBits.SetBitAt(100, true)
+		b.Block.Body.SyncAggregate = &ethpbalpha.SyncAggregate{
+			SyncCommitteeBits:      syncCommitteeBits,
+			SyncCommitteeSignature: bytesutil.PadTo([]byte("signature"), 96),
+		}
+		b.Block.Body.ExecutionPayload = &enginev1.ExecutionPayloadCapella{
+			ParentHash:    bytesutil.PadTo([]byte("parent_hash"), 32),
+			FeeRecipient:  bytesutil.PadTo([]byte("fee_recipient"), 20),
+			StateRoot:     bytesutil.PadTo([]byte("state_root"), 32),
+			ReceiptsRoot:  bytesutil.PadTo([]byte("receipts_root"), 32),
+			LogsBloom:     bytesutil.PadTo([]byte("logs_bloom"), 256),
+			PrevRandao:    bytesutil.PadTo([]byte("prev_randao"), 32),
+			BlockNumber:   123,
+			GasLimit:      123,
+			GasUsed:       123,
+			Timestamp:     123,
+			ExtraData:     bytesutil.PadTo([]byte("extra_data"), 32),
+			BaseFeePerGas: bytesutil.PadTo([]byte("base_fee_per_gas"), 32),
+			BlockHash:     bytesutil.PadTo([]byte("block_hash"), 32),
+			Transactions:  [][]byte{[]byte("transaction1"), []byte("transaction2")},
+			Withdrawals: []*enginev1.Withdrawal{
+				{
+					Index:          1,
+					ValidatorIndex: 1,
+					Address:        bytesutil.PadTo([]byte("address1"), 20),
+					Amount:         1,
+				},
+				{
+					Index:          2,
+					ValidatorIndex: 2,
+					Address:        bytesutil.PadTo([]byte("address2"), 20),
+					Amount:         2,
+				},
+			},
+		}
+		root, err := b.Block.HashTreeRoot()
+		require.NoError(t, err)
+		signedB, err := blocks.NewSignedBeaconBlock(b)
+		require.NoError(t, err)
+		blks[i] = signedB
+		blkContainers[i] = &ethpbalpha.BeaconBlockContainer{
+			Block: &ethpbalpha.BeaconBlockContainer_CapellaBlock{CapellaBlock: b}, BlockRoot: root[:]}
+	}
+	require.NoError(t, beaconDB.SaveBlocks(ctx, blks))
+	headRoot := bytesutil.ToBytes32(blkContainers[len(blks)-1].BlockRoot)
+	summary := &ethpbalpha.StateSummary{
+		Root: headRoot[:],
+		Slot: blkContainers[len(blks)-1].Block.(*ethpbalpha.BeaconBlockContainer_CapellaBlock).CapellaBlock.Block.Slot,
+	}
+	require.NoError(t, beaconDB.SaveStateSummary(ctx, summary))
+	require.NoError(t, beaconDB.SaveHeadBlockRoot(ctx, headRoot))
+	return genBlk, blkContainers
+}
+
+func fillDBTestBlocksBellatrixBlinded(ctx context.Context, t *testing.T, beaconDB db.Database) (*ethpbalpha.SignedBlindedBeaconBlockBellatrix, []*ethpbalpha.BeaconBlockContainer) {
+	parentRoot := [32]byte{1, 2, 3}
+	genBlk := util.NewBlindedBeaconBlockBellatrix()
+	genBlk.Block.ParentRoot = parentRoot[:]
+	root, err := genBlk.Block.HashTreeRoot()
+	require.NoError(t, err)
+	util.SaveBlock(t, ctx, beaconDB, genBlk)
+	require.NoError(t, beaconDB.SaveGenesisBlockRoot(ctx, root))
+
+	count := primitives.Slot(100)
+	blks := make([]interfaces.ReadOnlySignedBeaconBlock, count)
+	blkContainers := make([]*ethpbalpha.BeaconBlockContainer, count)
+	for i := primitives.Slot(0); i < count; i++ {
+		b := util.NewBlindedBeaconBlockBellatrix()
+		b.Block.Slot = i
+		b.Block.ParentRoot = bytesutil.PadTo([]byte{uint8(i)}, 32)
+		syncCommitteeBits := bitfield.NewBitvector512()
+		syncCommitteeBits.SetBitAt(100, true)
+		b.Block.Body.SyncAggregate = &ethpbalpha.SyncAggregate{
+			SyncCommitteeBits:      syncCommitteeBits,
+			SyncCommitteeSignature: bytesutil.PadTo([]byte("signature"), 96),
+		}
+		b.Block.Body.ExecutionPayloadHeader = &enginev1.ExecutionPayloadHeader{
+			ParentHash:       bytesutil.PadTo([]byte("parent_hash"), 32),
+			FeeRecipient:     bytesutil.PadTo([]byte("fee_recipient"), 20),
+			StateRoot:        bytesutil.PadTo([]byte("state_root"), 32),
+			ReceiptsRoot:     bytesutil.PadTo([]byte("receipts_root"), 32),
+			LogsBloom:        bytesutil.PadTo([]byte("logs_bloom"), 256),
+			PrevRandao:       bytesutil.PadTo([]byte("prev_randao"), 32),
+			BlockNumber:      123,
+			GasLimit:         123,
+			GasUsed:          123,
+			Timestamp:        123,
+			ExtraData:        bytesutil.PadTo([]byte("extra_data"), 32),
+			BaseFeePerGas:    bytesutil.PadTo([]byte("base_fee_per_gas"), 32),
+			BlockHash:        bytesutil.PadTo([]byte("block_hash"), 32),
+			TransactionsRoot: bytesutil.PadTo([]byte("transactions_root"), 32),
+		}
+		root, err := b.Block.HashTreeRoot()
+		require.NoError(t, err)
+		signedB, err := blocks.NewSignedBeaconBlock(b)
+		require.NoError(t, err)
+		blks[i] = signedB
+		blkContainers[i] = &ethpbalpha.BeaconBlockContainer{
+			Block: &ethpbalpha.BeaconBlockContainer_BlindedBellatrixBlock{BlindedBellatrixBlock: b}, BlockRoot: root[:]}
+	}
+	require.NoError(t, beaconDB.SaveBlocks(ctx, blks))
+	headRoot := bytesutil.ToBytes32(blkContainers[len(blks)-1].BlockRoot)
+	summary := &ethpbalpha.StateSummary{
+		Root: headRoot[:],
+		Slot: blkContainers[len(blks)-1].Block.(*ethpbalpha.BeaconBlockContainer_BlindedBellatrixBlock).BlindedBellatrixBlock.Block.Slot,
+	}
+	require.NoError(t, beaconDB.SaveStateSummary(ctx, summary))
+	require.NoError(t, beaconDB.SaveHeadBlockRoot(ctx, headRoot))
+	return genBlk, blkContainers
+}
+
+func fillDBTestBlocksCapellaBlinded(ctx context.Context, t *testing.T, beaconDB db.Database) (*ethpbalpha.SignedBlindedBeaconBlockCapella, []*ethpbalpha.BeaconBlockContainer) {
+	parentRoot := [32]byte{1, 2, 3}
+	genBlk := util.NewBlindedBeaconBlockCapella()
+	genBlk.Block.ParentRoot = parentRoot[:]
+	root, err := genBlk.Block.HashTreeRoot()
+	require.NoError(t, err)
+	util.SaveBlock(t, ctx, beaconDB, genBlk)
+	require.NoError(t, beaconDB.SaveGenesisBlockRoot(ctx, root))
+
+	count := primitives.Slot(100)
+	blks := make([]interfaces.ReadOnlySignedBeaconBlock, count)
+	blkContainers := make([]*ethpbalpha.BeaconBlockContainer, count)
+	for i := primitives.Slot(0); i < count; i++ {
+		b := util.NewBlindedBeaconBlockCapella()
+		b.Block.Slot = i
+		b.Block.ParentRoot = bytesutil.PadTo([]byte{uint8(i)}, 32)
+		syncCommitteeBits := bitfield.NewBitvector512()
+		syncCommitteeBits.SetBitAt(100, true)
+		b.Block.Body.SyncAggregate = &ethpbalpha.SyncAggregate{
+			SyncCommitteeBits:      syncCommitteeBits,
+			SyncCommitteeSignature: bytesutil.PadTo([]byte("signature"), 96),
+		}
+		b.Block.Body.ExecutionPayloadHeader = &enginev1.ExecutionPayloadHeaderCapella{
+			ParentHash:       bytesutil.PadTo([]byte("parent_hash"), 32),
+			FeeRecipient:     bytesutil.PadTo([]byte("fee_recipient"), 20),
+			StateRoot:        bytesutil.PadTo([]byte("state_root"), 32),
+			ReceiptsRoot:     bytesutil.PadTo([]byte("receipts_root"), 32),
+			LogsBloom:        bytesutil.PadTo([]byte("logs_bloom"), 256),
+			PrevRandao:       bytesutil.PadTo([]byte("prev_randao"), 32),
+			BlockNumber:      123,
+			GasLimit:         123,
+			GasUsed:          123,
+			Timestamp:        123,
+			ExtraData:        bytesutil.PadTo([]byte("extra_data"), 32),
+			BaseFeePerGas:    bytesutil.PadTo([]byte("base_fee_per_gas"), 32),
+			BlockHash:        bytesutil.PadTo([]byte("block_hash"), 32),
+			TransactionsRoot: bytesutil.PadTo([]byte("transactions_root"), 32),
+			WithdrawalsRoot:  bytesutil.PadTo([]byte("withdrawals_root"), 32),
+		}
+		root, err := b.Block.HashTreeRoot()
+		require.NoError(t, err)
+		signedB, err := blocks.NewSignedBeaconBlock(b)
+		require.NoError(t, err)
+		blks[i] = signedB
+		blkContainers[i] = &ethpbalpha.BeaconBlockContainer{
+			Block: &ethpbalpha.BeaconBlockContainer_BlindedCapellaBlock{BlindedCapellaBlock: b}, BlockRoot: root[:]}
+	}
+	require.NoError(t, beaconDB.SaveBlocks(ctx, blks))
+	headRoot := bytesutil.ToBytes32(blkContainers[len(blks)-1].BlockRoot)
+	summary := &ethpbalpha.StateSummary{
+		Root: headRoot[:],
+		Slot: blkContainers[len(blks)-1].Block.(*ethpbalpha.BeaconBlockContainer_BlindedCapellaBlock).BlindedCapellaBlock.Block.Slot,
+	}
+	require.NoError(t, beaconDB.SaveStateSummary(ctx, summary))
+	require.NoError(t, beaconDB.SaveHeadBlockRoot(ctx, headRoot))
+	return genBlk, blkContainers
+}
+
 func TestServer_GetBlockHeader(t *testing.T) {
+	beaconDB := dbTest.SetupDB(t)
 	ctx := context.Background()
 
+	genBlk, blkContainers := fillDBTestBlocks(ctx, t, beaconDB)
+	root, err := genBlk.Block.HashTreeRoot()
+	require.NoError(t, err)
+	headBlock := blkContainers[len(blkContainers)-1]
+
 	t.Run("get header", func(t *testing.T) {
-		b := util.NewBeaconBlock()
-		b.Block.Slot = 123
-		b.Block.ProposerIndex = 123
-		b.Block.ParentRoot = bytesutil.PadTo([]byte("parent_root"), 32)
-		b.Block.StateRoot = bytesutil.PadTo([]byte("state_root"), 32)
-		blk, err := blocks.NewSignedBeaconBlock(b)
-		require.NoError(t, err)
-
-		mockChainService := &mock.ChainService{}
+		wsb, err := blocks.NewSignedBeaconBlock(headBlock.Block.(*ethpbalpha.BeaconBlockContainer_Phase0Block).Phase0Block)
+		require.NoError(t, err)
+		mockChainService := &mock.ChainService{
+			DB:                  beaconDB,
+			Block:               wsb,
+			Root:                headBlock.BlockRoot,
+			FinalizedCheckPoint: &ethpbalpha.Checkpoint{Root: blkContainers[64].BlockRoot},
+			FinalizedRoots:      map[[32]byte]bool{},
+		}
 		bs := &Server{
+			BeaconDB:              beaconDB,
+			ChainInfoFetcher:      mockChainService,
+			HeadFetcher:           mockChainService,
+			OptimisticModeFetcher: mockChainService,
 			FinalizationFetcher:   mockChainService,
-			BlockFetcher:          &testutil.MockBlockFetcher{BlockToReturn: blk},
+		}
+
+		tests := []struct {
+			name    string
+			blockID []byte
+			want    *ethpbalpha.SignedBeaconBlock
+			wantErr bool
+		}{
+			{
+				name:    "slot",
+				blockID: []byte("10"),
+				want:    blkContainers[10].Block.(*ethpbalpha.BeaconBlockContainer_Phase0Block).Phase0Block,
+			},
+			{
+				name:    "root",
+				blockID: blkContainers[20].BlockRoot,
+				want:    blkContainers[20].Block.(*ethpbalpha.BeaconBlockContainer_Phase0Block).Phase0Block,
+			},
+			{
+				name:    "canonical",
+				blockID: []byte("30"),
+				want:    blkContainers[30].Block.(*ethpbalpha.BeaconBlockContainer_Phase0Block).Phase0Block,
+			},
+			{
+				name:    "genesis",
+				blockID: []byte("genesis"),
+				want:    genBlk,
+			},
+			{
+				name:    "genesis root",
+				blockID: root[:],
+				want:    genBlk,
+			},
+			{
+				name:    "head",
+				blockID: []byte("head"),
+				want:    headBlock.Block.(*ethpbalpha.BeaconBlockContainer_Phase0Block).Phase0Block,
+			},
+			{
+				name:    "finalized",
+				blockID: []byte("finalized"),
+				want:    blkContainers[64].Block.(*ethpbalpha.BeaconBlockContainer_Phase0Block).Phase0Block,
+			},
+			{
+				name:    "no block",
+				blockID: []byte("105"),
+				wantErr: true,
+			},
+		}
+		for _, tt := range tests {
+			t.Run(tt.name, func(t *testing.T) {
+				header, err := bs.GetBlockHeader(ctx, &ethpbv1.BlockRequest{
+					BlockId: tt.blockID,
+				})
+				if !tt.wantErr {
+					require.NoError(t, err)
+				} else {
+					require.NotEqual(t, err, nil)
+					return
+				}
+
+				expectedBodyRoot, err := tt.want.Block.Body.HashTreeRoot()
+				require.NoError(t, err)
+				expectedHeader := &ethpbv1.BeaconBlockHeader{
+					Slot:          tt.want.Block.Slot,
+					ProposerIndex: tt.want.Block.ProposerIndex,
+					ParentRoot:    tt.want.Block.ParentRoot,
+					StateRoot:     make([]byte, 32),
+					BodyRoot:      expectedBodyRoot[:],
+				}
+				expectedHeaderRoot, err := expectedHeader.HashTreeRoot()
+				require.NoError(t, err)
+				headerRoot, err := header.Data.Header.Message.HashTreeRoot()
+				require.NoError(t, err)
+				assert.DeepEqual(t, expectedHeaderRoot, headerRoot)
+
+				assert.Equal(t, tt.want.Block.Slot, header.Data.Header.Message.Slot)
+				assert.DeepEqual(t, tt.want.Block.StateRoot, header.Data.Header.Message.StateRoot)
+				assert.DeepEqual(t, tt.want.Block.ParentRoot, header.Data.Header.Message.ParentRoot)
+				expectedRoot, err := tt.want.Block.Body.HashTreeRoot()
+				require.NoError(t, err)
+				assert.DeepEqual(t, expectedRoot[:], header.Data.Header.Message.BodyRoot)
+				assert.Equal(t, tt.want.Block.ProposerIndex, header.Data.Header.Message.ProposerIndex)
+			})
+		}
+	})
+
+	t.Run("execution optimistic", func(t *testing.T) {
+		wsb, err := blocks.NewSignedBeaconBlock(headBlock.Block.(*ethpbalpha.BeaconBlockContainer_Phase0Block).Phase0Block)
+		require.NoError(t, err)
+		mockChainService := &mock.ChainService{
+			DB:                  beaconDB,
+			Block:               wsb,
+			Root:                headBlock.BlockRoot,
+			FinalizedCheckPoint: &ethpbalpha.Checkpoint{Root: blkContainers[64].BlockRoot},
+			Optimistic:          true,
+			FinalizedRoots:      map[[32]byte]bool{},
+		}
+		bs := &Server{
+			BeaconDB:              beaconDB,
 			ChainInfoFetcher:      mockChainService,
+			HeadFetcher:           mockChainService,
 			OptimisticModeFetcher: mockChainService,
-		}
-
-		resp, err := bs.GetBlockHeader(ctx, &ethpbv1.BlockRequest{})
-		require.NoError(t, err)
-		expectedBodyRoot, err := b.Block.Body.HashTreeRoot()
-		require.NoError(t, err)
-		expectedHeader := &ethpbv1.BeaconBlockHeader{
-			Slot:          123,
-			ProposerIndex: 123,
-			ParentRoot:    bytesutil.PadTo([]byte("parent_root"), 32),
-			StateRoot:     bytesutil.PadTo([]byte("state_root"), 32),
-			BodyRoot:      expectedBodyRoot[:],
-		}
-		expectedHeaderRoot, err := expectedHeader.HashTreeRoot()
-		require.NoError(t, err)
-		respRoot, err := resp.Data.Header.Message.HashTreeRoot()
-		require.NoError(t, err)
-		assert.DeepEqual(t, expectedHeaderRoot, respRoot)
-		assert.Equal(t, primitives.Slot(123), resp.Data.Header.Message.Slot)
-		assert.Equal(t, primitives.ValidatorIndex(123), resp.Data.Header.Message.ProposerIndex)
-		assert.DeepEqual(t, bytesutil.PadTo([]byte("state_root"), 32), resp.Data.Header.Message.StateRoot)
-		assert.DeepEqual(t, bytesutil.PadTo([]byte("parent_root"), 32), resp.Data.Header.Message.ParentRoot)
-		expectedRoot, err := b.Block.Body.HashTreeRoot()
-		require.NoError(t, err)
-		assert.DeepEqual(t, expectedRoot[:], resp.Data.Header.Message.BodyRoot)
-	})
-	t.Run("canonical", func(t *testing.T) {
-		b := util.NewBeaconBlock()
-		blk, err := blocks.NewSignedBeaconBlock(b)
-		require.NoError(t, err)
-		root, err := b.Block.HashTreeRoot()
-		require.NoError(t, err)
-
-		mockChainService := &mock.ChainService{CanonicalRoots: map[[32]byte]bool{root: true}}
+			FinalizationFetcher:   mockChainService,
+		}
+		header, err := bs.GetBlockHeader(ctx, &ethpbv1.BlockRequest{BlockId: []byte("head")})
+		require.NoError(t, err)
+		assert.Equal(t, true, header.ExecutionOptimistic)
+	})
+
+	t.Run("finalized", func(t *testing.T) {
+		wsb, err := blocks.NewSignedBeaconBlock(headBlock.Block.(*ethpbalpha.BeaconBlockContainer_Phase0Block).Phase0Block)
+		require.NoError(t, err)
+		mockChainService := &mock.ChainService{
+			DB:                  beaconDB,
+			Block:               wsb,
+			Root:                headBlock.BlockRoot,
+			FinalizedCheckPoint: &ethpbalpha.Checkpoint{Root: blkContainers[64].BlockRoot},
+			FinalizedRoots: map[[32]byte]bool{
+				bytesutil.ToBytes32(blkContainers[32].BlockRoot): true,
+				bytesutil.ToBytes32(blkContainers[64].BlockRoot): false,
+			},
+		}
 		bs := &Server{
+			BeaconDB:              beaconDB,
+			ChainInfoFetcher:      mockChainService,
+			HeadFetcher:           mockChainService,
+			OptimisticModeFetcher: mockChainService,
 			FinalizationFetcher:   mockChainService,
-			BlockFetcher:          &testutil.MockBlockFetcher{BlockToReturn: blk},
-			ChainInfoFetcher:      mockChainService,
-			OptimisticModeFetcher: mockChainService,
-		}
-
-		resp, err := bs.GetBlockHeader(ctx, &ethpbv1.BlockRequest{})
-		require.NoError(t, err)
-		assert.Equal(t, true, resp.Data.Canonical)
-	})
-	t.Run("execution optimistic", func(t *testing.T) {
-		b := util.NewBeaconBlock()
-		blk, err := blocks.NewSignedBeaconBlock(b)
-		require.NoError(t, err)
-
-		mockChainService := &mock.ChainService{Optimistic: true}
-		bs := &Server{
-			FinalizationFetcher:   mockChainService,
-			BlockFetcher:          &testutil.MockBlockFetcher{BlockToReturn: blk},
-			ChainInfoFetcher:      mockChainService,
-			OptimisticModeFetcher: mockChainService,
-		}
-
-		resp, err := bs.GetBlockHeader(ctx, &ethpbv1.BlockRequest{})
-		require.NoError(t, err)
-		assert.Equal(t, true, resp.ExecutionOptimistic)
-	})
-	t.Run("finalized", func(t *testing.T) {
-		b := util.NewBeaconBlock()
-		root, err := b.Block.HashTreeRoot()
-		require.NoError(t, err)
-		blk, err := blocks.NewSignedBeaconBlock(b)
-		require.NoError(t, err)
-
-		mockChainService := &mock.ChainService{FinalizedRoots: map[[32]byte]bool{root: true}}
-		bs := &Server{
-			FinalizationFetcher:   mockChainService,
-			BlockFetcher:          &testutil.MockBlockFetcher{BlockToReturn: blk},
-			ChainInfoFetcher:      mockChainService,
-			OptimisticModeFetcher: mockChainService,
-		}
-
-		resp, err := bs.GetBlockHeader(ctx, &ethpbv1.BlockRequest{BlockId: root[:]})
-		require.NoError(t, err)
-		assert.Equal(t, true, resp.Finalized)
-	})
-	t.Run("not finalized", func(t *testing.T) {
-		b := util.NewBeaconBlock()
-		root, err := b.Block.HashTreeRoot()
-		require.NoError(t, err)
-		blk, err := blocks.NewSignedBeaconBlock(b)
-		require.NoError(t, err)
-
-		mockChainService := &mock.ChainService{FinalizedRoots: map[[32]byte]bool{root: false}}
-		bs := &Server{
-			FinalizationFetcher:   mockChainService,
-			BlockFetcher:          &testutil.MockBlockFetcher{BlockToReturn: blk},
-			ChainInfoFetcher:      mockChainService,
-			OptimisticModeFetcher: mockChainService,
-		}
-
-		resp, err := bs.GetBlockHeader(ctx, &ethpbv1.BlockRequest{BlockId: root[:]})
-		require.NoError(t, err)
-		assert.Equal(t, false, resp.Finalized)
+		}
+
+		t.Run("true", func(t *testing.T) {
+			header, err := bs.GetBlockHeader(ctx, &ethpbv1.BlockRequest{BlockId: blkContainers[32].BlockRoot})
+			require.NoError(t, err)
+			assert.Equal(t, true, header.Finalized)
+		})
+		t.Run("false", func(t *testing.T) {
+			header, err := bs.GetBlockHeader(ctx, &ethpbv1.BlockRequest{BlockId: blkContainers[64].BlockRoot})
+			require.NoError(t, err)
+			assert.Equal(t, false, header.Finalized)
+		})
 	})
 }
 
@@ -169,7 +522,7 @@
 	beaconDB := dbTest.SetupDB(t)
 	ctx := context.Background()
 
-	_, blkContainers := testutil.FillDBWithBlocks(ctx, t, beaconDB)
+	_, blkContainers := fillDBTestBlocks(ctx, t, beaconDB)
 	headBlock := blkContainers[len(blkContainers)-1]
 
 	b1 := util.NewBeaconBlock()
@@ -679,320 +1032,959 @@
 }
 
 func TestServer_GetBlock(t *testing.T) {
+	beaconDB := dbTest.SetupDB(t)
 	ctx := context.Background()
-	b := util.NewBeaconBlock()
-	blk, err := blocks.NewSignedBeaconBlock(b)
+
+	genBlk, blkContainers := fillDBTestBlocks(ctx, t, beaconDB)
+	canonicalRoots := make(map[[32]byte]bool)
+
+	for _, bContr := range blkContainers {
+		canonicalRoots[bytesutil.ToBytes32(bContr.BlockRoot)] = true
+	}
+	headBlock := blkContainers[len(blkContainers)-1]
+	nextSlot := headBlock.GetPhase0Block().Block.Slot + 1
+
+	b2 := util.NewBeaconBlock()
+	b2.Block.Slot = 30
+	b2.Block.ParentRoot = bytesutil.PadTo([]byte{1}, 32)
+	util.SaveBlock(t, ctx, beaconDB, b2)
+	b3 := util.NewBeaconBlock()
+	b3.Block.Slot = 30
+	b3.Block.ParentRoot = bytesutil.PadTo([]byte{4}, 32)
+	util.SaveBlock(t, ctx, beaconDB, b3)
+	b4 := util.NewBeaconBlock()
+	b4.Block.Slot = nextSlot
+	b4.Block.ParentRoot = bytesutil.PadTo([]byte{8}, 32)
+	util.SaveBlock(t, ctx, beaconDB, b4)
+
+	wsb, err := blocks.NewSignedBeaconBlock(headBlock.Block.(*ethpbalpha.BeaconBlockContainer_Phase0Block).Phase0Block)
 	require.NoError(t, err)
 
 	bs := &Server{
-		FinalizationFetcher: &mock.ChainService{},
-		BlockFetcher:        &testutil.MockBlockFetcher{BlockToReturn: blk},
+		BeaconDB: beaconDB,
+		ChainInfoFetcher: &mock.ChainService{
+			DB:                  beaconDB,
+			Block:               wsb,
+			Root:                headBlock.BlockRoot,
+			FinalizedCheckPoint: &ethpbalpha.Checkpoint{Root: blkContainers[64].BlockRoot},
+			CanonicalRoots:      canonicalRoots,
+		},
 	}
 
-	expected, err := migration.V1Alpha1ToV1SignedBlock(b)
+	root, err := genBlk.Block.HashTreeRoot()
 	require.NoError(t, err)
-	resp, err := bs.GetBlockV2(ctx, &ethpbv2.BlockRequestV2{})
+
+	tests := []struct {
+		name    string
+		blockID []byte
+		want    *ethpbalpha.SignedBeaconBlock
+		wantErr bool
+	}{
+		{
+			name:    "slot",
+			blockID: []byte("30"),
+			want:    blkContainers[30].Block.(*ethpbalpha.BeaconBlockContainer_Phase0Block).Phase0Block,
+		},
+		{
+			name:    "bad formatting",
+			blockID: []byte("3bad0"),
+			wantErr: true,
+		},
+		{
+			name:    "canonical",
+			blockID: []byte("30"),
+			want:    blkContainers[30].Block.(*ethpbalpha.BeaconBlockContainer_Phase0Block).Phase0Block,
+		},
+		{
+			name:    "non canonical",
+			blockID: []byte(fmt.Sprintf("%d", nextSlot)),
+			wantErr: true,
+		},
+		{
+			name:    "head",
+			blockID: []byte("head"),
+			want:    headBlock.Block.(*ethpbalpha.BeaconBlockContainer_Phase0Block).Phase0Block,
+		},
+		{
+			name:    "finalized",
+			blockID: []byte("finalized"),
+			want:    blkContainers[64].Block.(*ethpbalpha.BeaconBlockContainer_Phase0Block).Phase0Block,
+		},
+		{
+			name:    "genesis",
+			blockID: []byte("genesis"),
+			want:    genBlk,
+		},
+		{
+			name:    "genesis root",
+			blockID: root[:],
+			want:    genBlk,
+		},
+		{
+			name:    "root",
+			blockID: blkContainers[20].BlockRoot,
+			want:    blkContainers[20].Block.(*ethpbalpha.BeaconBlockContainer_Phase0Block).Phase0Block,
+		},
+		{
+			name:    "non-existent root",
+			blockID: bytesutil.PadTo([]byte("hi there"), 32),
+			wantErr: true,
+		},
+		{
+			name:    "no block",
+			blockID: []byte("105"),
+			wantErr: true,
+		},
+	}
+	for _, tt := range tests {
+		t.Run(tt.name, func(t *testing.T) {
+			blk, err := bs.GetBlock(ctx, &ethpbv1.BlockRequest{
+				BlockId: tt.blockID,
+			})
+			if tt.wantErr {
+				require.NotEqual(t, err, nil, "no error has been returned")
+				return
+			}
+			require.NoError(t, err)
+
+			v1Block, err := migration.V1Alpha1ToV1SignedBlock(tt.want)
+			require.NoError(t, err)
+
+			if !reflect.DeepEqual(blk.Data.Message, v1Block.Block) {
+				t.Error("Expected blocks to equal")
+			}
+		})
+	}
+}
+
+func TestServer_GetBlockV2(t *testing.T) {
+	t.Run("Phase 0", func(t *testing.T) {
+		beaconDB := dbTest.SetupDB(t)
+		ctx := context.Background()
+
+		genBlk, blkContainers := fillDBTestBlocks(ctx, t, beaconDB)
+		canonicalRoots := make(map[[32]byte]bool)
+		for _, bContr := range blkContainers {
+			canonicalRoots[bytesutil.ToBytes32(bContr.BlockRoot)] = true
+		}
+		headBlock := blkContainers[len(blkContainers)-1]
+		nextSlot := headBlock.GetPhase0Block().Block.Slot + 1
+
+		wsb, err := blocks.NewSignedBeaconBlock(headBlock.Block.(*ethpbalpha.BeaconBlockContainer_Phase0Block).Phase0Block)
+		require.NoError(t, err)
+
+		mockChainService := &mock.ChainService{
+			DB:                  beaconDB,
+			Block:               wsb,
+			Root:                headBlock.BlockRoot,
+			FinalizedCheckPoint: &ethpbalpha.Checkpoint{Root: blkContainers[64].BlockRoot},
+			CanonicalRoots:      canonicalRoots,
+			FinalizedRoots:      map[[32]byte]bool{},
+		}
+		bs := &Server{
+			BeaconDB:              beaconDB,
+			ChainInfoFetcher:      mockChainService,
+			HeadFetcher:           mockChainService,
+			OptimisticModeFetcher: mockChainService,
+			FinalizationFetcher:   mockChainService,
+		}
+
+		root, err := genBlk.Block.HashTreeRoot()
+		require.NoError(t, err)
+
+		tests := []struct {
+			name    string
+			blockID []byte
+			want    *ethpbalpha.SignedBeaconBlock
+			wantErr bool
+		}{
+			{
+				name:    "slot",
+				blockID: []byte("30"),
+				want:    blkContainers[30].Block.(*ethpbalpha.BeaconBlockContainer_Phase0Block).Phase0Block,
+			},
+			{
+				name:    "bad formatting",
+				blockID: []byte("3bad0"),
+				wantErr: true,
+			},
+			{
+				name:    "canonical",
+				blockID: []byte("30"),
+				want:    blkContainers[30].Block.(*ethpbalpha.BeaconBlockContainer_Phase0Block).Phase0Block,
+			},
+			{
+				name:    "non canonical",
+				blockID: []byte(fmt.Sprintf("%d", nextSlot)),
+				wantErr: true,
+			},
+			{
+				name:    "head",
+				blockID: []byte("head"),
+				want:    headBlock.Block.(*ethpbalpha.BeaconBlockContainer_Phase0Block).Phase0Block,
+			},
+			{
+				name:    "finalized",
+				blockID: []byte("finalized"),
+				want:    blkContainers[64].Block.(*ethpbalpha.BeaconBlockContainer_Phase0Block).Phase0Block,
+			},
+			{
+				name:    "genesis",
+				blockID: []byte("genesis"),
+				want:    genBlk,
+			},
+			{
+				name:    "genesis root",
+				blockID: root[:],
+				want:    genBlk,
+			},
+			{
+				name:    "root",
+				blockID: blkContainers[20].BlockRoot,
+				want:    blkContainers[20].Block.(*ethpbalpha.BeaconBlockContainer_Phase0Block).Phase0Block,
+			},
+			{
+				name:    "non-existent root",
+				blockID: bytesutil.PadTo([]byte("hi there"), 32),
+				wantErr: true,
+			},
+			{
+				name:    "no block",
+				blockID: []byte("105"),
+				wantErr: true,
+			},
+		}
+		for _, tt := range tests {
+			t.Run(tt.name, func(t *testing.T) {
+				blk, err := bs.GetBlockV2(ctx, &ethpbv2.BlockRequestV2{
+					BlockId: tt.blockID,
+				})
+				if tt.wantErr {
+					require.NotEqual(t, err, nil)
+					return
+				}
+				require.NoError(t, err)
+
+				v1Block, err := migration.V1Alpha1ToV1SignedBlock(tt.want)
+				require.NoError(t, err)
+
+				phase0Block, ok := blk.Data.Message.(*ethpbv2.SignedBeaconBlockContainer_Phase0Block)
+				require.Equal(t, true, ok)
+				if !reflect.DeepEqual(phase0Block.Phase0Block, v1Block.Block) {
+					t.Error("Expected blocks to equal")
+				}
+				assert.Equal(t, ethpbv2.Version_PHASE0, blk.Version)
+			})
+		}
+	})
+
+	t.Run("Altair", func(t *testing.T) {
+		beaconDB := dbTest.SetupDB(t)
+		ctx := context.Background()
+
+		genBlk, blkContainers := fillDBTestBlocksAltair(ctx, t, beaconDB)
+		canonicalRoots := make(map[[32]byte]bool)
+		for _, bContr := range blkContainers {
+			canonicalRoots[bytesutil.ToBytes32(bContr.BlockRoot)] = true
+		}
+		headBlock := blkContainers[len(blkContainers)-1]
+		nextSlot := headBlock.GetAltairBlock().Block.Slot + 1
+
+		chainBlk, err := blocks.NewSignedBeaconBlock(headBlock.GetAltairBlock())
+		require.NoError(t, err)
+		mockChainService := &mock.ChainService{
+			DB:                  beaconDB,
+			Block:               chainBlk,
+			Root:                headBlock.BlockRoot,
+			FinalizedCheckPoint: &ethpbalpha.Checkpoint{Root: blkContainers[64].BlockRoot},
+			CanonicalRoots:      canonicalRoots,
+			FinalizedRoots:      map[[32]byte]bool{},
+		}
+		bs := &Server{
+			BeaconDB:              beaconDB,
+			ChainInfoFetcher:      mockChainService,
+			HeadFetcher:           mockChainService,
+			OptimisticModeFetcher: mockChainService,
+			FinalizationFetcher:   mockChainService,
+		}
+
+		root, err := genBlk.Block.HashTreeRoot()
+		require.NoError(t, err)
+
+		tests := []struct {
+			name    string
+			blockID []byte
+			want    *ethpbalpha.SignedBeaconBlockAltair
+			wantErr bool
+		}{
+			{
+				name:    "slot",
+				blockID: []byte("30"),
+				want:    blkContainers[30].GetAltairBlock(),
+			},
+			{
+				name:    "bad formatting",
+				blockID: []byte("3bad0"),
+				wantErr: true,
+			},
+			{
+				name:    "canonical",
+				blockID: []byte("30"),
+				want:    blkContainers[30].GetAltairBlock(),
+			},
+			{
+				name:    "non canonical",
+				blockID: []byte(fmt.Sprintf("%d", nextSlot)),
+				wantErr: true,
+			},
+			{
+				name:    "head",
+				blockID: []byte("head"),
+				want:    headBlock.GetAltairBlock(),
+			},
+			{
+				name:    "finalized",
+				blockID: []byte("finalized"),
+				want:    blkContainers[64].GetAltairBlock(),
+			},
+			{
+				name:    "genesis",
+				blockID: []byte("genesis"),
+				want:    genBlk,
+			},
+			{
+				name:    "genesis root",
+				blockID: root[:],
+				want:    genBlk,
+			},
+			{
+				name:    "root",
+				blockID: blkContainers[20].BlockRoot,
+				want:    blkContainers[20].GetAltairBlock(),
+			},
+			{
+				name:    "non-existent root",
+				blockID: bytesutil.PadTo([]byte("hi there"), 32),
+				wantErr: true,
+			},
+			{
+				name:    "no block",
+				blockID: []byte("105"),
+				wantErr: true,
+			},
+		}
+		for _, tt := range tests {
+			t.Run(tt.name, func(t *testing.T) {
+				blk, err := bs.GetBlockV2(ctx, &ethpbv2.BlockRequestV2{
+					BlockId: tt.blockID,
+				})
+				if tt.wantErr {
+					require.NotEqual(t, err, nil)
+					return
+				}
+				require.NoError(t, err)
+
+				v2Block, err := migration.V1Alpha1BeaconBlockAltairToV2(tt.want.Block)
+				require.NoError(t, err)
+
+				altairBlock, ok := blk.Data.Message.(*ethpbv2.SignedBeaconBlockContainer_AltairBlock)
+				require.Equal(t, true, ok)
+				if !reflect.DeepEqual(altairBlock.AltairBlock, v2Block) {
+					t.Error("Expected blocks to equal")
+				}
+				assert.Equal(t, ethpbv2.Version_ALTAIR, blk.Version)
+			})
+		}
+	})
+
+	t.Run("Bellatrix", func(t *testing.T) {
+		resetFn := features.InitWithReset(&features.Flags{
+			SaveFullExecutionPayloads: true,
+		})
+		defer resetFn()
+		beaconDB := dbTest.SetupDB(t)
+		ctx := context.Background()
+
+		genBlk, blkContainers := fillDBTestBlocksBellatrix(ctx, t, beaconDB)
+		canonicalRoots := make(map[[32]byte]bool)
+		for _, bContr := range blkContainers {
+			canonicalRoots[bytesutil.ToBytes32(bContr.BlockRoot)] = true
+		}
+		headBlock := blkContainers[len(blkContainers)-1]
+		nextSlot := headBlock.GetBellatrixBlock().Block.Slot + 1
+
+		chainBlk, err := blocks.NewSignedBeaconBlock(headBlock.GetBellatrixBlock())
+		require.NoError(t, err)
+		mockChainService := &mock.ChainService{
+			DB:                  beaconDB,
+			Block:               chainBlk,
+			Root:                headBlock.BlockRoot,
+			FinalizedCheckPoint: &ethpbalpha.Checkpoint{Root: blkContainers[64].BlockRoot},
+			CanonicalRoots:      canonicalRoots,
+			FinalizedRoots:      map[[32]byte]bool{},
+		}
+		bs := &Server{
+			BeaconDB:              beaconDB,
+			ChainInfoFetcher:      mockChainService,
+			HeadFetcher:           mockChainService,
+			OptimisticModeFetcher: mockChainService,
+			ExecutionPayloadReconstructor: &executionTest.EngineClient{
+				ExecutionPayloadByBlockHash: map[[32]byte]*enginev1.ExecutionPayload{},
+			},
+			FinalizationFetcher: mockChainService,
+		}
+
+		root, err := genBlk.Block.HashTreeRoot()
+		require.NoError(t, err)
+
+		tests := []struct {
+			name    string
+			blockID []byte
+			want    *ethpbalpha.SignedBeaconBlockBellatrix
+			wantErr bool
+		}{
+			{
+				name:    "slot",
+				blockID: []byte("30"),
+				want:    blkContainers[30].GetBellatrixBlock(),
+			},
+			{
+				name:    "bad formatting",
+				blockID: []byte("3bad0"),
+				wantErr: true,
+			},
+			{
+				name:    "canonical",
+				blockID: []byte("30"),
+				want:    blkContainers[30].GetBellatrixBlock(),
+			},
+			{
+				name:    "non canonical",
+				blockID: []byte(fmt.Sprintf("%d", nextSlot)),
+				wantErr: true,
+			},
+			{
+				name:    "head",
+				blockID: []byte("head"),
+				want:    headBlock.GetBellatrixBlock(),
+			},
+			{
+				name:    "finalized",
+				blockID: []byte("finalized"),
+				want:    blkContainers[64].GetBellatrixBlock(),
+			},
+			{
+				name:    "genesis",
+				blockID: []byte("genesis"),
+				want:    genBlk,
+			},
+			{
+				name:    "genesis root",
+				blockID: root[:],
+				want:    genBlk,
+			},
+			{
+				name:    "root",
+				blockID: blkContainers[20].BlockRoot,
+				want:    blkContainers[20].GetBellatrixBlock(),
+			},
+			{
+				name:    "non-existent root",
+				blockID: bytesutil.PadTo([]byte("hi there"), 32),
+				wantErr: true,
+			},
+			{
+				name:    "no block",
+				blockID: []byte("105"),
+				wantErr: true,
+			},
+		}
+		for _, tt := range tests {
+			t.Run(tt.name, func(t *testing.T) {
+				blk, err := bs.GetBlockV2(ctx, &ethpbv2.BlockRequestV2{
+					BlockId: tt.blockID,
+				})
+				if tt.wantErr {
+					require.NotEqual(t, err, nil)
+					return
+				}
+				require.NoError(t, err)
+
+				v2Block, err := migration.V1Alpha1BeaconBlockBellatrixToV2(tt.want.Block)
+				require.NoError(t, err)
+
+				b, ok := blk.Data.Message.(*ethpbv2.SignedBeaconBlockContainer_BellatrixBlock)
+				require.Equal(t, true, ok)
+				if !reflect.DeepEqual(b.BellatrixBlock, v2Block) {
+					t.Error("Expected blocks to equal")
+				}
+				assert.Equal(t, ethpbv2.Version_BELLATRIX, blk.Version)
+			})
+		}
+	})
+
+	t.Run("Capella", func(t *testing.T) {
+		resetFn := features.InitWithReset(&features.Flags{
+			SaveFullExecutionPayloads: true,
+		})
+		defer resetFn()
+		beaconDB := dbTest.SetupDB(t)
+		ctx := context.Background()
+
+		genBlk, blkContainers := fillDBTestBlocksCapella(ctx, t, beaconDB)
+		canonicalRoots := make(map[[32]byte]bool)
+
+		for _, bContr := range blkContainers {
+			canonicalRoots[bytesutil.ToBytes32(bContr.BlockRoot)] = true
+		}
+		headBlock := blkContainers[len(blkContainers)-1]
+		nextSlot := headBlock.GetCapellaBlock().Block.Slot + 1
+
+		chainBlk, err := blocks.NewSignedBeaconBlock(headBlock.GetCapellaBlock())
+		require.NoError(t, err)
+		mockChainService := &mock.ChainService{
+			DB:                  beaconDB,
+			Block:               chainBlk,
+			Root:                headBlock.BlockRoot,
+			FinalizedCheckPoint: &ethpbalpha.Checkpoint{Root: blkContainers[64].BlockRoot},
+			CanonicalRoots:      canonicalRoots,
+			FinalizedRoots:      map[[32]byte]bool{},
+		}
+		bs := &Server{
+			BeaconDB:              beaconDB,
+			ChainInfoFetcher:      mockChainService,
+			HeadFetcher:           mockChainService,
+			OptimisticModeFetcher: mockChainService,
+			ExecutionPayloadReconstructor: &executionTest.EngineClient{
+				ExecutionPayloadByBlockHash: map[[32]byte]*enginev1.ExecutionPayload{},
+			},
+			FinalizationFetcher: mockChainService,
+		}
+
+		root, err := genBlk.Block.HashTreeRoot()
+		require.NoError(t, err)
+
+		tests := []struct {
+			name    string
+			blockID []byte
+			want    *ethpbalpha.SignedBeaconBlockCapella
+			wantErr bool
+		}{
+			{
+				name:    "slot",
+				blockID: []byte("30"),
+				want:    blkContainers[30].GetCapellaBlock(),
+			},
+			{
+				name:    "bad formatting",
+				blockID: []byte("3bad0"),
+				wantErr: true,
+			},
+			{
+				name:    "canonical",
+				blockID: []byte("30"),
+				want:    blkContainers[30].GetCapellaBlock(),
+			},
+			{
+				name:    "non canonical",
+				blockID: []byte(fmt.Sprintf("%d", nextSlot)),
+				wantErr: true,
+			},
+			{
+				name:    "head",
+				blockID: []byte("head"),
+				want:    headBlock.GetCapellaBlock(),
+			},
+			{
+				name:    "finalized",
+				blockID: []byte("finalized"),
+				want:    blkContainers[64].GetCapellaBlock(),
+			},
+			{
+				name:    "genesis",
+				blockID: []byte("genesis"),
+				want:    genBlk,
+			},
+			{
+				name:    "genesis root",
+				blockID: root[:],
+				want:    genBlk,
+			},
+			{
+				name:    "root",
+				blockID: blkContainers[20].BlockRoot,
+				want:    blkContainers[20].GetCapellaBlock(),
+			},
+			{
+				name:    "non-existent root",
+				blockID: bytesutil.PadTo([]byte("hi there"), 32),
+				wantErr: true,
+			},
+			{
+				name:    "no block",
+				blockID: []byte("105"),
+				wantErr: true,
+			},
+		}
+		for _, tt := range tests {
+			t.Run(tt.name, func(t *testing.T) {
+				blk, err := bs.GetBlockV2(ctx, &ethpbv2.BlockRequestV2{
+					BlockId: tt.blockID,
+				})
+				if tt.wantErr {
+					require.NotEqual(t, err, nil)
+					return
+				}
+				require.NoError(t, err)
+
+				v2Block, err := migration.V1Alpha1BeaconBlockCapellaToV2(tt.want.Block)
+				require.NoError(t, err)
+
+				b, ok := blk.Data.Message.(*ethpbv2.SignedBeaconBlockContainer_CapellaBlock)
+				require.Equal(t, true, ok)
+				if !reflect.DeepEqual(b.CapellaBlock, v2Block) {
+					t.Error("Expected blocks to equal")
+				}
+				assert.Equal(t, ethpbv2.Version_CAPELLA, blk.Version)
+			})
+		}
+	})
+
+	t.Run("execution optimistic", func(t *testing.T) {
+		beaconDB := dbTest.SetupDB(t)
+		ctx := context.Background()
+
+		_, blkContainers := fillDBTestBlocksBellatrix(ctx, t, beaconDB)
+		headBlock := blkContainers[len(blkContainers)-1]
+
+		chainBlk, err := blocks.NewSignedBeaconBlock(headBlock.GetBellatrixBlock())
+		require.NoError(t, err)
+		mockChainService := &mock.ChainService{
+			DB:                  beaconDB,
+			Block:               chainBlk,
+			Root:                headBlock.BlockRoot,
+			FinalizedCheckPoint: &ethpbalpha.Checkpoint{Root: blkContainers[64].BlockRoot},
+			Optimistic:          true,
+			FinalizedRoots:      map[[32]byte]bool{},
+		}
+		bs := &Server{
+			BeaconDB:              beaconDB,
+			ChainInfoFetcher:      mockChainService,
+			HeadFetcher:           mockChainService,
+			OptimisticModeFetcher: mockChainService,
+			FinalizationFetcher:   mockChainService,
+		}
+
+		blk, err := bs.GetBlockV2(ctx, &ethpbv2.BlockRequestV2{
+			BlockId: []byte("head"),
+		})
+		require.NoError(t, err)
+		assert.Equal(t, true, blk.ExecutionOptimistic)
+	})
+
+	t.Run("finalized", func(t *testing.T) {
+		beaconDB := dbTest.SetupDB(t)
+		ctx := context.Background()
+
+		_, blkContainers := fillDBTestBlocks(ctx, t, beaconDB)
+		headBlock := blkContainers[len(blkContainers)-1]
+
+		chainBlk, err := blocks.NewSignedBeaconBlock(headBlock.GetPhase0Block())
+		require.NoError(t, err)
+		mockChainService := &mock.ChainService{
+			DB:                  beaconDB,
+			Block:               chainBlk,
+			Root:                headBlock.BlockRoot,
+			FinalizedCheckPoint: &ethpbalpha.Checkpoint{Root: blkContainers[64].BlockRoot},
+			Optimistic:          true,
+			FinalizedRoots: map[[32]byte]bool{
+				bytesutil.ToBytes32(blkContainers[32].BlockRoot): true,
+				bytesutil.ToBytes32(blkContainers[64].BlockRoot): false,
+			},
+		}
+		bs := &Server{
+			BeaconDB:              beaconDB,
+			ChainInfoFetcher:      mockChainService,
+			HeadFetcher:           mockChainService,
+			OptimisticModeFetcher: mockChainService,
+			FinalizationFetcher:   mockChainService,
+		}
+
+		t.Run("true", func(t *testing.T) {
+			blk, err := bs.GetBlockV2(ctx, &ethpbv2.BlockRequestV2{
+				BlockId: []byte("32"),
+			})
+			require.NoError(t, err)
+			assert.Equal(t, true, blk.Finalized)
+		})
+		t.Run("false", func(t *testing.T) {
+			blk, err := bs.GetBlockV2(ctx, &ethpbv2.BlockRequestV2{
+				BlockId: []byte("64"),
+			})
+			require.NoError(t, err)
+			assert.Equal(t, false, blk.Finalized)
+		})
+	})
+}
+
+func TestServer_GetBlockSSZ(t *testing.T) {
+	beaconDB := dbTest.SetupDB(t)
+	ctx := context.Background()
+
+	_, blkContainers := fillDBTestBlocks(ctx, t, beaconDB)
+	headBlock := blkContainers[len(blkContainers)-1]
+
+	b2 := util.NewBeaconBlock()
+	b2.Block.Slot = 30
+	b2.Block.ParentRoot = bytesutil.PadTo([]byte{1}, 32)
+	util.SaveBlock(t, ctx, beaconDB, b2)
+
+	wsb, err := blocks.NewSignedBeaconBlock(headBlock.Block.(*ethpbalpha.BeaconBlockContainer_Phase0Block).Phase0Block)
 	require.NoError(t, err)
-	phase0Block, ok := resp.Data.Message.(*ethpbv2.SignedBeaconBlockContainer_Phase0Block)
-	require.Equal(t, true, ok)
-	assert.DeepEqual(t, expected.Block, phase0Block.Phase0Block)
-	assert.Equal(t, ethpbv2.Version_PHASE0, resp.Version)
-}
-
-func TestServer_GetBlockV2(t *testing.T) {
-	ctx := context.Background()
-
-	t.Run("Phase 0", func(t *testing.T) {
-		b := util.NewBeaconBlock()
-		blk, err := blocks.NewSignedBeaconBlock(b)
-		require.NoError(t, err)
-
-		bs := &Server{
-			FinalizationFetcher: &mock.ChainService{},
-			BlockFetcher:        &testutil.MockBlockFetcher{BlockToReturn: blk},
-		}
-
-		expected, err := migration.V1Alpha1ToV1SignedBlock(b)
-		require.NoError(t, err)
-		resp, err := bs.GetBlockV2(ctx, &ethpbv2.BlockRequestV2{})
-		require.NoError(t, err)
-		phase0Block, ok := resp.Data.Message.(*ethpbv2.SignedBeaconBlockContainer_Phase0Block)
-		require.Equal(t, true, ok)
-		assert.DeepEqual(t, expected.Block, phase0Block.Phase0Block)
-		assert.Equal(t, ethpbv2.Version_PHASE0, resp.Version)
-	})
-	t.Run("Altair", func(t *testing.T) {
-		b := util.NewBeaconBlockAltair()
-		blk, err := blocks.NewSignedBeaconBlock(b)
-		require.NoError(t, err)
-
-		bs := &Server{
-			FinalizationFetcher: &mock.ChainService{},
-			BlockFetcher:        &testutil.MockBlockFetcher{BlockToReturn: blk},
-		}
-
-		expected, err := migration.V1Alpha1BeaconBlockAltairToV2(b.Block)
-		require.NoError(t, err)
-		resp, err := bs.GetBlockV2(ctx, &ethpbv2.BlockRequestV2{})
-		require.NoError(t, err)
-		altairBlock, ok := resp.Data.Message.(*ethpbv2.SignedBeaconBlockContainer_AltairBlock)
-		require.Equal(t, true, ok)
-		assert.DeepEqual(t, expected, altairBlock.AltairBlock)
-		assert.Equal(t, ethpbv2.Version_ALTAIR, resp.Version)
-	})
-	t.Run("Bellatrix", func(t *testing.T) {
-		b := util.NewBeaconBlockBellatrix()
-		blk, err := blocks.NewSignedBeaconBlock(b)
-		require.NoError(t, err)
-
-		mockChainService := &mock.ChainService{}
-		bs := &Server{
-			FinalizationFetcher:   mockChainService,
-			BlockFetcher:          &testutil.MockBlockFetcher{BlockToReturn: blk},
-			OptimisticModeFetcher: mockChainService,
-		}
-
-		expected, err := migration.V1Alpha1BeaconBlockBellatrixToV2(b.Block)
-		require.NoError(t, err)
-		resp, err := bs.GetBlockV2(ctx, &ethpbv2.BlockRequestV2{})
-		require.NoError(t, err)
-		bellatrixBlock, ok := resp.Data.Message.(*ethpbv2.SignedBeaconBlockContainer_BellatrixBlock)
-		require.Equal(t, true, ok)
-		assert.DeepEqual(t, expected, bellatrixBlock.BellatrixBlock)
-		assert.Equal(t, ethpbv2.Version_BELLATRIX, resp.Version)
-	})
-	t.Run("Capella", func(t *testing.T) {
-		b := util.NewBeaconBlockCapella()
-		blk, err := blocks.NewSignedBeaconBlock(b)
-		require.NoError(t, err)
-
-		mockChainService := &mock.ChainService{}
-		bs := &Server{
-			FinalizationFetcher:   mockChainService,
-			BlockFetcher:          &testutil.MockBlockFetcher{BlockToReturn: blk},
-			OptimisticModeFetcher: mockChainService,
-		}
-
-		expected, err := migration.V1Alpha1BeaconBlockCapellaToV2(b.Block)
-		require.NoError(t, err)
-		resp, err := bs.GetBlockV2(ctx, &ethpbv2.BlockRequestV2{})
-		require.NoError(t, err)
-		capellaBlock, ok := resp.Data.Message.(*ethpbv2.SignedBeaconBlockContainer_CapellaBlock)
-		require.Equal(t, true, ok)
-		assert.DeepEqual(t, expected, capellaBlock.CapellaBlock)
-		assert.Equal(t, ethpbv2.Version_CAPELLA, resp.Version)
-	})
-	t.Run("execution optimistic", func(t *testing.T) {
-		b := util.NewBeaconBlockBellatrix()
-		blk, err := blocks.NewSignedBeaconBlock(b)
-		require.NoError(t, err)
-
-		mockChainService := &mock.ChainService{
-			Optimistic: true,
-		}
-		bs := &Server{
-			FinalizationFetcher:   mockChainService,
-			BlockFetcher:          &testutil.MockBlockFetcher{BlockToReturn: blk},
-			OptimisticModeFetcher: mockChainService,
-		}
-
-		resp, err := bs.GetBlockV2(ctx, &ethpbv2.BlockRequestV2{})
-		require.NoError(t, err)
-		assert.Equal(t, true, resp.ExecutionOptimistic)
-	})
-	t.Run("finalized", func(t *testing.T) {
-		b := util.NewBeaconBlock()
-		blk, err := blocks.NewSignedBeaconBlock(b)
-		require.NoError(t, err)
-		root, err := blk.Block().HashTreeRoot()
-		require.NoError(t, err)
-
-		mockChainService := &mock.ChainService{
-			FinalizedRoots: map[[32]byte]bool{root: true},
-		}
-		bs := &Server{
-			FinalizationFetcher: mockChainService,
-			BlockFetcher:        &testutil.MockBlockFetcher{BlockToReturn: blk},
-		}
-
-		resp, err := bs.GetBlockV2(ctx, &ethpbv2.BlockRequestV2{BlockId: root[:]})
-		require.NoError(t, err)
-		assert.Equal(t, true, resp.Finalized)
-	})
-	t.Run("not finalized", func(t *testing.T) {
-		b := util.NewBeaconBlock()
-		blk, err := blocks.NewSignedBeaconBlock(b)
-		require.NoError(t, err)
-		root, err := blk.Block().HashTreeRoot()
-		require.NoError(t, err)
-
-		mockChainService := &mock.ChainService{
-			FinalizedRoots: map[[32]byte]bool{root: false},
-		}
-		bs := &Server{
-			FinalizationFetcher: mockChainService,
-			BlockFetcher:        &testutil.MockBlockFetcher{BlockToReturn: blk},
-		}
-
-		resp, err := bs.GetBlockV2(ctx, &ethpbv2.BlockRequestV2{BlockId: root[:]})
-		require.NoError(t, err)
-		assert.Equal(t, false, resp.Finalized)
-	})
-}
-
-func TestServer_GetBlockSSZ(t *testing.T) {
-	ctx := context.Background()
-	b := util.NewBeaconBlock()
-	blk, err := blocks.NewSignedBeaconBlock(b)
+
+	bs := &Server{
+		BeaconDB: beaconDB,
+		ChainInfoFetcher: &mock.ChainService{
+			DB:                  beaconDB,
+			Block:               wsb,
+			Root:                headBlock.BlockRoot,
+			FinalizedCheckPoint: &ethpbalpha.Checkpoint{Root: blkContainers[64].BlockRoot},
+		},
+	}
+
+	blks, err := beaconDB.BlocksBySlot(ctx, 30)
+	require.Equal(t, true, len(blks) > 0)
 	require.NoError(t, err)
-
-	bs := &Server{
-		FinalizationFetcher: &mock.ChainService{},
-		BlockFetcher:        &testutil.MockBlockFetcher{BlockToReturn: blk},
-	}
-
-	expected, err := blk.MarshalSSZ()
+	sszBlock, err := blks[0].MarshalSSZ()
 	require.NoError(t, err)
-	resp, err := bs.GetBlockSSZ(ctx, &ethpbv1.BlockRequest{})
+
+	resp, err := bs.GetBlockSSZ(ctx, &ethpbv1.BlockRequest{BlockId: []byte("30")})
 	require.NoError(t, err)
 	assert.NotNil(t, resp)
-	assert.DeepEqual(t, expected, resp.Data)
+	assert.DeepEqual(t, sszBlock, resp.Data)
 }
 
 func TestServer_GetBlockSSZV2(t *testing.T) {
-	ctx := context.Background()
-
 	t.Run("Phase 0", func(t *testing.T) {
-		b := util.NewBeaconBlock()
-		blk, err := blocks.NewSignedBeaconBlock(b)
-		require.NoError(t, err)
-
+		beaconDB := dbTest.SetupDB(t)
+		ctx := context.Background()
+
+		_, blkContainers := fillDBTestBlocks(ctx, t, beaconDB)
+		headBlock := blkContainers[len(blkContainers)-1]
+		wsb, err := blocks.NewSignedBeaconBlock(headBlock.Block.(*ethpbalpha.BeaconBlockContainer_Phase0Block).Phase0Block)
+		require.NoError(t, err)
+		mockChainService := &mock.ChainService{
+			DB:                  beaconDB,
+			Block:               wsb,
+			Root:                headBlock.BlockRoot,
+			FinalizedCheckPoint: &ethpbalpha.Checkpoint{Root: blkContainers[64].BlockRoot},
+			FinalizedRoots:      map[[32]byte]bool{},
+		}
 		bs := &Server{
-			FinalizationFetcher: &mock.ChainService{},
-			BlockFetcher:        &testutil.MockBlockFetcher{BlockToReturn: blk},
-		}
-
-		expected, err := blk.MarshalSSZ()
-		require.NoError(t, err)
-		resp, err := bs.GetBlockSSZV2(ctx, &ethpbv2.BlockRequestV2{})
+			BeaconDB:            beaconDB,
+			ChainInfoFetcher:    mockChainService,
+			FinalizationFetcher: mockChainService,
+		}
+
+		blks, err := beaconDB.BlocksBySlot(ctx, 30)
+		require.Equal(t, true, len(blks) > 0)
+		require.NoError(t, err)
+		sszBlock, err := blks[0].MarshalSSZ()
+		require.NoError(t, err)
+
+		resp, err := bs.GetBlockSSZV2(ctx, &ethpbv2.BlockRequestV2{BlockId: []byte("30")})
 		require.NoError(t, err)
 		assert.NotNil(t, resp)
-		assert.DeepEqual(t, expected, resp.Data)
+		assert.DeepEqual(t, sszBlock, resp.Data)
 		assert.Equal(t, ethpbv2.Version_PHASE0, resp.Version)
 	})
+
 	t.Run("Altair", func(t *testing.T) {
-		b := util.NewBeaconBlockAltair()
-		blk, err := blocks.NewSignedBeaconBlock(b)
-		require.NoError(t, err)
-
+		beaconDB := dbTest.SetupDB(t)
+		ctx := context.Background()
+
+		_, blkContainers := fillDBTestBlocksAltair(ctx, t, beaconDB)
+		headBlock := blkContainers[len(blkContainers)-1]
+		chainBlk, err := blocks.NewSignedBeaconBlock(headBlock.GetAltairBlock())
+		require.NoError(t, err)
+		mockChainService := &mock.ChainService{
+			DB:                  beaconDB,
+			Block:               chainBlk,
+			Root:                headBlock.BlockRoot,
+			FinalizedCheckPoint: &ethpbalpha.Checkpoint{Root: blkContainers[64].BlockRoot},
+			FinalizedRoots:      map[[32]byte]bool{},
+		}
 		bs := &Server{
-			FinalizationFetcher: &mock.ChainService{},
-			BlockFetcher:        &testutil.MockBlockFetcher{BlockToReturn: blk},
-		}
-
-		expected, err := blk.MarshalSSZ()
-		require.NoError(t, err)
-		resp, err := bs.GetBlockSSZV2(ctx, &ethpbv2.BlockRequestV2{})
+			BeaconDB:            beaconDB,
+			ChainInfoFetcher:    mockChainService,
+			FinalizationFetcher: mockChainService,
+		}
+
+		blks, err := beaconDB.BlocksBySlot(ctx, 30)
+		require.Equal(t, true, len(blks) > 0)
+		require.NoError(t, err)
+		sszBlock, err := blks[0].MarshalSSZ()
+		require.NoError(t, err)
+
+		resp, err := bs.GetBlockSSZV2(ctx, &ethpbv2.BlockRequestV2{BlockId: []byte("30")})
 		require.NoError(t, err)
 		assert.NotNil(t, resp)
-		assert.DeepEqual(t, expected, resp.Data)
+		assert.DeepEqual(t, sszBlock, resp.Data)
 		assert.Equal(t, ethpbv2.Version_ALTAIR, resp.Version)
 	})
+
 	t.Run("Bellatrix", func(t *testing.T) {
-		b := util.NewBeaconBlockBellatrix()
-		blk, err := blocks.NewSignedBeaconBlock(b)
-		require.NoError(t, err)
-
-		mockChainService := &mock.ChainService{}
+		resetFn := features.InitWithReset(&features.Flags{
+			SaveFullExecutionPayloads: true,
+		})
+		defer resetFn()
+		beaconDB := dbTest.SetupDB(t)
+		ctx := context.Background()
+
+		_, blkContainers := fillDBTestBlocksBellatrix(ctx, t, beaconDB)
+		headBlock := blkContainers[len(blkContainers)-1]
+		chainBlk, err := blocks.NewSignedBeaconBlock(headBlock.GetBellatrixBlock())
+		require.NoError(t, err)
+		mockChainService := &mock.ChainService{
+			DB:                  beaconDB,
+			Block:               chainBlk,
+			Root:                headBlock.BlockRoot,
+			FinalizedCheckPoint: &ethpbalpha.Checkpoint{Root: blkContainers[64].BlockRoot},
+			FinalizedRoots:      map[[32]byte]bool{},
+		}
 		bs := &Server{
+			BeaconDB:              beaconDB,
+			ChainInfoFetcher:      mockChainService,
+			OptimisticModeFetcher: mockChainService,
 			FinalizationFetcher:   mockChainService,
-			BlockFetcher:          &testutil.MockBlockFetcher{BlockToReturn: blk},
+		}
+
+		blks, err := beaconDB.BlocksBySlot(ctx, 30)
+		require.Equal(t, true, len(blks) > 0)
+		require.NoError(t, err)
+		sszBlock, err := blks[0].MarshalSSZ()
+		require.NoError(t, err)
+
+		resp, err := bs.GetBlockSSZV2(ctx, &ethpbv2.BlockRequestV2{BlockId: []byte("30")})
+		require.NoError(t, err)
+		assert.NotNil(t, resp)
+		assert.DeepEqual(t, sszBlock, resp.Data)
+		assert.Equal(t, ethpbv2.Version_BELLATRIX, resp.Version)
+	})
+
+	t.Run("Capella", func(t *testing.T) {
+		resetFn := features.InitWithReset(&features.Flags{
+			SaveFullExecutionPayloads: true,
+		})
+		defer resetFn()
+		beaconDB := dbTest.SetupDB(t)
+		ctx := context.Background()
+
+		_, blkContainers := fillDBTestBlocksCapella(ctx, t, beaconDB)
+		headBlock := blkContainers[len(blkContainers)-1]
+		chainBlk, err := blocks.NewSignedBeaconBlock(headBlock.GetCapellaBlock())
+		require.NoError(t, err)
+		mockChainService := &mock.ChainService{
+			DB:                  beaconDB,
+			Block:               chainBlk,
+			Root:                headBlock.BlockRoot,
+			FinalizedCheckPoint: &ethpbalpha.Checkpoint{Root: blkContainers[64].BlockRoot},
+			FinalizedRoots:      map[[32]byte]bool{},
+		}
+		bs := &Server{
+			BeaconDB:              beaconDB,
+			ChainInfoFetcher:      mockChainService,
 			OptimisticModeFetcher: mockChainService,
-		}
-
-		expected, err := blk.MarshalSSZ()
-		require.NoError(t, err)
-		resp, err := bs.GetBlockSSZV2(ctx, &ethpbv2.BlockRequestV2{})
+			FinalizationFetcher:   mockChainService,
+		}
+
+		blks, err := beaconDB.BlocksBySlot(ctx, 30)
+		require.Equal(t, true, len(blks) > 0)
+		require.NoError(t, err)
+		sszBlock, err := blks[0].MarshalSSZ()
+		require.NoError(t, err)
+
+		resp, err := bs.GetBlockSSZV2(ctx, &ethpbv2.BlockRequestV2{BlockId: []byte("30")})
 		require.NoError(t, err)
 		assert.NotNil(t, resp)
-		assert.DeepEqual(t, expected, resp.Data)
-		assert.Equal(t, ethpbv2.Version_BELLATRIX, resp.Version)
-	})
-	t.Run("Capella", func(t *testing.T) {
-		b := util.NewBeaconBlockCapella()
-		blk, err := blocks.NewSignedBeaconBlock(b)
-		require.NoError(t, err)
-
-		mockChainService := &mock.ChainService{}
+		assert.DeepEqual(t, sszBlock, resp.Data)
+		assert.Equal(t, ethpbv2.Version_CAPELLA, resp.Version)
+	})
+
+	t.Run("execution optimistic", func(t *testing.T) {
+		beaconDB := dbTest.SetupDB(t)
+		ctx := context.Background()
+
+		_, blkContainers := fillDBTestBlocksBellatrix(ctx, t, beaconDB)
+		headBlock := blkContainers[len(blkContainers)-1]
+
+		chainBlk, err := blocks.NewSignedBeaconBlock(headBlock.GetBellatrixBlock())
+		require.NoError(t, err)
+		mockChainService := &mock.ChainService{
+			DB:                  beaconDB,
+			Block:               chainBlk,
+			Root:                headBlock.BlockRoot,
+			FinalizedCheckPoint: &ethpbalpha.Checkpoint{Root: blkContainers[64].BlockRoot},
+			Optimistic:          true,
+			FinalizedRoots:      map[[32]byte]bool{},
+		}
 		bs := &Server{
+			BeaconDB:              beaconDB,
+			ChainInfoFetcher:      mockChainService,
+			HeadFetcher:           mockChainService,
+			OptimisticModeFetcher: mockChainService,
 			FinalizationFetcher:   mockChainService,
-			BlockFetcher:          &testutil.MockBlockFetcher{BlockToReturn: blk},
+		}
+
+		blk, err := bs.GetBlockSSZV2(ctx, &ethpbv2.BlockRequestV2{
+			BlockId: []byte("head"),
+		})
+		require.NoError(t, err)
+		assert.Equal(t, true, blk.ExecutionOptimistic)
+	})
+
+	t.Run("finalized", func(t *testing.T) {
+		beaconDB := dbTest.SetupDB(t)
+		ctx := context.Background()
+
+		_, blkContainers := fillDBTestBlocks(ctx, t, beaconDB)
+		headBlock := blkContainers[len(blkContainers)-1]
+
+		chainBlk, err := blocks.NewSignedBeaconBlock(headBlock.GetPhase0Block())
+		require.NoError(t, err)
+		mockChainService := &mock.ChainService{
+			DB:                  beaconDB,
+			Block:               chainBlk,
+			Root:                headBlock.BlockRoot,
+			FinalizedCheckPoint: &ethpbalpha.Checkpoint{Root: blkContainers[64].BlockRoot},
+			Optimistic:          true,
+			FinalizedRoots: map[[32]byte]bool{
+				bytesutil.ToBytes32(blkContainers[32].BlockRoot): true,
+				bytesutil.ToBytes32(blkContainers[64].BlockRoot): false,
+			},
+		}
+		bs := &Server{
+			BeaconDB:              beaconDB,
+			ChainInfoFetcher:      mockChainService,
+			HeadFetcher:           mockChainService,
 			OptimisticModeFetcher: mockChainService,
-		}
-
-		expected, err := blk.MarshalSSZ()
-		require.NoError(t, err)
-		resp, err := bs.GetBlockSSZV2(ctx, &ethpbv2.BlockRequestV2{})
-		require.NoError(t, err)
-		assert.NotNil(t, resp)
-		assert.DeepEqual(t, expected, resp.Data)
-		assert.Equal(t, ethpbv2.Version_CAPELLA, resp.Version)
-	})
-	t.Run("execution optimistic", func(t *testing.T) {
-		b := util.NewBeaconBlockBellatrix()
-		blk, err := blocks.NewSignedBeaconBlock(b)
-		require.NoError(t, err)
-
-		mockChainService := &mock.ChainService{
-			Optimistic: true,
-		}
-		bs := &Server{
 			FinalizationFetcher:   mockChainService,
-			BlockFetcher:          &testutil.MockBlockFetcher{BlockToReturn: blk},
-			OptimisticModeFetcher: mockChainService,
-		}
-
-		resp, err := bs.GetBlockSSZV2(ctx, &ethpbv2.BlockRequestV2{})
-		require.NoError(t, err)
-		assert.Equal(t, true, resp.ExecutionOptimistic)
-	})
-	t.Run("finalized", func(t *testing.T) {
-		b := util.NewBeaconBlock()
-		blk, err := blocks.NewSignedBeaconBlock(b)
-		require.NoError(t, err)
-		root, err := blk.Block().HashTreeRoot()
-		require.NoError(t, err)
-
-		mockChainService := &mock.ChainService{
-			FinalizedRoots: map[[32]byte]bool{root: true},
-		}
-		bs := &Server{
-			FinalizationFetcher: mockChainService,
-			BlockFetcher:        &testutil.MockBlockFetcher{BlockToReturn: blk},
-		}
-
-		resp, err := bs.GetBlockSSZV2(ctx, &ethpbv2.BlockRequestV2{BlockId: root[:]})
-		require.NoError(t, err)
-		assert.Equal(t, true, resp.Finalized)
-	})
-	t.Run("not finalized", func(t *testing.T) {
-		b := util.NewBeaconBlock()
-		blk, err := blocks.NewSignedBeaconBlock(b)
-		require.NoError(t, err)
-		root, err := blk.Block().HashTreeRoot()
-		require.NoError(t, err)
-
-		mockChainService := &mock.ChainService{
-			FinalizedRoots: map[[32]byte]bool{root: false},
-		}
-		bs := &Server{
-			FinalizationFetcher: mockChainService,
-			BlockFetcher:        &testutil.MockBlockFetcher{BlockToReturn: blk},
-		}
-
-		resp, err := bs.GetBlockSSZV2(ctx, &ethpbv2.BlockRequestV2{BlockId: root[:]})
-		require.NoError(t, err)
-		assert.Equal(t, false, resp.Finalized)
+		}
+
+		t.Run("true", func(t *testing.T) {
+			blk, err := bs.GetBlockV2(ctx, &ethpbv2.BlockRequestV2{
+				BlockId: []byte("32"),
+			})
+			require.NoError(t, err)
+			assert.Equal(t, true, blk.Finalized)
+		})
+		t.Run("false", func(t *testing.T) {
+			blk, err := bs.GetBlockV2(ctx, &ethpbv2.BlockRequestV2{
+				BlockId: []byte("64"),
+			})
+			require.NoError(t, err)
+			assert.Equal(t, false, blk.Finalized)
+		})
 	})
 }
 
@@ -1000,7 +1992,7 @@
 	beaconDB := dbTest.SetupDB(t)
 	ctx := context.Background()
 
-	genBlk, blkContainers := testutil.FillDBWithBlocks(ctx, t, beaconDB)
+	genBlk, blkContainers := fillDBTestBlocks(ctx, t, beaconDB)
 	headBlock := blkContainers[len(blkContainers)-1]
 
 	t.Run("get root", func(t *testing.T) {
@@ -1160,179 +2152,402 @@
 	})
 }
 
-func TestServer_List(t *testing.T) {
-	ctx := context.Background()
-	b := util.NewBeaconBlock()
-	blk, err := blocks.NewSignedBeaconBlock(b)
-	require.NoError(t, err)
-
-	bs := &Server{
-		FinalizationFetcher: &mock.ChainService{},
-		BlockFetcher:        &testutil.MockBlockFetcher{BlockToReturn: blk},
-	}
-
-	expected, err := migration.V1Alpha1ToV1SignedBlock(b)
-	require.NoError(t, err)
-	resp, err := bs.GetBlockV2(ctx, &ethpbv2.BlockRequestV2{})
-	require.NoError(t, err)
-	phase0Block, ok := resp.Data.Message.(*ethpbv2.SignedBeaconBlockContainer_Phase0Block)
-	require.Equal(t, true, ok)
-	assert.DeepEqual(t, expected.Block, phase0Block.Phase0Block)
-	assert.Equal(t, ethpbv2.Version_PHASE0, resp.Version)
-}
-
 func TestServer_ListBlockAttestations(t *testing.T) {
-	ctx := context.Background()
-	atts := []*ethpbalpha.Attestation{{
-		AggregationBits: bitfield.Bitlist{0b101},
-		Data: &ethpbalpha.AttestationData{
-			Slot:            123,
-			CommitteeIndex:  123,
-			BeaconBlockRoot: bytesutil.PadTo([]byte("beacon_block_root"), 32),
-			Source: &ethpbalpha.Checkpoint{
-				Epoch: 123,
-				Root:  bytesutil.PadTo([]byte("root"), 32),
-			},
-			Target: &ethpbalpha.Checkpoint{
-				Epoch: 123,
-				Root:  bytesutil.PadTo([]byte("root"), 32),
-			},
-		},
-		Signature: bytesutil.PadTo([]byte("signature"), 96),
-	}}
-
 	t.Run("Phase 0", func(t *testing.T) {
-		b := util.NewBeaconBlock()
-		b.Block.Body.Attestations = atts
-		blk, err := blocks.NewSignedBeaconBlock(b)
-		require.NoError(t, err)
-
-		mockChainService := &mock.ChainService{}
+		beaconDB := dbTest.SetupDB(t)
+		ctx := context.Background()
+
+		_, blkContainers := fillDBTestBlocks(ctx, t, beaconDB)
+		headBlock := blkContainers[len(blkContainers)-1]
+		wsb, err := blocks.NewSignedBeaconBlock(headBlock.Block.(*ethpbalpha.BeaconBlockContainer_Phase0Block).Phase0Block)
+		require.NoError(t, err)
+		mockChainService := &mock.ChainService{
+			DB:                  beaconDB,
+			Block:               wsb,
+			Root:                headBlock.BlockRoot,
+			FinalizedCheckPoint: &ethpbalpha.Checkpoint{Root: blkContainers[64].BlockRoot},
+			FinalizedRoots:      map[[32]byte]bool{},
+		}
 		bs := &Server{
+			BeaconDB:              beaconDB,
+			ChainInfoFetcher:      mockChainService,
+			HeadFetcher:           mockChainService,
+			OptimisticModeFetcher: mockChainService,
 			FinalizationFetcher:   mockChainService,
-			BlockFetcher:          &testutil.MockBlockFetcher{BlockToReturn: blk},
+		}
+
+		genBlk, blkContainers := fillDBTestBlocks(ctx, t, beaconDB)
+		root, err := genBlk.Block.HashTreeRoot()
+		require.NoError(t, err)
+
+		tests := []struct {
+			name    string
+			blockID []byte
+			want    *ethpbalpha.SignedBeaconBlock
+			wantErr bool
+		}{
+			{
+				name:    "slot",
+				blockID: []byte("30"),
+				want:    blkContainers[30].Block.(*ethpbalpha.BeaconBlockContainer_Phase0Block).Phase0Block,
+			},
+			{
+				name:    "bad formatting",
+				blockID: []byte("3bad0"),
+				wantErr: true,
+			},
+			{
+				name:    "head",
+				blockID: []byte("head"),
+				want:    headBlock.Block.(*ethpbalpha.BeaconBlockContainer_Phase0Block).Phase0Block,
+			},
+			{
+				name:    "finalized",
+				blockID: []byte("finalized"),
+				want:    blkContainers[64].Block.(*ethpbalpha.BeaconBlockContainer_Phase0Block).Phase0Block,
+			},
+			{
+				name:    "genesis",
+				blockID: []byte("genesis"),
+				want:    genBlk,
+			},
+			{
+				name:    "genesis root",
+				blockID: root[:],
+				want:    genBlk,
+			},
+			{
+				name:    "root",
+				blockID: blkContainers[20].BlockRoot,
+				want:    blkContainers[20].Block.(*ethpbalpha.BeaconBlockContainer_Phase0Block).Phase0Block,
+			},
+			{
+				name:    "non-existent root",
+				blockID: bytesutil.PadTo([]byte("hi there"), 32),
+				wantErr: true,
+			},
+			{
+				name:    "slot",
+				blockID: []byte("40"),
+				want:    blkContainers[40].Block.(*ethpbalpha.BeaconBlockContainer_Phase0Block).Phase0Block,
+			},
+			{
+				name:    "no block",
+				blockID: []byte("105"),
+				wantErr: true,
+			},
+		}
+		for _, tt := range tests {
+			t.Run(tt.name, func(t *testing.T) {
+				blk, err := bs.ListBlockAttestations(ctx, &ethpbv1.BlockRequest{
+					BlockId: tt.blockID,
+				})
+				if tt.wantErr {
+					require.NotEqual(t, err, nil)
+					return
+				}
+				require.NoError(t, err)
+
+				v1Block, err := migration.V1Alpha1ToV1SignedBlock(tt.want)
+				require.NoError(t, err)
+				blkAtts := blk.Data
+				if len(blkAtts) == 0 {
+					blkAtts = nil
+				}
+				if !reflect.DeepEqual(blkAtts, v1Block.Block.Body.Attestations) {
+					t.Error("Expected attestations to equal")
+				}
+			})
+		}
+	})
+
+	t.Run("Altair", func(t *testing.T) {
+		beaconDB := dbTest.SetupDB(t)
+		ctx := context.Background()
+
+		_, blkContainers := fillDBTestBlocksAltair(ctx, t, beaconDB)
+		headBlock := blkContainers[len(blkContainers)-1]
+		blk, err := blocks.NewSignedBeaconBlock(headBlock.Block.(*ethpbalpha.BeaconBlockContainer_AltairBlock).AltairBlock)
+		require.NoError(t, err)
+		mockChainService := &mock.ChainService{
+			DB:                  beaconDB,
+			Block:               blk,
+			Root:                headBlock.BlockRoot,
+			FinalizedCheckPoint: &ethpbalpha.Checkpoint{Root: blkContainers[64].BlockRoot},
+			FinalizedRoots:      map[[32]byte]bool{},
+		}
+		bs := &Server{
+			BeaconDB:              beaconDB,
+			ChainInfoFetcher:      mockChainService,
+			HeadFetcher:           mockChainService,
 			OptimisticModeFetcher: mockChainService,
-		}
-
-		expected, err := migration.V1Alpha1ToV1SignedBlock(b)
-		require.NoError(t, err)
-		resp, err := bs.ListBlockAttestations(ctx, &ethpbv1.BlockRequest{})
-		require.NoError(t, err)
-		assert.DeepEqual(t, expected.Block.Body.Attestations, resp.Data)
-	})
-	t.Run("Altair", func(t *testing.T) {
-		b := util.NewBeaconBlockAltair()
-		b.Block.Body.Attestations = atts
-		blk, err := blocks.NewSignedBeaconBlock(b)
-		require.NoError(t, err)
-
-		mockChainService := &mock.ChainService{}
+			FinalizationFetcher:   mockChainService,
+		}
+
+		genBlk, blkContainers := fillDBTestBlocksAltair(ctx, t, beaconDB)
+		root, err := genBlk.Block.HashTreeRoot()
+		require.NoError(t, err)
+
+		tests := []struct {
+			name    string
+			blockID []byte
+			want    *ethpbalpha.SignedBeaconBlockAltair
+			wantErr bool
+		}{
+			{
+				name:    "slot",
+				blockID: []byte("30"),
+				want:    blkContainers[30].Block.(*ethpbalpha.BeaconBlockContainer_AltairBlock).AltairBlock,
+			},
+			{
+				name:    "bad formatting",
+				blockID: []byte("3bad0"),
+				wantErr: true,
+			},
+			{
+				name:    "head",
+				blockID: []byte("head"),
+				want:    headBlock.Block.(*ethpbalpha.BeaconBlockContainer_AltairBlock).AltairBlock,
+			},
+			{
+				name:    "finalized",
+				blockID: []byte("finalized"),
+				want:    blkContainers[64].Block.(*ethpbalpha.BeaconBlockContainer_AltairBlock).AltairBlock,
+			},
+			{
+				name:    "genesis",
+				blockID: []byte("genesis"),
+				want:    genBlk,
+			},
+			{
+				name:    "genesis root",
+				blockID: root[:],
+				want:    genBlk,
+			},
+			{
+				name:    "root",
+				blockID: blkContainers[20].BlockRoot,
+				want:    blkContainers[20].Block.(*ethpbalpha.BeaconBlockContainer_AltairBlock).AltairBlock,
+			},
+			{
+				name:    "non-existent root",
+				blockID: bytesutil.PadTo([]byte("hi there"), 32),
+				wantErr: true,
+			},
+			{
+				name:    "slot",
+				blockID: []byte("40"),
+				want:    blkContainers[40].Block.(*ethpbalpha.BeaconBlockContainer_AltairBlock).AltairBlock,
+			},
+			{
+				name:    "no block",
+				blockID: []byte("105"),
+				wantErr: true,
+			},
+		}
+		for _, tt := range tests {
+			t.Run(tt.name, func(t *testing.T) {
+				blk, err := bs.ListBlockAttestations(ctx, &ethpbv1.BlockRequest{
+					BlockId: tt.blockID,
+				})
+				if tt.wantErr {
+					require.NotEqual(t, err, nil)
+					return
+				}
+				require.NoError(t, err)
+
+				v1Block, err := migration.V1Alpha1BeaconBlockAltairToV2(tt.want.Block)
+				require.NoError(t, err)
+
+				blkAtts := blk.Data
+				if len(blkAtts) == 0 {
+					blkAtts = nil
+				}
+				if !reflect.DeepEqual(blkAtts, v1Block.Body.Attestations) {
+					t.Error("Expected attestations to equal")
+				}
+			})
+		}
+	})
+
+	t.Run("Bellatrix", func(t *testing.T) {
+		beaconDB := dbTest.SetupDB(t)
+		ctx := context.Background()
+
+		_, blkContainers := fillDBTestBlocksBellatrix(ctx, t, beaconDB)
+		headBlock := blkContainers[len(blkContainers)-1]
+		blk, err := blocks.NewSignedBeaconBlock(headBlock.Block.(*ethpbalpha.BeaconBlockContainer_BellatrixBlock).BellatrixBlock)
+		require.NoError(t, err)
+		mockChainService := &mock.ChainService{
+			DB:                  beaconDB,
+			Block:               blk,
+			Root:                headBlock.BlockRoot,
+			FinalizedCheckPoint: &ethpbalpha.Checkpoint{Root: blkContainers[64].BlockRoot},
+			FinalizedRoots:      map[[32]byte]bool{},
+		}
 		bs := &Server{
+			BeaconDB:              beaconDB,
+			ChainInfoFetcher:      mockChainService,
+			HeadFetcher:           mockChainService,
+			OptimisticModeFetcher: mockChainService,
 			FinalizationFetcher:   mockChainService,
-			BlockFetcher:          &testutil.MockBlockFetcher{BlockToReturn: blk},
+		}
+
+		genBlk, blkContainers := fillDBTestBlocksBellatrix(ctx, t, beaconDB)
+		root, err := genBlk.Block.HashTreeRoot()
+		require.NoError(t, err)
+
+		tests := []struct {
+			name    string
+			blockID []byte
+			want    *ethpbalpha.SignedBeaconBlockBellatrix
+			wantErr bool
+		}{
+			{
+				name:    "slot",
+				blockID: []byte("30"),
+				want:    blkContainers[30].Block.(*ethpbalpha.BeaconBlockContainer_BellatrixBlock).BellatrixBlock,
+			},
+			{
+				name:    "bad formatting",
+				blockID: []byte("3bad0"),
+				wantErr: true,
+			},
+			{
+				name:    "head",
+				blockID: []byte("head"),
+				want:    headBlock.Block.(*ethpbalpha.BeaconBlockContainer_BellatrixBlock).BellatrixBlock,
+			},
+			{
+				name:    "finalized",
+				blockID: []byte("finalized"),
+				want:    blkContainers[64].Block.(*ethpbalpha.BeaconBlockContainer_BellatrixBlock).BellatrixBlock,
+			},
+			{
+				name:    "genesis",
+				blockID: []byte("genesis"),
+				want:    genBlk,
+			},
+			{
+				name:    "genesis root",
+				blockID: root[:],
+				want:    genBlk,
+			},
+			{
+				name:    "root",
+				blockID: blkContainers[20].BlockRoot,
+				want:    blkContainers[20].Block.(*ethpbalpha.BeaconBlockContainer_BellatrixBlock).BellatrixBlock,
+			},
+			{
+				name:    "non-existent root",
+				blockID: bytesutil.PadTo([]byte("hi there"), 32),
+				wantErr: true,
+			},
+			{
+				name:    "slot",
+				blockID: []byte("40"),
+				want:    blkContainers[40].Block.(*ethpbalpha.BeaconBlockContainer_BellatrixBlock).BellatrixBlock,
+			},
+			{
+				name:    "no block",
+				blockID: []byte("105"),
+				wantErr: true,
+			},
+		}
+		for _, tt := range tests {
+			t.Run(tt.name, func(t *testing.T) {
+				blk, err := bs.ListBlockAttestations(ctx, &ethpbv1.BlockRequest{
+					BlockId: tt.blockID,
+				})
+				if tt.wantErr {
+					require.NotEqual(t, err, nil)
+					return
+				}
+				require.NoError(t, err)
+
+				v1Block, err := migration.V1Alpha1BeaconBlockBellatrixToV2(tt.want.Block)
+				require.NoError(t, err)
+
+				blkAtts := blk.Data
+				if len(blkAtts) == 0 {
+					blkAtts = nil
+				}
+				if !reflect.DeepEqual(blkAtts, v1Block.Body.Attestations) {
+					t.Error("Expected attestations to equal")
+				}
+			})
+		}
+	})
+
+	t.Run("execution optimistic", func(t *testing.T) {
+		beaconDB := dbTest.SetupDB(t)
+		ctx := context.Background()
+
+		_, blkContainers := fillDBTestBlocksBellatrix(ctx, t, beaconDB)
+		headBlock := blkContainers[len(blkContainers)-1]
+		blk, err := blocks.NewSignedBeaconBlock(headBlock.Block.(*ethpbalpha.BeaconBlockContainer_BellatrixBlock).BellatrixBlock)
+		require.NoError(t, err)
+		mockChainService := &mock.ChainService{
+			DB:                  beaconDB,
+			Block:               blk,
+			Root:                headBlock.BlockRoot,
+			FinalizedCheckPoint: &ethpbalpha.Checkpoint{Root: blkContainers[64].BlockRoot},
+			Optimistic:          true,
+			FinalizedRoots:      map[[32]byte]bool{},
+		}
+		bs := &Server{
+			BeaconDB:              beaconDB,
+			ChainInfoFetcher:      mockChainService,
+			HeadFetcher:           mockChainService,
 			OptimisticModeFetcher: mockChainService,
-		}
-
-		expected, err := migration.V1Alpha1BeaconBlockAltairToV2(b.Block)
-		require.NoError(t, err)
-		resp, err := bs.ListBlockAttestations(ctx, &ethpbv1.BlockRequest{})
-		require.NoError(t, err)
-		assert.DeepEqual(t, expected.Body.Attestations, resp.Data)
-	})
-	t.Run("Bellatrix", func(t *testing.T) {
-		b := util.NewBeaconBlockBellatrix()
-		b.Block.Body.Attestations = atts
-		blk, err := blocks.NewSignedBeaconBlock(b)
-		require.NoError(t, err)
-
-		mockChainService := &mock.ChainService{}
+			FinalizationFetcher:   mockChainService,
+		}
+		resp, err := bs.ListBlockAttestations(ctx, &ethpbv1.BlockRequest{
+			BlockId: []byte("head"),
+		})
+		require.NoError(t, err)
+		assert.Equal(t, true, resp.ExecutionOptimistic)
+	})
+
+	t.Run("finalized", func(t *testing.T) {
+		beaconDB := dbTest.SetupDB(t)
+		ctx := context.Background()
+
+		_, blkContainers := fillDBTestBlocks(ctx, t, beaconDB)
+		headBlock := blkContainers[len(blkContainers)-1]
+		blk, err := blocks.NewSignedBeaconBlock(headBlock.Block.(*ethpbalpha.BeaconBlockContainer_Phase0Block).Phase0Block)
+		require.NoError(t, err)
+		mockChainService := &mock.ChainService{
+			DB:                  beaconDB,
+			Block:               blk,
+			Root:                headBlock.BlockRoot,
+			FinalizedCheckPoint: &ethpbalpha.Checkpoint{Root: blkContainers[64].BlockRoot},
+			FinalizedRoots: map[[32]byte]bool{
+				bytesutil.ToBytes32(blkContainers[32].BlockRoot): true,
+				bytesutil.ToBytes32(blkContainers[64].BlockRoot): false,
+			},
+		}
 		bs := &Server{
+			BeaconDB:              beaconDB,
+			ChainInfoFetcher:      mockChainService,
+			HeadFetcher:           mockChainService,
+			OptimisticModeFetcher: mockChainService,
 			FinalizationFetcher:   mockChainService,
-			BlockFetcher:          &testutil.MockBlockFetcher{BlockToReturn: blk},
-			OptimisticModeFetcher: mockChainService,
-		}
-
-		expected, err := migration.V1Alpha1BeaconBlockBellatrixToV2(b.Block)
-		require.NoError(t, err)
-		resp, err := bs.ListBlockAttestations(ctx, &ethpbv1.BlockRequest{})
-		require.NoError(t, err)
-		assert.DeepEqual(t, expected.Body.Attestations, resp.Data)
-	})
-	t.Run("Capella", func(t *testing.T) {
-		b := util.NewBeaconBlockCapella()
-		b.Block.Body.Attestations = atts
-		blk, err := blocks.NewSignedBeaconBlock(b)
-		require.NoError(t, err)
-
-		mockChainService := &mock.ChainService{}
-		bs := &Server{
-			FinalizationFetcher:   mockChainService,
-			BlockFetcher:          &testutil.MockBlockFetcher{BlockToReturn: blk},
-			OptimisticModeFetcher: mockChainService,
-		}
-
-		expected, err := migration.V1Alpha1BeaconBlockCapellaToV2(b.Block)
-		require.NoError(t, err)
-		resp, err := bs.ListBlockAttestations(ctx, &ethpbv1.BlockRequest{})
-		require.NoError(t, err)
-		assert.DeepEqual(t, expected.Body.Attestations, resp.Data)
-	})
-	t.Run("execution optimistic", func(t *testing.T) {
-		b := util.NewBeaconBlockBellatrix()
-		blk, err := blocks.NewSignedBeaconBlock(b)
-		require.NoError(t, err)
-
-		mockChainService := &mock.ChainService{
-			Optimistic: true,
-		}
-		bs := &Server{
-			FinalizationFetcher:   mockChainService,
-			BlockFetcher:          &testutil.MockBlockFetcher{BlockToReturn: blk},
-			OptimisticModeFetcher: mockChainService,
-		}
-
-		resp, err := bs.ListBlockAttestations(ctx, &ethpbv1.BlockRequest{})
-		require.NoError(t, err)
-		assert.Equal(t, true, resp.ExecutionOptimistic)
-	})
-	t.Run("finalized", func(t *testing.T) {
-		b := util.NewBeaconBlock()
-		blk, err := blocks.NewSignedBeaconBlock(b)
-		require.NoError(t, err)
-		root, err := blk.Block().HashTreeRoot()
-		require.NoError(t, err)
-
-		mockChainService := &mock.ChainService{
-			FinalizedRoots: map[[32]byte]bool{root: true},
-		}
-		bs := &Server{
-			FinalizationFetcher:   mockChainService,
-			BlockFetcher:          &testutil.MockBlockFetcher{BlockToReturn: blk},
-			OptimisticModeFetcher: mockChainService,
-		}
-
-		resp, err := bs.ListBlockAttestations(ctx, &ethpbv1.BlockRequest{})
-		require.NoError(t, err)
-		assert.Equal(t, true, resp.Finalized)
-	})
-	t.Run("not finalized", func(t *testing.T) {
-		b := util.NewBeaconBlock()
-		blk, err := blocks.NewSignedBeaconBlock(b)
-		require.NoError(t, err)
-		root, err := blk.Block().HashTreeRoot()
-		require.NoError(t, err)
-
-		mockChainService := &mock.ChainService{
-			FinalizedRoots: map[[32]byte]bool{root: false},
-		}
-		bs := &Server{
-			FinalizationFetcher:   mockChainService,
-			BlockFetcher:          &testutil.MockBlockFetcher{BlockToReturn: blk},
-			OptimisticModeFetcher: mockChainService,
-		}
-
-		resp, err := bs.ListBlockAttestations(ctx, &ethpbv1.BlockRequest{})
-		require.NoError(t, err)
-		assert.Equal(t, false, resp.Finalized)
+		}
+
+		t.Run("true", func(t *testing.T) {
+			resp, err := bs.ListBlockAttestations(ctx, &ethpbv1.BlockRequest{
+				BlockId: []byte("32"),
+			})
+			require.NoError(t, err)
+			assert.Equal(t, true, resp.Finalized)
+		})
+		t.Run("false", func(t *testing.T) {
+			resp, err := bs.ListBlockAttestations(ctx, &ethpbv1.BlockRequest{
+				BlockId: []byte("64"),
+			})
+			require.NoError(t, err)
+			assert.Equal(t, false, resp.Finalized)
+		})
 	})
 }