--- conflicted
+++ resolved
@@ -181,24 +181,14 @@
 
 	mockChainService := &mock.ChainService{
 		DB:                  beaconDB,
-		Block:               wrapper.WrappedPhase0SignedBeaconBlock(headBlock.Block.(*ethpbalpha.BeaconBlockContainer_Phase0Block).Phase0Block),
+		Block:               wsb,
 		Root:                headBlock.BlockRoot,
 		FinalizedCheckPoint: &ethpbalpha.Checkpoint{Root: blkContainers[64].BlockRoot},
 	}
 	bs := &Server{
-<<<<<<< HEAD
-		BeaconDB: beaconDB,
-		ChainInfoFetcher: &mock.ChainService{
-			DB:                  beaconDB,
-			Block:               wsb,
-			Root:                headBlock.BlockRoot,
-			FinalizedCheckPoint: &ethpbalpha.Checkpoint{Root: blkContainers[64].BlockRoot},
-		},
-=======
 		BeaconDB:         beaconDB,
 		ChainInfoFetcher: mockChainService,
 		HeadFetcher:      mockChainService,
->>>>>>> bfbf6936
 	}
 
 	tests := []struct {
@@ -286,9 +276,11 @@
 	}
 
 	t.Run("execution optimistic", func(t *testing.T) {
+		wsb, err := wrapper.WrappedSignedBeaconBlock(headBlock.Block.(*ethpbalpha.BeaconBlockContainer_Phase0Block).Phase0Block)
+		require.NoError(t, err)
 		mockChainService := &mock.ChainService{
 			DB:                  beaconDB,
-			Block:               wrapper.WrappedPhase0SignedBeaconBlock(headBlock.Block.(*ethpbalpha.BeaconBlockContainer_Phase0Block).Phase0Block),
+			Block:               wsb,
 			Root:                headBlock.BlockRoot,
 			FinalizedCheckPoint: &ethpbalpha.Checkpoint{Root: blkContainers[64].BlockRoot},
 			Optimistic:          true,
@@ -310,21 +302,11 @@
 
 	_, blkContainers := fillDBTestBlocks(ctx, t, beaconDB)
 	headBlock := blkContainers[len(blkContainers)-1]
-<<<<<<< HEAD
 	wsb, err := wrapper.WrappedSignedBeaconBlock(headBlock.Block.(*ethpbalpha.BeaconBlockContainer_Phase0Block).Phase0Block)
 	require.NoError(t, err)
-	bs := &Server{
-		BeaconDB: beaconDB,
-		ChainInfoFetcher: &mock.ChainService{
-			DB:                  beaconDB,
-			Block:               wsb,
-			Root:                headBlock.BlockRoot,
-			FinalizedCheckPoint: &ethpbalpha.Checkpoint{Root: blkContainers[64].BlockRoot},
-		},
-=======
 	mockChainFetcher := &mock.ChainService{
 		DB:                  beaconDB,
-		Block:               wrapper.WrappedPhase0SignedBeaconBlock(headBlock.Block.(*ethpbalpha.BeaconBlockContainer_Phase0Block).Phase0Block),
+		Block:               wsb,
 		Root:                headBlock.BlockRoot,
 		FinalizedCheckPoint: &ethpbalpha.Checkpoint{Root: blkContainers[64].BlockRoot},
 	}
@@ -332,7 +314,6 @@
 		BeaconDB:         beaconDB,
 		ChainInfoFetcher: mockChainFetcher,
 		HeadFetcher:      mockChainFetcher,
->>>>>>> bfbf6936
 	}
 
 	b2 := util.NewBeaconBlock()
@@ -424,9 +405,11 @@
 	}
 
 	t.Run("execution optimistic", func(t *testing.T) {
+		wsb, err := wrapper.WrappedSignedBeaconBlock(headBlock.Block.(*ethpbalpha.BeaconBlockContainer_Phase0Block).Phase0Block)
+		require.NoError(t, err)
 		mockChainFetcher := &mock.ChainService{
 			DB:                  beaconDB,
-			Block:               wrapper.WrappedPhase0SignedBeaconBlock(headBlock.Block.(*ethpbalpha.BeaconBlockContainer_Phase0Block).Phase0Block),
+			Block:               wsb,
 			Root:                headBlock.BlockRoot,
 			FinalizedCheckPoint: &ethpbalpha.Checkpoint{Root: blkContainers[64].BlockRoot},
 			Optimistic:          true,
@@ -713,24 +696,14 @@
 
 		mockChainService := &mock.ChainService{
 			DB:                  beaconDB,
-			Block:               wrapper.WrappedPhase0SignedBeaconBlock(headBlock.Block.(*ethpbalpha.BeaconBlockContainer_Phase0Block).Phase0Block),
+			Block:               wsb,
 			Root:                headBlock.BlockRoot,
 			FinalizedCheckPoint: &ethpbalpha.Checkpoint{Root: blkContainers[64].BlockRoot},
 		}
 		bs := &Server{
-<<<<<<< HEAD
-			BeaconDB: beaconDB,
-			ChainInfoFetcher: &mock.ChainService{
-				DB:                  beaconDB,
-				Block:               wsb,
-				Root:                headBlock.BlockRoot,
-				FinalizedCheckPoint: &ethpbalpha.Checkpoint{Root: blkContainers[64].BlockRoot},
-			},
-=======
 			BeaconDB:         beaconDB,
 			ChainInfoFetcher: mockChainService,
 			HeadFetcher:      mockChainService,
->>>>>>> bfbf6936
 		}
 
 		genBlk, blkContainers := fillDBTestBlocks(ctx, t, beaconDB)
@@ -1066,17 +1039,17 @@
 		b2 := util.NewBeaconBlockBellatrix()
 		b2.Block.Slot = 30
 		b2.Block.ParentRoot = bytesutil.PadTo([]byte{1}, 32)
-		signedBlk, err := wrapper.WrappedBellatrixSignedBeaconBlock(b2)
+		signedBlk, err := wrapper.WrappedSignedBeaconBlock(b2)
 		require.NoError(t, err)
 		require.NoError(t, beaconDB.SaveBlock(ctx, signedBlk))
 		b3 := util.NewBeaconBlockBellatrix()
 		b3.Block.Slot = 30
 		b3.Block.ParentRoot = bytesutil.PadTo([]byte{4}, 32)
-		signedBlk, err = wrapper.WrappedBellatrixSignedBeaconBlock(b2)
+		signedBlk, err = wrapper.WrappedSignedBeaconBlock(b2)
 		require.NoError(t, err)
 		require.NoError(t, beaconDB.SaveBlock(ctx, signedBlk))
 
-		chainBlk, err := wrapper.WrappedBellatrixSignedBeaconBlock(headBlock.GetBellatrixBlock())
+		chainBlk, err := wrapper.WrappedSignedBeaconBlock(headBlock.GetBellatrixBlock())
 		require.NoError(t, err)
 		mockChainService := &mock.ChainService{
 			DB:                  beaconDB,
@@ -1282,24 +1255,14 @@
 
 	mockChainFetcher := &mock.ChainService{
 		DB:                  beaconDB,
-		Block:               wrapper.WrappedPhase0SignedBeaconBlock(headBlock.Block.(*ethpbalpha.BeaconBlockContainer_Phase0Block).Phase0Block),
+		Block:               wsb,
 		Root:                headBlock.BlockRoot,
 		FinalizedCheckPoint: &ethpbalpha.Checkpoint{Root: blkContainers[64].BlockRoot},
 	}
 	bs := &Server{
-<<<<<<< HEAD
-		BeaconDB: beaconDB,
-		ChainInfoFetcher: &mock.ChainService{
-			DB:                  beaconDB,
-			Block:               wsb,
-			Root:                headBlock.BlockRoot,
-			FinalizedCheckPoint: &ethpbalpha.Checkpoint{Root: blkContainers[64].BlockRoot},
-		},
-=======
 		BeaconDB:         beaconDB,
 		ChainInfoFetcher: mockChainFetcher,
 		HeadFetcher:      mockChainFetcher,
->>>>>>> bfbf6936
 	}
 
 	root, err := genBlk.Block.HashTreeRoot()
@@ -1377,9 +1340,11 @@
 	}
 
 	t.Run("execution optimistic", func(t *testing.T) {
+		wsb, err := wrapper.WrappedSignedBeaconBlock(headBlock.Block.(*ethpbalpha.BeaconBlockContainer_Phase0Block).Phase0Block)
+		require.NoError(t, err)
 		mockChainFetcher := &mock.ChainService{
 			DB:                  beaconDB,
-			Block:               wrapper.WrappedPhase0SignedBeaconBlock(headBlock.Block.(*ethpbalpha.BeaconBlockContainer_Phase0Block).Phase0Block),
+			Block:               wsb,
 			Root:                headBlock.BlockRoot,
 			FinalizedCheckPoint: &ethpbalpha.Checkpoint{Root: blkContainers[64].BlockRoot},
 			Optimistic:          true,
@@ -1404,21 +1369,11 @@
 
 		_, blkContainers := fillDBTestBlocks(ctx, t, beaconDB)
 		headBlock := blkContainers[len(blkContainers)-1]
-<<<<<<< HEAD
 		wsb, err := wrapper.WrappedSignedBeaconBlock(headBlock.Block.(*ethpbalpha.BeaconBlockContainer_Phase0Block).Phase0Block)
 		require.NoError(t, err)
-		bs := &Server{
-			BeaconDB: beaconDB,
-			ChainInfoFetcher: &mock.ChainService{
-				DB:                  beaconDB,
-				Block:               wsb,
-				Root:                headBlock.BlockRoot,
-				FinalizedCheckPoint: &ethpbalpha.Checkpoint{Root: blkContainers[64].BlockRoot},
-			},
-=======
 		mockChainService := &mock.ChainService{
 			DB:                  beaconDB,
-			Block:               wrapper.WrappedPhase0SignedBeaconBlock(headBlock.Block.(*ethpbalpha.BeaconBlockContainer_Phase0Block).Phase0Block),
+			Block:               wsb,
 			Root:                headBlock.BlockRoot,
 			FinalizedCheckPoint: &ethpbalpha.Checkpoint{Root: blkContainers[64].BlockRoot},
 		}
@@ -1426,7 +1381,6 @@
 			BeaconDB:         beaconDB,
 			ChainInfoFetcher: mockChainService,
 			HeadFetcher:      mockChainService,
->>>>>>> bfbf6936
 		}
 
 		genBlk, blkContainers := fillDBTestBlocks(ctx, t, beaconDB)
@@ -1721,7 +1675,7 @@
 
 		_, blkContainers := fillDBTestBlocksBellatrix(ctx, t, beaconDB)
 		headBlock := blkContainers[len(blkContainers)-1]
-		blk, err := wrapper.WrappedBellatrixSignedBeaconBlock(headBlock.Block.(*ethpbalpha.BeaconBlockContainer_BellatrixBlock).BellatrixBlock)
+		blk, err := wrapper.WrappedSignedBeaconBlock(headBlock.Block.(*ethpbalpha.BeaconBlockContainer_BellatrixBlock).BellatrixBlock)
 		require.NoError(t, err)
 		mockChainService := &mock.ChainService{
 			DB:                  beaconDB,
