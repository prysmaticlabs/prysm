--- conflicted
+++ resolved
@@ -705,7 +705,6 @@
 	})
 }
 
-<<<<<<< HEAD
 func TestServer_SubmitBlindedBlockSSZ_OK(t *testing.T) {
 	t.Run("Phase 0", func(t *testing.T) {
 		beaconDB := dbTest.SetupDB(t)
@@ -848,8 +847,6 @@
 	})
 }
 
-=======
->>>>>>> 077009cf
 func TestSubmitBlindedBlock(t *testing.T) {
 	t.Run("Phase 0", func(t *testing.T) {
 		beaconDB := dbTest.SetupDB(t)
