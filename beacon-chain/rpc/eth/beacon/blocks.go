package beacon

import (
	"context"
	"fmt"
	"strconv"

	"github.com/pkg/errors"
	types "github.com/prysmaticlabs/eth2-types"
	"github.com/prysmaticlabs/prysm/beacon-chain/core/feed"
	blockfeed "github.com/prysmaticlabs/prysm/beacon-chain/core/feed/block"
	"github.com/prysmaticlabs/prysm/beacon-chain/db/filters"
	butil "github.com/prysmaticlabs/prysm/encoding/bytesutil"
	ethpbv1 "github.com/prysmaticlabs/prysm/proto/eth/v1"
	ethpbv2 "github.com/prysmaticlabs/prysm/proto/eth/v2"
	"github.com/prysmaticlabs/prysm/proto/migration"
	ethpbalpha "github.com/prysmaticlabs/prysm/proto/prysm/v1alpha1"
	"github.com/prysmaticlabs/prysm/proto/prysm/v1alpha1/block"
	"github.com/prysmaticlabs/prysm/proto/prysm/v1alpha1/wrapper"
	"go.opencensus.io/trace"
	"google.golang.org/grpc/codes"
	"google.golang.org/grpc/status"
	"google.golang.org/protobuf/types/known/emptypb"
)

// blockIdParseError represents an error scenario where a block ID could not be parsed.
type blockIdParseError struct {
	message string
}

// newBlockIdParseError creates a new error instance.
func newBlockIdParseError(reason error) blockIdParseError {
	return blockIdParseError{
		message: errors.Wrapf(reason, "could not parse block ID").Error(),
	}
}

// Error returns the underlying error message.
func (e *blockIdParseError) Error() string {
	return e.message
}

// GetBlockHeader retrieves block header for given block id.
func (bs *Server) GetBlockHeader(ctx context.Context, req *ethpbv1.BlockRequest) (*ethpbv1.BlockHeaderResponse, error) {
	ctx, span := trace.StartSpan(ctx, "beacon.GetBlockHeader")
	defer span.End()

	blk, err := bs.blockFromBlockID(ctx, req.BlockId)
	err = handleGetBlock(blk, err)
	if err != nil {
		return nil, err
	}
	v1alpha1Header, err := blk.Header()
	if err != nil {
		return nil, status.Errorf(codes.Internal, "Could not get block header from block: %v", err)
	}
	header := migration.V1Alpha1SignedHeaderToV1(v1alpha1Header)
	headerRoot, err := header.HashTreeRoot()
	if err != nil {
		return nil, status.Errorf(codes.Internal, "Could not hash block header: %v", err)
	}
	blkRoot, err := blk.Block().HashTreeRoot()
	if err != nil {
		return nil, status.Errorf(codes.Internal, "Could not hash block: %v", err)
	}
	canonical, err := bs.ChainInfoFetcher.IsCanonical(ctx, blkRoot)
	if err != nil {
		return nil, status.Errorf(codes.Internal, "Could not determine if block root is canonical: %v", err)
	}

	return &ethpbv1.BlockHeaderResponse{
		Data: &ethpbv1.BlockHeaderContainer{
			Root:      headerRoot[:],
			Canonical: canonical,
			Header: &ethpbv1.BeaconBlockHeaderContainer{
				Message:   header.Message,
				Signature: header.Signature,
			},
		},
	}, nil
}

// ListBlockHeaders retrieves block headers matching given query. By default it will fetch current head slot blocks.
func (bs *Server) ListBlockHeaders(ctx context.Context, req *ethpbv1.BlockHeadersRequest) (*ethpbv1.BlockHeadersResponse, error) {
	ctx, span := trace.StartSpan(ctx, "beacon.ListBlockHeaders")
	defer span.End()

	var err error
	var blks []block.SignedBeaconBlock
	var blkRoots [][32]byte
	if len(req.ParentRoot) == 32 {
		blks, blkRoots, err = bs.BeaconDB.Blocks(ctx, filters.NewFilter().SetParentRoot(req.ParentRoot))
		if err != nil {
			return nil, status.Errorf(codes.Internal, "Could not retrieve blocks: %v", err)
		}
	} else {
		slot := bs.ChainInfoFetcher.HeadSlot()
		if req.Slot != nil {
			slot = *req.Slot
		}
		_, blks, err = bs.BeaconDB.BlocksBySlot(ctx, slot)
		if err != nil {
			return nil, status.Errorf(codes.Internal, "Could not retrieve blocks for slot %d: %v", req.Slot, err)
		}
		_, blkRoots, err = bs.BeaconDB.BlockRootsBySlot(ctx, slot)
		if err != nil {
			return nil, status.Errorf(codes.Internal, "Could not retrieve block roots for slot %d: %v", req.Slot, err)
		}
	}
	if len(blks) == 0 {
		return nil, status.Error(codes.NotFound, "Could not find requested blocks")
	}

	blkHdrs := make([]*ethpbv1.BlockHeaderContainer, len(blks))
	for i, bl := range blks {
		v1alpha1Header, err := bl.Header()
		if err != nil {
			return nil, status.Errorf(codes.Internal, "Could not get block header from block: %v", err)
		}
		header := migration.V1Alpha1SignedHeaderToV1(v1alpha1Header)
		headerRoot, err := header.HashTreeRoot()
		if err != nil {
			return nil, status.Errorf(codes.Internal, "Could not hash block header: %v", err)
		}
		canonical, err := bs.ChainInfoFetcher.IsCanonical(ctx, blkRoots[i])
		if err != nil {
			return nil, status.Errorf(codes.Internal, "Could not determine if block root is canonical: %v", err)
		}
		blkHdrs[i] = &ethpbv1.BlockHeaderContainer{
			Root:      headerRoot[:],
			Canonical: canonical,
			Header: &ethpbv1.BeaconBlockHeaderContainer{
				Message:   header.Message,
				Signature: header.Signature,
			},
		}
	}

	return &ethpbv1.BlockHeadersResponse{Data: blkHdrs}, nil
}

// SubmitBlock instructs the beacon node to broadcast a newly signed beacon block to the beacon network, to be
// included in the beacon chain. The beacon node is not required to validate the signed BeaconBlock, and a successful
// response (20X) only indicates that the broadcast has been successful. The beacon node is expected to integrate the
// new block into its state, and therefore validate the block internally, however blocks which fail the validation are
// still broadcast but a different status code is returned (202).
func (bs *Server) SubmitBlock(ctx context.Context, req *ethpbv1.BeaconBlockContainer) (*emptypb.Empty, error) {
	ctx, span := trace.StartSpan(ctx, "beacon.SubmitBlock")
	defer span.End()

	blk := req.Message
	rBlock, err := migration.V1ToV1Alpha1SignedBlock(&ethpbv1.SignedBeaconBlock{Block: blk, Signature: req.Signature})
	if err != nil {
		return nil, status.Errorf(codes.InvalidArgument, "Could not convert block to v1 block")
	}
	v1alpha1Block := wrapper.WrappedPhase0SignedBeaconBlock(rBlock)

	root, err := blk.HashTreeRoot()
	if err != nil {
		return nil, status.Errorf(codes.InvalidArgument, "Could not tree hash block: %v", err)
	}

	// Do not block proposal critical path with debug logging or block feed updates.
	defer func() {
		log.WithField("blockRoot", fmt.Sprintf("%#x", butil.Trunc(root[:]))).Debugf(
			"Block proposal received via RPC")
		bs.BlockNotifier.BlockFeed().Send(&feed.Event{
			Type: blockfeed.ReceivedBlock,
			Data: &blockfeed.ReceivedBlockData{SignedBlock: v1alpha1Block},
		})
	}()

	// Broadcast the new block to the network.
	if err := bs.Broadcaster.Broadcast(ctx, v1alpha1Block.Proto()); err != nil {
		return nil, status.Errorf(codes.Internal, "Could not broadcast block: %v", err)
	}

	if err := bs.BlockReceiver.ReceiveBlock(ctx, v1alpha1Block, root); err != nil {
		return nil, status.Errorf(codes.Internal, "Could not process beacon block: %v", err)
	}

	return &emptypb.Empty{}, nil
}

// GetBlock retrieves block details for given block ID.
func (bs *Server) GetBlock(ctx context.Context, req *ethpbv1.BlockRequest) (*ethpbv1.BlockResponse, error) {
	ctx, span := trace.StartSpan(ctx, "beacon.GetBlock")
	defer span.End()

	blk, err := bs.blockFromBlockID(ctx, req.BlockId)
	err = handleGetBlock(blk, err)
	if err != nil {
		return nil, err
	}
	signedBeaconBlock, err := migration.SignedBeaconBlock(blk)
	if err != nil {
		return nil, status.Errorf(codes.Internal, "Could not get signed beacon block: %v", err)
	}

	return &ethpbv1.BlockResponse{
		Data: &ethpbv1.BeaconBlockContainer{
			Message:   signedBeaconBlock.Block,
			Signature: signedBeaconBlock.Signature,
		},
	}, nil
}

// GetBlockSSZ returns the SSZ-serialized version of the becaon block for given block ID.
func (bs *Server) GetBlockSSZ(ctx context.Context, req *ethpbv1.BlockRequest) (*ethpbv1.BlockSSZResponse, error) {
	ctx, span := trace.StartSpan(ctx, "beacon.GetBlockSSZ")
	defer span.End()

	blk, err := bs.blockFromBlockID(ctx, req.BlockId)
	err = handleGetBlock(blk, err)
	if err != nil {
		return nil, err
	}
	signedBeaconBlock, err := migration.SignedBeaconBlock(blk)
	if err != nil {
		return nil, status.Errorf(codes.Internal, "Could not get signed beacon block: %v", err)
	}
	sszBlock, err := signedBeaconBlock.MarshalSSZ()
	if err != nil {
		return nil, status.Errorf(codes.Internal, "Could not marshal block into SSZ: %v", err)
	}

	return &ethpbv1.BlockSSZResponse{Data: sszBlock}, nil
}

// GetBlockV2 retrieves block details for given block ID.
func (bs *Server) GetBlockV2(ctx context.Context, req *ethpbv2.BlockRequestV2) (*ethpbv2.BlockResponseV2, error) {
	ctx, span := trace.StartSpan(ctx, "beacon.GetBlockAltair")
	defer span.End()

	blk, phase0Blk, err := bs.blocksFromId(ctx, req.BlockId)
	if err != nil {
		return nil, status.Errorf(codes.Internal, "Could not get block: %v", err)
	}
	if phase0Blk != nil {
		v1Blk, err := migration.SignedBeaconBlock(blk)
		if err != nil {
			return nil, status.Errorf(codes.Internal, "Could not get signed beacon block: %v", err)
		}
		return &ethpbv2.BlockResponseV2{
			Version: ethpbv2.Version_PHASE0,
			Data: &ethpbv2.SignedBeaconBlockContainerV2{
				Block:     &ethpbv2.SignedBeaconBlockContainerV2_Phase0Block{Phase0Block: v1Blk.Block},
				Signature: v1Blk.Signature,
			},
		}, nil
	}
	altairBlk, err := blk.PbAltairBlock()
	if err != nil {
		return nil, status.Errorf(codes.Internal, "Could not check for Altair block")
	}
	v2Blk, err := migration.V1Alpha1BeaconBlockAltairToV2(altairBlk.Block)
	if err != nil {
		return nil, status.Errorf(codes.Internal, "Could not get signed beacon block: %v", err)
	}
	return &ethpbv2.BlockResponseV2{
		Version: ethpbv2.Version_ALTAIR,
		Data: &ethpbv2.SignedBeaconBlockContainerV2{
			Block:     &ethpbv2.SignedBeaconBlockContainerV2_AltairBlock{AltairBlock: v2Blk},
			Signature: blk.Signature(),
		},
	}, nil
}

// GetBlockSSZV2 returns the SSZ-serialized version of the beacon block for given block ID.
func (bs *Server) GetBlockSSZV2(ctx context.Context, req *ethpbv2.BlockRequestV2) (*ethpbv2.BlockSSZResponseV2, error) {
	ctx, span := trace.StartSpan(ctx, "beacon.GetBlockSSZV2")
	defer span.End()

	blk, phase0Blk, err := bs.blocksFromId(ctx, req.BlockId)
	if err != nil {
		return nil, status.Errorf(codes.Internal, "Could not get block: %v", err)
	}
	if phase0Blk != nil {
		signedBeaconBlock, err := migration.SignedBeaconBlock(blk)
		if err != nil {
			return nil, status.Errorf(codes.Internal, "Could not get signed beacon block: %v", err)
		}
		sszBlock, err := signedBeaconBlock.MarshalSSZ()
		if err != nil {
			return nil, status.Errorf(codes.Internal, "Could not marshal block into SSZ: %v", err)
		}
		return &ethpbv2.BlockSSZResponseV2{Data: sszBlock}, nil
	}
	altairBlk, err := blk.PbAltairBlock()
	if err != nil {
		return nil, status.Errorf(codes.Internal, "Could not check for Altair block")
	}
	v2Blk, err := migration.V1Alpha1BeaconBlockAltairToV2(altairBlk.Block)
	if err != nil {
		return nil, status.Errorf(codes.Internal, "Could not get signed beacon block: %v", err)
	}
	data := &ethpbv2.SignedBeaconBlockAltair{
		Message:   v2Blk,
		Signature: blk.Signature(),
	}
	sszData, err := data.MarshalSSZ()
	if err != nil {
		return nil, status.Errorf(codes.Internal, "Could not marshal block into SSZ: %v", err)
	}
	return &ethpbv2.BlockSSZResponseV2{Data: sszData}, nil
}

// GetBlockRoot retrieves hashTreeRoot of BeaconBlock/BeaconBlockHeader.
func (bs *Server) GetBlockRoot(ctx context.Context, req *ethpbv1.BlockRequest) (*ethpbv1.BlockRootResponse, error) {
	ctx, span := trace.StartSpan(ctx, "beacon.GetBlockRoot")
	defer span.End()

	var root []byte
	var err error
	switch string(req.BlockId) {
	case "head":
		root, err = bs.ChainInfoFetcher.HeadRoot(ctx)
		if err != nil {
			return nil, status.Errorf(codes.Internal, "Could not retrieve head block: %v", err)
		}
		if root == nil {
			return nil, status.Errorf(codes.NotFound, "No head root was found")
		}
	case "finalized":
		finalized := bs.ChainInfoFetcher.FinalizedCheckpt()
		root = finalized.Root
	case "genesis":
		blk, err := bs.BeaconDB.GenesisBlock(ctx)
		if err != nil {
			return nil, status.Errorf(codes.Internal, "Could not retrieve blocks for genesis slot: %v", err)
		}
		if blk == nil || blk.IsNil() {
			return nil, status.Error(codes.NotFound, "Could not find genesis block")
		}
		blkRoot, err := blk.Block().HashTreeRoot()
		if err != nil {
			return nil, status.Error(codes.Internal, "Could not hash genesis block")
		}
		root = blkRoot[:]
	default:
		if len(req.BlockId) == 32 {
<<<<<<< HEAD
			block, err := bs.BeaconDB.Block(ctx, butil.ToBytes32(req.BlockId))
=======
			blk, err := bs.BeaconDB.Block(ctx, bytesutil.ToBytes32(req.BlockId))
>>>>>>> 8d4cdde0
			if err != nil {
				return nil, status.Errorf(codes.Internal, "Could not retrieve block for block root %#x: %v", req.BlockId, err)
			}
			if blk == nil || blk.IsNil() {
				return nil, status.Error(codes.NotFound, "Could not find any blocks with given root")
			}

			root = req.BlockId
		} else {
			slot, err := strconv.ParseUint(string(req.BlockId), 10, 64)
			if err != nil {
				return nil, status.Errorf(codes.InvalidArgument, "Could not parse block ID: %v", err)
			}
			hasRoots, roots, err := bs.BeaconDB.BlockRootsBySlot(ctx, types.Slot(slot))
			if err != nil {
				return nil, status.Errorf(codes.Internal, "Could not retrieve blocks for slot %d: %v", slot, err)
			}

			if !hasRoots {
				return nil, status.Error(codes.NotFound, "Could not find any blocks with given slot")
			}
			root = roots[0][:]
			if len(roots) == 1 {
				break
			}
			for _, blockRoot := range roots {
				canonical, err := bs.ChainInfoFetcher.IsCanonical(ctx, blockRoot)
				if err != nil {
					return nil, status.Errorf(codes.Internal, "Could not determine if block root is canonical: %v", err)
				}
				if canonical {
					root = blockRoot[:]
					break
				}
			}
		}
	}

	return &ethpbv1.BlockRootResponse{
		Data: &ethpbv1.BlockRootContainer{
			Root: root,
		},
	}, nil
}

// ListBlockAttestations retrieves attestation included in requested block.
func (bs *Server) ListBlockAttestations(ctx context.Context, req *ethpbv1.BlockRequest) (*ethpbv1.BlockAttestationsResponse, error) {
	ctx, span := trace.StartSpan(ctx, "beacon.ListBlockAttestations")
	defer span.End()

	blk, phase0Blk, err := bs.blocksFromId(ctx, req.BlockId)
	if err != nil {
		return nil, status.Errorf(codes.Internal, "Could not get block: %v", err)
	}
	if phase0Blk != nil {
		v1Blk, err := migration.SignedBeaconBlock(blk)
		if err != nil {
			return nil, status.Errorf(codes.Internal, "Could not get signed beacon block: %v", err)
		}
		return &ethpbv1.BlockAttestationsResponse{
			Data: v1Blk.Block.Body.Attestations,
		}, nil
	}
	altairBlk, err := blk.PbAltairBlock()
	if err != nil {
		return nil, status.Errorf(codes.Internal, "Could not check for Altair block")
	}
	v2Blk, err := migration.V1Alpha1BeaconBlockAltairToV2(altairBlk.Block)
	if err != nil {
		return nil, status.Errorf(codes.Internal, "Could not get signed beacon block: %v", err)
	}
	return &ethpbv1.BlockAttestationsResponse{
		Data: v2Blk.Body.Attestations,
	}, nil
}

func (bs *Server) blocksFromId(ctx context.Context, blockId []byte) (
	signedBlock block.SignedBeaconBlock,
	phase0Block *ethpbalpha.SignedBeaconBlock,
	err error,
) {
	blk, err := bs.blockFromBlockID(ctx, blockId)
	err = handleGetBlock(blk, err)
	if err != nil {
		return nil, nil, err
	}
	phase0Blk, err := blk.PbPhase0Block()
	// Assume we have an Altair block when Phase 0 block is unsupported.
	// In such case we continue with the rest of the function.
	if err != nil && !errors.Is(err, wrapper.ErrUnsupportedPhase0Block) {
		return nil, nil, errors.New("Could not check for phase 0 block")
	}
	return blk, phase0Blk, nil
}

func (bs *Server) blockFromBlockID(ctx context.Context, blockId []byte) (block.SignedBeaconBlock, error) {
	var err error
	var blk block.SignedBeaconBlock
	switch string(blockId) {
	case "head":
		blk, err = bs.ChainInfoFetcher.HeadBlock(ctx)
		if err != nil {
			return nil, errors.Wrap(err, "could not retrieve head block")
		}
	case "finalized":
		finalized := bs.ChainInfoFetcher.FinalizedCheckpt()
		finalizedRoot := butil.ToBytes32(finalized.Root)
		blk, err = bs.BeaconDB.Block(ctx, finalizedRoot)
		if err != nil {
			return nil, errors.New("could not get finalized block from db")
		}
	case "genesis":
		blk, err = bs.BeaconDB.GenesisBlock(ctx)
		if err != nil {
			return nil, errors.Wrap(err, "could not retrieve blocks for genesis slot")
		}
	default:
		if len(blockId) == 32 {
			blk, err = bs.BeaconDB.Block(ctx, butil.ToBytes32(blockId))
			if err != nil {
				return nil, errors.Wrap(err, "could not retrieve block")
			}
		} else {
			slot, err := strconv.ParseUint(string(blockId), 10, 64)
			if err != nil {
				e := newBlockIdParseError(err)
				return nil, &e
			}
			_, blks, err := bs.BeaconDB.BlocksBySlot(ctx, types.Slot(slot))
			if err != nil {
				return nil, errors.Wrapf(err, "could not retrieve blocks for slot %d", slot)
			}
			_, roots, err := bs.BeaconDB.BlockRootsBySlot(ctx, types.Slot(slot))
			if err != nil {
				return nil, errors.Wrapf(err, "could not retrieve block roots for slot %d", slot)
			}

			numBlks := len(blks)
			if numBlks == 0 {
				return nil, nil
			}
			blk = blks[0]
			if numBlks == 1 {
				break
			}
			for i, b := range blks {
				canonical, err := bs.ChainInfoFetcher.IsCanonical(ctx, roots[i])
				if err != nil {
					return nil, status.Errorf(codes.Internal, "Could not determine if block root is canonical: %v", err)
				}
				if canonical {
					blk = b
					break
				}
			}
		}
	}
	return blk, nil
}

func handleGetBlock(blk block.SignedBeaconBlock, err error) error {
	if invalidBlockIdErr, ok := err.(*blockIdParseError); ok {
		return status.Errorf(codes.InvalidArgument, "Invalid block ID: %v", invalidBlockIdErr)
	}
	if err != nil {
		return status.Errorf(codes.Internal, "Could not get block from block ID: %v", err)
	}
	if blk == nil || blk.IsNil() {
		return status.Errorf(codes.Internal, "Could not find requested block")
	}
	return nil
}<|MERGE_RESOLUTION|>--- conflicted
+++ resolved
@@ -10,7 +10,7 @@
 	"github.com/prysmaticlabs/prysm/beacon-chain/core/feed"
 	blockfeed "github.com/prysmaticlabs/prysm/beacon-chain/core/feed/block"
 	"github.com/prysmaticlabs/prysm/beacon-chain/db/filters"
-	butil "github.com/prysmaticlabs/prysm/encoding/bytesutil"
+	"github.com/prysmaticlabs/prysm/encoding/bytesutil"
 	ethpbv1 "github.com/prysmaticlabs/prysm/proto/eth/v1"
 	ethpbv2 "github.com/prysmaticlabs/prysm/proto/eth/v2"
 	"github.com/prysmaticlabs/prysm/proto/migration"
@@ -162,7 +162,7 @@
 
 	// Do not block proposal critical path with debug logging or block feed updates.
 	defer func() {
-		log.WithField("blockRoot", fmt.Sprintf("%#x", butil.Trunc(root[:]))).Debugf(
+		log.WithField("blockRoot", fmt.Sprintf("%#x", bytesutil.Trunc(root[:]))).Debugf(
 			"Block proposal received via RPC")
 		bs.BlockNotifier.BlockFeed().Send(&feed.Event{
 			Type: blockfeed.ReceivedBlock,
@@ -339,11 +339,7 @@
 		root = blkRoot[:]
 	default:
 		if len(req.BlockId) == 32 {
-<<<<<<< HEAD
-			block, err := bs.BeaconDB.Block(ctx, butil.ToBytes32(req.BlockId))
-=======
 			blk, err := bs.BeaconDB.Block(ctx, bytesutil.ToBytes32(req.BlockId))
->>>>>>> 8d4cdde0
 			if err != nil {
 				return nil, status.Errorf(codes.Internal, "Could not retrieve block for block root %#x: %v", req.BlockId, err)
 			}
@@ -450,7 +446,7 @@
 		}
 	case "finalized":
 		finalized := bs.ChainInfoFetcher.FinalizedCheckpt()
-		finalizedRoot := butil.ToBytes32(finalized.Root)
+		finalizedRoot := bytesutil.ToBytes32(finalized.Root)
 		blk, err = bs.BeaconDB.Block(ctx, finalizedRoot)
 		if err != nil {
 			return nil, errors.New("could not get finalized block from db")
@@ -462,7 +458,7 @@
 		}
 	default:
 		if len(blockId) == 32 {
-			blk, err = bs.BeaconDB.Block(ctx, butil.ToBytes32(blockId))
+			blk, err = bs.BeaconDB.Block(ctx, bytesutil.ToBytes32(blockId))
 			if err != nil {
 				return nil, errors.Wrap(err, "could not retrieve block")
 			}
