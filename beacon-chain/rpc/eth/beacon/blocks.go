--- conflicted
+++ resolved
@@ -236,28 +236,16 @@
 //
 // The provided block must be SSZ-serialized.
 func (bs *Server) SubmitBlockSSZ(ctx context.Context, req *ethpbv2.SignedBeaconBlockSSZContainer) (*emptypb.Empty, error) {
-<<<<<<< HEAD
 	ctx, span := trace.StartSpan(ctx, "beacon.SubmitBlockSSZ")
-=======
-	ctx, span := trace.StartSpan(ctx, "beacon.SubmitBlock")
->>>>>>> 077009cf
 	defer span.End()
 
 	md, ok := metadata.FromIncomingContext(ctx)
 	if !ok {
-<<<<<<< HEAD
-		return &emptypb.Empty{}, status.Errorf(codes.Internal, "Could not read eth-consensus-version header")
-	}
-	ver := md.Get("eth-consensus-version")
-	if len(ver) == 0 {
-		return &emptypb.Empty{}, status.Errorf(codes.Internal, "Could not read eth-consensus-version header")
-=======
 		return &emptypb.Empty{}, status.Errorf(codes.Internal, "Could not read "+versionHeader+" header")
 	}
 	ver := md.Get(versionHeader)
 	if len(ver) == 0 {
 		return &emptypb.Empty{}, status.Errorf(codes.Internal, "Could not read "+versionHeader+" header")
->>>>>>> 077009cf
 	}
 	schedule := forks.NewOrderedSchedule(params.BeaconConfig())
 	forkVer, err := schedule.VersionForName(ver[0])
