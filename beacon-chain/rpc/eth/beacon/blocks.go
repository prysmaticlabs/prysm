--- conflicted
+++ resolved
@@ -235,11 +235,7 @@
 // still broadcast but a different status code is returned (202).
 //
 // The provided block must be SSZ-serialized.
-<<<<<<< HEAD
-func (bs *Server) SubmitBlockSSZ(ctx context.Context, req *ethpbv2.SignedBeaconBlockSSZContainer) (*emptypb.Empty, error) {
-=======
 func (bs *Server) SubmitBlockSSZ(ctx context.Context, req *ethpbv2.SSZContainer) (*emptypb.Empty, error) {
->>>>>>> a26ea143
 	ctx, span := trace.StartSpan(ctx, "beacon.SubmitBlockSSZ")
 	defer span.End()
 
@@ -317,7 +313,7 @@
 // broadcast but a different status code is returned (202).
 //
 // The provided block must be SSZ-serialized.
-func (bs *Server) SubmitBlindedBlockSSZ(ctx context.Context, req *ethpbv2.SignedBeaconBlockSSZContainer) (*emptypb.Empty, error) {
+func (bs *Server) SubmitBlindedBlockSSZ(ctx context.Context, req *ethpbv2.SSZContainer) (*emptypb.Empty, error) {
 	ctx, span := trace.StartSpan(ctx, "beacon.SubmitBlindedBlockSSZ")
 	defer span.End()
 
