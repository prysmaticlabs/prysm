--- conflicted
+++ resolved
@@ -44,13 +44,8 @@
 		result.Finalized = bs.FinalizationFetcher.IsFinalized(ctx, blkRoot)
 		return result, nil
 	}
-<<<<<<< HEAD
-	// ErrUnsupportedField means that we have another block type
-	if !errors.Is(err, blocks.ErrUnsupportedField) {
-=======
-	// ErrUnsupportedGetter means that we have another block type
-	if !errors.Is(err, consensus_types.ErrUnsupportedGetter) {
->>>>>>> 73e4bdcc
+	// ErrUnsupportedField means that we have another block type
+	if !errors.Is(err, blocks.ErrUnsupportedField) {
 		return nil, status.Errorf(codes.Internal, "Could not get blinded block: %v", err)
 	}
 	result, err = getBlindedBlockAltair(blk)
@@ -58,13 +53,8 @@
 		result.Finalized = bs.FinalizationFetcher.IsFinalized(ctx, blkRoot)
 		return result, nil
 	}
-<<<<<<< HEAD
-	// ErrUnsupportedField means that we have another block type
-	if !errors.Is(err, blocks.ErrUnsupportedField) {
-=======
-	// ErrUnsupportedGetter means that we have another block type
-	if !errors.Is(err, consensus_types.ErrUnsupportedGetter) {
->>>>>>> 73e4bdcc
+	// ErrUnsupportedField means that we have another block type
+	if !errors.Is(err, blocks.ErrUnsupportedField) {
 		return nil, status.Errorf(codes.Internal, "Could not get blinded block: %v", err)
 	}
 	result, err = bs.getBlindedBlockBellatrix(ctx, blk)
@@ -72,13 +62,8 @@
 		result.Finalized = bs.FinalizationFetcher.IsFinalized(ctx, blkRoot)
 		return result, nil
 	}
-<<<<<<< HEAD
-	// ErrUnsupportedField means that we have another block type
-	if !errors.Is(err, blocks.ErrUnsupportedField) {
-=======
-	// ErrUnsupportedGetter means that we have another block type
-	if !errors.Is(err, consensus_types.ErrUnsupportedGetter) {
->>>>>>> 73e4bdcc
+	// ErrUnsupportedField means that we have another block type
+	if !errors.Is(err, blocks.ErrUnsupportedField) {
 		return nil, status.Errorf(codes.Internal, "Could not get blinded block: %v", err)
 	}
 	result, err = bs.getBlindedBlockCapella(ctx, blk)
@@ -86,13 +71,8 @@
 		result.Finalized = bs.FinalizationFetcher.IsFinalized(ctx, blkRoot)
 		return result, nil
 	}
-<<<<<<< HEAD
-	// ErrUnsupportedField means that we have another block type
-	if !errors.Is(err, blocks.ErrUnsupportedField) {
-=======
-	// ErrUnsupportedGetter means that we have another block type
-	if !errors.Is(err, consensus_types.ErrUnsupportedGetter) {
->>>>>>> 73e4bdcc
+	// ErrUnsupportedField means that we have another block type
+	if !errors.Is(err, blocks.ErrUnsupportedField) {
 		return nil, status.Errorf(codes.Internal, "Could not get blinded block: %v", err)
 	}
 
@@ -119,13 +99,8 @@
 		result.Finalized = bs.FinalizationFetcher.IsFinalized(ctx, blkRoot)
 		return result, nil
 	}
-<<<<<<< HEAD
-	// ErrUnsupportedField means that we have another block type
-	if !errors.Is(err, blocks.ErrUnsupportedField) {
-=======
-	// ErrUnsupportedGetter means that we have another block type
-	if !errors.Is(err, consensus_types.ErrUnsupportedGetter) {
->>>>>>> 73e4bdcc
+	// ErrUnsupportedField means that we have another block type
+	if !errors.Is(err, blocks.ErrUnsupportedField) {
 		return nil, status.Errorf(codes.Internal, "Could not get signed beacon block: %v", err)
 	}
 	result, err = getSSZBlockAltair(blk)
@@ -133,13 +108,8 @@
 		result.Finalized = bs.FinalizationFetcher.IsFinalized(ctx, blkRoot)
 		return result, nil
 	}
-<<<<<<< HEAD
-	// ErrUnsupportedField means that we have another block type
-	if !errors.Is(err, blocks.ErrUnsupportedField) {
-=======
-	// ErrUnsupportedGetter means that we have another block type
-	if !errors.Is(err, consensus_types.ErrUnsupportedGetter) {
->>>>>>> 73e4bdcc
+	// ErrUnsupportedField means that we have another block type
+	if !errors.Is(err, blocks.ErrUnsupportedField) {
 		return nil, status.Errorf(codes.Internal, "Could not get signed beacon block: %v", err)
 	}
 	result, err = bs.getBlindedSSZBlockBellatrix(ctx, blk)
@@ -147,13 +117,8 @@
 		result.Finalized = bs.FinalizationFetcher.IsFinalized(ctx, blkRoot)
 		return result, nil
 	}
-<<<<<<< HEAD
-	// ErrUnsupportedField means that we have another block type
-	if !errors.Is(err, blocks.ErrUnsupportedField) {
-=======
-	// ErrUnsupportedGetter means that we have another block type
-	if !errors.Is(err, consensus_types.ErrUnsupportedGetter) {
->>>>>>> 73e4bdcc
+	// ErrUnsupportedField means that we have another block type
+	if !errors.Is(err, blocks.ErrUnsupportedField) {
 		return nil, status.Errorf(codes.Internal, "Could not get signed beacon block: %v", err)
 	}
 	result, err = bs.getBlindedSSZBlockCapella(ctx, blk)
@@ -161,13 +126,8 @@
 		result.Finalized = bs.FinalizationFetcher.IsFinalized(ctx, blkRoot)
 		return result, nil
 	}
-<<<<<<< HEAD
-	// ErrUnsupportedField means that we have another block type
-	if !errors.Is(err, blocks.ErrUnsupportedField) {
-=======
-	// ErrUnsupportedGetter means that we have another block type
-	if !errors.Is(err, consensus_types.ErrUnsupportedGetter) {
->>>>>>> 73e4bdcc
+	// ErrUnsupportedField means that we have another block type
+	if !errors.Is(err, blocks.ErrUnsupportedField) {
 		return nil, status.Errorf(codes.Internal, "Could not get signed beacon block: %v", err)
 	}
 
@@ -384,13 +344,8 @@
 func (bs *Server) getBlindedBlockBellatrix(ctx context.Context, blk interfaces.ReadOnlySignedBeaconBlock) (*ethpbv2.BlindedBlockResponse, error) {
 	bellatrixBlk, err := blk.PbBellatrixBlock()
 	if err != nil {
-<<<<<<< HEAD
 		// ErrUnsupportedField means that we have another block type
 		if errors.Is(err, blocks.ErrUnsupportedField) {
-=======
-		// ErrUnsupportedGetter means that we have another block type
-		if errors.Is(err, consensus_types.ErrUnsupportedGetter) {
->>>>>>> 73e4bdcc
 			if blindedBellatrixBlk, err := blk.PbBlindedBellatrixBlock(); err == nil {
 				if blindedBellatrixBlk == nil {
 					return nil, errNilBlock
@@ -459,13 +414,8 @@
 func (bs *Server) getBlindedBlockCapella(ctx context.Context, blk interfaces.ReadOnlySignedBeaconBlock) (*ethpbv2.BlindedBlockResponse, error) {
 	capellaBlk, err := blk.PbCapellaBlock()
 	if err != nil {
-<<<<<<< HEAD
 		// ErrUnsupportedField means that we have another block type
 		if errors.Is(err, blocks.ErrUnsupportedField) {
-=======
-		// ErrUnsupportedGetter means that we have another block type
-		if errors.Is(err, consensus_types.ErrUnsupportedGetter) {
->>>>>>> 73e4bdcc
 			if blindedCapellaBlk, err := blk.PbBlindedCapellaBlock(); err == nil {
 				if blindedCapellaBlk == nil {
 					return nil, errNilBlock
@@ -534,13 +484,8 @@
 func (bs *Server) getBlindedSSZBlockBellatrix(ctx context.Context, blk interfaces.ReadOnlySignedBeaconBlock) (*ethpbv2.SSZContainer, error) {
 	bellatrixBlk, err := blk.PbBellatrixBlock()
 	if err != nil {
-<<<<<<< HEAD
 		// ErrUnsupportedField means that we have another block type
 		if errors.Is(err, blocks.ErrUnsupportedField) {
-=======
-		// ErrUnsupportedGetter means that we have another block type
-		if errors.Is(err, consensus_types.ErrUnsupportedGetter) {
->>>>>>> 73e4bdcc
 			if blindedBellatrixBlk, err := blk.PbBlindedBellatrixBlock(); err == nil {
 				if blindedBellatrixBlk == nil {
 					return nil, errNilBlock
@@ -614,13 +559,8 @@
 func (bs *Server) getBlindedSSZBlockCapella(ctx context.Context, blk interfaces.ReadOnlySignedBeaconBlock) (*ethpbv2.SSZContainer, error) {
 	capellaBlk, err := blk.PbCapellaBlock()
 	if err != nil {
-<<<<<<< HEAD
 		// ErrUnsupportedField means that we have another block type
 		if errors.Is(err, blocks.ErrUnsupportedField) {
-=======
-		// ErrUnsupportedGetter means that we have another block type
-		if errors.Is(err, consensus_types.ErrUnsupportedGetter) {
->>>>>>> 73e4bdcc
 			if blindedCapellaBlk, err := blk.PbBlindedCapellaBlock(); err == nil {
 				if blindedCapellaBlk == nil {
 					return nil, errNilBlock
