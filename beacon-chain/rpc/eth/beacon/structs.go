package beacon

import (
	"github.com/prysmaticlabs/prysm/v4/beacon-chain/rpc/eth/shared"
)

type BlockRootResponse struct {
	Data *struct {
		Root string `json:"root"`
	} `json:"data"`
	ExecutionOptimistic bool `json:"execution_optimistic"`
	Finalized           bool `json:"finalized"`
}

type GetCommitteesResponse struct {
	Data                []*shared.Committee `json:"data"`
	ExecutionOptimistic bool                `json:"execution_optimistic"`
	Finalized           bool                `json:"finalized"`
}

type DepositContractResponse struct {
	Data *struct {
		ChainId uint64 `json:"chain_id"`
		Address string `json:"address"`
	} `json:"data"`
}

type ListAttestationsResponse struct {
	Data []*shared.Attestation `json:"data"`
}

type SubmitAttestationsRequest struct {
	Data []*shared.Attestation `json:"data"`
}

type ListVoluntaryExitsResponse struct {
	Data []*shared.SignedVoluntaryExit `json:"data"`
}

type SubmitSyncCommitteeSignaturesRequest struct {
	Data []*shared.SyncCommitteeMessage `json:"data"`
}

type GetStateForkResponse struct {
	Data                *shared.Fork `json:"data"`
	ExecutionOptimistic bool         `json:"execution_optimistic"`
	Finalized           bool         `json:"finalized"`
}

type GetFinalityCheckpointsResponse struct {
	ExecutionOptimistic bool                 `json:"execution_optimistic"`
	Finalized           bool                 `json:"finalized"`
	Data                *FinalityCheckpoints `json:"data"`
}

type FinalityCheckpoints struct {
	PreviousJustified *shared.Checkpoint `json:"previous_justified"`
	CurrentJustified  *shared.Checkpoint `json:"current_justified"`
	Finalized         *shared.Checkpoint `json:"finalized"`
}

type GetGenesisResponse struct {
	Data *Genesis `json:"data"`
}

type Genesis struct {
	GenesisTime           string `json:"genesis_time"`
	GenesisValidatorsRoot string `json:"genesis_validators_root"`
	GenesisForkVersion    string `json:"genesis_fork_version"`
}

type GetBlockHeadersResponse struct {
	Data                []*shared.SignedBeaconBlockHeaderContainer `json:"data"`
	ExecutionOptimistic bool                                       `json:"execution_optimistic"`
	Finalized           bool                                       `json:"finalized"`
}

<<<<<<< HEAD
type GetValidatorsResponse struct {
	ExecutionOptimistic bool                  `json:"execution_optimistic"`
	Finalized           bool                  `json:"finalized"`
	Data                []*ValidatorContainer `json:"data"`
}

type GetValidatorResponse struct {
	ExecutionOptimistic bool                `json:"execution_optimistic"`
	Finalized           bool                `json:"finalized"`
	Data                *ValidatorContainer `json:"data"`
}

type GetValidatorBalancesResponse struct {
	ExecutionOptimistic bool                `json:"execution_optimistic"`
	Finalized           bool                `json:"finalized"`
	Data                []*ValidatorBalance `json:"data"`
}

type ValidatorContainer struct {
	Index     string     `json:"index"`
	Balance   string     `json:"balance"`
	Status    string     `json:"status"`
	Validator *Validator `json:"validator"`
}

type Validator struct {
	Pubkey                     string `json:"pubkey"`
	WithdrawalCredentials      string `json:"withdrawal_credentials"`
	EffectiveBalance           string `json:"effective_balance"`
	Slashed                    bool   `json:"slashed"`
	ActivationEligibilityEpoch string `json:"activation_eligibility_epoch"`
	ActivationEpoch            string `json:"activation_epoch"`
	ExitEpoch                  string `json:"exit_epoch"`
	WithdrawableEpoch          string `json:"withdrawable_epoch"`
}

type ValidatorBalance struct {
	Index   string `json:"index"`
	Balance string `json:"balance"`
=======
type GetBlockHeaderResponse struct {
	ExecutionOptimistic bool                                     `json:"execution_optimistic"`
	Finalized           bool                                     `json:"finalized"`
	Data                *shared.SignedBeaconBlockHeaderContainer `json:"data"`
>>>>>>> b40729f6
}<|MERGE_RESOLUTION|>--- conflicted
+++ resolved
@@ -75,7 +75,12 @@
 	Finalized           bool                                       `json:"finalized"`
 }
 
-<<<<<<< HEAD
+type GetBlockHeaderResponse struct {
+	ExecutionOptimistic bool                                     `json:"execution_optimistic"`
+	Finalized           bool                                     `json:"finalized"`
+	Data                *shared.SignedBeaconBlockHeaderContainer `json:"data"`
+}
+
 type GetValidatorsResponse struct {
 	ExecutionOptimistic bool                  `json:"execution_optimistic"`
 	Finalized           bool                  `json:"finalized"`
@@ -115,10 +120,4 @@
 type ValidatorBalance struct {
 	Index   string `json:"index"`
 	Balance string `json:"balance"`
-=======
-type GetBlockHeaderResponse struct {
-	ExecutionOptimistic bool                                     `json:"execution_optimistic"`
-	Finalized           bool                                     `json:"finalized"`
-	Data                *shared.SignedBeaconBlockHeaderContainer `json:"data"`
->>>>>>> b40729f6
 }