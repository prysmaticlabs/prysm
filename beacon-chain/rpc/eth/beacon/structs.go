package beacon

import (
	"encoding/json"

	"github.com/prysmaticlabs/prysm/v4/beacon-chain/rpc/eth/shared"
)

type BlockRootResponse struct {
	Data *struct {
		Root string `json:"root"`
	} `json:"data"`
	ExecutionOptimistic bool `json:"execution_optimistic"`
	Finalized           bool `json:"finalized"`
}

type GetCommitteesResponse struct {
	Data                []*shared.Committee `json:"data"`
	ExecutionOptimistic bool                `json:"execution_optimistic"`
	Finalized           bool                `json:"finalized"`
}

type DepositContractResponse struct {
	Data *struct {
		ChainId string `json:"chain_id"`
		Address string `json:"address"`
	} `json:"data"`
}

type ListAttestationsResponse struct {
	Data []*shared.Attestation `json:"data"`
}

type SubmitAttestationsRequest struct {
	Data []*shared.Attestation `json:"data"`
}

type ListVoluntaryExitsResponse struct {
	Data []*shared.SignedVoluntaryExit `json:"data"`
}

type SubmitSyncCommitteeSignaturesRequest struct {
	Data []*shared.SyncCommitteeMessage `json:"data"`
}

type GetStateForkResponse struct {
	Data                *shared.Fork `json:"data"`
	ExecutionOptimistic bool         `json:"execution_optimistic"`
	Finalized           bool         `json:"finalized"`
}

type GetFinalityCheckpointsResponse struct {
	ExecutionOptimistic bool                 `json:"execution_optimistic"`
	Finalized           bool                 `json:"finalized"`
	Data                *FinalityCheckpoints `json:"data"`
}

type FinalityCheckpoints struct {
	PreviousJustified *shared.Checkpoint `json:"previous_justified"`
	CurrentJustified  *shared.Checkpoint `json:"current_justified"`
	Finalized         *shared.Checkpoint `json:"finalized"`
}

type GetGenesisResponse struct {
	Data *Genesis `json:"data"`
}

type Genesis struct {
	GenesisTime           string `json:"genesis_time"`
	GenesisValidatorsRoot string `json:"genesis_validators_root"`
	GenesisForkVersion    string `json:"genesis_fork_version"`
}

type GetBlockHeadersResponse struct {
	Data                []*shared.SignedBeaconBlockHeaderContainer `json:"data"`
	ExecutionOptimistic bool                                       `json:"execution_optimistic"`
	Finalized           bool                                       `json:"finalized"`
}

type GetBlockHeaderResponse struct {
	ExecutionOptimistic bool                                     `json:"execution_optimistic"`
	Finalized           bool                                     `json:"finalized"`
	Data                *shared.SignedBeaconBlockHeaderContainer `json:"data"`
}

type GetValidatorsResponse struct {
	ExecutionOptimistic bool                  `json:"execution_optimistic"`
	Finalized           bool                  `json:"finalized"`
	Data                []*ValidatorContainer `json:"data"`
}

type GetValidatorResponse struct {
	ExecutionOptimistic bool                `json:"execution_optimistic"`
	Finalized           bool                `json:"finalized"`
	Data                *ValidatorContainer `json:"data"`
}

type GetValidatorBalancesResponse struct {
	ExecutionOptimistic bool                `json:"execution_optimistic"`
	Finalized           bool                `json:"finalized"`
	Data                []*ValidatorBalance `json:"data"`
}

type ValidatorContainer struct {
	Index     string     `json:"index"`
	Balance   string     `json:"balance"`
	Status    string     `json:"status"`
	Validator *Validator `json:"validator"`
}

type Validator struct {
	Pubkey                     string `json:"pubkey"`
	WithdrawalCredentials      string `json:"withdrawal_credentials"`
	EffectiveBalance           string `json:"effective_balance"`
	Slashed                    bool   `json:"slashed"`
	ActivationEligibilityEpoch string `json:"activation_eligibility_epoch"`
	ActivationEpoch            string `json:"activation_epoch"`
	ExitEpoch                  string `json:"exit_epoch"`
	WithdrawableEpoch          string `json:"withdrawable_epoch"`
}

type ValidatorBalance struct {
	Index   string `json:"index"`
	Balance string `json:"balance"`
}

<<<<<<< HEAD
type GetBlockResponse struct {
	Data *SignedBlock `json:"data"`
}

type GetBlockV2Response struct {
	Version             string       `json:"version"`
	ExecutionOptimistic bool         `json:"execution_optimistic"`
	Finalized           bool         `json:"finalized"`
	Data                *SignedBlock `json:"data"`
}

type SignedBlock struct {
	Message   json.RawMessage `json:"message"` // represents the block values based on the version
	Signature string          `json:"signature"`
}

type GetBlockAttestationsResponse struct {
	ExecutionOptimistic bool                  `json:"execution_optimistic"`
	Finalized           bool                  `json:"finalized"`
	Data                []*shared.Attestation `json:"data"`
=======
type GetStateRootResponse struct {
	ExecutionOptimistic bool       `json:"execution_optimistic"`
	Finalized           bool       `json:"finalized"`
	Data                *StateRoot `json:"data"`
}

type StateRoot struct {
	Root string `json:"root"`
}

type GetRandaoResponse struct {
	ExecutionOptimistic bool    `json:"execution_optimistic"`
	Finalized           bool    `json:"finalized"`
	Data                *Randao `json:"data"`
}

type Randao struct {
	Randao string `json:"randao"`
}

type GetSyncCommitteeResponse struct {
	ExecutionOptimistic bool                     `json:"execution_optimistic"`
	Finalized           bool                     `json:"finalized"`
	Data                *SyncCommitteeValidators `json:"data"`
}

type SyncCommitteeValidators struct {
	Validators          []string   `json:"validators"`
	ValidatorAggregates [][]string `json:"validator_aggregates"`
}

type BLSToExecutionChangesPoolResponse struct {
	Data []*shared.SignedBLSToExecutionChange `json:"data"`
>>>>>>> be9b6ea8
}<|MERGE_RESOLUTION|>--- conflicted
+++ resolved
@@ -124,7 +124,6 @@
 	Balance string `json:"balance"`
 }
 
-<<<<<<< HEAD
 type GetBlockResponse struct {
 	Data *SignedBlock `json:"data"`
 }
@@ -145,7 +144,8 @@
 	ExecutionOptimistic bool                  `json:"execution_optimistic"`
 	Finalized           bool                  `json:"finalized"`
 	Data                []*shared.Attestation `json:"data"`
-=======
+}
+
 type GetStateRootResponse struct {
 	ExecutionOptimistic bool       `json:"execution_optimistic"`
 	Finalized           bool       `json:"finalized"`
@@ -179,5 +179,4 @@
 
 type BLSToExecutionChangesPoolResponse struct {
 	Data []*shared.SignedBLSToExecutionChange `json:"data"`
->>>>>>> be9b6ea8
 }