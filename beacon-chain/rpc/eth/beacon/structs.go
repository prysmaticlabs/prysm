--- conflicted
+++ resolved
@@ -122,7 +122,6 @@
 	Balance string `json:"balance"`
 }
 
-<<<<<<< HEAD
 type GetStateRootResponse struct {
 	ExecutionOptimistic bool       `json:"execution_optimistic"`
 	Finalized           bool       `json:"finalized"`
@@ -152,8 +151,8 @@
 type SyncCommitteeValidators struct {
 	Validators          []string   `json:"validators"`
 	ValidatorAggregates [][]string `json:"validator_aggregates"`
-=======
+}
+
 type BLSToExecutionChangesPoolResponse struct {
 	Data []*shared.SignedBLSToExecutionChange `json:"data"`
->>>>>>> 867db1ae
 }