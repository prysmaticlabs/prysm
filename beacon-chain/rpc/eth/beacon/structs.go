--- conflicted
+++ resolved
@@ -14,21 +14,20 @@
 	"github.com/wealdtech/go-bytesutil"
 )
 
-<<<<<<< HEAD
 type BlockRootResponse struct {
 	Data *struct {
 		Root string `json:"root"`
 	} `json:"data"`
 	ExecutionOptimistic bool `json:"execution_optimistic"`
 	Finalized           bool `json:"finalized"`
-=======
+}
+
 type ListAttestationsResponse struct {
 	Data []*shared.Attestation `json:"data"`
 }
 
 type SubmitAttestationsRequest struct {
 	Data []*shared.Attestation `json:"data" validate:"required,dive"`
->>>>>>> 0452fd02
 }
 
 type SignedBeaconBlock struct {
