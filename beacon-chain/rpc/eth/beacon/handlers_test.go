--- conflicted
+++ resolved
@@ -1343,7 +1343,6 @@
 	})
 }
 
-<<<<<<< HEAD
 func TestServer_GetBlockHeader(t *testing.T) {
 	b := util.NewBeaconBlock()
 	b.Block.Slot = 123
@@ -1419,91 +1418,10 @@
 		s.GetBlockHeader(writer, request)
 		require.Equal(t, http.StatusOK, writer.Code)
 		resp := &GetBlockHeaderResponse{}
-=======
-func TestGetFinalityCheckpoints(t *testing.T) {
-	fillCheckpoints := func(state *eth.BeaconState) error {
-		state.PreviousJustifiedCheckpoint = &eth.Checkpoint{
-			Root:  bytesutil.PadTo([]byte("previous"), 32),
-			Epoch: 113,
-		}
-		state.CurrentJustifiedCheckpoint = &eth.Checkpoint{
-			Root:  bytesutil.PadTo([]byte("current"), 32),
-			Epoch: 123,
-		}
-		state.FinalizedCheckpoint = &eth.Checkpoint{
-			Root:  bytesutil.PadTo([]byte("finalized"), 32),
-			Epoch: 103,
-		}
-		return nil
-	}
-	fakeState, err := util.NewBeaconState(fillCheckpoints)
-	require.NoError(t, err)
-
-	chainService := &chainMock.ChainService{}
-	s := &Server{
-		Stater: &testutil.MockStater{
-			BeaconState: fakeState,
-		},
-		HeadFetcher:           chainService,
-		OptimisticModeFetcher: chainService,
-		FinalizationFetcher:   chainService,
-	}
-
-	t.Run("ok", func(t *testing.T) {
-		request := httptest.NewRequest(http.MethodGet, "/eth/v1/beacon/states/{state_id}/finality_checkpoints", nil)
-		request = mux.SetURLVars(request, map[string]string{"state_id": "head"})
-		writer := httptest.NewRecorder()
-		writer.Body = &bytes.Buffer{}
-
-		s.GetFinalityCheckpoints(writer, request)
-		assert.Equal(t, http.StatusOK, writer.Code)
-		resp := &GetFinalityCheckpointsResponse{}
-		require.NoError(t, json.Unmarshal(writer.Body.Bytes(), resp))
-		require.NotNil(t, resp.Data)
-		assert.Equal(t, strconv.FormatUint(uint64(fakeState.FinalizedCheckpoint().Epoch), 10), resp.Data.Finalized.Epoch)
-		assert.DeepEqual(t, hexutil.Encode(fakeState.FinalizedCheckpoint().Root), resp.Data.Finalized.Root)
-		assert.Equal(t, strconv.FormatUint(uint64(fakeState.CurrentJustifiedCheckpoint().Epoch), 10), resp.Data.CurrentJustified.Epoch)
-		assert.DeepEqual(t, hexutil.Encode(fakeState.CurrentJustifiedCheckpoint().Root), resp.Data.CurrentJustified.Root)
-		assert.Equal(t, strconv.FormatUint(uint64(fakeState.PreviousJustifiedCheckpoint().Epoch), 10), resp.Data.PreviousJustified.Epoch)
-		assert.DeepEqual(t, hexutil.Encode(fakeState.PreviousJustifiedCheckpoint().Root), resp.Data.PreviousJustified.Root)
-	})
-	t.Run("no state_id", func(t *testing.T) {
-		request := httptest.NewRequest(http.MethodGet, "/eth/v1/beacon/states/{state_id}/finality_checkpoints", nil)
-		writer := httptest.NewRecorder()
-		writer.Body = &bytes.Buffer{}
-
-		s.GetFinalityCheckpoints(writer, request)
-		assert.Equal(t, http.StatusBadRequest, writer.Code)
-		e := &http2.DefaultErrorJson{}
-		require.NoError(t, json.Unmarshal(writer.Body.Bytes(), e))
-		assert.Equal(t, http.StatusBadRequest, e.Code)
-		assert.StringContains(t, "state_id is required in URL params", e.Message)
-	})
-	t.Run("execution optimistic", func(t *testing.T) {
-		chainService := &chainMock.ChainService{Optimistic: true}
-		s := &Server{
-			Stater: &testutil.MockStater{
-				BeaconState: fakeState,
-			},
-			HeadFetcher:           chainService,
-			OptimisticModeFetcher: chainService,
-			FinalizationFetcher:   chainService,
-		}
-
-		request := httptest.NewRequest(http.MethodGet, "/eth/v1/beacon/states/{state_id}/finality_checkpoints", nil)
-		request = mux.SetURLVars(request, map[string]string{"state_id": "head"})
-		writer := httptest.NewRecorder()
-		writer.Body = &bytes.Buffer{}
-
-		s.GetFinalityCheckpoints(writer, request)
-		assert.Equal(t, http.StatusOK, writer.Code)
-		resp := &GetFinalityCheckpointsResponse{}
->>>>>>> 14f040de
 		require.NoError(t, json.Unmarshal(writer.Body.Bytes(), resp))
 		assert.Equal(t, true, resp.ExecutionOptimistic)
 	})
 	t.Run("finalized", func(t *testing.T) {
-<<<<<<< HEAD
 		r, err := sb.Block().HashTreeRoot()
 		require.NoError(t, err)
 
@@ -1547,7 +1465,91 @@
 			require.NoError(t, json.Unmarshal(writer.Body.Bytes(), resp))
 			assert.Equal(t, false, resp.Finalized)
 		})
-=======
+	})
+}
+
+func TestGetFinalityCheckpoints(t *testing.T) {
+	fillCheckpoints := func(state *eth.BeaconState) error {
+		state.PreviousJustifiedCheckpoint = &eth.Checkpoint{
+			Root:  bytesutil.PadTo([]byte("previous"), 32),
+			Epoch: 113,
+		}
+		state.CurrentJustifiedCheckpoint = &eth.Checkpoint{
+			Root:  bytesutil.PadTo([]byte("current"), 32),
+			Epoch: 123,
+		}
+		state.FinalizedCheckpoint = &eth.Checkpoint{
+			Root:  bytesutil.PadTo([]byte("finalized"), 32),
+			Epoch: 103,
+		}
+		return nil
+	}
+	fakeState, err := util.NewBeaconState(fillCheckpoints)
+	require.NoError(t, err)
+
+	chainService := &chainMock.ChainService{}
+	s := &Server{
+		Stater: &testutil.MockStater{
+			BeaconState: fakeState,
+		},
+		HeadFetcher:           chainService,
+		OptimisticModeFetcher: chainService,
+		FinalizationFetcher:   chainService,
+	}
+
+	t.Run("ok", func(t *testing.T) {
+		request := httptest.NewRequest(http.MethodGet, "/eth/v1/beacon/states/{state_id}/finality_checkpoints", nil)
+		request = mux.SetURLVars(request, map[string]string{"state_id": "head"})
+		writer := httptest.NewRecorder()
+		writer.Body = &bytes.Buffer{}
+
+		s.GetFinalityCheckpoints(writer, request)
+		assert.Equal(t, http.StatusOK, writer.Code)
+		resp := &GetFinalityCheckpointsResponse{}
+		require.NoError(t, json.Unmarshal(writer.Body.Bytes(), resp))
+		require.NotNil(t, resp.Data)
+		assert.Equal(t, strconv.FormatUint(uint64(fakeState.FinalizedCheckpoint().Epoch), 10), resp.Data.Finalized.Epoch)
+		assert.DeepEqual(t, hexutil.Encode(fakeState.FinalizedCheckpoint().Root), resp.Data.Finalized.Root)
+		assert.Equal(t, strconv.FormatUint(uint64(fakeState.CurrentJustifiedCheckpoint().Epoch), 10), resp.Data.CurrentJustified.Epoch)
+		assert.DeepEqual(t, hexutil.Encode(fakeState.CurrentJustifiedCheckpoint().Root), resp.Data.CurrentJustified.Root)
+		assert.Equal(t, strconv.FormatUint(uint64(fakeState.PreviousJustifiedCheckpoint().Epoch), 10), resp.Data.PreviousJustified.Epoch)
+		assert.DeepEqual(t, hexutil.Encode(fakeState.PreviousJustifiedCheckpoint().Root), resp.Data.PreviousJustified.Root)
+	})
+	t.Run("no state_id", func(t *testing.T) {
+		request := httptest.NewRequest(http.MethodGet, "/eth/v1/beacon/states/{state_id}/finality_checkpoints", nil)
+		writer := httptest.NewRecorder()
+		writer.Body = &bytes.Buffer{}
+
+		s.GetFinalityCheckpoints(writer, request)
+		assert.Equal(t, http.StatusBadRequest, writer.Code)
+		e := &http2.DefaultErrorJson{}
+		require.NoError(t, json.Unmarshal(writer.Body.Bytes(), e))
+		assert.Equal(t, http.StatusBadRequest, e.Code)
+		assert.StringContains(t, "state_id is required in URL params", e.Message)
+	})
+	t.Run("execution optimistic", func(t *testing.T) {
+		chainService := &chainMock.ChainService{Optimistic: true}
+		s := &Server{
+			Stater: &testutil.MockStater{
+				BeaconState: fakeState,
+			},
+			HeadFetcher:           chainService,
+			OptimisticModeFetcher: chainService,
+			FinalizationFetcher:   chainService,
+		}
+
+		request := httptest.NewRequest(http.MethodGet, "/eth/v1/beacon/states/{state_id}/finality_checkpoints", nil)
+		request = mux.SetURLVars(request, map[string]string{"state_id": "head"})
+		writer := httptest.NewRecorder()
+		writer.Body = &bytes.Buffer{}
+
+		s.GetFinalityCheckpoints(writer, request)
+		assert.Equal(t, http.StatusOK, writer.Code)
+		resp := &GetFinalityCheckpointsResponse{}
+		require.NoError(t, json.Unmarshal(writer.Body.Bytes(), resp))
+		assert.Equal(t, true, resp.ExecutionOptimistic)
+	})
+	t.Run("finalized", func(t *testing.T) {
 		headerRoot, err := fakeState.LatestBlockHeader().HashTreeRoot()
 		require.NoError(t, err)
 		chainService := &chainMock.ChainService{
@@ -1650,6 +1652,5 @@
 		require.NoError(t, json.Unmarshal(writer.Body.Bytes(), e))
 		assert.Equal(t, http.StatusNotFound, e.Code)
 		assert.StringContains(t, "Chain genesis info is not yet known", e.Message)
->>>>>>> 14f040de
 	})
 }