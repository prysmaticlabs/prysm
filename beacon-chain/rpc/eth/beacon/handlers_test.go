--- conflicted
+++ resolved
@@ -1137,7 +1137,6 @@
 	})
 }
 
-<<<<<<< HEAD
 func TestGetFinalityCheckpoints(t *testing.T) {
 	fillCheckpoints := func(state *eth.BeaconState) error {
 		state.PreviousJustifiedCheckpoint = &eth.Checkpoint{
@@ -1322,210 +1321,5 @@
 		require.NoError(t, json.Unmarshal(writer.Body.Bytes(), e))
 		assert.Equal(t, http.StatusNotFound, e.Code)
 		assert.StringContains(t, "Chain genesis info is not yet known", e.Message)
-=======
-func TestListBlockHeaders(t *testing.T) {
-	beaconDB := dbTest.SetupDB(t)
-	ctx := context.Background()
-
-	_, blkContainers := fillDBTestBlocks(ctx, t, beaconDB)
-	headBlock := blkContainers[len(blkContainers)-1]
-
-	b1 := util.NewBeaconBlock()
-	b1.Block.Slot = 30
-	b1.Block.ParentRoot = bytesutil.PadTo([]byte{1}, 32)
-	util.SaveBlock(t, ctx, beaconDB, b1)
-	b2 := util.NewBeaconBlock()
-	b2.Block.Slot = 30
-	b2.Block.ParentRoot = bytesutil.PadTo([]byte{4}, 32)
-	util.SaveBlock(t, ctx, beaconDB, b2)
-	b3 := util.NewBeaconBlock()
-	b3.Block.Slot = 31
-	b3.Block.ParentRoot = bytesutil.PadTo([]byte{1}, 32)
-	util.SaveBlock(t, ctx, beaconDB, b3)
-	b4 := util.NewBeaconBlock()
-	b4.Block.Slot = 28
-	b4.Block.ParentRoot = bytesutil.PadTo([]byte{1}, 32)
-	util.SaveBlock(t, ctx, beaconDB, b4)
-
-	url := "http://example.com/eth/v1/beacon/headers"
-
-	t.Run("list headers", func(t *testing.T) {
-		wsb, err := blocks.NewSignedBeaconBlock(headBlock.Block.(*eth.BeaconBlockContainer_Phase0Block).Phase0Block)
-		require.NoError(t, err)
-		mockChainFetcher := &chainMock.ChainService{
-			DB:                  beaconDB,
-			Block:               wsb,
-			Root:                headBlock.BlockRoot,
-			FinalizedCheckPoint: &eth.Checkpoint{Root: blkContainers[64].BlockRoot},
-			FinalizedRoots:      map[[32]byte]bool{},
-		}
-		bs := &Server{
-			BeaconDB:              beaconDB,
-			ChainInfoFetcher:      mockChainFetcher,
-			OptimisticModeFetcher: mockChainFetcher,
-			FinalizationFetcher:   mockChainFetcher,
-		}
-
-		tests := []struct {
-			name       string
-			slot       primitives.Slot
-			parentRoot string
-			want       []*eth.SignedBeaconBlock
-			wantErr    bool
-		}{
-			{
-				name:       "slot",
-				slot:       primitives.Slot(30),
-				parentRoot: "",
-				want: []*eth.SignedBeaconBlock{
-					blkContainers[30].Block.(*eth.BeaconBlockContainer_Phase0Block).Phase0Block,
-					b1,
-					b2,
-				},
-			},
-			{
-				name:       "parent root",
-				parentRoot: hexutil.Encode(b1.Block.ParentRoot),
-				want: []*eth.SignedBeaconBlock{
-					blkContainers[1].Block.(*eth.BeaconBlockContainer_Phase0Block).Phase0Block,
-					b1,
-					b3,
-					b4,
-				},
-			},
-		}
-		for _, tt := range tests {
-			t.Run(tt.name, func(t *testing.T) {
-				urlWithParams := fmt.Sprintf("%s?slot=%d&parent_root=%s", url, tt.slot, tt.parentRoot)
-				request := httptest.NewRequest(http.MethodGet, urlWithParams, nil)
-				writer := httptest.NewRecorder()
-
-				writer.Body = &bytes.Buffer{}
-
-				bs.GetBlockHeaders(writer, request)
-				resp := &GetBlockHeadersResponse{}
-				require.NoError(t, json.Unmarshal(writer.Body.Bytes(), resp))
-
-				require.Equal(t, len(tt.want), len(resp.Data))
-				for i, blk := range tt.want {
-					expectedBodyRoot, err := blk.Block.Body.HashTreeRoot()
-					require.NoError(t, err)
-					expectedHeader := &eth.BeaconBlockHeader{
-						Slot:          blk.Block.Slot,
-						ProposerIndex: blk.Block.ProposerIndex,
-						ParentRoot:    blk.Block.ParentRoot,
-						StateRoot:     make([]byte, 32),
-						BodyRoot:      expectedBodyRoot[:],
-					}
-					expectedHeaderRoot, err := expectedHeader.HashTreeRoot()
-					require.NoError(t, err)
-					assert.DeepEqual(t, hexutil.Encode(expectedHeaderRoot[:]), resp.Data[i].Root)
-					assert.DeepEqual(t, shared.BeaconBlockHeaderFromConsensus(expectedHeader), resp.Data[i].Header.Message)
-				}
-			})
-		}
-	})
-
-	t.Run("execution optimistic", func(t *testing.T) {
-		wsb, err := blocks.NewSignedBeaconBlock(headBlock.Block.(*eth.BeaconBlockContainer_Phase0Block).Phase0Block)
-		require.NoError(t, err)
-		mockChainFetcher := &chainMock.ChainService{
-			DB:                  beaconDB,
-			Block:               wsb,
-			Root:                headBlock.BlockRoot,
-			FinalizedCheckPoint: &eth.Checkpoint{Root: blkContainers[64].BlockRoot},
-			Optimistic:          true,
-			FinalizedRoots:      map[[32]byte]bool{},
-			OptimisticRoots: map[[32]byte]bool{
-				bytesutil.ToBytes32(blkContainers[30].BlockRoot): true,
-			},
-		}
-		bs := &Server{
-			BeaconDB:              beaconDB,
-			ChainInfoFetcher:      mockChainFetcher,
-			OptimisticModeFetcher: mockChainFetcher,
-			FinalizationFetcher:   mockChainFetcher,
-		}
-		slot := primitives.Slot(30)
-		urlWithParams := fmt.Sprintf("%s?slot=%d", url, slot)
-		request := httptest.NewRequest(http.MethodGet, urlWithParams, nil)
-		writer := httptest.NewRecorder()
-
-		writer.Body = &bytes.Buffer{}
-
-		bs.GetBlockHeaders(writer, request)
-		resp := &GetBlockHeadersResponse{}
-		require.NoError(t, json.Unmarshal(writer.Body.Bytes(), resp))
-		assert.Equal(t, true, resp.ExecutionOptimistic)
-	})
-
-	t.Run("finalized", func(t *testing.T) {
-		wsb, err := blocks.NewSignedBeaconBlock(headBlock.Block.(*eth.BeaconBlockContainer_Phase0Block).Phase0Block)
-		require.NoError(t, err)
-		child1 := util.NewBeaconBlock()
-		child1.Block.ParentRoot = bytesutil.PadTo([]byte("parent"), 32)
-		child1.Block.Slot = 999
-		util.SaveBlock(t, ctx, beaconDB, child1)
-		child2 := util.NewBeaconBlock()
-		child2.Block.ParentRoot = bytesutil.PadTo([]byte("parent"), 32)
-		child2.Block.Slot = 1000
-		util.SaveBlock(t, ctx, beaconDB, child2)
-		child1Root, err := child1.Block.HashTreeRoot()
-		require.NoError(t, err)
-		child2Root, err := child2.Block.HashTreeRoot()
-		require.NoError(t, err)
-		mockChainFetcher := &chainMock.ChainService{
-			DB:                  beaconDB,
-			Block:               wsb,
-			Root:                headBlock.BlockRoot,
-			FinalizedCheckPoint: &eth.Checkpoint{Root: blkContainers[64].BlockRoot},
-			FinalizedRoots:      map[[32]byte]bool{child1Root: true, child2Root: false},
-		}
-		bs := &Server{
-			BeaconDB:              beaconDB,
-			ChainInfoFetcher:      mockChainFetcher,
-			OptimisticModeFetcher: mockChainFetcher,
-			FinalizationFetcher:   mockChainFetcher,
-		}
-
-		t.Run("true", func(t *testing.T) {
-			slot := primitives.Slot(999)
-			urlWithParams := fmt.Sprintf("%s?slot=%d", url, slot)
-			request := httptest.NewRequest(http.MethodGet, urlWithParams, nil)
-			writer := httptest.NewRecorder()
-
-			writer.Body = &bytes.Buffer{}
-
-			bs.GetBlockHeaders(writer, request)
-			resp := &GetBlockHeadersResponse{}
-			require.NoError(t, json.Unmarshal(writer.Body.Bytes(), resp))
-			assert.Equal(t, true, resp.Finalized)
-		})
-		t.Run("false", func(t *testing.T) {
-			slot := primitives.Slot(1000)
-			urlWithParams := fmt.Sprintf("%s?slot=%d", url, slot)
-			request := httptest.NewRequest(http.MethodGet, urlWithParams, nil)
-			writer := httptest.NewRecorder()
-
-			writer.Body = &bytes.Buffer{}
-
-			bs.GetBlockHeaders(writer, request)
-			resp := &GetBlockHeadersResponse{}
-			require.NoError(t, json.Unmarshal(writer.Body.Bytes(), resp))
-			assert.Equal(t, false, resp.Finalized)
-		})
-		t.Run("false when at least one not finalized", func(t *testing.T) {
-			urlWithParams := fmt.Sprintf("%s?parent_root=%s", url, hexutil.Encode(child1.Block.ParentRoot))
-			request := httptest.NewRequest(http.MethodGet, urlWithParams, nil)
-			writer := httptest.NewRecorder()
-
-			writer.Body = &bytes.Buffer{}
-
-			bs.GetBlockHeaders(writer, request)
-			resp := &GetBlockHeadersResponse{}
-			require.NoError(t, json.Unmarshal(writer.Body.Bytes(), resp))
-			assert.Equal(t, false, resp.Finalized)
-		})
->>>>>>> 3070878d
 	})
 }