package beacon

import (
	"context"
	"encoding/hex"
	"testing"

	"github.com/ethereum/go-ethereum/common"
	"github.com/prysmaticlabs/prysm/v4/config/params"
	"github.com/prysmaticlabs/prysm/v4/consensus-types/primitives"
	"github.com/prysmaticlabs/prysm/v4/encoding/bytesutil"
	"github.com/prysmaticlabs/prysm/v4/network/forks"
	"github.com/prysmaticlabs/prysm/v4/testing/assert"
	"github.com/prysmaticlabs/prysm/v4/testing/require"
	"google.golang.org/protobuf/types/known/emptypb"
)

func TestGetSpec(t *testing.T) {
	params.SetupTestConfigCleanup(t)
	config := params.BeaconConfig().Copy()

	config.ConfigName = "ConfigName"
	config.PresetBase = "PresetBase"
	config.MaxCommitteesPerSlot = 1
	config.TargetCommitteeSize = 2
	config.MaxValidatorsPerCommittee = 3
	config.MinPerEpochChurnLimit = 4
	config.ChurnLimitQuotient = 5
	config.ShuffleRoundCount = 6
	config.MinGenesisActiveValidatorCount = 7
	config.MinGenesisTime = 8
	config.HysteresisQuotient = 9
	config.HysteresisDownwardMultiplier = 10
	config.HysteresisUpwardMultiplier = 11
	config.Eth1FollowDistance = 13
	config.TargetAggregatorsPerCommittee = 14
	config.RandomSubnetsPerValidator = 15
	config.EpochsPerRandomSubnetSubscription = 16
	config.SecondsPerETH1Block = 17
	config.DepositChainID = 18
	config.DepositNetworkID = 19
	config.DepositContractAddress = "DepositContractAddress"
	config.MinDepositAmount = 20
	config.MaxEffectiveBalance = 21
	config.EjectionBalance = 22
	config.EffectiveBalanceIncrement = 23
	config.GenesisForkVersion = []byte("GenesisForkVersion")
	config.AltairForkVersion = []byte("AltairForkVersion")
	config.AltairForkEpoch = 100
	config.BellatrixForkVersion = []byte("BellatrixForkVersion")
	config.BellatrixForkEpoch = 101
	config.CapellaForkVersion = []byte("CapellaForkVersion")
	config.CapellaForkEpoch = 103
	config.BLSWithdrawalPrefixByte = byte('b')
	config.ETH1AddressWithdrawalPrefixByte = byte('c')
	config.GenesisDelay = 24
	config.SecondsPerSlot = 25
	config.MinAttestationInclusionDelay = 26
	config.SlotsPerEpoch = 27
	config.MinSeedLookahead = 28
	config.MaxSeedLookahead = 29
	config.EpochsPerEth1VotingPeriod = 30
	config.SlotsPerHistoricalRoot = 31
	config.MinValidatorWithdrawabilityDelay = 32
	config.ShardCommitteePeriod = 33
	config.MinEpochsToInactivityPenalty = 34
	config.EpochsPerHistoricalVector = 35
	config.EpochsPerSlashingsVector = 36
	config.HistoricalRootsLimit = 37
	config.ValidatorRegistryLimit = 38
	config.BaseRewardFactor = 39
	config.WhistleBlowerRewardQuotient = 40
	config.ProposerRewardQuotient = 41
	config.InactivityPenaltyQuotient = 42
	config.MinSlashingPenaltyQuotient = 44
	config.ProportionalSlashingMultiplier = 46
	config.MaxProposerSlashings = 48
	config.MaxAttesterSlashings = 49
	config.MaxAttestations = 50
	config.MaxDeposits = 51
	config.MaxVoluntaryExits = 52
	config.TimelyHeadFlagIndex = 53
	config.TimelySourceFlagIndex = 54
	config.TimelyTargetFlagIndex = 55
	config.TimelyHeadWeight = 56
	config.TimelySourceWeight = 57
	config.TimelyTargetWeight = 58
	config.SyncRewardWeight = 59
	config.WeightDenominator = 60
	config.TargetAggregatorsPerSyncSubcommittee = 61
	config.SyncCommitteeSubnetCount = 62
	config.SyncCommitteeSize = 63
	config.InactivityScoreBias = 65
	config.EpochsPerSyncCommitteePeriod = 66
	config.InactivityPenaltyQuotientAltair = 67
	config.MinSlashingPenaltyQuotientAltair = 68
	config.ProportionalSlashingMultiplierAltair = 69
	config.InactivityScoreRecoveryRate = 70
	config.MinSyncCommitteeParticipants = 71
	config.TerminalBlockHash = common.HexToHash("TerminalBlockHash")
	config.TerminalBlockHashActivationEpoch = 72
	config.TerminalTotalDifficulty = "73"
	config.DefaultFeeRecipient = common.HexToAddress("DefaultFeeRecipient")
	config.MaxWithdrawalsPerPayload = 74
	config.MaxBlsToExecutionChanges = 75
	config.MaxValidatorsPerWithdrawalsSweep = 76

	var dbp [4]byte
	copy(dbp[:], []byte{'0', '0', '0', '1'})
	config.DomainBeaconProposer = dbp
	var dba [4]byte
	copy(dba[:], []byte{'0', '0', '0', '2'})
	config.DomainBeaconAttester = dba
	var dr [4]byte
	copy(dr[:], []byte{'0', '0', '0', '3'})
	config.DomainRandao = dr
	var dd [4]byte
	copy(dd[:], []byte{'0', '0', '0', '4'})
	config.DomainDeposit = dd
	var dve [4]byte
	copy(dve[:], []byte{'0', '0', '0', '5'})
	config.DomainVoluntaryExit = dve
	var dsp [4]byte
	copy(dsp[:], []byte{'0', '0', '0', '6'})
	config.DomainSelectionProof = dsp
	var daap [4]byte
	copy(daap[:], []byte{'0', '0', '0', '7'})
	config.DomainAggregateAndProof = daap
	var dam [4]byte
	copy(dam[:], []byte{'1', '0', '0', '0'})
	config.DomainApplicationMask = dam

	params.OverrideBeaconConfig(config)

	server := &Server{}
	resp, err := server.GetSpec(context.Background(), &emptypb.Empty{})
	require.NoError(t, err)

<<<<<<< HEAD
	assert.Equal(t, 107, len(resp.Data))
=======
	assert.Equal(t, 106, len(resp.Data))
>>>>>>> e0e7c71e
	for k, v := range resp.Data {
		switch k {
		case "CONFIG_NAME":
			assert.Equal(t, "ConfigName", v)
		case "PRESET_BASE":
			assert.Equal(t, "PresetBase", v)
		case "MAX_COMMITTEES_PER_SLOT":
			assert.Equal(t, "1", v)
		case "TARGET_COMMITTEE_SIZE":
			assert.Equal(t, "2", v)
		case "MAX_VALIDATORS_PER_COMMITTEE":
			assert.Equal(t, "3", v)
		case "MIN_PER_EPOCH_CHURN_LIMIT":
			assert.Equal(t, "4", v)
		case "CHURN_LIMIT_QUOTIENT":
			assert.Equal(t, "5", v)
		case "SHUFFLE_ROUND_COUNT":
			assert.Equal(t, "6", v)
		case "MIN_GENESIS_ACTIVE_VALIDATOR_COUNT":
			assert.Equal(t, "7", v)
		case "MIN_GENESIS_TIME":
			assert.Equal(t, "8", v)
		case "HYSTERESIS_QUOTIENT":
			assert.Equal(t, "9", v)
		case "HYSTERESIS_DOWNWARD_MULTIPLIER":
			assert.Equal(t, "10", v)
		case "HYSTERESIS_UPWARD_MULTIPLIER":
			assert.Equal(t, "11", v)
		case "SAFE_SLOTS_TO_UPDATE_JUSTIFIED":
			assert.Equal(t, "0", v)
		case "ETH1_FOLLOW_DISTANCE":
			assert.Equal(t, "13", v)
		case "TARGET_AGGREGATORS_PER_COMMITTEE":
			assert.Equal(t, "14", v)
		case "RANDOM_SUBNETS_PER_VALIDATOR":
			assert.Equal(t, "15", v)
		case "EPOCHS_PER_RANDOM_SUBNET_SUBSCRIPTION":
			assert.Equal(t, "16", v)
		case "SECONDS_PER_ETH1_BLOCK":
			assert.Equal(t, "17", v)
		case "DEPOSIT_CHAIN_ID":
			assert.Equal(t, "18", v)
		case "DEPOSIT_NETWORK_ID":
			assert.Equal(t, "19", v)
		case "DEPOSIT_CONTRACT_ADDRESS":
			assert.Equal(t, "DepositContractAddress", v)
		case "MIN_DEPOSIT_AMOUNT":
			assert.Equal(t, "20", v)
		case "MAX_EFFECTIVE_BALANCE":
			assert.Equal(t, "21", v)
		case "EJECTION_BALANCE":
			assert.Equal(t, "22", v)
		case "EFFECTIVE_BALANCE_INCREMENT":
			assert.Equal(t, "23", v)
		case "GENESIS_FORK_VERSION":
			assert.Equal(t, "0x"+hex.EncodeToString([]byte("GenesisForkVersion")), v)
		case "ALTAIR_FORK_VERSION":
			assert.Equal(t, "0x"+hex.EncodeToString([]byte("AltairForkVersion")), v)
		case "ALTAIR_FORK_EPOCH":
			assert.Equal(t, "100", v)
		case "BELLATRIX_FORK_VERSION":
			assert.Equal(t, "0x"+hex.EncodeToString([]byte("BellatrixForkVersion")), v)
		case "BELLATRIX_FORK_EPOCH":
			assert.Equal(t, "101", v)
		case "CAPELLA_FORK_VERSION":
			assert.Equal(t, "0x"+hex.EncodeToString([]byte("CapellaForkVersion")), v)
		case "CAPELLA_FORK_EPOCH":
			assert.Equal(t, "103", v)
		case "MIN_ANCHOR_POW_BLOCK_DIFFICULTY":
			assert.Equal(t, "1000", v)
		case "BLS_WITHDRAWAL_PREFIX":
			assert.Equal(t, "0x62", v)
		case "ETH1_ADDRESS_WITHDRAWAL_PREFIX":
			assert.Equal(t, "0x63", v)
		case "GENESIS_DELAY":
			assert.Equal(t, "24", v)
		case "SECONDS_PER_SLOT":
			assert.Equal(t, "25", v)
		case "MIN_ATTESTATION_INCLUSION_DELAY":
			assert.Equal(t, "26", v)
		case "SLOTS_PER_EPOCH":
			assert.Equal(t, "27", v)
		case "MIN_SEED_LOOKAHEAD":
			assert.Equal(t, "28", v)
		case "MAX_SEED_LOOKAHEAD":
			assert.Equal(t, "29", v)
		case "EPOCHS_PER_ETH1_VOTING_PERIOD":
			assert.Equal(t, "30", v)
		case "SLOTS_PER_HISTORICAL_ROOT":
			assert.Equal(t, "31", v)
		case "MIN_VALIDATOR_WITHDRAWABILITY_DELAY":
			assert.Equal(t, "32", v)
		case "SHARD_COMMITTEE_PERIOD":
			assert.Equal(t, "33", v)
		case "MIN_EPOCHS_TO_INACTIVITY_PENALTY":
			assert.Equal(t, "34", v)
		case "EPOCHS_PER_HISTORICAL_VECTOR":
			assert.Equal(t, "35", v)
		case "EPOCHS_PER_SLASHINGS_VECTOR":
			assert.Equal(t, "36", v)
		case "HISTORICAL_ROOTS_LIMIT":
			assert.Equal(t, "37", v)
		case "VALIDATOR_REGISTRY_LIMIT":
			assert.Equal(t, "38", v)
		case "BASE_REWARD_FACTOR":
			assert.Equal(t, "39", v)
		case "WHISTLEBLOWER_REWARD_QUOTIENT":
			assert.Equal(t, "40", v)
		case "PROPOSER_REWARD_QUOTIENT":
			assert.Equal(t, "41", v)
		case "INACTIVITY_PENALTY_QUOTIENT":
			assert.Equal(t, "42", v)
		case "HF1_INACTIVITY_PENALTY_QUOTIENT":
			assert.Equal(t, "43", v)
		case "MIN_SLASHING_PENALTY_QUOTIENT":
			assert.Equal(t, "44", v)
		case "HF1_MIN_SLASHING_PENALTY_QUOTIENT":
			assert.Equal(t, "45", v)
		case "PROPORTIONAL_SLASHING_MULTIPLIER":
			assert.Equal(t, "46", v)
		case "HF1_PROPORTIONAL_SLASHING_MULTIPLIER":
			assert.Equal(t, "47", v)
		case "MAX_PROPOSER_SLASHINGS":
			assert.Equal(t, "48", v)
		case "MAX_ATTESTER_SLASHINGS":
			assert.Equal(t, "49", v)
		case "MAX_ATTESTATIONS":
			assert.Equal(t, "50", v)
		case "MAX_DEPOSITS":
			assert.Equal(t, "51", v)
		case "MAX_VOLUNTARY_EXITS":
			assert.Equal(t, "52", v)
		case "TIMELY_HEAD_FLAG_INDEX":
			assert.Equal(t, "0x35", v)
		case "TIMELY_SOURCE_FLAG_INDEX":
			assert.Equal(t, "0x36", v)
		case "TIMELY_TARGET_FLAG_INDEX":
			assert.Equal(t, "0x37", v)
		case "TIMELY_HEAD_WEIGHT":
			assert.Equal(t, "56", v)
		case "TIMELY_SOURCE_WEIGHT":
			assert.Equal(t, "57", v)
		case "TIMELY_TARGET_WEIGHT":
			assert.Equal(t, "58", v)
		case "SYNC_REWARD_WEIGHT":
			assert.Equal(t, "59", v)
		case "WEIGHT_DENOMINATOR":
			assert.Equal(t, "60", v)
		case "TARGET_AGGREGATORS_PER_SYNC_SUBCOMMITTEE":
			assert.Equal(t, "61", v)
		case "SYNC_COMMITTEE_SUBNET_COUNT":
			assert.Equal(t, "62", v)
		case "SYNC_COMMITTEE_SIZE":
			assert.Equal(t, "63", v)
		case "SYNC_PUBKEYS_PER_AGGREGATE":
			assert.Equal(t, "64", v)
		case "INACTIVITY_SCORE_BIAS":
			assert.Equal(t, "65", v)
		case "EPOCHS_PER_SYNC_COMMITTEE_PERIOD":
			assert.Equal(t, "66", v)
		case "INACTIVITY_PENALTY_QUOTIENT_ALTAIR":
			assert.Equal(t, "67", v)
		case "MIN_SLASHING_PENALTY_QUOTIENT_ALTAIR":
			assert.Equal(t, "68", v)
		case "PROPORTIONAL_SLASHING_MULTIPLIER_ALTAIR":
			assert.Equal(t, "69", v)
		case "INACTIVITY_SCORE_RECOVERY_RATE":
			assert.Equal(t, "70", v)
		case "MIN_SYNC_COMMITTEE_PARTICIPANTS":
			assert.Equal(t, "71", v)
		case "PROPOSER_WEIGHT":
			assert.Equal(t, "8", v)
		case "DOMAIN_BEACON_PROPOSER":
			assert.Equal(t, "0x30303031", v)
		case "DOMAIN_BEACON_ATTESTER":
			assert.Equal(t, "0x30303032", v)
		case "DOMAIN_RANDAO":
			assert.Equal(t, "0x30303033", v)
		case "DOMAIN_DEPOSIT":
			assert.Equal(t, "0x30303034", v)
		case "DOMAIN_VOLUNTARY_EXIT":
			assert.Equal(t, "0x30303035", v)
		case "DOMAIN_SELECTION_PROOF":
			assert.Equal(t, "0x30303036", v)
		case "DOMAIN_AGGREGATE_AND_PROOF":
			assert.Equal(t, "0x30303037", v)
		case "DOMAIN_APPLICATION_MASK":
			assert.Equal(t, "0x31303030", v)
		case "DOMAIN_SYNC_COMMITTEE":
			assert.Equal(t, "0x07000000", v)
		case "DOMAIN_SYNC_COMMITTEE_SELECTION_PROOF":
			assert.Equal(t, "0x08000000", v)
		case "DOMAIN_CONTRIBUTION_AND_PROOF":
			assert.Equal(t, "0x09000000", v)
		case "DOMAIN_BLS_TO_EXECUTION_CHANGE":
			assert.Equal(t, "0x0a000000", v)
		case "DOMAIN_APPLICATION_BUILDER":
			assert.Equal(t, "0x00000001", v)
		case "TRANSITION_TOTAL_DIFFICULTY":
			assert.Equal(t, "0", v)
		case "TERMINAL_BLOCK_HASH_ACTIVATION_EPOCH":
			assert.Equal(t, "72", v)
		case "TERMINAL_BLOCK_HASH":
			assert.Equal(t, common.HexToHash("TerminalBlockHash"), common.HexToHash(v))
		case "TERMINAL_TOTAL_DIFFICULTY":
			assert.Equal(t, "73", v)
		case "DefaultFeeRecipient":
			assert.Equal(t, common.HexToAddress("DefaultFeeRecipient"), v)
		case "PROPORTIONAL_SLASHING_MULTIPLIER_BELLATRIX":
			assert.Equal(t, "3", v)
		case "MIN_SLASHING_PENALTY_QUOTIENT_BELLATRIX":
			assert.Equal(t, "32", v)
		case "INACTIVITY_PENALTY_QUOTIENT_BELLATRIX":
			assert.Equal(t, "16777216", v)
		case "PROPOSER_SCORE_BOOST":
			assert.Equal(t, "40", v)
		case "INTERVALS_PER_SLOT":
			assert.Equal(t, "3", v)
		case "MAX_WITHDRAWALS_PER_PAYLOAD":
			assert.Equal(t, "74", v)
		case "MAX_BLS_TO_EXECUTION_CHANGES":
			assert.Equal(t, "75", v)
		case "MAX_VALIDATORS_PER_WITHDRAWALS_SWEEP":
			assert.Equal(t, "76", v)
		case "REORG_MAX_EPOCHS_SINCE_FINALIZATION":
			assert.Equal(t, "2", v)
		case "REORG_WEIGHT_THRESHOLD":
			assert.Equal(t, "20", v)
		case "REORG_PARENT_WEIGHT_THRESHOLD":
			assert.Equal(t, "160", v)
		case "SAFE_SLOTS_TO_IMPORT_OPTIMISTICALLY":
		default:
			t.Errorf("Incorrect key: %s", k)
		}
	}
}

func TestGetDepositContract(t *testing.T) {
	const chainId = 99
	const address = "0x0000000000000000000000000000000000000009"
	params.SetupTestConfigCleanup(t)
	config := params.BeaconConfig().Copy()
	config.DepositChainID = chainId
	config.DepositContractAddress = address
	params.OverrideBeaconConfig(config)

	s := Server{}
	resp, err := s.GetDepositContract(context.Background(), &emptypb.Empty{})
	require.NoError(t, err)
	assert.Equal(t, uint64(chainId), resp.Data.ChainId)
	assert.Equal(t, address, resp.Data.Address)
}

func TestForkSchedule_Ok(t *testing.T) {
	genesisForkVersion := []byte("Genesis")
	firstForkVersion, firstForkEpoch := []byte("Firs"), primitives.Epoch(100)
	secondForkVersion, secondForkEpoch := []byte("Seco"), primitives.Epoch(200)
	thirdForkVersion, thirdForkEpoch := []byte("Thir"), primitives.Epoch(300)

	params.SetupTestConfigCleanup(t)
	config := params.BeaconConfig().Copy()
	config.GenesisForkVersion = genesisForkVersion
	// Create fork schedule adding keys in non-sorted order.
	schedule := make(map[[4]byte]primitives.Epoch, 3)
	schedule[bytesutil.ToBytes4(secondForkVersion)] = secondForkEpoch
	schedule[bytesutil.ToBytes4(firstForkVersion)] = firstForkEpoch
	schedule[bytesutil.ToBytes4(thirdForkVersion)] = thirdForkEpoch
	config.ForkVersionSchedule = schedule
	params.OverrideBeaconConfig(config)

	s := &Server{}
	resp, err := s.GetForkSchedule(context.Background(), &emptypb.Empty{})
	require.NoError(t, err)
	require.Equal(t, 3, len(resp.Data))
	fork := resp.Data[0]
	assert.DeepEqual(t, genesisForkVersion, fork.PreviousVersion)
	assert.DeepEqual(t, string(firstForkVersion), string(fork.CurrentVersion))
	assert.Equal(t, firstForkEpoch, fork.Epoch)
	fork = resp.Data[1]
	assert.DeepEqual(t, firstForkVersion, fork.PreviousVersion)
	assert.DeepEqual(t, secondForkVersion, fork.CurrentVersion)
	assert.Equal(t, secondForkEpoch, fork.Epoch)
	fork = resp.Data[2]
	assert.DeepEqual(t, secondForkVersion, fork.PreviousVersion)
	assert.DeepEqual(t, thirdForkVersion, fork.CurrentVersion)
	assert.Equal(t, thirdForkEpoch, fork.Epoch)
}

func TestForkSchedule_CorrectNumberOfForks(t *testing.T) {
	s := &Server{}
	resp, err := s.GetForkSchedule(context.Background(), &emptypb.Empty{})
	require.NoError(t, err)
	os := forks.NewOrderedSchedule(params.BeaconConfig())
	assert.Equal(t, os.Len(), len(resp.Data))
}<|MERGE_RESOLUTION|>--- conflicted
+++ resolved
@@ -136,11 +136,7 @@
 	resp, err := server.GetSpec(context.Background(), &emptypb.Empty{})
 	require.NoError(t, err)
 
-<<<<<<< HEAD
-	assert.Equal(t, 107, len(resp.Data))
-=======
-	assert.Equal(t, 106, len(resp.Data))
->>>>>>> e0e7c71e
+	assert.Equal(t, 108, len(resp.Data))
 	for k, v := range resp.Data {
 		switch k {
 		case "CONFIG_NAME":
