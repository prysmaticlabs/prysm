package beacon

import (
	"context"
	"testing"

	mock "github.com/prysmaticlabs/prysm/v4/beacon-chain/blockchain/testing"
	builderTest "github.com/prysmaticlabs/prysm/v4/beacon-chain/builder/testing"
	dbTest "github.com/prysmaticlabs/prysm/v4/beacon-chain/db/testing"
	"github.com/prysmaticlabs/prysm/v4/beacon-chain/operations/synccommittee"
	mockp2p "github.com/prysmaticlabs/prysm/v4/beacon-chain/p2p/testing"
	"github.com/prysmaticlabs/prysm/v4/beacon-chain/rpc/prysm/v1alpha1/validator"
	"github.com/prysmaticlabs/prysm/v4/beacon-chain/rpc/testutil"
	"github.com/prysmaticlabs/prysm/v4/config/params"
	"github.com/prysmaticlabs/prysm/v4/consensus-types/blocks"
	"github.com/prysmaticlabs/prysm/v4/encoding/bytesutil"
	"github.com/prysmaticlabs/prysm/v4/encoding/ssz"
	enginev1 "github.com/prysmaticlabs/prysm/v4/proto/engine/v1"
	ethpbv1 "github.com/prysmaticlabs/prysm/v4/proto/eth/v1"
	ethpbv2 "github.com/prysmaticlabs/prysm/v4/proto/eth/v2"
	"github.com/prysmaticlabs/prysm/v4/proto/migration"
	"github.com/prysmaticlabs/prysm/v4/testing/assert"
	"github.com/prysmaticlabs/prysm/v4/testing/require"
	"github.com/prysmaticlabs/prysm/v4/testing/util"
	"google.golang.org/grpc/metadata"
)

func TestServer_GetBlindedBlock(t *testing.T) {
	ctx := context.Background()

	t.Run("Phase 0", func(t *testing.T) {
		b := util.NewBeaconBlock()
		blk, err := blocks.NewSignedBeaconBlock(b)
		require.NoError(t, err)

		bs := &Server{
			FinalizationFetcher: &mock.ChainService{},
			BlockFetcher:        &testutil.MockBlockFetcher{BlockToReturn: blk},
		}

		expected, err := migration.V1Alpha1ToV1SignedBlock(b)
		require.NoError(t, err)
		resp, err := bs.GetBlindedBlock(ctx, &ethpbv1.BlockRequest{})
		require.NoError(t, err)
		phase0Block, ok := resp.Data.Message.(*ethpbv2.SignedBlindedBeaconBlockContainer_Phase0Block)
		require.Equal(t, true, ok)
		assert.DeepEqual(t, expected.Block, phase0Block.Phase0Block)
		assert.Equal(t, ethpbv2.Version_PHASE0, resp.Version)
	})
	t.Run("Altair", func(t *testing.T) {
		b := util.NewBeaconBlockAltair()
		blk, err := blocks.NewSignedBeaconBlock(b)
		require.NoError(t, err)

		bs := &Server{
			FinalizationFetcher: &mock.ChainService{},
			BlockFetcher:        &testutil.MockBlockFetcher{BlockToReturn: blk},
		}

		expected, err := migration.V1Alpha1BeaconBlockAltairToV2(b.Block)
		require.NoError(t, err)
		resp, err := bs.GetBlindedBlock(ctx, &ethpbv1.BlockRequest{})
		require.NoError(t, err)
		altairBlock, ok := resp.Data.Message.(*ethpbv2.SignedBlindedBeaconBlockContainer_AltairBlock)
		require.Equal(t, true, ok)
		assert.DeepEqual(t, expected, altairBlock.AltairBlock)
		assert.Equal(t, ethpbv2.Version_ALTAIR, resp.Version)
	})
	t.Run("Bellatrix", func(t *testing.T) {
		b := util.NewBlindedBeaconBlockBellatrix()
		blk, err := blocks.NewSignedBeaconBlock(b)
		require.NoError(t, err)

		mockChainService := &mock.ChainService{}
		bs := &Server{
			FinalizationFetcher:   mockChainService,
			BlockFetcher:          &testutil.MockBlockFetcher{BlockToReturn: blk},
			OptimisticModeFetcher: mockChainService,
		}

		expected, err := migration.V1Alpha1BeaconBlockBlindedBellatrixToV2Blinded(b.Block)
		require.NoError(t, err)
		resp, err := bs.GetBlindedBlock(ctx, &ethpbv1.BlockRequest{})
		require.NoError(t, err)
		bellatrixBlock, ok := resp.Data.Message.(*ethpbv2.SignedBlindedBeaconBlockContainer_BellatrixBlock)
		require.Equal(t, true, ok)
		assert.DeepEqual(t, expected, bellatrixBlock.BellatrixBlock)
		assert.Equal(t, ethpbv2.Version_BELLATRIX, resp.Version)
	})
	t.Run("Capella", func(t *testing.T) {
		b := util.NewBlindedBeaconBlockCapella()
		blk, err := blocks.NewSignedBeaconBlock(b)
		require.NoError(t, err)

		mockChainService := &mock.ChainService{}
		bs := &Server{
			FinalizationFetcher:   mockChainService,
			BlockFetcher:          &testutil.MockBlockFetcher{BlockToReturn: blk},
			OptimisticModeFetcher: mockChainService,
		}

		expected, err := migration.V1Alpha1BeaconBlockBlindedCapellaToV2Blinded(b.Block)
		require.NoError(t, err)
		resp, err := bs.GetBlindedBlock(ctx, &ethpbv1.BlockRequest{})
		require.NoError(t, err)
		capellaBlock, ok := resp.Data.Message.(*ethpbv2.SignedBlindedBeaconBlockContainer_CapellaBlock)
		require.Equal(t, true, ok)
		assert.DeepEqual(t, expected, capellaBlock.CapellaBlock)
		assert.Equal(t, ethpbv2.Version_CAPELLA, resp.Version)
	})
	t.Run("execution optimistic", func(t *testing.T) {
		b := util.NewBlindedBeaconBlockBellatrix()
		blk, err := blocks.NewSignedBeaconBlock(b)
		require.NoError(t, err)

		mockChainService := &mock.ChainService{
<<<<<<< HEAD
			Optimistic: true,
=======
			DB:                  beaconDB,
			Block:               chainBlk,
			Root:                headBlock.BlockRoot,
			FinalizedCheckPoint: &ethpbalpha.Checkpoint{Root: blkContainers[64].BlockRoot},
			FinalizedRoots:      map[[32]byte]bool{},
			OptimisticRoots: map[[32]byte]bool{
				bytesutil.ToBytes32(headBlock.BlockRoot): true,
			},
>>>>>>> 4d5827c5
		}
		bs := &Server{
			FinalizationFetcher:   mockChainService,
			BlockFetcher:          &testutil.MockBlockFetcher{BlockToReturn: blk},
			OptimisticModeFetcher: mockChainService,
		}

		resp, err := bs.GetBlindedBlock(ctx, &ethpbv1.BlockRequest{})
		require.NoError(t, err)
		assert.Equal(t, true, resp.ExecutionOptimistic)
	})
	t.Run("finalized", func(t *testing.T) {
		b := util.NewBeaconBlock()
		blk, err := blocks.NewSignedBeaconBlock(b)
		require.NoError(t, err)
		root, err := blk.Block().HashTreeRoot()
		require.NoError(t, err)

		mockChainService := &mock.ChainService{
			FinalizedRoots: map[[32]byte]bool{root: true},
		}
		bs := &Server{
			FinalizationFetcher: mockChainService,
			BlockFetcher:        &testutil.MockBlockFetcher{BlockToReturn: blk},
		}

		resp, err := bs.GetBlindedBlock(ctx, &ethpbv1.BlockRequest{BlockId: root[:]})
		require.NoError(t, err)
		assert.Equal(t, true, resp.Finalized)
	})
	t.Run("not finalized", func(t *testing.T) {
		b := util.NewBeaconBlock()
		blk, err := blocks.NewSignedBeaconBlock(b)
		require.NoError(t, err)
		root, err := blk.Block().HashTreeRoot()
		require.NoError(t, err)

		mockChainService := &mock.ChainService{
			FinalizedRoots: map[[32]byte]bool{root: false},
		}
		bs := &Server{
			FinalizationFetcher: mockChainService,
			BlockFetcher:        &testutil.MockBlockFetcher{BlockToReturn: blk},
		}

		resp, err := bs.GetBlindedBlock(ctx, &ethpbv1.BlockRequest{BlockId: root[:]})
		require.NoError(t, err)
		assert.Equal(t, false, resp.Finalized)
	})
}

func TestServer_GetBlindedBlockSSZ(t *testing.T) {
	ctx := context.Background()

	t.Run("Phase 0", func(t *testing.T) {
		b := util.NewBeaconBlock()
		blk, err := blocks.NewSignedBeaconBlock(b)
		require.NoError(t, err)

		bs := &Server{
			FinalizationFetcher: &mock.ChainService{},
			BlockFetcher:        &testutil.MockBlockFetcher{BlockToReturn: blk},
		}

		expected, err := blk.MarshalSSZ()
		require.NoError(t, err)
		resp, err := bs.GetBlindedBlockSSZ(ctx, &ethpbv1.BlockRequest{})
		require.NoError(t, err)
		assert.NotNil(t, resp)
		assert.DeepEqual(t, expected, resp.Data)
		assert.Equal(t, ethpbv2.Version_PHASE0, resp.Version)
	})
	t.Run("Altair", func(t *testing.T) {
		b := util.NewBeaconBlockAltair()
		blk, err := blocks.NewSignedBeaconBlock(b)
		require.NoError(t, err)

		bs := &Server{
			FinalizationFetcher: &mock.ChainService{},
			BlockFetcher:        &testutil.MockBlockFetcher{BlockToReturn: blk},
		}

		expected, err := blk.MarshalSSZ()
		require.NoError(t, err)
		resp, err := bs.GetBlindedBlockSSZ(ctx, &ethpbv1.BlockRequest{})
		require.NoError(t, err)
		assert.NotNil(t, resp)
		assert.DeepEqual(t, expected, resp.Data)
		assert.Equal(t, ethpbv2.Version_ALTAIR, resp.Version)
	})
	t.Run("Bellatrix", func(t *testing.T) {
		b := util.NewBlindedBeaconBlockBellatrix()
		blk, err := blocks.NewSignedBeaconBlock(b)
		require.NoError(t, err)

		mockChainService := &mock.ChainService{}
		bs := &Server{
			FinalizationFetcher:   mockChainService,
			BlockFetcher:          &testutil.MockBlockFetcher{BlockToReturn: blk},
			OptimisticModeFetcher: mockChainService,
		}

		expected, err := blk.MarshalSSZ()
		require.NoError(t, err)
		resp, err := bs.GetBlindedBlockSSZ(ctx, &ethpbv1.BlockRequest{})
		require.NoError(t, err)
		assert.NotNil(t, resp)
		assert.DeepEqual(t, expected, resp.Data)
		assert.Equal(t, ethpbv2.Version_BELLATRIX, resp.Version)
	})
	t.Run("Capella", func(t *testing.T) {
		b := util.NewBlindedBeaconBlockCapella()
		blk, err := blocks.NewSignedBeaconBlock(b)
		require.NoError(t, err)

		mockChainService := &mock.ChainService{}
		bs := &Server{
			FinalizationFetcher:   mockChainService,
			BlockFetcher:          &testutil.MockBlockFetcher{BlockToReturn: blk},
			OptimisticModeFetcher: mockChainService,
		}

		expected, err := blk.MarshalSSZ()
		require.NoError(t, err)
		resp, err := bs.GetBlindedBlockSSZ(ctx, &ethpbv1.BlockRequest{})
		require.NoError(t, err)
		assert.NotNil(t, resp)
		assert.DeepEqual(t, expected, resp.Data)
		assert.Equal(t, ethpbv2.Version_CAPELLA, resp.Version)
	})
	t.Run("execution optimistic", func(t *testing.T) {
		b := util.NewBlindedBeaconBlockBellatrix()
		blk, err := blocks.NewSignedBeaconBlock(b)
		require.NoError(t, err)

		mockChainService := &mock.ChainService{
<<<<<<< HEAD
			Optimistic: true,
=======
			DB:                  beaconDB,
			Block:               chainBlk,
			Root:                headBlock.BlockRoot,
			FinalizedCheckPoint: &ethpbalpha.Checkpoint{Root: blkContainers[64].BlockRoot},
			FinalizedRoots:      map[[32]byte]bool{},
			OptimisticRoots: map[[32]byte]bool{
				bytesutil.ToBytes32(headBlock.BlockRoot): true,
			},
>>>>>>> 4d5827c5
		}
		bs := &Server{
			FinalizationFetcher:   mockChainService,
			BlockFetcher:          &testutil.MockBlockFetcher{BlockToReturn: blk},
			OptimisticModeFetcher: mockChainService,
		}

		resp, err := bs.GetBlindedBlockSSZ(ctx, &ethpbv1.BlockRequest{})
		require.NoError(t, err)
		assert.Equal(t, true, resp.ExecutionOptimistic)
	})
	t.Run("finalized", func(t *testing.T) {
		b := util.NewBeaconBlock()
		blk, err := blocks.NewSignedBeaconBlock(b)
		require.NoError(t, err)
		root, err := blk.Block().HashTreeRoot()
		require.NoError(t, err)

		mockChainService := &mock.ChainService{
			FinalizedRoots: map[[32]byte]bool{root: true},
		}
		bs := &Server{
			FinalizationFetcher: mockChainService,
			BlockFetcher:        &testutil.MockBlockFetcher{BlockToReturn: blk},
		}

		resp, err := bs.GetBlindedBlockSSZ(ctx, &ethpbv1.BlockRequest{BlockId: root[:]})
		require.NoError(t, err)
		assert.Equal(t, true, resp.Finalized)
	})
	t.Run("not finalized", func(t *testing.T) {
		b := util.NewBeaconBlock()
		blk, err := blocks.NewSignedBeaconBlock(b)
		require.NoError(t, err)
		root, err := blk.Block().HashTreeRoot()
		require.NoError(t, err)

		mockChainService := &mock.ChainService{
			FinalizedRoots: map[[32]byte]bool{root: false},
		}
		bs := &Server{
			FinalizationFetcher: mockChainService,
			BlockFetcher:        &testutil.MockBlockFetcher{BlockToReturn: blk},
		}

		resp, err := bs.GetBlindedBlockSSZ(ctx, &ethpbv1.BlockRequest{BlockId: root[:]})
		require.NoError(t, err)
		assert.Equal(t, false, resp.Finalized)
	})
}

func TestServer_SubmitBlindedBlockSSZ_OK(t *testing.T) {
	t.Run("Phase 0", func(t *testing.T) {
		beaconDB := dbTest.SetupDB(t)
		ctx := context.Background()

		genesis := util.NewBeaconBlock()
		util.SaveBlock(t, context.Background(), beaconDB, genesis)

		numDeposits := uint64(64)
		beaconState, _ := util.DeterministicGenesisState(t, numDeposits)
		bsRoot, err := beaconState.HashTreeRoot(ctx)
		require.NoError(t, err)
		genesisRoot, err := genesis.Block.HashTreeRoot()
		require.NoError(t, err)
		require.NoError(t, beaconDB.SaveState(ctx, beaconState, genesisRoot), "Could not save genesis state")

		c := &mock.ChainService{Root: bsRoot[:], State: beaconState}
		beaconChainServer := &Server{
			BeaconDB:         beaconDB,
			BlockReceiver:    c,
			ChainInfoFetcher: c,
			BlockNotifier:    c.BlockNotifier(),
			Broadcaster:      mockp2p.NewTestP2P(t),
			HeadFetcher:      c,
		}
		req := util.NewBeaconBlock()
		req.Block.Slot = 5
		req.Block.ParentRoot = bsRoot[:]
		util.SaveBlock(t, ctx, beaconDB, req)
		blockSsz, err := req.MarshalSSZ()
		require.NoError(t, err)
		blockReq := &ethpbv2.SSZContainer{
			Data: blockSsz,
		}
		md := metadata.MD{}
		md.Set(versionHeader, "phase0")
		sszCtx := metadata.NewIncomingContext(ctx, md)
		_, err = beaconChainServer.SubmitBlindedBlockSSZ(sszCtx, blockReq)
		assert.NoError(t, err, "Could not propose block correctly")
	})

	t.Run("Altair", func(t *testing.T) {
		beaconDB := dbTest.SetupDB(t)
		ctx := context.Background()

		genesis := util.NewBeaconBlockAltair()
		util.SaveBlock(t, context.Background(), beaconDB, genesis)

		numDeposits := uint64(64)
		beaconState, _ := util.DeterministicGenesisState(t, numDeposits)
		bsRoot, err := beaconState.HashTreeRoot(ctx)
		require.NoError(t, err)
		genesisRoot, err := genesis.Block.HashTreeRoot()
		require.NoError(t, err)
		require.NoError(t, beaconDB.SaveState(ctx, beaconState, genesisRoot), "Could not save genesis state")

		c := &mock.ChainService{Root: bsRoot[:], State: beaconState}
		beaconChainServer := &Server{
			BeaconDB:         beaconDB,
			BlockReceiver:    c,
			ChainInfoFetcher: c,
			BlockNotifier:    c.BlockNotifier(),
			Broadcaster:      mockp2p.NewTestP2P(t),
			HeadFetcher:      c,
		}
		req := util.NewBeaconBlockAltair()
		req.Block.Slot = params.BeaconConfig().SlotsPerEpoch.Mul(uint64(params.BeaconConfig().AltairForkEpoch))
		req.Block.ParentRoot = bsRoot[:]
		util.SaveBlock(t, ctx, beaconDB, req)
		blockSsz, err := req.MarshalSSZ()
		require.NoError(t, err)
		blockReq := &ethpbv2.SSZContainer{
			Data: blockSsz,
		}
		md := metadata.MD{}
		md.Set(versionHeader, "altair")
		sszCtx := metadata.NewIncomingContext(ctx, md)
		_, err = beaconChainServer.SubmitBlindedBlockSSZ(sszCtx, blockReq)
		assert.NoError(t, err, "Could not propose block correctly")
	})

	t.Run("Bellatrix", func(t *testing.T) {
		// INFO: This code block can be removed once Bellatrix
		// fork epoch is set to a value other than math.MaxUint64
		params.SetupTestConfigCleanup(t)
		cfg := params.BeaconConfig()
		cfg.BellatrixForkEpoch = cfg.AltairForkEpoch + 1000
		cfg.ForkVersionSchedule[bytesutil.ToBytes4(cfg.BellatrixForkVersion)] = cfg.AltairForkEpoch + 1000
		params.OverrideBeaconConfig(cfg)

		beaconDB := dbTest.SetupDB(t)
		ctx := context.Background()

		genesis := util.NewBeaconBlockBellatrix()
		util.SaveBlock(t, context.Background(), beaconDB, genesis)

		numDeposits := uint64(64)
		beaconState, _ := util.DeterministicGenesisState(t, numDeposits)
		bsRoot, err := beaconState.HashTreeRoot(ctx)
		require.NoError(t, err)
		genesisRoot, err := genesis.Block.HashTreeRoot()
		require.NoError(t, err)
		require.NoError(t, beaconDB.SaveState(ctx, beaconState, genesisRoot), "Could not save genesis state")

		c := &mock.ChainService{Root: bsRoot[:], State: beaconState}
		alphaServer := &validator.Server{
			SyncCommitteePool: synccommittee.NewStore(),
			P2P:               &mockp2p.MockBroadcaster{},
			BlockBuilder:      &builderTest.MockBuilderService{},
			BlockReceiver:     c,
			BlockNotifier:     &mock.MockBlockNotifier{},
		}
		beaconChainServer := &Server{
			BeaconDB:                beaconDB,
			BlockReceiver:           c,
			ChainInfoFetcher:        c,
			BlockNotifier:           c.BlockNotifier(),
			Broadcaster:             mockp2p.NewTestP2P(t),
			HeadFetcher:             c,
			V1Alpha1ValidatorServer: alphaServer,
		}
		req := util.NewBlindedBeaconBlockBellatrix()
		req.Block.Slot = params.BeaconConfig().SlotsPerEpoch.Mul(uint64(params.BeaconConfig().BellatrixForkEpoch))
		req.Block.ParentRoot = bsRoot[:]
		util.SaveBlock(t, ctx, beaconDB, req)
		blockSsz, err := req.MarshalSSZ()
		require.NoError(t, err)
		blockReq := &ethpbv2.SSZContainer{
			Data: blockSsz,
		}
		md := metadata.MD{}
		md.Set(versionHeader, "bellatrix")
		sszCtx := metadata.NewIncomingContext(ctx, md)
		_, err = beaconChainServer.SubmitBlindedBlockSSZ(sszCtx, blockReq)
		assert.NoError(t, err, "Could not propose block correctly")
	})

	t.Run("Capella", func(t *testing.T) {
		t.Skip("This test needs Capella fork version configured properly")

		// INFO: This code block can be removed once Capella
		// fork epoch is set to a value other than math.MaxUint64
		params.SetupTestConfigCleanup(t)
		cfg := params.BeaconConfig()
		cfg.CapellaForkEpoch = cfg.BellatrixForkEpoch + 1000
		cfg.ForkVersionSchedule[bytesutil.ToBytes4(cfg.CapellaForkVersion)] = cfg.BellatrixForkEpoch + 1000
		params.OverrideBeaconConfig(cfg)

		beaconDB := dbTest.SetupDB(t)
		ctx := context.Background()

		genesis := util.NewBeaconBlockCapella()
		util.SaveBlock(t, context.Background(), beaconDB, genesis)

		numDeposits := uint64(64)
		beaconState, _ := util.DeterministicGenesisState(t, numDeposits)
		bsRoot, err := beaconState.HashTreeRoot(ctx)
		require.NoError(t, err)
		genesisRoot, err := genesis.Block.HashTreeRoot()
		require.NoError(t, err)
		require.NoError(t, beaconDB.SaveState(ctx, beaconState, genesisRoot), "Could not save genesis state")

		c := &mock.ChainService{Root: bsRoot[:], State: beaconState}
		alphaServer := &validator.Server{
			SyncCommitteePool: synccommittee.NewStore(),
			P2P:               &mockp2p.MockBroadcaster{},
			BlockBuilder:      &builderTest.MockBuilderService{},
			BlockReceiver:     c,
			BlockNotifier:     &mock.MockBlockNotifier{},
		}
		beaconChainServer := &Server{
			BeaconDB:                beaconDB,
			BlockReceiver:           c,
			ChainInfoFetcher:        c,
			BlockNotifier:           c.BlockNotifier(),
			Broadcaster:             mockp2p.NewTestP2P(t),
			HeadFetcher:             c,
			V1Alpha1ValidatorServer: alphaServer,
		}
		req := util.NewBlindedBeaconBlockCapella()
		req.Block.Slot = params.BeaconConfig().SlotsPerEpoch.Mul(uint64(params.BeaconConfig().CapellaForkEpoch))
		req.Block.ParentRoot = bsRoot[:]
		util.SaveBlock(t, ctx, beaconDB, req)
		blockSsz, err := req.MarshalSSZ()
		require.NoError(t, err)
		blockReq := &ethpbv2.SSZContainer{
			Data: blockSsz,
		}
		md := metadata.MD{}
		md.Set(versionHeader, "capella")
		sszCtx := metadata.NewIncomingContext(ctx, md)
		_, err = beaconChainServer.SubmitBlindedBlockSSZ(sszCtx, blockReq)
		assert.NoError(t, err, "Could not propose block correctly")
	})
}

func TestSubmitBlindedBlock(t *testing.T) {
	t.Run("Phase 0", func(t *testing.T) {
		beaconDB := dbTest.SetupDB(t)
		ctx := context.Background()

		genesis := util.NewBeaconBlock()
		util.SaveBlock(t, context.Background(), beaconDB, genesis)

		numDeposits := uint64(64)
		beaconState, _ := util.DeterministicGenesisState(t, numDeposits)
		bsRoot, err := beaconState.HashTreeRoot(ctx)
		require.NoError(t, err)
		genesisRoot, err := genesis.Block.HashTreeRoot()
		require.NoError(t, err)
		require.NoError(t, beaconDB.SaveState(ctx, beaconState, genesisRoot), "Could not save genesis state")

		c := &mock.ChainService{Root: bsRoot[:], State: beaconState}
		beaconChainServer := &Server{
			BeaconDB:         beaconDB,
			BlockReceiver:    c,
			ChainInfoFetcher: c,
			BlockNotifier:    c.BlockNotifier(),
			Broadcaster:      mockp2p.NewTestP2P(t),
		}
		req := util.NewBeaconBlock()
		req.Block.Slot = 5
		req.Block.ParentRoot = bsRoot[:]
		v1Block, err := migration.V1Alpha1ToV1SignedBlock(req)
		require.NoError(t, err)
		util.SaveBlock(t, ctx, beaconDB, req)
		blockReq := &ethpbv2.SignedBlindedBeaconBlockContainer{
			Message:   &ethpbv2.SignedBlindedBeaconBlockContainer_Phase0Block{Phase0Block: v1Block.Block},
			Signature: v1Block.Signature,
		}
		_, err = beaconChainServer.SubmitBlindedBlock(context.Background(), blockReq)
		assert.NoError(t, err, "Could not propose block correctly")
	})

	t.Run("Altair", func(t *testing.T) {
		beaconDB := dbTest.SetupDB(t)
		ctx := context.Background()

		genesis := util.NewBeaconBlockAltair()
		util.SaveBlock(t, context.Background(), beaconDB, genesis)

		numDeposits := uint64(64)
		beaconState, _ := util.DeterministicGenesisState(t, numDeposits)
		bsRoot, err := beaconState.HashTreeRoot(ctx)
		require.NoError(t, err)
		genesisRoot, err := genesis.Block.HashTreeRoot()
		require.NoError(t, err)
		require.NoError(t, beaconDB.SaveState(ctx, beaconState, genesisRoot), "Could not save genesis state")

		c := &mock.ChainService{Root: bsRoot[:], State: beaconState}
		beaconChainServer := &Server{
			BeaconDB:         beaconDB,
			BlockReceiver:    c,
			ChainInfoFetcher: c,
			BlockNotifier:    c.BlockNotifier(),
			Broadcaster:      mockp2p.NewTestP2P(t),
		}
		req := util.NewBeaconBlockAltair()
		req.Block.Slot = 5
		req.Block.ParentRoot = bsRoot[:]
		v2Block, err := migration.V1Alpha1BeaconBlockAltairToV2(req.Block)
		require.NoError(t, err)
		util.SaveBlock(t, ctx, beaconDB, req)
		blockReq := &ethpbv2.SignedBlindedBeaconBlockContainer{
			Message:   &ethpbv2.SignedBlindedBeaconBlockContainer_AltairBlock{AltairBlock: v2Block},
			Signature: req.Signature,
		}
		_, err = beaconChainServer.SubmitBlindedBlock(context.Background(), blockReq)
		assert.NoError(t, err, "Could not propose block correctly")
	})

	t.Run("Bellatrix", func(t *testing.T) {
		transactions := [][]byte{[]byte("transaction1"), []byte("transaction2")}
		transactionsRoot, err := ssz.TransactionsRoot(transactions)
		require.NoError(t, err)

		beaconDB := dbTest.SetupDB(t)
		ctx := context.Background()

		genesis := util.NewBeaconBlockBellatrix()
		util.SaveBlock(t, context.Background(), beaconDB, genesis)

		numDeposits := uint64(64)
		beaconState, _ := util.DeterministicGenesisState(t, numDeposits)
		bsRoot, err := beaconState.HashTreeRoot(ctx)
		require.NoError(t, err)
		genesisRoot, err := genesis.Block.HashTreeRoot()
		require.NoError(t, err)
		require.NoError(t, beaconDB.SaveState(ctx, beaconState, genesisRoot), "Could not save genesis state")

		c := &mock.ChainService{Root: bsRoot[:], State: beaconState}
		alphaServer := &validator.Server{
			SyncCommitteePool: synccommittee.NewStore(),
			P2P:               &mockp2p.MockBroadcaster{},
			BlockBuilder:      &builderTest.MockBuilderService{},
			BlockReceiver:     c,
			BlockNotifier:     &mock.MockBlockNotifier{},
		}
		beaconChainServer := &Server{
			BeaconDB:                beaconDB,
			BlockReceiver:           c,
			ChainInfoFetcher:        c,
			BlockNotifier:           c.BlockNotifier(),
			Broadcaster:             mockp2p.NewTestP2P(t),
			V1Alpha1ValidatorServer: alphaServer,
		}

		blk := util.NewBeaconBlockBellatrix()
		blk.Block.Slot = 5
		blk.Block.ParentRoot = bsRoot[:]
		blk.Block.Body.ExecutionPayload.Transactions = transactions
		blindedBlk := util.NewBlindedBeaconBlockBellatrixV2()
		blindedBlk.Message.Slot = 5
		blindedBlk.Message.ParentRoot = bsRoot[:]
		blindedBlk.Message.Body.ExecutionPayloadHeader.TransactionsRoot = transactionsRoot[:]
		util.SaveBlock(t, ctx, beaconDB, blk)

		blockReq := &ethpbv2.SignedBlindedBeaconBlockContainer{
			Message:   &ethpbv2.SignedBlindedBeaconBlockContainer_BellatrixBlock{BellatrixBlock: blindedBlk.Message},
			Signature: blindedBlk.Signature,
		}
		_, err = beaconChainServer.SubmitBlindedBlock(context.Background(), blockReq)
		assert.NoError(t, err)
	})

	t.Run("Capella", func(t *testing.T) {
		transactions := [][]byte{[]byte("transaction1"), []byte("transaction2")}
		transactionsRoot, err := ssz.TransactionsRoot(transactions)
		require.NoError(t, err)

		withdrawals := []*enginev1.Withdrawal{
			{
				Index:          1,
				ValidatorIndex: 1,
				Address:        bytesutil.PadTo([]byte("address1"), 20),
				Amount:         1,
			},
			{
				Index:          2,
				ValidatorIndex: 2,
				Address:        bytesutil.PadTo([]byte("address2"), 20),
				Amount:         2,
			},
		}
		withdrawalsRoot, err := ssz.WithdrawalSliceRoot(withdrawals, 16)
		require.NoError(t, err)

		beaconDB := dbTest.SetupDB(t)
		ctx := context.Background()

		genesis := util.NewBeaconBlockCapella()
		util.SaveBlock(t, context.Background(), beaconDB, genesis)

		numDeposits := uint64(64)
		beaconState, _ := util.DeterministicGenesisState(t, numDeposits)
		bsRoot, err := beaconState.HashTreeRoot(ctx)
		require.NoError(t, err)
		genesisRoot, err := genesis.Block.HashTreeRoot()
		require.NoError(t, err)
		require.NoError(t, beaconDB.SaveState(ctx, beaconState, genesisRoot), "Could not save genesis state")

		c := &mock.ChainService{Root: bsRoot[:], State: beaconState}
		alphaServer := &validator.Server{
			SyncCommitteePool: synccommittee.NewStore(),
			P2P:               &mockp2p.MockBroadcaster{},
			BlockBuilder:      &builderTest.MockBuilderService{},
			BlockReceiver:     c,
			BlockNotifier:     &mock.MockBlockNotifier{},
		}
		beaconChainServer := &Server{
			BeaconDB:                beaconDB,
			BlockReceiver:           c,
			ChainInfoFetcher:        c,
			BlockNotifier:           c.BlockNotifier(),
			Broadcaster:             mockp2p.NewTestP2P(t),
			V1Alpha1ValidatorServer: alphaServer,
		}

		blk := util.NewBeaconBlockCapella()
		blk.Block.Slot = 5
		blk.Block.ParentRoot = bsRoot[:]
		blk.Block.Body.ExecutionPayload.Transactions = transactions
		blk.Block.Body.ExecutionPayload.Withdrawals = withdrawals
		blindedBlk := util.NewBlindedBeaconBlockCapellaV2()
		blindedBlk.Message.Slot = 5
		blindedBlk.Message.ParentRoot = bsRoot[:]
		blindedBlk.Message.Body.ExecutionPayloadHeader.TransactionsRoot = transactionsRoot[:]
		blindedBlk.Message.Body.ExecutionPayloadHeader.WithdrawalsRoot = withdrawalsRoot[:]
		util.SaveBlock(t, ctx, beaconDB, blk)

		blockReq := &ethpbv2.SignedBlindedBeaconBlockContainer{
			Message:   &ethpbv2.SignedBlindedBeaconBlockContainer_CapellaBlock{CapellaBlock: blindedBlk.Message},
			Signature: blindedBlk.Signature,
		}
		_, err = beaconChainServer.SubmitBlindedBlock(context.Background(), blockReq)
		assert.NoError(t, err)
	})
}<|MERGE_RESOLUTION|>--- conflicted
+++ resolved
@@ -112,20 +112,11 @@
 		b := util.NewBlindedBeaconBlockBellatrix()
 		blk, err := blocks.NewSignedBeaconBlock(b)
 		require.NoError(t, err)
+		r, err := blk.Block().HashTreeRoot()
+		require.NoError(t, err)
 
 		mockChainService := &mock.ChainService{
-<<<<<<< HEAD
-			Optimistic: true,
-=======
-			DB:                  beaconDB,
-			Block:               chainBlk,
-			Root:                headBlock.BlockRoot,
-			FinalizedCheckPoint: &ethpbalpha.Checkpoint{Root: blkContainers[64].BlockRoot},
-			FinalizedRoots:      map[[32]byte]bool{},
-			OptimisticRoots: map[[32]byte]bool{
-				bytesutil.ToBytes32(headBlock.BlockRoot): true,
-			},
->>>>>>> 4d5827c5
+			OptimisticRoots: map[[32]byte]bool{r: true},
 		}
 		bs := &Server{
 			FinalizationFetcher:   mockChainService,
@@ -260,20 +251,11 @@
 		b := util.NewBlindedBeaconBlockBellatrix()
 		blk, err := blocks.NewSignedBeaconBlock(b)
 		require.NoError(t, err)
+		r, err := blk.Block().HashTreeRoot()
+		require.NoError(t, err)
 
 		mockChainService := &mock.ChainService{
-<<<<<<< HEAD
-			Optimistic: true,
-=======
-			DB:                  beaconDB,
-			Block:               chainBlk,
-			Root:                headBlock.BlockRoot,
-			FinalizedCheckPoint: &ethpbalpha.Checkpoint{Root: blkContainers[64].BlockRoot},
-			FinalizedRoots:      map[[32]byte]bool{},
-			OptimisticRoots: map[[32]byte]bool{
-				bytesutil.ToBytes32(headBlock.BlockRoot): true,
-			},
->>>>>>> 4d5827c5
+			OptimisticRoots: map[[32]byte]bool{r: true},
 		}
 		bs := &Server{
 			FinalizationFetcher:   mockChainService,
