--- conflicted
+++ resolved
@@ -280,15 +280,9 @@
 				}
 				valIndex = primitives.ValidatorIndex(index)
 			}
-<<<<<<< HEAD
-			validator, err := state.ValidatorAtIndex(valIndex)
+			val, err := state.ValidatorAtIndex(valIndex)
 			if err != nil && errors.Is(err, consensus_types.ErrOutOfBounds) {
 				// Ignore indexes out of bounds.
-=======
-			val, err := state.ValidatorAtIndex(valIndex)
-			if _, ok := err.(*statenative.ValidatorIndexOutOfRangeError); ok {
-				// Ignore well-formed yet unknown indexes.
->>>>>>> a5474200
 				continue
 			}
 			if err != nil {
