load("@prysm//tools/go:def.bzl", "go_library", "go_test")

go_library(
    name = "go_default_library",
    srcs = [
        "server.go",
        "validator.go",
    ],
    importpath = "github.com/prysmaticlabs/prysm/beacon-chain/rpc/eth/v1/validator",
    visibility = ["//beacon-chain:__subpackages__"],
    deps = [
        "//beacon-chain/blockchain:go_default_library",
        "//beacon-chain/core/helpers:go_default_library",
        "//beacon-chain/core/state:go_default_library",
<<<<<<< HEAD
        "//beacon-chain/rpc/prysm/v1alpha1/validator:go_default_library",
=======
        "//beacon-chain/operations/attestations:go_default_library",
>>>>>>> 526596a6
        "//beacon-chain/state/interface:go_default_library",
        "//beacon-chain/state/v1:go_default_library",
        "//beacon-chain/sync:go_default_library",
        "//proto/eth/v1:go_default_library",
        "//proto/migration:go_default_library",
        "//proto/prysm/v1alpha1:go_default_library",
        "@com_github_pkg_errors//:go_default_library",
        "@com_github_prysmaticlabs_eth2_types//:go_default_library",
        "@io_bazel_rules_go//proto/wkt:empty_go_proto",
        "@io_opencensus_go//trace:go_default_library",
        "@org_golang_google_grpc//codes:go_default_library",
        "@org_golang_google_grpc//status:go_default_library",
    ],
)

go_test(
    name = "go_default_test",
    srcs = ["validator_test.go"],
    embed = [":go_default_library"],
    deps = [
        "//beacon-chain/blockchain/testing:go_default_library",
        "//beacon-chain/core/helpers:go_default_library",
        "//beacon-chain/core/state:go_default_library",
        "//beacon-chain/operations/attestations:go_default_library",
        "//beacon-chain/sync/initial-sync/testing:go_default_library",
        "//proto/eth/v1:go_default_library",
        "//proto/prysm/v1alpha1:go_default_library",
        "//shared/bytesutil:go_default_library",
        "//shared/params:go_default_library",
        "//shared/testutil:go_default_library",
        "//shared/testutil/assert:go_default_library",
        "//shared/testutil/require:go_default_library",
        "@com_github_prysmaticlabs_eth2_types//:go_default_library",
        "@com_github_prysmaticlabs_go_bitfield//:go_default_library",
    ],
)<|MERGE_RESOLUTION|>--- conflicted
+++ resolved
@@ -12,11 +12,8 @@
         "//beacon-chain/blockchain:go_default_library",
         "//beacon-chain/core/helpers:go_default_library",
         "//beacon-chain/core/state:go_default_library",
-<<<<<<< HEAD
+        "//beacon-chain/operations/attestations:go_default_library",
         "//beacon-chain/rpc/prysm/v1alpha1/validator:go_default_library",
-=======
-        "//beacon-chain/operations/attestations:go_default_library",
->>>>>>> 526596a6
         "//beacon-chain/state/interface:go_default_library",
         "//beacon-chain/state/v1:go_default_library",
         "//beacon-chain/sync:go_default_library",
