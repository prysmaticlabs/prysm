--- conflicted
+++ resolved
@@ -20,11 +20,7 @@
         "//network/httputil:go_default_library",
         "//runtime/version:go_default_library",
         "@com_github_ethereum_go_ethereum//common/hexutil:go_default_library",
-<<<<<<< HEAD
         "@com_github_gorilla_mux//:go_default_library",
-=======
-        "@io_opencensus_go//trace:go_default_library",
->>>>>>> b5cfd0d3
     ],
 )
 
