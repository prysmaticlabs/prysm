package shared

import (
	"fmt"
	"strconv"

	"github.com/ethereum/go-ethereum/common/hexutil"
	"github.com/prysmaticlabs/prysm/v4/consensus-types/primitives"
	"github.com/prysmaticlabs/prysm/v4/consensus-types/validator"
	eth "github.com/prysmaticlabs/prysm/v4/proto/prysm/v1alpha1"
)

type Attestation struct {
	AggregationBits string           `json:"aggregation_bits" validate:"required,hexadecimal"`
	Data            *AttestationData `json:"data" validate:"required"`
	Signature       string           `json:"signature" validate:"required,hexadecimal"`
}

type AttestationData struct {
	Slot            string      `json:"slot" validate:"required,number,gte=0"`
	CommitteeIndex  string      `json:"index" validate:"required,number,gte=0"`
	BeaconBlockRoot string      `json:"beacon_block_root" validate:"required,hexadecimal"`
	Source          *Checkpoint `json:"source" validate:"required"`
	Target          *Checkpoint `json:"target" validate:"required"`
}

type Checkpoint struct {
	Epoch string `json:"epoch" validate:"required,number,gte=0"`
	Root  string `json:"root" validate:"required,hexadecimal"`
}

type SignedContributionAndProof struct {
	Message   *ContributionAndProof `json:"message" validate:"required"`
	Signature string                `json:"signature" validate:"required,hexadecimal"`
}

type ContributionAndProof struct {
	AggregatorIndex string                     `json:"aggregator_index" validate:"required,number,gte=0"`
	Contribution    *SyncCommitteeContribution `json:"contribution" validate:"required"`
	SelectionProof  string                     `json:"selection_proof" validate:"required,hexadecimal"`
}

type SyncCommitteeContribution struct {
	Slot              string `json:"slot" validate:"required,number,gte=0"`
	BeaconBlockRoot   string `json:"beacon_block_root" hex:"true" validate:"required,hexadecimal"`
	SubcommitteeIndex string `json:"subcommittee_index" validate:"required,number,gte=0"`
	AggregationBits   string `json:"aggregation_bits" hex:"true" validate:"required,hexadecimal"`
	Signature         string `json:"signature" hex:"true" validate:"required,hexadecimal"`
}

type SignedAggregateAttestationAndProof struct {
	Message   *AggregateAttestationAndProof `json:"message" validate:"required"`
	Signature string                        `json:"signature" validate:"required,hexadecimal"`
}

type AggregateAttestationAndProof struct {
	AggregatorIndex string       `json:"aggregator_index" validate:"required,number,gte=0"`
	Aggregate       *Attestation `json:"aggregate" validate:"required"`
	SelectionProof  string       `json:"selection_proof" validate:"required,hexadecimal"`
}

type SyncCommitteeSubscription struct {
	ValidatorIndex       string   `json:"validator_index" validate:"required,number,gte=0"`
<<<<<<< HEAD
	SyncCommitteeIndices []string `json:"sync_committee_indices" validate:"required,number,gte=0"`
=======
	SyncCommitteeIndices []string `json:"sync_committee_indices" validate:"required,dive,number,gte=0"`
>>>>>>> 049e608c
	UntilEpoch           string   `json:"until_epoch" validate:"required,number,gte=0"`
}

func (s *SignedContributionAndProof) ToConsensus() (*eth.SignedContributionAndProof, error) {
	msg, err := s.Message.ToConsensus()
	if err != nil {
		return nil, NewDecodeError(err, "Message")
	}
	sig, err := hexutil.Decode(s.Signature)
	if err != nil {
		return nil, NewDecodeError(err, "Signature")
	}

	return &eth.SignedContributionAndProof{
		Message:   msg,
		Signature: sig,
	}, nil
}

func (c *ContributionAndProof) ToConsensus() (*eth.ContributionAndProof, error) {
	contribution, err := c.Contribution.ToConsensus()
	if err != nil {
		return nil, NewDecodeError(err, "Contribution")
	}
	aggregatorIndex, err := strconv.ParseUint(c.AggregatorIndex, 10, 64)
	if err != nil {
		return nil, NewDecodeError(err, "AggregatorIndex")
	}
	selectionProof, err := hexutil.Decode(c.SelectionProof)
	if err != nil {
		return nil, NewDecodeError(err, "SelectionProof")
	}

	return &eth.ContributionAndProof{
		AggregatorIndex: primitives.ValidatorIndex(aggregatorIndex),
		Contribution:    contribution,
		SelectionProof:  selectionProof,
	}, nil
}

func (s *SyncCommitteeContribution) ToConsensus() (*eth.SyncCommitteeContribution, error) {
	slot, err := strconv.ParseUint(s.Slot, 10, 64)
	if err != nil {
		return nil, NewDecodeError(err, "Slot")
	}
	bbRoot, err := hexutil.Decode(s.BeaconBlockRoot)
	if err != nil {
		return nil, NewDecodeError(err, "BeaconBlockRoot")
	}
	subcommitteeIndex, err := strconv.ParseUint(s.SubcommitteeIndex, 10, 64)
	if err != nil {
		return nil, NewDecodeError(err, "SubcommitteeIndex")
	}
	aggBits, err := hexutil.Decode(s.AggregationBits)
	if err != nil {
		return nil, NewDecodeError(err, "AggregationBits")
	}
	sig, err := hexutil.Decode(s.Signature)
	if err != nil {
		return nil, NewDecodeError(err, "Signature")
	}

	return &eth.SyncCommitteeContribution{
		Slot:              primitives.Slot(slot),
		BlockRoot:         bbRoot,
		SubcommitteeIndex: subcommitteeIndex,
		AggregationBits:   aggBits,
		Signature:         sig,
	}, nil
}

func (s *SignedAggregateAttestationAndProof) ToConsensus() (*eth.SignedAggregateAttestationAndProof, error) {
	msg, err := s.Message.ToConsensus()
	if err != nil {
		return nil, NewDecodeError(err, "Message")
	}
	sig, err := hexutil.Decode(s.Signature)
	if err != nil {
		return nil, NewDecodeError(err, "Signature")
	}

	return &eth.SignedAggregateAttestationAndProof{
		Message:   msg,
		Signature: sig,
	}, nil
}

func (a *AggregateAttestationAndProof) ToConsensus() (*eth.AggregateAttestationAndProof, error) {
	aggIndex, err := strconv.ParseUint(a.AggregatorIndex, 10, 64)
	if err != nil {
		return nil, NewDecodeError(err, "AggregatorIndex")
	}
	agg, err := a.Aggregate.ToConsensus()
	if err != nil {
		return nil, NewDecodeError(err, "Aggregate")
	}
	proof, err := hexutil.Decode(a.SelectionProof)
	if err != nil {
		return nil, NewDecodeError(err, "SelectionProof")
	}
	return &eth.AggregateAttestationAndProof{
		AggregatorIndex: primitives.ValidatorIndex(aggIndex),
		Aggregate:       agg,
		SelectionProof:  proof,
	}, nil
}

func (a *Attestation) ToConsensus() (*eth.Attestation, error) {
	aggBits, err := hexutil.Decode(a.AggregationBits)
	if err != nil {
		return nil, NewDecodeError(err, "AggregationBits")
	}
	data, err := a.Data.ToConsensus()
	if err != nil {
		return nil, NewDecodeError(err, "Data")
	}
	sig, err := hexutil.Decode(a.Signature)
	if err != nil {
		return nil, NewDecodeError(err, "Signature")
	}

	return &eth.Attestation{
		AggregationBits: aggBits,
		Data:            data,
		Signature:       sig,
	}, nil
}

func (a *AttestationData) ToConsensus() (*eth.AttestationData, error) {
	slot, err := strconv.ParseUint(a.Slot, 10, 64)
	if err != nil {
		return nil, NewDecodeError(err, "Slot")
	}
	committeeIndex, err := strconv.ParseUint(a.CommitteeIndex, 10, 64)
	if err != nil {
		return nil, NewDecodeError(err, "CommitteeIndex")
	}
	bbRoot, err := hexutil.Decode(a.BeaconBlockRoot)
	if err != nil {
		return nil, NewDecodeError(err, "BeaconBlockRoot")
	}
	source, err := a.Source.ToConsensus()
	if err != nil {
		return nil, NewDecodeError(err, "Source")
	}
	target, err := a.Target.ToConsensus()
	if err != nil {
		return nil, NewDecodeError(err, "Target")
	}

	return &eth.AttestationData{
		Slot:            primitives.Slot(slot),
		CommitteeIndex:  primitives.CommitteeIndex(committeeIndex),
		BeaconBlockRoot: bbRoot,
		Source:          source,
		Target:          target,
	}, nil
}

func (c *Checkpoint) ToConsensus() (*eth.Checkpoint, error) {
	epoch, err := strconv.ParseUint(c.Epoch, 10, 64)
	if err != nil {
		return nil, NewDecodeError(err, "Epoch")
	}
	root, err := hexutil.Decode(c.Root)
	if err != nil {
		return nil, NewDecodeError(err, "Root")
	}

	return &eth.Checkpoint{
		Epoch: primitives.Epoch(epoch),
		Root:  root,
	}, nil
}

func (s *SyncCommitteeSubscription) ToConsensus() (*validator.SyncCommitteeSubscription, error) {
	index, err := strconv.ParseUint(s.ValidatorIndex, 10, 64)
	if err != nil {
		return nil, NewDecodeError(err, "ValidatorIndex")
	}
	scIndices := make([]uint64, len(s.SyncCommitteeIndices))
	for i, ix := range s.SyncCommitteeIndices {
		scIndices[i], err = strconv.ParseUint(ix, 10, 64)
		if err != nil {
			return nil, NewDecodeError(err, fmt.Sprintf("SyncCommitteeIndices[%d]", i))
		}
	}
	epoch, err := strconv.ParseUint(s.UntilEpoch, 10, 64)
	if err != nil {
		return nil, NewDecodeError(err, "UntilEpoch")
	}

	return &validator.SyncCommitteeSubscription{
		ValidatorIndex:       primitives.ValidatorIndex(index),
		SyncCommitteeIndices: scIndices,
		UntilEpoch:           primitives.Epoch(epoch),
	}, nil
}

// SyncDetails contains information about node sync status.
type SyncDetails struct {
	HeadSlot     string `json:"head_slot"`
	SyncDistance string `json:"sync_distance"`
	IsSyncing    bool   `json:"is_syncing"`
	IsOptimistic bool   `json:"is_optimistic"`
	ElOffline    bool   `json:"el_offline"`
}

// SyncDetailsContainer is a wrapper for Data.
type SyncDetailsContainer struct {
	Data *SyncDetails `json:"data"`
}<|MERGE_RESOLUTION|>--- conflicted
+++ resolved
@@ -61,11 +61,7 @@
 
 type SyncCommitteeSubscription struct {
 	ValidatorIndex       string   `json:"validator_index" validate:"required,number,gte=0"`
-<<<<<<< HEAD
-	SyncCommitteeIndices []string `json:"sync_committee_indices" validate:"required,number,gte=0"`
-=======
 	SyncCommitteeIndices []string `json:"sync_committee_indices" validate:"required,dive,number,gte=0"`
->>>>>>> 049e608c
 	UntilEpoch           string   `json:"until_epoch" validate:"required,number,gte=0"`
 }
 
