--- conflicted
+++ resolved
@@ -101,7 +101,6 @@
 	ValidatorIndex string `json:"validator_index" validate:"required,number,gte=0"`
 }
 
-<<<<<<< HEAD
 type Fork struct {
 	PreviousVersion string `json:"previous_version"`
 	CurrentVersion  string `json:"current_version"`
@@ -126,13 +125,12 @@
 		CurrentVersion:  currentVersion,
 		Epoch:           primitives.Epoch(epoch),
 	}, nil
-=======
+
 type SyncCommitteeMessage struct {
 	Slot            string `json:"slot" validate:"required,number,gte=0"`
 	BeaconBlockRoot string `json:"beacon_block_root" validate:"required,hexadecimal"`
 	ValidatorIndex  string `json:"validator_index" validate:"required,number,gte=0"`
 	Signature       string `json:"signature" validate:"required,hexadecimal"`
->>>>>>> 34f507f4
 }
 
 func (s *SignedValidatorRegistration) ToConsensus() (*eth.SignedValidatorRegistrationV1, error) {
