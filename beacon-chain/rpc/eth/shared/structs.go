--- conflicted
+++ resolved
@@ -61,8 +61,7 @@
 
 type SyncCommitteeSubscription struct {
 	ValidatorIndex       string   `json:"validator_index" validate:"required,number,gte=0"`
-<<<<<<< HEAD
-	SyncCommitteeIndices []string `json:"sync_committee_indices" validate:"required,number,gte=0"`
+	SyncCommitteeIndices []string `json:"sync_committee_indices" validate:"required,dive,number,gte=0"`
 	UntilEpoch           string   `json:"until_epoch" validate:"required,number,gte=0"`
 }
 
@@ -74,12 +73,6 @@
 	IsAggregator     bool   `json:"is_aggregator" validate:"required"`
 }
 
-=======
-	SyncCommitteeIndices []string `json:"sync_committee_indices" validate:"required,dive,number,gte=0"`
-	UntilEpoch           string   `json:"until_epoch" validate:"required,number,gte=0"`
-}
-
->>>>>>> 049e608c
 func (s *SignedContributionAndProof) ToConsensus() (*eth.SignedContributionAndProof, error) {
 	msg, err := s.Message.ToConsensus()
 	if err != nil {
@@ -276,7 +269,6 @@
 	}, nil
 }
 
-<<<<<<< HEAD
 func (b *BeaconCommitteeSubscription) ToConsensus() (*validator.BeaconCommitteeSubscription, error) {
 	valIndex, err := strconv.ParseUint(b.ValidatorIndex, 10, 64)
 	if err != nil {
@@ -304,8 +296,6 @@
 	}, nil
 }
 
-=======
->>>>>>> 049e608c
 // SyncDetails contains information about node sync status.
 type SyncDetails struct {
 	HeadSlot     string `json:"head_slot"`
