--- conflicted
+++ resolved
@@ -1275,7 +1275,44 @@
 	})
 }
 
-<<<<<<< HEAD
+func TestProduceSyncCommitteeContribution(t *testing.T) {
+	ctx := context.Background()
+	root := bytesutil.PadTo([]byte("root"), 32)
+	sig := bls.NewAggregateSignature().Marshal()
+	messsage := &ethpbalpha.SyncCommitteeMessage{
+		Slot:           0,
+		BlockRoot:      root,
+		ValidatorIndex: 0,
+		Signature:      sig,
+	}
+	syncCommitteePool := synccommittee.NewStore()
+	require.NoError(t, syncCommitteePool.SaveSyncCommitteeMessage(messsage))
+	v1Server := &v1alpha1validator.Server{
+		SyncCommitteePool: syncCommitteePool,
+		HeadFetcher: &mockChain.ChainService{
+			CurrentSyncCommitteeIndices: []types.CommitteeIndex{0},
+		},
+	}
+	server := Server{
+		V1Alpha1Server:    v1Server,
+		SyncCommitteePool: syncCommitteePool,
+	}
+
+	req := &ethpbv2.ProduceSyncCommitteeContributionRequest{
+		Slot:              0,
+		SubcommitteeIndex: 0,
+		BeaconBlockRoot:   root,
+	}
+	resp, err := server.ProduceSyncCommitteeContribution(ctx, req)
+	require.NoError(t, err)
+	assert.Equal(t, types.Slot(0), resp.Data.Slot)
+	assert.Equal(t, uint64(0), resp.Data.SubcommitteeIndex)
+	assert.DeepEqual(t, root, resp.Data.BeaconBlockRoot)
+	aggregationBits := resp.Data.AggregationBits
+	assert.Equal(t, true, aggregationBits.BitAt(0))
+	assert.DeepEqual(t, sig, resp.Data.Signature)
+}
+
 func TestSubmitContributionAndProofs(t *testing.T) {
 	ctx := context.Background()
 	sig := bls.NewAggregateSignature().Marshal()
@@ -1387,43 +1424,4 @@
 		}
 		require.DeepEqual(t, expectedContributions, savedMsgs)
 	})
-
-=======
-func TestProduceSyncCommitteeContribution(t *testing.T) {
-	ctx := context.Background()
-	root := bytesutil.PadTo([]byte("root"), 32)
-	sig := bls.NewAggregateSignature().Marshal()
-	messsage := &ethpbalpha.SyncCommitteeMessage{
-		Slot:           0,
-		BlockRoot:      root,
-		ValidatorIndex: 0,
-		Signature:      sig,
-	}
-	syncCommitteePool := synccommittee.NewStore()
-	require.NoError(t, syncCommitteePool.SaveSyncCommitteeMessage(messsage))
-	v1Server := &v1alpha1validator.Server{
-		SyncCommitteePool: syncCommitteePool,
-		HeadFetcher: &mockChain.ChainService{
-			CurrentSyncCommitteeIndices: []types.CommitteeIndex{0},
-		},
-	}
-	server := Server{
-		V1Alpha1Server:    v1Server,
-		SyncCommitteePool: syncCommitteePool,
-	}
-
-	req := &ethpbv2.ProduceSyncCommitteeContributionRequest{
-		Slot:              0,
-		SubcommitteeIndex: 0,
-		BeaconBlockRoot:   root,
-	}
-	resp, err := server.ProduceSyncCommitteeContribution(ctx, req)
-	require.NoError(t, err)
-	assert.Equal(t, types.Slot(0), resp.Data.Slot)
-	assert.Equal(t, uint64(0), resp.Data.SubcommitteeIndex)
-	assert.DeepEqual(t, root, resp.Data.BeaconBlockRoot)
-	aggregationBits := resp.Data.AggregationBits
-	assert.Equal(t, true, aggregationBits.BitAt(0))
-	assert.DeepEqual(t, sig, resp.Data.Signature)
->>>>>>> cc790ceb
 }