package validator

import (
	"context"
	"fmt"
	"strconv"
	"testing"
	"time"

	"github.com/ethereum/go-ethereum/common"
	"github.com/golang/mock/gomock"
	"github.com/prysmaticlabs/go-bitfield"
	mockChain "github.com/prysmaticlabs/prysm/v4/beacon-chain/blockchain/testing"
	builderTest "github.com/prysmaticlabs/prysm/v4/beacon-chain/builder/testing"
	"github.com/prysmaticlabs/prysm/v4/beacon-chain/cache"
	"github.com/prysmaticlabs/prysm/v4/beacon-chain/core/transition"
	dbutil "github.com/prysmaticlabs/prysm/v4/beacon-chain/db/testing"
	"github.com/prysmaticlabs/prysm/v4/beacon-chain/operations/attestations"
	"github.com/prysmaticlabs/prysm/v4/beacon-chain/operations/synccommittee"
	p2pmock "github.com/prysmaticlabs/prysm/v4/beacon-chain/p2p/testing"
	v1alpha1validator "github.com/prysmaticlabs/prysm/v4/beacon-chain/rpc/prysm/v1alpha1/validator"
	"github.com/prysmaticlabs/prysm/v4/beacon-chain/rpc/testutil"
	"github.com/prysmaticlabs/prysm/v4/beacon-chain/state"
	mockSync "github.com/prysmaticlabs/prysm/v4/beacon-chain/sync/initial-sync/testing"
	fieldparams "github.com/prysmaticlabs/prysm/v4/config/fieldparams"
	"github.com/prysmaticlabs/prysm/v4/config/params"
	"github.com/prysmaticlabs/prysm/v4/consensus-types/primitives"
	"github.com/prysmaticlabs/prysm/v4/crypto/bls"
	"github.com/prysmaticlabs/prysm/v4/encoding/bytesutil"
	ethpbv1 "github.com/prysmaticlabs/prysm/v4/proto/eth/v1"
	ethpbv2 "github.com/prysmaticlabs/prysm/v4/proto/eth/v2"
	ethpbalpha "github.com/prysmaticlabs/prysm/v4/proto/prysm/v1alpha1"
	"github.com/prysmaticlabs/prysm/v4/testing/assert"
	"github.com/prysmaticlabs/prysm/v4/testing/mock"
	"github.com/prysmaticlabs/prysm/v4/testing/require"
	"github.com/prysmaticlabs/prysm/v4/testing/util"
	"github.com/prysmaticlabs/prysm/v4/time/slots"
	logTest "github.com/sirupsen/logrus/hooks/test"
	"google.golang.org/protobuf/proto"
)

func TestGetAttesterDuties(t *testing.T) {
	ctx := context.Background()
	genesis := util.NewBeaconBlock()
	depChainStart := params.BeaconConfig().MinGenesisActiveValidatorCount
	deposits, _, err := util.DeterministicDepositsAndKeys(depChainStart)
	require.NoError(t, err)
	eth1Data, err := util.DeterministicEth1Data(len(deposits))
	require.NoError(t, err)
	bs, err := transition.GenesisBeaconState(context.Background(), deposits, 0, eth1Data)
	require.NoError(t, err, "Could not set up genesis state")
	// Set state to non-epoch start slot.
	require.NoError(t, bs.SetSlot(5))
	genesisRoot, err := genesis.Block.HashTreeRoot()
	require.NoError(t, err, "Could not get signing root")
	roots := make([][]byte, fieldparams.BlockRootsLength)
	roots[0] = genesisRoot[:]
	require.NoError(t, bs.SetBlockRoots(roots))
	db := dbutil.SetupDB(t)

	// Deactivate last validator.
	vals := bs.Validators()
	vals[len(vals)-1].ExitEpoch = 0
	require.NoError(t, bs.SetValidators(vals))

	pubKeys := make([][]byte, len(deposits))
	for i := 0; i < len(deposits); i++ {
		pubKeys[i] = deposits[i].Data.PublicKey
	}

	// nextEpochState must not be used for committee calculations when requesting next epoch
	nextEpochState := bs.Copy()
	require.NoError(t, nextEpochState.SetSlot(params.BeaconConfig().SlotsPerEpoch))
	require.NoError(t, nextEpochState.SetValidators(vals[:512]))

	chainSlot := primitives.Slot(0)
	chain := &mockChain.ChainService{
		State: bs, Root: genesisRoot[:], Slot: &chainSlot,
	}
	vs := &Server{
		Stater: &testutil.MockStater{
			StatesBySlot: map[primitives.Slot]state.BeaconState{
				0:                                   bs,
				params.BeaconConfig().SlotsPerEpoch: nextEpochState,
			},
		},
		TimeFetcher:           chain,
		SyncChecker:           &mockSync.Sync{IsSyncing: false},
		OptimisticModeFetcher: chain,
	}

	t.Run("Single validator", func(t *testing.T) {
		req := &ethpbv1.AttesterDutiesRequest{
			Epoch: 0,
			Index: []primitives.ValidatorIndex{0},
		}
		resp, err := vs.GetAttesterDuties(ctx, req)
		require.NoError(t, err)
		assert.DeepEqual(t, genesisRoot[:], resp.DependentRoot)
		require.Equal(t, 1, len(resp.Data))
		duty := resp.Data[0]
		assert.Equal(t, primitives.CommitteeIndex(1), duty.CommitteeIndex)
		assert.Equal(t, primitives.Slot(0), duty.Slot)
		assert.Equal(t, primitives.ValidatorIndex(0), duty.ValidatorIndex)
		assert.DeepEqual(t, pubKeys[0], duty.Pubkey)
		assert.Equal(t, uint64(171), duty.CommitteeLength)
		assert.Equal(t, uint64(3), duty.CommitteesAtSlot)
		assert.Equal(t, primitives.CommitteeIndex(80), duty.ValidatorCommitteeIndex)
	})

	t.Run("Multiple validators", func(t *testing.T) {
		req := &ethpbv1.AttesterDutiesRequest{
			Epoch: 0,
			Index: []primitives.ValidatorIndex{0, 1},
		}
		resp, err := vs.GetAttesterDuties(ctx, req)
		require.NoError(t, err)
		assert.Equal(t, 2, len(resp.Data))
	})

	t.Run("Next epoch", func(t *testing.T) {
		req := &ethpbv1.AttesterDutiesRequest{
			Epoch: slots.ToEpoch(bs.Slot()) + 1,
			Index: []primitives.ValidatorIndex{0},
		}
		resp, err := vs.GetAttesterDuties(ctx, req)
		require.NoError(t, err)
		assert.DeepEqual(t, genesisRoot[:], resp.DependentRoot)
		require.Equal(t, 1, len(resp.Data))
		duty := resp.Data[0]
		assert.Equal(t, primitives.CommitteeIndex(0), duty.CommitteeIndex)
		assert.Equal(t, primitives.Slot(62), duty.Slot)
		assert.Equal(t, primitives.ValidatorIndex(0), duty.ValidatorIndex)
		assert.DeepEqual(t, pubKeys[0], duty.Pubkey)
		assert.Equal(t, uint64(170), duty.CommitteeLength)
		assert.Equal(t, uint64(3), duty.CommitteesAtSlot)
		assert.Equal(t, primitives.CommitteeIndex(110), duty.ValidatorCommitteeIndex)
	})

	t.Run("Epoch out of bound", func(t *testing.T) {
		currentEpoch := slots.ToEpoch(bs.Slot())
		req := &ethpbv1.AttesterDutiesRequest{
			Epoch: currentEpoch + 2,
			Index: []primitives.ValidatorIndex{0},
		}
		_, err := vs.GetAttesterDuties(ctx, req)
		require.NotNil(t, err)
		assert.ErrorContains(t, fmt.Sprintf("Request epoch %d can not be greater than next epoch %d", currentEpoch+2, currentEpoch+1), err)
	})

	t.Run("Validator index out of bound", func(t *testing.T) {
		req := &ethpbv1.AttesterDutiesRequest{
			Epoch: 0,
			Index: []primitives.ValidatorIndex{primitives.ValidatorIndex(len(pubKeys))},
		}
		_, err := vs.GetAttesterDuties(ctx, req)
		require.NotNil(t, err)
		assert.ErrorContains(t, "Invalid validator index", err)
	})

	t.Run("Inactive validator - no duties", func(t *testing.T) {
		req := &ethpbv1.AttesterDutiesRequest{
			Epoch: 0,
			Index: []primitives.ValidatorIndex{primitives.ValidatorIndex(len(pubKeys) - 1)},
		}
		resp, err := vs.GetAttesterDuties(ctx, req)
		require.NoError(t, err)
		assert.Equal(t, 0, len(resp.Data))
	})

	t.Run("execution optimistic", func(t *testing.T) {
		parentRoot := [32]byte{'a'}
		blk := util.NewBeaconBlock()
		blk.Block.ParentRoot = parentRoot[:]
		blk.Block.Slot = 31
		root, err := blk.Block.HashTreeRoot()
		require.NoError(t, err)
		util.SaveBlock(t, ctx, db, blk)
		require.NoError(t, db.SaveGenesisBlockRoot(ctx, root))

		chainSlot := primitives.Slot(0)
		chain := &mockChain.ChainService{
			State: bs, Root: genesisRoot[:], Slot: &chainSlot, Optimistic: true,
		}
		vs := &Server{
			Stater:                &testutil.MockStater{StatesBySlot: map[primitives.Slot]state.BeaconState{0: bs}},
			TimeFetcher:           chain,
			OptimisticModeFetcher: chain,
			SyncChecker:           &mockSync.Sync{IsSyncing: false},
		}
		req := &ethpbv1.AttesterDutiesRequest{
			Epoch: 0,
			Index: []primitives.ValidatorIndex{0},
		}
		resp, err := vs.GetAttesterDuties(ctx, req)
		require.NoError(t, err)
		assert.Equal(t, true, resp.ExecutionOptimistic)
	})
}

func TestGetAttesterDuties_SyncNotReady(t *testing.T) {
	st, err := util.NewBeaconState()
	require.NoError(t, err)
	chainService := &mockChain.ChainService{State: st}
	vs := &Server{
		SyncChecker:           &mockSync.Sync{IsSyncing: true},
		HeadFetcher:           chainService,
		TimeFetcher:           chainService,
		OptimisticModeFetcher: chainService,
	}
	_, err = vs.GetAttesterDuties(context.Background(), &ethpbv1.AttesterDutiesRequest{})
	assert.ErrorContains(t, "Syncing to latest head, not ready to respond", err)
}

func TestGetProposerDuties(t *testing.T) {
	ctx := context.Background()
	genesis := util.NewBeaconBlock()
	depChainStart := params.BeaconConfig().MinGenesisActiveValidatorCount
	deposits, _, err := util.DeterministicDepositsAndKeys(depChainStart)
	require.NoError(t, err)
	eth1Data, err := util.DeterministicEth1Data(len(deposits))
	require.NoError(t, err)
	genesisRoot, err := genesis.Block.HashTreeRoot()
	require.NoError(t, err, "Could not get signing root")
	roots := make([][]byte, fieldparams.BlockRootsLength)
	roots[0] = genesisRoot[:]
	// We DON'T WANT this root to be returned when testing the next epoch
	roots[31] = []byte("next_epoch_dependent_root")
	db := dbutil.SetupDB(t)

	pubKeys := make([][]byte, len(deposits))
	for i := 0; i < len(deposits); i++ {
		pubKeys[i] = deposits[i].Data.PublicKey
	}

	t.Run("Ok", func(t *testing.T) {
		bs, err := transition.GenesisBeaconState(context.Background(), deposits, 0, eth1Data)
		require.NoError(t, err, "Could not set up genesis state")
		require.NoError(t, bs.SetSlot(params.BeaconConfig().SlotsPerEpoch))
		require.NoError(t, bs.SetBlockRoots(roots))
		chainSlot := primitives.Slot(0)
		chain := &mockChain.ChainService{
			State: bs, Root: genesisRoot[:], Slot: &chainSlot,
		}
		vs := &Server{
			Stater:                 &testutil.MockStater{StatesBySlot: map[primitives.Slot]state.BeaconState{0: bs}},
			HeadFetcher:            chain,
			TimeFetcher:            chain,
			OptimisticModeFetcher:  chain,
			SyncChecker:            &mockSync.Sync{IsSyncing: false},
			ProposerSlotIndexCache: cache.NewProposerPayloadIDsCache(),
		}

		req := &ethpbv1.ProposerDutiesRequest{
			Epoch: 0,
		}
		resp, err := vs.GetProposerDuties(ctx, req)
		require.NoError(t, err)
		assert.DeepEqual(t, genesisRoot[:], resp.DependentRoot)
		assert.Equal(t, 31, len(resp.Data))
		// We expect a proposer duty for slot 11.
		var expectedDuty *ethpbv1.ProposerDuty
		for _, duty := range resp.Data {
			if duty.Slot == 11 {
				expectedDuty = duty
			}
		}
		vid, _, has := vs.ProposerSlotIndexCache.GetProposerPayloadIDs(11, [32]byte{})
		require.Equal(t, true, has)
		require.Equal(t, primitives.ValidatorIndex(9982), vid)
		require.NotNil(t, expectedDuty, "Expected duty for slot 11 not found")
		assert.Equal(t, primitives.ValidatorIndex(9982), expectedDuty.ValidatorIndex)
		assert.DeepEqual(t, pubKeys[9982], expectedDuty.Pubkey)
	})

	t.Run("Next epoch", func(t *testing.T) {
		bs, err := transition.GenesisBeaconState(context.Background(), deposits, 0, eth1Data)
		require.NoError(t, err, "Could not set up genesis state")
		require.NoError(t, bs.SetBlockRoots(roots))
		chainSlot := primitives.Slot(0)
		chain := &mockChain.ChainService{
			State: bs, Root: genesisRoot[:], Slot: &chainSlot,
		}
		vs := &Server{
			Stater:                 &testutil.MockStater{StatesBySlot: map[primitives.Slot]state.BeaconState{0: bs}},
			HeadFetcher:            chain,
			TimeFetcher:            chain,
			OptimisticModeFetcher:  chain,
			SyncChecker:            &mockSync.Sync{IsSyncing: false},
			ProposerSlotIndexCache: cache.NewProposerPayloadIDsCache(),
		}

		req := &ethpbv1.ProposerDutiesRequest{
			Epoch: 1,
		}
		resp, err := vs.GetProposerDuties(ctx, req)
		require.NoError(t, err)
		assert.DeepEqual(t, bytesutil.PadTo(genesisRoot[:], 32), resp.DependentRoot)
		assert.Equal(t, 32, len(resp.Data))
		// We expect a proposer duty for slot 43.
		var expectedDuty *ethpbv1.ProposerDuty
		for _, duty := range resp.Data {
			if duty.Slot == 43 {
				expectedDuty = duty
			}
		}
		vid, _, has := vs.ProposerSlotIndexCache.GetProposerPayloadIDs(43, [32]byte{})
		require.Equal(t, true, has)
		require.Equal(t, primitives.ValidatorIndex(4863), vid)
		require.NotNil(t, expectedDuty, "Expected duty for slot 43 not found")
		assert.Equal(t, primitives.ValidatorIndex(4863), expectedDuty.ValidatorIndex)
		assert.DeepEqual(t, pubKeys[4863], expectedDuty.Pubkey)
	})

	t.Run("Prune payload ID cache ok", func(t *testing.T) {
		bs, err := transition.GenesisBeaconState(context.Background(), deposits, 0, eth1Data)
		require.NoError(t, err, "Could not set up genesis state")
		require.NoError(t, bs.SetSlot(params.BeaconConfig().SlotsPerEpoch))
		require.NoError(t, bs.SetBlockRoots(roots))
		chainSlot := params.BeaconConfig().SlotsPerEpoch
		chain := &mockChain.ChainService{
			State: bs, Root: genesisRoot[:], Slot: &chainSlot,
		}
		vs := &Server{
			Stater:                 &testutil.MockStater{StatesBySlot: map[primitives.Slot]state.BeaconState{params.BeaconConfig().SlotsPerEpoch: bs}},
			HeadFetcher:            chain,
			TimeFetcher:            chain,
			OptimisticModeFetcher:  chain,
			SyncChecker:            &mockSync.Sync{IsSyncing: false},
			ProposerSlotIndexCache: cache.NewProposerPayloadIDsCache(),
		}

		req := &ethpbv1.ProposerDutiesRequest{
			Epoch: 1,
		}
		vs.ProposerSlotIndexCache.SetProposerAndPayloadIDs(1, 1, [8]byte{1}, [32]byte{2})
		vs.ProposerSlotIndexCache.SetProposerAndPayloadIDs(31, 2, [8]byte{2}, [32]byte{3})
		vs.ProposerSlotIndexCache.SetProposerAndPayloadIDs(32, 4309, [8]byte{3}, [32]byte{4})

		_, err = vs.GetProposerDuties(ctx, req)
		require.NoError(t, err)

		vid, _, has := vs.ProposerSlotIndexCache.GetProposerPayloadIDs(1, [32]byte{})
		require.Equal(t, false, has)
		require.Equal(t, primitives.ValidatorIndex(0), vid)
		vid, _, has = vs.ProposerSlotIndexCache.GetProposerPayloadIDs(2, [32]byte{})
		require.Equal(t, false, has)
		require.Equal(t, primitives.ValidatorIndex(0), vid)
		vid, _, has = vs.ProposerSlotIndexCache.GetProposerPayloadIDs(32, [32]byte{})
		require.Equal(t, true, has)
		require.Equal(t, primitives.ValidatorIndex(4309), vid)
	})

	t.Run("Epoch out of bound", func(t *testing.T) {
		bs, err := transition.GenesisBeaconState(context.Background(), deposits, 0, eth1Data)
		require.NoError(t, err, "Could not set up genesis state")
		// Set state to non-epoch start slot.
		require.NoError(t, bs.SetSlot(5))
		require.NoError(t, bs.SetBlockRoots(roots))
		chainSlot := primitives.Slot(0)
		chain := &mockChain.ChainService{
			State: bs, Root: genesisRoot[:], Slot: &chainSlot,
		}
		vs := &Server{
			Stater:                 &testutil.MockStater{StatesBySlot: map[primitives.Slot]state.BeaconState{0: bs}},
			HeadFetcher:            chain,
			TimeFetcher:            chain,
			OptimisticModeFetcher:  chain,
			SyncChecker:            &mockSync.Sync{IsSyncing: false},
			ProposerSlotIndexCache: cache.NewProposerPayloadIDsCache(),
		}

		currentEpoch := slots.ToEpoch(bs.Slot())
		req := &ethpbv1.ProposerDutiesRequest{
			Epoch: currentEpoch + 2,
		}
		_, err = vs.GetProposerDuties(ctx, req)
		require.NotNil(t, err)
		assert.ErrorContains(t, fmt.Sprintf("Request epoch %d can not be greater than next epoch %d", currentEpoch+2, currentEpoch+1), err)
	})

	t.Run("execution optimistic", func(t *testing.T) {
		bs, err := transition.GenesisBeaconState(context.Background(), deposits, 0, eth1Data)
		require.NoError(t, err, "Could not set up genesis state")
		// Set state to non-epoch start slot.
		require.NoError(t, bs.SetSlot(5))
		require.NoError(t, bs.SetBlockRoots(roots))
		parentRoot := [32]byte{'a'}
		blk := util.NewBeaconBlock()
		blk.Block.ParentRoot = parentRoot[:]
		blk.Block.Slot = 31
		root, err := blk.Block.HashTreeRoot()
		require.NoError(t, err)
		util.SaveBlock(t, ctx, db, blk)
		require.NoError(t, db.SaveGenesisBlockRoot(ctx, root))

		chainSlot := primitives.Slot(0)
		chain := &mockChain.ChainService{
			State: bs, Root: genesisRoot[:], Slot: &chainSlot, Optimistic: true,
		}
		vs := &Server{
			Stater:                 &testutil.MockStater{StatesBySlot: map[primitives.Slot]state.BeaconState{0: bs}},
			HeadFetcher:            chain,
			TimeFetcher:            chain,
			OptimisticModeFetcher:  chain,
			SyncChecker:            &mockSync.Sync{IsSyncing: false},
			ProposerSlotIndexCache: cache.NewProposerPayloadIDsCache(),
		}
		req := &ethpbv1.ProposerDutiesRequest{
			Epoch: 0,
		}
		resp, err := vs.GetProposerDuties(ctx, req)
		require.NoError(t, err)
		assert.Equal(t, true, resp.ExecutionOptimistic)
	})
}

func TestGetProposerDuties_SyncNotReady(t *testing.T) {
	st, err := util.NewBeaconState()
	require.NoError(t, err)
	chainService := &mockChain.ChainService{State: st}
	vs := &Server{
		SyncChecker:           &mockSync.Sync{IsSyncing: true},
		HeadFetcher:           chainService,
		TimeFetcher:           chainService,
		OptimisticModeFetcher: chainService,
	}
	_, err = vs.GetProposerDuties(context.Background(), &ethpbv1.ProposerDutiesRequest{})
	assert.ErrorContains(t, "Syncing to latest head, not ready to respond", err)
}

func TestGetSyncCommitteeDuties(t *testing.T) {
	ctx := context.Background()
	genesisTime := time.Now()
	numVals := uint64(11)
	st, _ := util.DeterministicGenesisStateAltair(t, numVals)
	require.NoError(t, st.SetGenesisTime(uint64(genesisTime.Unix())))
	vals := st.Validators()
	currCommittee := &ethpbalpha.SyncCommittee{}
	for i := 0; i < 5; i++ {
		currCommittee.Pubkeys = append(currCommittee.Pubkeys, vals[i].PublicKey)
		currCommittee.AggregatePubkey = make([]byte, 48)
	}
	// add one public key twice - this is needed for one of the test cases
	currCommittee.Pubkeys = append(currCommittee.Pubkeys, vals[0].PublicKey)
	require.NoError(t, st.SetCurrentSyncCommittee(currCommittee))
	nextCommittee := &ethpbalpha.SyncCommittee{}
	for i := 5; i < 10; i++ {
		nextCommittee.Pubkeys = append(nextCommittee.Pubkeys, vals[i].PublicKey)
		nextCommittee.AggregatePubkey = make([]byte, 48)

	}
	require.NoError(t, st.SetNextSyncCommittee(nextCommittee))

	mockChainService := &mockChain.ChainService{Genesis: genesisTime}
	vs := &Server{
		Stater:                &testutil.MockStater{BeaconState: st},
		SyncChecker:           &mockSync.Sync{IsSyncing: false},
		TimeFetcher:           mockChainService,
		HeadFetcher:           mockChainService,
		OptimisticModeFetcher: mockChainService,
	}

	t.Run("Single validator", func(t *testing.T) {
		req := &ethpbv2.SyncCommitteeDutiesRequest{
			Epoch: 0,
			Index: []primitives.ValidatorIndex{1},
		}
		resp, err := vs.GetSyncCommitteeDuties(ctx, req)
		require.NoError(t, err)
		require.NotNil(t, resp)
		require.NotNil(t, resp.Data)
		require.Equal(t, 1, len(resp.Data))
		duty := resp.Data[0]
		assert.DeepEqual(t, vals[1].PublicKey, duty.Pubkey)
		assert.Equal(t, primitives.ValidatorIndex(1), duty.ValidatorIndex)
		require.Equal(t, 1, len(duty.ValidatorSyncCommitteeIndices))
		assert.Equal(t, uint64(1), duty.ValidatorSyncCommitteeIndices[0])
	})

	t.Run("Epoch not at period start", func(t *testing.T) {
		req := &ethpbv2.SyncCommitteeDutiesRequest{
			Epoch: 1,
			Index: []primitives.ValidatorIndex{1},
		}
		resp, err := vs.GetSyncCommitteeDuties(ctx, req)
		require.NoError(t, err)
		require.NotNil(t, resp)
		require.NotNil(t, resp.Data)
		require.Equal(t, 1, len(resp.Data))
		duty := resp.Data[0]
		assert.DeepEqual(t, vals[1].PublicKey, duty.Pubkey)
		assert.Equal(t, primitives.ValidatorIndex(1), duty.ValidatorIndex)
		require.Equal(t, 1, len(duty.ValidatorSyncCommitteeIndices))
		assert.Equal(t, uint64(1), duty.ValidatorSyncCommitteeIndices[0])
	})

	t.Run("Multiple validators", func(t *testing.T) {
		req := &ethpbv2.SyncCommitteeDutiesRequest{
			Epoch: 0,
			Index: []primitives.ValidatorIndex{1, 2},
		}
		resp, err := vs.GetSyncCommitteeDuties(ctx, req)
		require.NoError(t, err)
		assert.Equal(t, 2, len(resp.Data))
	})

	t.Run("Validator without duty not returned", func(t *testing.T) {
		req := &ethpbv2.SyncCommitteeDutiesRequest{
			Epoch: 0,
			Index: []primitives.ValidatorIndex{1, 10},
		}
		resp, err := vs.GetSyncCommitteeDuties(ctx, req)
		require.NoError(t, err)
		require.Equal(t, 1, len(resp.Data))
		assert.Equal(t, primitives.ValidatorIndex(1), resp.Data[0].ValidatorIndex)
	})

	t.Run("Multiple indices for validator", func(t *testing.T) {
		req := &ethpbv2.SyncCommitteeDutiesRequest{
			Epoch: 0,
			Index: []primitives.ValidatorIndex{0},
		}
		resp, err := vs.GetSyncCommitteeDuties(ctx, req)
		require.NoError(t, err)
		duty := resp.Data[0]
		require.Equal(t, 2, len(duty.ValidatorSyncCommitteeIndices))
		assert.DeepEqual(t, []uint64{0, 5}, duty.ValidatorSyncCommitteeIndices)
	})

	t.Run("Validator index out of bound", func(t *testing.T) {
		req := &ethpbv2.SyncCommitteeDutiesRequest{
			Epoch: 0,
			Index: []primitives.ValidatorIndex{primitives.ValidatorIndex(numVals)},
		}
		_, err := vs.GetSyncCommitteeDuties(ctx, req)
		require.NotNil(t, err)
		assert.ErrorContains(t, "Invalid validator index", err)
	})

	t.Run("next sync committee period", func(t *testing.T) {
		req := &ethpbv2.SyncCommitteeDutiesRequest{
			Epoch: params.BeaconConfig().EpochsPerSyncCommitteePeriod,
			Index: []primitives.ValidatorIndex{5},
		}
		resp, err := vs.GetSyncCommitteeDuties(ctx, req)
		require.NoError(t, err)
		require.NotNil(t, resp)
		require.NotNil(t, resp.Data)
		require.Equal(t, 1, len(resp.Data))
		duty := resp.Data[0]
		assert.DeepEqual(t, vals[5].PublicKey, duty.Pubkey)
		assert.Equal(t, primitives.ValidatorIndex(5), duty.ValidatorIndex)
		require.Equal(t, 1, len(duty.ValidatorSyncCommitteeIndices))
		assert.Equal(t, uint64(0), duty.ValidatorSyncCommitteeIndices[0])
	})

	t.Run("epoch too far in the future", func(t *testing.T) {
		req := &ethpbv2.SyncCommitteeDutiesRequest{
			Epoch: params.BeaconConfig().EpochsPerSyncCommitteePeriod * 2,
			Index: []primitives.ValidatorIndex{5},
		}
		_, err := vs.GetSyncCommitteeDuties(ctx, req)
		require.NotNil(t, err)
		assert.ErrorContains(t, "Epoch is too far in the future", err)
	})

	t.Run("correct sync committee is fetched", func(t *testing.T) {
		// in this test we swap validators in the current and next sync committee inside the new state

		newSyncPeriodStartSlot := primitives.Slot(uint64(params.BeaconConfig().EpochsPerSyncCommitteePeriod) * uint64(params.BeaconConfig().SlotsPerEpoch))
		newSyncPeriodSt, _ := util.DeterministicGenesisStateAltair(t, numVals)
		require.NoError(t, newSyncPeriodSt.SetSlot(newSyncPeriodStartSlot))
		require.NoError(t, newSyncPeriodSt.SetGenesisTime(uint64(genesisTime.Unix())))
		vals := newSyncPeriodSt.Validators()
		currCommittee := &ethpbalpha.SyncCommittee{}
		for i := 5; i < 10; i++ {
			currCommittee.Pubkeys = append(currCommittee.Pubkeys, vals[i].PublicKey)
			currCommittee.AggregatePubkey = make([]byte, 48)
		}
		require.NoError(t, newSyncPeriodSt.SetCurrentSyncCommittee(currCommittee))
		nextCommittee := &ethpbalpha.SyncCommittee{}
		for i := 0; i < 5; i++ {
			nextCommittee.Pubkeys = append(nextCommittee.Pubkeys, vals[i].PublicKey)
			nextCommittee.AggregatePubkey = make([]byte, 48)

		}
		require.NoError(t, newSyncPeriodSt.SetNextSyncCommittee(nextCommittee))

		stateFetchFn := func(slot primitives.Slot) state.BeaconState {
			if slot < newSyncPeriodStartSlot {
				return st
			} else {
				return newSyncPeriodSt
			}
		}
		mockChainService := &mockChain.ChainService{Genesis: genesisTime, Slot: &newSyncPeriodStartSlot}
		vs := &Server{
			Stater:                &testutil.MockStater{BeaconState: stateFetchFn(newSyncPeriodStartSlot)},
			SyncChecker:           &mockSync.Sync{IsSyncing: false},
			TimeFetcher:           mockChainService,
			HeadFetcher:           mockChainService,
			OptimisticModeFetcher: mockChainService,
		}

		req := &ethpbv2.SyncCommitteeDutiesRequest{
			Epoch: params.BeaconConfig().EpochsPerSyncCommitteePeriod,
			Index: []primitives.ValidatorIndex{8},
		}
		resp, err := vs.GetSyncCommitteeDuties(ctx, req)
		require.NoError(t, err)
		require.NotNil(t, resp)
		require.NotNil(t, resp.Data)
		require.Equal(t, 1, len(resp.Data))
		duty := resp.Data[0]
		assert.DeepEqual(t, vals[8].PublicKey, duty.Pubkey)
		assert.Equal(t, primitives.ValidatorIndex(8), duty.ValidatorIndex)
		require.Equal(t, 1, len(duty.ValidatorSyncCommitteeIndices))
		assert.Equal(t, uint64(3), duty.ValidatorSyncCommitteeIndices[0])
	})

	t.Run("execution optimistic", func(t *testing.T) {
		db := dbutil.SetupDB(t)
		require.NoError(t, db.SaveStateSummary(ctx, &ethpbalpha.StateSummary{Slot: 0, Root: []byte("root")}))
		require.NoError(t, db.SaveLastValidatedCheckpoint(ctx, &ethpbalpha.Checkpoint{Epoch: 0, Root: []byte("root")}))

		parentRoot := [32]byte{'a'}
		blk := util.NewBeaconBlock()
		blk.Block.ParentRoot = parentRoot[:]
		root, err := blk.Block.HashTreeRoot()
		require.NoError(t, err)
		util.SaveBlock(t, ctx, db, blk)
		require.NoError(t, db.SaveGenesisBlockRoot(ctx, root))

		slot, err := slots.EpochStart(1)
		require.NoError(t, err)

		state, err := util.NewBeaconStateBellatrix()
		require.NoError(t, err)
		require.NoError(t, state.SetSlot(slot))

		mockChainService := &mockChain.ChainService{
			Genesis:    genesisTime,
			Optimistic: true,
			Slot:       &slot,
			FinalizedCheckPoint: &ethpbalpha.Checkpoint{
				Root:  root[:],
				Epoch: 1,
			},
			State: state,
		}
		vs := &Server{
			Stater:                &testutil.MockStater{BeaconState: st},
			SyncChecker:           &mockSync.Sync{IsSyncing: false},
			TimeFetcher:           mockChainService,
			HeadFetcher:           mockChainService,
			OptimisticModeFetcher: mockChainService,
			ChainInfoFetcher:      mockChainService,
			BeaconDB:              db,
		}
		req := &ethpbv2.SyncCommitteeDutiesRequest{
			Epoch: 1,
			Index: []primitives.ValidatorIndex{1},
		}
		resp, err := vs.GetSyncCommitteeDuties(ctx, req)
		require.NoError(t, err)
		assert.Equal(t, true, resp.ExecutionOptimistic)
	})
}

func TestGetSyncCommitteeDuties_SyncNotReady(t *testing.T) {
	st, err := util.NewBeaconState()
	require.NoError(t, err)
	chainService := &mockChain.ChainService{State: st}
	vs := &Server{
		SyncChecker:           &mockSync.Sync{IsSyncing: true},
		HeadFetcher:           chainService,
		TimeFetcher:           chainService,
		OptimisticModeFetcher: chainService,
	}
	_, err = vs.GetSyncCommitteeDuties(context.Background(), &ethpbv2.SyncCommitteeDutiesRequest{})
	assert.ErrorContains(t, "Syncing to latest head, not ready to respond", err)
}

func TestSyncCommitteeDutiesLastValidEpoch(t *testing.T) {
	t.Run("first epoch of current period", func(t *testing.T) {
		assert.Equal(t, params.BeaconConfig().EpochsPerSyncCommitteePeriod*2-1, syncCommitteeDutiesLastValidEpoch(0))
	})
	t.Run("last epoch of current period", func(t *testing.T) {
		assert.Equal(
			t,
			params.BeaconConfig().EpochsPerSyncCommitteePeriod*2-1,
			syncCommitteeDutiesLastValidEpoch(params.BeaconConfig().EpochsPerSyncCommitteePeriod-1),
		)
	})
}

func TestProduceBlockV2(t *testing.T) {
	ctrl := gomock.NewController(t)
	ctx := context.Background()

	t.Run("Phase 0", func(t *testing.T) {
		blk := &ethpbalpha.GenericBeaconBlock{Block: &ethpbalpha.GenericBeaconBlock_Phase0{Phase0: &ethpbalpha.BeaconBlock{Slot: 123}}}
		v1alpha1Server := mock.NewMockBeaconNodeValidatorServer(ctrl)
		v1alpha1Server.EXPECT().GetBeaconBlock(gomock.Any(), gomock.Any()).Return(blk, nil)
		server := &Server{
			V1Alpha1Server: v1alpha1Server,
			SyncChecker:    &mockSync.Sync{IsSyncing: false},
		}

		resp, err := server.ProduceBlockV2(ctx, &ethpbv1.ProduceBlockRequest{})
		require.NoError(t, err)

		assert.Equal(t, ethpbv2.Version_PHASE0, resp.Version)
		containerBlock, ok := resp.Data.Block.(*ethpbv2.BeaconBlockContainerV2_Phase0Block)
		require.Equal(t, true, ok)
		assert.Equal(t, primitives.Slot(123), containerBlock.Phase0Block.Slot)
	})
	t.Run("Altair", func(t *testing.T) {
		blk := &ethpbalpha.GenericBeaconBlock{Block: &ethpbalpha.GenericBeaconBlock_Altair{Altair: &ethpbalpha.BeaconBlockAltair{Slot: 123}}}
		v1alpha1Server := mock.NewMockBeaconNodeValidatorServer(ctrl)
		v1alpha1Server.EXPECT().GetBeaconBlock(gomock.Any(), gomock.Any()).Return(blk, nil)
		server := &Server{
			V1Alpha1Server: v1alpha1Server,
			SyncChecker:    &mockSync.Sync{IsSyncing: false},
		}

		resp, err := server.ProduceBlockV2(ctx, &ethpbv1.ProduceBlockRequest{})
		require.NoError(t, err)

		assert.Equal(t, ethpbv2.Version_ALTAIR, resp.Version)
		containerBlock, ok := resp.Data.Block.(*ethpbv2.BeaconBlockContainerV2_AltairBlock)
		require.Equal(t, true, ok)
		assert.Equal(t, primitives.Slot(123), containerBlock.AltairBlock.Slot)
	})
	t.Run("Bellatrix", func(t *testing.T) {
		blk := &ethpbalpha.GenericBeaconBlock{Block: &ethpbalpha.GenericBeaconBlock_Bellatrix{Bellatrix: &ethpbalpha.BeaconBlockBellatrix{Slot: 123}}}
		v1alpha1Server := mock.NewMockBeaconNodeValidatorServer(ctrl)
		v1alpha1Server.EXPECT().GetBeaconBlock(gomock.Any(), gomock.Any()).Return(blk, nil)
		server := &Server{
			V1Alpha1Server:        v1alpha1Server,
			SyncChecker:           &mockSync.Sync{IsSyncing: false},
			OptimisticModeFetcher: &mockChain.ChainService{Optimistic: false},
		}

		resp, err := server.ProduceBlockV2(ctx, &ethpbv1.ProduceBlockRequest{})
		require.NoError(t, err)

		assert.Equal(t, ethpbv2.Version_BELLATRIX, resp.Version)
		containerBlock, ok := resp.Data.Block.(*ethpbv2.BeaconBlockContainerV2_BellatrixBlock)
		require.Equal(t, true, ok)
		assert.Equal(t, primitives.Slot(123), containerBlock.BellatrixBlock.Slot)
	})
	t.Run("Bellatrix blinded", func(t *testing.T) {
		blk := &ethpbalpha.GenericBeaconBlock{Block: &ethpbalpha.GenericBeaconBlock_BlindedBellatrix{BlindedBellatrix: &ethpbalpha.BlindedBeaconBlockBellatrix{Slot: 123}}}
		v1alpha1Server := mock.NewMockBeaconNodeValidatorServer(ctrl)
		v1alpha1Server.EXPECT().GetBeaconBlock(gomock.Any(), gomock.Any()).Return(blk, nil)
		server := &Server{
			V1Alpha1Server:        v1alpha1Server,
			SyncChecker:           &mockSync.Sync{IsSyncing: false},
			OptimisticModeFetcher: &mockChain.ChainService{Optimistic: false},
		}

		_, err := server.ProduceBlockV2(ctx, &ethpbv1.ProduceBlockRequest{})
		assert.ErrorContains(t, "Prepared Bellatrix beacon block is blinded", err)
	})
	t.Run("Capella", func(t *testing.T) {
		blk := &ethpbalpha.GenericBeaconBlock{Block: &ethpbalpha.GenericBeaconBlock_Capella{Capella: &ethpbalpha.BeaconBlockCapella{Slot: 123}}}
		v1alpha1Server := mock.NewMockBeaconNodeValidatorServer(ctrl)
		v1alpha1Server.EXPECT().GetBeaconBlock(gomock.Any(), gomock.Any()).Return(blk, nil)
		server := &Server{
			V1Alpha1Server:        v1alpha1Server,
			SyncChecker:           &mockSync.Sync{IsSyncing: false},
			OptimisticModeFetcher: &mockChain.ChainService{Optimistic: false},
		}

		resp, err := server.ProduceBlockV2(ctx, &ethpbv1.ProduceBlockRequest{})
		require.NoError(t, err)
<<<<<<< HEAD
		assert.Equal(t, ethpbv2.Version_ALTAIR, resp.Version)

		expectedBlock := &ethpbv2.BeaconBlockAltair{
			Slot:          1,
			ProposerIndex: 19,
			ParentRoot:    []byte{162, 206, 194, 54, 242, 248, 88, 148, 193, 141, 39, 23, 91, 116, 219, 219, 2, 248, 4, 155, 159, 201, 41, 156, 130, 57, 167, 176, 153, 18, 73, 148},
			StateRoot:     []byte{144, 220, 158, 2, 142, 57, 111, 170, 148, 225, 129, 23, 103, 232, 44, 1, 222, 77, 36, 110, 118, 237, 184, 77, 253, 182, 0, 62, 168, 56, 105, 95},
			Body: &ethpbv2.BeaconBlockBodyAltair{
				RandaoReveal: randaoReveal,
				Eth1Data: &ethpbv1.Eth1Data{
					DepositRoot:  []byte{124, 159, 161, 54, 212, 65, 63, 166, 23, 54, 55, 232, 131, 182, 153, 141, 50, 225, 214, 117, 248, 140, 221, 255, 157, 203, 207, 51, 24, 32, 244, 184},
					DepositCount: params.BeaconConfig().SyncCommitteeSize,
					BlockHash:    []byte{8, 83, 63, 107, 189, 73, 117, 17, 62, 79, 12, 177, 4, 171, 205, 236, 29, 134, 217, 157, 87, 130, 180, 169, 167, 246, 39, 12, 14, 187, 106, 39},
				},
				Graffiti: graffiti[:],
				ProposerSlashings: []*ethpbv1.ProposerSlashing{
					{
						SignedHeader_1: &ethpbv1.SignedBeaconBlockHeader{
							Message: &ethpbv1.BeaconBlockHeader{
								Slot:          proposerSlashing.Header_1.Header.Slot,
								ProposerIndex: proposerSlashing.Header_1.Header.ProposerIndex,
								ParentRoot:    proposerSlashing.Header_1.Header.ParentRoot,
								StateRoot:     proposerSlashing.Header_1.Header.StateRoot,
								BodyRoot:      proposerSlashing.Header_1.Header.BodyRoot,
							},
							Signature: proposerSlashing.Header_1.Signature,
						},
						SignedHeader_2: &ethpbv1.SignedBeaconBlockHeader{
							Message: &ethpbv1.BeaconBlockHeader{
								Slot:          proposerSlashing.Header_2.Header.Slot,
								ProposerIndex: proposerSlashing.Header_2.Header.ProposerIndex,
								ParentRoot:    proposerSlashing.Header_2.Header.ParentRoot,
								StateRoot:     proposerSlashing.Header_2.Header.StateRoot,
								BodyRoot:      proposerSlashing.Header_2.Header.BodyRoot,
							},
							Signature: proposerSlashing.Header_2.Signature,
						},
					},
				},
				AttesterSlashings: []*ethpbv1.AttesterSlashing{
					{
						Attestation_1: &ethpbv1.IndexedAttestation{
							AttestingIndices: attesterSlashing.Attestation_1.AttestingIndices,
							Data: &ethpbv1.AttestationData{
								Slot:            attesterSlashing.Attestation_1.Data.Slot,
								Index:           attesterSlashing.Attestation_1.Data.CommitteeIndex,
								BeaconBlockRoot: attesterSlashing.Attestation_1.Data.BeaconBlockRoot,
								Source: &ethpbv1.Checkpoint{
									Epoch: attesterSlashing.Attestation_1.Data.Source.Epoch,
									Root:  attesterSlashing.Attestation_1.Data.Source.Root,
								},
								Target: &ethpbv1.Checkpoint{
									Epoch: attesterSlashing.Attestation_1.Data.Target.Epoch,
									Root:  attesterSlashing.Attestation_1.Data.Target.Root,
								},
							},
							Signature: attesterSlashing.Attestation_1.Signature,
						},
						Attestation_2: &ethpbv1.IndexedAttestation{
							AttestingIndices: attesterSlashing.Attestation_2.AttestingIndices,
							Data: &ethpbv1.AttestationData{
								Slot:            attesterSlashing.Attestation_2.Data.Slot,
								Index:           attesterSlashing.Attestation_2.Data.CommitteeIndex,
								BeaconBlockRoot: attesterSlashing.Attestation_2.Data.BeaconBlockRoot,
								Source: &ethpbv1.Checkpoint{
									Epoch: attesterSlashing.Attestation_2.Data.Source.Epoch,
									Root:  attesterSlashing.Attestation_2.Data.Source.Root,
								},
								Target: &ethpbv1.Checkpoint{
									Epoch: attesterSlashing.Attestation_2.Data.Target.Epoch,
									Root:  attesterSlashing.Attestation_2.Data.Target.Root,
								},
							},
							Signature: attesterSlashing.Attestation_2.Signature,
						},
					},
				},
				SyncAggregate: &ethpbv1.SyncAggregate{
					SyncCommitteeBits:      []byte{170, 170, 170, 170, 170, 170, 170, 170, 170, 170, 170, 170, 170, 170, 170, 170, 0, 0, 0, 0, 0, 0, 0, 0, 0, 0, 0, 0, 0, 0, 0, 0, 0, 0, 0, 0, 0, 0, 0, 0, 0, 0, 0, 0, 0, 0, 0, 0, 0, 0, 0, 0, 0, 0, 0, 0, 0, 0, 0, 0, 0, 0, 0, 0},
					SyncCommitteeSignature: []byte{130, 228, 60, 221, 180, 9, 29, 148, 136, 255, 135, 183, 146, 130, 88, 240, 116, 219, 183, 208, 148, 211, 202, 78, 240, 120, 60, 99, 77, 76, 109, 210, 163, 243, 244, 25, 70, 184, 29, 252, 138, 128, 202, 173, 1, 166, 48, 49, 11, 136, 42, 124, 163, 187, 206, 253, 214, 149, 114, 137, 146, 123, 197, 187, 250, 204, 59, 196, 87, 195, 48, 11, 116, 123, 58, 49, 62, 98, 193, 166, 0, 172, 15, 253, 130, 88, 46, 110, 45, 84, 57, 107, 83, 182, 127, 105},
				},
			},
		}
		expectedData, err := expectedBlock.MarshalSSZ()
		assert.NoError(t, err)
		assert.DeepEqual(t, expectedData, resp.Data)
	})

	t.Run("Bellatrix", func(t *testing.T) {
		db := dbutil.SetupDB(t)
		ctx := context.Background()

		params.SetupTestConfigCleanup(t)
		bc := params.BeaconConfig()
		bc.AltairForkEpoch = primitives.Epoch(0)
		bc.BellatrixForkEpoch = primitives.Epoch(1)
		params.OverrideBeaconConfig(bc)

		bs, privKeys := util.DeterministicGenesisStateBellatrix(t, params.BeaconConfig().SyncCommitteeSize)
		require.NoError(t, bs.SetSlot(params.BeaconConfig().SlotsPerEpoch))
		syncCommittee, err := altair.NextSyncCommittee(context.Background(), bs)
		require.NoError(t, err)
		require.NoError(t, bs.SetCurrentSyncCommittee(syncCommittee))
		require.NoError(t, bs.SetNextSyncCommittee(syncCommittee))

		stateRoot, err := bs.HashTreeRoot(ctx)
		require.NoError(t, err, "Could not hash genesis state")
		genesisBlock := util.NewBeaconBlockBellatrix()
		genesisBlock.Block.StateRoot = stateRoot[:]
		util.SaveBlock(t, ctx, db, genesisBlock)
		parentRoot, err := genesisBlock.Block.HashTreeRoot()
		require.NoError(t, err)

		require.NoError(t, db.SaveState(ctx, bs, parentRoot), "Could not save genesis state")
		require.NoError(t, db.SaveHeadBlockRoot(ctx, parentRoot), "Could not save genesis state")

		mockChainService := &mockChain.ChainService{State: bs, Root: parentRoot[:], ForkChoiceStore: doublylinkedtree.New()}
		v1Alpha1Server := &v1alpha1validator.Server{
			ExecutionEngineCaller: &mockExecution.EngineClient{
				ExecutionBlock: &enginev1.ExecutionBlock{
					TotalDifficulty: "0x1",
				},
			},
			TimeFetcher:            &mockChain.ChainService{},
			HeadFetcher:            mockChainService,
			OptimisticModeFetcher:  mockChainService,
			SyncChecker:            &mockSync.Sync{IsSyncing: false},
			BlockReceiver:          mockChainService,
			ForkFetcher:            mockChainService,
			ForkchoiceFetcher:      mockChainService,
			ChainStartFetcher:      &mockExecution.Chain{},
			Eth1InfoFetcher:        &mockExecution.Chain{},
			Eth1BlockFetcher:       &mockExecution.Chain{},
			MockEth1Votes:          true,
			AttPool:                attestations.NewPool(),
			SlashingsPool:          slashings.NewPool(),
			ExitPool:               voluntaryexits.NewPool(),
			StateGen:               stategen.New(db, doublylinkedtree.New()),
			SyncCommitteePool:      synccommittee.NewStore(),
			ProposerSlotIndexCache: cache.NewProposerPayloadIDsCache(),
			BlockBuilder: &builderTest.MockBuilderService{
				HasConfigured: true,
			},
		}

		proposerSlashings := make([]*ethpbalpha.ProposerSlashing, 1)
		proposerSlashing, err := util.GenerateProposerSlashingForValidator(
			bs,
			privKeys[0],
			0,
		)
		require.NoError(t, err)
		proposerSlashings[0] = proposerSlashing
		err = v1Alpha1Server.SlashingsPool.InsertProposerSlashing(context.Background(), bs, proposerSlashing)
		require.NoError(t, err)

		attSlashings := make([]*ethpbalpha.AttesterSlashing, params.BeaconConfig().MaxAttesterSlashings)
		attesterSlashing, err := util.GenerateAttesterSlashingForValidator(
			bs,
			privKeys[1],
			1,
		)
		require.NoError(t, err)
		attSlashings[0] = attesterSlashing
		err = v1Alpha1Server.SlashingsPool.InsertAttesterSlashing(context.Background(), bs, attesterSlashing)
		require.NoError(t, err)

		aggregationBits := bitfield.NewBitvector128()
		for i := range aggregationBits {
			aggregationBits[i] = 0xAA
		}

		syncCommitteeIndices, err := altair.NextSyncCommitteeIndices(context.Background(), bs)
		require.NoError(t, err)
		sigs := make([]bls.Signature, 0, len(syncCommitteeIndices))
		for i, indice := range syncCommitteeIndices {
			if aggregationBits.BitAt(uint64(i)) {
				b := p2pType.SSZBytes(parentRoot[:])
				sb, err := signing.ComputeDomainAndSign(bs, coreTime.CurrentEpoch(bs), &b, params.BeaconConfig().DomainSyncCommittee, privKeys[indice])
				require.NoError(t, err)
				sig, err := bls.SignatureFromBytes(sb)
				require.NoError(t, err)
				sigs = append(sigs, sig)
			}
		}
		aggregatedSig := bls.AggregateSignatures(sigs).Marshal()
		contribution := &ethpbalpha.SyncCommitteeContribution{
			Slot:              params.BeaconConfig().SlotsPerEpoch,
			BlockRoot:         parentRoot[:],
			SubcommitteeIndex: 0,
			AggregationBits:   aggregationBits,
			Signature:         aggregatedSig,
		}
		require.NoError(t, v1Alpha1Server.SyncCommitteePool.SaveSyncCommitteeContribution(contribution))

		v1Server := &Server{
			V1Alpha1Server: v1Alpha1Server,
			SyncChecker:    &mockSync.Sync{IsSyncing: false},
		}
		randaoReveal, err := util.RandaoReveal(bs, 1, privKeys)
		require.NoError(t, err)
		graffiti := bytesutil.ToBytes32([]byte("eth2"))

		req := &ethpbv1.ProduceBlockRequest{
			Slot:         params.BeaconConfig().SlotsPerEpoch + 1,
			RandaoReveal: randaoReveal,
			Graffiti:     graffiti[:],
		}
		v1Server.V1Alpha1Server.BeaconDB = db
		require.NoError(t, v1Alpha1Server.BeaconDB.SaveRegistrationsByValidatorIDs(ctx, []primitives.ValidatorIndex{348},
			[]*ethpbalpha.ValidatorRegistrationV1{{FeeRecipient: bytesutil.PadTo([]byte{}, fieldparams.FeeRecipientLength), Pubkey: bytesutil.PadTo([]byte{}, fieldparams.BLSPubkeyLength)}}))

		resp, err := v1Server.ProduceBlockV2SSZ(ctx, req)
		require.NoError(t, err)
		assert.Equal(t, ethpbv2.Version_BELLATRIX, resp.Version)

		expectedBlock := &ethpbv2.BeaconBlockBellatrix{
			Slot:          33,
			ProposerIndex: 348,
			ParentRoot:    []byte{228, 15, 208, 120, 31, 194, 202, 144, 41, 107, 98, 126, 162, 234, 190, 94, 174, 176, 69, 177, 103, 82, 69, 254, 0, 230, 192, 67, 158, 29, 141, 85},
			StateRoot:     []byte{143, 107, 161, 135, 58, 60, 195, 107, 55, 142, 122, 111, 184, 1, 19, 233, 145, 204, 160, 226, 148, 67, 194, 102, 79, 196, 74, 242, 174, 108, 68, 82},
			Body: &ethpbv2.BeaconBlockBodyBellatrix{
				RandaoReveal: randaoReveal,
				Eth1Data: &ethpbv1.Eth1Data{
					DepositRoot:  []byte{40, 2, 99, 184, 81, 91, 153, 196, 115, 217, 104, 93, 31, 202, 27, 153, 42, 224, 148, 156, 116, 43, 161, 28, 155, 166, 37, 217, 205, 152, 69, 6},
					DepositCount: params.BeaconConfig().SyncCommitteeSize,
					BlockHash:    []byte{226, 231, 104, 45, 7, 68, 48, 54, 228, 109, 84, 245, 125, 45, 227, 127, 135, 155, 63, 38, 241, 251, 129, 192, 248, 49, 9, 120, 146, 18, 34, 228},
				},
				Graffiti: graffiti[:],
				ProposerSlashings: []*ethpbv1.ProposerSlashing{
					{
						SignedHeader_1: &ethpbv1.SignedBeaconBlockHeader{
							Message: &ethpbv1.BeaconBlockHeader{
								Slot:          proposerSlashing.Header_1.Header.Slot,
								ProposerIndex: proposerSlashing.Header_1.Header.ProposerIndex,
								ParentRoot:    proposerSlashing.Header_1.Header.ParentRoot,
								StateRoot:     proposerSlashing.Header_1.Header.StateRoot,
								BodyRoot:      proposerSlashing.Header_1.Header.BodyRoot,
							},
							Signature: proposerSlashing.Header_1.Signature,
						},
						SignedHeader_2: &ethpbv1.SignedBeaconBlockHeader{
							Message: &ethpbv1.BeaconBlockHeader{
								Slot:          proposerSlashing.Header_2.Header.Slot,
								ProposerIndex: proposerSlashing.Header_2.Header.ProposerIndex,
								ParentRoot:    proposerSlashing.Header_2.Header.ParentRoot,
								StateRoot:     proposerSlashing.Header_2.Header.StateRoot,
								BodyRoot:      proposerSlashing.Header_2.Header.BodyRoot,
							},
							Signature: proposerSlashing.Header_2.Signature,
						},
					},
				},
				AttesterSlashings: []*ethpbv1.AttesterSlashing{
					{
						Attestation_1: &ethpbv1.IndexedAttestation{
							AttestingIndices: attesterSlashing.Attestation_1.AttestingIndices,
							Data: &ethpbv1.AttestationData{
								Slot:            attesterSlashing.Attestation_1.Data.Slot,
								Index:           attesterSlashing.Attestation_1.Data.CommitteeIndex,
								BeaconBlockRoot: attesterSlashing.Attestation_1.Data.BeaconBlockRoot,
								Source: &ethpbv1.Checkpoint{
									Epoch: attesterSlashing.Attestation_1.Data.Source.Epoch,
									Root:  attesterSlashing.Attestation_1.Data.Source.Root,
								},
								Target: &ethpbv1.Checkpoint{
									Epoch: attesterSlashing.Attestation_1.Data.Target.Epoch,
									Root:  attesterSlashing.Attestation_1.Data.Target.Root,
								},
							},
							Signature: attesterSlashing.Attestation_1.Signature,
						},
						Attestation_2: &ethpbv1.IndexedAttestation{
							AttestingIndices: attesterSlashing.Attestation_2.AttestingIndices,
							Data: &ethpbv1.AttestationData{
								Slot:            attesterSlashing.Attestation_2.Data.Slot,
								Index:           attesterSlashing.Attestation_2.Data.CommitteeIndex,
								BeaconBlockRoot: attesterSlashing.Attestation_2.Data.BeaconBlockRoot,
								Source: &ethpbv1.Checkpoint{
									Epoch: attesterSlashing.Attestation_2.Data.Source.Epoch,
									Root:  attesterSlashing.Attestation_2.Data.Source.Root,
								},
								Target: &ethpbv1.Checkpoint{
									Epoch: attesterSlashing.Attestation_2.Data.Target.Epoch,
									Root:  attesterSlashing.Attestation_2.Data.Target.Root,
								},
							},
							Signature: attesterSlashing.Attestation_2.Signature,
						},
					},
				},
				SyncAggregate: &ethpbv1.SyncAggregate{
					SyncCommitteeBits:      []byte{170, 170, 170, 170, 170, 170, 170, 170, 170, 170, 170, 170, 170, 170, 170, 170, 0, 0, 0, 0, 0, 0, 0, 0, 0, 0, 0, 0, 0, 0, 0, 0, 0, 0, 0, 0, 0, 0, 0, 0, 0, 0, 0, 0, 0, 0, 0, 0, 0, 0, 0, 0, 0, 0, 0, 0, 0, 0, 0, 0, 0, 0, 0, 0},
					SyncCommitteeSignature: []byte{153, 51, 238, 112, 158, 23, 41, 26, 18, 53, 3, 111, 57, 180, 45, 131, 90, 249, 28, 23, 153, 188, 171, 204, 45, 180, 133, 236, 47, 203, 119, 132, 162, 17, 61, 60, 122, 161, 45, 136, 130, 174, 120, 60, 64, 144, 6, 34, 24, 87, 41, 77, 16, 223, 36, 125, 80, 185, 178, 234, 74, 184, 196, 45, 242, 47, 124, 178, 83, 65, 106, 26, 179, 178, 27, 4, 72, 79, 191, 128, 114, 51, 246, 147, 3, 55, 210, 64, 148, 78, 144, 45, 97, 182, 157, 206},
				},
				ExecutionPayload: &enginev1.ExecutionPayload{
					ParentHash:    make([]byte, 32),
					FeeRecipient:  make([]byte, 20),
					StateRoot:     make([]byte, 32),
					ReceiptsRoot:  make([]byte, 32),
					LogsBloom:     make([]byte, 256),
					PrevRandao:    make([]byte, 32),
					ExtraData:     nil,
					BaseFeePerGas: make([]byte, 32),
					BlockHash:     make([]byte, 32),
					Transactions:  nil,
				},
			},
		}
		expectedData, err := expectedBlock.MarshalSSZ()
		assert.NoError(t, err)
		assert.DeepEqual(t, expectedData, resp.Data)
	})

	t.Run("Capella", func(t *testing.T) {
		db := dbutil.SetupDB(t)
		ctx := context.Background()

		params.SetupTestConfigCleanup(t)
		bc := params.BeaconConfig()
		bc.AltairForkEpoch = primitives.Epoch(0)
		bc.BellatrixForkEpoch = primitives.Epoch(1)
		bc.CapellaForkEpoch = primitives.Epoch(2)
		params.OverrideBeaconConfig(bc)

		bs, privKeys := util.DeterministicGenesisStateCapella(t, params.BeaconConfig().SyncCommitteeSize)
		require.NoError(t, bs.SetSlot(params.BeaconConfig().SlotsPerEpoch*2))
		syncCommittee, err := altair.NextSyncCommittee(context.Background(), bs)
		require.NoError(t, err)
		require.NoError(t, bs.SetCurrentSyncCommittee(syncCommittee))
		require.NoError(t, bs.SetNextSyncCommittee(syncCommittee))

		stateRoot, err := bs.HashTreeRoot(ctx)
		require.NoError(t, err, "Could not hash genesis state")
		genesisBlock := util.NewBeaconBlockCapella()
		genesisBlock.Block.StateRoot = stateRoot[:]
		util.SaveBlock(t, ctx, db, genesisBlock)
		parentRoot, err := genesisBlock.Block.HashTreeRoot()
		require.NoError(t, err)

		require.NoError(t, db.SaveState(ctx, bs, parentRoot), "Could not save genesis state")
		require.NoError(t, db.SaveHeadBlockRoot(ctx, parentRoot), "Could not save genesis state")

		prevRandao, err := helpers.RandaoMix(bs, 2)
		require.NoError(t, err)

		mockChainService := &mockChain.ChainService{State: bs, Root: parentRoot[:], ForkChoiceStore: doublylinkedtree.New()}
		v1Alpha1Server := &v1alpha1validator.Server{
			ExecutionEngineCaller: &mockExecution.EngineClient{
				ExecutionBlock: &enginev1.ExecutionBlock{
					TotalDifficulty: "0x1",
				},
				PayloadIDBytes: &enginev1.PayloadIDBytes{},
				ExecutionPayloadCapella: &enginev1.ExecutionPayloadCapella{
					ParentHash:   make([]byte, 32),
					FeeRecipient: make([]byte, 20),
					StateRoot:    make([]byte, 32),
					ReceiptsRoot: make([]byte, 32),
					LogsBloom:    make([]byte, 256),
					PrevRandao:   prevRandao,
					// State time at slot 65
					Timestamp:     780,
					ExtraData:     make([]byte, 32),
					BaseFeePerGas: make([]byte, 32),
					BlockHash:     make([]byte, 32),
				},
			},
			TimeFetcher:            &mockChain.ChainService{},
			HeadFetcher:            mockChainService,
			OptimisticModeFetcher:  mockChainService,
			SyncChecker:            &mockSync.Sync{IsSyncing: false},
			BlockReceiver:          mockChainService,
			ForkFetcher:            mockChainService,
			ForkchoiceFetcher:      mockChainService,
			FinalizationFetcher:    mockChainService,
			ChainStartFetcher:      &mockExecution.Chain{},
			Eth1InfoFetcher:        &mockExecution.Chain{},
			Eth1BlockFetcher:       &mockExecution.Chain{},
			MockEth1Votes:          true,
			AttPool:                attestations.NewPool(),
			SlashingsPool:          slashings.NewPool(),
			ExitPool:               voluntaryexits.NewPool(),
			BLSChangesPool:         blstoexec.NewPool(),
			StateGen:               stategen.New(db, doublylinkedtree.New()),
			SyncCommitteePool:      synccommittee.NewStore(),
			ProposerSlotIndexCache: cache.NewProposerPayloadIDsCache(),
			BlockBuilder: &builderTest.MockBuilderService{
				HasConfigured: true,
			},
		}

		proposerSlashings := make([]*ethpbalpha.ProposerSlashing, 1)
		proposerSlashing, err := util.GenerateProposerSlashingForValidator(
			bs,
			privKeys[0],
			0,
		)
		require.NoError(t, err)
		proposerSlashings[0] = proposerSlashing
		err = v1Alpha1Server.SlashingsPool.InsertProposerSlashing(context.Background(), bs, proposerSlashing)
		require.NoError(t, err)

		attSlashings := make([]*ethpbalpha.AttesterSlashing, params.BeaconConfig().MaxAttesterSlashings)
		attesterSlashing, err := util.GenerateAttesterSlashingForValidator(
			bs,
			privKeys[1],
			1,
		)
		require.NoError(t, err)
		attSlashings[0] = attesterSlashing
		err = v1Alpha1Server.SlashingsPool.InsertAttesterSlashing(context.Background(), bs, attesterSlashing)
		require.NoError(t, err)

		aggregationBits := bitfield.NewBitvector128()
		for i := range aggregationBits {
			aggregationBits[i] = 0xAA
		}

		syncCommitteeIndices, err := altair.NextSyncCommitteeIndices(context.Background(), bs)
		require.NoError(t, err)
		sigs := make([]bls.Signature, 0, len(syncCommitteeIndices))
		for i, indice := range syncCommitteeIndices {
			if aggregationBits.BitAt(uint64(i)) {
				b := p2pType.SSZBytes(parentRoot[:])
				sb, err := signing.ComputeDomainAndSign(bs, coreTime.CurrentEpoch(bs), &b, params.BeaconConfig().DomainSyncCommittee, privKeys[indice])
				require.NoError(t, err)
				sig, err := bls.SignatureFromBytes(sb)
				require.NoError(t, err)
				sigs = append(sigs, sig)
			}
		}
		aggregatedSig := bls.AggregateSignatures(sigs).Marshal()
		contribution := &ethpbalpha.SyncCommitteeContribution{
			Slot:              params.BeaconConfig().SlotsPerEpoch * 2,
			BlockRoot:         parentRoot[:],
			SubcommitteeIndex: 0,
			AggregationBits:   aggregationBits,
			Signature:         aggregatedSig,
		}
		require.NoError(t, v1Alpha1Server.SyncCommitteePool.SaveSyncCommitteeContribution(contribution))

		v1Server := &Server{
			V1Alpha1Server: v1Alpha1Server,
			SyncChecker:    &mockSync.Sync{IsSyncing: false},
		}
		randaoReveal, err := util.RandaoReveal(bs, 2, privKeys)
		require.NoError(t, err)
		graffiti := bytesutil.ToBytes32([]byte("eth2"))

		req := &ethpbv1.ProduceBlockRequest{
			Slot:         params.BeaconConfig().SlotsPerEpoch*2 + 1,
			RandaoReveal: randaoReveal,
			Graffiti:     graffiti[:],
		}
		v1Server.V1Alpha1Server.BeaconDB = db
		require.NoError(t, v1Alpha1Server.BeaconDB.SaveRegistrationsByValidatorIDs(ctx, []primitives.ValidatorIndex{348},
			[]*ethpbalpha.ValidatorRegistrationV1{{FeeRecipient: bytesutil.PadTo([]byte{}, fieldparams.FeeRecipientLength), Pubkey: bytesutil.PadTo([]byte{}, fieldparams.BLSPubkeyLength)}}))

		resp, err := v1Server.ProduceBlockV2SSZ(ctx, req)
		require.NoError(t, err)
		assert.Equal(t, ethpbv2.Version_CAPELLA, resp.Version)

		expectedBlock := &ethpbv2.BeaconBlockCapella{
			Slot:          65,
			ProposerIndex: 372,
			ParentRoot:    []byte{98, 110, 62, 255, 200, 27, 255, 78, 6, 11, 199, 119, 47, 57, 40, 250, 3, 255, 123, 149, 158, 235, 206, 73, 197, 53, 194, 112, 193, 78, 30, 209},
			StateRoot:     []byte{15, 201, 220, 7, 167, 148, 124, 27, 100, 119, 219, 2, 159, 243, 76, 2, 101, 209, 32, 213, 21, 158, 75, 203, 184, 93, 189, 243, 179, 78, 150, 171},
			Body: &ethpbv2.BeaconBlockBodyCapella{
				RandaoReveal: randaoReveal,
				Eth1Data: &ethpbv1.Eth1Data{
					DepositRoot:  []byte{209, 112, 83, 246, 47, 50, 100, 179, 169, 154, 93, 33, 128, 212, 195, 171, 204, 14, 180, 156, 134, 217, 151, 150, 60, 190, 195, 214, 0, 7, 248, 51},
					DepositCount: params.BeaconConfig().SyncCommitteeSize,
					BlockHash:    []byte{81, 55, 109, 120, 46, 24, 197, 204, 4, 239, 233, 63, 224, 130, 143, 78, 98, 6, 148, 78, 34, 173, 90, 38, 115, 7, 146, 56, 102, 19, 237, 43},
				},
				Graffiti: graffiti[:],
				ProposerSlashings: []*ethpbv1.ProposerSlashing{
					{
						SignedHeader_1: &ethpbv1.SignedBeaconBlockHeader{
							Message: &ethpbv1.BeaconBlockHeader{
								Slot:          proposerSlashing.Header_1.Header.Slot,
								ProposerIndex: proposerSlashing.Header_1.Header.ProposerIndex,
								ParentRoot:    proposerSlashing.Header_1.Header.ParentRoot,
								StateRoot:     proposerSlashing.Header_1.Header.StateRoot,
								BodyRoot:      proposerSlashing.Header_1.Header.BodyRoot,
							},
							Signature: proposerSlashing.Header_1.Signature,
						},
						SignedHeader_2: &ethpbv1.SignedBeaconBlockHeader{
							Message: &ethpbv1.BeaconBlockHeader{
								Slot:          proposerSlashing.Header_2.Header.Slot,
								ProposerIndex: proposerSlashing.Header_2.Header.ProposerIndex,
								ParentRoot:    proposerSlashing.Header_2.Header.ParentRoot,
								StateRoot:     proposerSlashing.Header_2.Header.StateRoot,
								BodyRoot:      proposerSlashing.Header_2.Header.BodyRoot,
							},
							Signature: proposerSlashing.Header_2.Signature,
						},
					},
				},
				AttesterSlashings: []*ethpbv1.AttesterSlashing{
					{
						Attestation_1: &ethpbv1.IndexedAttestation{
							AttestingIndices: attesterSlashing.Attestation_1.AttestingIndices,
							Data: &ethpbv1.AttestationData{
								Slot:            attesterSlashing.Attestation_1.Data.Slot,
								Index:           attesterSlashing.Attestation_1.Data.CommitteeIndex,
								BeaconBlockRoot: attesterSlashing.Attestation_1.Data.BeaconBlockRoot,
								Source: &ethpbv1.Checkpoint{
									Epoch: attesterSlashing.Attestation_1.Data.Source.Epoch,
									Root:  attesterSlashing.Attestation_1.Data.Source.Root,
								},
								Target: &ethpbv1.Checkpoint{
									Epoch: attesterSlashing.Attestation_1.Data.Target.Epoch,
									Root:  attesterSlashing.Attestation_1.Data.Target.Root,
								},
							},
							Signature: attesterSlashing.Attestation_1.Signature,
						},
						Attestation_2: &ethpbv1.IndexedAttestation{
							AttestingIndices: attesterSlashing.Attestation_2.AttestingIndices,
							Data: &ethpbv1.AttestationData{
								Slot:            attesterSlashing.Attestation_2.Data.Slot,
								Index:           attesterSlashing.Attestation_2.Data.CommitteeIndex,
								BeaconBlockRoot: attesterSlashing.Attestation_2.Data.BeaconBlockRoot,
								Source: &ethpbv1.Checkpoint{
									Epoch: attesterSlashing.Attestation_2.Data.Source.Epoch,
									Root:  attesterSlashing.Attestation_2.Data.Source.Root,
								},
								Target: &ethpbv1.Checkpoint{
									Epoch: attesterSlashing.Attestation_2.Data.Target.Epoch,
									Root:  attesterSlashing.Attestation_2.Data.Target.Root,
								},
							},
							Signature: attesterSlashing.Attestation_2.Signature,
						},
					},
				},
				SyncAggregate: &ethpbv1.SyncAggregate{
					SyncCommitteeBits:      []byte{170, 170, 170, 170, 170, 170, 170, 170, 170, 170, 170, 170, 170, 170, 170, 170, 0, 0, 0, 0, 0, 0, 0, 0, 0, 0, 0, 0, 0, 0, 0, 0, 0, 0, 0, 0, 0, 0, 0, 0, 0, 0, 0, 0, 0, 0, 0, 0, 0, 0, 0, 0, 0, 0, 0, 0, 0, 0, 0, 0, 0, 0, 0, 0},
					SyncCommitteeSignature: []byte{166, 223, 239, 55, 64, 151, 124, 78, 34, 159, 22, 51, 216, 224, 97, 5, 3, 97, 106, 183, 24, 71, 180, 209, 40, 202, 128, 169, 176, 187, 134, 85, 104, 150, 180, 125, 117, 192, 82, 189, 14, 15, 245, 196, 141, 54, 235, 23, 4, 41, 66, 171, 1, 35, 136, 193, 40, 242, 154, 63, 19, 13, 215, 141, 195, 110, 10, 201, 153, 85, 50, 0, 152, 237, 80, 68, 104, 181, 63, 237, 114, 83, 206, 252, 210, 155, 50, 136, 125, 141, 173, 158, 34, 165, 36, 95},
				},
				ExecutionPayload: &enginev1.ExecutionPayloadCapella{
					ParentHash:   make([]byte, 32),
					FeeRecipient: make([]byte, 20),
					StateRoot:    make([]byte, 32),
					ReceiptsRoot: make([]byte, 32),
					LogsBloom:    make([]byte, 256),
					PrevRandao:   prevRandao,
					// State time at slot 65
					Timestamp:     780,
					ExtraData:     make([]byte, 32),
					BaseFeePerGas: make([]byte, 32),
					BlockHash:     make([]byte, 32),
					Transactions:  nil,
					Withdrawals:   nil,
				},
			},
		}
		expectedData, err := expectedBlock.MarshalSSZ()
		assert.NoError(t, err)
		assert.DeepEqual(t, expectedData, resp.Data)
	})
}

func TestProduceBlockV2_SyncNotReady(t *testing.T) {
	st, err := util.NewBeaconState()
	require.NoError(t, err)
	chainService := &mockChain.ChainService{State: st}
	vs := &Server{
		SyncChecker:           &mockSync.Sync{IsSyncing: true},
		HeadFetcher:           chainService,
		TimeFetcher:           chainService,
		OptimisticModeFetcher: chainService,
	}
	_, err = vs.ProduceBlockV2(context.Background(), &ethpbv1.ProduceBlockRequest{})
	assert.ErrorContains(t, "Syncing to latest head, not ready to respond", err)
}

func TestProduceBlockV2SSZ_SyncNotReady(t *testing.T) {
	st, err := util.NewBeaconState()
	require.NoError(t, err)
	chainService := &mockChain.ChainService{State: st}
	vs := &Server{
		SyncChecker:           &mockSync.Sync{IsSyncing: true},
		HeadFetcher:           chainService,
		TimeFetcher:           chainService,
		OptimisticModeFetcher: chainService,
	}
	_, err = vs.ProduceBlockV2SSZ(context.Background(), &ethpbv1.ProduceBlockRequest{})
	assert.ErrorContains(t, "Syncing to latest head, not ready to respond", err)
}

func TestProduceBlindedBlock(t *testing.T) {
	t.Run("Phase 0", func(t *testing.T) {
		db := dbutil.SetupDB(t)
		ctx := context.Background()

		beaconState, parentRoot, privKeys := util.DeterministicGenesisStateWithGenesisBlock(t, ctx, db, 64)

		mockChainService := &mockChain.ChainService{State: beaconState, Root: parentRoot[:], ForkChoiceStore: doublylinkedtree.New()}
		v1Alpha1Server := &v1alpha1validator.Server{
			HeadFetcher:       mockChainService,
			SyncChecker:       &mockSync.Sync{IsSyncing: false},
			BlockReceiver:     mockChainService,
			ForkFetcher:       mockChainService,
			TimeFetcher:       mockChainService,
			ForkchoiceFetcher: mockChainService,
			ChainStartFetcher: &mockExecution.Chain{},
			Eth1InfoFetcher:   &mockExecution.Chain{},
			Eth1BlockFetcher:  &mockExecution.Chain{},
			MockEth1Votes:     true,
			AttPool:           attestations.NewPool(),
			SlashingsPool:     slashings.NewPool(),
			ExitPool:          voluntaryexits.NewPool(),
			StateGen:          stategen.New(db, doublylinkedtree.New()),
			BlockBuilder:      &builderTest.MockBuilderService{HasConfigured: true},
		}

		proposerSlashings := make([]*ethpbalpha.ProposerSlashing, params.BeaconConfig().MaxProposerSlashings)
		for i := primitives.ValidatorIndex(0); uint64(i) < params.BeaconConfig().MaxProposerSlashings; i++ {
			proposerSlashing, err := util.GenerateProposerSlashingForValidator(
				beaconState,
				privKeys[i],
				i, /* validator index */
			)
			require.NoError(t, err)
			proposerSlashings[i] = proposerSlashing
			err = v1Alpha1Server.SlashingsPool.InsertProposerSlashing(context.Background(), beaconState, proposerSlashing)
			require.NoError(t, err)
		}

		attSlashings := make([]*ethpbalpha.AttesterSlashing, params.BeaconConfig().MaxAttesterSlashings)
		for i := uint64(0); i < params.BeaconConfig().MaxAttesterSlashings; i++ {
			attesterSlashing, err := util.GenerateAttesterSlashingForValidator(
				beaconState,
				privKeys[i+params.BeaconConfig().MaxProposerSlashings],
				primitives.ValidatorIndex(i+params.BeaconConfig().MaxProposerSlashings), /* validator index */
			)
			require.NoError(t, err)
			attSlashings[i] = attesterSlashing
			err = v1Alpha1Server.SlashingsPool.InsertAttesterSlashing(context.Background(), beaconState, attesterSlashing)
			require.NoError(t, err)
		}

		v1Server := &Server{
			SyncChecker:    &mockSync.Sync{IsSyncing: false},
			V1Alpha1Server: v1Alpha1Server,
		}
		randaoReveal, err := util.RandaoReveal(beaconState, 0, privKeys)
		require.NoError(t, err)
		graffiti := bytesutil.ToBytes32([]byte("eth2"))
		req := &ethpbv1.ProduceBlockRequest{
			Slot:         1,
			RandaoReveal: randaoReveal,
			Graffiti:     graffiti[:],
		}
		resp, err := v1Server.ProduceBlindedBlock(ctx, req)
		require.NoError(t, err)
		assert.Equal(t, ethpbv2.Version_PHASE0, resp.Version)

		containerBlock, ok := resp.Data.Block.(*ethpbv2.BlindedBeaconBlockContainer_Phase0Block)
		require.Equal(t, true, ok)
		blk := containerBlock.Phase0Block
		assert.Equal(t, req.Slot, blk.Slot, "Expected block to have slot of 1")
		assert.DeepEqual(t, parentRoot[:], blk.ParentRoot, "Expected block to have correct parent root")
		assert.DeepEqual(t, randaoReveal, blk.Body.RandaoReveal, "Expected block to have correct randao reveal")
		assert.DeepEqual(t, req.Graffiti, blk.Body.Graffiti, "Expected block to have correct graffiti")
		assert.Equal(t, params.BeaconConfig().MaxProposerSlashings, uint64(len(blk.Body.ProposerSlashings)))
		expectedPropSlashings := make([]*ethpbv1.ProposerSlashing, len(proposerSlashings))
		for i, slash := range proposerSlashings {
			expectedPropSlashings[i] = migration.V1Alpha1ProposerSlashingToV1(slash)
		}
		assert.DeepEqual(t, expectedPropSlashings, blk.Body.ProposerSlashings)
		assert.Equal(t, params.BeaconConfig().MaxAttesterSlashings, uint64(len(blk.Body.AttesterSlashings)))
		expectedAttSlashings := make([]*ethpbv1.AttesterSlashing, len(attSlashings))
		for i, slash := range attSlashings {
			expectedAttSlashings[i] = migration.V1Alpha1AttSlashingToV1(slash)
		}
		assert.DeepEqual(t, expectedAttSlashings, blk.Body.AttesterSlashings)
	})

	t.Run("Altair", func(t *testing.T) {
		db := dbutil.SetupDB(t)
		ctx := context.Background()

		params.SetupTestConfigCleanup(t)
		bc := params.BeaconConfig().Copy()
		bc.AltairForkEpoch = primitives.Epoch(0)
		params.OverrideBeaconConfig(bc)

		beaconState, privKeys := util.DeterministicGenesisStateAltair(t, params.BeaconConfig().SyncCommitteeSize)
		syncCommittee, err := altair.NextSyncCommittee(context.Background(), beaconState)
		require.NoError(t, err)
		require.NoError(t, beaconState.SetCurrentSyncCommittee(syncCommittee))
		require.NoError(t, beaconState.SetNextSyncCommittee(syncCommittee))

		stateRoot, err := beaconState.HashTreeRoot(ctx)
		require.NoError(t, err, "Could not hash genesis state")
		genesisBlock := util.NewBeaconBlockAltair()
		genesisBlock.Block.StateRoot = stateRoot[:]
		util.SaveBlock(t, ctx, db, genesisBlock)
		parentRoot, err := genesisBlock.Block.HashTreeRoot()
		require.NoError(t, err)

		require.NoError(t, db.SaveState(ctx, beaconState, parentRoot), "Could not save genesis state")
		require.NoError(t, db.SaveHeadBlockRoot(ctx, parentRoot), "Could not save genesis state")

		mockChainService := &mockChain.ChainService{State: beaconState, Root: parentRoot[:], ForkChoiceStore: doublylinkedtree.New()}
		v1Alpha1Server := &v1alpha1validator.Server{
			HeadFetcher:       mockChainService,
			SyncChecker:       &mockSync.Sync{IsSyncing: false},
			BlockReceiver:     mockChainService,
			ForkFetcher:       mockChainService,
			TimeFetcher:       mockChainService,
			ForkchoiceFetcher: mockChainService,
			ChainStartFetcher: &mockExecution.Chain{},
			Eth1InfoFetcher:   &mockExecution.Chain{},
			Eth1BlockFetcher:  &mockExecution.Chain{},
			MockEth1Votes:     true,
			AttPool:           attestations.NewPool(),
			SlashingsPool:     slashings.NewPool(),
			ExitPool:          voluntaryexits.NewPool(),
			StateGen:          stategen.New(db, doublylinkedtree.New()),
			SyncCommitteePool: synccommittee.NewStore(),
			BlockBuilder:      &builderTest.MockBuilderService{HasConfigured: true},
		}

		proposerSlashings := make([]*ethpbalpha.ProposerSlashing, params.BeaconConfig().MaxProposerSlashings)
		for i := primitives.ValidatorIndex(0); uint64(i) < params.BeaconConfig().MaxProposerSlashings; i++ {
			proposerSlashing, err := util.GenerateProposerSlashingForValidator(
				beaconState,
				privKeys[i],
				i, /* validator index */
			)
			require.NoError(t, err)
			proposerSlashings[i] = proposerSlashing
			err = v1Alpha1Server.SlashingsPool.InsertProposerSlashing(context.Background(), beaconState, proposerSlashing)
			require.NoError(t, err)
		}

		attSlashings := make([]*ethpbalpha.AttesterSlashing, params.BeaconConfig().MaxAttesterSlashings)
		for i := uint64(0); i < params.BeaconConfig().MaxAttesterSlashings; i++ {
			attesterSlashing, err := util.GenerateAttesterSlashingForValidator(
				beaconState,
				privKeys[i+params.BeaconConfig().MaxProposerSlashings],
				primitives.ValidatorIndex(i+params.BeaconConfig().MaxProposerSlashings), /* validator index */
			)
			require.NoError(t, err)
			attSlashings[i] = attesterSlashing
			err = v1Alpha1Server.SlashingsPool.InsertAttesterSlashing(context.Background(), beaconState, attesterSlashing)
			require.NoError(t, err)
		}

		aggregationBits := bitfield.NewBitvector128()
		for i := range aggregationBits {
			aggregationBits[i] = 0xAA
		}

		syncCommitteeIndices, err := altair.NextSyncCommitteeIndices(context.Background(), beaconState)
		require.NoError(t, err)
		sigs := make([]bls.Signature, 0, len(syncCommitteeIndices))
		for i, indice := range syncCommitteeIndices {
			if aggregationBits.BitAt(uint64(i)) {
				b := p2pType.SSZBytes(parentRoot[:])
				sb, err := signing.ComputeDomainAndSign(beaconState, coreTime.CurrentEpoch(beaconState), &b, params.BeaconConfig().DomainSyncCommittee, privKeys[indice])
				require.NoError(t, err)
				sig, err := bls.SignatureFromBytes(sb)
				require.NoError(t, err)
				sigs = append(sigs, sig)
			}
		}
		aggregatedSig := bls.AggregateSignatures(sigs).Marshal()
		contribution := &ethpbalpha.SyncCommitteeContribution{
			Slot:              0,
			BlockRoot:         parentRoot[:],
			SubcommitteeIndex: 0,
			AggregationBits:   aggregationBits,
			Signature:         aggregatedSig,
		}
		require.NoError(t, v1Alpha1Server.SyncCommitteePool.SaveSyncCommitteeContribution(contribution))

		v1Server := &Server{
			SyncChecker:    &mockSync.Sync{IsSyncing: false},
			V1Alpha1Server: v1Alpha1Server,
		}
		randaoReveal, err := util.RandaoReveal(beaconState, 0, privKeys)
		require.NoError(t, err)
		graffiti := bytesutil.ToBytes32([]byte("eth2"))

		req := &ethpbv1.ProduceBlockRequest{
			Slot:         1,
			RandaoReveal: randaoReveal,
			Graffiti:     graffiti[:],
		}
		resp, err := v1Server.ProduceBlindedBlock(ctx, req)
		require.NoError(t, err)
		assert.Equal(t, ethpbv2.Version_ALTAIR, resp.Version)

		containerBlock, ok := resp.Data.Block.(*ethpbv2.BlindedBeaconBlockContainer_AltairBlock)
		require.Equal(t, true, ok)
		blk := containerBlock.AltairBlock
		assert.Equal(t, req.Slot, blk.Slot, "Expected block to have slot of 1")
		assert.DeepEqual(t, parentRoot[:], blk.ParentRoot, "Expected block to have correct parent root")
		assert.DeepEqual(t, randaoReveal, blk.Body.RandaoReveal, "Expected block to have correct randao reveal")
		assert.DeepEqual(t, req.Graffiti, blk.Body.Graffiti, "Expected block to have correct graffiti")
		assert.Equal(t, params.BeaconConfig().MaxProposerSlashings, uint64(len(blk.Body.ProposerSlashings)))
		expectedPropSlashings := make([]*ethpbv1.ProposerSlashing, len(proposerSlashings))
		for i, slash := range proposerSlashings {
			expectedPropSlashings[i] = migration.V1Alpha1ProposerSlashingToV1(slash)
		}
		assert.DeepEqual(t, expectedPropSlashings, blk.Body.ProposerSlashings)
		assert.Equal(t, params.BeaconConfig().MaxAttesterSlashings, uint64(len(blk.Body.AttesterSlashings)))
		expectedAttSlashings := make([]*ethpbv1.AttesterSlashing, len(attSlashings))
		for i, slash := range attSlashings {
			expectedAttSlashings[i] = migration.V1Alpha1AttSlashingToV1(slash)
		}
		assert.DeepEqual(t, expectedAttSlashings, blk.Body.AttesterSlashings)
		expectedBits := bitfield.NewBitvector512()
		for i := 0; i <= 15; i++ {
			expectedBits[i] = 0xAA
		}
		assert.DeepEqual(t, expectedBits, blk.Body.SyncAggregate.SyncCommitteeBits)
		assert.DeepEqual(t, aggregatedSig, blk.Body.SyncAggregate.SyncCommitteeSignature)
	})

	t.Run("Bellatrix", func(t *testing.T) {
		db := dbutil.SetupDB(t)
		ctx := context.Background()

		params.SetupTestConfigCleanup(t)
		bc := params.BeaconConfig().Copy()
		bc.AltairForkEpoch = primitives.Epoch(0)
		bc.BellatrixForkEpoch = primitives.Epoch(1)
		bc.MaxBuilderConsecutiveMissedSlots = params.BeaconConfig().SlotsPerEpoch + 1
		bc.MaxBuilderEpochMissedSlots = params.BeaconConfig().SlotsPerEpoch
		params.OverrideBeaconConfig(bc)

		beaconState, privKeys := util.DeterministicGenesisStateBellatrix(t, params.BeaconConfig().SyncCommitteeSize)
		require.NoError(t, beaconState.SetSlot(params.BeaconConfig().SlotsPerEpoch))
		syncCommittee, err := altair.NextSyncCommittee(context.Background(), beaconState)
		require.NoError(t, err)
		require.NoError(t, beaconState.SetCurrentSyncCommittee(syncCommittee))
		require.NoError(t, beaconState.SetNextSyncCommittee(syncCommittee))

		ts := time.Now()
		ti := ts.Add(-time.Duration(uint64(params.BeaconConfig().SlotsPerEpoch+1)*params.BeaconConfig().SecondsPerSlot) * time.Second)
		require.NoError(t, beaconState.SetGenesisTime(uint64(ti.Unix())))
		random, err := helpers.RandaoMix(beaconState, coreTime.CurrentEpoch(beaconState))
		require.NoError(t, err)
		stateRoot, err := beaconState.HashTreeRoot(ctx)
		require.NoError(t, err, "Could not hash genesis state")
		genesisBlock := util.NewBeaconBlockBellatrix()
		genesisBlock.Block.StateRoot = stateRoot[:]
		util.SaveBlock(t, ctx, db, genesisBlock)
		parentRoot, err := genesisBlock.Block.HashTreeRoot()
		require.NoError(t, err)

		fb := util.HydrateSignedBeaconBlockBellatrix(&ethpbalpha.SignedBeaconBlockBellatrix{})
		fb.Block.Body.ExecutionPayload.GasLimit = 123
		wfb, err := blocks.NewSignedBeaconBlock(fb)
		require.NoError(t, err)
		require.NoError(t, db.SaveBlock(ctx, wfb), "Could not save block")
		r, err := wfb.Block().HashTreeRoot()
		require.NoError(t, err)

		sk, err := bls.RandKey()
		require.NoError(t, err)

		require.NoError(t, db.SaveState(ctx, beaconState, parentRoot), "Could not save genesis state")
		require.NoError(t, db.SaveHeadBlockRoot(ctx, parentRoot), "Could not save genesis state")

		bid := &ethpbalpha.BuilderBid{
			Header: &enginev1.ExecutionPayloadHeader{
				ParentHash:       make([]byte, fieldparams.RootLength),
				FeeRecipient:     make([]byte, fieldparams.FeeRecipientLength),
				StateRoot:        make([]byte, fieldparams.RootLength),
				ReceiptsRoot:     make([]byte, fieldparams.RootLength),
				LogsBloom:        make([]byte, fieldparams.LogsBloomLength),
				PrevRandao:       random,
				BaseFeePerGas:    make([]byte, fieldparams.RootLength),
				BlockHash:        make([]byte, fieldparams.RootLength),
				TransactionsRoot: make([]byte, fieldparams.RootLength),
				BlockNumber:      1,
				Timestamp:        uint64(ts.Unix()),
			},
			Pubkey: sk.PublicKey().Marshal(),
			Value:  bytesutil.PadTo([]byte{1, 2, 3}, 32),
		}
		d := params.BeaconConfig().DomainApplicationBuilder
		domain, err := signing.ComputeDomain(d, nil, nil)
		require.NoError(t, err)
		sr, err := signing.ComputeSigningRoot(bid, domain)
		require.NoError(t, err)
		sBid := &ethpbalpha.SignedBuilderBid{
			Message:   bid,
			Signature: sk.Sign(sr[:]).Marshal(),
		}

		fcs := doublylinkedtree.New()
		fcs.SetGenesisTime(uint64(ti.Unix()))
		chainSlot := primitives.Slot(params.BeaconConfig().SlotsPerEpoch + 1)
		mockChainService := &mockChain.ChainService{Slot: &chainSlot, Genesis: ti, State: beaconState, Root: parentRoot[:], ForkChoiceStore: fcs, Block: wfb}
		v1Alpha1Server := &v1alpha1validator.Server{
			BeaconDB:               db,
			ForkFetcher:            mockChainService,
			ForkchoiceFetcher:      mockChainService,
			TimeFetcher:            mockChainService,
			HeadFetcher:            mockChainService,
			OptimisticModeFetcher:  mockChainService,
			SyncChecker:            &mockSync.Sync{IsSyncing: false},
			BlockReceiver:          mockChainService,
			ChainStartFetcher:      &mockExecution.Chain{GenesisState: beaconState},
			Eth1InfoFetcher:        &mockExecution.Chain{},
			Eth1BlockFetcher:       &mockExecution.Chain{},
			MockEth1Votes:          true,
			AttPool:                attestations.NewPool(),
			SlashingsPool:          slashings.NewPool(),
			ExitPool:               voluntaryexits.NewPool(),
			StateGen:               stategen.New(db, doublylinkedtree.New()),
			SyncCommitteePool:      synccommittee.NewStore(),
			ProposerSlotIndexCache: cache.NewProposerPayloadIDsCache(),
			BlockBuilder: &builderTest.MockBuilderService{
				HasConfigured: true,
				Bid:           sBid,
				Cfg:           &builderTest.Config{BeaconDB: db},
			},
			FinalizationFetcher: &mockChain.ChainService{
				FinalizedCheckPoint: &ethpbalpha.Checkpoint{
					Root: r[:],
				},
			},
		}

		proposerSlashings := make([]*ethpbalpha.ProposerSlashing, params.BeaconConfig().MaxProposerSlashings)
		for i := primitives.ValidatorIndex(0); uint64(i) < params.BeaconConfig().MaxProposerSlashings; i++ {
			proposerSlashing, err := util.GenerateProposerSlashingForValidator(
				beaconState,
				privKeys[i],
				i,
			)
			require.NoError(t, err)
			proposerSlashings[i] = proposerSlashing
			err = v1Alpha1Server.SlashingsPool.InsertProposerSlashing(context.Background(), beaconState, proposerSlashing)
			require.NoError(t, err)
		}

		attSlashings := make([]*ethpbalpha.AttesterSlashing, params.BeaconConfig().MaxAttesterSlashings)
		for i := uint64(0); i < params.BeaconConfig().MaxAttesterSlashings; i++ {
			attesterSlashing, err := util.GenerateAttesterSlashingForValidator(
				beaconState,
				privKeys[i+params.BeaconConfig().MaxProposerSlashings],
				primitives.ValidatorIndex(i+params.BeaconConfig().MaxProposerSlashings), /* validator index */
			)
			require.NoError(t, err)
			attSlashings[i] = attesterSlashing
			err = v1Alpha1Server.SlashingsPool.InsertAttesterSlashing(context.Background(), beaconState, attesterSlashing)
			require.NoError(t, err)
		}

		aggregationBits := bitfield.NewBitvector128()
		for i := range aggregationBits {
			aggregationBits[i] = 0xAA
		}

		syncCommitteeIndices, err := altair.NextSyncCommitteeIndices(context.Background(), beaconState)
		require.NoError(t, err)
		sigs := make([]bls.Signature, 0, len(syncCommitteeIndices))
		for i, indice := range syncCommitteeIndices {
			if aggregationBits.BitAt(uint64(i)) {
				b := p2pType.SSZBytes(parentRoot[:])
				sb, err := signing.ComputeDomainAndSign(beaconState, coreTime.CurrentEpoch(beaconState), &b, params.BeaconConfig().DomainSyncCommittee, privKeys[indice])
				require.NoError(t, err)
				sig, err := bls.SignatureFromBytes(sb)
				require.NoError(t, err)
				sigs = append(sigs, sig)
			}
		}
		aggregatedSig := bls.AggregateSignatures(sigs).Marshal()
		contribution := &ethpbalpha.SyncCommitteeContribution{
			Slot:              params.BeaconConfig().SlotsPerEpoch,
			BlockRoot:         parentRoot[:],
			SubcommitteeIndex: 0,
			AggregationBits:   aggregationBits,
			Signature:         aggregatedSig,
		}
		require.NoError(t, v1Alpha1Server.SyncCommitteePool.SaveSyncCommitteeContribution(contribution))

		v1Server := &Server{
			V1Alpha1Server:        v1Alpha1Server,
			SyncChecker:           &mockSync.Sync{IsSyncing: false},
			TimeFetcher:           &mockChain.ChainService{},
			OptimisticModeFetcher: &mockChain.ChainService{},
		}
		randaoReveal, err := util.RandaoReveal(beaconState, 1, privKeys)
		require.NoError(t, err)
		graffiti := bytesutil.ToBytes32([]byte("eth2"))

		copied := beaconState.Copy()
		require.NoError(t, copied.SetSlot(params.BeaconConfig().SlotsPerEpoch+1))
		idx, err := helpers.BeaconProposerIndex(ctx, copied)
		require.NoError(t, err)
		require.NoError(t,
			db.SaveRegistrationsByValidatorIDs(ctx, []primitives.ValidatorIndex{idx},
				[]*ethpbalpha.ValidatorRegistrationV1{{FeeRecipient: make([]byte, 20), Timestamp: uint64(time.Now().Unix()), Pubkey: make([]byte, 48)}}))

		req := &ethpbv1.ProduceBlockRequest{
			Slot:         params.BeaconConfig().SlotsPerEpoch + 1,
			RandaoReveal: randaoReveal,
			Graffiti:     graffiti[:],
		}
		resp, err := v1Server.ProduceBlindedBlock(ctx, req)
		require.NoError(t, err)
		assert.Equal(t, ethpbv2.Version_BELLATRIX, resp.Version)

		containerBlock, ok := resp.Data.Block.(*ethpbv2.BlindedBeaconBlockContainer_BellatrixBlock)
		require.Equal(t, true, ok)
		blk := containerBlock.BellatrixBlock
		assert.Equal(t, req.Slot, blk.Slot, "Expected block to have slot of 33")
		assert.DeepEqual(t, parentRoot[:], blk.ParentRoot, "Expected block to have correct parent root")
		assert.DeepEqual(t, randaoReveal, blk.Body.RandaoReveal, "Expected block to have correct randao reveal")
		assert.DeepEqual(t, req.Graffiti, blk.Body.Graffiti, "Expected block to have correct graffiti")
		assert.Equal(t, params.BeaconConfig().MaxProposerSlashings, uint64(len(blk.Body.ProposerSlashings)))
		expectedPropSlashings := make([]*ethpbv1.ProposerSlashing, len(proposerSlashings))
		for i, slash := range proposerSlashings {
			expectedPropSlashings[i] = migration.V1Alpha1ProposerSlashingToV1(slash)
		}
		assert.DeepEqual(t, expectedPropSlashings, blk.Body.ProposerSlashings)
		assert.Equal(t, params.BeaconConfig().MaxAttesterSlashings, uint64(len(blk.Body.AttesterSlashings)))
		expectedAttSlashings := make([]*ethpbv1.AttesterSlashing, len(attSlashings))
		for i, slash := range attSlashings {
			expectedAttSlashings[i] = migration.V1Alpha1AttSlashingToV1(slash)
		}
		assert.DeepEqual(t, expectedAttSlashings, blk.Body.AttesterSlashings)
		expectedBits := bitfield.NewBitvector512()
		for i := 0; i <= 15; i++ {
			expectedBits[i] = 0xAA
		}
		assert.DeepEqual(t, expectedBits, blk.Body.SyncAggregate.SyncCommitteeBits)
		assert.DeepEqual(t, aggregatedSig, blk.Body.SyncAggregate.SyncCommitteeSignature)
	})

	t.Run("Capella", func(t *testing.T) {
		db := dbutil.SetupDB(t)
		ctx := context.Background()

		params.SetupTestConfigCleanup(t)
		bc := params.BeaconConfig().Copy()
		bc.AltairForkEpoch = primitives.Epoch(0)
		bc.BellatrixForkEpoch = primitives.Epoch(1)
		bc.CapellaForkEpoch = primitives.Epoch(2)
		bc.MaxBuilderConsecutiveMissedSlots = params.BeaconConfig().SlotsPerEpoch*2 + 1
		bc.MaxBuilderEpochMissedSlots = params.BeaconConfig().SlotsPerEpoch * 2
		params.OverrideBeaconConfig(bc)

		beaconState, privKeys := util.DeterministicGenesisStateCapella(t, params.BeaconConfig().SyncCommitteeSize)
		require.NoError(t, beaconState.SetSlot(params.BeaconConfig().SlotsPerEpoch*2))
		syncCommittee, err := altair.NextSyncCommittee(context.Background(), beaconState)
		require.NoError(t, err)
		require.NoError(t, beaconState.SetCurrentSyncCommittee(syncCommittee))
		require.NoError(t, beaconState.SetNextSyncCommittee(syncCommittee))

		ts := time.Now()
		ti := ts.Add(-time.Duration(uint64(2*params.BeaconConfig().SlotsPerEpoch+1)*params.BeaconConfig().SecondsPerSlot) * time.Second)
		require.NoError(t, beaconState.SetGenesisTime(uint64(ti.Unix())))

		stateRoot, err := beaconState.HashTreeRoot(ctx)
		require.NoError(t, err, "Could not hash genesis state")
		genesisBlock := util.NewBeaconBlockCapella()
		genesisBlock.Block.StateRoot = stateRoot[:]
		util.SaveBlock(t, ctx, db, genesisBlock)
		parentRoot, err := genesisBlock.Block.HashTreeRoot()
		require.NoError(t, err)

		require.NoError(t, db.SaveState(ctx, beaconState, parentRoot), "Could not save genesis state")
		require.NoError(t, db.SaveHeadBlockRoot(ctx, parentRoot), "Could not save genesis state")

		fb := util.HydrateSignedBeaconBlockCapella(&ethpbalpha.SignedBeaconBlockCapella{})
		fb.Block.Body.ExecutionPayload.GasLimit = 123
		wfb, err := blocks.NewSignedBeaconBlock(fb)
		require.NoError(t, err)
		require.NoError(t, db.SaveBlock(ctx, wfb), "Could not save block")
		r, err := wfb.Block().HashTreeRoot()
		require.NoError(t, err)

		sk, err := bls.RandKey()
		require.NoError(t, err)
		random, err := helpers.RandaoMix(beaconState, coreTime.CurrentEpoch(beaconState))
		require.NoError(t, err)
		wds, err := beaconState.ExpectedWithdrawals()
		require.NoError(t, err)
		wr, err := ssz.WithdrawalSliceRoot(wds, fieldparams.MaxWithdrawalsPerPayload)
		require.NoError(t, err)
		v := big.NewInt(1e9) // minimal 1 gwei
		bid := &ethpbalpha.BuilderBidCapella{
			Header: &enginev1.ExecutionPayloadHeaderCapella{
				ParentHash:       make([]byte, fieldparams.RootLength),
				FeeRecipient:     make([]byte, fieldparams.FeeRecipientLength),
				StateRoot:        make([]byte, fieldparams.RootLength),
				ReceiptsRoot:     make([]byte, fieldparams.RootLength),
				LogsBloom:        make([]byte, fieldparams.LogsBloomLength),
				PrevRandao:       random,
				BaseFeePerGas:    make([]byte, fieldparams.RootLength),
				BlockHash:        make([]byte, fieldparams.RootLength),
				TransactionsRoot: make([]byte, fieldparams.RootLength),
				BlockNumber:      1,
				Timestamp:        uint64(ts.Unix()),
				WithdrawalsRoot:  wr[:],
			},
			Pubkey: sk.PublicKey().Marshal(),
			Value:  bytesutil.PadTo(bytesutil.ReverseByteOrder(v.Bytes()), 32),
		}
		d := params.BeaconConfig().DomainApplicationBuilder
		domain, err := signing.ComputeDomain(d, nil, nil)
		require.NoError(t, err)
		sr, err := signing.ComputeSigningRoot(bid, domain)
		require.NoError(t, err)
		sBid := &ethpbalpha.SignedBuilderBidCapella{
			Message:   bid,
			Signature: sk.Sign(sr[:]).Marshal(),
		}
		id := &enginev1.PayloadIDBytes{0x1}

		chainSlot := primitives.Slot(2*params.BeaconConfig().SlotsPerEpoch + 1)
		fcs := doublylinkedtree.New()
		fcs.SetGenesisTime(uint64(ti.Unix()))
		mockChainService := &mockChain.ChainService{Slot: &chainSlot, Genesis: ti, State: beaconState, Root: parentRoot[:], ForkChoiceStore: fcs, Block: wfb}
		v1Alpha1Server := &v1alpha1validator.Server{
			ExecutionEngineCaller:  &mockExecution.EngineClient{PayloadIDBytes: id, ExecutionPayloadCapella: &enginev1.ExecutionPayloadCapella{BlockNumber: 1, Withdrawals: wds}, BlockValue: 0},
			BeaconDB:               db,
			ForkFetcher:            mockChainService,
			ForkchoiceFetcher:      mockChainService,
			TimeFetcher:            mockChainService,
			HeadFetcher:            mockChainService,
			OptimisticModeFetcher:  mockChainService,
			SyncChecker:            &mockSync.Sync{IsSyncing: false},
			BlockReceiver:          mockChainService,
			ChainStartFetcher:      &mockExecution.Chain{},
			Eth1InfoFetcher:        &mockExecution.Chain{},
			Eth1BlockFetcher:       &mockExecution.Chain{},
			MockEth1Votes:          true,
			AttPool:                attestations.NewPool(),
			SlashingsPool:          slashings.NewPool(),
			ExitPool:               voluntaryexits.NewPool(),
			BLSChangesPool:         blstoexec.NewPool(),
			StateGen:               stategen.New(db, fcs),
			SyncCommitteePool:      synccommittee.NewStore(),
			ProposerSlotIndexCache: cache.NewProposerPayloadIDsCache(),
			BlockBuilder: &builderTest.MockBuilderService{
				HasConfigured: true,
				BidCapella:    sBid,
				Cfg:           &builderTest.Config{BeaconDB: db},
			},
			FinalizationFetcher: &mockChain.ChainService{
				FinalizedCheckPoint: &ethpbalpha.Checkpoint{
					Root: r[:],
				},
			},
		}

		proposerSlashings := make([]*ethpbalpha.ProposerSlashing, params.BeaconConfig().MaxProposerSlashings)
		for i := primitives.ValidatorIndex(0); uint64(i) < params.BeaconConfig().MaxProposerSlashings; i++ {
			proposerSlashing, err := util.GenerateProposerSlashingForValidator(
				beaconState,
				privKeys[i],
				i,
			)
			require.NoError(t, err)
			proposerSlashings[i] = proposerSlashing
			err = v1Alpha1Server.SlashingsPool.InsertProposerSlashing(context.Background(), beaconState, proposerSlashing)
			require.NoError(t, err)
		}

		attSlashings := make([]*ethpbalpha.AttesterSlashing, params.BeaconConfig().MaxAttesterSlashings)
		for i := uint64(0); i < params.BeaconConfig().MaxAttesterSlashings; i++ {
			attesterSlashing, err := util.GenerateAttesterSlashingForValidator(
				beaconState,
				privKeys[i+params.BeaconConfig().MaxProposerSlashings],
				primitives.ValidatorIndex(i+params.BeaconConfig().MaxProposerSlashings), /* validator index */
			)
			require.NoError(t, err)
			attSlashings[i] = attesterSlashing
			err = v1Alpha1Server.SlashingsPool.InsertAttesterSlashing(context.Background(), beaconState, attesterSlashing)
			require.NoError(t, err)
		}

		aggregationBits := bitfield.NewBitvector128()
		for i := range aggregationBits {
			aggregationBits[i] = 0xAA
		}

		syncCommitteeIndices, err := altair.NextSyncCommitteeIndices(context.Background(), beaconState)
		require.NoError(t, err)
		sigs := make([]bls.Signature, 0, len(syncCommitteeIndices))
		for i, indice := range syncCommitteeIndices {
			if aggregationBits.BitAt(uint64(i)) {
				b := p2pType.SSZBytes(parentRoot[:])
				sb, err := signing.ComputeDomainAndSign(beaconState, coreTime.CurrentEpoch(beaconState), &b, params.BeaconConfig().DomainSyncCommittee, privKeys[indice])
				require.NoError(t, err)
				sig, err := bls.SignatureFromBytes(sb)
				require.NoError(t, err)
				sigs = append(sigs, sig)
			}
		}
		aggregatedSig := bls.AggregateSignatures(sigs).Marshal()
		contribution := &ethpbalpha.SyncCommitteeContribution{
			Slot:              params.BeaconConfig().SlotsPerEpoch * 2,
			BlockRoot:         parentRoot[:],
			SubcommitteeIndex: 0,
			AggregationBits:   aggregationBits,
			Signature:         aggregatedSig,
		}
		require.NoError(t, v1Alpha1Server.SyncCommitteePool.SaveSyncCommitteeContribution(contribution))

		v1Server := &Server{
			V1Alpha1Server:        v1Alpha1Server,
			SyncChecker:           &mockSync.Sync{IsSyncing: false},
			TimeFetcher:           &mockChain.ChainService{},
			OptimisticModeFetcher: &mockChain.ChainService{},
		}
		randaoReveal, err := util.RandaoReveal(beaconState, 1, privKeys)
		require.NoError(t, err)
		graffiti := bytesutil.ToBytes32([]byte("eth2"))

		copied := beaconState.Copy()
		require.NoError(t, copied.SetSlot(params.BeaconConfig().SlotsPerEpoch*2+1))
		idx, err := helpers.BeaconProposerIndex(ctx, copied)
		require.NoError(t, err)
		require.NoError(t,
			db.SaveRegistrationsByValidatorIDs(ctx, []primitives.ValidatorIndex{idx},
				[]*ethpbalpha.ValidatorRegistrationV1{{FeeRecipient: make([]byte, 20), Timestamp: uint64(time.Now().Unix()), Pubkey: make([]byte, 48)}}))

		req := &ethpbv1.ProduceBlockRequest{
			Slot:         params.BeaconConfig().SlotsPerEpoch*2 + 1,
			RandaoReveal: randaoReveal,
			Graffiti:     graffiti[:],
		}
		resp, err := v1Server.ProduceBlindedBlock(ctx, req)
		require.NoError(t, err)
		assert.Equal(t, ethpbv2.Version_CAPELLA, resp.Version)

		containerBlock, ok := resp.Data.Block.(*ethpbv2.BlindedBeaconBlockContainer_CapellaBlock)
		require.Equal(t, true, ok)
		blk := containerBlock.CapellaBlock
		assert.Equal(t, req.Slot, blk.Slot, "Expected block to have slot of 1")
		assert.DeepEqual(t, parentRoot[:], blk.ParentRoot, "Expected block to have correct parent root")
		assert.DeepEqual(t, randaoReveal, blk.Body.RandaoReveal, "Expected block to have correct randao reveal")
		assert.DeepEqual(t, req.Graffiti, blk.Body.Graffiti, "Expected block to have correct graffiti")
		assert.Equal(t, params.BeaconConfig().MaxProposerSlashings, uint64(len(blk.Body.ProposerSlashings)))
		expectedPropSlashings := make([]*ethpbv1.ProposerSlashing, len(proposerSlashings))
		for i, slash := range proposerSlashings {
			expectedPropSlashings[i] = migration.V1Alpha1ProposerSlashingToV1(slash)
		}
		assert.DeepEqual(t, expectedPropSlashings, blk.Body.ProposerSlashings)
		assert.Equal(t, params.BeaconConfig().MaxAttesterSlashings, uint64(len(blk.Body.AttesterSlashings)))
		expectedAttSlashings := make([]*ethpbv1.AttesterSlashing, len(attSlashings))
		for i, slash := range attSlashings {
			expectedAttSlashings[i] = migration.V1Alpha1AttSlashingToV1(slash)
		}
		assert.DeepEqual(t, expectedAttSlashings, blk.Body.AttesterSlashings)
		expectedBits := bitfield.NewBitvector512()
		for i := 0; i <= 15; i++ {
			expectedBits[i] = 0xAA
		}
		assert.DeepEqual(t, expectedBits, blk.Body.SyncAggregate.SyncCommitteeBits)
		assert.DeepEqual(t, aggregatedSig, blk.Body.SyncAggregate.SyncCommitteeSignature)
	})
	t.Run("full block", func(t *testing.T) {
		db := dbutil.SetupDB(t)
		ctx := context.Background()

		params.SetupTestConfigCleanup(t)
		bc := params.BeaconConfig().Copy()
		bc.AltairForkEpoch = primitives.Epoch(0)
		bc.BellatrixForkEpoch = primitives.Epoch(1)
		bc.CapellaForkEpoch = primitives.Epoch(2)
		params.OverrideBeaconConfig(bc)

		beaconState, privKeys := util.DeterministicGenesisStateCapella(t, params.BeaconConfig().SyncCommitteeSize)
		require.NoError(t, beaconState.SetSlot(params.BeaconConfig().SlotsPerEpoch*2))
		syncCommittee, err := altair.NextSyncCommittee(context.Background(), beaconState)
		require.NoError(t, err)
		require.NoError(t, beaconState.SetCurrentSyncCommittee(syncCommittee))
		require.NoError(t, beaconState.SetNextSyncCommittee(syncCommittee))
		require.NoError(t, beaconState.UpdateRandaoMixesAtIndex(2, bytesutil.PadTo([]byte("prev_randao"), 32)))

		vals := beaconState.Validators()
		creds0 := make([]byte, 32)
		creds0[0] = params.BeaconConfig().ETH1AddressWithdrawalPrefixByte
		copy(creds0[state_native.ETH1AddressOffset:], "address0")
		vals[0].WithdrawalCredentials = creds0
		vals[0].EffectiveBalance = params.BeaconConfig().MaxEffectiveBalance
		creds1 := make([]byte, 32)
		creds1[0] = params.BeaconConfig().ETH1AddressWithdrawalPrefixByte
		copy(creds1[state_native.ETH1AddressOffset:], "address1")
		vals[1].WithdrawalCredentials = creds1
		vals[1].EffectiveBalance = params.BeaconConfig().MaxEffectiveBalance
		require.NoError(t, beaconState.SetValidators(vals))
		balances := beaconState.Balances()
		balances[0] += 123
		balances[1] += 123
		require.NoError(t, beaconState.SetBalances(balances))
		withdrawals := []*enginev1.Withdrawal{
			{
				Index:          0,
				ValidatorIndex: 0,
				Address:        bytesutil.PadTo([]byte("address0"), 20),
				Amount:         123,
			},
			{
				Index:          1,
				ValidatorIndex: 1,
				Address:        bytesutil.PadTo([]byte("address1"), 20),
				Amount:         123,
			},
		}
		withdrawalsRoot, err := ssz.WithdrawalSliceRoot(withdrawals, 2)
		require.NoError(t, err)

		payloadHeader, err := blocks.WrappedExecutionPayloadHeaderCapella(&enginev1.ExecutionPayloadHeaderCapella{
			ParentHash:   bytesutil.PadTo([]byte("parent_hash"), 32),
			FeeRecipient: bytesutil.PadTo([]byte("fee_recipient"), 20),
			StateRoot:    bytesutil.PadTo([]byte("state_root"), 32),
			ReceiptsRoot: bytesutil.PadTo([]byte("receipts_root"), 32),
			LogsBloom:    bytesutil.PadTo([]byte("logs_bloom"), 256),
			PrevRandao:   bytesutil.PadTo([]byte("prev_randao"), 32),
			BlockNumber:  123,
			GasLimit:     123,
			GasUsed:      123,
			// State time at slot 65
			Timestamp:     780,
			ExtraData:     bytesutil.PadTo([]byte("extra_data"), 32),
			BaseFeePerGas: bytesutil.PadTo([]byte("base_fee_per_gas"), 32),
			// Must be equal to payload.ParentHash
			BlockHash:        bytesutil.PadTo([]byte("equal_hash"), 32),
			TransactionsRoot: bytesutil.PadTo([]byte("transactions_root"), 32),
			WithdrawalsRoot:  withdrawalsRoot[:],
		}, 0)
		require.NoError(t, err)
		require.NoError(t, beaconState.SetLatestExecutionPayloadHeader(payloadHeader))

		payload := &enginev1.ExecutionPayloadCapella{
			// Must be equal to payloadHeader.BlockHash
			ParentHash:   bytesutil.PadTo([]byte("equal_hash"), 32),
			FeeRecipient: bytesutil.PadTo([]byte("fee_recipient"), 20),
			StateRoot:    bytesutil.PadTo([]byte("state_root"), 32),
			ReceiptsRoot: bytesutil.PadTo([]byte("receipts_root"), 32),
			LogsBloom:    bytesutil.PadTo([]byte("logs_bloom"), 256),
			PrevRandao:   bytesutil.PadTo([]byte("prev_randao"), 32),
			BlockNumber:  123,
			GasLimit:     123,
			GasUsed:      123,
			// State time at slot 65
			Timestamp:     780,
			ExtraData:     bytesutil.PadTo([]byte("extra_data"), 32),
			BaseFeePerGas: bytesutil.PadTo([]byte("base_fee_per_gas"), 32),
			BlockHash:     bytesutil.PadTo([]byte("block_hash"), 32),
			Transactions:  [][]byte{[]byte("transaction1"), []byte("transaction2")},
			Withdrawals:   withdrawals,
		}

		stateRoot, err := beaconState.HashTreeRoot(ctx)
		require.NoError(t, err, "Could not hash genesis state")
		genesisBlock := util.NewBeaconBlockCapella()
		genesisBlock.Block.StateRoot = stateRoot[:]
		util.SaveBlock(t, ctx, db, genesisBlock)
		parentRoot, err := genesisBlock.Block.HashTreeRoot()
		require.NoError(t, err)

		require.NoError(t, db.SaveState(ctx, beaconState, parentRoot), "Could not save genesis state")
		require.NoError(t, db.SaveHeadBlockRoot(ctx, parentRoot), "Could not save genesis state")

		var payloadIdBytes enginev1.PayloadIDBytes
		copy(payloadIdBytes[:], "payload_id")
		mockChainService := &mockChain.ChainService{State: beaconState, Root: parentRoot[:], ForkChoiceStore: doublylinkedtree.New()}
		mockExecutionChain := &mockExecution.Chain{}
		v1Alpha1Server := &v1alpha1validator.Server{
			ExecutionEngineCaller: &mockExecution.EngineClient{
				OverrideValidHash:       bytesutil.ToBytes32([]byte("parent_hash")),
				PayloadIDBytes:          &payloadIdBytes,
				ExecutionPayloadCapella: payload,
			},
			BeaconDB:               db,
			TimeFetcher:            mockChainService,
			HeadFetcher:            mockChainService,
			OptimisticModeFetcher:  mockChainService,
			SyncChecker:            &mockSync.Sync{IsSyncing: false},
			BlockReceiver:          mockChainService,
			ForkFetcher:            mockChainService,
			ForkchoiceFetcher:      mockChainService,
			FinalizationFetcher:    mockChainService,
			ChainStartFetcher:      mockExecutionChain,
			Eth1InfoFetcher:        mockExecutionChain,
			Eth1BlockFetcher:       mockExecutionChain,
			MockEth1Votes:          true,
			AttPool:                attestations.NewPool(),
			SlashingsPool:          slashings.NewPool(),
			ExitPool:               voluntaryexits.NewPool(),
			BLSChangesPool:         blstoexec.NewPool(),
			StateGen:               stategen.New(db, doublylinkedtree.New()),
			SyncCommitteePool:      synccommittee.NewStore(),
			ProposerSlotIndexCache: cache.NewProposerPayloadIDsCache(),
			BlockBuilder: &builderTest.MockBuilderService{
				HasConfigured: true,
			},
		}

		v1Server := &Server{
			SyncChecker:           &mockSync.Sync{IsSyncing: false},
			V1Alpha1Server:        v1Alpha1Server,
			OptimisticModeFetcher: &mockChain.ChainService{},
		}
		randaoReveal, err := util.RandaoReveal(beaconState, 0, privKeys)
		require.NoError(t, err)
		graffiti := bytesutil.ToBytes32([]byte("eth2"))
		req := &ethpbv1.ProduceBlockRequest{
			Slot:         params.BeaconConfig().SlotsPerEpoch*2 + 1,
			RandaoReveal: randaoReveal,
			Graffiti:     graffiti[:],
		}
		_, err = v1Server.ProduceBlindedBlock(ctx, req)
		require.ErrorContains(t, "Prepared beacon block is not blinded", err)
	})
	t.Run("builder not configured", func(t *testing.T) {
		v1Server := &Server{
			V1Alpha1Server: &v1alpha1validator.Server{BlockBuilder: &builderTest.MockBuilderService{HasConfigured: false}},
		}
		_, err := v1Server.ProduceBlindedBlock(context.Background(), nil)
		require.ErrorContains(t, "Block builder not configured", err)
	})
}

func TestProduceBlindedBlockSSZ(t *testing.T) {
	t.Run("Phase 0", func(t *testing.T) {
		ctx := context.Background()

		db := dbutil.SetupDB(t)

		bs, parentRoot, privKeys := util.DeterministicGenesisStateWithGenesisBlock(t, ctx, db, 2)

		mockChainService := &mockChain.ChainService{State: bs, Root: parentRoot[:], ForkChoiceStore: doublylinkedtree.New()}
		v1Alpha1Server := &v1alpha1validator.Server{
			HeadFetcher:       mockChainService,
			SyncChecker:       &mockSync.Sync{IsSyncing: false},
			BlockReceiver:     mockChainService,
			TimeFetcher:       mockChainService,
			ForkFetcher:       mockChainService,
			ForkchoiceFetcher: mockChainService,
			ChainStartFetcher: &mockExecution.Chain{},
			Eth1InfoFetcher:   &mockExecution.Chain{},
			Eth1BlockFetcher:  &mockExecution.Chain{},
			MockEth1Votes:     true,
			AttPool:           attestations.NewPool(),
			SlashingsPool:     slashings.NewPool(),
			ExitPool:          voluntaryexits.NewPool(),
			StateGen:          stategen.New(db, doublylinkedtree.New()),
			BlockBuilder:      &builderTest.MockBuilderService{HasConfigured: true},
		}

		proposerSlashings := make([]*ethpbalpha.ProposerSlashing, 1)
		proposerSlashing, err := util.GenerateProposerSlashingForValidator(
			bs,
			privKeys[0],
			0,
		)
		require.NoError(t, err)
		proposerSlashings[0] = proposerSlashing
		err = v1Alpha1Server.SlashingsPool.InsertProposerSlashing(context.Background(), bs, proposerSlashing)
		require.NoError(t, err)

		attSlashings := make([]*ethpbalpha.AttesterSlashing, 1)
		attesterSlashing, err := util.GenerateAttesterSlashingForValidator(
			bs,
			privKeys[1],
			1,
		)
		require.NoError(t, err)
		attSlashings[0] = attesterSlashing
		err = v1Alpha1Server.SlashingsPool.InsertAttesterSlashing(context.Background(), bs, attesterSlashing)
		require.NoError(t, err)

		v1Server := &Server{
			V1Alpha1Server: v1Alpha1Server,
			SyncChecker:    &mockSync.Sync{IsSyncing: false},
		}
		randaoReveal, err := util.RandaoReveal(bs, 0, privKeys)
		require.NoError(t, err)
		graffiti := bytesutil.ToBytes32([]byte("eth2"))
		req := &ethpbv1.ProduceBlockRequest{
			Slot:         1,
			RandaoReveal: randaoReveal,
			Graffiti:     graffiti[:],
		}
		resp, err := v1Server.ProduceBlindedBlockSSZ(ctx, req)
		require.NoError(t, err)
		assert.Equal(t, ethpbv2.Version_PHASE0, resp.Version)

		expectedBlock := &ethpbv1.BeaconBlock{
			Slot:          1,
			ProposerIndex: 0,
			ParentRoot:    []byte{164, 47, 20, 157, 2, 202, 58, 173, 57, 154, 254, 181, 153, 74, 40, 89, 159, 74, 62, 247, 28, 222, 153, 182, 168, 79, 170, 149, 80, 99, 97, 32},
			StateRoot:     []byte{224, 94, 112, 87, 163, 57, 192, 233, 181, 179, 212, 9, 226, 214, 65, 238, 189, 114, 223, 101, 215, 146, 163, 140, 92, 242, 35, 82, 222, 154, 127, 136},
			Body: &ethpbv1.BeaconBlockBody{
				RandaoReveal: randaoReveal,
				Eth1Data: &ethpbv1.Eth1Data{
					DepositRoot:  []byte{124, 159, 161, 54, 212, 65, 63, 166, 23, 54, 55, 232, 131, 182, 153, 141, 50, 225, 214, 117, 248, 140, 221, 255, 157, 203, 207, 51, 24, 32, 244, 184},
					DepositCount: 2,
					BlockHash:    []byte{8, 83, 63, 107, 189, 73, 117, 17, 62, 79, 12, 177, 4, 171, 205, 236, 29, 134, 217, 157, 87, 130, 180, 169, 167, 246, 39, 12, 14, 187, 106, 39},
				},
				Graffiti: graffiti[:],
				ProposerSlashings: []*ethpbv1.ProposerSlashing{
					{
						SignedHeader_1: &ethpbv1.SignedBeaconBlockHeader{
							Message: &ethpbv1.BeaconBlockHeader{
								Slot:          proposerSlashing.Header_1.Header.Slot,
								ProposerIndex: proposerSlashing.Header_1.Header.ProposerIndex,
								ParentRoot:    proposerSlashing.Header_1.Header.ParentRoot,
								StateRoot:     proposerSlashing.Header_1.Header.StateRoot,
								BodyRoot:      proposerSlashing.Header_1.Header.BodyRoot,
							},
							Signature: proposerSlashing.Header_1.Signature,
						},
						SignedHeader_2: &ethpbv1.SignedBeaconBlockHeader{
							Message: &ethpbv1.BeaconBlockHeader{
								Slot:          proposerSlashing.Header_2.Header.Slot,
								ProposerIndex: proposerSlashing.Header_2.Header.ProposerIndex,
								ParentRoot:    proposerSlashing.Header_2.Header.ParentRoot,
								StateRoot:     proposerSlashing.Header_2.Header.StateRoot,
								BodyRoot:      proposerSlashing.Header_2.Header.BodyRoot,
							},
							Signature: proposerSlashing.Header_2.Signature,
						},
					},
				},
				AttesterSlashings: []*ethpbv1.AttesterSlashing{
					{
						Attestation_1: &ethpbv1.IndexedAttestation{
							AttestingIndices: attesterSlashing.Attestation_1.AttestingIndices,
							Data: &ethpbv1.AttestationData{
								Slot:            attesterSlashing.Attestation_1.Data.Slot,
								Index:           attesterSlashing.Attestation_1.Data.CommitteeIndex,
								BeaconBlockRoot: attesterSlashing.Attestation_1.Data.BeaconBlockRoot,
								Source: &ethpbv1.Checkpoint{
									Epoch: attesterSlashing.Attestation_1.Data.Source.Epoch,
									Root:  attesterSlashing.Attestation_1.Data.Source.Root,
								},
								Target: &ethpbv1.Checkpoint{
									Epoch: attesterSlashing.Attestation_1.Data.Target.Epoch,
									Root:  attesterSlashing.Attestation_1.Data.Target.Root,
								},
							},
							Signature: attesterSlashing.Attestation_1.Signature,
						},
						Attestation_2: &ethpbv1.IndexedAttestation{
							AttestingIndices: attesterSlashing.Attestation_2.AttestingIndices,
							Data: &ethpbv1.AttestationData{
								Slot:            attesterSlashing.Attestation_2.Data.Slot,
								Index:           attesterSlashing.Attestation_2.Data.CommitteeIndex,
								BeaconBlockRoot: attesterSlashing.Attestation_2.Data.BeaconBlockRoot,
								Source: &ethpbv1.Checkpoint{
									Epoch: attesterSlashing.Attestation_2.Data.Source.Epoch,
									Root:  attesterSlashing.Attestation_2.Data.Source.Root,
								},
								Target: &ethpbv1.Checkpoint{
									Epoch: attesterSlashing.Attestation_2.Data.Target.Epoch,
									Root:  attesterSlashing.Attestation_2.Data.Target.Root,
								},
							},
							Signature: attesterSlashing.Attestation_2.Signature,
						},
					},
				},
			},
		}
		expectedData, err := expectedBlock.MarshalSSZ()
		assert.NoError(t, err)
		assert.DeepEqual(t, expectedData, resp.Data)
	})

	t.Run("Altair", func(t *testing.T) {
		db := dbutil.SetupDB(t)
		ctx := context.Background()

		params.SetupTestConfigCleanup(t)
		bc := params.BeaconConfig()
		bc.AltairForkEpoch = primitives.Epoch(0)
		params.OverrideBeaconConfig(bc)

		bs, privKeys := util.DeterministicGenesisStateAltair(t, params.BeaconConfig().SyncCommitteeSize)
		syncCommittee, err := altair.NextSyncCommittee(context.Background(), bs)
		require.NoError(t, err)
		require.NoError(t, bs.SetCurrentSyncCommittee(syncCommittee))
		require.NoError(t, bs.SetNextSyncCommittee(syncCommittee))

		stateRoot, err := bs.HashTreeRoot(ctx)
		require.NoError(t, err, "Could not hash genesis state")
		genesisBlock := util.NewBeaconBlockAltair()
		genesisBlock.Block.StateRoot = stateRoot[:]
		util.SaveBlock(t, ctx, db, genesisBlock)
		parentRoot, err := genesisBlock.Block.HashTreeRoot()
		require.NoError(t, err)

		require.NoError(t, db.SaveState(ctx, bs, parentRoot), "Could not save genesis state")
		require.NoError(t, db.SaveHeadBlockRoot(ctx, parentRoot), "Could not save genesis state")

		mockChainService := &mockChain.ChainService{State: bs, Root: parentRoot[:], ForkChoiceStore: doublylinkedtree.New()}
		v1Alpha1Server := &v1alpha1validator.Server{
			HeadFetcher:       mockChainService,
			SyncChecker:       &mockSync.Sync{IsSyncing: false},
			BlockReceiver:     &mockChain.ChainService{},
			TimeFetcher:       mockChainService,
			ForkFetcher:       mockChainService,
			ForkchoiceFetcher: mockChainService,
			ChainStartFetcher: &mockExecution.Chain{},
			Eth1InfoFetcher:   &mockExecution.Chain{},
			Eth1BlockFetcher:  &mockExecution.Chain{},
			MockEth1Votes:     true,
			AttPool:           attestations.NewPool(),
			SlashingsPool:     slashings.NewPool(),
			ExitPool:          voluntaryexits.NewPool(),
			StateGen:          stategen.New(db, doublylinkedtree.New()),
			SyncCommitteePool: synccommittee.NewStore(),
			BlockBuilder:      &builderTest.MockBuilderService{HasConfigured: true},
		}

		proposerSlashings := make([]*ethpbalpha.ProposerSlashing, 1)
		proposerSlashing, err := util.GenerateProposerSlashingForValidator(
			bs,
			privKeys[0],
			0,
		)
		require.NoError(t, err)
		proposerSlashings[0] = proposerSlashing
		err = v1Alpha1Server.SlashingsPool.InsertProposerSlashing(context.Background(), bs, proposerSlashing)
		require.NoError(t, err)

		attSlashings := make([]*ethpbalpha.AttesterSlashing, params.BeaconConfig().MaxAttesterSlashings)
		attesterSlashing, err := util.GenerateAttesterSlashingForValidator(
			bs,
			privKeys[1],
			1,
		)
		require.NoError(t, err)
		attSlashings[0] = attesterSlashing
		err = v1Alpha1Server.SlashingsPool.InsertAttesterSlashing(context.Background(), bs, attesterSlashing)
		require.NoError(t, err)

		aggregationBits := bitfield.NewBitvector128()
		for i := range aggregationBits {
			aggregationBits[i] = 0xAA
		}

		syncCommitteeIndices, err := altair.NextSyncCommitteeIndices(context.Background(), bs)
		require.NoError(t, err)
		sigs := make([]bls.Signature, 0, len(syncCommitteeIndices))
		for i, indice := range syncCommitteeIndices {
			if aggregationBits.BitAt(uint64(i)) {
				b := p2pType.SSZBytes(parentRoot[:])
				sb, err := signing.ComputeDomainAndSign(bs, coreTime.CurrentEpoch(bs), &b, params.BeaconConfig().DomainSyncCommittee, privKeys[indice])
				require.NoError(t, err)
				sig, err := bls.SignatureFromBytes(sb)
				require.NoError(t, err)
				sigs = append(sigs, sig)
			}
		}
		aggregatedSig := bls.AggregateSignatures(sigs).Marshal()
		contribution := &ethpbalpha.SyncCommitteeContribution{
			Slot:              0,
			BlockRoot:         parentRoot[:],
			SubcommitteeIndex: 0,
			AggregationBits:   aggregationBits,
			Signature:         aggregatedSig,
		}
		require.NoError(t, v1Alpha1Server.SyncCommitteePool.SaveSyncCommitteeContribution(contribution))

		v1Server := &Server{
			V1Alpha1Server: v1Alpha1Server,
			SyncChecker:    &mockSync.Sync{IsSyncing: false},
		}
		randaoReveal, err := util.RandaoReveal(bs, 0, privKeys)
		require.NoError(t, err)
		graffiti := bytesutil.ToBytes32([]byte("eth2"))

		req := &ethpbv1.ProduceBlockRequest{
			Slot:         1,
			RandaoReveal: randaoReveal,
			Graffiti:     graffiti[:],
		}
		resp, err := v1Server.ProduceBlindedBlockSSZ(ctx, req)
		require.NoError(t, err)
		assert.Equal(t, ethpbv2.Version_ALTAIR, resp.Version)

		expectedBlock := &ethpbv2.BeaconBlockAltair{
			Slot:          1,
			ProposerIndex: 19,
			ParentRoot:    []byte{162, 206, 194, 54, 242, 248, 88, 148, 193, 141, 39, 23, 91, 116, 219, 219, 2, 248, 4, 155, 159, 201, 41, 156, 130, 57, 167, 176, 153, 18, 73, 148},
			StateRoot:     []byte{144, 220, 158, 2, 142, 57, 111, 170, 148, 225, 129, 23, 103, 232, 44, 1, 222, 77, 36, 110, 118, 237, 184, 77, 253, 182, 0, 62, 168, 56, 105, 95},
			Body: &ethpbv2.BeaconBlockBodyAltair{
				RandaoReveal: randaoReveal,
				Eth1Data: &ethpbv1.Eth1Data{
					DepositRoot:  []byte{124, 159, 161, 54, 212, 65, 63, 166, 23, 54, 55, 232, 131, 182, 153, 141, 50, 225, 214, 117, 248, 140, 221, 255, 157, 203, 207, 51, 24, 32, 244, 184},
					DepositCount: params.BeaconConfig().SyncCommitteeSize,
					BlockHash:    []byte{8, 83, 63, 107, 189, 73, 117, 17, 62, 79, 12, 177, 4, 171, 205, 236, 29, 134, 217, 157, 87, 130, 180, 169, 167, 246, 39, 12, 14, 187, 106, 39},
				},
				Graffiti: graffiti[:],
				ProposerSlashings: []*ethpbv1.ProposerSlashing{
					{
						SignedHeader_1: &ethpbv1.SignedBeaconBlockHeader{
							Message: &ethpbv1.BeaconBlockHeader{
								Slot:          proposerSlashing.Header_1.Header.Slot,
								ProposerIndex: proposerSlashing.Header_1.Header.ProposerIndex,
								ParentRoot:    proposerSlashing.Header_1.Header.ParentRoot,
								StateRoot:     proposerSlashing.Header_1.Header.StateRoot,
								BodyRoot:      proposerSlashing.Header_1.Header.BodyRoot,
							},
							Signature: proposerSlashing.Header_1.Signature,
						},
						SignedHeader_2: &ethpbv1.SignedBeaconBlockHeader{
							Message: &ethpbv1.BeaconBlockHeader{
								Slot:          proposerSlashing.Header_2.Header.Slot,
								ProposerIndex: proposerSlashing.Header_2.Header.ProposerIndex,
								ParentRoot:    proposerSlashing.Header_2.Header.ParentRoot,
								StateRoot:     proposerSlashing.Header_2.Header.StateRoot,
								BodyRoot:      proposerSlashing.Header_2.Header.BodyRoot,
							},
							Signature: proposerSlashing.Header_2.Signature,
						},
					},
				},
				AttesterSlashings: []*ethpbv1.AttesterSlashing{
					{
						Attestation_1: &ethpbv1.IndexedAttestation{
							AttestingIndices: attesterSlashing.Attestation_1.AttestingIndices,
							Data: &ethpbv1.AttestationData{
								Slot:            attesterSlashing.Attestation_1.Data.Slot,
								Index:           attesterSlashing.Attestation_1.Data.CommitteeIndex,
								BeaconBlockRoot: attesterSlashing.Attestation_1.Data.BeaconBlockRoot,
								Source: &ethpbv1.Checkpoint{
									Epoch: attesterSlashing.Attestation_1.Data.Source.Epoch,
									Root:  attesterSlashing.Attestation_1.Data.Source.Root,
								},
								Target: &ethpbv1.Checkpoint{
									Epoch: attesterSlashing.Attestation_1.Data.Target.Epoch,
									Root:  attesterSlashing.Attestation_1.Data.Target.Root,
								},
							},
							Signature: attesterSlashing.Attestation_1.Signature,
						},
						Attestation_2: &ethpbv1.IndexedAttestation{
							AttestingIndices: attesterSlashing.Attestation_2.AttestingIndices,
							Data: &ethpbv1.AttestationData{
								Slot:            attesterSlashing.Attestation_2.Data.Slot,
								Index:           attesterSlashing.Attestation_2.Data.CommitteeIndex,
								BeaconBlockRoot: attesterSlashing.Attestation_2.Data.BeaconBlockRoot,
								Source: &ethpbv1.Checkpoint{
									Epoch: attesterSlashing.Attestation_2.Data.Source.Epoch,
									Root:  attesterSlashing.Attestation_2.Data.Source.Root,
								},
								Target: &ethpbv1.Checkpoint{
									Epoch: attesterSlashing.Attestation_2.Data.Target.Epoch,
									Root:  attesterSlashing.Attestation_2.Data.Target.Root,
								},
							},
							Signature: attesterSlashing.Attestation_2.Signature,
						},
					},
				},
				SyncAggregate: &ethpbv1.SyncAggregate{
					SyncCommitteeBits:      []byte{170, 170, 170, 170, 170, 170, 170, 170, 170, 170, 170, 170, 170, 170, 170, 170, 0, 0, 0, 0, 0, 0, 0, 0, 0, 0, 0, 0, 0, 0, 0, 0, 0, 0, 0, 0, 0, 0, 0, 0, 0, 0, 0, 0, 0, 0, 0, 0, 0, 0, 0, 0, 0, 0, 0, 0, 0, 0, 0, 0, 0, 0, 0, 0},
					SyncCommitteeSignature: []byte{130, 228, 60, 221, 180, 9, 29, 148, 136, 255, 135, 183, 146, 130, 88, 240, 116, 219, 183, 208, 148, 211, 202, 78, 240, 120, 60, 99, 77, 76, 109, 210, 163, 243, 244, 25, 70, 184, 29, 252, 138, 128, 202, 173, 1, 166, 48, 49, 11, 136, 42, 124, 163, 187, 206, 253, 214, 149, 114, 137, 146, 123, 197, 187, 250, 204, 59, 196, 87, 195, 48, 11, 116, 123, 58, 49, 62, 98, 193, 166, 0, 172, 15, 253, 130, 88, 46, 110, 45, 84, 57, 107, 83, 182, 127, 105},
				},
			},
		}
		expectedData, err := expectedBlock.MarshalSSZ()
		assert.NoError(t, err)
		assert.DeepEqual(t, expectedData, resp.Data)
	})
=======
>>>>>>> 34b6c8f3

		assert.Equal(t, ethpbv2.Version_CAPELLA, resp.Version)
		containerBlock, ok := resp.Data.Block.(*ethpbv2.BeaconBlockContainerV2_CapellaBlock)
		require.Equal(t, true, ok)
		assert.Equal(t, primitives.Slot(123), containerBlock.CapellaBlock.Slot)
	})
	t.Run("Capella blinded", func(t *testing.T) {
		blk := &ethpbalpha.GenericBeaconBlock{Block: &ethpbalpha.GenericBeaconBlock_BlindedCapella{BlindedCapella: &ethpbalpha.BlindedBeaconBlockCapella{Slot: 123}}}
		v1alpha1Server := mock.NewMockBeaconNodeValidatorServer(ctrl)
		v1alpha1Server.EXPECT().GetBeaconBlock(gomock.Any(), gomock.Any()).Return(blk, nil)
		server := &Server{
			V1Alpha1Server:        v1alpha1Server,
			SyncChecker:           &mockSync.Sync{IsSyncing: false},
			OptimisticModeFetcher: &mockChain.ChainService{Optimistic: false},
		}

		_, err := server.ProduceBlockV2(ctx, &ethpbv1.ProduceBlockRequest{})
		assert.ErrorContains(t, "Prepared Capella beacon block is blinded", err)
	})
	t.Run("optimistic", func(t *testing.T) {
		blk := &ethpbalpha.GenericBeaconBlock{Block: &ethpbalpha.GenericBeaconBlock_Bellatrix{Bellatrix: &ethpbalpha.BeaconBlockBellatrix{Slot: 123}}}
		v1alpha1Server := mock.NewMockBeaconNodeValidatorServer(ctrl)
		v1alpha1Server.EXPECT().GetBeaconBlock(gomock.Any(), gomock.Any()).Return(blk, nil)
		server := &Server{
			V1Alpha1Server:        v1alpha1Server,
			SyncChecker:           &mockSync.Sync{IsSyncing: false},
			BlockBuilder:          &builderTest.MockBuilderService{HasConfigured: true},
			OptimisticModeFetcher: &mockChain.ChainService{Optimistic: true},
		}

		_, err := server.ProduceBlockV2(ctx, &ethpbv1.ProduceBlockRequest{})
		require.ErrorContains(t, "The node is currently optimistic and cannot serve validators", err)
	})
	t.Run("sync not ready", func(t *testing.T) {
		st, err := util.NewBeaconState()
		require.NoError(t, err)
		chainService := &mockChain.ChainService{State: st}
		v1Server := &Server{
			SyncChecker:           &mockSync.Sync{IsSyncing: true},
			HeadFetcher:           chainService,
			TimeFetcher:           chainService,
			OptimisticModeFetcher: chainService,
		}
		_, err = v1Server.ProduceBlockV2(context.Background(), nil)
		require.ErrorContains(t, "Syncing to latest head", err)
	})
}

func TestProduceBlockV2SSZ(t *testing.T) {
	ctrl := gomock.NewController(t)
	ctx := context.Background()

	t.Run("Phase 0", func(t *testing.T) {
		b := util.HydrateBeaconBlock(&ethpbalpha.BeaconBlock{})
		b.Slot = 123
		blk := &ethpbalpha.GenericBeaconBlock{Block: &ethpbalpha.GenericBeaconBlock_Phase0{Phase0: b}}
		v1alpha1Server := mock.NewMockBeaconNodeValidatorServer(ctrl)
		v1alpha1Server.EXPECT().GetBeaconBlock(gomock.Any(), gomock.Any()).Return(blk, nil)
		server := &Server{
			V1Alpha1Server: v1alpha1Server,
			SyncChecker:    &mockSync.Sync{IsSyncing: false},
		}

		resp, err := server.ProduceBlockV2SSZ(ctx, &ethpbv1.ProduceBlockRequest{})
		require.NoError(t, err)
		expectedData, err := b.MarshalSSZ()
		assert.NoError(t, err)
		assert.DeepEqual(t, expectedData, resp.Data)
	})
	t.Run("Altair", func(t *testing.T) {
		b := util.HydrateBeaconBlockAltair(&ethpbalpha.BeaconBlockAltair{})
		b.Slot = 123
		blk := &ethpbalpha.GenericBeaconBlock{Block: &ethpbalpha.GenericBeaconBlock_Altair{Altair: b}}
		v1alpha1Server := mock.NewMockBeaconNodeValidatorServer(ctrl)
		v1alpha1Server.EXPECT().GetBeaconBlock(gomock.Any(), gomock.Any()).Return(blk, nil)
		server := &Server{
			V1Alpha1Server: v1alpha1Server,
			SyncChecker:    &mockSync.Sync{IsSyncing: false},
		}

		resp, err := server.ProduceBlockV2SSZ(ctx, &ethpbv1.ProduceBlockRequest{})
		require.NoError(t, err)
		expectedData, err := b.MarshalSSZ()
		assert.NoError(t, err)
		assert.DeepEqual(t, expectedData, resp.Data)
	})
	t.Run("Bellatrix", func(t *testing.T) {
		b := util.HydrateBeaconBlockBellatrix(&ethpbalpha.BeaconBlockBellatrix{})
		b.Slot = 123
		blk := &ethpbalpha.GenericBeaconBlock{Block: &ethpbalpha.GenericBeaconBlock_Bellatrix{Bellatrix: b}}
		v1alpha1Server := mock.NewMockBeaconNodeValidatorServer(ctrl)
		v1alpha1Server.EXPECT().GetBeaconBlock(gomock.Any(), gomock.Any()).Return(blk, nil)
		server := &Server{
			V1Alpha1Server:        v1alpha1Server,
			SyncChecker:           &mockSync.Sync{IsSyncing: false},
			OptimisticModeFetcher: &mockChain.ChainService{Optimistic: false},
		}

		resp, err := server.ProduceBlockV2SSZ(ctx, &ethpbv1.ProduceBlockRequest{})
		require.NoError(t, err)
		expectedData, err := b.MarshalSSZ()
		assert.NoError(t, err)
		assert.DeepEqual(t, expectedData, resp.Data)
	})
	t.Run("Bellatrix blinded", func(t *testing.T) {
		blk := &ethpbalpha.GenericBeaconBlock{Block: &ethpbalpha.GenericBeaconBlock_BlindedBellatrix{BlindedBellatrix: &ethpbalpha.BlindedBeaconBlockBellatrix{Slot: 123}}}
		v1alpha1Server := mock.NewMockBeaconNodeValidatorServer(ctrl)
		v1alpha1Server.EXPECT().GetBeaconBlock(gomock.Any(), gomock.Any()).Return(blk, nil)
		server := &Server{
			V1Alpha1Server:        v1alpha1Server,
			SyncChecker:           &mockSync.Sync{IsSyncing: false},
			OptimisticModeFetcher: &mockChain.ChainService{Optimistic: false},
		}

		_, err := server.ProduceBlockV2SSZ(ctx, &ethpbv1.ProduceBlockRequest{})
		assert.ErrorContains(t, "Prepared Bellatrix beacon block is blinded", err)
	})
	t.Run("Capella", func(t *testing.T) {
		b := util.HydrateBeaconBlockCapella(&ethpbalpha.BeaconBlockCapella{})
		b.Slot = 123
		blk := &ethpbalpha.GenericBeaconBlock{Block: &ethpbalpha.GenericBeaconBlock_Capella{Capella: b}}
		v1alpha1Server := mock.NewMockBeaconNodeValidatorServer(ctrl)
		v1alpha1Server.EXPECT().GetBeaconBlock(gomock.Any(), gomock.Any()).Return(blk, nil)
		server := &Server{
			V1Alpha1Server:        v1alpha1Server,
			SyncChecker:           &mockSync.Sync{IsSyncing: false},
			OptimisticModeFetcher: &mockChain.ChainService{Optimistic: false},
		}

		resp, err := server.ProduceBlockV2SSZ(ctx, &ethpbv1.ProduceBlockRequest{})
		require.NoError(t, err)
		expectedData, err := b.MarshalSSZ()
		assert.NoError(t, err)
		assert.DeepEqual(t, expectedData, resp.Data)
	})
	t.Run("Capella blinded", func(t *testing.T) {
		blk := &ethpbalpha.GenericBeaconBlock{Block: &ethpbalpha.GenericBeaconBlock_BlindedCapella{BlindedCapella: &ethpbalpha.BlindedBeaconBlockCapella{Slot: 123}}}
		v1alpha1Server := mock.NewMockBeaconNodeValidatorServer(ctrl)
		v1alpha1Server.EXPECT().GetBeaconBlock(gomock.Any(), gomock.Any()).Return(blk, nil)
		server := &Server{
			V1Alpha1Server:        v1alpha1Server,
			SyncChecker:           &mockSync.Sync{IsSyncing: false},
			OptimisticModeFetcher: &mockChain.ChainService{Optimistic: false},
		}

		_, err := server.ProduceBlockV2SSZ(ctx, &ethpbv1.ProduceBlockRequest{})
		assert.ErrorContains(t, "Prepared Capella beacon block is blinded", err)
	})
	t.Run("optimistic", func(t *testing.T) {
		blk := &ethpbalpha.GenericBeaconBlock{Block: &ethpbalpha.GenericBeaconBlock_Bellatrix{Bellatrix: &ethpbalpha.BeaconBlockBellatrix{Slot: 123}}}
		v1alpha1Server := mock.NewMockBeaconNodeValidatorServer(ctrl)
		v1alpha1Server.EXPECT().GetBeaconBlock(gomock.Any(), gomock.Any()).Return(blk, nil)
		server := &Server{
			V1Alpha1Server:        v1alpha1Server,
			SyncChecker:           &mockSync.Sync{IsSyncing: false},
			BlockBuilder:          &builderTest.MockBuilderService{HasConfigured: true},
			OptimisticModeFetcher: &mockChain.ChainService{Optimistic: true},
		}

		_, err := server.ProduceBlockV2SSZ(ctx, &ethpbv1.ProduceBlockRequest{})
		require.ErrorContains(t, "The node is currently optimistic and cannot serve validators", err)
	})
	t.Run("sync not ready", func(t *testing.T) {
		st, err := util.NewBeaconState()
		require.NoError(t, err)
		chainService := &mockChain.ChainService{State: st}
		v1Server := &Server{
			SyncChecker:           &mockSync.Sync{IsSyncing: true},
			HeadFetcher:           chainService,
			TimeFetcher:           chainService,
			OptimisticModeFetcher: chainService,
		}
		_, err = v1Server.ProduceBlockV2SSZ(context.Background(), nil)
		require.ErrorContains(t, "Syncing to latest head", err)
	})
}

func TestProduceBlindedBlock(t *testing.T) {
	ctrl := gomock.NewController(t)
	ctx := context.Background()

	t.Run("Phase 0", func(t *testing.T) {
		blk := &ethpbalpha.GenericBeaconBlock{Block: &ethpbalpha.GenericBeaconBlock_Phase0{Phase0: &ethpbalpha.BeaconBlock{Slot: 123}}}
		v1alpha1Server := mock.NewMockBeaconNodeValidatorServer(ctrl)
		v1alpha1Server.EXPECT().GetBeaconBlock(gomock.Any(), gomock.Any()).Return(blk, nil)
		server := &Server{
			V1Alpha1Server: v1alpha1Server,
			SyncChecker:    &mockSync.Sync{IsSyncing: false},
			BlockBuilder:   &builderTest.MockBuilderService{HasConfigured: true},
		}

		resp, err := server.ProduceBlindedBlock(ctx, &ethpbv1.ProduceBlockRequest{})
		require.NoError(t, err)

		assert.Equal(t, ethpbv2.Version_PHASE0, resp.Version)
		containerBlock, ok := resp.Data.Block.(*ethpbv2.BlindedBeaconBlockContainer_Phase0Block)
		require.Equal(t, true, ok)
		assert.Equal(t, primitives.Slot(123), containerBlock.Phase0Block.Slot)
	})
	t.Run("Altair", func(t *testing.T) {
		blk := &ethpbalpha.GenericBeaconBlock{Block: &ethpbalpha.GenericBeaconBlock_Altair{Altair: &ethpbalpha.BeaconBlockAltair{Slot: 123}}}
		v1alpha1Server := mock.NewMockBeaconNodeValidatorServer(ctrl)
		v1alpha1Server.EXPECT().GetBeaconBlock(gomock.Any(), gomock.Any()).Return(blk, nil)
		server := &Server{
			V1Alpha1Server: v1alpha1Server,
			SyncChecker:    &mockSync.Sync{IsSyncing: false},
			BlockBuilder:   &builderTest.MockBuilderService{HasConfigured: true},
		}

		resp, err := server.ProduceBlindedBlock(ctx, &ethpbv1.ProduceBlockRequest{})
		require.NoError(t, err)

		assert.Equal(t, ethpbv2.Version_ALTAIR, resp.Version)
		containerBlock, ok := resp.Data.Block.(*ethpbv2.BlindedBeaconBlockContainer_AltairBlock)
		require.Equal(t, true, ok)
		assert.Equal(t, primitives.Slot(123), containerBlock.AltairBlock.Slot)
	})
	t.Run("Bellatrix", func(t *testing.T) {
		blk := &ethpbalpha.GenericBeaconBlock{Block: &ethpbalpha.GenericBeaconBlock_BlindedBellatrix{BlindedBellatrix: &ethpbalpha.BlindedBeaconBlockBellatrix{Slot: 123}}}
		v1alpha1Server := mock.NewMockBeaconNodeValidatorServer(ctrl)
		v1alpha1Server.EXPECT().GetBeaconBlock(gomock.Any(), gomock.Any()).Return(blk, nil)
		server := &Server{
			V1Alpha1Server:        v1alpha1Server,
			SyncChecker:           &mockSync.Sync{IsSyncing: false},
			BlockBuilder:          &builderTest.MockBuilderService{HasConfigured: true},
			OptimisticModeFetcher: &mockChain.ChainService{Optimistic: false},
		}

		resp, err := server.ProduceBlindedBlock(ctx, &ethpbv1.ProduceBlockRequest{})
		require.NoError(t, err)

		assert.Equal(t, ethpbv2.Version_BELLATRIX, resp.Version)
		containerBlock, ok := resp.Data.Block.(*ethpbv2.BlindedBeaconBlockContainer_BellatrixBlock)
		require.Equal(t, true, ok)
		assert.Equal(t, primitives.Slot(123), containerBlock.BellatrixBlock.Slot)
	})
	t.Run("Bellatrix full", func(t *testing.T) {
		blk := &ethpbalpha.GenericBeaconBlock{Block: &ethpbalpha.GenericBeaconBlock_Bellatrix{Bellatrix: &ethpbalpha.BeaconBlockBellatrix{Slot: 123}}}
		v1alpha1Server := mock.NewMockBeaconNodeValidatorServer(ctrl)
		v1alpha1Server.EXPECT().GetBeaconBlock(gomock.Any(), gomock.Any()).Return(blk, nil)
		server := &Server{
			V1Alpha1Server:        v1alpha1Server,
			SyncChecker:           &mockSync.Sync{IsSyncing: false},
			BlockBuilder:          &builderTest.MockBuilderService{HasConfigured: true},
			OptimisticModeFetcher: &mockChain.ChainService{Optimistic: false},
		}

		_, err := server.ProduceBlindedBlock(ctx, &ethpbv1.ProduceBlockRequest{})
		assert.ErrorContains(t, "Prepared beacon block is not blinded", err)
	})
	t.Run("Capella", func(t *testing.T) {
		blk := &ethpbalpha.GenericBeaconBlock{Block: &ethpbalpha.GenericBeaconBlock_BlindedCapella{BlindedCapella: &ethpbalpha.BlindedBeaconBlockCapella{Slot: 123}}}
		v1alpha1Server := mock.NewMockBeaconNodeValidatorServer(ctrl)
		v1alpha1Server.EXPECT().GetBeaconBlock(gomock.Any(), gomock.Any()).Return(blk, nil)
		server := &Server{
			V1Alpha1Server:        v1alpha1Server,
			SyncChecker:           &mockSync.Sync{IsSyncing: false},
			BlockBuilder:          &builderTest.MockBuilderService{HasConfigured: true},
			OptimisticModeFetcher: &mockChain.ChainService{Optimistic: false},
		}

		resp, err := server.ProduceBlindedBlock(ctx, &ethpbv1.ProduceBlockRequest{})
		require.NoError(t, err)

		assert.Equal(t, ethpbv2.Version_CAPELLA, resp.Version)
		containerBlock, ok := resp.Data.Block.(*ethpbv2.BlindedBeaconBlockContainer_CapellaBlock)
		require.Equal(t, true, ok)
		assert.Equal(t, primitives.Slot(123), containerBlock.CapellaBlock.Slot)
	})
	t.Run("Capella full", func(t *testing.T) {
		blk := &ethpbalpha.GenericBeaconBlock{Block: &ethpbalpha.GenericBeaconBlock_Capella{Capella: &ethpbalpha.BeaconBlockCapella{Slot: 123}}}
		v1alpha1Server := mock.NewMockBeaconNodeValidatorServer(ctrl)
		v1alpha1Server.EXPECT().GetBeaconBlock(gomock.Any(), gomock.Any()).Return(blk, nil)
		server := &Server{
			V1Alpha1Server:        v1alpha1Server,
			SyncChecker:           &mockSync.Sync{IsSyncing: false},
			BlockBuilder:          &builderTest.MockBuilderService{HasConfigured: true},
			OptimisticModeFetcher: &mockChain.ChainService{Optimistic: false},
		}

		_, err := server.ProduceBlindedBlock(ctx, &ethpbv1.ProduceBlockRequest{})
		assert.ErrorContains(t, "Prepared beacon block is not blinded", err)
	})
	t.Run("optimistic", func(t *testing.T) {
		blk := &ethpbalpha.GenericBeaconBlock{Block: &ethpbalpha.GenericBeaconBlock_BlindedBellatrix{BlindedBellatrix: &ethpbalpha.BlindedBeaconBlockBellatrix{Slot: 123}}}
		v1alpha1Server := mock.NewMockBeaconNodeValidatorServer(ctrl)
		v1alpha1Server.EXPECT().GetBeaconBlock(gomock.Any(), gomock.Any()).Return(blk, nil)
		server := &Server{
			V1Alpha1Server:        v1alpha1Server,
			SyncChecker:           &mockSync.Sync{IsSyncing: false},
			BlockBuilder:          &builderTest.MockBuilderService{HasConfigured: true},
			OptimisticModeFetcher: &mockChain.ChainService{Optimistic: true},
		}

		_, err := server.ProduceBlindedBlock(ctx, &ethpbv1.ProduceBlockRequest{})
		require.ErrorContains(t, "The node is currently optimistic and cannot serve validators", err)
	})
	t.Run("builder not configured", func(t *testing.T) {
		v1Server := &Server{
			BlockBuilder: &builderTest.MockBuilderService{HasConfigured: false},
		}
		_, err := v1Server.ProduceBlindedBlock(context.Background(), nil)
		require.ErrorContains(t, "Block builder not configured", err)
	})
	t.Run("sync not ready", func(t *testing.T) {
		st, err := util.NewBeaconState()
		require.NoError(t, err)
		chainService := &mockChain.ChainService{State: st}
		v1Server := &Server{
			SyncChecker:           &mockSync.Sync{IsSyncing: true},
			HeadFetcher:           chainService,
			TimeFetcher:           chainService,
			OptimisticModeFetcher: chainService,
			BlockBuilder:          &builderTest.MockBuilderService{HasConfigured: true},
		}
		_, err = v1Server.ProduceBlindedBlock(context.Background(), nil)
		require.ErrorContains(t, "Syncing to latest head", err)
	})
}

func TestProduceBlindedBlockSSZ(t *testing.T) {
	ctrl := gomock.NewController(t)
	ctx := context.Background()

	t.Run("Phase 0", func(t *testing.T) {
		b := util.HydrateBeaconBlock(&ethpbalpha.BeaconBlock{})
		b.Slot = 123
		blk := &ethpbalpha.GenericBeaconBlock{Block: &ethpbalpha.GenericBeaconBlock_Phase0{Phase0: b}}
		v1alpha1Server := mock.NewMockBeaconNodeValidatorServer(ctrl)
		v1alpha1Server.EXPECT().GetBeaconBlock(gomock.Any(), gomock.Any()).Return(blk, nil)
		server := &Server{
			V1Alpha1Server: v1alpha1Server,
			SyncChecker:    &mockSync.Sync{IsSyncing: false},
			BlockBuilder:   &builderTest.MockBuilderService{HasConfigured: true},
		}

		resp, err := server.ProduceBlindedBlockSSZ(ctx, &ethpbv1.ProduceBlockRequest{})
		require.NoError(t, err)
		expectedData, err := b.MarshalSSZ()
		assert.NoError(t, err)
		assert.DeepEqual(t, expectedData, resp.Data)
	})
	t.Run("Altair", func(t *testing.T) {
		b := util.HydrateBeaconBlockAltair(&ethpbalpha.BeaconBlockAltair{})
		b.Slot = 123
		blk := &ethpbalpha.GenericBeaconBlock{Block: &ethpbalpha.GenericBeaconBlock_Altair{Altair: b}}
		v1alpha1Server := mock.NewMockBeaconNodeValidatorServer(ctrl)
		v1alpha1Server.EXPECT().GetBeaconBlock(gomock.Any(), gomock.Any()).Return(blk, nil)
		server := &Server{
			V1Alpha1Server: v1alpha1Server,
			SyncChecker:    &mockSync.Sync{IsSyncing: false},
			BlockBuilder:   &builderTest.MockBuilderService{HasConfigured: true},
		}

		resp, err := server.ProduceBlindedBlockSSZ(ctx, &ethpbv1.ProduceBlockRequest{})
		require.NoError(t, err)
		expectedData, err := b.MarshalSSZ()
		assert.NoError(t, err)
		assert.DeepEqual(t, expectedData, resp.Data)
	})
	t.Run("Bellatrix", func(t *testing.T) {
		b := util.HydrateBlindedBeaconBlockBellatrix(&ethpbalpha.BlindedBeaconBlockBellatrix{})
		b.Slot = 123
		blk := &ethpbalpha.GenericBeaconBlock{Block: &ethpbalpha.GenericBeaconBlock_BlindedBellatrix{BlindedBellatrix: b}}
		v1alpha1Server := mock.NewMockBeaconNodeValidatorServer(ctrl)
		v1alpha1Server.EXPECT().GetBeaconBlock(gomock.Any(), gomock.Any()).Return(blk, nil)
		server := &Server{
			V1Alpha1Server:        v1alpha1Server,
			SyncChecker:           &mockSync.Sync{IsSyncing: false},
			BlockBuilder:          &builderTest.MockBuilderService{HasConfigured: true},
			OptimisticModeFetcher: &mockChain.ChainService{Optimistic: false},
		}

		resp, err := server.ProduceBlindedBlockSSZ(ctx, &ethpbv1.ProduceBlockRequest{})
		require.NoError(t, err)
		expectedData, err := b.MarshalSSZ()
		assert.NoError(t, err)
		assert.DeepEqual(t, expectedData, resp.Data)
	})
	t.Run("Bellatrix full", func(t *testing.T) {
		blk := &ethpbalpha.GenericBeaconBlock{Block: &ethpbalpha.GenericBeaconBlock_Bellatrix{Bellatrix: &ethpbalpha.BeaconBlockBellatrix{Slot: 123}}}
		v1alpha1Server := mock.NewMockBeaconNodeValidatorServer(ctrl)
		v1alpha1Server.EXPECT().GetBeaconBlock(gomock.Any(), gomock.Any()).Return(blk, nil)
		server := &Server{
			V1Alpha1Server:        v1alpha1Server,
			SyncChecker:           &mockSync.Sync{IsSyncing: false},
			BlockBuilder:          &builderTest.MockBuilderService{HasConfigured: true},
			OptimisticModeFetcher: &mockChain.ChainService{Optimistic: false},
		}

		_, err := server.ProduceBlindedBlockSSZ(ctx, &ethpbv1.ProduceBlockRequest{})
		assert.ErrorContains(t, "Prepared Bellatrix beacon block is not blinded", err)
	})
	t.Run("Capella", func(t *testing.T) {
		b := util.HydrateBlindedBeaconBlockCapella(&ethpbalpha.BlindedBeaconBlockCapella{})
		b.Slot = 123
		blk := &ethpbalpha.GenericBeaconBlock{Block: &ethpbalpha.GenericBeaconBlock_BlindedCapella{BlindedCapella: b}}
		v1alpha1Server := mock.NewMockBeaconNodeValidatorServer(ctrl)
		v1alpha1Server.EXPECT().GetBeaconBlock(gomock.Any(), gomock.Any()).Return(blk, nil)
		server := &Server{
			V1Alpha1Server:        v1alpha1Server,
			SyncChecker:           &mockSync.Sync{IsSyncing: false},
			BlockBuilder:          &builderTest.MockBuilderService{HasConfigured: true},
			OptimisticModeFetcher: &mockChain.ChainService{Optimistic: false},
		}

		resp, err := server.ProduceBlindedBlockSSZ(ctx, &ethpbv1.ProduceBlockRequest{})
		require.NoError(t, err)
		expectedData, err := b.MarshalSSZ()
		assert.NoError(t, err)
		assert.DeepEqual(t, expectedData, resp.Data)
	})
	t.Run("Capella full", func(t *testing.T) {
		blk := &ethpbalpha.GenericBeaconBlock{Block: &ethpbalpha.GenericBeaconBlock_Capella{Capella: &ethpbalpha.BeaconBlockCapella{Slot: 123}}}
		v1alpha1Server := mock.NewMockBeaconNodeValidatorServer(ctrl)
		v1alpha1Server.EXPECT().GetBeaconBlock(gomock.Any(), gomock.Any()).Return(blk, nil)
		server := &Server{
			V1Alpha1Server:        v1alpha1Server,
			SyncChecker:           &mockSync.Sync{IsSyncing: false},
			BlockBuilder:          &builderTest.MockBuilderService{HasConfigured: true},
			OptimisticModeFetcher: &mockChain.ChainService{Optimistic: false},
		}

		_, err := server.ProduceBlindedBlockSSZ(ctx, &ethpbv1.ProduceBlockRequest{})
		assert.ErrorContains(t, "Prepared Capella beacon block is not blinded", err)
	})
	t.Run("optimistic", func(t *testing.T) {
		blk := &ethpbalpha.GenericBeaconBlock{Block: &ethpbalpha.GenericBeaconBlock_BlindedBellatrix{BlindedBellatrix: &ethpbalpha.BlindedBeaconBlockBellatrix{Slot: 123}}}
		v1alpha1Server := mock.NewMockBeaconNodeValidatorServer(ctrl)
		v1alpha1Server.EXPECT().GetBeaconBlock(gomock.Any(), gomock.Any()).Return(blk, nil)
		server := &Server{
			V1Alpha1Server:        v1alpha1Server,
			SyncChecker:           &mockSync.Sync{IsSyncing: false},
			BlockBuilder:          &builderTest.MockBuilderService{HasConfigured: true},
			OptimisticModeFetcher: &mockChain.ChainService{Optimistic: true},
		}

		_, err := server.ProduceBlindedBlockSSZ(ctx, &ethpbv1.ProduceBlockRequest{})
		require.ErrorContains(t, "The node is currently optimistic and cannot serve validators", err)
	})
	t.Run("builder not configured", func(t *testing.T) {
		v1Server := &Server{
			BlockBuilder: &builderTest.MockBuilderService{HasConfigured: false},
		}
		_, err := v1Server.ProduceBlindedBlockSSZ(context.Background(), nil)
		require.ErrorContains(t, "Block builder not configured", err)
	})
	t.Run("sync not ready", func(t *testing.T) {
		st, err := util.NewBeaconState()
		require.NoError(t, err)
		chainService := &mockChain.ChainService{State: st}
		v1Server := &Server{
			SyncChecker:           &mockSync.Sync{IsSyncing: true},
			HeadFetcher:           chainService,
			TimeFetcher:           chainService,
			OptimisticModeFetcher: chainService,
			BlockBuilder:          &builderTest.MockBuilderService{HasConfigured: true},
		}
		_, err = v1Server.ProduceBlindedBlockSSZ(context.Background(), nil)
		require.ErrorContains(t, "Syncing to latest head", err)
	})
}

func TestProduceAttestationData(t *testing.T) {
	block := util.NewBeaconBlock()
	block.Block.Slot = 3*params.BeaconConfig().SlotsPerEpoch + 1
	targetBlock := util.NewBeaconBlock()
	targetBlock.Block.Slot = 1 * params.BeaconConfig().SlotsPerEpoch
	justifiedBlock := util.NewBeaconBlock()
	justifiedBlock.Block.Slot = 2 * params.BeaconConfig().SlotsPerEpoch
	blockRoot, err := block.Block.HashTreeRoot()
	require.NoError(t, err, "Could not hash beacon block")
	justifiedRoot, err := justifiedBlock.Block.HashTreeRoot()
	require.NoError(t, err, "Could not get signing root for justified block")
	targetRoot, err := targetBlock.Block.HashTreeRoot()
	require.NoError(t, err, "Could not get signing root for target block")
	slot := 3*params.BeaconConfig().SlotsPerEpoch + 1
	beaconState, err := util.NewBeaconState()
	require.NoError(t, err)
	require.NoError(t, beaconState.SetSlot(slot))
	err = beaconState.SetCurrentJustifiedCheckpoint(&ethpbalpha.Checkpoint{
		Epoch: 2,
		Root:  justifiedRoot[:],
	})
	require.NoError(t, err)

	blockRoots := beaconState.BlockRoots()
	blockRoots[1] = blockRoot[:]
	blockRoots[1*params.BeaconConfig().SlotsPerEpoch] = targetRoot[:]
	blockRoots[2*params.BeaconConfig().SlotsPerEpoch] = justifiedRoot[:]
	require.NoError(t, beaconState.SetBlockRoots(blockRoots))
	chainService := &mockChain.ChainService{
		Genesis: time.Now(),
	}
	offset := int64(slot.Mul(params.BeaconConfig().SecondsPerSlot))
	v1Alpha1Server := &v1alpha1validator.Server{
		P2P:              &p2pmock.MockBroadcaster{},
		SyncChecker:      &mockSync.Sync{IsSyncing: false},
		AttestationCache: cache.NewAttestationCache(),
		HeadFetcher: &mockChain.ChainService{
			State: beaconState, Root: blockRoot[:],
		},
		FinalizationFetcher: &mockChain.ChainService{
			CurrentJustifiedCheckPoint: beaconState.CurrentJustifiedCheckpoint(),
		},
		TimeFetcher: &mockChain.ChainService{
			Genesis: time.Now().Add(time.Duration(-1*offset) * time.Second),
		},
		StateNotifier: chainService.StateNotifier(),
	}
	v1Server := &Server{
		V1Alpha1Server: v1Alpha1Server,
	}

	req := &ethpbv1.ProduceAttestationDataRequest{
		CommitteeIndex: 0,
		Slot:           3*params.BeaconConfig().SlotsPerEpoch + 1,
	}
	res, err := v1Server.ProduceAttestationData(context.Background(), req)
	require.NoError(t, err, "Could not get attestation info at slot")

	expectedInfo := &ethpbv1.AttestationData{
		Slot:            3*params.BeaconConfig().SlotsPerEpoch + 1,
		BeaconBlockRoot: blockRoot[:],
		Source: &ethpbv1.Checkpoint{
			Epoch: 2,
			Root:  justifiedRoot[:],
		},
		Target: &ethpbv1.Checkpoint{
			Epoch: 3,
			Root:  blockRoot[:],
		},
	}

	if !proto.Equal(res.Data, expectedInfo) {
		t.Errorf("Expected attestation info to match, received %v, wanted %v", res, expectedInfo)
	}
}

func TestGetAggregateAttestation(t *testing.T) {
	ctx := context.Background()
	root1 := bytesutil.PadTo([]byte("root1"), 32)
	sig1 := bytesutil.PadTo([]byte("sig1"), fieldparams.BLSSignatureLength)
	attSlot1 := &ethpbalpha.Attestation{
		AggregationBits: []byte{0, 1},
		Data: &ethpbalpha.AttestationData{
			Slot:            1,
			CommitteeIndex:  1,
			BeaconBlockRoot: root1,
			Source: &ethpbalpha.Checkpoint{
				Epoch: 1,
				Root:  root1,
			},
			Target: &ethpbalpha.Checkpoint{
				Epoch: 1,
				Root:  root1,
			},
		},
		Signature: sig1,
	}
	root21 := bytesutil.PadTo([]byte("root2_1"), 32)
	sig21 := bytesutil.PadTo([]byte("sig2_1"), fieldparams.BLSSignatureLength)
	attslot21 := &ethpbalpha.Attestation{
		AggregationBits: []byte{0, 1, 1},
		Data: &ethpbalpha.AttestationData{
			Slot:            2,
			CommitteeIndex:  2,
			BeaconBlockRoot: root21,
			Source: &ethpbalpha.Checkpoint{
				Epoch: 1,
				Root:  root21,
			},
			Target: &ethpbalpha.Checkpoint{
				Epoch: 1,
				Root:  root21,
			},
		},
		Signature: sig21,
	}
	root22 := bytesutil.PadTo([]byte("root2_2"), 32)
	sig22 := bytesutil.PadTo([]byte("sig2_2"), fieldparams.BLSSignatureLength)
	attslot22 := &ethpbalpha.Attestation{
		AggregationBits: []byte{0, 1, 1, 1},
		Data: &ethpbalpha.AttestationData{
			Slot:            2,
			CommitteeIndex:  3,
			BeaconBlockRoot: root22,
			Source: &ethpbalpha.Checkpoint{
				Epoch: 1,
				Root:  root22,
			},
			Target: &ethpbalpha.Checkpoint{
				Epoch: 1,
				Root:  root22,
			},
		},
		Signature: sig22,
	}
	root33 := bytesutil.PadTo([]byte("root3_3"), 32)
	sig33 := bls.NewAggregateSignature().Marshal()

	attslot33 := &ethpbalpha.Attestation{
		AggregationBits: []byte{1, 0, 0, 1},
		Data: &ethpbalpha.AttestationData{
			Slot:            2,
			CommitteeIndex:  3,
			BeaconBlockRoot: root33,
			Source: &ethpbalpha.Checkpoint{
				Epoch: 1,
				Root:  root33,
			},
			Target: &ethpbalpha.Checkpoint{
				Epoch: 1,
				Root:  root33,
			},
		},
		Signature: sig33,
	}
	pool := attestations.NewPool()
	err := pool.SaveAggregatedAttestations([]*ethpbalpha.Attestation{attSlot1, attslot21, attslot22})
	assert.NoError(t, err)
	vs := &Server{
		AttestationsPool: pool,
	}

	t.Run("OK", func(t *testing.T) {
		reqRoot, err := attslot22.Data.HashTreeRoot()
		require.NoError(t, err)
		req := &ethpbv1.AggregateAttestationRequest{
			AttestationDataRoot: reqRoot[:],
			Slot:                2,
		}
		att, err := vs.GetAggregateAttestation(ctx, req)
		require.NoError(t, err)
		require.NotNil(t, att)
		require.NotNil(t, att.Data)
		assert.DeepEqual(t, bitfield.Bitlist{0, 1, 1, 1}, att.Data.AggregationBits)
		assert.DeepEqual(t, sig22, att.Data.Signature)
		assert.Equal(t, primitives.Slot(2), att.Data.Data.Slot)
		assert.Equal(t, primitives.CommitteeIndex(3), att.Data.Data.Index)
		assert.DeepEqual(t, root22, att.Data.Data.BeaconBlockRoot)
		require.NotNil(t, att.Data.Data.Source)
		assert.Equal(t, primitives.Epoch(1), att.Data.Data.Source.Epoch)
		assert.DeepEqual(t, root22, att.Data.Data.Source.Root)
		require.NotNil(t, att.Data.Data.Target)
		assert.Equal(t, primitives.Epoch(1), att.Data.Data.Target.Epoch)
		assert.DeepEqual(t, root22, att.Data.Data.Target.Root)
	})

	t.Run("Aggregate Beforehand", func(t *testing.T) {
		reqRoot, err := attslot33.Data.HashTreeRoot()
		require.NoError(t, err)
		err = vs.AttestationsPool.SaveUnaggregatedAttestation(attslot33)
		require.NoError(t, err)
		newAtt := ethpbalpha.CopyAttestation(attslot33)
		newAtt.AggregationBits = []byte{0, 1, 0, 1}
		err = vs.AttestationsPool.SaveUnaggregatedAttestation(newAtt)
		require.NoError(t, err)
		req := &ethpbv1.AggregateAttestationRequest{
			AttestationDataRoot: reqRoot[:],
			Slot:                2,
		}
		aggAtt, err := vs.GetAggregateAttestation(ctx, req)
		require.NoError(t, err)
		assert.DeepEqual(t, bitfield.Bitlist{1, 1, 0, 1}, aggAtt.Data.AggregationBits)
	})
	t.Run("No matching attestation", func(t *testing.T) {
		req := &ethpbv1.AggregateAttestationRequest{
			AttestationDataRoot: bytesutil.PadTo([]byte("foo"), 32),
			Slot:                2,
		}
		_, err := vs.GetAggregateAttestation(ctx, req)
		assert.ErrorContains(t, "No matching attestation found", err)
	})
}

func TestGetAggregateAttestation_SameSlotAndRoot_ReturnMostAggregationBits(t *testing.T) {
	ctx := context.Background()
	root := bytesutil.PadTo([]byte("root"), 32)
	sig := bytesutil.PadTo([]byte("sig"), fieldparams.BLSSignatureLength)
	att1 := &ethpbalpha.Attestation{
		AggregationBits: []byte{3, 0, 0, 1},
		Data: &ethpbalpha.AttestationData{
			Slot:            1,
			CommitteeIndex:  1,
			BeaconBlockRoot: root,
			Source: &ethpbalpha.Checkpoint{
				Epoch: 1,
				Root:  root,
			},
			Target: &ethpbalpha.Checkpoint{
				Epoch: 1,
				Root:  root,
			},
		},
		Signature: sig,
	}
	att2 := &ethpbalpha.Attestation{
		AggregationBits: []byte{0, 3, 0, 1},
		Data: &ethpbalpha.AttestationData{
			Slot:            1,
			CommitteeIndex:  1,
			BeaconBlockRoot: root,
			Source: &ethpbalpha.Checkpoint{
				Epoch: 1,
				Root:  root,
			},
			Target: &ethpbalpha.Checkpoint{
				Epoch: 1,
				Root:  root,
			},
		},
		Signature: sig,
	}
	pool := attestations.NewPool()
	err := pool.SaveAggregatedAttestations([]*ethpbalpha.Attestation{att1, att2})
	assert.NoError(t, err)
	vs := &Server{
		AttestationsPool: pool,
	}
	reqRoot, err := att1.Data.HashTreeRoot()
	require.NoError(t, err)
	req := &ethpbv1.AggregateAttestationRequest{
		AttestationDataRoot: reqRoot[:],
		Slot:                1,
	}
	att, err := vs.GetAggregateAttestation(ctx, req)
	require.NoError(t, err)
	require.NotNil(t, att)
	require.NotNil(t, att.Data)
	assert.DeepEqual(t, bitfield.Bitlist{3, 0, 0, 1}, att.Data.AggregationBits)
}

func TestSubmitBeaconCommitteeSubscription(t *testing.T) {
	ctx := context.Background()
	genesis := util.NewBeaconBlock()
	depChainStart := params.BeaconConfig().MinGenesisActiveValidatorCount
	deposits, _, err := util.DeterministicDepositsAndKeys(depChainStart)
	require.NoError(t, err)
	eth1Data, err := util.DeterministicEth1Data(len(deposits))
	require.NoError(t, err)
	bs, err := transition.GenesisBeaconState(context.Background(), deposits, 0, eth1Data)
	require.NoError(t, err, "Could not set up genesis state")
	// Set state to non-epoch start slot.
	require.NoError(t, bs.SetSlot(5))
	genesisRoot, err := genesis.Block.HashTreeRoot()
	require.NoError(t, err, "Could not get signing root")
	roots := make([][]byte, fieldparams.BlockRootsLength)
	roots[0] = genesisRoot[:]
	require.NoError(t, bs.SetBlockRoots(roots))

	pubKeys := make([][]byte, len(deposits))
	for i := 0; i < len(deposits); i++ {
		pubKeys[i] = deposits[i].Data.PublicKey
	}

	chainSlot := primitives.Slot(0)
	chain := &mockChain.ChainService{
		State: bs, Root: genesisRoot[:], Slot: &chainSlot,
	}
	vs := &Server{
		HeadFetcher:    chain,
		TimeFetcher:    chain,
		SyncChecker:    &mockSync.Sync{IsSyncing: false},
		V1Alpha1Server: &v1alpha1validator.Server{},
	}

	t.Run("Single subscription", func(t *testing.T) {
		cache.SubnetIDs.EmptyAllCaches()
		req := &ethpbv1.SubmitBeaconCommitteeSubscriptionsRequest{
			Data: []*ethpbv1.BeaconCommitteeSubscribe{
				{
					ValidatorIndex: 1,
					CommitteeIndex: 1,
					Slot:           1,
					IsAggregator:   false,
				},
			},
		}
		_, err = vs.SubmitBeaconCommitteeSubscription(ctx, req)
		require.NoError(t, err)
		subnets := cache.SubnetIDs.GetAttesterSubnetIDs(1)
		require.Equal(t, 1, len(subnets))
		assert.Equal(t, uint64(4), subnets[0])
	})

	t.Run("Multiple subscriptions", func(t *testing.T) {
		cache.SubnetIDs.EmptyAllCaches()
		req := &ethpbv1.SubmitBeaconCommitteeSubscriptionsRequest{
			Data: []*ethpbv1.BeaconCommitteeSubscribe{
				{
					ValidatorIndex: 1,
					CommitteeIndex: 1,
					Slot:           1,
					IsAggregator:   false,
				},
				{
					ValidatorIndex: 1000,
					CommitteeIndex: 16,
					Slot:           1,
					IsAggregator:   false,
				},
			},
		}
		_, err = vs.SubmitBeaconCommitteeSubscription(ctx, req)
		require.NoError(t, err)
		subnets := cache.SubnetIDs.GetAttesterSubnetIDs(1)
		require.Equal(t, 2, len(subnets))
	})

	t.Run("Is aggregator", func(t *testing.T) {
		cache.SubnetIDs.EmptyAllCaches()
		req := &ethpbv1.SubmitBeaconCommitteeSubscriptionsRequest{
			Data: []*ethpbv1.BeaconCommitteeSubscribe{
				{
					ValidatorIndex: 1,
					CommitteeIndex: 1,
					Slot:           1,
					IsAggregator:   true,
				},
			},
		}
		_, err = vs.SubmitBeaconCommitteeSubscription(ctx, req)
		require.NoError(t, err)
		ids := cache.SubnetIDs.GetAggregatorSubnetIDs(primitives.Slot(1))
		assert.Equal(t, 1, len(ids))
	})

	t.Run("Validators assigned to subnet", func(t *testing.T) {
		cache.SubnetIDs.EmptyAllCaches()
		req := &ethpbv1.SubmitBeaconCommitteeSubscriptionsRequest{
			Data: []*ethpbv1.BeaconCommitteeSubscribe{
				{
					ValidatorIndex: 1,
					CommitteeIndex: 1,
					Slot:           1,
					IsAggregator:   true,
				},
				{
					ValidatorIndex: 2,
					CommitteeIndex: 1,
					Slot:           1,
					IsAggregator:   false,
				},
			},
		}
		_, err = vs.SubmitBeaconCommitteeSubscription(ctx, req)
		require.NoError(t, err)
		ids, ok, _ := cache.SubnetIDs.GetPersistentSubnets(pubKeys[1])
		require.Equal(t, true, ok, "subnet for validator 1 not found")
		assert.Equal(t, 1, len(ids))
		ids, ok, _ = cache.SubnetIDs.GetPersistentSubnets(pubKeys[2])
		require.Equal(t, true, ok, "subnet for validator 2 not found")
		assert.Equal(t, 1, len(ids))
	})

	t.Run("No subscriptions", func(t *testing.T) {
		req := &ethpbv1.SubmitBeaconCommitteeSubscriptionsRequest{
			Data: make([]*ethpbv1.BeaconCommitteeSubscribe, 0),
		}
		_, err = vs.SubmitBeaconCommitteeSubscription(ctx, req)
		require.NotNil(t, err)
		assert.ErrorContains(t, "No subscriptions provided", err)
	})
}

func TestSubmitBeaconCommitteeSubscription_SyncNotReady(t *testing.T) {
	st, err := util.NewBeaconState()
	require.NoError(t, err)
	chainService := &mockChain.ChainService{State: st}
	vs := &Server{
		SyncChecker:           &mockSync.Sync{IsSyncing: true},
		HeadFetcher:           chainService,
		TimeFetcher:           chainService,
		OptimisticModeFetcher: chainService,
	}
	_, err = vs.SubmitBeaconCommitteeSubscription(context.Background(), &ethpbv1.SubmitBeaconCommitteeSubscriptionsRequest{})
	assert.ErrorContains(t, "Syncing to latest head, not ready to respond", err)
}

func TestSubmitSyncCommitteeSubscription(t *testing.T) {
	ctx := context.Background()
	genesis := util.NewBeaconBlock()
	deposits, _, err := util.DeterministicDepositsAndKeys(64)
	require.NoError(t, err)
	eth1Data, err := util.DeterministicEth1Data(len(deposits))
	require.NoError(t, err)
	bs, err := util.GenesisBeaconState(context.Background(), deposits, 0, eth1Data)
	require.NoError(t, err, "Could not set up genesis state")
	genesisRoot, err := genesis.Block.HashTreeRoot()
	require.NoError(t, err, "Could not get signing root")
	roots := make([][]byte, fieldparams.BlockRootsLength)
	roots[0] = genesisRoot[:]
	require.NoError(t, bs.SetBlockRoots(roots))

	pubkeys := make([][]byte, len(deposits))
	for i := 0; i < len(deposits); i++ {
		pubkeys[i] = deposits[i].Data.PublicKey
	}

	chainSlot := primitives.Slot(0)
	chain := &mockChain.ChainService{
		State: bs, Root: genesisRoot[:], Slot: &chainSlot,
	}
	vs := &Server{
		HeadFetcher:    chain,
		TimeFetcher:    chain,
		SyncChecker:    &mockSync.Sync{IsSyncing: false},
		V1Alpha1Server: &v1alpha1validator.Server{},
	}

	t.Run("Single subscription", func(t *testing.T) {
		cache.SyncSubnetIDs.EmptyAllCaches()
		req := &ethpbv2.SubmitSyncCommitteeSubscriptionsRequest{
			Data: []*ethpbv2.SyncCommitteeSubscription{
				{
					ValidatorIndex:       0,
					SyncCommitteeIndices: []uint64{0, 2},
					UntilEpoch:           1,
				},
			},
		}
		_, err = vs.SubmitSyncCommitteeSubscription(ctx, req)
		require.NoError(t, err)
		subnets, _, _, _ := cache.SyncSubnetIDs.GetSyncCommitteeSubnets(pubkeys[0], 0)
		require.Equal(t, 2, len(subnets))
		assert.Equal(t, uint64(0), subnets[0])
		assert.Equal(t, uint64(2), subnets[1])
	})

	t.Run("Multiple subscriptions", func(t *testing.T) {
		cache.SyncSubnetIDs.EmptyAllCaches()
		req := &ethpbv2.SubmitSyncCommitteeSubscriptionsRequest{
			Data: []*ethpbv2.SyncCommitteeSubscription{
				{
					ValidatorIndex:       0,
					SyncCommitteeIndices: []uint64{0},
					UntilEpoch:           1,
				},
				{
					ValidatorIndex:       1,
					SyncCommitteeIndices: []uint64{2},
					UntilEpoch:           1,
				},
			},
		}
		_, err = vs.SubmitSyncCommitteeSubscription(ctx, req)
		require.NoError(t, err)
		subnets, _, _, _ := cache.SyncSubnetIDs.GetSyncCommitteeSubnets(pubkeys[0], 0)
		require.Equal(t, 1, len(subnets))
		assert.Equal(t, uint64(0), subnets[0])
		subnets, _, _, _ = cache.SyncSubnetIDs.GetSyncCommitteeSubnets(pubkeys[1], 0)
		require.Equal(t, 1, len(subnets))
		assert.Equal(t, uint64(2), subnets[0])
	})

	t.Run("No subscriptions", func(t *testing.T) {
		req := &ethpbv2.SubmitSyncCommitteeSubscriptionsRequest{
			Data: make([]*ethpbv2.SyncCommitteeSubscription, 0),
		}
		_, err = vs.SubmitSyncCommitteeSubscription(ctx, req)
		require.NotNil(t, err)
		assert.ErrorContains(t, "No subscriptions provided", err)
	})

	t.Run("Invalid validator index", func(t *testing.T) {
		req := &ethpbv2.SubmitSyncCommitteeSubscriptionsRequest{
			Data: []*ethpbv2.SyncCommitteeSubscription{
				{
					ValidatorIndex:       99,
					SyncCommitteeIndices: []uint64{},
					UntilEpoch:           1,
				},
			},
		}
		_, err = vs.SubmitSyncCommitteeSubscription(ctx, req)
		require.NotNil(t, err)
		assert.ErrorContains(t, "Could not get validator at index 99", err)
	})

	t.Run("Epoch in the past", func(t *testing.T) {
		req := &ethpbv2.SubmitSyncCommitteeSubscriptionsRequest{
			Data: []*ethpbv2.SyncCommitteeSubscription{
				{
					ValidatorIndex:       0,
					SyncCommitteeIndices: []uint64{},
					UntilEpoch:           0,
				},
			},
		}
		_, err = vs.SubmitSyncCommitteeSubscription(ctx, req)
		require.NotNil(t, err)
		assert.ErrorContains(t, "Epoch for subscription at index 0 is in the past", err)
	})

	t.Run("First epoch after the next sync committee is valid", func(t *testing.T) {
		req := &ethpbv2.SubmitSyncCommitteeSubscriptionsRequest{
			Data: []*ethpbv2.SyncCommitteeSubscription{
				{
					ValidatorIndex:       0,
					SyncCommitteeIndices: []uint64{},
					UntilEpoch:           2 * params.BeaconConfig().EpochsPerSyncCommitteePeriod,
				},
			},
		}
		_, err = vs.SubmitSyncCommitteeSubscription(ctx, req)
		require.NoError(t, err)
	})

	t.Run("Epoch too far in the future", func(t *testing.T) {
		req := &ethpbv2.SubmitSyncCommitteeSubscriptionsRequest{
			Data: []*ethpbv2.SyncCommitteeSubscription{
				{
					ValidatorIndex:       0,
					SyncCommitteeIndices: []uint64{},
					UntilEpoch:           2*params.BeaconConfig().EpochsPerSyncCommitteePeriod + 1,
				},
			},
		}
		_, err = vs.SubmitSyncCommitteeSubscription(ctx, req)
		require.NotNil(t, err)
		assert.ErrorContains(t, "Epoch for subscription at index 0 is too far in the future", err)
	})
}

func TestSubmitSyncCommitteeSubscription_SyncNotReady(t *testing.T) {
	st, err := util.NewBeaconState()
	require.NoError(t, err)
	chainService := &mockChain.ChainService{State: st}
	vs := &Server{
		SyncChecker:           &mockSync.Sync{IsSyncing: true},
		HeadFetcher:           chainService,
		TimeFetcher:           chainService,
		OptimisticModeFetcher: chainService,
	}
	_, err = vs.SubmitSyncCommitteeSubscription(context.Background(), &ethpbv2.SubmitSyncCommitteeSubscriptionsRequest{})
	assert.ErrorContains(t, "Syncing to latest head, not ready to respond", err)
}

func TestSubmitAggregateAndProofs(t *testing.T) {
	ctx := context.Background()
	params.SetupTestConfigCleanup(t)
	c := params.BeaconNetworkConfig()
	c.MaximumGossipClockDisparity = time.Hour
	params.OverrideBeaconNetworkConfig(c)
	root := bytesutil.PadTo([]byte("root"), 32)
	sig := bytesutil.PadTo([]byte("sig"), fieldparams.BLSSignatureLength)
	proof := bytesutil.PadTo([]byte("proof"), fieldparams.BLSSignatureLength)
	att := &ethpbv1.Attestation{
		AggregationBits: []byte{0, 1},
		Data: &ethpbv1.AttestationData{
			Slot:            1,
			Index:           1,
			BeaconBlockRoot: root,
			Source: &ethpbv1.Checkpoint{
				Epoch: 1,
				Root:  root,
			},
			Target: &ethpbv1.Checkpoint{
				Epoch: 1,
				Root:  root,
			},
		},
		Signature: sig,
	}

	t.Run("OK", func(t *testing.T) {
		chainSlot := primitives.Slot(0)
		chain := &mockChain.ChainService{
			Genesis: time.Now(), Slot: &chainSlot,
		}
		broadcaster := &p2pmock.MockBroadcaster{}
		vs := Server{
			TimeFetcher: chain,
			Broadcaster: broadcaster,
		}

		req := &ethpbv1.SubmitAggregateAndProofsRequest{
			Data: []*ethpbv1.SignedAggregateAttestationAndProof{
				{
					Message: &ethpbv1.AggregateAttestationAndProof{
						AggregatorIndex: 1,
						Aggregate:       att,
						SelectionProof:  proof,
					},
					Signature: sig,
				},
			},
		}

		_, err := vs.SubmitAggregateAndProofs(ctx, req)
		require.NoError(t, err)
		assert.Equal(t, true, broadcaster.BroadcastCalled)
	})

	t.Run("nil aggregate", func(t *testing.T) {
		broadcaster := &p2pmock.MockBroadcaster{}
		vs := Server{
			Broadcaster: broadcaster,
		}

		req := &ethpbv1.SubmitAggregateAndProofsRequest{
			Data: []*ethpbv1.SignedAggregateAttestationAndProof{
				nil,
			},
		}
		_, err := vs.SubmitAggregateAndProofs(ctx, req)
		require.NotNil(t, err)
		assert.ErrorContains(t, "Signed aggregate request can't be nil", err)
		assert.Equal(t, false, broadcaster.BroadcastCalled)

		req = &ethpbv1.SubmitAggregateAndProofsRequest{
			Data: []*ethpbv1.SignedAggregateAttestationAndProof{
				{
					Message:   nil,
					Signature: sig,
				},
			},
		}
		_, err = vs.SubmitAggregateAndProofs(ctx, req)
		require.NotNil(t, err)
		assert.ErrorContains(t, "Signed aggregate request can't be nil", err)
		assert.Equal(t, false, broadcaster.BroadcastCalled)

		req = &ethpbv1.SubmitAggregateAndProofsRequest{
			Data: []*ethpbv1.SignedAggregateAttestationAndProof{
				{
					Message: &ethpbv1.AggregateAttestationAndProof{
						AggregatorIndex: 1,
						Aggregate: &ethpbv1.Attestation{
							AggregationBits: []byte{0, 1},
							Data:            nil,
							Signature:       sig,
						},
						SelectionProof: proof,
					},
					Signature: sig,
				},
			},
		}
		_, err = vs.SubmitAggregateAndProofs(ctx, req)
		require.NotNil(t, err)
		assert.ErrorContains(t, "Signed aggregate request can't be nil", err)
		assert.Equal(t, false, broadcaster.BroadcastCalled)
	})

	t.Run("zero signature", func(t *testing.T) {
		broadcaster := &p2pmock.MockBroadcaster{}
		vs := Server{
			Broadcaster: broadcaster,
		}
		req := &ethpbv1.SubmitAggregateAndProofsRequest{
			Data: []*ethpbv1.SignedAggregateAttestationAndProof{
				{
					Message: &ethpbv1.AggregateAttestationAndProof{
						AggregatorIndex: 1,
						Aggregate:       att,
						SelectionProof:  proof,
					},
					Signature: make([]byte, 96),
				},
			},
		}
		_, err := vs.SubmitAggregateAndProofs(ctx, req)
		require.NotNil(t, err)
		assert.ErrorContains(t, "Signed signatures can't be zero hashes", err)
		assert.Equal(t, false, broadcaster.BroadcastCalled)
	})

	t.Run("zero proof", func(t *testing.T) {
		broadcaster := &p2pmock.MockBroadcaster{}
		vs := Server{
			Broadcaster: broadcaster,
		}
		req := &ethpbv1.SubmitAggregateAndProofsRequest{
			Data: []*ethpbv1.SignedAggregateAttestationAndProof{
				{
					Message: &ethpbv1.AggregateAttestationAndProof{
						AggregatorIndex: 1,
						Aggregate:       att,
						SelectionProof:  make([]byte, 96),
					},
					Signature: sig,
				},
			},
		}
		_, err := vs.SubmitAggregateAndProofs(ctx, req)
		require.NotNil(t, err)
		assert.ErrorContains(t, "Signed signatures can't be zero hashes", err)
		assert.Equal(t, false, broadcaster.BroadcastCalled)
	})

	t.Run("zero message signature", func(t *testing.T) {
		broadcaster := &p2pmock.MockBroadcaster{}
		vs := Server{
			Broadcaster: broadcaster,
		}
		req := &ethpbv1.SubmitAggregateAndProofsRequest{
			Data: []*ethpbv1.SignedAggregateAttestationAndProof{
				{
					Message: &ethpbv1.AggregateAttestationAndProof{
						AggregatorIndex: 1,
						Aggregate: &ethpbv1.Attestation{
							AggregationBits: []byte{0, 1},
							Data: &ethpbv1.AttestationData{
								Slot:            1,
								Index:           1,
								BeaconBlockRoot: root,
								Source: &ethpbv1.Checkpoint{
									Epoch: 1,
									Root:  root,
								},
								Target: &ethpbv1.Checkpoint{
									Epoch: 1,
									Root:  root,
								},
							},
							Signature: make([]byte, 96),
						},
						SelectionProof: proof,
					},
					Signature: sig,
				},
			},
		}
		_, err := vs.SubmitAggregateAndProofs(ctx, req)
		require.NotNil(t, err)
		assert.ErrorContains(t, "Signed signatures can't be zero hashes", err)
		assert.Equal(t, false, broadcaster.BroadcastCalled)
	})

	t.Run("wrong signature length", func(t *testing.T) {
		broadcaster := &p2pmock.MockBroadcaster{}
		vs := Server{
			Broadcaster: broadcaster,
		}

		req := &ethpbv1.SubmitAggregateAndProofsRequest{
			Data: []*ethpbv1.SignedAggregateAttestationAndProof{
				{
					Message: &ethpbv1.AggregateAttestationAndProof{
						AggregatorIndex: 1,
						Aggregate:       att,
						SelectionProof:  proof,
					},
					Signature: make([]byte, 99),
				},
			},
		}
		_, err := vs.SubmitAggregateAndProofs(ctx, req)
		require.NotNil(t, err)
		assert.ErrorContains(t, "Incorrect signature length. Expected "+strconv.Itoa(96)+" bytes", err)
		assert.Equal(t, false, broadcaster.BroadcastCalled)

		req = &ethpbv1.SubmitAggregateAndProofsRequest{
			Data: []*ethpbv1.SignedAggregateAttestationAndProof{
				{
					Message: &ethpbv1.AggregateAttestationAndProof{
						AggregatorIndex: 1,
						Aggregate: &ethpbv1.Attestation{
							AggregationBits: []byte{0, 1},
							Data: &ethpbv1.AttestationData{
								Slot:            1,
								Index:           1,
								BeaconBlockRoot: root,
								Source: &ethpbv1.Checkpoint{
									Epoch: 1,
									Root:  root,
								},
								Target: &ethpbv1.Checkpoint{
									Epoch: 1,
									Root:  root,
								},
							},
							Signature: make([]byte, 99),
						},
						SelectionProof: proof,
					},
					Signature: sig,
				},
			},
		}
		_, err = vs.SubmitAggregateAndProofs(ctx, req)
		require.NotNil(t, err)
		assert.ErrorContains(t, "Incorrect signature length. Expected "+strconv.Itoa(96)+" bytes", err)
		assert.Equal(t, false, broadcaster.BroadcastCalled)
	})

	t.Run("invalid attestation time", func(t *testing.T) {
		chainSlot := primitives.Slot(0)
		chain := &mockChain.ChainService{
			Genesis: time.Now().Add(time.Hour * 2), Slot: &chainSlot,
		}
		broadcaster := &p2pmock.MockBroadcaster{}
		vs := Server{
			TimeFetcher: chain,
			Broadcaster: broadcaster,
		}

		req := &ethpbv1.SubmitAggregateAndProofsRequest{
			Data: []*ethpbv1.SignedAggregateAttestationAndProof{
				{
					Message: &ethpbv1.AggregateAttestationAndProof{
						AggregatorIndex: 1,
						Aggregate:       att,
						SelectionProof:  proof,
					},
					Signature: sig,
				},
			},
		}

		_, err := vs.SubmitAggregateAndProofs(ctx, req)
		require.NotNil(t, err)
		assert.ErrorContains(t, "Attestation slot is no longer valid from current time", err)
		assert.Equal(t, false, broadcaster.BroadcastCalled)
	})
}

func TestProduceSyncCommitteeContribution(t *testing.T) {
	ctx := context.Background()
	root := bytesutil.PadTo([]byte("root"), 32)
	sig := bls.NewAggregateSignature().Marshal()
	messsage := &ethpbalpha.SyncCommitteeMessage{
		Slot:           0,
		BlockRoot:      root,
		ValidatorIndex: 0,
		Signature:      sig,
	}
	syncCommitteePool := synccommittee.NewStore()
	require.NoError(t, syncCommitteePool.SaveSyncCommitteeMessage(messsage))
	v1Server := &v1alpha1validator.Server{
		SyncCommitteePool: syncCommitteePool,
		HeadFetcher: &mockChain.ChainService{
			SyncCommitteeIndices: []primitives.CommitteeIndex{0},
		},
	}
	server := Server{
		V1Alpha1Server:    v1Server,
		SyncCommitteePool: syncCommitteePool,
	}

	req := &ethpbv2.ProduceSyncCommitteeContributionRequest{
		Slot:              0,
		SubcommitteeIndex: 0,
		BeaconBlockRoot:   root,
	}
	resp, err := server.ProduceSyncCommitteeContribution(ctx, req)
	require.NoError(t, err)
	assert.Equal(t, primitives.Slot(0), resp.Data.Slot)
	assert.Equal(t, uint64(0), resp.Data.SubcommitteeIndex)
	assert.DeepEqual(t, root, resp.Data.BeaconBlockRoot)
	aggregationBits := resp.Data.AggregationBits
	assert.Equal(t, true, aggregationBits.BitAt(0))
	assert.DeepEqual(t, sig, resp.Data.Signature)

	syncCommitteePool = synccommittee.NewStore()
	v1Server = &v1alpha1validator.Server{
		SyncCommitteePool: syncCommitteePool,
		HeadFetcher: &mockChain.ChainService{
			SyncCommitteeIndices: []primitives.CommitteeIndex{0},
		},
	}
	server = Server{
		V1Alpha1Server:    v1Server,
		SyncCommitteePool: syncCommitteePool,
	}
	req = &ethpbv2.ProduceSyncCommitteeContributionRequest{
		Slot:              0,
		SubcommitteeIndex: 0,
		BeaconBlockRoot:   root,
	}
	_, err = server.ProduceSyncCommitteeContribution(ctx, req)
	assert.ErrorContains(t, "No subcommittee messages found", err)
}

func TestSubmitContributionAndProofs(t *testing.T) {
	ctx := context.Background()
	sig := bls.NewAggregateSignature().Marshal()
	root := bytesutil.PadTo([]byte("root"), 32)
	proof := bytesutil.PadTo([]byte("proof"), 96)
	aggBits := bitfield.NewBitvector128()
	aggBits.SetBitAt(0, true)
	v1Server := &v1alpha1validator.Server{
		P2P:               &p2pmock.MockBroadcaster{},
		OperationNotifier: (&mockChain.ChainService{}).OperationNotifier(),
	}
	server := &Server{
		V1Alpha1Server: v1Server,
	}

	t.Run("Single contribution", func(t *testing.T) {
		v1Server.SyncCommitteePool = synccommittee.NewStore()
		req := &ethpbv2.SubmitContributionAndProofsRequest{
			Data: []*ethpbv2.SignedContributionAndProof{
				{
					Message: &ethpbv2.ContributionAndProof{
						AggregatorIndex: 0,
						Contribution: &ethpbv2.SyncCommitteeContribution{
							Slot:              0,
							BeaconBlockRoot:   root,
							SubcommitteeIndex: 0,
							AggregationBits:   aggBits,
							Signature:         sig,
						},
						SelectionProof: proof,
					},
					Signature: sig,
				},
			},
		}

		_, err := server.SubmitContributionAndProofs(ctx, req)
		require.NoError(t, err)
		savedMsgs, err := v1Server.SyncCommitteePool.SyncCommitteeContributions(0)
		require.NoError(t, err)
		expectedContribution := &ethpbalpha.SyncCommitteeContribution{
			Slot:              req.Data[0].Message.Contribution.Slot,
			BlockRoot:         req.Data[0].Message.Contribution.BeaconBlockRoot,
			SubcommitteeIndex: req.Data[0].Message.Contribution.SubcommitteeIndex,
			AggregationBits:   req.Data[0].Message.Contribution.AggregationBits,
			Signature:         req.Data[0].Message.Contribution.Signature,
		}
		require.DeepEqual(t, []*ethpbalpha.SyncCommitteeContribution{expectedContribution}, savedMsgs)
	})

	t.Run("Multiple contributions", func(t *testing.T) {
		v1Server.SyncCommitteePool = synccommittee.NewStore()
		req := &ethpbv2.SubmitContributionAndProofsRequest{
			Data: []*ethpbv2.SignedContributionAndProof{
				{
					Message: &ethpbv2.ContributionAndProof{
						AggregatorIndex: 0,
						Contribution: &ethpbv2.SyncCommitteeContribution{
							Slot:              0,
							BeaconBlockRoot:   root,
							SubcommitteeIndex: 0,
							AggregationBits:   aggBits,
							Signature:         sig,
						},
						SelectionProof: proof,
					},
					Signature: sig,
				},
				{
					Message: &ethpbv2.ContributionAndProof{
						AggregatorIndex: 1,
						Contribution: &ethpbv2.SyncCommitteeContribution{
							Slot:              1,
							BeaconBlockRoot:   root,
							SubcommitteeIndex: 1,
							AggregationBits:   aggBits,
							Signature:         sig,
						},
						SelectionProof: proof,
					},
					Signature: sig,
				},
			},
		}

		_, err := server.SubmitContributionAndProofs(ctx, req)
		require.NoError(t, err)
		savedMsgs, err := v1Server.SyncCommitteePool.SyncCommitteeContributions(0)
		require.NoError(t, err)
		expectedContributions := []*ethpbalpha.SyncCommitteeContribution{
			{
				Slot:              req.Data[0].Message.Contribution.Slot,
				BlockRoot:         req.Data[0].Message.Contribution.BeaconBlockRoot,
				SubcommitteeIndex: req.Data[0].Message.Contribution.SubcommitteeIndex,
				AggregationBits:   req.Data[0].Message.Contribution.AggregationBits,
				Signature:         req.Data[0].Message.Contribution.Signature,
			},
		}
		require.DeepEqual(t, expectedContributions, savedMsgs)
		savedMsgs, err = v1Server.SyncCommitteePool.SyncCommitteeContributions(1)
		require.NoError(t, err)
		expectedContributions = []*ethpbalpha.SyncCommitteeContribution{
			{
				Slot:              req.Data[1].Message.Contribution.Slot,
				BlockRoot:         req.Data[1].Message.Contribution.BeaconBlockRoot,
				SubcommitteeIndex: req.Data[1].Message.Contribution.SubcommitteeIndex,
				AggregationBits:   req.Data[1].Message.Contribution.AggregationBits,
				Signature:         req.Data[1].Message.Contribution.Signature,
			},
		}
		require.DeepEqual(t, expectedContributions, savedMsgs)
	})
}

func TestPrepareBeaconProposer(t *testing.T) {
	type args struct {
		request *ethpbv1.PrepareBeaconProposerRequest
	}
	tests := []struct {
		name    string
		args    args
		wantErr string
	}{
		{
			name: "Happy Path",
			args: args{
				request: &ethpbv1.PrepareBeaconProposerRequest{
					Recipients: []*ethpbv1.PrepareBeaconProposerRequest_FeeRecipientContainer{
						{
							FeeRecipient:   make([]byte, fieldparams.FeeRecipientLength),
							ValidatorIndex: 1,
						},
					},
				},
			},
			wantErr: "",
		},
		{
			name: "invalid fee recipient length",
			args: args{
				request: &ethpbv1.PrepareBeaconProposerRequest{
					Recipients: []*ethpbv1.PrepareBeaconProposerRequest_FeeRecipientContainer{
						{
							FeeRecipient:   make([]byte, fieldparams.BLSPubkeyLength),
							ValidatorIndex: 1,
						},
					},
				},
			},
			wantErr: "Invalid fee recipient address",
		},
	}
	for _, tt := range tests {
		t.Run(tt.name, func(t *testing.T) {
			db := dbutil.SetupDB(t)
			ctx := context.Background()
			hook := logTest.NewGlobal()
			server := &Server{
				BeaconDB: db,
			}
			_, err := server.PrepareBeaconProposer(ctx, tt.args.request)
			if tt.wantErr != "" {
				require.ErrorContains(t, tt.wantErr, err)
				return
			}
			require.NoError(t, err)
			address, err := server.BeaconDB.FeeRecipientByValidatorID(ctx, 1)
			require.NoError(t, err)
			require.Equal(t, common.BytesToAddress(tt.args.request.Recipients[0].FeeRecipient), address)
			indexs := make([]primitives.ValidatorIndex, len(tt.args.request.Recipients))
			for i, recipient := range tt.args.request.Recipients {
				indexs[i] = recipient.ValidatorIndex
			}
			require.LogsContain(t, hook, fmt.Sprintf(`validatorIndices="%v"`, indexs))
		})
	}
}
func TestProposer_PrepareBeaconProposerOverlapping(t *testing.T) {
	hook := logTest.NewGlobal()
	db := dbutil.SetupDB(t)
	ctx := context.Background()
	proposerServer := &Server{BeaconDB: db}

	// New validator
	f := bytesutil.PadTo([]byte{0xFF, 0x01, 0xFF, 0x01, 0xFF, 0x01, 0xFF, 0x01, 0xFF, 0xFF, 0x01, 0xFF, 0x01, 0xFF, 0x01, 0xFF, 0x01, 0xFF}, fieldparams.FeeRecipientLength)
	req := &ethpbv1.PrepareBeaconProposerRequest{
		Recipients: []*ethpbv1.PrepareBeaconProposerRequest_FeeRecipientContainer{
			{FeeRecipient: f, ValidatorIndex: 1},
		},
	}
	_, err := proposerServer.PrepareBeaconProposer(ctx, req)
	require.NoError(t, err)
	require.LogsContain(t, hook, "Updated fee recipient addresses for validator indices")

	// Same validator
	hook.Reset()
	_, err = proposerServer.PrepareBeaconProposer(ctx, req)
	require.NoError(t, err)
	require.LogsDoNotContain(t, hook, "Updated fee recipient addresses for validator indices")

	// Same validator with different fee recipient
	hook.Reset()
	f = bytesutil.PadTo([]byte{0x01, 0x01, 0xFF, 0x01, 0xFF, 0x01, 0xFF, 0x01, 0xFF, 0xFF, 0x01, 0xFF, 0x01, 0xFF, 0x01, 0xFF, 0x01, 0xFF}, fieldparams.FeeRecipientLength)
	req = &ethpbv1.PrepareBeaconProposerRequest{
		Recipients: []*ethpbv1.PrepareBeaconProposerRequest_FeeRecipientContainer{
			{FeeRecipient: f, ValidatorIndex: 1},
		},
	}
	_, err = proposerServer.PrepareBeaconProposer(ctx, req)
	require.NoError(t, err)
	require.LogsContain(t, hook, "Updated fee recipient addresses for validator indices")

	// More than one validator
	hook.Reset()
	f = bytesutil.PadTo([]byte{0x01, 0x01, 0xFF, 0x01, 0xFF, 0x01, 0xFF, 0x01, 0xFF, 0xFF, 0x01, 0xFF, 0x01, 0xFF, 0x01, 0xFF, 0x01, 0xFF}, fieldparams.FeeRecipientLength)
	req = &ethpbv1.PrepareBeaconProposerRequest{
		Recipients: []*ethpbv1.PrepareBeaconProposerRequest_FeeRecipientContainer{
			{FeeRecipient: f, ValidatorIndex: 1},
			{FeeRecipient: f, ValidatorIndex: 2},
		},
	}
	_, err = proposerServer.PrepareBeaconProposer(ctx, req)
	require.NoError(t, err)
	require.LogsContain(t, hook, "Updated fee recipient addresses for validator indices")

	// Same validators
	hook.Reset()
	_, err = proposerServer.PrepareBeaconProposer(ctx, req)
	require.NoError(t, err)
	require.LogsDoNotContain(t, hook, "Updated fee recipient addresses for validator indices")
}

func BenchmarkServer_PrepareBeaconProposer(b *testing.B) {
	db := dbutil.SetupDB(b)
	ctx := context.Background()
	proposerServer := &Server{BeaconDB: db}

	f := bytesutil.PadTo([]byte{0xFF, 0x01, 0xFF, 0x01, 0xFF, 0x01, 0xFF, 0x01, 0xFF, 0xFF, 0x01, 0xFF, 0x01, 0xFF, 0x01, 0xFF, 0x01, 0xFF}, fieldparams.FeeRecipientLength)
	recipients := make([]*ethpbv1.PrepareBeaconProposerRequest_FeeRecipientContainer, 0)
	for i := 0; i < 10000; i++ {
		recipients = append(recipients, &ethpbv1.PrepareBeaconProposerRequest_FeeRecipientContainer{FeeRecipient: f, ValidatorIndex: primitives.ValidatorIndex(i)})
	}

	req := &ethpbv1.PrepareBeaconProposerRequest{
		Recipients: recipients,
	}
	b.ResetTimer()
	for i := 0; i < b.N; i++ {
		_, err := proposerServer.PrepareBeaconProposer(ctx, req)
		if err != nil {
			b.Fatal(err)
		}
	}
}

func TestServer_SubmitValidatorRegistrations(t *testing.T) {
	type args struct {
		request *ethpbv1.SubmitValidatorRegistrationsRequest
	}
	tests := []struct {
		name    string
		args    args
		wantErr string
	}{
		{
			name: "Happy Path",
			args: args{
				request: &ethpbv1.SubmitValidatorRegistrationsRequest{
					Registrations: []*ethpbv1.SubmitValidatorRegistrationsRequest_SignedValidatorRegistration{
						{
							Message: &ethpbv1.SubmitValidatorRegistrationsRequest_ValidatorRegistration{
								FeeRecipient: make([]byte, fieldparams.BLSPubkeyLength),
								GasLimit:     30000000,
								Timestamp:    uint64(time.Now().Unix()),
								Pubkey:       make([]byte, fieldparams.BLSPubkeyLength),
							},
							Signature: make([]byte, fieldparams.BLSSignatureLength),
						},
					},
				},
			},
			wantErr: "",
		},
		{
			name: "Empty Request",
			args: args{
				request: &ethpbv1.SubmitValidatorRegistrationsRequest{
					Registrations: []*ethpbv1.SubmitValidatorRegistrationsRequest_SignedValidatorRegistration{},
				},
			},
			wantErr: "Validator registration request is empty",
		},
	}
	for _, tt := range tests {
		t.Run(tt.name, func(t *testing.T) {
			db := dbutil.SetupDB(t)
			ctx := context.Background()
			server := &Server{
				BlockBuilder: &builderTest.MockBuilderService{
					HasConfigured: true,
				},
				BeaconDB: db,
			}
			_, err := server.SubmitValidatorRegistration(ctx, tt.args.request)
			if tt.wantErr != "" {
				require.ErrorContains(t, tt.wantErr, err)
				return
			}
			require.NoError(t, err)
		})
	}
}

func TestGetLiveness(t *testing.T) {
	ctx := context.Background()

	// Setup:
	// Epoch 0 - both validators not live
	// Epoch 1 - validator with index 1 is live
	// Epoch 2 - validator with index 0 is live
	oldSt, err := util.NewBeaconStateBellatrix()
	require.NoError(t, err)
	require.NoError(t, oldSt.AppendCurrentParticipationBits(0))
	require.NoError(t, oldSt.AppendCurrentParticipationBits(0))
	headSt, err := util.NewBeaconStateBellatrix()
	require.NoError(t, err)
	require.NoError(t, headSt.SetSlot(params.BeaconConfig().SlotsPerEpoch*2))
	require.NoError(t, headSt.AppendPreviousParticipationBits(0))
	require.NoError(t, headSt.AppendPreviousParticipationBits(1))
	require.NoError(t, headSt.AppendCurrentParticipationBits(1))
	require.NoError(t, headSt.AppendCurrentParticipationBits(0))

	server := &Server{
		HeadFetcher: &mockChain.ChainService{State: headSt},
		Stater: &testutil.MockStater{
			// We configure states for last slots of an epoch
			StatesBySlot: map[primitives.Slot]state.BeaconState{
				params.BeaconConfig().SlotsPerEpoch - 1:   oldSt,
				params.BeaconConfig().SlotsPerEpoch*3 - 1: headSt,
			},
		},
	}

	t.Run("old epoch", func(t *testing.T) {
		resp, err := server.GetLiveness(ctx, &ethpbv2.GetLivenessRequest{
			Epoch: 0,
			Index: []primitives.ValidatorIndex{0, 1},
		})
		require.NoError(t, err)
		data0 := resp.Data[0]
		data1 := resp.Data[1]
		assert.Equal(t, true, (data0.Index == 0 && !data0.IsLive) || (data0.Index == 1 && !data0.IsLive))
		assert.Equal(t, true, (data1.Index == 0 && !data1.IsLive) || (data1.Index == 1 && !data1.IsLive))
	})
	t.Run("previous epoch", func(t *testing.T) {
		resp, err := server.GetLiveness(ctx, &ethpbv2.GetLivenessRequest{
			Epoch: 1,
			Index: []primitives.ValidatorIndex{0, 1},
		})
		require.NoError(t, err)
		data0 := resp.Data[0]
		data1 := resp.Data[1]
		assert.Equal(t, true, (data0.Index == 0 && !data0.IsLive) || (data0.Index == 1 && data0.IsLive))
		assert.Equal(t, true, (data1.Index == 0 && !data1.IsLive) || (data1.Index == 1 && data1.IsLive))
	})
	t.Run("current epoch", func(t *testing.T) {
		resp, err := server.GetLiveness(ctx, &ethpbv2.GetLivenessRequest{
			Epoch: 2,
			Index: []primitives.ValidatorIndex{0, 1},
		})
		require.NoError(t, err)
		data0 := resp.Data[0]
		data1 := resp.Data[1]
		assert.Equal(t, true, (data0.Index == 0 && data0.IsLive) || (data0.Index == 1 && !data0.IsLive))
		assert.Equal(t, true, (data1.Index == 0 && data1.IsLive) || (data1.Index == 1 && !data1.IsLive))
	})
	t.Run("future epoch", func(t *testing.T) {
		_, err := server.GetLiveness(ctx, &ethpbv2.GetLivenessRequest{
			Epoch: 3,
			Index: []primitives.ValidatorIndex{0, 1},
		})
		require.ErrorContains(t, "Requested epoch cannot be in the future", err)
	})
	t.Run("unknown validator index", func(t *testing.T) {
		_, err := server.GetLiveness(ctx, &ethpbv2.GetLivenessRequest{
			Epoch: 0,
			Index: []primitives.ValidatorIndex{0, 1, 2},
		})
		require.ErrorContains(t, "Validator index 2 is invalid", err)
	})
}<|MERGE_RESOLUTION|>--- conflicted
+++ resolved
@@ -776,1786 +776,6 @@
 
 		resp, err := server.ProduceBlockV2(ctx, &ethpbv1.ProduceBlockRequest{})
 		require.NoError(t, err)
-<<<<<<< HEAD
-		assert.Equal(t, ethpbv2.Version_ALTAIR, resp.Version)
-
-		expectedBlock := &ethpbv2.BeaconBlockAltair{
-			Slot:          1,
-			ProposerIndex: 19,
-			ParentRoot:    []byte{162, 206, 194, 54, 242, 248, 88, 148, 193, 141, 39, 23, 91, 116, 219, 219, 2, 248, 4, 155, 159, 201, 41, 156, 130, 57, 167, 176, 153, 18, 73, 148},
-			StateRoot:     []byte{144, 220, 158, 2, 142, 57, 111, 170, 148, 225, 129, 23, 103, 232, 44, 1, 222, 77, 36, 110, 118, 237, 184, 77, 253, 182, 0, 62, 168, 56, 105, 95},
-			Body: &ethpbv2.BeaconBlockBodyAltair{
-				RandaoReveal: randaoReveal,
-				Eth1Data: &ethpbv1.Eth1Data{
-					DepositRoot:  []byte{124, 159, 161, 54, 212, 65, 63, 166, 23, 54, 55, 232, 131, 182, 153, 141, 50, 225, 214, 117, 248, 140, 221, 255, 157, 203, 207, 51, 24, 32, 244, 184},
-					DepositCount: params.BeaconConfig().SyncCommitteeSize,
-					BlockHash:    []byte{8, 83, 63, 107, 189, 73, 117, 17, 62, 79, 12, 177, 4, 171, 205, 236, 29, 134, 217, 157, 87, 130, 180, 169, 167, 246, 39, 12, 14, 187, 106, 39},
-				},
-				Graffiti: graffiti[:],
-				ProposerSlashings: []*ethpbv1.ProposerSlashing{
-					{
-						SignedHeader_1: &ethpbv1.SignedBeaconBlockHeader{
-							Message: &ethpbv1.BeaconBlockHeader{
-								Slot:          proposerSlashing.Header_1.Header.Slot,
-								ProposerIndex: proposerSlashing.Header_1.Header.ProposerIndex,
-								ParentRoot:    proposerSlashing.Header_1.Header.ParentRoot,
-								StateRoot:     proposerSlashing.Header_1.Header.StateRoot,
-								BodyRoot:      proposerSlashing.Header_1.Header.BodyRoot,
-							},
-							Signature: proposerSlashing.Header_1.Signature,
-						},
-						SignedHeader_2: &ethpbv1.SignedBeaconBlockHeader{
-							Message: &ethpbv1.BeaconBlockHeader{
-								Slot:          proposerSlashing.Header_2.Header.Slot,
-								ProposerIndex: proposerSlashing.Header_2.Header.ProposerIndex,
-								ParentRoot:    proposerSlashing.Header_2.Header.ParentRoot,
-								StateRoot:     proposerSlashing.Header_2.Header.StateRoot,
-								BodyRoot:      proposerSlashing.Header_2.Header.BodyRoot,
-							},
-							Signature: proposerSlashing.Header_2.Signature,
-						},
-					},
-				},
-				AttesterSlashings: []*ethpbv1.AttesterSlashing{
-					{
-						Attestation_1: &ethpbv1.IndexedAttestation{
-							AttestingIndices: attesterSlashing.Attestation_1.AttestingIndices,
-							Data: &ethpbv1.AttestationData{
-								Slot:            attesterSlashing.Attestation_1.Data.Slot,
-								Index:           attesterSlashing.Attestation_1.Data.CommitteeIndex,
-								BeaconBlockRoot: attesterSlashing.Attestation_1.Data.BeaconBlockRoot,
-								Source: &ethpbv1.Checkpoint{
-									Epoch: attesterSlashing.Attestation_1.Data.Source.Epoch,
-									Root:  attesterSlashing.Attestation_1.Data.Source.Root,
-								},
-								Target: &ethpbv1.Checkpoint{
-									Epoch: attesterSlashing.Attestation_1.Data.Target.Epoch,
-									Root:  attesterSlashing.Attestation_1.Data.Target.Root,
-								},
-							},
-							Signature: attesterSlashing.Attestation_1.Signature,
-						},
-						Attestation_2: &ethpbv1.IndexedAttestation{
-							AttestingIndices: attesterSlashing.Attestation_2.AttestingIndices,
-							Data: &ethpbv1.AttestationData{
-								Slot:            attesterSlashing.Attestation_2.Data.Slot,
-								Index:           attesterSlashing.Attestation_2.Data.CommitteeIndex,
-								BeaconBlockRoot: attesterSlashing.Attestation_2.Data.BeaconBlockRoot,
-								Source: &ethpbv1.Checkpoint{
-									Epoch: attesterSlashing.Attestation_2.Data.Source.Epoch,
-									Root:  attesterSlashing.Attestation_2.Data.Source.Root,
-								},
-								Target: &ethpbv1.Checkpoint{
-									Epoch: attesterSlashing.Attestation_2.Data.Target.Epoch,
-									Root:  attesterSlashing.Attestation_2.Data.Target.Root,
-								},
-							},
-							Signature: attesterSlashing.Attestation_2.Signature,
-						},
-					},
-				},
-				SyncAggregate: &ethpbv1.SyncAggregate{
-					SyncCommitteeBits:      []byte{170, 170, 170, 170, 170, 170, 170, 170, 170, 170, 170, 170, 170, 170, 170, 170, 0, 0, 0, 0, 0, 0, 0, 0, 0, 0, 0, 0, 0, 0, 0, 0, 0, 0, 0, 0, 0, 0, 0, 0, 0, 0, 0, 0, 0, 0, 0, 0, 0, 0, 0, 0, 0, 0, 0, 0, 0, 0, 0, 0, 0, 0, 0, 0},
-					SyncCommitteeSignature: []byte{130, 228, 60, 221, 180, 9, 29, 148, 136, 255, 135, 183, 146, 130, 88, 240, 116, 219, 183, 208, 148, 211, 202, 78, 240, 120, 60, 99, 77, 76, 109, 210, 163, 243, 244, 25, 70, 184, 29, 252, 138, 128, 202, 173, 1, 166, 48, 49, 11, 136, 42, 124, 163, 187, 206, 253, 214, 149, 114, 137, 146, 123, 197, 187, 250, 204, 59, 196, 87, 195, 48, 11, 116, 123, 58, 49, 62, 98, 193, 166, 0, 172, 15, 253, 130, 88, 46, 110, 45, 84, 57, 107, 83, 182, 127, 105},
-				},
-			},
-		}
-		expectedData, err := expectedBlock.MarshalSSZ()
-		assert.NoError(t, err)
-		assert.DeepEqual(t, expectedData, resp.Data)
-	})
-
-	t.Run("Bellatrix", func(t *testing.T) {
-		db := dbutil.SetupDB(t)
-		ctx := context.Background()
-
-		params.SetupTestConfigCleanup(t)
-		bc := params.BeaconConfig()
-		bc.AltairForkEpoch = primitives.Epoch(0)
-		bc.BellatrixForkEpoch = primitives.Epoch(1)
-		params.OverrideBeaconConfig(bc)
-
-		bs, privKeys := util.DeterministicGenesisStateBellatrix(t, params.BeaconConfig().SyncCommitteeSize)
-		require.NoError(t, bs.SetSlot(params.BeaconConfig().SlotsPerEpoch))
-		syncCommittee, err := altair.NextSyncCommittee(context.Background(), bs)
-		require.NoError(t, err)
-		require.NoError(t, bs.SetCurrentSyncCommittee(syncCommittee))
-		require.NoError(t, bs.SetNextSyncCommittee(syncCommittee))
-
-		stateRoot, err := bs.HashTreeRoot(ctx)
-		require.NoError(t, err, "Could not hash genesis state")
-		genesisBlock := util.NewBeaconBlockBellatrix()
-		genesisBlock.Block.StateRoot = stateRoot[:]
-		util.SaveBlock(t, ctx, db, genesisBlock)
-		parentRoot, err := genesisBlock.Block.HashTreeRoot()
-		require.NoError(t, err)
-
-		require.NoError(t, db.SaveState(ctx, bs, parentRoot), "Could not save genesis state")
-		require.NoError(t, db.SaveHeadBlockRoot(ctx, parentRoot), "Could not save genesis state")
-
-		mockChainService := &mockChain.ChainService{State: bs, Root: parentRoot[:], ForkChoiceStore: doublylinkedtree.New()}
-		v1Alpha1Server := &v1alpha1validator.Server{
-			ExecutionEngineCaller: &mockExecution.EngineClient{
-				ExecutionBlock: &enginev1.ExecutionBlock{
-					TotalDifficulty: "0x1",
-				},
-			},
-			TimeFetcher:            &mockChain.ChainService{},
-			HeadFetcher:            mockChainService,
-			OptimisticModeFetcher:  mockChainService,
-			SyncChecker:            &mockSync.Sync{IsSyncing: false},
-			BlockReceiver:          mockChainService,
-			ForkFetcher:            mockChainService,
-			ForkchoiceFetcher:      mockChainService,
-			ChainStartFetcher:      &mockExecution.Chain{},
-			Eth1InfoFetcher:        &mockExecution.Chain{},
-			Eth1BlockFetcher:       &mockExecution.Chain{},
-			MockEth1Votes:          true,
-			AttPool:                attestations.NewPool(),
-			SlashingsPool:          slashings.NewPool(),
-			ExitPool:               voluntaryexits.NewPool(),
-			StateGen:               stategen.New(db, doublylinkedtree.New()),
-			SyncCommitteePool:      synccommittee.NewStore(),
-			ProposerSlotIndexCache: cache.NewProposerPayloadIDsCache(),
-			BlockBuilder: &builderTest.MockBuilderService{
-				HasConfigured: true,
-			},
-		}
-
-		proposerSlashings := make([]*ethpbalpha.ProposerSlashing, 1)
-		proposerSlashing, err := util.GenerateProposerSlashingForValidator(
-			bs,
-			privKeys[0],
-			0,
-		)
-		require.NoError(t, err)
-		proposerSlashings[0] = proposerSlashing
-		err = v1Alpha1Server.SlashingsPool.InsertProposerSlashing(context.Background(), bs, proposerSlashing)
-		require.NoError(t, err)
-
-		attSlashings := make([]*ethpbalpha.AttesterSlashing, params.BeaconConfig().MaxAttesterSlashings)
-		attesterSlashing, err := util.GenerateAttesterSlashingForValidator(
-			bs,
-			privKeys[1],
-			1,
-		)
-		require.NoError(t, err)
-		attSlashings[0] = attesterSlashing
-		err = v1Alpha1Server.SlashingsPool.InsertAttesterSlashing(context.Background(), bs, attesterSlashing)
-		require.NoError(t, err)
-
-		aggregationBits := bitfield.NewBitvector128()
-		for i := range aggregationBits {
-			aggregationBits[i] = 0xAA
-		}
-
-		syncCommitteeIndices, err := altair.NextSyncCommitteeIndices(context.Background(), bs)
-		require.NoError(t, err)
-		sigs := make([]bls.Signature, 0, len(syncCommitteeIndices))
-		for i, indice := range syncCommitteeIndices {
-			if aggregationBits.BitAt(uint64(i)) {
-				b := p2pType.SSZBytes(parentRoot[:])
-				sb, err := signing.ComputeDomainAndSign(bs, coreTime.CurrentEpoch(bs), &b, params.BeaconConfig().DomainSyncCommittee, privKeys[indice])
-				require.NoError(t, err)
-				sig, err := bls.SignatureFromBytes(sb)
-				require.NoError(t, err)
-				sigs = append(sigs, sig)
-			}
-		}
-		aggregatedSig := bls.AggregateSignatures(sigs).Marshal()
-		contribution := &ethpbalpha.SyncCommitteeContribution{
-			Slot:              params.BeaconConfig().SlotsPerEpoch,
-			BlockRoot:         parentRoot[:],
-			SubcommitteeIndex: 0,
-			AggregationBits:   aggregationBits,
-			Signature:         aggregatedSig,
-		}
-		require.NoError(t, v1Alpha1Server.SyncCommitteePool.SaveSyncCommitteeContribution(contribution))
-
-		v1Server := &Server{
-			V1Alpha1Server: v1Alpha1Server,
-			SyncChecker:    &mockSync.Sync{IsSyncing: false},
-		}
-		randaoReveal, err := util.RandaoReveal(bs, 1, privKeys)
-		require.NoError(t, err)
-		graffiti := bytesutil.ToBytes32([]byte("eth2"))
-
-		req := &ethpbv1.ProduceBlockRequest{
-			Slot:         params.BeaconConfig().SlotsPerEpoch + 1,
-			RandaoReveal: randaoReveal,
-			Graffiti:     graffiti[:],
-		}
-		v1Server.V1Alpha1Server.BeaconDB = db
-		require.NoError(t, v1Alpha1Server.BeaconDB.SaveRegistrationsByValidatorIDs(ctx, []primitives.ValidatorIndex{348},
-			[]*ethpbalpha.ValidatorRegistrationV1{{FeeRecipient: bytesutil.PadTo([]byte{}, fieldparams.FeeRecipientLength), Pubkey: bytesutil.PadTo([]byte{}, fieldparams.BLSPubkeyLength)}}))
-
-		resp, err := v1Server.ProduceBlockV2SSZ(ctx, req)
-		require.NoError(t, err)
-		assert.Equal(t, ethpbv2.Version_BELLATRIX, resp.Version)
-
-		expectedBlock := &ethpbv2.BeaconBlockBellatrix{
-			Slot:          33,
-			ProposerIndex: 348,
-			ParentRoot:    []byte{228, 15, 208, 120, 31, 194, 202, 144, 41, 107, 98, 126, 162, 234, 190, 94, 174, 176, 69, 177, 103, 82, 69, 254, 0, 230, 192, 67, 158, 29, 141, 85},
-			StateRoot:     []byte{143, 107, 161, 135, 58, 60, 195, 107, 55, 142, 122, 111, 184, 1, 19, 233, 145, 204, 160, 226, 148, 67, 194, 102, 79, 196, 74, 242, 174, 108, 68, 82},
-			Body: &ethpbv2.BeaconBlockBodyBellatrix{
-				RandaoReveal: randaoReveal,
-				Eth1Data: &ethpbv1.Eth1Data{
-					DepositRoot:  []byte{40, 2, 99, 184, 81, 91, 153, 196, 115, 217, 104, 93, 31, 202, 27, 153, 42, 224, 148, 156, 116, 43, 161, 28, 155, 166, 37, 217, 205, 152, 69, 6},
-					DepositCount: params.BeaconConfig().SyncCommitteeSize,
-					BlockHash:    []byte{226, 231, 104, 45, 7, 68, 48, 54, 228, 109, 84, 245, 125, 45, 227, 127, 135, 155, 63, 38, 241, 251, 129, 192, 248, 49, 9, 120, 146, 18, 34, 228},
-				},
-				Graffiti: graffiti[:],
-				ProposerSlashings: []*ethpbv1.ProposerSlashing{
-					{
-						SignedHeader_1: &ethpbv1.SignedBeaconBlockHeader{
-							Message: &ethpbv1.BeaconBlockHeader{
-								Slot:          proposerSlashing.Header_1.Header.Slot,
-								ProposerIndex: proposerSlashing.Header_1.Header.ProposerIndex,
-								ParentRoot:    proposerSlashing.Header_1.Header.ParentRoot,
-								StateRoot:     proposerSlashing.Header_1.Header.StateRoot,
-								BodyRoot:      proposerSlashing.Header_1.Header.BodyRoot,
-							},
-							Signature: proposerSlashing.Header_1.Signature,
-						},
-						SignedHeader_2: &ethpbv1.SignedBeaconBlockHeader{
-							Message: &ethpbv1.BeaconBlockHeader{
-								Slot:          proposerSlashing.Header_2.Header.Slot,
-								ProposerIndex: proposerSlashing.Header_2.Header.ProposerIndex,
-								ParentRoot:    proposerSlashing.Header_2.Header.ParentRoot,
-								StateRoot:     proposerSlashing.Header_2.Header.StateRoot,
-								BodyRoot:      proposerSlashing.Header_2.Header.BodyRoot,
-							},
-							Signature: proposerSlashing.Header_2.Signature,
-						},
-					},
-				},
-				AttesterSlashings: []*ethpbv1.AttesterSlashing{
-					{
-						Attestation_1: &ethpbv1.IndexedAttestation{
-							AttestingIndices: attesterSlashing.Attestation_1.AttestingIndices,
-							Data: &ethpbv1.AttestationData{
-								Slot:            attesterSlashing.Attestation_1.Data.Slot,
-								Index:           attesterSlashing.Attestation_1.Data.CommitteeIndex,
-								BeaconBlockRoot: attesterSlashing.Attestation_1.Data.BeaconBlockRoot,
-								Source: &ethpbv1.Checkpoint{
-									Epoch: attesterSlashing.Attestation_1.Data.Source.Epoch,
-									Root:  attesterSlashing.Attestation_1.Data.Source.Root,
-								},
-								Target: &ethpbv1.Checkpoint{
-									Epoch: attesterSlashing.Attestation_1.Data.Target.Epoch,
-									Root:  attesterSlashing.Attestation_1.Data.Target.Root,
-								},
-							},
-							Signature: attesterSlashing.Attestation_1.Signature,
-						},
-						Attestation_2: &ethpbv1.IndexedAttestation{
-							AttestingIndices: attesterSlashing.Attestation_2.AttestingIndices,
-							Data: &ethpbv1.AttestationData{
-								Slot:            attesterSlashing.Attestation_2.Data.Slot,
-								Index:           attesterSlashing.Attestation_2.Data.CommitteeIndex,
-								BeaconBlockRoot: attesterSlashing.Attestation_2.Data.BeaconBlockRoot,
-								Source: &ethpbv1.Checkpoint{
-									Epoch: attesterSlashing.Attestation_2.Data.Source.Epoch,
-									Root:  attesterSlashing.Attestation_2.Data.Source.Root,
-								},
-								Target: &ethpbv1.Checkpoint{
-									Epoch: attesterSlashing.Attestation_2.Data.Target.Epoch,
-									Root:  attesterSlashing.Attestation_2.Data.Target.Root,
-								},
-							},
-							Signature: attesterSlashing.Attestation_2.Signature,
-						},
-					},
-				},
-				SyncAggregate: &ethpbv1.SyncAggregate{
-					SyncCommitteeBits:      []byte{170, 170, 170, 170, 170, 170, 170, 170, 170, 170, 170, 170, 170, 170, 170, 170, 0, 0, 0, 0, 0, 0, 0, 0, 0, 0, 0, 0, 0, 0, 0, 0, 0, 0, 0, 0, 0, 0, 0, 0, 0, 0, 0, 0, 0, 0, 0, 0, 0, 0, 0, 0, 0, 0, 0, 0, 0, 0, 0, 0, 0, 0, 0, 0},
-					SyncCommitteeSignature: []byte{153, 51, 238, 112, 158, 23, 41, 26, 18, 53, 3, 111, 57, 180, 45, 131, 90, 249, 28, 23, 153, 188, 171, 204, 45, 180, 133, 236, 47, 203, 119, 132, 162, 17, 61, 60, 122, 161, 45, 136, 130, 174, 120, 60, 64, 144, 6, 34, 24, 87, 41, 77, 16, 223, 36, 125, 80, 185, 178, 234, 74, 184, 196, 45, 242, 47, 124, 178, 83, 65, 106, 26, 179, 178, 27, 4, 72, 79, 191, 128, 114, 51, 246, 147, 3, 55, 210, 64, 148, 78, 144, 45, 97, 182, 157, 206},
-				},
-				ExecutionPayload: &enginev1.ExecutionPayload{
-					ParentHash:    make([]byte, 32),
-					FeeRecipient:  make([]byte, 20),
-					StateRoot:     make([]byte, 32),
-					ReceiptsRoot:  make([]byte, 32),
-					LogsBloom:     make([]byte, 256),
-					PrevRandao:    make([]byte, 32),
-					ExtraData:     nil,
-					BaseFeePerGas: make([]byte, 32),
-					BlockHash:     make([]byte, 32),
-					Transactions:  nil,
-				},
-			},
-		}
-		expectedData, err := expectedBlock.MarshalSSZ()
-		assert.NoError(t, err)
-		assert.DeepEqual(t, expectedData, resp.Data)
-	})
-
-	t.Run("Capella", func(t *testing.T) {
-		db := dbutil.SetupDB(t)
-		ctx := context.Background()
-
-		params.SetupTestConfigCleanup(t)
-		bc := params.BeaconConfig()
-		bc.AltairForkEpoch = primitives.Epoch(0)
-		bc.BellatrixForkEpoch = primitives.Epoch(1)
-		bc.CapellaForkEpoch = primitives.Epoch(2)
-		params.OverrideBeaconConfig(bc)
-
-		bs, privKeys := util.DeterministicGenesisStateCapella(t, params.BeaconConfig().SyncCommitteeSize)
-		require.NoError(t, bs.SetSlot(params.BeaconConfig().SlotsPerEpoch*2))
-		syncCommittee, err := altair.NextSyncCommittee(context.Background(), bs)
-		require.NoError(t, err)
-		require.NoError(t, bs.SetCurrentSyncCommittee(syncCommittee))
-		require.NoError(t, bs.SetNextSyncCommittee(syncCommittee))
-
-		stateRoot, err := bs.HashTreeRoot(ctx)
-		require.NoError(t, err, "Could not hash genesis state")
-		genesisBlock := util.NewBeaconBlockCapella()
-		genesisBlock.Block.StateRoot = stateRoot[:]
-		util.SaveBlock(t, ctx, db, genesisBlock)
-		parentRoot, err := genesisBlock.Block.HashTreeRoot()
-		require.NoError(t, err)
-
-		require.NoError(t, db.SaveState(ctx, bs, parentRoot), "Could not save genesis state")
-		require.NoError(t, db.SaveHeadBlockRoot(ctx, parentRoot), "Could not save genesis state")
-
-		prevRandao, err := helpers.RandaoMix(bs, 2)
-		require.NoError(t, err)
-
-		mockChainService := &mockChain.ChainService{State: bs, Root: parentRoot[:], ForkChoiceStore: doublylinkedtree.New()}
-		v1Alpha1Server := &v1alpha1validator.Server{
-			ExecutionEngineCaller: &mockExecution.EngineClient{
-				ExecutionBlock: &enginev1.ExecutionBlock{
-					TotalDifficulty: "0x1",
-				},
-				PayloadIDBytes: &enginev1.PayloadIDBytes{},
-				ExecutionPayloadCapella: &enginev1.ExecutionPayloadCapella{
-					ParentHash:   make([]byte, 32),
-					FeeRecipient: make([]byte, 20),
-					StateRoot:    make([]byte, 32),
-					ReceiptsRoot: make([]byte, 32),
-					LogsBloom:    make([]byte, 256),
-					PrevRandao:   prevRandao,
-					// State time at slot 65
-					Timestamp:     780,
-					ExtraData:     make([]byte, 32),
-					BaseFeePerGas: make([]byte, 32),
-					BlockHash:     make([]byte, 32),
-				},
-			},
-			TimeFetcher:            &mockChain.ChainService{},
-			HeadFetcher:            mockChainService,
-			OptimisticModeFetcher:  mockChainService,
-			SyncChecker:            &mockSync.Sync{IsSyncing: false},
-			BlockReceiver:          mockChainService,
-			ForkFetcher:            mockChainService,
-			ForkchoiceFetcher:      mockChainService,
-			FinalizationFetcher:    mockChainService,
-			ChainStartFetcher:      &mockExecution.Chain{},
-			Eth1InfoFetcher:        &mockExecution.Chain{},
-			Eth1BlockFetcher:       &mockExecution.Chain{},
-			MockEth1Votes:          true,
-			AttPool:                attestations.NewPool(),
-			SlashingsPool:          slashings.NewPool(),
-			ExitPool:               voluntaryexits.NewPool(),
-			BLSChangesPool:         blstoexec.NewPool(),
-			StateGen:               stategen.New(db, doublylinkedtree.New()),
-			SyncCommitteePool:      synccommittee.NewStore(),
-			ProposerSlotIndexCache: cache.NewProposerPayloadIDsCache(),
-			BlockBuilder: &builderTest.MockBuilderService{
-				HasConfigured: true,
-			},
-		}
-
-		proposerSlashings := make([]*ethpbalpha.ProposerSlashing, 1)
-		proposerSlashing, err := util.GenerateProposerSlashingForValidator(
-			bs,
-			privKeys[0],
-			0,
-		)
-		require.NoError(t, err)
-		proposerSlashings[0] = proposerSlashing
-		err = v1Alpha1Server.SlashingsPool.InsertProposerSlashing(context.Background(), bs, proposerSlashing)
-		require.NoError(t, err)
-
-		attSlashings := make([]*ethpbalpha.AttesterSlashing, params.BeaconConfig().MaxAttesterSlashings)
-		attesterSlashing, err := util.GenerateAttesterSlashingForValidator(
-			bs,
-			privKeys[1],
-			1,
-		)
-		require.NoError(t, err)
-		attSlashings[0] = attesterSlashing
-		err = v1Alpha1Server.SlashingsPool.InsertAttesterSlashing(context.Background(), bs, attesterSlashing)
-		require.NoError(t, err)
-
-		aggregationBits := bitfield.NewBitvector128()
-		for i := range aggregationBits {
-			aggregationBits[i] = 0xAA
-		}
-
-		syncCommitteeIndices, err := altair.NextSyncCommitteeIndices(context.Background(), bs)
-		require.NoError(t, err)
-		sigs := make([]bls.Signature, 0, len(syncCommitteeIndices))
-		for i, indice := range syncCommitteeIndices {
-			if aggregationBits.BitAt(uint64(i)) {
-				b := p2pType.SSZBytes(parentRoot[:])
-				sb, err := signing.ComputeDomainAndSign(bs, coreTime.CurrentEpoch(bs), &b, params.BeaconConfig().DomainSyncCommittee, privKeys[indice])
-				require.NoError(t, err)
-				sig, err := bls.SignatureFromBytes(sb)
-				require.NoError(t, err)
-				sigs = append(sigs, sig)
-			}
-		}
-		aggregatedSig := bls.AggregateSignatures(sigs).Marshal()
-		contribution := &ethpbalpha.SyncCommitteeContribution{
-			Slot:              params.BeaconConfig().SlotsPerEpoch * 2,
-			BlockRoot:         parentRoot[:],
-			SubcommitteeIndex: 0,
-			AggregationBits:   aggregationBits,
-			Signature:         aggregatedSig,
-		}
-		require.NoError(t, v1Alpha1Server.SyncCommitteePool.SaveSyncCommitteeContribution(contribution))
-
-		v1Server := &Server{
-			V1Alpha1Server: v1Alpha1Server,
-			SyncChecker:    &mockSync.Sync{IsSyncing: false},
-		}
-		randaoReveal, err := util.RandaoReveal(bs, 2, privKeys)
-		require.NoError(t, err)
-		graffiti := bytesutil.ToBytes32([]byte("eth2"))
-
-		req := &ethpbv1.ProduceBlockRequest{
-			Slot:         params.BeaconConfig().SlotsPerEpoch*2 + 1,
-			RandaoReveal: randaoReveal,
-			Graffiti:     graffiti[:],
-		}
-		v1Server.V1Alpha1Server.BeaconDB = db
-		require.NoError(t, v1Alpha1Server.BeaconDB.SaveRegistrationsByValidatorIDs(ctx, []primitives.ValidatorIndex{348},
-			[]*ethpbalpha.ValidatorRegistrationV1{{FeeRecipient: bytesutil.PadTo([]byte{}, fieldparams.FeeRecipientLength), Pubkey: bytesutil.PadTo([]byte{}, fieldparams.BLSPubkeyLength)}}))
-
-		resp, err := v1Server.ProduceBlockV2SSZ(ctx, req)
-		require.NoError(t, err)
-		assert.Equal(t, ethpbv2.Version_CAPELLA, resp.Version)
-
-		expectedBlock := &ethpbv2.BeaconBlockCapella{
-			Slot:          65,
-			ProposerIndex: 372,
-			ParentRoot:    []byte{98, 110, 62, 255, 200, 27, 255, 78, 6, 11, 199, 119, 47, 57, 40, 250, 3, 255, 123, 149, 158, 235, 206, 73, 197, 53, 194, 112, 193, 78, 30, 209},
-			StateRoot:     []byte{15, 201, 220, 7, 167, 148, 124, 27, 100, 119, 219, 2, 159, 243, 76, 2, 101, 209, 32, 213, 21, 158, 75, 203, 184, 93, 189, 243, 179, 78, 150, 171},
-			Body: &ethpbv2.BeaconBlockBodyCapella{
-				RandaoReveal: randaoReveal,
-				Eth1Data: &ethpbv1.Eth1Data{
-					DepositRoot:  []byte{209, 112, 83, 246, 47, 50, 100, 179, 169, 154, 93, 33, 128, 212, 195, 171, 204, 14, 180, 156, 134, 217, 151, 150, 60, 190, 195, 214, 0, 7, 248, 51},
-					DepositCount: params.BeaconConfig().SyncCommitteeSize,
-					BlockHash:    []byte{81, 55, 109, 120, 46, 24, 197, 204, 4, 239, 233, 63, 224, 130, 143, 78, 98, 6, 148, 78, 34, 173, 90, 38, 115, 7, 146, 56, 102, 19, 237, 43},
-				},
-				Graffiti: graffiti[:],
-				ProposerSlashings: []*ethpbv1.ProposerSlashing{
-					{
-						SignedHeader_1: &ethpbv1.SignedBeaconBlockHeader{
-							Message: &ethpbv1.BeaconBlockHeader{
-								Slot:          proposerSlashing.Header_1.Header.Slot,
-								ProposerIndex: proposerSlashing.Header_1.Header.ProposerIndex,
-								ParentRoot:    proposerSlashing.Header_1.Header.ParentRoot,
-								StateRoot:     proposerSlashing.Header_1.Header.StateRoot,
-								BodyRoot:      proposerSlashing.Header_1.Header.BodyRoot,
-							},
-							Signature: proposerSlashing.Header_1.Signature,
-						},
-						SignedHeader_2: &ethpbv1.SignedBeaconBlockHeader{
-							Message: &ethpbv1.BeaconBlockHeader{
-								Slot:          proposerSlashing.Header_2.Header.Slot,
-								ProposerIndex: proposerSlashing.Header_2.Header.ProposerIndex,
-								ParentRoot:    proposerSlashing.Header_2.Header.ParentRoot,
-								StateRoot:     proposerSlashing.Header_2.Header.StateRoot,
-								BodyRoot:      proposerSlashing.Header_2.Header.BodyRoot,
-							},
-							Signature: proposerSlashing.Header_2.Signature,
-						},
-					},
-				},
-				AttesterSlashings: []*ethpbv1.AttesterSlashing{
-					{
-						Attestation_1: &ethpbv1.IndexedAttestation{
-							AttestingIndices: attesterSlashing.Attestation_1.AttestingIndices,
-							Data: &ethpbv1.AttestationData{
-								Slot:            attesterSlashing.Attestation_1.Data.Slot,
-								Index:           attesterSlashing.Attestation_1.Data.CommitteeIndex,
-								BeaconBlockRoot: attesterSlashing.Attestation_1.Data.BeaconBlockRoot,
-								Source: &ethpbv1.Checkpoint{
-									Epoch: attesterSlashing.Attestation_1.Data.Source.Epoch,
-									Root:  attesterSlashing.Attestation_1.Data.Source.Root,
-								},
-								Target: &ethpbv1.Checkpoint{
-									Epoch: attesterSlashing.Attestation_1.Data.Target.Epoch,
-									Root:  attesterSlashing.Attestation_1.Data.Target.Root,
-								},
-							},
-							Signature: attesterSlashing.Attestation_1.Signature,
-						},
-						Attestation_2: &ethpbv1.IndexedAttestation{
-							AttestingIndices: attesterSlashing.Attestation_2.AttestingIndices,
-							Data: &ethpbv1.AttestationData{
-								Slot:            attesterSlashing.Attestation_2.Data.Slot,
-								Index:           attesterSlashing.Attestation_2.Data.CommitteeIndex,
-								BeaconBlockRoot: attesterSlashing.Attestation_2.Data.BeaconBlockRoot,
-								Source: &ethpbv1.Checkpoint{
-									Epoch: attesterSlashing.Attestation_2.Data.Source.Epoch,
-									Root:  attesterSlashing.Attestation_2.Data.Source.Root,
-								},
-								Target: &ethpbv1.Checkpoint{
-									Epoch: attesterSlashing.Attestation_2.Data.Target.Epoch,
-									Root:  attesterSlashing.Attestation_2.Data.Target.Root,
-								},
-							},
-							Signature: attesterSlashing.Attestation_2.Signature,
-						},
-					},
-				},
-				SyncAggregate: &ethpbv1.SyncAggregate{
-					SyncCommitteeBits:      []byte{170, 170, 170, 170, 170, 170, 170, 170, 170, 170, 170, 170, 170, 170, 170, 170, 0, 0, 0, 0, 0, 0, 0, 0, 0, 0, 0, 0, 0, 0, 0, 0, 0, 0, 0, 0, 0, 0, 0, 0, 0, 0, 0, 0, 0, 0, 0, 0, 0, 0, 0, 0, 0, 0, 0, 0, 0, 0, 0, 0, 0, 0, 0, 0},
-					SyncCommitteeSignature: []byte{166, 223, 239, 55, 64, 151, 124, 78, 34, 159, 22, 51, 216, 224, 97, 5, 3, 97, 106, 183, 24, 71, 180, 209, 40, 202, 128, 169, 176, 187, 134, 85, 104, 150, 180, 125, 117, 192, 82, 189, 14, 15, 245, 196, 141, 54, 235, 23, 4, 41, 66, 171, 1, 35, 136, 193, 40, 242, 154, 63, 19, 13, 215, 141, 195, 110, 10, 201, 153, 85, 50, 0, 152, 237, 80, 68, 104, 181, 63, 237, 114, 83, 206, 252, 210, 155, 50, 136, 125, 141, 173, 158, 34, 165, 36, 95},
-				},
-				ExecutionPayload: &enginev1.ExecutionPayloadCapella{
-					ParentHash:   make([]byte, 32),
-					FeeRecipient: make([]byte, 20),
-					StateRoot:    make([]byte, 32),
-					ReceiptsRoot: make([]byte, 32),
-					LogsBloom:    make([]byte, 256),
-					PrevRandao:   prevRandao,
-					// State time at slot 65
-					Timestamp:     780,
-					ExtraData:     make([]byte, 32),
-					BaseFeePerGas: make([]byte, 32),
-					BlockHash:     make([]byte, 32),
-					Transactions:  nil,
-					Withdrawals:   nil,
-				},
-			},
-		}
-		expectedData, err := expectedBlock.MarshalSSZ()
-		assert.NoError(t, err)
-		assert.DeepEqual(t, expectedData, resp.Data)
-	})
-}
-
-func TestProduceBlockV2_SyncNotReady(t *testing.T) {
-	st, err := util.NewBeaconState()
-	require.NoError(t, err)
-	chainService := &mockChain.ChainService{State: st}
-	vs := &Server{
-		SyncChecker:           &mockSync.Sync{IsSyncing: true},
-		HeadFetcher:           chainService,
-		TimeFetcher:           chainService,
-		OptimisticModeFetcher: chainService,
-	}
-	_, err = vs.ProduceBlockV2(context.Background(), &ethpbv1.ProduceBlockRequest{})
-	assert.ErrorContains(t, "Syncing to latest head, not ready to respond", err)
-}
-
-func TestProduceBlockV2SSZ_SyncNotReady(t *testing.T) {
-	st, err := util.NewBeaconState()
-	require.NoError(t, err)
-	chainService := &mockChain.ChainService{State: st}
-	vs := &Server{
-		SyncChecker:           &mockSync.Sync{IsSyncing: true},
-		HeadFetcher:           chainService,
-		TimeFetcher:           chainService,
-		OptimisticModeFetcher: chainService,
-	}
-	_, err = vs.ProduceBlockV2SSZ(context.Background(), &ethpbv1.ProduceBlockRequest{})
-	assert.ErrorContains(t, "Syncing to latest head, not ready to respond", err)
-}
-
-func TestProduceBlindedBlock(t *testing.T) {
-	t.Run("Phase 0", func(t *testing.T) {
-		db := dbutil.SetupDB(t)
-		ctx := context.Background()
-
-		beaconState, parentRoot, privKeys := util.DeterministicGenesisStateWithGenesisBlock(t, ctx, db, 64)
-
-		mockChainService := &mockChain.ChainService{State: beaconState, Root: parentRoot[:], ForkChoiceStore: doublylinkedtree.New()}
-		v1Alpha1Server := &v1alpha1validator.Server{
-			HeadFetcher:       mockChainService,
-			SyncChecker:       &mockSync.Sync{IsSyncing: false},
-			BlockReceiver:     mockChainService,
-			ForkFetcher:       mockChainService,
-			TimeFetcher:       mockChainService,
-			ForkchoiceFetcher: mockChainService,
-			ChainStartFetcher: &mockExecution.Chain{},
-			Eth1InfoFetcher:   &mockExecution.Chain{},
-			Eth1BlockFetcher:  &mockExecution.Chain{},
-			MockEth1Votes:     true,
-			AttPool:           attestations.NewPool(),
-			SlashingsPool:     slashings.NewPool(),
-			ExitPool:          voluntaryexits.NewPool(),
-			StateGen:          stategen.New(db, doublylinkedtree.New()),
-			BlockBuilder:      &builderTest.MockBuilderService{HasConfigured: true},
-		}
-
-		proposerSlashings := make([]*ethpbalpha.ProposerSlashing, params.BeaconConfig().MaxProposerSlashings)
-		for i := primitives.ValidatorIndex(0); uint64(i) < params.BeaconConfig().MaxProposerSlashings; i++ {
-			proposerSlashing, err := util.GenerateProposerSlashingForValidator(
-				beaconState,
-				privKeys[i],
-				i, /* validator index */
-			)
-			require.NoError(t, err)
-			proposerSlashings[i] = proposerSlashing
-			err = v1Alpha1Server.SlashingsPool.InsertProposerSlashing(context.Background(), beaconState, proposerSlashing)
-			require.NoError(t, err)
-		}
-
-		attSlashings := make([]*ethpbalpha.AttesterSlashing, params.BeaconConfig().MaxAttesterSlashings)
-		for i := uint64(0); i < params.BeaconConfig().MaxAttesterSlashings; i++ {
-			attesterSlashing, err := util.GenerateAttesterSlashingForValidator(
-				beaconState,
-				privKeys[i+params.BeaconConfig().MaxProposerSlashings],
-				primitives.ValidatorIndex(i+params.BeaconConfig().MaxProposerSlashings), /* validator index */
-			)
-			require.NoError(t, err)
-			attSlashings[i] = attesterSlashing
-			err = v1Alpha1Server.SlashingsPool.InsertAttesterSlashing(context.Background(), beaconState, attesterSlashing)
-			require.NoError(t, err)
-		}
-
-		v1Server := &Server{
-			SyncChecker:    &mockSync.Sync{IsSyncing: false},
-			V1Alpha1Server: v1Alpha1Server,
-		}
-		randaoReveal, err := util.RandaoReveal(beaconState, 0, privKeys)
-		require.NoError(t, err)
-		graffiti := bytesutil.ToBytes32([]byte("eth2"))
-		req := &ethpbv1.ProduceBlockRequest{
-			Slot:         1,
-			RandaoReveal: randaoReveal,
-			Graffiti:     graffiti[:],
-		}
-		resp, err := v1Server.ProduceBlindedBlock(ctx, req)
-		require.NoError(t, err)
-		assert.Equal(t, ethpbv2.Version_PHASE0, resp.Version)
-
-		containerBlock, ok := resp.Data.Block.(*ethpbv2.BlindedBeaconBlockContainer_Phase0Block)
-		require.Equal(t, true, ok)
-		blk := containerBlock.Phase0Block
-		assert.Equal(t, req.Slot, blk.Slot, "Expected block to have slot of 1")
-		assert.DeepEqual(t, parentRoot[:], blk.ParentRoot, "Expected block to have correct parent root")
-		assert.DeepEqual(t, randaoReveal, blk.Body.RandaoReveal, "Expected block to have correct randao reveal")
-		assert.DeepEqual(t, req.Graffiti, blk.Body.Graffiti, "Expected block to have correct graffiti")
-		assert.Equal(t, params.BeaconConfig().MaxProposerSlashings, uint64(len(blk.Body.ProposerSlashings)))
-		expectedPropSlashings := make([]*ethpbv1.ProposerSlashing, len(proposerSlashings))
-		for i, slash := range proposerSlashings {
-			expectedPropSlashings[i] = migration.V1Alpha1ProposerSlashingToV1(slash)
-		}
-		assert.DeepEqual(t, expectedPropSlashings, blk.Body.ProposerSlashings)
-		assert.Equal(t, params.BeaconConfig().MaxAttesterSlashings, uint64(len(blk.Body.AttesterSlashings)))
-		expectedAttSlashings := make([]*ethpbv1.AttesterSlashing, len(attSlashings))
-		for i, slash := range attSlashings {
-			expectedAttSlashings[i] = migration.V1Alpha1AttSlashingToV1(slash)
-		}
-		assert.DeepEqual(t, expectedAttSlashings, blk.Body.AttesterSlashings)
-	})
-
-	t.Run("Altair", func(t *testing.T) {
-		db := dbutil.SetupDB(t)
-		ctx := context.Background()
-
-		params.SetupTestConfigCleanup(t)
-		bc := params.BeaconConfig().Copy()
-		bc.AltairForkEpoch = primitives.Epoch(0)
-		params.OverrideBeaconConfig(bc)
-
-		beaconState, privKeys := util.DeterministicGenesisStateAltair(t, params.BeaconConfig().SyncCommitteeSize)
-		syncCommittee, err := altair.NextSyncCommittee(context.Background(), beaconState)
-		require.NoError(t, err)
-		require.NoError(t, beaconState.SetCurrentSyncCommittee(syncCommittee))
-		require.NoError(t, beaconState.SetNextSyncCommittee(syncCommittee))
-
-		stateRoot, err := beaconState.HashTreeRoot(ctx)
-		require.NoError(t, err, "Could not hash genesis state")
-		genesisBlock := util.NewBeaconBlockAltair()
-		genesisBlock.Block.StateRoot = stateRoot[:]
-		util.SaveBlock(t, ctx, db, genesisBlock)
-		parentRoot, err := genesisBlock.Block.HashTreeRoot()
-		require.NoError(t, err)
-
-		require.NoError(t, db.SaveState(ctx, beaconState, parentRoot), "Could not save genesis state")
-		require.NoError(t, db.SaveHeadBlockRoot(ctx, parentRoot), "Could not save genesis state")
-
-		mockChainService := &mockChain.ChainService{State: beaconState, Root: parentRoot[:], ForkChoiceStore: doublylinkedtree.New()}
-		v1Alpha1Server := &v1alpha1validator.Server{
-			HeadFetcher:       mockChainService,
-			SyncChecker:       &mockSync.Sync{IsSyncing: false},
-			BlockReceiver:     mockChainService,
-			ForkFetcher:       mockChainService,
-			TimeFetcher:       mockChainService,
-			ForkchoiceFetcher: mockChainService,
-			ChainStartFetcher: &mockExecution.Chain{},
-			Eth1InfoFetcher:   &mockExecution.Chain{},
-			Eth1BlockFetcher:  &mockExecution.Chain{},
-			MockEth1Votes:     true,
-			AttPool:           attestations.NewPool(),
-			SlashingsPool:     slashings.NewPool(),
-			ExitPool:          voluntaryexits.NewPool(),
-			StateGen:          stategen.New(db, doublylinkedtree.New()),
-			SyncCommitteePool: synccommittee.NewStore(),
-			BlockBuilder:      &builderTest.MockBuilderService{HasConfigured: true},
-		}
-
-		proposerSlashings := make([]*ethpbalpha.ProposerSlashing, params.BeaconConfig().MaxProposerSlashings)
-		for i := primitives.ValidatorIndex(0); uint64(i) < params.BeaconConfig().MaxProposerSlashings; i++ {
-			proposerSlashing, err := util.GenerateProposerSlashingForValidator(
-				beaconState,
-				privKeys[i],
-				i, /* validator index */
-			)
-			require.NoError(t, err)
-			proposerSlashings[i] = proposerSlashing
-			err = v1Alpha1Server.SlashingsPool.InsertProposerSlashing(context.Background(), beaconState, proposerSlashing)
-			require.NoError(t, err)
-		}
-
-		attSlashings := make([]*ethpbalpha.AttesterSlashing, params.BeaconConfig().MaxAttesterSlashings)
-		for i := uint64(0); i < params.BeaconConfig().MaxAttesterSlashings; i++ {
-			attesterSlashing, err := util.GenerateAttesterSlashingForValidator(
-				beaconState,
-				privKeys[i+params.BeaconConfig().MaxProposerSlashings],
-				primitives.ValidatorIndex(i+params.BeaconConfig().MaxProposerSlashings), /* validator index */
-			)
-			require.NoError(t, err)
-			attSlashings[i] = attesterSlashing
-			err = v1Alpha1Server.SlashingsPool.InsertAttesterSlashing(context.Background(), beaconState, attesterSlashing)
-			require.NoError(t, err)
-		}
-
-		aggregationBits := bitfield.NewBitvector128()
-		for i := range aggregationBits {
-			aggregationBits[i] = 0xAA
-		}
-
-		syncCommitteeIndices, err := altair.NextSyncCommitteeIndices(context.Background(), beaconState)
-		require.NoError(t, err)
-		sigs := make([]bls.Signature, 0, len(syncCommitteeIndices))
-		for i, indice := range syncCommitteeIndices {
-			if aggregationBits.BitAt(uint64(i)) {
-				b := p2pType.SSZBytes(parentRoot[:])
-				sb, err := signing.ComputeDomainAndSign(beaconState, coreTime.CurrentEpoch(beaconState), &b, params.BeaconConfig().DomainSyncCommittee, privKeys[indice])
-				require.NoError(t, err)
-				sig, err := bls.SignatureFromBytes(sb)
-				require.NoError(t, err)
-				sigs = append(sigs, sig)
-			}
-		}
-		aggregatedSig := bls.AggregateSignatures(sigs).Marshal()
-		contribution := &ethpbalpha.SyncCommitteeContribution{
-			Slot:              0,
-			BlockRoot:         parentRoot[:],
-			SubcommitteeIndex: 0,
-			AggregationBits:   aggregationBits,
-			Signature:         aggregatedSig,
-		}
-		require.NoError(t, v1Alpha1Server.SyncCommitteePool.SaveSyncCommitteeContribution(contribution))
-
-		v1Server := &Server{
-			SyncChecker:    &mockSync.Sync{IsSyncing: false},
-			V1Alpha1Server: v1Alpha1Server,
-		}
-		randaoReveal, err := util.RandaoReveal(beaconState, 0, privKeys)
-		require.NoError(t, err)
-		graffiti := bytesutil.ToBytes32([]byte("eth2"))
-
-		req := &ethpbv1.ProduceBlockRequest{
-			Slot:         1,
-			RandaoReveal: randaoReveal,
-			Graffiti:     graffiti[:],
-		}
-		resp, err := v1Server.ProduceBlindedBlock(ctx, req)
-		require.NoError(t, err)
-		assert.Equal(t, ethpbv2.Version_ALTAIR, resp.Version)
-
-		containerBlock, ok := resp.Data.Block.(*ethpbv2.BlindedBeaconBlockContainer_AltairBlock)
-		require.Equal(t, true, ok)
-		blk := containerBlock.AltairBlock
-		assert.Equal(t, req.Slot, blk.Slot, "Expected block to have slot of 1")
-		assert.DeepEqual(t, parentRoot[:], blk.ParentRoot, "Expected block to have correct parent root")
-		assert.DeepEqual(t, randaoReveal, blk.Body.RandaoReveal, "Expected block to have correct randao reveal")
-		assert.DeepEqual(t, req.Graffiti, blk.Body.Graffiti, "Expected block to have correct graffiti")
-		assert.Equal(t, params.BeaconConfig().MaxProposerSlashings, uint64(len(blk.Body.ProposerSlashings)))
-		expectedPropSlashings := make([]*ethpbv1.ProposerSlashing, len(proposerSlashings))
-		for i, slash := range proposerSlashings {
-			expectedPropSlashings[i] = migration.V1Alpha1ProposerSlashingToV1(slash)
-		}
-		assert.DeepEqual(t, expectedPropSlashings, blk.Body.ProposerSlashings)
-		assert.Equal(t, params.BeaconConfig().MaxAttesterSlashings, uint64(len(blk.Body.AttesterSlashings)))
-		expectedAttSlashings := make([]*ethpbv1.AttesterSlashing, len(attSlashings))
-		for i, slash := range attSlashings {
-			expectedAttSlashings[i] = migration.V1Alpha1AttSlashingToV1(slash)
-		}
-		assert.DeepEqual(t, expectedAttSlashings, blk.Body.AttesterSlashings)
-		expectedBits := bitfield.NewBitvector512()
-		for i := 0; i <= 15; i++ {
-			expectedBits[i] = 0xAA
-		}
-		assert.DeepEqual(t, expectedBits, blk.Body.SyncAggregate.SyncCommitteeBits)
-		assert.DeepEqual(t, aggregatedSig, blk.Body.SyncAggregate.SyncCommitteeSignature)
-	})
-
-	t.Run("Bellatrix", func(t *testing.T) {
-		db := dbutil.SetupDB(t)
-		ctx := context.Background()
-
-		params.SetupTestConfigCleanup(t)
-		bc := params.BeaconConfig().Copy()
-		bc.AltairForkEpoch = primitives.Epoch(0)
-		bc.BellatrixForkEpoch = primitives.Epoch(1)
-		bc.MaxBuilderConsecutiveMissedSlots = params.BeaconConfig().SlotsPerEpoch + 1
-		bc.MaxBuilderEpochMissedSlots = params.BeaconConfig().SlotsPerEpoch
-		params.OverrideBeaconConfig(bc)
-
-		beaconState, privKeys := util.DeterministicGenesisStateBellatrix(t, params.BeaconConfig().SyncCommitteeSize)
-		require.NoError(t, beaconState.SetSlot(params.BeaconConfig().SlotsPerEpoch))
-		syncCommittee, err := altair.NextSyncCommittee(context.Background(), beaconState)
-		require.NoError(t, err)
-		require.NoError(t, beaconState.SetCurrentSyncCommittee(syncCommittee))
-		require.NoError(t, beaconState.SetNextSyncCommittee(syncCommittee))
-
-		ts := time.Now()
-		ti := ts.Add(-time.Duration(uint64(params.BeaconConfig().SlotsPerEpoch+1)*params.BeaconConfig().SecondsPerSlot) * time.Second)
-		require.NoError(t, beaconState.SetGenesisTime(uint64(ti.Unix())))
-		random, err := helpers.RandaoMix(beaconState, coreTime.CurrentEpoch(beaconState))
-		require.NoError(t, err)
-		stateRoot, err := beaconState.HashTreeRoot(ctx)
-		require.NoError(t, err, "Could not hash genesis state")
-		genesisBlock := util.NewBeaconBlockBellatrix()
-		genesisBlock.Block.StateRoot = stateRoot[:]
-		util.SaveBlock(t, ctx, db, genesisBlock)
-		parentRoot, err := genesisBlock.Block.HashTreeRoot()
-		require.NoError(t, err)
-
-		fb := util.HydrateSignedBeaconBlockBellatrix(&ethpbalpha.SignedBeaconBlockBellatrix{})
-		fb.Block.Body.ExecutionPayload.GasLimit = 123
-		wfb, err := blocks.NewSignedBeaconBlock(fb)
-		require.NoError(t, err)
-		require.NoError(t, db.SaveBlock(ctx, wfb), "Could not save block")
-		r, err := wfb.Block().HashTreeRoot()
-		require.NoError(t, err)
-
-		sk, err := bls.RandKey()
-		require.NoError(t, err)
-
-		require.NoError(t, db.SaveState(ctx, beaconState, parentRoot), "Could not save genesis state")
-		require.NoError(t, db.SaveHeadBlockRoot(ctx, parentRoot), "Could not save genesis state")
-
-		bid := &ethpbalpha.BuilderBid{
-			Header: &enginev1.ExecutionPayloadHeader{
-				ParentHash:       make([]byte, fieldparams.RootLength),
-				FeeRecipient:     make([]byte, fieldparams.FeeRecipientLength),
-				StateRoot:        make([]byte, fieldparams.RootLength),
-				ReceiptsRoot:     make([]byte, fieldparams.RootLength),
-				LogsBloom:        make([]byte, fieldparams.LogsBloomLength),
-				PrevRandao:       random,
-				BaseFeePerGas:    make([]byte, fieldparams.RootLength),
-				BlockHash:        make([]byte, fieldparams.RootLength),
-				TransactionsRoot: make([]byte, fieldparams.RootLength),
-				BlockNumber:      1,
-				Timestamp:        uint64(ts.Unix()),
-			},
-			Pubkey: sk.PublicKey().Marshal(),
-			Value:  bytesutil.PadTo([]byte{1, 2, 3}, 32),
-		}
-		d := params.BeaconConfig().DomainApplicationBuilder
-		domain, err := signing.ComputeDomain(d, nil, nil)
-		require.NoError(t, err)
-		sr, err := signing.ComputeSigningRoot(bid, domain)
-		require.NoError(t, err)
-		sBid := &ethpbalpha.SignedBuilderBid{
-			Message:   bid,
-			Signature: sk.Sign(sr[:]).Marshal(),
-		}
-
-		fcs := doublylinkedtree.New()
-		fcs.SetGenesisTime(uint64(ti.Unix()))
-		chainSlot := primitives.Slot(params.BeaconConfig().SlotsPerEpoch + 1)
-		mockChainService := &mockChain.ChainService{Slot: &chainSlot, Genesis: ti, State: beaconState, Root: parentRoot[:], ForkChoiceStore: fcs, Block: wfb}
-		v1Alpha1Server := &v1alpha1validator.Server{
-			BeaconDB:               db,
-			ForkFetcher:            mockChainService,
-			ForkchoiceFetcher:      mockChainService,
-			TimeFetcher:            mockChainService,
-			HeadFetcher:            mockChainService,
-			OptimisticModeFetcher:  mockChainService,
-			SyncChecker:            &mockSync.Sync{IsSyncing: false},
-			BlockReceiver:          mockChainService,
-			ChainStartFetcher:      &mockExecution.Chain{GenesisState: beaconState},
-			Eth1InfoFetcher:        &mockExecution.Chain{},
-			Eth1BlockFetcher:       &mockExecution.Chain{},
-			MockEth1Votes:          true,
-			AttPool:                attestations.NewPool(),
-			SlashingsPool:          slashings.NewPool(),
-			ExitPool:               voluntaryexits.NewPool(),
-			StateGen:               stategen.New(db, doublylinkedtree.New()),
-			SyncCommitteePool:      synccommittee.NewStore(),
-			ProposerSlotIndexCache: cache.NewProposerPayloadIDsCache(),
-			BlockBuilder: &builderTest.MockBuilderService{
-				HasConfigured: true,
-				Bid:           sBid,
-				Cfg:           &builderTest.Config{BeaconDB: db},
-			},
-			FinalizationFetcher: &mockChain.ChainService{
-				FinalizedCheckPoint: &ethpbalpha.Checkpoint{
-					Root: r[:],
-				},
-			},
-		}
-
-		proposerSlashings := make([]*ethpbalpha.ProposerSlashing, params.BeaconConfig().MaxProposerSlashings)
-		for i := primitives.ValidatorIndex(0); uint64(i) < params.BeaconConfig().MaxProposerSlashings; i++ {
-			proposerSlashing, err := util.GenerateProposerSlashingForValidator(
-				beaconState,
-				privKeys[i],
-				i,
-			)
-			require.NoError(t, err)
-			proposerSlashings[i] = proposerSlashing
-			err = v1Alpha1Server.SlashingsPool.InsertProposerSlashing(context.Background(), beaconState, proposerSlashing)
-			require.NoError(t, err)
-		}
-
-		attSlashings := make([]*ethpbalpha.AttesterSlashing, params.BeaconConfig().MaxAttesterSlashings)
-		for i := uint64(0); i < params.BeaconConfig().MaxAttesterSlashings; i++ {
-			attesterSlashing, err := util.GenerateAttesterSlashingForValidator(
-				beaconState,
-				privKeys[i+params.BeaconConfig().MaxProposerSlashings],
-				primitives.ValidatorIndex(i+params.BeaconConfig().MaxProposerSlashings), /* validator index */
-			)
-			require.NoError(t, err)
-			attSlashings[i] = attesterSlashing
-			err = v1Alpha1Server.SlashingsPool.InsertAttesterSlashing(context.Background(), beaconState, attesterSlashing)
-			require.NoError(t, err)
-		}
-
-		aggregationBits := bitfield.NewBitvector128()
-		for i := range aggregationBits {
-			aggregationBits[i] = 0xAA
-		}
-
-		syncCommitteeIndices, err := altair.NextSyncCommitteeIndices(context.Background(), beaconState)
-		require.NoError(t, err)
-		sigs := make([]bls.Signature, 0, len(syncCommitteeIndices))
-		for i, indice := range syncCommitteeIndices {
-			if aggregationBits.BitAt(uint64(i)) {
-				b := p2pType.SSZBytes(parentRoot[:])
-				sb, err := signing.ComputeDomainAndSign(beaconState, coreTime.CurrentEpoch(beaconState), &b, params.BeaconConfig().DomainSyncCommittee, privKeys[indice])
-				require.NoError(t, err)
-				sig, err := bls.SignatureFromBytes(sb)
-				require.NoError(t, err)
-				sigs = append(sigs, sig)
-			}
-		}
-		aggregatedSig := bls.AggregateSignatures(sigs).Marshal()
-		contribution := &ethpbalpha.SyncCommitteeContribution{
-			Slot:              params.BeaconConfig().SlotsPerEpoch,
-			BlockRoot:         parentRoot[:],
-			SubcommitteeIndex: 0,
-			AggregationBits:   aggregationBits,
-			Signature:         aggregatedSig,
-		}
-		require.NoError(t, v1Alpha1Server.SyncCommitteePool.SaveSyncCommitteeContribution(contribution))
-
-		v1Server := &Server{
-			V1Alpha1Server:        v1Alpha1Server,
-			SyncChecker:           &mockSync.Sync{IsSyncing: false},
-			TimeFetcher:           &mockChain.ChainService{},
-			OptimisticModeFetcher: &mockChain.ChainService{},
-		}
-		randaoReveal, err := util.RandaoReveal(beaconState, 1, privKeys)
-		require.NoError(t, err)
-		graffiti := bytesutil.ToBytes32([]byte("eth2"))
-
-		copied := beaconState.Copy()
-		require.NoError(t, copied.SetSlot(params.BeaconConfig().SlotsPerEpoch+1))
-		idx, err := helpers.BeaconProposerIndex(ctx, copied)
-		require.NoError(t, err)
-		require.NoError(t,
-			db.SaveRegistrationsByValidatorIDs(ctx, []primitives.ValidatorIndex{idx},
-				[]*ethpbalpha.ValidatorRegistrationV1{{FeeRecipient: make([]byte, 20), Timestamp: uint64(time.Now().Unix()), Pubkey: make([]byte, 48)}}))
-
-		req := &ethpbv1.ProduceBlockRequest{
-			Slot:         params.BeaconConfig().SlotsPerEpoch + 1,
-			RandaoReveal: randaoReveal,
-			Graffiti:     graffiti[:],
-		}
-		resp, err := v1Server.ProduceBlindedBlock(ctx, req)
-		require.NoError(t, err)
-		assert.Equal(t, ethpbv2.Version_BELLATRIX, resp.Version)
-
-		containerBlock, ok := resp.Data.Block.(*ethpbv2.BlindedBeaconBlockContainer_BellatrixBlock)
-		require.Equal(t, true, ok)
-		blk := containerBlock.BellatrixBlock
-		assert.Equal(t, req.Slot, blk.Slot, "Expected block to have slot of 33")
-		assert.DeepEqual(t, parentRoot[:], blk.ParentRoot, "Expected block to have correct parent root")
-		assert.DeepEqual(t, randaoReveal, blk.Body.RandaoReveal, "Expected block to have correct randao reveal")
-		assert.DeepEqual(t, req.Graffiti, blk.Body.Graffiti, "Expected block to have correct graffiti")
-		assert.Equal(t, params.BeaconConfig().MaxProposerSlashings, uint64(len(blk.Body.ProposerSlashings)))
-		expectedPropSlashings := make([]*ethpbv1.ProposerSlashing, len(proposerSlashings))
-		for i, slash := range proposerSlashings {
-			expectedPropSlashings[i] = migration.V1Alpha1ProposerSlashingToV1(slash)
-		}
-		assert.DeepEqual(t, expectedPropSlashings, blk.Body.ProposerSlashings)
-		assert.Equal(t, params.BeaconConfig().MaxAttesterSlashings, uint64(len(blk.Body.AttesterSlashings)))
-		expectedAttSlashings := make([]*ethpbv1.AttesterSlashing, len(attSlashings))
-		for i, slash := range attSlashings {
-			expectedAttSlashings[i] = migration.V1Alpha1AttSlashingToV1(slash)
-		}
-		assert.DeepEqual(t, expectedAttSlashings, blk.Body.AttesterSlashings)
-		expectedBits := bitfield.NewBitvector512()
-		for i := 0; i <= 15; i++ {
-			expectedBits[i] = 0xAA
-		}
-		assert.DeepEqual(t, expectedBits, blk.Body.SyncAggregate.SyncCommitteeBits)
-		assert.DeepEqual(t, aggregatedSig, blk.Body.SyncAggregate.SyncCommitteeSignature)
-	})
-
-	t.Run("Capella", func(t *testing.T) {
-		db := dbutil.SetupDB(t)
-		ctx := context.Background()
-
-		params.SetupTestConfigCleanup(t)
-		bc := params.BeaconConfig().Copy()
-		bc.AltairForkEpoch = primitives.Epoch(0)
-		bc.BellatrixForkEpoch = primitives.Epoch(1)
-		bc.CapellaForkEpoch = primitives.Epoch(2)
-		bc.MaxBuilderConsecutiveMissedSlots = params.BeaconConfig().SlotsPerEpoch*2 + 1
-		bc.MaxBuilderEpochMissedSlots = params.BeaconConfig().SlotsPerEpoch * 2
-		params.OverrideBeaconConfig(bc)
-
-		beaconState, privKeys := util.DeterministicGenesisStateCapella(t, params.BeaconConfig().SyncCommitteeSize)
-		require.NoError(t, beaconState.SetSlot(params.BeaconConfig().SlotsPerEpoch*2))
-		syncCommittee, err := altair.NextSyncCommittee(context.Background(), beaconState)
-		require.NoError(t, err)
-		require.NoError(t, beaconState.SetCurrentSyncCommittee(syncCommittee))
-		require.NoError(t, beaconState.SetNextSyncCommittee(syncCommittee))
-
-		ts := time.Now()
-		ti := ts.Add(-time.Duration(uint64(2*params.BeaconConfig().SlotsPerEpoch+1)*params.BeaconConfig().SecondsPerSlot) * time.Second)
-		require.NoError(t, beaconState.SetGenesisTime(uint64(ti.Unix())))
-
-		stateRoot, err := beaconState.HashTreeRoot(ctx)
-		require.NoError(t, err, "Could not hash genesis state")
-		genesisBlock := util.NewBeaconBlockCapella()
-		genesisBlock.Block.StateRoot = stateRoot[:]
-		util.SaveBlock(t, ctx, db, genesisBlock)
-		parentRoot, err := genesisBlock.Block.HashTreeRoot()
-		require.NoError(t, err)
-
-		require.NoError(t, db.SaveState(ctx, beaconState, parentRoot), "Could not save genesis state")
-		require.NoError(t, db.SaveHeadBlockRoot(ctx, parentRoot), "Could not save genesis state")
-
-		fb := util.HydrateSignedBeaconBlockCapella(&ethpbalpha.SignedBeaconBlockCapella{})
-		fb.Block.Body.ExecutionPayload.GasLimit = 123
-		wfb, err := blocks.NewSignedBeaconBlock(fb)
-		require.NoError(t, err)
-		require.NoError(t, db.SaveBlock(ctx, wfb), "Could not save block")
-		r, err := wfb.Block().HashTreeRoot()
-		require.NoError(t, err)
-
-		sk, err := bls.RandKey()
-		require.NoError(t, err)
-		random, err := helpers.RandaoMix(beaconState, coreTime.CurrentEpoch(beaconState))
-		require.NoError(t, err)
-		wds, err := beaconState.ExpectedWithdrawals()
-		require.NoError(t, err)
-		wr, err := ssz.WithdrawalSliceRoot(wds, fieldparams.MaxWithdrawalsPerPayload)
-		require.NoError(t, err)
-		v := big.NewInt(1e9) // minimal 1 gwei
-		bid := &ethpbalpha.BuilderBidCapella{
-			Header: &enginev1.ExecutionPayloadHeaderCapella{
-				ParentHash:       make([]byte, fieldparams.RootLength),
-				FeeRecipient:     make([]byte, fieldparams.FeeRecipientLength),
-				StateRoot:        make([]byte, fieldparams.RootLength),
-				ReceiptsRoot:     make([]byte, fieldparams.RootLength),
-				LogsBloom:        make([]byte, fieldparams.LogsBloomLength),
-				PrevRandao:       random,
-				BaseFeePerGas:    make([]byte, fieldparams.RootLength),
-				BlockHash:        make([]byte, fieldparams.RootLength),
-				TransactionsRoot: make([]byte, fieldparams.RootLength),
-				BlockNumber:      1,
-				Timestamp:        uint64(ts.Unix()),
-				WithdrawalsRoot:  wr[:],
-			},
-			Pubkey: sk.PublicKey().Marshal(),
-			Value:  bytesutil.PadTo(bytesutil.ReverseByteOrder(v.Bytes()), 32),
-		}
-		d := params.BeaconConfig().DomainApplicationBuilder
-		domain, err := signing.ComputeDomain(d, nil, nil)
-		require.NoError(t, err)
-		sr, err := signing.ComputeSigningRoot(bid, domain)
-		require.NoError(t, err)
-		sBid := &ethpbalpha.SignedBuilderBidCapella{
-			Message:   bid,
-			Signature: sk.Sign(sr[:]).Marshal(),
-		}
-		id := &enginev1.PayloadIDBytes{0x1}
-
-		chainSlot := primitives.Slot(2*params.BeaconConfig().SlotsPerEpoch + 1)
-		fcs := doublylinkedtree.New()
-		fcs.SetGenesisTime(uint64(ti.Unix()))
-		mockChainService := &mockChain.ChainService{Slot: &chainSlot, Genesis: ti, State: beaconState, Root: parentRoot[:], ForkChoiceStore: fcs, Block: wfb}
-		v1Alpha1Server := &v1alpha1validator.Server{
-			ExecutionEngineCaller:  &mockExecution.EngineClient{PayloadIDBytes: id, ExecutionPayloadCapella: &enginev1.ExecutionPayloadCapella{BlockNumber: 1, Withdrawals: wds}, BlockValue: 0},
-			BeaconDB:               db,
-			ForkFetcher:            mockChainService,
-			ForkchoiceFetcher:      mockChainService,
-			TimeFetcher:            mockChainService,
-			HeadFetcher:            mockChainService,
-			OptimisticModeFetcher:  mockChainService,
-			SyncChecker:            &mockSync.Sync{IsSyncing: false},
-			BlockReceiver:          mockChainService,
-			ChainStartFetcher:      &mockExecution.Chain{},
-			Eth1InfoFetcher:        &mockExecution.Chain{},
-			Eth1BlockFetcher:       &mockExecution.Chain{},
-			MockEth1Votes:          true,
-			AttPool:                attestations.NewPool(),
-			SlashingsPool:          slashings.NewPool(),
-			ExitPool:               voluntaryexits.NewPool(),
-			BLSChangesPool:         blstoexec.NewPool(),
-			StateGen:               stategen.New(db, fcs),
-			SyncCommitteePool:      synccommittee.NewStore(),
-			ProposerSlotIndexCache: cache.NewProposerPayloadIDsCache(),
-			BlockBuilder: &builderTest.MockBuilderService{
-				HasConfigured: true,
-				BidCapella:    sBid,
-				Cfg:           &builderTest.Config{BeaconDB: db},
-			},
-			FinalizationFetcher: &mockChain.ChainService{
-				FinalizedCheckPoint: &ethpbalpha.Checkpoint{
-					Root: r[:],
-				},
-			},
-		}
-
-		proposerSlashings := make([]*ethpbalpha.ProposerSlashing, params.BeaconConfig().MaxProposerSlashings)
-		for i := primitives.ValidatorIndex(0); uint64(i) < params.BeaconConfig().MaxProposerSlashings; i++ {
-			proposerSlashing, err := util.GenerateProposerSlashingForValidator(
-				beaconState,
-				privKeys[i],
-				i,
-			)
-			require.NoError(t, err)
-			proposerSlashings[i] = proposerSlashing
-			err = v1Alpha1Server.SlashingsPool.InsertProposerSlashing(context.Background(), beaconState, proposerSlashing)
-			require.NoError(t, err)
-		}
-
-		attSlashings := make([]*ethpbalpha.AttesterSlashing, params.BeaconConfig().MaxAttesterSlashings)
-		for i := uint64(0); i < params.BeaconConfig().MaxAttesterSlashings; i++ {
-			attesterSlashing, err := util.GenerateAttesterSlashingForValidator(
-				beaconState,
-				privKeys[i+params.BeaconConfig().MaxProposerSlashings],
-				primitives.ValidatorIndex(i+params.BeaconConfig().MaxProposerSlashings), /* validator index */
-			)
-			require.NoError(t, err)
-			attSlashings[i] = attesterSlashing
-			err = v1Alpha1Server.SlashingsPool.InsertAttesterSlashing(context.Background(), beaconState, attesterSlashing)
-			require.NoError(t, err)
-		}
-
-		aggregationBits := bitfield.NewBitvector128()
-		for i := range aggregationBits {
-			aggregationBits[i] = 0xAA
-		}
-
-		syncCommitteeIndices, err := altair.NextSyncCommitteeIndices(context.Background(), beaconState)
-		require.NoError(t, err)
-		sigs := make([]bls.Signature, 0, len(syncCommitteeIndices))
-		for i, indice := range syncCommitteeIndices {
-			if aggregationBits.BitAt(uint64(i)) {
-				b := p2pType.SSZBytes(parentRoot[:])
-				sb, err := signing.ComputeDomainAndSign(beaconState, coreTime.CurrentEpoch(beaconState), &b, params.BeaconConfig().DomainSyncCommittee, privKeys[indice])
-				require.NoError(t, err)
-				sig, err := bls.SignatureFromBytes(sb)
-				require.NoError(t, err)
-				sigs = append(sigs, sig)
-			}
-		}
-		aggregatedSig := bls.AggregateSignatures(sigs).Marshal()
-		contribution := &ethpbalpha.SyncCommitteeContribution{
-			Slot:              params.BeaconConfig().SlotsPerEpoch * 2,
-			BlockRoot:         parentRoot[:],
-			SubcommitteeIndex: 0,
-			AggregationBits:   aggregationBits,
-			Signature:         aggregatedSig,
-		}
-		require.NoError(t, v1Alpha1Server.SyncCommitteePool.SaveSyncCommitteeContribution(contribution))
-
-		v1Server := &Server{
-			V1Alpha1Server:        v1Alpha1Server,
-			SyncChecker:           &mockSync.Sync{IsSyncing: false},
-			TimeFetcher:           &mockChain.ChainService{},
-			OptimisticModeFetcher: &mockChain.ChainService{},
-		}
-		randaoReveal, err := util.RandaoReveal(beaconState, 1, privKeys)
-		require.NoError(t, err)
-		graffiti := bytesutil.ToBytes32([]byte("eth2"))
-
-		copied := beaconState.Copy()
-		require.NoError(t, copied.SetSlot(params.BeaconConfig().SlotsPerEpoch*2+1))
-		idx, err := helpers.BeaconProposerIndex(ctx, copied)
-		require.NoError(t, err)
-		require.NoError(t,
-			db.SaveRegistrationsByValidatorIDs(ctx, []primitives.ValidatorIndex{idx},
-				[]*ethpbalpha.ValidatorRegistrationV1{{FeeRecipient: make([]byte, 20), Timestamp: uint64(time.Now().Unix()), Pubkey: make([]byte, 48)}}))
-
-		req := &ethpbv1.ProduceBlockRequest{
-			Slot:         params.BeaconConfig().SlotsPerEpoch*2 + 1,
-			RandaoReveal: randaoReveal,
-			Graffiti:     graffiti[:],
-		}
-		resp, err := v1Server.ProduceBlindedBlock(ctx, req)
-		require.NoError(t, err)
-		assert.Equal(t, ethpbv2.Version_CAPELLA, resp.Version)
-
-		containerBlock, ok := resp.Data.Block.(*ethpbv2.BlindedBeaconBlockContainer_CapellaBlock)
-		require.Equal(t, true, ok)
-		blk := containerBlock.CapellaBlock
-		assert.Equal(t, req.Slot, blk.Slot, "Expected block to have slot of 1")
-		assert.DeepEqual(t, parentRoot[:], blk.ParentRoot, "Expected block to have correct parent root")
-		assert.DeepEqual(t, randaoReveal, blk.Body.RandaoReveal, "Expected block to have correct randao reveal")
-		assert.DeepEqual(t, req.Graffiti, blk.Body.Graffiti, "Expected block to have correct graffiti")
-		assert.Equal(t, params.BeaconConfig().MaxProposerSlashings, uint64(len(blk.Body.ProposerSlashings)))
-		expectedPropSlashings := make([]*ethpbv1.ProposerSlashing, len(proposerSlashings))
-		for i, slash := range proposerSlashings {
-			expectedPropSlashings[i] = migration.V1Alpha1ProposerSlashingToV1(slash)
-		}
-		assert.DeepEqual(t, expectedPropSlashings, blk.Body.ProposerSlashings)
-		assert.Equal(t, params.BeaconConfig().MaxAttesterSlashings, uint64(len(blk.Body.AttesterSlashings)))
-		expectedAttSlashings := make([]*ethpbv1.AttesterSlashing, len(attSlashings))
-		for i, slash := range attSlashings {
-			expectedAttSlashings[i] = migration.V1Alpha1AttSlashingToV1(slash)
-		}
-		assert.DeepEqual(t, expectedAttSlashings, blk.Body.AttesterSlashings)
-		expectedBits := bitfield.NewBitvector512()
-		for i := 0; i <= 15; i++ {
-			expectedBits[i] = 0xAA
-		}
-		assert.DeepEqual(t, expectedBits, blk.Body.SyncAggregate.SyncCommitteeBits)
-		assert.DeepEqual(t, aggregatedSig, blk.Body.SyncAggregate.SyncCommitteeSignature)
-	})
-	t.Run("full block", func(t *testing.T) {
-		db := dbutil.SetupDB(t)
-		ctx := context.Background()
-
-		params.SetupTestConfigCleanup(t)
-		bc := params.BeaconConfig().Copy()
-		bc.AltairForkEpoch = primitives.Epoch(0)
-		bc.BellatrixForkEpoch = primitives.Epoch(1)
-		bc.CapellaForkEpoch = primitives.Epoch(2)
-		params.OverrideBeaconConfig(bc)
-
-		beaconState, privKeys := util.DeterministicGenesisStateCapella(t, params.BeaconConfig().SyncCommitteeSize)
-		require.NoError(t, beaconState.SetSlot(params.BeaconConfig().SlotsPerEpoch*2))
-		syncCommittee, err := altair.NextSyncCommittee(context.Background(), beaconState)
-		require.NoError(t, err)
-		require.NoError(t, beaconState.SetCurrentSyncCommittee(syncCommittee))
-		require.NoError(t, beaconState.SetNextSyncCommittee(syncCommittee))
-		require.NoError(t, beaconState.UpdateRandaoMixesAtIndex(2, bytesutil.PadTo([]byte("prev_randao"), 32)))
-
-		vals := beaconState.Validators()
-		creds0 := make([]byte, 32)
-		creds0[0] = params.BeaconConfig().ETH1AddressWithdrawalPrefixByte
-		copy(creds0[state_native.ETH1AddressOffset:], "address0")
-		vals[0].WithdrawalCredentials = creds0
-		vals[0].EffectiveBalance = params.BeaconConfig().MaxEffectiveBalance
-		creds1 := make([]byte, 32)
-		creds1[0] = params.BeaconConfig().ETH1AddressWithdrawalPrefixByte
-		copy(creds1[state_native.ETH1AddressOffset:], "address1")
-		vals[1].WithdrawalCredentials = creds1
-		vals[1].EffectiveBalance = params.BeaconConfig().MaxEffectiveBalance
-		require.NoError(t, beaconState.SetValidators(vals))
-		balances := beaconState.Balances()
-		balances[0] += 123
-		balances[1] += 123
-		require.NoError(t, beaconState.SetBalances(balances))
-		withdrawals := []*enginev1.Withdrawal{
-			{
-				Index:          0,
-				ValidatorIndex: 0,
-				Address:        bytesutil.PadTo([]byte("address0"), 20),
-				Amount:         123,
-			},
-			{
-				Index:          1,
-				ValidatorIndex: 1,
-				Address:        bytesutil.PadTo([]byte("address1"), 20),
-				Amount:         123,
-			},
-		}
-		withdrawalsRoot, err := ssz.WithdrawalSliceRoot(withdrawals, 2)
-		require.NoError(t, err)
-
-		payloadHeader, err := blocks.WrappedExecutionPayloadHeaderCapella(&enginev1.ExecutionPayloadHeaderCapella{
-			ParentHash:   bytesutil.PadTo([]byte("parent_hash"), 32),
-			FeeRecipient: bytesutil.PadTo([]byte("fee_recipient"), 20),
-			StateRoot:    bytesutil.PadTo([]byte("state_root"), 32),
-			ReceiptsRoot: bytesutil.PadTo([]byte("receipts_root"), 32),
-			LogsBloom:    bytesutil.PadTo([]byte("logs_bloom"), 256),
-			PrevRandao:   bytesutil.PadTo([]byte("prev_randao"), 32),
-			BlockNumber:  123,
-			GasLimit:     123,
-			GasUsed:      123,
-			// State time at slot 65
-			Timestamp:     780,
-			ExtraData:     bytesutil.PadTo([]byte("extra_data"), 32),
-			BaseFeePerGas: bytesutil.PadTo([]byte("base_fee_per_gas"), 32),
-			// Must be equal to payload.ParentHash
-			BlockHash:        bytesutil.PadTo([]byte("equal_hash"), 32),
-			TransactionsRoot: bytesutil.PadTo([]byte("transactions_root"), 32),
-			WithdrawalsRoot:  withdrawalsRoot[:],
-		}, 0)
-		require.NoError(t, err)
-		require.NoError(t, beaconState.SetLatestExecutionPayloadHeader(payloadHeader))
-
-		payload := &enginev1.ExecutionPayloadCapella{
-			// Must be equal to payloadHeader.BlockHash
-			ParentHash:   bytesutil.PadTo([]byte("equal_hash"), 32),
-			FeeRecipient: bytesutil.PadTo([]byte("fee_recipient"), 20),
-			StateRoot:    bytesutil.PadTo([]byte("state_root"), 32),
-			ReceiptsRoot: bytesutil.PadTo([]byte("receipts_root"), 32),
-			LogsBloom:    bytesutil.PadTo([]byte("logs_bloom"), 256),
-			PrevRandao:   bytesutil.PadTo([]byte("prev_randao"), 32),
-			BlockNumber:  123,
-			GasLimit:     123,
-			GasUsed:      123,
-			// State time at slot 65
-			Timestamp:     780,
-			ExtraData:     bytesutil.PadTo([]byte("extra_data"), 32),
-			BaseFeePerGas: bytesutil.PadTo([]byte("base_fee_per_gas"), 32),
-			BlockHash:     bytesutil.PadTo([]byte("block_hash"), 32),
-			Transactions:  [][]byte{[]byte("transaction1"), []byte("transaction2")},
-			Withdrawals:   withdrawals,
-		}
-
-		stateRoot, err := beaconState.HashTreeRoot(ctx)
-		require.NoError(t, err, "Could not hash genesis state")
-		genesisBlock := util.NewBeaconBlockCapella()
-		genesisBlock.Block.StateRoot = stateRoot[:]
-		util.SaveBlock(t, ctx, db, genesisBlock)
-		parentRoot, err := genesisBlock.Block.HashTreeRoot()
-		require.NoError(t, err)
-
-		require.NoError(t, db.SaveState(ctx, beaconState, parentRoot), "Could not save genesis state")
-		require.NoError(t, db.SaveHeadBlockRoot(ctx, parentRoot), "Could not save genesis state")
-
-		var payloadIdBytes enginev1.PayloadIDBytes
-		copy(payloadIdBytes[:], "payload_id")
-		mockChainService := &mockChain.ChainService{State: beaconState, Root: parentRoot[:], ForkChoiceStore: doublylinkedtree.New()}
-		mockExecutionChain := &mockExecution.Chain{}
-		v1Alpha1Server := &v1alpha1validator.Server{
-			ExecutionEngineCaller: &mockExecution.EngineClient{
-				OverrideValidHash:       bytesutil.ToBytes32([]byte("parent_hash")),
-				PayloadIDBytes:          &payloadIdBytes,
-				ExecutionPayloadCapella: payload,
-			},
-			BeaconDB:               db,
-			TimeFetcher:            mockChainService,
-			HeadFetcher:            mockChainService,
-			OptimisticModeFetcher:  mockChainService,
-			SyncChecker:            &mockSync.Sync{IsSyncing: false},
-			BlockReceiver:          mockChainService,
-			ForkFetcher:            mockChainService,
-			ForkchoiceFetcher:      mockChainService,
-			FinalizationFetcher:    mockChainService,
-			ChainStartFetcher:      mockExecutionChain,
-			Eth1InfoFetcher:        mockExecutionChain,
-			Eth1BlockFetcher:       mockExecutionChain,
-			MockEth1Votes:          true,
-			AttPool:                attestations.NewPool(),
-			SlashingsPool:          slashings.NewPool(),
-			ExitPool:               voluntaryexits.NewPool(),
-			BLSChangesPool:         blstoexec.NewPool(),
-			StateGen:               stategen.New(db, doublylinkedtree.New()),
-			SyncCommitteePool:      synccommittee.NewStore(),
-			ProposerSlotIndexCache: cache.NewProposerPayloadIDsCache(),
-			BlockBuilder: &builderTest.MockBuilderService{
-				HasConfigured: true,
-			},
-		}
-
-		v1Server := &Server{
-			SyncChecker:           &mockSync.Sync{IsSyncing: false},
-			V1Alpha1Server:        v1Alpha1Server,
-			OptimisticModeFetcher: &mockChain.ChainService{},
-		}
-		randaoReveal, err := util.RandaoReveal(beaconState, 0, privKeys)
-		require.NoError(t, err)
-		graffiti := bytesutil.ToBytes32([]byte("eth2"))
-		req := &ethpbv1.ProduceBlockRequest{
-			Slot:         params.BeaconConfig().SlotsPerEpoch*2 + 1,
-			RandaoReveal: randaoReveal,
-			Graffiti:     graffiti[:],
-		}
-		_, err = v1Server.ProduceBlindedBlock(ctx, req)
-		require.ErrorContains(t, "Prepared beacon block is not blinded", err)
-	})
-	t.Run("builder not configured", func(t *testing.T) {
-		v1Server := &Server{
-			V1Alpha1Server: &v1alpha1validator.Server{BlockBuilder: &builderTest.MockBuilderService{HasConfigured: false}},
-		}
-		_, err := v1Server.ProduceBlindedBlock(context.Background(), nil)
-		require.ErrorContains(t, "Block builder not configured", err)
-	})
-}
-
-func TestProduceBlindedBlockSSZ(t *testing.T) {
-	t.Run("Phase 0", func(t *testing.T) {
-		ctx := context.Background()
-
-		db := dbutil.SetupDB(t)
-
-		bs, parentRoot, privKeys := util.DeterministicGenesisStateWithGenesisBlock(t, ctx, db, 2)
-
-		mockChainService := &mockChain.ChainService{State: bs, Root: parentRoot[:], ForkChoiceStore: doublylinkedtree.New()}
-		v1Alpha1Server := &v1alpha1validator.Server{
-			HeadFetcher:       mockChainService,
-			SyncChecker:       &mockSync.Sync{IsSyncing: false},
-			BlockReceiver:     mockChainService,
-			TimeFetcher:       mockChainService,
-			ForkFetcher:       mockChainService,
-			ForkchoiceFetcher: mockChainService,
-			ChainStartFetcher: &mockExecution.Chain{},
-			Eth1InfoFetcher:   &mockExecution.Chain{},
-			Eth1BlockFetcher:  &mockExecution.Chain{},
-			MockEth1Votes:     true,
-			AttPool:           attestations.NewPool(),
-			SlashingsPool:     slashings.NewPool(),
-			ExitPool:          voluntaryexits.NewPool(),
-			StateGen:          stategen.New(db, doublylinkedtree.New()),
-			BlockBuilder:      &builderTest.MockBuilderService{HasConfigured: true},
-		}
-
-		proposerSlashings := make([]*ethpbalpha.ProposerSlashing, 1)
-		proposerSlashing, err := util.GenerateProposerSlashingForValidator(
-			bs,
-			privKeys[0],
-			0,
-		)
-		require.NoError(t, err)
-		proposerSlashings[0] = proposerSlashing
-		err = v1Alpha1Server.SlashingsPool.InsertProposerSlashing(context.Background(), bs, proposerSlashing)
-		require.NoError(t, err)
-
-		attSlashings := make([]*ethpbalpha.AttesterSlashing, 1)
-		attesterSlashing, err := util.GenerateAttesterSlashingForValidator(
-			bs,
-			privKeys[1],
-			1,
-		)
-		require.NoError(t, err)
-		attSlashings[0] = attesterSlashing
-		err = v1Alpha1Server.SlashingsPool.InsertAttesterSlashing(context.Background(), bs, attesterSlashing)
-		require.NoError(t, err)
-
-		v1Server := &Server{
-			V1Alpha1Server: v1Alpha1Server,
-			SyncChecker:    &mockSync.Sync{IsSyncing: false},
-		}
-		randaoReveal, err := util.RandaoReveal(bs, 0, privKeys)
-		require.NoError(t, err)
-		graffiti := bytesutil.ToBytes32([]byte("eth2"))
-		req := &ethpbv1.ProduceBlockRequest{
-			Slot:         1,
-			RandaoReveal: randaoReveal,
-			Graffiti:     graffiti[:],
-		}
-		resp, err := v1Server.ProduceBlindedBlockSSZ(ctx, req)
-		require.NoError(t, err)
-		assert.Equal(t, ethpbv2.Version_PHASE0, resp.Version)
-
-		expectedBlock := &ethpbv1.BeaconBlock{
-			Slot:          1,
-			ProposerIndex: 0,
-			ParentRoot:    []byte{164, 47, 20, 157, 2, 202, 58, 173, 57, 154, 254, 181, 153, 74, 40, 89, 159, 74, 62, 247, 28, 222, 153, 182, 168, 79, 170, 149, 80, 99, 97, 32},
-			StateRoot:     []byte{224, 94, 112, 87, 163, 57, 192, 233, 181, 179, 212, 9, 226, 214, 65, 238, 189, 114, 223, 101, 215, 146, 163, 140, 92, 242, 35, 82, 222, 154, 127, 136},
-			Body: &ethpbv1.BeaconBlockBody{
-				RandaoReveal: randaoReveal,
-				Eth1Data: &ethpbv1.Eth1Data{
-					DepositRoot:  []byte{124, 159, 161, 54, 212, 65, 63, 166, 23, 54, 55, 232, 131, 182, 153, 141, 50, 225, 214, 117, 248, 140, 221, 255, 157, 203, 207, 51, 24, 32, 244, 184},
-					DepositCount: 2,
-					BlockHash:    []byte{8, 83, 63, 107, 189, 73, 117, 17, 62, 79, 12, 177, 4, 171, 205, 236, 29, 134, 217, 157, 87, 130, 180, 169, 167, 246, 39, 12, 14, 187, 106, 39},
-				},
-				Graffiti: graffiti[:],
-				ProposerSlashings: []*ethpbv1.ProposerSlashing{
-					{
-						SignedHeader_1: &ethpbv1.SignedBeaconBlockHeader{
-							Message: &ethpbv1.BeaconBlockHeader{
-								Slot:          proposerSlashing.Header_1.Header.Slot,
-								ProposerIndex: proposerSlashing.Header_1.Header.ProposerIndex,
-								ParentRoot:    proposerSlashing.Header_1.Header.ParentRoot,
-								StateRoot:     proposerSlashing.Header_1.Header.StateRoot,
-								BodyRoot:      proposerSlashing.Header_1.Header.BodyRoot,
-							},
-							Signature: proposerSlashing.Header_1.Signature,
-						},
-						SignedHeader_2: &ethpbv1.SignedBeaconBlockHeader{
-							Message: &ethpbv1.BeaconBlockHeader{
-								Slot:          proposerSlashing.Header_2.Header.Slot,
-								ProposerIndex: proposerSlashing.Header_2.Header.ProposerIndex,
-								ParentRoot:    proposerSlashing.Header_2.Header.ParentRoot,
-								StateRoot:     proposerSlashing.Header_2.Header.StateRoot,
-								BodyRoot:      proposerSlashing.Header_2.Header.BodyRoot,
-							},
-							Signature: proposerSlashing.Header_2.Signature,
-						},
-					},
-				},
-				AttesterSlashings: []*ethpbv1.AttesterSlashing{
-					{
-						Attestation_1: &ethpbv1.IndexedAttestation{
-							AttestingIndices: attesterSlashing.Attestation_1.AttestingIndices,
-							Data: &ethpbv1.AttestationData{
-								Slot:            attesterSlashing.Attestation_1.Data.Slot,
-								Index:           attesterSlashing.Attestation_1.Data.CommitteeIndex,
-								BeaconBlockRoot: attesterSlashing.Attestation_1.Data.BeaconBlockRoot,
-								Source: &ethpbv1.Checkpoint{
-									Epoch: attesterSlashing.Attestation_1.Data.Source.Epoch,
-									Root:  attesterSlashing.Attestation_1.Data.Source.Root,
-								},
-								Target: &ethpbv1.Checkpoint{
-									Epoch: attesterSlashing.Attestation_1.Data.Target.Epoch,
-									Root:  attesterSlashing.Attestation_1.Data.Target.Root,
-								},
-							},
-							Signature: attesterSlashing.Attestation_1.Signature,
-						},
-						Attestation_2: &ethpbv1.IndexedAttestation{
-							AttestingIndices: attesterSlashing.Attestation_2.AttestingIndices,
-							Data: &ethpbv1.AttestationData{
-								Slot:            attesterSlashing.Attestation_2.Data.Slot,
-								Index:           attesterSlashing.Attestation_2.Data.CommitteeIndex,
-								BeaconBlockRoot: attesterSlashing.Attestation_2.Data.BeaconBlockRoot,
-								Source: &ethpbv1.Checkpoint{
-									Epoch: attesterSlashing.Attestation_2.Data.Source.Epoch,
-									Root:  attesterSlashing.Attestation_2.Data.Source.Root,
-								},
-								Target: &ethpbv1.Checkpoint{
-									Epoch: attesterSlashing.Attestation_2.Data.Target.Epoch,
-									Root:  attesterSlashing.Attestation_2.Data.Target.Root,
-								},
-							},
-							Signature: attesterSlashing.Attestation_2.Signature,
-						},
-					},
-				},
-			},
-		}
-		expectedData, err := expectedBlock.MarshalSSZ()
-		assert.NoError(t, err)
-		assert.DeepEqual(t, expectedData, resp.Data)
-	})
-
-	t.Run("Altair", func(t *testing.T) {
-		db := dbutil.SetupDB(t)
-		ctx := context.Background()
-
-		params.SetupTestConfigCleanup(t)
-		bc := params.BeaconConfig()
-		bc.AltairForkEpoch = primitives.Epoch(0)
-		params.OverrideBeaconConfig(bc)
-
-		bs, privKeys := util.DeterministicGenesisStateAltair(t, params.BeaconConfig().SyncCommitteeSize)
-		syncCommittee, err := altair.NextSyncCommittee(context.Background(), bs)
-		require.NoError(t, err)
-		require.NoError(t, bs.SetCurrentSyncCommittee(syncCommittee))
-		require.NoError(t, bs.SetNextSyncCommittee(syncCommittee))
-
-		stateRoot, err := bs.HashTreeRoot(ctx)
-		require.NoError(t, err, "Could not hash genesis state")
-		genesisBlock := util.NewBeaconBlockAltair()
-		genesisBlock.Block.StateRoot = stateRoot[:]
-		util.SaveBlock(t, ctx, db, genesisBlock)
-		parentRoot, err := genesisBlock.Block.HashTreeRoot()
-		require.NoError(t, err)
-
-		require.NoError(t, db.SaveState(ctx, bs, parentRoot), "Could not save genesis state")
-		require.NoError(t, db.SaveHeadBlockRoot(ctx, parentRoot), "Could not save genesis state")
-
-		mockChainService := &mockChain.ChainService{State: bs, Root: parentRoot[:], ForkChoiceStore: doublylinkedtree.New()}
-		v1Alpha1Server := &v1alpha1validator.Server{
-			HeadFetcher:       mockChainService,
-			SyncChecker:       &mockSync.Sync{IsSyncing: false},
-			BlockReceiver:     &mockChain.ChainService{},
-			TimeFetcher:       mockChainService,
-			ForkFetcher:       mockChainService,
-			ForkchoiceFetcher: mockChainService,
-			ChainStartFetcher: &mockExecution.Chain{},
-			Eth1InfoFetcher:   &mockExecution.Chain{},
-			Eth1BlockFetcher:  &mockExecution.Chain{},
-			MockEth1Votes:     true,
-			AttPool:           attestations.NewPool(),
-			SlashingsPool:     slashings.NewPool(),
-			ExitPool:          voluntaryexits.NewPool(),
-			StateGen:          stategen.New(db, doublylinkedtree.New()),
-			SyncCommitteePool: synccommittee.NewStore(),
-			BlockBuilder:      &builderTest.MockBuilderService{HasConfigured: true},
-		}
-
-		proposerSlashings := make([]*ethpbalpha.ProposerSlashing, 1)
-		proposerSlashing, err := util.GenerateProposerSlashingForValidator(
-			bs,
-			privKeys[0],
-			0,
-		)
-		require.NoError(t, err)
-		proposerSlashings[0] = proposerSlashing
-		err = v1Alpha1Server.SlashingsPool.InsertProposerSlashing(context.Background(), bs, proposerSlashing)
-		require.NoError(t, err)
-
-		attSlashings := make([]*ethpbalpha.AttesterSlashing, params.BeaconConfig().MaxAttesterSlashings)
-		attesterSlashing, err := util.GenerateAttesterSlashingForValidator(
-			bs,
-			privKeys[1],
-			1,
-		)
-		require.NoError(t, err)
-		attSlashings[0] = attesterSlashing
-		err = v1Alpha1Server.SlashingsPool.InsertAttesterSlashing(context.Background(), bs, attesterSlashing)
-		require.NoError(t, err)
-
-		aggregationBits := bitfield.NewBitvector128()
-		for i := range aggregationBits {
-			aggregationBits[i] = 0xAA
-		}
-
-		syncCommitteeIndices, err := altair.NextSyncCommitteeIndices(context.Background(), bs)
-		require.NoError(t, err)
-		sigs := make([]bls.Signature, 0, len(syncCommitteeIndices))
-		for i, indice := range syncCommitteeIndices {
-			if aggregationBits.BitAt(uint64(i)) {
-				b := p2pType.SSZBytes(parentRoot[:])
-				sb, err := signing.ComputeDomainAndSign(bs, coreTime.CurrentEpoch(bs), &b, params.BeaconConfig().DomainSyncCommittee, privKeys[indice])
-				require.NoError(t, err)
-				sig, err := bls.SignatureFromBytes(sb)
-				require.NoError(t, err)
-				sigs = append(sigs, sig)
-			}
-		}
-		aggregatedSig := bls.AggregateSignatures(sigs).Marshal()
-		contribution := &ethpbalpha.SyncCommitteeContribution{
-			Slot:              0,
-			BlockRoot:         parentRoot[:],
-			SubcommitteeIndex: 0,
-			AggregationBits:   aggregationBits,
-			Signature:         aggregatedSig,
-		}
-		require.NoError(t, v1Alpha1Server.SyncCommitteePool.SaveSyncCommitteeContribution(contribution))
-
-		v1Server := &Server{
-			V1Alpha1Server: v1Alpha1Server,
-			SyncChecker:    &mockSync.Sync{IsSyncing: false},
-		}
-		randaoReveal, err := util.RandaoReveal(bs, 0, privKeys)
-		require.NoError(t, err)
-		graffiti := bytesutil.ToBytes32([]byte("eth2"))
-
-		req := &ethpbv1.ProduceBlockRequest{
-			Slot:         1,
-			RandaoReveal: randaoReveal,
-			Graffiti:     graffiti[:],
-		}
-		resp, err := v1Server.ProduceBlindedBlockSSZ(ctx, req)
-		require.NoError(t, err)
-		assert.Equal(t, ethpbv2.Version_ALTAIR, resp.Version)
-
-		expectedBlock := &ethpbv2.BeaconBlockAltair{
-			Slot:          1,
-			ProposerIndex: 19,
-			ParentRoot:    []byte{162, 206, 194, 54, 242, 248, 88, 148, 193, 141, 39, 23, 91, 116, 219, 219, 2, 248, 4, 155, 159, 201, 41, 156, 130, 57, 167, 176, 153, 18, 73, 148},
-			StateRoot:     []byte{144, 220, 158, 2, 142, 57, 111, 170, 148, 225, 129, 23, 103, 232, 44, 1, 222, 77, 36, 110, 118, 237, 184, 77, 253, 182, 0, 62, 168, 56, 105, 95},
-			Body: &ethpbv2.BeaconBlockBodyAltair{
-				RandaoReveal: randaoReveal,
-				Eth1Data: &ethpbv1.Eth1Data{
-					DepositRoot:  []byte{124, 159, 161, 54, 212, 65, 63, 166, 23, 54, 55, 232, 131, 182, 153, 141, 50, 225, 214, 117, 248, 140, 221, 255, 157, 203, 207, 51, 24, 32, 244, 184},
-					DepositCount: params.BeaconConfig().SyncCommitteeSize,
-					BlockHash:    []byte{8, 83, 63, 107, 189, 73, 117, 17, 62, 79, 12, 177, 4, 171, 205, 236, 29, 134, 217, 157, 87, 130, 180, 169, 167, 246, 39, 12, 14, 187, 106, 39},
-				},
-				Graffiti: graffiti[:],
-				ProposerSlashings: []*ethpbv1.ProposerSlashing{
-					{
-						SignedHeader_1: &ethpbv1.SignedBeaconBlockHeader{
-							Message: &ethpbv1.BeaconBlockHeader{
-								Slot:          proposerSlashing.Header_1.Header.Slot,
-								ProposerIndex: proposerSlashing.Header_1.Header.ProposerIndex,
-								ParentRoot:    proposerSlashing.Header_1.Header.ParentRoot,
-								StateRoot:     proposerSlashing.Header_1.Header.StateRoot,
-								BodyRoot:      proposerSlashing.Header_1.Header.BodyRoot,
-							},
-							Signature: proposerSlashing.Header_1.Signature,
-						},
-						SignedHeader_2: &ethpbv1.SignedBeaconBlockHeader{
-							Message: &ethpbv1.BeaconBlockHeader{
-								Slot:          proposerSlashing.Header_2.Header.Slot,
-								ProposerIndex: proposerSlashing.Header_2.Header.ProposerIndex,
-								ParentRoot:    proposerSlashing.Header_2.Header.ParentRoot,
-								StateRoot:     proposerSlashing.Header_2.Header.StateRoot,
-								BodyRoot:      proposerSlashing.Header_2.Header.BodyRoot,
-							},
-							Signature: proposerSlashing.Header_2.Signature,
-						},
-					},
-				},
-				AttesterSlashings: []*ethpbv1.AttesterSlashing{
-					{
-						Attestation_1: &ethpbv1.IndexedAttestation{
-							AttestingIndices: attesterSlashing.Attestation_1.AttestingIndices,
-							Data: &ethpbv1.AttestationData{
-								Slot:            attesterSlashing.Attestation_1.Data.Slot,
-								Index:           attesterSlashing.Attestation_1.Data.CommitteeIndex,
-								BeaconBlockRoot: attesterSlashing.Attestation_1.Data.BeaconBlockRoot,
-								Source: &ethpbv1.Checkpoint{
-									Epoch: attesterSlashing.Attestation_1.Data.Source.Epoch,
-									Root:  attesterSlashing.Attestation_1.Data.Source.Root,
-								},
-								Target: &ethpbv1.Checkpoint{
-									Epoch: attesterSlashing.Attestation_1.Data.Target.Epoch,
-									Root:  attesterSlashing.Attestation_1.Data.Target.Root,
-								},
-							},
-							Signature: attesterSlashing.Attestation_1.Signature,
-						},
-						Attestation_2: &ethpbv1.IndexedAttestation{
-							AttestingIndices: attesterSlashing.Attestation_2.AttestingIndices,
-							Data: &ethpbv1.AttestationData{
-								Slot:            attesterSlashing.Attestation_2.Data.Slot,
-								Index:           attesterSlashing.Attestation_2.Data.CommitteeIndex,
-								BeaconBlockRoot: attesterSlashing.Attestation_2.Data.BeaconBlockRoot,
-								Source: &ethpbv1.Checkpoint{
-									Epoch: attesterSlashing.Attestation_2.Data.Source.Epoch,
-									Root:  attesterSlashing.Attestation_2.Data.Source.Root,
-								},
-								Target: &ethpbv1.Checkpoint{
-									Epoch: attesterSlashing.Attestation_2.Data.Target.Epoch,
-									Root:  attesterSlashing.Attestation_2.Data.Target.Root,
-								},
-							},
-							Signature: attesterSlashing.Attestation_2.Signature,
-						},
-					},
-				},
-				SyncAggregate: &ethpbv1.SyncAggregate{
-					SyncCommitteeBits:      []byte{170, 170, 170, 170, 170, 170, 170, 170, 170, 170, 170, 170, 170, 170, 170, 170, 0, 0, 0, 0, 0, 0, 0, 0, 0, 0, 0, 0, 0, 0, 0, 0, 0, 0, 0, 0, 0, 0, 0, 0, 0, 0, 0, 0, 0, 0, 0, 0, 0, 0, 0, 0, 0, 0, 0, 0, 0, 0, 0, 0, 0, 0, 0, 0},
-					SyncCommitteeSignature: []byte{130, 228, 60, 221, 180, 9, 29, 148, 136, 255, 135, 183, 146, 130, 88, 240, 116, 219, 183, 208, 148, 211, 202, 78, 240, 120, 60, 99, 77, 76, 109, 210, 163, 243, 244, 25, 70, 184, 29, 252, 138, 128, 202, 173, 1, 166, 48, 49, 11, 136, 42, 124, 163, 187, 206, 253, 214, 149, 114, 137, 146, 123, 197, 187, 250, 204, 59, 196, 87, 195, 48, 11, 116, 123, 58, 49, 62, 98, 193, 166, 0, 172, 15, 253, 130, 88, 46, 110, 45, 84, 57, 107, 83, 182, 127, 105},
-				},
-			},
-		}
-		expectedData, err := expectedBlock.MarshalSSZ()
-		assert.NoError(t, err)
-		assert.DeepEqual(t, expectedData, resp.Data)
-	})
-=======
->>>>>>> 34b6c8f3
-
 		assert.Equal(t, ethpbv2.Version_CAPELLA, resp.Version)
 		containerBlock, ok := resp.Data.Block.(*ethpbv2.BeaconBlockContainerV2_CapellaBlock)
 		require.Equal(t, true, ok)
