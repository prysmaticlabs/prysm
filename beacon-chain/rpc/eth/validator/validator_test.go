package validator

import (
	"context"
	"fmt"
	"testing"
	"time"

	"github.com/ethereum/go-ethereum/common"
	"github.com/golang/mock/gomock"
	mockChain "github.com/prysmaticlabs/prysm/v4/beacon-chain/blockchain/testing"
	builderTest "github.com/prysmaticlabs/prysm/v4/beacon-chain/builder/testing"
	"github.com/prysmaticlabs/prysm/v4/beacon-chain/cache"
	"github.com/prysmaticlabs/prysm/v4/beacon-chain/core/helpers"
	"github.com/prysmaticlabs/prysm/v4/beacon-chain/core/transition"
	dbutil "github.com/prysmaticlabs/prysm/v4/beacon-chain/db/testing"
<<<<<<< HEAD
	p2pmock "github.com/prysmaticlabs/prysm/v4/beacon-chain/p2p/testing"
=======
	"github.com/prysmaticlabs/prysm/v4/beacon-chain/operations/synccommittee"
>>>>>>> e7f6048b
	v1alpha1validator "github.com/prysmaticlabs/prysm/v4/beacon-chain/rpc/prysm/v1alpha1/validator"
	"github.com/prysmaticlabs/prysm/v4/beacon-chain/rpc/testutil"
	"github.com/prysmaticlabs/prysm/v4/beacon-chain/state"
	mockSync "github.com/prysmaticlabs/prysm/v4/beacon-chain/sync/initial-sync/testing"
	fieldparams "github.com/prysmaticlabs/prysm/v4/config/fieldparams"
	"github.com/prysmaticlabs/prysm/v4/config/params"
	"github.com/prysmaticlabs/prysm/v4/consensus-types/primitives"
	"github.com/prysmaticlabs/prysm/v4/encoding/bytesutil"
	ethpbv1 "github.com/prysmaticlabs/prysm/v4/proto/eth/v1"
	ethpbv2 "github.com/prysmaticlabs/prysm/v4/proto/eth/v2"
	ethpbalpha "github.com/prysmaticlabs/prysm/v4/proto/prysm/v1alpha1"
	"github.com/prysmaticlabs/prysm/v4/testing/assert"
	"github.com/prysmaticlabs/prysm/v4/testing/mock"
	"github.com/prysmaticlabs/prysm/v4/testing/require"
	"github.com/prysmaticlabs/prysm/v4/testing/util"
	"github.com/prysmaticlabs/prysm/v4/time/slots"
	logTest "github.com/sirupsen/logrus/hooks/test"
)

func TestGetAttesterDuties(t *testing.T) {
	helpers.ClearCache()

	ctx := context.Background()
	genesis := util.NewBeaconBlock()
	depChainStart := params.BeaconConfig().MinGenesisActiveValidatorCount
	deposits, _, err := util.DeterministicDepositsAndKeys(depChainStart)
	require.NoError(t, err)
	eth1Data, err := util.DeterministicEth1Data(len(deposits))
	require.NoError(t, err)
	bs, err := transition.GenesisBeaconState(context.Background(), deposits, 0, eth1Data)
	require.NoError(t, err, "Could not set up genesis state")
	// Set state to non-epoch start slot.
	require.NoError(t, bs.SetSlot(5))
	genesisRoot, err := genesis.Block.HashTreeRoot()
	require.NoError(t, err, "Could not get signing root")
	roots := make([][]byte, fieldparams.BlockRootsLength)
	roots[0] = genesisRoot[:]
	require.NoError(t, bs.SetBlockRoots(roots))
	db := dbutil.SetupDB(t)

	// Deactivate last validator.
	vals := bs.Validators()
	vals[len(vals)-1].ExitEpoch = 0
	require.NoError(t, bs.SetValidators(vals))

	pubKeys := make([][]byte, len(deposits))
	for i := 0; i < len(deposits); i++ {
		pubKeys[i] = deposits[i].Data.PublicKey
	}

	// nextEpochState must not be used for committee calculations when requesting next epoch
	nextEpochState := bs.Copy()
	require.NoError(t, nextEpochState.SetSlot(params.BeaconConfig().SlotsPerEpoch))
	require.NoError(t, nextEpochState.SetValidators(vals[:512]))

	chainSlot := primitives.Slot(0)
	chain := &mockChain.ChainService{
		State: bs, Root: genesisRoot[:], Slot: &chainSlot,
	}
	vs := &Server{
		Stater: &testutil.MockStater{
			StatesBySlot: map[primitives.Slot]state.BeaconState{
				0:                                   bs,
				params.BeaconConfig().SlotsPerEpoch: nextEpochState,
			},
		},
		TimeFetcher:           chain,
		SyncChecker:           &mockSync.Sync{IsSyncing: false},
		OptimisticModeFetcher: chain,
	}

	t.Run("Single validator", func(t *testing.T) {
		req := &ethpbv1.AttesterDutiesRequest{
			Epoch: 0,
			Index: []primitives.ValidatorIndex{0},
		}
		resp, err := vs.GetAttesterDuties(ctx, req)
		require.NoError(t, err)
		assert.DeepEqual(t, genesisRoot[:], resp.DependentRoot)
		require.Equal(t, 1, len(resp.Data))
		duty := resp.Data[0]
		assert.Equal(t, primitives.CommitteeIndex(1), duty.CommitteeIndex)
		assert.Equal(t, primitives.Slot(0), duty.Slot)
		assert.Equal(t, primitives.ValidatorIndex(0), duty.ValidatorIndex)
		assert.DeepEqual(t, pubKeys[0], duty.Pubkey)
		assert.Equal(t, uint64(171), duty.CommitteeLength)
		assert.Equal(t, uint64(3), duty.CommitteesAtSlot)
		assert.Equal(t, primitives.CommitteeIndex(80), duty.ValidatorCommitteeIndex)
	})

	t.Run("Multiple validators", func(t *testing.T) {
		req := &ethpbv1.AttesterDutiesRequest{
			Epoch: 0,
			Index: []primitives.ValidatorIndex{0, 1},
		}
		resp, err := vs.GetAttesterDuties(ctx, req)
		require.NoError(t, err)
		assert.Equal(t, 2, len(resp.Data))
	})

	t.Run("Next epoch", func(t *testing.T) {
		req := &ethpbv1.AttesterDutiesRequest{
			Epoch: slots.ToEpoch(bs.Slot()) + 1,
			Index: []primitives.ValidatorIndex{0},
		}
		resp, err := vs.GetAttesterDuties(ctx, req)
		require.NoError(t, err)
		assert.DeepEqual(t, genesisRoot[:], resp.DependentRoot)
		require.Equal(t, 1, len(resp.Data))
		duty := resp.Data[0]
		assert.Equal(t, primitives.CommitteeIndex(0), duty.CommitteeIndex)
		assert.Equal(t, primitives.Slot(62), duty.Slot)
		assert.Equal(t, primitives.ValidatorIndex(0), duty.ValidatorIndex)
		assert.DeepEqual(t, pubKeys[0], duty.Pubkey)
		assert.Equal(t, uint64(170), duty.CommitteeLength)
		assert.Equal(t, uint64(3), duty.CommitteesAtSlot)
		assert.Equal(t, primitives.CommitteeIndex(110), duty.ValidatorCommitteeIndex)
	})

	t.Run("Epoch out of bound", func(t *testing.T) {
		currentEpoch := slots.ToEpoch(bs.Slot())
		req := &ethpbv1.AttesterDutiesRequest{
			Epoch: currentEpoch + 2,
			Index: []primitives.ValidatorIndex{0},
		}
		_, err := vs.GetAttesterDuties(ctx, req)
		require.NotNil(t, err)
		assert.ErrorContains(t, fmt.Sprintf("Request epoch %d can not be greater than next epoch %d", currentEpoch+2, currentEpoch+1), err)
	})

	t.Run("Validator index out of bound", func(t *testing.T) {
		req := &ethpbv1.AttesterDutiesRequest{
			Epoch: 0,
			Index: []primitives.ValidatorIndex{primitives.ValidatorIndex(len(pubKeys))},
		}
		_, err := vs.GetAttesterDuties(ctx, req)
		require.NotNil(t, err)
		assert.ErrorContains(t, "Invalid validator index", err)
	})

	t.Run("Inactive validator - no duties", func(t *testing.T) {
		req := &ethpbv1.AttesterDutiesRequest{
			Epoch: 0,
			Index: []primitives.ValidatorIndex{primitives.ValidatorIndex(len(pubKeys) - 1)},
		}
		resp, err := vs.GetAttesterDuties(ctx, req)
		require.NoError(t, err)
		assert.Equal(t, 0, len(resp.Data))
	})

	t.Run("execution optimistic", func(t *testing.T) {
		parentRoot := [32]byte{'a'}
		blk := util.NewBeaconBlock()
		blk.Block.ParentRoot = parentRoot[:]
		blk.Block.Slot = 31
		root, err := blk.Block.HashTreeRoot()
		require.NoError(t, err)
		util.SaveBlock(t, ctx, db, blk)
		require.NoError(t, db.SaveGenesisBlockRoot(ctx, root))

		chainSlot := primitives.Slot(0)
		chain := &mockChain.ChainService{
			State: bs, Root: genesisRoot[:], Slot: &chainSlot, Optimistic: true,
		}
		vs := &Server{
			Stater:                &testutil.MockStater{StatesBySlot: map[primitives.Slot]state.BeaconState{0: bs}},
			TimeFetcher:           chain,
			OptimisticModeFetcher: chain,
			SyncChecker:           &mockSync.Sync{IsSyncing: false},
		}
		req := &ethpbv1.AttesterDutiesRequest{
			Epoch: 0,
			Index: []primitives.ValidatorIndex{0},
		}
		resp, err := vs.GetAttesterDuties(ctx, req)
		require.NoError(t, err)
		assert.Equal(t, true, resp.ExecutionOptimistic)
	})
}

func TestGetAttesterDuties_SyncNotReady(t *testing.T) {
	helpers.ClearCache()

	st, err := util.NewBeaconState()
	require.NoError(t, err)
	chainService := &mockChain.ChainService{State: st}
	vs := &Server{
		SyncChecker:           &mockSync.Sync{IsSyncing: true},
		HeadFetcher:           chainService,
		TimeFetcher:           chainService,
		OptimisticModeFetcher: chainService,
	}
	_, err = vs.GetAttesterDuties(context.Background(), &ethpbv1.AttesterDutiesRequest{})
	assert.ErrorContains(t, "Syncing to latest head, not ready to respond", err)
}

func TestGetProposerDuties(t *testing.T) {
	helpers.ClearCache()

	ctx := context.Background()
	genesis := util.NewBeaconBlock()
	depChainStart := params.BeaconConfig().MinGenesisActiveValidatorCount
	deposits, _, err := util.DeterministicDepositsAndKeys(depChainStart)
	require.NoError(t, err)
	eth1Data, err := util.DeterministicEth1Data(len(deposits))
	require.NoError(t, err)
	genesisRoot, err := genesis.Block.HashTreeRoot()
	require.NoError(t, err, "Could not get signing root")
	roots := make([][]byte, fieldparams.BlockRootsLength)
	roots[0] = genesisRoot[:]
	// We DON'T WANT this root to be returned when testing the next epoch
	roots[31] = []byte("next_epoch_dependent_root")
	db := dbutil.SetupDB(t)

	pubKeys := make([][]byte, len(deposits))
	for i := 0; i < len(deposits); i++ {
		pubKeys[i] = deposits[i].Data.PublicKey
	}

	t.Run("Ok", func(t *testing.T) {
		bs, err := transition.GenesisBeaconState(context.Background(), deposits, 0, eth1Data)
		require.NoError(t, err, "Could not set up genesis state")
		require.NoError(t, bs.SetSlot(params.BeaconConfig().SlotsPerEpoch))
		require.NoError(t, bs.SetBlockRoots(roots))
		chainSlot := primitives.Slot(0)
		chain := &mockChain.ChainService{
			State: bs, Root: genesisRoot[:], Slot: &chainSlot,
		}
		vs := &Server{
			Stater:                 &testutil.MockStater{StatesBySlot: map[primitives.Slot]state.BeaconState{0: bs}},
			HeadFetcher:            chain,
			TimeFetcher:            chain,
			OptimisticModeFetcher:  chain,
			SyncChecker:            &mockSync.Sync{IsSyncing: false},
			ProposerSlotIndexCache: cache.NewProposerPayloadIDsCache(),
		}

		req := &ethpbv1.ProposerDutiesRequest{
			Epoch: 0,
		}
		resp, err := vs.GetProposerDuties(ctx, req)
		require.NoError(t, err)
		assert.DeepEqual(t, genesisRoot[:], resp.DependentRoot)
		assert.Equal(t, 31, len(resp.Data))
		// We expect a proposer duty for slot 11.
		var expectedDuty *ethpbv1.ProposerDuty
		for _, duty := range resp.Data {
			if duty.Slot == 11 {
				expectedDuty = duty
			}
		}
		vid, _, has := vs.ProposerSlotIndexCache.GetProposerPayloadIDs(11, [32]byte{})
		require.Equal(t, true, has)
		require.Equal(t, primitives.ValidatorIndex(12289), vid)
		require.NotNil(t, expectedDuty, "Expected duty for slot 11 not found")
		assert.Equal(t, primitives.ValidatorIndex(12289), expectedDuty.ValidatorIndex)
		assert.DeepEqual(t, pubKeys[12289], expectedDuty.Pubkey)
	})

	t.Run("Next epoch", func(t *testing.T) {
		bs, err := transition.GenesisBeaconState(context.Background(), deposits, 0, eth1Data)
		require.NoError(t, err, "Could not set up genesis state")
		require.NoError(t, bs.SetBlockRoots(roots))
		chainSlot := primitives.Slot(0)
		chain := &mockChain.ChainService{
			State: bs, Root: genesisRoot[:], Slot: &chainSlot,
		}
		vs := &Server{
			Stater:                 &testutil.MockStater{StatesBySlot: map[primitives.Slot]state.BeaconState{0: bs}},
			HeadFetcher:            chain,
			TimeFetcher:            chain,
			OptimisticModeFetcher:  chain,
			SyncChecker:            &mockSync.Sync{IsSyncing: false},
			ProposerSlotIndexCache: cache.NewProposerPayloadIDsCache(),
		}

		req := &ethpbv1.ProposerDutiesRequest{
			Epoch: 1,
		}
		resp, err := vs.GetProposerDuties(ctx, req)
		require.NoError(t, err)
		assert.DeepEqual(t, bytesutil.PadTo(genesisRoot[:], 32), resp.DependentRoot)
		assert.Equal(t, 32, len(resp.Data))
		// We expect a proposer duty for slot 43.
		var expectedDuty *ethpbv1.ProposerDuty
		for _, duty := range resp.Data {
			if duty.Slot == 43 {
				expectedDuty = duty
			}
		}
		vid, _, has := vs.ProposerSlotIndexCache.GetProposerPayloadIDs(43, [32]byte{})
		require.Equal(t, true, has)
		require.Equal(t, primitives.ValidatorIndex(1360), vid)
		require.NotNil(t, expectedDuty, "Expected duty for slot 43 not found")
		assert.Equal(t, primitives.ValidatorIndex(1360), expectedDuty.ValidatorIndex)
		assert.DeepEqual(t, pubKeys[1360], expectedDuty.Pubkey)
	})

	t.Run("Prune payload ID cache ok", func(t *testing.T) {
		bs, err := transition.GenesisBeaconState(context.Background(), deposits, 0, eth1Data)
		require.NoError(t, err, "Could not set up genesis state")
		require.NoError(t, bs.SetSlot(params.BeaconConfig().SlotsPerEpoch))
		require.NoError(t, bs.SetBlockRoots(roots))
		chainSlot := params.BeaconConfig().SlotsPerEpoch
		chain := &mockChain.ChainService{
			State: bs, Root: genesisRoot[:], Slot: &chainSlot,
		}
		vs := &Server{
			Stater:                 &testutil.MockStater{StatesBySlot: map[primitives.Slot]state.BeaconState{params.BeaconConfig().SlotsPerEpoch: bs}},
			HeadFetcher:            chain,
			TimeFetcher:            chain,
			OptimisticModeFetcher:  chain,
			SyncChecker:            &mockSync.Sync{IsSyncing: false},
			ProposerSlotIndexCache: cache.NewProposerPayloadIDsCache(),
		}

		req := &ethpbv1.ProposerDutiesRequest{
			Epoch: 1,
		}
		vs.ProposerSlotIndexCache.SetProposerAndPayloadIDs(1, 1, [8]byte{1}, [32]byte{2})
		vs.ProposerSlotIndexCache.SetProposerAndPayloadIDs(31, 2, [8]byte{2}, [32]byte{3})
		vs.ProposerSlotIndexCache.SetProposerAndPayloadIDs(32, 4309, [8]byte{3}, [32]byte{4})

		_, err = vs.GetProposerDuties(ctx, req)
		require.NoError(t, err)

		vid, _, has := vs.ProposerSlotIndexCache.GetProposerPayloadIDs(1, [32]byte{})
		require.Equal(t, false, has)
		require.Equal(t, primitives.ValidatorIndex(0), vid)
		vid, _, has = vs.ProposerSlotIndexCache.GetProposerPayloadIDs(2, [32]byte{})
		require.Equal(t, false, has)
		require.Equal(t, primitives.ValidatorIndex(0), vid)
		vid, _, has = vs.ProposerSlotIndexCache.GetProposerPayloadIDs(32, [32]byte{})
		require.Equal(t, true, has)
		require.Equal(t, primitives.ValidatorIndex(10565), vid)
	})

	t.Run("Epoch out of bound", func(t *testing.T) {
		bs, err := transition.GenesisBeaconState(context.Background(), deposits, 0, eth1Data)
		require.NoError(t, err, "Could not set up genesis state")
		// Set state to non-epoch start slot.
		require.NoError(t, bs.SetSlot(5))
		require.NoError(t, bs.SetBlockRoots(roots))
		chainSlot := primitives.Slot(0)
		chain := &mockChain.ChainService{
			State: bs, Root: genesisRoot[:], Slot: &chainSlot,
		}
		vs := &Server{
			Stater:                 &testutil.MockStater{StatesBySlot: map[primitives.Slot]state.BeaconState{0: bs}},
			HeadFetcher:            chain,
			TimeFetcher:            chain,
			OptimisticModeFetcher:  chain,
			SyncChecker:            &mockSync.Sync{IsSyncing: false},
			ProposerSlotIndexCache: cache.NewProposerPayloadIDsCache(),
		}

		currentEpoch := slots.ToEpoch(bs.Slot())
		req := &ethpbv1.ProposerDutiesRequest{
			Epoch: currentEpoch + 2,
		}
		_, err = vs.GetProposerDuties(ctx, req)
		require.NotNil(t, err)
		assert.ErrorContains(t, fmt.Sprintf("Request epoch %d can not be greater than next epoch %d", currentEpoch+2, currentEpoch+1), err)
	})

	t.Run("execution optimistic", func(t *testing.T) {
		bs, err := transition.GenesisBeaconState(context.Background(), deposits, 0, eth1Data)
		require.NoError(t, err, "Could not set up genesis state")
		// Set state to non-epoch start slot.
		require.NoError(t, bs.SetSlot(5))
		require.NoError(t, bs.SetBlockRoots(roots))
		parentRoot := [32]byte{'a'}
		blk := util.NewBeaconBlock()
		blk.Block.ParentRoot = parentRoot[:]
		blk.Block.Slot = 31
		root, err := blk.Block.HashTreeRoot()
		require.NoError(t, err)
		util.SaveBlock(t, ctx, db, blk)
		require.NoError(t, db.SaveGenesisBlockRoot(ctx, root))

		chainSlot := primitives.Slot(0)
		chain := &mockChain.ChainService{
			State: bs, Root: genesisRoot[:], Slot: &chainSlot, Optimistic: true,
		}
		vs := &Server{
			Stater:                 &testutil.MockStater{StatesBySlot: map[primitives.Slot]state.BeaconState{0: bs}},
			HeadFetcher:            chain,
			TimeFetcher:            chain,
			OptimisticModeFetcher:  chain,
			SyncChecker:            &mockSync.Sync{IsSyncing: false},
			ProposerSlotIndexCache: cache.NewProposerPayloadIDsCache(),
		}
		req := &ethpbv1.ProposerDutiesRequest{
			Epoch: 0,
		}
		resp, err := vs.GetProposerDuties(ctx, req)
		require.NoError(t, err)
		assert.Equal(t, true, resp.ExecutionOptimistic)
	})
}

func TestGetProposerDuties_SyncNotReady(t *testing.T) {
	helpers.ClearCache()

	st, err := util.NewBeaconState()
	require.NoError(t, err)
	chainService := &mockChain.ChainService{State: st}
	vs := &Server{
		SyncChecker:           &mockSync.Sync{IsSyncing: true},
		HeadFetcher:           chainService,
		TimeFetcher:           chainService,
		OptimisticModeFetcher: chainService,
	}
	_, err = vs.GetProposerDuties(context.Background(), &ethpbv1.ProposerDutiesRequest{})
	assert.ErrorContains(t, "Syncing to latest head, not ready to respond", err)
}

func TestGetSyncCommitteeDuties(t *testing.T) {
	helpers.ClearCache()

	ctx := context.Background()
	genesisTime := time.Now()
	numVals := uint64(11)
	st, _ := util.DeterministicGenesisStateAltair(t, numVals)
	require.NoError(t, st.SetGenesisTime(uint64(genesisTime.Unix())))
	vals := st.Validators()
	currCommittee := &ethpbalpha.SyncCommittee{}
	for i := 0; i < 5; i++ {
		currCommittee.Pubkeys = append(currCommittee.Pubkeys, vals[i].PublicKey)
		currCommittee.AggregatePubkey = make([]byte, 48)
	}
	// add one public key twice - this is needed for one of the test cases
	currCommittee.Pubkeys = append(currCommittee.Pubkeys, vals[0].PublicKey)
	require.NoError(t, st.SetCurrentSyncCommittee(currCommittee))
	nextCommittee := &ethpbalpha.SyncCommittee{}
	for i := 5; i < 10; i++ {
		nextCommittee.Pubkeys = append(nextCommittee.Pubkeys, vals[i].PublicKey)
		nextCommittee.AggregatePubkey = make([]byte, 48)

	}
	require.NoError(t, st.SetNextSyncCommittee(nextCommittee))

	mockChainService := &mockChain.ChainService{Genesis: genesisTime}
	vs := &Server{
		Stater:                &testutil.MockStater{BeaconState: st},
		SyncChecker:           &mockSync.Sync{IsSyncing: false},
		TimeFetcher:           mockChainService,
		HeadFetcher:           mockChainService,
		OptimisticModeFetcher: mockChainService,
	}

	t.Run("Single validator", func(t *testing.T) {
		req := &ethpbv2.SyncCommitteeDutiesRequest{
			Epoch: 0,
			Index: []primitives.ValidatorIndex{1},
		}
		resp, err := vs.GetSyncCommitteeDuties(ctx, req)
		require.NoError(t, err)
		require.NotNil(t, resp)
		require.NotNil(t, resp.Data)
		require.Equal(t, 1, len(resp.Data))
		duty := resp.Data[0]
		assert.DeepEqual(t, vals[1].PublicKey, duty.Pubkey)
		assert.Equal(t, primitives.ValidatorIndex(1), duty.ValidatorIndex)
		require.Equal(t, 1, len(duty.ValidatorSyncCommitteeIndices))
		assert.Equal(t, uint64(1), duty.ValidatorSyncCommitteeIndices[0])
	})

	t.Run("Epoch not at period start", func(t *testing.T) {
		req := &ethpbv2.SyncCommitteeDutiesRequest{
			Epoch: 1,
			Index: []primitives.ValidatorIndex{1},
		}
		resp, err := vs.GetSyncCommitteeDuties(ctx, req)
		require.NoError(t, err)
		require.NotNil(t, resp)
		require.NotNil(t, resp.Data)
		require.Equal(t, 1, len(resp.Data))
		duty := resp.Data[0]
		assert.DeepEqual(t, vals[1].PublicKey, duty.Pubkey)
		assert.Equal(t, primitives.ValidatorIndex(1), duty.ValidatorIndex)
		require.Equal(t, 1, len(duty.ValidatorSyncCommitteeIndices))
		assert.Equal(t, uint64(1), duty.ValidatorSyncCommitteeIndices[0])
	})

	t.Run("Multiple validators", func(t *testing.T) {
		req := &ethpbv2.SyncCommitteeDutiesRequest{
			Epoch: 0,
			Index: []primitives.ValidatorIndex{1, 2},
		}
		resp, err := vs.GetSyncCommitteeDuties(ctx, req)
		require.NoError(t, err)
		assert.Equal(t, 2, len(resp.Data))
	})

	t.Run("Validator without duty not returned", func(t *testing.T) {
		req := &ethpbv2.SyncCommitteeDutiesRequest{
			Epoch: 0,
			Index: []primitives.ValidatorIndex{1, 10},
		}
		resp, err := vs.GetSyncCommitteeDuties(ctx, req)
		require.NoError(t, err)
		require.Equal(t, 1, len(resp.Data))
		assert.Equal(t, primitives.ValidatorIndex(1), resp.Data[0].ValidatorIndex)
	})

	t.Run("Multiple indices for validator", func(t *testing.T) {
		req := &ethpbv2.SyncCommitteeDutiesRequest{
			Epoch: 0,
			Index: []primitives.ValidatorIndex{0},
		}
		resp, err := vs.GetSyncCommitteeDuties(ctx, req)
		require.NoError(t, err)
		duty := resp.Data[0]
		require.Equal(t, 2, len(duty.ValidatorSyncCommitteeIndices))
		assert.DeepEqual(t, []uint64{0, 5}, duty.ValidatorSyncCommitteeIndices)
	})

	t.Run("Validator index out of bound", func(t *testing.T) {
		req := &ethpbv2.SyncCommitteeDutiesRequest{
			Epoch: 0,
			Index: []primitives.ValidatorIndex{primitives.ValidatorIndex(numVals)},
		}
		_, err := vs.GetSyncCommitteeDuties(ctx, req)
		require.NotNil(t, err)
		assert.ErrorContains(t, "Invalid validator index", err)
	})

	t.Run("next sync committee period", func(t *testing.T) {
		req := &ethpbv2.SyncCommitteeDutiesRequest{
			Epoch: params.BeaconConfig().EpochsPerSyncCommitteePeriod,
			Index: []primitives.ValidatorIndex{5},
		}
		resp, err := vs.GetSyncCommitteeDuties(ctx, req)
		require.NoError(t, err)
		require.NotNil(t, resp)
		require.NotNil(t, resp.Data)
		require.Equal(t, 1, len(resp.Data))
		duty := resp.Data[0]
		assert.DeepEqual(t, vals[5].PublicKey, duty.Pubkey)
		assert.Equal(t, primitives.ValidatorIndex(5), duty.ValidatorIndex)
		require.Equal(t, 1, len(duty.ValidatorSyncCommitteeIndices))
		assert.Equal(t, uint64(0), duty.ValidatorSyncCommitteeIndices[0])
	})

	t.Run("epoch too far in the future", func(t *testing.T) {
		req := &ethpbv2.SyncCommitteeDutiesRequest{
			Epoch: params.BeaconConfig().EpochsPerSyncCommitteePeriod * 2,
			Index: []primitives.ValidatorIndex{5},
		}
		_, err := vs.GetSyncCommitteeDuties(ctx, req)
		require.NotNil(t, err)
		assert.ErrorContains(t, "Epoch is too far in the future", err)
	})

	t.Run("correct sync committee is fetched", func(t *testing.T) {
		// in this test we swap validators in the current and next sync committee inside the new state

		newSyncPeriodStartSlot := primitives.Slot(uint64(params.BeaconConfig().EpochsPerSyncCommitteePeriod) * uint64(params.BeaconConfig().SlotsPerEpoch))
		newSyncPeriodSt, _ := util.DeterministicGenesisStateAltair(t, numVals)
		require.NoError(t, newSyncPeriodSt.SetSlot(newSyncPeriodStartSlot))
		require.NoError(t, newSyncPeriodSt.SetGenesisTime(uint64(genesisTime.Unix())))
		vals := newSyncPeriodSt.Validators()
		currCommittee := &ethpbalpha.SyncCommittee{}
		for i := 5; i < 10; i++ {
			currCommittee.Pubkeys = append(currCommittee.Pubkeys, vals[i].PublicKey)
			currCommittee.AggregatePubkey = make([]byte, 48)
		}
		require.NoError(t, newSyncPeriodSt.SetCurrentSyncCommittee(currCommittee))
		nextCommittee := &ethpbalpha.SyncCommittee{}
		for i := 0; i < 5; i++ {
			nextCommittee.Pubkeys = append(nextCommittee.Pubkeys, vals[i].PublicKey)
			nextCommittee.AggregatePubkey = make([]byte, 48)

		}
		require.NoError(t, newSyncPeriodSt.SetNextSyncCommittee(nextCommittee))

		stateFetchFn := func(slot primitives.Slot) state.BeaconState {
			if slot < newSyncPeriodStartSlot {
				return st
			} else {
				return newSyncPeriodSt
			}
		}
		mockChainService := &mockChain.ChainService{Genesis: genesisTime, Slot: &newSyncPeriodStartSlot}
		vs := &Server{
			Stater:                &testutil.MockStater{BeaconState: stateFetchFn(newSyncPeriodStartSlot)},
			SyncChecker:           &mockSync.Sync{IsSyncing: false},
			TimeFetcher:           mockChainService,
			HeadFetcher:           mockChainService,
			OptimisticModeFetcher: mockChainService,
		}

		req := &ethpbv2.SyncCommitteeDutiesRequest{
			Epoch: params.BeaconConfig().EpochsPerSyncCommitteePeriod,
			Index: []primitives.ValidatorIndex{8},
		}
		resp, err := vs.GetSyncCommitteeDuties(ctx, req)
		require.NoError(t, err)
		require.NotNil(t, resp)
		require.NotNil(t, resp.Data)
		require.Equal(t, 1, len(resp.Data))
		duty := resp.Data[0]
		assert.DeepEqual(t, vals[8].PublicKey, duty.Pubkey)
		assert.Equal(t, primitives.ValidatorIndex(8), duty.ValidatorIndex)
		require.Equal(t, 1, len(duty.ValidatorSyncCommitteeIndices))
		assert.Equal(t, uint64(3), duty.ValidatorSyncCommitteeIndices[0])
	})

	t.Run("execution optimistic", func(t *testing.T) {
		db := dbutil.SetupDB(t)
		require.NoError(t, db.SaveStateSummary(ctx, &ethpbalpha.StateSummary{Slot: 0, Root: []byte("root")}))
		require.NoError(t, db.SaveLastValidatedCheckpoint(ctx, &ethpbalpha.Checkpoint{Epoch: 0, Root: []byte("root")}))

		parentRoot := [32]byte{'a'}
		blk := util.NewBeaconBlock()
		blk.Block.ParentRoot = parentRoot[:]
		root, err := blk.Block.HashTreeRoot()
		require.NoError(t, err)
		util.SaveBlock(t, ctx, db, blk)
		require.NoError(t, db.SaveGenesisBlockRoot(ctx, root))

		slot, err := slots.EpochStart(1)
		require.NoError(t, err)

		state, err := util.NewBeaconStateBellatrix()
		require.NoError(t, err)
		require.NoError(t, state.SetSlot(slot))

		mockChainService := &mockChain.ChainService{
			Genesis:    genesisTime,
			Optimistic: true,
			Slot:       &slot,
			FinalizedCheckPoint: &ethpbalpha.Checkpoint{
				Root:  root[:],
				Epoch: 1,
			},
			State: state,
		}
		vs := &Server{
			Stater:                &testutil.MockStater{BeaconState: st},
			SyncChecker:           &mockSync.Sync{IsSyncing: false},
			TimeFetcher:           mockChainService,
			HeadFetcher:           mockChainService,
			OptimisticModeFetcher: mockChainService,
			ChainInfoFetcher:      mockChainService,
			BeaconDB:              db,
		}
		req := &ethpbv2.SyncCommitteeDutiesRequest{
			Epoch: 1,
			Index: []primitives.ValidatorIndex{1},
		}
		resp, err := vs.GetSyncCommitteeDuties(ctx, req)
		require.NoError(t, err)
		assert.Equal(t, true, resp.ExecutionOptimistic)
	})
}

func TestGetSyncCommitteeDuties_SyncNotReady(t *testing.T) {
	helpers.ClearCache()

	st, err := util.NewBeaconState()
	require.NoError(t, err)
	chainService := &mockChain.ChainService{State: st}
	vs := &Server{
		SyncChecker:           &mockSync.Sync{IsSyncing: true},
		HeadFetcher:           chainService,
		TimeFetcher:           chainService,
		OptimisticModeFetcher: chainService,
	}
	_, err = vs.GetSyncCommitteeDuties(context.Background(), &ethpbv2.SyncCommitteeDutiesRequest{})
	assert.ErrorContains(t, "Syncing to latest head, not ready to respond", err)
}

func TestSyncCommitteeDutiesLastValidEpoch(t *testing.T) {
	helpers.ClearCache()

	t.Run("first epoch of current period", func(t *testing.T) {
		assert.Equal(t, params.BeaconConfig().EpochsPerSyncCommitteePeriod*2-1, syncCommitteeDutiesLastValidEpoch(0))
	})
	t.Run("last epoch of current period", func(t *testing.T) {
		assert.Equal(
			t,
			params.BeaconConfig().EpochsPerSyncCommitteePeriod*2-1,
			syncCommitteeDutiesLastValidEpoch(params.BeaconConfig().EpochsPerSyncCommitteePeriod-1),
		)
	})
}

func TestProduceBlockV2(t *testing.T) {
	ctrl := gomock.NewController(t)
	ctx := context.Background()

	t.Run("Phase 0", func(t *testing.T) {
		blk := &ethpbalpha.GenericBeaconBlock{Block: &ethpbalpha.GenericBeaconBlock_Phase0{Phase0: &ethpbalpha.BeaconBlock{Slot: 123}}}
		v1alpha1Server := mock.NewMockBeaconNodeValidatorServer(ctrl)
		v1alpha1Server.EXPECT().GetBeaconBlock(gomock.Any(), gomock.Any()).Return(blk, nil)
		server := &Server{
			V1Alpha1Server: v1alpha1Server,
			SyncChecker:    &mockSync.Sync{IsSyncing: false},
		}

		resp, err := server.ProduceBlockV2(ctx, &ethpbv1.ProduceBlockRequest{})
		require.NoError(t, err)

		assert.Equal(t, ethpbv2.Version_PHASE0, resp.Version)
		containerBlock, ok := resp.Data.Block.(*ethpbv2.BeaconBlockContainerV2_Phase0Block)
		require.Equal(t, true, ok)
		assert.Equal(t, primitives.Slot(123), containerBlock.Phase0Block.Slot)
	})
	t.Run("Altair", func(t *testing.T) {
		blk := &ethpbalpha.GenericBeaconBlock{Block: &ethpbalpha.GenericBeaconBlock_Altair{Altair: &ethpbalpha.BeaconBlockAltair{Slot: 123}}}
		v1alpha1Server := mock.NewMockBeaconNodeValidatorServer(ctrl)
		v1alpha1Server.EXPECT().GetBeaconBlock(gomock.Any(), gomock.Any()).Return(blk, nil)
		server := &Server{
			V1Alpha1Server: v1alpha1Server,
			SyncChecker:    &mockSync.Sync{IsSyncing: false},
		}

		resp, err := server.ProduceBlockV2(ctx, &ethpbv1.ProduceBlockRequest{})
		require.NoError(t, err)

		assert.Equal(t, ethpbv2.Version_ALTAIR, resp.Version)
		containerBlock, ok := resp.Data.Block.(*ethpbv2.BeaconBlockContainerV2_AltairBlock)
		require.Equal(t, true, ok)
		assert.Equal(t, primitives.Slot(123), containerBlock.AltairBlock.Slot)
	})
	t.Run("Bellatrix", func(t *testing.T) {
		blk := &ethpbalpha.GenericBeaconBlock{Block: &ethpbalpha.GenericBeaconBlock_Bellatrix{Bellatrix: &ethpbalpha.BeaconBlockBellatrix{Slot: 123}}}
		v1alpha1Server := mock.NewMockBeaconNodeValidatorServer(ctrl)
		v1alpha1Server.EXPECT().GetBeaconBlock(gomock.Any(), gomock.Any()).Return(blk, nil)
		server := &Server{
			V1Alpha1Server:        v1alpha1Server,
			SyncChecker:           &mockSync.Sync{IsSyncing: false},
			OptimisticModeFetcher: &mockChain.ChainService{Optimistic: false},
		}

		resp, err := server.ProduceBlockV2(ctx, &ethpbv1.ProduceBlockRequest{})
		require.NoError(t, err)

		assert.Equal(t, ethpbv2.Version_BELLATRIX, resp.Version)
		containerBlock, ok := resp.Data.Block.(*ethpbv2.BeaconBlockContainerV2_BellatrixBlock)
		require.Equal(t, true, ok)
		assert.Equal(t, primitives.Slot(123), containerBlock.BellatrixBlock.Slot)
	})
	t.Run("Bellatrix blinded", func(t *testing.T) {
		blk := &ethpbalpha.GenericBeaconBlock{Block: &ethpbalpha.GenericBeaconBlock_BlindedBellatrix{BlindedBellatrix: &ethpbalpha.BlindedBeaconBlockBellatrix{Slot: 123}}}
		v1alpha1Server := mock.NewMockBeaconNodeValidatorServer(ctrl)
		v1alpha1Server.EXPECT().GetBeaconBlock(gomock.Any(), gomock.Any()).Return(blk, nil)
		server := &Server{
			V1Alpha1Server:        v1alpha1Server,
			SyncChecker:           &mockSync.Sync{IsSyncing: false},
			OptimisticModeFetcher: &mockChain.ChainService{Optimistic: false},
		}

		_, err := server.ProduceBlockV2(ctx, &ethpbv1.ProduceBlockRequest{})
		assert.ErrorContains(t, "Prepared Bellatrix beacon block is blinded", err)
	})
	t.Run("Capella", func(t *testing.T) {
		blk := &ethpbalpha.GenericBeaconBlock{Block: &ethpbalpha.GenericBeaconBlock_Capella{Capella: &ethpbalpha.BeaconBlockCapella{Slot: 123}}}
		v1alpha1Server := mock.NewMockBeaconNodeValidatorServer(ctrl)
		v1alpha1Server.EXPECT().GetBeaconBlock(gomock.Any(), gomock.Any()).Return(blk, nil)
		server := &Server{
			V1Alpha1Server:        v1alpha1Server,
			SyncChecker:           &mockSync.Sync{IsSyncing: false},
			OptimisticModeFetcher: &mockChain.ChainService{Optimistic: false},
		}

		resp, err := server.ProduceBlockV2(ctx, &ethpbv1.ProduceBlockRequest{})
		require.NoError(t, err)
		assert.Equal(t, ethpbv2.Version_CAPELLA, resp.Version)
		containerBlock, ok := resp.Data.Block.(*ethpbv2.BeaconBlockContainerV2_CapellaBlock)
		require.Equal(t, true, ok)
		assert.Equal(t, primitives.Slot(123), containerBlock.CapellaBlock.Slot)
	})
	t.Run("Capella blinded", func(t *testing.T) {
		blk := &ethpbalpha.GenericBeaconBlock{Block: &ethpbalpha.GenericBeaconBlock_BlindedCapella{BlindedCapella: &ethpbalpha.BlindedBeaconBlockCapella{Slot: 123}}}
		v1alpha1Server := mock.NewMockBeaconNodeValidatorServer(ctrl)
		v1alpha1Server.EXPECT().GetBeaconBlock(gomock.Any(), gomock.Any()).Return(blk, nil)
		server := &Server{
			V1Alpha1Server:        v1alpha1Server,
			SyncChecker:           &mockSync.Sync{IsSyncing: false},
			OptimisticModeFetcher: &mockChain.ChainService{Optimistic: false},
		}

		_, err := server.ProduceBlockV2(ctx, &ethpbv1.ProduceBlockRequest{})
		assert.ErrorContains(t, "Prepared Capella beacon block is blinded", err)
	})
	t.Run("optimistic", func(t *testing.T) {
		blk := &ethpbalpha.GenericBeaconBlock{Block: &ethpbalpha.GenericBeaconBlock_Bellatrix{Bellatrix: &ethpbalpha.BeaconBlockBellatrix{Slot: 123}}}
		v1alpha1Server := mock.NewMockBeaconNodeValidatorServer(ctrl)
		v1alpha1Server.EXPECT().GetBeaconBlock(gomock.Any(), gomock.Any()).Return(blk, nil)
		server := &Server{
			V1Alpha1Server:        v1alpha1Server,
			SyncChecker:           &mockSync.Sync{IsSyncing: false},
			BlockBuilder:          &builderTest.MockBuilderService{HasConfigured: true},
			OptimisticModeFetcher: &mockChain.ChainService{Optimistic: true},
		}

		_, err := server.ProduceBlockV2(ctx, &ethpbv1.ProduceBlockRequest{})
		require.ErrorContains(t, "The node is currently optimistic and cannot serve validators", err)
	})
	t.Run("sync not ready", func(t *testing.T) {
		chainService := &mockChain.ChainService{}
		v1Server := &Server{
			SyncChecker:           &mockSync.Sync{IsSyncing: true},
			HeadFetcher:           chainService,
			TimeFetcher:           chainService,
			OptimisticModeFetcher: chainService,
		}
		_, err := v1Server.ProduceBlockV2(context.Background(), nil)
		require.ErrorContains(t, "Syncing to latest head", err)
	})
}

func TestProduceBlockV2SSZ(t *testing.T) {
	ctrl := gomock.NewController(t)
	ctx := context.Background()

	t.Run("Phase 0", func(t *testing.T) {
		b := util.HydrateBeaconBlock(&ethpbalpha.BeaconBlock{})
		b.Slot = 123
		blk := &ethpbalpha.GenericBeaconBlock{Block: &ethpbalpha.GenericBeaconBlock_Phase0{Phase0: b}}
		v1alpha1Server := mock.NewMockBeaconNodeValidatorServer(ctrl)
		v1alpha1Server.EXPECT().GetBeaconBlock(gomock.Any(), gomock.Any()).Return(blk, nil)
		server := &Server{
			V1Alpha1Server: v1alpha1Server,
			SyncChecker:    &mockSync.Sync{IsSyncing: false},
		}

		resp, err := server.ProduceBlockV2SSZ(ctx, &ethpbv1.ProduceBlockRequest{})
		require.NoError(t, err)
		expectedData, err := b.MarshalSSZ()
		assert.NoError(t, err)
		assert.DeepEqual(t, expectedData, resp.Data)
	})
	t.Run("Altair", func(t *testing.T) {
		b := util.HydrateBeaconBlockAltair(&ethpbalpha.BeaconBlockAltair{})
		b.Slot = 123
		blk := &ethpbalpha.GenericBeaconBlock{Block: &ethpbalpha.GenericBeaconBlock_Altair{Altair: b}}
		v1alpha1Server := mock.NewMockBeaconNodeValidatorServer(ctrl)
		v1alpha1Server.EXPECT().GetBeaconBlock(gomock.Any(), gomock.Any()).Return(blk, nil)
		server := &Server{
			V1Alpha1Server: v1alpha1Server,
			SyncChecker:    &mockSync.Sync{IsSyncing: false},
		}

		resp, err := server.ProduceBlockV2SSZ(ctx, &ethpbv1.ProduceBlockRequest{})
		require.NoError(t, err)
		expectedData, err := b.MarshalSSZ()
		assert.NoError(t, err)
		assert.DeepEqual(t, expectedData, resp.Data)
	})
	t.Run("Bellatrix", func(t *testing.T) {
		b := util.HydrateBeaconBlockBellatrix(&ethpbalpha.BeaconBlockBellatrix{})
		b.Slot = 123
		blk := &ethpbalpha.GenericBeaconBlock{Block: &ethpbalpha.GenericBeaconBlock_Bellatrix{Bellatrix: b}}
		v1alpha1Server := mock.NewMockBeaconNodeValidatorServer(ctrl)
		v1alpha1Server.EXPECT().GetBeaconBlock(gomock.Any(), gomock.Any()).Return(blk, nil)
		server := &Server{
			V1Alpha1Server:        v1alpha1Server,
			SyncChecker:           &mockSync.Sync{IsSyncing: false},
			OptimisticModeFetcher: &mockChain.ChainService{Optimistic: false},
		}

		resp, err := server.ProduceBlockV2SSZ(ctx, &ethpbv1.ProduceBlockRequest{})
		require.NoError(t, err)
		expectedData, err := b.MarshalSSZ()
		assert.NoError(t, err)
		assert.DeepEqual(t, expectedData, resp.Data)
	})
	t.Run("Bellatrix blinded", func(t *testing.T) {
		blk := &ethpbalpha.GenericBeaconBlock{Block: &ethpbalpha.GenericBeaconBlock_BlindedBellatrix{BlindedBellatrix: &ethpbalpha.BlindedBeaconBlockBellatrix{Slot: 123}}}
		v1alpha1Server := mock.NewMockBeaconNodeValidatorServer(ctrl)
		v1alpha1Server.EXPECT().GetBeaconBlock(gomock.Any(), gomock.Any()).Return(blk, nil)
		server := &Server{
			V1Alpha1Server:        v1alpha1Server,
			SyncChecker:           &mockSync.Sync{IsSyncing: false},
			OptimisticModeFetcher: &mockChain.ChainService{Optimistic: false},
		}

		_, err := server.ProduceBlockV2SSZ(ctx, &ethpbv1.ProduceBlockRequest{})
		assert.ErrorContains(t, "Prepared Bellatrix beacon block is blinded", err)
	})
	t.Run("Capella", func(t *testing.T) {
		b := util.HydrateBeaconBlockCapella(&ethpbalpha.BeaconBlockCapella{})
		b.Slot = 123
		blk := &ethpbalpha.GenericBeaconBlock{Block: &ethpbalpha.GenericBeaconBlock_Capella{Capella: b}}
		v1alpha1Server := mock.NewMockBeaconNodeValidatorServer(ctrl)
		v1alpha1Server.EXPECT().GetBeaconBlock(gomock.Any(), gomock.Any()).Return(blk, nil)
		server := &Server{
			V1Alpha1Server:        v1alpha1Server,
			SyncChecker:           &mockSync.Sync{IsSyncing: false},
			OptimisticModeFetcher: &mockChain.ChainService{Optimistic: false},
		}

		resp, err := server.ProduceBlockV2SSZ(ctx, &ethpbv1.ProduceBlockRequest{})
		require.NoError(t, err)
		expectedData, err := b.MarshalSSZ()
		assert.NoError(t, err)
		assert.DeepEqual(t, expectedData, resp.Data)
	})
	t.Run("Capella blinded", func(t *testing.T) {
		blk := &ethpbalpha.GenericBeaconBlock{Block: &ethpbalpha.GenericBeaconBlock_BlindedCapella{BlindedCapella: &ethpbalpha.BlindedBeaconBlockCapella{Slot: 123}}}
		v1alpha1Server := mock.NewMockBeaconNodeValidatorServer(ctrl)
		v1alpha1Server.EXPECT().GetBeaconBlock(gomock.Any(), gomock.Any()).Return(blk, nil)
		server := &Server{
			V1Alpha1Server:        v1alpha1Server,
			SyncChecker:           &mockSync.Sync{IsSyncing: false},
			OptimisticModeFetcher: &mockChain.ChainService{Optimistic: false},
		}

		_, err := server.ProduceBlockV2SSZ(ctx, &ethpbv1.ProduceBlockRequest{})
		assert.ErrorContains(t, "Prepared Capella beacon block is blinded", err)
	})
	t.Run("optimistic", func(t *testing.T) {
		blk := &ethpbalpha.GenericBeaconBlock{Block: &ethpbalpha.GenericBeaconBlock_Bellatrix{Bellatrix: &ethpbalpha.BeaconBlockBellatrix{Slot: 123}}}
		v1alpha1Server := mock.NewMockBeaconNodeValidatorServer(ctrl)
		v1alpha1Server.EXPECT().GetBeaconBlock(gomock.Any(), gomock.Any()).Return(blk, nil)
		server := &Server{
			V1Alpha1Server:        v1alpha1Server,
			SyncChecker:           &mockSync.Sync{IsSyncing: false},
			BlockBuilder:          &builderTest.MockBuilderService{HasConfigured: true},
			OptimisticModeFetcher: &mockChain.ChainService{Optimistic: true},
		}

		_, err := server.ProduceBlockV2SSZ(ctx, &ethpbv1.ProduceBlockRequest{})
		require.ErrorContains(t, "The node is currently optimistic and cannot serve validators", err)
	})
	t.Run("sync not ready", func(t *testing.T) {
		chainService := &mockChain.ChainService{}
		v1Server := &Server{
			SyncChecker:           &mockSync.Sync{IsSyncing: true},
			HeadFetcher:           chainService,
			TimeFetcher:           chainService,
			OptimisticModeFetcher: chainService,
		}
		_, err := v1Server.ProduceBlockV2SSZ(context.Background(), nil)
		require.ErrorContains(t, "Syncing to latest head", err)
	})
}

func TestProduceBlindedBlock(t *testing.T) {
	ctrl := gomock.NewController(t)
	ctx := context.Background()

	t.Run("Phase 0", func(t *testing.T) {
		blk := &ethpbalpha.GenericBeaconBlock{Block: &ethpbalpha.GenericBeaconBlock_Phase0{Phase0: &ethpbalpha.BeaconBlock{Slot: 123}}}
		v1alpha1Server := mock.NewMockBeaconNodeValidatorServer(ctrl)
		v1alpha1Server.EXPECT().GetBeaconBlock(gomock.Any(), gomock.Any()).Return(blk, nil)
		server := &Server{
			V1Alpha1Server: v1alpha1Server,
			SyncChecker:    &mockSync.Sync{IsSyncing: false},
			BlockBuilder:   &builderTest.MockBuilderService{HasConfigured: true},
		}

		resp, err := server.ProduceBlindedBlock(ctx, &ethpbv1.ProduceBlockRequest{})
		require.NoError(t, err)

		assert.Equal(t, ethpbv2.Version_PHASE0, resp.Version)
		containerBlock, ok := resp.Data.Block.(*ethpbv2.BlindedBeaconBlockContainer_Phase0Block)
		require.Equal(t, true, ok)
		assert.Equal(t, primitives.Slot(123), containerBlock.Phase0Block.Slot)
	})
	t.Run("Altair", func(t *testing.T) {
		blk := &ethpbalpha.GenericBeaconBlock{Block: &ethpbalpha.GenericBeaconBlock_Altair{Altair: &ethpbalpha.BeaconBlockAltair{Slot: 123}}}
		v1alpha1Server := mock.NewMockBeaconNodeValidatorServer(ctrl)
		v1alpha1Server.EXPECT().GetBeaconBlock(gomock.Any(), gomock.Any()).Return(blk, nil)
		server := &Server{
			V1Alpha1Server: v1alpha1Server,
			SyncChecker:    &mockSync.Sync{IsSyncing: false},
			BlockBuilder:   &builderTest.MockBuilderService{HasConfigured: true},
		}

		resp, err := server.ProduceBlindedBlock(ctx, &ethpbv1.ProduceBlockRequest{})
		require.NoError(t, err)

		assert.Equal(t, ethpbv2.Version_ALTAIR, resp.Version)
		containerBlock, ok := resp.Data.Block.(*ethpbv2.BlindedBeaconBlockContainer_AltairBlock)
		require.Equal(t, true, ok)
		assert.Equal(t, primitives.Slot(123), containerBlock.AltairBlock.Slot)
	})
	t.Run("Bellatrix", func(t *testing.T) {
		blk := &ethpbalpha.GenericBeaconBlock{Block: &ethpbalpha.GenericBeaconBlock_BlindedBellatrix{BlindedBellatrix: &ethpbalpha.BlindedBeaconBlockBellatrix{Slot: 123}}}
		v1alpha1Server := mock.NewMockBeaconNodeValidatorServer(ctrl)
		v1alpha1Server.EXPECT().GetBeaconBlock(gomock.Any(), gomock.Any()).Return(blk, nil)
		server := &Server{
			V1Alpha1Server:        v1alpha1Server,
			SyncChecker:           &mockSync.Sync{IsSyncing: false},
			BlockBuilder:          &builderTest.MockBuilderService{HasConfigured: true},
			OptimisticModeFetcher: &mockChain.ChainService{Optimistic: false},
		}

		resp, err := server.ProduceBlindedBlock(ctx, &ethpbv1.ProduceBlockRequest{})
		require.NoError(t, err)

		assert.Equal(t, ethpbv2.Version_BELLATRIX, resp.Version)
		containerBlock, ok := resp.Data.Block.(*ethpbv2.BlindedBeaconBlockContainer_BellatrixBlock)
		require.Equal(t, true, ok)
		assert.Equal(t, primitives.Slot(123), containerBlock.BellatrixBlock.Slot)
	})
	t.Run("Bellatrix full", func(t *testing.T) {
		blk := &ethpbalpha.GenericBeaconBlock{Block: &ethpbalpha.GenericBeaconBlock_Bellatrix{Bellatrix: &ethpbalpha.BeaconBlockBellatrix{Slot: 123}}}
		v1alpha1Server := mock.NewMockBeaconNodeValidatorServer(ctrl)
		v1alpha1Server.EXPECT().GetBeaconBlock(gomock.Any(), gomock.Any()).Return(blk, nil)
		server := &Server{
			V1Alpha1Server:        v1alpha1Server,
			SyncChecker:           &mockSync.Sync{IsSyncing: false},
			BlockBuilder:          &builderTest.MockBuilderService{HasConfigured: true},
			OptimisticModeFetcher: &mockChain.ChainService{Optimistic: false},
		}

		_, err := server.ProduceBlindedBlock(ctx, &ethpbv1.ProduceBlockRequest{})
		assert.ErrorContains(t, "Prepared beacon block is not blinded", err)
	})
	t.Run("Capella", func(t *testing.T) {
		blk := &ethpbalpha.GenericBeaconBlock{Block: &ethpbalpha.GenericBeaconBlock_BlindedCapella{BlindedCapella: &ethpbalpha.BlindedBeaconBlockCapella{Slot: 123}}}
		v1alpha1Server := mock.NewMockBeaconNodeValidatorServer(ctrl)
		v1alpha1Server.EXPECT().GetBeaconBlock(gomock.Any(), gomock.Any()).Return(blk, nil)
		server := &Server{
			V1Alpha1Server:        v1alpha1Server,
			SyncChecker:           &mockSync.Sync{IsSyncing: false},
			BlockBuilder:          &builderTest.MockBuilderService{HasConfigured: true},
			OptimisticModeFetcher: &mockChain.ChainService{Optimistic: false},
		}

		resp, err := server.ProduceBlindedBlock(ctx, &ethpbv1.ProduceBlockRequest{})
		require.NoError(t, err)

		assert.Equal(t, ethpbv2.Version_CAPELLA, resp.Version)
		containerBlock, ok := resp.Data.Block.(*ethpbv2.BlindedBeaconBlockContainer_CapellaBlock)
		require.Equal(t, true, ok)
		assert.Equal(t, primitives.Slot(123), containerBlock.CapellaBlock.Slot)
	})
	t.Run("Capella full", func(t *testing.T) {
		blk := &ethpbalpha.GenericBeaconBlock{Block: &ethpbalpha.GenericBeaconBlock_Capella{Capella: &ethpbalpha.BeaconBlockCapella{Slot: 123}}}
		v1alpha1Server := mock.NewMockBeaconNodeValidatorServer(ctrl)
		v1alpha1Server.EXPECT().GetBeaconBlock(gomock.Any(), gomock.Any()).Return(blk, nil)
		server := &Server{
			V1Alpha1Server:        v1alpha1Server,
			SyncChecker:           &mockSync.Sync{IsSyncing: false},
			BlockBuilder:          &builderTest.MockBuilderService{HasConfigured: true},
			OptimisticModeFetcher: &mockChain.ChainService{Optimistic: false},
		}

		_, err := server.ProduceBlindedBlock(ctx, &ethpbv1.ProduceBlockRequest{})
		assert.ErrorContains(t, "Prepared beacon block is not blinded", err)
	})
	t.Run("optimistic", func(t *testing.T) {
		blk := &ethpbalpha.GenericBeaconBlock{Block: &ethpbalpha.GenericBeaconBlock_BlindedBellatrix{BlindedBellatrix: &ethpbalpha.BlindedBeaconBlockBellatrix{Slot: 123}}}
		v1alpha1Server := mock.NewMockBeaconNodeValidatorServer(ctrl)
		v1alpha1Server.EXPECT().GetBeaconBlock(gomock.Any(), gomock.Any()).Return(blk, nil)
		server := &Server{
			V1Alpha1Server:        v1alpha1Server,
			SyncChecker:           &mockSync.Sync{IsSyncing: false},
			BlockBuilder:          &builderTest.MockBuilderService{HasConfigured: true},
			OptimisticModeFetcher: &mockChain.ChainService{Optimistic: true},
		}

		_, err := server.ProduceBlindedBlock(ctx, &ethpbv1.ProduceBlockRequest{})
		require.ErrorContains(t, "The node is currently optimistic and cannot serve validators", err)
	})
	t.Run("builder not configured", func(t *testing.T) {
		v1Server := &Server{
			BlockBuilder: &builderTest.MockBuilderService{HasConfigured: false},
		}
		_, err := v1Server.ProduceBlindedBlock(context.Background(), nil)
		require.ErrorContains(t, "Block builder not configured", err)
	})
	t.Run("sync not ready", func(t *testing.T) {
		chainService := &mockChain.ChainService{}
		v1Server := &Server{
			SyncChecker:           &mockSync.Sync{IsSyncing: true},
			HeadFetcher:           chainService,
			TimeFetcher:           chainService,
			OptimisticModeFetcher: chainService,
			BlockBuilder:          &builderTest.MockBuilderService{HasConfigured: true},
		}
		_, err := v1Server.ProduceBlindedBlock(context.Background(), nil)
		require.ErrorContains(t, "Syncing to latest head", err)
	})
}

func TestProduceBlindedBlockSSZ(t *testing.T) {
	ctrl := gomock.NewController(t)
	ctx := context.Background()

	t.Run("Phase 0", func(t *testing.T) {
		b := util.HydrateBeaconBlock(&ethpbalpha.BeaconBlock{})
		b.Slot = 123
		blk := &ethpbalpha.GenericBeaconBlock{Block: &ethpbalpha.GenericBeaconBlock_Phase0{Phase0: b}}
		v1alpha1Server := mock.NewMockBeaconNodeValidatorServer(ctrl)
		v1alpha1Server.EXPECT().GetBeaconBlock(gomock.Any(), gomock.Any()).Return(blk, nil)
		server := &Server{
			V1Alpha1Server: v1alpha1Server,
			SyncChecker:    &mockSync.Sync{IsSyncing: false},
			BlockBuilder:   &builderTest.MockBuilderService{HasConfigured: true},
		}

		resp, err := server.ProduceBlindedBlockSSZ(ctx, &ethpbv1.ProduceBlockRequest{})
		require.NoError(t, err)
		expectedData, err := b.MarshalSSZ()
		assert.NoError(t, err)
		assert.DeepEqual(t, expectedData, resp.Data)
	})
	t.Run("Altair", func(t *testing.T) {
		b := util.HydrateBeaconBlockAltair(&ethpbalpha.BeaconBlockAltair{})
		b.Slot = 123
		blk := &ethpbalpha.GenericBeaconBlock{Block: &ethpbalpha.GenericBeaconBlock_Altair{Altair: b}}
		v1alpha1Server := mock.NewMockBeaconNodeValidatorServer(ctrl)
		v1alpha1Server.EXPECT().GetBeaconBlock(gomock.Any(), gomock.Any()).Return(blk, nil)
		server := &Server{
			V1Alpha1Server: v1alpha1Server,
			SyncChecker:    &mockSync.Sync{IsSyncing: false},
			BlockBuilder:   &builderTest.MockBuilderService{HasConfigured: true},
		}

		resp, err := server.ProduceBlindedBlockSSZ(ctx, &ethpbv1.ProduceBlockRequest{})
		require.NoError(t, err)
		expectedData, err := b.MarshalSSZ()
		assert.NoError(t, err)
		assert.DeepEqual(t, expectedData, resp.Data)
	})
	t.Run("Bellatrix", func(t *testing.T) {
		b := util.HydrateBlindedBeaconBlockBellatrix(&ethpbalpha.BlindedBeaconBlockBellatrix{})
		b.Slot = 123
		blk := &ethpbalpha.GenericBeaconBlock{Block: &ethpbalpha.GenericBeaconBlock_BlindedBellatrix{BlindedBellatrix: b}}
		v1alpha1Server := mock.NewMockBeaconNodeValidatorServer(ctrl)
		v1alpha1Server.EXPECT().GetBeaconBlock(gomock.Any(), gomock.Any()).Return(blk, nil)
		server := &Server{
			V1Alpha1Server:        v1alpha1Server,
			SyncChecker:           &mockSync.Sync{IsSyncing: false},
			BlockBuilder:          &builderTest.MockBuilderService{HasConfigured: true},
			OptimisticModeFetcher: &mockChain.ChainService{Optimistic: false},
		}

		resp, err := server.ProduceBlindedBlockSSZ(ctx, &ethpbv1.ProduceBlockRequest{})
		require.NoError(t, err)
		expectedData, err := b.MarshalSSZ()
		assert.NoError(t, err)
		assert.DeepEqual(t, expectedData, resp.Data)
	})
	t.Run("Bellatrix full", func(t *testing.T) {
		blk := &ethpbalpha.GenericBeaconBlock{Block: &ethpbalpha.GenericBeaconBlock_Bellatrix{Bellatrix: &ethpbalpha.BeaconBlockBellatrix{Slot: 123}}}
		v1alpha1Server := mock.NewMockBeaconNodeValidatorServer(ctrl)
		v1alpha1Server.EXPECT().GetBeaconBlock(gomock.Any(), gomock.Any()).Return(blk, nil)
		server := &Server{
			V1Alpha1Server:        v1alpha1Server,
			SyncChecker:           &mockSync.Sync{IsSyncing: false},
			BlockBuilder:          &builderTest.MockBuilderService{HasConfigured: true},
			OptimisticModeFetcher: &mockChain.ChainService{Optimistic: false},
		}

		_, err := server.ProduceBlindedBlockSSZ(ctx, &ethpbv1.ProduceBlockRequest{})
		assert.ErrorContains(t, "Prepared Bellatrix beacon block is not blinded", err)
	})
	t.Run("Capella", func(t *testing.T) {
		b := util.HydrateBlindedBeaconBlockCapella(&ethpbalpha.BlindedBeaconBlockCapella{})
		b.Slot = 123
		blk := &ethpbalpha.GenericBeaconBlock{Block: &ethpbalpha.GenericBeaconBlock_BlindedCapella{BlindedCapella: b}}
		v1alpha1Server := mock.NewMockBeaconNodeValidatorServer(ctrl)
		v1alpha1Server.EXPECT().GetBeaconBlock(gomock.Any(), gomock.Any()).Return(blk, nil)
		server := &Server{
			V1Alpha1Server:        v1alpha1Server,
			SyncChecker:           &mockSync.Sync{IsSyncing: false},
			BlockBuilder:          &builderTest.MockBuilderService{HasConfigured: true},
			OptimisticModeFetcher: &mockChain.ChainService{Optimistic: false},
		}

		resp, err := server.ProduceBlindedBlockSSZ(ctx, &ethpbv1.ProduceBlockRequest{})
		require.NoError(t, err)
		expectedData, err := b.MarshalSSZ()
		assert.NoError(t, err)
		assert.DeepEqual(t, expectedData, resp.Data)
	})
	t.Run("Capella full", func(t *testing.T) {
		blk := &ethpbalpha.GenericBeaconBlock{Block: &ethpbalpha.GenericBeaconBlock_Capella{Capella: &ethpbalpha.BeaconBlockCapella{Slot: 123}}}
		v1alpha1Server := mock.NewMockBeaconNodeValidatorServer(ctrl)
		v1alpha1Server.EXPECT().GetBeaconBlock(gomock.Any(), gomock.Any()).Return(blk, nil)
		server := &Server{
			V1Alpha1Server:        v1alpha1Server,
			SyncChecker:           &mockSync.Sync{IsSyncing: false},
			BlockBuilder:          &builderTest.MockBuilderService{HasConfigured: true},
			OptimisticModeFetcher: &mockChain.ChainService{Optimistic: false},
		}

		_, err := server.ProduceBlindedBlockSSZ(ctx, &ethpbv1.ProduceBlockRequest{})
		assert.ErrorContains(t, "Prepared Capella beacon block is not blinded", err)
	})
	t.Run("optimistic", func(t *testing.T) {
		blk := &ethpbalpha.GenericBeaconBlock{Block: &ethpbalpha.GenericBeaconBlock_BlindedBellatrix{BlindedBellatrix: &ethpbalpha.BlindedBeaconBlockBellatrix{Slot: 123}}}
		v1alpha1Server := mock.NewMockBeaconNodeValidatorServer(ctrl)
		v1alpha1Server.EXPECT().GetBeaconBlock(gomock.Any(), gomock.Any()).Return(blk, nil)
		server := &Server{
			V1Alpha1Server:        v1alpha1Server,
			SyncChecker:           &mockSync.Sync{IsSyncing: false},
			BlockBuilder:          &builderTest.MockBuilderService{HasConfigured: true},
			OptimisticModeFetcher: &mockChain.ChainService{Optimistic: true},
		}

		_, err := server.ProduceBlindedBlockSSZ(ctx, &ethpbv1.ProduceBlockRequest{})
		require.ErrorContains(t, "The node is currently optimistic and cannot serve validators", err)
	})
	t.Run("builder not configured", func(t *testing.T) {
		v1Server := &Server{
			BlockBuilder: &builderTest.MockBuilderService{HasConfigured: false},
		}
		_, err := v1Server.ProduceBlindedBlockSSZ(context.Background(), nil)
		require.ErrorContains(t, "Block builder not configured", err)
	})
	t.Run("sync not ready", func(t *testing.T) {
		chainService := &mockChain.ChainService{}
		v1Server := &Server{
			SyncChecker:           &mockSync.Sync{IsSyncing: true},
			HeadFetcher:           chainService,
			TimeFetcher:           chainService,
			OptimisticModeFetcher: chainService,
			BlockBuilder:          &builderTest.MockBuilderService{HasConfigured: true},
		}
		_, err := v1Server.ProduceBlindedBlockSSZ(context.Background(), nil)
		require.ErrorContains(t, "Syncing to latest head", err)
	})
}

<<<<<<< HEAD
func TestProduceAttestationData(t *testing.T) {
	block := util.NewBeaconBlock()
	block.Block.Slot = 3*params.BeaconConfig().SlotsPerEpoch + 1
	targetBlock := util.NewBeaconBlock()
	targetBlock.Block.Slot = 1 * params.BeaconConfig().SlotsPerEpoch
	justifiedBlock := util.NewBeaconBlock()
	justifiedBlock.Block.Slot = 2 * params.BeaconConfig().SlotsPerEpoch
	blockRoot, err := block.Block.HashTreeRoot()
	require.NoError(t, err, "Could not hash beacon block")
	justifiedRoot, err := justifiedBlock.Block.HashTreeRoot()
	require.NoError(t, err, "Could not get signing root for justified block")
	targetRoot, err := targetBlock.Block.HashTreeRoot()
	require.NoError(t, err, "Could not get signing root for target block")
	slot := 3*params.BeaconConfig().SlotsPerEpoch + 1
	beaconState, err := util.NewBeaconState()
	require.NoError(t, err)
	require.NoError(t, beaconState.SetSlot(slot))
	err = beaconState.SetCurrentJustifiedCheckpoint(&ethpbalpha.Checkpoint{
		Epoch: 2,
		Root:  justifiedRoot[:],
	})
	require.NoError(t, err)

	blockRoots := beaconState.BlockRoots()
	blockRoots[1] = blockRoot[:]
	blockRoots[1*params.BeaconConfig().SlotsPerEpoch] = targetRoot[:]
	blockRoots[2*params.BeaconConfig().SlotsPerEpoch] = justifiedRoot[:]
	require.NoError(t, beaconState.SetBlockRoots(blockRoots))
	chainService := &mockChain.ChainService{
		Genesis: time.Now(),
	}
	offset := int64(slot.Mul(params.BeaconConfig().SecondsPerSlot))
	v1Alpha1Server := &v1alpha1validator.Server{
		P2P:              &p2pmock.MockBroadcaster{},
		SyncChecker:      &mockSync.Sync{IsSyncing: false},
		AttestationCache: cache.NewAttestationCache(),
		HeadFetcher: &mockChain.ChainService{
			State: beaconState, Root: blockRoot[:],
		},
		FinalizationFetcher: &mockChain.ChainService{
			CurrentJustifiedCheckPoint: beaconState.CurrentJustifiedCheckpoint(),
		},
		TimeFetcher: &mockChain.ChainService{
			Genesis: time.Now().Add(time.Duration(-1*offset) * time.Second),
		},
		StateNotifier: chainService.StateNotifier(),
	}
	v1Server := &Server{
		V1Alpha1Server: v1Alpha1Server,
	}

	req := &ethpbv1.ProduceAttestationDataRequest{
		CommitteeIndex: 0,
		Slot:           3*params.BeaconConfig().SlotsPerEpoch + 1,
	}
	res, err := v1Server.ProduceAttestationData(context.Background(), req)
	require.NoError(t, err, "Could not get attestation info at slot")

	expectedInfo := &ethpbv1.AttestationData{
		Slot:            3*params.BeaconConfig().SlotsPerEpoch + 1,
		BeaconBlockRoot: blockRoot[:],
		Source: &ethpbv1.Checkpoint{
			Epoch: 2,
			Root:  justifiedRoot[:],
		},
		Target: &ethpbv1.Checkpoint{
			Epoch: 3,
			Root:  blockRoot[:],
		},
	}

	if !proto.Equal(res.Data, expectedInfo) {
		t.Errorf("Expected attestation info to match, received %v, wanted %v", res, expectedInfo)
	}
}

func TestSubmitBeaconCommitteeSubscription(t *testing.T) {
	ctx := context.Background()
	genesis := util.NewBeaconBlock()
	depChainStart := params.BeaconConfig().MinGenesisActiveValidatorCount
	deposits, _, err := util.DeterministicDepositsAndKeys(depChainStart)
	require.NoError(t, err)
	eth1Data, err := util.DeterministicEth1Data(len(deposits))
	require.NoError(t, err)
	bs, err := transition.GenesisBeaconState(context.Background(), deposits, 0, eth1Data)
	require.NoError(t, err, "Could not set up genesis state")
	// Set state to non-epoch start slot.
	require.NoError(t, bs.SetSlot(5))
	genesisRoot, err := genesis.Block.HashTreeRoot()
	require.NoError(t, err, "Could not get signing root")
	roots := make([][]byte, fieldparams.BlockRootsLength)
	roots[0] = genesisRoot[:]
	require.NoError(t, bs.SetBlockRoots(roots))

	pubKeys := make([][]byte, len(deposits))
	for i := 0; i < len(deposits); i++ {
		pubKeys[i] = deposits[i].Data.PublicKey
	}

	chainSlot := primitives.Slot(0)
	chain := &mockChain.ChainService{
		State: bs, Root: genesisRoot[:], Slot: &chainSlot,
	}
	vs := &Server{
		HeadFetcher:    chain,
		TimeFetcher:    chain,
		SyncChecker:    &mockSync.Sync{IsSyncing: false},
		V1Alpha1Server: &v1alpha1validator.Server{},
	}

	t.Run("Single subscription", func(t *testing.T) {
		cache.SubnetIDs.EmptyAllCaches()
		req := &ethpbv1.SubmitBeaconCommitteeSubscriptionsRequest{
			Data: []*ethpbv1.BeaconCommitteeSubscribe{
				{
					ValidatorIndex: 1,
					CommitteeIndex: 1,
					Slot:           1,
					IsAggregator:   false,
				},
			},
		}
		_, err = vs.SubmitBeaconCommitteeSubscription(ctx, req)
		require.NoError(t, err)
		subnets := cache.SubnetIDs.GetAttesterSubnetIDs(1)
		require.Equal(t, 1, len(subnets))
		assert.Equal(t, uint64(4), subnets[0])
	})

	t.Run("Multiple subscriptions", func(t *testing.T) {
		cache.SubnetIDs.EmptyAllCaches()
		req := &ethpbv1.SubmitBeaconCommitteeSubscriptionsRequest{
			Data: []*ethpbv1.BeaconCommitteeSubscribe{
				{
					ValidatorIndex: 1,
					CommitteeIndex: 1,
					Slot:           1,
					IsAggregator:   false,
				},
				{
					ValidatorIndex: 1000,
					CommitteeIndex: 16,
					Slot:           1,
					IsAggregator:   false,
				},
			},
		}
		_, err = vs.SubmitBeaconCommitteeSubscription(ctx, req)
		require.NoError(t, err)
		subnets := cache.SubnetIDs.GetAttesterSubnetIDs(1)
		require.Equal(t, 2, len(subnets))
	})

	t.Run("Is aggregator", func(t *testing.T) {
		cache.SubnetIDs.EmptyAllCaches()
		req := &ethpbv1.SubmitBeaconCommitteeSubscriptionsRequest{
			Data: []*ethpbv1.BeaconCommitteeSubscribe{
				{
					ValidatorIndex: 1,
					CommitteeIndex: 1,
					Slot:           1,
					IsAggregator:   true,
				},
			},
		}
		_, err = vs.SubmitBeaconCommitteeSubscription(ctx, req)
		require.NoError(t, err)
		ids := cache.SubnetIDs.GetAggregatorSubnetIDs(primitives.Slot(1))
		assert.Equal(t, 1, len(ids))
	})

	t.Run("Validators assigned to subnet", func(t *testing.T) {
		cache.SubnetIDs.EmptyAllCaches()
		req := &ethpbv1.SubmitBeaconCommitteeSubscriptionsRequest{
			Data: []*ethpbv1.BeaconCommitteeSubscribe{
				{
					ValidatorIndex: 1,
					CommitteeIndex: 1,
					Slot:           1,
					IsAggregator:   true,
				},
				{
					ValidatorIndex: 2,
					CommitteeIndex: 1,
					Slot:           1,
					IsAggregator:   false,
				},
			},
		}
		_, err = vs.SubmitBeaconCommitteeSubscription(ctx, req)
		require.NoError(t, err)
		ids, ok, _ := cache.SubnetIDs.GetPersistentSubnets(pubKeys[1])
		require.Equal(t, true, ok, "subnet for validator 1 not found")
		assert.Equal(t, 1, len(ids))
		ids, ok, _ = cache.SubnetIDs.GetPersistentSubnets(pubKeys[2])
		require.Equal(t, true, ok, "subnet for validator 2 not found")
		assert.Equal(t, 1, len(ids))
	})

	t.Run("No subscriptions", func(t *testing.T) {
		req := &ethpbv1.SubmitBeaconCommitteeSubscriptionsRequest{
			Data: make([]*ethpbv1.BeaconCommitteeSubscribe, 0),
		}
		_, err = vs.SubmitBeaconCommitteeSubscription(ctx, req)
		require.NotNil(t, err)
		assert.ErrorContains(t, "No subscriptions provided", err)
	})
}

func TestSubmitBeaconCommitteeSubscription_SyncNotReady(t *testing.T) {
	st, err := util.NewBeaconState()
	require.NoError(t, err)
	chainService := &mockChain.ChainService{State: st}
	vs := &Server{
		SyncChecker:           &mockSync.Sync{IsSyncing: true},
		HeadFetcher:           chainService,
		TimeFetcher:           chainService,
		OptimisticModeFetcher: chainService,
	}
	_, err = vs.SubmitBeaconCommitteeSubscription(context.Background(), &ethpbv1.SubmitBeaconCommitteeSubscriptionsRequest{})
	assert.ErrorContains(t, "Syncing to latest head, not ready to respond", err)
=======
func TestProduceSyncCommitteeContribution(t *testing.T) {
	ctx := context.Background()
	root := bytesutil.PadTo([]byte("root"), 32)
	sig := bls.NewAggregateSignature().Marshal()
	messsage := &ethpbalpha.SyncCommitteeMessage{
		Slot:           0,
		BlockRoot:      root,
		ValidatorIndex: 0,
		Signature:      sig,
	}
	syncCommitteePool := synccommittee.NewStore()
	require.NoError(t, syncCommitteePool.SaveSyncCommitteeMessage(messsage))
	v1Server := &v1alpha1validator.Server{
		SyncCommitteePool: syncCommitteePool,
		HeadFetcher: &mockChain.ChainService{
			SyncCommitteeIndices: []primitives.CommitteeIndex{0},
		},
	}
	server := Server{
		V1Alpha1Server:    v1Server,
		SyncCommitteePool: syncCommitteePool,
	}

	req := &ethpbv2.ProduceSyncCommitteeContributionRequest{
		Slot:              0,
		SubcommitteeIndex: 0,
		BeaconBlockRoot:   root,
	}
	resp, err := server.ProduceSyncCommitteeContribution(ctx, req)
	require.NoError(t, err)
	assert.Equal(t, primitives.Slot(0), resp.Data.Slot)
	assert.Equal(t, uint64(0), resp.Data.SubcommitteeIndex)
	assert.DeepEqual(t, root, resp.Data.BeaconBlockRoot)
	aggregationBits := resp.Data.AggregationBits
	assert.Equal(t, true, aggregationBits.BitAt(0))
	assert.DeepEqual(t, sig, resp.Data.Signature)

	syncCommitteePool = synccommittee.NewStore()
	v1Server = &v1alpha1validator.Server{
		SyncCommitteePool: syncCommitteePool,
		HeadFetcher: &mockChain.ChainService{
			SyncCommitteeIndices: []primitives.CommitteeIndex{0},
		},
	}
	server = Server{
		V1Alpha1Server:    v1Server,
		SyncCommitteePool: syncCommitteePool,
	}
	req = &ethpbv2.ProduceSyncCommitteeContributionRequest{
		Slot:              0,
		SubcommitteeIndex: 0,
		BeaconBlockRoot:   root,
	}
	_, err = server.ProduceSyncCommitteeContribution(ctx, req)
	assert.ErrorContains(t, "No subcommittee messages found", err)
>>>>>>> e7f6048b
}

func TestPrepareBeaconProposer(t *testing.T) {
	type args struct {
		request *ethpbv1.PrepareBeaconProposerRequest
	}
	tests := []struct {
		name    string
		args    args
		wantErr string
	}{
		{
			name: "Happy Path",
			args: args{
				request: &ethpbv1.PrepareBeaconProposerRequest{
					Recipients: []*ethpbv1.PrepareBeaconProposerRequest_FeeRecipientContainer{
						{
							FeeRecipient:   make([]byte, fieldparams.FeeRecipientLength),
							ValidatorIndex: 1,
						},
					},
				},
			},
			wantErr: "",
		},
		{
			name: "invalid fee recipient length",
			args: args{
				request: &ethpbv1.PrepareBeaconProposerRequest{
					Recipients: []*ethpbv1.PrepareBeaconProposerRequest_FeeRecipientContainer{
						{
							FeeRecipient:   make([]byte, fieldparams.BLSPubkeyLength),
							ValidatorIndex: 1,
						},
					},
				},
			},
			wantErr: "Invalid fee recipient address",
		},
	}
	for _, tt := range tests {
		t.Run(tt.name, func(t *testing.T) {
			db := dbutil.SetupDB(t)
			ctx := context.Background()
			hook := logTest.NewGlobal()
			server := &Server{
				BeaconDB: db,
			}
			_, err := server.PrepareBeaconProposer(ctx, tt.args.request)
			if tt.wantErr != "" {
				require.ErrorContains(t, tt.wantErr, err)
				return
			}
			require.NoError(t, err)
			address, err := server.BeaconDB.FeeRecipientByValidatorID(ctx, 1)
			require.NoError(t, err)
			require.Equal(t, common.BytesToAddress(tt.args.request.Recipients[0].FeeRecipient), address)
			indexs := make([]primitives.ValidatorIndex, len(tt.args.request.Recipients))
			for i, recipient := range tt.args.request.Recipients {
				indexs[i] = recipient.ValidatorIndex
			}
			require.LogsContain(t, hook, fmt.Sprintf(`validatorIndices="%v"`, indexs))
		})
	}
}
func TestProposer_PrepareBeaconProposerOverlapping(t *testing.T) {
	hook := logTest.NewGlobal()
	db := dbutil.SetupDB(t)
	ctx := context.Background()
	proposerServer := &Server{BeaconDB: db}

	// New validator
	f := bytesutil.PadTo([]byte{0xFF, 0x01, 0xFF, 0x01, 0xFF, 0x01, 0xFF, 0x01, 0xFF, 0xFF, 0x01, 0xFF, 0x01, 0xFF, 0x01, 0xFF, 0x01, 0xFF}, fieldparams.FeeRecipientLength)
	req := &ethpbv1.PrepareBeaconProposerRequest{
		Recipients: []*ethpbv1.PrepareBeaconProposerRequest_FeeRecipientContainer{
			{FeeRecipient: f, ValidatorIndex: 1},
		},
	}
	_, err := proposerServer.PrepareBeaconProposer(ctx, req)
	require.NoError(t, err)
	require.LogsContain(t, hook, "Updated fee recipient addresses for validator indices")

	// Same validator
	hook.Reset()
	_, err = proposerServer.PrepareBeaconProposer(ctx, req)
	require.NoError(t, err)
	require.LogsDoNotContain(t, hook, "Updated fee recipient addresses for validator indices")

	// Same validator with different fee recipient
	hook.Reset()
	f = bytesutil.PadTo([]byte{0x01, 0x01, 0xFF, 0x01, 0xFF, 0x01, 0xFF, 0x01, 0xFF, 0xFF, 0x01, 0xFF, 0x01, 0xFF, 0x01, 0xFF, 0x01, 0xFF}, fieldparams.FeeRecipientLength)
	req = &ethpbv1.PrepareBeaconProposerRequest{
		Recipients: []*ethpbv1.PrepareBeaconProposerRequest_FeeRecipientContainer{
			{FeeRecipient: f, ValidatorIndex: 1},
		},
	}
	_, err = proposerServer.PrepareBeaconProposer(ctx, req)
	require.NoError(t, err)
	require.LogsContain(t, hook, "Updated fee recipient addresses for validator indices")

	// More than one validator
	hook.Reset()
	f = bytesutil.PadTo([]byte{0x01, 0x01, 0xFF, 0x01, 0xFF, 0x01, 0xFF, 0x01, 0xFF, 0xFF, 0x01, 0xFF, 0x01, 0xFF, 0x01, 0xFF, 0x01, 0xFF}, fieldparams.FeeRecipientLength)
	req = &ethpbv1.PrepareBeaconProposerRequest{
		Recipients: []*ethpbv1.PrepareBeaconProposerRequest_FeeRecipientContainer{
			{FeeRecipient: f, ValidatorIndex: 1},
			{FeeRecipient: f, ValidatorIndex: 2},
		},
	}
	_, err = proposerServer.PrepareBeaconProposer(ctx, req)
	require.NoError(t, err)
	require.LogsContain(t, hook, "Updated fee recipient addresses for validator indices")

	// Same validators
	hook.Reset()
	_, err = proposerServer.PrepareBeaconProposer(ctx, req)
	require.NoError(t, err)
	require.LogsDoNotContain(t, hook, "Updated fee recipient addresses for validator indices")
}

func BenchmarkServer_PrepareBeaconProposer(b *testing.B) {
	db := dbutil.SetupDB(b)
	ctx := context.Background()
	proposerServer := &Server{BeaconDB: db}

	f := bytesutil.PadTo([]byte{0xFF, 0x01, 0xFF, 0x01, 0xFF, 0x01, 0xFF, 0x01, 0xFF, 0xFF, 0x01, 0xFF, 0x01, 0xFF, 0x01, 0xFF, 0x01, 0xFF}, fieldparams.FeeRecipientLength)
	recipients := make([]*ethpbv1.PrepareBeaconProposerRequest_FeeRecipientContainer, 0)
	for i := 0; i < 10000; i++ {
		recipients = append(recipients, &ethpbv1.PrepareBeaconProposerRequest_FeeRecipientContainer{FeeRecipient: f, ValidatorIndex: primitives.ValidatorIndex(i)})
	}

	req := &ethpbv1.PrepareBeaconProposerRequest{
		Recipients: recipients,
	}
	b.ResetTimer()
	for i := 0; i < b.N; i++ {
		_, err := proposerServer.PrepareBeaconProposer(ctx, req)
		if err != nil {
			b.Fatal(err)
		}
	}
}

func TestServer_SubmitValidatorRegistrations(t *testing.T) {
	type args struct {
		request *ethpbv1.SubmitValidatorRegistrationsRequest
	}
	tests := []struct {
		name    string
		args    args
		wantErr string
	}{
		{
			name: "Happy Path",
			args: args{
				request: &ethpbv1.SubmitValidatorRegistrationsRequest{
					Registrations: []*ethpbv1.SubmitValidatorRegistrationsRequest_SignedValidatorRegistration{
						{
							Message: &ethpbv1.SubmitValidatorRegistrationsRequest_ValidatorRegistration{
								FeeRecipient: make([]byte, fieldparams.BLSPubkeyLength),
								GasLimit:     30000000,
								Timestamp:    uint64(time.Now().Unix()),
								Pubkey:       make([]byte, fieldparams.BLSPubkeyLength),
							},
							Signature: make([]byte, fieldparams.BLSSignatureLength),
						},
					},
				},
			},
			wantErr: "",
		},
		{
			name: "Empty Request",
			args: args{
				request: &ethpbv1.SubmitValidatorRegistrationsRequest{
					Registrations: []*ethpbv1.SubmitValidatorRegistrationsRequest_SignedValidatorRegistration{},
				},
			},
			wantErr: "Validator registration request is empty",
		},
	}
	for _, tt := range tests {
		t.Run(tt.name, func(t *testing.T) {
			db := dbutil.SetupDB(t)
			ctx := context.Background()
			server := &Server{
				BlockBuilder: &builderTest.MockBuilderService{
					HasConfigured: true,
				},
				BeaconDB: db,
			}
			_, err := server.SubmitValidatorRegistration(ctx, tt.args.request)
			if tt.wantErr != "" {
				require.ErrorContains(t, tt.wantErr, err)
				return
			}
			require.NoError(t, err)
		})
	}
}

func TestGetLiveness(t *testing.T) {
	ctx := context.Background()

	// Setup:
	// Epoch 0 - both validators not live
	// Epoch 1 - validator with index 1 is live
	// Epoch 2 - validator with index 0 is live
	oldSt, err := util.NewBeaconStateBellatrix()
	require.NoError(t, err)
	require.NoError(t, oldSt.AppendCurrentParticipationBits(0))
	require.NoError(t, oldSt.AppendCurrentParticipationBits(0))
	headSt, err := util.NewBeaconStateBellatrix()
	require.NoError(t, err)
	require.NoError(t, headSt.SetSlot(params.BeaconConfig().SlotsPerEpoch*2))
	require.NoError(t, headSt.AppendPreviousParticipationBits(0))
	require.NoError(t, headSt.AppendPreviousParticipationBits(1))
	require.NoError(t, headSt.AppendCurrentParticipationBits(1))
	require.NoError(t, headSt.AppendCurrentParticipationBits(0))

	server := &Server{
		HeadFetcher: &mockChain.ChainService{State: headSt},
		Stater: &testutil.MockStater{
			// We configure states for last slots of an epoch
			StatesBySlot: map[primitives.Slot]state.BeaconState{
				params.BeaconConfig().SlotsPerEpoch - 1:   oldSt,
				params.BeaconConfig().SlotsPerEpoch*3 - 1: headSt,
			},
		},
	}

	t.Run("old epoch", func(t *testing.T) {
		resp, err := server.GetLiveness(ctx, &ethpbv2.GetLivenessRequest{
			Epoch: 0,
			Index: []primitives.ValidatorIndex{0, 1},
		})
		require.NoError(t, err)
		data0 := resp.Data[0]
		data1 := resp.Data[1]
		assert.Equal(t, true, (data0.Index == 0 && !data0.IsLive) || (data0.Index == 1 && !data0.IsLive))
		assert.Equal(t, true, (data1.Index == 0 && !data1.IsLive) || (data1.Index == 1 && !data1.IsLive))
	})
	t.Run("previous epoch", func(t *testing.T) {
		resp, err := server.GetLiveness(ctx, &ethpbv2.GetLivenessRequest{
			Epoch: 1,
			Index: []primitives.ValidatorIndex{0, 1},
		})
		require.NoError(t, err)
		data0 := resp.Data[0]
		data1 := resp.Data[1]
		assert.Equal(t, true, (data0.Index == 0 && !data0.IsLive) || (data0.Index == 1 && data0.IsLive))
		assert.Equal(t, true, (data1.Index == 0 && !data1.IsLive) || (data1.Index == 1 && data1.IsLive))
	})
	t.Run("current epoch", func(t *testing.T) {
		resp, err := server.GetLiveness(ctx, &ethpbv2.GetLivenessRequest{
			Epoch: 2,
			Index: []primitives.ValidatorIndex{0, 1},
		})
		require.NoError(t, err)
		data0 := resp.Data[0]
		data1 := resp.Data[1]
		assert.Equal(t, true, (data0.Index == 0 && data0.IsLive) || (data0.Index == 1 && !data0.IsLive))
		assert.Equal(t, true, (data1.Index == 0 && data1.IsLive) || (data1.Index == 1 && !data1.IsLive))
	})
	t.Run("future epoch", func(t *testing.T) {
		_, err := server.GetLiveness(ctx, &ethpbv2.GetLivenessRequest{
			Epoch: 3,
			Index: []primitives.ValidatorIndex{0, 1},
		})
		require.ErrorContains(t, "Requested epoch cannot be in the future", err)
	})
	t.Run("unknown validator index", func(t *testing.T) {
		_, err := server.GetLiveness(ctx, &ethpbv2.GetLivenessRequest{
			Epoch: 0,
			Index: []primitives.ValidatorIndex{0, 1, 2},
		})
		require.ErrorContains(t, "Validator index 2 is invalid", err)
	})
}<|MERGE_RESOLUTION|>--- conflicted
+++ resolved
@@ -14,11 +14,7 @@
 	"github.com/prysmaticlabs/prysm/v4/beacon-chain/core/helpers"
 	"github.com/prysmaticlabs/prysm/v4/beacon-chain/core/transition"
 	dbutil "github.com/prysmaticlabs/prysm/v4/beacon-chain/db/testing"
-<<<<<<< HEAD
-	p2pmock "github.com/prysmaticlabs/prysm/v4/beacon-chain/p2p/testing"
-=======
 	"github.com/prysmaticlabs/prysm/v4/beacon-chain/operations/synccommittee"
->>>>>>> e7f6048b
 	v1alpha1validator "github.com/prysmaticlabs/prysm/v4/beacon-chain/rpc/prysm/v1alpha1/validator"
 	"github.com/prysmaticlabs/prysm/v4/beacon-chain/rpc/testutil"
 	"github.com/prysmaticlabs/prysm/v4/beacon-chain/state"
@@ -26,6 +22,7 @@
 	fieldparams "github.com/prysmaticlabs/prysm/v4/config/fieldparams"
 	"github.com/prysmaticlabs/prysm/v4/config/params"
 	"github.com/prysmaticlabs/prysm/v4/consensus-types/primitives"
+	"github.com/prysmaticlabs/prysm/v4/crypto/bls"
 	"github.com/prysmaticlabs/prysm/v4/encoding/bytesutil"
 	ethpbv1 "github.com/prysmaticlabs/prysm/v4/proto/eth/v1"
 	ethpbv2 "github.com/prysmaticlabs/prysm/v4/proto/eth/v2"
@@ -1243,7 +1240,6 @@
 	})
 }
 
-<<<<<<< HEAD
 func TestProduceAttestationData(t *testing.T) {
 	block := util.NewBeaconBlock()
 	block.Block.Slot = 3*params.BeaconConfig().SlotsPerEpoch + 1
@@ -1465,63 +1461,6 @@
 	}
 	_, err = vs.SubmitBeaconCommitteeSubscription(context.Background(), &ethpbv1.SubmitBeaconCommitteeSubscriptionsRequest{})
 	assert.ErrorContains(t, "Syncing to latest head, not ready to respond", err)
-=======
-func TestProduceSyncCommitteeContribution(t *testing.T) {
-	ctx := context.Background()
-	root := bytesutil.PadTo([]byte("root"), 32)
-	sig := bls.NewAggregateSignature().Marshal()
-	messsage := &ethpbalpha.SyncCommitteeMessage{
-		Slot:           0,
-		BlockRoot:      root,
-		ValidatorIndex: 0,
-		Signature:      sig,
-	}
-	syncCommitteePool := synccommittee.NewStore()
-	require.NoError(t, syncCommitteePool.SaveSyncCommitteeMessage(messsage))
-	v1Server := &v1alpha1validator.Server{
-		SyncCommitteePool: syncCommitteePool,
-		HeadFetcher: &mockChain.ChainService{
-			SyncCommitteeIndices: []primitives.CommitteeIndex{0},
-		},
-	}
-	server := Server{
-		V1Alpha1Server:    v1Server,
-		SyncCommitteePool: syncCommitteePool,
-	}
-
-	req := &ethpbv2.ProduceSyncCommitteeContributionRequest{
-		Slot:              0,
-		SubcommitteeIndex: 0,
-		BeaconBlockRoot:   root,
-	}
-	resp, err := server.ProduceSyncCommitteeContribution(ctx, req)
-	require.NoError(t, err)
-	assert.Equal(t, primitives.Slot(0), resp.Data.Slot)
-	assert.Equal(t, uint64(0), resp.Data.SubcommitteeIndex)
-	assert.DeepEqual(t, root, resp.Data.BeaconBlockRoot)
-	aggregationBits := resp.Data.AggregationBits
-	assert.Equal(t, true, aggregationBits.BitAt(0))
-	assert.DeepEqual(t, sig, resp.Data.Signature)
-
-	syncCommitteePool = synccommittee.NewStore()
-	v1Server = &v1alpha1validator.Server{
-		SyncCommitteePool: syncCommitteePool,
-		HeadFetcher: &mockChain.ChainService{
-			SyncCommitteeIndices: []primitives.CommitteeIndex{0},
-		},
-	}
-	server = Server{
-		V1Alpha1Server:    v1Server,
-		SyncCommitteePool: syncCommitteePool,
-	}
-	req = &ethpbv2.ProduceSyncCommitteeContributionRequest{
-		Slot:              0,
-		SubcommitteeIndex: 0,
-		BeaconBlockRoot:   root,
-	}
-	_, err = server.ProduceSyncCommitteeContribution(ctx, req)
-	assert.ErrorContains(t, "No subcommittee messages found", err)
->>>>>>> e7f6048b
 }
 
 func TestPrepareBeaconProposer(t *testing.T) {
@@ -1800,4 +1739,61 @@
 		})
 		require.ErrorContains(t, "Validator index 2 is invalid", err)
 	})
+}
+
+func TestProduceSyncCommitteeContribution(t *testing.T) {
+	ctx := context.Background()
+	root := bytesutil.PadTo([]byte("root"), 32)
+	sig := bls.NewAggregateSignature().Marshal()
+	messsage := &ethpbalpha.SyncCommitteeMessage{
+		Slot:           0,
+		BlockRoot:      root,
+		ValidatorIndex: 0,
+		Signature:      sig,
+	}
+	syncCommitteePool := synccommittee.NewStore()
+	require.NoError(t, syncCommitteePool.SaveSyncCommitteeMessage(messsage))
+	v1Server := &v1alpha1validator.Server{
+		SyncCommitteePool: syncCommitteePool,
+		HeadFetcher: &mockChain.ChainService{
+			SyncCommitteeIndices: []primitives.CommitteeIndex{0},
+		},
+	}
+	server := Server{
+		V1Alpha1Server:    v1Server,
+		SyncCommitteePool: syncCommitteePool,
+	}
+
+	req := &ethpbv2.ProduceSyncCommitteeContributionRequest{
+		Slot:              0,
+		SubcommitteeIndex: 0,
+		BeaconBlockRoot:   root,
+	}
+	resp, err := server.ProduceSyncCommitteeContribution(ctx, req)
+	require.NoError(t, err)
+	assert.Equal(t, primitives.Slot(0), resp.Data.Slot)
+	assert.Equal(t, uint64(0), resp.Data.SubcommitteeIndex)
+	assert.DeepEqual(t, root, resp.Data.BeaconBlockRoot)
+	aggregationBits := resp.Data.AggregationBits
+	assert.Equal(t, true, aggregationBits.BitAt(0))
+	assert.DeepEqual(t, sig, resp.Data.Signature)
+
+	syncCommitteePool = synccommittee.NewStore()
+	v1Server = &v1alpha1validator.Server{
+		SyncCommitteePool: syncCommitteePool,
+		HeadFetcher: &mockChain.ChainService{
+			SyncCommitteeIndices: []primitives.CommitteeIndex{0},
+		},
+	}
+	server = Server{
+		V1Alpha1Server:    v1Server,
+		SyncCommitteePool: syncCommitteePool,
+	}
+	req = &ethpbv2.ProduceSyncCommitteeContributionRequest{
+		Slot:              0,
+		SubcommitteeIndex: 0,
+		BeaconBlockRoot:   root,
+	}
+	_, err = server.ProduceSyncCommitteeContribution(ctx, req)
+	assert.ErrorContains(t, "No subcommittee messages found", err)
 }