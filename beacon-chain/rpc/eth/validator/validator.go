package validator

import (
	"bytes"
	"context"
	"fmt"
	"sort"
	"strconv"
	"time"

	"github.com/ethereum/go-ethereum/common"
	"github.com/ethereum/go-ethereum/common/hexutil"
	"github.com/golang/protobuf/ptypes/empty"
	"github.com/pkg/errors"
	"github.com/prysmaticlabs/prysm/v4/beacon-chain/builder"
	"github.com/prysmaticlabs/prysm/v4/beacon-chain/cache"
	"github.com/prysmaticlabs/prysm/v4/beacon-chain/core/helpers"
	"github.com/prysmaticlabs/prysm/v4/beacon-chain/db/kv"
	rpchelpers "github.com/prysmaticlabs/prysm/v4/beacon-chain/rpc/eth/helpers"
	"github.com/prysmaticlabs/prysm/v4/beacon-chain/state"
	state_native "github.com/prysmaticlabs/prysm/v4/beacon-chain/state/state-native"
	fieldparams "github.com/prysmaticlabs/prysm/v4/config/fieldparams"
	"github.com/prysmaticlabs/prysm/v4/config/params"
	"github.com/prysmaticlabs/prysm/v4/consensus-types/primitives"
	"github.com/prysmaticlabs/prysm/v4/encoding/bytesutil"
	ethpbv1 "github.com/prysmaticlabs/prysm/v4/proto/eth/v1"
	ethpbv2 "github.com/prysmaticlabs/prysm/v4/proto/eth/v2"
	"github.com/prysmaticlabs/prysm/v4/proto/migration"
	ethpbalpha "github.com/prysmaticlabs/prysm/v4/proto/prysm/v1alpha1"
	"github.com/prysmaticlabs/prysm/v4/time/slots"
	log "github.com/sirupsen/logrus"
	"go.opencensus.io/trace"
	"google.golang.org/grpc/codes"
	"google.golang.org/grpc/status"
	"google.golang.org/protobuf/types/known/emptypb"
)

var errInvalidValIndex = errors.New("invalid validator index")
var errParticipation = status.Error(codes.Internal, "Could not obtain epoch participation")

// GetAttesterDuties requests the beacon node to provide a set of attestation duties,
// which should be performed by validators, for a particular epoch.
func (vs *Server) GetAttesterDuties(ctx context.Context, req *ethpbv1.AttesterDutiesRequest) (*ethpbv1.AttesterDutiesResponse, error) {
	ctx, span := trace.StartSpan(ctx, "validator.GetAttesterDuties")
	defer span.End()

	if err := rpchelpers.ValidateSync(ctx, vs.SyncChecker, vs.HeadFetcher, vs.TimeFetcher, vs.OptimisticModeFetcher); err != nil {
		// We simply return the error because it's already a gRPC error.
		return nil, err
	}

	cs := vs.TimeFetcher.CurrentSlot()
	currentEpoch := slots.ToEpoch(cs)
	if req.Epoch > currentEpoch+1 {
		return nil, status.Errorf(codes.InvalidArgument, "Request epoch %d can not be greater than next epoch %d", req.Epoch, currentEpoch+1)
	}

	isOptimistic, err := vs.OptimisticModeFetcher.IsOptimistic(ctx)
	if err != nil {
		return nil, status.Errorf(codes.Internal, "Could not check optimistic status: %v", err)
	}

	var startSlot primitives.Slot
	if req.Epoch == currentEpoch+1 {
		startSlot, err = slots.EpochStart(currentEpoch)
	} else {
		startSlot, err = slots.EpochStart(req.Epoch)
	}
	if err != nil {
		return nil, status.Errorf(codes.Internal, "Could not get start slot from epoch %d: %v", req.Epoch, err)
	}

	s, err := vs.Stater.StateBySlot(ctx, startSlot)
	if err != nil {
		return nil, status.Errorf(codes.Internal, "Could not get state: %v", err)
	}

	committeeAssignments, _, err := helpers.CommitteeAssignments(ctx, s, req.Epoch)
	if err != nil {
		return nil, status.Errorf(codes.Internal, "Could not compute committee assignments: %v", err)
	}
	activeValidatorCount, err := helpers.ActiveValidatorCount(ctx, s, req.Epoch)
	if err != nil {
		return nil, status.Errorf(codes.Internal, "Could not get active validator count: %v", err)
	}
	committeesAtSlot := helpers.SlotCommitteeCount(activeValidatorCount)

	duties := make([]*ethpbv1.AttesterDuty, 0, len(req.Index))
	for _, index := range req.Index {
		pubkey := s.PubkeyAtIndex(index)
		var zeroPubkey [fieldparams.BLSPubkeyLength]byte
		if bytes.Equal(pubkey[:], zeroPubkey[:]) {
			return nil, status.Errorf(codes.InvalidArgument, "Invalid validator index")
		}
		committee := committeeAssignments[index]
		if committee == nil {
			continue
		}
		var valIndexInCommittee primitives.CommitteeIndex
		// valIndexInCommittee will be 0 in case we don't get a match. This is a potential false positive,
		// however it's an impossible condition because every validator must be assigned to a committee.
		for cIndex, vIndex := range committee.Committee {
			if vIndex == index {
				valIndexInCommittee = primitives.CommitteeIndex(uint64(cIndex))
				break
			}
		}
		duties = append(duties, &ethpbv1.AttesterDuty{
			Pubkey:                  pubkey[:],
			ValidatorIndex:          index,
			CommitteeIndex:          committee.CommitteeIndex,
			CommitteeLength:         uint64(len(committee.Committee)),
			CommitteesAtSlot:        committeesAtSlot,
			ValidatorCommitteeIndex: valIndexInCommittee,
			Slot:                    committee.AttesterSlot,
		})
	}

	root, err := attestationDependentRoot(s, req.Epoch)
	if err != nil {
		return nil, status.Errorf(codes.Internal, "Could not get dependent root: %v", err)
	}

	return &ethpbv1.AttesterDutiesResponse{
		DependentRoot:       root,
		Data:                duties,
		ExecutionOptimistic: isOptimistic,
	}, nil
}

// GetProposerDuties requests beacon node to provide all validators that are scheduled to propose a block in the given epoch.
func (vs *Server) GetProposerDuties(ctx context.Context, req *ethpbv1.ProposerDutiesRequest) (*ethpbv1.ProposerDutiesResponse, error) {
	ctx, span := trace.StartSpan(ctx, "validator.GetProposerDuties")
	defer span.End()

	if err := rpchelpers.ValidateSync(ctx, vs.SyncChecker, vs.HeadFetcher, vs.TimeFetcher, vs.OptimisticModeFetcher); err != nil {
		// We simply return the error because it's already a gRPC error.
		return nil, err
	}

	isOptimistic, err := vs.OptimisticModeFetcher.IsOptimistic(ctx)
	if err != nil {
		return nil, status.Errorf(codes.Internal, "Could not check optimistic status: %v", err)
	}

	cs := vs.TimeFetcher.CurrentSlot()
	currentEpoch := slots.ToEpoch(cs)
	nextEpoch := currentEpoch + 1
	var nextEpochLookahead bool
	if req.Epoch > nextEpoch {
		return nil, status.Errorf(codes.InvalidArgument, "Request epoch %d can not be greater than next epoch %d", req.Epoch, currentEpoch+1)
	} else if req.Epoch == nextEpoch {
		// If the request is for the next epoch, we use the current epoch's state to compute duties.
		req.Epoch = currentEpoch
		nextEpochLookahead = true
	}

	startSlot, err := slots.EpochStart(req.Epoch)
	if err != nil {
		return nil, status.Errorf(codes.Internal, "Could not get start slot from epoch %d: %v", req.Epoch, err)
	}
	s, err := vs.Stater.StateBySlot(ctx, startSlot)
	if err != nil {
		return nil, status.Errorf(codes.Internal, "Could not get state: %v", err)
	}

	var proposals map[primitives.ValidatorIndex][]primitives.Slot
	if nextEpochLookahead {
		_, proposals, err = helpers.CommitteeAssignments(ctx, s, nextEpoch)
	} else {
		_, proposals, err = helpers.CommitteeAssignments(ctx, s, req.Epoch)
	}
	if err != nil {
		return nil, status.Errorf(codes.Internal, "Could not compute committee assignments: %v", err)
	}

	duties := make([]*ethpbv1.ProposerDuty, 0)
	for index, ss := range proposals {
		val, err := s.ValidatorAtIndexReadOnly(index)
		if err != nil {
			return nil, status.Errorf(codes.Internal, "Could not get validator: %v", err)
		}
		pubkey48 := val.PublicKey()
		pubkey := pubkey48[:]
		for _, s := range ss {
			vs.ProposerSlotIndexCache.SetProposerAndPayloadIDs(s, index, [8]byte{} /* payloadID */, [32]byte{} /* head root */)
			duties = append(duties, &ethpbv1.ProposerDuty{
				Pubkey:         pubkey,
				ValidatorIndex: index,
				Slot:           s,
			})
		}
	}
	sort.Slice(duties, func(i, j int) bool {
		return duties[i].Slot < duties[j].Slot
	})

	root, err := proposalDependentRoot(s, req.Epoch)
	if err != nil {
		return nil, status.Errorf(codes.Internal, "Could not get dependent root: %v", err)
	}

	vs.ProposerSlotIndexCache.PrunePayloadIDs(startSlot)

	return &ethpbv1.ProposerDutiesResponse{
		DependentRoot:       root,
		Data:                duties,
		ExecutionOptimistic: isOptimistic,
	}, nil
}

// GetSyncCommitteeDuties provides a set of sync committee duties for a particular epoch.
//
// The logic for calculating epoch validity comes from https://ethereum.github.io/beacon-APIs/?urls.primaryName=dev#/Validator/getSyncCommitteeDuties
// where `epoch` is described as `epoch // EPOCHS_PER_SYNC_COMMITTEE_PERIOD <= current_epoch // EPOCHS_PER_SYNC_COMMITTEE_PERIOD + 1`.
//
// Algorithm:
//   - Get the last valid epoch. This is the last epoch of the next sync committee period.
//   - Get the state for the requested epoch. If it's a future epoch from the current sync committee period
//     or an epoch from the next sync committee period, then get the current state.
//   - Get the state's current sync committee. If it's an epoch from the next sync committee period, then get the next sync committee.
//   - Get duties.
func (vs *Server) GetSyncCommitteeDuties(ctx context.Context, req *ethpbv2.SyncCommitteeDutiesRequest) (*ethpbv2.SyncCommitteeDutiesResponse, error) {
	ctx, span := trace.StartSpan(ctx, "validator.GetSyncCommitteeDuties")
	defer span.End()

	if err := rpchelpers.ValidateSync(ctx, vs.SyncChecker, vs.HeadFetcher, vs.TimeFetcher, vs.OptimisticModeFetcher); err != nil {
		// We simply return the error because it's already a gRPC error.
		return nil, err
	}

	currentEpoch := slots.ToEpoch(vs.TimeFetcher.CurrentSlot())
	lastValidEpoch := syncCommitteeDutiesLastValidEpoch(currentEpoch)
	if req.Epoch > lastValidEpoch {
		return nil, status.Errorf(codes.InvalidArgument, "Epoch is too far in the future. Maximum valid epoch is %v.", lastValidEpoch)
	}

	requestedEpoch := req.Epoch
	if requestedEpoch > currentEpoch {
		requestedEpoch = currentEpoch
	}
	slot, err := slots.EpochStart(requestedEpoch)
	if err != nil {
		return nil, status.Errorf(codes.Internal, "Could not get sync committee slot: %v", err)
	}
	st, err := vs.Stater.State(ctx, []byte(strconv.FormatUint(uint64(slot), 10)))
	if err != nil {
		return nil, status.Errorf(codes.Internal, "Could not get sync committee state: %v", err)
	}

	currentSyncCommitteeFirstEpoch, err := slots.SyncCommitteePeriodStartEpoch(requestedEpoch)
	if err != nil {
		return nil, status.Errorf(codes.InvalidArgument, "Could not get sync committee period start epoch: %v.", err)
	}
	nextSyncCommitteeFirstEpoch := currentSyncCommitteeFirstEpoch + params.BeaconConfig().EpochsPerSyncCommitteePeriod
	var committee *ethpbalpha.SyncCommittee
	if req.Epoch >= nextSyncCommitteeFirstEpoch {
		committee, err = st.NextSyncCommittee()
		if err != nil {
			return nil, status.Errorf(codes.Internal, "Could not get sync committee: %v", err)
		}
	} else {
		committee, err = st.CurrentSyncCommittee()
		if err != nil {
			return nil, status.Errorf(codes.Internal, "Could not get sync committee: %v", err)
		}
	}
	committeePubkeys := make(map[[fieldparams.BLSPubkeyLength]byte][]uint64)
	for j, pubkey := range committee.Pubkeys {
		pubkey48 := bytesutil.ToBytes48(pubkey)
		committeePubkeys[pubkey48] = append(committeePubkeys[pubkey48], uint64(j))
	}

	duties, err := syncCommitteeDuties(req.Index, st, committeePubkeys)
	if errors.Is(err, errInvalidValIndex) {
		return nil, status.Error(codes.InvalidArgument, "Invalid validator index")
	} else if err != nil {
		return nil, status.Errorf(codes.Internal, "Could not get duties: %v", err)
	}

	isOptimistic, err := rpchelpers.IsOptimistic(
		ctx,
		[]byte(strconv.FormatUint(uint64(slot), 10)),
		vs.OptimisticModeFetcher,
		vs.Stater,
		vs.ChainInfoFetcher,
		vs.BeaconDB,
	)
	if err != nil {
		return nil, status.Errorf(codes.Internal, "Could not check if slot's block is optimistic: %v", err)
	}

	return &ethpbv2.SyncCommitteeDutiesResponse{
		Data:                duties,
		ExecutionOptimistic: isOptimistic,
	}, nil
}

// ProduceBlockV2 requests the beacon node to produce a valid unsigned beacon block, which can then be signed by a proposer and submitted.
// By definition `/eth/v2/validator/blocks/{slot}`, does not produce block using mev-boost and relayer network.
// The following endpoint states that the returned object is a BeaconBlock, not a BlindedBeaconBlock. As such, the block must return a full ExecutionPayload:
// https://ethereum.github.io/beacon-APIs/?urls.primaryName=v2.3.0#/Validator/produceBlockV2
//
// To use mev-boost and relayer network. It's recommended to use the following endpoint:
// https://github.com/ethereum/beacon-APIs/blob/master/apis/validator/blinded_block.yaml
func (vs *Server) ProduceBlockV2(ctx context.Context, req *ethpbv1.ProduceBlockRequest) (*ethpbv2.ProduceBlockResponseV2, error) {
	ctx, span := trace.StartSpan(ctx, "validator.ProduceBlockV2")
	defer span.End()

	if err := rpchelpers.ValidateSync(ctx, vs.SyncChecker, vs.HeadFetcher, vs.TimeFetcher, vs.OptimisticModeFetcher); err != nil {
		// We simply return the error because it's already a gRPC error.
		return nil, err
	}

	v1alpha1req := &ethpbalpha.BlockRequest{
		Slot:         req.Slot,
		RandaoReveal: req.RandaoReveal,
		Graffiti:     req.Graffiti,
		SkipMevBoost: true, // Skip mev-boost and relayer network
	}
	v1alpha1resp, err := vs.V1Alpha1Server.GetBeaconBlock(ctx, v1alpha1req)
	if err != nil {
		// We simply return err because it's already of a gRPC error type.
		return nil, err
	}
	phase0Block, ok := v1alpha1resp.Block.(*ethpbalpha.GenericBeaconBlock_Phase0)
	if ok {
		block, err := migration.V1Alpha1ToV1Block(phase0Block.Phase0)
		if err != nil {
			return nil, status.Errorf(codes.Internal, "Could not prepare beacon block: %v", err)
		}
		return &ethpbv2.ProduceBlockResponseV2{
			Version: ethpbv2.Version_PHASE0,
			Data: &ethpbv2.BeaconBlockContainerV2{
				Block: &ethpbv2.BeaconBlockContainerV2_Phase0Block{Phase0Block: block},
			},
		}, nil
	}
	altairBlock, ok := v1alpha1resp.Block.(*ethpbalpha.GenericBeaconBlock_Altair)
	if ok {
		block, err := migration.V1Alpha1BeaconBlockAltairToV2(altairBlock.Altair)
		if err != nil {
			return nil, status.Errorf(codes.Internal, "Could not prepare beacon block: %v", err)
		}
		return &ethpbv2.ProduceBlockResponseV2{
			Version: ethpbv2.Version_ALTAIR,
			Data: &ethpbv2.BeaconBlockContainerV2{
				Block: &ethpbv2.BeaconBlockContainerV2_AltairBlock{AltairBlock: block},
			},
		}, nil
	}
	optimistic, err := vs.OptimisticModeFetcher.IsOptimistic(ctx)
	if err != nil {
		return nil, status.Errorf(codes.Internal, "Could not determine if the node is a optimistic node: %v", err)
	}
	if optimistic {
		return nil, status.Errorf(codes.Unavailable, "The node is currently optimistic and cannot serve validators")
	}
	_, ok = v1alpha1resp.Block.(*ethpbalpha.GenericBeaconBlock_BlindedBellatrix)
	if ok {
		return nil, status.Error(codes.Internal, "Prepared Bellatrix beacon block is blinded")
	}
	bellatrixBlock, ok := v1alpha1resp.Block.(*ethpbalpha.GenericBeaconBlock_Bellatrix)
	if ok {
		block, err := migration.V1Alpha1BeaconBlockBellatrixToV2(bellatrixBlock.Bellatrix)
		if err != nil {
			return nil, status.Errorf(codes.Internal, "Could not prepare beacon block: %v", err)
		}
		return &ethpbv2.ProduceBlockResponseV2{
			Version: ethpbv2.Version_BELLATRIX,
			Data: &ethpbv2.BeaconBlockContainerV2{
				Block: &ethpbv2.BeaconBlockContainerV2_BellatrixBlock{BellatrixBlock: block},
			},
		}, nil
	}
	_, ok = v1alpha1resp.Block.(*ethpbalpha.GenericBeaconBlock_BlindedCapella)
	if ok {
		return nil, status.Error(codes.Internal, "Prepared Capella beacon block is blinded")
	}
	capellaBlock, ok := v1alpha1resp.Block.(*ethpbalpha.GenericBeaconBlock_Capella)
	if ok {
		block, err := migration.V1Alpha1BeaconBlockCapellaToV2(capellaBlock.Capella)
		if err != nil {
			return nil, status.Errorf(codes.Internal, "Could not prepare beacon block: %v", err)
		}
		return &ethpbv2.ProduceBlockResponseV2{
			Version: ethpbv2.Version_CAPELLA,
			Data: &ethpbv2.BeaconBlockContainerV2{
				Block: &ethpbv2.BeaconBlockContainerV2_CapellaBlock{CapellaBlock: block},
			},
		}, nil
	}
	return nil, status.Error(codes.InvalidArgument, "Unsupported block type")
}

// ProduceBlockV2SSZ requests the beacon node to produce a valid unsigned beacon block, which can then be signed by a proposer and submitted.
//
// The produced block is in SSZ form.
// By definition `/eth/v2/validator/blocks/{slot}/ssz`, does not produce block using mev-boost and relayer network:
// The following endpoint states that the returned object is a BeaconBlock, not a BlindedBeaconBlock. As such, the block must return a full ExecutionPayload:
// https://ethereum.github.io/beacon-APIs/?urls.primaryName=v2.3.0#/Validator/produceBlockV2
//
// To use mev-boost and relayer network. It's recommended to use the following endpoint:
// https://github.com/ethereum/beacon-APIs/blob/master/apis/validator/blinded_block.yaml
func (vs *Server) ProduceBlockV2SSZ(ctx context.Context, req *ethpbv1.ProduceBlockRequest) (*ethpbv2.SSZContainer, error) {
	ctx, span := trace.StartSpan(ctx, "validator.ProduceBlockV2SSZ")
	defer span.End()

	if err := rpchelpers.ValidateSync(ctx, vs.SyncChecker, vs.HeadFetcher, vs.TimeFetcher, vs.OptimisticModeFetcher); err != nil {
		// We simply return the error because it's already a gRPC error.
		return nil, err
	}

	v1alpha1req := &ethpbalpha.BlockRequest{
		Slot:         req.Slot,
		RandaoReveal: req.RandaoReveal,
		Graffiti:     req.Graffiti,
		SkipMevBoost: true, // Skip mev-boost and relayer network
	}
	v1alpha1resp, err := vs.V1Alpha1Server.GetBeaconBlock(ctx, v1alpha1req)
	if err != nil {
		// We simply return err because it's already of a gRPC error type.
		return nil, err
	}
	phase0Block, ok := v1alpha1resp.Block.(*ethpbalpha.GenericBeaconBlock_Phase0)
	if ok {
		block, err := migration.V1Alpha1ToV1Block(phase0Block.Phase0)
		if err != nil {
			return nil, status.Errorf(codes.Internal, "Could not prepare beacon block: %v", err)
		}
		sszBlock, err := block.MarshalSSZ()
		if err != nil {
			return nil, status.Errorf(codes.Internal, "Could not marshal block into SSZ format: %v", err)
		}
		return &ethpbv2.SSZContainer{
			Version: ethpbv2.Version_PHASE0,
			Data:    sszBlock,
		}, nil
	}
	altairBlock, ok := v1alpha1resp.Block.(*ethpbalpha.GenericBeaconBlock_Altair)
	if ok {
		block, err := migration.V1Alpha1BeaconBlockAltairToV2(altairBlock.Altair)
		if err != nil {
			return nil, status.Errorf(codes.Internal, "Could not prepare beacon block: %v", err)
		}
		sszBlock, err := block.MarshalSSZ()
		if err != nil {
			return nil, status.Errorf(codes.Internal, "Could not marshal block into SSZ format: %v", err)
		}
		return &ethpbv2.SSZContainer{
			Version: ethpbv2.Version_ALTAIR,
			Data:    sszBlock,
		}, nil
	}
	optimistic, err := vs.OptimisticModeFetcher.IsOptimistic(ctx)
	if err != nil {
		return nil, status.Errorf(codes.Internal, "Could not determine if the node is a optimistic node: %v", err)
	}
	if optimistic {
		return nil, status.Errorf(codes.Unavailable, "The node is currently optimistic and cannot serve validators")
	}
	_, ok = v1alpha1resp.Block.(*ethpbalpha.GenericBeaconBlock_BlindedBellatrix)
	if ok {
		return nil, status.Error(codes.Internal, "Prepared Bellatrix beacon block is blinded")
	}
	bellatrixBlock, ok := v1alpha1resp.Block.(*ethpbalpha.GenericBeaconBlock_Bellatrix)
	if ok {
		block, err := migration.V1Alpha1BeaconBlockBellatrixToV2(bellatrixBlock.Bellatrix)
		if err != nil {
			return nil, status.Errorf(codes.Internal, "Could not prepare beacon block: %v", err)
		}
		sszBlock, err := block.MarshalSSZ()
		if err != nil {
			return nil, status.Errorf(codes.Internal, "Could not marshal block into SSZ format: %v", err)
		}
		return &ethpbv2.SSZContainer{
			Version: ethpbv2.Version_BELLATRIX,
			Data:    sszBlock,
		}, nil
	}
	_, ok = v1alpha1resp.Block.(*ethpbalpha.GenericBeaconBlock_BlindedCapella)
	if ok {
		return nil, status.Error(codes.Internal, "Prepared Capella beacon block is blinded")
	}
	capellaBlock, ok := v1alpha1resp.Block.(*ethpbalpha.GenericBeaconBlock_Capella)
	if ok {
		block, err := migration.V1Alpha1BeaconBlockCapellaToV2(capellaBlock.Capella)
		if err != nil {
			return nil, status.Errorf(codes.Internal, "Could not prepare beacon block: %v", err)
		}
		sszBlock, err := block.MarshalSSZ()
		if err != nil {
			return nil, status.Errorf(codes.Internal, "Could not marshal block into SSZ format: %v", err)
		}
		return &ethpbv2.SSZContainer{
			Version: ethpbv2.Version_CAPELLA,
			Data:    sszBlock,
		}, nil
	}
	return nil, status.Error(codes.InvalidArgument, "Unsupported block type")
}

// ProduceBlindedBlock requests the beacon node to produce a valid unsigned blinded beacon block,
// which can then be signed by a proposer and submitted.
//
// Under the following conditions, this endpoint will return an error.
// - The node is syncing or optimistic mode (after bellatrix).
// - The builder is not figured (after bellatrix).
// - The relayer circuit breaker is activated (after bellatrix).
// - The relayer responded with an error (after bellatrix).
func (vs *Server) ProduceBlindedBlock(ctx context.Context, req *ethpbv1.ProduceBlockRequest) (*ethpbv2.ProduceBlindedBlockResponse, error) {
	ctx, span := trace.StartSpan(ctx, "validator.ProduceBlindedBlock")
	defer span.End()

	if !vs.BlockBuilder.Configured() {
		return nil, status.Error(codes.Internal, "Block builder not configured")
	}
	if err := rpchelpers.ValidateSync(ctx, vs.SyncChecker, vs.HeadFetcher, vs.TimeFetcher, vs.OptimisticModeFetcher); err != nil {
		// We simply return the error because it's already a gRPC error.
		return nil, err
	}

	v1alpha1req := &ethpbalpha.BlockRequest{
		Slot:         req.Slot,
		RandaoReveal: req.RandaoReveal,
		Graffiti:     req.Graffiti,
	}
	v1alpha1resp, err := vs.V1Alpha1Server.GetBeaconBlock(ctx, v1alpha1req)
	if err != nil {
		// We simply return err because it's already of a gRPC error type.
		return nil, err
	}

	phase0Block, ok := v1alpha1resp.Block.(*ethpbalpha.GenericBeaconBlock_Phase0)
	if ok {
		block, err := migration.V1Alpha1ToV1Block(phase0Block.Phase0)
		if err != nil {
			return nil, status.Errorf(codes.Internal, "Could not prepare beacon block: %v", err)
		}
		return &ethpbv2.ProduceBlindedBlockResponse{
			Version: ethpbv2.Version_PHASE0,
			Data: &ethpbv2.BlindedBeaconBlockContainer{
				Block: &ethpbv2.BlindedBeaconBlockContainer_Phase0Block{Phase0Block: block},
			},
		}, nil
	}
	altairBlock, ok := v1alpha1resp.Block.(*ethpbalpha.GenericBeaconBlock_Altair)
	if ok {
		block, err := migration.V1Alpha1BeaconBlockAltairToV2(altairBlock.Altair)
		if err != nil {
			return nil, status.Errorf(codes.Internal, "Could not prepare beacon block: %v", err)
		}
		return &ethpbv2.ProduceBlindedBlockResponse{
			Version: ethpbv2.Version_ALTAIR,
			Data: &ethpbv2.BlindedBeaconBlockContainer{
				Block: &ethpbv2.BlindedBeaconBlockContainer_AltairBlock{AltairBlock: block},
			},
		}, nil
	}
	optimistic, err := vs.OptimisticModeFetcher.IsOptimistic(ctx)
	if err != nil {
		return nil, status.Errorf(codes.Internal, "Could not determine if the node is a optimistic node: %v", err)
	}
	if optimistic {
		return nil, status.Errorf(codes.Unavailable, "The node is currently optimistic and cannot serve validators")
	}
	_, ok = v1alpha1resp.Block.(*ethpbalpha.GenericBeaconBlock_Bellatrix)
	if ok {
		return nil, status.Error(codes.Internal, "Prepared beacon block is not blinded")
	}
	bellatrixBlock, ok := v1alpha1resp.Block.(*ethpbalpha.GenericBeaconBlock_BlindedBellatrix)
	if ok {
		blk, err := migration.V1Alpha1BeaconBlockBlindedBellatrixToV2Blinded(bellatrixBlock.BlindedBellatrix)
		if err != nil {
			return nil, status.Errorf(codes.Internal, "Could not prepare beacon block: %v", err)
		}
		return &ethpbv2.ProduceBlindedBlockResponse{
			Version: ethpbv2.Version_BELLATRIX,
			Data: &ethpbv2.BlindedBeaconBlockContainer{
				Block: &ethpbv2.BlindedBeaconBlockContainer_BellatrixBlock{BellatrixBlock: blk},
			},
		}, nil
	}
	_, ok = v1alpha1resp.Block.(*ethpbalpha.GenericBeaconBlock_Capella)
	if ok {
		return nil, status.Error(codes.Internal, "Prepared beacon block is not blinded")
	}
	capellaBlock, ok := v1alpha1resp.Block.(*ethpbalpha.GenericBeaconBlock_BlindedCapella)
	if ok {
		blk, err := migration.V1Alpha1BeaconBlockBlindedCapellaToV2Blinded(capellaBlock.BlindedCapella)
		if err != nil {
			return nil, status.Errorf(codes.Internal, "Could not prepare beacon block: %v", err)
		}
		return &ethpbv2.ProduceBlindedBlockResponse{
			Version: ethpbv2.Version_CAPELLA,
			Data: &ethpbv2.BlindedBeaconBlockContainer{
				Block: &ethpbv2.BlindedBeaconBlockContainer_CapellaBlock{CapellaBlock: blk},
			},
		}, nil
	}
	return nil, status.Error(codes.InvalidArgument, fmt.Sprintf("block was not a supported blinded block type, validator may not be registered if using a relay. received: %T", v1alpha1resp.Block))
}

// ProduceBlindedBlockSSZ requests the beacon node to produce a valid unsigned blinded beacon block,
// which can then be signed by a proposer and submitted.
//
// The produced block is in SSZ form.
//
// Pre-Bellatrix, this endpoint will return a regular block.
func (vs *Server) ProduceBlindedBlockSSZ(ctx context.Context, req *ethpbv1.ProduceBlockRequest) (*ethpbv2.SSZContainer, error) {
	ctx, span := trace.StartSpan(ctx, "validator.ProduceBlindedBlockSSZ")
	defer span.End()

	if !vs.BlockBuilder.Configured() {
		return nil, status.Error(codes.Internal, "Block builder not configured")
	}
	if err := rpchelpers.ValidateSync(ctx, vs.SyncChecker, vs.HeadFetcher, vs.TimeFetcher, vs.OptimisticModeFetcher); err != nil {
		// We simply return the error because it's already a gRPC error.
		return nil, err
	}

	v1alpha1req := &ethpbalpha.BlockRequest{
		Slot:         req.Slot,
		RandaoReveal: req.RandaoReveal,
		Graffiti:     req.Graffiti,
	}
	v1alpha1resp, err := vs.V1Alpha1Server.GetBeaconBlock(ctx, v1alpha1req)
	if err != nil {
		// We simply return err because it's already of a gRPC error type.
		return nil, err
	}

	phase0Block, ok := v1alpha1resp.Block.(*ethpbalpha.GenericBeaconBlock_Phase0)
	if ok {
		block, err := migration.V1Alpha1ToV1Block(phase0Block.Phase0)
		if err != nil {
			return nil, status.Errorf(codes.Internal, "Could not prepare beacon block: %v", err)
		}
		sszBlock, err := block.MarshalSSZ()
		if err != nil {
			return nil, status.Errorf(codes.Internal, "Could not marshal block into SSZ format: %v", err)
		}
		return &ethpbv2.SSZContainer{
			Version: ethpbv2.Version_PHASE0,
			Data:    sszBlock,
		}, nil
	}
	altairBlock, ok := v1alpha1resp.Block.(*ethpbalpha.GenericBeaconBlock_Altair)
	if ok {
		block, err := migration.V1Alpha1BeaconBlockAltairToV2(altairBlock.Altair)
		if err != nil {
			return nil, status.Errorf(codes.Internal, "Could not prepare beacon block: %v", err)
		}
		sszBlock, err := block.MarshalSSZ()
		if err != nil {
			return nil, status.Errorf(codes.Internal, "Could not marshal block into SSZ format: %v", err)
		}
		return &ethpbv2.SSZContainer{
			Version: ethpbv2.Version_ALTAIR,
			Data:    sszBlock,
		}, nil
	}
	optimistic, err := vs.OptimisticModeFetcher.IsOptimistic(ctx)
	if err != nil {
		return nil, status.Errorf(codes.Internal, "Could not determine if the node is a optimistic node: %v", err)
	}
	if optimistic {
		return nil, status.Errorf(codes.Unavailable, "The node is currently optimistic and cannot serve validators")
	}
	_, ok = v1alpha1resp.Block.(*ethpbalpha.GenericBeaconBlock_Bellatrix)
	if ok {
		return nil, status.Error(codes.Internal, "Prepared Bellatrix beacon block is not blinded")
	}
	bellatrixBlock, ok := v1alpha1resp.Block.(*ethpbalpha.GenericBeaconBlock_BlindedBellatrix)
	if ok {
		block, err := migration.V1Alpha1BeaconBlockBlindedBellatrixToV2Blinded(bellatrixBlock.BlindedBellatrix)
		if err != nil {
			return nil, status.Errorf(codes.Internal, "Could not prepare beacon block: %v", err)
		}
		sszBlock, err := block.MarshalSSZ()
		if err != nil {
			return nil, status.Errorf(codes.Internal, "Could not marshal block into SSZ format: %v", err)
		}
		return &ethpbv2.SSZContainer{
			Version: ethpbv2.Version_BELLATRIX,
			Data:    sszBlock,
		}, nil
	}
	_, ok = v1alpha1resp.Block.(*ethpbalpha.GenericBeaconBlock_Capella)
	if ok {
		return nil, status.Error(codes.Internal, "Prepared Capella beacon block is not blinded")
	}
	capellaBlock, ok := v1alpha1resp.Block.(*ethpbalpha.GenericBeaconBlock_BlindedCapella)
	if ok {
		block, err := migration.V1Alpha1BeaconBlockBlindedCapellaToV2Blinded(capellaBlock.BlindedCapella)
		if err != nil {
			return nil, status.Errorf(codes.Internal, "Could not prepare beacon block: %v", err)
		}
		sszBlock, err := block.MarshalSSZ()
		if err != nil {
			return nil, status.Errorf(codes.Internal, "Could not marshal block into SSZ format: %v", err)
		}
		return &ethpbv2.SSZContainer{
			Version: ethpbv2.Version_CAPELLA,
			Data:    sszBlock,
		}, nil
	}
	return nil, status.Error(codes.InvalidArgument, "Unsupported block type")
}

// PrepareBeaconProposer caches and updates the fee recipient for the given proposer.
func (vs *Server) PrepareBeaconProposer(
	ctx context.Context, request *ethpbv1.PrepareBeaconProposerRequest,
) (*emptypb.Empty, error) {
	ctx, span := trace.StartSpan(ctx, "validator.PrepareBeaconProposer")
	defer span.End()
	var feeRecipients []common.Address
	var validatorIndices []primitives.ValidatorIndex
	newRecipients := make([]*ethpbv1.PrepareBeaconProposerRequest_FeeRecipientContainer, 0, len(request.Recipients))
	for _, r := range request.Recipients {
		f, err := vs.BeaconDB.FeeRecipientByValidatorID(ctx, r.ValidatorIndex)
		switch {
		case errors.Is(err, kv.ErrNotFoundFeeRecipient):
			newRecipients = append(newRecipients, r)
		case err != nil:
			return nil, status.Errorf(codes.Internal, "Could not get fee recipient by validator index: %v", err)
		default:
			if common.BytesToAddress(r.FeeRecipient) != f {
				newRecipients = append(newRecipients, r)
			}
		}
	}
	if len(newRecipients) == 0 {
		return &emptypb.Empty{}, nil
	}
	for _, recipientContainer := range newRecipients {
		recipient := hexutil.Encode(recipientContainer.FeeRecipient)
		if !common.IsHexAddress(recipient) {
			return nil, status.Errorf(codes.InvalidArgument, fmt.Sprintf("Invalid fee recipient address: %v", recipient))
		}
		feeRecipients = append(feeRecipients, common.BytesToAddress(recipientContainer.FeeRecipient))
		validatorIndices = append(validatorIndices, recipientContainer.ValidatorIndex)
	}
<<<<<<< HEAD

	if err := vs.V1Alpha1Server.BeaconDB.SaveFeeRecipientsByValidatorIDs(ctx, validatorIndices, feeRecipients); err != nil {
=======
	if err := vs.BeaconDB.SaveFeeRecipientsByValidatorIDs(ctx, validatorIndices, feeRecipients); err != nil {
>>>>>>> 34b6c8f3
		return nil, status.Errorf(codes.Internal, "Could not save fee recipients: %v", err)
	}

	log.WithFields(log.Fields{
		"validatorIndices": validatorIndices,
	}).Info("Updated fee recipient addresses for validator indices")
	return &emptypb.Empty{}, nil
}

// SubmitValidatorRegistration submits validator registrations.
func (vs *Server) SubmitValidatorRegistration(ctx context.Context, reg *ethpbv1.SubmitValidatorRegistrationsRequest) (*empty.Empty, error) {
	ctx, span := trace.StartSpan(ctx, "validator.SubmitValidatorRegistration")
	defer span.End()

	if vs.BlockBuilder == nil || !vs.BlockBuilder.Configured() {
		return &empty.Empty{}, status.Errorf(codes.Internal, "Could not register block builder: %v", builder.ErrNoBuilder)
	}
	var registrations []*ethpbalpha.SignedValidatorRegistrationV1
	for i, registration := range reg.Registrations {
		message := reg.Registrations[i].Message
		registrations = append(registrations, &ethpbalpha.SignedValidatorRegistrationV1{
			Message: &ethpbalpha.ValidatorRegistrationV1{
				FeeRecipient: message.FeeRecipient,
				GasLimit:     message.GasLimit,
				Timestamp:    message.Timestamp,
				Pubkey:       message.Pubkey,
			},
			Signature: registration.Signature,
		})
	}
	if len(registrations) == 0 {
		return &empty.Empty{}, status.Errorf(codes.InvalidArgument, "Validator registration request is empty")
	}

	if err := vs.BlockBuilder.RegisterValidator(ctx, registrations); err != nil {
		return nil, status.Errorf(codes.InvalidArgument, "Could not register block builder: %v", err)
	}

	return &empty.Empty{}, nil
}

// ProduceAttestationData requests that the beacon node produces attestation data for
// the requested committee index and slot based on the nodes current head.
func (vs *Server) ProduceAttestationData(ctx context.Context, req *ethpbv1.ProduceAttestationDataRequest) (*ethpbv1.ProduceAttestationDataResponse, error) {
	ctx, span := trace.StartSpan(ctx, "validator.ProduceAttestationData")
	defer span.End()

	v1alpha1req := &ethpbalpha.AttestationDataRequest{
		Slot:           req.Slot,
		CommitteeIndex: req.CommitteeIndex,
	}
	v1alpha1resp, err := vs.V1Alpha1Server.GetAttestationData(ctx, v1alpha1req)
	if err != nil {
		// We simply return err because it's already of a gRPC error type.
		return nil, err
	}
	attData := migration.V1Alpha1AttDataToV1(v1alpha1resp)

	return &ethpbv1.ProduceAttestationDataResponse{Data: attData}, nil
}

// GetAggregateAttestation aggregates all attestations matching the given attestation data root and slot, returning the aggregated result.
func (vs *Server) GetAggregateAttestation(ctx context.Context, req *ethpbv1.AggregateAttestationRequest) (*ethpbv1.AggregateAttestationResponse, error) {
	_, span := trace.StartSpan(ctx, "validator.GetAggregateAttestation")
	defer span.End()

	if err := vs.AttestationsPool.AggregateUnaggregatedAttestations(ctx); err != nil {
		return nil, status.Errorf(codes.Internal, "Could not aggregate unaggregated attestations: %v", err)
	}

	allAtts := vs.AttestationsPool.AggregatedAttestations()
	var bestMatchingAtt *ethpbalpha.Attestation
	for _, att := range allAtts {
		if att.Data.Slot == req.Slot {
			root, err := att.Data.HashTreeRoot()
			if err != nil {
				return nil, status.Errorf(codes.Internal, "Could not get attestation data root: %v", err)
			}
			if bytes.Equal(root[:], req.AttestationDataRoot) {
				if bestMatchingAtt == nil || len(att.AggregationBits) > len(bestMatchingAtt.AggregationBits) {
					bestMatchingAtt = att
				}
			}
		}
	}

	if bestMatchingAtt == nil {
		return nil, status.Error(codes.NotFound, "No matching attestation found")
	}
	return &ethpbv1.AggregateAttestationResponse{
		Data: migration.V1Alpha1AttestationToV1(bestMatchingAtt),
	}, nil
}

// SubmitAggregateAndProofs verifies given aggregate and proofs and publishes them on appropriate gossipsub topic.
func (vs *Server) SubmitAggregateAndProofs(ctx context.Context, req *ethpbv1.SubmitAggregateAndProofsRequest) (*empty.Empty, error) {
	ctx, span := trace.StartSpan(ctx, "validator.SubmitAggregateAndProofs")
	defer span.End()

	for _, agg := range req.Data {
		if agg == nil || agg.Message == nil || agg.Message.Aggregate == nil || agg.Message.Aggregate.Data == nil {
			return nil, status.Error(codes.InvalidArgument, "Signed aggregate request can't be nil")
		}
		sigLen := fieldparams.BLSSignatureLength
		emptySig := make([]byte, sigLen)
		if bytes.Equal(agg.Signature, emptySig) || bytes.Equal(agg.Message.SelectionProof, emptySig) || bytes.Equal(agg.Message.Aggregate.Signature, emptySig) {
			return nil, status.Error(codes.InvalidArgument, "Signed signatures can't be zero hashes")
		}
		if len(agg.Signature) != sigLen || len(agg.Message.Aggregate.Signature) != sigLen {
			return nil, status.Errorf(codes.InvalidArgument, "Incorrect signature length. Expected %d bytes", sigLen)
		}

		// As a preventive measure, a beacon node shouldn't broadcast an attestation whose slot is out of range.
		if err := helpers.ValidateAttestationTime(agg.Message.Aggregate.Data.Slot,
			vs.TimeFetcher.GenesisTime(), params.BeaconNetworkConfig().MaximumGossipClockDisparity); err != nil {
			return nil, status.Error(codes.InvalidArgument, "Attestation slot is no longer valid from current time")
		}
	}

	broadcastFailed := false
	for _, agg := range req.Data {
		v1alpha1Agg := migration.V1SignedAggregateAttAndProofToV1Alpha1(agg)
		if err := vs.Broadcaster.Broadcast(ctx, v1alpha1Agg); err != nil {
			broadcastFailed = true
		} else {
			log.WithFields(log.Fields{
				"slot":            agg.Message.Aggregate.Data.Slot,
				"committeeIndex":  agg.Message.Aggregate.Data.Index,
				"validatorIndex":  agg.Message.AggregatorIndex,
				"aggregatedCount": agg.Message.Aggregate.AggregationBits.Count(),
			}).Debug("Broadcasting aggregated attestation and proof")
		}
	}

	if broadcastFailed {
		return nil, status.Errorf(
			codes.Internal,
			"Could not broadcast one or more signed aggregated attestations")
	}

	return &emptypb.Empty{}, nil
}

// SubmitBeaconCommitteeSubscription searches using discv5 for peers related to the provided subnet information
// and replaces current peers with those ones if necessary.
func (vs *Server) SubmitBeaconCommitteeSubscription(ctx context.Context, req *ethpbv1.SubmitBeaconCommitteeSubscriptionsRequest) (*emptypb.Empty, error) {
	ctx, span := trace.StartSpan(ctx, "validator.SubmitBeaconCommitteeSubscription")
	defer span.End()

	if err := rpchelpers.ValidateSync(ctx, vs.SyncChecker, vs.HeadFetcher, vs.TimeFetcher, vs.OptimisticModeFetcher); err != nil {
		// We simply return the error because it's already a gRPC error.
		return nil, err
	}

	if len(req.Data) == 0 {
		return nil, status.Error(codes.InvalidArgument, "No subscriptions provided")
	}

	s, err := vs.HeadFetcher.HeadStateReadOnly(ctx)
	if err != nil {
		return nil, status.Errorf(codes.Internal, "Could not get head state: %v", err)
	}

	// Verify validators at the beginning to return early if request is invalid.
	validators := make([]state.ReadOnlyValidator, len(req.Data))
	for i, sub := range req.Data {
		val, err := s.ValidatorAtIndexReadOnly(sub.ValidatorIndex)
		if outOfRangeErr, ok := err.(*state_native.ValidatorIndexOutOfRangeError); ok {
			return nil, status.Errorf(codes.InvalidArgument, "Invalid validator ID: %v", outOfRangeErr)
		}
		validators[i] = val
	}

	fetchValsLen := func(slot primitives.Slot) (uint64, error) {
		wantedEpoch := slots.ToEpoch(slot)
		vals, err := vs.HeadFetcher.HeadValidatorsIndices(ctx, wantedEpoch)
		if err != nil {
			return 0, err
		}
		return uint64(len(vals)), nil
	}

	// Request the head validator indices of epoch represented by the first requested slot.
	currValsLen, err := fetchValsLen(req.Data[0].Slot)
	if err != nil {
		return nil, status.Errorf(codes.Internal, "Could not retrieve head validator length: %v", err)
	}
	currEpoch := slots.ToEpoch(req.Data[0].Slot)

	for _, sub := range req.Data {
		// If epoch has changed, re-request active validators length
		if currEpoch != slots.ToEpoch(sub.Slot) {
			currValsLen, err = fetchValsLen(sub.Slot)
			if err != nil {
				return nil, status.Errorf(codes.Internal, "Could not retrieve head validator length: %v", err)
			}
			currEpoch = slots.ToEpoch(sub.Slot)
		}
		subnet := helpers.ComputeSubnetFromCommitteeAndSlot(currValsLen, sub.CommitteeIndex, sub.Slot)
		cache.SubnetIDs.AddAttesterSubnetID(sub.Slot, subnet)
		if sub.IsAggregator {
			cache.SubnetIDs.AddAggregatorSubnetID(sub.Slot, subnet)
		}
	}

	for _, val := range validators {
		valStatus, err := rpchelpers.ValidatorStatus(val, currEpoch)
		if err != nil {
			return nil, status.Errorf(codes.Internal, "Could not retrieve validator status: %v", err)
		}
		pubkey := val.PublicKey()
		v1alpha1Req := &ethpbalpha.AssignValidatorToSubnetRequest{PublicKey: pubkey[:], Status: v1ValidatorStatusToV1Alpha1(valStatus)}
		_, err = vs.V1Alpha1Server.AssignValidatorToSubnet(ctx, v1alpha1Req)
		if err != nil {
			return nil, status.Errorf(codes.Internal, "Could not assign validator to subnet")
		}
	}

	return &emptypb.Empty{}, nil
}

// SubmitSyncCommitteeSubscription subscribe to a number of sync committee subnets.
//
// Subscribing to sync committee subnets is an action performed by VC to enable
// network participation in Altair networks, and only required if the VC has an active
// validator in an active sync committee.
func (vs *Server) SubmitSyncCommitteeSubscription(ctx context.Context, req *ethpbv2.SubmitSyncCommitteeSubscriptionsRequest) (*empty.Empty, error) {
	ctx, span := trace.StartSpan(ctx, "validator.SubmitSyncCommitteeSubscription")
	defer span.End()

	if err := rpchelpers.ValidateSync(ctx, vs.SyncChecker, vs.HeadFetcher, vs.TimeFetcher, vs.OptimisticModeFetcher); err != nil {
		// We simply return the error because it's already a gRPC error.
		return nil, err
	}

	if len(req.Data) == 0 {
		return nil, status.Error(codes.InvalidArgument, "No subscriptions provided")
	}
	s, err := vs.HeadFetcher.HeadStateReadOnly(ctx)
	if err != nil {
		return nil, status.Errorf(codes.Internal, "Could not get head state: %v", err)
	}
	currEpoch := slots.ToEpoch(s.Slot())
	validators := make([]state.ReadOnlyValidator, len(req.Data))
	for i, sub := range req.Data {
		val, err := s.ValidatorAtIndexReadOnly(sub.ValidatorIndex)
		if err != nil {
			return nil, status.Errorf(codes.Internal, "Could not get validator at index %d: %v", sub.ValidatorIndex, err)
		}
		valStatus, err := rpchelpers.ValidatorSubStatus(val, currEpoch)
		if err != nil {
			return nil, status.Errorf(codes.Internal, "Could not get validator status at index %d: %v", sub.ValidatorIndex, err)
		}
		if valStatus != ethpbv1.ValidatorStatus_ACTIVE_ONGOING && valStatus != ethpbv1.ValidatorStatus_ACTIVE_EXITING {
			return nil, status.Errorf(codes.InvalidArgument, "Validator at index %d is not active or exiting: %v", sub.ValidatorIndex, err)
		}
		validators[i] = val
	}

	startEpoch, err := slots.SyncCommitteePeriodStartEpoch(currEpoch)
	if err != nil {
		return nil, status.Errorf(codes.Internal, "Could not get sync committee period start epoch: %v.", err)
	}

	for i, sub := range req.Data {
		if sub.UntilEpoch <= currEpoch {
			return nil, status.Errorf(codes.InvalidArgument, "Epoch for subscription at index %d is in the past. It must be at least %d", i, currEpoch+1)
		}
		maxValidUntilEpoch := startEpoch + params.BeaconConfig().EpochsPerSyncCommitteePeriod*2
		if sub.UntilEpoch > maxValidUntilEpoch {
			return nil, status.Errorf(
				codes.InvalidArgument,
				"Epoch for subscription at index %d is too far in the future. It can be at most %d",
				i,
				maxValidUntilEpoch,
			)
		}
	}

	for i, sub := range req.Data {
		pubkey48 := validators[i].PublicKey()
		// Handle overflow in the event current epoch is less than end epoch.
		// This is an impossible condition, so it is a defensive check.
		epochsToWatch, err := sub.UntilEpoch.SafeSub(uint64(startEpoch))
		if err != nil {
			epochsToWatch = 0
		}
		epochDuration := time.Duration(params.BeaconConfig().SlotsPerEpoch.Mul(params.BeaconConfig().SecondsPerSlot)) * time.Second
		totalDuration := epochDuration * time.Duration(epochsToWatch)

		cache.SyncSubnetIDs.AddSyncCommitteeSubnets(pubkey48[:], startEpoch, sub.SyncCommitteeIndices, totalDuration)
	}

	return &empty.Empty{}, nil
}

// ProduceSyncCommitteeContribution requests that the beacon node produce a sync committee contribution.
func (vs *Server) ProduceSyncCommitteeContribution(
	ctx context.Context,
	req *ethpbv2.ProduceSyncCommitteeContributionRequest,
) (*ethpbv2.ProduceSyncCommitteeContributionResponse, error) {
	ctx, span := trace.StartSpan(ctx, "validator.ProduceSyncCommitteeContribution")
	defer span.End()

	msgs, err := vs.SyncCommitteePool.SyncCommitteeMessages(req.Slot)
	if err != nil {
		return nil, status.Errorf(codes.Internal, "Could not get sync subcommittee messages: %v", err)
	}
	if msgs == nil {
		return nil, status.Errorf(codes.NotFound, "No subcommittee messages found")
	}
	v1alpha1Req := &ethpbalpha.AggregatedSigAndAggregationBitsRequest{
		Msgs:      msgs,
		Slot:      req.Slot,
		SubnetId:  req.SubcommitteeIndex,
		BlockRoot: req.BeaconBlockRoot,
	}
	v1alpha1Resp, err := vs.V1Alpha1Server.AggregatedSigAndAggregationBits(ctx, v1alpha1Req)
	if err != nil {
		return nil, status.Errorf(codes.Internal, "Could not get contribution data: %v", err)
	}
	contribution := &ethpbv2.SyncCommitteeContribution{
		Slot:              req.Slot,
		BeaconBlockRoot:   req.BeaconBlockRoot,
		SubcommitteeIndex: req.SubcommitteeIndex,
		AggregationBits:   v1alpha1Resp.Bits,
		Signature:         v1alpha1Resp.AggregatedSig,
	}

	return &ethpbv2.ProduceSyncCommitteeContributionResponse{
		Data: contribution,
	}, nil
}

// SubmitContributionAndProofs publishes multiple signed sync committee contribution and proofs.
func (vs *Server) SubmitContributionAndProofs(ctx context.Context, req *ethpbv2.SubmitContributionAndProofsRequest) (*empty.Empty, error) {
	ctx, span := trace.StartSpan(ctx, "validator.SubmitContributionAndProofs")
	defer span.End()

	for _, item := range req.Data {
		v1alpha1Req := &ethpbalpha.SignedContributionAndProof{
			Message: &ethpbalpha.ContributionAndProof{
				AggregatorIndex: item.Message.AggregatorIndex,
				Contribution: &ethpbalpha.SyncCommitteeContribution{
					Slot:              item.Message.Contribution.Slot,
					BlockRoot:         item.Message.Contribution.BeaconBlockRoot,
					SubcommitteeIndex: item.Message.Contribution.SubcommitteeIndex,
					AggregationBits:   item.Message.Contribution.AggregationBits,
					Signature:         item.Message.Contribution.Signature,
				},
				SelectionProof: item.Message.SelectionProof,
			},
			Signature: item.Signature,
		}
		_, err := vs.V1Alpha1Server.SubmitSignedContributionAndProof(ctx, v1alpha1Req)
		// We simply return err because it's already of a gRPC error type.
		if err != nil {
			return nil, err
		}
	}

	return &empty.Empty{}, nil
}

// GetLiveness requests the beacon node to indicate if a validator has been observed to be live in a given epoch.
// The beacon node might detect liveness by observing messages from the validator on the network,
// in the beacon chain, from its API or from any other source.
// A beacon node SHOULD support the current and previous epoch, however it MAY support earlier epoch.
// It is important to note that the values returned by the beacon node are not canonical;
// they are best-effort and based upon a subjective view of the network.
// A beacon node that was recently started or suffered a network partition may indicate that a validator is not live when it actually is.
func (vs *Server) GetLiveness(ctx context.Context, req *ethpbv2.GetLivenessRequest) (*ethpbv2.GetLivenessResponse, error) {
	ctx, span := trace.StartSpan(ctx, "validator.GetLiveness")
	defer span.End()

	var participation []byte

	// First we check if the requested epoch is the current epoch.
	// If it is, then we won't be able to fetch the state at the end of the epoch.
	// In that case we get participation info from the head state.
	// We can also use the head state to get participation info for the previous epoch.
	headSt, err := vs.HeadFetcher.HeadState(ctx)
	if err != nil {
		return nil, status.Error(codes.Internal, "Could not get head state")
	}
	currEpoch := slots.ToEpoch(headSt.Slot())
	if req.Epoch > currEpoch {
		return nil, status.Error(codes.InvalidArgument, "Requested epoch cannot be in the future")
	}

	var st state.BeaconState
	if req.Epoch == currEpoch {
		st = headSt
		participation, err = st.CurrentEpochParticipation()
		if err != nil {
			return nil, errParticipation
		}
	} else if req.Epoch == currEpoch-1 {
		st = headSt
		participation, err = st.PreviousEpochParticipation()
		if err != nil {
			return nil, errParticipation
		}
	} else {
		epochEnd, err := slots.EpochEnd(req.Epoch)
		if err != nil {
			return nil, status.Error(codes.Internal, "Could not get requested epoch's end slot")
		}
		st, err = vs.Stater.StateBySlot(ctx, epochEnd)
		if err != nil {
			return nil, status.Error(codes.Internal, "Could not get slot for requested epoch")
		}
		participation, err = st.CurrentEpochParticipation()
		if err != nil {
			return nil, errParticipation
		}
	}

	resp := &ethpbv2.GetLivenessResponse{
		Data: make([]*ethpbv2.GetLivenessResponse_Liveness, len(req.Index)),
	}
	for i, vi := range req.Index {
		if vi >= primitives.ValidatorIndex(len(participation)) {
			return nil, status.Errorf(codes.InvalidArgument, "Validator index %d is invalid", vi)
		}
		resp.Data[i] = &ethpbv2.GetLivenessResponse_Liveness{
			Index:  vi,
			IsLive: participation[vi] != 0,
		}
	}

	return resp, nil
}

// attestationDependentRoot is get_block_root_at_slot(state, compute_start_slot_at_epoch(epoch - 1) - 1)
// or the genesis block root in the case of underflow.
func attestationDependentRoot(s state.BeaconState, epoch primitives.Epoch) ([]byte, error) {
	var dependentRootSlot primitives.Slot
	if epoch <= 1 {
		dependentRootSlot = 0
	} else {
		prevEpochStartSlot, err := slots.EpochStart(epoch.Sub(1))
		if err != nil {
			return nil, status.Errorf(codes.Internal, "Could not obtain epoch's start slot: %v", err)
		}
		dependentRootSlot = prevEpochStartSlot.Sub(1)
	}
	root, err := helpers.BlockRootAtSlot(s, dependentRootSlot)
	if err != nil {
		return nil, errors.Wrap(err, "could not get block root")
	}
	return root, nil
}

// proposalDependentRoot is get_block_root_at_slot(state, compute_start_slot_at_epoch(epoch) - 1)
// or the genesis block root in the case of underflow.
func proposalDependentRoot(s state.BeaconState, epoch primitives.Epoch) ([]byte, error) {
	var dependentRootSlot primitives.Slot
	if epoch == 0 {
		dependentRootSlot = 0
	} else {
		epochStartSlot, err := slots.EpochStart(epoch)
		if err != nil {
			return nil, status.Errorf(codes.Internal, "Could not obtain epoch's start slot: %v", err)
		}
		dependentRootSlot = epochStartSlot.Sub(1)
	}
	root, err := helpers.BlockRootAtSlot(s, dependentRootSlot)
	if err != nil {
		return nil, errors.Wrap(err, "could not get block root")
	}
	return root, nil
}

// Logic based on https://hackmd.io/ofFJ5gOmQpu1jjHilHbdQQ
func v1ValidatorStatusToV1Alpha1(valStatus ethpbv1.ValidatorStatus) ethpbalpha.ValidatorStatus {
	switch valStatus {
	case ethpbv1.ValidatorStatus_ACTIVE:
		return ethpbalpha.ValidatorStatus_ACTIVE
	case ethpbv1.ValidatorStatus_PENDING:
		return ethpbalpha.ValidatorStatus_PENDING
	case ethpbv1.ValidatorStatus_WITHDRAWAL:
		return ethpbalpha.ValidatorStatus_EXITED
	default:
		return ethpbalpha.ValidatorStatus_UNKNOWN_STATUS
	}
}

func syncCommitteeDutiesLastValidEpoch(currentEpoch primitives.Epoch) primitives.Epoch {
	currentSyncPeriodIndex := currentEpoch / params.BeaconConfig().EpochsPerSyncCommitteePeriod
	// Return the last epoch of the next sync committee.
	// To do this we go two periods ahead to find the first invalid epoch, and then subtract 1.
	return (currentSyncPeriodIndex+2)*params.BeaconConfig().EpochsPerSyncCommitteePeriod - 1
}

func syncCommitteeDuties(
	valIndices []primitives.ValidatorIndex,
	st state.BeaconState,
	committeePubkeys map[[fieldparams.BLSPubkeyLength]byte][]uint64,
) ([]*ethpbv2.SyncCommitteeDuty, error) {
	duties := make([]*ethpbv2.SyncCommitteeDuty, 0)
	for _, index := range valIndices {
		duty := &ethpbv2.SyncCommitteeDuty{
			ValidatorIndex: index,
		}
		valPubkey48 := st.PubkeyAtIndex(index)
		var zeroPubkey [fieldparams.BLSPubkeyLength]byte
		if bytes.Equal(valPubkey48[:], zeroPubkey[:]) {
			return nil, errInvalidValIndex
		}
		valPubkey := valPubkey48[:]
		duty.Pubkey = valPubkey
		indices, ok := committeePubkeys[valPubkey48]
		if ok {
			duty.ValidatorSyncCommitteeIndices = indices
			duties = append(duties, duty)
		}
	}
	return duties, nil
}<|MERGE_RESOLUTION|>--- conflicted
+++ resolved
@@ -741,12 +741,7 @@
 		feeRecipients = append(feeRecipients, common.BytesToAddress(recipientContainer.FeeRecipient))
 		validatorIndices = append(validatorIndices, recipientContainer.ValidatorIndex)
 	}
-<<<<<<< HEAD
-
-	if err := vs.V1Alpha1Server.BeaconDB.SaveFeeRecipientsByValidatorIDs(ctx, validatorIndices, feeRecipients); err != nil {
-=======
 	if err := vs.BeaconDB.SaveFeeRecipientsByValidatorIDs(ctx, validatorIndices, feeRecipients); err != nil {
->>>>>>> 34b6c8f3
 		return nil, status.Errorf(codes.Internal, "Could not save fee recipients: %v", err)
 	}
 
