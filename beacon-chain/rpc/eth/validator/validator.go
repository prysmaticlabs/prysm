package validator

import (
	"bytes"
	"context"
	"fmt"
	"sort"
	"strconv"
	"time"

	"github.com/ethereum/go-ethereum/common"
	"github.com/ethereum/go-ethereum/common/hexutil"
	"github.com/golang/protobuf/ptypes/empty"
	"github.com/pkg/errors"
	"github.com/prysmaticlabs/prysm/v3/beacon-chain/builder"
	"github.com/prysmaticlabs/prysm/v3/beacon-chain/cache"
	"github.com/prysmaticlabs/prysm/v3/beacon-chain/core/helpers"
	"github.com/prysmaticlabs/prysm/v3/beacon-chain/core/transition"
	"github.com/prysmaticlabs/prysm/v3/beacon-chain/db/kv"
	rpchelpers "github.com/prysmaticlabs/prysm/v3/beacon-chain/rpc/eth/helpers"
	"github.com/prysmaticlabs/prysm/v3/beacon-chain/state"
	state_native "github.com/prysmaticlabs/prysm/v3/beacon-chain/state/state-native"
	fieldparams "github.com/prysmaticlabs/prysm/v3/config/fieldparams"
	"github.com/prysmaticlabs/prysm/v3/config/params"
	types "github.com/prysmaticlabs/prysm/v3/consensus-types/primitives"
	"github.com/prysmaticlabs/prysm/v3/encoding/bytesutil"
	ethpbv1 "github.com/prysmaticlabs/prysm/v3/proto/eth/v1"
	ethpbv2 "github.com/prysmaticlabs/prysm/v3/proto/eth/v2"
	"github.com/prysmaticlabs/prysm/v3/proto/migration"
	ethpbalpha "github.com/prysmaticlabs/prysm/v3/proto/prysm/v1alpha1"
	"github.com/prysmaticlabs/prysm/v3/time/slots"
	log "github.com/sirupsen/logrus"
	"go.opencensus.io/trace"
	"google.golang.org/grpc/codes"
	"google.golang.org/grpc/status"
	"google.golang.org/protobuf/types/known/emptypb"
)

var errInvalidValIndex = errors.New("invalid validator index")

// GetAttesterDuties requests the beacon node to provide a set of attestation duties,
// which should be performed by validators, for a particular epoch.
func (vs *Server) GetAttesterDuties(ctx context.Context, req *ethpbv1.AttesterDutiesRequest) (*ethpbv1.AttesterDutiesResponse, error) {
	ctx, span := trace.StartSpan(ctx, "validator.GetAttesterDuties")
	defer span.End()

	if err := rpchelpers.ValidateSync(ctx, vs.SyncChecker, vs.HeadFetcher, vs.TimeFetcher, vs.OptimisticModeFetcher); err != nil {
		// We simply return the error because it's already a gRPC error.
		return nil, err
	}

	cs := vs.TimeFetcher.CurrentSlot()
	currentEpoch := slots.ToEpoch(cs)
	if req.Epoch > currentEpoch+1 {
		return nil, status.Errorf(codes.InvalidArgument, "Request epoch %d can not be greater than next epoch %d", req.Epoch, currentEpoch+1)
	}

	isOptimistic, err := vs.OptimisticModeFetcher.IsOptimistic(ctx)
	if err != nil {
		return nil, status.Errorf(codes.Internal, "Could not check optimistic status: %v", err)
	}

	s, err := vs.HeadFetcher.HeadState(ctx)
	if err != nil {
		return nil, status.Errorf(codes.Internal, "Could not get head state: %v", err)
	}
	s, err = advanceState(ctx, s, req.Epoch, currentEpoch)
	if err != nil {
		return nil, status.Errorf(codes.Internal, "Could not advance state to requested epoch start slot: %v", err)
	}

	committeeAssignments, _, err := helpers.CommitteeAssignments(ctx, s, req.Epoch)
	if err != nil {
		return nil, status.Errorf(codes.Internal, "Could not compute committee assignments: %v", err)
	}
	activeValidatorCount, err := helpers.ActiveValidatorCount(ctx, s, req.Epoch)
	if err != nil {
		return nil, status.Errorf(codes.Internal, "Could not get active validator count: %v", err)
	}
	committeesAtSlot := helpers.SlotCommitteeCount(activeValidatorCount)

	duties := make([]*ethpbv1.AttesterDuty, 0, len(req.Index))
	for _, index := range req.Index {
		pubkey := s.PubkeyAtIndex(index)
		zeroPubkey := [fieldparams.BLSPubkeyLength]byte{}
		if bytes.Equal(pubkey[:], zeroPubkey[:]) {
			return nil, status.Errorf(codes.InvalidArgument, "Invalid validator index")
		}
		committee := committeeAssignments[index]
		if committee == nil {
			continue
		}
		var valIndexInCommittee types.CommitteeIndex
		// valIndexInCommittee will be 0 in case we don't get a match. This is a potential false positive,
		// however it's an impossible condition because every validator must be assigned to a committee.
		for cIndex, vIndex := range committee.Committee {
			if vIndex == index {
				valIndexInCommittee = types.CommitteeIndex(uint64(cIndex))
				break
			}
		}
		duties = append(duties, &ethpbv1.AttesterDuty{
			Pubkey:                  pubkey[:],
			ValidatorIndex:          index,
			CommitteeIndex:          committee.CommitteeIndex,
			CommitteeLength:         uint64(len(committee.Committee)),
			CommitteesAtSlot:        committeesAtSlot,
			ValidatorCommitteeIndex: valIndexInCommittee,
			Slot:                    committee.AttesterSlot,
		})
	}

	root, err := attestationDependentRoot(s, req.Epoch)
	if err != nil {
		return nil, status.Errorf(codes.Internal, "Could not get dependent root: %v", err)
	}

	return &ethpbv1.AttesterDutiesResponse{
		DependentRoot:       root,
		Data:                duties,
		ExecutionOptimistic: isOptimistic,
	}, nil
}

// GetProposerDuties requests beacon node to provide all validators that are scheduled to propose a block in the given epoch.
func (vs *Server) GetProposerDuties(ctx context.Context, req *ethpbv1.ProposerDutiesRequest) (*ethpbv1.ProposerDutiesResponse, error) {
	ctx, span := trace.StartSpan(ctx, "validator.GetProposerDuties")
	defer span.End()

	if err := rpchelpers.ValidateSync(ctx, vs.SyncChecker, vs.HeadFetcher, vs.TimeFetcher, vs.OptimisticModeFetcher); err != nil {
		// We simply return the error because it's already a gRPC error.
		return nil, err
	}

	cs := vs.TimeFetcher.CurrentSlot()
	currentEpoch := slots.ToEpoch(cs)
	if req.Epoch > currentEpoch+1 {
		return nil, status.Errorf(codes.InvalidArgument, "Request epoch %d can not be greater than next epoch %d", req.Epoch, currentEpoch+1)
	}

	isOptimistic, err := vs.OptimisticModeFetcher.IsOptimistic(ctx)
	if err != nil {
		return nil, status.Errorf(codes.Internal, "Could not check optimistic status: %v", err)
	}

	s, err := vs.HeadFetcher.HeadState(ctx)
	if err != nil {
		return nil, status.Errorf(codes.Internal, "Could not get head state: %v", err)
	}
	s, err = advanceState(ctx, s, req.Epoch, currentEpoch)
	if err != nil {
		return nil, status.Errorf(codes.Internal, "Could not advance state to requested epoch start slot: %v", err)
	}

	_, proposals, err := helpers.CommitteeAssignments(ctx, s, req.Epoch)
	if err != nil {
		return nil, status.Errorf(codes.Internal, "Could not compute committee assignments: %v", err)
	}

	duties := make([]*ethpbv1.ProposerDuty, 0)
	for index, ss := range proposals {
		val, err := s.ValidatorAtIndexReadOnly(index)
		if err != nil {
			return nil, status.Errorf(codes.Internal, "Could not get validator: %v", err)
		}
		pubkey48 := val.PublicKey()
		pubkey := pubkey48[:]
		for _, s := range ss {
			duties = append(duties, &ethpbv1.ProposerDuty{
				Pubkey:         pubkey,
				ValidatorIndex: index,
				Slot:           s,
			})
		}
	}
	sort.Slice(duties, func(i, j int) bool {
		return duties[i].Slot < duties[j].Slot
	})

	root, err := vs.proposalDependentRoot(ctx, s, req.Epoch)
	if err != nil {
		return nil, status.Errorf(codes.Internal, "Could not get dependent root: %v", err)
	}

	return &ethpbv1.ProposerDutiesResponse{
		DependentRoot:       root,
		Data:                duties,
		ExecutionOptimistic: isOptimistic,
	}, nil
}

// GetSyncCommitteeDuties provides a set of sync committee duties for a particular epoch.
//
// The logic for calculating epoch validity comes from https://ethereum.github.io/beacon-APIs/?urls.primaryName=dev#/Validator/getSyncCommitteeDuties
// where `epoch` is described as `epoch // EPOCHS_PER_SYNC_COMMITTEE_PERIOD <= current_epoch // EPOCHS_PER_SYNC_COMMITTEE_PERIOD + 1`.
//
// Algorithm:
//   - Get the last valid epoch. This is the last epoch of the next sync committee period.
//   - Get the state for the requested epoch. If it's a future epoch from the current sync committee period
//     or an epoch from the next sync committee period, then get the current state.
//   - Get the state's current sync committee. If it's an epoch from the next sync committee period, then get the next sync committee.
//   - Get duties.
func (vs *Server) GetSyncCommitteeDuties(ctx context.Context, req *ethpbv2.SyncCommitteeDutiesRequest) (*ethpbv2.SyncCommitteeDutiesResponse, error) {
	ctx, span := trace.StartSpan(ctx, "validator.GetSyncCommitteeDuties")
	defer span.End()

	if err := rpchelpers.ValidateSync(ctx, vs.SyncChecker, vs.HeadFetcher, vs.TimeFetcher, vs.OptimisticModeFetcher); err != nil {
		// We simply return the error because it's already a gRPC error.
		return nil, err
	}

	currentEpoch := slots.ToEpoch(vs.TimeFetcher.CurrentSlot())
	lastValidEpoch := syncCommitteeDutiesLastValidEpoch(currentEpoch)
	if req.Epoch > lastValidEpoch {
		return nil, status.Errorf(codes.InvalidArgument, "Epoch is too far in the future. Maximum valid epoch is %v.", lastValidEpoch)
	}

	requestedEpoch := req.Epoch
	if requestedEpoch > currentEpoch {
		requestedEpoch = currentEpoch
	}
	slot, err := slots.EpochStart(requestedEpoch)
	if err != nil {
		return nil, status.Errorf(codes.Internal, "Could not get sync committee slot: %v", err)
	}
	st, err := vs.StateFetcher.State(ctx, []byte(strconv.FormatUint(uint64(slot), 10)))
	if err != nil {
		return nil, status.Errorf(codes.Internal, "Could not get sync committee state: %v", err)
	}

	currentSyncCommitteeFirstEpoch, err := slots.SyncCommitteePeriodStartEpoch(requestedEpoch)
	if err != nil {
		return nil, status.Errorf(codes.InvalidArgument, "Could not get sync committee period start epoch: %v.", err)
	}
	nextSyncCommitteeFirstEpoch := currentSyncCommitteeFirstEpoch + params.BeaconConfig().EpochsPerSyncCommitteePeriod
	var committee *ethpbalpha.SyncCommittee
	if req.Epoch >= nextSyncCommitteeFirstEpoch {
		committee, err = st.NextSyncCommittee()
		if err != nil {
			return nil, status.Errorf(codes.Internal, "Could not get sync committee: %v", err)
		}
	} else {
		committee, err = st.CurrentSyncCommittee()
		if err != nil {
			return nil, status.Errorf(codes.Internal, "Could not get sync committee: %v", err)
		}
	}
	committeePubkeys := make(map[[fieldparams.BLSPubkeyLength]byte][]uint64)
	for j, pubkey := range committee.Pubkeys {
		pubkey48 := bytesutil.ToBytes48(pubkey)
		committeePubkeys[pubkey48] = append(committeePubkeys[pubkey48], uint64(j))
	}

	duties, err := syncCommitteeDuties(req.Index, st, committeePubkeys)
	if errors.Is(err, errInvalidValIndex) {
		return nil, status.Error(codes.InvalidArgument, "Invalid validator index")
	} else if err != nil {
		return nil, status.Errorf(codes.Internal, "Could not get duties: %v", err)
	}

	isOptimistic, err := rpchelpers.IsOptimistic(ctx, st, vs.OptimisticModeFetcher)
	if err != nil {
		return nil, status.Errorf(codes.Internal, "Could not check if slot's block is optimistic: %v", err)
	}

	return &ethpbv2.SyncCommitteeDutiesResponse{
		Data:                duties,
		ExecutionOptimistic: isOptimistic,
	}, nil
}

// ProduceBlockV2 requests the beacon node to produce a valid unsigned beacon block, which can then be signed by a proposer and submitted.
func (vs *Server) ProduceBlockV2(ctx context.Context, req *ethpbv1.ProduceBlockRequest) (*ethpbv2.ProduceBlockResponseV2, error) {
	ctx, span := trace.StartSpan(ctx, "validator.ProduceBlockV2")
	defer span.End()

	if err := rpchelpers.ValidateSync(ctx, vs.SyncChecker, vs.HeadFetcher, vs.TimeFetcher, vs.OptimisticModeFetcher); err != nil {
		// We simply return the error because it's already a gRPC error.
		return nil, err
	}

	v1alpha1req := &ethpbalpha.BlockRequest{
		Slot:         req.Slot,
		RandaoReveal: req.RandaoReveal,
		Graffiti:     req.Graffiti,
	}
	v1alpha1resp, err := vs.V1Alpha1Server.GetBeaconBlock(ctx, v1alpha1req)
	if err != nil {
		// We simply return err because it's already of a gRPC error type.
		return nil, err
	}
	phase0Block, ok := v1alpha1resp.Block.(*ethpbalpha.GenericBeaconBlock_Phase0)
	if ok {
		block, err := migration.V1Alpha1ToV1Block(phase0Block.Phase0)
		if err != nil {
			return nil, status.Errorf(codes.Internal, "Could not prepare beacon block: %v", err)
		}
		return &ethpbv2.ProduceBlockResponseV2{
			Version: ethpbv2.Version_PHASE0,
			Data: &ethpbv2.BeaconBlockContainerV2{
				Block: &ethpbv2.BeaconBlockContainerV2_Phase0Block{Phase0Block: block},
			},
		}, nil
	}
	altairBlock, ok := v1alpha1resp.Block.(*ethpbalpha.GenericBeaconBlock_Altair)
	if ok {
		block, err := migration.V1Alpha1BeaconBlockAltairToV2(altairBlock.Altair)
		if err != nil {
			return nil, status.Errorf(codes.Internal, "Could not prepare beacon block: %v", err)
		}
		return &ethpbv2.ProduceBlockResponseV2{
			Version: ethpbv2.Version_ALTAIR,
			Data: &ethpbv2.BeaconBlockContainerV2{
				Block: &ethpbv2.BeaconBlockContainerV2_AltairBlock{AltairBlock: block},
			},
		}, nil
	}
	bellatrixBlock, ok := v1alpha1resp.Block.(*ethpbalpha.GenericBeaconBlock_Bellatrix)
	if ok {
		block, err := migration.V1Alpha1BeaconBlockBellatrixToV2(bellatrixBlock.Bellatrix)
		if err != nil {
			return nil, status.Errorf(codes.Internal, "Could not prepare beacon block: %v", err)
		}
		return &ethpbv2.ProduceBlockResponseV2{
			Version: ethpbv2.Version_BELLATRIX,
			Data: &ethpbv2.BeaconBlockContainerV2{
				Block: &ethpbv2.BeaconBlockContainerV2_BellatrixBlock{BellatrixBlock: block},
			},
		}, nil
	}
	eip4844Block, ok := v1alpha1resp.Block.(*ethpbalpha.GenericBeaconBlock_Eip4844)
	if ok {
		block, err := migration.V1Alpha1BeaconBlockEip4844ToV2(eip4844Block.Eip4844)
		if err != nil {
			return nil, status.Errorf(codes.Internal, "Could not prepare beacon block: %v", err)
		}
		return &ethpbv2.ProduceBlockResponseV2{
			Version: ethpbv2.Version_EIP4844,
			Data: &ethpbv2.BeaconBlockContainerV2{
				Block: &ethpbv2.BeaconBlockContainerV2_Eip4844Block{Eip4844Block: block},
			},
		}, nil
	}
	return nil, status.Error(codes.InvalidArgument, "Unsupported block type")
}

// ProduceBlockV2SSZ requests the beacon node to produce a valid unsigned beacon block, which can then be signed by a proposer and submitted.
//
// The produced block is in SSZ form.
func (vs *Server) ProduceBlockV2SSZ(ctx context.Context, req *ethpbv1.ProduceBlockRequest) (*ethpbv2.SSZContainer, error) {
	ctx, span := trace.StartSpan(ctx, "validator.ProduceBlockV2SSZ")
	defer span.End()

	if err := rpchelpers.ValidateSync(ctx, vs.SyncChecker, vs.HeadFetcher, vs.TimeFetcher, vs.OptimisticModeFetcher); err != nil {
		// We simply return the error because it's already a gRPC error.
		return nil, err
	}

	v1alpha1req := &ethpbalpha.BlockRequest{
		Slot:         req.Slot,
		RandaoReveal: req.RandaoReveal,
		Graffiti:     req.Graffiti,
	}
	v1alpha1resp, err := vs.V1Alpha1Server.GetBeaconBlock(ctx, v1alpha1req)
	if err != nil {
		// We simply return err because it's already of a gRPC error type.
		return nil, err
	}
	phase0Block, ok := v1alpha1resp.Block.(*ethpbalpha.GenericBeaconBlock_Phase0)
	if ok {
		block, err := migration.V1Alpha1ToV1Block(phase0Block.Phase0)
		if err != nil {
			return nil, status.Errorf(codes.Internal, "Could not prepare beacon block: %v", err)
		}
		sszBlock, err := block.MarshalSSZ()
		if err != nil {
			return nil, status.Errorf(codes.Internal, "Could not marshal block into SSZ format: %v", err)
		}
		return &ethpbv2.SSZContainer{
			Version: ethpbv2.Version_PHASE0,
			Data:    sszBlock,
		}, nil
	}
	altairBlock, ok := v1alpha1resp.Block.(*ethpbalpha.GenericBeaconBlock_Altair)
	if ok {
		block, err := migration.V1Alpha1BeaconBlockAltairToV2(altairBlock.Altair)
		if err != nil {
			return nil, status.Errorf(codes.Internal, "Could not prepare beacon block: %v", err)
		}
		sszBlock, err := block.MarshalSSZ()
		if err != nil {
			return nil, status.Errorf(codes.Internal, "Could not marshal block into SSZ format: %v", err)
		}
		return &ethpbv2.SSZContainer{
			Version: ethpbv2.Version_ALTAIR,
			Data:    sszBlock,
		}, nil
	}
	bellatrixBlock, ok := v1alpha1resp.Block.(*ethpbalpha.GenericBeaconBlock_Bellatrix)
	if ok {
		block, err := migration.V1Alpha1BeaconBlockBellatrixToV2(bellatrixBlock.Bellatrix)
		if err != nil {
			return nil, status.Errorf(codes.Internal, "Could not prepare beacon block: %v", err)
		}
		sszBlock, err := block.MarshalSSZ()
		if err != nil {
			return nil, status.Errorf(codes.Internal, "Could not marshal block into SSZ format: %v", err)
		}
		return &ethpbv2.SSZContainer{
			Version: ethpbv2.Version_BELLATRIX,
			Data:    sszBlock,
		}, nil
	}
	eip4844Block, ok := v1alpha1resp.Block.(*ethpbalpha.GenericBeaconBlock_Eip4844)
	if ok {
		block, err := migration.V1Alpha1BeaconBlockEip4844ToV2(eip4844Block.Eip4844)
		if err != nil {
			return nil, status.Errorf(codes.Internal, "Could not prepare beacon block: %v", err)
		}
		sszBlock, err := block.MarshalSSZ()
		if err != nil {
			return nil, status.Errorf(codes.Internal, "Could not marshal block into SSZ format: %v", err)
		}
		return &ethpbv2.SSZContainer{
			Version: ethpbv2.Version_EIP4844,
			Data:    sszBlock,
		}, nil
	}
	return nil, status.Error(codes.InvalidArgument, "Unsupported block type")
}

// ProduceBlindedBlock requests the beacon node to produce a valid unsigned blinded beacon block,
// which can then be signed by a proposer and submitted.
//
// Under the following conditions, this endpoint will return an error.
// - The node is syncing or optimistic mode (after bellatrix).
// - The builder is not figured (after bellatrix).
// - The relayer circuit breaker is activated (after bellatrix).
// - The relayer responded with an error (after bellatrix).
func (vs *Server) ProduceBlindedBlock(ctx context.Context, req *ethpbv1.ProduceBlockRequest) (*ethpbv2.ProduceBlindedBlockResponse, error) {
	ctx, span := trace.StartSpan(ctx, "validator.ProduceBlindedBlock")
	defer span.End()

	if err := rpchelpers.ValidateSync(ctx, vs.SyncChecker, vs.HeadFetcher, vs.TimeFetcher, vs.OptimisticModeFetcher); err != nil {
		// We simply return the error because it's already a gRPC error.
		return nil, err
	}
	v1alpha1req := &ethpbalpha.BlockRequest{
		Slot:         req.Slot,
		RandaoReveal: req.RandaoReveal,
		Graffiti:     req.Graffiti,
	}

	// Before Bellatrix, return normal block.
	if req.Slot < types.Slot(params.BeaconConfig().BellatrixForkEpoch)*params.BeaconConfig().SlotsPerEpoch {
		v1alpha1resp, err := vs.V1Alpha1Server.GetBeaconBlock(ctx, v1alpha1req)
		if err != nil {
			// We simply return err because it's already of a gRPC error type.
			return nil, err
		}
		phase0Block, ok := v1alpha1resp.Block.(*ethpbalpha.GenericBeaconBlock_Phase0)
		if ok {
			block, err := migration.V1Alpha1ToV1Block(phase0Block.Phase0)
			if err != nil {
				return nil, status.Errorf(codes.Internal, "Could not prepare beacon block: %v", err)
			}
			return &ethpbv2.ProduceBlindedBlockResponse{
				Version: ethpbv2.Version_PHASE0,
				Data: &ethpbv2.BlindedBeaconBlockContainer{
					Block: &ethpbv2.BlindedBeaconBlockContainer_Phase0Block{Phase0Block: block},
				},
			}, nil
		}
		altairBlock, ok := v1alpha1resp.Block.(*ethpbalpha.GenericBeaconBlock_Altair)
		if ok {
			block, err := migration.V1Alpha1BeaconBlockAltairToV2(altairBlock.Altair)
			if err != nil {
				return nil, status.Errorf(codes.Internal, "Could not prepare beacon block: %v", err)
			}
			return &ethpbv2.ProduceBlindedBlockResponse{
				Version: ethpbv2.Version_ALTAIR,
				Data: &ethpbv2.BlindedBeaconBlockContainer{
					Block: &ethpbv2.BlindedBeaconBlockContainer_AltairBlock{AltairBlock: block},
				},
			}, nil
		}
	}
<<<<<<< HEAD
	eip4844Block, ok := v1alpha1resp.Block.(*ethpbalpha.GenericBeaconBlock_Eip4844)
	if ok {
		block, err := migration.V1Alpha1BeaconBlockEip4844ToV2Blinded(eip4844Block.Eip4844)
		if err != nil {
			return nil, status.Errorf(codes.Internal, "Could not prepare beacon block: %v", err)
		}
		return &ethpbv2.ProduceBlindedBlockResponse{
			Version: ethpbv2.Version_EIP4844,
			Data: &ethpbv2.BlindedBeaconBlockContainer{
				Block: &ethpbv2.BlindedBeaconBlockContainer_Eip4844Block{Eip4844Block: block},
			},
		}, nil
	}
	return nil, status.Error(codes.InvalidArgument, "Unsupported block type")
=======

	// After Bellatrix, return blinded block.
	optimistic, err := vs.OptimisticModeFetcher.IsOptimistic(ctx)
	if err != nil {
		return nil, status.Errorf(codes.Internal, "Could not determine if the node is a optimistic node: %v", err)
	}
	if optimistic {
		return nil, status.Errorf(codes.Unavailable, "The node is currently optimistic and cannot serve validators")
	}
	altairBlk, err := vs.V1Alpha1Server.BuildAltairBeaconBlock(ctx, v1alpha1req)
	if err != nil {
		return nil, status.Errorf(codes.Internal, "Could not prepare beacon block: %v", err)
	}
	ok, b, err := vs.V1Alpha1Server.GetAndBuildBlindBlock(ctx, altairBlk)
	if err != nil {
		return nil, status.Errorf(codes.Internal, "Could not prepare blind beacon block: %v", err)
	}
	if !ok {
		return nil, status.Error(codes.Unavailable, "Builder is not available due to miss-config or circuit breaker")
	}
	blk, err := migration.V1Alpha1BeaconBlockBlindedBellatrixToV2Blinded(b.GetBlindedBellatrix())
	if err != nil {
		return nil, status.Errorf(codes.Internal, "Could not prepare beacon block: %v", err)
	}
	return &ethpbv2.ProduceBlindedBlockResponse{
		Version: ethpbv2.Version_BELLATRIX,
		Data: &ethpbv2.BlindedBeaconBlockContainer{
			Block: &ethpbv2.BlindedBeaconBlockContainer_BellatrixBlock{BellatrixBlock: blk},
		},
	}, nil
>>>>>>> 7a8d7808
}

// ProduceBlindedBlockSSZ requests the beacon node to produce a valid unsigned blinded beacon block,
// which can then be signed by a proposer and submitted.
//
// The produced block is in SSZ form.
//
// Pre-Bellatrix, this endpoint will return a regular block.
func (vs *Server) ProduceBlindedBlockSSZ(ctx context.Context, req *ethpbv1.ProduceBlockRequest) (*ethpbv2.SSZContainer, error) {
	ctx, span := trace.StartSpan(ctx, "validator.ProduceBlindedBlockSSZ")
	defer span.End()

	if err := rpchelpers.ValidateSync(ctx, vs.SyncChecker, vs.HeadFetcher, vs.TimeFetcher, vs.OptimisticModeFetcher); err != nil {
		// We simply return the error because it's already a gRPC error.
		return nil, err
	}

	v1alpha1req := &ethpbalpha.BlockRequest{
		Slot:         req.Slot,
		RandaoReveal: req.RandaoReveal,
		Graffiti:     req.Graffiti,
	}
	v1alpha1resp, err := vs.V1Alpha1Server.GetBeaconBlock(ctx, v1alpha1req)
	if err != nil {
		// We simply return err because it's already of a gRPC error type.
		return nil, err
	}
	phase0Block, ok := v1alpha1resp.Block.(*ethpbalpha.GenericBeaconBlock_Phase0)
	if ok {
		block, err := migration.V1Alpha1ToV1Block(phase0Block.Phase0)
		if err != nil {
			return nil, status.Errorf(codes.Internal, "Could not prepare beacon block: %v", err)
		}
		sszBlock, err := block.MarshalSSZ()
		if err != nil {
			return nil, status.Errorf(codes.Internal, "Could not marshal block into SSZ format: %v", err)
		}
		return &ethpbv2.SSZContainer{
			Version: ethpbv2.Version_PHASE0,
			Data:    sszBlock,
		}, nil
	}
	altairBlock, ok := v1alpha1resp.Block.(*ethpbalpha.GenericBeaconBlock_Altair)
	if ok {
		block, err := migration.V1Alpha1BeaconBlockAltairToV2(altairBlock.Altair)
		if err != nil {
			return nil, status.Errorf(codes.Internal, "Could not prepare beacon block: %v", err)
		}
		sszBlock, err := block.MarshalSSZ()
		if err != nil {
			return nil, status.Errorf(codes.Internal, "Could not marshal block into SSZ format: %v", err)
		}
		return &ethpbv2.SSZContainer{
			Version: ethpbv2.Version_ALTAIR,
			Data:    sszBlock,
		}, nil
	}
	bellatrixBlock, ok := v1alpha1resp.Block.(*ethpbalpha.GenericBeaconBlock_Bellatrix)
	if ok {
		block, err := migration.V1Alpha1BeaconBlockBellatrixToV2Blinded(bellatrixBlock.Bellatrix)
		if err != nil {
			return nil, status.Errorf(codes.Internal, "Could not prepare beacon block: %v", err)
		}
		sszBlock, err := block.MarshalSSZ()
		if err != nil {
			return nil, status.Errorf(codes.Internal, "Could not marshal block into SSZ format: %v", err)
		}
		return &ethpbv2.SSZContainer{
			Version: ethpbv2.Version_BELLATRIX,
			Data:    sszBlock,
		}, nil
	}
	eip4844Block, ok := v1alpha1resp.Block.(*ethpbalpha.GenericBeaconBlock_Eip4844)
	if ok {
		block, err := migration.V1Alpha1BeaconBlockEip4844ToV2Blinded(eip4844Block.Eip4844)
		if err != nil {
			return nil, status.Errorf(codes.Internal, "Could not prepare beacon block: %v", err)
		}
		sszBlock, err := block.MarshalSSZ()
		if err != nil {
			return nil, status.Errorf(codes.Internal, "Could not marshal block into SSZ format: %v", err)
		}
		return &ethpbv2.SSZContainer{
			Version: ethpbv2.Version_EIP4844,
			Data:    sszBlock,
		}, nil
	}
	return nil, status.Error(codes.InvalidArgument, "Unsupported block type")
}

// PrepareBeaconProposer caches and updates the fee recipient for the given proposer.
func (vs *Server) PrepareBeaconProposer(
	ctx context.Context, request *ethpbv1.PrepareBeaconProposerRequest,
) (*emptypb.Empty, error) {
	ctx, span := trace.StartSpan(ctx, "validator.PrepareBeaconProposer")
	defer span.End()
	var feeRecipients []common.Address
	var validatorIndices []types.ValidatorIndex
	newRecipients := make([]*ethpbv1.PrepareBeaconProposerRequest_FeeRecipientContainer, 0, len(request.Recipients))
	for _, r := range request.Recipients {
		f, err := vs.V1Alpha1Server.BeaconDB.FeeRecipientByValidatorID(ctx, r.ValidatorIndex)
		switch {
		case errors.Is(err, kv.ErrNotFoundFeeRecipient):
			newRecipients = append(newRecipients, r)
		case err != nil:
			return nil, status.Errorf(codes.Internal, "Could not get fee recipient by validator index: %v", err)
		default:
		}
		if common.BytesToAddress(r.FeeRecipient) != f {
			newRecipients = append(newRecipients, r)
		}
	}
	if len(newRecipients) == 0 {
		return &emptypb.Empty{}, nil
	}
	for _, recipientContainer := range newRecipients {
		recipient := hexutil.Encode(recipientContainer.FeeRecipient)
		if !common.IsHexAddress(recipient) {
			return nil, status.Errorf(codes.InvalidArgument, fmt.Sprintf("Invalid fee recipient address: %v", recipient))
		}
		feeRecipients = append(feeRecipients, common.BytesToAddress(recipientContainer.FeeRecipient))
		validatorIndices = append(validatorIndices, recipientContainer.ValidatorIndex)
	}
	if err := vs.V1Alpha1Server.BeaconDB.SaveFeeRecipientsByValidatorIDs(ctx, validatorIndices, feeRecipients); err != nil {
		return nil, status.Errorf(codes.Internal, "Could not save fee recipients: %v", err)
	}
	log.WithFields(log.Fields{
		"validatorIndices": validatorIndices,
	}).Info("Updated fee recipient addresses for validator indices")
	return &emptypb.Empty{}, nil
}

// SubmitValidatorRegistration submits validator registrations.
func (vs *Server) SubmitValidatorRegistration(ctx context.Context, reg *ethpbv1.SubmitValidatorRegistrationsRequest) (*empty.Empty, error) {
	ctx, span := trace.StartSpan(ctx, "validator.SubmitValidatorRegistration")
	defer span.End()

	if vs.V1Alpha1Server.BlockBuilder == nil || !vs.V1Alpha1Server.BlockBuilder.Configured() {
		return &empty.Empty{}, status.Errorf(codes.Internal, "Could not register block builder: %v", builder.ErrNoBuilder)
	}
	var registrations []*ethpbalpha.SignedValidatorRegistrationV1
	for i, registration := range reg.Registrations {
		message := reg.Registrations[i].Message
		registrations = append(registrations, &ethpbalpha.SignedValidatorRegistrationV1{
			Message: &ethpbalpha.ValidatorRegistrationV1{
				FeeRecipient: message.FeeRecipient,
				GasLimit:     message.GasLimit,
				Timestamp:    message.Timestamp,
				Pubkey:       message.Pubkey,
			},
			Signature: registration.Signature,
		})
	}
	if len(registrations) == 0 {
		return &empty.Empty{}, status.Errorf(codes.InvalidArgument, "Validator registration request is empty")
	}

	if err := vs.V1Alpha1Server.BlockBuilder.RegisterValidator(ctx, registrations); err != nil {
		return nil, status.Errorf(codes.InvalidArgument, "Could not register block builder: %v", err)
	}

	return &empty.Empty{}, nil
}

// ProduceAttestationData requests that the beacon node produces attestation data for
// the requested committee index and slot based on the nodes current head.
func (vs *Server) ProduceAttestationData(ctx context.Context, req *ethpbv1.ProduceAttestationDataRequest) (*ethpbv1.ProduceAttestationDataResponse, error) {
	ctx, span := trace.StartSpan(ctx, "validator.ProduceAttestationData")
	defer span.End()

	v1alpha1req := &ethpbalpha.AttestationDataRequest{
		Slot:           req.Slot,
		CommitteeIndex: req.CommitteeIndex,
	}
	v1alpha1resp, err := vs.V1Alpha1Server.GetAttestationData(ctx, v1alpha1req)
	if err != nil {
		// We simply return err because it's already of a gRPC error type.
		return nil, err
	}
	attData := migration.V1Alpha1AttDataToV1(v1alpha1resp)

	return &ethpbv1.ProduceAttestationDataResponse{Data: attData}, nil
}

// GetAggregateAttestation aggregates all attestations matching the given attestation data root and slot, returning the aggregated result.
func (vs *Server) GetAggregateAttestation(ctx context.Context, req *ethpbv1.AggregateAttestationRequest) (*ethpbv1.AggregateAttestationResponse, error) {
	ctx, span := trace.StartSpan(ctx, "validator.GetAggregateAttestation")
	defer span.End()

	allAtts := vs.AttestationsPool.AggregatedAttestations()
	var bestMatchingAtt *ethpbalpha.Attestation
	for _, att := range allAtts {
		if att.Data.Slot == req.Slot {
			root, err := att.Data.HashTreeRoot()
			if err != nil {
				return nil, status.Errorf(codes.Internal, "Could not get attestation data root: %v", err)
			}
			if bytes.Equal(root[:], req.AttestationDataRoot) {
				if bestMatchingAtt == nil || len(att.AggregationBits) > len(bestMatchingAtt.AggregationBits) {
					bestMatchingAtt = att
				}
			}
		}
	}

	if bestMatchingAtt == nil {
		return nil, status.Error(codes.NotFound, "No matching attestation found")
	}
	return &ethpbv1.AggregateAttestationResponse{
		Data: migration.V1Alpha1AttestationToV1(bestMatchingAtt),
	}, nil
}

// SubmitAggregateAndProofs verifies given aggregate and proofs and publishes them on appropriate gossipsub topic.
func (vs *Server) SubmitAggregateAndProofs(ctx context.Context, req *ethpbv1.SubmitAggregateAndProofsRequest) (*empty.Empty, error) {
	ctx, span := trace.StartSpan(ctx, "validator.SubmitAggregateAndProofs")
	defer span.End()

	for _, agg := range req.Data {
		if agg == nil || agg.Message == nil || agg.Message.Aggregate == nil || agg.Message.Aggregate.Data == nil {
			return nil, status.Error(codes.InvalidArgument, "Signed aggregate request can't be nil")
		}
		sigLen := fieldparams.BLSSignatureLength
		emptySig := make([]byte, sigLen)
		if bytes.Equal(agg.Signature, emptySig) || bytes.Equal(agg.Message.SelectionProof, emptySig) || bytes.Equal(agg.Message.Aggregate.Signature, emptySig) {
			return nil, status.Error(codes.InvalidArgument, "Signed signatures can't be zero hashes")
		}
		if len(agg.Signature) != sigLen || len(agg.Message.Aggregate.Signature) != sigLen {
			return nil, status.Errorf(codes.InvalidArgument, "Incorrect signature length. Expected %d bytes", sigLen)
		}

		// As a preventive measure, a beacon node shouldn't broadcast an attestation whose slot is out of range.
		if err := helpers.ValidateAttestationTime(agg.Message.Aggregate.Data.Slot,
			vs.TimeFetcher.GenesisTime(), params.BeaconNetworkConfig().MaximumGossipClockDisparity); err != nil {
			return nil, status.Error(codes.InvalidArgument, "Attestation slot is no longer valid from current time")
		}
	}

	broadcastFailed := false
	for _, agg := range req.Data {
		v1alpha1Agg := migration.V1SignedAggregateAttAndProofToV1Alpha1(agg)
		if err := vs.Broadcaster.Broadcast(ctx, v1alpha1Agg); err != nil {
			broadcastFailed = true
		} else {
			log.WithFields(log.Fields{
				"slot":            agg.Message.Aggregate.Data.Slot,
				"committeeIndex":  agg.Message.Aggregate.Data.Index,
				"validatorIndex":  agg.Message.AggregatorIndex,
				"aggregatedCount": agg.Message.Aggregate.AggregationBits.Count(),
			}).Debug("Broadcasting aggregated attestation and proof")
		}
	}

	if broadcastFailed {
		return nil, status.Errorf(
			codes.Internal,
			"Could not broadcast one or more signed aggregated attestations")
	}

	return &emptypb.Empty{}, nil
}

// SubmitBeaconCommitteeSubscription searches using discv5 for peers related to the provided subnet information
// and replaces current peers with those ones if necessary.
func (vs *Server) SubmitBeaconCommitteeSubscription(ctx context.Context, req *ethpbv1.SubmitBeaconCommitteeSubscriptionsRequest) (*emptypb.Empty, error) {
	ctx, span := trace.StartSpan(ctx, "validator.SubmitBeaconCommitteeSubscription")
	defer span.End()

	if err := rpchelpers.ValidateSync(ctx, vs.SyncChecker, vs.HeadFetcher, vs.TimeFetcher, vs.OptimisticModeFetcher); err != nil {
		// We simply return the error because it's already a gRPC error.
		return nil, err
	}

	if len(req.Data) == 0 {
		return nil, status.Error(codes.InvalidArgument, "No subscriptions provided")
	}

	s, err := vs.HeadFetcher.HeadState(ctx)
	if err != nil {
		return nil, status.Errorf(codes.Internal, "Could not get head state: %v", err)
	}

	// Verify validators at the beginning to return early if request is invalid.
	validators := make([]state.ReadOnlyValidator, len(req.Data))
	for i, sub := range req.Data {
		val, err := s.ValidatorAtIndexReadOnly(sub.ValidatorIndex)
		if outOfRangeErr, ok := err.(*state_native.ValidatorIndexOutOfRangeError); ok {
			return nil, status.Errorf(codes.InvalidArgument, "Invalid validator ID: %v", outOfRangeErr)
		}
		validators[i] = val
	}

	fetchValsLen := func(slot types.Slot) (uint64, error) {
		wantedEpoch := slots.ToEpoch(slot)
		vals, err := vs.HeadFetcher.HeadValidatorsIndices(ctx, wantedEpoch)
		if err != nil {
			return 0, err
		}
		return uint64(len(vals)), nil
	}

	// Request the head validator indices of epoch represented by the first requested slot.
	currValsLen, err := fetchValsLen(req.Data[0].Slot)
	if err != nil {
		return nil, status.Errorf(codes.Internal, "Could not retrieve head validator length: %v", err)
	}
	currEpoch := slots.ToEpoch(req.Data[0].Slot)

	for _, sub := range req.Data {
		// If epoch has changed, re-request active validators length
		if currEpoch != slots.ToEpoch(sub.Slot) {
			currValsLen, err = fetchValsLen(sub.Slot)
			if err != nil {
				return nil, status.Errorf(codes.Internal, "Could not retrieve head validator length: %v", err)
			}
			currEpoch = slots.ToEpoch(sub.Slot)
		}
		subnet := helpers.ComputeSubnetFromCommitteeAndSlot(currValsLen, sub.CommitteeIndex, sub.Slot)
		cache.SubnetIDs.AddAttesterSubnetID(sub.Slot, subnet)
		if sub.IsAggregator {
			cache.SubnetIDs.AddAggregatorSubnetID(sub.Slot, subnet)
		}
	}

	for _, val := range validators {
		valStatus, err := rpchelpers.ValidatorStatus(val, currEpoch)
		if err != nil {
			return nil, status.Errorf(codes.Internal, "Could not retrieve validator status: %v", err)
		}
		pubkey := val.PublicKey()
		vs.V1Alpha1Server.AssignValidatorToSubnet(pubkey[:], v1ValidatorStatusToV1Alpha1(valStatus))
	}

	return &emptypb.Empty{}, nil
}

// SubmitSyncCommitteeSubscription subscribe to a number of sync committee subnets.
//
// Subscribing to sync committee subnets is an action performed by VC to enable
// network participation in Altair networks, and only required if the VC has an active
// validator in an active sync committee.
func (vs *Server) SubmitSyncCommitteeSubscription(ctx context.Context, req *ethpbv2.SubmitSyncCommitteeSubscriptionsRequest) (*empty.Empty, error) {
	ctx, span := trace.StartSpan(ctx, "validator.SubmitSyncCommitteeSubscription")
	defer span.End()

	if err := rpchelpers.ValidateSync(ctx, vs.SyncChecker, vs.HeadFetcher, vs.TimeFetcher, vs.OptimisticModeFetcher); err != nil {
		// We simply return the error because it's already a gRPC error.
		return nil, err
	}

	if len(req.Data) == 0 {
		return nil, status.Error(codes.InvalidArgument, "No subscriptions provided")
	}
	s, err := vs.HeadFetcher.HeadState(ctx)
	if err != nil {
		return nil, status.Errorf(codes.Internal, "Could not get head state: %v", err)
	}
	currEpoch := slots.ToEpoch(s.Slot())
	validators := make([]state.ReadOnlyValidator, len(req.Data))
	for i, sub := range req.Data {
		val, err := s.ValidatorAtIndexReadOnly(sub.ValidatorIndex)
		if err != nil {
			return nil, status.Errorf(codes.Internal, "Could not get validator at index %d: %v", sub.ValidatorIndex, err)
		}
		valStatus, err := rpchelpers.ValidatorSubStatus(val, currEpoch)
		if err != nil {
			return nil, status.Errorf(codes.Internal, "Could not get validator status at index %d: %v", sub.ValidatorIndex, err)
		}
		if valStatus != ethpbv1.ValidatorStatus_ACTIVE_ONGOING && valStatus != ethpbv1.ValidatorStatus_ACTIVE_EXITING {
			return nil, status.Errorf(codes.InvalidArgument, "Validator at index %d is not active or exiting: %v", sub.ValidatorIndex, err)
		}
		validators[i] = val
	}

	startEpoch, err := slots.SyncCommitteePeriodStartEpoch(currEpoch)
	if err != nil {
		return nil, status.Errorf(codes.Internal, "Could not get sync committee period start epoch: %v.", err)
	}

	for i, sub := range req.Data {
		if sub.UntilEpoch <= currEpoch {
			return nil, status.Errorf(codes.InvalidArgument, "Epoch for subscription at index %d is in the past. It must be at least %d", i, currEpoch+1)
		}
		maxValidUntilEpoch := startEpoch + params.BeaconConfig().EpochsPerSyncCommitteePeriod*2
		if sub.UntilEpoch > maxValidUntilEpoch {
			return nil, status.Errorf(
				codes.InvalidArgument,
				"Epoch for subscription at index %d is too far in the future. It can be at most %d",
				i,
				maxValidUntilEpoch,
			)
		}
	}

	for i, sub := range req.Data {
		pubkey48 := validators[i].PublicKey()
		// Handle overflow in the event current epoch is less than end epoch.
		// This is an impossible condition, so it is a defensive check.
		epochsToWatch, err := sub.UntilEpoch.SafeSub(uint64(startEpoch))
		if err != nil {
			epochsToWatch = 0
		}
		epochDuration := time.Duration(params.BeaconConfig().SlotsPerEpoch.Mul(params.BeaconConfig().SecondsPerSlot)) * time.Second
		totalDuration := epochDuration * time.Duration(epochsToWatch)

		cache.SyncSubnetIDs.AddSyncCommitteeSubnets(pubkey48[:], startEpoch, sub.SyncCommitteeIndices, totalDuration)
	}

	return &empty.Empty{}, nil
}

// ProduceSyncCommitteeContribution requests that the beacon node produce a sync committee contribution.
func (vs *Server) ProduceSyncCommitteeContribution(
	ctx context.Context,
	req *ethpbv2.ProduceSyncCommitteeContributionRequest,
) (*ethpbv2.ProduceSyncCommitteeContributionResponse, error) {
	ctx, span := trace.StartSpan(ctx, "validator.ProduceSyncCommitteeContribution")
	defer span.End()

	msgs, err := vs.SyncCommitteePool.SyncCommitteeMessages(req.Slot)
	if err != nil {
		return nil, status.Errorf(codes.Internal, "Could not get sync subcommittee messages: %v", err)
	}
	if msgs == nil {
		return nil, status.Errorf(codes.NotFound, "No subcommittee messages found")
	}
	aggregatedSig, bits, err := vs.V1Alpha1Server.AggregatedSigAndAggregationBits(ctx, msgs, req.Slot, req.SubcommitteeIndex, req.BeaconBlockRoot)
	if err != nil {
		return nil, status.Errorf(codes.Internal, "Could not get contribution data: %v", err)
	}
	contribution := &ethpbv2.SyncCommitteeContribution{
		Slot:              req.Slot,
		BeaconBlockRoot:   req.BeaconBlockRoot,
		SubcommitteeIndex: req.SubcommitteeIndex,
		AggregationBits:   bits,
		Signature:         aggregatedSig,
	}

	return &ethpbv2.ProduceSyncCommitteeContributionResponse{
		Data: contribution,
	}, nil
}

// SubmitContributionAndProofs publishes multiple signed sync committee contribution and proofs.
func (vs *Server) SubmitContributionAndProofs(ctx context.Context, req *ethpbv2.SubmitContributionAndProofsRequest) (*empty.Empty, error) {
	ctx, span := trace.StartSpan(ctx, "validator.SubmitContributionAndProofs")
	defer span.End()

	for _, item := range req.Data {
		v1alpha1Req := &ethpbalpha.SignedContributionAndProof{
			Message: &ethpbalpha.ContributionAndProof{
				AggregatorIndex: item.Message.AggregatorIndex,
				Contribution: &ethpbalpha.SyncCommitteeContribution{
					Slot:              item.Message.Contribution.Slot,
					BlockRoot:         item.Message.Contribution.BeaconBlockRoot,
					SubcommitteeIndex: item.Message.Contribution.SubcommitteeIndex,
					AggregationBits:   item.Message.Contribution.AggregationBits,
					Signature:         item.Message.Contribution.Signature,
				},
				SelectionProof: item.Message.SelectionProof,
			},
			Signature: item.Signature,
		}
		_, err := vs.V1Alpha1Server.SubmitSignedContributionAndProof(ctx, v1alpha1Req)
		// We simply return err because it's already of a gRPC error type.
		if err != nil {
			return nil, err
		}
	}

	return &empty.Empty{}, nil
}

// attestationDependentRoot is get_block_root_at_slot(state, compute_start_slot_at_epoch(epoch - 1) - 1)
// or the genesis block root in the case of underflow.
func attestationDependentRoot(s state.BeaconState, epoch types.Epoch) ([]byte, error) {
	var dependentRootSlot types.Slot
	if epoch <= 1 {
		dependentRootSlot = 0
	} else {
		prevEpochStartSlot, err := slots.EpochStart(epoch.Sub(1))
		if err != nil {
			return nil, status.Errorf(codes.Internal, "Could not obtain epoch's start slot: %v", err)
		}
		dependentRootSlot = prevEpochStartSlot.Sub(1)
	}
	root, err := helpers.BlockRootAtSlot(s, dependentRootSlot)
	if err != nil {
		return nil, errors.Wrap(err, "could not get block root")
	}
	return root, nil
}

// proposalDependentRoot is get_block_root_at_slot(state, compute_start_slot_at_epoch(epoch) - 1)
// or the genesis block root in the case of underflow.
func (vs *Server) proposalDependentRoot(ctx context.Context, s state.BeaconState, epoch types.Epoch) ([]byte, error) {
	var dependentRootSlot types.Slot
	if epoch == 0 {
		dependentRootSlot = 0
	} else {
		epochStartSlot, err := slots.EpochStart(epoch)
		if err != nil {
			return nil, status.Errorf(codes.Internal, "Could not obtain epoch's start slot: %v", err)
		}
		dependentRootSlot = epochStartSlot.Sub(1)
	}
	var root []byte
	var err error
	// Per spec, if the dependent root epoch is greater than current epoch, use the head root.
	if dependentRootSlot >= s.Slot() {
		root, err = vs.HeadFetcher.HeadRoot(ctx)
		if err != nil {
			return nil, err
		}
	} else {
		root, err = helpers.BlockRootAtSlot(s, dependentRootSlot)
		if err != nil {
			return nil, errors.Wrap(err, "could not get block root")
		}
	}

	return root, nil
}

// advanceState advances state with empty transitions up to the requested epoch start slot.
// In case 1 epoch ahead was requested, we take the start slot of the current epoch.
// Taking the start slot of the next epoch would result in an error inside transition.ProcessSlots.
func advanceState(ctx context.Context, s state.BeaconState, requestedEpoch, currentEpoch types.Epoch) (state.BeaconState, error) {
	var epochStartSlot types.Slot
	var err error
	if requestedEpoch == currentEpoch+1 {
		epochStartSlot, err = slots.EpochStart(requestedEpoch.Sub(1))
		if err != nil {
			return nil, errors.Wrap(err, "Could not obtain epoch's start slot")
		}
	} else {
		epochStartSlot, err = slots.EpochStart(requestedEpoch)
		if err != nil {
			return nil, errors.Wrap(err, "Could not obtain epoch's start slot")
		}
	}
	s, err = transition.ProcessSlotsIfPossible(ctx, s, epochStartSlot)
	if err != nil {
		return nil, errors.Wrapf(err, "Could not process slots up to %d", epochStartSlot)
	}

	return s, nil
}

// Logic based on https://hackmd.io/ofFJ5gOmQpu1jjHilHbdQQ
func v1ValidatorStatusToV1Alpha1(valStatus ethpbv1.ValidatorStatus) ethpbalpha.ValidatorStatus {
	switch valStatus {
	case ethpbv1.ValidatorStatus_ACTIVE:
		return ethpbalpha.ValidatorStatus_ACTIVE
	case ethpbv1.ValidatorStatus_PENDING:
		return ethpbalpha.ValidatorStatus_PENDING
	case ethpbv1.ValidatorStatus_WITHDRAWAL:
		return ethpbalpha.ValidatorStatus_EXITED
	default:
		return ethpbalpha.ValidatorStatus_UNKNOWN_STATUS
	}
}

func syncCommitteeDutiesLastValidEpoch(currentEpoch types.Epoch) types.Epoch {
	currentSyncPeriodIndex := currentEpoch / params.BeaconConfig().EpochsPerSyncCommitteePeriod
	// Return the last epoch of the next sync committee.
	// To do this we go two periods ahead to find the first invalid epoch, and then subtract 1.
	return (currentSyncPeriodIndex+2)*params.BeaconConfig().EpochsPerSyncCommitteePeriod - 1
}

func syncCommitteeDuties(
	valIndices []types.ValidatorIndex,
	st state.BeaconState,
	committeePubkeys map[[fieldparams.BLSPubkeyLength]byte][]uint64,
) ([]*ethpbv2.SyncCommitteeDuty, error) {
	duties := make([]*ethpbv2.SyncCommitteeDuty, 0)
	for _, index := range valIndices {
		duty := &ethpbv2.SyncCommitteeDuty{
			ValidatorIndex: index,
		}
		valPubkey48 := st.PubkeyAtIndex(index)
		zeroPubkey := [fieldparams.BLSPubkeyLength]byte{}
		if bytes.Equal(valPubkey48[:], zeroPubkey[:]) {
			return nil, errInvalidValIndex
		}
		valPubkey := valPubkey48[:]
		duty.Pubkey = valPubkey
		indices, ok := committeePubkeys[valPubkey48]
		if ok {
			duty.ValidatorSyncCommitteeIndices = indices
			duties = append(duties, duty)
		}
	}
	return duties, nil
}<|MERGE_RESOLUTION|>--- conflicted
+++ resolved
@@ -485,22 +485,6 @@
 			}, nil
 		}
 	}
-<<<<<<< HEAD
-	eip4844Block, ok := v1alpha1resp.Block.(*ethpbalpha.GenericBeaconBlock_Eip4844)
-	if ok {
-		block, err := migration.V1Alpha1BeaconBlockEip4844ToV2Blinded(eip4844Block.Eip4844)
-		if err != nil {
-			return nil, status.Errorf(codes.Internal, "Could not prepare beacon block: %v", err)
-		}
-		return &ethpbv2.ProduceBlindedBlockResponse{
-			Version: ethpbv2.Version_EIP4844,
-			Data: &ethpbv2.BlindedBeaconBlockContainer{
-				Block: &ethpbv2.BlindedBeaconBlockContainer_Eip4844Block{Eip4844Block: block},
-			},
-		}, nil
-	}
-	return nil, status.Error(codes.InvalidArgument, "Unsupported block type")
-=======
 
 	// After Bellatrix, return blinded block.
 	optimistic, err := vs.OptimisticModeFetcher.IsOptimistic(ctx)
@@ -525,13 +509,13 @@
 	if err != nil {
 		return nil, status.Errorf(codes.Internal, "Could not prepare beacon block: %v", err)
 	}
+	// TODO(EIP-4844): Produce EIP4844 Blinded Block
 	return &ethpbv2.ProduceBlindedBlockResponse{
 		Version: ethpbv2.Version_BELLATRIX,
 		Data: &ethpbv2.BlindedBeaconBlockContainer{
 			Block: &ethpbv2.BlindedBeaconBlockContainer_BellatrixBlock{BellatrixBlock: blk},
 		},
 	}, nil
->>>>>>> 7a8d7808
 }
 
 // ProduceBlindedBlockSSZ requests the beacon node to produce a valid unsigned blinded beacon block,
