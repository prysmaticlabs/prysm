package validator

import (
	"github.com/prysmaticlabs/prysm/beacon-chain/blockchain"
	"github.com/prysmaticlabs/prysm/beacon-chain/operations/attestations"
	"github.com/prysmaticlabs/prysm/beacon-chain/operations/synccommittee"
	"github.com/prysmaticlabs/prysm/beacon-chain/p2p"
	v1alpha1validator "github.com/prysmaticlabs/prysm/beacon-chain/rpc/prysm/v1alpha1/validator"
	"github.com/prysmaticlabs/prysm/beacon-chain/rpc/statefetcher"
	"github.com/prysmaticlabs/prysm/beacon-chain/sync"
)

// Server defines a server implementation of the gRPC Validator service,
// providing RPC endpoints intended for validator clients.
type Server struct {
<<<<<<< HEAD
	HeadFetcher           blockchain.HeadFetcher
	TimeFetcher           blockchain.TimeFetcher
	SyncChecker           sync.Checker
	AttestationsPool      attestations.Pool
	PeerManager           p2p.PeerManager
	Broadcaster           p2p.Broadcaster
	StateFetcher          statefetcher.Fetcher
	OptimisticModeFetcher blockchain.OptimisticModeFetcher
	SyncCommitteePool     synccommittee.Pool
	V1Alpha1Server        *v1alpha1validator.Server
=======
	HeadFetcher       blockchain.HeadFetcher
	HeadUpdater       blockchain.HeadUpdater
	TimeFetcher       blockchain.TimeFetcher
	SyncChecker       sync.Checker
	AttestationsPool  attestations.Pool
	PeerManager       p2p.PeerManager
	Broadcaster       p2p.Broadcaster
	StateFetcher      statefetcher.Fetcher
	SyncCommitteePool synccommittee.Pool
	V1Alpha1Server    *v1alpha1validator.Server
>>>>>>> bbdf19cf
}<|MERGE_RESOLUTION|>--- conflicted
+++ resolved
@@ -13,8 +13,8 @@
 // Server defines a server implementation of the gRPC Validator service,
 // providing RPC endpoints intended for validator clients.
 type Server struct {
-<<<<<<< HEAD
 	HeadFetcher           blockchain.HeadFetcher
+	HeadUpdater           blockchain.HeadUpdater
 	TimeFetcher           blockchain.TimeFetcher
 	SyncChecker           sync.Checker
 	AttestationsPool      attestations.Pool
@@ -24,16 +24,4 @@
 	OptimisticModeFetcher blockchain.OptimisticModeFetcher
 	SyncCommitteePool     synccommittee.Pool
 	V1Alpha1Server        *v1alpha1validator.Server
-=======
-	HeadFetcher       blockchain.HeadFetcher
-	HeadUpdater       blockchain.HeadUpdater
-	TimeFetcher       blockchain.TimeFetcher
-	SyncChecker       sync.Checker
-	AttestationsPool  attestations.Pool
-	PeerManager       p2p.PeerManager
-	Broadcaster       p2p.Broadcaster
-	StateFetcher      statefetcher.Fetcher
-	SyncCommitteePool synccommittee.Pool
-	V1Alpha1Server    *v1alpha1validator.Server
->>>>>>> bbdf19cf
 }