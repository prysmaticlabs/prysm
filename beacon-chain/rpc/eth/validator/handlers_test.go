--- conflicted
+++ resolved
@@ -16,12 +16,9 @@
 	"github.com/prysmaticlabs/prysm/v4/beacon-chain/operations/attestations"
 	"github.com/prysmaticlabs/prysm/v4/beacon-chain/operations/synccommittee"
 	p2pmock "github.com/prysmaticlabs/prysm/v4/beacon-chain/p2p/testing"
-<<<<<<< HEAD
+	"github.com/prysmaticlabs/prysm/v4/beacon-chain/rpc/core"
 	v1alpha1validator "github.com/prysmaticlabs/prysm/v4/beacon-chain/rpc/prysm/v1alpha1/validator"
 	mockSync "github.com/prysmaticlabs/prysm/v4/beacon-chain/sync/initial-sync/testing"
-=======
-	"github.com/prysmaticlabs/prysm/v4/beacon-chain/rpc/core"
->>>>>>> d2ff995e
 	fieldparams "github.com/prysmaticlabs/prysm/v4/config/fieldparams"
 	"github.com/prysmaticlabs/prysm/v4/config/params"
 	"github.com/prysmaticlabs/prysm/v4/consensus-types/primitives"
@@ -343,16 +340,42 @@
 		require.NoError(t, err)
 		assert.Equal(t, 2, len(contributions))
 	})
-<<<<<<< HEAD
 	t.Run("no body", func(t *testing.T) {
 		s.SyncCommitteePool = synccommittee.NewStore()
-=======
-
+
+		request := httptest.NewRequest(http.MethodPost, "http://example.com", nil)
+		writer := httptest.NewRecorder()
+		writer.Body = &bytes.Buffer{}
+
+		s.SubmitContributionAndProofs(writer, request)
+		assert.Equal(t, http.StatusBadRequest, writer.Code)
+		e := &http2.DefaultErrorJson{}
+		require.NoError(t, json.Unmarshal(writer.Body.Bytes(), e))
+		assert.Equal(t, http.StatusBadRequest, e.Code)
+		assert.Equal(t, true, strings.Contains(e.Message, "No data submitted"))
+	})
+	t.Run("empty", func(t *testing.T) {
+		var body bytes.Buffer
+		_, err := body.WriteString("[]")
+		require.NoError(t, err)
+		request := httptest.NewRequest(http.MethodPost, "http://example.com", &body)
+		writer := httptest.NewRecorder()
+		writer.Body = &bytes.Buffer{}
+
+		s.SubmitContributionAndProofs(writer, request)
+		assert.Equal(t, http.StatusBadRequest, writer.Code)
+		e := &http2.DefaultErrorJson{}
+		require.NoError(t, json.Unmarshal(writer.Body.Bytes(), e))
+		assert.Equal(t, http.StatusBadRequest, e.Code)
+		assert.Equal(t, true, strings.Contains(e.Message, "No data submitted"))
+	})
 	t.Run("invalid", func(t *testing.T) {
 		c.SyncCommitteePool = synccommittee.NewStore()
->>>>>>> d2ff995e
-
-		request := httptest.NewRequest(http.MethodPost, "http://example.com", nil)
+
+		var body bytes.Buffer
+		_, err := body.WriteString(invalidContribution)
+		require.NoError(t, err)
+		request := httptest.NewRequest(http.MethodPost, "http://example.com", &body)
 		writer := httptest.NewRecorder()
 		writer.Body = &bytes.Buffer{}
 
@@ -361,36 +384,12 @@
 		e := &http2.DefaultErrorJson{}
 		require.NoError(t, json.Unmarshal(writer.Body.Bytes(), e))
 		assert.Equal(t, http.StatusBadRequest, e.Code)
-		assert.Equal(t, true, strings.Contains(e.Message, "No data submitted"))
-	})
-	t.Run("empty", func(t *testing.T) {
-		var body bytes.Buffer
-		_, err := body.WriteString("[]")
-		require.NoError(t, err)
-		request := httptest.NewRequest(http.MethodPost, "http://example.com", &body)
-		writer := httptest.NewRecorder()
-		writer.Body = &bytes.Buffer{}
-
-		s.SubmitContributionAndProofs(writer, request)
-		assert.Equal(t, http.StatusBadRequest, writer.Code)
-		e := &http2.DefaultErrorJson{}
-		require.NoError(t, json.Unmarshal(writer.Body.Bytes(), e))
-		assert.Equal(t, http.StatusBadRequest, e.Code)
-		assert.Equal(t, true, strings.Contains(e.Message, "No data submitted"))
-	})
-<<<<<<< HEAD
-	t.Run("invalid", func(t *testing.T) {
-		s.SyncCommitteePool = synccommittee.NewStore()
-=======
+	})
 
 	t.Run("no body", func(t *testing.T) {
 		c.SyncCommitteePool = synccommittee.NewStore()
->>>>>>> d2ff995e
-
-		var body bytes.Buffer
-		_, err := body.WriteString(invalidContribution)
-		require.NoError(t, err)
-		request := httptest.NewRequest(http.MethodPost, "http://example.com", &body)
+
+		request := httptest.NewRequest(http.MethodPost, "http://example.com", nil)
 		writer := httptest.NewRecorder()
 		writer.Body = &bytes.Buffer{}
 
@@ -399,6 +398,7 @@
 		e := &http2.DefaultErrorJson{}
 		require.NoError(t, json.Unmarshal(writer.Body.Bytes(), e))
 		assert.Equal(t, http.StatusBadRequest, e.Code)
+		assert.Equal(t, true, strings.Contains(e.Message, "No data submitted"))
 	})
 }
 
