package validator

import (
	"bytes"
	"context"
	"encoding/json"
	"fmt"
	"net/http"
	"net/http/httptest"
	"strconv"
	"strings"
	"sync"
	"testing"
	"time"

	dbutil "github.com/prysmaticlabs/prysm/v4/beacon-chain/db/testing"
	doublylinkedtree "github.com/prysmaticlabs/prysm/v4/beacon-chain/forkchoice/doubly-linked-tree"
	"github.com/prysmaticlabs/prysm/v4/beacon-chain/rpc/eth/shared"
	state_native "github.com/prysmaticlabs/prysm/v4/beacon-chain/state/state-native"
	"github.com/prysmaticlabs/prysm/v4/beacon-chain/state/stategen"
	"github.com/prysmaticlabs/prysm/v4/time/slots"

	"github.com/ethereum/go-ethereum/common/hexutil"
	"github.com/pkg/errors"
	mockChain "github.com/prysmaticlabs/prysm/v4/beacon-chain/blockchain/testing"
	"github.com/prysmaticlabs/prysm/v4/beacon-chain/cache"
	"github.com/prysmaticlabs/prysm/v4/beacon-chain/core/transition"
	"github.com/prysmaticlabs/prysm/v4/beacon-chain/operations/attestations"
	"github.com/prysmaticlabs/prysm/v4/beacon-chain/operations/synccommittee"
	p2pmock "github.com/prysmaticlabs/prysm/v4/beacon-chain/p2p/testing"
	"github.com/prysmaticlabs/prysm/v4/beacon-chain/rpc/core"
	mockSync "github.com/prysmaticlabs/prysm/v4/beacon-chain/sync/initial-sync/testing"
	fieldparams "github.com/prysmaticlabs/prysm/v4/config/fieldparams"
	"github.com/prysmaticlabs/prysm/v4/config/params"
	"github.com/prysmaticlabs/prysm/v4/consensus-types/primitives"
	"github.com/prysmaticlabs/prysm/v4/crypto/bls"
	"github.com/prysmaticlabs/prysm/v4/encoding/bytesutil"
	http2 "github.com/prysmaticlabs/prysm/v4/network/http"
	ethpbalpha "github.com/prysmaticlabs/prysm/v4/proto/prysm/v1alpha1"
	"github.com/prysmaticlabs/prysm/v4/testing/assert"
	"github.com/prysmaticlabs/prysm/v4/testing/require"
	"github.com/prysmaticlabs/prysm/v4/testing/util"
)

func TestGetAggregateAttestation(t *testing.T) {
	root1 := bytesutil.PadTo([]byte("root1"), 32)
	sig1 := bytesutil.PadTo([]byte("sig1"), fieldparams.BLSSignatureLength)
	attSlot1 := &ethpbalpha.Attestation{
		AggregationBits: []byte{0, 1},
		Data: &ethpbalpha.AttestationData{
			Slot:            1,
			CommitteeIndex:  1,
			BeaconBlockRoot: root1,
			Source: &ethpbalpha.Checkpoint{
				Epoch: 1,
				Root:  root1,
			},
			Target: &ethpbalpha.Checkpoint{
				Epoch: 1,
				Root:  root1,
			},
		},
		Signature: sig1,
	}
	root21 := bytesutil.PadTo([]byte("root2_1"), 32)
	sig21 := bytesutil.PadTo([]byte("sig2_1"), fieldparams.BLSSignatureLength)
	attslot21 := &ethpbalpha.Attestation{
		AggregationBits: []byte{0, 1, 1},
		Data: &ethpbalpha.AttestationData{
			Slot:            2,
			CommitteeIndex:  2,
			BeaconBlockRoot: root21,
			Source: &ethpbalpha.Checkpoint{
				Epoch: 1,
				Root:  root21,
			},
			Target: &ethpbalpha.Checkpoint{
				Epoch: 1,
				Root:  root21,
			},
		},
		Signature: sig21,
	}
	root22 := bytesutil.PadTo([]byte("root2_2"), 32)
	sig22 := bytesutil.PadTo([]byte("sig2_2"), fieldparams.BLSSignatureLength)
	attslot22 := &ethpbalpha.Attestation{
		AggregationBits: []byte{0, 1, 1, 1},
		Data: &ethpbalpha.AttestationData{
			Slot:            2,
			CommitteeIndex:  3,
			BeaconBlockRoot: root22,
			Source: &ethpbalpha.Checkpoint{
				Epoch: 1,
				Root:  root22,
			},
			Target: &ethpbalpha.Checkpoint{
				Epoch: 1,
				Root:  root22,
			},
		},
		Signature: sig22,
	}
	root33 := bytesutil.PadTo([]byte("root3_3"), 32)
	sig33 := bls.NewAggregateSignature().Marshal()
	attslot33 := &ethpbalpha.Attestation{
		AggregationBits: []byte{1, 0, 0, 1},
		Data: &ethpbalpha.AttestationData{
			Slot:            2,
			CommitteeIndex:  3,
			BeaconBlockRoot: root33,
			Source: &ethpbalpha.Checkpoint{
				Epoch: 1,
				Root:  root33,
			},
			Target: &ethpbalpha.Checkpoint{
				Epoch: 1,
				Root:  root33,
			},
		},
		Signature: sig33,
	}
	pool := attestations.NewPool()
	err := pool.SaveAggregatedAttestations([]*ethpbalpha.Attestation{attSlot1, attslot21, attslot22})
	assert.NoError(t, err)
	s := &Server{
		AttestationsPool: pool,
	}

	t.Run("ok", func(t *testing.T) {
		reqRoot, err := attslot22.Data.HashTreeRoot()
		require.NoError(t, err)
		attDataRoot := hexutil.Encode(reqRoot[:])
		url := "http://example.com?attestation_data_root=" + attDataRoot + "&slot=2"
		request := httptest.NewRequest(http.MethodGet, url, nil)
		writer := httptest.NewRecorder()
		writer.Body = &bytes.Buffer{}

		s.GetAggregateAttestation(writer, request)
		assert.Equal(t, http.StatusOK, writer.Code)
		resp := &AggregateAttestationResponse{}
		require.NoError(t, json.Unmarshal(writer.Body.Bytes(), resp))
		require.NotNil(t, resp)
		require.NotNil(t, resp.Data)
		assert.DeepEqual(t, "0x00010101", resp.Data.AggregationBits)
		assert.DeepEqual(t, hexutil.Encode(sig22), resp.Data.Signature)
		assert.Equal(t, "2", resp.Data.Data.Slot)
		assert.Equal(t, "3", resp.Data.Data.CommitteeIndex)
		assert.DeepEqual(t, hexutil.Encode(root22), resp.Data.Data.BeaconBlockRoot)
		require.NotNil(t, resp.Data.Data.Source)
		assert.Equal(t, "1", resp.Data.Data.Source.Epoch)
		assert.DeepEqual(t, hexutil.Encode(root22), resp.Data.Data.Source.Root)
		require.NotNil(t, resp.Data.Data.Target)
		assert.Equal(t, "1", resp.Data.Data.Target.Epoch)
		assert.DeepEqual(t, hexutil.Encode(root22), resp.Data.Data.Target.Root)
	})

	t.Run("aggregate beforehand", func(t *testing.T) {
		err = s.AttestationsPool.SaveUnaggregatedAttestation(attslot33)
		require.NoError(t, err)
		newAtt := ethpbalpha.CopyAttestation(attslot33)
		newAtt.AggregationBits = []byte{0, 1, 0, 1}
		err = s.AttestationsPool.SaveUnaggregatedAttestation(newAtt)
		require.NoError(t, err)

		reqRoot, err := attslot33.Data.HashTreeRoot()
		require.NoError(t, err)
		attDataRoot := hexutil.Encode(reqRoot[:])
		url := "http://example.com?attestation_data_root=" + attDataRoot + "&slot=2"
		request := httptest.NewRequest(http.MethodGet, url, nil)
		writer := httptest.NewRecorder()
		writer.Body = &bytes.Buffer{}

		s.GetAggregateAttestation(writer, request)
		assert.Equal(t, http.StatusOK, writer.Code)
		resp := &AggregateAttestationResponse{}
		require.NoError(t, json.Unmarshal(writer.Body.Bytes(), resp))
		require.NotNil(t, resp)
		assert.DeepEqual(t, "0x01010001", resp.Data.AggregationBits)
	})
	t.Run("no matching attestation", func(t *testing.T) {
		attDataRoot := hexutil.Encode(bytesutil.PadTo([]byte("foo"), 32))
		url := "http://example.com?attestation_data_root=" + attDataRoot + "&slot=2"
		request := httptest.NewRequest(http.MethodGet, url, nil)
		writer := httptest.NewRecorder()
		writer.Body = &bytes.Buffer{}

		s.GetAggregateAttestation(writer, request)
		assert.Equal(t, http.StatusNotFound, writer.Code)
		e := &http2.DefaultErrorJson{}
		require.NoError(t, json.Unmarshal(writer.Body.Bytes(), e))
		assert.Equal(t, http.StatusNotFound, e.Code)
		assert.Equal(t, true, strings.Contains(e.Message, "No matching attestation found"))
	})
	t.Run("no attestation_data_root provided", func(t *testing.T) {
		url := "http://example.com?slot=2"
		request := httptest.NewRequest(http.MethodGet, url, nil)
		writer := httptest.NewRecorder()
		writer.Body = &bytes.Buffer{}

		s.GetAggregateAttestation(writer, request)
		assert.Equal(t, http.StatusBadRequest, writer.Code)
		e := &http2.DefaultErrorJson{}
		require.NoError(t, json.Unmarshal(writer.Body.Bytes(), e))
		assert.Equal(t, http.StatusBadRequest, e.Code)
		assert.Equal(t, true, strings.Contains(e.Message, "Attestation data root is required"))
	})
	t.Run("invalid attestation_data_root provided", func(t *testing.T) {
		url := "http://example.com?attestation_data_root=foo&slot=2"
		request := httptest.NewRequest(http.MethodGet, url, nil)
		writer := httptest.NewRecorder()
		writer.Body = &bytes.Buffer{}

		s.GetAggregateAttestation(writer, request)
		assert.Equal(t, http.StatusBadRequest, writer.Code)
		e := &http2.DefaultErrorJson{}
		require.NoError(t, json.Unmarshal(writer.Body.Bytes(), e))
		assert.Equal(t, http.StatusBadRequest, e.Code)
		assert.Equal(t, true, strings.Contains(e.Message, "Attestation data root is invalid"))
	})
	t.Run("no slot provided", func(t *testing.T) {
		attDataRoot := hexutil.Encode(bytesutil.PadTo([]byte("foo"), 32))
		url := "http://example.com?attestation_data_root=" + attDataRoot
		request := httptest.NewRequest(http.MethodGet, url, nil)
		writer := httptest.NewRecorder()
		writer.Body = &bytes.Buffer{}

		s.GetAggregateAttestation(writer, request)
		assert.Equal(t, http.StatusBadRequest, writer.Code)
		e := &http2.DefaultErrorJson{}
		require.NoError(t, json.Unmarshal(writer.Body.Bytes(), e))
		assert.Equal(t, http.StatusBadRequest, e.Code)
		assert.Equal(t, true, strings.Contains(e.Message, "Slot is required"))
	})
	t.Run("invalid slot provided", func(t *testing.T) {
		attDataRoot := hexutil.Encode(bytesutil.PadTo([]byte("foo"), 32))
		url := "http://example.com?attestation_data_root=" + attDataRoot + "&slot=foo"
		request := httptest.NewRequest(http.MethodGet, url, nil)
		writer := httptest.NewRecorder()
		writer.Body = &bytes.Buffer{}

		s.GetAggregateAttestation(writer, request)
		assert.Equal(t, http.StatusBadRequest, writer.Code)
		e := &http2.DefaultErrorJson{}
		require.NoError(t, json.Unmarshal(writer.Body.Bytes(), e))
		assert.Equal(t, http.StatusBadRequest, e.Code)
		assert.Equal(t, true, strings.Contains(e.Message, "Slot is invalid"))
	})
}

func TestGetAggregateAttestation_SameSlotAndRoot_ReturnMostAggregationBits(t *testing.T) {
	root := bytesutil.PadTo([]byte("root"), 32)
	sig := bytesutil.PadTo([]byte("sig"), fieldparams.BLSSignatureLength)
	att1 := &ethpbalpha.Attestation{
		AggregationBits: []byte{3, 0, 0, 1},
		Data: &ethpbalpha.AttestationData{
			Slot:            1,
			CommitteeIndex:  1,
			BeaconBlockRoot: root,
			Source: &ethpbalpha.Checkpoint{
				Epoch: 1,
				Root:  root,
			},
			Target: &ethpbalpha.Checkpoint{
				Epoch: 1,
				Root:  root,
			},
		},
		Signature: sig,
	}
	att2 := &ethpbalpha.Attestation{
		AggregationBits: []byte{0, 3, 0, 1},
		Data: &ethpbalpha.AttestationData{
			Slot:            1,
			CommitteeIndex:  1,
			BeaconBlockRoot: root,
			Source: &ethpbalpha.Checkpoint{
				Epoch: 1,
				Root:  root,
			},
			Target: &ethpbalpha.Checkpoint{
				Epoch: 1,
				Root:  root,
			},
		},
		Signature: sig,
	}
	pool := attestations.NewPool()
	err := pool.SaveAggregatedAttestations([]*ethpbalpha.Attestation{att1, att2})
	assert.NoError(t, err)
	s := &Server{
		AttestationsPool: pool,
	}
	reqRoot, err := att1.Data.HashTreeRoot()
	require.NoError(t, err)
	attDataRoot := hexutil.Encode(reqRoot[:])
	url := "http://example.com?attestation_data_root=" + attDataRoot + "&slot=1"
	request := httptest.NewRequest(http.MethodGet, url, nil)
	writer := httptest.NewRecorder()
	writer.Body = &bytes.Buffer{}

	s.GetAggregateAttestation(writer, request)
	assert.Equal(t, http.StatusOK, writer.Code)
	resp := &AggregateAttestationResponse{}
	require.NoError(t, json.Unmarshal(writer.Body.Bytes(), resp))
	require.NotNil(t, resp)
	assert.DeepEqual(t, "0x03000001", resp.Data.AggregationBits)
}

func TestSubmitContributionAndProofs(t *testing.T) {
	c := &core.Service{
		OperationNotifier: (&mockChain.ChainService{}).OperationNotifier(),
	}

	s := &Server{CoreService: c}

	t.Run("single", func(t *testing.T) {
		broadcaster := &p2pmock.MockBroadcaster{}
		c.Broadcaster = broadcaster
		c.SyncCommitteePool = synccommittee.NewStore()

		var body bytes.Buffer
		_, err := body.WriteString(singleContribution)
		require.NoError(t, err)
		request := httptest.NewRequest(http.MethodPost, "http://example.com", &body)
		writer := httptest.NewRecorder()
		writer.Body = &bytes.Buffer{}

		s.SubmitContributionAndProofs(writer, request)
		assert.Equal(t, http.StatusOK, writer.Code)
		assert.Equal(t, 1, len(broadcaster.BroadcastMessages))
		contributions, err := c.SyncCommitteePool.SyncCommitteeContributions(1)
		require.NoError(t, err)
		assert.Equal(t, 1, len(contributions))
	})
	t.Run("multiple", func(t *testing.T) {
		broadcaster := &p2pmock.MockBroadcaster{}
		c.Broadcaster = broadcaster
		c.SyncCommitteePool = synccommittee.NewStore()

		var body bytes.Buffer
		_, err := body.WriteString(multipleContributions)
		require.NoError(t, err)
		request := httptest.NewRequest(http.MethodPost, "http://example.com", &body)
		writer := httptest.NewRecorder()
		writer.Body = &bytes.Buffer{}

		s.SubmitContributionAndProofs(writer, request)
		assert.Equal(t, http.StatusOK, writer.Code)
		assert.Equal(t, 2, len(broadcaster.BroadcastMessages))
		contributions, err := c.SyncCommitteePool.SyncCommitteeContributions(1)
		require.NoError(t, err)
		assert.Equal(t, 2, len(contributions))
	})
	t.Run("no body", func(t *testing.T) {
		s.SyncCommitteePool = synccommittee.NewStore()

		request := httptest.NewRequest(http.MethodPost, "http://example.com", nil)
		writer := httptest.NewRecorder()
		writer.Body = &bytes.Buffer{}

		s.SubmitContributionAndProofs(writer, request)
		assert.Equal(t, http.StatusBadRequest, writer.Code)
		e := &http2.DefaultErrorJson{}
		require.NoError(t, json.Unmarshal(writer.Body.Bytes(), e))
		assert.Equal(t, http.StatusBadRequest, e.Code)
		assert.Equal(t, true, strings.Contains(e.Message, "No data submitted"))
	})
	t.Run("empty", func(t *testing.T) {
		var body bytes.Buffer
		_, err := body.WriteString("[]")
		require.NoError(t, err)
		request := httptest.NewRequest(http.MethodPost, "http://example.com", &body)
		writer := httptest.NewRecorder()
		writer.Body = &bytes.Buffer{}

		s.SubmitContributionAndProofs(writer, request)
		assert.Equal(t, http.StatusBadRequest, writer.Code)
		e := &http2.DefaultErrorJson{}
		require.NoError(t, json.Unmarshal(writer.Body.Bytes(), e))
		assert.Equal(t, http.StatusBadRequest, e.Code)
		assert.Equal(t, true, strings.Contains(e.Message, "No data submitted"))
	})
	t.Run("invalid", func(t *testing.T) {
		c.SyncCommitteePool = synccommittee.NewStore()

		var body bytes.Buffer
		_, err := body.WriteString(invalidContribution)
		require.NoError(t, err)
		request := httptest.NewRequest(http.MethodPost, "http://example.com", &body)
		writer := httptest.NewRecorder()
		writer.Body = &bytes.Buffer{}

		s.SubmitContributionAndProofs(writer, request)
		assert.Equal(t, http.StatusBadRequest, writer.Code)
		e := &http2.DefaultErrorJson{}
		require.NoError(t, json.Unmarshal(writer.Body.Bytes(), e))
		assert.Equal(t, http.StatusBadRequest, e.Code)
	})

	t.Run("no body", func(t *testing.T) {
		c.SyncCommitteePool = synccommittee.NewStore()

		request := httptest.NewRequest(http.MethodPost, "http://example.com", nil)
		writer := httptest.NewRecorder()
		writer.Body = &bytes.Buffer{}

		s.SubmitContributionAndProofs(writer, request)
		assert.Equal(t, http.StatusBadRequest, writer.Code)
		e := &http2.DefaultErrorJson{}
		require.NoError(t, json.Unmarshal(writer.Body.Bytes(), e))
		assert.Equal(t, http.StatusBadRequest, e.Code)
		assert.Equal(t, true, strings.Contains(e.Message, "No data submitted"))
	})
}

func TestSubmitAggregateAndProofs(t *testing.T) {
	c := &core.Service{
		GenesisTimeFetcher: &mockChain.ChainService{},
	}

	s := &Server{
		CoreService: c,
	}

	t.Run("single", func(t *testing.T) {
		broadcaster := &p2pmock.MockBroadcaster{}
		c.Broadcaster = broadcaster

		var body bytes.Buffer
		_, err := body.WriteString(singleAggregate)
		require.NoError(t, err)
		request := httptest.NewRequest(http.MethodPost, "http://example.com", &body)
		writer := httptest.NewRecorder()
		writer.Body = &bytes.Buffer{}

		s.SubmitAggregateAndProofs(writer, request)
		assert.Equal(t, http.StatusOK, writer.Code)
		assert.Equal(t, 1, len(broadcaster.BroadcastMessages))
	})
	t.Run("multiple", func(t *testing.T) {
		broadcaster := &p2pmock.MockBroadcaster{}
		c.Broadcaster = broadcaster
		c.SyncCommitteePool = synccommittee.NewStore()

		var body bytes.Buffer
		_, err := body.WriteString(multipleAggregates)
		require.NoError(t, err)
		request := httptest.NewRequest(http.MethodPost, "http://example.com", &body)
		writer := httptest.NewRecorder()
		writer.Body = &bytes.Buffer{}

		s.SubmitAggregateAndProofs(writer, request)
		assert.Equal(t, http.StatusOK, writer.Code)
		assert.Equal(t, 2, len(broadcaster.BroadcastMessages))
	})
	t.Run("no body", func(t *testing.T) {
		request := httptest.NewRequest(http.MethodPost, "http://example.com", nil)
		writer := httptest.NewRecorder()
		writer.Body = &bytes.Buffer{}

		s.SubmitAggregateAndProofs(writer, request)
		assert.Equal(t, http.StatusBadRequest, writer.Code)
		e := &http2.DefaultErrorJson{}
		require.NoError(t, json.Unmarshal(writer.Body.Bytes(), e))
		assert.Equal(t, http.StatusBadRequest, e.Code)
		assert.Equal(t, true, strings.Contains(e.Message, "No data submitted"))
	})
	t.Run("empty", func(t *testing.T) {
		var body bytes.Buffer
		_, err := body.WriteString("[]")
		require.NoError(t, err)
		request := httptest.NewRequest(http.MethodPost, "http://example.com", &body)
		writer := httptest.NewRecorder()
		writer.Body = &bytes.Buffer{}

		s.SubmitAggregateAndProofs(writer, request)
		assert.Equal(t, http.StatusBadRequest, writer.Code)
		e := &http2.DefaultErrorJson{}
		require.NoError(t, json.Unmarshal(writer.Body.Bytes(), e))
		assert.Equal(t, http.StatusBadRequest, e.Code)
		assert.Equal(t, true, strings.Contains(e.Message, "No data submitted"))
	})
	t.Run("invalid", func(t *testing.T) {
		var body bytes.Buffer
		_, err := body.WriteString(invalidAggregate)
		require.NoError(t, err)
		request := httptest.NewRequest(http.MethodPost, "http://example.com", &body)
		writer := httptest.NewRecorder()
		writer.Body = &bytes.Buffer{}

		s.SubmitAggregateAndProofs(writer, request)
		assert.Equal(t, http.StatusBadRequest, writer.Code)
		e := &http2.DefaultErrorJson{}
		require.NoError(t, json.Unmarshal(writer.Body.Bytes(), e))
		assert.Equal(t, http.StatusBadRequest, e.Code)
	})
}

func TestSubmitSyncCommitteeSubscription(t *testing.T) {
	genesis := util.NewBeaconBlock()
	deposits, _, err := util.DeterministicDepositsAndKeys(64)
	require.NoError(t, err)
	eth1Data, err := util.DeterministicEth1Data(len(deposits))
	require.NoError(t, err)
	bs, err := util.GenesisBeaconState(context.Background(), deposits, 0, eth1Data)
	require.NoError(t, err, "Could not set up genesis state")
	genesisRoot, err := genesis.Block.HashTreeRoot()
	require.NoError(t, err, "Could not get signing root")
	roots := make([][]byte, fieldparams.BlockRootsLength)
	roots[0] = genesisRoot[:]
	require.NoError(t, bs.SetBlockRoots(roots))

	pubkeys := make([][]byte, len(deposits))
	for i := 0; i < len(deposits); i++ {
		pubkeys[i] = deposits[i].Data.PublicKey
	}

	chainSlot := primitives.Slot(0)
	chain := &mockChain.ChainService{
		State: bs, Root: genesisRoot[:], Slot: &chainSlot,
	}
	s := &Server{
		HeadFetcher: chain,
		SyncChecker: &mockSync.Sync{IsSyncing: false},
	}

	t.Run("single", func(t *testing.T) {
		cache.SyncSubnetIDs.EmptyAllCaches()

		var body bytes.Buffer
		_, err := body.WriteString(singleSyncCommitteeSubscription)
		require.NoError(t, err)
		request := httptest.NewRequest(http.MethodPost, "http://example.com", &body)
		writer := httptest.NewRecorder()
		writer.Body = &bytes.Buffer{}

		s.SubmitSyncCommitteeSubscription(writer, request)
		assert.Equal(t, http.StatusOK, writer.Code)
		subnets, _, _, _ := cache.SyncSubnetIDs.GetSyncCommitteeSubnets(pubkeys[1], 0)
		require.Equal(t, 2, len(subnets))
		assert.Equal(t, uint64(0), subnets[0])
		assert.Equal(t, uint64(2), subnets[1])
	})
	t.Run("multiple", func(t *testing.T) {
		cache.SyncSubnetIDs.EmptyAllCaches()

		var body bytes.Buffer
		_, err := body.WriteString(multipleSyncCommitteeSubscription)
		require.NoError(t, err)
		request := httptest.NewRequest(http.MethodPost, "http://example.com", &body)
		writer := httptest.NewRecorder()
		writer.Body = &bytes.Buffer{}

		s.SubmitSyncCommitteeSubscription(writer, request)
		assert.Equal(t, http.StatusOK, writer.Code)
		subnets, _, _, _ := cache.SyncSubnetIDs.GetSyncCommitteeSubnets(pubkeys[0], 0)
		require.Equal(t, 1, len(subnets))
		assert.Equal(t, uint64(0), subnets[0])
		subnets, _, _, _ = cache.SyncSubnetIDs.GetSyncCommitteeSubnets(pubkeys[1], 0)
		require.Equal(t, 1, len(subnets))
		assert.Equal(t, uint64(2), subnets[0])
	})
	t.Run("no body", func(t *testing.T) {
		request := httptest.NewRequest(http.MethodPost, "http://example.com", nil)
		writer := httptest.NewRecorder()
		writer.Body = &bytes.Buffer{}

		s.SubmitSyncCommitteeSubscription(writer, request)
		assert.Equal(t, http.StatusBadRequest, writer.Code)
		e := &http2.DefaultErrorJson{}
		require.NoError(t, json.Unmarshal(writer.Body.Bytes(), e))
		assert.Equal(t, http.StatusBadRequest, e.Code)
		assert.Equal(t, true, strings.Contains(e.Message, "No data submitted"))
	})
	t.Run("empty", func(t *testing.T) {
		var body bytes.Buffer
		_, err := body.WriteString("[]")
		require.NoError(t, err)
		request := httptest.NewRequest(http.MethodPost, "http://example.com", &body)
		writer := httptest.NewRecorder()
		writer.Body = &bytes.Buffer{}

		s.SubmitSyncCommitteeSubscription(writer, request)
		assert.Equal(t, http.StatusBadRequest, writer.Code)
		e := &http2.DefaultErrorJson{}
		require.NoError(t, json.Unmarshal(writer.Body.Bytes(), e))
		assert.Equal(t, http.StatusBadRequest, e.Code)
		assert.Equal(t, true, strings.Contains(e.Message, "No data submitted"))
	})
	t.Run("invalid", func(t *testing.T) {
		var body bytes.Buffer
		_, err := body.WriteString(invalidSyncCommitteeSubscription)
		require.NoError(t, err)
		request := httptest.NewRequest(http.MethodPost, "http://example.com", &body)
		writer := httptest.NewRecorder()
		writer.Body = &bytes.Buffer{}

		s.SubmitSyncCommitteeSubscription(writer, request)
		assert.Equal(t, http.StatusBadRequest, writer.Code)
		e := &http2.DefaultErrorJson{}
		require.NoError(t, json.Unmarshal(writer.Body.Bytes(), e))
		assert.Equal(t, http.StatusBadRequest, e.Code)
	})
	t.Run("epoch in the past", func(t *testing.T) {
		var body bytes.Buffer
		_, err := body.WriteString(singleSyncCommitteeSubscription2)
		require.NoError(t, err)
		request := httptest.NewRequest(http.MethodPost, "http://example.com", &body)
		writer := httptest.NewRecorder()
		writer.Body = &bytes.Buffer{}

		s.SubmitSyncCommitteeSubscription(writer, request)
		assert.Equal(t, http.StatusBadRequest, writer.Code)
		e := &http2.DefaultErrorJson{}
		require.NoError(t, json.Unmarshal(writer.Body.Bytes(), e))
		assert.Equal(t, http.StatusBadRequest, e.Code)
		assert.Equal(t, true, strings.Contains(e.Message, "Epoch for subscription at index 0 is in the past"))
	})
	t.Run("first epoch after the next sync committee is valid", func(t *testing.T) {
		var body bytes.Buffer
		_, err := body.WriteString(singleSyncCommitteeSubscription3)
		require.NoError(t, err)
		request := httptest.NewRequest(http.MethodPost, "http://example.com", &body)
		writer := httptest.NewRecorder()
		writer.Body = &bytes.Buffer{}

		s.SubmitSyncCommitteeSubscription(writer, request)
		assert.Equal(t, http.StatusOK, writer.Code)
	})
	t.Run("epoch too far in the future", func(t *testing.T) {
		var body bytes.Buffer
		_, err := body.WriteString(singleSyncCommitteeSubscription4)
		require.NoError(t, err)
		request := httptest.NewRequest(http.MethodPost, "http://example.com", &body)
		writer := httptest.NewRecorder()
		writer.Body = &bytes.Buffer{}

		s.SubmitSyncCommitteeSubscription(writer, request)
		assert.Equal(t, http.StatusBadRequest, writer.Code)
		e := &http2.DefaultErrorJson{}
		require.NoError(t, json.Unmarshal(writer.Body.Bytes(), e))
		assert.Equal(t, http.StatusBadRequest, e.Code)
		assert.Equal(t, true, strings.Contains(e.Message, "Epoch for subscription at index 0 is too far in the future"))
	})
	t.Run("sync not ready", func(t *testing.T) {
		st, err := util.NewBeaconState()
		require.NoError(t, err)
		chainService := &mockChain.ChainService{State: st}
		s := &Server{
			SyncChecker:           &mockSync.Sync{IsSyncing: true},
			HeadFetcher:           chainService,
			TimeFetcher:           chainService,
			OptimisticModeFetcher: chainService,
		}

		request := httptest.NewRequest(http.MethodPost, "http://example.com", nil)
		writer := httptest.NewRecorder()
		writer.Body = &bytes.Buffer{}

		s.SubmitSyncCommitteeSubscription(writer, request)
		assert.Equal(t, http.StatusServiceUnavailable, writer.Code)
		e := &http2.DefaultErrorJson{}
		require.NoError(t, json.Unmarshal(writer.Body.Bytes(), e))
		assert.Equal(t, http.StatusServiceUnavailable, e.Code)
		assert.Equal(t, true, strings.Contains(e.Message, "Beacon node is currently syncing"))
	})
}

<<<<<<< HEAD
func TestProduceSyncCommitteeContribution(t *testing.T) {
	root := bytesutil.PadTo([]byte("0xcf8e0d4e9587369b2301d0790347320302cc0943d5a1884560367e8208d920f2"), 32)
	sig := bls.NewAggregateSignature().Marshal()
	messsage := &ethpbalpha.SyncCommitteeMessage{
		Slot:           1,
		BlockRoot:      root,
		ValidatorIndex: 0,
		Signature:      sig,
	}
	syncCommitteePool := synccommittee.NewStore()
	require.NoError(t, syncCommitteePool.SaveSyncCommitteeMessage(messsage))
	server := Server{
		CoreService: &core.Service{
			HeadFetcher: &mockChain.ChainService{
				SyncCommitteeIndices: []primitives.CommitteeIndex{0},
			},
		},
		SyncCommitteePool: syncCommitteePool,
	}
	t.Run("ok", func(t *testing.T) {
		url := "http://example.com?slot=1&subcommittee_index=1&beacon_block_root=0xcf8e0d4e9587369b2301d0790347320302cc0943d5a1884560367e8208d920f2"
=======
func TestSubmitBeaconCommitteeSubscription(t *testing.T) {
	genesis := util.NewBeaconBlock()
	depChainStart := params.BeaconConfig().MinGenesisActiveValidatorCount
	deposits, _, err := util.DeterministicDepositsAndKeys(depChainStart)
	require.NoError(t, err)
	eth1Data, err := util.DeterministicEth1Data(len(deposits))
	require.NoError(t, err)
	bs, err := transition.GenesisBeaconState(context.Background(), deposits, 0, eth1Data)
	require.NoError(t, err, "Could not set up genesis state")
	// Set state to non-epoch start slot.
	require.NoError(t, bs.SetSlot(5))
	genesisRoot, err := genesis.Block.HashTreeRoot()
	require.NoError(t, err, "Could not get signing root")
	roots := make([][]byte, fieldparams.BlockRootsLength)
	roots[0] = genesisRoot[:]
	require.NoError(t, bs.SetBlockRoots(roots))

	pubkeys := make([][]byte, len(deposits))
	for i := 0; i < len(deposits); i++ {
		pubkeys[i] = deposits[i].Data.PublicKey
	}

	chainSlot := primitives.Slot(0)
	chain := &mockChain.ChainService{
		State: bs, Root: genesisRoot[:], Slot: &chainSlot,
	}
	s := &Server{
		HeadFetcher: chain,
		SyncChecker: &mockSync.Sync{IsSyncing: false},
	}

	t.Run("single", func(t *testing.T) {
		cache.SubnetIDs.EmptyAllCaches()

		var body bytes.Buffer
		_, err := body.WriteString(singleBeaconCommitteeContribution)
		require.NoError(t, err)
		request := httptest.NewRequest(http.MethodPost, "http://example.com", &body)
		writer := httptest.NewRecorder()
		writer.Body = &bytes.Buffer{}

		s.SubmitBeaconCommitteeSubscription(writer, request)
		assert.Equal(t, http.StatusOK, writer.Code)
		subnets := cache.SubnetIDs.GetAttesterSubnetIDs(1)
		require.Equal(t, 1, len(subnets))
		assert.Equal(t, uint64(5), subnets[0])
	})
	t.Run("multiple", func(t *testing.T) {
		cache.SubnetIDs.EmptyAllCaches()

		var body bytes.Buffer
		_, err := body.WriteString(multipleBeaconCommitteeContribution)
		require.NoError(t, err)
		request := httptest.NewRequest(http.MethodPost, "http://example.com", &body)
		writer := httptest.NewRecorder()
		writer.Body = &bytes.Buffer{}

		s.SubmitBeaconCommitteeSubscription(writer, request)
		assert.Equal(t, http.StatusOK, writer.Code)
		subnets := cache.SubnetIDs.GetAttesterSubnetIDs(1)
		require.Equal(t, 2, len(subnets))
		assert.Equal(t, uint64(5), subnets[0])
		assert.Equal(t, uint64(4), subnets[1])
	})
	t.Run("is aggregator", func(t *testing.T) {
		cache.SubnetIDs.EmptyAllCaches()

		var body bytes.Buffer
		_, err := body.WriteString(singleBeaconCommitteeContribution2)
		require.NoError(t, err)
		request := httptest.NewRequest(http.MethodPost, "http://example.com", &body)
		writer := httptest.NewRecorder()
		writer.Body = &bytes.Buffer{}

		s.SubmitBeaconCommitteeSubscription(writer, request)
		assert.Equal(t, http.StatusOK, writer.Code)
		subnets := cache.SubnetIDs.GetAggregatorSubnetIDs(1)
		require.Equal(t, 1, len(subnets))
		assert.Equal(t, uint64(5), subnets[0])
	})
	t.Run("validators assigned to subnets", func(t *testing.T) {
		cache.SubnetIDs.EmptyAllCaches()

		var body bytes.Buffer
		_, err := body.WriteString(multipleBeaconCommitteeContribution2)
		require.NoError(t, err)
		request := httptest.NewRequest(http.MethodPost, "http://example.com", &body)
		writer := httptest.NewRecorder()
		writer.Body = &bytes.Buffer{}

		s.SubmitBeaconCommitteeSubscription(writer, request)
		assert.Equal(t, http.StatusOK, writer.Code)
		subnets, ok, _ := cache.SubnetIDs.GetPersistentSubnets(pubkeys[1])
		require.Equal(t, true, ok, "subnet for validator 1 not found")
		assert.Equal(t, 1, len(subnets))
		subnets, ok, _ = cache.SubnetIDs.GetPersistentSubnets(pubkeys[2])
		require.Equal(t, true, ok, "subnet for validator 2 not found")
		assert.Equal(t, 1, len(subnets))
	})
	t.Run("no body", func(t *testing.T) {
		request := httptest.NewRequest(http.MethodPost, "http://example.com", nil)
		writer := httptest.NewRecorder()
		writer.Body = &bytes.Buffer{}

		s.SubmitBeaconCommitteeSubscription(writer, request)
		assert.Equal(t, http.StatusBadRequest, writer.Code)
		e := &http2.DefaultErrorJson{}
		require.NoError(t, json.Unmarshal(writer.Body.Bytes(), e))
		assert.Equal(t, http.StatusBadRequest, e.Code)
		assert.Equal(t, true, strings.Contains(e.Message, "No data submitted"))
	})
	t.Run("empty", func(t *testing.T) {
		var body bytes.Buffer
		_, err := body.WriteString("[]")
		require.NoError(t, err)
		request := httptest.NewRequest(http.MethodPost, "http://example.com", &body)
		writer := httptest.NewRecorder()
		writer.Body = &bytes.Buffer{}

		s.SubmitBeaconCommitteeSubscription(writer, request)
		assert.Equal(t, http.StatusBadRequest, writer.Code)
		e := &http2.DefaultErrorJson{}
		require.NoError(t, json.Unmarshal(writer.Body.Bytes(), e))
		assert.Equal(t, http.StatusBadRequest, e.Code)
		assert.Equal(t, true, strings.Contains(e.Message, "No data submitted"))
	})
	t.Run("invalid", func(t *testing.T) {
		var body bytes.Buffer
		_, err := body.WriteString(invalidBeaconCommitteeContribution)
		require.NoError(t, err)
		request := httptest.NewRequest(http.MethodPost, "http://example.com", &body)
		writer := httptest.NewRecorder()
		writer.Body = &bytes.Buffer{}

		s.SubmitBeaconCommitteeSubscription(writer, request)
		assert.Equal(t, http.StatusBadRequest, writer.Code)
		e := &http2.DefaultErrorJson{}
		require.NoError(t, json.Unmarshal(writer.Body.Bytes(), e))
		assert.Equal(t, http.StatusBadRequest, e.Code)
	})
	t.Run("sync not ready", func(t *testing.T) {
		st, err := util.NewBeaconState()
		require.NoError(t, err)
		chainService := &mockChain.ChainService{State: st}
		s := &Server{
			SyncChecker:           &mockSync.Sync{IsSyncing: true},
			HeadFetcher:           chainService,
			TimeFetcher:           chainService,
			OptimisticModeFetcher: chainService,
		}

		request := httptest.NewRequest(http.MethodPost, "http://example.com", nil)
		writer := httptest.NewRecorder()
		writer.Body = &bytes.Buffer{}

		s.SubmitBeaconCommitteeSubscription(writer, request)
		assert.Equal(t, http.StatusServiceUnavailable, writer.Code)
		e := &http2.DefaultErrorJson{}
		require.NoError(t, json.Unmarshal(writer.Body.Bytes(), e))
		assert.Equal(t, http.StatusServiceUnavailable, e.Code)
		assert.Equal(t, true, strings.Contains(e.Message, "Beacon node is currently syncing"))
	})
}

func TestGetAttestationData(t *testing.T) {
	t.Run("ok", func(t *testing.T) {
		block := util.NewBeaconBlock()
		block.Block.Slot = 3*params.BeaconConfig().SlotsPerEpoch + 1
		targetBlock := util.NewBeaconBlock()
		targetBlock.Block.Slot = 1 * params.BeaconConfig().SlotsPerEpoch
		justifiedBlock := util.NewBeaconBlock()
		justifiedBlock.Block.Slot = 2 * params.BeaconConfig().SlotsPerEpoch
		blockRoot, err := block.Block.HashTreeRoot()
		require.NoError(t, err, "Could not hash beacon block")
		justifiedRoot, err := justifiedBlock.Block.HashTreeRoot()
		require.NoError(t, err, "Could not get signing root for justified block")
		targetRoot, err := targetBlock.Block.HashTreeRoot()
		require.NoError(t, err, "Could not get signing root for target block")
		slot := 3*params.BeaconConfig().SlotsPerEpoch + 1
		beaconState, err := util.NewBeaconState()
		require.NoError(t, err)
		require.NoError(t, beaconState.SetSlot(slot))
		err = beaconState.SetCurrentJustifiedCheckpoint(&ethpbalpha.Checkpoint{
			Epoch: 2,
			Root:  justifiedRoot[:],
		})
		require.NoError(t, err)

		blockRoots := beaconState.BlockRoots()
		blockRoots[1] = blockRoot[:]
		blockRoots[1*params.BeaconConfig().SlotsPerEpoch] = targetRoot[:]
		blockRoots[2*params.BeaconConfig().SlotsPerEpoch] = justifiedRoot[:]
		require.NoError(t, beaconState.SetBlockRoots(blockRoots))
		offset := int64(slot.Mul(params.BeaconConfig().SecondsPerSlot))
		chain := &mockChain.ChainService{
			Optimistic: false,
			Genesis:    time.Now().Add(time.Duration(-1*offset) * time.Second),
			State:      beaconState,
			Root:       blockRoot[:],
		}

		s := &Server{
			SyncChecker:           &mockSync.Sync{IsSyncing: false},
			HeadFetcher:           chain,
			TimeFetcher:           chain,
			OptimisticModeFetcher: chain,
			CoreService: &core.Service{
				AttestationCache:   cache.NewAttestationCache(),
				HeadFetcher:        chain,
				GenesisTimeFetcher: chain,
			},
		}

		url := fmt.Sprintf("http://example.com?slot=%d&committee_index=%d", slot, 0)
>>>>>>> e7f6048b
		request := httptest.NewRequest(http.MethodGet, url, nil)
		writer := httptest.NewRecorder()
		writer.Body = &bytes.Buffer{}

<<<<<<< HEAD
		server.ProduceSyncCommitteeContribution(writer, request)
		assert.Equal(t, http.StatusOK, writer.Code)
		resp := &ProduceSyncCommitteeContributionResponse{}
		require.NoError(t, json.Unmarshal(writer.Body.Bytes(), resp))
		require.NotNil(t, resp)
		require.NotNil(t, resp.Data)
	})
	t.Run("no slot provided", func(t *testing.T) {
		url := "http://example.com?subcommittee_index=1&beacon_block_root=0xcf8e0d4e9587369b2301d0790347320302cc0943d5a1884560367e8208d920f2"
=======
		s.GetAttestationData(writer, request)

		expectedResponse := &GetAttestationDataResponse{
			Data: &shared.AttestationData{
				Slot:            strconv.FormatUint(uint64(slot), 10),
				BeaconBlockRoot: hexutil.Encode(blockRoot[:]),
				CommitteeIndex:  strconv.FormatUint(0, 10),
				Source: &shared.Checkpoint{
					Epoch: strconv.FormatUint(2, 10),
					Root:  hexutil.Encode(justifiedRoot[:]),
				},
				Target: &shared.Checkpoint{
					Epoch: strconv.FormatUint(3, 10),
					Root:  hexutil.Encode(blockRoot[:]),
				},
			},
		}

		assert.Equal(t, http.StatusOK, writer.Code)
		resp := &GetAttestationDataResponse{}
		require.NoError(t, json.Unmarshal(writer.Body.Bytes(), resp))
		require.NotNil(t, resp)
		assert.DeepEqual(t, expectedResponse, resp)
	})

	t.Run("syncing", func(t *testing.T) {
		beaconState, err := util.NewBeaconState()
		require.NoError(t, err)
		chain := &mockChain.ChainService{
			Optimistic: false,
			State:      beaconState,
			Genesis:    time.Now(),
		}

		s := &Server{
			SyncChecker:           &mockSync.Sync{IsSyncing: true},
			HeadFetcher:           chain,
			TimeFetcher:           chain,
			OptimisticModeFetcher: chain,
		}

		url := fmt.Sprintf("http://example.com?slot=%d&committee_index=%d", 1, 2)
>>>>>>> e7f6048b
		request := httptest.NewRequest(http.MethodGet, url, nil)
		writer := httptest.NewRecorder()
		writer.Body = &bytes.Buffer{}

<<<<<<< HEAD
		server.ProduceSyncCommitteeContribution(writer, request)
		assert.Equal(t, http.StatusBadRequest, writer.Code)
		resp := &ProduceSyncCommitteeContributionResponse{}
		require.NoError(t, json.Unmarshal(writer.Body.Bytes(), resp))
		require.ErrorContains(t, "Slot is required", errors.New(writer.Body.String()))
	})
	t.Run("no subcommittee_index provided", func(t *testing.T) {
		url := "http://example.com?slot=1&beacon_block_root=0xcf8e0d4e9587369b2301d0790347320302cc0943d5a1884560367e8208d920f2"
=======
		s.GetAttestationData(writer, request)

		assert.Equal(t, http.StatusServiceUnavailable, writer.Code)
		e := &http2.DefaultErrorJson{}
		require.NoError(t, json.Unmarshal(writer.Body.Bytes(), e))
		assert.Equal(t, http.StatusServiceUnavailable, e.Code)
		assert.Equal(t, true, strings.Contains(e.Message, "syncing"))
	})

	t.Run("optimistic", func(t *testing.T) {
		beaconState, err := util.NewBeaconState()
		require.NoError(t, err)
		chain := &mockChain.ChainService{
			Optimistic: true,
			State:      beaconState,
			Genesis:    time.Now(),
		}

		s := &Server{
			SyncChecker:           &mockSync.Sync{IsSyncing: false},
			HeadFetcher:           chain,
			TimeFetcher:           chain,
			OptimisticModeFetcher: chain,
			CoreService: &core.Service{
				AttestationCache:   cache.NewAttestationCache(),
				GenesisTimeFetcher: chain,
				HeadFetcher:        chain,
			},
		}

		url := fmt.Sprintf("http://example.com?slot=%d&committee_index=%d", 0, 0)
>>>>>>> e7f6048b
		request := httptest.NewRequest(http.MethodGet, url, nil)
		writer := httptest.NewRecorder()
		writer.Body = &bytes.Buffer{}

<<<<<<< HEAD
		server.ProduceSyncCommitteeContribution(writer, request)
		assert.Equal(t, http.StatusBadRequest, writer.Code)
		resp := &ProduceSyncCommitteeContributionResponse{}
		require.NoError(t, json.Unmarshal(writer.Body.Bytes(), resp))
		require.ErrorContains(t, "Subcommittee Index is required", errors.New(writer.Body.String()))
	})
	t.Run("no beacon_block_root provided", func(t *testing.T) {
		url := "http://example.com?slot=1&subcommittee_index=1"
=======
		s.GetAttestationData(writer, request)

		assert.Equal(t, http.StatusServiceUnavailable, writer.Code)
		e := &http2.DefaultErrorJson{}
		require.NoError(t, json.Unmarshal(writer.Body.Bytes(), e))
		assert.Equal(t, http.StatusServiceUnavailable, e.Code)
		assert.Equal(t, true, strings.Contains(e.Message, "optimistic"))

		chain.Optimistic = false

		writer = httptest.NewRecorder()
		writer.Body = &bytes.Buffer{}

		s.GetAttestationData(writer, request)

		assert.Equal(t, http.StatusOK, writer.Code)
	})

	t.Run("handles in progress request", func(t *testing.T) {
		state, err := state_native.InitializeFromProtoPhase0(&ethpbalpha.BeaconState{Slot: 100})
		require.NoError(t, err)
		ctx := context.Background()
		slot := primitives.Slot(2)
		offset := int64(slot.Mul(params.BeaconConfig().SecondsPerSlot))
		chain := &mockChain.ChainService{
			Optimistic: false,
			Genesis:    time.Now().Add(time.Duration(-1*offset) * time.Second),
			State:      state,
		}

		s := &Server{
			SyncChecker:           &mockSync.Sync{IsSyncing: false},
			HeadFetcher:           chain,
			TimeFetcher:           chain,
			OptimisticModeFetcher: chain,
			CoreService: &core.Service{
				AttestationCache:   cache.NewAttestationCache(),
				HeadFetcher:        chain,
				GenesisTimeFetcher: chain,
			},
		}

		expectedResponse := &GetAttestationDataResponse{
			Data: &shared.AttestationData{
				Slot:            strconv.FormatUint(uint64(slot), 10),
				CommitteeIndex:  strconv.FormatUint(1, 10),
				BeaconBlockRoot: hexutil.Encode(make([]byte, 32)),
				Source: &shared.Checkpoint{
					Epoch: strconv.FormatUint(42, 10),
					Root:  hexutil.Encode(make([]byte, 32)),
				},
				Target: &shared.Checkpoint{
					Epoch: strconv.FormatUint(55, 10),
					Root:  hexutil.Encode(make([]byte, 32)),
				},
			},
		}

		expectedResponsePb := &ethpbalpha.AttestationData{
			Slot:            slot,
			CommitteeIndex:  1,
			BeaconBlockRoot: make([]byte, 32),
			Source:          &ethpbalpha.Checkpoint{Epoch: 42, Root: make([]byte, 32)},
			Target:          &ethpbalpha.Checkpoint{Epoch: 55, Root: make([]byte, 32)},
		}

		url := fmt.Sprintf("http://example.com?slot=%d&committee_index=%d", slot, 1)
>>>>>>> e7f6048b
		request := httptest.NewRequest(http.MethodGet, url, nil)
		writer := httptest.NewRecorder()
		writer.Body = &bytes.Buffer{}

<<<<<<< HEAD
		server.ProduceSyncCommitteeContribution(writer, request)
		assert.Equal(t, http.StatusBadRequest, writer.Code)
		resp := &ProduceSyncCommitteeContributionResponse{}
		require.NoError(t, json.Unmarshal(writer.Body.Bytes(), resp))
		require.ErrorContains(t, "Beacon Block Root is required", errors.New(writer.Body.String()))
	})
	t.Run("invalid block root", func(t *testing.T) {
		url := "http://example.com?slot=1&subcommittee_index=1&beacon_block_root=0"
=======
		requestPb := &ethpbalpha.AttestationDataRequest{
			CommitteeIndex: 1,
			Slot:           slot,
		}

		require.NoError(t, s.CoreService.AttestationCache.MarkInProgress(requestPb))

		var wg sync.WaitGroup

		wg.Add(1)
		go func() {
			defer wg.Done()
			s.GetAttestationData(writer, request)

			assert.Equal(t, http.StatusOK, writer.Code)
			resp := &GetAttestationDataResponse{}
			require.NoError(t, json.Unmarshal(writer.Body.Bytes(), resp))
			require.NotNil(t, resp)
			assert.DeepEqual(t, expectedResponse, resp)
		}()

		wg.Add(1)
		go func() {
			defer wg.Done()

			assert.NoError(t, s.CoreService.AttestationCache.Put(ctx, requestPb, expectedResponsePb))
			assert.NoError(t, s.CoreService.AttestationCache.MarkNotInProgress(requestPb))
		}()

		wg.Wait()
	})

	t.Run("invalid slot", func(t *testing.T) {
		slot := 3*params.BeaconConfig().SlotsPerEpoch + 1
		offset := int64(slot.Mul(params.BeaconConfig().SecondsPerSlot))
		chain := &mockChain.ChainService{
			Optimistic: false,
			Genesis:    time.Now().Add(time.Duration(-1*offset) * time.Second),
		}

		s := &Server{
			SyncChecker:           &mockSync.Sync{IsSyncing: false},
			HeadFetcher:           chain,
			TimeFetcher:           chain,
			OptimisticModeFetcher: chain,
			CoreService: &core.Service{
				GenesisTimeFetcher: chain,
			},
		}

		url := fmt.Sprintf("http://example.com?slot=%d&committee_index=%d", 1000000000000, 2)
>>>>>>> e7f6048b
		request := httptest.NewRequest(http.MethodGet, url, nil)
		writer := httptest.NewRecorder()
		writer.Body = &bytes.Buffer{}

<<<<<<< HEAD
		server.ProduceSyncCommitteeContribution(writer, request)
		assert.Equal(t, http.StatusBadRequest, writer.Code)
		resp := &ProduceSyncCommitteeContributionResponse{}
		require.NoError(t, json.Unmarshal(writer.Body.Bytes(), resp))
		require.ErrorContains(t, "Beacon Block Root is invalid", errors.New(writer.Body.String()))
	})
	t.Run("no committee messages", func(t *testing.T) {
		url := "http://example.com?slot=1&subcommittee_index=1&beacon_block_root=0xcf8e0d4e9587369b2301d0790347320302cc0943d5a1884560367e8208d920f2"
=======
		s.GetAttestationData(writer, request)

		assert.Equal(t, http.StatusBadRequest, writer.Code)
		e := &http2.DefaultErrorJson{}
		require.NoError(t, json.Unmarshal(writer.Body.Bytes(), e))
		assert.Equal(t, http.StatusBadRequest, e.Code)
		assert.Equal(t, true, strings.Contains(e.Message, "invalid request"))
	})

	t.Run("head state slot greater than request slot", func(t *testing.T) {
		ctx := context.Background()
		db := dbutil.SetupDB(t)

		slot := 3*params.BeaconConfig().SlotsPerEpoch + 1
		block := util.NewBeaconBlock()
		block.Block.Slot = slot
		block2 := util.NewBeaconBlock()
		block2.Block.Slot = slot - 1
		targetBlock := util.NewBeaconBlock()
		targetBlock.Block.Slot = 1 * params.BeaconConfig().SlotsPerEpoch
		justifiedBlock := util.NewBeaconBlock()
		justifiedBlock.Block.Slot = 2 * params.BeaconConfig().SlotsPerEpoch
		blockRoot, err := block.Block.HashTreeRoot()
		require.NoError(t, err, "Could not hash beacon block")
		blockRoot2, err := block2.HashTreeRoot()
		require.NoError(t, err)
		util.SaveBlock(t, ctx, db, block2)
		justifiedRoot, err := justifiedBlock.Block.HashTreeRoot()
		require.NoError(t, err, "Could not get signing root for justified block")
		targetRoot, err := targetBlock.Block.HashTreeRoot()
		require.NoError(t, err, "Could not get signing root for target block")

		beaconState, err := util.NewBeaconState()
		require.NoError(t, err)
		require.NoError(t, beaconState.SetSlot(slot))
		offset := int64(slot.Mul(params.BeaconConfig().SecondsPerSlot))
		require.NoError(t, beaconState.SetGenesisTime(uint64(time.Now().Unix()-offset)))
		err = beaconState.SetLatestBlockHeader(util.HydrateBeaconHeader(&ethpbalpha.BeaconBlockHeader{
			ParentRoot: blockRoot2[:],
		}))
		require.NoError(t, err)
		err = beaconState.SetCurrentJustifiedCheckpoint(&ethpbalpha.Checkpoint{
			Epoch: 2,
			Root:  justifiedRoot[:],
		})
		require.NoError(t, err)
		blockRoots := beaconState.BlockRoots()
		blockRoots[1] = blockRoot[:]
		blockRoots[1*params.BeaconConfig().SlotsPerEpoch] = targetRoot[:]
		blockRoots[2*params.BeaconConfig().SlotsPerEpoch] = justifiedRoot[:]
		blockRoots[3*params.BeaconConfig().SlotsPerEpoch] = blockRoot2[:]
		require.NoError(t, beaconState.SetBlockRoots(blockRoots))

		beaconstate := beaconState.Copy()
		require.NoError(t, beaconstate.SetSlot(beaconstate.Slot()-1))
		require.NoError(t, db.SaveState(ctx, beaconstate, blockRoot2))
		chain := &mockChain.ChainService{
			State:   beaconState,
			Root:    blockRoot[:],
			Genesis: time.Now().Add(time.Duration(-1*offset) * time.Second),
		}

		s := &Server{
			SyncChecker:           &mockSync.Sync{IsSyncing: false},
			HeadFetcher:           chain,
			TimeFetcher:           chain,
			OptimisticModeFetcher: chain,
			CoreService: &core.Service{
				AttestationCache:   cache.NewAttestationCache(),
				HeadFetcher:        chain,
				GenesisTimeFetcher: chain,
				StateGen:           stategen.New(db, doublylinkedtree.New()),
			},
		}

		require.NoError(t, db.SaveState(ctx, beaconState, blockRoot))
		util.SaveBlock(t, ctx, db, block)
		require.NoError(t, db.SaveHeadBlockRoot(ctx, blockRoot))

		url := fmt.Sprintf("http://example.com?slot=%d&committee_index=%d", slot-1, 0)
>>>>>>> e7f6048b
		request := httptest.NewRequest(http.MethodGet, url, nil)
		writer := httptest.NewRecorder()
		writer.Body = &bytes.Buffer{}

<<<<<<< HEAD
		server.ProduceSyncCommitteeContribution(writer, request)
		assert.Equal(t, http.StatusOK, writer.Code)
		resp := &ProduceSyncCommitteeContributionResponse{}
		require.NoError(t, json.Unmarshal(writer.Body.Bytes(), resp))
		require.NotNil(t, resp)
		require.NotNil(t, resp.Data)

		request = httptest.NewRequest(http.MethodGet, url, nil)
		writer = httptest.NewRecorder()
		writer.Body = &bytes.Buffer{}
		syncCommitteePool = synccommittee.NewStore()
		server = Server{
			CoreService: &core.Service{
				HeadFetcher: &mockChain.ChainService{
					SyncCommitteeIndices: []primitives.CommitteeIndex{0},
				},
			},
			SyncCommitteePool: syncCommitteePool,
		}
		server.ProduceSyncCommitteeContribution(writer, request)
		assert.Equal(t, http.StatusNotFound, writer.Code)
		resp2 := &ProduceSyncCommitteeContributionResponse{}
		require.NoError(t, json.Unmarshal(writer.Body.Bytes(), resp2))
		require.ErrorContains(t, "No subcommittee messages found", errors.New(writer.Body.String()))
=======
		s.GetAttestationData(writer, request)

		expectedResponse := &GetAttestationDataResponse{
			Data: &shared.AttestationData{
				Slot:            strconv.FormatUint(uint64(slot-1), 10),
				CommitteeIndex:  strconv.FormatUint(0, 10),
				BeaconBlockRoot: hexutil.Encode(blockRoot2[:]),
				Source: &shared.Checkpoint{
					Epoch: strconv.FormatUint(2, 10),
					Root:  hexutil.Encode(justifiedRoot[:]),
				},
				Target: &shared.Checkpoint{
					Epoch: strconv.FormatUint(3, 10),
					Root:  hexutil.Encode(blockRoot2[:]),
				},
			},
		}

		assert.Equal(t, http.StatusOK, writer.Code)
		resp := &GetAttestationDataResponse{}
		require.NoError(t, json.Unmarshal(writer.Body.Bytes(), resp))
		require.NotNil(t, resp)
		assert.DeepEqual(t, expectedResponse, resp)
	})

	t.Run("succeeds in first epoch", func(t *testing.T) {
		slot := primitives.Slot(5)
		block := util.NewBeaconBlock()
		block.Block.Slot = slot
		targetBlock := util.NewBeaconBlock()
		targetBlock.Block.Slot = 0
		justifiedBlock := util.NewBeaconBlock()
		justifiedBlock.Block.Slot = 0
		blockRoot, err := block.Block.HashTreeRoot()
		require.NoError(t, err, "Could not hash beacon block")
		justifiedRoot, err := justifiedBlock.Block.HashTreeRoot()
		require.NoError(t, err, "Could not get signing root for justified block")
		targetRoot, err := targetBlock.Block.HashTreeRoot()
		require.NoError(t, err, "Could not get signing root for target block")

		beaconState, err := util.NewBeaconState()
		require.NoError(t, err)
		require.NoError(t, beaconState.SetSlot(slot))
		err = beaconState.SetCurrentJustifiedCheckpoint(&ethpbalpha.Checkpoint{
			Epoch: 0,
			Root:  justifiedRoot[:],
		})
		require.NoError(t, err)
		blockRoots := beaconState.BlockRoots()
		blockRoots[1] = blockRoot[:]
		blockRoots[1*params.BeaconConfig().SlotsPerEpoch] = targetRoot[:]
		blockRoots[2*params.BeaconConfig().SlotsPerEpoch] = justifiedRoot[:]
		require.NoError(t, beaconState.SetBlockRoots(blockRoots))
		offset := int64(slot.Mul(params.BeaconConfig().SecondsPerSlot))
		chain := &mockChain.ChainService{
			State:   beaconState,
			Root:    blockRoot[:],
			Genesis: time.Now().Add(time.Duration(-1*offset) * time.Second),
		}

		s := &Server{
			SyncChecker:           &mockSync.Sync{IsSyncing: false},
			HeadFetcher:           chain,
			TimeFetcher:           chain,
			OptimisticModeFetcher: chain,
			CoreService: &core.Service{
				AttestationCache:   cache.NewAttestationCache(),
				HeadFetcher:        chain,
				GenesisTimeFetcher: chain,
			},
		}

		url := fmt.Sprintf("http://example.com?slot=%d&committee_index=%d", slot, 0)
		request := httptest.NewRequest(http.MethodGet, url, nil)
		writer := httptest.NewRecorder()
		writer.Body = &bytes.Buffer{}

		s.GetAttestationData(writer, request)

		expectedResponse := &GetAttestationDataResponse{
			Data: &shared.AttestationData{
				Slot:            strconv.FormatUint(uint64(slot), 10),
				BeaconBlockRoot: hexutil.Encode(blockRoot[:]),
				CommitteeIndex:  strconv.FormatUint(0, 10),
				Source: &shared.Checkpoint{
					Epoch: strconv.FormatUint(0, 10),
					Root:  hexutil.Encode(justifiedRoot[:]),
				},
				Target: &shared.Checkpoint{
					Epoch: strconv.FormatUint(0, 10),
					Root:  hexutil.Encode(blockRoot[:]),
				},
			},
		}

		assert.Equal(t, http.StatusOK, writer.Code)
		resp := &GetAttestationDataResponse{}
		require.NoError(t, json.Unmarshal(writer.Body.Bytes(), resp))
		require.NotNil(t, resp)
		assert.DeepEqual(t, expectedResponse, resp)
	})

	t.Run("handles far away justified epoch", func(t *testing.T) {
		// Scenario:
		//
		// State slot = 10000
		// Last justified slot = epoch start of 1500
		// HistoricalRootsLimit = 8192
		//
		// More background: https://github.com/prysmaticlabs/prysm/issues/2153
		// This test breaks if it doesn't use mainnet config

		// Ensure HistoricalRootsLimit matches scenario
		params.SetupTestConfigCleanup(t)
		cfg := params.MainnetConfig().Copy()
		cfg.HistoricalRootsLimit = 8192
		params.OverrideBeaconConfig(cfg)

		block := util.NewBeaconBlock()
		block.Block.Slot = 10000
		epochBoundaryBlock := util.NewBeaconBlock()
		var err error
		epochBoundaryBlock.Block.Slot, err = slots.EpochStart(slots.ToEpoch(10000))
		require.NoError(t, err)
		justifiedBlock := util.NewBeaconBlock()
		justifiedBlock.Block.Slot, err = slots.EpochStart(slots.ToEpoch(1500))
		require.NoError(t, err)
		justifiedBlock.Block.Slot -= 2 // Imagine two skip block
		blockRoot, err := block.Block.HashTreeRoot()
		require.NoError(t, err, "Could not hash beacon block")
		justifiedBlockRoot, err := justifiedBlock.Block.HashTreeRoot()
		require.NoError(t, err, "Could not hash justified block")
		epochBoundaryRoot, err := epochBoundaryBlock.Block.HashTreeRoot()
		require.NoError(t, err, "Could not hash justified block")
		slot := primitives.Slot(10000)

		beaconState, err := util.NewBeaconState()
		require.NoError(t, err)
		require.NoError(t, beaconState.SetSlot(slot))
		err = beaconState.SetCurrentJustifiedCheckpoint(&ethpbalpha.Checkpoint{
			Epoch: slots.ToEpoch(1500),
			Root:  justifiedBlockRoot[:],
		})
		require.NoError(t, err)
		blockRoots := beaconState.BlockRoots()
		blockRoots[1] = blockRoot[:]
		blockRoots[1*params.BeaconConfig().SlotsPerEpoch] = epochBoundaryRoot[:]
		blockRoots[2*params.BeaconConfig().SlotsPerEpoch] = justifiedBlockRoot[:]
		require.NoError(t, beaconState.SetBlockRoots(blockRoots))
		offset := int64(slot.Mul(params.BeaconConfig().SecondsPerSlot))
		chain := &mockChain.ChainService{
			State:   beaconState,
			Root:    blockRoot[:],
			Genesis: time.Now().Add(time.Duration(-1*offset) * time.Second),
		}

		s := &Server{
			SyncChecker:           &mockSync.Sync{IsSyncing: false},
			HeadFetcher:           chain,
			TimeFetcher:           chain,
			OptimisticModeFetcher: chain,
			CoreService: &core.Service{
				AttestationCache:   cache.NewAttestationCache(),
				HeadFetcher:        chain,
				GenesisTimeFetcher: chain,
			},
		}

		url := fmt.Sprintf("http://example.com?slot=%d&committee_index=%d", slot, 0)
		request := httptest.NewRequest(http.MethodGet, url, nil)
		writer := httptest.NewRecorder()
		writer.Body = &bytes.Buffer{}

		s.GetAttestationData(writer, request)

		expectedResponse := &GetAttestationDataResponse{
			Data: &shared.AttestationData{
				Slot:            strconv.FormatUint(uint64(slot), 10),
				BeaconBlockRoot: hexutil.Encode(blockRoot[:]),
				CommitteeIndex:  strconv.FormatUint(0, 10),
				Source: &shared.Checkpoint{
					Epoch: strconv.FormatUint(uint64(slots.ToEpoch(1500)), 10),
					Root:  hexutil.Encode(justifiedBlockRoot[:]),
				},
				Target: &shared.Checkpoint{
					Epoch: strconv.FormatUint(312, 10),
					Root:  hexutil.Encode(blockRoot[:]),
				},
			},
		}

		assert.Equal(t, http.StatusOK, writer.Code)
		resp := &GetAttestationDataResponse{}
		require.NoError(t, json.Unmarshal(writer.Body.Bytes(), resp))
		require.NotNil(t, resp)
		assert.DeepEqual(t, expectedResponse, resp)
>>>>>>> e7f6048b
	})
}

var (
	singleContribution = `[
  {
    "message": {
      "aggregator_index": "1",
      "selection_proof": "0x1b66ac1fb663c9bc59509846d6ec05345bd908eda73e670af888da41af171505cc411d61252fb6cb3fa0017b679f8bb2305b26a285fa2737f175668d0dff91cc1b66ac1fb663c9bc59509846d6ec05345bd908eda73e670af888da41af171505",
      "contribution": {
        "slot": "1",
        "beacon_block_root": "0xcf8e0d4e9587369b2301d0790347320302cc0943d5a1884560367e8208d920f2",
        "subcommittee_index": "1",
        "aggregation_bits": "0x01",
        "signature": "0x1b66ac1fb663c9bc59509846d6ec05345bd908eda73e670af888da41af171505cc411d61252fb6cb3fa0017b679f8bb2305b26a285fa2737f175668d0dff91cc1b66ac1fb663c9bc59509846d6ec05345bd908eda73e670af888da41af171505"
      }
    },
    "signature": "0x1b66ac1fb663c9bc59509846d6ec05345bd908eda73e670af888da41af171505cc411d61252fb6cb3fa0017b679f8bb2305b26a285fa2737f175668d0dff91cc1b66ac1fb663c9bc59509846d6ec05345bd908eda73e670af888da41af171505"
  }
]`
	multipleContributions = `[
  {
    "message": {
      "aggregator_index": "1",
      "selection_proof": "0x1b66ac1fb663c9bc59509846d6ec05345bd908eda73e670af888da41af171505cc411d61252fb6cb3fa0017b679f8bb2305b26a285fa2737f175668d0dff91cc1b66ac1fb663c9bc59509846d6ec05345bd908eda73e670af888da41af171505",
      "contribution": {
        "slot": "1",
        "beacon_block_root": "0xcf8e0d4e9587369b2301d0790347320302cc0943d5a1884560367e8208d920f2",
        "subcommittee_index": "1",
        "aggregation_bits": "0x01",
        "signature": "0x1b66ac1fb663c9bc59509846d6ec05345bd908eda73e670af888da41af171505cc411d61252fb6cb3fa0017b679f8bb2305b26a285fa2737f175668d0dff91cc1b66ac1fb663c9bc59509846d6ec05345bd908eda73e670af888da41af171505"
      }
    },
    "signature": "0x1b66ac1fb663c9bc59509846d6ec05345bd908eda73e670af888da41af171505cc411d61252fb6cb3fa0017b679f8bb2305b26a285fa2737f175668d0dff91cc1b66ac1fb663c9bc59509846d6ec05345bd908eda73e670af888da41af171505"
  },
  {
    "message": {
      "aggregator_index": "1",
      "selection_proof": "0x1b66ac1fb663c9bc59509846d6ec05345bd908eda73e670af888da41af171505cc411d61252fb6cb3fa0017b679f8bb2305b26a285fa2737f175668d0dff91cc1b66ac1fb663c9bc59509846d6ec05345bd908eda73e670af888da41af171505",
      "contribution": {
        "slot": "1",
        "beacon_block_root": "0xcf8e0d4e9587369b2301d0790347320302cc0943d5a1884560367e8208d920f2",
        "subcommittee_index": "1",
        "aggregation_bits": "0x01",
        "signature": "0x1b66ac1fb663c9bc59509846d6ec05345bd908eda73e670af888da41af171505cc411d61252fb6cb3fa0017b679f8bb2305b26a285fa2737f175668d0dff91cc1b66ac1fb663c9bc59509846d6ec05345bd908eda73e670af888da41af171505"
      }
    },
    "signature": "0x1b66ac1fb663c9bc59509846d6ec05345bd908eda73e670af888da41af171505cc411d61252fb6cb3fa0017b679f8bb2305b26a285fa2737f175668d0dff91cc1b66ac1fb663c9bc59509846d6ec05345bd908eda73e670af888da41af171505"
  }
]`
	// aggregator_index is invalid
	invalidContribution = `[
  {
    "message": {
      "aggregator_index": "foo",
      "selection_proof": "0x1b66ac1fb663c9bc59509846d6ec05345bd908eda73e670af888da41af171505cc411d61252fb6cb3fa0017b679f8bb2305b26a285fa2737f175668d0dff91cc1b66ac1fb663c9bc59509846d6ec05345bd908eda73e670af888da41af171505",
      "contribution": {
        "slot": "1",
        "beacon_block_root": "0xcf8e0d4e9587369b2301d0790347320302cc0943d5a1884560367e8208d920f2",
        "subcommittee_index": "1",
        "aggregation_bits": "0x01",
        "signature": "0x1b66ac1fb663c9bc59509846d6ec05345bd908eda73e670af888da41af171505cc411d61252fb6cb3fa0017b679f8bb2305b26a285fa2737f175668d0dff91cc1b66ac1fb663c9bc59509846d6ec05345bd908eda73e670af888da41af171505"
      }
    },
    "signature": "0x1b66ac1fb663c9bc59509846d6ec05345bd908eda73e670af888da41af171505cc411d61252fb6cb3fa0017b679f8bb2305b26a285fa2737f175668d0dff91cc1b66ac1fb663c9bc59509846d6ec05345bd908eda73e670af888da41af171505"
  }
]`
	singleAggregate = `[
  {
    "message": {
      "aggregator_index": "1",
      "aggregate": {
        "aggregation_bits": "0x01",
        "signature": "0x1b66ac1fb663c9bc59509846d6ec05345bd908eda73e670af888da41af171505cc411d61252fb6cb3fa0017b679f8bb2305b26a285fa2737f175668d0dff91cc1b66ac1fb663c9bc59509846d6ec05345bd908eda73e670af888da41af171505",
        "data": {
          "slot": "1",
          "index": "1",
          "beacon_block_root": "0xcf8e0d4e9587369b2301d0790347320302cc0943d5a1884560367e8208d920f2",
          "source": {
            "epoch": "1",
            "root": "0xcf8e0d4e9587369b2301d0790347320302cc0943d5a1884560367e8208d920f2"
          },
          "target": {
            "epoch": "1",
            "root": "0xcf8e0d4e9587369b2301d0790347320302cc0943d5a1884560367e8208d920f2"
          }
        }
      },
      "selection_proof": "0x1b66ac1fb663c9bc59509846d6ec05345bd908eda73e670af888da41af171505cc411d61252fb6cb3fa0017b679f8bb2305b26a285fa2737f175668d0dff91cc1b66ac1fb663c9bc59509846d6ec05345bd908eda73e670af888da41af171505"
    },
    "signature": "0x1b66ac1fb663c9bc59509846d6ec05345bd908eda73e670af888da41af171505cc411d61252fb6cb3fa0017b679f8bb2305b26a285fa2737f175668d0dff91cc1b66ac1fb663c9bc59509846d6ec05345bd908eda73e670af888da41af171505"
  }
]`
	multipleAggregates = `[
  {
    "message": {
      "aggregator_index": "1",
      "aggregate": {
        "aggregation_bits": "0x01",
        "signature": "0x1b66ac1fb663c9bc59509846d6ec05345bd908eda73e670af888da41af171505cc411d61252fb6cb3fa0017b679f8bb2305b26a285fa2737f175668d0dff91cc1b66ac1fb663c9bc59509846d6ec05345bd908eda73e670af888da41af171505",
        "data": {
          "slot": "1",
          "index": "1",
          "beacon_block_root": "0xcf8e0d4e9587369b2301d0790347320302cc0943d5a1884560367e8208d920f2",
          "source": {
            "epoch": "1",
            "root": "0xcf8e0d4e9587369b2301d0790347320302cc0943d5a1884560367e8208d920f2"
          },
          "target": {
            "epoch": "1",
            "root": "0xcf8e0d4e9587369b2301d0790347320302cc0943d5a1884560367e8208d920f2"
          }
        }
      },
      "selection_proof": "0x1b66ac1fb663c9bc59509846d6ec05345bd908eda73e670af888da41af171505cc411d61252fb6cb3fa0017b679f8bb2305b26a285fa2737f175668d0dff91cc1b66ac1fb663c9bc59509846d6ec05345bd908eda73e670af888da41af171505"
    },
    "signature": "0x1b66ac1fb663c9bc59509846d6ec05345bd908eda73e670af888da41af171505cc411d61252fb6cb3fa0017b679f8bb2305b26a285fa2737f175668d0dff91cc1b66ac1fb663c9bc59509846d6ec05345bd908eda73e670af888da41af171505"
  },
{
    "message": {
      "aggregator_index": "1",
      "aggregate": {
        "aggregation_bits": "0x01",
        "signature": "0x1b66ac1fb663c9bc59509846d6ec05345bd908eda73e670af888da41af171505cc411d61252fb6cb3fa0017b679f8bb2305b26a285fa2737f175668d0dff91cc1b66ac1fb663c9bc59509846d6ec05345bd908eda73e670af888da41af171505",
        "data": {
          "slot": "1",
          "index": "1",
          "beacon_block_root": "0xcf8e0d4e9587369b2301d0790347320302cc0943d5a1884560367e8208d920f2",
          "source": {
            "epoch": "1",
            "root": "0xcf8e0d4e9587369b2301d0790347320302cc0943d5a1884560367e8208d920f2"
          },
          "target": {
            "epoch": "1",
            "root": "0xcf8e0d4e9587369b2301d0790347320302cc0943d5a1884560367e8208d920f2"
          }
        }
      },
      "selection_proof": "0x1b66ac1fb663c9bc59509846d6ec05345bd908eda73e670af888da41af171505cc411d61252fb6cb3fa0017b679f8bb2305b26a285fa2737f175668d0dff91cc1b66ac1fb663c9bc59509846d6ec05345bd908eda73e670af888da41af171505"
    },
    "signature": "0x1b66ac1fb663c9bc59509846d6ec05345bd908eda73e670af888da41af171505cc411d61252fb6cb3fa0017b679f8bb2305b26a285fa2737f175668d0dff91cc1b66ac1fb663c9bc59509846d6ec05345bd908eda73e670af888da41af171505"
  }
]
`
	// aggregator_index is invalid
	invalidAggregate = `[
  {
    "message": {
      "aggregator_index": "foo",
      "aggregate": {
        "aggregation_bits": "0x01",
        "signature": "0x1b66ac1fb663c9bc59509846d6ec05345bd908eda73e670af888da41af171505cc411d61252fb6cb3fa0017b679f8bb2305b26a285fa2737f175668d0dff91cc1b66ac1fb663c9bc59509846d6ec05345bd908eda73e670af888da41af171505",
        "data": {
          "slot": "1",
          "index": "1",
          "beacon_block_root": "0xcf8e0d4e9587369b2301d0790347320302cc0943d5a1884560367e8208d920f2",
          "source": {
            "epoch": "1",
            "root": "0xcf8e0d4e9587369b2301d0790347320302cc0943d5a1884560367e8208d920f2"
          },
          "target": {
            "epoch": "1",
            "root": "0xcf8e0d4e9587369b2301d0790347320302cc0943d5a1884560367e8208d920f2"
          }
        }
      },
      "selection_proof": "0x1b66ac1fb663c9bc59509846d6ec05345bd908eda73e670af888da41af171505cc411d61252fb6cb3fa0017b679f8bb2305b26a285fa2737f175668d0dff91cc1b66ac1fb663c9bc59509846d6ec05345bd908eda73e670af888da41af171505"
    },
    "signature": "0x1b66ac1fb663c9bc59509846d6ec05345bd908eda73e670af888da41af171505cc411d61252fb6cb3fa0017b679f8bb2305b26a285fa2737f175668d0dff91cc1b66ac1fb663c9bc59509846d6ec05345bd908eda73e670af888da41af171505"
  }
]`
	singleSyncCommitteeSubscription = `[
  {
    "validator_index": "1",
    "sync_committee_indices": [
      "0",
      "2"
    ],
    "until_epoch": "1"
  }
]`
	singleSyncCommitteeSubscription2 = `[
  {
    "validator_index": "0",
    "sync_committee_indices": [
      "0",
      "2"
    ],
    "until_epoch": "0"
  }
]`
	singleSyncCommitteeSubscription3 = fmt.Sprintf(`[
  {
    "validator_index": "0",
    "sync_committee_indices": [
      "0",
      "2"
    ],
    "until_epoch": "%d"
  }
]`, 2*params.BeaconConfig().EpochsPerSyncCommitteePeriod)
	singleSyncCommitteeSubscription4 = fmt.Sprintf(`[
  {
    "validator_index": "0",
    "sync_committee_indices": [
      "0",
      "2"
    ],
    "until_epoch": "%d"
  }
]`, 2*params.BeaconConfig().EpochsPerSyncCommitteePeriod+1)
	multipleSyncCommitteeSubscription = `[
  {
    "validator_index": "0",
    "sync_committee_indices": [
      "0"
    ],
    "until_epoch": "1"
  },
  {
    "validator_index": "1",
    "sync_committee_indices": [
      "2"
    ],
    "until_epoch": "1"
  }
]`
	// validator_index is invalid
	invalidSyncCommitteeSubscription = `[
  {
    "validator_index": "foo",
    "sync_committee_indices": [
      "0",
      "2"
    ],
    "until_epoch": "1"
  }
]`
	singleBeaconCommitteeContribution = `[
  {
    "validator_index": "1",
    "committee_index": "1",
    "committees_at_slot": "2",
    "slot": "1",
    "is_aggregator": false
  }
]`
	singleBeaconCommitteeContribution2 = `[
  {
    "validator_index": "1",
    "committee_index": "1",
    "committees_at_slot": "2",
    "slot": "1",
    "is_aggregator": true
  }
]`
	multipleBeaconCommitteeContribution = `[
  {
    "validator_index": "1",
    "committee_index": "1",
    "committees_at_slot": "2",
    "slot": "1",
    "is_aggregator": false
  },
  {
    "validator_index": "2",
    "committee_index": "0",
    "committees_at_slot": "2",
    "slot": "1",
    "is_aggregator": false
  }
]`
	multipleBeaconCommitteeContribution2 = `[
  {
    "validator_index": "1",
    "committee_index": "1",
    "committees_at_slot": "2",
    "slot": "1",
    "is_aggregator": true
  },
  {
    "validator_index": "2",
    "committee_index": "1",
    "committees_at_slot": "2",
    "slot": "1",
    "is_aggregator": false
  }
]`
	// validator_index is invalid
	invalidBeaconCommitteeContribution = `[
  {
    "validator_index": "foo",
    "committee_index": "1",
    "committees_at_slot": "2",
    "slot": "1",
    "is_aggregator": false
  }
]`
)<|MERGE_RESOLUTION|>--- conflicted
+++ resolved
@@ -21,7 +21,6 @@
 	"github.com/prysmaticlabs/prysm/v4/time/slots"
 
 	"github.com/ethereum/go-ethereum/common/hexutil"
-	"github.com/pkg/errors"
 	mockChain "github.com/prysmaticlabs/prysm/v4/beacon-chain/blockchain/testing"
 	"github.com/prysmaticlabs/prysm/v4/beacon-chain/cache"
 	"github.com/prysmaticlabs/prysm/v4/beacon-chain/core/transition"
@@ -666,29 +665,6 @@
 	})
 }
 
-<<<<<<< HEAD
-func TestProduceSyncCommitteeContribution(t *testing.T) {
-	root := bytesutil.PadTo([]byte("0xcf8e0d4e9587369b2301d0790347320302cc0943d5a1884560367e8208d920f2"), 32)
-	sig := bls.NewAggregateSignature().Marshal()
-	messsage := &ethpbalpha.SyncCommitteeMessage{
-		Slot:           1,
-		BlockRoot:      root,
-		ValidatorIndex: 0,
-		Signature:      sig,
-	}
-	syncCommitteePool := synccommittee.NewStore()
-	require.NoError(t, syncCommitteePool.SaveSyncCommitteeMessage(messsage))
-	server := Server{
-		CoreService: &core.Service{
-			HeadFetcher: &mockChain.ChainService{
-				SyncCommitteeIndices: []primitives.CommitteeIndex{0},
-			},
-		},
-		SyncCommitteePool: syncCommitteePool,
-	}
-	t.Run("ok", func(t *testing.T) {
-		url := "http://example.com?slot=1&subcommittee_index=1&beacon_block_root=0xcf8e0d4e9587369b2301d0790347320302cc0943d5a1884560367e8208d920f2"
-=======
 func TestSubmitBeaconCommitteeSubscription(t *testing.T) {
 	genesis := util.NewBeaconBlock()
 	depChainStart := params.BeaconConfig().MinGenesisActiveValidatorCount
@@ -903,22 +879,10 @@
 		}
 
 		url := fmt.Sprintf("http://example.com?slot=%d&committee_index=%d", slot, 0)
->>>>>>> e7f6048b
-		request := httptest.NewRequest(http.MethodGet, url, nil)
-		writer := httptest.NewRecorder()
-		writer.Body = &bytes.Buffer{}
-
-<<<<<<< HEAD
-		server.ProduceSyncCommitteeContribution(writer, request)
-		assert.Equal(t, http.StatusOK, writer.Code)
-		resp := &ProduceSyncCommitteeContributionResponse{}
-		require.NoError(t, json.Unmarshal(writer.Body.Bytes(), resp))
-		require.NotNil(t, resp)
-		require.NotNil(t, resp.Data)
-	})
-	t.Run("no slot provided", func(t *testing.T) {
-		url := "http://example.com?subcommittee_index=1&beacon_block_root=0xcf8e0d4e9587369b2301d0790347320302cc0943d5a1884560367e8208d920f2"
-=======
+		request := httptest.NewRequest(http.MethodGet, url, nil)
+		writer := httptest.NewRecorder()
+		writer.Body = &bytes.Buffer{}
+
 		s.GetAttestationData(writer, request)
 
 		expectedResponse := &GetAttestationDataResponse{
@@ -961,21 +925,10 @@
 		}
 
 		url := fmt.Sprintf("http://example.com?slot=%d&committee_index=%d", 1, 2)
->>>>>>> e7f6048b
-		request := httptest.NewRequest(http.MethodGet, url, nil)
-		writer := httptest.NewRecorder()
-		writer.Body = &bytes.Buffer{}
-
-<<<<<<< HEAD
-		server.ProduceSyncCommitteeContribution(writer, request)
-		assert.Equal(t, http.StatusBadRequest, writer.Code)
-		resp := &ProduceSyncCommitteeContributionResponse{}
-		require.NoError(t, json.Unmarshal(writer.Body.Bytes(), resp))
-		require.ErrorContains(t, "Slot is required", errors.New(writer.Body.String()))
-	})
-	t.Run("no subcommittee_index provided", func(t *testing.T) {
-		url := "http://example.com?slot=1&beacon_block_root=0xcf8e0d4e9587369b2301d0790347320302cc0943d5a1884560367e8208d920f2"
-=======
+		request := httptest.NewRequest(http.MethodGet, url, nil)
+		writer := httptest.NewRecorder()
+		writer.Body = &bytes.Buffer{}
+
 		s.GetAttestationData(writer, request)
 
 		assert.Equal(t, http.StatusServiceUnavailable, writer.Code)
@@ -1007,21 +960,10 @@
 		}
 
 		url := fmt.Sprintf("http://example.com?slot=%d&committee_index=%d", 0, 0)
->>>>>>> e7f6048b
-		request := httptest.NewRequest(http.MethodGet, url, nil)
-		writer := httptest.NewRecorder()
-		writer.Body = &bytes.Buffer{}
-
-<<<<<<< HEAD
-		server.ProduceSyncCommitteeContribution(writer, request)
-		assert.Equal(t, http.StatusBadRequest, writer.Code)
-		resp := &ProduceSyncCommitteeContributionResponse{}
-		require.NoError(t, json.Unmarshal(writer.Body.Bytes(), resp))
-		require.ErrorContains(t, "Subcommittee Index is required", errors.New(writer.Body.String()))
-	})
-	t.Run("no beacon_block_root provided", func(t *testing.T) {
-		url := "http://example.com?slot=1&subcommittee_index=1"
-=======
+		request := httptest.NewRequest(http.MethodGet, url, nil)
+		writer := httptest.NewRecorder()
+		writer.Body = &bytes.Buffer{}
+
 		s.GetAttestationData(writer, request)
 
 		assert.Equal(t, http.StatusServiceUnavailable, writer.Code)
@@ -1089,21 +1031,10 @@
 		}
 
 		url := fmt.Sprintf("http://example.com?slot=%d&committee_index=%d", slot, 1)
->>>>>>> e7f6048b
-		request := httptest.NewRequest(http.MethodGet, url, nil)
-		writer := httptest.NewRecorder()
-		writer.Body = &bytes.Buffer{}
-
-<<<<<<< HEAD
-		server.ProduceSyncCommitteeContribution(writer, request)
-		assert.Equal(t, http.StatusBadRequest, writer.Code)
-		resp := &ProduceSyncCommitteeContributionResponse{}
-		require.NoError(t, json.Unmarshal(writer.Body.Bytes(), resp))
-		require.ErrorContains(t, "Beacon Block Root is required", errors.New(writer.Body.String()))
-	})
-	t.Run("invalid block root", func(t *testing.T) {
-		url := "http://example.com?slot=1&subcommittee_index=1&beacon_block_root=0"
-=======
+		request := httptest.NewRequest(http.MethodGet, url, nil)
+		writer := httptest.NewRecorder()
+		writer.Body = &bytes.Buffer{}
+
 		requestPb := &ethpbalpha.AttestationDataRequest{
 			CommitteeIndex: 1,
 			Slot:           slot,
@@ -1155,21 +1086,10 @@
 		}
 
 		url := fmt.Sprintf("http://example.com?slot=%d&committee_index=%d", 1000000000000, 2)
->>>>>>> e7f6048b
-		request := httptest.NewRequest(http.MethodGet, url, nil)
-		writer := httptest.NewRecorder()
-		writer.Body = &bytes.Buffer{}
-
-<<<<<<< HEAD
-		server.ProduceSyncCommitteeContribution(writer, request)
-		assert.Equal(t, http.StatusBadRequest, writer.Code)
-		resp := &ProduceSyncCommitteeContributionResponse{}
-		require.NoError(t, json.Unmarshal(writer.Body.Bytes(), resp))
-		require.ErrorContains(t, "Beacon Block Root is invalid", errors.New(writer.Body.String()))
-	})
-	t.Run("no committee messages", func(t *testing.T) {
-		url := "http://example.com?slot=1&subcommittee_index=1&beacon_block_root=0xcf8e0d4e9587369b2301d0790347320302cc0943d5a1884560367e8208d920f2"
-=======
+		request := httptest.NewRequest(http.MethodGet, url, nil)
+		writer := httptest.NewRecorder()
+		writer.Body = &bytes.Buffer{}
+
 		s.GetAttestationData(writer, request)
 
 		assert.Equal(t, http.StatusBadRequest, writer.Code)
@@ -1250,37 +1170,10 @@
 		require.NoError(t, db.SaveHeadBlockRoot(ctx, blockRoot))
 
 		url := fmt.Sprintf("http://example.com?slot=%d&committee_index=%d", slot-1, 0)
->>>>>>> e7f6048b
-		request := httptest.NewRequest(http.MethodGet, url, nil)
-		writer := httptest.NewRecorder()
-		writer.Body = &bytes.Buffer{}
-
-<<<<<<< HEAD
-		server.ProduceSyncCommitteeContribution(writer, request)
-		assert.Equal(t, http.StatusOK, writer.Code)
-		resp := &ProduceSyncCommitteeContributionResponse{}
-		require.NoError(t, json.Unmarshal(writer.Body.Bytes(), resp))
-		require.NotNil(t, resp)
-		require.NotNil(t, resp.Data)
-
-		request = httptest.NewRequest(http.MethodGet, url, nil)
-		writer = httptest.NewRecorder()
-		writer.Body = &bytes.Buffer{}
-		syncCommitteePool = synccommittee.NewStore()
-		server = Server{
-			CoreService: &core.Service{
-				HeadFetcher: &mockChain.ChainService{
-					SyncCommitteeIndices: []primitives.CommitteeIndex{0},
-				},
-			},
-			SyncCommitteePool: syncCommitteePool,
-		}
-		server.ProduceSyncCommitteeContribution(writer, request)
-		assert.Equal(t, http.StatusNotFound, writer.Code)
-		resp2 := &ProduceSyncCommitteeContributionResponse{}
-		require.NoError(t, json.Unmarshal(writer.Body.Bytes(), resp2))
-		require.ErrorContains(t, "No subcommittee messages found", errors.New(writer.Body.String()))
-=======
+		request := httptest.NewRequest(http.MethodGet, url, nil)
+		writer := httptest.NewRecorder()
+		writer.Body = &bytes.Buffer{}
+
 		s.GetAttestationData(writer, request)
 
 		expectedResponse := &GetAttestationDataResponse{
@@ -1477,7 +1370,119 @@
 		require.NoError(t, json.Unmarshal(writer.Body.Bytes(), resp))
 		require.NotNil(t, resp)
 		assert.DeepEqual(t, expectedResponse, resp)
->>>>>>> e7f6048b
+	})
+}
+
+func TestProduceSyncCommitteeContribution(t *testing.T) {
+	root := bytesutil.PadTo([]byte("0xcf8e0d4e9587369b2301d0790347320302cc0943d5a1884560367e8208d920f2"), 32)
+	sig := bls.NewAggregateSignature().Marshal()
+	messsage := &ethpbalpha.SyncCommitteeMessage{
+		Slot:           1,
+		BlockRoot:      root,
+		ValidatorIndex: 0,
+		Signature:      sig,
+	}
+	syncCommitteePool := synccommittee.NewStore()
+	require.NoError(t, syncCommitteePool.SaveSyncCommitteeMessage(messsage))
+	server := Server{
+		CoreService: &core.Service{
+			HeadFetcher: &mockChain.ChainService{
+				SyncCommitteeIndices: []primitives.CommitteeIndex{0},
+			},
+		},
+		SyncCommitteePool: syncCommitteePool,
+	}
+	t.Run("ok", func(t *testing.T) {
+		url := "http://example.com?slot=1&subcommittee_index=1&beacon_block_root=0xcf8e0d4e9587369b2301d0790347320302cc0943d5a1884560367e8208d920f2"
+		request := httptest.NewRequest(http.MethodGet, url, nil)
+		writer := httptest.NewRecorder()
+		writer.Body = &bytes.Buffer{}
+
+		server.ProduceSyncCommitteeContribution(writer, request)
+		assert.Equal(t, http.StatusOK, writer.Code)
+		resp := &ProduceSyncCommitteeContributionResponse{}
+		require.NoError(t, json.Unmarshal(writer.Body.Bytes(), resp))
+		require.NotNil(t, resp)
+		require.NotNil(t, resp.Data)
+	})
+	t.Run("no slot provided", func(t *testing.T) {
+		url := "http://example.com?subcommittee_index=1&beacon_block_root=0xcf8e0d4e9587369b2301d0790347320302cc0943d5a1884560367e8208d920f2"
+		request := httptest.NewRequest(http.MethodGet, url, nil)
+		writer := httptest.NewRecorder()
+		writer.Body = &bytes.Buffer{}
+
+		server.ProduceSyncCommitteeContribution(writer, request)
+		assert.Equal(t, http.StatusBadRequest, writer.Code)
+		resp := &ProduceSyncCommitteeContributionResponse{}
+		require.NoError(t, json.Unmarshal(writer.Body.Bytes(), resp))
+		require.ErrorContains(t, "Slot is required", errors.New(writer.Body.String()))
+	})
+	t.Run("no subcommittee_index provided", func(t *testing.T) {
+		url := "http://example.com?slot=1&beacon_block_root=0xcf8e0d4e9587369b2301d0790347320302cc0943d5a1884560367e8208d920f2"
+		request := httptest.NewRequest(http.MethodGet, url, nil)
+		writer := httptest.NewRecorder()
+		writer.Body = &bytes.Buffer{}
+
+		server.ProduceSyncCommitteeContribution(writer, request)
+		assert.Equal(t, http.StatusBadRequest, writer.Code)
+		resp := &ProduceSyncCommitteeContributionResponse{}
+		require.NoError(t, json.Unmarshal(writer.Body.Bytes(), resp))
+		require.ErrorContains(t, "Subcommittee Index is required", errors.New(writer.Body.String()))
+	})
+	t.Run("no beacon_block_root provided", func(t *testing.T) {
+		url := "http://example.com?slot=1&subcommittee_index=1"
+		request := httptest.NewRequest(http.MethodGet, url, nil)
+		writer := httptest.NewRecorder()
+		writer.Body = &bytes.Buffer{}
+
+		server.ProduceSyncCommitteeContribution(writer, request)
+		assert.Equal(t, http.StatusBadRequest, writer.Code)
+		resp := &ProduceSyncCommitteeContributionResponse{}
+		require.NoError(t, json.Unmarshal(writer.Body.Bytes(), resp))
+		require.ErrorContains(t, "Beacon Block Root is required", errors.New(writer.Body.String()))
+	})
+	t.Run("invalid block root", func(t *testing.T) {
+		url := "http://example.com?slot=1&subcommittee_index=1&beacon_block_root=0"
+		request := httptest.NewRequest(http.MethodGet, url, nil)
+		writer := httptest.NewRecorder()
+		writer.Body = &bytes.Buffer{}
+
+		server.ProduceSyncCommitteeContribution(writer, request)
+		assert.Equal(t, http.StatusBadRequest, writer.Code)
+		resp := &ProduceSyncCommitteeContributionResponse{}
+		require.NoError(t, json.Unmarshal(writer.Body.Bytes(), resp))
+		require.ErrorContains(t, "Beacon Block Root is invalid", errors.New(writer.Body.String()))
+	})
+	t.Run("no committee messages", func(t *testing.T) {
+		url := "http://example.com?slot=1&subcommittee_index=1&beacon_block_root=0xcf8e0d4e9587369b2301d0790347320302cc0943d5a1884560367e8208d920f2"
+		request := httptest.NewRequest(http.MethodGet, url, nil)
+		writer := httptest.NewRecorder()
+		writer.Body = &bytes.Buffer{}
+
+		server.ProduceSyncCommitteeContribution(writer, request)
+		assert.Equal(t, http.StatusOK, writer.Code)
+		resp := &ProduceSyncCommitteeContributionResponse{}
+		require.NoError(t, json.Unmarshal(writer.Body.Bytes(), resp))
+		require.NotNil(t, resp)
+		require.NotNil(t, resp.Data)
+
+		request = httptest.NewRequest(http.MethodGet, url, nil)
+		writer = httptest.NewRecorder()
+		writer.Body = &bytes.Buffer{}
+		syncCommitteePool = synccommittee.NewStore()
+		server = Server{
+			CoreService: &core.Service{
+				HeadFetcher: &mockChain.ChainService{
+					SyncCommitteeIndices: []primitives.CommitteeIndex{0},
+				},
+			},
+			SyncCommitteePool: syncCommitteePool,
+		}
+		server.ProduceSyncCommitteeContribution(writer, request)
+		assert.Equal(t, http.StatusNotFound, writer.Code)
+		resp2 := &ProduceSyncCommitteeContributionResponse{}
+		require.NoError(t, json.Unmarshal(writer.Body.Bytes(), resp2))
+		require.ErrorContains(t, "No subcommittee messages found", errors.New(writer.Body.String()))
 	})
 }
 
