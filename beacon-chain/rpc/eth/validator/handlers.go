package validator

import (
	"bytes"
	"context"
	"encoding/json"
	"fmt"
	"io"
	"net/http"
	"sort"
	"strconv"
	"time"

	"github.com/ethereum/go-ethereum/common"
	"github.com/ethereum/go-ethereum/common/hexutil"
	"github.com/pkg/errors"
	"github.com/prysmaticlabs/prysm/v4/beacon-chain/builder"
	"github.com/prysmaticlabs/prysm/v4/beacon-chain/cache"
	"github.com/prysmaticlabs/prysm/v4/beacon-chain/core/helpers"
	"github.com/prysmaticlabs/prysm/v4/beacon-chain/core/transition"
	"github.com/prysmaticlabs/prysm/v4/beacon-chain/db/kv"
	"github.com/prysmaticlabs/prysm/v4/beacon-chain/rpc/core"
	rpchelpers "github.com/prysmaticlabs/prysm/v4/beacon-chain/rpc/eth/helpers"
	"github.com/prysmaticlabs/prysm/v4/beacon-chain/rpc/eth/shared"
	"github.com/prysmaticlabs/prysm/v4/beacon-chain/state"
	fieldparams "github.com/prysmaticlabs/prysm/v4/config/fieldparams"
	"github.com/prysmaticlabs/prysm/v4/config/params"
	consensus_types "github.com/prysmaticlabs/prysm/v4/consensus-types"
	"github.com/prysmaticlabs/prysm/v4/consensus-types/primitives"
	validator2 "github.com/prysmaticlabs/prysm/v4/consensus-types/validator"
	"github.com/prysmaticlabs/prysm/v4/encoding/bytesutil"
	"github.com/prysmaticlabs/prysm/v4/network/httputil"
	ethpbalpha "github.com/prysmaticlabs/prysm/v4/proto/prysm/v1alpha1"
	"github.com/prysmaticlabs/prysm/v4/time/slots"
	log "github.com/sirupsen/logrus"
	"go.opencensus.io/trace"
	"google.golang.org/grpc/codes"
	"google.golang.org/grpc/status"
)

// GetAggregateAttestation aggregates all attestations matching the given attestation data root and slot, returning the aggregated result.
func (s *Server) GetAggregateAttestation(w http.ResponseWriter, r *http.Request) {
	ctx, span := trace.StartSpan(r.Context(), "validator.GetAggregateAttestation")
	defer span.End()

	_, attDataRoot, ok := shared.HexFromQuery(w, r, "attestation_data_root", fieldparams.RootLength, true)
	if !ok {
		return
	}

	_, slot, ok := shared.UintFromQuery(w, r, "slot", true)
	if !ok {
		return
	}

	if err := s.AttestationsPool.AggregateUnaggregatedAttestations(ctx); err != nil {
		httputil.HandleError(w, "Could not aggregate unaggregated attestations: "+err.Error(), http.StatusBadRequest)
		return
	}

	allAtts := s.AttestationsPool.AggregatedAttestations()
	var bestMatchingAtt *ethpbalpha.Attestation
	for _, att := range allAtts {
		if att.Data.Slot == primitives.Slot(slot) {
			root, err := att.Data.HashTreeRoot()
			if err != nil {
				httputil.HandleError(w, "Could not get attestation data root: "+err.Error(), http.StatusInternalServerError)
				return
			}
			if bytes.Equal(root[:], attDataRoot) {
				if bestMatchingAtt == nil || len(att.AggregationBits) > len(bestMatchingAtt.AggregationBits) {
					bestMatchingAtt = att
				}
			}
		}
	}
	if bestMatchingAtt == nil {
		httputil.HandleError(w, "No matching attestation found", http.StatusNotFound)
		return
	}

	response := &AggregateAttestationResponse{
		Data: &shared.Attestation{
			AggregationBits: hexutil.Encode(bestMatchingAtt.AggregationBits),
			Data: &shared.AttestationData{
				Slot:            strconv.FormatUint(uint64(bestMatchingAtt.Data.Slot), 10),
				CommitteeIndex:  strconv.FormatUint(uint64(bestMatchingAtt.Data.CommitteeIndex), 10),
				BeaconBlockRoot: hexutil.Encode(bestMatchingAtt.Data.BeaconBlockRoot),
				Source: &shared.Checkpoint{
					Epoch: strconv.FormatUint(uint64(bestMatchingAtt.Data.Source.Epoch), 10),
					Root:  hexutil.Encode(bestMatchingAtt.Data.Source.Root),
				},
				Target: &shared.Checkpoint{
					Epoch: strconv.FormatUint(uint64(bestMatchingAtt.Data.Target.Epoch), 10),
					Root:  hexutil.Encode(bestMatchingAtt.Data.Target.Root),
				},
			},
			Signature: hexutil.Encode(bestMatchingAtt.Signature),
		}}
	httputil.WriteJson(w, response)
}

// SubmitContributionAndProofs publishes multiple signed sync committee contribution and proofs.
func (s *Server) SubmitContributionAndProofs(w http.ResponseWriter, r *http.Request) {
	ctx, span := trace.StartSpan(r.Context(), "validator.SubmitContributionAndProofs")
	defer span.End()

	var req SubmitContributionAndProofsRequest
	err := json.NewDecoder(r.Body).Decode(&req.Data)
	switch {
	case err == io.EOF:
		httputil.HandleError(w, "No data submitted", http.StatusBadRequest)
		return
	case err != nil:
		httputil.HandleError(w, "Could not decode request body: "+err.Error(), http.StatusBadRequest)
		return
	}
	if len(req.Data) == 0 {
		httputil.HandleError(w, "No data submitted", http.StatusBadRequest)
		return
	}

	for _, item := range req.Data {
		consensusItem, err := item.ToConsensus()
		if err != nil {
			httputil.HandleError(w, "Could not convert request contribution to consensus contribution: "+err.Error(), http.StatusBadRequest)
			return
		}
		rpcError := s.CoreService.SubmitSignedContributionAndProof(ctx, consensusItem)
		if rpcError != nil {
			httputil.HandleError(w, rpcError.Err.Error(), core.ErrorReasonToHTTP(rpcError.Reason))
		}
	}
}

// SubmitAggregateAndProofs verifies given aggregate and proofs and publishes them on appropriate gossipsub topic.
func (s *Server) SubmitAggregateAndProofs(w http.ResponseWriter, r *http.Request) {
	ctx, span := trace.StartSpan(r.Context(), "validator.SubmitAggregateAndProofs")
	defer span.End()

	var req SubmitAggregateAndProofsRequest
	err := json.NewDecoder(r.Body).Decode(&req.Data)
	switch {
	case err == io.EOF:
		httputil.HandleError(w, "No data submitted", http.StatusBadRequest)
		return
	case err != nil:
		httputil.HandleError(w, "Could not decode request body: "+err.Error(), http.StatusBadRequest)
		return
	}
	if len(req.Data) == 0 {
		httputil.HandleError(w, "No data submitted", http.StatusBadRequest)
		return
	}

	broadcastFailed := false
	for _, item := range req.Data {
		consensusItem, err := item.ToConsensus()
		if err != nil {
			httputil.HandleError(w, "Could not convert request aggregate to consensus aggregate: "+err.Error(), http.StatusBadRequest)
			return
		}
		rpcError := s.CoreService.SubmitSignedAggregateSelectionProof(
			ctx,
			&ethpbalpha.SignedAggregateSubmitRequest{SignedAggregateAndProof: consensusItem},
		)
		if rpcError != nil {
			_, ok := rpcError.Err.(*core.AggregateBroadcastFailedError)
			if ok {
				broadcastFailed = true
			} else {
				httputil.HandleError(w, rpcError.Err.Error(), core.ErrorReasonToHTTP(rpcError.Reason))
				return
			}
		}
	}

	if broadcastFailed {
		httputil.HandleError(w, "Could not broadcast one or more signed aggregated attestations", http.StatusInternalServerError)
	}
}

// SubmitSyncCommitteeSubscription subscribe to a number of sync committee subnets.
//
// Subscribing to sync committee subnets is an action performed by VC to enable
// network participation, and only required if the VC has an active
// validator in an active sync committee.
func (s *Server) SubmitSyncCommitteeSubscription(w http.ResponseWriter, r *http.Request) {
	ctx, span := trace.StartSpan(r.Context(), "validator.SubmitSyncCommitteeSubscription")
	defer span.End()

	if shared.IsSyncing(ctx, w, s.SyncChecker, s.HeadFetcher, s.TimeFetcher, s.OptimisticModeFetcher) {
		return
	}

	var req SubmitSyncCommitteeSubscriptionsRequest
	err := json.NewDecoder(r.Body).Decode(&req.Data)
	switch {
	case err == io.EOF:
		httputil.HandleError(w, "No data submitted", http.StatusBadRequest)
		return
	case err != nil:
		httputil.HandleError(w, "Could not decode request body: "+err.Error(), http.StatusBadRequest)
		return
	}
	if len(req.Data) == 0 {
		httputil.HandleError(w, "No data submitted", http.StatusBadRequest)
		return
	}

	st, err := s.HeadFetcher.HeadStateReadOnly(ctx)
	if err != nil {
		httputil.HandleError(w, "Could not get head state: "+err.Error(), http.StatusInternalServerError)
		return
	}
	currEpoch := slots.ToEpoch(st.Slot())
	validators := make([]state.ReadOnlyValidator, len(req.Data))
	subscriptions := make([]*validator2.SyncCommitteeSubscription, len(req.Data))
	for i, item := range req.Data {
		consensusItem, err := item.ToConsensus()
		if err != nil {
			httputil.HandleError(w, "Could not convert request subscription to consensus subscription: "+err.Error(), http.StatusBadRequest)
			return
		}
		subscriptions[i] = consensusItem
		val, err := st.ValidatorAtIndexReadOnly(consensusItem.ValidatorIndex)
		if err != nil {
			httputil.HandleError(
				w,
				fmt.Sprintf("Could not get validator at index %d: %s", consensusItem.ValidatorIndex, err.Error()),
				http.StatusInternalServerError,
			)
			return
		}
		valStatus, err := rpchelpers.ValidatorSubStatus(val, currEpoch)
		if err != nil {
			httputil.HandleError(
				w,
				fmt.Sprintf("Could not get validator status at index %d: %s", consensusItem.ValidatorIndex, err.Error()),
				http.StatusInternalServerError,
			)
			return
		}
		if valStatus != validator2.ActiveOngoing && valStatus != validator2.ActiveExiting {
			httputil.HandleError(
				w,
				fmt.Sprintf("Validator at index %d is not active or exiting", consensusItem.ValidatorIndex),
				http.StatusBadRequest,
			)
			return
		}
		validators[i] = val
	}

	startEpoch, err := slots.SyncCommitteePeriodStartEpoch(currEpoch)
	if err != nil {
		httputil.HandleError(w, "Could not get sync committee period start epoch: "+err.Error(), http.StatusInternalServerError)
		return
	}

	for i, sub := range subscriptions {
		if sub.UntilEpoch <= currEpoch {
			httputil.HandleError(
				w,
				fmt.Sprintf("Epoch for subscription at index %d is in the past. It must be at least %d", i, currEpoch+1),
				http.StatusBadRequest,
			)
			return
		}
		maxValidUntilEpoch := startEpoch + params.BeaconConfig().EpochsPerSyncCommitteePeriod*2
		if sub.UntilEpoch > maxValidUntilEpoch {
			httputil.HandleError(
				w,
				fmt.Sprintf("Epoch for subscription at index %d is too far in the future. It can be at most %d", i, maxValidUntilEpoch),
				http.StatusBadRequest,
			)
			return
		}
	}

	for i, sub := range subscriptions {
		pubkey48 := validators[i].PublicKey()
		// Handle overflow in the event current epoch is less than end epoch.
		// This is an impossible condition, so it is a defensive check.
		epochsToWatch, err := sub.UntilEpoch.SafeSub(uint64(startEpoch))
		if err != nil {
			epochsToWatch = 0
		}
		epochDuration := time.Duration(params.BeaconConfig().SlotsPerEpoch.Mul(params.BeaconConfig().SecondsPerSlot)) * time.Second
		totalDuration := epochDuration * time.Duration(epochsToWatch)

		cache.SyncSubnetIDs.AddSyncCommitteeSubnets(pubkey48[:], startEpoch, sub.SyncCommitteeIndices, totalDuration)
	}
}

// SubmitBeaconCommitteeSubscription searches using discv5 for peers related to the provided subnet information
// and replaces current peers with those ones if necessary.
func (s *Server) SubmitBeaconCommitteeSubscription(w http.ResponseWriter, r *http.Request) {
	ctx, span := trace.StartSpan(r.Context(), "validator.SubmitBeaconCommitteeSubscription")
	defer span.End()

	if shared.IsSyncing(ctx, w, s.SyncChecker, s.HeadFetcher, s.TimeFetcher, s.OptimisticModeFetcher) {
		return
	}

	var req SubmitBeaconCommitteeSubscriptionsRequest
	err := json.NewDecoder(r.Body).Decode(&req.Data)
	switch {
	case err == io.EOF:
		httputil.HandleError(w, "No data submitted", http.StatusBadRequest)
		return
	case err != nil:
		httputil.HandleError(w, "Could not decode request body: "+err.Error(), http.StatusBadRequest)
		return
	}
	if len(req.Data) == 0 {
		httputil.HandleError(w, "No data submitted", http.StatusBadRequest)
		return
	}

	st, err := s.HeadFetcher.HeadStateReadOnly(ctx)
	if err != nil {
		httputil.HandleError(w, "Could not get head state: "+err.Error(), http.StatusInternalServerError)
		return
	}

	// Verify validators at the beginning to return early if request is invalid.
	validators := make([]state.ReadOnlyValidator, len(req.Data))
	subscriptions := make([]*validator2.BeaconCommitteeSubscription, len(req.Data))
	for i, item := range req.Data {
		consensusItem, err := item.ToConsensus()
		if err != nil {
			httputil.HandleError(w, "Could not convert request subscription to consensus subscription: "+err.Error(), http.StatusBadRequest)
			return
		}
		subscriptions[i] = consensusItem
		val, err := st.ValidatorAtIndexReadOnly(consensusItem.ValidatorIndex)
		if err != nil {
			if errors.Is(err, consensus_types.ErrOutOfBounds) {
				httputil.HandleError(w, "Could not get validator: "+err.Error(), http.StatusBadRequest)
				return
			}
			httputil.HandleError(w, "Could not get validator: "+err.Error(), http.StatusInternalServerError)
			return
		}
		validators[i] = val
	}

	fetchValsLen := func(slot primitives.Slot) (uint64, error) {
		wantedEpoch := slots.ToEpoch(slot)
		vals, err := s.HeadFetcher.HeadValidatorsIndices(ctx, wantedEpoch)
		if err != nil {
			return 0, err
		}
		return uint64(len(vals)), nil
	}

	// Request the head validator indices of epoch represented by the first requested slot.
	currValsLen, err := fetchValsLen(subscriptions[0].Slot)
	if err != nil {
		httputil.HandleError(w, "Could not retrieve head validator length: "+err.Error(), http.StatusInternalServerError)
		return
	}
	currEpoch := slots.ToEpoch(subscriptions[0].Slot)
	for _, sub := range subscriptions {
		// If epoch has changed, re-request active validators length
		if currEpoch != slots.ToEpoch(sub.Slot) {
			currValsLen, err = fetchValsLen(sub.Slot)
			if err != nil {
				httputil.HandleError(w, "Could not retrieve head validator length: "+err.Error(), http.StatusInternalServerError)
				return
			}
			currEpoch = slots.ToEpoch(sub.Slot)
		}
		subnet := helpers.ComputeSubnetFromCommitteeAndSlot(currValsLen, sub.CommitteeIndex, sub.Slot)
		cache.SubnetIDs.AddAttesterSubnetID(sub.Slot, subnet)
		if sub.IsAggregator {
			cache.SubnetIDs.AddAggregatorSubnetID(sub.Slot, subnet)
		}
	}
<<<<<<< HEAD
	for _, val := range validators {
		valStatus, err := rpchelpers.ValidatorStatus(val, currEpoch)
		if err != nil {
			httputil.HandleError(w, "Could not retrieve validator status: "+err.Error(), http.StatusInternalServerError)
			return
		}
		pubkey := val.PublicKey()
		core.AssignValidatorToSubnet(pubkey[:], valStatus)
	}
=======
>>>>>>> 440841d5
}

// GetAttestationData requests that the beacon node produces attestation data for
// the requested committee index and slot based on the nodes current head.
func (s *Server) GetAttestationData(w http.ResponseWriter, r *http.Request) {
	ctx, span := trace.StartSpan(r.Context(), "validator.GetAttestationData")
	defer span.End()

	if shared.IsSyncing(ctx, w, s.SyncChecker, s.HeadFetcher, s.TimeFetcher, s.OptimisticModeFetcher) {
		return
	}

	if isOptimistic, err := shared.IsOptimistic(ctx, w, s.OptimisticModeFetcher); isOptimistic || err != nil {
		return
	}

	_, slot, ok := shared.UintFromQuery(w, r, "slot", true)
	if !ok {
		return
	}
	_, committeeIndex, ok := shared.UintFromQuery(w, r, "committee_index", true)
	if !ok {
		return
	}

	attestationData, rpcError := s.CoreService.GetAttestationData(ctx, &ethpbalpha.AttestationDataRequest{
		Slot:           primitives.Slot(slot),
		CommitteeIndex: primitives.CommitteeIndex(committeeIndex),
	})

	if rpcError != nil {
		httputil.HandleError(w, rpcError.Err.Error(), core.ErrorReasonToHTTP(rpcError.Reason))
		return
	}

	response := &GetAttestationDataResponse{
		Data: &shared.AttestationData{
			Slot:            strconv.FormatUint(uint64(attestationData.Slot), 10),
			CommitteeIndex:  strconv.FormatUint(uint64(attestationData.CommitteeIndex), 10),
			BeaconBlockRoot: hexutil.Encode(attestationData.BeaconBlockRoot),
			Source: &shared.Checkpoint{
				Epoch: strconv.FormatUint(uint64(attestationData.Source.Epoch), 10),
				Root:  hexutil.Encode(attestationData.Source.Root),
			},
			Target: &shared.Checkpoint{
				Epoch: strconv.FormatUint(uint64(attestationData.Target.Epoch), 10),
				Root:  hexutil.Encode(attestationData.Target.Root),
			},
		},
	}
	httputil.WriteJson(w, response)
}

// ProduceSyncCommitteeContribution requests that the beacon node produce a sync committee contribution.
func (s *Server) ProduceSyncCommitteeContribution(w http.ResponseWriter, r *http.Request) {
	ctx, span := trace.StartSpan(r.Context(), "validator.ProduceSyncCommitteeContribution")
	defer span.End()

	_, index, ok := shared.UintFromQuery(w, r, "subcommittee_index", true)
	if !ok {
		return
	}
	_, slot, ok := shared.UintFromQuery(w, r, "slot", true)
	if !ok {
		return
	}
	rawBlockRoot := r.URL.Query().Get("beacon_block_root")
	blockRoot, err := hexutil.Decode(rawBlockRoot)
	if err != nil {
		httputil.HandleError(w, "Invalid Beacon Block Root: "+err.Error(), http.StatusBadRequest)
		return
	}
	contribution, ok := s.produceSyncCommitteeContribution(ctx, w, primitives.Slot(slot), index, blockRoot)
	if !ok {
		return
	}
	response := &ProduceSyncCommitteeContributionResponse{
		Data: contribution,
	}
	httputil.WriteJson(w, response)
}

// ProduceSyncCommitteeContribution requests that the beacon node produce a sync committee contribution.
func (s *Server) produceSyncCommitteeContribution(
	ctx context.Context,
	w http.ResponseWriter,
	slot primitives.Slot,
	index uint64,
	blockRoot []byte,
) (*shared.SyncCommitteeContribution, bool) {
	msgs, err := s.SyncCommitteePool.SyncCommitteeMessages(slot)
	if err != nil {
		httputil.HandleError(w, "Could not get sync subcommittee messages: "+err.Error(), http.StatusInternalServerError)
		return nil, false
	}
	if len(msgs) == 0 {
		httputil.HandleError(w, "No subcommittee messages found", http.StatusNotFound)
		return nil, false
	}
	sig, aggregatedBits, err := s.CoreService.AggregatedSigAndAggregationBits(
		ctx,
		&ethpbalpha.AggregatedSigAndAggregationBitsRequest{
			Msgs:      msgs,
			Slot:      slot,
			SubnetId:  index,
			BlockRoot: blockRoot,
		},
	)
	if err != nil {
		httputil.HandleError(w, "Could not get contribution data: "+err.Error(), http.StatusInternalServerError)
		return nil, false
	}

	return &shared.SyncCommitteeContribution{
		Slot:              strconv.FormatUint(uint64(slot), 10),
		BeaconBlockRoot:   hexutil.Encode(blockRoot),
		SubcommitteeIndex: strconv.FormatUint(index, 10),
		AggregationBits:   hexutil.Encode(aggregatedBits),
		Signature:         hexutil.Encode(sig),
	}, true
}

// RegisterValidator requests that the beacon node stores valid validator registrations and calls the builder apis to update the custom builder
func (s *Server) RegisterValidator(w http.ResponseWriter, r *http.Request) {
	ctx, span := trace.StartSpan(r.Context(), "validator.RegisterValidators")
	defer span.End()

	if s.BlockBuilder == nil || !s.BlockBuilder.Configured() {
		httputil.HandleError(w, fmt.Sprintf("Could not register block builder: %v", builder.ErrNoBuilder), http.StatusBadRequest)
		return
	}

	var jsonRegistrations []*shared.SignedValidatorRegistration
	err := json.NewDecoder(r.Body).Decode(&jsonRegistrations)
	switch {
	case err == io.EOF:
		httputil.HandleError(w, "No data submitted", http.StatusBadRequest)
		return
	case err != nil:
		httputil.HandleError(w, "Could not decode request body: "+err.Error(), http.StatusBadRequest)
		return
	}

	registrations := make([]*ethpbalpha.SignedValidatorRegistrationV1, len(jsonRegistrations))
	for i, registration := range jsonRegistrations {
		reg, err := registration.ToConsensus()
		if err != nil {
			httputil.HandleError(w, err.Error(), http.StatusBadRequest)
			return
		}

		registrations[i] = reg
	}
	if len(registrations) == 0 {
		httputil.HandleError(w, "Validator registration request is empty", http.StatusBadRequest)
		return
	}
	if err := s.BlockBuilder.RegisterValidator(ctx, registrations); err != nil {
		httputil.HandleError(w, err.Error(), http.StatusInternalServerError)
		return
	}
}

// PrepareBeaconProposer endpoint saves the fee recipient given a validator index, this is used when proposing a block.
func (s *Server) PrepareBeaconProposer(w http.ResponseWriter, r *http.Request) {
	ctx, span := trace.StartSpan(r.Context(), "validator.PrepareBeaconProposer")
	defer span.End()

	var jsonFeeRecipients []*shared.FeeRecipient
	err := json.NewDecoder(r.Body).Decode(&jsonFeeRecipients)
	switch {
	case err == io.EOF:
		httputil.HandleError(w, "No data submitted", http.StatusBadRequest)
		return
	case err != nil:
		httputil.HandleError(w, "Could not decode request body: "+err.Error(), http.StatusBadRequest)
		return
	}
	var feeRecipients []common.Address
	var validatorIndices []primitives.ValidatorIndex
	// filter for found fee recipients
	for _, r := range jsonFeeRecipients {
		validatorIndex, valid := shared.ValidateUint(w, "validator_index", r.ValidatorIndex)
		if !valid {
			return
		}
		feeRecipientBytes, valid := shared.ValidateHex(w, "fee_recipient", r.FeeRecipient, fieldparams.FeeRecipientLength)
		if !valid {
			return
		}
		f, err := s.BeaconDB.FeeRecipientByValidatorID(ctx, primitives.ValidatorIndex(validatorIndex))
		switch {
		case errors.Is(err, kv.ErrNotFoundFeeRecipient):
			feeRecipients = append(feeRecipients, common.BytesToAddress(bytesutil.SafeCopyBytes(feeRecipientBytes)))
			validatorIndices = append(validatorIndices, primitives.ValidatorIndex(validatorIndex))
		case err != nil:
			httputil.HandleError(w, fmt.Sprintf("Could not get fee recipient by validator index: %v", err), http.StatusInternalServerError)
			return
		default:
			if common.BytesToAddress(feeRecipientBytes) != f {
				feeRecipients = append(feeRecipients, common.BytesToAddress(bytesutil.SafeCopyBytes(feeRecipientBytes)))
				validatorIndices = append(validatorIndices, primitives.ValidatorIndex(validatorIndex))
			}
		}
	}
	if len(validatorIndices) == 0 {
		return
	}
	if err := s.BeaconDB.SaveFeeRecipientsByValidatorIDs(ctx, validatorIndices, feeRecipients); err != nil {
		httputil.HandleError(w, fmt.Sprintf("Could not save fee recipients: %v", err), http.StatusInternalServerError)
		return
	}
	log.WithFields(log.Fields{
		"validatorIndices": validatorIndices,
	}).Info("Updated fee recipient addresses")
}

// GetAttesterDuties requests the beacon node to provide a set of attestation duties,
// which should be performed by validators, for a particular epoch.
func (s *Server) GetAttesterDuties(w http.ResponseWriter, r *http.Request) {
	ctx, span := trace.StartSpan(r.Context(), "validator.GetAttesterDuties")
	defer span.End()

	if shared.IsSyncing(ctx, w, s.SyncChecker, s.HeadFetcher, s.TimeFetcher, s.OptimisticModeFetcher) {
		return
	}

	_, requestedEpochUint, ok := shared.UintFromRoute(w, r, "epoch")
	if !ok {
		return
	}
	requestedEpoch := primitives.Epoch(requestedEpochUint)
	var indices []string
	err := json.NewDecoder(r.Body).Decode(&indices)
	switch {
	case err == io.EOF:
		httputil.HandleError(w, "No data submitted", http.StatusBadRequest)
		return
	case err != nil:
		httputil.HandleError(w, "Could not decode request body: "+err.Error(), http.StatusBadRequest)
		return
	}
	if len(indices) == 0 {
		httputil.HandleError(w, "No data submitted", http.StatusBadRequest)
		return
	}
	requestedValIndices := make([]primitives.ValidatorIndex, len(indices))
	for i, ix := range indices {
		valIx, valid := shared.ValidateUint(w, fmt.Sprintf("ValidatorIndices[%d]", i), ix)
		if !valid {
			return
		}
		requestedValIndices[i] = primitives.ValidatorIndex(valIx)
	}

	cs := s.TimeFetcher.CurrentSlot()
	currentEpoch := slots.ToEpoch(cs)
	nextEpoch := currentEpoch + 1
	if requestedEpoch > nextEpoch {
		httputil.HandleError(
			w,
			fmt.Sprintf("Request epoch %d can not be greater than next epoch %d", requestedEpoch, nextEpoch),
			http.StatusBadRequest,
		)
		return
	}

	var startSlot primitives.Slot
	if requestedEpoch == nextEpoch {
		startSlot, err = slots.EpochStart(currentEpoch)
	} else {
		startSlot, err = slots.EpochStart(requestedEpoch)
	}
	if err != nil {
		httputil.HandleError(w, fmt.Sprintf("Could not get start slot from epoch %d: %v", requestedEpoch, err), http.StatusInternalServerError)
		return
	}

	st, err := s.Stater.StateBySlot(ctx, startSlot)
	if err != nil {
		httputil.HandleError(w, "Could not get state: "+err.Error(), http.StatusInternalServerError)
		return
	}

	committeeAssignments, _, err := helpers.CommitteeAssignments(ctx, st, requestedEpoch)
	if err != nil {
		httputil.HandleError(w, "Could not compute committee assignments: "+err.Error(), http.StatusInternalServerError)
		return
	}
	activeValidatorCount, err := helpers.ActiveValidatorCount(ctx, st, requestedEpoch)
	if err != nil {
		httputil.HandleError(w, "Could not get active validator count: "+err.Error(), http.StatusInternalServerError)
		return
	}
	committeesAtSlot := helpers.SlotCommitteeCount(activeValidatorCount)

	duties := make([]*AttesterDuty, 0, len(requestedValIndices))
	for _, index := range requestedValIndices {
		pubkey := st.PubkeyAtIndex(index)
		var zeroPubkey [fieldparams.BLSPubkeyLength]byte
		if bytes.Equal(pubkey[:], zeroPubkey[:]) {
			httputil.HandleError(w, fmt.Sprintf("Invalid validator index %d", index), http.StatusBadRequest)
			return
		}
		committee := committeeAssignments[index]
		if committee == nil {
			continue
		}
		var valIndexInCommittee int
		// valIndexInCommittee will be 0 in case we don't get a match. This is a potential false positive,
		// however it's an impossible condition because every validator must be assigned to a committee.
		for cIndex, vIndex := range committee.Committee {
			if vIndex == index {
				valIndexInCommittee = cIndex
				break
			}
		}
		duties = append(duties, &AttesterDuty{
			Pubkey:                  hexutil.Encode(pubkey[:]),
			ValidatorIndex:          strconv.FormatUint(uint64(index), 10),
			CommitteeIndex:          strconv.FormatUint(uint64(committee.CommitteeIndex), 10),
			CommitteeLength:         strconv.Itoa(len(committee.Committee)),
			CommitteesAtSlot:        strconv.FormatUint(committeesAtSlot, 10),
			ValidatorCommitteeIndex: strconv.Itoa(valIndexInCommittee),
			Slot:                    strconv.FormatUint(uint64(committee.AttesterSlot), 10),
		})
	}

	dependentRoot, err := attestationDependentRoot(st, requestedEpoch)
	if err != nil {
		httputil.HandleError(w, "Could not get dependent root: "+err.Error(), http.StatusInternalServerError)
		return
	}
	isOptimistic, err := s.OptimisticModeFetcher.IsOptimistic(ctx)
	if err != nil {
		httputil.HandleError(w, "Could not check optimistic status: "+err.Error(), http.StatusInternalServerError)
		return
	}

	response := &GetAttesterDutiesResponse{
		DependentRoot:       hexutil.Encode(dependentRoot),
		Data:                duties,
		ExecutionOptimistic: isOptimistic,
	}
	httputil.WriteJson(w, response)
}

// GetProposerDuties requests beacon node to provide all validators that are scheduled to propose a block in the given epoch.
func (s *Server) GetProposerDuties(w http.ResponseWriter, r *http.Request) {
	ctx, span := trace.StartSpan(r.Context(), "validator.GetProposerDuties")
	defer span.End()

	if shared.IsSyncing(ctx, w, s.SyncChecker, s.HeadFetcher, s.TimeFetcher, s.OptimisticModeFetcher) {
		return
	}

	_, requestedEpochUint, ok := shared.UintFromRoute(w, r, "epoch")
	if !ok {
		return
	}
	requestedEpoch := primitives.Epoch(requestedEpochUint)

	cs := s.TimeFetcher.CurrentSlot()
	currentEpoch := slots.ToEpoch(cs)
	nextEpoch := currentEpoch + 1
	var nextEpochLookahead bool
	if requestedEpoch > nextEpoch {
		httputil.HandleError(
			w,
			fmt.Sprintf("Request epoch %d can not be greater than next epoch %d", requestedEpoch, currentEpoch+1),
			http.StatusBadRequest,
		)
		return
	} else if requestedEpoch == nextEpoch {
		// If the request is for the next epoch, we use the current epoch's state to compute duties.
		requestedEpoch = currentEpoch
		nextEpochLookahead = true
	}

	epochStartSlot, err := slots.EpochStart(requestedEpoch)
	if err != nil {
		httputil.HandleError(w, fmt.Sprintf("Could not get start slot of epoch %d: %v", requestedEpoch, err), http.StatusInternalServerError)
		return
	}
	var st state.BeaconState
	// if the requested epoch is new, use the head state and the next slot cache
	if requestedEpoch < currentEpoch {
		st, err = s.Stater.StateBySlot(ctx, epochStartSlot)
		if err != nil {
			httputil.HandleError(w, fmt.Sprintf("Could not get state for slot %d: %v ", epochStartSlot, err), http.StatusInternalServerError)
			return
		}
	} else {
		st, err = s.HeadFetcher.HeadState(ctx)
		if err != nil {
			httputil.HandleError(w, fmt.Sprintf("Could not get head state: %v ", err), http.StatusInternalServerError)
			return
		}
		// Advance state with empty transitions up to the requested epoch start slot.
		if st.Slot() < epochStartSlot {
			headRoot, err := s.HeadFetcher.HeadRoot(ctx)
			if err != nil {
				httputil.HandleError(w, fmt.Sprintf("Could not get head root: %v ", err), http.StatusInternalServerError)
				return
			}
			st, err = transition.ProcessSlotsUsingNextSlotCache(ctx, st, headRoot, epochStartSlot)
			if err != nil {
				httputil.HandleError(w, fmt.Sprintf("Could not process slots up to %d: %v ", epochStartSlot, err), http.StatusInternalServerError)
				return
			}
		}
	}

	var proposals map[primitives.ValidatorIndex][]primitives.Slot
	if nextEpochLookahead {
		_, proposals, err = helpers.CommitteeAssignments(ctx, st, nextEpoch)
	} else {
		_, proposals, err = helpers.CommitteeAssignments(ctx, st, requestedEpoch)
	}
	if err != nil {
		httputil.HandleError(w, "Could not compute committee assignments: "+err.Error(), http.StatusInternalServerError)
		return
	}

	duties := make([]*ProposerDuty, 0)
	for index, proposalSlots := range proposals {
		val, err := st.ValidatorAtIndexReadOnly(index)
		if err != nil {
			httputil.HandleError(w, fmt.Sprintf("Could not get validator at index %d: %v", index, err), http.StatusInternalServerError)
			return
		}
		pubkey48 := val.PublicKey()
		pubkey := pubkey48[:]
		for _, slot := range proposalSlots {
			s.ProposerSlotIndexCache.SetProposerAndPayloadIDs(slot, index, [8]byte{} /* payloadID */, [32]byte{} /* head root */)
			duties = append(duties, &ProposerDuty{
				Pubkey:         hexutil.Encode(pubkey),
				ValidatorIndex: strconv.FormatUint(uint64(index), 10),
				Slot:           strconv.FormatUint(uint64(slot), 10),
			})
		}
	}

	s.ProposerSlotIndexCache.PrunePayloadIDs(epochStartSlot)

	dependentRoot, err := proposalDependentRoot(st, requestedEpoch)
	if err != nil {
		httputil.HandleError(w, "Could not get dependent root: "+err.Error(), http.StatusInternalServerError)
		return
	}
	isOptimistic, err := s.OptimisticModeFetcher.IsOptimistic(ctx)
	if err != nil {
		httputil.HandleError(w, "Could not check optimistic status: "+err.Error(), http.StatusInternalServerError)
		return
	}
	if !sortProposerDuties(w, duties) {
		return
	}

	resp := &GetProposerDutiesResponse{
		DependentRoot:       hexutil.Encode(dependentRoot),
		Data:                duties,
		ExecutionOptimistic: isOptimistic,
	}
	httputil.WriteJson(w, resp)
}

// GetSyncCommitteeDuties provides a set of sync committee duties for a particular epoch.
//
// The logic for calculating epoch validity comes from https://ethereum.github.io/beacon-APIs/?urls.primaryName=dev#/Validator/getSyncCommitteeDuties
// where `epoch` is described as `epoch // EPOCHS_PER_SYNC_COMMITTEE_PERIOD <= current_epoch // EPOCHS_PER_SYNC_COMMITTEE_PERIOD + 1`.
//
// Algorithm:
//   - Get the last valid epoch. This is the last epoch of the next sync committee period.
//   - Get the state for the requested epoch. If it's a future epoch from the current sync committee period
//     or an epoch from the next sync committee period, then get the current state.
//   - Get the state's current sync committee. If it's an epoch from the next sync committee period, then get the next sync committee.
//   - Get duties.
func (s *Server) GetSyncCommitteeDuties(w http.ResponseWriter, r *http.Request) {
	ctx, span := trace.StartSpan(r.Context(), "validator.GetSyncCommitteeDuties")
	defer span.End()

	if shared.IsSyncing(ctx, w, s.SyncChecker, s.HeadFetcher, s.TimeFetcher, s.OptimisticModeFetcher) {
		return
	}

	_, requestedEpochUint, ok := shared.UintFromRoute(w, r, "epoch")
	if !ok {
		return
	}
	requestedEpoch := primitives.Epoch(requestedEpochUint)
	if requestedEpoch < params.BeaconConfig().AltairForkEpoch {
		httputil.HandleError(w, "Sync committees are not supported for Phase0", http.StatusBadRequest)
		return
	}
	var indices []string
	err := json.NewDecoder(r.Body).Decode(&indices)
	switch {
	case err == io.EOF:
		httputil.HandleError(w, "No data submitted", http.StatusBadRequest)
		return
	case err != nil:
		httputil.HandleError(w, "Could not decode request body: "+err.Error(), http.StatusBadRequest)
		return
	}
	if len(indices) == 0 {
		httputil.HandleError(w, "No data submitted", http.StatusBadRequest)
		return
	}
	requestedValIndices := make([]primitives.ValidatorIndex, len(indices))
	for i, ix := range indices {
		valIx, valid := shared.ValidateUint(w, fmt.Sprintf("ValidatorIndices[%d]", i), ix)
		if !valid {
			return
		}
		requestedValIndices[i] = primitives.ValidatorIndex(valIx)
	}

	currentEpoch := slots.ToEpoch(s.TimeFetcher.CurrentSlot())
	lastValidEpoch := syncCommitteeDutiesLastValidEpoch(currentEpoch)
	if requestedEpoch > lastValidEpoch {
		httputil.HandleError(w, fmt.Sprintf("Epoch is too far in the future, maximum valid epoch is %d", lastValidEpoch), http.StatusBadRequest)
		return
	}

	startingEpoch := requestedEpoch
	if startingEpoch > currentEpoch {
		startingEpoch = currentEpoch
	}
	slot, err := slots.EpochStart(startingEpoch)
	if err != nil {
		httputil.HandleError(w, "Could not get sync committee slot: "+err.Error(), http.StatusInternalServerError)
		return
	}
	st, err := s.Stater.State(ctx, []byte(strconv.FormatUint(uint64(slot), 10)))
	if err != nil {
		httputil.HandleError(w, "Could not get sync committee state: "+err.Error(), http.StatusInternalServerError)
		return
	}

	currentSyncCommitteeFirstEpoch, err := slots.SyncCommitteePeriodStartEpoch(startingEpoch)
	if err != nil {
		httputil.HandleError(w, "Could not get sync committee period start epoch: "+err.Error(), http.StatusInternalServerError)
		return
	}
	nextSyncCommitteeFirstEpoch := currentSyncCommitteeFirstEpoch + params.BeaconConfig().EpochsPerSyncCommitteePeriod
	isCurrentCommitteeRequested := requestedEpoch < nextSyncCommitteeFirstEpoch
	var committee *ethpbalpha.SyncCommittee
	if isCurrentCommitteeRequested {
		committee, err = st.CurrentSyncCommittee()
		if err != nil {
			httputil.HandleError(w, "Could not get sync committee: "+err.Error(), http.StatusInternalServerError)
			return
		}
	} else {
		committee, err = st.NextSyncCommittee()
		if err != nil {
			httputil.HandleError(w, "Could not get sync committee: "+err.Error(), http.StatusInternalServerError)
			return
		}
	}
	committeePubkeys := make(map[[fieldparams.BLSPubkeyLength]byte][]string)
	for j, pubkey := range committee.Pubkeys {
		pubkey48 := bytesutil.ToBytes48(pubkey)
		committeePubkeys[pubkey48] = append(committeePubkeys[pubkey48], strconv.FormatUint(uint64(j), 10))
	}
	duties, vals, err := syncCommitteeDutiesAndVals(st, requestedValIndices, committeePubkeys)
	if err != nil {
		httputil.HandleError(w, err.Error(), http.StatusBadRequest)
		return
	}

	var registerSyncSubnet func(state.BeaconState, primitives.Epoch, []byte, validator2.Status) error
	if isCurrentCommitteeRequested {
		registerSyncSubnet = core.RegisterSyncSubnetCurrentPeriod
	} else {
		registerSyncSubnet = core.RegisterSyncSubnetNextPeriod
	}
	for _, v := range vals {
		pk := v.PublicKey()
		valStatus, err := rpchelpers.ValidatorStatus(v, requestedEpoch)
		if err != nil {
			httputil.HandleError(w, "Could not get validator status: "+err.Error(), http.StatusInternalServerError)
			return
		}
		if err := registerSyncSubnet(st, requestedEpoch, pk[:], valStatus); err != nil {
			httputil.HandleError(w, fmt.Sprintf("Could not register sync subnet for pubkey %#x", pk), http.StatusInternalServerError)
			return
		}
	}

	isOptimistic, err := s.OptimisticModeFetcher.IsOptimistic(ctx)
	if err != nil {
		httputil.HandleError(w, "Could not check optimistic status: "+err.Error(), http.StatusInternalServerError)
		return
	}

	resp := &GetSyncCommitteeDutiesResponse{
		Data:                duties,
		ExecutionOptimistic: isOptimistic,
	}
	httputil.WriteJson(w, resp)
}

// GetLiveness requests the beacon node to indicate if a validator has been observed to be live in a given epoch.
// The beacon node might detect liveness by observing messages from the validator on the network,
// in the beacon chain, from its API or from any other source.
// A beacon node SHOULD support the current and previous epoch, however it MAY support earlier epoch.
// It is important to note that the values returned by the beacon node are not canonical;
// they are best-effort and based upon a subjective view of the network.
// A beacon node that was recently started or suffered a network partition may indicate that a validator is not live when it actually is.
func (s *Server) GetLiveness(w http.ResponseWriter, r *http.Request) {
	ctx, span := trace.StartSpan(r.Context(), "validator.GetLiveness")
	defer span.End()

	_, requestedEpochUint, ok := shared.UintFromRoute(w, r, "epoch")
	if !ok {
		return
	}
	requestedEpoch := primitives.Epoch(requestedEpochUint)
	var indices []string
	err := json.NewDecoder(r.Body).Decode(&indices)
	switch {
	case err == io.EOF:
		httputil.HandleError(w, "No data submitted", http.StatusBadRequest)
		return
	case err != nil:
		httputil.HandleError(w, "Could not decode request body: "+err.Error(), http.StatusBadRequest)
		return
	}
	if len(indices) == 0 {
		httputil.HandleError(w, "No data submitted", http.StatusBadRequest)
		return
	}
	requestedValIndices := make([]primitives.ValidatorIndex, len(indices))
	for i, ix := range indices {
		valIx, valid := shared.ValidateUint(w, fmt.Sprintf("ValidatorIndices[%d]", i), ix)
		if !valid {
			return
		}
		requestedValIndices[i] = primitives.ValidatorIndex(valIx)
	}

	// First we check if the requested epoch is the current epoch.
	// If it is, then we won't be able to fetch the state at the end of the epoch.
	// In that case we get participation info from the head state.
	// We can also use the head state to get participation info for the previous epoch.
	headSt, err := s.HeadFetcher.HeadState(ctx)
	if err != nil {
		httputil.HandleError(w, "Could not get head state: "+err.Error(), http.StatusInternalServerError)
		return
	}
	currEpoch := slots.ToEpoch(headSt.Slot())
	if requestedEpoch > currEpoch {
		httputil.HandleError(w, "Requested epoch cannot be in the future", http.StatusBadRequest)
		return
	}

	var st state.BeaconState
	var participation []byte
	if requestedEpoch == currEpoch {
		st = headSt
		participation, err = st.CurrentEpochParticipation()
		if err != nil {
			httputil.HandleError(w, "Could not get current epoch participation: "+err.Error(), http.StatusInternalServerError)
			return
		}
	} else if requestedEpoch == currEpoch-1 {
		st = headSt
		participation, err = st.PreviousEpochParticipation()
		if err != nil {
			httputil.HandleError(w, "Could not get previous epoch participation: "+err.Error(), http.StatusInternalServerError)
			return
		}
	} else {
		epochEnd, err := slots.EpochEnd(requestedEpoch)
		if err != nil {
			httputil.HandleError(w, "Could not get requested epoch's end slot: "+err.Error(), http.StatusInternalServerError)
			return
		}
		st, err = s.Stater.StateBySlot(ctx, epochEnd)
		if err != nil {
			httputil.HandleError(w, "Could not get slot for requested epoch: "+err.Error(), http.StatusInternalServerError)
			return
		}
		participation, err = st.CurrentEpochParticipation()
		if err != nil {
			httputil.HandleError(w, "Could not get current epoch participation: "+err.Error(), http.StatusInternalServerError)
			return
		}
	}

	resp := &GetLivenessResponse{
		Data: make([]*Liveness, len(requestedValIndices)),
	}
	for i, vi := range requestedValIndices {
		if vi >= primitives.ValidatorIndex(len(participation)) {
			httputil.HandleError(w, fmt.Sprintf("Validator index %d is invalid", vi), http.StatusBadRequest)
			return
		}
		resp.Data[i] = &Liveness{
			Index:  strconv.FormatUint(uint64(vi), 10),
			IsLive: participation[vi] != 0,
		}
	}

	httputil.WriteJson(w, resp)
}

// attestationDependentRoot is get_block_root_at_slot(state, compute_start_slot_at_epoch(epoch - 1) - 1)
// or the genesis block root in the case of underflow.
func attestationDependentRoot(s state.BeaconState, epoch primitives.Epoch) ([]byte, error) {
	var dependentRootSlot primitives.Slot
	if epoch <= 1 {
		dependentRootSlot = 0
	} else {
		prevEpochStartSlot, err := slots.EpochStart(epoch.Sub(1))
		if err != nil {
			return nil, status.Errorf(codes.Internal, "Could not obtain epoch's start slot: %v", err)
		}
		dependentRootSlot = prevEpochStartSlot.Sub(1)
	}
	root, err := helpers.BlockRootAtSlot(s, dependentRootSlot)
	if err != nil {
		return nil, errors.Wrap(err, "could not get block root")
	}
	return root, nil
}

// proposalDependentRoot is get_block_root_at_slot(state, compute_start_slot_at_epoch(epoch) - 1)
// or the genesis block root in the case of underflow.
func proposalDependentRoot(s state.BeaconState, epoch primitives.Epoch) ([]byte, error) {
	var dependentRootSlot primitives.Slot
	if epoch == 0 {
		dependentRootSlot = 0
	} else {
		epochStartSlot, err := slots.EpochStart(epoch)
		if err != nil {
			return nil, status.Errorf(codes.Internal, "Could not obtain epoch's start slot: %v", err)
		}
		dependentRootSlot = epochStartSlot.Sub(1)
	}
	root, err := helpers.BlockRootAtSlot(s, dependentRootSlot)
	if err != nil {
		return nil, errors.Wrap(err, "could not get block root")
	}
	return root, nil
}

func syncCommitteeDutiesLastValidEpoch(currentEpoch primitives.Epoch) primitives.Epoch {
	currentSyncPeriodIndex := currentEpoch / params.BeaconConfig().EpochsPerSyncCommitteePeriod
	// Return the last epoch of the next sync committee.
	// To do this we go two periods ahead to find the first invalid epoch, and then subtract 1.
	return (currentSyncPeriodIndex+2)*params.BeaconConfig().EpochsPerSyncCommitteePeriod - 1
}

// syncCommitteeDutiesAndVals takes a list of requested validator indices and the actual sync committee pubkeys.
// It returns duties for the validator indices that are part of the sync committee.
// Additionally, it returns read-only validator objects for these validator indices.
func syncCommitteeDutiesAndVals(
	st state.BeaconState,
	requestedValIndices []primitives.ValidatorIndex,
	committeePubkeys map[[fieldparams.BLSPubkeyLength]byte][]string,
) ([]*SyncCommitteeDuty, []state.ReadOnlyValidator, error) {
	duties := make([]*SyncCommitteeDuty, 0)
	vals := make([]state.ReadOnlyValidator, 0)
	for _, index := range requestedValIndices {
		duty := &SyncCommitteeDuty{
			ValidatorIndex: strconv.FormatUint(uint64(index), 10),
		}
		valPubkey := st.PubkeyAtIndex(index)
		var zeroPubkey [fieldparams.BLSPubkeyLength]byte
		if bytes.Equal(valPubkey[:], zeroPubkey[:]) {
			return nil, nil, errors.Errorf("Invalid validator index %d", index)
		}
		duty.Pubkey = hexutil.Encode(valPubkey[:])
		indices, ok := committeePubkeys[valPubkey]
		if ok {
			duty.ValidatorSyncCommitteeIndices = indices
			duties = append(duties, duty)
			v, err := st.ValidatorAtIndexReadOnly(index)
			if err != nil {
				return nil, nil, fmt.Errorf("could not get validator at index %d", index)
			}
			vals = append(vals, v)
		}
	}
	return duties, vals, nil
}

func sortProposerDuties(w http.ResponseWriter, duties []*ProposerDuty) bool {
	ok := true
	sort.Slice(duties, func(i, j int) bool {
		si, err := strconv.ParseUint(duties[i].Slot, 10, 64)
		if err != nil {
			httputil.HandleError(w, "Could not parse slot: "+err.Error(), http.StatusInternalServerError)
			ok = false
			return false
		}
		sj, err := strconv.ParseUint(duties[j].Slot, 10, 64)
		if err != nil {
			httputil.HandleError(w, "Could not parse slot: "+err.Error(), http.StatusInternalServerError)
			ok = false
			return false
		}
		return si < sj
	})
	return ok
}<|MERGE_RESOLUTION|>--- conflicted
+++ resolved
@@ -378,18 +378,6 @@
 			cache.SubnetIDs.AddAggregatorSubnetID(sub.Slot, subnet)
 		}
 	}
-<<<<<<< HEAD
-	for _, val := range validators {
-		valStatus, err := rpchelpers.ValidatorStatus(val, currEpoch)
-		if err != nil {
-			httputil.HandleError(w, "Could not retrieve validator status: "+err.Error(), http.StatusInternalServerError)
-			return
-		}
-		pubkey := val.PublicKey()
-		core.AssignValidatorToSubnet(pubkey[:], valStatus)
-	}
-=======
->>>>>>> 440841d5
 }
 
 // GetAttestationData requests that the beacon node produces attestation data for
