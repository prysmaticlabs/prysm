package validator

import (
	"bytes"
	"context"
	"encoding/json"
	"fmt"
	"io"
	"net/http"
	"sort"
	"strconv"
	"time"

	"github.com/ethereum/go-ethereum/common"
	"github.com/ethereum/go-ethereum/common/hexutil"
	"github.com/go-playground/validator/v10"
<<<<<<< HEAD
	"github.com/gorilla/mux"
=======
>>>>>>> 9a7393a2
	"github.com/pkg/errors"
	"github.com/prysmaticlabs/prysm/v4/beacon-chain/builder"
	"github.com/prysmaticlabs/prysm/v4/beacon-chain/cache"
	"github.com/prysmaticlabs/prysm/v4/beacon-chain/core/helpers"
	"github.com/prysmaticlabs/prysm/v4/beacon-chain/db/kv"
	"github.com/prysmaticlabs/prysm/v4/beacon-chain/rpc/core"
	rpchelpers "github.com/prysmaticlabs/prysm/v4/beacon-chain/rpc/eth/helpers"
	"github.com/prysmaticlabs/prysm/v4/beacon-chain/rpc/eth/shared"
	"github.com/prysmaticlabs/prysm/v4/beacon-chain/state"
	state_native "github.com/prysmaticlabs/prysm/v4/beacon-chain/state/state-native"
	fieldparams "github.com/prysmaticlabs/prysm/v4/config/fieldparams"
	"github.com/prysmaticlabs/prysm/v4/config/params"
	"github.com/prysmaticlabs/prysm/v4/consensus-types/primitives"
	validator2 "github.com/prysmaticlabs/prysm/v4/consensus-types/validator"
	"github.com/prysmaticlabs/prysm/v4/encoding/bytesutil"
	http2 "github.com/prysmaticlabs/prysm/v4/network/http"
	ethpbalpha "github.com/prysmaticlabs/prysm/v4/proto/prysm/v1alpha1"
	"github.com/prysmaticlabs/prysm/v4/time/slots"
	log "github.com/sirupsen/logrus"
	"go.opencensus.io/trace"
	"google.golang.org/grpc/codes"
	"google.golang.org/grpc/status"
)

// GetAggregateAttestation aggregates all attestations matching the given attestation data root and slot, returning the aggregated result.
func (s *Server) GetAggregateAttestation(w http.ResponseWriter, r *http.Request) {
	ctx, span := trace.StartSpan(r.Context(), "validator.GetAggregateAttestation")
	defer span.End()

	attDataRoot := r.URL.Query().Get("attestation_data_root")
	attDataRootBytes, valid := shared.ValidateHex(w, "Attestation data root", attDataRoot, fieldparams.RootLength)
	if !valid {
		return
	}
	rawSlot := r.URL.Query().Get("slot")
	slot, valid := shared.ValidateUint(w, "Slot", rawSlot)
	if !valid {
		return
	}

	if err := s.AttestationsPool.AggregateUnaggregatedAttestations(ctx); err != nil {
		http2.HandleError(w, "Could not aggregate unaggregated attestations: "+err.Error(), http.StatusBadRequest)
		return
	}

	allAtts := s.AttestationsPool.AggregatedAttestations()
	var bestMatchingAtt *ethpbalpha.Attestation
	for _, att := range allAtts {
		if att.Data.Slot == primitives.Slot(slot) {
			root, err := att.Data.HashTreeRoot()
			if err != nil {
				http2.HandleError(w, "Could not get attestation data root: "+err.Error(), http.StatusInternalServerError)
				return
			}
			if bytes.Equal(root[:], attDataRootBytes) {
				if bestMatchingAtt == nil || len(att.AggregationBits) > len(bestMatchingAtt.AggregationBits) {
					bestMatchingAtt = att
				}
			}
		}
	}
	if bestMatchingAtt == nil {
		http2.HandleError(w, "No matching attestation found", http.StatusNotFound)
		return
	}

	response := &AggregateAttestationResponse{
		Data: &shared.Attestation{
			AggregationBits: hexutil.Encode(bestMatchingAtt.AggregationBits),
			Data: &shared.AttestationData{
				Slot:            strconv.FormatUint(uint64(bestMatchingAtt.Data.Slot), 10),
				CommitteeIndex:  strconv.FormatUint(uint64(bestMatchingAtt.Data.CommitteeIndex), 10),
				BeaconBlockRoot: hexutil.Encode(bestMatchingAtt.Data.BeaconBlockRoot),
				Source: &shared.Checkpoint{
					Epoch: strconv.FormatUint(uint64(bestMatchingAtt.Data.Source.Epoch), 10),
					Root:  hexutil.Encode(bestMatchingAtt.Data.Source.Root),
				},
				Target: &shared.Checkpoint{
					Epoch: strconv.FormatUint(uint64(bestMatchingAtt.Data.Target.Epoch), 10),
					Root:  hexutil.Encode(bestMatchingAtt.Data.Target.Root),
				},
			},
			Signature: hexutil.Encode(bestMatchingAtt.Signature),
		}}
	http2.WriteJson(w, response)
}

// SubmitContributionAndProofs publishes multiple signed sync committee contribution and proofs.
func (s *Server) SubmitContributionAndProofs(w http.ResponseWriter, r *http.Request) {
	ctx, span := trace.StartSpan(r.Context(), "validator.SubmitContributionAndProofs")
	defer span.End()

	var req SubmitContributionAndProofsRequest
	err := json.NewDecoder(r.Body).Decode(&req.Data)
	switch {
	case err == io.EOF:
		http2.HandleError(w, "No data submitted", http.StatusBadRequest)
		return
	case err != nil:
		http2.HandleError(w, "Could not decode request body: "+err.Error(), http.StatusBadRequest)
		return
	}
	if len(req.Data) == 0 {
		http2.HandleError(w, "No data submitted", http.StatusBadRequest)
		return
	}
	validate := validator.New()
	if err := validate.Struct(req); err != nil {
		http2.HandleError(w, err.Error(), http.StatusBadRequest)
		return
	}

	for _, item := range req.Data {
		consensusItem, err := item.ToConsensus()
		if err != nil {
			http2.HandleError(w, "Could not convert request contribution to consensus contribution: "+err.Error(), http.StatusBadRequest)
			return
		}
		rpcError := s.CoreService.SubmitSignedContributionAndProof(ctx, consensusItem)
		if rpcError != nil {
			http2.HandleError(w, rpcError.Err.Error(), core.ErrorReasonToHTTP(rpcError.Reason))
		}
	}
}

// SubmitAggregateAndProofs verifies given aggregate and proofs and publishes them on appropriate gossipsub topic.
func (s *Server) SubmitAggregateAndProofs(w http.ResponseWriter, r *http.Request) {
	ctx, span := trace.StartSpan(r.Context(), "validator.SubmitAggregateAndProofs")
	defer span.End()

	var req SubmitAggregateAndProofsRequest
	err := json.NewDecoder(r.Body).Decode(&req.Data)
	switch {
	case err == io.EOF:
		http2.HandleError(w, "No data submitted", http.StatusBadRequest)
		return
	case err != nil:
		http2.HandleError(w, "Could not decode request body: "+err.Error(), http.StatusBadRequest)
		return
	}
	if len(req.Data) == 0 {
		http2.HandleError(w, "No data submitted", http.StatusBadRequest)
		return
	}
	validate := validator.New()
	if err := validate.Struct(req); err != nil {
		http2.HandleError(w, err.Error(), http.StatusBadRequest)
		return
	}

	broadcastFailed := false
	for _, item := range req.Data {
		consensusItem, err := item.ToConsensus()
		if err != nil {
			http2.HandleError(w, "Could not convert request aggregate to consensus aggregate: "+err.Error(), http.StatusBadRequest)
			return
		}
		rpcError := s.CoreService.SubmitSignedAggregateSelectionProof(
			ctx,
			&ethpbalpha.SignedAggregateSubmitRequest{SignedAggregateAndProof: consensusItem},
		)
		if rpcError != nil {
			_, ok := rpcError.Err.(*core.AggregateBroadcastFailedError)
			if ok {
				broadcastFailed = true
			} else {
				http2.HandleError(w, rpcError.Err.Error(), core.ErrorReasonToHTTP(rpcError.Reason))
				return
			}
		}
	}

	if broadcastFailed {
		http2.HandleError(w, "Could not broadcast one or more signed aggregated attestations", http.StatusInternalServerError)
	}
}

// SubmitSyncCommitteeSubscription subscribe to a number of sync committee subnets.
//
// Subscribing to sync committee subnets is an action performed by VC to enable
// network participation, and only required if the VC has an active
// validator in an active sync committee.
func (s *Server) SubmitSyncCommitteeSubscription(w http.ResponseWriter, r *http.Request) {
	ctx, span := trace.StartSpan(r.Context(), "validator.SubmitSyncCommitteeSubscription")
	defer span.End()

	if shared.IsSyncing(ctx, w, s.SyncChecker, s.HeadFetcher, s.TimeFetcher, s.OptimisticModeFetcher) {
		return
	}

	var req SubmitSyncCommitteeSubscriptionsRequest
	err := json.NewDecoder(r.Body).Decode(&req.Data)
	switch {
	case err == io.EOF:
		http2.HandleError(w, "No data submitted", http.StatusBadRequest)
		return
	case err != nil:
		http2.HandleError(w, "Could not decode request body: "+err.Error(), http.StatusBadRequest)
		return
	}
	if len(req.Data) == 0 {
		http2.HandleError(w, "No data submitted", http.StatusBadRequest)
		return
	}
	validate := validator.New()
	if err := validate.Struct(req); err != nil {
		http2.HandleError(w, err.Error(), http.StatusBadRequest)
		return
	}

	st, err := s.HeadFetcher.HeadStateReadOnly(ctx)
	if err != nil {
		http2.HandleError(w, "Could not get head state: "+err.Error(), http.StatusInternalServerError)
		return
	}
	currEpoch := slots.ToEpoch(st.Slot())
	validators := make([]state.ReadOnlyValidator, len(req.Data))
	subscriptions := make([]*validator2.SyncCommitteeSubscription, len(req.Data))
	for i, item := range req.Data {
		consensusItem, err := item.ToConsensus()
		if err != nil {
			http2.HandleError(w, "Could not convert request subscription to consensus subscription: "+err.Error(), http.StatusBadRequest)
			return
		}
		subscriptions[i] = consensusItem
		val, err := st.ValidatorAtIndexReadOnly(consensusItem.ValidatorIndex)
		if err != nil {
			http2.HandleError(
				w,
				fmt.Sprintf("Could not get validator at index %d: %s", consensusItem.ValidatorIndex, err.Error()),
				http.StatusInternalServerError,
			)
			return
		}
		valStatus, err := rpchelpers.ValidatorSubStatus(val, currEpoch)
		if err != nil {
			http2.HandleError(
				w,
				fmt.Sprintf("Could not get validator status at index %d: %s", consensusItem.ValidatorIndex, err.Error()),
				http.StatusInternalServerError,
			)
			return
		}
		if valStatus != validator2.ActiveOngoing && valStatus != validator2.ActiveExiting {
			http2.HandleError(
				w,
				fmt.Sprintf("Validator at index %d is not active or exiting", consensusItem.ValidatorIndex),
				http.StatusBadRequest,
			)
			return
		}
		validators[i] = val
	}

	startEpoch, err := slots.SyncCommitteePeriodStartEpoch(currEpoch)
	if err != nil {
		http2.HandleError(w, "Could not get sync committee period start epoch: "+err.Error(), http.StatusInternalServerError)
		return
	}

	for i, sub := range subscriptions {
		if sub.UntilEpoch <= currEpoch {
			http2.HandleError(
				w,
				fmt.Sprintf("Epoch for subscription at index %d is in the past. It must be at least %d", i, currEpoch+1),
				http.StatusBadRequest,
			)
			return
		}
		maxValidUntilEpoch := startEpoch + params.BeaconConfig().EpochsPerSyncCommitteePeriod*2
		if sub.UntilEpoch > maxValidUntilEpoch {
			http2.HandleError(
				w,
				fmt.Sprintf("Epoch for subscription at index %d is too far in the future. It can be at most %d", i, maxValidUntilEpoch),
				http.StatusBadRequest,
			)
			return
		}
	}

	for i, sub := range subscriptions {
		pubkey48 := validators[i].PublicKey()
		// Handle overflow in the event current epoch is less than end epoch.
		// This is an impossible condition, so it is a defensive check.
		epochsToWatch, err := sub.UntilEpoch.SafeSub(uint64(startEpoch))
		if err != nil {
			epochsToWatch = 0
		}
		epochDuration := time.Duration(params.BeaconConfig().SlotsPerEpoch.Mul(params.BeaconConfig().SecondsPerSlot)) * time.Second
		totalDuration := epochDuration * time.Duration(epochsToWatch)

		cache.SyncSubnetIDs.AddSyncCommitteeSubnets(pubkey48[:], startEpoch, sub.SyncCommitteeIndices, totalDuration)
	}
}

// SubmitBeaconCommitteeSubscription searches using discv5 for peers related to the provided subnet information
// and replaces current peers with those ones if necessary.
func (s *Server) SubmitBeaconCommitteeSubscription(w http.ResponseWriter, r *http.Request) {
	ctx, span := trace.StartSpan(r.Context(), "validator.SubmitBeaconCommitteeSubscription")
	defer span.End()

	if shared.IsSyncing(ctx, w, s.SyncChecker, s.HeadFetcher, s.TimeFetcher, s.OptimisticModeFetcher) {
		return
	}

	var req SubmitBeaconCommitteeSubscriptionsRequest
	err := json.NewDecoder(r.Body).Decode(&req.Data)
	switch {
	case err == io.EOF:
		http2.HandleError(w, "No data submitted", http.StatusBadRequest)
		return
	case err != nil:
		http2.HandleError(w, "Could not decode request body: "+err.Error(), http.StatusBadRequest)
		return
	}
	if len(req.Data) == 0 {
		http2.HandleError(w, "No data submitted", http.StatusBadRequest)
		return
	}
	validate := validator.New()
	if err := validate.Struct(req); err != nil {
		http2.HandleError(w, err.Error(), http.StatusBadRequest)
		return
	}

	st, err := s.HeadFetcher.HeadStateReadOnly(ctx)
	if err != nil {
		http2.HandleError(w, "Could not get head state: "+err.Error(), http.StatusInternalServerError)
		return
	}

	// Verify validators at the beginning to return early if request is invalid.
	validators := make([]state.ReadOnlyValidator, len(req.Data))
	subscriptions := make([]*validator2.BeaconCommitteeSubscription, len(req.Data))
	for i, item := range req.Data {
		consensusItem, err := item.ToConsensus()
		if err != nil {
			http2.HandleError(w, "Could not convert request subscription to consensus subscription: "+err.Error(), http.StatusBadRequest)
			return
		}
		subscriptions[i] = consensusItem
		val, err := st.ValidatorAtIndexReadOnly(consensusItem.ValidatorIndex)
		if err != nil {
			if outOfRangeErr, ok := err.(*state_native.ValidatorIndexOutOfRangeError); ok {
				http2.HandleError(w, "Could not get validator: "+outOfRangeErr.Error(), http.StatusBadRequest)
				return
			}
			http2.HandleError(w, "Could not get validator: "+err.Error(), http.StatusInternalServerError)
			return
		}
		validators[i] = val
	}

	fetchValsLen := func(slot primitives.Slot) (uint64, error) {
		wantedEpoch := slots.ToEpoch(slot)
		vals, err := s.HeadFetcher.HeadValidatorsIndices(ctx, wantedEpoch)
		if err != nil {
			return 0, err
		}
		return uint64(len(vals)), nil
	}

	// Request the head validator indices of epoch represented by the first requested slot.
	currValsLen, err := fetchValsLen(subscriptions[0].Slot)
	if err != nil {
		http2.HandleError(w, "Could not retrieve head validator length: "+err.Error(), http.StatusInternalServerError)
		return
	}
	currEpoch := slots.ToEpoch(subscriptions[0].Slot)
	for _, sub := range subscriptions {
		// If epoch has changed, re-request active validators length
		if currEpoch != slots.ToEpoch(sub.Slot) {
			currValsLen, err = fetchValsLen(sub.Slot)
			if err != nil {
				http2.HandleError(w, "Could not retrieve head validator length: "+err.Error(), http.StatusInternalServerError)
				return
			}
			currEpoch = slots.ToEpoch(sub.Slot)
		}
		subnet := helpers.ComputeSubnetFromCommitteeAndSlot(currValsLen, sub.CommitteeIndex, sub.Slot)
		cache.SubnetIDs.AddAttesterSubnetID(sub.Slot, subnet)
		if sub.IsAggregator {
			cache.SubnetIDs.AddAggregatorSubnetID(sub.Slot, subnet)
		}
	}
	for _, val := range validators {
		valStatus, err := rpchelpers.ValidatorStatus(val, currEpoch)
		if err != nil {
			http2.HandleError(w, "Could not retrieve validator status: "+err.Error(), http.StatusInternalServerError)
			return
		}
		pubkey := val.PublicKey()
		core.AssignValidatorToSubnet(pubkey[:], valStatus)
	}
}

// GetAttestationData requests that the beacon node produces attestation data for
// the requested committee index and slot based on the nodes current head.
func (s *Server) GetAttestationData(w http.ResponseWriter, r *http.Request) {
	ctx, span := trace.StartSpan(r.Context(), "validator.GetAttestationData")
	defer span.End()

	if shared.IsSyncing(ctx, w, s.SyncChecker, s.HeadFetcher, s.TimeFetcher, s.OptimisticModeFetcher) {
		return
	}

	if isOptimistic, err := shared.IsOptimistic(ctx, w, s.OptimisticModeFetcher); isOptimistic || err != nil {
		return
	}

	rawSlot := r.URL.Query().Get("slot")
	slot, valid := shared.ValidateUint(w, "Slot", rawSlot)
	if !valid {
		return
	}
	rawCommitteeIndex := r.URL.Query().Get("committee_index")
	committeeIndex, valid := shared.ValidateUint(w, "Committee Index", rawCommitteeIndex)
	if !valid {
		return
	}

	attestationData, rpcError := s.CoreService.GetAttestationData(ctx, &ethpbalpha.AttestationDataRequest{
		Slot:           primitives.Slot(slot),
		CommitteeIndex: primitives.CommitteeIndex(committeeIndex),
	})

	if rpcError != nil {
		http2.HandleError(w, rpcError.Err.Error(), core.ErrorReasonToHTTP(rpcError.Reason))
		return
	}

	response := &GetAttestationDataResponse{
		Data: &shared.AttestationData{
			Slot:            strconv.FormatUint(uint64(attestationData.Slot), 10),
			CommitteeIndex:  strconv.FormatUint(uint64(attestationData.CommitteeIndex), 10),
			BeaconBlockRoot: hexutil.Encode(attestationData.BeaconBlockRoot),
			Source: &shared.Checkpoint{
				Epoch: strconv.FormatUint(uint64(attestationData.Source.Epoch), 10),
				Root:  hexutil.Encode(attestationData.Source.Root),
			},
			Target: &shared.Checkpoint{
				Epoch: strconv.FormatUint(uint64(attestationData.Target.Epoch), 10),
				Root:  hexutil.Encode(attestationData.Target.Root),
			},
		},
	}
	http2.WriteJson(w, response)
}

// ProduceSyncCommitteeContribution requests that the beacon node produce a sync committee contribution.
func (s *Server) ProduceSyncCommitteeContribution(w http.ResponseWriter, r *http.Request) {
	ctx, span := trace.StartSpan(r.Context(), "validator.ProduceSyncCommitteeContribution")
	defer span.End()

	subIndex := r.URL.Query().Get("subcommittee_index")
	index, valid := shared.ValidateUint(w, "Subcommittee Index", subIndex)
	if !valid {
		return
	}
	rawSlot := r.URL.Query().Get("slot")
	slot, valid := shared.ValidateUint(w, "Slot", rawSlot)
	if !valid {
		return
	}
	rawBlockRoot := r.URL.Query().Get("beacon_block_root")
	blockRoot, err := hexutil.Decode(rawBlockRoot)
	if err != nil {
		http2.HandleError(w, "Invalid Beacon Block Root: "+err.Error(), http.StatusBadRequest)
		return
	}
	contribution, ok := s.produceSyncCommitteeContribution(ctx, w, primitives.Slot(slot), index, []byte(blockRoot))
	if !ok {
		return
	}
	response := &ProduceSyncCommitteeContributionResponse{
		Data: contribution,
	}
	http2.WriteJson(w, response)
}

// ProduceSyncCommitteeContribution requests that the beacon node produce a sync committee contribution.
func (s *Server) produceSyncCommitteeContribution(
	ctx context.Context,
	w http.ResponseWriter,
	slot primitives.Slot,
	index uint64,
	blockRoot []byte,
) (*shared.SyncCommitteeContribution, bool) {
	msgs, err := s.SyncCommitteePool.SyncCommitteeMessages(slot)
	if err != nil {
		http2.HandleError(w, "Could not get sync subcommittee messages: "+err.Error(), http.StatusInternalServerError)
		return nil, false
	}
	if len(msgs) == 0 {
		http2.HandleError(w, "No subcommittee messages found", http.StatusNotFound)
		return nil, false
	}
	sig, aggregatedBits, err := s.CoreService.AggregatedSigAndAggregationBits(
		ctx,
		&ethpbalpha.AggregatedSigAndAggregationBitsRequest{
			Msgs:      msgs,
			Slot:      slot,
			SubnetId:  index,
			BlockRoot: blockRoot,
		},
	)
	if err != nil {
		http2.HandleError(w, "Could not get contribution data: "+err.Error(), http.StatusInternalServerError)
		return nil, false
	}

	return &shared.SyncCommitteeContribution{
		Slot:              strconv.FormatUint(uint64(slot), 10),
		BeaconBlockRoot:   hexutil.Encode(blockRoot),
		SubcommitteeIndex: strconv.FormatUint(index, 10),
		AggregationBits:   hexutil.Encode(aggregatedBits),
		Signature:         hexutil.Encode(sig),
	}, true
}

// RegisterValidator requests that the beacon node stores valid validator registrations and calls the builder apis to update the custom builder
func (s *Server) RegisterValidator(w http.ResponseWriter, r *http.Request) {
	ctx, span := trace.StartSpan(r.Context(), "validator.RegisterValidators")
	defer span.End()

	if s.BlockBuilder == nil || !s.BlockBuilder.Configured() {
		http2.HandleError(w, fmt.Sprintf("Could not register block builder: %v", builder.ErrNoBuilder), http.StatusBadRequest)
		return
	}

	var jsonRegistrations []*shared.SignedValidatorRegistration
	err := json.NewDecoder(r.Body).Decode(&jsonRegistrations)
	switch {
	case err == io.EOF:
		http2.HandleError(w, "No data submitted", http.StatusBadRequest)
		return
	case err != nil:
		http2.HandleError(w, "Could not decode request body: "+err.Error(), http.StatusBadRequest)
		return
	}

	validate := validator.New()
	registrations := make([]*ethpbalpha.SignedValidatorRegistrationV1, len(jsonRegistrations))
	for i, registration := range jsonRegistrations {
		if err := validate.Struct(registration); err != nil {
			http2.HandleError(w, err.Error(), http.StatusBadRequest)
			return
		}
		reg, err := registration.ToConsensus()
		if err != nil {
			http2.HandleError(w, err.Error(), http.StatusBadRequest)
			return
		}

		registrations[i] = reg
	}
	if len(registrations) == 0 {
		http2.HandleError(w, "Validator registration request is empty", http.StatusBadRequest)
		return
	}
	if err := s.BlockBuilder.RegisterValidator(ctx, registrations); err != nil {
		http2.HandleError(w, err.Error(), http.StatusInternalServerError)
		return
	}
}

<<<<<<< HEAD
// GetAttesterDuties requests the beacon node to provide a set of attestation duties,
// which should be performed by validators, for a particular epoch.
func (s *Server) GetAttesterDuties(w http.ResponseWriter, r *http.Request) {
	ctx, span := trace.StartSpan(r.Context(), "validator.GetAttesterDuties")
	defer span.End()

	if shared.IsSyncing(ctx, w, s.SyncChecker, s.HeadFetcher, s.TimeFetcher, s.OptimisticModeFetcher) {
		return
	}

	rawEpoch := mux.Vars(r)["epoch"]
	requestedEpochUint, valid := shared.ValidateUint(w, "Epoch", rawEpoch)
	if !valid {
		return
	}
	requestedEpoch := primitives.Epoch(requestedEpochUint)
	var req GetAttesterDutiesRequest
	err := json.NewDecoder(r.Body).Decode(&req.ValidatorIndices)
=======
// PrepareBeaconProposer endpoint saves the fee recipient given a validator index, this is used when proposing a block.
func (s *Server) PrepareBeaconProposer(w http.ResponseWriter, r *http.Request) {
	ctx, span := trace.StartSpan(r.Context(), "validator.PrepareBeaconProposer")
	defer span.End()

	var jsonFeeRecipients []*shared.FeeRecipient
	err := json.NewDecoder(r.Body).Decode(&jsonFeeRecipients)
>>>>>>> 9a7393a2
	switch {
	case err == io.EOF:
		http2.HandleError(w, "No data submitted", http.StatusBadRequest)
		return
	case err != nil:
		http2.HandleError(w, "Could not decode request body: "+err.Error(), http.StatusBadRequest)
		return
	}
<<<<<<< HEAD
	if len(req.ValidatorIndices) == 0 {
		http2.HandleError(w, "No data submitted", http.StatusBadRequest)
		return
	}
	requestedValIndices := make([]primitives.ValidatorIndex, len(req.ValidatorIndices))
	for i, ix := range req.ValidatorIndices {
		valIx, valid := shared.ValidateUint(w, fmt.Sprintf("ValidatorIndices[%d]", i), ix)
		if !valid {
			return
		}
		requestedValIndices[i] = primitives.ValidatorIndex(valIx)
	}

	cs := s.TimeFetcher.CurrentSlot()
	currentEpoch := slots.ToEpoch(cs)
	if requestedEpoch > currentEpoch+1 {
		http2.HandleError(
			w,
			fmt.Sprintf("Request epoch %d can not be greater than next epoch %d", requestedEpoch, currentEpoch+1),
			http.StatusBadRequest,
		)
		return
	}

	var startSlot primitives.Slot
	if requestedEpoch == currentEpoch+1 {
		startSlot, err = slots.EpochStart(currentEpoch)
	} else {
		startSlot, err = slots.EpochStart(requestedEpoch)
	}
	if err != nil {
		http2.HandleError(w, fmt.Sprintf("Could not get start slot from epoch %d: %v", requestedEpoch, err), http.StatusInternalServerError)
		return
	}

	st, err := s.Stater.StateBySlot(ctx, startSlot)
	if err != nil {
		http2.HandleError(w, "Could not get state: "+err.Error(), http.StatusInternalServerError)
		return
	}

	committeeAssignments, _, err := helpers.CommitteeAssignments(ctx, st, requestedEpoch)
	if err != nil {
		http2.HandleError(w, "Could not compute committee assignments: "+err.Error(), http.StatusInternalServerError)
		return
	}
	activeValidatorCount, err := helpers.ActiveValidatorCount(ctx, st, requestedEpoch)
	if err != nil {
		http2.HandleError(w, "Could not get active validator count: "+err.Error(), http.StatusInternalServerError)
		return
	}
	committeesAtSlot := helpers.SlotCommitteeCount(activeValidatorCount)

	duties := make([]*AttesterDuty, 0, len(requestedValIndices))
	for _, index := range requestedValIndices {
		pubkey := st.PubkeyAtIndex(index)
		var zeroPubkey [fieldparams.BLSPubkeyLength]byte
		if bytes.Equal(pubkey[:], zeroPubkey[:]) {
			http2.HandleError(w, fmt.Sprintf("Invalid validator index %d", index), http.StatusBadRequest)
			return
		}
		committee := committeeAssignments[index]
		if committee == nil {
			continue
		}
		var valIndexInCommittee int
		// valIndexInCommittee will be 0 in case we don't get a match. This is a potential false positive,
		// however it's an impossible condition because every validator must be assigned to a committee.
		for cIndex, vIndex := range committee.Committee {
			if vIndex == index {
				valIndexInCommittee = cIndex
				break
			}
		}
		duties = append(duties, &AttesterDuty{
			Pubkey:                  hexutil.Encode(pubkey[:]),
			ValidatorIndex:          strconv.FormatUint(uint64(index), 10),
			CommitteeIndex:          strconv.FormatUint(uint64(committee.CommitteeIndex), 10),
			CommitteeLength:         strconv.Itoa(len(committee.Committee)),
			CommitteesAtSlot:        strconv.FormatUint(committeesAtSlot, 10),
			ValidatorCommitteeIndex: strconv.Itoa(valIndexInCommittee),
			Slot:                    strconv.FormatUint(uint64(committee.AttesterSlot), 10),
		})
	}

	dependentRoot, err := attestationDependentRoot(st, requestedEpoch)
	if err != nil {
		http2.HandleError(w, "Could not get dependent root: "+err.Error(), http.StatusInternalServerError)
		return
	}
	isOptimistic, err := s.OptimisticModeFetcher.IsOptimistic(ctx)
	if err != nil {
		http2.HandleError(w, "Could not check optimistic status: "+err.Error(), http.StatusInternalServerError)
		return
	}

	response := &GetAttesterDutiesResponse{
		DependentRoot:       hexutil.Encode(dependentRoot),
		Data:                duties,
		ExecutionOptimistic: isOptimistic,
	}
	http2.WriteJson(w, response)
}

// GetProposerDuties requests beacon node to provide all validators that are scheduled to propose a block in the given epoch.
func (s *Server) GetProposerDuties(w http.ResponseWriter, r *http.Request) {
	ctx, span := trace.StartSpan(r.Context(), "validator.GetProposerDuties")
	defer span.End()

	if shared.IsSyncing(ctx, w, s.SyncChecker, s.HeadFetcher, s.TimeFetcher, s.OptimisticModeFetcher) {
		return
	}

	rawEpoch := mux.Vars(r)["epoch"]
	requestedEpochUint, valid := shared.ValidateUint(w, "Epoch", rawEpoch)
	if !valid {
		return
	}
	requestedEpoch := primitives.Epoch(requestedEpochUint)

	cs := s.TimeFetcher.CurrentSlot()
	currentEpoch := slots.ToEpoch(cs)
	nextEpoch := currentEpoch + 1
	var nextEpochLookahead bool
	if requestedEpoch > nextEpoch {
		http2.HandleError(
			w,
			fmt.Sprintf("Request epoch %d can not be greater than next epoch %d", requestedEpoch, currentEpoch+1),
			http.StatusBadRequest,
		)
		return
	} else if requestedEpoch == nextEpoch {
		// If the request is for the next epoch, we use the current epoch's state to compute duties.
		requestedEpoch = currentEpoch
		nextEpochLookahead = true
	}

	epochStartSlot, err := slots.EpochStart(requestedEpoch)
	if err != nil {
		http2.HandleError(w, fmt.Sprintf("Could not get start slot of epoch %d: %v", requestedEpoch, err), http.StatusInternalServerError)
		return
	}
	st, err := s.Stater.StateBySlot(ctx, epochStartSlot)
	if err != nil {
		http2.HandleError(w, fmt.Sprintf("Could not get state for slot %d: %v ", epochStartSlot, err), http.StatusInternalServerError)
		return
	}

	var proposals map[primitives.ValidatorIndex][]primitives.Slot
	if nextEpochLookahead {
		_, proposals, err = helpers.CommitteeAssignments(ctx, st, nextEpoch)
	} else {
		_, proposals, err = helpers.CommitteeAssignments(ctx, st, requestedEpoch)
	}
	if err != nil {
		http2.HandleError(w, "Could not compute committee assignments: "+err.Error(), http.StatusInternalServerError)
		return
	}

	duties := make([]*ProposerDuty, 0)
	for index, proposalSlots := range proposals {
		val, err := st.ValidatorAtIndexReadOnly(index)
		if err != nil {
			http2.HandleError(w, fmt.Sprintf("Could not get validator at index %d: %v", index, err), http.StatusInternalServerError)
			return
		}
		pubkey48 := val.PublicKey()
		pubkey := pubkey48[:]
		for _, slot := range proposalSlots {
			s.ProposerSlotIndexCache.SetProposerAndPayloadIDs(slot, index, [8]byte{} /* payloadID */, [32]byte{} /* head root */)
			duties = append(duties, &ProposerDuty{
				Pubkey:         hexutil.Encode(pubkey),
				ValidatorIndex: strconv.FormatUint(uint64(index), 10),
				Slot:           strconv.FormatUint(uint64(slot), 10),
			})
		}
	}
	sort.Slice(duties, func(i, j int) bool {
		return duties[i].Slot < duties[j].Slot
	})

	s.ProposerSlotIndexCache.PrunePayloadIDs(epochStartSlot)

	dependentRoot, err := proposalDependentRoot(st, requestedEpoch)
	if err != nil {
		http2.HandleError(w, "Could not get dependent root: "+err.Error(), http.StatusInternalServerError)
		return
	}
	isOptimistic, err := s.OptimisticModeFetcher.IsOptimistic(ctx)
	if err != nil {
		http2.HandleError(w, "Could not check optimistic status: "+err.Error(), http.StatusInternalServerError)
		return
	}

	resp := &GetProposerDutiesResponse{
		DependentRoot:       hexutil.Encode(dependentRoot),
		Data:                duties,
		ExecutionOptimistic: isOptimistic,
	}
	http2.WriteJson(w, resp)
}

// GetSyncCommitteeDuties provides a set of sync committee duties for a particular epoch.
//
// The logic for calculating epoch validity comes from https://ethereum.github.io/beacon-APIs/?urls.primaryName=dev#/Validator/getSyncCommitteeDuties
// where `epoch` is described as `epoch // EPOCHS_PER_SYNC_COMMITTEE_PERIOD <= current_epoch // EPOCHS_PER_SYNC_COMMITTEE_PERIOD + 1`.
//
// Algorithm:
//   - Get the last valid epoch. This is the last epoch of the next sync committee period.
//   - Get the state for the requested epoch. If it's a future epoch from the current sync committee period
//     or an epoch from the next sync committee period, then get the current state.
//   - Get the state's current sync committee. If it's an epoch from the next sync committee period, then get the next sync committee.
//   - Get duties.
func (s *Server) GetSyncCommitteeDuties(w http.ResponseWriter, r *http.Request) {
	ctx, span := trace.StartSpan(r.Context(), "validator.GetSyncCommitteeDuties")
	defer span.End()

	if shared.IsSyncing(ctx, w, s.SyncChecker, s.HeadFetcher, s.TimeFetcher, s.OptimisticModeFetcher) {
		return
	}

	rawEpoch := mux.Vars(r)["epoch"]
	requestedEpochUint, valid := shared.ValidateUint(w, "Epoch", rawEpoch)
	if !valid {
		return
	}
	requestedEpoch := primitives.Epoch(requestedEpochUint)
	if requestedEpoch < params.BeaconConfig().AltairForkEpoch {
		http2.HandleError(w, "Sync committees are not supported for Phase0", http.StatusBadRequest)
		return
	}
	var req GetSyncCommitteeDutiesRequest
	err := json.NewDecoder(r.Body).Decode(&req.ValidatorIndices)
	switch {
	case err == io.EOF:
		http2.HandleError(w, "No data submitted", http.StatusBadRequest)
		return
	case err != nil:
		http2.HandleError(w, "Could not decode request body: "+err.Error(), http.StatusBadRequest)
		return
	}
	if len(req.ValidatorIndices) == 0 {
		http2.HandleError(w, "No data submitted", http.StatusBadRequest)
		return
	}
	requestedValIndices := make([]primitives.ValidatorIndex, len(req.ValidatorIndices))
	for i, ix := range req.ValidatorIndices {
		valIx, valid := shared.ValidateUint(w, fmt.Sprintf("ValidatorIndices[%d]", i), ix)
		if !valid {
			return
		}
		requestedValIndices[i] = primitives.ValidatorIndex(valIx)
	}

	currentEpoch := slots.ToEpoch(s.TimeFetcher.CurrentSlot())
	lastValidEpoch := syncCommitteeDutiesLastValidEpoch(currentEpoch)
	if requestedEpoch > lastValidEpoch {
		http2.HandleError(w, fmt.Sprintf("Epoch is too far in the future, maximum valid epoch is %d", lastValidEpoch), http.StatusBadRequest)
		return
	}

	startingEpoch := requestedEpoch
	if startingEpoch > currentEpoch {
		startingEpoch = currentEpoch
	}
	slot, err := slots.EpochStart(startingEpoch)
	if err != nil {
		http2.HandleError(w, "Could not get sync committee slot: "+err.Error(), http.StatusInternalServerError)
		return
	}
	st, err := s.Stater.State(ctx, []byte(strconv.FormatUint(uint64(slot), 10)))
	if err != nil {
		http2.HandleError(w, "Could not get sync committee state: "+err.Error(), http.StatusInternalServerError)
		return
	}

	currentSyncCommitteeFirstEpoch, err := slots.SyncCommitteePeriodStartEpoch(startingEpoch)
	if err != nil {
		http2.HandleError(w, "Could not get sync committee period start epoch: "+err.Error(), http.StatusInternalServerError)
		return
	}
	nextSyncCommitteeFirstEpoch := currentSyncCommitteeFirstEpoch + params.BeaconConfig().EpochsPerSyncCommitteePeriod
	var committee *ethpbalpha.SyncCommittee
	if requestedEpoch >= nextSyncCommitteeFirstEpoch {
		committee, err = st.NextSyncCommittee()
		if err != nil {
			http2.HandleError(w, "Could not get sync committee: "+err.Error(), http.StatusInternalServerError)
			return
		}
	} else {
		committee, err = st.CurrentSyncCommittee()
		if err != nil {
			http2.HandleError(w, "Could not get sync committee: "+err.Error(), http.StatusInternalServerError)
			return
		}
	}
	committeePubkeys := make(map[[fieldparams.BLSPubkeyLength]byte][]string)
	for j, pubkey := range committee.Pubkeys {
		pubkey48 := bytesutil.ToBytes48(pubkey)
		committeePubkeys[pubkey48] = append(committeePubkeys[pubkey48], strconv.FormatUint(uint64(j), 10))
	}
	duties, err := syncCommitteeDuties(requestedValIndices, st, committeePubkeys)
	if err != nil {
		http2.HandleError(w, err.Error(), http.StatusBadRequest)
		return
	}

	isOptimistic, err := s.OptimisticModeFetcher.IsOptimistic(ctx)
	if err != nil {
		http2.HandleError(w, "Could not check optimistic status: "+err.Error(), http.StatusInternalServerError)
		return
	}

	resp := &GetSyncCommitteeDutiesResponse{
		Data:                duties,
		ExecutionOptimistic: isOptimistic,
	}
	http2.WriteJson(w, resp)
}

// attestationDependentRoot is get_block_root_at_slot(state, compute_start_slot_at_epoch(epoch - 1) - 1)
// or the genesis block root in the case of underflow.
func attestationDependentRoot(s state.BeaconState, epoch primitives.Epoch) ([]byte, error) {
	var dependentRootSlot primitives.Slot
	if epoch <= 1 {
		dependentRootSlot = 0
	} else {
		prevEpochStartSlot, err := slots.EpochStart(epoch.Sub(1))
		if err != nil {
			return nil, status.Errorf(codes.Internal, "Could not obtain epoch's start slot: %v", err)
		}
		dependentRootSlot = prevEpochStartSlot.Sub(1)
	}
	root, err := helpers.BlockRootAtSlot(s, dependentRootSlot)
	if err != nil {
		return nil, errors.Wrap(err, "could not get block root")
	}
	return root, nil
}

// proposalDependentRoot is get_block_root_at_slot(state, compute_start_slot_at_epoch(epoch) - 1)
// or the genesis block root in the case of underflow.
func proposalDependentRoot(s state.BeaconState, epoch primitives.Epoch) ([]byte, error) {
	var dependentRootSlot primitives.Slot
	if epoch == 0 {
		dependentRootSlot = 0
	} else {
		epochStartSlot, err := slots.EpochStart(epoch)
		if err != nil {
			return nil, status.Errorf(codes.Internal, "Could not obtain epoch's start slot: %v", err)
		}
		dependentRootSlot = epochStartSlot.Sub(1)
	}
	root, err := helpers.BlockRootAtSlot(s, dependentRootSlot)
	if err != nil {
		return nil, errors.Wrap(err, "could not get block root")
	}
	return root, nil
}

func syncCommitteeDutiesLastValidEpoch(currentEpoch primitives.Epoch) primitives.Epoch {
	currentSyncPeriodIndex := currentEpoch / params.BeaconConfig().EpochsPerSyncCommitteePeriod
	// Return the last epoch of the next sync committee.
	// To do this we go two periods ahead to find the first invalid epoch, and then subtract 1.
	return (currentSyncPeriodIndex+2)*params.BeaconConfig().EpochsPerSyncCommitteePeriod - 1
}

func syncCommitteeDuties(
	valIndices []primitives.ValidatorIndex,
	st state.BeaconState,
	committeePubkeys map[[fieldparams.BLSPubkeyLength]byte][]string,
) ([]*SyncCommitteeDuty, error) {
	duties := make([]*SyncCommitteeDuty, 0)
	for _, index := range valIndices {
		duty := &SyncCommitteeDuty{
			ValidatorIndex: strconv.FormatUint(uint64(index), 10),
		}
		valPubkey := st.PubkeyAtIndex(index)
		var zeroPubkey [fieldparams.BLSPubkeyLength]byte
		if bytes.Equal(valPubkey[:], zeroPubkey[:]) {
			return nil, errors.Errorf("Invalid validator index %d", index)
		}
		duty.Pubkey = hexutil.Encode(valPubkey[:])
		indices, ok := committeePubkeys[valPubkey]
		if ok {
			duty.ValidatorSyncCommitteeIndices = indices
			duties = append(duties, duty)
		}
	}
	return duties, nil
=======
	var feeRecipients []common.Address
	var validatorIndices []primitives.ValidatorIndex
	// filter for found fee recipients
	for _, r := range jsonFeeRecipients {
		validatorIndex, valid := shared.ValidateUint(w, "Validator Index", r.ValidatorIndex)
		if !valid {
			return
		}
		feeRecipientBytes, valid := shared.ValidateHex(w, "Fee Recipient", r.FeeRecipient, fieldparams.FeeRecipientLength)
		if !valid {
			return
		}
		f, err := s.BeaconDB.FeeRecipientByValidatorID(ctx, primitives.ValidatorIndex(validatorIndex))
		switch {
		case errors.Is(err, kv.ErrNotFoundFeeRecipient):
			feeRecipients = append(feeRecipients, common.BytesToAddress(bytesutil.SafeCopyBytes(feeRecipientBytes)))
			validatorIndices = append(validatorIndices, primitives.ValidatorIndex(validatorIndex))
		case err != nil:
			http2.HandleError(w, fmt.Sprintf("Could not get fee recipient by validator index: %v", err), http.StatusInternalServerError)
			return
		default:
			if common.BytesToAddress(feeRecipientBytes) != f {
				feeRecipients = append(feeRecipients, common.BytesToAddress(bytesutil.SafeCopyBytes(feeRecipientBytes)))
				validatorIndices = append(validatorIndices, primitives.ValidatorIndex(validatorIndex))
			}
		}
	}
	if len(validatorIndices) == 0 {
		return
	}
	if err := s.BeaconDB.SaveFeeRecipientsByValidatorIDs(ctx, validatorIndices, feeRecipients); err != nil {
		http2.HandleError(w, fmt.Sprintf("Could not save fee recipients: %v", err), http.StatusInternalServerError)
		return
	}
	log.WithFields(log.Fields{
		"validatorIndices": validatorIndices,
	}).Info("Updated fee recipient addresses")
>>>>>>> 9a7393a2
}<|MERGE_RESOLUTION|>--- conflicted
+++ resolved
@@ -14,10 +14,7 @@
 	"github.com/ethereum/go-ethereum/common"
 	"github.com/ethereum/go-ethereum/common/hexutil"
 	"github.com/go-playground/validator/v10"
-<<<<<<< HEAD
 	"github.com/gorilla/mux"
-=======
->>>>>>> 9a7393a2
 	"github.com/pkg/errors"
 	"github.com/prysmaticlabs/prysm/v4/beacon-chain/builder"
 	"github.com/prysmaticlabs/prysm/v4/beacon-chain/cache"
@@ -584,7 +581,60 @@
 	}
 }
 
-<<<<<<< HEAD
+// PrepareBeaconProposer endpoint saves the fee recipient given a validator index, this is used when proposing a block.
+func (s *Server) PrepareBeaconProposer(w http.ResponseWriter, r *http.Request) {
+	ctx, span := trace.StartSpan(r.Context(), "validator.PrepareBeaconProposer")
+	defer span.End()
+
+	var jsonFeeRecipients []*shared.FeeRecipient
+	err := json.NewDecoder(r.Body).Decode(&jsonFeeRecipients)
+	switch {
+	case err == io.EOF:
+		http2.HandleError(w, "No data submitted", http.StatusBadRequest)
+		return
+	case err != nil:
+		http2.HandleError(w, "Could not decode request body: "+err.Error(), http.StatusBadRequest)
+		return
+	}
+	var feeRecipients []common.Address
+	var validatorIndices []primitives.ValidatorIndex
+	// filter for found fee recipients
+	for _, r := range jsonFeeRecipients {
+		validatorIndex, valid := shared.ValidateUint(w, "Validator Index", r.ValidatorIndex)
+		if !valid {
+			return
+		}
+		feeRecipientBytes, valid := shared.ValidateHex(w, "Fee Recipient", r.FeeRecipient, fieldparams.FeeRecipientLength)
+		if !valid {
+			return
+		}
+		f, err := s.BeaconDB.FeeRecipientByValidatorID(ctx, primitives.ValidatorIndex(validatorIndex))
+		switch {
+		case errors.Is(err, kv.ErrNotFoundFeeRecipient):
+			feeRecipients = append(feeRecipients, common.BytesToAddress(bytesutil.SafeCopyBytes(feeRecipientBytes)))
+			validatorIndices = append(validatorIndices, primitives.ValidatorIndex(validatorIndex))
+		case err != nil:
+			http2.HandleError(w, fmt.Sprintf("Could not get fee recipient by validator index: %v", err), http.StatusInternalServerError)
+			return
+		default:
+			if common.BytesToAddress(feeRecipientBytes) != f {
+				feeRecipients = append(feeRecipients, common.BytesToAddress(bytesutil.SafeCopyBytes(feeRecipientBytes)))
+				validatorIndices = append(validatorIndices, primitives.ValidatorIndex(validatorIndex))
+			}
+		}
+	}
+	if len(validatorIndices) == 0 {
+		return
+	}
+	if err := s.BeaconDB.SaveFeeRecipientsByValidatorIDs(ctx, validatorIndices, feeRecipients); err != nil {
+		http2.HandleError(w, fmt.Sprintf("Could not save fee recipients: %v", err), http.StatusInternalServerError)
+		return
+	}
+	log.WithFields(log.Fields{
+		"validatorIndices": validatorIndices,
+	}).Info("Updated fee recipient addresses")
+}
+
 // GetAttesterDuties requests the beacon node to provide a set of attestation duties,
 // which should be performed by validators, for a particular epoch.
 func (s *Server) GetAttesterDuties(w http.ResponseWriter, r *http.Request) {
@@ -603,15 +653,6 @@
 	requestedEpoch := primitives.Epoch(requestedEpochUint)
 	var req GetAttesterDutiesRequest
 	err := json.NewDecoder(r.Body).Decode(&req.ValidatorIndices)
-=======
-// PrepareBeaconProposer endpoint saves the fee recipient given a validator index, this is used when proposing a block.
-func (s *Server) PrepareBeaconProposer(w http.ResponseWriter, r *http.Request) {
-	ctx, span := trace.StartSpan(r.Context(), "validator.PrepareBeaconProposer")
-	defer span.End()
-
-	var jsonFeeRecipients []*shared.FeeRecipient
-	err := json.NewDecoder(r.Body).Decode(&jsonFeeRecipients)
->>>>>>> 9a7393a2
 	switch {
 	case err == io.EOF:
 		http2.HandleError(w, "No data submitted", http.StatusBadRequest)
@@ -620,7 +661,6 @@
 		http2.HandleError(w, "Could not decode request body: "+err.Error(), http.StatusBadRequest)
 		return
 	}
-<<<<<<< HEAD
 	if len(req.ValidatorIndices) == 0 {
 		http2.HandleError(w, "No data submitted", http.StatusBadRequest)
 		return
@@ -1011,43 +1051,4 @@
 		}
 	}
 	return duties, nil
-=======
-	var feeRecipients []common.Address
-	var validatorIndices []primitives.ValidatorIndex
-	// filter for found fee recipients
-	for _, r := range jsonFeeRecipients {
-		validatorIndex, valid := shared.ValidateUint(w, "Validator Index", r.ValidatorIndex)
-		if !valid {
-			return
-		}
-		feeRecipientBytes, valid := shared.ValidateHex(w, "Fee Recipient", r.FeeRecipient, fieldparams.FeeRecipientLength)
-		if !valid {
-			return
-		}
-		f, err := s.BeaconDB.FeeRecipientByValidatorID(ctx, primitives.ValidatorIndex(validatorIndex))
-		switch {
-		case errors.Is(err, kv.ErrNotFoundFeeRecipient):
-			feeRecipients = append(feeRecipients, common.BytesToAddress(bytesutil.SafeCopyBytes(feeRecipientBytes)))
-			validatorIndices = append(validatorIndices, primitives.ValidatorIndex(validatorIndex))
-		case err != nil:
-			http2.HandleError(w, fmt.Sprintf("Could not get fee recipient by validator index: %v", err), http.StatusInternalServerError)
-			return
-		default:
-			if common.BytesToAddress(feeRecipientBytes) != f {
-				feeRecipients = append(feeRecipients, common.BytesToAddress(bytesutil.SafeCopyBytes(feeRecipientBytes)))
-				validatorIndices = append(validatorIndices, primitives.ValidatorIndex(validatorIndex))
-			}
-		}
-	}
-	if len(validatorIndices) == 0 {
-		return
-	}
-	if err := s.BeaconDB.SaveFeeRecipientsByValidatorIDs(ctx, validatorIndices, feeRecipients); err != nil {
-		http2.HandleError(w, fmt.Sprintf("Could not save fee recipients: %v", err), http.StatusInternalServerError)
-		return
-	}
-	log.WithFields(log.Fields{
-		"validatorIndices": validatorIndices,
-	}).Info("Updated fee recipient addresses")
->>>>>>> 9a7393a2
 }