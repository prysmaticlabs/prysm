--- conflicted
+++ resolved
@@ -22,10 +22,7 @@
 	ethpbv1 "github.com/prysmaticlabs/prysm/v4/proto/eth/v1"
 	ethpbalpha "github.com/prysmaticlabs/prysm/v4/proto/prysm/v1alpha1"
 	"github.com/prysmaticlabs/prysm/v4/time/slots"
-<<<<<<< HEAD
-=======
 	"go.opencensus.io/trace"
->>>>>>> 049e608c
 )
 
 // GetAggregateAttestation aggregates all attestations matching the given attestation data root and slot, returning the aggregated result.
@@ -190,14 +187,10 @@
 // network participation, and only required if the VC has an active
 // validator in an active sync committee.
 func (s *Server) SubmitSyncCommitteeSubscription(w http.ResponseWriter, r *http.Request) {
-<<<<<<< HEAD
-	if shared.IsSyncing(r.Context(), w, s.SyncChecker, s.HeadFetcher, s.TimeFetcher, s.OptimisticModeFetcher) {
-=======
 	ctx, span := trace.StartSpan(r.Context(), "validator.SubmitSyncCommitteeSubscription")
 	defer span.End()
 
 	if shared.IsSyncing(ctx, w, s.SyncChecker, s.HeadFetcher, s.TimeFetcher, s.OptimisticModeFetcher) {
->>>>>>> 049e608c
 		return
 	}
 
@@ -220,11 +213,7 @@
 		return
 	}
 
-<<<<<<< HEAD
-	st, err := s.HeadFetcher.HeadStateReadOnly(r.Context())
-=======
 	st, err := s.HeadFetcher.HeadStateReadOnly(ctx)
->>>>>>> 049e608c
 	if err != nil {
 		http2.HandleError(w, "Could not get head state: "+err.Error(), http.StatusInternalServerError)
 		return
