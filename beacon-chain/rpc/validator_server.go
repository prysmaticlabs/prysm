package rpc

import (
	"context"
	"errors"
	"fmt"
	"time"

	"github.com/prysmaticlabs/prysm/beacon-chain/core/helpers"
	"github.com/prysmaticlabs/prysm/beacon-chain/core/state"
	"github.com/prysmaticlabs/prysm/beacon-chain/db"
	pbp2p "github.com/prysmaticlabs/prysm/proto/beacon/p2p/v1"
	pb "github.com/prysmaticlabs/prysm/proto/beacon/rpc/v1"
	"github.com/prysmaticlabs/prysm/shared/hashutil"
	"github.com/prysmaticlabs/prysm/shared/params"
)

// ValidatorServer defines a server implementation of the gRPC Validator service,
// providing RPC endpoints for obtaining validator assignments per epoch, the slots
// and shards in which particular validators need to perform their responsibilities,
// and more.
type ValidatorServer struct {
	ctx                context.Context
	beaconDB           *db.BeaconDB
	chainService       chainService
	canonicalStateChan chan *pbp2p.BeaconState
}

// WaitForActivation checks if a validator public key exists in the active validator registry of the current
// beacon state, if not, then it creates a stream which listens for canonical states which contain
// the validator with the public key as an active validator record.
func (vs *ValidatorServer) WaitForActivation(req *pb.ValidatorActivationRequest, stream pb.ValidatorService_WaitForActivationServer) error {
	if vs.beaconDB.HasValidator(req.Pubkey) {
		beaconState, err := vs.beaconDB.State(vs.ctx)
		if err != nil {
			return fmt.Errorf("could not retrieve beacon state: %v", err)
		}
		activeVal, err := vs.retrieveActiveValidator(beaconState, req.Pubkey)
		if err != nil {
			return fmt.Errorf("could not retrieve active validator from state: %v", err)
		}
		res := &pb.ValidatorActivationResponse{
			Validator: activeVal,
		}
		return stream.Send(res)
	}
	for {
		select {
		case <-time.After(3 * time.Second):
			if !vs.beaconDB.HasValidator(req.Pubkey) {
				continue
			}
			beaconState, err := vs.beaconDB.State(vs.ctx)
			if err != nil {
				return fmt.Errorf("could not retrieve beacon state: %v", err)
			}
			activeVal, err := vs.retrieveActiveValidator(beaconState, req.Pubkey)
			if err != nil {
				return fmt.Errorf("could not retrieve active validator from state: %v", err)
			}
			res := &pb.ValidatorActivationResponse{
				Validator: activeVal,
			}
			return stream.Send(res)
		case <-vs.ctx.Done():
			return errors.New("rpc context closed, exiting goroutine")
		}
	}
}

// ValidatorIndex is called by a validator to get its index location that corresponds
// to the attestation bit fields.
func (vs *ValidatorServer) ValidatorIndex(ctx context.Context, req *pb.ValidatorIndexRequest) (*pb.ValidatorIndexResponse, error) {
	index, err := vs.beaconDB.ValidatorIndex(req.PublicKey)
	if err != nil {
		return nil, fmt.Errorf("could not get validator index: %v", err)
	}

	return &pb.ValidatorIndexResponse{Index: uint64(index)}, nil
}

// ValidatorPerformance reports the validator's latest balance along with other important metrics on
// rewards and penalties throughout its lifecycle in the beacon chain.
func (vs *ValidatorServer) ValidatorPerformance(
	ctx context.Context, req *pb.ValidatorPerformanceRequest,
) (*pb.ValidatorPerformanceResponse, error) {
	index, err := vs.beaconDB.ValidatorIndex(req.PublicKey)
	if err != nil {
		return nil, fmt.Errorf("could not get validator index: %v", err)
	}
	beaconState, err := vs.beaconDB.State(ctx)
	if err != nil {
		return nil, fmt.Errorf("could not retrieve beacon state: %v", err)
	}
	totalBalance := float32(0)
	for _, val := range beaconState.ValidatorBalances {
		totalBalance += float32(val)
	}
	avgBalance := totalBalance / float32(len(beaconState.ValidatorBalances))
	balance := beaconState.ValidatorBalances[index]
	activeIndices := helpers.ActiveValidatorIndices(beaconState.ValidatorRegistry, req.Slot)
	return &pb.ValidatorPerformanceResponse{
		Balance:                 balance,
		AverageValidatorBalance: avgBalance,
		TotalValidators:         uint64(len(beaconState.ValidatorRegistry)),
		TotalActiveValidators:   uint64(len(activeIndices)),
	}, nil
}

// CommitteeAssignment returns the committee assignment response from a given validator public key.
// The committee assignment response contains the following fields for the current and previous epoch:
//	1.) The list of validators in the committee.
//	2.) The shard to which the committee is assigned.
//	3.) The slot at which the committee is assigned.
//	4.) The bool signalling if the validator is expected to propose a block at the assigned slot.
func (vs *ValidatorServer) CommitteeAssignment(
	ctx context.Context,
	req *pb.CommitteeAssignmentsRequest) (*pb.CommitteeAssignmentResponse, error) {

	if len(req.PublicKey[0]) != params.BeaconConfig().BLSPubkeyLength {
		return nil, fmt.Errorf(
			"expected public key to have length %d, received %d",
			params.BeaconConfig().BLSPubkeyLength,
			len(req.PublicKey[0]),
		)
	}

	beaconState, err := vs.beaconDB.State(ctx)
	if err != nil {
		return nil, fmt.Errorf("could not fetch beacon state: %v", err)
	}
<<<<<<< HEAD
	head, err := vs.beaconDB.ChainHead()
	if err != nil {
		return nil, fmt.Errorf("could not retrieve chain head: %v", err)
	}
	headRoot, err := hashutil.HashBeaconBlock(head)
	if err != nil {
		return nil, fmt.Errorf("could not retrieve head root: %v", err)
	}
	for beaconState.Slot < req.EpochStart {
		beaconState, err = state.ExecuteStateTransition(
			ctx, beaconState, nil /* block */, headRoot, state.DefaultConfig(),
		)
		if err != nil {
			return nil, fmt.Errorf("could not execute head transition: %v", err)
		}
	}
	idx, err := vs.beaconDB.ValidatorIndex(req.PublicKey)
=======
	idx, err := vs.beaconDB.ValidatorIndex(req.PublicKey[0])
>>>>>>> 5a1cda48
	if err != nil {
		return nil, fmt.Errorf("could not get active validator index: %v", err)
	}

	committee, shard, slot, isProposer, err :=
		helpers.CommitteeAssignment(beaconState, req.EpochStart, uint64(idx), false)
	if err != nil {
		return nil, err
	}
	vsr, err := vs.ValidatorStatus(ctx, &pb.ValidatorIndexRequest{PublicKey: req.PublicKey[0]})
	if err != nil {
		return nil, err
	}
	return &pb.CommitteeAssignmentResponse{Assignment: []*pb.CommitteeAssignmentResponse_CommitteeAssignment{
		&pb.CommitteeAssignmentResponse_CommitteeAssignment{
			Committee:  committee,
			Shard:      shard,
			Slot:       slot,
			IsProposer: isProposer,
			PublicKey:  req.PublicKey[0],
			Status:     vsr.Status,
		},
	},
	}, nil
}

// ValidatorStatus returns the validator status of the current epoch.
// The status response can be one of the following:
//	PENDING_ACTIVE - validator is waiting to get activated.
//	ACTIVE - validator is active.
//	INITIATED_EXIT - validator has initiated an an exit request.
//	WITHDRAWABLE - validator's deposit can be withdrawn after lock up period.
//	EXITED - validator has exited, means the deposit has been withdrawn.
//	EXITED_SLASHED - validator was forcefully exited due to slashing.
func (vs *ValidatorServer) ValidatorStatus(
	ctx context.Context,
	req *pb.ValidatorIndexRequest) (*pb.ValidatorStatusResponse, error) {

	beaconState, err := vs.beaconDB.State(ctx)
	if err != nil {
		return nil, fmt.Errorf("could not fetch beacon state: %v", err)
	}
	idx, err := vs.beaconDB.ValidatorIndex(req.PublicKey)
	if err != nil {
		return nil, fmt.Errorf("could not get active validator index: %v", err)
	}

	var status pb.ValidatorStatus
	v := beaconState.ValidatorRegistry[idx]
	farFutureEpoch := params.BeaconConfig().FarFutureEpoch
	epoch := helpers.CurrentEpoch(beaconState)

	if v.ActivationEpoch == farFutureEpoch {
		status = pb.ValidatorStatus_PENDING_ACTIVE
	} else if v.ActivationEpoch <= epoch && epoch < v.ExitEpoch {
		status = pb.ValidatorStatus_ACTIVE
	} else if v.StatusFlags == pbp2p.Validator_INITIATED_EXIT {
		status = pb.ValidatorStatus_INITIATED_EXIT
	} else if v.StatusFlags == pbp2p.Validator_WITHDRAWABLE {
		status = pb.ValidatorStatus_WITHDRAWABLE
	} else if epoch >= v.ExitEpoch && epoch >= v.SlashedEpoch {
		status = pb.ValidatorStatus_EXITED_SLASHED
	} else if epoch >= v.ExitEpoch {
		status = pb.ValidatorStatus_EXITED
	} else {
		status = pb.ValidatorStatus_UNKNOWN_STATUS
	}

	return &pb.ValidatorStatusResponse{
		Status: status,
	}, nil
}

func (vs *ValidatorServer) retrieveActiveValidator(beaconState *pbp2p.BeaconState, pubkey []byte) (*pbp2p.Validator, error) {
	validatorIdx, err := vs.beaconDB.ValidatorIndex(pubkey)
	if err != nil {
		return nil, fmt.Errorf("could not retrieve validator index: %v", err)
	}
	return beaconState.ValidatorRegistry[validatorIdx], nil
}<|MERGE_RESOLUTION|>--- conflicted
+++ resolved
@@ -7,11 +7,9 @@
 	"time"
 
 	"github.com/prysmaticlabs/prysm/beacon-chain/core/helpers"
-	"github.com/prysmaticlabs/prysm/beacon-chain/core/state"
 	"github.com/prysmaticlabs/prysm/beacon-chain/db"
 	pbp2p "github.com/prysmaticlabs/prysm/proto/beacon/p2p/v1"
 	pb "github.com/prysmaticlabs/prysm/proto/beacon/rpc/v1"
-	"github.com/prysmaticlabs/prysm/shared/hashutil"
 	"github.com/prysmaticlabs/prysm/shared/params"
 )
 
@@ -129,27 +127,7 @@
 	if err != nil {
 		return nil, fmt.Errorf("could not fetch beacon state: %v", err)
 	}
-<<<<<<< HEAD
-	head, err := vs.beaconDB.ChainHead()
-	if err != nil {
-		return nil, fmt.Errorf("could not retrieve chain head: %v", err)
-	}
-	headRoot, err := hashutil.HashBeaconBlock(head)
-	if err != nil {
-		return nil, fmt.Errorf("could not retrieve head root: %v", err)
-	}
-	for beaconState.Slot < req.EpochStart {
-		beaconState, err = state.ExecuteStateTransition(
-			ctx, beaconState, nil /* block */, headRoot, state.DefaultConfig(),
-		)
-		if err != nil {
-			return nil, fmt.Errorf("could not execute head transition: %v", err)
-		}
-	}
-	idx, err := vs.beaconDB.ValidatorIndex(req.PublicKey)
-=======
 	idx, err := vs.beaconDB.ValidatorIndex(req.PublicKey[0])
->>>>>>> 5a1cda48
 	if err != nil {
 		return nil, fmt.Errorf("could not get active validator index: %v", err)
 	}
@@ -164,7 +142,7 @@
 		return nil, err
 	}
 	return &pb.CommitteeAssignmentResponse{Assignment: []*pb.CommitteeAssignmentResponse_CommitteeAssignment{
-		&pb.CommitteeAssignmentResponse_CommitteeAssignment{
+		{
 			Committee:  committee,
 			Shard:      shard,
 			Slot:       slot,
