package rpc

import (
	"context"
	"fmt"

	"github.com/prysmaticlabs/prysm/beacon-chain/core/state"
	"github.com/prysmaticlabs/prysm/shared/bytesutil"

	"github.com/prysmaticlabs/prysm/beacon-chain/core/helpers"
	"github.com/prysmaticlabs/prysm/beacon-chain/db"
	pb "github.com/prysmaticlabs/prysm/proto/beacon/rpc/v1"
	"github.com/prysmaticlabs/prysm/shared/params"
)

// ValidatorServer defines a server implementation of the gRPC Validator service,
// providing RPC endpoints for obtaining validator assignments per epoch, the slots
// and shards in which particular validators need to perform their responsibilities,
// and more.
type ValidatorServer struct {
	beaconDB *db.BeaconDB
}

// ValidatorIndex is called by a validator to get its index location that corresponds
// to the attestation bit fields.
func (vs *ValidatorServer) ValidatorIndex(ctx context.Context, req *pb.ValidatorIndexRequest) (*pb.ValidatorIndexResponse, error) {
	index, err := vs.beaconDB.ValidatorIndex(req.PublicKey)
	if err != nil {
		return nil, fmt.Errorf("could not get validator index: %v", err)
	}

	return &pb.ValidatorIndexResponse{Index: uint64(index)}, nil
}

// ValidatorEpochAssignments fetches an assignment object for a validator by public key
// such as the slot the validator needs to attest in during the epoch as well as a slot
// in which the validator may need to propose during the epoch in addition to the assigned shard.
func (vs *ValidatorServer) ValidatorEpochAssignments(
	ctx context.Context,
	req *pb.ValidatorEpochAssignmentsRequest,
) (*pb.ValidatorEpochAssignmentsResponse, error) {
	if len(req.PublicKey) != params.BeaconConfig().BLSPubkeyLength {
		return nil, fmt.Errorf(
			"expected public key to have length %d, received %d",
			params.BeaconConfig().BLSPubkeyLength,
			len(req.PublicKey),
		)
	}
	beaconState, err := vs.beaconDB.State(ctx)
	if err != nil {
		return nil, fmt.Errorf("could not get beacon state: %v", err)
	}
	head, err := vs.beaconDB.ChainHead()
	if err != nil {
		return nil, fmt.Errorf("could not get chain head: %v", err)
	}
	headRoot := bytesutil.ToBytes32(head.ParentRootHash32)
	beaconState, err = state.ExecuteStateTransition(
		beaconState, nil /* block */, headRoot, false, /* verify signatures */
	)
	if err != nil {
		return nil, fmt.Errorf("could not execute head transition: %v", err)
	}
	validatorIndex, err := vs.beaconDB.ValidatorIndex(req.PublicKey)
	if err != nil {
		return nil, fmt.Errorf("could not get validator index: %v", err)
	}
	var shard uint64
	var attesterSlot uint64
	var proposerSlot uint64

	for slot := req.EpochStart; slot < req.EpochStart+params.BeaconConfig().SlotsPerEpoch; slot++ {
		var registryChanged bool
		if beaconState.ValidatorRegistryUpdateEpoch == helpers.SlotToEpoch(slot)-1 &&
			beaconState.ValidatorRegistryUpdateEpoch != params.BeaconConfig().GenesisEpoch {
			registryChanged = true
		}
		crossLinkCommittees, err := helpers.CrosslinkCommitteesAtSlot(beaconState, slot, registryChanged /* registry change */)
		if err != nil {
			return nil, fmt.Errorf("could not get crosslink committees at slot %d: %v", slot-params.BeaconConfig().GenesisSlot, err)
		}
		proposerIndex, err := helpers.BeaconProposerIndex(beaconState, slot)
		if err != nil {
			return nil, err
		}
<<<<<<< HEAD
=======
		log.Debugf("Proposer index: %d, slot: %d", proposerIndex, slot-params.BeaconConfig().GenesisSlot)
>>>>>>> 8e3d8bca
		if proposerIndex == uint64(validatorIndex) {
			proposerSlot = slot
		}
		for _, committee := range crossLinkCommittees {
			for _, idx := range committee.Committee {
				if idx == uint64(validatorIndex) {
					attesterSlot = slot
					shard = committee.Shard
				}
			}
		}
	}
	return &pb.ValidatorEpochAssignmentsResponse{
		Assignment: &pb.Assignment{
			PublicKey:    req.PublicKey,
			Shard:        shard,
			AttesterSlot: attesterSlot,
			ProposerSlot: proposerSlot,
		},
	}, nil
}

// ValidatorCommitteeAtSlot gets the committee at a certain slot where a validator's index is contained.
func (vs *ValidatorServer) ValidatorCommitteeAtSlot(ctx context.Context, req *pb.CommitteeRequest) (*pb.CommitteeResponse, error) {
	beaconState, err := vs.beaconDB.State(ctx)
	if err != nil {
		return nil, fmt.Errorf("could not fetch beacon state: %v", err)
	}
	if req.Slot%params.BeaconConfig().SlotsPerEpoch == 0 {
		head, err := vs.beaconDB.ChainHead()
		if err != nil {
			return nil, fmt.Errorf("could not get chain head: %v", err)
		}
		headRoot := bytesutil.ToBytes32(head.ParentRootHash32)
		beaconState, err = state.ExecuteStateTransition(
			beaconState, nil /* block */, headRoot, false, /* verify signatures */
		)
		if err != nil {
			return nil, fmt.Errorf("could not execute head transition: %v", err)
		}
	}
	var registryChanged bool
	if beaconState.ValidatorRegistryUpdateEpoch == helpers.SlotToEpoch(req.Slot)-1 &&
		beaconState.ValidatorRegistryUpdateEpoch != params.BeaconConfig().GenesisEpoch {
		registryChanged = true
	}
	crossLinkCommittees, err := helpers.CrosslinkCommitteesAtSlot(beaconState, req.Slot, registryChanged /* registry change */)
	if err != nil {
		return nil, fmt.Errorf("could not get crosslink committees at slot %d: %v", req.Slot-params.BeaconConfig().GenesisSlot, err)
	}
	var committee []uint64
	var shard uint64
	var indexFound bool
	for _, com := range crossLinkCommittees {
		for _, i := range com.Committee {
			if i == req.ValidatorIndex {
				committee = com.Committee
				shard = com.Shard
				indexFound = true
				break
			}
		}
		// Do not keep iterating over committees once the validator's
		// index has been found in the inner for loop.
		if indexFound {
			break
		}
	}
	return &pb.CommitteeResponse{
		Committee: committee,
		Shard:     shard,
	}, nil
}

// CommitteeAssignment returns the committee assignment response from a given validator public key.
// The committee assignment response contains the following fields for the current and previous epoch:
//	1.) The list of validators in the committee.
//	2.) The shard to which the committee is assigned.
//	3.) The slot at which the committee is assigned.
//	4.) The bool signalling if the validator is expected to propose a block at the assigned slot.
func (vs *ValidatorServer) CommitteeAssignment(
	ctx context.Context,
	req *pb.ValidatorEpochAssignmentsRequest) (*pb.CommitteeAssignmentResponse, error) {

	beaconState, err := vs.beaconDB.State(ctx)
	if err != nil {
		return nil, fmt.Errorf("could not fetch beacon state: %v", err)
	}
	idx, err := vs.beaconDB.ValidatorIndex(req.PublicKey)
	if err != nil {
		return nil, fmt.Errorf("could not get active validator index: %v", err)
	}

	committee, shard, slot, isProposer, err :=
		helpers.CommitteeAssignment(beaconState, req.EpochStart, uint64(idx), false)
	if err != nil {
		return nil, fmt.Errorf("could not get next epoch committee assignment: %v", err)
	}

	return &pb.CommitteeAssignmentResponse{
		Committee:  committee,
		Shard:      shard,
		Slot:       slot,
		IsProposer: isProposer,
	}, nil
}<|MERGE_RESOLUTION|>--- conflicted
+++ resolved
@@ -83,10 +83,7 @@
 		if err != nil {
 			return nil, err
 		}
-<<<<<<< HEAD
-=======
 		log.Debugf("Proposer index: %d, slot: %d", proposerIndex, slot-params.BeaconConfig().GenesisSlot)
->>>>>>> 8e3d8bca
 		if proposerIndex == uint64(validatorIndex) {
 			proposerSlot = slot
 		}
